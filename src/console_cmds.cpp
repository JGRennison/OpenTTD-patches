/*
 * This file is part of OpenTTD.
 * OpenTTD is free software; you can redistribute it and/or modify it under the terms of the GNU General Public License as published by the Free Software Foundation, version 2.
 * OpenTTD is distributed in the hope that it will be useful, but WITHOUT ANY WARRANTY; without even the implied warranty of MERCHANTABILITY or FITNESS FOR A PARTICULAR PURPOSE.
 * See the GNU General Public License for more details. You should have received a copy of the GNU General Public License along with OpenTTD. If not, see <http://www.gnu.org/licenses/>.
 */

/** @file console_cmds.cpp Implementation of the console hooks. */

#include "stdafx.h"
#include "console_internal.h"
#include "debug.h"
#include "engine_func.h"
#include "landscape.h"
#include "sl/saveload.h"
#include "network/core/network_game_info.h"
#include "network/network.h"
#include "network/network_func.h"
#include "network/network_base.h"
#include "network/network_admin.h"
#include "network/network_client.h"
#include "network/network_server.h"
#include "command_func.h"
#include "command_log.h"
#include "settings_func.h"
#include "fios.h"
#include "fileio_func.h"
#include "fontcache.h"
#include "screenshot.h"
#include "genworld.h"
#include "strings_func.h"
#include "viewport_func.h"
#include "window_func.h"
#include "date_func.h"
#include "company_func.h"
#include "gamelog.h"
#include "ai/ai.hpp"
#include "ai/ai_config.hpp"
#include "newgrf.h"
#include "newgrf_profiling.h"
#include "console_func.h"
#include "engine_base.h"
#include "road.h"
#include "rail.h"
#include "game/game.hpp"
#include "table/strings.h"
#include "aircraft.h"
#include "airport.h"
#include "station_base.h"
#include "waypoint_base.h"
#include "waypoint_func.h"
#include "economy_func.h"
#include "town.h"
#include "industry.h"
#include "string_func_extra.h"
#include "linkgraph/linkgraphjob.h"
#include "base_media_base.h"
#include "debug_settings.h"
#include "walltime_func.h"
#include "debug_desync.h"
#include "scope_info.h"
#include "event_logs.h"
#include "tile_cmd.h"
#include "object_base.h"
#include "newgrf_newsignals.h"
#include "roadstop_base.h"
#include "3rdparty/fmt/chrono.h"
#include <time.h>

#include "3rdparty/cpp-btree/btree_set.h"

#include <sstream>

#include "safeguards.h"

/* scriptfile handling */
static uint _script_current_depth; ///< Depth of scripts running (used to abort execution when #ConReturn is encountered).

/** File list storage for the console, for caching the last 'ls' command. */
class ConsoleFileList : public FileList {
public:
	ConsoleFileList(AbstractFileType abstract_filetype, bool show_dirs) : FileList(), abstract_filetype(abstract_filetype), show_dirs(show_dirs)
	{
	}

	/** Declare the file storage cache as being invalid, also clears all stored files. */
	void InvalidateFileList()
	{
		this->clear();
		this->file_list_valid = false;
	}

	/**
	 * (Re-)validate the file storage cache. Only makes a change if the storage was invalid, or if \a force_reload.
	 * @param force_reload Always reload the file storage cache.
	 */
	void ValidateFileList(bool force_reload = false)
	{
		if (force_reload || !this->file_list_valid) {
			this->BuildFileList(this->abstract_filetype, SLO_LOAD, this->show_dirs);
			this->file_list_valid = true;
		}
	}

	AbstractFileType abstract_filetype; ///< The abstract file type to list.
	bool show_dirs; ///< Whether to show directories in the file list.
	bool file_list_valid = false; ///< If set, the file list is valid.
};

static ConsoleFileList _console_file_list_savegame{FT_SAVEGAME, true}; ///< File storage cache for savegames.
static ConsoleFileList _console_file_list_scenario{FT_SCENARIO, false}; ///< File storage cache for scenarios.
static ConsoleFileList _console_file_list_heightmap{FT_HEIGHTMAP, false}; ///< File storage cache for heightmaps.

/* console command defines */
#define DEF_CONSOLE_CMD(function) static bool function([[maybe_unused]] uint8_t argc, [[maybe_unused]] char *argv[])
#define DEF_CONSOLE_HOOK(function) static ConsoleHookResult function(bool echo)


/****************
 * command hooks
 ****************/

/**
 * Check network availability and inform in console about failure of detection.
 * @return Network availability.
 */
static inline bool NetworkAvailable(bool echo)
{
	if (!_network_available) {
		if (echo) IConsolePrint(CC_ERROR, "You cannot use this command because there is no network available.");
		return false;
	}
	return true;
}

/**
 * Check whether we are a server.
 * @return Are we a server? True when yes, false otherwise.
 */
DEF_CONSOLE_HOOK(ConHookServerOnly)
{
	if (!NetworkAvailable(echo)) return CHR_DISALLOW;

	if (!_network_server) {
		if (echo) IConsolePrint(CC_ERROR, "This command is only available to a network server.");
		return CHR_DISALLOW;
	}
	return CHR_ALLOW;
}

/**
 * Check whether we are a client in a network game.
 * @return Are we a client in a network game? True when yes, false otherwise.
 */
DEF_CONSOLE_HOOK(ConHookClientOnly)
{
	if (!NetworkAvailable(echo)) return CHR_DISALLOW;

	if (_network_server) {
		if (echo) IConsolePrint(CC_ERROR, "This command is not available to a network server.");
		return CHR_DISALLOW;
	}
	return CHR_ALLOW;
}

/**
 * Check whether we are in a multiplayer game.
 * @return True when we are client or server in a network game.
 */
DEF_CONSOLE_HOOK(ConHookNeedNetwork)
{
	if (!NetworkAvailable(echo)) return CHR_DISALLOW;

	if (!_networking || (!_network_server && !MyClient::IsConnected())) {
		if (echo) IConsolePrint(CC_ERROR, "Not connected. This command is only available in multiplayer.");
		return CHR_DISALLOW;
	}
	return CHR_ALLOW;
}

/**
 * Check whether we are in a multiplayer game and are playing, i.e. we are not the dedicated server.
 * @return Are we a client or non-dedicated server in a network game? True when yes, false otherwise.
 */
DEF_CONSOLE_HOOK(ConHookNeedNonDedicatedNetwork)
{
	if (!NetworkAvailable(echo)) return CHR_DISALLOW;

	if (_network_dedicated) {
		if (echo) IConsolePrint(CC_ERROR, "This command is not available to a dedicated network server.");
		return CHR_DISALLOW;
	}
	return CHR_ALLOW;
}

/**
 * Check whether we are in singleplayer mode.
 * @return True when no network is active.
 */
DEF_CONSOLE_HOOK(ConHookNoNetwork)
{
	if (_networking) {
		if (echo) IConsolePrint(CC_ERROR, "This command is forbidden in multiplayer.");
		return CHR_DISALLOW;
	}
	return CHR_ALLOW;
}

/**
 * Check if are either in singleplayer or a server.
 * @return True iff we are either in singleplayer or a server.
 */
DEF_CONSOLE_HOOK(ConHookServerOrNoNetwork)
{
	if (_networking && !_network_server) {
		if (echo) IConsolePrint(CC_ERROR, "This command is only available to a network server, or in single-player.");
		return CHR_DISALLOW;
	}
	return CHR_ALLOW;
}

DEF_CONSOLE_HOOK(ConHookNewGRFDeveloperTool)
{
	if (_settings_client.gui.newgrf_developer_tools) {
		if (_game_mode == GM_MENU) {
			if (echo) IConsolePrint(CC_ERROR, "This command is only available in-game and in the editor.");
			return CHR_DISALLOW;
		}
		return ConHookNoNetwork(echo);
	}
	return CHR_HIDE;
}

DEF_CONSOLE_HOOK(ConHookSpecialCmd)
{
	if (HasBit(_misc_debug_flags, MDF_SPECIAL_CMDS)) {
		return ConHookNoNetwork(echo);
	}
	return CHR_HIDE;
}

/**
 * Reset status of all engines.
 * @return Will always succeed.
 */
DEF_CONSOLE_CMD(ConResetEngines)
{
	if (argc == 0) {
		IConsolePrint(CC_HELP, "Reset status data of all engines. This might solve some issues with 'lost' engines. Usage: 'resetengines'.");
		return true;
	}

	StartupEngines();
	return true;
}

/**
 * Reset status of the engine pool.
 * @return Will always return true.
 * @note Resetting the pool only succeeds when there are no vehicles ingame.
 */
DEF_CONSOLE_CMD(ConResetEnginePool)
{
	if (argc == 0) {
		IConsolePrint(CC_HELP, "Reset NewGRF allocations of engine slots. This will remove invalid engine definitions, and might make default engines available again.");
		return true;
	}

	if (_game_mode == GM_MENU) {
		IConsolePrint(CC_ERROR, "This command is only available in-game and in the editor.");
		return true;
	}

	if (!EngineOverrideManager::ResetToCurrentNewGRFConfig()) {
		IConsolePrint(CC_ERROR, "This can only be done when there are no vehicles in the game.");
		return true;
	}

	return true;
}

#ifdef _DEBUG
/**
 * Reset a tile to bare land in debug mode.
 * param tile number.
 * @return True when the tile is reset or the help on usage was printed (0 or two parameters).
 */
DEF_CONSOLE_CMD(ConResetTile)
{
	if (argc == 0) {
		IConsolePrint(CC_HELP, "Reset a tile to bare land. Usage: 'resettile <tile>'.");
		IConsolePrint(CC_HELP, "Tile can be either decimal (34161) or hexadecimal (0x4a5B).");
		return true;
	}

	if (argc == 2) {
		uint32_t result;
		if (GetArgumentInteger(&result, argv[1])) {
			DoClearSquare((TileIndex)result);
			return true;
		}
	}

	return false;
}
#endif /* _DEBUG */

/**
 * Zoom map to given level.
 * param level As defined by ZoomLevel and as limited by zoom_min/zoom_max from GUISettings.
 * @return True when either console help was shown or a proper amount of parameters given.
 */
DEF_CONSOLE_CMD(ConZoomToLevel)
{
	switch (argc) {
		case 0:
			IConsolePrint(CC_HELP, "Set the current zoom level of the main viewport.");
			IConsolePrint(CC_HELP, "Usage: 'zoomto <level>'.");
			IConsolePrintF(
				CC_WARNING,
				ZOOM_LVL_MIN < _settings_client.gui.zoom_min ?
					"- The lowest zoom-in level allowed by current client settings is %u." :
					"- The lowest supported zoom-in level is %u.",
				std::max(ZOOM_LVL_MIN, _settings_client.gui.zoom_min)
			);

			if (ZOOM_LVL_MIN < _settings_client.gui.zoom_min) {
				IConsolePrint(CC_HELP, "The lowest zoom-in level allowed by current client settings is {}.", std::max(ZOOM_LVL_MIN, _settings_client.gui.zoom_min));
			} else {
				IConsolePrint(CC_HELP, "The lowest supported zoom-in level is {}.", std::max(ZOOM_LVL_MIN, _settings_client.gui.zoom_min));
			}

			if (_settings_client.gui.zoom_max < ZOOM_LVL_MAX) {
				IConsolePrint(CC_HELP, "The highest zoom-out level allowed by current client settings is {}.", std::min(_settings_client.gui.zoom_max, ZOOM_LVL_MAX));
			} else {
				IConsolePrint(CC_HELP, "The highest supported zoom-out level is {}.", std::min(_settings_client.gui.zoom_max, ZOOM_LVL_MAX));
			}
			return true;

		case 2: {
			uint32_t level;
			if (GetArgumentInteger(&level, argv[1])) {
				/* In case ZOOM_LVL_MIN is more than 0, the next if statement needs to be amended.
				 * A simple check for less than ZOOM_LVL_MIN does not work here because we are
				 * reading an unsigned integer from the console, so just check for a '-' char. */
				static_assert(ZOOM_LVL_MIN == 0);
				if (argv[1][0] == '-') {
					IConsolePrint(CC_ERROR, "Zoom-in levels below {} are not supported.", ZOOM_LVL_MIN);
				} else if (level < _settings_client.gui.zoom_min) {
					IConsolePrint(CC_ERROR, "Current client settings do not allow zooming in below level {}.", _settings_client.gui.zoom_min);
				} else if (level > ZOOM_LVL_MAX) {
					IConsolePrint(CC_ERROR, "Zoom-in levels above {} are not supported.", ZOOM_LVL_MAX);
				} else if (level > _settings_client.gui.zoom_max) {
					IConsolePrint(CC_ERROR, "Current client settings do not allow zooming out beyond level {}.", _settings_client.gui.zoom_max);
				} else {
					Window *w = GetMainWindow();
					Viewport *vp = w->viewport;
					while (vp->zoom > level) DoZoomInOutWindow(ZOOM_IN, w);
					while (vp->zoom < level) DoZoomInOutWindow(ZOOM_OUT, w);
				}
				return true;
			}
			break;
		}
	}

	return false;
}

/**
 * Scroll to a tile on the map.
 * param x tile number or tile x coordinate.
 * param y optional y coordinate.
 * @note When only one argument is given it is interpreted as the tile number.
 *       When two arguments are given, they are interpreted as the tile's x
 *       and y coordinates.
 * @return True when either console help was shown or a proper amount of parameters given.
 */
DEF_CONSOLE_CMD(ConScrollToTile)
{
	if (argc == 0) {
		IConsolePrint(CC_HELP, "Center the screen on a given tile.");
		IConsolePrint(CC_HELP, "Usage: 'scrollto [instant] <tile>' or 'scrollto [instant] <x> <y>'.");
		IConsolePrint(CC_HELP, "Numbers can be either decimal (34161) or hexadecimal (0x4a5B).");
		IConsolePrint(CC_HELP, "'instant' will immediately move and redraw viewport without smooth scrolling.");
		return true;
	}
	if (argc < 2) return false;

	uint32_t arg_index = 1;
	bool instant = false;
	if (strcmp(argv[arg_index], "instant") == 0) {
		++arg_index;
		instant = true;
	}

	switch (argc - arg_index) {
		case 1: {
			uint32_t result;
			if (GetArgumentInteger(&result, argv[arg_index])) {
				if (result >= MapSize()) {
					IConsolePrint(CC_ERROR, "Tile does not exist.");
					return true;
				}
				ScrollMainWindowToTile((TileIndex)result, instant);
				return true;
			}
			break;
		}

		case 2: {
			uint32_t x, y;
			if (GetArgumentInteger(&x, argv[arg_index]) && GetArgumentInteger(&y, argv[arg_index + 1])) {
				if (x >= MapSizeX() || y >= MapSizeY()) {
					IConsolePrint(CC_ERROR, "Tile does not exist.");
					return true;
				}
				ScrollMainWindowToTile(TileXY(x, y), instant);
				return true;
			}
			break;
		}
	}

	return false;
}

/**
 * Highlight a tile on the map.
 * param x tile number or tile x coordinate.
 * param y optional y coordinate.
 * @note When only one argument is given it is intepreted as the tile number.
 *       When two arguments are given, they are interpreted as the tile's x
 *       and y coordinates.
 * @return True when either console help was shown or a proper amount of parameters given.
 */
DEF_CONSOLE_CMD(ConHighlightTile)
{
	switch (argc) {
		case 0:
			IConsolePrint(CC_HELP, "Highlight a given tile.");
			IConsolePrint(CC_HELP, "Usage: 'highlight_tile <tile>' or 'highlight_tile <x> <y>'");
			IConsolePrint(CC_HELP, "Numbers can be either decimal (34161) or hexadecimal (0x4a5B).");
			return true;

		case 2: {
			uint32_t result;
			if (GetArgumentInteger(&result, argv[1])) {
				if (result >= MapSize()) {
					IConsolePrint(CC_ERROR, "Tile does not exist.");
					return true;
				}
				SetRedErrorSquare((TileIndex)result);
				return true;
			}
			break;
		}

		case 3: {
			uint32_t x, y;
			if (GetArgumentInteger(&x, argv[1]) && GetArgumentInteger(&y, argv[2])) {
				if (x >= MapSizeX() || y >= MapSizeY()) {
					IConsolePrint(CC_ERROR, "Tile does not exist.");
					return true;
				}
				SetRedErrorSquare(TileXY(x, y));
				return true;
			}
			break;
		}
	}

	return false;
}

/**
 * Save the map to a file.
 * param filename the filename to save the map to.
 * @return True when help was displayed or the file attempted to be saved.
 */
DEF_CONSOLE_CMD(ConSave)
{
	if (argc == 0) {
		IConsolePrint(CC_HELP, "Save the current game. Usage: 'save <filename>'.");
		return true;
	}

	if (argc == 2) {
		std::string filename = argv[1];
		filename += ".sav";
		IConsolePrint(CC_DEFAULT, "Saving map...");

		if (SaveOrLoad(filename, SLO_SAVE, DFT_GAME_FILE, SAVE_DIR) != SL_OK) {
			IConsolePrint(CC_ERROR, "Saving map failed.");
		} else {
			IConsolePrint(CC_INFO, "Map successfully saved to '{}'.", filename);
		}
		return true;
	}

	return false;
}

/**
 * Explicitly save the configuration.
 * @return True.
 */
DEF_CONSOLE_CMD(ConSaveConfig)
{
	if (argc == 0) {
		IConsolePrint(CC_HELP, "Saves the configuration for new games to the configuration file, typically 'openttd.cfg'.");
		IConsolePrint(CC_HELP, "It does not save the configuration of the current game to the configuration file.");
		return true;
	}

	SaveToConfig(STCF_ALL);
	IConsolePrint(CC_DEFAULT, "Saved config.");
	return true;
}

DEF_CONSOLE_CMD(ConLoad)
{
	if (argc == 0) {
		IConsolePrint(CC_HELP, "Load a game by name or index. Usage: 'load <file | number>'.");
		return true;
	}

	if (argc != 2) return false;

	const char *file = argv[1];
	_console_file_list_savegame.ValidateFileList();
	const FiosItem *item = _console_file_list_savegame.FindItem(file);
	if (item != nullptr) {
		if (GetAbstractFileType(item->type) == FT_SAVEGAME) {
			_switch_mode = SM_LOAD_GAME;
			_file_to_saveload.Set(*item);
		} else {
			IConsolePrint(CC_ERROR, "'{}' is not a savegame.", file);
		}
	} else {
		IConsolePrint(CC_ERROR, "'{}' cannot be found.", file);
	}

	return true;
}

DEF_CONSOLE_CMD(ConLoadScenario)
{
	if (argc == 0) {
		IConsolePrint(CC_HELP, "Load a scenario by name or index. Usage: 'load_scenario <file | number>'.");
		return true;
	}

	if (argc != 2) return false;

	const char *file = argv[1];
	_console_file_list_scenario.ValidateFileList();
	const FiosItem *item = _console_file_list_scenario.FindItem(file);
	if (item != nullptr) {
		if (GetAbstractFileType(item->type) == FT_SCENARIO) {
			_switch_mode = SM_LOAD_GAME;
			_file_to_saveload.Set(*item);
		} else {
			IConsolePrint(CC_ERROR, "'{}' is not a scenario.", file);
		}
	} else {
		IConsolePrint(CC_ERROR, "'{}' cannot be found.", file);
	}

	return true;
}

DEF_CONSOLE_CMD(ConLoadHeightmap)
{
	if (argc == 0) {
		IConsolePrint(CC_HELP, "Load a heightmap by name or index. Usage: 'load_heightmap <file | number>'.");
		return true;
	}

	if (argc != 2) return false;

	const char *file = argv[1];
	_console_file_list_heightmap.ValidateFileList();
	const FiosItem *item = _console_file_list_heightmap.FindItem(file);
	if (item != nullptr) {
		if (GetAbstractFileType(item->type) == FT_HEIGHTMAP) {
			_switch_mode = SM_START_HEIGHTMAP;
			_file_to_saveload.Set(*item);
		} else {
			IConsolePrint(CC_ERROR, "'{}' is not a heightmap.", file);
		}
	} else {
		IConsolePrint(CC_ERROR, "'{}' cannot be found.", file);
	}

	return true;
}

DEF_CONSOLE_CMD(ConRemove)
{
	if (argc == 0) {
		IConsolePrint(CC_HELP, "Remove a savegame by name or index. Usage: 'rm <file | number>'.");
		return true;
	}

	if (argc != 2) return false;

	const char *file = argv[1];
	_console_file_list_savegame.ValidateFileList();
	const FiosItem *item = _console_file_list_savegame.FindItem(file);
	if (item != nullptr) {
		if (unlink(item->name.c_str()) != 0) {
			IConsolePrint(CC_ERROR, "Failed to delete '{}'.", item->name);
		}
	} else {
		IConsolePrint(CC_ERROR, "'{}' could not be found.", file);
	}

	_console_file_list_savegame.InvalidateFileList();
	return true;
}


/* List all the files in the current dir via console */
DEF_CONSOLE_CMD(ConListFiles)
{
	if (argc == 0) {
		IConsolePrint(CC_HELP, "List all loadable savegames and directories in the current dir via console. Usage: 'ls | dir'.");
		return true;
	}

	_console_file_list_savegame.ValidateFileList(true);
	for (uint i = 0; i < _console_file_list_savegame.size(); i++) {
		IConsolePrint(CC_DEFAULT, "{}) {}", i, _console_file_list_savegame[i].title);
	}

	return true;
}

/* List all the scenarios */
DEF_CONSOLE_CMD(ConListScenarios)
{
	if (argc == 0) {
		IConsolePrint(CC_HELP, "List all loadable scenarios. Usage: 'list_scenarios'.");
		return true;
	}

	_console_file_list_scenario.ValidateFileList(true);
	for (uint i = 0; i < _console_file_list_scenario.size(); i++) {
		IConsolePrint(CC_DEFAULT, "{}) {}", i, _console_file_list_scenario[i].title);
	}

	return true;
}

/* List all the heightmaps */
DEF_CONSOLE_CMD(ConListHeightmaps)
{
	if (argc == 0) {
		IConsolePrint(CC_HELP, "List all loadable heightmaps. Usage: 'list_heightmaps'.");
		return true;
	}

	_console_file_list_heightmap.ValidateFileList(true);
	for (uint i = 0; i < _console_file_list_heightmap.size(); i++) {
		IConsolePrint(CC_DEFAULT, "{}) {}", i, _console_file_list_heightmap[i].title);
	}

	return true;
}

/* Change the dir via console */
DEF_CONSOLE_CMD(ConChangeDirectory)
{
	if (argc == 0) {
		IConsolePrint(CC_HELP, "Change the dir via console. Usage: 'cd <directory | number>'.");
		return true;
	}

	if (argc != 2) return false;

	const char *file = argv[1];
	_console_file_list_savegame.ValidateFileList(true);
	const FiosItem *item = _console_file_list_savegame.FindItem(file);
	if (item != nullptr) {
		switch (item->type) {
			case FIOS_TYPE_DIR: case FIOS_TYPE_DRIVE: case FIOS_TYPE_PARENT:
				FiosBrowseTo(item);
				break;
			default: IConsolePrint(CC_ERROR, "{}: Not a directory.", file);
		}
	} else {
		IConsolePrint(CC_ERROR, "{}: No such file or directory.", file);
	}

	_console_file_list_savegame.InvalidateFileList();
	return true;
}

DEF_CONSOLE_CMD(ConPrintWorkingDirectory)
{
	if (argc == 0) {
		IConsolePrint(CC_HELP, "Print out the current working directory. Usage: 'pwd'.");
		return true;
	}

	/* XXX - Workaround for broken file handling */
	_console_file_list_savegame.ValidateFileList(true);
	_console_file_list_savegame.InvalidateFileList();

	IConsolePrint(CC_DEFAULT, FiosGetCurrentPath());
	return true;
}

DEF_CONSOLE_CMD(ConClearBuffer)
{
	if (argc == 0) {
		IConsolePrint(CC_HELP, "Clear the console buffer. Usage: 'clear'.");
		return true;
	}

	IConsoleClearBuffer();
	SetWindowDirty(WC_CONSOLE, 0);
	return true;
}


/**********************************
 * Network Core Console Commands
 **********************************/

static bool ConKickOrBan(const char *argv, bool ban, const std::string &reason)
{
	uint n;

	if (strchr(argv, '.') == nullptr && strchr(argv, ':') == nullptr) { // banning with ID
		ClientID client_id = (ClientID)atoi(argv);

		/* Don't kill the server, or the client doing the rcon. The latter can't be kicked because
		 * kicking frees closes and subsequently free the connection related instances, which we
		 * would be reading from and writing to after returning. So we would read or write data
		 * from freed memory up till the segfault triggers. */
		if (client_id == CLIENT_ID_SERVER || client_id == _redirect_console_to_client) {
			IConsolePrint(CC_ERROR, "You can not {} yourself!", ban ? "ban" : "kick");
			return true;
		}

		NetworkClientInfo *ci = NetworkClientInfo::GetByClientID(client_id);
		if (ci == nullptr) {
			IConsolePrint(CC_ERROR, "Invalid client ID.");
			return true;
		}

		if (!ban) {
			/* Kick only this client, not all clients with that IP */
			NetworkServerKickClient(client_id, reason);
			return true;
		}

		/* When banning, kick+ban all clients with that IP */
		n = NetworkServerKickOrBanIP(client_id, ban, reason);
	} else {
		n = NetworkServerKickOrBanIP(argv, ban, reason);
	}

	if (n == 0) {
		IConsolePrint(CC_DEFAULT, ban ? "Client not online, address added to banlist." : "Client not found.");
	} else {
		IConsolePrint(CC_DEFAULT, "{}ed {} client(s).", ban ? "Bann" : "Kick", n);
	}

	return true;
}

DEF_CONSOLE_CMD(ConKick)
{
	if (argc == 0) {
		IConsolePrint(CC_HELP, "Kick a client from a network game. Usage: 'kick <ip | client-id> [<kick-reason>]'.");
		IConsolePrint(CC_HELP, "For client-id's, see the command 'clients'.");
		return true;
	}

	if (argc != 2 && argc != 3) return false;

	/* No reason supplied for kicking */
	if (argc == 2) return ConKickOrBan(argv[1], false, {});

	/* Reason for kicking supplied */
	size_t kick_message_length = strlen(argv[2]);
	if (kick_message_length >= 255) {
		IConsolePrint(CC_ERROR, "Maximum kick message length is 254 characters. You entered {} characters.", kick_message_length);
		return false;
	} else {
		return ConKickOrBan(argv[1], false, argv[2]);
	}
}

DEF_CONSOLE_CMD(ConBan)
{
	if (argc == 0) {
		IConsolePrint(CC_HELP, "Ban a client from a network game. Usage: 'ban <ip | client-id> [<ban-reason>]'.");
		IConsolePrint(CC_HELP, "For client-id's, see the command 'clients'.");
		IConsolePrint(CC_HELP, "If the client is no longer online, you can still ban their IP.");
		return true;
	}

	if (argc != 2 && argc != 3) return false;

	/* No reason supplied for kicking */
	if (argc == 2) return ConKickOrBan(argv[1], true, {});

	/* Reason for kicking supplied */
	size_t kick_message_length = strlen(argv[2]);
	if (kick_message_length >= 255) {
		IConsolePrint(CC_ERROR, "Maximum kick message length is 254 characters. You entered {} characters.", kick_message_length);
		return false;
	} else {
		return ConKickOrBan(argv[1], true, argv[2]);
	}
}

DEF_CONSOLE_CMD(ConUnBan)
{
	if (argc == 0) {
		IConsolePrint(CC_HELP, "Unban a client from a network game. Usage: 'unban <ip | banlist-index>'.");
		IConsolePrint(CC_HELP, "For a list of banned IP's, see the command 'banlist'.");
		return true;
	}

	if (argc != 2) return false;

	/* Try by IP. */
	uint index;
	for (index = 0; index < _network_ban_list.size(); index++) {
		if (_network_ban_list[index] == argv[1]) break;
	}

	/* Try by index. */
	if (index >= _network_ban_list.size()) {
		index = atoi(argv[1]) - 1U; // let it wrap
	}

	if (index < _network_ban_list.size()) {
		IConsolePrint(CC_DEFAULT, "Unbanned {}.", _network_ban_list[index]);
		_network_ban_list.erase(_network_ban_list.begin() + index);
	} else {
		IConsolePrint(CC_DEFAULT, "Invalid list index or IP not in ban-list.");
		IConsolePrint(CC_DEFAULT, "For a list of banned IP's, see the command 'banlist'.");
	}

	return true;
}

DEF_CONSOLE_CMD(ConBanList)
{
	if (argc == 0) {
		IConsolePrint(CC_HELP, "List the IP's of banned clients: Usage 'banlist'.");
		return true;
	}

	IConsolePrint(CC_DEFAULT, "Banlist:");

	uint i = 1;
	for (const auto &entry : _network_ban_list) {
		IConsolePrint(CC_DEFAULT, "  {}) {}", i, entry);
		i++;
	}

	return true;
}

DEF_CONSOLE_CMD(ConPauseGame)
{
	if (argc == 0) {
		IConsolePrint(CC_HELP, "Pause a network game. Usage: 'pause'.");
		return true;
	}

	if (_game_mode == GM_MENU) {
		IConsolePrint(CC_ERROR, "This command is only available in-game and in the editor.");
		return true;
	}

	if ((_pause_mode & PM_PAUSED_NORMAL) == PM_UNPAUSED) {
		DoCommandP(0, PM_PAUSED_NORMAL, 1, CMD_PAUSE);
		if (!_networking) IConsolePrint(CC_DEFAULT, "Game paused.");
	} else {
		IConsolePrint(CC_DEFAULT, "Game is already paused.");
	}

	return true;
}

DEF_CONSOLE_CMD(ConUnpauseGame)
{
	if (argc == 0) {
		IConsolePrint(CC_HELP, "Unpause a network game. Usage: 'unpause'.");
		return true;
	}

	if (_game_mode == GM_MENU) {
		IConsolePrint(CC_ERROR, "This command is only available in-game and in the editor.");
		return true;
	}

	if ((_pause_mode & PM_PAUSED_NORMAL) != PM_UNPAUSED) {
		DoCommandP(0, PM_PAUSED_NORMAL, 0, CMD_PAUSE);
		if (!_networking) IConsolePrint(CC_DEFAULT, "Game unpaused.");
	} else if ((_pause_mode & PM_PAUSED_ERROR) != PM_UNPAUSED) {
		IConsolePrint(CC_DEFAULT, "Game is in error state and cannot be unpaused via console.");
	} else if (_pause_mode != PM_UNPAUSED) {
		IConsolePrint(CC_DEFAULT, "Game cannot be unpaused manually; disable pause_on_join/min_active_clients.");
	} else {
		IConsolePrint(CC_DEFAULT, "Game is already unpaused.");
	}

	return true;
}

DEF_CONSOLE_CMD(ConStepGame)
{
	if (argc == 0 || argc > 2) {
		IConsolePrint(CC_HELP, "Advances the game for a certain amount of ticks (default 1). Usage: 'step [n]'");
		return true;
	}
	auto n = (argc > 1 ? atoi(argv[1]) : 1);

	DoCommandP(0, PM_PAUSED_NORMAL, 0 | (n << 1), CMD_PAUSE);

	return true;
}

DEF_CONSOLE_CMD(ConRcon)
{
	if (argc == 0) {
		IConsolePrint(CC_HELP, "Remote control the server from another client. Usage: 'rcon <password> <command>'.");
		IConsolePrint(CC_HELP, "Remember to enclose the command in quotes, otherwise only the first parameter is sent.");
		IConsolePrint(CC_HELP, "When your client's public key is in the 'authorized keys' for 'rcon', the password is not checked and may be '*'.");
		return true;
	}

	if (argc < 3) return false;

	if (_network_server) {
		IConsoleCmdExec(argv[2]);
	} else {
		NetworkClientSendRcon(argv[1], argv[2]);
	}
	return true;
}

DEF_CONSOLE_CMD(ConSettingsAccess)
{
	if (argc == 0) {
		IConsolePrint(CC_HELP, "Enable changing game settings from this client. Usage: 'settings_access <password>'");
		IConsolePrint(CC_HELP, "Send an empty password \"\" to drop access");
		return true;
	}

	if (argc < 2) return false;

	if (!_network_server) {
		NetworkClientSendSettingsPassword(argv[1]);
	}
	return true;
}

DEF_CONSOLE_CMD(ConStatus)
{
	if (argc == 0) {
		IConsolePrint(CC_HELP, "List the status of all clients connected to the server. Usage 'status'.");
		return true;
	}

	NetworkServerShowStatusToConsole();
	return true;
}

DEF_CONSOLE_CMD(ConServerInfo)
{
	if (argc == 0) {
		IConsolePrint(CC_HELP, "List current and maximum client/company limits. Usage 'server_info'.");
		IConsolePrint(CC_HELP, "You can change these values by modifying settings 'network.max_clients' and 'network.max_companies'.");
		return true;
	}

	IConsolePrint(CC_DEFAULT, "Invite code:                {}", _network_server_invite_code);
	IConsolePrint(CC_DEFAULT, "Current/maximum clients:    {:3d}/{:3d}", _network_game_info.clients_on, _settings_client.network.max_clients);
	IConsolePrint(CC_DEFAULT, "Current/maximum companies:  {:3d}/{:3d}", Company::GetNumItems(), _settings_client.network.max_companies);
	IConsolePrint(CC_DEFAULT, "Current spectators:         {:3d}", NetworkSpectatorCount());

	return true;
}

DEF_CONSOLE_CMD(ConClientNickChange)
{
	if (argc != 3) {
		IConsolePrint(CC_HELP, "Change the nickname of a connected client. Usage: 'client_name <client-id> <new-name>'.");
		IConsolePrint(CC_HELP, "For client-id's, see the command 'clients'.");
		return true;
	}

	ClientID client_id = (ClientID)atoi(argv[1]);

	if (client_id == CLIENT_ID_SERVER) {
		IConsolePrint(CC_ERROR, "Please use the command 'name' to change your own name!");
		return true;
	}

	if (NetworkClientInfo::GetByClientID(client_id) == nullptr) {
		IConsolePrint(CC_ERROR, "Invalid client ID.");
		return true;
	}

	std::string client_name(argv[2]);
	StrTrimInPlace(client_name);
	if (!NetworkIsValidClientName(client_name)) {
		IConsolePrint(CC_ERROR, "Cannot give a client an empty name.");
		return true;
	}

	if (!NetworkServerChangeClientName(client_id, client_name)) {
		IConsolePrint(CC_ERROR, "Cannot give a client a duplicate name.");
	}

	return true;
}

DEF_CONSOLE_CMD(ConJoinCompany)
{
	if (argc < 2) {
		IConsolePrint(CC_HELP, "Request joining another company. Usage: 'join <company-id> [<password>]'.");
		IConsolePrint(CC_HELP, "For valid company-id see company list, use 255 for spectator.");
		return true;
	}

	CompanyID company_id = (CompanyID)(atoi(argv[1]) <= MAX_COMPANIES ? atoi(argv[1]) - 1 : atoi(argv[1]));

	const NetworkClientInfo *info = NetworkClientInfo::GetByClientID(_network_own_client_id);
	if (info == nullptr) {
		IConsolePrint(CC_ERROR, "You have not joined the game yet!");
		return true;
	}

	/* Check we have a valid company id! */
	if (!Company::IsValidID(company_id) && company_id != COMPANY_SPECTATOR) {
		IConsolePrint(CC_ERROR, "Company does not exist. Company-id must be between 1 and {}.", MAX_COMPANIES);
		return true;
	}

	if (info->client_playas == company_id) {
		IConsolePrint(CC_ERROR, "You are already there!");
		return true;
	}

	if (company_id != COMPANY_SPECTATOR && !Company::IsHumanID(company_id)) {
		IConsolePrint(CC_ERROR, "Cannot join AI company.");
		return true;
	}

	/* Check if the company requires a password */
	if (NetworkCompanyIsPassworded(company_id) && argc < 3) {
		IConsolePrint(CC_ERROR, "Company {} requires a password to join.", company_id + 1);
		return true;
	}

	/* non-dedicated server may just do the move! */
	if (_network_server) {
		NetworkServerDoMove(CLIENT_ID_SERVER, company_id);
	} else {
		NetworkClientRequestMove(company_id, NetworkCompanyIsPassworded(company_id) ? argv[2] : "");
	}

	return true;
}

DEF_CONSOLE_CMD(ConMoveClient)
{
	if (argc < 3) {
		IConsolePrint(CC_HELP, "Move a client to another company. Usage: 'move <client-id> <company-id>'.");
		IConsolePrint(CC_HELP, "For valid client-id see 'clients', for valid company-id see 'companies', use 255 for moving to spectators.");
		return true;
	}

	const NetworkClientInfo *ci = NetworkClientInfo::GetByClientID((ClientID)atoi(argv[1]));
	CompanyID company_id = (CompanyID)(atoi(argv[2]) <= MAX_COMPANIES ? atoi(argv[2]) - 1 : atoi(argv[2]));

	/* check the client exists */
	if (ci == nullptr) {
		IConsolePrint(CC_ERROR, "Invalid client-id, check the command 'clients' for valid client-id's.");
		return true;
	}

	if (!Company::IsValidID(company_id) && company_id != COMPANY_SPECTATOR) {
		IConsolePrint(CC_ERROR, "Company does not exist. Company-id must be between 1 and {}.", MAX_COMPANIES);
		return true;
	}

	if (company_id != COMPANY_SPECTATOR && !Company::IsHumanID(company_id)) {
		IConsolePrint(CC_ERROR, "You cannot move clients to AI companies.");
		return true;
	}

	if (ci->client_id == CLIENT_ID_SERVER && _network_dedicated) {
		IConsolePrint(CC_ERROR, "You cannot move the server!");
		return true;
	}

	if (ci->client_playas == company_id) {
		IConsolePrint(CC_ERROR, "You cannot move someone to where they already are!");
		return true;
	}

	/* we are the server, so force the update */
	NetworkServerDoMove(ci->client_id, company_id);

	return true;
}

DEF_CONSOLE_CMD(ConResetCompany)
{
	if (argc == 0) {
		IConsolePrint(CC_HELP, "Remove an idle company from the game. Usage: 'reset_company <company-id>'.");
		IConsolePrint(CC_HELP, "For company-id's, see the list of companies from the dropdown menu. Company 1 is 1, etc.");
		return true;
	}

	if (argc != 2) return false;

	CompanyID index = (CompanyID)(atoi(argv[1]) - 1);

	/* Check valid range */
	if (!Company::IsValidID(index)) {
		IConsolePrint(CC_ERROR, "Company does not exist. Company-id must be between 1 and {}.", MAX_COMPANIES);
		return true;
	}

	if (!Company::IsHumanID(index)) {
		IConsolePrint(CC_ERROR, "Company is owned by an AI.");
		return true;
	}

	if (NetworkCompanyHasClients(index)) {
		IConsolePrint(CC_ERROR, "Cannot remove company: a client is connected to that company.");
		return false;
	}
	const NetworkClientInfo *ci = NetworkClientInfo::GetByClientID(CLIENT_ID_SERVER);
	assert(ci != nullptr);
	if (ci->client_playas == index) {
		IConsolePrint(CC_ERROR, "Cannot remove company: the server is connected to that company.");
		return true;
	}

	/* It is safe to remove this company */
	DoCommandP(0, CCA_DELETE | index << 16 | CRR_MANUAL << 24, 0, CMD_COMPANY_CTRL);
	IConsolePrint(CC_DEFAULT, "Company deleted.");

	return true;
}

DEF_CONSOLE_CMD(ConOfferCompanySale)
{
	if (argc == 0) {
		IConsolePrint(CC_HELP, "Offer a company for sale. Usage: 'offer_company_sale <company-id>'");
		IConsolePrint(CC_HELP, "For company-id's, see the list of companies from the dropdown menu. Company 1 is 1, etc.");
		return true;
	}

	if (argc != 2) return false;

	CompanyID index = (CompanyID)(atoi(argv[1]) - 1);

	/* Check valid range */
	if (!Company::IsValidID(index)) {
		IConsolePrintF(CC_ERROR, "Company does not exist. Company-id must be between 1 and %d.", MAX_COMPANIES);
		return true;
	}

	DoCommandP(0, CCA_SALE | index << 16, 0, CMD_COMPANY_CTRL);
	IConsolePrint(CC_DEFAULT, "Company offered for sale.");

	return true;
}

DEF_CONSOLE_CMD(ConNetworkClients)
{
	if (argc == 0) {
		IConsolePrint(CC_HELP, "Get a list of connected clients including their ID, name, company-id, and IP. Usage: 'clients'.");
		return true;
	}

	NetworkPrintClients();

	return true;
}

DEF_CONSOLE_CMD(ConNetworkReconnect)
{
	if (argc == 0) {
		IConsolePrint(CC_HELP, "Reconnect to server to which you were connected last time. Usage: 'reconnect [<company>]'.");
		IConsolePrint(CC_HELP, "Company 255 is spectator (default, if not specified), 0 means creating new company.");
		IConsolePrint(CC_HELP, "All others are a certain company with Company 1 being #1.");
		return true;
	}

	CompanyID playas = (argc >= 2) ? (CompanyID)atoi(argv[1]) : COMPANY_SPECTATOR;
	switch (playas) {
		case 0: playas = COMPANY_NEW_COMPANY; break;
		case COMPANY_SPECTATOR: /* nothing to do */ break;
		default:
			/* From a user pov 0 is a new company, internally it's different and all
			 * companies are offset by one to ease up on users (eg companies 1-8 not 0-7) */
			if (playas < COMPANY_FIRST + 1 || playas > MAX_COMPANIES + 1) return false;
			break;
	}

	if (_settings_client.network.last_joined.empty()) {
		IConsolePrint(CC_DEFAULT, "No server for reconnecting.");
		return true;
	}

	/* Don't resolve the address first, just print it directly as it comes from the config file. */
	IConsolePrint(CC_DEFAULT, "Reconnecting to {} ...", _settings_client.network.last_joined);

	return NetworkClientConnectGame(_settings_client.network.last_joined, playas);
}

DEF_CONSOLE_CMD(ConNetworkConnect)
{
	if (argc == 0) {
		IConsolePrint(CC_HELP, "Connect to a remote OTTD server and join the game. Usage: 'connect <ip>'.");
		IConsolePrint(CC_HELP, "IP can contain port and company: 'IP[:Port][#Company]', eg: 'server.ottd.org:443#2'.");
		IConsolePrint(CC_HELP, "Company #255 is spectator all others are a certain company with Company 1 being #1.");
		return true;
	}

	if (argc < 2) return false;

	return NetworkClientConnectGame(argv[1], COMPANY_NEW_COMPANY);
}

/*********************************
 *  script file console commands
 *********************************/

DEF_CONSOLE_CMD(ConExec)
{
	if (argc == 0) {
		IConsolePrint(CC_HELP, "Execute a local script file. Usage: 'exec <script> <?>'.");
		return true;
	}

	if (argc < 2) return false;

	FILE *script_file = FioFOpenFile(argv[1], "r", BASE_DIR);

	if (script_file == nullptr) {
		if (argc == 2 || atoi(argv[2]) != 0) IConsolePrint(CC_ERROR, "Script file '{}' not found.", argv[1]);
		return true;
	}

	if (_script_current_depth == 11) {
		FioFCloseFile(script_file);
		IConsolePrint(CC_ERROR, "Maximum 'exec' depth reached; script A is calling script B is calling script C ... more than 10 times.");
		return true;
	}

	_script_current_depth++;
	uint script_depth = _script_current_depth;

	char cmdline[ICON_CMDLN_SIZE];
	while (fgets(cmdline, sizeof(cmdline), script_file) != nullptr) {
		/* Remove newline characters from the executing script */
		for (char *cmdptr = cmdline; *cmdptr != '\0'; cmdptr++) {
			if (*cmdptr == '\n' || *cmdptr == '\r') {
				*cmdptr = '\0';
				break;
			}
		}
		IConsoleCmdExec(cmdline);
		/* Ensure that we are still on the same depth or that we returned via 'return'. */
		assert(_script_current_depth == script_depth || _script_current_depth == script_depth - 1);

		/* The 'return' command was executed. */
		if (_script_current_depth == script_depth - 1) break;
	}

	if (ferror(script_file)) {
		IConsolePrint(CC_ERROR, "Encountered error while trying to read from script file '{}'.", argv[1]);
	}

	if (_script_current_depth == script_depth) _script_current_depth--;
	FioFCloseFile(script_file);
	return true;
}

DEF_CONSOLE_CMD(ConReturn)
{
	if (argc == 0) {
		IConsolePrint(CC_HELP, "Stop executing a running script. Usage: 'return'.");
		return true;
	}

	_script_current_depth--;
	return true;
}

/*****************************
 *  default console commands
 ******************************/
extern bool CloseConsoleLogIfActive();
extern const std::vector<GRFFile *> &GetAllGRFFiles();
extern void ConPrintFramerate(); // framerate_gui.cpp
extern void ShowFramerateWindow();

DEF_CONSOLE_CMD(ConScript)
{
	extern FILE *_iconsole_output_file;

	if (argc == 0) {
		IConsolePrint(CC_HELP, "Start or stop logging console output to a file. Usage: 'script <filename>'.");
		IConsolePrint(CC_HELP, "If filename is omitted, a running log is stopped if it is active.");
		return true;
	}

	if (!CloseConsoleLogIfActive()) {
		if (argc < 2) return false;

		_iconsole_output_file = fopen(argv[1], "ab");
		if (_iconsole_output_file == nullptr) {
			IConsolePrint(CC_ERROR, "Could not open console log file '{}'.", argv[1]);
		} else {
			IConsolePrint(CC_INFO, "Console log output started to '{}'.", argv[1]);
		}
	}

	return true;
}


DEF_CONSOLE_CMD(ConEcho)
{
	if (argc == 0) {
		IConsolePrint(CC_HELP, "Print back the first argument to the console. Usage: 'echo <arg>'.");
		return true;
	}

	if (argc < 2) return false;
	IConsolePrint(CC_DEFAULT, argv[1]);
	return true;
}

DEF_CONSOLE_CMD(ConEchoC)
{
	if (argc == 0) {
		IConsolePrint(CC_HELP, "Print back the first argument to the console in a given colour. Usage: 'echoc <colour> <arg2>'.");
		return true;
	}

	if (argc < 3) return false;
	IConsolePrint((TextColour)Clamp(atoi(argv[1]), TC_BEGIN, TC_END - 1), argv[2]);
	return true;
}

DEF_CONSOLE_CMD(ConNewGame)
{
	if (argc == 0) {
		IConsolePrint(CC_HELP, "Start a new game. Usage: 'newgame [seed]'.");
		IConsolePrint(CC_HELP, "The server can force a new game using 'newgame'; any client joined will rejoin after the server is done generating the new game.");
		return true;
	}

	StartNewGameWithoutGUI((argc == 2) ? std::strtoul(argv[1], nullptr, 10) : GENERATE_NEW_SEED);
	return true;
}

DEF_CONSOLE_CMD(ConRestart)
{
	if (argc == 0 || argc > 2) {
		IConsolePrint(CC_HELP, "Restart game. Usage: 'restart [current|newgame]'.");
		IConsolePrint(CC_HELP, "Restarts a game, using either the current or newgame (default) settings.");
		IConsolePrint(CC_HELP, " * if you started from a new game, and your current/newgame settings haven't changed, the game will be identical to when you started it.");
		IConsolePrint(CC_HELP, " * if you started from a savegame / scenario / heightmap, the game might be different, because the current/newgame settings might differ.");
		return true;
	}

	if (argc == 1 || std::string_view(argv[1]) == "newgame") {
		StartNewGameWithoutGUI(_settings_game.game_creation.generation_seed);
	} else {
		_settings_game.game_creation.map_x = MapLogX();
		_settings_game.game_creation.map_y = MapLogY();
		_switch_mode = SM_RESTARTGAME;
	}

	return true;
}

DEF_CONSOLE_CMD(ConReload)
{
	if (argc == 0) {
		IConsolePrint(CC_HELP, "Reload game. Usage: 'reload'.");
		IConsolePrint(CC_HELP, "Reloads a game if loaded via savegame / scenario / heightmap.");
		return true;
	}

	if (_file_to_saveload.abstract_ftype == FT_NONE || _file_to_saveload.abstract_ftype == FT_INVALID) {
		IConsolePrint(CC_ERROR, "No game loaded to reload.");
		return true;
	}

	/* Use a switch-mode to prevent copying over newgame settings to active settings. */
	_settings_game.game_creation.map_x = MapLogX();
	_settings_game.game_creation.map_y = MapLogY();
	_switch_mode = SM_RELOADGAME;
	return true;
}

/**
 * Print a text buffer line by line to the console. Lines are separated by '\n'.
 * @param buf The buffer to print.
 * @note All newlines are replace by '\0' characters.
 */
static void PrintLineByLine(char *buf)
{
	ProcessLineByLine(buf, [&](const char *line) {
		IConsolePrint(CC_DEFAULT, line);
	});
}

/**
 * Print a text buffer line by line to the console. Lines are separated by '\n'.
 * @param full_string The multi-line string to print.
 */
static void PrintLineByLine(const std::string &full_string)
{
	std::istringstream in(full_string);
	std::string line;
	while (std::getline(in, line)) {
		IConsolePrint(CC_DEFAULT, line);
	}
}

DEF_CONSOLE_CMD(ConListAILibs)
{
	if (argc == 0) {
		IConsolePrint(CC_HELP, "List installed AI libraries. Usage: 'list_ai_libs'.");
		return true;
	}

	PrintLineByLine(AI::GetConsoleLibraryList());
	return true;
}

DEF_CONSOLE_CMD(ConListAI)
{
	if (argc == 0) {
		IConsolePrint(CC_HELP, "List installed AIs. Usage: 'list_ai'.");
		return true;
	}

	PrintLineByLine(AI::GetConsoleList());
	return true;
}

DEF_CONSOLE_CMD(ConListGameLibs)
{
	if (argc == 0) {
		IConsolePrint(CC_HELP, "List installed Game Script libraries. Usage: 'list_game_libs'.");
		return true;
	}

	PrintLineByLine(Game::GetConsoleLibraryList());
	return true;
}

DEF_CONSOLE_CMD(ConListGame)
{
	if (argc == 0) {
		IConsolePrint(CC_HELP, "List installed Game Scripts. Usage: 'list_game'.");
		return true;
	}

	PrintLineByLine(Game::GetConsoleList());
	return true;
}

DEF_CONSOLE_CMD(ConStartAI)
{
	if (argc == 0 || argc > 3) {
		IConsolePrint(CC_HELP, "Start a new AI. Usage: 'start_ai [<AI>] [<settings>]'.");
		IConsolePrint(CC_HELP, "Start a new AI. If <AI> is given, it starts that specific AI (if found).");
		IConsolePrint(CC_HELP, "If <settings> is given, it is parsed and the AI settings are set to that.");
		return true;
	}

	if (_game_mode != GM_NORMAL) {
		IConsolePrint(CC_ERROR, "AIs can only be managed in a game.");
		return true;
	}

	if (Company::GetNumItems() == CompanyPool::MAX_SIZE) {
		IConsolePrint(CC_ERROR, "Can't start a new AI (no more free slots).");
		return true;
	}
	if (_networking && !_network_server) {
		IConsolePrint(CC_ERROR, "Only the server can start a new AI.");
		return true;
	}
	if (_networking && !_settings_game.ai.ai_in_multiplayer) {
		IConsolePrint(CC_ERROR, "AIs are not allowed in multiplayer by configuration.");
		IConsolePrint(CC_ERROR, "Switch AI -> AI in multiplayer to True.");
		return true;
	}
	if (!AI::CanStartNew()) {
		IConsolePrint(CC_ERROR, "Can't start a new AI.");
		return true;
	}

	int n = 0;
	/* Find the next free slot */
	for (const Company *c : Company::Iterate()) {
		if (c->index != n) break;
		n++;
	}

	AIConfig *config = AIConfig::GetConfig((CompanyID)n);
	if (argc >= 2) {
		config->Change(argv[1], -1, false);

		/* If the name is not found, and there is a dot in the name,
		 * try again with the assumption everything right of the dot is
		 * the version the user wants to load. */
		if (!config->HasScript()) {
			const char *e = strrchr(argv[1], '.');
			if (e != nullptr) {
				size_t name_length = e - argv[1];
				e++;

				int version = atoi(e);
				config->Change(std::string(argv[1], name_length), version, true);
			}
		}

		if (!config->HasScript()) {
			IConsolePrint(CC_ERROR, "Failed to load the specified AI.");
			return true;
		}
		if (argc == 3) {
			config->StringToSettings(argv[2]);
		}
	}

	/* Start a new AI company */
	DoCommandP(0, CCA_NEW_AI | INVALID_COMPANY << 16, 0, CMD_COMPANY_CTRL);

	return true;
}

DEF_CONSOLE_CMD(ConReloadAI)
{
	if (argc != 2) {
		IConsolePrint(CC_HELP, "Reload an AI. Usage: 'reload_ai <company-id>'.");
		IConsolePrint(CC_HELP, "Reload the AI with the given company id. For company-id's, see the list of companies from the dropdown menu. Company 1 is 1, etc.");
		return true;
	}

	if (_game_mode != GM_NORMAL) {
		IConsolePrint(CC_ERROR, "AIs can only be managed in a game.");
		return true;
	}

	if (_networking && !_network_server) {
		IConsolePrint(CC_ERROR, "Only the server can reload an AI.");
		return true;
	}

	CompanyID company_id = (CompanyID)(atoi(argv[1]) - 1);
	if (!Company::IsValidID(company_id)) {
		IConsolePrint(CC_ERROR, "Unknown company. Company range is between 1 and {}.", MAX_COMPANIES);
		return true;
	}

	/* In singleplayer mode the player can be in an AI company, after cheating or loading network save with an AI in first slot. */
	if (Company::IsHumanID(company_id) || company_id == _local_company) {
		IConsolePrint(CC_ERROR, "Company is not controlled by an AI.");
		return true;
	}

	/* First kill the company of the AI, then start a new one. This should start the current AI again */
	DoCommandP(0, CCA_DELETE | company_id << 16 | CRR_MANUAL << 24, 0, CMD_COMPANY_CTRL);
	DoCommandP(0, CCA_NEW_AI | company_id << 16, 0, CMD_COMPANY_CTRL);
	IConsolePrint(CC_DEFAULT, "AI reloaded.");

	return true;
}

DEF_CONSOLE_CMD(ConStopAI)
{
	if (argc != 2) {
		IConsolePrint(CC_HELP, "Stop an AI. Usage: 'stop_ai <company-id>'.");
		IConsolePrint(CC_HELP, "Stop the AI with the given company id. For company-id's, see the list of companies from the dropdown menu. Company 1 is 1, etc.");
		return true;
	}

	if (_game_mode != GM_NORMAL) {
		IConsolePrint(CC_ERROR, "AIs can only be managed in a game.");
		return true;
	}

	if (_networking && !_network_server) {
		IConsolePrint(CC_ERROR, "Only the server can stop an AI.");
		return true;
	}

	CompanyID company_id = (CompanyID)(atoi(argv[1]) - 1);
	if (!Company::IsValidID(company_id)) {
		IConsolePrint(CC_ERROR, "Unknown company. Company range is between 1 and {}.", MAX_COMPANIES);
		return true;
	}

	/* In singleplayer mode the player can be in an AI company, after cheating or loading network save with an AI in first slot. */
	if (Company::IsHumanID(company_id) || company_id == _local_company) {
		IConsolePrint(CC_ERROR, "Company is not controlled by an AI.");
		return true;
	}

	/* Now kill the company of the AI. */
	DoCommandP(0, CCA_DELETE | company_id << 16 | CRR_MANUAL << 24, 0, CMD_COMPANY_CTRL);
	IConsolePrint(CC_DEFAULT, "AI stopped, company deleted.");

	return true;
}

DEF_CONSOLE_CMD(ConRescanAI)
{
	if (argc == 0) {
		IConsolePrint(CC_HELP, "Rescan the AI dir for scripts. Usage: 'rescan_ai'.");
		return true;
	}

	if (_networking && !_network_server) {
		IConsolePrint(CC_ERROR, "Only the server can rescan the AI dir for scripts.");
		return true;
	}

	AI::Rescan();

	return true;
}

DEF_CONSOLE_CMD(ConRescanGame)
{
	if (argc == 0) {
		IConsolePrint(CC_HELP, "Rescan the Game Script dir for scripts. Usage: 'rescan_game'.");
		return true;
	}

	if (_networking && !_network_server) {
		IConsolePrint(CC_ERROR, "Only the server can rescan the Game Script dir for scripts.");
		return true;
	}

	Game::Rescan();

	return true;
}

DEF_CONSOLE_CMD(ConRescanNewGRF)
{
	if (argc == 0) {
		IConsolePrint(CC_HELP, "Rescan the data dir for NewGRFs. Usage: 'rescan_newgrf'.");
		return true;
	}

	if (!RequestNewGRFScan()) {
		IConsolePrint(CC_ERROR, "NewGRF scanning is already running. Please wait until completed to run again.");
	}

	return true;
}

DEF_CONSOLE_CMD(ConGetSeed)
{
	if (argc == 0) {
		IConsolePrint(CC_HELP, "Returns the seed used to create this game. Usage: 'getseed'.");
		IConsolePrint(CC_HELP, "The seed can be used to reproduce the exact same map as the game started with.");
		return true;
	}

	IConsolePrint(CC_DEFAULT, "Generation Seed: {}", _settings_game.game_creation.generation_seed);
	return true;
}

DEF_CONSOLE_CMD(ConGetDate)
{
	if (argc == 0) {
		IConsolePrint(CC_HELP, "Returns the current date (year-month-day) of the game. Usage: 'getdate'.");
		return true;
	}

	IConsolePrintF(CC_DEFAULT, "Date: %04d-%02d-%02d", CalTime::CurYear().base(), CalTime::CurMonth() + 1, CalTime::CurDay());
	return true;
}

DEF_CONSOLE_CMD(ConGetSysDate)
{
	if (argc == 0) {
		IConsolePrint(CC_HELP, "Returns the current date (year-month-day) of your system. Usage: 'getsysdate'.");
		return true;
	}

	IConsolePrint(CC_DEFAULT, "System Date: {:%Y-%m-%d %H:%M:%S}", fmt::localtime(time(nullptr)));
	return true;
}


DEF_CONSOLE_CMD(ConAlias)
{
	IConsoleAlias *alias;

	if (argc == 0) {
		IConsolePrint(CC_HELP, "Add a new alias, or redefine the behaviour of an existing alias . Usage: 'alias <name> <command>'.");
		return true;
	}

	if (argc < 3) return false;

	alias = IConsole::AliasGet(argv[1]);
	if (alias == nullptr) {
		IConsole::AliasRegister(argv[1], argv[2]);
	} else {
		alias->cmdline = argv[2];
	}
	return true;
}

DEF_CONSOLE_CMD(ConScreenShot)
{
	if (argc == 0) {
		IConsolePrint(CC_HELP, "Create a screenshot of the game. Usage: 'screenshot [viewport | normal | big | giant | world | heightmap | minimap] [no_con] [size <width> <height>] [<filename>]'.");
		IConsolePrint(CC_HELP, "  'viewport' (default) makes a screenshot of the current viewport (including menus, windows).");
		IConsolePrint(CC_HELP, "  'normal' makes a screenshot of the visible area.");
		IConsolePrint(CC_HELP, "  'big' makes a zoomed-in screenshot of the visible area.");
		IConsolePrint(CC_HELP, "  'giant' makes a screenshot of the whole map using the default zoom level.");
		IConsolePrint(CC_HELP, "  'world' makes a screenshot of the whole map using the current zoom level.");
		IConsolePrint(CC_HELP, "  'heightmap' makes a heightmap screenshot of the map that can be loaded in as heightmap.");
		IConsolePrint(CC_HELP, "  'minimap' makes a top-viewed minimap screenshot of the whole world which represents one tile by one pixel.");
		IConsolePrint(CC_HELP, "  'topography' makes a top-viewed topography screenshot of the whole world which represents one tile by one pixel.");
		IConsolePrint(CC_HELP, "  'industry' makes a top-viewed industries screenshot of the whole world which represents one tile by one pixel.");
		IConsolePrint(CC_HELP, "  'no_con' hides the console to create the screenshot (only useful in combination with 'viewport').");
		IConsolePrint(CC_HELP, "  'size' sets the width and height of the viewport to make a screenshot of (only useful in combination with 'normal' or 'big').");
		IConsolePrint(CC_HELP, "  A filename ending in # will prevent overwriting existing files and will number files counting upwards.");
		return true;
	}

	if (argc > 7) return false;

	ScreenshotType type = SC_VIEWPORT;
	uint32_t width = 0;
	uint32_t height = 0;
	std::string name{};
	uint32_t arg_index = 1;

	if (argc > arg_index) {
		if (strcmp(argv[arg_index], "viewport") == 0) {
			type = SC_VIEWPORT;
			arg_index += 1;
		} else if (strcmp(argv[arg_index], "normal") == 0) {
			type = SC_DEFAULTZOOM;
			arg_index += 1;
		} else if (strcmp(argv[arg_index], "big") == 0) {
			type = SC_ZOOMEDIN;
			arg_index += 1;
		} else if (strcmp(argv[arg_index], "giant") == 0) {
			type = SC_WORLD;
			arg_index += 1;
		} else if (strcmp(argv[arg_index], "world") == 0) {
			type = SC_WORLD_ZOOM;
			arg_index += 1;
		} else if (strcmp(argv[arg_index], "heightmap") == 0) {
			type = SC_HEIGHTMAP;
			arg_index += 1;
		} else if (strcmp(argv[arg_index], "minimap") == 0) {
			type = SC_MINIMAP;
			arg_index += 1;
		} else if (strcmp(argv[arg_index], "topography") == 0) {
			type = SC_TOPOGRAPHY;
			arg_index += 1;
		} else if (strcmp(argv[arg_index], "industry") == 0) {
			type = SC_INDUSTRY;
			arg_index += 1;
		}
	}

	if (argc > arg_index && strcmp(argv[arg_index], "no_con") == 0) {
		if (type != SC_VIEWPORT) {
			IConsolePrint(CC_ERROR, "'no_con' can only be used in combination with 'viewport'.");
			return true;
		}
		IConsoleClose();
		arg_index += 1;
	}

	if (argc > arg_index + 2 && strcmp(argv[arg_index], "size") == 0) {
		/* size <width> <height> */
		if (type != SC_DEFAULTZOOM && type != SC_ZOOMEDIN) {
			IConsolePrint(CC_ERROR, "'size' can only be used in combination with 'normal' or 'big'.");
			return true;
		}
		GetArgumentInteger(&width, argv[arg_index + 1]);
		GetArgumentInteger(&height, argv[arg_index + 2]);
		arg_index += 3;
	}

	if (argc > arg_index) {
		/* Last parameter that was not one of the keywords must be the filename. */
		name = argv[arg_index];
		arg_index += 1;
	}

	if (argc > arg_index) {
		/* We have parameters we did not process; means we misunderstood any of the above. */
		return false;
	}

	MakeScreenshot(type, name, width, height);
	return true;
}

DEF_CONSOLE_CMD(ConMinimap)
{
	if (argc == 0) {
		IConsolePrint(CC_HELP, "Create a flat image of the game minimap. Usage: 'minimap [owner] [file name]'");
		IConsolePrint(CC_HELP, "'owner' uses the tile owner to colour the minimap image, this is the only mode at present");
		return true;
	}

	const char *name = nullptr;
	if (argc > 1) {
		if (strcmp(argv[1], "owner") != 0) {
			/* invalid mode */
			return false;
		}
	}
	if (argc > 2) {
		name = argv[2];
	}

	MakeMinimapWorldScreenshot(name);
	return true;
}

DEF_CONSOLE_CMD(ConInfoCmd)
{
	if (argc == 0) {
		IConsolePrint(CC_HELP, "Print out debugging information about a command. Usage: 'info_cmd <cmd>'.");
		return true;
	}

	if (argc < 2) return false;

	const IConsoleCmd *cmd = IConsole::CmdGet(argv[1]);
	if (cmd == nullptr) {
		IConsolePrint(CC_ERROR, "The given command was not found.");
		return true;
	}

	IConsolePrint(CC_DEFAULT, "Command name: '{}'", cmd->name);

	if (cmd->hook != nullptr) IConsolePrint(CC_DEFAULT, "Command is hooked.");

	return true;
}

DEF_CONSOLE_CMD(ConDebugLevel)
{
	if (argc == 0) {
		IConsolePrint(CC_HELP, "Get/set the default debugging level for the game. Usage: 'debug_level [<level>]'.");
		IConsolePrint(CC_HELP, "Level can be any combination of names, levels. Eg 'net=5 ms=4'. Remember to enclose it in \"'\"s.");
		return true;
	}

	if (argc > 2) return false;

	if (argc == 1) {
		IConsolePrint(CC_DEFAULT, "Current debug-level: '{}'", GetDebugString());
	} else {
		SetDebugString(argv[1], [](const char *err) { IConsolePrint(CC_ERROR, err); });
	}

	return true;
}

DEF_CONSOLE_CMD(ConExit)
{
	if (argc == 0) {
		IConsolePrint(CC_HELP, "Exit the game. Usage: 'exit'.");
		return true;
	}

	if (_game_mode == GM_NORMAL && _settings_client.gui.autosave_on_exit) DoExitSave();

	_exit_game = true;
	return true;
}

DEF_CONSOLE_CMD(ConPart)
{
	if (argc == 0) {
		IConsolePrint(CC_HELP, "Leave the currently joined/running game (only ingame). Usage: 'part'.");
		return true;
	}

	if (_game_mode != GM_NORMAL) return false;

	if (_network_dedicated) {
		IConsolePrint(CC_ERROR, "A dedicated server can not leave the game.");
		return false;
	}

	_switch_mode = SM_MENU;
	return true;
}

DEF_CONSOLE_CMD(ConHelp)
{
	if (argc == 2) {
		const IConsoleCmd *cmd;
		const IConsoleAlias *alias;

		cmd = IConsole::CmdGet(argv[1]);
		if (cmd != nullptr) {
			cmd->proc(0, nullptr);
			return true;
		}

		alias = IConsole::AliasGet(argv[1]);
		if (alias != nullptr) {
			cmd = IConsole::CmdGet(alias->cmdline);
			if (cmd != nullptr) {
				cmd->proc(0, nullptr);
				return true;
			}
			IConsolePrint(CC_ERROR, "Alias is of special type, please see its execution-line: '{}'.", alias->cmdline);
			return true;
		}

		IConsolePrint(CC_ERROR, "Command not found.");
		return true;
	}

	IConsolePrint(TC_LIGHT_BLUE, " ---- OpenTTD Console Help ---- ");
	IConsolePrint(CC_DEFAULT, " - commands: the command to list all commands is 'list_cmds'.");
	IConsolePrint(CC_DEFAULT, " call commands with '<command> <arg2> <arg3>...'");
	IConsolePrint(CC_DEFAULT, " - to assign strings, or use them as arguments, enclose it within quotes.");
	IConsolePrint(CC_DEFAULT, " like this: '<command> \"string argument with spaces\"'.");
	IConsolePrint(CC_DEFAULT, " - use 'help <command>' to get specific information.");
	IConsolePrint(CC_DEFAULT, " - scroll console output with shift + (up | down | pageup | pagedown).");
	IConsolePrint(CC_DEFAULT, " - scroll console input history with the up or down arrows.");
	IConsolePrint(CC_DEFAULT, "");
	return true;
}

DEF_CONSOLE_CMD(ConListCommands)
{
	if (argc == 0) {
		IConsolePrint(CC_HELP, "List all registered commands. Usage: 'list_cmds [<pre-filter>]'.");
		return true;
	}

	for (auto &it : IConsole::Commands()) {
		const IConsoleCmd *cmd = &it.second;
		if (argv[1] == nullptr || cmd->name.find(argv[1]) != std::string::npos) {
			if ((_settings_client.gui.console_show_unlisted || !cmd->unlisted) && (cmd->hook == nullptr || cmd->hook(false) != CHR_HIDE)) IConsolePrint(CC_DEFAULT, cmd->name);
		}
	}

	return true;
}

DEF_CONSOLE_CMD(ConListAliases)
{
	if (argc == 0) {
		IConsolePrint(CC_HELP, "List all registered aliases. Usage: 'list_aliases [<pre-filter>]'.");
		return true;
	}

	for (auto &it : IConsole::Aliases()) {
		const IConsoleAlias *alias = &it.second;
		if (argv[1] == nullptr || alias->name.find(argv[1]) != std::string::npos) {
			IConsolePrint(CC_DEFAULT, "{} => {}", alias->name, alias->cmdline);
		}
	}

	return true;
}

DEF_CONSOLE_CMD(ConCompanies)
{
	if (argc == 0) {
		IConsolePrint(CC_HELP, "List the details of all companies in the game. Usage 'companies'.");
		return true;
	}

	for (const Company *c : Company::Iterate()) {
		/* Grab the company name */
		SetDParam(0, c->index);
		std::string company_name = GetString(STR_COMPANY_NAME);

		const char *password_state = "";
		if (c->is_ai) {
			password_state = "AI";
		} else if (_network_server) {
			password_state = _network_company_states[c->index].password.empty() ? "unprotected" : "protected";
		}

		std::string colour = GetString(STR_COLOUR_DARK_BLUE + _company_colours[c->index]);
		IConsolePrint(CC_INFO, "#:{}({}) Company Name: '{}'  Year Founded: {}  Age: {}  Money: {}  Loan: {}  Value: {}  (T:{}, R:{}, P:{}, S:{}) {}",
			c->index + 1, colour, company_name,
			c->InauguratedDisplayYear(), c->age_years.base(), (int64_t)c->money, (int64_t)c->current_loan, (int64_t)CalculateCompanyValue(c),
			c->group_all[VEH_TRAIN].num_vehicle,
			c->group_all[VEH_ROAD].num_vehicle,
			c->group_all[VEH_AIRCRAFT].num_vehicle,
			c->group_all[VEH_SHIP].num_vehicle,
			password_state);
	}

	return true;
}

DEF_CONSOLE_CMD(ConSay)
{
	if (argc == 0) {
		IConsolePrint(CC_HELP, "Chat to your fellow players in a multiplayer game. Usage: 'say \"<msg>\"'.");
		return true;
	}

	if (argc != 2) return false;

	if (!_network_server) {
		NetworkClientSendChat(NETWORK_ACTION_CHAT, DESTTYPE_BROADCAST, 0 /* param does not matter */, argv[1]);
	} else {
		bool from_admin = (_redirect_console_to_admin < INVALID_ADMIN_ID);
		NetworkServerSendChat(NETWORK_ACTION_CHAT, DESTTYPE_BROADCAST, 0, argv[1], CLIENT_ID_SERVER, from_admin);
	}

	return true;
}

DEF_CONSOLE_CMD(ConSayCompany)
{
	if (argc == 0) {
		IConsolePrint(CC_HELP, "Chat to a certain company in a multiplayer game. Usage: 'say_company <company-no> \"<msg>\"'.");
		IConsolePrint(CC_HELP, "CompanyNo is the company that plays as company <companyno>, 1 through max_companies.");
		return true;
	}

	if (argc != 3) return false;

	CompanyID company_id = (CompanyID)(atoi(argv[1]) - 1);
	if (!Company::IsValidID(company_id)) {
		IConsolePrint(CC_DEFAULT, "Unknown company. Company range is between 1 and {}.", MAX_COMPANIES);
		return true;
	}

	if (!_network_server) {
		NetworkClientSendChat(NETWORK_ACTION_CHAT_COMPANY, DESTTYPE_TEAM, company_id, argv[2]);
	} else {
		bool from_admin = (_redirect_console_to_admin < INVALID_ADMIN_ID);
		NetworkServerSendChat(NETWORK_ACTION_CHAT_COMPANY, DESTTYPE_TEAM, company_id, argv[2], CLIENT_ID_SERVER, from_admin);
	}

	return true;
}

DEF_CONSOLE_CMD(ConSayClient)
{
	if (argc == 0) {
		IConsolePrint(CC_HELP, "Chat to a certain client in a multiplayer game. Usage: 'say_client <client-no> \"<msg>\"'.");
		IConsolePrint(CC_HELP, "For client-id's, see the command 'clients'.");
		return true;
	}

	if (argc != 3) return false;

	if (!_network_server) {
		NetworkClientSendChat(NETWORK_ACTION_CHAT_CLIENT, DESTTYPE_CLIENT, atoi(argv[1]), argv[2]);
	} else {
		bool from_admin = (_redirect_console_to_admin < INVALID_ADMIN_ID);
		NetworkServerSendChat(NETWORK_ACTION_CHAT_CLIENT, DESTTYPE_CLIENT, atoi(argv[1]), argv[2], CLIENT_ID_SERVER, from_admin);
	}

	return true;
}

DEF_CONSOLE_CMD(ConCompanyPassword)
{
	if (argc == 0) {
		if (_network_dedicated) {
			IConsolePrint(CC_HELP, "Change the password of a company. Usage: 'company_pw <company-no> \"<password>\".");
		} else if (_network_server) {
			IConsolePrint(CC_HELP, "Change the password of your or any other company. Usage: 'company_pw [<company-no>] \"<password>\"'.");
		} else {
			IConsolePrint(CC_HELP, "Change the password of your company. Usage: 'company_pw \"<password>\"'.");
		}

		IConsolePrint(CC_HELP, "Use \"*\" to disable the password.");
		return true;
	}

	CompanyID company_id;
	std::string password;
	const char *errormsg;

	if (argc == 2) {
		company_id = _local_company;
		password = argv[1];
		errormsg = "You have to own a company to make use of this command.";
	} else if (argc == 3 && _network_server) {
		company_id = (CompanyID)(atoi(argv[1]) - 1);
		password = argv[2];
		errormsg = "You have to specify the ID of a valid human controlled company.";
	} else {
		return false;
	}

	if (!Company::IsValidHumanID(company_id)) {
		IConsolePrint(CC_ERROR, errormsg);
		return false;
	}

	password = NetworkChangeCompanyPassword(company_id, password);

	if (password.empty()) {
		IConsolePrint(CC_INFO, "Company password cleared.");
	} else {
		IConsolePrint(CC_INFO, "Company password changed to '{}'.", password);
	}

	return true;
}

<<<<<<< HEAD
DEF_CONSOLE_CMD(ConCompanyPasswordHash)
{
	if (argc == 0) {
		IConsolePrint(CC_HELP, "Change the password hash of a company. Usage: 'company_pw_hash <company-no> \"<password_hash>\"");
		IConsolePrint(CC_HELP, "Use \"*\" to disable the password.");
		return true;
	}

	if (argc != 3) return false;

	CompanyID company_id = (CompanyID)(atoi(argv[1]) - 1);
	const char *password = argv[2];

	if (!Company::IsValidHumanID(company_id)) {
		IConsolePrint(CC_ERROR, "You have to specify the ID of a valid human controlled company.");
		return false;
	}

	if (strcmp(password, "*") == 0) password = "";

	NetworkServerSetCompanyPassword(company_id, password, true);

	if (StrEmpty(password)) {
		IConsolePrintF(CC_WARNING, "Company password hash cleared");
	} else {
		IConsolePrintF(CC_WARNING, "Company password hash changed to: %s", password);
	}

	return true;
}

DEF_CONSOLE_CMD(ConCompanyPasswordHashes)
{
	if (argc == 0) {
		IConsolePrint(CC_HELP, "List the password hashes of all companies in the game. Usage 'company_pw_hashes'");
		return true;
	}

	for (const Company *c : Company::Iterate()) {
		/* Grab the company name */
		SetDParam(0, c->index);
		std::string company_name = GetString(STR_COMPANY_NAME);

		IConsolePrintF(CC_INFO, "#:%d(%s) Company Name: '%s'  Hash: '%s'",
			c->index + 1, GetStringPtr(STR_COLOUR_DARK_BLUE + _company_colours[c->index]), company_name.c_str(), _network_company_states[c->index].password.c_str());
=======
/** All the known authorized keys with their name. */
static std::vector<std::pair<std::string_view, std::vector<std::string> *>> _console_cmd_authorized_keys{
	{ "rcon", &_settings_client.network.rcon_authorized_keys },
	{ "server", &_settings_client.network.server_authorized_keys },
};

/**
 * Simple helper to find the location of the given authorized key in the authorized keys.
 * @param authorized_keys The keys to look through.
 * @param authorized_key The key to look for.
 * @return The iterator to the location of the authorized key, or \c authorized_keys.end().
 */
static auto FindKey(std::vector<std::string> *authorized_keys, std::string_view authorized_key)
{
	return std::find_if(authorized_keys->begin(), authorized_keys->end(), [authorized_key](auto &value) { return StrEqualsIgnoreCase(value, authorized_key); });
}

DEF_CONSOLE_CMD(ConNetworkAuthorizedKey)
{
	if (argc <= 2) {
		IConsolePrint(CC_HELP, "List and update authorized keys. Usage: 'authorized_key list [type]|add [type] [key]|remove [type] [key]'.");
		IConsolePrint(CC_HELP, "  list: list all the authorized keys of the given type.");
		IConsolePrint(CC_HELP, "  add: add the given key to the authorized keys of the given type.");
		IConsolePrint(CC_HELP, "  remove: remove the given key from the authorized keys of the given type; use 'all' to remove all authorized keys.");
		IConsolePrint(CC_HELP, "Instead of a key, use 'client:<id>' to add/remove the key of that given client.");

		std::string buffer;
		for (auto [name, _] : _console_cmd_authorized_keys) fmt::format_to(std::back_inserter(buffer), ", {}", name);
		IConsolePrint(CC_HELP, "The supported types are: all{}.", buffer);
		return true;
	}

	bool valid_type = false; ///< Whether a valid type was given.

	for (auto [name, authorized_keys] : _console_cmd_authorized_keys) {
		if (!StrEqualsIgnoreCase(argv[2], name) && !StrEqualsIgnoreCase(argv[2], "all")) continue;

		valid_type = true;

		if (StrEqualsIgnoreCase(argv[1], "list")) {
			IConsolePrint(CC_WHITE, "The authorized keys for {} are:", name);
			for (auto &authorized_key : *authorized_keys) IConsolePrint(CC_INFO, "  {}", authorized_key);
			continue;
		}

		if (argc <= 3) {
			IConsolePrint(CC_ERROR, "You must enter the key.");
			return false;
		}

		std::string authorized_key = argv[3];
		if (StrStartsWithIgnoreCase(authorized_key, "client:")) {
			std::string id_string(authorized_key.substr(7));
			authorized_key = NetworkGetPublicKeyOfClient(static_cast<ClientID>(std::stoi(id_string)));
			if (authorized_key.empty()) {
				IConsolePrint(CC_ERROR, "You must enter a valid client id; see 'clients'.");
				return false;
			}
		}

		auto iter = FindKey(authorized_keys, authorized_key);

		if (StrEqualsIgnoreCase(argv[1], "add")) {
			if (iter == authorized_keys->end()) {
				authorized_keys->push_back(authorized_key);
				IConsolePrint(CC_INFO, "Added {} to {}.", authorized_key, name);
			} else {
				IConsolePrint(CC_WARNING, "Not added {} to {} as it already exists.", authorized_key, name);
			}
			continue;
		}

		if (StrEqualsIgnoreCase(argv[1], "remove")) {
			if (iter != authorized_keys->end()) {
				authorized_keys->erase(iter);
				IConsolePrint(CC_INFO, "Removed {} from {}.", authorized_key, name);
			} else {
				IConsolePrint(CC_WARNING, "Not removed {} from {} as it does not exist.", authorized_key, name);
			}
			continue;
		}

		IConsolePrint(CC_WARNING, "No valid action was given.");
		return false;
	}

	if (!valid_type) {
		IConsolePrint(CC_WARNING, "No valid type was given.");
		return false;
>>>>>>> 4af089b9
	}

	return true;
}

<<<<<<< HEAD
=======

>>>>>>> 4af089b9
/* Content downloading only is available with ZLIB */
#if defined(WITH_ZLIB)
#include "network/network_content.h"

/** Resolve a string to a content type. */
static ContentType StringToContentType(const char *str)
{
	static const char * const inv_lookup[] = { "", "base", "newgrf", "ai", "ailib", "scenario", "heightmap" };
	for (uint i = 1 /* there is no type 0 */; i < lengthof(inv_lookup); i++) {
		if (StrEqualsIgnoreCase(str, inv_lookup[i])) return (ContentType)i;
	}
	return CONTENT_TYPE_END;
}

/** Asynchronous callback */
struct ConsoleContentCallback : public ContentCallback {
	void OnConnect(bool success) override
	{
		IConsolePrint(CC_DEFAULT, "Content server connection {}.", success ? "established" : "failed");
	}

	void OnDisconnect() override
	{
		IConsolePrint(CC_DEFAULT, "Content server connection closed.");
	}

	void OnDownloadComplete(ContentID cid) override
	{
		IConsolePrint(CC_DEFAULT, "Completed download of {}.", cid);
	}
};

/**
 * Outputs content state information to console
 * @param ci the content info
 */
static void OutputContentState(const ContentInfo *const ci)
{
	static const char * const types[] = { "Base graphics", "NewGRF", "AI", "AI library", "Scenario", "Heightmap", "Base sound", "Base music", "Game script", "GS library" };
	static_assert(lengthof(types) == CONTENT_TYPE_END - CONTENT_TYPE_BEGIN);
	static const char * const states[] = { "Not selected", "Selected", "Dep Selected", "Installed", "Unknown" };
	static const TextColour state_to_colour[] = { CC_COMMAND, CC_INFO, CC_INFO, CC_WHITE, CC_ERROR };

	IConsolePrint(state_to_colour[ci->state], "{}, {}, {}, {}, {:08X}, {}", ci->id, types[ci->type - 1], states[ci->state], ci->name, ci->unique_id, FormatArrayAsHex(ci->md5sum));
}

DEF_CONSOLE_CMD(ConContent)
{
	static ContentCallback *cb = nullptr;
	if (cb == nullptr) {
		cb = new ConsoleContentCallback();
		_network_content_client.AddCallback(cb);
	}

	if (argc <= 1) {
		IConsolePrint(CC_HELP, "Query, select and download content. Usage: 'content update|upgrade|select [id]|unselect [all|id]|state [filter]|download'.");
		IConsolePrint(CC_HELP, "  update: get a new list of downloadable content; must be run first.");
		IConsolePrint(CC_HELP, "  upgrade: select all items that are upgrades.");
		IConsolePrint(CC_HELP, "  select: select a specific item given by its id. If no parameter is given, all selected content will be listed.");
		IConsolePrint(CC_HELP, "  unselect: unselect a specific item given by its id or 'all' to unselect all.");
		IConsolePrint(CC_HELP, "  state: show the download/select state of all downloadable content. Optionally give a filter string.");
		IConsolePrint(CC_HELP, "  download: download all content you've selected.");
		return true;
	}

	if (StrEqualsIgnoreCase(argv[1], "update")) {
		_network_content_client.RequestContentList((argc > 2) ? StringToContentType(argv[2]) : CONTENT_TYPE_END);
		return true;
	}

	if (StrEqualsIgnoreCase(argv[1], "upgrade")) {
		_network_content_client.SelectUpgrade();
		return true;
	}

	if (StrEqualsIgnoreCase(argv[1], "select")) {
		if (argc <= 2) {
			/* List selected content */
			IConsolePrint(CC_WHITE, "id, type, state, name");
			for (ConstContentIterator iter = _network_content_client.Begin(); iter != _network_content_client.End(); iter++) {
				if ((*iter)->state != ContentInfo::SELECTED && (*iter)->state != ContentInfo::AUTOSELECTED) continue;
				OutputContentState(*iter);
			}
		} else if (StrEqualsIgnoreCase(argv[2], "all")) {
			/* The intention of this function was that you could download
			 * everything after a filter was applied; but this never really
			 * took off. Instead, a select few people used this functionality
			 * to download every available package on BaNaNaS. This is not in
			 * the spirit of this service. Additionally, these few people were
			 * good for 70% of the consumed bandwidth of BaNaNaS. */
			IConsolePrint(CC_ERROR, "'select all' is no longer supported since 1.11.");
		} else {
			_network_content_client.Select((ContentID)atoi(argv[2]));
		}
		return true;
	}

	if (StrEqualsIgnoreCase(argv[1], "unselect")) {
		if (argc <= 2) {
			IConsolePrint(CC_ERROR, "You must enter the id.");
			return false;
		}
		if (StrEqualsIgnoreCase(argv[2], "all")) {
			_network_content_client.UnselectAll();
		} else {
			_network_content_client.Unselect((ContentID)atoi(argv[2]));
		}
		return true;
	}

	if (StrEqualsIgnoreCase(argv[1], "state")) {
		IConsolePrint(CC_WHITE, "id, type, state, name");
		for (ConstContentIterator iter = _network_content_client.Begin(); iter != _network_content_client.End(); iter++) {
			if (argc > 2 && strcasestr((*iter)->name.c_str(), argv[2]) == nullptr) continue;
			OutputContentState(*iter);
		}
		return true;
	}

	if (StrEqualsIgnoreCase(argv[1], "download")) {
		uint files;
		uint bytes;
		_network_content_client.DownloadSelectedContent(files, bytes);
		IConsolePrint(CC_DEFAULT, "Downloading {} file(s) ({} bytes).", files, bytes);
		return true;
	}

	return false;
}
#endif /* defined(WITH_ZLIB) */

DEF_CONSOLE_CMD(ConFont)
{
	if (argc == 0) {
		IConsolePrint(CC_HELP, "Manage the fonts configuration.");
		IConsolePrint(CC_HELP, "Usage 'font'.");
		IConsolePrint(CC_HELP, "  Print out the fonts configuration.");
		IConsolePrint(CC_HELP, "Usage 'font [medium|small|large|mono] [<name>] [<size>] [aa|noaa]'.");
		IConsolePrint(CC_HELP, "  Change the configuration for a font.");
		IConsolePrint(CC_HELP, "  Omitting an argument will keep the current value.");
		IConsolePrint(CC_HELP, "  Set <name> to \"\" for the sprite font (size and aa have no effect on sprite font).");
		return true;
	}

	FontSize argfs;
	for (argfs = FS_BEGIN; argfs < FS_END; argfs++) {
		if (argc > 1 && StrEqualsIgnoreCase(argv[1], FontSizeToName(argfs))) break;
	}

	/* First argument must be a FontSize. */
	if (argc > 1 && argfs == FS_END) return false;

	if (argc > 2) {
		FontCacheSubSetting *setting = GetFontCacheSubSetting(argfs);
		std::string font = setting->font;
		uint size = setting->size;
		bool aa = setting->aa;

		uint8_t arg_index = 2;
		/* We may encounter "aa" or "noaa" but it must be the last argument. */
		if (StrEqualsIgnoreCase(argv[arg_index], "aa") || StrEqualsIgnoreCase(argv[arg_index], "noaa")) {
			aa = !StrStartsWithIgnoreCase(argv[arg_index++], "no");
			if (argc > arg_index) return false;
		} else {
			/* For <name> we want a string. */
			uint v;
			if (!GetArgumentInteger(&v, argv[arg_index])) {
				font = argv[arg_index++];
			}
		}

		if (argc > arg_index) {
			/* For <size> we want a number. */
			uint v;
			if (GetArgumentInteger(&v, argv[arg_index])) {
				size = v;
				arg_index++;
			}
		}

		if (argc > arg_index) {
			/* Last argument must be "aa" or "noaa". */
			if (!StrEqualsIgnoreCase(argv[arg_index], "aa") && !StrEqualsIgnoreCase(argv[arg_index], "noaa")) return false;
			aa = !StrStartsWithIgnoreCase(argv[arg_index++], "no");
			if (argc > arg_index) return false;
		}

		SetFont(argfs, font, size, aa);
	}

	for (FontSize fs = FS_BEGIN; fs < FS_END; fs++) {
		FontCache *fc = FontCache::Get(fs);
		FontCacheSubSetting *setting = GetFontCacheSubSetting(fs);
		/* Make sure all non sprite fonts are loaded. */
		if (!setting->font.empty() && !fc->HasParent()) {
			InitFontCache(fs == FS_MONO);
			fc = FontCache::Get(fs);
		}
		IConsolePrint(CC_DEFAULT, "{}: \"{}\" {} {} [\"{}\" {} {}]", FontSizeToName(fs), fc->GetFontName(), fc->GetFontSize(), GetFontAAState(fs) ? "aa" : "noaa", setting->font, setting->size, setting->aa ? "aa" : "noaa");
	}

	FontChanged();

	return true;
}

DEF_CONSOLE_CMD(ConSetting)
{
	if (argc == 0) {
		IConsolePrint(CC_HELP, "Change setting for all clients. Usage: 'setting <name> [<value>]'.");
		IConsolePrint(CC_HELP, "Omitting <value> will print out the current value of the setting.");
		return true;
	}

	if (argc == 1 || argc > 3) return false;

	if (argc == 2) {
		IConsoleGetSetting(argv[1]);
	} else {
		IConsoleSetSetting(argv[1], argv[2]);
	}

	return true;
}

DEF_CONSOLE_CMD(ConSettingNewgame)
{
	if (argc == 0) {
		IConsolePrint(CC_HELP, "Change setting for the next game. Usage: 'setting_newgame <name> [<value>]'.");
		IConsolePrint(CC_HELP, "Omitting <value> will print out the current value of the setting.");
		return true;
	}

	if (argc == 1 || argc > 3) return false;

	if (argc == 2) {
		IConsoleGetSetting(argv[1], true);
	} else {
		IConsoleSetSetting(argv[1], argv[2], true);
	}

	return true;
}

DEF_CONSOLE_CMD(ConListSettings)
{
	if (argc == 0) {
		IConsolePrint(CC_HELP, "List settings. Usage: 'list_settings [<pre-filter>]'.");
		return true;
	}

	if (argc > 2) return false;

	IConsoleListSettings((argc == 2) ? argv[1] : nullptr, false);
	return true;
}

DEF_CONSOLE_CMD(ConListSettingsDefaults)
{
	if (argc == 0) {
		IConsolePrint(CC_HELP, "List settings and also show default value. Usage: 'list_settings_def [<pre-filter>]'");
		return true;
	}

	if (argc > 2) return false;

	IConsoleListSettings((argc == 2) ? argv[1] : nullptr, true);
	return true;
}

DEF_CONSOLE_CMD(ConGamelogPrint)
{
	if (argc == 0) {
		IConsolePrint(CC_HELP, "Print logged fundamental changes to the game since the start. Usage: 'gamelog'.");
		return true;
	}

	GamelogPrintConsole();
	return true;
}

DEF_CONSOLE_CMD(ConNewGRFReload)
{
	if (argc == 0) {
		IConsolePrint(CC_HELP, "Reloads all active NewGRFs from disk. Equivalent to reapplying NewGRFs via the settings, but without asking for confirmation. This might crash OpenTTD!");
		return true;
	}

	ReloadNewGRFData();

	extern void PostCheckNewGRFLoadWarnings();
	PostCheckNewGRFLoadWarnings();
	return true;
}

DEF_CONSOLE_CMD(ConListDirs)
{
	struct SubdirNameMap {
		Subdirectory subdir; ///< Index of subdirectory type
		const char *name;    ///< UI name for the directory
		bool default_only;   ///< Whether only the default (first existing) directory for this is interesting
	};
	static const SubdirNameMap subdir_name_map[] = {
		/* Game data directories */
		{ BASESET_DIR,      "baseset",    false },
		{ NEWGRF_DIR,       "newgrf",     false },
		{ AI_DIR,           "ai",         false },
		{ AI_LIBRARY_DIR,   "ailib",      false },
		{ GAME_DIR,         "gs",         false },
		{ GAME_LIBRARY_DIR, "gslib",      false },
		{ SCENARIO_DIR,     "scenario",   false },
		{ HEIGHTMAP_DIR,    "heightmap",  false },
		/* Default save locations for user data */
		{ SAVE_DIR,         "save",       true  },
		{ AUTOSAVE_DIR,     "autosave",   true  },
		{ SCREENSHOT_DIR,   "screenshot", true  },
		{ SOCIAL_INTEGRATION_DIR, "social_integration", true },
	};

	if (argc != 2) {
		IConsolePrint(CC_HELP, "List all search paths or default directories for various categories.");
		IConsolePrint(CC_HELP, "Usage: list_dirs <category>");
		std::string cats = subdir_name_map[0].name;
		bool first = true;
		for (const SubdirNameMap &sdn : subdir_name_map) {
			if (!first) cats = cats + ", " + sdn.name;
			first = false;
		}
		IConsolePrint(CC_HELP, "Valid categories: {}", cats);
		return true;
	}

	btree::btree_set<std::string> seen_dirs;
	for (const SubdirNameMap &sdn : subdir_name_map) {
		if (!StrEqualsIgnoreCase(argv[1], sdn.name))  continue;
		bool found = false;
		for (Searchpath sp : _valid_searchpaths) {
			/* Get the directory */
			std::string path = FioGetDirectory(sp, sdn.subdir);
			/* Check it hasn't already been listed */
			if (seen_dirs.find(path) != seen_dirs.end()) continue;
			seen_dirs.insert(path);
			/* Check if exists and mark found */
			bool exists = FileExists(path);
			found |= exists;
			/* Print */
			if (!sdn.default_only || exists) {
				IConsolePrint(exists ? CC_DEFAULT : CC_INFO, "{} {}", path, exists ? "[ok]" : "[not found]");
				if (sdn.default_only) break;
			}
		}
		if (!found) {
			IConsolePrint(CC_ERROR, "No directories exist for category {}", argv[1]);
		}
		return true;
	}

	IConsolePrint(CC_ERROR, "Invalid category name: {}", argv[1]);
	return false;
}

DEF_CONSOLE_CMD(ConResetBlockedHeliports)
{
	if (argc == 0) {
		IConsolePrint(CC_HELP, "Resets heliports blocked by the improved breakdowns bug, for single-player use only.");
		return true;
	}

	unsigned int count = 0;
	for (Station *st : Station::Iterate()) {
		if (st->airport.tile == INVALID_TILE) continue;
		if (st->airport.HasHangar()) continue;
		if (!st->airport.flags) continue;

		bool occupied = false;
		for (const Aircraft *a : Aircraft::Iterate()) {
			if (a->targetairport == st->index && a->state != FLYING) {
				occupied = true;
				break;
			}
		}
		if (!occupied) {
			st->airport.flags = 0;
			count++;
			SetDParam(0, st->index);
			IConsolePrintF(CC_DEFAULT, "Unblocked: %s", GetString(STR_STATION_NAME).c_str());
		}
	}

	IConsolePrintF(CC_DEFAULT, "Unblocked %u heliports", count);
	return true;
}

DEF_CONSOLE_CMD(ConMergeLinkgraphJobsAsap)
{
	if (argc == 0) {
		IConsolePrint(CC_HELP, "Merge linkgraph jobs asap, for single-player use only.");
		return true;
	}

	for (LinkGraphJob *lgj : LinkGraphJob::Iterate()) {
		lgj->SetJoinTick(_scaled_tick_counter);
	}
	return true;
}

DEF_CONSOLE_CMD(ConUnblockBayRoadStops)
{
	if (argc == 0) {
		IConsolePrint(CC_HELP, "Unblock bay road stops blocked by a bug, for single-player use only.");
		return true;
	}

	for (Station *st : Station::Iterate()) {
		for (RoadStopType rs_type : { ROADSTOP_BUS, ROADSTOP_TRUCK }) {
			for (RoadStop *rs = st->GetPrimaryRoadStop(rs_type); rs != nullptr; rs = rs->next) {
				if (IsBayRoadStopTile(rs->xy)) {
					rs->DebugClearOccupancy();
				}
			}
		}
	}
	for (const RoadVehicle *rv : RoadVehicle::Iterate()) {
		if (IsInsideMM(rv->state, RVSB_IN_ROAD_STOP, RVSB_IN_ROAD_STOP_END)) {
			RoadStop::GetByTile(rv->tile, GetRoadStopType(rv->tile))->DebugReEnter(rv);
		}
	}
	return true;
}

DEF_CONSOLE_CMD(ConDbgSpecial)
{
	if (argc == 0) {
		IConsolePrint(CC_HELP, "Debug special.");
		return true;
	}

	if (argc == 2) {
		if (strcmp(argv[1], "error") == 0) {
			error("User triggered");
			return true;
		}
	}

	return false;
}

#ifdef _DEBUG
DEF_CONSOLE_CMD(ConDeleteVehicleID)
{
	if (argc == 0) {
		IConsolePrint(CC_HELP, "Delete vehicle ID, for emergency single-player use only.");
		return true;
	}

	if (argc == 2) {
		uint32_t result;
		if (GetArgumentInteger(&result, argv[1])) {
			extern void ConsoleRemoveVehicle(VehicleID id);
			ConsoleRemoveVehicle(result);
			return true;
		}
	}

	return false;
}

DEF_CONSOLE_CMD(ConRunTileLoopTile)
{
	if (argc == 0 || argc > 3) {
		IConsolePrint(CC_HELP, "Run tile loop proc on tile.");
		return true;
	}

	if (argc >= 2) {
		uint32_t tile;
		if (!GetArgumentInteger(&tile, argv[1])) return false;

		if (tile >= MapSize()) {
			IConsolePrint(CC_ERROR, "Tile does not exist.");
			return true;
		}
		uint32_t count = 1;
		if (argc >= 3) {
			if (!GetArgumentInteger(&count, argv[2])) return false;
		}
		for (uint32_t i = 0; i < count; i++) {
			_tile_type_procs[GetTileType(tile)]->tile_loop_proc(tile);
		}
		return true;
	}

	return false;
}
#endif

DEF_CONSOLE_CMD(ConGetFullDate)
{
	if (argc == 0) {
		IConsolePrint(CC_HELP, "Returns the current full date/tick information of the game. Usage: 'getfulldate'");
		return true;
	}

	IConsolePrintF(CC_DEFAULT, "Calendar Date: %04d-%02d-%02d (%d), fract: %i, sub_fract: %i", CalTime::CurYear().base(), CalTime::CurMonth() + 1, CalTime::CurDay(), CalTime::CurDate().base(), CalTime::CurDateFract(), CalTime::Detail::now.sub_date_fract);
	IConsolePrintF(CC_DEFAULT, "Economy Date: %04d-%02d-%02d (%d), fract: %i, tick skip: %i", EconTime::CurYear().base(), EconTime::CurMonth() + 1, EconTime::CurDay(), EconTime::CurDate().base(), EconTime::CurDateFract(), TickSkipCounter());
	IConsolePrintF(CC_DEFAULT, "Period display offset: %d", EconTime::Detail::period_display_offset.base());
	IConsolePrintF(CC_DEFAULT, "Elapsed years: %d", EconTime::Detail::years_elapsed.base());
	IConsolePrintF(CC_DEFAULT, "Tick counter: " OTTD_PRINTF64, _tick_counter);
	IConsolePrintF(CC_DEFAULT, "Tick counter (scaled): " OTTD_PRINTF64, _scaled_tick_counter);
	IConsolePrintF(CC_DEFAULT, "State ticks: " OTTD_PRINTF64 " (offset: " OTTD_PRINTF64 ")", _state_ticks.base(), DateDetail::_state_ticks_offset.base());
	IConsolePrintF(CC_DEFAULT, "Effective day length: %d", DayLengthFactor());
	return true;
}

DEF_CONSOLE_CMD(ConDumpCommandLog)
{
	if (argc == 0) {
		IConsolePrint(CC_HELP, "Dump log of recently executed commands.");
		return true;
	}

	char buffer[2048];
	DumpCommandLog(buffer, lastof(buffer), [&](char *current) -> char * {
		PrintLineByLine(buffer);
		return buffer;
	});
	return true;
}

DEF_CONSOLE_CMD(ConDumpSpecialEventsLog)
{
	if (argc == 0) {
		IConsolePrint(CC_HELP, "Dump log of special events.");
		return true;
	}

	char buffer[32768];
	DumpSpecialEventsLog(buffer, lastof(buffer));
	PrintLineByLine(buffer);
	return true;
}

DEF_CONSOLE_CMD(ConDumpDesyncMsgLog)
{
	if (argc == 0) {
		IConsolePrint(CC_HELP, "Dump log of desync messages.");
		return true;
	}

	char buffer[32768];
	DumpDesyncMsgLog(buffer, lastof(buffer));
	PrintLineByLine(buffer);
	return true;
}

DEF_CONSOLE_CMD(ConDumpInflation)
{
	if (argc == 0) {
		IConsolePrint(CC_HELP, "Dump inflation data.");
		return true;
	}

	IConsolePrintF(CC_DEFAULT, "interest_rate: %u", _economy.interest_rate);
	IConsolePrintF(CC_DEFAULT, "infl_amount: %u", _economy.infl_amount);
	IConsolePrintF(CC_DEFAULT, "infl_amount_pr: %u", _economy.infl_amount_pr);
	IConsolePrintF(CC_DEFAULT, "inflation_prices: %f", _economy.inflation_prices / 65536.0);
	IConsolePrintF(CC_DEFAULT, "inflation_payment: %f", _economy.inflation_payment / 65536.0);
	IConsolePrintF(CC_DEFAULT, "inflation ratio: %f", (double) _economy.inflation_prices / (double) _economy.inflation_payment);
	return true;
}

DEF_CONSOLE_CMD(ConDumpCpdpStats)
{
	if (argc == 0) {
		IConsolePrint(CC_HELP, "Dump cargo packet deferred payment stats.");
		return true;
	}

	extern std::string DumpCargoPacketDeferredPaymentStats();
	PrintLineByLine(DumpCargoPacketDeferredPaymentStats());
	return true;
}

DEF_CONSOLE_CMD(ConVehicleStats)
{
	if (argc == 0) {
		IConsolePrint(CC_HELP, "Dump vehicle stats.");
		return true;
	}

	extern void DumpVehicleStats(char *buffer, const char *last);
	char buffer[32768];
	DumpVehicleStats(buffer, lastof(buffer));
	PrintLineByLine(buffer);
	return true;
}

DEF_CONSOLE_CMD(ConMapStats)
{
	if (argc == 0) {
		IConsolePrint(CC_HELP, "Dump map stats.");
		return true;
	}

	extern void DumpMapStats(char *b, const char *last);
	char buffer[32768];
	DumpMapStats(buffer, lastof(buffer));
	PrintLineByLine(buffer);

	IConsolePrint(CC_DEFAULT, "");
	IConsolePrintF(CC_DEFAULT, "towns: %u", (uint) Town::GetNumItems());
	IConsolePrintF(CC_DEFAULT, "industries: %u", (uint) Industry::GetNumItems());
	IConsolePrintF(CC_DEFAULT, "objects: %u", (uint) Object::GetNumItems());
	return true;
}

DEF_CONSOLE_CMD(ConStFlowStats)
{
	if (argc == 0) {
		IConsolePrint(CC_HELP, "Dump station flow stats.");
		return true;
	}

	extern void DumpStationFlowStats(char *b, const char *last);
	char buffer[32768];
	DumpStationFlowStats(buffer, lastof(buffer));
	PrintLineByLine(buffer);
	return true;
}

DEF_CONSOLE_CMD(ConDumpGameEvents)
{
	if (argc == 0) {
		IConsolePrint(CC_HELP, "Dump game events.");
		return true;
	}

	char buffer[256];
	DumpGameEventFlags(_game_events_since_load, buffer, lastof(buffer));
	IConsolePrintF(CC_DEFAULT, "Since load: %s", buffer);
	DumpGameEventFlags(_game_events_overall, buffer, lastof(buffer));
	IConsolePrintF(CC_DEFAULT, "Overall: %s", buffer);
	return true;
}

DEF_CONSOLE_CMD(ConDumpLoadDebugLog)
{
	if (argc == 0) {
		IConsolePrint(CC_HELP, "Dump load debug log.");
		return true;
	}

	std::string dbgl = _loadgame_DBGL_data;
	PrintLineByLine(dbgl.data());
	return true;
}

DEF_CONSOLE_CMD(ConDumpLoadDebugConfig)
{
	if (argc == 0) {
		IConsolePrint(CC_HELP, "Dump load debug config.");
		return true;
	}

	std::string dbgc = _loadgame_DBGC_data;
	PrintLineByLine(dbgc.data());
	return true;
}


DEF_CONSOLE_CMD(ConDumpLinkgraphJobs)
{
	if (argc == 0) {
		IConsolePrint(CC_HELP, "Dump link-graph jobs.");
		return true;
	}

	IConsolePrintF(CC_DEFAULT, PRINTF_SIZE " link graph jobs", LinkGraphJob::GetNumItems());
	for (const LinkGraphJob *lgj : LinkGraphJob::Iterate()) {
		IConsolePrintF(CC_DEFAULT, "  Job: %5u, nodes: %u, cost: " OTTD_PRINTF64U ", started: %d, ends in: %d, duration: %d",
				lgj->index, lgj->Graph().Size(), lgj->Graph().CalculateCostEstimate(),
				(int)(lgj->StartTick() - _scaled_tick_counter), (int)(lgj->JoinTick() - _scaled_tick_counter), (int)(lgj->JoinTick() - lgj->StartTick()));
	 }
	return true;
}

DEF_CONSOLE_CMD(ConDumpRoadTypes)
{
	if (argc == 0) {
		IConsolePrint(CC_HELP, "Dump road/tram types.");
		return true;
	}

	IConsolePrintF(CC_DEFAULT, "  Flags:");
	IConsolePrintF(CC_DEFAULT, "    c = catenary");
	IConsolePrintF(CC_DEFAULT, "    l = no level crossings");
	IConsolePrintF(CC_DEFAULT, "    X = no houses");
	IConsolePrintF(CC_DEFAULT, "    h = hidden");
	IConsolePrintF(CC_DEFAULT, "    T = buildable by towns");
	IConsolePrintF(CC_DEFAULT, "  Extra flags:");
	IConsolePrintF(CC_DEFAULT, "    s = not available to scripts (AI/GS)");
	IConsolePrintF(CC_DEFAULT, "    t = not modifiable by towns");
	IConsolePrintF(CC_DEFAULT, "    T = disallow tunnels");
	IConsolePrintF(CC_DEFAULT, "    c = disallow collisions with trains for vehicles of this type");

	btree::btree_map<uint32_t, const GRFFile *> grfs;
	for (RoadType rt = ROADTYPE_BEGIN; rt < ROADTYPE_END; rt++) {
		const RoadTypeInfo *rti = GetRoadTypeInfo(rt);
		if (rti->label == 0) continue;
		uint32_t grfid = 0;
		const GRFFile *grf = rti->grffile[ROTSG_GROUND];
		if (grf == nullptr) {
			uint32_t str_grfid = GetStringGRFID(rti->strings.name);
			if (str_grfid != 0) {
				extern GRFFile *GetFileByGRFID(uint32_t grfid);
				grf = GetFileByGRFID(grfid);
			}
		}
		if (grf != nullptr) {
			grfid = grf->grfid;
			grfs.insert(std::pair<uint32_t, const GRFFile *>(grfid, grf));
		}
		IConsolePrintF(CC_DEFAULT, "  %02u %s %c%c%c%c, Flags: %c%c%c%c%c, Extra Flags: %c%c%c%c, GRF: %08X, %s",
				(uint) rt,
				RoadTypeIsTram(rt) ? "Tram" : "Road",
				rti->label >> 24, rti->label >> 16, rti->label >> 8, rti->label,
				HasBit(rti->flags, ROTF_CATENARY)                   ? 'c' : '-',
				HasBit(rti->flags, ROTF_NO_LEVEL_CROSSING)          ? 'l' : '-',
				HasBit(rti->flags, ROTF_NO_HOUSES)                  ? 'X' : '-',
				HasBit(rti->flags, ROTF_HIDDEN)                     ? 'h' : '-',
				HasBit(rti->flags, ROTF_TOWN_BUILD)                 ? 'T' : '-',
				HasBit(rti->extra_flags, RXTF_NOT_AVAILABLE_AI_GS)  ? 's' : '-',
				HasBit(rti->extra_flags, RXTF_NO_TOWN_MODIFICATION) ? 't' : '-',
				HasBit(rti->extra_flags, RXTF_NO_TUNNELS)           ? 'T' : '-',
				HasBit(rti->extra_flags, RXTF_NO_TRAIN_COLLISION)   ? 'c' : '-',
				BSWAP32(grfid),
				GetStringPtr(rti->strings.name)
		);
	}
	for (const auto &grf : grfs) {
		IConsolePrintF(CC_DEFAULT, "  GRF: %08X = %s", BSWAP32(grf.first), grf.second->filename.c_str());
	}
	return true;
}

DEF_CONSOLE_CMD(ConDumpRailTypes)
{
	if (argc == 0) {
		IConsolePrint(CC_HELP, "Dump rail types.");
		return true;
	}

	IConsolePrintF(CC_DEFAULT, "  Flags:");
	IConsolePrintF(CC_DEFAULT, "    c = catenary");
	IConsolePrintF(CC_DEFAULT, "    l = no level crossings");
	IConsolePrintF(CC_DEFAULT, "    h = hidden");
	IConsolePrintF(CC_DEFAULT, "    s = no sprite combine");
	IConsolePrintF(CC_DEFAULT, "    a = allow 90° turns");
	IConsolePrintF(CC_DEFAULT, "    d = disallow 90° turns");
	IConsolePrintF(CC_DEFAULT, "  Ctrl flags:");
	IConsolePrintF(CC_DEFAULT, "    p = signal graphics callback enabled for programmable pre-signals");
	IConsolePrintF(CC_DEFAULT, "    r = signal graphics callback restricted signal flag enabled");

	btree::btree_map<uint32_t, const GRFFile *> grfs;
	for (RailType rt = RAILTYPE_BEGIN; rt < RAILTYPE_END; rt++) {
		const RailTypeInfo *rti = GetRailTypeInfo(rt);
		if (rti->label == 0) continue;
		uint32_t grfid = 0;
		const GRFFile *grf = rti->grffile[RTSG_GROUND];
		if (grf == nullptr) {
			uint32_t str_grfid = GetStringGRFID(rti->strings.name);
			if (str_grfid != 0) {
				extern GRFFile *GetFileByGRFID(uint32_t grfid);
				grf = GetFileByGRFID(grfid);
			}
		}
		if (grf != nullptr) {
			grfid = grf->grfid;
			grfs.insert(std::pair<uint32_t, const GRFFile *>(grfid, grf));
		}
		IConsolePrintF(CC_DEFAULT, "  %02u %c%c%c%c, Flags: %c%c%c%c%c%c, Ctrl Flags: %c%c%c%c, GRF: %08X, %s",
				(uint) rt,
				rti->label >> 24, rti->label >> 16, rti->label >> 8, rti->label,
				HasBit(rti->flags, RTF_CATENARY)            ? 'c' : '-',
				HasBit(rti->flags, RTF_NO_LEVEL_CROSSING)   ? 'l' : '-',
				HasBit(rti->flags, RTF_HIDDEN)              ? 'h' : '-',
				HasBit(rti->flags, RTF_NO_SPRITE_COMBINE)   ? 's' : '-',
				HasBit(rti->flags, RTF_ALLOW_90DEG)         ? 'a' : '-',
				HasBit(rti->flags, RTF_DISALLOW_90DEG)      ? 'd' : '-',
				HasBit(rti->ctrl_flags, RTCF_PROGSIG)       ? 'p' : '-',
				HasBit(rti->ctrl_flags, RTCF_RESTRICTEDSIG) ? 'r' : '-',
				HasBit(rti->ctrl_flags, RTCF_NOREALISTICBRAKING) ? 'b' : '-',
				HasBit(rti->ctrl_flags, RTCF_NOENTRYSIG)    ? 'n' : '-',
				BSWAP32(grfid),
				GetStringPtr(rti->strings.name)
		);
	}
	for (const auto &grf : grfs) {
		IConsolePrintF(CC_DEFAULT, "  GRF: %08X = %s", BSWAP32(grf.first), grf.second->filename.c_str());
	}
	return true;
}

DEF_CONSOLE_CMD(ConDumpBridgeTypes)
{
	if (argc == 0) {
		IConsolePrint(CC_HELP, "Dump bridge types.");
		return true;
	}

	IConsolePrintF(CC_DEFAULT, "  Ctrl flags:");
	IConsolePrintF(CC_DEFAULT, "    c = custom pillar flags");
	IConsolePrintF(CC_DEFAULT, "    i = invalid pillar flags");
	IConsolePrintF(CC_DEFAULT, "    t = not available to towns");
	IConsolePrintF(CC_DEFAULT, "    s = not available to scripts (AI/GS)");

	btree::btree_set<uint32_t> grfids;
	for (BridgeType bt = 0; bt < MAX_BRIDGES; bt++) {
		const BridgeSpec *spec = GetBridgeSpec(bt);
		uint32_t grfid = GetStringGRFID(spec->material);
		if (grfid != 0) grfids.insert(grfid);
		IConsolePrintF(CC_DEFAULT, "  %02u Year: %7u, Min: %3u, Max: %5u, Flags: %02X, Ctrl Flags: %c%c%c%c, Pillars: %02X %02X %02X %02X %02X %02X %02X %02X %02X %02X %02X %02X, GRF: %08X, %s",
				(uint) bt,
				spec->avail_year.base(),
				spec->min_length,
				spec->max_length,
				spec->flags,
				HasBit(spec->ctrl_flags, BSCF_CUSTOM_PILLAR_FLAGS) ? 'c' : '-',
				HasBit(spec->ctrl_flags, BSCF_INVALID_PILLAR_FLAGS) ? 'i' : '-',
				HasBit(spec->ctrl_flags, BSCF_NOT_AVAILABLE_TOWN) ? 't' : '-',
				HasBit(spec->ctrl_flags, BSCF_NOT_AVAILABLE_AI_GS) ? 's' : '-',
				spec->pillar_flags[0],
				spec->pillar_flags[1],
				spec->pillar_flags[2],
				spec->pillar_flags[3],
				spec->pillar_flags[4],
				spec->pillar_flags[5],
				spec->pillar_flags[6],
				spec->pillar_flags[7],
				spec->pillar_flags[8],
				spec->pillar_flags[9],
				spec->pillar_flags[10],
				spec->pillar_flags[11],
				BSWAP32(grfid),
				GetStringPtr(spec->material)
		);
	}
	for (uint32_t grfid : grfids) {
		extern GRFFile *GetFileByGRFID(uint32_t grfid);
		const GRFFile *grffile = GetFileByGRFID(grfid);
		IConsolePrintF(CC_DEFAULT, "  GRF: %08X = %s", BSWAP32(grfid), grffile ? grffile->filename.c_str() : "????");
	}
	return true;
}

DEF_CONSOLE_CMD(ConDumpCargoTypes)
{
	if (argc == 0) {
		IConsolePrint(CC_HELP, "Dump cargo types.");
		return true;
	}

	IConsolePrintF(CC_DEFAULT, "  Cargo classes:");
	IConsolePrintF(CC_DEFAULT, "    p = passenger");
	IConsolePrintF(CC_DEFAULT, "    m = mail");
	IConsolePrintF(CC_DEFAULT, "    x = express");
	IConsolePrintF(CC_DEFAULT, "    a = armoured");
	IConsolePrintF(CC_DEFAULT, "    b = bulk");
	IConsolePrintF(CC_DEFAULT, "    g = piece goods");
	IConsolePrintF(CC_DEFAULT, "    l = liquid");
	IConsolePrintF(CC_DEFAULT, "    r = refrigerated");
	IConsolePrintF(CC_DEFAULT, "    h = hazardous");
	IConsolePrintF(CC_DEFAULT, "    c = covered/sheltered");
	IConsolePrintF(CC_DEFAULT, "    S = special");

	btree::btree_map<uint32_t, const GRFFile *> grfs;
	for (CargoID i = 0; i < NUM_CARGO; i++) {
		const CargoSpec *spec = CargoSpec::Get(i);
		if (!spec->IsValid()) continue;
		uint32_t grfid = 0;
		const GRFFile *grf = spec->grffile;
		if (grf == nullptr) {
			uint32_t str_grfid = GetStringGRFID(spec->name);
			if (str_grfid != 0) {
				extern GRFFile *GetFileByGRFID(uint32_t grfid);
				grf = GetFileByGRFID(grfid);
			}
		}
		if (grf != nullptr) {
			grfid = grf->grfid;
			grfs.insert(std::pair<uint32_t, const GRFFile *>(grfid, grf));
		}
		IConsolePrintF(CC_DEFAULT, "  %02u Bit: %2u, Label: %c%c%c%c, Callback mask: 0x%02X, Cargo class: %c%c%c%c%c%c%c%c%c%c%c, GRF: %08X, %s",
				(uint) i,
				spec->bitnum,
				spec->label.base() >> 24, spec->label.base() >> 16, spec->label.base() >> 8, spec->label.base(),
				spec->callback_mask,
				(spec->classes & CC_PASSENGERS)   != 0 ? 'p' : '-',
				(spec->classes & CC_MAIL)         != 0 ? 'm' : '-',
				(spec->classes & CC_EXPRESS)      != 0 ? 'x' : '-',
				(spec->classes & CC_ARMOURED)     != 0 ? 'a' : '-',
				(spec->classes & CC_BULK)         != 0 ? 'b' : '-',
				(spec->classes & CC_PIECE_GOODS)  != 0 ? 'g' : '-',
				(spec->classes & CC_LIQUID)       != 0 ? 'l' : '-',
				(spec->classes & CC_REFRIGERATED) != 0 ? 'r' : '-',
				(spec->classes & CC_HAZARDOUS)    != 0 ? 'h' : '-',
				(spec->classes & CC_COVERED)      != 0 ? 'c' : '-',
				(spec->classes & CC_SPECIAL)      != 0 ? 'S' : '-',
				BSWAP32(grfid),
				GetStringPtr(spec->name)
		);
	}
	for (const auto &grf : grfs) {
		IConsolePrintF(CC_DEFAULT, "  GRF: %08X = %s", BSWAP32(grf.first), grf.second->filename.c_str());
	}
	return true;
}

DEF_CONSOLE_CMD(ConDumpVehicle)
{
	if (argc != 2) {
		IConsolePrint(CC_HELP, "Debug: Show vehicle information.  Usage: 'dump_vehicle <vehicle-id>'");
		return true;
	}

	const Vehicle *v = Vehicle::GetIfValid(atoi(argv[1]));
	if (v != nullptr) {
		IConsolePrint(CC_DEFAULT, scope_dumper().VehicleInfo(v));
	} else {
		IConsolePrint(CC_DEFAULT, "No such vehicle");
	}

	return true;
}

/**
 * Dump the state of a tile on the map.
 * param x tile number or tile x coordinate.
 * param y optional y coordinate.
 * @note When only one argument is given it is interpreted as the tile number.
 *       When two arguments are given, they are interpreted as the tile's x
 *       and y coordinates.
 * @return True when either console help was shown or a proper amount of parameters given.
 */
DEF_CONSOLE_CMD(ConDumpTile)
{
	char buffer[128];

	switch (argc) {
		case 0:
			IConsolePrint(CC_HELP, "Dump the map state of a given tile.");
			IConsolePrint(CC_HELP, "Usage: 'dump_tile <tile>' or 'dump_tile <x> <y>'");
			IConsolePrint(CC_HELP, "Numbers can be either decimal (34161) or hexadecimal (0x4a5B).");
			return true;

		case 2: {
			uint32_t result;
			if (GetArgumentInteger(&result, argv[1])) {
				if (result >= MapSize()) {
					IConsolePrint(CC_ERROR, "Tile does not exist.");
					return true;
				}
				DumpTileInfo(buffer, lastof(buffer), (TileIndex)result);
				IConsolePrintF(CC_DEFAULT, "  %s", buffer);
				return true;
			}
			break;
		}

		case 3: {
			uint32_t x, y;
			if (GetArgumentInteger(&x, argv[1]) && GetArgumentInteger(&y, argv[2])) {
				if (x >= MapSizeX() || y >= MapSizeY()) {
					IConsolePrint(CC_ERROR, "Tile does not exist.");
					return true;
				}
				DumpTileInfo(buffer, lastof(buffer), TileXY(x, y));
				IConsolePrintF(CC_DEFAULT, "  %s", buffer);
				return true;
			}
			break;
		}
	}

	return false;
}

DEF_CONSOLE_CMD(ConDumpGrfCargoTables)
{
	if (argc == 0) {
		IConsolePrint(CC_HELP, "Dump GRF cargo translation tables.");
		return true;
	}

	const std::vector<GRFFile *> &files = GetAllGRFFiles();

	char buffer[256];

	for (const GRFFile *grf : files) {
		if (grf->cargo_list.empty()) continue;

		IConsolePrintF(CC_DEFAULT, "[%08X] %s: %u cargoes", BSWAP32(grf->grfid), grf->filename.c_str(), uint(grf->cargo_list.size()));

		uint i = 0;
		for (const CargoLabel &cl : grf->cargo_list) {
			buffer[0] = 0;
			char *b = buffer;
			for (const CargoSpec *cs : CargoSpec::Iterate()) {
				if (grf->cargo_map[cs->Index()] == i) {
					b += seprintf(b, lastof(buffer), "%s%02u[%c%c%c%c]", (b == buffer) ? ": " : ", ", cs->Index(), GB(cs->label.base(), 24, 8), GB(cs->label.base(), 16, 8), GB(cs->label.base(), 8, 8), GB(cs->label.base(), 0, 8));
				}
			}
			IConsolePrintF(CC_DEFAULT, "  %c%c%c%c%s", GB(cl.base(), 24, 8), GB(cl.base(), 16, 8), GB(cl.base(), 8, 8), GB(cl.base(), 0, 8), buffer);
			i++;
		}
	}

	return true;
}

DEF_CONSOLE_CMD(ConDumpSignalStyles)
{
	if (argc == 0) {
		IConsolePrint(CC_HELP, "Dump custom signal styles.");
		return true;
	}

	IConsolePrintF(CC_DEFAULT, "  Flags:");
	IConsolePrintF(CC_DEFAULT, "    n = no aspect increment");
	IConsolePrintF(CC_DEFAULT, "    a = always reserve through");
	IConsolePrintF(CC_DEFAULT, "    l = lookahead aspects set");
	IConsolePrintF(CC_DEFAULT, "    o = opposite side");
	IConsolePrintF(CC_DEFAULT, "    s = lookahead single signal");
	IConsolePrintF(CC_DEFAULT, "    c = combined normal and shunt");
	IConsolePrintF(CC_DEFAULT, "    r = realistic braking only");
	IConsolePrintF(CC_DEFAULT, "    b = both sides");
	IConsolePrintF(CC_DEFAULT, "  Extra aspects: %u", _extra_aspects);

	btree::btree_map<uint32_t, const GRFFile *> grfs;
	for (uint8_t i = 0; i < _num_new_signal_styles; i++) {
		const NewSignalStyle &style = _new_signal_styles[i];

		uint32_t grfid = 0;
		if (style.grffile != nullptr) {
			grfid = style.grffile->grfid;
			grfs.insert(std::pair<uint32_t, const GRFFile *>(grfid, style.grffile));
		}
		IConsolePrintF(CC_DEFAULT, "  %2u: GRF: %08X, Local: %2u, Extra aspects: %3u, Flags: %c%c%c%c%c%c%c%c, %s",
				(uint) (i + 1),
				BSWAP32(grfid),
				style.grf_local_id,
				style.lookahead_extra_aspects,
				HasBit(style.style_flags, NSSF_NO_ASPECT_INC)           ? 'n' : '-',
				HasBit(style.style_flags, NSSF_ALWAYS_RESERVE_THROUGH)  ? 'a' : '-',
				HasBit(style.style_flags, NSSF_LOOKAHEAD_ASPECTS_SET)   ? 'l' : '-',
				HasBit(style.style_flags, NSSF_OPPOSITE_SIDE)           ? 'o' : '-',
				HasBit(style.style_flags, NSSF_LOOKAHEAD_SINGLE_SIGNAL) ? 's' : '-',
				HasBit(style.style_flags, NSSF_COMBINED_NORMAL_SHUNT)   ? 'c' : '-',
				HasBit(style.style_flags, NSSF_REALISTIC_BRAKING_ONLY)  ? 'r' : '-',
				HasBit(style.style_flags, NSSF_BOTH_SIDES)              ? 'b' : '-',
				GetStringPtr(style.name)
		);
	}
	for (const auto &grf : grfs) {
		IConsolePrintF(CC_DEFAULT, "  GRF: %08X = %s", BSWAP32(grf.first), grf.second->filename.c_str());
	}

	return true;
}

DEF_CONSOLE_CMD(ConSpriteCacheStats)
{
	if (argc == 0) {
		IConsolePrint(CC_HELP, "Dump sprite cache stats.");
		return true;
	}

	extern void DumpSpriteCacheStats(char *buffer, const char *last);
	char buffer[8192];
	DumpSpriteCacheStats(buffer, lastof(buffer));
	PrintLineByLine(buffer);
	return true;
}

DEF_CONSOLE_CMD(ConDumpVersion)
{
	if (argc == 0) {
		IConsolePrint(CC_HELP, "Dump version info");
		return true;
	}

	char buffer[65536];
	CrashLog::VersionInfoLog(buffer, lastof(buffer));
	PrintLineByLine(buffer);
	return true;
}

DEF_CONSOLE_CMD(ConCheckCaches)
{
	if (argc == 0) {
		IConsolePrint(CC_HELP, "Debug: Check caches. Usage: 'check_caches [<broadcast>]'");
		return true;
	}

	if (argc > 2) return false;

	bool broadcast = (argc == 2 && atoi(argv[1]) > 0 && (!_networking || _network_server));
	if (broadcast) {
		DoCommandP(0, 0, 0, CMD_DESYNC_CHECK);
	} else {
		auto logger = [&](const char *str) {
			IConsolePrint(CC_WARNING, str);
		};
		CheckCaches(true, logger, CHECK_CACHE_ALL | CHECK_CACHE_EMIT_LOG);
	}

	return true;
}

DEF_CONSOLE_CMD(ConShowTownWindow)
{
	if (argc != 2) {
		IConsolePrint(CC_HELP, "Debug: Show town window.  Usage: 'show_town_window <town-id>'");
		return true;
	}

	if (_game_mode != GM_NORMAL && _game_mode != GM_EDITOR) {
		return true;
	}

	TownID town_id = (TownID)(atoi(argv[1]));
	if (!Town::IsValidID(town_id)) {
		return true;
	}

	ShowTownViewWindow(town_id);

	return true;
}

DEF_CONSOLE_CMD(ConShowStationWindow)
{
	if (argc != 2) {
		IConsolePrint(CC_HELP, "Debug: Show station window.  Usage: 'show_station_window <station-id>'");
		return true;
	}

	if (_game_mode != GM_NORMAL && _game_mode != GM_EDITOR) {
		return true;
	}

	const BaseStation *bst = BaseStation::GetIfValid(atoi(argv[1]));
	if (bst == nullptr) return true;
	if (bst->facilities & FACIL_WAYPOINT) {
		ShowWaypointWindow(Waypoint::From(bst));
	} else {
		ShowStationViewWindow(bst->index);
	}

	return true;
}

DEF_CONSOLE_CMD(ConShowIndustryWindow)
{
	if (argc != 2) {
		IConsolePrint(CC_HELP, "Debug: Show industry window.  Usage: 'show_industry_window <industry-id>'");
		return true;
	}

	if (_game_mode != GM_NORMAL && _game_mode != GM_EDITOR) {
		return true;
	}

	IndustryID ind_id = (IndustryID)(atoi(argv[1]));
	if (!Industry::IsValidID(ind_id)) {
		return true;
	}

	extern void ShowIndustryViewWindow(int industry);
	ShowIndustryViewWindow(ind_id);

	return true;
}

DEF_CONSOLE_CMD(ConViewportDebug)
{
	if (argc < 1 || argc > 2) {
		IConsolePrint(CC_HELP, "Debug: viewports flags.  Usage: 'viewport_debug [<flags>]'");
		IConsolePrint(CC_HELP, "   1: VDF_DIRTY_BLOCK_PER_DRAW");
		IConsolePrint(CC_HELP, "   2: VDF_DIRTY_WHOLE_VIEWPORT");
		IConsolePrint(CC_HELP, "   4: VDF_DIRTY_BLOCK_PER_SPLIT");
		IConsolePrint(CC_HELP, "   8: VDF_DISABLE_DRAW_SPLIT");
		IConsolePrint(CC_HELP, "  10: VDF_SHOW_NO_LANDSCAPE_MAP_DRAW");
		IConsolePrint(CC_HELP, "  20: VDF_DISABLE_LANDSCAPE_CACHE");
		IConsolePrint(CC_HELP, "  40: VDF_DISABLE_THREAD");
		return true;
	}

	extern uint32_t _viewport_debug_flags;
	if (argc == 1) {
		IConsolePrintF(CC_DEFAULT, "Viewport debug flags: %X", _viewport_debug_flags);
	} else {
		_viewport_debug_flags = std::strtoul(argv[1], nullptr, 16);
	}

	return true;
}

DEF_CONSOLE_CMD(ConViewportMarkDirty)
{
	if (argc < 3 || argc > 5) {
		IConsolePrint(CC_HELP, "Debug: Mark main viewport dirty.  Usage: 'viewport_mark_dirty <x> <y> [<w> <h>]'");
		return true;
	}

	Viewport *vp = FindWindowByClass(WC_MAIN_WINDOW)->viewport;
	uint l = std::strtoul(argv[1], nullptr, 0);
	uint t = std::strtoul(argv[2], nullptr, 0);
	uint r = std::min<uint>(l + ((argc > 3) ? strtoul(argv[3], nullptr, 0) : 1), vp->dirty_blocks_per_row);
	uint b = std::min<uint>(t + ((argc > 4) ? strtoul(argv[4], nullptr, 0) : 1), vp->dirty_blocks_per_column);
	for (uint x = l; x < r; x++) {
		for (uint y = t; y < b; y++) {
			vp->dirty_blocks[(x * vp->dirty_blocks_per_column) + y] = true;
		}
	}
	vp->is_dirty = true;

	return true;
}


DEF_CONSOLE_CMD(ConViewportMarkStationOverlayDirty)
{
	if (argc != 2) {
		IConsolePrint(CC_HELP, "Debug: Mark main viewport link graph overlay station links.  Usage: 'viewport_mark_dirty_st_overlay <station-id>'");
		return true;
	}

	if (_game_mode != GM_NORMAL && _game_mode != GM_EDITOR) {
		return true;
	}

	const Station *st = Station::GetIfValid(atoi(argv[1]));
	if (st == nullptr) return true;
	MarkAllViewportOverlayStationLinksDirty(st);

	return true;
}

DEF_CONSOLE_CMD(ConGfxDebug)
{
	if (argc < 1 || argc > 2) {
		IConsolePrint(CC_HELP, "Debug: gfx flags.  Usage: 'gfx_debug [<flags>]'");
		IConsolePrint(CC_HELP, "  1: GDF_SHOW_WINDOW_DIRTY");
		IConsolePrint(CC_HELP, "  2: GDF_SHOW_WIDGET_DIRTY");
		IConsolePrint(CC_HELP, "  4: GDF_SHOW_RECT_DIRTY");
		return true;
	}

	extern uint32_t _gfx_debug_flags;
	if (argc == 1) {
		IConsolePrintF(CC_DEFAULT, "Gfx debug flags: %X", _gfx_debug_flags);
	} else {
		_gfx_debug_flags = std::strtoul(argv[1], nullptr, 16);
	}

	return true;
}

DEF_CONSOLE_CMD(ConCSleep)
{
	if (argc != 2) {
		IConsolePrint(CC_HELP, "Debug: Sleep.  Usage: 'csleep <milliseconds>'");
		return true;
	}

	CSleep(atoi(argv[1]));

	return true;
}

DEF_CONSOLE_CMD(ConRecalculateRoadCachedOneWayStates)
{
	if (argc == 0) {
		IConsolePrint(CC_HELP, "Debug: Recalculate road cached one way states");
		return true;
	}

	extern void RecalculateRoadCachedOneWayStates();
	RecalculateRoadCachedOneWayStates();

	return true;
}

DEF_CONSOLE_CMD(ConMiscDebug)
{
	if (argc < 1 || argc > 2) {
		IConsolePrint(CC_HELP, "Debug: misc flags.  Usage: 'misc_debug [<flags>]'");
		IConsolePrint(CC_HELP, "  1: MDF_OVERHEAT_BREAKDOWN_OPEN_WIN");
		IConsolePrint(CC_HELP, "  2: MDF_ZONING_DEBUG_MODES");
		IConsolePrint(CC_HELP, " 10: MDF_NEWGRF_SG_SAVE_RAW");
		IConsolePrint(CC_HELP, " 20: MDF_SPECIAL_CMDS");
		return true;
	}

	if (argc == 1) {
		IConsolePrintF(CC_DEFAULT, "Misc debug flags: %X", _misc_debug_flags);
	} else {
		_misc_debug_flags = std::strtoul(argv[1], nullptr, 16);
	}

	return true;
}

DEF_CONSOLE_CMD(ConSetNewGRFOptimiserFlags)
{
	if (argc < 1 || argc > 2) {
		IConsolePrint(CC_HELP, "Debug: misc set_newgrf_optimiser_flags.  Usage: 'set_newgrf_optimiser_flags [<flags>]'");
		return true;
	}

	if (argc == 1) {
		IConsolePrintF(CC_DEFAULT, "NewGRF optimiser flags: %X", _settings_game.debug.newgrf_optimiser_flags);
	} else {
		if (_game_mode == GM_MENU || (_networking && !_network_server)) {
			IConsolePrint(CC_ERROR, "This command is only available in-game and in the editor, and not as a network client.");
			return true;
		}
		extern uint NetworkClientCount();
		if (_networking && NetworkClientCount() > 1) {
			IConsolePrint(CC_ERROR, "This command is not available when network clients are connected.");
			return true;
		}

		uint value = std::strtoul(argv[1], nullptr, 16);
		if (_settings_game.debug.newgrf_optimiser_flags == value) return true;
		_settings_game.debug.newgrf_optimiser_flags = value;

		ReloadNewGRFData();

		extern void PostCheckNewGRFLoadWarnings();
		PostCheckNewGRFLoadWarnings();
	}

	return true;
}

DEF_CONSOLE_CMD(ConDoDisaster)
{
	if (argc == 0) {
		IConsolePrint(CC_HELP, "Debug: Do disaster");
		return true;
	}

	extern void DoDisaster();
	DoDisaster();

	return true;
}

DEF_CONSOLE_CMD(ConBankruptCompany)
{
	if (argc != 2) {
		IConsolePrint(CC_HELP, "Debug: Mark company as bankrupt.  Usage: 'bankrupt_company <company-id>'");
		return true;
	}

	if (_game_mode != GM_NORMAL) {
		IConsolePrint(CC_ERROR, "Companies can only be managed in a game.");
		return true;
	}

	CompanyID company_id = (CompanyID)(atoi(argv[1]) - 1);
	if (!Company::IsValidID(company_id)) {
		IConsolePrintF(CC_DEFAULT, "Unknown company. Company range is between 1 and %d.", MAX_COMPANIES);
		return true;
	}

	Company *c = Company::Get(company_id);
	c->bankrupt_value = 42;
	c->bankrupt_asked = 1 << c->index; // Don't ask the owner
	c->bankrupt_timeout = 0;
	c->money = INT64_MIN / 2;
	IConsolePrint(CC_DEFAULT, "Company marked as bankrupt.");

	return true;
}

DEF_CONSOLE_CMD(ConDeleteCompany)
{
	if (argc != 2) {
		IConsolePrint(CC_HELP, "Debug: Delete company.  Usage: 'delete_company <company-id>'");
		return true;
	}

	if (_game_mode != GM_NORMAL) {
		IConsolePrint(CC_ERROR, "Companies can only be managed in a game.");
		return true;
	}

	CompanyID company_id = (CompanyID)(atoi(argv[1]) - 1);
	if (!Company::IsValidID(company_id)) {
		IConsolePrintF(CC_DEFAULT, "Unknown company. Company range is between 1 and %d.", MAX_COMPANIES);
		return true;
	}

	if (company_id == _local_company) {
		IConsolePrint(CC_ERROR, "Cannot delete current company.");
		return true;
	}

	DoCommandP(0, CCA_DELETE | company_id << 16 | CRR_MANUAL << 24, 0, CMD_COMPANY_CTRL);
	IConsolePrint(CC_DEFAULT, "Company deleted.");

	return true;
}

DEF_CONSOLE_CMD(ConNewGRFProfile)
{
	if (argc == 0) {
		IConsolePrint(CC_HELP, "Collect performance data about NewGRF sprite requests and callbacks. Sub-commands can be abbreviated.");
		IConsolePrint(CC_HELP, "Usage: 'newgrf_profile [list]':");
		IConsolePrint(CC_HELP, "  List all NewGRFs that can be profiled, and their status.");
		IConsolePrint(CC_HELP, "Usage: 'newgrf_profile select <grf-num>...':");
		IConsolePrint(CC_HELP, "  Select one or more GRFs for profiling.");
		IConsolePrint(CC_HELP, "Usage: 'newgrf_profile unselect <grf-num>...':");
		IConsolePrint(CC_HELP, "  Unselect one or more GRFs from profiling. Use the keyword \"all\" instead of a GRF number to unselect all. Removing an active profiler aborts data collection.");
		IConsolePrint(CC_HELP, "Usage: 'newgrf_profile start [<num-ticks>]':");
		IConsolePrint(CC_HELP, "  Begin profiling all selected GRFs. If a number of ticks is provided, profiling stops after that many game ticks. There are 74 ticks in a calendar day.");
		IConsolePrint(CC_HELP, "Usage: 'newgrf_profile stop':");
		IConsolePrint(CC_HELP, "  End profiling and write the collected data to CSV files.");
		IConsolePrint(CC_HELP, "Usage: 'newgrf_profile abort':");
		IConsolePrint(CC_HELP, "  End profiling and discard all collected data.");
		return true;
	}

	const std::vector<GRFFile *> &files = GetAllGRFFiles();

	/* "list" sub-command */
	if (argc == 1 || StrStartsWithIgnoreCase(argv[1], "lis")) {
		IConsolePrint(CC_INFO, "Loaded GRF files:");
		int i = 1;
		for (GRFFile *grf : files) {
			auto profiler = std::find_if(_newgrf_profilers.begin(), _newgrf_profilers.end(), [&](NewGRFProfiler &pr) { return pr.grffile == grf; });
			bool selected = profiler != _newgrf_profilers.end();
			bool active = selected && profiler->active;
			TextColour tc = active ? TC_LIGHT_BLUE : selected ? TC_GREEN : CC_INFO;
			const char *statustext = active ? " (active)" : selected ? " (selected)" : "";
			IConsolePrint(tc, "{}: [{:08X}] {}{}", i, BSWAP32(grf->grfid), grf->filename, statustext);
			i++;
		}
		return true;
	}

	/* "select" sub-command */
	if (StrStartsWithIgnoreCase(argv[1], "sel") && argc >= 3) {
		for (size_t argnum = 2; argnum < argc; ++argnum) {
			int grfnum = atoi(argv[argnum]);
			if (grfnum < 1 || grfnum > (int)files.size()) { // safe cast, files.size() should not be larger than a few hundred in the most extreme cases
				IConsolePrint(CC_WARNING, "GRF number {} out of range, not added.", grfnum);
				continue;
			}
			GRFFile *grf = files[grfnum - 1];
			if (std::any_of(_newgrf_profilers.begin(), _newgrf_profilers.end(), [&](NewGRFProfiler &pr) { return pr.grffile == grf; })) {
				IConsolePrint(CC_WARNING, "GRF number {} [{:08X}] is already selected for profiling.", grfnum, BSWAP32(grf->grfid));
				continue;
			}
			_newgrf_profilers.emplace_back(grf);
		}
		return true;
	}

	/* "unselect" sub-command */
	if (StrStartsWithIgnoreCase(argv[1], "uns") && argc >= 3) {
		for (size_t argnum = 2; argnum < argc; ++argnum) {
			if (StrEqualsIgnoreCase(argv[argnum], "all")) {
				_newgrf_profilers.clear();
				break;
			}
			int grfnum = atoi(argv[argnum]);
			if (grfnum < 1 || grfnum > (int)files.size()) {
				IConsolePrint(CC_WARNING, "GRF number {} out of range, not removing.", grfnum);
				continue;
			}
			GRFFile *grf = files[grfnum - 1];
			auto pos = std::find_if(_newgrf_profilers.begin(), _newgrf_profilers.end(), [&](NewGRFProfiler &pr) { return pr.grffile == grf; });
			if (pos != _newgrf_profilers.end()) _newgrf_profilers.erase(pos);
		}
		return true;
	}

	/* "start" sub-command */
	if (StrStartsWithIgnoreCase(argv[1], "sta")) {
		std::string grfids;
		size_t started = 0;
		for (NewGRFProfiler &pr : _newgrf_profilers) {
			if (!pr.active) {
				pr.Start();
				started++;

				if (!grfids.empty()) grfids += ", ";
				fmt::format_to(std::back_inserter(grfids), "[{:08X}]", BSWAP32(pr.grffile->grfid));
			}
		}
		if (started > 0) {
			IConsolePrint(CC_DEBUG, "Started profiling for GRFID{} {}.", (started > 1) ? "s" : "", grfids);

			if (argc >= 3) {
				uint64_t ticks = std::max(atoi(argv[2]), 1);
				NewGRFProfiler::StartTimer(ticks);
				IConsolePrint(CC_DEBUG, "Profiling will automatically stop after {} ticks.", ticks);
			}
		} else if (_newgrf_profilers.empty()) {
			IConsolePrint(CC_ERROR, "No GRFs selected for profiling, did not start.");
		} else {
			IConsolePrint(CC_ERROR, "Did not start profiling for any GRFs, all selected GRFs are already profiling.");
		}
		return true;
	}

	/* "stop" sub-command */
	if (StrStartsWithIgnoreCase(argv[1], "sto")) {
		NewGRFProfiler::FinishAll();
		return true;
	}

	/* "abort" sub-command */
	if (StrStartsWithIgnoreCase(argv[1], "abo")) {
		for (NewGRFProfiler &pr : _newgrf_profilers) {
			pr.Abort();
		}
		NewGRFProfiler::AbortTimer();
		return true;
	}

	return false;
}

DEF_CONSOLE_CMD(ConRoadTypeFlagCtl)
{
	if (argc != 3) {
		IConsolePrint(CC_HELP, "Debug: Road/tram type flag control.");
		return true;
	}

	RoadType rt = (RoadType)atoi(argv[1]);
	uint flag = atoi(argv[2]);

	if (rt >= ROADTYPE_END) return true;
	extern RoadTypeInfo _roadtypes[ROADTYPE_END];

	if (flag >= 100) {
		ToggleBit(_roadtypes[rt].extra_flags, flag - 100);
	} else {
		ToggleBit(_roadtypes[rt].flags, flag);
	}

	return true;
}

DEF_CONSOLE_CMD(ConRailTypeMapColourCtl)
{
	if (argc != 3) {
		IConsolePrint(CC_HELP, "Debug: Rail type map colour control.");
		return true;
	}

	RailType rt = (RailType)atoi(argv[1]);
	uint8_t map_colour = atoi(argv[2]);

	if (rt >= RAILTYPE_END) return true;
	extern RailTypeInfo _railtypes[RAILTYPE_END];

	_railtypes[rt].map_colour = map_colour;
	MarkAllViewportMapLandscapesDirty();

	return true;
}

DEF_CONSOLE_CMD(ConSwitchBaseset)
{
	if (argc != 2) {
		IConsolePrint(CC_HELP, "Debug: Try to switch baseset and reload NewGRFs. Usage: 'switch_baseset <baseset-name>'");
		return true;
	}

	for (int i = 0; i < BaseGraphics::GetNumSets(); i++) {
		const GraphicsSet *basegfx = BaseGraphics::GetSet(i);
		if (argv[1] == basegfx->name) {
			extern std::string _switch_baseset;
			_switch_baseset = basegfx->name;
			_check_special_modes = true;
			return true;
		}
	}

	IConsolePrintF(CC_WARNING, "No such baseset: %s.", argv[1]);
	return 1;
}

static bool ConConditionalCommon(uint8_t argc, char *argv[], int value, const char *value_name, const char *name)
{
	if (argc < 4) {
		IConsolePrintF(CC_WARNING, "- Execute command if %s is within the specified range. Usage: '%s <minimum> <maximum> <command...>'", value_name, name);
		return true;
	}

	int min_value = atoi(argv[1]);
	int max_value = atoi(argv[2]);

	if (value >= min_value && value <= max_value) IConsoleCmdExecTokens(argc - 3, argv + 3);

	return true;
}

DEF_CONSOLE_CMD(ConIfYear)
{
	return ConConditionalCommon(argc, argv, CalTime::CurYear().base(), "the current year (in game)", "if_year");
}

DEF_CONSOLE_CMD(ConIfMonth)
{
	return ConConditionalCommon(argc, argv, CalTime::CurMonth() + 1, "the current month (in game)", "if_month");
}

DEF_CONSOLE_CMD(ConIfDay)
{
	return ConConditionalCommon(argc, argv, CalTime::CurDay(), "the current day of the month (in game)", "if_day");
}

DEF_CONSOLE_CMD(ConIfHour)
{
	TickMinutes minutes = _settings_time.NowInTickMinutes();
	return ConConditionalCommon(argc, argv, minutes.ClockHour(), "the current hour (in game, assuming time is in minutes)", "if_hour");
}

DEF_CONSOLE_CMD(ConIfMinute)
{
	TickMinutes minutes = _settings_time.NowInTickMinutes();
	return ConConditionalCommon(argc, argv, minutes.ClockMinute(), "the current minute (in game, assuming time is in minutes)", "if_minute");
}

DEF_CONSOLE_CMD(ConIfHourMinute)
{
	TickMinutes minutes = _settings_time.NowInTickMinutes();
	return ConConditionalCommon(argc, argv, minutes.ClockHHMM(), "the current hour and minute 0000 - 2359 (in game, assuming time is in minutes)", "if_hour_minute");
}

#ifdef _DEBUG
/******************
 *  debug commands
 ******************/

static void IConsoleDebugLibRegister()
{
	IConsole::CmdRegister("resettile",        ConResetTile);
	IConsole::AliasRegister("dbg_echo",       "echo %A; echo %B");
	IConsole::AliasRegister("dbg_echo2",      "echo %!");
}
#endif

DEF_CONSOLE_CMD(ConFramerate)
{
	if (argc == 0) {
		IConsolePrint(CC_HELP, "Show frame rate and game speed information.");
		return true;
	}

	ConPrintFramerate();
	return true;
}

DEF_CONSOLE_CMD(ConFramerateWindow)
{
	if (argc == 0) {
		IConsolePrint(CC_HELP, "Open the frame rate window.");
		return true;
	}

	if (_network_dedicated) {
		IConsolePrint(CC_ERROR, "Can not open frame rate window on a dedicated server.");
		return false;
	}

	ShowFramerateWindow();
	return true;
}

DEF_CONSOLE_CMD(ConFindNonRealisticBrakingSignal)
{
	if (argc == 0) {
		IConsolePrint(CC_HELP, "Find the next signal tile which prevents enabling of realistic braking");
		return true;
	}

	for (TileIndex t = 0; t < MapSize(); t++) {
		if (IsTileType(t, MP_RAILWAY) && GetRailTileType(t) == RAIL_TILE_SIGNALS) {
			uint signals = GetPresentSignals(t);
			if ((signals & 0x3) & ((signals & 0x3) - 1) || (signals & 0xC) & ((signals & 0xC) - 1)) {
				/* Signals in both directions */
				ScrollMainWindowToTile(t);
				SetRedErrorSquare(t);
				return true;
			}
			if (((signals & 0x3) && IsSignalTypeUnsuitableForRealisticBraking(GetSignalType(t, TRACK_LOWER))) ||
					((signals & 0xC) && IsSignalTypeUnsuitableForRealisticBraking(GetSignalType(t, TRACK_UPPER)))) {
				/* Banned signal types present */
				ScrollMainWindowToTile(t);
				SetRedErrorSquare(t);
				return true;
			}
		}
	}

	return true;
}


DEF_CONSOLE_CMD(ConDumpInfo)
{
	if (argc != 2) {
		IConsolePrint(CC_HELP, "Dump debugging information.");
		IConsolePrint(CC_HELP, "Usage: 'dump_info roadtypes|railtypes|cargotypes'.");
		IConsolePrint(CC_HELP, "  Show information about road/tram types, rail types or cargo types.");
		return true;
	}

	if (StrEqualsIgnoreCase(argv[1], "roadtypes")) {
		ConDumpRoadTypes(argc, argv);
		return true;
	}

	if (StrEqualsIgnoreCase(argv[1], "railtypes")) {
		ConDumpRailTypes(argc, argv);
		return true;
	}

	if (StrEqualsIgnoreCase(argv[1], "cargotypes")) {
		ConDumpCargoTypes(argc, argv);
		return true;
	}

	return false;
}

/*******************************
 * console command registration
 *******************************/

void IConsoleStdLibRegister()
{
	IConsole::CmdRegister("debug_level",             ConDebugLevel);
	IConsole::CmdRegister("echo",                    ConEcho);
	IConsole::CmdRegister("echoc",                   ConEchoC);
	IConsole::CmdRegister("exec",                    ConExec);
	IConsole::CmdRegister("exit",                    ConExit);
	IConsole::CmdRegister("part",                    ConPart);
	IConsole::CmdRegister("help",                    ConHelp);
	IConsole::CmdRegister("info_cmd",                ConInfoCmd);
	IConsole::CmdRegister("list_cmds",               ConListCommands);
	IConsole::CmdRegister("list_aliases",            ConListAliases);
	IConsole::CmdRegister("newgame",                 ConNewGame);
	IConsole::CmdRegister("restart",                 ConRestart);
	IConsole::CmdRegister("reload",                  ConReload);
	IConsole::CmdRegister("getseed",                 ConGetSeed);
	IConsole::CmdRegister("getdate",                 ConGetDate);
	IConsole::CmdRegister("getsysdate",              ConGetSysDate);
	IConsole::CmdRegister("quit",                    ConExit);
	IConsole::CmdRegister("resetengines",            ConResetEngines,     ConHookNoNetwork);
	IConsole::CmdRegister("reset_enginepool",        ConResetEnginePool,  ConHookNoNetwork);
	IConsole::CmdRegister("return",                  ConReturn);
	IConsole::CmdRegister("screenshot",              ConScreenShot);
	IConsole::CmdRegister("minimap",                 ConMinimap);
	IConsole::CmdRegister("script",                  ConScript);
	IConsole::CmdRegister("zoomto",                  ConZoomToLevel);
	IConsole::CmdRegister("scrollto",                ConScrollToTile);
	IConsole::CmdRegister("highlight_tile",          ConHighlightTile);
	IConsole::AliasRegister("scrollto_highlight",    "scrollto %+; highlight_tile %+");
	IConsole::CmdRegister("alias",                   ConAlias);
	IConsole::CmdRegister("load",                    ConLoad);
	IConsole::CmdRegister("load_save",               ConLoad);
	IConsole::CmdRegister("load_scenario",           ConLoadScenario);
	IConsole::CmdRegister("load_heightmap",          ConLoadHeightmap);
	IConsole::CmdRegister("rm",                      ConRemove);
	IConsole::CmdRegister("save",                    ConSave);
	IConsole::CmdRegister("saveconfig",              ConSaveConfig);
	IConsole::CmdRegister("ls",                      ConListFiles);
	IConsole::CmdRegister("list_saves",              ConListFiles);
	IConsole::CmdRegister("list_scenarios",          ConListScenarios);
	IConsole::CmdRegister("list_heightmaps",         ConListHeightmaps);
	IConsole::CmdRegister("cd",                      ConChangeDirectory);
	IConsole::CmdRegister("pwd",                     ConPrintWorkingDirectory);
	IConsole::CmdRegister("clear",                   ConClearBuffer);
	IConsole::CmdRegister("font",                    ConFont);
	IConsole::CmdRegister("setting",                 ConSetting);
	IConsole::CmdRegister("setting_newgame",         ConSettingNewgame);
	IConsole::CmdRegister("list_settings",           ConListSettings);
	IConsole::CmdRegister("list_settings_def",       ConListSettingsDefaults);
	IConsole::CmdRegister("gamelog",                 ConGamelogPrint);
	IConsole::CmdRegister("rescan_newgrf",           ConRescanNewGRF);
	IConsole::CmdRegister("list_dirs",               ConListDirs);

	IConsole::AliasRegister("dir",                   "ls");
	IConsole::AliasRegister("del",                   "rm %+");
	IConsole::AliasRegister("newmap",                "newgame");
	IConsole::AliasRegister("patch",                 "setting %+");
	IConsole::AliasRegister("set",                   "setting %+");
	IConsole::AliasRegister("set_newgame",           "setting_newgame %+");
	IConsole::AliasRegister("list_patches",          "list_settings %+");
	IConsole::AliasRegister("developer",             "setting developer %+");

	IConsole::CmdRegister("list_ai_libs",            ConListAILibs);
	IConsole::CmdRegister("list_ai",                 ConListAI);
	IConsole::CmdRegister("reload_ai",               ConReloadAI);
	IConsole::CmdRegister("rescan_ai",               ConRescanAI);
	IConsole::CmdRegister("start_ai",                ConStartAI);
	IConsole::CmdRegister("stop_ai",                 ConStopAI);

	IConsole::CmdRegister("list_game",               ConListGame);
	IConsole::CmdRegister("list_game_libs",          ConListGameLibs);
	IConsole::CmdRegister("rescan_game",             ConRescanGame);

	IConsole::CmdRegister("companies",               ConCompanies);
	IConsole::AliasRegister("players",               "companies");

	/* networking functions */

/* Content downloading is only available with ZLIB */
#if defined(WITH_ZLIB)
	IConsole::CmdRegister("content",                 ConContent);
#endif /* defined(WITH_ZLIB) */

	/*** Networking commands ***/
	IConsole::CmdRegister("say",                     ConSay,              ConHookNeedNetwork);
	IConsole::CmdRegister("say_company",             ConSayCompany,       ConHookNeedNetwork);
	IConsole::AliasRegister("say_player",            "say_company %+");
	IConsole::CmdRegister("say_client",              ConSayClient,        ConHookNeedNetwork);

	IConsole::CmdRegister("connect",                 ConNetworkConnect,   ConHookClientOnly);
	IConsole::CmdRegister("clients",                 ConNetworkClients,   ConHookNeedNetwork);
	IConsole::CmdRegister("status",                  ConStatus,           ConHookServerOnly);
	IConsole::CmdRegister("server_info",             ConServerInfo,       ConHookServerOnly);
	IConsole::AliasRegister("info",                  "server_info");
	IConsole::CmdRegister("reconnect",               ConNetworkReconnect, ConHookClientOnly);
	IConsole::CmdRegister("rcon",                    ConRcon,             ConHookNeedNetwork);
	IConsole::CmdRegister("settings_access",         ConSettingsAccess,   ConHookNeedNetwork);

	IConsole::CmdRegister("join",                    ConJoinCompany,      ConHookNeedNonDedicatedNetwork);
	IConsole::AliasRegister("spectate",              "join 255");
	IConsole::CmdRegister("move",                    ConMoveClient,       ConHookServerOnly);
	IConsole::CmdRegister("reset_company",           ConResetCompany,     ConHookServerOnly);
	IConsole::AliasRegister("clean_company",         "reset_company %A");
	IConsole::CmdRegister("offer_company_sale",      ConOfferCompanySale, ConHookServerOrNoNetwork);
	IConsole::CmdRegister("client_name",             ConClientNickChange, ConHookServerOnly);
	IConsole::CmdRegister("kick",                    ConKick,             ConHookServerOnly);
	IConsole::CmdRegister("ban",                     ConBan,              ConHookServerOnly);
	IConsole::CmdRegister("unban",                   ConUnBan,            ConHookServerOnly);
	IConsole::CmdRegister("banlist",                 ConBanList,          ConHookServerOnly);

	IConsole::CmdRegister("pause",                   ConPauseGame,        ConHookServerOrNoNetwork);
	IConsole::CmdRegister("unpause",                 ConUnpauseGame,      ConHookServerOrNoNetwork);
	IConsole::CmdRegister("step",                    ConStepGame,         ConHookNoNetwork);

	IConsole::CmdRegister("authorized_key", ConNetworkAuthorizedKey, ConHookServerOnly);
	IConsole::AliasRegister("ak", "authorized_key %+");

	IConsole::CmdRegister("company_pw",              ConCompanyPassword,  ConHookNeedNetwork);
	IConsole::AliasRegister("company_password",      "company_pw %+");
	IConsole::CmdRegister("company_pw_hash",         ConCompanyPasswordHash, ConHookServerOnly);
	IConsole::AliasRegister("company_password_hash", "company_pw %+");
	IConsole::CmdRegister("company_pw_hashes",       ConCompanyPasswordHashes, ConHookServerOnly);
	IConsole::AliasRegister("company_password_hashes", "company_pw_hashes");

	IConsole::AliasRegister("net_frame_freq",        "setting frame_freq %+");
	IConsole::AliasRegister("net_sync_freq",         "setting sync_freq %+");
	IConsole::AliasRegister("server_pw",             "setting server_password %+");
	IConsole::AliasRegister("server_password",       "setting server_password %+");
	IConsole::AliasRegister("rcon_pw",               "setting rcon_password %+");
	IConsole::AliasRegister("rcon_password",         "setting rcon_password %+");
	IConsole::AliasRegister("settings_pw",           "setting settings_password %+");
	IConsole::AliasRegister("settings_password",     "setting settings_password %+");
	IConsole::AliasRegister("name",                  "setting client_name %+");
	IConsole::AliasRegister("server_name",           "setting server_name %+");
	IConsole::AliasRegister("server_port",           "setting server_port %+");
	IConsole::AliasRegister("max_clients",           "setting max_clients %+");
	IConsole::AliasRegister("max_companies",         "setting max_companies %+");
	IConsole::AliasRegister("max_join_time",         "setting max_join_time %+");
	IConsole::AliasRegister("pause_on_join",         "setting pause_on_join %+");
	IConsole::AliasRegister("autoclean_companies",   "setting autoclean_companies %+");
	IConsole::AliasRegister("autoclean_protected",   "setting autoclean_protected %+");
	IConsole::AliasRegister("autoclean_unprotected", "setting autoclean_unprotected %+");
	IConsole::AliasRegister("restart_game_year",     "setting restart_game_year %+");
	IConsole::AliasRegister("min_players",           "setting min_active_clients %+");
	IConsole::AliasRegister("reload_cfg",            "setting reload_cfg %+");

	/* conditionals */
	IConsole::CmdRegister("if_year",                 ConIfYear);
	IConsole::CmdRegister("if_month",                ConIfMonth);
	IConsole::CmdRegister("if_day",                  ConIfDay);
	IConsole::CmdRegister("if_hour",                 ConIfHour);
	IConsole::CmdRegister("if_minute",               ConIfMinute);
	IConsole::CmdRegister("if_hour_minute",          ConIfHourMinute);

	/* debugging stuff */
#ifdef _DEBUG
	IConsoleDebugLibRegister();
#endif
	IConsole::CmdRegister("fps",                     ConFramerate);
	IConsole::CmdRegister("fps_wnd",                 ConFramerateWindow);

	IConsole::CmdRegister("find_non_realistic_braking_signal", ConFindNonRealisticBrakingSignal);

	IConsole::CmdRegister("getfulldate",             ConGetFullDate,      nullptr, true);
	IConsole::CmdRegister("dump_command_log",        ConDumpCommandLog,   nullptr, true);
	IConsole::CmdRegister("dump_special_events_log", ConDumpSpecialEventsLog, nullptr, true);
	IConsole::CmdRegister("dump_desync_msgs",        ConDumpDesyncMsgLog, nullptr, true);
	IConsole::CmdRegister("dump_inflation",          ConDumpInflation,    nullptr, true);
	IConsole::CmdRegister("dump_cpdp_stats",         ConDumpCpdpStats,    nullptr, true);
	IConsole::CmdRegister("dump_veh_stats",          ConVehicleStats,     nullptr, true);
	IConsole::CmdRegister("dump_map_stats",          ConMapStats,         nullptr, true);
	IConsole::CmdRegister("dump_st_flow_stats",      ConStFlowStats,      nullptr, true);
	IConsole::CmdRegister("dump_game_events",        ConDumpGameEvents,   nullptr, true);
	IConsole::CmdRegister("dump_load_debug_log",     ConDumpLoadDebugLog, nullptr, true);
	IConsole::CmdRegister("dump_load_debug_config",  ConDumpLoadDebugConfig, nullptr, true);
	IConsole::CmdRegister("dump_linkgraph_jobs",     ConDumpLinkgraphJobs, nullptr, true);
	IConsole::CmdRegister("dump_road_types",         ConDumpRoadTypes,    nullptr, true);
	IConsole::CmdRegister("dump_rail_types",         ConDumpRailTypes,    nullptr, true);
	IConsole::CmdRegister("dump_bridge_types",       ConDumpBridgeTypes,  nullptr, true);
	IConsole::CmdRegister("dump_cargo_types",        ConDumpCargoTypes,   nullptr, true);
	IConsole::CmdRegister("dump_vehicle",            ConDumpVehicle,      nullptr, true);
	IConsole::CmdRegister("dump_tile",               ConDumpTile,         nullptr, true);
	IConsole::CmdRegister("dump_grf_cargo_tables",   ConDumpGrfCargoTables, nullptr, true);
	IConsole::CmdRegister("dump_signal_styles",      ConDumpSignalStyles, nullptr, true);
	IConsole::CmdRegister("dump_sprite_cache_stats", ConSpriteCacheStats, nullptr, true);
	IConsole::CmdRegister("dump_version",            ConDumpVersion,      nullptr, true);
	IConsole::CmdRegister("check_caches",            ConCheckCaches,      nullptr, true);
	IConsole::CmdRegister("show_town_window",        ConShowTownWindow,   nullptr, true);
	IConsole::CmdRegister("show_station_window",     ConShowStationWindow, nullptr, true);
	IConsole::CmdRegister("show_industry_window",    ConShowIndustryWindow, nullptr, true);
	IConsole::CmdRegister("viewport_debug",          ConViewportDebug,    nullptr, true);
	IConsole::CmdRegister("viewport_mark_dirty",     ConViewportMarkDirty, nullptr, true);
	IConsole::CmdRegister("viewport_mark_dirty_st_overlay", ConViewportMarkStationOverlayDirty, nullptr, true);
	IConsole::CmdRegister("gfx_debug",               ConGfxDebug,         nullptr, true);
	IConsole::CmdRegister("csleep",                  ConCSleep,           nullptr, true);
	IConsole::CmdRegister("recalculate_road_cached_one_way_states", ConRecalculateRoadCachedOneWayStates, ConHookNoNetwork, true);
	IConsole::CmdRegister("misc_debug",              ConMiscDebug,        nullptr, true);
	IConsole::CmdRegister("set_newgrf_optimiser_flags", ConSetNewGRFOptimiserFlags, nullptr, true);

	/* NewGRF development stuff */
	IConsole::CmdRegister("reload_newgrfs",          ConNewGRFReload,     ConHookNewGRFDeveloperTool);
	IConsole::CmdRegister("newgrf_profile",          ConNewGRFProfile,    ConHookNewGRFDeveloperTool);
	IConsole::CmdRegister("dump_info",               ConDumpInfo);
	IConsole::CmdRegister("do_disaster",             ConDoDisaster,       ConHookNewGRFDeveloperTool, true);
	IConsole::CmdRegister("bankrupt_company",        ConBankruptCompany,  ConHookNewGRFDeveloperTool, true);
	IConsole::CmdRegister("delete_company",          ConDeleteCompany,    ConHookNewGRFDeveloperTool, true);
	IConsole::CmdRegister("road_type_flag_ctl",      ConRoadTypeFlagCtl,  ConHookNewGRFDeveloperTool, true);
	IConsole::CmdRegister("rail_type_map_colour_ctl", ConRailTypeMapColourCtl, ConHookNewGRFDeveloperTool, true);
	IConsole::CmdRegister("switch_baseset",          ConSwitchBaseset,    ConHookNewGRFDeveloperTool, true);

	/* Bug workarounds */
	IConsole::CmdRegister("jgrpp_bug_workaround_unblock_heliports", ConResetBlockedHeliports, ConHookNoNetwork, true);
	IConsole::CmdRegister("merge_linkgraph_jobs_asap", ConMergeLinkgraphJobsAsap, ConHookNoNetwork, true);
	IConsole::CmdRegister("unblock_bay_road_stops",  ConUnblockBayRoadStops,  ConHookNoNetwork, true);

	IConsole::CmdRegister("dbgspecial",              ConDbgSpecial,       ConHookSpecialCmd, true);

#ifdef _DEBUG
	IConsole::CmdRegister("delete_vehicle_id",       ConDeleteVehicleID,  ConHookNoNetwork, true);
	IConsole::CmdRegister("run_tile_loop_tile",      ConRunTileLoopTile,  ConHookNoNetwork, true);
#endif
}<|MERGE_RESOLUTION|>--- conflicted
+++ resolved
@@ -935,7 +935,7 @@
 	if (argc == 0) {
 		IConsolePrint(CC_HELP, "Remote control the server from another client. Usage: 'rcon <password> <command>'.");
 		IConsolePrint(CC_HELP, "Remember to enclose the command in quotes, otherwise only the first parameter is sent.");
-		IConsolePrint(CC_HELP, "When your client's public key is in the 'authorized keys' for 'rcon', the password is not checked and may be '*'.");
+		IConsolePrint(CC_HELP, "When your client's public key is in the 'authorized keys' for 'rcon', '*' may be used instead of the password.");
 		return true;
 	}
 
@@ -2140,53 +2140,6 @@
 	return true;
 }
 
-<<<<<<< HEAD
-DEF_CONSOLE_CMD(ConCompanyPasswordHash)
-{
-	if (argc == 0) {
-		IConsolePrint(CC_HELP, "Change the password hash of a company. Usage: 'company_pw_hash <company-no> \"<password_hash>\"");
-		IConsolePrint(CC_HELP, "Use \"*\" to disable the password.");
-		return true;
-	}
-
-	if (argc != 3) return false;
-
-	CompanyID company_id = (CompanyID)(atoi(argv[1]) - 1);
-	const char *password = argv[2];
-
-	if (!Company::IsValidHumanID(company_id)) {
-		IConsolePrint(CC_ERROR, "You have to specify the ID of a valid human controlled company.");
-		return false;
-	}
-
-	if (strcmp(password, "*") == 0) password = "";
-
-	NetworkServerSetCompanyPassword(company_id, password, true);
-
-	if (StrEmpty(password)) {
-		IConsolePrintF(CC_WARNING, "Company password hash cleared");
-	} else {
-		IConsolePrintF(CC_WARNING, "Company password hash changed to: %s", password);
-	}
-
-	return true;
-}
-
-DEF_CONSOLE_CMD(ConCompanyPasswordHashes)
-{
-	if (argc == 0) {
-		IConsolePrint(CC_HELP, "List the password hashes of all companies in the game. Usage 'company_pw_hashes'");
-		return true;
-	}
-
-	for (const Company *c : Company::Iterate()) {
-		/* Grab the company name */
-		SetDParam(0, c->index);
-		std::string company_name = GetString(STR_COMPANY_NAME);
-
-		IConsolePrintF(CC_INFO, "#:%d(%s) Company Name: '%s'  Hash: '%s'",
-			c->index + 1, GetStringPtr(STR_COLOUR_DARK_BLUE + _company_colours[c->index]), company_name.c_str(), _network_company_states[c->index].password.c_str());
-=======
 /** All the known authorized keys with their name. */
 static std::vector<std::pair<std::string_view, std::vector<std::string> *>> _console_cmd_authorized_keys{
 	{ "rcon", &_settings_client.network.rcon_authorized_keys },
@@ -2276,16 +2229,61 @@
 	if (!valid_type) {
 		IConsolePrint(CC_WARNING, "No valid type was given.");
 		return false;
->>>>>>> 4af089b9
-	}
-
-	return true;
-}
-
-<<<<<<< HEAD
-=======
-
->>>>>>> 4af089b9
+	}
+
+	return true;
+}
+
+DEF_CONSOLE_CMD(ConCompanyPasswordHash)
+{
+	if (argc == 0) {
+		IConsolePrint(CC_HELP, "Change the password hash of a company. Usage: 'company_pw_hash <company-no> \"<password_hash>\"");
+		IConsolePrint(CC_HELP, "Use \"*\" to disable the password.");
+		return true;
+	}
+
+	if (argc != 3) return false;
+
+	CompanyID company_id = (CompanyID)(atoi(argv[1]) - 1);
+	const char *password = argv[2];
+
+	if (!Company::IsValidHumanID(company_id)) {
+		IConsolePrint(CC_ERROR, "You have to specify the ID of a valid human controlled company.");
+		return false;
+	}
+
+	if (strcmp(password, "*") == 0) password = "";
+
+	NetworkServerSetCompanyPassword(company_id, password, true);
+
+	if (StrEmpty(password)) {
+		IConsolePrintF(CC_WARNING, "Company password hash cleared");
+	} else {
+		IConsolePrintF(CC_WARNING, "Company password hash changed to: %s", password);
+	}
+
+	return true;
+}
+
+DEF_CONSOLE_CMD(ConCompanyPasswordHashes)
+{
+	if (argc == 0) {
+		IConsolePrint(CC_HELP, "List the password hashes of all companies in the game. Usage 'company_pw_hashes'");
+		return true;
+	}
+
+	for (const Company *c : Company::Iterate()) {
+		/* Grab the company name */
+		SetDParam(0, c->index);
+		std::string company_name = GetString(STR_COMPANY_NAME);
+
+		IConsolePrintF(CC_INFO, "#:%d(%s) Company Name: '%s'  Hash: '%s'",
+			c->index + 1, GetStringPtr(STR_COLOUR_DARK_BLUE + _company_colours[c->index]), company_name.c_str(), _network_company_states[c->index].password.c_str());
+	}
+
+	return true;
+}
+
 /* Content downloading only is available with ZLIB */
 #if defined(WITH_ZLIB)
 #include "network/network_content.h"
@@ -4149,7 +4147,7 @@
 	IConsole::CmdRegister("unpause",                 ConUnpauseGame,      ConHookServerOrNoNetwork);
 	IConsole::CmdRegister("step",                    ConStepGame,         ConHookNoNetwork);
 
-	IConsole::CmdRegister("authorized_key", ConNetworkAuthorizedKey, ConHookServerOnly);
+	IConsole::CmdRegister("authorized_key",          ConNetworkAuthorizedKey, ConHookServerOnly);
 	IConsole::AliasRegister("ak", "authorized_key %+");
 
 	IConsole::CmdRegister("company_pw",              ConCompanyPassword,  ConHookNeedNetwork);
