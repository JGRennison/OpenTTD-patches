/*
 * This file is part of OpenTTD.
 * OpenTTD is free software; you can redistribute it and/or modify it under the terms of the GNU General Public License as published by the Free Software Foundation, version 2.
 * OpenTTD is distributed in the hope that it will be useful, but WITHOUT ANY WARRANTY; without even the implied warranty of MERCHANTABILITY or FITNESS FOR A PARTICULAR PURPOSE.
 * See the GNU General Public License for more details. You should have received a copy of the GNU General Public License along with OpenTTD. If not, see <http://www.gnu.org/licenses/>.
 */

/** @file console_cmds.cpp Implementation of the console hooks. */

#include "stdafx.h"
#include "console_internal.h"
#include "crashlog.h"
#include "debug.h"
#include "engine_func.h"
#include "landscape.h"
#include "sl/saveload.h"
#include "network/core/network_game_info.h"
#include "network/network.h"
#include "network/network_func.h"
#include "network/network_base.h"
#include "network/network_admin.h"
#include "network/network_client.h"
#include "network/network_server.h"
#include "command_func.h"
#include "command_log.h"
#include "settings_func.h"
#include "fios.h"
#include "fileio_func.h"
#include "fontcache.h"
#include "screenshot.h"
#include "genworld.h"
#include "strings_func.h"
#include "viewport_func.h"
#include "window_func.h"
#include "date_func.h"
#include "timer/timer.h"
#include "timer/timer_game_calendar.h"
#include "company_func.h"
#include "gamelog.h"
#include "ai/ai.hpp"
#include "ai/ai_config.hpp"
#include "newgrf.h"
#include "newgrf_profiling.h"
#include "console_func.h"
#include "engine_base.h"
#include "engine_override.h"
#include "road.h"
#include "rail.h"
#include "game/game.hpp"
#include "table/strings.h"
#include "aircraft.h"
#include "airport.h"
#include "station_base.h"
#include "waypoint_base.h"
#include "waypoint_func.h"
#include "economy_func.h"
#include "town.h"
#include "industry.h"
#include "string_func_extra.h"
#include "linkgraph/linkgraphjob.h"
#include "base_media_base.h"
#include "debug_settings.h"
#include "walltime_func.h"
#include "debug_desync.h"
#include "scope_info.h"
#include "event_logs.h"
#include "tile_cmd.h"
#include "object_base.h"
#include "newgrf_newsignals.h"
#include "roadstop_base.h"
#include "core/backup_type.hpp"
#include "3rdparty/fmt/chrono.h"
#include "company_cmd.h"
#include "misc_cmd.h"
#include "order_backup.h"
#include "cheat_func.h"
#include <time.h>

#include "3rdparty/cpp-btree/btree_set.h"

#include <sstream>

#include "safeguards.h"

/* scriptfile handling */
static uint _script_current_depth; ///< Depth of scripts running (used to abort execution when #ConReturn is encountered).

/* Scheduled execution handling. */
static std::string _scheduled_monthly_script; ///< Script scheduled to execute by the 'schedule' console command (empty if no script is scheduled).

/** Timer that runs every month of game time for the 'schedule' console command. */
static IntervalTimer<TimerGameCalendar> _scheduled_monthly_timer = {{TimerGameCalendar::MONTH, TimerGameCalendar::Priority::NONE}, [](auto) {
	if (_scheduled_monthly_script.empty()) {
		return;
	}

	/* Clear the schedule before rather than after the script to allow the script to itself call
	 * schedule without it getting immediately cleared. */
	const std::string filename = _scheduled_monthly_script;
	_scheduled_monthly_script.clear();

	IConsolePrint(CC_DEFAULT, "Executing scheduled script file '{}'...", filename);
	IConsoleCmdExec(std::string("exec") + " " + filename);
}};

/** File list storage for the console, for caching the last 'ls' command. */
class ConsoleFileList : public FileList {
public:
	ConsoleFileList(AbstractFileType abstract_filetype, bool show_dirs) : FileList(), abstract_filetype(abstract_filetype), show_dirs(show_dirs)
	{
	}

	/** Declare the file storage cache as being invalid, also clears all stored files. */
	void InvalidateFileList()
	{
		this->clear();
		this->file_list_valid = false;
	}

	/**
	 * (Re-)validate the file storage cache. Only makes a change if the storage was invalid, or if \a force_reload.
	 * @param force_reload Always reload the file storage cache.
	 */
	void ValidateFileList(bool force_reload = false)
	{
		if (force_reload || !this->file_list_valid) {
			this->BuildFileList(this->abstract_filetype, SLO_LOAD, this->show_dirs);
			this->file_list_valid = true;
		}
	}

	AbstractFileType abstract_filetype; ///< The abstract file type to list.
	bool show_dirs; ///< Whether to show directories in the file list.
	bool file_list_valid = false; ///< If set, the file list is valid.
};

static ConsoleFileList _console_file_list_savegame{FT_SAVEGAME, true}; ///< File storage cache for savegames.
static ConsoleFileList _console_file_list_scenario{FT_SCENARIO, false}; ///< File storage cache for scenarios.
static ConsoleFileList _console_file_list_heightmap{FT_HEIGHTMAP, false}; ///< File storage cache for heightmaps.

/* console command defines */
#define DEF_CONSOLE_CMD(function) static bool function([[maybe_unused]] uint8_t argc, [[maybe_unused]] char *argv[])
#define DEF_CONSOLE_HOOK(function) static ConsoleHookResult function(bool echo)


/****************
 * command hooks
 ****************/

/**
 * Check network availability and inform in console about failure of detection.
 * @return Network availability.
 */
static inline bool NetworkAvailable(bool echo)
{
	if (!_network_available) {
		if (echo) IConsolePrint(CC_ERROR, "You cannot use this command because there is no network available.");
		return false;
	}
	return true;
}

/**
 * Check whether we are a server.
 * @return Are we a server? True when yes, false otherwise.
 */
DEF_CONSOLE_HOOK(ConHookServerOnly)
{
	if (!NetworkAvailable(echo)) return CHR_DISALLOW;

	if (!_network_server) {
		if (echo) IConsolePrint(CC_ERROR, "This command is only available to a network server.");
		return CHR_DISALLOW;
	}
	return CHR_ALLOW;
}

/**
 * Check whether we are a client in a network game.
 * @return Are we a client in a network game? True when yes, false otherwise.
 */
DEF_CONSOLE_HOOK(ConHookClientOnly)
{
	if (!NetworkAvailable(echo)) return CHR_DISALLOW;

	if (_network_server) {
		if (echo) IConsolePrint(CC_ERROR, "This command is not available to a network server.");
		return CHR_DISALLOW;
	}
	return CHR_ALLOW;
}

/**
 * Check whether we are in a multiplayer game.
 * @return True when we are client or server in a network game.
 */
DEF_CONSOLE_HOOK(ConHookNeedNetwork)
{
	if (!NetworkAvailable(echo)) return CHR_DISALLOW;

	if (!_networking || (!_network_server && !MyClient::IsConnected())) {
		if (echo) IConsolePrint(CC_ERROR, "Not connected. This command is only available in multiplayer.");
		return CHR_DISALLOW;
	}
	return CHR_ALLOW;
}

/**
 * Check whether we are in a multiplayer game and are playing, i.e. we are not the dedicated server, or not in a network game.
 * @return Are we a client or non-dedicated server in a network game, or not in a network game? True when yes, false otherwise.
 */
DEF_CONSOLE_HOOK(ConHookNeedNonDedicatedOrNoNetwork)
{
	if (!_networking) return CHR_ALLOW;

	if (!NetworkAvailable(echo)) return CHR_DISALLOW;

	if (_network_dedicated) {
		if (echo) IConsolePrint(CC_ERROR, "This command is not available to a dedicated network server.");
		return CHR_DISALLOW;
	}
	return CHR_ALLOW;
}

/**
 * Check whether we are in singleplayer mode.
 * @return True when no network is active.
 */
DEF_CONSOLE_HOOK(ConHookNoNetwork)
{
	if (_networking) {
		if (echo) IConsolePrint(CC_ERROR, "This command is forbidden in multiplayer.");
		return CHR_DISALLOW;
	}
	return CHR_ALLOW;
}

/**
 * Check if are either in singleplayer or a server.
 * @return True iff we are either in singleplayer or a server.
 */
DEF_CONSOLE_HOOK(ConHookServerOrNoNetwork)
{
	if (_networking && !_network_server) {
		if (echo) IConsolePrint(CC_ERROR, "This command is only available to a network server, or in single-player.");
		return CHR_DISALLOW;
	}
	return CHR_ALLOW;
}

DEF_CONSOLE_HOOK(ConHookNewGRFDeveloperTool)
{
	if (_settings_client.gui.newgrf_developer_tools) {
		if (_game_mode == GM_MENU) {
			if (echo) IConsolePrint(CC_ERROR, "This command is only available in-game and in the editor.");
			return CHR_DISALLOW;
		}
		return ConHookNoNetwork(echo);
	}
	return CHR_HIDE;
}

DEF_CONSOLE_HOOK(ConHookSpecialCmd)
{
	if (HasBit(_misc_debug_flags, MDF_SPECIAL_CMDS)) {
		return ConHookNoNetwork(echo);
	}
	return CHR_HIDE;
}

/**
 * Reset status of all engines.
 * @return Will always succeed.
 */
DEF_CONSOLE_CMD(ConResetEngines)
{
	if (argc == 0) {
		IConsolePrint(CC_HELP, "Reset status data of all engines. This might solve some issues with 'lost' engines. Usage: 'resetengines'.");
		return true;
	}

	StartupEngines();
	return true;
}

/**
 * Reset status of the engine pool.
 * @return Will always return true.
 * @note Resetting the pool only succeeds when there are no vehicles ingame.
 */
DEF_CONSOLE_CMD(ConResetEnginePool)
{
	if (argc == 0) {
		IConsolePrint(CC_HELP, "Reset NewGRF allocations of engine slots. This will remove invalid engine definitions, and might make default engines available again.");
		return true;
	}

	if (_game_mode == GM_MENU) {
		IConsolePrint(CC_ERROR, "This command is only available in-game and in the editor.");
		return true;
	}

	if (!EngineOverrideManager::ResetToCurrentNewGRFConfig()) {
		IConsolePrint(CC_ERROR, "This can only be done when there are no vehicles in the game.");
		return true;
	}

	return true;
}

#ifdef _DEBUG
/**
 * Reset a tile to bare land in debug mode.
 * param tile number.
 * @return True when the tile is reset or the help on usage was printed (0 or two parameters).
 */
DEF_CONSOLE_CMD(ConResetTile)
{
	if (argc == 0) {
		IConsolePrint(CC_HELP, "Reset a tile to bare land. Usage: 'resettile <tile>'.");
		IConsolePrint(CC_HELP, "Tile can be either decimal (34161) or hexadecimal (0x4a5B).");
		return true;
	}

	if (argc == 2) {
		uint32_t result;
		if (GetArgumentInteger(&result, argv[1])) {
			DoClearSquare((TileIndex)result);
			return true;
		}
	}

	return false;
}
#endif /* _DEBUG */

/**
 * Zoom map to given level.
 * param level As defined by ZoomLevel and as limited by zoom_min/zoom_max from GUISettings.
 * @return True when either console help was shown or a proper amount of parameters given.
 */
DEF_CONSOLE_CMD(ConZoomToLevel)
{
	switch (argc) {
		case 0:
			IConsolePrint(CC_HELP, "Set the current zoom level of the main viewport.");
			IConsolePrint(CC_HELP, "Usage: 'zoomto <level>'.");

			if (ZOOM_LVL_MIN < _settings_client.gui.zoom_min) {
				IConsolePrint(CC_HELP, "The lowest zoom-in level allowed by current client settings is {}.", std::max(ZOOM_LVL_MIN, _settings_client.gui.zoom_min));
			} else {
				IConsolePrint(CC_HELP, "The lowest supported zoom-in level is {}.", std::max(ZOOM_LVL_MIN, _settings_client.gui.zoom_min));
			}

			if (_settings_client.gui.zoom_max < ZOOM_LVL_MAX) {
				IConsolePrint(CC_HELP, "The highest zoom-out level allowed by current client settings is {}.", std::min(_settings_client.gui.zoom_max, ZOOM_LVL_MAX));
			} else {
				IConsolePrint(CC_HELP, "The highest supported zoom-out level is {}.", std::min(_settings_client.gui.zoom_max, ZOOM_LVL_MAX));
			}
			return true;

		case 2: {
			uint32_t level;
			if (GetArgumentInteger(&level, argv[1])) {
				/* In case ZOOM_LVL_MIN is more than 0, the next if statement needs to be amended.
				 * A simple check for less than ZOOM_LVL_MIN does not work here because we are
				 * reading an unsigned integer from the console, so just check for a '-' char. */
				static_assert(ZOOM_LVL_MIN == 0);
				if (argv[1][0] == '-') {
					IConsolePrint(CC_ERROR, "Zoom-in levels below {} are not supported.", ZOOM_LVL_MIN);
				} else if (level < _settings_client.gui.zoom_min) {
					IConsolePrint(CC_ERROR, "Current client settings do not allow zooming in below level {}.", _settings_client.gui.zoom_min);
				} else if (level > ZOOM_LVL_MAX) {
					IConsolePrint(CC_ERROR, "Zoom-in levels above {} are not supported.", ZOOM_LVL_MAX);
				} else if (level > _settings_client.gui.zoom_max) {
					IConsolePrint(CC_ERROR, "Current client settings do not allow zooming out beyond level {}.", _settings_client.gui.zoom_max);
				} else {
					Window *w = GetMainWindow();
					Viewport *vp = w->viewport;
					while (vp->zoom > level) DoZoomInOutWindow(ZOOM_IN, w);
					while (vp->zoom < level) DoZoomInOutWindow(ZOOM_OUT, w);
				}
				return true;
			}
			break;
		}
	}

	return false;
}

/**
 * Scroll to a tile on the map.
 * param x tile number or tile x coordinate.
 * param y optional y coordinate.
 * @note When only one argument is given it is interpreted as the tile number.
 *       When two arguments are given, they are interpreted as the tile's x
 *       and y coordinates.
 * @return True when either console help was shown or a proper amount of parameters given.
 */
DEF_CONSOLE_CMD(ConScrollToTile)
{
	if (argc == 0) {
		IConsolePrint(CC_HELP, "Center the screen on a given tile.");
		IConsolePrint(CC_HELP, "Usage: 'scrollto [instant] <tile>' or 'scrollto [instant] <x> <y>'.");
		IConsolePrint(CC_HELP, "Numbers can be either decimal (34161) or hexadecimal (0x4a5B).");
		IConsolePrint(CC_HELP, "'instant' will immediately move and redraw viewport without smooth scrolling.");
		return true;
	}
	if (argc < 2) return false;

	uint32_t arg_index = 1;
	bool instant = false;
	if (strcmp(argv[arg_index], "instant") == 0) {
		++arg_index;
		instant = true;
	}

	switch (argc - arg_index) {
		case 1: {
			uint32_t result;
			if (GetArgumentInteger(&result, argv[arg_index])) {
				if (result >= Map::Size()) {
					IConsolePrint(CC_ERROR, "Tile does not exist.");
					return true;
				}
				ScrollMainWindowToTile((TileIndex)result, instant);
				return true;
			}
			break;
		}

		case 2: {
			uint32_t x, y;
			if (GetArgumentInteger(&x, argv[arg_index]) && GetArgumentInteger(&y, argv[arg_index + 1])) {
				if (x >= Map::SizeX() || y >= Map::SizeY()) {
					IConsolePrint(CC_ERROR, "Tile does not exist.");
					return true;
				}
				ScrollMainWindowToTile(TileXY(x, y), instant);
				return true;
			}
			break;
		}
	}

	return false;
}

/**
 * Highlight a tile on the map.
 * param x tile number or tile x coordinate.
 * param y optional y coordinate.
 * @note When only one argument is given it is interpreted as the tile number.
 *       When two arguments are given, they are interpreted as the tile's x
 *       and y coordinates.
 * @return True when either console help was shown or a proper amount of parameters given.
 */
DEF_CONSOLE_CMD(ConHighlightTile)
{
	switch (argc) {
		case 0:
			IConsolePrint(CC_HELP, "Highlight a given tile.");
			IConsolePrint(CC_HELP, "Usage: 'highlight_tile <tile>' or 'highlight_tile <x> <y>'");
			IConsolePrint(CC_HELP, "Numbers can be either decimal (34161) or hexadecimal (0x4a5B).");
			return true;

		case 2: {
			uint32_t result;
			if (GetArgumentInteger(&result, argv[1])) {
				if (result >= Map::Size()) {
					IConsolePrint(CC_ERROR, "Tile does not exist.");
					return true;
				}
				SetRedErrorSquare((TileIndex)result);
				return true;
			}
			break;
		}

		case 3: {
			uint32_t x, y;
			if (GetArgumentInteger(&x, argv[1]) && GetArgumentInteger(&y, argv[2])) {
				if (x >= Map::SizeX() || y >= Map::SizeY()) {
					IConsolePrint(CC_ERROR, "Tile does not exist.");
					return true;
				}
				SetRedErrorSquare(TileXY(x, y));
				return true;
			}
			break;
		}
	}

	return false;
}

/**
 * Save the map to a file.
 * param filename the filename to save the map to.
 * @return True when help was displayed or the file attempted to be saved.
 */
DEF_CONSOLE_CMD(ConSave)
{
	if (argc == 0) {
		IConsolePrint(CC_HELP, "Save the current game. Usage: 'save <filename>'.");
		return true;
	}

	if (argc == 2) {
		std::string filename = argv[1];
		filename += ".sav";
		IConsolePrint(CC_DEFAULT, "Saving map...");

		if (SaveOrLoad(filename, SLO_SAVE, DFT_GAME_FILE, SAVE_DIR) != SL_OK) {
			IConsolePrint(CC_ERROR, "Saving map failed.");
		} else {
			IConsolePrint(CC_INFO, "Map successfully saved to '{}'.", filename);
		}
		return true;
	}

	return false;
}

/**
 * Explicitly save the configuration.
 * @return True.
 */
DEF_CONSOLE_CMD(ConSaveConfig)
{
	if (argc == 0) {
		IConsolePrint(CC_HELP, "Saves the configuration for new games to the configuration file, typically 'openttd.cfg'.");
		IConsolePrint(CC_HELP, "It does not save the configuration of the current game to the configuration file.");
		return true;
	}

	SaveToConfig(STCF_ALL);
	IConsolePrint(CC_DEFAULT, "Saved config.");
	return true;
}

DEF_CONSOLE_CMD(ConLoad)
{
	if (argc == 0) {
		IConsolePrint(CC_HELP, "Load a game by name or index. Usage: 'load <file | number>'.");
		return true;
	}

	if (argc != 2) return false;

	const char *file = argv[1];
	_console_file_list_savegame.ValidateFileList();
	const FiosItem *item = _console_file_list_savegame.FindItem(file);
	if (item != nullptr) {
		if (GetAbstractFileType(item->type) == FT_SAVEGAME) {
			_switch_mode = SM_LOAD_GAME;
			_file_to_saveload.Set(*item);
		} else {
			IConsolePrint(CC_ERROR, "'{}' is not a savegame.", file);
		}
	} else {
		IConsolePrint(CC_ERROR, "'{}' cannot be found.", file);
	}

	return true;
}

DEF_CONSOLE_CMD(ConLoadScenario)
{
	if (argc == 0) {
		IConsolePrint(CC_HELP, "Load a scenario by name or index. Usage: 'load_scenario <file | number>'.");
		return true;
	}

	if (argc != 2) return false;

	const char *file = argv[1];
	_console_file_list_scenario.ValidateFileList();
	const FiosItem *item = _console_file_list_scenario.FindItem(file);
	if (item != nullptr) {
		if (GetAbstractFileType(item->type) == FT_SCENARIO) {
			_switch_mode = SM_LOAD_GAME;
			_file_to_saveload.Set(*item);
		} else {
			IConsolePrint(CC_ERROR, "'{}' is not a scenario.", file);
		}
	} else {
		IConsolePrint(CC_ERROR, "'{}' cannot be found.", file);
	}

	return true;
}

DEF_CONSOLE_CMD(ConLoadHeightmap)
{
	if (argc == 0) {
		IConsolePrint(CC_HELP, "Load a heightmap by name or index. Usage: 'load_heightmap <file | number>'.");
		return true;
	}

	if (argc != 2) return false;

	const char *file = argv[1];
	_console_file_list_heightmap.ValidateFileList();
	const FiosItem *item = _console_file_list_heightmap.FindItem(file);
	if (item != nullptr) {
		if (GetAbstractFileType(item->type) == FT_HEIGHTMAP) {
			_switch_mode = SM_START_HEIGHTMAP;
			_file_to_saveload.Set(*item);
		} else {
			IConsolePrint(CC_ERROR, "'{}' is not a heightmap.", file);
		}
	} else {
		IConsolePrint(CC_ERROR, "'{}' cannot be found.", file);
	}

	return true;
}

DEF_CONSOLE_CMD(ConRemove)
{
	if (argc == 0) {
		IConsolePrint(CC_HELP, "Remove a savegame by name or index. Usage: 'rm <file | number>'.");
		return true;
	}

	if (argc != 2) return false;

	const char *file = argv[1];
	_console_file_list_savegame.ValidateFileList();
	const FiosItem *item = _console_file_list_savegame.FindItem(file);
	if (item != nullptr) {
		if (GetAbstractFileType(item->type) == FT_SAVEGAME) {
			if (!FioRemove(item->name)) {
				IConsolePrint(CC_ERROR, "Failed to delete '{}'.", item->name);
			}
		} else {
			IConsolePrint(CC_ERROR, "'{}' is not a savegame.", file);
		}
	} else {
		IConsolePrint(CC_ERROR, "'{}' could not be found.", file);
	}

	_console_file_list_savegame.InvalidateFileList();
	return true;
}


/* List all the files in the current dir via console */
DEF_CONSOLE_CMD(ConListFiles)
{
	if (argc == 0) {
		IConsolePrint(CC_HELP, "List all loadable savegames and directories in the current dir via console. Usage: 'ls | dir'.");
		return true;
	}

	_console_file_list_savegame.ValidateFileList(true);
	for (uint i = 0; i < _console_file_list_savegame.size(); i++) {
		IConsolePrint(CC_DEFAULT, "{}) {}", i, _console_file_list_savegame[i].title);
	}

	return true;
}

/* List all the scenarios */
DEF_CONSOLE_CMD(ConListScenarios)
{
	if (argc == 0) {
		IConsolePrint(CC_HELP, "List all loadable scenarios. Usage: 'list_scenarios'.");
		return true;
	}

	_console_file_list_scenario.ValidateFileList(true);
	for (uint i = 0; i < _console_file_list_scenario.size(); i++) {
		IConsolePrint(CC_DEFAULT, "{}) {}", i, _console_file_list_scenario[i].title);
	}

	return true;
}

/* List all the heightmaps */
DEF_CONSOLE_CMD(ConListHeightmaps)
{
	if (argc == 0) {
		IConsolePrint(CC_HELP, "List all loadable heightmaps. Usage: 'list_heightmaps'.");
		return true;
	}

	_console_file_list_heightmap.ValidateFileList(true);
	for (uint i = 0; i < _console_file_list_heightmap.size(); i++) {
		IConsolePrint(CC_DEFAULT, "{}) {}", i, _console_file_list_heightmap[i].title);
	}

	return true;
}

/* Change the dir via console */
DEF_CONSOLE_CMD(ConChangeDirectory)
{
	if (argc == 0) {
		IConsolePrint(CC_HELP, "Change the dir via console. Usage: 'cd <directory | number>'.");
		return true;
	}

	if (argc != 2) return false;

	const char *file = argv[1];
	_console_file_list_savegame.ValidateFileList(true);
	const FiosItem *item = _console_file_list_savegame.FindItem(file);
	if (item != nullptr) {
		switch (item->type) {
			case FIOS_TYPE_DIR: case FIOS_TYPE_DRIVE: case FIOS_TYPE_PARENT:
				FiosBrowseTo(item);
				break;
			default: IConsolePrint(CC_ERROR, "{}: Not a directory.", file);
		}
	} else {
		IConsolePrint(CC_ERROR, "{}: No such file or directory.", file);
	}

	_console_file_list_savegame.InvalidateFileList();
	return true;
}

DEF_CONSOLE_CMD(ConPrintWorkingDirectory)
{
	if (argc == 0) {
		IConsolePrint(CC_HELP, "Print out the current working directory. Usage: 'pwd'.");
		return true;
	}

	/* XXX - Workaround for broken file handling */
	_console_file_list_savegame.ValidateFileList(true);
	_console_file_list_savegame.InvalidateFileList();

	IConsolePrint(CC_DEFAULT, FiosGetCurrentPath());
	return true;
}

DEF_CONSOLE_CMD(ConClearBuffer)
{
	if (argc == 0) {
		IConsolePrint(CC_HELP, "Clear the console buffer. Usage: 'clear'.");
		return true;
	}

	IConsoleClearBuffer();
	SetWindowDirty(WC_CONSOLE, 0);
	return true;
}


/**********************************
 * Network Core Console Commands
 **********************************/

static bool ConKickOrBan(const char *argv, bool ban, const std::string &reason)
{
	uint n;

	if (strchr(argv, '.') == nullptr && strchr(argv, ':') == nullptr) { // banning with ID
		ClientID client_id = (ClientID)atoi(argv);

		/* Don't kill the server, or the client doing the rcon. The latter can't be kicked because
		 * kicking frees closes and subsequently free the connection related instances, which we
		 * would be reading from and writing to after returning. So we would read or write data
		 * from freed memory up till the segfault triggers. */
		if (client_id == CLIENT_ID_SERVER || client_id == _redirect_console_to_client) {
			IConsolePrint(CC_ERROR, "You can not {} yourself!", ban ? "ban" : "kick");
			return true;
		}

		NetworkClientInfo *ci = NetworkClientInfo::GetByClientID(client_id);
		if (ci == nullptr) {
			IConsolePrint(CC_ERROR, "Invalid client ID.");
			return true;
		}

		if (!ban) {
			/* Kick only this client, not all clients with that IP */
			NetworkServerKickClient(client_id, reason);
			return true;
		}

		/* When banning, kick+ban all clients with that IP */
		n = NetworkServerKickOrBanIP(client_id, ban, reason);
	} else {
		n = NetworkServerKickOrBanIP(argv, ban, reason);
	}

	if (n == 0) {
		IConsolePrint(CC_DEFAULT, ban ? "Client not online, address added to banlist." : "Client not found.");
	} else {
		IConsolePrint(CC_DEFAULT, "{}ed {} client(s).", ban ? "Bann" : "Kick", n);
	}

	return true;
}

DEF_CONSOLE_CMD(ConKick)
{
	if (argc == 0) {
		IConsolePrint(CC_HELP, "Kick a client from a network game. Usage: 'kick <ip | client-id> [<kick-reason>]'.");
		IConsolePrint(CC_HELP, "For client-id's, see the command 'clients'.");
		return true;
	}

	if (argc != 2 && argc != 3) return false;

	/* No reason supplied for kicking */
	if (argc == 2) return ConKickOrBan(argv[1], false, {});

	/* Reason for kicking supplied */
	size_t kick_message_length = strlen(argv[2]);
	if (kick_message_length >= 255) {
		IConsolePrint(CC_ERROR, "Maximum kick message length is 254 characters. You entered {} characters.", kick_message_length);
		return false;
	} else {
		return ConKickOrBan(argv[1], false, argv[2]);
	}
}

DEF_CONSOLE_CMD(ConBan)
{
	if (argc == 0) {
		IConsolePrint(CC_HELP, "Ban a client from a network game. Usage: 'ban <ip | client-id> [<ban-reason>]'.");
		IConsolePrint(CC_HELP, "For client-id's, see the command 'clients'.");
		IConsolePrint(CC_HELP, "If the client is no longer online, you can still ban their IP.");
		return true;
	}

	if (argc != 2 && argc != 3) return false;

	/* No reason supplied for kicking */
	if (argc == 2) return ConKickOrBan(argv[1], true, {});

	/* Reason for kicking supplied */
	size_t kick_message_length = strlen(argv[2]);
	if (kick_message_length >= 255) {
		IConsolePrint(CC_ERROR, "Maximum kick message length is 254 characters. You entered {} characters.", kick_message_length);
		return false;
	} else {
		return ConKickOrBan(argv[1], true, argv[2]);
	}
}

DEF_CONSOLE_CMD(ConUnBan)
{
	if (argc == 0) {
		IConsolePrint(CC_HELP, "Unban a client from a network game. Usage: 'unban <ip | banlist-index>'.");
		IConsolePrint(CC_HELP, "For a list of banned IP's, see the command 'banlist'.");
		return true;
	}

	if (argc != 2) return false;

	/* Try by IP. */
	uint index;
	for (index = 0; index < _network_ban_list.size(); index++) {
		if (_network_ban_list[index] == argv[1]) break;
	}

	/* Try by index. */
	if (index >= _network_ban_list.size()) {
		index = atoi(argv[1]) - 1U; // let it wrap
	}

	if (index < _network_ban_list.size()) {
		IConsolePrint(CC_DEFAULT, "Unbanned {}.", _network_ban_list[index]);
		_network_ban_list.erase(_network_ban_list.begin() + index);
	} else {
		IConsolePrint(CC_DEFAULT, "Invalid list index or IP not in ban-list.");
		IConsolePrint(CC_DEFAULT, "For a list of banned IP's, see the command 'banlist'.");
	}

	return true;
}

DEF_CONSOLE_CMD(ConBanList)
{
	if (argc == 0) {
		IConsolePrint(CC_HELP, "List the IP's of banned clients: Usage 'banlist'.");
		return true;
	}

	IConsolePrint(CC_DEFAULT, "Banlist:");

	uint i = 1;
	for (const auto &entry : _network_ban_list) {
		IConsolePrint(CC_DEFAULT, "  {}) {}", i, entry);
		i++;
	}

	return true;
}

DEF_CONSOLE_CMD(ConPauseGame)
{
	if (argc == 0) {
		IConsolePrint(CC_HELP, "Pause a network game. Usage: 'pause'.");
		return true;
	}

	if (_game_mode == GM_MENU) {
		IConsolePrint(CC_ERROR, "This command is only available in-game and in the editor.");
		return true;
	}

	if ((_pause_mode & PM_PAUSED_NORMAL) == PM_UNPAUSED) {
		Command<CMD_PAUSE>::Post(PM_PAUSED_NORMAL, true);
		if (!_networking) IConsolePrint(CC_DEFAULT, "Game paused.");
	} else {
		IConsolePrint(CC_DEFAULT, "Game is already paused.");
	}

	return true;
}

DEF_CONSOLE_CMD(ConUnpauseGame)
{
	if (argc == 0) {
		IConsolePrint(CC_HELP, "Unpause a network game. Usage: 'unpause'.");
		return true;
	}

	if (_game_mode == GM_MENU) {
		IConsolePrint(CC_ERROR, "This command is only available in-game and in the editor.");
		return true;
	}

	if ((_pause_mode & PM_PAUSED_NORMAL) != PM_UNPAUSED) {
		Command<CMD_PAUSE>::Post(PM_PAUSED_NORMAL, false);
		if (!_networking) IConsolePrint(CC_DEFAULT, "Game unpaused.");
	} else if ((_pause_mode & PM_PAUSED_ERROR) != PM_UNPAUSED) {
		IConsolePrint(CC_DEFAULT, "Game is in error state and cannot be unpaused via console.");
	} else if (_pause_mode != PM_UNPAUSED) {
		IConsolePrint(CC_DEFAULT, "Game cannot be unpaused manually; disable pause_on_join/min_active_clients.");
	} else {
		IConsolePrint(CC_DEFAULT, "Game is already unpaused.");
	}

	return true;
}

DEF_CONSOLE_CMD(ConStepGame)
{
	if (argc == 0 || argc > 2) {
		IConsolePrint(CC_HELP, "Advances the game for a certain amount of ticks (default 1). Usage: 'step [n]'");
		return true;
	}
	auto n = (argc > 1 ? atoi(argv[1]) : 1);

	extern void UnpauseStepGame(uint32_t steps);
	UnpauseStepGame(n);

	return true;
}

DEF_CONSOLE_CMD(ConRcon)
{
	if (argc == 0) {
		IConsolePrint(CC_HELP, "Remote control the server from another client. Usage: 'rcon <password> <command>'.");
		IConsolePrint(CC_HELP, "Remember to enclose the command in quotes, otherwise only the first parameter is sent.");
		IConsolePrint(CC_HELP, "When your client's public key is in the 'authorized keys' for 'rcon', '*' may be used instead of the password.");
		return true;
	}

	if (argc < 3) return false;

	if (_network_server) {
		IConsoleCmdExec(argv[2]);
	} else {
		NetworkClientSendRcon(argv[1], argv[2]);
	}
	return true;
}

DEF_CONSOLE_CMD(ConSettingsAccess)
{
	if (argc == 0) {
		IConsolePrint(CC_HELP, "Enable changing game settings from this client. Usage: 'settings_access <password>'");
		IConsolePrint(CC_HELP, "Send an empty password \"\" to drop access");
		IConsolePrint(CC_HELP, "When your client's public key is in the 'authorized keys' for 'settings', the password is not checked and may be '*'.");
		return true;
	}

	if (argc < 2) return false;

	if (!_network_server) {
		NetworkClientSendSettingsPassword(argv[1]);
	}
	return true;
}

DEF_CONSOLE_CMD(ConStatus)
{
	if (argc == 0) {
		IConsolePrint(CC_HELP, "List the status of all clients connected to the server. Usage 'status'.");
		return true;
	}

	NetworkServerShowStatusToConsole();
	return true;
}

DEF_CONSOLE_CMD(ConServerInfo)
{
	if (argc == 0) {
		IConsolePrint(CC_HELP, "List current and maximum client/company limits. Usage 'server_info'.");
		IConsolePrint(CC_HELP, "You can change these values by modifying settings 'network.max_clients' and 'network.max_companies'.");
		return true;
	}

	IConsolePrint(CC_DEFAULT, "Invite code:                {}", _network_server_invite_code);
	IConsolePrint(CC_DEFAULT, "Current/maximum clients:    {:3d}/{:3d}", _network_game_info.clients_on, _settings_client.network.max_clients);
	IConsolePrint(CC_DEFAULT, "Current/maximum companies:  {:3d}/{:3d}", Company::GetNumItems(), _settings_client.network.max_companies);
	IConsolePrint(CC_DEFAULT, "Current spectators:         {:3d}", NetworkSpectatorCount());

	return true;
}

DEF_CONSOLE_CMD(ConClientNickChange)
{
	if (argc != 3) {
		IConsolePrint(CC_HELP, "Change the nickname of a connected client. Usage: 'client_name <client-id> <new-name>'.");
		IConsolePrint(CC_HELP, "For client-id's, see the command 'clients'.");
		return true;
	}

	ClientID client_id = (ClientID)atoi(argv[1]);

	if (client_id == CLIENT_ID_SERVER) {
		IConsolePrint(CC_ERROR, "Please use the command 'name' to change your own name!");
		return true;
	}

	if (NetworkClientInfo::GetByClientID(client_id) == nullptr) {
		IConsolePrint(CC_ERROR, "Invalid client ID.");
		return true;
	}

	std::string client_name(argv[2]);
	StrTrimInPlace(client_name);
	if (!NetworkIsValidClientName(client_name)) {
		IConsolePrint(CC_ERROR, "Cannot give a client an empty name.");
		return true;
	}

	if (!NetworkServerChangeClientName(client_id, client_name)) {
		IConsolePrint(CC_ERROR, "Cannot give a client a duplicate name.");
	}

	return true;
}

DEF_CONSOLE_CMD(ConJoinCompany)
{
	if (argc < 2) {
		IConsolePrint(CC_HELP, "Request joining another company. Usage: 'join <company-id> [<password>]'.");
		IConsolePrint(CC_HELP, "For valid company-id see company list, use 255 for spectator.");
		return true;
	}

	CompanyID company_id = (CompanyID)(atoi(argv[1]) <= MAX_COMPANIES ? atoi(argv[1]) - 1 : atoi(argv[1]));

	if (!_networking) {
		/* Check we have a valid company id! */
		if (!Company::IsValidID(company_id)) {
			IConsolePrint(CC_ERROR, "Company does not exist. Company-id must be between 1 and {}.", MAX_COMPANIES);
			return true;
		}

		OrderBackup::Reset();
		SetLocalCompany(company_id);
		_cheats.switch_company.been_used = true;
		return true;
	}

	const NetworkClientInfo *info = NetworkClientInfo::GetByClientID(_network_own_client_id);
	if (info == nullptr) {
		IConsolePrint(CC_ERROR, "You have not joined the game yet!");
		return true;
	}

	/* Check we have a valid company id! */
	if (!Company::IsValidID(company_id) && company_id != COMPANY_SPECTATOR) {
		IConsolePrint(CC_ERROR, "Company does not exist. Company-id must be between 1 and {}.", MAX_COMPANIES);
		return true;
	}

	if (info->client_playas == company_id) {
		IConsolePrint(CC_ERROR, "You are already there!");
		return true;
	}

	if (company_id != COMPANY_SPECTATOR && !Company::IsHumanID(company_id)) {
		IConsolePrint(CC_ERROR, "Cannot join AI company.");
		return true;
	}

	/* Check if the company requires a password */
	if (NetworkCompanyIsPassworded(company_id) && argc < 3) {
		IConsolePrint(CC_ERROR, "Company {} requires a password to join.", company_id + 1);
		return true;
	}

	/* non-dedicated server may just do the move! */
	if (_network_server) {
		NetworkServerDoMove(CLIENT_ID_SERVER, company_id);
	} else {
		NetworkClientRequestMove(company_id, NetworkCompanyIsPassworded(company_id) ? argv[2] : "");
	}

	return true;
}

DEF_CONSOLE_CMD(ConMoveClient)
{
	if (argc < 3) {
		IConsolePrint(CC_HELP, "Move a client to another company. Usage: 'move <client-id> <company-id>'.");
		IConsolePrint(CC_HELP, "For valid client-id see 'clients', for valid company-id see 'companies', use 255 for moving to spectators.");
		return true;
	}

	const NetworkClientInfo *ci = NetworkClientInfo::GetByClientID((ClientID)atoi(argv[1]));
	CompanyID company_id = (CompanyID)(atoi(argv[2]) <= MAX_COMPANIES ? atoi(argv[2]) - 1 : atoi(argv[2]));

	/* check the client exists */
	if (ci == nullptr) {
		IConsolePrint(CC_ERROR, "Invalid client-id, check the command 'clients' for valid client-id's.");
		return true;
	}

	if (!Company::IsValidID(company_id) && company_id != COMPANY_SPECTATOR) {
		IConsolePrint(CC_ERROR, "Company does not exist. Company-id must be between 1 and {}.", MAX_COMPANIES);
		return true;
	}

	if (company_id != COMPANY_SPECTATOR && !Company::IsHumanID(company_id)) {
		IConsolePrint(CC_ERROR, "You cannot move clients to AI companies.");
		return true;
	}

	if (ci->client_id == CLIENT_ID_SERVER && _network_dedicated) {
		IConsolePrint(CC_ERROR, "You cannot move the server!");
		return true;
	}

	if (ci->client_playas == company_id) {
		IConsolePrint(CC_ERROR, "You cannot move someone to where they already are!");
		return true;
	}

	/* we are the server, so force the update */
	NetworkServerDoMove(ci->client_id, company_id);

	return true;
}

DEF_CONSOLE_CMD(ConResetCompany)
{
	if (argc == 0) {
		IConsolePrint(CC_HELP, "Remove an idle company from the game. Usage: 'reset_company <company-id>'.");
		IConsolePrint(CC_HELP, "For company-id's, see the list of companies from the dropdown menu. Company 1 is 1, etc.");
		return true;
	}

	if (argc != 2) return false;

	CompanyID index = (CompanyID)(atoi(argv[1]) - 1);

	/* Check valid range */
	if (!Company::IsValidID(index)) {
		IConsolePrint(CC_ERROR, "Company does not exist. Company-id must be between 1 and {}.", MAX_COMPANIES);
		return true;
	}

	if (!Company::IsHumanID(index)) {
		IConsolePrint(CC_ERROR, "Company is owned by an AI.");
		return true;
	}

	if (NetworkCompanyHasClients(index)) {
		IConsolePrint(CC_ERROR, "Cannot remove company: a client is connected to that company.");
		return false;
	}
	const NetworkClientInfo *ci = NetworkClientInfo::GetByClientID(CLIENT_ID_SERVER);
	assert(ci != nullptr);
	if (ci->client_playas == index) {
		IConsolePrint(CC_ERROR, "Cannot remove company: the server is connected to that company.");
		return true;
	}

	/* It is safe to remove this company */
	Command<CMD_COMPANY_CTRL>::Post(CCA_DELETE, index, CRR_MANUAL, INVALID_CLIENT_ID, {});
	IConsolePrint(CC_DEFAULT, "Company deleted.");

	return true;
}

DEF_CONSOLE_CMD(ConOfferCompanySale)
{
	if (argc == 0) {
		IConsolePrint(CC_HELP, "Offer a company for sale. Usage: 'offer_company_sale <company-id>'");
		IConsolePrint(CC_HELP, "For company-id's, see the list of companies from the dropdown menu. Company 1 is 1, etc.");
		return true;
	}

	if (argc != 2) return false;

	CompanyID index = (CompanyID)(atoi(argv[1]) - 1);

	/* Check valid range */
	if (!Company::IsValidID(index)) {
		IConsolePrint(CC_ERROR, "Company does not exist. Company-id must be between 1 and {}.", MAX_COMPANIES);
		return true;
	}

	Command<CMD_COMPANY_CTRL>::Post(CCA_SALE, index, CRR_NONE, INVALID_CLIENT_ID, {});
	IConsolePrint(CC_DEFAULT, "Company offered for sale.");

	return true;
}

DEF_CONSOLE_CMD(ConMergeCompanies)
{
	if (argc != 3) {
		IConsolePrint(CC_HELP, "Merge two companies together. Usage: 'merge_companies <main-company-id> <to-merge-company-id>'");
		IConsolePrint(CC_HELP, "The first company ID <main-company-id> will be left with the combined assets of both companies.");
		IConsolePrint(CC_HELP, "The second company ID <to-merge-company-id> will be removed, with all assets transferred to the first company ID.");
		IConsolePrint(CC_HELP, "For company-id's, see the list of companies from the dropdown menu. Company 1 is 1, etc.");
		return true;
	}

	CompanyID main_company = (CompanyID)(atoi(argv[1]) - 1);
	CompanyID to_merge_company = (CompanyID)(atoi(argv[2]) - 1);

	/* Check valid range */
	if (!Company::IsValidID(main_company)) {
		IConsolePrint(CC_ERROR, "Main company does not exist. Company-id must be between 1 and {}.", MAX_COMPANIES);
		return true;
	}
	if (!Company::IsValidID(to_merge_company)) {
		IConsolePrint(CC_ERROR, "Company to merge does not exist. Company-id must be between 1 and {}.", MAX_COMPANIES);
		return true;
	}

	Command<CMD_COMPANY_CTRL>::Post(CCA_MERGE, main_company, CRR_NONE, INVALID_CLIENT_ID, to_merge_company);
	IConsolePrint(CC_DEFAULT, "Companies merged.");

	return true;
}

DEF_CONSOLE_CMD(ConNetworkClients)
{
	if (argc == 0) {
		IConsolePrint(CC_HELP, "Get a list of connected clients including their ID, name, company-id, and IP. Usage: 'clients'.");
		return true;
	}

	NetworkPrintClients();

	return true;
}

DEF_CONSOLE_CMD(ConNetworkReconnect)
{
	if (argc == 0) {
		IConsolePrint(CC_HELP, "Reconnect to server to which you were connected last time. Usage: 'reconnect [<company>]'.");
		IConsolePrint(CC_HELP, "Company 255 is spectator (default, if not specified), 0 means creating new company.");
		IConsolePrint(CC_HELP, "All others are a certain company with Company 1 being #1.");
		return true;
	}

	CompanyID playas = (argc >= 2) ? (CompanyID)atoi(argv[1]) : COMPANY_SPECTATOR;
	switch (playas) {
		case 0: playas = COMPANY_NEW_COMPANY; break;
		case COMPANY_SPECTATOR: /* nothing to do */ break;
		default:
			/* From a user pov 0 is a new company, internally it's different and all
			 * companies are offset by one to ease up on users (eg companies 1-8 not 0-7) */
			if (playas < COMPANY_FIRST + 1 || playas > MAX_COMPANIES + 1) return false;
			break;
	}

	if (_settings_client.network.last_joined.empty()) {
		IConsolePrint(CC_DEFAULT, "No server for reconnecting.");
		return true;
	}

	/* Don't resolve the address first, just print it directly as it comes from the config file. */
	IConsolePrint(CC_DEFAULT, "Reconnecting to {} ...", _settings_client.network.last_joined);

	return NetworkClientConnectGame(_settings_client.network.last_joined, playas);
}

DEF_CONSOLE_CMD(ConNetworkConnect)
{
	if (argc == 0) {
		IConsolePrint(CC_HELP, "Connect to a remote OTTD server and join the game. Usage: 'connect <ip>'.");
		IConsolePrint(CC_HELP, "IP can contain port and company: 'IP[:Port][#Company]', eg: 'server.ottd.org:443#2'.");
		IConsolePrint(CC_HELP, "Company #255 is spectator all others are a certain company with Company 1 being #1.");
		return true;
	}

	if (argc < 2) return false;

	return NetworkClientConnectGame(argv[1], COMPANY_NEW_COMPANY);
}

/*********************************
 *  script file console commands
 *********************************/

DEF_CONSOLE_CMD(ConExec)
{
	if (argc == 0) {
		IConsolePrint(CC_HELP, "Execute a local script file. Usage: 'exec <script> <?>'.");
		return true;
	}

	if (argc < 2) return false;

	auto script_file = FioFOpenFile(argv[1], "r", BASE_DIR);

	if (!script_file.has_value()) {
		if (argc == 2 || atoi(argv[2]) != 0) IConsolePrint(CC_ERROR, "Script file '{}' not found.", argv[1]);
		return true;
	}

	if (_script_current_depth == 11) {
		IConsolePrint(CC_ERROR, "Maximum 'exec' depth reached; script A is calling script B is calling script C ... more than 10 times.");
		return true;
	}

	_script_current_depth++;
	uint script_depth = _script_current_depth;

	char cmdline[ICON_CMDLN_SIZE];
	while (fgets(cmdline, sizeof(cmdline), *script_file) != nullptr) {
		/* Remove newline characters from the executing script */
		for (char *cmdptr = cmdline; *cmdptr != '\0'; cmdptr++) {
			if (*cmdptr == '\n' || *cmdptr == '\r') {
				*cmdptr = '\0';
				break;
			}
		}
		IConsoleCmdExec(cmdline);
		/* Ensure that we are still on the same depth or that we returned via 'return'. */
		assert(_script_current_depth == script_depth || _script_current_depth == script_depth - 1);

		/* The 'return' command was executed. */
		if (_script_current_depth == script_depth - 1) break;
	}

	if (ferror(*script_file) != 0) {
		IConsolePrint(CC_ERROR, "Encountered error while trying to read from script file '{}'.", argv[1]);
	}

	if (_script_current_depth == script_depth) _script_current_depth--;
	return true;
}

DEF_CONSOLE_CMD(ConSchedule)
{
	if (argc < 3 || std::string_view(argv[1]) != "on-next-calendar-month") {
		IConsolePrint(CC_HELP, "Schedule a local script to execute later. Usage: 'schedule on-next-calendar-month <script>'.");
		return true;
	}

	/* Check if the file exists. It might still go away later, but helpful to show an error now. */
	if (!FioCheckFileExists(argv[2], BASE_DIR)) {
		IConsolePrint(CC_ERROR, "Script file '{}' not found.", argv[2]);
		return true;
	}

	/* We only support a single script scheduled, so we tell the user what's happening if there was already one. */
	const std::string_view filename = std::string_view(argv[2]);
	if (!_scheduled_monthly_script.empty() && filename == _scheduled_monthly_script) {
		IConsolePrint(CC_INFO, "Script file '{}' was already scheduled to execute at the start of next calendar month.", filename);
	} else if (!_scheduled_monthly_script.empty() && filename != _scheduled_monthly_script) {
		IConsolePrint(CC_INFO, "Script file '{}' scheduled to execute at the start of next calendar month, replacing the previously scheduled script file '{}'.", filename, _scheduled_monthly_script);
	} else {
		IConsolePrint(CC_INFO, "Script file '{}' scheduled to execute at the start of next calendar month.", filename);
	}

	/* Store the filename to be used by _schedule_timer on the start of next calendar month. */
	_scheduled_monthly_script = filename;

	return true;
}

DEF_CONSOLE_CMD(ConReturn)
{
	if (argc == 0) {
		IConsolePrint(CC_HELP, "Stop executing a running script. Usage: 'return'.");
		return true;
	}

	_script_current_depth--;
	return true;
}

/*****************************
 *  default console commands
 ******************************/
extern bool CloseConsoleLogIfActive();
extern const std::vector<GRFFile *> &GetAllGRFFiles();
extern void ConPrintFramerate(); // framerate_gui.cpp
extern void ShowFramerateWindow();

DEF_CONSOLE_CMD(ConScript)
{
	extern std::optional<FileHandle> _iconsole_output_file;

	if (argc == 0) {
		IConsolePrint(CC_HELP, "Start or stop logging console output to a file. Usage: 'script <filename>'.");
		IConsolePrint(CC_HELP, "If filename is omitted, a running log is stopped if it is active.");
		return true;
	}

	if (!CloseConsoleLogIfActive()) {
		if (argc < 2) return false;

		_iconsole_output_file = FileHandle::Open(argv[1], "ab");
		if (!_iconsole_output_file.has_value()) {
			IConsolePrint(CC_ERROR, "Could not open console log file '{}'.", argv[1]);
		} else {
			IConsolePrint(CC_INFO, "Console log output started to '{}'.", argv[1]);
		}
	}

	return true;
}


DEF_CONSOLE_CMD(ConEcho)
{
	if (argc == 0) {
		IConsolePrint(CC_HELP, "Print back the first argument to the console. Usage: 'echo <arg>'.");
		return true;
	}

	if (argc < 2) return false;
	IConsolePrint(CC_DEFAULT, argv[1]);
	return true;
}

DEF_CONSOLE_CMD(ConEchoC)
{
	if (argc == 0) {
		IConsolePrint(CC_HELP, "Print back the first argument to the console in a given colour. Usage: 'echoc <colour> <arg2>'.");
		return true;
	}

	if (argc < 3) return false;
	IConsolePrint((TextColour)Clamp(atoi(argv[1]), TC_BEGIN, TC_END - 1), argv[2]);
	return true;
}

DEF_CONSOLE_CMD(ConNewGame)
{
	if (argc == 0) {
		IConsolePrint(CC_HELP, "Start a new game. Usage: 'newgame [seed]'.");
		IConsolePrint(CC_HELP, "The server can force a new game using 'newgame'; any client joined will rejoin after the server is done generating the new game.");
		return true;
	}

	StartNewGameWithoutGUI((argc == 2) ? std::strtoul(argv[1], nullptr, 10) : GENERATE_NEW_SEED);
	return true;
}

DEF_CONSOLE_CMD(ConRestart)
{
	if (argc == 0 || argc > 2) {
		IConsolePrint(CC_HELP, "Restart game. Usage: 'restart [current|newgame]'.");
		IConsolePrint(CC_HELP, "Restarts a game, using either the current or newgame (default) settings.");
		IConsolePrint(CC_HELP, " * if you started from a new game, and your current/newgame settings haven't changed, the game will be identical to when you started it.");
		IConsolePrint(CC_HELP, " * if you started from a savegame / scenario / heightmap, the game might be different, because the current/newgame settings might differ.");
		return true;
	}

	if (argc == 1 || std::string_view(argv[1]) == "newgame") {
		StartNewGameWithoutGUI(_settings_game.game_creation.generation_seed);
	} else {
		_settings_game.game_creation.map_x = Map::LogX();
		_settings_game.game_creation.map_y = Map::LogY();
		_switch_mode = SM_RESTARTGAME;
	}

	return true;
}

DEF_CONSOLE_CMD(ConReload)
{
	if (argc == 0) {
		IConsolePrint(CC_HELP, "Reload game. Usage: 'reload'.");
		IConsolePrint(CC_HELP, "Reloads a game if loaded via savegame / scenario / heightmap.");
		return true;
	}

	if (_file_to_saveload.abstract_ftype == FT_NONE || _file_to_saveload.abstract_ftype == FT_INVALID) {
		IConsolePrint(CC_ERROR, "No game loaded to reload.");
		return true;
	}

	/* Use a switch-mode to prevent copying over newgame settings to active settings. */
	_settings_game.game_creation.map_x = Map::LogX();
	_settings_game.game_creation.map_y = Map::LogY();
	_switch_mode = SM_RELOADGAME;
	return true;
}

/**
 * Print a text buffer line by line to the console. Lines are separated by '\n'.
 * @param full_string The multi-line string to print.
 */
static void PrintLineByLine(std::string_view full_string)
{
	ProcessLineByLine(full_string, [&](std::string_view line) {
		IConsolePrint(CC_DEFAULT, std::string{line});
	});
}

DEF_CONSOLE_CMD(ConListAILibs)
{
	if (argc == 0) {
		IConsolePrint(CC_HELP, "List installed AI libraries. Usage: 'list_ai_libs'.");
		return true;
	}

	PrintLineByLine(AI::GetConsoleLibraryList());
	return true;
}

DEF_CONSOLE_CMD(ConListAI)
{
	if (argc == 0) {
		IConsolePrint(CC_HELP, "List installed AIs. Usage: 'list_ai'.");
		return true;
	}

	PrintLineByLine(AI::GetConsoleList());
	return true;
}

DEF_CONSOLE_CMD(ConListGameLibs)
{
	if (argc == 0) {
		IConsolePrint(CC_HELP, "List installed Game Script libraries. Usage: 'list_game_libs'.");
		return true;
	}

	PrintLineByLine(Game::GetConsoleLibraryList());
	return true;
}

DEF_CONSOLE_CMD(ConListGame)
{
	if (argc == 0) {
		IConsolePrint(CC_HELP, "List installed Game Scripts. Usage: 'list_game'.");
		return true;
	}

	PrintLineByLine(Game::GetConsoleList());
	return true;
}

DEF_CONSOLE_CMD(ConStartAI)
{
	if (argc == 0 || argc > 3) {
		IConsolePrint(CC_HELP, "Start a new AI. Usage: 'start_ai [<AI>] [<settings>]'.");
		IConsolePrint(CC_HELP, "Start a new AI. If <AI> is given, it starts that specific AI (if found).");
		IConsolePrint(CC_HELP, "If <settings> is given, it is parsed and the AI settings are set to that.");
		return true;
	}

	if (_game_mode != GM_NORMAL) {
		IConsolePrint(CC_ERROR, "AIs can only be managed in a game.");
		return true;
	}

	if (Company::GetNumItems() == CompanyPool::MAX_SIZE) {
		IConsolePrint(CC_ERROR, "Can't start a new AI (no more free slots).");
		return true;
	}
	if (_networking && !_network_server) {
		IConsolePrint(CC_ERROR, "Only the server can start a new AI.");
		return true;
	}
	if (_networking && !_settings_game.ai.ai_in_multiplayer) {
		IConsolePrint(CC_ERROR, "AIs are not allowed in multiplayer by configuration.");
		IConsolePrint(CC_ERROR, "Switch AI -> AI in multiplayer to True.");
		return true;
	}
	if (!AI::CanStartNew()) {
		IConsolePrint(CC_ERROR, "Can't start a new AI.");
		return true;
	}

	int n = 0;
	/* Find the next free slot */
	for (const Company *c : Company::Iterate()) {
		if (c->index != n) break;
		n++;
	}

	AIConfig *config = AIConfig::GetConfig((CompanyID)n);
	if (argc >= 2) {
		config->Change(argv[1], -1, false);

		/* If the name is not found, and there is a dot in the name,
		 * try again with the assumption everything right of the dot is
		 * the version the user wants to load. */
		if (!config->HasScript()) {
			const char *e = strrchr(argv[1], '.');
			if (e != nullptr) {
				size_t name_length = e - argv[1];
				e++;

				int version = atoi(e);
				config->Change(std::string(argv[1], name_length), version, true);
			}
		}

		if (!config->HasScript()) {
			IConsolePrint(CC_ERROR, "Failed to load the specified AI.");
			return true;
		}
		if (argc == 3) {
			config->StringToSettings(argv[2]);
		}
	}

	/* Start a new AI company */
	Command<CMD_COMPANY_CTRL>::Post(CCA_NEW_AI, INVALID_COMPANY, CRR_NONE, INVALID_CLIENT_ID, {});

	return true;
}

DEF_CONSOLE_CMD(ConReloadAI)
{
	if (argc != 2) {
		IConsolePrint(CC_HELP, "Reload an AI. Usage: 'reload_ai <company-id>'.");
		IConsolePrint(CC_HELP, "Reload the AI with the given company id. For company-id's, see the list of companies from the dropdown menu. Company 1 is 1, etc.");
		return true;
	}

	if (_game_mode != GM_NORMAL) {
		IConsolePrint(CC_ERROR, "AIs can only be managed in a game.");
		return true;
	}

	if (_networking && !_network_server) {
		IConsolePrint(CC_ERROR, "Only the server can reload an AI.");
		return true;
	}

	CompanyID company_id = (CompanyID)(atoi(argv[1]) - 1);
	if (!Company::IsValidID(company_id)) {
		IConsolePrint(CC_ERROR, "Unknown company. Company range is between 1 and {}.", MAX_COMPANIES);
		return true;
	}

	/* In singleplayer mode the player can be in an AI company, after cheating or loading network save with an AI in first slot. */
	if (Company::IsHumanID(company_id) || company_id == _local_company) {
		IConsolePrint(CC_ERROR, "Company is not controlled by an AI.");
		return true;
	}

	/* First kill the company of the AI, then start a new one. This should start the current AI again */
	Command<CMD_COMPANY_CTRL>::Post(CCA_DELETE, company_id, CRR_MANUAL, INVALID_CLIENT_ID, {});
	Command<CMD_COMPANY_CTRL>::Post(CCA_NEW_AI, company_id, CRR_NONE, INVALID_CLIENT_ID, {});
	IConsolePrint(CC_DEFAULT, "AI reloaded.");

	return true;
}

DEF_CONSOLE_CMD(ConStopAI)
{
	if (argc != 2) {
		IConsolePrint(CC_HELP, "Stop an AI. Usage: 'stop_ai <company-id>'.");
		IConsolePrint(CC_HELP, "Stop the AI with the given company id. For company-id's, see the list of companies from the dropdown menu. Company 1 is 1, etc.");
		return true;
	}

	if (_game_mode != GM_NORMAL) {
		IConsolePrint(CC_ERROR, "AIs can only be managed in a game.");
		return true;
	}

	if (_networking && !_network_server) {
		IConsolePrint(CC_ERROR, "Only the server can stop an AI.");
		return true;
	}

	CompanyID company_id = (CompanyID)(atoi(argv[1]) - 1);
	if (!Company::IsValidID(company_id)) {
		IConsolePrint(CC_ERROR, "Unknown company. Company range is between 1 and {}.", MAX_COMPANIES);
		return true;
	}

	/* In singleplayer mode the player can be in an AI company, after cheating or loading network save with an AI in first slot. */
	if (Company::IsHumanID(company_id) || company_id == _local_company) {
		IConsolePrint(CC_ERROR, "Company is not controlled by an AI.");
		return true;
	}

	/* Now kill the company of the AI. */
	Command<CMD_COMPANY_CTRL>::Post(CCA_DELETE, company_id, CRR_MANUAL, INVALID_CLIENT_ID, {});
	IConsolePrint(CC_DEFAULT, "AI stopped, company deleted.");

	return true;
}

DEF_CONSOLE_CMD(ConRescanAI)
{
	if (argc == 0) {
		IConsolePrint(CC_HELP, "Rescan the AI dir for scripts. Usage: 'rescan_ai'.");
		return true;
	}

	if (_networking && !_network_server) {
		IConsolePrint(CC_ERROR, "Only the server can rescan the AI dir for scripts.");
		return true;
	}

	AI::Rescan();

	return true;
}

DEF_CONSOLE_CMD(ConRescanGame)
{
	if (argc == 0) {
		IConsolePrint(CC_HELP, "Rescan the Game Script dir for scripts. Usage: 'rescan_game'.");
		return true;
	}

	if (_networking && !_network_server) {
		IConsolePrint(CC_ERROR, "Only the server can rescan the Game Script dir for scripts.");
		return true;
	}

	Game::Rescan();

	return true;
}

DEF_CONSOLE_CMD(ConRescanNewGRF)
{
	if (argc == 0) {
		IConsolePrint(CC_HELP, "Rescan the data dir for NewGRFs. Usage: 'rescan_newgrf'.");
		return true;
	}

	if (!RequestNewGRFScan()) {
		IConsolePrint(CC_ERROR, "NewGRF scanning is already running. Please wait until completed to run again.");
	}

	return true;
}

DEF_CONSOLE_CMD(ConGetSeed)
{
	if (argc == 0) {
		IConsolePrint(CC_HELP, "Returns the seed used to create this game. Usage: 'getseed'.");
		IConsolePrint(CC_HELP, "The seed can be used to reproduce the exact same map as the game started with.");
		return true;
	}

	IConsolePrint(CC_DEFAULT, "Generation Seed: {}", _settings_game.game_creation.generation_seed);
	return true;
}

DEF_CONSOLE_CMD(ConGetDate)
{
	if (argc == 0) {
		IConsolePrint(CC_HELP, "Returns the current date (year-month-day) of the game. Usage: 'getdate'.");
		return true;
	}

	IConsolePrint(CC_DEFAULT, "Date: {:04}-{:02}-{:02}", CalTime::CurYear(), CalTime::CurMonth() + 1, CalTime::CurDay());
	return true;
}

DEF_CONSOLE_CMD(ConGetSysDate)
{
	if (argc == 0) {
		IConsolePrint(CC_HELP, "Returns the current date (year-month-day) of your system. Usage: 'getsysdate'.");
		return true;
	}

	IConsolePrint(CC_DEFAULT, "System Date: {:%Y-%m-%d %H:%M:%S}", fmt::localtime(time(nullptr)));
	return true;
}


DEF_CONSOLE_CMD(ConAlias)
{
	IConsoleAlias *alias;

	if (argc == 0) {
		IConsolePrint(CC_HELP, "Add a new alias, or redefine the behaviour of an existing alias . Usage: 'alias <name> <command>'.");
		return true;
	}

	if (argc < 3) return false;

	alias = IConsole::AliasGet(argv[1]);
	if (alias == nullptr) {
		IConsole::AliasRegister(argv[1], argv[2]);
	} else {
		alias->cmdline = argv[2];
	}
	return true;
}

DEF_CONSOLE_CMD(ConScreenShot)
{
	if (argc == 0) {
		IConsolePrint(CC_HELP, "Create a screenshot of the game. Usage: 'screenshot [viewport | normal | big | giant | world | heightmap | minimap] [no_con] [size <width> <height>] [<filename>]'.");
		IConsolePrint(CC_HELP, "  'viewport' (default) makes a screenshot of the current viewport (including menus, windows).");
		IConsolePrint(CC_HELP, "  'normal' makes a screenshot of the visible area.");
		IConsolePrint(CC_HELP, "  'big' makes a zoomed-in screenshot of the visible area.");
		IConsolePrint(CC_HELP, "  'giant' makes a screenshot of the whole map using the default zoom level.");
		IConsolePrint(CC_HELP, "  'world' makes a screenshot of the whole map using the current zoom level.");
		IConsolePrint(CC_HELP, "  'heightmap' makes a heightmap screenshot of the map that can be loaded in as heightmap.");
		IConsolePrint(CC_HELP, "  'minimap' makes a top-viewed minimap screenshot of the whole world which represents one tile by one pixel.");
		IConsolePrint(CC_HELP, "  'topography' makes a top-viewed topography screenshot of the whole world which represents one tile by one pixel.");
		IConsolePrint(CC_HELP, "  'industry' makes a top-viewed industries screenshot of the whole world which represents one tile by one pixel.");
		IConsolePrint(CC_HELP, "  'no_con' hides the console to create the screenshot (only useful in combination with 'viewport').");
		IConsolePrint(CC_HELP, "  'size' sets the width and height of the viewport to make a screenshot of (only useful in combination with 'normal' or 'big').");
		IConsolePrint(CC_HELP, "  A filename ending in # will prevent overwriting existing files and will number files counting upwards.");
		return true;
	}

	if (argc > 7) return false;

	ScreenshotType type = SC_VIEWPORT;
	uint32_t width = 0;
	uint32_t height = 0;
	std::string name{};
	uint32_t arg_index = 1;

	if (argc > arg_index) {
		if (strcmp(argv[arg_index], "viewport") == 0) {
			type = SC_VIEWPORT;
			arg_index += 1;
		} else if (strcmp(argv[arg_index], "normal") == 0) {
			type = SC_DEFAULTZOOM;
			arg_index += 1;
		} else if (strcmp(argv[arg_index], "big") == 0) {
			type = SC_ZOOMEDIN;
			arg_index += 1;
		} else if (strcmp(argv[arg_index], "giant") == 0) {
			type = SC_WORLD;
			arg_index += 1;
		} else if (strcmp(argv[arg_index], "world") == 0) {
			type = SC_WORLD_ZOOM;
			arg_index += 1;
		} else if (strcmp(argv[arg_index], "heightmap") == 0) {
			type = SC_HEIGHTMAP;
			arg_index += 1;
		} else if (strcmp(argv[arg_index], "minimap") == 0) {
			type = SC_MINIMAP;
			arg_index += 1;
		} else if (strcmp(argv[arg_index], "topography") == 0) {
			type = SC_TOPOGRAPHY;
			arg_index += 1;
		} else if (strcmp(argv[arg_index], "industry") == 0) {
			type = SC_INDUSTRY;
			arg_index += 1;
		}
	}

	if (argc > arg_index && strcmp(argv[arg_index], "no_con") == 0) {
		if (type != SC_VIEWPORT) {
			IConsolePrint(CC_ERROR, "'no_con' can only be used in combination with 'viewport'.");
			return true;
		}
		IConsoleClose();
		arg_index += 1;
	}

	if (argc > arg_index + 2 && strcmp(argv[arg_index], "size") == 0) {
		/* size <width> <height> */
		if (type != SC_DEFAULTZOOM && type != SC_ZOOMEDIN) {
			IConsolePrint(CC_ERROR, "'size' can only be used in combination with 'normal' or 'big'.");
			return true;
		}
		GetArgumentInteger(&width, argv[arg_index + 1]);
		GetArgumentInteger(&height, argv[arg_index + 2]);
		arg_index += 3;
	}

	if (argc > arg_index) {
		/* Last parameter that was not one of the keywords must be the filename. */
		name = argv[arg_index];
		arg_index += 1;
	}

	if (argc > arg_index) {
		/* We have parameters we did not process; means we misunderstood any of the above. */
		return false;
	}

	MakeScreenshot(type, name, width, height);
	return true;
}

DEF_CONSOLE_CMD(ConMinimap)
{
	if (argc == 0) {
		IConsolePrint(CC_HELP, "Create a flat image of the game minimap. Usage: 'minimap [owner] [file name]'");
		IConsolePrint(CC_HELP, "'owner' uses the tile owner to colour the minimap image, this is the only mode at present");
		return true;
	}

	const char *name = nullptr;
	if (argc > 1) {
		if (strcmp(argv[1], "owner") != 0) {
			/* invalid mode */
			return false;
		}
	}
	if (argc > 2) {
		name = argv[2];
	}

	MakeMinimapWorldScreenshot(name);
	return true;
}

DEF_CONSOLE_CMD(ConInfoCmd)
{
	if (argc == 0) {
		IConsolePrint(CC_HELP, "Print out debugging information about a command. Usage: 'info_cmd <cmd>'.");
		return true;
	}

	if (argc < 2) return false;

	const IConsoleCmd *cmd = IConsole::CmdGet(argv[1]);
	if (cmd == nullptr) {
		IConsolePrint(CC_ERROR, "The given command was not found.");
		return true;
	}

	IConsolePrint(CC_DEFAULT, "Command name: '{}'", cmd->name);

	if (cmd->hook != nullptr) IConsolePrint(CC_DEFAULT, "Command is hooked.");

	return true;
}

DEF_CONSOLE_CMD(ConDebugLevel)
{
	if (argc == 0) {
		IConsolePrint(CC_HELP, "Get/set the default debugging level for the game. Usage: 'debug_level [<level>]'.");
		IConsolePrint(CC_HELP, "Level can be any combination of names, levels. Eg 'net=5 ms=4'. Remember to enclose it in \"'\"s.");
		return true;
	}

	if (argc > 2) return false;

	if (argc == 1) {
		IConsolePrint(CC_DEFAULT, "Current debug-level: '{}'", GetDebugString());
	} else {
		SetDebugString(argv[1], [](std::string err) { IConsolePrint(CC_ERROR, err); });
	}

	return true;
}

DEF_CONSOLE_CMD(ConExit)
{
	if (argc == 0) {
		IConsolePrint(CC_HELP, "Exit the game. Usage: 'exit'.");
		return true;
	}

	if (_game_mode == GM_NORMAL && _settings_client.gui.autosave_on_exit) DoExitSave();

	_exit_game = true;
	return true;
}

DEF_CONSOLE_CMD(ConPart)
{
	if (argc == 0) {
		IConsolePrint(CC_HELP, "Leave the currently joined/running game (only ingame). Usage: 'part'.");
		return true;
	}

	if (_game_mode != GM_NORMAL) return false;

	if (_network_dedicated) {
		IConsolePrint(CC_ERROR, "A dedicated server can not leave the game.");
		return false;
	}

	_switch_mode = SM_MENU;
	return true;
}

DEF_CONSOLE_CMD(ConHelp)
{
	if (argc == 2) {
		const IConsoleCmd *cmd;
		const IConsoleAlias *alias;

		cmd = IConsole::CmdGet(argv[1]);
		if (cmd != nullptr) {
			cmd->proc(0, nullptr);
			return true;
		}

		alias = IConsole::AliasGet(argv[1]);
		if (alias != nullptr) {
			cmd = IConsole::CmdGet(alias->cmdline);
			if (cmd != nullptr) {
				cmd->proc(0, nullptr);
				return true;
			}
			IConsolePrint(CC_ERROR, "Alias is of special type, please see its execution-line: '{}'.", alias->cmdline);
			return true;
		}

		IConsolePrint(CC_ERROR, "Command not found.");
		return true;
	}

	IConsolePrint(TC_LIGHT_BLUE, " ---- OpenTTD Console Help ---- ");
	IConsolePrint(CC_DEFAULT, " - commands: the command to list all commands is 'list_cmds'.");
	IConsolePrint(CC_DEFAULT, " call commands with '<command> <arg2> <arg3>...'");
	IConsolePrint(CC_DEFAULT, " - to assign strings, or use them as arguments, enclose it within quotes.");
	IConsolePrint(CC_DEFAULT, " like this: '<command> \"string argument with spaces\"'.");
	IConsolePrint(CC_DEFAULT, " - use 'help <command>' to get specific information.");
	IConsolePrint(CC_DEFAULT, " - scroll console output with shift + (up | down | pageup | pagedown).");
	IConsolePrint(CC_DEFAULT, " - scroll console input history with the up or down arrows.");
	IConsolePrint(CC_DEFAULT, "");
	return true;
}

DEF_CONSOLE_CMD(ConListCommands)
{
	if (argc == 0) {
		IConsolePrint(CC_HELP, "List all registered commands. Usage: 'list_cmds [<pre-filter>]'.");
		return true;
	}

	for (auto &it : IConsole::Commands()) {
		const IConsoleCmd *cmd = &it.second;
		if (argv[1] == nullptr || cmd->name.find(argv[1]) != std::string::npos) {
			if ((_settings_client.gui.console_show_unlisted || !cmd->unlisted) && (cmd->hook == nullptr || cmd->hook(false) != CHR_HIDE)) IConsolePrint(CC_DEFAULT, cmd->name);
		}
	}

	return true;
}

DEF_CONSOLE_CMD(ConListAliases)
{
	if (argc == 0) {
		IConsolePrint(CC_HELP, "List all registered aliases. Usage: 'list_aliases [<pre-filter>]'.");
		return true;
	}

	for (auto &it : IConsole::Aliases()) {
		const IConsoleAlias *alias = &it.second;
		if (argv[1] == nullptr || alias->name.find(argv[1]) != std::string::npos) {
			IConsolePrint(CC_DEFAULT, "{} => {}", alias->name, alias->cmdline);
		}
	}

	return true;
}

DEF_CONSOLE_CMD(ConCompanies)
{
	if (argc == 0) {
		IConsolePrint(CC_HELP, "List the details of all companies in the game. Usage 'companies'.");
		return true;
	}

	for (const Company *c : Company::Iterate()) {
		/* Grab the company name */
		SetDParam(0, c->index);
		std::string company_name = GetString(STR_COMPANY_NAME);

		const char *password_state = "";
		if (c->is_ai) {
			password_state = "AI";
		} else if (_network_server) {
			password_state = _network_company_states[c->index].password.empty() ? "unprotected" : "protected";
		}

		std::string colour = GetString(STR_COLOUR_DARK_BLUE + _company_colours[c->index]);
		IConsolePrint(CC_INFO, "#:{}({}) Company Name: '{}'  Year Founded: {}  Age: {}  Money: {}  Loan: {}  Value: {}  (T:{}, R:{}, P:{}, S:{}) {}",
			c->index + 1, colour, company_name,
			c->InauguratedDisplayYear(), c->age_years, (int64_t)c->money, (int64_t)c->current_loan, (int64_t)CalculateCompanyValue(c),
			c->group_all[VEH_TRAIN].num_vehicle,
			c->group_all[VEH_ROAD].num_vehicle,
			c->group_all[VEH_AIRCRAFT].num_vehicle,
			c->group_all[VEH_SHIP].num_vehicle,
			password_state);
	}

	return true;
}

DEF_CONSOLE_CMD(ConSay)
{
	if (argc == 0) {
		IConsolePrint(CC_HELP, "Chat to your fellow players in a multiplayer game. Usage: 'say \"<msg>\"'.");
		return true;
	}

	if (argc != 2) return false;

	if (!_network_server) {
		NetworkClientSendChat(NETWORK_ACTION_CHAT, DESTTYPE_BROADCAST, 0 /* param does not matter */, argv[1]);
	} else {
		bool from_admin = (_redirect_console_to_admin < INVALID_ADMIN_ID);
		NetworkServerSendChat(NETWORK_ACTION_CHAT, DESTTYPE_BROADCAST, 0, argv[1], CLIENT_ID_SERVER, from_admin);
	}

	return true;
}

DEF_CONSOLE_CMD(ConSayCompany)
{
	if (argc == 0) {
		IConsolePrint(CC_HELP, "Chat to a certain company in a multiplayer game. Usage: 'say_company <company-no> \"<msg>\"'.");
		IConsolePrint(CC_HELP, "CompanyNo is the company that plays as company <companyno>, 1 through max_companies.");
		return true;
	}

	if (argc != 3) return false;

	CompanyID company_id = (CompanyID)(atoi(argv[1]) - 1);
	if (!Company::IsValidID(company_id)) {
		IConsolePrint(CC_DEFAULT, "Unknown company. Company range is between 1 and {}.", MAX_COMPANIES);
		return true;
	}

	if (!_network_server) {
		NetworkClientSendChat(NETWORK_ACTION_CHAT_COMPANY, DESTTYPE_TEAM, company_id, argv[2]);
	} else {
		bool from_admin = (_redirect_console_to_admin < INVALID_ADMIN_ID);
		NetworkServerSendChat(NETWORK_ACTION_CHAT_COMPANY, DESTTYPE_TEAM, company_id, argv[2], CLIENT_ID_SERVER, from_admin);
	}

	return true;
}

DEF_CONSOLE_CMD(ConSayClient)
{
	if (argc == 0) {
		IConsolePrint(CC_HELP, "Chat to a certain client in a multiplayer game. Usage: 'say_client <client-no> \"<msg>\"'.");
		IConsolePrint(CC_HELP, "For client-id's, see the command 'clients'.");
		return true;
	}

	if (argc != 3) return false;

	if (!_network_server) {
		NetworkClientSendChat(NETWORK_ACTION_CHAT_CLIENT, DESTTYPE_CLIENT, atoi(argv[1]), argv[2]);
	} else {
		bool from_admin = (_redirect_console_to_admin < INVALID_ADMIN_ID);
		NetworkServerSendChat(NETWORK_ACTION_CHAT_CLIENT, DESTTYPE_CLIENT, atoi(argv[1]), argv[2], CLIENT_ID_SERVER, from_admin);
	}

	return true;
}

DEF_CONSOLE_CMD(ConCompanyPassword)
{
	if (argc == 0) {
		if (_network_dedicated) {
			IConsolePrint(CC_HELP, "Change the password of a company. Usage: 'company_pw <company-no> \"<password>\".");
		} else if (_network_server) {
			IConsolePrint(CC_HELP, "Change the password of your or any other company. Usage: 'company_pw [<company-no>] \"<password>\"'.");
		} else {
			IConsolePrint(CC_HELP, "Change the password of your company. Usage: 'company_pw \"<password>\"'.");
		}

		IConsolePrint(CC_HELP, "Use \"*\" to disable the password.");
		return true;
	}

	CompanyID company_id;
	std::string password;
	const char *errormsg;

	if (argc == 2) {
		company_id = _local_company;
		password = argv[1];
		errormsg = "You have to own a company to make use of this command.";
	} else if (argc == 3 && _network_server) {
		company_id = (CompanyID)(atoi(argv[1]) - 1);
		password = argv[2];
		errormsg = "You have to specify the ID of a valid human controlled company.";
	} else {
		return false;
	}

	if (!Company::IsValidHumanID(company_id)) {
		IConsolePrint(CC_ERROR, errormsg);
		return false;
	}

	password = NetworkChangeCompanyPassword(company_id, password);

	if (password.empty()) {
		IConsolePrint(CC_INFO, "Company password cleared.");
	} else {
		IConsolePrint(CC_INFO, "Company password changed to '{}'.", password);
	}

	return true;
}

/** All the known authorized keys with their name. */
static std::vector<std::pair<std::string_view, NetworkAuthorizedKeys *>> _console_cmd_authorized_keys{
	{ "admin", &_settings_client.network.admin_authorized_keys },
	{ "rcon", &_settings_client.network.rcon_authorized_keys },
	{ "server", &_settings_client.network.server_authorized_keys },
	{ "settings", &_settings_client.network.settings_authorized_keys },
};

enum ConNetworkAuthorizedKeyAction : uint8_t {
	CNAKA_LIST,
	CNAKA_ADD,
	CNAKA_REMOVE,
};

static void PerformNetworkAuthorizedKeyAction(std::string_view name, NetworkAuthorizedKeys *authorized_keys, ConNetworkAuthorizedKeyAction action, const std::string &authorized_key, CompanyID company = INVALID_COMPANY)
{
	switch (action) {
		case CNAKA_LIST:
			IConsolePrint(CC_WHITE, "The authorized keys for {} are:", name);
			for (auto &ak : *authorized_keys) IConsolePrint(CC_INFO, "  {}", ak);
			return;

		case CNAKA_ADD:
			if (authorized_keys->Contains(authorized_key)) {
				IConsolePrint(CC_WARNING, "Not added {} to {} as it already exists.", authorized_key, name);
				return;
			}

			if (company == INVALID_COMPANY) {
				authorized_keys->Add(authorized_key);
			} else {
				AutoRestoreBackup backup(_current_company, company);
				Command<CMD_COMPANY_ALLOW_LIST_CTRL>::Post(CALCA_ADD, authorized_key);
			}
			IConsolePrint(CC_INFO, "Added {} to {}.", authorized_key, name);
			return;

		case CNAKA_REMOVE:
			if (!authorized_keys->Contains(authorized_key)) {
				IConsolePrint(CC_WARNING, "Not removed {} from {} as it does not exist.", authorized_key, name);
				return;
			}

			if (company == INVALID_COMPANY) {
				authorized_keys->Remove(authorized_key);
			} else {
				AutoRestoreBackup backup(_current_company, company);
				Command<CMD_COMPANY_ALLOW_LIST_CTRL>::Post(CALCA_REMOVE, authorized_key);
			}
			IConsolePrint(CC_INFO, "Removed {} from {}.", authorized_key, name);
			return;
	}
}

DEF_CONSOLE_CMD(ConNetworkAuthorizedKey)
{
	if (argc <= 2) {
		IConsolePrint(CC_HELP, "List and update authorized keys. Usage: 'authorized_key list [type]|add [type] [key]|remove [type] [key]'.");
		IConsolePrint(CC_HELP, "  list: list all the authorized keys of the given type.");
		IConsolePrint(CC_HELP, "  add: add the given key to the authorized keys of the given type.");
		IConsolePrint(CC_HELP, "  remove: remove the given key from the authorized keys of the given type; use 'all' to remove all authorized keys.");
		IConsolePrint(CC_HELP, "Instead of a key, use 'client:<id>' to add/remove the key of that given client.");

		std::string buffer;
		for (auto [name, _] : _console_cmd_authorized_keys) fmt::format_to(std::back_inserter(buffer), ", {}", name);
		IConsolePrint(CC_HELP, "The supported types are: all{} and company:<id>.", buffer);
		return true;
	}

	ConNetworkAuthorizedKeyAction action;
	std::string_view action_string = argv[1];
	if (StrEqualsIgnoreCase(action_string, "list")) {
		action = CNAKA_LIST;
	} else if (StrEqualsIgnoreCase(action_string, "add")) {
		action = CNAKA_ADD;
	} else if (StrEqualsIgnoreCase(action_string, "remove") || StrEqualsIgnoreCase(action_string, "delete")) {
		action = CNAKA_REMOVE;
	} else {
		IConsolePrint(CC_WARNING, "No valid action was given.");
		return false;
	}

	std::string authorized_key;
	if (action != CNAKA_LIST) {
		if (argc <= 3) {
			IConsolePrint(CC_ERROR, "You must enter the key.");
			return false;
		}

		authorized_key = argv[3];
		if (StrStartsWithIgnoreCase(authorized_key, "client:")) {
			std::string id_string(authorized_key.substr(7));
			authorized_key = NetworkGetPublicKeyOfClient(static_cast<ClientID>(std::stoi(id_string)));
			if (authorized_key.empty()) {
				IConsolePrint(CC_ERROR, "You must enter a valid client id; see 'clients'.");
				return false;
			}
		}

		if (authorized_key.size() != NETWORK_PUBLIC_KEY_LENGTH - 1) {
			IConsolePrint(CC_ERROR, "You must enter a valid authorized key.");
			return false;
		}
	}

	std::string_view type = argv[2];
	if (StrEqualsIgnoreCase(type, "all")) {
		for (auto [name, authorized_keys] : _console_cmd_authorized_keys) PerformNetworkAuthorizedKeyAction(name, authorized_keys, action, authorized_key);
		for (Company *c : Company::Iterate()) PerformNetworkAuthorizedKeyAction(fmt::format("company:{}", c->index + 1), &c->allow_list, action, authorized_key, c->index);
		return true;
	}

	if (StrStartsWithIgnoreCase(type, "company:")) {
		std::string id_string(type.substr(8));
		Company *c = Company::GetIfValid(std::stoi(id_string) - 1);
		if (c == nullptr) {
			IConsolePrint(CC_ERROR, "You must enter a valid company id; see 'companies'.");
			return false;
		}

		PerformNetworkAuthorizedKeyAction(type, &c->allow_list, action, authorized_key, c->index);
		return true;
	}

	for (auto [name, authorized_keys] : _console_cmd_authorized_keys) {
		if (StrEqualsIgnoreCase(type, name)) continue;

		PerformNetworkAuthorizedKeyAction(name, authorized_keys, action, authorized_key);
		return true;
	}

	IConsolePrint(CC_WARNING, "No valid type was given.");
	return false;
}

DEF_CONSOLE_CMD(ConCompanyPasswordHash)
{
	if (argc == 0) {
		IConsolePrint(CC_HELP, "Change the password hash of a company. Usage: 'company_pw_hash <company-no> \"<password_hash>\"");
		IConsolePrint(CC_HELP, "Use \"*\" to disable the password.");
		return true;
	}

	if (argc != 3) return false;

	CompanyID company_id = (CompanyID)(atoi(argv[1]) - 1);
	const char *password = argv[2];

	if (!Company::IsValidHumanID(company_id)) {
		IConsolePrint(CC_ERROR, "You have to specify the ID of a valid human controlled company.");
		return false;
	}

	if (strcmp(password, "*") == 0) password = "";

	NetworkServerSetCompanyPassword(company_id, password, true);

	if (StrEmpty(password)) {
		IConsolePrint(CC_WARNING, "Company password hash cleared");
	} else {
		IConsolePrint(CC_WARNING, "Company password hash changed to: {}", password);
	}

	return true;
}

DEF_CONSOLE_CMD(ConCompanyPasswordHashes)
{
	if (argc == 0) {
		IConsolePrint(CC_HELP, "List the password hashes of all companies in the game. Usage 'company_pw_hashes'");
		return true;
	}

	for (const Company *c : Company::Iterate()) {
		/* Grab the company name */
		SetDParam(0, c->index);
		std::string company_name = GetString(STR_COMPANY_NAME);

		IConsolePrint(CC_INFO, "#:{}({}) Company Name: '{}'  Hash: '{}'",
			c->index + 1, GetStringPtr(STR_COLOUR_DARK_BLUE + _company_colours[c->index]), company_name.c_str(), _network_company_states[c->index].password.c_str());
	}

	return true;
}

/* Content downloading only is available with ZLIB */
#if defined(WITH_ZLIB)
#include "network/network_content.h"

/** Resolve a string to a content type. */
static ContentType StringToContentType(const char *str)
{
	static const std::initializer_list<std::pair<std::string_view, ContentType>> content_types = {
		{"base",      CONTENT_TYPE_BASE_GRAPHICS},
		{"newgrf",    CONTENT_TYPE_NEWGRF},
		{"ai",        CONTENT_TYPE_AI},
		{"ailib",     CONTENT_TYPE_AI_LIBRARY},
		{"scenario",  CONTENT_TYPE_SCENARIO},
		{"heightmap", CONTENT_TYPE_HEIGHTMAP},
	};
	for (const auto &ct : content_types) {
		if (StrEqualsIgnoreCase(str, ct.first)) return ct.second;
	}
	return CONTENT_TYPE_END;
}

/** Asynchronous callback */
struct ConsoleContentCallback : public ContentCallback {
	void OnConnect(bool success) override
	{
		IConsolePrint(CC_DEFAULT, "Content server connection {}.", success ? "established" : "failed");
	}

	void OnDisconnect() override
	{
		IConsolePrint(CC_DEFAULT, "Content server connection closed.");
	}

	void OnDownloadComplete(ContentID cid) override
	{
		IConsolePrint(CC_DEFAULT, "Completed download of {}.", cid);
	}
};

/**
 * Outputs content state information to console
 * @param ci the content info
 */
static void OutputContentState(const ContentInfo *const ci)
{
	static const char * const types[] = { "Base graphics", "NewGRF", "AI", "AI library", "Scenario", "Heightmap", "Base sound", "Base music", "Game script", "GS library" };
	static_assert(lengthof(types) == CONTENT_TYPE_END - CONTENT_TYPE_BEGIN);
	static const char * const states[] = { "Not selected", "Selected", "Dep Selected", "Installed", "Unknown" };
	static const TextColour state_to_colour[] = { CC_COMMAND, CC_INFO, CC_INFO, CC_WHITE, CC_ERROR };

	IConsolePrint(state_to_colour[ci->state], "{}, {}, {}, {}, {:08X}, {}", ci->id, types[ci->type - 1], states[ci->state], ci->name, ci->unique_id, FormatArrayAsHex(ci->md5sum));
}

DEF_CONSOLE_CMD(ConContent)
{
	static ContentCallback *cb = nullptr;
	if (cb == nullptr) {
		cb = new ConsoleContentCallback();
		_network_content_client.AddCallback(cb);
	}

	if (argc <= 1) {
		IConsolePrint(CC_HELP, "Query, select and download content. Usage: 'content update|upgrade|select [id]|unselect [all|id]|state [filter]|download'.");
		IConsolePrint(CC_HELP, "  update: get a new list of downloadable content; must be run first.");
		IConsolePrint(CC_HELP, "  upgrade: select all items that are upgrades.");
		IConsolePrint(CC_HELP, "  select: select a specific item given by its id. If no parameter is given, all selected content will be listed.");
		IConsolePrint(CC_HELP, "  unselect: unselect a specific item given by its id or 'all' to unselect all.");
		IConsolePrint(CC_HELP, "  state: show the download/select state of all downloadable content. Optionally give a filter string.");
		IConsolePrint(CC_HELP, "  download: download all content you've selected.");
		return true;
	}

	if (StrEqualsIgnoreCase(argv[1], "update")) {
		_network_content_client.RequestContentList((argc > 2) ? StringToContentType(argv[2]) : CONTENT_TYPE_END);
		return true;
	}

	if (StrEqualsIgnoreCase(argv[1], "upgrade")) {
		_network_content_client.SelectUpgrade();
		return true;
	}

	if (StrEqualsIgnoreCase(argv[1], "select")) {
		if (argc <= 2) {
			/* List selected content */
			IConsolePrint(CC_WHITE, "id, type, state, name");
			for (ConstContentIterator iter = _network_content_client.Begin(); iter != _network_content_client.End(); iter++) {
				if ((*iter)->state != ContentInfo::SELECTED && (*iter)->state != ContentInfo::AUTOSELECTED) continue;
				OutputContentState(*iter);
			}
		} else if (StrEqualsIgnoreCase(argv[2], "all")) {
			/* The intention of this function was that you could download
			 * everything after a filter was applied; but this never really
			 * took off. Instead, a select few people used this functionality
			 * to download every available package on BaNaNaS. This is not in
			 * the spirit of this service. Additionally, these few people were
			 * good for 70% of the consumed bandwidth of BaNaNaS. */
			IConsolePrint(CC_ERROR, "'select all' is no longer supported since 1.11.");
		} else {
			_network_content_client.Select((ContentID)atoi(argv[2]));
		}
		return true;
	}

	if (StrEqualsIgnoreCase(argv[1], "unselect")) {
		if (argc <= 2) {
			IConsolePrint(CC_ERROR, "You must enter the id.");
			return false;
		}
		if (StrEqualsIgnoreCase(argv[2], "all")) {
			_network_content_client.UnselectAll();
		} else {
			_network_content_client.Unselect((ContentID)atoi(argv[2]));
		}
		return true;
	}

	if (StrEqualsIgnoreCase(argv[1], "state")) {
		IConsolePrint(CC_WHITE, "id, type, state, name");
		for (ConstContentIterator iter = _network_content_client.Begin(); iter != _network_content_client.End(); iter++) {
			if (argc > 2 && strcasestr((*iter)->name.c_str(), argv[2]) == nullptr) continue;
			OutputContentState(*iter);
		}
		return true;
	}

	if (StrEqualsIgnoreCase(argv[1], "download")) {
		uint files;
		uint bytes;
		_network_content_client.DownloadSelectedContent(files, bytes);
		IConsolePrint(CC_DEFAULT, "Downloading {} file(s) ({} bytes).", files, bytes);
		return true;
	}

	return false;
}
#endif /* defined(WITH_ZLIB) */

DEF_CONSOLE_CMD(ConFont)
{
	if (argc == 0) {
		IConsolePrint(CC_HELP, "Manage the fonts configuration.");
		IConsolePrint(CC_HELP, "Usage 'font'.");
		IConsolePrint(CC_HELP, "  Print out the fonts configuration.");
		IConsolePrint(CC_HELP, "  The \"Currently active\" configuration is the one actually in effect (after interface scaling and replacing unavailable fonts).");
		IConsolePrint(CC_HELP, "  The \"Requested\" configuration is the one requested via console command or config file.");
		IConsolePrint(CC_HELP, "Usage 'font [medium|small|large|mono] [<font name>] [<size>]'.");
		IConsolePrint(CC_HELP, "  Change the configuration for a font.");
		IConsolePrint(CC_HELP, "  Omitting an argument will keep the current value.");
		IConsolePrint(CC_HELP, "  Set <font name> to \"\" for the default font. Note that <size> has no effect if the default font is in use, and fixed defaults are used instead.");
		IConsolePrint(CC_HELP, "  If the sprite font is enabled in Game Options, it is used instead of the default font.");
		IConsolePrint(CC_HELP, "  The <size> is automatically multiplied by the current interface scaling.");
		return true;
	}

	FontSize argfs;
	for (argfs = FS_BEGIN; argfs < FS_END; argfs++) {
		if (argc > 1 && StrEqualsIgnoreCase(argv[1], FontSizeToName(argfs))) break;
	}

	/* First argument must be a FontSize. */
	if (argc > 1 && argfs == FS_END) return false;

	if (argc > 2) {
		FontCacheSubSetting *setting = GetFontCacheSubSetting(argfs);
		std::string font = setting->font;
		uint size = setting->size;
		uint v;
		uint8_t arg_index = 2;
		/* For <name> we want a string. */

		if (!GetArgumentInteger(&v, argv[arg_index])) {
			font = argv[arg_index++];
		}

		if (argc > arg_index) {
			/* For <size> we want a number. */
			if (GetArgumentInteger(&v, argv[arg_index])) {
				size = v;
				arg_index++;
			}
		}

		SetFont(argfs, font, size);
	}

	for (FontSize fs = FS_BEGIN; fs < FS_END; fs++) {
		FontCache *fc = FontCache::Get(fs);
		FontCacheSubSetting *setting = GetFontCacheSubSetting(fs);
		/* Make sure all non sprite fonts are loaded. */
		if (!setting->font.empty() && !fc->HasParent()) {
			InitFontCache(fs == FS_MONO);
			fc = FontCache::Get(fs);
		}
		IConsolePrint(CC_DEFAULT, "{} font:", FontSizeToName(fs));
		IConsolePrint(CC_DEFAULT, "Currently active: \"{}\", size {}", fc->GetFontName(), fc->GetFontSize());
		IConsolePrint(CC_DEFAULT, "Requested: \"{}\", size {}", setting->font, setting->size);
	}

	FontChanged();

	return true;
}

DEF_CONSOLE_CMD(ConSetting)
{
	if (argc == 0) {
		IConsolePrint(CC_HELP, "Change setting for all clients. Usage: 'setting <name> [<value>]'.");
		IConsolePrint(CC_HELP, "Omitting <value> will print out the current value of the setting.");
		return true;
	}

	if (argc == 1 || argc > 3) return false;

	if (argc == 2) {
		IConsoleGetSetting(argv[1]);
	} else {
		IConsoleSetSetting(argv[1], argv[2]);
	}

	return true;
}

DEF_CONSOLE_CMD(ConSettingNewgame)
{
	if (argc == 0) {
		IConsolePrint(CC_HELP, "Change setting for the next game. Usage: 'setting_newgame <name> [<value>]'.");
		IConsolePrint(CC_HELP, "Omitting <value> will print out the current value of the setting.");
		return true;
	}

	if (argc == 1 || argc > 3) return false;

	if (argc == 2) {
		IConsoleGetSetting(argv[1], true);
	} else {
		IConsoleSetSetting(argv[1], argv[2], true);
	}

	return true;
}

DEF_CONSOLE_CMD(ConListSettings)
{
	if (argc == 0) {
		IConsolePrint(CC_HELP, "List settings. Usage: 'list_settings [<pre-filter>]'.");
		return true;
	}

	if (argc > 2) return false;

	IConsoleListSettings((argc == 2) ? argv[1] : nullptr, false);
	return true;
}

DEF_CONSOLE_CMD(ConListSettingsDefaults)
{
	if (argc == 0) {
		IConsolePrint(CC_HELP, "List settings and also show default value. Usage: 'list_settings_def [<pre-filter>]'");
		return true;
	}

	if (argc > 2) return false;

	IConsoleListSettings((argc == 2) ? argv[1] : nullptr, true);
	return true;
}

DEF_CONSOLE_CMD(ConGamelogPrint)
{
	if (argc == 0) {
		IConsolePrint(CC_HELP, "Print logged fundamental changes to the game since the start. Usage: 'gamelog'.");
		return true;
	}

	GamelogPrintConsole();
	return true;
}

DEF_CONSOLE_CMD(ConNewGRFReload)
{
	if (argc == 0) {
		IConsolePrint(CC_HELP, "Reloads all active NewGRFs from disk. Equivalent to reapplying NewGRFs via the settings, but without asking for confirmation. This might crash OpenTTD!");
		return true;
	}

	ReloadNewGRFData();

	extern void PostCheckNewGRFLoadWarnings();
	PostCheckNewGRFLoadWarnings();
	return true;
}

DEF_CONSOLE_CMD(ConListDirs)
{
	struct SubdirNameMap {
		Subdirectory subdir; ///< Index of subdirectory type
		const char *name;    ///< UI name for the directory
		bool default_only;   ///< Whether only the default (first existing) directory for this is interesting
	};
	static const SubdirNameMap subdir_name_map[] = {
		/* Game data directories */
		{ BASESET_DIR,      "baseset",    false },
		{ NEWGRF_DIR,       "newgrf",     false },
		{ AI_DIR,           "ai",         false },
		{ AI_LIBRARY_DIR,   "ailib",      false },
		{ GAME_DIR,         "gs",         false },
		{ GAME_LIBRARY_DIR, "gslib",      false },
		{ SCENARIO_DIR,     "scenario",   false },
		{ HEIGHTMAP_DIR,    "heightmap",  false },
		/* Default save locations for user data */
		{ SAVE_DIR,         "save",       true  },
		{ AUTOSAVE_DIR,     "autosave",   true  },
		{ SCREENSHOT_DIR,   "screenshot", true  },
		{ SOCIAL_INTEGRATION_DIR, "social_integration", true },
	};

	if (argc != 2) {
		IConsolePrint(CC_HELP, "List all search paths or default directories for various categories.");
		IConsolePrint(CC_HELP, "Usage: list_dirs <category>");
		std::string cats = subdir_name_map[0].name;
		bool first = true;
		for (const SubdirNameMap &sdn : subdir_name_map) {
			if (!first) cats = cats + ", " + sdn.name;
			first = false;
		}
		IConsolePrint(CC_HELP, "Valid categories: {}", cats);
		return true;
	}

	btree::btree_set<std::string> seen_dirs;
	for (const SubdirNameMap &sdn : subdir_name_map) {
		if (!StrEqualsIgnoreCase(argv[1], sdn.name))  continue;
		bool found = false;
		for (Searchpath sp : _valid_searchpaths) {
			/* Get the directory */
			std::string path = FioGetDirectory(sp, sdn.subdir);
			/* Check it hasn't already been listed */
			if (seen_dirs.find(path) != seen_dirs.end()) continue;
			seen_dirs.insert(path);
			/* Check if exists and mark found */
			bool exists = FileExists(path);
			found |= exists;
			/* Print */
			if (!sdn.default_only || exists) {
				IConsolePrint(exists ? CC_DEFAULT : CC_INFO, "{} {}", path, exists ? "[ok]" : "[not found]");
				if (sdn.default_only) break;
			}
		}
		if (!found) {
			IConsolePrint(CC_ERROR, "No directories exist for category {}", argv[1]);
		}
		return true;
	}

	IConsolePrint(CC_ERROR, "Invalid category name: {}", argv[1]);
	return false;
}

DEF_CONSOLE_CMD(ConResetBlockedHeliports)
{
	if (argc == 0) {
		IConsolePrint(CC_HELP, "Resets heliports blocked by the improved breakdowns bug, for single-player use only.");
		return true;
	}

	unsigned int count = 0;
	for (Station *st : Station::Iterate()) {
		if (st->airport.tile == INVALID_TILE) continue;
		if (st->airport.HasHangar()) continue;
		if (!st->airport.flags) continue;

		bool occupied = false;
		for (const Aircraft *a : Aircraft::Iterate()) {
			if (a->targetairport == st->index && a->state != FLYING) {
				occupied = true;
				break;
			}
		}
		if (!occupied) {
			st->airport.flags = 0;
			count++;
			SetDParam(0, st->index);
			IConsolePrint(CC_DEFAULT, "Unblocked: {}", GetString(STR_STATION_NAME));
		}
	}

	IConsolePrint(CC_DEFAULT, "Unblocked {} heliports", count);
	return true;
}

DEF_CONSOLE_CMD(ConMergeLinkgraphJobsAsap)
{
	if (argc == 0) {
		IConsolePrint(CC_HELP, "Merge linkgraph jobs asap, for single-player use only.");
		return true;
	}

	for (LinkGraphJob *lgj : LinkGraphJob::Iterate()) {
		lgj->SetJoinTick(_scaled_tick_counter);
	}
	return true;
}

DEF_CONSOLE_CMD(ConUnblockBayRoadStops)
{
	if (argc == 0) {
		IConsolePrint(CC_HELP, "Unblock bay road stops blocked by a bug, for single-player use only.");
		return true;
	}

	for (Station *st : Station::Iterate()) {
		for (RoadStopType rs_type : { RoadStopType::Bus, RoadStopType::Truck }) {
			for (RoadStop *rs = st->GetPrimaryRoadStop(rs_type); rs != nullptr; rs = rs->next) {
				if (IsBayRoadStopTile(rs->xy)) {
					rs->DebugClearOccupancy();
				}
			}
		}
	}
	for (const RoadVehicle *rv : RoadVehicle::Iterate()) {
		if (IsInsideMM(rv->state, RVSB_IN_ROAD_STOP, RVSB_IN_ROAD_STOP_END)) {
			RoadStop::GetByTile(rv->tile, GetRoadStopType(rv->tile))->DebugReEnter(rv);
		}
	}
	return true;
}

DEF_CONSOLE_CMD(ConDbgSpecial)
{
	if (argc == 0) {
		IConsolePrint(CC_HELP, "Debug special.");
		return true;
	}

	if (argc == 2) {
		if (strcmp(argv[1], "error") == 0) {
			FatalErrorI("User triggered");
			return true;
		}
	}

	return false;
}

#ifdef _DEBUG
DEF_CONSOLE_CMD(ConDeleteVehicleID)
{
	if (argc == 0) {
		IConsolePrint(CC_HELP, "Delete vehicle ID, for emergency single-player use only.");
		return true;
	}

	if (argc == 2) {
		uint32_t result;
		if (GetArgumentInteger(&result, argv[1])) {
			extern void ConsoleRemoveVehicle(VehicleID id);
			ConsoleRemoveVehicle(result);
			return true;
		}
	}

	return false;
}

DEF_CONSOLE_CMD(ConRunTileLoopTile)
{
	if (argc == 0 || argc > 3) {
		IConsolePrint(CC_HELP, "Run tile loop proc on tile.");
		return true;
	}

	if (argc >= 2) {
		uint32_t tile;
		if (!GetArgumentInteger(&tile, argv[1])) return false;

		if (tile >= Map::Size()) {
			IConsolePrint(CC_ERROR, "Tile does not exist.");
			return true;
		}
		uint32_t count = 1;
		if (argc >= 3) {
			if (!GetArgumentInteger(&count, argv[2])) return false;
		}
		for (uint32_t i = 0; i < count; i++) {
			_tile_type_procs[GetTileType(TileIndex{tile})]->tile_loop_proc(TileIndex{tile});
		}
		return true;
	}

	return false;
}
#endif

DEF_CONSOLE_CMD(ConGetFullDate)
{
	if (argc == 0) {
		IConsolePrint(CC_HELP, "Returns the current full date/tick information of the game. Usage: 'getfulldate'");
		return true;
	}

	IConsolePrint(CC_DEFAULT, "Calendar Date: {:04}-{:02}-{:02} ({}), fract: {}, sub_fract: {}", CalTime::CurYear(), CalTime::CurMonth() + 1, CalTime::CurDay(), CalTime::CurDate(), CalTime::CurDateFract(), CalTime::Detail::now.sub_date_fract);
	IConsolePrint(CC_DEFAULT, "Economy Date: {:04}-{:02}-{:02} ({}), fract: {}, tick skip: {}", EconTime::CurYear(), EconTime::CurMonth() + 1, EconTime::CurDay(), EconTime::CurDate(), EconTime::CurDateFract(), TickSkipCounter());
	IConsolePrint(CC_DEFAULT, "Period display offset: {}", EconTime::Detail::period_display_offset);
	IConsolePrint(CC_DEFAULT, "Elapsed years: {}", EconTime::Detail::years_elapsed);
	IConsolePrint(CC_DEFAULT, "Tick counter: {}", _tick_counter);
	IConsolePrint(CC_DEFAULT, "Tick counter (scaled): {}", _scaled_tick_counter);
	IConsolePrint(CC_DEFAULT, "State ticks: {} (offset: {})", _state_ticks, DateDetail::_state_ticks_offset);
	IConsolePrint(CC_DEFAULT, "Effective economy speed reduction factor: {}", DayLengthFactor());
	if (!CalTime::IsCalendarFrozen()) IConsolePrint(CC_DEFAULT, "Ticks per calendar day: {}", TicksPerCalendarDay());
	if (_settings_time.time_in_minutes) {
		Ticks remainder = _settings_time.GetTickMinutesRemainder(_state_ticks);
		ClockFaceMinutes hhmm = _settings_time.ToTickMinutes(_state_ticks).ToClockFaceMinutes();
		IConsolePrint(CC_DEFAULT, "Timetable time: {:02}:{:02} + {} ticks", hhmm.ClockHour(), hhmm.ClockMinute(), remainder);
	}
	return true;
}

DEF_CONSOLE_CMD(ConDumpCommandLog)
{
	if (argc == 0) {
		IConsolePrint(CC_HELP, "Dump log of recently executed commands.");
		return true;
	}

	format_buffer buffer;
	DumpCommandLog(buffer);
	PrintLineByLine(buffer);
	return true;
}

DEF_CONSOLE_CMD(ConDumpSpecialEventsLog)
{
	if (argc == 0) {
		IConsolePrint(CC_HELP, "Dump log of special events.");
		return true;
	}

	format_buffer buffer;
	DumpSpecialEventsLog(buffer);
	PrintLineByLine(buffer);
	return true;
}

DEF_CONSOLE_CMD(ConDumpDesyncMsgLog)
{
	if (argc == 0) {
		IConsolePrint(CC_HELP, "Dump log of desync messages.");
		return true;
	}

	format_buffer buffer;
	DumpDesyncMsgLog(buffer);
	PrintLineByLine(buffer);
	return true;
}

DEF_CONSOLE_CMD(ConDumpInflation)
{
	if (argc == 0) {
		IConsolePrint(CC_HELP, "Dump inflation data.");
		return true;
	}

	IConsolePrint(CC_DEFAULT, "interest_rate: {}", _economy.interest_rate);
	IConsolePrint(CC_DEFAULT, "infl_amount: {}", _economy.infl_amount);
	IConsolePrint(CC_DEFAULT, "infl_amount_pr: {}", _economy.infl_amount_pr);
	IConsolePrint(CC_DEFAULT, "inflation_prices: {}", _economy.inflation_prices / 65536.0);
	IConsolePrint(CC_DEFAULT, "inflation_payment: {}", _economy.inflation_payment / 65536.0);
	IConsolePrint(CC_DEFAULT, "inflation ratio: {}", (double) _economy.inflation_prices / (double) _economy.inflation_payment);
	return true;
}

DEF_CONSOLE_CMD(ConDumpCpdpStats)
{
	if (argc == 0) {
		IConsolePrint(CC_HELP, "Dump cargo packet deferred payment stats.");
		return true;
	}

	extern std::string DumpCargoPacketDeferredPaymentStats();
	PrintLineByLine(DumpCargoPacketDeferredPaymentStats());
	return true;
}

DEF_CONSOLE_CMD(ConVehicleStats)
{
	if (argc == 0) {
		IConsolePrint(CC_HELP, "Dump vehicle stats.");
		return true;
	}

	extern void DumpVehicleStats(format_target &buffer);
	format_buffer buffer;
	DumpVehicleStats(buffer);
	PrintLineByLine(buffer);
	return true;
}

DEF_CONSOLE_CMD(ConMapStats)
{
	if (argc == 0) {
		IConsolePrint(CC_HELP, "Dump map stats.");
		return true;
	}

	extern void DumpMapStats(format_target &buffer);
	format_buffer buffer;
	DumpMapStats(buffer);
	PrintLineByLine(buffer);

	IConsolePrint(CC_DEFAULT, "");
	IConsolePrint(CC_DEFAULT, "towns: {}", Town::GetNumItems());
	IConsolePrint(CC_DEFAULT, "industries: {}", Industry::GetNumItems());
	IConsolePrint(CC_DEFAULT, "objects: {}", Object::GetNumItems());
	return true;
}

DEF_CONSOLE_CMD(ConStFlowStats)
{
	if (argc == 0) {
		IConsolePrint(CC_HELP, "Dump station flow stats.");
		return true;
	}

	extern void DumpStationFlowStats(format_target &buffer);
	format_buffer buffer;
	DumpStationFlowStats(buffer);
	PrintLineByLine(buffer);
	return true;
}

DEF_CONSOLE_CMD(ConSlotsStats)
{
	if (argc == 0) {
		IConsolePrint(CC_HELP, "Dump routing restrictions slots and counter stats.");
		return true;
	}

	extern void DumpTraceRestrictSlotsStats(format_target &buffer);
	format_buffer buffer;
	DumpTraceRestrictSlotsStats(buffer);
	PrintLineByLine(buffer);
	return true;
}

DEF_CONSOLE_CMD(ConDumpGameEvents)
{
	if (argc == 0) {
		IConsolePrint(CC_HELP, "Dump game events.");
		return true;
	}

	format_buffer buffer;
	DumpGameEventFlags(_game_events_since_load, buffer);
	IConsolePrint(CC_DEFAULT, "Since load: {}", buffer);
	buffer.clear();
	DumpGameEventFlags(_game_events_overall, buffer);
	IConsolePrint(CC_DEFAULT, "Overall: {}", buffer);
	return true;
}

DEF_CONSOLE_CMD(ConDumpLoadDebugLog)
{
	if (argc == 0) {
		IConsolePrint(CC_HELP, "Dump load debug log.");
		return true;
	}

	std::string dbgl = _loadgame_DBGL_data;
	PrintLineByLine(dbgl.data());
	return true;
}

DEF_CONSOLE_CMD(ConDumpLoadDebugConfig)
{
	if (argc == 0) {
		IConsolePrint(CC_HELP, "Dump load debug config.");
		return true;
	}

	std::string dbgc = _loadgame_DBGC_data;
	PrintLineByLine(dbgc.data());
	return true;
}


DEF_CONSOLE_CMD(ConDumpLinkgraphJobs)
{
	if (argc == 0) {
		IConsolePrint(CC_HELP, "Dump link-graph jobs.");
		return true;
	}

	IConsolePrint(CC_DEFAULT, "{} link graph jobs", LinkGraphJob::GetNumItems());
	for (const LinkGraphJob *lgj : LinkGraphJob::Iterate()) {
		IConsolePrint(CC_DEFAULT, "  Job: {:5}, nodes: {}, cost: {}, started: {}, ends in: {}, duration: {}",
				lgj->index, lgj->Graph().Size(), lgj->Graph().CalculateCostEstimate(),
				(int64_t)(lgj->StartTick() - _scaled_tick_counter), (int64_t)(lgj->JoinTick() - _scaled_tick_counter), (lgj->JoinTick() - lgj->StartTick()));
	 }
	return true;
}

DEF_CONSOLE_CMD(ConDumpRoadTypes)
{
	if (argc == 0) {
		IConsolePrint(CC_HELP, "Dump road/tram types.");
		return true;
	}

	IConsolePrint(CC_DEFAULT, "  Flags:");
	IConsolePrint(CC_DEFAULT, "    c = catenary");
	IConsolePrint(CC_DEFAULT, "    l = no level crossings");
	IConsolePrint(CC_DEFAULT, "    X = no houses");
	IConsolePrint(CC_DEFAULT, "    h = hidden");
	IConsolePrint(CC_DEFAULT, "    T = buildable by towns");
	IConsolePrint(CC_DEFAULT, "  Extra flags:");
	IConsolePrint(CC_DEFAULT, "    s = not available to scripts (AI/GS)");
	IConsolePrint(CC_DEFAULT, "    t = not modifiable by towns");
	IConsolePrint(CC_DEFAULT, "    T = disallow tunnels");
	IConsolePrint(CC_DEFAULT, "    c = disallow collisions with trains for vehicles of this type");

	btree::btree_map<uint32_t, const GRFFile *> grfs;
	for (RoadType rt = ROADTYPE_BEGIN; rt < ROADTYPE_END; rt++) {
		const RoadTypeInfo *rti = GetRoadTypeInfo(rt);
		if (rti->label == 0) continue;
		uint32_t grfid = 0;
		const GRFFile *grf = rti->grffile[ROTSG_GROUND];
		if (grf == nullptr) {
			uint32_t str_grfid = GetStringGRFID(rti->strings.name);
			if (str_grfid != 0) {
				extern GRFFile *GetFileByGRFID(uint32_t grfid);
				grf = GetFileByGRFID(grfid);
			}
		}
		if (grf != nullptr) {
			grfid = grf->grfid;
			grfs.insert(std::pair<uint32_t, const GRFFile *>(grfid, grf));
		}
		IConsolePrint(CC_DEFAULT, "  {:2} {} {}, Flags: {}{}{}{}{}, Extra Flags: {}{}{}{}, GRF: {:08X},{}",
				(uint) rt,
				RoadTypeIsTram(rt) ? "Tram" : "Road",
				NewGRFLabelDumper().Label(rti->label),
				rti->flags.Test(RoadTypeFlag::Catenary)        ? 'c' : '-',
				rti->flags.Test(RoadTypeFlag::NoLevelCrossing) ? 'l' : '-',
				rti->flags.Test(RoadTypeFlag::NoHouses)        ? 'X' : '-',
				rti->flags.Test(RoadTypeFlag::Hidden)          ? 'h' : '-',
				rti->flags.Test(RoadTypeFlag::TownBuild)       ? 'T' : '-',
				rti->extra_flags.Test(RoadTypeExtraFlag::NotAvailableAiGs)   ? 's' : '-',
				rti->extra_flags.Test(RoadTypeExtraFlag::NoTownModification) ? 't' : '-',
				rti->extra_flags.Test(RoadTypeExtraFlag::NoTunnels)          ? 'T' : '-',
				rti->extra_flags.Test(RoadTypeExtraFlag::NoTrainCollision)   ? 'c' : '-',
				std::byteswap(grfid),
				GetStringPtr(rti->strings.name)
		);
	}
	for (const auto &grf : grfs) {
		IConsolePrint(CC_DEFAULT, "  GRF: {:08X} = {}", std::byteswap(grf.first), grf.second->filename);
	}
	return true;
}

DEF_CONSOLE_CMD(ConDumpRailTypes)
{
	if (argc == 0) {
		IConsolePrint(CC_HELP, "Dump rail types.");
		return true;
	}

	IConsolePrint(CC_DEFAULT, "  Flags:");
	IConsolePrint(CC_DEFAULT, "    c = catenary");
	IConsolePrint(CC_DEFAULT, "    l = no level crossings");
	IConsolePrint(CC_DEFAULT, "    h = hidden");
	IConsolePrint(CC_DEFAULT, "    s = no sprite combine");
	IConsolePrint(CC_DEFAULT, "    a = allow 90° turns");
	IConsolePrint(CC_DEFAULT, "    d = disallow 90° turns");
	IConsolePrint(CC_DEFAULT, "  Ctrl flags:");
	IConsolePrint(CC_DEFAULT, "    p = signal graphics callback enabled for programmable pre-signals");
	IConsolePrint(CC_DEFAULT, "    r = signal graphics callback restricted signal flag enabled");

	btree::btree_map<uint32_t, const GRFFile *> grfs;
	for (RailType rt = RAILTYPE_BEGIN; rt < RAILTYPE_END; rt++) {
		const RailTypeInfo *rti = GetRailTypeInfo(rt);
		if (rti->label == 0) continue;
		uint32_t grfid = 0;
		const GRFFile *grf = rti->grffile[RTSG_GROUND];
		if (grf == nullptr) {
			uint32_t str_grfid = GetStringGRFID(rti->strings.name);
			if (str_grfid != 0) {
				extern GRFFile *GetFileByGRFID(uint32_t grfid);
				grf = GetFileByGRFID(grfid);
			}
		}
		if (grf != nullptr) {
			grfid = grf->grfid;
			grfs.insert(std::pair<uint32_t, const GRFFile *>(grfid, grf));
		}
		IConsolePrint(CC_DEFAULT, "  {:2} {}, Flags: {}{}{}{}{}{}, Ctrl Flags: {}{}{}{}{}, GRF: {:08X}, {}",
				(uint) rt,
				NewGRFLabelDumper().Label(rti->label),
				rti->flags.Test(RailTypeFlag::Catenary)        ? 'c' : '-',
				rti->flags.Test(RailTypeFlag::NoLevelCrossing) ? 'l' : '-',
				rti->flags.Test(RailTypeFlag::Hidden)          ? 'h' : '-',
				rti->flags.Test(RailTypeFlag::NoSpriteCombine) ? 's' : '-',
				rti->flags.Test(RailTypeFlag::Allow90Deg)      ? 'a' : '-',
				rti->flags.Test(RailTypeFlag::Disallow90Deg)   ? 'd' : '-',
				rti->ctrl_flags.Test(RailTypeCtrlFlag::SigSpriteProgSig)         ? 'p' : '-',
				rti->ctrl_flags.Test(RailTypeCtrlFlag::SigSpriteRestrictedSig)   ? 'r' : '-',
				rti->ctrl_flags.Test(RailTypeCtrlFlag::NoRealisticBraking)       ? 'b' : '-',
				rti->ctrl_flags.Test(RailTypeCtrlFlag::SigSpriteRecolourEnabled) ? 'c' : '-',
				rti->ctrl_flags.Test(RailTypeCtrlFlag::SigSpriteNoEntry)         ? 'n' : '-',
				std::byteswap(grfid),
				GetStringPtr(rti->strings.name)
		);
	}
	for (const auto &grf : grfs) {
		IConsolePrint(CC_DEFAULT, "  GRF: {:08X} = {}", std::byteswap(grf.first), grf.second->filename);
	}
	return true;
}

DEF_CONSOLE_CMD(ConDumpBridgeTypes)
{
	if (argc == 0) {
		IConsolePrint(CC_HELP, "Dump bridge types.");
		return true;
	}

	IConsolePrint(CC_DEFAULT, "  Ctrl flags:");
	IConsolePrint(CC_DEFAULT, "    c = custom pillar flags");
	IConsolePrint(CC_DEFAULT, "    i = invalid pillar flags");
	IConsolePrint(CC_DEFAULT, "    t = not available to towns");
	IConsolePrint(CC_DEFAULT, "    s = not available to scripts (AI/GS)");

	btree::btree_set<uint32_t> grfids;
	for (BridgeType bt = 0; bt < MAX_BRIDGES; bt++) {
		const BridgeSpec *spec = GetBridgeSpec(bt);
		uint32_t grfid = GetStringGRFID(spec->material);
		if (grfid != 0) grfids.insert(grfid);
		IConsolePrint(CC_DEFAULT, "  {:2} Year: {:7}, Min: {:3}, Max: {:5}, Flags: {:02X}, Ctrl Flags: {}{}{}{}, Pillars: {:02X} {:02X} {:02X} {:02X} {:02X} {:02X} {:02X} {:02X} {:02X} {:02X} {:02X} {:02X}, GRF: {:08X}, {}",
				(uint) bt,
				spec->avail_year,
				spec->min_length,
				spec->max_length,
				spec->flags,
				HasBit(spec->ctrl_flags, BSCF_CUSTOM_PILLAR_FLAGS) ? 'c' : '-',
				HasBit(spec->ctrl_flags, BSCF_INVALID_PILLAR_FLAGS) ? 'i' : '-',
				HasBit(spec->ctrl_flags, BSCF_NOT_AVAILABLE_TOWN) ? 't' : '-',
				HasBit(spec->ctrl_flags, BSCF_NOT_AVAILABLE_AI_GS) ? 's' : '-',
				spec->pillar_flags[0],
				spec->pillar_flags[1],
				spec->pillar_flags[2],
				spec->pillar_flags[3],
				spec->pillar_flags[4],
				spec->pillar_flags[5],
				spec->pillar_flags[6],
				spec->pillar_flags[7],
				spec->pillar_flags[8],
				spec->pillar_flags[9],
				spec->pillar_flags[10],
				spec->pillar_flags[11],
				std::byteswap(grfid),
				GetStringPtr(spec->material)
		);
	}
	for (uint32_t grfid : grfids) {
		extern GRFFile *GetFileByGRFID(uint32_t grfid);
		const GRFFile *grffile = GetFileByGRFID(grfid);
		IConsolePrint(CC_DEFAULT, "  GRF: {:08X} = {}", std::byteswap(grfid), grffile ? (std::string_view)grffile->filename : "????");
	}
	return true;
}

DEF_CONSOLE_CMD(ConDumpCargoTypes)
{
	if (argc == 0) {
		IConsolePrint(CC_HELP, "Dump cargo types.");
		return true;
	}

	IConsolePrint(CC_DEFAULT, "  Cargo classes:");
	IConsolePrint(CC_DEFAULT, "    p = passenger");
	IConsolePrint(CC_DEFAULT, "    m = mail");
	IConsolePrint(CC_DEFAULT, "    x = express");
	IConsolePrint(CC_DEFAULT, "    a = armoured");
	IConsolePrint(CC_DEFAULT, "    b = bulk");
	IConsolePrint(CC_DEFAULT, "    g = piece goods");
	IConsolePrint(CC_DEFAULT, "    l = liquid");
	IConsolePrint(CC_DEFAULT, "    r = refrigerated");
	IConsolePrint(CC_DEFAULT, "    h = hazardous");
	IConsolePrint(CC_DEFAULT, "    c = covered/sheltered");
	IConsolePrint(CC_DEFAULT, "    o = oversized");
	IConsolePrint(CC_DEFAULT, "    d = powderized");
	IConsolePrint(CC_DEFAULT, "    n = not pourable");
	IConsolePrint(CC_DEFAULT, "    e = potable");
	IConsolePrint(CC_DEFAULT, "    i = non-potable");
	IConsolePrint(CC_DEFAULT, "    S = special");
	IConsolePrint(CC_DEFAULT, "  Town acceptance effect:");
	IConsolePrint(CC_DEFAULT, "    P = passenger");
	IConsolePrint(CC_DEFAULT, "    M = mail");
	IConsolePrint(CC_DEFAULT, "    G = goods");
	IConsolePrint(CC_DEFAULT, "    W = water");
	IConsolePrint(CC_DEFAULT, "    F = food");

	static const char tae_char[NUM_TAE] = { '-', 'P', 'M', 'G', 'W', 'F' };

	btree::btree_map<uint32_t, const GRFFile *> grfs;
	for (CargoType i = 0; i < NUM_CARGO; i++) {
		const CargoSpec *spec = CargoSpec::Get(i);
		if (!spec->IsValid()) continue;
		uint32_t grfid = 0;
		const GRFFile *grf = spec->grffile;
		if (grf == nullptr) {
			uint32_t str_grfid = GetStringGRFID(spec->name);
			if (str_grfid != 0) {
				extern GRFFile *GetFileByGRFID(uint32_t grfid);
				grf = GetFileByGRFID(grfid);
			}
		}
		if (grf != nullptr) {
			grfid = grf->grfid;
			grfs.insert(std::pair<uint32_t, const GRFFile *>(grfid, grf));
		}
		IConsolePrint(CC_DEFAULT, "  {:2} Bit: {:2}, Label: {}, Callback mask: 0x{:02X}, Cargo class: {}{}{}{}{}{}{}{}{}{}{}{}{}{}{}{}, Town: {}, GRF: {:08X}, {}",
				(uint) i,
				spec->bitnum,
				NewGRFLabelDumper().Label(spec->label.base()),
				spec->callback_mask,
				(spec->classes & CC_PASSENGERS)   != 0 ? 'p' : '-',
				(spec->classes & CC_MAIL)         != 0 ? 'm' : '-',
				(spec->classes & CC_EXPRESS)      != 0 ? 'x' : '-',
				(spec->classes & CC_ARMOURED)     != 0 ? 'a' : '-',
				(spec->classes & CC_BULK)         != 0 ? 'b' : '-',
				(spec->classes & CC_PIECE_GOODS)  != 0 ? 'g' : '-',
				(spec->classes & CC_LIQUID)       != 0 ? 'l' : '-',
				(spec->classes & CC_REFRIGERATED) != 0 ? 'r' : '-',
				(spec->classes & CC_HAZARDOUS)    != 0 ? 'h' : '-',
				(spec->classes & CC_COVERED)      != 0 ? 'c' : '-',
				(spec->classes & CC_OVERSIZED)    != 0 ? 'o' : '-',
				(spec->classes & CC_POWDERIZED)   != 0 ? 'd' : '-',
				(spec->classes & CC_NOT_POURABLE) != 0 ? 'n' : '-',
				(spec->classes & CC_POTABLE)      != 0 ? 'e' : '-',
				(spec->classes & CC_NON_POTABLE)  != 0 ? 'i' : '-',
				(spec->classes & CC_SPECIAL)      != 0 ? 'S' : '-',
				tae_char[spec->town_acceptance_effect - TAE_BEGIN],
				std::byteswap(grfid),
				GetStringPtr(spec->name)
		);
	}
	for (const auto &grf : grfs) {
		IConsolePrint(CC_DEFAULT, "  GRF: {:08X} = {}", std::byteswap(grf.first), grf.second->filename);
	}
	return true;
}

DEF_CONSOLE_CMD(ConDumpVehicle)
{
	if (argc != 2) {
		IConsolePrint(CC_HELP, "Debug: Show vehicle information.  Usage: 'dump_vehicle <vehicle-id>'");
		return true;
	}

	const Vehicle *v = Vehicle::GetIfValid(atoi(argv[1]));
	if (v != nullptr) {
		IConsolePrint(CC_DEFAULT, "{}", VehicleInfoDumper(v));
	} else {
		IConsolePrint(CC_DEFAULT, "No such vehicle");
	}

	return true;
}

/**
 * Dump the state of a tile on the map.
 * param x tile number or tile x coordinate.
 * param y optional y coordinate.
 * @note When only one argument is given it is interpreted as the tile number.
 *       When two arguments are given, they are interpreted as the tile's x
 *       and y coordinates.
 * @return True when either console help was shown or a proper amount of parameters given.
 */
DEF_CONSOLE_CMD(ConDumpTile)
{
	switch (argc) {
		case 0:
			IConsolePrint(CC_HELP, "Dump the map state of a given tile.");
			IConsolePrint(CC_HELP, "Usage: 'dump_tile <tile>' or 'dump_tile <x> <y>'");
			IConsolePrint(CC_HELP, "Numbers can be either decimal (34161) or hexadecimal (0x4a5B).");
			return true;

		case 2: {
			uint32_t result;
			if (GetArgumentInteger(&result, argv[1])) {
				if (result >= Map::Size()) {
					IConsolePrint(CC_ERROR, "Tile does not exist.");
					return true;
				}
				format_buffer buffer;
				buffer.append("  ");
				DumpTileInfo(buffer, (TileIndex)result);
				IConsolePrint(CC_DEFAULT, buffer.to_string());
				return true;
			}
			break;
		}

		case 3: {
			uint32_t x, y;
			if (GetArgumentInteger(&x, argv[1]) && GetArgumentInteger(&y, argv[2])) {
				if (x >= Map::SizeX() || y >= Map::SizeY()) {
					IConsolePrint(CC_ERROR, "Tile does not exist.");
					return true;
				}
				format_buffer buffer;
				buffer.append("  ");
				DumpTileInfo(buffer, TileXY(x, y));
				IConsolePrint(CC_DEFAULT, buffer.to_string());
				return true;
			}
			break;
		}
	}

	return false;
}

DEF_CONSOLE_CMD(ConDumpGrfCargoTables)
{
	if (argc == 0) {
		IConsolePrint(CC_HELP, "Dump GRF cargo translation tables.");
		return true;
	}

	const std::vector<GRFFile *> &files = GetAllGRFFiles();

	format_buffer buffer;

	for (const GRFFile *grf : files) {
		if (grf->cargo_list.empty()) continue;

		IConsolePrint(CC_DEFAULT, "[{:08X}] {}: {} cargoes", std::byteswap(grf->grfid), grf->filename, grf->cargo_list.size());

		uint i = 0;
		for (const CargoLabel &cl : grf->cargo_list) {
			buffer.clear();
			for (const CargoSpec *cs : CargoSpec::Iterate()) {
				if (grf->cargo_map[cs->Index()] == i) {
					buffer.format("{}{:02}[{}]", buffer.size() == 0 ? ": " : ", ", cs->Index(), NewGRFLabelDumper().Label(cs->label.base()));
				}
			}
			IConsolePrint(CC_DEFAULT, "  {}{}", NewGRFLabelDumper().Label(cl.base()), buffer);
			i++;
		}
	}

	return true;
}

DEF_CONSOLE_CMD(ConDumpSignalStyles)
{
	if (argc == 0) {
		IConsolePrint(CC_HELP, "Dump custom signal styles.");
		return true;
	}

	IConsolePrint(CC_DEFAULT, "  Flags:");
	IConsolePrint(CC_DEFAULT, "    n = no aspect increment");
	IConsolePrint(CC_DEFAULT, "    a = always reserve through");
	IConsolePrint(CC_DEFAULT, "    l = lookahead aspects set");
	IConsolePrint(CC_DEFAULT, "    o = opposite side");
	IConsolePrint(CC_DEFAULT, "    s = lookahead single signal");
	IConsolePrint(CC_DEFAULT, "    c = combined normal and shunt");
	IConsolePrint(CC_DEFAULT, "    r = realistic braking only");
	IConsolePrint(CC_DEFAULT, "    b = both sides");
	IConsolePrint(CC_DEFAULT, "  Extra aspects: {}", _extra_aspects);
	IConsolePrint(CC_DEFAULT, "  Default style extra aspects: {}", _default_signal_style_lookahead_extra_aspects);

	btree::btree_map<uint32_t, const GRFFile *> grfs;
	for (uint8_t i = 0; i < _num_new_signal_styles; i++) {
		const NewSignalStyle &style = _new_signal_styles[i];

		uint32_t grfid = 0;
		if (style.grffile != nullptr) {
			grfid = style.grffile->grfid;
			grfs.insert(std::pair<uint32_t, const GRFFile *>(grfid, style.grffile));
		}
		IConsolePrint(CC_DEFAULT, "  {:2}: GRF: {:08X}, Local: {:2}, Extra aspects: {:3}, Flags: {}{}{}{}{}{}{}{}, {}",
				(uint) (i + 1),
				std::byteswap(grfid),
				style.grf_local_id,
				style.lookahead_extra_aspects,
				HasBit(style.style_flags, NSSF_NO_ASPECT_INC)           ? 'n' : '-',
				HasBit(style.style_flags, NSSF_ALWAYS_RESERVE_THROUGH)  ? 'a' : '-',
				HasBit(style.style_flags, NSSF_LOOKAHEAD_ASPECTS_SET)   ? 'l' : '-',
				HasBit(style.style_flags, NSSF_OPPOSITE_SIDE)           ? 'o' : '-',
				HasBit(style.style_flags, NSSF_LOOKAHEAD_SINGLE_SIGNAL) ? 's' : '-',
				HasBit(style.style_flags, NSSF_COMBINED_NORMAL_SHUNT)   ? 'c' : '-',
				HasBit(style.style_flags, NSSF_REALISTIC_BRAKING_ONLY)  ? 'r' : '-',
				HasBit(style.style_flags, NSSF_BOTH_SIDES)              ? 'b' : '-',
				GetStringPtr(style.name)
		);
	}
	for (const auto &grf : grfs) {
		IConsolePrint(CC_DEFAULT, "  GRF: {:08X} = {}", std::byteswap(grf.first), grf.second->filename);
	}

	return true;
}

DEF_CONSOLE_CMD(ConSpriteCacheStats)
{
	if (argc == 0) {
		IConsolePrint(CC_HELP, "Dump sprite cache stats.");
		return true;
	}

	extern void DumpSpriteCacheStats(format_target &buffer);
	format_buffer buffer;
	DumpSpriteCacheStats(buffer);
	PrintLineByLine(buffer);
	return true;
}

DEF_CONSOLE_CMD(ConDumpVersion)
{
	if (argc == 0) {
		IConsolePrint(CC_HELP, "Dump version info");
		return true;
	}

	format_buffer buffer;
	CrashLog::VersionInfoLog(buffer);
	PrintLineByLine(buffer);
	return true;
}

DEF_CONSOLE_CMD(ConCheckCaches)
{
	if (argc == 0) {
		IConsolePrint(CC_HELP, "Debug: Check caches. Usage: 'check_caches [<broadcast>]'");
		return true;
	}

	if (argc > 2) return false;

	bool broadcast = (argc == 2 && atoi(argv[1]) > 0 && (!_networking || _network_server));
	if (broadcast) {
		Command<CMD_DESYNC_CHECK>::Post();
	} else {
		auto logger = [&](std::string_view str) {
			IConsolePrint(CC_WARNING, std::string{str});
		};
		CheckCaches(true, logger, CHECK_CACHE_ALL | CHECK_CACHE_EMIT_LOG);
	}

	return true;
}

DEF_CONSOLE_CMD(ConShowTownWindow)
{
	if (argc != 2) {
		IConsolePrint(CC_HELP, "Debug: Show town window.  Usage: 'show_town_window <town-id>'");
		return true;
	}

	if (_game_mode != GM_NORMAL && _game_mode != GM_EDITOR) {
		return true;
	}

	TownID town_id = (TownID)(atoi(argv[1]));
	if (!Town::IsValidID(town_id)) {
		return true;
	}

	ShowTownViewWindow(town_id);

	return true;
}

DEF_CONSOLE_CMD(ConShowStationWindow)
{
	if (argc != 2) {
		IConsolePrint(CC_HELP, "Debug: Show station window.  Usage: 'show_station_window <station-id>'");
		return true;
	}

	if (_game_mode != GM_NORMAL && _game_mode != GM_EDITOR) {
		return true;
	}

	const BaseStation *bst = BaseStation::GetIfValid(atoi(argv[1]));
	if (bst == nullptr) return true;
	if (bst->facilities & FACIL_WAYPOINT) {
		ShowWaypointWindow(Waypoint::From(bst));
	} else {
		ShowStationViewWindow(bst->index);
	}

	return true;
}

DEF_CONSOLE_CMD(ConShowIndustryWindow)
{
	if (argc != 2) {
		IConsolePrint(CC_HELP, "Debug: Show industry window.  Usage: 'show_industry_window <industry-id>'");
		return true;
	}

	if (_game_mode != GM_NORMAL && _game_mode != GM_EDITOR) {
		return true;
	}

	IndustryID ind_id = (IndustryID)(atoi(argv[1]));
	if (!Industry::IsValidID(ind_id)) {
		return true;
	}

	extern void ShowIndustryViewWindow(IndustryID industry);
	ShowIndustryViewWindow(ind_id);

	return true;
}

DEF_CONSOLE_CMD(ConViewportDebug)
{
	if (argc < 1 || argc > 2) {
		IConsolePrint(CC_HELP, "Debug: viewports flags.  Usage: 'viewport_debug [<flags>]'");
		IConsolePrint(CC_HELP, "   1: VDF_DIRTY_BLOCK_PER_DRAW");
		IConsolePrint(CC_HELP, "   2: VDF_DIRTY_WHOLE_VIEWPORT");
		IConsolePrint(CC_HELP, "   4: VDF_DIRTY_BLOCK_PER_SPLIT");
		IConsolePrint(CC_HELP, "   8: VDF_DISABLE_DRAW_SPLIT");
		IConsolePrint(CC_HELP, "  10: VDF_SHOW_NO_LANDSCAPE_MAP_DRAW");
		IConsolePrint(CC_HELP, "  20: VDF_DISABLE_LANDSCAPE_CACHE");
		IConsolePrint(CC_HELP, "  40: VDF_DISABLE_THREAD");
		return true;
	}

	extern uint32_t _viewport_debug_flags;
	if (argc == 1) {
		IConsolePrint(CC_DEFAULT, "Viewport debug flags: {:X}", _viewport_debug_flags);
	} else {
		_viewport_debug_flags = std::strtoul(argv[1], nullptr, 16);
	}

	return true;
}

DEF_CONSOLE_CMD(ConViewportMarkDirty)
{
	if (argc < 3 || argc > 5) {
		IConsolePrint(CC_HELP, "Debug: Mark main viewport dirty.  Usage: 'viewport_mark_dirty <x> <y> [<w> <h>]'");
		return true;
	}

	Viewport *vp = FindWindowByClass(WC_MAIN_WINDOW)->viewport;
	uint l = std::strtoul(argv[1], nullptr, 0);
	uint t = std::strtoul(argv[2], nullptr, 0);
	uint r = std::min<uint>(l + ((argc > 3) ? strtoul(argv[3], nullptr, 0) : 1), vp->dirty_blocks_per_row);
	uint b = std::min<uint>(t + ((argc > 4) ? strtoul(argv[4], nullptr, 0) : 1), vp->dirty_blocks_per_column);
	for (uint x = l; x < r; x++) {
		for (uint y = t; y < b; y++) {
			SetBit(vp->dirty_blocks[(x * vp->dirty_blocks_column_pitch) + (y / VP_BLOCK_BITS)], y % VP_BLOCK_BITS);
		}
	}
	vp->is_dirty = true;

	return true;
}


DEF_CONSOLE_CMD(ConViewportMarkStationOverlayDirty)
{
	if (argc != 2) {
		IConsolePrint(CC_HELP, "Debug: Mark main viewport link graph overlay station links.  Usage: 'viewport_mark_dirty_st_overlay <station-id>'");
		return true;
	}

	if (_game_mode != GM_NORMAL && _game_mode != GM_EDITOR) {
		return true;
	}

	const Station *st = Station::GetIfValid(atoi(argv[1]));
	if (st == nullptr) return true;
	MarkAllViewportOverlayStationLinksDirty(st);

	return true;
}

DEF_CONSOLE_CMD(ConGfxDebug)
{
	if (argc < 1 || argc > 2) {
		IConsolePrint(CC_HELP, "Debug: gfx flags.  Usage: 'gfx_debug [<flags>]'");
		IConsolePrint(CC_HELP, "  1: GDF_SHOW_WINDOW_DIRTY");
		IConsolePrint(CC_HELP, "  2: GDF_SHOW_WIDGET_DIRTY");
		IConsolePrint(CC_HELP, "  4: GDF_SHOW_RECT_DIRTY");
		return true;
	}

	extern uint32_t _gfx_debug_flags;
	if (argc == 1) {
		IConsolePrint(CC_DEFAULT, "Gfx debug flags: {:X}", _gfx_debug_flags);
	} else {
		_gfx_debug_flags = std::strtoul(argv[1], nullptr, 16);
	}

	return true;
}

DEF_CONSOLE_CMD(ConCSleep)
{
	if (argc != 2) {
		IConsolePrint(CC_HELP, "Debug: Sleep.  Usage: 'csleep <milliseconds>'");
		return true;
	}

	CSleep(atoi(argv[1]));

	return true;
}

DEF_CONSOLE_CMD(ConRecalculateRoadCachedOneWayStates)
{
	if (argc == 0) {
		IConsolePrint(CC_HELP, "Debug: Recalculate road cached one way states");
		return true;
	}

	extern void RecalculateRoadCachedOneWayStates();
	RecalculateRoadCachedOneWayStates();

	return true;
}

DEF_CONSOLE_CMD(ConMiscDebug)
{
	if (argc < 1 || argc > 2) {
		IConsolePrint(CC_HELP, "Debug: misc flags.  Usage: 'misc_debug [<flags>]'");
		IConsolePrint(CC_HELP, "  1: MDF_OVERHEAT_BREAKDOWN_OPEN_WIN");
		IConsolePrint(CC_HELP, "  2: MDF_ZONING_DEBUG_MODES");
		IConsolePrint(CC_HELP, " 10: MDF_NEWGRF_SG_SAVE_RAW");
		IConsolePrint(CC_HELP, " 20: MDF_SPECIAL_CMDS");
		return true;
	}

	if (argc == 1) {
		IConsolePrint(CC_DEFAULT, "Misc debug flags: {:X}", _misc_debug_flags);
	} else {
		_misc_debug_flags = std::strtoul(argv[1], nullptr, 16);
	}

	return true;
}

DEF_CONSOLE_CMD(ConSetNewGRFOptimiserFlags)
{
	if (argc < 1 || argc > 2) {
		IConsolePrint(CC_HELP, "Debug: misc set_newgrf_optimiser_flags.  Usage: 'set_newgrf_optimiser_flags [<flags>]'");
		return true;
	}

	if (argc == 1) {
		IConsolePrint(CC_DEFAULT, "NewGRF optimiser flags: {:X}", _settings_game.debug.newgrf_optimiser_flags);
	} else {
		if (_game_mode == GM_MENU || (_networking && !_network_server)) {
			IConsolePrint(CC_ERROR, "This command is only available in-game and in the editor, and not as a network client.");
			return true;
		}
		extern uint NetworkClientCount();
		if (_networking && NetworkClientCount() > 1) {
			IConsolePrint(CC_ERROR, "This command is not available when network clients are connected.");
			return true;
		}

		uint value = std::strtoul(argv[1], nullptr, 16);
		if (_settings_game.debug.newgrf_optimiser_flags == value) return true;
		_settings_game.debug.newgrf_optimiser_flags = value;

		ReloadNewGRFData();

		extern void PostCheckNewGRFLoadWarnings();
		PostCheckNewGRFLoadWarnings();
	}

	return true;
}

DEF_CONSOLE_CMD(ConDoDisaster)
{
	if (argc == 0) {
		IConsolePrint(CC_HELP, "Debug: Do disaster");
		return true;
	}

	extern void DoDisaster();
	DoDisaster();

	return true;
}

DEF_CONSOLE_CMD(ConBankruptCompany)
{
	if (argc != 2) {
		IConsolePrint(CC_HELP, "Debug: Mark company as bankrupt.  Usage: 'bankrupt_company <company-id>'");
		return true;
	}

	if (_game_mode != GM_NORMAL) {
		IConsolePrint(CC_ERROR, "Companies can only be managed in a game.");
		return true;
	}

	CompanyID company_id = (CompanyID)(atoi(argv[1]) - 1);
	if (!Company::IsValidID(company_id)) {
		IConsolePrint(CC_DEFAULT, "Unknown company. Company range is between 1 and {}.", MAX_COMPANIES);
		return true;
	}

	Company *c = Company::Get(company_id);
	c->bankrupt_value = 42;
	c->bankrupt_asked = CompanyMask{}.Set(c->index); // Don't ask the owner
	c->bankrupt_timeout = 0;
	c->money = INT64_MIN / 2;
	IConsolePrint(CC_DEFAULT, "Company marked as bankrupt.");

	return true;
}

DEF_CONSOLE_CMD(ConDeleteCompany)
{
	if (argc != 2) {
		IConsolePrint(CC_HELP, "Debug: Delete company.  Usage: 'delete_company <company-id>'");
		return true;
	}

	if (_game_mode != GM_NORMAL) {
		IConsolePrint(CC_ERROR, "Companies can only be managed in a game.");
		return true;
	}

	CompanyID company_id = (CompanyID)(atoi(argv[1]) - 1);
	if (!Company::IsValidID(company_id)) {
		IConsolePrint(CC_DEFAULT, "Unknown company. Company range is between 1 and {}.", MAX_COMPANIES);
		return true;
	}

	if (company_id == _local_company) {
		IConsolePrint(CC_ERROR, "Cannot delete current company.");
		return true;
	}

	Command<CMD_COMPANY_CTRL>::Post(CCA_DELETE, company_id, CRR_MANUAL, INVALID_CLIENT_ID, {});
	IConsolePrint(CC_DEFAULT, "Company deleted.");

	return true;
}

DEF_CONSOLE_CMD(ConNewGRFProfile)
{
	if (argc == 0) {
		IConsolePrint(CC_HELP, "Collect performance data about NewGRF sprite requests and callbacks. Sub-commands can be abbreviated.");
		IConsolePrint(CC_HELP, "Usage: 'newgrf_profile [list]':");
		IConsolePrint(CC_HELP, "  List all NewGRFs that can be profiled, and their status.");
		IConsolePrint(CC_HELP, "Usage: 'newgrf_profile select <grf-num>...':");
		IConsolePrint(CC_HELP, "  Select one or more GRFs for profiling.");
		IConsolePrint(CC_HELP, "Usage: 'newgrf_profile unselect <grf-num>...':");
		IConsolePrint(CC_HELP, "  Unselect one or more GRFs from profiling. Use the keyword \"all\" instead of a GRF number to unselect all. Removing an active profiler aborts data collection.");
		IConsolePrint(CC_HELP, "Usage: 'newgrf_profile start [<num-ticks>]':");
		IConsolePrint(CC_HELP, "  Begin profiling all selected GRFs. If a number of ticks is provided, profiling stops after that many game ticks. There are 74 ticks in a calendar day.");
		IConsolePrint(CC_HELP, "Usage: 'newgrf_profile stop':");
		IConsolePrint(CC_HELP, "  End profiling and write the collected data to CSV files.");
		IConsolePrint(CC_HELP, "Usage: 'newgrf_profile abort':");
		IConsolePrint(CC_HELP, "  End profiling and discard all collected data.");
		return true;
	}

	const std::vector<GRFFile *> &files = GetAllGRFFiles();

	/* "list" sub-command */
	if (argc == 1 || StrStartsWithIgnoreCase(argv[1], "lis")) {
		IConsolePrint(CC_INFO, "Loaded GRF files:");
		int i = 1;
		for (GRFFile *grf : files) {
			auto profiler = std::ranges::find(_newgrf_profilers, grf, &NewGRFProfiler::grffile);
			bool selected = profiler != _newgrf_profilers.end();
			bool active = selected && profiler->active;
			TextColour tc = active ? TC_LIGHT_BLUE : selected ? TC_GREEN : CC_INFO;
			const char *statustext = active ? " (active)" : selected ? " (selected)" : "";
			IConsolePrint(tc, "{}: [{:08X}] {}{}", i, std::byteswap(grf->grfid), grf->filename, statustext);
			i++;
		}
		return true;
	}

	/* "select" sub-command */
	if (StrStartsWithIgnoreCase(argv[1], "sel") && argc >= 3) {
		for (size_t argnum = 2; argnum < argc; ++argnum) {
			int grfnum = atoi(argv[argnum]);
			if (grfnum < 1 || grfnum > (int)files.size()) { // safe cast, files.size() should not be larger than a few hundred in the most extreme cases
				IConsolePrint(CC_WARNING, "GRF number {} out of range, not added.", grfnum);
				continue;
			}
			GRFFile *grf = files[grfnum - 1];
			if (std::any_of(_newgrf_profilers.begin(), _newgrf_profilers.end(), [&](NewGRFProfiler &pr) { return pr.grffile == grf; })) {
				IConsolePrint(CC_WARNING, "GRF number {} [{:08X}] is already selected for profiling.", grfnum, std::byteswap(grf->grfid));
				continue;
			}
			_newgrf_profilers.emplace_back(grf);
		}
		return true;
	}

	/* "unselect" sub-command */
	if (StrStartsWithIgnoreCase(argv[1], "uns") && argc >= 3) {
		for (size_t argnum = 2; argnum < argc; ++argnum) {
			if (StrEqualsIgnoreCase(argv[argnum], "all")) {
				_newgrf_profilers.clear();
				break;
			}
			int grfnum = atoi(argv[argnum]);
			if (grfnum < 1 || grfnum > (int)files.size()) {
				IConsolePrint(CC_WARNING, "GRF number {} out of range, not removing.", grfnum);
				continue;
			}
			GRFFile *grf = files[grfnum - 1];
			_newgrf_profilers.erase(std::ranges::find(_newgrf_profilers, grf, &NewGRFProfiler::grffile));
		}
		return true;
	}

	/* "start" sub-command */
	if (StrStartsWithIgnoreCase(argv[1], "sta")) {
		std::string grfids;
		size_t started = 0;
		for (NewGRFProfiler &pr : _newgrf_profilers) {
			if (!pr.active) {
				pr.Start();
				started++;

				if (!grfids.empty()) grfids += ", ";
				fmt::format_to(std::back_inserter(grfids), "[{:08X}]", std::byteswap(pr.grffile->grfid));
			}
		}
		if (started > 0) {
			IConsolePrint(CC_DEBUG, "Started profiling for GRFID{} {}.", (started > 1) ? "s" : "", grfids);

			if (argc >= 3) {
				uint64_t ticks = std::max(atoi(argv[2]), 1);
				NewGRFProfiler::StartTimer(ticks);
				IConsolePrint(CC_DEBUG, "Profiling will automatically stop after {} ticks.", ticks);
			}
		} else if (_newgrf_profilers.empty()) {
			IConsolePrint(CC_ERROR, "No GRFs selected for profiling, did not start.");
		} else {
			IConsolePrint(CC_ERROR, "Did not start profiling for any GRFs, all selected GRFs are already profiling.");
		}
		return true;
	}

	/* "stop" sub-command */
	if (StrStartsWithIgnoreCase(argv[1], "sto")) {
		NewGRFProfiler::FinishAll();
		return true;
	}

	/* "abort" sub-command */
	if (StrStartsWithIgnoreCase(argv[1], "abo")) {
		for (NewGRFProfiler &pr : _newgrf_profilers) {
			pr.Abort();
		}
		NewGRFProfiler::AbortTimer();
		return true;
	}

	return false;
}

DEF_CONSOLE_CMD(ConRoadTypeFlagCtl)
{
	if (argc != 3) {
		IConsolePrint(CC_HELP, "Debug: Road/tram type flag control.");
		return true;
	}

	RoadType rt = (RoadType)atoi(argv[1]);
	uint flag = atoi(argv[2]);

	if (rt >= ROADTYPE_END) return true;
	extern RoadTypeInfo _roadtypes[ROADTYPE_END];

	if (flag >= 100) {
		ToggleBit(_roadtypes[rt].extra_flags.edit_base(), flag - 100);
	} else {
		ToggleBit(_roadtypes[rt].flags.edit_base(), flag);
	}

	return true;
}

DEF_CONSOLE_CMD(ConRailTypeMapColourCtl)
{
	if (argc != 3) {
		IConsolePrint(CC_HELP, "Debug: Rail type map colour control.");
		return true;
	}

	RailType rt = (RailType)atoi(argv[1]);
	uint8_t map_colour = atoi(argv[2]);

	if (rt >= RAILTYPE_END) return true;
	extern RailTypeInfo _railtypes[RAILTYPE_END];

	_railtypes[rt].map_colour = map_colour;
	MarkAllViewportMapLandscapesDirty();

	return true;
}

DEF_CONSOLE_CMD(ConSwitchBaseset)
{
	if (argc != 2) {
		IConsolePrint(CC_HELP, "Debug: Try to switch baseset and reload NewGRFs. Usage: 'switch_baseset <baseset-name>'");
		return true;
	}

	for (int i = 0; i < BaseGraphics::GetNumSets(); i++) {
		const GraphicsSet *basegfx = BaseGraphics::GetSet(i);
		if (argv[1] == basegfx->name) {
			extern std::string _switch_baseset;
			_switch_baseset = basegfx->name;
			_check_special_modes = true;
			return true;
		}
	}

	IConsolePrint(CC_WARNING, "No such baseset: {}.", argv[1]);
	return 1;
}

static bool ConConditionalCommon(uint8_t argc, char *argv[], int value, const char *value_name, const char *name)
{
	if (argc < 4) {
		IConsolePrint(CC_WARNING, "- Execute command if {} is within the specified range. Usage: '{} <minimum> <maximum> <command...>'", value_name, name);
		return true;
	}

	int min_value = atoi(argv[1]);
	int max_value = atoi(argv[2]);

	if (value >= min_value && value <= max_value) IConsoleCmdExecTokens(argc - 3, argv + 3);

	return true;
}

DEF_CONSOLE_CMD(ConIfYear)
{
	return ConConditionalCommon(argc, argv, CalTime::CurYear().base(), "the current year (in game)", "if_year");
}

DEF_CONSOLE_CMD(ConIfMonth)
{
	return ConConditionalCommon(argc, argv, CalTime::CurMonth() + 1, "the current month (in game)", "if_month");
}

DEF_CONSOLE_CMD(ConIfDay)
{
	return ConConditionalCommon(argc, argv, CalTime::CurDay(), "the current day of the month (in game)", "if_day");
}

DEF_CONSOLE_CMD(ConIfHour)
{
	TickMinutes minutes = _settings_time.NowInTickMinutes();
	return ConConditionalCommon(argc, argv, minutes.ClockHour(), "the current hour (in game, assuming time is in minutes)", "if_hour");
}

DEF_CONSOLE_CMD(ConIfMinute)
{
	TickMinutes minutes = _settings_time.NowInTickMinutes();
	return ConConditionalCommon(argc, argv, minutes.ClockMinute(), "the current minute (in game, assuming time is in minutes)", "if_minute");
}

DEF_CONSOLE_CMD(ConIfHourMinute)
{
	TickMinutes minutes = _settings_time.NowInTickMinutes();
	return ConConditionalCommon(argc, argv, minutes.ClockHHMM(), "the current hour and minute 0000 - 2359 (in game, assuming time is in minutes)", "if_hour_minute");
}

#ifdef _DEBUG
/******************
 *  debug commands
 ******************/

static void IConsoleDebugLibRegister()
{
	IConsole::CmdRegister("resettile",        ConResetTile);
	IConsole::AliasRegister("dbg_echo",       "echo %A; echo %B");
	IConsole::AliasRegister("dbg_echo2",      "echo %!");
}
#endif

DEF_CONSOLE_CMD(ConFramerate)
{
	if (argc == 0) {
		IConsolePrint(CC_HELP, "Show frame rate and game speed information.");
		return true;
	}

	ConPrintFramerate();
	return true;
}

DEF_CONSOLE_CMD(ConFramerateWindow)
{
	if (argc == 0) {
		IConsolePrint(CC_HELP, "Open the frame rate window.");
		return true;
	}

	if (_network_dedicated) {
		IConsolePrint(CC_ERROR, "Can not open frame rate window on a dedicated server.");
		return false;
	}

	ShowFramerateWindow();
	return true;
}

DEF_CONSOLE_CMD(ConFindNonRealisticBrakingSignal)
{
	if (argc == 0) {
		IConsolePrint(CC_HELP, "Find the next signal tile which prevents enabling of realistic braking");
		return true;
	}

	for (TileIndex t(0); t < Map::Size(); t++) {
		if (IsTileType(t, MP_RAILWAY) && GetRailTileType(t) == RAIL_TILE_SIGNALS) {
			uint signals = GetPresentSignals(t);
			if ((signals & 0x3) & ((signals & 0x3) - 1) || (signals & 0xC) & ((signals & 0xC) - 1)) {
				/* Signals in both directions */
				ScrollMainWindowToTile(t);
				SetRedErrorSquare(t);
				return true;
			}
			if (((signals & 0x3) && IsSignalTypeUnsuitableForRealisticBraking(GetSignalType(t, TRACK_LOWER))) ||
					((signals & 0xC) && IsSignalTypeUnsuitableForRealisticBraking(GetSignalType(t, TRACK_UPPER)))) {
				/* Banned signal types present */
				ScrollMainWindowToTile(t);
				SetRedErrorSquare(t);
				return true;
			}
		}
	}

	return true;
}

DEF_CONSOLE_CMD(ConFindMissingObject)
{
<<<<<<< HEAD
	if (argc == 0) {
		IConsolePrint(CC_HELP, "Find the next object tile where the spec is missing");
		return true;
=======
	IConsolePrint(CC_DEFAULT, "  Cargo classes:");
	IConsolePrint(CC_DEFAULT, "    p = passenger");
	IConsolePrint(CC_DEFAULT, "    m = mail");
	IConsolePrint(CC_DEFAULT, "    x = express");
	IConsolePrint(CC_DEFAULT, "    a = armoured");
	IConsolePrint(CC_DEFAULT, "    b = bulk");
	IConsolePrint(CC_DEFAULT, "    g = piece goods");
	IConsolePrint(CC_DEFAULT, "    l = liquid");
	IConsolePrint(CC_DEFAULT, "    r = refrigerated");
	IConsolePrint(CC_DEFAULT, "    h = hazardous");
	IConsolePrint(CC_DEFAULT, "    c = covered/sheltered");
	IConsolePrint(CC_DEFAULT, "    o = oversized");
	IConsolePrint(CC_DEFAULT, "    d = powderized");
	IConsolePrint(CC_DEFAULT, "    n = not pourable");
	IConsolePrint(CC_DEFAULT, "    e = potable");
	IConsolePrint(CC_DEFAULT, "    i = non-potable");
	IConsolePrint(CC_DEFAULT, "    S = special");

	std::map<uint32_t, const GRFFile *> grfs;
	for (const CargoSpec *spec : CargoSpec::Iterate()) {
		if (!spec->IsValid()) continue;
		uint32_t grfid = 0;
		const GRFFile *grf = spec->grffile;
		if (grf != nullptr) {
			grfid = grf->grfid;
			grfs.emplace(grfid, grf);
		}
		IConsolePrint(CC_DEFAULT, "  {:02d} Bit: {:2d}, Label: {}, Callback mask: 0x{:02X}, Cargo class: {}{}{}{}{}{}{}{}{}{}{}{}{}{}{}{}, GRF: {:08X}, {}",
				spec->Index(),
				spec->bitnum,
				FormatLabel(spec->label.base()),
				spec->callback_mask.base(),
				spec->classes.Test(CargoClass::Passengers)   ? 'p' : '-',
				spec->classes.Test(CargoClass::Mail)         ? 'm' : '-',
				spec->classes.Test(CargoClass::Express)      ? 'x' : '-',
				spec->classes.Test(CargoClass::Armoured)     ? 'a' : '-',
				spec->classes.Test(CargoClass::Bulk)         ? 'b' : '-',
				spec->classes.Test(CargoClass::PieceGoods)   ? 'g' : '-',
				spec->classes.Test(CargoClass::Liquid)       ? 'l' : '-',
				spec->classes.Test(CargoClass::Refrigerated) ? 'r' : '-',
				spec->classes.Test(CargoClass::Hazardous)    ? 'h' : '-',
				spec->classes.Test(CargoClass::Covered)      ? 'c' : '-',
				spec->classes.Test(CargoClass::Oversized)    ? 'o' : '-',
				spec->classes.Test(CargoClass::Powderized)   ? 'd' : '-',
				spec->classes.Test(CargoClass::NotPourable)  ? 'n' : '-',
				spec->classes.Test(CargoClass::Potable)      ? 'e' : '-',
				spec->classes.Test(CargoClass::NonPotable)   ? 'i' : '-',
				spec->classes.Test(CargoClass::Special)      ? 'S' : '-',
				std::byteswap(grfid),
				GetStringPtr(spec->name)
		);
>>>>>>> 82c5e37b
	}

	extern TileIndex FindMissingObjectTile();
	TileIndex t = FindMissingObjectTile();
	if (t != INVALID_TILE) {
		ScrollMainWindowToTile(t);
		SetRedErrorSquare(t);
	}

	return true;
}


DEF_CONSOLE_CMD(ConDumpInfo)
{
	if (argc != 2) {
		IConsolePrint(CC_HELP, "Dump debugging information.");
		IConsolePrint(CC_HELP, "Usage: 'dump_info roadtypes|railtypes|cargotypes'.");
		IConsolePrint(CC_HELP, "  Show information about road/tram types, rail types or cargo types.");
		return true;
	}

	if (StrEqualsIgnoreCase(argv[1], "roadtypes")) {
		ConDumpRoadTypes(argc, argv);
		return true;
	}

	if (StrEqualsIgnoreCase(argv[1], "railtypes")) {
		ConDumpRailTypes(argc, argv);
		return true;
	}

	if (StrEqualsIgnoreCase(argv[1], "cargotypes")) {
		ConDumpCargoTypes(argc, argv);
		return true;
	}

	return false;
}

/*******************************
 * console command registration
 *******************************/

void IConsoleStdLibRegister()
{
	IConsole::CmdRegister("debug_level",             ConDebugLevel);
	IConsole::CmdRegister("echo",                    ConEcho);
	IConsole::CmdRegister("echoc",                   ConEchoC);
	IConsole::CmdRegister("exec",                    ConExec);
	IConsole::CmdRegister("schedule",                ConSchedule);
	IConsole::CmdRegister("exit",                    ConExit);
	IConsole::CmdRegister("part",                    ConPart);
	IConsole::CmdRegister("help",                    ConHelp);
	IConsole::CmdRegister("info_cmd",                ConInfoCmd);
	IConsole::CmdRegister("list_cmds",               ConListCommands);
	IConsole::CmdRegister("list_aliases",            ConListAliases);
	IConsole::CmdRegister("newgame",                 ConNewGame);
	IConsole::CmdRegister("restart",                 ConRestart);
	IConsole::CmdRegister("reload",                  ConReload);
	IConsole::CmdRegister("getseed",                 ConGetSeed);
	IConsole::CmdRegister("getdate",                 ConGetDate);
	IConsole::CmdRegister("getsysdate",              ConGetSysDate);
	IConsole::CmdRegister("quit",                    ConExit);
	IConsole::CmdRegister("resetengines",            ConResetEngines,     ConHookNoNetwork);
	IConsole::CmdRegister("reset_enginepool",        ConResetEnginePool,  ConHookNoNetwork);
	IConsole::CmdRegister("return",                  ConReturn);
	IConsole::CmdRegister("screenshot",              ConScreenShot);
	IConsole::CmdRegister("minimap",                 ConMinimap);
	IConsole::CmdRegister("script",                  ConScript);
	IConsole::CmdRegister("zoomto",                  ConZoomToLevel);
	IConsole::CmdRegister("scrollto",                ConScrollToTile);
	IConsole::CmdRegister("highlight_tile",          ConHighlightTile);
	IConsole::AliasRegister("scrollto_highlight",    "scrollto %+; highlight_tile %+");
	IConsole::CmdRegister("alias",                   ConAlias);
	IConsole::CmdRegister("load",                    ConLoad);
	IConsole::CmdRegister("load_save",               ConLoad);
	IConsole::CmdRegister("load_scenario",           ConLoadScenario);
	IConsole::CmdRegister("load_heightmap",          ConLoadHeightmap);
	IConsole::CmdRegister("rm",                      ConRemove);
	IConsole::CmdRegister("save",                    ConSave);
	IConsole::CmdRegister("saveconfig",              ConSaveConfig);
	IConsole::CmdRegister("ls",                      ConListFiles);
	IConsole::CmdRegister("list_saves",              ConListFiles);
	IConsole::CmdRegister("list_scenarios",          ConListScenarios);
	IConsole::CmdRegister("list_heightmaps",         ConListHeightmaps);
	IConsole::CmdRegister("cd",                      ConChangeDirectory);
	IConsole::CmdRegister("pwd",                     ConPrintWorkingDirectory);
	IConsole::CmdRegister("clear",                   ConClearBuffer);
	IConsole::CmdRegister("font",                    ConFont);
	IConsole::CmdRegister("setting",                 ConSetting);
	IConsole::CmdRegister("setting_newgame",         ConSettingNewgame);
	IConsole::CmdRegister("list_settings",           ConListSettings);
	IConsole::CmdRegister("list_settings_def",       ConListSettingsDefaults);
	IConsole::CmdRegister("gamelog",                 ConGamelogPrint);
	IConsole::CmdRegister("rescan_newgrf",           ConRescanNewGRF);
	IConsole::CmdRegister("list_dirs",               ConListDirs);

	IConsole::AliasRegister("dir",                   "ls");
	IConsole::AliasRegister("del",                   "rm %+");
	IConsole::AliasRegister("newmap",                "newgame");
	IConsole::AliasRegister("patch",                 "setting %+");
	IConsole::AliasRegister("set",                   "setting %+");
	IConsole::AliasRegister("set_newgame",           "setting_newgame %+");
	IConsole::AliasRegister("list_patches",          "list_settings %+");
	IConsole::AliasRegister("developer",             "setting developer %+");

	IConsole::CmdRegister("list_ai_libs",            ConListAILibs);
	IConsole::CmdRegister("list_ai",                 ConListAI);
	IConsole::CmdRegister("reload_ai",               ConReloadAI);
	IConsole::CmdRegister("rescan_ai",               ConRescanAI);
	IConsole::CmdRegister("start_ai",                ConStartAI);
	IConsole::CmdRegister("stop_ai",                 ConStopAI);

	IConsole::CmdRegister("list_game",               ConListGame);
	IConsole::CmdRegister("list_game_libs",          ConListGameLibs);
	IConsole::CmdRegister("rescan_game",             ConRescanGame);

	IConsole::CmdRegister("companies",               ConCompanies);
	IConsole::AliasRegister("players",               "companies");

	/* networking functions */

/* Content downloading is only available with ZLIB */
#if defined(WITH_ZLIB)
	IConsole::CmdRegister("content",                 ConContent);
#endif /* defined(WITH_ZLIB) */

	/*** Networking commands ***/
	IConsole::CmdRegister("say",                     ConSay,              ConHookNeedNetwork);
	IConsole::CmdRegister("say_company",             ConSayCompany,       ConHookNeedNetwork);
	IConsole::AliasRegister("say_player",            "say_company %+");
	IConsole::CmdRegister("say_client",              ConSayClient,        ConHookNeedNetwork);

	IConsole::CmdRegister("connect",                 ConNetworkConnect,   ConHookClientOnly);
	IConsole::CmdRegister("clients",                 ConNetworkClients,   ConHookNeedNetwork);
	IConsole::CmdRegister("status",                  ConStatus,           ConHookServerOnly);
	IConsole::CmdRegister("server_info",             ConServerInfo,       ConHookServerOnly);
	IConsole::AliasRegister("info",                  "server_info");
	IConsole::CmdRegister("reconnect",               ConNetworkReconnect, ConHookClientOnly);
	IConsole::CmdRegister("rcon",                    ConRcon,             ConHookNeedNetwork);
	IConsole::CmdRegister("settings_access",         ConSettingsAccess,   ConHookNeedNetwork);

	IConsole::CmdRegister("join",                    ConJoinCompany,      ConHookNeedNonDedicatedOrNoNetwork);
	IConsole::AliasRegister("spectate",              "join 255");
	IConsole::CmdRegister("move",                    ConMoveClient,       ConHookServerOnly);
	IConsole::CmdRegister("reset_company",           ConResetCompany,     ConHookServerOnly);
	IConsole::AliasRegister("clean_company",         "reset_company %A");
	IConsole::CmdRegister("offer_company_sale",      ConOfferCompanySale, ConHookServerOrNoNetwork);
	IConsole::CmdRegister("merge_companies",         ConMergeCompanies,   ConHookServerOrNoNetwork);
	IConsole::CmdRegister("client_name",             ConClientNickChange, ConHookServerOnly);
	IConsole::CmdRegister("kick",                    ConKick,             ConHookServerOnly);
	IConsole::CmdRegister("ban",                     ConBan,              ConHookServerOnly);
	IConsole::CmdRegister("unban",                   ConUnBan,            ConHookServerOnly);
	IConsole::CmdRegister("banlist",                 ConBanList,          ConHookServerOnly);

	IConsole::CmdRegister("pause",                   ConPauseGame,        ConHookServerOrNoNetwork);
	IConsole::CmdRegister("unpause",                 ConUnpauseGame,      ConHookServerOrNoNetwork);
	IConsole::CmdRegister("step",                    ConStepGame,         ConHookNoNetwork);

	IConsole::CmdRegister("authorized_key",          ConNetworkAuthorizedKey, ConHookServerOnly);
	IConsole::AliasRegister("ak", "authorized_key %+");

	IConsole::CmdRegister("company_pw",              ConCompanyPassword,  ConHookNeedNetwork);
	IConsole::AliasRegister("company_password",      "company_pw %+");
	IConsole::CmdRegister("company_pw_hash",         ConCompanyPasswordHash, ConHookServerOnly);
	IConsole::AliasRegister("company_password_hash", "company_pw %+");
	IConsole::CmdRegister("company_pw_hashes",       ConCompanyPasswordHashes, ConHookServerOnly);
	IConsole::AliasRegister("company_password_hashes", "company_pw_hashes");

	IConsole::AliasRegister("net_frame_freq",        "setting frame_freq %+");
	IConsole::AliasRegister("net_sync_freq",         "setting sync_freq %+");
	IConsole::AliasRegister("server_pw",             "setting server_password %+");
	IConsole::AliasRegister("server_password",       "setting server_password %+");
	IConsole::AliasRegister("rcon_pw",               "setting rcon_password %+");
	IConsole::AliasRegister("rcon_password",         "setting rcon_password %+");
	IConsole::AliasRegister("settings_pw",           "setting settings_password %+");
	IConsole::AliasRegister("settings_password",     "setting settings_password %+");
	IConsole::AliasRegister("name",                  "setting client_name %+");
	IConsole::AliasRegister("server_name",           "setting server_name %+");
	IConsole::AliasRegister("server_port",           "setting server_port %+");
	IConsole::AliasRegister("max_clients",           "setting max_clients %+");
	IConsole::AliasRegister("max_companies",         "setting max_companies %+");
	IConsole::AliasRegister("max_join_time",         "setting max_join_time %+");
	IConsole::AliasRegister("pause_on_join",         "setting pause_on_join %+");
	IConsole::AliasRegister("autoclean_companies",   "setting autoclean_companies %+");
	IConsole::AliasRegister("autoclean_protected",   "setting autoclean_protected %+");
	IConsole::AliasRegister("autoclean_unprotected", "setting autoclean_unprotected %+");
	IConsole::AliasRegister("restart_game_year",     "setting restart_game_year %+");
	IConsole::AliasRegister("min_players",           "setting min_active_clients %+");
	IConsole::AliasRegister("reload_cfg",            "setting reload_cfg %+");

	/* conditionals */
	IConsole::CmdRegister("if_year",                 ConIfYear);
	IConsole::CmdRegister("if_month",                ConIfMonth);
	IConsole::CmdRegister("if_day",                  ConIfDay);
	IConsole::CmdRegister("if_hour",                 ConIfHour);
	IConsole::CmdRegister("if_minute",               ConIfMinute);
	IConsole::CmdRegister("if_hour_minute",          ConIfHourMinute);

	/* debugging stuff */
#ifdef _DEBUG
	IConsoleDebugLibRegister();
#endif
	IConsole::CmdRegister("fps",                     ConFramerate);
	IConsole::CmdRegister("fps_wnd",                 ConFramerateWindow);

	IConsole::CmdRegister("find_non_realistic_braking_signal", ConFindNonRealisticBrakingSignal);
	IConsole::CmdRegister("find_missing_object",     ConFindMissingObject);

	IConsole::CmdRegister("getfulldate",             ConGetFullDate,      nullptr, true);
	IConsole::CmdRegister("dump_command_log",        ConDumpCommandLog,   nullptr, true);
	IConsole::CmdRegister("dump_special_events_log", ConDumpSpecialEventsLog, nullptr, true);
	IConsole::CmdRegister("dump_desync_msgs",        ConDumpDesyncMsgLog, nullptr, true);
	IConsole::CmdRegister("dump_inflation",          ConDumpInflation,    nullptr, true);
	IConsole::CmdRegister("dump_cpdp_stats",         ConDumpCpdpStats,    nullptr, true);
	IConsole::CmdRegister("dump_veh_stats",          ConVehicleStats,     nullptr, true);
	IConsole::CmdRegister("dump_map_stats",          ConMapStats,         nullptr, true);
	IConsole::CmdRegister("dump_st_flow_stats",      ConStFlowStats,      nullptr, true);
	IConsole::CmdRegister("dump_slot_stats",         ConSlotsStats,       nullptr, true);
	IConsole::CmdRegister("dump_game_events",        ConDumpGameEvents,   nullptr, true);
	IConsole::CmdRegister("dump_load_debug_log",     ConDumpLoadDebugLog, nullptr, true);
	IConsole::CmdRegister("dump_load_debug_config",  ConDumpLoadDebugConfig, nullptr, true);
	IConsole::CmdRegister("dump_linkgraph_jobs",     ConDumpLinkgraphJobs, nullptr, true);
	IConsole::CmdRegister("dump_road_types",         ConDumpRoadTypes,    nullptr, true);
	IConsole::CmdRegister("dump_rail_types",         ConDumpRailTypes,    nullptr, true);
	IConsole::CmdRegister("dump_bridge_types",       ConDumpBridgeTypes,  nullptr, true);
	IConsole::CmdRegister("dump_cargo_types",        ConDumpCargoTypes,   nullptr, true);
	IConsole::CmdRegister("dump_vehicle",            ConDumpVehicle,      nullptr, true);
	IConsole::CmdRegister("dump_tile",               ConDumpTile,         nullptr, true);
	IConsole::CmdRegister("dump_grf_cargo_tables",   ConDumpGrfCargoTables, nullptr, true);
	IConsole::CmdRegister("dump_signal_styles",      ConDumpSignalStyles, nullptr, true);
	IConsole::CmdRegister("dump_sprite_cache_stats", ConSpriteCacheStats, nullptr, true);
	IConsole::CmdRegister("dump_version",            ConDumpVersion,      nullptr, true);
	IConsole::CmdRegister("check_caches",            ConCheckCaches,      nullptr, true);
	IConsole::CmdRegister("show_town_window",        ConShowTownWindow,   nullptr, true);
	IConsole::CmdRegister("show_station_window",     ConShowStationWindow, nullptr, true);
	IConsole::CmdRegister("show_industry_window",    ConShowIndustryWindow, nullptr, true);
	IConsole::CmdRegister("viewport_debug",          ConViewportDebug,    nullptr, true);
	IConsole::CmdRegister("viewport_mark_dirty",     ConViewportMarkDirty, nullptr, true);
	IConsole::CmdRegister("viewport_mark_dirty_st_overlay", ConViewportMarkStationOverlayDirty, nullptr, true);
	IConsole::CmdRegister("gfx_debug",               ConGfxDebug,         nullptr, true);
	IConsole::CmdRegister("csleep",                  ConCSleep,           nullptr, true);
	IConsole::CmdRegister("recalculate_road_cached_one_way_states", ConRecalculateRoadCachedOneWayStates, ConHookNoNetwork, true);
	IConsole::CmdRegister("misc_debug",              ConMiscDebug,        nullptr, true);
	IConsole::CmdRegister("set_newgrf_optimiser_flags", ConSetNewGRFOptimiserFlags, nullptr, true);

	/* NewGRF development stuff */
	IConsole::CmdRegister("reload_newgrfs",          ConNewGRFReload,     ConHookNewGRFDeveloperTool);
	IConsole::CmdRegister("newgrf_profile",          ConNewGRFProfile,    ConHookNewGRFDeveloperTool);
	IConsole::CmdRegister("dump_info",               ConDumpInfo);
	IConsole::CmdRegister("do_disaster",             ConDoDisaster,       ConHookNewGRFDeveloperTool, true);
	IConsole::CmdRegister("bankrupt_company",        ConBankruptCompany,  ConHookNewGRFDeveloperTool, true);
	IConsole::CmdRegister("delete_company",          ConDeleteCompany,    ConHookNewGRFDeveloperTool, true);
	IConsole::CmdRegister("road_type_flag_ctl",      ConRoadTypeFlagCtl,  ConHookNewGRFDeveloperTool, true);
	IConsole::CmdRegister("rail_type_map_colour_ctl", ConRailTypeMapColourCtl, ConHookNewGRFDeveloperTool, true);
	IConsole::CmdRegister("switch_baseset",          ConSwitchBaseset,    ConHookNewGRFDeveloperTool, true);

	/* Bug workarounds */
	IConsole::CmdRegister("jgrpp_bug_workaround_unblock_heliports", ConResetBlockedHeliports, ConHookNoNetwork, true);
	IConsole::CmdRegister("merge_linkgraph_jobs_asap", ConMergeLinkgraphJobsAsap, ConHookNoNetwork, true);
	IConsole::CmdRegister("unblock_bay_road_stops",  ConUnblockBayRoadStops,  ConHookNoNetwork, true);

	IConsole::CmdRegister("dbgspecial",              ConDbgSpecial,       ConHookSpecialCmd, true);

#ifdef _DEBUG
	IConsole::CmdRegister("delete_vehicle_id",       ConDeleteVehicleID,  ConHookNoNetwork, true);
	IConsole::CmdRegister("run_tile_loop_tile",      ConRunTileLoopTile,  ConHookNoNetwork, true);
#endif
}<|MERGE_RESOLUTION|>--- conflicted
+++ resolved
@@ -3336,22 +3336,22 @@
 				spec->bitnum,
 				NewGRFLabelDumper().Label(spec->label.base()),
 				spec->callback_mask,
-				(spec->classes & CC_PASSENGERS)   != 0 ? 'p' : '-',
-				(spec->classes & CC_MAIL)         != 0 ? 'm' : '-',
-				(spec->classes & CC_EXPRESS)      != 0 ? 'x' : '-',
-				(spec->classes & CC_ARMOURED)     != 0 ? 'a' : '-',
-				(spec->classes & CC_BULK)         != 0 ? 'b' : '-',
-				(spec->classes & CC_PIECE_GOODS)  != 0 ? 'g' : '-',
-				(spec->classes & CC_LIQUID)       != 0 ? 'l' : '-',
-				(spec->classes & CC_REFRIGERATED) != 0 ? 'r' : '-',
-				(spec->classes & CC_HAZARDOUS)    != 0 ? 'h' : '-',
-				(spec->classes & CC_COVERED)      != 0 ? 'c' : '-',
-				(spec->classes & CC_OVERSIZED)    != 0 ? 'o' : '-',
-				(spec->classes & CC_POWDERIZED)   != 0 ? 'd' : '-',
-				(spec->classes & CC_NOT_POURABLE) != 0 ? 'n' : '-',
-				(spec->classes & CC_POTABLE)      != 0 ? 'e' : '-',
-				(spec->classes & CC_NON_POTABLE)  != 0 ? 'i' : '-',
-				(spec->classes & CC_SPECIAL)      != 0 ? 'S' : '-',
+				spec->classes.Test(CargoClass::Passengers)   ? 'p' : '-',
+				spec->classes.Test(CargoClass::Mail)         ? 'm' : '-',
+				spec->classes.Test(CargoClass::Express)      ? 'x' : '-',
+				spec->classes.Test(CargoClass::Armoured)     ? 'a' : '-',
+				spec->classes.Test(CargoClass::Bulk)         ? 'b' : '-',
+				spec->classes.Test(CargoClass::PieceGoods)   ? 'g' : '-',
+				spec->classes.Test(CargoClass::Liquid)       ? 'l' : '-',
+				spec->classes.Test(CargoClass::Refrigerated) ? 'r' : '-',
+				spec->classes.Test(CargoClass::Hazardous)    ? 'h' : '-',
+				spec->classes.Test(CargoClass::Covered)      ? 'c' : '-',
+				spec->classes.Test(CargoClass::Oversized)    ? 'o' : '-',
+				spec->classes.Test(CargoClass::Powderized)   ? 'd' : '-',
+				spec->classes.Test(CargoClass::NotPourable)  ? 'n' : '-',
+				spec->classes.Test(CargoClass::Potable)      ? 'e' : '-',
+				spec->classes.Test(CargoClass::NonPotable)   ? 'i' : '-',
+				spec->classes.Test(CargoClass::Special)      ? 'S' : '-',
 				tae_char[spec->town_acceptance_effect - TAE_BEGIN],
 				std::byteswap(grfid),
 				GetStringPtr(spec->name)
@@ -4165,63 +4165,9 @@
 
 DEF_CONSOLE_CMD(ConFindMissingObject)
 {
-<<<<<<< HEAD
 	if (argc == 0) {
 		IConsolePrint(CC_HELP, "Find the next object tile where the spec is missing");
 		return true;
-=======
-	IConsolePrint(CC_DEFAULT, "  Cargo classes:");
-	IConsolePrint(CC_DEFAULT, "    p = passenger");
-	IConsolePrint(CC_DEFAULT, "    m = mail");
-	IConsolePrint(CC_DEFAULT, "    x = express");
-	IConsolePrint(CC_DEFAULT, "    a = armoured");
-	IConsolePrint(CC_DEFAULT, "    b = bulk");
-	IConsolePrint(CC_DEFAULT, "    g = piece goods");
-	IConsolePrint(CC_DEFAULT, "    l = liquid");
-	IConsolePrint(CC_DEFAULT, "    r = refrigerated");
-	IConsolePrint(CC_DEFAULT, "    h = hazardous");
-	IConsolePrint(CC_DEFAULT, "    c = covered/sheltered");
-	IConsolePrint(CC_DEFAULT, "    o = oversized");
-	IConsolePrint(CC_DEFAULT, "    d = powderized");
-	IConsolePrint(CC_DEFAULT, "    n = not pourable");
-	IConsolePrint(CC_DEFAULT, "    e = potable");
-	IConsolePrint(CC_DEFAULT, "    i = non-potable");
-	IConsolePrint(CC_DEFAULT, "    S = special");
-
-	std::map<uint32_t, const GRFFile *> grfs;
-	for (const CargoSpec *spec : CargoSpec::Iterate()) {
-		if (!spec->IsValid()) continue;
-		uint32_t grfid = 0;
-		const GRFFile *grf = spec->grffile;
-		if (grf != nullptr) {
-			grfid = grf->grfid;
-			grfs.emplace(grfid, grf);
-		}
-		IConsolePrint(CC_DEFAULT, "  {:02d} Bit: {:2d}, Label: {}, Callback mask: 0x{:02X}, Cargo class: {}{}{}{}{}{}{}{}{}{}{}{}{}{}{}{}, GRF: {:08X}, {}",
-				spec->Index(),
-				spec->bitnum,
-				FormatLabel(spec->label.base()),
-				spec->callback_mask.base(),
-				spec->classes.Test(CargoClass::Passengers)   ? 'p' : '-',
-				spec->classes.Test(CargoClass::Mail)         ? 'm' : '-',
-				spec->classes.Test(CargoClass::Express)      ? 'x' : '-',
-				spec->classes.Test(CargoClass::Armoured)     ? 'a' : '-',
-				spec->classes.Test(CargoClass::Bulk)         ? 'b' : '-',
-				spec->classes.Test(CargoClass::PieceGoods)   ? 'g' : '-',
-				spec->classes.Test(CargoClass::Liquid)       ? 'l' : '-',
-				spec->classes.Test(CargoClass::Refrigerated) ? 'r' : '-',
-				spec->classes.Test(CargoClass::Hazardous)    ? 'h' : '-',
-				spec->classes.Test(CargoClass::Covered)      ? 'c' : '-',
-				spec->classes.Test(CargoClass::Oversized)    ? 'o' : '-',
-				spec->classes.Test(CargoClass::Powderized)   ? 'd' : '-',
-				spec->classes.Test(CargoClass::NotPourable)  ? 'n' : '-',
-				spec->classes.Test(CargoClass::Potable)      ? 'e' : '-',
-				spec->classes.Test(CargoClass::NonPotable)   ? 'i' : '-',
-				spec->classes.Test(CargoClass::Special)      ? 'S' : '-',
-				std::byteswap(grfid),
-				GetStringPtr(spec->name)
-		);
->>>>>>> 82c5e37b
 	}
 
 	extern TileIndex FindMissingObjectTile();
