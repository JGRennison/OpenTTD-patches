/*
 * This file is part of OpenTTD.
 * OpenTTD is free software; you can redistribute it and/or modify it under the terms of the GNU General Public License as published by the Free Software Foundation, version 2.
 * OpenTTD is distributed in the hope that it will be useful, but WITHOUT ANY WARRANTY; without even the implied warranty of MERCHANTABILITY or FITNESS FOR A PARTICULAR PURPOSE.
 * See the GNU General Public License for more details. You should have received a copy of the GNU General Public License along with OpenTTD. If not, see <http://www.gnu.org/licenses/>.
 */

/** @file console_cmds.cpp Implementation of the console hooks. */

#include "stdafx.h"
#include "console_internal.h"
#include "debug.h"
#include "engine_func.h"
#include "landscape.h"
#include "sl/saveload.h"
#include "network/core/network_game_info.h"
#include "network/network.h"
#include "network/network_func.h"
#include "network/network_base.h"
#include "network/network_admin.h"
#include "network/network_client.h"
#include "network/network_server.h"
#include "command_func.h"
#include "command_log.h"
#include "settings_func.h"
#include "fios.h"
#include "fileio_func.h"
#include "fontcache.h"
#include "screenshot.h"
#include "genworld.h"
#include "strings_func.h"
#include "viewport_func.h"
#include "window_func.h"
#include "date_func.h"
#include "company_func.h"
#include "gamelog.h"
#include "ai/ai.hpp"
#include "ai/ai_config.hpp"
#include "newgrf.h"
#include "newgrf_profiling.h"
#include "console_func.h"
#include "engine_base.h"
#include "road.h"
#include "rail.h"
#include "game/game.hpp"
#include "table/strings.h"
#include "aircraft.h"
#include "airport.h"
#include "station_base.h"
#include "waypoint_base.h"
#include "waypoint_func.h"
#include "economy_func.h"
#include "town.h"
#include "industry.h"
#include "string_func_extra.h"
#include "linkgraph/linkgraphjob.h"
#include "base_media_base.h"
#include "debug_settings.h"
#include "walltime_func.h"
#include "debug_desync.h"
#include "scope_info.h"
#include "event_logs.h"
#include "tile_cmd.h"
#include "object_base.h"
#include "newgrf_newsignals.h"
#include <time.h>

#include "3rdparty/cpp-btree/btree_set.h"

#include <sstream>

#include "safeguards.h"

/* scriptfile handling */
static uint _script_current_depth; ///< Depth of scripts running (used to abort execution when #ConReturn is encountered).

/** File list storage for the console, for caching the last 'ls' command. */
class ConsoleFileList : public FileList {
public:
	ConsoleFileList() : FileList()
	{
		this->file_list_valid = false;
	}

	/** Declare the file storage cache as being invalid, also clears all stored files. */
	void InvalidateFileList()
	{
		this->clear();
		this->file_list_valid = false;
	}

	/**
	 * (Re-)validate the file storage cache. Only makes a change if the storage was invalid, or if \a force_reload.
	 * @param force_reload Always reload the file storage cache.
	 */
	void ValidateFileList(bool force_reload = false)
	{
		if (force_reload || !this->file_list_valid) {
			this->BuildFileList(FT_SAVEGAME, SLO_LOAD);
			this->file_list_valid = true;
		}
	}

	bool file_list_valid; ///< If set, the file list is valid.
};

static ConsoleFileList _console_file_list; ///< File storage cache for the console.

/* console command defines */
#define DEF_CONSOLE_CMD(function) static bool function([[maybe_unused]] byte argc, [[maybe_unused]] char *argv[])
#define DEF_CONSOLE_HOOK(function) static ConsoleHookResult function(bool echo)

/****************
 * command hooks
 ****************/

/**
 * Check network availability and inform in console about failure of detection.
 * @return Network availability.
 */
static inline bool NetworkAvailable(bool echo)
{
	if (!_network_available) {
		if (echo) IConsoleError("You cannot use this command because there is no network available.");
		return false;
	}
	return true;
}

/**
 * Check whether we are a server.
 * @return Are we a server? True when yes, false otherwise.
 */
DEF_CONSOLE_HOOK(ConHookServerOnly)
{
	if (!NetworkAvailable(echo)) return CHR_DISALLOW;

	if (!_network_server) {
		if (echo) IConsoleError("This command is only available to a network server.");
		return CHR_DISALLOW;
	}
	return CHR_ALLOW;
}

/**
 * Check whether we are a client in a network game.
 * @return Are we a client in a network game? True when yes, false otherwise.
 */
DEF_CONSOLE_HOOK(ConHookClientOnly)
{
	if (!NetworkAvailable(echo)) return CHR_DISALLOW;

	if (_network_server) {
		if (echo) IConsoleError("This command is not available to a network server.");
		return CHR_DISALLOW;
	}
	return CHR_ALLOW;
}

/**
 * Check whether we are in a multiplayer game.
 * @return True when we are client or server in a network game.
 */
DEF_CONSOLE_HOOK(ConHookNeedNetwork)
{
	if (!NetworkAvailable(echo)) return CHR_DISALLOW;

	if (!_networking || (!_network_server && !MyClient::IsConnected())) {
		if (echo) IConsoleError("Not connected. This command is only available in multiplayer.");
		return CHR_DISALLOW;
	}
	return CHR_ALLOW;
}

/**
 * Check whether we are in singleplayer mode.
 * @return True when no network is active.
 */
DEF_CONSOLE_HOOK(ConHookNoNetwork)
{
	if (_networking) {
		if (echo) IConsoleError("This command is forbidden in multiplayer.");
		return CHR_DISALLOW;
	}
	return CHR_ALLOW;
}

/**
 * Check if are either in singleplayer or a server.
 * @return True iff we are either in singleplayer or a server.
 */
DEF_CONSOLE_HOOK(ConHookServerOrNoNetwork)
{
	if (_networking && !_network_server) {
		if (echo) IConsoleError("This command is only available to a network server, or in single-player.");
		return CHR_DISALLOW;
	}
	return CHR_ALLOW;
}

DEF_CONSOLE_HOOK(ConHookNewGRFDeveloperTool)
{
	if (_settings_client.gui.newgrf_developer_tools) {
		if (_game_mode == GM_MENU) {
			if (echo) IConsoleError("This command is only available in-game and in the editor.");
			return CHR_DISALLOW;
		}
		return ConHookNoNetwork(echo);
	}
	return CHR_HIDE;
}

DEF_CONSOLE_HOOK(ConHookSpecialCmd)
{
	if (HasBit(_misc_debug_flags, MDF_SPECIAL_CMDS)) {
		return ConHookNoNetwork(echo);
	}
	return CHR_HIDE;
}

/**
 * Show help for the console.
 * @param str String to print in the console.
 */
static void IConsoleHelp(const char *str)
{
	IConsolePrintF(CC_WARNING, "- %s", str);
}

/**
 * Reset status of all engines.
 * @return Will always succeed.
 */
DEF_CONSOLE_CMD(ConResetEngines)
{
	if (argc == 0) {
		IConsoleHelp("Reset status data of all engines. This might solve some issues with 'lost' engines. Usage: 'resetengines'");
		return true;
	}

	StartupEngines();
	return true;
}

/**
 * Reset status of the engine pool.
 * @return Will always return true.
 * @note Resetting the pool only succeeds when there are no vehicles ingame.
 */
DEF_CONSOLE_CMD(ConResetEnginePool)
{
	if (argc == 0) {
		IConsoleHelp("Reset NewGRF allocations of engine slots. This will remove invalid engine definitions, and might make default engines available again.");
		return true;
	}

	if (_game_mode == GM_MENU) {
		IConsoleError("This command is only available in-game and in the editor.");
		return true;
	}

	if (!EngineOverrideManager::ResetToCurrentNewGRFConfig()) {
		IConsoleError("This can only be done when there are no vehicles in the game.");
		return true;
	}

	return true;
}

#ifdef _DEBUG
/**
 * Reset a tile to bare land in debug mode.
 * param tile number.
 * @return True when the tile is reset or the help on usage was printed (0 or two parameters).
 */
DEF_CONSOLE_CMD(ConResetTile)
{
	if (argc == 0) {
		IConsoleHelp("Reset a tile to bare land. Usage: 'resettile <tile>'");
		IConsoleHelp("Tile can be either decimal (34161) or hexadecimal (0x4a5B)");
		return true;
	}

	if (argc == 2) {
		uint32_t result;
		if (GetArgumentInteger(&result, argv[1])) {
			DoClearSquare((TileIndex)result);
			return true;
		}
	}

	return false;
}
#endif /* _DEBUG */

/**
 * Zoom map to given level.
 * param level As defined by ZoomLevel and as limited by zoom_min/zoom_max from GUISettings.
 * @return True when either console help was shown or a proper amount of parameters given.
 */
DEF_CONSOLE_CMD(ConZoomToLevel)
{
	switch (argc) {
		case 0:
<<<<<<< HEAD
			IConsoleHelp("Set the current zoom level of the main viewport.");
			IConsoleHelp("Usage: 'zoomto <level>'.");
			IConsolePrintF(
				CC_WARNING,
				ZOOM_LVL_MIN < _settings_client.gui.zoom_min ?
					"- The lowest zoom-in level allowed by current client settings is %u." :
					"- The lowest supported zoom-in level is %u.",
				std::max(ZOOM_LVL_MIN, _settings_client.gui.zoom_min)
			);
			IConsolePrintF(
				CC_WARNING,
				_settings_client.gui.zoom_max < ZOOM_LVL_MAX ?
					"- The highest zoom-out level allowed by current client settings is %u." :
					"- The highest supported zoom-out level is %u.",
				std::min(_settings_client.gui.zoom_max, ZOOM_LVL_MAX)
			);
=======
			IConsolePrint(CC_HELP, "Set the current zoom level of the main viewport.");
			IConsolePrint(CC_HELP, "Usage: 'zoomto <level>'.");

			if (ZOOM_LVL_MIN < _settings_client.gui.zoom_min) {
				IConsolePrint(CC_HELP, "The lowest zoom-in level allowed by current client settings is {}.", std::max(ZOOM_LVL_MIN, _settings_client.gui.zoom_min));
			} else {
				IConsolePrint(CC_HELP, "The lowest supported zoom-in level is {}.", std::max(ZOOM_LVL_MIN, _settings_client.gui.zoom_min));
			}

			if (_settings_client.gui.zoom_max < ZOOM_LVL_MAX) {
				IConsolePrint(CC_HELP, "The highest zoom-out level allowed by current client settings is {}.", std::min(_settings_client.gui.zoom_max, ZOOM_LVL_MAX));
			} else {
				IConsolePrint(CC_HELP, "The highest supported zoom-out level is {}.", std::min(_settings_client.gui.zoom_max, ZOOM_LVL_MAX));
			}
>>>>>>> 6550682b
			return true;

		case 2: {
			uint32_t level;
			if (GetArgumentInteger(&level, argv[1])) {
				/* In case ZOOM_LVL_MIN is more than 0, the next if statement needs to be amended.
				 * A simple check for less than ZOOM_LVL_MIN does not work here because we are
				 * reading an unsigned integer from the console, so just check for a '-' char. */
				static_assert(ZOOM_LVL_MIN == 0);
				if (argv[1][0] == '-') {
					IConsolePrintF(CC_ERROR, "Zoom-in levels below %u are not supported.", ZOOM_LVL_MIN);
				} else if (level < _settings_client.gui.zoom_min) {
					IConsolePrintF(CC_ERROR, "Current client settings do not allow zooming in below level %u.", _settings_client.gui.zoom_min);
				} else if (level > ZOOM_LVL_MAX) {
					IConsolePrintF(CC_ERROR, "Zoom-in levels above %u are not supported.", ZOOM_LVL_MAX);
				} else if (level > _settings_client.gui.zoom_max) {
					IConsolePrintF(CC_ERROR, "Current client settings do not allow zooming out beyond level %u.", _settings_client.gui.zoom_max);
				} else {
					Window *w = GetMainWindow();
					Viewport *vp = w->viewport;
					while (vp->zoom > level) DoZoomInOutWindow(ZOOM_IN, w);
					while (vp->zoom < level) DoZoomInOutWindow(ZOOM_OUT, w);
				}
				return true;
			}
			break;
		}
	}

	return false;
}

/**
 * Scroll to a tile on the map.
 * param x tile number or tile x coordinate.
 * param y optional y coordinate.
 * @note When only one argument is given it is interpreted as the tile number.
 *       When two arguments are given, they are interpreted as the tile's x
 *       and y coordinates.
 * @return True when either console help was shown or a proper amount of parameters given.
 */
DEF_CONSOLE_CMD(ConScrollToTile)
{
	if (argc == 0) {
		IConsoleHelp("Center the screen on a given tile.");
		IConsoleHelp("Usage: 'scrollto [instant] <tile>' or 'scrollto [instant] <x> <y>'.");
		IConsoleHelp("Numbers can be either decimal (34161) or hexadecimal (0x4a5B).");
		IConsoleHelp("'instant' will immediately move and redraw viewport without smooth scrolling.");
		return true;
	}
	if (argc < 2) return false;

	uint32_t arg_index = 1;
	bool instant = false;
	if (strcmp(argv[arg_index], "instant") == 0) {
		++arg_index;
		instant = true;
	}

	switch (argc - arg_index) {
		case 1: {
			uint32_t result;
			if (GetArgumentInteger(&result, argv[arg_index])) {
				if (result >= MapSize()) {
					IConsolePrint(CC_ERROR, "Tile does not exist");
					return true;
				}
				ScrollMainWindowToTile((TileIndex)result, instant);
				return true;
			}
			break;
		}

		case 2: {
			uint32_t x, y;
			if (GetArgumentInteger(&x, argv[arg_index]) && GetArgumentInteger(&y, argv[arg_index + 1])) {
				if (x >= MapSizeX() || y >= MapSizeY()) {
					IConsolePrint(CC_ERROR, "Tile does not exist");
					return true;
				}
				ScrollMainWindowToTile(TileXY(x, y), instant);
				return true;
			}
			break;
		}
	}

	return false;
}

/**
 * Highlight a tile on the map.
 * param x tile number or tile x coordinate.
 * param y optional y coordinate.
 * @note When only one argument is given it is intepreted as the tile number.
 *       When two arguments are given, they are interpreted as the tile's x
 *       and y coordinates.
 * @return True when either console help was shown or a proper amount of parameters given.
 */
DEF_CONSOLE_CMD(ConHighlightTile)
{
	switch (argc) {
		case 0:
			IConsoleHelp("Highlight a given tile.");
			IConsoleHelp("Usage: 'highlight_tile <tile>' or 'highlight_tile <x> <y>'");
			IConsoleHelp("Numbers can be either decimal (34161) or hexadecimal (0x4a5B).");
			return true;

		case 2: {
			uint32_t result;
			if (GetArgumentInteger(&result, argv[1])) {
				if (result >= MapSize()) {
					IConsolePrint(CC_ERROR, "Tile does not exist");
					return true;
				}
				SetRedErrorSquare((TileIndex)result);
				return true;
			}
			break;
		}

		case 3: {
			uint32_t x, y;
			if (GetArgumentInteger(&x, argv[1]) && GetArgumentInteger(&y, argv[2])) {
				if (x >= MapSizeX() || y >= MapSizeY()) {
					IConsolePrint(CC_ERROR, "Tile does not exist");
					return true;
				}
				SetRedErrorSquare(TileXY(x, y));
				return true;
			}
			break;
		}
	}

	return false;
}

/**
 * Save the map to a file.
 * param filename the filename to save the map to.
 * @return True when help was displayed or the file attempted to be saved.
 */
DEF_CONSOLE_CMD(ConSave)
{
	if (argc == 0) {
		IConsoleHelp("Save the current game. Usage: 'save <filename>'");
		return true;
	}

	if (argc == 2) {
		std::string filename = stdstr_fmt("%s.sav", argv[1]);
		IConsolePrint(CC_DEFAULT, "Saving map...");

		if (SaveOrLoad(filename, SLO_SAVE, DFT_GAME_FILE, SAVE_DIR) != SL_OK) {
			IConsolePrint(CC_ERROR, "Saving map failed");
		} else {
			IConsolePrintF(CC_DEFAULT, "Map successfully saved to %s", filename.c_str());
		}
		return true;
	}

	return false;
}

/**
 * Explicitly save the configuration.
 * @return True.
 */
DEF_CONSOLE_CMD(ConSaveConfig)
{
	if (argc == 0) {
		IConsoleHelp("Saves the configuration for new games to the configuration file, typically 'openttd.cfg'.");
		IConsoleHelp("It does not save the configuration of the current game to the configuration file.");
		return true;
	}

	SaveToConfig(STCF_ALL);
	IConsolePrint(CC_DEFAULT, "Saved config.");
	return true;
}

DEF_CONSOLE_CMD(ConLoad)
{
	if (argc == 0) {
		IConsoleHelp("Load a game by name or index. Usage: 'load <file | number>'");
		return true;
	}

	if (argc != 2) return false;

	const char *file = argv[1];
	_console_file_list.ValidateFileList();
	const FiosItem *item = _console_file_list.FindItem(file);
	if (item != nullptr) {
		if (GetAbstractFileType(item->type) == FT_SAVEGAME) {
			_switch_mode = SM_LOAD_GAME;
			_file_to_saveload.Set(*item);
		} else {
			IConsolePrintF(CC_ERROR, "%s: Not a savegame.", file);
		}
	} else {
		IConsolePrintF(CC_ERROR, "%s: No such file or directory.", file);
	}

	return true;
}


DEF_CONSOLE_CMD(ConRemove)
{
	if (argc == 0) {
		IConsoleHelp("Remove a savegame by name or index. Usage: 'rm <file | number>'");
		return true;
	}

	if (argc != 2) return false;

	const char *file = argv[1];
	_console_file_list.ValidateFileList();
	const FiosItem *item = _console_file_list.FindItem(file);
	if (item != nullptr) {
		if (unlink(item->name.c_str()) != 0) {
			IConsolePrintF(CC_ERROR, "%s: Failed to delete file", file);
		}
	} else {
		IConsolePrintF(CC_ERROR, "%s: No such file or directory.", file);
	}

	_console_file_list.InvalidateFileList();
	return true;
}


/* List all the files in the current dir via console */
DEF_CONSOLE_CMD(ConListFiles)
{
	if (argc == 0) {
		IConsoleHelp("List all loadable savegames and directories in the current dir via console. Usage: 'ls | dir'");
		return true;
	}

	_console_file_list.ValidateFileList(true);
	for (uint i = 0; i < _console_file_list.size(); i++) {
		IConsolePrintF(CC_DEFAULT, "%d) %s", i, _console_file_list[i].title.c_str());
	}

	return true;
}

/* Change the dir via console */
DEF_CONSOLE_CMD(ConChangeDirectory)
{
	if (argc == 0) {
		IConsoleHelp("Change the dir via console. Usage: 'cd <directory | number>'");
		return true;
	}

	if (argc != 2) return false;

	const char *file = argv[1];
	_console_file_list.ValidateFileList(true);
	const FiosItem *item = _console_file_list.FindItem(file);
	if (item != nullptr) {
		switch (item->type) {
			case FIOS_TYPE_DIR: case FIOS_TYPE_DRIVE: case FIOS_TYPE_PARENT:
				FiosBrowseTo(item);
				break;
			default: IConsolePrintF(CC_ERROR, "%s: Not a directory.", file);
		}
	} else {
		IConsolePrintF(CC_ERROR, "%s: No such file or directory.", file);
	}

	_console_file_list.InvalidateFileList();
	return true;
}

DEF_CONSOLE_CMD(ConPrintWorkingDirectory)
{
	if (argc == 0) {
		IConsoleHelp("Print out the current working directory. Usage: 'pwd'");
		return true;
	}

	/* XXX - Workaround for broken file handling */
	_console_file_list.ValidateFileList(true);
	_console_file_list.InvalidateFileList();

	IConsolePrint(CC_DEFAULT, FiosGetCurrentPath().c_str());
	return true;
}

DEF_CONSOLE_CMD(ConClearBuffer)
{
	if (argc == 0) {
		IConsoleHelp("Clear the console buffer. Usage: 'clear'");
		return true;
	}

	IConsoleClearBuffer();
	SetWindowDirty(WC_CONSOLE, 0);
	return true;
}


/**********************************
 * Network Core Console Commands
 **********************************/

static bool ConKickOrBan(const char *argv, bool ban, const std::string &reason)
{
	uint n;

	if (strchr(argv, '.') == nullptr && strchr(argv, ':') == nullptr) { // banning with ID
		ClientID client_id = (ClientID)atoi(argv);

		/* Don't kill the server, or the client doing the rcon. The latter can't be kicked because
		 * kicking frees closes and subsequently free the connection related instances, which we
		 * would be reading from and writing to after returning. So we would read or write data
		 * from freed memory up till the segfault triggers. */
		if (client_id == CLIENT_ID_SERVER || client_id == _redirect_console_to_client) {
			IConsolePrintF(CC_ERROR, "ERROR: You can not %s yourself!", ban ? "ban" : "kick");
			return true;
		}

		NetworkClientInfo *ci = NetworkClientInfo::GetByClientID(client_id);
		if (ci == nullptr) {
			IConsoleError("Invalid client");
			return true;
		}

		if (!ban) {
			/* Kick only this client, not all clients with that IP */
			NetworkServerKickClient(client_id, reason);
			return true;
		}

		/* When banning, kick+ban all clients with that IP */
		n = NetworkServerKickOrBanIP(client_id, ban, reason);
	} else {
		n = NetworkServerKickOrBanIP(argv, ban, reason);
	}

	if (n == 0) {
		IConsolePrint(CC_DEFAULT, ban ? "Client not online, address added to banlist" : "Client not found");
	} else {
		IConsolePrintF(CC_DEFAULT, "%sed %u client(s)", ban ? "Bann" : "Kick", n);
	}

	return true;
}

DEF_CONSOLE_CMD(ConKick)
{
	if (argc == 0) {
		IConsoleHelp("Kick a client from a network game. Usage: 'kick <ip | client-id> [<kick-reason>]'");
		IConsoleHelp("For client-id's, see the command 'clients'");
		return true;
	}

	if (argc != 2 && argc != 3) return false;

	/* No reason supplied for kicking */
	if (argc == 2) return ConKickOrBan(argv[1], false, {});

	/* Reason for kicking supplied */
	size_t kick_message_length = strlen(argv[2]);
	if (kick_message_length >= 255) {
		IConsolePrintF(CC_ERROR, "ERROR: Maximum kick message length is 254 characters. You entered " PRINTF_SIZE " characters.", kick_message_length);
		return false;
	} else {
		return ConKickOrBan(argv[1], false, argv[2]);
	}
}

DEF_CONSOLE_CMD(ConBan)
{
	if (argc == 0) {
		IConsoleHelp("Ban a client from a network game. Usage: 'ban <ip | client-id> [<ban-reason>]'");
		IConsoleHelp("For client-id's, see the command 'clients'");
		IConsoleHelp("If the client is no longer online, you can still ban their IP");
		return true;
	}

	if (argc != 2 && argc != 3) return false;

	/* No reason supplied for kicking */
	if (argc == 2) return ConKickOrBan(argv[1], true, {});

	/* Reason for kicking supplied */
	size_t kick_message_length = strlen(argv[2]);
	if (kick_message_length >= 255) {
		IConsolePrintF(CC_ERROR, "ERROR: Maximum kick message length is 254 characters. You entered " PRINTF_SIZE " characters.", kick_message_length);
		return false;
	} else {
		return ConKickOrBan(argv[1], true, argv[2]);
	}
}

DEF_CONSOLE_CMD(ConUnBan)
{
	if (argc == 0) {
		IConsoleHelp("Unban a client from a network game. Usage: 'unban <ip | banlist-index>'");
		IConsoleHelp("For a list of banned IP's, see the command 'banlist'");
		return true;
	}

	if (argc != 2) return false;

	/* Try by IP. */
	uint index;
	for (index = 0; index < _network_ban_list.size(); index++) {
		if (_network_ban_list[index] == argv[1]) break;
	}

	/* Try by index. */
	if (index >= _network_ban_list.size()) {
		index = atoi(argv[1]) - 1U; // let it wrap
	}

	if (index < _network_ban_list.size()) {
		char msg[64];
		seprintf(msg, lastof(msg), "Unbanned %s", _network_ban_list[index].c_str());
		IConsolePrint(CC_DEFAULT, msg);
		_network_ban_list.erase(_network_ban_list.begin() + index);
	} else {
		IConsolePrint(CC_DEFAULT, "Invalid list index or IP not in ban-list.");
		IConsolePrint(CC_DEFAULT, "For a list of banned IP's, see the command 'banlist'");
	}

	return true;
}

DEF_CONSOLE_CMD(ConBanList)
{
	if (argc == 0) {
		IConsoleHelp("List the IP's of banned clients: Usage 'banlist'");
		return true;
	}

	IConsolePrint(CC_DEFAULT, "Banlist: ");

	uint i = 1;
	for (const auto &entry : _network_ban_list) {
		IConsolePrintF(CC_DEFAULT, "  %d) %s", i, entry.c_str());
		i++;
	}

	return true;
}

DEF_CONSOLE_CMD(ConPauseGame)
{
	if (argc == 0) {
		IConsoleHelp("Pause a network game. Usage: 'pause'");
		return true;
	}

	if (_game_mode == GM_MENU) {
		IConsoleError("This command is only available in-game and in the editor.");
		return true;
	}

	if ((_pause_mode & PM_PAUSED_NORMAL) == PM_UNPAUSED) {
		DoCommandP(0, PM_PAUSED_NORMAL, 1, CMD_PAUSE);
		if (!_networking) IConsolePrint(CC_DEFAULT, "Game paused.");
	} else {
		IConsolePrint(CC_DEFAULT, "Game is already paused.");
	}

	return true;
}

DEF_CONSOLE_CMD(ConUnpauseGame)
{
	if (argc == 0) {
		IConsoleHelp("Unpause a network game. Usage: 'unpause'");
		return true;
	}

	if (_game_mode == GM_MENU) {
		IConsoleError("This command is only available in-game and in the editor.");
		return true;
	}

	if ((_pause_mode & PM_PAUSED_NORMAL) != PM_UNPAUSED) {
		DoCommandP(0, PM_PAUSED_NORMAL, 0, CMD_PAUSE);
		if (!_networking) IConsolePrint(CC_DEFAULT, "Game unpaused.");
	} else if ((_pause_mode & PM_PAUSED_ERROR) != PM_UNPAUSED) {
		IConsolePrint(CC_DEFAULT, "Game is in error state and cannot be unpaused via console.");
	} else if (_pause_mode != PM_UNPAUSED) {
		IConsolePrint(CC_DEFAULT, "Game cannot be unpaused manually; disable pause_on_join/min_active_clients.");
	} else {
		IConsolePrint(CC_DEFAULT, "Game is already unpaused.");
	}

	return true;
}

DEF_CONSOLE_CMD(ConStepGame)
{
	if (argc == 0 || argc > 2) {
		IConsoleHelp("Advances the game for a certain amount of ticks (default 1). Usage: 'step [n]'");
		return true;
	}
	auto n = (argc > 1 ? atoi(argv[1]) : 1);

	DoCommandP(0, PM_PAUSED_NORMAL, 0 | (n << 1), CMD_PAUSE);

	return true;
}

DEF_CONSOLE_CMD(ConRcon)
{
	if (argc == 0) {
		IConsoleHelp("Remote control the server from another client. Usage: 'rcon <password> <command>'");
		IConsoleHelp("Remember to enclose the command in quotes, otherwise only the first parameter is sent");
		return true;
	}

	if (argc < 3) return false;

	if (_network_server) {
		IConsoleCmdExec(argv[2]);
	} else {
		NetworkClientSendRcon(argv[1], argv[2]);
	}
	return true;
}

DEF_CONSOLE_CMD(ConSettingsAccess)
{
	if (argc == 0) {
		IConsoleHelp("Enable changing game settings from this client. Usage: 'settings_access <password>'");
		IConsoleHelp("Send an empty password \"\" to drop access");
		return true;
	}

	if (argc < 2) return false;

	if (!_network_server) {
		NetworkClientSendSettingsPassword(argv[1]);
	}
	return true;
}

DEF_CONSOLE_CMD(ConStatus)
{
	if (argc == 0) {
		IConsoleHelp("List the status of all clients connected to the server. Usage 'status'");
		return true;
	}

	NetworkServerShowStatusToConsole();
	return true;
}

DEF_CONSOLE_CMD(ConServerInfo)
{
	if (argc == 0) {
		IConsoleHelp("List current and maximum client/company limits. Usage 'server_info'");
		IConsoleHelp("You can change these values by modifying settings 'network.max_clients' and 'network.max_companies'");
		return true;
	}

	IConsolePrintF(CC_DEFAULT, "Invite code:                %s", _network_server_invite_code.c_str());
	IConsolePrintF(CC_DEFAULT, "Current/maximum clients:    %3d/%3d", _network_game_info.clients_on, _settings_client.network.max_clients);
	IConsolePrintF(CC_DEFAULT, "Current/maximum companies:  %3d/%3d", (int)Company::GetNumItems(), _settings_client.network.max_companies);
	IConsolePrintF(CC_DEFAULT, "Current spectators:         %3d", NetworkSpectatorCount());

	return true;
}

DEF_CONSOLE_CMD(ConClientNickChange)
{
	if (argc != 3) {
		IConsoleHelp("Change the nickname of a connected client. Usage: 'client_name <client-id> <new-name>'");
		IConsoleHelp("For client-id's, see the command 'clients'");
		return true;
	}

	ClientID client_id = (ClientID)atoi(argv[1]);

	if (client_id == CLIENT_ID_SERVER) {
		IConsoleError("Please use the command 'name' to change your own name!");
		return true;
	}

	if (NetworkClientInfo::GetByClientID(client_id) == nullptr) {
		IConsoleError("Invalid client");
		return true;
	}

	std::string client_name(argv[2]);
	StrTrimInPlace(client_name);
	if (!NetworkIsValidClientName(client_name)) {
		IConsoleError("Cannot give a client an empty name");
		return true;
	}

	if (!NetworkServerChangeClientName(client_id, client_name)) {
		IConsoleError("Cannot give a client a duplicate name");
	}

	return true;
}

DEF_CONSOLE_CMD(ConJoinCompany)
{
	if (argc < 2) {
		IConsoleHelp("Request joining another company. Usage: join <company-id> [<password>]");
		IConsoleHelp("For valid company-id see company list, use 255 for spectator");
		return true;
	}

	CompanyID company_id = (CompanyID)(atoi(argv[1]) <= MAX_COMPANIES ? atoi(argv[1]) - 1 : atoi(argv[1]));

	/* Check we have a valid company id! */
	if (!Company::IsValidID(company_id) && company_id != COMPANY_SPECTATOR) {
		IConsolePrintF(CC_ERROR, "Company does not exist. Company-id must be between 1 and %d.", MAX_COMPANIES);
		return true;
	}

	if (NetworkClientInfo::GetByClientID(_network_own_client_id)->client_playas == company_id) {
		IConsoleError("You are already there!");
		return true;
	}

	if (company_id != COMPANY_SPECTATOR && !Company::IsHumanID(company_id)) {
		IConsoleError("Cannot join AI company.");
		return true;
	}

	/* Check if the company requires a password */
	if (NetworkCompanyIsPassworded(company_id) && argc < 3) {
		IConsolePrintF(CC_ERROR, "Company %d requires a password to join.", company_id + 1);
		return true;
	}

	/* non-dedicated server may just do the move! */
	if (_network_server) {
		NetworkServerDoMove(CLIENT_ID_SERVER, company_id);
	} else {
		NetworkClientRequestMove(company_id, NetworkCompanyIsPassworded(company_id) ? argv[2] : "");
	}

	return true;
}

DEF_CONSOLE_CMD(ConMoveClient)
{
	if (argc < 3) {
		IConsoleHelp("Move a client to another company. Usage: move <client-id> <company-id>");
		IConsoleHelp("For valid client-id see 'clients', for valid company-id see 'companies', use 255 for moving to spectators");
		return true;
	}

	const NetworkClientInfo *ci = NetworkClientInfo::GetByClientID((ClientID)atoi(argv[1]));
	CompanyID company_id = (CompanyID)(atoi(argv[2]) <= MAX_COMPANIES ? atoi(argv[2]) - 1 : atoi(argv[2]));

	/* check the client exists */
	if (ci == nullptr) {
		IConsoleError("Invalid client-id, check the command 'clients' for valid client-id's.");
		return true;
	}

	if (!Company::IsValidID(company_id) && company_id != COMPANY_SPECTATOR) {
		IConsolePrintF(CC_ERROR, "Company does not exist. Company-id must be between 1 and %d.", MAX_COMPANIES);
		return true;
	}

	if (company_id != COMPANY_SPECTATOR && !Company::IsHumanID(company_id)) {
		IConsoleError("You cannot move clients to AI companies.");
		return true;
	}

	if (ci->client_id == CLIENT_ID_SERVER && _network_dedicated) {
		IConsoleError("You cannot move the server!");
		return true;
	}

	if (ci->client_playas == company_id) {
		IConsoleError("You cannot move someone to where they already are!");
		return true;
	}

	/* we are the server, so force the update */
	NetworkServerDoMove(ci->client_id, company_id);

	return true;
}

DEF_CONSOLE_CMD(ConResetCompany)
{
	if (argc == 0) {
		IConsoleHelp("Remove an idle company from the game. Usage: 'reset_company <company-id>'");
		IConsoleHelp("For company-id's, see the list of companies from the dropdown menu. Company 1 is 1, etc.");
		return true;
	}

	if (argc != 2) return false;

	CompanyID index = (CompanyID)(atoi(argv[1]) - 1);

	/* Check valid range */
	if (!Company::IsValidID(index)) {
		IConsolePrintF(CC_ERROR, "Company does not exist. Company-id must be between 1 and %d.", MAX_COMPANIES);
		return true;
	}

	if (!Company::IsHumanID(index)) {
		IConsoleError("Company is owned by an AI.");
		return true;
	}

	if (NetworkCompanyHasClients(index)) {
		IConsoleError("Cannot remove company: a client is connected to that company.");
		return false;
	}
	const NetworkClientInfo *ci = NetworkClientInfo::GetByClientID(CLIENT_ID_SERVER);
	assert(ci != nullptr);
	if (ci->client_playas == index) {
		IConsoleError("Cannot remove company: the server is connected to that company.");
		return true;
	}

	/* It is safe to remove this company */
	DoCommandP(0, CCA_DELETE | index << 16 | CRR_MANUAL << 24, 0, CMD_COMPANY_CTRL);
	IConsolePrint(CC_DEFAULT, "Company deleted.");

	return true;
}

DEF_CONSOLE_CMD(ConOfferCompanySale)
{
	if (argc == 0) {
		IConsoleHelp("Offer a company for sale. Usage: 'offer_company_sale <company-id>'");
		IConsoleHelp("For company-id's, see the list of companies from the dropdown menu. Company 1 is 1, etc.");
		return true;
	}

	if (argc != 2) return false;

	CompanyID index = (CompanyID)(atoi(argv[1]) - 1);

	/* Check valid range */
	if (!Company::IsValidID(index)) {
		IConsolePrintF(CC_ERROR, "Company does not exist. Company-id must be between 1 and %d.", MAX_COMPANIES);
		return true;
	}

	DoCommandP(0, CCA_SALE | index << 16, 0, CMD_COMPANY_CTRL);
	IConsolePrint(CC_DEFAULT, "Company offered for sale.");

	return true;
}

DEF_CONSOLE_CMD(ConNetworkClients)
{
	if (argc == 0) {
		IConsoleHelp("Get a list of connected clients including their ID, name, company-id, and IP. Usage: 'clients'");
		return true;
	}

	NetworkPrintClients();

	return true;
}

DEF_CONSOLE_CMD(ConNetworkReconnect)
{
	if (argc == 0) {
		IConsoleHelp("Reconnect to server to which you were connected last time. Usage: 'reconnect [<company>]'");
		IConsoleHelp("Company 255 is spectator (default, if not specified), 0 means creating new company.");
		IConsoleHelp("All others are a certain company with Company 1 being #1");
		return true;
	}

	CompanyID playas = (argc >= 2) ? (CompanyID)atoi(argv[1]) : COMPANY_SPECTATOR;
	switch (playas) {
		case 0: playas = COMPANY_NEW_COMPANY; break;
		case COMPANY_SPECTATOR: /* nothing to do */ break;
		default:
			/* From a user pov 0 is a new company, internally it's different and all
			 * companies are offset by one to ease up on users (eg companies 1-8 not 0-7) */
			if (playas < COMPANY_FIRST + 1 || playas > MAX_COMPANIES + 1) return false;
			break;
	}

	if (_settings_client.network.last_joined.empty()) {
		IConsolePrint(CC_DEFAULT, "No server for reconnecting.");
		return true;
	}

	/* Don't resolve the address first, just print it directly as it comes from the config file. */
	IConsolePrintF(CC_DEFAULT, "Reconnecting to %s ...", _settings_client.network.last_joined.c_str());

	return NetworkClientConnectGame(_settings_client.network.last_joined, playas);
}

DEF_CONSOLE_CMD(ConNetworkConnect)
{
	if (argc == 0) {
		IConsoleHelp("Connect to a remote OTTD server and join the game. Usage: 'connect <ip>'");
		IConsoleHelp("IP can contain port and company: 'IP[:Port][#Company]', eg: 'server.ottd.org:443#2'");
		IConsoleHelp("Company #255 is spectator all others are a certain company with Company 1 being #1");
		return true;
	}

	if (argc < 2) return false;

	return NetworkClientConnectGame(argv[1], COMPANY_NEW_COMPANY);
}

/*********************************
 *  script file console commands
 *********************************/

DEF_CONSOLE_CMD(ConExec)
{
	if (argc == 0) {
		IConsoleHelp("Execute a local script file. Usage: 'exec <script> <?>'");
		return true;
	}

	if (argc < 2) return false;

	FILE *script_file = FioFOpenFile(argv[1], "r", BASE_DIR);

	if (script_file == nullptr) {
		if (argc == 2 || atoi(argv[2]) != 0) IConsoleError("script file not found");
		return true;
	}

	if (_script_current_depth == 11) {
		FioFCloseFile(script_file);
		IConsoleError("Maximum 'exec' depth reached; script A is calling script B is calling script C ... more than 10 times.");
		return true;
	}

	_script_current_depth++;
	uint script_depth = _script_current_depth;

	char cmdline[ICON_CMDLN_SIZE];
	while (fgets(cmdline, sizeof(cmdline), script_file) != nullptr) {
		/* Remove newline characters from the executing script */
		for (char *cmdptr = cmdline; *cmdptr != '\0'; cmdptr++) {
			if (*cmdptr == '\n' || *cmdptr == '\r') {
				*cmdptr = '\0';
				break;
			}
		}
		IConsoleCmdExec(cmdline);
		/* Ensure that we are still on the same depth or that we returned via 'return'. */
		assert(_script_current_depth == script_depth || _script_current_depth == script_depth - 1);

		/* The 'return' command was executed. */
		if (_script_current_depth == script_depth - 1) break;
	}

	if (ferror(script_file)) {
		IConsoleError("Encountered error while trying to read from script file");
	}

	if (_script_current_depth == script_depth) _script_current_depth--;
	FioFCloseFile(script_file);
	return true;
}

DEF_CONSOLE_CMD(ConReturn)
{
	if (argc == 0) {
		IConsoleHelp("Stop executing a running script. Usage: 'return'");
		return true;
	}

	_script_current_depth--;
	return true;
}

/*****************************
 *  default console commands
 ******************************/
extern bool CloseConsoleLogIfActive();
extern const std::vector<GRFFile *> &GetAllGRFFiles();
extern void ConPrintFramerate(); // framerate_gui.cpp
extern void ShowFramerateWindow();

DEF_CONSOLE_CMD(ConScript)
{
	extern FILE *_iconsole_output_file;

	if (argc == 0) {
		IConsoleHelp("Start or stop logging console output to a file. Usage: 'script <filename>'");
		IConsoleHelp("If filename is omitted, a running log is stopped if it is active");
		return true;
	}

	if (!CloseConsoleLogIfActive()) {
		if (argc < 2) return false;

		IConsolePrintF(CC_DEFAULT, "file output started to: %s", argv[1]);
		_iconsole_output_file = fopen(argv[1], "ab");
		if (_iconsole_output_file == nullptr) IConsoleError("could not open file");
	}

	return true;
}


DEF_CONSOLE_CMD(ConEcho)
{
	if (argc == 0) {
		IConsoleHelp("Print back the first argument to the console. Usage: 'echo <arg>'");
		return true;
	}

	if (argc < 2) return false;
	IConsolePrint(CC_DEFAULT, argv[1]);
	return true;
}

DEF_CONSOLE_CMD(ConEchoC)
{
	if (argc == 0) {
		IConsoleHelp("Print back the first argument to the console in a given colour. Usage: 'echoc <colour> <arg2>'");
		return true;
	}

	if (argc < 3) return false;
	IConsolePrint((TextColour)Clamp(atoi(argv[1]), TC_BEGIN, TC_END - 1), argv[2]);
	return true;
}

DEF_CONSOLE_CMD(ConNewGame)
{
	if (argc == 0) {
		IConsoleHelp("Start a new game. Usage: 'newgame [seed]'");
		IConsoleHelp("The server can force a new game using 'newgame'; any client joined will rejoin after the server is done generating the new game.");
		return true;
	}

	StartNewGameWithoutGUI((argc == 2) ? std::strtoul(argv[1], nullptr, 10) : GENERATE_NEW_SEED);
	return true;
}

DEF_CONSOLE_CMD(ConRestart)
{
	if (argc == 0) {
		IConsoleHelp("Restart game. Usage: 'restart'");
		IConsoleHelp("Restarts a game. It tries to reproduce the exact same map as the game started with.");
		IConsoleHelp("However:");
		IConsoleHelp(" * restarting games started in another version might create another map due to difference in map generation");
		IConsoleHelp(" * restarting games based on scenarios, loaded games or heightmaps will start a new game based on the settings stored in the scenario/savegame");
		return true;
	}

	/* Don't copy the _newgame pointers to the real pointers, so call SwitchToMode directly */
	_settings_game.game_creation.map_x = MapLogX();
	_settings_game.game_creation.map_y = MapLogY();
	_switch_mode = SM_RESTARTGAME;
	return true;
}

DEF_CONSOLE_CMD(ConReload)
{
	if (argc == 0) {
		IConsoleHelp("Reload game. Usage: 'reload'");
		IConsoleHelp("Reloads a game.");
		IConsoleHelp(" * if you started from a savegame / scenario / heightmap, that exact same savegame / scenario / heightmap will be loaded.");
		IConsoleHelp(" * if you started from a new game, this acts the same as 'restart'.");
		return true;
	}

	/* Don't copy the _newgame pointers to the real pointers, so call SwitchToMode directly */
	_settings_game.game_creation.map_x = MapLogX();
	_settings_game.game_creation.map_y = MapLogY();
	_switch_mode = SM_RELOADGAME;
	return true;
}

/**
 * Print a text buffer line by line to the console. Lines are separated by '\n'.
 * @param buf The buffer to print.
 * @note All newlines are replace by '\0' characters.
 */
static void PrintLineByLine(char *buf)
{
	ProcessLineByLine(buf, [&](const char *line) {
		IConsolePrintF(CC_DEFAULT, "%s", line);
	});
}

/**
 * Print a text buffer line by line to the console. Lines are separated by '\n'.
 * @param full_string The multi-line string to print.
 */
static void PrintLineByLine(const std::string &full_string)
{
	std::istringstream in(full_string);
	std::string line;
	while (std::getline(in, line)) {
		IConsolePrint(CC_DEFAULT, line.c_str());
	}
}

DEF_CONSOLE_CMD(ConListAILibs)
{
	if (argc == 0) {
		IConsoleHelp("List installed AI libraries. Usage: 'list_ai_libs'.");
		return true;
	}

	const std::string output_str = AI::GetConsoleLibraryList();
	PrintLineByLine(output_str);

	return true;
}

DEF_CONSOLE_CMD(ConListAI)
{
	if (argc == 0) {
		IConsoleHelp("List installed AIs. Usage: 'list_ai'.");
		return true;
	}

	const std::string output_str = AI::GetConsoleList();
	PrintLineByLine(output_str);

	return true;
}

DEF_CONSOLE_CMD(ConListGameLibs)
{
	if (argc == 0) {
		IConsoleHelp("List installed Game Script libraries. Usage: 'list_game_libs'.");
		return true;
	}

	const std::string output_str = Game::GetConsoleLibraryList();
	PrintLineByLine(output_str);

	return true;
}

DEF_CONSOLE_CMD(ConListGame)
{
	if (argc == 0) {
		IConsoleHelp("List installed Game Scripts. Usage: 'list_game'.");
		return true;
	}

	const std::string output_str = Game::GetConsoleList();
	PrintLineByLine(output_str);

	return true;
}

DEF_CONSOLE_CMD(ConStartAI)
{
	if (argc == 0 || argc > 3) {
		IConsoleHelp("Start a new AI. Usage: 'start_ai [<AI>] [<settings>]'");
		IConsoleHelp("Start a new AI. If <AI> is given, it starts that specific AI (if found).");
		IConsoleHelp("If <settings> is given, it is parsed and the AI settings are set to that.");
		return true;
	}

	if (_game_mode != GM_NORMAL) {
		IConsoleWarning("AIs can only be managed in a game.");
		return true;
	}

	if (Company::GetNumItems() == CompanyPool::MAX_SIZE) {
		IConsoleWarning("Can't start a new AI (no more free slots).");
		return true;
	}
	if (_networking && !_network_server) {
		IConsoleWarning("Only the server can start a new AI.");
		return true;
	}
	if (_networking && !_settings_game.ai.ai_in_multiplayer) {
		IConsoleWarning("AIs are not allowed in multiplayer by configuration.");
		IConsoleWarning("Switch AI -> AI in multiplayer to True.");
		return true;
	}
	if (!AI::CanStartNew()) {
		IConsoleWarning("Can't start a new AI.");
		return true;
	}

	int n = 0;
	/* Find the next free slot */
	for (const Company *c : Company::Iterate()) {
		if (c->index != n) break;
		n++;
	}

	AIConfig *config = AIConfig::GetConfig((CompanyID)n);
	if (argc >= 2) {
		config->Change(argv[1], -1, false);

		/* If the name is not found, and there is a dot in the name,
		 * try again with the assumption everything right of the dot is
		 * the version the user wants to load. */
		if (!config->HasScript()) {
			const char *e = strrchr(argv[1], '.');
			if (e != nullptr) {
				size_t name_length = e - argv[1];
				e++;

				int version = atoi(e);
				config->Change(std::string(argv[1], name_length), version, true);
			}
		}

		if (!config->HasScript()) {
			IConsoleWarning("Failed to load the specified AI");
			return true;
		}
		if (argc == 3) {
			config->StringToSettings(argv[2]);
		}
	}

	/* Start a new AI company */
	DoCommandP(0, CCA_NEW_AI | INVALID_COMPANY << 16, 0, CMD_COMPANY_CTRL);

	return true;
}

DEF_CONSOLE_CMD(ConReloadAI)
{
	if (argc != 2) {
		IConsoleHelp("Reload an AI. Usage: 'reload_ai <company-id>'");
		IConsoleHelp("Reload the AI with the given company id. For company-id's, see the list of companies from the dropdown menu. Company 1 is 1, etc.");
		return true;
	}

	if (_game_mode != GM_NORMAL) {
		IConsoleWarning("AIs can only be managed in a game.");
		return true;
	}

	if (_networking && !_network_server) {
		IConsoleWarning("Only the server can reload an AI.");
		return true;
	}

	CompanyID company_id = (CompanyID)(atoi(argv[1]) - 1);
	if (!Company::IsValidID(company_id)) {
		IConsolePrintF(CC_DEFAULT, "Unknown company. Company range is between 1 and %d.", MAX_COMPANIES);
		return true;
	}

	/* In singleplayer mode the player can be in an AI company, after cheating or loading network save with an AI in first slot. */
	if (Company::IsHumanID(company_id) || company_id == _local_company) {
		IConsoleWarning("Company is not controlled by an AI.");
		return true;
	}

	/* First kill the company of the AI, then start a new one. This should start the current AI again */
	DoCommandP(0, CCA_DELETE | company_id << 16 | CRR_MANUAL << 24, 0, CMD_COMPANY_CTRL);
	DoCommandP(0, CCA_NEW_AI | company_id << 16, 0, CMD_COMPANY_CTRL);
	IConsolePrint(CC_DEFAULT, "AI reloaded.");

	return true;
}

DEF_CONSOLE_CMD(ConStopAI)
{
	if (argc != 2) {
		IConsoleHelp("Stop an AI. Usage: 'stop_ai <company-id>'");
		IConsoleHelp("Stop the AI with the given company id. For company-id's, see the list of companies from the dropdown menu. Company 1 is 1, etc.");
		return true;
	}

	if (_game_mode != GM_NORMAL) {
		IConsoleWarning("AIs can only be managed in a game.");
		return true;
	}

	if (_networking && !_network_server) {
		IConsoleWarning("Only the server can stop an AI.");
		return true;
	}

	CompanyID company_id = (CompanyID)(atoi(argv[1]) - 1);
	if (!Company::IsValidID(company_id)) {
		IConsolePrintF(CC_DEFAULT, "Unknown company. Company range is between 1 and %d.", MAX_COMPANIES);
		return true;
	}

	/* In singleplayer mode the player can be in an AI company, after cheating or loading network save with an AI in first slot. */
	if (Company::IsHumanID(company_id) || company_id == _local_company) {
		IConsoleWarning("Company is not controlled by an AI.");
		return true;
	}

	/* Now kill the company of the AI. */
	DoCommandP(0, CCA_DELETE | company_id << 16 | CRR_MANUAL << 24, 0, CMD_COMPANY_CTRL);
	IConsolePrint(CC_DEFAULT, "AI stopped, company deleted.");

	return true;
}

DEF_CONSOLE_CMD(ConRescanAI)
{
	if (argc == 0) {
		IConsoleHelp("Rescan the AI dir for scripts. Usage: 'rescan_ai'");
		return true;
	}

	if (_networking && !_network_server) {
		IConsoleWarning("Only the server can rescan the AI dir for scripts.");
		return true;
	}

	AI::Rescan();

	return true;
}

DEF_CONSOLE_CMD(ConRescanGame)
{
	if (argc == 0) {
		IConsoleHelp("Rescan the Game Script dir for scripts. Usage: 'rescan_game'");
		return true;
	}

	if (_networking && !_network_server) {
		IConsoleWarning("Only the server can rescan the Game Script dir for scripts.");
		return true;
	}

	Game::Rescan();

	return true;
}

DEF_CONSOLE_CMD(ConRescanNewGRF)
{
	if (argc == 0) {
		IConsoleHelp("Rescan the data dir for NewGRFs. Usage: 'rescan_newgrf'");
		return true;
	}

	if (!RequestNewGRFScan()) {
		IConsoleWarning("NewGRF scanning is already running. Please wait until completed to run again.");
	}

	return true;
}

DEF_CONSOLE_CMD(ConGetSeed)
{
	if (argc == 0) {
		IConsoleHelp("Returns the seed used to create this game. Usage: 'getseed'");
		IConsoleHelp("The seed can be used to reproduce the exact same map as the game started with.");
		return true;
	}

	IConsolePrintF(CC_DEFAULT, "Generation Seed: %u", _settings_game.game_creation.generation_seed);
	return true;
}

DEF_CONSOLE_CMD(ConGetDate)
{
	if (argc == 0) {
		IConsoleHelp("Returns the current date (year-month-day) of the game. Usage: 'getdate'");
		return true;
	}

	IConsolePrintF(CC_DEFAULT, "Date: %04d-%02d-%02d", _cur_date_ymd.year, _cur_date_ymd.month + 1, _cur_date_ymd.day);
	return true;
}

DEF_CONSOLE_CMD(ConGetSysDate)
{
	if (argc == 0) {
		IConsoleHelp("Returns the current date (year-month-day) of your system. Usage: 'getsysdate'");
		return true;
	}

	char buffer[lengthof("2000-01-02 03:04:05")];
	LocalTime::Format(buffer, lastof(buffer), "%Y-%m-%d %H:%M:%S");
	IConsolePrintF(CC_DEFAULT, "System Date: %s", buffer);
	return true;
}


DEF_CONSOLE_CMD(ConAlias)
{
	IConsoleAlias *alias;

	if (argc == 0) {
		IConsoleHelp("Add a new alias, or redefine the behaviour of an existing alias . Usage: 'alias <name> <command>'");
		return true;
	}

	if (argc < 3) return false;

	alias = IConsole::AliasGet(argv[1]);
	if (alias == nullptr) {
		IConsole::AliasRegister(argv[1], argv[2]);
	} else {
		alias->cmdline = argv[2];
	}
	return true;
}

DEF_CONSOLE_CMD(ConScreenShot)
{
	if (argc == 0) {
		IConsoleHelp("Create a screenshot of the game. Usage: 'screenshot [viewport | normal | big | giant | world | heightmap | minimap] [no_con] [size <width> <height>] [<filename>]'");
		IConsoleHelp("  'viewport' (default) makes a screenshot of the current viewport (including menus, windows, ..).");
		IConsoleHelp("  'normal' makes a screenshot of the visible area.");
		IConsoleHelp("  'big' makes a zoomed-in screenshot of the visible area.");
		IConsoleHelp("  'giant' makes a screenshot of the whole map using the default zoom level.");
		IConsoleHelp("  'world' makes a screenshot of the whole map using the current zoom level.");
		IConsoleHelp("  'heightmap' makes a heightmap screenshot of the map that can be loaded in as heightmap.");
		IConsoleHelp("  'minimap' makes a top-viewed minimap screenshot of the whole world which represents one tile by one pixel.");
		IConsoleHelp("  'topography' makes a top-viewed topography screenshot of the whole world which represents one tile by one pixel.");
		IConsoleHelp("  'industry' makes a top-viewed industries screenshot of the whole world which represents one tile by one pixel.");
		IConsoleHelp("  'no_con' hides the console to create the screenshot (only useful in combination with 'viewport').");
		IConsoleHelp("  'size' sets the width and height of the viewport to make a screenshot of (only useful in combination with 'normal' or 'big').");
		IConsoleHelp("  A filename ending in # will prevent overwriting existing files and will number files counting upwards.");
		return true;
	}

	if (argc > 7) return false;

	ScreenshotType type = SC_VIEWPORT;
	uint32_t width = 0;
	uint32_t height = 0;
	std::string name{};
	uint32_t arg_index = 1;

	if (argc > arg_index) {
		if (strcmp(argv[arg_index], "viewport") == 0) {
			type = SC_VIEWPORT;
			arg_index += 1;
		} else if (strcmp(argv[arg_index], "normal") == 0) {
			type = SC_DEFAULTZOOM;
			arg_index += 1;
		} else if (strcmp(argv[arg_index], "big") == 0) {
			type = SC_ZOOMEDIN;
			arg_index += 1;
		} else if (strcmp(argv[arg_index], "giant") == 0) {
			type = SC_WORLD;
			arg_index += 1;
		} else if (strcmp(argv[arg_index], "world") == 0) {
			type = SC_WORLD_ZOOM;
			arg_index += 1;
		} else if (strcmp(argv[arg_index], "heightmap") == 0) {
			type = SC_HEIGHTMAP;
			arg_index += 1;
		} else if (strcmp(argv[arg_index], "minimap") == 0) {
			type = SC_MINIMAP;
			arg_index += 1;
		} else if (strcmp(argv[arg_index], "topography") == 0) {
			type = SC_TOPOGRAPHY;
			arg_index += 1;
		} else if (strcmp(argv[arg_index], "industry") == 0) {
			type = SC_INDUSTRY;
			arg_index += 1;
		}
	}

	if (argc > arg_index && strcmp(argv[arg_index], "no_con") == 0) {
		if (type != SC_VIEWPORT) {
			IConsoleError("'no_con' can only be used in combination with 'viewport'");
			return true;
		}
		IConsoleClose();
		arg_index += 1;
	}

	if (argc > arg_index + 2 && strcmp(argv[arg_index], "size") == 0) {
		/* size <width> <height> */
		if (type != SC_DEFAULTZOOM && type != SC_ZOOMEDIN) {
			IConsoleError("'size' can only be used in combination with 'normal' or 'big'");
			return true;
		}
		GetArgumentInteger(&width, argv[arg_index + 1]);
		GetArgumentInteger(&height, argv[arg_index + 2]);
		arg_index += 3;
	}

	if (argc > arg_index) {
		/* Last parameter that was not one of the keywords must be the filename. */
		name = argv[arg_index];
		arg_index += 1;
	}

	if (argc > arg_index) {
		/* We have parameters we did not process; means we misunderstood any of the above. */
		return false;
	}

	MakeScreenshot(type, name, width, height);
	return true;
}

DEF_CONSOLE_CMD(ConMinimap)
{
	if (argc == 0) {
		IConsoleHelp("Create a flat image of the game minimap. Usage: 'minimap [owner] [file name]'");
		IConsoleHelp("'owner' uses the tile owner to colour the minimap image, this is the only mode at present");
		return true;
	}

	const char *name = nullptr;
	if (argc > 1) {
		if (strcmp(argv[1], "owner") != 0) {
			/* invalid mode */
			return false;
		}
	}
	if (argc > 2) {
		name = argv[2];
	}

	MakeMinimapWorldScreenshot(name);
	return true;
}

DEF_CONSOLE_CMD(ConInfoCmd)
{
	if (argc == 0) {
		IConsoleHelp("Print out debugging information about a command. Usage: 'info_cmd <cmd>'");
		return true;
	}

	if (argc < 2) return false;

	const IConsoleCmd *cmd = IConsole::CmdGet(argv[1]);
	if (cmd == nullptr) {
		IConsoleError("the given command was not found");
		return true;
	}

	IConsolePrintF(CC_DEFAULT, "command name: %s", cmd->name.c_str());
	IConsolePrintF(CC_DEFAULT, "command proc: %p", cmd->proc);

	if (cmd->hook != nullptr) IConsoleWarning("command is hooked");

	return true;
}

DEF_CONSOLE_CMD(ConDebugLevel)
{
	if (argc == 0) {
		IConsoleHelp("Get/set the default debugging level for the game. Usage: 'debug_level [<level>]'");
		IConsoleHelp("Level can be any combination of names, levels. Eg 'net=5 ms=4'. Remember to enclose it in \"'s");
		return true;
	}

	if (argc > 2) return false;

	if (argc == 1) {
		IConsolePrintF(CC_DEFAULT, "Current debug-level: '%s'", GetDebugString().c_str());
	} else {
		SetDebugString(argv[1], [](const char *err) { IConsolePrint(CC_ERROR, err); });
	}

	return true;
}

DEF_CONSOLE_CMD(ConExit)
{
	if (argc == 0) {
		IConsoleHelp("Exit the game. Usage: 'exit'");
		return true;
	}

	if (_game_mode == GM_NORMAL && _settings_client.gui.autosave_on_exit) DoExitSave();

	_exit_game = true;
	return true;
}

DEF_CONSOLE_CMD(ConPart)
{
	if (argc == 0) {
		IConsoleHelp("Leave the currently joined/running game (only ingame). Usage: 'part'");
		return true;
	}

	if (_game_mode != GM_NORMAL) return false;

	_switch_mode = SM_MENU;
	return true;
}

DEF_CONSOLE_CMD(ConHelp)
{
	if (argc == 2) {
		const IConsoleCmd *cmd;
		const IConsoleAlias *alias;

		cmd = IConsole::CmdGet(argv[1]);
		if (cmd != nullptr) {
			cmd->proc(0, nullptr);
			return true;
		}

		alias = IConsole::AliasGet(argv[1]);
		if (alias != nullptr) {
			cmd = IConsole::CmdGet(alias->cmdline);
			if (cmd != nullptr) {
				cmd->proc(0, nullptr);
				return true;
			}
			IConsolePrintF(CC_ERROR, "ERROR: alias is of special type, please see its execution-line: '%s'", alias->cmdline.c_str());
			return true;
		}

		IConsoleError("command not found");
		return true;
	}

	IConsolePrint(CC_WARNING, " ---- OpenTTD Console Help ---- ");
	IConsolePrint(CC_DEFAULT, " - commands: [command to list all commands: list_cmds]");
	IConsolePrint(CC_DEFAULT, " call commands with '<command> <arg2> <arg3>...'");
	IConsolePrint(CC_DEFAULT, " - to assign strings, or use them as arguments, enclose it within quotes");
	IConsolePrint(CC_DEFAULT, " like this: '<command> \"string argument with spaces\"'");
	IConsolePrint(CC_DEFAULT, " - use 'help <command>' to get specific information");
	IConsolePrint(CC_DEFAULT, " - scroll console output with shift + (up | down | pageup | pagedown)");
	IConsolePrint(CC_DEFAULT, " - scroll console input history with the up or down arrows");
	IConsolePrint(CC_DEFAULT, "");
	return true;
}

DEF_CONSOLE_CMD(ConListCommands)
{
	if (argc == 0) {
		IConsoleHelp("List all registered commands. Usage: 'list_cmds [<pre-filter>]'");
		return true;
	}

	for (auto &it : IConsole::Commands()) {
		const IConsoleCmd *cmd = &it.second;
		if (argv[1] == nullptr || cmd->name.find(argv[1]) != std::string::npos) {
			if ((_settings_client.gui.console_show_unlisted || !cmd->unlisted) && (cmd->hook == nullptr || cmd->hook(false) != CHR_HIDE)) IConsolePrintF(CC_DEFAULT, "%s", cmd->name.c_str());
		}
	}

	return true;
}

DEF_CONSOLE_CMD(ConListAliases)
{
	if (argc == 0) {
		IConsoleHelp("List all registered aliases. Usage: 'list_aliases [<pre-filter>]'");
		return true;
	}

	for (auto &it : IConsole::Aliases()) {
		const IConsoleAlias *alias = &it.second;
		if (argv[1] == nullptr || alias->name.find(argv[1]) != std::string::npos) {
			IConsolePrintF(CC_DEFAULT, "%s => %s", alias->name.c_str(), alias->cmdline.c_str());
		}
	}

	return true;
}

DEF_CONSOLE_CMD(ConCompanies)
{
	if (argc == 0) {
		IConsoleHelp("List the details of all companies in the game. Usage 'companies'");
		return true;
	}

	for (const Company *c : Company::Iterate()) {
		/* Grab the company name */
		SetDParam(0, c->index);
		std::string company_name = GetString(STR_COMPANY_NAME);

		const char *password_state = "";
		if (c->is_ai) {
			password_state = "AI";
		} else if (_network_server) {
			password_state = _network_company_states[c->index].password.empty() ? "unprotected" : "protected";
		}

		IConsolePrintF(CC_INFO, "#:%d(%s) Company Name: '%s'  Year Founded: %d  Money: " OTTD_PRINTF64 "  Loan: " OTTD_PRINTF64 "  Value: " OTTD_PRINTF64 "  (T:%d, R:%d, P:%d, S:%d) %s",
			c->index + 1, GetStringPtr(STR_COLOUR_DARK_BLUE + _company_colours[c->index]), company_name.c_str(),
			c->inaugurated_year, (int64_t)c->money, (int64_t)c->current_loan, (int64_t)CalculateCompanyValue(c),
			c->group_all[VEH_TRAIN].num_vehicle,
			c->group_all[VEH_ROAD].num_vehicle,
			c->group_all[VEH_AIRCRAFT].num_vehicle,
			c->group_all[VEH_SHIP].num_vehicle,
			password_state);
	}

	return true;
}

DEF_CONSOLE_CMD(ConSay)
{
	if (argc == 0) {
		IConsoleHelp("Chat to your fellow players in a multiplayer game. Usage: 'say \"<msg>\"'");
		return true;
	}

	if (argc != 2) return false;

	if (!_network_server) {
		NetworkClientSendChat(NETWORK_ACTION_CHAT, DESTTYPE_BROADCAST, 0 /* param does not matter */, argv[1]);
	} else {
		bool from_admin = (_redirect_console_to_admin < INVALID_ADMIN_ID);
		NetworkServerSendChat(NETWORK_ACTION_CHAT, DESTTYPE_BROADCAST, 0, argv[1], CLIENT_ID_SERVER, from_admin);
	}

	return true;
}

DEF_CONSOLE_CMD(ConSayCompany)
{
	if (argc == 0) {
		IConsoleHelp("Chat to a certain company in a multiplayer game. Usage: 'say_company <company-no> \"<msg>\"'");
		IConsoleHelp("CompanyNo is the company that plays as company <companyno>, 1 through max_companies");
		return true;
	}

	if (argc != 3) return false;

	CompanyID company_id = (CompanyID)(atoi(argv[1]) - 1);
	if (!Company::IsValidID(company_id)) {
		IConsolePrintF(CC_DEFAULT, "Unknown company. Company range is between 1 and %d.", MAX_COMPANIES);
		return true;
	}

	if (!_network_server) {
		NetworkClientSendChat(NETWORK_ACTION_CHAT_COMPANY, DESTTYPE_TEAM, company_id, argv[2]);
	} else {
		bool from_admin = (_redirect_console_to_admin < INVALID_ADMIN_ID);
		NetworkServerSendChat(NETWORK_ACTION_CHAT_COMPANY, DESTTYPE_TEAM, company_id, argv[2], CLIENT_ID_SERVER, from_admin);
	}

	return true;
}

DEF_CONSOLE_CMD(ConSayClient)
{
	if (argc == 0) {
		IConsoleHelp("Chat to a certain client in a multiplayer game. Usage: 'say_client <client-no> \"<msg>\"'");
		IConsoleHelp("For client-id's, see the command 'clients'");
		return true;
	}

	if (argc != 3) return false;

	if (!_network_server) {
		NetworkClientSendChat(NETWORK_ACTION_CHAT_CLIENT, DESTTYPE_CLIENT, atoi(argv[1]), argv[2]);
	} else {
		bool from_admin = (_redirect_console_to_admin < INVALID_ADMIN_ID);
		NetworkServerSendChat(NETWORK_ACTION_CHAT_CLIENT, DESTTYPE_CLIENT, atoi(argv[1]), argv[2], CLIENT_ID_SERVER, from_admin);
	}

	return true;
}

DEF_CONSOLE_CMD(ConCompanyPassword)
{
	if (argc == 0) {
		const char *helpmsg;

		if (_network_dedicated) {
			helpmsg = "Change the password of a company. Usage: 'company_pw <company-no> \"<password>\"";
		} else if (_network_server) {
			helpmsg = "Change the password of your or any other company. Usage: 'company_pw [<company-no>] \"<password>\"'";
		} else {
			helpmsg = "Change the password of your company. Usage: 'company_pw \"<password>\"'";
		}

		IConsoleHelp(helpmsg);
		IConsoleHelp("Use \"*\" to disable the password.");
		return true;
	}

	CompanyID company_id;
	std::string password;
	const char *errormsg;

	if (argc == 2) {
		company_id = _local_company;
		password = argv[1];
		errormsg = "You have to own a company to make use of this command.";
	} else if (argc == 3 && _network_server) {
		company_id = (CompanyID)(atoi(argv[1]) - 1);
		password = argv[2];
		errormsg = "You have to specify the ID of a valid human controlled company.";
	} else {
		return false;
	}

	if (!Company::IsValidHumanID(company_id)) {
		IConsoleError(errormsg);
		return false;
	}

	password = NetworkChangeCompanyPassword(company_id, password);

	if (password.empty()) {
		IConsolePrintF(CC_WARNING, "Company password cleared");
	} else {
		IConsolePrintF(CC_WARNING, "Company password changed to: %s", password.c_str());
	}

	return true;
}

DEF_CONSOLE_CMD(ConCompanyPasswordHash)
{
	if (argc == 0) {
		IConsoleHelp("Change the password hash of a company. Usage: 'company_pw_hash <company-no> \"<password_hash>\"");
		IConsoleHelp("Use \"*\" to disable the password.");
		return true;
	}

	if (argc != 3) return false;

	CompanyID company_id = (CompanyID)(atoi(argv[1]) - 1);
	const char *password = argv[2];

	if (!Company::IsValidHumanID(company_id)) {
		IConsoleError("You have to specify the ID of a valid human controlled company.");
		return false;
	}

	if (strcmp(password, "*") == 0) password = "";

	NetworkServerSetCompanyPassword(company_id, password, true);

	if (StrEmpty(password)) {
		IConsolePrintF(CC_WARNING, "Company password hash cleared");
	} else {
		IConsolePrintF(CC_WARNING, "Company password hash changed to: %s", password);
	}

	return true;
}

DEF_CONSOLE_CMD(ConCompanyPasswordHashes)
{
	if (argc == 0) {
		IConsoleHelp("List the password hashes of all companies in the game. Usage 'company_pw_hashes'");
		return true;
	}

	for (const Company *c : Company::Iterate()) {
		/* Grab the company name */
		SetDParam(0, c->index);
		std::string company_name = GetString(STR_COMPANY_NAME);

		IConsolePrintF(CC_INFO, "#:%d(%s) Company Name: '%s'  Hash: '%s'",
			c->index + 1, GetStringPtr(STR_COLOUR_DARK_BLUE + _company_colours[c->index]), company_name.c_str(), _network_company_states[c->index].password.c_str());
	}

	return true;
}

/* Content downloading only is available with ZLIB */
#if defined(WITH_ZLIB)
#include "network/network_content.h"

/** Resolve a string to a content type. */
static ContentType StringToContentType(const char *str)
{
	static const char * const inv_lookup[] = { "", "base", "newgrf", "ai", "ailib", "scenario", "heightmap" };
	for (uint i = 1 /* there is no type 0 */; i < lengthof(inv_lookup); i++) {
		if (StrEqualsIgnoreCase(str, inv_lookup[i])) return (ContentType)i;
	}
	return CONTENT_TYPE_END;
}

/** Asynchronous callback */
struct ConsoleContentCallback : public ContentCallback {
	void OnConnect(bool success) override
	{
		IConsolePrintF(CC_DEFAULT, "Content server connection %s", success ? "established" : "failed");
	}

	void OnDisconnect() override
	{
		IConsolePrintF(CC_DEFAULT, "Content server connection closed");
	}

	void OnDownloadComplete(ContentID cid) override
	{
		IConsolePrintF(CC_DEFAULT, "Completed download of %d", cid);
	}
};

/**
 * Outputs content state information to console
 * @param ci the content info
 */
static void OutputContentState(const ContentInfo *const ci)
{
	static const char * const types[] = { "Base graphics", "NewGRF", "AI", "AI library", "Scenario", "Heightmap", "Base sound", "Base music", "Game script", "GS library" };
	static_assert(lengthof(types) == CONTENT_TYPE_END - CONTENT_TYPE_BEGIN);
	static const char * const states[] = { "Not selected", "Selected", "Dep Selected", "Installed", "Unknown" };
	static const TextColour state_to_colour[] = { CC_COMMAND, CC_INFO, CC_INFO, CC_WHITE, CC_ERROR };

	char buf[sizeof(ci->md5sum) * 2 + 1];
	md5sumToString(buf, lastof(buf), ci->md5sum);
	IConsolePrintF(state_to_colour[ci->state], "%d, %s, %s, %s, %08X, %s", ci->id, types[ci->type - 1], states[ci->state], ci->name.c_str(), ci->unique_id, buf);
}

DEF_CONSOLE_CMD(ConContent)
{
	static ContentCallback *cb = nullptr;
	if (cb == nullptr) {
		cb = new ConsoleContentCallback();
		_network_content_client.AddCallback(cb);
	}

	if (argc <= 1) {
		IConsoleHelp("Query, select and download content. Usage: 'content update|upgrade|select [id]|unselect [all|id]|state [filter]|download'");
		IConsoleHelp("  update: get a new list of downloadable content; must be run first");
		IConsoleHelp("  upgrade: select all items that are upgrades");
		IConsoleHelp("  select: select a specific item given by its id. If no parameter is given, all selected content will be listed");
		IConsoleHelp("  unselect: unselect a specific item given by its id or 'all' to unselect all");
		IConsoleHelp("  state: show the download/select state of all downloadable content. Optionally give a filter string");
		IConsoleHelp("  download: download all content you've selected");
		return true;
	}

	if (StrEqualsIgnoreCase(argv[1], "update")) {
		_network_content_client.RequestContentList((argc > 2) ? StringToContentType(argv[2]) : CONTENT_TYPE_END);
		return true;
	}

	if (StrEqualsIgnoreCase(argv[1], "upgrade")) {
		_network_content_client.SelectUpgrade();
		return true;
	}

	if (StrEqualsIgnoreCase(argv[1], "select")) {
		if (argc <= 2) {
			/* List selected content */
			IConsolePrintF(CC_WHITE, "id, type, state, name");
			for (ConstContentIterator iter = _network_content_client.Begin(); iter != _network_content_client.End(); iter++) {
				if ((*iter)->state != ContentInfo::SELECTED && (*iter)->state != ContentInfo::AUTOSELECTED) continue;
				OutputContentState(*iter);
			}
		} else if (StrEqualsIgnoreCase(argv[2], "all")) {
			/* The intention of this function was that you could download
			 * everything after a filter was applied; but this never really
			 * took off. Instead, a select few people used this functionality
			 * to download every available package on BaNaNaS. This is not in
			 * the spirit of this service. Additionally, these few people were
			 * good for 70% of the consumed bandwidth of BaNaNaS. */
			IConsoleError("'select all' is no longer supported since 1.11");
		} else {
			_network_content_client.Select((ContentID)atoi(argv[2]));
		}
		return true;
	}

	if (StrEqualsIgnoreCase(argv[1], "unselect")) {
		if (argc <= 2) {
			IConsoleError("You must enter the id.");
			return false;
		}
		if (StrEqualsIgnoreCase(argv[2], "all")) {
			_network_content_client.UnselectAll();
		} else {
			_network_content_client.Unselect((ContentID)atoi(argv[2]));
		}
		return true;
	}

	if (StrEqualsIgnoreCase(argv[1], "state")) {
		IConsolePrintF(CC_WHITE, "id, type, state, name");
		for (ConstContentIterator iter = _network_content_client.Begin(); iter != _network_content_client.End(); iter++) {
			if (argc > 2 && strcasestr((*iter)->name.c_str(), argv[2]) == nullptr) continue;
			OutputContentState(*iter);
		}
		return true;
	}

	if (StrEqualsIgnoreCase(argv[1], "download")) {
		uint files;
		uint bytes;
		_network_content_client.DownloadSelectedContent(files, bytes);
		IConsolePrintF(CC_DEFAULT, "Downloading %d file(s) (%d bytes)", files, bytes);
		return true;
	}

	return false;
}
#endif /* defined(WITH_ZLIB) */

DEF_CONSOLE_CMD(ConFont)
{
	if (argc == 0) {
		IConsoleHelp("Manage the fonts configuration.");
		IConsoleHelp("Usage 'font'.");
		IConsoleHelp("  Print out the fonts configuration.");
		IConsoleHelp("Usage 'font [medium|small|large|mono] [<name>] [<size>] [aa|noaa]'.");
		IConsoleHelp("  Change the configuration for a font.");
		IConsoleHelp("  Omitting an argument will keep the current value.");
		IConsoleHelp("  Set <name> to \"\" for the sprite font (size and aa have no effect on sprite font).");
		return true;
	}

	FontSize argfs;
	for (argfs = FS_BEGIN; argfs < FS_END; argfs++) {
		if (argc > 1 && StrEqualsIgnoreCase(argv[1], FontSizeToName(argfs))) break;
	}

	/* First argument must be a FontSize. */
	if (argc > 1 && argfs == FS_END) return false;

	if (argc > 2) {
		FontCacheSubSetting *setting = GetFontCacheSubSetting(argfs);
		std::string font = setting->font;
		uint size = setting->size;
		bool aa = setting->aa;

		byte arg_index = 2;
		/* We may encounter "aa" or "noaa" but it must be the last argument. */
		if (StrEqualsIgnoreCase(argv[arg_index], "aa") || StrEqualsIgnoreCase(argv[arg_index], "noaa")) {
			aa = !StrStartsWithIgnoreCase(argv[arg_index++], "no");
			if (argc > arg_index) return false;
		} else {
			/* For <name> we want a string. */
			uint v;
			if (!GetArgumentInteger(&v, argv[arg_index])) {
				font = argv[arg_index++];
			}
		}

		if (argc > arg_index) {
			/* For <size> we want a number. */
			uint v;
			if (GetArgumentInteger(&v, argv[arg_index])) {
				size = v;
				arg_index++;
			}
		}

		if (argc > arg_index) {
			/* Last argument must be "aa" or "noaa". */
			if (!StrEqualsIgnoreCase(argv[arg_index], "aa") && !StrEqualsIgnoreCase(argv[arg_index], "noaa")) return false;
			aa = !StrStartsWithIgnoreCase(argv[arg_index++], "no");
			if (argc > arg_index) return false;
		}

		SetFont(argfs, font, size, aa);
	}

	for (FontSize fs = FS_BEGIN; fs < FS_END; fs++) {
		FontCache *fc = FontCache::Get(fs);
		FontCacheSubSetting *setting = GetFontCacheSubSetting(fs);
		/* Make sure all non sprite fonts are loaded. */
		if (!setting->font.empty() && !fc->HasParent()) {
			InitFontCache(fs == FS_MONO);
			fc = FontCache::Get(fs);
		}
		IConsolePrintF(CC_DEFAULT, "%s: \"%s\" %d %s [\"%s\" %d %s]", FontSizeToName(fs), fc->GetFontName().c_str(), fc->GetFontSize(), GetFontAAState(fs) ? "aa" : "noaa", setting->font.c_str(), setting->size, setting->aa ? "aa" : "noaa");
	}

	FontChanged();

	return true;
}

DEF_CONSOLE_CMD(ConSetting)
{
	if (argc == 0) {
		IConsoleHelp("Change setting for all clients. Usage: 'setting <name> [<value>]'");
		IConsoleHelp("Omitting <value> will print out the current value of the setting.");
		return true;
	}

	if (argc == 1 || argc > 3) return false;

	if (argc == 2) {
		IConsoleGetSetting(argv[1]);
	} else {
		IConsoleSetSetting(argv[1], argv[2]);
	}

	return true;
}

DEF_CONSOLE_CMD(ConSettingNewgame)
{
	if (argc == 0) {
		IConsoleHelp("Change setting for the next game. Usage: 'setting_newgame <name> [<value>]'");
		IConsoleHelp("Omitting <value> will print out the current value of the setting.");
		return true;
	}

	if (argc == 1 || argc > 3) return false;

	if (argc == 2) {
		IConsoleGetSetting(argv[1], true);
	} else {
		IConsoleSetSetting(argv[1], argv[2], true);
	}

	return true;
}

DEF_CONSOLE_CMD(ConListSettings)
{
	if (argc == 0) {
		IConsoleHelp("List settings. Usage: 'list_settings [<pre-filter>]'");
		return true;
	}

	if (argc > 2) return false;

	IConsoleListSettings((argc == 2) ? argv[1] : nullptr, false);
	return true;
}

DEF_CONSOLE_CMD(ConListSettingsDefaults)
{
	if (argc == 0) {
		IConsoleHelp("List settings and also show default value. Usage: 'list_settings_def [<pre-filter>]'");
		return true;
	}

	if (argc > 2) return false;

	IConsoleListSettings((argc == 2) ? argv[1] : nullptr, true);
	return true;
}

DEF_CONSOLE_CMD(ConGamelogPrint)
{
	if (argc == 0) {
		IConsoleHelp("Print logged fundamental changes to the game since the start. Usage: 'gamelog'.");
		return true;
	}

	GamelogPrintConsole();
	return true;
}

DEF_CONSOLE_CMD(ConNewGRFReload)
{
	if (argc == 0) {
		IConsoleHelp("Reloads all active NewGRFs from disk. Equivalent to reapplying NewGRFs via the settings, but without asking for confirmation. This might crash OpenTTD!");
		return true;
	}

	ReloadNewGRFData();

	extern void PostCheckNewGRFLoadWarnings();
	PostCheckNewGRFLoadWarnings();
	return true;
}

DEF_CONSOLE_CMD(ConListDirs)
{
	struct SubdirNameMap {
		Subdirectory subdir; ///< Index of subdirectory type
		const char *name;    ///< UI name for the directory
		bool default_only;   ///< Whether only the default (first existing) directory for this is interesting
	};
	static const SubdirNameMap subdir_name_map[] = {
		/* Game data directories */
		{ BASESET_DIR,      "baseset",    false },
		{ NEWGRF_DIR,       "newgrf",     false },
		{ AI_DIR,           "ai",         false },
		{ AI_LIBRARY_DIR,   "ailib",      false },
		{ GAME_DIR,         "gs",         false },
		{ GAME_LIBRARY_DIR, "gslib",      false },
		{ SCENARIO_DIR,     "scenario",   false },
		{ HEIGHTMAP_DIR,    "heightmap",  false },
		/* Default save locations for user data */
		{ SAVE_DIR,         "save",       true  },
		{ AUTOSAVE_DIR,     "autosave",   true  },
		{ SCREENSHOT_DIR,   "screenshot", true  },
	};

	if (argc != 2) {
		IConsoleHelp("List all search paths or default directories for various categories.");
		IConsoleHelp("Usage: list_dirs <category>");
		std::string cats = subdir_name_map[0].name;
		bool first = true;
		for (const SubdirNameMap &sdn : subdir_name_map) {
			if (!first) cats = cats + ", " + sdn.name;
			first = false;
		}
		IConsolePrintF(CC_WARNING, "Valid categories: %s", cats.c_str());
		return true;
	}

	btree::btree_set<std::string> seen_dirs;
	for (const SubdirNameMap &sdn : subdir_name_map) {
		if (!StrEqualsIgnoreCase(argv[1], sdn.name))  continue;
		bool found = false;
		for (Searchpath sp : _valid_searchpaths) {
			/* Get the directory */
			std::string path = FioGetDirectory(sp, sdn.subdir);
			/* Check it hasn't already been listed */
			if (seen_dirs.find(path) != seen_dirs.end()) continue;
			seen_dirs.insert(path);
			/* Check if exists and mark found */
			bool exists = FileExists(path);
			found |= exists;
			/* Print */
			if (!sdn.default_only || exists) {
				IConsolePrintF(exists ? CC_DEFAULT : CC_INFO, "%s %s", path.c_str(), exists ? "[ok]" : "[not found]");
				if (sdn.default_only) break;
			}
		}
		if (!found) {
			IConsolePrintF(CC_ERROR, "No directories exist for category %s", argv[1]);
		}
		return true;
	}

	IConsolePrintF(CC_ERROR, "Invalid category name: %s", argv[1]);
	return false;
}

DEF_CONSOLE_CMD(ConResetBlockedHeliports)
{
	if (argc == 0) {
		IConsoleHelp("Resets heliports blocked by the improved breakdowns bug, for single-player use only.");
		return true;
	}

	unsigned int count = 0;
	for (Station *st : Station::Iterate()) {
		if (st->airport.tile == INVALID_TILE) continue;
		if (st->airport.HasHangar()) continue;
		if (!st->airport.flags) continue;

		bool occupied = false;
		for (const Aircraft *a : Aircraft::Iterate()) {
			if (a->targetairport == st->index && a->state != FLYING) {
				occupied = true;
				break;
			}
		}
		if (!occupied) {
			st->airport.flags = 0;
			count++;
			SetDParam(0, st->index);
			IConsolePrintF(CC_DEFAULT, "Unblocked: %s", GetString(STR_STATION_NAME).c_str());
		}
	}

	IConsolePrintF(CC_DEFAULT, "Unblocked %u heliports", count);
	return true;
}

DEF_CONSOLE_CMD(ConMergeLinkgraphJobsAsap)
{
	if (argc == 0) {
		IConsoleHelp("Merge linkgraph jobs asap, for single-player use only.");
		return true;
	}

	for (LinkGraphJob *lgj : LinkGraphJob::Iterate()) lgj->ShiftJoinDate((NowDateTicks() - lgj->JoinDateTicks()).base() / DAY_TICKS);
	return true;
}

DEF_CONSOLE_CMD(ConDbgSpecial)
{
	if (argc == 0) {
		IConsoleHelp("Debug special.");
		return true;
	}

	if (argc == 2) {
		if (strcmp(argv[1], "error") == 0) {
			error("User triggered");
			return true;
		}
	}

	return false;
}

#ifdef _DEBUG
DEF_CONSOLE_CMD(ConDeleteVehicleID)
{
	if (argc == 0) {
		IConsoleHelp("Delete vehicle ID, for emergency single-player use only.");
		return true;
	}

	if (argc == 2) {
		uint32_t result;
		if (GetArgumentInteger(&result, argv[1])) {
			extern void ConsoleRemoveVehicle(VehicleID id);
			ConsoleRemoveVehicle(result);
			return true;
		}
	}

	return false;
}

DEF_CONSOLE_CMD(ConRunTileLoopTile)
{
	if (argc == 0 || argc > 3) {
		IConsoleHelp("Run tile loop proc on tile.");
		return true;
	}

	if (argc >= 2) {
		uint32_t tile;
		if (!GetArgumentInteger(&tile, argv[1])) return false;

		if (tile >= MapSize()) {
			IConsolePrint(CC_ERROR, "Tile does not exist");
			return true;
		}
		uint32_t count = 1;
		if (argc >= 3) {
			if (!GetArgumentInteger(&count, argv[2])) return false;
		}
		for (uint32_t i = 0; i < count; i++) {
			_tile_type_procs[GetTileType(tile)]->tile_loop_proc(tile);
		}
		return true;
	}

	return false;
}
#endif

DEF_CONSOLE_CMD(ConGetFullDate)
{
	if (argc == 0) {
		IConsoleHelp("Returns the current full date (year-month-day, date fract, tick skip, counter) of the game. Usage: 'getfulldate'");
		return true;
	}

	IConsolePrintF(CC_DEFAULT, "Date: %04d-%02d-%02d, %i, %i", _cur_date_ymd.year, _cur_date_ymd.month + 1, _cur_date_ymd.day, _date_fract, _tick_skip_counter);
	return true;
}

DEF_CONSOLE_CMD(ConDumpCommandLog)
{
	if (argc == 0) {
		IConsoleHelp("Dump log of recently executed commands.");
		return true;
	}

	char buffer[2048];
	DumpCommandLog(buffer, lastof(buffer), [&](char *current) -> char * {
		PrintLineByLine(buffer);
		return buffer;
	});
	return true;
}

DEF_CONSOLE_CMD(ConDumpSpecialEventsLog)
{
	if (argc == 0) {
		IConsoleHelp("Dump log of special events.");
		return true;
	}

	char buffer[32768];
	DumpSpecialEventsLog(buffer, lastof(buffer));
	PrintLineByLine(buffer);
	return true;
}

DEF_CONSOLE_CMD(ConDumpDesyncMsgLog)
{
	if (argc == 0) {
		IConsoleHelp("Dump log of desync messages.");
		return true;
	}

	char buffer[32768];
	DumpDesyncMsgLog(buffer, lastof(buffer));
	PrintLineByLine(buffer);
	return true;
}

DEF_CONSOLE_CMD(ConDumpInflation)
{
	if (argc == 0) {
		IConsoleHelp("Dump inflation data.");
		return true;
	}

	IConsolePrintF(CC_DEFAULT, "interest_rate: %u", _economy.interest_rate);
	IConsolePrintF(CC_DEFAULT, "infl_amount: %u", _economy.infl_amount);
	IConsolePrintF(CC_DEFAULT, "infl_amount_pr: %u", _economy.infl_amount_pr);
	IConsolePrintF(CC_DEFAULT, "inflation_prices: %f", _economy.inflation_prices / 65536.0);
	IConsolePrintF(CC_DEFAULT, "inflation_payment: %f", _economy.inflation_payment / 65536.0);
	IConsolePrintF(CC_DEFAULT, "inflation ratio: %f", (double) _economy.inflation_prices / (double) _economy.inflation_payment);
	return true;
}

DEF_CONSOLE_CMD(ConDumpCpdpStats)
{
	if (argc == 0) {
		IConsoleHelp("Dump cargo packet deferred payment stats.");
		return true;
	}

	extern std::string DumpCargoPacketDeferredPaymentStats();
	PrintLineByLine(DumpCargoPacketDeferredPaymentStats());
	return true;
}

DEF_CONSOLE_CMD(ConVehicleStats)
{
	if (argc == 0) {
		IConsoleHelp("Dump vehicle stats.");
		return true;
	}

	extern void DumpVehicleStats(char *buffer, const char *last);
	char buffer[32768];
	DumpVehicleStats(buffer, lastof(buffer));
	PrintLineByLine(buffer);
	return true;
}

DEF_CONSOLE_CMD(ConMapStats)
{
	if (argc == 0) {
		IConsoleHelp("Dump map stats.");
		return true;
	}

	extern void DumpMapStats(char *b, const char *last);
	char buffer[32768];
	DumpMapStats(buffer, lastof(buffer));
	PrintLineByLine(buffer);

	IConsolePrint(CC_DEFAULT, "");
	IConsolePrintF(CC_DEFAULT, "towns: %u", (uint) Town::GetNumItems());
	IConsolePrintF(CC_DEFAULT, "industries: %u", (uint) Industry::GetNumItems());
	IConsolePrintF(CC_DEFAULT, "objects: %u", (uint) Object::GetNumItems());
	return true;
}

DEF_CONSOLE_CMD(ConStFlowStats)
{
	if (argc == 0) {
		IConsoleHelp("Dump station flow stats.");
		return true;
	}

	extern void DumpStationFlowStats(char *b, const char *last);
	char buffer[32768];
	DumpStationFlowStats(buffer, lastof(buffer));
	PrintLineByLine(buffer);
	return true;
}

DEF_CONSOLE_CMD(ConDumpGameEvents)
{
	if (argc == 0) {
		IConsoleHelp("Dump game events.");
		return true;
	}

	char buffer[256];
	DumpGameEventFlags(_game_events_since_load, buffer, lastof(buffer));
	IConsolePrintF(CC_DEFAULT, "Since load: %s", buffer);
	DumpGameEventFlags(_game_events_overall, buffer, lastof(buffer));
	IConsolePrintF(CC_DEFAULT, "Overall: %s", buffer);
	return true;
}

DEF_CONSOLE_CMD(ConDumpLoadDebugLog)
{
	if (argc == 0) {
		IConsoleHelp("Dump load debug log.");
		return true;
	}

	std::string dbgl = _loadgame_DBGL_data;
	PrintLineByLine(dbgl.data());
	return true;
}

DEF_CONSOLE_CMD(ConDumpLoadDebugConfig)
{
	if (argc == 0) {
		IConsoleHelp("Dump load debug config.");
		return true;
	}

	std::string dbgc = _loadgame_DBGC_data;
	PrintLineByLine(dbgc.data());
	return true;
}


DEF_CONSOLE_CMD(ConDumpLinkgraphJobs)
{
	if (argc == 0) {
		IConsoleHelp("Dump link-graph jobs.");
		return true;
	}

	IConsolePrintF(CC_DEFAULT, PRINTF_SIZE " link graph jobs", LinkGraphJob::GetNumItems());
	for (const LinkGraphJob *lgj : LinkGraphJob::Iterate()) {
		YearMonthDay start_ymd = ConvertDateToYMD(lgj->StartDateTicks().ToDate());
		YearMonthDay join_ymd = ConvertDateToYMD(lgj->JoinDateTicks().ToDate());
		IConsolePrintF(CC_DEFAULT, "  Job: %5u, nodes: %u, cost: " OTTD_PRINTF64U ", start: (" OTTD_PRINTF64 ", %4i-%02i-%02i, %i), end: (" OTTD_PRINTF64 ", %4i-%02i-%02i, %i), duration: " OTTD_PRINTF64,
				lgj->index, lgj->Graph().Size(), lgj->Graph().CalculateCostEstimate(),
				lgj->StartDateTicks().base(), start_ymd.year, start_ymd.month + 1, start_ymd.day, lgj->StartDateTicks().ToDateFractRemainder(),
				lgj->JoinDateTicks().base(), join_ymd.year, join_ymd.month + 1, join_ymd.day, lgj->JoinDateTicks().ToDateFractRemainder(),
				(lgj->JoinDateTicks() - lgj->StartDateTicks()).base());
	 }
	return true;
}

DEF_CONSOLE_CMD(ConDumpRoadTypes)
{
	if (argc == 0) {
		IConsoleHelp("Dump road/tram types.");
		return true;
	}

	IConsolePrintF(CC_DEFAULT, "  Flags:");
	IConsolePrintF(CC_DEFAULT, "    c = catenary");
	IConsolePrintF(CC_DEFAULT, "    l = no level crossings");
	IConsolePrintF(CC_DEFAULT, "    X = no houses");
	IConsolePrintF(CC_DEFAULT, "    h = hidden");
	IConsolePrintF(CC_DEFAULT, "    T = buildable by towns");
	IConsolePrintF(CC_DEFAULT, "  Extra flags:");
	IConsolePrintF(CC_DEFAULT, "    s = not available to scripts (AI/GS)");
	IConsolePrintF(CC_DEFAULT, "    t = not modifiable by towns");
	IConsolePrintF(CC_DEFAULT, "    T = disallow tunnels");
	IConsolePrintF(CC_DEFAULT, "    c = disallow collisions with trains for vehicles of this type");

	btree::btree_map<uint32_t, const GRFFile *> grfs;
	for (RoadType rt = ROADTYPE_BEGIN; rt < ROADTYPE_END; rt++) {
		const RoadTypeInfo *rti = GetRoadTypeInfo(rt);
		if (rti->label == 0) continue;
		uint32_t grfid = 0;
		const GRFFile *grf = rti->grffile[ROTSG_GROUND];
		if (grf == nullptr) {
			uint32_t str_grfid = GetStringGRFID(rti->strings.name);
			if (str_grfid != 0) {
				extern GRFFile *GetFileByGRFID(uint32_t grfid);
				grf = GetFileByGRFID(grfid);
			}
		}
		if (grf != nullptr) {
			grfid = grf->grfid;
			grfs.insert(std::pair<uint32_t, const GRFFile *>(grfid, grf));
		}
		IConsolePrintF(CC_DEFAULT, "  %02u %s %c%c%c%c, Flags: %c%c%c%c%c, Extra Flags: %c%c%c%c, GRF: %08X, %s",
				(uint) rt,
				RoadTypeIsTram(rt) ? "Tram" : "Road",
				rti->label >> 24, rti->label >> 16, rti->label >> 8, rti->label,
				HasBit(rti->flags, ROTF_CATENARY)                   ? 'c' : '-',
				HasBit(rti->flags, ROTF_NO_LEVEL_CROSSING)          ? 'l' : '-',
				HasBit(rti->flags, ROTF_NO_HOUSES)                  ? 'X' : '-',
				HasBit(rti->flags, ROTF_HIDDEN)                     ? 'h' : '-',
				HasBit(rti->flags, ROTF_TOWN_BUILD)                 ? 'T' : '-',
				HasBit(rti->extra_flags, RXTF_NOT_AVAILABLE_AI_GS)  ? 's' : '-',
				HasBit(rti->extra_flags, RXTF_NO_TOWN_MODIFICATION) ? 't' : '-',
				HasBit(rti->extra_flags, RXTF_NO_TUNNELS)           ? 'T' : '-',
				HasBit(rti->extra_flags, RXTF_NO_TRAIN_COLLISION)   ? 'c' : '-',
				BSWAP32(grfid),
				GetStringPtr(rti->strings.name)
		);
	}
	for (const auto &grf : grfs) {
		IConsolePrintF(CC_DEFAULT, "  GRF: %08X = %s", BSWAP32(grf.first), grf.second->filename.c_str());
	}
	return true;
}

DEF_CONSOLE_CMD(ConDumpRailTypes)
{
	if (argc == 0) {
		IConsoleHelp("Dump rail types.");
		return true;
	}

	IConsolePrintF(CC_DEFAULT, "  Flags:");
	IConsolePrintF(CC_DEFAULT, "    c = catenary");
	IConsolePrintF(CC_DEFAULT, "    l = no level crossings");
	IConsolePrintF(CC_DEFAULT, "    h = hidden");
	IConsolePrintF(CC_DEFAULT, "    s = no sprite combine");
	IConsolePrintF(CC_DEFAULT, "    a = allow 90° turns");
	IConsolePrintF(CC_DEFAULT, "    d = disallow 90° turns");
	IConsolePrintF(CC_DEFAULT, "  Ctrl flags:");
	IConsolePrintF(CC_DEFAULT, "    p = signal graphics callback enabled for programmable pre-signals");
	IConsolePrintF(CC_DEFAULT, "    r = signal graphics callback restricted signal flag enabled");

	btree::btree_map<uint32_t, const GRFFile *> grfs;
	for (RailType rt = RAILTYPE_BEGIN; rt < RAILTYPE_END; rt++) {
		const RailTypeInfo *rti = GetRailTypeInfo(rt);
		if (rti->label == 0) continue;
		uint32_t grfid = 0;
		const GRFFile *grf = rti->grffile[RTSG_GROUND];
		if (grf == nullptr) {
			uint32_t str_grfid = GetStringGRFID(rti->strings.name);
			if (str_grfid != 0) {
				extern GRFFile *GetFileByGRFID(uint32_t grfid);
				grf = GetFileByGRFID(grfid);
			}
		}
		if (grf != nullptr) {
			grfid = grf->grfid;
			grfs.insert(std::pair<uint32_t, const GRFFile *>(grfid, grf));
		}
		IConsolePrintF(CC_DEFAULT, "  %02u %c%c%c%c, Flags: %c%c%c%c%c%c, Ctrl Flags: %c%c%c%c, GRF: %08X, %s",
				(uint) rt,
				rti->label >> 24, rti->label >> 16, rti->label >> 8, rti->label,
				HasBit(rti->flags, RTF_CATENARY)            ? 'c' : '-',
				HasBit(rti->flags, RTF_NO_LEVEL_CROSSING)   ? 'l' : '-',
				HasBit(rti->flags, RTF_HIDDEN)              ? 'h' : '-',
				HasBit(rti->flags, RTF_NO_SPRITE_COMBINE)   ? 's' : '-',
				HasBit(rti->flags, RTF_ALLOW_90DEG)         ? 'a' : '-',
				HasBit(rti->flags, RTF_DISALLOW_90DEG)      ? 'd' : '-',
				HasBit(rti->ctrl_flags, RTCF_PROGSIG)       ? 'p' : '-',
				HasBit(rti->ctrl_flags, RTCF_RESTRICTEDSIG) ? 'r' : '-',
				HasBit(rti->ctrl_flags, RTCF_NOREALISTICBRAKING) ? 'b' : '-',
				HasBit(rti->ctrl_flags, RTCF_NOENTRYSIG)    ? 'n' : '-',
				BSWAP32(grfid),
				GetStringPtr(rti->strings.name)
		);
	}
	for (const auto &grf : grfs) {
		IConsolePrintF(CC_DEFAULT, "  GRF: %08X = %s", BSWAP32(grf.first), grf.second->filename.c_str());
	}
	return true;
}

DEF_CONSOLE_CMD(ConDumpBridgeTypes)
{
	if (argc == 0) {
		IConsoleHelp("Dump bridge types.");
		return true;
	}

	IConsolePrintF(CC_DEFAULT, "  Ctrl flags:");
	IConsolePrintF(CC_DEFAULT, "    c = custom pillar flags");
	IConsolePrintF(CC_DEFAULT, "    i = invalid pillar flags");
	IConsolePrintF(CC_DEFAULT, "    t = not available to towns");
	IConsolePrintF(CC_DEFAULT, "    s = not available to scripts (AI/GS)");

	btree::btree_set<uint32_t> grfids;
	for (BridgeType bt = 0; bt < MAX_BRIDGES; bt++) {
		const BridgeSpec *spec = GetBridgeSpec(bt);
		uint32_t grfid = GetStringGRFID(spec->material);
		if (grfid != 0) grfids.insert(grfid);
		IConsolePrintF(CC_DEFAULT, "  %02u Year: %7u, Min: %3u, Max: %5u, Flags: %02X, Ctrl Flags: %c%c%c%c, Pillars: %02X %02X %02X %02X %02X %02X %02X %02X %02X %02X %02X %02X, GRF: %08X, %s",
				(uint) bt,
				spec->avail_year,
				spec->min_length,
				spec->max_length,
				spec->flags,
				HasBit(spec->ctrl_flags, BSCF_CUSTOM_PILLAR_FLAGS) ? 'c' : '-',
				HasBit(spec->ctrl_flags, BSCF_INVALID_PILLAR_FLAGS) ? 'i' : '-',
				HasBit(spec->ctrl_flags, BSCF_NOT_AVAILABLE_TOWN) ? 't' : '-',
				HasBit(spec->ctrl_flags, BSCF_NOT_AVAILABLE_AI_GS) ? 's' : '-',
				spec->pillar_flags[0],
				spec->pillar_flags[1],
				spec->pillar_flags[2],
				spec->pillar_flags[3],
				spec->pillar_flags[4],
				spec->pillar_flags[5],
				spec->pillar_flags[6],
				spec->pillar_flags[7],
				spec->pillar_flags[8],
				spec->pillar_flags[9],
				spec->pillar_flags[10],
				spec->pillar_flags[11],
				BSWAP32(grfid),
				GetStringPtr(spec->material)
		);
	}
	for (uint32_t grfid : grfids) {
		extern GRFFile *GetFileByGRFID(uint32_t grfid);
		const GRFFile *grffile = GetFileByGRFID(grfid);
		IConsolePrintF(CC_DEFAULT, "  GRF: %08X = %s", BSWAP32(grfid), grffile ? grffile->filename.c_str() : "????");
	}
	return true;
}

DEF_CONSOLE_CMD(ConDumpCargoTypes)
{
	if (argc == 0) {
		IConsoleHelp("Dump cargo types.");
		return true;
	}

	IConsolePrintF(CC_DEFAULT, "  Cargo classes:");
	IConsolePrintF(CC_DEFAULT, "    p = passenger");
	IConsolePrintF(CC_DEFAULT, "    m = mail");
	IConsolePrintF(CC_DEFAULT, "    x = express");
	IConsolePrintF(CC_DEFAULT, "    a = armoured");
	IConsolePrintF(CC_DEFAULT, "    b = bulk");
	IConsolePrintF(CC_DEFAULT, "    g = piece goods");
	IConsolePrintF(CC_DEFAULT, "    l = liquid");
	IConsolePrintF(CC_DEFAULT, "    r = refrigerated");
	IConsolePrintF(CC_DEFAULT, "    h = hazardous");
	IConsolePrintF(CC_DEFAULT, "    c = covered/sheltered");
	IConsolePrintF(CC_DEFAULT, "    S = special");

	btree::btree_map<uint32_t, const GRFFile *> grfs;
	for (CargoID i = 0; i < NUM_CARGO; i++) {
		const CargoSpec *spec = CargoSpec::Get(i);
		if (!spec->IsValid()) continue;
		uint32_t grfid = 0;
		const GRFFile *grf = spec->grffile;
		if (grf == nullptr) {
			uint32_t str_grfid = GetStringGRFID(spec->name);
			if (str_grfid != 0) {
				extern GRFFile *GetFileByGRFID(uint32_t grfid);
				grf = GetFileByGRFID(grfid);
			}
		}
		if (grf != nullptr) {
			grfid = grf->grfid;
			grfs.insert(std::pair<uint32_t, const GRFFile *>(grfid, grf));
		}
		IConsolePrintF(CC_DEFAULT, "  %02u Bit: %2u, Label: %c%c%c%c, Callback mask: 0x%02X, Cargo class: %c%c%c%c%c%c%c%c%c%c%c, GRF: %08X, %s",
				(uint) i,
				spec->bitnum,
				spec->label >> 24, spec->label >> 16, spec->label >> 8, spec->label,
				spec->callback_mask,
				(spec->classes & CC_PASSENGERS)   != 0 ? 'p' : '-',
				(spec->classes & CC_MAIL)         != 0 ? 'm' : '-',
				(spec->classes & CC_EXPRESS)      != 0 ? 'x' : '-',
				(spec->classes & CC_ARMOURED)     != 0 ? 'a' : '-',
				(spec->classes & CC_BULK)         != 0 ? 'b' : '-',
				(spec->classes & CC_PIECE_GOODS)  != 0 ? 'g' : '-',
				(spec->classes & CC_LIQUID)       != 0 ? 'l' : '-',
				(spec->classes & CC_REFRIGERATED) != 0 ? 'r' : '-',
				(spec->classes & CC_HAZARDOUS)    != 0 ? 'h' : '-',
				(spec->classes & CC_COVERED)      != 0 ? 'c' : '-',
				(spec->classes & CC_SPECIAL)      != 0 ? 'S' : '-',
				BSWAP32(grfid),
				GetStringPtr(spec->name)
		);
	}
	for (const auto &grf : grfs) {
		IConsolePrintF(CC_DEFAULT, "  GRF: %08X = %s", BSWAP32(grf.first), grf.second->filename.c_str());
	}
	return true;
}

DEF_CONSOLE_CMD(ConDumpVehicle)
{
	if (argc != 2) {
		IConsoleHelp("Debug: Show vehicle information.  Usage: 'dump_vehicle <vehicle-id>'");
		return true;
	}

	const Vehicle *v = Vehicle::GetIfValid(atoi(argv[1]));
	if (v != nullptr) {
		IConsolePrint(CC_DEFAULT, scope_dumper().VehicleInfo(v));
	} else {
		IConsolePrint(CC_DEFAULT, "No such vehicle");
	}

	return true;
}

/**
 * Dump the state of a tile on the map.
 * param x tile number or tile x coordinate.
 * param y optional y coordinate.
 * @note When only one argument is given it is interpreted as the tile number.
 *       When two arguments are given, they are interpreted as the tile's x
 *       and y coordinates.
 * @return True when either console help was shown or a proper amount of parameters given.
 */
DEF_CONSOLE_CMD(ConDumpTile)
{
	char buffer[128];

	switch (argc) {
		case 0:
			IConsoleHelp("Dump the map state of a given tile.");
			IConsoleHelp("Usage: 'dump_tile <tile>' or 'dump_tile <x> <y>'");
			IConsoleHelp("Numbers can be either decimal (34161) or hexadecimal (0x4a5B).");
			return true;

		case 2: {
			uint32_t result;
			if (GetArgumentInteger(&result, argv[1])) {
				if (result >= MapSize()) {
					IConsolePrint(CC_ERROR, "Tile does not exist");
					return true;
				}
				DumpTileInfo(buffer, lastof(buffer), (TileIndex)result);
				IConsolePrintF(CC_DEFAULT, "  %s", buffer);
				return true;
			}
			break;
		}

		case 3: {
			uint32_t x, y;
			if (GetArgumentInteger(&x, argv[1]) && GetArgumentInteger(&y, argv[2])) {
				if (x >= MapSizeX() || y >= MapSizeY()) {
					IConsolePrint(CC_ERROR, "Tile does not exist");
					return true;
				}
				DumpTileInfo(buffer, lastof(buffer), TileXY(x, y));
				IConsolePrintF(CC_DEFAULT, "  %s", buffer);
				return true;
			}
			break;
		}
	}

	return false;
}

DEF_CONSOLE_CMD(ConDumpGrfCargoTables)
{
	if (argc == 0) {
		IConsoleHelp("Dump GRF cargo translation tables.");
		return true;
	}

	const std::vector<GRFFile *> &files = GetAllGRFFiles();

	char buffer[256];

	for (const GRFFile *grf : files) {
		if (grf->cargo_list.empty()) continue;

		IConsolePrintF(CC_DEFAULT, "[%08X] %s: %u cargoes", BSWAP32(grf->grfid), grf->filename.c_str(), uint(grf->cargo_list.size()));

		uint i = 0;
		for (const CargoLabel &cl : grf->cargo_list) {
			buffer[0] = 0;
			char *b = buffer;
			for (const CargoSpec *cs : CargoSpec::Iterate()) {
				if (grf->cargo_map[cs->Index()] == i) {
					b += seprintf(b, lastof(buffer), "%s%02u[%c%c%c%c]", (b == buffer) ? ": " : ", ", cs->Index(), GB(cs->label, 24, 8), GB(cs->label, 16, 8), GB(cs->label, 8, 8), GB(cs->label, 0, 8));
				}
			}
			IConsolePrintF(CC_DEFAULT, "  %c%c%c%c%s", GB(cl, 24, 8), GB(cl, 16, 8), GB(cl, 8, 8), GB(cl, 0, 8), buffer);
			i++;
		}
	}

	return true;
}

DEF_CONSOLE_CMD(ConDumpSignalStyles)
{
	if (argc == 0) {
		IConsoleHelp("Dump custom signal styles.");
		return true;
	}

	IConsolePrintF(CC_DEFAULT, "  Flags:");
	IConsolePrintF(CC_DEFAULT, "    n = no aspect increment");
	IConsolePrintF(CC_DEFAULT, "    a = always reserve through");
	IConsolePrintF(CC_DEFAULT, "    l = lookahead aspects set");
	IConsolePrintF(CC_DEFAULT, "    o = opposite side");
	IConsolePrintF(CC_DEFAULT, "    s = lookahead single signal");
	IConsolePrintF(CC_DEFAULT, "    c = combined normal and shunt");
	IConsolePrintF(CC_DEFAULT, "    r = realistic braking only");
	IConsolePrintF(CC_DEFAULT, "  Extra aspects: %u", _extra_aspects);

	btree::btree_map<uint32_t, const GRFFile *> grfs;
	for (uint8_t i = 0; i < _num_new_signal_styles; i++) {
		const NewSignalStyle &style = _new_signal_styles[i];

		uint32_t grfid = 0;
		if (style.grffile != nullptr) {
			grfid = style.grffile->grfid;
			grfs.insert(std::pair<uint32_t, const GRFFile *>(grfid, style.grffile));
		}
		IConsolePrintF(CC_DEFAULT, "  %2u: GRF: %08X, Local: %2u, Extra aspects: %3u, Flags: %c%c%c%c%c%c%c, %s",
				(uint) (i + 1),
				BSWAP32(grfid),
				style.grf_local_id,
				style.lookahead_extra_aspects,
				HasBit(style.style_flags, NSSF_NO_ASPECT_INC)           ? 'n' : '-',
				HasBit(style.style_flags, NSSF_ALWAYS_RESERVE_THROUGH)  ? 'a' : '-',
				HasBit(style.style_flags, NSSF_LOOKAHEAD_ASPECTS_SET)   ? 'l' : '-',
				HasBit(style.style_flags, NSSF_OPPOSITE_SIDE)           ? 'o' : '-',
				HasBit(style.style_flags, NSSF_LOOKAHEAD_SINGLE_SIGNAL) ? 's' : '-',
				HasBit(style.style_flags, NSSF_COMBINED_NORMAL_SHUNT)   ? 'c' : '-',
				HasBit(style.style_flags, NSSF_REALISTIC_BRAKING_ONLY)  ? 'r' : '-',
				GetStringPtr(style.name)
		);
	}
	for (const auto &grf : grfs) {
		IConsolePrintF(CC_DEFAULT, "  GRF: %08X = %s", BSWAP32(grf.first), grf.second->filename.c_str());
	}

	return true;
}

DEF_CONSOLE_CMD(ConSpriteCacheStats)
{
	if (argc == 0) {
		IConsoleHelp("Dump sprite cache stats.");
		return true;
	}

	extern void DumpSpriteCacheStats(char *buffer, const char *last);
	char buffer[8192];
	DumpSpriteCacheStats(buffer, lastof(buffer));
	PrintLineByLine(buffer);
	return true;
}

DEF_CONSOLE_CMD(ConCheckCaches)
{
	if (argc == 0) {
		IConsoleHelp("Debug: Check caches. Usage: 'check_caches [<broadcast>]'");
		return true;
	}

	if (argc > 2) return false;

	bool broadcast = (argc == 2 && atoi(argv[1]) > 0 && (!_networking || _network_server));
	if (broadcast) {
		DoCommandP(0, 0, 0, CMD_DESYNC_CHECK);
	} else {
		auto logger = [&](const char *str) {
			IConsolePrint(CC_WARNING, str);
		};
		CheckCaches(true, logger, CHECK_CACHE_ALL | CHECK_CACHE_EMIT_LOG);
	}

	return true;
}

DEF_CONSOLE_CMD(ConShowTownWindow)
{
	if (argc != 2) {
		IConsoleHelp("Debug: Show town window.  Usage: 'show_town_window <town-id>'");
		return true;
	}

	if (_game_mode != GM_NORMAL && _game_mode != GM_EDITOR) {
		return true;
	}

	TownID town_id = (TownID)(atoi(argv[1]));
	if (!Town::IsValidID(town_id)) {
		return true;
	}

	ShowTownViewWindow(town_id);

	return true;
}

DEF_CONSOLE_CMD(ConShowStationWindow)
{
	if (argc != 2) {
		IConsoleHelp("Debug: Show station window.  Usage: 'show_station_window <station-id>'");
		return true;
	}

	if (_game_mode != GM_NORMAL && _game_mode != GM_EDITOR) {
		return true;
	}

	const BaseStation *bst = BaseStation::GetIfValid(atoi(argv[1]));
	if (bst == nullptr) return true;
	if (bst->facilities & FACIL_WAYPOINT) {
		ShowWaypointWindow(Waypoint::From(bst));
	} else {
		ShowStationViewWindow(bst->index);
	}

	return true;
}

DEF_CONSOLE_CMD(ConShowIndustryWindow)
{
	if (argc != 2) {
		IConsoleHelp("Debug: Show industry window.  Usage: 'show_industry_window <industry-id>'");
		return true;
	}

	if (_game_mode != GM_NORMAL && _game_mode != GM_EDITOR) {
		return true;
	}

	IndustryID ind_id = (IndustryID)(atoi(argv[1]));
	if (!Industry::IsValidID(ind_id)) {
		return true;
	}

	extern void ShowIndustryViewWindow(int industry);
	ShowIndustryViewWindow(ind_id);

	return true;
}

DEF_CONSOLE_CMD(ConViewportDebug)
{
	if (argc < 1 || argc > 2) {
		IConsoleHelp("Debug: viewports flags.  Usage: 'viewport_debug [<flags>]'");
		IConsoleHelp("   1: VDF_DIRTY_BLOCK_PER_DRAW");
		IConsoleHelp("   2: VDF_DIRTY_WHOLE_VIEWPORT");
		IConsoleHelp("   4: VDF_DIRTY_BLOCK_PER_SPLIT");
		IConsoleHelp("   8: VDF_DISABLE_DRAW_SPLIT");
		IConsoleHelp("  10: VDF_SHOW_NO_LANDSCAPE_MAP_DRAW");
		IConsoleHelp("  20: VDF_DISABLE_LANDSCAPE_CACHE");
		IConsoleHelp("  40: VDF_DISABLE_THREAD");
		return true;
	}

	extern uint32_t _viewport_debug_flags;
	if (argc == 1) {
		IConsolePrintF(CC_DEFAULT, "Viewport debug flags: %X", _viewport_debug_flags);
	} else {
		_viewport_debug_flags = std::strtoul(argv[1], nullptr, 16);
	}

	return true;
}

DEF_CONSOLE_CMD(ConViewportMarkDirty)
{
	if (argc < 3 || argc > 5) {
		IConsoleHelp("Debug: Mark main viewport dirty.  Usage: 'viewport_mark_dirty <x> <y> [<w> <h>]'");
		return true;
	}

	Viewport *vp = FindWindowByClass(WC_MAIN_WINDOW)->viewport;
	uint l = std::strtoul(argv[1], nullptr, 0);
	uint t = std::strtoul(argv[2], nullptr, 0);
	uint r = std::min<uint>(l + ((argc > 3) ? strtoul(argv[3], nullptr, 0) : 1), vp->dirty_blocks_per_row);
	uint b = std::min<uint>(t + ((argc > 4) ? strtoul(argv[4], nullptr, 0) : 1), vp->dirty_blocks_per_column);
	for (uint x = l; x < r; x++) {
		for (uint y = t; y < b; y++) {
			vp->dirty_blocks[(x * vp->dirty_blocks_per_column) + y] = true;
		}
	}
	vp->is_dirty = true;

	return true;
}


DEF_CONSOLE_CMD(ConViewportMarkStationOverlayDirty)
{
	if (argc != 2) {
		IConsoleHelp("Debug: Mark main viewport link graph overlay station links.  Usage: 'viewport_mark_dirty_st_overlay <station-id>'");
		return true;
	}

	if (_game_mode != GM_NORMAL && _game_mode != GM_EDITOR) {
		return true;
	}

	const Station *st = Station::GetIfValid(atoi(argv[1]));
	if (st == nullptr) return true;
	MarkAllViewportOverlayStationLinksDirty(st);

	return true;
}

DEF_CONSOLE_CMD(ConGfxDebug)
{
	if (argc < 1 || argc > 2) {
		IConsoleHelp("Debug: gfx flags.  Usage: 'gfx_debug [<flags>]'");
		IConsoleHelp("  1: GDF_SHOW_WINDOW_DIRTY");
		IConsoleHelp("  2: GDF_SHOW_WIDGET_DIRTY");
		IConsoleHelp("  4: GDF_SHOW_RECT_DIRTY");
		return true;
	}

	extern uint32_t _gfx_debug_flags;
	if (argc == 1) {
		IConsolePrintF(CC_DEFAULT, "Gfx debug flags: %X", _gfx_debug_flags);
	} else {
		_gfx_debug_flags = std::strtoul(argv[1], nullptr, 16);
	}

	return true;
}

DEF_CONSOLE_CMD(ConCSleep)
{
	if (argc != 2) {
		IConsoleHelp("Debug: Sleep.  Usage: 'csleep <milliseconds>'");
		return true;
	}

	CSleep(atoi(argv[1]));

	return true;
}

DEF_CONSOLE_CMD(ConRecalculateRoadCachedOneWayStates)
{
	if (argc == 0) {
		IConsoleHelp("Debug: Recalculate road cached one way states");
		return true;
	}

	extern void RecalculateRoadCachedOneWayStates();
	RecalculateRoadCachedOneWayStates();

	return true;
}

DEF_CONSOLE_CMD(ConMiscDebug)
{
	if (argc < 1 || argc > 2) {
		IConsoleHelp("Debug: misc flags.  Usage: 'misc_debug [<flags>]'");
		IConsoleHelp("  1: MDF_OVERHEAT_BREAKDOWN_OPEN_WIN");
		IConsoleHelp("  2: MDF_ZONING_DEBUG_MODES");
		IConsoleHelp(" 10: MDF_NEWGRF_SG_SAVE_RAW");
		IConsoleHelp(" 20: MDF_SPECIAL_CMDS");
		return true;
	}

	if (argc == 1) {
		IConsolePrintF(CC_DEFAULT, "Misc debug flags: %X", _misc_debug_flags);
	} else {
		_misc_debug_flags = std::strtoul(argv[1], nullptr, 16);
	}

	return true;
}

DEF_CONSOLE_CMD(ConSetNewGRFOptimiserFlags)
{
	if (argc < 1 || argc > 2) {
		IConsoleHelp("Debug: misc set_newgrf_optimiser_flags.  Usage: 'set_newgrf_optimiser_flags [<flags>]'");
		return true;
	}

	if (argc == 1) {
		IConsolePrintF(CC_DEFAULT, "NewGRF optimiser flags: %X", _settings_game.debug.newgrf_optimiser_flags);
	} else {
		if (_game_mode == GM_MENU || (_networking && !_network_server)) {
			IConsoleError("This command is only available in-game and in the editor, and not as a network client.");
			return true;
		}
		extern uint NetworkClientCount();
		if (_networking && NetworkClientCount() > 1) {
			IConsoleError("This command is not available when network clients are connected.");
			return true;
		}

		uint value = std::strtoul(argv[1], nullptr, 16);
		if (_settings_game.debug.newgrf_optimiser_flags == value) return true;
		_settings_game.debug.newgrf_optimiser_flags = value;

		ReloadNewGRFData();

		extern void PostCheckNewGRFLoadWarnings();
		PostCheckNewGRFLoadWarnings();
	}

	return true;
}

DEF_CONSOLE_CMD(ConDoDisaster)
{
	if (argc == 0) {
		IConsoleHelp("Debug: Do disaster");
		return true;
	}

	extern void DoDisaster();
	DoDisaster();

	return true;
}

DEF_CONSOLE_CMD(ConBankruptCompany)
{
	if (argc != 2) {
		IConsoleHelp("Debug: Mark company as bankrupt.  Usage: 'bankrupt_company <company-id>'");
		return true;
	}

	if (_game_mode != GM_NORMAL) {
		IConsoleWarning("Companies can only be managed in a game.");
		return true;
	}

	CompanyID company_id = (CompanyID)(atoi(argv[1]) - 1);
	if (!Company::IsValidID(company_id)) {
		IConsolePrintF(CC_DEFAULT, "Unknown company. Company range is between 1 and %d.", MAX_COMPANIES);
		return true;
	}

	Company *c = Company::Get(company_id);
	c->bankrupt_value = 42;
	c->bankrupt_asked = 1 << c->index; // Don't ask the owner
	c->bankrupt_timeout = 0;
	c->money = INT64_MIN / 2;
	IConsolePrint(CC_DEFAULT, "Company marked as bankrupt.");

	return true;
}

DEF_CONSOLE_CMD(ConDeleteCompany)
{
	if (argc != 2) {
		IConsoleHelp("Debug: Delete company.  Usage: 'delete_company <company-id>'");
		return true;
	}

	if (_game_mode != GM_NORMAL) {
		IConsoleWarning("Companies can only be managed in a game.");
		return true;
	}

	CompanyID company_id = (CompanyID)(atoi(argv[1]) - 1);
	if (!Company::IsValidID(company_id)) {
		IConsolePrintF(CC_DEFAULT, "Unknown company. Company range is between 1 and %d.", MAX_COMPANIES);
		return true;
	}

	if (company_id == _local_company) {
		IConsoleWarning("Cannot delete current company.");
		return true;
	}

	DoCommandP(0, CCA_DELETE | company_id << 16 | CRR_MANUAL << 24, 0, CMD_COMPANY_CTRL);
	IConsolePrint(CC_DEFAULT, "Company deleted.");

	return true;
}

DEF_CONSOLE_CMD(ConNewGRFProfile)
{
	if (argc == 0) {
		IConsoleHelp("Collect performance data about NewGRF sprite requests and callbacks. Sub-commands can be abbreviated.");
		IConsoleHelp("Usage: newgrf_profile [list]");
		IConsoleHelp("  List all NewGRFs that can be profiled, and their status.");
		IConsoleHelp("Usage: newgrf_profile select <grf-num>...");
		IConsoleHelp("  Select one or more GRFs for profiling.");
		IConsoleHelp("Usage: newgrf_profile unselect <grf-num>...");
		IConsoleHelp("  Unselect one or more GRFs from profiling. Use the keyword \"all\" instead of a GRF number to unselect all. Removing an active profiler aborts data collection.");
		IConsoleHelp("Usage: 'newgrf_profile start [<num-ticks>]':");
		IConsoleHelp("  Begin profiling all selected GRFs. If a number of ticks is provided, profiling stops after that many game ticks. There are 74 ticks in a calendar day.");
		IConsoleHelp("Usage: newgrf_profile stop");
		IConsoleHelp("  End profiling and write the collected data to CSV files.");
		IConsoleHelp("Usage: newgrf_profile abort");
		IConsoleHelp("  End profiling and discard all collected data.");
		return true;
	}

	const std::vector<GRFFile *> &files = GetAllGRFFiles();

	/* "list" sub-command */
	if (argc == 1 || StrStartsWithIgnoreCase(argv[1], "lis")) {
		IConsolePrint(CC_INFO, "Loaded GRF files:");
		int i = 1;
		for (GRFFile *grf : files) {
			auto profiler = std::find_if(_newgrf_profilers.begin(), _newgrf_profilers.end(), [&](NewGRFProfiler &pr) { return pr.grffile == grf; });
			bool selected = profiler != _newgrf_profilers.end();
			bool active = selected && profiler->active;
			TextColour tc = active ? TC_LIGHT_BLUE : selected ? TC_GREEN : CC_INFO;
			const char *statustext = active ? " (active)" : selected ? " (selected)" : "";
			IConsolePrintF(tc, "%d: [%08X] %s%s", i, BSWAP32(grf->grfid), grf->filename.c_str(), statustext);
			i++;
		}
		return true;
	}

	/* "select" sub-command */
	if (StrStartsWithIgnoreCase(argv[1], "sel") && argc >= 3) {
		for (size_t argnum = 2; argnum < argc; ++argnum) {
			int grfnum = atoi(argv[argnum]);
			if (grfnum < 1 || grfnum > (int)files.size()) { // safe cast, files.size() should not be larger than a few hundred in the most extreme cases
				IConsolePrintF(CC_WARNING, "GRF number %d out of range, not added.", grfnum);
				continue;
			}
			GRFFile *grf = files[grfnum - 1];
			if (std::any_of(_newgrf_profilers.begin(), _newgrf_profilers.end(), [&](NewGRFProfiler &pr) { return pr.grffile == grf; })) {
				IConsolePrintF(CC_WARNING, "GRF number %d [%08X] is already selected for profiling.", grfnum, BSWAP32(grf->grfid));
				continue;
			}
			_newgrf_profilers.emplace_back(grf);
		}
		return true;
	}

	/* "unselect" sub-command */
	if (StrStartsWithIgnoreCase(argv[1], "uns") && argc >= 3) {
		for (size_t argnum = 2; argnum < argc; ++argnum) {
			if (StrEqualsIgnoreCase(argv[argnum], "all")) {
				_newgrf_profilers.clear();
				break;
			}
			int grfnum = atoi(argv[argnum]);
			if (grfnum < 1 || grfnum > (int)files.size()) {
				IConsolePrintF(CC_WARNING, "GRF number %d out of range, not removing.", grfnum);
				continue;
			}
			GRFFile *grf = files[grfnum - 1];
			auto pos = std::find_if(_newgrf_profilers.begin(), _newgrf_profilers.end(), [&](NewGRFProfiler &pr) { return pr.grffile == grf; });
			if (pos != _newgrf_profilers.end()) _newgrf_profilers.erase(pos);
		}
		return true;
	}

	/* "start" sub-command */
	if (StrStartsWithIgnoreCase(argv[1], "sta")) {
		std::string grfids;
		size_t started = 0;
		for (NewGRFProfiler &pr : _newgrf_profilers) {
			if (!pr.active) {
				pr.Start();
				started++;

				if (!grfids.empty()) grfids += ", ";
				char grfidstr[12]{ 0 };
				seprintf(grfidstr, lastof(grfidstr), "[%08X]", BSWAP32(pr.grffile->grfid));
				grfids += grfidstr;
			}
		}
		if (started > 0) {
			IConsolePrintF(CC_DEBUG, "Started profiling for GRFID%s %s", (started > 1) ? "s" : "", grfids.c_str());
			if (argc >= 3) {
				uint64_t ticks = std::max(atoi(argv[2]), 1);
				NewGRFProfiler::StartTimer(ticks);
				IConsolePrintF(CC_DEBUG, "Profiling will automatically stop after %u ticks.", (uint)ticks);
			}
		} else if (_newgrf_profilers.empty()) {
			IConsolePrintF(CC_WARNING, "No GRFs selected for profiling, did not start.");
		} else {
			IConsolePrintF(CC_WARNING, "Did not start profiling for any GRFs, all selected GRFs are already profiling.");
		}
		return true;
	}

	/* "stop" sub-command */
	if (StrStartsWithIgnoreCase(argv[1], "sto")) {
		NewGRFProfiler::FinishAll();
		return true;
	}

	/* "abort" sub-command */
	if (StrStartsWithIgnoreCase(argv[1], "abo")) {
		for (NewGRFProfiler &pr : _newgrf_profilers) {
			pr.Abort();
		}
		NewGRFProfiler::AbortTimer();
		return true;
	}

	return false;
}

DEF_CONSOLE_CMD(ConRoadTypeFlagCtl)
{
	if (argc != 3) {
		IConsoleHelp("Debug: Road/tram type flag control.");
		return true;
	}

	RoadType rt = (RoadType)atoi(argv[1]);
	uint flag = atoi(argv[2]);

	if (rt >= ROADTYPE_END) return true;
	extern RoadTypeInfo _roadtypes[ROADTYPE_END];

	if (flag >= 100) {
		ToggleBit(_roadtypes[rt].extra_flags, flag - 100);
	} else {
		ToggleBit(_roadtypes[rt].flags, flag);
	}

	return true;
}

DEF_CONSOLE_CMD(ConRailTypeMapColourCtl)
{
	if (argc != 3) {
		IConsoleHelp("Debug: Rail type map colour control.");
		return true;
	}

	RailType rt = (RailType)atoi(argv[1]);
	uint8_t map_colour = atoi(argv[2]);

	if (rt >= RAILTYPE_END) return true;
	extern RailTypeInfo _railtypes[RAILTYPE_END];

	_railtypes[rt].map_colour = map_colour;
	MarkAllViewportMapLandscapesDirty();

	return true;
}

DEF_CONSOLE_CMD(ConSwitchBaseset)
{
	if (argc != 2) {
		IConsoleHelp("Debug: Try to switch baseset and reload NewGRFs. Usage: 'switch_baseset <baseset-name>'");
		return true;
	}

	for (int i = 0; i < BaseGraphics::GetNumSets(); i++) {
		const GraphicsSet *basegfx = BaseGraphics::GetSet(i);
		if (argv[1] == basegfx->name) {
			extern std::string _switch_baseset;
			_switch_baseset = basegfx->name;
			_check_special_modes = true;
			return true;
		}
	}

	IConsolePrintF(CC_WARNING, "No such baseset: %s.", argv[1]);
	return 1;
}

static bool ConConditionalCommon(byte argc, char *argv[], int value, const char *value_name, const char *name)
{
	if (argc < 4) {
		IConsolePrintF(CC_WARNING, "- Execute command if %s is within the specified range. Usage: '%s <minimum> <maximum> <command...>'", value_name, name);
		return true;
	}

	int min_value = atoi(argv[1]);
	int max_value = atoi(argv[2]);

	if (value >= min_value && value <= max_value) IConsoleCmdExecTokens(argc - 3, argv + 3);

	return true;
}

DEF_CONSOLE_CMD(ConIfYear)
{
	return ConConditionalCommon(argc, argv, _cur_date_ymd.year, "the current year (in game)", "if_year");
}

DEF_CONSOLE_CMD(ConIfMonth)
{
	return ConConditionalCommon(argc, argv, _cur_date_ymd.month + 1, "the current month (in game)", "if_month");
}

DEF_CONSOLE_CMD(ConIfDay)
{
	return ConConditionalCommon(argc, argv, _cur_date_ymd.day, "the current day of the month (in game)", "if_day");
}

DEF_CONSOLE_CMD(ConIfHour)
{
	TickMinutes minutes = _settings_time.NowInTickMinutes();
	return ConConditionalCommon(argc, argv, minutes.ClockHour(), "the current hour (in game, assuming time is in minutes)", "if_hour");
}

DEF_CONSOLE_CMD(ConIfMinute)
{
	TickMinutes minutes = _settings_time.NowInTickMinutes();
	return ConConditionalCommon(argc, argv, minutes.ClockMinute(), "the current minute (in game, assuming time is in minutes)", "if_minute");
}

DEF_CONSOLE_CMD(ConIfHourMinute)
{
	TickMinutes minutes = _settings_time.NowInTickMinutes();
	return ConConditionalCommon(argc, argv, minutes.ClockHHMM(), "the current hour and minute 0000 - 2359 (in game, assuming time is in minutes)", "if_hour_minute");
}

#ifdef _DEBUG
/******************
 *  debug commands
 ******************/

static void IConsoleDebugLibRegister()
{
	IConsole::CmdRegister("resettile",        ConResetTile);
	IConsole::AliasRegister("dbg_echo",       "echo %A; echo %B");
	IConsole::AliasRegister("dbg_echo2",      "echo %!");
}
#endif

DEF_CONSOLE_CMD(ConFramerate)
{
	if (argc == 0) {
		IConsoleHelp("Show frame rate and game speed information");
		return true;
	}

	ConPrintFramerate();
	return true;
}

DEF_CONSOLE_CMD(ConFramerateWindow)
{
	if (argc == 0) {
		IConsoleHelp("Open the frame rate window");
		return true;
	}

	if (_network_dedicated) {
		IConsoleError("Can not open frame rate window on a dedicated server");
		return false;
	}

	ShowFramerateWindow();
	return true;
}

DEF_CONSOLE_CMD(ConFindNonRealisticBrakingSignal)
{
	if (argc == 0) {
		IConsoleHelp("Find the next signal tile which prevents enabling of realistic braking");
		return true;
	}

	for (TileIndex t = 0; t < MapSize(); t++) {
		if (IsTileType(t, MP_RAILWAY) && GetRailTileType(t) == RAIL_TILE_SIGNALS) {
			uint signals = GetPresentSignals(t);
			if ((signals & 0x3) & ((signals & 0x3) - 1) || (signals & 0xC) & ((signals & 0xC) - 1)) {
				/* Signals in both directions */
				ScrollMainWindowToTile(t);
				SetRedErrorSquare(t);
				return true;
			}
			if (((signals & 0x3) && IsSignalTypeUnsuitableForRealisticBraking(GetSignalType(t, TRACK_LOWER))) ||
					((signals & 0xC) && IsSignalTypeUnsuitableForRealisticBraking(GetSignalType(t, TRACK_UPPER)))) {
				/* Banned signal types present */
				ScrollMainWindowToTile(t);
				SetRedErrorSquare(t);
				return true;
			}
		}
	}

	return true;
}

DEF_CONSOLE_CMD(ConDumpInfo)
{
	if (argc != 2) {
		IConsoleHelp("Dump debugging information.");
		IConsoleHelp("Usage: dump_info roadtypes|railtypes|cargotypes");
		IConsoleHelp("  Show information about road/tram types, rail types or cargo types.");
		return true;
	}

	if (StrEqualsIgnoreCase(argv[1], "roadtypes")) {
		ConDumpRoadTypes(argc, argv);
		return true;
	}

	if (StrEqualsIgnoreCase(argv[1], "railtypes")) {
		ConDumpRailTypes(argc, argv);
		return true;
	}

	if (StrEqualsIgnoreCase(argv[1], "cargotypes")) {
		ConDumpCargoTypes(argc, argv);
		return true;
	}

	return false;
}

/*******************************
 * console command registration
 *******************************/

void IConsoleStdLibRegister()
{
	IConsole::CmdRegister("debug_level",             ConDebugLevel);
	IConsole::CmdRegister("echo",                    ConEcho);
	IConsole::CmdRegister("echoc",                   ConEchoC);
	IConsole::CmdRegister("exec",                    ConExec);
	IConsole::CmdRegister("exit",                    ConExit);
	IConsole::CmdRegister("part",                    ConPart);
	IConsole::CmdRegister("help",                    ConHelp);
	IConsole::CmdRegister("info_cmd",                ConInfoCmd);
	IConsole::CmdRegister("list_cmds",               ConListCommands);
	IConsole::CmdRegister("list_aliases",            ConListAliases);
	IConsole::CmdRegister("newgame",                 ConNewGame);
	IConsole::CmdRegister("restart",                 ConRestart);
	IConsole::CmdRegister("reload",                  ConReload);
	IConsole::CmdRegister("getseed",                 ConGetSeed);
	IConsole::CmdRegister("getdate",                 ConGetDate);
	IConsole::CmdRegister("getsysdate",              ConGetSysDate);
	IConsole::CmdRegister("quit",                    ConExit);
	IConsole::CmdRegister("resetengines",            ConResetEngines,     ConHookNoNetwork);
	IConsole::CmdRegister("reset_enginepool",        ConResetEnginePool,  ConHookNoNetwork);
	IConsole::CmdRegister("return",                  ConReturn);
	IConsole::CmdRegister("screenshot",              ConScreenShot);
	IConsole::CmdRegister("minimap",                 ConMinimap);
	IConsole::CmdRegister("script",                  ConScript);
	IConsole::CmdRegister("zoomto",                  ConZoomToLevel);
	IConsole::CmdRegister("scrollto",                ConScrollToTile);
	IConsole::CmdRegister("highlight_tile",          ConHighlightTile);
	IConsole::AliasRegister("scrollto_highlight",    "scrollto %+; highlight_tile %+");
	IConsole::CmdRegister("alias",                   ConAlias);
	IConsole::CmdRegister("load",                    ConLoad);
	IConsole::CmdRegister("rm",                      ConRemove);
	IConsole::CmdRegister("save",                    ConSave);
	IConsole::CmdRegister("saveconfig",              ConSaveConfig);
	IConsole::CmdRegister("ls",                      ConListFiles);
	IConsole::CmdRegister("cd",                      ConChangeDirectory);
	IConsole::CmdRegister("pwd",                     ConPrintWorkingDirectory);
	IConsole::CmdRegister("clear",                   ConClearBuffer);
	IConsole::CmdRegister("font",                    ConFont);
	IConsole::CmdRegister("setting",                 ConSetting);
	IConsole::CmdRegister("setting_newgame",         ConSettingNewgame);
	IConsole::CmdRegister("list_settings",           ConListSettings);
	IConsole::CmdRegister("list_settings_def",       ConListSettingsDefaults);
	IConsole::CmdRegister("gamelog",                 ConGamelogPrint);
	IConsole::CmdRegister("rescan_newgrf",           ConRescanNewGRF);
	IConsole::CmdRegister("list_dirs",               ConListDirs);

	IConsole::AliasRegister("dir",                   "ls");
	IConsole::AliasRegister("del",                   "rm %+");
	IConsole::AliasRegister("newmap",                "newgame");
	IConsole::AliasRegister("patch",                 "setting %+");
	IConsole::AliasRegister("set",                   "setting %+");
	IConsole::AliasRegister("set_newgame",           "setting_newgame %+");
	IConsole::AliasRegister("list_patches",          "list_settings %+");
	IConsole::AliasRegister("developer",             "setting developer %+");

	IConsole::CmdRegister("list_ai_libs",            ConListAILibs);
	IConsole::CmdRegister("list_ai",                 ConListAI);
	IConsole::CmdRegister("reload_ai",               ConReloadAI);
	IConsole::CmdRegister("rescan_ai",               ConRescanAI);
	IConsole::CmdRegister("start_ai",                ConStartAI);
	IConsole::CmdRegister("stop_ai",                 ConStopAI);

	IConsole::CmdRegister("list_game",               ConListGame);
	IConsole::CmdRegister("list_game_libs",          ConListGameLibs);
	IConsole::CmdRegister("rescan_game",             ConRescanGame);

	IConsole::CmdRegister("companies",               ConCompanies);
	IConsole::AliasRegister("players",               "companies");

	/* networking functions */

/* Content downloading is only available with ZLIB */
#if defined(WITH_ZLIB)
	IConsole::CmdRegister("content",                 ConContent);
#endif /* defined(WITH_ZLIB) */

	/*** Networking commands ***/
	IConsole::CmdRegister("say",                     ConSay,              ConHookNeedNetwork);
	IConsole::CmdRegister("say_company",             ConSayCompany,       ConHookNeedNetwork);
	IConsole::AliasRegister("say_player",            "say_company %+");
	IConsole::CmdRegister("say_client",              ConSayClient,        ConHookNeedNetwork);

	IConsole::CmdRegister("connect",                 ConNetworkConnect,   ConHookClientOnly);
	IConsole::CmdRegister("clients",                 ConNetworkClients,   ConHookNeedNetwork);
	IConsole::CmdRegister("status",                  ConStatus,           ConHookServerOnly);
	IConsole::CmdRegister("server_info",             ConServerInfo,       ConHookServerOnly);
	IConsole::AliasRegister("info",                  "server_info");
	IConsole::CmdRegister("reconnect",               ConNetworkReconnect, ConHookClientOnly);
	IConsole::CmdRegister("rcon",                    ConRcon,             ConHookNeedNetwork);
	IConsole::CmdRegister("settings_access",         ConSettingsAccess,   ConHookNeedNetwork);

	IConsole::CmdRegister("join",                    ConJoinCompany,      ConHookNeedNetwork);
	IConsole::AliasRegister("spectate",              "join 255");
	IConsole::CmdRegister("move",                    ConMoveClient,       ConHookServerOnly);
	IConsole::CmdRegister("reset_company",           ConResetCompany,     ConHookServerOnly);
	IConsole::AliasRegister("clean_company",         "reset_company %A");
	IConsole::CmdRegister("offer_company_sale",      ConOfferCompanySale, ConHookServerOrNoNetwork);
	IConsole::CmdRegister("client_name",             ConClientNickChange, ConHookServerOnly);
	IConsole::CmdRegister("kick",                    ConKick,             ConHookServerOnly);
	IConsole::CmdRegister("ban",                     ConBan,              ConHookServerOnly);
	IConsole::CmdRegister("unban",                   ConUnBan,            ConHookServerOnly);
	IConsole::CmdRegister("banlist",                 ConBanList,          ConHookServerOnly);

	IConsole::CmdRegister("pause",                   ConPauseGame,        ConHookServerOrNoNetwork);
	IConsole::CmdRegister("unpause",                 ConUnpauseGame,      ConHookServerOrNoNetwork);
	IConsole::CmdRegister("step",                    ConStepGame,         ConHookNoNetwork);

	IConsole::CmdRegister("company_pw",              ConCompanyPassword,  ConHookNeedNetwork);
	IConsole::AliasRegister("company_password",      "company_pw %+");
	IConsole::CmdRegister("company_pw_hash",         ConCompanyPasswordHash, ConHookServerOnly);
	IConsole::AliasRegister("company_password_hash", "company_pw %+");
	IConsole::CmdRegister("company_pw_hashes",       ConCompanyPasswordHashes, ConHookServerOnly);
	IConsole::AliasRegister("company_password_hashes", "company_pw_hashes");

	IConsole::AliasRegister("net_frame_freq",        "setting frame_freq %+");
	IConsole::AliasRegister("net_sync_freq",         "setting sync_freq %+");
	IConsole::AliasRegister("server_pw",             "setting server_password %+");
	IConsole::AliasRegister("server_password",       "setting server_password %+");
	IConsole::AliasRegister("rcon_pw",               "setting rcon_password %+");
	IConsole::AliasRegister("rcon_password",         "setting rcon_password %+");
	IConsole::AliasRegister("settings_pw",           "setting settings_password %+");
	IConsole::AliasRegister("settings_password",     "setting settings_password %+");
	IConsole::AliasRegister("name",                  "setting client_name %+");
	IConsole::AliasRegister("server_name",           "setting server_name %+");
	IConsole::AliasRegister("server_port",           "setting server_port %+");
	IConsole::AliasRegister("max_clients",           "setting max_clients %+");
	IConsole::AliasRegister("max_companies",         "setting max_companies %+");
	IConsole::AliasRegister("max_join_time",         "setting max_join_time %+");
	IConsole::AliasRegister("pause_on_join",         "setting pause_on_join %+");
	IConsole::AliasRegister("autoclean_companies",   "setting autoclean_companies %+");
	IConsole::AliasRegister("autoclean_protected",   "setting autoclean_protected %+");
	IConsole::AliasRegister("autoclean_unprotected", "setting autoclean_unprotected %+");
	IConsole::AliasRegister("restart_game_year",     "setting restart_game_year %+");
	IConsole::AliasRegister("min_players",           "setting min_active_clients %+");
	IConsole::AliasRegister("reload_cfg",            "setting reload_cfg %+");

	/* conditionals */
	IConsole::CmdRegister("if_year",                 ConIfYear);
	IConsole::CmdRegister("if_month",                ConIfMonth);
	IConsole::CmdRegister("if_day",                  ConIfDay);
	IConsole::CmdRegister("if_hour",                 ConIfHour);
	IConsole::CmdRegister("if_minute",               ConIfMinute);
	IConsole::CmdRegister("if_hour_minute",          ConIfHourMinute);

	/* debugging stuff */
#ifdef _DEBUG
	IConsoleDebugLibRegister();
#endif
	IConsole::CmdRegister("fps",                     ConFramerate);
	IConsole::CmdRegister("fps_wnd",                 ConFramerateWindow);

	IConsole::CmdRegister("find_non_realistic_braking_signal", ConFindNonRealisticBrakingSignal);

	IConsole::CmdRegister("getfulldate",             ConGetFullDate,      nullptr, true);
	IConsole::CmdRegister("dump_command_log",        ConDumpCommandLog,   nullptr, true);
	IConsole::CmdRegister("dump_special_events_log", ConDumpSpecialEventsLog, nullptr, true);
	IConsole::CmdRegister("dump_desync_msgs",        ConDumpDesyncMsgLog, nullptr, true);
	IConsole::CmdRegister("dump_inflation",          ConDumpInflation,    nullptr, true);
	IConsole::CmdRegister("dump_cpdp_stats",         ConDumpCpdpStats,    nullptr, true);
	IConsole::CmdRegister("dump_veh_stats",          ConVehicleStats,     nullptr, true);
	IConsole::CmdRegister("dump_map_stats",          ConMapStats,         nullptr, true);
	IConsole::CmdRegister("dump_st_flow_stats",      ConStFlowStats,      nullptr, true);
	IConsole::CmdRegister("dump_game_events",        ConDumpGameEvents,   nullptr, true);
	IConsole::CmdRegister("dump_load_debug_log",     ConDumpLoadDebugLog, nullptr, true);
	IConsole::CmdRegister("dump_load_debug_config",  ConDumpLoadDebugConfig, nullptr, true);
	IConsole::CmdRegister("dump_linkgraph_jobs",     ConDumpLinkgraphJobs, nullptr, true);
	IConsole::CmdRegister("dump_road_types",         ConDumpRoadTypes,    nullptr, true);
	IConsole::CmdRegister("dump_rail_types",         ConDumpRailTypes,    nullptr, true);
	IConsole::CmdRegister("dump_bridge_types",       ConDumpBridgeTypes,  nullptr, true);
	IConsole::CmdRegister("dump_cargo_types",        ConDumpCargoTypes,   nullptr, true);
	IConsole::CmdRegister("dump_vehicle",            ConDumpVehicle,      nullptr, true);
	IConsole::CmdRegister("dump_tile",               ConDumpTile,         nullptr, true);
	IConsole::CmdRegister("dump_grf_cargo_tables",   ConDumpGrfCargoTables, nullptr, true);
	IConsole::CmdRegister("dump_signal_styles",      ConDumpSignalStyles, nullptr, true);
	IConsole::CmdRegister("dump_sprite_cache_stats", ConSpriteCacheStats, nullptr, true);
	IConsole::CmdRegister("check_caches",            ConCheckCaches,      nullptr, true);
	IConsole::CmdRegister("show_town_window",        ConShowTownWindow,   nullptr, true);
	IConsole::CmdRegister("show_station_window",     ConShowStationWindow, nullptr, true);
	IConsole::CmdRegister("show_industry_window",    ConShowIndustryWindow, nullptr, true);
	IConsole::CmdRegister("viewport_debug",          ConViewportDebug,    nullptr, true);
	IConsole::CmdRegister("viewport_mark_dirty",     ConViewportMarkDirty, nullptr, true);
	IConsole::CmdRegister("viewport_mark_dirty_st_overlay", ConViewportMarkStationOverlayDirty, nullptr, true);
	IConsole::CmdRegister("gfx_debug",               ConGfxDebug,         nullptr, true);
	IConsole::CmdRegister("csleep",                  ConCSleep,           nullptr, true);
	IConsole::CmdRegister("recalculate_road_cached_one_way_states", ConRecalculateRoadCachedOneWayStates, ConHookNoNetwork, true);
	IConsole::CmdRegister("misc_debug",              ConMiscDebug,        nullptr, true);
	IConsole::CmdRegister("set_newgrf_optimiser_flags", ConSetNewGRFOptimiserFlags, nullptr, true);

	/* NewGRF development stuff */
	IConsole::CmdRegister("reload_newgrfs",          ConNewGRFReload,     ConHookNewGRFDeveloperTool);
	IConsole::CmdRegister("newgrf_profile",          ConNewGRFProfile,    ConHookNewGRFDeveloperTool);
	IConsole::CmdRegister("dump_info",               ConDumpInfo);
	IConsole::CmdRegister("do_disaster",             ConDoDisaster,       ConHookNewGRFDeveloperTool, true);
	IConsole::CmdRegister("bankrupt_company",        ConBankruptCompany,  ConHookNewGRFDeveloperTool, true);
	IConsole::CmdRegister("delete_company",          ConDeleteCompany,    ConHookNewGRFDeveloperTool, true);
	IConsole::CmdRegister("road_type_flag_ctl",      ConRoadTypeFlagCtl,  ConHookNewGRFDeveloperTool, true);
	IConsole::CmdRegister("rail_type_map_colour_ctl", ConRailTypeMapColourCtl, ConHookNewGRFDeveloperTool, true);
	IConsole::CmdRegister("switch_baseset",          ConSwitchBaseset,    ConHookNewGRFDeveloperTool, true);

	/* Bug workarounds */
	IConsole::CmdRegister("jgrpp_bug_workaround_unblock_heliports", ConResetBlockedHeliports, ConHookNoNetwork, true);
	IConsole::CmdRegister("merge_linkgraph_jobs_asap", ConMergeLinkgraphJobsAsap, ConHookNoNetwork, true);

	IConsole::CmdRegister("dbgspecial",              ConDbgSpecial,       ConHookSpecialCmd, true);

#ifdef _DEBUG
	IConsole::CmdRegister("delete_vehicle_id",       ConDeleteVehicleID,  ConHookNoNetwork, true);
	IConsole::CmdRegister("run_tile_loop_tile",      ConRunTileLoopTile,  ConHookNoNetwork, true);
#endif
}<|MERGE_RESOLUTION|>--- conflicted
+++ resolved
@@ -302,7 +302,6 @@
 {
 	switch (argc) {
 		case 0:
-<<<<<<< HEAD
 			IConsoleHelp("Set the current zoom level of the main viewport.");
 			IConsoleHelp("Usage: 'zoomto <level>'.");
 			IConsolePrintF(
@@ -312,29 +311,18 @@
 					"- The lowest supported zoom-in level is %u.",
 				std::max(ZOOM_LVL_MIN, _settings_client.gui.zoom_min)
 			);
-			IConsolePrintF(
-				CC_WARNING,
-				_settings_client.gui.zoom_max < ZOOM_LVL_MAX ?
-					"- The highest zoom-out level allowed by current client settings is %u." :
-					"- The highest supported zoom-out level is %u.",
-				std::min(_settings_client.gui.zoom_max, ZOOM_LVL_MAX)
-			);
-=======
-			IConsolePrint(CC_HELP, "Set the current zoom level of the main viewport.");
-			IConsolePrint(CC_HELP, "Usage: 'zoomto <level>'.");
 
 			if (ZOOM_LVL_MIN < _settings_client.gui.zoom_min) {
-				IConsolePrint(CC_HELP, "The lowest zoom-in level allowed by current client settings is {}.", std::max(ZOOM_LVL_MIN, _settings_client.gui.zoom_min));
+				IConsolePrintF(CC_WARNING, "The lowest zoom-in level allowed by current client settings is %u.", std::max(ZOOM_LVL_MIN, _settings_client.gui.zoom_min));
 			} else {
-				IConsolePrint(CC_HELP, "The lowest supported zoom-in level is {}.", std::max(ZOOM_LVL_MIN, _settings_client.gui.zoom_min));
+				IConsolePrintF(CC_WARNING, "The lowest supported zoom-in level is %u.", std::max(ZOOM_LVL_MIN, _settings_client.gui.zoom_min));
 			}
 
 			if (_settings_client.gui.zoom_max < ZOOM_LVL_MAX) {
-				IConsolePrint(CC_HELP, "The highest zoom-out level allowed by current client settings is {}.", std::min(_settings_client.gui.zoom_max, ZOOM_LVL_MAX));
+				IConsolePrintF(CC_WARNING, "The highest zoom-out level allowed by current client settings is %u.", std::min(_settings_client.gui.zoom_max, ZOOM_LVL_MAX));
 			} else {
-				IConsolePrint(CC_HELP, "The highest supported zoom-out level is {}.", std::min(_settings_client.gui.zoom_max, ZOOM_LVL_MAX));
+				IConsolePrintF(CC_WARNING, "The highest supported zoom-out level is %u.", std::min(_settings_client.gui.zoom_max, ZOOM_LVL_MAX));
 			}
->>>>>>> 6550682b
 			return true;
 
 		case 2: {
