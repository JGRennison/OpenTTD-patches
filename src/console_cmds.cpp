--- conflicted
+++ resolved
@@ -58,6 +58,7 @@
 #include "string_func_extra.h"
 #include "linkgraph/linkgraphjob.h"
 #include "base_media_base.h"
+#include "base_media_graphics.h"
 #include "debug_settings.h"
 #include "walltime_func.h"
 #include "debug_desync.h"
@@ -3315,7 +3316,6 @@
 	btree::btree_map<uint32_t, const GRFFile *> grfs;
 	for (CargoType i = 0; i < NUM_CARGO; i++) {
 		const CargoSpec *spec = CargoSpec::Get(i);
-		if (!spec->IsValid()) continue;
 		uint32_t grfid = 0;
 		const GRFFile *grf = spec->grffile;
 		if (grf == nullptr) {
@@ -4163,62 +4163,9 @@
 
 DEF_CONSOLE_CMD(ConFindMissingObject)
 {
-<<<<<<< HEAD
 	if (argc == 0) {
 		IConsolePrint(CC_HELP, "Find the next object tile where the spec is missing");
 		return true;
-=======
-	IConsolePrint(CC_DEFAULT, "  Cargo classes:");
-	IConsolePrint(CC_DEFAULT, "    p = passenger");
-	IConsolePrint(CC_DEFAULT, "    m = mail");
-	IConsolePrint(CC_DEFAULT, "    x = express");
-	IConsolePrint(CC_DEFAULT, "    a = armoured");
-	IConsolePrint(CC_DEFAULT, "    b = bulk");
-	IConsolePrint(CC_DEFAULT, "    g = piece goods");
-	IConsolePrint(CC_DEFAULT, "    l = liquid");
-	IConsolePrint(CC_DEFAULT, "    r = refrigerated");
-	IConsolePrint(CC_DEFAULT, "    h = hazardous");
-	IConsolePrint(CC_DEFAULT, "    c = covered/sheltered");
-	IConsolePrint(CC_DEFAULT, "    o = oversized");
-	IConsolePrint(CC_DEFAULT, "    d = powderized");
-	IConsolePrint(CC_DEFAULT, "    n = not pourable");
-	IConsolePrint(CC_DEFAULT, "    e = potable");
-	IConsolePrint(CC_DEFAULT, "    i = non-potable");
-	IConsolePrint(CC_DEFAULT, "    S = special");
-
-	std::map<uint32_t, const GRFFile *> grfs;
-	for (const CargoSpec *spec : CargoSpec::Iterate()) {
-		uint32_t grfid = 0;
-		const GRFFile *grf = spec->grffile;
-		if (grf != nullptr) {
-			grfid = grf->grfid;
-			grfs.emplace(grfid, grf);
-		}
-		IConsolePrint(CC_DEFAULT, "  {:02d} Bit: {:2d}, Label: {}, Callback mask: 0x{:02X}, Cargo class: {}{}{}{}{}{}{}{}{}{}{}{}{}{}{}{}, GRF: {:08X}, {}",
-				spec->Index(),
-				spec->bitnum,
-				FormatLabel(spec->label.base()),
-				spec->callback_mask.base(),
-				spec->classes.Test(CargoClass::Passengers)   ? 'p' : '-',
-				spec->classes.Test(CargoClass::Mail)         ? 'm' : '-',
-				spec->classes.Test(CargoClass::Express)      ? 'x' : '-',
-				spec->classes.Test(CargoClass::Armoured)     ? 'a' : '-',
-				spec->classes.Test(CargoClass::Bulk)         ? 'b' : '-',
-				spec->classes.Test(CargoClass::PieceGoods)   ? 'g' : '-',
-				spec->classes.Test(CargoClass::Liquid)       ? 'l' : '-',
-				spec->classes.Test(CargoClass::Refrigerated) ? 'r' : '-',
-				spec->classes.Test(CargoClass::Hazardous)    ? 'h' : '-',
-				spec->classes.Test(CargoClass::Covered)      ? 'c' : '-',
-				spec->classes.Test(CargoClass::Oversized)    ? 'o' : '-',
-				spec->classes.Test(CargoClass::Powderized)   ? 'd' : '-',
-				spec->classes.Test(CargoClass::NotPourable)  ? 'n' : '-',
-				spec->classes.Test(CargoClass::Potable)      ? 'e' : '-',
-				spec->classes.Test(CargoClass::NonPotable)   ? 'i' : '-',
-				spec->classes.Test(CargoClass::Special)      ? 'S' : '-',
-				std::byteswap(grfid),
-				GetStringPtr(spec->name)
-		);
->>>>>>> 2ae84f3c
 	}
 
 	extern TileIndex FindMissingObjectTile();
