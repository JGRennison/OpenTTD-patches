--- conflicted
+++ resolved
@@ -3130,11 +3130,11 @@
 				(uint) rt,
 				RoadTypeIsTram(rt) ? "Tram" : "Road",
 				NewGRFLabelDumper().Label(rti->label),
-				HasBit(rti->flags, ROTF_CATENARY)                   ? 'c' : '-',
-				HasBit(rti->flags, ROTF_NO_LEVEL_CROSSING)          ? 'l' : '-',
-				HasBit(rti->flags, ROTF_NO_HOUSES)                  ? 'X' : '-',
-				HasBit(rti->flags, ROTF_HIDDEN)                     ? 'h' : '-',
-				HasBit(rti->flags, ROTF_TOWN_BUILD)                 ? 'T' : '-',
+				rti->flags.Test(RoadTypeFlag::Catenary)        ? 'c' : '-',
+				rti->flags.Test(RoadTypeFlag::NoLevelCrossing) ? 'l' : '-',
+				rti->flags.Test(RoadTypeFlag::NoHouses)        ? 'X' : '-',
+				rti->flags.Test(RoadTypeFlag::Hidden)          ? 'h' : '-',
+				rti->flags.Test(RoadTypeFlag::TownBuild)       ? 'T' : '-',
 				HasBit(rti->extra_flags, RXTF_NOT_AVAILABLE_AI_GS)  ? 's' : '-',
 				HasBit(rti->extra_flags, RXTF_NO_TOWN_MODIFICATION) ? 't' : '-',
 				HasBit(rti->extra_flags, RXTF_NO_TUNNELS)           ? 'T' : '-',
@@ -3187,12 +3187,12 @@
 		IConsolePrint(CC_DEFAULT, "  {:2} {}, Flags: {}{}{}{}{}{}, Ctrl Flags: {}{}{}{}, GRF: {:08X}, {}",
 				(uint) rt,
 				NewGRFLabelDumper().Label(rti->label),
-				HasBit(rti->flags, RTF_CATENARY)            ? 'c' : '-',
-				HasBit(rti->flags, RTF_NO_LEVEL_CROSSING)   ? 'l' : '-',
-				HasBit(rti->flags, RTF_HIDDEN)              ? 'h' : '-',
-				HasBit(rti->flags, RTF_NO_SPRITE_COMBINE)   ? 's' : '-',
-				HasBit(rti->flags, RTF_ALLOW_90DEG)         ? 'a' : '-',
-				HasBit(rti->flags, RTF_DISALLOW_90DEG)      ? 'd' : '-',
+				rti->flags.Test(RailTypeFlag::Catenary)        ? 'c' : '-',
+				rti->flags.Test(RailTypeFlag::NoLevelCrossing) ? 'l' : '-',
+				rti->flags.Test(RailTypeFlag::Hidden)          ? 'h' : '-',
+				rti->flags.Test(RailTypeFlag::NoSpriteCombine) ? 's' : '-',
+				rti->flags.Test(RailTypeFlag::Allow90Deg)      ? 'a' : '-',
+				rti->flags.Test(RailTypeFlag::Disallow90Deg)   ? 'd' : '-',
 				HasBit(rti->ctrl_flags, RTCF_PROGSIG)       ? 'p' : '-',
 				HasBit(rti->ctrl_flags, RTCF_RESTRICTEDSIG) ? 'r' : '-',
 				HasBit(rti->ctrl_flags, RTCF_NOREALISTICBRAKING) ? 'b' : '-',
@@ -3978,7 +3978,7 @@
 	if (flag >= 100) {
 		ToggleBit(_roadtypes[rt].extra_flags, flag - 100);
 	} else {
-		ToggleBit(_roadtypes[rt].flags, flag);
+		ToggleBit(_roadtypes[rt].flags.edit_base(), flag);
 	}
 
 	return true;
@@ -4136,56 +4136,9 @@
 				return true;
 			}
 		}
-<<<<<<< HEAD
-=======
-		IConsolePrint(CC_DEFAULT, "  {:02d} {} {}, Flags: {}{}{}{}{}, GRF: {:08X}, {}",
-				(uint)rt,
-				RoadTypeIsTram(rt) ? "Tram" : "Road",
-				FormatLabel(rti->label),
-				rti->flags.Test(RoadTypeFlag::Catenary)        ? 'c' : '-',
-				rti->flags.Test(RoadTypeFlag::NoLevelCrossing) ? 'l' : '-',
-				rti->flags.Test(RoadTypeFlag::NoHouses)        ? 'X' : '-',
-				rti->flags.Test(RoadTypeFlag::Hidden)          ? 'h' : '-',
-				rti->flags.Test(RoadTypeFlag::TownBuild)       ? 'T' : '-',
-				std::byteswap(grfid),
-				GetStringPtr(rti->strings.name)
-		);
-	}
-	for (const auto &grf : grfs) {
-		IConsolePrint(CC_DEFAULT, "  GRF: {:08X} = {}", std::byteswap(grf.first), grf.second->filename);
->>>>>>> 1dd4adc5
-	}
-
-<<<<<<< HEAD
-	return true;
-=======
-	std::map<uint32_t, const GRFFile *> grfs;
-	for (RailType rt = RAILTYPE_BEGIN; rt < RAILTYPE_END; rt++) {
-		const RailTypeInfo *rti = GetRailTypeInfo(rt);
-		if (rti->label == 0) continue;
-		uint32_t grfid = 0;
-		const GRFFile *grf = rti->grffile[RTSG_GROUND];
-		if (grf != nullptr) {
-			grfid = grf->grfid;
-			grfs.emplace(grfid, grf);
-		}
-		IConsolePrint(CC_DEFAULT, "  {:02d} {}, Flags: {}{}{}{}{}{}, GRF: {:08X}, {}",
-				(uint)rt,
-				FormatLabel(rti->label),
-				rti->flags.Test(RailTypeFlag::Catenary)        ? 'c' : '-',
-				rti->flags.Test(RailTypeFlag::NoLevelCrossing) ? 'l' : '-',
-				rti->flags.Test(RailTypeFlag::Hidden)          ? 'h' : '-',
-				rti->flags.Test(RailTypeFlag::NoSpriteCombine) ? 's' : '-',
-				rti->flags.Test(RailTypeFlag::Allow90Deg)      ? 'a' : '-',
-				rti->flags.Test(RailTypeFlag::Disallow90Deg)   ? 'd' : '-',
-				std::byteswap(grfid),
-				GetStringPtr(rti->strings.name)
-		);
-	}
-	for (const auto &grf : grfs) {
-		IConsolePrint(CC_DEFAULT, "  GRF: {:08X} = {}", std::byteswap(grf.first), grf.second->filename);
-	}
->>>>>>> 1dd4adc5
+	}
+
+	return true;
 }
 
 DEF_CONSOLE_CMD(ConFindMissingObject)
