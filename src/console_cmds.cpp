/*
 * This file is part of OpenTTD.
 * OpenTTD is free software; you can redistribute it and/or modify it under the terms of the GNU General Public License as published by the Free Software Foundation, version 2.
 * OpenTTD is distributed in the hope that it will be useful, but WITHOUT ANY WARRANTY; without even the implied warranty of MERCHANTABILITY or FITNESS FOR A PARTICULAR PURPOSE.
 * See the GNU General Public License for more details. You should have received a copy of the GNU General Public License along with OpenTTD. If not, see <http://www.gnu.org/licenses/>.
 */

/** @file console_cmds.cpp Implementation of the console hooks. */

#include "stdafx.h"
#include "console_internal.h"
#include "debug.h"
#include "engine_func.h"
#include "landscape.h"
#include "saveload/saveload.h"
#include "network/network.h"
#include "network/network_func.h"
#include "network/network_base.h"
#include "network/network_admin.h"
#include "network/network_client.h"
#include "network/network_server.h"
#include "command_func.h"
#include "settings_func.h"
#include "fios.h"
#include "fileio_func.h"
#include "screenshot.h"
#include "genworld.h"
#include "strings_func.h"
#include "viewport_func.h"
#include "window_func.h"
#include "date_func.h"
#include "company_func.h"
#include "gamelog.h"
#include "ai/ai.hpp"
#include "ai/ai_config.hpp"
#include "newgrf.h"
#include "newgrf_profiling.h"
#include "console_func.h"
#include "engine_base.h"
#include "road.h"
#include "rail.h"
#include "game/game.hpp"
#include "table/strings.h"
#include "aircraft.h"
#include "airport.h"
#include "station_base.h"
#include "waypoint_base.h"
#include "waypoint_func.h"
#include "economy_func.h"
#include "town.h"
#include "industry.h"
#include "string_func_extra.h"
#include "linkgraph/linkgraphjob.h"
#include "base_media_base.h"
#include "debug_settings.h"
#include <time.h>

#include "safeguards.h"

/* scriptfile handling */
static uint _script_current_depth; ///< Depth of scripts running (used to abort execution when #ConReturn is encountered).

/** File list storage for the console, for caching the last 'ls' command. */
class ConsoleFileList : public FileList {
public:
	ConsoleFileList() : FileList()
	{
		this->file_list_valid = false;
	}

	/** Declare the file storage cache as being invalid, also clears all stored files. */
	void InvalidateFileList()
	{
		this->Clear();
		this->file_list_valid = false;
	}

	/**
	 * (Re-)validate the file storage cache. Only makes a change if the storage was invalid, or if \a force_reload.
	 * @param force_reload Always reload the file storage cache.
	 */
	void ValidateFileList(bool force_reload = false)
	{
		if (force_reload || !this->file_list_valid) {
			this->BuildFileList(FT_SAVEGAME, SLO_LOAD);
			this->file_list_valid = true;
		}
	}

	bool file_list_valid; ///< If set, the file list is valid.
};

static ConsoleFileList _console_file_list; ///< File storage cache for the console.

/* console command defines */
#define DEF_CONSOLE_CMD(function) static bool function(byte argc, char *argv[])
#define DEF_CONSOLE_HOOK(function) static ConsoleHookResult function(bool echo)

/****************
 * command hooks
 ****************/

/**
 * Check network availability and inform in console about failure of detection.
 * @return Network availability.
 */
static inline bool NetworkAvailable(bool echo)
{
	if (!_network_available) {
		if (echo) IConsoleError("You cannot use this command because there is no network available.");
		return false;
	}
	return true;
}

/**
 * Check whether we are a server.
 * @return Are we a server? True when yes, false otherwise.
 */
DEF_CONSOLE_HOOK(ConHookServerOnly)
{
	if (!NetworkAvailable(echo)) return CHR_DISALLOW;

	if (!_network_server) {
		if (echo) IConsoleError("This command is only available to a network server.");
		return CHR_DISALLOW;
	}
	return CHR_ALLOW;
}

/**
 * Check whether we are a client in a network game.
 * @return Are we a client in a network game? True when yes, false otherwise.
 */
DEF_CONSOLE_HOOK(ConHookClientOnly)
{
	if (!NetworkAvailable(echo)) return CHR_DISALLOW;

	if (_network_server) {
		if (echo) IConsoleError("This command is not available to a network server.");
		return CHR_DISALLOW;
	}
	return CHR_ALLOW;
}

/**
 * Check whether we are in a multiplayer game.
 * @return True when we are client or server in a network game.
 */
DEF_CONSOLE_HOOK(ConHookNeedNetwork)
{
	if (!NetworkAvailable(echo)) return CHR_DISALLOW;

	if (!_networking || (!_network_server && !MyClient::IsConnected())) {
		if (echo) IConsoleError("Not connected. This command is only available in multiplayer.");
		return CHR_DISALLOW;
	}
	return CHR_ALLOW;
}

/**
 * Check whether we are in singleplayer mode.
 * @return True when no network is active.
 */
DEF_CONSOLE_HOOK(ConHookNoNetwork)
{
	if (_networking) {
		if (echo) IConsoleError("This command is forbidden in multiplayer.");
		return CHR_DISALLOW;
	}
	return CHR_ALLOW;
}

DEF_CONSOLE_HOOK(ConHookNewGRFDeveloperTool)
{
	if (_settings_client.gui.newgrf_developer_tools) {
		if (_game_mode == GM_MENU) {
			if (echo) IConsoleError("This command is only available in game and editor.");
			return CHR_DISALLOW;
		}
		return ConHookNoNetwork(echo);
	}
	return CHR_HIDE;
}

/**
 * Show help for the console.
 * @param str String to print in the console.
 */
static void IConsoleHelp(const char *str)
{
	IConsolePrintF(CC_WARNING, "- %s", str);
}

/**
 * Reset status of all engines.
 * @return Will always succeed.
 */
DEF_CONSOLE_CMD(ConResetEngines)
{
	if (argc == 0) {
		IConsoleHelp("Reset status data of all engines. This might solve some issues with 'lost' engines. Usage: 'resetengines'");
		return true;
	}

	StartupEngines();
	return true;
}

/**
 * Reset status of the engine pool.
 * @return Will always return true.
 * @note Resetting the pool only succeeds when there are no vehicles ingame.
 */
DEF_CONSOLE_CMD(ConResetEnginePool)
{
	if (argc == 0) {
		IConsoleHelp("Reset NewGRF allocations of engine slots. This will remove invalid engine definitions, and might make default engines available again.");
		return true;
	}

	if (_game_mode == GM_MENU) {
		IConsoleError("This command is only available in game and editor.");
		return true;
	}

	if (!EngineOverrideManager::ResetToCurrentNewGRFConfig()) {
		IConsoleError("This can only be done when there are no vehicles in the game.");
		return true;
	}

	return true;
}

#ifdef _DEBUG
/**
 * Reset a tile to bare land in debug mode.
 * param tile number.
 * @return True when the tile is reset or the help on usage was printed (0 or two parameters).
 */
DEF_CONSOLE_CMD(ConResetTile)
{
	if (argc == 0) {
		IConsoleHelp("Reset a tile to bare land. Usage: 'resettile <tile>'");
		IConsoleHelp("Tile can be either decimal (34161) or hexadecimal (0x4a5B)");
		return true;
	}

	if (argc == 2) {
		uint32 result;
		if (GetArgumentInteger(&result, argv[1])) {
			DoClearSquare((TileIndex)result);
			return true;
		}
	}

	return false;
}
#endif /* _DEBUG */

/**
 * Scroll to a tile on the map.
 * param x tile number or tile x coordinate.
 * param y optional y coordinate.
 * @note When only one argument is given it is interpreted as the tile number.
 *       When two arguments are given, they are interpreted as the tile's x
 *       and y coordinates.
 * @return True when either console help was shown or a proper amount of parameters given.
 */
DEF_CONSOLE_CMD(ConScrollToTile)
{
	switch (argc) {
		case 0:
			IConsoleHelp("Center the screen on a given tile.");
			IConsoleHelp("Usage: 'scrollto <tile>' or 'scrollto <x> <y>'");
			IConsoleHelp("Numbers can be either decimal (34161) or hexadecimal (0x4a5B).");
			return true;

		case 2: {
			uint32 result;
			if (GetArgumentInteger(&result, argv[1])) {
				if (result >= MapSize()) {
					IConsolePrint(CC_ERROR, "Tile does not exist");
					return true;
				}
				ScrollMainWindowToTile((TileIndex)result);
				return true;
			}
			break;
		}

		case 3: {
			uint32 x, y;
			if (GetArgumentInteger(&x, argv[1]) && GetArgumentInteger(&y, argv[2])) {
				if (x >= MapSizeX() || y >= MapSizeY()) {
					IConsolePrint(CC_ERROR, "Tile does not exist");
					return true;
				}
				ScrollMainWindowToTile(TileXY(x, y));
				return true;
			}
			break;
		}
	}

	return false;
}

/**
 * Highlight a tile on the map.
 * param x tile number or tile x coordinate.
 * param y optional y coordinate.
 * @note When only one argument is given it is intepreted as the tile number.
 *       When two arguments are given, they are interpreted as the tile's x
 *       and y coordinates.
 * @return True when either console help was shown or a proper amount of parameters given.
 */
DEF_CONSOLE_CMD(ConHighlightTile)
{
	switch (argc) {
		case 0:
			IConsoleHelp("Highlight a given tile.");
			IConsoleHelp("Usage: 'highlight_tile <tile>' or 'highlight_tile <x> <y>'");
			IConsoleHelp("Numbers can be either decimal (34161) or hexadecimal (0x4a5B).");
			return true;

		case 2: {
			uint32 result;
			if (GetArgumentInteger(&result, argv[1])) {
				if (result >= MapSize()) {
					IConsolePrint(CC_ERROR, "Tile does not exist");
					return true;
				}
				SetRedErrorSquare((TileIndex)result);
				return true;
			}
			break;
		}

		case 3: {
			uint32 x, y;
			if (GetArgumentInteger(&x, argv[1]) && GetArgumentInteger(&y, argv[2])) {
				if (x >= MapSizeX() || y >= MapSizeY()) {
					IConsolePrint(CC_ERROR, "Tile does not exist");
					return true;
				}
				SetRedErrorSquare(TileXY(x, y));
				return true;
			}
			break;
		}
	}

	return false;
}

/**
 * Save the map to a file.
 * param filename the filename to save the map to.
 * @return True when help was displayed or the file attempted to be saved.
 */
DEF_CONSOLE_CMD(ConSave)
{
	if (argc == 0) {
		IConsoleHelp("Save the current game. Usage: 'save <filename>'");
		return true;
	}

	if (argc == 2) {
		char *filename = str_fmt("%s.sav", argv[1]);
		IConsolePrint(CC_DEFAULT, "Saving map...");

		if (SaveOrLoad(filename, SLO_SAVE, DFT_GAME_FILE, SAVE_DIR) != SL_OK) {
			IConsolePrint(CC_ERROR, "Saving map failed");
		} else {
			IConsolePrintF(CC_DEFAULT, "Map successfully saved to %s", filename);
		}
		free(filename);
		return true;
	}

	return false;
}

/**
 * Explicitly save the configuration.
 * @return True.
 */
DEF_CONSOLE_CMD(ConSaveConfig)
{
	if (argc == 0) {
		IConsoleHelp("Saves the configuration for new games to the configuration file, typically 'openttd.cfg'.");
		IConsoleHelp("It does not save the configuration of the current game to the configuration file.");
		return true;
	}

	SaveToConfig();
	IConsolePrint(CC_DEFAULT, "Saved config.");
	return true;
}

DEF_CONSOLE_CMD(ConLoad)
{
	if (argc == 0) {
		IConsoleHelp("Load a game by name or index. Usage: 'load <file | number>'");
		return true;
	}

	if (argc != 2) return false;

	const char *file = argv[1];
	_console_file_list.ValidateFileList();
	const FiosItem *item = _console_file_list.FindItem(file);
	if (item != nullptr) {
		if (GetAbstractFileType(item->type) == FT_SAVEGAME) {
			_switch_mode = SM_LOAD_GAME;
			_file_to_saveload.SetMode(item->type);
			_file_to_saveload.SetName(FiosBrowseTo(item));
			_file_to_saveload.SetTitle(item->title);
		} else {
			IConsolePrintF(CC_ERROR, "%s: Not a savegame.", file);
		}
	} else {
		IConsolePrintF(CC_ERROR, "%s: No such file or directory.", file);
	}

	return true;
}


DEF_CONSOLE_CMD(ConRemove)
{
	if (argc == 0) {
		IConsoleHelp("Remove a savegame by name or index. Usage: 'rm <file | number>'");
		return true;
	}

	if (argc != 2) return false;

	const char *file = argv[1];
	_console_file_list.ValidateFileList();
	const FiosItem *item = _console_file_list.FindItem(file);
	if (item != nullptr) {
		if (!FiosDelete(item->name)) {
			IConsolePrintF(CC_ERROR, "%s: Failed to delete file", file);
		}
	} else {
		IConsolePrintF(CC_ERROR, "%s: No such file or directory.", file);
	}

	_console_file_list.InvalidateFileList();
	return true;
}


/* List all the files in the current dir via console */
DEF_CONSOLE_CMD(ConListFiles)
{
	if (argc == 0) {
		IConsoleHelp("List all loadable savegames and directories in the current dir via console. Usage: 'ls | dir'");
		return true;
	}

	_console_file_list.ValidateFileList(true);
	for (uint i = 0; i < _console_file_list.Length(); i++) {
		IConsolePrintF(CC_DEFAULT, "%d) %s", i, _console_file_list[i].title);
	}

	return true;
}

/* Change the dir via console */
DEF_CONSOLE_CMD(ConChangeDirectory)
{
	if (argc == 0) {
		IConsoleHelp("Change the dir via console. Usage: 'cd <directory | number>'");
		return true;
	}

	if (argc != 2) return false;

	const char *file = argv[1];
	_console_file_list.ValidateFileList(true);
	const FiosItem *item = _console_file_list.FindItem(file);
	if (item != nullptr) {
		switch (item->type) {
			case FIOS_TYPE_DIR: case FIOS_TYPE_DRIVE: case FIOS_TYPE_PARENT:
				FiosBrowseTo(item);
				break;
			default: IConsolePrintF(CC_ERROR, "%s: Not a directory.", file);
		}
	} else {
		IConsolePrintF(CC_ERROR, "%s: No such file or directory.", file);
	}

	_console_file_list.InvalidateFileList();
	return true;
}

DEF_CONSOLE_CMD(ConPrintWorkingDirectory)
{
	const char *path;

	if (argc == 0) {
		IConsoleHelp("Print out the current working directory. Usage: 'pwd'");
		return true;
	}

	/* XXX - Workaround for broken file handling */
	_console_file_list.ValidateFileList(true);
	_console_file_list.InvalidateFileList();

	FiosGetDescText(&path, nullptr);
	IConsolePrint(CC_DEFAULT, path);
	return true;
}

DEF_CONSOLE_CMD(ConClearBuffer)
{
	if (argc == 0) {
		IConsoleHelp("Clear the console buffer. Usage: 'clear'");
		return true;
	}

	IConsoleClearBuffer();
	SetWindowDirty(WC_CONSOLE, 0);
	return true;
}


/**********************************
 * Network Core Console Commands
 **********************************/

static bool ConKickOrBan(const char *argv, bool ban, const char *reason)
{
	uint n;

	if (strchr(argv, '.') == nullptr && strchr(argv, ':') == nullptr) { // banning with ID
		ClientID client_id = (ClientID)atoi(argv);

		/* Don't kill the server, or the client doing the rcon. The latter can't be kicked because
		 * kicking frees closes and subsequently free the connection related instances, which we
		 * would be reading from and writing to after returning. So we would read or write data
		 * from freed memory up till the segfault triggers. */
		if (client_id == CLIENT_ID_SERVER || client_id == _redirect_console_to_client) {
			IConsolePrintF(CC_ERROR, "ERROR: Silly boy, you can not %s yourself!", ban ? "ban" : "kick");
			return true;
		}

		NetworkClientInfo *ci = NetworkClientInfo::GetByClientID(client_id);
		if (ci == nullptr) {
			IConsoleError("Invalid client");
			return true;
		}

		if (!ban) {
			/* Kick only this client, not all clients with that IP */
			NetworkServerKickClient(client_id, reason);
			return true;
		}

		/* When banning, kick+ban all clients with that IP */
		n = NetworkServerKickOrBanIP(client_id, ban, reason);
	} else {
		n = NetworkServerKickOrBanIP(argv, ban, reason);
	}

	if (n == 0) {
		IConsolePrint(CC_DEFAULT, ban ? "Client not online, address added to banlist" : "Client not found");
	} else {
		IConsolePrintF(CC_DEFAULT, "%sed %u client(s)", ban ? "Bann" : "Kick", n);
	}

	return true;
}

DEF_CONSOLE_CMD(ConKick)
{
	if (argc == 0) {
		IConsoleHelp("Kick a client from a network game. Usage: 'kick <ip | client-id> [<kick-reason>]'");
		IConsoleHelp("For client-id's, see the command 'clients'");
		return true;
	}

	if (argc != 2 && argc != 3) return false;

	/* No reason supplied for kicking */
	if (argc == 2) return ConKickOrBan(argv[1], false, nullptr);

	/* Reason for kicking supplied */
	size_t kick_message_length = strlen(argv[2]);
	if (kick_message_length >= 255) {
		IConsolePrintF(CC_ERROR, "ERROR: Maximum kick message length is 254 characters. You entered " PRINTF_SIZE " characters.", kick_message_length);
		return false;
	} else {
		return ConKickOrBan(argv[1], false, argv[2]);
	}
}

DEF_CONSOLE_CMD(ConBan)
{
	if (argc == 0) {
		IConsoleHelp("Ban a client from a network game. Usage: 'ban <ip | client-id> [<ban-reason>]'");
		IConsoleHelp("For client-id's, see the command 'clients'");
		IConsoleHelp("If the client is no longer online, you can still ban his/her IP");
		return true;
	}

	if (argc != 2 && argc != 3) return false;

	/* No reason supplied for kicking */
	if (argc == 2) return ConKickOrBan(argv[1], true, nullptr);

	/* Reason for kicking supplied */
	size_t kick_message_length = strlen(argv[2]);
	if (kick_message_length >= 255) {
		IConsolePrintF(CC_ERROR, "ERROR: Maximum kick message length is 254 characters. You entered " PRINTF_SIZE " characters.", kick_message_length);
		return false;
	} else {
		return ConKickOrBan(argv[1], true, argv[2]);
	}
}

DEF_CONSOLE_CMD(ConUnBan)
{
	if (argc == 0) {
		IConsoleHelp("Unban a client from a network game. Usage: 'unban <ip | banlist-index>'");
		IConsoleHelp("For a list of banned IP's, see the command 'banlist'");
		return true;
	}

	if (argc != 2) return false;

	/* Try by IP. */
	uint index;
	for (index = 0; index < _network_ban_list.size(); index++) {
		if (_network_ban_list[index] == argv[1]) break;
	}

	/* Try by index. */
	if (index >= _network_ban_list.size()) {
		index = atoi(argv[1]) - 1U; // let it wrap
	}

	if (index < _network_ban_list.size()) {
		char msg[64];
		seprintf(msg, lastof(msg), "Unbanned %s", _network_ban_list[index].c_str());
		IConsolePrint(CC_DEFAULT, msg);
		_network_ban_list.erase(_network_ban_list.begin() + index);
	} else {
		IConsolePrint(CC_DEFAULT, "Invalid list index or IP not in ban-list.");
		IConsolePrint(CC_DEFAULT, "For a list of banned IP's, see the command 'banlist'");
	}

	return true;
}

DEF_CONSOLE_CMD(ConBanList)
{
	if (argc == 0) {
		IConsoleHelp("List the IP's of banned clients: Usage 'banlist'");
		return true;
	}

	IConsolePrint(CC_DEFAULT, "Banlist: ");

	uint i = 1;
	for (const auto &entry : _network_ban_list) {
		IConsolePrintF(CC_DEFAULT, "  %d) %s", i, entry.c_str());
		i++;
	}

	return true;
}

DEF_CONSOLE_CMD(ConPauseGame)
{
	if (argc == 0) {
		IConsoleHelp("Pause a network game. Usage: 'pause'");
		return true;
	}

	if ((_pause_mode & PM_PAUSED_NORMAL) == PM_UNPAUSED) {
		DoCommandP(0, PM_PAUSED_NORMAL, 1, CMD_PAUSE);
		if (!_networking) IConsolePrint(CC_DEFAULT, "Game paused.");
	} else {
		IConsolePrint(CC_DEFAULT, "Game is already paused.");
	}

	return true;
}

DEF_CONSOLE_CMD(ConUnpauseGame)
{
	if (argc == 0) {
		IConsoleHelp("Unpause a network game. Usage: 'unpause'");
		return true;
	}

	if ((_pause_mode & PM_PAUSED_NORMAL) != PM_UNPAUSED) {
		DoCommandP(0, PM_PAUSED_NORMAL, 0, CMD_PAUSE);
		if (!_networking) IConsolePrint(CC_DEFAULT, "Game unpaused.");
	} else if ((_pause_mode & PM_PAUSED_ERROR) != PM_UNPAUSED) {
		IConsolePrint(CC_DEFAULT, "Game is in error state and cannot be unpaused via console.");
	} else if (_pause_mode != PM_UNPAUSED) {
		IConsolePrint(CC_DEFAULT, "Game cannot be unpaused manually; disable pause_on_join/min_active_clients.");
	} else {
		IConsolePrint(CC_DEFAULT, "Game is already unpaused.");
	}

	return true;
}

DEF_CONSOLE_CMD(ConRcon)
{
	if (argc == 0) {
		IConsoleHelp("Remote control the server from another client. Usage: 'rcon <password> <command>'");
		IConsoleHelp("Remember to enclose the command in quotes, otherwise only the first parameter is sent");
		return true;
	}

	if (argc < 3) return false;

	if (_network_server) {
		IConsoleCmdExec(argv[2]);
	} else {
		NetworkClientSendRcon(argv[1], argv[2]);
	}
	return true;
}

DEF_CONSOLE_CMD(ConSettingsAccess)
{
	if (argc == 0) {
		IConsoleHelp("Enable changing game settings from this client. Usage: 'settings_access <password>'");
		IConsoleHelp("Send an empty password \"\" to drop access");
		return true;
	}

	if (argc < 2) return false;

	if (!_network_server) {
		NetworkClientSendSettingsPassword(argv[1]);
	}
	return true;
}

DEF_CONSOLE_CMD(ConStatus)
{
	if (argc == 0) {
		IConsoleHelp("List the status of all clients connected to the server. Usage 'status'");
		return true;
	}

	NetworkServerShowStatusToConsole();
	return true;
}

DEF_CONSOLE_CMD(ConServerInfo)
{
	if (argc == 0) {
		IConsoleHelp("List current and maximum client/company limits. Usage 'server_info'");
		IConsoleHelp("You can change these values by modifying settings 'network.max_clients', 'network.max_companies' and 'network.max_spectators'");
		return true;
	}

	IConsolePrintF(CC_DEFAULT, "Current/maximum clients:    %2d/%2d", _network_game_info.clients_on, _settings_client.network.max_clients);
	IConsolePrintF(CC_DEFAULT, "Current/maximum companies:  %2d/%2d", (int)Company::GetNumItems(), _settings_client.network.max_companies);
	IConsolePrintF(CC_DEFAULT, "Current/maximum spectators: %2d/%2d", NetworkSpectatorCount(), _settings_client.network.max_spectators);

	return true;
}

DEF_CONSOLE_CMD(ConClientNickChange)
{
	if (argc != 3) {
		IConsoleHelp("Change the nickname of a connected client. Usage: 'client_name <client-id> <new-name>'");
		IConsoleHelp("For client-id's, see the command 'clients'");
		return true;
	}

	ClientID client_id = (ClientID)atoi(argv[1]);

	if (client_id == CLIENT_ID_SERVER) {
		IConsoleError("Please use the command 'name' to change your own name!");
		return true;
	}

	if (NetworkClientInfo::GetByClientID(client_id) == nullptr) {
		IConsoleError("Invalid client");
		return true;
	}

	char *client_name = argv[2];
	StrTrimInPlace(client_name);
	if (!NetworkIsValidClientName(client_name)) {
		IConsoleError("Cannot give a client an empty name");
		return true;
	}

	if (!NetworkServerChangeClientName(client_id, client_name)) {
		IConsoleError("Cannot give a client a duplicate name");
	}

	return true;
}

DEF_CONSOLE_CMD(ConJoinCompany)
{
	if (argc < 2) {
		IConsoleHelp("Request joining another company. Usage: join <company-id> [<password>]");
		IConsoleHelp("For valid company-id see company list, use 255 for spectator");
		return true;
	}

	CompanyID company_id = (CompanyID)(atoi(argv[1]) <= MAX_COMPANIES ? atoi(argv[1]) - 1 : atoi(argv[1]));

	/* Check we have a valid company id! */
	if (!Company::IsValidID(company_id) && company_id != COMPANY_SPECTATOR) {
		IConsolePrintF(CC_ERROR, "Company does not exist. Company-id must be between 1 and %d.", MAX_COMPANIES);
		return true;
	}

	if (NetworkClientInfo::GetByClientID(_network_own_client_id)->client_playas == company_id) {
		IConsoleError("You are already there!");
		return true;
	}

	if (company_id == COMPANY_SPECTATOR && NetworkMaxSpectatorsReached()) {
		IConsoleError("Cannot join spectators, maximum number of spectators reached.");
		return true;
	}

	if (company_id != COMPANY_SPECTATOR && !Company::IsHumanID(company_id)) {
		IConsoleError("Cannot join AI company.");
		return true;
	}

	/* Check if the company requires a password */
	if (NetworkCompanyIsPassworded(company_id) && argc < 3) {
		IConsolePrintF(CC_ERROR, "Company %d requires a password to join.", company_id + 1);
		return true;
	}

	/* non-dedicated server may just do the move! */
	if (_network_server) {
		NetworkServerDoMove(CLIENT_ID_SERVER, company_id);
	} else {
		NetworkClientRequestMove(company_id, NetworkCompanyIsPassworded(company_id) ? argv[2] : "");
	}

	return true;
}

DEF_CONSOLE_CMD(ConMoveClient)
{
	if (argc < 3) {
		IConsoleHelp("Move a client to another company. Usage: move <client-id> <company-id>");
		IConsoleHelp("For valid client-id see 'clients', for valid company-id see 'companies', use 255 for moving to spectators");
		return true;
	}

	const NetworkClientInfo *ci = NetworkClientInfo::GetByClientID((ClientID)atoi(argv[1]));
	CompanyID company_id = (CompanyID)(atoi(argv[2]) <= MAX_COMPANIES ? atoi(argv[2]) - 1 : atoi(argv[2]));

	/* check the client exists */
	if (ci == nullptr) {
		IConsoleError("Invalid client-id, check the command 'clients' for valid client-id's.");
		return true;
	}

	if (!Company::IsValidID(company_id) && company_id != COMPANY_SPECTATOR) {
		IConsolePrintF(CC_ERROR, "Company does not exist. Company-id must be between 1 and %d.", MAX_COMPANIES);
		return true;
	}

	if (company_id != COMPANY_SPECTATOR && !Company::IsHumanID(company_id)) {
		IConsoleError("You cannot move clients to AI companies.");
		return true;
	}

	if (ci->client_id == CLIENT_ID_SERVER && _network_dedicated) {
		IConsoleError("Silly boy, you cannot move the server!");
		return true;
	}

	if (ci->client_playas == company_id) {
		IConsoleError("You cannot move someone to where he/she already is!");
		return true;
	}

	/* we are the server, so force the update */
	NetworkServerDoMove(ci->client_id, company_id);

	return true;
}

DEF_CONSOLE_CMD(ConResetCompany)
{
	if (argc == 0) {
		IConsoleHelp("Remove an idle company from the game. Usage: 'reset_company <company-id>'");
		IConsoleHelp("For company-id's, see the list of companies from the dropdown menu. Company 1 is 1, etc.");
		return true;
	}

	if (argc != 2) return false;

	CompanyID index = (CompanyID)(atoi(argv[1]) - 1);

	/* Check valid range */
	if (!Company::IsValidID(index)) {
		IConsolePrintF(CC_ERROR, "Company does not exist. Company-id must be between 1 and %d.", MAX_COMPANIES);
		return true;
	}

	if (!Company::IsHumanID(index)) {
		IConsoleError("Company is owned by an AI.");
		return true;
	}

	if (NetworkCompanyHasClients(index)) {
		IConsoleError("Cannot remove company: a client is connected to that company.");
		return false;
	}
	const NetworkClientInfo *ci = NetworkClientInfo::GetByClientID(CLIENT_ID_SERVER);
	if (ci->client_playas == index) {
		IConsoleError("Cannot remove company: the server is connected to that company.");
		return true;
	}

	/* It is safe to remove this company */
	DoCommandP(0, CCA_DELETE | index << 16 | CRR_MANUAL << 24, 0, CMD_COMPANY_CTRL);
	IConsolePrint(CC_DEFAULT, "Company deleted.");

	return true;
}

DEF_CONSOLE_CMD(ConNetworkClients)
{
	if (argc == 0) {
		IConsoleHelp("Get a list of connected clients including their ID, name, company-id, and IP. Usage: 'clients'");
		return true;
	}

	NetworkPrintClients();

	return true;
}

DEF_CONSOLE_CMD(ConNetworkReconnect)
{
	if (argc == 0) {
		IConsoleHelp("Reconnect to server to which you were connected last time. Usage: 'reconnect [<company>]'");
		IConsoleHelp("Company 255 is spectator (default, if not specified), 0 means creating new company.");
		IConsoleHelp("All others are a certain company with Company 1 being #1");
		return true;
	}

	CompanyID playas = (argc >= 2) ? (CompanyID)atoi(argv[1]) : COMPANY_SPECTATOR;
	switch (playas) {
		case 0: playas = COMPANY_NEW_COMPANY; break;
		case COMPANY_SPECTATOR: /* nothing to do */ break;
		default:
			/* From a user pov 0 is a new company, internally it's different and all
			 * companies are offset by one to ease up on users (eg companies 1-8 not 0-7) */
			if (playas < COMPANY_FIRST + 1 || playas > MAX_COMPANIES + 1) return false;
			break;
	}

	if (StrEmpty(_settings_client.network.last_host)) {
		IConsolePrint(CC_DEFAULT, "No server for reconnecting.");
		return true;
	}

	/* Don't resolve the address first, just print it directly as it comes from the config file. */
	IConsolePrintF(CC_DEFAULT, "Reconnecting to %s:%d...", _settings_client.network.last_host, _settings_client.network.last_port);

	NetworkClientConnectGame(NetworkAddress(_settings_client.network.last_host, _settings_client.network.last_port), playas);
	return true;
}

DEF_CONSOLE_CMD(ConNetworkConnect)
{
	if (argc == 0) {
		IConsoleHelp("Connect to a remote OTTD server and join the game. Usage: 'connect <ip>'");
		IConsoleHelp("IP can contain port and company: 'IP[:Port][#Company]', eg: 'server.ottd.org:443#2'");
		IConsoleHelp("Company #255 is spectator all others are a certain company with Company 1 being #1");
		return true;
	}

	if (argc < 2) return false;
	if (_networking) NetworkDisconnect(); // we are in network-mode, first close it!

	const char *port = nullptr;
	const char *company = nullptr;
	char *ip = argv[1];
	/* Default settings: default port and new company */
	uint16 rport = NETWORK_DEFAULT_PORT;
	CompanyID join_as = COMPANY_NEW_COMPANY;

	ParseGameConnectionString(&company, &port, ip);

	IConsolePrintF(CC_DEFAULT, "Connecting to %s...", ip);
	if (company != nullptr) {
		join_as = (CompanyID)atoi(company);
		IConsolePrintF(CC_DEFAULT, "    company-no: %d", join_as);

		/* From a user pov 0 is a new company, internally it's different and all
		 * companies are offset by one to ease up on users (eg companies 1-8 not 0-7) */
		if (join_as != COMPANY_SPECTATOR) {
			if (join_as > MAX_COMPANIES) return false;
			join_as--;
		}
	}
	if (port != nullptr) {
		rport = atoi(port);
		IConsolePrintF(CC_DEFAULT, "    port: %s", port);
	}

	NetworkClientConnectGame(NetworkAddress(ip, rport), join_as);

	return true;
}

/*********************************
 *  script file console commands
 *********************************/

DEF_CONSOLE_CMD(ConExec)
{
	if (argc == 0) {
		IConsoleHelp("Execute a local script file. Usage: 'exec <script> <?>'");
		return true;
	}

	if (argc < 2) return false;

	FILE *script_file = FioFOpenFile(argv[1], "r", BASE_DIR);

	if (script_file == nullptr) {
		if (argc == 2 || atoi(argv[2]) != 0) IConsoleError("script file not found");
		return true;
	}

	if (_script_current_depth == 11) {
		IConsoleError("Maximum 'exec' depth reached; script A is calling script B is calling script C ... more than 10 times.");
		return true;
	}

	_script_current_depth++;
	uint script_depth = _script_current_depth;

	char cmdline[ICON_CMDLN_SIZE];
	while (fgets(cmdline, sizeof(cmdline), script_file) != nullptr) {
		/* Remove newline characters from the executing script */
		for (char *cmdptr = cmdline; *cmdptr != '\0'; cmdptr++) {
			if (*cmdptr == '\n' || *cmdptr == '\r') {
				*cmdptr = '\0';
				break;
			}
		}
		IConsoleCmdExec(cmdline);
		/* Ensure that we are still on the same depth or that we returned via 'return'. */
		assert(_script_current_depth == script_depth || _script_current_depth == script_depth - 1);

		/* The 'return' command was executed. */
		if (_script_current_depth == script_depth - 1) break;
	}

	if (ferror(script_file)) {
		IConsoleError("Encountered error while trying to read from script file");
	}

	if (_script_current_depth == script_depth) _script_current_depth--;
	FioFCloseFile(script_file);
	return true;
}

DEF_CONSOLE_CMD(ConReturn)
{
	if (argc == 0) {
		IConsoleHelp("Stop executing a running script. Usage: 'return'");
		return true;
	}

	_script_current_depth--;
	return true;
}

/*****************************
 *  default console commands
 ******************************/
extern bool CloseConsoleLogIfActive();

DEF_CONSOLE_CMD(ConScript)
{
	extern FILE *_iconsole_output_file;

	if (argc == 0) {
		IConsoleHelp("Start or stop logging console output to a file. Usage: 'script <filename>'");
		IConsoleHelp("If filename is omitted, a running log is stopped if it is active");
		return true;
	}

	if (!CloseConsoleLogIfActive()) {
		if (argc < 2) return false;

		IConsolePrintF(CC_DEFAULT, "file output started to: %s", argv[1]);
		_iconsole_output_file = fopen(argv[1], "ab");
		if (_iconsole_output_file == nullptr) IConsoleError("could not open file");
	}

	return true;
}


DEF_CONSOLE_CMD(ConEcho)
{
	if (argc == 0) {
		IConsoleHelp("Print back the first argument to the console. Usage: 'echo <arg>'");
		return true;
	}

	if (argc < 2) return false;
	IConsolePrint(CC_DEFAULT, argv[1]);
	return true;
}

DEF_CONSOLE_CMD(ConEchoC)
{
	if (argc == 0) {
		IConsoleHelp("Print back the first argument to the console in a given colour. Usage: 'echoc <colour> <arg2>'");
		return true;
	}

	if (argc < 3) return false;
	IConsolePrint((TextColour)Clamp(atoi(argv[1]), TC_BEGIN, TC_END - 1), argv[2]);
	return true;
}

DEF_CONSOLE_CMD(ConNewGame)
{
	if (argc == 0) {
		IConsoleHelp("Start a new game. Usage: 'newgame [seed]'");
		IConsoleHelp("The server can force a new game using 'newgame'; any client joined will rejoin after the server is done generating the new game.");
		return true;
	}

	StartNewGameWithoutGUI((argc == 2) ? strtoul(argv[1], nullptr, 10) : GENERATE_NEW_SEED);
	return true;
}

DEF_CONSOLE_CMD(ConRestart)
{
	if (argc == 0) {
		IConsoleHelp("Restart game. Usage: 'restart'");
		IConsoleHelp("Restarts a game. It tries to reproduce the exact same map as the game started with.");
		IConsoleHelp("However:");
		IConsoleHelp(" * restarting games started in another version might create another map due to difference in map generation");
		IConsoleHelp(" * restarting games based on scenarios, loaded games or heightmaps will start a new game based on the settings stored in the scenario/savegame");
		return true;
	}

	/* Don't copy the _newgame pointers to the real pointers, so call SwitchToMode directly */
	_settings_game.game_creation.map_x = MapLogX();
	_settings_game.game_creation.map_y = FindFirstBit(MapSizeY());
	_switch_mode = SM_RESTARTGAME;
	return true;
}

DEF_CONSOLE_CMD(ConReload)
{
	if (argc == 0) {
		IConsoleHelp("Reload game. Usage: 'reload'");
		IConsoleHelp("Reloads a game.");
		IConsoleHelp(" * if you started from a savegame / scenario / heightmap, that exact same savegame / scenario / heightmap will be loaded.");
		IConsoleHelp(" * if you started from a new game, this acts the same as 'restart'.");
		return true;
	}

	/* Don't copy the _newgame pointers to the real pointers, so call SwitchToMode directly */
	_settings_game.game_creation.map_x = MapLogX();
	_settings_game.game_creation.map_y = FindFirstBit(MapSizeY());
	_switch_mode = SM_RELOADGAME;
	return true;
}

/**
 * Print a text buffer line by line to the console. Lines are separated by '\n'.
 * @param buf The buffer to print.
 * @note All newlines are replace by '\0' characters.
 */
static void PrintLineByLine(char *buf)
{
	ProcessLineByLine(buf, [&](const char *line) {
		IConsolePrintF(CC_DEFAULT, "%s", line);
	});
}

DEF_CONSOLE_CMD(ConListAILibs)
{
	char buf[4096];
	AI::GetConsoleLibraryList(buf, lastof(buf));

	PrintLineByLine(buf);

	return true;
}

DEF_CONSOLE_CMD(ConListAI)
{
	char buf[4096];
	AI::GetConsoleList(buf, lastof(buf));

	PrintLineByLine(buf);

	return true;
}

DEF_CONSOLE_CMD(ConListGameLibs)
{
	char buf[4096];
	Game::GetConsoleLibraryList(buf, lastof(buf));

	PrintLineByLine(buf);

	return true;
}

DEF_CONSOLE_CMD(ConListGame)
{
	char buf[4096];
	Game::GetConsoleList(buf, lastof(buf));

	PrintLineByLine(buf);

	return true;
}

DEF_CONSOLE_CMD(ConStartAI)
{
	if (argc == 0 || argc > 3) {
		IConsoleHelp("Start a new AI. Usage: 'start_ai [<AI>] [<settings>]'");
		IConsoleHelp("Start a new AI. If <AI> is given, it starts that specific AI (if found).");
		IConsoleHelp("If <settings> is given, it is parsed and the AI settings are set to that.");
		return true;
	}

	if (_game_mode != GM_NORMAL) {
		IConsoleWarning("AIs can only be managed in a game.");
		return true;
	}

	if (Company::GetNumItems() == CompanyPool::MAX_SIZE) {
		IConsoleWarning("Can't start a new AI (no more free slots).");
		return true;
	}
	if (_networking && !_network_server) {
		IConsoleWarning("Only the server can start a new AI.");
		return true;
	}
	if (_networking && !_settings_game.ai.ai_in_multiplayer) {
		IConsoleWarning("AIs are not allowed in multiplayer by configuration.");
		IConsoleWarning("Switch AI -> AI in multiplayer to True.");
		return true;
	}
	if (!AI::CanStartNew()) {
		IConsoleWarning("Can't start a new AI.");
		return true;
	}

	int n = 0;
	/* Find the next free slot */
	for (const Company *c : Company::Iterate()) {
		if (c->index != n) break;
		n++;
	}

	AIConfig *config = AIConfig::GetConfig((CompanyID)n);
	if (argc >= 2) {
		config->Change(argv[1], -1, false);

		/* If the name is not found, and there is a dot in the name,
		 * try again with the assumption everything right of the dot is
		 * the version the user wants to load. */
		if (!config->HasScript()) {
			char *name = stredup(argv[1]);
			char *e = strrchr(name, '.');
			if (e != nullptr) {
				*e = '\0';
				e++;

				int version = atoi(e);
				config->Change(name, version, true);
			}
			free(name);
		}

		if (!config->HasScript()) {
			IConsoleWarning("Failed to load the specified AI");
			return true;
		}
		if (argc == 3) {
			config->StringToSettings(argv[2]);
		}
	}

	/* Start a new AI company */
	DoCommandP(0, CCA_NEW_AI | INVALID_COMPANY << 16, 0, CMD_COMPANY_CTRL);

	return true;
}

DEF_CONSOLE_CMD(ConReloadAI)
{
	if (argc != 2) {
		IConsoleHelp("Reload an AI. Usage: 'reload_ai <company-id>'");
		IConsoleHelp("Reload the AI with the given company id. For company-id's, see the list of companies from the dropdown menu. Company 1 is 1, etc.");
		return true;
	}

	if (_game_mode != GM_NORMAL) {
		IConsoleWarning("AIs can only be managed in a game.");
		return true;
	}

	if (_networking && !_network_server) {
		IConsoleWarning("Only the server can reload an AI.");
		return true;
	}

	CompanyID company_id = (CompanyID)(atoi(argv[1]) - 1);
	if (!Company::IsValidID(company_id)) {
		IConsolePrintF(CC_DEFAULT, "Unknown company. Company range is between 1 and %d.", MAX_COMPANIES);
		return true;
	}

	/* In singleplayer mode the player can be in an AI company, after cheating or loading network save with an AI in first slot. */
	if (Company::IsHumanID(company_id) || company_id == _local_company) {
		IConsoleWarning("Company is not controlled by an AI.");
		return true;
	}

	/* First kill the company of the AI, then start a new one. This should start the current AI again */
	DoCommandP(0, CCA_DELETE | company_id << 16 | CRR_MANUAL << 24, 0, CMD_COMPANY_CTRL);
	DoCommandP(0, CCA_NEW_AI | company_id << 16, 0, CMD_COMPANY_CTRL);
	IConsolePrint(CC_DEFAULT, "AI reloaded.");

	return true;
}

DEF_CONSOLE_CMD(ConStopAI)
{
	if (argc != 2) {
		IConsoleHelp("Stop an AI. Usage: 'stop_ai <company-id>'");
		IConsoleHelp("Stop the AI with the given company id. For company-id's, see the list of companies from the dropdown menu. Company 1 is 1, etc.");
		return true;
	}

	if (_game_mode != GM_NORMAL) {
		IConsoleWarning("AIs can only be managed in a game.");
		return true;
	}

	if (_networking && !_network_server) {
		IConsoleWarning("Only the server can stop an AI.");
		return true;
	}

	CompanyID company_id = (CompanyID)(atoi(argv[1]) - 1);
	if (!Company::IsValidID(company_id)) {
		IConsolePrintF(CC_DEFAULT, "Unknown company. Company range is between 1 and %d.", MAX_COMPANIES);
		return true;
	}

	/* In singleplayer mode the player can be in an AI company, after cheating or loading network save with an AI in first slot. */
	if (Company::IsHumanID(company_id) || company_id == _local_company) {
		IConsoleWarning("Company is not controlled by an AI.");
		return true;
	}

	/* Now kill the company of the AI. */
	DoCommandP(0, CCA_DELETE | company_id << 16 | CRR_MANUAL << 24, 0, CMD_COMPANY_CTRL);
	IConsolePrint(CC_DEFAULT, "AI stopped, company deleted.");

	return true;
}

DEF_CONSOLE_CMD(ConRescanAI)
{
	if (argc == 0) {
		IConsoleHelp("Rescan the AI dir for scripts. Usage: 'rescan_ai'");
		return true;
	}

	if (_networking && !_network_server) {
		IConsoleWarning("Only the server can rescan the AI dir for scripts.");
		return true;
	}

	AI::Rescan();

	return true;
}

DEF_CONSOLE_CMD(ConRescanGame)
{
	if (argc == 0) {
		IConsoleHelp("Rescan the Game Script dir for scripts. Usage: 'rescan_game'");
		return true;
	}

	if (_networking && !_network_server) {
		IConsoleWarning("Only the server can rescan the Game Script dir for scripts.");
		return true;
	}

	Game::Rescan();

	return true;
}

DEF_CONSOLE_CMD(ConRescanNewGRF)
{
	if (argc == 0) {
		IConsoleHelp("Rescan the data dir for NewGRFs. Usage: 'rescan_newgrf'");
		return true;
	}

	if (!RequestNewGRFScan()) {
		IConsoleWarning("NewGRF scanning is already running. Please wait until completed to run again.");
	}

	return true;
}

DEF_CONSOLE_CMD(ConGetSeed)
{
	if (argc == 0) {
		IConsoleHelp("Returns the seed used to create this game. Usage: 'getseed'");
		IConsoleHelp("The seed can be used to reproduce the exact same map as the game started with.");
		return true;
	}

	IConsolePrintF(CC_DEFAULT, "Generation Seed: %u", _settings_game.game_creation.generation_seed);
	return true;
}

DEF_CONSOLE_CMD(ConGetDate)
{
	if (argc == 0) {
		IConsoleHelp("Returns the current date (year-month-day) of the game. Usage: 'getdate'");
		return true;
	}

	IConsolePrintF(CC_DEFAULT, "Date: %04d-%02d-%02d", _cur_date_ymd.year, _cur_date_ymd.month + 1, _cur_date_ymd.day);
	return true;
}

DEF_CONSOLE_CMD(ConGetSysDate)
{
	if (argc == 0) {
		IConsoleHelp("Returns the current date (year-month-day) of your system. Usage: 'getsysdate'");
		return true;
	}

	time_t t;
	time(&t);
	auto timeinfo = localtime(&t);
	IConsolePrintF(CC_DEFAULT, "System Date: %04d-%02d-%02d %02d:%02d:%02d", timeinfo->tm_year + 1900, timeinfo->tm_mon + 1, timeinfo->tm_mday, timeinfo->tm_hour, timeinfo->tm_min, timeinfo->tm_sec);
	return true;
}


DEF_CONSOLE_CMD(ConAlias)
{
	IConsoleAlias *alias;

	if (argc == 0) {
		IConsoleHelp("Add a new alias, or redefine the behaviour of an existing alias . Usage: 'alias <name> <command>'");
		return true;
	}

	if (argc < 3) return false;

	alias = IConsole::AliasGet(argv[1]);
	if (alias == nullptr) {
		IConsole::AliasRegister(argv[1], argv[2]);
	} else {
		alias->cmdline = argv[2];
	}
	return true;
}

DEF_CONSOLE_CMD(ConScreenShot)
{
	if (argc == 0) {
		IConsoleHelp("Create a screenshot of the game. Usage: 'screenshot [viewport | normal | big | giant | world | heightmap | minimap] [no_con] [size <width> <height>] [<filename>]'");
		IConsoleHelp("'viewport' (default) makes a screenshot of the current viewport (including menus, windows, ..), "
				"'normal' makes a screenshot of the visible area, "
				"'big' makes a zoomed-in screenshot of the visible area, "
				"'giant' makes a screenshot of the whole map using the default zoom level, "
				"'world' makes a screenshot of the whole map using the current zoom level, "
				"'heightmap' makes a heightmap screenshot of the map that can be loaded in as heightmap, "
				"'minimap' makes a top-viewed minimap screenshot of the whole world which represents one tile by one pixel. "
				"'no_con' hides the console to create the screenshot (only useful in combination with 'viewport'). "
				"'size' sets the width and height of the viewport to make a screenshot of (only useful in combination with 'normal' or 'big').");
		return true;
	}

	if (argc > 7) return false;

	ScreenshotType type = SC_VIEWPORT;
	uint32 width = 0;
	uint32 height = 0;
	const char *name = nullptr;
	uint32 arg_index = 1;

	if (argc > arg_index) {
		if (strcmp(argv[arg_index], "viewport") == 0) {
			type = SC_VIEWPORT;
			arg_index += 1;
		} else if (strcmp(argv[arg_index], "normal") == 0) {
			type = SC_DEFAULTZOOM;
			arg_index += 1;
		} else if (strcmp(argv[arg_index], "big") == 0) {
			type = SC_ZOOMEDIN;
			arg_index += 1;
		} else if (strcmp(argv[arg_index], "giant") == 0) {
			type = SC_WORLD;
			arg_index += 1;
		} else if (strcmp(argv[arg_index], "world") == 0) {
			type = SC_WORLD_ZOOM;
			arg_index += 1;
		} else if (strcmp(argv[arg_index], "heightmap") == 0) {
			type = SC_HEIGHTMAP;
			arg_index += 1;
		} else if (strcmp(argv[arg_index], "minimap") == 0) {
			type = SC_MINIMAP;
			arg_index += 1;
		}
	}

	if (argc > arg_index && strcmp(argv[arg_index], "no_con") == 0) {
		if (type != SC_VIEWPORT) {
			IConsoleError("'no_con' can only be used in combination with 'viewport'");
			return true;
		}
		IConsoleClose();
		arg_index += 1;
	}

	if (argc > arg_index + 2 && strcmp(argv[arg_index], "size") == 0) {
		/* size <width> <height> */
		if (type != SC_DEFAULTZOOM && type != SC_ZOOMEDIN) {
			IConsoleError("'size' can only be used in combination with 'normal' or 'big'");
			return true;
		}
		GetArgumentInteger(&width, argv[arg_index + 1]);
		GetArgumentInteger(&height, argv[arg_index + 2]);
		arg_index += 3;
	}

	if (argc > arg_index) {
		/* Last parameter that was not one of the keywords must be the filename. */
		name = argv[arg_index];
		arg_index += 1;
	}

	if (argc > arg_index) {
		/* We have parameters we did not process; means we misunderstood any of the above. */
		return false;
	}

	MakeScreenshot(type, name, width, height);
	return true;
}

DEF_CONSOLE_CMD(ConMinimap)
{
	if (argc == 0) {
		IConsoleHelp("Create a flat image of the game minimap. Usage: 'minimap [owner] [file name]'");
		IConsoleHelp("'owner' uses the tile owner to colour the minimap image, this is the only mode at present");
		return true;
	}

	const char *name = nullptr;
	if (argc > 1) {
		if (strcmp(argv[1], "owner") != 0) {
			/* invalid mode */
			return false;
		}
	}
	if (argc > 2) {
		name = argv[2];
	}

	MakeMinimapWorldScreenshot(name);
	return true;
}

DEF_CONSOLE_CMD(ConInfoCmd)
{
	if (argc == 0) {
		IConsoleHelp("Print out debugging information about a command. Usage: 'info_cmd <cmd>'");
		return true;
	}

	if (argc < 2) return false;

	const IConsoleCmd *cmd = IConsole::CmdGet(argv[1]);
	if (cmd == nullptr) {
		IConsoleError("the given command was not found");
		return true;
	}

	IConsolePrintF(CC_DEFAULT, "command name: %s", cmd->name.c_str());
	IConsolePrintF(CC_DEFAULT, "command proc: %p", cmd->proc);

	if (cmd->hook != nullptr) IConsoleWarning("command is hooked");

	return true;
}

DEF_CONSOLE_CMD(ConDebugLevel)
{
	if (argc == 0) {
		IConsoleHelp("Get/set the default debugging level for the game. Usage: 'debug_level [<level>]'");
		IConsoleHelp("Level can be any combination of names, levels. Eg 'net=5 ms=4'. Remember to enclose it in \"'s");
		return true;
	}

	if (argc > 2) return false;

	if (argc == 1) {
		IConsolePrintF(CC_DEFAULT, "Current debug-level: '%s'", GetDebugString());
	} else {
		SetDebugString(argv[1]);
	}

	return true;
}

DEF_CONSOLE_CMD(ConExit)
{
	if (argc == 0) {
		IConsoleHelp("Exit the game. Usage: 'exit'");
		return true;
	}

	if (_game_mode == GM_NORMAL && _settings_client.gui.autosave_on_exit) DoExitSave();

	_exit_game = true;
	return true;
}

DEF_CONSOLE_CMD(ConPart)
{
	if (argc == 0) {
		IConsoleHelp("Leave the currently joined/running game (only ingame). Usage: 'part'");
		return true;
	}

	if (_game_mode != GM_NORMAL) return false;

	_switch_mode = SM_MENU;
	return true;
}

DEF_CONSOLE_CMD(ConHelp)
{
	if (argc == 2) {
		const IConsoleCmd *cmd;
		const IConsoleAlias *alias;

		cmd = IConsole::CmdGet(argv[1]);
		if (cmd != nullptr) {
			cmd->proc(0, nullptr);
			return true;
		}

		alias = IConsole::AliasGet(argv[1]);
		if (alias != nullptr) {
			cmd = IConsole::CmdGet(alias->cmdline);
			if (cmd != nullptr) {
				cmd->proc(0, nullptr);
				return true;
			}
			IConsolePrintF(CC_ERROR, "ERROR: alias is of special type, please see its execution-line: '%s'", alias->cmdline.c_str());
			return true;
		}

		IConsoleError("command not found");
		return true;
	}

	IConsolePrint(CC_WARNING, " ---- OpenTTD Console Help ---- ");
	IConsolePrint(CC_DEFAULT, " - commands: [command to list all commands: list_cmds]");
	IConsolePrint(CC_DEFAULT, " call commands with '<command> <arg2> <arg3>...'");
	IConsolePrint(CC_DEFAULT, " - to assign strings, or use them as arguments, enclose it within quotes");
	IConsolePrint(CC_DEFAULT, " like this: '<command> \"string argument with spaces\"'");
	IConsolePrint(CC_DEFAULT, " - use 'help <command>' to get specific information");
	IConsolePrint(CC_DEFAULT, " - scroll console output with shift + (up | down | pageup | pagedown)");
	IConsolePrint(CC_DEFAULT, " - scroll console input history with the up or down arrows");
	IConsolePrint(CC_DEFAULT, "");
	return true;
}

DEF_CONSOLE_CMD(ConListCommands)
{
	if (argc == 0) {
		IConsoleHelp("List all registered commands. Usage: 'list_cmds [<pre-filter>]'");
		return true;
	}

<<<<<<< HEAD
	for (const IConsoleCmd *cmd = _iconsole_cmds; cmd != nullptr; cmd = cmd->next) {
		if (argv[1] == nullptr || strstr(cmd->name, argv[1]) != nullptr) {
			if ((_settings_client.gui.console_show_unlisted || !cmd->unlisted) && (cmd->hook == nullptr || cmd->hook(false) != CHR_HIDE)) IConsolePrintF(CC_DEFAULT, "%s", cmd->name);
=======
	for (auto &it : IConsole::Commands()) {
		const IConsoleCmd *cmd = &it.second;
		if (argv[1] == nullptr || cmd->name.find(argv[1]) != std::string::npos) {
			if (cmd->hook == nullptr || cmd->hook(false) != CHR_HIDE) IConsolePrintF(CC_DEFAULT, "%s", cmd->name.c_str());
>>>>>>> 470d8b66
		}
	}

	return true;
}

DEF_CONSOLE_CMD(ConListAliases)
{
	if (argc == 0) {
		IConsoleHelp("List all registered aliases. Usage: 'list_aliases [<pre-filter>]'");
		return true;
	}

	for (auto &it : IConsole::Aliases()) {
		const IConsoleAlias *alias = &it.second;
		if (argv[1] == nullptr || alias->name.find(argv[1]) != std::string::npos) {
			IConsolePrintF(CC_DEFAULT, "%s => %s", alias->name.c_str(), alias->cmdline.c_str());
		}
	}

	return true;
}

DEF_CONSOLE_CMD(ConCompanies)
{
	if (argc == 0) {
		IConsoleHelp("List the details of all companies in the game. Usage 'companies'");
		return true;
	}

	for (const Company *c : Company::Iterate()) {
		/* Grab the company name */
		char company_name[512];
		SetDParam(0, c->index);
		GetString(company_name, STR_COMPANY_NAME, lastof(company_name));

		const char *password_state = "";
		if (c->is_ai) {
			password_state = "AI";
		} else if (_network_server) {
				password_state = StrEmpty(_network_company_states[c->index].password) ? "unprotected" : "protected";
		}

		char colour[512];
		GetString(colour, STR_COLOUR_DARK_BLUE + _company_colours[c->index], lastof(colour));
		IConsolePrintF(CC_INFO, "#:%d(%s) Company Name: '%s'  Year Founded: %d  Money: " OTTD_PRINTF64 "  Loan: " OTTD_PRINTF64 "  Value: " OTTD_PRINTF64 "  (T:%d, R:%d, P:%d, S:%d) %s",
			c->index + 1, colour, company_name,
			c->inaugurated_year, (int64)c->money, (int64)c->current_loan, (int64)CalculateCompanyValue(c),
			c->group_all[VEH_TRAIN].num_vehicle,
			c->group_all[VEH_ROAD].num_vehicle,
			c->group_all[VEH_AIRCRAFT].num_vehicle,
			c->group_all[VEH_SHIP].num_vehicle,
			password_state);
	}

	return true;
}

DEF_CONSOLE_CMD(ConSay)
{
	if (argc == 0) {
		IConsoleHelp("Chat to your fellow players in a multiplayer game. Usage: 'say \"<msg>\"'");
		return true;
	}

	if (argc != 2) return false;

	if (!_network_server) {
		NetworkClientSendChat(NETWORK_ACTION_CHAT, DESTTYPE_BROADCAST, 0 /* param does not matter */, argv[1]);
	} else {
		bool from_admin = (_redirect_console_to_admin < INVALID_ADMIN_ID);
		NetworkServerSendChat(NETWORK_ACTION_CHAT, DESTTYPE_BROADCAST, 0, argv[1], CLIENT_ID_SERVER, from_admin);
	}

	return true;
}

DEF_CONSOLE_CMD(ConSayCompany)
{
	if (argc == 0) {
		IConsoleHelp("Chat to a certain company in a multiplayer game. Usage: 'say_company <company-no> \"<msg>\"'");
		IConsoleHelp("CompanyNo is the company that plays as company <companyno>, 1 through max_companies");
		return true;
	}

	if (argc != 3) return false;

	CompanyID company_id = (CompanyID)(atoi(argv[1]) - 1);
	if (!Company::IsValidID(company_id)) {
		IConsolePrintF(CC_DEFAULT, "Unknown company. Company range is between 1 and %d.", MAX_COMPANIES);
		return true;
	}

	if (!_network_server) {
		NetworkClientSendChat(NETWORK_ACTION_CHAT_COMPANY, DESTTYPE_TEAM, company_id, argv[2]);
	} else {
		bool from_admin = (_redirect_console_to_admin < INVALID_ADMIN_ID);
		NetworkServerSendChat(NETWORK_ACTION_CHAT_COMPANY, DESTTYPE_TEAM, company_id, argv[2], CLIENT_ID_SERVER, from_admin);
	}

	return true;
}

DEF_CONSOLE_CMD(ConSayClient)
{
	if (argc == 0) {
		IConsoleHelp("Chat to a certain client in a multiplayer game. Usage: 'say_client <client-no> \"<msg>\"'");
		IConsoleHelp("For client-id's, see the command 'clients'");
		return true;
	}

	if (argc != 3) return false;

	if (!_network_server) {
		NetworkClientSendChat(NETWORK_ACTION_CHAT_CLIENT, DESTTYPE_CLIENT, atoi(argv[1]), argv[2]);
	} else {
		bool from_admin = (_redirect_console_to_admin < INVALID_ADMIN_ID);
		NetworkServerSendChat(NETWORK_ACTION_CHAT_CLIENT, DESTTYPE_CLIENT, atoi(argv[1]), argv[2], CLIENT_ID_SERVER, from_admin);
	}

	return true;
}

DEF_CONSOLE_CMD(ConCompanyPassword)
{
	if (argc == 0) {
		const char *helpmsg;

		if (_network_dedicated) {
			helpmsg = "Change the password of a company. Usage: 'company_pw <company-no> \"<password>\"";
		} else if (_network_server) {
			helpmsg = "Change the password of your or any other company. Usage: 'company_pw [<company-no>] \"<password>\"'";
		} else {
			helpmsg = "Change the password of your company. Usage: 'company_pw \"<password>\"'";
		}

		IConsoleHelp(helpmsg);
		IConsoleHelp("Use \"*\" to disable the password.");
		return true;
	}

	CompanyID company_id;
	const char *password;
	const char *errormsg;

	if (argc == 2) {
		company_id = _local_company;
		password = argv[1];
		errormsg = "You have to own a company to make use of this command.";
	} else if (argc == 3 && _network_server) {
		company_id = (CompanyID)(atoi(argv[1]) - 1);
		password = argv[2];
		errormsg = "You have to specify the ID of a valid human controlled company.";
	} else {
		return false;
	}

	if (!Company::IsValidHumanID(company_id)) {
		IConsoleError(errormsg);
		return false;
	}

	password = NetworkChangeCompanyPassword(company_id, password);

	if (StrEmpty(password)) {
		IConsolePrintF(CC_WARNING, "Company password cleared");
	} else {
		IConsolePrintF(CC_WARNING, "Company password changed to: %s", password);
	}

	return true;
}

DEF_CONSOLE_CMD(ConCompanyPasswordHash)
{
	if (argc == 0) {
		IConsoleHelp("Change the password hash of a company. Usage: 'company_pw_hash <company-no> \"<password_hash>\"");
		IConsoleHelp("Use \"*\" to disable the password.");
		return true;
	}

	if (argc != 3) return false;

	CompanyID company_id = (CompanyID)(atoi(argv[1]) - 1);
	const char *password = argv[2];

	if (!Company::IsValidHumanID(company_id)) {
		IConsoleError("You have to specify the ID of a valid human controlled company.");
		return false;
	}

	if (strcmp(password, "*") == 0) password = "";

	NetworkServerSetCompanyPassword(company_id, password, true);

	if (StrEmpty(password)) {
		IConsolePrintF(CC_WARNING, "Company password hash cleared");
	} else {
		IConsolePrintF(CC_WARNING, "Company password hash changed to: %s", password);
	}

	return true;
}

DEF_CONSOLE_CMD(ConCompanyPasswordHashes)
{
	if (argc == 0) {
		IConsoleHelp("List the password hashes of all companies in the game. Usage 'company_pw_hashes'");
		return true;
	}

	for (const Company *c : Company::Iterate()) {
		/* Grab the company name */
		char company_name[512];
		SetDParam(0, c->index);
		GetString(company_name, STR_COMPANY_NAME, lastof(company_name));

		char colour[512];
		GetString(colour, STR_COLOUR_DARK_BLUE + _company_colours[c->index], lastof(colour));
		IConsolePrintF(CC_INFO, "#:%d(%s) Company Name: '%s'  Hash: '%s'",
			c->index + 1, colour, company_name, _network_company_states[c->index].password);
	}

	return true;
}

/* Content downloading only is available with ZLIB */
#if defined(WITH_ZLIB)
#include "network/network_content.h"

/** Resolve a string to a content type. */
static ContentType StringToContentType(const char *str)
{
	static const char * const inv_lookup[] = { "", "base", "newgrf", "ai", "ailib", "scenario", "heightmap" };
	for (uint i = 1 /* there is no type 0 */; i < lengthof(inv_lookup); i++) {
		if (strcasecmp(str, inv_lookup[i]) == 0) return (ContentType)i;
	}
	return CONTENT_TYPE_END;
}

/** Asynchronous callback */
struct ConsoleContentCallback : public ContentCallback {
	void OnConnect(bool success)
	{
		IConsolePrintF(CC_DEFAULT, "Content server connection %s", success ? "established" : "failed");
	}

	void OnDisconnect()
	{
		IConsolePrintF(CC_DEFAULT, "Content server connection closed");
	}

	void OnDownloadComplete(ContentID cid)
	{
		IConsolePrintF(CC_DEFAULT, "Completed download of %d", cid);
	}
};

/**
 * Outputs content state information to console
 * @param ci the content info
 */
static void OutputContentState(const ContentInfo *const ci)
{
	static const char * const types[] = { "Base graphics", "NewGRF", "AI", "AI library", "Scenario", "Heightmap", "Base sound", "Base music", "Game script", "GS library" };
	static_assert(lengthof(types) == CONTENT_TYPE_END - CONTENT_TYPE_BEGIN);
	static const char * const states[] = { "Not selected", "Selected", "Dep Selected", "Installed", "Unknown" };
	static const TextColour state_to_colour[] = { CC_COMMAND, CC_INFO, CC_INFO, CC_WHITE, CC_ERROR };

	char buf[sizeof(ci->md5sum) * 2 + 1];
	md5sumToString(buf, lastof(buf), ci->md5sum);
	IConsolePrintF(state_to_colour[ci->state], "%d, %s, %s, %s, %08X, %s", ci->id, types[ci->type - 1], states[ci->state], ci->name, ci->unique_id, buf);
}

DEF_CONSOLE_CMD(ConContent)
{
	static ContentCallback *cb = nullptr;
	if (cb == nullptr) {
		cb = new ConsoleContentCallback();
		_network_content_client.AddCallback(cb);
	}

	if (argc <= 1) {
		IConsoleHelp("Query, select and download content. Usage: 'content update|upgrade|select [id]|unselect [all|id]|state [filter]|download'");
		IConsoleHelp("  update: get a new list of downloadable content; must be run first");
		IConsoleHelp("  upgrade: select all items that are upgrades");
		IConsoleHelp("  select: select a specific item given by its id. If no parameter is given, all selected content will be listed");
		IConsoleHelp("  unselect: unselect a specific item given by its id or 'all' to unselect all");
		IConsoleHelp("  state: show the download/select state of all downloadable content. Optionally give a filter string");
		IConsoleHelp("  download: download all content you've selected");
		return true;
	}

	if (strcasecmp(argv[1], "update") == 0) {
		_network_content_client.RequestContentList((argc > 2) ? StringToContentType(argv[2]) : CONTENT_TYPE_END);
		return true;
	}

	if (strcasecmp(argv[1], "upgrade") == 0) {
		_network_content_client.SelectUpgrade();
		return true;
	}

	if (strcasecmp(argv[1], "select") == 0) {
		if (argc <= 2) {
			/* List selected content */
			IConsolePrintF(CC_WHITE, "id, type, state, name");
			for (ConstContentIterator iter = _network_content_client.Begin(); iter != _network_content_client.End(); iter++) {
				if ((*iter)->state != ContentInfo::SELECTED && (*iter)->state != ContentInfo::AUTOSELECTED) continue;
				OutputContentState(*iter);
			}
		} else if (strcasecmp(argv[2], "all") == 0) {
			/* The intention of this function was that you could download
			 * everything after a filter was applied; but this never really
			 * took off. Instead, a select few people used this functionality
			 * to download every available package on BaNaNaS. This is not in
			 * the spirit of this service. Additionally, these few people were
			 * good for 70% of the consumed bandwidth of BaNaNaS. */
			IConsoleError("'select all' is no longer supported since 1.11");
		} else {
			_network_content_client.Select((ContentID)atoi(argv[2]));
		}
		return true;
	}

	if (strcasecmp(argv[1], "unselect") == 0) {
		if (argc <= 2) {
			IConsoleError("You must enter the id.");
			return false;
		}
		if (strcasecmp(argv[2], "all") == 0) {
			_network_content_client.UnselectAll();
		} else {
			_network_content_client.Unselect((ContentID)atoi(argv[2]));
		}
		return true;
	}

	if (strcasecmp(argv[1], "state") == 0) {
		IConsolePrintF(CC_WHITE, "id, type, state, name");
		for (ConstContentIterator iter = _network_content_client.Begin(); iter != _network_content_client.End(); iter++) {
			if (argc > 2 && strcasestr((*iter)->name, argv[2]) == nullptr) continue;
			OutputContentState(*iter);
		}
		return true;
	}

	if (strcasecmp(argv[1], "download") == 0) {
		uint files;
		uint bytes;
		_network_content_client.DownloadSelectedContent(files, bytes);
		IConsolePrintF(CC_DEFAULT, "Downloading %d file(s) (%d bytes)", files, bytes);
		return true;
	}

	return false;
}
#endif /* defined(WITH_ZLIB) */

DEF_CONSOLE_CMD(ConSetting)
{
	if (argc == 0) {
		IConsoleHelp("Change setting for all clients. Usage: 'setting <name> [<value>]'");
		IConsoleHelp("Omitting <value> will print out the current value of the setting.");
		return true;
	}

	if (argc == 1 || argc > 3) return false;

	if (argc == 2) {
		IConsoleGetSetting(argv[1]);
	} else {
		IConsoleSetSetting(argv[1], argv[2]);
	}

	return true;
}

DEF_CONSOLE_CMD(ConSettingNewgame)
{
	if (argc == 0) {
		IConsoleHelp("Change setting for the next game. Usage: 'setting_newgame <name> [<value>]'");
		IConsoleHelp("Omitting <value> will print out the current value of the setting.");
		return true;
	}

	if (argc == 1 || argc > 3) return false;

	if (argc == 2) {
		IConsoleGetSetting(argv[1], true);
	} else {
		IConsoleSetSetting(argv[1], argv[2], true);
	}

	return true;
}

DEF_CONSOLE_CMD(ConListSettings)
{
	if (argc == 0) {
		IConsoleHelp("List settings. Usage: 'list_settings [<pre-filter>]'");
		return true;
	}

	if (argc > 2) return false;

	IConsoleListSettings((argc == 2) ? argv[1] : nullptr);
	return true;
}

DEF_CONSOLE_CMD(ConGamelogPrint)
{
	GamelogPrintConsole();
	return true;
}

DEF_CONSOLE_CMD(ConNewGRFReload)
{
	if (argc == 0) {
		IConsoleHelp("Reloads all active NewGRFs from disk. Equivalent to reapplying NewGRFs via the settings, but without asking for confirmation. This might crash OpenTTD!");
		return true;
	}

	ReloadNewGRFData();

	extern void PostCheckNewGRFLoadWarnings();
	PostCheckNewGRFLoadWarnings();
	return true;
}

DEF_CONSOLE_CMD(ConResetBlockedHeliports)
{
	if (argc == 0) {
		IConsoleHelp("Resets heliports blocked by the improved breakdowns bug, for single-player use only.");
		return true;
	}

	unsigned int count = 0;
	for (Station *st : Station::Iterate()) {
		if (st->airport.tile == INVALID_TILE) continue;
		if (st->airport.HasHangar()) continue;
		if (!st->airport.flags) continue;

		bool occupied = false;
		for (const Aircraft *a : Aircraft::Iterate()) {
			if (a->targetairport == st->index && a->state != FLYING) {
				occupied = true;
				break;
			}
		}
		if (!occupied) {
			st->airport.flags = 0;
			count++;
			char buffer[256];
			SetDParam(0, st->index);
			GetString(buffer, STR_STATION_NAME, lastof(buffer));
			IConsolePrintF(CC_DEFAULT, "Unblocked: %s", buffer);
		}
	}

	IConsolePrintF(CC_DEFAULT, "Unblocked %u heliports", count);
	return true;
}

DEF_CONSOLE_CMD(ConMergeLinkgraphJobsAsap)
{
	if (argc == 0) {
		IConsoleHelp("Merge linkgraph jobs asap, for single-player use only.");
		return true;
	}

	for (LinkGraphJob *lgj : LinkGraphJob::Iterate()) lgj->ShiftJoinDate((((_date * DAY_TICKS) + _date_fract) - lgj->JoinDateTicks()) / DAY_TICKS);
	return true;
}

#ifdef _DEBUG
DEF_CONSOLE_CMD(ConDeleteVehicleID)
{
	if (argc == 0) {
		IConsoleHelp("Delete vehicle ID, for emergency single-player use only.");
		return true;
	}

	if (argc == 2) {
		uint32 result;
		if (GetArgumentInteger(&result, argv[1])) {
			extern void ConsoleRemoveVehicle(VehicleID id);
			ConsoleRemoveVehicle(result);
			return true;
		}
	}

	return false;
}
<<<<<<< HEAD
=======

#ifdef _DEBUG
/******************
 *  debug commands
 ******************/

static void IConsoleDebugLibRegister()
{
	IConsole::CmdRegister("resettile",        ConResetTile);
	IConsole::AliasRegister("dbg_echo",       "echo %A; echo %B");
	IConsole::AliasRegister("dbg_echo2",      "echo %!");
}
>>>>>>> 470d8b66
#endif

DEF_CONSOLE_CMD(ConGetFullDate)
{
	if (argc == 0) {
		IConsoleHelp("Returns the current full date (year-month-day, date fract, tick skip, counter) of the game. Usage: 'getfulldate'");
		return true;
	}

	IConsolePrintF(CC_DEFAULT, "Date: %04d-%02d-%02d, %i, %i", _cur_date_ymd.year, _cur_date_ymd.month + 1, _cur_date_ymd.day, _date_fract, _tick_skip_counter);
	return true;
}

DEF_CONSOLE_CMD(ConDumpCommandLog)
{
	if (argc == 0) {
		IConsoleHelp("Dump log of recently executed commands.");
		return true;
	}

	char buffer[32768];
	DumpCommandLog(buffer, lastof(buffer));
	PrintLineByLine(buffer);
	return true;
}

DEF_CONSOLE_CMD(ConDumpDesyncMsgLog)
{
	if (argc == 0) {
		IConsoleHelp("Dump log of desync messages.");
		return true;
	}

	char buffer[32768];
	DumpDesyncMsgLog(buffer, lastof(buffer));
	PrintLineByLine(buffer);
	return true;
}

DEF_CONSOLE_CMD(ConDumpInflation)
{
	if (argc == 0) {
		IConsoleHelp("Dump inflation data.");
		return true;
	}

	IConsolePrintF(CC_DEFAULT, "interest_rate: %u", _economy.interest_rate);
	IConsolePrintF(CC_DEFAULT, "infl_amount: %u", _economy.infl_amount);
	IConsolePrintF(CC_DEFAULT, "infl_amount_pr: %u", _economy.infl_amount_pr);
	IConsolePrintF(CC_DEFAULT, "inflation_prices: %f", _economy.inflation_prices / 65536.0);
	IConsolePrintF(CC_DEFAULT, "inflation_payment: %f", _economy.inflation_payment / 65536.0);
	IConsolePrintF(CC_DEFAULT, "inflation ratio: %f", (double) _economy.inflation_prices / (double) _economy.inflation_payment);
	return true;
}

DEF_CONSOLE_CMD(ConDumpCpdpStats)
{
	if (argc == 0) {
		IConsoleHelp("Dump cargo packet deferred payment stats.");
		return true;
	}

	extern void DumpCargoPacketDeferredPaymentStats(char *buffer, const char *last);
	char buffer[32768];
	DumpCargoPacketDeferredPaymentStats(buffer, lastof(buffer));
	PrintLineByLine(buffer);
	return true;
}

DEF_CONSOLE_CMD(ConVehicleStats)
{
	if (argc == 0) {
		IConsoleHelp("Dump vehicle stats.");
		return true;
	}

	extern void DumpVehicleStats(char *buffer, const char *last);
	char buffer[32768];
	DumpVehicleStats(buffer, lastof(buffer));
	PrintLineByLine(buffer);
	return true;
}

DEF_CONSOLE_CMD(ConMapStats)
{
	if (argc == 0) {
		IConsoleHelp("Dump map stats.");
		return true;
	}

	extern void DumpMapStats(char *b, const char *last);
	char buffer[32768];
	DumpMapStats(buffer, lastof(buffer));
	PrintLineByLine(buffer);
	return true;
}

DEF_CONSOLE_CMD(ConStFlowStats)
{
	if (argc == 0) {
		IConsoleHelp("Dump station flow stats.");
		return true;
	}

	extern void DumpStationFlowStats(char *b, const char *last);
	char buffer[32768];
	DumpStationFlowStats(buffer, lastof(buffer));
	PrintLineByLine(buffer);
	return true;
}

DEF_CONSOLE_CMD(ConDumpGameEvents)
{
	if (argc == 0) {
		IConsoleHelp("Dump game events.");
		return true;
	}

	char buffer[256];
	DumpGameEventFlags(_game_events_since_load, buffer, lastof(buffer));
	IConsolePrintF(CC_DEFAULT, "Since load: %s", buffer);
	DumpGameEventFlags(_game_events_overall, buffer, lastof(buffer));
	IConsolePrintF(CC_DEFAULT, "Overall: %s", buffer);
	return true;
}

DEF_CONSOLE_CMD(ConDumpLoadDebugLog)
{
	if (argc == 0) {
		IConsoleHelp("Dump load debug log.");
		return true;
	}

	std::string dbgl = _loadgame_DBGL_data;
	PrintLineByLine(dbgl.data());
	return true;
}

DEF_CONSOLE_CMD(ConDumpLoadDebugConfig)
{
	if (argc == 0) {
		IConsoleHelp("Dump load debug config.");
		return true;
	}

	std::string dbgc = _loadgame_DBGC_data;
	PrintLineByLine(dbgc.data());
	return true;
}


DEF_CONSOLE_CMD(ConDumpLinkgraphJobs)
{
	if (argc == 0) {
		IConsoleHelp("Dump link-graph jobs.");
		return true;
	}

	IConsolePrintF(CC_DEFAULT, PRINTF_SIZE " link graph jobs", LinkGraphJob::GetNumItems());
	for (const LinkGraphJob *lgj : LinkGraphJob::Iterate()) {
		YearMonthDay start_ymd;
		ConvertDateToYMD(lgj->StartDateTicks() / DAY_TICKS, &start_ymd);
		YearMonthDay join_ymd;
		ConvertDateToYMD(lgj->JoinDateTicks() / DAY_TICKS, &join_ymd);
		IConsolePrintF(CC_DEFAULT, "  Job: %5u, nodes: %u, cost: " OTTD_PRINTF64U ", start: (%u, %4i-%02i-%02i, %i), end: (%u, %4i-%02i-%02i, %i), duration: %u",
				lgj->index, lgj->Graph().Size(), lgj->Graph().CalculateCostEstimate(),
				lgj->StartDateTicks(), start_ymd.year, start_ymd.month + 1, start_ymd.day, lgj->StartDateTicks() % DAY_TICKS,
				lgj->JoinDateTicks(), join_ymd.year, join_ymd.month + 1, join_ymd.day, lgj->JoinDateTicks() % DAY_TICKS,
				lgj->JoinDateTicks() - lgj->StartDateTicks());
	 }
	return true;
}

DEF_CONSOLE_CMD(ConDumpRoadTypes)
{
	if (argc == 0) {
		IConsoleHelp("Dump road/tram types.");
		return true;
	}

	IConsolePrintF(CC_DEFAULT, "  Flags:");
	IConsolePrintF(CC_DEFAULT, "    c = catenary");
	IConsolePrintF(CC_DEFAULT, "    l = no level crossings");
	IConsolePrintF(CC_DEFAULT, "    X = no houses");
	IConsolePrintF(CC_DEFAULT, "    h = hidden");
	IConsolePrintF(CC_DEFAULT, "    T = buildable by towns");
	IConsolePrintF(CC_DEFAULT, "  Extra flags:");
	IConsolePrintF(CC_DEFAULT, "    s = not available to scripts (AI/GS)");
	IConsolePrintF(CC_DEFAULT, "    t = not modifiable by towns");

	btree::btree_map<uint32, const GRFFile *> grfs;
	for (RoadType rt = ROADTYPE_BEGIN; rt < ROADTYPE_END; rt++) {
		const RoadTypeInfo *rti = GetRoadTypeInfo(rt);
		if (rti->label == 0) continue;
		uint32 grfid = 0;
		const GRFFile *grf = rti->grffile[ROTSG_GROUND];
		if (grf == nullptr) {
			uint32 str_grfid = GetStringGRFID(rti->strings.name);
			if (str_grfid != 0) {
				extern GRFFile *GetFileByGRFID(uint32 grfid);
				grf = GetFileByGRFID(grfid);
			}
		}
		if (grf != nullptr) {
			grfid = grf->grfid;
			grfs.insert(std::pair<uint32, const GRFFile *>(grfid, grf));
		}
		IConsolePrintF(CC_DEFAULT, "  %02u %s %c%c%c%c, Flags: %c%c%c%c%c, Extra Flags: %c%c, GRF: %08X, %s",
				(uint) rt,
				RoadTypeIsTram(rt) ? "Tram" : "Road",
				rti->label >> 24, rti->label >> 16, rti->label >> 8, rti->label,
				HasBit(rti->flags, ROTF_CATENARY)                   ? 'c' : '-',
				HasBit(rti->flags, ROTF_NO_LEVEL_CROSSING)          ? 'l' : '-',
				HasBit(rti->flags, ROTF_NO_HOUSES)                  ? 'X' : '-',
				HasBit(rti->flags, ROTF_HIDDEN)                     ? 'h' : '-',
				HasBit(rti->flags, ROTF_TOWN_BUILD)                 ? 'T' : '-',
				HasBit(rti->extra_flags, RXTF_NOT_AVAILABLE_AI_GS)  ? 's' : '-',
				HasBit(rti->extra_flags, RXTF_NO_TOWN_MODIFICATION) ? 't' : '-',
				BSWAP32(grfid),
				GetStringPtr(rti->strings.name)
		);
	}
	for (const auto &grf : grfs) {
		IConsolePrintF(CC_DEFAULT, "  GRF: %08X = %s", BSWAP32(grf.first), grf.second->filename);
	}
	return true;
}

DEF_CONSOLE_CMD(ConDumpRailTypes)
{
	if (argc == 0) {
		IConsoleHelp("Dump rail types.");
		return true;
	}

	IConsolePrintF(CC_DEFAULT, "  Flags:");
	IConsolePrintF(CC_DEFAULT, "    c = catenary");
	IConsolePrintF(CC_DEFAULT, "    l = no level crossings");
	IConsolePrintF(CC_DEFAULT, "    h = hidden");
	IConsolePrintF(CC_DEFAULT, "    s = no sprite combine");
	IConsolePrintF(CC_DEFAULT, "    a = allow 90° turns");
	IConsolePrintF(CC_DEFAULT, "    d = disallow 90° turns");
	IConsolePrintF(CC_DEFAULT, "  Ctrl flags:");
	IConsolePrintF(CC_DEFAULT, "    p = signal graphics callback enabled for programmable pre-signals");
	IConsolePrintF(CC_DEFAULT, "    r = signal graphics callback restricted signal flag enabled");

	btree::btree_map<uint32, const GRFFile *> grfs;
	for (RailType rt = RAILTYPE_BEGIN; rt < RAILTYPE_END; rt++) {
		const RailtypeInfo *rti = GetRailTypeInfo(rt);
		if (rti->label == 0) continue;
		uint32 grfid = 0;
		const GRFFile *grf = rti->grffile[RTSG_GROUND];
		if (grf == nullptr) {
			uint32 str_grfid = GetStringGRFID(rti->strings.name);
			if (str_grfid != 0) {
				extern GRFFile *GetFileByGRFID(uint32 grfid);
				grf = GetFileByGRFID(grfid);
			}
		}
		if (grf != nullptr) {
			grfid = grf->grfid;
			grfs.insert(std::pair<uint32, const GRFFile *>(grfid, grf));
		}
		IConsolePrintF(CC_DEFAULT, "  %02u %c%c%c%c, Flags: %c%c%c%c%c%c, Ctrl Flags: %c%c%c, GRF: %08X, %s",
				(uint) rt,
				rti->label >> 24, rti->label >> 16, rti->label >> 8, rti->label,
				HasBit(rti->flags, RTF_CATENARY)            ? 'c' : '-',
				HasBit(rti->flags, RTF_NO_LEVEL_CROSSING)   ? 'l' : '-',
				HasBit(rti->flags, RTF_HIDDEN)              ? 'h' : '-',
				HasBit(rti->flags, RTF_NO_SPRITE_COMBINE)   ? 's' : '-',
				HasBit(rti->flags, RTF_ALLOW_90DEG)         ? 'a' : '-',
				HasBit(rti->flags, RTF_DISALLOW_90DEG)      ? 'd' : '-',
				HasBit(rti->ctrl_flags, RTCF_PROGSIG)       ? 'p' : '-',
				HasBit(rti->ctrl_flags, RTCF_RESTRICTEDSIG) ? 'r' : '-',
				HasBit(rti->ctrl_flags, RTCF_NOREALISTICBRAKING) ? 'b' : '-',
				BSWAP32(grfid),
				GetStringPtr(rti->strings.name)
		);
	}
	for (const auto &grf : grfs) {
		IConsolePrintF(CC_DEFAULT, "  GRF: %08X = %s", BSWAP32(grf.first), grf.second->filename);
	}
	return true;
}

DEF_CONSOLE_CMD(ConDumpBridgeTypes)
{
	if (argc == 0) {
		IConsoleHelp("Dump bridge types.");
		return true;
	}

	IConsolePrintF(CC_DEFAULT, "  Ctrl flags:");
	IConsolePrintF(CC_DEFAULT, "    c = custom pillar flags");
	IConsolePrintF(CC_DEFAULT, "    i = invalid pillar flags");
	IConsolePrintF(CC_DEFAULT, "    t = not available to towns");
	IConsolePrintF(CC_DEFAULT, "    s = not available to scripts (AI/GS)");

	btree::btree_set<uint32> grfids;
	for (BridgeType bt = 0; bt < MAX_BRIDGES; bt++) {
		const BridgeSpec *spec = GetBridgeSpec(bt);
		uint32 grfid = GetStringGRFID(spec->material);
		if (grfid != 0) grfids.insert(grfid);
		IConsolePrintF(CC_DEFAULT, "  %02u Year: %7u, Min: %3u, Max: %5u, Flags: %02X, Ctrl Flags: %c%c%c%c, Pillars: %02X %02X %02X %02X %02X %02X %02X %02X %02X %02X %02X %02X, GRF: %08X, %s",
				(uint) bt,
				spec->avail_year,
				spec->min_length,
				spec->max_length,
				spec->flags,
				HasBit(spec->ctrl_flags, BSCF_CUSTOM_PILLAR_FLAGS) ? 'c' : '-',
				HasBit(spec->ctrl_flags, BSCF_INVALID_PILLAR_FLAGS) ? 'i' : '-',
				HasBit(spec->ctrl_flags, BSCF_NOT_AVAILABLE_TOWN) ? 't' : '-',
				HasBit(spec->ctrl_flags, BSCF_NOT_AVAILABLE_AI_GS) ? 's' : '-',
				spec->pillar_flags[0],
				spec->pillar_flags[1],
				spec->pillar_flags[2],
				spec->pillar_flags[3],
				spec->pillar_flags[4],
				spec->pillar_flags[5],
				spec->pillar_flags[6],
				spec->pillar_flags[7],
				spec->pillar_flags[8],
				spec->pillar_flags[9],
				spec->pillar_flags[10],
				spec->pillar_flags[11],
				BSWAP32(grfid),
				GetStringPtr(spec->material)
		);
	}
	for (uint32 grfid : grfids) {
		extern GRFFile *GetFileByGRFID(uint32 grfid);
		const GRFFile *grffile = GetFileByGRFID(grfid);
		IConsolePrintF(CC_DEFAULT, "  GRF: %08X = %s", BSWAP32(grfid), grffile ? grffile->filename : "????");
	}
	return true;
}

DEF_CONSOLE_CMD(ConDumpCargoTypes)
{
	if (argc == 0) {
		IConsoleHelp("Dump cargo types.");
		return true;
	}

	IConsolePrintF(CC_DEFAULT, "  Cargo classes:");
	IConsolePrintF(CC_DEFAULT, "    p = passenger");
	IConsolePrintF(CC_DEFAULT, "    m = mail");
	IConsolePrintF(CC_DEFAULT, "    x = express");
	IConsolePrintF(CC_DEFAULT, "    a = armoured");
	IConsolePrintF(CC_DEFAULT, "    b = bulk");
	IConsolePrintF(CC_DEFAULT, "    g = piece goods");
	IConsolePrintF(CC_DEFAULT, "    l = liquid");
	IConsolePrintF(CC_DEFAULT, "    r = refrigerated");
	IConsolePrintF(CC_DEFAULT, "    h = hazardous");
	IConsolePrintF(CC_DEFAULT, "    c = covered/sheltered");
	IConsolePrintF(CC_DEFAULT, "    S = special");

	btree::btree_map<uint32, const GRFFile *> grfs;
	for (CargoID i = 0; i < NUM_CARGO; i++) {
		const CargoSpec *spec = CargoSpec::Get(i);
		if (!spec->IsValid()) continue;
		uint32 grfid = 0;
		const GRFFile *grf = spec->grffile;
		if (grf == nullptr) {
			uint32 str_grfid = GetStringGRFID(spec->name);
			if (str_grfid != 0) {
				extern GRFFile *GetFileByGRFID(uint32 grfid);
				grf = GetFileByGRFID(grfid);
			}
		}
		if (grf != nullptr) {
			grfid = grf->grfid;
			grfs.insert(std::pair<uint32, const GRFFile *>(grfid, grf));
		}
		IConsolePrintF(CC_DEFAULT, "  %02u Bit: %2u, Label: %c%c%c%c, Callback mask: 0x%02X, Cargo class: %c%c%c%c%c%c%c%c%c%c%c, GRF: %08X, %s",
				(uint) i,
				spec->bitnum,
				spec->label >> 24, spec->label >> 16, spec->label >> 8, spec->label,
				spec->callback_mask,
				(spec->classes & CC_PASSENGERS)   != 0 ? 'p' : '-',
				(spec->classes & CC_MAIL)         != 0 ? 'm' : '-',
				(spec->classes & CC_EXPRESS)      != 0 ? 'x' : '-',
				(spec->classes & CC_ARMOURED)     != 0 ? 'a' : '-',
				(spec->classes & CC_BULK)         != 0 ? 'b' : '-',
				(spec->classes & CC_PIECE_GOODS)  != 0 ? 'g' : '-',
				(spec->classes & CC_LIQUID)       != 0 ? 'l' : '-',
				(spec->classes & CC_REFRIGERATED) != 0 ? 'r' : '-',
				(spec->classes & CC_HAZARDOUS)    != 0 ? 'h' : '-',
				(spec->classes & CC_COVERED)      != 0 ? 'c' : '-',
				(spec->classes & CC_SPECIAL)      != 0 ? 'S' : '-',
				BSWAP32(grfid),
				GetStringPtr(spec->name)
		);
	}
	for (const auto &grf : grfs) {
		IConsolePrintF(CC_DEFAULT, "  GRF: %08X = %s", BSWAP32(grf.first), grf.second->filename);
	}
	return true;
}

/**
 * Dump the state of a tile on the map.
 * param x tile number or tile x coordinate.
 * param y optional y coordinate.
 * @note When only one argument is given it is interpreted as the tile number.
 *       When two arguments are given, they are interpreted as the tile's x
 *       and y coordinates.
 * @return True when either console help was shown or a proper amount of parameters given.
 */
DEF_CONSOLE_CMD(ConDumpTile)
{
	char buffer[128];

	switch (argc) {
		case 0:
			IConsoleHelp("Dump the map state of a given tile.");
			IConsoleHelp("Usage: 'dump_tile <tile>' or 'dump_tile <x> <y>'");
			IConsoleHelp("Numbers can be either decimal (34161) or hexadecimal (0x4a5B).");
			return true;

		case 2: {
			uint32 result;
			if (GetArgumentInteger(&result, argv[1])) {
				if (result >= MapSize()) {
					IConsolePrint(CC_ERROR, "Tile does not exist");
					return true;
				}
				DumpTileInfo(buffer, lastof(buffer), (TileIndex)result);
				IConsolePrintF(CC_DEFAULT, "  %s", buffer);
				return true;
			}
			break;
		}

		case 3: {
			uint32 x, y;
			if (GetArgumentInteger(&x, argv[1]) && GetArgumentInteger(&y, argv[2])) {
				if (x >= MapSizeX() || y >= MapSizeY()) {
					IConsolePrint(CC_ERROR, "Tile does not exist");
					return true;
				}
				DumpTileInfo(buffer, lastof(buffer), TileXY(x, y));
				IConsolePrintF(CC_DEFAULT, "  %s", buffer);
				return true;
			}
			break;
		}
	}

	return false;
}

DEF_CONSOLE_CMD(ConCheckCaches)
{
	if (argc == 0) {
		IConsoleHelp("Debug: Check caches");
		return true;
	}

	if (argc > 2) return false;

	bool broadcast = (argc == 2 && atoi(argv[1]) > 0 && (!_networking || _network_server));
	if (broadcast) {
		DoCommandP(0, 0, 0, CMD_DESYNC_CHECK);
	} else {
		extern void CheckCaches(bool force_check, std::function<void(const char *)> log);
		CheckCaches(true, nullptr);
	}

	return true;
}

DEF_CONSOLE_CMD(ConShowTownWindow)
{
	if (argc != 2) {
		IConsoleHelp("Debug: Show town window.  Usage: 'show_town_window <town-id>'");
		return true;
	}

	if (_game_mode != GM_NORMAL && _game_mode != GM_EDITOR) {
		return true;
	}

	TownID town_id = (TownID)(atoi(argv[1]));
	if (!Town::IsValidID(town_id)) {
		return true;
	}

	ShowTownViewWindow(town_id);

	return true;
}

DEF_CONSOLE_CMD(ConShowStationWindow)
{
	if (argc != 2) {
		IConsoleHelp("Debug: Show station window.  Usage: 'show_station_window <station-id>'");
		return true;
	}

	if (_game_mode != GM_NORMAL && _game_mode != GM_EDITOR) {
		return true;
	}

	const BaseStation *bst = BaseStation::GetIfValid(atoi(argv[1]));
	if (bst == nullptr) return true;
	if (bst->facilities & FACIL_WAYPOINT) {
		ShowWaypointWindow(Waypoint::From(bst));
	} else {
		ShowStationViewWindow(bst->index);
	}

	return true;
}

DEF_CONSOLE_CMD(ConShowIndustryWindow)
{
	if (argc != 2) {
		IConsoleHelp("Debug: Show industry window.  Usage: 'show_industry_window <industry-id>'");
		return true;
	}

	if (_game_mode != GM_NORMAL && _game_mode != GM_EDITOR) {
		return true;
	}

	IndustryID ind_id = (IndustryID)(atoi(argv[1]));
	if (!Industry::IsValidID(ind_id)) {
		return true;
	}

	extern void ShowIndustryViewWindow(int industry);
	ShowIndustryViewWindow(ind_id);

	return true;
}

DEF_CONSOLE_CMD(ConViewportDebug)
{
	if (argc < 1 || argc > 2) {
		IConsoleHelp("Debug: viewports flags.  Usage: 'viewport_debug [<flags>]'");
		IConsoleHelp("   1: VDF_DIRTY_BLOCK_PER_DRAW");
		IConsoleHelp("   2: VDF_DIRTY_WHOLE_VIEWPORT");
		IConsoleHelp("   4: VDF_DIRTY_BLOCK_PER_SPLIT");
		IConsoleHelp("   8: VDF_DISABLE_DRAW_SPLIT");
		IConsoleHelp("  10: VDF_SHOW_NO_LANDSCAPE_MAP_DRAW");
		IConsoleHelp("  20: VDF_DISABLE_LANDSCAPE_CACHE");
		return true;
	}

	extern uint32 _viewport_debug_flags;
	if (argc == 1) {
		IConsolePrintF(CC_DEFAULT, "Viewport debug flags: %X", _viewport_debug_flags);
	} else {
		_viewport_debug_flags = strtoul(argv[1], nullptr, 16);
	}

	return true;
}

DEF_CONSOLE_CMD(ConViewportMarkDirty)
{
	if (argc < 3 || argc > 5) {
		IConsoleHelp("Debug: Mark main viewport dirty.  Usage: 'viewport_mark_dirty <x> <y> [<w> <h>]'");
		return true;
	}

	Viewport *vp = FindWindowByClass(WC_MAIN_WINDOW)->viewport;
	uint l = strtoul(argv[1], nullptr, 0);
	uint t = strtoul(argv[2], nullptr, 0);
	uint r = std::min<uint>(l + ((argc > 3) ? strtoul(argv[3], nullptr, 0) : 1), vp->dirty_blocks_per_row);
	uint b = std::min<uint>(t + ((argc > 4) ? strtoul(argv[4], nullptr, 0) : 1), vp->dirty_blocks_per_column);
	for (uint x = l; x < r; x++) {
		for (uint y = t; y < b; y++) {
			vp->dirty_blocks[(x * vp->dirty_blocks_per_column) + y] = true;
		}
	}
	vp->is_dirty = true;

	return true;
}


DEF_CONSOLE_CMD(ConViewportMarkStationOverlayDirty)
{
	if (argc != 2) {
		IConsoleHelp("Debug: Mark main viewport link graph overlay station links.  Usage: 'viewport_mark_dirty_st_overlay <station-id>'");
		return true;
	}

	if (_game_mode != GM_NORMAL && _game_mode != GM_EDITOR) {
		return true;
	}

	const Station *st = Station::GetIfValid(atoi(argv[1]));
	if (st == nullptr) return true;
	MarkAllViewportOverlayStationLinksDirty(st);

	return true;
}

DEF_CONSOLE_CMD(ConGfxDebug)
{
	if (argc < 1 || argc > 2) {
		IConsoleHelp("Debug: gfx flags.  Usage: 'gfx_debug [<flags>]'");
		IConsoleHelp("  1: GDF_SHOW_WINDOW_DIRTY");
		IConsoleHelp("  2: GDF_SHOW_WIDGET_DIRTY");
		IConsoleHelp("  4: GDF_SHOW_RECT_DIRTY");
		return true;
	}

	extern uint32 _gfx_debug_flags;
	if (argc == 1) {
		IConsolePrintF(CC_DEFAULT, "Gfx debug flags: %X", _gfx_debug_flags);
	} else {
		_gfx_debug_flags = strtoul(argv[1], nullptr, 16);
	}

	return true;
}

DEF_CONSOLE_CMD(ConCSleep)
{
	if (argc != 2) {
		IConsoleHelp("Debug: Sleep.  Usage: 'csleep <milliseconds>'");
		return true;
	}

	CSleep(atoi(argv[1]));

	return true;
}

DEF_CONSOLE_CMD(ConRecalculateRoadCachedOneWayStates)
{
	if (argc == 0) {
		IConsoleHelp("Debug: Recalculate road cached one way states");
		return true;
	}

	extern void RecalculateRoadCachedOneWayStates();
	RecalculateRoadCachedOneWayStates();

	return true;
}

DEF_CONSOLE_CMD(ConMiscDebug)
{
	if (argc < 1 || argc > 2) {
		IConsoleHelp("Debug: misc flags.  Usage: 'misc_debug [<flags>]'");
		IConsoleHelp("  1: MDF_OVERHEAT_BREAKDOWN_OPEN_WIN");
		IConsoleHelp("  2: MDF_ZONING_RS_WATER_FLOOD_STATE");
		return true;
	}

	if (argc == 1) {
		IConsolePrintF(CC_DEFAULT, "Misc debug flags: %X", _misc_debug_flags);
	} else {
		_misc_debug_flags = strtoul(argv[1], nullptr, 16);
	}

	return true;
}

DEF_CONSOLE_CMD(ConDoDisaster)
{
	if (argc == 0) {
		IConsoleHelp("Debug: Do disaster");
		return true;
	}

	extern void DoDisaster();
	DoDisaster();

	return true;
}

DEF_CONSOLE_CMD(ConBankruptCompany)
{
	if (argc != 2) {
		IConsoleHelp("Debug: Mark company as bankrupt.  Usage: 'bankrupt_company <company-id>'");
		return true;
	}

	if (_game_mode != GM_NORMAL) {
		IConsoleWarning("Companies can only be managed in a game.");
		return true;
	}

	CompanyID company_id = (CompanyID)(atoi(argv[1]) - 1);
	if (!Company::IsValidID(company_id)) {
		IConsolePrintF(CC_DEFAULT, "Unknown company. Company range is between 1 and %d.", MAX_COMPANIES);
		return true;
	}

	Company *c = Company::Get(company_id);
	c->bankrupt_value = 42;
	c->bankrupt_asked = 1 << c->index; // Don't ask the owner
	c->bankrupt_timeout = 0;
	c->money = -(UINT64_MAX >> 2);
	IConsolePrint(CC_DEFAULT, "Company marked as bankrupt.");

	return true;
}

DEF_CONSOLE_CMD(ConDeleteCompany)
{
	if (argc != 2) {
		IConsoleHelp("Debug: Delete company.  Usage: 'delete_company <company-id>'");
		return true;
	}

	if (_game_mode != GM_NORMAL) {
		IConsoleWarning("Companies can only be managed in a game.");
		return true;
	}

	CompanyID company_id = (CompanyID)(atoi(argv[1]) - 1);
	if (!Company::IsValidID(company_id)) {
		IConsolePrintF(CC_DEFAULT, "Unknown company. Company range is between 1 and %d.", MAX_COMPANIES);
		return true;
	}

	if (company_id == _local_company) {
		IConsoleWarning("Cannot delete current company.");
		return true;
	}

	DoCommandP(0, CCA_DELETE | company_id << 16 | CRR_MANUAL << 24, 0, CMD_COMPANY_CTRL);
	IConsolePrint(CC_DEFAULT, "Company deleted.");

	return true;
}

DEF_CONSOLE_CMD(ConNewGRFProfile)
{
	if (argc == 0) {
		IConsoleHelp("Collect performance data about NewGRF sprite requests and callbacks. Sub-commands can be abbreviated.");
		IConsoleHelp("Usage: newgrf_profile [list]");
		IConsoleHelp("  List all NewGRFs that can be profiled, and their status.");
		IConsoleHelp("Usage: newgrf_profile select <grf-num>...");
		IConsoleHelp("  Select one or more GRFs for profiling.");
		IConsoleHelp("Usage: newgrf_profile unselect <grf-num>...");
		IConsoleHelp("  Unselect one or more GRFs from profiling. Use the keyword \"all\" instead of a GRF number to unselect all. Removing an active profiler aborts data collection.");
		IConsoleHelp("Usage: newgrf_profile start [<num-days>]");
		IConsoleHelp("  Begin profiling all selected GRFs. If a number of days is provided, profiling stops after that many in-game days.");
		IConsoleHelp("Usage: newgrf_profile stop");
		IConsoleHelp("  End profiling and write the collected data to CSV files.");
		IConsoleHelp("Usage: newgrf_profile abort");
		IConsoleHelp("  End profiling and discard all collected data.");
		return true;
	}

	extern const std::vector<GRFFile *> &GetAllGRFFiles();
	const std::vector<GRFFile *> &files = GetAllGRFFiles();

	/* "list" sub-command */
	if (argc == 1 || strncasecmp(argv[1], "lis", 3) == 0) {
		IConsolePrint(CC_INFO, "Loaded GRF files:");
		int i = 1;
		for (GRFFile *grf : files) {
			auto profiler = std::find_if(_newgrf_profilers.begin(), _newgrf_profilers.end(), [&](NewGRFProfiler &pr) { return pr.grffile == grf; });
			bool selected = profiler != _newgrf_profilers.end();
			bool active = selected && profiler->active;
			TextColour tc = active ? TC_LIGHT_BLUE : selected ? TC_GREEN : CC_INFO;
			const char *statustext = active ? " (active)" : selected ? " (selected)" : "";
			IConsolePrintF(tc, "%d: [%08X] %s%s", i, BSWAP32(grf->grfid), grf->filename, statustext);
			i++;
		}
		return true;
	}

	/* "select" sub-command */
	if (strncasecmp(argv[1], "sel", 3) == 0 && argc >= 3) {
		for (size_t argnum = 2; argnum < argc; ++argnum) {
			int grfnum = atoi(argv[argnum]);
			if (grfnum < 1 || grfnum > (int)files.size()) { // safe cast, files.size() should not be larger than a few hundred in the most extreme cases
				IConsolePrintF(CC_WARNING, "GRF number %d out of range, not added.", grfnum);
				continue;
			}
			GRFFile *grf = files[grfnum - 1];
			if (std::any_of(_newgrf_profilers.begin(), _newgrf_profilers.end(), [&](NewGRFProfiler &pr) { return pr.grffile == grf; })) {
				IConsolePrintF(CC_WARNING, "GRF number %d [%08X] is already selected for profiling.", grfnum, BSWAP32(grf->grfid));
				continue;
			}
			_newgrf_profilers.emplace_back(grf);
		}
		return true;
	}

	/* "unselect" sub-command */
	if (strncasecmp(argv[1], "uns", 3) == 0 && argc >= 3) {
		for (size_t argnum = 2; argnum < argc; ++argnum) {
			if (strcasecmp(argv[argnum], "all") == 0) {
				_newgrf_profilers.clear();
				break;
			}
			int grfnum = atoi(argv[argnum]);
			if (grfnum < 1 || grfnum > (int)files.size()) {
				IConsolePrintF(CC_WARNING, "GRF number %d out of range, not removing.", grfnum);
				continue;
			}
			GRFFile *grf = files[grfnum - 1];
			auto pos = std::find_if(_newgrf_profilers.begin(), _newgrf_profilers.end(), [&](NewGRFProfiler &pr) { return pr.grffile == grf; });
			if (pos != _newgrf_profilers.end()) _newgrf_profilers.erase(pos);
		}
		return true;
	}

	/* "start" sub-command */
	if (strncasecmp(argv[1], "sta", 3) == 0) {
		std::string grfids;
		size_t started = 0;
		for (NewGRFProfiler &pr : _newgrf_profilers) {
			if (!pr.active) {
				pr.Start();
				started++;

				if (!grfids.empty()) grfids += ", ";
				char grfidstr[12]{ 0 };
				seprintf(grfidstr, lastof(grfidstr), "[%08X]", BSWAP32(pr.grffile->grfid));
				grfids += grfidstr;
			}
		}
		if (started > 0) {
			IConsolePrintF(CC_DEBUG, "Started profiling for GRFID%s %s", (started > 1) ? "s" : "", grfids.c_str());
			if (argc >= 3) {
				int days = std::max(atoi(argv[2]), 1);
				_newgrf_profile_end_date = _date + days;

				char datestrbuf[32]{ 0 };
				SetDParam(0, _newgrf_profile_end_date);
				GetString(datestrbuf, STR_JUST_DATE_ISO, lastof(datestrbuf));
				IConsolePrintF(CC_DEBUG, "Profiling will automatically stop on game date %s", datestrbuf);
			} else {
				_newgrf_profile_end_date = MAX_DAY;
			}
		} else if (_newgrf_profilers.empty()) {
			IConsolePrintF(CC_WARNING, "No GRFs selected for profiling, did not start.");
		} else {
			IConsolePrintF(CC_WARNING, "Did not start profiling for any GRFs, all selected GRFs are already profiling.");
		}
		return true;
	}

	/* "stop" sub-command */
	if (strncasecmp(argv[1], "sto", 3) == 0) {
		NewGRFProfiler::FinishAll();
		return true;
	}

	/* "abort" sub-command */
	if (strncasecmp(argv[1], "abo", 3) == 0) {
		for (NewGRFProfiler &pr : _newgrf_profilers) {
			pr.Abort();
		}
		_newgrf_profile_end_date = MAX_DAY;
		return true;
	}

	return false;
}

DEF_CONSOLE_CMD(ConRoadTypeFlagCtl)
{
	if (argc != 3) {
		IConsoleHelp("Debug: Road/tram type flag control.");
		return true;
	}

	RoadType rt = (RoadType)atoi(argv[1]);
	uint flag = atoi(argv[2]);

	if (rt >= ROADTYPE_END) return true;
	extern RoadTypeInfo _roadtypes[ROADTYPE_END];

	if (flag >= 100) {
		ToggleBit(_roadtypes[rt].extra_flags, flag - 100);
	} else {
		ToggleBit(_roadtypes[rt].flags, flag);
	}

	return true;
}

DEF_CONSOLE_CMD(ConRailTypeMapColourCtl)
{
	if (argc != 3) {
		IConsoleHelp("Debug: Rail type map colour control.");
		return true;
	}

	RailType rt = (RailType)atoi(argv[1]);
	uint8 map_colour = atoi(argv[2]);

	if (rt >= RAILTYPE_END) return true;
	extern RailtypeInfo _railtypes[RAILTYPE_END];

	_railtypes[rt].map_colour = map_colour;
	MarkAllViewportMapLandscapesDirty();

	return true;
}

DEF_CONSOLE_CMD(ConSwitchBaseset)
{
	if (argc != 2) {
		IConsoleHelp("Debug: Try to switch baseset and reload NewGRFs. Usage: 'switch_baseset <baseset-name>'");
		return true;
	}

	for (int i = 0; i < BaseGraphics::GetNumSets(); i++) {
		const GraphicsSet *basegfx = BaseGraphics::GetSet(i);
		if (argv[1] == basegfx->name) {
			extern std::string _switch_baseset;
			_switch_baseset = basegfx->name;
			_check_special_modes = true;
			return true;
		}
	}

	IConsolePrintF(CC_WARNING, "No such baseset: %s.", argv[1]);
	return 1;
}

static bool ConConditionalCommon(byte argc, char *argv[], int value, const char *value_name, const char *name)
{
	if (argc < 4) {
		IConsolePrintF(CC_WARNING, "- Execute command if %s is within the specified range. Usage: '%s <minimum> <maximum> <command...>'", value_name, name);
		return true;
	}

	int min_value = atoi(argv[1]);
	int max_value = atoi(argv[2]);

	if (value >= min_value && value <= max_value) IConsoleCmdExecTokens(argc - 3, argv + 3);

	return true;
}

DEF_CONSOLE_CMD(ConIfYear)
{
	return ConConditionalCommon(argc, argv, _cur_date_ymd.year, "the current year (in game)", "if_year");
}

DEF_CONSOLE_CMD(ConIfMonth)
{
	return ConConditionalCommon(argc, argv, _cur_date_ymd.month + 1, "the current month (in game)", "if_month");
}

DEF_CONSOLE_CMD(ConIfDay)
{
	return ConConditionalCommon(argc, argv, _cur_date_ymd.day, "the current day of the month (in game)", "if_day");
}

DEF_CONSOLE_CMD(ConIfHour)
{
	Minutes minutes = _scaled_date_ticks / _settings_time.ticks_per_minute + _settings_time.clock_offset;
	return ConConditionalCommon(argc, argv,  MINUTES_HOUR(minutes), "the current hour (in game, assuming time is in minutes)", "if_hour");
}

DEF_CONSOLE_CMD(ConIfMinute)
{
	Minutes minutes = _scaled_date_ticks / _settings_time.ticks_per_minute + _settings_time.clock_offset;
	return ConConditionalCommon(argc, argv, MINUTES_MINUTE(minutes), "the current minute (in game, assuming time is in minutes)", "if_minute");
}

DEF_CONSOLE_CMD(ConIfHourMinute)
{
	Minutes minutes = _scaled_date_ticks / _settings_time.ticks_per_minute + _settings_time.clock_offset;
	return ConConditionalCommon(argc, argv, (MINUTES_HOUR(minutes) * 100) + MINUTES_MINUTE(minutes), "the current hour and minute 0000 - 2359 (in game, assuming time is in minutes)", "if_hour_minute");
}

#ifdef _DEBUG
/******************
 *  debug commands
 ******************/

static void IConsoleDebugLibRegister()
{
	IConsoleCmdRegister("resettile",        ConResetTile);
	IConsoleAliasRegister("dbg_echo",       "echo %A; echo %B");
	IConsoleAliasRegister("dbg_echo2",      "echo %!");
}
#endif

DEF_CONSOLE_CMD(ConFramerate)
{
	extern void ConPrintFramerate(); // framerate_gui.cpp

	if (argc == 0) {
		IConsoleHelp("Show frame rate and game speed information");
		return true;
	}

	ConPrintFramerate();
	return true;
}

DEF_CONSOLE_CMD(ConFramerateWindow)
{
	extern void ShowFramerateWindow();

	if (argc == 0) {
		IConsoleHelp("Open the frame rate window");
		return true;
	}

	if (_network_dedicated) {
		IConsoleError("Can not open frame rate window on a dedicated server");
		return false;
	}

	ShowFramerateWindow();
	return true;
}

DEF_CONSOLE_CMD(ConFindNonRealisticBrakingSignal)
{
	if (argc == 0) {
		IConsoleHelp("Find next signal tile which prevents enabling of realitic braking");
		return true;
	}

	for (TileIndex t = 0; t < MapSize(); t++) {
		if (IsTileType(t, MP_RAILWAY) && GetRailTileType(t) == RAIL_TILE_SIGNALS) {
			uint signals = GetPresentSignals(t);
			if ((signals & 0x3) & ((signals & 0x3) - 1) || (signals & 0xC) & ((signals & 0xC) - 1)) {
				/* Signals in both directions */
				ScrollMainWindowToTile(t);
				SetRedErrorSquare(t);
				return true;
			}
			if (((signals & 0x3) && IsSignalTypeUnsuitableForRealisticBraking(GetSignalType(t, TRACK_LOWER))) ||
					((signals & 0xC) && IsSignalTypeUnsuitableForRealisticBraking(GetSignalType(t, TRACK_UPPER)))) {
				/* Banned signal types present */
				ScrollMainWindowToTile(t);
				SetRedErrorSquare(t);
				return true;
			}
		}
	}

	return true;
}

DEF_CONSOLE_CMD(ConDumpInfo)
{
	if (argc != 2) {
		IConsoleHelp("Dump debugging information.");
		IConsoleHelp("Usage: dump_info roadtypes|railtypes|cargotypes");
		IConsoleHelp("  Show information about road/tram types, rail types or cargo types.");
		return true;
	}

	if (strcasecmp(argv[1], "roadtypes") == 0) {
		ConDumpRoadTypes(argc, argv);
		return true;
	}

	if (strcasecmp(argv[1], "railtypes") == 0) {
		ConDumpRailTypes(argc, argv);
		return true;
	}

	if (strcasecmp(argv[1], "cargotypes") == 0) {
		ConDumpCargoTypes(argc, argv);
		return true;
	}

	return false;
}

/*******************************
 * console command registration
 *******************************/

void IConsoleStdLibRegister()
{
<<<<<<< HEAD
	IConsoleCmdRegister("debug_level",  ConDebugLevel);
	IConsoleCmdRegister("echo",         ConEcho);
	IConsoleCmdRegister("echoc",        ConEchoC);
	IConsoleCmdRegister("exec",         ConExec);
	IConsoleCmdRegister("exit",         ConExit);
	IConsoleCmdRegister("part",         ConPart);
	IConsoleCmdRegister("help",         ConHelp);
	IConsoleCmdRegister("info_cmd",     ConInfoCmd);
	IConsoleCmdRegister("list_cmds",    ConListCommands);
	IConsoleCmdRegister("list_aliases", ConListAliases);
	IConsoleCmdRegister("newgame",      ConNewGame);
	IConsoleCmdRegister("restart",      ConRestart);
	IConsoleCmdRegister("reload",       ConReload);
	IConsoleCmdRegister("getseed",      ConGetSeed);
	IConsoleCmdRegister("getdate",      ConGetDate);
	IConsoleCmdRegister("getsysdate",   ConGetSysDate);
	IConsoleCmdRegister("quit",         ConExit);
	IConsoleCmdRegister("resetengines", ConResetEngines, ConHookNoNetwork);
	IConsoleCmdRegister("reset_enginepool", ConResetEnginePool, ConHookNoNetwork);
	IConsoleCmdRegister("return",       ConReturn);
	IConsoleCmdRegister("screenshot",   ConScreenShot);
	IConsoleCmdRegister("minimap",      ConMinimap);
	IConsoleCmdRegister("script",       ConScript);
	IConsoleCmdRegister("scrollto",     ConScrollToTile);
	IConsoleCmdRegister("highlight_tile", ConHighlightTile);
	IConsoleAliasRegister("scrollto_highlight", "scrollto %+; highlight_tile %+");
	IConsoleCmdRegister("alias",        ConAlias);
	IConsoleCmdRegister("load",         ConLoad);
	IConsoleCmdRegister("rm",           ConRemove);
	IConsoleCmdRegister("save",         ConSave);
	IConsoleCmdRegister("saveconfig",   ConSaveConfig);
	IConsoleCmdRegister("ls",           ConListFiles);
	IConsoleCmdRegister("cd",           ConChangeDirectory);
	IConsoleCmdRegister("pwd",          ConPrintWorkingDirectory);
	IConsoleCmdRegister("clear",        ConClearBuffer);
	IConsoleCmdRegister("setting",      ConSetting);
	IConsoleCmdRegister("setting_newgame", ConSettingNewgame);
	IConsoleCmdRegister("list_settings",ConListSettings);
	IConsoleCmdRegister("gamelog",      ConGamelogPrint);
	IConsoleCmdRegister("rescan_newgrf", ConRescanNewGRF);

	IConsoleAliasRegister("dir",          "ls");
	IConsoleAliasRegister("del",          "rm %+");
	IConsoleAliasRegister("newmap",       "newgame");
	IConsoleAliasRegister("patch",        "setting %+");
	IConsoleAliasRegister("set",          "setting %+");
	IConsoleAliasRegister("set_newgame",  "setting_newgame %+");
	IConsoleAliasRegister("list_patches", "list_settings %+");
	IConsoleAliasRegister("developer",    "setting developer %+");

	IConsoleCmdRegister("list_ai_libs", ConListAILibs);
	IConsoleCmdRegister("list_ai",      ConListAI);
	IConsoleCmdRegister("reload_ai",    ConReloadAI);
	IConsoleCmdRegister("rescan_ai",    ConRescanAI);
	IConsoleCmdRegister("start_ai",     ConStartAI);
	IConsoleCmdRegister("stop_ai",      ConStopAI);

	IConsoleCmdRegister("list_game",    ConListGame);
	IConsoleCmdRegister("list_game_libs", ConListGameLibs);
	IConsoleCmdRegister("rescan_game",    ConRescanGame);

	IConsoleCmdRegister("companies",       ConCompanies);
	IConsoleAliasRegister("players",       "companies");
=======
	IConsole::CmdRegister("debug_level",             ConDebugLevel);
	IConsole::CmdRegister("echo",                    ConEcho);
	IConsole::CmdRegister("echoc",                   ConEchoC);
	IConsole::CmdRegister("exec",                    ConExec);
	IConsole::CmdRegister("exit",                    ConExit);
	IConsole::CmdRegister("part",                    ConPart);
	IConsole::CmdRegister("help",                    ConHelp);
	IConsole::CmdRegister("info_cmd",                ConInfoCmd);
	IConsole::CmdRegister("list_cmds",               ConListCommands);
	IConsole::CmdRegister("list_aliases",            ConListAliases);
	IConsole::CmdRegister("newgame",                 ConNewGame);
	IConsole::CmdRegister("restart",                 ConRestart);
	IConsole::CmdRegister("reload",                  ConReload);
	IConsole::CmdRegister("getseed",                 ConGetSeed);
	IConsole::CmdRegister("getdate",                 ConGetDate);
	IConsole::CmdRegister("getsysdate",              ConGetSysDate);
	IConsole::CmdRegister("quit",                    ConExit);
	IConsole::CmdRegister("resetengines",            ConResetEngines,     ConHookNoNetwork);
	IConsole::CmdRegister("reset_enginepool",        ConResetEnginePool,  ConHookNoNetwork);
	IConsole::CmdRegister("return",                  ConReturn);
	IConsole::CmdRegister("screenshot",              ConScreenShot);
	IConsole::CmdRegister("script",                  ConScript);
	IConsole::CmdRegister("scrollto",                ConScrollToTile);
	IConsole::CmdRegister("alias",                   ConAlias);
	IConsole::CmdRegister("load",                    ConLoad);
	IConsole::CmdRegister("rm",                      ConRemove);
	IConsole::CmdRegister("save",                    ConSave);
	IConsole::CmdRegister("saveconfig",              ConSaveConfig);
	IConsole::CmdRegister("ls",                      ConListFiles);
	IConsole::CmdRegister("cd",                      ConChangeDirectory);
	IConsole::CmdRegister("pwd",                     ConPrintWorkingDirectory);
	IConsole::CmdRegister("clear",                   ConClearBuffer);
	IConsole::CmdRegister("setting",                 ConSetting);
	IConsole::CmdRegister("setting_newgame",         ConSettingNewgame);
	IConsole::CmdRegister("list_settings",           ConListSettings);
	IConsole::CmdRegister("gamelog",                 ConGamelogPrint);
	IConsole::CmdRegister("rescan_newgrf",           ConRescanNewGRF);

	IConsole::AliasRegister("dir",                   "ls");
	IConsole::AliasRegister("del",                   "rm %+");
	IConsole::AliasRegister("newmap",                "newgame");
	IConsole::AliasRegister("patch",                 "setting %+");
	IConsole::AliasRegister("set",                   "setting %+");
	IConsole::AliasRegister("set_newgame",           "setting_newgame %+");
	IConsole::AliasRegister("list_patches",          "list_settings %+");
	IConsole::AliasRegister("developer",             "setting developer %+");

	IConsole::CmdRegister("list_ai_libs",            ConListAILibs);
	IConsole::CmdRegister("list_ai",                 ConListAI);
	IConsole::CmdRegister("reload_ai",               ConReloadAI);
	IConsole::CmdRegister("rescan_ai",               ConRescanAI);
	IConsole::CmdRegister("start_ai",                ConStartAI);
	IConsole::CmdRegister("stop_ai",                 ConStopAI);

	IConsole::CmdRegister("list_game",               ConListGame);
	IConsole::CmdRegister("list_game_libs",          ConListGameLibs);
	IConsole::CmdRegister("rescan_game",             ConRescanGame);

	IConsole::CmdRegister("companies",               ConCompanies);
	IConsole::AliasRegister("players",               "companies");
>>>>>>> 470d8b66

	/* networking functions */

/* Content downloading is only available with ZLIB */
#if defined(WITH_ZLIB)
	IConsole::CmdRegister("content",                 ConContent);
#endif /* defined(WITH_ZLIB) */

	/*** Networking commands ***/
<<<<<<< HEAD
	IConsoleCmdRegister("say",             ConSay, ConHookNeedNetwork);
	IConsoleCmdRegister("say_company",     ConSayCompany, ConHookNeedNetwork);
	IConsoleAliasRegister("say_player",    "say_company %+");
	IConsoleCmdRegister("say_client",      ConSayClient, ConHookNeedNetwork);

	IConsoleCmdRegister("connect",         ConNetworkConnect, ConHookClientOnly);
	IConsoleCmdRegister("clients",         ConNetworkClients, ConHookNeedNetwork);
	IConsoleCmdRegister("status",          ConStatus, ConHookServerOnly);
	IConsoleCmdRegister("server_info",     ConServerInfo, ConHookServerOnly);
	IConsoleAliasRegister("info",          "server_info");
	IConsoleCmdRegister("reconnect",       ConNetworkReconnect, ConHookClientOnly);
	IConsoleCmdRegister("rcon",            ConRcon, ConHookNeedNetwork);
	IConsoleCmdRegister("settings_access", ConSettingsAccess, ConHookNeedNetwork);

	IConsoleCmdRegister("join",            ConJoinCompany, ConHookNeedNetwork);
	IConsoleAliasRegister("spectate",      "join 255");
	IConsoleCmdRegister("move",            ConMoveClient, ConHookServerOnly);
	IConsoleCmdRegister("reset_company",   ConResetCompany, ConHookServerOnly);
	IConsoleAliasRegister("clean_company", "reset_company %A");
	IConsoleCmdRegister("client_name",     ConClientNickChange, ConHookServerOnly);
	IConsoleCmdRegister("kick",            ConKick, ConHookServerOnly);
	IConsoleCmdRegister("ban",             ConBan, ConHookServerOnly);
	IConsoleCmdRegister("unban",           ConUnBan, ConHookServerOnly);
	IConsoleCmdRegister("banlist",         ConBanList, ConHookServerOnly);

	IConsoleCmdRegister("pause",           ConPauseGame, ConHookServerOnly);
	IConsoleCmdRegister("unpause",         ConUnpauseGame, ConHookServerOnly);

	IConsoleCmdRegister("company_pw",      ConCompanyPassword, ConHookNeedNetwork);
	IConsoleAliasRegister("company_password",      "company_pw %+");
	IConsoleCmdRegister("company_pw_hash", ConCompanyPasswordHash, ConHookServerOnly);
	IConsoleAliasRegister("company_password_hash", "company_pw %+");
	IConsoleCmdRegister("company_pw_hashes",         ConCompanyPasswordHashes, ConHookServerOnly);
	IConsoleAliasRegister("company_password_hashes", "company_pw_hashes");

	IConsoleAliasRegister("net_frame_freq",        "setting frame_freq %+");
	IConsoleAliasRegister("net_sync_freq",         "setting sync_freq %+");
	IConsoleAliasRegister("server_pw",             "setting server_password %+");
	IConsoleAliasRegister("server_password",       "setting server_password %+");
	IConsoleAliasRegister("rcon_pw",               "setting rcon_password %+");
	IConsoleAliasRegister("rcon_password",         "setting rcon_password %+");
	IConsoleAliasRegister("settings_pw",           "setting settings_password %+");
	IConsoleAliasRegister("settings_password",     "setting settings_password %+");
	IConsoleAliasRegister("name",                  "setting client_name %+");
	IConsoleAliasRegister("server_name",           "setting server_name %+");
	IConsoleAliasRegister("server_port",           "setting server_port %+");
	IConsoleAliasRegister("server_advertise",      "setting server_advertise %+");
	IConsoleAliasRegister("max_clients",           "setting max_clients %+");
	IConsoleAliasRegister("max_companies",         "setting max_companies %+");
	IConsoleAliasRegister("max_spectators",        "setting max_spectators %+");
	IConsoleAliasRegister("max_join_time",         "setting max_join_time %+");
	IConsoleAliasRegister("pause_on_join",         "setting pause_on_join %+");
	IConsoleAliasRegister("autoclean_companies",   "setting autoclean_companies %+");
	IConsoleAliasRegister("autoclean_protected",   "setting autoclean_protected %+");
	IConsoleAliasRegister("autoclean_unprotected", "setting autoclean_unprotected %+");
	IConsoleAliasRegister("restart_game_year",     "setting restart_game_year %+");
	IConsoleAliasRegister("min_players",           "setting min_active_clients %+");
	IConsoleAliasRegister("reload_cfg",            "setting reload_cfg %+");
=======
	IConsole::CmdRegister("say",                     ConSay,              ConHookNeedNetwork);
	IConsole::CmdRegister("say_company",             ConSayCompany,       ConHookNeedNetwork);
	IConsole::AliasRegister("say_player",            "say_company %+");
	IConsole::CmdRegister("say_client",              ConSayClient,        ConHookNeedNetwork);

	IConsole::CmdRegister("connect",                 ConNetworkConnect,   ConHookClientOnly);
	IConsole::CmdRegister("clients",                 ConNetworkClients,   ConHookNeedNetwork);
	IConsole::CmdRegister("status",                  ConStatus,           ConHookServerOnly);
	IConsole::CmdRegister("server_info",             ConServerInfo,       ConHookServerOnly);
	IConsole::AliasRegister("info",                  "server_info");
	IConsole::CmdRegister("reconnect",               ConNetworkReconnect, ConHookClientOnly);
	IConsole::CmdRegister("rcon",                    ConRcon,             ConHookNeedNetwork);

	IConsole::CmdRegister("join",                    ConJoinCompany,      ConHookNeedNetwork);
	IConsole::AliasRegister("spectate",              "join 255");
	IConsole::CmdRegister("move",                    ConMoveClient,       ConHookServerOnly);
	IConsole::CmdRegister("reset_company",           ConResetCompany,     ConHookServerOnly);
	IConsole::AliasRegister("clean_company",         "reset_company %A");
	IConsole::CmdRegister("client_name",             ConClientNickChange, ConHookServerOnly);
	IConsole::CmdRegister("kick",                    ConKick,             ConHookServerOnly);
	IConsole::CmdRegister("ban",                     ConBan,              ConHookServerOnly);
	IConsole::CmdRegister("unban",                   ConUnBan,            ConHookServerOnly);
	IConsole::CmdRegister("banlist",                 ConBanList,          ConHookServerOnly);

	IConsole::CmdRegister("pause",                   ConPauseGame,        ConHookServerOnly);
	IConsole::CmdRegister("unpause",                 ConUnpauseGame,      ConHookServerOnly);

	IConsole::CmdRegister("company_pw",              ConCompanyPassword,  ConHookNeedNetwork);
	IConsole::AliasRegister("company_password",      "company_pw %+");

	IConsole::AliasRegister("net_frame_freq",        "setting frame_freq %+");
	IConsole::AliasRegister("net_sync_freq",         "setting sync_freq %+");
	IConsole::AliasRegister("server_pw",             "setting server_password %+");
	IConsole::AliasRegister("server_password",       "setting server_password %+");
	IConsole::AliasRegister("rcon_pw",               "setting rcon_password %+");
	IConsole::AliasRegister("rcon_password",         "setting rcon_password %+");
	IConsole::AliasRegister("name",                  "setting client_name %+");
	IConsole::AliasRegister("server_name",           "setting server_name %+");
	IConsole::AliasRegister("server_port",           "setting server_port %+");
	IConsole::AliasRegister("server_advertise",      "setting server_advertise %+");
	IConsole::AliasRegister("max_clients",           "setting max_clients %+");
	IConsole::AliasRegister("max_companies",         "setting max_companies %+");
	IConsole::AliasRegister("max_spectators",        "setting max_spectators %+");
	IConsole::AliasRegister("max_join_time",         "setting max_join_time %+");
	IConsole::AliasRegister("pause_on_join",         "setting pause_on_join %+");
	IConsole::AliasRegister("autoclean_companies",   "setting autoclean_companies %+");
	IConsole::AliasRegister("autoclean_protected",   "setting autoclean_protected %+");
	IConsole::AliasRegister("autoclean_unprotected", "setting autoclean_unprotected %+");
	IConsole::AliasRegister("restart_game_year",     "setting restart_game_year %+");
	IConsole::AliasRegister("min_players",           "setting min_active_clients %+");
	IConsole::AliasRegister("reload_cfg",            "setting reload_cfg %+");
>>>>>>> 470d8b66

	/* conditionals */
	IConsoleCmdRegister("if_year", ConIfYear);
	IConsoleCmdRegister("if_month", ConIfMonth);
	IConsoleCmdRegister("if_day", ConIfDay);
	IConsoleCmdRegister("if_hour", ConIfHour);
	IConsoleCmdRegister("if_minute", ConIfMinute);
	IConsoleCmdRegister("if_hour_minute", ConIfHourMinute);

	/* debugging stuff */
#ifdef _DEBUG
	IConsoleDebugLibRegister();
#endif
	IConsole::CmdRegister("fps",                     ConFramerate);
	IConsole::CmdRegister("fps_wnd",                 ConFramerateWindow);

	IConsoleCmdRegister("find_non_realistic_braking_signal", ConFindNonRealisticBrakingSignal);

	IConsoleCmdRegister("getfulldate",  ConGetFullDate, nullptr, true);
	IConsoleCmdRegister("dump_command_log", ConDumpCommandLog, nullptr, true);
	IConsoleCmdRegister("dump_desync_msgs", ConDumpDesyncMsgLog, nullptr, true);
	IConsoleCmdRegister("dump_inflation", ConDumpInflation, nullptr, true);
	IConsoleCmdRegister("dump_cpdp_stats", ConDumpCpdpStats, nullptr, true);
	IConsoleCmdRegister("dump_veh_stats", ConVehicleStats, nullptr, true);
	IConsoleCmdRegister("dump_map_stats", ConMapStats, nullptr, true);
	IConsoleCmdRegister("dump_st_flow_stats", ConStFlowStats, nullptr, true);
	IConsoleCmdRegister("dump_game_events", ConDumpGameEvents, nullptr, true);
	IConsoleCmdRegister("dump_load_debug_log", ConDumpLoadDebugLog, nullptr, true);
	IConsoleCmdRegister("dump_load_debug_config", ConDumpLoadDebugConfig, nullptr, true);
	IConsoleCmdRegister("dump_linkgraph_jobs", ConDumpLinkgraphJobs, nullptr, true);
	IConsoleCmdRegister("dump_road_types", ConDumpRoadTypes, nullptr, true);
	IConsoleCmdRegister("dump_rail_types", ConDumpRailTypes, nullptr, true);
	IConsoleCmdRegister("dump_bridge_types", ConDumpBridgeTypes, nullptr, true);
	IConsoleCmdRegister("dump_cargo_types", ConDumpCargoTypes, nullptr, true);
	IConsoleCmdRegister("dump_tile", ConDumpTile, nullptr, true);
	IConsoleCmdRegister("check_caches", ConCheckCaches, nullptr, true);
	IConsoleCmdRegister("show_town_window", ConShowTownWindow, nullptr, true);
	IConsoleCmdRegister("show_station_window", ConShowStationWindow, nullptr, true);
	IConsoleCmdRegister("show_industry_window", ConShowIndustryWindow, nullptr, true);
	IConsoleCmdRegister("viewport_debug", ConViewportDebug, nullptr, true);
	IConsoleCmdRegister("viewport_mark_dirty", ConViewportMarkDirty, nullptr, true);
	IConsoleCmdRegister("viewport_mark_dirty_st_overlay", ConViewportMarkStationOverlayDirty, nullptr, true);
	IConsoleCmdRegister("gfx_debug", ConGfxDebug, nullptr, true);
	IConsoleCmdRegister("csleep", ConCSleep, nullptr, true);
	IConsoleCmdRegister("recalculate_road_cached_one_way_states", ConRecalculateRoadCachedOneWayStates, ConHookNoNetwork, true);
	IConsoleCmdRegister("misc_debug", ConMiscDebug, nullptr, true);

	/* NewGRF development stuff */
<<<<<<< HEAD
	IConsoleCmdRegister("reload_newgrfs",  ConNewGRFReload, ConHookNewGRFDeveloperTool);
	IConsoleCmdRegister("newgrf_profile",  ConNewGRFProfile, ConHookNewGRFDeveloperTool);
	IConsoleCmdRegister("dump_info", ConDumpInfo);
	IConsoleCmdRegister("do_disaster", ConDoDisaster, ConHookNewGRFDeveloperTool, true);
	IConsoleCmdRegister("bankrupt_company", ConBankruptCompany, ConHookNewGRFDeveloperTool, true);
	IConsoleCmdRegister("delete_company", ConDeleteCompany, ConHookNewGRFDeveloperTool, true);
	IConsoleCmdRegister("road_type_flag_ctl", ConRoadTypeFlagCtl, ConHookNewGRFDeveloperTool, true);
	IConsoleCmdRegister("rail_type_map_colour_ctl", ConRailTypeMapColourCtl, ConHookNewGRFDeveloperTool, true);
	IConsoleCmdRegister("switch_baseset", ConSwitchBaseset, ConHookNewGRFDeveloperTool, true);

	/* Bug workarounds */
	IConsoleCmdRegister("jgrpp_bug_workaround_unblock_heliports", ConResetBlockedHeliports, ConHookNoNetwork, true);
	IConsoleCmdRegister("merge_linkgraph_jobs_asap", ConMergeLinkgraphJobsAsap, ConHookNoNetwork, true);

#ifdef _DEBUG
	IConsoleCmdRegister("delete_vehicle_id", ConDeleteVehicleID, ConHookNoNetwork, true);
#endif
=======
	IConsole::CmdRegister("reload_newgrfs",          ConNewGRFReload,     ConHookNewGRFDeveloperTool);
	IConsole::CmdRegister("newgrf_profile",          ConNewGRFProfile,    ConHookNewGRFDeveloperTool);

	IConsole::CmdRegister("dump_info",               ConDumpInfo);
>>>>>>> 470d8b66
}<|MERGE_RESOLUTION|>--- conflicted
+++ resolved
@@ -1714,16 +1714,10 @@
 		return true;
 	}
 
-<<<<<<< HEAD
-	for (const IConsoleCmd *cmd = _iconsole_cmds; cmd != nullptr; cmd = cmd->next) {
-		if (argv[1] == nullptr || strstr(cmd->name, argv[1]) != nullptr) {
-			if ((_settings_client.gui.console_show_unlisted || !cmd->unlisted) && (cmd->hook == nullptr || cmd->hook(false) != CHR_HIDE)) IConsolePrintF(CC_DEFAULT, "%s", cmd->name);
-=======
 	for (auto &it : IConsole::Commands()) {
 		const IConsoleCmd *cmd = &it.second;
 		if (argv[1] == nullptr || cmd->name.find(argv[1]) != std::string::npos) {
-			if (cmd->hook == nullptr || cmd->hook(false) != CHR_HIDE) IConsolePrintF(CC_DEFAULT, "%s", cmd->name.c_str());
->>>>>>> 470d8b66
+			if ((_settings_client.gui.console_show_unlisted || !cmd->unlisted) && (cmd->hook == nullptr || cmd->hook(false) != CHR_HIDE)) IConsolePrintF(CC_DEFAULT, "%s", cmd->name.c_str());
 		}
 	}
 
@@ -2218,21 +2212,6 @@
 
 	return false;
 }
-<<<<<<< HEAD
-=======
-
-#ifdef _DEBUG
-/******************
- *  debug commands
- ******************/
-
-static void IConsoleDebugLibRegister()
-{
-	IConsole::CmdRegister("resettile",        ConResetTile);
-	IConsole::AliasRegister("dbg_echo",       "echo %A; echo %B");
-	IConsole::AliasRegister("dbg_echo2",      "echo %!");
-}
->>>>>>> 470d8b66
 #endif
 
 DEF_CONSOLE_CMD(ConGetFullDate)
@@ -3213,9 +3192,9 @@
 
 static void IConsoleDebugLibRegister()
 {
-	IConsoleCmdRegister("resettile",        ConResetTile);
-	IConsoleAliasRegister("dbg_echo",       "echo %A; echo %B");
-	IConsoleAliasRegister("dbg_echo2",      "echo %!");
+	IConsole::CmdRegister("resettile",        ConResetTile);
+	IConsole::AliasRegister("dbg_echo",       "echo %A; echo %B");
+	IConsole::AliasRegister("dbg_echo2",      "echo %!");
 }
 #endif
 
@@ -3312,71 +3291,6 @@
 
 void IConsoleStdLibRegister()
 {
-<<<<<<< HEAD
-	IConsoleCmdRegister("debug_level",  ConDebugLevel);
-	IConsoleCmdRegister("echo",         ConEcho);
-	IConsoleCmdRegister("echoc",        ConEchoC);
-	IConsoleCmdRegister("exec",         ConExec);
-	IConsoleCmdRegister("exit",         ConExit);
-	IConsoleCmdRegister("part",         ConPart);
-	IConsoleCmdRegister("help",         ConHelp);
-	IConsoleCmdRegister("info_cmd",     ConInfoCmd);
-	IConsoleCmdRegister("list_cmds",    ConListCommands);
-	IConsoleCmdRegister("list_aliases", ConListAliases);
-	IConsoleCmdRegister("newgame",      ConNewGame);
-	IConsoleCmdRegister("restart",      ConRestart);
-	IConsoleCmdRegister("reload",       ConReload);
-	IConsoleCmdRegister("getseed",      ConGetSeed);
-	IConsoleCmdRegister("getdate",      ConGetDate);
-	IConsoleCmdRegister("getsysdate",   ConGetSysDate);
-	IConsoleCmdRegister("quit",         ConExit);
-	IConsoleCmdRegister("resetengines", ConResetEngines, ConHookNoNetwork);
-	IConsoleCmdRegister("reset_enginepool", ConResetEnginePool, ConHookNoNetwork);
-	IConsoleCmdRegister("return",       ConReturn);
-	IConsoleCmdRegister("screenshot",   ConScreenShot);
-	IConsoleCmdRegister("minimap",      ConMinimap);
-	IConsoleCmdRegister("script",       ConScript);
-	IConsoleCmdRegister("scrollto",     ConScrollToTile);
-	IConsoleCmdRegister("highlight_tile", ConHighlightTile);
-	IConsoleAliasRegister("scrollto_highlight", "scrollto %+; highlight_tile %+");
-	IConsoleCmdRegister("alias",        ConAlias);
-	IConsoleCmdRegister("load",         ConLoad);
-	IConsoleCmdRegister("rm",           ConRemove);
-	IConsoleCmdRegister("save",         ConSave);
-	IConsoleCmdRegister("saveconfig",   ConSaveConfig);
-	IConsoleCmdRegister("ls",           ConListFiles);
-	IConsoleCmdRegister("cd",           ConChangeDirectory);
-	IConsoleCmdRegister("pwd",          ConPrintWorkingDirectory);
-	IConsoleCmdRegister("clear",        ConClearBuffer);
-	IConsoleCmdRegister("setting",      ConSetting);
-	IConsoleCmdRegister("setting_newgame", ConSettingNewgame);
-	IConsoleCmdRegister("list_settings",ConListSettings);
-	IConsoleCmdRegister("gamelog",      ConGamelogPrint);
-	IConsoleCmdRegister("rescan_newgrf", ConRescanNewGRF);
-
-	IConsoleAliasRegister("dir",          "ls");
-	IConsoleAliasRegister("del",          "rm %+");
-	IConsoleAliasRegister("newmap",       "newgame");
-	IConsoleAliasRegister("patch",        "setting %+");
-	IConsoleAliasRegister("set",          "setting %+");
-	IConsoleAliasRegister("set_newgame",  "setting_newgame %+");
-	IConsoleAliasRegister("list_patches", "list_settings %+");
-	IConsoleAliasRegister("developer",    "setting developer %+");
-
-	IConsoleCmdRegister("list_ai_libs", ConListAILibs);
-	IConsoleCmdRegister("list_ai",      ConListAI);
-	IConsoleCmdRegister("reload_ai",    ConReloadAI);
-	IConsoleCmdRegister("rescan_ai",    ConRescanAI);
-	IConsoleCmdRegister("start_ai",     ConStartAI);
-	IConsoleCmdRegister("stop_ai",      ConStopAI);
-
-	IConsoleCmdRegister("list_game",    ConListGame);
-	IConsoleCmdRegister("list_game_libs", ConListGameLibs);
-	IConsoleCmdRegister("rescan_game",    ConRescanGame);
-
-	IConsoleCmdRegister("companies",       ConCompanies);
-	IConsoleAliasRegister("players",       "companies");
-=======
 	IConsole::CmdRegister("debug_level",             ConDebugLevel);
 	IConsole::CmdRegister("echo",                    ConEcho);
 	IConsole::CmdRegister("echoc",                   ConEchoC);
@@ -3398,8 +3312,11 @@
 	IConsole::CmdRegister("reset_enginepool",        ConResetEnginePool,  ConHookNoNetwork);
 	IConsole::CmdRegister("return",                  ConReturn);
 	IConsole::CmdRegister("screenshot",              ConScreenShot);
+	IConsole::CmdRegister("minimap",                 ConMinimap);
 	IConsole::CmdRegister("script",                  ConScript);
 	IConsole::CmdRegister("scrollto",                ConScrollToTile);
+	IConsole::CmdRegister("highlight_tile",          ConHighlightTile);
+	IConsole::AliasRegister("scrollto_highlight",    "scrollto %+; highlight_tile %+");
 	IConsole::CmdRegister("alias",                   ConAlias);
 	IConsole::CmdRegister("load",                    ConLoad);
 	IConsole::CmdRegister("rm",                      ConRemove);
@@ -3437,7 +3354,6 @@
 
 	IConsole::CmdRegister("companies",               ConCompanies);
 	IConsole::AliasRegister("players",               "companies");
->>>>>>> 470d8b66
 
 	/* networking functions */
 
@@ -3447,66 +3363,6 @@
 #endif /* defined(WITH_ZLIB) */
 
 	/*** Networking commands ***/
-<<<<<<< HEAD
-	IConsoleCmdRegister("say",             ConSay, ConHookNeedNetwork);
-	IConsoleCmdRegister("say_company",     ConSayCompany, ConHookNeedNetwork);
-	IConsoleAliasRegister("say_player",    "say_company %+");
-	IConsoleCmdRegister("say_client",      ConSayClient, ConHookNeedNetwork);
-
-	IConsoleCmdRegister("connect",         ConNetworkConnect, ConHookClientOnly);
-	IConsoleCmdRegister("clients",         ConNetworkClients, ConHookNeedNetwork);
-	IConsoleCmdRegister("status",          ConStatus, ConHookServerOnly);
-	IConsoleCmdRegister("server_info",     ConServerInfo, ConHookServerOnly);
-	IConsoleAliasRegister("info",          "server_info");
-	IConsoleCmdRegister("reconnect",       ConNetworkReconnect, ConHookClientOnly);
-	IConsoleCmdRegister("rcon",            ConRcon, ConHookNeedNetwork);
-	IConsoleCmdRegister("settings_access", ConSettingsAccess, ConHookNeedNetwork);
-
-	IConsoleCmdRegister("join",            ConJoinCompany, ConHookNeedNetwork);
-	IConsoleAliasRegister("spectate",      "join 255");
-	IConsoleCmdRegister("move",            ConMoveClient, ConHookServerOnly);
-	IConsoleCmdRegister("reset_company",   ConResetCompany, ConHookServerOnly);
-	IConsoleAliasRegister("clean_company", "reset_company %A");
-	IConsoleCmdRegister("client_name",     ConClientNickChange, ConHookServerOnly);
-	IConsoleCmdRegister("kick",            ConKick, ConHookServerOnly);
-	IConsoleCmdRegister("ban",             ConBan, ConHookServerOnly);
-	IConsoleCmdRegister("unban",           ConUnBan, ConHookServerOnly);
-	IConsoleCmdRegister("banlist",         ConBanList, ConHookServerOnly);
-
-	IConsoleCmdRegister("pause",           ConPauseGame, ConHookServerOnly);
-	IConsoleCmdRegister("unpause",         ConUnpauseGame, ConHookServerOnly);
-
-	IConsoleCmdRegister("company_pw",      ConCompanyPassword, ConHookNeedNetwork);
-	IConsoleAliasRegister("company_password",      "company_pw %+");
-	IConsoleCmdRegister("company_pw_hash", ConCompanyPasswordHash, ConHookServerOnly);
-	IConsoleAliasRegister("company_password_hash", "company_pw %+");
-	IConsoleCmdRegister("company_pw_hashes",         ConCompanyPasswordHashes, ConHookServerOnly);
-	IConsoleAliasRegister("company_password_hashes", "company_pw_hashes");
-
-	IConsoleAliasRegister("net_frame_freq",        "setting frame_freq %+");
-	IConsoleAliasRegister("net_sync_freq",         "setting sync_freq %+");
-	IConsoleAliasRegister("server_pw",             "setting server_password %+");
-	IConsoleAliasRegister("server_password",       "setting server_password %+");
-	IConsoleAliasRegister("rcon_pw",               "setting rcon_password %+");
-	IConsoleAliasRegister("rcon_password",         "setting rcon_password %+");
-	IConsoleAliasRegister("settings_pw",           "setting settings_password %+");
-	IConsoleAliasRegister("settings_password",     "setting settings_password %+");
-	IConsoleAliasRegister("name",                  "setting client_name %+");
-	IConsoleAliasRegister("server_name",           "setting server_name %+");
-	IConsoleAliasRegister("server_port",           "setting server_port %+");
-	IConsoleAliasRegister("server_advertise",      "setting server_advertise %+");
-	IConsoleAliasRegister("max_clients",           "setting max_clients %+");
-	IConsoleAliasRegister("max_companies",         "setting max_companies %+");
-	IConsoleAliasRegister("max_spectators",        "setting max_spectators %+");
-	IConsoleAliasRegister("max_join_time",         "setting max_join_time %+");
-	IConsoleAliasRegister("pause_on_join",         "setting pause_on_join %+");
-	IConsoleAliasRegister("autoclean_companies",   "setting autoclean_companies %+");
-	IConsoleAliasRegister("autoclean_protected",   "setting autoclean_protected %+");
-	IConsoleAliasRegister("autoclean_unprotected", "setting autoclean_unprotected %+");
-	IConsoleAliasRegister("restart_game_year",     "setting restart_game_year %+");
-	IConsoleAliasRegister("min_players",           "setting min_active_clients %+");
-	IConsoleAliasRegister("reload_cfg",            "setting reload_cfg %+");
-=======
 	IConsole::CmdRegister("say",                     ConSay,              ConHookNeedNetwork);
 	IConsole::CmdRegister("say_company",             ConSayCompany,       ConHookNeedNetwork);
 	IConsole::AliasRegister("say_player",            "say_company %+");
@@ -3519,6 +3375,7 @@
 	IConsole::AliasRegister("info",                  "server_info");
 	IConsole::CmdRegister("reconnect",               ConNetworkReconnect, ConHookClientOnly);
 	IConsole::CmdRegister("rcon",                    ConRcon,             ConHookNeedNetwork);
+	IConsole::CmdRegister("settings_access",         ConSettingsAccess,   ConHookNeedNetwork);
 
 	IConsole::CmdRegister("join",                    ConJoinCompany,      ConHookNeedNetwork);
 	IConsole::AliasRegister("spectate",              "join 255");
@@ -3536,6 +3393,10 @@
 
 	IConsole::CmdRegister("company_pw",              ConCompanyPassword,  ConHookNeedNetwork);
 	IConsole::AliasRegister("company_password",      "company_pw %+");
+	IConsole::CmdRegister("company_pw_hash",         ConCompanyPasswordHash, ConHookServerOnly);
+	IConsole::AliasRegister("company_password_hash", "company_pw %+");
+	IConsole::CmdRegister("company_pw_hashes",       ConCompanyPasswordHashes, ConHookServerOnly);
+	IConsole::AliasRegister("company_password_hashes", "company_pw_hashes");
 
 	IConsole::AliasRegister("net_frame_freq",        "setting frame_freq %+");
 	IConsole::AliasRegister("net_sync_freq",         "setting sync_freq %+");
@@ -3543,6 +3404,8 @@
 	IConsole::AliasRegister("server_password",       "setting server_password %+");
 	IConsole::AliasRegister("rcon_pw",               "setting rcon_password %+");
 	IConsole::AliasRegister("rcon_password",         "setting rcon_password %+");
+	IConsole::AliasRegister("settings_pw",           "setting settings_password %+");
+	IConsole::AliasRegister("settings_password",     "setting settings_password %+");
 	IConsole::AliasRegister("name",                  "setting client_name %+");
 	IConsole::AliasRegister("server_name",           "setting server_name %+");
 	IConsole::AliasRegister("server_port",           "setting server_port %+");
@@ -3558,15 +3421,14 @@
 	IConsole::AliasRegister("restart_game_year",     "setting restart_game_year %+");
 	IConsole::AliasRegister("min_players",           "setting min_active_clients %+");
 	IConsole::AliasRegister("reload_cfg",            "setting reload_cfg %+");
->>>>>>> 470d8b66
 
 	/* conditionals */
-	IConsoleCmdRegister("if_year", ConIfYear);
-	IConsoleCmdRegister("if_month", ConIfMonth);
-	IConsoleCmdRegister("if_day", ConIfDay);
-	IConsoleCmdRegister("if_hour", ConIfHour);
-	IConsoleCmdRegister("if_minute", ConIfMinute);
-	IConsoleCmdRegister("if_hour_minute", ConIfHourMinute);
+	IConsole::CmdRegister("if_year",                 ConIfYear);
+	IConsole::CmdRegister("if_month",                ConIfMonth);
+	IConsole::CmdRegister("if_day",                  ConIfDay);
+	IConsole::CmdRegister("if_hour",                 ConIfHour);
+	IConsole::CmdRegister("if_minute",               ConIfMinute);
+	IConsole::CmdRegister("if_hour_minute",          ConIfHourMinute);
 
 	/* debugging stuff */
 #ifdef _DEBUG
@@ -3575,60 +3437,53 @@
 	IConsole::CmdRegister("fps",                     ConFramerate);
 	IConsole::CmdRegister("fps_wnd",                 ConFramerateWindow);
 
-	IConsoleCmdRegister("find_non_realistic_braking_signal", ConFindNonRealisticBrakingSignal);
-
-	IConsoleCmdRegister("getfulldate",  ConGetFullDate, nullptr, true);
-	IConsoleCmdRegister("dump_command_log", ConDumpCommandLog, nullptr, true);
-	IConsoleCmdRegister("dump_desync_msgs", ConDumpDesyncMsgLog, nullptr, true);
-	IConsoleCmdRegister("dump_inflation", ConDumpInflation, nullptr, true);
-	IConsoleCmdRegister("dump_cpdp_stats", ConDumpCpdpStats, nullptr, true);
-	IConsoleCmdRegister("dump_veh_stats", ConVehicleStats, nullptr, true);
-	IConsoleCmdRegister("dump_map_stats", ConMapStats, nullptr, true);
-	IConsoleCmdRegister("dump_st_flow_stats", ConStFlowStats, nullptr, true);
-	IConsoleCmdRegister("dump_game_events", ConDumpGameEvents, nullptr, true);
-	IConsoleCmdRegister("dump_load_debug_log", ConDumpLoadDebugLog, nullptr, true);
-	IConsoleCmdRegister("dump_load_debug_config", ConDumpLoadDebugConfig, nullptr, true);
-	IConsoleCmdRegister("dump_linkgraph_jobs", ConDumpLinkgraphJobs, nullptr, true);
-	IConsoleCmdRegister("dump_road_types", ConDumpRoadTypes, nullptr, true);
-	IConsoleCmdRegister("dump_rail_types", ConDumpRailTypes, nullptr, true);
-	IConsoleCmdRegister("dump_bridge_types", ConDumpBridgeTypes, nullptr, true);
-	IConsoleCmdRegister("dump_cargo_types", ConDumpCargoTypes, nullptr, true);
-	IConsoleCmdRegister("dump_tile", ConDumpTile, nullptr, true);
-	IConsoleCmdRegister("check_caches", ConCheckCaches, nullptr, true);
-	IConsoleCmdRegister("show_town_window", ConShowTownWindow, nullptr, true);
-	IConsoleCmdRegister("show_station_window", ConShowStationWindow, nullptr, true);
-	IConsoleCmdRegister("show_industry_window", ConShowIndustryWindow, nullptr, true);
-	IConsoleCmdRegister("viewport_debug", ConViewportDebug, nullptr, true);
-	IConsoleCmdRegister("viewport_mark_dirty", ConViewportMarkDirty, nullptr, true);
-	IConsoleCmdRegister("viewport_mark_dirty_st_overlay", ConViewportMarkStationOverlayDirty, nullptr, true);
-	IConsoleCmdRegister("gfx_debug", ConGfxDebug, nullptr, true);
-	IConsoleCmdRegister("csleep", ConCSleep, nullptr, true);
-	IConsoleCmdRegister("recalculate_road_cached_one_way_states", ConRecalculateRoadCachedOneWayStates, ConHookNoNetwork, true);
-	IConsoleCmdRegister("misc_debug", ConMiscDebug, nullptr, true);
+	IConsole::CmdRegister("find_non_realistic_braking_signal", ConFindNonRealisticBrakingSignal);
+
+	IConsole::CmdRegister("getfulldate",             ConGetFullDate,      nullptr, true);
+	IConsole::CmdRegister("dump_command_log",        ConDumpCommandLog,   nullptr, true);
+	IConsole::CmdRegister("dump_desync_msgs",        ConDumpDesyncMsgLog, nullptr, true);
+	IConsole::CmdRegister("dump_inflation",          ConDumpInflation,    nullptr, true);
+	IConsole::CmdRegister("dump_cpdp_stats",         ConDumpCpdpStats,    nullptr, true);
+	IConsole::CmdRegister("dump_veh_stats",          ConVehicleStats,     nullptr, true);
+	IConsole::CmdRegister("dump_map_stats",          ConMapStats,         nullptr, true);
+	IConsole::CmdRegister("dump_st_flow_stats",      ConStFlowStats,      nullptr, true);
+	IConsole::CmdRegister("dump_game_events",        ConDumpGameEvents,   nullptr, true);
+	IConsole::CmdRegister("dump_load_debug_log",     ConDumpLoadDebugLog, nullptr, true);
+	IConsole::CmdRegister("dump_load_debug_config",  ConDumpLoadDebugConfig, nullptr, true);
+	IConsole::CmdRegister("dump_linkgraph_jobs",     ConDumpLinkgraphJobs, nullptr, true);
+	IConsole::CmdRegister("dump_road_types",         ConDumpRoadTypes,    nullptr, true);
+	IConsole::CmdRegister("dump_rail_types",         ConDumpRailTypes,    nullptr, true);
+	IConsole::CmdRegister("dump_bridge_types",       ConDumpBridgeTypes,  nullptr, true);
+	IConsole::CmdRegister("dump_cargo_types",        ConDumpCargoTypes,   nullptr, true);
+	IConsole::CmdRegister("dump_tile",               ConDumpTile,         nullptr, true);
+	IConsole::CmdRegister("check_caches",            ConCheckCaches,      nullptr, true);
+	IConsole::CmdRegister("show_town_window",        ConShowTownWindow,   nullptr, true);
+	IConsole::CmdRegister("show_station_window",     ConShowStationWindow, nullptr, true);
+	IConsole::CmdRegister("show_industry_window",    ConShowIndustryWindow, nullptr, true);
+	IConsole::CmdRegister("viewport_debug",          ConViewportDebug,    nullptr, true);
+	IConsole::CmdRegister("viewport_mark_dirty",     ConViewportMarkDirty, nullptr, true);
+	IConsole::CmdRegister("viewport_mark_dirty_st_overlay", ConViewportMarkStationOverlayDirty, nullptr, true);
+	IConsole::CmdRegister("gfx_debug",               ConGfxDebug,         nullptr, true);
+	IConsole::CmdRegister("csleep",                  ConCSleep,           nullptr, true);
+	IConsole::CmdRegister("recalculate_road_cached_one_way_states", ConRecalculateRoadCachedOneWayStates, ConHookNoNetwork, true);
+	IConsole::CmdRegister("misc_debug",              ConMiscDebug,        nullptr, true);
 
 	/* NewGRF development stuff */
-<<<<<<< HEAD
-	IConsoleCmdRegister("reload_newgrfs",  ConNewGRFReload, ConHookNewGRFDeveloperTool);
-	IConsoleCmdRegister("newgrf_profile",  ConNewGRFProfile, ConHookNewGRFDeveloperTool);
-	IConsoleCmdRegister("dump_info", ConDumpInfo);
-	IConsoleCmdRegister("do_disaster", ConDoDisaster, ConHookNewGRFDeveloperTool, true);
-	IConsoleCmdRegister("bankrupt_company", ConBankruptCompany, ConHookNewGRFDeveloperTool, true);
-	IConsoleCmdRegister("delete_company", ConDeleteCompany, ConHookNewGRFDeveloperTool, true);
-	IConsoleCmdRegister("road_type_flag_ctl", ConRoadTypeFlagCtl, ConHookNewGRFDeveloperTool, true);
-	IConsoleCmdRegister("rail_type_map_colour_ctl", ConRailTypeMapColourCtl, ConHookNewGRFDeveloperTool, true);
-	IConsoleCmdRegister("switch_baseset", ConSwitchBaseset, ConHookNewGRFDeveloperTool, true);
-
-	/* Bug workarounds */
-	IConsoleCmdRegister("jgrpp_bug_workaround_unblock_heliports", ConResetBlockedHeliports, ConHookNoNetwork, true);
-	IConsoleCmdRegister("merge_linkgraph_jobs_asap", ConMergeLinkgraphJobsAsap, ConHookNoNetwork, true);
-
-#ifdef _DEBUG
-	IConsoleCmdRegister("delete_vehicle_id", ConDeleteVehicleID, ConHookNoNetwork, true);
-#endif
-=======
 	IConsole::CmdRegister("reload_newgrfs",          ConNewGRFReload,     ConHookNewGRFDeveloperTool);
 	IConsole::CmdRegister("newgrf_profile",          ConNewGRFProfile,    ConHookNewGRFDeveloperTool);
-
 	IConsole::CmdRegister("dump_info",               ConDumpInfo);
->>>>>>> 470d8b66
+	IConsole::CmdRegister("do_disaster",             ConDoDisaster,       ConHookNewGRFDeveloperTool, true);
+	IConsole::CmdRegister("bankrupt_company",        ConBankruptCompany,  ConHookNewGRFDeveloperTool, true);
+	IConsole::CmdRegister("delete_company",          ConDeleteCompany,    ConHookNewGRFDeveloperTool, true);
+	IConsole::CmdRegister("road_type_flag_ctl",      ConRoadTypeFlagCtl,  ConHookNewGRFDeveloperTool, true);
+	IConsole::CmdRegister("rail_type_map_colour_ctl", ConRailTypeMapColourCtl, ConHookNewGRFDeveloperTool, true);
+	IConsole::CmdRegister("switch_baseset",          ConSwitchBaseset,    ConHookNewGRFDeveloperTool, true);
+
+	/* Bug workarounds */
+	IConsole::CmdRegister("jgrpp_bug_workaround_unblock_heliports", ConResetBlockedHeliports, ConHookNoNetwork, true);
+	IConsole::CmdRegister("merge_linkgraph_jobs_asap", ConMergeLinkgraphJobsAsap, ConHookNoNetwork, true);
+
+#ifdef _DEBUG
+	IConsole::CmdRegister("delete_vehicle_id",       ConDeleteVehicleID,  ConHookNoNetwork, true);
+#endif
 }