--- conflicted
+++ resolved
@@ -27,9 +27,8 @@
 TransparencyOptionBits _transparency_opt_extra;  ///< "
 TransparencyOptionBits _transparency_lock_extra; ///< "
 TransparencyOptionBits _invisibility_opt;  ///< The bits that should be invisible.
-<<<<<<< HEAD
-byte _display_opt; ///< What do we want to draw/do?
-byte _extra_display_opt;
+uint8_t _display_opt; ///< What do we want to draw/do?
+uint8_t _extra_display_opt;
 
 void PreTransparencyOptionSave()
 {
@@ -49,9 +48,6 @@
 	_transparency_opt = handler(_transparency_opt_base, _transparency_opt_extra);
 	_transparency_lock = handler(_transparency_lock_base, _transparency_lock_extra);
 }
-=======
-uint8_t _display_opt; ///< What do we want to draw/do?
->>>>>>> 6c5a8f55
 
 class TransparenciesWindow : public Window
 {
