/*
 * This file is part of OpenTTD.
 * OpenTTD is free software; you can redistribute it and/or modify it under the terms of the GNU General Public License as published by the Free Software Foundation, version 2.
 * OpenTTD is distributed in the hope that it will be useful, but WITHOUT ANY WARRANTY; without even the implied warranty of MERCHANTABILITY or FITNESS FOR A PARTICULAR PURPOSE.
 * See the GNU General Public License for more details. You should have received a copy of the GNU General Public License along with OpenTTD. If not, see <http://www.gnu.org/licenses/>.
 */

/** @file house.h definition of HouseSpec and accessors */

#ifndef HOUSE_H
#define HOUSE_H

#include "cargo_type.h"
#include "date_type.h"
#include "house_type.h"
#include "newgrf_animation_type.h"
#include "newgrf_commons.h"

/**
 * Simple value that indicates the house has reached the final stage of
 * construction.
 */
static const uint8_t TOWN_HOUSE_COMPLETED = 3;

static const HouseID NUM_HOUSES_PER_GRF = 255;    ///< Number of supported houses per NewGRF; limited to 255 to allow extending Action3 with an extended byte later on.

static const uint HOUSE_NO_CLASS      = 0;
static const HouseID NEW_HOUSE_OFFSET = 110;    ///< Offset for new houses.
static const HouseID NUM_HOUSES       = 1024;    ///< Total number of houses.
static const HouseID INVALID_HOUSE_ID = 0xFFFF;

static const uint HOUSE_NUM_ACCEPTS = 16; ///< Max number of cargoes accepted by a tile

/**
 * There can only be as many classes as there are new houses, plus one for
 * NO_CLASS, as the original houses don't have classes.
 */
static const uint HOUSE_CLASS_MAX  = NUM_HOUSES - NEW_HOUSE_OFFSET + 1;

enum BuildingFlags {
	TILE_NO_FLAG         =       0,
	TILE_SIZE_1x1        = 1U << 0,
	TILE_NOT_SLOPED      = 1U << 1,
	TILE_SIZE_2x1        = 1U << 2,
	TILE_SIZE_1x2        = 1U << 3,
	TILE_SIZE_2x2        = 1U << 4,
	BUILDING_IS_ANIMATED = 1U << 5,
	BUILDING_IS_CHURCH   = 1U << 6,
	BUILDING_IS_STADIUM  = 1U << 7,
	BUILDING_HAS_1_TILE  = TILE_SIZE_1x1 | TILE_SIZE_2x1 | TILE_SIZE_1x2 | TILE_SIZE_2x2,
	BUILDING_HAS_2_TILES = TILE_SIZE_2x1 | TILE_SIZE_1x2 | TILE_SIZE_2x2,
	BUILDING_2_TILES_X   = TILE_SIZE_2x1 | TILE_SIZE_2x2,
	BUILDING_2_TILES_Y   = TILE_SIZE_1x2 | TILE_SIZE_2x2,
	BUILDING_HAS_4_TILES = TILE_SIZE_2x2,
};
DECLARE_ENUM_AS_BIT_SET(BuildingFlags)

enum HouseZonesBits {
	HZB_BEGIN     = 0,
	HZB_TOWN_EDGE = 0,
	HZB_TOWN_OUTSKIRT,
	HZB_TOWN_OUTER_SUBURB,
	HZB_TOWN_INNER_SUBURB,
	HZB_TOWN_CENTRE,
	HZB_END,
};
static_assert(HZB_END == 5);

DECLARE_POSTFIX_INCREMENT(HouseZonesBits)

enum HouseZones : uint16_t {        ///< Bit  Value       Meaning
	HZ_NOZNS             = 0x0000,  ///<       0          This is just to get rid of zeros, meaning none
	HZ_ZON1              = 1U << HZB_TOWN_EDGE,    ///< 0..4 1,2,4,8,10  which town zones the building can be built in, Zone1 been the further suburb
	HZ_ZON2              = 1U << HZB_TOWN_OUTSKIRT,
	HZ_ZON3              = 1U << HZB_TOWN_OUTER_SUBURB,
	HZ_ZON4              = 1U << HZB_TOWN_INNER_SUBURB,
	HZ_ZON5              = 1U << HZB_TOWN_CENTRE,  ///<  center of town
	HZ_ZONALL            = 0x001F,  ///<       1F         This is just to englobe all above types at once
	HZ_SUBARTC_ABOVE     = 0x0800,  ///< 11    800        can appear in sub-arctic climate above the snow line
	HZ_TEMP              = 0x1000,  ///< 12   1000        can appear in temperate climate
	HZ_SUBARTC_BELOW     = 0x2000,  ///< 13   2000        can appear in sub-arctic climate below the snow line
	HZ_SUBTROPIC         = 0x4000,  ///< 14   4000        can appear in subtropical climate
	HZ_TOYLND            = 0x8000,  ///< 15   8000        can appear in toyland climate
	HZ_CLIMALL           = 0xF800,  ///< Bitmask of all climate bits
};
DECLARE_ENUM_AS_BIT_SET(HouseZones)

enum HouseExtraFlags {
	NO_EXTRA_FLAG            =       0,
	BUILDING_IS_HISTORICAL   = 1U << 0,  ///< this house will only appear during town generation in random games, thus the historical
	BUILDING_IS_PROTECTED    = 1U << 1,  ///< towns and AI will not remove this house, while human players will be able to
	SYNCHRONISED_CALLBACK_1B = 1U << 2,  ///< synchronized callback 1B will be performed, on multi tile houses
	CALLBACK_1A_RANDOM_BITS  = 1U << 3,  ///< callback 1A needs random bits
};

DECLARE_ENUM_AS_BIT_SET(HouseExtraFlags)

enum HouseCtrlFlags {
	HCF_NONE                 =       0,
	HCF_NO_TRIGGERS          = 1U << 0,  ///< this house does not use random triggers
};

DECLARE_ENUM_AS_BIT_SET(HouseCtrlFlags)

struct HouseSpec {
	/* Standard properties */
<<<<<<< HEAD
	CalTime::Year min_year;                   ///< introduction year of the house
	CalTime::Year max_year;                   ///< last year it can be built
	byte population;                          ///< population (Zero on other tiles in multi tile house.)
	byte removal_cost;                        ///< cost multiplier for removing it
	StringID building_name;                   ///< building name
	uint16_t remove_rating_decrease;          ///< rating decrease if removed
	byte mail_generation;                     ///< mail generation multiplier (tile based, as the acceptances below)
	byte cargo_acceptance[HOUSE_NUM_ACCEPTS]; ///< acceptance level for the cargo slots
=======
	TimerGameCalendar::Year min_year;         ///< introduction year of the house
	TimerGameCalendar::Year max_year;         ///< last year it can be built
	uint8_t population;                          ///< population (Zero on other tiles in multi tile house.)
	uint8_t removal_cost;                        ///< cost multiplier for removing it
	StringID building_name;                   ///< building name
	uint16_t remove_rating_decrease;            ///< rating decrease if removed
	uint8_t mail_generation;                     ///< mail generation multiplier (tile based, as the acceptances below)
	uint8_t cargo_acceptance[HOUSE_NUM_ACCEPTS]; ///< acceptance level for the cargo slots
>>>>>>> 6c5a8f55
	CargoID accepts_cargo[HOUSE_NUM_ACCEPTS]; ///< input cargo slots
	CargoLabel accepts_cargo_label[HOUSE_NUM_ACCEPTS]; ///< input landscape cargo slots
	BuildingFlags building_flags;             ///< some flags that describe the house (size, stadium etc...)
	HouseZones building_availability;         ///< where can it be built (climates, zones)
	bool enabled;                             ///< the house is available to build (true by default, but can be disabled by newgrf)

	/* NewHouses properties */
	GRFFileProps grf_prop;                    ///< Properties related the the grf file
	uint16_t callback_mask;                   ///< Bitmask of house callbacks that have to be called
	Colours random_colour[4];                 ///< 4 "random" colours
	uint8_t probability;                         ///< Relative probability of appearing (16 is the standard value)
	HouseExtraFlags extra_flags;              ///< some more flags
	HouseCtrlFlags ctrl_flags;                ///< control flags
	HouseClassID class_id;                    ///< defines the class this house has (not grf file based)
	AnimationInfo animation;                  ///< information about the animation.
	uint8_t processing_time;                     ///< Periodic refresh multiplier
	uint8_t minimum_life;                        ///< The minimum number of years this house will survive before the town rebuilds it
	CargoTypes watched_cargoes;               ///< Cargo types watched for acceptance.

	Money GetRemovalCost() const;

	static inline HouseSpec *Get(size_t house_id)
	{
		dbg_assert(house_id < NUM_HOUSES);
		extern HouseSpec _house_specs[];
		return &_house_specs[house_id];
	}
};

/**
 * Do HouseID translation for NewGRFs.
 * @param hid the HouseID to get the override for.
 * @return the HouseID to actually work with.
 */
inline HouseID GetTranslatedHouseID(HouseID hid)
{
	const HouseSpec *hs = HouseSpec::Get(hid);
	return hs->grf_prop.override == INVALID_HOUSE_ID ? hid : hs->grf_prop.override;
}

StringID GetHouseName(HouseID house, TileIndex tile = INVALID_TILE);
void DrawHouseImage(HouseID house_id, int left, int top, int right, int bottom);
void AddProducedHouseCargo(HouseID house_id, TileIndex tile, CargoArray &produced);
void AddAcceptedHouseCargo(HouseID house_id, TileIndex tile, CargoArray &acceptance, CargoTypes *always_accepted = nullptr);

#endif /* HOUSE_H */<|MERGE_RESOLUTION|>--- conflicted
+++ resolved
@@ -104,42 +104,31 @@
 
 struct HouseSpec {
 	/* Standard properties */
-<<<<<<< HEAD
-	CalTime::Year min_year;                   ///< introduction year of the house
-	CalTime::Year max_year;                   ///< last year it can be built
-	byte population;                          ///< population (Zero on other tiles in multi tile house.)
-	byte removal_cost;                        ///< cost multiplier for removing it
-	StringID building_name;                   ///< building name
-	uint16_t remove_rating_decrease;          ///< rating decrease if removed
-	byte mail_generation;                     ///< mail generation multiplier (tile based, as the acceptances below)
-	byte cargo_acceptance[HOUSE_NUM_ACCEPTS]; ///< acceptance level for the cargo slots
-=======
-	TimerGameCalendar::Year min_year;         ///< introduction year of the house
-	TimerGameCalendar::Year max_year;         ///< last year it can be built
-	uint8_t population;                          ///< population (Zero on other tiles in multi tile house.)
-	uint8_t removal_cost;                        ///< cost multiplier for removing it
-	StringID building_name;                   ///< building name
-	uint16_t remove_rating_decrease;            ///< rating decrease if removed
-	uint8_t mail_generation;                     ///< mail generation multiplier (tile based, as the acceptances below)
-	uint8_t cargo_acceptance[HOUSE_NUM_ACCEPTS]; ///< acceptance level for the cargo slots
->>>>>>> 6c5a8f55
-	CargoID accepts_cargo[HOUSE_NUM_ACCEPTS]; ///< input cargo slots
+	CalTime::Year min_year;                            ///< introduction year of the house
+	CalTime::Year max_year;                            ///< last year it can be built
+	uint8_t population;                                ///< population (Zero on other tiles in multi tile house.)
+	uint8_t removal_cost;                              ///< cost multiplier for removing it
+	StringID building_name;                            ///< building name
+	uint16_t remove_rating_decrease;                   ///< rating decrease if removed
+	uint8_t mail_generation;                           ///< mail generation multiplier (tile based, as the acceptances below)
+	uint8_t cargo_acceptance[HOUSE_NUM_ACCEPTS];       ///< acceptance level for the cargo slots
+	CargoID accepts_cargo[HOUSE_NUM_ACCEPTS];          ///< input cargo slots
 	CargoLabel accepts_cargo_label[HOUSE_NUM_ACCEPTS]; ///< input landscape cargo slots
-	BuildingFlags building_flags;             ///< some flags that describe the house (size, stadium etc...)
-	HouseZones building_availability;         ///< where can it be built (climates, zones)
-	bool enabled;                             ///< the house is available to build (true by default, but can be disabled by newgrf)
+	BuildingFlags building_flags;                      ///< some flags that describe the house (size, stadium etc...)
+	HouseZones building_availability;                  ///< where can it be built (climates, zones)
+	bool enabled;                                      ///< the house is available to build (true by default, but can be disabled by newgrf)
 
 	/* NewHouses properties */
 	GRFFileProps grf_prop;                    ///< Properties related the the grf file
 	uint16_t callback_mask;                   ///< Bitmask of house callbacks that have to be called
 	Colours random_colour[4];                 ///< 4 "random" colours
-	uint8_t probability;                         ///< Relative probability of appearing (16 is the standard value)
+	uint8_t probability;                      ///< Relative probability of appearing (16 is the standard value)
 	HouseExtraFlags extra_flags;              ///< some more flags
 	HouseCtrlFlags ctrl_flags;                ///< control flags
 	HouseClassID class_id;                    ///< defines the class this house has (not grf file based)
 	AnimationInfo animation;                  ///< information about the animation.
-	uint8_t processing_time;                     ///< Periodic refresh multiplier
-	uint8_t minimum_life;                        ///< The minimum number of years this house will survive before the town rebuilds it
+	uint8_t processing_time;                  ///< Periodic refresh multiplier
+	uint8_t minimum_life;                     ///< The minimum number of years this house will survive before the town rebuilds it
 	CargoTypes watched_cargoes;               ///< Cargo types watched for acceptance.
 
 	Money GetRemovalCost() const;
