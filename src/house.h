--- conflicted
+++ resolved
@@ -88,11 +88,7 @@
 	SynchronisedCallback1B = 2, ///< synchronized callback 1B will be performed, on multi tile houses
 	Callback1ARandomBits   = 3, ///< callback 1A needs random bits
 };
-<<<<<<< HEAD
-DECLARE_ENUM_AS_BIT_SET(HouseExtraFlags)
-=======
 using HouseExtraFlags = EnumBitSet<HouseExtraFlag, uint8_t>;
->>>>>>> 5ffaf6cd
 
 enum HouseCtrlFlags : uint8_t {
 	HCF_NONE                 =       0,
@@ -119,14 +115,9 @@
 	GRFFileProps grf_prop;                    ///< Properties related the the grf file
 	HouseCallbackMasks callback_mask;         ///< Bitmask of house callbacks that have to be called
 	Colours random_colour[4];                 ///< 4 "random" colours
-<<<<<<< HEAD
 	uint8_t probability;                      ///< Relative probability of appearing (16 is the standard value)
 	HouseExtraFlags extra_flags;              ///< some more flags
 	HouseCtrlFlags ctrl_flags;                ///< control flags
-=======
-	uint8_t probability;                         ///< Relative probability of appearing (16 is the standard value)
-	HouseExtraFlags extra_flags{};              ///< some more flags
->>>>>>> 5ffaf6cd
 	HouseClassID class_id;                    ///< defines the class this house has (not grf file based)
 	AnimationInfo animation;                  ///< information about the animation.
 	uint8_t processing_time;                  ///< Periodic refresh multiplier
