/*
 * This file is part of OpenTTD.
 * OpenTTD is free software; you can redistribute it and/or modify it under the terms of the GNU General Public License as published by the Free Software Foundation, version 2.
 * OpenTTD is distributed in the hope that it will be useful, but WITHOUT ANY WARRANTY; without even the implied warranty of MERCHANTABILITY or FITNESS FOR A PARTICULAR PURPOSE.
 * See the GNU General Public License for more details. You should have received a copy of the GNU General Public License along with OpenTTD. If not, see <http://www.gnu.org/licenses/>.
 */

/** @file house.h definition of HouseSpec and accessors */

#ifndef HOUSE_H
#define HOUSE_H

#include "cargo_type.h"
#include "date_type.h"
#include "house_type.h"
#include "newgrf_animation_type.h"
<<<<<<< HEAD
#include "newgrf_badge_type.h"
=======
#include "newgrf_callbacks.h"
>>>>>>> 2c7b3bb5
#include "newgrf_commons.h"

/**
 * Simple value that indicates the house has reached the final stage of
 * construction.
 */
static const uint8_t TOWN_HOUSE_COMPLETED = 3;

static const uint HOUSE_NO_CLASS      = 0;
static const HouseID NEW_HOUSE_OFFSET = 110; ///< Offset for new houses.
static const HouseID NUM_HOUSES       = 4096; ///< Total number of houses.
static const HouseID INVALID_HOUSE_ID = UINT16_MAX;

static const HouseID NUM_HOUSES_PER_GRF = NUM_HOUSES; ///< Number of supported houses per NewGRF.

static const uint HOUSE_NUM_ACCEPTS = 16; ///< Max number of cargoes accepted by a tile
static const uint HOUSE_ORIGINAL_NUM_ACCEPTS = 3; ///< Original number of accepted cargo types.

enum BuildingFlags : uint8_t {
	TILE_NO_FLAG         =       0,
	TILE_SIZE_1x1        = 1U << 0,
	TILE_NOT_SLOPED      = 1U << 1,
	TILE_SIZE_2x1        = 1U << 2,
	TILE_SIZE_1x2        = 1U << 3,
	TILE_SIZE_2x2        = 1U << 4,
	BUILDING_IS_ANIMATED = 1U << 5,
	BUILDING_IS_CHURCH   = 1U << 6,
	BUILDING_IS_STADIUM  = 1U << 7,
	BUILDING_HAS_1_TILE  = TILE_SIZE_1x1 | TILE_SIZE_2x1 | TILE_SIZE_1x2 | TILE_SIZE_2x2,
	BUILDING_HAS_2_TILES = TILE_SIZE_2x1 | TILE_SIZE_1x2 | TILE_SIZE_2x2,
	BUILDING_2_TILES_X   = TILE_SIZE_2x1 | TILE_SIZE_2x2,
	BUILDING_2_TILES_Y   = TILE_SIZE_1x2 | TILE_SIZE_2x2,
	BUILDING_HAS_4_TILES = TILE_SIZE_2x2,
};
DECLARE_ENUM_AS_BIT_SET(BuildingFlags)

enum HouseZonesBits : uint8_t {
	HZB_BEGIN     = 0,
	HZB_TOWN_EDGE = 0,
	HZB_TOWN_OUTSKIRT,
	HZB_TOWN_OUTER_SUBURB,
	HZB_TOWN_INNER_SUBURB,
	HZB_TOWN_CENTRE,
	HZB_END,
};
static_assert(HZB_END == 5);

DECLARE_INCREMENT_DECREMENT_OPERATORS(HouseZonesBits)

enum HouseZones : uint16_t {        ///< Bit  Value       Meaning
	HZ_NOZNS             = 0x0000,  ///<       0          This is just to get rid of zeros, meaning none
	HZ_ZON1              = 1U << HZB_TOWN_EDGE,    ///< 0..4 1,2,4,8,10  which town zones the building can be built in, Zone1 been the further suburb
	HZ_ZON2              = 1U << HZB_TOWN_OUTSKIRT,
	HZ_ZON3              = 1U << HZB_TOWN_OUTER_SUBURB,
	HZ_ZON4              = 1U << HZB_TOWN_INNER_SUBURB,
	HZ_ZON5              = 1U << HZB_TOWN_CENTRE,  ///<  center of town
	HZ_ZONALL            = 0x001F,  ///<       1F         This is just to englobe all above types at once
	HZ_SUBARTC_ABOVE     = 0x0800,  ///< 11    800        can appear in sub-arctic climate above the snow line
	HZ_TEMP              = 0x1000,  ///< 12   1000        can appear in temperate climate
	HZ_SUBARTC_BELOW     = 0x2000,  ///< 13   2000        can appear in sub-arctic climate below the snow line
	HZ_SUBTROPIC         = 0x4000,  ///< 14   4000        can appear in subtropical climate
	HZ_TOYLND            = 0x8000,  ///< 15   8000        can appear in toyland climate
	HZ_CLIMALL           = 0xF800,  ///< Bitmask of all climate bits
};
DECLARE_ENUM_AS_BIT_SET(HouseZones)

enum HouseExtraFlags : uint8_t {
	NO_EXTRA_FLAG            =       0,
	BUILDING_IS_HISTORICAL   = 1U << 0,  ///< this house will only appear during town generation in random games, thus the historical
	BUILDING_IS_PROTECTED    = 1U << 1,  ///< towns and AI will not remove this house, while human players will be able to
	SYNCHRONISED_CALLBACK_1B = 1U << 2,  ///< synchronized callback 1B will be performed, on multi tile houses
	CALLBACK_1A_RANDOM_BITS  = 1U << 3,  ///< callback 1A needs random bits
};
DECLARE_ENUM_AS_BIT_SET(HouseExtraFlags)

enum HouseCtrlFlags : uint8_t {
	HCF_NONE                 =       0,
	HCF_NO_TRIGGERS          = 1U << 0,  ///< this house does not use random triggers
};
DECLARE_ENUM_AS_BIT_SET(HouseCtrlFlags)

struct HouseSpec {
	/* Standard properties */
	CalTime::Year min_year;                            ///< introduction year of the house
	CalTime::Year max_year;                            ///< last year it can be built
	uint8_t population;                                ///< population (Zero on other tiles in multi tile house.)
	uint8_t removal_cost;                              ///< cost multiplier for removing it
	StringID building_name;                            ///< building name
	uint16_t remove_rating_decrease;                   ///< rating decrease if removed
	uint8_t mail_generation;                           ///< mail generation multiplier (tile based, as the acceptances below)
	uint8_t cargo_acceptance[HOUSE_NUM_ACCEPTS];       ///< acceptance level for the cargo slots
	CargoType accepts_cargo[HOUSE_NUM_ACCEPTS];        ///< input cargo slots
	BuildingFlags building_flags;                      ///< some flags that describe the house (size, stadium etc...)
	HouseZones building_availability;                  ///< where can it be built (climates, zones)
	bool enabled;                                      ///< the house is available to build (true by default, but can be disabled by newgrf)

	/* NewHouses properties */
	GRFFileProps grf_prop;                    ///< Properties related the the grf file
<<<<<<< HEAD
	uint16_t callback_mask;                   ///< Bitmask of house callbacks that have to be called
=======
	HouseCallbackMasks callback_mask;                     ///< Bitmask of house callbacks that have to be called
>>>>>>> 2c7b3bb5
	Colours random_colour[4];                 ///< 4 "random" colours
	uint8_t probability;                      ///< Relative probability of appearing (16 is the standard value)
	HouseExtraFlags extra_flags;              ///< some more flags
	HouseCtrlFlags ctrl_flags;                ///< control flags
	HouseClassID class_id;                    ///< defines the class this house has (not grf file based)
	AnimationInfo animation;                  ///< information about the animation.
	uint8_t processing_time;                  ///< Periodic refresh multiplier
	uint8_t minimum_life;                     ///< The minimum number of years this house will survive before the town rebuilds it
	CargoTypes watched_cargoes;               ///< Cargo types watched for acceptance.
	std::vector<BadgeID> badges;

	CargoLabel accepts_cargo_label[HOUSE_ORIGINAL_NUM_ACCEPTS]; ///< input landscape cargo slots

	HouseID Index() const;
	Money GetRemovalCost() const;

	static std::vector<HouseSpec> &Specs();
	static HouseSpec *Get(size_t house_id);
};

/**
 * Do HouseID translation for NewGRFs.
 * @param hid the HouseID to get the override for.
 * @return the HouseID to actually work with.
 */
inline HouseID GetTranslatedHouseID(HouseID hid)
{
	const HouseSpec *hs = HouseSpec::Get(hid);
	return hs->grf_prop.override == INVALID_HOUSE_ID ? hid : hs->grf_prop.override;
}

void ShowBuildHousePicker(struct Window *);
void ShowBuildHousePickerAndSelect(TileIndex tile);

StringID GetHouseName(HouseID house, TileIndex tile = INVALID_TILE);

#endif /* HOUSE_H */<|MERGE_RESOLUTION|>--- conflicted
+++ resolved
@@ -14,11 +14,8 @@
 #include "date_type.h"
 #include "house_type.h"
 #include "newgrf_animation_type.h"
-<<<<<<< HEAD
 #include "newgrf_badge_type.h"
-=======
 #include "newgrf_callbacks.h"
->>>>>>> 2c7b3bb5
 #include "newgrf_commons.h"
 
 /**
@@ -117,11 +114,7 @@
 
 	/* NewHouses properties */
 	GRFFileProps grf_prop;                    ///< Properties related the the grf file
-<<<<<<< HEAD
-	uint16_t callback_mask;                   ///< Bitmask of house callbacks that have to be called
-=======
-	HouseCallbackMasks callback_mask;                     ///< Bitmask of house callbacks that have to be called
->>>>>>> 2c7b3bb5
+	HouseCallbackMasks callback_mask;         ///< Bitmask of house callbacks that have to be called
 	Colours random_colour[4];                 ///< 4 "random" colours
 	uint8_t probability;                      ///< Relative probability of appearing (16 is the standard value)
 	HouseExtraFlags extra_flags;              ///< some more flags
