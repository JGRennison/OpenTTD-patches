--- conflicted
+++ resolved
@@ -551,13 +551,8 @@
 	{
 		return cp1->source_xy           == cp2->source_xy &&
 				cp1->periods_in_transit == cp2->periods_in_transit &&
-<<<<<<< HEAD
 				cp1->first_station      == cp2->first_station &&
 				cp1->source             == cp2->source;
-=======
-				cp1->first_station == cp2->first_station &&
-				cp1->source == cp2->source;
->>>>>>> e972033e
 	}
 };
 
