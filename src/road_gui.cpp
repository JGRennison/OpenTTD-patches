/*
 * This file is part of OpenTTD.
 * OpenTTD is free software; you can redistribute it and/or modify it under the terms of the GNU General Public License as published by the Free Software Foundation, version 2.
 * OpenTTD is distributed in the hope that it will be useful, but WITHOUT ANY WARRANTY; without even the implied warranty of MERCHANTABILITY or FITNESS FOR A PARTICULAR PURPOSE.
 * See the GNU General Public License for more details. You should have received a copy of the GNU General Public License along with OpenTTD. If not, see <http://www.gnu.org/licenses/>.
 */

/** @file road_gui.cpp GUI for building roads. */

#include "stdafx.h"
#include "gui.h"
#include "window_gui.h"
#include "station_cmd.h"
#include "station_gui.h"
#include "terraform_gui.h"
#include "viewport_func.h"
#include "command_func.h"
#include "road_cmd.h"
#include "station_func.h"
#include "window_func.h"
#include "vehicle_func.h"
#include "sound_func.h"
#include "company_func.h"
#include "tunnelbridge.h"
#include "tunnelbridge_cmd.h"
#include "tunnelbridge_map.h"
#include "tilehighlight_func.h"
#include "company_base.h"
#include "hotkeys.h"
#include "road_gui.h"
#include "zoom_func.h"
#include "dropdown_type.h"
#include "dropdown_func.h"
#include "engine_base.h"
#include "station_base.h"
#include "waypoint_base.h"
#include "strings_func.h"
#include "core/geometry_func.hpp"
#include "date_func.h"
#include "station_map.h"
#include "waypoint_func.h"
#include "newgrf_badge.h"
#include "newgrf_roadstop.h"
#include "debug.h"
#include "newgrf_station.h"
#include "core/backup_type.hpp"
#include "picker_gui.h"
#include "newgrf_extension.h"
#include "waypoint_cmd.h"

#include "widgets/road_widget.h"
#include "table/strings.h"

#include <array>

#include "safeguards.h"

static void ShowRVStationPicker(Window *parent, RoadStopType rs);
static void ShowRoadDepotPicker(Window *parent);
static void ShowBuildRoadWaypointPicker(Window *parent);

static bool _remove_button_clicked;
static bool _one_way_button_clicked;

static Axis _place_road_dir;
static bool _place_road_start_half_x;
static bool _place_road_start_half_y;
static bool _place_road_end_half;

static RoadType _cur_roadtype;

static DiagDirection _road_depot_orientation;

struct RoadWaypointPickerSelection {
	RoadStopClassID sel_class; ///< Selected road waypoint class.
	uint16_t sel_type; ///< Selected road waypoint type within the class.
};
static RoadWaypointPickerSelection _waypoint_gui; ///< Settings of the road waypoint picker.

struct RoadStopPickerSelection {
	RoadStopClassID sel_class; ///< Selected road stop class.
	uint16_t sel_type; ///< Selected road stop type within the class.
	DiagDirection orientation; ///< Selected orientation of the road stop.
};
static RoadStopPickerSelection _roadstop_gui;

static bool IsRoadStopEverAvailable(const RoadStopSpec *spec, StationType type)
{
	if (spec == nullptr) return true;

	if (spec->flags.Test(RoadStopSpecFlag::RoadOnly) && !RoadTypeIsRoad(_cur_roadtype)) return false;
	if (spec->flags.Test(RoadStopSpecFlag::TramOnly) && !RoadTypeIsTram(_cur_roadtype)) return false;

	if (type == StationType::RoadWaypoint && spec->stop_type != ROADSTOPTYPE_ALL) {
		if (spec->grf_prop.grffile != nullptr && HasBit(spec->grf_prop.grffile->observed_feature_tests, GFTOF_ROAD_STOPS)) return true;
	}

	switch (spec->stop_type) {
		case ROADSTOPTYPE_ALL: return true;
		case ROADSTOPTYPE_PASSENGER: return type == StationType::Bus;
		case ROADSTOPTYPE_FREIGHT: return type == StationType::Truck;
		default: NOT_REACHED();
	}
}

/**
 * Check whether a road stop type can be built.
 * @return true if building is allowed.
 */
static bool IsRoadStopAvailable(const RoadStopSpec *spec, StationType type)
{
	if (spec == nullptr) return true;
	if (!IsRoadStopEverAvailable(spec, type)) return false;

	if (!spec->callback_mask.Test(RoadStopCallbackMask::Avail)) return true;

	uint16_t cb_res = GetRoadStopCallback(CBID_STATION_AVAILABILITY, 0, 0, spec, nullptr, INVALID_TILE, _cur_roadtype, type, 0);
	if (cb_res == CALLBACK_FAILED) return true;

	return Convert8bitBooleanCallback(spec->grf_prop.grffile, CBID_STATION_AVAILABILITY, cb_res);
}

void CcPlaySound_CONSTRUCTION_OTHER(const CommandCost &result, TileIndex tile)
{
	if (result.Succeeded() && _settings_client.sound.confirm) SndPlayTileFx(SND_1F_CONSTRUCTION_OTHER, tile);
}

/**
 * Callback to start placing a bridge.
 * @param tile Start tile of the bridge.
 */
static void PlaceRoad_Bridge(TileIndex tile, Window *w)
{
	if (IsBridgeTile(tile)) {
		TileIndex other_tile = GetOtherTunnelBridgeEnd(tile);
		Point pt = {0, 0};
		w->OnPlaceMouseUp(VPM_X_OR_Y, DDSP_BUILD_BRIDGE, pt, other_tile, tile);
	} else {
		VpStartPlaceSizing(tile, VPM_X_OR_Y, DDSP_BUILD_BRIDGE);
	}
}

/**
 * Callback executed after a build road tunnel command has been called.
 *
 * @param result Whether the build succeeded.
 * @param start_tile Starting tile of the tunnel.
 */
void CcBuildRoadTunnel(const CommandCost &result, TileIndex start_tile)
{
	if (result.Succeeded()) {
		if (_settings_client.sound.confirm) SndPlayTileFx(SND_1F_CONSTRUCTION_OTHER, start_tile);
		if (!_settings_client.gui.persistent_buildingtools) ResetObjectToPlace();

		DiagDirection start_direction = ReverseDiagDir(GetTunnelBridgeDirection(start_tile));
		ConnectRoadToStructure(start_tile, start_direction);

		TileIndex end_tile = GetOtherTunnelBridgeEnd(start_tile);
		DiagDirection end_direction = ReverseDiagDir(GetTunnelBridgeDirection(end_tile));
		ConnectRoadToStructure(end_tile, end_direction);
	} else {
		SetRedErrorSquare(_build_tunnel_endtile);
	}
}

/**
 * If required, connects a new structure to an existing road or tram by building the missing roadbit.
 * @param tile Tile containing the structure to connect.
 * @param direction Direction to check.
 */
void ConnectRoadToStructure(TileIndex tile, DiagDirection direction)
{
	tile += TileOffsByDiagDir(direction);
	/* if there is a roadpiece just outside of the station entrance, build a connecting route */
	if (IsNormalRoadTile(tile)) {
		if (GetRoadBits(tile, GetRoadTramType(_cur_roadtype)) != ROAD_NONE) {
			Command<CMD_BUILD_ROAD>::Post(tile, DiagDirToRoadBits(ReverseDiagDir(direction)), _cur_roadtype, DRD_NONE, TownID::Invalid(), BuildRoadFlags::None);
		}
	}
}

void CcRoadDepot(const CommandCost &result, TileIndex tile, RoadType rt, DiagDirection dir)
{
	if (result.Failed()) return;

	if (_settings_client.sound.confirm) SndPlayTileFx(SND_1F_CONSTRUCTION_OTHER, tile);
	if (!_settings_client.gui.persistent_buildingtools) ResetObjectToPlace();
	ConnectRoadToStructure(tile, dir);
}

/**
 * Command callback for building road stops.
 * @param result Result of the build road stop command.
 * @param tile Start tile.
 * @param width Width of the road stop.
 * @param length Length of the road stop.
 * @param is_drive_through False for normal stops, true for drive-through.
 * @param dir Entrance direction (#DiagDirection) for normal stops. Converted to the axis for drive-through stops.
 * @param spec_class Road stop spec class.
 * @param spec_index Road stop spec index.
 * @see CmdBuildRoadStop
 */
void CcRoadStop(const CommandCost &result, TileIndex tile, uint8_t width, uint8_t length, RoadStopType stop_type, bool is_drive_through,
		DiagDirection dir, RoadType rt, RoadStopClassID spec_class, uint16_t spec_index, StationID station_to_join, bool adjacent)
{
	if (result.Failed()) return;

	if (_settings_client.sound.confirm) SndPlayTileFx(SND_1F_CONSTRUCTION_OTHER, tile);
	if (!_settings_client.gui.persistent_buildingtools) ResetObjectToPlace();

	bool connect_to_road = true;
	if ((uint)spec_class < RoadStopClass::GetClassCount() && spec_index < RoadStopClass::Get(spec_class)->GetSpecCount()) {
		const RoadStopSpec *roadstopspec = RoadStopClass::Get(spec_class)->GetSpec(spec_index);
		if (roadstopspec != nullptr && roadstopspec->flags.Test(RoadStopSpecFlag::NoAutoRoadConnection)) connect_to_road = false;
	}

	if (connect_to_road) {
		TileArea roadstop_area(tile, width, length);
		for (TileIndex cur_tile : roadstop_area) {
			ConnectRoadToStructure(cur_tile, dir);
			/* For a drive-through road stop build connecting road for other entrance. */
			if (is_drive_through) ConnectRoadToStructure(cur_tile, ReverseDiagDir(dir));
		}
	}
}

/**
 * Place a new road stop.
 * @param start_tile First tile of the area.
 * @param end_tile Last tile of the area.
 * @param stop_type Type of stop (bus/truck).
 * @param adjacent Allow stations directly adjacent to other stations.
 * @param rt The roadtypes.
 * @param err_msg Error message to show.
 * @see CcRoadStop()
 */
static void PlaceRoadStop(TileIndex start_tile, TileIndex end_tile, RoadStopType stop_type, bool adjacent, RoadType rt, StringID err_msg)
{
	TileArea ta(start_tile, end_tile);
	DiagDirection ddir = _roadstop_gui.orientation;
	bool drive_through = ddir >= DIAGDIR_END;
	if (drive_through) ddir = static_cast<DiagDirection>(ddir - DIAGDIR_END); // Adjust picker result to actual direction.
	RoadStopClassID spec_class = _roadstop_gui.sel_class;
	uint16_t spec_index = _roadstop_gui.sel_type;

	auto proc = [=](bool test, StationID to_join) -> bool {
		if (test) {
			return Command<CMD_BUILD_ROAD_STOP>::Do(CommandFlagsToDCFlags(GetCommandFlags<CMD_BUILD_ROAD_STOP>()), ta.tile, ta.w, ta.h, stop_type, drive_through,
					ddir, rt, spec_class, spec_index, StationID::Invalid(), adjacent).Succeeded();
		} else {
			return Command<CMD_BUILD_ROAD_STOP>::Post(err_msg, CommandCallback::RoadStop, ta.tile, ta.w, ta.h, stop_type, drive_through,
					ddir, rt, spec_class, spec_index, to_join, adjacent);
		}
	};

	ShowSelectStationIfNeeded(ta, proc);
}

/**
 * Place a road waypoint.
 * @param tile Position to start dragging a waypoint.
 */
static void PlaceRoad_Waypoint(TileIndex tile)
{
	if (_remove_button_clicked) {
		VpStartPlaceSizing(tile, VPM_X_AND_Y, DDSP_REMOVE_ROAD_WAYPOINT);
		return;
	}

	Axis axis = GetAxisForNewRoadWaypoint(tile);
	if (IsValidAxis(axis)) {
		/* Valid tile for waypoints */
		VpStartPlaceSizing(tile, axis == AXIS_X ? VPM_X_LIMITED : VPM_Y_LIMITED, DDSP_BUILD_ROAD_WAYPOINT);
		VpSetPlaceSizingLimit(_settings_game.station.station_spread);
	} else {
		/* Tile where we can't build rail waypoints. This is always going to fail,
		 * but provides the user with a proper error message. */
		Command<CMD_BUILD_ROAD_WAYPOINT>::Post(STR_ERROR_CAN_T_BUILD_ROAD_WAYPOINT, tile, AXIS_X, 1, 1, ROADSTOP_CLASS_WAYP, 0, StationID::Invalid(), false);
	}
}

/**
 * Callback for placing a bus station.
 * @param tile Position to place the station.
 */
static void PlaceRoad_BusStation(TileIndex tile)
{
	if (_remove_button_clicked) {
		VpStartPlaceSizing(tile, VPM_X_AND_Y, DDSP_REMOVE_BUSSTOP);
	} else {
		if (_roadstop_gui.orientation < DIAGDIR_END) { // Not a drive-through stop.
			VpStartPlaceSizing(tile, (DiagDirToAxis(_roadstop_gui.orientation) == AXIS_X) ? VPM_X_LIMITED : VPM_Y_LIMITED, DDSP_BUILD_BUSSTOP);
		} else {
			VpStartPlaceSizing(tile, VPM_X_AND_Y_LIMITED, DDSP_BUILD_BUSSTOP);
		}
		VpSetPlaceSizingLimit(_settings_game.station.station_spread);
	}
}

/**
 * Callback for placing a truck station.
 * @param tile Position to place the station.
 */
static void PlaceRoad_TruckStation(TileIndex tile)
{
	if (_remove_button_clicked) {
		VpStartPlaceSizing(tile, VPM_X_AND_Y, DDSP_REMOVE_TRUCKSTOP);
	} else {
		if (_roadstop_gui.orientation < DIAGDIR_END) { // Not a drive-through stop.
			VpStartPlaceSizing(tile, (DiagDirToAxis(_roadstop_gui.orientation) == AXIS_X) ? VPM_X_LIMITED : VPM_Y_LIMITED, DDSP_BUILD_TRUCKSTOP);
		} else {
			VpStartPlaceSizing(tile, VPM_X_AND_Y_LIMITED, DDSP_BUILD_TRUCKSTOP);
		}
		VpSetPlaceSizingLimit(_settings_game.station.station_spread);
	}
}

typedef void OnButtonClick(Window *w);

/**
 * Toggles state of the Remove button of Build road toolbar
 * @param w window the button belongs to
 */
static void ToggleRoadButton_Remove(Window *w)
{
	w->ToggleWidgetLoweredState(WID_ROT_REMOVE);
	w->SetWidgetDirty(WID_ROT_REMOVE);
	_remove_button_clicked = w->IsWidgetLowered(WID_ROT_REMOVE);
	SetSelectionRed(_remove_button_clicked);
}

/**
 * Updates the Remove button because of Ctrl state change
 * @param w window the button belongs to
 * @return true iff the remove button was changed
 */
static bool RoadToolbar_CtrlChanged(Window *w)
{
	if (w->IsWidgetDisabled(WID_ROT_REMOVE)) return false;

	/* allow ctrl to switch remove mode only for these widgets */
	for (WidgetID i = WID_ROT_ROAD_X; i <= WID_ROT_AUTOROAD; i++) {
		if (w->IsWidgetLowered(i)) {
			ToggleRoadButton_Remove(w);
			return true;
		}
	}

	return false;
}

/** Road toolbar window handler. */
struct BuildRoadToolbarWindow : Window {
	RoadType roadtype = INVALID_ROADTYPE; ///< Road type to build.
	int last_started_action = INVALID_WID_ROT; ///< Last started user action.

	BuildRoadToolbarWindow(WindowDesc &desc, WindowNumber window_number) : Window(desc), roadtype(_cur_roadtype)
	{
		this->CreateNestedTree();
		this->FinishInitNested(window_number);
		this->SetWidgetDisabledState(WID_ROT_REMOVE, true);

		if (RoadTypeIsRoad(this->roadtype)) {
			this->SetWidgetDisabledState(WID_ROT_ONE_WAY, true);
		}

		this->OnInvalidateData();

		if (_settings_client.gui.link_terraform_toolbar) ShowTerraformToolbar(this);
	}

	void Close([[maybe_unused]] int data = 0) override
	{
		if (_game_mode == GM_NORMAL && (this->IsWidgetLowered(WID_ROT_BUS_STATION) || this->IsWidgetLowered(WID_ROT_TRUCK_STATION))) SetViewportCatchmentStation(nullptr, true);
		if (_game_mode == GM_NORMAL && this->IsWidgetLowered(WID_ROT_BUILD_WAYPOINT)) SetViewportCatchmentWaypoint(nullptr, true);
		if (_settings_client.gui.link_terraform_toolbar) CloseWindowById(WC_SCEN_LAND_GEN, 0, false);
		CloseWindowById(WC_SELECT_STATION, 0);
		this->Window::Close();
	}

	/**
	 * Some data on this window has become invalid.
	 * @param data Information about the changed data.
	 * @param gui_scope Whether the call is done from GUI scope. You may not do everything when not in GUI scope. See #InvalidateWindowData() for details.
	 */
	void OnInvalidateData([[maybe_unused]] int data = 0, [[maybe_unused]] bool gui_scope = true) override
	{
		if (!gui_scope) return;

		if (!ValParamRoadType(this->roadtype)) {
			/* Close toolbar if road type is not available. */
			this->Close();
			return;
		}

		RoadTramType rtt = GetRoadTramType(this->roadtype);

		bool can_build = CanBuildVehicleInfrastructure(VEH_ROAD, rtt);
		this->SetWidgetsDisabledState(!can_build,
			WID_ROT_DEPOT,
			WID_ROT_BUILD_WAYPOINT,
			WID_ROT_BUS_STATION,
			WID_ROT_TRUCK_STATION);
		if (!can_build) {
			CloseWindowById(WC_BUS_STATION, TRANSPORT_ROAD);
			CloseWindowById(WC_TRUCK_STATION, TRANSPORT_ROAD);
			CloseWindowById(WC_BUILD_DEPOT, TRANSPORT_ROAD);
			CloseWindowById(WC_BUILD_WAYPOINT, TRANSPORT_ROAD);
		}

		if (_game_mode != GM_EDITOR) {
			if (!can_build) {
				/* Show in the tooltip why this button is disabled. */
				this->GetWidget<NWidgetCore>(WID_ROT_DEPOT)->SetToolTip(STR_TOOLBAR_DISABLED_NO_VEHICLE_AVAILABLE);
				this->GetWidget<NWidgetCore>(WID_ROT_BUILD_WAYPOINT)->SetToolTip(STR_TOOLBAR_DISABLED_NO_VEHICLE_AVAILABLE);
				this->GetWidget<NWidgetCore>(WID_ROT_BUS_STATION)->SetToolTip(STR_TOOLBAR_DISABLED_NO_VEHICLE_AVAILABLE);
				this->GetWidget<NWidgetCore>(WID_ROT_TRUCK_STATION)->SetToolTip(STR_TOOLBAR_DISABLED_NO_VEHICLE_AVAILABLE);
			} else {
				this->GetWidget<NWidgetCore>(WID_ROT_DEPOT)->SetToolTip(rtt == RTT_ROAD ? STR_ROAD_TOOLBAR_TOOLTIP_BUILD_ROAD_VEHICLE_DEPOT : STR_ROAD_TOOLBAR_TOOLTIP_BUILD_TRAM_VEHICLE_DEPOT);
				this->GetWidget<NWidgetCore>(WID_ROT_BUILD_WAYPOINT)->SetToolTip(rtt == RTT_ROAD ? STR_ROAD_TOOLBAR_TOOLTIP_CONVERT_ROAD_TO_WAYPOINT : STR_ROAD_TOOLBAR_TOOLTIP_CONVERT_TRAM_TO_WAYPOINT);
				this->GetWidget<NWidgetCore>(WID_ROT_BUS_STATION)->SetToolTip(rtt == RTT_ROAD ? STR_ROAD_TOOLBAR_TOOLTIP_BUILD_BUS_STATION : STR_ROAD_TOOLBAR_TOOLTIP_BUILD_PASSENGER_TRAM_STATION);
				this->GetWidget<NWidgetCore>(WID_ROT_TRUCK_STATION)->SetToolTip(rtt == RTT_ROAD ? STR_ROAD_TOOLBAR_TOOLTIP_BUILD_TRUCK_LOADING_BAY : STR_ROAD_TOOLBAR_TOOLTIP_BUILD_CARGO_TRAM_STATION);
			}
		}
	}

	void OnInit() override
	{
		/* Configure the road toolbar for the roadtype. */
		const RoadTypeInfo *rti = GetRoadTypeInfo(this->roadtype);
		this->GetWidget<NWidgetCore>(WID_ROT_ROAD_X)->SetSprite(rti->gui_sprites.build_x_road);
		this->GetWidget<NWidgetCore>(WID_ROT_ROAD_Y)->SetSprite(rti->gui_sprites.build_y_road);
		this->GetWidget<NWidgetCore>(WID_ROT_AUTOROAD)->SetSprite(rti->gui_sprites.auto_road);
		if (_game_mode != GM_EDITOR) {
			this->GetWidget<NWidgetCore>(WID_ROT_DEPOT)->SetSprite(rti->gui_sprites.build_depot);
		}
		this->GetWidget<NWidgetCore>(WID_ROT_CONVERT_ROAD)->SetSprite(rti->gui_sprites.convert_road);
		this->GetWidget<NWidgetCore>(WID_ROT_BUILD_TUNNEL)->SetSprite(rti->gui_sprites.build_tunnel);
		if (rti->extra_flags.Test(RoadTypeExtraFlag::NoTunnels)) this->DisableWidget(WID_ROT_BUILD_TUNNEL);
	}

	/**
	 * Switch to another road type.
	 * @param roadtype New road type.
	 */
	void ModifyRoadType(RoadType roadtype)
	{
		this->roadtype = roadtype;
		this->ReInit();
	}

	void SetStringParameters(WidgetID widget) const override
	{
		if (widget == WID_ROT_CAPTION) {
			const RoadTypeInfo *rti = GetRoadTypeInfo(this->roadtype);
			if (rti->max_speed > 0) {
				SetDParam(0, STR_TOOLBAR_RAILTYPE_VELOCITY);
				SetDParam(1, rti->strings.toolbar_caption);
				SetDParam(2, PackVelocity(rti->max_speed / 2, VEH_ROAD));
			} else {
				SetDParam(0, rti->strings.toolbar_caption);
			}
		}
	}

	/**
	 * Update the remove button lowered state of the road toolbar
	 *
	 * @param clicked_widget The widget which the client clicked just now
	 */
	void UpdateOptionWidgetStatus(RoadToolbarWidgets clicked_widget)
	{
		/* The remove and the one way button state is driven
		 * by the other buttons so they don't act on themselves.
		 * Both are only valid if they are able to apply as options. */
		switch (clicked_widget) {
			case WID_ROT_REMOVE:
				if (RoadTypeIsRoad(this->roadtype)) {
					this->RaiseWidget(WID_ROT_ONE_WAY);
					this->SetWidgetDirty(WID_ROT_ONE_WAY);
				}

				break;

			case WID_ROT_ONE_WAY:
				this->RaiseWidget(WID_ROT_REMOVE);
				this->SetWidgetDirty(WID_ROT_REMOVE);
				break;

			case WID_ROT_BUS_STATION:
			case WID_ROT_TRUCK_STATION:
			case WID_ROT_BUILD_WAYPOINT:
				if (RoadTypeIsRoad(this->roadtype)) this->DisableWidget(WID_ROT_ONE_WAY);
				this->SetWidgetDisabledState(WID_ROT_REMOVE, !this->IsWidgetLowered(clicked_widget));
				break;

			case WID_ROT_ROAD_X:
			case WID_ROT_ROAD_Y:
			case WID_ROT_AUTOROAD:
				this->SetWidgetDisabledState(WID_ROT_REMOVE, !this->IsWidgetLowered(clicked_widget));
				if (RoadTypeIsRoad(this->roadtype)) {
					this->SetWidgetDisabledState(WID_ROT_ONE_WAY, !this->IsWidgetLowered(clicked_widget));
				}
				break;

			default:
				/* When any other buttons than road/station, raise and
				 * disable the removal button */
				this->SetWidgetDisabledState(WID_ROT_REMOVE, true);
				this->SetWidgetLoweredState(WID_ROT_REMOVE, false);

				if (RoadTypeIsRoad(this->roadtype)) {
					this->SetWidgetDisabledState(WID_ROT_ONE_WAY, true);
					this->SetWidgetLoweredState(WID_ROT_ONE_WAY, false);
				}

				break;
		}
	}

	void OnClick([[maybe_unused]] Point pt, WidgetID widget, [[maybe_unused]] int click_count) override
	{
		_remove_button_clicked = false;
		_one_way_button_clicked = false;
		switch (widget) {
			case WID_ROT_ROAD_X:
				HandlePlacePushButton(this, WID_ROT_ROAD_X, GetRoadTypeInfo(this->roadtype)->cursor.road_nwse, HT_RECT);
				this->last_started_action = widget;
				break;

			case WID_ROT_ROAD_Y:
				HandlePlacePushButton(this, WID_ROT_ROAD_Y, GetRoadTypeInfo(this->roadtype)->cursor.road_swne, HT_RECT);
				this->last_started_action = widget;
				break;

			case WID_ROT_AUTOROAD:
				HandlePlacePushButton(this, WID_ROT_AUTOROAD, GetRoadTypeInfo(this->roadtype)->cursor.autoroad, HT_RECT);
				this->last_started_action = widget;
				break;

			case WID_ROT_DEMOLISH:
				HandlePlacePushButton(this, WID_ROT_DEMOLISH, ANIMCURSOR_DEMOLISH, HT_RECT | HT_DIAGONAL);
				this->last_started_action = widget;
				break;

			case WID_ROT_DEPOT:
				if (HandlePlacePushButton(this, WID_ROT_DEPOT, GetRoadTypeInfo(this->roadtype)->cursor.depot, HT_RECT)) {
					ShowRoadDepotPicker(this);
					this->last_started_action = widget;
				}
				break;

			case WID_ROT_BUILD_WAYPOINT:
				if (HandlePlacePushButton(this, WID_ROT_BUILD_WAYPOINT, SPR_CURSOR_WAYPOINT, HT_RECT)) {
					ShowBuildRoadWaypointPicker(this);
					this->last_started_action = widget;
				}
				break;

			case WID_ROT_BUS_STATION:
				if (HandlePlacePushButton(this, WID_ROT_BUS_STATION, SPR_CURSOR_BUS_STATION, HT_RECT)) {
					ShowRVStationPicker(this, RoadStopType::Bus);
					this->last_started_action = widget;
				}
				break;

			case WID_ROT_TRUCK_STATION:
				if (HandlePlacePushButton(this, WID_ROT_TRUCK_STATION, SPR_CURSOR_TRUCK_STATION, HT_RECT)) {
					ShowRVStationPicker(this, RoadStopType::Truck);
					this->last_started_action = widget;
				}
				break;

			case WID_ROT_ONE_WAY:
				if (this->IsWidgetDisabled(WID_ROT_ONE_WAY)) return;
				this->SetDirty();
				this->ToggleWidgetLoweredState(WID_ROT_ONE_WAY);
				SetSelectionRed(false);
				break;

			case WID_ROT_BUILD_BRIDGE:
				HandlePlacePushButton(this, WID_ROT_BUILD_BRIDGE, SPR_CURSOR_BRIDGE, HT_RECT);
				this->last_started_action = widget;
				break;

			case WID_ROT_BUILD_TUNNEL:
				HandlePlacePushButton(this, WID_ROT_BUILD_TUNNEL, GetRoadTypeInfo(this->roadtype)->cursor.tunnel, HT_SPECIAL | HT_TUNNEL);
				this->last_started_action = widget;
				break;

			case WID_ROT_REMOVE:
				if (this->IsWidgetDisabled(WID_ROT_REMOVE)) return;

				CloseWindowById(WC_SELECT_STATION, 0);
				ToggleRoadButton_Remove(this);
				if (_settings_client.sound.click_beep) SndPlayFx(SND_15_BEEP);
				break;

			case WID_ROT_CONVERT_ROAD:
				HandlePlacePushButton(this, WID_ROT_CONVERT_ROAD, GetRoadTypeInfo(this->roadtype)->cursor.convert_road, HT_RECT);
				this->last_started_action = widget;
				break;

			default: NOT_REACHED();
		}
		this->UpdateOptionWidgetStatus((RoadToolbarWidgets)widget);
		if (_ctrl_pressed) RoadToolbar_CtrlChanged(this);
	}

	EventState OnHotkey(int hotkey) override
	{
		MarkTileDirtyByTile(TileVirtXY(_thd.pos.x, _thd.pos.y)); // redraw tile selection
		return Window::OnHotkey(hotkey);
	}

	void OnPlaceObject([[maybe_unused]] Point pt, TileIndex tile) override
	{
		_remove_button_clicked = this->IsWidgetLowered(WID_ROT_REMOVE);
		_one_way_button_clicked = RoadTypeIsRoad(this->roadtype) ? this->IsWidgetLowered(WID_ROT_ONE_WAY) : false;
		switch (this->last_started_action) {
			case WID_ROT_ROAD_X:
				_place_road_dir = AXIS_X;
				_place_road_start_half_x = _tile_fract_coords.x >= 8;
				VpStartPlaceSizing(tile, VPM_FIX_Y, DDSP_PLACE_ROAD_X_DIR);
				break;

			case WID_ROT_ROAD_Y:
				_place_road_dir = AXIS_Y;
				_place_road_start_half_y = _tile_fract_coords.y >= 8;
				VpStartPlaceSizing(tile, VPM_FIX_X, DDSP_PLACE_ROAD_Y_DIR);
				break;

			case WID_ROT_AUTOROAD:
				_place_road_dir = INVALID_AXIS;
				_place_road_start_half_x = _tile_fract_coords.x >= 8;
				_place_road_start_half_y = _tile_fract_coords.y >= 8;
				VpStartPlaceSizing(tile, VPM_X_OR_Y, DDSP_PLACE_AUTOROAD);
				break;

			case WID_ROT_DEMOLISH:
				PlaceProc_DemolishArea(tile);
				break;

			case WID_ROT_DEPOT:
				Command<CMD_BUILD_ROAD_DEPOT>::Post(GetRoadTypeInfo(this->roadtype)->strings.err_depot, CommandCallback::RoadDepot,
						tile, _cur_roadtype, _road_depot_orientation);
				break;

			case WID_ROT_BUILD_WAYPOINT:
				PlaceRoad_Waypoint(tile);
				break;

			case WID_ROT_BUS_STATION:
				PlaceRoad_BusStation(tile);
				break;

			case WID_ROT_TRUCK_STATION:
				PlaceRoad_TruckStation(tile);
				break;

			case WID_ROT_BUILD_BRIDGE:
				PlaceRoad_Bridge(tile, this);
				break;

			case WID_ROT_BUILD_TUNNEL:
				Command<CMD_BUILD_TUNNEL>::Post(STR_ERROR_CAN_T_BUILD_TUNNEL_HERE, CommandCallback::BuildRoadTunnel,
						tile, TRANSPORT_ROAD, _cur_roadtype);
				break;

			case WID_ROT_CONVERT_ROAD:
				VpStartPlaceSizing(tile, VPM_X_AND_Y, DDSP_CONVERT_ROAD);
				break;

			default: NOT_REACHED();
		}
	}

	void OnPlaceObjectAbort() override
	{
		if (_game_mode != GM_EDITOR && (this->IsWidgetLowered(WID_ROT_BUS_STATION) || this->IsWidgetLowered(WID_ROT_TRUCK_STATION))) SetViewportCatchmentStation(nullptr, true);
		if (_game_mode != GM_EDITOR && this->IsWidgetLowered(WID_ROT_BUILD_WAYPOINT)) SetViewportCatchmentWaypoint(nullptr, true);

		this->RaiseButtons();
		this->SetWidgetDisabledState(WID_ROT_REMOVE, true);
		this->SetWidgetDirty(WID_ROT_REMOVE);

		if (RoadTypeIsRoad(this->roadtype)) {
			this->SetWidgetDisabledState(WID_ROT_ONE_WAY, true);
			this->SetWidgetDirty(WID_ROT_ONE_WAY);
		}

		CloseWindowById(WC_BUS_STATION, TRANSPORT_ROAD);
		CloseWindowById(WC_TRUCK_STATION, TRANSPORT_ROAD);
		CloseWindowById(WC_BUILD_DEPOT, TRANSPORT_ROAD);
		CloseWindowById(WC_BUILD_WAYPOINT, TRANSPORT_ROAD);
		CloseWindowById(WC_SELECT_STATION, 0);
		CloseWindowByClass(WC_BUILD_BRIDGE);
	}

	void OnPlaceDrag(ViewportPlaceMethod select_method, [[maybe_unused]] ViewportDragDropSelectionProcess select_proc, [[maybe_unused]] Point pt) override
	{
		/* Here we update the end tile flags
		 * of the road placement actions.
		 * At first we reset the end halfroad
		 * bits and if needed we set them again. */
		switch (select_proc) {
			case DDSP_PLACE_ROAD_X_DIR:
				_place_road_end_half = pt.x & 8;
				break;

			case DDSP_PLACE_ROAD_Y_DIR:
				_place_road_end_half = pt.y & 8;
				break;

			case DDSP_PLACE_AUTOROAD:
				/* For autoroad we need to update the
				 * direction of the road */
				if (_thd.size.x > _thd.size.y || (_thd.size.x == _thd.size.y &&
						( (_tile_fract_coords.x < _tile_fract_coords.y && (_tile_fract_coords.x + _tile_fract_coords.y) < 16) ||
						(_tile_fract_coords.x > _tile_fract_coords.y && (_tile_fract_coords.x + _tile_fract_coords.y) > 16) ))) {
					/* Set dir = X */
					_place_road_dir = AXIS_X;
					_place_road_end_half = pt.x & 8;
				} else {
					/* Set dir = Y */
					_place_road_dir = AXIS_Y;
					_place_road_end_half = pt.y & 8;
				}

				break;

			default:
				break;
		}

		VpSelectTilesWithMethod(pt.x, pt.y, select_method);
	}

	void OnPlaceMouseUp([[maybe_unused]] ViewportPlaceMethod select_method, ViewportDragDropSelectionProcess select_proc, [[maybe_unused]] Point pt, TileIndex start_tile, TileIndex end_tile) override
	{
		if (pt.x != -1) {
			switch (select_proc) {
				default: NOT_REACHED();
				case DDSP_BUILD_BRIDGE:
					if (!_settings_client.gui.persistent_buildingtools) ResetObjectToPlace();
					ShowBuildBridgeWindow(start_tile, end_tile, TRANSPORT_ROAD, _cur_roadtype);
					break;

				case DDSP_DEMOLISH_AREA:
					GUIPlaceProcDragXY(select_proc, start_tile, end_tile);
					break;

				case DDSP_PLACE_ROAD_X_DIR:
				case DDSP_PLACE_ROAD_Y_DIR:
				case DDSP_PLACE_AUTOROAD: {
					bool start_half = _place_road_dir == AXIS_Y ? _place_road_start_half_y : _place_road_start_half_x;

					if (_remove_button_clicked) {
						Command<CMD_REMOVE_LONG_ROAD>::Post(GetRoadTypeInfo(this->roadtype)->strings.err_remove_road, CommandCallback::PlaySound_CONSTRUCTION_OTHER,
								end_tile, start_tile, _cur_roadtype, _place_road_dir, start_half, _place_road_end_half);
					} else {
						Command<CMD_BUILD_LONG_ROAD>::Post(GetRoadTypeInfo(this->roadtype)->strings.err_build_road, CommandCallback::PlaySound_CONSTRUCTION_OTHER,
								end_tile, start_tile, _cur_roadtype, _place_road_dir, _one_way_button_clicked ? DRD_NORTHBOUND : DRD_NONE, start_half, _place_road_end_half, false);
					}
					break;
				}

				case DDSP_BUILD_ROAD_WAYPOINT:
				case DDSP_REMOVE_ROAD_WAYPOINT:
					if (this->IsWidgetLowered(WID_ROT_BUILD_WAYPOINT)) {
						if (_remove_button_clicked) {
							Command<CMD_REMOVE_FROM_ROAD_WAYPOINT>::Post(STR_ERROR_CAN_T_REMOVE_ROAD_WAYPOINT, CommandCallback::PlaySound_CONSTRUCTION_OTHER, end_tile, start_tile);
						} else {
							TileArea ta(start_tile, end_tile);
							Axis axis = select_method == VPM_X_LIMITED ? AXIS_X : AXIS_Y;
							bool adjacent = _ctrl_pressed;

							auto proc = [=](bool test, StationID to_join) -> bool {
								if (test) {
									return Command<CMD_BUILD_ROAD_WAYPOINT>::Do(CommandFlagsToDCFlags(GetCommandFlags<CMD_BUILD_ROAD_WAYPOINT>()), ta.tile, axis, ta.w, ta.h, _waypoint_gui.sel_class, _waypoint_gui.sel_type, StationID::Invalid(), adjacent).Succeeded();
								} else {
									return Command<CMD_BUILD_ROAD_WAYPOINT>::Post(STR_ERROR_CAN_T_BUILD_ROAD_WAYPOINT, CommandCallback::PlaySound_CONSTRUCTION_OTHER, ta.tile, axis, ta.w, ta.h, _waypoint_gui.sel_class, _waypoint_gui.sel_type, to_join, adjacent);
								}
							};

							ShowSelectRoadWaypointIfNeeded(ta, proc);
						}
					}
					break;

				case DDSP_BUILD_BUSSTOP:
				case DDSP_REMOVE_BUSSTOP:
					if (this->IsWidgetLowered(WID_ROT_BUS_STATION) && GetIfClassHasNewStopsByType(RoadStopClass::Get(_roadstop_gui.sel_class), RoadStopType::Bus, _cur_roadtype)) {
						if (_remove_button_clicked) {
							TileArea ta(start_tile, end_tile);
							StringID str = GetRoadTypeInfo(this->roadtype)->strings.err_remove_station[to_underlying(RoadStopType::Bus)];
							Command<CMD_REMOVE_ROAD_STOP>::Post(str, CommandCallback::PlaySound_CONSTRUCTION_OTHER, ta.tile, ta.w, ta.h, RoadStopType::Bus, _ctrl_pressed);
						} else {
							StringID str = GetRoadTypeInfo(this->roadtype)->strings.err_build_station[to_underlying(RoadStopType::Bus)];
							PlaceRoadStop(start_tile, end_tile, RoadStopType::Bus, _ctrl_pressed, _cur_roadtype, str);
						}
					}
					break;

				case DDSP_BUILD_TRUCKSTOP:
				case DDSP_REMOVE_TRUCKSTOP:
					if (this->IsWidgetLowered(WID_ROT_TRUCK_STATION) && GetIfClassHasNewStopsByType(RoadStopClass::Get(_roadstop_gui.sel_class), RoadStopType::Truck, _cur_roadtype)) {
						if (_remove_button_clicked) {
							TileArea ta(start_tile, end_tile);
							StringID str = GetRoadTypeInfo(this->roadtype)->strings.err_remove_station[to_underlying(RoadStopType::Truck)];
							Command<CMD_REMOVE_ROAD_STOP>::Post(str, CommandCallback::PlaySound_CONSTRUCTION_OTHER, ta.tile, ta.w, ta.h, RoadStopType::Truck, _ctrl_pressed);
						} else {
							StringID str = GetRoadTypeInfo(this->roadtype)->strings.err_build_station[to_underlying(RoadStopType::Truck)];
							PlaceRoadStop(start_tile, end_tile, RoadStopType::Truck, _ctrl_pressed, _cur_roadtype, str);
						}
					}
					break;

				case DDSP_CONVERT_ROAD:
					Command<CMD_CONVERT_ROAD>::Post(GetRoadTypeInfo(this->roadtype)->strings.err_convert_road, CommandCallback::PlaySound_CONSTRUCTION_OTHER, end_tile, start_tile, _cur_roadtype);
					break;
			}
		}
	}

	void OnPlacePresize([[maybe_unused]] Point pt, TileIndex tile) override
	{
		Command<CMD_BUILD_TUNNEL>::Do(DoCommandFlag::Auto, tile, TRANSPORT_ROAD, _cur_roadtype);
		VpSetPresizeRange(tile, _build_tunnel_endtile == 0 ? tile : _build_tunnel_endtile);
	}

	EventState OnCTRLStateChange() override
	{
		if (RoadToolbar_CtrlChanged(this)) return ES_HANDLED;
		return ES_NOT_HANDLED;
	}

	void OnRealtimeTick(uint delta_ms) override
	{
		if (_game_mode == GM_NORMAL && this->IsWidgetLowered(WID_ROT_BUILD_WAYPOINT)) CheckRedrawRoadWaypointCoverage(this);
	}

	static HotkeyList road_hotkeys;
	static HotkeyList tram_hotkeys;
};

Window *CreateRoadTramToolbarForRoadType(RoadType roadtype, RoadTramType rtt)
{
	Window *w = nullptr;
	switch (_game_mode) {
		case GM_NORMAL:
			w = ShowBuildRoadToolbar(roadtype);
			break;

		case GM_EDITOR:
			if ((GetRoadTypes(true) & ((rtt == RTT_ROAD) ? ~_roadtypes_type : _roadtypes_type)) == ROADTYPES_NONE) return nullptr;
			w = ShowBuildRoadScenToolbar(roadtype);
			break;

		default:
			break;
	}
	return w;
}

/**
 * Handler for global hotkeys of the BuildRoadToolbarWindow.
 * @param hotkey Hotkey
 * @param last_build Last build road type
 * @return ES_HANDLED if hotkey was accepted.
 */
static EventState RoadTramToolbarGlobalHotkeys(int hotkey, RoadType last_build, RoadTramType rtt)
{
	Window *w = CreateRoadTramToolbarForRoadType(last_build, rtt);

	if (w == nullptr) return ES_NOT_HANDLED;
	return w->OnHotkey(hotkey);
}

static EventState RoadToolbarGlobalHotkeys(int hotkey)
{
	extern RoadType _last_built_roadtype;
	return RoadTramToolbarGlobalHotkeys(hotkey, _last_built_roadtype, RTT_ROAD);
}

static EventState TramToolbarGlobalHotkeys(int hotkey)
{
	extern RoadType _last_built_tramtype;
	return RoadTramToolbarGlobalHotkeys(hotkey, _last_built_tramtype, RTT_TRAM);
}

static Hotkey roadtoolbar_hotkeys[] = {
	Hotkey('1', "build_x", WID_ROT_ROAD_X),
	Hotkey('2', "build_y", WID_ROT_ROAD_Y),
	Hotkey('3', "autoroad", WID_ROT_AUTOROAD),
	Hotkey('4', "demolish", WID_ROT_DEMOLISH),
	Hotkey('5', "depot", WID_ROT_DEPOT),
	Hotkey('6', "bus_station", WID_ROT_BUS_STATION),
	Hotkey('7', "truck_station", WID_ROT_TRUCK_STATION),
	Hotkey('8', "oneway", WID_ROT_ONE_WAY),
	Hotkey('B', "bridge", WID_ROT_BUILD_BRIDGE),
	Hotkey('T', "tunnel", WID_ROT_BUILD_TUNNEL),
	Hotkey('R', "remove", WID_ROT_REMOVE),
	Hotkey('C', "convert", WID_ROT_CONVERT_ROAD),
	Hotkey('9', "waypoint", WID_ROT_BUILD_WAYPOINT),
};
HotkeyList BuildRoadToolbarWindow::road_hotkeys("roadtoolbar", roadtoolbar_hotkeys, RoadToolbarGlobalHotkeys);

static Hotkey tramtoolbar_hotkeys[] = {
	Hotkey('1', "build_x", WID_ROT_ROAD_X),
	Hotkey('2', "build_y", WID_ROT_ROAD_Y),
	Hotkey('3', "autoroad", WID_ROT_AUTOROAD),
	Hotkey('4', "demolish", WID_ROT_DEMOLISH),
	Hotkey('5', "depot", WID_ROT_DEPOT),
	Hotkey('6', "bus_station", WID_ROT_BUS_STATION),
	Hotkey('7', "truck_station", WID_ROT_TRUCK_STATION),
	Hotkey('B', "bridge", WID_ROT_BUILD_BRIDGE),
	Hotkey('T', "tunnel", WID_ROT_BUILD_TUNNEL),
	Hotkey('R', "remove", WID_ROT_REMOVE),
	Hotkey('C', "convert", WID_ROT_CONVERT_ROAD),
	Hotkey('9', "waypoint", WID_ROT_BUILD_WAYPOINT),
};
HotkeyList BuildRoadToolbarWindow::tram_hotkeys("tramtoolbar", tramtoolbar_hotkeys, TramToolbarGlobalHotkeys);


static constexpr NWidgetPart _nested_build_road_widgets[] = {
	NWidget(NWID_HORIZONTAL),
		NWidget(WWT_CLOSEBOX, COLOUR_DARK_GREEN),
		NWidget(WWT_CAPTION, COLOUR_DARK_GREEN, WID_ROT_CAPTION), SetStringTip(STR_JUST_STRING2, STR_TOOLTIP_WINDOW_TITLE_DRAG_THIS), SetTextStyle(TC_WHITE),
		NWidget(WWT_STICKYBOX, COLOUR_DARK_GREEN),
	EndContainer(),
	NWidget(NWID_HORIZONTAL),
		NWidget(WWT_IMGBTN, COLOUR_DARK_GREEN, WID_ROT_ROAD_X),
						SetFill(0, 1), SetMinimalSize(22, 22), SetSpriteTip(SPR_IMG_ROAD_X_DIR, STR_ROAD_TOOLBAR_TOOLTIP_BUILD_ROAD_SECTION),
		NWidget(WWT_IMGBTN, COLOUR_DARK_GREEN, WID_ROT_ROAD_Y),
						SetFill(0, 1), SetMinimalSize(22, 22), SetSpriteTip(SPR_IMG_ROAD_Y_DIR, STR_ROAD_TOOLBAR_TOOLTIP_BUILD_ROAD_SECTION),
		NWidget(WWT_IMGBTN, COLOUR_DARK_GREEN, WID_ROT_AUTOROAD),
						SetFill(0, 1), SetMinimalSize(22, 22), SetSpriteTip(SPR_IMG_AUTOROAD, STR_ROAD_TOOLBAR_TOOLTIP_BUILD_AUTOROAD),
		NWidget(WWT_IMGBTN, COLOUR_DARK_GREEN, WID_ROT_DEMOLISH),
						SetFill(0, 1), SetMinimalSize(22, 22), SetSpriteTip(SPR_IMG_DYNAMITE, STR_TOOLTIP_DEMOLISH_BUILDINGS_ETC),
		NWidget(WWT_IMGBTN, COLOUR_DARK_GREEN, WID_ROT_DEPOT),
						SetFill(0, 1), SetMinimalSize(22, 22), SetSpriteTip(SPR_IMG_ROAD_DEPOT, STR_ROAD_TOOLBAR_TOOLTIP_BUILD_ROAD_VEHICLE_DEPOT),
		NWidget(WWT_IMGBTN, COLOUR_DARK_GREEN, WID_ROT_BUILD_WAYPOINT),
						SetFill(0, 1), SetMinimalSize(22, 22), SetSpriteTip(SPR_IMG_WAYPOINT, STR_ROAD_TOOLBAR_TOOLTIP_CONVERT_ROAD_TO_WAYPOINT),
		NWidget(WWT_IMGBTN, COLOUR_DARK_GREEN, WID_ROT_BUS_STATION),
						SetFill(0, 1), SetMinimalSize(22, 22), SetSpriteTip(SPR_IMG_BUS_STATION, STR_ROAD_TOOLBAR_TOOLTIP_BUILD_BUS_STATION),
		NWidget(WWT_IMGBTN, COLOUR_DARK_GREEN, WID_ROT_TRUCK_STATION),
						SetFill(0, 1), SetMinimalSize(22, 22), SetSpriteTip(SPR_IMG_TRUCK_BAY, STR_ROAD_TOOLBAR_TOOLTIP_BUILD_TRUCK_LOADING_BAY),
		NWidget(WWT_PANEL, COLOUR_DARK_GREEN, -1), SetMinimalSize(0, 22), SetFill(1, 1), EndContainer(),
		NWidget(WWT_IMGBTN, COLOUR_DARK_GREEN, WID_ROT_ONE_WAY),
						SetFill(0, 1), SetMinimalSize(22, 22), SetSpriteTip(SPR_IMG_ROAD_ONE_WAY, STR_ROAD_TOOLBAR_TOOLTIP_TOGGLE_ONE_WAY_ROAD),
		NWidget(WWT_IMGBTN, COLOUR_DARK_GREEN, WID_ROT_BUILD_BRIDGE),
						SetFill(0, 1), SetMinimalSize(43, 22), SetSpriteTip(SPR_IMG_BRIDGE, STR_ROAD_TOOLBAR_TOOLTIP_BUILD_ROAD_BRIDGE),
		NWidget(WWT_IMGBTN, COLOUR_DARK_GREEN, WID_ROT_BUILD_TUNNEL),
						SetFill(0, 1), SetMinimalSize(22, 22), SetSpriteTip(SPR_IMG_ROAD_TUNNEL, STR_ROAD_TOOLBAR_TOOLTIP_BUILD_ROAD_TUNNEL),
		NWidget(WWT_IMGBTN, COLOUR_DARK_GREEN, WID_ROT_REMOVE),
						SetFill(0, 1), SetMinimalSize(22, 22), SetSpriteTip(SPR_IMG_REMOVE, STR_ROAD_TOOLBAR_TOOLTIP_TOGGLE_BUILD_REMOVE_FOR_ROAD),
		NWidget(WWT_IMGBTN, COLOUR_DARK_GREEN, WID_ROT_CONVERT_ROAD),
						SetFill(0, 1), SetMinimalSize(22, 22), SetSpriteTip(SPR_IMG_CONVERT_ROAD, STR_ROAD_TOOLBAR_TOOLTIP_CONVERT_ROAD),
	EndContainer(),
};

static WindowDesc _build_road_desc(__FILE__, __LINE__,
	WDP_ALIGN_TOOLBAR, "toolbar_road", 0, 0,
	WC_BUILD_TOOLBAR, WC_NONE,
	WindowDefaultFlag::Construction,
	_nested_build_road_widgets,
	&BuildRoadToolbarWindow::road_hotkeys
);

static constexpr NWidgetPart _nested_build_tramway_widgets[] = {
	NWidget(NWID_HORIZONTAL),
		NWidget(WWT_CLOSEBOX, COLOUR_DARK_GREEN),
		NWidget(WWT_CAPTION, COLOUR_DARK_GREEN, WID_ROT_CAPTION), SetStringTip(STR_JUST_STRING2, STR_TOOLTIP_WINDOW_TITLE_DRAG_THIS), SetTextStyle(TC_WHITE),
		NWidget(WWT_STICKYBOX, COLOUR_DARK_GREEN),
	EndContainer(),
	NWidget(NWID_HORIZONTAL),
		NWidget(WWT_IMGBTN, COLOUR_DARK_GREEN, WID_ROT_ROAD_X),
						SetFill(0, 1), SetMinimalSize(22, 22), SetSpriteTip(SPR_IMG_TRAMWAY_X_DIR, STR_ROAD_TOOLBAR_TOOLTIP_BUILD_TRAMWAY_SECTION),
		NWidget(WWT_IMGBTN, COLOUR_DARK_GREEN, WID_ROT_ROAD_Y),
						SetFill(0, 1), SetMinimalSize(22, 22), SetSpriteTip(SPR_IMG_TRAMWAY_Y_DIR, STR_ROAD_TOOLBAR_TOOLTIP_BUILD_TRAMWAY_SECTION),
		NWidget(WWT_IMGBTN, COLOUR_DARK_GREEN, WID_ROT_AUTOROAD),
						SetFill(0, 1), SetMinimalSize(22, 22), SetSpriteTip(SPR_IMG_AUTOTRAM, STR_ROAD_TOOLBAR_TOOLTIP_BUILD_AUTOTRAM),
		NWidget(WWT_IMGBTN, COLOUR_DARK_GREEN, WID_ROT_DEMOLISH),
						SetFill(0, 1), SetMinimalSize(22, 22), SetSpriteTip(SPR_IMG_DYNAMITE, STR_TOOLTIP_DEMOLISH_BUILDINGS_ETC),
		NWidget(WWT_IMGBTN, COLOUR_DARK_GREEN, WID_ROT_DEPOT),
						SetFill(0, 1), SetMinimalSize(22, 22), SetSpriteTip(SPR_IMG_ROAD_DEPOT, STR_ROAD_TOOLBAR_TOOLTIP_BUILD_TRAM_VEHICLE_DEPOT),
		NWidget(WWT_IMGBTN, COLOUR_DARK_GREEN, WID_ROT_BUILD_WAYPOINT),
						SetFill(0, 1), SetMinimalSize(22, 22), SetSpriteTip(SPR_IMG_WAYPOINT, STR_ROAD_TOOLBAR_TOOLTIP_CONVERT_TRAM_TO_WAYPOINT),
		NWidget(WWT_IMGBTN, COLOUR_DARK_GREEN, WID_ROT_BUS_STATION),
						SetFill(0, 1), SetMinimalSize(22, 22), SetSpriteTip(SPR_IMG_BUS_STATION, STR_ROAD_TOOLBAR_TOOLTIP_BUILD_PASSENGER_TRAM_STATION),
		NWidget(WWT_IMGBTN, COLOUR_DARK_GREEN, WID_ROT_TRUCK_STATION),
						SetFill(0, 1), SetMinimalSize(22, 22), SetSpriteTip(SPR_IMG_TRUCK_BAY, STR_ROAD_TOOLBAR_TOOLTIP_BUILD_CARGO_TRAM_STATION),
		NWidget(WWT_PANEL, COLOUR_DARK_GREEN, -1), SetMinimalSize(0, 22), SetFill(1, 1), EndContainer(),
		NWidget(WWT_IMGBTN, COLOUR_DARK_GREEN, WID_ROT_BUILD_BRIDGE),
						SetFill(0, 1), SetMinimalSize(43, 22), SetSpriteTip(SPR_IMG_BRIDGE, STR_ROAD_TOOLBAR_TOOLTIP_BUILD_TRAMWAY_BRIDGE),
		NWidget(WWT_IMGBTN, COLOUR_DARK_GREEN, WID_ROT_BUILD_TUNNEL),
						SetFill(0, 1), SetMinimalSize(22, 22), SetSpriteTip(SPR_IMG_ROAD_TUNNEL, STR_ROAD_TOOLBAR_TOOLTIP_BUILD_TRAMWAY_TUNNEL),
		NWidget(WWT_IMGBTN, COLOUR_DARK_GREEN, WID_ROT_REMOVE),
						SetFill(0, 1), SetMinimalSize(22, 22), SetSpriteTip(SPR_IMG_REMOVE, STR_ROAD_TOOLBAR_TOOLTIP_TOGGLE_BUILD_REMOVE_FOR_TRAMWAYS),
		NWidget(WWT_IMGBTN, COLOUR_DARK_GREEN, WID_ROT_CONVERT_ROAD),
						SetFill(0, 1), SetMinimalSize(22, 22), SetSpriteTip(SPR_IMG_CONVERT_ROAD, STR_ROAD_TOOLBAR_TOOLTIP_CONVERT_TRAM),
	EndContainer(),
};

static WindowDesc _build_tramway_desc(__FILE__, __LINE__,
	WDP_ALIGN_TOOLBAR, "toolbar_tramway", 0, 0,
	WC_BUILD_TOOLBAR, WC_NONE,
	WindowDefaultFlag::Construction,
	_nested_build_tramway_widgets,
	&BuildRoadToolbarWindow::tram_hotkeys
);

/**
 * Open the build road toolbar window
 *
 * If the terraform toolbar is linked to the toolbar, that window is also opened.
 *
 * @return newly opened road toolbar, or nullptr if the toolbar could not be opened.
 */
Window *ShowBuildRoadToolbar(RoadType roadtype)
{
	if (!Company::IsValidID(_local_company)) return nullptr;
	if (!ValParamRoadType(roadtype)) return nullptr;

	CloseWindowByClass(WC_BUILD_TOOLBAR);
	_cur_roadtype = roadtype;

	return AllocateWindowDescFront<BuildRoadToolbarWindow>(RoadTypeIsRoad(_cur_roadtype) ? _build_road_desc : _build_tramway_desc, TRANSPORT_ROAD);
}

static constexpr NWidgetPart _nested_build_road_scen_widgets[] = {
	NWidget(NWID_HORIZONTAL),
		NWidget(WWT_CLOSEBOX, COLOUR_DARK_GREEN),
		NWidget(WWT_CAPTION, COLOUR_DARK_GREEN, WID_ROT_CAPTION), SetStringTip(STR_JUST_STRING2, STR_TOOLTIP_WINDOW_TITLE_DRAG_THIS), SetTextStyle(TC_WHITE),
		NWidget(WWT_STICKYBOX, COLOUR_DARK_GREEN),
	EndContainer(),
	NWidget(NWID_HORIZONTAL),
		NWidget(WWT_IMGBTN, COLOUR_DARK_GREEN, WID_ROT_ROAD_X),
						SetFill(0, 1), SetMinimalSize(22, 22), SetSpriteTip(SPR_IMG_ROAD_X_DIR, STR_ROAD_TOOLBAR_TOOLTIP_BUILD_ROAD_SECTION),
		NWidget(WWT_IMGBTN, COLOUR_DARK_GREEN, WID_ROT_ROAD_Y),
						SetFill(0, 1), SetMinimalSize(22, 22), SetSpriteTip(SPR_IMG_ROAD_Y_DIR, STR_ROAD_TOOLBAR_TOOLTIP_BUILD_ROAD_SECTION),
		NWidget(WWT_IMGBTN, COLOUR_DARK_GREEN, WID_ROT_AUTOROAD),
						SetFill(0, 1), SetMinimalSize(22, 22), SetSpriteTip(SPR_IMG_AUTOROAD, STR_ROAD_TOOLBAR_TOOLTIP_BUILD_AUTOROAD),
		NWidget(WWT_IMGBTN, COLOUR_DARK_GREEN, WID_ROT_DEMOLISH),
						SetFill(0, 1), SetMinimalSize(22, 22), SetSpriteTip(SPR_IMG_DYNAMITE, STR_TOOLTIP_DEMOLISH_BUILDINGS_ETC),
		NWidget(WWT_PANEL, COLOUR_DARK_GREEN, -1), SetMinimalSize(0, 22), SetFill(1, 1), EndContainer(),
		NWidget(WWT_IMGBTN, COLOUR_DARK_GREEN, WID_ROT_ONE_WAY),
						SetFill(0, 1), SetMinimalSize(22, 22), SetSpriteTip(SPR_IMG_ROAD_ONE_WAY, STR_ROAD_TOOLBAR_TOOLTIP_TOGGLE_ONE_WAY_ROAD),
		NWidget(WWT_IMGBTN, COLOUR_DARK_GREEN, WID_ROT_BUILD_BRIDGE),
						SetFill(0, 1), SetMinimalSize(43, 22), SetSpriteTip(SPR_IMG_BRIDGE, STR_ROAD_TOOLBAR_TOOLTIP_BUILD_ROAD_BRIDGE),
		NWidget(WWT_IMGBTN, COLOUR_DARK_GREEN, WID_ROT_BUILD_TUNNEL),
						SetFill(0, 1), SetMinimalSize(22, 22), SetSpriteTip(SPR_IMG_ROAD_TUNNEL, STR_ROAD_TOOLBAR_TOOLTIP_BUILD_ROAD_TUNNEL),
		NWidget(WWT_IMGBTN, COLOUR_DARK_GREEN, WID_ROT_REMOVE),
						SetFill(0, 1), SetMinimalSize(22, 22), SetSpriteTip(SPR_IMG_REMOVE, STR_ROAD_TOOLBAR_TOOLTIP_TOGGLE_BUILD_REMOVE_FOR_ROAD),
		NWidget(WWT_IMGBTN, COLOUR_DARK_GREEN, WID_ROT_CONVERT_ROAD),
						SetFill(0, 1), SetMinimalSize(22, 22), SetSpriteTip(SPR_IMG_CONVERT_ROAD, STR_ROAD_TOOLBAR_TOOLTIP_CONVERT_ROAD),
	EndContainer(),
};

static WindowDesc _build_road_scen_desc(__FILE__, __LINE__,
	WDP_AUTO, "toolbar_road_scen", 0, 0,
	WC_SCEN_BUILD_TOOLBAR, WC_NONE,
	WindowDefaultFlag::Construction,
	_nested_build_road_scen_widgets,
	&BuildRoadToolbarWindow::road_hotkeys
);

static constexpr NWidgetPart _nested_build_tramway_scen_widgets[] = {
	NWidget(NWID_HORIZONTAL),
		NWidget(WWT_CLOSEBOX, COLOUR_DARK_GREEN),
		NWidget(WWT_CAPTION, COLOUR_DARK_GREEN, WID_ROT_CAPTION), SetStringTip(STR_JUST_STRING2, STR_TOOLTIP_WINDOW_TITLE_DRAG_THIS), SetTextStyle(TC_WHITE),
		NWidget(WWT_STICKYBOX, COLOUR_DARK_GREEN),
	EndContainer(),
	NWidget(NWID_HORIZONTAL),
		NWidget(WWT_IMGBTN, COLOUR_DARK_GREEN, WID_ROT_ROAD_X),
						SetFill(0, 1), SetMinimalSize(22, 22), SetSpriteTip(SPR_IMG_TRAMWAY_X_DIR, STR_ROAD_TOOLBAR_TOOLTIP_BUILD_TRAMWAY_SECTION),
		NWidget(WWT_IMGBTN, COLOUR_DARK_GREEN, WID_ROT_ROAD_Y),
						SetFill(0, 1), SetMinimalSize(22, 22), SetSpriteTip(SPR_IMG_TRAMWAY_Y_DIR, STR_ROAD_TOOLBAR_TOOLTIP_BUILD_TRAMWAY_SECTION),
		NWidget(WWT_IMGBTN, COLOUR_DARK_GREEN, WID_ROT_AUTOROAD),
						SetFill(0, 1), SetMinimalSize(22, 22), SetSpriteTip(SPR_IMG_AUTOTRAM, STR_ROAD_TOOLBAR_TOOLTIP_BUILD_AUTOTRAM),
		NWidget(WWT_IMGBTN, COLOUR_DARK_GREEN, WID_ROT_DEMOLISH),
						SetFill(0, 1), SetMinimalSize(22, 22), SetSpriteTip(SPR_IMG_DYNAMITE, STR_TOOLTIP_DEMOLISH_BUILDINGS_ETC),
		NWidget(WWT_PANEL, COLOUR_DARK_GREEN, -1), SetMinimalSize(0, 22), SetFill(1, 1), EndContainer(),
		NWidget(WWT_IMGBTN, COLOUR_DARK_GREEN, WID_ROT_BUILD_BRIDGE),
						SetFill(0, 1), SetMinimalSize(43, 22), SetSpriteTip(SPR_IMG_BRIDGE, STR_ROAD_TOOLBAR_TOOLTIP_BUILD_TRAMWAY_BRIDGE),
		NWidget(WWT_IMGBTN, COLOUR_DARK_GREEN, WID_ROT_BUILD_TUNNEL),
						SetFill(0, 1), SetMinimalSize(22, 22), SetSpriteTip(SPR_IMG_ROAD_TUNNEL, STR_ROAD_TOOLBAR_TOOLTIP_BUILD_TRAMWAY_TUNNEL),
		NWidget(WWT_IMGBTN, COLOUR_DARK_GREEN, WID_ROT_REMOVE),
						SetFill(0, 1), SetMinimalSize(22, 22), SetSpriteTip(SPR_IMG_REMOVE, STR_ROAD_TOOLBAR_TOOLTIP_TOGGLE_BUILD_REMOVE_FOR_TRAMWAYS),
		NWidget(WWT_IMGBTN, COLOUR_DARK_GREEN, WID_ROT_CONVERT_ROAD),
						SetFill(0, 1), SetMinimalSize(22, 22), SetSpriteTip(SPR_IMG_CONVERT_ROAD, STR_ROAD_TOOLBAR_TOOLTIP_CONVERT_TRAM),
	EndContainer(),
};

static WindowDesc _build_tramway_scen_desc(__FILE__, __LINE__,
	WDP_AUTO, "toolbar_tram_scen", 0, 0,
	WC_SCEN_BUILD_TOOLBAR, WC_NONE,
	WindowDefaultFlag::Construction,
	_nested_build_tramway_scen_widgets,
	&BuildRoadToolbarWindow::tram_hotkeys
);

/**
 * Show the road building toolbar in the scenario editor.
 * @return The just opened toolbar, or \c nullptr if the toolbar was already open.
 */
Window *ShowBuildRoadScenToolbar(RoadType roadtype)
{
	CloseWindowById(WC_SCEN_BUILD_TOOLBAR, TRANSPORT_ROAD);
	_cur_roadtype = roadtype;

	return AllocateWindowDescFront<BuildRoadToolbarWindow>(RoadTypeIsRoad(_cur_roadtype) ? _build_road_scen_desc : _build_tramway_scen_desc, TRANSPORT_ROAD);
}

struct BuildRoadDepotWindow : public PickerWindowBase {
	BuildRoadDepotWindow(WindowDesc &desc, Window *parent) : PickerWindowBase(desc, parent)
	{
		this->CreateNestedTree();

		this->LowerWidget(WID_BROD_DEPOT_NE + _road_depot_orientation);
		if (RoadTypeIsTram(_cur_roadtype)) {
			this->GetWidget<NWidgetCore>(WID_BROD_CAPTION)->SetString(STR_BUILD_DEPOT_TRAM_ORIENTATION_CAPTION);
			for (WidgetID i = WID_BROD_DEPOT_NE; i <= WID_BROD_DEPOT_NW; i++) {
				this->GetWidget<NWidgetCore>(i)->SetToolTip(STR_BUILD_DEPOT_TRAM_ORIENTATION_SELECT_TOOLTIP);
			}
		}

		this->FinishInitNested(TRANSPORT_ROAD);
	}

	void UpdateWidgetSize(WidgetID widget, Dimension &size, [[maybe_unused]] const Dimension &padding, [[maybe_unused]] Dimension &fill, [[maybe_unused]] Dimension &resize) override
	{
		if (!IsInsideMM(widget, WID_BROD_DEPOT_NE, WID_BROD_DEPOT_NW + 1)) return;

		size.width  = ScaleGUITrad(64) + WidgetDimensions::scaled.fullbevel.Horizontal();
		size.height = ScaleGUITrad(48) + WidgetDimensions::scaled.fullbevel.Vertical();
	}

	void DrawWidget(const Rect &r, WidgetID widget) const override
	{
		if (!IsInsideMM(widget, WID_BROD_DEPOT_NE, WID_BROD_DEPOT_NW + 1)) return;

		DrawPixelInfo tmp_dpi;
		Rect ir = r.Shrink(WidgetDimensions::scaled.bevel);
		if (FillDrawPixelInfo(&tmp_dpi, ir)) {
			AutoRestoreBackup dpi_backup(_cur_dpi, &tmp_dpi);
			int x = (ir.Width()  - ScaleSpriteTrad(64)) / 2 + ScaleSpriteTrad(31);
			int y = (ir.Height() + ScaleSpriteTrad(48)) / 2 - ScaleSpriteTrad(31);
			DrawRoadDepotSprite(x, y, (DiagDirection)(widget - WID_BROD_DEPOT_NE + DIAGDIR_NE), _cur_roadtype);
		}
	}

	void OnClick([[maybe_unused]] Point pt, WidgetID widget, [[maybe_unused]] int click_count) override
	{
		switch (widget) {
			case WID_BROD_DEPOT_NW:
			case WID_BROD_DEPOT_NE:
			case WID_BROD_DEPOT_SW:
			case WID_BROD_DEPOT_SE:
				this->RaiseWidget(WID_BROD_DEPOT_NE + _road_depot_orientation);
				_road_depot_orientation = (DiagDirection)(widget - WID_BROD_DEPOT_NE);
				this->LowerWidget(WID_BROD_DEPOT_NE + _road_depot_orientation);
				if (_settings_client.sound.click_beep) SndPlayFx(SND_15_BEEP);
				this->SetDirty();
				break;

			default:
				break;
		}
	}
};

static constexpr NWidgetPart _nested_build_road_depot_widgets[] = {
	NWidget(NWID_HORIZONTAL),
		NWidget(WWT_CLOSEBOX, COLOUR_DARK_GREEN),
		NWidget(WWT_CAPTION, COLOUR_DARK_GREEN, WID_BROD_CAPTION), SetStringTip(STR_BUILD_DEPOT_ROAD_ORIENTATION_CAPTION, STR_TOOLTIP_WINDOW_TITLE_DRAG_THIS),
	EndContainer(),
	NWidget(WWT_PANEL, COLOUR_DARK_GREEN),
		NWidget(NWID_HORIZONTAL_LTR), SetPIP(0, WidgetDimensions::unscaled.hsep_normal, 0), SetPIPRatio(1, 0, 1), SetPadding(WidgetDimensions::unscaled.picker),
			NWidget(NWID_VERTICAL), SetPIP(0, WidgetDimensions::unscaled.vsep_normal, 0),
				NWidget(WWT_TEXTBTN, COLOUR_GREY, WID_BROD_DEPOT_NW), SetFill(0, 0), SetToolTip(STR_BUILD_DEPOT_ROAD_ORIENTATION_SELECT_TOOLTIP),
				NWidget(WWT_TEXTBTN, COLOUR_GREY, WID_BROD_DEPOT_SW), SetFill(0, 0), SetToolTip(STR_BUILD_DEPOT_ROAD_ORIENTATION_SELECT_TOOLTIP),
			EndContainer(),
			NWidget(NWID_VERTICAL), SetPIP(0, WidgetDimensions::unscaled.vsep_normal, 0),
				NWidget(WWT_TEXTBTN, COLOUR_GREY, WID_BROD_DEPOT_NE), SetFill(0, 0), SetToolTip(STR_BUILD_DEPOT_ROAD_ORIENTATION_SELECT_TOOLTIP),
				NWidget(WWT_TEXTBTN, COLOUR_GREY, WID_BROD_DEPOT_SE), SetFill(0, 0), SetToolTip(STR_BUILD_DEPOT_ROAD_ORIENTATION_SELECT_TOOLTIP),
			EndContainer(),
		EndContainer(),
		NWidget(NWID_SPACER), SetMinimalSize(0, 3),
	EndContainer(),
};

static WindowDesc _build_road_depot_desc(__FILE__, __LINE__,
	WDP_AUTO, nullptr, 0, 0,
	WC_BUILD_DEPOT, WC_BUILD_TOOLBAR,
	WindowDefaultFlag::Construction,
	_nested_build_road_depot_widgets
);

static void ShowRoadDepotPicker(Window *parent)
{
	new BuildRoadDepotWindow(_build_road_depot_desc, parent);
}

template <RoadStopType roadstoptype>
class RoadStopPickerCallbacks : public PickerCallbacksNewGRFClass<RoadStopClass> {
public:
	RoadStopPickerCallbacks(const std::string &ini_group) : PickerCallbacksNewGRFClass<RoadStopClass>(ini_group) {}

	GrfSpecFeature GetFeature() const override { return GSF_ROADSTOPS; }

	StringID GetClassTooltip() const override;
	StringID GetTypeTooltip() const override;

	bool IsActive() const override
	{
		for (const auto &cls : RoadStopClass::Classes()) {
			if (IsWaypointClass(cls)) continue;
			for (const auto *spec : cls.Specs()) {
				if (spec == nullptr) continue;
				if (roadstoptype == RoadStopType::Truck && spec->stop_type != ROADSTOPTYPE_FREIGHT && spec->stop_type != ROADSTOPTYPE_ALL) continue;
				if (roadstoptype == RoadStopType::Bus && spec->stop_type != ROADSTOPTYPE_PASSENGER && spec->stop_type != ROADSTOPTYPE_ALL) continue;
				return true;
			}
		}
		return false;
	}

	static bool IsClassChoice(const RoadStopClass &cls)
	{
		return !IsWaypointClass(cls) && GetIfClassHasNewStopsByType(&cls, roadstoptype, _cur_roadtype);
	}

	bool HasClassChoice() const override
	{
		return std::ranges::count_if(RoadStopClass::Classes(), IsClassChoice);
	}

	int GetSelectedClass() const override { return _roadstop_gui.sel_class; }
	void SetSelectedClass(int id) const override { _roadstop_gui.sel_class = this->GetClassIndex(id); }

	StringID GetClassName(int id) const override
	{
		const auto *rsc = this->GetClass(id);
		if (!IsClassChoice(*rsc)) return INVALID_STRING_ID;
		return rsc->name;
	}

	int GetSelectedType() const override { return _roadstop_gui.sel_type; }
	void SetSelectedType(int id) const override { _roadstop_gui.sel_type = id; }

	StringID GetTypeName(int cls_id, int id) const override
	{
		const auto *spec = this->GetSpec(cls_id, id);
		if (!IsRoadStopEverAvailable(spec, roadstoptype == RoadStopType::Bus ? StationType::Bus : StationType::Truck)) return INVALID_STRING_ID;
		return (spec == nullptr) ? STR_STATION_CLASS_DFLT_ROADSTOP : spec->name;
	}

	std::span<const BadgeID> GetTypeBadges(int cls_id, int id) const override
	{
		const auto *spec = this->GetSpec(cls_id, id);
		if (!IsRoadStopEverAvailable(spec, roadstoptype == RoadStopType::Bus ? StationType::Bus : StationType::Truck)) return {};
		if (spec == nullptr) return {};
		return spec->badges;
	}

	bool IsTypeAvailable(int cls_id, int id) const override
	{
		const auto *spec = this->GetSpec(cls_id, id);
		return IsRoadStopAvailable(spec, roadstoptype == RoadStopType::Bus ? StationType::Bus : StationType::Truck);
	}

	void DrawType(int x, int y, int cls_id, int id) const override
	{
		const auto *spec = this->GetSpec(cls_id, id);
		if (spec == nullptr) {
			StationPickerDrawSprite(x, y, roadstoptype == RoadStopType::Bus ? StationType::Bus : StationType::Truck, INVALID_RAILTYPE, _cur_roadtype, _roadstop_gui.orientation);
		} else {
			DiagDirection orientation = _roadstop_gui.orientation;
			if (orientation < DIAGDIR_END && spec->flags.Test(RoadStopSpecFlag::DriveThroughOnly)) orientation = DIAGDIR_END;
			DrawRoadStopTile(x, y, _cur_roadtype, spec, roadstoptype == RoadStopType::Bus ? StationType::Bus : StationType::Truck, (uint8_t)orientation);
		}
	}

	void FillUsedItems(btree::btree_set<PickerItem> &items) override
	{
		for (const Station *st : Station::Iterate()) {
			if (st->owner != _local_company) continue;
			if (roadstoptype == RoadStopType::Truck && !st->facilities.Test(StationFacility::TruckStop)) continue;
			if (roadstoptype == RoadStopType::Bus && !st->facilities.Test(StationFacility::BusStop)) continue;
			items.insert({0, 0, ROADSTOP_CLASS_DFLT, 0}); // We would need to scan the map to find out if default is used.
			for (const auto &sm : st->roadstop_speclist) {
				if (sm.spec == nullptr) continue;
				if (roadstoptype == RoadStopType::Truck && sm.spec->stop_type != ROADSTOPTYPE_FREIGHT && sm.spec->stop_type != ROADSTOPTYPE_ALL) continue;
				if (roadstoptype == RoadStopType::Bus && sm.spec->stop_type != ROADSTOPTYPE_PASSENGER && sm.spec->stop_type != ROADSTOPTYPE_ALL) continue;
				items.insert({sm.grfid, sm.localidx, sm.spec->class_index, sm.spec->index});
			}
		}
	}
};

template <> StringID RoadStopPickerCallbacks<RoadStopType::Bus>::GetClassTooltip() const { return STR_PICKER_ROADSTOP_BUS_CLASS_TOOLTIP; }
template <> StringID RoadStopPickerCallbacks<RoadStopType::Bus>::GetTypeTooltip() const { return STR_PICKER_ROADSTOP_BUS_TYPE_TOOLTIP; }

template <> StringID RoadStopPickerCallbacks<RoadStopType::Truck>::GetClassTooltip() const { return STR_PICKER_ROADSTOP_TRUCK_CLASS_TOOLTIP; }
template <> StringID RoadStopPickerCallbacks<RoadStopType::Truck>::GetTypeTooltip() const { return STR_PICKER_ROADSTOP_TRUCK_TYPE_TOOLTIP; }

static RoadStopPickerCallbacks<RoadStopType::Bus> _bus_callback_instance("fav_passenger_roadstops");
static RoadStopPickerCallbacks<RoadStopType::Truck> _truck_callback_instance("fav_freight_roadstops");

static PickerCallbacks &GetRoadStopPickerCallbacks(RoadStopType rs)
{
	return rs == RoadStopType::Bus ? static_cast<PickerCallbacks &>(_bus_callback_instance) : static_cast<PickerCallbacks &>(_truck_callback_instance);
}

struct BuildRoadStationWindow : public PickerWindow {
private:
	uint coverage_height = 0; ///< Height of the coverage texts.

	void CheckOrientationValid()
	{
		const RoadStopSpec *spec = RoadStopClass::Get(_roadstop_gui.sel_class)->GetSpec(_roadstop_gui.sel_type);

		/* Raise and lower to ensure the correct widget is lowered after changing displayed orientation plane. */
		if (RoadTypeIsRoad(_cur_roadtype)) {
			this->RaiseWidget(WID_BROS_STATION_NE + _roadstop_gui.orientation);
			this->GetWidget<NWidgetStacked>(WID_BROS_AVAILABLE_ORIENTATIONS)->SetDisplayedPlane((spec != nullptr && spec->flags.Test(RoadStopSpecFlag::DriveThroughOnly)) ? 1 : 0);
			this->LowerWidget(WID_BROS_STATION_NE + _roadstop_gui.orientation);
		}

		if (_roadstop_gui.orientation >= DIAGDIR_END) return;

		if (spec != nullptr && spec->flags.Test(RoadStopSpecFlag::DriveThroughOnly)) {
			this->RaiseWidget(WID_BROS_STATION_NE + _roadstop_gui.orientation);
			_roadstop_gui.orientation = DIAGDIR_END;
			this->LowerWidget(WID_BROS_STATION_NE + _roadstop_gui.orientation);
			this->SetDirty();
			CloseWindowById(WC_SELECT_STATION, 0);
		}
	}

public:
	BuildRoadStationWindow(WindowDesc &desc, Window *parent, RoadStopType rs) : PickerWindow(desc, parent, TRANSPORT_ROAD, GetRoadStopPickerCallbacks(rs))
	{
		this->coverage_height = 2 * GetCharacterHeight(FS_NORMAL) + WidgetDimensions::scaled.vsep_normal;

		/* Trams don't have non-drivethrough stations */
		if (RoadTypeIsTram(_cur_roadtype) && _roadstop_gui.orientation < DIAGDIR_END) {
			_roadstop_gui.orientation = DIAGDIR_END;
		}
		this->ConstructWindow();

		const RoadTypeInfo *rti = GetRoadTypeInfo(_cur_roadtype);
		this->GetWidget<NWidgetCore>(WID_BROS_CAPTION)->SetString(rti->strings.picker_title[to_underlying(rs)]);

		for (WidgetID i = RoadTypeIsTram(_cur_roadtype) ? WID_BROS_STATION_X : WID_BROS_STATION_NE; i < WID_BROS_LT_OFF; i++) {
			this->GetWidget<NWidgetCore>(i)->SetToolTip(rti->strings.picker_tooltip[to_underlying(rs)]);
		}

		this->LowerWidget(WID_BROS_STATION_NE + _roadstop_gui.orientation);
		this->LowerWidget(WID_BROS_LT_OFF + _settings_client.gui.station_show_coverage);

		this->ChangeWindowClass((rs == RoadStopType::Bus) ? WC_BUS_STATION : WC_TRUCK_STATION);
	}

	void Close([[maybe_unused]] int data = 0) override
	{
		CloseWindowById(WC_SELECT_STATION, 0);
		this->PickerWindow::Close();
	}

	void OnInvalidateData([[maybe_unused]] int data = 0, [[maybe_unused]] bool gui_scope = true) override
	{
		this->PickerWindow::OnInvalidateData(data, gui_scope);

		if (gui_scope) {
			this->CheckOrientationValid();
		}
	}

	void OnPaint() override
	{
		const RoadStopSpec *spec = RoadStopClass::Get(_roadstop_gui.sel_class)->GetSpec(_roadstop_gui.sel_type);

		this->DrawWidgets();

		int rad = _settings_game.station.modified_catchment ? ((this->window_class == WC_BUS_STATION) ? CA_BUS : CA_TRUCK) : CA_UNMODIFIED;
		rad += _settings_game.station.catchment_increase;
		if (_settings_client.gui.station_show_coverage) {
			SetTileSelectBigSize(-rad, -rad, 2 * rad, 2 * rad);
		} else {
			SetTileSelectSize(1, 1);
		}

		if (this->IsShaded()) return;

		/* 'Accepts' and 'Supplies' texts. */
		StationCoverageType sct = (this->window_class == WC_BUS_STATION) ? SCT_PASSENGERS_ONLY : SCT_NON_PASSENGERS_ONLY;
		Rect r = this->GetWidget<NWidgetBase>(WID_BROS_ACCEPTANCE)->GetCurrentRect();
		const int bottom = r.bottom;
		r.bottom = INT_MAX; // Allow overflow as we want to know the required height.
		if (spec != nullptr) r.top = DrawBadgeNameList(r, spec->badges, GSF_ROADSTOPS);
		r.top = DrawStationCoverageAreaText(r, sct, rad, false) + WidgetDimensions::scaled.vsep_normal;
		r.top = DrawStationCoverageAreaText(r, sct, rad, true);
		/* Resize background if the window is too small.
		 * Never make the window smaller to avoid oscillating if the size change affects the acceptance.
		 * (This is the case, if making the window bigger moves the mouse into the window.) */
		if (r.top > bottom) {
			this->coverage_height += r.top - bottom;
			this->ReInit();
		}
	}

	void UpdateWidgetSize(WidgetID widget, Dimension &size, [[maybe_unused]] const Dimension &padding, [[maybe_unused]] Dimension &fill, [[maybe_unused]] Dimension &resize) override
	{
		switch (widget) {
			case WID_BROS_STATION_NE:
			case WID_BROS_STATION_SE:
			case WID_BROS_STATION_SW:
			case WID_BROS_STATION_NW:
			case WID_BROS_STATION_X:
			case WID_BROS_STATION_Y:
				size.width  = ScaleGUITrad(PREVIEW_WIDTH) + WidgetDimensions::scaled.fullbevel.Horizontal();
				size.height = ScaleGUITrad(PREVIEW_HEIGHT) + WidgetDimensions::scaled.fullbevel.Vertical();
				break;

			case WID_BROS_ACCEPTANCE:
				size.height = this->coverage_height;
				break;

			default:
				this->PickerWindow::UpdateWidgetSize(widget, size, padding, fill, resize);
				break;
		}
	}

	/**
	 * Simply to have a easier way to get the StationType for bus, truck and trams from the WindowClass.
	 */
	StationType GetRoadStationTypeByWindowClass(WindowClass window_class) const
	{
		switch (window_class) {
			case WC_BUS_STATION:          return StationType::Bus;
			case WC_TRUCK_STATION:        return StationType::Truck;
			default: NOT_REACHED();
		}
	}

	void DrawWidget(const Rect &r, WidgetID widget) const override
	{
		switch (widget) {
			case WID_BROS_STATION_NE:
			case WID_BROS_STATION_SE:
			case WID_BROS_STATION_SW:
			case WID_BROS_STATION_NW:
			case WID_BROS_STATION_X:
			case WID_BROS_STATION_Y: {
				StationType st = GetRoadStationTypeByWindowClass(this->window_class);
				const RoadStopSpec *spec = RoadStopClass::Get(_roadstop_gui.sel_class)->GetSpec(_roadstop_gui.sel_type);
				DrawPixelInfo tmp_dpi;
				Rect ir = r.Shrink(WidgetDimensions::scaled.bevel);
				if (FillDrawPixelInfo(&tmp_dpi, ir)) {
					AutoRestoreBackup dpi_backup(_cur_dpi, &tmp_dpi);
					int x = (ir.Width()  - ScaleSpriteTrad(PREVIEW_WIDTH)) / 2 + ScaleSpriteTrad(PREVIEW_LEFT);
					int y = (ir.Height() + ScaleSpriteTrad(PREVIEW_HEIGHT)) / 2 - ScaleSpriteTrad(PREVIEW_BOTTOM);
					if (spec == nullptr) {
						StationPickerDrawSprite(x, y, st, INVALID_RAILTYPE, _cur_roadtype, widget - WID_BROS_STATION_NE);
					} else {
						DrawRoadStopTile(x, y, _cur_roadtype, spec, st, widget - WID_BROS_STATION_NE);
					}
				}
				break;
			}

			default:
				this->PickerWindow::DrawWidget(r, widget);
				break;
		}
	}

	void OnClick([[maybe_unused]] Point pt, WidgetID widget, [[maybe_unused]] int click_count) override
	{
		switch (widget) {
			case WID_BROS_STATION_NE:
			case WID_BROS_STATION_SE:
			case WID_BROS_STATION_SW:
			case WID_BROS_STATION_NW:
			case WID_BROS_STATION_X:
			case WID_BROS_STATION_Y:
				if (widget < WID_BROS_STATION_X) {
					const RoadStopSpec *spec = RoadStopClass::Get(_roadstop_gui.sel_class)->GetSpec(_roadstop_gui.sel_type);
					if (spec != nullptr && spec->flags.Test(RoadStopSpecFlag::DriveThroughOnly)) return;
				}
				this->RaiseWidget(WID_BROS_STATION_NE + _roadstop_gui.orientation);
				_roadstop_gui.orientation = (DiagDirection)(widget - WID_BROS_STATION_NE);
				this->LowerWidget(WID_BROS_STATION_NE + _roadstop_gui.orientation);
				if (_settings_client.sound.click_beep) SndPlayFx(SND_15_BEEP);
				this->SetDirty();
				CloseWindowById(WC_SELECT_STATION, 0);
				break;

			case WID_BROS_LT_OFF:
			case WID_BROS_LT_ON:
				this->RaiseWidget(_settings_client.gui.station_show_coverage + WID_BROS_LT_OFF);
				_settings_client.gui.station_show_coverage = (widget != WID_BROS_LT_OFF);
				this->LowerWidget(_settings_client.gui.station_show_coverage + WID_BROS_LT_OFF);
				if (_settings_client.sound.click_beep) SndPlayFx(SND_15_BEEP);
				this->SetDirty();
				SetViewportCatchmentStation(nullptr, true);
				break;

			default:
				this->PickerWindow::OnClick(pt, widget, click_count);
				break;
		}
	}

	void OnRealtimeTick([[maybe_unused]] uint delta_ms) override
	{
		CheckRedrawStationCoverage(this);
	}

	static inline HotkeyList road_hotkeys{"buildroadstop", {
		Hotkey('F', "focus_filter_box", PCWHK_FOCUS_FILTER_BOX),
	}};

	static inline HotkeyList tram_hotkeys{"buildtramstop", {
		Hotkey('F', "focus_filter_box", PCWHK_FOCUS_FILTER_BOX),
	}};
};

/** Widget definition of the build road station window */
static constexpr NWidgetPart _nested_road_station_picker_widgets[] = {
	NWidget(NWID_HORIZONTAL),
		NWidget(WWT_CLOSEBOX, COLOUR_DARK_GREEN),
		NWidget(WWT_CAPTION,  COLOUR_DARK_GREEN, WID_BROS_CAPTION),
		NWidget(WWT_SHADEBOX, COLOUR_DARK_GREEN),
		NWidget(WWT_DEFSIZEBOX, COLOUR_DARK_GREEN),
	EndContainer(),
	NWidget(NWID_HORIZONTAL),
		NWidget(NWID_VERTICAL),
			NWidgetFunction(MakePickerClassWidgets),
			NWidget(WWT_PANEL, COLOUR_DARK_GREEN),
				NWidget(NWID_VERTICAL), SetPIP(0, WidgetDimensions::unscaled.vsep_picker, 0), SetPadding(WidgetDimensions::unscaled.picker),
					NWidget(NWID_SELECTION, INVALID_COLOUR, WID_BROS_AVAILABLE_ORIENTATIONS),
						/* 6-orientation plane. */
						NWidget(NWID_VERTICAL), SetPIP(0, WidgetDimensions::unscaled.vsep_normal, 0),
							NWidget(NWID_HORIZONTAL), SetPIP(0, WidgetDimensions::unscaled.hsep_normal, 0), SetPIPRatio(1, 0, 1),
								NWidget(NWID_HORIZONTAL_LTR), SetPIP(0, WidgetDimensions::unscaled.hsep_normal, 0),
									NWidget(WWT_PANEL, COLOUR_GREY, WID_BROS_STATION_NW), SetFill(0, 0), EndContainer(),
									NWidget(WWT_PANEL, COLOUR_GREY, WID_BROS_STATION_NE), SetFill(0, 0), EndContainer(),
								EndContainer(),
								NWidget(WWT_PANEL, COLOUR_GREY, WID_BROS_STATION_X), SetFill(0, 0), EndContainer(),
							EndContainer(),
							NWidget(NWID_HORIZONTAL), SetPIP(0, WidgetDimensions::unscaled.hsep_normal, 0), SetPIPRatio(1, 0, 1),
								NWidget(NWID_HORIZONTAL_LTR), SetPIP(0, WidgetDimensions::unscaled.hsep_normal, 0),
									NWidget(WWT_PANEL, COLOUR_GREY, WID_BROS_STATION_SW), SetFill(0, 0), EndContainer(),
									NWidget(WWT_PANEL, COLOUR_GREY, WID_BROS_STATION_SE), SetFill(0, 0), EndContainer(),
								EndContainer(),
								NWidget(WWT_PANEL, COLOUR_GREY, WID_BROS_STATION_Y), SetFill(0, 0), EndContainer(),
							EndContainer(),
						EndContainer(),
						/* 2-orientation plane. */
						NWidget(NWID_VERTICAL), SetPIPRatio(0, 0, 1),
							NWidget(NWID_HORIZONTAL_LTR), SetPIP(0, WidgetDimensions::unscaled.hsep_normal, 0), SetPIPRatio(1, 0, 1),
								NWidget(WWT_PANEL, COLOUR_GREY, WID_BROS_STATION_X), SetFill(0, 0), EndContainer(),
								NWidget(WWT_PANEL, COLOUR_GREY, WID_BROS_STATION_Y), SetFill(0, 0), EndContainer(),
							EndContainer(),
						EndContainer(),
					EndContainer(),
					NWidget(WWT_LABEL, INVALID_COLOUR), SetStringTip(STR_STATION_BUILD_COVERAGE_AREA_TITLE), SetFill(1, 0),
					NWidget(NWID_HORIZONTAL), SetPIPRatio(1, 0, 1),
						NWidget(WWT_TEXTBTN, COLOUR_GREY, WID_BROS_LT_OFF), SetMinimalSize(60, 12),
								SetStringTip(STR_STATION_BUILD_COVERAGE_OFF, STR_STATION_BUILD_COVERAGE_AREA_OFF_TOOLTIP),
						NWidget(WWT_TEXTBTN, COLOUR_GREY, WID_BROS_LT_ON), SetMinimalSize(60, 12),
								SetStringTip(STR_STATION_BUILD_COVERAGE_ON, STR_STATION_BUILD_COVERAGE_AREA_ON_TOOLTIP),
					EndContainer(),
					NWidget(WWT_EMPTY, INVALID_COLOUR, WID_BROS_ACCEPTANCE), SetFill(1, 1), SetResize(1, 0), SetMinimalTextLines(2, 0),
				EndContainer(),
			EndContainer(),
		EndContainer(),
		NWidgetFunction(MakePickerTypeWidgets),
	EndContainer(),
};

static WindowDesc _road_station_picker_desc(__FILE__, __LINE__,
	WDP_AUTO, "build_station_road", 0, 0,
	WC_BUS_STATION, WC_BUILD_TOOLBAR,
	WindowDefaultFlag::Construction,
	_nested_road_station_picker_widgets,
	&BuildRoadStationWindow::road_hotkeys
);

/** Widget definition of the build tram station window */
static constexpr NWidgetPart _nested_tram_station_picker_widgets[] = {
	NWidget(NWID_HORIZONTAL),
		NWidget(WWT_CLOSEBOX, COLOUR_DARK_GREEN),
		NWidget(WWT_CAPTION,  COLOUR_DARK_GREEN, WID_BROS_CAPTION),
		NWidget(WWT_SHADEBOX, COLOUR_DARK_GREEN),
		NWidget(WWT_DEFSIZEBOX, COLOUR_DARK_GREEN),
	EndContainer(),
	NWidget(NWID_HORIZONTAL),
		NWidget(NWID_VERTICAL),
			NWidgetFunction(MakePickerClassWidgets),
			NWidget(WWT_PANEL, COLOUR_DARK_GREEN),
				NWidget(NWID_VERTICAL), SetPIP(0, WidgetDimensions::unscaled.vsep_picker, 0), SetPadding(WidgetDimensions::unscaled.picker),
					NWidget(NWID_HORIZONTAL_LTR), SetPIP(0, WidgetDimensions::unscaled.hsep_normal, 0), SetPIPRatio(1, 0, 1),
						NWidget(WWT_PANEL, COLOUR_GREY, WID_BROS_STATION_X), SetFill(0, 0), EndContainer(),
						NWidget(WWT_PANEL, COLOUR_GREY, WID_BROS_STATION_Y), SetFill(0, 0), EndContainer(),
					EndContainer(),
					NWidget(WWT_LABEL, INVALID_COLOUR), SetStringTip(STR_STATION_BUILD_COVERAGE_AREA_TITLE), SetFill(1, 0),
					NWidget(NWID_HORIZONTAL), SetPIPRatio(1, 0, 1),
						NWidget(WWT_TEXTBTN, COLOUR_GREY, WID_BROS_LT_OFF), SetMinimalSize(60, 12),
								SetStringTip(STR_STATION_BUILD_COVERAGE_OFF, STR_STATION_BUILD_COVERAGE_AREA_OFF_TOOLTIP),
						NWidget(WWT_TEXTBTN, COLOUR_GREY, WID_BROS_LT_ON), SetMinimalSize(60, 12),
								SetStringTip(STR_STATION_BUILD_COVERAGE_ON, STR_STATION_BUILD_COVERAGE_AREA_ON_TOOLTIP),
					EndContainer(),
					NWidget(WWT_EMPTY, INVALID_COLOUR, WID_BROS_ACCEPTANCE), SetFill(1, 1), SetResize(1, 0), SetMinimalTextLines(2, 0),
				EndContainer(),
			EndContainer(),
		EndContainer(),
		NWidgetFunction(MakePickerTypeWidgets),
	EndContainer(),
};

static WindowDesc _tram_station_picker_desc(__FILE__, __LINE__,
	WDP_AUTO, "build_station_tram", 0, 0,
	WC_BUS_STATION, WC_BUILD_TOOLBAR,
	WindowDefaultFlag::Construction,
	_nested_tram_station_picker_widgets,
	&BuildRoadStationWindow::tram_hotkeys
);

static void ShowRVStationPicker(Window *parent, RoadStopType rs)
{
	new BuildRoadStationWindow(RoadTypeIsRoad(_cur_roadtype) ? _road_station_picker_desc : _tram_station_picker_desc, parent, rs);
}

class RoadWaypointPickerCallbacks : public PickerCallbacksNewGRFClass<RoadStopClass> {
public:
	RoadWaypointPickerCallbacks() : PickerCallbacksNewGRFClass<RoadStopClass>("fav_road_waypoints") {}

	GrfSpecFeature GetFeature() const override { return GSF_ROADSTOPS; }

	StringID GetClassTooltip() const override { return STR_PICKER_WAYPOINT_CLASS_TOOLTIP; }
	StringID GetTypeTooltip() const override { return STR_PICKER_WAYPOINT_TYPE_TOOLTIP; }

	bool IsActive() const override
	{
		for (const auto &cls : RoadStopClass::Classes()) {
			if (!IsWaypointClass(cls)) continue;
			for (const auto *spec : cls.Specs()) {
				if (spec != nullptr) return true;
			}
		}
		return false;
	}

	static bool IsWaypointClassChoice(const RoadStopClass &cls)
	{
		return IsWaypointClass(cls);
	}

	bool HasClassChoice() const override
	{
		return std::ranges::count_if(RoadStopClass::Classes(), IsWaypointClassChoice) > 1;
	}

	void Close(int) override { ResetObjectToPlace(); }
	int GetSelectedClass() const override { return _waypoint_gui.sel_class; }
	void SetSelectedClass(int id) const override { _waypoint_gui.sel_class = this->GetClassIndex(id); }

	StringID GetClassName(int id) const override
	{
		const auto *sc = GetClass(id);
		if (!IsWaypointClass(*sc)) return INVALID_STRING_ID;
		return sc->name;
	}

	int GetSelectedType() const override { return _waypoint_gui.sel_type; }
	void SetSelectedType(int id) const override { _waypoint_gui.sel_type = id; }

	StringID GetTypeName(int cls_id, int id) const override
	{
		const auto *spec = this->GetSpec(cls_id, id);
		return (spec == nullptr) ? STR_STATION_CLASS_WAYP_WAYPOINT : spec->name;
	}

	std::span<const BadgeID> GetTypeBadges(int cls_id, int id) const override
	{
		const auto *spec = this->GetSpec(cls_id, id);
		if (spec == nullptr) return {};
		return spec->badges;
	}

	bool IsTypeAvailable(int cls_id, int id) const override
	{
		return IsRoadStopAvailable(this->GetSpec(cls_id, id), StationType::RoadWaypoint);
	}

	void DrawType(int x, int y, int cls_id, int id) const override
	{
		const auto *spec = this->GetSpec(cls_id, id);
		if (spec == nullptr) {
			StationPickerDrawSprite(x, y, StationType::RoadWaypoint, INVALID_RAILTYPE, _cur_roadtype, RSV_DRIVE_THROUGH_X);
		} else {
			DrawRoadStopTile(x, y, _cur_roadtype, spec, StationType::RoadWaypoint, RSV_DRIVE_THROUGH_X);
		}
	}

	void FillUsedItems(btree::btree_set<PickerItem> &items) override
	{
		for (const Waypoint *wp : Waypoint::Iterate()) {
			if (wp->owner != _local_company || !HasBit(wp->waypoint_flags, WPF_ROAD)) continue;
			items.insert({0, 0, ROADSTOP_CLASS_WAYP, 0}); // We would need to scan the map to find out if default is used.
			for (const auto &sm : wp->roadstop_speclist) {
				if (sm.spec == nullptr) continue;
				items.insert({sm.grfid, sm.localidx, sm.spec->class_index, sm.spec->index});
			}
		}
	}

	static RoadWaypointPickerCallbacks instance;
};
/* static */ RoadWaypointPickerCallbacks RoadWaypointPickerCallbacks::instance;

struct BuildRoadWaypointWindow : public PickerWindow {
	BuildRoadWaypointWindow(WindowDesc &desc, Window *parent) : PickerWindow(desc, parent, TRANSPORT_ROAD, RoadWaypointPickerCallbacks::instance)
	{
		this->ConstructWindow();
	}

	static inline HotkeyList hotkeys{"buildroadwaypoint", {
		Hotkey('F', "focus_filter_box", PCWHK_FOCUS_FILTER_BOX),
	}};
};

/** Nested widget definition for the build NewGRF road waypoint window */
static constexpr NWidgetPart _nested_build_road_waypoint_widgets[] = {
	NWidget(NWID_HORIZONTAL),
		NWidget(WWT_CLOSEBOX, COLOUR_DARK_GREEN),
		NWidget(WWT_CAPTION, COLOUR_DARK_GREEN), SetStringTip(STR_WAYPOINT_CAPTION, STR_TOOLTIP_WINDOW_TITLE_DRAG_THIS),
		NWidget(WWT_SHADEBOX, COLOUR_DARK_GREEN),
		NWidget(WWT_DEFSIZEBOX, COLOUR_DARK_GREEN),
	EndContainer(),
	NWidget(NWID_HORIZONTAL),
		NWidgetFunction(MakePickerClassWidgets),
		NWidgetFunction(MakePickerTypeWidgets),
	EndContainer(),
};

static WindowDesc _build_road_waypoint_desc(__FILE__, __LINE__,
	WDP_AUTO, "build_road_waypoint", 0, 0,
	WC_BUILD_WAYPOINT, WC_BUILD_TOOLBAR,
	WindowDefaultFlag::Construction,
	_nested_build_road_waypoint_widgets,
	&BuildRoadWaypointWindow::hotkeys
);

static void ShowBuildRoadWaypointPicker(Window *parent)
{
	if (!RoadWaypointPickerCallbacks::instance.IsActive()) return;
	new BuildRoadWaypointWindow(_build_road_waypoint_desc, parent);
}

void InitializeRoadGui()
{
	_road_depot_orientation = DIAGDIR_NW;
	_roadstop_gui.orientation = DIAGDIR_NW;
	_waypoint_gui.sel_class = RoadStopClassID::ROADSTOP_CLASS_WAYP;
	_waypoint_gui.sel_type = 0;
}


/** Set the initial (default) road and tram types to use */
static void SetDefaultRoadGui()
{
	extern RoadType _last_built_roadtype;
	extern RoadType _last_built_tramtype;

	/* Clean old GUI values; railtype is (re)set by rail_gui.cpp */
	_last_built_roadtype = ROADTYPE_ROAD;
	_last_built_tramtype = ROADTYPE_TRAM;

	if (_local_company == COMPANY_SPECTATOR || !Company::IsValidID(_local_company)) return;

	auto get_first_road_type = [](RoadTramType rtt, RoadType &out) {
		auto it = std::find_if(_sorted_roadtypes.begin(), _sorted_roadtypes.end(),
				[&](RoadType r){ return GetRoadTramType(r) == rtt && HasRoadTypeAvail(_local_company, r); });
		if (it != _sorted_roadtypes.end()) out = *it;
	};
	auto get_last_road_type = [](RoadTramType rtt, RoadType &out) {
		auto it = std::find_if(_sorted_roadtypes.rbegin(), _sorted_roadtypes.rend(),
				[&](RoadType r){ return GetRoadTramType(r) == rtt && HasRoadTypeAvail(_local_company, r); });
		if (it != _sorted_roadtypes.rend()) out = *it;
	};

	switch (_settings_client.gui.default_road_type) {
		case 3: {
			/* Use defaults above */
			break;
		}
		case 2: {
			/* Find the most used types */
			std::array<uint, ROADTYPE_END> road_count = {};
			std::array<uint, ROADTYPE_END> tram_count = {};
			for (TileIndex t(0); t < Map::Size(); t++) {
				if (MayHaveRoad(t)) {
					if (IsTileType(t, MP_STATION) && !IsAnyRoadStop(t)) continue;
					RoadType road_type = GetRoadTypeRoad(t);
					if (road_type != INVALID_ROADTYPE) road_count[road_type]++;
					RoadType tram_type = GetRoadTypeTram(t);
					if (tram_type != INVALID_ROADTYPE) tram_count[tram_type]++;
				}
			}

			auto get_best_road_type = [&](RoadTramType rtt, RoadType &out, const std::array<uint, ROADTYPE_END> &count) {
				uint highest = 0;
				for (RoadType rt = ROADTYPE_BEGIN; rt != ROADTYPE_END; rt++) {
					if (count[rt] > highest && HasRoadTypeAvail(_local_company, rt)) {
						out = rt;
						highest = count[rt];
					}
				}
				if (highest == 0) get_first_road_type(rtt, out);
			};
			get_best_road_type(RTT_ROAD, _last_built_roadtype, road_count);
			get_best_road_type(RTT_TRAM, _last_built_tramtype, tram_count);
			break;
		}
		case 0: {
			/* Use first available types */
			get_first_road_type(RTT_ROAD, _last_built_roadtype);
			get_first_road_type(RTT_TRAM, _last_built_tramtype);
			break;
		}
		case 1: {
			/* Use last available type */
			get_last_road_type(RTT_ROAD, _last_built_roadtype);
			get_last_road_type(RTT_TRAM, _last_built_tramtype);
			break;
		}
		default:
			NOT_REACHED();
	}
}

/**
 * I really don't know why rail_gui.cpp has this too, shouldn't be included in the other one?
 */
void InitializeRoadGUI()
{
	SetDefaultRoadGui();

	BuildRoadToolbarWindow *w = dynamic_cast<BuildRoadToolbarWindow *>(FindWindowById(WC_BUILD_TOOLBAR, TRANSPORT_ROAD));
	if (w != nullptr) w->ModifyRoadType(_cur_roadtype);
}

DropDownList GetRoadTypeDropDownList(RoadTramTypes rtts, bool for_replacement, bool all_option)
{
	RoadTypes used_roadtypes;
	RoadTypes avail_roadtypes;

	const Company *c = Company::Get(_local_company);

	/* Find the used roadtypes. */
	if (for_replacement) {
		avail_roadtypes = GetCompanyRoadTypes(c->index, false);
		used_roadtypes  = GetRoadTypes(false);
	} else {
		avail_roadtypes = c->avail_roadtypes;
		used_roadtypes  = GetRoadTypes(true);
	}

	/* Filter listed road types */
	if (!HasBit(rtts, RTT_ROAD)) used_roadtypes &= _roadtypes_type;
	if (!HasBit(rtts, RTT_TRAM)) used_roadtypes &= ~_roadtypes_type;

	DropDownList list;

	if (all_option) {
		list.push_back(MakeDropDownListStringItem(STR_REPLACE_ALL_ROADTYPE, INVALID_ROADTYPE));
	}

	Dimension d = { 0, 0 };
	/* Get largest icon size, to ensure text is aligned on each menu item. */
	if (!for_replacement) {
		for (const auto &rt : _sorted_roadtypes) {
			if (!HasBit(used_roadtypes, rt)) continue;
			const RoadTypeInfo *rti = GetRoadTypeInfo(rt);
			d = maxdim(d, GetSpriteSize(rti->gui_sprites.build_x_road));
		}
	}

	/* Shared list so that each item can take ownership. */
	auto badge_class_list = std::make_shared<GUIBadgeClasses>(GSF_ROADTYPES);

	for (const auto &rt : _sorted_roadtypes) {
		/* If it's not used ever, don't show it to the user. */
		if (!HasBit(used_roadtypes, rt)) continue;

		const RoadTypeInfo *rti = GetRoadTypeInfo(rt);

		if (for_replacement) {
			list.push_back(MakeDropDownListBadgeItem(badge_class_list, rti->badges, GSF_ROADTYPES, rti->introduction_date, GetString(rti->strings.replace_text), rt, !HasBit(avail_roadtypes, rt)));
		} else {
			std::string str = rti->max_speed > 0
				? GetString(STR_TOOLBAR_RAILTYPE_VELOCITY, rti->strings.menu_text, rti->max_speed / 2)
				: GetString(rti->strings.menu_text);
			list.push_back(MakeDropDownListBadgeIconItem(badge_class_list, rti->badges, GSF_ROADTYPES, rti->introduction_date, d, rti->gui_sprites.build_x_road, PAL_NONE, std::move(str), rt, !HasBit(avail_roadtypes, rt)));
		}
	}

	if (list.empty()) {
		/* Empty dropdowns are not allowed */
		list.push_back(MakeDropDownListStringItem(STR_NONE, INVALID_ROADTYPE, true));
	}

	return list;
}

DropDownList GetScenRoadTypeDropDownList(RoadTramTypes rtts, bool use_name)
{
	RoadTypes avail_roadtypes = GetRoadTypes(false);
	avail_roadtypes = AddDateIntroducedRoadTypes(avail_roadtypes, CalTime::CurDate());
	RoadTypes used_roadtypes = GetRoadTypes(true);

	/* Filter listed road types */
	if (!HasBit(rtts, RTT_ROAD)) used_roadtypes &= _roadtypes_type;
	if (!HasBit(rtts, RTT_TRAM)) used_roadtypes &= ~_roadtypes_type;

	DropDownList list;

	/* If it's not used ever, don't show it to the user. */
	Dimension d = { 0, 0 };
	for (const auto &rt : _sorted_roadtypes) {
		if (!HasBit(used_roadtypes, rt)) continue;
		const RoadTypeInfo *rti = GetRoadTypeInfo(rt);
		d = maxdim(d, GetSpriteSize(rti->gui_sprites.build_x_road));
	}

	/* Shared list so that each item can take ownership. */
	auto badge_class_list = std::make_shared<GUIBadgeClasses>(GSF_ROADTYPES);

	for (const auto &rt : _sorted_roadtypes) {
		if (!HasBit(used_roadtypes, rt)) continue;

		const RoadTypeInfo *rti = GetRoadTypeInfo(rt);

<<<<<<< HEAD
		SetDParam(0, use_name ? rti->strings.name : rti->strings.menu_text);
		SetDParam(1, rti->max_speed / 2);
		StringID str = rti->max_speed > 0 ? STR_TOOLBAR_RAILTYPE_VELOCITY : STR_JUST_STRING;
		list.push_back(MakeDropDownListBadgeIconItem(badge_class_list, rti->badges, GSF_ROADTYPES, rti->introduction_date, d, rti->gui_sprites.build_x_road, PAL_NONE, str, rt, !HasBit(avail_roadtypes, rt)));
=======
		std::string str = rti->max_speed > 0
			? GetString(STR_TOOLBAR_RAILTYPE_VELOCITY, rti->strings.menu_text, rti->max_speed / 2)
			: GetString(rti->strings.menu_text);
		list.push_back(MakeDropDownListBadgeIconItem(badge_class_list, rti->badges, GSF_ROADTYPES, rti->introduction_date, d, rti->gui_sprites.build_x_road, PAL_NONE, std::move(str), rt, !HasBit(avail_roadtypes, rt)));
>>>>>>> 94783fe2
	}

	if (list.empty()) {
		/* Empty dropdowns are not allowed */
		list.push_back(MakeDropDownListStringItem(STR_NONE, -1, true));
	}

	return list;
}

static BuildRoadToolbarWindow *GetRoadToolbarWindowForRoadStop(const RoadStopSpec *spec, RoadTramType rtt_preferred)
{
	extern RoadType _last_built_roadtype;
	extern RoadType _last_built_tramtype;

	BuildRoadToolbarWindow *w = dynamic_cast<BuildRoadToolbarWindow *>(FindWindowById(_game_mode == GM_EDITOR ? WC_SCEN_BUILD_TOOLBAR : WC_BUILD_TOOLBAR, TRANSPORT_ROAD));
	if (w != nullptr) {
		if (spec != nullptr && ((spec->flags.Test(RoadStopSpecFlag::RoadOnly) && !RoadTypeIsRoad(_cur_roadtype)) ||
				(spec->flags.Test(RoadStopSpecFlag::TramOnly) && !RoadTypeIsTram(_cur_roadtype)))) {
			w->Close();
		} else {
			return w;
		}
	}

	return dynamic_cast<BuildRoadToolbarWindow *>(CreateRoadTramToolbarForRoadType(rtt_preferred == RTT_TRAM ? _last_built_tramtype : _last_built_roadtype, rtt_preferred));
}

void ShowBuildRoadStopPickerAndSelect(StationType station_type, const RoadStopSpec *spec, RoadTramType rtt_preferred)
{
	if (!IsRoadStopAvailable(spec, station_type)) return;

	RoadStopClassID class_index;
	uint16_t spec_index;
	if (spec != nullptr) {
		if (IsWaypointClass(*RoadStopClass::Get(spec->class_index)) != (station_type == StationType::RoadWaypoint)) return;
		class_index = spec->class_index;
		spec_index = spec->index;
	} else {
		class_index = (station_type == StationType::RoadWaypoint) ? ROADSTOP_CLASS_WAYP : ROADSTOP_CLASS_DFLT;
		spec_index = 0;
	}

	BuildRoadToolbarWindow *w = GetRoadToolbarWindowForRoadStop(spec, rtt_preferred);
	if (w == nullptr) return;

	auto trigger_widget = [&](WidgetID widget_id) {
		const NWidgetCore *widget = w->GetWidget<NWidgetCore>(widget_id);
		if (widget != nullptr && !widget->IsLowered()) {
			w->OnHotkey(widget_id);
		}
	};

	if (station_type == StationType::RoadWaypoint) {
		trigger_widget(WID_ROT_BUILD_WAYPOINT);

		BuildRoadWaypointWindow *waypoint_window = dynamic_cast<BuildRoadWaypointWindow *>(FindWindowById(WC_BUILD_WAYPOINT, TRANSPORT_ROAD));
		if (waypoint_window != nullptr) waypoint_window->PickItem(class_index, spec_index);
	} else {
		trigger_widget((station_type == StationType::Bus) ? WID_ROT_BUS_STATION : WID_ROT_TRUCK_STATION);

		BuildRoadStationWindow *roadstop_window = dynamic_cast<BuildRoadStationWindow *>(FindWindowById((station_type == StationType::Bus) ? WC_BUS_STATION : WC_TRUCK_STATION, TRANSPORT_ROAD));
		if (roadstop_window != nullptr) roadstop_window->PickItem(class_index, spec_index);
	}
}<|MERGE_RESOLUTION|>--- conflicted
+++ resolved
@@ -1948,17 +1948,11 @@
 
 		const RoadTypeInfo *rti = GetRoadTypeInfo(rt);
 
-<<<<<<< HEAD
-		SetDParam(0, use_name ? rti->strings.name : rti->strings.menu_text);
-		SetDParam(1, rti->max_speed / 2);
-		StringID str = rti->max_speed > 0 ? STR_TOOLBAR_RAILTYPE_VELOCITY : STR_JUST_STRING;
-		list.push_back(MakeDropDownListBadgeIconItem(badge_class_list, rti->badges, GSF_ROADTYPES, rti->introduction_date, d, rti->gui_sprites.build_x_road, PAL_NONE, str, rt, !HasBit(avail_roadtypes, rt)));
-=======
+		StringID name = use_name ? rti->strings.name : rti->strings.menu_text;
 		std::string str = rti->max_speed > 0
-			? GetString(STR_TOOLBAR_RAILTYPE_VELOCITY, rti->strings.menu_text, rti->max_speed / 2)
-			: GetString(rti->strings.menu_text);
+			? GetString(STR_TOOLBAR_RAILTYPE_VELOCITY, name, rti->max_speed / 2)
+			: GetString(name);
 		list.push_back(MakeDropDownListBadgeIconItem(badge_class_list, rti->badges, GSF_ROADTYPES, rti->introduction_date, d, rti->gui_sprites.build_x_road, PAL_NONE, std::move(str), rt, !HasBit(avail_roadtypes, rt)));
->>>>>>> 94783fe2
 	}
 
 	if (list.empty()) {
