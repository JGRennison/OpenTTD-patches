--- conflicted
+++ resolved
@@ -603,11 +603,7 @@
 				break;
 
 			case WID_ROT_BUILD_TUNNEL:
-<<<<<<< HEAD
-				HandlePlacePushButton(this, WID_ROT_BUILD_TUNNEL, this->rti->cursor.tunnel, HT_SPECIAL | HT_TUNNEL);
-=======
-				HandlePlacePushButton(this, WID_ROT_BUILD_TUNNEL, GetRoadTypeInfo(this->roadtype)->cursor.tunnel, HT_SPECIAL);
->>>>>>> db1a1c5d
+				HandlePlacePushButton(this, WID_ROT_BUILD_TUNNEL, GetRoadTypeInfo(this->roadtype)->cursor.tunnel, HT_SPECIAL | HT_TUNNEL);
 				this->last_started_action = widget;
 				break;
 
@@ -665,13 +661,8 @@
 				break;
 
 			case WID_ROT_DEPOT:
-<<<<<<< HEAD
 				DoCommandP(tile, _cur_roadtype << 2 | _road_depot_orientation, 0,
-						CMD_BUILD_ROAD_DEPOT | CMD_MSG(this->rti->strings.err_depot), CcRoadDepot);
-=======
-				Command<CMD_BUILD_ROAD_DEPOT>::Post(GetRoadTypeInfo(this->roadtype)->strings.err_depot, CcRoadDepot,
-						tile, _cur_roadtype, _road_depot_orientation);
->>>>>>> db1a1c5d
+						CMD_BUILD_ROAD_DEPOT | CMD_MSG(GetRoadTypeInfo(this->roadtype)->strings.err_depot), CcRoadDepot);
 				break;
 
 			case WID_ROT_BUILD_WAYPOINT:
@@ -784,7 +775,6 @@
 
 				case DDSP_PLACE_ROAD_X_DIR:
 				case DDSP_PLACE_ROAD_Y_DIR:
-<<<<<<< HEAD
 				case DDSP_PLACE_AUTOROAD:
 					/* Flag description:
 					 * Use the first three bits (0x07) if dir == Y
@@ -798,20 +788,8 @@
 
 					DoCommandP(start_tile, end_tile, _place_road_flag | (_cur_roadtype << 3) | (_one_way_button_clicked << 10),
 							_remove_button_clicked ?
-							CMD_REMOVE_LONG_ROAD | CMD_MSG(this->rti->strings.err_remove_road) :
-							CMD_BUILD_LONG_ROAD | CMD_MSG(this->rti->strings.err_build_road), CcPlaySound_CONSTRUCTION_OTHER);
-=======
-				case DDSP_PLACE_AUTOROAD: {
-					bool start_half = _place_road_dir == AXIS_Y ? _place_road_start_half_y : _place_road_start_half_x;
-
-					if (_remove_button_clicked) {
-						Command<CMD_REMOVE_LONG_ROAD>::Post(GetRoadTypeInfo(this->roadtype)->strings.err_remove_road, CcPlaySound_CONSTRUCTION_OTHER,
-								end_tile, start_tile, _cur_roadtype, _place_road_dir, start_half, _place_road_end_half);
-					} else {
-						Command<CMD_BUILD_LONG_ROAD>::Post(GetRoadTypeInfo(this->roadtype)->strings.err_build_road, CcPlaySound_CONSTRUCTION_OTHER,
-								end_tile, start_tile, _cur_roadtype, _place_road_dir, _one_way_button_clicked ? DRD_NORTHBOUND : DRD_NONE, start_half, _place_road_end_half, false);
-					}
->>>>>>> db1a1c5d
+							CMD_REMOVE_LONG_ROAD | CMD_MSG(GetRoadTypeInfo(this->roadtype)->strings.err_remove_road) :
+							CMD_BUILD_LONG_ROAD | CMD_MSG(GetRoadTypeInfo(this->roadtype)->strings.err_build_road), CcPlaySound_CONSTRUCTION_OTHER);
 					break;
 
 				case DDSP_BUILD_ROAD_WAYPOINT:
@@ -836,15 +814,9 @@
 					if (this->IsWidgetLowered(WID_ROT_BUS_STATION) && GetIfClassHasNewStopsByType(RoadStopClass::Get(_roadstop_gui.sel_class), ROADSTOP_BUS, _cur_roadtype)) {
 						if (_remove_button_clicked) {
 							TileArea ta(start_tile, end_tile);
-<<<<<<< HEAD
-							DoCommandP(ta.tile, ta.w | ta.h << 8, (_ctrl_pressed << 1) | ROADSTOP_BUS, CMD_REMOVE_ROAD_STOP | CMD_MSG(this->rti->strings.err_remove_station[ROADSTOP_BUS]), CcPlaySound_CONSTRUCTION_OTHER);
+							DoCommandP(ta.tile, ta.w | ta.h << 8, (_ctrl_pressed << 1) | ROADSTOP_BUS, CMD_REMOVE_ROAD_STOP | CMD_MSG(GetRoadTypeInfo(this->roadtype)->strings.err_remove_station[ROADSTOP_BUS]), CcPlaySound_CONSTRUCTION_OTHER);
 						} else {
-							PlaceRoadStop(start_tile, end_tile, (_cur_roadtype << 5) | (_ctrl_pressed << 2) | ROADSTOP_BUS, CMD_BUILD_ROAD_STOP | CMD_MSG(this->rti->strings.err_build_station[ROADSTOP_BUS]));
-=======
-							Command<CMD_REMOVE_ROAD_STOP>::Post(GetRoadTypeInfo(this->roadtype)->strings.err_remove_station[ROADSTOP_BUS], CcPlaySound_CONSTRUCTION_OTHER, ta.tile, ta.w, ta.h, ROADSTOP_BUS, _ctrl_pressed);
-						} else {
-							PlaceRoadStop(start_tile, end_tile, ROADSTOP_BUS, _ctrl_pressed, _cur_roadtype, GetRoadTypeInfo(this->roadtype)->strings.err_build_station[ROADSTOP_BUS]);
->>>>>>> db1a1c5d
+							PlaceRoadStop(start_tile, end_tile, (_cur_roadtype << 5) | (_ctrl_pressed << 2) | ROADSTOP_BUS, CMD_BUILD_ROAD_STOP | CMD_MSG(GetRoadTypeInfo(this->roadtype)->strings.err_build_station[ROADSTOP_BUS]));
 						}
 					}
 					break;
@@ -854,25 +826,15 @@
 					if (this->IsWidgetLowered(WID_ROT_TRUCK_STATION) && GetIfClassHasNewStopsByType(RoadStopClass::Get(_roadstop_gui.sel_class), ROADSTOP_TRUCK, _cur_roadtype)) {
 						if (_remove_button_clicked) {
 							TileArea ta(start_tile, end_tile);
-<<<<<<< HEAD
-							DoCommandP(ta.tile, ta.w | ta.h << 8, (_ctrl_pressed << 1) | ROADSTOP_TRUCK, CMD_REMOVE_ROAD_STOP | CMD_MSG(this->rti->strings.err_remove_station[ROADSTOP_TRUCK]), CcPlaySound_CONSTRUCTION_OTHER);
+							DoCommandP(ta.tile, ta.w | ta.h << 8, (_ctrl_pressed << 1) | ROADSTOP_TRUCK, CMD_REMOVE_ROAD_STOP | CMD_MSG(GetRoadTypeInfo(this->roadtype)->strings.err_remove_station[ROADSTOP_TRUCK]), CcPlaySound_CONSTRUCTION_OTHER);
 						} else {
-							PlaceRoadStop(start_tile, end_tile, (_cur_roadtype << 5) | (_ctrl_pressed << 2) | ROADSTOP_TRUCK, CMD_BUILD_ROAD_STOP | CMD_MSG(this->rti->strings.err_build_station[ROADSTOP_TRUCK]));
-=======
-							Command<CMD_REMOVE_ROAD_STOP>::Post(GetRoadTypeInfo(this->roadtype)->strings.err_remove_station[ROADSTOP_TRUCK], CcPlaySound_CONSTRUCTION_OTHER, ta.tile, ta.w, ta.h, ROADSTOP_TRUCK, _ctrl_pressed);
-						} else {
-							PlaceRoadStop(start_tile, end_tile, ROADSTOP_TRUCK, _ctrl_pressed, _cur_roadtype, GetRoadTypeInfo(this->roadtype)->strings.err_build_station[ROADSTOP_TRUCK]);
->>>>>>> db1a1c5d
+							PlaceRoadStop(start_tile, end_tile, (_cur_roadtype << 5) | (_ctrl_pressed << 2) | ROADSTOP_TRUCK, CMD_BUILD_ROAD_STOP | CMD_MSG(GetRoadTypeInfo(this->roadtype)->strings.err_build_station[ROADSTOP_TRUCK]));
 						}
 					}
 					break;
 
 				case DDSP_CONVERT_ROAD:
-<<<<<<< HEAD
-					DoCommandP(end_tile, start_tile, _cur_roadtype, CMD_CONVERT_ROAD | CMD_MSG(rti->strings.err_convert_road), CcPlaySound_CONSTRUCTION_OTHER);
-=======
-					Command<CMD_CONVERT_ROAD>::Post(GetRoadTypeInfo(this->roadtype)->strings.err_convert_road, CcPlaySound_CONSTRUCTION_OTHER, end_tile, start_tile, _cur_roadtype);
->>>>>>> db1a1c5d
+					DoCommandP(end_tile, start_tile, _cur_roadtype, CMD_CONVERT_ROAD | CMD_MSG(GetRoadTypeInfo(this->roadtype)->strings.err_convert_road), CcPlaySound_CONSTRUCTION_OTHER);
 					break;
 			}
 		}
