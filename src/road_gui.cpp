/*
 * This file is part of OpenTTD.
 * OpenTTD is free software; you can redistribute it and/or modify it under the terms of the GNU General Public License as published by the Free Software Foundation, version 2.
 * OpenTTD is distributed in the hope that it will be useful, but WITHOUT ANY WARRANTY; without even the implied warranty of MERCHANTABILITY or FITNESS FOR A PARTICULAR PURPOSE.
 * See the GNU General Public License for more details. You should have received a copy of the GNU General Public License along with OpenTTD. If not, see <http://www.gnu.org/licenses/>.
 */

/** @file road_gui.cpp GUI for building roads. */

#include "stdafx.h"
#include "gui.h"
#include "window_gui.h"
#include "station_gui.h"
#include "terraform_gui.h"
#include "viewport_func.h"
#include "command_func.h"
#include "road_cmd.h"
#include "station_func.h"
#include "window_func.h"
#include "vehicle_func.h"
#include "sound_func.h"
#include "company_func.h"
#include "tunnelbridge.h"
#include "tunnelbridge_map.h"
#include "tilehighlight_func.h"
#include "company_base.h"
#include "hotkeys.h"
#include "road_gui.h"
#include "zoom_func.h"
#include "engine_base.h"
#include "strings_func.h"
#include "core/geometry_func.hpp"
#include "date_func.h"
#include "station_map.h"
#include "waypoint_func.h"
#include "newgrf_roadstop.h"
#include "debug.h"
#include "newgrf_station.h"
#include "querystring_gui.h"
#include "sortlist_type.h"
#include "stringfilter_type.h"
#include "string_func.h"
#include "core/backup_type.hpp"

#include "widgets/road_widget.h"
#include "table/strings.h"

#include <array>

#include "safeguards.h"

static void ShowRVStationPicker(Window *parent, RoadStopType rs);
static void ShowRoadDepotPicker(Window *parent);
static void ShowBuildWaypointPicker(Window *parent);

static bool _remove_button_clicked;
static bool _one_way_button_clicked;

static DiagDirection _build_depot_direction;

struct RoadStopGUISettings {
	DiagDirection orientation; // This replaces _road_station_picker_orientation

	RoadStopClassID roadstop_class;
	uint16 roadstop_type;
	uint16 roadstop_count;
};
static RoadStopGUISettings _roadstop_gui_settings;

static uint16_t _cur_waypoint_type;          ///< Currently selected waypoint type

/**
 * Define the values of the RoadFlags
 * @see CmdBuildLongRoad
 */
enum RoadFlags {
	RF_NONE             = 0x00,
	RF_START_HALFROAD_Y = 0x01,    // The start tile in Y-dir should have only a half road
	RF_END_HALFROAD_Y   = 0x02,    // The end tile in Y-dir should have only a half road
	RF_DIR_Y            = 0x04,    // The direction is Y-dir
	RF_DIR_X            = RF_NONE, // Dummy; Dir X is set when RF_DIR_Y is not set
	RF_START_HALFROAD_X = 0x08,    // The start tile in X-dir should have only a half road
	RF_END_HALFROAD_X   = 0x10,    // The end tile in X-dir should have only a half road
};
DECLARE_ENUM_AS_BIT_SET(RoadFlags)

static RoadFlags _place_road_flag;

static RoadType _cur_roadtype;


/**
 * Check whether a road stop type can be built.
 * @return true if building is allowed.
 */
static bool IsRoadStopAvailable(const RoadStopSpec *roadstopspec, StationType type)
{
	if (roadstopspec == nullptr) return true;

	if (HasBit(roadstopspec->flags, RSF_BUILD_MENU_ROAD_ONLY) && !RoadTypeIsRoad(_cur_roadtype)) return false;
	if (HasBit(roadstopspec->flags, RSF_BUILD_MENU_TRAM_ONLY) && !RoadTypeIsTram(_cur_roadtype)) return false;

	if (roadstopspec->stop_type != ROADSTOPTYPE_ALL) {
		switch (type) {
			case STATION_BUS:   if (roadstopspec->stop_type != ROADSTOPTYPE_PASSENGER) return false; break;
			case STATION_TRUCK: if (roadstopspec->stop_type != ROADSTOPTYPE_FREIGHT)   return false; break;
			default: break;
		}
	}

	if (!HasBit(roadstopspec->callback_mask, CBM_ROAD_STOP_AVAIL)) return true;

	uint16 cb_res = GetRoadStopCallback(CBID_STATION_AVAILABILITY, 0, 0, roadstopspec, nullptr, INVALID_TILE, _cur_roadtype, type, 0);
	if (cb_res == CALLBACK_FAILED) return true;

	return Convert8bitBooleanCallback(roadstopspec->grf_prop.grffile, CBID_STATION_AVAILABILITY, cb_res);
}

<<<<<<< HEAD
void CcPlaySound_CONSTRUCTION_OTHER(const CommandCost &result, TileIndex tile, uint32 p1, uint32 p2, uint64 p3, uint32 cmd)
=======
void CcPlaySound_CONSTRUCTION_OTHER(Commands, const CommandCost &result, TileIndex tile)
>>>>>>> 077b08bb
{
	if (result.Succeeded() && _settings_client.sound.confirm) SndPlayTileFx(SND_1F_CONSTRUCTION_OTHER, tile);
}

/**
 * Callback to start placing a bridge.
 * @param tile Start tile of the bridge.
 */
static void PlaceRoad_Bridge(TileIndex tile, Window *w)
{
	if (IsBridgeTile(tile)) {
		TileIndex other_tile = GetOtherTunnelBridgeEnd(tile);
		Point pt = {0, 0};
		w->OnPlaceMouseUp(VPM_X_OR_Y, DDSP_BUILD_BRIDGE, pt, other_tile, tile);
	} else {
		VpStartPlaceSizing(tile, VPM_X_OR_Y, DDSP_BUILD_BRIDGE);
	}
}

/**
 * Callback executed after a build road tunnel command has been called.
 *
 * @param result Whether the build succeeded.
 * @param start_tile Starting tile of the tunnel.
 * @param p1 bit 0-3 railtype or roadtypes
 *           bit 8-9 transport type
 * @param p2 unused
 * @param cmd unused
 */
<<<<<<< HEAD
void CcBuildRoadTunnel(const CommandCost &result, TileIndex start_tile, uint32 p1, uint32 p2, uint64 p3, uint32 cmd)
=======
void CcBuildRoadTunnel(Commands, const CommandCost &result, TileIndex start_tile)
>>>>>>> 077b08bb
{
	if (result.Succeeded()) {
		if (_settings_client.sound.confirm) SndPlayTileFx(SND_1F_CONSTRUCTION_OTHER, start_tile);
		if (!_settings_client.gui.persistent_buildingtools) ResetObjectToPlace();

		DiagDirection start_direction = ReverseDiagDir(GetTunnelBridgeDirection(start_tile));
		ConnectRoadToStructure(start_tile, start_direction);

		TileIndex end_tile = GetOtherTunnelBridgeEnd(start_tile);
		DiagDirection end_direction = ReverseDiagDir(GetTunnelBridgeDirection(end_tile));
		ConnectRoadToStructure(end_tile, end_direction);
	} else {
		SetRedErrorSquare(_build_tunnel_endtile);
	}
}

/**
 * If required, connects a new structure to an existing road or tram by building the missing roadbit.
 * @param tile Tile containing the structure to connect.
 * @param direction Direction to check.
 */
void ConnectRoadToStructure(TileIndex tile, DiagDirection direction)
{
	tile += TileOffsByDiagDir(direction);
	/* if there is a roadpiece just outside of the station entrance, build a connecting route */
	if (IsNormalRoadTile(tile)) {
		if (GetRoadBits(tile, GetRoadTramType(_cur_roadtype)) != ROAD_NONE) {
			DoCommandP(tile, _cur_roadtype << 4 | DiagDirToRoadBits(ReverseDiagDir(direction)), 0, CMD_BUILD_ROAD);
		}
	}
}

<<<<<<< HEAD
void CcRoadDepot(const CommandCost &result, TileIndex tile, uint32 p1, uint32 p2, uint64 p3, uint32 cmd)
=======
void CcRoadDepot(Commands, const CommandCost &result, TileIndex tile, RoadType, DiagDirection dir)
>>>>>>> 077b08bb
{
	if (result.Failed()) return;

	DiagDirection dir = (DiagDirection)GB(p1, 0, 2);
	if (_settings_client.sound.confirm) SndPlayTileFx(SND_1F_CONSTRUCTION_OTHER, tile);
	if (!_settings_client.gui.persistent_buildingtools) ResetObjectToPlace();
	ConnectRoadToStructure(tile, dir);
}

/**
 * Command callback for building road stops.
 * @param result Result of the build road stop command.
 * @param tile Start tile.
 * @param p1 bit 0..7: Width of the road stop.
 *           bit 8..15: Length of the road stop.
 * @param p2 bit 0: 0 For bus stops, 1 for truck stops.
 *           bit 1: 0 For normal stops, 1 for drive-through.
 *           bit 2: Allow stations directly adjacent to other stations.
 *           bit 3..4: Entrance direction (#DiagDirection) for normal stops.
 *           bit 3: #Axis of the road for drive-through stops.
 *           bit 5..10: The roadtype.
 *           bit 16..31: Station ID to join (NEW_STATION if build new one).
 * @param p3 bit 0..7: Roadstop class.
 *           bit 16..31: Roadstopspec index.
 * @param cmd Unused.
 * @see CmdBuildRoadStop
 */
<<<<<<< HEAD
void CcRoadStop(const CommandCost &result, TileIndex tile, uint32 p1, uint32 p2, uint64 p3, uint32 cmd)
=======
void CcRoadStop(Commands, const CommandCost &result, TileIndex tile, uint8_t width, uint8_t length, RoadStopType, bool is_drive_through,
		DiagDirection dir, RoadType, RoadStopClassID spec_class, uint16_t spec_index, StationID, bool)
>>>>>>> 077b08bb
{
	if (result.Failed()) return;

	DiagDirection dir = (DiagDirection)GB(p2, 3, 2);
	if (_settings_client.sound.confirm) SndPlayTileFx(SND_1F_CONSTRUCTION_OTHER, tile);
	if (!_settings_client.gui.persistent_buildingtools) ResetObjectToPlace();

	bool connect_to_road = true;

	RoadStopClassID spec_class = Extract<RoadStopClassID, 0, 8>(p3);
	uint16 spec_index          = GB(p3, 16, 16);
	if ((uint)spec_class < RoadStopClass::GetClassCount() && spec_index < RoadStopClass::Get(spec_class)->GetSpecCount()) {
		const RoadStopSpec *roadstopspec = RoadStopClass::Get(spec_class)->GetSpec(spec_index);
		if (roadstopspec != nullptr && HasBit(roadstopspec->flags, RSF_NO_AUTO_ROAD_CONNECTION)) connect_to_road = false;
	}

	if (connect_to_road) {
		TileArea roadstop_area(tile, GB(p1, 0, 8), GB(p1, 8, 8));
		for (TileIndex cur_tile : roadstop_area) {
			ConnectRoadToStructure(cur_tile, dir);
			/* For a drive-through road stop build connecting road for other entrance. */
			if (HasBit(p2, 1)) ConnectRoadToStructure(cur_tile, ReverseDiagDir(dir));
		}
	}
}

/**
 * Place a new road stop.
 * @param start_tile First tile of the area.
 * @param end_tile Last tile of the area.
 * @param p2 bit 0: 0 For bus stops, 1 for truck stops.
 *           bit 2: Allow stations directly adjacent to other stations.
 *           bit 5..10: The roadtypes.
 * @param cmd Command to use.
 * @see CcRoadStop()
 */
static void PlaceRoadStop(TileIndex start_tile, TileIndex end_tile, uint32 p2, uint32 cmd)
{
	uint8 ddir = _roadstop_gui_settings.orientation;

	if (ddir >= DIAGDIR_END) {
		SetBit(p2, 1); // It's a drive-through stop.
		ddir -= DIAGDIR_END; // Adjust picker result to actual direction.
	}
	p2 |= ddir << 3; // Set the DiagDirecion into p2 bits 3 and 4.
	p2 |= INVALID_STATION << 16; // no station to join

	TileArea ta(start_tile, end_tile);
	CommandContainer cmdcont = NewCommandContainerBasic(ta.tile, (uint32)(ta.w | ta.h << 8), p2, cmd, CcRoadStop);
	cmdcont.p3 = (_roadstop_gui_settings.roadstop_type << 16) | _roadstop_gui_settings.roadstop_class;
	ShowSelectStationIfNeeded(cmdcont, ta);
}

/**
 * Place a road waypoint.
 * @param tile Position to start dragging a waypoint.
 */
static void PlaceRoad_Waypoint(TileIndex tile)
{
	if (_remove_button_clicked) {
		VpStartPlaceSizing(tile, VPM_X_AND_Y, DDSP_REMOVE_ROAD_WAYPOINT);
		return;
	}

	Axis axis = GetAxisForNewRoadWaypoint(tile);
	if (IsValidAxis(axis)) {
		/* Valid tile for waypoints */
		VpStartPlaceSizing(tile, axis == AXIS_X ? VPM_X_LIMITED : VPM_Y_LIMITED, DDSP_BUILD_ROAD_WAYPOINT);
		VpSetPlaceSizingLimit(_settings_game.station.station_spread);
	} else {
		/* Tile where we can't build rail waypoints. This is always going to fail,
		 * but provides the user with a proper error message. */
		DoCommandP(tile, 1 | 1 << 8, ROADSTOP_CLASS_WAYP | INVALID_STATION << 16, CMD_BUILD_ROAD_WAYPOINT | CMD_MSG(STR_ERROR_CAN_T_BUILD_ROAD_WAYPOINT));
	}
}

/**
 * Callback for placing a bus station.
 * @param tile Position to place the station.
 */
static void PlaceRoad_BusStation(TileIndex tile)
{
	if (_remove_button_clicked) {
		VpStartPlaceSizing(tile, VPM_X_AND_Y, DDSP_REMOVE_BUSSTOP);
	} else {
		if (_roadstop_gui_settings.orientation < DIAGDIR_END) { // Not a drive-through stop.
			VpStartPlaceSizing(tile, (DiagDirToAxis(_roadstop_gui_settings.orientation) == AXIS_X) ? VPM_X_LIMITED : VPM_Y_LIMITED, DDSP_BUILD_BUSSTOP);
		} else {
			VpStartPlaceSizing(tile, VPM_X_AND_Y_LIMITED, DDSP_BUILD_BUSSTOP);
		}
		VpSetPlaceSizingLimit(_settings_game.station.station_spread);
	}
}

/**
 * Callback for placing a truck station.
 * @param tile Position to place the station.
 */
static void PlaceRoad_TruckStation(TileIndex tile)
{
	if (_remove_button_clicked) {
		VpStartPlaceSizing(tile, VPM_X_AND_Y, DDSP_REMOVE_TRUCKSTOP);
	} else {
		if (_roadstop_gui_settings.orientation < DIAGDIR_END) { // Not a drive-through stop.
			VpStartPlaceSizing(tile, (DiagDirToAxis(_roadstop_gui_settings.orientation) == AXIS_X) ? VPM_X_LIMITED : VPM_Y_LIMITED, DDSP_BUILD_TRUCKSTOP);
		} else {
			VpStartPlaceSizing(tile, VPM_X_AND_Y_LIMITED, DDSP_BUILD_TRUCKSTOP);
		}
		VpSetPlaceSizingLimit(_settings_game.station.station_spread);
	}
}

typedef void OnButtonClick(Window *w);

/**
 * Toggles state of the Remove button of Build road toolbar
 * @param w window the button belongs to
 */
static void ToggleRoadButton_Remove(Window *w)
{
	w->ToggleWidgetLoweredState(WID_ROT_REMOVE);
	w->SetWidgetDirty(WID_ROT_REMOVE);
	_remove_button_clicked = w->IsWidgetLowered(WID_ROT_REMOVE);
	SetSelectionRed(_remove_button_clicked);
}

/**
 * Updates the Remove button because of Ctrl state change
 * @param w window the button belongs to
 * @return true iff the remove button was changed
 */
static bool RoadToolbar_CtrlChanged(Window *w)
{
	if (w->IsWidgetDisabled(WID_ROT_REMOVE)) return false;

	/* allow ctrl to switch remove mode only for these widgets */
	for (uint i = WID_ROT_ROAD_X; i <= WID_ROT_AUTOROAD; i++) {
		if (w->IsWidgetLowered(i)) {
			ToggleRoadButton_Remove(w);
			return true;
		}
	}

	return false;
}

/** Road toolbar window handler. */
struct BuildRoadToolbarWindow : Window {
	RoadType roadtype;          ///< Road type to build.
	const RoadTypeInfo *rti;    ///< Information about current road type
	int last_started_action;    ///< Last started user action.

	BuildRoadToolbarWindow(WindowDesc *desc, WindowNumber window_number) : Window(desc)
	{
		this->Initialize(_cur_roadtype);
		this->InitNested(window_number);
		this->SetupRoadToolbar();
		this->SetWidgetDisabledState(WID_ROT_REMOVE, true);

		if (RoadTypeIsRoad(this->roadtype)) {
			this->SetWidgetDisabledState(WID_ROT_ONE_WAY, true);
		}

		this->OnInvalidateData();
		this->last_started_action = INVALID_WID_ROT;

		if (_settings_client.gui.link_terraform_toolbar) ShowTerraformToolbar(this);
	}

	void Close() override
	{
		if (_game_mode == GM_NORMAL && (this->IsWidgetLowered(WID_ROT_BUS_STATION) || this->IsWidgetLowered(WID_ROT_TRUCK_STATION))) SetViewportCatchmentStation(nullptr, true);
		if (_game_mode == GM_NORMAL && this->IsWidgetLowered(WID_ROT_BUILD_WAYPOINT)) SetViewportCatchmentWaypoint(nullptr, true);
		if (_settings_client.gui.link_terraform_toolbar) CloseWindowById(WC_SCEN_LAND_GEN, 0, false);
		CloseWindowById(WC_SELECT_STATION, 0);
		this->Window::Close();
	}

	/**
	 * Some data on this window has become invalid.
	 * @param data Information about the changed data.
	 * @param gui_scope Whether the call is done from GUI scope. You may not do everything when not in GUI scope. See #InvalidateWindowData() for details.
	 */
	void OnInvalidateData([[maybe_unused]] int data = 0, [[maybe_unused]] bool gui_scope = true) override
	{
		if (!gui_scope) return;
		RoadTramType rtt = GetRoadTramType(this->roadtype);

		bool can_build = CanBuildVehicleInfrastructure(VEH_ROAD, rtt);
		this->SetWidgetsDisabledState(!can_build,
			WID_ROT_DEPOT,
			WID_ROT_BUILD_WAYPOINT,
			WID_ROT_BUS_STATION,
			WID_ROT_TRUCK_STATION);
		if (!can_build) {
			CloseWindowById(WC_BUS_STATION, TRANSPORT_ROAD);
			CloseWindowById(WC_TRUCK_STATION, TRANSPORT_ROAD);
			CloseWindowById(WC_BUILD_DEPOT, TRANSPORT_ROAD);
			CloseWindowById(WC_BUILD_WAYPOINT, TRANSPORT_ROAD);
		}

		if (_game_mode != GM_EDITOR) {
			if (!can_build) {
				/* Show in the tooltip why this button is disabled. */
				this->GetWidget<NWidgetCore>(WID_ROT_DEPOT)->SetToolTip(STR_TOOLBAR_DISABLED_NO_VEHICLE_AVAILABLE);
				this->GetWidget<NWidgetCore>(WID_ROT_BUILD_WAYPOINT)->SetToolTip(STR_TOOLBAR_DISABLED_NO_VEHICLE_AVAILABLE);
				this->GetWidget<NWidgetCore>(WID_ROT_BUS_STATION)->SetToolTip(STR_TOOLBAR_DISABLED_NO_VEHICLE_AVAILABLE);
				this->GetWidget<NWidgetCore>(WID_ROT_TRUCK_STATION)->SetToolTip(STR_TOOLBAR_DISABLED_NO_VEHICLE_AVAILABLE);
			} else {
				this->GetWidget<NWidgetCore>(WID_ROT_DEPOT)->SetToolTip(rtt == RTT_ROAD ? STR_ROAD_TOOLBAR_TOOLTIP_BUILD_ROAD_VEHICLE_DEPOT : STR_ROAD_TOOLBAR_TOOLTIP_BUILD_TRAM_VEHICLE_DEPOT);
				this->GetWidget<NWidgetCore>(WID_ROT_BUILD_WAYPOINT)->SetToolTip(rtt == RTT_ROAD ? STR_ROAD_TOOLBAR_TOOLTIP_CONVERT_ROAD_TO_WAYPOINT : STR_ROAD_TOOLBAR_TOOLTIP_CONVERT_TRAM_TO_WAYPOINT);
				this->GetWidget<NWidgetCore>(WID_ROT_BUS_STATION)->SetToolTip(rtt == RTT_ROAD ? STR_ROAD_TOOLBAR_TOOLTIP_BUILD_BUS_STATION : STR_ROAD_TOOLBAR_TOOLTIP_BUILD_PASSENGER_TRAM_STATION);
				this->GetWidget<NWidgetCore>(WID_ROT_TRUCK_STATION)->SetToolTip(rtt == RTT_ROAD ? STR_ROAD_TOOLBAR_TOOLTIP_BUILD_TRUCK_LOADING_BAY : STR_ROAD_TOOLBAR_TOOLTIP_BUILD_CARGO_TRAM_STATION);
			}
		}
	}

	void Initialize(RoadType roadtype)
	{
		assert(roadtype < ROADTYPE_END);
		this->roadtype = roadtype;
		this->rti = GetRoadTypeInfo(this->roadtype);
	}

	/**
	 * Configures the road toolbar for roadtype given
	 * @param roadtype the roadtype to display
	 */
	void SetupRoadToolbar()
	{
		this->GetWidget<NWidgetCore>(WID_ROT_ROAD_X)->widget_data = rti->gui_sprites.build_x_road;
		this->GetWidget<NWidgetCore>(WID_ROT_ROAD_Y)->widget_data = rti->gui_sprites.build_y_road;
		this->GetWidget<NWidgetCore>(WID_ROT_AUTOROAD)->widget_data = rti->gui_sprites.auto_road;
		if (_game_mode != GM_EDITOR) {
			this->GetWidget<NWidgetCore>(WID_ROT_DEPOT)->widget_data = rti->gui_sprites.build_depot;
		}
		this->GetWidget<NWidgetCore>(WID_ROT_CONVERT_ROAD)->widget_data = rti->gui_sprites.convert_road;
		this->GetWidget<NWidgetCore>(WID_ROT_BUILD_TUNNEL)->widget_data = rti->gui_sprites.build_tunnel;
		if (HasBit(rti->extra_flags, RXTF_NO_TUNNELS)) this->DisableWidget(WID_ROT_BUILD_TUNNEL);
	}

	/**
	 * Switch to another road type.
	 * @param roadtype New road type.
	 */
	void ModifyRoadType(RoadType roadtype)
	{
		this->Initialize(roadtype);
		this->SetupRoadToolbar();
		this->ReInit();
	}

	void SetStringParameters(int widget) const override
	{
		if (widget == WID_ROT_CAPTION) {
			if (this->rti->max_speed > 0) {
				SetDParam(0, STR_TOOLBAR_RAILTYPE_VELOCITY);
				SetDParam(1, this->rti->strings.toolbar_caption);
				SetDParam(2, PackVelocity(this->rti->max_speed / 2, VEH_ROAD));
			} else {
				SetDParam(0, this->rti->strings.toolbar_caption);
			}
		}
	}

	/**
	 * Update the remove button lowered state of the road toolbar
	 *
	 * @param clicked_widget The widget which the client clicked just now
	 */
	void UpdateOptionWidgetStatus(RoadToolbarWidgets clicked_widget)
	{
		/* The remove and the one way button state is driven
		 * by the other buttons so they don't act on themselves.
		 * Both are only valid if they are able to apply as options. */
		switch (clicked_widget) {
			case WID_ROT_REMOVE:
				if (RoadTypeIsRoad(this->roadtype)) {
					this->RaiseWidget(WID_ROT_ONE_WAY);
					this->SetWidgetDirty(WID_ROT_ONE_WAY);
				}

				break;

			case WID_ROT_ONE_WAY:
				this->RaiseWidget(WID_ROT_REMOVE);
				this->SetWidgetDirty(WID_ROT_REMOVE);
				break;

			case WID_ROT_BUS_STATION:
			case WID_ROT_TRUCK_STATION:
			case WID_ROT_BUILD_WAYPOINT:
				if (RoadTypeIsRoad(this->roadtype)) this->DisableWidget(WID_ROT_ONE_WAY);
				this->SetWidgetDisabledState(WID_ROT_REMOVE, !this->IsWidgetLowered(clicked_widget));
				break;

			case WID_ROT_ROAD_X:
			case WID_ROT_ROAD_Y:
			case WID_ROT_AUTOROAD:
				this->SetWidgetDisabledState(WID_ROT_REMOVE, !this->IsWidgetLowered(clicked_widget));
				if (RoadTypeIsRoad(this->roadtype)) {
					this->SetWidgetDisabledState(WID_ROT_ONE_WAY, !this->IsWidgetLowered(clicked_widget));
				}
				break;

			default:
				/* When any other buttons than road/station, raise and
				 * disable the removal button */
				this->SetWidgetDisabledState(WID_ROT_REMOVE, true);
				this->SetWidgetLoweredState(WID_ROT_REMOVE, false);

				if (RoadTypeIsRoad(this->roadtype)) {
					this->SetWidgetDisabledState(WID_ROT_ONE_WAY, true);
					this->SetWidgetLoweredState(WID_ROT_ONE_WAY, false);
				}

				break;
		}
	}

	void OnClick([[maybe_unused]] Point pt, int widget, [[maybe_unused]] int click_count) override
	{
		_remove_button_clicked = false;
		_one_way_button_clicked = false;
		switch (widget) {
			case WID_ROT_ROAD_X:
				HandlePlacePushButton(this, WID_ROT_ROAD_X, this->rti->cursor.road_nwse, HT_RECT);
				this->last_started_action = widget;
				break;

			case WID_ROT_ROAD_Y:
				HandlePlacePushButton(this, WID_ROT_ROAD_Y, this->rti->cursor.road_swne, HT_RECT);
				this->last_started_action = widget;
				break;

			case WID_ROT_AUTOROAD:
				HandlePlacePushButton(this, WID_ROT_AUTOROAD, this->rti->cursor.autoroad, HT_RECT);
				this->last_started_action = widget;
				break;

			case WID_ROT_DEMOLISH:
				HandlePlacePushButton(this, WID_ROT_DEMOLISH, ANIMCURSOR_DEMOLISH, HT_RECT | HT_DIAGONAL);
				this->last_started_action = widget;
				break;

			case WID_ROT_DEPOT:
				if (HandlePlacePushButton(this, WID_ROT_DEPOT, this->rti->cursor.depot, HT_RECT)) {
					ShowRoadDepotPicker(this);
					this->last_started_action = widget;
				}
				break;

			case WID_ROT_BUILD_WAYPOINT:
				if (HandlePlacePushButton(this, WID_ROT_BUILD_WAYPOINT, SPR_CURSOR_WAYPOINT, HT_RECT)) {
					this->last_started_action = widget;
					if (RoadStopClass::Get(ROADSTOP_CLASS_WAYP)->GetSpecCount() > 1) {
						ShowBuildWaypointPicker(this);
					} else {
						_cur_waypoint_type = 0;
					}
				}
				break;

			case WID_ROT_BUS_STATION:
				if (HandlePlacePushButton(this, WID_ROT_BUS_STATION, SPR_CURSOR_BUS_STATION, HT_RECT)) {
					ShowRVStationPicker(this, ROADSTOP_BUS);
					this->last_started_action = widget;
				}
				break;

			case WID_ROT_TRUCK_STATION:
				if (HandlePlacePushButton(this, WID_ROT_TRUCK_STATION, SPR_CURSOR_TRUCK_STATION, HT_RECT)) {
					ShowRVStationPicker(this, ROADSTOP_TRUCK);
					this->last_started_action = widget;
				}
				break;

			case WID_ROT_ONE_WAY:
				if (this->IsWidgetDisabled(WID_ROT_ONE_WAY)) return;
				this->SetDirty();
				this->ToggleWidgetLoweredState(WID_ROT_ONE_WAY);
				SetSelectionRed(false);
				break;

			case WID_ROT_BUILD_BRIDGE:
				HandlePlacePushButton(this, WID_ROT_BUILD_BRIDGE, SPR_CURSOR_BRIDGE, HT_RECT);
				this->last_started_action = widget;
				break;

			case WID_ROT_BUILD_TUNNEL:
				HandlePlacePushButton(this, WID_ROT_BUILD_TUNNEL, this->rti->cursor.tunnel, HT_SPECIAL | HT_TUNNEL);
				this->last_started_action = widget;
				break;

			case WID_ROT_REMOVE:
				if (this->IsWidgetDisabled(WID_ROT_REMOVE)) return;

				CloseWindowById(WC_SELECT_STATION, 0);
				ToggleRoadButton_Remove(this);
				if (_settings_client.sound.click_beep) SndPlayFx(SND_15_BEEP);
				break;

			case WID_ROT_CONVERT_ROAD:
				HandlePlacePushButton(this, WID_ROT_CONVERT_ROAD, this->rti->cursor.convert_road, HT_RECT);
				this->last_started_action = widget;
				break;

			default: NOT_REACHED();
		}
		this->UpdateOptionWidgetStatus((RoadToolbarWidgets)widget);
		if (_ctrl_pressed) RoadToolbar_CtrlChanged(this);
	}

	EventState OnHotkey(int hotkey) override
	{
		MarkTileDirtyByTile(TileVirtXY(_thd.pos.x, _thd.pos.y)); // redraw tile selection
		return Window::OnHotkey(hotkey);
	}

	void OnPlaceObject([[maybe_unused]] Point pt, TileIndex tile) override
	{
		_remove_button_clicked = this->IsWidgetLowered(WID_ROT_REMOVE);
		_one_way_button_clicked = RoadTypeIsRoad(this->roadtype) ? this->IsWidgetLowered(WID_ROT_ONE_WAY) : false;
		switch (this->last_started_action) {
			case WID_ROT_ROAD_X:
				_place_road_flag = RF_DIR_X;
				if (_tile_fract_coords.x >= 8) _place_road_flag |= RF_START_HALFROAD_X;
				VpStartPlaceSizing(tile, VPM_FIX_Y, DDSP_PLACE_ROAD_X_DIR);
				break;

			case WID_ROT_ROAD_Y:
				_place_road_flag = RF_DIR_Y;
				if (_tile_fract_coords.y >= 8) _place_road_flag |= RF_START_HALFROAD_Y;
				VpStartPlaceSizing(tile, VPM_FIX_X, DDSP_PLACE_ROAD_Y_DIR);
				break;

			case WID_ROT_AUTOROAD:
				_place_road_flag = RF_NONE;
				if (_tile_fract_coords.x >= 8) _place_road_flag |= RF_START_HALFROAD_X;
				if (_tile_fract_coords.y >= 8) _place_road_flag |= RF_START_HALFROAD_Y;
				VpStartPlaceSizing(tile, VPM_X_OR_Y, DDSP_PLACE_AUTOROAD);
				break;

			case WID_ROT_DEMOLISH:
				PlaceProc_DemolishArea(tile);
				break;

			case WID_ROT_DEPOT:
				DoCommandP(tile, _cur_roadtype << 2 | _build_depot_direction, 0,
						CMD_BUILD_ROAD_DEPOT | CMD_MSG(this->rti->strings.err_depot), CcRoadDepot);
				break;

			case WID_ROT_BUILD_WAYPOINT:
				PlaceRoad_Waypoint(tile);
				break;

			case WID_ROT_BUS_STATION:
				PlaceRoad_BusStation(tile);
				break;

			case WID_ROT_TRUCK_STATION:
				PlaceRoad_TruckStation(tile);
				break;

			case WID_ROT_BUILD_BRIDGE:
				PlaceRoad_Bridge(tile, this);
				break;

			case WID_ROT_BUILD_TUNNEL:
				DoCommandP(tile, _cur_roadtype | (TRANSPORT_ROAD << 8), 0,
						CMD_BUILD_TUNNEL | CMD_MSG(STR_ERROR_CAN_T_BUILD_TUNNEL_HERE), CcBuildRoadTunnel);
				break;

			case WID_ROT_CONVERT_ROAD:
				VpStartPlaceSizing(tile, VPM_X_AND_Y, DDSP_CONVERT_ROAD);
				break;

			default: NOT_REACHED();
		}
	}

	void OnPlaceObjectAbort() override
	{
		if (_game_mode != GM_EDITOR && (this->IsWidgetLowered(WID_ROT_BUS_STATION) || this->IsWidgetLowered(WID_ROT_TRUCK_STATION))) SetViewportCatchmentStation(nullptr, true);
		if (_game_mode != GM_EDITOR && this->IsWidgetLowered(WID_ROT_BUILD_WAYPOINT)) SetViewportCatchmentWaypoint(nullptr, true);

		this->RaiseButtons();
		this->SetWidgetDisabledState(WID_ROT_REMOVE, true);
		this->SetWidgetDirty(WID_ROT_REMOVE);

		if (RoadTypeIsRoad(this->roadtype)) {
			this->SetWidgetDisabledState(WID_ROT_ONE_WAY, true);
			this->SetWidgetDirty(WID_ROT_ONE_WAY);
		}

		CloseWindowById(WC_BUS_STATION, TRANSPORT_ROAD);
		CloseWindowById(WC_TRUCK_STATION, TRANSPORT_ROAD);
		CloseWindowById(WC_BUILD_DEPOT, TRANSPORT_ROAD);
		CloseWindowById(WC_BUILD_WAYPOINT, TRANSPORT_ROAD);
		CloseWindowById(WC_SELECT_STATION, 0);
		CloseWindowByClass(WC_BUILD_BRIDGE);
	}

	void OnPlaceDrag(ViewportPlaceMethod select_method, [[maybe_unused]] ViewportDragDropSelectionProcess select_proc, [[maybe_unused]] Point pt) override
	{
		/* Here we update the end tile flags
		 * of the road placement actions.
		 * At first we reset the end halfroad
		 * bits and if needed we set them again. */
		switch (select_proc) {
			case DDSP_PLACE_ROAD_X_DIR:
				_place_road_flag &= ~RF_END_HALFROAD_X;
				if (pt.x & 8) _place_road_flag |= RF_END_HALFROAD_X;
				break;

			case DDSP_PLACE_ROAD_Y_DIR:
				_place_road_flag &= ~RF_END_HALFROAD_Y;
				if (pt.y & 8) _place_road_flag |= RF_END_HALFROAD_Y;
				break;

			case DDSP_PLACE_AUTOROAD:
				_place_road_flag &= ~(RF_END_HALFROAD_Y | RF_END_HALFROAD_X);
				if (pt.y & 8) _place_road_flag |= RF_END_HALFROAD_Y;
				if (pt.x & 8) _place_road_flag |= RF_END_HALFROAD_X;

				/* For autoroad we need to update the
				 * direction of the road */
				if (_thd.size.x > _thd.size.y || (_thd.size.x == _thd.size.y &&
						( (_tile_fract_coords.x < _tile_fract_coords.y && (_tile_fract_coords.x + _tile_fract_coords.y) < 16) ||
						(_tile_fract_coords.x > _tile_fract_coords.y && (_tile_fract_coords.x + _tile_fract_coords.y) > 16) ))) {
					/* Set dir = X */
					_place_road_flag &= ~RF_DIR_Y;
				} else {
					/* Set dir = Y */
					_place_road_flag |= RF_DIR_Y;
				}

				break;

			default:
				break;
		}

		VpSelectTilesWithMethod(pt.x, pt.y, select_method);
	}

	void OnPlaceMouseUp([[maybe_unused]] ViewportPlaceMethod select_method, ViewportDragDropSelectionProcess select_proc, [[maybe_unused]] Point pt, TileIndex start_tile, TileIndex end_tile) override
	{
		if (pt.x != -1) {
			switch (select_proc) {
				default: NOT_REACHED();
				case DDSP_BUILD_BRIDGE:
					if (!_settings_client.gui.persistent_buildingtools) ResetObjectToPlace();
					ShowBuildBridgeWindow(start_tile, end_tile, TRANSPORT_ROAD, _cur_roadtype);
					break;

				case DDSP_DEMOLISH_AREA:
					GUIPlaceProcDragXY(select_proc, start_tile, end_tile);
					break;

				case DDSP_PLACE_ROAD_X_DIR:
				case DDSP_PLACE_ROAD_Y_DIR:
				case DDSP_PLACE_AUTOROAD:
					/* Flag description:
					 * Use the first three bits (0x07) if dir == Y
					 * else use the last 2 bits (X dir has
					 * not the 3rd bit set) */

					/* Even if _cur_roadtype_id is a uint8 we only use 5 bits so
					 * we could ignore the last 3 bits and reuse them for other
					 * flags */
					_place_road_flag = (RoadFlags)((_place_road_flag & RF_DIR_Y) ? (_place_road_flag & 0x07) : (_place_road_flag >> 3));

					DoCommandP(start_tile, end_tile, _place_road_flag | (_cur_roadtype << 3) | (_one_way_button_clicked << 10),
							_remove_button_clicked ?
							CMD_REMOVE_LONG_ROAD | CMD_MSG(this->rti->strings.err_remove_road) :
							CMD_BUILD_LONG_ROAD | CMD_MSG(this->rti->strings.err_build_road), CcPlaySound_CONSTRUCTION_OTHER);
					break;

				case DDSP_BUILD_ROAD_WAYPOINT:
				case DDSP_REMOVE_ROAD_WAYPOINT:
					if (this->IsWidgetLowered(WID_ROT_BUILD_WAYPOINT)) {
						TileArea ta(start_tile, end_tile);
						if (_remove_button_clicked) {
							DoCommandP(ta.tile, ta.w | ta.h << 8, (1 << 2), CMD_REMOVE_ROAD_STOP | CMD_MSG(STR_ERROR_CAN_T_REMOVE_ROAD_WAYPOINT), CcPlaySound_CONSTRUCTION_OTHER);
						} else {
							uint32 p1 = ta.w | ta.h << 8 | _ctrl_pressed << 16 | (select_method == VPM_X_LIMITED ? AXIS_X : AXIS_Y) << 17;
							uint32 p2 = ROADSTOP_CLASS_WAYP | INVALID_STATION << 16;

							CommandContainer cmdcont = NewCommandContainerBasic(ta.tile, p1, p2, CMD_BUILD_ROAD_WAYPOINT | CMD_MSG(STR_ERROR_CAN_T_BUILD_ROAD_WAYPOINT), CcPlaySound_CONSTRUCTION_OTHER);
							cmdcont.p3 = _cur_waypoint_type;
							ShowSelectWaypointIfNeeded(cmdcont, ta);
						}
					}
					break;

				case DDSP_BUILD_BUSSTOP:
				case DDSP_REMOVE_BUSSTOP:
					if (this->IsWidgetLowered(WID_ROT_BUS_STATION) && GetIfClassHasNewStopsByType(RoadStopClass::Get(_roadstop_gui_settings.roadstop_class), ROADSTOP_BUS, _cur_roadtype)) {
						if (_remove_button_clicked) {
							TileArea ta(start_tile, end_tile);
							DoCommandP(ta.tile, ta.w | ta.h << 8, (_ctrl_pressed << 1) | ROADSTOP_BUS, CMD_REMOVE_ROAD_STOP | CMD_MSG(this->rti->strings.err_remove_station[ROADSTOP_BUS]), CcPlaySound_CONSTRUCTION_OTHER);
						} else {
							PlaceRoadStop(start_tile, end_tile, (_cur_roadtype << 5) | (_ctrl_pressed << 2) | ROADSTOP_BUS, CMD_BUILD_ROAD_STOP | CMD_MSG(this->rti->strings.err_build_station[ROADSTOP_BUS]));
						}
					}
					break;

				case DDSP_BUILD_TRUCKSTOP:
				case DDSP_REMOVE_TRUCKSTOP:
					if (this->IsWidgetLowered(WID_ROT_TRUCK_STATION) && GetIfClassHasNewStopsByType(RoadStopClass::Get(_roadstop_gui_settings.roadstop_class), ROADSTOP_TRUCK, _cur_roadtype)) {
						if (_remove_button_clicked) {
							TileArea ta(start_tile, end_tile);
							DoCommandP(ta.tile, ta.w | ta.h << 8, (_ctrl_pressed << 1) | ROADSTOP_TRUCK, CMD_REMOVE_ROAD_STOP | CMD_MSG(this->rti->strings.err_remove_station[ROADSTOP_TRUCK]), CcPlaySound_CONSTRUCTION_OTHER);
						} else {
							PlaceRoadStop(start_tile, end_tile, (_cur_roadtype << 5) | (_ctrl_pressed << 2) | ROADSTOP_TRUCK, CMD_BUILD_ROAD_STOP | CMD_MSG(this->rti->strings.err_build_station[ROADSTOP_TRUCK]));
						}
					}
					break;

				case DDSP_CONVERT_ROAD:
					DoCommandP(end_tile, start_tile, _cur_roadtype, CMD_CONVERT_ROAD | CMD_MSG(rti->strings.err_convert_road), CcPlaySound_CONSTRUCTION_OTHER);
					break;
			}
		}
	}

	void OnPlacePresize([[maybe_unused]] Point pt, TileIndex tile) override
	{
		DoCommand(tile, _cur_roadtype | (TRANSPORT_ROAD << 8), 0, DC_AUTO, CMD_BUILD_TUNNEL);
		VpSetPresizeRange(tile, _build_tunnel_endtile == 0 ? tile : _build_tunnel_endtile);
	}

	EventState OnCTRLStateChange() override
	{
		if (RoadToolbar_CtrlChanged(this)) return ES_HANDLED;
		return ES_NOT_HANDLED;
	}

	void OnRealtimeTick(uint delta_ms) override
	{
		if (_game_mode == GM_NORMAL && this->IsWidgetLowered(WID_ROT_BUILD_WAYPOINT)) CheckRedrawWaypointCoverage(this, true);
	}

	static HotkeyList road_hotkeys;
	static HotkeyList tram_hotkeys;
};

Window *CreateRoadTramToolbarForRoadType(RoadType roadtype, RoadTramType rtt)
{
	Window* w = nullptr;
	switch (_game_mode) {
		case GM_NORMAL:
			w = ShowBuildRoadToolbar(roadtype);
			break;

		case GM_EDITOR:
			if ((GetRoadTypes(true) & ((rtt == RTT_ROAD) ? ~_roadtypes_type : _roadtypes_type)) == ROADTYPES_NONE) return nullptr;
			w = ShowBuildRoadScenToolbar(roadtype);
			break;

		default:
			break;
	}
	return w;
}

/**
 * Handler for global hotkeys of the BuildRoadToolbarWindow.
 * @param hotkey Hotkey
 * @param last_build Last build road type
 * @return ES_HANDLED if hotkey was accepted.
 */
static EventState RoadTramToolbarGlobalHotkeys(int hotkey, RoadType last_build, RoadTramType rtt)
{
	Window* w = CreateRoadTramToolbarForRoadType(last_build, rtt);

	if (w == nullptr) return ES_NOT_HANDLED;
	return w->OnHotkey(hotkey);
}

static EventState RoadToolbarGlobalHotkeys(int hotkey)
{
	extern RoadType _last_built_roadtype;
	return RoadTramToolbarGlobalHotkeys(hotkey, _last_built_roadtype, RTT_ROAD);
}

static EventState TramToolbarGlobalHotkeys(int hotkey)
{
	extern RoadType _last_built_tramtype;
	return RoadTramToolbarGlobalHotkeys(hotkey, _last_built_tramtype, RTT_TRAM);
}

static Hotkey roadtoolbar_hotkeys[] = {
	Hotkey('1', "build_x", WID_ROT_ROAD_X),
	Hotkey('2', "build_y", WID_ROT_ROAD_Y),
	Hotkey('3', "autoroad", WID_ROT_AUTOROAD),
	Hotkey('4', "demolish", WID_ROT_DEMOLISH),
	Hotkey('5', "depot", WID_ROT_DEPOT),
	Hotkey('6', "bus_station", WID_ROT_BUS_STATION),
	Hotkey('7', "truck_station", WID_ROT_TRUCK_STATION),
	Hotkey('8', "oneway", WID_ROT_ONE_WAY),
	Hotkey('B', "bridge", WID_ROT_BUILD_BRIDGE),
	Hotkey('T', "tunnel", WID_ROT_BUILD_TUNNEL),
	Hotkey('R', "remove", WID_ROT_REMOVE),
	Hotkey('C', "convert", WID_ROT_CONVERT_ROAD),
	Hotkey('9', "waypoint", WID_ROT_BUILD_WAYPOINT),
	HOTKEY_LIST_END
};
HotkeyList BuildRoadToolbarWindow::road_hotkeys("roadtoolbar", roadtoolbar_hotkeys, RoadToolbarGlobalHotkeys);

static Hotkey tramtoolbar_hotkeys[] = {
	Hotkey('1', "build_x", WID_ROT_ROAD_X),
	Hotkey('2', "build_y", WID_ROT_ROAD_Y),
	Hotkey('3', "autoroad", WID_ROT_AUTOROAD),
	Hotkey('4', "demolish", WID_ROT_DEMOLISH),
	Hotkey('5', "depot", WID_ROT_DEPOT),
	Hotkey('6', "bus_station", WID_ROT_BUS_STATION),
	Hotkey('7', "truck_station", WID_ROT_TRUCK_STATION),
	Hotkey('B', "bridge", WID_ROT_BUILD_BRIDGE),
	Hotkey('T', "tunnel", WID_ROT_BUILD_TUNNEL),
	Hotkey('R', "remove", WID_ROT_REMOVE),
	Hotkey('C', "convert", WID_ROT_CONVERT_ROAD),
	Hotkey('9', "waypoint", WID_ROT_BUILD_WAYPOINT),
	HOTKEY_LIST_END
};
HotkeyList BuildRoadToolbarWindow::tram_hotkeys("tramtoolbar", tramtoolbar_hotkeys, TramToolbarGlobalHotkeys);


static const NWidgetPart _nested_build_road_widgets[] = {
	NWidget(NWID_HORIZONTAL),
		NWidget(WWT_CLOSEBOX, COLOUR_DARK_GREEN),
		NWidget(WWT_CAPTION, COLOUR_DARK_GREEN, WID_ROT_CAPTION), SetDataTip(STR_JUST_STRING2, STR_TOOLTIP_WINDOW_TITLE_DRAG_THIS), SetTextStyle(TC_WHITE),
		NWidget(WWT_STICKYBOX, COLOUR_DARK_GREEN),
	EndContainer(),
	NWidget(NWID_HORIZONTAL),
		NWidget(WWT_IMGBTN, COLOUR_DARK_GREEN, WID_ROT_ROAD_X),
						SetFill(0, 1), SetMinimalSize(22, 22), SetDataTip(SPR_IMG_ROAD_X_DIR, STR_ROAD_TOOLBAR_TOOLTIP_BUILD_ROAD_SECTION),
		NWidget(WWT_IMGBTN, COLOUR_DARK_GREEN, WID_ROT_ROAD_Y),
						SetFill(0, 1), SetMinimalSize(22, 22), SetDataTip(SPR_IMG_ROAD_Y_DIR, STR_ROAD_TOOLBAR_TOOLTIP_BUILD_ROAD_SECTION),
		NWidget(WWT_IMGBTN, COLOUR_DARK_GREEN, WID_ROT_AUTOROAD),
						SetFill(0, 1), SetMinimalSize(22, 22), SetDataTip(SPR_IMG_AUTOROAD, STR_ROAD_TOOLBAR_TOOLTIP_BUILD_AUTOROAD),
		NWidget(WWT_IMGBTN, COLOUR_DARK_GREEN, WID_ROT_DEMOLISH),
						SetFill(0, 1), SetMinimalSize(22, 22), SetDataTip(SPR_IMG_DYNAMITE, STR_TOOLTIP_DEMOLISH_BUILDINGS_ETC),
		NWidget(WWT_IMGBTN, COLOUR_DARK_GREEN, WID_ROT_DEPOT),
						SetFill(0, 1), SetMinimalSize(22, 22), SetDataTip(SPR_IMG_ROAD_DEPOT, STR_ROAD_TOOLBAR_TOOLTIP_BUILD_ROAD_VEHICLE_DEPOT),
		NWidget(WWT_IMGBTN, COLOUR_DARK_GREEN, WID_ROT_BUILD_WAYPOINT),
						SetFill(0, 1), SetMinimalSize(22, 22), SetDataTip(SPR_IMG_WAYPOINT, STR_ROAD_TOOLBAR_TOOLTIP_CONVERT_ROAD_TO_WAYPOINT),
		NWidget(WWT_IMGBTN, COLOUR_DARK_GREEN, WID_ROT_BUS_STATION),
						SetFill(0, 1), SetMinimalSize(22, 22), SetDataTip(SPR_IMG_BUS_STATION, STR_ROAD_TOOLBAR_TOOLTIP_BUILD_BUS_STATION),
		NWidget(WWT_IMGBTN, COLOUR_DARK_GREEN, WID_ROT_TRUCK_STATION),
						SetFill(0, 1), SetMinimalSize(22, 22), SetDataTip(SPR_IMG_TRUCK_BAY, STR_ROAD_TOOLBAR_TOOLTIP_BUILD_TRUCK_LOADING_BAY),
		NWidget(WWT_PANEL, COLOUR_DARK_GREEN, -1), SetMinimalSize(0, 22), SetFill(1, 1), EndContainer(),
		NWidget(WWT_IMGBTN, COLOUR_DARK_GREEN, WID_ROT_ONE_WAY),
						SetFill(0, 1), SetMinimalSize(22, 22), SetDataTip(SPR_IMG_ROAD_ONE_WAY, STR_ROAD_TOOLBAR_TOOLTIP_TOGGLE_ONE_WAY_ROAD),
		NWidget(WWT_IMGBTN, COLOUR_DARK_GREEN, WID_ROT_BUILD_BRIDGE),
						SetFill(0, 1), SetMinimalSize(43, 22), SetDataTip(SPR_IMG_BRIDGE, STR_ROAD_TOOLBAR_TOOLTIP_BUILD_ROAD_BRIDGE),
		NWidget(WWT_IMGBTN, COLOUR_DARK_GREEN, WID_ROT_BUILD_TUNNEL),
						SetFill(0, 1), SetMinimalSize(22, 22), SetDataTip(SPR_IMG_ROAD_TUNNEL, STR_ROAD_TOOLBAR_TOOLTIP_BUILD_ROAD_TUNNEL),
		NWidget(WWT_IMGBTN, COLOUR_DARK_GREEN, WID_ROT_REMOVE),
						SetFill(0, 1), SetMinimalSize(22, 22), SetDataTip(SPR_IMG_REMOVE, STR_ROAD_TOOLBAR_TOOLTIP_TOGGLE_BUILD_REMOVE_FOR_ROAD),
		NWidget(WWT_IMGBTN, COLOUR_DARK_GREEN, WID_ROT_CONVERT_ROAD),
						SetFill(0, 1), SetMinimalSize(22, 22), SetDataTip(SPR_IMG_CONVERT_ROAD, STR_ROAD_TOOLBAR_TOOLTIP_CONVERT_ROAD),
	EndContainer(),
};

static WindowDesc _build_road_desc(
	WDP_ALIGN_TOOLBAR, "toolbar_road", 0, 0,
	WC_BUILD_TOOLBAR, WC_NONE,
	WDF_CONSTRUCTION,
	std::begin(_nested_build_road_widgets), std::end(_nested_build_road_widgets),
	&BuildRoadToolbarWindow::road_hotkeys
);

static const NWidgetPart _nested_build_tramway_widgets[] = {
	NWidget(NWID_HORIZONTAL),
		NWidget(WWT_CLOSEBOX, COLOUR_DARK_GREEN),
		NWidget(WWT_CAPTION, COLOUR_DARK_GREEN, WID_ROT_CAPTION), SetDataTip(STR_JUST_STRING2, STR_TOOLTIP_WINDOW_TITLE_DRAG_THIS), SetTextStyle(TC_WHITE),
		NWidget(WWT_STICKYBOX, COLOUR_DARK_GREEN),
	EndContainer(),
	NWidget(NWID_HORIZONTAL),
		NWidget(WWT_IMGBTN, COLOUR_DARK_GREEN, WID_ROT_ROAD_X),
						SetFill(0, 1), SetMinimalSize(22, 22), SetDataTip(SPR_IMG_TRAMWAY_X_DIR, STR_ROAD_TOOLBAR_TOOLTIP_BUILD_TRAMWAY_SECTION),
		NWidget(WWT_IMGBTN, COLOUR_DARK_GREEN, WID_ROT_ROAD_Y),
						SetFill(0, 1), SetMinimalSize(22, 22), SetDataTip(SPR_IMG_TRAMWAY_Y_DIR, STR_ROAD_TOOLBAR_TOOLTIP_BUILD_TRAMWAY_SECTION),
		NWidget(WWT_IMGBTN, COLOUR_DARK_GREEN, WID_ROT_AUTOROAD),
						SetFill(0, 1), SetMinimalSize(22, 22), SetDataTip(SPR_IMG_AUTOTRAM, STR_ROAD_TOOLBAR_TOOLTIP_BUILD_AUTOTRAM),
		NWidget(WWT_IMGBTN, COLOUR_DARK_GREEN, WID_ROT_DEMOLISH),
						SetFill(0, 1), SetMinimalSize(22, 22), SetDataTip(SPR_IMG_DYNAMITE, STR_TOOLTIP_DEMOLISH_BUILDINGS_ETC),
		NWidget(WWT_IMGBTN, COLOUR_DARK_GREEN, WID_ROT_DEPOT),
						SetFill(0, 1), SetMinimalSize(22, 22), SetDataTip(SPR_IMG_ROAD_DEPOT, STR_ROAD_TOOLBAR_TOOLTIP_BUILD_TRAM_VEHICLE_DEPOT),
		NWidget(WWT_IMGBTN, COLOUR_DARK_GREEN, WID_ROT_BUILD_WAYPOINT),
						SetFill(0, 1), SetMinimalSize(22, 22), SetDataTip(SPR_IMG_WAYPOINT, STR_ROAD_TOOLBAR_TOOLTIP_CONVERT_TRAM_TO_WAYPOINT),
		NWidget(WWT_IMGBTN, COLOUR_DARK_GREEN, WID_ROT_BUS_STATION),
						SetFill(0, 1), SetMinimalSize(22, 22), SetDataTip(SPR_IMG_BUS_STATION, STR_ROAD_TOOLBAR_TOOLTIP_BUILD_PASSENGER_TRAM_STATION),
		NWidget(WWT_IMGBTN, COLOUR_DARK_GREEN, WID_ROT_TRUCK_STATION),
						SetFill(0, 1), SetMinimalSize(22, 22), SetDataTip(SPR_IMG_TRUCK_BAY, STR_ROAD_TOOLBAR_TOOLTIP_BUILD_CARGO_TRAM_STATION),
		NWidget(WWT_PANEL, COLOUR_DARK_GREEN, -1), SetMinimalSize(0, 22), SetFill(1, 1), EndContainer(),
		NWidget(WWT_IMGBTN, COLOUR_DARK_GREEN, WID_ROT_BUILD_BRIDGE),
						SetFill(0, 1), SetMinimalSize(43, 22), SetDataTip(SPR_IMG_BRIDGE, STR_ROAD_TOOLBAR_TOOLTIP_BUILD_TRAMWAY_BRIDGE),
		NWidget(WWT_IMGBTN, COLOUR_DARK_GREEN, WID_ROT_BUILD_TUNNEL),
						SetFill(0, 1), SetMinimalSize(22, 22), SetDataTip(SPR_IMG_ROAD_TUNNEL, STR_ROAD_TOOLBAR_TOOLTIP_BUILD_TRAMWAY_TUNNEL),
		NWidget(WWT_IMGBTN, COLOUR_DARK_GREEN, WID_ROT_REMOVE),
						SetFill(0, 1), SetMinimalSize(22, 22), SetDataTip(SPR_IMG_REMOVE, STR_ROAD_TOOLBAR_TOOLTIP_TOGGLE_BUILD_REMOVE_FOR_TRAMWAYS),
		NWidget(WWT_IMGBTN, COLOUR_DARK_GREEN, WID_ROT_CONVERT_ROAD),
						SetFill(0, 1), SetMinimalSize(22, 22), SetDataTip(SPR_IMG_CONVERT_ROAD, STR_ROAD_TOOLBAR_TOOLTIP_CONVERT_TRAM),
	EndContainer(),
};

static WindowDesc _build_tramway_desc(
	WDP_ALIGN_TOOLBAR, "toolbar_tramway", 0, 0,
	WC_BUILD_TOOLBAR, WC_NONE,
	WDF_CONSTRUCTION,
	std::begin(_nested_build_tramway_widgets), std::end(_nested_build_tramway_widgets),
	&BuildRoadToolbarWindow::tram_hotkeys
);

/**
 * Open the build road toolbar window
 *
 * If the terraform toolbar is linked to the toolbar, that window is also opened.
 *
 * @return newly opened road toolbar, or nullptr if the toolbar could not be opened.
 */
Window *ShowBuildRoadToolbar(RoadType roadtype)
{
	if (!Company::IsValidID(_local_company)) return nullptr;
	if (!ValParamRoadType(roadtype)) return nullptr;

	CloseWindowByClass(WC_BUILD_TOOLBAR);
	_cur_roadtype = roadtype;

	return AllocateWindowDescFront<BuildRoadToolbarWindow>(RoadTypeIsRoad(_cur_roadtype) ? &_build_road_desc : &_build_tramway_desc, TRANSPORT_ROAD);
}

static const NWidgetPart _nested_build_road_scen_widgets[] = {
	NWidget(NWID_HORIZONTAL),
		NWidget(WWT_CLOSEBOX, COLOUR_DARK_GREEN),
		NWidget(WWT_CAPTION, COLOUR_DARK_GREEN, WID_ROT_CAPTION), SetDataTip(STR_JUST_STRING2, STR_TOOLTIP_WINDOW_TITLE_DRAG_THIS), SetTextStyle(TC_WHITE),
		NWidget(WWT_STICKYBOX, COLOUR_DARK_GREEN),
	EndContainer(),
	NWidget(NWID_HORIZONTAL),
		NWidget(WWT_IMGBTN, COLOUR_DARK_GREEN, WID_ROT_ROAD_X),
						SetFill(0, 1), SetMinimalSize(22, 22), SetDataTip(SPR_IMG_ROAD_X_DIR, STR_ROAD_TOOLBAR_TOOLTIP_BUILD_ROAD_SECTION),
		NWidget(WWT_IMGBTN, COLOUR_DARK_GREEN, WID_ROT_ROAD_Y),
						SetFill(0, 1), SetMinimalSize(22, 22), SetDataTip(SPR_IMG_ROAD_Y_DIR, STR_ROAD_TOOLBAR_TOOLTIP_BUILD_ROAD_SECTION),
		NWidget(WWT_IMGBTN, COLOUR_DARK_GREEN, WID_ROT_AUTOROAD),
						SetFill(0, 1), SetMinimalSize(22, 22), SetDataTip(SPR_IMG_AUTOROAD, STR_ROAD_TOOLBAR_TOOLTIP_BUILD_AUTOROAD),
		NWidget(WWT_IMGBTN, COLOUR_DARK_GREEN, WID_ROT_DEMOLISH),
						SetFill(0, 1), SetMinimalSize(22, 22), SetDataTip(SPR_IMG_DYNAMITE, STR_TOOLTIP_DEMOLISH_BUILDINGS_ETC),
		NWidget(WWT_PANEL, COLOUR_DARK_GREEN, -1), SetMinimalSize(0, 22), SetFill(1, 1), EndContainer(),
		NWidget(WWT_IMGBTN, COLOUR_DARK_GREEN, WID_ROT_ONE_WAY),
						SetFill(0, 1), SetMinimalSize(22, 22), SetDataTip(SPR_IMG_ROAD_ONE_WAY, STR_ROAD_TOOLBAR_TOOLTIP_TOGGLE_ONE_WAY_ROAD),
		NWidget(WWT_IMGBTN, COLOUR_DARK_GREEN, WID_ROT_BUILD_BRIDGE),
						SetFill(0, 1), SetMinimalSize(43, 22), SetDataTip(SPR_IMG_BRIDGE, STR_ROAD_TOOLBAR_TOOLTIP_BUILD_ROAD_BRIDGE),
		NWidget(WWT_IMGBTN, COLOUR_DARK_GREEN, WID_ROT_BUILD_TUNNEL),
						SetFill(0, 1), SetMinimalSize(22, 22), SetDataTip(SPR_IMG_ROAD_TUNNEL, STR_ROAD_TOOLBAR_TOOLTIP_BUILD_ROAD_TUNNEL),
		NWidget(WWT_IMGBTN, COLOUR_DARK_GREEN, WID_ROT_REMOVE),
						SetFill(0, 1), SetMinimalSize(22, 22), SetDataTip(SPR_IMG_REMOVE, STR_ROAD_TOOLBAR_TOOLTIP_TOGGLE_BUILD_REMOVE_FOR_ROAD),
		NWidget(WWT_IMGBTN, COLOUR_DARK_GREEN, WID_ROT_CONVERT_ROAD),
						SetFill(0, 1), SetMinimalSize(22, 22), SetDataTip(SPR_IMG_CONVERT_ROAD, STR_ROAD_TOOLBAR_TOOLTIP_CONVERT_ROAD),
	EndContainer(),
};

static WindowDesc _build_road_scen_desc(
	WDP_AUTO, "toolbar_road_scen", 0, 0,
	WC_SCEN_BUILD_TOOLBAR, WC_NONE,
	WDF_CONSTRUCTION,
	std::begin(_nested_build_road_scen_widgets), std::end(_nested_build_road_scen_widgets),
	&BuildRoadToolbarWindow::road_hotkeys
);

static const NWidgetPart _nested_build_tramway_scen_widgets[] = {
	NWidget(NWID_HORIZONTAL),
		NWidget(WWT_CLOSEBOX, COLOUR_DARK_GREEN),
		NWidget(WWT_CAPTION, COLOUR_DARK_GREEN, WID_ROT_CAPTION), SetDataTip(STR_JUST_STRING2, STR_TOOLTIP_WINDOW_TITLE_DRAG_THIS), SetTextStyle(TC_WHITE),
		NWidget(WWT_STICKYBOX, COLOUR_DARK_GREEN),
	EndContainer(),
	NWidget(NWID_HORIZONTAL),
		NWidget(WWT_IMGBTN, COLOUR_DARK_GREEN, WID_ROT_ROAD_X),
						SetFill(0, 1), SetMinimalSize(22, 22), SetDataTip(SPR_IMG_TRAMWAY_X_DIR, STR_ROAD_TOOLBAR_TOOLTIP_BUILD_TRAMWAY_SECTION),
		NWidget(WWT_IMGBTN, COLOUR_DARK_GREEN, WID_ROT_ROAD_Y),
						SetFill(0, 1), SetMinimalSize(22, 22), SetDataTip(SPR_IMG_TRAMWAY_Y_DIR, STR_ROAD_TOOLBAR_TOOLTIP_BUILD_TRAMWAY_SECTION),
		NWidget(WWT_IMGBTN, COLOUR_DARK_GREEN, WID_ROT_AUTOROAD),
						SetFill(0, 1), SetMinimalSize(22, 22), SetDataTip(SPR_IMG_AUTOTRAM, STR_ROAD_TOOLBAR_TOOLTIP_BUILD_AUTOTRAM),
		NWidget(WWT_IMGBTN, COLOUR_DARK_GREEN, WID_ROT_DEMOLISH),
						SetFill(0, 1), SetMinimalSize(22, 22), SetDataTip(SPR_IMG_DYNAMITE, STR_TOOLTIP_DEMOLISH_BUILDINGS_ETC),
		NWidget(WWT_PANEL, COLOUR_DARK_GREEN, -1), SetMinimalSize(0, 22), SetFill(1, 1), EndContainer(),
		NWidget(WWT_IMGBTN, COLOUR_DARK_GREEN, WID_ROT_BUILD_BRIDGE),
						SetFill(0, 1), SetMinimalSize(43, 22), SetDataTip(SPR_IMG_BRIDGE, STR_ROAD_TOOLBAR_TOOLTIP_BUILD_TRAMWAY_BRIDGE),
		NWidget(WWT_IMGBTN, COLOUR_DARK_GREEN, WID_ROT_BUILD_TUNNEL),
						SetFill(0, 1), SetMinimalSize(22, 22), SetDataTip(SPR_IMG_ROAD_TUNNEL, STR_ROAD_TOOLBAR_TOOLTIP_BUILD_TRAMWAY_TUNNEL),
		NWidget(WWT_IMGBTN, COLOUR_DARK_GREEN, WID_ROT_REMOVE),
						SetFill(0, 1), SetMinimalSize(22, 22), SetDataTip(SPR_IMG_REMOVE, STR_ROAD_TOOLBAR_TOOLTIP_TOGGLE_BUILD_REMOVE_FOR_TRAMWAYS),
		NWidget(WWT_IMGBTN, COLOUR_DARK_GREEN, WID_ROT_CONVERT_ROAD),
						SetFill(0, 1), SetMinimalSize(22, 22), SetDataTip(SPR_IMG_CONVERT_ROAD, STR_ROAD_TOOLBAR_TOOLTIP_CONVERT_TRAM),
	EndContainer(),
};

static WindowDesc _build_tramway_scen_desc(
	WDP_AUTO, "toolbar_tram_scen", 0, 0,
	WC_SCEN_BUILD_TOOLBAR, WC_NONE,
	WDF_CONSTRUCTION,
	std::begin(_nested_build_tramway_scen_widgets), std::end(_nested_build_tramway_scen_widgets),
	&BuildRoadToolbarWindow::tram_hotkeys
);

/**
 * Show the road building toolbar in the scenario editor.
 * @return The just opened toolbar, or \c nullptr if the toolbar was already open.
 */
Window *ShowBuildRoadScenToolbar(RoadType roadtype)
{
	CloseWindowById(WC_SCEN_BUILD_TOOLBAR, TRANSPORT_ROAD);
	_cur_roadtype = roadtype;

	return AllocateWindowDescFront<BuildRoadToolbarWindow>(RoadTypeIsRoad(_cur_roadtype) ? &_build_road_scen_desc : &_build_tramway_scen_desc, TRANSPORT_ROAD);
}

struct BuildRoadDepotWindow : public PickerWindowBase {
	BuildRoadDepotWindow(WindowDesc *desc, Window *parent) : PickerWindowBase(desc, parent)
	{
		this->CreateNestedTree();

		this->LowerWidget(_build_depot_direction + WID_BROD_DEPOT_NE);
		if (RoadTypeIsTram(_cur_roadtype)) {
			this->GetWidget<NWidgetCore>(WID_BROD_CAPTION)->widget_data = STR_BUILD_DEPOT_TRAM_ORIENTATION_CAPTION;
			for (int i = WID_BROD_DEPOT_NE; i <= WID_BROD_DEPOT_NW; i++) this->GetWidget<NWidgetCore>(i)->tool_tip = STR_BUILD_DEPOT_TRAM_ORIENTATION_SELECT_TOOLTIP;
		}

		this->FinishInitNested(TRANSPORT_ROAD);
	}

	void UpdateWidgetSize(int widget, Dimension *size, [[maybe_unused]] const Dimension &padding, [[maybe_unused]] Dimension *fill, [[maybe_unused]] Dimension *resize) override
	{
		if (!IsInsideMM(widget, WID_BROD_DEPOT_NE, WID_BROD_DEPOT_NW + 1)) return;

		size->width  = ScaleGUITrad(64) + WidgetDimensions::scaled.fullbevel.Horizontal();
		size->height = ScaleGUITrad(48) + WidgetDimensions::scaled.fullbevel.Vertical();
	}

	void DrawWidget(const Rect &r, int widget) const override
	{
		if (!IsInsideMM(widget, WID_BROD_DEPOT_NE, WID_BROD_DEPOT_NW + 1)) return;

		DrawPixelInfo tmp_dpi;
		if (FillDrawPixelInfo(&tmp_dpi, r.left, r.top, r.Width(), r.Height())) {
			AutoRestoreBackup dpi_backup(_cur_dpi, &tmp_dpi);
			int x = (r.Width()  - ScaleSpriteTrad(64)) / 2 + ScaleSpriteTrad(31);
			int y = (r.Height() + ScaleSpriteTrad(48)) / 2 - ScaleSpriteTrad(31);
			DrawRoadDepotSprite(x, y, (DiagDirection)(widget - WID_BROD_DEPOT_NE + DIAGDIR_NE), _cur_roadtype);
		}
	}

	void OnClick([[maybe_unused]] Point pt, int widget, [[maybe_unused]] int click_count) override
	{
		switch (widget) {
			case WID_BROD_DEPOT_NW:
			case WID_BROD_DEPOT_NE:
			case WID_BROD_DEPOT_SW:
			case WID_BROD_DEPOT_SE:
				this->RaiseWidget(_build_depot_direction + WID_BROD_DEPOT_NE);
				_build_depot_direction = (DiagDirection)(widget - WID_BROD_DEPOT_NE);
				this->LowerWidget(_build_depot_direction + WID_BROD_DEPOT_NE);
				if (_settings_client.sound.click_beep) SndPlayFx(SND_15_BEEP);
				this->SetDirty();
				break;

			default:
				break;
		}
	}
};

static const NWidgetPart _nested_build_road_depot_widgets[] = {
	NWidget(NWID_HORIZONTAL),
		NWidget(WWT_CLOSEBOX, COLOUR_DARK_GREEN),
		NWidget(WWT_CAPTION, COLOUR_DARK_GREEN, WID_BROD_CAPTION), SetDataTip(STR_BUILD_DEPOT_ROAD_ORIENTATION_CAPTION, STR_TOOLTIP_WINDOW_TITLE_DRAG_THIS),
	EndContainer(),
	NWidget(WWT_PANEL, COLOUR_DARK_GREEN),
		NWidget(NWID_SPACER), SetMinimalSize(0, 3),
		NWidget(NWID_HORIZONTAL_LTR),
			NWidget(NWID_SPACER), SetMinimalSize(3, 0), SetFill(1, 0),
			NWidget(NWID_VERTICAL),
				NWidget(WWT_PANEL, COLOUR_GREY, WID_BROD_DEPOT_NW), SetMinimalSize(66, 50), SetDataTip(0x0, STR_BUILD_DEPOT_ROAD_ORIENTATION_SELECT_TOOLTIP),
				EndContainer(),
				NWidget(NWID_SPACER), SetMinimalSize(0, 2),
				NWidget(WWT_PANEL, COLOUR_GREY, WID_BROD_DEPOT_SW), SetMinimalSize(66, 50), SetDataTip(0x0, STR_BUILD_DEPOT_ROAD_ORIENTATION_SELECT_TOOLTIP),
				EndContainer(),
			EndContainer(),
			NWidget(NWID_SPACER), SetMinimalSize(2, 0),
			NWidget(NWID_VERTICAL),
				NWidget(WWT_PANEL, COLOUR_GREY, WID_BROD_DEPOT_NE), SetMinimalSize(66, 50), SetDataTip(0x0, STR_BUILD_DEPOT_ROAD_ORIENTATION_SELECT_TOOLTIP),
				EndContainer(),
				NWidget(NWID_SPACER), SetMinimalSize(0, 2),
				NWidget(WWT_PANEL, COLOUR_GREY, WID_BROD_DEPOT_SE), SetMinimalSize(66, 50), SetDataTip(0x0, STR_BUILD_DEPOT_ROAD_ORIENTATION_SELECT_TOOLTIP),
				EndContainer(),
			EndContainer(),
			NWidget(NWID_SPACER), SetMinimalSize(3, 0), SetFill(1, 0),
		EndContainer(),
		NWidget(NWID_SPACER), SetMinimalSize(0, 3),
	EndContainer(),
};

static WindowDesc _build_road_depot_desc(
	WDP_AUTO, nullptr, 0, 0,
	WC_BUILD_DEPOT, WC_BUILD_TOOLBAR,
	WDF_CONSTRUCTION,
	std::begin(_nested_build_road_depot_widgets), std::end(_nested_build_road_depot_widgets)
);

static void ShowRoadDepotPicker(Window *parent)
{
	new BuildRoadDepotWindow(&_build_road_depot_desc, parent);
}

/** Enum referring to the Hotkeys in the build road stop window */
enum BuildRoadStopHotkeys {
	BROSHK_FOCUS_FILTER_BOX, ///< Focus the edit box for editing the filter string
};

struct BuildRoadStationWindow : public PickerWindowBase {
private:
	RoadStopType road_stop_type; ///< The RoadStopType for this Window.
	uint line_height; ///< Height of a single line in the newstation selection matrix.
	uint coverage_height; ///< Height of the coverage texts.
	Scrollbar *vscrollList; ///< Vertical scrollbar of the new station list.
	Scrollbar *vscrollMatrix; ///< Vertical scrollbar of the station picker matrix.
	uint building_height = 2; ///< Road stop building height for image size

	typedef GUIList<RoadStopClassID, StringFilter &> GUIRoadStopClassList; ///< Type definition for the list to hold available road stop classes.

	static const uint EDITBOX_MAX_SIZE = 16; ///< The maximum number of characters for the filter edit box.

	static Listing   last_sorting;           ///< Default sorting of #GUIRoadStopClassList.
	static Filtering last_filtering;         ///< Default filtering of #GUIRoadStopClassList.
	static GUIRoadStopClassList::SortFunction * const sorter_funcs[];   ///< Sort functions of the #GUIRoadStopClassList.
	static GUIRoadStopClassList::FilterFunction * const filter_funcs[]; ///< Filter functions of the #GUIRoadStopClassList.
	GUIRoadStopClassList roadstop_classes;     ///< Available road stop classes.
	StringFilter string_filter;              ///< Filter for available road stop classes.
	QueryString filter_editbox;              ///< Filter editbox.

	void EnsureSelectedClassIsVisible()
	{
		/* No additional road stop types present */
		if (this->vscrollList == nullptr) return;

		uint pos = 0;
		for (auto rs_class : this->roadstop_classes) {
			if (rs_class == _roadstop_gui_settings.roadstop_class) break;
			pos++;
		}
		this->vscrollList->SetCount(this->roadstop_classes.size());
		this->vscrollList->ScrollTowards(pos);
	}

	void CheckSelectedSpec()
	{
		const RoadStopSpec *spec = RoadStopClass::Get(_roadstop_gui_settings.roadstop_class)->GetSpec(_roadstop_gui_settings.roadstop_type);
		if (spec == nullptr) return;
		if (_roadstop_gui_settings.orientation < DIAGDIR_END && HasBit(spec->flags, RSF_DRIVE_THROUGH_ONLY)) {
			this->RaiseWidget(_roadstop_gui_settings.orientation + WID_BROS_STATION_NE);
			_roadstop_gui_settings.orientation = DIAGDIR_END;
			this->LowerWidget(_roadstop_gui_settings.orientation + WID_BROS_STATION_NE);
			this->SetDirty();
			CloseWindowById(WC_SELECT_STATION, 0);
		}
		this->UpdateBuildingHeight(spec->height);
	}

	void SelectClass(RoadStopClassID class_id) {
		if (_roadstop_gui_settings.roadstop_class != class_id && GetIfClassHasNewStopsByType(RoadStopClass::Get(class_id), this->road_stop_type, _cur_roadtype)) {
			_roadstop_gui_settings.roadstop_class = class_id;
			RoadStopClass *rsclass = RoadStopClass::Get(_roadstop_gui_settings.roadstop_class);
			_roadstop_gui_settings.roadstop_count = rsclass->GetSpecCount();
			_roadstop_gui_settings.roadstop_type = std::min((int)_roadstop_gui_settings.roadstop_type, std::max(0, (int)_roadstop_gui_settings.roadstop_count - 1));
			this->SelectFirstAvailableTypeIfUnavailable();

			NWidgetMatrix *matrix = this->GetWidget<NWidgetMatrix>(WID_BROS_MATRIX);
			matrix->SetCount(_roadstop_gui_settings.roadstop_count);
			matrix->SetClicked(_roadstop_gui_settings.roadstop_type);
			this->CheckSelectedSpec();
			this->SetDirty();
		}
	}

public:
	BuildRoadStationWindow(WindowDesc *desc, Window *parent, RoadStopType rs) : PickerWindowBase(desc, parent), filter_editbox(EDITBOX_MAX_SIZE * MAX_CHAR_LENGTH, EDITBOX_MAX_SIZE)
	{
		this->coverage_height = 2 * FONT_HEIGHT_NORMAL + 3 * WidgetDimensions::scaled.vsep_normal;
		this->vscrollList = nullptr;
		this->vscrollMatrix = nullptr;
		this->road_stop_type = rs;
		bool newstops = GetIfNewStopsByType(rs, _cur_roadtype);

		this->CreateNestedTree();

		/* Hide the station class filter if no stations other than the default one are available. */
		this->GetWidget<NWidgetStacked>(WID_BROS_SHOW_NEWST_DEFSIZE)->SetDisplayedPlane(newstops ? 0 : SZSP_NONE);
		this->GetWidget<NWidgetStacked>(WID_BROS_FILTER_CONTAINER)->SetDisplayedPlane(newstops ? 0 : SZSP_HORIZONTAL);
		this->GetWidget<NWidgetStacked>(WID_BROS_SHOW_NEWST_ADDITIONS)->SetDisplayedPlane(newstops ? 0 : SZSP_HORIZONTAL);
		this->GetWidget<NWidgetStacked>(WID_BROS_SHOW_NEWST_ORIENTATION)->SetDisplayedPlane(newstops ? 0 : SZSP_HORIZONTAL);
		this->GetWidget<NWidgetStacked>(WID_BROS_SHOW_NEWST_TYPE_SEL)->SetDisplayedPlane(newstops ? 0 : SZSP_HORIZONTAL);
		this->GetWidget<NWidgetStacked>(WID_BROS_SHOW_NEWST_MATRIX)->SetDisplayedPlane(newstops ? 0 : SZSP_NONE);
		this->GetWidget<NWidgetStacked>(WID_BROS_SHOW_NEWST_RESIZE)->SetDisplayedPlane(newstops ? 0 : SZSP_NONE);
		if (newstops) {
			this->vscrollList = this->GetScrollbar(WID_BROS_NEWST_SCROLL);
			this->vscrollMatrix = this->GetScrollbar(WID_BROS_MATRIX_SCROLL);

			this->querystrings[WID_BROS_FILTER_EDITBOX] = &this->filter_editbox;
			this->roadstop_classes.SetListing(this->last_sorting);
			this->roadstop_classes.SetFiltering(this->last_filtering);
			this->roadstop_classes.SetSortFuncs(this->sorter_funcs);
			this->roadstop_classes.SetFilterFuncs(this->filter_funcs);
		}

		this->roadstop_classes.ForceRebuild();
		BuildRoadStopClassesAvailable();

		// Trams don't have non-drivethrough stations
		if (RoadTypeIsTram(_cur_roadtype) && _roadstop_gui_settings.orientation < DIAGDIR_END) {
			_roadstop_gui_settings.orientation = DIAGDIR_END;
		}
		const RoadTypeInfo *rti = GetRoadTypeInfo(_cur_roadtype);
		this->GetWidget<NWidgetCore>(WID_BROS_CAPTION)->widget_data = rti->strings.picker_title[rs];

		for (uint i = RoadTypeIsTram(_cur_roadtype) ? WID_BROS_STATION_X : WID_BROS_STATION_NE; i < WID_BROS_LT_OFF; i++) {
			this->GetWidget<NWidgetCore>(i)->tool_tip = rti->strings.picker_tooltip[rs];
		}

		this->LowerWidget(_roadstop_gui_settings.orientation + WID_BROS_STATION_NE);
		this->LowerWidget(_settings_client.gui.station_show_coverage + WID_BROS_LT_OFF);

		this->FinishInitNested(TRANSPORT_ROAD);

		this->ChangeWindowClass((rs == ROADSTOP_BUS) ? WC_BUS_STATION : WC_TRUCK_STATION);

		if (!newstops || _roadstop_gui_settings.roadstop_class >= (int)RoadStopClass::GetClassCount()) {
			/* There's no new stops available or the list has reduced in size.
			 * Now, set the default road stops as selected. */
			_roadstop_gui_settings.roadstop_class = ROADSTOP_CLASS_DFLT;
			_roadstop_gui_settings.roadstop_type = 0;
		}
		if (newstops) {
			/* The currently selected class doesn't have any stops for this RoadStopType, reset the selection. */
			if (!GetIfClassHasNewStopsByType(RoadStopClass::Get(_roadstop_gui_settings.roadstop_class), rs, _cur_roadtype)) {
				_roadstop_gui_settings.roadstop_class = ROADSTOP_CLASS_DFLT;
				_roadstop_gui_settings.roadstop_type = 0;
			}
			_roadstop_gui_settings.roadstop_count = RoadStopClass::Get(_roadstop_gui_settings.roadstop_class)->GetSpecCount();
			_roadstop_gui_settings.roadstop_type = std::min((int)_roadstop_gui_settings.roadstop_type, _roadstop_gui_settings.roadstop_count - 1);

			/* Reset back to default class if the previously selected class is not available for this road stop type. */
			if (!GetIfClassHasNewStopsByType(RoadStopClass::Get(_roadstop_gui_settings.roadstop_class), this->road_stop_type, _cur_roadtype)) {
				_roadstop_gui_settings.roadstop_class = ROADSTOP_CLASS_DFLT;
			}

			this->SelectFirstAvailableTypeIfUnavailable();

			NWidgetMatrix *matrix = this->GetWidget<NWidgetMatrix>(WID_BROS_MATRIX);
			matrix->SetScrollbar(this->vscrollMatrix);
			matrix->SetCount(_roadstop_gui_settings.roadstop_count);
			matrix->SetClicked(_roadstop_gui_settings.roadstop_type);

			this->EnsureSelectedClassIsVisible();
			this->CheckSelectedSpec();
		}
	}

	void Close() override
	{
		CloseWindowById(WC_SELECT_STATION, 0);
		this->PickerWindowBase::Close();
	}

	/** Sort classes by RoadStopClassID. */
	static bool RoadStopClassIDSorter(RoadStopClassID const &a, RoadStopClassID const &b)
	{
		return a < b;
	}

	/** Filter classes by class name. */
	static bool TagNameFilter(RoadStopClassID const *sc, StringFilter &filter)
	{
		filter.ResetState();
		filter.AddLine(GetString(RoadStopClass::Get(*sc)->name));
		return filter.GetState();
	}

	inline bool ShowNewStops() const
	{
		return this->vscrollList != nullptr;
	}

	void BuildRoadStopClassesAvailable()
	{
		if (!this->roadstop_classes.NeedRebuild()) return;

		this->roadstop_classes.clear();

		for (uint i = 0; RoadStopClass::IsClassIDValid((RoadStopClassID)i); i++) {
			RoadStopClassID rs_id = (RoadStopClassID)i;
			if (rs_id == ROADSTOP_CLASS_WAYP) {
				// Skip waypoints.
				continue;
			}
			RoadStopClass *rs_class = RoadStopClass::Get(rs_id);
			if (GetIfClassHasNewStopsByType(rs_class, this->road_stop_type, _cur_roadtype)) this->roadstop_classes.push_back(rs_id);
		}

		if (this->ShowNewStops()) {
			this->roadstop_classes.Filter(this->string_filter);
			this->roadstop_classes.shrink_to_fit();
			this->roadstop_classes.RebuildDone();
			this->roadstop_classes.Sort();

			this->vscrollList->SetCount(this->roadstop_classes.size());
		}
	}

	void SelectFirstAvailableTypeIfUnavailable()
	{
		const RoadStopClass *rs_class = RoadStopClass::Get(_roadstop_gui_settings.roadstop_class);
		StationType st = GetRoadStationTypeByWindowClass(this->window_class);

		if (IsRoadStopAvailable(rs_class->GetSpec(_roadstop_gui_settings.roadstop_type), st)) return;
		for (uint i = 0; i < _roadstop_gui_settings.roadstop_count; i++) {
			if (IsRoadStopAvailable(rs_class->GetSpec(i), st)) {
				_roadstop_gui_settings.roadstop_type = i;
				break;
			}
		}
	}

	void OnInvalidateData([[maybe_unused]] int data = 0, [[maybe_unused]] bool gui_scope = true) override
	{
		if (!gui_scope) return;

		this->BuildRoadStopClassesAvailable();
	}

	EventState OnHotkey(int hotkey) override
	{
		switch (hotkey) {
			case BROSHK_FOCUS_FILTER_BOX:
				this->SetFocusedWidget(WID_BROS_FILTER_EDITBOX);
				SetFocusedWindow(this); // The user has asked to give focus to the text box, so make sure this window is focused.
				break;

			default:
				return ES_NOT_HANDLED;
		}

		return ES_HANDLED;
	}

	void OnEditboxChanged(int widget) override
	{
		if (widget == WID_BROS_FILTER_EDITBOX) {
			string_filter.SetFilterTerm(this->filter_editbox.text.buf);
			this->roadstop_classes.SetFilterState(!string_filter.IsEmpty());
			this->roadstop_classes.ForceRebuild();
			this->InvalidateData();
		}
	}

	void OnPaint() override
	{
		int rad = _settings_game.station.modified_catchment ? ((this->window_class == WC_BUS_STATION) ? CA_BUS : CA_TRUCK) : CA_UNMODIFIED;
		rad += _settings_game.station.catchment_increase;
		if (_settings_client.gui.station_show_coverage) {
			SetTileSelectBigSize(-rad, -rad, 2 * rad, 2 * rad);
		} else {
			SetTileSelectSize(1, 1);
		}

		this->DrawWidgets();

		if (this->IsShaded()) return;
		/* 'Accepts' and 'Supplies' texts. */
		StationCoverageType sct = (this->window_class == WC_BUS_STATION) ? SCT_PASSENGERS_ONLY : SCT_NON_PASSENGERS_ONLY;

		NWidgetBase *cov = this->GetWidget<NWidgetBase>(WID_BROS_INFO);
		int top = cov->pos_y + WidgetDimensions::scaled.vsep_normal;
		int left = cov->pos_x + WidgetDimensions::scaled.framerect.left;
		int right = cov->pos_x + cov->current_x - WidgetDimensions::scaled.framerect.right;
		int bottom = cov->pos_y + cov->current_y;
		top = DrawStationCoverageAreaText(left, right, top, sct, rad, false) + WidgetDimensions::scaled.vsep_normal;
		top = DrawStationCoverageAreaText(left, right, top, sct, rad, true) + WidgetDimensions::scaled.vsep_normal;

		/* Resize background if the window is too small.
		 * Never make the window smaller to avoid oscillating if the size change affects the acceptance.
		 * (This is the case, if making the window bigger moves the mouse into the window.) */
		if (top > bottom) {
			this->coverage_height += top - bottom;
			this->ReInit();
		}
	}

<<<<<<< HEAD
	void UpdateBuildingHeight(uint height)
	{
		height = std::max<uint>(2, height);
		if (height != this->building_height) {
			int y_delta = (height - this->building_height) * ScaleGUITrad(8) * 2;
			this->building_height = height;
			this->ReInit(0, y_delta);
		}
	}

	void UpdateWidgetSize(int widget, Dimension *size, const Dimension &padding, Dimension *fill, Dimension *resize) override
=======
	void UpdateWidgetSize(int widget, Dimension *size, [[maybe_unused]] const Dimension &padding, [[maybe_unused]] Dimension *fill, [[maybe_unused]] Dimension *resize) override
>>>>>>> 077b08bb
	{
		switch (widget) {
			case WID_BROS_NEWST_LIST: {
				Dimension d = { 0, 0 };
				for (auto rs_class : this->roadstop_classes) {
					d = maxdim(d, GetStringBoundingBox(RoadStopClass::Get(rs_class)->name));
				}
				size->width = std::max(size->width, d.width + padding.width);
				this->line_height = FONT_HEIGHT_NORMAL + WidgetDimensions::scaled.matrix.Vertical();
				size->height = 5 * this->line_height;
				resize->height = this->line_height;
				break;
			}

			case WID_BROS_SHOW_NEWST_TYPE: {
				Dimension d = {0, 0};
				StringID str = this->GetWidget<NWidgetCore>(widget)->widget_data;
				for (auto roadstop_class : this->roadstop_classes) {
					RoadStopClass *rs_class = RoadStopClass::Get(roadstop_class);
					for (uint j = 0; j < rs_class->GetSpecCount(); j++) {
						const RoadStopSpec *roadstopspec = rs_class->GetSpec(j);
						SetDParam(0, (roadstopspec != nullptr && roadstopspec->name != 0) ? roadstopspec->name : STR_STATION_CLASS_DFLT_ROADSTOP);
						d = maxdim(d, GetStringBoundingBox(str));
					}
				}
				size->width = std::max(size->width, d.width + padding.width);
				break;
			}

			case WID_BROS_STATION_NE:
			case WID_BROS_STATION_SE:
			case WID_BROS_STATION_SW:
			case WID_BROS_STATION_NW:
			case WID_BROS_STATION_X:
			case WID_BROS_STATION_Y:
				size->width  = ScaleGUITrad(64) + WidgetDimensions::scaled.fullbevel.Horizontal();
				size->height = ScaleGUITrad(32 + (this->building_height * 8)) + WidgetDimensions::scaled.fullbevel.Vertical();
				break;

			case WID_BROS_IMAGE:
				size->width  = ScaleGUITrad(64) + WidgetDimensions::scaled.fullbevel.Horizontal();
				size->height = ScaleGUITrad(48) + WidgetDimensions::scaled.fullbevel.Vertical();
				break;

			case WID_BROS_MATRIX:
				fill->height = 1;
				resize->height = 1;
				break;

			case WID_BROS_INFO:
				size->height = this->coverage_height;
				break;
		}
	}

	/**
	 * Simply to have a easier way to get the StationType for bus, truck and trams from the WindowClass.
	 */
	StationType GetRoadStationTypeByWindowClass(WindowClass window_class) const {
		switch (window_class) {
			case WC_BUS_STATION:          return STATION_BUS;
			case WC_TRUCK_STATION:        return STATION_TRUCK;
			default: NOT_REACHED();
		}
	}

	void DrawWidget(const Rect &r, int widget) const override
	{
		DrawPixelInfo tmp_dpi;

		switch (GB(widget, 0, 16)) {
			case WID_BROS_STATION_NE:
			case WID_BROS_STATION_SE:
			case WID_BROS_STATION_SW:
			case WID_BROS_STATION_NW:
			case WID_BROS_STATION_X:
			case WID_BROS_STATION_Y: {
				StationType st = GetRoadStationTypeByWindowClass(this->window_class);
				const RoadStopSpec *spec = RoadStopClass::Get(_roadstop_gui_settings.roadstop_class)->GetSpec(_roadstop_gui_settings.roadstop_type);
				bool disabled = (spec != nullptr && widget < WID_BROS_STATION_X && HasBit(spec->flags, RSF_DRIVE_THROUGH_ONLY));
				DrawPixelInfo tmp_dpi;
				if (FillDrawPixelInfo(&tmp_dpi, r.left, r.top, r.Width(), r.Height())) {
					AutoRestoreBackup dpi_backup(_cur_dpi, &tmp_dpi);
					int x = (r.Width()  - ScaleSpriteTrad(64)) / 2 + ScaleSpriteTrad(31);
					int y = (r.Height() + ScaleSpriteTrad(48)) / 2 - ScaleSpriteTrad(31);
					if (spec != nullptr && spec->height > 2) y += (spec->height - 2) * ScaleSpriteTrad(4);
					if (spec == nullptr || (disabled && !HasBit(spec->flags, RSF_BUILD_MENU_DRAW_DISABLED_VIEWS))) {
						StationPickerDrawSprite(x, y, st, INVALID_RAILTYPE, _cur_roadtype, widget - WID_BROS_STATION_NE);
					} else {
						DrawRoadStopTile(x, y, _cur_roadtype, spec, st, widget - WID_BROS_STATION_NE);
					}
					if (disabled) GfxFillRect(1, 1, r.Width() - 1, r.Height() - 1, PC_BLACK, FILLRECT_CHECKER);
				}
				break;
			}

			case WID_BROS_NEWST_LIST: {
				uint statclass = 0;
				uint row = 0;
				for (auto rs_class : this->roadstop_classes) {
					if (this->vscrollList->IsVisible(statclass)) {
						DrawString(r.left + WidgetDimensions::scaled.matrix.left, r.right, row * this->line_height + r.top + WidgetDimensions::scaled.matrix.top,
								RoadStopClass::Get(rs_class)->name,
								rs_class == _roadstop_gui_settings.roadstop_class ? TC_WHITE : TC_BLACK);
						row++;
					}
					statclass++;
				}
				break;
			}

			case WID_BROS_IMAGE: {
				uint16_t type = GB(widget, 16, 16);
				assert(type < _roadstop_gui_settings.roadstop_count);

				const RoadStopSpec *spec = RoadStopClass::Get(_roadstop_gui_settings.roadstop_class)->GetSpec(type);
				StationType st = GetRoadStationTypeByWindowClass(this->window_class);

				if (!IsRoadStopAvailable(spec, st)) {
					GfxFillRect(r.Shrink(WidgetDimensions::scaled.bevel), PC_BLACK, FILLRECT_CHECKER);
				}

				if (FillDrawPixelInfo(&tmp_dpi, r.left, r.top, r.right - r.left + 1, r.bottom - r.top + 1)) {
					AutoRestoreBackup dpi_backup(_cur_dpi, &tmp_dpi);
					int x = (r.Width()  - ScaleSpriteTrad(64)) / 2 + ScaleSpriteTrad(31);
					int y = (r.Height() + ScaleSpriteTrad(48)) / 2 - ScaleSpriteTrad(31);
					if (spec == nullptr) {
						StationPickerDrawSprite(x, y, st, INVALID_RAILTYPE, _cur_roadtype, _roadstop_gui_settings.orientation);
					} else {
						DiagDirection orientation = _roadstop_gui_settings.orientation;
						if (orientation < DIAGDIR_END && HasBit(spec->flags, RSF_DRIVE_THROUGH_ONLY)) orientation = DIAGDIR_END;
						DrawRoadStopTile(x, y, _cur_roadtype, spec, st, (uint8)orientation);
					}
				}
				break;
			}
		}
	}

	void OnResize() override {
		if (this->vscrollList != nullptr) {
			this->vscrollList->SetCapacityFromWidget(this, WID_BROS_NEWST_LIST);
		}
		if (this->vscrollMatrix != nullptr) {
			this->GetWidget<NWidgetMatrix>(WID_BROS_MATRIX)->SetClicked(_roadstop_gui_settings.roadstop_type);
		}
	}

	void SetStringParameters(int widget) const override {
		if (widget == WID_BROS_SHOW_NEWST_TYPE) {
			const RoadStopSpec *roadstopspec = RoadStopClass::Get(_roadstop_gui_settings.roadstop_class)->GetSpec(_roadstop_gui_settings.roadstop_type);
			SetDParam(0, (roadstopspec != nullptr && roadstopspec->name != 0) ? roadstopspec->name : STR_STATION_CLASS_DFLT_ROADSTOP);
		}
	}

	void OnClick([[maybe_unused]] Point pt, int widget, [[maybe_unused]] int click_count) override
	{
		switch (GB(widget, 0, 16)) {
			case WID_BROS_STATION_NE:
			case WID_BROS_STATION_SE:
			case WID_BROS_STATION_SW:
			case WID_BROS_STATION_NW:
			case WID_BROS_STATION_X:
			case WID_BROS_STATION_Y:
				if (widget < WID_BROS_STATION_X) {
					const RoadStopSpec *spec = RoadStopClass::Get(_roadstop_gui_settings.roadstop_class)->GetSpec(_roadstop_gui_settings.roadstop_type);
					if (spec != nullptr && HasBit(spec->flags, RSF_DRIVE_THROUGH_ONLY)) return;
				}
				this->RaiseWidget(_roadstop_gui_settings.orientation + WID_BROS_STATION_NE);
				_roadstop_gui_settings.orientation = (DiagDirection)(widget - WID_BROS_STATION_NE);
				this->LowerWidget(_roadstop_gui_settings.orientation + WID_BROS_STATION_NE);
				if (_settings_client.sound.click_beep) SndPlayFx(SND_15_BEEP);
				this->SetDirty();
				CloseWindowById(WC_SELECT_STATION, 0);
				break;

			case WID_BROS_LT_OFF:
			case WID_BROS_LT_ON:
				this->RaiseWidget(_settings_client.gui.station_show_coverage + WID_BROS_LT_OFF);
				_settings_client.gui.station_show_coverage = (widget != WID_BROS_LT_OFF);
				this->LowerWidget(_settings_client.gui.station_show_coverage + WID_BROS_LT_OFF);
				if (_settings_client.sound.click_beep) SndPlayFx(SND_15_BEEP);
				this->SetDirty();
				SetViewportCatchmentStation(nullptr, true);
				break;

			case WID_BROS_NEWST_LIST: {
				auto it = this->vscrollList->GetScrolledItemFromWidget(this->roadstop_classes, pt.y, this, WID_BROS_NEWST_LIST);
				if (it == this->roadstop_classes.end()) return;
				RoadStopClassID class_id = *it;
				this->SelectClass(class_id);
				if (_settings_client.sound.click_beep) SndPlayFx(SND_15_BEEP);
				this->SetDirty();
				CloseWindowById(WC_SELECT_STATION, 0);
				break;
			}

			case WID_BROS_IMAGE: {
				uint16_t y = GB(widget, 16, 16);
				if (y >= _roadstop_gui_settings.roadstop_count) return;

				const RoadStopSpec *spec = RoadStopClass::Get(_roadstop_gui_settings.roadstop_class)->GetSpec(y);
				StationType st = GetRoadStationTypeByWindowClass(this->window_class);

				if (!IsRoadStopAvailable(spec, st)) return;

				/* Check station availability callback */
				_roadstop_gui_settings.roadstop_type = y;

				this->GetWidget<NWidgetMatrix>(WID_BROS_MATRIX)->SetClicked(_roadstop_gui_settings.roadstop_type);

				if (_settings_client.sound.click_beep) SndPlayFx(SND_15_BEEP);
				this->SetDirty();
				CloseWindowById(WC_SELECT_STATION, 0);
				this->CheckSelectedSpec();
				break;
			}

			default:
				break;
		}
	}

	void OnRealtimeTick([[maybe_unused]] uint delta_ms) override
	{
		CheckRedrawStationCoverage(this);
	}

	void SelectClassAndSpec(RoadStopClassID class_id, int spec_id)
	{
		this->SelectClass(class_id);
		this->EnsureSelectedClassIsVisible();

		if (_roadstop_gui_settings.roadstop_class != class_id) {
			/* could not select class*/
			return;
		}
		this->OnClick({}, WID_BROS_IMAGE | (spec_id << 16), 1);
	}

	static HotkeyList hotkeys;
};

static Hotkey buildroadstop_hotkeys[] = {
	Hotkey('F', "focus_filter_box", BROSHK_FOCUS_FILTER_BOX),
	HOTKEY_LIST_END
};
HotkeyList BuildRoadStationWindow::hotkeys("buildroadstop", buildroadstop_hotkeys);

Listing BuildRoadStationWindow::last_sorting = { false, 0 };
Filtering BuildRoadStationWindow::last_filtering = { false, 0 };

BuildRoadStationWindow::GUIRoadStopClassList::SortFunction * const BuildRoadStationWindow::sorter_funcs[] = {
	&RoadStopClassIDSorter,
};

BuildRoadStationWindow::GUIRoadStopClassList::FilterFunction * const BuildRoadStationWindow::filter_funcs[] = {
	&TagNameFilter,
};

/** Widget definition of the build road station window */
static const NWidgetPart _nested_road_station_picker_widgets[] = {
	NWidget(NWID_HORIZONTAL),
		NWidget(WWT_CLOSEBOX, COLOUR_DARK_GREEN),
		NWidget(WWT_CAPTION,  COLOUR_DARK_GREEN, WID_BROS_CAPTION),
		NWidget(WWT_SHADEBOX, COLOUR_DARK_GREEN),
		NWidget(NWID_SELECTION, INVALID_COLOUR, WID_BROS_SHOW_NEWST_DEFSIZE),
			NWidget(WWT_DEFSIZEBOX, COLOUR_DARK_GREEN),
		EndContainer(),
	EndContainer(),
	NWidget(WWT_PANEL, COLOUR_DARK_GREEN, WID_BROS_BACKGROUND),
		NWidget(NWID_HORIZONTAL), SetPadding(2, 0, 0, 2),
			NWidget(NWID_VERTICAL),
				NWidget(NWID_SELECTION, INVALID_COLOUR, WID_BROS_FILTER_CONTAINER),
					NWidget(NWID_HORIZONTAL), SetPadding(0, 5, 2, 0),
						NWidget(WWT_TEXT, COLOUR_DARK_GREEN), SetFill(0, 1), SetDataTip(STR_LIST_FILTER_TITLE, STR_NULL),
						NWidget(WWT_EDITBOX, COLOUR_GREY, WID_BROS_FILTER_EDITBOX), SetFill(1, 0), SetResize(1, 0),
								SetDataTip(STR_LIST_FILTER_OSKTITLE, STR_LIST_FILTER_TOOLTIP),
					EndContainer(),
				EndContainer(),
				NWidget(NWID_SELECTION, INVALID_COLOUR, WID_BROS_SHOW_NEWST_ADDITIONS),
					NWidget(NWID_HORIZONTAL), SetPadding(0, 5, 2, 0),
						NWidget(WWT_MATRIX, COLOUR_GREY, WID_BROS_NEWST_LIST), SetMinimalSize(122, 71), SetFill(1, 0),
							SetMatrixDataTip(1, 0, STR_STATION_BUILD_STATION_CLASS_TOOLTIP), SetScrollbar(WID_BROS_NEWST_SCROLL),
						NWidget(NWID_VSCROLLBAR, COLOUR_GREY, WID_BROS_NEWST_SCROLL),
					EndContainer(),
				EndContainer(),
				NWidget(NWID_SELECTION, INVALID_COLOUR, WID_BROS_SHOW_NEWST_ORIENTATION),
					NWidget(WWT_LABEL, COLOUR_DARK_GREEN), SetMinimalSize(144, 11), SetDataTip(STR_STATION_BUILD_ORIENTATION, STR_NULL), SetPadding(4, 2, 1, 2), SetFill(1, 0),
				EndContainer(),
				NWidget(NWID_HORIZONTAL), SetPadding(3),
					NWidget(NWID_SPACER), SetFill(1, 0),
					NWidget(NWID_VERTICAL), SetPIP(0, 2, 0),
						NWidget(NWID_HORIZONTAL), SetPIP(0, 2, 0),
							NWidget(WWT_PANEL, COLOUR_GREY, WID_BROS_STATION_NW), SetMinimalSize(66, 50), SetFill(0, 0), EndContainer(),
							NWidget(WWT_PANEL, COLOUR_GREY, WID_BROS_STATION_NE), SetMinimalSize(66, 50), SetFill(0, 0), EndContainer(),
							NWidget(WWT_PANEL, COLOUR_GREY, WID_BROS_STATION_X),  SetMinimalSize(66, 50), SetFill(0, 0), EndContainer(),
						EndContainer(),
						NWidget(NWID_HORIZONTAL), SetPIP(0, 2, 0),
							NWidget(WWT_PANEL, COLOUR_GREY, WID_BROS_STATION_SW), SetMinimalSize(66, 50), SetFill(0, 0), EndContainer(),
							NWidget(WWT_PANEL, COLOUR_GREY, WID_BROS_STATION_SE), SetMinimalSize(66, 50), SetFill(0, 0), EndContainer(),
							NWidget(WWT_PANEL, COLOUR_GREY, WID_BROS_STATION_Y),  SetMinimalSize(66, 50), SetFill(0, 0), EndContainer(),
						EndContainer(),
					EndContainer(),
					NWidget(NWID_SPACER), SetFill(1, 0),
				EndContainer(),
				NWidget(NWID_SELECTION, INVALID_COLOUR, WID_BROS_SHOW_NEWST_TYPE_SEL),
					NWidget(WWT_LABEL, COLOUR_DARK_GREEN, WID_BROS_SHOW_NEWST_TYPE), SetMinimalSize(144, 8), SetDataTip(STR_JUST_STRING, STR_NULL), SetTextStyle(TC_ORANGE), SetPadding(4, 2, 4, 2), SetFill(1, 0),
				EndContainer(),
				NWidget(WWT_LABEL, COLOUR_DARK_GREEN), SetDataTip(STR_STATION_BUILD_COVERAGE_AREA_TITLE, STR_NULL), SetPadding(WidgetDimensions::unscaled.framerect), SetFill(1, 0),
				NWidget(NWID_HORIZONTAL),
					NWidget(NWID_SPACER), SetMinimalSize(2, 0), SetFill(1, 0),
					NWidget(WWT_TEXTBTN, COLOUR_GREY, WID_BROS_LT_OFF), SetMinimalSize(60, 12),
													SetDataTip(STR_STATION_BUILD_COVERAGE_OFF, STR_STATION_BUILD_COVERAGE_AREA_OFF_TOOLTIP),
					NWidget(WWT_TEXTBTN, COLOUR_GREY, WID_BROS_LT_ON), SetMinimalSize(60, 12),
													SetDataTip(STR_STATION_BUILD_COVERAGE_ON, STR_STATION_BUILD_COVERAGE_AREA_ON_TOOLTIP),
					NWidget(NWID_SPACER), SetMinimalSize(2, 0), SetFill(1, 0),
				EndContainer(),
			EndContainer(),
			NWidget(NWID_SELECTION, INVALID_COLOUR, WID_BROS_SHOW_NEWST_MATRIX),
				/* We need an additional background for the matrix, as the matrix cannot handle the scrollbar due to not being an NWidgetCore. */
				NWidget(WWT_PANEL, COLOUR_DARK_GREEN), SetScrollbar(WID_BROS_MATRIX_SCROLL),
					NWidget(NWID_HORIZONTAL),
						NWidget(NWID_MATRIX, COLOUR_DARK_GREEN, WID_BROS_MATRIX), SetScrollbar(WID_BROS_MATRIX_SCROLL), SetPIP(0, 2, 0),
							NWidget(WWT_PANEL, COLOUR_DARK_GREEN, WID_BROS_IMAGE), SetMinimalSize(66, 60),
									SetFill(0, 0), SetResize(0, 0), SetDataTip(0x0, STR_STATION_BUILD_STATION_TYPE_TOOLTIP), SetScrollbar(WID_BROS_MATRIX_SCROLL),
							EndContainer(),
						EndContainer(),
						NWidget(NWID_VSCROLLBAR, COLOUR_DARK_GREEN, WID_BROS_MATRIX_SCROLL),
					EndContainer(),
				EndContainer(),
			EndContainer(),
		EndContainer(),
		NWidget(NWID_HORIZONTAL),
			NWidget(WWT_EMPTY, INVALID_COLOUR, WID_BROS_INFO), SetPadding(WidgetDimensions::unscaled.framerect), SetFill(1, 1), SetResize(1, 0),
			NWidget(NWID_SELECTION, INVALID_COLOUR, WID_BROS_SHOW_NEWST_RESIZE),
				NWidget(NWID_VERTICAL),
					NWidget(WWT_PANEL, COLOUR_DARK_GREEN), SetFill(0, 1), EndContainer(),
					NWidget(WWT_RESIZEBOX, COLOUR_DARK_GREEN),
				EndContainer(),
			EndContainer(),
		EndContainer(),
	EndContainer(),
};

static WindowDesc _road_station_picker_desc(
	WDP_AUTO, "build_station_road", 0, 0,
	WC_BUS_STATION, WC_BUILD_TOOLBAR,
	WDF_CONSTRUCTION,
	std::begin(_nested_road_station_picker_widgets), std::end(_nested_road_station_picker_widgets)
);

/** Widget definition of the build tram station window */
static const NWidgetPart _nested_tram_station_picker_widgets[] = {
	NWidget(NWID_HORIZONTAL),
		NWidget(WWT_CLOSEBOX, COLOUR_DARK_GREEN),
		NWidget(WWT_CAPTION,  COLOUR_DARK_GREEN, WID_BROS_CAPTION),
		NWidget(WWT_SHADEBOX, COLOUR_DARK_GREEN),
		NWidget(NWID_SELECTION, INVALID_COLOUR, WID_BROS_SHOW_NEWST_DEFSIZE),
			NWidget(WWT_DEFSIZEBOX, COLOUR_DARK_GREEN),
		EndContainer(),
	EndContainer(),
	NWidget(WWT_PANEL, COLOUR_DARK_GREEN, WID_BROS_BACKGROUND),
		NWidget(NWID_HORIZONTAL), SetPadding(2, 0, 0, 2),
			NWidget(NWID_VERTICAL),
				NWidget(NWID_SELECTION, INVALID_COLOUR, WID_BROS_FILTER_CONTAINER),
					NWidget(NWID_HORIZONTAL), SetPadding(0, 5, 2, 0),
						NWidget(WWT_TEXT, COLOUR_DARK_GREEN), SetFill(0, 1), SetDataTip(STR_LIST_FILTER_TITLE, STR_NULL),
						NWidget(WWT_EDITBOX, COLOUR_GREY, WID_BROS_FILTER_EDITBOX), SetFill(1, 0), SetResize(1, 0),
								SetDataTip(STR_LIST_FILTER_OSKTITLE, STR_LIST_FILTER_TOOLTIP),
					EndContainer(),
				EndContainer(),
				NWidget(NWID_SELECTION, INVALID_COLOUR, WID_BROS_SHOW_NEWST_ADDITIONS),
					NWidget(NWID_HORIZONTAL), SetPadding(0, 5, 2, 0),
						NWidget(WWT_MATRIX, COLOUR_GREY, WID_BROS_NEWST_LIST), SetMinimalSize(122, 71), SetFill(1, 0),
							SetMatrixDataTip(1, 0, STR_STATION_BUILD_STATION_CLASS_TOOLTIP), SetScrollbar(WID_BROS_NEWST_SCROLL),
						NWidget(NWID_VSCROLLBAR, COLOUR_GREY, WID_BROS_NEWST_SCROLL),
					EndContainer(),
				EndContainer(),
				NWidget(NWID_SELECTION, INVALID_COLOUR, WID_BROS_SHOW_NEWST_ORIENTATION),
					NWidget(WWT_LABEL, COLOUR_DARK_GREEN), SetMinimalSize(144, 11), SetDataTip(STR_STATION_BUILD_ORIENTATION, STR_NULL), SetPadding(4, 2, 1, 2), SetFill(1, 0),
				EndContainer(),
				NWidget(NWID_HORIZONTAL), SetPadding(3),
					NWidget(NWID_SPACER), SetFill(1, 0),
					NWidget(NWID_VERTICAL), SetPIP(0, 2, 0),
						NWidget(NWID_HORIZONTAL), SetPIP(0, 2, 0),
							NWidget(WWT_PANEL, COLOUR_GREY, WID_BROS_STATION_X),  SetMinimalSize(66, 50), SetFill(0, 0), EndContainer(),
							NWidget(WWT_PANEL, COLOUR_GREY, WID_BROS_STATION_Y),  SetMinimalSize(66, 50), SetFill(0, 0), EndContainer(),
						EndContainer(),
					EndContainer(),
					NWidget(NWID_SPACER), SetFill(1, 0),
				EndContainer(),
				NWidget(NWID_SELECTION, INVALID_COLOUR, WID_BROS_SHOW_NEWST_TYPE_SEL),
					NWidget(WWT_LABEL, COLOUR_DARK_GREEN, WID_BROS_SHOW_NEWST_TYPE), SetMinimalSize(144, 8), SetDataTip(STR_JUST_STRING, STR_NULL), SetTextStyle(TC_ORANGE), SetPadding(4, 2, 4, 2), SetFill(1, 0),
				EndContainer(),
				NWidget(WWT_LABEL, COLOUR_DARK_GREEN), SetDataTip(STR_STATION_BUILD_COVERAGE_AREA_TITLE, STR_NULL), SetPadding(WidgetDimensions::unscaled.framerect), SetFill(1, 0),
				NWidget(NWID_HORIZONTAL),
					NWidget(NWID_SPACER), SetMinimalSize(2, 0), SetFill(1, 0),
					NWidget(WWT_TEXTBTN, COLOUR_GREY, WID_BROS_LT_OFF), SetMinimalSize(60, 12),
													SetDataTip(STR_STATION_BUILD_COVERAGE_OFF, STR_STATION_BUILD_COVERAGE_AREA_OFF_TOOLTIP),
					NWidget(WWT_TEXTBTN, COLOUR_GREY, WID_BROS_LT_ON), SetMinimalSize(60, 12),
													SetDataTip(STR_STATION_BUILD_COVERAGE_ON, STR_STATION_BUILD_COVERAGE_AREA_ON_TOOLTIP),
					NWidget(NWID_SPACER), SetMinimalSize(2, 0), SetFill(1, 0),
				EndContainer(),
			EndContainer(),
			NWidget(NWID_SELECTION, INVALID_COLOUR, WID_BROS_SHOW_NEWST_MATRIX),
				/* We need an additional background for the matrix, as the matrix cannot handle the scrollbar due to not being an NWidgetCore. */
				NWidget(WWT_PANEL, COLOUR_DARK_GREEN), SetScrollbar(WID_BROS_MATRIX_SCROLL),
					NWidget(NWID_HORIZONTAL),
						NWidget(NWID_MATRIX, COLOUR_DARK_GREEN, WID_BROS_MATRIX), SetScrollbar(WID_BROS_MATRIX_SCROLL), SetPIP(0, 2, 0), SetPadding(2, 0, 0, 0),
							NWidget(WWT_PANEL, COLOUR_DARK_GREEN, WID_BROS_IMAGE), SetMinimalSize(66, 60),
									SetFill(0, 0), SetResize(0, 0), SetDataTip(0x0, STR_STATION_BUILD_STATION_TYPE_TOOLTIP), SetScrollbar(WID_BROS_MATRIX_SCROLL),
							EndContainer(),
						EndContainer(),
						NWidget(NWID_VSCROLLBAR, COLOUR_DARK_GREEN, WID_BROS_MATRIX_SCROLL),
					EndContainer(),
				EndContainer(),
			EndContainer(),
		EndContainer(),
		NWidget(NWID_HORIZONTAL),
			NWidget(WWT_EMPTY, INVALID_COLOUR, WID_BROS_INFO), SetPadding(WidgetDimensions::unscaled.framerect), SetFill(1, 1), SetResize(1, 0),
			NWidget(NWID_SELECTION, INVALID_COLOUR, WID_BROS_SHOW_NEWST_RESIZE),
				NWidget(NWID_VERTICAL),
					NWidget(WWT_PANEL, COLOUR_DARK_GREEN), SetFill(0, 1), EndContainer(),
					NWidget(WWT_RESIZEBOX, COLOUR_DARK_GREEN),
				EndContainer(),
			EndContainer(),
		EndContainer(),
	EndContainer(),
};

static WindowDesc _tram_station_picker_desc(
	WDP_AUTO, "build_station_tram", 0, 0,
	WC_BUS_STATION, WC_BUILD_TOOLBAR,
	WDF_CONSTRUCTION,
	std::begin(_nested_tram_station_picker_widgets), std::end(_nested_tram_station_picker_widgets)
);

static void ShowRVStationPicker(Window *parent, RoadStopType rs)
{
	new BuildRoadStationWindow(RoadTypeIsRoad(_cur_roadtype) ? &_road_station_picker_desc : &_tram_station_picker_desc, parent, rs);
}

struct BuildRoadWaypointWindow : PickerWindowBase {
	using WaypointList = GUIList<uint>;
	static const uint FILTER_LENGTH = 20;

	const RoadStopClass *waypoints;
	WaypointList list;
	StringFilter string_filter; ///< Filter for waypoint name
	QueryString editbox;        ///< Filter editbox

	BuildRoadWaypointWindow(WindowDesc *desc, Window *parent) : PickerWindowBase(desc, parent), editbox(FILTER_LENGTH * MAX_CHAR_LENGTH, FILTER_LENGTH)
	{
		this->waypoints = RoadStopClass::Get(ROADSTOP_CLASS_WAYP);

		this->CreateNestedTree();

		NWidgetMatrix *matrix = this->GetWidget<NWidgetMatrix>(WID_BROW_WAYPOINT_MATRIX);
		matrix->SetScrollbar(this->GetScrollbar(WID_BROW_SCROLL));

		this->FinishInitNested(TRANSPORT_ROAD);

		this->querystrings[WID_BROW_FILTER] = &this->editbox;
		this->editbox.cancel_button = QueryString::ACTION_CLEAR;

		this->list.ForceRebuild();
		this->BuildPickerList();
	}

	bool FilterByText(const RoadStopSpec *spec)
	{
		if (this->string_filter.IsEmpty()) return true;
		this->string_filter.ResetState();
		if (spec == nullptr) {
			this->string_filter.AddLine(GetString(STR_STATION_CLASS_WAYP_WAYPOINT));
		} else {
			this->string_filter.AddLine(GetString(spec->name));
			if (spec->grf_prop.grffile != nullptr) {
				const GRFConfig *gc = GetGRFConfig(spec->grf_prop.grffile->grfid);
				this->string_filter.AddLine(gc->GetName());
			}
		}
		return this->string_filter.GetState();
	}

	void BuildPickerList()
	{
		if (!this->list.NeedRebuild()) return;

		this->list.clear();
		this->list.reserve(this->waypoints->GetSpecCount());
		for (uint i = 0; i < this->waypoints->GetSpecCount(); i++) {
			const RoadStopSpec *roadstopspec = this->waypoints->GetSpec(i);
			if (!FilterByText(roadstopspec)) continue;

			this->list.push_back(i);
		}
		this->list.RebuildDone();

		NWidgetMatrix *matrix = this->GetWidget<NWidgetMatrix>(WID_BROW_WAYPOINT_MATRIX);
		matrix->SetCount((int)this->list.size());
		matrix->SetClicked(this->UpdateSelection(_cur_waypoint_type));
	}

	uint UpdateSelection(uint type)
	{
		auto found = std::find(std::begin(this->list), std::end(this->list), type);
		if (found != std::end(this->list)) return found - std::begin(this->list);

		/* Selection isn't in the list, default to first */
		if (this->list.empty()) {
			_cur_waypoint_type = 0;
			return -1;
		} else {
			_cur_waypoint_type = this->list.front();
			return 0;
		}
	}

	void Close() override
	{
		CloseWindowById(WC_SELECT_STATION, 0);
		this->PickerWindowBase::Close();
	}

	void UpdateWidgetSize(int widget, Dimension *size, const Dimension &padding, Dimension *fill, Dimension *resize) override
	{
		switch (widget) {
			case WID_BROW_WAYPOINT_MATRIX:
				/* Two blobs high and three wide. */
				size->width  += resize->width  * 2;
				size->height += resize->height * 1;

				/* Resizing in X direction only at blob size, but at pixel level in Y. */
				resize->height = 1;
				break;

			case WID_BROW_WAYPOINT:
				size->width  = ScaleGUITrad(64) + 2;
				size->height = ScaleGUITrad(58) + 2;
				break;
		}
	}

	void SetStringParameters(int widget) const override
	{
		if (widget == WID_BROW_NAME) {
			if (!this->list.empty() && IsInsideBS(_cur_waypoint_type, 0, this->waypoints->GetSpecCount())) {
				const RoadStopSpec *roadstopspec = this->waypoints->GetSpec(_cur_waypoint_type);
				if (roadstopspec == nullptr) {
					SetDParam(0, STR_STATION_CLASS_WAYP_WAYPOINT);
				} else {
					SetDParam(0, roadstopspec->name);
				}
			} else {
				SetDParam(0, STR_EMPTY);
			}
		}
	}

	void OnPaint() override
	{
		this->BuildPickerList();
		this->DrawWidgets();
	}

	void DrawWidget(const Rect &r, int widget) const override
	{
		switch (GB(widget, 0, 16)) {
			case WID_BROW_WAYPOINT: {
				uint16_t type = this->list.at(GB(widget, 16, 16));
				const RoadStopSpec *spec = this->waypoints->GetSpec(type);
				DrawPixelInfo tmp_dpi;
				if (FillDrawPixelInfo(&tmp_dpi, r.left, r.top, r.Width(), r.Height())) {
					AutoRestoreBackup dpi_backup(_cur_dpi, &tmp_dpi);
					int x = (r.Width()  - ScaleSpriteTrad(64)) / 2 + ScaleSpriteTrad(31);
					int y = (r.Height() + ScaleSpriteTrad(48)) / 2 - ScaleSpriteTrad(31);
					if (spec == nullptr) {
						StationPickerDrawSprite(x, y, STATION_ROADWAYPOINT, INVALID_RAILTYPE, _cur_roadtype, 4);
					} else {
						DrawRoadStopTile(x, y, _cur_roadtype, spec, STATION_ROADWAYPOINT, 4);
					}
					if (!IsRoadStopAvailable(spec, STATION_ROADWAYPOINT)) {
						GfxFillRect(1, 1, r.Width() - 1, r.Height() - 1, PC_BLACK, FILLRECT_CHECKER);
					}
				}
			}
		}
	}

	void OnClick(Point pt, int widget, int click_count) override
	{
		switch (GB(widget, 0, 16)) {
			case WID_BROW_WAYPOINT: {
				uint16_t sel = GB(widget, 16, 16);
				assert(sel < this->list.size());
				uint16_t type = this->list.at(sel);

				const RoadStopSpec *spec = this->waypoints->GetSpec(type);
				if (!IsRoadStopAvailable(spec, STATION_ROADWAYPOINT)) return;

				_cur_waypoint_type = type;
				this->GetWidget<NWidgetMatrix>(WID_BROW_WAYPOINT_MATRIX)->SetClicked(sel);
				if (_settings_client.sound.click_beep) SndPlayFx(SND_15_BEEP);
				this->SetDirty();
				break;
			}
		}
	}

	void OnRealtimeTick(uint delta_ms) override
	{
		CheckRedrawWaypointCoverage(this, true);
	}

	void SelectWaypointSpec(uint16 spec_id)
	{
		for (uint i = 0; i < (uint)this->list.size(); i++) {
			if (this->list[i] == spec_id) {
				this->OnClick({}, WID_BROW_WAYPOINT | (i << 16), 1);
				break;
			}
		}
	}

	void OnInvalidateData(int data = 0, bool gui_scope = true) override
	{
		if (!gui_scope) return;
		this->list.ForceRebuild();
	}

	void OnEditboxChanged(int wid) override
	{
		if (wid == WID_BROW_FILTER) {
			this->string_filter.SetFilterTerm(this->editbox.text.buf);
			this->InvalidateData();
		}
	}
};

/** Nested widget definition for the build NewGRF road waypoint window */
static const NWidgetPart _nested_build_waypoint_widgets[] = {
	NWidget(NWID_HORIZONTAL),
		NWidget(WWT_CLOSEBOX, COLOUR_DARK_GREEN),
		NWidget(WWT_CAPTION, COLOUR_DARK_GREEN), SetDataTip(STR_WAYPOINT_CAPTION, STR_TOOLTIP_WINDOW_TITLE_DRAG_THIS),
		NWidget(WWT_DEFSIZEBOX, COLOUR_DARK_GREEN),
	EndContainer(),
	NWidget(WWT_PANEL, COLOUR_DARK_GREEN),
		NWidget(WWT_EDITBOX, COLOUR_DARK_GREEN, WID_BROW_FILTER), SetPadding(2), SetResize(1, 0), SetFill(1, 0), SetDataTip(STR_LIST_FILTER_OSKTITLE, STR_LIST_FILTER_TOOLTIP),
	EndContainer(),
	NWidget(NWID_HORIZONTAL),
		NWidget(WWT_PANEL, COLOUR_DARK_GREEN), SetScrollbar(WID_BROW_SCROLL),
			NWidget(NWID_MATRIX, COLOUR_DARK_GREEN, WID_BROW_WAYPOINT_MATRIX), SetPIP(0, 2, 0),  SetPadding(3), SetScrollbar(WID_BROW_SCROLL),
				NWidget(WWT_PANEL, COLOUR_GREY, WID_BROW_WAYPOINT), SetDataTip(0x0, STR_WAYPOINT_GRAPHICS_TOOLTIP), SetScrollbar(WID_BROW_SCROLL), EndContainer(),
			EndContainer(),
		EndContainer(),
		NWidget(NWID_VSCROLLBAR, COLOUR_DARK_GREEN, WID_BROW_SCROLL),
	EndContainer(),
	NWidget(NWID_HORIZONTAL),
		NWidget(WWT_PANEL, COLOUR_DARK_GREEN),
			NWidget(WWT_TEXT, COLOUR_DARK_GREEN, WID_BROW_NAME), SetPadding(2), SetResize(1, 0), SetFill(1, 0), SetDataTip(STR_JUST_STRING, STR_NULL), SetTextStyle(TC_ORANGE), SetAlignment(SA_CENTER),
		EndContainer(),
		NWidget(WWT_RESIZEBOX, COLOUR_DARK_GREEN),
	EndContainer(),
};

static WindowDesc _build_waypoint_desc(
	WDP_AUTO, "build_road_waypoint", 0, 0,
	WC_BUILD_WAYPOINT, WC_BUILD_TOOLBAR,
	WDF_CONSTRUCTION,
	std::begin(_nested_build_waypoint_widgets), std::end(_nested_build_waypoint_widgets)
);

static void ShowBuildWaypointPicker(Window *parent)
{
	new BuildRoadWaypointWindow(&_build_waypoint_desc, parent);
}

void InitializeRoadGui()
{
	_build_depot_direction = DIAGDIR_NW;
	_roadstop_gui_settings.orientation = DIAGDIR_NW;
}


/** Set the initial (default) road and tram types to use */
static void SetDefaultRoadGui()
{
	extern RoadType _last_built_roadtype;
	extern RoadType _last_built_tramtype;

	/* Clean old GUI values; railtype is (re)set by rail_gui.cpp */
	_last_built_roadtype = ROADTYPE_ROAD;
	_last_built_tramtype = ROADTYPE_TRAM;

	if (_local_company == COMPANY_SPECTATOR || !Company::IsValidID(_local_company)) return;

	auto get_first_road_type = [](RoadTramType rtt, RoadType &out) {
		auto it = std::find_if(_sorted_roadtypes.begin(), _sorted_roadtypes.end(),
				[&](RoadType r){ return GetRoadTramType(r) == rtt && HasRoadTypeAvail(_local_company, r); });
		if (it != _sorted_roadtypes.end()) out = *it;
	};
	auto get_last_road_type = [](RoadTramType rtt, RoadType &out) {
		auto it = std::find_if(_sorted_roadtypes.rbegin(), _sorted_roadtypes.rend(),
				[&](RoadType r){ return GetRoadTramType(r) == rtt && HasRoadTypeAvail(_local_company, r); });
		if (it != _sorted_roadtypes.rend()) out = *it;
	};

	switch (_settings_client.gui.default_road_type) {
		case 3: {
			/* Use defaults above */
			break;
		}
		case 2: {
			/* Find the most used types */
			std::array<uint, ROADTYPE_END> road_count = {};
			std::array<uint, ROADTYPE_END> tram_count = {};
			for (TileIndex t = 0; t < MapSize(); t++) {
				if (MayHaveRoad(t)) {
					if (IsTileType(t, MP_STATION) && !IsAnyRoadStop(t)) continue;
					RoadType road_type = GetRoadTypeRoad(t);
					if (road_type != INVALID_ROADTYPE) road_count[road_type]++;
					RoadType tram_type = GetRoadTypeTram(t);
					if (tram_type != INVALID_ROADTYPE) tram_count[tram_type]++;
				}
			}

			auto get_best_road_type = [&](RoadTramType rtt, RoadType &out, const std::array<uint, ROADTYPE_END> &count) {
				uint highest = 0;
				for (RoadType rt = ROADTYPE_BEGIN; rt != ROADTYPE_END; rt++) {
					if (count[rt] > highest && HasRoadTypeAvail(_local_company, rt)) {
						out = rt;
						highest = count[rt];
					}
				}
				if (highest == 0) get_first_road_type(rtt, out);
			};
			get_best_road_type(RTT_ROAD, _last_built_roadtype, road_count);
			get_best_road_type(RTT_TRAM, _last_built_tramtype, tram_count);
			break;
		}
		case 0: {
			/* Use first available types */
			get_first_road_type(RTT_ROAD, _last_built_roadtype);
			get_first_road_type(RTT_TRAM, _last_built_tramtype);
			break;
		}
		case 1: {
			/* Use last available type */
			get_last_road_type(RTT_ROAD, _last_built_roadtype);
			get_last_road_type(RTT_TRAM, _last_built_tramtype);
			break;
		}
		default:
			NOT_REACHED();
	}
}

/**
 * I really don't know why rail_gui.cpp has this too, shouldn't be included in the other one?
 */
void InitializeRoadGUI()
{
	SetDefaultRoadGui();

	BuildRoadToolbarWindow *w = dynamic_cast<BuildRoadToolbarWindow *>(FindWindowById(WC_BUILD_TOOLBAR, TRANSPORT_ROAD));
	if (w != nullptr) w->ModifyRoadType(_cur_roadtype);
}

DropDownList GetRoadTypeDropDownList(RoadTramTypes rtts, bool for_replacement, bool all_option)
{
	RoadTypes used_roadtypes;
	RoadTypes avail_roadtypes;

	const Company *c = Company::Get(_local_company);

	/* Find the used roadtypes. */
	if (for_replacement) {
		avail_roadtypes = GetCompanyRoadTypes(c->index, false);
		used_roadtypes  = GetRoadTypes(false);
	} else {
		avail_roadtypes = c->avail_roadtypes;
		used_roadtypes  = GetRoadTypes(true);
	}

	/* Filter listed road types */
	if (!HasBit(rtts, RTT_ROAD)) used_roadtypes &= _roadtypes_type;
	if (!HasBit(rtts, RTT_TRAM)) used_roadtypes &= ~_roadtypes_type;

	DropDownList list;

	if (all_option) {
		list.emplace_back(new DropDownListStringItem(STR_REPLACE_ALL_ROADTYPE, INVALID_ROADTYPE, false));
	}

	Dimension d = { 0, 0 };
	/* Get largest icon size, to ensure text is aligned on each menu item. */
	if (!for_replacement) {
		for (const auto &rt : _sorted_roadtypes) {
			if (!HasBit(used_roadtypes, rt)) continue;
			const RoadTypeInfo *rti = GetRoadTypeInfo(rt);
			d = maxdim(d, GetSpriteSize(rti->gui_sprites.build_x_road));
		}
	}

	for (const auto &rt : _sorted_roadtypes) {
		/* If it's not used ever, don't show it to the user. */
		if (!HasBit(used_roadtypes, rt)) continue;

		const RoadTypeInfo *rti = GetRoadTypeInfo(rt);

		SetDParam(0, rti->strings.menu_text);
		SetDParam(1, rti->max_speed / 2);
		if (for_replacement) {
			list.emplace_back(new DropDownListStringItem(rti->strings.replace_text, rt, !HasBit(avail_roadtypes, rt)));
		} else {
			StringID str = rti->max_speed > 0 ? STR_TOOLBAR_RAILTYPE_VELOCITY : STR_JUST_STRING;
			DropDownListIconItem *iconitem = new DropDownListIconItem(rti->gui_sprites.build_x_road, PAL_NONE, str, rt, !HasBit(avail_roadtypes, rt));
			iconitem->SetDimension(d);
			list.emplace_back(iconitem);
		}
	}

	if (list.size() == 0) {
		/* Empty dropdowns are not allowed */
		list.emplace_back(new DropDownListStringItem(STR_NONE, INVALID_ROADTYPE, true));
	}

	return list;
}

DropDownList GetScenRoadTypeDropDownList(RoadTramTypes rtts)
{
	RoadTypes avail_roadtypes = GetRoadTypes(false);
	avail_roadtypes = AddDateIntroducedRoadTypes(avail_roadtypes, _date);
	RoadTypes used_roadtypes = GetRoadTypes(true);

	/* Filter listed road types */
	if (!HasBit(rtts, RTT_ROAD)) used_roadtypes &= _roadtypes_type;
	if (!HasBit(rtts, RTT_TRAM)) used_roadtypes &= ~_roadtypes_type;

	DropDownList list;

	/* If it's not used ever, don't show it to the user. */
	Dimension d = { 0, 0 };
	for (const auto &rt : _sorted_roadtypes) {
		if (!HasBit(used_roadtypes, rt)) continue;
		const RoadTypeInfo *rti = GetRoadTypeInfo(rt);
		d = maxdim(d, GetSpriteSize(rti->gui_sprites.build_x_road));
	}
	for (const auto &rt : _sorted_roadtypes) {
		if (!HasBit(used_roadtypes, rt)) continue;

		const RoadTypeInfo *rti = GetRoadTypeInfo(rt);

		SetDParam(0, rti->strings.menu_text);
		SetDParam(1, rti->max_speed / 2);
		StringID str = rti->max_speed > 0 ? STR_TOOLBAR_RAILTYPE_VELOCITY : STR_JUST_STRING;
		DropDownListIconItem *item = new DropDownListIconItem(rti->gui_sprites.build_x_road, PAL_NONE, str, rt, !HasBit(avail_roadtypes, rt));
		item->SetDimension(d);
		list.emplace_back(item);
	}

	if (list.size() == 0) {
		/* Empty dropdowns are not allowed */
		list.emplace_back(new DropDownListStringItem(STR_NONE, -1, true));
	}

	return list;
}

static BuildRoadToolbarWindow *GetRoadToolbarWindowForRoadStop(const RoadStopSpec *spec, RoadTramType rtt_preferred)
{
	extern RoadType _last_built_roadtype;
	extern RoadType _last_built_tramtype;

	BuildRoadToolbarWindow *w = dynamic_cast<BuildRoadToolbarWindow *>(FindWindowById(_game_mode == GM_EDITOR ? WC_SCEN_BUILD_TOOLBAR : WC_BUILD_TOOLBAR, TRANSPORT_ROAD));
	if (w != nullptr) {
		if (spec != nullptr && ((HasBit(spec->flags, RSF_BUILD_MENU_ROAD_ONLY) && !RoadTypeIsRoad(_cur_roadtype)) ||
				(HasBit(spec->flags, RSF_BUILD_MENU_TRAM_ONLY) && !RoadTypeIsTram(_cur_roadtype)))) {
			w->Close();
		} else {
			return w;
		}
	}

	return dynamic_cast<BuildRoadToolbarWindow *>(CreateRoadTramToolbarForRoadType(rtt_preferred == RTT_TRAM ? _last_built_tramtype : _last_built_roadtype, rtt_preferred));
}

void ShowBuildRoadStopPickerAndSelect(StationType station_type, const RoadStopSpec *spec, RoadTramType rtt_preferred)
{
	if (!IsRoadStopAvailable(spec, station_type)) return;

	RoadStopClassID class_id;
	if (spec != nullptr) {
		if ((spec->cls_id == ROADSTOP_CLASS_WAYP) != (station_type == STATION_ROADWAYPOINT)) return;
		class_id = spec->cls_id;
	} else {
		class_id = (station_type == STATION_ROADWAYPOINT) ? ROADSTOP_CLASS_WAYP : ROADSTOP_CLASS_DFLT;
	}

	int spec_id = -1;
	const RoadStopClass *rsclass = RoadStopClass::Get(class_id);
	for (int i = 0; i < (int)rsclass->GetSpecCount(); i++) {
		if (rsclass->GetSpec(i) == spec) {
			spec_id = i;
		}
	}
	if (spec_id < 0) return;

	BuildRoadToolbarWindow *w = GetRoadToolbarWindowForRoadStop(spec, rtt_preferred);
	if (w == nullptr) return;

	auto trigger_widget = [&](int widget) {
		if (!w->IsWidgetLowered(widget)) {
			w->OnHotkey(widget);
		}
	};

	if (station_type == STATION_ROADWAYPOINT) {
		trigger_widget(WID_ROT_BUILD_WAYPOINT);

		BuildRoadWaypointWindow *waypoint_window = dynamic_cast<BuildRoadWaypointWindow *>(FindWindowById(WC_BUILD_WAYPOINT, TRANSPORT_ROAD));
		if (waypoint_window != nullptr) waypoint_window->SelectWaypointSpec((uint16)spec_id);
	} else {
		trigger_widget((station_type == STATION_BUS) ? WID_ROT_BUS_STATION : WID_ROT_TRUCK_STATION);

		BuildRoadStationWindow *roadstop_window = dynamic_cast<BuildRoadStationWindow *>(FindWindowById((station_type == STATION_BUS) ? WC_BUS_STATION : WC_TRUCK_STATION, TRANSPORT_ROAD));
		if (roadstop_window != nullptr) roadstop_window->SelectClassAndSpec(class_id, spec_id);
	}
}<|MERGE_RESOLUTION|>--- conflicted
+++ resolved
@@ -116,11 +116,7 @@
 	return Convert8bitBooleanCallback(roadstopspec->grf_prop.grffile, CBID_STATION_AVAILABILITY, cb_res);
 }
 
-<<<<<<< HEAD
 void CcPlaySound_CONSTRUCTION_OTHER(const CommandCost &result, TileIndex tile, uint32 p1, uint32 p2, uint64 p3, uint32 cmd)
-=======
-void CcPlaySound_CONSTRUCTION_OTHER(Commands, const CommandCost &result, TileIndex tile)
->>>>>>> 077b08bb
 {
 	if (result.Succeeded() && _settings_client.sound.confirm) SndPlayTileFx(SND_1F_CONSTRUCTION_OTHER, tile);
 }
@@ -150,11 +146,7 @@
  * @param p2 unused
  * @param cmd unused
  */
-<<<<<<< HEAD
 void CcBuildRoadTunnel(const CommandCost &result, TileIndex start_tile, uint32 p1, uint32 p2, uint64 p3, uint32 cmd)
-=======
-void CcBuildRoadTunnel(Commands, const CommandCost &result, TileIndex start_tile)
->>>>>>> 077b08bb
 {
 	if (result.Succeeded()) {
 		if (_settings_client.sound.confirm) SndPlayTileFx(SND_1F_CONSTRUCTION_OTHER, start_tile);
@@ -187,11 +179,7 @@
 	}
 }
 
-<<<<<<< HEAD
 void CcRoadDepot(const CommandCost &result, TileIndex tile, uint32 p1, uint32 p2, uint64 p3, uint32 cmd)
-=======
-void CcRoadDepot(Commands, const CommandCost &result, TileIndex tile, RoadType, DiagDirection dir)
->>>>>>> 077b08bb
 {
 	if (result.Failed()) return;
 
@@ -219,12 +207,7 @@
  * @param cmd Unused.
  * @see CmdBuildRoadStop
  */
-<<<<<<< HEAD
 void CcRoadStop(const CommandCost &result, TileIndex tile, uint32 p1, uint32 p2, uint64 p3, uint32 cmd)
-=======
-void CcRoadStop(Commands, const CommandCost &result, TileIndex tile, uint8_t width, uint8_t length, RoadStopType, bool is_drive_through,
-		DiagDirection dir, RoadType, RoadStopClassID spec_class, uint16_t spec_index, StationID, bool)
->>>>>>> 077b08bb
 {
 	if (result.Failed()) return;
 
@@ -1524,7 +1507,6 @@
 		}
 	}
 
-<<<<<<< HEAD
 	void UpdateBuildingHeight(uint height)
 	{
 		height = std::max<uint>(2, height);
@@ -1536,9 +1518,6 @@
 	}
 
 	void UpdateWidgetSize(int widget, Dimension *size, const Dimension &padding, Dimension *fill, Dimension *resize) override
-=======
-	void UpdateWidgetSize(int widget, Dimension *size, [[maybe_unused]] const Dimension &padding, [[maybe_unused]] Dimension *fill, [[maybe_unused]] Dimension *resize) override
->>>>>>> 077b08bb
 	{
 		switch (widget) {
 			case WID_BROS_NEWST_LIST: {
