/*
 * This file is part of OpenTTD.
 * OpenTTD is free software; you can redistribute it and/or modify it under the terms of the GNU General Public License as published by the Free Software Foundation, version 2.
 * OpenTTD is distributed in the hope that it will be useful, but WITHOUT ANY WARRANTY; without even the implied warranty of MERCHANTABILITY or FITNESS FOR A PARTICULAR PURPOSE.
 * See the GNU General Public License for more details. You should have received a copy of the GNU General Public License along with OpenTTD. If not, see <http://www.gnu.org/licenses/>.
 */

/** @file road_gui.cpp GUI for building roads. */

#include "stdafx.h"
#include "gui.h"
#include "window_gui.h"
#include "station_gui.h"
#include "terraform_gui.h"
#include "viewport_func.h"
#include "command_func.h"
#include "road_cmd.h"
#include "station_func.h"
#include "window_func.h"
#include "vehicle_func.h"
#include "sound_func.h"
#include "company_func.h"
#include "tunnelbridge.h"
#include "tunnelbridge_map.h"
#include "tilehighlight_func.h"
#include "company_base.h"
#include "hotkeys.h"
#include "road_gui.h"
#include "zoom_func.h"
#include "dropdown_type.h"
#include "dropdown_func.h"
#include "engine_base.h"
#include "station_base.h"
#include "waypoint_base.h"
#include "strings_func.h"
#include "core/geometry_func.hpp"
#include "date_func.h"
#include "station_map.h"
#include "waypoint_func.h"
#include "newgrf_roadstop.h"
#include "debug.h"
#include "newgrf_station.h"
#include "core/backup_type.hpp"
#include "picker_gui.h"
#include "newgrf_extension.h"

#include "widgets/road_widget.h"
#include "table/strings.h"

#include <array>

#include "safeguards.h"

static void ShowRVStationPicker(Window *parent, RoadStopType rs);
static void ShowRoadDepotPicker(Window *parent);
static void ShowBuildRoadWaypointPicker(Window *parent);

static bool _remove_button_clicked;
static bool _one_way_button_clicked;

/**
 * Define the values of the RoadFlags
 * @see CmdBuildLongRoad
 */
enum RoadFlags {
	RF_NONE             = 0x00,
	RF_START_HALFROAD_Y = 0x01,    // The start tile in Y-dir should have only a half road
	RF_END_HALFROAD_Y   = 0x02,    // The end tile in Y-dir should have only a half road
	RF_DIR_Y            = 0x04,    // The direction is Y-dir
	RF_DIR_X            = RF_NONE, // Dummy; Dir X is set when RF_DIR_Y is not set
	RF_START_HALFROAD_X = 0x08,    // The start tile in X-dir should have only a half road
	RF_END_HALFROAD_X   = 0x10,    // The end tile in X-dir should have only a half road
};
DECLARE_ENUM_AS_BIT_SET(RoadFlags)

static RoadFlags _place_road_flag;

static RoadType _cur_roadtype;

static DiagDirection _road_depot_orientation;

struct RoadWaypointPickerSelection {
	RoadStopClassID sel_class; ///< Selected road waypoint class.
	uint16_t sel_type; ///< Selected road waypoint type within the class.
};
static RoadWaypointPickerSelection _waypoint_gui; ///< Settings of the road waypoint picker.

struct RoadStopPickerSelection {
	RoadStopClassID sel_class; ///< Selected road stop class.
	uint16_t sel_type; ///< Selected road stop type within the class.
	DiagDirection orientation; ///< Selected orientation of the road stop.
};
static RoadStopPickerSelection _roadstop_gui;

static bool IsRoadStopEverAvailable(const RoadStopSpec *spec, StationType type)
{
	if (spec == nullptr) return true;

	if (HasBit(spec->flags, RSF_BUILD_MENU_ROAD_ONLY) && !RoadTypeIsRoad(_cur_roadtype)) return false;
	if (HasBit(spec->flags, RSF_BUILD_MENU_TRAM_ONLY) && !RoadTypeIsTram(_cur_roadtype)) return false;

	if (type == STATION_ROADWAYPOINT && spec->stop_type != ROADSTOPTYPE_ALL) {
		if (spec->grf_prop.grffile != nullptr && HasBit(spec->grf_prop.grffile->observed_feature_tests, GFTOF_ROAD_STOPS)) return true;
	}

	switch (spec->stop_type) {
		case ROADSTOPTYPE_ALL: return true;
		case ROADSTOPTYPE_PASSENGER: return type == StationType::Bus;
		case ROADSTOPTYPE_FREIGHT: return type == StationType::Truck;
		default: NOT_REACHED();
	}
}

/**
 * Check whether a road stop type can be built.
 * @return true if building is allowed.
 */
static bool IsRoadStopAvailable(const RoadStopSpec *spec, StationType type)
{
	if (spec == nullptr) return true;
	if (!IsRoadStopEverAvailable(spec, type)) return false;

	if (!HasBit(spec->callback_mask, CBM_ROAD_STOP_AVAIL)) return true;

	uint16_t cb_res = GetRoadStopCallback(CBID_STATION_AVAILABILITY, 0, 0, spec, nullptr, INVALID_TILE, _cur_roadtype, type, 0);
	if (cb_res == CALLBACK_FAILED) return true;

	return Convert8bitBooleanCallback(spec->grf_prop.grffile, CBID_STATION_AVAILABILITY, cb_res);
}

void CcPlaySound_CONSTRUCTION_OTHER(const CommandCost &result, TileIndex tile, uint32_t p1, uint32_t p2, uint64_t p3, uint32_t cmd)
{
	if (result.Succeeded() && _settings_client.sound.confirm) SndPlayTileFx(SND_1F_CONSTRUCTION_OTHER, tile);
}

/**
 * Callback to start placing a bridge.
 * @param tile Start tile of the bridge.
 */
static void PlaceRoad_Bridge(TileIndex tile, Window *w)
{
	if (IsBridgeTile(tile)) {
		TileIndex other_tile = GetOtherTunnelBridgeEnd(tile);
		Point pt = {0, 0};
		w->OnPlaceMouseUp(VPM_X_OR_Y, DDSP_BUILD_BRIDGE, pt, other_tile, tile);
	} else {
		VpStartPlaceSizing(tile, VPM_X_OR_Y, DDSP_BUILD_BRIDGE);
	}
}

/**
 * Callback executed after a build road tunnel command has been called.
 *
 * @param result Whether the build succeeded.
 * @param start_tile Starting tile of the tunnel.
 * @param p1 bit 0-3 railtype or roadtypes
 *           bit 8-9 transport type
 * @param p2 unused
 * @param cmd unused
 */
void CcBuildRoadTunnel(const CommandCost &result, TileIndex start_tile, uint32_t p1, uint32_t p2, uint64_t p3, uint32_t cmd)
{
	if (result.Succeeded()) {
		if (_settings_client.sound.confirm) SndPlayTileFx(SND_1F_CONSTRUCTION_OTHER, start_tile);
		if (!_settings_client.gui.persistent_buildingtools) ResetObjectToPlace();

		DiagDirection start_direction = ReverseDiagDir(GetTunnelBridgeDirection(start_tile));
		ConnectRoadToStructure(start_tile, start_direction);

		TileIndex end_tile = GetOtherTunnelBridgeEnd(start_tile);
		DiagDirection end_direction = ReverseDiagDir(GetTunnelBridgeDirection(end_tile));
		ConnectRoadToStructure(end_tile, end_direction);
	} else {
		SetRedErrorSquare(_build_tunnel_endtile);
	}
}

/**
 * If required, connects a new structure to an existing road or tram by building the missing roadbit.
 * @param tile Tile containing the structure to connect.
 * @param direction Direction to check.
 */
void ConnectRoadToStructure(TileIndex tile, DiagDirection direction)
{
	tile += TileOffsByDiagDir(direction);
	/* if there is a roadpiece just outside of the station entrance, build a connecting route */
	if (IsNormalRoadTile(tile)) {
		if (GetRoadBits(tile, GetRoadTramType(_cur_roadtype)) != ROAD_NONE) {
<<<<<<< HEAD
			DoCommandP(tile, _cur_roadtype << 4 | DiagDirToRoadBits(ReverseDiagDir(direction)), INVALID_TOWN, CMD_BUILD_ROAD);
=======
			Command<CMD_BUILD_ROAD>::Post(tile, DiagDirToRoadBits(ReverseDiagDir(direction)), _cur_roadtype, DRD_NONE, INVALID_TOWN);
>>>>>>> 60d0d7b8
		}
	}
}

void CcRoadDepot(const CommandCost &result, TileIndex tile, uint32_t p1, uint32_t p2, uint64_t p3, uint32_t cmd)
{
	if (result.Failed()) return;

	DiagDirection dir = (DiagDirection)GB(p1, 0, 2);
	if (_settings_client.sound.confirm) SndPlayTileFx(SND_1F_CONSTRUCTION_OTHER, tile);
	if (!_settings_client.gui.persistent_buildingtools) ResetObjectToPlace();
	ConnectRoadToStructure(tile, dir);
}

/**
 * Command callback for building road stops.
 * @param result Result of the build road stop command.
 * @param tile Start tile.
 * @param p1 bit 0..7: Width of the road stop.
 *           bit 8..15: Length of the road stop.
 * @param p2 bit 0: 0 For bus stops, 1 for truck stops.
 *           bit 1: 0 For normal stops, 1 for drive-through.
 *           bit 2: Allow stations directly adjacent to other stations.
 *           bit 3..4: Entrance direction (#DiagDirection) for normal stops.
 *           bit 3: #Axis of the road for drive-through stops.
 *           bit 5..10: The roadtype.
 *           bit 16..31: Station ID to join (NEW_STATION if build new one).
 * @param p3 bit 0..15: Roadstop class.
 *           bit 16..31: Roadstopspec index.
 * @param cmd Unused.
 * @see CmdBuildRoadStop
 */
void CcRoadStop(const CommandCost &result, TileIndex tile, uint32_t p1, uint32_t p2, uint64_t p3, uint32_t cmd)
{
	if (result.Failed()) return;

	DiagDirection dir = (DiagDirection)GB(p2, 3, 2);
	if (_settings_client.sound.confirm) SndPlayTileFx(SND_1F_CONSTRUCTION_OTHER, tile);
	if (!_settings_client.gui.persistent_buildingtools) ResetObjectToPlace();

	bool connect_to_road = true;

	RoadStopClassID spec_class = Extract<RoadStopClassID, 0, 16>(p3);
	uint16_t spec_index        = GB(p3, 16, 16);
	if ((uint)spec_class < RoadStopClass::GetClassCount() && spec_index < RoadStopClass::Get(spec_class)->GetSpecCount()) {
		const RoadStopSpec *roadstopspec = RoadStopClass::Get(spec_class)->GetSpec(spec_index);
		if (roadstopspec != nullptr && HasBit(roadstopspec->flags, RSF_NO_AUTO_ROAD_CONNECTION)) connect_to_road = false;
	}

	if (connect_to_road) {
		TileArea roadstop_area(tile, GB(p1, 0, 8), GB(p1, 8, 8));
		for (TileIndex cur_tile : roadstop_area) {
			ConnectRoadToStructure(cur_tile, dir);
			/* For a drive-through road stop build connecting road for other entrance. */
			if (HasBit(p2, 1)) ConnectRoadToStructure(cur_tile, ReverseDiagDir(dir));
		}
	}
}

/**
 * Place a new road stop.
 * @param start_tile First tile of the area.
 * @param end_tile Last tile of the area.
 * @param p2 bit 0: 0 For bus stops, 1 for truck stops.
 *           bit 2: Allow stations directly adjacent to other stations.
 *           bit 5..10: The roadtypes.
 * @param cmd Command to use.
 * @see CcRoadStop()
 */
static void PlaceRoadStop(TileIndex start_tile, TileIndex end_tile, uint32_t p2, uint32_t cmd)
{
	uint8_t ddir = _roadstop_gui.orientation;

	if (ddir >= DIAGDIR_END) {
		SetBit(p2, 1); // It's a drive-through stop.
		ddir -= DIAGDIR_END; // Adjust picker result to actual direction.
	}
	p2 |= ddir << 3; // Set the DiagDirecion into p2 bits 3 and 4.
	p2 |= INVALID_STATION << 16; // no station to join

	TileArea ta(start_tile, end_tile);
	CommandContainer cmdcont = NewCommandContainerBasic(ta.tile, (uint32_t)(ta.w | ta.h << 8), p2, cmd, CcRoadStop);
	cmdcont.p3 = (_roadstop_gui.sel_type << 16) | _roadstop_gui.sel_class;
	ShowSelectStationIfNeeded(cmdcont, ta);
}

/**
 * Place a road waypoint.
 * @param tile Position to start dragging a waypoint.
 */
static void PlaceRoad_Waypoint(TileIndex tile)
{
	if (_remove_button_clicked) {
		VpStartPlaceSizing(tile, VPM_X_AND_Y, DDSP_REMOVE_ROAD_WAYPOINT);
		return;
	}

	Axis axis = GetAxisForNewRoadWaypoint(tile);
	if (IsValidAxis(axis)) {
		/* Valid tile for waypoints */
		VpStartPlaceSizing(tile, axis == AXIS_X ? VPM_X_LIMITED : VPM_Y_LIMITED, DDSP_BUILD_ROAD_WAYPOINT);
		VpSetPlaceSizingLimit(_settings_game.station.station_spread);
	} else {
		/* Tile where we can't build rail waypoints. This is always going to fail,
		 * but provides the user with a proper error message. */
		DoCommandP(tile, 1 | 1 << 8, ROADSTOP_CLASS_WAYP | INVALID_STATION << 16, CMD_BUILD_ROAD_WAYPOINT | CMD_MSG(STR_ERROR_CAN_T_BUILD_ROAD_WAYPOINT));
	}
}

/**
 * Callback for placing a bus station.
 * @param tile Position to place the station.
 */
static void PlaceRoad_BusStation(TileIndex tile)
{
	if (_remove_button_clicked) {
		VpStartPlaceSizing(tile, VPM_X_AND_Y, DDSP_REMOVE_BUSSTOP);
	} else {
		if (_roadstop_gui.orientation < DIAGDIR_END) { // Not a drive-through stop.
			VpStartPlaceSizing(tile, (DiagDirToAxis(_roadstop_gui.orientation) == AXIS_X) ? VPM_X_LIMITED : VPM_Y_LIMITED, DDSP_BUILD_BUSSTOP);
		} else {
			VpStartPlaceSizing(tile, VPM_X_AND_Y_LIMITED, DDSP_BUILD_BUSSTOP);
		}
		VpSetPlaceSizingLimit(_settings_game.station.station_spread);
	}
}

/**
 * Callback for placing a truck station.
 * @param tile Position to place the station.
 */
static void PlaceRoad_TruckStation(TileIndex tile)
{
	if (_remove_button_clicked) {
		VpStartPlaceSizing(tile, VPM_X_AND_Y, DDSP_REMOVE_TRUCKSTOP);
	} else {
		if (_roadstop_gui.orientation < DIAGDIR_END) { // Not a drive-through stop.
			VpStartPlaceSizing(tile, (DiagDirToAxis(_roadstop_gui.orientation) == AXIS_X) ? VPM_X_LIMITED : VPM_Y_LIMITED, DDSP_BUILD_TRUCKSTOP);
		} else {
			VpStartPlaceSizing(tile, VPM_X_AND_Y_LIMITED, DDSP_BUILD_TRUCKSTOP);
		}
		VpSetPlaceSizingLimit(_settings_game.station.station_spread);
	}
}

typedef void OnButtonClick(Window *w);

/**
 * Toggles state of the Remove button of Build road toolbar
 * @param w window the button belongs to
 */
static void ToggleRoadButton_Remove(Window *w)
{
	w->ToggleWidgetLoweredState(WID_ROT_REMOVE);
	w->SetWidgetDirty(WID_ROT_REMOVE);
	_remove_button_clicked = w->IsWidgetLowered(WID_ROT_REMOVE);
	SetSelectionRed(_remove_button_clicked);
}

/**
 * Updates the Remove button because of Ctrl state change
 * @param w window the button belongs to
 * @return true iff the remove button was changed
 */
static bool RoadToolbar_CtrlChanged(Window *w)
{
	if (w->IsWidgetDisabled(WID_ROT_REMOVE)) return false;

	/* allow ctrl to switch remove mode only for these widgets */
	for (WidgetID i = WID_ROT_ROAD_X; i <= WID_ROT_AUTOROAD; i++) {
		if (w->IsWidgetLowered(i)) {
			ToggleRoadButton_Remove(w);
			return true;
		}
	}

	return false;
}

/** Road toolbar window handler. */
struct BuildRoadToolbarWindow : Window {
	RoadType roadtype;          ///< Road type to build.
	int last_started_action;    ///< Last started user action.

	BuildRoadToolbarWindow(WindowDesc &desc, WindowNumber window_number) : Window(desc)
	{
		this->roadtype = _cur_roadtype;
		this->CreateNestedTree();
		this->FinishInitNested(window_number);
		this->SetWidgetDisabledState(WID_ROT_REMOVE, true);

		if (RoadTypeIsRoad(this->roadtype)) {
			this->SetWidgetDisabledState(WID_ROT_ONE_WAY, true);
		}

		this->OnInvalidateData();
		this->last_started_action = INVALID_WID_ROT;

		if (_settings_client.gui.link_terraform_toolbar) ShowTerraformToolbar(this);
	}

	void Close([[maybe_unused]] int data = 0) override
	{
		if (_game_mode == GM_NORMAL && (this->IsWidgetLowered(WID_ROT_BUS_STATION) || this->IsWidgetLowered(WID_ROT_TRUCK_STATION))) SetViewportCatchmentStation(nullptr, true);
		if (_game_mode == GM_NORMAL && this->IsWidgetLowered(WID_ROT_BUILD_WAYPOINT)) SetViewportCatchmentWaypoint(nullptr, true);
		if (_settings_client.gui.link_terraform_toolbar) CloseWindowById(WC_SCEN_LAND_GEN, 0, false);
		CloseWindowById(WC_SELECT_STATION, 0);
		this->Window::Close();
	}

	/**
	 * Some data on this window has become invalid.
	 * @param data Information about the changed data.
	 * @param gui_scope Whether the call is done from GUI scope. You may not do everything when not in GUI scope. See #InvalidateWindowData() for details.
	 */
	void OnInvalidateData([[maybe_unused]] int data = 0, [[maybe_unused]] bool gui_scope = true) override
	{
		if (!gui_scope) return;

		if (!ValParamRoadType(this->roadtype)) {
			/* Close toolbar if road type is not available. */
			this->Close();
			return;
		}

		RoadTramType rtt = GetRoadTramType(this->roadtype);

		bool can_build = CanBuildVehicleInfrastructure(VEH_ROAD, rtt);
		this->SetWidgetsDisabledState(!can_build,
			WID_ROT_DEPOT,
			WID_ROT_BUILD_WAYPOINT,
			WID_ROT_BUS_STATION,
			WID_ROT_TRUCK_STATION);
		if (!can_build) {
			CloseWindowById(WC_BUS_STATION, TRANSPORT_ROAD);
			CloseWindowById(WC_TRUCK_STATION, TRANSPORT_ROAD);
			CloseWindowById(WC_BUILD_DEPOT, TRANSPORT_ROAD);
			CloseWindowById(WC_BUILD_WAYPOINT, TRANSPORT_ROAD);
		}

		if (_game_mode != GM_EDITOR) {
			if (!can_build) {
				/* Show in the tooltip why this button is disabled. */
				this->GetWidget<NWidgetCore>(WID_ROT_DEPOT)->SetToolTip(STR_TOOLBAR_DISABLED_NO_VEHICLE_AVAILABLE);
				this->GetWidget<NWidgetCore>(WID_ROT_BUILD_WAYPOINT)->SetToolTip(STR_TOOLBAR_DISABLED_NO_VEHICLE_AVAILABLE);
				this->GetWidget<NWidgetCore>(WID_ROT_BUS_STATION)->SetToolTip(STR_TOOLBAR_DISABLED_NO_VEHICLE_AVAILABLE);
				this->GetWidget<NWidgetCore>(WID_ROT_TRUCK_STATION)->SetToolTip(STR_TOOLBAR_DISABLED_NO_VEHICLE_AVAILABLE);
			} else {
				this->GetWidget<NWidgetCore>(WID_ROT_DEPOT)->SetToolTip(rtt == RTT_ROAD ? STR_ROAD_TOOLBAR_TOOLTIP_BUILD_ROAD_VEHICLE_DEPOT : STR_ROAD_TOOLBAR_TOOLTIP_BUILD_TRAM_VEHICLE_DEPOT);
				this->GetWidget<NWidgetCore>(WID_ROT_BUILD_WAYPOINT)->SetToolTip(rtt == RTT_ROAD ? STR_ROAD_TOOLBAR_TOOLTIP_CONVERT_ROAD_TO_WAYPOINT : STR_ROAD_TOOLBAR_TOOLTIP_CONVERT_TRAM_TO_WAYPOINT);
				this->GetWidget<NWidgetCore>(WID_ROT_BUS_STATION)->SetToolTip(rtt == RTT_ROAD ? STR_ROAD_TOOLBAR_TOOLTIP_BUILD_BUS_STATION : STR_ROAD_TOOLBAR_TOOLTIP_BUILD_PASSENGER_TRAM_STATION);
				this->GetWidget<NWidgetCore>(WID_ROT_TRUCK_STATION)->SetToolTip(rtt == RTT_ROAD ? STR_ROAD_TOOLBAR_TOOLTIP_BUILD_TRUCK_LOADING_BAY : STR_ROAD_TOOLBAR_TOOLTIP_BUILD_CARGO_TRAM_STATION);
			}
		}
	}

	void OnInit() override
	{
		/* Configure the road toolbar for the roadtype. */
		const RoadTypeInfo *rti = GetRoadTypeInfo(this->roadtype);
		this->GetWidget<NWidgetCore>(WID_ROT_ROAD_X)->SetSprite(rti->gui_sprites.build_x_road);
		this->GetWidget<NWidgetCore>(WID_ROT_ROAD_Y)->SetSprite(rti->gui_sprites.build_y_road);
		this->GetWidget<NWidgetCore>(WID_ROT_AUTOROAD)->SetSprite(rti->gui_sprites.auto_road);
		if (_game_mode != GM_EDITOR) {
			this->GetWidget<NWidgetCore>(WID_ROT_DEPOT)->SetSprite(rti->gui_sprites.build_depot);
		}
		this->GetWidget<NWidgetCore>(WID_ROT_CONVERT_ROAD)->SetSprite(rti->gui_sprites.convert_road);
		this->GetWidget<NWidgetCore>(WID_ROT_BUILD_TUNNEL)->SetSprite(rti->gui_sprites.build_tunnel);
		if (HasBit(rti->extra_flags, RXTF_NO_TUNNELS)) this->DisableWidget(WID_ROT_BUILD_TUNNEL);
	}

	/**
	 * Switch to another road type.
	 * @param roadtype New road type.
	 */
	void ModifyRoadType(RoadType roadtype)
	{
		this->roadtype = roadtype;
		this->ReInit();
	}

	void SetStringParameters(WidgetID widget) const override
	{
		if (widget == WID_ROT_CAPTION) {
			const RoadTypeInfo *rti = GetRoadTypeInfo(this->roadtype);
			if (rti->max_speed > 0) {
				SetDParam(0, STR_TOOLBAR_RAILTYPE_VELOCITY);
				SetDParam(1, rti->strings.toolbar_caption);
				SetDParam(2, PackVelocity(rti->max_speed / 2, VEH_ROAD));
			} else {
				SetDParam(0, rti->strings.toolbar_caption);
			}
		}
	}

	/**
	 * Update the remove button lowered state of the road toolbar
	 *
	 * @param clicked_widget The widget which the client clicked just now
	 */
	void UpdateOptionWidgetStatus(RoadToolbarWidgets clicked_widget)
	{
		/* The remove and the one way button state is driven
		 * by the other buttons so they don't act on themselves.
		 * Both are only valid if they are able to apply as options. */
		switch (clicked_widget) {
			case WID_ROT_REMOVE:
				if (RoadTypeIsRoad(this->roadtype)) {
					this->RaiseWidget(WID_ROT_ONE_WAY);
					this->SetWidgetDirty(WID_ROT_ONE_WAY);
				}

				break;

			case WID_ROT_ONE_WAY:
				this->RaiseWidget(WID_ROT_REMOVE);
				this->SetWidgetDirty(WID_ROT_REMOVE);
				break;

			case WID_ROT_BUS_STATION:
			case WID_ROT_TRUCK_STATION:
			case WID_ROT_BUILD_WAYPOINT:
				if (RoadTypeIsRoad(this->roadtype)) this->DisableWidget(WID_ROT_ONE_WAY);
				this->SetWidgetDisabledState(WID_ROT_REMOVE, !this->IsWidgetLowered(clicked_widget));
				break;

			case WID_ROT_ROAD_X:
			case WID_ROT_ROAD_Y:
			case WID_ROT_AUTOROAD:
				this->SetWidgetDisabledState(WID_ROT_REMOVE, !this->IsWidgetLowered(clicked_widget));
				if (RoadTypeIsRoad(this->roadtype)) {
					this->SetWidgetDisabledState(WID_ROT_ONE_WAY, !this->IsWidgetLowered(clicked_widget));
				}
				break;

			default:
				/* When any other buttons than road/station, raise and
				 * disable the removal button */
				this->SetWidgetDisabledState(WID_ROT_REMOVE, true);
				this->SetWidgetLoweredState(WID_ROT_REMOVE, false);

				if (RoadTypeIsRoad(this->roadtype)) {
					this->SetWidgetDisabledState(WID_ROT_ONE_WAY, true);
					this->SetWidgetLoweredState(WID_ROT_ONE_WAY, false);
				}

				break;
		}
	}

	void OnClick([[maybe_unused]] Point pt, WidgetID widget, [[maybe_unused]] int click_count) override
	{
		_remove_button_clicked = false;
		_one_way_button_clicked = false;
		switch (widget) {
			case WID_ROT_ROAD_X:
				HandlePlacePushButton(this, WID_ROT_ROAD_X, GetRoadTypeInfo(this->roadtype)->cursor.road_nwse, HT_RECT);
				this->last_started_action = widget;
				break;

			case WID_ROT_ROAD_Y:
				HandlePlacePushButton(this, WID_ROT_ROAD_Y, GetRoadTypeInfo(this->roadtype)->cursor.road_swne, HT_RECT);
				this->last_started_action = widget;
				break;

			case WID_ROT_AUTOROAD:
				HandlePlacePushButton(this, WID_ROT_AUTOROAD, GetRoadTypeInfo(this->roadtype)->cursor.autoroad, HT_RECT);
				this->last_started_action = widget;
				break;

			case WID_ROT_DEMOLISH:
				HandlePlacePushButton(this, WID_ROT_DEMOLISH, ANIMCURSOR_DEMOLISH, HT_RECT | HT_DIAGONAL);
				this->last_started_action = widget;
				break;

			case WID_ROT_DEPOT:
				if (HandlePlacePushButton(this, WID_ROT_DEPOT, GetRoadTypeInfo(this->roadtype)->cursor.depot, HT_RECT)) {
					ShowRoadDepotPicker(this);
					this->last_started_action = widget;
				}
				break;

			case WID_ROT_BUILD_WAYPOINT:
				if (HandlePlacePushButton(this, WID_ROT_BUILD_WAYPOINT, SPR_CURSOR_WAYPOINT, HT_RECT)) {
					ShowBuildRoadWaypointPicker(this);
					this->last_started_action = widget;
				}
				break;

			case WID_ROT_BUS_STATION:
				if (HandlePlacePushButton(this, WID_ROT_BUS_STATION, SPR_CURSOR_BUS_STATION, HT_RECT)) {
					ShowRVStationPicker(this, RoadStopType::Bus);
					this->last_started_action = widget;
				}
				break;

			case WID_ROT_TRUCK_STATION:
				if (HandlePlacePushButton(this, WID_ROT_TRUCK_STATION, SPR_CURSOR_TRUCK_STATION, HT_RECT)) {
					ShowRVStationPicker(this, RoadStopType::Truck);
					this->last_started_action = widget;
				}
				break;

			case WID_ROT_ONE_WAY:
				if (this->IsWidgetDisabled(WID_ROT_ONE_WAY)) return;
				this->SetDirty();
				this->ToggleWidgetLoweredState(WID_ROT_ONE_WAY);
				SetSelectionRed(false);
				break;

			case WID_ROT_BUILD_BRIDGE:
				HandlePlacePushButton(this, WID_ROT_BUILD_BRIDGE, SPR_CURSOR_BRIDGE, HT_RECT);
				this->last_started_action = widget;
				break;

			case WID_ROT_BUILD_TUNNEL:
				HandlePlacePushButton(this, WID_ROT_BUILD_TUNNEL, GetRoadTypeInfo(this->roadtype)->cursor.tunnel, HT_SPECIAL | HT_TUNNEL);
				this->last_started_action = widget;
				break;

			case WID_ROT_REMOVE:
				if (this->IsWidgetDisabled(WID_ROT_REMOVE)) return;

				CloseWindowById(WC_SELECT_STATION, 0);
				ToggleRoadButton_Remove(this);
				if (_settings_client.sound.click_beep) SndPlayFx(SND_15_BEEP);
				break;

			case WID_ROT_CONVERT_ROAD:
				HandlePlacePushButton(this, WID_ROT_CONVERT_ROAD, GetRoadTypeInfo(this->roadtype)->cursor.convert_road, HT_RECT);
				this->last_started_action = widget;
				break;

			default: NOT_REACHED();
		}
		this->UpdateOptionWidgetStatus((RoadToolbarWidgets)widget);
		if (_ctrl_pressed) RoadToolbar_CtrlChanged(this);
	}

	EventState OnHotkey(int hotkey) override
	{
		MarkTileDirtyByTile(TileVirtXY(_thd.pos.x, _thd.pos.y)); // redraw tile selection
		return Window::OnHotkey(hotkey);
	}

	void OnPlaceObject([[maybe_unused]] Point pt, TileIndex tile) override
	{
		_remove_button_clicked = this->IsWidgetLowered(WID_ROT_REMOVE);
		_one_way_button_clicked = RoadTypeIsRoad(this->roadtype) ? this->IsWidgetLowered(WID_ROT_ONE_WAY) : false;
		switch (this->last_started_action) {
			case WID_ROT_ROAD_X:
				_place_road_flag = RF_DIR_X;
				if (_tile_fract_coords.x >= 8) _place_road_flag |= RF_START_HALFROAD_X;
				VpStartPlaceSizing(tile, VPM_FIX_Y, DDSP_PLACE_ROAD_X_DIR);
				break;

			case WID_ROT_ROAD_Y:
				_place_road_flag = RF_DIR_Y;
				if (_tile_fract_coords.y >= 8) _place_road_flag |= RF_START_HALFROAD_Y;
				VpStartPlaceSizing(tile, VPM_FIX_X, DDSP_PLACE_ROAD_Y_DIR);
				break;

			case WID_ROT_AUTOROAD:
				_place_road_flag = RF_NONE;
				if (_tile_fract_coords.x >= 8) _place_road_flag |= RF_START_HALFROAD_X;
				if (_tile_fract_coords.y >= 8) _place_road_flag |= RF_START_HALFROAD_Y;
				VpStartPlaceSizing(tile, VPM_X_OR_Y, DDSP_PLACE_AUTOROAD);
				break;

			case WID_ROT_DEMOLISH:
				PlaceProc_DemolishArea(tile);
				break;

			case WID_ROT_DEPOT:
				DoCommandP(tile, _cur_roadtype << 2 | _road_depot_orientation, 0,
						CMD_BUILD_ROAD_DEPOT | CMD_MSG(GetRoadTypeInfo(this->roadtype)->strings.err_depot), CcRoadDepot);
				break;

			case WID_ROT_BUILD_WAYPOINT:
				PlaceRoad_Waypoint(tile);
				break;

			case WID_ROT_BUS_STATION:
				PlaceRoad_BusStation(tile);
				break;

			case WID_ROT_TRUCK_STATION:
				PlaceRoad_TruckStation(tile);
				break;

			case WID_ROT_BUILD_BRIDGE:
				PlaceRoad_Bridge(tile, this);
				break;

			case WID_ROT_BUILD_TUNNEL:
				DoCommandP(tile, _cur_roadtype | (TRANSPORT_ROAD << 8), 0,
						CMD_BUILD_TUNNEL | CMD_MSG(STR_ERROR_CAN_T_BUILD_TUNNEL_HERE), CcBuildRoadTunnel);
				break;

			case WID_ROT_CONVERT_ROAD:
				VpStartPlaceSizing(tile, VPM_X_AND_Y, DDSP_CONVERT_ROAD);
				break;

			default: NOT_REACHED();
		}
	}

	void OnPlaceObjectAbort() override
	{
		if (_game_mode != GM_EDITOR && (this->IsWidgetLowered(WID_ROT_BUS_STATION) || this->IsWidgetLowered(WID_ROT_TRUCK_STATION))) SetViewportCatchmentStation(nullptr, true);
		if (_game_mode != GM_EDITOR && this->IsWidgetLowered(WID_ROT_BUILD_WAYPOINT)) SetViewportCatchmentWaypoint(nullptr, true);

		this->RaiseButtons();
		this->SetWidgetDisabledState(WID_ROT_REMOVE, true);
		this->SetWidgetDirty(WID_ROT_REMOVE);

		if (RoadTypeIsRoad(this->roadtype)) {
			this->SetWidgetDisabledState(WID_ROT_ONE_WAY, true);
			this->SetWidgetDirty(WID_ROT_ONE_WAY);
		}

		CloseWindowById(WC_BUS_STATION, TRANSPORT_ROAD);
		CloseWindowById(WC_TRUCK_STATION, TRANSPORT_ROAD);
		CloseWindowById(WC_BUILD_DEPOT, TRANSPORT_ROAD);
		CloseWindowById(WC_BUILD_WAYPOINT, TRANSPORT_ROAD);
		CloseWindowById(WC_SELECT_STATION, 0);
		CloseWindowByClass(WC_BUILD_BRIDGE);
	}

	void OnPlaceDrag(ViewportPlaceMethod select_method, [[maybe_unused]] ViewportDragDropSelectionProcess select_proc, [[maybe_unused]] Point pt) override
	{
		/* Here we update the end tile flags
		 * of the road placement actions.
		 * At first we reset the end halfroad
		 * bits and if needed we set them again. */
		switch (select_proc) {
			case DDSP_PLACE_ROAD_X_DIR:
				_place_road_flag &= ~RF_END_HALFROAD_X;
				if (pt.x & 8) _place_road_flag |= RF_END_HALFROAD_X;
				break;

			case DDSP_PLACE_ROAD_Y_DIR:
				_place_road_flag &= ~RF_END_HALFROAD_Y;
				if (pt.y & 8) _place_road_flag |= RF_END_HALFROAD_Y;
				break;

			case DDSP_PLACE_AUTOROAD:
				_place_road_flag &= ~(RF_END_HALFROAD_Y | RF_END_HALFROAD_X);
				if (pt.y & 8) _place_road_flag |= RF_END_HALFROAD_Y;
				if (pt.x & 8) _place_road_flag |= RF_END_HALFROAD_X;

				/* For autoroad we need to update the
				 * direction of the road */
				if (_thd.size.x > _thd.size.y || (_thd.size.x == _thd.size.y &&
						( (_tile_fract_coords.x < _tile_fract_coords.y && (_tile_fract_coords.x + _tile_fract_coords.y) < 16) ||
						(_tile_fract_coords.x > _tile_fract_coords.y && (_tile_fract_coords.x + _tile_fract_coords.y) > 16) ))) {
					/* Set dir = X */
					_place_road_flag &= ~RF_DIR_Y;
				} else {
					/* Set dir = Y */
					_place_road_flag |= RF_DIR_Y;
				}

				break;

			default:
				break;
		}

		VpSelectTilesWithMethod(pt.x, pt.y, select_method);
	}

	void OnPlaceMouseUp([[maybe_unused]] ViewportPlaceMethod select_method, ViewportDragDropSelectionProcess select_proc, [[maybe_unused]] Point pt, TileIndex start_tile, TileIndex end_tile) override
	{
		if (pt.x != -1) {
			switch (select_proc) {
				default: NOT_REACHED();
				case DDSP_BUILD_BRIDGE:
					if (!_settings_client.gui.persistent_buildingtools) ResetObjectToPlace();
					ShowBuildBridgeWindow(start_tile, end_tile, TRANSPORT_ROAD, _cur_roadtype);
					break;

				case DDSP_DEMOLISH_AREA:
					GUIPlaceProcDragXY(select_proc, start_tile, end_tile);
					break;

				case DDSP_PLACE_ROAD_X_DIR:
				case DDSP_PLACE_ROAD_Y_DIR:
				case DDSP_PLACE_AUTOROAD:
					/* Flag description:
					 * Use the first three bits (0x07) if dir == Y
					 * else use the last 2 bits (X dir has
					 * not the 3rd bit set) */

					/* Even if _cur_roadtype_id is a uint8_t we only use 5 bits so
					 * we could ignore the last 3 bits and reuse them for other
					 * flags */
					_place_road_flag = (RoadFlags)((_place_road_flag & RF_DIR_Y) ? (_place_road_flag & 0x07) : (_place_road_flag >> 3));

					DoCommandP(start_tile, end_tile, _place_road_flag | (_cur_roadtype << 3) | (_one_way_button_clicked << 10),
							_remove_button_clicked ?
							CMD_REMOVE_LONG_ROAD | CMD_MSG(GetRoadTypeInfo(this->roadtype)->strings.err_remove_road) :
							CMD_BUILD_LONG_ROAD | CMD_MSG(GetRoadTypeInfo(this->roadtype)->strings.err_build_road), CcPlaySound_CONSTRUCTION_OTHER);
					break;

				case DDSP_BUILD_ROAD_WAYPOINT:
				case DDSP_REMOVE_ROAD_WAYPOINT:
					if (this->IsWidgetLowered(WID_ROT_BUILD_WAYPOINT)) {
						TileArea ta(start_tile, end_tile);
						if (_remove_button_clicked) {
							DoCommandP(ta.tile, ta.w | ta.h << 8, (1 << 2), CMD_REMOVE_ROAD_STOP | CMD_MSG(STR_ERROR_CAN_T_REMOVE_ROAD_WAYPOINT), CcPlaySound_CONSTRUCTION_OTHER);
						} else {
							uint32_t p1 = ta.w | ta.h << 8 | _ctrl_pressed << 16 | (select_method == VPM_X_LIMITED ? AXIS_X : AXIS_Y) << 17;
							uint32_t p2 = _waypoint_gui.sel_class | INVALID_STATION << 16;

							CommandContainer cmdcont = NewCommandContainerBasic(ta.tile, p1, p2, CMD_BUILD_ROAD_WAYPOINT | CMD_MSG(STR_ERROR_CAN_T_BUILD_ROAD_WAYPOINT), CcPlaySound_CONSTRUCTION_OTHER);
							cmdcont.p3 = _waypoint_gui.sel_type;
							ShowSelectWaypointIfNeeded(cmdcont, ta);
						}
					}
					break;

				case DDSP_BUILD_BUSSTOP:
				case DDSP_REMOVE_BUSSTOP:
					if (this->IsWidgetLowered(WID_ROT_BUS_STATION) && GetIfClassHasNewStopsByType(RoadStopClass::Get(_roadstop_gui.sel_class), RoadStopType::Bus, _cur_roadtype)) {
						if (_remove_button_clicked) {
							TileArea ta(start_tile, end_tile);
<<<<<<< HEAD
							DoCommandP(ta.tile, ta.w | ta.h << 8, (_ctrl_pressed << 1) | ROADSTOP_BUS, CMD_REMOVE_ROAD_STOP | CMD_MSG(GetRoadTypeInfo(this->roadtype)->strings.err_remove_station[ROADSTOP_BUS]), CcPlaySound_CONSTRUCTION_OTHER);
						} else {
							PlaceRoadStop(start_tile, end_tile, (_cur_roadtype << 5) | (_ctrl_pressed << 2) | ROADSTOP_BUS, CMD_BUILD_ROAD_STOP | CMD_MSG(GetRoadTypeInfo(this->roadtype)->strings.err_build_station[ROADSTOP_BUS]));
=======
							StringID str = GetRoadTypeInfo(this->roadtype)->strings.err_remove_station[to_underlying(RoadStopType::Bus)];
							Command<CMD_REMOVE_ROAD_STOP>::Post(str, CcPlaySound_CONSTRUCTION_OTHER, ta.tile, ta.w, ta.h, RoadStopType::Bus, _ctrl_pressed);
						} else {
							StringID str = GetRoadTypeInfo(this->roadtype)->strings.err_build_station[to_underlying(RoadStopType::Bus)];
							PlaceRoadStop(start_tile, end_tile, RoadStopType::Bus, _ctrl_pressed, _cur_roadtype, str);
>>>>>>> 60d0d7b8
						}
					}
					break;

				case DDSP_BUILD_TRUCKSTOP:
				case DDSP_REMOVE_TRUCKSTOP:
					if (this->IsWidgetLowered(WID_ROT_TRUCK_STATION) && GetIfClassHasNewStopsByType(RoadStopClass::Get(_roadstop_gui.sel_class), RoadStopType::Truck, _cur_roadtype)) {
						if (_remove_button_clicked) {
							TileArea ta(start_tile, end_tile);
<<<<<<< HEAD
							DoCommandP(ta.tile, ta.w | ta.h << 8, (_ctrl_pressed << 1) | ROADSTOP_TRUCK, CMD_REMOVE_ROAD_STOP | CMD_MSG(GetRoadTypeInfo(this->roadtype)->strings.err_remove_station[ROADSTOP_TRUCK]), CcPlaySound_CONSTRUCTION_OTHER);
						} else {
							PlaceRoadStop(start_tile, end_tile, (_cur_roadtype << 5) | (_ctrl_pressed << 2) | ROADSTOP_TRUCK, CMD_BUILD_ROAD_STOP | CMD_MSG(GetRoadTypeInfo(this->roadtype)->strings.err_build_station[ROADSTOP_TRUCK]));
=======
							StringID str = GetRoadTypeInfo(this->roadtype)->strings.err_remove_station[to_underlying(RoadStopType::Truck)];
							Command<CMD_REMOVE_ROAD_STOP>::Post(str, CcPlaySound_CONSTRUCTION_OTHER, ta.tile, ta.w, ta.h, RoadStopType::Truck, _ctrl_pressed);
						} else {
							StringID str = GetRoadTypeInfo(this->roadtype)->strings.err_build_station[to_underlying(RoadStopType::Truck)];
							PlaceRoadStop(start_tile, end_tile, RoadStopType::Truck, _ctrl_pressed, _cur_roadtype, str);
>>>>>>> 60d0d7b8
						}
					}
					break;

				case DDSP_CONVERT_ROAD:
					DoCommandP(end_tile, start_tile, _cur_roadtype, CMD_CONVERT_ROAD | CMD_MSG(GetRoadTypeInfo(this->roadtype)->strings.err_convert_road), CcPlaySound_CONSTRUCTION_OTHER);
					break;
			}
		}
	}

	void OnPlacePresize([[maybe_unused]] Point pt, TileIndex tile) override
	{
		DoCommand(tile, _cur_roadtype | (TRANSPORT_ROAD << 8), 0, DC_AUTO, CMD_BUILD_TUNNEL);
		VpSetPresizeRange(tile, _build_tunnel_endtile == 0 ? tile : _build_tunnel_endtile);
	}

	EventState OnCTRLStateChange() override
	{
		if (RoadToolbar_CtrlChanged(this)) return ES_HANDLED;
		return ES_NOT_HANDLED;
	}

	void OnRealtimeTick(uint delta_ms) override
	{
		if (_game_mode == GM_NORMAL && this->IsWidgetLowered(WID_ROT_BUILD_WAYPOINT)) CheckRedrawWaypointCoverage(this, true);
	}

	static HotkeyList road_hotkeys;
	static HotkeyList tram_hotkeys;
};

Window *CreateRoadTramToolbarForRoadType(RoadType roadtype, RoadTramType rtt)
{
	Window *w = nullptr;
	switch (_game_mode) {
		case GM_NORMAL:
			w = ShowBuildRoadToolbar(roadtype);
			break;

		case GM_EDITOR:
			if ((GetRoadTypes(true) & ((rtt == RTT_ROAD) ? ~_roadtypes_type : _roadtypes_type)) == ROADTYPES_NONE) return nullptr;
			w = ShowBuildRoadScenToolbar(roadtype);
			break;

		default:
			break;
	}
	return w;
}

/**
 * Handler for global hotkeys of the BuildRoadToolbarWindow.
 * @param hotkey Hotkey
 * @param last_build Last build road type
 * @return ES_HANDLED if hotkey was accepted.
 */
static EventState RoadTramToolbarGlobalHotkeys(int hotkey, RoadType last_build, RoadTramType rtt)
{
	Window *w = CreateRoadTramToolbarForRoadType(last_build, rtt);

	if (w == nullptr) return ES_NOT_HANDLED;
	return w->OnHotkey(hotkey);
}

static EventState RoadToolbarGlobalHotkeys(int hotkey)
{
	extern RoadType _last_built_roadtype;
	return RoadTramToolbarGlobalHotkeys(hotkey, _last_built_roadtype, RTT_ROAD);
}

static EventState TramToolbarGlobalHotkeys(int hotkey)
{
	extern RoadType _last_built_tramtype;
	return RoadTramToolbarGlobalHotkeys(hotkey, _last_built_tramtype, RTT_TRAM);
}

static Hotkey roadtoolbar_hotkeys[] = {
	Hotkey('1', "build_x", WID_ROT_ROAD_X),
	Hotkey('2', "build_y", WID_ROT_ROAD_Y),
	Hotkey('3', "autoroad", WID_ROT_AUTOROAD),
	Hotkey('4', "demolish", WID_ROT_DEMOLISH),
	Hotkey('5', "depot", WID_ROT_DEPOT),
	Hotkey('6', "bus_station", WID_ROT_BUS_STATION),
	Hotkey('7', "truck_station", WID_ROT_TRUCK_STATION),
	Hotkey('8', "oneway", WID_ROT_ONE_WAY),
	Hotkey('B', "bridge", WID_ROT_BUILD_BRIDGE),
	Hotkey('T', "tunnel", WID_ROT_BUILD_TUNNEL),
	Hotkey('R', "remove", WID_ROT_REMOVE),
	Hotkey('C', "convert", WID_ROT_CONVERT_ROAD),
	Hotkey('9', "waypoint", WID_ROT_BUILD_WAYPOINT),
};
HotkeyList BuildRoadToolbarWindow::road_hotkeys("roadtoolbar", roadtoolbar_hotkeys, RoadToolbarGlobalHotkeys);

static Hotkey tramtoolbar_hotkeys[] = {
	Hotkey('1', "build_x", WID_ROT_ROAD_X),
	Hotkey('2', "build_y", WID_ROT_ROAD_Y),
	Hotkey('3', "autoroad", WID_ROT_AUTOROAD),
	Hotkey('4', "demolish", WID_ROT_DEMOLISH),
	Hotkey('5', "depot", WID_ROT_DEPOT),
	Hotkey('6', "bus_station", WID_ROT_BUS_STATION),
	Hotkey('7', "truck_station", WID_ROT_TRUCK_STATION),
	Hotkey('B', "bridge", WID_ROT_BUILD_BRIDGE),
	Hotkey('T', "tunnel", WID_ROT_BUILD_TUNNEL),
	Hotkey('R', "remove", WID_ROT_REMOVE),
	Hotkey('C', "convert", WID_ROT_CONVERT_ROAD),
	Hotkey('9', "waypoint", WID_ROT_BUILD_WAYPOINT),
};
HotkeyList BuildRoadToolbarWindow::tram_hotkeys("tramtoolbar", tramtoolbar_hotkeys, TramToolbarGlobalHotkeys);


static constexpr NWidgetPart _nested_build_road_widgets[] = {
	NWidget(NWID_HORIZONTAL),
		NWidget(WWT_CLOSEBOX, COLOUR_DARK_GREEN),
		NWidget(WWT_CAPTION, COLOUR_DARK_GREEN, WID_ROT_CAPTION), SetStringTip(STR_JUST_STRING2, STR_TOOLTIP_WINDOW_TITLE_DRAG_THIS), SetTextStyle(TC_WHITE),
		NWidget(WWT_STICKYBOX, COLOUR_DARK_GREEN),
	EndContainer(),
	NWidget(NWID_HORIZONTAL),
		NWidget(WWT_IMGBTN, COLOUR_DARK_GREEN, WID_ROT_ROAD_X),
						SetFill(0, 1), SetMinimalSize(22, 22), SetSpriteTip(SPR_IMG_ROAD_X_DIR, STR_ROAD_TOOLBAR_TOOLTIP_BUILD_ROAD_SECTION),
		NWidget(WWT_IMGBTN, COLOUR_DARK_GREEN, WID_ROT_ROAD_Y),
						SetFill(0, 1), SetMinimalSize(22, 22), SetSpriteTip(SPR_IMG_ROAD_Y_DIR, STR_ROAD_TOOLBAR_TOOLTIP_BUILD_ROAD_SECTION),
		NWidget(WWT_IMGBTN, COLOUR_DARK_GREEN, WID_ROT_AUTOROAD),
						SetFill(0, 1), SetMinimalSize(22, 22), SetSpriteTip(SPR_IMG_AUTOROAD, STR_ROAD_TOOLBAR_TOOLTIP_BUILD_AUTOROAD),
		NWidget(WWT_IMGBTN, COLOUR_DARK_GREEN, WID_ROT_DEMOLISH),
						SetFill(0, 1), SetMinimalSize(22, 22), SetSpriteTip(SPR_IMG_DYNAMITE, STR_TOOLTIP_DEMOLISH_BUILDINGS_ETC),
		NWidget(WWT_IMGBTN, COLOUR_DARK_GREEN, WID_ROT_DEPOT),
						SetFill(0, 1), SetMinimalSize(22, 22), SetSpriteTip(SPR_IMG_ROAD_DEPOT, STR_ROAD_TOOLBAR_TOOLTIP_BUILD_ROAD_VEHICLE_DEPOT),
		NWidget(WWT_IMGBTN, COLOUR_DARK_GREEN, WID_ROT_BUILD_WAYPOINT),
						SetFill(0, 1), SetMinimalSize(22, 22), SetSpriteTip(SPR_IMG_WAYPOINT, STR_ROAD_TOOLBAR_TOOLTIP_CONVERT_ROAD_TO_WAYPOINT),
		NWidget(WWT_IMGBTN, COLOUR_DARK_GREEN, WID_ROT_BUS_STATION),
						SetFill(0, 1), SetMinimalSize(22, 22), SetSpriteTip(SPR_IMG_BUS_STATION, STR_ROAD_TOOLBAR_TOOLTIP_BUILD_BUS_STATION),
		NWidget(WWT_IMGBTN, COLOUR_DARK_GREEN, WID_ROT_TRUCK_STATION),
						SetFill(0, 1), SetMinimalSize(22, 22), SetSpriteTip(SPR_IMG_TRUCK_BAY, STR_ROAD_TOOLBAR_TOOLTIP_BUILD_TRUCK_LOADING_BAY),
		NWidget(WWT_PANEL, COLOUR_DARK_GREEN, -1), SetMinimalSize(0, 22), SetFill(1, 1), EndContainer(),
		NWidget(WWT_IMGBTN, COLOUR_DARK_GREEN, WID_ROT_ONE_WAY),
						SetFill(0, 1), SetMinimalSize(22, 22), SetSpriteTip(SPR_IMG_ROAD_ONE_WAY, STR_ROAD_TOOLBAR_TOOLTIP_TOGGLE_ONE_WAY_ROAD),
		NWidget(WWT_IMGBTN, COLOUR_DARK_GREEN, WID_ROT_BUILD_BRIDGE),
						SetFill(0, 1), SetMinimalSize(43, 22), SetSpriteTip(SPR_IMG_BRIDGE, STR_ROAD_TOOLBAR_TOOLTIP_BUILD_ROAD_BRIDGE),
		NWidget(WWT_IMGBTN, COLOUR_DARK_GREEN, WID_ROT_BUILD_TUNNEL),
						SetFill(0, 1), SetMinimalSize(22, 22), SetSpriteTip(SPR_IMG_ROAD_TUNNEL, STR_ROAD_TOOLBAR_TOOLTIP_BUILD_ROAD_TUNNEL),
		NWidget(WWT_IMGBTN, COLOUR_DARK_GREEN, WID_ROT_REMOVE),
						SetFill(0, 1), SetMinimalSize(22, 22), SetSpriteTip(SPR_IMG_REMOVE, STR_ROAD_TOOLBAR_TOOLTIP_TOGGLE_BUILD_REMOVE_FOR_ROAD),
		NWidget(WWT_IMGBTN, COLOUR_DARK_GREEN, WID_ROT_CONVERT_ROAD),
						SetFill(0, 1), SetMinimalSize(22, 22), SetSpriteTip(SPR_IMG_CONVERT_ROAD, STR_ROAD_TOOLBAR_TOOLTIP_CONVERT_ROAD),
	EndContainer(),
};

static WindowDesc _build_road_desc(__FILE__, __LINE__,
	WDP_ALIGN_TOOLBAR, "toolbar_road", 0, 0,
	WC_BUILD_TOOLBAR, WC_NONE,
	WDF_CONSTRUCTION,
	_nested_build_road_widgets,
	&BuildRoadToolbarWindow::road_hotkeys
);

static constexpr NWidgetPart _nested_build_tramway_widgets[] = {
	NWidget(NWID_HORIZONTAL),
		NWidget(WWT_CLOSEBOX, COLOUR_DARK_GREEN),
		NWidget(WWT_CAPTION, COLOUR_DARK_GREEN, WID_ROT_CAPTION), SetStringTip(STR_JUST_STRING2, STR_TOOLTIP_WINDOW_TITLE_DRAG_THIS), SetTextStyle(TC_WHITE),
		NWidget(WWT_STICKYBOX, COLOUR_DARK_GREEN),
	EndContainer(),
	NWidget(NWID_HORIZONTAL),
		NWidget(WWT_IMGBTN, COLOUR_DARK_GREEN, WID_ROT_ROAD_X),
						SetFill(0, 1), SetMinimalSize(22, 22), SetSpriteTip(SPR_IMG_TRAMWAY_X_DIR, STR_ROAD_TOOLBAR_TOOLTIP_BUILD_TRAMWAY_SECTION),
		NWidget(WWT_IMGBTN, COLOUR_DARK_GREEN, WID_ROT_ROAD_Y),
						SetFill(0, 1), SetMinimalSize(22, 22), SetSpriteTip(SPR_IMG_TRAMWAY_Y_DIR, STR_ROAD_TOOLBAR_TOOLTIP_BUILD_TRAMWAY_SECTION),
		NWidget(WWT_IMGBTN, COLOUR_DARK_GREEN, WID_ROT_AUTOROAD),
						SetFill(0, 1), SetMinimalSize(22, 22), SetSpriteTip(SPR_IMG_AUTOTRAM, STR_ROAD_TOOLBAR_TOOLTIP_BUILD_AUTOTRAM),
		NWidget(WWT_IMGBTN, COLOUR_DARK_GREEN, WID_ROT_DEMOLISH),
						SetFill(0, 1), SetMinimalSize(22, 22), SetSpriteTip(SPR_IMG_DYNAMITE, STR_TOOLTIP_DEMOLISH_BUILDINGS_ETC),
		NWidget(WWT_IMGBTN, COLOUR_DARK_GREEN, WID_ROT_DEPOT),
						SetFill(0, 1), SetMinimalSize(22, 22), SetSpriteTip(SPR_IMG_ROAD_DEPOT, STR_ROAD_TOOLBAR_TOOLTIP_BUILD_TRAM_VEHICLE_DEPOT),
		NWidget(WWT_IMGBTN, COLOUR_DARK_GREEN, WID_ROT_BUILD_WAYPOINT),
						SetFill(0, 1), SetMinimalSize(22, 22), SetSpriteTip(SPR_IMG_WAYPOINT, STR_ROAD_TOOLBAR_TOOLTIP_CONVERT_TRAM_TO_WAYPOINT),
		NWidget(WWT_IMGBTN, COLOUR_DARK_GREEN, WID_ROT_BUS_STATION),
						SetFill(0, 1), SetMinimalSize(22, 22), SetSpriteTip(SPR_IMG_BUS_STATION, STR_ROAD_TOOLBAR_TOOLTIP_BUILD_PASSENGER_TRAM_STATION),
		NWidget(WWT_IMGBTN, COLOUR_DARK_GREEN, WID_ROT_TRUCK_STATION),
						SetFill(0, 1), SetMinimalSize(22, 22), SetSpriteTip(SPR_IMG_TRUCK_BAY, STR_ROAD_TOOLBAR_TOOLTIP_BUILD_CARGO_TRAM_STATION),
		NWidget(WWT_PANEL, COLOUR_DARK_GREEN, -1), SetMinimalSize(0, 22), SetFill(1, 1), EndContainer(),
		NWidget(WWT_IMGBTN, COLOUR_DARK_GREEN, WID_ROT_BUILD_BRIDGE),
						SetFill(0, 1), SetMinimalSize(43, 22), SetSpriteTip(SPR_IMG_BRIDGE, STR_ROAD_TOOLBAR_TOOLTIP_BUILD_TRAMWAY_BRIDGE),
		NWidget(WWT_IMGBTN, COLOUR_DARK_GREEN, WID_ROT_BUILD_TUNNEL),
						SetFill(0, 1), SetMinimalSize(22, 22), SetSpriteTip(SPR_IMG_ROAD_TUNNEL, STR_ROAD_TOOLBAR_TOOLTIP_BUILD_TRAMWAY_TUNNEL),
		NWidget(WWT_IMGBTN, COLOUR_DARK_GREEN, WID_ROT_REMOVE),
						SetFill(0, 1), SetMinimalSize(22, 22), SetSpriteTip(SPR_IMG_REMOVE, STR_ROAD_TOOLBAR_TOOLTIP_TOGGLE_BUILD_REMOVE_FOR_TRAMWAYS),
		NWidget(WWT_IMGBTN, COLOUR_DARK_GREEN, WID_ROT_CONVERT_ROAD),
						SetFill(0, 1), SetMinimalSize(22, 22), SetSpriteTip(SPR_IMG_CONVERT_ROAD, STR_ROAD_TOOLBAR_TOOLTIP_CONVERT_TRAM),
	EndContainer(),
};

static WindowDesc _build_tramway_desc(__FILE__, __LINE__,
	WDP_ALIGN_TOOLBAR, "toolbar_tramway", 0, 0,
	WC_BUILD_TOOLBAR, WC_NONE,
	WDF_CONSTRUCTION,
	_nested_build_tramway_widgets,
	&BuildRoadToolbarWindow::tram_hotkeys
);

/**
 * Open the build road toolbar window
 *
 * If the terraform toolbar is linked to the toolbar, that window is also opened.
 *
 * @return newly opened road toolbar, or nullptr if the toolbar could not be opened.
 */
Window *ShowBuildRoadToolbar(RoadType roadtype)
{
	if (!Company::IsValidID(_local_company)) return nullptr;
	if (!ValParamRoadType(roadtype)) return nullptr;

	CloseWindowByClass(WC_BUILD_TOOLBAR);
	_cur_roadtype = roadtype;

	return AllocateWindowDescFront<BuildRoadToolbarWindow>(RoadTypeIsRoad(_cur_roadtype) ? _build_road_desc : _build_tramway_desc, TRANSPORT_ROAD);
}

static constexpr NWidgetPart _nested_build_road_scen_widgets[] = {
	NWidget(NWID_HORIZONTAL),
		NWidget(WWT_CLOSEBOX, COLOUR_DARK_GREEN),
		NWidget(WWT_CAPTION, COLOUR_DARK_GREEN, WID_ROT_CAPTION), SetStringTip(STR_JUST_STRING2, STR_TOOLTIP_WINDOW_TITLE_DRAG_THIS), SetTextStyle(TC_WHITE),
		NWidget(WWT_STICKYBOX, COLOUR_DARK_GREEN),
	EndContainer(),
	NWidget(NWID_HORIZONTAL),
		NWidget(WWT_IMGBTN, COLOUR_DARK_GREEN, WID_ROT_ROAD_X),
						SetFill(0, 1), SetMinimalSize(22, 22), SetSpriteTip(SPR_IMG_ROAD_X_DIR, STR_ROAD_TOOLBAR_TOOLTIP_BUILD_ROAD_SECTION),
		NWidget(WWT_IMGBTN, COLOUR_DARK_GREEN, WID_ROT_ROAD_Y),
						SetFill(0, 1), SetMinimalSize(22, 22), SetSpriteTip(SPR_IMG_ROAD_Y_DIR, STR_ROAD_TOOLBAR_TOOLTIP_BUILD_ROAD_SECTION),
		NWidget(WWT_IMGBTN, COLOUR_DARK_GREEN, WID_ROT_AUTOROAD),
						SetFill(0, 1), SetMinimalSize(22, 22), SetSpriteTip(SPR_IMG_AUTOROAD, STR_ROAD_TOOLBAR_TOOLTIP_BUILD_AUTOROAD),
		NWidget(WWT_IMGBTN, COLOUR_DARK_GREEN, WID_ROT_DEMOLISH),
						SetFill(0, 1), SetMinimalSize(22, 22), SetSpriteTip(SPR_IMG_DYNAMITE, STR_TOOLTIP_DEMOLISH_BUILDINGS_ETC),
		NWidget(WWT_PANEL, COLOUR_DARK_GREEN, -1), SetMinimalSize(0, 22), SetFill(1, 1), EndContainer(),
		NWidget(WWT_IMGBTN, COLOUR_DARK_GREEN, WID_ROT_ONE_WAY),
						SetFill(0, 1), SetMinimalSize(22, 22), SetSpriteTip(SPR_IMG_ROAD_ONE_WAY, STR_ROAD_TOOLBAR_TOOLTIP_TOGGLE_ONE_WAY_ROAD),
		NWidget(WWT_IMGBTN, COLOUR_DARK_GREEN, WID_ROT_BUILD_BRIDGE),
						SetFill(0, 1), SetMinimalSize(43, 22), SetSpriteTip(SPR_IMG_BRIDGE, STR_ROAD_TOOLBAR_TOOLTIP_BUILD_ROAD_BRIDGE),
		NWidget(WWT_IMGBTN, COLOUR_DARK_GREEN, WID_ROT_BUILD_TUNNEL),
						SetFill(0, 1), SetMinimalSize(22, 22), SetSpriteTip(SPR_IMG_ROAD_TUNNEL, STR_ROAD_TOOLBAR_TOOLTIP_BUILD_ROAD_TUNNEL),
		NWidget(WWT_IMGBTN, COLOUR_DARK_GREEN, WID_ROT_REMOVE),
						SetFill(0, 1), SetMinimalSize(22, 22), SetSpriteTip(SPR_IMG_REMOVE, STR_ROAD_TOOLBAR_TOOLTIP_TOGGLE_BUILD_REMOVE_FOR_ROAD),
		NWidget(WWT_IMGBTN, COLOUR_DARK_GREEN, WID_ROT_CONVERT_ROAD),
						SetFill(0, 1), SetMinimalSize(22, 22), SetSpriteTip(SPR_IMG_CONVERT_ROAD, STR_ROAD_TOOLBAR_TOOLTIP_CONVERT_ROAD),
	EndContainer(),
};

static WindowDesc _build_road_scen_desc(__FILE__, __LINE__,
	WDP_AUTO, "toolbar_road_scen", 0, 0,
	WC_SCEN_BUILD_TOOLBAR, WC_NONE,
	WDF_CONSTRUCTION,
	_nested_build_road_scen_widgets,
	&BuildRoadToolbarWindow::road_hotkeys
);

static constexpr NWidgetPart _nested_build_tramway_scen_widgets[] = {
	NWidget(NWID_HORIZONTAL),
		NWidget(WWT_CLOSEBOX, COLOUR_DARK_GREEN),
		NWidget(WWT_CAPTION, COLOUR_DARK_GREEN, WID_ROT_CAPTION), SetStringTip(STR_JUST_STRING2, STR_TOOLTIP_WINDOW_TITLE_DRAG_THIS), SetTextStyle(TC_WHITE),
		NWidget(WWT_STICKYBOX, COLOUR_DARK_GREEN),
	EndContainer(),
	NWidget(NWID_HORIZONTAL),
		NWidget(WWT_IMGBTN, COLOUR_DARK_GREEN, WID_ROT_ROAD_X),
						SetFill(0, 1), SetMinimalSize(22, 22), SetSpriteTip(SPR_IMG_TRAMWAY_X_DIR, STR_ROAD_TOOLBAR_TOOLTIP_BUILD_TRAMWAY_SECTION),
		NWidget(WWT_IMGBTN, COLOUR_DARK_GREEN, WID_ROT_ROAD_Y),
						SetFill(0, 1), SetMinimalSize(22, 22), SetSpriteTip(SPR_IMG_TRAMWAY_Y_DIR, STR_ROAD_TOOLBAR_TOOLTIP_BUILD_TRAMWAY_SECTION),
		NWidget(WWT_IMGBTN, COLOUR_DARK_GREEN, WID_ROT_AUTOROAD),
						SetFill(0, 1), SetMinimalSize(22, 22), SetSpriteTip(SPR_IMG_AUTOTRAM, STR_ROAD_TOOLBAR_TOOLTIP_BUILD_AUTOTRAM),
		NWidget(WWT_IMGBTN, COLOUR_DARK_GREEN, WID_ROT_DEMOLISH),
						SetFill(0, 1), SetMinimalSize(22, 22), SetSpriteTip(SPR_IMG_DYNAMITE, STR_TOOLTIP_DEMOLISH_BUILDINGS_ETC),
		NWidget(WWT_PANEL, COLOUR_DARK_GREEN, -1), SetMinimalSize(0, 22), SetFill(1, 1), EndContainer(),
		NWidget(WWT_IMGBTN, COLOUR_DARK_GREEN, WID_ROT_BUILD_BRIDGE),
						SetFill(0, 1), SetMinimalSize(43, 22), SetSpriteTip(SPR_IMG_BRIDGE, STR_ROAD_TOOLBAR_TOOLTIP_BUILD_TRAMWAY_BRIDGE),
		NWidget(WWT_IMGBTN, COLOUR_DARK_GREEN, WID_ROT_BUILD_TUNNEL),
						SetFill(0, 1), SetMinimalSize(22, 22), SetSpriteTip(SPR_IMG_ROAD_TUNNEL, STR_ROAD_TOOLBAR_TOOLTIP_BUILD_TRAMWAY_TUNNEL),
		NWidget(WWT_IMGBTN, COLOUR_DARK_GREEN, WID_ROT_REMOVE),
						SetFill(0, 1), SetMinimalSize(22, 22), SetSpriteTip(SPR_IMG_REMOVE, STR_ROAD_TOOLBAR_TOOLTIP_TOGGLE_BUILD_REMOVE_FOR_TRAMWAYS),
		NWidget(WWT_IMGBTN, COLOUR_DARK_GREEN, WID_ROT_CONVERT_ROAD),
						SetFill(0, 1), SetMinimalSize(22, 22), SetSpriteTip(SPR_IMG_CONVERT_ROAD, STR_ROAD_TOOLBAR_TOOLTIP_CONVERT_TRAM),
	EndContainer(),
};

static WindowDesc _build_tramway_scen_desc(__FILE__, __LINE__,
	WDP_AUTO, "toolbar_tram_scen", 0, 0,
	WC_SCEN_BUILD_TOOLBAR, WC_NONE,
	WDF_CONSTRUCTION,
	_nested_build_tramway_scen_widgets,
	&BuildRoadToolbarWindow::tram_hotkeys
);

/**
 * Show the road building toolbar in the scenario editor.
 * @return The just opened toolbar, or \c nullptr if the toolbar was already open.
 */
Window *ShowBuildRoadScenToolbar(RoadType roadtype)
{
	CloseWindowById(WC_SCEN_BUILD_TOOLBAR, TRANSPORT_ROAD);
	_cur_roadtype = roadtype;

	return AllocateWindowDescFront<BuildRoadToolbarWindow>(RoadTypeIsRoad(_cur_roadtype) ? _build_road_scen_desc : _build_tramway_scen_desc, TRANSPORT_ROAD);
}

struct BuildRoadDepotWindow : public PickerWindowBase {
	BuildRoadDepotWindow(WindowDesc &desc, Window *parent) : PickerWindowBase(desc, parent)
	{
		this->CreateNestedTree();

		this->LowerWidget(WID_BROD_DEPOT_NE + _road_depot_orientation);
		if (RoadTypeIsTram(_cur_roadtype)) {
			this->GetWidget<NWidgetCore>(WID_BROD_CAPTION)->SetString(STR_BUILD_DEPOT_TRAM_ORIENTATION_CAPTION);
			for (WidgetID i = WID_BROD_DEPOT_NE; i <= WID_BROD_DEPOT_NW; i++) {
				this->GetWidget<NWidgetCore>(i)->SetToolTip(STR_BUILD_DEPOT_TRAM_ORIENTATION_SELECT_TOOLTIP);
			}
		}

		this->FinishInitNested(TRANSPORT_ROAD);
	}

	void UpdateWidgetSize(WidgetID widget, Dimension &size, [[maybe_unused]] const Dimension &padding, [[maybe_unused]] Dimension &fill, [[maybe_unused]] Dimension &resize) override
	{
		if (!IsInsideMM(widget, WID_BROD_DEPOT_NE, WID_BROD_DEPOT_NW + 1)) return;

		size.width  = ScaleGUITrad(64) + WidgetDimensions::scaled.fullbevel.Horizontal();
		size.height = ScaleGUITrad(48) + WidgetDimensions::scaled.fullbevel.Vertical();
	}

	void DrawWidget(const Rect &r, WidgetID widget) const override
	{
		if (!IsInsideMM(widget, WID_BROD_DEPOT_NE, WID_BROD_DEPOT_NW + 1)) return;

		DrawPixelInfo tmp_dpi;
		Rect ir = r.Shrink(WidgetDimensions::scaled.bevel);
		if (FillDrawPixelInfo(&tmp_dpi, ir)) {
			AutoRestoreBackup dpi_backup(_cur_dpi, &tmp_dpi);
			int x = (ir.Width()  - ScaleSpriteTrad(64)) / 2 + ScaleSpriteTrad(31);
			int y = (ir.Height() + ScaleSpriteTrad(48)) / 2 - ScaleSpriteTrad(31);
			DrawRoadDepotSprite(x, y, (DiagDirection)(widget - WID_BROD_DEPOT_NE + DIAGDIR_NE), _cur_roadtype);
		}
	}

	void OnClick([[maybe_unused]] Point pt, WidgetID widget, [[maybe_unused]] int click_count) override
	{
		switch (widget) {
			case WID_BROD_DEPOT_NW:
			case WID_BROD_DEPOT_NE:
			case WID_BROD_DEPOT_SW:
			case WID_BROD_DEPOT_SE:
				this->RaiseWidget(WID_BROD_DEPOT_NE + _road_depot_orientation);
				_road_depot_orientation = (DiagDirection)(widget - WID_BROD_DEPOT_NE);
				this->LowerWidget(WID_BROD_DEPOT_NE + _road_depot_orientation);
				if (_settings_client.sound.click_beep) SndPlayFx(SND_15_BEEP);
				this->SetDirty();
				break;

			default:
				break;
		}
	}
};

static constexpr NWidgetPart _nested_build_road_depot_widgets[] = {
	NWidget(NWID_HORIZONTAL),
		NWidget(WWT_CLOSEBOX, COLOUR_DARK_GREEN),
		NWidget(WWT_CAPTION, COLOUR_DARK_GREEN, WID_BROD_CAPTION), SetStringTip(STR_BUILD_DEPOT_ROAD_ORIENTATION_CAPTION, STR_TOOLTIP_WINDOW_TITLE_DRAG_THIS),
	EndContainer(),
	NWidget(WWT_PANEL, COLOUR_DARK_GREEN),
		NWidget(NWID_HORIZONTAL_LTR), SetPIP(0, WidgetDimensions::unscaled.hsep_normal, 0), SetPIPRatio(1, 0, 1), SetPadding(WidgetDimensions::unscaled.picker),
			NWidget(NWID_VERTICAL), SetPIP(0, WidgetDimensions::unscaled.vsep_normal, 0),
				NWidget(WWT_TEXTBTN, COLOUR_GREY, WID_BROD_DEPOT_NW), SetFill(0, 0), SetToolTip(STR_BUILD_DEPOT_ROAD_ORIENTATION_SELECT_TOOLTIP),
				NWidget(WWT_TEXTBTN, COLOUR_GREY, WID_BROD_DEPOT_SW), SetFill(0, 0), SetToolTip(STR_BUILD_DEPOT_ROAD_ORIENTATION_SELECT_TOOLTIP),
			EndContainer(),
			NWidget(NWID_VERTICAL), SetPIP(0, WidgetDimensions::unscaled.vsep_normal, 0),
				NWidget(WWT_TEXTBTN, COLOUR_GREY, WID_BROD_DEPOT_NE), SetFill(0, 0), SetToolTip(STR_BUILD_DEPOT_ROAD_ORIENTATION_SELECT_TOOLTIP),
				NWidget(WWT_TEXTBTN, COLOUR_GREY, WID_BROD_DEPOT_SE), SetFill(0, 0), SetToolTip(STR_BUILD_DEPOT_ROAD_ORIENTATION_SELECT_TOOLTIP),
			EndContainer(),
		EndContainer(),
		NWidget(NWID_SPACER), SetMinimalSize(0, 3),
	EndContainer(),
};

static WindowDesc _build_road_depot_desc(__FILE__, __LINE__,
	WDP_AUTO, nullptr, 0, 0,
	WC_BUILD_DEPOT, WC_BUILD_TOOLBAR,
	WDF_CONSTRUCTION,
	_nested_build_road_depot_widgets
);

static void ShowRoadDepotPicker(Window *parent)
{
	new BuildRoadDepotWindow(_build_road_depot_desc, parent);
}

template <RoadStopType roadstoptype>
class RoadStopPickerCallbacks : public PickerCallbacksNewGRFClass<RoadStopClass> {
public:
	RoadStopPickerCallbacks(const std::string &ini_group) : PickerCallbacksNewGRFClass<RoadStopClass>(ini_group) {}

	StringID GetClassTooltip() const override;
	StringID GetTypeTooltip() const override;

	bool IsActive() const override
	{
		for (const auto &cls : RoadStopClass::Classes()) {
			if (IsWaypointClass(cls)) continue;
			for (const auto *spec : cls.Specs()) {
				if (spec == nullptr) continue;
				if (roadstoptype == RoadStopType::Truck && spec->stop_type != ROADSTOPTYPE_FREIGHT && spec->stop_type != ROADSTOPTYPE_ALL) continue;
				if (roadstoptype == RoadStopType::Bus && spec->stop_type != ROADSTOPTYPE_PASSENGER && spec->stop_type != ROADSTOPTYPE_ALL) continue;
				return true;
			}
		}
		return false;
	}

	static bool IsClassChoice(const RoadStopClass &cls)
	{
		return !IsWaypointClass(cls) && GetIfClassHasNewStopsByType(&cls, roadstoptype, _cur_roadtype);
	}

	bool HasClassChoice() const override
	{
		return std::ranges::count_if(RoadStopClass::Classes(), IsClassChoice);
	}

	int GetSelectedClass() const override { return _roadstop_gui.sel_class; }
	void SetSelectedClass(int id) const override { _roadstop_gui.sel_class = this->GetClassIndex(id); }

	StringID GetClassName(int id) const override
	{
		const auto *rsc = this->GetClass(id);
		if (!IsClassChoice(*rsc)) return INVALID_STRING_ID;
		return rsc->name;
	}

	int GetSelectedType() const override { return _roadstop_gui.sel_type; }
	void SetSelectedType(int id) const override { _roadstop_gui.sel_type = id; }

	StringID GetTypeName(int cls_id, int id) const override
	{
		const auto *spec = this->GetSpec(cls_id, id);
		if (!IsRoadStopEverAvailable(spec, roadstoptype == RoadStopType::Bus ? StationType::Bus : StationType::Truck)) return INVALID_STRING_ID;
		return (spec == nullptr) ? STR_STATION_CLASS_DFLT_ROADSTOP : spec->name;
	}

	bool IsTypeAvailable(int cls_id, int id) const override
	{
		const auto *spec = this->GetSpec(cls_id, id);
		return IsRoadStopAvailable(spec, roadstoptype == RoadStopType::Bus ? StationType::Bus : StationType::Truck);
	}

	void DrawType(int x, int y, int cls_id, int id) const override
	{
		const auto *spec = this->GetSpec(cls_id, id);
		if (spec == nullptr) {
			StationPickerDrawSprite(x, y, roadstoptype == RoadStopType::Bus ? StationType::Bus : StationType::Truck, INVALID_RAILTYPE, _cur_roadtype, _roadstop_gui.orientation);
		} else {
			DiagDirection orientation = _roadstop_gui.orientation;
			if (orientation < DIAGDIR_END && HasBit(spec->flags, RSF_DRIVE_THROUGH_ONLY)) orientation = DIAGDIR_END;
			DrawRoadStopTile(x, y, _cur_roadtype, spec, roadstoptype == RoadStopType::Bus ? StationType::Bus : StationType::Truck, (uint8_t)orientation);
		}
	}

	void FillUsedItems(btree::btree_set<PickerItem> &items) override
	{
		for (const Station *st : Station::Iterate()) {
			if (st->owner != _local_company) continue;
			if (roadstoptype == RoadStopType::Truck && !(st->facilities & FACIL_TRUCK_STOP)) continue;
			if (roadstoptype == RoadStopType::Bus && !(st->facilities & FACIL_BUS_STOP)) continue;
			items.insert({0, 0, ROADSTOP_CLASS_DFLT, 0}); // We would need to scan the map to find out if default is used.
			for (const auto &sm : st->roadstop_speclist) {
				if (sm.spec == nullptr) continue;
				if (roadstoptype == RoadStopType::Truck && sm.spec->stop_type != ROADSTOPTYPE_FREIGHT && sm.spec->stop_type != ROADSTOPTYPE_ALL) continue;
				if (roadstoptype == RoadStopType::Bus && sm.spec->stop_type != ROADSTOPTYPE_PASSENGER && sm.spec->stop_type != ROADSTOPTYPE_ALL) continue;
				items.insert({sm.grfid, sm.localidx, sm.spec->class_index, sm.spec->index});
			}
		}
	}
};

template <> StringID RoadStopPickerCallbacks<RoadStopType::Bus>::GetClassTooltip() const { return STR_PICKER_ROADSTOP_BUS_CLASS_TOOLTIP; }
template <> StringID RoadStopPickerCallbacks<RoadStopType::Bus>::GetTypeTooltip() const { return STR_PICKER_ROADSTOP_BUS_TYPE_TOOLTIP; }

template <> StringID RoadStopPickerCallbacks<RoadStopType::Truck>::GetClassTooltip() const { return STR_PICKER_ROADSTOP_TRUCK_CLASS_TOOLTIP; }
template <> StringID RoadStopPickerCallbacks<RoadStopType::Truck>::GetTypeTooltip() const { return STR_PICKER_ROADSTOP_TRUCK_TYPE_TOOLTIP; }

static RoadStopPickerCallbacks<RoadStopType::Bus> _bus_callback_instance("fav_passenger_roadstops");
static RoadStopPickerCallbacks<RoadStopType::Truck> _truck_callback_instance("fav_freight_roadstops");

static PickerCallbacks &GetRoadStopPickerCallbacks(RoadStopType rs)
{
	return rs == RoadStopType::Bus ? static_cast<PickerCallbacks &>(_bus_callback_instance) : static_cast<PickerCallbacks &>(_truck_callback_instance);
}

struct BuildRoadStationWindow : public PickerWindow {
private:
	uint coverage_height; ///< Height of the coverage texts.

	void CheckOrientationValid()
	{
		const RoadStopSpec *spec = RoadStopClass::Get(_roadstop_gui.sel_class)->GetSpec(_roadstop_gui.sel_type);

		/* Raise and lower to ensure the correct widget is lowered after changing displayed orientation plane. */
		if (RoadTypeIsRoad(_cur_roadtype)) {
			this->RaiseWidget(WID_BROS_STATION_NE + _roadstop_gui.orientation);
			this->GetWidget<NWidgetStacked>(WID_BROS_AVAILABLE_ORIENTATIONS)->SetDisplayedPlane((spec != nullptr && HasBit(spec->flags, RSF_DRIVE_THROUGH_ONLY)) ? 1 : 0);
			this->LowerWidget(WID_BROS_STATION_NE + _roadstop_gui.orientation);
		}

		if (_roadstop_gui.orientation >= DIAGDIR_END) return;

		if (spec != nullptr && HasBit(spec->flags, RSF_DRIVE_THROUGH_ONLY)) {
			this->RaiseWidget(WID_BROS_STATION_NE + _roadstop_gui.orientation);
			_roadstop_gui.orientation = DIAGDIR_END;
			this->LowerWidget(WID_BROS_STATION_NE + _roadstop_gui.orientation);
			this->SetDirty();
			CloseWindowById(WC_SELECT_STATION, 0);
		}
	}

public:
	BuildRoadStationWindow(WindowDesc &desc, Window *parent, RoadStopType rs) : PickerWindow(desc, parent, TRANSPORT_ROAD, GetRoadStopPickerCallbacks(rs))
	{
		this->coverage_height = 2 * GetCharacterHeight(FS_NORMAL) + WidgetDimensions::scaled.vsep_normal;

		/* Trams don't have non-drivethrough stations */
		if (RoadTypeIsTram(_cur_roadtype) && _roadstop_gui.orientation < DIAGDIR_END) {
			_roadstop_gui.orientation = DIAGDIR_END;
		}
		this->ConstructWindow();

		const RoadTypeInfo *rti = GetRoadTypeInfo(_cur_roadtype);
		this->GetWidget<NWidgetCore>(WID_BROS_CAPTION)->SetString(rti->strings.picker_title[to_underlying(rs)]);

		for (WidgetID i = RoadTypeIsTram(_cur_roadtype) ? WID_BROS_STATION_X : WID_BROS_STATION_NE; i < WID_BROS_LT_OFF; i++) {
			this->GetWidget<NWidgetCore>(i)->SetToolTip(rti->strings.picker_tooltip[to_underlying(rs)]);
		}

		this->LowerWidget(WID_BROS_STATION_NE + _roadstop_gui.orientation);
		this->LowerWidget(WID_BROS_LT_OFF + _settings_client.gui.station_show_coverage);

<<<<<<< HEAD
		this->ChangeWindowClass((rs == ROADSTOP_BUS) ? WC_BUS_STATION : WC_TRUCK_STATION);
=======
		this->window_class = (rs == RoadStopType::Bus) ? WC_BUS_STATION : WC_TRUCK_STATION;
>>>>>>> 60d0d7b8
	}

	void Close([[maybe_unused]] int data = 0) override
	{
		CloseWindowById(WC_SELECT_STATION, 0);
		this->PickerWindow::Close();
	}

	void OnInvalidateData([[maybe_unused]] int data = 0, [[maybe_unused]] bool gui_scope = true) override
	{
		this->PickerWindow::OnInvalidateData(data, gui_scope);

		if (gui_scope) {
			this->CheckOrientationValid();
		}
	}

	void OnPaint() override
	{
		this->DrawWidgets();

		int rad = _settings_game.station.modified_catchment ? ((this->window_class == WC_BUS_STATION) ? CA_BUS : CA_TRUCK) : CA_UNMODIFIED;
		rad += _settings_game.station.catchment_increase;
		if (_settings_client.gui.station_show_coverage) {
			SetTileSelectBigSize(-rad, -rad, 2 * rad, 2 * rad);
		} else {
			SetTileSelectSize(1, 1);
		}

		if (this->IsShaded()) return;

		/* 'Accepts' and 'Supplies' texts. */
		StationCoverageType sct = (this->window_class == WC_BUS_STATION) ? SCT_PASSENGERS_ONLY : SCT_NON_PASSENGERS_ONLY;
		Rect r = this->GetWidget<NWidgetBase>(WID_BROS_ACCEPTANCE)->GetCurrentRect();
		int top = r.top;
		top = DrawStationCoverageAreaText(r.left, r.right, top, sct, rad, false) + WidgetDimensions::scaled.vsep_normal;
		top = DrawStationCoverageAreaText(r.left, r.right, top, sct, rad, true);
		/* Resize background if the window is too small.
		 * Never make the window smaller to avoid oscillating if the size change affects the acceptance.
		 * (This is the case, if making the window bigger moves the mouse into the window.) */
		if (top > r.bottom) {
			this->coverage_height += top - r.bottom;
			this->ReInit();
		}
	}

	void UpdateWidgetSize(WidgetID widget, Dimension &size, [[maybe_unused]] const Dimension &padding, [[maybe_unused]] Dimension &fill, [[maybe_unused]] Dimension &resize) override
	{
		switch (widget) {
			case WID_BROS_STATION_NE:
			case WID_BROS_STATION_SE:
			case WID_BROS_STATION_SW:
			case WID_BROS_STATION_NW:
			case WID_BROS_STATION_X:
			case WID_BROS_STATION_Y:
				size.width  = ScaleGUITrad(PREVIEW_WIDTH) + WidgetDimensions::scaled.fullbevel.Horizontal();
				size.height = ScaleGUITrad(PREVIEW_HEIGHT) + WidgetDimensions::scaled.fullbevel.Vertical();
				break;

			case WID_BROS_ACCEPTANCE:
				size.height = this->coverage_height;
				break;

			default:
				this->PickerWindow::UpdateWidgetSize(widget, size, padding, fill, resize);
				break;
		}
	}

	/**
	 * Simply to have a easier way to get the StationType for bus, truck and trams from the WindowClass.
	 */
	StationType GetRoadStationTypeByWindowClass(WindowClass window_class) const
	{
		switch (window_class) {
			case WC_BUS_STATION:          return StationType::Bus;
			case WC_TRUCK_STATION:        return StationType::Truck;
			default: NOT_REACHED();
		}
	}

	void DrawWidget(const Rect &r, WidgetID widget) const override
	{
		switch (widget) {
			case WID_BROS_STATION_NE:
			case WID_BROS_STATION_SE:
			case WID_BROS_STATION_SW:
			case WID_BROS_STATION_NW:
			case WID_BROS_STATION_X:
			case WID_BROS_STATION_Y: {
				StationType st = GetRoadStationTypeByWindowClass(this->window_class);
				const RoadStopSpec *spec = RoadStopClass::Get(_roadstop_gui.sel_class)->GetSpec(_roadstop_gui.sel_type);
				DrawPixelInfo tmp_dpi;
				Rect ir = r.Shrink(WidgetDimensions::scaled.bevel);
				if (FillDrawPixelInfo(&tmp_dpi, ir)) {
					AutoRestoreBackup dpi_backup(_cur_dpi, &tmp_dpi);
					int x = (ir.Width()  - ScaleSpriteTrad(PREVIEW_WIDTH)) / 2 + ScaleSpriteTrad(PREVIEW_LEFT);
					int y = (ir.Height() + ScaleSpriteTrad(PREVIEW_HEIGHT)) / 2 - ScaleSpriteTrad(PREVIEW_BOTTOM);
					if (spec == nullptr) {
						StationPickerDrawSprite(x, y, st, INVALID_RAILTYPE, _cur_roadtype, widget - WID_BROS_STATION_NE);
					} else {
						DrawRoadStopTile(x, y, _cur_roadtype, spec, st, widget - WID_BROS_STATION_NE);
					}
				}
				break;
			}

			default:
				this->PickerWindow::DrawWidget(r, widget);
				break;
		}
	}

	void OnClick([[maybe_unused]] Point pt, WidgetID widget, [[maybe_unused]] int click_count) override
	{
		switch (widget) {
			case WID_BROS_STATION_NE:
			case WID_BROS_STATION_SE:
			case WID_BROS_STATION_SW:
			case WID_BROS_STATION_NW:
			case WID_BROS_STATION_X:
			case WID_BROS_STATION_Y:
				if (widget < WID_BROS_STATION_X) {
					const RoadStopSpec *spec = RoadStopClass::Get(_roadstop_gui.sel_class)->GetSpec(_roadstop_gui.sel_type);
					if (spec != nullptr && HasBit(spec->flags, RSF_DRIVE_THROUGH_ONLY)) return;
				}
				this->RaiseWidget(WID_BROS_STATION_NE + _roadstop_gui.orientation);
				_roadstop_gui.orientation = (DiagDirection)(widget - WID_BROS_STATION_NE);
				this->LowerWidget(WID_BROS_STATION_NE + _roadstop_gui.orientation);
				if (_settings_client.sound.click_beep) SndPlayFx(SND_15_BEEP);
				this->SetDirty();
				CloseWindowById(WC_SELECT_STATION, 0);
				break;

			case WID_BROS_LT_OFF:
			case WID_BROS_LT_ON:
				this->RaiseWidget(_settings_client.gui.station_show_coverage + WID_BROS_LT_OFF);
				_settings_client.gui.station_show_coverage = (widget != WID_BROS_LT_OFF);
				this->LowerWidget(_settings_client.gui.station_show_coverage + WID_BROS_LT_OFF);
				if (_settings_client.sound.click_beep) SndPlayFx(SND_15_BEEP);
				this->SetDirty();
				SetViewportCatchmentStation(nullptr, true);
				break;

			default:
				this->PickerWindow::OnClick(pt, widget, click_count);
				break;
		}
	}

	void OnRealtimeTick([[maybe_unused]] uint delta_ms) override
	{
		CheckRedrawStationCoverage(this);
	}

	static inline HotkeyList road_hotkeys{"buildroadstop", {
		Hotkey('F', "focus_filter_box", PCWHK_FOCUS_FILTER_BOX),
	}};

	static inline HotkeyList tram_hotkeys{"buildtramstop", {
		Hotkey('F', "focus_filter_box", PCWHK_FOCUS_FILTER_BOX),
	}};
};

/** Widget definition of the build road station window */
static constexpr NWidgetPart _nested_road_station_picker_widgets[] = {
	NWidget(NWID_HORIZONTAL),
		NWidget(WWT_CLOSEBOX, COLOUR_DARK_GREEN),
		NWidget(WWT_CAPTION,  COLOUR_DARK_GREEN, WID_BROS_CAPTION),
		NWidget(WWT_SHADEBOX, COLOUR_DARK_GREEN),
		NWidget(WWT_DEFSIZEBOX, COLOUR_DARK_GREEN),
	EndContainer(),
	NWidget(NWID_HORIZONTAL),
		NWidget(NWID_VERTICAL),
			NWidgetFunction(MakePickerClassWidgets),
			NWidget(WWT_PANEL, COLOUR_DARK_GREEN),
				NWidget(NWID_VERTICAL), SetPIP(0, WidgetDimensions::unscaled.vsep_picker, 0), SetPadding(WidgetDimensions::unscaled.picker),
					NWidget(NWID_SELECTION, INVALID_COLOUR, WID_BROS_AVAILABLE_ORIENTATIONS),
						/* 6-orientation plane. */
						NWidget(NWID_VERTICAL), SetPIP(0, WidgetDimensions::unscaled.vsep_normal, 0),
							NWidget(NWID_HORIZONTAL), SetPIP(0, WidgetDimensions::unscaled.hsep_normal, 0), SetPIPRatio(1, 0, 1),
								NWidget(NWID_HORIZONTAL_LTR), SetPIP(0, WidgetDimensions::unscaled.hsep_normal, 0),
									NWidget(WWT_PANEL, COLOUR_GREY, WID_BROS_STATION_NW), SetFill(0, 0), EndContainer(),
									NWidget(WWT_PANEL, COLOUR_GREY, WID_BROS_STATION_NE), SetFill(0, 0), EndContainer(),
								EndContainer(),
								NWidget(WWT_PANEL, COLOUR_GREY, WID_BROS_STATION_X), SetFill(0, 0), EndContainer(),
							EndContainer(),
							NWidget(NWID_HORIZONTAL), SetPIP(0, WidgetDimensions::unscaled.hsep_normal, 0), SetPIPRatio(1, 0, 1),
								NWidget(NWID_HORIZONTAL_LTR), SetPIP(0, WidgetDimensions::unscaled.hsep_normal, 0),
									NWidget(WWT_PANEL, COLOUR_GREY, WID_BROS_STATION_SW), SetFill(0, 0), EndContainer(),
									NWidget(WWT_PANEL, COLOUR_GREY, WID_BROS_STATION_SE), SetFill(0, 0), EndContainer(),
								EndContainer(),
								NWidget(WWT_PANEL, COLOUR_GREY, WID_BROS_STATION_Y), SetFill(0, 0), EndContainer(),
							EndContainer(),
						EndContainer(),
						/* 2-orientation plane. */
						NWidget(NWID_VERTICAL), SetPIPRatio(0, 0, 1),
							NWidget(NWID_HORIZONTAL_LTR), SetPIP(0, WidgetDimensions::unscaled.hsep_normal, 0), SetPIPRatio(1, 0, 1),
								NWidget(WWT_PANEL, COLOUR_GREY, WID_BROS_STATION_X), SetFill(0, 0), EndContainer(),
								NWidget(WWT_PANEL, COLOUR_GREY, WID_BROS_STATION_Y), SetFill(0, 0), EndContainer(),
							EndContainer(),
						EndContainer(),
					EndContainer(),
					NWidget(WWT_LABEL, INVALID_COLOUR), SetStringTip(STR_STATION_BUILD_COVERAGE_AREA_TITLE), SetFill(1, 0),
					NWidget(NWID_HORIZONTAL), SetPIPRatio(1, 0, 1),
						NWidget(WWT_TEXTBTN, COLOUR_GREY, WID_BROS_LT_OFF), SetMinimalSize(60, 12),
								SetStringTip(STR_STATION_BUILD_COVERAGE_OFF, STR_STATION_BUILD_COVERAGE_AREA_OFF_TOOLTIP),
						NWidget(WWT_TEXTBTN, COLOUR_GREY, WID_BROS_LT_ON), SetMinimalSize(60, 12),
								SetStringTip(STR_STATION_BUILD_COVERAGE_ON, STR_STATION_BUILD_COVERAGE_AREA_ON_TOOLTIP),
					EndContainer(),
					NWidget(WWT_EMPTY, INVALID_COLOUR, WID_BROS_ACCEPTANCE), SetFill(1, 1), SetResize(1, 0), SetMinimalTextLines(2, 0),
				EndContainer(),
			EndContainer(),
		EndContainer(),
		NWidgetFunction(MakePickerTypeWidgets),
	EndContainer(),
};

static WindowDesc _road_station_picker_desc(__FILE__, __LINE__,
	WDP_AUTO, "build_station_road", 0, 0,
	WC_BUS_STATION, WC_BUILD_TOOLBAR,
	WDF_CONSTRUCTION,
	_nested_road_station_picker_widgets,
	&BuildRoadStationWindow::road_hotkeys
);

/** Widget definition of the build tram station window */
static constexpr NWidgetPart _nested_tram_station_picker_widgets[] = {
	NWidget(NWID_HORIZONTAL),
		NWidget(WWT_CLOSEBOX, COLOUR_DARK_GREEN),
		NWidget(WWT_CAPTION,  COLOUR_DARK_GREEN, WID_BROS_CAPTION),
		NWidget(WWT_SHADEBOX, COLOUR_DARK_GREEN),
		NWidget(WWT_DEFSIZEBOX, COLOUR_DARK_GREEN),
	EndContainer(),
	NWidget(NWID_HORIZONTAL),
		NWidget(NWID_VERTICAL),
			NWidgetFunction(MakePickerClassWidgets),
			NWidget(WWT_PANEL, COLOUR_DARK_GREEN),
				NWidget(NWID_VERTICAL), SetPIP(0, WidgetDimensions::unscaled.vsep_picker, 0), SetPadding(WidgetDimensions::unscaled.picker),
					NWidget(NWID_HORIZONTAL_LTR), SetPIP(0, WidgetDimensions::unscaled.hsep_normal, 0), SetPIPRatio(1, 0, 1),
						NWidget(WWT_PANEL, COLOUR_GREY, WID_BROS_STATION_X), SetFill(0, 0), EndContainer(),
						NWidget(WWT_PANEL, COLOUR_GREY, WID_BROS_STATION_Y), SetFill(0, 0), EndContainer(),
					EndContainer(),
					NWidget(WWT_LABEL, INVALID_COLOUR), SetStringTip(STR_STATION_BUILD_COVERAGE_AREA_TITLE), SetFill(1, 0),
					NWidget(NWID_HORIZONTAL), SetPIPRatio(1, 0, 1),
						NWidget(WWT_TEXTBTN, COLOUR_GREY, WID_BROS_LT_OFF), SetMinimalSize(60, 12),
								SetStringTip(STR_STATION_BUILD_COVERAGE_OFF, STR_STATION_BUILD_COVERAGE_AREA_OFF_TOOLTIP),
						NWidget(WWT_TEXTBTN, COLOUR_GREY, WID_BROS_LT_ON), SetMinimalSize(60, 12),
								SetStringTip(STR_STATION_BUILD_COVERAGE_ON, STR_STATION_BUILD_COVERAGE_AREA_ON_TOOLTIP),
					EndContainer(),
					NWidget(WWT_EMPTY, INVALID_COLOUR, WID_BROS_ACCEPTANCE), SetFill(1, 1), SetResize(1, 0), SetMinimalTextLines(2, 0),
				EndContainer(),
			EndContainer(),
		EndContainer(),
		NWidgetFunction(MakePickerTypeWidgets),
	EndContainer(),
};

static WindowDesc _tram_station_picker_desc(__FILE__, __LINE__,
	WDP_AUTO, "build_station_tram", 0, 0,
	WC_BUS_STATION, WC_BUILD_TOOLBAR,
	WDF_CONSTRUCTION,
	_nested_tram_station_picker_widgets,
	&BuildRoadStationWindow::tram_hotkeys
);

static void ShowRVStationPicker(Window *parent, RoadStopType rs)
{
	new BuildRoadStationWindow(RoadTypeIsRoad(_cur_roadtype) ? _road_station_picker_desc : _tram_station_picker_desc, parent, rs);
}

class RoadWaypointPickerCallbacks : public PickerCallbacksNewGRFClass<RoadStopClass> {
public:
	RoadWaypointPickerCallbacks() : PickerCallbacksNewGRFClass<RoadStopClass>("fav_road_waypoints") {}

	StringID GetClassTooltip() const override { return STR_PICKER_WAYPOINT_CLASS_TOOLTIP; }
	StringID GetTypeTooltip() const override { return STR_PICKER_WAYPOINT_TYPE_TOOLTIP; }

	bool IsActive() const override
	{
		for (const auto &cls : RoadStopClass::Classes()) {
			if (!IsWaypointClass(cls)) continue;
			for (const auto *spec : cls.Specs()) {
				if (spec != nullptr) return true;
			}
		}
		return false;
	}

	static bool IsWaypointClassChoice(const RoadStopClass &cls)
	{
		return IsWaypointClass(cls);
	}

	bool HasClassChoice() const override
	{
		return std::ranges::count_if(RoadStopClass::Classes(), IsWaypointClassChoice) > 1;
	}

	void Close(int) override { ResetObjectToPlace(); }
	int GetSelectedClass() const override { return _waypoint_gui.sel_class; }
	void SetSelectedClass(int id) const override { _waypoint_gui.sel_class = this->GetClassIndex(id); }

	StringID GetClassName(int id) const override
	{
		const auto *sc = GetClass(id);
		if (!IsWaypointClass(*sc)) return INVALID_STRING_ID;
		return sc->name;
	}

	int GetSelectedType() const override { return _waypoint_gui.sel_type; }
	void SetSelectedType(int id) const override { _waypoint_gui.sel_type = id; }

	StringID GetTypeName(int cls_id, int id) const override
	{
		const auto *spec = this->GetSpec(cls_id, id);
		return (spec == nullptr) ? STR_STATION_CLASS_WAYP_WAYPOINT : spec->name;
	}

	bool IsTypeAvailable(int cls_id, int id) const override
	{
		return IsRoadStopAvailable(this->GetSpec(cls_id, id), StationType::RoadWaypoint);
	}

	void DrawType(int x, int y, int cls_id, int id) const override
	{
		const auto *spec = this->GetSpec(cls_id, id);
		if (spec == nullptr) {
			StationPickerDrawSprite(x, y, StationType::RoadWaypoint, INVALID_RAILTYPE, _cur_roadtype, RSV_DRIVE_THROUGH_X);
		} else {
			DrawRoadStopTile(x, y, _cur_roadtype, spec, StationType::RoadWaypoint, RSV_DRIVE_THROUGH_X);
		}
	}

	void FillUsedItems(btree::btree_set<PickerItem> &items) override
	{
		for (const Waypoint *wp : Waypoint::Iterate()) {
			if (wp->owner != _local_company || !HasBit(wp->waypoint_flags, WPF_ROAD)) continue;
			items.insert({0, 0, ROADSTOP_CLASS_WAYP, 0}); // We would need to scan the map to find out if default is used.
			for (const auto &sm : wp->roadstop_speclist) {
				if (sm.spec == nullptr) continue;
				items.insert({sm.grfid, sm.localidx, sm.spec->class_index, sm.spec->index});
			}
		}
	}

	static RoadWaypointPickerCallbacks instance;
};
/* static */ RoadWaypointPickerCallbacks RoadWaypointPickerCallbacks::instance;

struct BuildRoadWaypointWindow : public PickerWindow {
	BuildRoadWaypointWindow(WindowDesc &desc, Window *parent) : PickerWindow(desc, parent, TRANSPORT_ROAD, RoadWaypointPickerCallbacks::instance)
	{
		this->ConstructWindow();
		this->InvalidateData();
	}

	static inline HotkeyList hotkeys{"buildroadwaypoint", {
		Hotkey('F', "focus_filter_box", PCWHK_FOCUS_FILTER_BOX),
	}};
};

/** Nested widget definition for the build NewGRF road waypoint window */
static constexpr NWidgetPart _nested_build_road_waypoint_widgets[] = {
	NWidget(NWID_HORIZONTAL),
		NWidget(WWT_CLOSEBOX, COLOUR_DARK_GREEN),
		NWidget(WWT_CAPTION, COLOUR_DARK_GREEN), SetStringTip(STR_WAYPOINT_CAPTION, STR_TOOLTIP_WINDOW_TITLE_DRAG_THIS),
		NWidget(WWT_SHADEBOX, COLOUR_DARK_GREEN),
		NWidget(WWT_DEFSIZEBOX, COLOUR_DARK_GREEN),
	EndContainer(),
	NWidget(NWID_HORIZONTAL),
		NWidgetFunction(MakePickerClassWidgets),
		NWidgetFunction(MakePickerTypeWidgets),
	EndContainer(),
};

static WindowDesc _build_road_waypoint_desc(__FILE__, __LINE__,
	WDP_AUTO, "build_road_waypoint", 0, 0,
	WC_BUILD_WAYPOINT, WC_BUILD_TOOLBAR,
	WDF_CONSTRUCTION,
	_nested_build_road_waypoint_widgets
);

static void ShowBuildRoadWaypointPicker(Window *parent)
{
	if (!RoadWaypointPickerCallbacks::instance.IsActive()) return;
	new BuildRoadWaypointWindow(_build_road_waypoint_desc, parent);
}

void InitializeRoadGui()
{
	_road_depot_orientation = DIAGDIR_NW;
	_roadstop_gui.orientation = DIAGDIR_NW;
	_waypoint_gui.sel_class = RoadStopClassID::ROADSTOP_CLASS_WAYP;
	_waypoint_gui.sel_type = 0;
}


/** Set the initial (default) road and tram types to use */
static void SetDefaultRoadGui()
{
	extern RoadType _last_built_roadtype;
	extern RoadType _last_built_tramtype;

	/* Clean old GUI values; railtype is (re)set by rail_gui.cpp */
	_last_built_roadtype = ROADTYPE_ROAD;
	_last_built_tramtype = ROADTYPE_TRAM;

	if (_local_company == COMPANY_SPECTATOR || !Company::IsValidID(_local_company)) return;

	auto get_first_road_type = [](RoadTramType rtt, RoadType &out) {
		auto it = std::find_if(_sorted_roadtypes.begin(), _sorted_roadtypes.end(),
				[&](RoadType r){ return GetRoadTramType(r) == rtt && HasRoadTypeAvail(_local_company, r); });
		if (it != _sorted_roadtypes.end()) out = *it;
	};
	auto get_last_road_type = [](RoadTramType rtt, RoadType &out) {
		auto it = std::find_if(_sorted_roadtypes.rbegin(), _sorted_roadtypes.rend(),
				[&](RoadType r){ return GetRoadTramType(r) == rtt && HasRoadTypeAvail(_local_company, r); });
		if (it != _sorted_roadtypes.rend()) out = *it;
	};

	switch (_settings_client.gui.default_road_type) {
		case 3: {
			/* Use defaults above */
			break;
		}
		case 2: {
			/* Find the most used types */
			std::array<uint, ROADTYPE_END> road_count = {};
			std::array<uint, ROADTYPE_END> tram_count = {};
			for (TileIndex t = 0; t < MapSize(); t++) {
				if (MayHaveRoad(t)) {
					if (IsTileType(t, MP_STATION) && !IsAnyRoadStop(t)) continue;
					RoadType road_type = GetRoadTypeRoad(t);
					if (road_type != INVALID_ROADTYPE) road_count[road_type]++;
					RoadType tram_type = GetRoadTypeTram(t);
					if (tram_type != INVALID_ROADTYPE) tram_count[tram_type]++;
				}
			}

			auto get_best_road_type = [&](RoadTramType rtt, RoadType &out, const std::array<uint, ROADTYPE_END> &count) {
				uint highest = 0;
				for (RoadType rt = ROADTYPE_BEGIN; rt != ROADTYPE_END; rt++) {
					if (count[rt] > highest && HasRoadTypeAvail(_local_company, rt)) {
						out = rt;
						highest = count[rt];
					}
				}
				if (highest == 0) get_first_road_type(rtt, out);
			};
			get_best_road_type(RTT_ROAD, _last_built_roadtype, road_count);
			get_best_road_type(RTT_TRAM, _last_built_tramtype, tram_count);
			break;
		}
		case 0: {
			/* Use first available types */
			get_first_road_type(RTT_ROAD, _last_built_roadtype);
			get_first_road_type(RTT_TRAM, _last_built_tramtype);
			break;
		}
		case 1: {
			/* Use last available type */
			get_last_road_type(RTT_ROAD, _last_built_roadtype);
			get_last_road_type(RTT_TRAM, _last_built_tramtype);
			break;
		}
		default:
			NOT_REACHED();
	}
}

/**
 * I really don't know why rail_gui.cpp has this too, shouldn't be included in the other one?
 */
void InitializeRoadGUI()
{
	SetDefaultRoadGui();

	BuildRoadToolbarWindow *w = dynamic_cast<BuildRoadToolbarWindow *>(FindWindowById(WC_BUILD_TOOLBAR, TRANSPORT_ROAD));
	if (w != nullptr) w->ModifyRoadType(_cur_roadtype);
}

DropDownList GetRoadTypeDropDownList(RoadTramTypes rtts, bool for_replacement, bool all_option)
{
	RoadTypes used_roadtypes;
	RoadTypes avail_roadtypes;

	const Company *c = Company::Get(_local_company);

	/* Find the used roadtypes. */
	if (for_replacement) {
		avail_roadtypes = GetCompanyRoadTypes(c->index, false);
		used_roadtypes  = GetRoadTypes(false);
	} else {
		avail_roadtypes = c->avail_roadtypes;
		used_roadtypes  = GetRoadTypes(true);
	}

	/* Filter listed road types */
	if (!HasBit(rtts, RTT_ROAD)) used_roadtypes &= _roadtypes_type;
	if (!HasBit(rtts, RTT_TRAM)) used_roadtypes &= ~_roadtypes_type;

	DropDownList list;

	if (all_option) {
		list.push_back(MakeDropDownListStringItem(STR_REPLACE_ALL_ROADTYPE, INVALID_ROADTYPE));
	}

	Dimension d = { 0, 0 };
	/* Get largest icon size, to ensure text is aligned on each menu item. */
	if (!for_replacement) {
		for (const auto &rt : _sorted_roadtypes) {
			if (!HasBit(used_roadtypes, rt)) continue;
			const RoadTypeInfo *rti = GetRoadTypeInfo(rt);
			d = maxdim(d, GetSpriteSize(rti->gui_sprites.build_x_road));
		}
	}

	for (const auto &rt : _sorted_roadtypes) {
		/* If it's not used ever, don't show it to the user. */
		if (!HasBit(used_roadtypes, rt)) continue;

		const RoadTypeInfo *rti = GetRoadTypeInfo(rt);

		SetDParam(0, rti->strings.menu_text);
		SetDParam(1, rti->max_speed / 2);
		if (for_replacement) {
			list.push_back(MakeDropDownListStringItem(rti->strings.replace_text, rt, !HasBit(avail_roadtypes, rt)));
		} else {
			StringID str = rti->max_speed > 0 ? STR_TOOLBAR_RAILTYPE_VELOCITY : STR_JUST_STRING;
			list.push_back(MakeDropDownListIconItem(d, rti->gui_sprites.build_x_road, PAL_NONE, str, rt, !HasBit(avail_roadtypes, rt)));
		}
	}

	if (list.empty()) {
		/* Empty dropdowns are not allowed */
		list.push_back(MakeDropDownListStringItem(STR_NONE, INVALID_ROADTYPE, true));
	}

	return list;
}

DropDownList GetScenRoadTypeDropDownList(RoadTramTypes rtts, bool use_name)
{
	RoadTypes avail_roadtypes = GetRoadTypes(false);
	avail_roadtypes = AddDateIntroducedRoadTypes(avail_roadtypes, CalTime::CurDate());
	RoadTypes used_roadtypes = GetRoadTypes(true);

	/* Filter listed road types */
	if (!HasBit(rtts, RTT_ROAD)) used_roadtypes &= _roadtypes_type;
	if (!HasBit(rtts, RTT_TRAM)) used_roadtypes &= ~_roadtypes_type;

	DropDownList list;

	/* If it's not used ever, don't show it to the user. */
	Dimension d = { 0, 0 };
	for (const auto &rt : _sorted_roadtypes) {
		if (!HasBit(used_roadtypes, rt)) continue;
		const RoadTypeInfo *rti = GetRoadTypeInfo(rt);
		d = maxdim(d, GetSpriteSize(rti->gui_sprites.build_x_road));
	}
	for (const auto &rt : _sorted_roadtypes) {
		if (!HasBit(used_roadtypes, rt)) continue;

		const RoadTypeInfo *rti = GetRoadTypeInfo(rt);

		SetDParam(0, use_name ? rti->strings.name : rti->strings.menu_text);
		SetDParam(1, rti->max_speed / 2);
		StringID str = rti->max_speed > 0 ? STR_TOOLBAR_RAILTYPE_VELOCITY : STR_JUST_STRING;
		list.push_back(MakeDropDownListIconItem(d, rti->gui_sprites.build_x_road, PAL_NONE, str, rt, !HasBit(avail_roadtypes, rt)));
	}

	if (list.empty()) {
		/* Empty dropdowns are not allowed */
		list.push_back(MakeDropDownListStringItem(STR_NONE, -1, true));
	}

	return list;
}

static BuildRoadToolbarWindow *GetRoadToolbarWindowForRoadStop(const RoadStopSpec *spec, RoadTramType rtt_preferred)
{
	extern RoadType _last_built_roadtype;
	extern RoadType _last_built_tramtype;

	BuildRoadToolbarWindow *w = dynamic_cast<BuildRoadToolbarWindow *>(FindWindowById(_game_mode == GM_EDITOR ? WC_SCEN_BUILD_TOOLBAR : WC_BUILD_TOOLBAR, TRANSPORT_ROAD));
	if (w != nullptr) {
		if (spec != nullptr && ((HasBit(spec->flags, RSF_BUILD_MENU_ROAD_ONLY) && !RoadTypeIsRoad(_cur_roadtype)) ||
				(HasBit(spec->flags, RSF_BUILD_MENU_TRAM_ONLY) && !RoadTypeIsTram(_cur_roadtype)))) {
			w->Close();
		} else {
			return w;
		}
	}

	return dynamic_cast<BuildRoadToolbarWindow *>(CreateRoadTramToolbarForRoadType(rtt_preferred == RTT_TRAM ? _last_built_tramtype : _last_built_roadtype, rtt_preferred));
}

void ShowBuildRoadStopPickerAndSelect(StationType station_type, const RoadStopSpec *spec, RoadTramType rtt_preferred)
{
	if (!IsRoadStopAvailable(spec, station_type)) return;

	RoadStopClassID class_index;
	uint16_t spec_index;
	if (spec != nullptr) {
		if (IsWaypointClass(*RoadStopClass::Get(spec->class_index)) != (station_type == STATION_ROADWAYPOINT)) return;
		class_index = spec->class_index;
		spec_index = spec->index;
	} else {
		class_index = (station_type == STATION_ROADWAYPOINT) ? ROADSTOP_CLASS_WAYP : ROADSTOP_CLASS_DFLT;
		spec_index = 0;
	}

	BuildRoadToolbarWindow *w = GetRoadToolbarWindowForRoadStop(spec, rtt_preferred);
	if (w == nullptr) return;

	auto trigger_widget = [&](WidgetID widget) {
		if (!w->IsWidgetLowered(widget)) {
			w->OnHotkey(widget);
		}
	};

	if (station_type == STATION_ROADWAYPOINT) {
		trigger_widget(WID_ROT_BUILD_WAYPOINT);

		BuildRoadWaypointWindow *waypoint_window = dynamic_cast<BuildRoadWaypointWindow *>(FindWindowById(WC_BUILD_WAYPOINT, TRANSPORT_ROAD));
		if (waypoint_window != nullptr) waypoint_window->PickItem(class_index, spec_index);
	} else {
		trigger_widget((station_type == STATION_BUS) ? WID_ROT_BUS_STATION : WID_ROT_TRUCK_STATION);

		BuildRoadStationWindow *roadstop_window = dynamic_cast<BuildRoadStationWindow *>(FindWindowById((station_type == STATION_BUS) ? WC_BUS_STATION : WC_TRUCK_STATION, TRANSPORT_ROAD));
		if (roadstop_window != nullptr) roadstop_window->PickItem(class_index, spec_index);
	}
}<|MERGE_RESOLUTION|>--- conflicted
+++ resolved
@@ -99,7 +99,7 @@
 	if (HasBit(spec->flags, RSF_BUILD_MENU_ROAD_ONLY) && !RoadTypeIsRoad(_cur_roadtype)) return false;
 	if (HasBit(spec->flags, RSF_BUILD_MENU_TRAM_ONLY) && !RoadTypeIsTram(_cur_roadtype)) return false;
 
-	if (type == STATION_ROADWAYPOINT && spec->stop_type != ROADSTOPTYPE_ALL) {
+	if (type == StationType::RoadWaypoint && spec->stop_type != ROADSTOPTYPE_ALL) {
 		if (spec->grf_prop.grffile != nullptr && HasBit(spec->grf_prop.grffile->observed_feature_tests, GFTOF_ROAD_STOPS)) return true;
 	}
 
@@ -186,11 +186,7 @@
 	/* if there is a roadpiece just outside of the station entrance, build a connecting route */
 	if (IsNormalRoadTile(tile)) {
 		if (GetRoadBits(tile, GetRoadTramType(_cur_roadtype)) != ROAD_NONE) {
-<<<<<<< HEAD
 			DoCommandP(tile, _cur_roadtype << 4 | DiagDirToRoadBits(ReverseDiagDir(direction)), INVALID_TOWN, CMD_BUILD_ROAD);
-=======
-			Command<CMD_BUILD_ROAD>::Post(tile, DiagDirToRoadBits(ReverseDiagDir(direction)), _cur_roadtype, DRD_NONE, INVALID_TOWN);
->>>>>>> 60d0d7b8
 		}
 	}
 }
@@ -818,17 +814,9 @@
 					if (this->IsWidgetLowered(WID_ROT_BUS_STATION) && GetIfClassHasNewStopsByType(RoadStopClass::Get(_roadstop_gui.sel_class), RoadStopType::Bus, _cur_roadtype)) {
 						if (_remove_button_clicked) {
 							TileArea ta(start_tile, end_tile);
-<<<<<<< HEAD
-							DoCommandP(ta.tile, ta.w | ta.h << 8, (_ctrl_pressed << 1) | ROADSTOP_BUS, CMD_REMOVE_ROAD_STOP | CMD_MSG(GetRoadTypeInfo(this->roadtype)->strings.err_remove_station[ROADSTOP_BUS]), CcPlaySound_CONSTRUCTION_OTHER);
+							DoCommandP(ta.tile, ta.w | ta.h << 8, (_ctrl_pressed << 1) | to_underlying(RoadStopType::Bus), CMD_REMOVE_ROAD_STOP | CMD_MSG(GetRoadTypeInfo(this->roadtype)->strings.err_remove_station[to_underlying(RoadStopType::Bus)]), CcPlaySound_CONSTRUCTION_OTHER);
 						} else {
-							PlaceRoadStop(start_tile, end_tile, (_cur_roadtype << 5) | (_ctrl_pressed << 2) | ROADSTOP_BUS, CMD_BUILD_ROAD_STOP | CMD_MSG(GetRoadTypeInfo(this->roadtype)->strings.err_build_station[ROADSTOP_BUS]));
-=======
-							StringID str = GetRoadTypeInfo(this->roadtype)->strings.err_remove_station[to_underlying(RoadStopType::Bus)];
-							Command<CMD_REMOVE_ROAD_STOP>::Post(str, CcPlaySound_CONSTRUCTION_OTHER, ta.tile, ta.w, ta.h, RoadStopType::Bus, _ctrl_pressed);
-						} else {
-							StringID str = GetRoadTypeInfo(this->roadtype)->strings.err_build_station[to_underlying(RoadStopType::Bus)];
-							PlaceRoadStop(start_tile, end_tile, RoadStopType::Bus, _ctrl_pressed, _cur_roadtype, str);
->>>>>>> 60d0d7b8
+							PlaceRoadStop(start_tile, end_tile, (_cur_roadtype << 5) | (_ctrl_pressed << 2) | to_underlying(RoadStopType::Bus), CMD_BUILD_ROAD_STOP | CMD_MSG(GetRoadTypeInfo(this->roadtype)->strings.err_build_station[to_underlying(RoadStopType::Bus)]));
 						}
 					}
 					break;
@@ -838,17 +826,9 @@
 					if (this->IsWidgetLowered(WID_ROT_TRUCK_STATION) && GetIfClassHasNewStopsByType(RoadStopClass::Get(_roadstop_gui.sel_class), RoadStopType::Truck, _cur_roadtype)) {
 						if (_remove_button_clicked) {
 							TileArea ta(start_tile, end_tile);
-<<<<<<< HEAD
-							DoCommandP(ta.tile, ta.w | ta.h << 8, (_ctrl_pressed << 1) | ROADSTOP_TRUCK, CMD_REMOVE_ROAD_STOP | CMD_MSG(GetRoadTypeInfo(this->roadtype)->strings.err_remove_station[ROADSTOP_TRUCK]), CcPlaySound_CONSTRUCTION_OTHER);
+							DoCommandP(ta.tile, ta.w | ta.h << 8, (_ctrl_pressed << 1) | to_underlying(RoadStopType::Truck), CMD_REMOVE_ROAD_STOP | CMD_MSG(GetRoadTypeInfo(this->roadtype)->strings.err_remove_station[to_underlying(RoadStopType::Truck)]), CcPlaySound_CONSTRUCTION_OTHER);
 						} else {
-							PlaceRoadStop(start_tile, end_tile, (_cur_roadtype << 5) | (_ctrl_pressed << 2) | ROADSTOP_TRUCK, CMD_BUILD_ROAD_STOP | CMD_MSG(GetRoadTypeInfo(this->roadtype)->strings.err_build_station[ROADSTOP_TRUCK]));
-=======
-							StringID str = GetRoadTypeInfo(this->roadtype)->strings.err_remove_station[to_underlying(RoadStopType::Truck)];
-							Command<CMD_REMOVE_ROAD_STOP>::Post(str, CcPlaySound_CONSTRUCTION_OTHER, ta.tile, ta.w, ta.h, RoadStopType::Truck, _ctrl_pressed);
-						} else {
-							StringID str = GetRoadTypeInfo(this->roadtype)->strings.err_build_station[to_underlying(RoadStopType::Truck)];
-							PlaceRoadStop(start_tile, end_tile, RoadStopType::Truck, _ctrl_pressed, _cur_roadtype, str);
->>>>>>> 60d0d7b8
+							PlaceRoadStop(start_tile, end_tile, (_cur_roadtype << 5) | (_ctrl_pressed << 2) | to_underlying(RoadStopType::Truck), CMD_BUILD_ROAD_STOP | CMD_MSG(GetRoadTypeInfo(this->roadtype)->strings.err_build_station[to_underlying(RoadStopType::Truck)]));
 						}
 					}
 					break;
@@ -1388,11 +1368,7 @@
 		this->LowerWidget(WID_BROS_STATION_NE + _roadstop_gui.orientation);
 		this->LowerWidget(WID_BROS_LT_OFF + _settings_client.gui.station_show_coverage);
 
-<<<<<<< HEAD
-		this->ChangeWindowClass((rs == ROADSTOP_BUS) ? WC_BUS_STATION : WC_TRUCK_STATION);
-=======
-		this->window_class = (rs == RoadStopType::Bus) ? WC_BUS_STATION : WC_TRUCK_STATION;
->>>>>>> 60d0d7b8
+		this->ChangeWindowClass((rs == RoadStopType::Bus) ? WC_BUS_STATION : WC_TRUCK_STATION);
 	}
 
 	void Close([[maybe_unused]] int data = 0) override
@@ -1998,11 +1974,11 @@
 	RoadStopClassID class_index;
 	uint16_t spec_index;
 	if (spec != nullptr) {
-		if (IsWaypointClass(*RoadStopClass::Get(spec->class_index)) != (station_type == STATION_ROADWAYPOINT)) return;
+		if (IsWaypointClass(*RoadStopClass::Get(spec->class_index)) != (station_type == StationType::RoadWaypoint)) return;
 		class_index = spec->class_index;
 		spec_index = spec->index;
 	} else {
-		class_index = (station_type == STATION_ROADWAYPOINT) ? ROADSTOP_CLASS_WAYP : ROADSTOP_CLASS_DFLT;
+		class_index = (station_type == StationType::RoadWaypoint) ? ROADSTOP_CLASS_WAYP : ROADSTOP_CLASS_DFLT;
 		spec_index = 0;
 	}
 
@@ -2015,15 +1991,15 @@
 		}
 	};
 
-	if (station_type == STATION_ROADWAYPOINT) {
+	if (station_type == StationType::RoadWaypoint) {
 		trigger_widget(WID_ROT_BUILD_WAYPOINT);
 
 		BuildRoadWaypointWindow *waypoint_window = dynamic_cast<BuildRoadWaypointWindow *>(FindWindowById(WC_BUILD_WAYPOINT, TRANSPORT_ROAD));
 		if (waypoint_window != nullptr) waypoint_window->PickItem(class_index, spec_index);
 	} else {
-		trigger_widget((station_type == STATION_BUS) ? WID_ROT_BUS_STATION : WID_ROT_TRUCK_STATION);
-
-		BuildRoadStationWindow *roadstop_window = dynamic_cast<BuildRoadStationWindow *>(FindWindowById((station_type == STATION_BUS) ? WC_BUS_STATION : WC_TRUCK_STATION, TRANSPORT_ROAD));
+		trigger_widget((station_type == StationType::Bus) ? WID_ROT_BUS_STATION : WID_ROT_TRUCK_STATION);
+
+		BuildRoadStationWindow *roadstop_window = dynamic_cast<BuildRoadStationWindow *>(FindWindowById((station_type == StationType::Bus) ? WC_BUS_STATION : WC_TRUCK_STATION, TRANSPORT_ROAD));
 		if (roadstop_window != nullptr) roadstop_window->PickItem(class_index, spec_index);
 	}
 }