/*
 * This file is part of OpenTTD.
 * OpenTTD is free software; you can redistribute it and/or modify it under the terms of the GNU General Public License as published by the Free Software Foundation, version 2.
 * OpenTTD is distributed in the hope that it will be useful, but WITHOUT ANY WARRANTY; without even the implied warranty of MERCHANTABILITY or FITNESS FOR A PARTICULAR PURPOSE.
 * See the GNU General Public License for more details. You should have received a copy of the GNU General Public License along with OpenTTD. If not, see <http://www.gnu.org/licenses/>.
 */

/** @file road_gui.cpp GUI for building roads. */

#include "stdafx.h"
#include "gui.h"
#include "window_gui.h"
#include "station_gui.h"
#include "terraform_gui.h"
#include "viewport_func.h"
#include "command_func.h"
#include "road_cmd.h"
#include "station_func.h"
#include "window_func.h"
#include "vehicle_func.h"
#include "sound_func.h"
#include "company_func.h"
#include "tunnelbridge.h"
#include "tunnelbridge_map.h"
#include "tilehighlight_func.h"
#include "company_base.h"
#include "hotkeys.h"
#include "road_gui.h"
#include "zoom_func.h"
#include "engine_base.h"
#include "strings_func.h"
#include "core/geometry_func.hpp"
#include "date_func.h"
#include "station_map.h"
#include "waypoint_func.h"
#include "newgrf_roadstop.h"
#include "debug.h"
#include "newgrf_station.h"
#include "querystring_gui.h"
#include "sortlist_type.h"
#include "stringfilter_type.h"
#include "string_func.h"
#include "core/backup_type.hpp"

#include "widgets/road_widget.h"
#include "table/strings.h"

#include <array>

#include "safeguards.h"

static void ShowRVStationPicker(Window *parent, RoadStopType rs);
static void ShowRoadDepotPicker(Window *parent);
static void ShowBuildWaypointPicker(Window *parent);

static bool _remove_button_clicked;
static bool _one_way_button_clicked;

static DiagDirection _build_depot_direction;

struct RoadStopGUISettings {
	DiagDirection orientation; // This replaces _road_station_picker_orientation

	RoadStopClassID roadstop_class;
	uint16 roadstop_type;
	uint16 roadstop_count;
};
static RoadStopGUISettings _roadstop_gui_settings;

static uint _waypoint_count = 1;             ///< Number of waypoint types
static uint _cur_waypoint_type;              ///< Currently selected waypoint type

/**
 * Define the values of the RoadFlags
 * @see CmdBuildLongRoad
 */
enum RoadFlags {
	RF_NONE             = 0x00,
	RF_START_HALFROAD_Y = 0x01,    // The start tile in Y-dir should have only a half road
	RF_END_HALFROAD_Y   = 0x02,    // The end tile in Y-dir should have only a half road
	RF_DIR_Y            = 0x04,    // The direction is Y-dir
	RF_DIR_X            = RF_NONE, // Dummy; Dir X is set when RF_DIR_Y is not set
	RF_START_HALFROAD_X = 0x08,    // The start tile in X-dir should have only a half road
	RF_END_HALFROAD_X   = 0x10,    // The end tile in X-dir should have only a half road
};
DECLARE_ENUM_AS_BIT_SET(RoadFlags)

static RoadFlags _place_road_flag;

static RoadType _cur_roadtype;


/**
 * Check whether a road stop type can be built.
 * @return true if building is allowed.
 */
static bool IsRoadStopAvailable(const RoadStopSpec *roadstopspec, StationType type)
{
	if (roadstopspec == nullptr) return true;

	if (HasBit(roadstopspec->flags, RSF_BUILD_MENU_ROAD_ONLY) && !RoadTypeIsRoad(_cur_roadtype)) return false;
	if (HasBit(roadstopspec->flags, RSF_BUILD_MENU_TRAM_ONLY) && !RoadTypeIsTram(_cur_roadtype)) return false;

	if (roadstopspec->stop_type != ROADSTOPTYPE_ALL) {
		switch (type) {
			case STATION_BUS:   if (roadstopspec->stop_type != ROADSTOPTYPE_PASSENGER) return false; break;
			case STATION_TRUCK: if (roadstopspec->stop_type != ROADSTOPTYPE_FREIGHT)   return false; break;
			default: break;
		}
	}

	if (!HasBit(roadstopspec->callback_mask, CBM_ROAD_STOP_AVAIL)) return true;

	uint16 cb_res = GetRoadStopCallback(CBID_STATION_AVAILABILITY, 0, 0, roadstopspec, nullptr, INVALID_TILE, _cur_roadtype, type, 0);
	if (cb_res == CALLBACK_FAILED) return true;

	return Convert8bitBooleanCallback(roadstopspec->grf_prop.grffile, CBID_STATION_AVAILABILITY, cb_res);
}

void CcPlaySound_CONSTRUCTION_OTHER(const CommandCost &result, TileIndex tile, uint32 p1, uint32 p2, uint64 p3, uint32 cmd)
{
	if (result.Succeeded() && _settings_client.sound.confirm) SndPlayTileFx(SND_1F_CONSTRUCTION_OTHER, tile);
}

/**
 * Place trafficlights on a tile or returns an error.
 * @param tile This tile.
 */
static void PlaceRoad_TrafficLights(TileIndex tile, Window *w)
{
	if (_remove_button_clicked)
	{
		DoCommandP(tile, 0, 0, CMD_REMOVE_TRAFFICLIGHTS | CMD_MSG(STR_ERROR_CAN_T_REMOVE_TRAFFIC_LIGHTS_FROM), CcPlaySound_CONSTRUCTION_OTHER);
	}
	else
	{
		if (!_settings_game.construction.traffic_lights)
		{
			DoCommandP(tile, 0, 0, CMD_BUILD_TRAFFICLIGHTS | CMD_MSG(STR_ERROR_BUILDING_TRAFFIC_LIGHTS_DISABLED), CcPlaySound_CONSTRUCTION_OTHER);
		}
		else
		{
			DoCommandP(tile, 0, 0, CMD_BUILD_TRAFFICLIGHTS | CMD_MSG(STR_ERROR_CAN_T_PLACE_TRAFFIC_LIGHTS), CcPlaySound_CONSTRUCTION_OTHER);
		}
	}
}

/**
 * Place yield sign on a tile or returns an error.
 * @param tile This tile.
 */
static void PlaceRoad_YieldSign(TileIndex tile, Window *w)
{
	if (_remove_button_clicked)
	{
		DoCommandP(tile, 0, 0, CMD_REMOVE_YIELDSIGN | CMD_MSG(STR_ERROR_CAN_T_REMOVE_ROAD_SIGNS_FROM), CcPlaySound_CONSTRUCTION_OTHER);
	}
	else
	{
		if (!_settings_game.construction.traffic_lights)
		{
			DoCommandP(tile, 0, 0, CMD_BUILD_YIELDSIGN | CMD_MSG(STR_ERROR_BUILDING_ROAD_SIGNS_DISABLED), CcPlaySound_CONSTRUCTION_OTHER);
		}
		else
		{
			DoCommandP(tile, 0, 0, CMD_BUILD_YIELDSIGN | CMD_MSG(STR_ERROR_CAN_T_PLACE_ROAD_SIGN), CcPlaySound_CONSTRUCTION_OTHER);
		}
	}
}

/**
 * Place stop sign on a tile or returns an error.
 * @param tile This tile.
 */
static void PlaceRoad_StopSign(TileIndex tile, Window *w)
{
	if (_remove_button_clicked)
	{
		DoCommandP(tile, 0, 0, CMD_REMOVE_STOPSIGN | CMD_MSG(STR_ERROR_CAN_T_REMOVE_ROAD_SIGNS_FROM), CcPlaySound_CONSTRUCTION_OTHER);
	}
	else
	{
		if (!_settings_game.construction.traffic_lights)
		{
			DoCommandP(tile, 0, 0, CMD_BUILD_STOPSIGN | CMD_MSG(STR_ERROR_BUILDING_ROAD_SIGNS_DISABLED), CcPlaySound_CONSTRUCTION_OTHER);
		}
		else
		{
			DoCommandP(tile, 0, 0, CMD_BUILD_STOPSIGN | CMD_MSG(STR_ERROR_CAN_T_PLACE_ROAD_SIGN), CcPlaySound_CONSTRUCTION_OTHER);
		}
	}
}

/**
 * Callback to start placing a bridge.
 * @param tile Start tile of the bridge.
 */
static void PlaceRoad_Bridge(TileIndex tile, Window *w)
{
	if (IsBridgeTile(tile)) {
		TileIndex other_tile = GetOtherTunnelBridgeEnd(tile);
		Point pt = {0, 0};
		w->OnPlaceMouseUp(VPM_X_OR_Y, DDSP_BUILD_BRIDGE, pt, other_tile, tile);
	} else {
		VpStartPlaceSizing(tile, VPM_X_OR_Y, DDSP_BUILD_BRIDGE);
	}
}

/**
 * Callback executed after a build road tunnel command has been called.
 *
 * @param result Whether the build succeeded.
 * @param start_tile Starting tile of the tunnel.
 * @param p1 bit 0-3 railtype or roadtypes
 *           bit 8-9 transport type
 * @param p2 unused
 * @param cmd unused
 */
void CcBuildRoadTunnel(const CommandCost &result, TileIndex start_tile, uint32 p1, uint32 p2, uint64 p3, uint32 cmd)
{
	if (result.Succeeded()) {
		if (_settings_client.sound.confirm) SndPlayTileFx(SND_1F_CONSTRUCTION_OTHER, start_tile);
		if (!_settings_client.gui.persistent_buildingtools) ResetObjectToPlace();

		DiagDirection start_direction = ReverseDiagDir(GetTunnelBridgeDirection(start_tile));
		ConnectRoadToStructure(start_tile, start_direction);

		TileIndex end_tile = GetOtherTunnelBridgeEnd(start_tile);
		DiagDirection end_direction = ReverseDiagDir(GetTunnelBridgeDirection(end_tile));
		ConnectRoadToStructure(end_tile, end_direction);
	} else {
		SetRedErrorSquare(_build_tunnel_endtile);
	}
}

/**
 * If required, connects a new structure to an existing road or tram by building the missing roadbit.
 * @param tile Tile containing the structure to connect.
 * @param direction Direction to check.
 */
void ConnectRoadToStructure(TileIndex tile, DiagDirection direction)
{
	tile += TileOffsByDiagDir(direction);
	/* if there is a roadpiece just outside of the station entrance, build a connecting route */
	if (IsNormalRoadTile(tile)) {
		if (GetRoadBits(tile, GetRoadTramType(_cur_roadtype)) != ROAD_NONE) {
			DoCommandP(tile, _cur_roadtype << 4 | DiagDirToRoadBits(ReverseDiagDir(direction)), 0, CMD_BUILD_ROAD);
		}
	}
}

void CcRoadDepot(const CommandCost &result, TileIndex tile, uint32 p1, uint32 p2, uint64 p3, uint32 cmd)
{
	if (result.Failed()) return;

	DiagDirection dir = (DiagDirection)GB(p1, 0, 2);
	if (_settings_client.sound.confirm) SndPlayTileFx(SND_1F_CONSTRUCTION_OTHER, tile);
	if (!_settings_client.gui.persistent_buildingtools) ResetObjectToPlace();
	ConnectRoadToStructure(tile, dir);
}

/**
 * Command callback for building road stops.
 * @param result Result of the build road stop command.
 * @param tile Start tile.
 * @param p1 bit 0..7: Width of the road stop.
 *           bit 8..15: Length of the road stop.
 * @param p2 bit 0: 0 For bus stops, 1 for truck stops.
 *           bit 1: 0 For normal stops, 1 for drive-through.
 *           bit 2: Allow stations directly adjacent to other stations.
 *           bit 3..4: Entrance direction (#DiagDirection) for normal stops.
 *           bit 3: #Axis of the road for drive-through stops.
 *           bit 5..9: The roadtype.
 *           bit 16..31: Station ID to join (NEW_STATION if build new one).
 * @param cmd Unused.
 * @see CmdBuildRoadStop
 */
void CcRoadStop(const CommandCost &result, TileIndex tile, uint32 p1, uint32 p2, uint64 p3, uint32 cmd)
{
	if (result.Failed()) return;

	DiagDirection dir = (DiagDirection)GB(p2, 3, 2);
	if (_settings_client.sound.confirm) SndPlayTileFx(SND_1F_CONSTRUCTION_OTHER, tile);
	if (!_settings_client.gui.persistent_buildingtools) ResetObjectToPlace();

	bool connect_to_road = true;

	RoadStopClassID spec_class = Extract<RoadStopClassID, 0, 8>(p3);
	uint16 spec_index            = GB(p3, 16, 16);
	if ((uint)spec_class < RoadStopClass::GetClassCount() && spec_index < RoadStopClass::Get(spec_class)->GetSpecCount()) {
		const RoadStopSpec *roadstopspec = RoadStopClass::Get(spec_class)->GetSpec(spec_index);
		if (roadstopspec != nullptr && HasBit(roadstopspec->flags, RSF_NO_AUTO_ROAD_CONNECTION)) connect_to_road = false;
	}

	if (connect_to_road) {
		TileArea roadstop_area(tile, GB(p1, 0, 8), GB(p1, 8, 8));
		for (TileIndex cur_tile : roadstop_area) {
			ConnectRoadToStructure(cur_tile, dir);
			/* For a drive-through road stop build connecting road for other entrance. */
			if (HasBit(p2, 1)) ConnectRoadToStructure(cur_tile, ReverseDiagDir(dir));
		}
	}
}

/**
 * Place a new road stop.
 * @param start_tile First tile of the area.
 * @param end_tile Last tile of the area.
 * @param p2 bit 0: 0 For bus stops, 1 for truck stops.
 *           bit 2: Allow stations directly adjacent to other stations.
 *           bit 5..10: The roadtypes.
 * @param cmd Command to use.
 * @see CcRoadStop()
 */
static void PlaceRoadStop(TileIndex start_tile, TileIndex end_tile, uint32 p2, uint32 cmd)
{
	uint8 ddir = _roadstop_gui_settings.orientation;

	if (ddir >= DIAGDIR_END) {
		SetBit(p2, 1); // It's a drive-through stop.
		ddir -= DIAGDIR_END; // Adjust picker result to actual direction.
	}
	p2 |= ddir << 3; // Set the DiagDirecion into p2 bits 3 and 4.
	p2 |= INVALID_STATION << 16; // no station to join

	TileArea ta(start_tile, end_tile);
	CommandContainer cmdcont = NewCommandContainerBasic(ta.tile, (uint32)(ta.w | ta.h << 8), p2, cmd, CcRoadStop);
	cmdcont.p3 = (_roadstop_gui_settings.roadstop_type << 16) | _roadstop_gui_settings.roadstop_class;
	ShowSelectStationIfNeeded(cmdcont, ta);
}

/**
 * Place a road waypoint.
 * @param tile Position to start dragging a waypoint.
 */
static void PlaceRoad_Waypoint(TileIndex tile)
{
	if (_remove_button_clicked) {
		VpStartPlaceSizing(tile, VPM_X_AND_Y, DDSP_REMOVE_ROAD_WAYPOINT);
		return;
	}

	Axis axis = GetAxisForNewRoadWaypoint(tile);
	if (IsValidAxis(axis)) {
		/* Valid tile for waypoints */
		VpStartPlaceSizing(tile, axis == AXIS_X ? VPM_X_LIMITED : VPM_Y_LIMITED, DDSP_BUILD_ROAD_WAYPOINT);
		VpSetPlaceSizingLimit(_settings_game.station.station_spread);
	} else {
		/* Tile where we can't build rail waypoints. This is always going to fail,
		 * but provides the user with a proper error message. */
		DoCommandP(tile, 1 | 1 << 8, ROADSTOP_CLASS_WAYP | INVALID_STATION << 16, CMD_BUILD_ROAD_WAYPOINT | CMD_MSG(STR_ERROR_CAN_T_BUILD_ROAD_WAYPOINT));
	}
}

/**
 * Callback for placing a bus station.
 * @param tile Position to place the station.
 */
static void PlaceRoad_BusStation(TileIndex tile)
{
	if (_remove_button_clicked) {
		VpStartPlaceSizing(tile, VPM_X_AND_Y, DDSP_REMOVE_BUSSTOP);
	} else {
		if (_roadstop_gui_settings.orientation < DIAGDIR_END) { // Not a drive-through stop.
			VpStartPlaceSizing(tile, (DiagDirToAxis(_roadstop_gui_settings.orientation) == AXIS_X) ? VPM_X_LIMITED : VPM_Y_LIMITED, DDSP_BUILD_BUSSTOP);
		} else {
			VpStartPlaceSizing(tile, VPM_X_AND_Y_LIMITED, DDSP_BUILD_BUSSTOP);
		}
		VpSetPlaceSizingLimit(_settings_game.station.station_spread);
	}
}

/**
 * Callback for placing a truck station.
 * @param tile Position to place the station.
 */
static void PlaceRoad_TruckStation(TileIndex tile)
{
	if (_remove_button_clicked) {
		VpStartPlaceSizing(tile, VPM_X_AND_Y, DDSP_REMOVE_TRUCKSTOP);
	} else {
		if (_roadstop_gui_settings.orientation < DIAGDIR_END) { // Not a drive-through stop.
			VpStartPlaceSizing(tile, (DiagDirToAxis(_roadstop_gui_settings.orientation) == AXIS_X) ? VPM_X_LIMITED : VPM_Y_LIMITED, DDSP_BUILD_TRUCKSTOP);
		} else {
			VpStartPlaceSizing(tile, VPM_X_AND_Y_LIMITED, DDSP_BUILD_TRUCKSTOP);
		}
		VpSetPlaceSizingLimit(_settings_game.station.station_spread);
	}
}

typedef void OnButtonClick(Window *w);

/**
 * Toggles state of the Remove button of Build road toolbar
 * @param w window the button belongs to
 */
static void ToggleRoadButton_Remove(Window *w)
{
	w->ToggleWidgetLoweredState(WID_ROT_REMOVE);
	w->SetWidgetDirty(WID_ROT_REMOVE);
	_remove_button_clicked = w->IsWidgetLowered(WID_ROT_REMOVE);
	SetSelectionRed(_remove_button_clicked);
}

/**
 * Updates the Remove button because of Ctrl state change
 * @param w window the button belongs to
 * @return true iff the remove button was changed
 */
static bool RoadToolbar_CtrlChanged(Window *w)
{
	if (w->IsWidgetDisabled(WID_ROT_REMOVE)) return false;

	/* allow ctrl to switch remove mode only for these widgets */
	for (uint i = WID_ROT_ROAD_X; i <= WID_ROT_AUTOROAD; i++) {
		if (w->IsWidgetLowered(i)) {
			ToggleRoadButton_Remove(w);
			return true;
		}
	}

	/* Allow ctrl also for traffic lights. */
	if (w->IsWidgetLowered(WID_ROT_TRAFFIC_LIGHT))
	{
		ToggleRoadButton_Remove(w);
		return true;
	}

	/* Allow ctrl also for yield signs. */
	if (w->IsWidgetLowered(WID_ROT_YIELD_SIGN))
	{
		ToggleRoadButton_Remove(w);
		return true;
	}

	/* Allow ctrl also for stop signs. */
	if (w->IsWidgetLowered(WID_ROT_STOP_SIGN))
	{
		ToggleRoadButton_Remove(w);
		return true;
	}

	return false;
}

/** Road toolbar window handler. */
struct BuildRoadToolbarWindow : Window {
	RoadType roadtype;          ///< Road type to build.
	const RoadTypeInfo *rti;    ///< Information about current road type
	int last_started_action;    ///< Last started user action.

	BuildRoadToolbarWindow(WindowDesc *desc, WindowNumber window_number) : Window(desc)
	{
		this->Initialize(_cur_roadtype);
		this->InitNested(window_number);
		this->SetupRoadToolbar();
		this->SetWidgetDisabledState(WID_ROT_REMOVE, true);

		if (RoadTypeIsRoad(this->roadtype)) {
			this->SetWidgetDisabledState(WID_ROT_ONE_WAY, true);
		}

		this->SetWidgetsDisabledState(!_settings_game.construction.traffic_lights,
									  WID_ROT_TRAFFIC_LIGHT,
									  WIDGET_LIST_END);
		if (!_settings_game.construction.traffic_lights && this->IsWidgetLowered(WID_ROT_TRAFFIC_LIGHT))
			ResetObjectToPlace();

		this->SetWidgetsDisabledState(!_settings_game.construction.road_signs,
									  WID_ROT_YIELD_SIGN,
									  WIDGET_LIST_END);
		if (!_settings_game.construction.road_signs && this->IsWidgetLowered(WID_ROT_YIELD_SIGN))
			ResetObjectToPlace();
		this->SetWidgetsDisabledState(!_settings_game.construction.road_signs,
									  WID_ROT_STOP_SIGN,
									  WIDGET_LIST_END);
		if (!_settings_game.construction.road_signs && this->IsWidgetLowered(WID_ROT_STOP_SIGN))
			ResetObjectToPlace();

		this->OnInvalidateData();
		this->last_started_action = WIDGET_LIST_END;

		if (_settings_client.gui.link_terraform_toolbar) ShowTerraformToolbar(this);
	}

	~BuildRoadToolbarWindow()
	{
		if (_game_mode == GM_NORMAL && (this->IsWidgetLowered(WID_ROT_BUS_STATION) || this->IsWidgetLowered(WID_ROT_TRUCK_STATION))) SetViewportCatchmentStation(nullptr, true);
		if (_settings_client.gui.link_terraform_toolbar) DeleteWindowById(WC_SCEN_LAND_GEN, 0, false);
	}

	/**
	 * Some data on this window has become invalid.
	 * @param data Information about the changed data.
	 * @param gui_scope Whether the call is done from GUI scope. You may not do everything when not in GUI scope. See #InvalidateWindowData() for details.
	 */
	void OnInvalidateData(int data = 0, bool gui_scope = true) override
	{
		if (!gui_scope) return;
		RoadTramType rtt = GetRoadTramType(this->roadtype);

		bool can_build = CanBuildVehicleInfrastructure(VEH_ROAD, rtt);
		this->SetWidgetsDisabledState(!can_build,
			WID_ROT_DEPOT,
			WID_ROT_BUILD_WAYPOINT,
			WID_ROT_BUS_STATION,
			WID_ROT_TRUCK_STATION,
			WIDGET_LIST_END);
		if (!can_build) {
			DeleteWindowById(WC_BUS_STATION, TRANSPORT_ROAD);
			DeleteWindowById(WC_TRUCK_STATION, TRANSPORT_ROAD);
			DeleteWindowById(WC_BUILD_DEPOT, TRANSPORT_ROAD);
			DeleteWindowById(WC_BUILD_WAYPOINT, TRANSPORT_ROAD);
		}

		if (_game_mode != GM_EDITOR) {
			if (!can_build) {
				/* Show in the tooltip why this button is disabled. */
				this->GetWidget<NWidgetCore>(WID_ROT_DEPOT)->SetToolTip(STR_TOOLBAR_DISABLED_NO_VEHICLE_AVAILABLE);
				this->GetWidget<NWidgetCore>(WID_ROT_BUILD_WAYPOINT)->SetToolTip(STR_TOOLBAR_DISABLED_NO_VEHICLE_AVAILABLE);
				this->GetWidget<NWidgetCore>(WID_ROT_BUS_STATION)->SetToolTip(STR_TOOLBAR_DISABLED_NO_VEHICLE_AVAILABLE);
				this->GetWidget<NWidgetCore>(WID_ROT_TRUCK_STATION)->SetToolTip(STR_TOOLBAR_DISABLED_NO_VEHICLE_AVAILABLE);
			} else {
				this->GetWidget<NWidgetCore>(WID_ROT_DEPOT)->SetToolTip(rtt == RTT_ROAD ? STR_ROAD_TOOLBAR_TOOLTIP_BUILD_ROAD_VEHICLE_DEPOT : STR_ROAD_TOOLBAR_TOOLTIP_BUILD_TRAM_VEHICLE_DEPOT);
				this->GetWidget<NWidgetCore>(WID_ROT_BUILD_WAYPOINT)->SetToolTip(rtt == RTT_ROAD ? STR_ROAD_TOOLBAR_TOOLTIP_CONVERT_ROAD_TO_WAYPOINT : STR_ROAD_TOOLBAR_TOOLTIP_CONVERT_TRAM_TO_WAYPOINT);
				this->GetWidget<NWidgetCore>(WID_ROT_BUS_STATION)->SetToolTip(rtt == RTT_ROAD ? STR_ROAD_TOOLBAR_TOOLTIP_BUILD_BUS_STATION : STR_ROAD_TOOLBAR_TOOLTIP_BUILD_PASSENGER_TRAM_STATION);
				this->GetWidget<NWidgetCore>(WID_ROT_TRUCK_STATION)->SetToolTip(rtt == RTT_ROAD ? STR_ROAD_TOOLBAR_TOOLTIP_BUILD_TRUCK_LOADING_BAY : STR_ROAD_TOOLBAR_TOOLTIP_BUILD_CARGO_TRAM_STATION);
			}
		}
	}

	void Initialize(RoadType roadtype)
	{
		assert(roadtype < ROADTYPE_END);
		this->roadtype = roadtype;
		this->rti = GetRoadTypeInfo(this->roadtype);
	}

	/**
	 * Configures the road toolbar for roadtype given
	 * @param roadtype the roadtype to display
	 */
	void SetupRoadToolbar()
	{
		this->GetWidget<NWidgetCore>(WID_ROT_ROAD_X)->widget_data = rti->gui_sprites.build_x_road;
		this->GetWidget<NWidgetCore>(WID_ROT_ROAD_Y)->widget_data = rti->gui_sprites.build_y_road;
		this->GetWidget<NWidgetCore>(WID_ROT_AUTOROAD)->widget_data = rti->gui_sprites.auto_road;
		if (_game_mode != GM_EDITOR) {
			this->GetWidget<NWidgetCore>(WID_ROT_DEPOT)->widget_data = rti->gui_sprites.build_depot;
		}
		this->GetWidget<NWidgetCore>(WID_ROT_CONVERT_ROAD)->widget_data = rti->gui_sprites.convert_road;
		this->GetWidget<NWidgetCore>(WID_ROT_BUILD_TUNNEL)->widget_data = rti->gui_sprites.build_tunnel;
		if (HasBit(rti->extra_flags, RXTF_NO_TUNNELS)) this->DisableWidget(WID_ROT_BUILD_TUNNEL);
	}

	/**
	 * Switch to another road type.
	 * @param roadtype New road type.
	 */
	void ModifyRoadType(RoadType roadtype)
	{
		this->Initialize(roadtype);
		this->SetupRoadToolbar();
		this->ReInit();
	}

	void SetStringParameters(int widget) const override
	{
		if (widget == WID_ROT_CAPTION) {
			if (this->rti->max_speed > 0) {
				SetDParam(0, STR_TOOLBAR_RAILTYPE_VELOCITY);
				SetDParam(1, this->rti->strings.toolbar_caption);
				SetDParam(2, PackVelocity(this->rti->max_speed / 2, VEH_ROAD));
			} else {
				SetDParam(0, this->rti->strings.toolbar_caption);
			}
		}
	}

	/**
	 * Update the remove button lowered state of the road toolbar
	 *
	 * @param clicked_widget The widget which the client clicked just now
	 */
	void UpdateOptionWidgetStatus(RoadToolbarWidgets clicked_widget)
	{
		/* The remove and the one way button state is driven
		 * by the other buttons so they don't act on themselves.
		 * Both are only valid if they are able to apply as options. */
		switch (clicked_widget) {
			case WID_ROT_REMOVE:
				if (RoadTypeIsRoad(this->roadtype)) {
					this->RaiseWidget(WID_ROT_ONE_WAY);
					this->SetWidgetDirty(WID_ROT_ONE_WAY);
				}

				break;

			case WID_ROT_ONE_WAY:
				this->RaiseWidget(WID_ROT_REMOVE);
				this->SetWidgetDirty(WID_ROT_REMOVE);
				break;

			case WID_ROT_BUS_STATION:
			case WID_ROT_TRUCK_STATION:
<<<<<<< HEAD
			case WID_ROT_TRAFFIC_LIGHT:
			case WID_ROT_YIELD_SIGN:
			case WID_ROT_STOP_SIGN:
=======
			case WID_ROT_BUILD_WAYPOINT:
>>>>>>> f0cdd1e6
				if (RoadTypeIsRoad(this->roadtype)) this->DisableWidget(WID_ROT_ONE_WAY);
				this->SetWidgetDisabledState(WID_ROT_REMOVE, !this->IsWidgetLowered(clicked_widget));
				break;

			case WID_ROT_ROAD_X:
			case WID_ROT_ROAD_Y:
			case WID_ROT_AUTOROAD:
				this->SetWidgetDisabledState(WID_ROT_REMOVE, !this->IsWidgetLowered(clicked_widget));
				if (RoadTypeIsRoad(this->roadtype)) {
					this->SetWidgetDisabledState(WID_ROT_ONE_WAY, !this->IsWidgetLowered(clicked_widget));
				}
				break;

			default:
				/* When any other buttons than road/station, raise and
				 * disable the removal button */
				this->SetWidgetDisabledState(WID_ROT_REMOVE, true);
				this->SetWidgetLoweredState(WID_ROT_REMOVE, false);

				if (RoadTypeIsRoad(this->roadtype)) {
					this->SetWidgetDisabledState(WID_ROT_ONE_WAY, true);
					this->SetWidgetLoweredState(WID_ROT_ONE_WAY, false);
				}

				break;
		}
	}

	void OnClick(Point pt, int widget, int click_count) override
	{
		_remove_button_clicked = false;
		_one_way_button_clicked = false;
		switch (widget) {
			case WID_ROT_ROAD_X:
				HandlePlacePushButton(this, WID_ROT_ROAD_X, this->rti->cursor.road_nwse, HT_RECT);
				this->last_started_action = widget;
				break;

			case WID_ROT_ROAD_Y:
				HandlePlacePushButton(this, WID_ROT_ROAD_Y, this->rti->cursor.road_swne, HT_RECT);
				this->last_started_action = widget;
				break;

			case WID_ROT_AUTOROAD:
				HandlePlacePushButton(this, WID_ROT_AUTOROAD, this->rti->cursor.autoroad, HT_RECT);
				this->last_started_action = widget;
				break;

			case WID_ROT_DEMOLISH:
				HandlePlacePushButton(this, WID_ROT_DEMOLISH, ANIMCURSOR_DEMOLISH, HT_RECT | HT_DIAGONAL);
				this->last_started_action = widget;
				break;

			case WID_ROT_DEPOT:
				if (HandlePlacePushButton(this, WID_ROT_DEPOT, this->rti->cursor.depot, HT_RECT)) {
					ShowRoadDepotPicker(this);
					this->last_started_action = widget;
				}
				break;

			case WID_ROT_BUILD_WAYPOINT:
				if (HandlePlacePushButton(this, WID_ROT_BUILD_WAYPOINT, SPR_CURSOR_WAYPOINT, HT_RECT)) {
					this->last_started_action = widget;
					_waypoint_count = RoadStopClass::Get(ROADSTOP_CLASS_WAYP)->GetSpecCount();
					if (_waypoint_count > 1) {
						ShowBuildWaypointPicker(this);
					} else {
						_cur_waypoint_type = 0;
					}
				}
				break;

			case WID_ROT_BUS_STATION:
				if (HandlePlacePushButton(this, WID_ROT_BUS_STATION, SPR_CURSOR_BUS_STATION, HT_RECT)) {
					ShowRVStationPicker(this, ROADSTOP_BUS);
					this->last_started_action = widget;
				}
				break;

			case WID_ROT_TRUCK_STATION:
				if (HandlePlacePushButton(this, WID_ROT_TRUCK_STATION, SPR_CURSOR_TRUCK_STATION, HT_RECT)) {
					ShowRVStationPicker(this, ROADSTOP_TRUCK);
					this->last_started_action = widget;
				}
				break;

			case WID_ROT_ONE_WAY:
				if (this->IsWidgetDisabled(WID_ROT_ONE_WAY)) return;
				this->SetDirty();
				this->ToggleWidgetLoweredState(WID_ROT_ONE_WAY);
				SetSelectionRed(false);
				break;
				
			case WID_ROT_TRAFFIC_LIGHT:
				HandlePlacePushButton(this, WID_ROT_TRAFFIC_LIGHT, SPR_CURSOR_TRAFFIC_LIGHT, HT_RECT);
				this->last_started_action = widget;
				break;

			case WID_ROT_YIELD_SIGN:
				HandlePlacePushButton(this, WID_ROT_YIELD_SIGN, SPR_CURSOR_YIELDSIGN, HT_RECT);
				this->last_started_action = widget;
				break;

			case WID_ROT_STOP_SIGN:
				HandlePlacePushButton(this, WID_ROT_STOP_SIGN, SPR_CURSOR_STOPSIGN, HT_RECT);
				this->last_started_action = widget;
				break;

			case WID_ROT_BUILD_BRIDGE:
				HandlePlacePushButton(this, WID_ROT_BUILD_BRIDGE, SPR_CURSOR_BRIDGE, HT_RECT);
				this->last_started_action = widget;
				break;

			case WID_ROT_BUILD_TUNNEL:
				HandlePlacePushButton(this, WID_ROT_BUILD_TUNNEL, this->rti->cursor.tunnel, HT_SPECIAL | HT_TUNNEL);
				this->last_started_action = widget;
				break;

			case WID_ROT_REMOVE:
				if (this->IsWidgetDisabled(WID_ROT_REMOVE)) return;

				DeleteWindowById(WC_SELECT_STATION, 0);
				ToggleRoadButton_Remove(this);
				if (_settings_client.sound.click_beep) SndPlayFx(SND_15_BEEP);
				break;

			case WID_ROT_CONVERT_ROAD:
				HandlePlacePushButton(this, WID_ROT_CONVERT_ROAD, this->rti->cursor.convert_road, HT_RECT);
				this->last_started_action = widget;
				break;

			default: NOT_REACHED();
		}
		this->UpdateOptionWidgetStatus((RoadToolbarWidgets)widget);
		if (_ctrl_pressed) RoadToolbar_CtrlChanged(this);
	}

	EventState OnHotkey(int hotkey) override
	{
		MarkTileDirtyByTile(TileVirtXY(_thd.pos.x, _thd.pos.y)); // redraw tile selection
		return Window::OnHotkey(hotkey);
	}

	void OnPlaceObject(Point pt, TileIndex tile) override
	{
		_remove_button_clicked = this->IsWidgetLowered(WID_ROT_REMOVE);
		_one_way_button_clicked = RoadTypeIsRoad(this->roadtype) ? this->IsWidgetLowered(WID_ROT_ONE_WAY) : false;
		switch (this->last_started_action) {
			case WID_ROT_ROAD_X:
				_place_road_flag = RF_DIR_X;
				if (_tile_fract_coords.x >= 8) _place_road_flag |= RF_START_HALFROAD_X;
				VpStartPlaceSizing(tile, VPM_FIX_Y, DDSP_PLACE_ROAD_X_DIR);
				break;

			case WID_ROT_ROAD_Y:
				_place_road_flag = RF_DIR_Y;
				if (_tile_fract_coords.y >= 8) _place_road_flag |= RF_START_HALFROAD_Y;
				VpStartPlaceSizing(tile, VPM_FIX_X, DDSP_PLACE_ROAD_Y_DIR);
				break;

			case WID_ROT_AUTOROAD:
				_place_road_flag = RF_NONE;
				if (_tile_fract_coords.x >= 8) _place_road_flag |= RF_START_HALFROAD_X;
				if (_tile_fract_coords.y >= 8) _place_road_flag |= RF_START_HALFROAD_Y;
				VpStartPlaceSizing(tile, VPM_X_OR_Y, DDSP_PLACE_AUTOROAD);
				break;

			case WID_ROT_DEMOLISH:
				PlaceProc_DemolishArea(tile);
				break;

			case WID_ROT_DEPOT:
				DoCommandP(tile, _cur_roadtype << 2 | _build_depot_direction, 0,
						CMD_BUILD_ROAD_DEPOT | CMD_MSG(this->rti->strings.err_depot), CcRoadDepot);
				break;

			case WID_ROT_BUILD_WAYPOINT:
				PlaceRoad_Waypoint(tile);
				break;

			case WID_ROT_BUS_STATION:
				PlaceRoad_BusStation(tile);
				break;

			case WID_ROT_TRUCK_STATION:
				PlaceRoad_TruckStation(tile);
				break;

			case WID_ROT_TRAFFIC_LIGHT:
				PlaceRoad_TrafficLights(tile, this);
				break;

			case WID_ROT_YIELD_SIGN:
				PlaceRoad_YieldSign(tile, this);
				break;

			case WID_ROT_STOP_SIGN:
				PlaceRoad_StopSign(tile, this);
				break;

			case WID_ROT_BUILD_BRIDGE:
				PlaceRoad_Bridge(tile, this);
				break;

			case WID_ROT_BUILD_TUNNEL:
				DoCommandP(tile, _cur_roadtype | (TRANSPORT_ROAD << 8), 0,
						CMD_BUILD_TUNNEL | CMD_MSG(STR_ERROR_CAN_T_BUILD_TUNNEL_HERE), CcBuildRoadTunnel);
				break;

			case WID_ROT_CONVERT_ROAD:
				VpStartPlaceSizing(tile, VPM_X_AND_Y, DDSP_CONVERT_ROAD);
				break;

			default: NOT_REACHED();
		}
	}

	void OnPlaceObjectAbort() override
	{
		if (_game_mode != GM_EDITOR && (this->IsWidgetLowered(WID_ROT_BUS_STATION) || this->IsWidgetLowered(WID_ROT_TRUCK_STATION))) SetViewportCatchmentStation(nullptr, true);

		this->RaiseButtons();
		this->SetWidgetDisabledState(WID_ROT_REMOVE, true);
		this->SetWidgetDirty(WID_ROT_REMOVE);

		if (RoadTypeIsRoad(this->roadtype)) {
			this->SetWidgetDisabledState(WID_ROT_ONE_WAY, true);
			this->SetWidgetDirty(WID_ROT_ONE_WAY);
		}

		DeleteWindowById(WC_BUS_STATION, TRANSPORT_ROAD);
		DeleteWindowById(WC_TRUCK_STATION, TRANSPORT_ROAD);
		DeleteWindowById(WC_BUILD_DEPOT, TRANSPORT_ROAD);
		DeleteWindowById(WC_BUILD_WAYPOINT, TRANSPORT_ROAD);
		DeleteWindowById(WC_SELECT_STATION, 0);
		DeleteWindowByClass(WC_BUILD_BRIDGE);
	}

	void OnPlaceDrag(ViewportPlaceMethod select_method, ViewportDragDropSelectionProcess select_proc, Point pt) override
	{
		/* Here we update the end tile flags
		 * of the road placement actions.
		 * At first we reset the end halfroad
		 * bits and if needed we set them again. */
		switch (select_proc) {
			case DDSP_PLACE_ROAD_X_DIR:
				_place_road_flag &= ~RF_END_HALFROAD_X;
				if (pt.x & 8) _place_road_flag |= RF_END_HALFROAD_X;
				break;

			case DDSP_PLACE_ROAD_Y_DIR:
				_place_road_flag &= ~RF_END_HALFROAD_Y;
				if (pt.y & 8) _place_road_flag |= RF_END_HALFROAD_Y;
				break;

			case DDSP_PLACE_AUTOROAD:
				_place_road_flag &= ~(RF_END_HALFROAD_Y | RF_END_HALFROAD_X);
				if (pt.y & 8) _place_road_flag |= RF_END_HALFROAD_Y;
				if (pt.x & 8) _place_road_flag |= RF_END_HALFROAD_X;

				/* For autoroad we need to update the
				 * direction of the road */
				if (_thd.size.x > _thd.size.y || (_thd.size.x == _thd.size.y &&
						( (_tile_fract_coords.x < _tile_fract_coords.y && (_tile_fract_coords.x + _tile_fract_coords.y) < 16) ||
						(_tile_fract_coords.x > _tile_fract_coords.y && (_tile_fract_coords.x + _tile_fract_coords.y) > 16) ))) {
					/* Set dir = X */
					_place_road_flag &= ~RF_DIR_Y;
				} else {
					/* Set dir = Y */
					_place_road_flag |= RF_DIR_Y;
				}

				break;

			default:
				break;
		}

		VpSelectTilesWithMethod(pt.x, pt.y, select_method);
	}

	void OnPlaceMouseUp(ViewportPlaceMethod select_method, ViewportDragDropSelectionProcess select_proc, Point pt, TileIndex start_tile, TileIndex end_tile) override
	{
		if (pt.x != -1) {
			switch (select_proc) {
				default: NOT_REACHED();
				case DDSP_BUILD_BRIDGE:
					if (!_settings_client.gui.persistent_buildingtools) ResetObjectToPlace();
					ShowBuildBridgeWindow(start_tile, end_tile, TRANSPORT_ROAD, _cur_roadtype);
					break;

				case DDSP_DEMOLISH_AREA:
					GUIPlaceProcDragXY(select_proc, start_tile, end_tile);
					break;

				case DDSP_PLACE_ROAD_X_DIR:
				case DDSP_PLACE_ROAD_Y_DIR:
				case DDSP_PLACE_AUTOROAD:
					/* Flag description:
					 * Use the first three bits (0x07) if dir == Y
					 * else use the last 2 bits (X dir has
					 * not the 3rd bit set) */

					/* Even if _cur_roadtype_id is a uint8 we only use 5 bits so
					 * we could ignore the last 3 bits and reuse them for other
					 * flags */
					_place_road_flag = (RoadFlags)((_place_road_flag & RF_DIR_Y) ? (_place_road_flag & 0x07) : (_place_road_flag >> 3));

					DoCommandP(start_tile, end_tile, _place_road_flag | (_cur_roadtype << 3) | (_one_way_button_clicked << 10),
							_remove_button_clicked ?
							CMD_REMOVE_LONG_ROAD | CMD_MSG(this->rti->strings.err_remove_road) :
							CMD_BUILD_LONG_ROAD | CMD_MSG(this->rti->strings.err_build_road), CcPlaySound_CONSTRUCTION_OTHER);
					break;

				case DDSP_BUILD_ROAD_WAYPOINT:
				case DDSP_REMOVE_ROAD_WAYPOINT:
					if (this->IsWidgetLowered(WID_ROT_BUILD_WAYPOINT)) {
						TileArea ta(start_tile, end_tile);
						if (_remove_button_clicked) {
							DoCommandP(ta.tile, ta.w | ta.h << 8, (1 << 2), CMD_REMOVE_ROAD_STOP | CMD_MSG(STR_ERROR_CAN_T_REMOVE_ROAD_WAYPOINT), CcPlaySound_CONSTRUCTION_OTHER);
						} else {
							uint32 p1 = ta.w | ta.h << 8 | _ctrl_pressed << 16 | (select_method == VPM_X_LIMITED ? AXIS_X : AXIS_Y) << 17;
							uint32 p2 = ROADSTOP_CLASS_WAYP | INVALID_STATION << 16;

							CommandContainer cmdcont = NewCommandContainerBasic(ta.tile, p1, p2, CMD_BUILD_ROAD_WAYPOINT | CMD_MSG(STR_ERROR_CAN_T_BUILD_ROAD_WAYPOINT), CcPlaySound_CONSTRUCTION_OTHER);
							cmdcont.p3 = _cur_waypoint_type;
							ShowSelectWaypointIfNeeded(cmdcont, ta);
						}
					}
					break;

				case DDSP_BUILD_BUSSTOP:
				case DDSP_REMOVE_BUSSTOP:
					if (this->IsWidgetLowered(WID_ROT_BUS_STATION) && GetIfClassHasNewStopsByType(RoadStopClass::Get(_roadstop_gui_settings.roadstop_class), ROADSTOP_BUS, _cur_roadtype)) {
						if (_remove_button_clicked) {
							TileArea ta(start_tile, end_tile);
							DoCommandP(ta.tile, ta.w | ta.h << 8, (_ctrl_pressed << 1) | ROADSTOP_BUS, CMD_REMOVE_ROAD_STOP | CMD_MSG(this->rti->strings.err_remove_station[ROADSTOP_BUS]), CcPlaySound_CONSTRUCTION_OTHER);
						} else {
							PlaceRoadStop(start_tile, end_tile, (_cur_roadtype << 5) | (_ctrl_pressed << 2) | ROADSTOP_BUS, CMD_BUILD_ROAD_STOP | CMD_MSG(this->rti->strings.err_build_station[ROADSTOP_BUS]));
						}
					}
					break;

				case DDSP_BUILD_TRUCKSTOP:
				case DDSP_REMOVE_TRUCKSTOP:
					if (this->IsWidgetLowered(WID_ROT_TRUCK_STATION) && GetIfClassHasNewStopsByType(RoadStopClass::Get(_roadstop_gui_settings.roadstop_class), ROADSTOP_TRUCK, _cur_roadtype)) {
						if (_remove_button_clicked) {
							TileArea ta(start_tile, end_tile);
							DoCommandP(ta.tile, ta.w | ta.h << 8, (_ctrl_pressed << 1) | ROADSTOP_TRUCK, CMD_REMOVE_ROAD_STOP | CMD_MSG(this->rti->strings.err_remove_station[ROADSTOP_TRUCK]), CcPlaySound_CONSTRUCTION_OTHER);
						} else {
							PlaceRoadStop(start_tile, end_tile, (_cur_roadtype << 5) | (_ctrl_pressed << 2) | ROADSTOP_TRUCK, CMD_BUILD_ROAD_STOP | CMD_MSG(this->rti->strings.err_build_station[ROADSTOP_TRUCK]));
						}
					}
					break;

				case DDSP_CONVERT_ROAD:
					DoCommandP(end_tile, start_tile, _cur_roadtype, CMD_CONVERT_ROAD | CMD_MSG(rti->strings.err_convert_road), CcPlaySound_CONSTRUCTION_OTHER);
					break;
			}
		}
	}

	void OnPlacePresize(Point pt, TileIndex tile) override
	{
		DoCommand(tile, _cur_roadtype | (TRANSPORT_ROAD << 8), 0, DC_AUTO, CMD_BUILD_TUNNEL);
		VpSetPresizeRange(tile, _build_tunnel_endtile == 0 ? tile : _build_tunnel_endtile);
	}

	EventState OnCTRLStateChange() override
	{
		if (RoadToolbar_CtrlChanged(this)) return ES_HANDLED;
		return ES_NOT_HANDLED;
	}

	static HotkeyList road_hotkeys;
	static HotkeyList tram_hotkeys;
};

/**
 * Handler for global hotkeys of the BuildRoadToolbarWindow.
 * @param hotkey Hotkey
 * @param last_build Last build road type
 * @return ES_HANDLED if hotkey was accepted.
 */
static EventState RoadTramToolbarGlobalHotkeys(int hotkey, RoadType last_build, RoadTramType rtt)
{
	Window* w = nullptr;
	switch (_game_mode) {
		case GM_NORMAL:
			w = ShowBuildRoadToolbar(last_build);
			break;

		case GM_EDITOR:
			if ((GetRoadTypes(true) & ((rtt == RTT_ROAD) ? ~_roadtypes_type : _roadtypes_type)) == ROADTYPES_NONE) return ES_NOT_HANDLED;
			w = ShowBuildRoadScenToolbar(last_build);
			break;

		default:
			break;
	}

	if (w == nullptr) return ES_NOT_HANDLED;
	return w->OnHotkey(hotkey);
}

static EventState RoadToolbarGlobalHotkeys(int hotkey)
{
	extern RoadType _last_built_roadtype;
	return RoadTramToolbarGlobalHotkeys(hotkey, _last_built_roadtype, RTT_ROAD);
}

static EventState TramToolbarGlobalHotkeys(int hotkey)
{
	extern RoadType _last_built_tramtype;
	return RoadTramToolbarGlobalHotkeys(hotkey, _last_built_tramtype, RTT_TRAM);
}

static Hotkey roadtoolbar_hotkeys[] = {
	Hotkey('1', "build_x", WID_ROT_ROAD_X),
	Hotkey('2', "build_y", WID_ROT_ROAD_Y),
	Hotkey('3', "autoroad", WID_ROT_AUTOROAD),
	Hotkey('4', "demolish", WID_ROT_DEMOLISH),
	Hotkey('5', "depot", WID_ROT_DEPOT),
	Hotkey('6', "bus_station", WID_ROT_BUS_STATION),
	Hotkey('7', "truck_station", WID_ROT_TRUCK_STATION),
	Hotkey('8', "oneway", WID_ROT_ONE_WAY),
	Hotkey('B', "bridge", WID_ROT_BUILD_BRIDGE),
	Hotkey('T', "tunnel", WID_ROT_BUILD_TUNNEL),
	Hotkey('R', "remove", WID_ROT_REMOVE),
	Hotkey('C', "convert", WID_ROT_CONVERT_ROAD),
	Hotkey('9', "waypoint", WID_ROT_BUILD_WAYPOINT),
	HOTKEY_LIST_END
};
HotkeyList BuildRoadToolbarWindow::road_hotkeys("roadtoolbar", roadtoolbar_hotkeys, RoadToolbarGlobalHotkeys);

static Hotkey tramtoolbar_hotkeys[] = {
	Hotkey('1', "build_x", WID_ROT_ROAD_X),
	Hotkey('2', "build_y", WID_ROT_ROAD_Y),
	Hotkey('3', "autoroad", WID_ROT_AUTOROAD),
	Hotkey('4', "demolish", WID_ROT_DEMOLISH),
	Hotkey('5', "depot", WID_ROT_DEPOT),
	Hotkey('6', "bus_station", WID_ROT_BUS_STATION),
	Hotkey('7', "truck_station", WID_ROT_TRUCK_STATION),
	Hotkey('B', "bridge", WID_ROT_BUILD_BRIDGE),
	Hotkey('T', "tunnel", WID_ROT_BUILD_TUNNEL),
	Hotkey('R', "remove", WID_ROT_REMOVE),
	Hotkey('C', "convert", WID_ROT_CONVERT_ROAD),
	Hotkey('9', "waypoint", WID_ROT_BUILD_WAYPOINT),
	HOTKEY_LIST_END
};
HotkeyList BuildRoadToolbarWindow::tram_hotkeys("tramtoolbar", tramtoolbar_hotkeys, TramToolbarGlobalHotkeys);


static const NWidgetPart _nested_build_road_widgets[] = {
	NWidget(NWID_HORIZONTAL),
		NWidget(WWT_CLOSEBOX, COLOUR_DARK_GREEN),
		NWidget(WWT_CAPTION, COLOUR_DARK_GREEN, WID_ROT_CAPTION), SetDataTip(STR_WHITE_STRING, STR_TOOLTIP_WINDOW_TITLE_DRAG_THIS),
		NWidget(WWT_STICKYBOX, COLOUR_DARK_GREEN),
	EndContainer(),
	NWidget(NWID_HORIZONTAL),
		NWidget(WWT_IMGBTN, COLOUR_DARK_GREEN, WID_ROT_ROAD_X),
						SetFill(0, 1), SetMinimalSize(22, 22), SetDataTip(SPR_IMG_ROAD_X_DIR, STR_ROAD_TOOLBAR_TOOLTIP_BUILD_ROAD_SECTION),
		NWidget(WWT_IMGBTN, COLOUR_DARK_GREEN, WID_ROT_ROAD_Y),
						SetFill(0, 1), SetMinimalSize(22, 22), SetDataTip(SPR_IMG_ROAD_Y_DIR, STR_ROAD_TOOLBAR_TOOLTIP_BUILD_ROAD_SECTION),
		NWidget(WWT_IMGBTN, COLOUR_DARK_GREEN, WID_ROT_AUTOROAD),
						SetFill(0, 1), SetMinimalSize(22, 22), SetDataTip(SPR_IMG_AUTOROAD, STR_ROAD_TOOLBAR_TOOLTIP_BUILD_AUTOROAD),
		NWidget(WWT_IMGBTN, COLOUR_DARK_GREEN, WID_ROT_DEMOLISH),
						SetFill(0, 1), SetMinimalSize(22, 22), SetDataTip(SPR_IMG_DYNAMITE, STR_TOOLTIP_DEMOLISH_BUILDINGS_ETC),
		NWidget(WWT_IMGBTN, COLOUR_DARK_GREEN, WID_ROT_DEPOT),
						SetFill(0, 1), SetMinimalSize(22, 22), SetDataTip(SPR_IMG_ROAD_DEPOT, STR_ROAD_TOOLBAR_TOOLTIP_BUILD_ROAD_VEHICLE_DEPOT),
		NWidget(WWT_IMGBTN, COLOUR_DARK_GREEN, WID_ROT_BUILD_WAYPOINT),
						SetFill(0, 1), SetMinimalSize(22, 22), SetDataTip(SPR_IMG_WAYPOINT, STR_ROAD_TOOLBAR_TOOLTIP_CONVERT_ROAD_TO_WAYPOINT),
		NWidget(WWT_IMGBTN, COLOUR_DARK_GREEN, WID_ROT_BUS_STATION),
						SetFill(0, 1), SetMinimalSize(22, 22), SetDataTip(SPR_IMG_BUS_STATION, STR_ROAD_TOOLBAR_TOOLTIP_BUILD_BUS_STATION),
		NWidget(WWT_IMGBTN, COLOUR_DARK_GREEN, WID_ROT_TRUCK_STATION),
						SetFill(0, 1), SetMinimalSize(22, 22), SetDataTip(SPR_IMG_TRUCK_BAY, STR_ROAD_TOOLBAR_TOOLTIP_BUILD_TRUCK_LOADING_BAY),
		NWidget(WWT_PANEL, COLOUR_DARK_GREEN, -1), SetMinimalSize(0, 22), SetFill(1, 1), EndContainer(),
		NWidget(WWT_IMGBTN, COLOUR_DARK_GREEN, WID_ROT_ONE_WAY),
						SetFill(0, 1), SetMinimalSize(22, 22), SetDataTip(SPR_IMG_ROAD_ONE_WAY, STR_ROAD_TOOLBAR_TOOLTIP_TOGGLE_ONE_WAY_ROAD),
		NWidget(WWT_IMGBTN, COLOUR_DARK_GREEN, WID_ROT_TRAFFIC_LIGHT),
						SetFill(0, 1), SetMinimalSize(22, 22), SetDataTip(SPR_IMG_TRAFFIC_LIGHT, STR_ROAD_TOOLBAR_TOOLTIP_BUILD_TRAFFIC_LIGHT),
		NWidget(WWT_IMGBTN, COLOUR_DARK_GREEN, WID_ROT_YIELD_SIGN),
						SetFill(0, 1), SetMinimalSize(22, 22), SetDataTip(SPR_IMG_YIELDSIGN, STR_ROAD_TOOLBAR_TOOLTIP_BUILD_YIELD_SIGN),
		NWidget(WWT_IMGBTN, COLOUR_DARK_GREEN, WID_ROT_STOP_SIGN),
						SetFill(0, 1), SetMinimalSize(22, 22), SetDataTip(SPR_IMG_STOPSIGN, STR_ROAD_TOOLBAR_TOOLTIP_BUILD_STOP_SIGN),
		NWidget(WWT_IMGBTN, COLOUR_DARK_GREEN, WID_ROT_BUILD_BRIDGE),
						SetFill(0, 1), SetMinimalSize(43, 22), SetDataTip(SPR_IMG_BRIDGE, STR_ROAD_TOOLBAR_TOOLTIP_BUILD_ROAD_BRIDGE),
		NWidget(WWT_IMGBTN, COLOUR_DARK_GREEN, WID_ROT_BUILD_TUNNEL),
						SetFill(0, 1), SetMinimalSize(22, 22), SetDataTip(SPR_IMG_ROAD_TUNNEL, STR_ROAD_TOOLBAR_TOOLTIP_BUILD_ROAD_TUNNEL),
		NWidget(WWT_IMGBTN, COLOUR_DARK_GREEN, WID_ROT_REMOVE),
						SetFill(0, 1), SetMinimalSize(22, 22), SetDataTip(SPR_IMG_REMOVE, STR_ROAD_TOOLBAR_TOOLTIP_TOGGLE_BUILD_REMOVE_FOR_ROAD),
		NWidget(WWT_IMGBTN, COLOUR_DARK_GREEN, WID_ROT_CONVERT_ROAD),
						SetFill(0, 1), SetMinimalSize(22, 22), SetDataTip(SPR_IMG_CONVERT_ROAD, STR_ROAD_TOOLBAR_TOOLTIP_CONVERT_ROAD),
	EndContainer(),
};

static WindowDesc _build_road_desc(
	WDP_ALIGN_TOOLBAR, "toolbar_road", 0, 0,
	WC_BUILD_TOOLBAR, WC_NONE,
	WDF_CONSTRUCTION,
	_nested_build_road_widgets, lengthof(_nested_build_road_widgets),
	&BuildRoadToolbarWindow::road_hotkeys
);

static const NWidgetPart _nested_build_tramway_widgets[] = {
	NWidget(NWID_HORIZONTAL),
		NWidget(WWT_CLOSEBOX, COLOUR_DARK_GREEN),
		NWidget(WWT_CAPTION, COLOUR_DARK_GREEN, WID_ROT_CAPTION), SetDataTip(STR_WHITE_STRING, STR_TOOLTIP_WINDOW_TITLE_DRAG_THIS),
		NWidget(WWT_STICKYBOX, COLOUR_DARK_GREEN),
	EndContainer(),
	NWidget(NWID_HORIZONTAL),
		NWidget(WWT_IMGBTN, COLOUR_DARK_GREEN, WID_ROT_ROAD_X),
						SetFill(0, 1), SetMinimalSize(22, 22), SetDataTip(SPR_IMG_TRAMWAY_X_DIR, STR_ROAD_TOOLBAR_TOOLTIP_BUILD_TRAMWAY_SECTION),
		NWidget(WWT_IMGBTN, COLOUR_DARK_GREEN, WID_ROT_ROAD_Y),
						SetFill(0, 1), SetMinimalSize(22, 22), SetDataTip(SPR_IMG_TRAMWAY_Y_DIR, STR_ROAD_TOOLBAR_TOOLTIP_BUILD_TRAMWAY_SECTION),
		NWidget(WWT_IMGBTN, COLOUR_DARK_GREEN, WID_ROT_AUTOROAD),
						SetFill(0, 1), SetMinimalSize(22, 22), SetDataTip(SPR_IMG_AUTOTRAM, STR_ROAD_TOOLBAR_TOOLTIP_BUILD_AUTOTRAM),
		NWidget(WWT_IMGBTN, COLOUR_DARK_GREEN, WID_ROT_DEMOLISH),
						SetFill(0, 1), SetMinimalSize(22, 22), SetDataTip(SPR_IMG_DYNAMITE, STR_TOOLTIP_DEMOLISH_BUILDINGS_ETC),
		NWidget(WWT_IMGBTN, COLOUR_DARK_GREEN, WID_ROT_DEPOT),
						SetFill(0, 1), SetMinimalSize(22, 22), SetDataTip(SPR_IMG_ROAD_DEPOT, STR_ROAD_TOOLBAR_TOOLTIP_BUILD_TRAM_VEHICLE_DEPOT),
		NWidget(WWT_IMGBTN, COLOUR_DARK_GREEN, WID_ROT_BUILD_WAYPOINT),
						SetFill(0, 1), SetMinimalSize(22, 22), SetDataTip(SPR_IMG_WAYPOINT, STR_ROAD_TOOLBAR_TOOLTIP_CONVERT_TRAM_TO_WAYPOINT),
		NWidget(WWT_IMGBTN, COLOUR_DARK_GREEN, WID_ROT_BUS_STATION),
						SetFill(0, 1), SetMinimalSize(22, 22), SetDataTip(SPR_IMG_BUS_STATION, STR_ROAD_TOOLBAR_TOOLTIP_BUILD_PASSENGER_TRAM_STATION),
		NWidget(WWT_IMGBTN, COLOUR_DARK_GREEN, WID_ROT_TRUCK_STATION),
						SetFill(0, 1), SetMinimalSize(22, 22), SetDataTip(SPR_IMG_TRUCK_BAY, STR_ROAD_TOOLBAR_TOOLTIP_BUILD_CARGO_TRAM_STATION),
		NWidget(WWT_PANEL, COLOUR_DARK_GREEN, -1), SetMinimalSize(0, 22), SetFill(1, 1), EndContainer(),
		NWidget(WWT_IMGBTN, COLOUR_DARK_GREEN, WID_ROT_TRAFFIC_LIGHT),
						SetFill(0, 1), SetMinimalSize(22, 22), SetDataTip(SPR_IMG_TRAFFIC_LIGHT, STR_ROAD_TOOLBAR_TOOLTIP_BUILD_TRAFFIC_LIGHT),
		NWidget(WWT_IMGBTN, COLOUR_DARK_GREEN, WID_ROT_YIELD_SIGN),
						SetFill(0, 1), SetMinimalSize(22, 22), SetDataTip(SPR_IMG_YIELDSIGN, STR_ROAD_TOOLBAR_TOOLTIP_BUILD_YIELD_SIGN),
		NWidget(WWT_IMGBTN, COLOUR_DARK_GREEN, WID_ROT_STOP_SIGN),
						SetFill(0, 1), SetMinimalSize(22, 22), SetDataTip(SPR_IMG_STOPSIGN, STR_ROAD_TOOLBAR_TOOLTIP_BUILD_STOP_SIGN),
		NWidget(WWT_IMGBTN, COLOUR_DARK_GREEN, WID_ROT_BUILD_BRIDGE),
						SetFill(0, 1), SetMinimalSize(43, 22), SetDataTip(SPR_IMG_BRIDGE, STR_ROAD_TOOLBAR_TOOLTIP_BUILD_TRAMWAY_BRIDGE),
		NWidget(WWT_IMGBTN, COLOUR_DARK_GREEN, WID_ROT_BUILD_TUNNEL),
						SetFill(0, 1), SetMinimalSize(22, 22), SetDataTip(SPR_IMG_ROAD_TUNNEL, STR_ROAD_TOOLBAR_TOOLTIP_BUILD_TRAMWAY_TUNNEL),
		NWidget(WWT_IMGBTN, COLOUR_DARK_GREEN, WID_ROT_REMOVE),
						SetFill(0, 1), SetMinimalSize(22, 22), SetDataTip(SPR_IMG_REMOVE, STR_ROAD_TOOLBAR_TOOLTIP_TOGGLE_BUILD_REMOVE_FOR_TRAMWAYS),
		NWidget(WWT_IMGBTN, COLOUR_DARK_GREEN, WID_ROT_CONVERT_ROAD),
						SetFill(0, 1), SetMinimalSize(22, 22), SetDataTip(SPR_IMG_CONVERT_ROAD, STR_ROAD_TOOLBAR_TOOLTIP_CONVERT_TRAM),
	EndContainer(),
};

static WindowDesc _build_tramway_desc(
	WDP_ALIGN_TOOLBAR, "toolbar_tramway", 0, 0,
	WC_BUILD_TOOLBAR, WC_NONE,
	WDF_CONSTRUCTION,
	_nested_build_tramway_widgets, lengthof(_nested_build_tramway_widgets),
	&BuildRoadToolbarWindow::tram_hotkeys
);

/**
 * Open the build road toolbar window
 *
 * If the terraform toolbar is linked to the toolbar, that window is also opened.
 *
 * @return newly opened road toolbar, or nullptr if the toolbar could not be opened.
 */
Window *ShowBuildRoadToolbar(RoadType roadtype)
{
	if (!Company::IsValidID(_local_company)) return nullptr;
	if (!ValParamRoadType(roadtype)) return nullptr;

	DeleteWindowByClass(WC_BUILD_TOOLBAR);
	_cur_roadtype = roadtype;

	return AllocateWindowDescFront<BuildRoadToolbarWindow>(RoadTypeIsRoad(_cur_roadtype) ? &_build_road_desc : &_build_tramway_desc, TRANSPORT_ROAD);
}

static const NWidgetPart _nested_build_road_scen_widgets[] = {
	NWidget(NWID_HORIZONTAL),
		NWidget(WWT_CLOSEBOX, COLOUR_DARK_GREEN),
		NWidget(WWT_CAPTION, COLOUR_DARK_GREEN, WID_ROT_CAPTION), SetDataTip(STR_WHITE_STRING, STR_TOOLTIP_WINDOW_TITLE_DRAG_THIS),
		NWidget(WWT_STICKYBOX, COLOUR_DARK_GREEN),
	EndContainer(),
	NWidget(NWID_HORIZONTAL),
		NWidget(WWT_IMGBTN, COLOUR_DARK_GREEN, WID_ROT_ROAD_X),
						SetFill(0, 1), SetMinimalSize(22, 22), SetDataTip(SPR_IMG_ROAD_X_DIR, STR_ROAD_TOOLBAR_TOOLTIP_BUILD_ROAD_SECTION),
		NWidget(WWT_IMGBTN, COLOUR_DARK_GREEN, WID_ROT_ROAD_Y),
						SetFill(0, 1), SetMinimalSize(22, 22), SetDataTip(SPR_IMG_ROAD_Y_DIR, STR_ROAD_TOOLBAR_TOOLTIP_BUILD_ROAD_SECTION),
		NWidget(WWT_IMGBTN, COLOUR_DARK_GREEN, WID_ROT_AUTOROAD),
						SetFill(0, 1), SetMinimalSize(22, 22), SetDataTip(SPR_IMG_AUTOROAD, STR_ROAD_TOOLBAR_TOOLTIP_BUILD_AUTOROAD),
		NWidget(WWT_IMGBTN, COLOUR_DARK_GREEN, WID_ROT_DEMOLISH),
						SetFill(0, 1), SetMinimalSize(22, 22), SetDataTip(SPR_IMG_DYNAMITE, STR_TOOLTIP_DEMOLISH_BUILDINGS_ETC),
		NWidget(WWT_PANEL, COLOUR_DARK_GREEN, -1), SetMinimalSize(0, 22), SetFill(1, 1), EndContainer(),
		NWidget(WWT_IMGBTN, COLOUR_DARK_GREEN, WID_ROT_ONE_WAY),
						SetFill(0, 1), SetMinimalSize(22, 22), SetDataTip(SPR_IMG_ROAD_ONE_WAY, STR_ROAD_TOOLBAR_TOOLTIP_TOGGLE_ONE_WAY_ROAD),
		NWidget(WWT_IMGBTN, COLOUR_DARK_GREEN, WID_ROT_TRAFFIC_LIGHT),
						SetFill(0, 1), SetMinimalSize(22, 22), SetDataTip(SPR_IMG_TRAFFIC_LIGHT, STR_ROAD_TOOLBAR_TOOLTIP_BUILD_TRAFFIC_LIGHT),
		NWidget(WWT_IMGBTN, COLOUR_DARK_GREEN, WID_ROT_YIELD_SIGN),
						SetFill(0, 1), SetMinimalSize(22, 22), SetDataTip(SPR_IMG_YIELDSIGN, STR_ROAD_TOOLBAR_TOOLTIP_BUILD_YIELD_SIGN),
		NWidget(WWT_IMGBTN, COLOUR_DARK_GREEN, WID_ROT_STOP_SIGN),
						SetFill(0, 1), SetMinimalSize(22, 22), SetDataTip(SPR_IMG_STOPSIGN, STR_ROAD_TOOLBAR_TOOLTIP_BUILD_STOP_SIGN),
		NWidget(WWT_IMGBTN, COLOUR_DARK_GREEN, WID_ROT_BUILD_BRIDGE),
						SetFill(0, 1), SetMinimalSize(43, 22), SetDataTip(SPR_IMG_BRIDGE, STR_ROAD_TOOLBAR_TOOLTIP_BUILD_ROAD_BRIDGE),
		NWidget(WWT_IMGBTN, COLOUR_DARK_GREEN, WID_ROT_BUILD_TUNNEL),
						SetFill(0, 1), SetMinimalSize(22, 22), SetDataTip(SPR_IMG_ROAD_TUNNEL, STR_ROAD_TOOLBAR_TOOLTIP_BUILD_ROAD_TUNNEL),
		NWidget(WWT_IMGBTN, COLOUR_DARK_GREEN, WID_ROT_REMOVE),
						SetFill(0, 1), SetMinimalSize(22, 22), SetDataTip(SPR_IMG_REMOVE, STR_ROAD_TOOLBAR_TOOLTIP_TOGGLE_BUILD_REMOVE_FOR_ROAD),
		NWidget(WWT_IMGBTN, COLOUR_DARK_GREEN, WID_ROT_CONVERT_ROAD),
						SetFill(0, 1), SetMinimalSize(22, 22), SetDataTip(SPR_IMG_CONVERT_ROAD, STR_ROAD_TOOLBAR_TOOLTIP_CONVERT_ROAD),
	EndContainer(),
};

static WindowDesc _build_road_scen_desc(
	WDP_AUTO, "toolbar_road_scen", 0, 0,
	WC_SCEN_BUILD_TOOLBAR, WC_NONE,
	WDF_CONSTRUCTION,
	_nested_build_road_scen_widgets, lengthof(_nested_build_road_scen_widgets),
	&BuildRoadToolbarWindow::road_hotkeys
);

static const NWidgetPart _nested_build_tramway_scen_widgets[] = {
	NWidget(NWID_HORIZONTAL),
		NWidget(WWT_CLOSEBOX, COLOUR_DARK_GREEN),
		NWidget(WWT_CAPTION, COLOUR_DARK_GREEN, WID_ROT_CAPTION), SetDataTip(STR_WHITE_STRING, STR_TOOLTIP_WINDOW_TITLE_DRAG_THIS),
		NWidget(WWT_STICKYBOX, COLOUR_DARK_GREEN),
	EndContainer(),
	NWidget(NWID_HORIZONTAL),
		NWidget(WWT_IMGBTN, COLOUR_DARK_GREEN, WID_ROT_ROAD_X),
						SetFill(0, 1), SetMinimalSize(22, 22), SetDataTip(SPR_IMG_TRAMWAY_X_DIR, STR_ROAD_TOOLBAR_TOOLTIP_BUILD_TRAMWAY_SECTION),
		NWidget(WWT_IMGBTN, COLOUR_DARK_GREEN, WID_ROT_ROAD_Y),
						SetFill(0, 1), SetMinimalSize(22, 22), SetDataTip(SPR_IMG_TRAMWAY_Y_DIR, STR_ROAD_TOOLBAR_TOOLTIP_BUILD_TRAMWAY_SECTION),
		NWidget(WWT_IMGBTN, COLOUR_DARK_GREEN, WID_ROT_AUTOROAD),
						SetFill(0, 1), SetMinimalSize(22, 22), SetDataTip(SPR_IMG_AUTOTRAM, STR_ROAD_TOOLBAR_TOOLTIP_BUILD_AUTOTRAM),
		NWidget(WWT_IMGBTN, COLOUR_DARK_GREEN, WID_ROT_DEMOLISH),
						SetFill(0, 1), SetMinimalSize(22, 22), SetDataTip(SPR_IMG_DYNAMITE, STR_TOOLTIP_DEMOLISH_BUILDINGS_ETC),
		NWidget(WWT_PANEL, COLOUR_DARK_GREEN, -1), SetMinimalSize(0, 22), SetFill(1, 1), EndContainer(),
		NWidget(WWT_IMGBTN, COLOUR_DARK_GREEN, WID_ROT_BUILD_BRIDGE),
						SetFill(0, 1), SetMinimalSize(43, 22), SetDataTip(SPR_IMG_BRIDGE, STR_ROAD_TOOLBAR_TOOLTIP_BUILD_TRAMWAY_BRIDGE),
		NWidget(WWT_IMGBTN, COLOUR_DARK_GREEN, WID_ROT_BUILD_TUNNEL),
						SetFill(0, 1), SetMinimalSize(22, 22), SetDataTip(SPR_IMG_ROAD_TUNNEL, STR_ROAD_TOOLBAR_TOOLTIP_BUILD_TRAMWAY_TUNNEL),
		NWidget(WWT_IMGBTN, COLOUR_DARK_GREEN, WID_ROT_REMOVE),
						SetFill(0, 1), SetMinimalSize(22, 22), SetDataTip(SPR_IMG_REMOVE, STR_ROAD_TOOLBAR_TOOLTIP_TOGGLE_BUILD_REMOVE_FOR_TRAMWAYS),
		NWidget(WWT_IMGBTN, COLOUR_DARK_GREEN, WID_ROT_CONVERT_ROAD),
						SetFill(0, 1), SetMinimalSize(22, 22), SetDataTip(SPR_IMG_CONVERT_ROAD, STR_ROAD_TOOLBAR_TOOLTIP_CONVERT_TRAM),
	EndContainer(),
};

static WindowDesc _build_tramway_scen_desc(
	WDP_AUTO, "toolbar_tram_scen", 0, 0,
	WC_SCEN_BUILD_TOOLBAR, WC_NONE,
	WDF_CONSTRUCTION,
	_nested_build_tramway_scen_widgets, lengthof(_nested_build_tramway_scen_widgets),
	&BuildRoadToolbarWindow::tram_hotkeys
);

/**
 * Show the road building toolbar in the scenario editor.
 * @return The just opened toolbar, or \c nullptr if the toolbar was already open.
 */
Window *ShowBuildRoadScenToolbar(RoadType roadtype)
{
	DeleteWindowById(WC_SCEN_BUILD_TOOLBAR, TRANSPORT_ROAD);
	_cur_roadtype = roadtype;

	return AllocateWindowDescFront<BuildRoadToolbarWindow>(RoadTypeIsRoad(_cur_roadtype) ? &_build_road_scen_desc : &_build_tramway_scen_desc, TRANSPORT_ROAD);
}

struct BuildRoadDepotWindow : public PickerWindowBase {
	BuildRoadDepotWindow(WindowDesc *desc, Window *parent) : PickerWindowBase(desc, parent)
	{
		this->CreateNestedTree();

		this->LowerWidget(_build_depot_direction + WID_BROD_DEPOT_NE);
		if (RoadTypeIsTram(_cur_roadtype)) {
			this->GetWidget<NWidgetCore>(WID_BROD_CAPTION)->widget_data = STR_BUILD_DEPOT_TRAM_ORIENTATION_CAPTION;
			for (int i = WID_BROD_DEPOT_NE; i <= WID_BROD_DEPOT_NW; i++) this->GetWidget<NWidgetCore>(i)->tool_tip = STR_BUILD_DEPOT_TRAM_ORIENTATION_SELECT_TOOLTIP;
		}

		this->FinishInitNested(TRANSPORT_ROAD);
	}

	void UpdateWidgetSize(int widget, Dimension *size, const Dimension &padding, Dimension *fill, Dimension *resize) override
	{
		if (!IsInsideMM(widget, WID_BROD_DEPOT_NE, WID_BROD_DEPOT_NW + 1)) return;

		size->width  = ScaleGUITrad(64) + WidgetDimensions::scaled.fullbevel.Horizontal();
		size->height = ScaleGUITrad(48) + WidgetDimensions::scaled.fullbevel.Vertical();
	}

	void DrawWidget(const Rect &r, int widget) const override
	{
		if (!IsInsideMM(widget, WID_BROD_DEPOT_NE, WID_BROD_DEPOT_NW + 1)) return;

		DrawPixelInfo tmp_dpi;
		if (FillDrawPixelInfo(&tmp_dpi, r.left, r.top, r.Width(), r.Height())) {
			AutoRestoreBackup dpi_backup(_cur_dpi, &tmp_dpi);
			int x = (r.Width()  - ScaleSpriteTrad(64)) / 2 + ScaleSpriteTrad(31);
			int y = (r.Height() + ScaleSpriteTrad(48)) / 2 - ScaleSpriteTrad(31);
			DrawRoadDepotSprite(x, y, (DiagDirection)(widget - WID_BROD_DEPOT_NE + DIAGDIR_NE), _cur_roadtype);
		}
	}

	void OnClick(Point pt, int widget, int click_count) override
	{
		switch (widget) {
			case WID_BROD_DEPOT_NW:
			case WID_BROD_DEPOT_NE:
			case WID_BROD_DEPOT_SW:
			case WID_BROD_DEPOT_SE:
				this->RaiseWidget(_build_depot_direction + WID_BROD_DEPOT_NE);
				_build_depot_direction = (DiagDirection)(widget - WID_BROD_DEPOT_NE);
				this->LowerWidget(_build_depot_direction + WID_BROD_DEPOT_NE);
				if (_settings_client.sound.click_beep) SndPlayFx(SND_15_BEEP);
				this->SetDirty();
				break;

			default:
				break;
		}
	}
};

static const NWidgetPart _nested_build_road_depot_widgets[] = {
	NWidget(NWID_HORIZONTAL),
		NWidget(WWT_CLOSEBOX, COLOUR_DARK_GREEN),
		NWidget(WWT_CAPTION, COLOUR_DARK_GREEN, WID_BROD_CAPTION), SetDataTip(STR_BUILD_DEPOT_ROAD_ORIENTATION_CAPTION, STR_TOOLTIP_WINDOW_TITLE_DRAG_THIS),
	EndContainer(),
	NWidget(WWT_PANEL, COLOUR_DARK_GREEN),
		NWidget(NWID_SPACER), SetMinimalSize(0, 3),
		NWidget(NWID_HORIZONTAL_LTR),
			NWidget(NWID_SPACER), SetMinimalSize(3, 0), SetFill(1, 0),
			NWidget(NWID_VERTICAL),
				NWidget(WWT_PANEL, COLOUR_GREY, WID_BROD_DEPOT_NW), SetMinimalSize(66, 50), SetDataTip(0x0, STR_BUILD_DEPOT_ROAD_ORIENTATION_SELECT_TOOLTIP),
				EndContainer(),
				NWidget(NWID_SPACER), SetMinimalSize(0, 2),
				NWidget(WWT_PANEL, COLOUR_GREY, WID_BROD_DEPOT_SW), SetMinimalSize(66, 50), SetDataTip(0x0, STR_BUILD_DEPOT_ROAD_ORIENTATION_SELECT_TOOLTIP),
				EndContainer(),
			EndContainer(),
			NWidget(NWID_SPACER), SetMinimalSize(2, 0),
			NWidget(NWID_VERTICAL),
				NWidget(WWT_PANEL, COLOUR_GREY, WID_BROD_DEPOT_NE), SetMinimalSize(66, 50), SetDataTip(0x0, STR_BUILD_DEPOT_ROAD_ORIENTATION_SELECT_TOOLTIP),
				EndContainer(),
				NWidget(NWID_SPACER), SetMinimalSize(0, 2),
				NWidget(WWT_PANEL, COLOUR_GREY, WID_BROD_DEPOT_SE), SetMinimalSize(66, 50), SetDataTip(0x0, STR_BUILD_DEPOT_ROAD_ORIENTATION_SELECT_TOOLTIP),
				EndContainer(),
			EndContainer(),
			NWidget(NWID_SPACER), SetMinimalSize(3, 0), SetFill(1, 0),
		EndContainer(),
		NWidget(NWID_SPACER), SetMinimalSize(0, 3),
	EndContainer(),
};

static WindowDesc _build_road_depot_desc(
	WDP_AUTO, nullptr, 0, 0,
	WC_BUILD_DEPOT, WC_BUILD_TOOLBAR,
	WDF_CONSTRUCTION,
	_nested_build_road_depot_widgets, lengthof(_nested_build_road_depot_widgets)
);

static void ShowRoadDepotPicker(Window *parent)
{
	new BuildRoadDepotWindow(&_build_road_depot_desc, parent);
}

/** Enum referring to the Hotkeys in the build road stop window */
enum BuildRoadStopHotkeys {
	BROSHK_FOCUS_FILTER_BOX, ///< Focus the edit box for editing the filter string
};

struct BuildRoadStationWindow : public PickerWindowBase {
private:
	RoadStopType roadStopType; ///< The RoadStopType for this Window.
	uint line_height; ///< Height of a single line in the newstation selection matrix.
	uint coverage_height; ///< Height of the coverage texts.
	Scrollbar *vscrollList; ///< Vertical scrollbar of the new station list.
	Scrollbar *vscrollMatrix; ///< Vertical scrollbar of the station picker matrix.
	uint building_height = 2; ///< Road stop building height for image size

	typedef GUIList<RoadStopClassID, StringFilter &> GUIRoadStopClassList; ///< Type definition for the list to hold available road stop classes.

	static const uint EDITBOX_MAX_SIZE = 16; ///< The maximum number of characters for the filter edit box.

	static Listing   last_sorting;           ///< Default sorting of #GUIRoadStopClassList.
	static Filtering last_filtering;         ///< Default filtering of #GUIRoadStopClassList.
	static GUIRoadStopClassList::SortFunction * const sorter_funcs[];   ///< Sort functions of the #GUIRoadStopClassList.
	static GUIRoadStopClassList::FilterFunction * const filter_funcs[]; ///< Filter functions of the #GUIRoadStopClassList.
	GUIRoadStopClassList roadstop_classes;     ///< Available road stop classes.
	StringFilter string_filter;              ///< Filter for available road stop classes.
	QueryString filter_editbox;              ///< Filter editbox.

	void EnsureSelectedClassIsVisible()
	{
		uint pos = 0;
		for (auto rs_class : this->roadstop_classes) {
			if (rs_class == _roadstop_gui_settings.roadstop_class) break;
			pos++;
		}
		this->vscrollList->SetCount((int)this->roadstop_classes.size());
		this->vscrollList->ScrollTowards(pos);
	}

	void CheckSelectedSpec()
	{
		const RoadStopSpec *spec = RoadStopClass::Get(_roadstop_gui_settings.roadstop_class)->GetSpec(_roadstop_gui_settings.roadstop_type);
		if (spec == nullptr) return;
		if (_roadstop_gui_settings.orientation < DIAGDIR_END && HasBit(spec->flags, RSF_DRIVE_THROUGH_ONLY)) {
			this->RaiseWidget(_roadstop_gui_settings.orientation + WID_BROS_STATION_NE);
			_roadstop_gui_settings.orientation = DIAGDIR_END;
			this->LowerWidget(_roadstop_gui_settings.orientation + WID_BROS_STATION_NE);
			this->SetDirty();
			DeleteWindowById(WC_SELECT_STATION, 0);
		}
		this->UpdateBuildingHeight(spec->height);
	}

public:
	BuildRoadStationWindow(WindowDesc *desc, Window *parent, RoadStopType rs) : PickerWindowBase(desc, parent), filter_editbox(EDITBOX_MAX_SIZE * MAX_CHAR_LENGTH, EDITBOX_MAX_SIZE)
	{
		this->coverage_height = 2 * FONT_HEIGHT_NORMAL + 3 * WidgetDimensions::scaled.vsep_normal;
		this->vscrollList = nullptr;
		this->vscrollMatrix = nullptr;
		this->roadStopType = rs;
		bool newstops = GetIfNewStopsByType(rs, _cur_roadtype);

		this->CreateNestedTree();

		/* Hide the station class filter if no stations other than the default one are available. */
		this->GetWidget<NWidgetStacked>(WID_BROS_SHOW_NEWST_DEFSIZE)->SetDisplayedPlane(newstops ? 0 : SZSP_NONE);
		this->GetWidget<NWidgetStacked>(WID_BROS_FILTER_CONTAINER)->SetDisplayedPlane(newstops ? 0 : SZSP_HORIZONTAL);
		this->GetWidget<NWidgetStacked>(WID_BROS_SHOW_NEWST_ADDITIONS)->SetDisplayedPlane(newstops ? 0 : SZSP_HORIZONTAL);
		this->GetWidget<NWidgetStacked>(WID_BROS_SHOW_NEWST_ORIENTATION)->SetDisplayedPlane(newstops ? 0 : SZSP_HORIZONTAL);
		this->GetWidget<NWidgetStacked>(WID_BROS_SHOW_NEWST_TYPE_SEL)->SetDisplayedPlane(newstops ? 0 : SZSP_HORIZONTAL);
		this->GetWidget<NWidgetStacked>(WID_BROS_SHOW_NEWST_MATRIX)->SetDisplayedPlane(newstops ? 0 : SZSP_NONE);
		this->GetWidget<NWidgetStacked>(WID_BROS_SHOW_NEWST_RESIZE)->SetDisplayedPlane(newstops ? 0 : SZSP_NONE);
		if (newstops) {
			this->vscrollList = this->GetScrollbar(WID_BROS_NEWST_SCROLL);
			this->vscrollMatrix = this->GetScrollbar(WID_BROS_MATRIX_SCROLL);

			this->querystrings[WID_BROS_FILTER_EDITBOX] = &this->filter_editbox;
			this->roadstop_classes.SetListing(this->last_sorting);
			this->roadstop_classes.SetFiltering(this->last_filtering);
			this->roadstop_classes.SetSortFuncs(this->sorter_funcs);
			this->roadstop_classes.SetFilterFuncs(this->filter_funcs);
		}

		this->roadstop_classes.ForceRebuild();
		BuildRoadStopClassesAvailable();

		// Trams don't have non-drivethrough stations
		if (RoadTypeIsTram(_cur_roadtype) && _roadstop_gui_settings.orientation < DIAGDIR_END) {
			_roadstop_gui_settings.orientation = DIAGDIR_END;
		}
		const RoadTypeInfo *rti = GetRoadTypeInfo(_cur_roadtype);
		this->GetWidget<NWidgetCore>(WID_BROS_CAPTION)->widget_data = rti->strings.picker_title[rs];

		for (uint i = RoadTypeIsTram(_cur_roadtype) ? WID_BROS_STATION_X : WID_BROS_STATION_NE; i < WID_BROS_LT_OFF; i++) {
			this->GetWidget<NWidgetCore>(i)->tool_tip = rti->strings.picker_tooltip[rs];
		}

		this->LowerWidget(_roadstop_gui_settings.orientation + WID_BROS_STATION_NE);
		this->LowerWidget(_settings_client.gui.station_show_coverage + WID_BROS_LT_OFF);

		this->FinishInitNested(TRANSPORT_ROAD);

		this->window_class = (rs == ROADSTOP_BUS) ? WC_BUS_STATION : WC_TRUCK_STATION;
		if (!newstops || _roadstop_gui_settings.roadstop_class >= (int)RoadStopClass::GetClassCount()) {
			/* There's no new stops available or the list has reduced in size.
			 * Now, set the default road stops as selected. */
			_roadstop_gui_settings.roadstop_class = ROADSTOP_CLASS_DFLT;
			_roadstop_gui_settings.roadstop_type = 0;
		}
		if (newstops) {
			/* The currently selected class doesn't have any stops for this RoadStopType, reset the selection. */
			if (!GetIfClassHasNewStopsByType(RoadStopClass::Get(_roadstop_gui_settings.roadstop_class), rs, _cur_roadtype)) {
				_roadstop_gui_settings.roadstop_class = ROADSTOP_CLASS_DFLT;
				_roadstop_gui_settings.roadstop_type = 0;
			}
			_roadstop_gui_settings.roadstop_count = RoadStopClass::Get(_roadstop_gui_settings.roadstop_class)->GetSpecCount();
			_roadstop_gui_settings.roadstop_type = std::min((int)_roadstop_gui_settings.roadstop_type, _roadstop_gui_settings.roadstop_count - 1);

			/* Reset back to default class if the previously selected class is not available for this road stop type. */
			if (!GetIfClassHasNewStopsByType(RoadStopClass::Get(_roadstop_gui_settings.roadstop_class), roadStopType, _cur_roadtype)) {
				_roadstop_gui_settings.roadstop_class = ROADSTOP_CLASS_DFLT;
			}

			this->SelectFirstAvailableTypeIfUnavailable();

			NWidgetMatrix *matrix = this->GetWidget<NWidgetMatrix>(WID_BROS_MATRIX);
			matrix->SetScrollbar(this->vscrollMatrix);
			matrix->SetCount(_roadstop_gui_settings.roadstop_count);
			matrix->SetClicked(_roadstop_gui_settings.roadstop_type);

			this->EnsureSelectedClassIsVisible();
			this->CheckSelectedSpec();
		}
	}

	virtual ~BuildRoadStationWindow()
	{
		DeleteWindowById(WC_SELECT_STATION, 0);
	}

	/** Sort classes by RoadStopClassID. */
	static bool RoadStopClassIDSorter(RoadStopClassID const &a, RoadStopClassID const &b)
	{
		return a < b;
	}

	/** Filter classes by class name. */
	static bool TagNameFilter(RoadStopClassID const *sc, StringFilter &filter)
	{
		char buffer[DRAW_STRING_BUFFER];
		GetString(buffer, RoadStopClass::Get(*sc)->name, lastof(buffer));

		filter.ResetState();
		filter.AddLine(buffer);
		return filter.GetState();
	}

	inline bool ShowNewStops() const
	{
		return this->vscrollList != nullptr;
	}

	void BuildRoadStopClassesAvailable()
	{
		if (!this->roadstop_classes.NeedRebuild()) return;

		this->roadstop_classes.clear();

		for (uint i = 0; RoadStopClass::IsClassIDValid((RoadStopClassID)i); i++) {
			RoadStopClassID rs_id = (RoadStopClassID)i;
			if (rs_id == ROADSTOP_CLASS_WAYP) {
				// Skip waypoints.
				continue;
			}
			RoadStopClass *rs_class = RoadStopClass::Get(rs_id);
			if (GetIfClassHasNewStopsByType(rs_class, this->roadStopType, _cur_roadtype)) this->roadstop_classes.push_back(rs_id);
		}

		if (this->ShowNewStops()) {
			this->roadstop_classes.Filter(this->string_filter);
			this->roadstop_classes.shrink_to_fit();
			this->roadstop_classes.RebuildDone();
			this->roadstop_classes.Sort();

			this->vscrollList->SetCount((uint)this->roadstop_classes.size());
		}
	}

	void SelectFirstAvailableTypeIfUnavailable()
	{
		const RoadStopClass *rs_class = RoadStopClass::Get(_roadstop_gui_settings.roadstop_class);
		StationType st = GetRoadStationTypeByWindowClass(this->window_class);

		if (IsRoadStopAvailable(rs_class->GetSpec(_roadstop_gui_settings.roadstop_type), st)) return;
		for (uint i = 0; i < _roadstop_gui_settings.roadstop_count; i++) {
			if (IsRoadStopAvailable(rs_class->GetSpec(i), st)) {
				_roadstop_gui_settings.roadstop_type = i;
				break;
			}
		}
	}

	void OnInvalidateData(int data = 0, bool gui_scope = true) override
	{
		if (!gui_scope) return;

		this->BuildRoadStopClassesAvailable();
	}

	EventState OnHotkey(int hotkey) override
	{
		switch (hotkey) {
			case BROSHK_FOCUS_FILTER_BOX:
				this->SetFocusedWidget(WID_BROS_FILTER_EDITBOX);
				SetFocusedWindow(this); // The user has asked to give focus to the text box, so make sure this window is focused.
				break;

			default:
				return ES_NOT_HANDLED;
		}

		return ES_HANDLED;
	}

	void OnEditboxChanged(int wid) override
	{
		string_filter.SetFilterTerm(this->filter_editbox.text.buf);
		this->roadstop_classes.SetFilterState(!string_filter.IsEmpty());
		this->roadstop_classes.ForceRebuild();
		this->InvalidateData();
	}

	void OnPaint() override
	{
		int rad = _settings_game.station.modified_catchment ? ((this->window_class == WC_BUS_STATION) ? CA_BUS : CA_TRUCK) : CA_UNMODIFIED;
		rad += _settings_game.station.catchment_increase;
		if (_settings_client.gui.station_show_coverage) {
			SetTileSelectBigSize(-rad, -rad, 2 * rad, 2 * rad);
		} else {
			SetTileSelectSize(1, 1);
		}

		this->DrawWidgets();

		if (this->IsShaded()) return;
		/* 'Accepts' and 'Supplies' texts. */
		StationCoverageType sct = (this->window_class == WC_BUS_STATION) ? SCT_PASSENGERS_ONLY : SCT_NON_PASSENGERS_ONLY;

		NWidgetBase *cov = this->GetWidget<NWidgetBase>(WID_BROS_INFO);
		int top = cov->pos_y + WidgetDimensions::scaled.vsep_normal;
		int left = cov->pos_x + WidgetDimensions::scaled.framerect.left;
		int right = cov->pos_x + cov->current_x - WidgetDimensions::scaled.framerect.right;
		int bottom = cov->pos_y + cov->current_y;
		top = DrawStationCoverageAreaText(left, right, top, sct, rad, false) + WidgetDimensions::scaled.vsep_normal;
		top = DrawStationCoverageAreaText(left, right, top, sct, rad, true) + WidgetDimensions::scaled.vsep_normal;

		/* Resize background if the window is too small.
		 * Never make the window smaller to avoid oscillating if the size change affects the acceptance.
		 * (This is the case, if making the window bigger moves the mouse into the window.) */
		if (top > bottom) {
			this->coverage_height += top - bottom;
			this->ReInit();
		}
	}

	void UpdateBuildingHeight(uint height)
	{
		height = std::max<uint>(2, height);
		if (height != this->building_height) {
			int y_delta = (height - this->building_height) * ScaleGUITrad(8) * 2;
			this->building_height = height;
			this->ReInit(0, y_delta);
		}
	}

	void UpdateWidgetSize(int widget, Dimension *size, const Dimension &padding, Dimension *fill, Dimension *resize) override
	{
		switch (widget) {
			case WID_BROS_NEWST_LIST: {
				Dimension d = { 0, 0 };
				for (auto rs_class : this->roadstop_classes) {
					d = maxdim(d, GetStringBoundingBox(RoadStopClass::Get(rs_class)->name));
				}
				size->width = std::max(size->width, d.width + padding.width);
				this->line_height = FONT_HEIGHT_NORMAL + WidgetDimensions::scaled.matrix.Vertical();
				size->height = 5 * this->line_height;
				resize->height = this->line_height;
				break;
			}

			case WID_BROS_SHOW_NEWST_TYPE: {
				Dimension d = {0, 0};
				StringID str = this->GetWidget<NWidgetCore>(widget)->widget_data;
				for (auto roadstop_class : this->roadstop_classes) {
					RoadStopClass *rs_class = RoadStopClass::Get(roadstop_class);
					for (uint j = 0; j < rs_class->GetSpecCount(); j++) {
						const RoadStopSpec *roadstopspec = rs_class->GetSpec(j);
						SetDParam(0, (roadstopspec != nullptr && roadstopspec->name != 0) ? roadstopspec->name : STR_STATION_CLASS_DFLT);
						d = maxdim(d, GetStringBoundingBox(str));
					}
				}
				size->width = std::max(size->width, d.width + padding.width);
				break;
			}

			case WID_BROS_STATION_NE:
			case WID_BROS_STATION_SE:
			case WID_BROS_STATION_SW:
			case WID_BROS_STATION_NW:
			case WID_BROS_STATION_X:
			case WID_BROS_STATION_Y:
				size->width  = ScaleGUITrad(64) + WidgetDimensions::scaled.fullbevel.Horizontal();
				size->height = ScaleGUITrad(32 + (this->building_height * 8)) + WidgetDimensions::scaled.fullbevel.Vertical();
				break;

			case WID_BROS_IMAGE:
				size->width  = ScaleGUITrad(64) + WidgetDimensions::scaled.fullbevel.Horizontal();
				size->height = ScaleGUITrad(48) + WidgetDimensions::scaled.fullbevel.Vertical();
				break;

			case WID_BROS_MATRIX:
				fill->height = 1;
				resize->height = 1;
				break;

			case WID_BROS_INFO:
				size->height = this->coverage_height;
				break;
		}
	}

	/**
	 * Simply to have a easier way to get the StationType for bus, truck and trams from the WindowClass.
	 */
	StationType GetRoadStationTypeByWindowClass(WindowClass window_class) const {
		switch (window_class) {
			case WC_BUS_STATION:          return STATION_BUS;
			case WC_TRUCK_STATION:        return STATION_TRUCK;
			default: NOT_REACHED();
		}
	}

	void DrawWidget(const Rect &r, int widget) const override
	{
		DrawPixelInfo tmp_dpi;

		switch (GB(widget, 0, 16)) {
			case WID_BROS_STATION_NE:
			case WID_BROS_STATION_SE:
			case WID_BROS_STATION_SW:
			case WID_BROS_STATION_NW:
			case WID_BROS_STATION_X:
			case WID_BROS_STATION_Y: {
				StationType st = GetRoadStationTypeByWindowClass(this->window_class);
				const RoadStopSpec *spec = RoadStopClass::Get(_roadstop_gui_settings.roadstop_class)->GetSpec(_roadstop_gui_settings.roadstop_type);
				bool disabled = (spec != nullptr && widget < WID_BROS_STATION_X && HasBit(spec->flags, RSF_DRIVE_THROUGH_ONLY));
				DrawPixelInfo tmp_dpi;
				if (FillDrawPixelInfo(&tmp_dpi, r.left, r.top, r.Width(), r.Height())) {
					AutoRestoreBackup dpi_backup(_cur_dpi, &tmp_dpi);
					int x = (r.Width()  - ScaleSpriteTrad(64)) / 2 + ScaleSpriteTrad(31);
					int y = (r.Height() + ScaleSpriteTrad(48)) / 2 - ScaleSpriteTrad(31);
					if (spec != nullptr && spec->height > 2) y += (spec->height - 2) * ScaleSpriteTrad(4);
					if (spec == nullptr || (disabled && !HasBit(spec->flags, RSF_BUILD_MENU_DRAW_DISABLED_VIEWS))) {
						StationPickerDrawSprite(x, y, st, INVALID_RAILTYPE, _cur_roadtype, widget - WID_BROS_STATION_NE);
					} else {
						DrawRoadStopTile(x, y, _cur_roadtype, spec, st, widget - WID_BROS_STATION_NE);
					}
					if (disabled) GfxFillRect(1, 1, r.Width() - 1, r.Height() - 1, PC_BLACK, FILLRECT_CHECKER);
				}
				break;
			}

			case WID_BROS_NEWST_LIST: {
				uint statclass = 0;
				uint row = 0;
				for (auto rs_class : this->roadstop_classes) {
					if (this->vscrollList->IsVisible(statclass)) {
						DrawString(r.left + WidgetDimensions::scaled.matrix.left, r.right, row * this->line_height + r.top + WidgetDimensions::scaled.matrix.top,
								RoadStopClass::Get(rs_class)->name,
								rs_class == _roadstop_gui_settings.roadstop_class ? TC_WHITE : TC_BLACK);
						row++;
					}
					statclass++;
				}
				break;
			}

			case WID_BROS_IMAGE: {
				byte type = GB(widget, 16, 16);
				assert(type < _roadstop_gui_settings.roadstop_count);

				const RoadStopSpec *spec = RoadStopClass::Get(_roadstop_gui_settings.roadstop_class)->GetSpec(type);
				StationType st = GetRoadStationTypeByWindowClass(this->window_class);

				if (!IsRoadStopAvailable(spec, st)) {
					GfxFillRect(r.Shrink(WidgetDimensions::scaled.bevel), PC_BLACK, FILLRECT_CHECKER);
				}

				if (FillDrawPixelInfo(&tmp_dpi, r.left, r.top, r.right - r.left + 1, r.bottom - r.top + 1)) {
					AutoRestoreBackup dpi_backup(_cur_dpi, &tmp_dpi);
					int x = (r.Width()  - ScaleSpriteTrad(64)) / 2 + ScaleSpriteTrad(31);
					int y = (r.Height() + ScaleSpriteTrad(48)) / 2 - ScaleSpriteTrad(31);
					if (spec == nullptr) {
						StationPickerDrawSprite(x, y, st, INVALID_RAILTYPE, _cur_roadtype, _roadstop_gui_settings.orientation);
					} else {
						DiagDirection orientation = _roadstop_gui_settings.orientation;
						if (orientation < DIAGDIR_END && HasBit(spec->flags, RSF_DRIVE_THROUGH_ONLY)) orientation = DIAGDIR_END;
						DrawRoadStopTile(x, y, _cur_roadtype, spec, st, (uint8)orientation);
					}
				}
				break;
			}
		}
	}

	void OnResize() override {
		if (this->vscrollList != nullptr) {
			this->vscrollList->SetCapacityFromWidget(this, WID_BROS_NEWST_LIST);
		}
		if (this->vscrollMatrix != nullptr) {
			this->GetWidget<NWidgetMatrix>(WID_BROS_MATRIX)->SetClicked(_roadstop_gui_settings.roadstop_type);
		}
	}

	void SetStringParameters(int widget) const override {
		if (widget == WID_BROS_SHOW_NEWST_TYPE) {
			const RoadStopSpec *roadstopspec = RoadStopClass::Get(_roadstop_gui_settings.roadstop_class)->GetSpec(_roadstop_gui_settings.roadstop_type);
			SetDParam(0, (roadstopspec != nullptr && roadstopspec->name != 0) ? roadstopspec->name : STR_STATION_CLASS_DFLT);
		}
	}

	void OnClick(Point pt, int widget, int click_count) override
	{
		switch (GB(widget, 0, 16)) {
			case WID_BROS_STATION_NE:
			case WID_BROS_STATION_SE:
			case WID_BROS_STATION_SW:
			case WID_BROS_STATION_NW:
			case WID_BROS_STATION_X:
			case WID_BROS_STATION_Y:
				if (widget < WID_BROS_STATION_X) {
					const RoadStopSpec *spec = RoadStopClass::Get(_roadstop_gui_settings.roadstop_class)->GetSpec(_roadstop_gui_settings.roadstop_type);
					if (spec != nullptr && HasBit(spec->flags, RSF_DRIVE_THROUGH_ONLY)) return;
				}
				this->RaiseWidget(_roadstop_gui_settings.orientation + WID_BROS_STATION_NE);
				_roadstop_gui_settings.orientation = (DiagDirection)(widget - WID_BROS_STATION_NE);
				this->LowerWidget(_roadstop_gui_settings.orientation + WID_BROS_STATION_NE);
				if (_settings_client.sound.click_beep) SndPlayFx(SND_15_BEEP);
				this->SetDirty();
				DeleteWindowById(WC_SELECT_STATION, 0);
				break;

			case WID_BROS_LT_OFF:
			case WID_BROS_LT_ON:
				this->RaiseWidget(_settings_client.gui.station_show_coverage + WID_BROS_LT_OFF);
				_settings_client.gui.station_show_coverage = (widget != WID_BROS_LT_OFF);
				this->LowerWidget(_settings_client.gui.station_show_coverage + WID_BROS_LT_OFF);
				if (_settings_client.sound.click_beep) SndPlayFx(SND_15_BEEP);
				this->SetDirty();
				SetViewportCatchmentStation(nullptr, true);
				break;

			case WID_BROS_NEWST_LIST: {
				int y = this->vscrollList->GetScrolledRowFromWidget(pt.y, this, WID_BROS_NEWST_LIST);
				if (y >= (int)this->roadstop_classes.size()) return;
				RoadStopClassID class_id = this->roadstop_classes[y];
				if (_roadstop_gui_settings.roadstop_class != class_id && GetIfClassHasNewStopsByType(RoadStopClass::Get(class_id), roadStopType, _cur_roadtype)) {
					_roadstop_gui_settings.roadstop_class = class_id;
					RoadStopClass *rsclass = RoadStopClass::Get(_roadstop_gui_settings.roadstop_class);
					_roadstop_gui_settings.roadstop_count = rsclass->GetSpecCount();
					_roadstop_gui_settings.roadstop_type = std::min((int)_roadstop_gui_settings.roadstop_type, std::max(0, (int)_roadstop_gui_settings.roadstop_count - 1));
					this->SelectFirstAvailableTypeIfUnavailable();

					NWidgetMatrix *matrix = this->GetWidget<NWidgetMatrix>(WID_BROS_MATRIX);
					matrix->SetCount(_roadstop_gui_settings.roadstop_count);
					matrix->SetClicked(_roadstop_gui_settings.roadstop_type);
					this->CheckSelectedSpec();
				}
				if (_settings_client.sound.click_beep) SndPlayFx(SND_15_BEEP);
				this->SetDirty();
				DeleteWindowById(WC_SELECT_STATION, 0);
				break;
			}

			case WID_BROS_IMAGE: {
				int y = GB(widget, 16, 16);
				if (y >= _roadstop_gui_settings.roadstop_count) return;

				const RoadStopSpec *spec = RoadStopClass::Get(_roadstop_gui_settings.roadstop_class)->GetSpec(y);
				StationType st = GetRoadStationTypeByWindowClass(this->window_class);

				if (!IsRoadStopAvailable(spec, st)) return;

				/* Check station availability callback */
				_roadstop_gui_settings.roadstop_type = y;

				this->GetWidget<NWidgetMatrix>(WID_BROS_MATRIX)->SetClicked(_roadstop_gui_settings.roadstop_type);

				if (_settings_client.sound.click_beep) SndPlayFx(SND_15_BEEP);
				this->SetDirty();
				DeleteWindowById(WC_SELECT_STATION, 0);
				this->CheckSelectedSpec();
				break;
			}

			default:
				break;
		}
	}

	void OnRealtimeTick(uint delta_ms) override
	{
		CheckRedrawStationCoverage(this);
	}

	static HotkeyList hotkeys;
};

static Hotkey buildroadstop_hotkeys[] = {
	Hotkey('F', "focus_filter_box", BROSHK_FOCUS_FILTER_BOX),
	HOTKEY_LIST_END
};
HotkeyList BuildRoadStationWindow::hotkeys("buildroadstop", buildroadstop_hotkeys);

Listing BuildRoadStationWindow::last_sorting = { false, 0 };
Filtering BuildRoadStationWindow::last_filtering = { false, 0 };

BuildRoadStationWindow::GUIRoadStopClassList::SortFunction * const BuildRoadStationWindow::sorter_funcs[] = {
	&RoadStopClassIDSorter,
};

BuildRoadStationWindow::GUIRoadStopClassList::FilterFunction * const BuildRoadStationWindow::filter_funcs[] = {
	&TagNameFilter,
};

/** Widget definition of the build road station window */
static const NWidgetPart _nested_road_station_picker_widgets[] = {
	NWidget(NWID_HORIZONTAL),
		NWidget(WWT_CLOSEBOX, COLOUR_DARK_GREEN),
		NWidget(WWT_CAPTION,  COLOUR_DARK_GREEN, WID_BROS_CAPTION),
		NWidget(WWT_SHADEBOX, COLOUR_DARK_GREEN),
		NWidget(NWID_SELECTION, INVALID_COLOUR, WID_BROS_SHOW_NEWST_DEFSIZE),
			NWidget(WWT_DEFSIZEBOX, COLOUR_DARK_GREEN),
		EndContainer(),
	EndContainer(),
	NWidget(WWT_PANEL, COLOUR_DARK_GREEN, WID_BROS_BACKGROUND),
		NWidget(NWID_HORIZONTAL), SetPadding(2, 0, 0, 2),
			NWidget(NWID_VERTICAL),
				NWidget(NWID_SELECTION, INVALID_COLOUR, WID_BROS_FILTER_CONTAINER),
					NWidget(NWID_HORIZONTAL), SetPadding(0, 5, 2, 0),
						NWidget(WWT_TEXT, COLOUR_DARK_GREEN), SetFill(0, 1), SetDataTip(STR_LIST_FILTER_TITLE, STR_NULL),
						NWidget(WWT_EDITBOX, COLOUR_GREY, WID_BROS_FILTER_EDITBOX), SetFill(1, 0), SetResize(1, 0),
								SetDataTip(STR_LIST_FILTER_OSKTITLE, STR_LIST_FILTER_TOOLTIP),
					EndContainer(),
				EndContainer(),
				NWidget(NWID_SELECTION, INVALID_COLOUR, WID_BROS_SHOW_NEWST_ADDITIONS),
					NWidget(NWID_HORIZONTAL), SetPadding(0, 5, 2, 0),
						NWidget(WWT_MATRIX, COLOUR_GREY, WID_BROS_NEWST_LIST), SetMinimalSize(122, 71), SetFill(1, 0),
							SetMatrixDataTip(1, 0, STR_STATION_BUILD_STATION_CLASS_TOOLTIP), SetScrollbar(WID_BROS_NEWST_SCROLL),
						NWidget(NWID_VSCROLLBAR, COLOUR_GREY, WID_BROS_NEWST_SCROLL),
					EndContainer(),
				EndContainer(),
				NWidget(NWID_SELECTION, INVALID_COLOUR, WID_BROS_SHOW_NEWST_ORIENTATION),
					NWidget(WWT_LABEL, COLOUR_DARK_GREEN), SetMinimalSize(144, 11), SetDataTip(STR_STATION_BUILD_ORIENTATION, STR_NULL), SetPadding(4, 2, 1, 2), SetFill(1, 0),
				EndContainer(),
				NWidget(NWID_HORIZONTAL), SetPadding(3),
					NWidget(NWID_SPACER), SetFill(1, 0),
					NWidget(NWID_VERTICAL), SetPIP(0, 2, 0),
						NWidget(NWID_HORIZONTAL), SetPIP(0, 2, 0),
							NWidget(WWT_PANEL, COLOUR_GREY, WID_BROS_STATION_NW), SetMinimalSize(66, 50), SetFill(0, 0), EndContainer(),
							NWidget(WWT_PANEL, COLOUR_GREY, WID_BROS_STATION_NE), SetMinimalSize(66, 50), SetFill(0, 0), EndContainer(),
							NWidget(WWT_PANEL, COLOUR_GREY, WID_BROS_STATION_X),  SetMinimalSize(66, 50), SetFill(0, 0), EndContainer(),
						EndContainer(),
						NWidget(NWID_HORIZONTAL), SetPIP(0, 2, 0),
							NWidget(WWT_PANEL, COLOUR_GREY, WID_BROS_STATION_SW), SetMinimalSize(66, 50), SetFill(0, 0), EndContainer(),
							NWidget(WWT_PANEL, COLOUR_GREY, WID_BROS_STATION_SE), SetMinimalSize(66, 50), SetFill(0, 0), EndContainer(),
							NWidget(WWT_PANEL, COLOUR_GREY, WID_BROS_STATION_Y),  SetMinimalSize(66, 50), SetFill(0, 0), EndContainer(),
						EndContainer(),
					EndContainer(),
					NWidget(NWID_SPACER), SetFill(1, 0),
				EndContainer(),
				NWidget(NWID_SELECTION, INVALID_COLOUR, WID_BROS_SHOW_NEWST_TYPE_SEL),
					NWidget(WWT_LABEL, COLOUR_DARK_GREEN, WID_BROS_SHOW_NEWST_TYPE), SetMinimalSize(144, 8), SetDataTip(STR_ORANGE_STRING, STR_NULL), SetPadding(4, 2, 4, 2), SetFill(1, 0),
				EndContainer(),
				NWidget(WWT_LABEL, COLOUR_DARK_GREEN), SetDataTip(STR_STATION_BUILD_COVERAGE_AREA_TITLE, STR_NULL), SetPadding(WidgetDimensions::unscaled.framerect), SetFill(1, 0),
				NWidget(NWID_HORIZONTAL),
					NWidget(NWID_SPACER), SetMinimalSize(2, 0), SetFill(1, 0),
					NWidget(WWT_TEXTBTN, COLOUR_GREY, WID_BROS_LT_OFF), SetMinimalSize(60, 12),
													SetDataTip(STR_STATION_BUILD_COVERAGE_OFF, STR_STATION_BUILD_COVERAGE_AREA_OFF_TOOLTIP),
					NWidget(WWT_TEXTBTN, COLOUR_GREY, WID_BROS_LT_ON), SetMinimalSize(60, 12),
													SetDataTip(STR_STATION_BUILD_COVERAGE_ON, STR_STATION_BUILD_COVERAGE_AREA_ON_TOOLTIP),
					NWidget(NWID_SPACER), SetMinimalSize(2, 0), SetFill(1, 0),
				EndContainer(),
			EndContainer(),
			NWidget(NWID_SELECTION, INVALID_COLOUR, WID_BROS_SHOW_NEWST_MATRIX),
				/* We need an additional background for the matrix, as the matrix cannot handle the scrollbar due to not being an NWidgetCore. */
				NWidget(WWT_PANEL, COLOUR_DARK_GREEN), SetScrollbar(WID_BROS_MATRIX_SCROLL),
					NWidget(NWID_HORIZONTAL),
						NWidget(NWID_MATRIX, COLOUR_DARK_GREEN, WID_BROS_MATRIX), SetScrollbar(WID_BROS_MATRIX_SCROLL), SetPIP(0, 2, 0),
							NWidget(WWT_PANEL, COLOUR_DARK_GREEN, WID_BROS_IMAGE), SetMinimalSize(66, 60),
									SetFill(0, 0), SetResize(0, 0), SetDataTip(0x0, STR_STATION_BUILD_STATION_TYPE_TOOLTIP), SetScrollbar(WID_BROS_MATRIX_SCROLL),
							EndContainer(),
						EndContainer(),
						NWidget(NWID_VSCROLLBAR, COLOUR_DARK_GREEN, WID_BROS_MATRIX_SCROLL),
					EndContainer(),
				EndContainer(),
			EndContainer(),
		EndContainer(),
		NWidget(NWID_HORIZONTAL),
			NWidget(WWT_EMPTY, INVALID_COLOUR, WID_BROS_INFO), SetPadding(WidgetDimensions::unscaled.framerect), SetFill(1, 1), SetResize(1, 0),
			NWidget(NWID_SELECTION, INVALID_COLOUR, WID_BROS_SHOW_NEWST_RESIZE),
				NWidget(NWID_VERTICAL),
					NWidget(WWT_PANEL, COLOUR_DARK_GREEN), SetFill(0, 1), EndContainer(),
					NWidget(WWT_RESIZEBOX, COLOUR_DARK_GREEN),
				EndContainer(),
			EndContainer(),
		EndContainer(),
	EndContainer(),
};

static WindowDesc _road_station_picker_desc(
	WDP_AUTO, nullptr, 0, 0,
	WC_BUS_STATION, WC_BUILD_TOOLBAR,
	WDF_CONSTRUCTION,
	_nested_road_station_picker_widgets, lengthof(_nested_road_station_picker_widgets)
);

/** Widget definition of the build tram station window */
static const NWidgetPart _nested_tram_station_picker_widgets[] = {
	NWidget(NWID_HORIZONTAL),
		NWidget(WWT_CLOSEBOX, COLOUR_DARK_GREEN),
		NWidget(WWT_CAPTION,  COLOUR_DARK_GREEN, WID_BROS_CAPTION),
		NWidget(WWT_SHADEBOX, COLOUR_DARK_GREEN),
		NWidget(NWID_SELECTION, INVALID_COLOUR, WID_BROS_SHOW_NEWST_DEFSIZE),
			NWidget(WWT_DEFSIZEBOX, COLOUR_DARK_GREEN),
		EndContainer(),
	EndContainer(),
	NWidget(WWT_PANEL, COLOUR_DARK_GREEN, WID_BROS_BACKGROUND),
		NWidget(NWID_HORIZONTAL), SetPadding(2, 0, 0, 2),
			NWidget(NWID_VERTICAL),
				NWidget(NWID_SELECTION, INVALID_COLOUR, WID_BROS_FILTER_CONTAINER),
					NWidget(NWID_HORIZONTAL), SetPadding(0, 5, 2, 0),
						NWidget(WWT_TEXT, COLOUR_DARK_GREEN), SetFill(0, 1), SetDataTip(STR_LIST_FILTER_TITLE, STR_NULL),
						NWidget(WWT_EDITBOX, COLOUR_GREY, WID_BROS_FILTER_EDITBOX), SetFill(1, 0), SetResize(1, 0),
								SetDataTip(STR_LIST_FILTER_OSKTITLE, STR_LIST_FILTER_TOOLTIP),
					EndContainer(),
				EndContainer(),
				NWidget(NWID_SELECTION, INVALID_COLOUR, WID_BROS_SHOW_NEWST_ADDITIONS),
					NWidget(NWID_HORIZONTAL), SetPadding(0, 5, 2, 0),
						NWidget(WWT_MATRIX, COLOUR_GREY, WID_BROS_NEWST_LIST), SetMinimalSize(122, 71), SetFill(1, 0),
							SetMatrixDataTip(1, 0, STR_STATION_BUILD_STATION_CLASS_TOOLTIP), SetScrollbar(WID_BROS_NEWST_SCROLL),
						NWidget(NWID_VSCROLLBAR, COLOUR_GREY, WID_BROS_NEWST_SCROLL),
					EndContainer(),
				EndContainer(),
				NWidget(NWID_SELECTION, INVALID_COLOUR, WID_BROS_SHOW_NEWST_ORIENTATION),
					NWidget(WWT_LABEL, COLOUR_DARK_GREEN), SetMinimalSize(144, 11), SetDataTip(STR_STATION_BUILD_ORIENTATION, STR_NULL), SetPadding(4, 2, 1, 2), SetFill(1, 0),
				EndContainer(),
				NWidget(NWID_HORIZONTAL), SetPadding(3),
					NWidget(NWID_SPACER), SetFill(1, 0),
					NWidget(NWID_VERTICAL), SetPIP(0, 2, 0),
						NWidget(NWID_HORIZONTAL), SetPIP(0, 2, 0),
							NWidget(WWT_PANEL, COLOUR_GREY, WID_BROS_STATION_X),  SetMinimalSize(66, 50), SetFill(0, 0), EndContainer(),
							NWidget(WWT_PANEL, COLOUR_GREY, WID_BROS_STATION_Y),  SetMinimalSize(66, 50), SetFill(0, 0), EndContainer(),
						EndContainer(),
					EndContainer(),
					NWidget(NWID_SPACER), SetFill(1, 0),
				EndContainer(),
				NWidget(NWID_SELECTION, INVALID_COLOUR, WID_BROS_SHOW_NEWST_TYPE_SEL),
					NWidget(WWT_LABEL, COLOUR_DARK_GREEN, WID_BROS_SHOW_NEWST_TYPE), SetMinimalSize(144, 8), SetDataTip(STR_ORANGE_STRING, STR_NULL), SetPadding(4, 2, 4, 2), SetFill(1, 0),
				EndContainer(),
				NWidget(WWT_LABEL, COLOUR_DARK_GREEN), SetDataTip(STR_STATION_BUILD_COVERAGE_AREA_TITLE, STR_NULL), SetPadding(WidgetDimensions::unscaled.framerect), SetFill(1, 0),
				NWidget(NWID_HORIZONTAL),
					NWidget(NWID_SPACER), SetMinimalSize(2, 0), SetFill(1, 0),
					NWidget(WWT_TEXTBTN, COLOUR_GREY, WID_BROS_LT_OFF), SetMinimalSize(60, 12),
													SetDataTip(STR_STATION_BUILD_COVERAGE_OFF, STR_STATION_BUILD_COVERAGE_AREA_OFF_TOOLTIP),
					NWidget(WWT_TEXTBTN, COLOUR_GREY, WID_BROS_LT_ON), SetMinimalSize(60, 12),
													SetDataTip(STR_STATION_BUILD_COVERAGE_ON, STR_STATION_BUILD_COVERAGE_AREA_ON_TOOLTIP),
					NWidget(NWID_SPACER), SetMinimalSize(2, 0), SetFill(1, 0),
				EndContainer(),
			EndContainer(),
			NWidget(NWID_SELECTION, INVALID_COLOUR, WID_BROS_SHOW_NEWST_MATRIX),
				/* We need an additional background for the matrix, as the matrix cannot handle the scrollbar due to not being an NWidgetCore. */
				NWidget(WWT_PANEL, COLOUR_DARK_GREEN), SetScrollbar(WID_BROS_MATRIX_SCROLL),
					NWidget(NWID_HORIZONTAL),
						NWidget(NWID_MATRIX, COLOUR_DARK_GREEN, WID_BROS_MATRIX), SetScrollbar(WID_BROS_MATRIX_SCROLL), SetPIP(0, 2, 0), SetPadding(2, 0, 0, 0),
							NWidget(WWT_PANEL, COLOUR_DARK_GREEN, WID_BROS_IMAGE), SetMinimalSize(66, 60),
									SetFill(0, 0), SetResize(0, 0), SetDataTip(0x0, STR_STATION_BUILD_STATION_TYPE_TOOLTIP), SetScrollbar(WID_BROS_MATRIX_SCROLL),
							EndContainer(),
						EndContainer(),
						NWidget(NWID_VSCROLLBAR, COLOUR_DARK_GREEN, WID_BROS_MATRIX_SCROLL),
					EndContainer(),
				EndContainer(),
			EndContainer(),
		EndContainer(),
		NWidget(NWID_HORIZONTAL),
			NWidget(WWT_EMPTY, INVALID_COLOUR, WID_BROS_INFO), SetPadding(WidgetDimensions::unscaled.framerect), SetFill(1, 1), SetResize(1, 0),
			NWidget(NWID_SELECTION, INVALID_COLOUR, WID_BROS_SHOW_NEWST_RESIZE),
				NWidget(NWID_VERTICAL),
					NWidget(WWT_PANEL, COLOUR_DARK_GREEN), SetFill(0, 1), EndContainer(),
					NWidget(WWT_RESIZEBOX, COLOUR_DARK_GREEN),
				EndContainer(),
			EndContainer(),
		EndContainer(),
	EndContainer(),
};

static WindowDesc _tram_station_picker_desc(
	WDP_AUTO, nullptr, 0, 0,
	WC_BUS_STATION, WC_BUILD_TOOLBAR,
	WDF_CONSTRUCTION,
	_nested_tram_station_picker_widgets, lengthof(_nested_tram_station_picker_widgets)
);

static void ShowRVStationPicker(Window *parent, RoadStopType rs)
{
	new BuildRoadStationWindow(RoadTypeIsRoad(_cur_roadtype) ? &_road_station_picker_desc : &_tram_station_picker_desc, parent, rs);
}

struct BuildRoadWaypointWindow : PickerWindowBase {
	BuildRoadWaypointWindow(WindowDesc *desc, Window *parent) : PickerWindowBase(desc, parent)
	{
		this->CreateNestedTree();

		NWidgetMatrix *matrix = this->GetWidget<NWidgetMatrix>(WID_BROW_WAYPOINT_MATRIX);
		matrix->SetScrollbar(this->GetScrollbar(WID_BROW_SCROLL));

		this->FinishInitNested(TRANSPORT_ROAD);

		matrix->SetCount(_waypoint_count);
		if (_cur_waypoint_type >= _waypoint_count) _cur_waypoint_type = 0;
		matrix->SetClicked(_cur_waypoint_type);
	}

	void UpdateWidgetSize(int widget, Dimension *size, const Dimension &padding, Dimension *fill, Dimension *resize) override
	{
		switch (widget) {
			case WID_BROW_WAYPOINT_MATRIX:
				/* Three blobs high and wide. */
				size->width  += resize->width  * 2;
				size->height += resize->height * 2;

				/* Resizing in X direction only at blob size, but at pixel level in Y. */
				resize->height = 1;
				break;

			case WID_BROW_WAYPOINT:
				size->width  = ScaleGUITrad(64) + 2;
				size->height = ScaleGUITrad(58) + 2;
				break;
		}
	}

	void DrawWidget(const Rect &r, int widget) const override
	{
		switch (GB(widget, 0, 16)) {
			case WID_BROW_WAYPOINT: {
				uint type = GB(widget, 16, 16);
				const RoadStopSpec *spec = RoadStopClass::Get(ROADSTOP_CLASS_WAYP)->GetSpec(type);
				DrawPixelInfo tmp_dpi;
				if (FillDrawPixelInfo(&tmp_dpi, r.left, r.top, r.Width(), r.Height())) {
					AutoRestoreBackup dpi_backup(_cur_dpi, &tmp_dpi);
					int x = (r.Width()  - ScaleSpriteTrad(64)) / 2 + ScaleSpriteTrad(31);
					int y = (r.Height() + ScaleSpriteTrad(48)) / 2 - ScaleSpriteTrad(31);
					if (spec == nullptr) {
						StationPickerDrawSprite(x, y, STATION_ROADWAYPOINT, INVALID_RAILTYPE, _cur_roadtype, 4);
					} else {
						DrawRoadStopTile(x, y, _cur_roadtype, spec, STATION_ROADWAYPOINT, 4);
					}
					if (!IsRoadStopAvailable(spec, STATION_ROADWAYPOINT)) {
						GfxFillRect(1, 1, r.Width() - 1, r.Height() - 1, PC_BLACK, FILLRECT_CHECKER);
					}
				}
			}
		}
	}

	void OnClick(Point pt, int widget, int click_count) override
	{
		switch (GB(widget, 0, 16)) {
			case WID_BROW_WAYPOINT: {
				uint type = GB(widget, 16, 16);

				const RoadStopSpec *spec = RoadStopClass::Get(ROADSTOP_CLASS_WAYP)->GetSpec(type);
				if (!IsRoadStopAvailable(spec, STATION_ROADWAYPOINT)) return;

				this->GetWidget<NWidgetMatrix>(WID_BROW_WAYPOINT_MATRIX)->SetClicked(_cur_waypoint_type);

				_cur_waypoint_type = type;
				this->GetWidget<NWidgetMatrix>(WID_BROW_WAYPOINT_MATRIX)->SetClicked(_cur_waypoint_type);
				if (_settings_client.sound.click_beep) SndPlayFx(SND_15_BEEP);
				this->SetDirty();
				break;
			}
		}
	}
};

/** Nested widget definition for the build NewGRF road waypoint window */
static const NWidgetPart _nested_build_waypoint_widgets[] = {
	NWidget(NWID_HORIZONTAL),
		NWidget(WWT_CLOSEBOX, COLOUR_DARK_GREEN),
		NWidget(WWT_CAPTION, COLOUR_DARK_GREEN), SetDataTip(STR_WAYPOINT_CAPTION, STR_TOOLTIP_WINDOW_TITLE_DRAG_THIS),
		NWidget(WWT_DEFSIZEBOX, COLOUR_DARK_GREEN),
	EndContainer(),
	NWidget(NWID_HORIZONTAL),
		NWidget(NWID_MATRIX, COLOUR_DARK_GREEN, WID_BROW_WAYPOINT_MATRIX), SetPIP(3, 2, 3), SetScrollbar(WID_BROW_SCROLL),
			NWidget(WWT_PANEL, COLOUR_DARK_GREEN, WID_BROW_WAYPOINT), SetMinimalSize(66, 60), SetDataTip(0x0, STR_WAYPOINT_GRAPHICS_TOOLTIP), SetScrollbar(WID_BROW_SCROLL), EndContainer(),
		EndContainer(),
		NWidget(NWID_VERTICAL),
			NWidget(NWID_VSCROLLBAR, COLOUR_DARK_GREEN, WID_BROW_SCROLL),
			NWidget(WWT_RESIZEBOX, COLOUR_DARK_GREEN),
		EndContainer(),
	EndContainer(),
};

static WindowDesc _build_waypoint_desc(
	WDP_AUTO, "build_waypoint", 0, 0,
	WC_BUILD_WAYPOINT, WC_BUILD_TOOLBAR,
	WDF_CONSTRUCTION,
	_nested_build_waypoint_widgets, lengthof(_nested_build_waypoint_widgets)
);

static void ShowBuildWaypointPicker(Window *parent)
{
	new BuildRoadWaypointWindow(&_build_waypoint_desc, parent);
}

void InitializeRoadGui()
{
	_build_depot_direction = DIAGDIR_NW;
	_roadstop_gui_settings.orientation = DIAGDIR_NW;
}


/** Set the initial (default) road and tram types to use */
static void SetDefaultRoadGui()
{
	extern RoadType _last_built_roadtype;
	extern RoadType _last_built_tramtype;

	/* Clean old GUI values; railtype is (re)set by rail_gui.cpp */
	_last_built_roadtype = ROADTYPE_ROAD;
	_last_built_tramtype = ROADTYPE_TRAM;

	if (_local_company == COMPANY_SPECTATOR || !Company::IsValidID(_local_company)) return;

	auto get_first_road_type = [](RoadTramType rtt, RoadType &out) {
		auto it = std::find_if(_sorted_roadtypes.begin(), _sorted_roadtypes.end(),
				[&](RoadType r){ return GetRoadTramType(r) == rtt && HasRoadTypeAvail(_local_company, r); });
		if (it != _sorted_roadtypes.end()) out = *it;
	};
	auto get_last_road_type = [](RoadTramType rtt, RoadType &out) {
		auto it = std::find_if(_sorted_roadtypes.rbegin(), _sorted_roadtypes.rend(),
				[&](RoadType r){ return GetRoadTramType(r) == rtt && HasRoadTypeAvail(_local_company, r); });
		if (it != _sorted_roadtypes.rend()) out = *it;
	};

	switch (_settings_client.gui.default_road_type) {
		case 3: {
			/* Use defaults above */
			break;
		}
		case 2: {
			/* Find the most used types */
			std::array<uint, ROADTYPE_END> road_count = {};
			std::array<uint, ROADTYPE_END> tram_count = {};
			for (TileIndex t = 0; t < MapSize(); t++) {
				if (MayHaveRoad(t)) {
					if (IsTileType(t, MP_STATION) && !IsAnyRoadStop(t)) continue;
					RoadType road_type = GetRoadTypeRoad(t);
					if (road_type != INVALID_ROADTYPE) road_count[road_type]++;
					RoadType tram_type = GetRoadTypeTram(t);
					if (tram_type != INVALID_ROADTYPE) tram_count[tram_type]++;
				}
			}

			auto get_best_road_type = [&](RoadTramType rtt, RoadType &out, const std::array<uint, ROADTYPE_END> &count) {
				uint highest = 0;
				for (RoadType rt = ROADTYPE_BEGIN; rt != ROADTYPE_END; rt++) {
					if (count[rt] > highest && HasRoadTypeAvail(_local_company, rt)) {
						out = rt;
						highest = count[rt];
					}
				}
				if (highest == 0) get_first_road_type(rtt, out);
			};
			get_best_road_type(RTT_ROAD, _last_built_roadtype, road_count);
			get_best_road_type(RTT_TRAM, _last_built_tramtype, tram_count);
			break;
		}
		case 0: {
			/* Use first available types */
			get_first_road_type(RTT_ROAD, _last_built_roadtype);
			get_first_road_type(RTT_TRAM, _last_built_tramtype);
			break;
		}
		case 1: {
			/* Use last available type */
			get_last_road_type(RTT_ROAD, _last_built_roadtype);
			get_last_road_type(RTT_TRAM, _last_built_tramtype);
			break;
		}
		default:
			NOT_REACHED();
	}
}

/**
 * I really don't know why rail_gui.cpp has this too, shouldn't be included in the other one?
 */
void InitializeRoadGUI()
{
	SetDefaultRoadGui();

	BuildRoadToolbarWindow *w = dynamic_cast<BuildRoadToolbarWindow *>(FindWindowById(WC_BUILD_TOOLBAR, TRANSPORT_ROAD));
	if (w != nullptr) w->ModifyRoadType(_cur_roadtype);
}

DropDownList GetRoadTypeDropDownList(RoadTramTypes rtts, bool for_replacement, bool all_option)
{
	RoadTypes used_roadtypes;
	RoadTypes avail_roadtypes;

	const Company *c = Company::Get(_local_company);

	/* Find the used roadtypes. */
	if (for_replacement) {
		avail_roadtypes = GetCompanyRoadTypes(c->index, false);
		used_roadtypes  = GetRoadTypes(false);
	} else {
		avail_roadtypes = c->avail_roadtypes;
		used_roadtypes  = GetRoadTypes(true);
	}

	/* Filter listed road types */
	if (!HasBit(rtts, RTT_ROAD)) used_roadtypes &= _roadtypes_type;
	if (!HasBit(rtts, RTT_TRAM)) used_roadtypes &= ~_roadtypes_type;

	DropDownList list;

	if (all_option) {
		list.emplace_back(new DropDownListStringItem(STR_REPLACE_ALL_ROADTYPE, INVALID_ROADTYPE, false));
	}

	Dimension d = { 0, 0 };
	/* Get largest icon size, to ensure text is aligned on each menu item. */
	if (!for_replacement) {
		for (const auto &rt : _sorted_roadtypes) {
			if (!HasBit(used_roadtypes, rt)) continue;
			const RoadTypeInfo *rti = GetRoadTypeInfo(rt);
			d = maxdim(d, GetSpriteSize(rti->gui_sprites.build_x_road));
		}
	}

	for (const auto &rt : _sorted_roadtypes) {
		/* If it's not used ever, don't show it to the user. */
		if (!HasBit(used_roadtypes, rt)) continue;

		const RoadTypeInfo *rti = GetRoadTypeInfo(rt);

		DropDownListParamStringItem *item;
		if (for_replacement) {
			item = new DropDownListParamStringItem(rti->strings.replace_text, rt, !HasBit(avail_roadtypes, rt));
		} else {
			StringID str = rti->max_speed > 0 ? STR_TOOLBAR_RAILTYPE_VELOCITY : STR_JUST_STRING;
			DropDownListIconItem *iconitem = new DropDownListIconItem(rti->gui_sprites.build_x_road, PAL_NONE, str, rt, !HasBit(avail_roadtypes, rt));
			iconitem->SetDimension(d);
			item = iconitem;
		}
		item->SetParam(0, rti->strings.menu_text);
		item->SetParam(1, rti->max_speed / 2);
		list.emplace_back(item);
	}

	if (list.size() == 0) {
		/* Empty dropdowns are not allowed */
		list.emplace_back(new DropDownListStringItem(STR_NONE, INVALID_ROADTYPE, true));
	}

	return list;
}

DropDownList GetScenRoadTypeDropDownList(RoadTramTypes rtts)
{
	RoadTypes avail_roadtypes = GetRoadTypes(false);
	avail_roadtypes = AddDateIntroducedRoadTypes(avail_roadtypes, _date);
	RoadTypes used_roadtypes = GetRoadTypes(true);

	/* Filter listed road types */
	if (!HasBit(rtts, RTT_ROAD)) used_roadtypes &= _roadtypes_type;
	if (!HasBit(rtts, RTT_TRAM)) used_roadtypes &= ~_roadtypes_type;

	DropDownList list;

	/* If it's not used ever, don't show it to the user. */
	Dimension d = { 0, 0 };
	for (const auto &rt : _sorted_roadtypes) {
		if (!HasBit(used_roadtypes, rt)) continue;
		const RoadTypeInfo *rti = GetRoadTypeInfo(rt);
		d = maxdim(d, GetSpriteSize(rti->gui_sprites.build_x_road));
	}
	for (const auto &rt : _sorted_roadtypes) {
		if (!HasBit(used_roadtypes, rt)) continue;

		const RoadTypeInfo *rti = GetRoadTypeInfo(rt);

		StringID str = rti->max_speed > 0 ? STR_TOOLBAR_RAILTYPE_VELOCITY : STR_JUST_STRING;
		DropDownListIconItem *item = new DropDownListIconItem(rti->gui_sprites.build_x_road, PAL_NONE, str, rt, !HasBit(avail_roadtypes, rt));
		item->SetDimension(d);
		item->SetParam(0, rti->strings.menu_text);
		item->SetParam(1, rti->max_speed / 2);
		list.emplace_back(item);
	}

	if (list.size() == 0) {
		/* Empty dropdowns are not allowed */
		list.emplace_back(new DropDownListStringItem(STR_NONE, -1, true));
	}

	return list;
}<|MERGE_RESOLUTION|>--- conflicted
+++ resolved
@@ -603,13 +603,10 @@
 
 			case WID_ROT_BUS_STATION:
 			case WID_ROT_TRUCK_STATION:
-<<<<<<< HEAD
+			case WID_ROT_BUILD_WAYPOINT:
 			case WID_ROT_TRAFFIC_LIGHT:
 			case WID_ROT_YIELD_SIGN:
 			case WID_ROT_STOP_SIGN:
-=======
-			case WID_ROT_BUILD_WAYPOINT:
->>>>>>> f0cdd1e6
 				if (RoadTypeIsRoad(this->roadtype)) this->DisableWidget(WID_ROT_ONE_WAY);
 				this->SetWidgetDisabledState(WID_ROT_REMOVE, !this->IsWidgetLowered(clicked_widget));
 				break;
