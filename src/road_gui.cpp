/*
 * This file is part of OpenTTD.
 * OpenTTD is free software; you can redistribute it and/or modify it under the terms of the GNU General Public License as published by the Free Software Foundation, version 2.
 * OpenTTD is distributed in the hope that it will be useful, but WITHOUT ANY WARRANTY; without even the implied warranty of MERCHANTABILITY or FITNESS FOR A PARTICULAR PURPOSE.
 * See the GNU General Public License for more details. You should have received a copy of the GNU General Public License along with OpenTTD. If not, see <http://www.gnu.org/licenses/>.
 */

/** @file road_gui.cpp GUI for building roads. */

#include "stdafx.h"
#include "gui.h"
#include "window_gui.h"
#include "station_gui.h"
#include "terraform_gui.h"
#include "viewport_func.h"
#include "command_func.h"
#include "road_cmd.h"
#include "station_func.h"
#include "window_func.h"
#include "vehicle_func.h"
#include "sound_func.h"
#include "company_func.h"
#include "tunnelbridge.h"
#include "tunnelbridge_map.h"
#include "tilehighlight_func.h"
#include "company_base.h"
#include "hotkeys.h"
#include "road_gui.h"
#include "zoom_func.h"
#include "engine_base.h"
#include "strings_func.h"
#include "core/geometry_func.hpp"
#include "date_func.h"
#include "station_map.h"
#include "waypoint_func.h"
#include "newgrf_roadstop.h"
#include "debug.h"
#include "newgrf_station.h"
#include "querystring_gui.h"
#include "sortlist_type.h"
#include "stringfilter_type.h"
#include "string_func.h"
#include "core/backup_type.hpp"

#include "widgets/road_widget.h"
#include "table/strings.h"

#include <array>

#include "safeguards.h"

static void ShowRVStationPicker(Window *parent, RoadStopType rs);
static void ShowRoadDepotPicker(Window *parent);
static void ShowBuildWaypointPicker(Window *parent);

static bool _remove_button_clicked;
static bool _one_way_button_clicked;

static DiagDirection _build_depot_direction;

struct RoadStopGUISettings {
	DiagDirection orientation; // This replaces _road_station_picker_orientation

	RoadStopClassID roadstop_class;
	uint16 roadstop_type;
	uint16 roadstop_count;
};
static RoadStopGUISettings _roadstop_gui_settings;

static uint16_t _cur_waypoint_type;          ///< Currently selected waypoint type

/**
 * Define the values of the RoadFlags
 * @see CmdBuildLongRoad
 */
enum RoadFlags {
	RF_NONE             = 0x00,
	RF_START_HALFROAD_Y = 0x01,    // The start tile in Y-dir should have only a half road
	RF_END_HALFROAD_Y   = 0x02,    // The end tile in Y-dir should have only a half road
	RF_DIR_Y            = 0x04,    // The direction is Y-dir
	RF_DIR_X            = RF_NONE, // Dummy; Dir X is set when RF_DIR_Y is not set
	RF_START_HALFROAD_X = 0x08,    // The start tile in X-dir should have only a half road
	RF_END_HALFROAD_X   = 0x10,    // The end tile in X-dir should have only a half road
};
DECLARE_ENUM_AS_BIT_SET(RoadFlags)

static RoadFlags _place_road_flag;

static RoadType _cur_roadtype;


/**
 * Check whether a road stop type can be built.
 * @return true if building is allowed.
 */
static bool IsRoadStopAvailable(const RoadStopSpec *roadstopspec, StationType type)
{
	if (roadstopspec == nullptr) return true;

	if (HasBit(roadstopspec->flags, RSF_BUILD_MENU_ROAD_ONLY) && !RoadTypeIsRoad(_cur_roadtype)) return false;
	if (HasBit(roadstopspec->flags, RSF_BUILD_MENU_TRAM_ONLY) && !RoadTypeIsTram(_cur_roadtype)) return false;

	if (roadstopspec->stop_type != ROADSTOPTYPE_ALL) {
		switch (type) {
			case STATION_BUS:   if (roadstopspec->stop_type != ROADSTOPTYPE_PASSENGER) return false; break;
			case STATION_TRUCK: if (roadstopspec->stop_type != ROADSTOPTYPE_FREIGHT)   return false; break;
			default: break;
		}
	}

	if (!HasBit(roadstopspec->callback_mask, CBM_ROAD_STOP_AVAIL)) return true;

	uint16 cb_res = GetRoadStopCallback(CBID_STATION_AVAILABILITY, 0, 0, roadstopspec, nullptr, INVALID_TILE, _cur_roadtype, type, 0);
	if (cb_res == CALLBACK_FAILED) return true;

	return Convert8bitBooleanCallback(roadstopspec->grf_prop.grffile, CBID_STATION_AVAILABILITY, cb_res);
}

void CcPlaySound_CONSTRUCTION_OTHER(const CommandCost &result, TileIndex tile, uint32 p1, uint32 p2, uint64 p3, uint32 cmd)
{
	if (result.Succeeded() && _settings_client.sound.confirm) SndPlayTileFx(SND_1F_CONSTRUCTION_OTHER, tile);
}

/**
 * Callback to start placing a bridge.
 * @param tile Start tile of the bridge.
 */
static void PlaceRoad_Bridge(TileIndex tile, Window *w)
{
	if (IsBridgeTile(tile)) {
		TileIndex other_tile = GetOtherTunnelBridgeEnd(tile);
		Point pt = {0, 0};
		w->OnPlaceMouseUp(VPM_X_OR_Y, DDSP_BUILD_BRIDGE, pt, other_tile, tile);
	} else {
		VpStartPlaceSizing(tile, VPM_X_OR_Y, DDSP_BUILD_BRIDGE);
	}
}

/**
 * Callback executed after a build road tunnel command has been called.
 *
 * @param result Whether the build succeeded.
 * @param start_tile Starting tile of the tunnel.
 * @param p1 bit 0-3 railtype or roadtypes
 *           bit 8-9 transport type
 * @param p2 unused
 * @param cmd unused
 */
void CcBuildRoadTunnel(const CommandCost &result, TileIndex start_tile, uint32 p1, uint32 p2, uint64 p3, uint32 cmd)
{
	if (result.Succeeded()) {
		if (_settings_client.sound.confirm) SndPlayTileFx(SND_1F_CONSTRUCTION_OTHER, start_tile);
		if (!_settings_client.gui.persistent_buildingtools) ResetObjectToPlace();

		DiagDirection start_direction = ReverseDiagDir(GetTunnelBridgeDirection(start_tile));
		ConnectRoadToStructure(start_tile, start_direction);

		TileIndex end_tile = GetOtherTunnelBridgeEnd(start_tile);
		DiagDirection end_direction = ReverseDiagDir(GetTunnelBridgeDirection(end_tile));
		ConnectRoadToStructure(end_tile, end_direction);
	} else {
		SetRedErrorSquare(_build_tunnel_endtile);
	}
}

/**
 * If required, connects a new structure to an existing road or tram by building the missing roadbit.
 * @param tile Tile containing the structure to connect.
 * @param direction Direction to check.
 */
void ConnectRoadToStructure(TileIndex tile, DiagDirection direction)
{
	tile += TileOffsByDiagDir(direction);
	/* if there is a roadpiece just outside of the station entrance, build a connecting route */
	if (IsNormalRoadTile(tile)) {
		if (GetRoadBits(tile, GetRoadTramType(_cur_roadtype)) != ROAD_NONE) {
			DoCommandP(tile, _cur_roadtype << 4 | DiagDirToRoadBits(ReverseDiagDir(direction)), 0, CMD_BUILD_ROAD);
		}
	}
}

void CcRoadDepot(const CommandCost &result, TileIndex tile, uint32 p1, uint32 p2, uint64 p3, uint32 cmd)
{
	if (result.Failed()) return;

	DiagDirection dir = (DiagDirection)GB(p1, 0, 2);
	if (_settings_client.sound.confirm) SndPlayTileFx(SND_1F_CONSTRUCTION_OTHER, tile);
	if (!_settings_client.gui.persistent_buildingtools) ResetObjectToPlace();
	ConnectRoadToStructure(tile, dir);
}

/**
 * Command callback for building road stops.
 * @param result Result of the build road stop command.
 * @param tile Start tile.
 * @param p1 bit 0..7: Width of the road stop.
 *           bit 8..15: Length of the road stop.
 * @param p2 bit 0: 0 For bus stops, 1 for truck stops.
 *           bit 1: 0 For normal stops, 1 for drive-through.
 *           bit 2: Allow stations directly adjacent to other stations.
 *           bit 3..4: Entrance direction (#DiagDirection) for normal stops.
 *           bit 3: #Axis of the road for drive-through stops.
 *           bit 5..10: The roadtype.
 *           bit 16..31: Station ID to join (NEW_STATION if build new one).
 * @param p3 bit 0..7: Roadstop class.
 *           bit 16..31: Roadstopspec index.
 * @param cmd Unused.
 * @see CmdBuildRoadStop
 */
void CcRoadStop(const CommandCost &result, TileIndex tile, uint32 p1, uint32 p2, uint64 p3, uint32 cmd)
{
	if (result.Failed()) return;

	DiagDirection dir = (DiagDirection)GB(p2, 3, 2);
	if (_settings_client.sound.confirm) SndPlayTileFx(SND_1F_CONSTRUCTION_OTHER, tile);
	if (!_settings_client.gui.persistent_buildingtools) ResetObjectToPlace();

	bool connect_to_road = true;

	RoadStopClassID spec_class = Extract<RoadStopClassID, 0, 8>(p3);
	uint16 spec_index          = GB(p3, 16, 16);
	if ((uint)spec_class < RoadStopClass::GetClassCount() && spec_index < RoadStopClass::Get(spec_class)->GetSpecCount()) {
		const RoadStopSpec *roadstopspec = RoadStopClass::Get(spec_class)->GetSpec(spec_index);
		if (roadstopspec != nullptr && HasBit(roadstopspec->flags, RSF_NO_AUTO_ROAD_CONNECTION)) connect_to_road = false;
	}

	if (connect_to_road) {
		TileArea roadstop_area(tile, GB(p1, 0, 8), GB(p1, 8, 8));
		for (TileIndex cur_tile : roadstop_area) {
			ConnectRoadToStructure(cur_tile, dir);
			/* For a drive-through road stop build connecting road for other entrance. */
			if (HasBit(p2, 1)) ConnectRoadToStructure(cur_tile, ReverseDiagDir(dir));
		}
	}
}

/**
 * Place a new road stop.
 * @param start_tile First tile of the area.
 * @param end_tile Last tile of the area.
 * @param p2 bit 0: 0 For bus stops, 1 for truck stops.
 *           bit 2: Allow stations directly adjacent to other stations.
 *           bit 5..10: The roadtypes.
 * @param cmd Command to use.
 * @see CcRoadStop()
 */
static void PlaceRoadStop(TileIndex start_tile, TileIndex end_tile, uint32 p2, uint32 cmd)
{
	uint8 ddir = _roadstop_gui_settings.orientation;

	if (ddir >= DIAGDIR_END) {
		SetBit(p2, 1); // It's a drive-through stop.
		ddir -= DIAGDIR_END; // Adjust picker result to actual direction.
	}
	p2 |= ddir << 3; // Set the DiagDirecion into p2 bits 3 and 4.
	p2 |= INVALID_STATION << 16; // no station to join

	TileArea ta(start_tile, end_tile);
	CommandContainer cmdcont = NewCommandContainerBasic(ta.tile, (uint32)(ta.w | ta.h << 8), p2, cmd, CcRoadStop);
	cmdcont.p3 = (_roadstop_gui_settings.roadstop_type << 16) | _roadstop_gui_settings.roadstop_class;
	ShowSelectStationIfNeeded(cmdcont, ta);
}

/**
 * Place a road waypoint.
 * @param tile Position to start dragging a waypoint.
 */
static void PlaceRoad_Waypoint(TileIndex tile)
{
	if (_remove_button_clicked) {
		VpStartPlaceSizing(tile, VPM_X_AND_Y, DDSP_REMOVE_ROAD_WAYPOINT);
		return;
	}

	Axis axis = GetAxisForNewRoadWaypoint(tile);
	if (IsValidAxis(axis)) {
		/* Valid tile for waypoints */
		VpStartPlaceSizing(tile, axis == AXIS_X ? VPM_X_LIMITED : VPM_Y_LIMITED, DDSP_BUILD_ROAD_WAYPOINT);
		VpSetPlaceSizingLimit(_settings_game.station.station_spread);
	} else {
		/* Tile where we can't build rail waypoints. This is always going to fail,
		 * but provides the user with a proper error message. */
		DoCommandP(tile, 1 | 1 << 8, ROADSTOP_CLASS_WAYP | INVALID_STATION << 16, CMD_BUILD_ROAD_WAYPOINT | CMD_MSG(STR_ERROR_CAN_T_BUILD_ROAD_WAYPOINT));
	}
}

/**
 * Callback for placing a bus station.
 * @param tile Position to place the station.
 */
static void PlaceRoad_BusStation(TileIndex tile)
{
	if (_remove_button_clicked) {
		VpStartPlaceSizing(tile, VPM_X_AND_Y, DDSP_REMOVE_BUSSTOP);
	} else {
		if (_roadstop_gui_settings.orientation < DIAGDIR_END) { // Not a drive-through stop.
			VpStartPlaceSizing(tile, (DiagDirToAxis(_roadstop_gui_settings.orientation) == AXIS_X) ? VPM_X_LIMITED : VPM_Y_LIMITED, DDSP_BUILD_BUSSTOP);
		} else {
			VpStartPlaceSizing(tile, VPM_X_AND_Y_LIMITED, DDSP_BUILD_BUSSTOP);
		}
		VpSetPlaceSizingLimit(_settings_game.station.station_spread);
	}
}

/**
 * Callback for placing a truck station.
 * @param tile Position to place the station.
 */
static void PlaceRoad_TruckStation(TileIndex tile)
{
	if (_remove_button_clicked) {
		VpStartPlaceSizing(tile, VPM_X_AND_Y, DDSP_REMOVE_TRUCKSTOP);
	} else {
		if (_roadstop_gui_settings.orientation < DIAGDIR_END) { // Not a drive-through stop.
			VpStartPlaceSizing(tile, (DiagDirToAxis(_roadstop_gui_settings.orientation) == AXIS_X) ? VPM_X_LIMITED : VPM_Y_LIMITED, DDSP_BUILD_TRUCKSTOP);
		} else {
			VpStartPlaceSizing(tile, VPM_X_AND_Y_LIMITED, DDSP_BUILD_TRUCKSTOP);
		}
		VpSetPlaceSizingLimit(_settings_game.station.station_spread);
	}
}

typedef void OnButtonClick(Window *w);

/**
 * Toggles state of the Remove button of Build road toolbar
 * @param w window the button belongs to
 */
static void ToggleRoadButton_Remove(Window *w)
{
	w->ToggleWidgetLoweredState(WID_ROT_REMOVE);
	w->SetWidgetDirty(WID_ROT_REMOVE);
	_remove_button_clicked = w->IsWidgetLowered(WID_ROT_REMOVE);
	SetSelectionRed(_remove_button_clicked);
}

/**
 * Updates the Remove button because of Ctrl state change
 * @param w window the button belongs to
 * @return true iff the remove button was changed
 */
static bool RoadToolbar_CtrlChanged(Window *w)
{
	if (w->IsWidgetDisabled(WID_ROT_REMOVE)) return false;

	/* allow ctrl to switch remove mode only for these widgets */
	for (WidgetID i = WID_ROT_ROAD_X; i <= WID_ROT_AUTOROAD; i++) {
		if (w->IsWidgetLowered(i)) {
			ToggleRoadButton_Remove(w);
			return true;
		}
	}

	return false;
}

/** Road toolbar window handler. */
struct BuildRoadToolbarWindow : Window {
	RoadType roadtype;          ///< Road type to build.
	const RoadTypeInfo *rti;    ///< Information about current road type
	int last_started_action;    ///< Last started user action.

	BuildRoadToolbarWindow(WindowDesc *desc, WindowNumber window_number) : Window(desc)
	{
		this->Initialize(_cur_roadtype);
		this->InitNested(window_number);
		this->SetupRoadToolbar();
		this->SetWidgetDisabledState(WID_ROT_REMOVE, true);

		if (RoadTypeIsRoad(this->roadtype)) {
			this->SetWidgetDisabledState(WID_ROT_ONE_WAY, true);
		}

		this->OnInvalidateData();
		this->last_started_action = INVALID_WID_ROT;

		if (_settings_client.gui.link_terraform_toolbar) ShowTerraformToolbar(this);
	}

	void Close([[maybe_unused]] int data = 0) override
	{
		if (_game_mode == GM_NORMAL && (this->IsWidgetLowered(WID_ROT_BUS_STATION) || this->IsWidgetLowered(WID_ROT_TRUCK_STATION))) SetViewportCatchmentStation(nullptr, true);
		if (_game_mode == GM_NORMAL && this->IsWidgetLowered(WID_ROT_BUILD_WAYPOINT)) SetViewportCatchmentWaypoint(nullptr, true);
		if (_settings_client.gui.link_terraform_toolbar) CloseWindowById(WC_SCEN_LAND_GEN, 0, false);
		CloseWindowById(WC_SELECT_STATION, 0);
		this->Window::Close();
	}

	/**
	 * Some data on this window has become invalid.
	 * @param data Information about the changed data.
	 * @param gui_scope Whether the call is done from GUI scope. You may not do everything when not in GUI scope. See #InvalidateWindowData() for details.
	 */
	void OnInvalidateData([[maybe_unused]] int data = 0, [[maybe_unused]] bool gui_scope = true) override
	{
		if (!gui_scope) return;
		RoadTramType rtt = GetRoadTramType(this->roadtype);

		bool can_build = CanBuildVehicleInfrastructure(VEH_ROAD, rtt);
		this->SetWidgetsDisabledState(!can_build,
			WID_ROT_DEPOT,
			WID_ROT_BUILD_WAYPOINT,
			WID_ROT_BUS_STATION,
			WID_ROT_TRUCK_STATION);
		if (!can_build) {
			CloseWindowById(WC_BUS_STATION, TRANSPORT_ROAD);
			CloseWindowById(WC_TRUCK_STATION, TRANSPORT_ROAD);
			CloseWindowById(WC_BUILD_DEPOT, TRANSPORT_ROAD);
			CloseWindowById(WC_BUILD_WAYPOINT, TRANSPORT_ROAD);
		}

		if (_game_mode != GM_EDITOR) {
			if (!can_build) {
				/* Show in the tooltip why this button is disabled. */
				this->GetWidget<NWidgetCore>(WID_ROT_DEPOT)->SetToolTip(STR_TOOLBAR_DISABLED_NO_VEHICLE_AVAILABLE);
				this->GetWidget<NWidgetCore>(WID_ROT_BUILD_WAYPOINT)->SetToolTip(STR_TOOLBAR_DISABLED_NO_VEHICLE_AVAILABLE);
				this->GetWidget<NWidgetCore>(WID_ROT_BUS_STATION)->SetToolTip(STR_TOOLBAR_DISABLED_NO_VEHICLE_AVAILABLE);
				this->GetWidget<NWidgetCore>(WID_ROT_TRUCK_STATION)->SetToolTip(STR_TOOLBAR_DISABLED_NO_VEHICLE_AVAILABLE);
			} else {
				this->GetWidget<NWidgetCore>(WID_ROT_DEPOT)->SetToolTip(rtt == RTT_ROAD ? STR_ROAD_TOOLBAR_TOOLTIP_BUILD_ROAD_VEHICLE_DEPOT : STR_ROAD_TOOLBAR_TOOLTIP_BUILD_TRAM_VEHICLE_DEPOT);
				this->GetWidget<NWidgetCore>(WID_ROT_BUILD_WAYPOINT)->SetToolTip(rtt == RTT_ROAD ? STR_ROAD_TOOLBAR_TOOLTIP_CONVERT_ROAD_TO_WAYPOINT : STR_ROAD_TOOLBAR_TOOLTIP_CONVERT_TRAM_TO_WAYPOINT);
				this->GetWidget<NWidgetCore>(WID_ROT_BUS_STATION)->SetToolTip(rtt == RTT_ROAD ? STR_ROAD_TOOLBAR_TOOLTIP_BUILD_BUS_STATION : STR_ROAD_TOOLBAR_TOOLTIP_BUILD_PASSENGER_TRAM_STATION);
				this->GetWidget<NWidgetCore>(WID_ROT_TRUCK_STATION)->SetToolTip(rtt == RTT_ROAD ? STR_ROAD_TOOLBAR_TOOLTIP_BUILD_TRUCK_LOADING_BAY : STR_ROAD_TOOLBAR_TOOLTIP_BUILD_CARGO_TRAM_STATION);
			}
		}
	}

	void Initialize(RoadType roadtype)
	{
		assert(roadtype < ROADTYPE_END);
		this->roadtype = roadtype;
		this->rti = GetRoadTypeInfo(this->roadtype);
	}

	/**
	 * Configures the road toolbar for roadtype given
	 * @param roadtype the roadtype to display
	 */
	void SetupRoadToolbar()
	{
		this->GetWidget<NWidgetCore>(WID_ROT_ROAD_X)->widget_data = rti->gui_sprites.build_x_road;
		this->GetWidget<NWidgetCore>(WID_ROT_ROAD_Y)->widget_data = rti->gui_sprites.build_y_road;
		this->GetWidget<NWidgetCore>(WID_ROT_AUTOROAD)->widget_data = rti->gui_sprites.auto_road;
		if (_game_mode != GM_EDITOR) {
			this->GetWidget<NWidgetCore>(WID_ROT_DEPOT)->widget_data = rti->gui_sprites.build_depot;
		}
		this->GetWidget<NWidgetCore>(WID_ROT_CONVERT_ROAD)->widget_data = rti->gui_sprites.convert_road;
		this->GetWidget<NWidgetCore>(WID_ROT_BUILD_TUNNEL)->widget_data = rti->gui_sprites.build_tunnel;
		if (HasBit(rti->extra_flags, RXTF_NO_TUNNELS)) this->DisableWidget(WID_ROT_BUILD_TUNNEL);
	}

	/**
	 * Switch to another road type.
	 * @param roadtype New road type.
	 */
	void ModifyRoadType(RoadType roadtype)
	{
		this->Initialize(roadtype);
		this->SetupRoadToolbar();
		this->ReInit();
	}

	void SetStringParameters(WidgetID widget) const override
	{
		if (widget == WID_ROT_CAPTION) {
			if (this->rti->max_speed > 0) {
				SetDParam(0, STR_TOOLBAR_RAILTYPE_VELOCITY);
				SetDParam(1, this->rti->strings.toolbar_caption);
				SetDParam(2, PackVelocity(this->rti->max_speed / 2, VEH_ROAD));
			} else {
				SetDParam(0, this->rti->strings.toolbar_caption);
			}
		}
	}

	/**
	 * Update the remove button lowered state of the road toolbar
	 *
	 * @param clicked_widget The widget which the client clicked just now
	 */
	void UpdateOptionWidgetStatus(RoadToolbarWidgets clicked_widget)
	{
		/* The remove and the one way button state is driven
		 * by the other buttons so they don't act on themselves.
		 * Both are only valid if they are able to apply as options. */
		switch (clicked_widget) {
			case WID_ROT_REMOVE:
				if (RoadTypeIsRoad(this->roadtype)) {
					this->RaiseWidget(WID_ROT_ONE_WAY);
					this->SetWidgetDirty(WID_ROT_ONE_WAY);
				}

				break;

			case WID_ROT_ONE_WAY:
				this->RaiseWidget(WID_ROT_REMOVE);
				this->SetWidgetDirty(WID_ROT_REMOVE);
				break;

			case WID_ROT_BUS_STATION:
			case WID_ROT_TRUCK_STATION:
			case WID_ROT_BUILD_WAYPOINT:
				if (RoadTypeIsRoad(this->roadtype)) this->DisableWidget(WID_ROT_ONE_WAY);
				this->SetWidgetDisabledState(WID_ROT_REMOVE, !this->IsWidgetLowered(clicked_widget));
				break;

			case WID_ROT_ROAD_X:
			case WID_ROT_ROAD_Y:
			case WID_ROT_AUTOROAD:
				this->SetWidgetDisabledState(WID_ROT_REMOVE, !this->IsWidgetLowered(clicked_widget));
				if (RoadTypeIsRoad(this->roadtype)) {
					this->SetWidgetDisabledState(WID_ROT_ONE_WAY, !this->IsWidgetLowered(clicked_widget));
				}
				break;

			default:
				/* When any other buttons than road/station, raise and
				 * disable the removal button */
				this->SetWidgetDisabledState(WID_ROT_REMOVE, true);
				this->SetWidgetLoweredState(WID_ROT_REMOVE, false);

				if (RoadTypeIsRoad(this->roadtype)) {
					this->SetWidgetDisabledState(WID_ROT_ONE_WAY, true);
					this->SetWidgetLoweredState(WID_ROT_ONE_WAY, false);
				}

				break;
		}
	}

	void OnClick([[maybe_unused]] Point pt, WidgetID widget, [[maybe_unused]] int click_count) override
	{
		_remove_button_clicked = false;
		_one_way_button_clicked = false;
		switch (widget) {
			case WID_ROT_ROAD_X:
				HandlePlacePushButton(this, WID_ROT_ROAD_X, this->rti->cursor.road_nwse, HT_RECT);
				this->last_started_action = widget;
				break;

			case WID_ROT_ROAD_Y:
				HandlePlacePushButton(this, WID_ROT_ROAD_Y, this->rti->cursor.road_swne, HT_RECT);
				this->last_started_action = widget;
				break;

			case WID_ROT_AUTOROAD:
				HandlePlacePushButton(this, WID_ROT_AUTOROAD, this->rti->cursor.autoroad, HT_RECT);
				this->last_started_action = widget;
				break;

			case WID_ROT_DEMOLISH:
				HandlePlacePushButton(this, WID_ROT_DEMOLISH, ANIMCURSOR_DEMOLISH, HT_RECT | HT_DIAGONAL);
				this->last_started_action = widget;
				break;

			case WID_ROT_DEPOT:
				if (HandlePlacePushButton(this, WID_ROT_DEPOT, this->rti->cursor.depot, HT_RECT)) {
					ShowRoadDepotPicker(this);
					this->last_started_action = widget;
				}
				break;

			case WID_ROT_BUILD_WAYPOINT:
				if (HandlePlacePushButton(this, WID_ROT_BUILD_WAYPOINT, SPR_CURSOR_WAYPOINT, HT_RECT)) {
					this->last_started_action = widget;
					if (RoadStopClass::Get(ROADSTOP_CLASS_WAYP)->GetSpecCount() > 1) {
						ShowBuildWaypointPicker(this);
					} else {
						_cur_waypoint_type = 0;
					}
				}
				break;

			case WID_ROT_BUS_STATION:
				if (HandlePlacePushButton(this, WID_ROT_BUS_STATION, SPR_CURSOR_BUS_STATION, HT_RECT)) {
					ShowRVStationPicker(this, ROADSTOP_BUS);
					this->last_started_action = widget;
				}
				break;

			case WID_ROT_TRUCK_STATION:
				if (HandlePlacePushButton(this, WID_ROT_TRUCK_STATION, SPR_CURSOR_TRUCK_STATION, HT_RECT)) {
					ShowRVStationPicker(this, ROADSTOP_TRUCK);
					this->last_started_action = widget;
				}
				break;

			case WID_ROT_ONE_WAY:
				if (this->IsWidgetDisabled(WID_ROT_ONE_WAY)) return;
				this->SetDirty();
				this->ToggleWidgetLoweredState(WID_ROT_ONE_WAY);
				SetSelectionRed(false);
				break;

			case WID_ROT_BUILD_BRIDGE:
				HandlePlacePushButton(this, WID_ROT_BUILD_BRIDGE, SPR_CURSOR_BRIDGE, HT_RECT);
				this->last_started_action = widget;
				break;

			case WID_ROT_BUILD_TUNNEL:
				HandlePlacePushButton(this, WID_ROT_BUILD_TUNNEL, this->rti->cursor.tunnel, HT_SPECIAL | HT_TUNNEL);
				this->last_started_action = widget;
				break;

			case WID_ROT_REMOVE:
				if (this->IsWidgetDisabled(WID_ROT_REMOVE)) return;

				CloseWindowById(WC_SELECT_STATION, 0);
				ToggleRoadButton_Remove(this);
				if (_settings_client.sound.click_beep) SndPlayFx(SND_15_BEEP);
				break;

			case WID_ROT_CONVERT_ROAD:
				HandlePlacePushButton(this, WID_ROT_CONVERT_ROAD, this->rti->cursor.convert_road, HT_RECT);
				this->last_started_action = widget;
				break;

			default: NOT_REACHED();
		}
		this->UpdateOptionWidgetStatus((RoadToolbarWidgets)widget);
		if (_ctrl_pressed) RoadToolbar_CtrlChanged(this);
	}

	EventState OnHotkey(int hotkey) override
	{
		MarkTileDirtyByTile(TileVirtXY(_thd.pos.x, _thd.pos.y)); // redraw tile selection
		return Window::OnHotkey(hotkey);
	}

	void OnPlaceObject([[maybe_unused]] Point pt, TileIndex tile) override
	{
		_remove_button_clicked = this->IsWidgetLowered(WID_ROT_REMOVE);
		_one_way_button_clicked = RoadTypeIsRoad(this->roadtype) ? this->IsWidgetLowered(WID_ROT_ONE_WAY) : false;
		switch (this->last_started_action) {
			case WID_ROT_ROAD_X:
				_place_road_flag = RF_DIR_X;
				if (_tile_fract_coords.x >= 8) _place_road_flag |= RF_START_HALFROAD_X;
				VpStartPlaceSizing(tile, VPM_FIX_Y, DDSP_PLACE_ROAD_X_DIR);
				break;

			case WID_ROT_ROAD_Y:
				_place_road_flag = RF_DIR_Y;
				if (_tile_fract_coords.y >= 8) _place_road_flag |= RF_START_HALFROAD_Y;
				VpStartPlaceSizing(tile, VPM_FIX_X, DDSP_PLACE_ROAD_Y_DIR);
				break;

			case WID_ROT_AUTOROAD:
				_place_road_flag = RF_NONE;
				if (_tile_fract_coords.x >= 8) _place_road_flag |= RF_START_HALFROAD_X;
				if (_tile_fract_coords.y >= 8) _place_road_flag |= RF_START_HALFROAD_Y;
				VpStartPlaceSizing(tile, VPM_X_OR_Y, DDSP_PLACE_AUTOROAD);
				break;

			case WID_ROT_DEMOLISH:
				PlaceProc_DemolishArea(tile);
				break;

			case WID_ROT_DEPOT:
				DoCommandP(tile, _cur_roadtype << 2 | _build_depot_direction, 0,
						CMD_BUILD_ROAD_DEPOT | CMD_MSG(this->rti->strings.err_depot), CcRoadDepot);
				break;

			case WID_ROT_BUILD_WAYPOINT:
				PlaceRoad_Waypoint(tile);
				break;

			case WID_ROT_BUS_STATION:
				PlaceRoad_BusStation(tile);
				break;

			case WID_ROT_TRUCK_STATION:
				PlaceRoad_TruckStation(tile);
				break;

			case WID_ROT_BUILD_BRIDGE:
				PlaceRoad_Bridge(tile, this);
				break;

			case WID_ROT_BUILD_TUNNEL:
				DoCommandP(tile, _cur_roadtype | (TRANSPORT_ROAD << 8), 0,
						CMD_BUILD_TUNNEL | CMD_MSG(STR_ERROR_CAN_T_BUILD_TUNNEL_HERE), CcBuildRoadTunnel);
				break;

			case WID_ROT_CONVERT_ROAD:
				VpStartPlaceSizing(tile, VPM_X_AND_Y, DDSP_CONVERT_ROAD);
				break;

			default: NOT_REACHED();
		}
	}

	void OnPlaceObjectAbort() override
	{
		if (_game_mode != GM_EDITOR && (this->IsWidgetLowered(WID_ROT_BUS_STATION) || this->IsWidgetLowered(WID_ROT_TRUCK_STATION))) SetViewportCatchmentStation(nullptr, true);
		if (_game_mode != GM_EDITOR && this->IsWidgetLowered(WID_ROT_BUILD_WAYPOINT)) SetViewportCatchmentWaypoint(nullptr, true);

		this->RaiseButtons();
		this->SetWidgetDisabledState(WID_ROT_REMOVE, true);
		this->SetWidgetDirty(WID_ROT_REMOVE);

		if (RoadTypeIsRoad(this->roadtype)) {
			this->SetWidgetDisabledState(WID_ROT_ONE_WAY, true);
			this->SetWidgetDirty(WID_ROT_ONE_WAY);
		}

		CloseWindowById(WC_BUS_STATION, TRANSPORT_ROAD);
		CloseWindowById(WC_TRUCK_STATION, TRANSPORT_ROAD);
		CloseWindowById(WC_BUILD_DEPOT, TRANSPORT_ROAD);
		CloseWindowById(WC_BUILD_WAYPOINT, TRANSPORT_ROAD);
		CloseWindowById(WC_SELECT_STATION, 0);
		CloseWindowByClass(WC_BUILD_BRIDGE);
	}

	void OnPlaceDrag(ViewportPlaceMethod select_method, [[maybe_unused]] ViewportDragDropSelectionProcess select_proc, [[maybe_unused]] Point pt) override
	{
		/* Here we update the end tile flags
		 * of the road placement actions.
		 * At first we reset the end halfroad
		 * bits and if needed we set them again. */
		switch (select_proc) {
			case DDSP_PLACE_ROAD_X_DIR:
				_place_road_flag &= ~RF_END_HALFROAD_X;
				if (pt.x & 8) _place_road_flag |= RF_END_HALFROAD_X;
				break;

			case DDSP_PLACE_ROAD_Y_DIR:
				_place_road_flag &= ~RF_END_HALFROAD_Y;
				if (pt.y & 8) _place_road_flag |= RF_END_HALFROAD_Y;
				break;

			case DDSP_PLACE_AUTOROAD:
				_place_road_flag &= ~(RF_END_HALFROAD_Y | RF_END_HALFROAD_X);
				if (pt.y & 8) _place_road_flag |= RF_END_HALFROAD_Y;
				if (pt.x & 8) _place_road_flag |= RF_END_HALFROAD_X;

				/* For autoroad we need to update the
				 * direction of the road */
				if (_thd.size.x > _thd.size.y || (_thd.size.x == _thd.size.y &&
						( (_tile_fract_coords.x < _tile_fract_coords.y && (_tile_fract_coords.x + _tile_fract_coords.y) < 16) ||
						(_tile_fract_coords.x > _tile_fract_coords.y && (_tile_fract_coords.x + _tile_fract_coords.y) > 16) ))) {
					/* Set dir = X */
					_place_road_flag &= ~RF_DIR_Y;
				} else {
					/* Set dir = Y */
					_place_road_flag |= RF_DIR_Y;
				}

				break;

			default:
				break;
		}

		VpSelectTilesWithMethod(pt.x, pt.y, select_method);
	}

	void OnPlaceMouseUp([[maybe_unused]] ViewportPlaceMethod select_method, ViewportDragDropSelectionProcess select_proc, [[maybe_unused]] Point pt, TileIndex start_tile, TileIndex end_tile) override
	{
		if (pt.x != -1) {
			switch (select_proc) {
				default: NOT_REACHED();
				case DDSP_BUILD_BRIDGE:
					if (!_settings_client.gui.persistent_buildingtools) ResetObjectToPlace();
					ShowBuildBridgeWindow(start_tile, end_tile, TRANSPORT_ROAD, _cur_roadtype);
					break;

				case DDSP_DEMOLISH_AREA:
					GUIPlaceProcDragXY(select_proc, start_tile, end_tile);
					break;

				case DDSP_PLACE_ROAD_X_DIR:
				case DDSP_PLACE_ROAD_Y_DIR:
				case DDSP_PLACE_AUTOROAD:
					/* Flag description:
					 * Use the first three bits (0x07) if dir == Y
					 * else use the last 2 bits (X dir has
					 * not the 3rd bit set) */

					/* Even if _cur_roadtype_id is a uint8 we only use 5 bits so
					 * we could ignore the last 3 bits and reuse them for other
					 * flags */
					_place_road_flag = (RoadFlags)((_place_road_flag & RF_DIR_Y) ? (_place_road_flag & 0x07) : (_place_road_flag >> 3));

					DoCommandP(start_tile, end_tile, _place_road_flag | (_cur_roadtype << 3) | (_one_way_button_clicked << 10),
							_remove_button_clicked ?
							CMD_REMOVE_LONG_ROAD | CMD_MSG(this->rti->strings.err_remove_road) :
							CMD_BUILD_LONG_ROAD | CMD_MSG(this->rti->strings.err_build_road), CcPlaySound_CONSTRUCTION_OTHER);
					break;

				case DDSP_BUILD_ROAD_WAYPOINT:
				case DDSP_REMOVE_ROAD_WAYPOINT:
					if (this->IsWidgetLowered(WID_ROT_BUILD_WAYPOINT)) {
						TileArea ta(start_tile, end_tile);
						if (_remove_button_clicked) {
							DoCommandP(ta.tile, ta.w | ta.h << 8, (1 << 2), CMD_REMOVE_ROAD_STOP | CMD_MSG(STR_ERROR_CAN_T_REMOVE_ROAD_WAYPOINT), CcPlaySound_CONSTRUCTION_OTHER);
						} else {
							uint32 p1 = ta.w | ta.h << 8 | _ctrl_pressed << 16 | (select_method == VPM_X_LIMITED ? AXIS_X : AXIS_Y) << 17;
							uint32 p2 = ROADSTOP_CLASS_WAYP | INVALID_STATION << 16;

							CommandContainer cmdcont = NewCommandContainerBasic(ta.tile, p1, p2, CMD_BUILD_ROAD_WAYPOINT | CMD_MSG(STR_ERROR_CAN_T_BUILD_ROAD_WAYPOINT), CcPlaySound_CONSTRUCTION_OTHER);
							cmdcont.p3 = _cur_waypoint_type;
							ShowSelectWaypointIfNeeded(cmdcont, ta);
						}
					}
					break;

				case DDSP_BUILD_BUSSTOP:
				case DDSP_REMOVE_BUSSTOP:
					if (this->IsWidgetLowered(WID_ROT_BUS_STATION) && GetIfClassHasNewStopsByType(RoadStopClass::Get(_roadstop_gui_settings.roadstop_class), ROADSTOP_BUS, _cur_roadtype)) {
						if (_remove_button_clicked) {
							TileArea ta(start_tile, end_tile);
							DoCommandP(ta.tile, ta.w | ta.h << 8, (_ctrl_pressed << 1) | ROADSTOP_BUS, CMD_REMOVE_ROAD_STOP | CMD_MSG(this->rti->strings.err_remove_station[ROADSTOP_BUS]), CcPlaySound_CONSTRUCTION_OTHER);
						} else {
							PlaceRoadStop(start_tile, end_tile, (_cur_roadtype << 5) | (_ctrl_pressed << 2) | ROADSTOP_BUS, CMD_BUILD_ROAD_STOP | CMD_MSG(this->rti->strings.err_build_station[ROADSTOP_BUS]));
						}
					}
					break;

				case DDSP_BUILD_TRUCKSTOP:
				case DDSP_REMOVE_TRUCKSTOP:
					if (this->IsWidgetLowered(WID_ROT_TRUCK_STATION) && GetIfClassHasNewStopsByType(RoadStopClass::Get(_roadstop_gui_settings.roadstop_class), ROADSTOP_TRUCK, _cur_roadtype)) {
						if (_remove_button_clicked) {
							TileArea ta(start_tile, end_tile);
							DoCommandP(ta.tile, ta.w | ta.h << 8, (_ctrl_pressed << 1) | ROADSTOP_TRUCK, CMD_REMOVE_ROAD_STOP | CMD_MSG(this->rti->strings.err_remove_station[ROADSTOP_TRUCK]), CcPlaySound_CONSTRUCTION_OTHER);
						} else {
							PlaceRoadStop(start_tile, end_tile, (_cur_roadtype << 5) | (_ctrl_pressed << 2) | ROADSTOP_TRUCK, CMD_BUILD_ROAD_STOP | CMD_MSG(this->rti->strings.err_build_station[ROADSTOP_TRUCK]));
						}
					}
					break;

				case DDSP_CONVERT_ROAD:
					DoCommandP(end_tile, start_tile, _cur_roadtype, CMD_CONVERT_ROAD | CMD_MSG(rti->strings.err_convert_road), CcPlaySound_CONSTRUCTION_OTHER);
					break;
			}
		}
	}

	void OnPlacePresize([[maybe_unused]] Point pt, TileIndex tile) override
	{
		DoCommand(tile, _cur_roadtype | (TRANSPORT_ROAD << 8), 0, DC_AUTO, CMD_BUILD_TUNNEL);
		VpSetPresizeRange(tile, _build_tunnel_endtile == 0 ? tile : _build_tunnel_endtile);
	}

	EventState OnCTRLStateChange() override
	{
		if (RoadToolbar_CtrlChanged(this)) return ES_HANDLED;
		return ES_NOT_HANDLED;
	}

	void OnRealtimeTick(uint delta_ms) override
	{
<<<<<<< HEAD
		if (_game_mode == GM_NORMAL && this->IsWidgetLowered(WID_ROT_BUILD_WAYPOINT)) CheckRedrawWaypointCoverage(this, true);
	}
=======
		Window *w = nullptr;
		switch (_game_mode) {
			case GM_NORMAL:
				w = ShowBuildRoadToolbar(last_build);
				break;

			case GM_EDITOR:
				if ((GetRoadTypes(true) & ((rtt == RTT_ROAD) ? ~_roadtypes_type : _roadtypes_type)) == ROADTYPES_NONE) return ES_NOT_HANDLED;
				w = ShowBuildRoadScenToolbar(last_build);
				break;
>>>>>>> c44faf4e

	static HotkeyList road_hotkeys;
	static HotkeyList tram_hotkeys;
};

Window *CreateRoadTramToolbarForRoadType(RoadType roadtype, RoadTramType rtt)
{
	Window* w = nullptr;
	switch (_game_mode) {
		case GM_NORMAL:
			w = ShowBuildRoadToolbar(roadtype);
			break;

		case GM_EDITOR:
			if ((GetRoadTypes(true) & ((rtt == RTT_ROAD) ? ~_roadtypes_type : _roadtypes_type)) == ROADTYPES_NONE) return nullptr;
			w = ShowBuildRoadScenToolbar(roadtype);
			break;

		default:
			break;
	}
	return w;
}

/**
 * Handler for global hotkeys of the BuildRoadToolbarWindow.
 * @param hotkey Hotkey
 * @param last_build Last build road type
 * @return ES_HANDLED if hotkey was accepted.
 */
static EventState RoadTramToolbarGlobalHotkeys(int hotkey, RoadType last_build, RoadTramType rtt)
{
	Window* w = CreateRoadTramToolbarForRoadType(last_build, rtt);

	if (w == nullptr) return ES_NOT_HANDLED;
	return w->OnHotkey(hotkey);
}

static EventState RoadToolbarGlobalHotkeys(int hotkey)
{
	extern RoadType _last_built_roadtype;
	return RoadTramToolbarGlobalHotkeys(hotkey, _last_built_roadtype, RTT_ROAD);
}

static EventState TramToolbarGlobalHotkeys(int hotkey)
{
	extern RoadType _last_built_tramtype;
	return RoadTramToolbarGlobalHotkeys(hotkey, _last_built_tramtype, RTT_TRAM);
}

static Hotkey roadtoolbar_hotkeys[] = {
	Hotkey('1', "build_x", WID_ROT_ROAD_X),
	Hotkey('2', "build_y", WID_ROT_ROAD_Y),
	Hotkey('3', "autoroad", WID_ROT_AUTOROAD),
	Hotkey('4', "demolish", WID_ROT_DEMOLISH),
	Hotkey('5', "depot", WID_ROT_DEPOT),
	Hotkey('6', "bus_station", WID_ROT_BUS_STATION),
	Hotkey('7', "truck_station", WID_ROT_TRUCK_STATION),
	Hotkey('8', "oneway", WID_ROT_ONE_WAY),
	Hotkey('B', "bridge", WID_ROT_BUILD_BRIDGE),
	Hotkey('T', "tunnel", WID_ROT_BUILD_TUNNEL),
	Hotkey('R', "remove", WID_ROT_REMOVE),
	Hotkey('C', "convert", WID_ROT_CONVERT_ROAD),
	Hotkey('9', "waypoint", WID_ROT_BUILD_WAYPOINT),
	HOTKEY_LIST_END
};
HotkeyList BuildRoadToolbarWindow::road_hotkeys("roadtoolbar", roadtoolbar_hotkeys, RoadToolbarGlobalHotkeys);

static Hotkey tramtoolbar_hotkeys[] = {
	Hotkey('1', "build_x", WID_ROT_ROAD_X),
	Hotkey('2', "build_y", WID_ROT_ROAD_Y),
	Hotkey('3', "autoroad", WID_ROT_AUTOROAD),
	Hotkey('4', "demolish", WID_ROT_DEMOLISH),
	Hotkey('5', "depot", WID_ROT_DEPOT),
	Hotkey('6', "bus_station", WID_ROT_BUS_STATION),
	Hotkey('7', "truck_station", WID_ROT_TRUCK_STATION),
	Hotkey('B', "bridge", WID_ROT_BUILD_BRIDGE),
	Hotkey('T', "tunnel", WID_ROT_BUILD_TUNNEL),
	Hotkey('R', "remove", WID_ROT_REMOVE),
	Hotkey('C', "convert", WID_ROT_CONVERT_ROAD),
	Hotkey('9', "waypoint", WID_ROT_BUILD_WAYPOINT),
	HOTKEY_LIST_END
};
HotkeyList BuildRoadToolbarWindow::tram_hotkeys("tramtoolbar", tramtoolbar_hotkeys, TramToolbarGlobalHotkeys);


static const NWidgetPart _nested_build_road_widgets[] = {
	NWidget(NWID_HORIZONTAL),
		NWidget(WWT_CLOSEBOX, COLOUR_DARK_GREEN),
		NWidget(WWT_CAPTION, COLOUR_DARK_GREEN, WID_ROT_CAPTION), SetDataTip(STR_JUST_STRING2, STR_TOOLTIP_WINDOW_TITLE_DRAG_THIS), SetTextStyle(TC_WHITE),
		NWidget(WWT_STICKYBOX, COLOUR_DARK_GREEN),
	EndContainer(),
	NWidget(NWID_HORIZONTAL),
		NWidget(WWT_IMGBTN, COLOUR_DARK_GREEN, WID_ROT_ROAD_X),
						SetFill(0, 1), SetMinimalSize(22, 22), SetDataTip(SPR_IMG_ROAD_X_DIR, STR_ROAD_TOOLBAR_TOOLTIP_BUILD_ROAD_SECTION),
		NWidget(WWT_IMGBTN, COLOUR_DARK_GREEN, WID_ROT_ROAD_Y),
						SetFill(0, 1), SetMinimalSize(22, 22), SetDataTip(SPR_IMG_ROAD_Y_DIR, STR_ROAD_TOOLBAR_TOOLTIP_BUILD_ROAD_SECTION),
		NWidget(WWT_IMGBTN, COLOUR_DARK_GREEN, WID_ROT_AUTOROAD),
						SetFill(0, 1), SetMinimalSize(22, 22), SetDataTip(SPR_IMG_AUTOROAD, STR_ROAD_TOOLBAR_TOOLTIP_BUILD_AUTOROAD),
		NWidget(WWT_IMGBTN, COLOUR_DARK_GREEN, WID_ROT_DEMOLISH),
						SetFill(0, 1), SetMinimalSize(22, 22), SetDataTip(SPR_IMG_DYNAMITE, STR_TOOLTIP_DEMOLISH_BUILDINGS_ETC),
		NWidget(WWT_IMGBTN, COLOUR_DARK_GREEN, WID_ROT_DEPOT),
						SetFill(0, 1), SetMinimalSize(22, 22), SetDataTip(SPR_IMG_ROAD_DEPOT, STR_ROAD_TOOLBAR_TOOLTIP_BUILD_ROAD_VEHICLE_DEPOT),
		NWidget(WWT_IMGBTN, COLOUR_DARK_GREEN, WID_ROT_BUILD_WAYPOINT),
						SetFill(0, 1), SetMinimalSize(22, 22), SetDataTip(SPR_IMG_WAYPOINT, STR_ROAD_TOOLBAR_TOOLTIP_CONVERT_ROAD_TO_WAYPOINT),
		NWidget(WWT_IMGBTN, COLOUR_DARK_GREEN, WID_ROT_BUS_STATION),
						SetFill(0, 1), SetMinimalSize(22, 22), SetDataTip(SPR_IMG_BUS_STATION, STR_ROAD_TOOLBAR_TOOLTIP_BUILD_BUS_STATION),
		NWidget(WWT_IMGBTN, COLOUR_DARK_GREEN, WID_ROT_TRUCK_STATION),
						SetFill(0, 1), SetMinimalSize(22, 22), SetDataTip(SPR_IMG_TRUCK_BAY, STR_ROAD_TOOLBAR_TOOLTIP_BUILD_TRUCK_LOADING_BAY),
		NWidget(WWT_PANEL, COLOUR_DARK_GREEN, -1), SetMinimalSize(0, 22), SetFill(1, 1), EndContainer(),
		NWidget(WWT_IMGBTN, COLOUR_DARK_GREEN, WID_ROT_ONE_WAY),
						SetFill(0, 1), SetMinimalSize(22, 22), SetDataTip(SPR_IMG_ROAD_ONE_WAY, STR_ROAD_TOOLBAR_TOOLTIP_TOGGLE_ONE_WAY_ROAD),
		NWidget(WWT_IMGBTN, COLOUR_DARK_GREEN, WID_ROT_BUILD_BRIDGE),
						SetFill(0, 1), SetMinimalSize(43, 22), SetDataTip(SPR_IMG_BRIDGE, STR_ROAD_TOOLBAR_TOOLTIP_BUILD_ROAD_BRIDGE),
		NWidget(WWT_IMGBTN, COLOUR_DARK_GREEN, WID_ROT_BUILD_TUNNEL),
						SetFill(0, 1), SetMinimalSize(22, 22), SetDataTip(SPR_IMG_ROAD_TUNNEL, STR_ROAD_TOOLBAR_TOOLTIP_BUILD_ROAD_TUNNEL),
		NWidget(WWT_IMGBTN, COLOUR_DARK_GREEN, WID_ROT_REMOVE),
						SetFill(0, 1), SetMinimalSize(22, 22), SetDataTip(SPR_IMG_REMOVE, STR_ROAD_TOOLBAR_TOOLTIP_TOGGLE_BUILD_REMOVE_FOR_ROAD),
		NWidget(WWT_IMGBTN, COLOUR_DARK_GREEN, WID_ROT_CONVERT_ROAD),
						SetFill(0, 1), SetMinimalSize(22, 22), SetDataTip(SPR_IMG_CONVERT_ROAD, STR_ROAD_TOOLBAR_TOOLTIP_CONVERT_ROAD),
	EndContainer(),
};

static WindowDesc _build_road_desc(__FILE__, __LINE__,
	WDP_ALIGN_TOOLBAR, "toolbar_road", 0, 0,
	WC_BUILD_TOOLBAR, WC_NONE,
	WDF_CONSTRUCTION,
	std::begin(_nested_build_road_widgets), std::end(_nested_build_road_widgets),
	&BuildRoadToolbarWindow::road_hotkeys
);

static const NWidgetPart _nested_build_tramway_widgets[] = {
	NWidget(NWID_HORIZONTAL),
		NWidget(WWT_CLOSEBOX, COLOUR_DARK_GREEN),
		NWidget(WWT_CAPTION, COLOUR_DARK_GREEN, WID_ROT_CAPTION), SetDataTip(STR_JUST_STRING2, STR_TOOLTIP_WINDOW_TITLE_DRAG_THIS), SetTextStyle(TC_WHITE),
		NWidget(WWT_STICKYBOX, COLOUR_DARK_GREEN),
	EndContainer(),
	NWidget(NWID_HORIZONTAL),
		NWidget(WWT_IMGBTN, COLOUR_DARK_GREEN, WID_ROT_ROAD_X),
						SetFill(0, 1), SetMinimalSize(22, 22), SetDataTip(SPR_IMG_TRAMWAY_X_DIR, STR_ROAD_TOOLBAR_TOOLTIP_BUILD_TRAMWAY_SECTION),
		NWidget(WWT_IMGBTN, COLOUR_DARK_GREEN, WID_ROT_ROAD_Y),
						SetFill(0, 1), SetMinimalSize(22, 22), SetDataTip(SPR_IMG_TRAMWAY_Y_DIR, STR_ROAD_TOOLBAR_TOOLTIP_BUILD_TRAMWAY_SECTION),
		NWidget(WWT_IMGBTN, COLOUR_DARK_GREEN, WID_ROT_AUTOROAD),
						SetFill(0, 1), SetMinimalSize(22, 22), SetDataTip(SPR_IMG_AUTOTRAM, STR_ROAD_TOOLBAR_TOOLTIP_BUILD_AUTOTRAM),
		NWidget(WWT_IMGBTN, COLOUR_DARK_GREEN, WID_ROT_DEMOLISH),
						SetFill(0, 1), SetMinimalSize(22, 22), SetDataTip(SPR_IMG_DYNAMITE, STR_TOOLTIP_DEMOLISH_BUILDINGS_ETC),
		NWidget(WWT_IMGBTN, COLOUR_DARK_GREEN, WID_ROT_DEPOT),
						SetFill(0, 1), SetMinimalSize(22, 22), SetDataTip(SPR_IMG_ROAD_DEPOT, STR_ROAD_TOOLBAR_TOOLTIP_BUILD_TRAM_VEHICLE_DEPOT),
		NWidget(WWT_IMGBTN, COLOUR_DARK_GREEN, WID_ROT_BUILD_WAYPOINT),
						SetFill(0, 1), SetMinimalSize(22, 22), SetDataTip(SPR_IMG_WAYPOINT, STR_ROAD_TOOLBAR_TOOLTIP_CONVERT_TRAM_TO_WAYPOINT),
		NWidget(WWT_IMGBTN, COLOUR_DARK_GREEN, WID_ROT_BUS_STATION),
						SetFill(0, 1), SetMinimalSize(22, 22), SetDataTip(SPR_IMG_BUS_STATION, STR_ROAD_TOOLBAR_TOOLTIP_BUILD_PASSENGER_TRAM_STATION),
		NWidget(WWT_IMGBTN, COLOUR_DARK_GREEN, WID_ROT_TRUCK_STATION),
						SetFill(0, 1), SetMinimalSize(22, 22), SetDataTip(SPR_IMG_TRUCK_BAY, STR_ROAD_TOOLBAR_TOOLTIP_BUILD_CARGO_TRAM_STATION),
		NWidget(WWT_PANEL, COLOUR_DARK_GREEN, -1), SetMinimalSize(0, 22), SetFill(1, 1), EndContainer(),
		NWidget(WWT_IMGBTN, COLOUR_DARK_GREEN, WID_ROT_BUILD_BRIDGE),
						SetFill(0, 1), SetMinimalSize(43, 22), SetDataTip(SPR_IMG_BRIDGE, STR_ROAD_TOOLBAR_TOOLTIP_BUILD_TRAMWAY_BRIDGE),
		NWidget(WWT_IMGBTN, COLOUR_DARK_GREEN, WID_ROT_BUILD_TUNNEL),
						SetFill(0, 1), SetMinimalSize(22, 22), SetDataTip(SPR_IMG_ROAD_TUNNEL, STR_ROAD_TOOLBAR_TOOLTIP_BUILD_TRAMWAY_TUNNEL),
		NWidget(WWT_IMGBTN, COLOUR_DARK_GREEN, WID_ROT_REMOVE),
						SetFill(0, 1), SetMinimalSize(22, 22), SetDataTip(SPR_IMG_REMOVE, STR_ROAD_TOOLBAR_TOOLTIP_TOGGLE_BUILD_REMOVE_FOR_TRAMWAYS),
		NWidget(WWT_IMGBTN, COLOUR_DARK_GREEN, WID_ROT_CONVERT_ROAD),
						SetFill(0, 1), SetMinimalSize(22, 22), SetDataTip(SPR_IMG_CONVERT_ROAD, STR_ROAD_TOOLBAR_TOOLTIP_CONVERT_TRAM),
	EndContainer(),
};

static WindowDesc _build_tramway_desc(__FILE__, __LINE__,
	WDP_ALIGN_TOOLBAR, "toolbar_tramway", 0, 0,
	WC_BUILD_TOOLBAR, WC_NONE,
	WDF_CONSTRUCTION,
	std::begin(_nested_build_tramway_widgets), std::end(_nested_build_tramway_widgets),
	&BuildRoadToolbarWindow::tram_hotkeys
);

/**
 * Open the build road toolbar window
 *
 * If the terraform toolbar is linked to the toolbar, that window is also opened.
 *
 * @return newly opened road toolbar, or nullptr if the toolbar could not be opened.
 */
Window *ShowBuildRoadToolbar(RoadType roadtype)
{
	if (!Company::IsValidID(_local_company)) return nullptr;
	if (!ValParamRoadType(roadtype)) return nullptr;

	CloseWindowByClass(WC_BUILD_TOOLBAR);
	_cur_roadtype = roadtype;

	return AllocateWindowDescFront<BuildRoadToolbarWindow>(RoadTypeIsRoad(_cur_roadtype) ? &_build_road_desc : &_build_tramway_desc, TRANSPORT_ROAD);
}

static const NWidgetPart _nested_build_road_scen_widgets[] = {
	NWidget(NWID_HORIZONTAL),
		NWidget(WWT_CLOSEBOX, COLOUR_DARK_GREEN),
		NWidget(WWT_CAPTION, COLOUR_DARK_GREEN, WID_ROT_CAPTION), SetDataTip(STR_JUST_STRING2, STR_TOOLTIP_WINDOW_TITLE_DRAG_THIS), SetTextStyle(TC_WHITE),
		NWidget(WWT_STICKYBOX, COLOUR_DARK_GREEN),
	EndContainer(),
	NWidget(NWID_HORIZONTAL),
		NWidget(WWT_IMGBTN, COLOUR_DARK_GREEN, WID_ROT_ROAD_X),
						SetFill(0, 1), SetMinimalSize(22, 22), SetDataTip(SPR_IMG_ROAD_X_DIR, STR_ROAD_TOOLBAR_TOOLTIP_BUILD_ROAD_SECTION),
		NWidget(WWT_IMGBTN, COLOUR_DARK_GREEN, WID_ROT_ROAD_Y),
						SetFill(0, 1), SetMinimalSize(22, 22), SetDataTip(SPR_IMG_ROAD_Y_DIR, STR_ROAD_TOOLBAR_TOOLTIP_BUILD_ROAD_SECTION),
		NWidget(WWT_IMGBTN, COLOUR_DARK_GREEN, WID_ROT_AUTOROAD),
						SetFill(0, 1), SetMinimalSize(22, 22), SetDataTip(SPR_IMG_AUTOROAD, STR_ROAD_TOOLBAR_TOOLTIP_BUILD_AUTOROAD),
		NWidget(WWT_IMGBTN, COLOUR_DARK_GREEN, WID_ROT_DEMOLISH),
						SetFill(0, 1), SetMinimalSize(22, 22), SetDataTip(SPR_IMG_DYNAMITE, STR_TOOLTIP_DEMOLISH_BUILDINGS_ETC),
		NWidget(WWT_PANEL, COLOUR_DARK_GREEN, -1), SetMinimalSize(0, 22), SetFill(1, 1), EndContainer(),
		NWidget(WWT_IMGBTN, COLOUR_DARK_GREEN, WID_ROT_ONE_WAY),
						SetFill(0, 1), SetMinimalSize(22, 22), SetDataTip(SPR_IMG_ROAD_ONE_WAY, STR_ROAD_TOOLBAR_TOOLTIP_TOGGLE_ONE_WAY_ROAD),
		NWidget(WWT_IMGBTN, COLOUR_DARK_GREEN, WID_ROT_BUILD_BRIDGE),
						SetFill(0, 1), SetMinimalSize(43, 22), SetDataTip(SPR_IMG_BRIDGE, STR_ROAD_TOOLBAR_TOOLTIP_BUILD_ROAD_BRIDGE),
		NWidget(WWT_IMGBTN, COLOUR_DARK_GREEN, WID_ROT_BUILD_TUNNEL),
						SetFill(0, 1), SetMinimalSize(22, 22), SetDataTip(SPR_IMG_ROAD_TUNNEL, STR_ROAD_TOOLBAR_TOOLTIP_BUILD_ROAD_TUNNEL),
		NWidget(WWT_IMGBTN, COLOUR_DARK_GREEN, WID_ROT_REMOVE),
						SetFill(0, 1), SetMinimalSize(22, 22), SetDataTip(SPR_IMG_REMOVE, STR_ROAD_TOOLBAR_TOOLTIP_TOGGLE_BUILD_REMOVE_FOR_ROAD),
		NWidget(WWT_IMGBTN, COLOUR_DARK_GREEN, WID_ROT_CONVERT_ROAD),
						SetFill(0, 1), SetMinimalSize(22, 22), SetDataTip(SPR_IMG_CONVERT_ROAD, STR_ROAD_TOOLBAR_TOOLTIP_CONVERT_ROAD),
	EndContainer(),
};

static WindowDesc _build_road_scen_desc(__FILE__, __LINE__,
	WDP_AUTO, "toolbar_road_scen", 0, 0,
	WC_SCEN_BUILD_TOOLBAR, WC_NONE,
	WDF_CONSTRUCTION,
	std::begin(_nested_build_road_scen_widgets), std::end(_nested_build_road_scen_widgets),
	&BuildRoadToolbarWindow::road_hotkeys
);

static const NWidgetPart _nested_build_tramway_scen_widgets[] = {
	NWidget(NWID_HORIZONTAL),
		NWidget(WWT_CLOSEBOX, COLOUR_DARK_GREEN),
		NWidget(WWT_CAPTION, COLOUR_DARK_GREEN, WID_ROT_CAPTION), SetDataTip(STR_JUST_STRING2, STR_TOOLTIP_WINDOW_TITLE_DRAG_THIS), SetTextStyle(TC_WHITE),
		NWidget(WWT_STICKYBOX, COLOUR_DARK_GREEN),
	EndContainer(),
	NWidget(NWID_HORIZONTAL),
		NWidget(WWT_IMGBTN, COLOUR_DARK_GREEN, WID_ROT_ROAD_X),
						SetFill(0, 1), SetMinimalSize(22, 22), SetDataTip(SPR_IMG_TRAMWAY_X_DIR, STR_ROAD_TOOLBAR_TOOLTIP_BUILD_TRAMWAY_SECTION),
		NWidget(WWT_IMGBTN, COLOUR_DARK_GREEN, WID_ROT_ROAD_Y),
						SetFill(0, 1), SetMinimalSize(22, 22), SetDataTip(SPR_IMG_TRAMWAY_Y_DIR, STR_ROAD_TOOLBAR_TOOLTIP_BUILD_TRAMWAY_SECTION),
		NWidget(WWT_IMGBTN, COLOUR_DARK_GREEN, WID_ROT_AUTOROAD),
						SetFill(0, 1), SetMinimalSize(22, 22), SetDataTip(SPR_IMG_AUTOTRAM, STR_ROAD_TOOLBAR_TOOLTIP_BUILD_AUTOTRAM),
		NWidget(WWT_IMGBTN, COLOUR_DARK_GREEN, WID_ROT_DEMOLISH),
						SetFill(0, 1), SetMinimalSize(22, 22), SetDataTip(SPR_IMG_DYNAMITE, STR_TOOLTIP_DEMOLISH_BUILDINGS_ETC),
		NWidget(WWT_PANEL, COLOUR_DARK_GREEN, -1), SetMinimalSize(0, 22), SetFill(1, 1), EndContainer(),
		NWidget(WWT_IMGBTN, COLOUR_DARK_GREEN, WID_ROT_BUILD_BRIDGE),
						SetFill(0, 1), SetMinimalSize(43, 22), SetDataTip(SPR_IMG_BRIDGE, STR_ROAD_TOOLBAR_TOOLTIP_BUILD_TRAMWAY_BRIDGE),
		NWidget(WWT_IMGBTN, COLOUR_DARK_GREEN, WID_ROT_BUILD_TUNNEL),
						SetFill(0, 1), SetMinimalSize(22, 22), SetDataTip(SPR_IMG_ROAD_TUNNEL, STR_ROAD_TOOLBAR_TOOLTIP_BUILD_TRAMWAY_TUNNEL),
		NWidget(WWT_IMGBTN, COLOUR_DARK_GREEN, WID_ROT_REMOVE),
						SetFill(0, 1), SetMinimalSize(22, 22), SetDataTip(SPR_IMG_REMOVE, STR_ROAD_TOOLBAR_TOOLTIP_TOGGLE_BUILD_REMOVE_FOR_TRAMWAYS),
		NWidget(WWT_IMGBTN, COLOUR_DARK_GREEN, WID_ROT_CONVERT_ROAD),
						SetFill(0, 1), SetMinimalSize(22, 22), SetDataTip(SPR_IMG_CONVERT_ROAD, STR_ROAD_TOOLBAR_TOOLTIP_CONVERT_TRAM),
	EndContainer(),
};

static WindowDesc _build_tramway_scen_desc(__FILE__, __LINE__,
	WDP_AUTO, "toolbar_tram_scen", 0, 0,
	WC_SCEN_BUILD_TOOLBAR, WC_NONE,
	WDF_CONSTRUCTION,
	std::begin(_nested_build_tramway_scen_widgets), std::end(_nested_build_tramway_scen_widgets),
	&BuildRoadToolbarWindow::tram_hotkeys
);

/**
 * Show the road building toolbar in the scenario editor.
 * @return The just opened toolbar, or \c nullptr if the toolbar was already open.
 */
Window *ShowBuildRoadScenToolbar(RoadType roadtype)
{
	CloseWindowById(WC_SCEN_BUILD_TOOLBAR, TRANSPORT_ROAD);
	_cur_roadtype = roadtype;

	return AllocateWindowDescFront<BuildRoadToolbarWindow>(RoadTypeIsRoad(_cur_roadtype) ? &_build_road_scen_desc : &_build_tramway_scen_desc, TRANSPORT_ROAD);
}

struct BuildRoadDepotWindow : public PickerWindowBase {
	BuildRoadDepotWindow(WindowDesc *desc, Window *parent) : PickerWindowBase(desc, parent)
	{
		this->CreateNestedTree();

		this->LowerWidget(_build_depot_direction + WID_BROD_DEPOT_NE);
		if (RoadTypeIsTram(_cur_roadtype)) {
			this->GetWidget<NWidgetCore>(WID_BROD_CAPTION)->widget_data = STR_BUILD_DEPOT_TRAM_ORIENTATION_CAPTION;
			for (WidgetID i = WID_BROD_DEPOT_NE; i <= WID_BROD_DEPOT_NW; i++) {
				this->GetWidget<NWidgetCore>(i)->tool_tip = STR_BUILD_DEPOT_TRAM_ORIENTATION_SELECT_TOOLTIP;
			}
		}

		this->FinishInitNested(TRANSPORT_ROAD);
	}

	void UpdateWidgetSize(WidgetID widget, Dimension *size, [[maybe_unused]] const Dimension &padding, [[maybe_unused]] Dimension *fill, [[maybe_unused]] Dimension *resize) override
	{
		if (!IsInsideMM(widget, WID_BROD_DEPOT_NE, WID_BROD_DEPOT_NW + 1)) return;

		size->width  = ScaleGUITrad(64) + WidgetDimensions::scaled.fullbevel.Horizontal();
		size->height = ScaleGUITrad(48) + WidgetDimensions::scaled.fullbevel.Vertical();
	}

	void DrawWidget(const Rect &r, WidgetID widget) const override
	{
		if (!IsInsideMM(widget, WID_BROD_DEPOT_NE, WID_BROD_DEPOT_NW + 1)) return;

		DrawPixelInfo tmp_dpi;
		Rect ir = r.Shrink(WidgetDimensions::scaled.bevel);
		if (FillDrawPixelInfo(&tmp_dpi, ir)) {
			AutoRestoreBackup dpi_backup(_cur_dpi, &tmp_dpi);
			int x = (ir.Width()  - ScaleSpriteTrad(64)) / 2 + ScaleSpriteTrad(31);
			int y = (ir.Height() + ScaleSpriteTrad(48)) / 2 - ScaleSpriteTrad(31);
			DrawRoadDepotSprite(x, y, (DiagDirection)(widget - WID_BROD_DEPOT_NE + DIAGDIR_NE), _cur_roadtype);
		}
	}

	void OnClick([[maybe_unused]] Point pt, WidgetID widget, [[maybe_unused]] int click_count) override
	{
		switch (widget) {
			case WID_BROD_DEPOT_NW:
			case WID_BROD_DEPOT_NE:
			case WID_BROD_DEPOT_SW:
			case WID_BROD_DEPOT_SE:
				this->RaiseWidget(_build_depot_direction + WID_BROD_DEPOT_NE);
				_build_depot_direction = (DiagDirection)(widget - WID_BROD_DEPOT_NE);
				this->LowerWidget(_build_depot_direction + WID_BROD_DEPOT_NE);
				if (_settings_client.sound.click_beep) SndPlayFx(SND_15_BEEP);
				this->SetDirty();
				break;

			default:
				break;
		}
	}
};

static const NWidgetPart _nested_build_road_depot_widgets[] = {
	NWidget(NWID_HORIZONTAL),
		NWidget(WWT_CLOSEBOX, COLOUR_DARK_GREEN),
		NWidget(WWT_CAPTION, COLOUR_DARK_GREEN, WID_BROD_CAPTION), SetDataTip(STR_BUILD_DEPOT_ROAD_ORIENTATION_CAPTION, STR_TOOLTIP_WINDOW_TITLE_DRAG_THIS),
	EndContainer(),
	NWidget(WWT_PANEL, COLOUR_DARK_GREEN),
		NWidget(NWID_HORIZONTAL_LTR), SetPIP(0, WidgetDimensions::unscaled.hsep_normal, 0), SetPIPRatio(1, 0, 1), SetPadding(WidgetDimensions::unscaled.picker),
			NWidget(NWID_VERTICAL), SetPIP(0, WidgetDimensions::unscaled.vsep_normal, 0),
				NWidget(WWT_TEXTBTN, COLOUR_GREY, WID_BROD_DEPOT_NW), SetMinimalSize(66, 50), SetFill(0, 0), SetDataTip(0x0, STR_BUILD_DEPOT_ROAD_ORIENTATION_SELECT_TOOLTIP),
				NWidget(WWT_TEXTBTN, COLOUR_GREY, WID_BROD_DEPOT_SW), SetMinimalSize(66, 50), SetFill(0, 0), SetDataTip(0x0, STR_BUILD_DEPOT_ROAD_ORIENTATION_SELECT_TOOLTIP),
			EndContainer(),
			NWidget(NWID_VERTICAL), SetPIP(0, WidgetDimensions::unscaled.vsep_normal, 0),
				NWidget(WWT_TEXTBTN, COLOUR_GREY, WID_BROD_DEPOT_NE), SetMinimalSize(66, 50), SetFill(0, 0), SetDataTip(0x0, STR_BUILD_DEPOT_ROAD_ORIENTATION_SELECT_TOOLTIP),
				NWidget(WWT_TEXTBTN, COLOUR_GREY, WID_BROD_DEPOT_SE), SetMinimalSize(66, 50), SetFill(0, 0), SetDataTip(0x0, STR_BUILD_DEPOT_ROAD_ORIENTATION_SELECT_TOOLTIP),
			EndContainer(),
		EndContainer(),
		NWidget(NWID_SPACER), SetMinimalSize(0, 3),
	EndContainer(),
};

static WindowDesc _build_road_depot_desc(__FILE__, __LINE__,
	WDP_AUTO, nullptr, 0, 0,
	WC_BUILD_DEPOT, WC_BUILD_TOOLBAR,
	WDF_CONSTRUCTION,
	std::begin(_nested_build_road_depot_widgets), std::end(_nested_build_road_depot_widgets)
);

static void ShowRoadDepotPicker(Window *parent)
{
	new BuildRoadDepotWindow(&_build_road_depot_desc, parent);
}

/** Enum referring to the Hotkeys in the build road stop window */
enum BuildRoadStopHotkeys {
	BROSHK_FOCUS_FILTER_BOX, ///< Focus the edit box for editing the filter string
};

struct BuildRoadStationWindow : public PickerWindowBase {
private:
	RoadStopType road_stop_type; ///< The RoadStopType for this Window.
	uint line_height; ///< Height of a single line in the newstation selection matrix.
	uint coverage_height; ///< Height of the coverage texts.
	Scrollbar *vscrollList; ///< Vertical scrollbar of the new station list.
	Scrollbar *vscrollMatrix; ///< Vertical scrollbar of the station picker matrix.
	uint building_height = 2; ///< Road stop building height for image size

	typedef GUIList<RoadStopClassID, std::nullptr_t, StringFilter &> GUIRoadStopClassList; ///< Type definition for the list to hold available road stop classes.

	static const uint EDITBOX_MAX_SIZE = 16; ///< The maximum number of characters for the filter edit box.

	static Listing   last_sorting;           ///< Default sorting of #GUIRoadStopClassList.
	static Filtering last_filtering;         ///< Default filtering of #GUIRoadStopClassList.
	static GUIRoadStopClassList::SortFunction * const sorter_funcs[];   ///< Sort functions of the #GUIRoadStopClassList.
	static GUIRoadStopClassList::FilterFunction * const filter_funcs[]; ///< Filter functions of the #GUIRoadStopClassList.
	GUIRoadStopClassList roadstop_classes;     ///< Available road stop classes.
	StringFilter string_filter;              ///< Filter for available road stop classes.
	QueryString filter_editbox;              ///< Filter editbox.

	void EnsureSelectedClassIsVisible()
	{
		/* No additional road stop types present */
		if (this->vscrollList == nullptr) return;

		uint pos = 0;
		for (auto rs_class : this->roadstop_classes) {
			if (rs_class == _roadstop_gui_settings.roadstop_class) break;
			pos++;
		}
		this->vscrollList->SetCount(this->roadstop_classes.size());
		this->vscrollList->ScrollTowards(pos);
	}

	void CheckSelectedSpec()
	{
		const RoadStopSpec *spec = RoadStopClass::Get(_roadstop_gui_settings.roadstop_class)->GetSpec(_roadstop_gui_settings.roadstop_type);
		if (spec == nullptr) return;
		if (_roadstop_gui_settings.orientation < DIAGDIR_END && HasBit(spec->flags, RSF_DRIVE_THROUGH_ONLY)) {
			this->RaiseWidget(_roadstop_gui_settings.orientation + WID_BROS_STATION_NE);
			_roadstop_gui_settings.orientation = DIAGDIR_END;
			this->LowerWidget(_roadstop_gui_settings.orientation + WID_BROS_STATION_NE);
			this->SetDirty();
			CloseWindowById(WC_SELECT_STATION, 0);
		}
		this->UpdateBuildingHeight(spec->height);
	}

	void SelectClass(RoadStopClassID class_id) {
		if (_roadstop_gui_settings.roadstop_class != class_id && GetIfClassHasNewStopsByType(RoadStopClass::Get(class_id), this->road_stop_type, _cur_roadtype)) {
			_roadstop_gui_settings.roadstop_class = class_id;
			RoadStopClass *rsclass = RoadStopClass::Get(_roadstop_gui_settings.roadstop_class);
			_roadstop_gui_settings.roadstop_count = rsclass->GetSpecCount();
			_roadstop_gui_settings.roadstop_type = std::min((int)_roadstop_gui_settings.roadstop_type, std::max(0, (int)_roadstop_gui_settings.roadstop_count - 1));
			this->SelectFirstAvailableTypeIfUnavailable();

			NWidgetMatrix *matrix = this->GetWidget<NWidgetMatrix>(WID_BROS_MATRIX);
			matrix->SetCount(_roadstop_gui_settings.roadstop_count);
			matrix->SetClicked(_roadstop_gui_settings.roadstop_type);
			this->CheckSelectedSpec();
			this->SetDirty();
		}
	}

public:
	BuildRoadStationWindow(WindowDesc *desc, Window *parent, RoadStopType rs) : PickerWindowBase(desc, parent), filter_editbox(EDITBOX_MAX_SIZE * MAX_CHAR_LENGTH, EDITBOX_MAX_SIZE)
	{
		this->coverage_height = 2 * GetCharacterHeight(FS_NORMAL) + WidgetDimensions::scaled.vsep_normal;
		this->vscrollList = nullptr;
		this->vscrollMatrix = nullptr;
		this->road_stop_type = rs;
		bool newstops = GetIfNewStopsByType(rs, _cur_roadtype);

		this->CreateNestedTree();

		/* Hide the station class filter if no stations other than the default one are available. */
		this->GetWidget<NWidgetStacked>(WID_BROS_SHOW_NEWST_DEFSIZE)->SetDisplayedPlane(newstops ? 0 : SZSP_NONE);
		this->GetWidget<NWidgetStacked>(WID_BROS_FILTER_CONTAINER)->SetDisplayedPlane(newstops ? 0 : SZSP_HORIZONTAL);
		this->GetWidget<NWidgetStacked>(WID_BROS_SHOW_NEWST_ADDITIONS)->SetDisplayedPlane(newstops ? 0 : SZSP_HORIZONTAL);
		this->GetWidget<NWidgetStacked>(WID_BROS_SHOW_NEWST_ORIENTATION)->SetDisplayedPlane(newstops ? 0 : SZSP_HORIZONTAL);
		this->GetWidget<NWidgetStacked>(WID_BROS_SHOW_NEWST_TYPE_SEL)->SetDisplayedPlane(newstops ? 0 : SZSP_HORIZONTAL);
		this->GetWidget<NWidgetStacked>(WID_BROS_SHOW_NEWST_MATRIX)->SetDisplayedPlane(newstops ? 0 : SZSP_NONE);
		this->GetWidget<NWidgetStacked>(WID_BROS_SHOW_NEWST_RESIZE)->SetDisplayedPlane(newstops ? 0 : SZSP_NONE);
		if (newstops) {
			this->vscrollList = this->GetScrollbar(WID_BROS_NEWST_SCROLL);
			this->vscrollMatrix = this->GetScrollbar(WID_BROS_MATRIX_SCROLL);

			this->querystrings[WID_BROS_FILTER_EDITBOX] = &this->filter_editbox;
			this->roadstop_classes.SetListing(this->last_sorting);
			this->roadstop_classes.SetFiltering(this->last_filtering);
			this->roadstop_classes.SetSortFuncs(this->sorter_funcs);
			this->roadstop_classes.SetFilterFuncs(this->filter_funcs);
		}

		this->roadstop_classes.ForceRebuild();
		BuildRoadStopClassesAvailable();

		// Trams don't have non-drivethrough stations
		if (RoadTypeIsTram(_cur_roadtype) && _roadstop_gui_settings.orientation < DIAGDIR_END) {
			_roadstop_gui_settings.orientation = DIAGDIR_END;
		}
		const RoadTypeInfo *rti = GetRoadTypeInfo(_cur_roadtype);
		this->GetWidget<NWidgetCore>(WID_BROS_CAPTION)->widget_data = rti->strings.picker_title[rs];

		for (WidgetID i = RoadTypeIsTram(_cur_roadtype) ? WID_BROS_STATION_X : WID_BROS_STATION_NE; i < WID_BROS_LT_OFF; i++) {
			this->GetWidget<NWidgetCore>(i)->tool_tip = rti->strings.picker_tooltip[rs];
		}

		this->LowerWidget(_roadstop_gui_settings.orientation + WID_BROS_STATION_NE);
		this->LowerWidget(_settings_client.gui.station_show_coverage + WID_BROS_LT_OFF);

		this->FinishInitNested(TRANSPORT_ROAD);

		this->ChangeWindowClass((rs == ROADSTOP_BUS) ? WC_BUS_STATION : WC_TRUCK_STATION);

		if (!newstops || _roadstop_gui_settings.roadstop_class >= (int)RoadStopClass::GetClassCount()) {
			/* There's no new stops available or the list has reduced in size.
			 * Now, set the default road stops as selected. */
			_roadstop_gui_settings.roadstop_class = ROADSTOP_CLASS_DFLT;
			_roadstop_gui_settings.roadstop_type = 0;
		}
		if (newstops) {
			/* The currently selected class doesn't have any stops for this RoadStopType, reset the selection. */
			if (!GetIfClassHasNewStopsByType(RoadStopClass::Get(_roadstop_gui_settings.roadstop_class), rs, _cur_roadtype)) {
				_roadstop_gui_settings.roadstop_class = ROADSTOP_CLASS_DFLT;
				_roadstop_gui_settings.roadstop_type = 0;
			}
			_roadstop_gui_settings.roadstop_count = RoadStopClass::Get(_roadstop_gui_settings.roadstop_class)->GetSpecCount();
			_roadstop_gui_settings.roadstop_type = std::min((int)_roadstop_gui_settings.roadstop_type, _roadstop_gui_settings.roadstop_count - 1);

			/* Reset back to default class if the previously selected class is not available for this road stop type. */
			if (!GetIfClassHasNewStopsByType(RoadStopClass::Get(_roadstop_gui_settings.roadstop_class), this->road_stop_type, _cur_roadtype)) {
				_roadstop_gui_settings.roadstop_class = ROADSTOP_CLASS_DFLT;
			}

			this->SelectFirstAvailableTypeIfUnavailable();

			NWidgetMatrix *matrix = this->GetWidget<NWidgetMatrix>(WID_BROS_MATRIX);
			matrix->SetScrollbar(this->vscrollMatrix);
			matrix->SetCount(_roadstop_gui_settings.roadstop_count);
			matrix->SetClicked(_roadstop_gui_settings.roadstop_type);

			this->EnsureSelectedClassIsVisible();
			this->CheckSelectedSpec();
		}
	}

	void Close([[maybe_unused]] int data = 0) override
	{
		CloseWindowById(WC_SELECT_STATION, 0);
		this->PickerWindowBase::Close();
	}

	/** Sort classes by RoadStopClassID. */
	static bool RoadStopClassIDSorter(RoadStopClassID const &a, RoadStopClassID const &b)
	{
		return a < b;
	}

	/** Filter classes by class name. */
	static bool TagNameFilter(RoadStopClassID const *sc, StringFilter &filter)
	{
		filter.ResetState();
		filter.AddLine(GetString(RoadStopClass::Get(*sc)->name));
		return filter.GetState();
	}

	inline bool ShowNewStops() const
	{
		return this->vscrollList != nullptr;
	}

	void BuildRoadStopClassesAvailable()
	{
		if (!this->roadstop_classes.NeedRebuild()) return;

		this->roadstop_classes.clear();

		for (uint i = 0; RoadStopClass::IsClassIDValid((RoadStopClassID)i); i++) {
			RoadStopClassID rs_id = (RoadStopClassID)i;
			if (rs_id == ROADSTOP_CLASS_WAYP) {
				// Skip waypoints.
				continue;
			}
			RoadStopClass *rs_class = RoadStopClass::Get(rs_id);
			if (GetIfClassHasNewStopsByType(rs_class, this->road_stop_type, _cur_roadtype)) this->roadstop_classes.push_back(rs_id);
		}

		if (this->ShowNewStops()) {
			this->roadstop_classes.Filter(this->string_filter);
			this->roadstop_classes.shrink_to_fit();
			this->roadstop_classes.RebuildDone();
			this->roadstop_classes.Sort();

			this->vscrollList->SetCount(this->roadstop_classes.size());
		}
	}

	void SelectFirstAvailableTypeIfUnavailable()
	{
		const RoadStopClass *rs_class = RoadStopClass::Get(_roadstop_gui_settings.roadstop_class);
		StationType st = GetRoadStationTypeByWindowClass(this->window_class);

		if (IsRoadStopAvailable(rs_class->GetSpec(_roadstop_gui_settings.roadstop_type), st)) return;
		for (uint i = 0; i < _roadstop_gui_settings.roadstop_count; i++) {
			if (IsRoadStopAvailable(rs_class->GetSpec(i), st)) {
				_roadstop_gui_settings.roadstop_type = i;
				break;
			}
		}
	}

	void OnInvalidateData([[maybe_unused]] int data = 0, [[maybe_unused]] bool gui_scope = true) override
	{
		if (!gui_scope) return;

		this->BuildRoadStopClassesAvailable();
	}

	EventState OnHotkey(int hotkey) override
	{
		switch (hotkey) {
			case BROSHK_FOCUS_FILTER_BOX:
				this->SetFocusedWidget(WID_BROS_FILTER_EDITBOX);
				SetFocusedWindow(this); // The user has asked to give focus to the text box, so make sure this window is focused.
				break;

			default:
				return ES_NOT_HANDLED;
		}

		return ES_HANDLED;
	}

	void OnEditboxChanged(WidgetID widget) override
	{
		if (widget == WID_BROS_FILTER_EDITBOX) {
			string_filter.SetFilterTerm(this->filter_editbox.text.buf);
			this->roadstop_classes.SetFilterState(!string_filter.IsEmpty());
			this->roadstop_classes.ForceRebuild();
			this->InvalidateData();
		}
	}

	void OnPaint() override
	{
		int rad = _settings_game.station.modified_catchment ? ((this->window_class == WC_BUS_STATION) ? CA_BUS : CA_TRUCK) : CA_UNMODIFIED;
		rad += _settings_game.station.catchment_increase;
		if (_settings_client.gui.station_show_coverage) {
			SetTileSelectBigSize(-rad, -rad, 2 * rad, 2 * rad);
		} else {
			SetTileSelectSize(1, 1);
		}

		this->DrawWidgets();

		if (this->IsShaded()) return;
		/* 'Accepts' and 'Supplies' texts. */
		StationCoverageType sct = (this->window_class == WC_BUS_STATION) ? SCT_PASSENGERS_ONLY : SCT_NON_PASSENGERS_ONLY;
		Rect r = this->GetWidget<NWidgetBase>(WID_BROS_ACCEPTANCE)->GetCurrentRect();
		int top = r.top;
		top = DrawStationCoverageAreaText(r.left, r.right, top, sct, rad, false) + WidgetDimensions::scaled.vsep_normal;
		top = DrawStationCoverageAreaText(r.left, r.right, top, sct, rad, true);
		/* Resize background if the window is too small.
		 * Never make the window smaller to avoid oscillating if the size change affects the acceptance.
		 * (This is the case, if making the window bigger moves the mouse into the window.) */
		if (top > r.bottom) {
			this->coverage_height += top - r.bottom;
			this->ReInit();
		}
	}

	void UpdateBuildingHeight(uint height)
	{
		height = std::max<uint>(2, height);
		if (height != this->building_height) {
			int y_delta = (height - this->building_height) * ScaleGUITrad(8) * 2;
			this->building_height = height;
			this->ReInit(0, y_delta);
		}
	}

	void UpdateWidgetSize(WidgetID widget, Dimension *size, const Dimension &padding, Dimension *fill, Dimension *resize) override
	{
		switch (widget) {
			case WID_BROS_NEWST_LIST: {
				Dimension d = { 0, 0 };
				for (auto rs_class : this->roadstop_classes) {
					d = maxdim(d, GetStringBoundingBox(RoadStopClass::Get(rs_class)->name));
				}
				size->width = std::max(size->width, d.width + padding.width);
				this->line_height = GetCharacterHeight(FS_NORMAL) + WidgetDimensions::scaled.matrix.Vertical();
				size->height = 5 * this->line_height;
				resize->height = this->line_height;
				break;
			}

			case WID_BROS_SHOW_NEWST_TYPE: {
				Dimension d = {0, 0};
				StringID str = this->GetWidget<NWidgetCore>(widget)->widget_data;
				for (auto roadstop_class : this->roadstop_classes) {
					RoadStopClass *rs_class = RoadStopClass::Get(roadstop_class);
					for (uint j = 0; j < rs_class->GetSpecCount(); j++) {
						const RoadStopSpec *roadstopspec = rs_class->GetSpec(j);
						SetDParam(0, (roadstopspec != nullptr && roadstopspec->name != 0) ? roadstopspec->name : STR_STATION_CLASS_DFLT_ROADSTOP);
						d = maxdim(d, GetStringBoundingBox(str));
					}
				}
				size->width = std::max(size->width, d.width + padding.width);
				break;
			}

			case WID_BROS_STATION_NE:
			case WID_BROS_STATION_SE:
			case WID_BROS_STATION_SW:
			case WID_BROS_STATION_NW:
			case WID_BROS_STATION_X:
			case WID_BROS_STATION_Y:
				size->width  = ScaleGUITrad(64) + WidgetDimensions::scaled.fullbevel.Horizontal();
				size->height = ScaleGUITrad(32 + (this->building_height * 8)) + WidgetDimensions::scaled.fullbevel.Vertical();
				break;

			case WID_BROS_IMAGE:
				size->width  = ScaleGUITrad(64) + WidgetDimensions::scaled.fullbevel.Horizontal();
				size->height = ScaleGUITrad(48) + WidgetDimensions::scaled.fullbevel.Vertical();
				break;

			case WID_BROS_MATRIX:
				fill->height = 1;
				resize->height = 1;
				break;

			case WID_BROS_ACCEPTANCE:
				size->height = this->coverage_height;
				break;
		}
	}

	/**
	 * Simply to have a easier way to get the StationType for bus, truck and trams from the WindowClass.
	 */
	StationType GetRoadStationTypeByWindowClass(WindowClass window_class) const
	{
		switch (window_class) {
			case WC_BUS_STATION:          return STATION_BUS;
			case WC_TRUCK_STATION:        return STATION_TRUCK;
			default: NOT_REACHED();
		}
	}

	void DrawWidget(const Rect &r, WidgetID widget) const override
	{
		switch (widget) {
			case WID_BROS_STATION_NE:
			case WID_BROS_STATION_SE:
			case WID_BROS_STATION_SW:
			case WID_BROS_STATION_NW:
			case WID_BROS_STATION_X:
			case WID_BROS_STATION_Y: {
				StationType st = GetRoadStationTypeByWindowClass(this->window_class);
				const RoadStopSpec *spec = RoadStopClass::Get(_roadstop_gui_settings.roadstop_class)->GetSpec(_roadstop_gui_settings.roadstop_type);
				bool disabled = (spec != nullptr && widget < WID_BROS_STATION_X && HasBit(spec->flags, RSF_DRIVE_THROUGH_ONLY));
				DrawPixelInfo tmp_dpi;
				Rect ir = r.Shrink(WidgetDimensions::scaled.bevel);
				if (FillDrawPixelInfo(&tmp_dpi, ir)) {
					AutoRestoreBackup dpi_backup(_cur_dpi, &tmp_dpi);
					int x = (ir.Width()  - ScaleSpriteTrad(64)) / 2 + ScaleSpriteTrad(31);
					int y = (ir.Height() + ScaleSpriteTrad(48)) / 2 - ScaleSpriteTrad(31);
					if (spec != nullptr && spec->height > 2) y += (spec->height - 2) * ScaleSpriteTrad(4);
					if (spec == nullptr || (disabled && !HasBit(spec->flags, RSF_BUILD_MENU_DRAW_DISABLED_VIEWS))) {
						StationPickerDrawSprite(x, y, st, INVALID_RAILTYPE, _cur_roadtype, widget - WID_BROS_STATION_NE);
					} else {
						DrawRoadStopTile(x, y, _cur_roadtype, spec, st, widget - WID_BROS_STATION_NE);
					}
				}
				if (disabled) GfxFillRect(ir, PC_BLACK, FILLRECT_CHECKER);
				break;
			}

			case WID_BROS_NEWST_LIST: {
				uint statclass = 0;
				uint row = 0;
				for (auto rs_class : this->roadstop_classes) {
					if (this->vscrollList->IsVisible(statclass)) {
						DrawString(r.left + WidgetDimensions::scaled.matrix.left, r.right, row * this->line_height + r.top + WidgetDimensions::scaled.matrix.top,
								RoadStopClass::Get(rs_class)->name,
								rs_class == _roadstop_gui_settings.roadstop_class ? TC_WHITE : TC_BLACK);
						row++;
					}
					statclass++;
				}
				break;
			}

			case WID_BROS_IMAGE: {
				uint16_t type = this->GetWidget<NWidgetBase>(widget)->GetParentWidget<NWidgetMatrix>()->GetCurrentElement();
				assert(type < _roadstop_gui_settings.roadstop_count);

				const RoadStopSpec *spec = RoadStopClass::Get(_roadstop_gui_settings.roadstop_class)->GetSpec(type);
				StationType st = GetRoadStationTypeByWindowClass(this->window_class);

				/* Set up a clipping area for the sprite preview. */
				DrawPixelInfo tmp_dpi;
				Rect ir = r.Shrink(WidgetDimensions::scaled.bevel);
				if (FillDrawPixelInfo(&tmp_dpi, ir)) {
					AutoRestoreBackup dpi_backup(_cur_dpi, &tmp_dpi);
					int x = (ir.Width()  - ScaleSpriteTrad(64)) / 2 + ScaleSpriteTrad(31);
					int y = (ir.Height() + ScaleSpriteTrad(48)) / 2 - ScaleSpriteTrad(31);
					if (spec == nullptr) {
						StationPickerDrawSprite(x, y, st, INVALID_RAILTYPE, _cur_roadtype, _roadstop_gui_settings.orientation);
					} else {
						DiagDirection orientation = _roadstop_gui_settings.orientation;
						if (orientation < DIAGDIR_END && HasBit(spec->flags, RSF_DRIVE_THROUGH_ONLY)) orientation = DIAGDIR_END;
						DrawRoadStopTile(x, y, _cur_roadtype, spec, st, (uint8)orientation);
					}
				}
				if (!IsRoadStopAvailable(spec, st)) {
					GfxFillRect(ir, PC_BLACK, FILLRECT_CHECKER);
				}
				break;
			}
		}
	}

	void OnResize() override
	{
		if (this->vscrollList != nullptr) {
			this->vscrollList->SetCapacityFromWidget(this, WID_BROS_NEWST_LIST);
		}
		if (this->vscrollMatrix != nullptr) {
			this->GetWidget<NWidgetMatrix>(WID_BROS_MATRIX)->SetClicked(_roadstop_gui_settings.roadstop_type);
		}
	}

	void SetStringParameters(WidgetID widget) const override
	{
		if (widget == WID_BROS_SHOW_NEWST_TYPE) {
			const RoadStopSpec *roadstopspec = RoadStopClass::Get(_roadstop_gui_settings.roadstop_class)->GetSpec(_roadstop_gui_settings.roadstop_type);
			SetDParam(0, (roadstopspec != nullptr && roadstopspec->name != 0) ? roadstopspec->name : STR_STATION_CLASS_DFLT_ROADSTOP);
		}
	}

	void OnClick([[maybe_unused]] Point pt, WidgetID widget, [[maybe_unused]] int click_count) override
	{
		switch (widget) {
			case WID_BROS_STATION_NE:
			case WID_BROS_STATION_SE:
			case WID_BROS_STATION_SW:
			case WID_BROS_STATION_NW:
			case WID_BROS_STATION_X:
			case WID_BROS_STATION_Y:
				if (widget < WID_BROS_STATION_X) {
					const RoadStopSpec *spec = RoadStopClass::Get(_roadstop_gui_settings.roadstop_class)->GetSpec(_roadstop_gui_settings.roadstop_type);
					if (spec != nullptr && HasBit(spec->flags, RSF_DRIVE_THROUGH_ONLY)) return;
				}
				this->RaiseWidget(_roadstop_gui_settings.orientation + WID_BROS_STATION_NE);
				_roadstop_gui_settings.orientation = (DiagDirection)(widget - WID_BROS_STATION_NE);
				this->LowerWidget(_roadstop_gui_settings.orientation + WID_BROS_STATION_NE);
				if (_settings_client.sound.click_beep) SndPlayFx(SND_15_BEEP);
				this->SetDirty();
				CloseWindowById(WC_SELECT_STATION, 0);
				break;

			case WID_BROS_LT_OFF:
			case WID_BROS_LT_ON:
				this->RaiseWidget(_settings_client.gui.station_show_coverage + WID_BROS_LT_OFF);
				_settings_client.gui.station_show_coverage = (widget != WID_BROS_LT_OFF);
				this->LowerWidget(_settings_client.gui.station_show_coverage + WID_BROS_LT_OFF);
				if (_settings_client.sound.click_beep) SndPlayFx(SND_15_BEEP);
				this->SetDirty();
				SetViewportCatchmentStation(nullptr, true);
				break;

			case WID_BROS_NEWST_LIST: {
				auto it = this->vscrollList->GetScrolledItemFromWidget(this->roadstop_classes, pt.y, this, WID_BROS_NEWST_LIST);
				if (it == this->roadstop_classes.end()) return;
				RoadStopClassID class_id = *it;
				this->SelectClass(class_id);
				if (_settings_client.sound.click_beep) SndPlayFx(SND_15_BEEP);
				this->SetDirty();
				CloseWindowById(WC_SELECT_STATION, 0);
				break;
			}

			case WID_BROS_IMAGE: {
				uint16_t y = this->GetWidget<NWidgetBase>(widget)->GetParentWidget<NWidgetMatrix>()->GetCurrentElement();
				if (y >= _roadstop_gui_settings.roadstop_count) return;

				const RoadStopSpec *spec = RoadStopClass::Get(_roadstop_gui_settings.roadstop_class)->GetSpec(y);
				StationType st = GetRoadStationTypeByWindowClass(this->window_class);

				if (!IsRoadStopAvailable(spec, st)) return;

				/* Check station availability callback */
				_roadstop_gui_settings.roadstop_type = y;

				this->GetWidget<NWidgetBase>(widget)->GetParentWidget<NWidgetMatrix>()->SetClicked(_roadstop_gui_settings.roadstop_type);

				if (_settings_client.sound.click_beep) SndPlayFx(SND_15_BEEP);
				this->SetDirty();
				CloseWindowById(WC_SELECT_STATION, 0);
				this->CheckSelectedSpec();
				break;
			}

			default:
				break;
		}
	}

	void OnRealtimeTick([[maybe_unused]] uint delta_ms) override
	{
		CheckRedrawStationCoverage(this);
	}

	void SelectClassAndSpec(RoadStopClassID class_id, int spec_id)
	{
		this->SelectClass(class_id);
		this->EnsureSelectedClassIsVisible();

		if (_roadstop_gui_settings.roadstop_class != class_id) {
			/* could not select class*/
			return;
		}
		this->OnClick({}, WID_BROS_IMAGE | (spec_id << 16), 1);
	}

	static HotkeyList hotkeys;
};

static Hotkey buildroadstop_hotkeys[] = {
	Hotkey('F', "focus_filter_box", BROSHK_FOCUS_FILTER_BOX),
	HOTKEY_LIST_END
};
HotkeyList BuildRoadStationWindow::hotkeys("buildroadstop", buildroadstop_hotkeys);

Listing BuildRoadStationWindow::last_sorting = { false, 0 };
Filtering BuildRoadStationWindow::last_filtering = { false, 0 };

BuildRoadStationWindow::GUIRoadStopClassList::SortFunction * const BuildRoadStationWindow::sorter_funcs[] = {
	&RoadStopClassIDSorter,
};

BuildRoadStationWindow::GUIRoadStopClassList::FilterFunction * const BuildRoadStationWindow::filter_funcs[] = {
	&TagNameFilter,
};

/** Widget definition of the build road station window */
static const NWidgetPart _nested_road_station_picker_widgets[] = {
	NWidget(NWID_HORIZONTAL),
		NWidget(WWT_CLOSEBOX, COLOUR_DARK_GREEN),
		NWidget(WWT_CAPTION,  COLOUR_DARK_GREEN, WID_BROS_CAPTION),
		NWidget(WWT_SHADEBOX, COLOUR_DARK_GREEN),
		NWidget(NWID_SELECTION, INVALID_COLOUR, WID_BROS_SHOW_NEWST_DEFSIZE),
			NWidget(WWT_DEFSIZEBOX, COLOUR_DARK_GREEN),
		EndContainer(),
	EndContainer(),
	NWidget(NWID_HORIZONTAL),
		NWidget(WWT_PANEL, COLOUR_DARK_GREEN),
			NWidget(NWID_VERTICAL), SetPIP(0, WidgetDimensions::unscaled.vsep_normal, 0), SetPadding(WidgetDimensions::unscaled.picker),
				NWidget(NWID_HORIZONTAL), SetPIP(0, WidgetDimensions::unscaled.hsep_normal, 0), SetPIPRatio(1, 0, 1),
					NWidget(NWID_VERTICAL), SetPIP(0, WidgetDimensions::unscaled.vsep_picker, 0),
						NWidget(NWID_SELECTION, INVALID_COLOUR, WID_BROS_FILTER_CONTAINER),
							NWidget(NWID_HORIZONTAL), SetPIP(0, WidgetDimensions::unscaled.hsep_normal, 0),
								NWidget(WWT_TEXT, COLOUR_DARK_GREEN), SetFill(0, 1), SetDataTip(STR_LIST_FILTER_TITLE, STR_NULL),
								NWidget(WWT_EDITBOX, COLOUR_GREY, WID_BROS_FILTER_EDITBOX), SetFill(1, 0), SetResize(1, 0),
										SetDataTip(STR_LIST_FILTER_OSKTITLE, STR_LIST_FILTER_TOOLTIP),
							EndContainer(),
						EndContainer(),
						NWidget(NWID_SELECTION, INVALID_COLOUR, WID_BROS_SHOW_NEWST_ADDITIONS),
							NWidget(NWID_HORIZONTAL),
								NWidget(WWT_MATRIX, COLOUR_GREY, WID_BROS_NEWST_LIST), SetMinimalSize(122, 71), SetFill(1, 0),
									SetMatrixDataTip(1, 0, STR_STATION_BUILD_STATION_CLASS_TOOLTIP), SetScrollbar(WID_BROS_NEWST_SCROLL),
								NWidget(NWID_VSCROLLBAR, COLOUR_GREY, WID_BROS_NEWST_SCROLL),
							EndContainer(),
						EndContainer(),
						NWidget(NWID_SELECTION, INVALID_COLOUR, WID_BROS_SHOW_NEWST_ORIENTATION),
							NWidget(WWT_LABEL, COLOUR_DARK_GREEN), SetMinimalSize(144, 11), SetDataTip(STR_STATION_BUILD_ORIENTATION, STR_NULL), SetFill(1, 0),
						EndContainer(),
						NWidget(NWID_VERTICAL), SetPIP(0, WidgetDimensions::unscaled.vsep_normal, 0),
							NWidget(NWID_HORIZONTAL), SetPIP(0, WidgetDimensions::unscaled.hsep_normal, 0), SetPIPRatio(1, 0, 1),
								NWidget(NWID_HORIZONTAL_LTR), SetPIP(0, WidgetDimensions::unscaled.hsep_normal, 0),
									NWidget(WWT_PANEL, COLOUR_GREY, WID_BROS_STATION_NW), SetMinimalSize(66, 50), SetFill(0, 0), EndContainer(),
									NWidget(WWT_PANEL, COLOUR_GREY, WID_BROS_STATION_NE), SetMinimalSize(66, 50), SetFill(0, 0), EndContainer(),
								EndContainer(),
								NWidget(WWT_PANEL, COLOUR_GREY, WID_BROS_STATION_X),  SetMinimalSize(66, 50), SetFill(0, 0), EndContainer(),
							EndContainer(),
							NWidget(NWID_HORIZONTAL), SetPIP(0, WidgetDimensions::unscaled.hsep_normal, 0), SetPIPRatio(1, 0, 1),
								NWidget(NWID_HORIZONTAL_LTR), SetPIP(0, WidgetDimensions::unscaled.hsep_normal, 0),
									NWidget(WWT_PANEL, COLOUR_GREY, WID_BROS_STATION_SW), SetMinimalSize(66, 50), SetFill(0, 0), EndContainer(),
									NWidget(WWT_PANEL, COLOUR_GREY, WID_BROS_STATION_SE), SetMinimalSize(66, 50), SetFill(0, 0), EndContainer(),
								EndContainer(),
								NWidget(WWT_PANEL, COLOUR_GREY, WID_BROS_STATION_Y),  SetMinimalSize(66, 50), SetFill(0, 0), EndContainer(),
							EndContainer(),
						EndContainer(),
						NWidget(NWID_SELECTION, INVALID_COLOUR, WID_BROS_SHOW_NEWST_TYPE_SEL),
							NWidget(WWT_LABEL, COLOUR_DARK_GREEN, WID_BROS_SHOW_NEWST_TYPE), SetMinimalSize(144, 8), SetDataTip(STR_JUST_STRING, STR_NULL), SetTextStyle(TC_ORANGE), SetFill(1, 0),
						EndContainer(),
						NWidget(WWT_LABEL, COLOUR_DARK_GREEN), SetDataTip(STR_STATION_BUILD_COVERAGE_AREA_TITLE, STR_NULL), SetFill(1, 0),
						NWidget(NWID_HORIZONTAL), SetPIPRatio(1, 0, 1),
							NWidget(WWT_TEXTBTN, COLOUR_GREY, WID_BROS_LT_OFF), SetMinimalSize(60, 12),
									SetDataTip(STR_STATION_BUILD_COVERAGE_OFF, STR_STATION_BUILD_COVERAGE_AREA_OFF_TOOLTIP),
							NWidget(WWT_TEXTBTN, COLOUR_GREY, WID_BROS_LT_ON), SetMinimalSize(60, 12),
									SetDataTip(STR_STATION_BUILD_COVERAGE_ON, STR_STATION_BUILD_COVERAGE_AREA_ON_TOOLTIP),
						EndContainer(),
					EndContainer(),
					NWidget(NWID_SELECTION, INVALID_COLOUR, WID_BROS_SHOW_NEWST_MATRIX),
						/* Hidden panel as NWID_MATRIX does not support SetScrollbar() */
						NWidget(WWT_PANEL, COLOUR_DARK_GREEN), SetScrollbar(WID_BROS_MATRIX_SCROLL),
							NWidget(NWID_MATRIX, COLOUR_DARK_GREEN, WID_BROS_MATRIX), SetPIP(0, 2, 0),
								NWidget(WWT_PANEL, COLOUR_DARK_GREEN, WID_BROS_IMAGE), SetMinimalSize(66, 60),
										SetFill(0, 0), SetResize(0, 0), SetDataTip(0x0, STR_STATION_BUILD_STATION_TYPE_TOOLTIP), SetScrollbar(WID_BROS_MATRIX_SCROLL),
								EndContainer(),
							EndContainer(),
						EndContainer(),
					EndContainer(),
				EndContainer(),
				NWidget(WWT_EMPTY, INVALID_COLOUR, WID_BROS_ACCEPTANCE), SetFill(1, 1), SetResize(1, 0), SetMinimalTextLines(2, WidgetDimensions::unscaled.vsep_normal),
			EndContainer(),
		EndContainer(),
		NWidget(NWID_SELECTION, INVALID_COLOUR, WID_BROS_SHOW_NEWST_RESIZE),
			NWidget(NWID_VERTICAL),
				NWidget(NWID_VSCROLLBAR, COLOUR_DARK_GREEN, WID_BROS_MATRIX_SCROLL),
				NWidget(WWT_RESIZEBOX, COLOUR_DARK_GREEN),
			EndContainer(),
		EndContainer(),
	EndContainer(),
};

static WindowDesc _road_station_picker_desc(__FILE__, __LINE__,
	WDP_AUTO, "build_station_road", 0, 0,
	WC_BUS_STATION, WC_BUILD_TOOLBAR,
	WDF_CONSTRUCTION,
	std::begin(_nested_road_station_picker_widgets), std::end(_nested_road_station_picker_widgets)
);

/** Widget definition of the build tram station window */
static const NWidgetPart _nested_tram_station_picker_widgets[] = {
	NWidget(NWID_HORIZONTAL),
		NWidget(WWT_CLOSEBOX, COLOUR_DARK_GREEN),
		NWidget(WWT_CAPTION,  COLOUR_DARK_GREEN, WID_BROS_CAPTION),
		NWidget(WWT_SHADEBOX, COLOUR_DARK_GREEN),
		NWidget(NWID_SELECTION, INVALID_COLOUR, WID_BROS_SHOW_NEWST_DEFSIZE),
			NWidget(WWT_DEFSIZEBOX, COLOUR_DARK_GREEN),
		EndContainer(),
	EndContainer(),
	NWidget(NWID_HORIZONTAL),
		NWidget(WWT_PANEL, COLOUR_DARK_GREEN),
			NWidget(NWID_VERTICAL), SetPIP(0, WidgetDimensions::unscaled.vsep_normal, 0), SetPadding(WidgetDimensions::unscaled.picker),
				NWidget(NWID_HORIZONTAL), SetPIP(0, WidgetDimensions::unscaled.hsep_normal, 0), SetPIPRatio(1, 0, 1),
					NWidget(NWID_VERTICAL), SetPIP(0, WidgetDimensions::unscaled.vsep_picker, 0),
						NWidget(NWID_SELECTION, INVALID_COLOUR, WID_BROS_FILTER_CONTAINER),
							NWidget(NWID_HORIZONTAL), SetPIP(0, WidgetDimensions::unscaled.hsep_normal, 0),
								NWidget(WWT_TEXT, COLOUR_DARK_GREEN), SetFill(0, 1), SetDataTip(STR_LIST_FILTER_TITLE, STR_NULL),
								NWidget(WWT_EDITBOX, COLOUR_GREY, WID_BROS_FILTER_EDITBOX), SetFill(1, 0), SetResize(1, 0),
										SetDataTip(STR_LIST_FILTER_OSKTITLE, STR_LIST_FILTER_TOOLTIP),
							EndContainer(),
						EndContainer(),
						NWidget(NWID_SELECTION, INVALID_COLOUR, WID_BROS_SHOW_NEWST_ADDITIONS),
							NWidget(NWID_HORIZONTAL),
								NWidget(WWT_MATRIX, COLOUR_GREY, WID_BROS_NEWST_LIST), SetMinimalSize(122, 71), SetFill(1, 0),
									SetMatrixDataTip(1, 0, STR_STATION_BUILD_STATION_CLASS_TOOLTIP), SetScrollbar(WID_BROS_NEWST_SCROLL),
								NWidget(NWID_VSCROLLBAR, COLOUR_GREY, WID_BROS_NEWST_SCROLL),
							EndContainer(),
						EndContainer(),
						NWidget(NWID_SELECTION, INVALID_COLOUR, WID_BROS_SHOW_NEWST_ORIENTATION),
							NWidget(WWT_LABEL, COLOUR_DARK_GREEN), SetMinimalSize(144, 11), SetDataTip(STR_STATION_BUILD_ORIENTATION, STR_NULL), SetFill(1, 0),
						EndContainer(),
						NWidget(NWID_HORIZONTAL_LTR), SetPIP(0, WidgetDimensions::unscaled.hsep_normal, 0), SetPIPRatio(1, 0, 1),
							NWidget(WWT_PANEL, COLOUR_GREY, WID_BROS_STATION_X),  SetMinimalSize(66, 50), SetFill(0, 0), EndContainer(),
							NWidget(WWT_PANEL, COLOUR_GREY, WID_BROS_STATION_Y),  SetMinimalSize(66, 50), SetFill(0, 0), EndContainer(),
						EndContainer(),
						NWidget(NWID_SELECTION, INVALID_COLOUR, WID_BROS_SHOW_NEWST_TYPE_SEL),
							NWidget(WWT_LABEL, COLOUR_DARK_GREEN, WID_BROS_SHOW_NEWST_TYPE), SetMinimalSize(144, 8), SetDataTip(STR_JUST_STRING, STR_NULL), SetTextStyle(TC_ORANGE), SetFill(1, 0),
						EndContainer(),
						NWidget(WWT_LABEL, COLOUR_DARK_GREEN), SetDataTip(STR_STATION_BUILD_COVERAGE_AREA_TITLE, STR_NULL), SetFill(1, 0),
						NWidget(NWID_HORIZONTAL), SetPIPRatio(1, 0, 1),
							NWidget(WWT_TEXTBTN, COLOUR_GREY, WID_BROS_LT_OFF), SetMinimalSize(60, 12),
									SetDataTip(STR_STATION_BUILD_COVERAGE_OFF, STR_STATION_BUILD_COVERAGE_AREA_OFF_TOOLTIP),
							NWidget(WWT_TEXTBTN, COLOUR_GREY, WID_BROS_LT_ON), SetMinimalSize(60, 12),
									SetDataTip(STR_STATION_BUILD_COVERAGE_ON, STR_STATION_BUILD_COVERAGE_AREA_ON_TOOLTIP),
						EndContainer(),
					EndContainer(),
					NWidget(NWID_SELECTION, INVALID_COLOUR, WID_BROS_SHOW_NEWST_MATRIX),
						/* Hidden panel as NWID_MATRIX does not support SetScrollbar() */
						NWidget(WWT_PANEL, COLOUR_DARK_GREEN), SetScrollbar(WID_BROS_MATRIX_SCROLL),
							NWidget(NWID_MATRIX, COLOUR_DARK_GREEN, WID_BROS_MATRIX), SetPIP(0, 2, 0),
								NWidget(WWT_PANEL, COLOUR_DARK_GREEN, WID_BROS_IMAGE), SetMinimalSize(66, 60),
										SetFill(0, 0), SetResize(0, 0), SetDataTip(0x0, STR_STATION_BUILD_STATION_TYPE_TOOLTIP), SetScrollbar(WID_BROS_MATRIX_SCROLL),
								EndContainer(),
							EndContainer(),
						EndContainer(),
					EndContainer(),
				EndContainer(),
				NWidget(WWT_EMPTY, INVALID_COLOUR, WID_BROS_ACCEPTANCE), SetFill(1, 1), SetResize(1, 0), SetMinimalTextLines(2, WidgetDimensions::unscaled.vsep_normal),
			EndContainer(),
		EndContainer(),
		NWidget(NWID_SELECTION, INVALID_COLOUR, WID_BROS_SHOW_NEWST_RESIZE),
			NWidget(NWID_VERTICAL),
				NWidget(NWID_VSCROLLBAR, COLOUR_DARK_GREEN, WID_BROS_MATRIX_SCROLL),
				NWidget(WWT_RESIZEBOX, COLOUR_DARK_GREEN),
			EndContainer(),
		EndContainer(),
	EndContainer(),
};

static WindowDesc _tram_station_picker_desc(__FILE__, __LINE__,
	WDP_AUTO, "build_station_tram", 0, 0,
	WC_BUS_STATION, WC_BUILD_TOOLBAR,
	WDF_CONSTRUCTION,
	std::begin(_nested_tram_station_picker_widgets), std::end(_nested_tram_station_picker_widgets)
);

static void ShowRVStationPicker(Window *parent, RoadStopType rs)
{
	new BuildRoadStationWindow(RoadTypeIsRoad(_cur_roadtype) ? &_road_station_picker_desc : &_tram_station_picker_desc, parent, rs);
}

struct BuildRoadWaypointWindow : PickerWindowBase {
	using WaypointList = GUIList<uint>;
	static const uint FILTER_LENGTH = 20;

	const RoadStopClass *waypoints;
	WaypointList list;
	StringFilter string_filter; ///< Filter for waypoint name
	QueryString editbox;        ///< Filter editbox

	BuildRoadWaypointWindow(WindowDesc *desc, Window *parent) : PickerWindowBase(desc, parent), editbox(FILTER_LENGTH * MAX_CHAR_LENGTH, FILTER_LENGTH)
	{
		this->waypoints = RoadStopClass::Get(ROADSTOP_CLASS_WAYP);

		this->CreateNestedTree();

		NWidgetMatrix *matrix = this->GetWidget<NWidgetMatrix>(WID_BROW_WAYPOINT_MATRIX);
		matrix->SetScrollbar(this->GetScrollbar(WID_BROW_SCROLL));

		this->FinishInitNested(TRANSPORT_ROAD);

		this->querystrings[WID_BROW_FILTER] = &this->editbox;
		this->editbox.cancel_button = QueryString::ACTION_CLEAR;

		this->list.ForceRebuild();
		this->BuildPickerList();
	}

	bool FilterByText(const RoadStopSpec *spec)
	{
		if (this->string_filter.IsEmpty()) return true;
		this->string_filter.ResetState();
		if (spec == nullptr) {
			this->string_filter.AddLine(GetString(STR_STATION_CLASS_WAYP_WAYPOINT));
		} else {
			this->string_filter.AddLine(GetString(spec->name));
			if (spec->grf_prop.grffile != nullptr) {
				const GRFConfig *gc = GetGRFConfig(spec->grf_prop.grffile->grfid);
				this->string_filter.AddLine(gc->GetName());
			}
		}
		return this->string_filter.GetState();
	}

	void BuildPickerList()
	{
		if (!this->list.NeedRebuild()) return;

		this->list.clear();
		this->list.reserve(this->waypoints->GetSpecCount());
		for (uint i = 0; i < this->waypoints->GetSpecCount(); i++) {
			const RoadStopSpec *roadstopspec = this->waypoints->GetSpec(i);
			if (!FilterByText(roadstopspec)) continue;

			this->list.push_back(i);
		}
		this->list.RebuildDone();

		NWidgetMatrix *matrix = this->GetWidget<NWidgetMatrix>(WID_BROW_WAYPOINT_MATRIX);
		matrix->SetCount((int)this->list.size());
		matrix->SetClicked(this->UpdateSelection(_cur_waypoint_type));
	}

	uint UpdateSelection(uint type)
	{
		auto found = std::find(std::begin(this->list), std::end(this->list), type);
		if (found != std::end(this->list)) return found - std::begin(this->list);

		/* Selection isn't in the list, default to first */
		if (this->list.empty()) {
			_cur_waypoint_type = 0;
			return -1;
		} else {
			_cur_waypoint_type = this->list.front();
			return 0;
		}
	}

	void Close(int data = 0) override
	{
		CloseWindowById(WC_SELECT_STATION, 0);
		this->PickerWindowBase::Close();
	}

	void UpdateWidgetSize(WidgetID widget, Dimension *size, const Dimension &padding, Dimension *fill, Dimension *resize) override
	{
		switch (widget) {
			case WID_BROW_WAYPOINT_MATRIX:
				/* Two blobs high and three wide. */
				size->width  += resize->width  * 2;
				size->height += resize->height * 1;

				/* Resizing in X direction only at blob size, but at pixel level in Y. */
				resize->height = 1;
				break;

			case WID_BROW_WAYPOINT:
				size->width  = ScaleGUITrad(64) + 2;
				size->height = ScaleGUITrad(58) + 2;
				break;
		}
	}

	void SetStringParameters(WidgetID widget) const override
	{
		if (widget == WID_BROW_NAME) {
			if (!this->list.empty() && IsInsideBS(_cur_waypoint_type, 0, this->waypoints->GetSpecCount())) {
				const RoadStopSpec *roadstopspec = this->waypoints->GetSpec(_cur_waypoint_type);
				if (roadstopspec == nullptr) {
					SetDParam(0, STR_STATION_CLASS_WAYP_WAYPOINT);
				} else {
					SetDParam(0, roadstopspec->name);
				}
			} else {
				SetDParam(0, STR_EMPTY);
			}
		}
	}

	void OnPaint() override
	{
		this->BuildPickerList();
		this->DrawWidgets();
	}

	void DrawWidget(const Rect &r, WidgetID widget) const override
	{
		switch (widget) {
			case WID_BROW_WAYPOINT: {
				uint16_t type = this->list.at(this->GetWidget<NWidgetBase>(widget)->GetParentWidget<NWidgetMatrix>()->GetCurrentElement());
				const RoadStopSpec *spec = this->waypoints->GetSpec(type);
				DrawPixelInfo tmp_dpi;
				if (FillDrawPixelInfo(&tmp_dpi, r)) {
					AutoRestoreBackup dpi_backup(_cur_dpi, &tmp_dpi);
					int x = (r.Width()  - ScaleSpriteTrad(64)) / 2 + ScaleSpriteTrad(31);
					int y = (r.Height() + ScaleSpriteTrad(48)) / 2 - ScaleSpriteTrad(31);
					if (spec == nullptr) {
						StationPickerDrawSprite(x, y, STATION_ROADWAYPOINT, INVALID_RAILTYPE, _cur_roadtype, 4);
					} else {
						DrawRoadStopTile(x, y, _cur_roadtype, spec, STATION_ROADWAYPOINT, 4);
					}
					if (!IsRoadStopAvailable(spec, STATION_ROADWAYPOINT)) {
						GfxFillRect(1, 1, r.Width() - 1, r.Height() - 1, PC_BLACK, FILLRECT_CHECKER);
					}
				}
			}
		}
	}

	void OnClick(Point pt, WidgetID widget, int click_count) override
	{
		switch (widget) {
			case WID_BROW_WAYPOINT: {
				uint16_t sel = this->GetWidget<NWidgetBase>(widget)->GetParentWidget<NWidgetMatrix>()->GetCurrentElement();
				assert(sel < this->list.size());
				uint16_t type = this->list.at(sel);

				const RoadStopSpec *spec = this->waypoints->GetSpec(type);
				if (!IsRoadStopAvailable(spec, STATION_ROADWAYPOINT)) return;

				_cur_waypoint_type = type;
				this->GetWidget<NWidgetMatrix>(WID_BROW_WAYPOINT_MATRIX)->SetClicked(sel);
				if (_settings_client.sound.click_beep) SndPlayFx(SND_15_BEEP);
				this->SetDirty();
				break;
			}
		}
	}

	void OnRealtimeTick(uint delta_ms) override
	{
		CheckRedrawWaypointCoverage(this, true);
	}

	void SelectWaypointSpec(uint16 spec_id)
	{
		for (uint i = 0; i < (uint)this->list.size(); i++) {
			if (this->list[i] == spec_id) {
				this->OnClick({}, WID_BROW_WAYPOINT | (i << 16), 1);
				break;
			}
		}
	}

	void OnInvalidateData(int data = 0, bool gui_scope = true) override
	{
		if (!gui_scope) return;
		this->list.ForceRebuild();
	}

	void OnEditboxChanged(WidgetID wid) override
	{
		if (wid == WID_BROW_FILTER) {
			this->string_filter.SetFilterTerm(this->editbox.text.buf);
			this->InvalidateData();
		}
	}
};

/** Nested widget definition for the build NewGRF road waypoint window */
static const NWidgetPart _nested_build_waypoint_widgets[] = {
	NWidget(NWID_HORIZONTAL),
		NWidget(WWT_CLOSEBOX, COLOUR_DARK_GREEN),
		NWidget(WWT_CAPTION, COLOUR_DARK_GREEN), SetDataTip(STR_WAYPOINT_CAPTION, STR_TOOLTIP_WINDOW_TITLE_DRAG_THIS),
		NWidget(WWT_DEFSIZEBOX, COLOUR_DARK_GREEN),
	EndContainer(),
	NWidget(WWT_PANEL, COLOUR_DARK_GREEN),
		NWidget(WWT_EDITBOX, COLOUR_DARK_GREEN, WID_BROW_FILTER), SetPadding(2), SetResize(1, 0), SetFill(1, 0), SetDataTip(STR_LIST_FILTER_OSKTITLE, STR_LIST_FILTER_TOOLTIP),
	EndContainer(),
	NWidget(NWID_HORIZONTAL),
		NWidget(WWT_PANEL, COLOUR_DARK_GREEN), SetScrollbar(WID_BROW_SCROLL),
			NWidget(NWID_MATRIX, COLOUR_DARK_GREEN, WID_BROW_WAYPOINT_MATRIX), SetPIP(0, 2, 0),  SetPadding(3), SetScrollbar(WID_BROW_SCROLL),
				NWidget(WWT_PANEL, COLOUR_GREY, WID_BROW_WAYPOINT), SetDataTip(0x0, STR_WAYPOINT_GRAPHICS_TOOLTIP), SetScrollbar(WID_BROW_SCROLL), EndContainer(),
			EndContainer(),
		EndContainer(),
		NWidget(NWID_VSCROLLBAR, COLOUR_DARK_GREEN, WID_BROW_SCROLL),
	EndContainer(),
	NWidget(NWID_HORIZONTAL),
		NWidget(WWT_PANEL, COLOUR_DARK_GREEN),
			NWidget(WWT_TEXT, COLOUR_DARK_GREEN, WID_BROW_NAME), SetPadding(2), SetResize(1, 0), SetFill(1, 0), SetDataTip(STR_JUST_STRING, STR_NULL), SetTextStyle(TC_ORANGE), SetAlignment(SA_CENTER),
		EndContainer(),
		NWidget(WWT_RESIZEBOX, COLOUR_DARK_GREEN),
	EndContainer(),
};

static WindowDesc _build_waypoint_desc(__FILE__, __LINE__,
	WDP_AUTO, "build_road_waypoint", 0, 0,
	WC_BUILD_WAYPOINT, WC_BUILD_TOOLBAR,
	WDF_CONSTRUCTION,
	std::begin(_nested_build_waypoint_widgets), std::end(_nested_build_waypoint_widgets)
);

static void ShowBuildWaypointPicker(Window *parent)
{
	new BuildRoadWaypointWindow(&_build_waypoint_desc, parent);
}

void InitializeRoadGui()
{
	_build_depot_direction = DIAGDIR_NW;
	_roadstop_gui_settings.orientation = DIAGDIR_NW;
}


/** Set the initial (default) road and tram types to use */
static void SetDefaultRoadGui()
{
	extern RoadType _last_built_roadtype;
	extern RoadType _last_built_tramtype;

	/* Clean old GUI values; railtype is (re)set by rail_gui.cpp */
	_last_built_roadtype = ROADTYPE_ROAD;
	_last_built_tramtype = ROADTYPE_TRAM;

	if (_local_company == COMPANY_SPECTATOR || !Company::IsValidID(_local_company)) return;

	auto get_first_road_type = [](RoadTramType rtt, RoadType &out) {
		auto it = std::find_if(_sorted_roadtypes.begin(), _sorted_roadtypes.end(),
				[&](RoadType r){ return GetRoadTramType(r) == rtt && HasRoadTypeAvail(_local_company, r); });
		if (it != _sorted_roadtypes.end()) out = *it;
	};
	auto get_last_road_type = [](RoadTramType rtt, RoadType &out) {
		auto it = std::find_if(_sorted_roadtypes.rbegin(), _sorted_roadtypes.rend(),
				[&](RoadType r){ return GetRoadTramType(r) == rtt && HasRoadTypeAvail(_local_company, r); });
		if (it != _sorted_roadtypes.rend()) out = *it;
	};

	switch (_settings_client.gui.default_road_type) {
		case 3: {
			/* Use defaults above */
			break;
		}
		case 2: {
			/* Find the most used types */
			std::array<uint, ROADTYPE_END> road_count = {};
			std::array<uint, ROADTYPE_END> tram_count = {};
			for (TileIndex t = 0; t < MapSize(); t++) {
				if (MayHaveRoad(t)) {
					if (IsTileType(t, MP_STATION) && !IsAnyRoadStop(t)) continue;
					RoadType road_type = GetRoadTypeRoad(t);
					if (road_type != INVALID_ROADTYPE) road_count[road_type]++;
					RoadType tram_type = GetRoadTypeTram(t);
					if (tram_type != INVALID_ROADTYPE) tram_count[tram_type]++;
				}
			}

			auto get_best_road_type = [&](RoadTramType rtt, RoadType &out, const std::array<uint, ROADTYPE_END> &count) {
				uint highest = 0;
				for (RoadType rt = ROADTYPE_BEGIN; rt != ROADTYPE_END; rt++) {
					if (count[rt] > highest && HasRoadTypeAvail(_local_company, rt)) {
						out = rt;
						highest = count[rt];
					}
				}
				if (highest == 0) get_first_road_type(rtt, out);
			};
			get_best_road_type(RTT_ROAD, _last_built_roadtype, road_count);
			get_best_road_type(RTT_TRAM, _last_built_tramtype, tram_count);
			break;
		}
		case 0: {
			/* Use first available types */
			get_first_road_type(RTT_ROAD, _last_built_roadtype);
			get_first_road_type(RTT_TRAM, _last_built_tramtype);
			break;
		}
		case 1: {
			/* Use last available type */
			get_last_road_type(RTT_ROAD, _last_built_roadtype);
			get_last_road_type(RTT_TRAM, _last_built_tramtype);
			break;
		}
		default:
			NOT_REACHED();
	}
}

/**
 * I really don't know why rail_gui.cpp has this too, shouldn't be included in the other one?
 */
void InitializeRoadGUI()
{
	SetDefaultRoadGui();

	BuildRoadToolbarWindow *w = dynamic_cast<BuildRoadToolbarWindow *>(FindWindowById(WC_BUILD_TOOLBAR, TRANSPORT_ROAD));
	if (w != nullptr) w->ModifyRoadType(_cur_roadtype);
}

DropDownList GetRoadTypeDropDownList(RoadTramTypes rtts, bool for_replacement, bool all_option)
{
	RoadTypes used_roadtypes;
	RoadTypes avail_roadtypes;

	const Company *c = Company::Get(_local_company);

	/* Find the used roadtypes. */
	if (for_replacement) {
		avail_roadtypes = GetCompanyRoadTypes(c->index, false);
		used_roadtypes  = GetRoadTypes(false);
	} else {
		avail_roadtypes = c->avail_roadtypes;
		used_roadtypes  = GetRoadTypes(true);
	}

	/* Filter listed road types */
	if (!HasBit(rtts, RTT_ROAD)) used_roadtypes &= _roadtypes_type;
	if (!HasBit(rtts, RTT_TRAM)) used_roadtypes &= ~_roadtypes_type;

	DropDownList list;

	if (all_option) {
		list.push_back(std::make_unique<DropDownListStringItem>(STR_REPLACE_ALL_ROADTYPE, INVALID_ROADTYPE, false));
	}

	Dimension d = { 0, 0 };
	/* Get largest icon size, to ensure text is aligned on each menu item. */
	if (!for_replacement) {
		for (const auto &rt : _sorted_roadtypes) {
			if (!HasBit(used_roadtypes, rt)) continue;
			const RoadTypeInfo *rti = GetRoadTypeInfo(rt);
			d = maxdim(d, GetSpriteSize(rti->gui_sprites.build_x_road));
		}
	}

	for (const auto &rt : _sorted_roadtypes) {
		/* If it's not used ever, don't show it to the user. */
		if (!HasBit(used_roadtypes, rt)) continue;

		const RoadTypeInfo *rti = GetRoadTypeInfo(rt);

		SetDParam(0, rti->strings.menu_text);
		SetDParam(1, rti->max_speed / 2);
		if (for_replacement) {
			list.push_back(std::make_unique<DropDownListStringItem>(rti->strings.replace_text, rt, !HasBit(avail_roadtypes, rt)));
		} else {
			StringID str = rti->max_speed > 0 ? STR_TOOLBAR_RAILTYPE_VELOCITY : STR_JUST_STRING;
			list.push_back(std::make_unique<DropDownListIconItem>(d, rti->gui_sprites.build_x_road, PAL_NONE, str, rt, !HasBit(avail_roadtypes, rt)));
		}
	}

	if (list.empty()) {
		/* Empty dropdowns are not allowed */
		list.push_back(std::make_unique<DropDownListStringItem>(STR_NONE, INVALID_ROADTYPE, true));
	}

	return list;
}

DropDownList GetScenRoadTypeDropDownList(RoadTramTypes rtts)
{
	RoadTypes avail_roadtypes = GetRoadTypes(false);
	avail_roadtypes = AddDateIntroducedRoadTypes(avail_roadtypes, _date);
	RoadTypes used_roadtypes = GetRoadTypes(true);

	/* Filter listed road types */
	if (!HasBit(rtts, RTT_ROAD)) used_roadtypes &= _roadtypes_type;
	if (!HasBit(rtts, RTT_TRAM)) used_roadtypes &= ~_roadtypes_type;

	DropDownList list;

	/* If it's not used ever, don't show it to the user. */
	Dimension d = { 0, 0 };
	for (const auto &rt : _sorted_roadtypes) {
		if (!HasBit(used_roadtypes, rt)) continue;
		const RoadTypeInfo *rti = GetRoadTypeInfo(rt);
		d = maxdim(d, GetSpriteSize(rti->gui_sprites.build_x_road));
	}
	for (const auto &rt : _sorted_roadtypes) {
		if (!HasBit(used_roadtypes, rt)) continue;

		const RoadTypeInfo *rti = GetRoadTypeInfo(rt);

		SetDParam(0, rti->strings.menu_text);
		SetDParam(1, rti->max_speed / 2);
		StringID str = rti->max_speed > 0 ? STR_TOOLBAR_RAILTYPE_VELOCITY : STR_JUST_STRING;
		list.push_back(std::make_unique<DropDownListIconItem>(d, rti->gui_sprites.build_x_road, PAL_NONE, str, rt, !HasBit(avail_roadtypes, rt)));
	}

	if (list.empty()) {
		/* Empty dropdowns are not allowed */
		list.push_back(std::make_unique<DropDownListStringItem>(STR_NONE, -1, true));
	}

	return list;
}

static BuildRoadToolbarWindow *GetRoadToolbarWindowForRoadStop(const RoadStopSpec *spec, RoadTramType rtt_preferred)
{
	extern RoadType _last_built_roadtype;
	extern RoadType _last_built_tramtype;

	BuildRoadToolbarWindow *w = dynamic_cast<BuildRoadToolbarWindow *>(FindWindowById(_game_mode == GM_EDITOR ? WC_SCEN_BUILD_TOOLBAR : WC_BUILD_TOOLBAR, TRANSPORT_ROAD));
	if (w != nullptr) {
		if (spec != nullptr && ((HasBit(spec->flags, RSF_BUILD_MENU_ROAD_ONLY) && !RoadTypeIsRoad(_cur_roadtype)) ||
				(HasBit(spec->flags, RSF_BUILD_MENU_TRAM_ONLY) && !RoadTypeIsTram(_cur_roadtype)))) {
			w->Close();
		} else {
			return w;
		}
	}

	return dynamic_cast<BuildRoadToolbarWindow *>(CreateRoadTramToolbarForRoadType(rtt_preferred == RTT_TRAM ? _last_built_tramtype : _last_built_roadtype, rtt_preferred));
}

void ShowBuildRoadStopPickerAndSelect(StationType station_type, const RoadStopSpec *spec, RoadTramType rtt_preferred)
{
	if (!IsRoadStopAvailable(spec, station_type)) return;

	RoadStopClassID class_id;
	if (spec != nullptr) {
		if ((spec->cls_id == ROADSTOP_CLASS_WAYP) != (station_type == STATION_ROADWAYPOINT)) return;
		class_id = spec->cls_id;
	} else {
		class_id = (station_type == STATION_ROADWAYPOINT) ? ROADSTOP_CLASS_WAYP : ROADSTOP_CLASS_DFLT;
	}

	int spec_id = -1;
	const RoadStopClass *rsclass = RoadStopClass::Get(class_id);
	for (int i = 0; i < (int)rsclass->GetSpecCount(); i++) {
		if (rsclass->GetSpec(i) == spec) {
			spec_id = i;
		}
	}
	if (spec_id < 0) return;

	BuildRoadToolbarWindow *w = GetRoadToolbarWindowForRoadStop(spec, rtt_preferred);
	if (w == nullptr) return;

	auto trigger_widget = [&](WidgetID widget) {
		if (!w->IsWidgetLowered(widget)) {
			w->OnHotkey(widget);
		}
	};

	if (station_type == STATION_ROADWAYPOINT) {
		trigger_widget(WID_ROT_BUILD_WAYPOINT);

		BuildRoadWaypointWindow *waypoint_window = dynamic_cast<BuildRoadWaypointWindow *>(FindWindowById(WC_BUILD_WAYPOINT, TRANSPORT_ROAD));
		if (waypoint_window != nullptr) waypoint_window->SelectWaypointSpec((uint16)spec_id);
	} else {
		trigger_widget((station_type == STATION_BUS) ? WID_ROT_BUS_STATION : WID_ROT_TRUCK_STATION);

		BuildRoadStationWindow *roadstop_window = dynamic_cast<BuildRoadStationWindow *>(FindWindowById((station_type == STATION_BUS) ? WC_BUS_STATION : WC_TRUCK_STATION, TRANSPORT_ROAD));
		if (roadstop_window != nullptr) roadstop_window->SelectClassAndSpec(class_id, spec_id);
	}
}<|MERGE_RESOLUTION|>--- conflicted
+++ resolved
@@ -849,21 +849,8 @@
 
 	void OnRealtimeTick(uint delta_ms) override
 	{
-<<<<<<< HEAD
 		if (_game_mode == GM_NORMAL && this->IsWidgetLowered(WID_ROT_BUILD_WAYPOINT)) CheckRedrawWaypointCoverage(this, true);
 	}
-=======
-		Window *w = nullptr;
-		switch (_game_mode) {
-			case GM_NORMAL:
-				w = ShowBuildRoadToolbar(last_build);
-				break;
-
-			case GM_EDITOR:
-				if ((GetRoadTypes(true) & ((rtt == RTT_ROAD) ? ~_roadtypes_type : _roadtypes_type)) == ROADTYPES_NONE) return ES_NOT_HANDLED;
-				w = ShowBuildRoadScenToolbar(last_build);
-				break;
->>>>>>> c44faf4e
 
 	static HotkeyList road_hotkeys;
 	static HotkeyList tram_hotkeys;
@@ -871,7 +858,7 @@
 
 Window *CreateRoadTramToolbarForRoadType(RoadType roadtype, RoadTramType rtt)
 {
-	Window* w = nullptr;
+	Window *w = nullptr;
 	switch (_game_mode) {
 		case GM_NORMAL:
 			w = ShowBuildRoadToolbar(roadtype);
@@ -896,7 +883,7 @@
  */
 static EventState RoadTramToolbarGlobalHotkeys(int hotkey, RoadType last_build, RoadTramType rtt)
 {
-	Window* w = CreateRoadTramToolbarForRoadType(last_build, rtt);
+	Window *w = CreateRoadTramToolbarForRoadType(last_build, rtt);
 
 	if (w == nullptr) return ES_NOT_HANDLED;
 	return w->OnHotkey(hotkey);
