--- conflicted
+++ resolved
@@ -1262,7 +1262,7 @@
 public:
 	BuildRoadStationWindow(WindowDesc *desc, Window *parent, RoadStopType rs) : PickerWindowBase(desc, parent), filter_editbox(EDITBOX_MAX_SIZE * MAX_CHAR_LENGTH, EDITBOX_MAX_SIZE)
 	{
-		this->coverage_height = 2 * FONT_HEIGHT_NORMAL + 3 * WD_PAR_VSEP_NORMAL;
+		this->coverage_height = 2 * FONT_HEIGHT_NORMAL + 3 * WidgetDimensions::scaled.vsep_normal;
 		this->vscrollList = nullptr;
 		this->vscrollMatrix = nullptr;
 		this->roadStopType = rs;
@@ -1459,30 +1459,15 @@
 		if (this->IsShaded()) return;
 		/* 'Accepts' and 'Supplies' texts. */
 		StationCoverageType sct = (this->window_class == WC_BUS_STATION) ? SCT_PASSENGERS_ONLY : SCT_NON_PASSENGERS_ONLY;
-<<<<<<< HEAD
 
 		NWidgetBase *cov = this->GetWidget<NWidgetBase>(WID_BROS_INFO);
-		int top = cov->pos_y + WD_PAR_VSEP_NORMAL;
-		int left = cov->pos_x + WD_FRAMERECT_LEFT;
-		int right = cov->pos_x + cov->current_x - WD_FRAMERECT_RIGHT;
+		int top = cov->pos_y + WidgetDimensions::scaled.vsep_normal;
+		int left = cov->pos_x + WidgetDimensions::scaled.framerect.left;
+		int right = cov->pos_x + cov->current_x - WidgetDimensions::scaled.framerect.right;
 		int bottom = cov->pos_y + cov->current_y;
-		top = DrawStationCoverageAreaText(left, right, top, sct, rad, false) + WD_PAR_VSEP_NORMAL;
-		top = DrawStationCoverageAreaText(left, right, top, sct, rad, true) + WD_PAR_VSEP_NORMAL;
-
-		/*
-		int top = this->GetWidget<NWidgetBase>(WID_BROS_LT_ON)->pos_y + this->GetWidget<NWidgetBase>(WID_BROS_LT_ON)->current_y + WD_PAR_VSEP_NORMAL;
-		NWidgetBase *back_nwi = this->GetWidget<NWidgetBase>(WID_BROS_BACKGROUND);
-		int right = back_nwi->pos_x + back_nwi->current_x;
-		int bottom = back_nwi->pos_y + back_nwi->current_y;
-		top = DrawStationCoverageAreaText(back_nwi->pos_x + WD_FRAMERECT_LEFT, right - WD_FRAMERECT_RIGHT, top, sct, rad, false) + WD_PAR_VSEP_NORMAL;
-		top = DrawStationCoverageAreaText(back_nwi->pos_x + WD_FRAMERECT_LEFT, right - WD_FRAMERECT_RIGHT, top, sct, rad, true) + WD_PAR_VSEP_NORMAL;
-		*/
-=======
-		Rect r = this->GetWidget<NWidgetBase>(WID_BROS_ACCEPTANCE)->GetCurrentRect();
-		int top = r.top + WidgetDimensions::scaled.vsep_normal;
-		top = DrawStationCoverageAreaText(r.left, r.right, top, sct, rad, false) + WidgetDimensions::scaled.vsep_normal;
-		top = DrawStationCoverageAreaText(r.left, r.right, top, sct, rad, true) + WidgetDimensions::scaled.vsep_normal;
->>>>>>> 1c82200e
+		top = DrawStationCoverageAreaText(left, right, top, sct, rad, false) + WidgetDimensions::scaled.vsep_normal;
+		top = DrawStationCoverageAreaText(left, right, top, sct, rad, true) + WidgetDimensions::scaled.vsep_normal;
+
 		/* Resize background if the window is too small.
 		 * Never make the window smaller to avoid oscillating if the size change affects the acceptance.
 		 * (This is the case, if making the window bigger moves the mouse into the window.) */
@@ -1501,16 +1486,15 @@
 					d = maxdim(d, GetStringBoundingBox(RoadStopClass::Get(rs_class)->name));
 				}
 				size->width = std::max(size->width, d.width + padding.width);
-				this->line_height = FONT_HEIGHT_NORMAL + WD_MATRIX_TOP + WD_MATRIX_BOTTOM;
+				this->line_height = FONT_HEIGHT_NORMAL + WidgetDimensions::scaled.matrix.Vertical();
 				size->height = 5 * this->line_height;
 				resize->height = this->line_height;
 				break;
 			}
 
-<<<<<<< HEAD
 			case WID_BROS_IMAGE:
-				size->width  = ScaleGUITrad(64) + WD_BEVEL_LEFT + WD_BEVEL_RIGHT;
-				size->height = ScaleGUITrad(48) + WD_BEVEL_TOP + WD_BEVEL_BOTTOM;
+				size->width  = ScaleGUITrad(64) + WidgetDimensions::scaled.fullbevel.Horizontal();
+				size->height = ScaleGUITrad(48) + WidgetDimensions::scaled.fullbevel.Vertical();
 				break;
 
 			case WID_BROS_STATION_NE:
@@ -1539,10 +1523,6 @@
 			case WC_TRUCK_STATION:        return STATION_TRUCK;
 			default: NOT_REACHED();
 		}
-=======
-		size->width  = ScaleGUITrad(64) + WidgetDimensions::scaled.fullbevel.Horizontal();
-		size->height = ScaleGUITrad(48) + WidgetDimensions::scaled.fullbevel.Vertical();
->>>>>>> 1c82200e
 	}
 
 	void DrawWidget(const Rect &r, int widget) const override
@@ -1564,25 +1544,24 @@
 					if (FillDrawPixelInfo(&tmp_dpi, r.left, r.top, r.Width(), r.Height())) {
 						DrawPixelInfo *old_dpi = _cur_dpi;
 						_cur_dpi = &tmp_dpi;
-						int x = (r.Width()  - ScaleGUITrad(64)) / 2 + ScaleGUITrad(31);
-						int y = (r.Height() + ScaleGUITrad(48)) / 2 - ScaleGUITrad(31);
+						int x = (r.Width()  - ScaleSpriteTrad(64)) / 2 + ScaleSpriteTrad(31);
+						int y = (r.Height() + ScaleSpriteTrad(48)) / 2 - ScaleSpriteTrad(31);
 						StationPickerDrawSprite(x, y, st, INVALID_RAILTYPE, _cur_roadtype, widget - WID_BROS_STATION_NE);
 						if (disabled) GfxFillRect(1, 1, r.Width() - 1, r.Height() - 1, PC_BLACK, FILLRECT_CHECKER);
 						_cur_dpi = old_dpi;
 					}
 				} else {
-					DrawRoadStopTile(r.left + WD_MATRIX_LEFT + ScaleGUITrad(31), r.bottom - ScaleGUITrad(31), _cur_roadtype, spec, st, (int)widget - WID_BROS_STATION_NE);
+					DrawRoadStopTile(r.left + WidgetDimensions::scaled.matrix.left + ScaleGUITrad(31), r.bottom - ScaleGUITrad(31), _cur_roadtype, spec, st, (int)widget - WID_BROS_STATION_NE);
 				}
 				break;
 			}
 
-<<<<<<< HEAD
 			case WID_BROS_NEWST_LIST: {
 				uint statclass = 0;
 				uint row = 0;
 				for (auto rs_class : this->roadstop_classes) {
 					if (this->vscrollList->IsVisible(statclass)) {
-						DrawString(r.left + WD_MATRIX_LEFT, r.right, row * this->line_height + r.top + WD_MATRIX_TOP,
+						DrawString(r.left + WidgetDimensions::scaled.matrix.left, r.right, row * this->line_height + r.top + WidgetDimensions::scaled.matrix.top,
 								RoadStopClass::Get(rs_class)->name,
 								rs_class == _roadstop_gui_settings.roadstop_class ? TC_WHITE : TC_BLACK);
 						row++;
@@ -1607,11 +1586,11 @@
 				if (FillDrawPixelInfo(&tmp_dpi, r.left, r.top, r.right - r.left + 1, r.bottom - r.top + 1)) {
 					DrawPixelInfo *old_dpi = _cur_dpi;
 					_cur_dpi = &tmp_dpi;
-					int x = ScaleGUITrad(31) + 1;
-					int y = r.bottom - r.top - ScaleGUITrad(31);
+					int x = ScaleSpriteTrad(31) + 1;
+					int y = r.bottom - r.top - ScaleSpriteTrad(31);
 					// Instead of "5" (5th view), pass the orientation clicked in the selection.
 					if (spec == nullptr) {
-						StationPickerDrawSprite(r.left + 1 + ScaleGUITrad(31), r.bottom - ScaleGUITrad(31), st, INVALID_RAILTYPE, _cur_roadtype, _roadstop_gui_settings.orientation);
+						StationPickerDrawSprite(r.left + 1 + ScaleSpriteTrad(31), r.bottom - ScaleSpriteTrad(31), st, INVALID_RAILTYPE, _cur_roadtype, _roadstop_gui_settings.orientation);
 					} else {
 						DiagDirection orientation = _roadstop_gui_settings.orientation;
 						if (orientation < DIAGDIR_END && HasBit(spec->flags, RSF_DRIVE_THROUGH_ONLY)) orientation = DIAGDIR_END;
@@ -1634,16 +1613,6 @@
 		if (widget == WID_BROS_SHOW_NEWST_TYPE) {
 			const RoadStopSpec *roadstopspec = RoadStopClass::Get(_roadstop_gui_settings.roadstop_class)->GetSpec(_roadstop_gui_settings.roadstop_type);
 			SetDParam(0, (roadstopspec != nullptr && roadstopspec->name != 0) ? roadstopspec->name : STR_STATION_CLASS_DFLT);
-=======
-		DrawPixelInfo tmp_dpi;
-		if (FillDrawPixelInfo(&tmp_dpi, r.left, r.top, r.Width(), r.Height())) {
-			DrawPixelInfo *old_dpi = _cur_dpi;
-			_cur_dpi = &tmp_dpi;
-			int x = (r.Width()  - ScaleSpriteTrad(64)) / 2 + ScaleSpriteTrad(31);
-			int y = (r.Height() + ScaleSpriteTrad(48)) / 2 - ScaleSpriteTrad(31);
-			StationPickerDrawSprite(x, y, st, INVALID_RAILTYPE, _cur_roadtype, widget - WID_BROS_STATION_NE);
-			_cur_dpi = old_dpi;
->>>>>>> 1c82200e
 		}
 	}
 
@@ -1823,7 +1792,6 @@
 				EndContainer(),
 			EndContainer(),
 		EndContainer(),
-<<<<<<< HEAD
 		NWidget(NWID_HORIZONTAL),
 			NWidget(WWT_EMPTY, INVALID_COLOUR, WID_BROS_INFO), SetPadding(2, 5, 0, 1), SetFill(1, 1), SetResize(1, 0),
 			NWidget(NWID_SELECTION, INVALID_COLOUR, WID_BROS_SHOW_NEWST_RESIZE),
@@ -1833,18 +1801,6 @@
 				EndContainer(),
 			EndContainer(),
 		EndContainer(),
-=======
-		NWidget(WWT_LABEL, COLOUR_DARK_GREEN, WID_BROS_INFO), SetPadding(WidgetDimensions::unscaled.framerect), SetDataTip(STR_STATION_BUILD_COVERAGE_AREA_TITLE, STR_NULL), SetFill(1, 0),
-		NWidget(NWID_HORIZONTAL), SetPadding(3),
-			NWidget(NWID_SPACER), SetFill(1, 0),
-			NWidget(WWT_TEXTBTN, COLOUR_GREY, WID_BROS_LT_OFF), SetMinimalSize(60, 12),
-											SetDataTip(STR_STATION_BUILD_COVERAGE_OFF, STR_STATION_BUILD_COVERAGE_AREA_OFF_TOOLTIP),
-			NWidget(WWT_TEXTBTN, COLOUR_GREY, WID_BROS_LT_ON), SetMinimalSize(60, 12),
-											SetDataTip(STR_STATION_BUILD_COVERAGE_ON, STR_STATION_BUILD_COVERAGE_AREA_ON_TOOLTIP),
-			NWidget(NWID_SPACER), SetFill(1, 0),
-		EndContainer(),
-		NWidget(WWT_EMPTY, COLOUR_DARK_GREEN, WID_BROS_ACCEPTANCE), SetPadding(WidgetDimensions::unscaled.framerect), SetResize(0, 1),
->>>>>>> 1c82200e
 	EndContainer(),
 };
 
@@ -1919,9 +1875,8 @@
 				EndContainer(),
 			EndContainer(),
 		EndContainer(),
-<<<<<<< HEAD
 		NWidget(NWID_HORIZONTAL),
-			NWidget(WWT_EMPTY, INVALID_COLOUR, WID_BROS_INFO), SetFill(1, 1), SetResize(1, 0),
+			NWidget(WWT_EMPTY, INVALID_COLOUR, WID_BROS_INFO), SetPadding(WidgetDimensions::unscaled.framerect), SetFill(1, 1), SetResize(1, 0),
 			NWidget(NWID_SELECTION, INVALID_COLOUR, WID_BROS_SHOW_NEWST_RESIZE),
 				NWidget(NWID_VERTICAL),
 					NWidget(WWT_PANEL, COLOUR_DARK_GREEN), SetFill(0, 1), EndContainer(),
@@ -1929,18 +1884,6 @@
 				EndContainer(),
 			EndContainer(),
 		EndContainer(),
-=======
-		NWidget(WWT_LABEL, COLOUR_DARK_GREEN, WID_BROS_INFO), SetPadding(WidgetDimensions::unscaled.framerect), SetMinimalSize(140, 14), SetDataTip(STR_STATION_BUILD_COVERAGE_AREA_TITLE, STR_NULL), SetFill(1, 0),
-		NWidget(NWID_HORIZONTAL), SetPadding(3),
-			NWidget(NWID_SPACER), SetFill(1, 0),
-			NWidget(WWT_TEXTBTN, COLOUR_GREY, WID_BROS_LT_OFF), SetMinimalSize(60, 12),
-											SetDataTip(STR_STATION_BUILD_COVERAGE_OFF, STR_STATION_BUILD_COVERAGE_AREA_OFF_TOOLTIP),
-			NWidget(WWT_TEXTBTN, COLOUR_GREY, WID_BROS_LT_ON), SetMinimalSize(60, 12),
-											SetDataTip(STR_STATION_BUILD_COVERAGE_ON, STR_STATION_BUILD_COVERAGE_AREA_ON_TOOLTIP),
-			NWidget(NWID_SPACER), SetFill(1, 0),
-		EndContainer(),
-		NWidget(WWT_EMPTY, COLOUR_DARK_GREEN, WID_BROS_ACCEPTANCE), SetPadding(WidgetDimensions::unscaled.framerect), SetResize(0, 1),
->>>>>>> 1c82200e
 	EndContainer(),
 };
 
