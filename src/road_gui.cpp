--- conflicted
+++ resolved
@@ -1400,17 +1400,11 @@
 		/* 'Accepts' and 'Supplies' texts. */
 		StationCoverageType sct = (this->window_class == WC_BUS_STATION) ? SCT_PASSENGERS_ONLY : SCT_NON_PASSENGERS_ONLY;
 		Rect r = this->GetWidget<NWidgetBase>(WID_BROS_ACCEPTANCE)->GetCurrentRect();
-<<<<<<< HEAD
-		int top = r.top;
-		if (spec != nullptr) top = DrawBadgeNameList(Rect{r.left, top, r.right, INT_MAX}, spec->badges, GSF_ROADSTOPS);
-		top = DrawStationCoverageAreaText(r.left, r.right, top, sct, rad, false) + WidgetDimensions::scaled.vsep_normal;
-		top = DrawStationCoverageAreaText(r.left, r.right, top, sct, rad, true);
-=======
 		const int bottom = r.bottom;
 		r.bottom = INT_MAX; // Allow overflow as we want to know the required height.
+		if (spec != nullptr) r.top = DrawBadgeNameList(r, spec->badges, GSF_ROADSTOPS);
 		r.top = DrawStationCoverageAreaText(r, sct, rad, false) + WidgetDimensions::scaled.vsep_normal;
 		r.top = DrawStationCoverageAreaText(r, sct, rad, true);
->>>>>>> adc79aca
 		/* Resize background if the window is too small.
 		 * Never make the window smaller to avoid oscillating if the size change affects the acceptance.
 		 * (This is the case, if making the window bigger moves the mouse into the window.) */
@@ -1978,8 +1972,8 @@
 
 	BuildRoadToolbarWindow *w = dynamic_cast<BuildRoadToolbarWindow *>(FindWindowById(_game_mode == GM_EDITOR ? WC_SCEN_BUILD_TOOLBAR : WC_BUILD_TOOLBAR, TRANSPORT_ROAD));
 	if (w != nullptr) {
-		if (spec != nullptr && ((HasBit(spec->flags, RSF_BUILD_MENU_ROAD_ONLY) && !RoadTypeIsRoad(_cur_roadtype)) ||
-				(HasBit(spec->flags, RSF_BUILD_MENU_TRAM_ONLY) && !RoadTypeIsTram(_cur_roadtype)))) {
+		if (spec != nullptr && ((spec->flags.Test(RoadStopSpecFlag::RoadOnly) && !RoadTypeIsRoad(_cur_roadtype)) ||
+				(spec->flags.Test(RoadStopSpecFlag::TramOnly) && !RoadTypeIsTram(_cur_roadtype)))) {
 			w->Close();
 		} else {
 			return w;
