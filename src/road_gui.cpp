/*
 * This file is part of OpenTTD.
 * OpenTTD is free software; you can redistribute it and/or modify it under the terms of the GNU General Public License as published by the Free Software Foundation, version 2.
 * OpenTTD is distributed in the hope that it will be useful, but WITHOUT ANY WARRANTY; without even the implied warranty of MERCHANTABILITY or FITNESS FOR A PARTICULAR PURPOSE.
 * See the GNU General Public License for more details. You should have received a copy of the GNU General Public License along with OpenTTD. If not, see <http://www.gnu.org/licenses/>.
 */

/** @file road_gui.cpp GUI for building roads. */

#include "stdafx.h"
#include "gui.h"
#include "window_gui.h"
#include "station_gui.h"
#include "terraform_gui.h"
#include "viewport_func.h"
#include "command_func.h"
#include "road_cmd.h"
#include "station_func.h"
#include "window_func.h"
#include "vehicle_func.h"
#include "sound_func.h"
#include "company_func.h"
#include "tunnelbridge.h"
#include "tunnelbridge_map.h"
#include "tilehighlight_func.h"
#include "company_base.h"
#include "hotkeys.h"
#include "road_gui.h"
#include "zoom_func.h"
#include "dropdown_type.h"
#include "dropdown_func.h"
#include "engine_base.h"
#include "station_base.h"
#include "waypoint_base.h"
#include "strings_func.h"
#include "core/geometry_func.hpp"
#include "date_func.h"
#include "station_map.h"
#include "waypoint_func.h"
#include "newgrf_roadstop.h"
#include "debug.h"
#include "newgrf_station.h"
#include "core/backup_type.hpp"
#include "picker_gui.h"
#include "newgrf_extension.h"

#include "widgets/road_widget.h"
#include "table/strings.h"

#include <array>

#include "safeguards.h"

static void ShowRVStationPicker(Window *parent, RoadStopType rs);
static void ShowRoadDepotPicker(Window *parent);
static void ShowBuildRoadWaypointPicker(Window *parent);

static bool _remove_button_clicked;
static bool _one_way_button_clicked;

/**
 * Define the values of the RoadFlags
 * @see CmdBuildLongRoad
 */
enum RoadFlags {
	RF_NONE             = 0x00,
	RF_START_HALFROAD_Y = 0x01,    // The start tile in Y-dir should have only a half road
	RF_END_HALFROAD_Y   = 0x02,    // The end tile in Y-dir should have only a half road
	RF_DIR_Y            = 0x04,    // The direction is Y-dir
	RF_DIR_X            = RF_NONE, // Dummy; Dir X is set when RF_DIR_Y is not set
	RF_START_HALFROAD_X = 0x08,    // The start tile in X-dir should have only a half road
	RF_END_HALFROAD_X   = 0x10,    // The end tile in X-dir should have only a half road
};
DECLARE_ENUM_AS_BIT_SET(RoadFlags)

static RoadFlags _place_road_flag;

static RoadType _cur_roadtype;

static DiagDirection _road_depot_orientation;

struct RoadWaypointPickerSelection {
	RoadStopClassID sel_class; ///< Selected road waypoint class.
	uint16_t sel_type; ///< Selected road waypoint type within the class.
};
static RoadWaypointPickerSelection _waypoint_gui; ///< Settings of the road waypoint picker.

struct RoadStopPickerSelection {
	RoadStopClassID sel_class; ///< Selected road stop class.
	uint16_t sel_type; ///< Selected road stop type within the class.
	DiagDirection orientation; ///< Selected orientation of the road stop.
};
static RoadStopPickerSelection _roadstop_gui;

static bool IsRoadStopEverAvailable(const RoadStopSpec *spec, StationType type)
{
	if (spec == nullptr) return true;

	if (HasBit(spec->flags, RSF_BUILD_MENU_ROAD_ONLY) && !RoadTypeIsRoad(_cur_roadtype)) return false;
	if (HasBit(spec->flags, RSF_BUILD_MENU_TRAM_ONLY) && !RoadTypeIsTram(_cur_roadtype)) return false;

	if (type == STATION_ROADWAYPOINT && spec->stop_type != ROADSTOPTYPE_ALL) {
		if (spec->grf_prop.grffile != nullptr && HasBit(spec->grf_prop.grffile->observed_feature_tests, GFTOF_ROAD_STOPS)) return true;
	}

	switch (spec->stop_type) {
		case ROADSTOPTYPE_ALL: return true;
		case ROADSTOPTYPE_PASSENGER: return type == STATION_BUS;
		case ROADSTOPTYPE_FREIGHT: return type == STATION_TRUCK;
		default: NOT_REACHED();
	}
}

/**
 * Check whether a road stop type can be built.
 * @return true if building is allowed.
 */
static bool IsRoadStopAvailable(const RoadStopSpec *spec, StationType type)
{
	if (spec == nullptr) return true;
	if (!IsRoadStopEverAvailable(spec, type)) return false;

	if (!HasBit(spec->callback_mask, CBM_ROAD_STOP_AVAIL)) return true;

	uint16_t cb_res = GetRoadStopCallback(CBID_STATION_AVAILABILITY, 0, 0, spec, nullptr, INVALID_TILE, _cur_roadtype, type, 0);
	if (cb_res == CALLBACK_FAILED) return true;

	return Convert8bitBooleanCallback(spec->grf_prop.grffile, CBID_STATION_AVAILABILITY, cb_res);
}

void CcPlaySound_CONSTRUCTION_OTHER(const CommandCost &result, TileIndex tile, uint32_t p1, uint32_t p2, uint64_t p3, uint32_t cmd)
{
	if (result.Succeeded() && _settings_client.sound.confirm) SndPlayTileFx(SND_1F_CONSTRUCTION_OTHER, tile);
}

/**
 * Callback to start placing a bridge.
 * @param tile Start tile of the bridge.
 */
static void PlaceRoad_Bridge(TileIndex tile, Window *w)
{
	if (IsBridgeTile(tile)) {
		TileIndex other_tile = GetOtherTunnelBridgeEnd(tile);
		Point pt = {0, 0};
		w->OnPlaceMouseUp(VPM_X_OR_Y, DDSP_BUILD_BRIDGE, pt, other_tile, tile);
	} else {
		VpStartPlaceSizing(tile, VPM_X_OR_Y, DDSP_BUILD_BRIDGE);
	}
}

/**
 * Callback executed after a build road tunnel command has been called.
 *
 * @param result Whether the build succeeded.
 * @param start_tile Starting tile of the tunnel.
 * @param p1 bit 0-3 railtype or roadtypes
 *           bit 8-9 transport type
 * @param p2 unused
 * @param cmd unused
 */
void CcBuildRoadTunnel(const CommandCost &result, TileIndex start_tile, uint32_t p1, uint32_t p2, uint64_t p3, uint32_t cmd)
{
	if (result.Succeeded()) {
		if (_settings_client.sound.confirm) SndPlayTileFx(SND_1F_CONSTRUCTION_OTHER, start_tile);
		if (!_settings_client.gui.persistent_buildingtools) ResetObjectToPlace();

		DiagDirection start_direction = ReverseDiagDir(GetTunnelBridgeDirection(start_tile));
		ConnectRoadToStructure(start_tile, start_direction);

		TileIndex end_tile = GetOtherTunnelBridgeEnd(start_tile);
		DiagDirection end_direction = ReverseDiagDir(GetTunnelBridgeDirection(end_tile));
		ConnectRoadToStructure(end_tile, end_direction);
	} else {
		SetRedErrorSquare(_build_tunnel_endtile);
	}
}

/**
 * If required, connects a new structure to an existing road or tram by building the missing roadbit.
 * @param tile Tile containing the structure to connect.
 * @param direction Direction to check.
 */
void ConnectRoadToStructure(TileIndex tile, DiagDirection direction)
{
	tile += TileOffsByDiagDir(direction);
	/* if there is a roadpiece just outside of the station entrance, build a connecting route */
	if (IsNormalRoadTile(tile)) {
		if (GetRoadBits(tile, GetRoadTramType(_cur_roadtype)) != ROAD_NONE) {
			DoCommandP(tile, _cur_roadtype << 4 | DiagDirToRoadBits(ReverseDiagDir(direction)), 0, CMD_BUILD_ROAD);
		}
	}
}

void CcRoadDepot(const CommandCost &result, TileIndex tile, uint32_t p1, uint32_t p2, uint64_t p3, uint32_t cmd)
{
	if (result.Failed()) return;

	DiagDirection dir = (DiagDirection)GB(p1, 0, 2);
	if (_settings_client.sound.confirm) SndPlayTileFx(SND_1F_CONSTRUCTION_OTHER, tile);
	if (!_settings_client.gui.persistent_buildingtools) ResetObjectToPlace();
	ConnectRoadToStructure(tile, dir);
}

/**
 * Command callback for building road stops.
 * @param result Result of the build road stop command.
 * @param tile Start tile.
 * @param p1 bit 0..7: Width of the road stop.
 *           bit 8..15: Length of the road stop.
 * @param p2 bit 0: 0 For bus stops, 1 for truck stops.
 *           bit 1: 0 For normal stops, 1 for drive-through.
 *           bit 2: Allow stations directly adjacent to other stations.
 *           bit 3..4: Entrance direction (#DiagDirection) for normal stops.
 *           bit 3: #Axis of the road for drive-through stops.
 *           bit 5..10: The roadtype.
 *           bit 16..31: Station ID to join (NEW_STATION if build new one).
 * @param p3 bit 0..15: Roadstop class.
 *           bit 16..31: Roadstopspec index.
 * @param cmd Unused.
 * @see CmdBuildRoadStop
 */
void CcRoadStop(const CommandCost &result, TileIndex tile, uint32_t p1, uint32_t p2, uint64_t p3, uint32_t cmd)
{
	if (result.Failed()) return;

	DiagDirection dir = (DiagDirection)GB(p2, 3, 2);
	if (_settings_client.sound.confirm) SndPlayTileFx(SND_1F_CONSTRUCTION_OTHER, tile);
	if (!_settings_client.gui.persistent_buildingtools) ResetObjectToPlace();

	bool connect_to_road = true;

	RoadStopClassID spec_class = Extract<RoadStopClassID, 0, 16>(p3);
	uint16_t spec_index        = GB(p3, 16, 16);
	if ((uint)spec_class < RoadStopClass::GetClassCount() && spec_index < RoadStopClass::Get(spec_class)->GetSpecCount()) {
		const RoadStopSpec *roadstopspec = RoadStopClass::Get(spec_class)->GetSpec(spec_index);
		if (roadstopspec != nullptr && HasBit(roadstopspec->flags, RSF_NO_AUTO_ROAD_CONNECTION)) connect_to_road = false;
	}

	if (connect_to_road) {
		TileArea roadstop_area(tile, GB(p1, 0, 8), GB(p1, 8, 8));
		for (TileIndex cur_tile : roadstop_area) {
			ConnectRoadToStructure(cur_tile, dir);
			/* For a drive-through road stop build connecting road for other entrance. */
			if (HasBit(p2, 1)) ConnectRoadToStructure(cur_tile, ReverseDiagDir(dir));
		}
	}
}

/**
 * Place a new road stop.
 * @param start_tile First tile of the area.
 * @param end_tile Last tile of the area.
 * @param p2 bit 0: 0 For bus stops, 1 for truck stops.
 *           bit 2: Allow stations directly adjacent to other stations.
 *           bit 5..10: The roadtypes.
 * @param cmd Command to use.
 * @see CcRoadStop()
 */
static void PlaceRoadStop(TileIndex start_tile, TileIndex end_tile, uint32_t p2, uint32_t cmd)
{
	uint8_t ddir = _roadstop_gui.orientation;

	if (ddir >= DIAGDIR_END) {
		SetBit(p2, 1); // It's a drive-through stop.
		ddir -= DIAGDIR_END; // Adjust picker result to actual direction.
	}
	p2 |= ddir << 3; // Set the DiagDirecion into p2 bits 3 and 4.
	p2 |= INVALID_STATION << 16; // no station to join

	TileArea ta(start_tile, end_tile);
	CommandContainer cmdcont = NewCommandContainerBasic(ta.tile, (uint32_t)(ta.w | ta.h << 8), p2, cmd, CcRoadStop);
	cmdcont.p3 = (_roadstop_gui.sel_type << 16) | _roadstop_gui.sel_class;
	ShowSelectStationIfNeeded(cmdcont, ta);
}

/**
 * Place a road waypoint.
 * @param tile Position to start dragging a waypoint.
 */
static void PlaceRoad_Waypoint(TileIndex tile)
{
	if (_remove_button_clicked) {
		VpStartPlaceSizing(tile, VPM_X_AND_Y, DDSP_REMOVE_ROAD_WAYPOINT);
		return;
	}

	Axis axis = GetAxisForNewRoadWaypoint(tile);
	if (IsValidAxis(axis)) {
		/* Valid tile for waypoints */
		VpStartPlaceSizing(tile, axis == AXIS_X ? VPM_X_LIMITED : VPM_Y_LIMITED, DDSP_BUILD_ROAD_WAYPOINT);
		VpSetPlaceSizingLimit(_settings_game.station.station_spread);
	} else {
		/* Tile where we can't build rail waypoints. This is always going to fail,
		 * but provides the user with a proper error message. */
		DoCommandP(tile, 1 | 1 << 8, ROADSTOP_CLASS_WAYP | INVALID_STATION << 16, CMD_BUILD_ROAD_WAYPOINT | CMD_MSG(STR_ERROR_CAN_T_BUILD_ROAD_WAYPOINT));
	}
}

/**
 * Callback for placing a bus station.
 * @param tile Position to place the station.
 */
static void PlaceRoad_BusStation(TileIndex tile)
{
	if (_remove_button_clicked) {
		VpStartPlaceSizing(tile, VPM_X_AND_Y, DDSP_REMOVE_BUSSTOP);
	} else {
		if (_roadstop_gui.orientation < DIAGDIR_END) { // Not a drive-through stop.
			VpStartPlaceSizing(tile, (DiagDirToAxis(_roadstop_gui.orientation) == AXIS_X) ? VPM_X_LIMITED : VPM_Y_LIMITED, DDSP_BUILD_BUSSTOP);
		} else {
			VpStartPlaceSizing(tile, VPM_X_AND_Y_LIMITED, DDSP_BUILD_BUSSTOP);
		}
		VpSetPlaceSizingLimit(_settings_game.station.station_spread);
	}
}

/**
 * Callback for placing a truck station.
 * @param tile Position to place the station.
 */
static void PlaceRoad_TruckStation(TileIndex tile)
{
	if (_remove_button_clicked) {
		VpStartPlaceSizing(tile, VPM_X_AND_Y, DDSP_REMOVE_TRUCKSTOP);
	} else {
		if (_roadstop_gui.orientation < DIAGDIR_END) { // Not a drive-through stop.
			VpStartPlaceSizing(tile, (DiagDirToAxis(_roadstop_gui.orientation) == AXIS_X) ? VPM_X_LIMITED : VPM_Y_LIMITED, DDSP_BUILD_TRUCKSTOP);
		} else {
			VpStartPlaceSizing(tile, VPM_X_AND_Y_LIMITED, DDSP_BUILD_TRUCKSTOP);
		}
		VpSetPlaceSizingLimit(_settings_game.station.station_spread);
	}
}

typedef void OnButtonClick(Window *w);

/**
 * Toggles state of the Remove button of Build road toolbar
 * @param w window the button belongs to
 */
static void ToggleRoadButton_Remove(Window *w)
{
	w->ToggleWidgetLoweredState(WID_ROT_REMOVE);
	w->SetWidgetDirty(WID_ROT_REMOVE);
	_remove_button_clicked = w->IsWidgetLowered(WID_ROT_REMOVE);
	SetSelectionRed(_remove_button_clicked);
}

/**
 * Updates the Remove button because of Ctrl state change
 * @param w window the button belongs to
 * @return true iff the remove button was changed
 */
static bool RoadToolbar_CtrlChanged(Window *w)
{
	if (w->IsWidgetDisabled(WID_ROT_REMOVE)) return false;

	/* allow ctrl to switch remove mode only for these widgets */
	for (WidgetID i = WID_ROT_ROAD_X; i <= WID_ROT_AUTOROAD; i++) {
		if (w->IsWidgetLowered(i)) {
			ToggleRoadButton_Remove(w);
			return true;
		}
	}

	return false;
}

/** Road toolbar window handler. */
struct BuildRoadToolbarWindow : Window {
	RoadType roadtype;          ///< Road type to build.
	int last_started_action;    ///< Last started user action.

	BuildRoadToolbarWindow(WindowDesc &desc, WindowNumber window_number) : Window(desc)
	{
		this->roadtype = _cur_roadtype;
		this->CreateNestedTree();
		this->FinishInitNested(window_number);
		this->SetWidgetDisabledState(WID_ROT_REMOVE, true);

		if (RoadTypeIsRoad(this->roadtype)) {
			this->SetWidgetDisabledState(WID_ROT_ONE_WAY, true);
		}

		this->OnInvalidateData();
		this->last_started_action = INVALID_WID_ROT;

		if (_settings_client.gui.link_terraform_toolbar) ShowTerraformToolbar(this);
	}

	void Close([[maybe_unused]] int data = 0) override
	{
		if (_game_mode == GM_NORMAL && (this->IsWidgetLowered(WID_ROT_BUS_STATION) || this->IsWidgetLowered(WID_ROT_TRUCK_STATION))) SetViewportCatchmentStation(nullptr, true);
		if (_game_mode == GM_NORMAL && this->IsWidgetLowered(WID_ROT_BUILD_WAYPOINT)) SetViewportCatchmentWaypoint(nullptr, true);
		if (_settings_client.gui.link_terraform_toolbar) CloseWindowById(WC_SCEN_LAND_GEN, 0, false);
		CloseWindowById(WC_SELECT_STATION, 0);
		this->Window::Close();
	}

	/**
	 * Some data on this window has become invalid.
	 * @param data Information about the changed data.
	 * @param gui_scope Whether the call is done from GUI scope. You may not do everything when not in GUI scope. See #InvalidateWindowData() for details.
	 */
	void OnInvalidateData([[maybe_unused]] int data = 0, [[maybe_unused]] bool gui_scope = true) override
	{
		if (!gui_scope) return;

		if (!ValParamRoadType(this->roadtype)) {
			/* Close toolbar if road type is not available. */
			this->Close();
			return;
		}

		RoadTramType rtt = GetRoadTramType(this->roadtype);

		bool can_build = CanBuildVehicleInfrastructure(VEH_ROAD, rtt);
		this->SetWidgetsDisabledState(!can_build,
			WID_ROT_DEPOT,
			WID_ROT_BUILD_WAYPOINT,
			WID_ROT_BUS_STATION,
			WID_ROT_TRUCK_STATION);
		if (!can_build) {
			CloseWindowById(WC_BUS_STATION, TRANSPORT_ROAD);
			CloseWindowById(WC_TRUCK_STATION, TRANSPORT_ROAD);
			CloseWindowById(WC_BUILD_DEPOT, TRANSPORT_ROAD);
			CloseWindowById(WC_BUILD_WAYPOINT, TRANSPORT_ROAD);
		}

		if (_game_mode != GM_EDITOR) {
			if (!can_build) {
				/* Show in the tooltip why this button is disabled. */
				this->GetWidget<NWidgetCore>(WID_ROT_DEPOT)->SetToolTip(STR_TOOLBAR_DISABLED_NO_VEHICLE_AVAILABLE);
				this->GetWidget<NWidgetCore>(WID_ROT_BUILD_WAYPOINT)->SetToolTip(STR_TOOLBAR_DISABLED_NO_VEHICLE_AVAILABLE);
				this->GetWidget<NWidgetCore>(WID_ROT_BUS_STATION)->SetToolTip(STR_TOOLBAR_DISABLED_NO_VEHICLE_AVAILABLE);
				this->GetWidget<NWidgetCore>(WID_ROT_TRUCK_STATION)->SetToolTip(STR_TOOLBAR_DISABLED_NO_VEHICLE_AVAILABLE);
			} else {
				this->GetWidget<NWidgetCore>(WID_ROT_DEPOT)->SetToolTip(rtt == RTT_ROAD ? STR_ROAD_TOOLBAR_TOOLTIP_BUILD_ROAD_VEHICLE_DEPOT : STR_ROAD_TOOLBAR_TOOLTIP_BUILD_TRAM_VEHICLE_DEPOT);
				this->GetWidget<NWidgetCore>(WID_ROT_BUILD_WAYPOINT)->SetToolTip(rtt == RTT_ROAD ? STR_ROAD_TOOLBAR_TOOLTIP_CONVERT_ROAD_TO_WAYPOINT : STR_ROAD_TOOLBAR_TOOLTIP_CONVERT_TRAM_TO_WAYPOINT);
				this->GetWidget<NWidgetCore>(WID_ROT_BUS_STATION)->SetToolTip(rtt == RTT_ROAD ? STR_ROAD_TOOLBAR_TOOLTIP_BUILD_BUS_STATION : STR_ROAD_TOOLBAR_TOOLTIP_BUILD_PASSENGER_TRAM_STATION);
				this->GetWidget<NWidgetCore>(WID_ROT_TRUCK_STATION)->SetToolTip(rtt == RTT_ROAD ? STR_ROAD_TOOLBAR_TOOLTIP_BUILD_TRUCK_LOADING_BAY : STR_ROAD_TOOLBAR_TOOLTIP_BUILD_CARGO_TRAM_STATION);
			}
		}
	}

	void OnInit() override
	{
		/* Configure the road toolbar for the roadtype. */
		const RoadTypeInfo *rti = GetRoadTypeInfo(this->roadtype);
		this->GetWidget<NWidgetCore>(WID_ROT_ROAD_X)->widget_data = rti->gui_sprites.build_x_road;
		this->GetWidget<NWidgetCore>(WID_ROT_ROAD_Y)->widget_data = rti->gui_sprites.build_y_road;
		this->GetWidget<NWidgetCore>(WID_ROT_AUTOROAD)->widget_data = rti->gui_sprites.auto_road;
		if (_game_mode != GM_EDITOR) {
			this->GetWidget<NWidgetCore>(WID_ROT_DEPOT)->widget_data = rti->gui_sprites.build_depot;
		}
		this->GetWidget<NWidgetCore>(WID_ROT_CONVERT_ROAD)->widget_data = rti->gui_sprites.convert_road;
		this->GetWidget<NWidgetCore>(WID_ROT_BUILD_TUNNEL)->widget_data = rti->gui_sprites.build_tunnel;
		if (HasBit(rti->extra_flags, RXTF_NO_TUNNELS)) this->DisableWidget(WID_ROT_BUILD_TUNNEL);
	}

	/**
	 * Switch to another road type.
	 * @param roadtype New road type.
	 */
	void ModifyRoadType(RoadType roadtype)
	{
		this->roadtype = roadtype;
		this->ReInit();
	}

	void SetStringParameters(WidgetID widget) const override
	{
		if (widget == WID_ROT_CAPTION) {
			const RoadTypeInfo *rti = GetRoadTypeInfo(this->roadtype);
			if (rti->max_speed > 0) {
				SetDParam(0, STR_TOOLBAR_RAILTYPE_VELOCITY);
				SetDParam(1, rti->strings.toolbar_caption);
				SetDParam(2, PackVelocity(rti->max_speed / 2, VEH_ROAD));
			} else {
				SetDParam(0, rti->strings.toolbar_caption);
			}
		}
	}

	/**
	 * Update the remove button lowered state of the road toolbar
	 *
	 * @param clicked_widget The widget which the client clicked just now
	 */
	void UpdateOptionWidgetStatus(RoadToolbarWidgets clicked_widget)
	{
		/* The remove and the one way button state is driven
		 * by the other buttons so they don't act on themselves.
		 * Both are only valid if they are able to apply as options. */
		switch (clicked_widget) {
			case WID_ROT_REMOVE:
				if (RoadTypeIsRoad(this->roadtype)) {
					this->RaiseWidget(WID_ROT_ONE_WAY);
					this->SetWidgetDirty(WID_ROT_ONE_WAY);
				}

				break;

			case WID_ROT_ONE_WAY:
				this->RaiseWidget(WID_ROT_REMOVE);
				this->SetWidgetDirty(WID_ROT_REMOVE);
				break;

			case WID_ROT_BUS_STATION:
			case WID_ROT_TRUCK_STATION:
			case WID_ROT_BUILD_WAYPOINT:
				if (RoadTypeIsRoad(this->roadtype)) this->DisableWidget(WID_ROT_ONE_WAY);
				this->SetWidgetDisabledState(WID_ROT_REMOVE, !this->IsWidgetLowered(clicked_widget));
				break;

			case WID_ROT_ROAD_X:
			case WID_ROT_ROAD_Y:
			case WID_ROT_AUTOROAD:
				this->SetWidgetDisabledState(WID_ROT_REMOVE, !this->IsWidgetLowered(clicked_widget));
				if (RoadTypeIsRoad(this->roadtype)) {
					this->SetWidgetDisabledState(WID_ROT_ONE_WAY, !this->IsWidgetLowered(clicked_widget));
				}
				break;

			default:
				/* When any other buttons than road/station, raise and
				 * disable the removal button */
				this->SetWidgetDisabledState(WID_ROT_REMOVE, true);
				this->SetWidgetLoweredState(WID_ROT_REMOVE, false);

				if (RoadTypeIsRoad(this->roadtype)) {
					this->SetWidgetDisabledState(WID_ROT_ONE_WAY, true);
					this->SetWidgetLoweredState(WID_ROT_ONE_WAY, false);
				}

				break;
		}
	}

	void OnClick([[maybe_unused]] Point pt, WidgetID widget, [[maybe_unused]] int click_count) override
	{
		_remove_button_clicked = false;
		_one_way_button_clicked = false;
		switch (widget) {
			case WID_ROT_ROAD_X:
				HandlePlacePushButton(this, WID_ROT_ROAD_X, GetRoadTypeInfo(this->roadtype)->cursor.road_nwse, HT_RECT);
				this->last_started_action = widget;
				break;

			case WID_ROT_ROAD_Y:
				HandlePlacePushButton(this, WID_ROT_ROAD_Y, GetRoadTypeInfo(this->roadtype)->cursor.road_swne, HT_RECT);
				this->last_started_action = widget;
				break;

			case WID_ROT_AUTOROAD:
				HandlePlacePushButton(this, WID_ROT_AUTOROAD, GetRoadTypeInfo(this->roadtype)->cursor.autoroad, HT_RECT);
				this->last_started_action = widget;
				break;

			case WID_ROT_DEMOLISH:
				HandlePlacePushButton(this, WID_ROT_DEMOLISH, ANIMCURSOR_DEMOLISH, HT_RECT | HT_DIAGONAL);
				this->last_started_action = widget;
				break;

			case WID_ROT_DEPOT:
				if (HandlePlacePushButton(this, WID_ROT_DEPOT, GetRoadTypeInfo(this->roadtype)->cursor.depot, HT_RECT)) {
					ShowRoadDepotPicker(this);
					this->last_started_action = widget;
				}
				break;

			case WID_ROT_BUILD_WAYPOINT:
				if (HandlePlacePushButton(this, WID_ROT_BUILD_WAYPOINT, SPR_CURSOR_WAYPOINT, HT_RECT)) {
					ShowBuildRoadWaypointPicker(this);
					this->last_started_action = widget;
				}
				break;

			case WID_ROT_BUS_STATION:
				if (HandlePlacePushButton(this, WID_ROT_BUS_STATION, SPR_CURSOR_BUS_STATION, HT_RECT)) {
					ShowRVStationPicker(this, ROADSTOP_BUS);
					this->last_started_action = widget;
				}
				break;

			case WID_ROT_TRUCK_STATION:
				if (HandlePlacePushButton(this, WID_ROT_TRUCK_STATION, SPR_CURSOR_TRUCK_STATION, HT_RECT)) {
					ShowRVStationPicker(this, ROADSTOP_TRUCK);
					this->last_started_action = widget;
				}
				break;

			case WID_ROT_ONE_WAY:
				if (this->IsWidgetDisabled(WID_ROT_ONE_WAY)) return;
				this->SetDirty();
				this->ToggleWidgetLoweredState(WID_ROT_ONE_WAY);
				SetSelectionRed(false);
				break;

			case WID_ROT_BUILD_BRIDGE:
				HandlePlacePushButton(this, WID_ROT_BUILD_BRIDGE, SPR_CURSOR_BRIDGE, HT_RECT);
				this->last_started_action = widget;
				break;

			case WID_ROT_BUILD_TUNNEL:
				HandlePlacePushButton(this, WID_ROT_BUILD_TUNNEL, GetRoadTypeInfo(this->roadtype)->cursor.tunnel, HT_SPECIAL | HT_TUNNEL);
				this->last_started_action = widget;
				break;

			case WID_ROT_REMOVE:
				if (this->IsWidgetDisabled(WID_ROT_REMOVE)) return;

				CloseWindowById(WC_SELECT_STATION, 0);
				ToggleRoadButton_Remove(this);
				if (_settings_client.sound.click_beep) SndPlayFx(SND_15_BEEP);
				break;

			case WID_ROT_CONVERT_ROAD:
				HandlePlacePushButton(this, WID_ROT_CONVERT_ROAD, GetRoadTypeInfo(this->roadtype)->cursor.convert_road, HT_RECT);
				this->last_started_action = widget;
				break;

			default: NOT_REACHED();
		}
		this->UpdateOptionWidgetStatus((RoadToolbarWidgets)widget);
		if (_ctrl_pressed) RoadToolbar_CtrlChanged(this);
	}

	EventState OnHotkey(int hotkey) override
	{
		MarkTileDirtyByTile(TileVirtXY(_thd.pos.x, _thd.pos.y)); // redraw tile selection
		return Window::OnHotkey(hotkey);
	}

	void OnPlaceObject([[maybe_unused]] Point pt, TileIndex tile) override
	{
		_remove_button_clicked = this->IsWidgetLowered(WID_ROT_REMOVE);
		_one_way_button_clicked = RoadTypeIsRoad(this->roadtype) ? this->IsWidgetLowered(WID_ROT_ONE_WAY) : false;
		switch (this->last_started_action) {
			case WID_ROT_ROAD_X:
				_place_road_flag = RF_DIR_X;
				if (_tile_fract_coords.x >= 8) _place_road_flag |= RF_START_HALFROAD_X;
				VpStartPlaceSizing(tile, VPM_FIX_Y, DDSP_PLACE_ROAD_X_DIR);
				break;

			case WID_ROT_ROAD_Y:
				_place_road_flag = RF_DIR_Y;
				if (_tile_fract_coords.y >= 8) _place_road_flag |= RF_START_HALFROAD_Y;
				VpStartPlaceSizing(tile, VPM_FIX_X, DDSP_PLACE_ROAD_Y_DIR);
				break;

			case WID_ROT_AUTOROAD:
				_place_road_flag = RF_NONE;
				if (_tile_fract_coords.x >= 8) _place_road_flag |= RF_START_HALFROAD_X;
				if (_tile_fract_coords.y >= 8) _place_road_flag |= RF_START_HALFROAD_Y;
				VpStartPlaceSizing(tile, VPM_X_OR_Y, DDSP_PLACE_AUTOROAD);
				break;

			case WID_ROT_DEMOLISH:
				PlaceProc_DemolishArea(tile);
				break;

			case WID_ROT_DEPOT:
				DoCommandP(tile, _cur_roadtype << 2 | _road_depot_orientation, 0,
						CMD_BUILD_ROAD_DEPOT | CMD_MSG(GetRoadTypeInfo(this->roadtype)->strings.err_depot), CcRoadDepot);
				break;

			case WID_ROT_BUILD_WAYPOINT:
				PlaceRoad_Waypoint(tile);
				break;

			case WID_ROT_BUS_STATION:
				PlaceRoad_BusStation(tile);
				break;

			case WID_ROT_TRUCK_STATION:
				PlaceRoad_TruckStation(tile);
				break;

			case WID_ROT_BUILD_BRIDGE:
				PlaceRoad_Bridge(tile, this);
				break;

			case WID_ROT_BUILD_TUNNEL:
				DoCommandP(tile, _cur_roadtype | (TRANSPORT_ROAD << 8), 0,
						CMD_BUILD_TUNNEL | CMD_MSG(STR_ERROR_CAN_T_BUILD_TUNNEL_HERE), CcBuildRoadTunnel);
				break;

			case WID_ROT_CONVERT_ROAD:
				VpStartPlaceSizing(tile, VPM_X_AND_Y, DDSP_CONVERT_ROAD);
				break;

			default: NOT_REACHED();
		}
	}

	void OnPlaceObjectAbort() override
	{
		if (_game_mode != GM_EDITOR && (this->IsWidgetLowered(WID_ROT_BUS_STATION) || this->IsWidgetLowered(WID_ROT_TRUCK_STATION))) SetViewportCatchmentStation(nullptr, true);
		if (_game_mode != GM_EDITOR && this->IsWidgetLowered(WID_ROT_BUILD_WAYPOINT)) SetViewportCatchmentWaypoint(nullptr, true);

		this->RaiseButtons();
		this->SetWidgetDisabledState(WID_ROT_REMOVE, true);
		this->SetWidgetDirty(WID_ROT_REMOVE);

		if (RoadTypeIsRoad(this->roadtype)) {
			this->SetWidgetDisabledState(WID_ROT_ONE_WAY, true);
			this->SetWidgetDirty(WID_ROT_ONE_WAY);
		}

		CloseWindowById(WC_BUS_STATION, TRANSPORT_ROAD);
		CloseWindowById(WC_TRUCK_STATION, TRANSPORT_ROAD);
		CloseWindowById(WC_BUILD_DEPOT, TRANSPORT_ROAD);
		CloseWindowById(WC_BUILD_WAYPOINT, TRANSPORT_ROAD);
		CloseWindowById(WC_SELECT_STATION, 0);
		CloseWindowByClass(WC_BUILD_BRIDGE);
	}

	void OnPlaceDrag(ViewportPlaceMethod select_method, [[maybe_unused]] ViewportDragDropSelectionProcess select_proc, [[maybe_unused]] Point pt) override
	{
		/* Here we update the end tile flags
		 * of the road placement actions.
		 * At first we reset the end halfroad
		 * bits and if needed we set them again. */
		switch (select_proc) {
			case DDSP_PLACE_ROAD_X_DIR:
				_place_road_flag &= ~RF_END_HALFROAD_X;
				if (pt.x & 8) _place_road_flag |= RF_END_HALFROAD_X;
				break;

			case DDSP_PLACE_ROAD_Y_DIR:
				_place_road_flag &= ~RF_END_HALFROAD_Y;
				if (pt.y & 8) _place_road_flag |= RF_END_HALFROAD_Y;
				break;

			case DDSP_PLACE_AUTOROAD:
				_place_road_flag &= ~(RF_END_HALFROAD_Y | RF_END_HALFROAD_X);
				if (pt.y & 8) _place_road_flag |= RF_END_HALFROAD_Y;
				if (pt.x & 8) _place_road_flag |= RF_END_HALFROAD_X;

				/* For autoroad we need to update the
				 * direction of the road */
				if (_thd.size.x > _thd.size.y || (_thd.size.x == _thd.size.y &&
						( (_tile_fract_coords.x < _tile_fract_coords.y && (_tile_fract_coords.x + _tile_fract_coords.y) < 16) ||
						(_tile_fract_coords.x > _tile_fract_coords.y && (_tile_fract_coords.x + _tile_fract_coords.y) > 16) ))) {
					/* Set dir = X */
					_place_road_flag &= ~RF_DIR_Y;
				} else {
					/* Set dir = Y */
					_place_road_flag |= RF_DIR_Y;
				}

				break;

			default:
				break;
		}

		VpSelectTilesWithMethod(pt.x, pt.y, select_method);
	}

	void OnPlaceMouseUp([[maybe_unused]] ViewportPlaceMethod select_method, ViewportDragDropSelectionProcess select_proc, [[maybe_unused]] Point pt, TileIndex start_tile, TileIndex end_tile) override
	{
		if (pt.x != -1) {
			switch (select_proc) {
				default: NOT_REACHED();
				case DDSP_BUILD_BRIDGE:
					if (!_settings_client.gui.persistent_buildingtools) ResetObjectToPlace();
					ShowBuildBridgeWindow(start_tile, end_tile, TRANSPORT_ROAD, _cur_roadtype);
					break;

				case DDSP_DEMOLISH_AREA:
					GUIPlaceProcDragXY(select_proc, start_tile, end_tile);
					break;

				case DDSP_PLACE_ROAD_X_DIR:
				case DDSP_PLACE_ROAD_Y_DIR:
				case DDSP_PLACE_AUTOROAD:
					/* Flag description:
					 * Use the first three bits (0x07) if dir == Y
					 * else use the last 2 bits (X dir has
					 * not the 3rd bit set) */

					/* Even if _cur_roadtype_id is a uint8_t we only use 5 bits so
					 * we could ignore the last 3 bits and reuse them for other
					 * flags */
					_place_road_flag = (RoadFlags)((_place_road_flag & RF_DIR_Y) ? (_place_road_flag & 0x07) : (_place_road_flag >> 3));

					DoCommandP(start_tile, end_tile, _place_road_flag | (_cur_roadtype << 3) | (_one_way_button_clicked << 10),
							_remove_button_clicked ?
							CMD_REMOVE_LONG_ROAD | CMD_MSG(GetRoadTypeInfo(this->roadtype)->strings.err_remove_road) :
							CMD_BUILD_LONG_ROAD | CMD_MSG(GetRoadTypeInfo(this->roadtype)->strings.err_build_road), CcPlaySound_CONSTRUCTION_OTHER);
					break;

				case DDSP_BUILD_ROAD_WAYPOINT:
				case DDSP_REMOVE_ROAD_WAYPOINT:
					if (this->IsWidgetLowered(WID_ROT_BUILD_WAYPOINT)) {
						TileArea ta(start_tile, end_tile);
						if (_remove_button_clicked) {
							DoCommandP(ta.tile, ta.w | ta.h << 8, (1 << 2), CMD_REMOVE_ROAD_STOP | CMD_MSG(STR_ERROR_CAN_T_REMOVE_ROAD_WAYPOINT), CcPlaySound_CONSTRUCTION_OTHER);
						} else {
							uint32_t p1 = ta.w | ta.h << 8 | _ctrl_pressed << 16 | (select_method == VPM_X_LIMITED ? AXIS_X : AXIS_Y) << 17;
							uint32_t p2 = _waypoint_gui.sel_class | INVALID_STATION << 16;

							CommandContainer cmdcont = NewCommandContainerBasic(ta.tile, p1, p2, CMD_BUILD_ROAD_WAYPOINT | CMD_MSG(STR_ERROR_CAN_T_BUILD_ROAD_WAYPOINT), CcPlaySound_CONSTRUCTION_OTHER);
							cmdcont.p3 = _waypoint_gui.sel_type;
							ShowSelectWaypointIfNeeded(cmdcont, ta);
						}
					}
					break;

				case DDSP_BUILD_BUSSTOP:
				case DDSP_REMOVE_BUSSTOP:
					if (this->IsWidgetLowered(WID_ROT_BUS_STATION) && GetIfClassHasNewStopsByType(RoadStopClass::Get(_roadstop_gui.sel_class), ROADSTOP_BUS, _cur_roadtype)) {
						if (_remove_button_clicked) {
							TileArea ta(start_tile, end_tile);
							DoCommandP(ta.tile, ta.w | ta.h << 8, (_ctrl_pressed << 1) | ROADSTOP_BUS, CMD_REMOVE_ROAD_STOP | CMD_MSG(GetRoadTypeInfo(this->roadtype)->strings.err_remove_station[ROADSTOP_BUS]), CcPlaySound_CONSTRUCTION_OTHER);
						} else {
							PlaceRoadStop(start_tile, end_tile, (_cur_roadtype << 5) | (_ctrl_pressed << 2) | ROADSTOP_BUS, CMD_BUILD_ROAD_STOP | CMD_MSG(GetRoadTypeInfo(this->roadtype)->strings.err_build_station[ROADSTOP_BUS]));
						}
					}
					break;

				case DDSP_BUILD_TRUCKSTOP:
				case DDSP_REMOVE_TRUCKSTOP:
					if (this->IsWidgetLowered(WID_ROT_TRUCK_STATION) && GetIfClassHasNewStopsByType(RoadStopClass::Get(_roadstop_gui.sel_class), ROADSTOP_TRUCK, _cur_roadtype)) {
						if (_remove_button_clicked) {
							TileArea ta(start_tile, end_tile);
							DoCommandP(ta.tile, ta.w | ta.h << 8, (_ctrl_pressed << 1) | ROADSTOP_TRUCK, CMD_REMOVE_ROAD_STOP | CMD_MSG(GetRoadTypeInfo(this->roadtype)->strings.err_remove_station[ROADSTOP_TRUCK]), CcPlaySound_CONSTRUCTION_OTHER);
						} else {
							PlaceRoadStop(start_tile, end_tile, (_cur_roadtype << 5) | (_ctrl_pressed << 2) | ROADSTOP_TRUCK, CMD_BUILD_ROAD_STOP | CMD_MSG(GetRoadTypeInfo(this->roadtype)->strings.err_build_station[ROADSTOP_TRUCK]));
						}
					}
					break;

				case DDSP_CONVERT_ROAD:
					DoCommandP(end_tile, start_tile, _cur_roadtype, CMD_CONVERT_ROAD | CMD_MSG(GetRoadTypeInfo(this->roadtype)->strings.err_convert_road), CcPlaySound_CONSTRUCTION_OTHER);
					break;
			}
		}
	}

	void OnPlacePresize([[maybe_unused]] Point pt, TileIndex tile) override
	{
		DoCommand(tile, _cur_roadtype | (TRANSPORT_ROAD << 8), 0, DC_AUTO, CMD_BUILD_TUNNEL);
		VpSetPresizeRange(tile, _build_tunnel_endtile == 0 ? tile : _build_tunnel_endtile);
	}

	EventState OnCTRLStateChange() override
	{
		if (RoadToolbar_CtrlChanged(this)) return ES_HANDLED;
		return ES_NOT_HANDLED;
	}

	void OnRealtimeTick(uint delta_ms) override
	{
		if (_game_mode == GM_NORMAL && this->IsWidgetLowered(WID_ROT_BUILD_WAYPOINT)) CheckRedrawWaypointCoverage(this, true);
	}

	static HotkeyList road_hotkeys;
	static HotkeyList tram_hotkeys;
};

Window *CreateRoadTramToolbarForRoadType(RoadType roadtype, RoadTramType rtt)
{
	Window *w = nullptr;
	switch (_game_mode) {
		case GM_NORMAL:
			w = ShowBuildRoadToolbar(roadtype);
			break;

		case GM_EDITOR:
			if ((GetRoadTypes(true) & ((rtt == RTT_ROAD) ? ~_roadtypes_type : _roadtypes_type)) == ROADTYPES_NONE) return nullptr;
			w = ShowBuildRoadScenToolbar(roadtype);
			break;

		default:
			break;
	}
	return w;
}

/**
 * Handler for global hotkeys of the BuildRoadToolbarWindow.
 * @param hotkey Hotkey
 * @param last_build Last build road type
 * @return ES_HANDLED if hotkey was accepted.
 */
static EventState RoadTramToolbarGlobalHotkeys(int hotkey, RoadType last_build, RoadTramType rtt)
{
	Window *w = CreateRoadTramToolbarForRoadType(last_build, rtt);

	if (w == nullptr) return ES_NOT_HANDLED;
	return w->OnHotkey(hotkey);
}

static EventState RoadToolbarGlobalHotkeys(int hotkey)
{
	extern RoadType _last_built_roadtype;
	return RoadTramToolbarGlobalHotkeys(hotkey, _last_built_roadtype, RTT_ROAD);
}

static EventState TramToolbarGlobalHotkeys(int hotkey)
{
	extern RoadType _last_built_tramtype;
	return RoadTramToolbarGlobalHotkeys(hotkey, _last_built_tramtype, RTT_TRAM);
}

static Hotkey roadtoolbar_hotkeys[] = {
	Hotkey('1', "build_x", WID_ROT_ROAD_X),
	Hotkey('2', "build_y", WID_ROT_ROAD_Y),
	Hotkey('3', "autoroad", WID_ROT_AUTOROAD),
	Hotkey('4', "demolish", WID_ROT_DEMOLISH),
	Hotkey('5', "depot", WID_ROT_DEPOT),
	Hotkey('6', "bus_station", WID_ROT_BUS_STATION),
	Hotkey('7', "truck_station", WID_ROT_TRUCK_STATION),
	Hotkey('8', "oneway", WID_ROT_ONE_WAY),
	Hotkey('B', "bridge", WID_ROT_BUILD_BRIDGE),
	Hotkey('T', "tunnel", WID_ROT_BUILD_TUNNEL),
	Hotkey('R', "remove", WID_ROT_REMOVE),
	Hotkey('C', "convert", WID_ROT_CONVERT_ROAD),
	Hotkey('9', "waypoint", WID_ROT_BUILD_WAYPOINT),
};
HotkeyList BuildRoadToolbarWindow::road_hotkeys("roadtoolbar", roadtoolbar_hotkeys, RoadToolbarGlobalHotkeys);

static Hotkey tramtoolbar_hotkeys[] = {
	Hotkey('1', "build_x", WID_ROT_ROAD_X),
	Hotkey('2', "build_y", WID_ROT_ROAD_Y),
	Hotkey('3', "autoroad", WID_ROT_AUTOROAD),
	Hotkey('4', "demolish", WID_ROT_DEMOLISH),
	Hotkey('5', "depot", WID_ROT_DEPOT),
	Hotkey('6', "bus_station", WID_ROT_BUS_STATION),
	Hotkey('7', "truck_station", WID_ROT_TRUCK_STATION),
	Hotkey('B', "bridge", WID_ROT_BUILD_BRIDGE),
	Hotkey('T', "tunnel", WID_ROT_BUILD_TUNNEL),
	Hotkey('R', "remove", WID_ROT_REMOVE),
	Hotkey('C', "convert", WID_ROT_CONVERT_ROAD),
	Hotkey('9', "waypoint", WID_ROT_BUILD_WAYPOINT),
};
HotkeyList BuildRoadToolbarWindow::tram_hotkeys("tramtoolbar", tramtoolbar_hotkeys, TramToolbarGlobalHotkeys);


static constexpr NWidgetPart _nested_build_road_widgets[] = {
	NWidget(NWID_HORIZONTAL),
		NWidget(WWT_CLOSEBOX, COLOUR_DARK_GREEN),
		NWidget(WWT_CAPTION, COLOUR_DARK_GREEN, WID_ROT_CAPTION), SetDataTip(STR_JUST_STRING2, STR_TOOLTIP_WINDOW_TITLE_DRAG_THIS), SetTextStyle(TC_WHITE),
		NWidget(WWT_STICKYBOX, COLOUR_DARK_GREEN),
	EndContainer(),
	NWidget(NWID_HORIZONTAL),
		NWidget(WWT_IMGBTN, COLOUR_DARK_GREEN, WID_ROT_ROAD_X),
						SetFill(0, 1), SetMinimalSize(22, 22), SetDataTip(SPR_IMG_ROAD_X_DIR, STR_ROAD_TOOLBAR_TOOLTIP_BUILD_ROAD_SECTION),
		NWidget(WWT_IMGBTN, COLOUR_DARK_GREEN, WID_ROT_ROAD_Y),
						SetFill(0, 1), SetMinimalSize(22, 22), SetDataTip(SPR_IMG_ROAD_Y_DIR, STR_ROAD_TOOLBAR_TOOLTIP_BUILD_ROAD_SECTION),
		NWidget(WWT_IMGBTN, COLOUR_DARK_GREEN, WID_ROT_AUTOROAD),
						SetFill(0, 1), SetMinimalSize(22, 22), SetDataTip(SPR_IMG_AUTOROAD, STR_ROAD_TOOLBAR_TOOLTIP_BUILD_AUTOROAD),
		NWidget(WWT_IMGBTN, COLOUR_DARK_GREEN, WID_ROT_DEMOLISH),
						SetFill(0, 1), SetMinimalSize(22, 22), SetDataTip(SPR_IMG_DYNAMITE, STR_TOOLTIP_DEMOLISH_BUILDINGS_ETC),
		NWidget(WWT_IMGBTN, COLOUR_DARK_GREEN, WID_ROT_DEPOT),
						SetFill(0, 1), SetMinimalSize(22, 22), SetDataTip(SPR_IMG_ROAD_DEPOT, STR_ROAD_TOOLBAR_TOOLTIP_BUILD_ROAD_VEHICLE_DEPOT),
		NWidget(WWT_IMGBTN, COLOUR_DARK_GREEN, WID_ROT_BUILD_WAYPOINT),
						SetFill(0, 1), SetMinimalSize(22, 22), SetDataTip(SPR_IMG_WAYPOINT, STR_ROAD_TOOLBAR_TOOLTIP_CONVERT_ROAD_TO_WAYPOINT),
		NWidget(WWT_IMGBTN, COLOUR_DARK_GREEN, WID_ROT_BUS_STATION),
						SetFill(0, 1), SetMinimalSize(22, 22), SetDataTip(SPR_IMG_BUS_STATION, STR_ROAD_TOOLBAR_TOOLTIP_BUILD_BUS_STATION),
		NWidget(WWT_IMGBTN, COLOUR_DARK_GREEN, WID_ROT_TRUCK_STATION),
						SetFill(0, 1), SetMinimalSize(22, 22), SetDataTip(SPR_IMG_TRUCK_BAY, STR_ROAD_TOOLBAR_TOOLTIP_BUILD_TRUCK_LOADING_BAY),
		NWidget(WWT_PANEL, COLOUR_DARK_GREEN, -1), SetMinimalSize(0, 22), SetFill(1, 1), EndContainer(),
		NWidget(WWT_IMGBTN, COLOUR_DARK_GREEN, WID_ROT_ONE_WAY),
						SetFill(0, 1), SetMinimalSize(22, 22), SetDataTip(SPR_IMG_ROAD_ONE_WAY, STR_ROAD_TOOLBAR_TOOLTIP_TOGGLE_ONE_WAY_ROAD),
		NWidget(WWT_IMGBTN, COLOUR_DARK_GREEN, WID_ROT_BUILD_BRIDGE),
						SetFill(0, 1), SetMinimalSize(43, 22), SetDataTip(SPR_IMG_BRIDGE, STR_ROAD_TOOLBAR_TOOLTIP_BUILD_ROAD_BRIDGE),
		NWidget(WWT_IMGBTN, COLOUR_DARK_GREEN, WID_ROT_BUILD_TUNNEL),
						SetFill(0, 1), SetMinimalSize(22, 22), SetDataTip(SPR_IMG_ROAD_TUNNEL, STR_ROAD_TOOLBAR_TOOLTIP_BUILD_ROAD_TUNNEL),
		NWidget(WWT_IMGBTN, COLOUR_DARK_GREEN, WID_ROT_REMOVE),
						SetFill(0, 1), SetMinimalSize(22, 22), SetDataTip(SPR_IMG_REMOVE, STR_ROAD_TOOLBAR_TOOLTIP_TOGGLE_BUILD_REMOVE_FOR_ROAD),
		NWidget(WWT_IMGBTN, COLOUR_DARK_GREEN, WID_ROT_CONVERT_ROAD),
						SetFill(0, 1), SetMinimalSize(22, 22), SetDataTip(SPR_IMG_CONVERT_ROAD, STR_ROAD_TOOLBAR_TOOLTIP_CONVERT_ROAD),
	EndContainer(),
};

static WindowDesc _build_road_desc(__FILE__, __LINE__,
	WDP_ALIGN_TOOLBAR, "toolbar_road", 0, 0,
	WC_BUILD_TOOLBAR, WC_NONE,
	WDF_CONSTRUCTION,
	_nested_build_road_widgets,
	&BuildRoadToolbarWindow::road_hotkeys
);

static constexpr NWidgetPart _nested_build_tramway_widgets[] = {
	NWidget(NWID_HORIZONTAL),
		NWidget(WWT_CLOSEBOX, COLOUR_DARK_GREEN),
		NWidget(WWT_CAPTION, COLOUR_DARK_GREEN, WID_ROT_CAPTION), SetDataTip(STR_JUST_STRING2, STR_TOOLTIP_WINDOW_TITLE_DRAG_THIS), SetTextStyle(TC_WHITE),
		NWidget(WWT_STICKYBOX, COLOUR_DARK_GREEN),
	EndContainer(),
	NWidget(NWID_HORIZONTAL),
		NWidget(WWT_IMGBTN, COLOUR_DARK_GREEN, WID_ROT_ROAD_X),
						SetFill(0, 1), SetMinimalSize(22, 22), SetDataTip(SPR_IMG_TRAMWAY_X_DIR, STR_ROAD_TOOLBAR_TOOLTIP_BUILD_TRAMWAY_SECTION),
		NWidget(WWT_IMGBTN, COLOUR_DARK_GREEN, WID_ROT_ROAD_Y),
						SetFill(0, 1), SetMinimalSize(22, 22), SetDataTip(SPR_IMG_TRAMWAY_Y_DIR, STR_ROAD_TOOLBAR_TOOLTIP_BUILD_TRAMWAY_SECTION),
		NWidget(WWT_IMGBTN, COLOUR_DARK_GREEN, WID_ROT_AUTOROAD),
						SetFill(0, 1), SetMinimalSize(22, 22), SetDataTip(SPR_IMG_AUTOTRAM, STR_ROAD_TOOLBAR_TOOLTIP_BUILD_AUTOTRAM),
		NWidget(WWT_IMGBTN, COLOUR_DARK_GREEN, WID_ROT_DEMOLISH),
						SetFill(0, 1), SetMinimalSize(22, 22), SetDataTip(SPR_IMG_DYNAMITE, STR_TOOLTIP_DEMOLISH_BUILDINGS_ETC),
		NWidget(WWT_IMGBTN, COLOUR_DARK_GREEN, WID_ROT_DEPOT),
						SetFill(0, 1), SetMinimalSize(22, 22), SetDataTip(SPR_IMG_ROAD_DEPOT, STR_ROAD_TOOLBAR_TOOLTIP_BUILD_TRAM_VEHICLE_DEPOT),
		NWidget(WWT_IMGBTN, COLOUR_DARK_GREEN, WID_ROT_BUILD_WAYPOINT),
						SetFill(0, 1), SetMinimalSize(22, 22), SetDataTip(SPR_IMG_WAYPOINT, STR_ROAD_TOOLBAR_TOOLTIP_CONVERT_TRAM_TO_WAYPOINT),
		NWidget(WWT_IMGBTN, COLOUR_DARK_GREEN, WID_ROT_BUS_STATION),
						SetFill(0, 1), SetMinimalSize(22, 22), SetDataTip(SPR_IMG_BUS_STATION, STR_ROAD_TOOLBAR_TOOLTIP_BUILD_PASSENGER_TRAM_STATION),
		NWidget(WWT_IMGBTN, COLOUR_DARK_GREEN, WID_ROT_TRUCK_STATION),
						SetFill(0, 1), SetMinimalSize(22, 22), SetDataTip(SPR_IMG_TRUCK_BAY, STR_ROAD_TOOLBAR_TOOLTIP_BUILD_CARGO_TRAM_STATION),
		NWidget(WWT_PANEL, COLOUR_DARK_GREEN, -1), SetMinimalSize(0, 22), SetFill(1, 1), EndContainer(),
		NWidget(WWT_IMGBTN, COLOUR_DARK_GREEN, WID_ROT_BUILD_BRIDGE),
						SetFill(0, 1), SetMinimalSize(43, 22), SetDataTip(SPR_IMG_BRIDGE, STR_ROAD_TOOLBAR_TOOLTIP_BUILD_TRAMWAY_BRIDGE),
		NWidget(WWT_IMGBTN, COLOUR_DARK_GREEN, WID_ROT_BUILD_TUNNEL),
						SetFill(0, 1), SetMinimalSize(22, 22), SetDataTip(SPR_IMG_ROAD_TUNNEL, STR_ROAD_TOOLBAR_TOOLTIP_BUILD_TRAMWAY_TUNNEL),
		NWidget(WWT_IMGBTN, COLOUR_DARK_GREEN, WID_ROT_REMOVE),
						SetFill(0, 1), SetMinimalSize(22, 22), SetDataTip(SPR_IMG_REMOVE, STR_ROAD_TOOLBAR_TOOLTIP_TOGGLE_BUILD_REMOVE_FOR_TRAMWAYS),
		NWidget(WWT_IMGBTN, COLOUR_DARK_GREEN, WID_ROT_CONVERT_ROAD),
						SetFill(0, 1), SetMinimalSize(22, 22), SetDataTip(SPR_IMG_CONVERT_ROAD, STR_ROAD_TOOLBAR_TOOLTIP_CONVERT_TRAM),
	EndContainer(),
};

static WindowDesc _build_tramway_desc(__FILE__, __LINE__,
	WDP_ALIGN_TOOLBAR, "toolbar_tramway", 0, 0,
	WC_BUILD_TOOLBAR, WC_NONE,
	WDF_CONSTRUCTION,
	_nested_build_tramway_widgets,
	&BuildRoadToolbarWindow::tram_hotkeys
);

/**
 * Open the build road toolbar window
 *
 * If the terraform toolbar is linked to the toolbar, that window is also opened.
 *
 * @return newly opened road toolbar, or nullptr if the toolbar could not be opened.
 */
Window *ShowBuildRoadToolbar(RoadType roadtype)
{
	if (!Company::IsValidID(_local_company)) return nullptr;
	if (!ValParamRoadType(roadtype)) return nullptr;

	CloseWindowByClass(WC_BUILD_TOOLBAR);
	_cur_roadtype = roadtype;

	return AllocateWindowDescFront<BuildRoadToolbarWindow>(RoadTypeIsRoad(_cur_roadtype) ? _build_road_desc : _build_tramway_desc, TRANSPORT_ROAD);
}

static constexpr NWidgetPart _nested_build_road_scen_widgets[] = {
	NWidget(NWID_HORIZONTAL),
		NWidget(WWT_CLOSEBOX, COLOUR_DARK_GREEN),
		NWidget(WWT_CAPTION, COLOUR_DARK_GREEN, WID_ROT_CAPTION), SetDataTip(STR_JUST_STRING2, STR_TOOLTIP_WINDOW_TITLE_DRAG_THIS), SetTextStyle(TC_WHITE),
		NWidget(WWT_STICKYBOX, COLOUR_DARK_GREEN),
	EndContainer(),
	NWidget(NWID_HORIZONTAL),
		NWidget(WWT_IMGBTN, COLOUR_DARK_GREEN, WID_ROT_ROAD_X),
						SetFill(0, 1), SetMinimalSize(22, 22), SetDataTip(SPR_IMG_ROAD_X_DIR, STR_ROAD_TOOLBAR_TOOLTIP_BUILD_ROAD_SECTION),
		NWidget(WWT_IMGBTN, COLOUR_DARK_GREEN, WID_ROT_ROAD_Y),
						SetFill(0, 1), SetMinimalSize(22, 22), SetDataTip(SPR_IMG_ROAD_Y_DIR, STR_ROAD_TOOLBAR_TOOLTIP_BUILD_ROAD_SECTION),
		NWidget(WWT_IMGBTN, COLOUR_DARK_GREEN, WID_ROT_AUTOROAD),
						SetFill(0, 1), SetMinimalSize(22, 22), SetDataTip(SPR_IMG_AUTOROAD, STR_ROAD_TOOLBAR_TOOLTIP_BUILD_AUTOROAD),
		NWidget(WWT_IMGBTN, COLOUR_DARK_GREEN, WID_ROT_DEMOLISH),
						SetFill(0, 1), SetMinimalSize(22, 22), SetDataTip(SPR_IMG_DYNAMITE, STR_TOOLTIP_DEMOLISH_BUILDINGS_ETC),
		NWidget(WWT_PANEL, COLOUR_DARK_GREEN, -1), SetMinimalSize(0, 22), SetFill(1, 1), EndContainer(),
		NWidget(WWT_IMGBTN, COLOUR_DARK_GREEN, WID_ROT_ONE_WAY),
						SetFill(0, 1), SetMinimalSize(22, 22), SetDataTip(SPR_IMG_ROAD_ONE_WAY, STR_ROAD_TOOLBAR_TOOLTIP_TOGGLE_ONE_WAY_ROAD),
		NWidget(WWT_IMGBTN, COLOUR_DARK_GREEN, WID_ROT_BUILD_BRIDGE),
						SetFill(0, 1), SetMinimalSize(43, 22), SetDataTip(SPR_IMG_BRIDGE, STR_ROAD_TOOLBAR_TOOLTIP_BUILD_ROAD_BRIDGE),
		NWidget(WWT_IMGBTN, COLOUR_DARK_GREEN, WID_ROT_BUILD_TUNNEL),
						SetFill(0, 1), SetMinimalSize(22, 22), SetDataTip(SPR_IMG_ROAD_TUNNEL, STR_ROAD_TOOLBAR_TOOLTIP_BUILD_ROAD_TUNNEL),
		NWidget(WWT_IMGBTN, COLOUR_DARK_GREEN, WID_ROT_REMOVE),
						SetFill(0, 1), SetMinimalSize(22, 22), SetDataTip(SPR_IMG_REMOVE, STR_ROAD_TOOLBAR_TOOLTIP_TOGGLE_BUILD_REMOVE_FOR_ROAD),
		NWidget(WWT_IMGBTN, COLOUR_DARK_GREEN, WID_ROT_CONVERT_ROAD),
						SetFill(0, 1), SetMinimalSize(22, 22), SetDataTip(SPR_IMG_CONVERT_ROAD, STR_ROAD_TOOLBAR_TOOLTIP_CONVERT_ROAD),
	EndContainer(),
};

static WindowDesc _build_road_scen_desc(__FILE__, __LINE__,
	WDP_AUTO, "toolbar_road_scen", 0, 0,
	WC_SCEN_BUILD_TOOLBAR, WC_NONE,
	WDF_CONSTRUCTION,
	_nested_build_road_scen_widgets,
	&BuildRoadToolbarWindow::road_hotkeys
);

static constexpr NWidgetPart _nested_build_tramway_scen_widgets[] = {
	NWidget(NWID_HORIZONTAL),
		NWidget(WWT_CLOSEBOX, COLOUR_DARK_GREEN),
		NWidget(WWT_CAPTION, COLOUR_DARK_GREEN, WID_ROT_CAPTION), SetDataTip(STR_JUST_STRING2, STR_TOOLTIP_WINDOW_TITLE_DRAG_THIS), SetTextStyle(TC_WHITE),
		NWidget(WWT_STICKYBOX, COLOUR_DARK_GREEN),
	EndContainer(),
	NWidget(NWID_HORIZONTAL),
		NWidget(WWT_IMGBTN, COLOUR_DARK_GREEN, WID_ROT_ROAD_X),
						SetFill(0, 1), SetMinimalSize(22, 22), SetDataTip(SPR_IMG_TRAMWAY_X_DIR, STR_ROAD_TOOLBAR_TOOLTIP_BUILD_TRAMWAY_SECTION),
		NWidget(WWT_IMGBTN, COLOUR_DARK_GREEN, WID_ROT_ROAD_Y),
						SetFill(0, 1), SetMinimalSize(22, 22), SetDataTip(SPR_IMG_TRAMWAY_Y_DIR, STR_ROAD_TOOLBAR_TOOLTIP_BUILD_TRAMWAY_SECTION),
		NWidget(WWT_IMGBTN, COLOUR_DARK_GREEN, WID_ROT_AUTOROAD),
						SetFill(0, 1), SetMinimalSize(22, 22), SetDataTip(SPR_IMG_AUTOTRAM, STR_ROAD_TOOLBAR_TOOLTIP_BUILD_AUTOTRAM),
		NWidget(WWT_IMGBTN, COLOUR_DARK_GREEN, WID_ROT_DEMOLISH),
						SetFill(0, 1), SetMinimalSize(22, 22), SetDataTip(SPR_IMG_DYNAMITE, STR_TOOLTIP_DEMOLISH_BUILDINGS_ETC),
		NWidget(WWT_PANEL, COLOUR_DARK_GREEN, -1), SetMinimalSize(0, 22), SetFill(1, 1), EndContainer(),
		NWidget(WWT_IMGBTN, COLOUR_DARK_GREEN, WID_ROT_BUILD_BRIDGE),
						SetFill(0, 1), SetMinimalSize(43, 22), SetDataTip(SPR_IMG_BRIDGE, STR_ROAD_TOOLBAR_TOOLTIP_BUILD_TRAMWAY_BRIDGE),
		NWidget(WWT_IMGBTN, COLOUR_DARK_GREEN, WID_ROT_BUILD_TUNNEL),
						SetFill(0, 1), SetMinimalSize(22, 22), SetDataTip(SPR_IMG_ROAD_TUNNEL, STR_ROAD_TOOLBAR_TOOLTIP_BUILD_TRAMWAY_TUNNEL),
		NWidget(WWT_IMGBTN, COLOUR_DARK_GREEN, WID_ROT_REMOVE),
						SetFill(0, 1), SetMinimalSize(22, 22), SetDataTip(SPR_IMG_REMOVE, STR_ROAD_TOOLBAR_TOOLTIP_TOGGLE_BUILD_REMOVE_FOR_TRAMWAYS),
		NWidget(WWT_IMGBTN, COLOUR_DARK_GREEN, WID_ROT_CONVERT_ROAD),
						SetFill(0, 1), SetMinimalSize(22, 22), SetDataTip(SPR_IMG_CONVERT_ROAD, STR_ROAD_TOOLBAR_TOOLTIP_CONVERT_TRAM),
	EndContainer(),
};

static WindowDesc _build_tramway_scen_desc(__FILE__, __LINE__,
	WDP_AUTO, "toolbar_tram_scen", 0, 0,
	WC_SCEN_BUILD_TOOLBAR, WC_NONE,
	WDF_CONSTRUCTION,
	_nested_build_tramway_scen_widgets,
	&BuildRoadToolbarWindow::tram_hotkeys
);

/**
 * Show the road building toolbar in the scenario editor.
 * @return The just opened toolbar, or \c nullptr if the toolbar was already open.
 */
Window *ShowBuildRoadScenToolbar(RoadType roadtype)
{
	CloseWindowById(WC_SCEN_BUILD_TOOLBAR, TRANSPORT_ROAD);
	_cur_roadtype = roadtype;

	return AllocateWindowDescFront<BuildRoadToolbarWindow>(RoadTypeIsRoad(_cur_roadtype) ? _build_road_scen_desc : _build_tramway_scen_desc, TRANSPORT_ROAD);
}

struct BuildRoadDepotWindow : public PickerWindowBase {
	BuildRoadDepotWindow(WindowDesc &desc, Window *parent) : PickerWindowBase(desc, parent)
	{
		this->CreateNestedTree();

		this->LowerWidget(WID_BROD_DEPOT_NE + _road_depot_orientation);
		if (RoadTypeIsTram(_cur_roadtype)) {
			this->GetWidget<NWidgetCore>(WID_BROD_CAPTION)->widget_data = STR_BUILD_DEPOT_TRAM_ORIENTATION_CAPTION;
			for (WidgetID i = WID_BROD_DEPOT_NE; i <= WID_BROD_DEPOT_NW; i++) {
				this->GetWidget<NWidgetCore>(i)->tool_tip = STR_BUILD_DEPOT_TRAM_ORIENTATION_SELECT_TOOLTIP;
			}
		}

		this->FinishInitNested(TRANSPORT_ROAD);
	}

	void UpdateWidgetSize(WidgetID widget, Dimension &size, [[maybe_unused]] const Dimension &padding, [[maybe_unused]] Dimension &fill, [[maybe_unused]] Dimension &resize) override
	{
		if (!IsInsideMM(widget, WID_BROD_DEPOT_NE, WID_BROD_DEPOT_NW + 1)) return;

		size.width  = ScaleGUITrad(64) + WidgetDimensions::scaled.fullbevel.Horizontal();
		size.height = ScaleGUITrad(48) + WidgetDimensions::scaled.fullbevel.Vertical();
	}

	void DrawWidget(const Rect &r, WidgetID widget) const override
	{
		if (!IsInsideMM(widget, WID_BROD_DEPOT_NE, WID_BROD_DEPOT_NW + 1)) return;

		DrawPixelInfo tmp_dpi;
		Rect ir = r.Shrink(WidgetDimensions::scaled.bevel);
		if (FillDrawPixelInfo(&tmp_dpi, ir)) {
			AutoRestoreBackup dpi_backup(_cur_dpi, &tmp_dpi);
			int x = (ir.Width()  - ScaleSpriteTrad(64)) / 2 + ScaleSpriteTrad(31);
			int y = (ir.Height() + ScaleSpriteTrad(48)) / 2 - ScaleSpriteTrad(31);
			DrawRoadDepotSprite(x, y, (DiagDirection)(widget - WID_BROD_DEPOT_NE + DIAGDIR_NE), _cur_roadtype);
		}
	}

	void OnClick([[maybe_unused]] Point pt, WidgetID widget, [[maybe_unused]] int click_count) override
	{
		switch (widget) {
			case WID_BROD_DEPOT_NW:
			case WID_BROD_DEPOT_NE:
			case WID_BROD_DEPOT_SW:
			case WID_BROD_DEPOT_SE:
				this->RaiseWidget(WID_BROD_DEPOT_NE + _road_depot_orientation);
				_road_depot_orientation = (DiagDirection)(widget - WID_BROD_DEPOT_NE);
				this->LowerWidget(WID_BROD_DEPOT_NE + _road_depot_orientation);
				if (_settings_client.sound.click_beep) SndPlayFx(SND_15_BEEP);
				this->SetDirty();
				break;

			default:
				break;
		}
	}
};

static constexpr NWidgetPart _nested_build_road_depot_widgets[] = {
	NWidget(NWID_HORIZONTAL),
		NWidget(WWT_CLOSEBOX, COLOUR_DARK_GREEN),
		NWidget(WWT_CAPTION, COLOUR_DARK_GREEN, WID_BROD_CAPTION), SetDataTip(STR_BUILD_DEPOT_ROAD_ORIENTATION_CAPTION, STR_TOOLTIP_WINDOW_TITLE_DRAG_THIS),
	EndContainer(),
	NWidget(WWT_PANEL, COLOUR_DARK_GREEN),
		NWidget(NWID_HORIZONTAL_LTR), SetPIP(0, WidgetDimensions::unscaled.hsep_normal, 0), SetPIPRatio(1, 0, 1), SetPadding(WidgetDimensions::unscaled.picker),
			NWidget(NWID_VERTICAL), SetPIP(0, WidgetDimensions::unscaled.vsep_normal, 0),
				NWidget(WWT_TEXTBTN, COLOUR_GREY, WID_BROD_DEPOT_NW), SetFill(0, 0), SetDataTip(0x0, STR_BUILD_DEPOT_ROAD_ORIENTATION_SELECT_TOOLTIP),
				NWidget(WWT_TEXTBTN, COLOUR_GREY, WID_BROD_DEPOT_SW), SetFill(0, 0), SetDataTip(0x0, STR_BUILD_DEPOT_ROAD_ORIENTATION_SELECT_TOOLTIP),
			EndContainer(),
			NWidget(NWID_VERTICAL), SetPIP(0, WidgetDimensions::unscaled.vsep_normal, 0),
				NWidget(WWT_TEXTBTN, COLOUR_GREY, WID_BROD_DEPOT_NE), SetFill(0, 0), SetDataTip(0x0, STR_BUILD_DEPOT_ROAD_ORIENTATION_SELECT_TOOLTIP),
				NWidget(WWT_TEXTBTN, COLOUR_GREY, WID_BROD_DEPOT_SE), SetFill(0, 0), SetDataTip(0x0, STR_BUILD_DEPOT_ROAD_ORIENTATION_SELECT_TOOLTIP),
			EndContainer(),
		EndContainer(),
		NWidget(NWID_SPACER), SetMinimalSize(0, 3),
	EndContainer(),
};

static WindowDesc _build_road_depot_desc(__FILE__, __LINE__,
	WDP_AUTO, nullptr, 0, 0,
	WC_BUILD_DEPOT, WC_BUILD_TOOLBAR,
	WDF_CONSTRUCTION,
	_nested_build_road_depot_widgets
);

static void ShowRoadDepotPicker(Window *parent)
{
	new BuildRoadDepotWindow(_build_road_depot_desc, parent);
}

template <RoadStopType roadstoptype>
class RoadStopPickerCallbacks : public PickerCallbacksNewGRFClass<RoadStopClass> {
public:
	RoadStopPickerCallbacks(const std::string &ini_group) : PickerCallbacksNewGRFClass<RoadStopClass>(ini_group) {}

	StringID GetClassTooltip() const override;
	StringID GetTypeTooltip() const override;

	bool IsActive() const override
	{
		for (const auto &cls : RoadStopClass::Classes()) {
			if (IsWaypointClass(cls)) continue;
			for (const auto *spec : cls.Specs()) {
				if (spec == nullptr) continue;
				if (roadstoptype == ROADSTOP_TRUCK && spec->stop_type != ROADSTOPTYPE_FREIGHT && spec->stop_type != ROADSTOPTYPE_ALL) continue;
				if (roadstoptype == ROADSTOP_BUS && spec->stop_type != ROADSTOPTYPE_PASSENGER && spec->stop_type != ROADSTOPTYPE_ALL) continue;
				return true;
			}
		}
		return false;
	}

	static bool IsClassChoice(const RoadStopClass &cls)
	{
		return !IsWaypointClass(cls) && GetIfClassHasNewStopsByType(&cls, roadstoptype, _cur_roadtype);
	}

	bool HasClassChoice() const override
	{
		return std::ranges::count_if(RoadStopClass::Classes(), IsClassChoice);
	}

	int GetSelectedClass() const override { return _roadstop_gui.sel_class; }
	void SetSelectedClass(int id) const override { _roadstop_gui.sel_class = this->GetClassIndex(id); }

	StringID GetClassName(int id) const override
	{
		const auto *rsc = this->GetClass(id);
		if (!IsClassChoice(*rsc)) return INVALID_STRING_ID;
		return rsc->name;
	}

	int GetSelectedType() const override { return _roadstop_gui.sel_type; }
	void SetSelectedType(int id) const override { _roadstop_gui.sel_type = id; }

	StringID GetTypeName(int cls_id, int id) const override
	{
		const auto *spec = this->GetSpec(cls_id, id);
		if (!IsRoadStopEverAvailable(spec, roadstoptype == ROADSTOP_BUS ? STATION_BUS : STATION_TRUCK)) return INVALID_STRING_ID;
		return (spec == nullptr) ? STR_STATION_CLASS_DFLT_ROADSTOP : spec->name;
	}

	bool IsTypeAvailable(int cls_id, int id) const override
	{
		const auto *spec = this->GetSpec(cls_id, id);
		return IsRoadStopAvailable(spec, roadstoptype == ROADSTOP_BUS ? STATION_BUS : STATION_TRUCK);
	}

	void DrawType(int x, int y, int cls_id, int id) const override
	{
		const auto *spec = this->GetSpec(cls_id, id);
		if (spec == nullptr) {
			StationPickerDrawSprite(x, y, roadstoptype == ROADSTOP_BUS ? STATION_BUS : STATION_TRUCK, INVALID_RAILTYPE, _cur_roadtype, _roadstop_gui.orientation);
		} else {
			DiagDirection orientation = _roadstop_gui.orientation;
			if (orientation < DIAGDIR_END && HasBit(spec->flags, RSF_DRIVE_THROUGH_ONLY)) orientation = DIAGDIR_END;
			DrawRoadStopTile(x, y, _cur_roadtype, spec, roadstoptype == ROADSTOP_BUS ? STATION_BUS : STATION_TRUCK, (uint8_t)orientation);
		}
	}

	void FillUsedItems(btree::btree_set<PickerItem> &items) override
	{
		for (const Station *st : Station::Iterate()) {
			if (st->owner != _local_company) continue;
			if (roadstoptype == ROADSTOP_TRUCK && !(st->facilities & FACIL_TRUCK_STOP)) continue;
			if (roadstoptype == ROADSTOP_BUS && !(st->facilities & FACIL_BUS_STOP)) continue;
			items.insert({0, 0, ROADSTOP_CLASS_DFLT, 0}); // We would need to scan the map to find out if default is used.
			for (const auto &sm : st->roadstop_speclist) {
				if (sm.spec == nullptr) continue;
				if (roadstoptype == ROADSTOP_TRUCK && sm.spec->stop_type != ROADSTOPTYPE_FREIGHT && sm.spec->stop_type != ROADSTOPTYPE_ALL) continue;
				if (roadstoptype == ROADSTOP_BUS && sm.spec->stop_type != ROADSTOPTYPE_PASSENGER && sm.spec->stop_type != ROADSTOPTYPE_ALL) continue;
				items.insert({sm.grfid, sm.localidx, sm.spec->class_index, sm.spec->index});
			}
		}
	}
};

template <> StringID RoadStopPickerCallbacks<ROADSTOP_BUS>::GetClassTooltip() const { return STR_PICKER_ROADSTOP_BUS_CLASS_TOOLTIP; }
template <> StringID RoadStopPickerCallbacks<ROADSTOP_BUS>::GetTypeTooltip() const { return STR_PICKER_ROADSTOP_BUS_TYPE_TOOLTIP; }

template <> StringID RoadStopPickerCallbacks<ROADSTOP_TRUCK>::GetClassTooltip() const { return STR_PICKER_ROADSTOP_TRUCK_CLASS_TOOLTIP; }
template <> StringID RoadStopPickerCallbacks<ROADSTOP_TRUCK>::GetTypeTooltip() const { return STR_PICKER_ROADSTOP_TRUCK_TYPE_TOOLTIP; }

static RoadStopPickerCallbacks<ROADSTOP_BUS> _bus_callback_instance("fav_passenger_roadstops");
static RoadStopPickerCallbacks<ROADSTOP_TRUCK> _truck_callback_instance("fav_freight_roadstops");

static PickerCallbacks &GetRoadStopPickerCallbacks(RoadStopType rs)
{
	return rs == ROADSTOP_BUS ? static_cast<PickerCallbacks &>(_bus_callback_instance) : static_cast<PickerCallbacks &>(_truck_callback_instance);
}

struct BuildRoadStationWindow : public PickerWindow {
private:
	uint coverage_height; ///< Height of the coverage texts.

	void CheckOrientationValid()
	{
		const RoadStopSpec *spec = RoadStopClass::Get(_roadstop_gui.sel_class)->GetSpec(_roadstop_gui.sel_type);

		/* Raise and lower to ensure the correct widget is lowered after changing displayed orientation plane. */
		if (RoadTypeIsRoad(_cur_roadtype)) {
			this->RaiseWidget(WID_BROS_STATION_NE + _roadstop_gui.orientation);
			this->GetWidget<NWidgetStacked>(WID_BROS_AVAILABLE_ORIENTATIONS)->SetDisplayedPlane((spec != nullptr && HasBit(spec->flags, RSF_DRIVE_THROUGH_ONLY)) ? 1 : 0);
			this->LowerWidget(WID_BROS_STATION_NE + _roadstop_gui.orientation);
		}

		if (_roadstop_gui.orientation >= DIAGDIR_END) return;

		if (spec != nullptr && HasBit(spec->flags, RSF_DRIVE_THROUGH_ONLY)) {
			this->RaiseWidget(WID_BROS_STATION_NE + _roadstop_gui.orientation);
			_roadstop_gui.orientation = DIAGDIR_END;
			this->LowerWidget(WID_BROS_STATION_NE + _roadstop_gui.orientation);
			this->SetDirty();
			CloseWindowById(WC_SELECT_STATION, 0);
		}
	}

public:
	BuildRoadStationWindow(WindowDesc &desc, Window *parent, RoadStopType rs) : PickerWindow(desc, parent, TRANSPORT_ROAD, GetRoadStopPickerCallbacks(rs))
	{
		this->coverage_height = 2 * GetCharacterHeight(FS_NORMAL) + WidgetDimensions::scaled.vsep_normal;

		/* Trams don't have non-drivethrough stations */
		if (RoadTypeIsTram(_cur_roadtype) && _roadstop_gui.orientation < DIAGDIR_END) {
			_roadstop_gui.orientation = DIAGDIR_END;
		}
		this->ConstructWindow();

		const RoadTypeInfo *rti = GetRoadTypeInfo(_cur_roadtype);
		this->GetWidget<NWidgetCore>(WID_BROS_CAPTION)->widget_data = rti->strings.picker_title[rs];

		for (WidgetID i = RoadTypeIsTram(_cur_roadtype) ? WID_BROS_STATION_X : WID_BROS_STATION_NE; i < WID_BROS_LT_OFF; i++) {
			this->GetWidget<NWidgetCore>(i)->tool_tip = rti->strings.picker_tooltip[rs];
		}

		this->LowerWidget(WID_BROS_STATION_NE + _roadstop_gui.orientation);
		this->LowerWidget(WID_BROS_LT_OFF + _settings_client.gui.station_show_coverage);

		this->window_class = (rs == ROADSTOP_BUS) ? WC_BUS_STATION : WC_TRUCK_STATION;
	}

	void Close([[maybe_unused]] int data = 0) override
	{
		CloseWindowById(WC_SELECT_STATION, 0);
		this->PickerWindow::Close();
	}

	void OnInvalidateData([[maybe_unused]] int data = 0, [[maybe_unused]] bool gui_scope = true) override
	{
		this->PickerWindow::OnInvalidateData(data, gui_scope);

		if (gui_scope) {
			this->CheckOrientationValid();
		}
	}

	void OnPaint() override
	{
		this->DrawWidgets();

		int rad = _settings_game.station.modified_catchment ? ((this->window_class == WC_BUS_STATION) ? CA_BUS : CA_TRUCK) : CA_UNMODIFIED;
		rad += _settings_game.station.catchment_increase;
		if (_settings_client.gui.station_show_coverage) {
			SetTileSelectBigSize(-rad, -rad, 2 * rad, 2 * rad);
		} else {
			SetTileSelectSize(1, 1);
		}

		if (this->IsShaded()) return;

		/* 'Accepts' and 'Supplies' texts. */
		StationCoverageType sct = (this->window_class == WC_BUS_STATION) ? SCT_PASSENGERS_ONLY : SCT_NON_PASSENGERS_ONLY;
		Rect r = this->GetWidget<NWidgetBase>(WID_BROS_ACCEPTANCE)->GetCurrentRect();
		int top = r.top;
		top = DrawStationCoverageAreaText(r.left, r.right, top, sct, rad, false) + WidgetDimensions::scaled.vsep_normal;
		top = DrawStationCoverageAreaText(r.left, r.right, top, sct, rad, true);
		/* Resize background if the window is too small.
		 * Never make the window smaller to avoid oscillating if the size change affects the acceptance.
		 * (This is the case, if making the window bigger moves the mouse into the window.) */
		if (top > r.bottom) {
			this->coverage_height += top - r.bottom;
			this->ReInit();
		}
	}

	void UpdateWidgetSize(WidgetID widget, Dimension &size, [[maybe_unused]] const Dimension &padding, [[maybe_unused]] Dimension &fill, [[maybe_unused]] Dimension &resize) override
	{
		switch (widget) {
			case WID_BROS_STATION_NE:
			case WID_BROS_STATION_SE:
			case WID_BROS_STATION_SW:
			case WID_BROS_STATION_NW:
			case WID_BROS_STATION_X:
			case WID_BROS_STATION_Y:
				size.width  = ScaleGUITrad(PREVIEW_WIDTH) + WidgetDimensions::scaled.fullbevel.Horizontal();
				size.height = ScaleGUITrad(PREVIEW_HEIGHT) + WidgetDimensions::scaled.fullbevel.Vertical();
				break;

			case WID_BROS_ACCEPTANCE:
				size.height = this->coverage_height;
				break;

			default:
				this->PickerWindow::UpdateWidgetSize(widget, size, padding, fill, resize);
				break;
		}
	}

	/**
	 * Simply to have a easier way to get the StationType for bus, truck and trams from the WindowClass.
	 */
	StationType GetRoadStationTypeByWindowClass(WindowClass window_class) const
	{
		switch (window_class) {
			case WC_BUS_STATION:          return STATION_BUS;
			case WC_TRUCK_STATION:        return STATION_TRUCK;
			default: NOT_REACHED();
		}
	}

	void DrawWidget(const Rect &r, WidgetID widget) const override
	{
		switch (widget) {
			case WID_BROS_STATION_NE:
			case WID_BROS_STATION_SE:
			case WID_BROS_STATION_SW:
			case WID_BROS_STATION_NW:
			case WID_BROS_STATION_X:
			case WID_BROS_STATION_Y: {
				StationType st = GetRoadStationTypeByWindowClass(this->window_class);
				const RoadStopSpec *spec = RoadStopClass::Get(_roadstop_gui.sel_class)->GetSpec(_roadstop_gui.sel_type);
				DrawPixelInfo tmp_dpi;
				Rect ir = r.Shrink(WidgetDimensions::scaled.bevel);
				if (FillDrawPixelInfo(&tmp_dpi, ir)) {
					AutoRestoreBackup dpi_backup(_cur_dpi, &tmp_dpi);
					int x = (ir.Width()  - ScaleSpriteTrad(PREVIEW_WIDTH)) / 2 + ScaleSpriteTrad(PREVIEW_LEFT);
					int y = (ir.Height() + ScaleSpriteTrad(PREVIEW_HEIGHT)) / 2 - ScaleSpriteTrad(PREVIEW_BOTTOM);
					if (spec == nullptr) {
						StationPickerDrawSprite(x, y, st, INVALID_RAILTYPE, _cur_roadtype, widget - WID_BROS_STATION_NE);
					} else {
						DrawRoadStopTile(x, y, _cur_roadtype, spec, st, widget - WID_BROS_STATION_NE);
					}
				}
				break;
			}

			default:
				this->PickerWindow::DrawWidget(r, widget);
				break;
		}
	}

	void OnClick([[maybe_unused]] Point pt, WidgetID widget, [[maybe_unused]] int click_count) override
	{
		switch (widget) {
			case WID_BROS_STATION_NE:
			case WID_BROS_STATION_SE:
			case WID_BROS_STATION_SW:
			case WID_BROS_STATION_NW:
			case WID_BROS_STATION_X:
			case WID_BROS_STATION_Y:
				if (widget < WID_BROS_STATION_X) {
					const RoadStopSpec *spec = RoadStopClass::Get(_roadstop_gui.sel_class)->GetSpec(_roadstop_gui.sel_type);
					if (spec != nullptr && HasBit(spec->flags, RSF_DRIVE_THROUGH_ONLY)) return;
				}
				this->RaiseWidget(WID_BROS_STATION_NE + _roadstop_gui.orientation);
				_roadstop_gui.orientation = (DiagDirection)(widget - WID_BROS_STATION_NE);
				this->LowerWidget(WID_BROS_STATION_NE + _roadstop_gui.orientation);
				if (_settings_client.sound.click_beep) SndPlayFx(SND_15_BEEP);
				this->SetDirty();
				CloseWindowById(WC_SELECT_STATION, 0);
				break;

			case WID_BROS_LT_OFF:
			case WID_BROS_LT_ON:
				this->RaiseWidget(_settings_client.gui.station_show_coverage + WID_BROS_LT_OFF);
				_settings_client.gui.station_show_coverage = (widget != WID_BROS_LT_OFF);
				this->LowerWidget(_settings_client.gui.station_show_coverage + WID_BROS_LT_OFF);
				if (_settings_client.sound.click_beep) SndPlayFx(SND_15_BEEP);
				this->SetDirty();
				SetViewportCatchmentStation(nullptr, true);
				break;

			default:
				this->PickerWindow::OnClick(pt, widget, click_count);
				break;
		}
	}

	void OnRealtimeTick([[maybe_unused]] uint delta_ms) override
	{
		CheckRedrawStationCoverage(this);
	}

	static inline HotkeyList road_hotkeys{"buildroadstop", {
		Hotkey('F', "focus_filter_box", PCWHK_FOCUS_FILTER_BOX),
	}};

	static inline HotkeyList tram_hotkeys{"buildtramstop", {
		Hotkey('F', "focus_filter_box", PCWHK_FOCUS_FILTER_BOX),
	}};
};

/** Widget definition of the build road station window */
static constexpr NWidgetPart _nested_road_station_picker_widgets[] = {
	NWidget(NWID_HORIZONTAL),
		NWidget(WWT_CLOSEBOX, COLOUR_DARK_GREEN),
		NWidget(WWT_CAPTION,  COLOUR_DARK_GREEN, WID_BROS_CAPTION),
		NWidget(WWT_SHADEBOX, COLOUR_DARK_GREEN),
		NWidget(WWT_DEFSIZEBOX, COLOUR_DARK_GREEN),
	EndContainer(),
	NWidget(NWID_HORIZONTAL),
		NWidget(NWID_VERTICAL),
			NWidgetFunction(MakePickerClassWidgets),
			NWidget(WWT_PANEL, COLOUR_DARK_GREEN),
				NWidget(NWID_VERTICAL), SetPIP(0, WidgetDimensions::unscaled.vsep_picker, 0), SetPadding(WidgetDimensions::unscaled.picker),
					NWidget(NWID_SELECTION, INVALID_COLOUR, WID_BROS_AVAILABLE_ORIENTATIONS),
						/* 6-orientation plane. */
						NWidget(NWID_VERTICAL), SetPIP(0, WidgetDimensions::unscaled.vsep_normal, 0),
							NWidget(NWID_HORIZONTAL), SetPIP(0, WidgetDimensions::unscaled.hsep_normal, 0), SetPIPRatio(1, 0, 1),
								NWidget(NWID_HORIZONTAL_LTR), SetPIP(0, WidgetDimensions::unscaled.hsep_normal, 0),
									NWidget(WWT_PANEL, COLOUR_GREY, WID_BROS_STATION_NW), SetFill(0, 0), EndContainer(),
									NWidget(WWT_PANEL, COLOUR_GREY, WID_BROS_STATION_NE), SetFill(0, 0), EndContainer(),
								EndContainer(),
								NWidget(WWT_PANEL, COLOUR_GREY, WID_BROS_STATION_X), SetFill(0, 0), EndContainer(),
							EndContainer(),
							NWidget(NWID_HORIZONTAL), SetPIP(0, WidgetDimensions::unscaled.hsep_normal, 0), SetPIPRatio(1, 0, 1),
								NWidget(NWID_HORIZONTAL_LTR), SetPIP(0, WidgetDimensions::unscaled.hsep_normal, 0),
									NWidget(WWT_PANEL, COLOUR_GREY, WID_BROS_STATION_SW), SetFill(0, 0), EndContainer(),
									NWidget(WWT_PANEL, COLOUR_GREY, WID_BROS_STATION_SE), SetFill(0, 0), EndContainer(),
								EndContainer(),
								NWidget(WWT_PANEL, COLOUR_GREY, WID_BROS_STATION_Y), SetFill(0, 0), EndContainer(),
							EndContainer(),
						EndContainer(),
						/* 2-orientation plane. */
						NWidget(NWID_VERTICAL), SetPIPRatio(0, 0, 1),
							NWidget(NWID_HORIZONTAL_LTR), SetPIP(0, WidgetDimensions::unscaled.hsep_normal, 0), SetPIPRatio(1, 0, 1),
								NWidget(WWT_PANEL, COLOUR_GREY, WID_BROS_STATION_X), SetFill(0, 0), EndContainer(),
								NWidget(WWT_PANEL, COLOUR_GREY, WID_BROS_STATION_Y), SetFill(0, 0), EndContainer(),
							EndContainer(),
						EndContainer(),
					EndContainer(),
					NWidget(WWT_LABEL, COLOUR_DARK_GREEN), SetDataTip(STR_STATION_BUILD_COVERAGE_AREA_TITLE, STR_NULL), SetFill(1, 0),
					NWidget(NWID_HORIZONTAL), SetPIPRatio(1, 0, 1),
						NWidget(WWT_TEXTBTN, COLOUR_GREY, WID_BROS_LT_OFF), SetMinimalSize(60, 12),
								SetDataTip(STR_STATION_BUILD_COVERAGE_OFF, STR_STATION_BUILD_COVERAGE_AREA_OFF_TOOLTIP),
						NWidget(WWT_TEXTBTN, COLOUR_GREY, WID_BROS_LT_ON), SetMinimalSize(60, 12),
								SetDataTip(STR_STATION_BUILD_COVERAGE_ON, STR_STATION_BUILD_COVERAGE_AREA_ON_TOOLTIP),
					EndContainer(),
					NWidget(WWT_EMPTY, INVALID_COLOUR, WID_BROS_ACCEPTANCE), SetFill(1, 1), SetResize(1, 0), SetMinimalTextLines(2, 0),
				EndContainer(),
			EndContainer(),
		EndContainer(),
		NWidgetFunction(MakePickerTypeWidgets),
	EndContainer(),
};

static WindowDesc _road_station_picker_desc(__FILE__, __LINE__,
	WDP_AUTO, "build_station_road", 0, 0,
	WC_BUS_STATION, WC_BUILD_TOOLBAR,
	WDF_CONSTRUCTION,
	_nested_road_station_picker_widgets,
	&BuildRoadStationWindow::road_hotkeys
);

/** Widget definition of the build tram station window */
static constexpr NWidgetPart _nested_tram_station_picker_widgets[] = {
	NWidget(NWID_HORIZONTAL),
		NWidget(WWT_CLOSEBOX, COLOUR_DARK_GREEN),
		NWidget(WWT_CAPTION,  COLOUR_DARK_GREEN, WID_BROS_CAPTION),
		NWidget(WWT_SHADEBOX, COLOUR_DARK_GREEN),
		NWidget(WWT_DEFSIZEBOX, COLOUR_DARK_GREEN),
	EndContainer(),
	NWidget(NWID_HORIZONTAL),
		NWidget(NWID_VERTICAL),
			NWidgetFunction(MakePickerClassWidgets),
			NWidget(WWT_PANEL, COLOUR_DARK_GREEN),
				NWidget(NWID_VERTICAL), SetPIP(0, WidgetDimensions::unscaled.vsep_picker, 0), SetPadding(WidgetDimensions::unscaled.picker),
					NWidget(NWID_HORIZONTAL_LTR), SetPIP(0, WidgetDimensions::unscaled.hsep_normal, 0), SetPIPRatio(1, 0, 1),
						NWidget(WWT_PANEL, COLOUR_GREY, WID_BROS_STATION_X), SetFill(0, 0), EndContainer(),
						NWidget(WWT_PANEL, COLOUR_GREY, WID_BROS_STATION_Y), SetFill(0, 0), EndContainer(),
					EndContainer(),
					NWidget(WWT_LABEL, COLOUR_DARK_GREEN), SetDataTip(STR_STATION_BUILD_COVERAGE_AREA_TITLE, STR_NULL), SetFill(1, 0),
					NWidget(NWID_HORIZONTAL), SetPIPRatio(1, 0, 1),
						NWidget(WWT_TEXTBTN, COLOUR_GREY, WID_BROS_LT_OFF), SetMinimalSize(60, 12),
								SetDataTip(STR_STATION_BUILD_COVERAGE_OFF, STR_STATION_BUILD_COVERAGE_AREA_OFF_TOOLTIP),
						NWidget(WWT_TEXTBTN, COLOUR_GREY, WID_BROS_LT_ON), SetMinimalSize(60, 12),
								SetDataTip(STR_STATION_BUILD_COVERAGE_ON, STR_STATION_BUILD_COVERAGE_AREA_ON_TOOLTIP),
					EndContainer(),
					NWidget(WWT_EMPTY, INVALID_COLOUR, WID_BROS_ACCEPTANCE), SetFill(1, 1), SetResize(1, 0), SetMinimalTextLines(2, 0),
				EndContainer(),
			EndContainer(),
		EndContainer(),
		NWidgetFunction(MakePickerTypeWidgets),
	EndContainer(),
};

static WindowDesc _tram_station_picker_desc(__FILE__, __LINE__,
	WDP_AUTO, "build_station_tram", 0, 0,
	WC_BUS_STATION, WC_BUILD_TOOLBAR,
	WDF_CONSTRUCTION,
	_nested_tram_station_picker_widgets,
	&BuildRoadStationWindow::tram_hotkeys
);

static void ShowRVStationPicker(Window *parent, RoadStopType rs)
{
	new BuildRoadStationWindow(RoadTypeIsRoad(_cur_roadtype) ? _road_station_picker_desc : _tram_station_picker_desc, parent, rs);
}

class RoadWaypointPickerCallbacks : public PickerCallbacksNewGRFClass<RoadStopClass> {
public:
	RoadWaypointPickerCallbacks() : PickerCallbacksNewGRFClass<RoadStopClass>("fav_road_waypoints") {}

	StringID GetClassTooltip() const override { return STR_PICKER_WAYPOINT_CLASS_TOOLTIP; }
	StringID GetTypeTooltip() const override { return STR_PICKER_WAYPOINT_TYPE_TOOLTIP; }

	bool IsActive() const override
	{
		for (const auto &cls : RoadStopClass::Classes()) {
			if (!IsWaypointClass(cls)) continue;
			for (const auto *spec : cls.Specs()) {
				if (spec != nullptr) return true;
			}
		}
		return false;
	}

	static bool IsWaypointClassChoice(const RoadStopClass &cls)
	{
		return IsWaypointClass(cls);
	}

	bool HasClassChoice() const override
	{
<<<<<<< HEAD
		return std::count_if(std::begin(RoadStopClass::Classes()), std::end(RoadStopClass::Classes()), IsWaypointClassChoice) > 1;
=======
		return std::ranges::count_if(RoadStopClass::Classes(), IsWaypointClass) > 1;
>>>>>>> 0c04966d
	}

	void Close(int) override { ResetObjectToPlace(); }
	int GetSelectedClass() const override { return _waypoint_gui.sel_class; }
	void SetSelectedClass(int id) const override { _waypoint_gui.sel_class = this->GetClassIndex(id); }

	StringID GetClassName(int id) const override
	{
		const auto *sc = GetClass(id);
		if (!IsWaypointClass(*sc)) return INVALID_STRING_ID;
		return sc->name;
	}

	int GetSelectedType() const override { return _waypoint_gui.sel_type; }
	void SetSelectedType(int id) const override { _waypoint_gui.sel_type = id; }

	StringID GetTypeName(int cls_id, int id) const override
	{
		const auto *spec = this->GetSpec(cls_id, id);
		return (spec == nullptr) ? STR_STATION_CLASS_WAYP_WAYPOINT : spec->name;
	}

	bool IsTypeAvailable(int cls_id, int id) const override
	{
		return IsRoadStopAvailable(this->GetSpec(cls_id, id), STATION_ROADWAYPOINT);
	}

	void DrawType(int x, int y, int cls_id, int id) const override
	{
		const auto *spec = this->GetSpec(cls_id, id);
		if (spec == nullptr) {
			StationPickerDrawSprite(x, y, STATION_ROADWAYPOINT, INVALID_RAILTYPE, _cur_roadtype, RSV_DRIVE_THROUGH_X);
		} else {
			DrawRoadStopTile(x, y, _cur_roadtype, spec, STATION_ROADWAYPOINT, RSV_DRIVE_THROUGH_X);
		}
	}

	void FillUsedItems(btree::btree_set<PickerItem> &items) override
	{
		for (const Waypoint *wp : Waypoint::Iterate()) {
			if (wp->owner != _local_company || !HasBit(wp->waypoint_flags, WPF_ROAD)) continue;
			items.insert({0, 0, ROADSTOP_CLASS_WAYP, 0}); // We would need to scan the map to find out if default is used.
			for (const auto &sm : wp->roadstop_speclist) {
				if (sm.spec == nullptr) continue;
				items.insert({sm.grfid, sm.localidx, sm.spec->class_index, sm.spec->index});
			}
		}
	}

	static RoadWaypointPickerCallbacks instance;
};
/* static */ RoadWaypointPickerCallbacks RoadWaypointPickerCallbacks::instance;

struct BuildRoadWaypointWindow : public PickerWindow {
	BuildRoadWaypointWindow(WindowDesc &desc, Window *parent) : PickerWindow(desc, parent, TRANSPORT_ROAD, RoadWaypointPickerCallbacks::instance)
	{
		this->ConstructWindow();
		this->InvalidateData();
	}

	static inline HotkeyList hotkeys{"buildroadwaypoint", {
		Hotkey('F', "focus_filter_box", PCWHK_FOCUS_FILTER_BOX),
	}};
};

/** Nested widget definition for the build NewGRF road waypoint window */
static constexpr NWidgetPart _nested_build_road_waypoint_widgets[] = {
	NWidget(NWID_HORIZONTAL),
		NWidget(WWT_CLOSEBOX, COLOUR_DARK_GREEN),
		NWidget(WWT_CAPTION, COLOUR_DARK_GREEN), SetDataTip(STR_WAYPOINT_CAPTION, STR_TOOLTIP_WINDOW_TITLE_DRAG_THIS),
		NWidget(WWT_SHADEBOX, COLOUR_DARK_GREEN),
		NWidget(WWT_DEFSIZEBOX, COLOUR_DARK_GREEN),
	EndContainer(),
	NWidget(NWID_HORIZONTAL),
		NWidgetFunction(MakePickerClassWidgets),
		NWidgetFunction(MakePickerTypeWidgets),
	EndContainer(),
};

static WindowDesc _build_road_waypoint_desc(__FILE__, __LINE__,
	WDP_AUTO, "build_road_waypoint", 0, 0,
	WC_BUILD_WAYPOINT, WC_BUILD_TOOLBAR,
	WDF_CONSTRUCTION,
	_nested_build_road_waypoint_widgets
);

static void ShowBuildRoadWaypointPicker(Window *parent)
{
	if (!RoadWaypointPickerCallbacks::instance.IsActive()) return;
	new BuildRoadWaypointWindow(_build_road_waypoint_desc, parent);
}

void InitializeRoadGui()
{
	_road_depot_orientation = DIAGDIR_NW;
	_roadstop_gui.orientation = DIAGDIR_NW;
	_waypoint_gui.sel_class = RoadStopClassID::ROADSTOP_CLASS_WAYP;
	_waypoint_gui.sel_type = 0;
}


/** Set the initial (default) road and tram types to use */
static void SetDefaultRoadGui()
{
	extern RoadType _last_built_roadtype;
	extern RoadType _last_built_tramtype;

	/* Clean old GUI values; railtype is (re)set by rail_gui.cpp */
	_last_built_roadtype = ROADTYPE_ROAD;
	_last_built_tramtype = ROADTYPE_TRAM;

	if (_local_company == COMPANY_SPECTATOR || !Company::IsValidID(_local_company)) return;

	auto get_first_road_type = [](RoadTramType rtt, RoadType &out) {
		auto it = std::find_if(_sorted_roadtypes.begin(), _sorted_roadtypes.end(),
				[&](RoadType r){ return GetRoadTramType(r) == rtt && HasRoadTypeAvail(_local_company, r); });
		if (it != _sorted_roadtypes.end()) out = *it;
	};
	auto get_last_road_type = [](RoadTramType rtt, RoadType &out) {
		auto it = std::find_if(_sorted_roadtypes.rbegin(), _sorted_roadtypes.rend(),
				[&](RoadType r){ return GetRoadTramType(r) == rtt && HasRoadTypeAvail(_local_company, r); });
		if (it != _sorted_roadtypes.rend()) out = *it;
	};

	switch (_settings_client.gui.default_road_type) {
		case 3: {
			/* Use defaults above */
			break;
		}
		case 2: {
			/* Find the most used types */
			std::array<uint, ROADTYPE_END> road_count = {};
			std::array<uint, ROADTYPE_END> tram_count = {};
			for (TileIndex t = 0; t < MapSize(); t++) {
				if (MayHaveRoad(t)) {
					if (IsTileType(t, MP_STATION) && !IsAnyRoadStop(t)) continue;
					RoadType road_type = GetRoadTypeRoad(t);
					if (road_type != INVALID_ROADTYPE) road_count[road_type]++;
					RoadType tram_type = GetRoadTypeTram(t);
					if (tram_type != INVALID_ROADTYPE) tram_count[tram_type]++;
				}
			}

			auto get_best_road_type = [&](RoadTramType rtt, RoadType &out, const std::array<uint, ROADTYPE_END> &count) {
				uint highest = 0;
				for (RoadType rt = ROADTYPE_BEGIN; rt != ROADTYPE_END; rt++) {
					if (count[rt] > highest && HasRoadTypeAvail(_local_company, rt)) {
						out = rt;
						highest = count[rt];
					}
				}
				if (highest == 0) get_first_road_type(rtt, out);
			};
			get_best_road_type(RTT_ROAD, _last_built_roadtype, road_count);
			get_best_road_type(RTT_TRAM, _last_built_tramtype, tram_count);
			break;
		}
		case 0: {
			/* Use first available types */
			get_first_road_type(RTT_ROAD, _last_built_roadtype);
			get_first_road_type(RTT_TRAM, _last_built_tramtype);
			break;
		}
		case 1: {
			/* Use last available type */
			get_last_road_type(RTT_ROAD, _last_built_roadtype);
			get_last_road_type(RTT_TRAM, _last_built_tramtype);
			break;
		}
		default:
			NOT_REACHED();
	}
}

/**
 * I really don't know why rail_gui.cpp has this too, shouldn't be included in the other one?
 */
void InitializeRoadGUI()
{
	SetDefaultRoadGui();

	BuildRoadToolbarWindow *w = dynamic_cast<BuildRoadToolbarWindow *>(FindWindowById(WC_BUILD_TOOLBAR, TRANSPORT_ROAD));
	if (w != nullptr) w->ModifyRoadType(_cur_roadtype);
}

DropDownList GetRoadTypeDropDownList(RoadTramTypes rtts, bool for_replacement, bool all_option)
{
	RoadTypes used_roadtypes;
	RoadTypes avail_roadtypes;

	const Company *c = Company::Get(_local_company);

	/* Find the used roadtypes. */
	if (for_replacement) {
		avail_roadtypes = GetCompanyRoadTypes(c->index, false);
		used_roadtypes  = GetRoadTypes(false);
	} else {
		avail_roadtypes = c->avail_roadtypes;
		used_roadtypes  = GetRoadTypes(true);
	}

	/* Filter listed road types */
	if (!HasBit(rtts, RTT_ROAD)) used_roadtypes &= _roadtypes_type;
	if (!HasBit(rtts, RTT_TRAM)) used_roadtypes &= ~_roadtypes_type;

	DropDownList list;

	if (all_option) {
		list.push_back(MakeDropDownListStringItem(STR_REPLACE_ALL_ROADTYPE, INVALID_ROADTYPE));
	}

	Dimension d = { 0, 0 };
	/* Get largest icon size, to ensure text is aligned on each menu item. */
	if (!for_replacement) {
		for (const auto &rt : _sorted_roadtypes) {
			if (!HasBit(used_roadtypes, rt)) continue;
			const RoadTypeInfo *rti = GetRoadTypeInfo(rt);
			d = maxdim(d, GetSpriteSize(rti->gui_sprites.build_x_road));
		}
	}

	for (const auto &rt : _sorted_roadtypes) {
		/* If it's not used ever, don't show it to the user. */
		if (!HasBit(used_roadtypes, rt)) continue;

		const RoadTypeInfo *rti = GetRoadTypeInfo(rt);

		SetDParam(0, rti->strings.menu_text);
		SetDParam(1, rti->max_speed / 2);
		if (for_replacement) {
			list.push_back(MakeDropDownListStringItem(rti->strings.replace_text, rt, !HasBit(avail_roadtypes, rt)));
		} else {
			StringID str = rti->max_speed > 0 ? STR_TOOLBAR_RAILTYPE_VELOCITY : STR_JUST_STRING;
			list.push_back(MakeDropDownListIconItem(d, rti->gui_sprites.build_x_road, PAL_NONE, str, rt, !HasBit(avail_roadtypes, rt)));
		}
	}

	if (list.empty()) {
		/* Empty dropdowns are not allowed */
		list.push_back(MakeDropDownListStringItem(STR_NONE, INVALID_ROADTYPE, true));
	}

	return list;
}

DropDownList GetScenRoadTypeDropDownList(RoadTramTypes rtts, bool use_name)
{
	RoadTypes avail_roadtypes = GetRoadTypes(false);
	avail_roadtypes = AddDateIntroducedRoadTypes(avail_roadtypes, CalTime::CurDate());
	RoadTypes used_roadtypes = GetRoadTypes(true);

	/* Filter listed road types */
	if (!HasBit(rtts, RTT_ROAD)) used_roadtypes &= _roadtypes_type;
	if (!HasBit(rtts, RTT_TRAM)) used_roadtypes &= ~_roadtypes_type;

	DropDownList list;

	/* If it's not used ever, don't show it to the user. */
	Dimension d = { 0, 0 };
	for (const auto &rt : _sorted_roadtypes) {
		if (!HasBit(used_roadtypes, rt)) continue;
		const RoadTypeInfo *rti = GetRoadTypeInfo(rt);
		d = maxdim(d, GetSpriteSize(rti->gui_sprites.build_x_road));
	}
	for (const auto &rt : _sorted_roadtypes) {
		if (!HasBit(used_roadtypes, rt)) continue;

		const RoadTypeInfo *rti = GetRoadTypeInfo(rt);

		SetDParam(0, use_name ? rti->strings.name : rti->strings.menu_text);
		SetDParam(1, rti->max_speed / 2);
		StringID str = rti->max_speed > 0 ? STR_TOOLBAR_RAILTYPE_VELOCITY : STR_JUST_STRING;
		list.push_back(MakeDropDownListIconItem(d, rti->gui_sprites.build_x_road, PAL_NONE, str, rt, !HasBit(avail_roadtypes, rt)));
	}

	if (list.empty()) {
		/* Empty dropdowns are not allowed */
		list.push_back(MakeDropDownListStringItem(STR_NONE, -1, true));
	}

	return list;
}

static BuildRoadToolbarWindow *GetRoadToolbarWindowForRoadStop(const RoadStopSpec *spec, RoadTramType rtt_preferred)
{
	extern RoadType _last_built_roadtype;
	extern RoadType _last_built_tramtype;

	BuildRoadToolbarWindow *w = dynamic_cast<BuildRoadToolbarWindow *>(FindWindowById(_game_mode == GM_EDITOR ? WC_SCEN_BUILD_TOOLBAR : WC_BUILD_TOOLBAR, TRANSPORT_ROAD));
	if (w != nullptr) {
		if (spec != nullptr && ((HasBit(spec->flags, RSF_BUILD_MENU_ROAD_ONLY) && !RoadTypeIsRoad(_cur_roadtype)) ||
				(HasBit(spec->flags, RSF_BUILD_MENU_TRAM_ONLY) && !RoadTypeIsTram(_cur_roadtype)))) {
			w->Close();
		} else {
			return w;
		}
	}

	return dynamic_cast<BuildRoadToolbarWindow *>(CreateRoadTramToolbarForRoadType(rtt_preferred == RTT_TRAM ? _last_built_tramtype : _last_built_roadtype, rtt_preferred));
}

void ShowBuildRoadStopPickerAndSelect(StationType station_type, const RoadStopSpec *spec, RoadTramType rtt_preferred)
{
	if (!IsRoadStopAvailable(spec, station_type)) return;

	RoadStopClassID class_index;
	uint16_t spec_index;
	if (spec != nullptr) {
		if (IsWaypointClass(*RoadStopClass::Get(spec->class_index)) != (station_type == STATION_ROADWAYPOINT)) return;
		class_index = spec->class_index;
		spec_index = spec->index;
	} else {
		class_index = (station_type == STATION_ROADWAYPOINT) ? ROADSTOP_CLASS_WAYP : ROADSTOP_CLASS_DFLT;
		spec_index = 0;
	}

	BuildRoadToolbarWindow *w = GetRoadToolbarWindowForRoadStop(spec, rtt_preferred);
	if (w == nullptr) return;

	auto trigger_widget = [&](WidgetID widget) {
		if (!w->IsWidgetLowered(widget)) {
			w->OnHotkey(widget);
		}
	};

	if (station_type == STATION_ROADWAYPOINT) {
		trigger_widget(WID_ROT_BUILD_WAYPOINT);

		BuildRoadWaypointWindow *waypoint_window = dynamic_cast<BuildRoadWaypointWindow *>(FindWindowById(WC_BUILD_WAYPOINT, TRANSPORT_ROAD));
		if (waypoint_window != nullptr) waypoint_window->PickItem(class_index, spec_index);
	} else {
		trigger_widget((station_type == STATION_BUS) ? WID_ROT_BUS_STATION : WID_ROT_TRUCK_STATION);

		BuildRoadStationWindow *roadstop_window = dynamic_cast<BuildRoadStationWindow *>(FindWindowById((station_type == STATION_BUS) ? WC_BUS_STATION : WC_TRUCK_STATION, TRANSPORT_ROAD));
		if (roadstop_window != nullptr) roadstop_window->PickItem(class_index, spec_index);
	}
}<|MERGE_RESOLUTION|>--- conflicted
+++ resolved
@@ -1665,11 +1665,7 @@
 
 	bool HasClassChoice() const override
 	{
-<<<<<<< HEAD
-		return std::count_if(std::begin(RoadStopClass::Classes()), std::end(RoadStopClass::Classes()), IsWaypointClassChoice) > 1;
-=======
-		return std::ranges::count_if(RoadStopClass::Classes(), IsWaypointClass) > 1;
->>>>>>> 0c04966d
+		return std::ranges::count_if(RoadStopClass::Classes(), IsWaypointClassChoice) > 1;
 	}
 
 	void Close(int) override { ResetObjectToPlace(); }
