--- conflicted
+++ resolved
@@ -1506,7 +1506,6 @@
 		}
 	}
 
-<<<<<<< HEAD
 	void UpdateBuildingHeight(uint height)
 	{
 		height = std::max<uint>(2, height);
@@ -1517,10 +1516,7 @@
 		}
 	}
 
-	void UpdateWidgetSize(WidgetID widget, Dimension *size, const Dimension &padding, Dimension *fill, Dimension *resize) override
-=======
 	void UpdateWidgetSize(WidgetID widget, Dimension &size, [[maybe_unused]] const Dimension &padding, [[maybe_unused]] Dimension &fill, [[maybe_unused]] Dimension &resize) override
->>>>>>> 90ca3515
 	{
 		switch (widget) {
 			case WID_BROS_NEWST_LIST: {
@@ -1556,8 +1552,8 @@
 			case WID_BROS_STATION_NW:
 			case WID_BROS_STATION_X:
 			case WID_BROS_STATION_Y:
-				size->width  = ScaleGUITrad(64) + WidgetDimensions::scaled.fullbevel.Horizontal();
-				size->height = ScaleGUITrad(32 + (this->building_height * 8)) + WidgetDimensions::scaled.fullbevel.Vertical();
+				size.width  = ScaleGUITrad(64) + WidgetDimensions::scaled.fullbevel.Horizontal();
+				size.height = ScaleGUITrad(32 + (this->building_height * 8)) + WidgetDimensions::scaled.fullbevel.Vertical();
 				break;
 
 			case WID_BROS_IMAGE:
@@ -2057,21 +2053,21 @@
 		this->PickerWindowBase::Close();
 	}
 
-	void UpdateWidgetSize(WidgetID widget, Dimension *size, const Dimension &padding, Dimension *fill, Dimension *resize) override
+	void UpdateWidgetSize(WidgetID widget, Dimension &size, const Dimension &padding, Dimension &fill, Dimension &resize) override
 	{
 		switch (widget) {
 			case WID_BROW_WAYPOINT_MATRIX:
 				/* Two blobs high and three wide. */
-				size->width  += resize->width  * 2;
-				size->height += resize->height * 1;
+				size.width  += resize.width  * 2;
+				size.height += resize.height * 1;
 
 				/* Resizing in X direction only at blob size, but at pixel level in Y. */
-				resize->height = 1;
+				resize.height = 1;
 				break;
 
 			case WID_BROW_WAYPOINT:
-				size->width  = ScaleGUITrad(64) + 2;
-				size->height = ScaleGUITrad(58) + 2;
+				size.width  = ScaleGUITrad(64) + 2;
+				size.height = ScaleGUITrad(58) + 2;
 				break;
 		}
 	}
