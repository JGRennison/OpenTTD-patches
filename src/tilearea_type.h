--- conflicted
+++ resolved
@@ -13,6 +13,7 @@
 #include "stdafx.h"
 #include INCLUDE_FOR_PREFETCH_NTA
 #include "map_func.h"
+#include <array>
 #include <tuple>
 
 class OrthogonalTileIterator;
@@ -297,7 +298,6 @@
 	}
 };
 
-<<<<<<< HEAD
 class OrthogonalOrDiagonalTileIterator {
 	union {
 		OrthogonalTileIterator ortho;
@@ -350,7 +350,6 @@
 	}
 };
 
-=======
 /**
  * Helper class for SpiralTileSequence.
  */
@@ -469,5 +468,4 @@
 	SpiralTileIterator start;
 };
 
->>>>>>> 54de376c
 #endif /* TILEAREA_TYPE_H */