--- conflicted
+++ resolved
@@ -1330,12 +1330,11 @@
 static CallBackFunction MenuClickHelp(int index)
 {
 	switch (index) {
-<<<<<<< HEAD
 		case HME_LANDINFO:       return PlaceLandBlockInfo();
 		case HME_PICKER:         return PlacePickerTool();
 		case HME_HELP:           ShowHelpWindow();                 break;
 		case HME_CONSOLE:        IConsoleSwitch();                 break;
-		case HME_SCRIPT_DEBUG:   ShowScriptDebugWindow(INVALID_COMPANY, _ctrl_pressed); break;
+		case HME_SCRIPT_DEBUG:   ShowScriptDebugWindow(CompanyID::Invalid(), _ctrl_pressed); break;
 		case HME_SCREENSHOT:     ShowScreenshotWindow();           break;
 		case HME_FRAMERATE:      ShowFramerateWindow();            break;
 		case HME_MODIFIER_KEYS:  ShowModifierKeyToggleWindow();    break;
@@ -1344,19 +1343,6 @@
 		case HME_BOUNDING_BOXES: ToggleBoundingBoxes();            break;
 		case HME_DIRTY_BLOCKS:   ToggleDirtyBlocks();              break;
 		case HME_WIDGET_OUTLINES:ToggleWidgetOutlines();           break;
-=======
-		case  0: return PlaceLandBlockInfo();
-		case  1: ShowHelpWindow();                 break;
-		case  2: IConsoleSwitch();                 break;
-		case  3: ShowScriptDebugWindow(CompanyID::Invalid(), _ctrl_pressed); break;
-		case  4: ShowScreenshotWindow();           break;
-		case  5: ShowFramerateWindow();            break;
-		case  6: ShowAboutWindow();                break;
-		case  7: ShowSpriteAlignerWindow();        break;
-		case  8: ToggleBoundingBoxes();            break;
-		case  9: ToggleDirtyBlocks();              break;
-		case 10: ToggleWidgetOutlines();           break;
->>>>>>> 53dd1258
 	}
 	return CBF_NONE;
 }
