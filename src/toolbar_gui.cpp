/*
 * This file is part of OpenTTD.
 * OpenTTD is free software; you can redistribute it and/or modify it under the terms of the GNU General Public License as published by the Free Software Foundation, version 2.
 * OpenTTD is distributed in the hope that it will be useful, but WITHOUT ANY WARRANTY; without even the implied warranty of MERCHANTABILITY or FITNESS FOR A PARTICULAR PURPOSE.
 * See the GNU General Public License for more details. You should have received a copy of the GNU General Public License along with OpenTTD. If not, see <http://www.gnu.org/licenses/>.
 */

/** @file toolbar_gui.cpp Code related to the (main) toolbar. */

#include "stdafx.h"
#include "gui.h"
#include "window_gui.h"
#include "window_func.h"
#include "viewport_func.h"
#include "command_func.h"
#include "dropdown_type.h"
#include "dropdown_func.h"
#include "dropdown_common_type.h"
#include "house.h"
#include "vehicle_gui.h"
#include "rail_gui.h"
#include "road.h"
#include "road_gui.h"
#include "date_func.h"
#include "vehicle_func.h"
#include "sound_func.h"
#include "terraform_gui.h"
#include "strings_func.h"
#include "company_func.h"
#include "company_gui.h"
#include "vehicle_base.h"
#include "cheat_func.h"
#include "transparency_gui.h"
#include "screenshot.h"
#include "signs_func.h"
#include "fios.h"
#include "console_gui.h"
#include "news_gui.h"
#include "ai/ai_gui.hpp"
#include "game/game_gui.hpp"
#include "script/script_gui.h"
#include "tilehighlight_func.h"
#include "smallmap_gui.h"
#include "graph_gui.h"
#include "textbuf_gui.h"
#include "linkgraph/linkgraph_gui.h"
#include "newgrf_debug.h"
#include "hotkeys.h"
#include "engine_base.h"
#include "highscore.h"
#include "game/game.hpp"
#include "goal_base.h"
#include "story_base.h"
#include "plans_func.h"
#include "toolbar_gui.h"
#include "framerate_type.h"
#include "zoning.h"
#include "guitimer_func.h"
#include "screenshot_gui.h"
#include "league_gui.h"
#include "league_base.h"
#include "object.h"
#include "newgrf_object.h"
#include "newgrf_roadstop.h"
#include "newgrf_station.h"
#include "zoom_func.h"
#include "help_gui.h"
#include "industry_map.h"
#include "misc_cmd.h"

#include "widgets/toolbar_widget.h"

#include "network/network.h"
#include "network/network_gui.h"
#include "network/network_func.h"

#include "safeguards.h"


/** Width of the toolbar, shared by statusbar. */
uint _toolbar_width = 0;

RailType _last_built_railtype;
RoadType _last_built_roadtype;
RoadType _last_built_tramtype;

/** Toobar modes */
enum ToolbarMode : uint8_t {
	TB_NORMAL,
	TB_UPPER,
	TB_LOWER
};

/** Callback functions. */
enum CallBackFunction : uint8_t {
	CBF_NONE,
	CBF_PLACE_SIGN,
	CBF_PLACE_LANDINFO,
	CBF_PLACE_PICKER,
};

static CallBackFunction _last_started_action = CBF_NONE; ///< Last started user action.

/**
 * Company name list item, with company-colour icon, name, and lock components.
 */
class DropDownListCompanyItem : public DropDownIcon<DropDownIcon<DropDownString<DropDownListItem>, true>> {
public:
	bool selectable;

	DropDownListCompanyItem(CompanyID company, bool shaded, bool selectable = true) :
			DropDownIcon<DropDownIcon<DropDownString<DropDownListItem>, true>>(SPR_COMPANY_ICON, COMPANY_SPRITE_COLOUR(company), NetworkCompanyIsPassworded(company) ? SPR_LOCK : SPR_EMPTY, PAL_NONE, GetString(STR_COMPANY_NAME_COMPANY_NUM, company, company), company.base(), false, shaded),
			selectable(selectable)
	{
	}

	bool Selectable() const override { return this->selectable; }
};

std::unique_ptr<DropDownListItem> MakeCompanyDropDownListItem(CompanyID cid, bool selectable)
{
	return std::make_unique<DropDownListCompanyItem>(cid, false, selectable);
}

/**
 * Pop up a generic text only menu.
 * @param w Toolbar
 * @param widget Toolbar button
 * @param list List of items
 * @param def Default item
 */
static void PopupMainToolbarMenu(Window *w, WidgetID widget, DropDownList &&list, int def)
{
	ShowDropDownList(w, std::move(list), def, widget, 0, DDMF_INSTANT_CLOSE);
	if (_settings_client.sound.click_beep) SndPlayFx(SND_15_BEEP);
}

/**
 * Pop up a generic text only menu.
 * @param w Toolbar
 * @param widget Toolbar button
 * @param strings List of strings for each item in the menu
 */
static void PopupMainToolbarMenu(Window *w, WidgetID widget, const std::initializer_list<StringID> &strings)
{
	DropDownList list;
	int i = 0;
	for (StringID string : strings) {
		if (string == STR_NULL) {
			list.push_back(MakeDropDownListDividerItem());
		} else {
			list.push_back(MakeDropDownListStringItem(string, i));
			i++;
		}
	}
	PopupMainToolbarMenu(w, widget, std::move(list), 0);
}

/** Enum for the Company Toolbar's network related buttons */
static const int CTMN_CLIENT_LIST = -1; ///< Show the client list
static const int CTMN_SPECTATE    = -2; ///< Become spectator
static const int CTMN_SPECTATOR   = -3; ///< Show a company window as spectator

/**
 * Pop up a generic company list menu.
 * @param w The toolbar window.
 * @param widget The button widget id.
 * @param grey A bitmask of which companies to mark as disabled.
 */
static void PopupMainCompanyToolbMenu(Window *w, WidgetID widget, CompanyMask grey = {})
{
	DropDownList list;

	switch (widget) {
		case WID_TN_COMPANIES:
			if (!_networking) break;

			/* Add the client list button for the companies menu */
			list.push_back(MakeDropDownListStringItem(STR_NETWORK_COMPANY_LIST_CLIENT_LIST, CTMN_CLIENT_LIST));

			if (_local_company != COMPANY_SPECTATOR) {
				list.push_back(MakeDropDownListStringItem(STR_NETWORK_COMPANY_LIST_SPECTATE, CTMN_SPECTATE));
			}
			break;
		case WID_TN_STORY:
			list.push_back(MakeDropDownListStringItem(STR_STORY_BOOK_SPECTATOR, CTMN_SPECTATOR));
			break;

		case WID_TN_GOAL:
			list.push_back(MakeDropDownListStringItem(STR_GOALS_SPECTATOR, CTMN_SPECTATOR));
			break;
	}

	for (CompanyID c = CompanyID::Begin(); c < MAX_COMPANIES; ++c) {
		if (!Company::IsValidID(c)) continue;
		list.push_back(std::make_unique<DropDownListCompanyItem>(c, grey.Test(c)));
	}

	PopupMainToolbarMenu(w, widget, std::move(list), _local_company == COMPANY_SPECTATOR ? (widget == WID_TN_COMPANIES ? CTMN_CLIENT_LIST : CTMN_SPECTATOR) : _local_company.base());
}

static ToolbarMode _toolbar_mode;

static CallBackFunction SelectSignTool()
{
	if (_last_started_action == CBF_PLACE_SIGN) {
		ResetObjectToPlace();
		return CBF_NONE;
	} else {
		SetObjectToPlace(SPR_CURSOR_SIGN, PAL_NONE, HT_RECT, WC_MAIN_TOOLBAR, 0);
		return CBF_PLACE_SIGN;
	}
}

/* --- Pausing --- */

static CallBackFunction ToolbarPauseClick(Window *)
{
	if (IsNonAdminNetworkClient()) return CBF_NONE; // only server can pause the game

	if (Command<CMD_PAUSE>::Post(PauseMode::Normal, _pause_mode.None())) {
		if (_settings_client.sound.confirm) SndPlayFx(SND_15_BEEP);
	}
	return CBF_NONE;
}

/**
 * Toggle fast forward mode.
 *
 * @return #CBF_NONE
 */
static CallBackFunction ToolbarFastForwardClick(Window *)
{
	if (_networking) return CBF_NONE; // no fast forward in network game

	ChangeGameSpeed(_game_speed == 100);

	if (_settings_client.sound.click_beep) SndPlayFx(SND_15_BEEP);
	return CBF_NONE;
}

/**
 * Game Option button menu entries.
 */
enum OptionMenuEntries : uint8_t {
	OME_GAMEOPTIONS,
	OME_SETTINGS,
	OME_AI_SETTINGS,
	OME_GAMESCRIPT_SETTINGS,
	OME_NEWGRFSETTINGS,
	OME_SANDBOX,
	OME_ZONING,
	OME_TRANSPARENCIES,
	OME_SHOW_TOWNNAMES,
	OME_SHOW_STATIONNAMES,
	OME_SHOW_STATIONNAMES_TRAIN,
	OME_SHOW_STATIONNAMES_LORRY,
	OME_SHOW_STATIONNAMES_BUS,
	OME_SHOW_STATIONNAMES_SHIP,
	OME_SHOW_STATIONNAMES_PLANE,
	OME_SHOW_STATIONNAMES_GHOST,
	OME_SHOW_WAYPOINTNAMES,
	OME_SHOW_SIGNS,
	OME_SHOW_COMPETITOR_SIGNS,
	OME_FULL_ANIMATION,
	OME_FULL_DETAILS,
	OME_TRANSPARENTBUILDINGS,
	OME_SHOW_STATIONSIGNS,
	OME_SHOW_MONEYTEXT,
	OME_SHOW_HIDDEN_SIGNS,
};

/**
 * Handle click on Options button in toolbar.
 *
 * @param w parent window the shown Drop down list is attached to.
 * @return #CBF_NONE
 */
static CallBackFunction ToolbarOptionsClick(Window *w)
{
	DropDownList list;
	list.push_back(MakeDropDownListStringItem(STR_SETTINGS_MENU_GAME_OPTIONS,             OME_GAMEOPTIONS));
	list.push_back(MakeDropDownListStringItem(STR_SETTINGS_MENU_CONFIG_SETTINGS_TREE,     OME_SETTINGS));
	/* Changes to the per-AI settings don't get send from the server to the clients. Clients get
	 * the settings once they join but never update it. As such don't show the window at all
	 * to network clients. */
	if (!_networking || _network_server) {
		list.push_back(MakeDropDownListStringItem(STR_SETTINGS_MENU_AI_SETTINGS,          OME_AI_SETTINGS));
		list.push_back(MakeDropDownListStringItem(STR_SETTINGS_MENU_GAMESCRIPT_SETTINGS,  OME_GAMESCRIPT_SETTINGS));
	}
	list.push_back(MakeDropDownListStringItem(STR_SETTINGS_MENU_NEWGRF_SETTINGS,          OME_NEWGRFSETTINGS, false));
	if (CheatWindowMayBeShown()) {
		list.push_back(MakeDropDownListStringItem(STR_SETTINGS_MENU_SANDBOX_OPTIONS,      OME_SANDBOX, false));
	}
	list.push_back(MakeDropDownListStringItem(STR_SETTINGS_MENU_ZONING,                   OME_ZONING, false));
	list.push_back(MakeDropDownListStringItem(STR_SETTINGS_MENU_TRANSPARENCY_OPTIONS,     OME_TRANSPARENCIES, false));
	list.push_back(MakeDropDownListDividerItem());
	list.push_back(MakeDropDownListCheckedItem(HasBit(_display_opt, DO_SHOW_TOWN_NAMES),       STR_SETTINGS_MENU_TOWN_NAMES_DISPLAYED,    OME_SHOW_TOWNNAMES, false));
	list.push_back(MakeDropDownListCheckedItem(HasBit(_display_opt, DO_SHOW_STATION_NAMES),    STR_SETTINGS_MENU_STATION_NAMES_DISPLAYED, OME_SHOW_STATIONNAMES, false));
	list.push_back(MakeDropDownListCheckedItem(_facility_display_opt.Test(StationFacility::Train),     STR_SETTINGS_MENU_STATION_NAMES_TRAIN,     OME_SHOW_STATIONNAMES_TRAIN, false, false, 1));
	list.push_back(MakeDropDownListCheckedItem(_facility_display_opt.Test(StationFacility::TruckStop), STR_SETTINGS_MENU_STATION_NAMES_LORRY,     OME_SHOW_STATIONNAMES_LORRY, false, false, 1));
	list.push_back(MakeDropDownListCheckedItem(_facility_display_opt.Test(StationFacility::BusStop),   STR_SETTINGS_MENU_STATION_NAMES_BUS,       OME_SHOW_STATIONNAMES_BUS, false, false, 1));
	list.push_back(MakeDropDownListCheckedItem(_facility_display_opt.Test(StationFacility::Dock),      STR_SETTINGS_MENU_STATION_NAMES_SHIP,      OME_SHOW_STATIONNAMES_SHIP, false, false, 1));
	list.push_back(MakeDropDownListCheckedItem(_facility_display_opt.Test(StationFacility::Airport),   STR_SETTINGS_MENU_STATION_NAMES_PLANE,     OME_SHOW_STATIONNAMES_PLANE, false, false, 1));
	list.push_back(MakeDropDownListCheckedItem(_facility_display_opt.Test(STATION_FACILITY_GHOST),     STR_SETTINGS_MENU_STATION_NAMES_GHOST,     OME_SHOW_STATIONNAMES_GHOST, false, false, 1));
	list.push_back(MakeDropDownListCheckedItem(HasBit(_display_opt, DO_SHOW_WAYPOINT_NAMES),   STR_SETTINGS_MENU_WAYPOINTS_DISPLAYED,     OME_SHOW_WAYPOINTNAMES, false));
	list.push_back(MakeDropDownListCheckedItem(HasBit(_display_opt, DO_SHOW_SIGNS),            STR_SETTINGS_MENU_SIGNS_DISPLAYED,         OME_SHOW_SIGNS, false));
	list.push_back(MakeDropDownListCheckedItem(HasBit(_display_opt, DO_SHOW_COMPETITOR_SIGNS), STR_SETTINGS_MENU_SHOW_COMPETITOR_SIGNS,   OME_SHOW_COMPETITOR_SIGNS, false));
	if (_settings_client.gui.allow_hiding_waypoint_labels) {
		list.push_back(MakeDropDownListCheckedItem(HasBit(_extra_display_opt, XDO_SHOW_HIDDEN_SIGNS), STR_SETTINGS_MENU_SHOW_HIDDEN_SIGNS, OME_SHOW_HIDDEN_SIGNS, false));
	}
	list.push_back(MakeDropDownListCheckedItem(HasBit(_display_opt, DO_FULL_ANIMATION),        STR_SETTINGS_MENU_FULL_ANIMATION,          OME_FULL_ANIMATION, false));
	list.push_back(MakeDropDownListCheckedItem(HasBit(_display_opt, DO_FULL_DETAIL),           STR_SETTINGS_MENU_FULL_DETAIL,             OME_FULL_DETAILS, false));
	list.push_back(MakeDropDownListCheckedItem(IsTransparencySet(TO_HOUSES),                   STR_SETTINGS_MENU_TRANSPARENT_BUILDINGS,   OME_TRANSPARENTBUILDINGS, false));
	list.push_back(MakeDropDownListCheckedItem(IsTransparencySet(TO_SIGNS),                    STR_SETTINGS_MENU_TRANSPARENT_SIGNS,       OME_SHOW_STATIONSIGNS, false));
	list.push_back(MakeDropDownListCheckedItem(HasBit(_extra_display_opt, XDO_SHOW_MONEY_TEXT_EFFECTS), STR_SETTINGS_MENU_MONEY_TEXT_EFFECTS, OME_SHOW_MONEYTEXT, false));

	ShowDropDownList(w, std::move(list), 0, WID_TN_SETTINGS, 140, DDMF_INSTANT_CLOSE);
	if (_settings_client.sound.click_beep) SndPlayFx(SND_15_BEEP);
	return CBF_NONE;
}

/**
 * Handle click on one of the entries in the Options button menu.
 *
 * @param index Index being clicked.
 * @return #CBF_NONE
 */
static CallBackFunction MenuClickSettings(int index)
{
	switch (index) {
		case OME_GAMEOPTIONS:          ShowGameOptions();                               return CBF_NONE;
		case OME_SETTINGS:             ShowGameSettings();                              return CBF_NONE;
		case OME_AI_SETTINGS:          ShowAIConfigWindow();                            return CBF_NONE;
		case OME_GAMESCRIPT_SETTINGS:  ShowGSConfigWindow();                            return CBF_NONE;
		case OME_NEWGRFSETTINGS:       ShowNewGRFSettings(!_networking && _settings_client.gui.UserIsAllowedToChangeNewGRFs(), true, true, _grfconfig); return CBF_NONE;
		case OME_SANDBOX:              ShowCheatWindow();                               break;
		case OME_ZONING:               ShowZoningToolbar();                             break;
		case OME_TRANSPARENCIES:       ShowTransparencyToolbar();                       break;

		case OME_SHOW_TOWNNAMES:       ToggleBit(_display_opt, DO_SHOW_TOWN_NAMES);     break;
		case OME_SHOW_STATIONNAMES:    ToggleBit(_display_opt, DO_SHOW_STATION_NAMES);  break;
		case OME_SHOW_STATIONNAMES_TRAIN: _facility_display_opt.Flip(StationFacility::Train); break;
		case OME_SHOW_STATIONNAMES_LORRY: _facility_display_opt.Flip(StationFacility::TruckStop); break;
		case OME_SHOW_STATIONNAMES_BUS: _facility_display_opt.Flip(StationFacility::BusStop); break;
		case OME_SHOW_STATIONNAMES_SHIP: _facility_display_opt.Flip(StationFacility::Dock); break;
		case OME_SHOW_STATIONNAMES_PLANE: _facility_display_opt.Flip(StationFacility::Airport); break;
		case OME_SHOW_STATIONNAMES_GHOST: _facility_display_opt.Flip(STATION_FACILITY_GHOST); break;
		case OME_SHOW_WAYPOINTNAMES:   ToggleBit(_display_opt, DO_SHOW_WAYPOINT_NAMES); break;
		case OME_SHOW_SIGNS:           ToggleBit(_display_opt, DO_SHOW_SIGNS);          break;
		case OME_SHOW_COMPETITOR_SIGNS:
			ToggleBit(_display_opt, DO_SHOW_COMPETITOR_SIGNS);
			InvalidateWindowClassesData(WC_SIGN_LIST, -1);
			break;
		case OME_FULL_ANIMATION:       ToggleBit(_display_opt, DO_FULL_ANIMATION); CheckBlitter(); break;
		case OME_FULL_DETAILS:         ToggleBit(_display_opt, DO_FULL_DETAIL);         break;
		case OME_TRANSPARENTBUILDINGS: ToggleTransparency(TO_HOUSES);                   break;
		case OME_SHOW_STATIONSIGNS:    ToggleTransparency(TO_SIGNS);                    break;
		case OME_SHOW_MONEYTEXT:       ToggleBit(_extra_display_opt, XDO_SHOW_MONEY_TEXT_EFFECTS); break;
		case OME_SHOW_HIDDEN_SIGNS:    ToggleBit(_extra_display_opt, XDO_SHOW_HIDDEN_SIGNS); break;
	}
	MarkWholeScreenDirty();
	return CBF_NONE;
}

/**
 * SaveLoad entries in scenario editor mode.
 */
enum SaveLoadEditorMenuEntries : uint8_t {
	SLEME_SAVE_SCENARIO = 0,
	SLEME_LOAD_SCENARIO,
	SLEME_SAVE_HEIGHTMAP,
	SLEME_LOAD_HEIGHTMAP,
	SLEME_EXIT_TOINTRO,
	SLEME_EXIT_GAME,
};

/**
 * SaveLoad entries in normal game mode.
 */
enum SaveLoadNormalMenuEntries : uint8_t {
	SLNME_SAVE_GAME = 0,
	SLNME_LOAD_GAME,
	SLNME_EXIT_TOINTRO,
	SLNME_EXIT_GAME,
};

/**
 * Handle click on Save button in toolbar in normal game mode.
 *
 * @param w parent window the shown save dialogue is attached to.
 * @return #CBF_NONE
 */
static CallBackFunction ToolbarSaveClick(Window *w)
{
	PopupMainToolbarMenu(w, WID_TN_SAVE, {STR_FILE_MENU_SAVE_GAME, STR_FILE_MENU_LOAD_GAME, STR_FILE_MENU_QUIT_GAME,
			STR_NULL, STR_FILE_MENU_EXIT});
	return CBF_NONE;
}

/**
 * Handle click on SaveLoad button in toolbar in the scenario editor.
 *
 * @param w parent window the shown save dialogue is attached to.
 * @return #CBF_NONE
 */
static CallBackFunction ToolbarScenSaveOrLoad(Window *w)
{
	PopupMainToolbarMenu(w, WID_TE_SAVE, {STR_SCENEDIT_FILE_MENU_SAVE_SCENARIO, STR_SCENEDIT_FILE_MENU_LOAD_SCENARIO,
			STR_SCENEDIT_FILE_MENU_SAVE_HEIGHTMAP, STR_SCENEDIT_FILE_MENU_LOAD_HEIGHTMAP,
			STR_SCENEDIT_FILE_MENU_QUIT_EDITOR, STR_NULL, STR_SCENEDIT_FILE_MENU_QUIT});
	return CBF_NONE;
}

/**
 * Handle click on one of the entries in the SaveLoad menu.
 *
 * @param index Index being clicked.
 * @return #CBF_NONE
 */
static CallBackFunction MenuClickSaveLoad(int index = 0)
{
	if (_game_mode == GM_EDITOR) {
		switch (index) {
			case SLEME_SAVE_SCENARIO:  ShowSaveLoadDialog(FT_SCENARIO, SLO_SAVE);  break;
			case SLEME_LOAD_SCENARIO:  ShowSaveLoadDialog(FT_SCENARIO, SLO_LOAD);  break;
			case SLEME_SAVE_HEIGHTMAP: ShowSaveLoadDialog(FT_HEIGHTMAP, SLO_SAVE); break;
			case SLEME_LOAD_HEIGHTMAP: ShowSaveLoadDialog(FT_HEIGHTMAP, SLO_LOAD); break;
			case SLEME_EXIT_TOINTRO:   AskExitToGameMenu();                    break;
			case SLEME_EXIT_GAME:      HandleExitGameRequest();                break;
		}
	} else {
		switch (index) {
			case SLNME_SAVE_GAME:      ShowSaveLoadDialog(FT_SAVEGAME, SLO_SAVE); break;
			case SLNME_LOAD_GAME:      ShowSaveLoadDialog(FT_SAVEGAME, SLO_LOAD); break;
			case SLNME_EXIT_TOINTRO:   AskExitToGameMenu();               break;
			case SLNME_EXIT_GAME:      HandleExitGameRequest();           break;
		}
	}
	return CBF_NONE;
}

/* --- Map button menu --- */

enum MapMenuEntries : uint8_t {
	MME_SHOW_SMALLMAP        = 0,
	MME_SHOW_EXTRAVIEWPORTS,
	MME_SHOW_LINKGRAPH,
	MME_SHOW_SIGNLISTS,
	MME_SHOW_TOWNDIRECTORY,
	MME_SHOW_INDUSTRYDIRECTORY,
	MME_SHOW_PLANS,
};

static CallBackFunction ToolbarMapClick(Window *w)
{
	DropDownList list;
	list.push_back(MakeDropDownListStringItem(STR_MAP_MENU_MAP_OF_WORLD,            MME_SHOW_SMALLMAP,          false));
	list.push_back(MakeDropDownListStringItem(STR_MAP_MENU_EXTRA_VIEWPORT,          MME_SHOW_EXTRAVIEWPORTS,    false));
	list.push_back(MakeDropDownListStringItem(STR_MAP_MENU_LINGRAPH_LEGEND,         MME_SHOW_LINKGRAPH,         false));
	list.push_back(MakeDropDownListStringItem(STR_MAP_MENU_SIGN_LIST,               MME_SHOW_SIGNLISTS,         false));
	list.push_back(MakeDropDownListStringItem(STR_MAP_MENU_PLAN_LIST,               MME_SHOW_PLANS,             false));
	PopupMainToolbarMenu(w, WID_TN_SMALL_MAP, std::move(list), 0);
	return CBF_NONE;
}

static CallBackFunction ToolbarScenMapTownDir(Window *w)
{
	DropDownList list;
	list.push_back(MakeDropDownListStringItem(STR_MAP_MENU_MAP_OF_WORLD,            MME_SHOW_SMALLMAP,          false));
	list.push_back(MakeDropDownListStringItem(STR_MAP_MENU_EXTRA_VIEWPORT,          MME_SHOW_EXTRAVIEWPORTS,    false));
	list.push_back(MakeDropDownListStringItem(STR_MAP_MENU_SIGN_LIST,               MME_SHOW_SIGNLISTS,         false));
	list.push_back(MakeDropDownListStringItem(STR_MAP_MENU_PLAN_LIST,               MME_SHOW_PLANS,             false));
	list.push_back(MakeDropDownListStringItem(STR_TOWN_MENU_TOWN_DIRECTORY,         MME_SHOW_TOWNDIRECTORY,     false));
	list.push_back(MakeDropDownListStringItem(STR_INDUSTRY_MENU_INDUSTRY_DIRECTORY, MME_SHOW_INDUSTRYDIRECTORY, false));
	PopupMainToolbarMenu(w, WID_TE_SMALL_MAP, std::move(list), 0);
	return CBF_NONE;
}

/**
 * Handle click on one of the entries in the Map menu.
 *
 * @param index Index being clicked.
 * @return #CBF_NONE
 */
static CallBackFunction MenuClickMap(int index)
{
	switch (index) {
		case MME_SHOW_SMALLMAP:          ShowSmallMap();            break;
		case MME_SHOW_EXTRAVIEWPORTS:    ShowExtraViewportWindow(); break;
		case MME_SHOW_LINKGRAPH:         ShowLinkGraphLegend();     break;
		case MME_SHOW_SIGNLISTS:         ShowSignList();            break;
		case MME_SHOW_TOWNDIRECTORY:     ShowTownDirectory();       break;
		case MME_SHOW_INDUSTRYDIRECTORY: ShowIndustryDirectory();   break;
		case MME_SHOW_PLANS:             ShowPlansWindow();         break;
	}
	return CBF_NONE;
}

/* --- Town button menu --- */

enum TownMenuEntries {
	TME_SHOW_DIRECTORY = 0,
	TME_SHOW_FOUND_TOWN,
	TME_SHOW_PLACE_HOUSES,
};

static CallBackFunction ToolbarTownClick(Window *w)
{
	DropDownList list;
	list.push_back(MakeDropDownListStringItem(STR_TOWN_MENU_TOWN_DIRECTORY, TME_SHOW_DIRECTORY));
	if (_settings_game.economy.found_town != TF_FORBIDDEN) list.push_back(MakeDropDownListStringItem(STR_TOWN_MENU_FOUND_TOWN, TME_SHOW_FOUND_TOWN));
	if (_settings_game.economy.place_houses != PH_FORBIDDEN) list.push_back(MakeDropDownListStringItem(STR_SCENEDIT_TOWN_MENU_PACE_HOUSE, TME_SHOW_PLACE_HOUSES));

	PopupMainToolbarMenu(w, WID_TN_TOWNS, std::move(list), 0);

	return CBF_NONE;
}

/**
 * Handle click on one of the entries in the Town menu.
 *
 * @param index Index being clicked.
 * @return #CBF_NONE
 */
static CallBackFunction MenuClickTown(int index)
{
	switch (index) {
		case TME_SHOW_DIRECTORY: ShowTownDirectory(); break;
		case TME_SHOW_FOUND_TOWN: // Setting could be changed when the dropdown was open
			if (_settings_game.economy.found_town != TF_FORBIDDEN) ShowFoundTownWindow();
			break;
		case TME_SHOW_PLACE_HOUSES: // Setting could be changed when the dropdown was open
			if (_settings_game.economy.place_houses != PH_FORBIDDEN) ShowBuildHousePicker(nullptr);
			break;
	}
	return CBF_NONE;
}

/* --- Subidies button menu --- */

static CallBackFunction ToolbarSubsidiesClick(Window *w)
{
	PopupMainToolbarMenu(w, WID_TN_SUBSIDIES, {STR_SUBSIDIES_MENU_SUBSIDIES});
	return CBF_NONE;
}

/**
 * Handle click on the entry in the Subsidies menu.
 *
 * @return #CBF_NONE
 */
static CallBackFunction MenuClickSubsidies(int)
{
	ShowSubsidiesList();
	return CBF_NONE;
}

/* --- Stations button menu --- */

static CallBackFunction ToolbarStationsClick(Window *w)
{
	PopupMainCompanyToolbMenu(w, WID_TN_STATIONS);
	return CBF_NONE;
}

/**
 * Handle click on the entry in the Stations menu
 *
 * @param index CompanyID to show station list for
 * @return #CBF_NONE
 */
static CallBackFunction MenuClickStations(int index)
{
	ShowCompanyStations((CompanyID)index);
	return CBF_NONE;
}

/* --- Finances button menu --- */

static CallBackFunction ToolbarFinancesClick(Window *w)
{
	PopupMainCompanyToolbMenu(w, WID_TN_FINANCES);
	return CBF_NONE;
}

/**
 * Handle click on the entry in the finances overview menu.
 *
 * @param index CompanyID to show finances for.
 * @return #CBF_NONE
 */
static CallBackFunction MenuClickFinances(int index)
{
	ShowCompanyFinances((CompanyID)index);
	return CBF_NONE;
}

/* --- Company's button menu --- */

static CallBackFunction ToolbarCompaniesClick(Window *w)
{
	PopupMainCompanyToolbMenu(w, WID_TN_COMPANIES);
	return CBF_NONE;
}

/**
 * Handle click on the entry in the Company menu.
 *
 * @param index Menu entry to handle.
 * @return #CBF_NONE
 */
static CallBackFunction MenuClickCompany(int index)
{
	if (_networking) {
		switch (index) {
			case CTMN_CLIENT_LIST:
				ShowClientList();
				return CBF_NONE;

			case CTMN_SPECTATE:
				if (_network_server) {
					NetworkServerDoMove(CLIENT_ID_SERVER, COMPANY_SPECTATOR);
					MarkWholeScreenDirty();
				} else {
					NetworkClientRequestMove(COMPANY_SPECTATOR);
				}
				return CBF_NONE;
		}
	}
	ShowCompany((CompanyID)index);
	return CBF_NONE;
}

/* --- Story button menu --- */

static CallBackFunction ToolbarStoryClick(Window *w)
{
	PopupMainCompanyToolbMenu(w, WID_TN_STORY);
	return CBF_NONE;
}

/**
 * Handle click on the entry in the Story menu
 *
 * @param index CompanyID to show story book for
 * @return #CBF_NONE
 */
static CallBackFunction MenuClickStory(int index)
{
	ShowStoryBook(index == CTMN_SPECTATOR ? CompanyID::Invalid() : (CompanyID)index);
	return CBF_NONE;
}

/* --- Goal button menu --- */

static CallBackFunction ToolbarGoalClick(Window *w)
{
	PopupMainCompanyToolbMenu(w, WID_TN_GOAL);
	return CBF_NONE;
}

/**
 * Handle click on the entry in the Goal menu
 *
 * @param index CompanyID to show story book for
 * @return #CBF_NONE
 */
static CallBackFunction MenuClickGoal(int index)
{
	ShowGoalsList(index == CTMN_SPECTATOR ? CompanyID::Invalid() : (CompanyID)index);
	return CBF_NONE;
}

/* --- Graphs and League Table button menu --- */

/**
 * Enum for the League Toolbar's and Graph Toolbar's related buttons.
 * Use continuous numbering as League Toolbar can be combined into the Graph Toolbar.
 */
static const int GRMN_OPERATING_PROFIT_GRAPH = -1;    ///< Show operating profit graph
static const int GRMN_INCOME_GRAPH = -2;              ///< Show income graph
static const int GRMN_DELIVERED_CARGO_GRAPH = -3;     ///< Show delivered cargo graph
static const int GRMN_PERFORMANCE_HISTORY_GRAPH = -4; ///< Show performance history graph
static const int GRMN_COMPANY_VALUE_GRAPH = -5;       ///< Show company value graph
static const int GRMN_CARGO_PAYMENT_RATES = -6;       ///< Show cargo payment rates graph
static const int LTMN_PERFORMANCE_LEAGUE = -7;        ///< Show default league table
static const int LTMN_PERFORMANCE_RATING = -8;        ///< Show detailed performance rating
static const int LTMN_HIGHSCORE          = -9;        ///< Show highscrore table

static void AddDropDownLeagueTableOptions(DropDownList &list)
{
	if (LeagueTable::GetNumItems() > 0) {
		for (LeagueTable *lt : LeagueTable::Iterate()) {
			list.push_back(MakeDropDownListStringItem(GetString(STR_JUST_RAW_STRING, lt->title), lt->index.base()));
		}
	} else {
		list.push_back(MakeDropDownListStringItem(STR_GRAPH_MENU_COMPANY_LEAGUE_TABLE, LTMN_PERFORMANCE_LEAGUE));
		list.push_back(MakeDropDownListStringItem(STR_GRAPH_MENU_DETAILED_PERFORMANCE_RATING, LTMN_PERFORMANCE_RATING));
		if (!_networking) {
			list.push_back(MakeDropDownListStringItem(STR_GRAPH_MENU_HIGHSCORE, LTMN_HIGHSCORE));
		}
	}
}

static CallBackFunction ToolbarGraphsClick(Window *w)
{
	DropDownList list;

	list.push_back(MakeDropDownListStringItem(STR_GRAPH_MENU_OPERATING_PROFIT_GRAPH, GRMN_OPERATING_PROFIT_GRAPH));
	list.push_back(MakeDropDownListStringItem(STR_GRAPH_MENU_INCOME_GRAPH, GRMN_INCOME_GRAPH));
	list.push_back(MakeDropDownListStringItem(STR_GRAPH_MENU_DELIVERED_CARGO_GRAPH, GRMN_DELIVERED_CARGO_GRAPH));
	list.push_back(MakeDropDownListStringItem(STR_GRAPH_MENU_PERFORMANCE_HISTORY_GRAPH, GRMN_PERFORMANCE_HISTORY_GRAPH));
	list.push_back(MakeDropDownListStringItem(STR_GRAPH_MENU_COMPANY_VALUE_GRAPH, GRMN_COMPANY_VALUE_GRAPH));
	list.push_back(MakeDropDownListStringItem(STR_GRAPH_MENU_CARGO_PAYMENT_RATES, GRMN_CARGO_PAYMENT_RATES));

	if (_toolbar_mode != TB_NORMAL) AddDropDownLeagueTableOptions(list);

	ShowDropDownList(w, std::move(list), GRMN_OPERATING_PROFIT_GRAPH, WID_TN_GRAPHS, 140, DDMF_INSTANT_CLOSE);
	if (_settings_client.sound.click_beep) SndPlayFx(SND_15_BEEP);

	return CBF_NONE;
}

static CallBackFunction ToolbarLeagueClick(Window *w)
{
	DropDownList list;

	AddDropDownLeagueTableOptions(list);

	int selected = list[0]->result;
	ShowDropDownList(w, std::move(list), selected, WID_TN_LEAGUE, 140, DDMF_INSTANT_CLOSE);
	if (_settings_client.sound.click_beep) SndPlayFx(SND_15_BEEP);

	return CBF_NONE;
}

/**
 * Handle click on the entry in the Graphs or CompanyLeague.
 *
 * @param index Graph to show.
 * @return #CBF_NONE
 */
static CallBackFunction MenuClickGraphsOrLeague(int index)
{
	switch (index) {
		case GRMN_OPERATING_PROFIT_GRAPH: ShowOperatingProfitGraph(); break;
		case GRMN_INCOME_GRAPH: ShowIncomeGraph(); break;
		case GRMN_DELIVERED_CARGO_GRAPH: ShowDeliveredCargoGraph(); break;
		case GRMN_PERFORMANCE_HISTORY_GRAPH: ShowPerformanceHistoryGraph(); break;
		case GRMN_COMPANY_VALUE_GRAPH: ShowCompanyValueGraph(); break;
		case GRMN_CARGO_PAYMENT_RATES: ShowCargoPaymentRates(); break;
		case LTMN_PERFORMANCE_LEAGUE: ShowPerformanceLeagueTable(); break;
		case LTMN_PERFORMANCE_RATING: ShowPerformanceRatingDetail(); break;
		case LTMN_HIGHSCORE: ShowHighscoreTable(); break;
		default: {
			if (LeagueTable::IsValidID(index)) {
				ShowScriptLeagueTable((LeagueTableID)index);
			}
		}
	}
	return CBF_NONE;
}



/* --- Industries button menu --- */

static CallBackFunction ToolbarIndustryClick(Window *w)
{
	/* Disable build-industry menu if we are a spectator */
	if (_local_company == COMPANY_SPECTATOR) {
		PopupMainToolbarMenu(w, WID_TN_INDUSTRIES, {STR_INDUSTRY_MENU_INDUSTRY_DIRECTORY, STR_INDUSTRY_MENU_INDUSTRY_CHAIN});
	} else {
		PopupMainToolbarMenu(w, WID_TN_INDUSTRIES, {STR_INDUSTRY_MENU_INDUSTRY_DIRECTORY, STR_INDUSTRY_MENU_INDUSTRY_CHAIN, STR_INDUSTRY_MENU_FUND_NEW_INDUSTRY});
	}
	return CBF_NONE;
}

/**
 * Handle click on the entry in the Industry menu.
 *
 * @param index Menu entry number.
 * @return #CBF_NONE
 */
static CallBackFunction MenuClickIndustry(int index)
{
	switch (index) {
		case 0: ShowIndustryDirectory();     break;
		case 1: ShowIndustryCargoesWindow(); break;
		case 2: ShowBuildIndustryWindow();   break;
	}
	return CBF_NONE;
}

/* --- Trains button menu + 1 helper function for all vehicles. --- */

static void ToolbarVehicleClick(Window *w, VehicleType veh)
{
	CompanyMask dis{};

	for (const Company *c : Company::Iterate()) {
		if (c->group_all[veh].num_vehicle == 0) dis.Set(c->index);
	}
	PopupMainCompanyToolbMenu(w, WID_TN_VEHICLE_START + veh, dis);
}


static CallBackFunction ToolbarTrainClick(Window *w)
{
	ToolbarVehicleClick(w, VEH_TRAIN);
	return CBF_NONE;
}

/**
 * Handle click on the entry in the Train menu.
 *
 * @param index CompanyID to show train list for.
 * @return #CBF_NONE
 */
static CallBackFunction MenuClickShowTrains(int index)
{
	ShowVehicleListWindow((CompanyID)index, VEH_TRAIN);
	return CBF_NONE;
}

/* --- Road vehicle button menu --- */

static CallBackFunction ToolbarRoadClick(Window *w)
{
	ToolbarVehicleClick(w, VEH_ROAD);
	return CBF_NONE;
}

/**
 * Handle click on the entry in the Road Vehicles menu.
 *
 * @param index CompanyID to show road vehicles list for.
 * @return #CBF_NONE
 */
static CallBackFunction MenuClickShowRoad(int index)
{
	ShowVehicleListWindow((CompanyID)index, VEH_ROAD);
	return CBF_NONE;
}

/* --- Ship button menu --- */

static CallBackFunction ToolbarShipClick(Window *w)
{
	ToolbarVehicleClick(w, VEH_SHIP);
	return CBF_NONE;
}

/**
 * Handle click on the entry in the Ships menu.
 *
 * @param index CompanyID to show ship list for.
 * @return #CBF_NONE
 */
static CallBackFunction MenuClickShowShips(int index)
{
	ShowVehicleListWindow((CompanyID)index, VEH_SHIP);
	return CBF_NONE;
}

/* --- Aircraft button menu --- */

static CallBackFunction ToolbarAirClick(Window *w)
{
	ToolbarVehicleClick(w, VEH_AIRCRAFT);
	return CBF_NONE;
}

/**
 * Handle click on the entry in the Aircraft menu.
 *
 * @param index CompanyID to show aircraft list for.
 * @return #CBF_NONE
 */
static CallBackFunction MenuClickShowAir(int index)
{
	ShowVehicleListWindow((CompanyID)index, VEH_AIRCRAFT);
	return CBF_NONE;
}

/* --- Zoom in button --- */

static CallBackFunction ToolbarZoomInClick(Window *w)
{
	if (DoZoomInOutWindow(ZOOM_IN, GetMainWindow())) {
		w->HandleButtonClick((_game_mode == GM_EDITOR) ? (WidgetID)WID_TE_ZOOM_IN : (WidgetID)WID_TN_ZOOM_IN);
		if (_settings_client.sound.click_beep) SndPlayFx(SND_15_BEEP);
	}
	return CBF_NONE;
}

/* --- Zoom out button --- */

static CallBackFunction ToolbarZoomOutClick(Window *w)
{
	if (DoZoomInOutWindow(ZOOM_OUT, GetMainWindow())) {
		w->HandleButtonClick((_game_mode == GM_EDITOR) ? (WidgetID)WID_TE_ZOOM_OUT : (WidgetID)WID_TN_ZOOM_OUT);
		if (_settings_client.sound.click_beep) SndPlayFx(SND_15_BEEP);
	}
	return CBF_NONE;
}

/* --- Rail button menu --- */

static CallBackFunction ToolbarBuildRailClick(Window *w)
{
	ShowDropDownList(w, GetRailTypeDropDownList(), _last_built_railtype, WID_TN_RAILS, 140, DDMF_INSTANT_CLOSE);
	if (_settings_client.sound.click_beep) SndPlayFx(SND_15_BEEP);
	return CBF_NONE;
}

/**
 * Handle click on the entry in the Build Rail menu.
 *
 * @param index RailType to show the build toolbar for.
 * @return #CBF_NONE
 */
static CallBackFunction MenuClickBuildRail(int index)
{
	_last_built_railtype = (RailType)index;
	ShowBuildRailToolbar(_last_built_railtype);
	return CBF_NONE;
}

/* --- Road button menu --- */

static CallBackFunction ToolbarBuildRoadClick(Window *w)
{
	ShowDropDownList(w, GetRoadTypeDropDownList(RTTB_ROAD), _last_built_roadtype, WID_TN_ROADS, 140, DDMF_INSTANT_CLOSE);
	if (_settings_client.sound.click_beep) SndPlayFx(SND_15_BEEP);
	return CBF_NONE;
}

/**
 * Handle click on the entry in the Build Road menu.
 *
 * @param index RoadType to show the build toolbar for.
 * @return #CBF_NONE
 */
static CallBackFunction MenuClickBuildRoad(int index)
{
	_last_built_roadtype = (RoadType)index;
	ShowBuildRoadToolbar(_last_built_roadtype);
	return CBF_NONE;
}

/* --- Tram button menu --- */

static CallBackFunction ToolbarBuildTramClick(Window *w)
{
	ShowDropDownList(w, GetRoadTypeDropDownList(RTTB_TRAM), _last_built_tramtype, WID_TN_TRAMS, 140, DDMF_INSTANT_CLOSE);
	if (_settings_client.sound.click_beep) SndPlayFx(SND_15_BEEP);
	return CBF_NONE;
}

/**
 * Handle click on the entry in the Build Tram menu.
 *
 * @param index RoadType to show the build toolbar for.
 * @return #CBF_NONE
 */
static CallBackFunction MenuClickBuildTram(int index)
{
	_last_built_tramtype = (RoadType)index;
	ShowBuildRoadToolbar(_last_built_tramtype);
	return CBF_NONE;
}

/* --- Water button menu --- */

static CallBackFunction ToolbarBuildWaterClick(Window *w)
{
	DropDownList list;
	list.push_back(MakeDropDownListIconItem(SPR_IMG_BUILD_CANAL, PAL_NONE, STR_WATERWAYS_MENU_WATERWAYS_CONSTRUCTION, 0, false));
	ShowDropDownList(w, std::move(list), 0, WID_TN_WATER, 140, DDMF_INSTANT_CLOSE);
	if (_settings_client.sound.click_beep) SndPlayFx(SND_15_BEEP);
	return CBF_NONE;
}

/**
 * Handle click on the entry in the Build Waterways menu.
 *
 * @return #CBF_NONE
 */
static CallBackFunction MenuClickBuildWater(int)
{
	ShowBuildDocksToolbar();
	return CBF_NONE;
}

/* --- Airport button menu --- */

static CallBackFunction ToolbarBuildAirClick(Window *w)
{
	DropDownList list;
	list.push_back(MakeDropDownListIconItem(SPR_IMG_AIRPORT, PAL_NONE, STR_AIRCRAFT_MENU_AIRPORT_CONSTRUCTION, 0, false));
	ShowDropDownList(w, std::move(list), 0, WID_TN_AIR, 140, DDMF_INSTANT_CLOSE);
	if (_settings_client.sound.click_beep) SndPlayFx(SND_15_BEEP);
	return CBF_NONE;
}

/**
 * Handle click on the entry in the Build Air menu.
 *
 * @return #CBF_NONE
 */
static CallBackFunction MenuClickBuildAir(int)
{
	ShowBuildAirToolbar();
	return CBF_NONE;
}

/* --- Forest button menu --- */

static CallBackFunction ToolbarForestClick(Window *w)
{
	DropDownList list;
	list.push_back(MakeDropDownListIconItem(SPR_IMG_LANDSCAPING, PAL_NONE, STR_LANDSCAPING_MENU_LANDSCAPING, 0, false));
	list.push_back(MakeDropDownListIconItem(SPR_IMG_PLANTTREES, PAL_NONE, STR_LANDSCAPING_MENU_PLANT_TREES, 1, false));
	list.push_back(MakeDropDownListIconItem(SPR_IMG_SIGN, PAL_NONE, STR_LANDSCAPING_MENU_PLACE_SIGN, 2, false));
	ShowDropDownList(w, std::move(list), 0, WID_TN_LANDSCAPE, 100, DDMF_INSTANT_CLOSE);
	if (_settings_client.sound.click_beep) SndPlayFx(SND_15_BEEP);
	return CBF_NONE;
}

/**
 * Handle click on the entry in the landscaping menu.
 *
 * @param index Menu entry clicked.
 * @return #CBF_NONE
 */
static CallBackFunction MenuClickForest(int index)
{
	switch (index) {
		case 0: ShowTerraformToolbar();  break;
		case 1: ShowBuildTreesToolbar(); break;
		case 2: return SelectSignTool();
	}
	return CBF_NONE;
}

/* --- Music button menu --- */

static CallBackFunction ToolbarMusicClick(Window *w)
{
	PopupMainToolbarMenu(w, _game_mode == GM_EDITOR ? (WidgetID)WID_TE_MUSIC_SOUND : (WidgetID)WID_TN_MUSIC_SOUND, {STR_TOOLBAR_SOUND_MUSIC});
	return CBF_NONE;
}

/**
 * Handle click on the entry in the Music menu.
 *
 * @return #CBF_NONE
 */
static CallBackFunction MenuClickMusicWindow(int)
{
	ShowMusicWindow();
	return CBF_NONE;
}

/* --- Newspaper button menu --- */

static CallBackFunction ToolbarNewspaperClick(Window *w)
{
	PopupMainToolbarMenu(w, WID_TN_MESSAGES, {STR_NEWS_MENU_LAST_MESSAGE_NEWS_REPORT, STR_NEWS_MENU_MESSAGE_HISTORY_MENU, STR_NEWS_MENU_DELETE_ALL_MESSAGES});
	return CBF_NONE;
}

/**
 * Handle click on the entry in the Newspaper menu.
 *
 * @param index Menu entry clicked.
 * @return #CBF_NONE
 */
static CallBackFunction MenuClickNewspaper(int index)
{
	switch (index) {
		case 0: ShowLastNewsMessage(); break;
		case 1: ShowMessageHistory();  break;
		case 2: DeleteAllMessages();   break;
	}
	return CBF_NONE;
}

/* --- Help button menu --- */

/**
 * Help button menu entries.
 */
enum HelpMenuEntries {
	HME_LANDINFO = 0,
	HME_PICKER,

	HME_HELP,
	HME_CONSOLE,
	HME_SCRIPT_DEBUG,
	HME_SCREENSHOT,
	HME_FRAMERATE,
	HME_MODIFIER_KEYS,
	HME_ABOUT,

	HME_SPRITE_ALIGNER,
	HME_BOUNDING_BOXES,
	HME_DIRTY_BLOCKS,
	HME_WIDGET_OUTLINES,
};

static void ShowBuildRailToolbarFromTile(TileIndex tile)
{
	_last_built_railtype = GetRailType(tile);
	ShowBuildRailToolbarWithPickTile(_last_built_railtype, tile);
}

static void ShowBuildRoadToolbarFromTile(TileIndex tile)
{
	if (HasRoadTypeRoad(tile)) {
		_last_built_roadtype = GetRoadTypeRoad(tile);
		CreateRoadTramToolbarForRoadType(_last_built_roadtype, RTT_ROAD);
	} else {
		_last_built_tramtype = GetRoadTypeTram(tile);
		CreateRoadTramToolbarForRoadType(_last_built_tramtype, RTT_TRAM);
	}
}

static void UsePickerTool(TileIndex tile)
{
	switch (GetTileType(tile)) {
		case MP_RAILWAY:
			ShowBuildRailToolbarFromTile(tile);
			break;

		case MP_ROAD: {
			ShowBuildRoadToolbarFromTile(tile);
			break;
		}

		case MP_STATION: {
			StationType station_type = GetStationType(tile);
			switch (station_type) {
				case StationType::Rail:
				case StationType::RailWaypoint:
					ShowBuildRailStationPickerAndSelect(station_type, GetStationSpec(tile));
					break;

				case StationType::Truck:
				case StationType::Bus:
				case StationType::RoadWaypoint:
					ShowBuildRoadStopPickerAndSelect(station_type, GetRoadStopSpec(tile), HasRoadTypeRoad(tile) ? RTT_ROAD : RTT_TRAM);
					break;

				default:
					break;
			}
			break;
		}

		case MP_TUNNELBRIDGE:
			switch (GetTunnelBridgeTransportType(tile)) {
				case TRANSPORT_RAIL:
					ShowBuildRailToolbarFromTile(tile);
					break;

				case TRANSPORT_ROAD:
					ShowBuildRoadToolbarFromTile(tile);
					break;

				default:
					break;
			}
			break;

		case MP_OBJECT: {
			ShowBuildObjectPickerAndSelect(ObjectSpec::GetByTile(tile));
			break;
		}

		case MP_INDUSTRY: {
			ShowBuildIndustryWindowForIndustryType(GetIndustryType(tile));
			break;
		}

		case MP_HOUSE: {
			if (_game_mode == GM_EDITOR || _settings_game.economy.place_houses != PH_FORBIDDEN) {
				ShowBuildHousePickerAndSelect(tile);
			}
			break;
		}

		default:
			break;
	}
}

static CallBackFunction PlaceLandBlockInfo()
{
	if (_last_started_action == CBF_PLACE_LANDINFO) {
		ResetObjectToPlace();
		return CBF_NONE;
	} else {
		SetObjectToPlace(SPR_CURSOR_QUERY, PAL_NONE, HT_RECT, WC_MAIN_TOOLBAR, 0);
		return CBF_PLACE_LANDINFO;
	}
}

static CallBackFunction PlacePickerTool()
{
	if (_local_company == COMPANY_SPECTATOR) return CBF_NONE;
	if (_last_started_action == CBF_PLACE_PICKER) {
		ResetObjectToPlace();
		return CBF_NONE;
	} else {
		SetObjectToPlace(SPR_CURSOR_QUERY, PAL_NONE, HT_RECT, WC_MAIN_TOOLBAR, 0);
		SetSelectionPalette(SPR_ZONING_INNER_HIGHLIGHT_GREEN);
		return CBF_PLACE_PICKER;
	}
}

static CallBackFunction ToolbarHelpClick(Window *w)
{
	WidgetID widget = (_game_mode == GM_EDITOR) ? (WidgetID)WID_TE_HELP : (WidgetID)WID_TN_HELP;

	DropDownList list;
	list.push_back(MakeDropDownListStringItem(STR_ABOUT_MENU_LAND_BLOCK_INFO,           HME_LANDINFO,      false));
	list.push_back(MakeDropDownListStringItem(STR_ABOUT_MENU_SHOW_PICKER_TOOL,          HME_PICKER,        _local_company == COMPANY_SPECTATOR));
	list.push_back(MakeDropDownListDividerItem());
	list.push_back(MakeDropDownListStringItem(STR_ABOUT_MENU_HELP,                      HME_HELP,          false));
	list.push_back(MakeDropDownListStringItem(STR_ABOUT_MENU_TOGGLE_CONSOLE,            HME_CONSOLE,       false));
	list.push_back(MakeDropDownListStringItem(STR_ABOUT_MENU_AI_DEBUG,                  HME_SCRIPT_DEBUG,  false));
	list.push_back(MakeDropDownListStringItem(STR_ABOUT_MENU_SCREENSHOT,                HME_SCREENSHOT,    false));
	list.push_back(MakeDropDownListStringItem(STR_ABOUT_MENU_SHOW_FRAMERATE,            HME_FRAMERATE,     false));
	list.push_back(MakeDropDownListStringItem(STR_ABOUT_MENU_SHOW_TOGGLE_MODIFIER_KEYS, HME_MODIFIER_KEYS, false));
	list.push_back(MakeDropDownListStringItem(STR_ABOUT_MENU_ABOUT_OPENTTD,             HME_ABOUT,         false));
	if (_settings_client.gui.newgrf_developer_tools) {
		list.push_back(MakeDropDownListStringItem(STR_ABOUT_MENU_SPRITE_ALIGNER,         HME_SPRITE_ALIGNER,       false));
		list.push_back(MakeDropDownListStringItem(STR_ABOUT_MENU_TOGGLE_BOUNDING_BOXES,  HME_BOUNDING_BOXES,       false));
		list.push_back(MakeDropDownListStringItem(STR_ABOUT_MENU_TOGGLE_DIRTY_BLOCKS,    HME_DIRTY_BLOCKS,         false));
		list.push_back(MakeDropDownListStringItem(STR_ABOUT_MENU_TOGGLE_WIDGET_OUTLINES, HME_WIDGET_OUTLINES,      false));
	}
	PopupMainToolbarMenu(w, widget, std::move(list), 0);

	return CBF_NONE;
}

/**
 * Toggle drawing of sprites' bounding boxes.
 * @note has only an effect when newgrf_developer_tools are active.
 *
 * Function is found here and not in viewport.cpp in order to avoid
 * importing the settings structs to there.
 */
void ToggleBoundingBoxes()
{
	extern bool _draw_bounding_boxes;
	/* Always allow to toggle them off */
	if (_settings_client.gui.newgrf_developer_tools || _draw_bounding_boxes) {
		_draw_bounding_boxes = !_draw_bounding_boxes;
		MarkWholeScreenDirty();
	}
}

/**
 * Toggle drawing of the dirty blocks.
 * @note has only an effect when newgrf_developer_tools are active.
 *
 * Function is found here and not in viewport.cpp in order to avoid
 * importing the settings structs to there.
 */
void ToggleDirtyBlocks()
{
	extern bool _draw_dirty_blocks;
	/* Always allow to toggle them off */
	if (_settings_client.gui.newgrf_developer_tools || _draw_dirty_blocks) {
		_draw_dirty_blocks = !_draw_dirty_blocks;
		MarkWholeScreenDirty();
	}
}

/**
 * Toggle drawing of widget outlihes.
 * @note has only an effect when newgrf_developer_tools are active.
 */
void ToggleWidgetOutlines()
{
	extern bool _draw_widget_outlines;
	/* Always allow to toggle them off */
	if (_settings_client.gui.newgrf_developer_tools || _draw_widget_outlines) {
		_draw_widget_outlines = !_draw_widget_outlines;
		MarkWholeScreenDirty();
	}
}

/**
 * Set the starting year for a scenario.
 * @param year New starting year.
 */
void SetStartingYear(CalTime::Year year)
{
	_settings_game.game_creation.starting_year = Clamp(year, CalTime::MIN_YEAR, CalTime::MAX_YEAR);
	CalTime::Date new_date = CalTime::ConvertYMDToDate(_settings_game.game_creation.starting_year, 0, 1);

	if (EconTime::UsingWallclockUnits()) {
		EconTime::Date new_economy_date{new_date.base()};

		/* If you open a savegame as scenario there may already be link graphs.*/
		LinkGraphSchedule::instance.ShiftDates(new_economy_date - EconTime::CurDate());
		ShiftVehicleDates(new_economy_date - EconTime::CurDate());
		EconTime::Detail::period_display_offset -= EconTime::YearDelta{year.base() - EconTime::CurYear().base()};

		EconTime::Detail::SetDate(new_economy_date, 0);
	}

	CalTime::Detail::SetDate(new_date, 0);

	UpdateOrderUIOnDateChange();
}


/**
 * Choose the proper callback function for the main toolbar's help menu.
 * @param index The menu index which was selected.
 * @return CBF_NONE
 */
static CallBackFunction MenuClickHelp(int index)
{
	switch (index) {
		case HME_LANDINFO:       return PlaceLandBlockInfo();
		case HME_PICKER:         return PlacePickerTool();
		case HME_HELP:           ShowHelpWindow();                 break;
		case HME_CONSOLE:        IConsoleSwitch();                 break;
		case HME_SCRIPT_DEBUG:   ShowScriptDebugWindow(CompanyID::Invalid(), _ctrl_pressed); break;
		case HME_SCREENSHOT:     ShowScreenshotWindow();           break;
		case HME_FRAMERATE:      ShowFramerateWindow();            break;
		case HME_MODIFIER_KEYS:  ShowModifierKeyToggleWindow();    break;
		case HME_ABOUT:          ShowAboutWindow();                break;
		case HME_SPRITE_ALIGNER: ShowSpriteAlignerWindow();        break;
		case HME_BOUNDING_BOXES: ToggleBoundingBoxes();            break;
		case HME_DIRTY_BLOCKS:   ToggleDirtyBlocks();              break;
		case HME_WIDGET_OUTLINES:ToggleWidgetOutlines();           break;
	}
	return CBF_NONE;
}

/* --- Switch toolbar button --- */

static CallBackFunction ToolbarSwitchClick(Window *w)
{
	if (_toolbar_mode != TB_LOWER) {
		_toolbar_mode = TB_LOWER;
	} else {
		_toolbar_mode = TB_UPPER;
	}

	w->ReInit();
	w->SetWidgetLoweredState(_game_mode == GM_EDITOR ? (WidgetID)WID_TE_SWITCH_BAR : (WidgetID)WID_TN_SWITCH_BAR, _toolbar_mode == TB_LOWER);
	if (_settings_client.sound.click_beep) SndPlayFx(SND_15_BEEP);
	return CBF_NONE;
}

/* --- Scenario editor specific handlers. */

/**
 * Called when clicking at the date panel of the scenario editor toolbar.
 */
static CallBackFunction ToolbarScenDatePanel(Window *w)
{
	ShowQueryString(GetString(STR_JUST_INT, _settings_game.game_creation.starting_year), STR_MAPGEN_START_DATE_QUERY_CAPT, 8, w, CS_NUMERAL, QSF_ENABLE_DEFAULT);
	return CBF_NONE;
}

static CallBackFunction ToolbarScenDateBackward(Window *w)
{
	/* don't allow too fast scrolling */
	if (!w->flags.Test(WindowFlag::Timeout) || w->timeout_timer <= 1) {
		w->HandleButtonClick(WID_TE_DATE_BACKWARD);
		w->SetDirty();

		SetStartingYear(_settings_game.game_creation.starting_year - 1);
	}
	_left_button_clicked = false;
	return CBF_NONE;
}

static CallBackFunction ToolbarScenDateForward(Window *w)
{
	/* don't allow too fast scrolling */
	if (!w->flags.Test(WindowFlag::Timeout) || w->timeout_timer <= 1) {
		w->HandleButtonClick(WID_TE_DATE_FORWARD);
		w->SetDirty();

		SetStartingYear(_settings_game.game_creation.starting_year + 1);
	}
	_left_button_clicked = false;
	return CBF_NONE;
}

static CallBackFunction ToolbarScenGenLandClick(Window *w)
{
	PopupMainToolbarMenu(w, WID_TE_LAND_GENERATE, {STR_SCENEDIT_LANDSCAPE_MENU_LAND_GENERATION, STR_SCENEDIT_LANDSCAPE_MENU_PUBLIC_ROADS});
	return CBF_NONE;
}

static CallBackFunction ToolbarScenGenLand(int index)
{
	switch (index) {
		case 0: ShowEditorTerraformToolbar(); break;
		case 1: ShowEditorPublicRoadsWindow(); break;
	}
	return CBF_NONE;
}

static CallBackFunction ToolbarScenGenTownClick(Window *w)
{
	PopupMainToolbarMenu(w, WID_TE_TOWN_GENERATE, {STR_SCENEDIT_TOWN_MENU_BUILD_TOWN, STR_SCENEDIT_TOWN_MENU_PACE_HOUSE});
	return CBF_NONE;
}

static CallBackFunction ToolbarScenGenTown(int index)
{
	switch (index) {
		case 0: ShowFoundTownWindow(); break;
		case 1: ShowBuildHousePicker(nullptr); break;
	}
	return CBF_NONE;
}

static CallBackFunction ToolbarScenGenIndustry(Window *w)
{
	w->HandleButtonClick(WID_TE_INDUSTRY);
	if (_settings_client.sound.click_beep) SndPlayFx(SND_15_BEEP);
	ShowBuildIndustryWindow();
	return CBF_NONE;
}

static CallBackFunction ToolbarScenBuildRoadClick(Window *w)
{
	ShowDropDownList(w, GetScenRoadTypeDropDownList(RTTB_ROAD), _last_built_roadtype, WID_TE_ROADS, 140, DDMF_INSTANT_CLOSE);
	if (_settings_client.sound.click_beep) SndPlayFx(SND_15_BEEP);
	return CBF_NONE;
}

/**
 * Handle click on the entry in the Build Road menu.
 *
 * @param index RoadType to show the build toolbar for.
 * @return #CBF_NONE
 */
static CallBackFunction ToolbarScenBuildRoad(int index)
{
	_last_built_roadtype = (RoadType)index;
	ShowBuildRoadScenToolbar(_last_built_roadtype);
	return CBF_NONE;
}

static CallBackFunction ToolbarScenBuildTramClick(Window *w)
{
	ShowDropDownList(w, GetScenRoadTypeDropDownList(RTTB_TRAM), _last_built_tramtype, WID_TE_TRAMS, 140, DDMF_INSTANT_CLOSE);
	if (_settings_client.sound.click_beep) SndPlayFx(SND_15_BEEP);
	return CBF_NONE;
}

/**
 * Handle click on the entry in the Build Tram menu.
 *
 * @param index RoadType to show the build toolbar for.
 * @return #CBF_NONE
 */
static CallBackFunction ToolbarScenBuildTram(int index)
{
	_last_built_tramtype = (RoadType)index;
	ShowBuildRoadScenToolbar(_last_built_tramtype);
	return CBF_NONE;
}

static CallBackFunction ToolbarScenBuildDocks(Window *w)
{
	w->HandleButtonClick(WID_TE_WATER);
	if (_settings_client.sound.click_beep) SndPlayFx(SND_15_BEEP);
	ShowBuildDocksScenToolbar();
	return CBF_NONE;
}

static CallBackFunction ToolbarScenPlantTrees(Window *w)
{
	w->HandleButtonClick(WID_TE_TREES);
	if (_settings_client.sound.click_beep) SndPlayFx(SND_15_BEEP);
	ShowBuildTreesToolbar();
	return CBF_NONE;
}

static CallBackFunction ToolbarScenPlaceSign(Window *w)
{
	w->HandleButtonClick(WID_TE_SIGNS);
	if (_settings_client.sound.click_beep) SndPlayFx(SND_15_BEEP);
	return SelectSignTool();
}

static CallBackFunction ToolbarBtn_NULL(Window *)
{
	return CBF_NONE;
}

typedef CallBackFunction MenuClickedProc(int index);

static MenuClickedProc * const _menu_clicked_procs[] = {
	nullptr,                 // 0
	nullptr,                 // 1
	MenuClickSettings,    // 2
	MenuClickSaveLoad,    // 3
	MenuClickMap,         // 4
	MenuClickTown,        // 5
	MenuClickSubsidies,   // 6
	MenuClickStations,    // 7
	MenuClickFinances,    // 8
	MenuClickCompany,     // 9
	MenuClickStory,       // 10
	MenuClickGoal,        // 11
	MenuClickGraphsOrLeague, // 12
	MenuClickGraphsOrLeague, // 13
	MenuClickIndustry,    // 14
	MenuClickShowTrains,  // 15
	MenuClickShowRoad,    // 16
	MenuClickShowShips,   // 17
	MenuClickShowAir,     // 18
	MenuClickMap,         // 19
	nullptr,                 // 20
	MenuClickBuildRail,   // 21
	MenuClickBuildRoad,   // 22
	MenuClickBuildTram,   // 23
	MenuClickBuildWater,  // 24
	MenuClickBuildAir,    // 25
	MenuClickForest,      // 26
	MenuClickMusicWindow, // 27
	MenuClickNewspaper,   // 28
	MenuClickHelp,        // 29
};

/** Full blown container to make it behave exactly as we want :) */
class NWidgetToolbarContainer : public NWidgetContainer {
protected:
	uint spacers = 0; ///< Number of spacer widgets in this toolbar

public:
	NWidgetToolbarContainer() : NWidgetContainer(NWID_HORIZONTAL)
	{
	}

	/**
	 * Check whether the given widget type is a button for us.
	 * @param type the widget type to check.
	 * @return true if it is a button for us.
	 */
	bool IsButton(WidgetType type) const
	{
		return type == WWT_IMGBTN || type == WWT_IMGBTN_2 || type == WWT_PUSHIMGBTN;
	}

	void SetupSmallestSize(Window *w) override
	{
		this->smallest_x = 0; // Biggest child
		this->smallest_y = 0; // Biggest child
		this->fill_x = 1;
		this->fill_y = 0;
		this->resize_x = 1; // We only resize in this direction
		this->resize_y = 0; // We never resize in this direction
		this->spacers = 0;

		uint nbuttons = 0;
		/* First initialise some variables... */
		for (const auto &child_wid : this->children) {
			child_wid->SetupSmallestSize(w);
			this->smallest_y = std::max(this->smallest_y, child_wid->smallest_y + child_wid->padding.Vertical());
			if (this->IsButton(child_wid->type)) {
				nbuttons++;
				this->smallest_x = std::max(this->smallest_x, child_wid->smallest_x + child_wid->padding.Horizontal());
			} else if (child_wid->type == NWID_SPACER) {
				this->spacers++;
			}
		}

		/* ... then in a second pass make sure the 'current' heights are set. Won't change ever. */
		for (const auto &child_wid : this->children) {
			child_wid->current_y = this->smallest_y;
			if (!this->IsButton(child_wid->type)) {
				child_wid->current_x = child_wid->smallest_x;
			}
		}

		/* Exclude the switcher button which is not displayed when the toolbar fits the screen. When the switch is
		 * displayed there will be no spacers anyway. */
		--nbuttons;

		/* Allow space for all buttons, and include spacers at quarter the width of buttons. */
		_toolbar_width = nbuttons * this->smallest_x + this->spacers * this->smallest_x / 4;
	}

	void AssignSizePosition(SizingType sizing, int x, int y, uint given_width, uint given_height, bool rtl) override
	{
		assert(given_width >= this->smallest_x && given_height >= this->smallest_y);

		this->pos_x = x;
		this->pos_y = y;
		this->current_x = given_width;
		this->current_y = given_height;

		/* Figure out what are the visible buttons */
		uint arrangable_count, button_count, spacer_count;
		const WidgetID *arrangement = GetButtonArrangement(given_width, arrangable_count, button_count, spacer_count);

		/* Create us ourselves a quick lookup table from WidgetID to slot. */
		std::map<WidgetID, uint> lookup;
		for (auto it = std::begin(this->children); it != std::end(this->children); ++it) {
			NWidgetBase *nwid = it->get();
			nwid->current_x = 0; /* Hide widget, it will be revealed in the next step. */
			if (nwid->type == NWID_SPACER) continue;
			lookup[dynamic_cast<NWidgetCore *>(nwid)->GetIndex()] = std::distance(this->children.begin(), it);
		}

		/* Now assign the widgets to their rightful place */
		uint position = 0; // Place to put next child relative to origin of the container.
		uint spacer_space = std::max(0, (int)given_width - (int)(button_count * this->smallest_x)); // Remaining spacing for 'spacer' widgets
		uint button_space = given_width - spacer_space; // Remaining spacing for the buttons
		uint spacer_i = 0;
		uint button_i = 0;

		/* Index into the arrangement indices. */
		const WidgetID *slotp = rtl ? &arrangement[arrangable_count - 1] : arrangement;
		for (uint i = 0; i < arrangable_count; i++) {
			uint slot = lookup[*slotp];
			auto &child_wid = this->children[slot];
			/* If we have space to give to the spacers, do that. */
			if (spacer_space > 0 && slot > 0 && slot < this->children.size() - 1) {
				const auto &possible_spacer = this->children[slot + (rtl ? 1 : -1)];
				if (possible_spacer != nullptr && possible_spacer->type == NWID_SPACER) {
					uint add = spacer_space / (spacer_count - spacer_i);
					position += add;
					spacer_space -= add;
					spacer_i++;
				}
			}

			/* Buttons can be scaled, the others not. */
			if (this->IsButton(child_wid->type)) {
				child_wid->current_x = button_space / (button_count - button_i);
				button_space -= child_wid->current_x;
				button_i++;
			} else {
				child_wid->current_x = child_wid->smallest_x;
			}
			child_wid->AssignSizePosition(sizing, x + position, y, child_wid->current_x, this->current_y, rtl);
			position += child_wid->current_x;

			if (rtl) {
				slotp--;
			} else {
				slotp++;
			}
		}
	}

	void Draw(const Window *w) override
	{
		/* Draw brown-red toolbar bg. */
		const Rect r = this->GetCurrentRect();
		GfxFillRect(r, PC_VERY_DARK_RED);
		GfxFillRect(r, PC_DARK_RED, FILLRECT_CHECKER);

		this->NWidgetContainer::Draw(w);
	}

	/**
	 * Get the arrangement of the buttons for the toolbar.
	 * @param width the new width of the toolbar.
	 * @param arrangable_count output of the number of visible items.
	 * @param button_count output of the number of visible buttons.
	 * @param spacer_count output of the number of spacers.
	 * @return the button configuration.
	 */
	virtual const WidgetID *GetButtonArrangement(uint &width, uint &arrangable_count, uint &button_count, uint &spacer_count) const = 0;
};

/** Container for the 'normal' main toolbar */
class NWidgetMainToolbarContainer : public NWidgetToolbarContainer {
	const WidgetID *GetButtonArrangement(uint &width, uint &arrangable_count, uint &button_count, uint &spacer_count) const override
	{
		static const uint SMALLEST_ARRANGEMENT = 14;
		static const uint BIGGEST_ARRANGEMENT  = 20;

		/* The number of buttons of each row of the toolbar should match the number of items which we want to be visible.
		 * The total number of buttons should be equal to arrangable_count * 2.
		 * No bad things happen, but we could see strange behaviours if we have buttons < (arrangable_count * 2) like a
		 * pause button appearing on the right of the lower toolbar and weird resizing of the widgets even if there is
		 * enough space.
		 */
		static const WidgetID arrange14[] = {
			WID_TN_PAUSE,
			WID_TN_FAST_FORWARD,
			WID_TN_TRAINS,
			WID_TN_ROADVEHS,
			WID_TN_SHIPS,
			WID_TN_AIRCRAFT,
			WID_TN_ZOOM_IN,
			WID_TN_ZOOM_OUT,
			WID_TN_RAILS,
			WID_TN_ROADS,
			WID_TN_WATER,
			WID_TN_AIR,
			WID_TN_LANDSCAPE,
			WID_TN_SWITCH_BAR,
			// lower toolbar
			WID_TN_SETTINGS,
			WID_TN_SAVE,
			WID_TN_SMALL_MAP,
			WID_TN_TOWNS,
			WID_TN_SUBSIDIES,
			WID_TN_STATIONS,
			WID_TN_FINANCES,
			WID_TN_COMPANIES,
			WID_TN_GRAPHS,
			WID_TN_INDUSTRIES,
			WID_TN_MUSIC_SOUND,
			WID_TN_MESSAGES,
			WID_TN_HELP,
			WID_TN_SWITCH_BAR,
		};
		static const WidgetID arrange15[] = {
			WID_TN_PAUSE,
			WID_TN_FAST_FORWARD,
			WID_TN_SMALL_MAP,
			WID_TN_TRAINS,
			WID_TN_ROADVEHS,
			WID_TN_SHIPS,
			WID_TN_AIRCRAFT,
			WID_TN_RAILS,
			WID_TN_ROADS,
			WID_TN_WATER,
			WID_TN_AIR,
			WID_TN_LANDSCAPE,
			WID_TN_ZOOM_IN,
			WID_TN_ZOOM_OUT,
			WID_TN_SWITCH_BAR,
			// lower toolbar
			WID_TN_PAUSE,
			WID_TN_SETTINGS,
			WID_TN_SMALL_MAP,
			WID_TN_SAVE,
			WID_TN_TOWNS,
			WID_TN_SUBSIDIES,
			WID_TN_STATIONS,
			WID_TN_FINANCES,
			WID_TN_COMPANIES,
			WID_TN_GRAPHS,
			WID_TN_INDUSTRIES,
			WID_TN_MUSIC_SOUND,
			WID_TN_MESSAGES,
			WID_TN_HELP,
			WID_TN_SWITCH_BAR,
		};
		static const WidgetID arrange16[] = {
			WID_TN_PAUSE,
			WID_TN_FAST_FORWARD,
			WID_TN_SETTINGS,
			WID_TN_SMALL_MAP,
			WID_TN_TRAINS,
			WID_TN_ROADVEHS,
			WID_TN_SHIPS,
			WID_TN_AIRCRAFT,
			WID_TN_RAILS,
			WID_TN_ROADS,
			WID_TN_WATER,
			WID_TN_AIR,
			WID_TN_LANDSCAPE,
			WID_TN_ZOOM_IN,
			WID_TN_ZOOM_OUT,
			WID_TN_SWITCH_BAR,
			// lower toolbar
			WID_TN_PAUSE,
			WID_TN_FAST_FORWARD,
			WID_TN_SAVE,
			WID_TN_TOWNS,
			WID_TN_SUBSIDIES,
			WID_TN_STATIONS,
			WID_TN_FINANCES,
			WID_TN_COMPANIES,
			WID_TN_GRAPHS,
			WID_TN_INDUSTRIES,
			WID_TN_MUSIC_SOUND,
			WID_TN_MESSAGES,
			WID_TN_HELP,
			WID_TN_ZOOM_IN,
			WID_TN_ZOOM_OUT,
			WID_TN_SWITCH_BAR,
		};
		static const WidgetID arrange17[] = {
			WID_TN_PAUSE,
			WID_TN_FAST_FORWARD,
			WID_TN_SETTINGS,
			WID_TN_SMALL_MAP,
			WID_TN_SUBSIDIES,
			WID_TN_TRAINS,
			WID_TN_ROADVEHS,
			WID_TN_SHIPS,
			WID_TN_AIRCRAFT,
			WID_TN_RAILS,
			WID_TN_ROADS,
			WID_TN_WATER,
			WID_TN_AIR,
			WID_TN_LANDSCAPE,
			WID_TN_ZOOM_IN,
			WID_TN_ZOOM_OUT,
			WID_TN_SWITCH_BAR,
			// lower toolbar
			WID_TN_PAUSE,
			WID_TN_FAST_FORWARD,
			WID_TN_SAVE,
			WID_TN_SMALL_MAP,
			WID_TN_SUBSIDIES,
			WID_TN_TOWNS,
			WID_TN_STATIONS,
			WID_TN_FINANCES,
			WID_TN_COMPANIES,
			WID_TN_GRAPHS,
			WID_TN_INDUSTRIES,
			WID_TN_MUSIC_SOUND,
			WID_TN_MESSAGES,
			WID_TN_HELP,
			WID_TN_ZOOM_IN,
			WID_TN_ZOOM_OUT,
			WID_TN_SWITCH_BAR,
		};
		static const WidgetID arrange18[] = {
			WID_TN_PAUSE,
			WID_TN_FAST_FORWARD,
			WID_TN_SETTINGS,
			WID_TN_SMALL_MAP,
			WID_TN_TOWNS,
			WID_TN_SUBSIDIES,
			WID_TN_STATIONS,
			WID_TN_FINANCES,
			WID_TN_COMPANIES,
			WID_TN_INDUSTRIES,
			WID_TN_RAILS,
			WID_TN_ROADS,
			WID_TN_WATER,
			WID_TN_AIR,
			WID_TN_LANDSCAPE,
			WID_TN_ZOOM_IN,
			WID_TN_ZOOM_OUT,
			WID_TN_SWITCH_BAR,
			// lower toolbar
			WID_TN_PAUSE,
			WID_TN_FAST_FORWARD,
			WID_TN_SAVE,
			WID_TN_SMALL_MAP,
			WID_TN_TOWNS,
			WID_TN_SUBSIDIES,
			WID_TN_STATIONS,
			WID_TN_GRAPHS,
			WID_TN_TRAINS,
			WID_TN_ROADVEHS,
			WID_TN_SHIPS,
			WID_TN_AIRCRAFT,
			WID_TN_MUSIC_SOUND,
			WID_TN_MESSAGES,
			WID_TN_HELP,
			WID_TN_ZOOM_IN,
			WID_TN_ZOOM_OUT,
			WID_TN_SWITCH_BAR,
		};
		static const WidgetID arrange19[] = {
			WID_TN_PAUSE,
			WID_TN_FAST_FORWARD,
			WID_TN_SETTINGS,
			WID_TN_SMALL_MAP,
			WID_TN_TOWNS,
			WID_TN_SUBSIDIES,
			WID_TN_TRAINS,
			WID_TN_ROADVEHS,
			WID_TN_SHIPS,
			WID_TN_AIRCRAFT,
			WID_TN_RAILS,
			WID_TN_ROADS,
			WID_TN_WATER,
			WID_TN_AIR,
			WID_TN_LANDSCAPE,
			WID_TN_MUSIC_SOUND,
			WID_TN_ZOOM_IN,
			WID_TN_ZOOM_OUT,
			WID_TN_SWITCH_BAR,
			// lower toolbar
			WID_TN_PAUSE,
			WID_TN_FAST_FORWARD,
			WID_TN_SAVE,
			WID_TN_SMALL_MAP,
			WID_TN_STATIONS,
			WID_TN_FINANCES,
			WID_TN_COMPANIES,
			WID_TN_GRAPHS,
			WID_TN_INDUSTRIES,
			WID_TN_MESSAGES,
			WID_TN_RAILS,
			WID_TN_ROADS,
			WID_TN_WATER,
			WID_TN_AIR,
			WID_TN_LANDSCAPE,
			WID_TN_HELP,
			WID_TN_ZOOM_IN,
			WID_TN_ZOOM_OUT,
			WID_TN_SWITCH_BAR,
		};
		static const WidgetID arrange20[] = {
			WID_TN_PAUSE,
			WID_TN_FAST_FORWARD,
			WID_TN_SETTINGS,
			WID_TN_SMALL_MAP,
			WID_TN_TOWNS,
			WID_TN_SUBSIDIES,
			WID_TN_TRAINS,
			WID_TN_ROADVEHS,
			WID_TN_SHIPS,
			WID_TN_AIRCRAFT,
			WID_TN_RAILS,
			WID_TN_ROADS,
			WID_TN_WATER,
			WID_TN_AIR,
			WID_TN_LANDSCAPE,
			WID_TN_MUSIC_SOUND,
			WID_TN_GOAL,
			WID_TN_ZOOM_IN,
			WID_TN_ZOOM_OUT,
			WID_TN_SWITCH_BAR,
			// lower toolbar
			WID_TN_PAUSE,
			WID_TN_FAST_FORWARD,
			WID_TN_SAVE,
			WID_TN_SMALL_MAP,
			WID_TN_STATIONS,
			WID_TN_FINANCES,
			WID_TN_COMPANIES,
			WID_TN_GRAPHS,
			WID_TN_INDUSTRIES,
			WID_TN_MESSAGES,
			WID_TN_RAILS,
			WID_TN_ROADS,
			WID_TN_WATER,
			WID_TN_AIR,
			WID_TN_LANDSCAPE,
			WID_TN_STORY,
			WID_TN_HELP,
			WID_TN_ZOOM_IN,
			WID_TN_ZOOM_OUT,
			WID_TN_SWITCH_BAR,
		};
		static const WidgetID arrange_all[] = {
			WID_TN_PAUSE,
			WID_TN_FAST_FORWARD,
			WID_TN_SETTINGS,
			WID_TN_SAVE,
			WID_TN_SMALL_MAP,
			WID_TN_TOWNS,
			WID_TN_SUBSIDIES,
			WID_TN_STATIONS,
			WID_TN_FINANCES,
			WID_TN_COMPANIES,
			WID_TN_STORY,
			WID_TN_GOAL,
			WID_TN_GRAPHS,
			WID_TN_LEAGUE,
			WID_TN_INDUSTRIES,
			WID_TN_TRAINS,
			WID_TN_ROADVEHS,
			WID_TN_SHIPS,
			WID_TN_AIRCRAFT,
			WID_TN_ZOOM_IN,
			WID_TN_ZOOM_OUT,
			WID_TN_RAILS,
			WID_TN_ROADS,
			WID_TN_TRAMS,
			WID_TN_WATER,
			WID_TN_AIR,
			WID_TN_LANDSCAPE,
			WID_TN_MUSIC_SOUND,
			WID_TN_MESSAGES,
			WID_TN_HELP
		};

		/* If at least BIGGEST_ARRANGEMENT fit, just spread all the buttons nicely */
		uint full_buttons = std::max(CeilDiv(width, this->smallest_x), SMALLEST_ARRANGEMENT);
		if (full_buttons > BIGGEST_ARRANGEMENT) {
			button_count = arrangable_count = lengthof(arrange_all);
			spacer_count = this->spacers;
			return arrange_all;
		}

		/* Introduce the split toolbar */
		static const WidgetID * const arrangements[] = { arrange14, arrange15, arrange16, arrange17, arrange18, arrange19, arrange20 };

		button_count = arrangable_count = full_buttons;
		spacer_count = this->spacers;
		return arrangements[full_buttons - SMALLEST_ARRANGEMENT] + ((_toolbar_mode == TB_LOWER) ? full_buttons : 0);
	}
};

/** Container for the scenario editor's toolbar */
class NWidgetScenarioToolbarContainer : public NWidgetToolbarContainer {
	std::array<uint, 2> panel_widths{}; ///< The width of the two panels (the text panel and date panel)

	void SetupSmallestSize(Window *w) override
	{
		this->NWidgetToolbarContainer::SetupSmallestSize(w);

		/* Find the size of panel_widths */
		auto it = this->panel_widths.begin();
		for (const auto &child_wid : this->children) {
			if (child_wid->type == NWID_SPACER || this->IsButton(child_wid->type)) continue;

			assert(it != this->panel_widths.end());
			*it = child_wid->current_x;
			_toolbar_width += child_wid->current_x;
			++it;
		}
	}

	const WidgetID *GetButtonArrangement(uint &width, uint &arrangable_count, uint &button_count, uint &spacer_count) const override
	{
		static const WidgetID arrange_all[] = {
			WID_TE_PAUSE,
			WID_TE_FAST_FORWARD,
			WID_TE_SETTINGS,
			WID_TE_SAVE,
			WID_TE_SPACER,
			WID_TE_DATE_PANEL,
			WID_TE_SMALL_MAP,
			WID_TE_ZOOM_IN,
			WID_TE_ZOOM_OUT,
			WID_TE_LAND_GENERATE,
			WID_TE_TOWN_GENERATE,
			WID_TE_INDUSTRY,
			WID_TE_ROADS,
			WID_TE_TRAMS,
			WID_TE_WATER,
			WID_TE_TREES,
			WID_TE_SIGNS,
			WID_TE_MUSIC_SOUND,
			WID_TE_HELP,
		};
		static const WidgetID arrange_nopanel[] = {
			WID_TE_PAUSE,
			WID_TE_FAST_FORWARD,
			WID_TE_SETTINGS,
			WID_TE_SAVE,
			WID_TE_DATE_PANEL,
			WID_TE_SMALL_MAP,
			WID_TE_ZOOM_IN,
			WID_TE_ZOOM_OUT,
			WID_TE_LAND_GENERATE,
			WID_TE_TOWN_GENERATE,
			WID_TE_INDUSTRY,
			WID_TE_ROADS,
			WID_TE_TRAMS,
			WID_TE_WATER,
			WID_TE_TREES,
			WID_TE_SIGNS,
			WID_TE_MUSIC_SOUND,
			WID_TE_HELP,
		};
		static const WidgetID arrange_switch[] = {
			WID_TE_DATE_PANEL,
			WID_TE_SMALL_MAP,
			WID_TE_LAND_GENERATE,
			WID_TE_TOWN_GENERATE,
			WID_TE_INDUSTRY,
			WID_TE_ROADS,
			WID_TE_TRAMS,
			WID_TE_WATER,
			WID_TE_TREES,
			WID_TE_SIGNS,
			WID_TE_SWITCH_BAR,
			// lower toolbar
			WID_TE_PAUSE,
			WID_TE_FAST_FORWARD,
			WID_TE_SETTINGS,
			WID_TE_SAVE,
			WID_TE_DATE_PANEL,
			WID_TE_SMALL_MAP,
			WID_TE_ZOOM_IN,
			WID_TE_ZOOM_OUT,
			WID_TE_MUSIC_SOUND,
			WID_TE_HELP,
			WID_TE_SWITCH_BAR,
		};

		/* If we can place all buttons *and* the panels, show them. */
		size_t min_full_width = (lengthof(arrange_all) - std::size(this->panel_widths)) * this->smallest_x + this->panel_widths[0] + this->panel_widths[1];
		if (width >= min_full_width) {
			width -= this->panel_widths[0] + this->panel_widths[1];
			arrangable_count = lengthof(arrange_all);
			button_count = arrangable_count - 2;
			spacer_count = this->spacers;
			return arrange_all;
		}

		/* Otherwise don't show the date panel and if we can't fit half the buttons and the panels anymore, split the toolbar in two */
		size_t min_small_width = (lengthof(arrange_switch) - std::size(this->panel_widths)) * this->smallest_x / 2 + this->panel_widths[1];
		if (width > min_small_width) {
			width -= this->panel_widths[1];
			arrangable_count = lengthof(arrange_nopanel);
			button_count = arrangable_count - 1;
			spacer_count = this->spacers - 1;
			return arrange_nopanel;
		}

		/* Split toolbar */
		width -= this->panel_widths[1];
		arrangable_count = lengthof(arrange_switch) / 2;
		button_count = arrangable_count - 1;
		spacer_count = 0;
		return arrange_switch + ((_toolbar_mode == TB_LOWER) ? arrangable_count : 0);
	}
};

/* --- Toolbar handling for the 'normal' case */

typedef CallBackFunction ToolbarButtonProc(Window *w);

static ToolbarButtonProc * const _toolbar_button_procs[] = {
	ToolbarPauseClick,
	ToolbarFastForwardClick,
	ToolbarOptionsClick,
	ToolbarSaveClick,
	ToolbarMapClick,
	ToolbarTownClick,
	ToolbarSubsidiesClick,
	ToolbarStationsClick,
	ToolbarFinancesClick,
	ToolbarCompaniesClick,
	ToolbarStoryClick,
	ToolbarGoalClick,
	ToolbarGraphsClick,
	ToolbarLeagueClick,
	ToolbarIndustryClick,
	ToolbarTrainClick,
	ToolbarRoadClick,
	ToolbarShipClick,
	ToolbarAirClick,
	ToolbarZoomInClick,
	ToolbarZoomOutClick,
	ToolbarBuildRailClick,
	ToolbarBuildRoadClick,
	ToolbarBuildTramClick,
	ToolbarBuildWaterClick,
	ToolbarBuildAirClick,
	ToolbarForestClick,
	ToolbarMusicClick,
	ToolbarNewspaperClick,
	ToolbarHelpClick,
	ToolbarSwitchClick,
};

/** Main toolbar. */
struct MainToolbarWindow : Window {
	GUITimer timer{};

	MainToolbarWindow(WindowDesc &desc) : Window(desc)
	{
		MainToolbarScaleAdjuster scale_adjust;

		this->InitNested(0);

		_last_started_action = CBF_NONE;
		this->flags.Reset(WindowFlag::WhiteBorder);
		this->SetWidgetDisabledState(WID_TN_FAST_FORWARD, _networking); // if networking, disable fast-forward button
		PositionMainToolbar(this);
		DoZoomInOutWindow(ZOOM_NONE, this);

		this->timer.SetInterval(MILLISECONDS_PER_TICK);
	}

	void FindWindowPlacementAndResize([[maybe_unused]] int def_width, [[maybe_unused]] int def_height) override
	{
		MainToolbarScaleAdjuster scale_adjust;

		Window::FindWindowPlacementAndResize(_toolbar_width, def_height);
	}

	void OnPaint() override
	{
		MainToolbarScaleAdjuster scale_adjust;

		/* If spectator, disable all construction buttons
		 * ie : Build road, rail, ships, airports and landscaping
		 * Since enabled state is the default, just disable when needed */
		this->SetWidgetsDisabledState(_local_company == COMPANY_SPECTATOR, WID_TN_RAILS, WID_TN_ROADS, WID_TN_TRAMS, WID_TN_WATER, WID_TN_AIR, WID_TN_LANDSCAPE);
		/* disable company list drop downs, if there are no companies */
		this->SetWidgetsDisabledState(Company::GetNumItems() == 0, WID_TN_STATIONS, WID_TN_FINANCES, WID_TN_TRAINS, WID_TN_ROADVEHS, WID_TN_SHIPS, WID_TN_AIRCRAFT);

		this->SetWidgetDisabledState(WID_TN_GOAL, Goal::GetNumItems() == 0);
		this->SetWidgetDisabledState(WID_TN_STORY, StoryPage::GetNumItems() == 0);

		this->SetWidgetDisabledState(WID_TN_PAUSE, IsNonAdminNetworkClient()); // if not server, disable pause button

		this->DrawWidgets();
	}

	void OnClick([[maybe_unused]] Point pt, WidgetID widget, [[maybe_unused]] int click_count) override
	{
		if (_game_mode != GM_MENU && !this->IsWidgetDisabled(widget)) _toolbar_button_procs[widget](this);
	}

	void OnDropdownSelect(WidgetID widget, int index) override
	{
		CallBackFunction cbf = _menu_clicked_procs[widget](index);
		if (cbf != CBF_NONE) _last_started_action = cbf;
	}

	EventState OnHotkey(int hotkey) override
	{
		extern void ShowTemplateReplaceWindow();
		extern void ShowTraceRestrictSlotWindow(CompanyID company, VehicleType vehtype);
		extern void ShowTraceRestrictCounterWindow(CompanyID company);

		CallBackFunction cbf = CBF_NONE;
		switch (hotkey) {
			case MTHK_PAUSE: ToolbarPauseClick(this); break;
			case MTHK_FASTFORWARD: ToolbarFastForwardClick(this); break;
			case MTHK_SETTINGS: ShowGameOptions(); break;
			case MTHK_SAVEGAME: MenuClickSaveLoad(); break;
			case MTHK_LOADGAME: ShowSaveLoadDialog(FT_SAVEGAME, SLO_LOAD); break;
			case MTHK_SMALLMAP: ShowSmallMap(); break;
			case MTHK_TOWNDIRECTORY: ShowTownDirectory(); break;
			case MTHK_SUBSIDIES: ShowSubsidiesList(); break;
			case MTHK_STATIONS: ShowCompanyStations(_local_company); break;
			case MTHK_FINANCES: ShowCompanyFinances(_local_company); break;
			case MTHK_COMPANIES: ShowCompany(_local_company); break;
			case MTHK_STORY: ShowStoryBook(_local_company); break;
			case MTHK_GOAL: ShowGoalsList(_local_company); break;
			case MTHK_GRAPHS: ShowOperatingProfitGraph(); break;
			case MTHK_LEAGUE: ShowFirstLeagueTable(); break;
			case MTHK_INDUSTRIES: ShowBuildIndustryWindow(); break;
			case MTHK_INDUSTRY_CHAINS: ShowIndustryCargoesWindow(); break;
			case MTHK_TRAIN_LIST: ShowVehicleListWindow(_local_company, VEH_TRAIN); break;
			case MTHK_ROADVEH_LIST: ShowVehicleListWindow(_local_company, VEH_ROAD); break;
			case MTHK_SHIP_LIST: ShowVehicleListWindow(_local_company, VEH_SHIP); break;
			case MTHK_AIRCRAFT_LIST: ShowVehicleListWindow(_local_company, VEH_AIRCRAFT); break;
			case MTHK_ZOOM_IN: ToolbarZoomInClick(this); break;
			case MTHK_ZOOM_OUT: ToolbarZoomOutClick(this); break;
			case MTHK_BUILD_RAIL: ShowBuildRailToolbar(_last_built_railtype); break;
			case MTHK_BUILD_ROAD: ShowBuildRoadToolbar(_last_built_roadtype); break;
			case MTHK_BUILD_TRAM: ShowBuildRoadToolbar(_last_built_tramtype); break;
			case MTHK_BUILD_DOCKS: ShowBuildDocksToolbar(); break;
			case MTHK_BUILD_AIRPORT: ShowBuildAirToolbar(); break;
			case MTHK_BUILD_TREES: ShowBuildTreesToolbar(); break;
			case MTHK_MUSIC: ShowMusicWindow(); break;
			case MTHK_SCRIPT_DEBUG: ShowScriptDebugWindow(); break;
			case MTHK_SMALL_SCREENSHOT: MakeScreenshotWithConfirm(SC_VIEWPORT); break;
			case MTHK_ZOOMEDIN_SCREENSHOT: MakeScreenshotWithConfirm(SC_ZOOMEDIN); break;
			case MTHK_DEFAULTZOOM_SCREENSHOT: MakeScreenshotWithConfirm(SC_DEFAULTZOOM); break;
			case MTHK_GIANT_SCREENSHOT: MakeScreenshotWithConfirm(SC_WORLD); break;
			case MTHK_CHEATS: ShowCheatWindow(); break;
			case MTHK_TERRAFORM: ShowTerraformToolbar(); break;
			case MTHK_EXTRA_VIEWPORT: ShowExtraViewportWindowForTileUnderCursor(); break;
			case MTHK_CLIENT_LIST: if (_networking) ShowClientList(); break;
			case MTHK_SIGN_LIST: ShowSignList(); break;
			case MTHK_LANDINFO: cbf = PlaceLandBlockInfo(); break;
			case MTHK_PICKER: cbf = PlacePickerTool(); break;
			case MTHK_PLAN_LIST: ShowPlansWindow(); break;
			case MTHK_LINK_GRAPH_LEGEND: ShowLinkGraphLegend(); break;
			case MTHK_MESSAGE_HISTORY: ShowMessageHistory(); break;
			case MTHK_TEMPLATE_REPLACEMENT: ShowTemplateReplaceWindow(); break;
			case MTHK_TRAIN_SLOTS: ShowTraceRestrictSlotWindow(_local_company, VEH_TRAIN); break;
			case MTHK_TRAIN_COUNTERS: ShowTraceRestrictCounterWindow(_local_company); break;
			default: return ES_NOT_HANDLED;
		}
		if (cbf != CBF_NONE) _last_started_action = cbf;
		return ES_HANDLED;
	}

	void OnPlaceObject([[maybe_unused]] Point pt, TileIndex tile) override
	{
		switch (_last_started_action) {
			case CBF_PLACE_SIGN:
				PlaceProc_Sign(tile);
				break;

			case CBF_PLACE_LANDINFO:
				ShowLandInfo(tile);
				break;

			case CBF_PLACE_PICKER:
				UsePickerTool(tile);
				break;

			default: NOT_REACHED();
		}
	}

	void OnPlaceObjectAbort() override
	{
		_last_started_action = CBF_NONE;
	}

	void OnRealtimeTick(uint delta_ms) override
	{
		if (!this->timer.Elapsed(delta_ms)) return;
		this->timer.SetInterval(MILLISECONDS_PER_TICK);

		if (this->IsWidgetLowered(WID_TN_PAUSE) != _pause_mode.Any()) {
			this->ToggleWidgetLoweredState(WID_TN_PAUSE);
			this->SetWidgetDirty(WID_TN_PAUSE);
		}

		if (this->IsWidgetLowered(WID_TN_FAST_FORWARD) != (_game_speed != 100)) {
			this->ToggleWidgetLoweredState(WID_TN_FAST_FORWARD);
			this->SetWidgetDirty(WID_TN_FAST_FORWARD);
		}
	}

	void OnTimeout() override
	{
		/* We do not want to automatically raise the pause, fast forward and
		 * switchbar buttons; they have to stay down when pressed etc. */
		for (WidgetID i = WID_TN_SETTINGS; i < WID_TN_SWITCH_BAR; i++) {
			this->RaiseWidgetWhenLowered(i);
		}
	}

	/**
	 * Some data on this window has become invalid.
	 * @param data Information about the changed data.
	 * @param gui_scope Whether the call is done from GUI scope. You may not do everything when not in GUI scope. See #InvalidateWindowData() for details.
	 */
	void OnInvalidateData([[maybe_unused]] int data = 0, [[maybe_unused]] bool gui_scope = true) override
	{
		if (!gui_scope) return;
		Window *w = FindWindowById(WC_MAIN_WINDOW, 0);
		if (w != nullptr) HandleZoomMessage(this, w->viewport, WID_TN_ZOOM_IN, WID_TN_ZOOM_OUT);
	}

	static HotkeyList hotkeys;
};

const uint16_t _maintoolbar_pause_keys[] = {WKC_F1, WKC_PAUSE, 0};
const uint16_t _maintoolbar_zoomin_keys[] = {WKC_NUM_PLUS, WKC_EQUALS, WKC_SHIFT | WKC_EQUALS, WKC_SHIFT | WKC_F5, 0};
const uint16_t _maintoolbar_zoomout_keys[] = {WKC_NUM_MINUS, WKC_MINUS, WKC_SHIFT | WKC_MINUS, WKC_SHIFT | WKC_F6, 0};
const uint16_t _maintoolbar_smallmap_keys[] = {WKC_F4, 'M', 0};

static Hotkey maintoolbar_hotkeys[] = {
	Hotkey(_maintoolbar_pause_keys, "pause", MTHK_PAUSE),
	Hotkey((uint16_t)0, "fastforward", MTHK_FASTFORWARD),
	Hotkey(WKC_F2, "settings", MTHK_SETTINGS),
	Hotkey(WKC_F3, "saveload", MTHK_SAVEGAME),
	Hotkey((uint16_t)0, "load_game", MTHK_LOADGAME),
	Hotkey(_maintoolbar_smallmap_keys, "smallmap", MTHK_SMALLMAP),
	Hotkey(WKC_F5, "town_list", MTHK_TOWNDIRECTORY),
	Hotkey(WKC_F6, "subsidies", MTHK_SUBSIDIES),
	Hotkey(WKC_F7, "station_list", MTHK_STATIONS),
	Hotkey(WKC_F8, "finances", MTHK_FINANCES),
	Hotkey(WKC_F9, "companies", MTHK_COMPANIES),
	Hotkey((uint16_t)0, "story_book", MTHK_STORY),
	Hotkey((uint16_t)0, "goal_list", MTHK_GOAL),
	Hotkey(WKC_F10, "graphs", MTHK_GRAPHS),
	Hotkey(WKC_F11, "league", MTHK_LEAGUE),
	Hotkey(WKC_F12, "industry_list", MTHK_INDUSTRIES),
	Hotkey((uint16_t)0, "industry_chains", MTHK_INDUSTRY_CHAINS),
	Hotkey(WKC_SHIFT | WKC_F1, "train_list", MTHK_TRAIN_LIST),
	Hotkey(WKC_SHIFT | WKC_F2, "roadveh_list", MTHK_ROADVEH_LIST),
	Hotkey(WKC_SHIFT | WKC_F3, "ship_list", MTHK_SHIP_LIST),
	Hotkey(WKC_SHIFT | WKC_F4, "aircraft_list", MTHK_AIRCRAFT_LIST),
	Hotkey(_maintoolbar_zoomin_keys, "zoomin", MTHK_ZOOM_IN),
	Hotkey(_maintoolbar_zoomout_keys, "zoomout", MTHK_ZOOM_OUT),
	Hotkey(WKC_SHIFT | WKC_F7, "build_rail", MTHK_BUILD_RAIL),
	Hotkey(WKC_SHIFT | WKC_F8, "build_road", MTHK_BUILD_ROAD),
	Hotkey((uint16_t)0, "build_tram", MTHK_BUILD_TRAM),
	Hotkey(WKC_SHIFT | WKC_F9, "build_docks", MTHK_BUILD_DOCKS),
	Hotkey(WKC_SHIFT | WKC_F10, "build_airport", MTHK_BUILD_AIRPORT),
	Hotkey(WKC_SHIFT | WKC_F11, "build_trees", MTHK_BUILD_TREES),
	Hotkey(WKC_SHIFT | WKC_F12, "music", MTHK_MUSIC),
	Hotkey((uint16_t)0, "ai_debug", MTHK_SCRIPT_DEBUG),
	Hotkey(WKC_CTRL  | 'S', "small_screenshot", MTHK_SMALL_SCREENSHOT),
	Hotkey(WKC_CTRL  | 'P', "zoomedin_screenshot", MTHK_ZOOMEDIN_SCREENSHOT),
	Hotkey(WKC_CTRL  | 'D', "defaultzoom_screenshot", MTHK_DEFAULTZOOM_SCREENSHOT),
	Hotkey((uint16_t)0, "giant_screenshot", MTHK_GIANT_SCREENSHOT),
	Hotkey(WKC_CTRL | WKC_ALT | 'C', "cheats", MTHK_CHEATS),
	Hotkey('L', "terraform", MTHK_TERRAFORM),
	Hotkey('V', "extra_viewport", MTHK_EXTRA_VIEWPORT),
	Hotkey((uint16_t)0, "client_list", MTHK_CLIENT_LIST),
	Hotkey((uint16_t)0, "sign_list", MTHK_SIGN_LIST),
	Hotkey((uint16_t)0, "land_info", MTHK_LANDINFO),
	Hotkey(WKC_SLASH, "picker_tool", MTHK_PICKER),
	Hotkey('P', "plan_list", MTHK_PLAN_LIST),
	Hotkey('Y', "link_graph_legend", MTHK_LINK_GRAPH_LEGEND),
	Hotkey((uint16_t)0, "message_history", MTHK_MESSAGE_HISTORY),
	Hotkey((uint16_t)0, "template_replacement", MTHK_TEMPLATE_REPLACEMENT),
	Hotkey((uint16_t)0, "train_slots", MTHK_TRAIN_SLOTS),
	Hotkey((uint16_t)0, "train_counters", MTHK_TRAIN_COUNTERS),
};
HotkeyList MainToolbarWindow::hotkeys("maintoolbar", maintoolbar_hotkeys);

static std::unique_ptr<NWidgetBase> MakeMainToolbar()
{
	/** Sprites to use for the different toolbar buttons */
	static const SpriteID toolbar_button_sprites[] = {
		SPR_IMG_PAUSE,           // WID_TN_PAUSE
		SPR_IMG_FASTFORWARD,     // WID_TN_FAST_FORWARD
		SPR_IMG_SETTINGS,        // WID_TN_SETTINGS
		SPR_IMG_SAVE,            // WID_TN_SAVE
		SPR_IMG_SMALLMAP,        // WID_TN_SMALL_MAP
		SPR_IMG_TOWN,            // WID_TN_TOWNS
		SPR_IMG_SUBSIDIES,       // WID_TN_SUBSIDIES
		SPR_IMG_COMPANY_LIST,    // WID_TN_STATIONS
		SPR_IMG_COMPANY_FINANCE, // WID_TN_FINANCES
		SPR_IMG_COMPANY_GENERAL, // WID_TN_COMPANIES
		SPR_IMG_STORY_BOOK,      // WID_TN_STORY
		SPR_IMG_GOAL,            // WID_TN_GOAL
		SPR_IMG_GRAPHS,          // WID_TN_GRAPHS
		SPR_IMG_COMPANY_LEAGUE,  // WID_TN_LEAGUE
		SPR_IMG_INDUSTRY,        // WID_TN_INDUSTRIES
		SPR_IMG_TRAINLIST,       // WID_TN_TRAINS
		SPR_IMG_TRUCKLIST,       // WID_TN_ROADVEHS
		SPR_IMG_SHIPLIST,        // WID_TN_SHIPS
		SPR_IMG_AIRPLANESLIST,   // WID_TN_AIRCRAFT
		SPR_IMG_ZOOMIN,          // WID_TN_ZOOMIN
		SPR_IMG_ZOOMOUT,         // WID_TN_ZOOMOUT
		SPR_IMG_BUILDRAIL,       // WID_TN_RAILS
		SPR_IMG_BUILDROAD,       // WID_TN_ROADS
		SPR_IMG_BUILDTRAMS,      // WID_TN_TRAMS
		SPR_IMG_BUILDWATER,      // WID_TN_WATER
		SPR_IMG_BUILDAIR,        // WID_TN_AIR
		SPR_IMG_LANDSCAPING,     // WID_TN_LANDSCAPE
		SPR_IMG_MUSIC,           // WID_TN_MUSIC_SOUND
		SPR_IMG_MESSAGES,        // WID_TN_MESSAGES
		SPR_IMG_QUERY,           // WID_TN_HELP
		SPR_IMG_SWITCH_TOOLBAR,  // WID_TN_SWITCH_BAR
	};

	auto hor = std::make_unique<NWidgetMainToolbarContainer>();
	for (WidgetID i = 0; i < WID_TN_END; i++) {
		switch (i) {
			case WID_TN_SMALL_MAP:
			case WID_TN_FINANCES:
			case WID_TN_VEHICLE_START:
			case WID_TN_ZOOM_IN:
			case WID_TN_BUILDING_TOOLS_START:
			case WID_TN_MUSIC_SOUND:
				hor->Add(std::make_unique<NWidgetSpacer>(0, 0));
				break;
		}
		auto leaf = std::make_unique<NWidgetLeaf>(i == WID_TN_SAVE ? WWT_IMGBTN_2 : WWT_IMGBTN, COLOUR_GREY, i, WidgetData{.sprite = toolbar_button_sprites[i]}, STR_TOOLBAR_TOOLTIP_PAUSE_GAME + i);
		leaf->SetMinimalSize(20, 20);
		hor->Add(std::move(leaf));
	}

	return hor;
}

static constexpr NWidgetPart _nested_toolbar_normal_widgets[] = {
	NWidgetFunction(MakeMainToolbar),
};

static WindowDesc _toolb_normal_desc(__FILE__, __LINE__,
	WDP_MANUAL, nullptr, 0, 0,
	WC_MAIN_TOOLBAR, WC_NONE,
	{WindowDefaultFlag::NoFocus, WindowDefaultFlag::NoClose},
	_nested_toolbar_normal_widgets,
	&MainToolbarWindow::hotkeys
);


/* --- Toolbar handling for the scenario editor */

static MenuClickedProc * const _scen_toolbar_dropdown_procs[] = {
	nullptr,              // 0
	nullptr,              // 1
	MenuClickSettings,    // 2
	MenuClickSaveLoad,    // 3
	nullptr,              // 4
	nullptr,              // 5
	nullptr,              // 6
	nullptr,              // 7
	MenuClickMap,         // 8
	nullptr,              // 9
	nullptr,              // 10
	ToolbarScenGenLand,   // 11
	ToolbarScenGenTown,   // 12
	nullptr,              // 13
	ToolbarScenBuildRoad, // 14
	ToolbarScenBuildTram, // 15
	nullptr,              // 16
	nullptr,              // 17
	nullptr,              // 18
	nullptr,              // 19
	MenuClickMusicWindow, // 20
	MenuClickHelp,        // 21
	nullptr,              // 22
};

static ToolbarButtonProc * const _scen_toolbar_button_procs[] = {
	ToolbarPauseClick,
	ToolbarFastForwardClick,
	ToolbarOptionsClick,
	ToolbarScenSaveOrLoad,
	ToolbarBtn_NULL,
	ToolbarScenDatePanel,
	ToolbarScenDateBackward,
	ToolbarScenDateForward,
	ToolbarScenMapTownDir,
	ToolbarZoomInClick,
	ToolbarZoomOutClick,
	ToolbarScenGenLandClick,
	ToolbarScenGenTownClick,
	ToolbarScenGenIndustry,
	ToolbarScenBuildRoadClick,
	ToolbarScenBuildTramClick,
	ToolbarScenBuildDocks,
	ToolbarScenPlantTrees,
	ToolbarScenPlaceSign,
	ToolbarBtn_NULL,
	ToolbarMusicClick,
	ToolbarHelpClick,
	ToolbarSwitchClick,
};

enum MainToolbarEditorHotkeys : int32_t {
	MTEHK_PAUSE,
	MTEHK_FASTFORWARD,
	MTEHK_SETTINGS,
	MTEHK_SAVEGAME,
	MTEHK_GENLAND,
	MTEHK_GENTOWN,
	MTEHK_GENINDUSTRY,
	MTEHK_BUILD_ROAD,
	MTEHK_BUILD_TRAM,
	MTEHK_BUILD_DOCKS,
	MTEHK_BUILD_TREES,
	MTEHK_SIGN,
	MTEHK_MUSIC,
	MTEHK_LANDINFO,
	MTEHK_PICKER,
	MTEHK_PLAN_LIST,
	MTEHK_SMALL_SCREENSHOT,
	MTEHK_ZOOMEDIN_SCREENSHOT,
	MTEHK_DEFAULTZOOM_SCREENSHOT,
	MTEHK_GIANT_SCREENSHOT,
	MTEHK_ZOOM_IN,
	MTEHK_ZOOM_OUT,
	MTEHK_TERRAFORM,
	MTEHK_SMALLMAP,
	MTEHK_EXTRA_VIEWPORT,
};

struct ScenarioEditorToolbarWindow : Window {
	GUITimer timer{};

	ScenarioEditorToolbarWindow(WindowDesc &desc) : Window(desc)
	{
		MainToolbarScaleAdjuster scale_adjust;

		this->InitNested(0);

		_last_started_action = CBF_NONE;
		this->flags.Reset(WindowFlag::WhiteBorder);
		PositionMainToolbar(this);
		DoZoomInOutWindow(ZOOM_NONE, this);

		this->timer.SetInterval(MILLISECONDS_PER_TICK);
	}

	void FindWindowPlacementAndResize([[maybe_unused]] int def_width, [[maybe_unused]] int def_height) override
	{
		MainToolbarScaleAdjuster scale_adjust;

		Window::FindWindowPlacementAndResize(_toolbar_width, def_height);
	}

	void OnPaint() override
	{
		MainToolbarScaleAdjuster scale_adjust;

		this->SetWidgetDisabledState(WID_TE_DATE_BACKWARD, _settings_game.game_creation.starting_year <= CalTime::MIN_YEAR);
		this->SetWidgetDisabledState(WID_TE_DATE_FORWARD, _settings_game.game_creation.starting_year >= CalTime::MAX_YEAR);
		this->SetWidgetDisabledState(WID_TE_ROADS, (GetRoadTypes(true) & ~_roadtypes_type) == ROADTYPES_NONE);
		this->SetWidgetDisabledState(WID_TE_TRAMS, (GetRoadTypes(true) & _roadtypes_type) == ROADTYPES_NONE);

		this->DrawWidgets();
	}

	void SetStringParameters(WidgetID widget) const override
	{
		switch (widget) {
			case WID_TE_DATE:
				SetDParam(0, CalTime::ConvertYMDToDate(_settings_game.game_creation.starting_year, 0, 1));
				break;
		}
	}

	void DrawWidget(const Rect &r, WidgetID widget) const override
	{
		switch (widget) {
			case WID_TE_SPACER: {
				int height = r.Height();
				if (height > 2 * GetCharacterHeight(FS_NORMAL)) {
					DrawString(r.left, r.right, height / 2 - GetCharacterHeight(FS_NORMAL), STR_SCENEDIT_TOOLBAR_OPENTTD, TC_FROMSTRING, SA_HOR_CENTER);
					DrawString(r.left, r.right, height / 2, STR_SCENEDIT_TOOLBAR_SCENARIO_EDITOR, TC_FROMSTRING, SA_HOR_CENTER);
				} else {
					DrawString(r.left, r.right, (height - GetCharacterHeight(FS_NORMAL)) / 2, STR_SCENEDIT_TOOLBAR_SCENARIO_EDITOR, TC_FROMSTRING, SA_HOR_CENTER);
				}
				break;
			}
		}
	}

	void UpdateWidgetSize(WidgetID widget, Dimension &size, [[maybe_unused]] const Dimension &padding, [[maybe_unused]] Dimension &fill, [[maybe_unused]] Dimension &resize) override
	{
		switch (widget) {
			case WID_TE_SPACER:
				size.width = std::max(GetStringBoundingBox(STR_SCENEDIT_TOOLBAR_OPENTTD).width, GetStringBoundingBox(STR_SCENEDIT_TOOLBAR_SCENARIO_EDITOR).width) + padding.width;
				break;

			case WID_TE_DATE:
<<<<<<< HEAD
				SetDParam(0, CalTime::ConvertYMDToDate(CalTime::MAX_YEAR, 0, 1));
				size = GetStringBoundingBox(STR_JUST_DATE_LONG);
=======
				size = GetStringBoundingBox(GetString(STR_JUST_DATE_LONG, TimerGameCalendar::ConvertYMDToDate(CalendarTime::MAX_YEAR, 0, 1)));
>>>>>>> 321debf7
				break;
		}
	}

	void OnClick([[maybe_unused]] Point pt, WidgetID widget, [[maybe_unused]] int click_count) override
	{
		if (_game_mode == GM_MENU) return;
		CallBackFunction cbf = _scen_toolbar_button_procs[widget](this);
		if (cbf != CBF_NONE) _last_started_action = cbf;
	}

	void OnDropdownSelect(WidgetID widget, int index) override
	{
		CallBackFunction cbf = _scen_toolbar_dropdown_procs[widget](index);
		if (cbf != CBF_NONE) _last_started_action = cbf;
		if (_settings_client.sound.click_beep) SndPlayFx(SND_15_BEEP);
	}

	EventState OnHotkey(int hotkey) override
	{
		CallBackFunction cbf = CBF_NONE;
		switch (hotkey) {
			case MTEHK_PAUSE:                  ToolbarPauseClick(this); break;
			case MTEHK_FASTFORWARD:            ToolbarFastForwardClick(this); break;
			case MTEHK_SETTINGS:               ShowGameOptions(); break;
			case MTEHK_SAVEGAME:               MenuClickSaveLoad(); break;
			case MTEHK_GENLAND:                ToolbarScenGenLandClick(this); break;
			case MTEHK_GENTOWN:                ToolbarScenGenTownClick(this); break;
			case MTEHK_GENINDUSTRY:            ToolbarScenGenIndustry(this); break;
			case MTEHK_BUILD_ROAD:             ToolbarScenBuildRoadClick(this); break;
			case MTEHK_BUILD_TRAM:             ToolbarScenBuildTramClick(this); break;
			case MTEHK_BUILD_DOCKS:            ToolbarScenBuildDocks(this); break;
			case MTEHK_BUILD_TREES:            ToolbarScenPlantTrees(this); break;
			case MTEHK_SIGN:                   cbf = ToolbarScenPlaceSign(this); break;
			case MTEHK_MUSIC:                  ShowMusicWindow(); break;
			case MTEHK_LANDINFO:               cbf = PlaceLandBlockInfo(); break;
			case MTEHK_PICKER:                 cbf = PlacePickerTool(); break;
			case MTEHK_PLAN_LIST:              ShowPlansWindow(); break;
			case MTEHK_SMALL_SCREENSHOT:       MakeScreenshotWithConfirm(SC_VIEWPORT); break;
			case MTEHK_ZOOMEDIN_SCREENSHOT:    MakeScreenshotWithConfirm(SC_ZOOMEDIN); break;
			case MTEHK_DEFAULTZOOM_SCREENSHOT: MakeScreenshotWithConfirm(SC_DEFAULTZOOM); break;
			case MTEHK_GIANT_SCREENSHOT:       MakeScreenshotWithConfirm(SC_WORLD); break;
			case MTEHK_ZOOM_IN:                ToolbarZoomInClick(this); break;
			case MTEHK_ZOOM_OUT:               ToolbarZoomOutClick(this); break;
			case MTEHK_TERRAFORM:              ShowEditorTerraformToolbar(); break;
			case MTEHK_SMALLMAP:               ShowSmallMap(); break;
			case MTEHK_EXTRA_VIEWPORT:         ShowExtraViewportWindowForTileUnderCursor(); break;
			default: return ES_NOT_HANDLED;
		}
		if (cbf != CBF_NONE) _last_started_action = cbf;
		return ES_HANDLED;
	}

	void OnPlaceObject([[maybe_unused]] Point pt, TileIndex tile) override
	{
		switch (_last_started_action) {
			case CBF_PLACE_SIGN:
				PlaceProc_Sign(tile);
				break;

			case CBF_PLACE_LANDINFO:
				ShowLandInfo(tile);
				break;

			case CBF_PLACE_PICKER:
				UsePickerTool(tile);
				break;

			default: NOT_REACHED();
		}
	}

	void OnPlaceObjectAbort() override
	{
		_last_started_action = CBF_NONE;
	}

	void OnTimeout() override
	{
		this->SetWidgetsLoweredState(false, WID_TE_DATE_BACKWARD, WID_TE_DATE_FORWARD);
		this->SetWidgetDirty(WID_TE_DATE_BACKWARD);
		this->SetWidgetDirty(WID_TE_DATE_FORWARD);
	}

	void OnRealtimeTick(uint delta_ms) override
	{
		if (!this->timer.Elapsed(delta_ms)) return;
		this->timer.SetInterval(MILLISECONDS_PER_TICK);

		if (this->IsWidgetLowered(WID_TE_PAUSE) != _pause_mode.Any()) {
			this->ToggleWidgetLoweredState(WID_TE_PAUSE);
			this->SetDirty();
		}

		if (this->IsWidgetLowered(WID_TE_FAST_FORWARD) != (_game_speed != 100)) {
			this->ToggleWidgetLoweredState(WID_TE_FAST_FORWARD);
			this->SetDirty();
		}
	}

	/**
	 * Some data on this window has become invalid.
	 * @param data Information about the changed data.
	 * @param gui_scope Whether the call is done from GUI scope. You may not do everything when not in GUI scope. See #InvalidateWindowData() for details.
	 */
	void OnInvalidateData([[maybe_unused]] int data = 0, [[maybe_unused]] bool gui_scope = true) override
	{
		if (!gui_scope) return;
		Window *w = FindWindowById(WC_MAIN_WINDOW, 0);
		if (w != nullptr) HandleZoomMessage(this, w->viewport, WID_TE_ZOOM_IN, WID_TE_ZOOM_OUT);
	}

	void OnQueryTextFinished(std::optional<std::string> str) override
	{
		/* Was 'cancel' pressed? */
		if (!str.has_value()) return;

		CalTime::Year value;
		if (!str->empty()) {
			value = CalTime::Year{atoi(str->c_str())};
		} else {
			/* An empty string means revert to the default */
			value = CalTime::DEF_START_YEAR;
		}
		SetStartingYear(value);

		this->SetDirty();
	}

	static HotkeyList hotkeys;
};

static Hotkey scenedit_maintoolbar_hotkeys[] = {
	Hotkey(_maintoolbar_pause_keys, "pause", MTEHK_PAUSE),
	Hotkey((uint16_t)0, "fastforward", MTEHK_FASTFORWARD),
	Hotkey(WKC_F2, "settings", MTEHK_SETTINGS),
	Hotkey(WKC_F3, "saveload", MTEHK_SAVEGAME),
	Hotkey(WKC_F4, "gen_land", MTEHK_GENLAND),
	Hotkey(WKC_F5, "gen_town", MTEHK_GENTOWN),
	Hotkey(WKC_F6, "gen_industry", MTEHK_GENINDUSTRY),
	Hotkey(WKC_F7, "build_road", MTEHK_BUILD_ROAD),
	Hotkey((uint16_t)0, "build_tram", MTEHK_BUILD_TRAM),
	Hotkey(WKC_F8, "build_docks", MTEHK_BUILD_DOCKS),
	Hotkey(WKC_F9, "build_trees", MTEHK_BUILD_TREES),
	Hotkey(WKC_F10, "build_sign", MTEHK_SIGN),
	Hotkey(WKC_F11, "music", MTEHK_MUSIC),
	Hotkey(WKC_F12, "land_info", MTEHK_LANDINFO),
	Hotkey(WKC_SLASH, "picker_tool", MTEHK_PICKER),
	Hotkey('P', "plan_list", MTEHK_PLAN_LIST),
	Hotkey(WKC_CTRL  | 'S', "small_screenshot", MTEHK_SMALL_SCREENSHOT),
	Hotkey(WKC_CTRL  | 'P', "zoomedin_screenshot", MTEHK_ZOOMEDIN_SCREENSHOT),
	Hotkey(WKC_CTRL  | 'D', "defaultzoom_screenshot", MTEHK_DEFAULTZOOM_SCREENSHOT),
	Hotkey((uint16_t)0, "giant_screenshot", MTEHK_GIANT_SCREENSHOT),
	Hotkey(_maintoolbar_zoomin_keys, "zoomin", MTEHK_ZOOM_IN),
	Hotkey(_maintoolbar_zoomout_keys, "zoomout", MTEHK_ZOOM_OUT),
	Hotkey('L', "terraform", MTEHK_TERRAFORM),
	Hotkey('M', "smallmap", MTEHK_SMALLMAP),
	Hotkey('V', "extra_viewport", MTEHK_EXTRA_VIEWPORT),
};
HotkeyList ScenarioEditorToolbarWindow::hotkeys("scenedit_maintoolbar", scenedit_maintoolbar_hotkeys);

static constexpr NWidgetPart _nested_toolb_scen_inner_widgets[] = {
	NWidget(WWT_IMGBTN, COLOUR_GREY, WID_TE_PAUSE), SetSpriteTip(SPR_IMG_PAUSE, STR_TOOLBAR_TOOLTIP_PAUSE_GAME),
	NWidget(WWT_IMGBTN, COLOUR_GREY, WID_TE_FAST_FORWARD), SetSpriteTip(SPR_IMG_FASTFORWARD, STR_TOOLBAR_TOOLTIP_FORWARD),
	NWidget(WWT_IMGBTN, COLOUR_GREY, WID_TE_SETTINGS), SetSpriteTip(SPR_IMG_SETTINGS, STR_TOOLBAR_TOOLTIP_OPTIONS),
	NWidget(WWT_IMGBTN_2, COLOUR_GREY, WID_TE_SAVE), SetSpriteTip(SPR_IMG_SAVE, STR_SCENEDIT_TOOLBAR_SAVE_SCENARIO_LOAD_SCENARIO_TOOLTIP),
	NWidget(NWID_SPACER),
	NWidget(WWT_PANEL, COLOUR_GREY, WID_TE_SPACER), EndContainer(),
	NWidget(NWID_SPACER),
	NWidget(WWT_PANEL, COLOUR_GREY, WID_TE_DATE_PANEL),
		NWidget(NWID_HORIZONTAL), SetPIP(2, 2, 2), SetPadding(1),
			NWidget(WWT_IMGBTN, COLOUR_GREY, WID_TE_DATE_BACKWARD), SetSpriteTip(SPR_ARROW_DOWN, STR_SCENEDIT_TOOLBAR_MOVE_THE_STARTING_DATE_BACKWARD_TOOLTIP), SetFill(0, 1),
			NWidget(WWT_TEXT, INVALID_COLOUR, WID_TE_DATE), SetStringTip(STR_JUST_DATE_LONG, STR_SCENEDIT_TOOLBAR_SET_DATE_TOOLTIP), SetTextStyle(TC_WHITE), SetAlignment(SA_CENTER), SetFill(0, 1),
			NWidget(WWT_IMGBTN, COLOUR_GREY, WID_TE_DATE_FORWARD), SetSpriteTip(SPR_ARROW_UP, STR_SCENEDIT_TOOLBAR_MOVE_THE_STARTING_DATE_FORWARD_TOOLTIP), SetFill(0, 1),
		EndContainer(),
	EndContainer(),
	NWidget(NWID_SPACER),
	NWidget(WWT_IMGBTN, COLOUR_GREY, WID_TE_SMALL_MAP), SetSpriteTip(SPR_IMG_SMALLMAP, STR_SCENEDIT_TOOLBAR_DISPLAY_MAP_TOWN_DIRECTORY_TOOLTIP),
	NWidget(NWID_SPACER),
	NWidget(WWT_PUSHIMGBTN, COLOUR_GREY, WID_TE_ZOOM_IN), SetSpriteTip(SPR_IMG_ZOOMIN, STR_TOOLBAR_TOOLTIP_ZOOM_THE_VIEW_IN),
	NWidget(WWT_PUSHIMGBTN, COLOUR_GREY, WID_TE_ZOOM_OUT), SetSpriteTip(SPR_IMG_ZOOMOUT, STR_TOOLBAR_TOOLTIP_ZOOM_THE_VIEW_OUT),
	NWidget(NWID_SPACER),
	NWidget(WWT_PUSHIMGBTN, COLOUR_GREY, WID_TE_LAND_GENERATE), SetSpriteTip(SPR_IMG_LANDSCAPING, STR_SCENEDIT_TOOLBAR_LANDSCAPE_GENERATION_TOOLTIP),
	NWidget(WWT_PUSHIMGBTN, COLOUR_GREY, WID_TE_TOWN_GENERATE), SetSpriteTip(SPR_IMG_TOWN, STR_SCENEDIT_TOOLBAR_TOWN_GENERATION_TOOLTIP),
	NWidget(WWT_PUSHIMGBTN, COLOUR_GREY, WID_TE_INDUSTRY), SetSpriteTip(SPR_IMG_INDUSTRY, STR_SCENEDIT_TOOLBAR_INDUSTRY_GENERATION_TOOLTIP),
	NWidget(WWT_IMGBTN, COLOUR_GREY, WID_TE_ROADS), SetSpriteTip(SPR_IMG_BUILDROAD, STR_SCENEDIT_TOOLBAR_ROAD_CONSTRUCTION_TOOLTIP),
	NWidget(WWT_IMGBTN, COLOUR_GREY, WID_TE_TRAMS), SetSpriteTip(SPR_IMG_BUILDTRAMS, STR_SCENEDIT_TOOLBAR_TRAM_CONSTRUCTION_TOOLTIP),
	NWidget(WWT_PUSHIMGBTN, COLOUR_GREY, WID_TE_WATER), SetSpriteTip(SPR_IMG_BUILDWATER, STR_TOOLBAR_TOOLTIP_BUILD_SHIP_DOCKS),
	NWidget(WWT_PUSHIMGBTN, COLOUR_GREY, WID_TE_TREES), SetSpriteTip(SPR_IMG_PLANTTREES, STR_SCENEDIT_TOOLBAR_PLANT_TREES_TOOLTIP),
	NWidget(WWT_PUSHIMGBTN, COLOUR_GREY, WID_TE_SIGNS), SetSpriteTip(SPR_IMG_SIGN, STR_SCENEDIT_TOOLBAR_PLACE_SIGN_TOOLTIP),
	NWidget(NWID_SPACER),
	NWidget(WWT_IMGBTN, COLOUR_GREY, WID_TE_MUSIC_SOUND), SetSpriteTip(SPR_IMG_MUSIC, STR_TOOLBAR_TOOLTIP_SHOW_SOUND_MUSIC_WINDOW),
	NWidget(WWT_IMGBTN, COLOUR_GREY, WID_TE_HELP), SetSpriteTip(SPR_IMG_QUERY, STR_TOOLBAR_TOOLTIP_LAND_BLOCK_INFORMATION),
	NWidget(WWT_IMGBTN, COLOUR_GREY, WID_TE_SWITCH_BAR), SetSpriteTip(SPR_IMG_SWITCH_TOOLBAR, STR_TOOLBAR_TOOLTIP_SWITCH_TOOLBAR),
};

static std::unique_ptr<NWidgetBase> MakeScenarioToolbar()
{
	return MakeNWidgets(_nested_toolb_scen_inner_widgets, std::make_unique<NWidgetScenarioToolbarContainer>());
}

static constexpr NWidgetPart _nested_toolb_scen_widgets[] = {
	NWidgetFunction(MakeScenarioToolbar),
};

static WindowDesc _toolb_scen_desc(__FILE__, __LINE__,
	WDP_MANUAL, nullptr, 0, 0,
	WC_MAIN_TOOLBAR, WC_NONE,
	{WindowDefaultFlag::NoFocus, WindowDefaultFlag::NoClose},
	_nested_toolb_scen_widgets,
	&ScenarioEditorToolbarWindow::hotkeys
);

/** Allocate the toolbar. */
void AllocateToolbar()
{
	if (_game_mode == GM_EDITOR) {
		new ScenarioEditorToolbarWindow(_toolb_scen_desc);
	} else {
		new MainToolbarWindow(_toolb_normal_desc);
	}
}

static uint _toolbar_scale_adjuster_depth = 0;
MainToolbarScaleAdjuster::MainToolbarScaleAdjuster()
{
	_toolbar_scale_adjuster_depth++;
	if (_settings_client.gui.bigger_main_toolbar && _toolbar_scale_adjuster_depth == 1) {
		this->old_gui_zoom = _gui_zoom;
		this->old_gui_scale = _gui_scale;

		/* Bump scale to next integer multiple */
		_gui_scale = Clamp(100 * ((_gui_scale / 100) + 1), MIN_INTERFACE_SCALE, MAX_INTERFACE_SCALE);

		int8_t new_zoom = ScaleGUITrad(1) <= 1 ? ZOOM_LVL_NORMAL : ScaleGUITrad(1) >= 4 ? ZOOM_LVL_MIN : ZOOM_LVL_IN_2X;
		_gui_zoom = static_cast<ZoomLevel>(Clamp(new_zoom, _settings_client.gui.zoom_min, _settings_client.gui.zoom_max));
		SetupWidgetDimensions();
	}
}

MainToolbarScaleAdjuster::~MainToolbarScaleAdjuster()
{
	_toolbar_scale_adjuster_depth--;
	if (_settings_client.gui.bigger_main_toolbar && _toolbar_scale_adjuster_depth == 0) {
		_gui_zoom = this->old_gui_zoom;
		_gui_scale = this->old_gui_scale;
		SetupWidgetDimensions();
	}
}<|MERGE_RESOLUTION|>--- conflicted
+++ resolved
@@ -2622,12 +2622,7 @@
 				break;
 
 			case WID_TE_DATE:
-<<<<<<< HEAD
-				SetDParam(0, CalTime::ConvertYMDToDate(CalTime::MAX_YEAR, 0, 1));
-				size = GetStringBoundingBox(STR_JUST_DATE_LONG);
-=======
-				size = GetStringBoundingBox(GetString(STR_JUST_DATE_LONG, TimerGameCalendar::ConvertYMDToDate(CalendarTime::MAX_YEAR, 0, 1)));
->>>>>>> 321debf7
+				size = GetStringBoundingBox(GetString(STR_JUST_DATE_LONG, CalTime::ConvertYMDToDate(CalTime::MAX_YEAR, 0, 1)));
 				break;
 		}
 	}
