/*
 * This file is part of OpenTTD.
 * OpenTTD is free software; you can redistribute it and/or modify it under the terms of the GNU General Public License as published by the Free Software Foundation, version 2.
 * OpenTTD is distributed in the hope that it will be useful, but WITHOUT ANY WARRANTY; without even the implied warranty of MERCHANTABILITY or FITNESS FOR A PARTICULAR PURPOSE.
 * See the GNU General Public License for more details. You should have received a copy of the GNU General Public License along with OpenTTD. If not, see <http://www.gnu.org/licenses/>.
 */

/** @file toolbar_gui.cpp Code related to the (main) toolbar. */

#include "stdafx.h"
#include "gui.h"
#include "window_gui.h"
#include "window_func.h"
#include "viewport_func.h"
#include "command_func.h"
#include "dropdown_type.h"
#include "dropdown_func.h"
#include "dropdown_common_type.h"
#include "vehicle_gui.h"
#include "rail_gui.h"
#include "road.h"
#include "road_gui.h"
#include "date_func.h"
#include "vehicle_func.h"
#include "sound_func.h"
#include "terraform_gui.h"
#include "strings_func.h"
#include "company_func.h"
#include "company_gui.h"
#include "vehicle_base.h"
#include "cheat_func.h"
#include "transparency_gui.h"
#include "screenshot.h"
#include "signs_func.h"
#include "fios.h"
#include "console_gui.h"
#include "news_gui.h"
#include "ai/ai_gui.hpp"
#include "game/game_gui.hpp"
#include "script/script_gui.h"
#include "tilehighlight_func.h"
#include "smallmap_gui.h"
#include "graph_gui.h"
#include "textbuf_gui.h"
#include "linkgraph/linkgraph_gui.h"
#include "newgrf_debug.h"
#include "hotkeys.h"
#include "engine_base.h"
#include "highscore.h"
#include "game/game.hpp"
#include "goal_base.h"
#include "story_base.h"
#include "plans_func.h"
#include "toolbar_gui.h"
#include "framerate_type.h"
#include "zoning.h"
#include "guitimer_func.h"
#include "screenshot_gui.h"
#include "league_gui.h"
#include "league_base.h"
#include "object.h"
#include "newgrf_object.h"
#include "newgrf_roadstop.h"
#include "newgrf_station.h"
#include "zoom_func.h"
#include "help_gui.h"
#include "industry_map.h"

#include "widgets/toolbar_widget.h"

#include "network/network.h"
#include "network/network_gui.h"
#include "network/network_func.h"

#include "safeguards.h"


/** Width of the toolbar, shared by statusbar. */
uint _toolbar_width = 0;

RailType _last_built_railtype;
RoadType _last_built_roadtype;
RoadType _last_built_tramtype;

/** Toobar modes */
enum ToolbarMode {
	TB_NORMAL,
	TB_UPPER,
	TB_LOWER
};

/** Callback functions. */
enum CallBackFunction {
	CBF_NONE,
	CBF_PLACE_SIGN,
	CBF_PLACE_LANDINFO,
	CBF_PLACE_PICKER,
};

static CallBackFunction _last_started_action = CBF_NONE; ///< Last started user action.

/**
 * Company name list item, with company-colour icon, name, and lock components.
 */
class DropDownListCompanyItem : public DropDownIcon<DropDownIcon<DropDownString<DropDownListItem>, true>> {
public:
	DropDownListCompanyItem(CompanyID company, bool shaded) : DropDownIcon<DropDownIcon<DropDownString<DropDownListItem>, true>>(SPR_COMPANY_ICON, COMPANY_SPRITE_COLOUR(company), NetworkCompanyIsPassworded(company) ? SPR_LOCK : SPR_EMPTY, PAL_NONE, STR_NULL, company, false, shaded)
	{
		SetDParam(0, company);
		SetDParam(1, company);
		this->SetString(GetString(STR_COMPANY_NAME_COMPANY_NUM));
	}
};

DropDownListItem *MakeCompanyDropDownListItem(CompanyID cid)
{
	return new DropDownListCompanyItem(cid, false);
}

/**
 * Pop up a generic text only menu.
 * @param w Toolbar
 * @param widget Toolbar button
 * @param list List of items
 * @param def Default item
 */
static void PopupMainToolbarMenu(Window *w, WidgetID widget, DropDownList &&list, int def)
{
	ShowDropDownList(w, std::move(list), def, widget, 0, DDMF_INSTANT_CLOSE);
	if (_settings_client.sound.click_beep) SndPlayFx(SND_15_BEEP);
}

/**
 * Pop up a generic text only menu.
 * @param w Toolbar
 * @param widget Toolbar button
 * @param strings List of strings for each item in the menu
 */
static void PopupMainToolbarMenu(Window *w, WidgetID widget, const std::initializer_list<StringID> &strings)
{
	DropDownList list;
	int i = 0;
	for (StringID string : strings) {
		if (string == STR_NULL) {
			list.push_back(MakeDropDownListDividerItem());
		} else {
			list.push_back(MakeDropDownListStringItem(string, i));
			i++;
		}
	}
	PopupMainToolbarMenu(w, widget, std::move(list), 0);
}

/** Enum for the Company Toolbar's network related buttons */
static const int CTMN_CLIENT_LIST = -1; ///< Show the client list
static const int CTMN_SPECTATE    = -2; ///< Become spectator
static const int CTMN_SPECTATOR   = -3; ///< Show a company window as spectator

/**
 * Pop up a generic company list menu.
 * @param w The toolbar window.
 * @param widget The button widget id.
 * @param grey A bitmask of which companies to mark as disabled.
 */
static void PopupMainCompanyToolbMenu(Window *w, WidgetID widget, CompanyMask grey = 0)
{
	DropDownList list;

	switch (widget) {
		case WID_TN_COMPANIES:
			if (!_networking) break;

			/* Add the client list button for the companies menu */
			list.push_back(MakeDropDownListStringItem(STR_NETWORK_COMPANY_LIST_CLIENT_LIST, CTMN_CLIENT_LIST));

			if (_local_company != COMPANY_SPECTATOR) {
				list.push_back(MakeDropDownListStringItem(STR_NETWORK_COMPANY_LIST_SPECTATE, CTMN_SPECTATE));
			}
			break;
		case WID_TN_STORY:
			list.push_back(MakeDropDownListStringItem(STR_STORY_BOOK_SPECTATOR, CTMN_SPECTATOR));
			break;

		case WID_TN_GOAL:
			list.push_back(MakeDropDownListStringItem(STR_GOALS_SPECTATOR, CTMN_SPECTATOR));
			break;
	}

	for (CompanyID c = COMPANY_FIRST; c < MAX_COMPANIES; c++) {
		if (!Company::IsValidID(c)) continue;
		list.push_back(std::make_unique<DropDownListCompanyItem>(c, HasBit(grey, c)));
	}

	PopupMainToolbarMenu(w, widget, std::move(list), _local_company == COMPANY_SPECTATOR ? (widget == WID_TN_COMPANIES ? CTMN_CLIENT_LIST : CTMN_SPECTATOR) : (int)_local_company);
}

static ToolbarMode _toolbar_mode;

static CallBackFunction SelectSignTool()
{
	if (_last_started_action == CBF_PLACE_SIGN) {
		ResetObjectToPlace();
		return CBF_NONE;
	} else {
		SetObjectToPlace(SPR_CURSOR_SIGN, PAL_NONE, HT_RECT, WC_MAIN_TOOLBAR, 0);
		return CBF_PLACE_SIGN;
	}
}

/* --- Pausing --- */

static CallBackFunction ToolbarPauseClick(Window *)
{
	if (IsNonAdminNetworkClient()) return CBF_NONE; // only server can pause the game

	if (DoCommandP(0, PM_PAUSED_NORMAL, _pause_mode == PM_UNPAUSED, CMD_PAUSE)) {
		if (_settings_client.sound.confirm) SndPlayFx(SND_15_BEEP);
	}
	return CBF_NONE;
}

/**
 * Toggle fast forward mode.
 *
 * @return #CBF_NONE
 */
static CallBackFunction ToolbarFastForwardClick(Window *)
{
	if (_networking) return CBF_NONE; // no fast forward in network game

	ChangeGameSpeed(_game_speed == 100);

	if (_settings_client.sound.click_beep) SndPlayFx(SND_15_BEEP);
	return CBF_NONE;
}

/**
 * Game Option button menu entries.
 */
enum OptionMenuEntries {
	OME_GAMEOPTIONS,
	OME_SETTINGS,
	OME_AI_SETTINGS,
	OME_GAMESCRIPT_SETTINGS,
	OME_NEWGRFSETTINGS,
	OME_SANDBOX,
	OME_ZONING,
	OME_TRANSPARENCIES,
	OME_SHOW_TOWNNAMES,
	OME_SHOW_STATIONNAMES,
	OME_SHOW_WAYPOINTNAMES,
	OME_SHOW_SIGNS,
	OME_SHOW_COMPETITOR_SIGNS,
	OME_FULL_ANIMATION,
	OME_FULL_DETAILS,
	OME_TRANSPARENTBUILDINGS,
	OME_SHOW_STATIONSIGNS,
	OME_SHOW_MONEYTEXT,
	OME_SHOW_HIDDEN_SIGNS,
};

/**
 * Handle click on Options button in toolbar.
 *
 * @param w parent window the shown Drop down list is attached to.
 * @return #CBF_NONE
 */
static CallBackFunction ToolbarOptionsClick(Window *w)
{
	DropDownList list;
	list.push_back(MakeDropDownListStringItem(STR_SETTINGS_MENU_GAME_OPTIONS,             OME_GAMEOPTIONS));
	list.push_back(MakeDropDownListStringItem(STR_SETTINGS_MENU_CONFIG_SETTINGS_TREE,     OME_SETTINGS));
	/* Changes to the per-AI settings don't get send from the server to the clients. Clients get
	 * the settings once they join but never update it. As such don't show the window at all
	 * to network clients. */
	if (!_networking || _network_server) {
		list.push_back(MakeDropDownListStringItem(STR_SETTINGS_MENU_AI_SETTINGS,          OME_AI_SETTINGS));
		list.push_back(MakeDropDownListStringItem(STR_SETTINGS_MENU_GAMESCRIPT_SETTINGS,  OME_GAMESCRIPT_SETTINGS));
	}
	list.push_back(MakeDropDownListStringItem(STR_SETTINGS_MENU_NEWGRF_SETTINGS,          OME_NEWGRFSETTINGS, false));
	if (CheatWindowMayBeShown()) {
		list.push_back(MakeDropDownListStringItem(STR_SETTINGS_MENU_SANDBOX_OPTIONS,      OME_SANDBOX, false));
	}
	list.push_back(MakeDropDownListStringItem(STR_SETTINGS_MENU_ZONING,                   OME_ZONING, false));
	list.push_back(MakeDropDownListStringItem(STR_SETTINGS_MENU_TRANSPARENCY_OPTIONS,     OME_TRANSPARENCIES, false));
	list.push_back(MakeDropDownListDividerItem());
	list.push_back(MakeDropDownListCheckedItem(HasBit(_display_opt, DO_SHOW_TOWN_NAMES),       STR_SETTINGS_MENU_TOWN_NAMES_DISPLAYED,    OME_SHOW_TOWNNAMES, false));
	list.push_back(MakeDropDownListCheckedItem(HasBit(_display_opt, DO_SHOW_STATION_NAMES),    STR_SETTINGS_MENU_STATION_NAMES_DISPLAYED, OME_SHOW_STATIONNAMES, false));
	list.push_back(MakeDropDownListCheckedItem(HasBit(_display_opt, DO_SHOW_WAYPOINT_NAMES),   STR_SETTINGS_MENU_WAYPOINTS_DISPLAYED,     OME_SHOW_WAYPOINTNAMES, false));
	list.push_back(MakeDropDownListCheckedItem(HasBit(_display_opt, DO_SHOW_SIGNS),            STR_SETTINGS_MENU_SIGNS_DISPLAYED,         OME_SHOW_SIGNS, false));
	list.push_back(MakeDropDownListCheckedItem(HasBit(_display_opt, DO_SHOW_COMPETITOR_SIGNS), STR_SETTINGS_MENU_SHOW_COMPETITOR_SIGNS,   OME_SHOW_COMPETITOR_SIGNS, false));
	if (_settings_client.gui.allow_hiding_waypoint_labels) {
		list.push_back(MakeDropDownListCheckedItem(HasBit(_extra_display_opt, XDO_SHOW_HIDDEN_SIGNS), STR_SETTINGS_MENU_SHOW_HIDDEN_SIGNS, OME_SHOW_HIDDEN_SIGNS, false));
	}
	list.push_back(MakeDropDownListCheckedItem(HasBit(_display_opt, DO_FULL_ANIMATION),        STR_SETTINGS_MENU_FULL_ANIMATION,          OME_FULL_ANIMATION, false));
	list.push_back(MakeDropDownListCheckedItem(HasBit(_display_opt, DO_FULL_DETAIL),           STR_SETTINGS_MENU_FULL_DETAIL,             OME_FULL_DETAILS, false));
	list.push_back(MakeDropDownListCheckedItem(IsTransparencySet(TO_HOUSES),                   STR_SETTINGS_MENU_TRANSPARENT_BUILDINGS,   OME_TRANSPARENTBUILDINGS, false));
	list.push_back(MakeDropDownListCheckedItem(IsTransparencySet(TO_SIGNS),                    STR_SETTINGS_MENU_TRANSPARENT_SIGNS,       OME_SHOW_STATIONSIGNS, false));
	list.push_back(MakeDropDownListCheckedItem(HasBit(_extra_display_opt, XDO_SHOW_MONEY_TEXT_EFFECTS), STR_SETTINGS_MENU_MONEY_TEXT_EFFECTS, OME_SHOW_MONEYTEXT, false));

	ShowDropDownList(w, std::move(list), 0, WID_TN_SETTINGS, 140, DDMF_INSTANT_CLOSE);
	if (_settings_client.sound.click_beep) SndPlayFx(SND_15_BEEP);
	return CBF_NONE;
}

/**
 * Handle click on one of the entries in the Options button menu.
 *
 * @param index Index being clicked.
 * @return #CBF_NONE
 */
static CallBackFunction MenuClickSettings(int index)
{
	switch (index) {
		case OME_GAMEOPTIONS:          ShowGameOptions();                               return CBF_NONE;
		case OME_SETTINGS:             ShowGameSettings();                              return CBF_NONE;
		case OME_AI_SETTINGS:          ShowAIConfigWindow();                            return CBF_NONE;
		case OME_GAMESCRIPT_SETTINGS:  ShowGSConfigWindow();                            return CBF_NONE;
		case OME_NEWGRFSETTINGS:       ShowNewGRFSettings(!_networking && _settings_client.gui.UserIsAllowedToChangeNewGRFs(), true, true, &_grfconfig); return CBF_NONE;
		case OME_SANDBOX:              ShowCheatWindow();                               break;
		case OME_ZONING:               ShowZoningToolbar();                             break;
		case OME_TRANSPARENCIES:       ShowTransparencyToolbar();                       break;

		case OME_SHOW_TOWNNAMES:       ToggleBit(_display_opt, DO_SHOW_TOWN_NAMES);     break;
		case OME_SHOW_STATIONNAMES:    ToggleBit(_display_opt, DO_SHOW_STATION_NAMES);  break;
		case OME_SHOW_WAYPOINTNAMES:   ToggleBit(_display_opt, DO_SHOW_WAYPOINT_NAMES); break;
		case OME_SHOW_SIGNS:           ToggleBit(_display_opt, DO_SHOW_SIGNS);          break;
		case OME_SHOW_COMPETITOR_SIGNS:
			ToggleBit(_display_opt, DO_SHOW_COMPETITOR_SIGNS);
			InvalidateWindowClassesData(WC_SIGN_LIST, -1);
			break;
		case OME_FULL_ANIMATION:       ToggleBit(_display_opt, DO_FULL_ANIMATION); CheckBlitter(); break;
		case OME_FULL_DETAILS:         ToggleBit(_display_opt, DO_FULL_DETAIL);         break;
		case OME_TRANSPARENTBUILDINGS: ToggleTransparency(TO_HOUSES);                   break;
		case OME_SHOW_STATIONSIGNS:    ToggleTransparency(TO_SIGNS);                    break;
		case OME_SHOW_MONEYTEXT:       ToggleBit(_extra_display_opt, XDO_SHOW_MONEY_TEXT_EFFECTS); break;
		case OME_SHOW_HIDDEN_SIGNS:    ToggleBit(_extra_display_opt, XDO_SHOW_HIDDEN_SIGNS); break;
	}
	MarkWholeScreenDirty();
	return CBF_NONE;
}

/**
 * SaveLoad entries in scenario editor mode.
 */
enum SaveLoadEditorMenuEntries {
	SLEME_SAVE_SCENARIO = 0,
	SLEME_LOAD_SCENARIO,
	SLEME_SAVE_HEIGHTMAP,
	SLEME_LOAD_HEIGHTMAP,
	SLEME_EXIT_TOINTRO,
	SLEME_EXIT_GAME,
};

/**
 * SaveLoad entries in normal game mode.
 */
enum SaveLoadNormalMenuEntries {
	SLNME_SAVE_GAME = 0,
	SLNME_LOAD_GAME,
	SLNME_EXIT_TOINTRO,
	SLNME_EXIT_GAME,
};

/**
 * Handle click on Save button in toolbar in normal game mode.
 *
 * @param w parent window the shown save dialogue is attached to.
 * @return #CBF_NONE
 */
static CallBackFunction ToolbarSaveClick(Window *w)
{
	PopupMainToolbarMenu(w, WID_TN_SAVE, {STR_FILE_MENU_SAVE_GAME, STR_FILE_MENU_LOAD_GAME, STR_FILE_MENU_QUIT_GAME,
			STR_NULL, STR_FILE_MENU_EXIT});
	return CBF_NONE;
}

/**
 * Handle click on SaveLoad button in toolbar in the scenario editor.
 *
 * @param w parent window the shown save dialogue is attached to.
 * @return #CBF_NONE
 */
static CallBackFunction ToolbarScenSaveOrLoad(Window *w)
{
	PopupMainToolbarMenu(w, WID_TE_SAVE, {STR_SCENEDIT_FILE_MENU_SAVE_SCENARIO, STR_SCENEDIT_FILE_MENU_LOAD_SCENARIO,
			STR_SCENEDIT_FILE_MENU_SAVE_HEIGHTMAP, STR_SCENEDIT_FILE_MENU_LOAD_HEIGHTMAP,
			STR_SCENEDIT_FILE_MENU_QUIT_EDITOR, STR_NULL, STR_SCENEDIT_FILE_MENU_QUIT});
	return CBF_NONE;
}

/**
 * Handle click on one of the entries in the SaveLoad menu.
 *
 * @param index Index being clicked.
 * @return #CBF_NONE
 */
static CallBackFunction MenuClickSaveLoad(int index = 0)
{
	if (_game_mode == GM_EDITOR) {
		switch (index) {
			case SLEME_SAVE_SCENARIO:  ShowSaveLoadDialog(FT_SCENARIO, SLO_SAVE);  break;
			case SLEME_LOAD_SCENARIO:  ShowSaveLoadDialog(FT_SCENARIO, SLO_LOAD);  break;
			case SLEME_SAVE_HEIGHTMAP: ShowSaveLoadDialog(FT_HEIGHTMAP, SLO_SAVE); break;
			case SLEME_LOAD_HEIGHTMAP: ShowSaveLoadDialog(FT_HEIGHTMAP, SLO_LOAD); break;
			case SLEME_EXIT_TOINTRO:   AskExitToGameMenu();                    break;
			case SLEME_EXIT_GAME:      HandleExitGameRequest();                break;
		}
	} else {
		switch (index) {
			case SLNME_SAVE_GAME:      ShowSaveLoadDialog(FT_SAVEGAME, SLO_SAVE); break;
			case SLNME_LOAD_GAME:      ShowSaveLoadDialog(FT_SAVEGAME, SLO_LOAD); break;
			case SLNME_EXIT_TOINTRO:   AskExitToGameMenu();               break;
			case SLNME_EXIT_GAME:      HandleExitGameRequest();           break;
		}
	}
	return CBF_NONE;
}

/* --- Map button menu --- */

enum MapMenuEntries {
	MME_SHOW_SMALLMAP        = 0,
	MME_SHOW_EXTRAVIEWPORTS,
	MME_SHOW_LINKGRAPH,
	MME_SHOW_SIGNLISTS,
	MME_SHOW_TOWNDIRECTORY,
	MME_SHOW_INDUSTRYDIRECTORY,
	MME_SHOW_PLANS,
};

static CallBackFunction ToolbarMapClick(Window *w)
{
	DropDownList list;
	list.push_back(MakeDropDownListStringItem(STR_MAP_MENU_MAP_OF_WORLD,            MME_SHOW_SMALLMAP,          false));
	list.push_back(MakeDropDownListStringItem(STR_MAP_MENU_EXTRA_VIEWPORT,          MME_SHOW_EXTRAVIEWPORTS,    false));
	list.push_back(MakeDropDownListStringItem(STR_MAP_MENU_LINGRAPH_LEGEND,         MME_SHOW_LINKGRAPH,         false));
	list.push_back(MakeDropDownListStringItem(STR_MAP_MENU_SIGN_LIST,               MME_SHOW_SIGNLISTS,         false));
	list.push_back(MakeDropDownListStringItem(STR_MAP_MENU_PLAN_LIST,               MME_SHOW_PLANS,             false));
	PopupMainToolbarMenu(w, WID_TN_SMALL_MAP, std::move(list), 0);
	return CBF_NONE;
}

static CallBackFunction ToolbarScenMapTownDir(Window *w)
{
	DropDownList list;
	list.push_back(MakeDropDownListStringItem(STR_MAP_MENU_MAP_OF_WORLD,            MME_SHOW_SMALLMAP,          false));
	list.push_back(MakeDropDownListStringItem(STR_MAP_MENU_EXTRA_VIEWPORT,          MME_SHOW_EXTRAVIEWPORTS,    false));
	list.push_back(MakeDropDownListStringItem(STR_MAP_MENU_SIGN_LIST,               MME_SHOW_SIGNLISTS,         false));
	list.push_back(MakeDropDownListStringItem(STR_MAP_MENU_PLAN_LIST,               MME_SHOW_PLANS,             false));
	list.push_back(MakeDropDownListStringItem(STR_TOWN_MENU_TOWN_DIRECTORY,         MME_SHOW_TOWNDIRECTORY,     false));
	list.push_back(MakeDropDownListStringItem(STR_INDUSTRY_MENU_INDUSTRY_DIRECTORY, MME_SHOW_INDUSTRYDIRECTORY, false));
	PopupMainToolbarMenu(w, WID_TE_SMALL_MAP, std::move(list), 0);
	return CBF_NONE;
}

/**
 * Handle click on one of the entries in the Map menu.
 *
 * @param index Index being clicked.
 * @return #CBF_NONE
 */
static CallBackFunction MenuClickMap(int index)
{
	switch (index) {
		case MME_SHOW_SMALLMAP:          ShowSmallMap();            break;
		case MME_SHOW_EXTRAVIEWPORTS:    ShowExtraViewportWindow(); break;
		case MME_SHOW_LINKGRAPH:         ShowLinkGraphLegend();     break;
		case MME_SHOW_SIGNLISTS:         ShowSignList();            break;
		case MME_SHOW_TOWNDIRECTORY:     ShowTownDirectory();       break;
		case MME_SHOW_INDUSTRYDIRECTORY: ShowIndustryDirectory();   break;
		case MME_SHOW_PLANS:             ShowPlansWindow();         break;
	}
	return CBF_NONE;
}

/* --- Town button menu --- */

static CallBackFunction ToolbarTownClick(Window *w)
{
	if (_settings_game.economy.found_town == TF_FORBIDDEN) {
		PopupMainToolbarMenu(w, WID_TN_TOWNS, {STR_TOWN_MENU_TOWN_DIRECTORY});
	} else {
		PopupMainToolbarMenu(w, WID_TN_TOWNS, {STR_TOWN_MENU_TOWN_DIRECTORY, STR_TOWN_MENU_FOUND_TOWN});
	}
	return CBF_NONE;
}

/**
 * Handle click on one of the entries in the Town menu.
 *
 * @param index Index being clicked.
 * @return #CBF_NONE
 */
static CallBackFunction MenuClickTown(int index)
{
	switch (index) {
		case 0: ShowTownDirectory(); break;
		case 1: // setting could be changed when the dropdown was open
			if (_settings_game.economy.found_town != TF_FORBIDDEN) ShowFoundTownWindow();
			break;
	}
	return CBF_NONE;
}

/* --- Subidies button menu --- */

static CallBackFunction ToolbarSubsidiesClick(Window *w)
{
	PopupMainToolbarMenu(w, WID_TN_SUBSIDIES, {STR_SUBSIDIES_MENU_SUBSIDIES});
	return CBF_NONE;
}

/**
 * Handle click on the entry in the Subsidies menu.
 *
 * @return #CBF_NONE
 */
static CallBackFunction MenuClickSubsidies(int)
{
	ShowSubsidiesList();
	return CBF_NONE;
}

/* --- Stations button menu --- */

static CallBackFunction ToolbarStationsClick(Window *w)
{
	PopupMainCompanyToolbMenu(w, WID_TN_STATIONS);
	return CBF_NONE;
}

/**
 * Handle click on the entry in the Stations menu
 *
 * @param index CompanyID to show station list for
 * @return #CBF_NONE
 */
static CallBackFunction MenuClickStations(int index)
{
	ShowCompanyStations((CompanyID)index);
	return CBF_NONE;
}

/* --- Finances button menu --- */

static CallBackFunction ToolbarFinancesClick(Window *w)
{
	PopupMainCompanyToolbMenu(w, WID_TN_FINANCES);
	return CBF_NONE;
}

/**
 * Handle click on the entry in the finances overview menu.
 *
 * @param index CompanyID to show finances for.
 * @return #CBF_NONE
 */
static CallBackFunction MenuClickFinances(int index)
{
	ShowCompanyFinances((CompanyID)index);
	return CBF_NONE;
}

/* --- Company's button menu --- */

static CallBackFunction ToolbarCompaniesClick(Window *w)
{
	PopupMainCompanyToolbMenu(w, WID_TN_COMPANIES, 0);
	return CBF_NONE;
}

/**
 * Handle click on the entry in the Company menu.
 *
 * @param index Menu entry to handle.
 * @return #CBF_NONE
 */
static CallBackFunction MenuClickCompany(int index)
{
	if (_networking) {
		switch (index) {
			case CTMN_CLIENT_LIST:
				ShowClientList();
				return CBF_NONE;

			case CTMN_SPECTATE:
				if (_network_server) {
					NetworkServerDoMove(CLIENT_ID_SERVER, COMPANY_SPECTATOR);
					MarkWholeScreenDirty();
				} else {
					NetworkClientRequestMove(COMPANY_SPECTATOR);
				}
				return CBF_NONE;
		}
	}
	ShowCompany((CompanyID)index);
	return CBF_NONE;
}

/* --- Story button menu --- */

static CallBackFunction ToolbarStoryClick(Window *w)
{
	PopupMainCompanyToolbMenu(w, WID_TN_STORY, 0);
	return CBF_NONE;
}

/**
 * Handle click on the entry in the Story menu
 *
 * @param index CompanyID to show story book for
 * @return #CBF_NONE
 */
static CallBackFunction MenuClickStory(int index)
{
	ShowStoryBook(index == CTMN_SPECTATOR ? INVALID_COMPANY : (CompanyID)index);
	return CBF_NONE;
}

/* --- Goal button menu --- */

static CallBackFunction ToolbarGoalClick(Window *w)
{
	PopupMainCompanyToolbMenu(w, WID_TN_GOAL, 0);
	return CBF_NONE;
}

/**
 * Handle click on the entry in the Goal menu
 *
 * @param index CompanyID to show story book for
 * @return #CBF_NONE
 */
static CallBackFunction MenuClickGoal(int index)
{
	ShowGoalsList(index == CTMN_SPECTATOR ? INVALID_COMPANY : (CompanyID)index);
	return CBF_NONE;
}

/* --- Graphs and League Table button menu --- */

/**
 * Enum for the League Toolbar's and Graph Toolbar's related buttons.
 * Use continuous numbering as League Toolbar can be combined into the Graph Toolbar.
 */
static const int GRMN_OPERATING_PROFIT_GRAPH = -1;    ///< Show operating profit graph
static const int GRMN_INCOME_GRAPH = -2;              ///< Show income graph
static const int GRMN_DELIVERED_CARGO_GRAPH = -3;     ///< Show delivered cargo graph
static const int GRMN_PERFORMANCE_HISTORY_GRAPH = -4; ///< Show performance history graph
static const int GRMN_COMPANY_VALUE_GRAPH = -5;       ///< Show company value graph
static const int GRMN_CARGO_PAYMENT_RATES = -6;       ///< Show cargo payment rates graph
static const int LTMN_PERFORMANCE_LEAGUE = -7;        ///< Show default league table
static const int LTMN_PERFORMANCE_RATING = -8;        ///< Show detailed performance rating
static const int LTMN_HIGHSCORE          = -9;        ///< Show highscrore table

static void AddDropDownLeagueTableOptions(DropDownList &list)
{
	if (LeagueTable::GetNumItems() > 0) {
		for (LeagueTable *lt : LeagueTable::Iterate()) {
			list.push_back(MakeDropDownListStringItem(lt->title, lt->index));
		}
	} else {
		list.push_back(MakeDropDownListStringItem(STR_GRAPH_MENU_COMPANY_LEAGUE_TABLE, LTMN_PERFORMANCE_LEAGUE));
		list.push_back(MakeDropDownListStringItem(STR_GRAPH_MENU_DETAILED_PERFORMANCE_RATING, LTMN_PERFORMANCE_RATING));
		if (!_networking) {
			list.push_back(MakeDropDownListStringItem(STR_GRAPH_MENU_HIGHSCORE, LTMN_HIGHSCORE));
		}
	}
}

static CallBackFunction ToolbarGraphsClick(Window *w)
{
	DropDownList list;

	list.push_back(MakeDropDownListStringItem(STR_GRAPH_MENU_OPERATING_PROFIT_GRAPH, GRMN_OPERATING_PROFIT_GRAPH));
	list.push_back(MakeDropDownListStringItem(STR_GRAPH_MENU_INCOME_GRAPH, GRMN_INCOME_GRAPH));
	list.push_back(MakeDropDownListStringItem(STR_GRAPH_MENU_DELIVERED_CARGO_GRAPH, GRMN_DELIVERED_CARGO_GRAPH));
	list.push_back(MakeDropDownListStringItem(STR_GRAPH_MENU_PERFORMANCE_HISTORY_GRAPH, GRMN_PERFORMANCE_HISTORY_GRAPH));
	list.push_back(MakeDropDownListStringItem(STR_GRAPH_MENU_COMPANY_VALUE_GRAPH, GRMN_COMPANY_VALUE_GRAPH));
	list.push_back(MakeDropDownListStringItem(STR_GRAPH_MENU_CARGO_PAYMENT_RATES, GRMN_CARGO_PAYMENT_RATES));

	if (_toolbar_mode != TB_NORMAL) AddDropDownLeagueTableOptions(list);

	ShowDropDownList(w, std::move(list), GRMN_OPERATING_PROFIT_GRAPH, WID_TN_GRAPHS, 140, DDMF_INSTANT_CLOSE);
	if (_settings_client.sound.click_beep) SndPlayFx(SND_15_BEEP);

	return CBF_NONE;
}

static CallBackFunction ToolbarLeagueClick(Window *w)
{
	DropDownList list;

	AddDropDownLeagueTableOptions(list);

	int selected = list[0]->result;
	ShowDropDownList(w, std::move(list), selected, WID_TN_LEAGUE, 140, DDMF_INSTANT_CLOSE);
	if (_settings_client.sound.click_beep) SndPlayFx(SND_15_BEEP);

	return CBF_NONE;
}

/**
 * Handle click on the entry in the Graphs or CompanyLeague.
 *
 * @param index Graph to show.
 * @return #CBF_NONE
 */
static CallBackFunction MenuClickGraphsOrLeague(int index)
{
	switch (index) {
		case GRMN_OPERATING_PROFIT_GRAPH: ShowOperatingProfitGraph(); break;
		case GRMN_INCOME_GRAPH: ShowIncomeGraph(); break;
		case GRMN_DELIVERED_CARGO_GRAPH: ShowDeliveredCargoGraph(); break;
		case GRMN_PERFORMANCE_HISTORY_GRAPH: ShowPerformanceHistoryGraph(); break;
		case GRMN_COMPANY_VALUE_GRAPH: ShowCompanyValueGraph(); break;
		case GRMN_CARGO_PAYMENT_RATES: ShowCargoPaymentRates(); break;
		case LTMN_PERFORMANCE_LEAGUE: ShowPerformanceLeagueTable(); break;
		case LTMN_PERFORMANCE_RATING: ShowPerformanceRatingDetail(); break;
		case LTMN_HIGHSCORE: ShowHighscoreTable(); break;
		default: {
			if (LeagueTable::IsValidID(index)) {
				ShowScriptLeagueTable((LeagueTableID)index);
			}
		}
	}
	return CBF_NONE;
}



/* --- Industries button menu --- */

static CallBackFunction ToolbarIndustryClick(Window *w)
{
	/* Disable build-industry menu if we are a spectator */
	if (_local_company == COMPANY_SPECTATOR) {
		PopupMainToolbarMenu(w, WID_TN_INDUSTRIES, {STR_INDUSTRY_MENU_INDUSTRY_DIRECTORY, STR_INDUSTRY_MENU_INDUSTRY_CHAIN});
	} else {
		PopupMainToolbarMenu(w, WID_TN_INDUSTRIES, {STR_INDUSTRY_MENU_INDUSTRY_DIRECTORY, STR_INDUSTRY_MENU_INDUSTRY_CHAIN, STR_INDUSTRY_MENU_FUND_NEW_INDUSTRY});
	}
	return CBF_NONE;
}

/**
 * Handle click on the entry in the Industry menu.
 *
 * @param index Menu entry number.
 * @return #CBF_NONE
 */
static CallBackFunction MenuClickIndustry(int index)
{
	switch (index) {
		case 0: ShowIndustryDirectory();     break;
		case 1: ShowIndustryCargoesWindow(); break;
		case 2: ShowBuildIndustryWindow();   break;
	}
	return CBF_NONE;
}

/* --- Trains button menu + 1 helper function for all vehicles. --- */

static void ToolbarVehicleClick(Window *w, VehicleType veh)
{
	CompanyMask dis = 0;

	for (const Company *c : Company::Iterate()) {
		if (c->group_all[veh].num_vehicle == 0) SetBit(dis, c->index);
	}
	PopupMainCompanyToolbMenu(w, WID_TN_VEHICLE_START + veh, dis);
}


static CallBackFunction ToolbarTrainClick(Window *w)
{
	ToolbarVehicleClick(w, VEH_TRAIN);
	return CBF_NONE;
}

/**
 * Handle click on the entry in the Train menu.
 *
 * @param index CompanyID to show train list for.
 * @return #CBF_NONE
 */
static CallBackFunction MenuClickShowTrains(int index)
{
	ShowVehicleListWindow((CompanyID)index, VEH_TRAIN);
	return CBF_NONE;
}

/* --- Road vehicle button menu --- */

static CallBackFunction ToolbarRoadClick(Window *w)
{
	ToolbarVehicleClick(w, VEH_ROAD);
	return CBF_NONE;
}

/**
 * Handle click on the entry in the Road Vehicles menu.
 *
 * @param index CompanyID to show road vehicles list for.
 * @return #CBF_NONE
 */
static CallBackFunction MenuClickShowRoad(int index)
{
	ShowVehicleListWindow((CompanyID)index, VEH_ROAD);
	return CBF_NONE;
}

/* --- Ship button menu --- */

static CallBackFunction ToolbarShipClick(Window *w)
{
	ToolbarVehicleClick(w, VEH_SHIP);
	return CBF_NONE;
}

/**
 * Handle click on the entry in the Ships menu.
 *
 * @param index CompanyID to show ship list for.
 * @return #CBF_NONE
 */
static CallBackFunction MenuClickShowShips(int index)
{
	ShowVehicleListWindow((CompanyID)index, VEH_SHIP);
	return CBF_NONE;
}

/* --- Aircraft button menu --- */

static CallBackFunction ToolbarAirClick(Window *w)
{
	ToolbarVehicleClick(w, VEH_AIRCRAFT);
	return CBF_NONE;
}

/**
 * Handle click on the entry in the Aircraft menu.
 *
 * @param index CompanyID to show aircraft list for.
 * @return #CBF_NONE
 */
static CallBackFunction MenuClickShowAir(int index)
{
	ShowVehicleListWindow((CompanyID)index, VEH_AIRCRAFT);
	return CBF_NONE;
}

/* --- Zoom in button --- */

static CallBackFunction ToolbarZoomInClick(Window *w)
{
	if (DoZoomInOutWindow(ZOOM_IN, GetMainWindow())) {
		w->HandleButtonClick((_game_mode == GM_EDITOR) ? (WidgetID)WID_TE_ZOOM_IN : (WidgetID)WID_TN_ZOOM_IN);
		if (_settings_client.sound.click_beep) SndPlayFx(SND_15_BEEP);
	}
	return CBF_NONE;
}

/* --- Zoom out button --- */

static CallBackFunction ToolbarZoomOutClick(Window *w)
{
	if (DoZoomInOutWindow(ZOOM_OUT, GetMainWindow())) {
		w->HandleButtonClick((_game_mode == GM_EDITOR) ? (WidgetID)WID_TE_ZOOM_OUT : (WidgetID)WID_TN_ZOOM_OUT);
		if (_settings_client.sound.click_beep) SndPlayFx(SND_15_BEEP);
	}
	return CBF_NONE;
}

/* --- Rail button menu --- */

static CallBackFunction ToolbarBuildRailClick(Window *w)
{
	ShowDropDownList(w, GetRailTypeDropDownList(), _last_built_railtype, WID_TN_RAILS, 140, DDMF_INSTANT_CLOSE);
	if (_settings_client.sound.click_beep) SndPlayFx(SND_15_BEEP);
	return CBF_NONE;
}

/**
 * Handle click on the entry in the Build Rail menu.
 *
 * @param index RailType to show the build toolbar for.
 * @return #CBF_NONE
 */
static CallBackFunction MenuClickBuildRail(int index)
{
	_last_built_railtype = (RailType)index;
	ShowBuildRailToolbar(_last_built_railtype);
	return CBF_NONE;
}

/* --- Road button menu --- */

static CallBackFunction ToolbarBuildRoadClick(Window *w)
{
	ShowDropDownList(w, GetRoadTypeDropDownList(RTTB_ROAD), _last_built_roadtype, WID_TN_ROADS, 140, DDMF_INSTANT_CLOSE);
	if (_settings_client.sound.click_beep) SndPlayFx(SND_15_BEEP);
	return CBF_NONE;
}

/**
 * Handle click on the entry in the Build Road menu.
 *
 * @param index RoadType to show the build toolbar for.
 * @return #CBF_NONE
 */
static CallBackFunction MenuClickBuildRoad(int index)
{
	_last_built_roadtype = (RoadType)index;
	ShowBuildRoadToolbar(_last_built_roadtype);
	return CBF_NONE;
}

/* --- Tram button menu --- */

static CallBackFunction ToolbarBuildTramClick(Window *w)
{
	ShowDropDownList(w, GetRoadTypeDropDownList(RTTB_TRAM), _last_built_tramtype, WID_TN_TRAMS, 140, DDMF_INSTANT_CLOSE);
	if (_settings_client.sound.click_beep) SndPlayFx(SND_15_BEEP);
	return CBF_NONE;
}

/**
 * Handle click on the entry in the Build Tram menu.
 *
 * @param index RoadType to show the build toolbar for.
 * @return #CBF_NONE
 */
static CallBackFunction MenuClickBuildTram(int index)
{
	_last_built_tramtype = (RoadType)index;
	ShowBuildRoadToolbar(_last_built_tramtype);
	return CBF_NONE;
}

/* --- Water button menu --- */

static CallBackFunction ToolbarBuildWaterClick(Window *w)
{
	DropDownList list;
	list.push_back(MakeDropDownListIconItem(SPR_IMG_BUILD_CANAL, PAL_NONE, STR_WATERWAYS_MENU_WATERWAYS_CONSTRUCTION, 0, false));
	ShowDropDownList(w, std::move(list), 0, WID_TN_WATER, 140, DDMF_INSTANT_CLOSE);
	if (_settings_client.sound.click_beep) SndPlayFx(SND_15_BEEP);
	return CBF_NONE;
}

/**
 * Handle click on the entry in the Build Waterways menu.
 *
 * @return #CBF_NONE
 */
static CallBackFunction MenuClickBuildWater(int)
{
	ShowBuildDocksToolbar();
	return CBF_NONE;
}

/* --- Airport button menu --- */

static CallBackFunction ToolbarBuildAirClick(Window *w)
{
	DropDownList list;
	list.push_back(MakeDropDownListIconItem(SPR_IMG_AIRPORT, PAL_NONE, STR_AIRCRAFT_MENU_AIRPORT_CONSTRUCTION, 0, false));
	ShowDropDownList(w, std::move(list), 0, WID_TN_AIR, 140, DDMF_INSTANT_CLOSE);
	if (_settings_client.sound.click_beep) SndPlayFx(SND_15_BEEP);
	return CBF_NONE;
}

/**
 * Handle click on the entry in the Build Air menu.
 *
 * @return #CBF_NONE
 */
static CallBackFunction MenuClickBuildAir(int)
{
	ShowBuildAirToolbar();
	return CBF_NONE;
}

/* --- Forest button menu --- */

static CallBackFunction ToolbarForestClick(Window *w)
{
	DropDownList list;
	list.push_back(MakeDropDownListIconItem(SPR_IMG_LANDSCAPING, PAL_NONE, STR_LANDSCAPING_MENU_LANDSCAPING, 0, false));
	list.push_back(MakeDropDownListIconItem(SPR_IMG_PLANTTREES, PAL_NONE, STR_LANDSCAPING_MENU_PLANT_TREES, 1, false));
	list.push_back(MakeDropDownListIconItem(SPR_IMG_SIGN, PAL_NONE, STR_LANDSCAPING_MENU_PLACE_SIGN, 2, false));
	ShowDropDownList(w, std::move(list), 0, WID_TN_LANDSCAPE, 100, DDMF_INSTANT_CLOSE);
	if (_settings_client.sound.click_beep) SndPlayFx(SND_15_BEEP);
	return CBF_NONE;
}

/**
 * Handle click on the entry in the landscaping menu.
 *
 * @param index Menu entry clicked.
 * @return #CBF_NONE
 */
static CallBackFunction MenuClickForest(int index)
{
	switch (index) {
		case 0: ShowTerraformToolbar();  break;
		case 1: ShowBuildTreesToolbar(); break;
		case 2: return SelectSignTool();
	}
	return CBF_NONE;
}

/* --- Music button menu --- */

static CallBackFunction ToolbarMusicClick(Window *w)
{
	PopupMainToolbarMenu(w, _game_mode == GM_EDITOR ? (WidgetID)WID_TE_MUSIC_SOUND : (WidgetID)WID_TN_MUSIC_SOUND, {STR_TOOLBAR_SOUND_MUSIC});
	return CBF_NONE;
}

/**
 * Handle click on the entry in the Music menu.
 *
 * @return #CBF_NONE
 */
static CallBackFunction MenuClickMusicWindow(int)
{
	ShowMusicWindow();
	return CBF_NONE;
}

/* --- Newspaper button menu --- */

static CallBackFunction ToolbarNewspaperClick(Window *w)
{
	PopupMainToolbarMenu(w, WID_TN_MESSAGES, {STR_NEWS_MENU_LAST_MESSAGE_NEWS_REPORT, STR_NEWS_MENU_MESSAGE_HISTORY_MENU, STR_NEWS_MENU_DELETE_ALL_MESSAGES});
	return CBF_NONE;
}

/**
 * Handle click on the entry in the Newspaper menu.
 *
 * @param index Menu entry clicked.
 * @return #CBF_NONE
 */
static CallBackFunction MenuClickNewspaper(int index)
{
	switch (index) {
		case 0: ShowLastNewsMessage(); break;
		case 1: ShowMessageHistory();  break;
		case 2: DeleteAllMessages();   break;
	}
	return CBF_NONE;
}

/* --- Help button menu --- */

/**
 * Help button menu entries.
 */
enum HelpMenuEntries {
	HME_LANDINFO = 0,
	HME_PICKER,

	HME_HELP,
	HME_CONSOLE,
	HME_SCRIPT_DEBUG,
	HME_SCREENSHOT,
	HME_FRAMERATE,
	HME_MODIFIER_KEYS,
	HME_ABOUT,

	HME_SPRITE_ALIGNER,
	HME_BOUNDING_BOXES,
	HME_DIRTY_BLOCKS,
	HME_WIDGET_OUTLINES,
};

static void ShowBuildRailToolbarFromTile(TileIndex tile)
{
	_last_built_railtype = GetRailType(tile);
	ShowBuildRailToolbarWithPickTile(_last_built_railtype, tile);
}

static void ShowBuildRoadToolbarFromTile(TileIndex tile)
{
	if (HasRoadTypeRoad(tile)) {
		_last_built_roadtype = GetRoadTypeRoad(tile);
		CreateRoadTramToolbarForRoadType(_last_built_roadtype, RTT_ROAD);
	} else {
		_last_built_tramtype = GetRoadTypeTram(tile);
		CreateRoadTramToolbarForRoadType(_last_built_tramtype, RTT_TRAM);
	}
}

static void UsePickerTool(TileIndex tile)
{
	switch (GetTileType(tile)) {
		case MP_RAILWAY:
			ShowBuildRailToolbarFromTile(tile);
			break;

		case MP_ROAD: {
			ShowBuildRoadToolbarFromTile(tile);
			break;
		}

		case MP_STATION: {
			StationType station_type = GetStationType(tile);
			switch (station_type) {
				case STATION_RAIL:
				case STATION_WAYPOINT:
					ShowBuildRailStationPickerAndSelect(station_type, GetStationSpec(tile));
					break;

				case STATION_TRUCK:
				case STATION_BUS:
				case STATION_ROADWAYPOINT:
					ShowBuildRoadStopPickerAndSelect(station_type, GetRoadStopSpec(tile), HasRoadTypeRoad(tile) ? RTT_ROAD : RTT_TRAM);
					break;

				default:
					break;
			}
			break;
		}

		case MP_TUNNELBRIDGE:
			switch (GetTunnelBridgeTransportType(tile)) {
				case TRANSPORT_RAIL:
					ShowBuildRailToolbarFromTile(tile);
					break;

				case TRANSPORT_ROAD:
					ShowBuildRoadToolbarFromTile(tile);
					break;

				default:
					break;
			}
			break;

		case MP_OBJECT: {
			ShowBuildObjectPickerAndSelect(ObjectSpec::GetByTile(tile));
			break;
		}

		case MP_INDUSTRY: {
			ShowBuildIndustryWindowForIndustryType(GetIndustryType(tile));
			break;
		}

		default:
			break;
	}
}

static CallBackFunction PlaceLandBlockInfo()
{
	if (_last_started_action == CBF_PLACE_LANDINFO) {
		ResetObjectToPlace();
		return CBF_NONE;
	} else {
		SetObjectToPlace(SPR_CURSOR_QUERY, PAL_NONE, HT_RECT, WC_MAIN_TOOLBAR, 0);
		return CBF_PLACE_LANDINFO;
	}
}

static CallBackFunction PlacePickerTool()
{
	if (_local_company == COMPANY_SPECTATOR) return CBF_NONE;
	if (_last_started_action == CBF_PLACE_PICKER) {
		ResetObjectToPlace();
		return CBF_NONE;
	} else {
		SetObjectToPlace(SPR_CURSOR_QUERY, PAL_NONE, HT_RECT, WC_MAIN_TOOLBAR, 0);
		SetSelectionPalette(SPR_ZONING_INNER_HIGHLIGHT_GREEN);
		return CBF_PLACE_PICKER;
	}
}

static CallBackFunction ToolbarHelpClick(Window *w)
{
	WidgetID widget = (_game_mode == GM_EDITOR) ? (WidgetID)WID_TE_HELP : (WidgetID)WID_TN_HELP;

	DropDownList list;
	list.push_back(MakeDropDownListStringItem(STR_ABOUT_MENU_LAND_BLOCK_INFO,           HME_LANDINFO,      false));
	list.push_back(MakeDropDownListStringItem(STR_ABOUT_MENU_SHOW_PICKER_TOOL,          HME_PICKER,        _local_company == COMPANY_SPECTATOR));
	list.push_back(MakeDropDownListDividerItem());
	list.push_back(MakeDropDownListStringItem(STR_ABOUT_MENU_HELP,                      HME_HELP,          false));
	list.push_back(MakeDropDownListStringItem(STR_ABOUT_MENU_TOGGLE_CONSOLE,            HME_CONSOLE,       false));
	list.push_back(MakeDropDownListStringItem(STR_ABOUT_MENU_AI_DEBUG,                  HME_SCRIPT_DEBUG,  false));
	list.push_back(MakeDropDownListStringItem(STR_ABOUT_MENU_SCREENSHOT,                HME_SCREENSHOT,    false));
	list.push_back(MakeDropDownListStringItem(STR_ABOUT_MENU_SHOW_FRAMERATE,            HME_FRAMERATE,     false));
	list.push_back(MakeDropDownListStringItem(STR_ABOUT_MENU_SHOW_TOGGLE_MODIFIER_KEYS, HME_MODIFIER_KEYS, false));
	list.push_back(MakeDropDownListStringItem(STR_ABOUT_MENU_ABOUT_OPENTTD,             HME_ABOUT,         false));
	if (_settings_client.gui.newgrf_developer_tools) {
		list.push_back(MakeDropDownListStringItem(STR_ABOUT_MENU_SPRITE_ALIGNER,         HME_SPRITE_ALIGNER,       false));
		list.push_back(MakeDropDownListStringItem(STR_ABOUT_MENU_TOGGLE_BOUNDING_BOXES,  HME_BOUNDING_BOXES,       false));
		list.push_back(MakeDropDownListStringItem(STR_ABOUT_MENU_TOGGLE_DIRTY_BLOCKS,    HME_DIRTY_BLOCKS,         false));
		list.push_back(MakeDropDownListStringItem(STR_ABOUT_MENU_TOGGLE_WIDGET_OUTLINES, HME_WIDGET_OUTLINES,      false));
	}
	PopupMainToolbarMenu(w, widget, std::move(list), 0);

	return CBF_NONE;
}

/**
 * Toggle drawing of sprites' bounding boxes.
 * @note has only an effect when newgrf_developer_tools are active.
 *
 * Function is found here and not in viewport.cpp in order to avoid
 * importing the settings structs to there.
 */
void ToggleBoundingBoxes()
{
	extern bool _draw_bounding_boxes;
	/* Always allow to toggle them off */
	if (_settings_client.gui.newgrf_developer_tools || _draw_bounding_boxes) {
		_draw_bounding_boxes = !_draw_bounding_boxes;
		MarkWholeScreenDirty();
	}
}

/**
 * Toggle drawing of the dirty blocks.
 * @note has only an effect when newgrf_developer_tools are active.
 *
 * Function is found here and not in viewport.cpp in order to avoid
 * importing the settings structs to there.
 */
void ToggleDirtyBlocks()
{
	extern bool _draw_dirty_blocks;
	/* Always allow to toggle them off */
	if (_settings_client.gui.newgrf_developer_tools || _draw_dirty_blocks) {
		_draw_dirty_blocks = !_draw_dirty_blocks;
		MarkWholeScreenDirty();
	}
}

/**
 * Toggle drawing of widget outlihes.
 * @note has only an effect when newgrf_developer_tools are active.
 */
void ToggleWidgetOutlines()
{
	extern bool _draw_widget_outlines;
	/* Always allow to toggle them off */
	if (_settings_client.gui.newgrf_developer_tools || _draw_widget_outlines) {
		_draw_widget_outlines = !_draw_widget_outlines;
		MarkWholeScreenDirty();
	}
}

/**
 * Set the starting year for a scenario.
 * @param year New starting year.
 */
void SetStartingYear(CalTime::Year year)
{
	_settings_game.game_creation.starting_year = Clamp(year, CalTime::MIN_YEAR, CalTime::MAX_YEAR);
	CalTime::Date new_date = CalTime::ConvertYMDToDate(_settings_game.game_creation.starting_year, 0, 1);

	if (EconTime::UsingWallclockUnits()) {
		EconTime::Date new_economy_date = new_date.base();

		/* If you open a savegame as scenario there may already be link graphs.*/
		LinkGraphSchedule::instance.ShiftDates(new_economy_date - EconTime::CurDate());
		ShiftVehicleDates(new_economy_date - EconTime::CurDate());
		EconTime::Detail::period_display_offset -= (year.base() - EconTime::CurYear().base());

		EconTime::Detail::SetDate(new_economy_date, 0);
	}

	CalTime::Detail::SetDate(new_date, 0);

	UpdateOrderUIOnDateChange();
}


/**
 * Choose the proper callback function for the main toolbar's help menu.
 * @param index The menu index which was selected.
 * @return CBF_NONE
 */
static CallBackFunction MenuClickHelp(int index)
{
	switch (index) {
		case HME_LANDINFO:       return PlaceLandBlockInfo();
		case HME_PICKER:         return PlacePickerTool();
		case HME_HELP:           ShowHelpWindow();                 break;
		case HME_CONSOLE:        IConsoleSwitch();                 break;
		case HME_SCRIPT_DEBUG:   ShowScriptDebugWindow(INVALID_COMPANY, _ctrl_pressed); break;
		case HME_SCREENSHOT:     ShowScreenshotWindow();           break;
		case HME_FRAMERATE:      ShowFramerateWindow();            break;
		case HME_MODIFIER_KEYS:  ShowModifierKeyToggleWindow();    break;
		case HME_ABOUT:          ShowAboutWindow();                break;
		case HME_SPRITE_ALIGNER: ShowSpriteAlignerWindow();        break;
		case HME_BOUNDING_BOXES: ToggleBoundingBoxes();            break;
		case HME_DIRTY_BLOCKS:   ToggleDirtyBlocks();              break;
		case HME_WIDGET_OUTLINES:ToggleWidgetOutlines();           break;
	}
	return CBF_NONE;
}

/* --- Switch toolbar button --- */

static CallBackFunction ToolbarSwitchClick(Window *w)
{
	if (_toolbar_mode != TB_LOWER) {
		_toolbar_mode = TB_LOWER;
	} else {
		_toolbar_mode = TB_UPPER;
	}

	w->ReInit();
	w->SetWidgetLoweredState(_game_mode == GM_EDITOR ? (WidgetID)WID_TE_SWITCH_BAR : (WidgetID)WID_TN_SWITCH_BAR, _toolbar_mode == TB_LOWER);
	if (_settings_client.sound.click_beep) SndPlayFx(SND_15_BEEP);
	return CBF_NONE;
}

/* --- Scenario editor specific handlers. */

/**
 * Called when clicking at the date panel of the scenario editor toolbar.
 */
static CallBackFunction ToolbarScenDatePanel(Window *w)
{
	SetDParam(0, _settings_game.game_creation.starting_year);
	ShowQueryString(STR_JUST_INT, STR_MAPGEN_START_DATE_QUERY_CAPT, 8, w, CS_NUMERAL, QSF_ENABLE_DEFAULT);
	return CBF_NONE;
}

static CallBackFunction ToolbarScenDateBackward(Window *w)
{
	/* don't allow too fast scrolling */
	if (!(w->flags & WF_TIMEOUT) || w->timeout_timer <= 1) {
		w->HandleButtonClick(WID_TE_DATE_BACKWARD);
		w->SetDirty();

		SetStartingYear(_settings_game.game_creation.starting_year - 1);
	}
	_left_button_clicked = false;
	return CBF_NONE;
}

static CallBackFunction ToolbarScenDateForward(Window *w)
{
	/* don't allow too fast scrolling */
	if (!(w->flags & WF_TIMEOUT) || w->timeout_timer <= 1) {
		w->HandleButtonClick(WID_TE_DATE_FORWARD);
		w->SetDirty();

		SetStartingYear(_settings_game.game_creation.starting_year + 1);
	}
	_left_button_clicked = false;
	return CBF_NONE;
}

static CallBackFunction ToolbarScenGenLand(Window *w)
{
	w->HandleButtonClick(WID_TE_LAND_GENERATE);
	if (_settings_client.sound.click_beep) SndPlayFx(SND_15_BEEP);

	ShowEditorTerraformToolbar();
	return CBF_NONE;
}


static CallBackFunction ToolbarScenGenTown(Window *w)
{
	w->HandleButtonClick(WID_TE_TOWN_GENERATE);
	if (_settings_client.sound.click_beep) SndPlayFx(SND_15_BEEP);
	ShowFoundTownWindow();
	return CBF_NONE;
}

static CallBackFunction ToolbarScenGenIndustry(Window *w)
{
	w->HandleButtonClick(WID_TE_INDUSTRY);
	if (_settings_client.sound.click_beep) SndPlayFx(SND_15_BEEP);
	ShowBuildIndustryWindow();
	return CBF_NONE;
}

static CallBackFunction ToolbarScenBuildRoadClick(Window *w)
{
	ShowDropDownList(w, GetScenRoadTypeDropDownList(RTTB_ROAD), _last_built_roadtype, WID_TE_ROADS, 140, DDMF_INSTANT_CLOSE);
	if (_settings_client.sound.click_beep) SndPlayFx(SND_15_BEEP);
	return CBF_NONE;
}

/**
 * Handle click on the entry in the Build Road menu.
 *
 * @param index RoadType to show the build toolbar for.
 * @return #CBF_NONE
 */
static CallBackFunction ToolbarScenBuildRoad(int index)
{
	_last_built_roadtype = (RoadType)index;
	ShowBuildRoadScenToolbar(_last_built_roadtype);
	return CBF_NONE;
}

static CallBackFunction ToolbarScenBuildTramClick(Window *w)
{
	ShowDropDownList(w, GetScenRoadTypeDropDownList(RTTB_TRAM), _last_built_tramtype, WID_TE_TRAMS, 140, DDMF_INSTANT_CLOSE);
	if (_settings_client.sound.click_beep) SndPlayFx(SND_15_BEEP);
	return CBF_NONE;
}

/**
 * Handle click on the entry in the Build Tram menu.
 *
 * @param index RoadType to show the build toolbar for.
 * @return #CBF_NONE
 */
static CallBackFunction ToolbarScenBuildTram(int index)
{
	_last_built_tramtype = (RoadType)index;
	ShowBuildRoadScenToolbar(_last_built_tramtype);
	return CBF_NONE;
}

static CallBackFunction ToolbarScenBuildDocks(Window *w)
{
	w->HandleButtonClick(WID_TE_WATER);
	if (_settings_client.sound.click_beep) SndPlayFx(SND_15_BEEP);
	ShowBuildDocksScenToolbar();
	return CBF_NONE;
}

static CallBackFunction ToolbarScenPlantTrees(Window *w)
{
	w->HandleButtonClick(WID_TE_TREES);
	if (_settings_client.sound.click_beep) SndPlayFx(SND_15_BEEP);
	ShowBuildTreesToolbar();
	return CBF_NONE;
}

static CallBackFunction ToolbarScenPlaceSign(Window *w)
{
	w->HandleButtonClick(WID_TE_SIGNS);
	if (_settings_client.sound.click_beep) SndPlayFx(SND_15_BEEP);
	return SelectSignTool();
}

static CallBackFunction ToolbarBtn_NULL(Window *)
{
	return CBF_NONE;
}

typedef CallBackFunction MenuClickedProc(int index);

static MenuClickedProc * const _menu_clicked_procs[] = {
	nullptr,                 // 0
	nullptr,                 // 1
	MenuClickSettings,    // 2
	MenuClickSaveLoad,    // 3
	MenuClickMap,         // 4
	MenuClickTown,        // 5
	MenuClickSubsidies,   // 6
	MenuClickStations,    // 7
	MenuClickFinances,    // 8
	MenuClickCompany,     // 9
	MenuClickStory,       // 10
	MenuClickGoal,        // 11
	MenuClickGraphsOrLeague, // 12
	MenuClickGraphsOrLeague, // 13
	MenuClickIndustry,    // 14
	MenuClickShowTrains,  // 15
	MenuClickShowRoad,    // 16
	MenuClickShowShips,   // 17
	MenuClickShowAir,     // 18
	MenuClickMap,         // 19
	nullptr,                 // 20
	MenuClickBuildRail,   // 21
	MenuClickBuildRoad,   // 22
	MenuClickBuildTram,   // 23
	MenuClickBuildWater,  // 24
	MenuClickBuildAir,    // 25
	MenuClickForest,      // 26
	MenuClickMusicWindow, // 27
	MenuClickNewspaper,   // 28
	MenuClickHelp,        // 29
};

/** Full blown container to make it behave exactly as we want :) */
class NWidgetToolbarContainer : public NWidgetContainer {
protected:
	uint spacers;          ///< Number of spacer widgets in this toolbar

public:
	NWidgetToolbarContainer() : NWidgetContainer(NWID_HORIZONTAL)
	{
	}

	/**
	 * Check whether the given widget type is a button for us.
	 * @param type the widget type to check.
	 * @return true if it is a button for us.
	 */
	bool IsButton(WidgetType type) const
	{
		return type == WWT_IMGBTN || type == WWT_IMGBTN_2 || type == WWT_PUSHIMGBTN;
	}

	void SetupSmallestSize(Window *w) override
	{
		this->smallest_x = 0; // Biggest child
		this->smallest_y = 0; // Biggest child
		this->fill_x = 1;
		this->fill_y = 0;
		this->resize_x = 1; // We only resize in this direction
		this->resize_y = 0; // We never resize in this direction
		this->spacers = 0;

		uint nbuttons = 0;
		/* First initialise some variables... */
		for (const auto &child_wid : this->children) {
			child_wid->SetupSmallestSize(w);
			this->smallest_y = std::max(this->smallest_y, child_wid->smallest_y + child_wid->padding.Vertical());
			if (this->IsButton(child_wid->type)) {
				nbuttons++;
				this->smallest_x = std::max(this->smallest_x, child_wid->smallest_x + child_wid->padding.Horizontal());
			} else if (child_wid->type == NWID_SPACER) {
				this->spacers++;
			}
		}

		/* ... then in a second pass make sure the 'current' heights are set. Won't change ever. */
		for (const auto &child_wid : this->children) {
			child_wid->current_y = this->smallest_y;
			if (!this->IsButton(child_wid->type)) {
				child_wid->current_x = child_wid->smallest_x;
			}
		}
		_toolbar_width = nbuttons * this->smallest_x;
	}

	void AssignSizePosition(SizingType sizing, int x, int y, uint given_width, uint given_height, bool rtl) override
	{
		assert(given_width >= this->smallest_x && given_height >= this->smallest_y);

		this->pos_x = x;
		this->pos_y = y;
		this->current_x = given_width;
		this->current_y = given_height;

		/* Figure out what are the visible buttons */
		uint arrangable_count, button_count, spacer_count;
		const WidgetID *arrangement = GetButtonArrangement(given_width, arrangable_count, button_count, spacer_count);

		/* Create us ourselves a quick lookup table from WidgetID to slot. */
		std::map<WidgetID, uint> lookup;
		for (auto it = std::begin(this->children); it != std::end(this->children); ++it) {
			NWidgetBase *nwid = it->get();
			nwid->current_x = 0; /* Hide widget, it will be revealed in the next step. */
			if (nwid->type == NWID_SPACER) continue;
			lookup[dynamic_cast<NWidgetCore *>(nwid)->index] = std::distance(this->children.begin(), it);
		}

		/* Now assign the widgets to their rightful place */
		uint position = 0; // Place to put next child relative to origin of the container.
		uint spacer_space = std::max(0, (int)given_width - (int)(button_count * this->smallest_x)); // Remaining spacing for 'spacer' widgets
		uint button_space = given_width - spacer_space; // Remaining spacing for the buttons
		uint spacer_i = 0;
		uint button_i = 0;

		/* Index into the arrangement indices. The macro lastof cannot be used here! */
		const WidgetID *slotp = rtl ? &arrangement[arrangable_count - 1] : arrangement;
		for (uint i = 0; i < arrangable_count; i++) {
			uint slot = lookup[*slotp];
			auto &child_wid = this->children[slot];
			/* If we have space to give to the spacers, do that. */
			if (spacer_space > 0 && slot > 0 && slot < this->children.size() - 1) {
				const auto &possible_spacer = this->children[slot + (rtl ? 1 : -1)];
				if (possible_spacer != nullptr && possible_spacer->type == NWID_SPACER) {
					uint add = spacer_space / (spacer_count - spacer_i);
					position += add;
					spacer_space -= add;
					spacer_i++;
				}
			}

			/* Buttons can be scaled, the others not. */
			if (this->IsButton(child_wid->type)) {
				child_wid->current_x = button_space / (button_count - button_i);
				button_space -= child_wid->current_x;
				button_i++;
			} else {
				child_wid->current_x = child_wid->smallest_x;
			}
			child_wid->AssignSizePosition(sizing, x + position, y, child_wid->current_x, this->current_y, rtl);
			position += child_wid->current_x;

			if (rtl) {
				slotp--;
			} else {
				slotp++;
			}
		}
	}

	void Draw(const Window *w) override
	{
		/* Draw brown-red toolbar bg. */
		const Rect r = this->GetCurrentRect();
		GfxFillRect(r, PC_VERY_DARK_RED);
		GfxFillRect(r, PC_DARK_RED, FILLRECT_CHECKER);

		this->NWidgetContainer::Draw(w);
	}

	/**
	 * Get the arrangement of the buttons for the toolbar.
	 * @param width the new width of the toolbar.
	 * @param arrangable_count output of the number of visible items.
	 * @param button_count output of the number of visible buttons.
	 * @param spacer_count output of the number of spacers.
	 * @return the button configuration.
	 */
	virtual const WidgetID *GetButtonArrangement(uint &width, uint &arrangable_count, uint &button_count, uint &spacer_count) const = 0;
};

/** Container for the 'normal' main toolbar */
class NWidgetMainToolbarContainer : public NWidgetToolbarContainer {
	const WidgetID *GetButtonArrangement(uint &width, uint &arrangable_count, uint &button_count, uint &spacer_count) const override
	{
		static const uint SMALLEST_ARRANGEMENT = 14;
		static const uint BIGGEST_ARRANGEMENT  = 20;

		/* The number of buttons of each row of the toolbar should match the number of items which we want to be visible.
		 * The total number of buttons should be equal to arrangable_count * 2.
		 * No bad things happen, but we could see strange behaviours if we have buttons < (arrangable_count * 2) like a
		 * pause button appearing on the right of the lower toolbar and weird resizing of the widgets even if there is
		 * enough space.
		 */
		static const WidgetID arrange14[] = {
			WID_TN_PAUSE,
			WID_TN_FAST_FORWARD,
			WID_TN_TRAINS,
			WID_TN_ROADVEHS,
			WID_TN_SHIPS,
			WID_TN_AIRCRAFT,
			WID_TN_ZOOM_IN,
			WID_TN_ZOOM_OUT,
			WID_TN_RAILS,
			WID_TN_ROADS,
			WID_TN_WATER,
			WID_TN_AIR,
			WID_TN_LANDSCAPE,
			WID_TN_SWITCH_BAR,
			// lower toolbar
			WID_TN_SETTINGS,
			WID_TN_SAVE,
			WID_TN_SMALL_MAP,
			WID_TN_TOWNS,
			WID_TN_SUBSIDIES,
			WID_TN_STATIONS,
			WID_TN_FINANCES,
			WID_TN_COMPANIES,
			WID_TN_GRAPHS,
			WID_TN_INDUSTRIES,
			WID_TN_MUSIC_SOUND,
			WID_TN_MESSAGES,
			WID_TN_HELP,
			WID_TN_SWITCH_BAR,
		};
		static const WidgetID arrange15[] = {
			WID_TN_PAUSE,
			WID_TN_FAST_FORWARD,
			WID_TN_SMALL_MAP,
			WID_TN_TRAINS,
			WID_TN_ROADVEHS,
			WID_TN_SHIPS,
			WID_TN_AIRCRAFT,
			WID_TN_RAILS,
			WID_TN_ROADS,
			WID_TN_WATER,
			WID_TN_AIR,
			WID_TN_LANDSCAPE,
			WID_TN_ZOOM_IN,
			WID_TN_ZOOM_OUT,
			WID_TN_SWITCH_BAR,
			// lower toolbar
			WID_TN_PAUSE,
			WID_TN_SETTINGS,
			WID_TN_SMALL_MAP,
			WID_TN_SAVE,
			WID_TN_TOWNS,
			WID_TN_SUBSIDIES,
			WID_TN_STATIONS,
			WID_TN_FINANCES,
			WID_TN_COMPANIES,
			WID_TN_GRAPHS,
			WID_TN_INDUSTRIES,
			WID_TN_MUSIC_SOUND,
			WID_TN_MESSAGES,
			WID_TN_HELP,
			WID_TN_SWITCH_BAR,
		};
		static const WidgetID arrange16[] = {
			WID_TN_PAUSE,
			WID_TN_FAST_FORWARD,
			WID_TN_SETTINGS,
			WID_TN_SMALL_MAP,
			WID_TN_TRAINS,
			WID_TN_ROADVEHS,
			WID_TN_SHIPS,
			WID_TN_AIRCRAFT,
			WID_TN_RAILS,
			WID_TN_ROADS,
			WID_TN_WATER,
			WID_TN_AIR,
			WID_TN_LANDSCAPE,
			WID_TN_ZOOM_IN,
			WID_TN_ZOOM_OUT,
			WID_TN_SWITCH_BAR,
			// lower toolbar
			WID_TN_PAUSE,
			WID_TN_FAST_FORWARD,
			WID_TN_SAVE,
			WID_TN_TOWNS,
			WID_TN_SUBSIDIES,
			WID_TN_STATIONS,
			WID_TN_FINANCES,
			WID_TN_COMPANIES,
			WID_TN_GRAPHS,
			WID_TN_INDUSTRIES,
			WID_TN_MUSIC_SOUND,
			WID_TN_MESSAGES,
			WID_TN_HELP,
			WID_TN_ZOOM_IN,
			WID_TN_ZOOM_OUT,
			WID_TN_SWITCH_BAR,
		};
		static const WidgetID arrange17[] = {
			WID_TN_PAUSE,
			WID_TN_FAST_FORWARD,
			WID_TN_SETTINGS,
			WID_TN_SMALL_MAP,
			WID_TN_SUBSIDIES,
			WID_TN_TRAINS,
			WID_TN_ROADVEHS,
			WID_TN_SHIPS,
			WID_TN_AIRCRAFT,
			WID_TN_RAILS,
			WID_TN_ROADS,
			WID_TN_WATER,
			WID_TN_AIR,
			WID_TN_LANDSCAPE,
			WID_TN_ZOOM_IN,
			WID_TN_ZOOM_OUT,
			WID_TN_SWITCH_BAR,
			// lower toolbar
			WID_TN_PAUSE,
			WID_TN_FAST_FORWARD,
			WID_TN_SAVE,
			WID_TN_SMALL_MAP,
			WID_TN_SUBSIDIES,
			WID_TN_TOWNS,
			WID_TN_STATIONS,
			WID_TN_FINANCES,
			WID_TN_COMPANIES,
			WID_TN_GRAPHS,
			WID_TN_INDUSTRIES,
			WID_TN_MUSIC_SOUND,
			WID_TN_MESSAGES,
			WID_TN_HELP,
			WID_TN_ZOOM_IN,
			WID_TN_ZOOM_OUT,
			WID_TN_SWITCH_BAR,
		};
		static const WidgetID arrange18[] = {
			WID_TN_PAUSE,
			WID_TN_FAST_FORWARD,
			WID_TN_SETTINGS,
			WID_TN_SMALL_MAP,
			WID_TN_TOWNS,
			WID_TN_SUBSIDIES,
			WID_TN_STATIONS,
			WID_TN_FINANCES,
			WID_TN_COMPANIES,
			WID_TN_INDUSTRIES,
			WID_TN_RAILS,
			WID_TN_ROADS,
			WID_TN_WATER,
			WID_TN_AIR,
			WID_TN_LANDSCAPE,
			WID_TN_ZOOM_IN,
			WID_TN_ZOOM_OUT,
			WID_TN_SWITCH_BAR,
			// lower toolbar
			WID_TN_PAUSE,
			WID_TN_FAST_FORWARD,
			WID_TN_SAVE,
			WID_TN_SMALL_MAP,
			WID_TN_TOWNS,
			WID_TN_SUBSIDIES,
			WID_TN_STATIONS,
			WID_TN_GRAPHS,
			WID_TN_TRAINS,
			WID_TN_ROADVEHS,
			WID_TN_SHIPS,
			WID_TN_AIRCRAFT,
			WID_TN_MUSIC_SOUND,
			WID_TN_MESSAGES,
			WID_TN_HELP,
			WID_TN_ZOOM_IN,
			WID_TN_ZOOM_OUT,
			WID_TN_SWITCH_BAR,
		};
		static const WidgetID arrange19[] = {
			WID_TN_PAUSE,
			WID_TN_FAST_FORWARD,
			WID_TN_SETTINGS,
			WID_TN_SMALL_MAP,
			WID_TN_TOWNS,
			WID_TN_SUBSIDIES,
			WID_TN_TRAINS,
			WID_TN_ROADVEHS,
			WID_TN_SHIPS,
			WID_TN_AIRCRAFT,
			WID_TN_RAILS,
			WID_TN_ROADS,
			WID_TN_WATER,
			WID_TN_AIR,
			WID_TN_LANDSCAPE,
			WID_TN_MUSIC_SOUND,
			WID_TN_ZOOM_IN,
			WID_TN_ZOOM_OUT,
			WID_TN_SWITCH_BAR,
			// lower toolbar
			WID_TN_PAUSE,
			WID_TN_FAST_FORWARD,
			WID_TN_SAVE,
			WID_TN_SMALL_MAP,
			WID_TN_STATIONS,
			WID_TN_FINANCES,
			WID_TN_COMPANIES,
			WID_TN_GRAPHS,
			WID_TN_INDUSTRIES,
			WID_TN_MESSAGES,
			WID_TN_RAILS,
			WID_TN_ROADS,
			WID_TN_WATER,
			WID_TN_AIR,
			WID_TN_LANDSCAPE,
			WID_TN_HELP,
			WID_TN_ZOOM_IN,
			WID_TN_ZOOM_OUT,
			WID_TN_SWITCH_BAR,
		};
		static const WidgetID arrange20[] = {
			WID_TN_PAUSE,
			WID_TN_FAST_FORWARD,
			WID_TN_SETTINGS,
			WID_TN_SMALL_MAP,
			WID_TN_TOWNS,
			WID_TN_SUBSIDIES,
			WID_TN_TRAINS,
			WID_TN_ROADVEHS,
			WID_TN_SHIPS,
			WID_TN_AIRCRAFT,
			WID_TN_RAILS,
			WID_TN_ROADS,
			WID_TN_WATER,
			WID_TN_AIR,
			WID_TN_LANDSCAPE,
			WID_TN_MUSIC_SOUND,
			WID_TN_GOAL,
			WID_TN_ZOOM_IN,
			WID_TN_ZOOM_OUT,
			WID_TN_SWITCH_BAR,
			// lower toolbar
			WID_TN_PAUSE,
			WID_TN_FAST_FORWARD,
			WID_TN_SAVE,
			WID_TN_SMALL_MAP,
			WID_TN_STATIONS,
			WID_TN_FINANCES,
			WID_TN_COMPANIES,
			WID_TN_GRAPHS,
			WID_TN_INDUSTRIES,
			WID_TN_MESSAGES,
			WID_TN_RAILS,
			WID_TN_ROADS,
			WID_TN_WATER,
			WID_TN_AIR,
			WID_TN_LANDSCAPE,
			WID_TN_STORY,
			WID_TN_HELP,
			WID_TN_ZOOM_IN,
			WID_TN_ZOOM_OUT,
			WID_TN_SWITCH_BAR,
		};
		static const WidgetID arrange_all[] = {
			WID_TN_PAUSE,
			WID_TN_FAST_FORWARD,
			WID_TN_SETTINGS,
			WID_TN_SAVE,
			WID_TN_SMALL_MAP,
			WID_TN_TOWNS,
			WID_TN_SUBSIDIES,
			WID_TN_STATIONS,
			WID_TN_FINANCES,
			WID_TN_COMPANIES,
			WID_TN_STORY,
			WID_TN_GOAL,
			WID_TN_GRAPHS,
			WID_TN_LEAGUE,
			WID_TN_INDUSTRIES,
			WID_TN_TRAINS,
			WID_TN_ROADVEHS,
			WID_TN_SHIPS,
			WID_TN_AIRCRAFT,
			WID_TN_ZOOM_IN,
			WID_TN_ZOOM_OUT,
			WID_TN_RAILS,
			WID_TN_ROADS,
			WID_TN_TRAMS,
			WID_TN_WATER,
			WID_TN_AIR,
			WID_TN_LANDSCAPE,
			WID_TN_MUSIC_SOUND,
			WID_TN_MESSAGES,
			WID_TN_HELP
		};

		/* If at least BIGGEST_ARRANGEMENT fit, just spread all the buttons nicely */
		uint full_buttons = std::max(CeilDiv(width, this->smallest_x), SMALLEST_ARRANGEMENT);
		if (full_buttons > BIGGEST_ARRANGEMENT) {
			button_count = arrangable_count = lengthof(arrange_all);
			spacer_count = this->spacers;
			return arrange_all;
		}

		/* Introduce the split toolbar */
		static const WidgetID * const arrangements[] = { arrange14, arrange15, arrange16, arrange17, arrange18, arrange19, arrange20 };

		button_count = arrangable_count = full_buttons;
		spacer_count = this->spacers;
		return arrangements[full_buttons - SMALLEST_ARRANGEMENT] + ((_toolbar_mode == TB_LOWER) ? full_buttons : 0);
	}
};

/** Container for the scenario editor's toolbar */
class NWidgetScenarioToolbarContainer : public NWidgetToolbarContainer {
	uint panel_widths[2]; ///< The width of the two panels (the text panel and date panel)

	void SetupSmallestSize(Window *w) override
	{
		this->NWidgetToolbarContainer::SetupSmallestSize(w);

		/* Find the size of panel_widths */
		uint i = 0;
		for (const auto &child_wid : this->children) {
			if (child_wid->type == NWID_SPACER || this->IsButton(child_wid->type)) continue;

			assert(i < lengthof(this->panel_widths));
			this->panel_widths[i++] = child_wid->current_x;
			_toolbar_width += child_wid->current_x;
		}
	}

	const WidgetID *GetButtonArrangement(uint &width, uint &arrangable_count, uint &button_count, uint &spacer_count) const override
	{
		static const WidgetID arrange_all[] = {
			WID_TE_PAUSE,
			WID_TE_FAST_FORWARD,
			WID_TE_SETTINGS,
			WID_TE_SAVE,
			WID_TE_SPACER,
			WID_TE_DATE_PANEL,
			WID_TE_SMALL_MAP,
			WID_TE_ZOOM_IN,
			WID_TE_ZOOM_OUT,
			WID_TE_LAND_GENERATE,
			WID_TE_TOWN_GENERATE,
			WID_TE_INDUSTRY,
			WID_TE_ROADS,
			WID_TE_TRAMS,
			WID_TE_WATER,
			WID_TE_TREES,
			WID_TE_SIGNS,
			WID_TE_MUSIC_SOUND,
			WID_TE_HELP,
		};
		static const WidgetID arrange_nopanel[] = {
			WID_TE_PAUSE,
			WID_TE_FAST_FORWARD,
			WID_TE_SETTINGS,
			WID_TE_SAVE,
			WID_TE_DATE_PANEL,
			WID_TE_SMALL_MAP,
			WID_TE_ZOOM_IN,
			WID_TE_ZOOM_OUT,
			WID_TE_LAND_GENERATE,
			WID_TE_TOWN_GENERATE,
			WID_TE_INDUSTRY,
			WID_TE_ROADS,
			WID_TE_TRAMS,
			WID_TE_WATER,
			WID_TE_TREES,
			WID_TE_SIGNS,
			WID_TE_MUSIC_SOUND,
			WID_TE_HELP,
		};
		static const WidgetID arrange_switch[] = {
			WID_TE_DATE_PANEL,
			WID_TE_SMALL_MAP,
			WID_TE_LAND_GENERATE,
			WID_TE_TOWN_GENERATE,
			WID_TE_INDUSTRY,
			WID_TE_ROADS,
			WID_TE_TRAMS,
			WID_TE_WATER,
			WID_TE_TREES,
			WID_TE_SIGNS,
			WID_TE_SWITCH_BAR,
			// lower toolbar
			WID_TE_PAUSE,
			WID_TE_FAST_FORWARD,
			WID_TE_SETTINGS,
			WID_TE_SAVE,
			WID_TE_DATE_PANEL,
			WID_TE_SMALL_MAP,
			WID_TE_ZOOM_IN,
			WID_TE_ZOOM_OUT,
			WID_TE_MUSIC_SOUND,
			WID_TE_HELP,
			WID_TE_SWITCH_BAR,
		};

		/* If we can place all buttons *and* the panels, show them. */
		uint min_full_width = (lengthof(arrange_all) - lengthof(this->panel_widths)) * this->smallest_x + this->panel_widths[0] + this->panel_widths[1];
		if (width >= min_full_width) {
			width -= this->panel_widths[0] + this->panel_widths[1];
			arrangable_count = lengthof(arrange_all);
			button_count = arrangable_count - 2;
			spacer_count = this->spacers;
			return arrange_all;
		}

		/* Otherwise don't show the date panel and if we can't fit half the buttons and the panels anymore, split the toolbar in two */
		uint min_small_width = (lengthof(arrange_switch) - lengthof(this->panel_widths)) * this->smallest_x / 2 + this->panel_widths[1];
		if (width > min_small_width) {
			width -= this->panel_widths[1];
			arrangable_count = lengthof(arrange_nopanel);
			button_count = arrangable_count - 1;
			spacer_count = this->spacers - 1;
			return arrange_nopanel;
		}

		/* Split toolbar */
		width -= this->panel_widths[1];
		arrangable_count = lengthof(arrange_switch) / 2;
		button_count = arrangable_count - 1;
		spacer_count = 0;
		return arrange_switch + ((_toolbar_mode == TB_LOWER) ? arrangable_count : 0);
	}
};

/* --- Toolbar handling for the 'normal' case */

typedef CallBackFunction ToolbarButtonProc(Window *w);

static ToolbarButtonProc * const _toolbar_button_procs[] = {
	ToolbarPauseClick,
	ToolbarFastForwardClick,
	ToolbarOptionsClick,
	ToolbarSaveClick,
	ToolbarMapClick,
	ToolbarTownClick,
	ToolbarSubsidiesClick,
	ToolbarStationsClick,
	ToolbarFinancesClick,
	ToolbarCompaniesClick,
	ToolbarStoryClick,
	ToolbarGoalClick,
	ToolbarGraphsClick,
	ToolbarLeagueClick,
	ToolbarIndustryClick,
	ToolbarTrainClick,
	ToolbarRoadClick,
	ToolbarShipClick,
	ToolbarAirClick,
	ToolbarZoomInClick,
	ToolbarZoomOutClick,
	ToolbarBuildRailClick,
	ToolbarBuildRoadClick,
	ToolbarBuildTramClick,
	ToolbarBuildWaterClick,
	ToolbarBuildAirClick,
	ToolbarForestClick,
	ToolbarMusicClick,
	ToolbarNewspaperClick,
	ToolbarHelpClick,
	ToolbarSwitchClick,
};

/** Main toolbar. */
struct MainToolbarWindow : Window {
	GUITimer timer;

	MainToolbarWindow(WindowDesc *desc) : Window(desc)
	{
		MainToolbarScaleAdjuster scale_adjust;

		this->InitNested(0);

		_last_started_action = CBF_NONE;
		CLRBITS(this->flags, WF_WHITE_BORDER);
		this->SetWidgetDisabledState(WID_TN_FAST_FORWARD, _networking); // if networking, disable fast-forward button
		PositionMainToolbar(this);
		DoZoomInOutWindow(ZOOM_NONE, this);

		this->timer.SetInterval(MILLISECONDS_PER_TICK);
	}

	void FindWindowPlacementAndResize([[maybe_unused]] int def_width, [[maybe_unused]] int def_height) override
	{
		MainToolbarScaleAdjuster scale_adjust;

		Window::FindWindowPlacementAndResize(_toolbar_width, def_height);
	}

	void OnPaint() override
	{
		MainToolbarScaleAdjuster scale_adjust;

		/* If spectator, disable all construction buttons
		 * ie : Build road, rail, ships, airports and landscaping
		 * Since enabled state is the default, just disable when needed */
		this->SetWidgetsDisabledState(_local_company == COMPANY_SPECTATOR, WID_TN_RAILS, WID_TN_ROADS, WID_TN_TRAMS, WID_TN_WATER, WID_TN_AIR, WID_TN_LANDSCAPE);
		/* disable company list drop downs, if there are no companies */
		this->SetWidgetsDisabledState(Company::GetNumItems() == 0, WID_TN_STATIONS, WID_TN_FINANCES, WID_TN_TRAINS, WID_TN_ROADVEHS, WID_TN_SHIPS, WID_TN_AIRCRAFT);

		this->SetWidgetDisabledState(WID_TN_GOAL, Goal::GetNumItems() == 0);
		this->SetWidgetDisabledState(WID_TN_STORY, StoryPage::GetNumItems() == 0);

		this->SetWidgetDisabledState(WID_TN_PAUSE, IsNonAdminNetworkClient()); // if not server, disable pause button

		this->DrawWidgets();
	}

	void OnClick([[maybe_unused]] Point pt, WidgetID widget, [[maybe_unused]] int click_count) override
	{
		if (_game_mode != GM_MENU && !this->IsWidgetDisabled(widget)) _toolbar_button_procs[widget](this);
	}

	void OnDropdownSelect(WidgetID widget, int index) override
	{
		CallBackFunction cbf = _menu_clicked_procs[widget](index);
		if (cbf != CBF_NONE) _last_started_action = cbf;
	}

	EventState OnHotkey(int hotkey) override
	{
		extern void ShowTemplateReplaceWindow();
		extern void ShowTraceRestrictSlotWindow(CompanyID company, VehicleType vehtype);
		extern void ShowTraceRestrictCounterWindow(CompanyID company);

		CallBackFunction cbf = CBF_NONE;
		switch (hotkey) {
			case MTHK_PAUSE: ToolbarPauseClick(this); break;
			case MTHK_FASTFORWARD: ToolbarFastForwardClick(this); break;
			case MTHK_SETTINGS: ShowGameOptions(); break;
			case MTHK_SAVEGAME: MenuClickSaveLoad(); break;
			case MTHK_LOADGAME: ShowSaveLoadDialog(FT_SAVEGAME, SLO_LOAD); break;
			case MTHK_SMALLMAP: ShowSmallMap(); break;
			case MTHK_TOWNDIRECTORY: ShowTownDirectory(); break;
			case MTHK_SUBSIDIES: ShowSubsidiesList(); break;
			case MTHK_STATIONS: ShowCompanyStations(_local_company); break;
			case MTHK_FINANCES: ShowCompanyFinances(_local_company); break;
			case MTHK_COMPANIES: ShowCompany(_local_company); break;
			case MTHK_STORY: ShowStoryBook(_local_company); break;
			case MTHK_GOAL: ShowGoalsList(_local_company); break;
			case MTHK_GRAPHS: ShowOperatingProfitGraph(); break;
			case MTHK_LEAGUE: ShowFirstLeagueTable(); break;
			case MTHK_INDUSTRIES: ShowBuildIndustryWindow(); break;
			case MTHK_INDUSTRY_CHAINS: ShowIndustryCargoesWindow(); break;
			case MTHK_TRAIN_LIST: ShowVehicleListWindow(_local_company, VEH_TRAIN); break;
			case MTHK_ROADVEH_LIST: ShowVehicleListWindow(_local_company, VEH_ROAD); break;
			case MTHK_SHIP_LIST: ShowVehicleListWindow(_local_company, VEH_SHIP); break;
			case MTHK_AIRCRAFT_LIST: ShowVehicleListWindow(_local_company, VEH_AIRCRAFT); break;
			case MTHK_ZOOM_IN: ToolbarZoomInClick(this); break;
			case MTHK_ZOOM_OUT: ToolbarZoomOutClick(this); break;
			case MTHK_BUILD_RAIL: ShowBuildRailToolbar(_last_built_railtype); break;
			case MTHK_BUILD_ROAD: ShowBuildRoadToolbar(_last_built_roadtype); break;
			case MTHK_BUILD_TRAM: ShowBuildRoadToolbar(_last_built_tramtype); break;
			case MTHK_BUILD_DOCKS: ShowBuildDocksToolbar(); break;
			case MTHK_BUILD_AIRPORT: ShowBuildAirToolbar(); break;
			case MTHK_BUILD_TREES: ShowBuildTreesToolbar(); break;
			case MTHK_MUSIC: ShowMusicWindow(); break;
			case MTHK_SCRIPT_DEBUG: ShowScriptDebugWindow(); break;
			case MTHK_SMALL_SCREENSHOT: MakeScreenshotWithConfirm(SC_VIEWPORT); break;
			case MTHK_ZOOMEDIN_SCREENSHOT: MakeScreenshotWithConfirm(SC_ZOOMEDIN); break;
			case MTHK_DEFAULTZOOM_SCREENSHOT: MakeScreenshotWithConfirm(SC_DEFAULTZOOM); break;
			case MTHK_GIANT_SCREENSHOT: MakeScreenshotWithConfirm(SC_WORLD); break;
			case MTHK_CHEATS: ShowCheatWindow(); break;
			case MTHK_TERRAFORM: ShowTerraformToolbar(); break;
			case MTHK_EXTRA_VIEWPORT: ShowExtraViewportWindowForTileUnderCursor(); break;
			case MTHK_CLIENT_LIST: if (_networking) ShowClientList(); break;
			case MTHK_SIGN_LIST: ShowSignList(); break;
			case MTHK_LANDINFO: cbf = PlaceLandBlockInfo(); break;
			case MTHK_PICKER: cbf = PlacePickerTool(); break;
			case MTHK_PLAN_LIST: ShowPlansWindow(); break;
			case MTHK_LINK_GRAPH_LEGEND: ShowLinkGraphLegend(); break;
			case MTHK_MESSAGE_HISTORY: ShowMessageHistory(); break;
			case MTHK_TEMPLATE_REPLACEMENT: ShowTemplateReplaceWindow(); break;
			case MTHK_TRAIN_SLOTS: ShowTraceRestrictSlotWindow(_local_company, VEH_TRAIN); break;
			case MTHK_TRAIN_COUNTERS: ShowTraceRestrictCounterWindow(_local_company); break;
			default: return ES_NOT_HANDLED;
		}
		if (cbf != CBF_NONE) _last_started_action = cbf;
		return ES_HANDLED;
	}

	void OnPlaceObject([[maybe_unused]] Point pt, TileIndex tile) override
	{
		switch (_last_started_action) {
			case CBF_PLACE_SIGN:
				PlaceProc_Sign(tile);
				break;

			case CBF_PLACE_LANDINFO:
				ShowLandInfo(tile);
				break;

			case CBF_PLACE_PICKER:
				UsePickerTool(tile);
				break;

			default: NOT_REACHED();
		}
	}

	void OnPlaceObjectAbort() override
	{
		_last_started_action = CBF_NONE;
	}

	void OnRealtimeTick(uint delta_ms) override
	{
		if (!this->timer.Elapsed(delta_ms)) return;
		this->timer.SetInterval(MILLISECONDS_PER_TICK);

		if (this->IsWidgetLowered(WID_TN_PAUSE) != !!_pause_mode) {
			this->ToggleWidgetLoweredState(WID_TN_PAUSE);
			this->SetWidgetDirty(WID_TN_PAUSE);
		}

		if (this->IsWidgetLowered(WID_TN_FAST_FORWARD) != (_game_speed != 100)) {
			this->ToggleWidgetLoweredState(WID_TN_FAST_FORWARD);
			this->SetWidgetDirty(WID_TN_FAST_FORWARD);
		}
	}

	void OnTimeout() override
	{
		/* We do not want to automatically raise the pause, fast forward and
		 * switchbar buttons; they have to stay down when pressed etc. */
		for (WidgetID i = WID_TN_SETTINGS; i < WID_TN_SWITCH_BAR; i++) {
			this->RaiseWidgetWhenLowered(i);
		}
	}

	/**
	 * Some data on this window has become invalid.
	 * @param data Information about the changed data.
	 * @param gui_scope Whether the call is done from GUI scope. You may not do everything when not in GUI scope. See #InvalidateWindowData() for details.
	 */
	void OnInvalidateData([[maybe_unused]] int data = 0, [[maybe_unused]] bool gui_scope = true) override
	{
		if (!gui_scope) return;
		Window *w = FindWindowById(WC_MAIN_WINDOW, 0);
		if (w != nullptr) HandleZoomMessage(this, w->viewport, WID_TN_ZOOM_IN, WID_TN_ZOOM_OUT);
	}

	static HotkeyList hotkeys;
};

const uint16_t _maintoolbar_pause_keys[] = {WKC_F1, WKC_PAUSE, 0};
const uint16_t _maintoolbar_zoomin_keys[] = {WKC_NUM_PLUS, WKC_EQUALS, WKC_SHIFT | WKC_EQUALS, WKC_SHIFT | WKC_F5, 0};
const uint16_t _maintoolbar_zoomout_keys[] = {WKC_NUM_MINUS, WKC_MINUS, WKC_SHIFT | WKC_MINUS, WKC_SHIFT | WKC_F6, 0};
const uint16_t _maintoolbar_smallmap_keys[] = {WKC_F4, 'M', 0};

static Hotkey maintoolbar_hotkeys[] = {
	Hotkey(_maintoolbar_pause_keys, "pause", MTHK_PAUSE),
	Hotkey((uint16_t)0, "fastforward", MTHK_FASTFORWARD),
	Hotkey(WKC_F2, "settings", MTHK_SETTINGS),
	Hotkey(WKC_F3, "saveload", MTHK_SAVEGAME),
	Hotkey((uint16_t)0, "load_game", MTHK_LOADGAME),
	Hotkey(_maintoolbar_smallmap_keys, "smallmap", MTHK_SMALLMAP),
	Hotkey(WKC_F5, "town_list", MTHK_TOWNDIRECTORY),
	Hotkey(WKC_F6, "subsidies", MTHK_SUBSIDIES),
	Hotkey(WKC_F7, "station_list", MTHK_STATIONS),
	Hotkey(WKC_F8, "finances", MTHK_FINANCES),
	Hotkey(WKC_F9, "companies", MTHK_COMPANIES),
	Hotkey((uint16_t)0, "story_book", MTHK_STORY),
	Hotkey((uint16_t)0, "goal_list", MTHK_GOAL),
	Hotkey(WKC_F10, "graphs", MTHK_GRAPHS),
	Hotkey(WKC_F11, "league", MTHK_LEAGUE),
	Hotkey(WKC_F12, "industry_list", MTHK_INDUSTRIES),
	Hotkey((uint16_t)0, "industry_chains", MTHK_INDUSTRY_CHAINS),
	Hotkey(WKC_SHIFT | WKC_F1, "train_list", MTHK_TRAIN_LIST),
	Hotkey(WKC_SHIFT | WKC_F2, "roadveh_list", MTHK_ROADVEH_LIST),
	Hotkey(WKC_SHIFT | WKC_F3, "ship_list", MTHK_SHIP_LIST),
	Hotkey(WKC_SHIFT | WKC_F4, "aircraft_list", MTHK_AIRCRAFT_LIST),
	Hotkey(_maintoolbar_zoomin_keys, "zoomin", MTHK_ZOOM_IN),
	Hotkey(_maintoolbar_zoomout_keys, "zoomout", MTHK_ZOOM_OUT),
	Hotkey(WKC_SHIFT | WKC_F7, "build_rail", MTHK_BUILD_RAIL),
	Hotkey(WKC_SHIFT | WKC_F8, "build_road", MTHK_BUILD_ROAD),
	Hotkey((uint16_t)0, "build_tram", MTHK_BUILD_TRAM),
	Hotkey(WKC_SHIFT | WKC_F9, "build_docks", MTHK_BUILD_DOCKS),
	Hotkey(WKC_SHIFT | WKC_F10, "build_airport", MTHK_BUILD_AIRPORT),
	Hotkey(WKC_SHIFT | WKC_F11, "build_trees", MTHK_BUILD_TREES),
	Hotkey(WKC_SHIFT | WKC_F12, "music", MTHK_MUSIC),
	Hotkey((uint16_t)0, "ai_debug", MTHK_SCRIPT_DEBUG),
	Hotkey(WKC_CTRL  | 'S', "small_screenshot", MTHK_SMALL_SCREENSHOT),
	Hotkey(WKC_CTRL  | 'P', "zoomedin_screenshot", MTHK_ZOOMEDIN_SCREENSHOT),
	Hotkey(WKC_CTRL  | 'D', "defaultzoom_screenshot", MTHK_DEFAULTZOOM_SCREENSHOT),
	Hotkey((uint16_t)0, "giant_screenshot", MTHK_GIANT_SCREENSHOT),
	Hotkey(WKC_CTRL | WKC_ALT | 'C', "cheats", MTHK_CHEATS),
	Hotkey('L', "terraform", MTHK_TERRAFORM),
	Hotkey('V', "extra_viewport", MTHK_EXTRA_VIEWPORT),
	Hotkey((uint16_t)0, "client_list", MTHK_CLIENT_LIST),
	Hotkey((uint16_t)0, "sign_list", MTHK_SIGN_LIST),
	Hotkey((uint16_t)0, "land_info", MTHK_LANDINFO),
	Hotkey((uint16_t)0, "picker_tool", MTHK_PICKER),
	Hotkey('P', "plan_list", MTHK_PLAN_LIST),
	Hotkey('Y', "link_graph_legend", MTHK_LINK_GRAPH_LEGEND),
	Hotkey((uint16_t)0, "message_history", MTHK_MESSAGE_HISTORY),
	Hotkey((uint16_t)0, "template_replacement", MTHK_TEMPLATE_REPLACEMENT),
	Hotkey((uint16_t)0, "train_slots", MTHK_TRAIN_SLOTS),
	Hotkey((uint16_t)0, "train_counters", MTHK_TRAIN_COUNTERS),
	HOTKEY_LIST_END
};
HotkeyList MainToolbarWindow::hotkeys("maintoolbar", maintoolbar_hotkeys);

static std::unique_ptr<NWidgetBase> MakeMainToolbar()
{
	/** Sprites to use for the different toolbar buttons */
	static const SpriteID toolbar_button_sprites[] = {
		SPR_IMG_PAUSE,           // WID_TN_PAUSE
		SPR_IMG_FASTFORWARD,     // WID_TN_FAST_FORWARD
		SPR_IMG_SETTINGS,        // WID_TN_SETTINGS
		SPR_IMG_SAVE,            // WID_TN_SAVE
		SPR_IMG_SMALLMAP,        // WID_TN_SMALL_MAP
		SPR_IMG_TOWN,            // WID_TN_TOWNS
		SPR_IMG_SUBSIDIES,       // WID_TN_SUBSIDIES
		SPR_IMG_COMPANY_LIST,    // WID_TN_STATIONS
		SPR_IMG_COMPANY_FINANCE, // WID_TN_FINANCES
		SPR_IMG_COMPANY_GENERAL, // WID_TN_COMPANIES
		SPR_IMG_STORY_BOOK,      // WID_TN_STORY
		SPR_IMG_GOAL,            // WID_TN_GOAL
		SPR_IMG_GRAPHS,          // WID_TN_GRAPHS
		SPR_IMG_COMPANY_LEAGUE,  // WID_TN_LEAGUE
		SPR_IMG_INDUSTRY,        // WID_TN_INDUSTRIES
		SPR_IMG_TRAINLIST,       // WID_TN_TRAINS
		SPR_IMG_TRUCKLIST,       // WID_TN_ROADVEHS
		SPR_IMG_SHIPLIST,        // WID_TN_SHIPS
		SPR_IMG_AIRPLANESLIST,   // WID_TN_AIRCRAFT
		SPR_IMG_ZOOMIN,          // WID_TN_ZOOMIN
		SPR_IMG_ZOOMOUT,         // WID_TN_ZOOMOUT
		SPR_IMG_BUILDRAIL,       // WID_TN_RAILS
		SPR_IMG_BUILDROAD,       // WID_TN_ROADS
		SPR_IMG_BUILDTRAMS,      // WID_TN_TRAMS
		SPR_IMG_BUILDWATER,      // WID_TN_WATER
		SPR_IMG_BUILDAIR,        // WID_TN_AIR
		SPR_IMG_LANDSCAPING,     // WID_TN_LANDSCAPE
		SPR_IMG_MUSIC,           // WID_TN_MUSIC_SOUND
		SPR_IMG_MESSAGES,        // WID_TN_MESSAGES
		SPR_IMG_QUERY,           // WID_TN_HELP
		SPR_IMG_SWITCH_TOOLBAR,  // WID_TN_SWITCH_BAR
	};

	auto hor = std::make_unique<NWidgetMainToolbarContainer>();
	for (WidgetID i = 0; i < WID_TN_END; i++) {
		switch (i) {
			case WID_TN_SMALL_MAP:
			case WID_TN_FINANCES:
			case WID_TN_VEHICLE_START:
			case WID_TN_ZOOM_IN:
			case WID_TN_BUILDING_TOOLS_START:
			case WID_TN_MUSIC_SOUND:
				hor->Add(std::make_unique<NWidgetSpacer>(0, 0));
				break;
		}
		auto leaf = std::make_unique<NWidgetLeaf>(i == WID_TN_SAVE ? WWT_IMGBTN_2 : WWT_IMGBTN, COLOUR_GREY, i, toolbar_button_sprites[i], STR_TOOLBAR_TOOLTIP_PAUSE_GAME + i);
		leaf->SetMinimalSize(20, 20);
		hor->Add(std::move(leaf));
	}

	return hor;
}

static constexpr NWidgetPart _nested_toolbar_normal_widgets[] = {
	NWidgetFunction(MakeMainToolbar),
};

static WindowDesc _toolb_normal_desc(__FILE__, __LINE__,
	WDP_MANUAL, nullptr, 0, 0,
	WC_MAIN_TOOLBAR, WC_NONE,
	WDF_NO_FOCUS | WDF_NO_CLOSE,
	std::begin(_nested_toolbar_normal_widgets), std::end(_nested_toolbar_normal_widgets),
	&MainToolbarWindow::hotkeys
);


/* --- Toolbar handling for the scenario editor */

static MenuClickedProc * const _scen_toolbar_dropdown_procs[] = {
	nullptr,              // 0
	nullptr,              // 1
	MenuClickSettings,    // 2
	MenuClickSaveLoad,    // 3
	nullptr,              // 4
	nullptr,              // 5
	nullptr,              // 6
	nullptr,              // 7
	MenuClickMap,         // 8
	nullptr,              // 9
	nullptr,              // 10
	nullptr,              // 11
	nullptr,              // 12
	nullptr,              // 13
	ToolbarScenBuildRoad, // 14
	ToolbarScenBuildTram, // 15
	nullptr,              // 16
	nullptr,              // 17
	nullptr,              // 18
	nullptr,              // 19
	MenuClickMusicWindow, // 20
	MenuClickHelp,        // 21
	nullptr,              // 22
};

static ToolbarButtonProc * const _scen_toolbar_button_procs[] = {
	ToolbarPauseClick,
	ToolbarFastForwardClick,
	ToolbarOptionsClick,
	ToolbarScenSaveOrLoad,
	ToolbarBtn_NULL,
	ToolbarScenDatePanel,
	ToolbarScenDateBackward,
	ToolbarScenDateForward,
	ToolbarScenMapTownDir,
	ToolbarZoomInClick,
	ToolbarZoomOutClick,
	ToolbarScenGenLand,
	ToolbarScenGenTown,
	ToolbarScenGenIndustry,
	ToolbarScenBuildRoadClick,
	ToolbarScenBuildTramClick,
	ToolbarScenBuildDocks,
	ToolbarScenPlantTrees,
	ToolbarScenPlaceSign,
	ToolbarBtn_NULL,
	ToolbarMusicClick,
	ToolbarHelpClick,
	ToolbarSwitchClick,
};

enum MainToolbarEditorHotkeys {
	MTEHK_PAUSE,
	MTEHK_FASTFORWARD,
	MTEHK_SETTINGS,
	MTEHK_SAVEGAME,
	MTEHK_GENLAND,
	MTEHK_GENTOWN,
	MTEHK_GENINDUSTRY,
	MTEHK_BUILD_ROAD,
	MTEHK_BUILD_TRAM,
	MTEHK_BUILD_DOCKS,
	MTEHK_BUILD_TREES,
	MTEHK_SIGN,
	MTEHK_MUSIC,
	MTEHK_LANDINFO,
	MTEHK_PICKER,
	MTEHK_PLAN_LIST,
	MTEHK_SMALL_SCREENSHOT,
	MTEHK_ZOOMEDIN_SCREENSHOT,
	MTEHK_DEFAULTZOOM_SCREENSHOT,
	MTEHK_GIANT_SCREENSHOT,
	MTEHK_ZOOM_IN,
	MTEHK_ZOOM_OUT,
	MTEHK_TERRAFORM,
	MTEHK_SMALLMAP,
	MTEHK_EXTRA_VIEWPORT,
};

struct ScenarioEditorToolbarWindow : Window {
	GUITimer timer;

	ScenarioEditorToolbarWindow(WindowDesc *desc) : Window(desc)
	{
		MainToolbarScaleAdjuster scale_adjust;

		this->InitNested(0);

		_last_started_action = CBF_NONE;
		CLRBITS(this->flags, WF_WHITE_BORDER);
		PositionMainToolbar(this);
		DoZoomInOutWindow(ZOOM_NONE, this);

		this->timer.SetInterval(MILLISECONDS_PER_TICK);
	}

	void FindWindowPlacementAndResize([[maybe_unused]] int def_width, [[maybe_unused]] int def_height) override
	{
		MainToolbarScaleAdjuster scale_adjust;

		Window::FindWindowPlacementAndResize(_toolbar_width, def_height);
	}

	void OnPaint() override
	{
		MainToolbarScaleAdjuster scale_adjust;

		this->SetWidgetDisabledState(WID_TE_DATE_BACKWARD, _settings_game.game_creation.starting_year <= CalTime::MIN_YEAR);
		this->SetWidgetDisabledState(WID_TE_DATE_FORWARD, _settings_game.game_creation.starting_year >= CalTime::MAX_YEAR);
		this->SetWidgetDisabledState(WID_TE_ROADS, (GetRoadTypes(true) & ~_roadtypes_type) == ROADTYPES_NONE);
		this->SetWidgetDisabledState(WID_TE_TRAMS, (GetRoadTypes(true) & _roadtypes_type) == ROADTYPES_NONE);

		this->DrawWidgets();
	}

	void SetStringParameters(WidgetID widget) const override
	{
		switch (widget) {
			case WID_TE_DATE:
				SetDParam(0, CalTime::ConvertYMDToDate(_settings_game.game_creation.starting_year, 0, 1));
				break;
		}
	}

	void DrawWidget(const Rect &r, WidgetID widget) const override
	{
		switch (widget) {
			case WID_TE_SPACER: {
				int height = r.Height();
				if (height > 2 * GetCharacterHeight(FS_NORMAL)) {
					DrawString(r.left, r.right, height / 2 - GetCharacterHeight(FS_NORMAL), STR_SCENEDIT_TOOLBAR_OPENTTD, TC_FROMSTRING, SA_HOR_CENTER);
					DrawString(r.left, r.right, height / 2, STR_SCENEDIT_TOOLBAR_SCENARIO_EDITOR, TC_FROMSTRING, SA_HOR_CENTER);
				} else {
					DrawString(r.left, r.right, (height - GetCharacterHeight(FS_NORMAL)) / 2, STR_SCENEDIT_TOOLBAR_SCENARIO_EDITOR, TC_FROMSTRING, SA_HOR_CENTER);
				}
				break;
			}
		}
	}

	void UpdateWidgetSize(WidgetID widget, Dimension &size, [[maybe_unused]] const Dimension &padding, [[maybe_unused]] Dimension &fill, [[maybe_unused]] Dimension &resize) override
	{
		switch (widget) {
			case WID_TE_SPACER:
				size.width = std::max(GetStringBoundingBox(STR_SCENEDIT_TOOLBAR_OPENTTD).width, GetStringBoundingBox(STR_SCENEDIT_TOOLBAR_SCENARIO_EDITOR).width) + padding.width;
				break;

			case WID_TE_DATE:
<<<<<<< HEAD
				SetDParam(0, CalTime::ConvertYMDToDate(CalTime::MAX_YEAR, 0, 1));
				*size = GetStringBoundingBox(STR_JUST_DATE_LONG);
=======
				SetDParam(0, TimerGameCalendar::ConvertYMDToDate(CalendarTime::MAX_YEAR, 0, 1));
				size = GetStringBoundingBox(STR_JUST_DATE_LONG);
>>>>>>> 90ca3515
				break;
		}
	}

	void OnClick([[maybe_unused]] Point pt, WidgetID widget, [[maybe_unused]] int click_count) override
	{
		if (_game_mode == GM_MENU) return;
		CallBackFunction cbf = _scen_toolbar_button_procs[widget](this);
		if (cbf != CBF_NONE) _last_started_action = cbf;
	}

	void OnDropdownSelect(WidgetID widget, int index) override
	{
		CallBackFunction cbf = _scen_toolbar_dropdown_procs[widget](index);
		if (cbf != CBF_NONE) _last_started_action = cbf;
		if (_settings_client.sound.click_beep) SndPlayFx(SND_15_BEEP);
	}

	EventState OnHotkey(int hotkey) override
	{
		CallBackFunction cbf = CBF_NONE;
		switch (hotkey) {
			case MTEHK_PAUSE:                  ToolbarPauseClick(this); break;
			case MTEHK_FASTFORWARD:            ToolbarFastForwardClick(this); break;
			case MTEHK_SETTINGS:               ShowGameOptions(); break;
			case MTEHK_SAVEGAME:               MenuClickSaveLoad(); break;
			case MTEHK_GENLAND:                ToolbarScenGenLand(this); break;
			case MTEHK_GENTOWN:                ToolbarScenGenTown(this); break;
			case MTEHK_GENINDUSTRY:            ToolbarScenGenIndustry(this); break;
			case MTEHK_BUILD_ROAD:             ToolbarScenBuildRoadClick(this); break;
			case MTEHK_BUILD_TRAM:             ToolbarScenBuildTramClick(this); break;
			case MTEHK_BUILD_DOCKS:            ToolbarScenBuildDocks(this); break;
			case MTEHK_BUILD_TREES:            ToolbarScenPlantTrees(this); break;
			case MTEHK_SIGN:                   cbf = ToolbarScenPlaceSign(this); break;
			case MTEHK_MUSIC:                  ShowMusicWindow(); break;
			case MTEHK_LANDINFO:               cbf = PlaceLandBlockInfo(); break;
			case MTEHK_PICKER:                 cbf = PlacePickerTool(); break;
			case MTEHK_PLAN_LIST:              ShowPlansWindow(); break;
			case MTEHK_SMALL_SCREENSHOT:       MakeScreenshotWithConfirm(SC_VIEWPORT); break;
			case MTEHK_ZOOMEDIN_SCREENSHOT:    MakeScreenshotWithConfirm(SC_ZOOMEDIN); break;
			case MTEHK_DEFAULTZOOM_SCREENSHOT: MakeScreenshotWithConfirm(SC_DEFAULTZOOM); break;
			case MTEHK_GIANT_SCREENSHOT:       MakeScreenshotWithConfirm(SC_WORLD); break;
			case MTEHK_ZOOM_IN:                ToolbarZoomInClick(this); break;
			case MTEHK_ZOOM_OUT:               ToolbarZoomOutClick(this); break;
			case MTEHK_TERRAFORM:              ShowEditorTerraformToolbar(); break;
			case MTEHK_SMALLMAP:               ShowSmallMap(); break;
			case MTEHK_EXTRA_VIEWPORT:         ShowExtraViewportWindowForTileUnderCursor(); break;
			default: return ES_NOT_HANDLED;
		}
		if (cbf != CBF_NONE) _last_started_action = cbf;
		return ES_HANDLED;
	}

	void OnPlaceObject([[maybe_unused]] Point pt, TileIndex tile) override
	{
		switch (_last_started_action) {
			case CBF_PLACE_SIGN:
				PlaceProc_Sign(tile);
				break;

			case CBF_PLACE_LANDINFO:
				ShowLandInfo(tile);
				break;

			case CBF_PLACE_PICKER:
				UsePickerTool(tile);
				break;

			default: NOT_REACHED();
		}
	}

	void OnPlaceObjectAbort() override
	{
		_last_started_action = CBF_NONE;
	}

	void OnTimeout() override
	{
		this->SetWidgetsLoweredState(false, WID_TE_DATE_BACKWARD, WID_TE_DATE_FORWARD);
		this->SetWidgetDirty(WID_TE_DATE_BACKWARD);
		this->SetWidgetDirty(WID_TE_DATE_FORWARD);
	}

	void OnRealtimeTick(uint delta_ms) override
	{
		if (!this->timer.Elapsed(delta_ms)) return;
		this->timer.SetInterval(MILLISECONDS_PER_TICK);

		if (this->IsWidgetLowered(WID_TE_PAUSE) != !!_pause_mode) {
			this->ToggleWidgetLoweredState(WID_TE_PAUSE);
			this->SetDirty();
		}

		if (this->IsWidgetLowered(WID_TE_FAST_FORWARD) != (_game_speed != 100)) {
			this->ToggleWidgetLoweredState(WID_TE_FAST_FORWARD);
			this->SetDirty();
		}
	}

	/**
	 * Some data on this window has become invalid.
	 * @param data Information about the changed data.
	 * @param gui_scope Whether the call is done from GUI scope. You may not do everything when not in GUI scope. See #InvalidateWindowData() for details.
	 */
	void OnInvalidateData([[maybe_unused]] int data = 0, [[maybe_unused]] bool gui_scope = true) override
	{
		if (!gui_scope) return;
		Window *w = FindWindowById(WC_MAIN_WINDOW, 0);
		if (w != nullptr) HandleZoomMessage(this, w->viewport, WID_TE_ZOOM_IN, WID_TE_ZOOM_OUT);
	}

	void OnQueryTextFinished(char *str) override
	{
		/* Was 'cancel' pressed? */
		if (str == nullptr) return;

		CalTime::Year value;
		if (!StrEmpty(str)) {
			value = atoi(str);
		} else {
			/* An empty string means revert to the default */
			value = CalTime::DEF_START_YEAR;
		}
		SetStartingYear(value);

		this->SetDirty();
	}

	static HotkeyList hotkeys;
};

static Hotkey scenedit_maintoolbar_hotkeys[] = {
	Hotkey(_maintoolbar_pause_keys, "pause", MTEHK_PAUSE),
	Hotkey((uint16_t)0, "fastforward", MTEHK_FASTFORWARD),
	Hotkey(WKC_F2, "settings", MTEHK_SETTINGS),
	Hotkey(WKC_F3, "saveload", MTEHK_SAVEGAME),
	Hotkey(WKC_F4, "gen_land", MTEHK_GENLAND),
	Hotkey(WKC_F5, "gen_town", MTEHK_GENTOWN),
	Hotkey(WKC_F6, "gen_industry", MTEHK_GENINDUSTRY),
	Hotkey(WKC_F7, "build_road", MTEHK_BUILD_ROAD),
	Hotkey((uint16_t)0, "build_tram", MTEHK_BUILD_TRAM),
	Hotkey(WKC_F8, "build_docks", MTEHK_BUILD_DOCKS),
	Hotkey(WKC_F9, "build_trees", MTEHK_BUILD_TREES),
	Hotkey(WKC_F10, "build_sign", MTEHK_SIGN),
	Hotkey(WKC_F11, "music", MTEHK_MUSIC),
	Hotkey(WKC_F12, "land_info", MTEHK_LANDINFO),
	Hotkey((uint16_t)0, "picker_tool", MTEHK_PICKER),
	Hotkey('P', "plan_list", MTEHK_PLAN_LIST),
	Hotkey(WKC_CTRL  | 'S', "small_screenshot", MTEHK_SMALL_SCREENSHOT),
	Hotkey(WKC_CTRL  | 'P', "zoomedin_screenshot", MTEHK_ZOOMEDIN_SCREENSHOT),
	Hotkey(WKC_CTRL  | 'D', "defaultzoom_screenshot", MTEHK_DEFAULTZOOM_SCREENSHOT),
	Hotkey((uint16_t)0, "giant_screenshot", MTEHK_GIANT_SCREENSHOT),
	Hotkey(_maintoolbar_zoomin_keys, "zoomin", MTEHK_ZOOM_IN),
	Hotkey(_maintoolbar_zoomout_keys, "zoomout", MTEHK_ZOOM_OUT),
	Hotkey('L', "terraform", MTEHK_TERRAFORM),
	Hotkey('M', "smallmap", MTEHK_SMALLMAP),
	Hotkey('V', "extra_viewport", MTEHK_EXTRA_VIEWPORT),
	HOTKEY_LIST_END
};
HotkeyList ScenarioEditorToolbarWindow::hotkeys("scenedit_maintoolbar", scenedit_maintoolbar_hotkeys);

static constexpr NWidgetPart _nested_toolb_scen_inner_widgets[] = {
	NWidget(WWT_IMGBTN, COLOUR_GREY, WID_TE_PAUSE), SetDataTip(SPR_IMG_PAUSE, STR_TOOLBAR_TOOLTIP_PAUSE_GAME),
	NWidget(WWT_IMGBTN, COLOUR_GREY, WID_TE_FAST_FORWARD), SetDataTip(SPR_IMG_FASTFORWARD, STR_TOOLBAR_TOOLTIP_FORWARD),
	NWidget(WWT_IMGBTN, COLOUR_GREY, WID_TE_SETTINGS), SetDataTip(SPR_IMG_SETTINGS, STR_TOOLBAR_TOOLTIP_OPTIONS),
	NWidget(WWT_IMGBTN_2, COLOUR_GREY, WID_TE_SAVE), SetDataTip(SPR_IMG_SAVE, STR_SCENEDIT_TOOLBAR_TOOLTIP_SAVE_SCENARIO_LOAD_SCENARIO),
	NWidget(NWID_SPACER),
	NWidget(WWT_PANEL, COLOUR_GREY, WID_TE_SPACER), EndContainer(),
	NWidget(NWID_SPACER),
	NWidget(WWT_PANEL, COLOUR_GREY, WID_TE_DATE_PANEL),
		NWidget(NWID_HORIZONTAL), SetPIP(2, 2, 2), SetPadding(1),
			NWidget(WWT_IMGBTN, COLOUR_GREY, WID_TE_DATE_BACKWARD), SetDataTip(SPR_ARROW_DOWN, STR_SCENEDIT_TOOLBAR_TOOLTIP_MOVE_THE_STARTING_DATE_BACKWARD), SetFill(0, 1),
			NWidget(WWT_TEXT, COLOUR_GREY, WID_TE_DATE), SetDataTip(STR_JUST_DATE_LONG, STR_SCENEDIT_TOOLBAR_TOOLTIP_SET_DATE), SetTextStyle(TC_WHITE), SetAlignment(SA_CENTER), SetFill(0, 1),
			NWidget(WWT_IMGBTN, COLOUR_GREY, WID_TE_DATE_FORWARD), SetDataTip(SPR_ARROW_UP, STR_SCENEDIT_TOOLBAR_TOOLTIP_MOVE_THE_STARTING_DATE_FORWARD), SetFill(0, 1),
		EndContainer(),
	EndContainer(),
	NWidget(NWID_SPACER),
	NWidget(WWT_IMGBTN, COLOUR_GREY, WID_TE_SMALL_MAP), SetDataTip(SPR_IMG_SMALLMAP, STR_SCENEDIT_TOOLBAR_TOOLTIP_DISPLAY_MAP_TOWN_DIRECTORY),
	NWidget(NWID_SPACER),
	NWidget(WWT_PUSHIMGBTN, COLOUR_GREY, WID_TE_ZOOM_IN), SetDataTip(SPR_IMG_ZOOMIN, STR_TOOLBAR_TOOLTIP_ZOOM_THE_VIEW_IN),
	NWidget(WWT_PUSHIMGBTN, COLOUR_GREY, WID_TE_ZOOM_OUT), SetDataTip(SPR_IMG_ZOOMOUT, STR_TOOLBAR_TOOLTIP_ZOOM_THE_VIEW_OUT),
	NWidget(NWID_SPACER),
	NWidget(WWT_PUSHIMGBTN, COLOUR_GREY, WID_TE_LAND_GENERATE), SetDataTip(SPR_IMG_LANDSCAPING, STR_SCENEDIT_TOOLBAR_LANDSCAPE_GENERATION),
	NWidget(WWT_PUSHIMGBTN, COLOUR_GREY, WID_TE_TOWN_GENERATE), SetDataTip(SPR_IMG_TOWN, STR_SCENEDIT_TOOLBAR_TOWN_GENERATION),
	NWidget(WWT_PUSHIMGBTN, COLOUR_GREY, WID_TE_INDUSTRY), SetDataTip(SPR_IMG_INDUSTRY, STR_SCENEDIT_TOOLBAR_INDUSTRY_GENERATION),
	NWidget(WWT_IMGBTN, COLOUR_GREY, WID_TE_ROADS), SetDataTip(SPR_IMG_BUILDROAD, STR_SCENEDIT_TOOLBAR_ROAD_CONSTRUCTION),
	NWidget(WWT_IMGBTN, COLOUR_GREY, WID_TE_TRAMS), SetDataTip(SPR_IMG_BUILDTRAMS, STR_SCENEDIT_TOOLBAR_TRAM_CONSTRUCTION),
	NWidget(WWT_PUSHIMGBTN, COLOUR_GREY, WID_TE_WATER), SetDataTip(SPR_IMG_BUILDWATER, STR_TOOLBAR_TOOLTIP_BUILD_SHIP_DOCKS),
	NWidget(WWT_PUSHIMGBTN, COLOUR_GREY, WID_TE_TREES), SetDataTip(SPR_IMG_PLANTTREES, STR_SCENEDIT_TOOLBAR_PLANT_TREES),
	NWidget(WWT_PUSHIMGBTN, COLOUR_GREY, WID_TE_SIGNS), SetDataTip(SPR_IMG_SIGN, STR_SCENEDIT_TOOLBAR_PLACE_SIGN),
	NWidget(NWID_SPACER),
	NWidget(WWT_IMGBTN, COLOUR_GREY, WID_TE_MUSIC_SOUND), SetDataTip(SPR_IMG_MUSIC, STR_TOOLBAR_TOOLTIP_SHOW_SOUND_MUSIC_WINDOW),
	NWidget(WWT_IMGBTN, COLOUR_GREY, WID_TE_HELP), SetDataTip(SPR_IMG_QUERY, STR_TOOLBAR_TOOLTIP_LAND_BLOCK_INFORMATION),
	NWidget(WWT_IMGBTN, COLOUR_GREY, WID_TE_SWITCH_BAR), SetDataTip(SPR_IMG_SWITCH_TOOLBAR, STR_TOOLBAR_TOOLTIP_SWITCH_TOOLBAR),
};

static std::unique_ptr<NWidgetBase> MakeScenarioToolbar()
{
	return MakeNWidgets(std::begin(_nested_toolb_scen_inner_widgets), std::end(_nested_toolb_scen_inner_widgets), std::make_unique<NWidgetScenarioToolbarContainer>());
}

static constexpr NWidgetPart _nested_toolb_scen_widgets[] = {
	NWidgetFunction(MakeScenarioToolbar),
};

static WindowDesc _toolb_scen_desc(__FILE__, __LINE__,
	WDP_MANUAL, nullptr, 0, 0,
	WC_MAIN_TOOLBAR, WC_NONE,
	WDF_NO_FOCUS | WDF_NO_CLOSE,
	std::begin(_nested_toolb_scen_widgets), std::end(_nested_toolb_scen_widgets),
	&ScenarioEditorToolbarWindow::hotkeys
);

/** Allocate the toolbar. */
void AllocateToolbar()
{
	if (_game_mode == GM_EDITOR) {
		new ScenarioEditorToolbarWindow(&_toolb_scen_desc);
	} else {
		new MainToolbarWindow(&_toolb_normal_desc);
	}
}

static uint _toolbar_scale_adjuster_depth = 0;
MainToolbarScaleAdjuster::MainToolbarScaleAdjuster()
{
	_toolbar_scale_adjuster_depth++;
	if (_settings_client.gui.bigger_main_toolbar && _toolbar_scale_adjuster_depth == 1) {
		this->old_gui_zoom = _gui_zoom;
		this->old_gui_scale = _gui_scale;

		/* Bump scale to next integer multiple */
		_gui_scale = Clamp(100 * ((_gui_scale / 100) + 1), MIN_INTERFACE_SCALE, MAX_INTERFACE_SCALE);

		int8_t new_zoom = ScaleGUITrad(1) <= 1 ? ZOOM_LVL_NORMAL : ScaleGUITrad(1) >= 4 ? ZOOM_LVL_MIN : ZOOM_LVL_IN_2X;
		_gui_zoom = static_cast<ZoomLevel>(Clamp(new_zoom, _settings_client.gui.zoom_min, _settings_client.gui.zoom_max));
		SetupWidgetDimensions();
	}
}

MainToolbarScaleAdjuster::~MainToolbarScaleAdjuster()
{
	_toolbar_scale_adjuster_depth--;
	if (_settings_client.gui.bigger_main_toolbar && _toolbar_scale_adjuster_depth == 0) {
		_gui_zoom = this->old_gui_zoom;
		_gui_scale = this->old_gui_scale;
		SetupWidgetDimensions();
	}
}<|MERGE_RESOLUTION|>--- conflicted
+++ resolved
@@ -2564,13 +2564,8 @@
 				break;
 
 			case WID_TE_DATE:
-<<<<<<< HEAD
 				SetDParam(0, CalTime::ConvertYMDToDate(CalTime::MAX_YEAR, 0, 1));
-				*size = GetStringBoundingBox(STR_JUST_DATE_LONG);
-=======
-				SetDParam(0, TimerGameCalendar::ConvertYMDToDate(CalendarTime::MAX_YEAR, 0, 1));
 				size = GetStringBoundingBox(STR_JUST_DATE_LONG);
->>>>>>> 90ca3515
 				break;
 		}
 	}
