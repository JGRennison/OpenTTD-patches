/*
 * This file is part of OpenTTD.
 * OpenTTD is free software; you can redistribute it and/or modify it under the terms of the GNU General Public License as published by the Free Software Foundation, version 2.
 * OpenTTD is distributed in the hope that it will be useful, but WITHOUT ANY WARRANTY; without even the implied warranty of MERCHANTABILITY or FITNESS FOR A PARTICULAR PURPOSE.
 * See the GNU General Public License for more details. You should have received a copy of the GNU General Public License along with OpenTTD. If not, see <http://www.gnu.org/licenses/>.
 */

/** @file toolbar_gui.cpp Code related to the (main) toolbar. */

#include "stdafx.h"
#include "gui.h"
#include "window_gui.h"
#include "window_func.h"
#include "viewport_func.h"
#include "command_func.h"
#include "vehicle_gui.h"
#include "rail_gui.h"
#include "road.h"
#include "road_gui.h"
#include "date_func.h"
#include "vehicle_func.h"
#include "sound_func.h"
#include "terraform_gui.h"
#include "strings_func.h"
#include "company_func.h"
#include "company_gui.h"
#include "vehicle_base.h"
#include "cheat_func.h"
#include "transparency_gui.h"
#include "screenshot.h"
#include "signs_func.h"
#include "fios.h"
#include "console_gui.h"
#include "news_gui.h"
#include "ai/ai_gui.hpp"
#include "game/game_gui.hpp"
#include "script/script_gui.h"
#include "tilehighlight_func.h"
#include "smallmap_gui.h"
#include "graph_gui.h"
#include "textbuf_gui.h"
#include "linkgraph/linkgraph_gui.h"
#include "newgrf_debug.h"
#include "hotkeys.h"
#include "engine_base.h"
#include "highscore.h"
#include "game/game.hpp"
#include "goal_base.h"
#include "story_base.h"
#include "plans_func.h"
#include "toolbar_gui.h"
#include "framerate_type.h"
#include "zoning.h"
#include "guitimer_func.h"
#include "screenshot_gui.h"
#include "league_gui.h"
#include "league_base.h"
<<<<<<< HEAD
#include "object.h"
#include "newgrf_object.h"
#include "newgrf_roadstop.h"
#include "newgrf_station.h"
#include "zoom_func.h"
=======
#include "timer/timer.h"
#include "timer/timer_window.h"
#include "timer/timer_game_calendar.h"
#include "help_gui.h"
>>>>>>> 30eba33f

#include "widgets/toolbar_widget.h"

#include "network/network.h"
#include "network/network_gui.h"
#include "network/network_func.h"

#include "safeguards.h"


/** Width of the toolbar, shared by statusbar. */
uint _toolbar_width = 0;

RailType _last_built_railtype;
RoadType _last_built_roadtype;
RoadType _last_built_tramtype;

/** Toobar modes */
enum ToolbarMode {
	TB_NORMAL,
	TB_UPPER,
	TB_LOWER
};

/** Callback functions. */
enum CallBackFunction {
	CBF_NONE,
	CBF_PLACE_SIGN,
	CBF_PLACE_LANDINFO,
	CBF_PLACE_PICKER,
};

static CallBackFunction _last_started_action = CBF_NONE; ///< Last started user action.


/**
 * Drop down list entry for showing a checked/unchecked toggle item.
 */
class DropDownListCheckedItem : public DropDownListStringItem {
	uint checkmark_width;
public:
	bool checked;

	DropDownListCheckedItem(StringID string, int result, bool masked, bool checked) : DropDownListStringItem(string, result, masked), checked(checked)
	{
		this->checkmark_width = GetStringBoundingBox(STR_JUST_CHECKMARK).width + WidgetDimensions::scaled.hsep_wide;
	}

	uint Width() const override
	{
		return DropDownListStringItem::Width() + this->checkmark_width;
	}

	void Draw(const Rect &r, bool sel, Colours bg_colour) const override
	{
		bool rtl = _current_text_dir == TD_RTL;
		Rect tr = r.Shrink(WidgetDimensions::scaled.dropdowntext, RectPadding::zero);
		if (this->checked) {
			DrawString(tr, STR_JUST_CHECKMARK, sel ? TC_WHITE : TC_BLACK);
		}
		DrawString(tr.Indent(this->checkmark_width, rtl), this->String(), sel ? TC_WHITE : TC_BLACK);
	}
};

/**
 * Drop down list entry for showing a company entry, with companies 'blob'.
 */
class DropDownListCompanyItem : public DropDownListItem {
	Dimension icon_size;
	Dimension lock_size;
public:
	bool greyed;

	DropDownListCompanyItem(int result, bool masked, bool greyed) : DropDownListItem(result, masked), greyed(greyed)
	{
		this->icon_size = GetSpriteSize(SPR_COMPANY_ICON);
		this->lock_size = GetSpriteSize(SPR_LOCK);
	}

	bool Selectable() const override
	{
		return true;
	}

	uint Width() const override
	{
		CompanyID company = (CompanyID)this->result;
		SetDParam(0, company);
		SetDParam(1, company);
		return GetStringBoundingBox(STR_COMPANY_NAME_COMPANY_NUM).width + this->icon_size.width + this->lock_size.width + WidgetDimensions::scaled.dropdowntext.Horizontal() + WidgetDimensions::scaled.hsep_wide;
	}

	uint Height(uint width) const override
	{
		return std::max(std::max(this->icon_size.height, this->lock_size.height) + WidgetDimensions::scaled.imgbtn.Vertical(), (uint)FONT_HEIGHT_NORMAL);
	}

	void Draw(const Rect &r, bool sel, Colours bg_colour) const override
	{
		CompanyID company = (CompanyID)this->result;
		bool rtl = _current_text_dir == TD_RTL;

		/* It's possible the company is deleted while the dropdown is open */
		if (!Company::IsValidID(company)) return;

		Rect tr = r.Shrink(WidgetDimensions::scaled.dropdowntext, RectPadding::zero);
		int icon_y = CenterBounds(r.top, r.bottom, icon_size.height);
		int text_y = CenterBounds(r.top, r.bottom, FONT_HEIGHT_NORMAL);
		int lock_y = CenterBounds(r.top, r.bottom, lock_size.height);

		DrawCompanyIcon(company, tr.WithWidth(this->icon_size.width, rtl).left, icon_y);
		if (NetworkCompanyIsPassworded(company)) {
			DrawSprite(SPR_LOCK, PAL_NONE, tr.WithWidth(this->lock_size.width, !rtl).left, lock_y);
		}

		SetDParam(0, company);
		SetDParam(1, company);
		TextColour col;
		if (this->greyed) {
			col = (sel ? TC_SILVER : TC_GREY) | TC_NO_SHADE;
		} else {
			col = sel ? TC_WHITE : TC_BLACK;
		}
		tr = tr.Indent(this->icon_size.width + WidgetDimensions::scaled.hsep_normal, rtl).Indent(this->lock_size.width + WidgetDimensions::scaled.hsep_normal, !rtl);
		DrawString(tr.left, tr.right, text_y, STR_COMPANY_NAME_COMPANY_NUM, col);
	}
};

DropDownListItem *MakeCompanyDropDownListItem(CompanyID cid)
{
	return new DropDownListCompanyItem(cid, false, false);
}

/**
 * Pop up a generic text only menu.
 * @param w Toolbar
 * @param widget Toolbar button
 * @param list List of items
 * @param def Default item
 */
static void PopupMainToolbMenu(Window *w, int widget, DropDownList &&list, int def)
{
	ShowDropDownList(w, std::move(list), def, widget, 0, true);
	if (_settings_client.sound.click_beep) SndPlayFx(SND_15_BEEP);
}

/**
 * Pop up a generic text only menu.
 * @param w Toolbar
 * @param widget Toolbar button
 * @param string String for the first item in the menu
 * @param count Number of items in the menu
 */
static void PopupMainToolbMenu(Window *w, int widget, StringID string, int count, uint32 disabled = 0)
{
	DropDownList list;
	for (int i = 0; i < count; i++) {
		list.emplace_back(new DropDownListStringItem(string + i, i, i < 32 && HasBit(disabled, i)));
	}
	PopupMainToolbMenu(w, widget, std::move(list), 0);
}

/** Enum for the Company Toolbar's network related buttons */
static const int CTMN_CLIENT_LIST = -1; ///< Show the client list
static const int CTMN_SPECTATE    = -2; ///< Become spectator
static const int CTMN_SPECTATOR   = -3; ///< Show a company window as spectator

/**
 * Pop up a generic company list menu.
 * @param w The toolbar window.
 * @param widget The button widget id.
 * @param grey A bitbask of which items to mark as disabled.
 */
static void PopupMainCompanyToolbMenu(Window *w, int widget, int grey = 0)
{
	DropDownList list;

	switch (widget) {
		case WID_TN_COMPANIES:
			if (!_networking) break;

			/* Add the client list button for the companies menu */
			list.emplace_back(new DropDownListStringItem(STR_NETWORK_COMPANY_LIST_CLIENT_LIST, CTMN_CLIENT_LIST, false));

			if (_local_company != COMPANY_SPECTATOR) {
				list.emplace_back(new DropDownListStringItem(STR_NETWORK_COMPANY_LIST_SPECTATE, CTMN_SPECTATE, false));
			}
			break;
		case WID_TN_STORY:
			list.emplace_back(new DropDownListStringItem(STR_STORY_BOOK_SPECTATOR, CTMN_SPECTATOR, false));
			break;

		case WID_TN_GOAL:
			list.emplace_back(new DropDownListStringItem(STR_GOALS_SPECTATOR, CTMN_SPECTATOR, false));
			break;
	}

	for (CompanyID c = COMPANY_FIRST; c < MAX_COMPANIES; c++) {
		if (!Company::IsValidID(c)) continue;
		list.emplace_back(new DropDownListCompanyItem(c, false, HasBit(grey, c)));
	}

	PopupMainToolbMenu(w, widget, std::move(list), _local_company == COMPANY_SPECTATOR ? (widget == WID_TN_COMPANIES ? CTMN_CLIENT_LIST : CTMN_SPECTATOR) : (int)_local_company);
}

static ToolbarMode _toolbar_mode;

static CallBackFunction SelectSignTool()
{
	if (_last_started_action == CBF_PLACE_SIGN) {
		ResetObjectToPlace();
		return CBF_NONE;
	} else {
		SetObjectToPlace(SPR_CURSOR_SIGN, PAL_NONE, HT_RECT, WC_MAIN_TOOLBAR, 0);
		return CBF_PLACE_SIGN;
	}
}

/* --- Pausing --- */

static CallBackFunction ToolbarPauseClick(Window *w)
{
	if (_networking && !(_network_server || _network_settings_access)) return CBF_NONE; // only server can pause the game

	if (DoCommandP(0, PM_PAUSED_NORMAL, _pause_mode == PM_UNPAUSED, CMD_PAUSE)) {
		if (_settings_client.sound.confirm) SndPlayFx(SND_15_BEEP);
	}
	return CBF_NONE;
}

/**
 * Toggle fast forward mode.
 *
 * @param w Unused.
 * @return #CBF_NONE
 */
static CallBackFunction ToolbarFastForwardClick(Window *w)
{
	if (_networking) return CBF_NONE; // no fast forward in network game

	ChangeGameSpeed(_game_speed == 100);

	if (_settings_client.sound.click_beep) SndPlayFx(SND_15_BEEP);
	return CBF_NONE;
}

/**
 * Game Option button menu entries.
 */
enum OptionMenuEntries {
	OME_GAMEOPTIONS,
	OME_SETTINGS,
	OME_AI_SETTINGS,
	OME_GAMESCRIPT_SETTINGS,
	OME_NEWGRFSETTINGS,
	OME_ZONING,
	OME_TRANSPARENCIES,
	OME_SHOW_TOWNNAMES,
	OME_SHOW_STATIONNAMES,
	OME_SHOW_WAYPOINTNAMES,
	OME_SHOW_SIGNS,
	OME_SHOW_COMPETITOR_SIGNS,
	OME_FULL_ANIMATION,
	OME_FULL_DETAILS,
	OME_TRANSPARENTBUILDINGS,
	OME_SHOW_STATIONSIGNS,
	OME_SHOW_MONEYTEXT,
	OME_SHOW_HIDDEN_SIGNS,
};

/**
 * Handle click on Options button in toolbar.
 *
 * @param w parent window the shown Drop down list is attached to.
 * @return #CBF_NONE
 */
static CallBackFunction ToolbarOptionsClick(Window *w)
{
	DropDownList list;
	list.emplace_back(new DropDownListStringItem(STR_SETTINGS_MENU_GAME_OPTIONS,             OME_GAMEOPTIONS, false));
	list.emplace_back(new DropDownListStringItem(STR_SETTINGS_MENU_CONFIG_SETTINGS_TREE,     OME_SETTINGS, false));
	/* Changes to the per-AI settings don't get send from the server to the clients. Clients get
	 * the settings once they join but never update it. As such don't show the window at all
	 * to network clients. */
	if (!_networking || _network_server) {
		list.emplace_back(new DropDownListStringItem(STR_SETTINGS_MENU_AI_SETTINGS,          OME_AI_SETTINGS, false));
		list.emplace_back(new DropDownListStringItem(STR_SETTINGS_MENU_GAMESCRIPT_SETTINGS,  OME_GAMESCRIPT_SETTINGS, false));
	}
	list.emplace_back(new DropDownListStringItem(STR_SETTINGS_MENU_NEWGRF_SETTINGS,          OME_NEWGRFSETTINGS, false));
	list.emplace_back(new DropDownListStringItem(STR_SETTINGS_MENU_ZONING,                   OME_ZONING, false));
	list.emplace_back(new DropDownListStringItem(STR_SETTINGS_MENU_TRANSPARENCY_OPTIONS,     OME_TRANSPARENCIES, false));
	list.emplace_back(new DropDownListItem(-1, false));
	list.emplace_back(new DropDownListCheckedItem(STR_SETTINGS_MENU_TOWN_NAMES_DISPLAYED,    OME_SHOW_TOWNNAMES, false, HasBit(_display_opt, DO_SHOW_TOWN_NAMES)));
	list.emplace_back(new DropDownListCheckedItem(STR_SETTINGS_MENU_STATION_NAMES_DISPLAYED, OME_SHOW_STATIONNAMES, false, HasBit(_display_opt, DO_SHOW_STATION_NAMES)));
	list.emplace_back(new DropDownListCheckedItem(STR_SETTINGS_MENU_WAYPOINTS_DISPLAYED,     OME_SHOW_WAYPOINTNAMES, false, HasBit(_display_opt, DO_SHOW_WAYPOINT_NAMES)));
	list.emplace_back(new DropDownListCheckedItem(STR_SETTINGS_MENU_SIGNS_DISPLAYED,         OME_SHOW_SIGNS, false, HasBit(_display_opt, DO_SHOW_SIGNS)));
	list.emplace_back(new DropDownListCheckedItem(STR_SETTINGS_MENU_SHOW_COMPETITOR_SIGNS,   OME_SHOW_COMPETITOR_SIGNS, false, HasBit(_display_opt, DO_SHOW_COMPETITOR_SIGNS)));
	if (_settings_client.gui.allow_hiding_waypoint_labels) {
		list.emplace_back(new DropDownListCheckedItem(STR_SETTINGS_MENU_SHOW_HIDDEN_SIGNS,       OME_SHOW_HIDDEN_SIGNS, false, HasBit(_extra_display_opt, XDO_SHOW_HIDDEN_SIGNS)));
	}
	list.emplace_back(new DropDownListCheckedItem(STR_SETTINGS_MENU_FULL_ANIMATION,          OME_FULL_ANIMATION, false, HasBit(_display_opt, DO_FULL_ANIMATION)));
	list.emplace_back(new DropDownListCheckedItem(STR_SETTINGS_MENU_FULL_DETAIL,             OME_FULL_DETAILS, false, HasBit(_display_opt, DO_FULL_DETAIL)));
	list.emplace_back(new DropDownListCheckedItem(STR_SETTINGS_MENU_TRANSPARENT_BUILDINGS,   OME_TRANSPARENTBUILDINGS, false, IsTransparencySet(TO_HOUSES)));
	list.emplace_back(new DropDownListCheckedItem(STR_SETTINGS_MENU_TRANSPARENT_SIGNS,       OME_SHOW_STATIONSIGNS, false, IsTransparencySet(TO_SIGNS)));
	list.emplace_back(new DropDownListCheckedItem(STR_SETTINGS_MENU_MONEY_TEXT_EFFECTS,      OME_SHOW_MONEYTEXT, false, HasBit(_extra_display_opt, XDO_SHOW_MONEY_TEXT_EFFECTS)));

	ShowDropDownList(w, std::move(list), 0, WID_TN_SETTINGS, 140, true);
	if (_settings_client.sound.click_beep) SndPlayFx(SND_15_BEEP);
	return CBF_NONE;
}

/**
 * Handle click on one of the entries in the Options button menu.
 *
 * @param index Index being clicked.
 * @return #CBF_NONE
 */
static CallBackFunction MenuClickSettings(int index)
{
	switch (index) {
		case OME_GAMEOPTIONS:          ShowGameOptions();                               return CBF_NONE;
		case OME_SETTINGS:             ShowGameSettings();                              return CBF_NONE;
		case OME_AI_SETTINGS:          ShowAIConfigWindow();                            return CBF_NONE;
		case OME_GAMESCRIPT_SETTINGS:  ShowGSConfigWindow();                            return CBF_NONE;
		case OME_NEWGRFSETTINGS:       ShowNewGRFSettings(!_networking && _settings_client.gui.UserIsAllowedToChangeNewGRFs(), true, true, &_grfconfig); return CBF_NONE;
		case OME_ZONING:               ShowZoningToolbar();                             break;
		case OME_TRANSPARENCIES:       ShowTransparencyToolbar();                       break;

		case OME_SHOW_TOWNNAMES:       ToggleBit(_display_opt, DO_SHOW_TOWN_NAMES);     break;
		case OME_SHOW_STATIONNAMES:    ToggleBit(_display_opt, DO_SHOW_STATION_NAMES);  break;
		case OME_SHOW_WAYPOINTNAMES:   ToggleBit(_display_opt, DO_SHOW_WAYPOINT_NAMES); break;
		case OME_SHOW_SIGNS:           ToggleBit(_display_opt, DO_SHOW_SIGNS);          break;
		case OME_SHOW_COMPETITOR_SIGNS:
			ToggleBit(_display_opt, DO_SHOW_COMPETITOR_SIGNS);
			InvalidateWindowClassesData(WC_SIGN_LIST, -1);
			break;
		case OME_FULL_ANIMATION:       ToggleBit(_display_opt, DO_FULL_ANIMATION); CheckBlitter(); break;
		case OME_FULL_DETAILS:         ToggleBit(_display_opt, DO_FULL_DETAIL);         break;
		case OME_TRANSPARENTBUILDINGS: ToggleTransparency(TO_HOUSES);                   break;
		case OME_SHOW_STATIONSIGNS:    ToggleTransparency(TO_SIGNS);                    break;
		case OME_SHOW_MONEYTEXT:       ToggleBit(_extra_display_opt, XDO_SHOW_MONEY_TEXT_EFFECTS); break;
		case OME_SHOW_HIDDEN_SIGNS:    ToggleBit(_extra_display_opt, XDO_SHOW_HIDDEN_SIGNS); break;
	}
	MarkWholeScreenDirty();
	return CBF_NONE;
}

/**
 * SaveLoad entries in scenario editor mode.
 */
enum SaveLoadEditorMenuEntries {
	SLEME_SAVE_SCENARIO   = 0,
	SLEME_LOAD_SCENARIO,
	SLEME_SAVE_HEIGHTMAP,
	SLEME_LOAD_HEIGHTMAP,
	SLEME_EXIT_TOINTRO,
	SLEME_EXIT_GAME       = 6,
	SLEME_MENUCOUNT,
};

/**
 * SaveLoad entries in normal game mode.
 */
enum SaveLoadNormalMenuEntries {
	SLNME_SAVE_GAME   = 0,
	SLNME_LOAD_GAME,
	SLNME_EXIT_TOINTRO,
	SLNME_EXIT_GAME = 4,
	SLNME_MENUCOUNT,
};

/**
 * Handle click on Save button in toolbar in normal game mode.
 *
 * @param w parent window the shown save dialogue is attached to.
 * @return #CBF_NONE
 */
static CallBackFunction ToolbarSaveClick(Window *w)
{
	PopupMainToolbMenu(w, WID_TN_SAVE, STR_FILE_MENU_SAVE_GAME, SLNME_MENUCOUNT);
	return CBF_NONE;
}

/**
 * Handle click on SaveLoad button in toolbar in the scenario editor.
 *
 * @param w parent window the shown save dialogue is attached to.
 * @return #CBF_NONE
 */
static CallBackFunction ToolbarScenSaveOrLoad(Window *w)
{
	PopupMainToolbMenu(w, WID_TE_SAVE, STR_SCENEDIT_FILE_MENU_SAVE_SCENARIO, SLEME_MENUCOUNT);
	return CBF_NONE;
}

/**
 * Handle click on one of the entries in the SaveLoad menu.
 *
 * @param index Index being clicked.
 * @return #CBF_NONE
 */
static CallBackFunction MenuClickSaveLoad(int index = 0)
{
	if (_game_mode == GM_EDITOR) {
		switch (index) {
			case SLEME_SAVE_SCENARIO:  ShowSaveLoadDialog(FT_SCENARIO, SLO_SAVE);  break;
			case SLEME_LOAD_SCENARIO:  ShowSaveLoadDialog(FT_SCENARIO, SLO_LOAD);  break;
			case SLEME_SAVE_HEIGHTMAP: ShowSaveLoadDialog(FT_HEIGHTMAP,SLO_SAVE); break;
			case SLEME_LOAD_HEIGHTMAP: ShowSaveLoadDialog(FT_HEIGHTMAP,SLO_LOAD); break;
			case SLEME_EXIT_TOINTRO:   AskExitToGameMenu();                    break;
			case SLEME_EXIT_GAME:      HandleExitGameRequest();                break;
		}
	} else {
		switch (index) {
			case SLNME_SAVE_GAME:      ShowSaveLoadDialog(FT_SAVEGAME, SLO_SAVE); break;
			case SLNME_LOAD_GAME:      ShowSaveLoadDialog(FT_SAVEGAME, SLO_LOAD); break;
			case SLNME_EXIT_TOINTRO:   AskExitToGameMenu();               break;
			case SLNME_EXIT_GAME:      HandleExitGameRequest();           break;
		}
	}
	return CBF_NONE;
}

/* --- Map button menu --- */

enum MapMenuEntries {
	MME_SHOW_SMALLMAP        = 0,
	MME_SHOW_EXTRAVIEWPORTS,
	MME_SHOW_LINKGRAPH,
	MME_SHOW_SIGNLISTS,
	MME_SHOW_TOWNDIRECTORY,
	MME_SHOW_INDUSTRYDIRECTORY,
	MME_SHOW_PLANS,
};

static CallBackFunction ToolbarMapClick(Window *w)
{
	DropDownList list;
	list.emplace_back(new DropDownListStringItem(STR_MAP_MENU_MAP_OF_WORLD,            MME_SHOW_SMALLMAP,          false));
	list.emplace_back(new DropDownListStringItem(STR_MAP_MENU_EXTRA_VIEWPORT,          MME_SHOW_EXTRAVIEWPORTS,    false));
	list.emplace_back(new DropDownListStringItem(STR_MAP_MENU_LINGRAPH_LEGEND,         MME_SHOW_LINKGRAPH,         false));
	list.emplace_back(new DropDownListStringItem(STR_MAP_MENU_SIGN_LIST,               MME_SHOW_SIGNLISTS,         false));
	list.emplace_back(new DropDownListStringItem(STR_MAP_MENU_PLAN_LIST,               MME_SHOW_PLANS,             false));
	PopupMainToolbMenu(w, WID_TN_SMALL_MAP, std::move(list), 0);
	return CBF_NONE;
}

static CallBackFunction ToolbarScenMapTownDir(Window *w)
{
	DropDownList list;
	list.emplace_back(new DropDownListStringItem(STR_MAP_MENU_MAP_OF_WORLD,            MME_SHOW_SMALLMAP,          false));
	list.emplace_back(new DropDownListStringItem(STR_MAP_MENU_EXTRA_VIEWPORT,          MME_SHOW_EXTRAVIEWPORTS,    false));
	list.emplace_back(new DropDownListStringItem(STR_MAP_MENU_SIGN_LIST,               MME_SHOW_SIGNLISTS,         false));
	list.emplace_back(new DropDownListStringItem(STR_TOWN_MENU_TOWN_DIRECTORY,         MME_SHOW_TOWNDIRECTORY,     false));
	list.emplace_back(new DropDownListStringItem(STR_INDUSTRY_MENU_INDUSTRY_DIRECTORY, MME_SHOW_INDUSTRYDIRECTORY, false));
	PopupMainToolbMenu(w, WID_TE_SMALL_MAP, std::move(list), 0);
	return CBF_NONE;
}

/**
 * Handle click on one of the entries in the Map menu.
 *
 * @param index Index being clicked.
 * @return #CBF_NONE
 */
static CallBackFunction MenuClickMap(int index)
{
	switch (index) {
		case MME_SHOW_SMALLMAP:          ShowSmallMap();            break;
		case MME_SHOW_EXTRAVIEWPORTS:    ShowExtraViewportWindow(); break;
		case MME_SHOW_LINKGRAPH:         ShowLinkGraphLegend();     break;
		case MME_SHOW_SIGNLISTS:         ShowSignList();            break;
		case MME_SHOW_TOWNDIRECTORY:     ShowTownDirectory();       break;
		case MME_SHOW_INDUSTRYDIRECTORY: ShowIndustryDirectory();   break;
		case MME_SHOW_PLANS:             ShowPlansWindow();         break;
	}
	return CBF_NONE;
}

/* --- Town button menu --- */

static CallBackFunction ToolbarTownClick(Window *w)
{
	PopupMainToolbMenu(w, WID_TN_TOWNS, STR_TOWN_MENU_TOWN_DIRECTORY, (_settings_game.economy.found_town == TF_FORBIDDEN) ? 1 : 2);
	return CBF_NONE;
}

/**
 * Handle click on one of the entries in the Town menu.
 *
 * @param index Index being clicked.
 * @return #CBF_NONE
 */
static CallBackFunction MenuClickTown(int index)
{
	switch (index) {
		case 0: ShowTownDirectory(); break;
		case 1: // setting could be changed when the dropdown was open
			if (_settings_game.economy.found_town != TF_FORBIDDEN) ShowFoundTownWindow();
			break;
	}
	return CBF_NONE;
}

/* --- Subidies button menu --- */

static CallBackFunction ToolbarSubsidiesClick(Window *w)
{
	PopupMainToolbMenu(w, WID_TN_SUBSIDIES, STR_SUBSIDIES_MENU_SUBSIDIES, 1);
	return CBF_NONE;
}

/**
 * Handle click on the entry in the Subsidies menu.
 *
 * @param index Unused.
 * @return #CBF_NONE
 */
static CallBackFunction MenuClickSubsidies(int index)
{
	ShowSubsidiesList();
	return CBF_NONE;
}

/* --- Stations button menu --- */

static CallBackFunction ToolbarStationsClick(Window *w)
{
	PopupMainCompanyToolbMenu(w, WID_TN_STATIONS);
	return CBF_NONE;
}

/**
 * Handle click on the entry in the Stations menu
 *
 * @param index CompanyID to show station list for
 * @return #CBF_NONE
 */
static CallBackFunction MenuClickStations(int index)
{
	ShowCompanyStations((CompanyID)index);
	return CBF_NONE;
}

/* --- Finances button menu --- */

static CallBackFunction ToolbarFinancesClick(Window *w)
{
	PopupMainCompanyToolbMenu(w, WID_TN_FINANCES);
	return CBF_NONE;
}

/**
 * Handle click on the entry in the finances overview menu.
 *
 * @param index CompanyID to show finances for.
 * @return #CBF_NONE
 */
static CallBackFunction MenuClickFinances(int index)
{
	ShowCompanyFinances((CompanyID)index);
	return CBF_NONE;
}

/* --- Company's button menu --- */

static CallBackFunction ToolbarCompaniesClick(Window *w)
{
	PopupMainCompanyToolbMenu(w, WID_TN_COMPANIES, 0);
	return CBF_NONE;
}

/**
 * Handle click on the entry in the Company menu.
 *
 * @param index Menu entry to handle.
 * @return #CBF_NONE
 */
static CallBackFunction MenuClickCompany(int index)
{
	if (_networking) {
		switch (index) {
			case CTMN_CLIENT_LIST:
				ShowClientList();
				return CBF_NONE;

			case CTMN_SPECTATE:
				if (_network_server) {
					NetworkServerDoMove(CLIENT_ID_SERVER, COMPANY_SPECTATOR);
					MarkWholeScreenDirty();
				} else {
					NetworkClientRequestMove(COMPANY_SPECTATOR);
				}
				return CBF_NONE;
		}
	}
	ShowCompany((CompanyID)index);
	return CBF_NONE;
}

/* --- Story button menu --- */

static CallBackFunction ToolbarStoryClick(Window *w)
{
	PopupMainCompanyToolbMenu(w, WID_TN_STORY, 0);
	return CBF_NONE;
}

/**
 * Handle click on the entry in the Story menu
 *
 * @param index CompanyID to show story book for
 * @return #CBF_NONE
 */
static CallBackFunction MenuClickStory(int index)
{
	ShowStoryBook(index == CTMN_SPECTATOR ? INVALID_COMPANY : (CompanyID)index);
	return CBF_NONE;
}

/* --- Goal button menu --- */

static CallBackFunction ToolbarGoalClick(Window *w)
{
	PopupMainCompanyToolbMenu(w, WID_TN_GOAL, 0);
	return CBF_NONE;
}

/**
 * Handle click on the entry in the Goal menu
 *
 * @param index CompanyID to show story book for
 * @return #CBF_NONE
 */
static CallBackFunction MenuClickGoal(int index)
{
	ShowGoalsList(index == CTMN_SPECTATOR ? INVALID_COMPANY : (CompanyID)index);
	return CBF_NONE;
}

/* --- Graphs and League Table button menu --- */

/**
 * Enum for the League Toolbar's and Graph Toolbar's related buttons.
 * Use continuous numbering as League Toolbar can be combined into the Graph Toolbar.
 */
static const int GRMN_OPERATING_PROFIT_GRAPH = -1;    ///< Show operating profit graph
static const int GRMN_INCOME_GRAPH = -2;              ///< Show income graph
static const int GRMN_DELIVERED_CARGO_GRAPH = -3;     ///< Show delivered cargo graph
static const int GRMN_PERFORMANCE_HISTORY_GRAPH = -4; ///< Show performance history graph
static const int GRMN_COMPANY_VALUE_GRAPH = -5;       ///< Show company value graph
static const int GRMN_CARGO_PAYMENT_RATES = -6;       ///< Show cargo payment rates graph
static const int LTMN_PERFORMANCE_LEAGUE = -7;        ///< Show default league table
static const int LTMN_PERFORMANCE_RATING = -8;        ///< Show detailed performance rating
static const int LTMN_HIGHSCORE          = -9;        ///< Show highscrore table

static void AddDropDownLeagueTableOptions(DropDownList &list) {
	if (LeagueTable::GetNumItems() > 0) {
		for (LeagueTable *lt : LeagueTable::Iterate()) {
			list.emplace_back(new DropDownListStringItem(lt->title, lt->index, false));
		}
	} else {
		list.emplace_back(new DropDownListStringItem(STR_GRAPH_MENU_COMPANY_LEAGUE_TABLE, LTMN_PERFORMANCE_LEAGUE, false));
		list.emplace_back(new DropDownListStringItem(STR_GRAPH_MENU_DETAILED_PERFORMANCE_RATING, LTMN_PERFORMANCE_RATING, false));
		if (!_networking) {
			list.emplace_back(new DropDownListStringItem(STR_GRAPH_MENU_HIGHSCORE, LTMN_HIGHSCORE, false));
		}
	}
}

static CallBackFunction ToolbarGraphsClick(Window *w)
{
	DropDownList list;

	list.emplace_back(new DropDownListStringItem(STR_GRAPH_MENU_OPERATING_PROFIT_GRAPH, GRMN_OPERATING_PROFIT_GRAPH, false));
	list.emplace_back(new DropDownListStringItem(STR_GRAPH_MENU_INCOME_GRAPH, GRMN_INCOME_GRAPH, false));
	list.emplace_back(new DropDownListStringItem(STR_GRAPH_MENU_DELIVERED_CARGO_GRAPH, GRMN_DELIVERED_CARGO_GRAPH, false));
	list.emplace_back(new DropDownListStringItem(STR_GRAPH_MENU_PERFORMANCE_HISTORY_GRAPH, GRMN_PERFORMANCE_HISTORY_GRAPH, false));
	list.emplace_back(new DropDownListStringItem(STR_GRAPH_MENU_COMPANY_VALUE_GRAPH, GRMN_COMPANY_VALUE_GRAPH, false));
	list.emplace_back(new DropDownListStringItem(STR_GRAPH_MENU_CARGO_PAYMENT_RATES, GRMN_CARGO_PAYMENT_RATES, false));

	if (_toolbar_mode != TB_NORMAL) AddDropDownLeagueTableOptions(list);

	ShowDropDownList(w, std::move(list), GRMN_OPERATING_PROFIT_GRAPH, WID_TN_GRAPHS, 140, true);
	if (_settings_client.sound.click_beep) SndPlayFx(SND_15_BEEP);

	return CBF_NONE;
}

static CallBackFunction ToolbarLeagueClick(Window *w)
{
	DropDownList list;

	AddDropDownLeagueTableOptions(list);

	int selected = list[0]->result;
	ShowDropDownList(w, std::move(list), selected, WID_TN_LEAGUE, 140, true);
	if (_settings_client.sound.click_beep) SndPlayFx(SND_15_BEEP);

	return CBF_NONE;
}

/**
 * Handle click on the entry in the Graphs or CompanyLeague.
 *
 * @param index Graph to show.
 * @return #CBF_NONE
 */
static CallBackFunction MenuClickGraphsOrLeague(int index)
{
	switch (index) {
		case GRMN_OPERATING_PROFIT_GRAPH: ShowOperatingProfitGraph(); break;
		case GRMN_INCOME_GRAPH: ShowIncomeGraph(); break;
		case GRMN_DELIVERED_CARGO_GRAPH: ShowDeliveredCargoGraph(); break;
		case GRMN_PERFORMANCE_HISTORY_GRAPH: ShowPerformanceHistoryGraph(); break;
		case GRMN_COMPANY_VALUE_GRAPH: ShowCompanyValueGraph(); break;
		case GRMN_CARGO_PAYMENT_RATES: ShowCargoPaymentRates(); break;
		case LTMN_PERFORMANCE_LEAGUE: ShowPerformanceLeagueTable(); break;
		case LTMN_PERFORMANCE_RATING: ShowPerformanceRatingDetail(); break;
		case LTMN_HIGHSCORE: ShowHighscoreTable(); break;
		default: {
			if (LeagueTable::IsValidID(index)) {
				ShowScriptLeagueTable((LeagueTableID)index);
			}
		}
	}
	return CBF_NONE;
}



/* --- Industries button menu --- */

static CallBackFunction ToolbarIndustryClick(Window *w)
{
	/* Disable build-industry menu if we are a spectator */
	PopupMainToolbMenu(w, WID_TN_INDUSTRIES, STR_INDUSTRY_MENU_INDUSTRY_DIRECTORY, (_local_company == COMPANY_SPECTATOR) ? 2 : 3);
	return CBF_NONE;
}

/**
 * Handle click on the entry in the Industry menu.
 *
 * @param index Menu entry number.
 * @return #CBF_NONE
 */
static CallBackFunction MenuClickIndustry(int index)
{
	switch (index) {
		case 0: ShowIndustryDirectory();     break;
		case 1: ShowIndustryCargoesWindow(); break;
		case 2: ShowBuildIndustryWindow();   break;
	}
	return CBF_NONE;
}

/* --- Trains button menu + 1 helper function for all vehicles. --- */

static void ToolbarVehicleClick(Window *w, VehicleType veh)
{
	int dis = ~0;

	for (const Vehicle *v : Vehicle::Iterate()) {
		if (v->type == veh && v->IsPrimaryVehicle()) ClrBit(dis, v->owner);
	}
	PopupMainCompanyToolbMenu(w, WID_TN_VEHICLE_START + veh, dis);
}


static CallBackFunction ToolbarTrainClick(Window *w)
{
	ToolbarVehicleClick(w, VEH_TRAIN);
	return CBF_NONE;
}

/**
 * Handle click on the entry in the Train menu.
 *
 * @param index CompanyID to show train list for.
 * @return #CBF_NONE
 */
static CallBackFunction MenuClickShowTrains(int index)
{
	ShowVehicleListWindow((CompanyID)index, VEH_TRAIN);
	return CBF_NONE;
}

/* --- Road vehicle button menu --- */

static CallBackFunction ToolbarRoadClick(Window *w)
{
	ToolbarVehicleClick(w, VEH_ROAD);
	return CBF_NONE;
}

/**
 * Handle click on the entry in the Road Vehicles menu.
 *
 * @param index CompanyID to show road vehicles list for.
 * @return #CBF_NONE
 */
static CallBackFunction MenuClickShowRoad(int index)
{
	ShowVehicleListWindow((CompanyID)index, VEH_ROAD);
	return CBF_NONE;
}

/* --- Ship button menu --- */

static CallBackFunction ToolbarShipClick(Window *w)
{
	ToolbarVehicleClick(w, VEH_SHIP);
	return CBF_NONE;
}

/**
 * Handle click on the entry in the Ships menu.
 *
 * @param index CompanyID to show ship list for.
 * @return #CBF_NONE
 */
static CallBackFunction MenuClickShowShips(int index)
{
	ShowVehicleListWindow((CompanyID)index, VEH_SHIP);
	return CBF_NONE;
}

/* --- Aircraft button menu --- */

static CallBackFunction ToolbarAirClick(Window *w)
{
	ToolbarVehicleClick(w, VEH_AIRCRAFT);
	return CBF_NONE;
}

/**
 * Handle click on the entry in the Aircraft menu.
 *
 * @param index CompanyID to show aircraft list for.
 * @return #CBF_NONE
 */
static CallBackFunction MenuClickShowAir(int index)
{
	ShowVehicleListWindow((CompanyID)index, VEH_AIRCRAFT);
	return CBF_NONE;
}

/* --- Zoom in button --- */

static CallBackFunction ToolbarZoomInClick(Window *w)
{
	if (DoZoomInOutWindow(ZOOM_IN, GetMainWindow())) {
		w->HandleButtonClick((_game_mode == GM_EDITOR) ? (byte)WID_TE_ZOOM_IN : (byte)WID_TN_ZOOM_IN);
		if (_settings_client.sound.click_beep) SndPlayFx(SND_15_BEEP);
	}
	return CBF_NONE;
}

/* --- Zoom out button --- */

static CallBackFunction ToolbarZoomOutClick(Window *w)
{
	if (DoZoomInOutWindow(ZOOM_OUT, GetMainWindow())) {
		w->HandleButtonClick((_game_mode == GM_EDITOR) ? (byte)WID_TE_ZOOM_OUT : (byte)WID_TN_ZOOM_OUT);
		if (_settings_client.sound.click_beep) SndPlayFx(SND_15_BEEP);
	}
	return CBF_NONE;
}

/* --- Rail button menu --- */

static CallBackFunction ToolbarBuildRailClick(Window *w)
{
	ShowDropDownList(w, GetRailTypeDropDownList(), _last_built_railtype, WID_TN_RAILS, 140, true);
	if (_settings_client.sound.click_beep) SndPlayFx(SND_15_BEEP);
	return CBF_NONE;
}

/**
 * Handle click on the entry in the Build Rail menu.
 *
 * @param index RailType to show the build toolbar for.
 * @return #CBF_NONE
 */
static CallBackFunction MenuClickBuildRail(int index)
{
	_last_built_railtype = (RailType)index;
	ShowBuildRailToolbar(_last_built_railtype);
	return CBF_NONE;
}

/* --- Road button menu --- */

static CallBackFunction ToolbarBuildRoadClick(Window *w)
{
	ShowDropDownList(w, GetRoadTypeDropDownList(RTTB_ROAD), _last_built_roadtype, WID_TN_ROADS, 140, true);
	if (_settings_client.sound.click_beep) SndPlayFx(SND_15_BEEP);
	return CBF_NONE;
}

/**
 * Handle click on the entry in the Build Road menu.
 *
 * @param index RoadType to show the build toolbar for.
 * @return #CBF_NONE
 */
static CallBackFunction MenuClickBuildRoad(int index)
{
	_last_built_roadtype = (RoadType)index;
	ShowBuildRoadToolbar(_last_built_roadtype);
	return CBF_NONE;
}

/* --- Tram button menu --- */

static CallBackFunction ToolbarBuildTramClick(Window *w)
{
	ShowDropDownList(w, GetRoadTypeDropDownList(RTTB_TRAM), _last_built_tramtype, WID_TN_TRAMS, 140, true);
	if (_settings_client.sound.click_beep) SndPlayFx(SND_15_BEEP);
	return CBF_NONE;
}

/**
 * Handle click on the entry in the Build Tram menu.
 *
 * @param index RoadType to show the build toolbar for.
 * @return #CBF_NONE
 */
static CallBackFunction MenuClickBuildTram(int index)
{
	_last_built_tramtype = (RoadType)index;
	ShowBuildRoadToolbar(_last_built_tramtype);
	return CBF_NONE;
}

/* --- Water button menu --- */

static CallBackFunction ToolbarBuildWaterClick(Window *w)
{
	DropDownList list;
	list.emplace_back(new DropDownListIconItem(SPR_IMG_BUILD_CANAL, PAL_NONE, STR_WATERWAYS_MENU_WATERWAYS_CONSTRUCTION, 0, false));
	ShowDropDownList(w, std::move(list), 0, WID_TN_WATER, 140, true);
	if (_settings_client.sound.click_beep) SndPlayFx(SND_15_BEEP);
	return CBF_NONE;
}

/**
 * Handle click on the entry in the Build Waterways menu.
 *
 * @param index Unused.
 * @return #CBF_NONE
 */
static CallBackFunction MenuClickBuildWater(int index)
{
	ShowBuildDocksToolbar();
	return CBF_NONE;
}

/* --- Airport button menu --- */

static CallBackFunction ToolbarBuildAirClick(Window *w)
{
	DropDownList list;
	list.emplace_back(new DropDownListIconItem(SPR_IMG_AIRPORT, PAL_NONE, STR_AIRCRAFT_MENU_AIRPORT_CONSTRUCTION, 0, false));
	ShowDropDownList(w, std::move(list), 0, WID_TN_AIR, 140, true);
	if (_settings_client.sound.click_beep) SndPlayFx(SND_15_BEEP);
	return CBF_NONE;
}

/**
 * Handle click on the entry in the Build Air menu.
 *
 * @param index Unused.
 * @return #CBF_NONE
 */
static CallBackFunction MenuClickBuildAir(int index)
{
	ShowBuildAirToolbar();
	return CBF_NONE;
}

/* --- Forest button menu --- */

static CallBackFunction ToolbarForestClick(Window *w)
{
	DropDownList list;
	list.emplace_back(new DropDownListIconItem(SPR_IMG_LANDSCAPING, PAL_NONE, STR_LANDSCAPING_MENU_LANDSCAPING, 0, false));
	list.emplace_back(new DropDownListIconItem(SPR_IMG_PLANTTREES, PAL_NONE, STR_LANDSCAPING_MENU_PLANT_TREES, 1, false));
	list.emplace_back(new DropDownListIconItem(SPR_IMG_SIGN, PAL_NONE, STR_LANDSCAPING_MENU_PLACE_SIGN, 2, false));
	ShowDropDownList(w, std::move(list), 0, WID_TN_LANDSCAPE, 100, true);
	if (_settings_client.sound.click_beep) SndPlayFx(SND_15_BEEP);
	return CBF_NONE;
}

/**
 * Handle click on the entry in the landscaping menu.
 *
 * @param index Menu entry clicked.
 * @return #CBF_NONE
 */
static CallBackFunction MenuClickForest(int index)
{
	switch (index) {
		case 0: ShowTerraformToolbar();  break;
		case 1: ShowBuildTreesToolbar(); break;
		case 2: return SelectSignTool();
	}
	return CBF_NONE;
}

/* --- Music button menu --- */

static CallBackFunction ToolbarMusicClick(Window *w)
{
	PopupMainToolbMenu(w, _game_mode == GM_EDITOR ? (int)WID_TE_MUSIC_SOUND : (int)WID_TN_MUSIC_SOUND, STR_TOOLBAR_SOUND_MUSIC, 1);
	return CBF_NONE;
}

/**
 * Handle click on the entry in the Music menu.
 *
 * @param index Unused.
 * @return #CBF_NONE
 */
static CallBackFunction MenuClickMusicWindow(int index)
{
	ShowMusicWindow();
	return CBF_NONE;
}

/* --- Newspaper button menu --- */

static CallBackFunction ToolbarNewspaperClick(Window *w)
{
	PopupMainToolbMenu(w, WID_TN_MESSAGES, STR_NEWS_MENU_LAST_MESSAGE_NEWS_REPORT, 3);
	return CBF_NONE;
}

/**
 * Handle click on the entry in the Newspaper menu.
 *
 * @param index Menu entry clicked.
 * @return #CBF_NONE
 */
static CallBackFunction MenuClickNewspaper(int index)
{
	switch (index) {
		case 0: ShowLastNewsMessage(); break;
		case 1: ShowMessageHistory();  break;
		case 2: DeleteAllMessages();   break;
	}
	return CBF_NONE;
}

/* --- Help button menu --- */

/**
 * Help button menu entries.
 */
enum HelpMenuEntries {
	HME_LANDINFO = 0,
	HME_PICKER,
	HME_CONSOLE = 3,
	HME_SCRIPT_DEBUG,
	HME_SCREENSHOT,
	HME_FRAMERATE,
	HME_MODIFIER_KEYS,
	HME_ABOUT,

	HME_SPRITE_ALIGNER,
	HME_BOUNDING_BOXES,
	HME_DIRTY_BLOCKS,

	HME_LAST,
	HME_LAST_NON_DEV = HME_SPRITE_ALIGNER,
};

static void ShowBuildRailToolbarFromTile(TileIndex tile)
{
	_last_built_railtype = GetRailType(tile);
	ShowBuildRailToolbarWithPickTile(_last_built_railtype, tile);
}

static void ShowBuildRoadToolbarFromTile(TileIndex tile)
{
	if (HasRoadTypeRoad(tile)) {
		_last_built_roadtype = GetRoadTypeRoad(tile);
		CreateRoadTramToolbarForRoadType(_last_built_roadtype, RTT_ROAD);
	} else {
		_last_built_tramtype = GetRoadTypeTram(tile);
		CreateRoadTramToolbarForRoadType(_last_built_tramtype, RTT_TRAM);
	}
}

static void UsePickerTool(TileIndex tile)
{
	switch (GetTileType(tile)) {
		case MP_RAILWAY:
			ShowBuildRailToolbarFromTile(tile);
			break;

		case MP_ROAD: {
			ShowBuildRoadToolbarFromTile(tile);
			break;
		}

		case MP_STATION: {
			StationType station_type = GetStationType(tile);
			switch (station_type) {
				case STATION_RAIL:
				case STATION_WAYPOINT:
					ShowBuildRailStationPickerAndSelect(station_type, GetStationSpec(tile));
					break;

				case STATION_TRUCK:
				case STATION_BUS:
				case STATION_ROADWAYPOINT:
					ShowBuildRoadStopPickerAndSelect(station_type, GetRoadStopSpec(tile), HasRoadTypeRoad(tile) ? RTT_ROAD : RTT_TRAM);
					break;

				default:
					break;
			}
			break;
		}

		case MP_TUNNELBRIDGE:
			switch (GetTunnelBridgeTransportType(tile)) {
				case TRANSPORT_RAIL:
					ShowBuildRailToolbarFromTile(tile);
					break;

				case TRANSPORT_ROAD:
					ShowBuildRoadToolbarFromTile(tile);
					break;

				default:
					break;
			}
			break;

		case MP_OBJECT: {
			ShowBuildObjectPickerAndSelect(ObjectSpec::GetByTile(tile));
			break;
		}

		default:
			break;
	}
}

static CallBackFunction PlaceLandBlockInfo()
{
	if (_last_started_action == CBF_PLACE_LANDINFO) {
		ResetObjectToPlace();
		return CBF_NONE;
	} else {
		SetObjectToPlace(SPR_CURSOR_QUERY, PAL_NONE, HT_RECT, WC_MAIN_TOOLBAR, 0);
		return CBF_PLACE_LANDINFO;
	}
}

static CallBackFunction PlacePickerTool()
{
	if (_local_company == COMPANY_SPECTATOR) return CBF_NONE;
	if (_last_started_action == CBF_PLACE_PICKER) {
		ResetObjectToPlace();
		return CBF_NONE;
	} else {
		SetObjectToPlace(SPR_CURSOR_QUERY, PAL_NONE, HT_RECT, WC_MAIN_TOOLBAR, 0);
		SetSelectionPalette(SPR_ZONING_INNER_HIGHLIGHT_GREEN);
		return CBF_PLACE_PICKER;
	}
}

static CallBackFunction ToolbarHelpClick(Window *w)
{
<<<<<<< HEAD
	uint mask = 0;
	if (_local_company == COMPANY_SPECTATOR) SetBit(mask, HME_PICKER);
	int count = _settings_client.gui.newgrf_developer_tools ? HME_LAST : HME_LAST_NON_DEV;
	int widget = (_game_mode == GM_EDITOR) ? (int)WID_TE_HELP : (int)WID_TN_HELP;
	PopupMainToolbMenu(w, widget, STR_ABOUT_MENU_LAND_BLOCK_INFO, count, mask);
=======
	PopupMainToolbMenu(w, _game_mode == GM_EDITOR ? (int)WID_TE_HELP : (int)WID_TN_HELP, STR_ABOUT_MENU_LAND_BLOCK_INFO, _settings_client.gui.newgrf_developer_tools ? 11 : 8);
>>>>>>> 30eba33f
	return CBF_NONE;
}

/**
 * Toggle drawing of sprites' bounding boxes.
 * @note has only an effect when newgrf_developer_tools are active.
 *
 * Function is found here and not in viewport.cpp in order to avoid
 * importing the settings structs to there.
 */
void ToggleBoundingBoxes()
{
	extern bool _draw_bounding_boxes;
	/* Always allow to toggle them off */
	if (_settings_client.gui.newgrf_developer_tools || _draw_bounding_boxes) {
		_draw_bounding_boxes = !_draw_bounding_boxes;
		MarkWholeScreenDirty();
	}
}

/**
 * Toggle drawing of the dirty blocks.
 * @note has only an effect when newgrf_developer_tools are active.
 *
 * Function is found here and not in viewport.cpp in order to avoid
 * importing the settings structs to there.
 */
void ToggleDirtyBlocks()
{
	extern bool _draw_dirty_blocks;
	/* Always allow to toggle them off */
	if (_settings_client.gui.newgrf_developer_tools || _draw_dirty_blocks) {
		_draw_dirty_blocks = !_draw_dirty_blocks;
		MarkWholeScreenDirty();
	}
}

/**
 * Set the starting year for a scenario.
 * @param year New starting year.
 */
void SetStartingYear(Year year)
{
<<<<<<< HEAD
	_settings_game.game_creation.starting_year = Clamp(year, MIN_YEAR, MAX_YEAR);
	Date new_date = ConvertYMDToDate(_settings_game.game_creation.starting_year, 0, 1);
=======
	_settings_game.game_creation.starting_year = Clamp(year, CalendarTime::MIN_YEAR, CalendarTime::MAX_YEAR);
	TimerGameCalendar::Date new_date = TimerGameCalendar::ConvertYMDToDate(_settings_game.game_creation.starting_year, 0, 1);
>>>>>>> 30eba33f
	/* If you open a savegame as scenario there may already be link graphs.*/
	LinkGraphSchedule::instance.ShiftDates(new_date - _date);
	ShiftOrderDates(new_date - _date);
	ShiftVehicleDates(new_date - _date);
	SetDate(new_date, 0);
}


/**
 * Choose the proper callback function for the main toolbar's help menu.
 * @param index The menu index which was selected.
 * @return CBF_NONE
 */
static CallBackFunction MenuClickHelp(int index)
{
	switch (index) {
<<<<<<< HEAD
		case HME_LANDINFO:       return PlaceLandBlockInfo();
		case HME_PICKER:         return PlacePickerTool();
		case HME_CONSOLE:        IConsoleSwitch();                 break;
		case HME_SCRIPT_DEBUG:   ShowScriptDebugWindow();          break;
		case HME_SCREENSHOT:     ShowScreenshotWindow();           break;
		case HME_FRAMERATE:      ShowFramerateWindow();            break;
		case HME_MODIFIER_KEYS:  ShowModifierKeyToggleWindow();    break;
		case HME_ABOUT:          ShowAboutWindow();                break;
		case HME_SPRITE_ALIGNER: ShowSpriteAlignerWindow();        break;
		case HME_BOUNDING_BOXES: ToggleBoundingBoxes();            break;
		case HME_DIRTY_BLOCKS:   ToggleDirtyBlocks();              break;
=======
		case  0: return PlaceLandBlockInfo();
		case  1: ShowHelpWindow();                 break;
		case  3: IConsoleSwitch();                 break;
		case  4: ShowScriptDebugWindow();          break;
		case  5: ShowScreenshotWindow();           break;
		case  6: ShowFramerateWindow();            break;
		case  7: ShowAboutWindow();                break;
		case  8: ShowSpriteAlignerWindow();        break;
		case  9: ToggleBoundingBoxes();            break;
		case 10: ToggleDirtyBlocks();              break;
>>>>>>> 30eba33f
	}
	return CBF_NONE;
}

/* --- Switch toolbar button --- */

static CallBackFunction ToolbarSwitchClick(Window *w)
{
	if (_toolbar_mode != TB_LOWER) {
		_toolbar_mode = TB_LOWER;
	} else {
		_toolbar_mode = TB_UPPER;
	}

	w->ReInit();
	w->SetWidgetLoweredState(_game_mode == GM_EDITOR ? (uint)WID_TE_SWITCH_BAR : (uint)WID_TN_SWITCH_BAR, _toolbar_mode == TB_LOWER);
	if (_settings_client.sound.click_beep) SndPlayFx(SND_15_BEEP);
	return CBF_NONE;
}

/* --- Scenario editor specific handlers. */

/**
 * Called when clicking at the date panel of the scenario editor toolbar.
 */
static CallBackFunction ToolbarScenDatePanel(Window *w)
{
	SetDParam(0, _settings_game.game_creation.starting_year);
	ShowQueryString(STR_JUST_INT, STR_MAPGEN_START_DATE_QUERY_CAPT, 8, w, CS_NUMERAL, QSF_ENABLE_DEFAULT);
	return CBF_NONE;
}

static CallBackFunction ToolbarScenDateBackward(Window *w)
{
	/* don't allow too fast scrolling */
	if (!(w->flags & WF_TIMEOUT) || w->timeout_timer <= 1) {
		w->HandleButtonClick(WID_TE_DATE_BACKWARD);
		w->SetDirty();

		SetStartingYear(_settings_game.game_creation.starting_year - 1);
	}
	_left_button_clicked = false;
	return CBF_NONE;
}

static CallBackFunction ToolbarScenDateForward(Window *w)
{
	/* don't allow too fast scrolling */
	if (!(w->flags & WF_TIMEOUT) || w->timeout_timer <= 1) {
		w->HandleButtonClick(WID_TE_DATE_FORWARD);
		w->SetDirty();

		SetStartingYear(_settings_game.game_creation.starting_year + 1);
	}
	_left_button_clicked = false;
	return CBF_NONE;
}

static CallBackFunction ToolbarScenGenLand(Window *w)
{
	w->HandleButtonClick(WID_TE_LAND_GENERATE);
	if (_settings_client.sound.click_beep) SndPlayFx(SND_15_BEEP);

	ShowEditorTerraformToolbar();
	return CBF_NONE;
}


static CallBackFunction ToolbarScenGenTown(Window *w)
{
	w->HandleButtonClick(WID_TE_TOWN_GENERATE);
	if (_settings_client.sound.click_beep) SndPlayFx(SND_15_BEEP);
	ShowFoundTownWindow();
	return CBF_NONE;
}

static CallBackFunction ToolbarScenGenIndustry(Window *w)
{
	w->HandleButtonClick(WID_TE_INDUSTRY);
	if (_settings_client.sound.click_beep) SndPlayFx(SND_15_BEEP);
	ShowBuildIndustryWindow();
	return CBF_NONE;
}

static CallBackFunction ToolbarScenBuildRoadClick(Window *w)
{
	ShowDropDownList(w, GetScenRoadTypeDropDownList(RTTB_ROAD), _last_built_roadtype, WID_TE_ROADS, 140, true);
	if (_settings_client.sound.click_beep) SndPlayFx(SND_15_BEEP);
	return CBF_NONE;
}

/**
 * Handle click on the entry in the Build Road menu.
 *
 * @param index RoadType to show the build toolbar for.
 * @return #CBF_NONE
 */
static CallBackFunction ToolbarScenBuildRoad(int index)
{
	_last_built_roadtype = (RoadType)index;
	ShowBuildRoadScenToolbar(_last_built_roadtype);
	return CBF_NONE;
}

static CallBackFunction ToolbarScenBuildTramClick(Window *w)
{
	ShowDropDownList(w, GetScenRoadTypeDropDownList(RTTB_TRAM), _last_built_tramtype, WID_TE_TRAMS, 140, true);
	if (_settings_client.sound.click_beep) SndPlayFx(SND_15_BEEP);
	return CBF_NONE;
}

/**
 * Handle click on the entry in the Build Tram menu.
 *
 * @param index RoadType to show the build toolbar for.
 * @return #CBF_NONE
 */
static CallBackFunction ToolbarScenBuildTram(int index)
{
	_last_built_tramtype = (RoadType)index;
	ShowBuildRoadScenToolbar(_last_built_tramtype);
	return CBF_NONE;
}

static CallBackFunction ToolbarScenBuildDocks(Window *w)
{
	w->HandleButtonClick(WID_TE_WATER);
	if (_settings_client.sound.click_beep) SndPlayFx(SND_15_BEEP);
	ShowBuildDocksScenToolbar();
	return CBF_NONE;
}

static CallBackFunction ToolbarScenPlantTrees(Window *w)
{
	w->HandleButtonClick(WID_TE_TREES);
	if (_settings_client.sound.click_beep) SndPlayFx(SND_15_BEEP);
	ShowBuildTreesToolbar();
	return CBF_NONE;
}

static CallBackFunction ToolbarScenPlaceSign(Window *w)
{
	w->HandleButtonClick(WID_TE_SIGNS);
	if (_settings_client.sound.click_beep) SndPlayFx(SND_15_BEEP);
	return SelectSignTool();
}

static CallBackFunction ToolbarBtn_NULL(Window *w)
{
	return CBF_NONE;
}

typedef CallBackFunction MenuClickedProc(int index);

static MenuClickedProc * const _menu_clicked_procs[] = {
	nullptr,                 // 0
	nullptr,                 // 1
	MenuClickSettings,    // 2
	MenuClickSaveLoad,    // 3
	MenuClickMap,         // 4
	MenuClickTown,        // 5
	MenuClickSubsidies,   // 6
	MenuClickStations,    // 7
	MenuClickFinances,    // 8
	MenuClickCompany,     // 9
	MenuClickStory,       // 10
	MenuClickGoal,        // 11
	MenuClickGraphsOrLeague, // 12
	MenuClickGraphsOrLeague, // 13
	MenuClickIndustry,    // 14
	MenuClickShowTrains,  // 15
	MenuClickShowRoad,    // 16
	MenuClickShowShips,   // 17
	MenuClickShowAir,     // 18
	MenuClickMap,         // 19
	nullptr,                 // 20
	MenuClickBuildRail,   // 21
	MenuClickBuildRoad,   // 22
	MenuClickBuildTram,   // 23
	MenuClickBuildWater,  // 24
	MenuClickBuildAir,    // 25
	MenuClickForest,      // 26
	MenuClickMusicWindow, // 27
	MenuClickNewspaper,   // 28
	MenuClickHelp,        // 29
};

/** Full blown container to make it behave exactly as we want :) */
class NWidgetToolbarContainer : public NWidgetContainer {
	bool visible[WID_TN_END]; ///< The visible headers
protected:
	uint spacers;          ///< Number of spacer widgets in this toolbar

public:
	NWidgetToolbarContainer() : NWidgetContainer(NWID_HORIZONTAL)
	{
	}

	/**
	 * Check whether the given widget type is a button for us.
	 * @param type the widget type to check.
	 * @return true if it is a button for us.
	 */
	bool IsButton(WidgetType type) const
	{
		return type == WWT_IMGBTN || type == WWT_IMGBTN_2 || type == WWT_PUSHIMGBTN;
	}

	void SetupSmallestSize(Window *w, bool init_array) override
	{
		this->smallest_x = 0; // Biggest child
		this->smallest_y = 0; // Biggest child
		this->fill_x = 1;
		this->fill_y = 0;
		this->resize_x = 1; // We only resize in this direction
		this->resize_y = 0; // We never resize in this direction
		this->spacers = 0;

		uint nbuttons = 0;
		/* First initialise some variables... */
		for (NWidgetBase *child_wid = this->head; child_wid != nullptr; child_wid = child_wid->next) {
			child_wid->SetupSmallestSize(w, init_array);
			this->smallest_y = std::max(this->smallest_y, child_wid->smallest_y + child_wid->padding.Vertical());
			if (this->IsButton(child_wid->type)) {
				nbuttons++;
				this->smallest_x = std::max(this->smallest_x, child_wid->smallest_x + child_wid->padding.Horizontal());
			} else if (child_wid->type == NWID_SPACER) {
				this->spacers++;
			}
		}

		/* ... then in a second pass make sure the 'current' heights are set. Won't change ever. */
		for (NWidgetBase *child_wid = this->head; child_wid != nullptr; child_wid = child_wid->next) {
			child_wid->current_y = this->smallest_y;
			if (!this->IsButton(child_wid->type)) {
				child_wid->current_x = child_wid->smallest_x;
			}
		}
		_toolbar_width = nbuttons * this->smallest_x;
	}

	void AssignSizePosition(SizingType sizing, uint x, uint y, uint given_width, uint given_height, bool rtl) override
	{
		assert(given_width >= this->smallest_x && given_height >= this->smallest_y);

		this->pos_x = x;
		this->pos_y = y;
		this->current_x = given_width;
		this->current_y = given_height;

		/* Figure out what are the visible buttons */
		memset(this->visible, 0, sizeof(this->visible));
		uint arrangable_count, button_count, spacer_count;
		const byte *arrangement = GetButtonArrangement(given_width, arrangable_count, button_count, spacer_count);
		for (uint i = 0; i < arrangable_count; i++) {
			this->visible[arrangement[i]] = true;
		}

		/* Create us ourselves a quick lookup table */
		NWidgetBase *widgets[WID_TN_END];
		for (NWidgetBase *child_wid = this->head; child_wid != nullptr; child_wid = child_wid->next) {
			if (child_wid->type == NWID_SPACER) continue;
			widgets[((NWidgetCore*)child_wid)->index] = child_wid;
		}

		/* Now assign the widgets to their rightful place */
		uint position = 0; // Place to put next child relative to origin of the container.
		uint spacer_space = std::max(0, (int)given_width - (int)(button_count * this->smallest_x)); // Remaining spacing for 'spacer' widgets
		uint button_space = given_width - spacer_space; // Remaining spacing for the buttons
		uint spacer_i = 0;
		uint button_i = 0;

		/* Index into the arrangement indices. The macro lastof cannot be used here! */
		const byte *cur_wid = rtl ? &arrangement[arrangable_count - 1] : arrangement;
		for (uint i = 0; i < arrangable_count; i++) {
			NWidgetBase *child_wid = widgets[*cur_wid];
			/* If we have to give space to the spacers, do that */
			if (spacer_space != 0) {
				NWidgetBase *possible_spacer = rtl ? child_wid->next : child_wid->prev;
				if (possible_spacer != nullptr && possible_spacer->type == NWID_SPACER) {
					uint add = spacer_space / (spacer_count - spacer_i);
					position += add;
					spacer_space -= add;
					spacer_i++;
				}
			}

			/* Buttons can be scaled, the others not. */
			if (this->IsButton(child_wid->type)) {
				child_wid->current_x = button_space / (button_count - button_i);
				button_space -= child_wid->current_x;
				button_i++;
			}
			child_wid->AssignSizePosition(sizing, x + position, y, child_wid->current_x, this->current_y, rtl);
			position += child_wid->current_x;

			if (rtl) {
				cur_wid--;
			} else {
				cur_wid++;
			}
		}
	}

	void Draw(const Window *w) override
	{
		/* Draw brown-red toolbar bg. */
		GfxFillRect(this->pos_x, this->pos_y, this->pos_x + this->current_x - 1, this->pos_y + this->current_y - 1, PC_VERY_DARK_RED);
		GfxFillRect(this->pos_x, this->pos_y, this->pos_x + this->current_x - 1, this->pos_y + this->current_y - 1, PC_DARK_RED, FILLRECT_CHECKER);

		bool rtl = _current_text_dir == TD_RTL;
		for (NWidgetBase *child_wid = rtl ? this->tail : this->head; child_wid != nullptr; child_wid = rtl ? child_wid->prev : child_wid->next) {
			if (child_wid->type == NWID_SPACER) continue;
			if (!this->visible[((NWidgetCore*)child_wid)->index]) continue;

			child_wid->Draw(w);
		}
	}

	NWidgetCore *GetWidgetFromPos(int x, int y) override
	{
		if (!IsInsideBS(x, this->pos_x, this->current_x) || !IsInsideBS(y, this->pos_y, this->current_y)) return nullptr;

		for (NWidgetBase *child_wid = this->head; child_wid != nullptr; child_wid = child_wid->next) {
			if (child_wid->type == NWID_SPACER) continue;
			if (!this->visible[((NWidgetCore*)child_wid)->index]) continue;

			NWidgetCore *nwid = child_wid->GetWidgetFromPos(x, y);
			if (nwid != nullptr) return nwid;
		}
		return nullptr;
	}


	void FillDirtyWidgets(std::vector<NWidgetBase *> &dirty_widgets) override
	{
		if (this->base_flags & WBF_DIRTY) {
			dirty_widgets.push_back(this);
		} else {
			for (NWidgetBase *child_wid = this->head; child_wid != nullptr; child_wid = child_wid->next) {
				if (child_wid->type == NWID_SPACER) continue;
				if (!this->visible[((NWidgetCore*)child_wid)->index]) continue;

				child_wid->FillDirtyWidgets(dirty_widgets);
			}
		}
	}

	/**
	 * Get the arrangement of the buttons for the toolbar.
	 * @param width the new width of the toolbar.
	 * @param arrangable_count output of the number of visible items.
	 * @param button_count output of the number of visible buttons.
	 * @param spacer_count output of the number of spacers.
	 * @return the button configuration.
	 */
	virtual const byte *GetButtonArrangement(uint &width, uint &arrangable_count, uint &button_count, uint &spacer_count) const = 0;
};

/** Container for the 'normal' main toolbar */
class NWidgetMainToolbarContainer : public NWidgetToolbarContainer {
	const byte *GetButtonArrangement(uint &width, uint &arrangable_count, uint &button_count, uint &spacer_count) const override
	{
		static const uint SMALLEST_ARRANGEMENT = 14;
		static const uint BIGGEST_ARRANGEMENT  = 20;

		/* The number of buttons of each row of the toolbar should match the number of items which we want to be visible.
		 * The total number of buttons should be equal to arrangable_count * 2.
		 * No bad things happen, but we could see strange behaviours if we have buttons < (arrangable_count * 2) like a
		 * pause button appearing on the right of the lower toolbar and weird resizing of the widgets even if there is
		 * enough space.
		 */
		static const byte arrange14[] = {
			WID_TN_PAUSE,
			WID_TN_FAST_FORWARD,
			WID_TN_TRAINS,
			WID_TN_ROADVEHS,
			WID_TN_SHIPS,
			WID_TN_AIRCRAFT,
			WID_TN_ZOOM_IN,
			WID_TN_ZOOM_OUT,
			WID_TN_RAILS,
			WID_TN_ROADS,
			WID_TN_WATER,
			WID_TN_AIR,
			WID_TN_LANDSCAPE,
			WID_TN_SWITCH_BAR,
			// lower toolbar
			WID_TN_SETTINGS,
			WID_TN_SAVE,
			WID_TN_SMALL_MAP,
			WID_TN_TOWNS,
			WID_TN_SUBSIDIES,
			WID_TN_STATIONS,
			WID_TN_FINANCES,
			WID_TN_COMPANIES,
			WID_TN_GRAPHS,
			WID_TN_INDUSTRIES,
			WID_TN_MUSIC_SOUND,
			WID_TN_MESSAGES,
			WID_TN_HELP,
			WID_TN_SWITCH_BAR,
		};
		static const byte arrange15[] = {
			WID_TN_PAUSE,
			WID_TN_FAST_FORWARD,
			WID_TN_SMALL_MAP,
			WID_TN_TRAINS,
			WID_TN_ROADVEHS,
			WID_TN_SHIPS,
			WID_TN_AIRCRAFT,
			WID_TN_RAILS,
			WID_TN_ROADS,
			WID_TN_WATER,
			WID_TN_AIR,
			WID_TN_LANDSCAPE,
			WID_TN_ZOOM_IN,
			WID_TN_ZOOM_OUT,
			WID_TN_SWITCH_BAR,
			// lower toolbar
			WID_TN_PAUSE,
			WID_TN_SETTINGS,
			WID_TN_SMALL_MAP,
			WID_TN_SAVE,
			WID_TN_TOWNS,
			WID_TN_SUBSIDIES,
			WID_TN_STATIONS,
			WID_TN_FINANCES,
			WID_TN_COMPANIES,
			WID_TN_GRAPHS,
			WID_TN_INDUSTRIES,
			WID_TN_MUSIC_SOUND,
			WID_TN_MESSAGES,
			WID_TN_HELP,
			WID_TN_SWITCH_BAR,
		};
		static const byte arrange16[] = {
			WID_TN_PAUSE,
			WID_TN_FAST_FORWARD,
			WID_TN_SETTINGS,
			WID_TN_SMALL_MAP,
			WID_TN_TRAINS,
			WID_TN_ROADVEHS,
			WID_TN_SHIPS,
			WID_TN_AIRCRAFT,
			WID_TN_RAILS,
			WID_TN_ROADS,
			WID_TN_WATER,
			WID_TN_AIR,
			WID_TN_LANDSCAPE,
			WID_TN_ZOOM_IN,
			WID_TN_ZOOM_OUT,
			WID_TN_SWITCH_BAR,
			// lower toolbar
			WID_TN_PAUSE,
			WID_TN_FAST_FORWARD,
			WID_TN_SAVE,
			WID_TN_TOWNS,
			WID_TN_SUBSIDIES,
			WID_TN_STATIONS,
			WID_TN_FINANCES,
			WID_TN_COMPANIES,
			WID_TN_GRAPHS,
			WID_TN_INDUSTRIES,
			WID_TN_MUSIC_SOUND,
			WID_TN_MESSAGES,
			WID_TN_HELP,
			WID_TN_ZOOM_IN,
			WID_TN_ZOOM_OUT,
			WID_TN_SWITCH_BAR,
		};
		static const byte arrange17[] = {
			WID_TN_PAUSE,
			WID_TN_FAST_FORWARD,
			WID_TN_SETTINGS,
			WID_TN_SMALL_MAP,
			WID_TN_SUBSIDIES,
			WID_TN_TRAINS,
			WID_TN_ROADVEHS,
			WID_TN_SHIPS,
			WID_TN_AIRCRAFT,
			WID_TN_RAILS,
			WID_TN_ROADS,
			WID_TN_WATER,
			WID_TN_AIR,
			WID_TN_LANDSCAPE,
			WID_TN_ZOOM_IN,
			WID_TN_ZOOM_OUT,
			WID_TN_SWITCH_BAR,
			// lower toolbar
			WID_TN_PAUSE,
			WID_TN_FAST_FORWARD,
			WID_TN_SAVE,
			WID_TN_SMALL_MAP,
			WID_TN_SUBSIDIES,
			WID_TN_TOWNS,
			WID_TN_STATIONS,
			WID_TN_FINANCES,
			WID_TN_COMPANIES,
			WID_TN_GRAPHS,
			WID_TN_INDUSTRIES,
			WID_TN_MUSIC_SOUND,
			WID_TN_MESSAGES,
			WID_TN_HELP,
			WID_TN_ZOOM_IN,
			WID_TN_ZOOM_OUT,
			WID_TN_SWITCH_BAR,
		};
		static const byte arrange18[] = {
			WID_TN_PAUSE,
			WID_TN_FAST_FORWARD,
			WID_TN_SETTINGS,
			WID_TN_SMALL_MAP,
			WID_TN_TOWNS,
			WID_TN_SUBSIDIES,
			WID_TN_STATIONS,
			WID_TN_FINANCES,
			WID_TN_COMPANIES,
			WID_TN_INDUSTRIES,
			WID_TN_RAILS,
			WID_TN_ROADS,
			WID_TN_WATER,
			WID_TN_AIR,
			WID_TN_LANDSCAPE,
			WID_TN_ZOOM_IN,
			WID_TN_ZOOM_OUT,
			WID_TN_SWITCH_BAR,
			// lower toolbar
			WID_TN_PAUSE,
			WID_TN_FAST_FORWARD,
			WID_TN_SAVE,
			WID_TN_SMALL_MAP,
			WID_TN_TOWNS,
			WID_TN_SUBSIDIES,
			WID_TN_STATIONS,
			WID_TN_GRAPHS,
			WID_TN_TRAINS,
			WID_TN_ROADVEHS,
			WID_TN_SHIPS,
			WID_TN_AIRCRAFT,
			WID_TN_MUSIC_SOUND,
			WID_TN_MESSAGES,
			WID_TN_HELP,
			WID_TN_ZOOM_IN,
			WID_TN_ZOOM_OUT,
			WID_TN_SWITCH_BAR,
		};
		static const byte arrange19[] = {
			WID_TN_PAUSE,
			WID_TN_FAST_FORWARD,
			WID_TN_SETTINGS,
			WID_TN_SMALL_MAP,
			WID_TN_TOWNS,
			WID_TN_SUBSIDIES,
			WID_TN_TRAINS,
			WID_TN_ROADVEHS,
			WID_TN_SHIPS,
			WID_TN_AIRCRAFT,
			WID_TN_RAILS,
			WID_TN_ROADS,
			WID_TN_WATER,
			WID_TN_AIR,
			WID_TN_LANDSCAPE,
			WID_TN_MUSIC_SOUND,
			WID_TN_ZOOM_IN,
			WID_TN_ZOOM_OUT,
			WID_TN_SWITCH_BAR,
			// lower toolbar
			WID_TN_PAUSE,
			WID_TN_FAST_FORWARD,
			WID_TN_SAVE,
			WID_TN_SMALL_MAP,
			WID_TN_STATIONS,
			WID_TN_FINANCES,
			WID_TN_COMPANIES,
			WID_TN_GRAPHS,
			WID_TN_INDUSTRIES,
			WID_TN_MESSAGES,
			WID_TN_RAILS,
			WID_TN_ROADS,
			WID_TN_WATER,
			WID_TN_AIR,
			WID_TN_LANDSCAPE,
			WID_TN_HELP,
			WID_TN_ZOOM_IN,
			WID_TN_ZOOM_OUT,
			WID_TN_SWITCH_BAR,
		};
		static const byte arrange20[] = {
			WID_TN_PAUSE,
			WID_TN_FAST_FORWARD,
			WID_TN_SETTINGS,
			WID_TN_SMALL_MAP,
			WID_TN_TOWNS,
			WID_TN_SUBSIDIES,
			WID_TN_TRAINS,
			WID_TN_ROADVEHS,
			WID_TN_SHIPS,
			WID_TN_AIRCRAFT,
			WID_TN_RAILS,
			WID_TN_ROADS,
			WID_TN_WATER,
			WID_TN_AIR,
			WID_TN_LANDSCAPE,
			WID_TN_MUSIC_SOUND,
			WID_TN_GOAL,
			WID_TN_ZOOM_IN,
			WID_TN_ZOOM_OUT,
			WID_TN_SWITCH_BAR,
			// lower toolbar
			WID_TN_PAUSE,
			WID_TN_FAST_FORWARD,
			WID_TN_SAVE,
			WID_TN_SMALL_MAP,
			WID_TN_STATIONS,
			WID_TN_FINANCES,
			WID_TN_COMPANIES,
			WID_TN_GRAPHS,
			WID_TN_INDUSTRIES,
			WID_TN_MESSAGES,
			WID_TN_RAILS,
			WID_TN_ROADS,
			WID_TN_WATER,
			WID_TN_AIR,
			WID_TN_LANDSCAPE,
			WID_TN_STORY,
			WID_TN_HELP,
			WID_TN_ZOOM_IN,
			WID_TN_ZOOM_OUT,
			WID_TN_SWITCH_BAR,
		};
		static const byte arrange_all[] = {
			WID_TN_PAUSE,
			WID_TN_FAST_FORWARD,
			WID_TN_SETTINGS,
			WID_TN_SAVE,
			WID_TN_SMALL_MAP,
			WID_TN_TOWNS,
			WID_TN_SUBSIDIES,
			WID_TN_STATIONS,
			WID_TN_FINANCES,
			WID_TN_COMPANIES,
			WID_TN_STORY,
			WID_TN_GOAL,
			WID_TN_GRAPHS,
			WID_TN_LEAGUE,
			WID_TN_INDUSTRIES,
			WID_TN_TRAINS,
			WID_TN_ROADVEHS,
			WID_TN_SHIPS,
			WID_TN_AIRCRAFT,
			WID_TN_ZOOM_IN,
			WID_TN_ZOOM_OUT,
			WID_TN_RAILS,
			WID_TN_ROADS,
			WID_TN_TRAMS,
			WID_TN_WATER,
			WID_TN_AIR,
			WID_TN_LANDSCAPE,
			WID_TN_MUSIC_SOUND,
			WID_TN_MESSAGES,
			WID_TN_HELP
		};

		/* If at least BIGGEST_ARRANGEMENT fit, just spread all the buttons nicely */
		uint full_buttons = std::max(CeilDiv(width, this->smallest_x), SMALLEST_ARRANGEMENT);
		if (full_buttons > BIGGEST_ARRANGEMENT) {
			button_count = arrangable_count = lengthof(arrange_all);
			spacer_count = this->spacers;
			return arrange_all;
		}

		/* Introduce the split toolbar */
		static const byte * const arrangements[] = { arrange14, arrange15, arrange16, arrange17, arrange18, arrange19, arrange20 };

		button_count = arrangable_count = full_buttons;
		spacer_count = this->spacers;
		return arrangements[full_buttons - SMALLEST_ARRANGEMENT] + ((_toolbar_mode == TB_LOWER) ? full_buttons : 0);
	}
};

/** Container for the scenario editor's toolbar */
class NWidgetScenarioToolbarContainer : public NWidgetToolbarContainer {
	uint panel_widths[2]; ///< The width of the two panels (the text panel and date panel)

	void SetupSmallestSize(Window *w, bool init_array) override
	{
		this->NWidgetToolbarContainer::SetupSmallestSize(w, init_array);

		/* Find the size of panel_widths */
		uint i = 0;
		for (NWidgetBase *child_wid = this->head; child_wid != nullptr; child_wid = child_wid->next) {
			if (child_wid->type == NWID_SPACER || this->IsButton(child_wid->type)) continue;

			assert(i < lengthof(this->panel_widths));
			this->panel_widths[i++] = child_wid->current_x;
			_toolbar_width += child_wid->current_x;
		}
	}

	const byte *GetButtonArrangement(uint &width, uint &arrangable_count, uint &button_count, uint &spacer_count) const override
	{
		static const byte arrange_all[] = {
			WID_TE_PAUSE,
			WID_TE_FAST_FORWARD,
			WID_TE_SETTINGS,
			WID_TE_SAVE,
			WID_TE_SPACER,
			WID_TE_DATE_PANEL,
			WID_TE_SMALL_MAP,
			WID_TE_ZOOM_IN,
			WID_TE_ZOOM_OUT,
			WID_TE_LAND_GENERATE,
			WID_TE_TOWN_GENERATE,
			WID_TE_INDUSTRY,
			WID_TE_ROADS,
			WID_TE_TRAMS,
			WID_TE_WATER,
			WID_TE_TREES,
			WID_TE_SIGNS,
			WID_TE_MUSIC_SOUND,
			WID_TE_HELP,
		};
		static const byte arrange_nopanel[] = {
			WID_TE_PAUSE,
			WID_TE_FAST_FORWARD,
			WID_TE_SETTINGS,
			WID_TE_SAVE,
			WID_TE_DATE_PANEL,
			WID_TE_SMALL_MAP,
			WID_TE_ZOOM_IN,
			WID_TE_ZOOM_OUT,
			WID_TE_LAND_GENERATE,
			WID_TE_TOWN_GENERATE,
			WID_TE_INDUSTRY,
			WID_TE_ROADS,
			WID_TE_TRAMS,
			WID_TE_WATER,
			WID_TE_TREES,
			WID_TE_SIGNS,
			WID_TE_MUSIC_SOUND,
			WID_TE_HELP,
		};
		static const byte arrange_switch[] = {
			WID_TE_DATE_PANEL,
			WID_TE_SMALL_MAP,
			WID_TE_LAND_GENERATE,
			WID_TE_TOWN_GENERATE,
			WID_TE_INDUSTRY,
			WID_TE_ROADS,
			WID_TE_TRAMS,
			WID_TE_WATER,
			WID_TE_TREES,
			WID_TE_SIGNS,
			WID_TE_SWITCH_BAR,
			// lower toolbar
			WID_TE_PAUSE,
			WID_TE_FAST_FORWARD,
			WID_TE_SETTINGS,
			WID_TE_SAVE,
			WID_TE_DATE_PANEL,
			WID_TE_SMALL_MAP,
			WID_TE_ZOOM_IN,
			WID_TE_ZOOM_OUT,
			WID_TE_MUSIC_SOUND,
			WID_TE_HELP,
			WID_TE_SWITCH_BAR,
		};

		/* If we can place all buttons *and* the panels, show them. */
		uint min_full_width = (lengthof(arrange_all) - lengthof(this->panel_widths)) * this->smallest_x + this->panel_widths[0] + this->panel_widths[1];
		if (width >= min_full_width) {
			width -= this->panel_widths[0] + this->panel_widths[1];
			arrangable_count = lengthof(arrange_all);
			button_count = arrangable_count - 2;
			spacer_count = this->spacers;
			return arrange_all;
		}

		/* Otherwise don't show the date panel and if we can't fit half the buttons and the panels anymore, split the toolbar in two */
		uint min_small_width = (lengthof(arrange_switch) - lengthof(this->panel_widths)) * this->smallest_x / 2 + this->panel_widths[1];
		if (width > min_small_width) {
			width -= this->panel_widths[1];
			arrangable_count = lengthof(arrange_nopanel);
			button_count = arrangable_count - 1;
			spacer_count = this->spacers - 1;
			return arrange_nopanel;
		}

		/* Split toolbar */
		width -= this->panel_widths[1];
		arrangable_count = lengthof(arrange_switch) / 2;
		button_count = arrangable_count - 1;
		spacer_count = 0;
		return arrange_switch + ((_toolbar_mode == TB_LOWER) ? arrangable_count : 0);
	}
};

/* --- Toolbar handling for the 'normal' case */

typedef CallBackFunction ToolbarButtonProc(Window *w);

static ToolbarButtonProc * const _toolbar_button_procs[] = {
	ToolbarPauseClick,
	ToolbarFastForwardClick,
	ToolbarOptionsClick,
	ToolbarSaveClick,
	ToolbarMapClick,
	ToolbarTownClick,
	ToolbarSubsidiesClick,
	ToolbarStationsClick,
	ToolbarFinancesClick,
	ToolbarCompaniesClick,
	ToolbarStoryClick,
	ToolbarGoalClick,
	ToolbarGraphsClick,
	ToolbarLeagueClick,
	ToolbarIndustryClick,
	ToolbarTrainClick,
	ToolbarRoadClick,
	ToolbarShipClick,
	ToolbarAirClick,
	ToolbarZoomInClick,
	ToolbarZoomOutClick,
	ToolbarBuildRailClick,
	ToolbarBuildRoadClick,
	ToolbarBuildTramClick,
	ToolbarBuildWaterClick,
	ToolbarBuildAirClick,
	ToolbarForestClick,
	ToolbarMusicClick,
	ToolbarNewspaperClick,
	ToolbarHelpClick,
	ToolbarSwitchClick,
};

/** Main toolbar. */
struct MainToolbarWindow : Window {
	GUITimer timer;

	MainToolbarWindow(WindowDesc *desc) : Window(desc)
	{
		MainToolbarScaleAdjuster scale_adjust;

		this->InitNested(0);

		_last_started_action = CBF_NONE;
		CLRBITS(this->flags, WF_WHITE_BORDER);
		this->SetWidgetDisabledState(WID_TN_FAST_FORWARD, _networking); // if networking, disable fast-forward button
		PositionMainToolbar(this);
		DoZoomInOutWindow(ZOOM_NONE, this);

		this->timer.SetInterval(MILLISECONDS_PER_TICK);
	}

	void FindWindowPlacementAndResize(int def_width, int def_height) override
	{
		MainToolbarScaleAdjuster scale_adjust;

		Window::FindWindowPlacementAndResize(_toolbar_width, def_height);
	}

	void OnPaint() override
	{
		MainToolbarScaleAdjuster scale_adjust;

		/* If spectator, disable all construction buttons
		 * ie : Build road, rail, ships, airports and landscaping
		 * Since enabled state is the default, just disable when needed */
		this->SetWidgetsDisabledState(_local_company == COMPANY_SPECTATOR, WID_TN_RAILS, WID_TN_ROADS, WID_TN_TRAMS, WID_TN_WATER, WID_TN_AIR, WID_TN_LANDSCAPE, WIDGET_LIST_END);
		/* disable company list drop downs, if there are no companies */
		this->SetWidgetsDisabledState(Company::GetNumItems() == 0, WID_TN_STATIONS, WID_TN_FINANCES, WID_TN_TRAINS, WID_TN_ROADVEHS, WID_TN_SHIPS, WID_TN_AIRCRAFT, WIDGET_LIST_END);

		this->SetWidgetDisabledState(WID_TN_GOAL, Goal::GetNumItems() == 0);
		this->SetWidgetDisabledState(WID_TN_STORY, StoryPage::GetNumItems() == 0);

		this->SetWidgetDisabledState(WID_TN_PAUSE, _networking && !(_network_server || _network_settings_access)); // if not server, disable pause button

		this->DrawWidgets();
	}

	void OnClick(Point pt, int widget, int click_count) override
	{
		if (_game_mode != GM_MENU && !this->IsWidgetDisabled(widget)) _toolbar_button_procs[widget](this);
	}

	void OnDropdownSelect(int widget, int index) override
	{
		CallBackFunction cbf = _menu_clicked_procs[widget](index);
		if (cbf != CBF_NONE) _last_started_action = cbf;
	}

	EventState OnHotkey(int hotkey) override
	{
		extern void ShowTemplateReplaceWindow();
		extern void ShowTraceRestrictSlotWindow(CompanyID company, VehicleType vehtype);
		extern void ShowTraceRestrictCounterWindow(CompanyID company);

		CallBackFunction cbf = CBF_NONE;
		switch (hotkey) {
			case MTHK_PAUSE: ToolbarPauseClick(this); break;
			case MTHK_FASTFORWARD: ToolbarFastForwardClick(this); break;
			case MTHK_SETTINGS: ShowGameOptions(); break;
			case MTHK_SAVEGAME: MenuClickSaveLoad(); break;
			case MTHK_LOADGAME: ShowSaveLoadDialog(FT_SAVEGAME, SLO_LOAD); break;
			case MTHK_SMALLMAP: ShowSmallMap(); break;
			case MTHK_TOWNDIRECTORY: ShowTownDirectory(); break;
			case MTHK_SUBSIDIES: ShowSubsidiesList(); break;
			case MTHK_STATIONS: ShowCompanyStations(_local_company); break;
			case MTHK_FINANCES: ShowCompanyFinances(_local_company); break;
			case MTHK_COMPANIES: ShowCompany(_local_company); break;
			case MTHK_STORY: ShowStoryBook(_local_company); break;
			case MTHK_GOAL: ShowGoalsList(_local_company); break;
			case MTHK_GRAPHS: ShowOperatingProfitGraph(); break;
			case MTHK_LEAGUE: ShowFirstLeagueTable(); break;
			case MTHK_INDUSTRIES: ShowBuildIndustryWindow(); break;
			case MTHK_INDUSTRY_CHAINS: ShowIndustryCargoesWindow(); break;
			case MTHK_TRAIN_LIST: ShowVehicleListWindow(_local_company, VEH_TRAIN); break;
			case MTHK_ROADVEH_LIST: ShowVehicleListWindow(_local_company, VEH_ROAD); break;
			case MTHK_SHIP_LIST: ShowVehicleListWindow(_local_company, VEH_SHIP); break;
			case MTHK_AIRCRAFT_LIST: ShowVehicleListWindow(_local_company, VEH_AIRCRAFT); break;
			case MTHK_ZOOM_IN: ToolbarZoomInClick(this); break;
			case MTHK_ZOOM_OUT: ToolbarZoomOutClick(this); break;
			case MTHK_BUILD_RAIL: ShowBuildRailToolbar(_last_built_railtype); break;
			case MTHK_BUILD_ROAD: ShowBuildRoadToolbar(_last_built_roadtype); break;
			case MTHK_BUILD_TRAM: ShowBuildRoadToolbar(_last_built_tramtype); break;
			case MTHK_BUILD_DOCKS: ShowBuildDocksToolbar(); break;
			case MTHK_BUILD_AIRPORT: ShowBuildAirToolbar(); break;
			case MTHK_BUILD_TREES: ShowBuildTreesToolbar(); break;
			case MTHK_MUSIC: ShowMusicWindow(); break;
			case MTHK_SCRIPT_DEBUG: ShowScriptDebugWindow(); break;
			case MTHK_SMALL_SCREENSHOT: MakeScreenshotWithConfirm(SC_VIEWPORT); break;
			case MTHK_ZOOMEDIN_SCREENSHOT: MakeScreenshotWithConfirm(SC_ZOOMEDIN); break;
			case MTHK_DEFAULTZOOM_SCREENSHOT: MakeScreenshotWithConfirm(SC_DEFAULTZOOM); break;
			case MTHK_GIANT_SCREENSHOT: MakeScreenshotWithConfirm(SC_WORLD); break;
			case MTHK_CHEATS: ShowCheatWindow(); break;
			case MTHK_TERRAFORM: ShowTerraformToolbar(); break;
			case MTHK_EXTRA_VIEWPORT: ShowExtraViewportWindowForTileUnderCursor(); break;
			case MTHK_CLIENT_LIST: if (_networking) ShowClientList(); break;
			case MTHK_SIGN_LIST: ShowSignList(); break;
			case MTHK_LANDINFO: cbf = PlaceLandBlockInfo(); break;
			case MTHK_PICKER: cbf = PlacePickerTool(); break;
			case MTHK_PLAN_LIST: ShowPlansWindow(); break;
			case MTHK_LINK_GRAPH_LEGEND: ShowLinkGraphLegend(); break;
			case MTHK_MESSAGE_HISTORY: ShowMessageHistory(); break;
			case MTHK_TEMPLATE_REPLACEMENT: ShowTemplateReplaceWindow(); break;
			case MTHK_TRAIN_SLOTS: ShowTraceRestrictSlotWindow(_local_company, VEH_TRAIN); break;
			case MTHK_TRAIN_COUNTERS: ShowTraceRestrictCounterWindow(_local_company); break;
			default: return ES_NOT_HANDLED;
		}
		if (cbf != CBF_NONE) _last_started_action = cbf;
		return ES_HANDLED;
	}

	void OnPlaceObject(Point pt, TileIndex tile) override
	{
		switch (_last_started_action) {
			case CBF_PLACE_SIGN:
				PlaceProc_Sign(tile);
				break;

			case CBF_PLACE_LANDINFO:
				ShowLandInfo(tile);
				break;

			case CBF_PLACE_PICKER:
				UsePickerTool(tile);
				break;

			default: NOT_REACHED();
		}
	}

	void OnPlaceObjectAbort() override
	{
		_last_started_action = CBF_NONE;
	}

	void OnRealtimeTick(uint delta_ms) override
	{
		if (!this->timer.Elapsed(delta_ms)) return;
		this->timer.SetInterval(MILLISECONDS_PER_TICK);

		if (this->IsWidgetLowered(WID_TN_PAUSE) != !!_pause_mode) {
			this->ToggleWidgetLoweredState(WID_TN_PAUSE);
			this->SetWidgetDirty(WID_TN_PAUSE);
		}

		if (this->IsWidgetLowered(WID_TN_FAST_FORWARD) != (_game_speed != 100)) {
			this->ToggleWidgetLoweredState(WID_TN_FAST_FORWARD);
			this->SetWidgetDirty(WID_TN_FAST_FORWARD);
		}
	}

	void OnTimeout() override
	{
		/* We do not want to automatically raise the pause, fast forward and
		 * switchbar buttons; they have to stay down when pressed etc. */
		for (uint i = WID_TN_SETTINGS; i < WID_TN_SWITCH_BAR; i++) {
			if (this->IsWidgetLowered(i)) {
				this->RaiseWidget(i);
				this->SetWidgetDirty(i);
			}
		}
	}

	/**
	 * Some data on this window has become invalid.
	 * @param data Information about the changed data.
	 * @param gui_scope Whether the call is done from GUI scope. You may not do everything when not in GUI scope. See #InvalidateWindowData() for details.
	 */
	void OnInvalidateData(int data = 0, bool gui_scope = true) override
	{
		if (!gui_scope) return;
		Window *w = FindWindowById(WC_MAIN_WINDOW, 0);
		if (w != nullptr) HandleZoomMessage(this, w->viewport, WID_TN_ZOOM_IN, WID_TN_ZOOM_OUT);
	}

	static HotkeyList hotkeys;
};

const uint16 _maintoolbar_pause_keys[] = {WKC_F1, WKC_PAUSE, 0};
const uint16 _maintoolbar_zoomin_keys[] = {WKC_NUM_PLUS, WKC_EQUALS, WKC_SHIFT | WKC_EQUALS, WKC_SHIFT | WKC_F5, 0};
const uint16 _maintoolbar_zoomout_keys[] = {WKC_NUM_MINUS, WKC_MINUS, WKC_SHIFT | WKC_MINUS, WKC_SHIFT | WKC_F6, 0};
const uint16 _maintoolbar_smallmap_keys[] = {WKC_F4, 'M', 0};

static Hotkey maintoolbar_hotkeys[] = {
	Hotkey(_maintoolbar_pause_keys, "pause", MTHK_PAUSE),
	Hotkey((uint16)0, "fastforward", MTHK_FASTFORWARD),
	Hotkey(WKC_F2, "settings", MTHK_SETTINGS),
	Hotkey(WKC_F3, "saveload", MTHK_SAVEGAME),
	Hotkey((uint16)0, "load_game", MTHK_LOADGAME),
	Hotkey(_maintoolbar_smallmap_keys, "smallmap", MTHK_SMALLMAP),
	Hotkey(WKC_F5, "town_list", MTHK_TOWNDIRECTORY),
	Hotkey(WKC_F6, "subsidies", MTHK_SUBSIDIES),
	Hotkey(WKC_F7, "station_list", MTHK_STATIONS),
	Hotkey(WKC_F8, "finances", MTHK_FINANCES),
	Hotkey(WKC_F9, "companies", MTHK_COMPANIES),
	Hotkey((uint16)0, "story_book", MTHK_STORY),
	Hotkey((uint16)0, "goal_list", MTHK_GOAL),
	Hotkey(WKC_F10, "graphs", MTHK_GRAPHS),
	Hotkey(WKC_F11, "league", MTHK_LEAGUE),
	Hotkey(WKC_F12, "industry_list", MTHK_INDUSTRIES),
	Hotkey((uint16)0, "industry_chains", MTHK_INDUSTRY_CHAINS),
	Hotkey(WKC_SHIFT | WKC_F1, "train_list", MTHK_TRAIN_LIST),
	Hotkey(WKC_SHIFT | WKC_F2, "roadveh_list", MTHK_ROADVEH_LIST),
	Hotkey(WKC_SHIFT | WKC_F3, "ship_list", MTHK_SHIP_LIST),
	Hotkey(WKC_SHIFT | WKC_F4, "aircraft_list", MTHK_AIRCRAFT_LIST),
	Hotkey(_maintoolbar_zoomin_keys, "zoomin", MTHK_ZOOM_IN),
	Hotkey(_maintoolbar_zoomout_keys, "zoomout", MTHK_ZOOM_OUT),
	Hotkey(WKC_SHIFT | WKC_F7, "build_rail", MTHK_BUILD_RAIL),
	Hotkey(WKC_SHIFT | WKC_F8, "build_road", MTHK_BUILD_ROAD),
	Hotkey((uint16)0, "build_tram", MTHK_BUILD_TRAM),
	Hotkey(WKC_SHIFT | WKC_F9, "build_docks", MTHK_BUILD_DOCKS),
	Hotkey(WKC_SHIFT | WKC_F10, "build_airport", MTHK_BUILD_AIRPORT),
	Hotkey(WKC_SHIFT | WKC_F11, "build_trees", MTHK_BUILD_TREES),
	Hotkey(WKC_SHIFT | WKC_F12, "music", MTHK_MUSIC),
	Hotkey((uint16)0, "ai_debug", MTHK_SCRIPT_DEBUG),
	Hotkey(WKC_CTRL  | 'S', "small_screenshot", MTHK_SMALL_SCREENSHOT),
	Hotkey(WKC_CTRL  | 'P', "zoomedin_screenshot", MTHK_ZOOMEDIN_SCREENSHOT),
	Hotkey(WKC_CTRL  | 'D', "defaultzoom_screenshot", MTHK_DEFAULTZOOM_SCREENSHOT),
	Hotkey((uint16)0, "giant_screenshot", MTHK_GIANT_SCREENSHOT),
	Hotkey(WKC_CTRL | WKC_ALT | 'C', "cheats", MTHK_CHEATS),
	Hotkey('L', "terraform", MTHK_TERRAFORM),
	Hotkey('V', "extra_viewport", MTHK_EXTRA_VIEWPORT),
	Hotkey((uint16)0, "client_list", MTHK_CLIENT_LIST),
	Hotkey((uint16)0, "sign_list", MTHK_SIGN_LIST),
	Hotkey((uint16)0, "land_info", MTHK_LANDINFO),
	Hotkey((uint16)0, "picker_tool", MTHK_PICKER),
	Hotkey('P', "plan_list", MTHK_PLAN_LIST),
	Hotkey('Y', "link_graph_legend", MTHK_LINK_GRAPH_LEGEND),
	Hotkey((uint16)0, "message_history", MTHK_MESSAGE_HISTORY),
	Hotkey((uint16)0, "template_replacement", MTHK_TEMPLATE_REPLACEMENT),
	Hotkey((uint16)0, "train_slots", MTHK_TRAIN_SLOTS),
	Hotkey((uint16)0, "train_counters", MTHK_TRAIN_COUNTERS),
	HOTKEY_LIST_END
};
HotkeyList MainToolbarWindow::hotkeys("maintoolbar", maintoolbar_hotkeys);

static NWidgetBase *MakeMainToolbar(int *biggest_index)
{
	/** Sprites to use for the different toolbar buttons */
	static const SpriteID toolbar_button_sprites[] = {
		SPR_IMG_PAUSE,           // WID_TN_PAUSE
		SPR_IMG_FASTFORWARD,     // WID_TN_FAST_FORWARD
		SPR_IMG_SETTINGS,        // WID_TN_SETTINGS
		SPR_IMG_SAVE,            // WID_TN_SAVE
		SPR_IMG_SMALLMAP,        // WID_TN_SMALL_MAP
		SPR_IMG_TOWN,            // WID_TN_TOWNS
		SPR_IMG_SUBSIDIES,       // WID_TN_SUBSIDIES
		SPR_IMG_COMPANY_LIST,    // WID_TN_STATIONS
		SPR_IMG_COMPANY_FINANCE, // WID_TN_FINANCES
		SPR_IMG_COMPANY_GENERAL, // WID_TN_COMPANIES
		SPR_IMG_STORY_BOOK,      // WID_TN_STORY
		SPR_IMG_GOAL,            // WID_TN_GOAL
		SPR_IMG_GRAPHS,          // WID_TN_GRAPHS
		SPR_IMG_COMPANY_LEAGUE,  // WID_TN_LEAGUE
		SPR_IMG_INDUSTRY,        // WID_TN_INDUSTRIES
		SPR_IMG_TRAINLIST,       // WID_TN_TRAINS
		SPR_IMG_TRUCKLIST,       // WID_TN_ROADVEHS
		SPR_IMG_SHIPLIST,        // WID_TN_SHIPS
		SPR_IMG_AIRPLANESLIST,   // WID_TN_AIRCRAFT
		SPR_IMG_ZOOMIN,          // WID_TN_ZOOMIN
		SPR_IMG_ZOOMOUT,         // WID_TN_ZOOMOUT
		SPR_IMG_BUILDRAIL,       // WID_TN_RAILS
		SPR_IMG_BUILDROAD,       // WID_TN_ROADS
		SPR_IMG_BUILDTRAMS,      // WID_TN_TRAMS
		SPR_IMG_BUILDWATER,      // WID_TN_WATER
		SPR_IMG_BUILDAIR,        // WID_TN_AIR
		SPR_IMG_LANDSCAPING,     // WID_TN_LANDSCAPE
		SPR_IMG_MUSIC,           // WID_TN_MUSIC_SOUND
		SPR_IMG_MESSAGES,        // WID_TN_MESSAGES
		SPR_IMG_QUERY,           // WID_TN_HELP
		SPR_IMG_SWITCH_TOOLBAR,  // WID_TN_SWITCH_BAR
	};

	NWidgetMainToolbarContainer *hor = new NWidgetMainToolbarContainer();
	for (uint i = 0; i < WID_TN_END; i++) {
		switch (i) {
			case WID_TN_SMALL_MAP:
			case WID_TN_FINANCES:
			case WID_TN_VEHICLE_START:
			case WID_TN_ZOOM_IN:
			case WID_TN_BUILDING_TOOLS_START:
			case WID_TN_MUSIC_SOUND:
				hor->Add(new NWidgetSpacer(0, 0));
				break;
		}
		NWidgetLeaf *leaf = new NWidgetLeaf(i == WID_TN_SAVE ? WWT_IMGBTN_2 : WWT_IMGBTN, COLOUR_GREY, i, toolbar_button_sprites[i], STR_TOOLBAR_TOOLTIP_PAUSE_GAME + i);
		leaf->SetMinimalSize(20, 20);
		hor->Add(leaf);
	}

	*biggest_index = std::max<int>(*biggest_index, WID_TN_SWITCH_BAR);
	return hor;
}

static const NWidgetPart _nested_toolbar_normal_widgets[] = {
	NWidgetFunction(MakeMainToolbar),
};

static WindowDesc _toolb_normal_desc(
	WDP_MANUAL, nullptr, 0, 0,
	WC_MAIN_TOOLBAR, WC_NONE,
	WDF_NO_FOCUS | WDF_NO_CLOSE,
	std::begin(_nested_toolbar_normal_widgets), std::end(_nested_toolbar_normal_widgets),
	&MainToolbarWindow::hotkeys
);


/* --- Toolbar handling for the scenario editor */

static MenuClickedProc * const _scen_toolbar_dropdown_procs[] = {
	nullptr,              // 0
	nullptr,              // 1
	MenuClickSettings,    // 2
	MenuClickSaveLoad,    // 3
	nullptr,              // 4
	nullptr,              // 5
	nullptr,              // 6
	nullptr,              // 7
	MenuClickMap,         // 8
	nullptr,              // 9
	nullptr,              // 10
	nullptr,              // 11
	nullptr,              // 12
	nullptr,              // 13
	ToolbarScenBuildRoad, // 14
	ToolbarScenBuildTram, // 15
	nullptr,              // 16
	nullptr,              // 17
	nullptr,              // 18
	nullptr,              // 19
	MenuClickMusicWindow, // 20
	MenuClickHelp,        // 21
	nullptr,              // 22
};

static ToolbarButtonProc * const _scen_toolbar_button_procs[] = {
	ToolbarPauseClick,
	ToolbarFastForwardClick,
	ToolbarOptionsClick,
	ToolbarScenSaveOrLoad,
	ToolbarBtn_NULL,
	ToolbarScenDatePanel,
	ToolbarScenDateBackward,
	ToolbarScenDateForward,
	ToolbarScenMapTownDir,
	ToolbarZoomInClick,
	ToolbarZoomOutClick,
	ToolbarScenGenLand,
	ToolbarScenGenTown,
	ToolbarScenGenIndustry,
	ToolbarScenBuildRoadClick,
	ToolbarScenBuildTramClick,
	ToolbarScenBuildDocks,
	ToolbarScenPlantTrees,
	ToolbarScenPlaceSign,
	ToolbarBtn_NULL,
	ToolbarMusicClick,
	ToolbarHelpClick,
	ToolbarSwitchClick,
};

enum MainToolbarEditorHotkeys {
	MTEHK_PAUSE,
	MTEHK_FASTFORWARD,
	MTEHK_SETTINGS,
	MTEHK_SAVEGAME,
	MTEHK_GENLAND,
	MTEHK_GENTOWN,
	MTEHK_GENINDUSTRY,
	MTEHK_BUILD_ROAD,
	MTEHK_BUILD_TRAM,
	MTEHK_BUILD_DOCKS,
	MTEHK_BUILD_TREES,
	MTEHK_SIGN,
	MTEHK_MUSIC,
	MTEHK_LANDINFO,
	MTEHK_PICKER,
	MTEHK_SMALL_SCREENSHOT,
	MTEHK_ZOOMEDIN_SCREENSHOT,
	MTEHK_DEFAULTZOOM_SCREENSHOT,
	MTEHK_GIANT_SCREENSHOT,
	MTEHK_ZOOM_IN,
	MTEHK_ZOOM_OUT,
	MTEHK_TERRAFORM,
	MTEHK_SMALLMAP,
	MTEHK_EXTRA_VIEWPORT,
};

struct ScenarioEditorToolbarWindow : Window {
	GUITimer timer;

	ScenarioEditorToolbarWindow(WindowDesc *desc) : Window(desc)
	{
		MainToolbarScaleAdjuster scale_adjust;

		this->InitNested(0);

		_last_started_action = CBF_NONE;
		CLRBITS(this->flags, WF_WHITE_BORDER);
		PositionMainToolbar(this);
		DoZoomInOutWindow(ZOOM_NONE, this);

		this->timer.SetInterval(MILLISECONDS_PER_TICK);
	}

	void FindWindowPlacementAndResize(int def_width, int def_height) override
	{
		MainToolbarScaleAdjuster scale_adjust;

		Window::FindWindowPlacementAndResize(_toolbar_width, def_height);
	}

	void OnPaint() override
	{
<<<<<<< HEAD
		MainToolbarScaleAdjuster scale_adjust;

		this->SetWidgetDisabledState(WID_TE_DATE_BACKWARD, _settings_game.game_creation.starting_year <= MIN_YEAR);
		this->SetWidgetDisabledState(WID_TE_DATE_FORWARD, _settings_game.game_creation.starting_year >= MAX_YEAR);
=======
		this->SetWidgetDisabledState(WID_TE_DATE_BACKWARD, _settings_game.game_creation.starting_year <= CalendarTime::MIN_YEAR);
		this->SetWidgetDisabledState(WID_TE_DATE_FORWARD, _settings_game.game_creation.starting_year >= CalendarTime::MAX_YEAR);
>>>>>>> 30eba33f
		this->SetWidgetDisabledState(WID_TE_ROADS, (GetRoadTypes(true) & ~_roadtypes_type) == ROADTYPES_NONE);
		this->SetWidgetDisabledState(WID_TE_TRAMS, (GetRoadTypes(true) & _roadtypes_type) == ROADTYPES_NONE);

		this->DrawWidgets();
	}

	void SetStringParameters(int widget) const override
	{
		switch (widget) {
			case WID_TE_DATE:
				SetDParam(0, ConvertYMDToDate(_settings_game.game_creation.starting_year, 0, 1));
				break;
		}
	}

	void DrawWidget(const Rect &r, int widget) const override
	{
		switch (widget) {
			case WID_TE_SPACER: {
				int height = r.Height();
				if (height > 2 * FONT_HEIGHT_NORMAL) {
					DrawString(r.left, r.right, height / 2 - FONT_HEIGHT_NORMAL, STR_SCENEDIT_TOOLBAR_OPENTTD, TC_FROMSTRING, SA_HOR_CENTER);
					DrawString(r.left, r.right, height / 2, STR_SCENEDIT_TOOLBAR_SCENARIO_EDITOR, TC_FROMSTRING, SA_HOR_CENTER);
				} else {
					DrawString(r.left, r.right, (height - FONT_HEIGHT_NORMAL) / 2, STR_SCENEDIT_TOOLBAR_SCENARIO_EDITOR, TC_FROMSTRING, SA_HOR_CENTER);
				}
				break;
			}
		}
	}

	void UpdateWidgetSize(int widget, Dimension *size, const Dimension &padding, Dimension *fill, Dimension *resize) override
	{
		switch (widget) {
			case WID_TE_SPACER:
				size->width = std::max(GetStringBoundingBox(STR_SCENEDIT_TOOLBAR_OPENTTD).width, GetStringBoundingBox(STR_SCENEDIT_TOOLBAR_SCENARIO_EDITOR).width) + padding.width;
				break;

			case WID_TE_DATE:
<<<<<<< HEAD
				SetDParam(0, ConvertYMDToDate(MAX_YEAR, 0, 1));
=======
				SetDParam(0, TimerGameCalendar::ConvertYMDToDate(CalendarTime::MAX_YEAR, 0, 1));
>>>>>>> 30eba33f
				*size = GetStringBoundingBox(STR_JUST_DATE_LONG);
				break;
		}
	}

	void OnClick(Point pt, int widget, int click_count) override
	{
		if (_game_mode == GM_MENU) return;
		CallBackFunction cbf = _scen_toolbar_button_procs[widget](this);
		if (cbf != CBF_NONE) _last_started_action = cbf;
	}

	void OnDropdownSelect(int widget, int index) override
	{
		CallBackFunction cbf = _scen_toolbar_dropdown_procs[widget](index);
		if (cbf != CBF_NONE) _last_started_action = cbf;
		if (_settings_client.sound.click_beep) SndPlayFx(SND_15_BEEP);
	}

	EventState OnHotkey(int hotkey) override
	{
		CallBackFunction cbf = CBF_NONE;
		switch (hotkey) {
			case MTEHK_PAUSE:                  ToolbarPauseClick(this); break;
			case MTEHK_FASTFORWARD:            ToolbarFastForwardClick(this); break;
			case MTEHK_SETTINGS:               ShowGameOptions(); break;
			case MTEHK_SAVEGAME:               MenuClickSaveLoad(); break;
			case MTEHK_GENLAND:                ToolbarScenGenLand(this); break;
			case MTEHK_GENTOWN:                ToolbarScenGenTown(this); break;
			case MTEHK_GENINDUSTRY:            ToolbarScenGenIndustry(this); break;
			case MTEHK_BUILD_ROAD:             ToolbarScenBuildRoadClick(this); break;
			case MTEHK_BUILD_TRAM:             ToolbarScenBuildTramClick(this); break;
			case MTEHK_BUILD_DOCKS:            ToolbarScenBuildDocks(this); break;
			case MTEHK_BUILD_TREES:            ToolbarScenPlantTrees(this); break;
			case MTEHK_SIGN:                   cbf = ToolbarScenPlaceSign(this); break;
			case MTEHK_MUSIC:                  ShowMusicWindow(); break;
			case MTEHK_LANDINFO:               cbf = PlaceLandBlockInfo(); break;
			case MTEHK_PICKER:                 cbf = PlacePickerTool(); break;
			case MTEHK_SMALL_SCREENSHOT:       MakeScreenshotWithConfirm(SC_VIEWPORT); break;
			case MTEHK_ZOOMEDIN_SCREENSHOT:    MakeScreenshotWithConfirm(SC_ZOOMEDIN); break;
			case MTEHK_DEFAULTZOOM_SCREENSHOT: MakeScreenshotWithConfirm(SC_DEFAULTZOOM); break;
			case MTEHK_GIANT_SCREENSHOT:       MakeScreenshotWithConfirm(SC_WORLD); break;
			case MTEHK_ZOOM_IN:                ToolbarZoomInClick(this); break;
			case MTEHK_ZOOM_OUT:               ToolbarZoomOutClick(this); break;
			case MTEHK_TERRAFORM:              ShowEditorTerraformToolbar(); break;
			case MTEHK_SMALLMAP:               ShowSmallMap(); break;
			case MTEHK_EXTRA_VIEWPORT:         ShowExtraViewportWindowForTileUnderCursor(); break;
			default: return ES_NOT_HANDLED;
		}
		if (cbf != CBF_NONE) _last_started_action = cbf;
		return ES_HANDLED;
	}

	void OnPlaceObject(Point pt, TileIndex tile) override
	{
		switch (_last_started_action) {
			case CBF_PLACE_SIGN:
				PlaceProc_Sign(tile);
				break;

			case CBF_PLACE_LANDINFO:
				ShowLandInfo(tile);
				break;

			case CBF_PLACE_PICKER:
				UsePickerTool(tile);
				break;

			default: NOT_REACHED();
		}
	}

	void OnPlaceObjectAbort() override
	{
		_last_started_action = CBF_NONE;
	}

	void OnTimeout() override
	{
		this->SetWidgetsLoweredState(false, WID_TE_DATE_BACKWARD, WID_TE_DATE_FORWARD, WIDGET_LIST_END);
		this->SetWidgetDirty(WID_TE_DATE_BACKWARD);
		this->SetWidgetDirty(WID_TE_DATE_FORWARD);
	}

	void OnRealtimeTick(uint delta_ms) override
	{
		if (!this->timer.Elapsed(delta_ms)) return;
		this->timer.SetInterval(MILLISECONDS_PER_TICK);

		if (this->IsWidgetLowered(WID_TE_PAUSE) != !!_pause_mode) {
			this->ToggleWidgetLoweredState(WID_TE_PAUSE);
			this->SetDirty();
		}

		if (this->IsWidgetLowered(WID_TE_FAST_FORWARD) != (_game_speed != 100)) {
			this->ToggleWidgetLoweredState(WID_TE_FAST_FORWARD);
			this->SetDirty();
		}
	}

	/**
	 * Some data on this window has become invalid.
	 * @param data Information about the changed data.
	 * @param gui_scope Whether the call is done from GUI scope. You may not do everything when not in GUI scope. See #InvalidateWindowData() for details.
	 */
	void OnInvalidateData(int data = 0, bool gui_scope = true) override
	{
		if (!gui_scope) return;
		Window *w = FindWindowById(WC_MAIN_WINDOW, 0);
		if (w != nullptr) HandleZoomMessage(this, w->viewport, WID_TE_ZOOM_IN, WID_TE_ZOOM_OUT);
	}

	void OnQueryTextFinished(char *str) override
	{
		/* Was 'cancel' pressed? */
		if (str == nullptr) return;

		int32 value;
		if (!StrEmpty(str)) {
			value = atoi(str);
		} else {
			/* An empty string means revert to the default */
<<<<<<< HEAD
			value = DEF_START_YEAR;
=======
			value = static_cast<int32_t>(CalendarTime::DEF_START_YEAR);
>>>>>>> 30eba33f
		}
		SetStartingYear(value);

		this->SetDirty();
	}

	static HotkeyList hotkeys;
};

static Hotkey scenedit_maintoolbar_hotkeys[] = {
	Hotkey(_maintoolbar_pause_keys, "pause", MTEHK_PAUSE),
	Hotkey((uint16)0, "fastforward", MTEHK_FASTFORWARD),
	Hotkey(WKC_F2, "settings", MTEHK_SETTINGS),
	Hotkey(WKC_F3, "saveload", MTEHK_SAVEGAME),
	Hotkey(WKC_F4, "gen_land", MTEHK_GENLAND),
	Hotkey(WKC_F5, "gen_town", MTEHK_GENTOWN),
	Hotkey(WKC_F6, "gen_industry", MTEHK_GENINDUSTRY),
	Hotkey(WKC_F7, "build_road", MTEHK_BUILD_ROAD),
	Hotkey((uint16)0, "build_tram", MTEHK_BUILD_TRAM),
	Hotkey(WKC_F8, "build_docks", MTEHK_BUILD_DOCKS),
	Hotkey(WKC_F9, "build_trees", MTEHK_BUILD_TREES),
	Hotkey(WKC_F10, "build_sign", MTEHK_SIGN),
	Hotkey(WKC_F11, "music", MTEHK_MUSIC),
	Hotkey(WKC_F12, "land_info", MTEHK_LANDINFO),
	Hotkey((uint16)0, "picker_tool", MTEHK_PICKER),
	Hotkey(WKC_CTRL  | 'S', "small_screenshot", MTEHK_SMALL_SCREENSHOT),
	Hotkey(WKC_CTRL  | 'P', "zoomedin_screenshot", MTEHK_ZOOMEDIN_SCREENSHOT),
	Hotkey(WKC_CTRL  | 'D', "defaultzoom_screenshot", MTEHK_DEFAULTZOOM_SCREENSHOT),
	Hotkey((uint16)0, "giant_screenshot", MTEHK_GIANT_SCREENSHOT),
	Hotkey(_maintoolbar_zoomin_keys, "zoomin", MTEHK_ZOOM_IN),
	Hotkey(_maintoolbar_zoomout_keys, "zoomout", MTEHK_ZOOM_OUT),
	Hotkey('L', "terraform", MTEHK_TERRAFORM),
	Hotkey('M', "smallmap", MTEHK_SMALLMAP),
	Hotkey('V', "extra_viewport", MTEHK_EXTRA_VIEWPORT),
	HOTKEY_LIST_END
};
HotkeyList ScenarioEditorToolbarWindow::hotkeys("scenedit_maintoolbar", scenedit_maintoolbar_hotkeys);

static const NWidgetPart _nested_toolb_scen_inner_widgets[] = {
	NWidget(WWT_IMGBTN, COLOUR_GREY, WID_TE_PAUSE), SetDataTip(SPR_IMG_PAUSE, STR_TOOLBAR_TOOLTIP_PAUSE_GAME),
	NWidget(WWT_IMGBTN, COLOUR_GREY, WID_TE_FAST_FORWARD), SetDataTip(SPR_IMG_FASTFORWARD, STR_TOOLBAR_TOOLTIP_FORWARD),
	NWidget(WWT_IMGBTN, COLOUR_GREY, WID_TE_SETTINGS), SetDataTip(SPR_IMG_SETTINGS, STR_TOOLBAR_TOOLTIP_OPTIONS),
	NWidget(WWT_IMGBTN_2, COLOUR_GREY, WID_TE_SAVE), SetDataTip(SPR_IMG_SAVE, STR_SCENEDIT_TOOLBAR_TOOLTIP_SAVE_SCENARIO_LOAD_SCENARIO),
	NWidget(NWID_SPACER),
	NWidget(WWT_PANEL, COLOUR_GREY, WID_TE_SPACER), EndContainer(),
	NWidget(NWID_SPACER),
	NWidget(WWT_PANEL, COLOUR_GREY, WID_TE_DATE_PANEL),
		NWidget(NWID_HORIZONTAL), SetPIP(2, 2, 2), SetPadding(1),
			NWidget(WWT_IMGBTN, COLOUR_GREY, WID_TE_DATE_BACKWARD), SetDataTip(SPR_ARROW_DOWN, STR_SCENEDIT_TOOLBAR_TOOLTIP_MOVE_THE_STARTING_DATE_BACKWARD), SetFill(0, 1),
			NWidget(WWT_TEXT, COLOUR_GREY, WID_TE_DATE), SetDataTip(STR_JUST_DATE_LONG, STR_SCENEDIT_TOOLBAR_TOOLTIP_SET_DATE), SetTextStyle(TC_WHITE), SetAlignment(SA_CENTER), SetFill(0, 1),
			NWidget(WWT_IMGBTN, COLOUR_GREY, WID_TE_DATE_FORWARD), SetDataTip(SPR_ARROW_UP, STR_SCENEDIT_TOOLBAR_TOOLTIP_MOVE_THE_STARTING_DATE_FORWARD), SetFill(0, 1),
		EndContainer(),
	EndContainer(),
	NWidget(NWID_SPACER),
	NWidget(WWT_IMGBTN, COLOUR_GREY, WID_TE_SMALL_MAP), SetDataTip(SPR_IMG_SMALLMAP, STR_SCENEDIT_TOOLBAR_TOOLTIP_DISPLAY_MAP_TOWN_DIRECTORY),
	NWidget(NWID_SPACER),
	NWidget(WWT_PUSHIMGBTN, COLOUR_GREY, WID_TE_ZOOM_IN), SetDataTip(SPR_IMG_ZOOMIN, STR_TOOLBAR_TOOLTIP_ZOOM_THE_VIEW_IN),
	NWidget(WWT_PUSHIMGBTN, COLOUR_GREY, WID_TE_ZOOM_OUT), SetDataTip(SPR_IMG_ZOOMOUT, STR_TOOLBAR_TOOLTIP_ZOOM_THE_VIEW_OUT),
	NWidget(NWID_SPACER),
	NWidget(WWT_PUSHIMGBTN, COLOUR_GREY, WID_TE_LAND_GENERATE), SetDataTip(SPR_IMG_LANDSCAPING, STR_SCENEDIT_TOOLBAR_LANDSCAPE_GENERATION),
	NWidget(WWT_PUSHIMGBTN, COLOUR_GREY, WID_TE_TOWN_GENERATE), SetDataTip(SPR_IMG_TOWN, STR_SCENEDIT_TOOLBAR_TOWN_GENERATION),
	NWidget(WWT_PUSHIMGBTN, COLOUR_GREY, WID_TE_INDUSTRY), SetDataTip(SPR_IMG_INDUSTRY, STR_SCENEDIT_TOOLBAR_INDUSTRY_GENERATION),
	NWidget(WWT_IMGBTN, COLOUR_GREY, WID_TE_ROADS), SetDataTip(SPR_IMG_BUILDROAD, STR_SCENEDIT_TOOLBAR_ROAD_CONSTRUCTION),
	NWidget(WWT_IMGBTN, COLOUR_GREY, WID_TE_TRAMS), SetDataTip(SPR_IMG_BUILDTRAMS, STR_SCENEDIT_TOOLBAR_TRAM_CONSTRUCTION),
	NWidget(WWT_PUSHIMGBTN, COLOUR_GREY, WID_TE_WATER), SetDataTip(SPR_IMG_BUILDWATER, STR_TOOLBAR_TOOLTIP_BUILD_SHIP_DOCKS),
	NWidget(WWT_PUSHIMGBTN, COLOUR_GREY, WID_TE_TREES), SetDataTip(SPR_IMG_PLANTTREES, STR_SCENEDIT_TOOLBAR_PLANT_TREES),
	NWidget(WWT_PUSHIMGBTN, COLOUR_GREY, WID_TE_SIGNS), SetDataTip(SPR_IMG_SIGN, STR_SCENEDIT_TOOLBAR_PLACE_SIGN),
	NWidget(NWID_SPACER),
	NWidget(WWT_IMGBTN, COLOUR_GREY, WID_TE_MUSIC_SOUND), SetDataTip(SPR_IMG_MUSIC, STR_TOOLBAR_TOOLTIP_SHOW_SOUND_MUSIC_WINDOW),
	NWidget(WWT_IMGBTN, COLOUR_GREY, WID_TE_HELP), SetDataTip(SPR_IMG_QUERY, STR_TOOLBAR_TOOLTIP_LAND_BLOCK_INFORMATION),
	NWidget(WWT_IMGBTN, COLOUR_GREY, WID_TE_SWITCH_BAR), SetDataTip(SPR_IMG_SWITCH_TOOLBAR, STR_TOOLBAR_TOOLTIP_SWITCH_TOOLBAR),
};

static NWidgetBase *MakeScenarioToolbar(int *biggest_index)
{
	return MakeNWidgets(std::begin(_nested_toolb_scen_inner_widgets), std::end(_nested_toolb_scen_inner_widgets), biggest_index, new NWidgetScenarioToolbarContainer());
}

static const NWidgetPart _nested_toolb_scen_widgets[] = {
	NWidgetFunction(MakeScenarioToolbar),
};

static WindowDesc _toolb_scen_desc(
	WDP_MANUAL, nullptr, 0, 0,
	WC_MAIN_TOOLBAR, WC_NONE,
	WDF_NO_FOCUS | WDF_NO_CLOSE,
	std::begin(_nested_toolb_scen_widgets), std::end(_nested_toolb_scen_widgets),
	&ScenarioEditorToolbarWindow::hotkeys
);

/** Allocate the toolbar. */
void AllocateToolbar()
{
	if (_game_mode == GM_EDITOR) {
		new ScenarioEditorToolbarWindow(&_toolb_scen_desc);
	} else {
		new MainToolbarWindow(&_toolb_normal_desc);
	}
}

static uint _toolbar_scale_adjuster_depth = 0;
MainToolbarScaleAdjuster::MainToolbarScaleAdjuster()
{
	_toolbar_scale_adjuster_depth++;
	if (_settings_client.gui.bigger_main_toolbar && _toolbar_scale_adjuster_depth == 1) {
		this->old_gui_zoom = _gui_zoom;
		this->old_gui_scale = _gui_scale;

		/* Bump scale to next integer multiple */
		_gui_scale = Clamp(100 * ((_gui_scale / 100) + 1), MIN_INTERFACE_SCALE, MAX_INTERFACE_SCALE);

		int8 new_zoom = ScaleGUITrad(1) <= 1 ? ZOOM_LVL_OUT_4X : ScaleGUITrad(1) >= 4 ? ZOOM_LVL_MIN : ZOOM_LVL_OUT_2X;
		_gui_zoom = static_cast<ZoomLevel>(Clamp(new_zoom, _settings_client.gui.zoom_min, _settings_client.gui.zoom_max));
		SetupWidgetDimensions();
	}
}

MainToolbarScaleAdjuster::~MainToolbarScaleAdjuster()
{
	_toolbar_scale_adjuster_depth--;
	if (_settings_client.gui.bigger_main_toolbar && _toolbar_scale_adjuster_depth == 0) {
		_gui_zoom = this->old_gui_zoom;
		_gui_scale = this->old_gui_scale;
		SetupWidgetDimensions();
	}
}<|MERGE_RESOLUTION|>--- conflicted
+++ resolved
@@ -55,18 +55,12 @@
 #include "screenshot_gui.h"
 #include "league_gui.h"
 #include "league_base.h"
-<<<<<<< HEAD
 #include "object.h"
 #include "newgrf_object.h"
 #include "newgrf_roadstop.h"
 #include "newgrf_station.h"
 #include "zoom_func.h"
-=======
-#include "timer/timer.h"
-#include "timer/timer_window.h"
-#include "timer/timer_game_calendar.h"
 #include "help_gui.h"
->>>>>>> 30eba33f
 
 #include "widgets/toolbar_widget.h"
 
@@ -1129,7 +1123,9 @@
 enum HelpMenuEntries {
 	HME_LANDINFO = 0,
 	HME_PICKER,
-	HME_CONSOLE = 3,
+	HME_SEPARATOR,
+	HME_HELP,
+	HME_CONSOLE,
 	HME_SCRIPT_DEBUG,
 	HME_SCREENSHOT,
 	HME_FRAMERATE,
@@ -1139,9 +1135,6 @@
 	HME_SPRITE_ALIGNER,
 	HME_BOUNDING_BOXES,
 	HME_DIRTY_BLOCKS,
-
-	HME_LAST,
-	HME_LAST_NON_DEV = HME_SPRITE_ALIGNER,
 };
 
 static void ShowBuildRailToolbarFromTile(TileIndex tile)
@@ -1244,15 +1237,26 @@
 
 static CallBackFunction ToolbarHelpClick(Window *w)
 {
-<<<<<<< HEAD
-	uint mask = 0;
-	if (_local_company == COMPANY_SPECTATOR) SetBit(mask, HME_PICKER);
-	int count = _settings_client.gui.newgrf_developer_tools ? HME_LAST : HME_LAST_NON_DEV;
 	int widget = (_game_mode == GM_EDITOR) ? (int)WID_TE_HELP : (int)WID_TN_HELP;
-	PopupMainToolbMenu(w, widget, STR_ABOUT_MENU_LAND_BLOCK_INFO, count, mask);
-=======
-	PopupMainToolbMenu(w, _game_mode == GM_EDITOR ? (int)WID_TE_HELP : (int)WID_TN_HELP, STR_ABOUT_MENU_LAND_BLOCK_INFO, _settings_client.gui.newgrf_developer_tools ? 11 : 8);
->>>>>>> 30eba33f
+
+	DropDownList list;
+	list.emplace_back(new DropDownListStringItem(STR_ABOUT_MENU_LAND_BLOCK_INFO,           HME_LANDINFO,      false));
+	list.emplace_back(new DropDownListStringItem(STR_ABOUT_MENU_SHOW_PICKER_TOOL,          HME_PICKER,        _local_company == COMPANY_SPECTATOR));
+	list.emplace_back(new DropDownListStringItem(STR_ABOUT_MENU_SEPARATOR,                 HME_SEPARATOR,     false));
+	list.emplace_back(new DropDownListStringItem(STR_ABOUT_MENU_HELP,                      HME_HELP,          false));
+	list.emplace_back(new DropDownListStringItem(STR_ABOUT_MENU_TOGGLE_CONSOLE,            HME_CONSOLE,       false));
+	list.emplace_back(new DropDownListStringItem(STR_ABOUT_MENU_AI_DEBUG,                  HME_SCRIPT_DEBUG,  false));
+	list.emplace_back(new DropDownListStringItem(STR_ABOUT_MENU_SCREENSHOT,                HME_SCREENSHOT,    false));
+	list.emplace_back(new DropDownListStringItem(STR_ABOUT_MENU_SHOW_FRAMERATE,            HME_FRAMERATE,     false));
+	list.emplace_back(new DropDownListStringItem(STR_ABOUT_MENU_SHOW_TOGGLE_MODIFIER_KEYS, HME_MODIFIER_KEYS, false));
+	list.emplace_back(new DropDownListStringItem(STR_ABOUT_MENU_ABOUT_OPENTTD,             HME_ABOUT,         false));
+	if (_settings_client.gui.newgrf_developer_tools) {
+		list.emplace_back(new DropDownListStringItem(STR_ABOUT_MENU_SPRITE_ALIGNER,        HME_SPRITE_ALIGNER,         false));
+		list.emplace_back(new DropDownListStringItem(STR_ABOUT_MENU_TOGGLE_BOUNDING_BOXES, HME_BOUNDING_BOXES,         false));
+		list.emplace_back(new DropDownListStringItem(STR_ABOUT_MENU_TOGGLE_DIRTY_BLOCKS,   HME_DIRTY_BLOCKS,         false));
+	}
+	PopupMainToolbMenu(w, widget, std::move(list), 0);
+
 	return CBF_NONE;
 }
 
@@ -1296,13 +1300,8 @@
  */
 void SetStartingYear(Year year)
 {
-<<<<<<< HEAD
 	_settings_game.game_creation.starting_year = Clamp(year, MIN_YEAR, MAX_YEAR);
 	Date new_date = ConvertYMDToDate(_settings_game.game_creation.starting_year, 0, 1);
-=======
-	_settings_game.game_creation.starting_year = Clamp(year, CalendarTime::MIN_YEAR, CalendarTime::MAX_YEAR);
-	TimerGameCalendar::Date new_date = TimerGameCalendar::ConvertYMDToDate(_settings_game.game_creation.starting_year, 0, 1);
->>>>>>> 30eba33f
 	/* If you open a savegame as scenario there may already be link graphs.*/
 	LinkGraphSchedule::instance.ShiftDates(new_date - _date);
 	ShiftOrderDates(new_date - _date);
@@ -1319,9 +1318,9 @@
 static CallBackFunction MenuClickHelp(int index)
 {
 	switch (index) {
-<<<<<<< HEAD
 		case HME_LANDINFO:       return PlaceLandBlockInfo();
 		case HME_PICKER:         return PlacePickerTool();
+		case HME_HELP:           ShowHelpWindow();                 break;
 		case HME_CONSOLE:        IConsoleSwitch();                 break;
 		case HME_SCRIPT_DEBUG:   ShowScriptDebugWindow();          break;
 		case HME_SCREENSHOT:     ShowScreenshotWindow();           break;
@@ -1331,18 +1330,6 @@
 		case HME_SPRITE_ALIGNER: ShowSpriteAlignerWindow();        break;
 		case HME_BOUNDING_BOXES: ToggleBoundingBoxes();            break;
 		case HME_DIRTY_BLOCKS:   ToggleDirtyBlocks();              break;
-=======
-		case  0: return PlaceLandBlockInfo();
-		case  1: ShowHelpWindow();                 break;
-		case  3: IConsoleSwitch();                 break;
-		case  4: ShowScriptDebugWindow();          break;
-		case  5: ShowScreenshotWindow();           break;
-		case  6: ShowFramerateWindow();            break;
-		case  7: ShowAboutWindow();                break;
-		case  8: ShowSpriteAlignerWindow();        break;
-		case  9: ToggleBoundingBoxes();            break;
-		case 10: ToggleDirtyBlocks();              break;
->>>>>>> 30eba33f
 	}
 	return CBF_NONE;
 }
@@ -2600,15 +2587,10 @@
 
 	void OnPaint() override
 	{
-<<<<<<< HEAD
 		MainToolbarScaleAdjuster scale_adjust;
 
 		this->SetWidgetDisabledState(WID_TE_DATE_BACKWARD, _settings_game.game_creation.starting_year <= MIN_YEAR);
 		this->SetWidgetDisabledState(WID_TE_DATE_FORWARD, _settings_game.game_creation.starting_year >= MAX_YEAR);
-=======
-		this->SetWidgetDisabledState(WID_TE_DATE_BACKWARD, _settings_game.game_creation.starting_year <= CalendarTime::MIN_YEAR);
-		this->SetWidgetDisabledState(WID_TE_DATE_FORWARD, _settings_game.game_creation.starting_year >= CalendarTime::MAX_YEAR);
->>>>>>> 30eba33f
 		this->SetWidgetDisabledState(WID_TE_ROADS, (GetRoadTypes(true) & ~_roadtypes_type) == ROADTYPES_NONE);
 		this->SetWidgetDisabledState(WID_TE_TRAMS, (GetRoadTypes(true) & _roadtypes_type) == ROADTYPES_NONE);
 
@@ -2648,11 +2630,7 @@
 				break;
 
 			case WID_TE_DATE:
-<<<<<<< HEAD
 				SetDParam(0, ConvertYMDToDate(MAX_YEAR, 0, 1));
-=======
-				SetDParam(0, TimerGameCalendar::ConvertYMDToDate(CalendarTime::MAX_YEAR, 0, 1));
->>>>>>> 30eba33f
 				*size = GetStringBoundingBox(STR_JUST_DATE_LONG);
 				break;
 		}
@@ -2775,11 +2753,7 @@
 			value = atoi(str);
 		} else {
 			/* An empty string means revert to the default */
-<<<<<<< HEAD
 			value = DEF_START_YEAR;
-=======
-			value = static_cast<int32_t>(CalendarTime::DEF_START_YEAR);
->>>>>>> 30eba33f
 		}
 		SetStartingYear(value);
 
