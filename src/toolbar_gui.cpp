/*
 * This file is part of OpenTTD.
 * OpenTTD is free software; you can redistribute it and/or modify it under the terms of the GNU General Public License as published by the Free Software Foundation, version 2.
 * OpenTTD is distributed in the hope that it will be useful, but WITHOUT ANY WARRANTY; without even the implied warranty of MERCHANTABILITY or FITNESS FOR A PARTICULAR PURPOSE.
 * See the GNU General Public License for more details. You should have received a copy of the GNU General Public License along with OpenTTD. If not, see <http://www.gnu.org/licenses/>.
 */

/** @file toolbar_gui.cpp Code related to the (main) toolbar. */

#include "stdafx.h"
#include "gui.h"
#include "window_gui.h"
#include "window_func.h"
#include "viewport_func.h"
#include "command_func.h"
#include "dropdown_type.h"
#include "dropdown_func.h"
#include "dropdown_common_type.h"
#include "house.h"
#include "vehicle_gui.h"
#include "rail_gui.h"
#include "road.h"
#include "road_gui.h"
#include "date_func.h"
#include "vehicle_func.h"
#include "sound_func.h"
#include "terraform_gui.h"
#include "strings_func.h"
#include "company_func.h"
#include "company_gui.h"
#include "vehicle_base.h"
#include "cheat_func.h"
#include "transparency_gui.h"
#include "screenshot.h"
#include "signs_func.h"
#include "fios.h"
#include "console_gui.h"
#include "news_gui.h"
#include "ai/ai_gui.hpp"
#include "game/game_gui.hpp"
#include "script/script_gui.h"
#include "tilehighlight_func.h"
#include "smallmap_gui.h"
#include "graph_gui.h"
#include "textbuf_gui.h"
#include "linkgraph/linkgraph_gui.h"
#include "newgrf_debug.h"
#include "hotkeys.h"
#include "engine_base.h"
#include "highscore.h"
#include "game/game.hpp"
#include "goal_base.h"
#include "story_base.h"
#include "plans_func.h"
#include "toolbar_gui.h"
#include "framerate_type.h"
#include "zoning.h"
#include "guitimer_func.h"
#include "screenshot_gui.h"
#include "league_gui.h"
#include "league_base.h"
#include "object.h"
#include "newgrf_object.h"
#include "newgrf_roadstop.h"
#include "newgrf_station.h"
#include "zoom_func.h"
#include "help_gui.h"
#include "industry_map.h"
#include "misc_cmd.h"

#include "widgets/toolbar_widget.h"

#include "network/network.h"
#include "network/network_gui.h"
#include "network/network_func.h"

#include "safeguards.h"


/** Width of the toolbar, shared by statusbar. */
uint _toolbar_width = 0;

RailType _last_built_railtype;
RoadType _last_built_roadtype;
RoadType _last_built_tramtype;

/** Toobar modes */
enum ToolbarMode : uint8_t {
	TB_NORMAL,
	TB_UPPER,
	TB_LOWER
};

/** Callback functions. */
enum CallBackFunction : uint8_t {
	CBF_NONE,
	CBF_PLACE_SIGN,
	CBF_PLACE_LANDINFO,
	CBF_PLACE_PICKER,
};

static CallBackFunction _last_started_action = CBF_NONE; ///< Last started user action.

/**
 * Company name list item, with company-colour icon, name, and lock components.
 */
class DropDownListCompanyItem : public DropDownIcon<DropDownIcon<DropDownString<DropDownListItem>, true>> {
public:
	bool selectable;

	DropDownListCompanyItem(CompanyID company, bool shaded, bool selectable = true) :
			DropDownIcon<DropDownIcon<DropDownString<DropDownListItem>, true>>(SPR_COMPANY_ICON, COMPANY_SPRITE_COLOUR(company), NetworkCompanyIsPassworded(company) ? SPR_LOCK : SPR_EMPTY, PAL_NONE, STR_NULL, company, false, shaded),
			selectable(selectable)
	{
		this->SetString(GetString(STR_COMPANY_NAME_COMPANY_NUM, company, company));
	}

	bool Selectable() const override { return this->selectable; }
};

std::unique_ptr<DropDownListItem> MakeCompanyDropDownListItem(CompanyID cid, bool selectable)
{
	return std::make_unique<DropDownListCompanyItem>(cid, false, selectable);
}

/**
 * Pop up a generic text only menu.
 * @param w Toolbar
 * @param widget Toolbar button
 * @param list List of items
 * @param def Default item
 */
static void PopupMainToolbarMenu(Window *w, WidgetID widget, DropDownList &&list, int def)
{
	ShowDropDownList(w, std::move(list), def, widget, 0, DDMF_INSTANT_CLOSE);
	if (_settings_client.sound.click_beep) SndPlayFx(SND_15_BEEP);
}

/**
 * Pop up a generic text only menu.
 * @param w Toolbar
 * @param widget Toolbar button
 * @param strings List of strings for each item in the menu
 */
static void PopupMainToolbarMenu(Window *w, WidgetID widget, const std::initializer_list<StringID> &strings)
{
	DropDownList list;
	int i = 0;
	for (StringID string : strings) {
		if (string == STR_NULL) {
			list.push_back(MakeDropDownListDividerItem());
		} else {
			list.push_back(MakeDropDownListStringItem(string, i));
			i++;
		}
	}
	PopupMainToolbarMenu(w, widget, std::move(list), 0);
}

/** Enum for the Company Toolbar's network related buttons */
static const int CTMN_CLIENT_LIST = -1; ///< Show the client list
static const int CTMN_SPECTATE    = -2; ///< Become spectator
static const int CTMN_SPECTATOR   = -3; ///< Show a company window as spectator

/**
 * Pop up a generic company list menu.
 * @param w The toolbar window.
 * @param widget The button widget id.
 * @param grey A bitmask of which companies to mark as disabled.
 */
static void PopupMainCompanyToolbMenu(Window *w, WidgetID widget, CompanyMask grey = {})
{
	DropDownList list;

	switch (widget) {
		case WID_TN_COMPANIES:
			if (!_networking) break;

			/* Add the client list button for the companies menu */
			list.push_back(MakeDropDownListStringItem(STR_NETWORK_COMPANY_LIST_CLIENT_LIST, CTMN_CLIENT_LIST));

			if (_local_company != COMPANY_SPECTATOR) {
				list.push_back(MakeDropDownListStringItem(STR_NETWORK_COMPANY_LIST_SPECTATE, CTMN_SPECTATE));
			}
			break;
		case WID_TN_STORY:
			list.push_back(MakeDropDownListStringItem(STR_STORY_BOOK_SPECTATOR, CTMN_SPECTATOR));
			break;

		case WID_TN_GOAL:
			list.push_back(MakeDropDownListStringItem(STR_GOALS_SPECTATOR, CTMN_SPECTATOR));
			break;
	}

	for (CompanyID c = COMPANY_FIRST; c < MAX_COMPANIES; c++) {
		if (!Company::IsValidID(c)) continue;
		list.push_back(std::make_unique<DropDownListCompanyItem>(c, grey.Test(c)));
	}

	PopupMainToolbarMenu(w, widget, std::move(list), _local_company == COMPANY_SPECTATOR ? (widget == WID_TN_COMPANIES ? CTMN_CLIENT_LIST : CTMN_SPECTATOR) : (int)_local_company);
}

static ToolbarMode _toolbar_mode;

static CallBackFunction SelectSignTool()
{
	if (_last_started_action == CBF_PLACE_SIGN) {
		ResetObjectToPlace();
		return CBF_NONE;
	} else {
		SetObjectToPlace(SPR_CURSOR_SIGN, PAL_NONE, HT_RECT, WC_MAIN_TOOLBAR, 0);
		return CBF_PLACE_SIGN;
	}
}

/* --- Pausing --- */

static CallBackFunction ToolbarPauseClick(Window *)
{
	if (IsNonAdminNetworkClient()) return CBF_NONE; // only server can pause the game

	if (Command<CMD_PAUSE>::Post(PauseMode::Normal, _pause_mode.None())) {
		if (_settings_client.sound.confirm) SndPlayFx(SND_15_BEEP);
	}
	return CBF_NONE;
}

/**
 * Toggle fast forward mode.
 *
 * @return #CBF_NONE
 */
static CallBackFunction ToolbarFastForwardClick(Window *)
{
	if (_networking) return CBF_NONE; // no fast forward in network game

	ChangeGameSpeed(_game_speed == 100);

	if (_settings_client.sound.click_beep) SndPlayFx(SND_15_BEEP);
	return CBF_NONE;
}

/**
 * Game Option button menu entries.
 */
enum OptionMenuEntries : uint8_t {
	OME_GAMEOPTIONS,
	OME_SETTINGS,
	OME_AI_SETTINGS,
	OME_GAMESCRIPT_SETTINGS,
	OME_NEWGRFSETTINGS,
	OME_SANDBOX,
	OME_ZONING,
	OME_TRANSPARENCIES,
	OME_SHOW_TOWNNAMES,
	OME_SHOW_STATIONNAMES,
	OME_SHOW_STATIONNAMES_TRAIN,
	OME_SHOW_STATIONNAMES_LORRY,
	OME_SHOW_STATIONNAMES_BUS,
	OME_SHOW_STATIONNAMES_SHIP,
	OME_SHOW_STATIONNAMES_PLANE,
	OME_SHOW_STATIONNAMES_GHOST,
	OME_SHOW_WAYPOINTNAMES,
	OME_SHOW_SIGNS,
	OME_SHOW_COMPETITOR_SIGNS,
	OME_FULL_ANIMATION,
	OME_FULL_DETAILS,
	OME_TRANSPARENTBUILDINGS,
	OME_SHOW_STATIONSIGNS,
	OME_SHOW_MONEYTEXT,
	OME_SHOW_HIDDEN_SIGNS,
};

/**
 * Handle click on Options button in toolbar.
 *
 * @param w parent window the shown Drop down list is attached to.
 * @return #CBF_NONE
 */
static CallBackFunction ToolbarOptionsClick(Window *w)
{
	DropDownList list;
	list.push_back(MakeDropDownListStringItem(STR_SETTINGS_MENU_GAME_OPTIONS,             OME_GAMEOPTIONS));
	list.push_back(MakeDropDownListStringItem(STR_SETTINGS_MENU_CONFIG_SETTINGS_TREE,     OME_SETTINGS));
	/* Changes to the per-AI settings don't get send from the server to the clients. Clients get
	 * the settings once they join but never update it. As such don't show the window at all
	 * to network clients. */
	if (!_networking || _network_server) {
		list.push_back(MakeDropDownListStringItem(STR_SETTINGS_MENU_AI_SETTINGS,          OME_AI_SETTINGS));
		list.push_back(MakeDropDownListStringItem(STR_SETTINGS_MENU_GAMESCRIPT_SETTINGS,  OME_GAMESCRIPT_SETTINGS));
	}
	list.push_back(MakeDropDownListStringItem(STR_SETTINGS_MENU_NEWGRF_SETTINGS,          OME_NEWGRFSETTINGS, false));
	if (CheatWindowMayBeShown()) {
		list.push_back(MakeDropDownListStringItem(STR_SETTINGS_MENU_SANDBOX_OPTIONS,      OME_SANDBOX, false));
	}
	list.push_back(MakeDropDownListStringItem(STR_SETTINGS_MENU_ZONING,                   OME_ZONING, false));
	list.push_back(MakeDropDownListStringItem(STR_SETTINGS_MENU_TRANSPARENCY_OPTIONS,     OME_TRANSPARENCIES, false));
	list.push_back(MakeDropDownListDividerItem());
	list.push_back(MakeDropDownListCheckedItem(HasBit(_display_opt, DO_SHOW_TOWN_NAMES),       STR_SETTINGS_MENU_TOWN_NAMES_DISPLAYED,    OME_SHOW_TOWNNAMES, false));
	list.push_back(MakeDropDownListCheckedItem(HasBit(_display_opt, DO_SHOW_STATION_NAMES),    STR_SETTINGS_MENU_STATION_NAMES_DISPLAYED, OME_SHOW_STATIONNAMES, false));
	list.push_back(MakeDropDownListCheckedItem(_facility_display_opt.Test(StationFacility::Train),     STR_SETTINGS_MENU_STATION_NAMES_TRAIN,     OME_SHOW_STATIONNAMES_TRAIN, false, false, 1));
	list.push_back(MakeDropDownListCheckedItem(_facility_display_opt.Test(StationFacility::TruckStop), STR_SETTINGS_MENU_STATION_NAMES_LORRY,     OME_SHOW_STATIONNAMES_LORRY, false, false, 1));
	list.push_back(MakeDropDownListCheckedItem(_facility_display_opt.Test(StationFacility::BusStop),   STR_SETTINGS_MENU_STATION_NAMES_BUS,       OME_SHOW_STATIONNAMES_BUS, false, false, 1));
	list.push_back(MakeDropDownListCheckedItem(_facility_display_opt.Test(StationFacility::Dock),      STR_SETTINGS_MENU_STATION_NAMES_SHIP,      OME_SHOW_STATIONNAMES_SHIP, false, false, 1));
	list.push_back(MakeDropDownListCheckedItem(_facility_display_opt.Test(StationFacility::Airport),   STR_SETTINGS_MENU_STATION_NAMES_PLANE,     OME_SHOW_STATIONNAMES_PLANE, false, false, 1));
	list.push_back(MakeDropDownListCheckedItem(_facility_display_opt.Test(STATION_FACILITY_GHOST),     STR_SETTINGS_MENU_STATION_NAMES_GHOST,     OME_SHOW_STATIONNAMES_GHOST, false, false, 1));
	list.push_back(MakeDropDownListCheckedItem(HasBit(_display_opt, DO_SHOW_WAYPOINT_NAMES),   STR_SETTINGS_MENU_WAYPOINTS_DISPLAYED,     OME_SHOW_WAYPOINTNAMES, false));
	list.push_back(MakeDropDownListCheckedItem(HasBit(_display_opt, DO_SHOW_SIGNS),            STR_SETTINGS_MENU_SIGNS_DISPLAYED,         OME_SHOW_SIGNS, false));
	list.push_back(MakeDropDownListCheckedItem(HasBit(_display_opt, DO_SHOW_COMPETITOR_SIGNS), STR_SETTINGS_MENU_SHOW_COMPETITOR_SIGNS,   OME_SHOW_COMPETITOR_SIGNS, false));
	if (_settings_client.gui.allow_hiding_waypoint_labels) {
		list.push_back(MakeDropDownListCheckedItem(HasBit(_extra_display_opt, XDO_SHOW_HIDDEN_SIGNS), STR_SETTINGS_MENU_SHOW_HIDDEN_SIGNS, OME_SHOW_HIDDEN_SIGNS, false));
	}
	list.push_back(MakeDropDownListCheckedItem(HasBit(_display_opt, DO_FULL_ANIMATION),        STR_SETTINGS_MENU_FULL_ANIMATION,          OME_FULL_ANIMATION, false));
	list.push_back(MakeDropDownListCheckedItem(HasBit(_display_opt, DO_FULL_DETAIL),           STR_SETTINGS_MENU_FULL_DETAIL,             OME_FULL_DETAILS, false));
	list.push_back(MakeDropDownListCheckedItem(IsTransparencySet(TO_HOUSES),                   STR_SETTINGS_MENU_TRANSPARENT_BUILDINGS,   OME_TRANSPARENTBUILDINGS, false));
	list.push_back(MakeDropDownListCheckedItem(IsTransparencySet(TO_SIGNS),                    STR_SETTINGS_MENU_TRANSPARENT_SIGNS,       OME_SHOW_STATIONSIGNS, false));
	list.push_back(MakeDropDownListCheckedItem(HasBit(_extra_display_opt, XDO_SHOW_MONEY_TEXT_EFFECTS), STR_SETTINGS_MENU_MONEY_TEXT_EFFECTS, OME_SHOW_MONEYTEXT, false));

	ShowDropDownList(w, std::move(list), 0, WID_TN_SETTINGS, 140, DDMF_INSTANT_CLOSE);
	if (_settings_client.sound.click_beep) SndPlayFx(SND_15_BEEP);
	return CBF_NONE;
}

/**
 * Handle click on one of the entries in the Options button menu.
 *
 * @param index Index being clicked.
 * @return #CBF_NONE
 */
static CallBackFunction MenuClickSettings(int index)
{
	switch (index) {
		case OME_GAMEOPTIONS:          ShowGameOptions();                               return CBF_NONE;
		case OME_SETTINGS:             ShowGameSettings();                              return CBF_NONE;
		case OME_AI_SETTINGS:          ShowAIConfigWindow();                            return CBF_NONE;
		case OME_GAMESCRIPT_SETTINGS:  ShowGSConfigWindow();                            return CBF_NONE;
		case OME_NEWGRFSETTINGS:       ShowNewGRFSettings(!_networking && _settings_client.gui.UserIsAllowedToChangeNewGRFs(), true, true, _grfconfig); return CBF_NONE;
		case OME_SANDBOX:              ShowCheatWindow();                               break;
		case OME_ZONING:               ShowZoningToolbar();                             break;
		case OME_TRANSPARENCIES:       ShowTransparencyToolbar();                       break;

		case OME_SHOW_TOWNNAMES:       ToggleBit(_display_opt, DO_SHOW_TOWN_NAMES);     break;
		case OME_SHOW_STATIONNAMES:    ToggleBit(_display_opt, DO_SHOW_STATION_NAMES);  break;
		case OME_SHOW_STATIONNAMES_TRAIN: _facility_display_opt.Flip(StationFacility::Train); break;
		case OME_SHOW_STATIONNAMES_LORRY: _facility_display_opt.Flip(StationFacility::TruckStop); break;
		case OME_SHOW_STATIONNAMES_BUS: _facility_display_opt.Flip(StationFacility::BusStop); break;
		case OME_SHOW_STATIONNAMES_SHIP: _facility_display_opt.Flip(StationFacility::Dock); break;
		case OME_SHOW_STATIONNAMES_PLANE: _facility_display_opt.Flip(StationFacility::Airport); break;
		case OME_SHOW_STATIONNAMES_GHOST: _facility_display_opt.Flip(STATION_FACILITY_GHOST); break;
		case OME_SHOW_WAYPOINTNAMES:   ToggleBit(_display_opt, DO_SHOW_WAYPOINT_NAMES); break;
		case OME_SHOW_SIGNS:           ToggleBit(_display_opt, DO_SHOW_SIGNS);          break;
		case OME_SHOW_COMPETITOR_SIGNS:
			ToggleBit(_display_opt, DO_SHOW_COMPETITOR_SIGNS);
			InvalidateWindowClassesData(WC_SIGN_LIST, -1);
			break;
		case OME_FULL_ANIMATION:       ToggleBit(_display_opt, DO_FULL_ANIMATION); CheckBlitter(); break;
		case OME_FULL_DETAILS:         ToggleBit(_display_opt, DO_FULL_DETAIL);         break;
		case OME_TRANSPARENTBUILDINGS: ToggleTransparency(TO_HOUSES);                   break;
		case OME_SHOW_STATIONSIGNS:    ToggleTransparency(TO_SIGNS);                    break;
		case OME_SHOW_MONEYTEXT:       ToggleBit(_extra_display_opt, XDO_SHOW_MONEY_TEXT_EFFECTS); break;
		case OME_SHOW_HIDDEN_SIGNS:    ToggleBit(_extra_display_opt, XDO_SHOW_HIDDEN_SIGNS); break;
	}
	MarkWholeScreenDirty();
	return CBF_NONE;
}

/**
 * SaveLoad entries in scenario editor mode.
 */
enum SaveLoadEditorMenuEntries : uint8_t {
	SLEME_SAVE_SCENARIO = 0,
	SLEME_LOAD_SCENARIO,
	SLEME_SAVE_HEIGHTMAP,
	SLEME_LOAD_HEIGHTMAP,
	SLEME_EXIT_TOINTRO,
	SLEME_EXIT_GAME,
};

/**
 * SaveLoad entries in normal game mode.
 */
enum SaveLoadNormalMenuEntries : uint8_t {
	SLNME_SAVE_GAME = 0,
	SLNME_LOAD_GAME,
	SLNME_EXIT_TOINTRO,
	SLNME_EXIT_GAME,
};

/**
 * Handle click on Save button in toolbar in normal game mode.
 *
 * @param w parent window the shown save dialogue is attached to.
 * @return #CBF_NONE
 */
static CallBackFunction ToolbarSaveClick(Window *w)
{
	PopupMainToolbarMenu(w, WID_TN_SAVE, {STR_FILE_MENU_SAVE_GAME, STR_FILE_MENU_LOAD_GAME, STR_FILE_MENU_QUIT_GAME,
			STR_NULL, STR_FILE_MENU_EXIT});
	return CBF_NONE;
}

/**
 * Handle click on SaveLoad button in toolbar in the scenario editor.
 *
 * @param w parent window the shown save dialogue is attached to.
 * @return #CBF_NONE
 */
static CallBackFunction ToolbarScenSaveOrLoad(Window *w)
{
	PopupMainToolbarMenu(w, WID_TE_SAVE, {STR_SCENEDIT_FILE_MENU_SAVE_SCENARIO, STR_SCENEDIT_FILE_MENU_LOAD_SCENARIO,
			STR_SCENEDIT_FILE_MENU_SAVE_HEIGHTMAP, STR_SCENEDIT_FILE_MENU_LOAD_HEIGHTMAP,
			STR_SCENEDIT_FILE_MENU_QUIT_EDITOR, STR_NULL, STR_SCENEDIT_FILE_MENU_QUIT});
	return CBF_NONE;
}

/**
 * Handle click on one of the entries in the SaveLoad menu.
 *
 * @param index Index being clicked.
 * @return #CBF_NONE
 */
static CallBackFunction MenuClickSaveLoad(int index = 0)
{
	if (_game_mode == GM_EDITOR) {
		switch (index) {
			case SLEME_SAVE_SCENARIO:  ShowSaveLoadDialog(FT_SCENARIO, SLO_SAVE);  break;
			case SLEME_LOAD_SCENARIO:  ShowSaveLoadDialog(FT_SCENARIO, SLO_LOAD);  break;
			case SLEME_SAVE_HEIGHTMAP: ShowSaveLoadDialog(FT_HEIGHTMAP, SLO_SAVE); break;
			case SLEME_LOAD_HEIGHTMAP: ShowSaveLoadDialog(FT_HEIGHTMAP, SLO_LOAD); break;
			case SLEME_EXIT_TOINTRO:   AskExitToGameMenu();                    break;
			case SLEME_EXIT_GAME:      HandleExitGameRequest();                break;
		}
	} else {
		switch (index) {
			case SLNME_SAVE_GAME:      ShowSaveLoadDialog(FT_SAVEGAME, SLO_SAVE); break;
			case SLNME_LOAD_GAME:      ShowSaveLoadDialog(FT_SAVEGAME, SLO_LOAD); break;
			case SLNME_EXIT_TOINTRO:   AskExitToGameMenu();               break;
			case SLNME_EXIT_GAME:      HandleExitGameRequest();           break;
		}
	}
	return CBF_NONE;
}

/* --- Map button menu --- */

enum MapMenuEntries : uint8_t {
	MME_SHOW_SMALLMAP        = 0,
	MME_SHOW_EXTRAVIEWPORTS,
	MME_SHOW_LINKGRAPH,
	MME_SHOW_SIGNLISTS,
	MME_SHOW_TOWNDIRECTORY,
	MME_SHOW_INDUSTRYDIRECTORY,
	MME_SHOW_PLANS,
};

static CallBackFunction ToolbarMapClick(Window *w)
{
	DropDownList list;
	list.push_back(MakeDropDownListStringItem(STR_MAP_MENU_MAP_OF_WORLD,            MME_SHOW_SMALLMAP,          false));
	list.push_back(MakeDropDownListStringItem(STR_MAP_MENU_EXTRA_VIEWPORT,          MME_SHOW_EXTRAVIEWPORTS,    false));
	list.push_back(MakeDropDownListStringItem(STR_MAP_MENU_LINGRAPH_LEGEND,         MME_SHOW_LINKGRAPH,         false));
	list.push_back(MakeDropDownListStringItem(STR_MAP_MENU_SIGN_LIST,               MME_SHOW_SIGNLISTS,         false));
	list.push_back(MakeDropDownListStringItem(STR_MAP_MENU_PLAN_LIST,               MME_SHOW_PLANS,             false));
	PopupMainToolbarMenu(w, WID_TN_SMALL_MAP, std::move(list), 0);
	return CBF_NONE;
}

static CallBackFunction ToolbarScenMapTownDir(Window *w)
{
	DropDownList list;
	list.push_back(MakeDropDownListStringItem(STR_MAP_MENU_MAP_OF_WORLD,            MME_SHOW_SMALLMAP,          false));
	list.push_back(MakeDropDownListStringItem(STR_MAP_MENU_EXTRA_VIEWPORT,          MME_SHOW_EXTRAVIEWPORTS,    false));
	list.push_back(MakeDropDownListStringItem(STR_MAP_MENU_SIGN_LIST,               MME_SHOW_SIGNLISTS,         false));
	list.push_back(MakeDropDownListStringItem(STR_MAP_MENU_PLAN_LIST,               MME_SHOW_PLANS,             false));
	list.push_back(MakeDropDownListStringItem(STR_TOWN_MENU_TOWN_DIRECTORY,         MME_SHOW_TOWNDIRECTORY,     false));
	list.push_back(MakeDropDownListStringItem(STR_INDUSTRY_MENU_INDUSTRY_DIRECTORY, MME_SHOW_INDUSTRYDIRECTORY, false));
	PopupMainToolbarMenu(w, WID_TE_SMALL_MAP, std::move(list), 0);
	return CBF_NONE;
}

/**
 * Handle click on one of the entries in the Map menu.
 *
 * @param index Index being clicked.
 * @return #CBF_NONE
 */
static CallBackFunction MenuClickMap(int index)
{
	switch (index) {
		case MME_SHOW_SMALLMAP:          ShowSmallMap();            break;
		case MME_SHOW_EXTRAVIEWPORTS:    ShowExtraViewportWindow(); break;
		case MME_SHOW_LINKGRAPH:         ShowLinkGraphLegend();     break;
		case MME_SHOW_SIGNLISTS:         ShowSignList();            break;
		case MME_SHOW_TOWNDIRECTORY:     ShowTownDirectory();       break;
		case MME_SHOW_INDUSTRYDIRECTORY: ShowIndustryDirectory();   break;
		case MME_SHOW_PLANS:             ShowPlansWindow();         break;
	}
	return CBF_NONE;
}

/* --- Town button menu --- */

enum TownMenuEntries {
	TME_SHOW_DIRECTORY = 0,
	TME_SHOW_FOUND_TOWN,
	TME_SHOW_PLACE_HOUSES,
};

static CallBackFunction ToolbarTownClick(Window *w)
{
	DropDownList list;
	list.push_back(MakeDropDownListStringItem(STR_TOWN_MENU_TOWN_DIRECTORY, TME_SHOW_DIRECTORY));
	if (_settings_game.economy.found_town != TF_FORBIDDEN) list.push_back(MakeDropDownListStringItem(STR_TOWN_MENU_FOUND_TOWN, TME_SHOW_FOUND_TOWN));
	if (_settings_game.economy.place_houses != PH_FORBIDDEN) list.push_back(MakeDropDownListStringItem(STR_SCENEDIT_TOWN_MENU_PACE_HOUSE, TME_SHOW_PLACE_HOUSES));

	PopupMainToolbarMenu(w, WID_TN_TOWNS, std::move(list), 0);

	return CBF_NONE;
}

/**
 * Handle click on one of the entries in the Town menu.
 *
 * @param index Index being clicked.
 * @return #CBF_NONE
 */
static CallBackFunction MenuClickTown(int index)
{
	switch (index) {
		case TME_SHOW_DIRECTORY: ShowTownDirectory(); break;
		case TME_SHOW_FOUND_TOWN: // Setting could be changed when the dropdown was open
			if (_settings_game.economy.found_town != TF_FORBIDDEN) ShowFoundTownWindow();
			break;
		case TME_SHOW_PLACE_HOUSES: // Setting could be changed when the dropdown was open
			if (_settings_game.economy.place_houses != PH_FORBIDDEN) ShowBuildHousePicker(nullptr);
			break;
	}
	return CBF_NONE;
}

/* --- Subidies button menu --- */

static CallBackFunction ToolbarSubsidiesClick(Window *w)
{
	PopupMainToolbarMenu(w, WID_TN_SUBSIDIES, {STR_SUBSIDIES_MENU_SUBSIDIES});
	return CBF_NONE;
}

/**
 * Handle click on the entry in the Subsidies menu.
 *
 * @return #CBF_NONE
 */
static CallBackFunction MenuClickSubsidies(int)
{
	ShowSubsidiesList();
	return CBF_NONE;
}

/* --- Stations button menu --- */

static CallBackFunction ToolbarStationsClick(Window *w)
{
	PopupMainCompanyToolbMenu(w, WID_TN_STATIONS);
	return CBF_NONE;
}

/**
 * Handle click on the entry in the Stations menu
 *
 * @param index CompanyID to show station list for
 * @return #CBF_NONE
 */
static CallBackFunction MenuClickStations(int index)
{
	ShowCompanyStations((CompanyID)index);
	return CBF_NONE;
}

/* --- Finances button menu --- */

static CallBackFunction ToolbarFinancesClick(Window *w)
{
	PopupMainCompanyToolbMenu(w, WID_TN_FINANCES);
	return CBF_NONE;
}

/**
 * Handle click on the entry in the finances overview menu.
 *
 * @param index CompanyID to show finances for.
 * @return #CBF_NONE
 */
static CallBackFunction MenuClickFinances(int index)
{
	ShowCompanyFinances((CompanyID)index);
	return CBF_NONE;
}

/* --- Company's button menu --- */

static CallBackFunction ToolbarCompaniesClick(Window *w)
{
	PopupMainCompanyToolbMenu(w, WID_TN_COMPANIES);
	return CBF_NONE;
}

/**
 * Handle click on the entry in the Company menu.
 *
 * @param index Menu entry to handle.
 * @return #CBF_NONE
 */
static CallBackFunction MenuClickCompany(int index)
{
	if (_networking) {
		switch (index) {
			case CTMN_CLIENT_LIST:
				ShowClientList();
				return CBF_NONE;

			case CTMN_SPECTATE:
				if (_network_server) {
					NetworkServerDoMove(CLIENT_ID_SERVER, COMPANY_SPECTATOR);
					MarkWholeScreenDirty();
				} else {
					NetworkClientRequestMove(COMPANY_SPECTATOR);
				}
				return CBF_NONE;
		}
	}
	ShowCompany((CompanyID)index);
	return CBF_NONE;
}

/* --- Story button menu --- */

static CallBackFunction ToolbarStoryClick(Window *w)
{
	PopupMainCompanyToolbMenu(w, WID_TN_STORY);
	return CBF_NONE;
}

/**
 * Handle click on the entry in the Story menu
 *
 * @param index CompanyID to show story book for
 * @return #CBF_NONE
 */
static CallBackFunction MenuClickStory(int index)
{
	ShowStoryBook(index == CTMN_SPECTATOR ? INVALID_COMPANY : (CompanyID)index);
	return CBF_NONE;
}

/* --- Goal button menu --- */

static CallBackFunction ToolbarGoalClick(Window *w)
{
	PopupMainCompanyToolbMenu(w, WID_TN_GOAL);
	return CBF_NONE;
}

/**
 * Handle click on the entry in the Goal menu
 *
 * @param index CompanyID to show story book for
 * @return #CBF_NONE
 */
static CallBackFunction MenuClickGoal(int index)
{
	ShowGoalsList(index == CTMN_SPECTATOR ? INVALID_COMPANY : (CompanyID)index);
	return CBF_NONE;
}

/* --- Graphs and League Table button menu --- */

/**
 * Enum for the League Toolbar's and Graph Toolbar's related buttons.
 * Use continuous numbering as League Toolbar can be combined into the Graph Toolbar.
 */
static const int GRMN_OPERATING_PROFIT_GRAPH = -1;    ///< Show operating profit graph
static const int GRMN_INCOME_GRAPH = -2;              ///< Show income graph
static const int GRMN_DELIVERED_CARGO_GRAPH = -3;     ///< Show delivered cargo graph
static const int GRMN_PERFORMANCE_HISTORY_GRAPH = -4; ///< Show performance history graph
static const int GRMN_COMPANY_VALUE_GRAPH = -5;       ///< Show company value graph
static const int GRMN_CARGO_PAYMENT_RATES = -6;       ///< Show cargo payment rates graph
static const int LTMN_PERFORMANCE_LEAGUE = -7;        ///< Show default league table
static const int LTMN_PERFORMANCE_RATING = -8;        ///< Show detailed performance rating
static const int LTMN_HIGHSCORE          = -9;        ///< Show highscrore table

static void AddDropDownLeagueTableOptions(DropDownList &list)
{
	if (LeagueTable::GetNumItems() > 0) {
		for (LeagueTable *lt : LeagueTable::Iterate()) {
			list.push_back(MakeDropDownListStringItem(lt->title, lt->index.base()));
		}
	} else {
		list.push_back(MakeDropDownListStringItem(STR_GRAPH_MENU_COMPANY_LEAGUE_TABLE, LTMN_PERFORMANCE_LEAGUE));
		list.push_back(MakeDropDownListStringItem(STR_GRAPH_MENU_DETAILED_PERFORMANCE_RATING, LTMN_PERFORMANCE_RATING));
		if (!_networking) {
			list.push_back(MakeDropDownListStringItem(STR_GRAPH_MENU_HIGHSCORE, LTMN_HIGHSCORE));
		}
	}
}

static CallBackFunction ToolbarGraphsClick(Window *w)
{
	DropDownList list;

	list.push_back(MakeDropDownListStringItem(STR_GRAPH_MENU_OPERATING_PROFIT_GRAPH, GRMN_OPERATING_PROFIT_GRAPH));
	list.push_back(MakeDropDownListStringItem(STR_GRAPH_MENU_INCOME_GRAPH, GRMN_INCOME_GRAPH));
	list.push_back(MakeDropDownListStringItem(STR_GRAPH_MENU_DELIVERED_CARGO_GRAPH, GRMN_DELIVERED_CARGO_GRAPH));
	list.push_back(MakeDropDownListStringItem(STR_GRAPH_MENU_PERFORMANCE_HISTORY_GRAPH, GRMN_PERFORMANCE_HISTORY_GRAPH));
	list.push_back(MakeDropDownListStringItem(STR_GRAPH_MENU_COMPANY_VALUE_GRAPH, GRMN_COMPANY_VALUE_GRAPH));
	list.push_back(MakeDropDownListStringItem(STR_GRAPH_MENU_CARGO_PAYMENT_RATES, GRMN_CARGO_PAYMENT_RATES));

	if (_toolbar_mode != TB_NORMAL) AddDropDownLeagueTableOptions(list);

	ShowDropDownList(w, std::move(list), GRMN_OPERATING_PROFIT_GRAPH, WID_TN_GRAPHS, 140, DDMF_INSTANT_CLOSE);
	if (_settings_client.sound.click_beep) SndPlayFx(SND_15_BEEP);

	return CBF_NONE;
}

static CallBackFunction ToolbarLeagueClick(Window *w)
{
	DropDownList list;

	AddDropDownLeagueTableOptions(list);

	int selected = list[0]->result;
	ShowDropDownList(w, std::move(list), selected, WID_TN_LEAGUE, 140, DDMF_INSTANT_CLOSE);
	if (_settings_client.sound.click_beep) SndPlayFx(SND_15_BEEP);

	return CBF_NONE;
}

/**
 * Handle click on the entry in the Graphs or CompanyLeague.
 *
 * @param index Graph to show.
 * @return #CBF_NONE
 */
static CallBackFunction MenuClickGraphsOrLeague(int index)
{
	switch (index) {
		case GRMN_OPERATING_PROFIT_GRAPH: ShowOperatingProfitGraph(); break;
		case GRMN_INCOME_GRAPH: ShowIncomeGraph(); break;
		case GRMN_DELIVERED_CARGO_GRAPH: ShowDeliveredCargoGraph(); break;
		case GRMN_PERFORMANCE_HISTORY_GRAPH: ShowPerformanceHistoryGraph(); break;
		case GRMN_COMPANY_VALUE_GRAPH: ShowCompanyValueGraph(); break;
		case GRMN_CARGO_PAYMENT_RATES: ShowCargoPaymentRates(); break;
		case LTMN_PERFORMANCE_LEAGUE: ShowPerformanceLeagueTable(); break;
		case LTMN_PERFORMANCE_RATING: ShowPerformanceRatingDetail(); break;
		case LTMN_HIGHSCORE: ShowHighscoreTable(); break;
		default: {
			if (LeagueTable::IsValidID(index)) {
				ShowScriptLeagueTable((LeagueTableID)index);
			}
		}
	}
	return CBF_NONE;
}



/* --- Industries button menu --- */

static CallBackFunction ToolbarIndustryClick(Window *w)
{
	/* Disable build-industry menu if we are a spectator */
	if (_local_company == COMPANY_SPECTATOR) {
		PopupMainToolbarMenu(w, WID_TN_INDUSTRIES, {STR_INDUSTRY_MENU_INDUSTRY_DIRECTORY, STR_INDUSTRY_MENU_INDUSTRY_CHAIN});
	} else {
		PopupMainToolbarMenu(w, WID_TN_INDUSTRIES, {STR_INDUSTRY_MENU_INDUSTRY_DIRECTORY, STR_INDUSTRY_MENU_INDUSTRY_CHAIN, STR_INDUSTRY_MENU_FUND_NEW_INDUSTRY});
	}
	return CBF_NONE;
}

/**
 * Handle click on the entry in the Industry menu.
 *
 * @param index Menu entry number.
 * @return #CBF_NONE
 */
static CallBackFunction MenuClickIndustry(int index)
{
	switch (index) {
		case 0: ShowIndustryDirectory();     break;
		case 1: ShowIndustryCargoesWindow(); break;
		case 2: ShowBuildIndustryWindow();   break;
	}
	return CBF_NONE;
}

/* --- Trains button menu + 1 helper function for all vehicles. --- */

static void ToolbarVehicleClick(Window *w, VehicleType veh)
{
	CompanyMask dis{};

	for (const Company *c : Company::Iterate()) {
		if (c->group_all[veh].num_vehicle == 0) dis.Set(c->index);
	}
	PopupMainCompanyToolbMenu(w, WID_TN_VEHICLE_START + veh, dis);
}


static CallBackFunction ToolbarTrainClick(Window *w)
{
	ToolbarVehicleClick(w, VEH_TRAIN);
	return CBF_NONE;
}

/**
 * Handle click on the entry in the Train menu.
 *
 * @param index CompanyID to show train list for.
 * @return #CBF_NONE
 */
static CallBackFunction MenuClickShowTrains(int index)
{
	ShowVehicleListWindow((CompanyID)index, VEH_TRAIN);
	return CBF_NONE;
}

/* --- Road vehicle button menu --- */

static CallBackFunction ToolbarRoadClick(Window *w)
{
	ToolbarVehicleClick(w, VEH_ROAD);
	return CBF_NONE;
}

/**
 * Handle click on the entry in the Road Vehicles menu.
 *
 * @param index CompanyID to show road vehicles list for.
 * @return #CBF_NONE
 */
static CallBackFunction MenuClickShowRoad(int index)
{
	ShowVehicleListWindow((CompanyID)index, VEH_ROAD);
	return CBF_NONE;
}

/* --- Ship button menu --- */

static CallBackFunction ToolbarShipClick(Window *w)
{
	ToolbarVehicleClick(w, VEH_SHIP);
	return CBF_NONE;
}

/**
 * Handle click on the entry in the Ships menu.
 *
 * @param index CompanyID to show ship list for.
 * @return #CBF_NONE
 */
static CallBackFunction MenuClickShowShips(int index)
{
	ShowVehicleListWindow((CompanyID)index, VEH_SHIP);
	return CBF_NONE;
}

/* --- Aircraft button menu --- */

static CallBackFunction ToolbarAirClick(Window *w)
{
	ToolbarVehicleClick(w, VEH_AIRCRAFT);
	return CBF_NONE;
}

/**
 * Handle click on the entry in the Aircraft menu.
 *
 * @param index CompanyID to show aircraft list for.
 * @return #CBF_NONE
 */
static CallBackFunction MenuClickShowAir(int index)
{
	ShowVehicleListWindow((CompanyID)index, VEH_AIRCRAFT);
	return CBF_NONE;
}

/* --- Zoom in button --- */

static CallBackFunction ToolbarZoomInClick(Window *w)
{
	if (DoZoomInOutWindow(ZOOM_IN, GetMainWindow())) {
		w->HandleButtonClick((_game_mode == GM_EDITOR) ? (WidgetID)WID_TE_ZOOM_IN : (WidgetID)WID_TN_ZOOM_IN);
		if (_settings_client.sound.click_beep) SndPlayFx(SND_15_BEEP);
	}
	return CBF_NONE;
}

/* --- Zoom out button --- */

static CallBackFunction ToolbarZoomOutClick(Window *w)
{
	if (DoZoomInOutWindow(ZOOM_OUT, GetMainWindow())) {
		w->HandleButtonClick((_game_mode == GM_EDITOR) ? (WidgetID)WID_TE_ZOOM_OUT : (WidgetID)WID_TN_ZOOM_OUT);
		if (_settings_client.sound.click_beep) SndPlayFx(SND_15_BEEP);
	}
	return CBF_NONE;
}

/* --- Rail button menu --- */

static CallBackFunction ToolbarBuildRailClick(Window *w)
{
	ShowDropDownList(w, GetRailTypeDropDownList(), _last_built_railtype, WID_TN_RAILS, 140, DDMF_INSTANT_CLOSE);
	if (_settings_client.sound.click_beep) SndPlayFx(SND_15_BEEP);
	return CBF_NONE;
}

/**
 * Handle click on the entry in the Build Rail menu.
 *
 * @param index RailType to show the build toolbar for.
 * @return #CBF_NONE
 */
static CallBackFunction MenuClickBuildRail(int index)
{
	_last_built_railtype = (RailType)index;
	ShowBuildRailToolbar(_last_built_railtype);
	return CBF_NONE;
}

/* --- Road button menu --- */

static CallBackFunction ToolbarBuildRoadClick(Window *w)
{
	ShowDropDownList(w, GetRoadTypeDropDownList(RTTB_ROAD), _last_built_roadtype, WID_TN_ROADS, 140, DDMF_INSTANT_CLOSE);
	if (_settings_client.sound.click_beep) SndPlayFx(SND_15_BEEP);
	return CBF_NONE;
}

/**
 * Handle click on the entry in the Build Road menu.
 *
 * @param index RoadType to show the build toolbar for.
 * @return #CBF_NONE
 */
static CallBackFunction MenuClickBuildRoad(int index)
{
	_last_built_roadtype = (RoadType)index;
	ShowBuildRoadToolbar(_last_built_roadtype);
	return CBF_NONE;
}

/* --- Tram button menu --- */

static CallBackFunction ToolbarBuildTramClick(Window *w)
{
	ShowDropDownList(w, GetRoadTypeDropDownList(RTTB_TRAM), _last_built_tramtype, WID_TN_TRAMS, 140, DDMF_INSTANT_CLOSE);
	if (_settings_client.sound.click_beep) SndPlayFx(SND_15_BEEP);
	return CBF_NONE;
}

/**
 * Handle click on the entry in the Build Tram menu.
 *
 * @param index RoadType to show the build toolbar for.
 * @return #CBF_NONE
 */
static CallBackFunction MenuClickBuildTram(int index)
{
	_last_built_tramtype = (RoadType)index;
	ShowBuildRoadToolbar(_last_built_tramtype);
	return CBF_NONE;
}

/* --- Water button menu --- */

static CallBackFunction ToolbarBuildWaterClick(Window *w)
{
	DropDownList list;
	list.push_back(MakeDropDownListIconItem(SPR_IMG_BUILD_CANAL, PAL_NONE, STR_WATERWAYS_MENU_WATERWAYS_CONSTRUCTION, 0, false));
	ShowDropDownList(w, std::move(list), 0, WID_TN_WATER, 140, DDMF_INSTANT_CLOSE);
	if (_settings_client.sound.click_beep) SndPlayFx(SND_15_BEEP);
	return CBF_NONE;
}

/**
 * Handle click on the entry in the Build Waterways menu.
 *
 * @return #CBF_NONE
 */
static CallBackFunction MenuClickBuildWater(int)
{
	ShowBuildDocksToolbar();
	return CBF_NONE;
}

/* --- Airport button menu --- */

static CallBackFunction ToolbarBuildAirClick(Window *w)
{
	DropDownList list;
	list.push_back(MakeDropDownListIconItem(SPR_IMG_AIRPORT, PAL_NONE, STR_AIRCRAFT_MENU_AIRPORT_CONSTRUCTION, 0, false));
	ShowDropDownList(w, std::move(list), 0, WID_TN_AIR, 140, DDMF_INSTANT_CLOSE);
	if (_settings_client.sound.click_beep) SndPlayFx(SND_15_BEEP);
	return CBF_NONE;
}

/**
 * Handle click on the entry in the Build Air menu.
 *
 * @return #CBF_NONE
 */
static CallBackFunction MenuClickBuildAir(int)
{
	ShowBuildAirToolbar();
	return CBF_NONE;
}

/* --- Forest button menu --- */

static CallBackFunction ToolbarForestClick(Window *w)
{
	DropDownList list;
	list.push_back(MakeDropDownListIconItem(SPR_IMG_LANDSCAPING, PAL_NONE, STR_LANDSCAPING_MENU_LANDSCAPING, 0, false));
	list.push_back(MakeDropDownListIconItem(SPR_IMG_PLANTTREES, PAL_NONE, STR_LANDSCAPING_MENU_PLANT_TREES, 1, false));
	list.push_back(MakeDropDownListIconItem(SPR_IMG_SIGN, PAL_NONE, STR_LANDSCAPING_MENU_PLACE_SIGN, 2, false));
	ShowDropDownList(w, std::move(list), 0, WID_TN_LANDSCAPE, 100, DDMF_INSTANT_CLOSE);
	if (_settings_client.sound.click_beep) SndPlayFx(SND_15_BEEP);
	return CBF_NONE;
}

/**
 * Handle click on the entry in the landscaping menu.
 *
 * @param index Menu entry clicked.
 * @return #CBF_NONE
 */
static CallBackFunction MenuClickForest(int index)
{
	switch (index) {
		case 0: ShowTerraformToolbar();  break;
		case 1: ShowBuildTreesToolbar(); break;
		case 2: return SelectSignTool();
	}
	return CBF_NONE;
}

/* --- Music button menu --- */

static CallBackFunction ToolbarMusicClick(Window *w)
{
	PopupMainToolbarMenu(w, _game_mode == GM_EDITOR ? (WidgetID)WID_TE_MUSIC_SOUND : (WidgetID)WID_TN_MUSIC_SOUND, {STR_TOOLBAR_SOUND_MUSIC});
	return CBF_NONE;
}

/**
 * Handle click on the entry in the Music menu.
 *
 * @return #CBF_NONE
 */
static CallBackFunction MenuClickMusicWindow(int)
{
	ShowMusicWindow();
	return CBF_NONE;
}

/* --- Newspaper button menu --- */

static CallBackFunction ToolbarNewspaperClick(Window *w)
{
	PopupMainToolbarMenu(w, WID_TN_MESSAGES, {STR_NEWS_MENU_LAST_MESSAGE_NEWS_REPORT, STR_NEWS_MENU_MESSAGE_HISTORY_MENU, STR_NEWS_MENU_DELETE_ALL_MESSAGES});
	return CBF_NONE;
}

/**
 * Handle click on the entry in the Newspaper menu.
 *
 * @param index Menu entry clicked.
 * @return #CBF_NONE
 */
static CallBackFunction MenuClickNewspaper(int index)
{
	switch (index) {
		case 0: ShowLastNewsMessage(); break;
		case 1: ShowMessageHistory();  break;
		case 2: DeleteAllMessages();   break;
	}
	return CBF_NONE;
}

/* --- Help button menu --- */

/**
 * Help button menu entries.
 */
enum HelpMenuEntries {
	HME_LANDINFO = 0,
	HME_PICKER,

	HME_HELP,
	HME_CONSOLE,
	HME_SCRIPT_DEBUG,
	HME_SCREENSHOT,
	HME_FRAMERATE,
	HME_MODIFIER_KEYS,
	HME_ABOUT,

	HME_SPRITE_ALIGNER,
	HME_BOUNDING_BOXES,
	HME_DIRTY_BLOCKS,
	HME_WIDGET_OUTLINES,
};

static void ShowBuildRailToolbarFromTile(TileIndex tile)
{
	_last_built_railtype = GetRailType(tile);
	ShowBuildRailToolbarWithPickTile(_last_built_railtype, tile);
}

static void ShowBuildRoadToolbarFromTile(TileIndex tile)
{
	if (HasRoadTypeRoad(tile)) {
		_last_built_roadtype = GetRoadTypeRoad(tile);
		CreateRoadTramToolbarForRoadType(_last_built_roadtype, RTT_ROAD);
	} else {
		_last_built_tramtype = GetRoadTypeTram(tile);
		CreateRoadTramToolbarForRoadType(_last_built_tramtype, RTT_TRAM);
	}
}

static void UsePickerTool(TileIndex tile)
{
	switch (GetTileType(tile)) {
		case MP_RAILWAY:
			ShowBuildRailToolbarFromTile(tile);
			break;

		case MP_ROAD: {
			ShowBuildRoadToolbarFromTile(tile);
			break;
		}

		case MP_STATION: {
			StationType station_type = GetStationType(tile);
			switch (station_type) {
				case StationType::Rail:
				case StationType::RailWaypoint:
					ShowBuildRailStationPickerAndSelect(station_type, GetStationSpec(tile));
					break;

				case StationType::Truck:
				case StationType::Bus:
				case StationType::RoadWaypoint:
					ShowBuildRoadStopPickerAndSelect(station_type, GetRoadStopSpec(tile), HasRoadTypeRoad(tile) ? RTT_ROAD : RTT_TRAM);
					break;

				default:
					break;
			}
			break;
		}

		case MP_TUNNELBRIDGE:
			switch (GetTunnelBridgeTransportType(tile)) {
				case TRANSPORT_RAIL:
					ShowBuildRailToolbarFromTile(tile);
					break;

				case TRANSPORT_ROAD:
					ShowBuildRoadToolbarFromTile(tile);
					break;

				default:
					break;
			}
			break;

		case MP_OBJECT: {
			ShowBuildObjectPickerAndSelect(ObjectSpec::GetByTile(tile));
			break;
		}

		case MP_INDUSTRY: {
			ShowBuildIndustryWindowForIndustryType(GetIndustryType(tile));
			break;
		}

		case MP_HOUSE: {
			if (_game_mode == GM_EDITOR || _settings_game.economy.place_houses != PH_FORBIDDEN) {
				ShowBuildHousePickerAndSelect(tile);
			}
			break;
		}

		default:
			break;
	}
}

static CallBackFunction PlaceLandBlockInfo()
{
	if (_last_started_action == CBF_PLACE_LANDINFO) {
		ResetObjectToPlace();
		return CBF_NONE;
	} else {
		SetObjectToPlace(SPR_CURSOR_QUERY, PAL_NONE, HT_RECT, WC_MAIN_TOOLBAR, 0);
		return CBF_PLACE_LANDINFO;
	}
}

static CallBackFunction PlacePickerTool()
{
	if (_local_company == COMPANY_SPECTATOR) return CBF_NONE;
	if (_last_started_action == CBF_PLACE_PICKER) {
		ResetObjectToPlace();
		return CBF_NONE;
	} else {
		SetObjectToPlace(SPR_CURSOR_QUERY, PAL_NONE, HT_RECT, WC_MAIN_TOOLBAR, 0);
		SetSelectionPalette(SPR_ZONING_INNER_HIGHLIGHT_GREEN);
		return CBF_PLACE_PICKER;
	}
}

static CallBackFunction ToolbarHelpClick(Window *w)
{
	WidgetID widget = (_game_mode == GM_EDITOR) ? (WidgetID)WID_TE_HELP : (WidgetID)WID_TN_HELP;

	DropDownList list;
	list.push_back(MakeDropDownListStringItem(STR_ABOUT_MENU_LAND_BLOCK_INFO,           HME_LANDINFO,      false));
	list.push_back(MakeDropDownListStringItem(STR_ABOUT_MENU_SHOW_PICKER_TOOL,          HME_PICKER,        _local_company == COMPANY_SPECTATOR));
	list.push_back(MakeDropDownListDividerItem());
	list.push_back(MakeDropDownListStringItem(STR_ABOUT_MENU_HELP,                      HME_HELP,          false));
	list.push_back(MakeDropDownListStringItem(STR_ABOUT_MENU_TOGGLE_CONSOLE,            HME_CONSOLE,       false));
	list.push_back(MakeDropDownListStringItem(STR_ABOUT_MENU_AI_DEBUG,                  HME_SCRIPT_DEBUG,  false));
	list.push_back(MakeDropDownListStringItem(STR_ABOUT_MENU_SCREENSHOT,                HME_SCREENSHOT,    false));
	list.push_back(MakeDropDownListStringItem(STR_ABOUT_MENU_SHOW_FRAMERATE,            HME_FRAMERATE,     false));
	list.push_back(MakeDropDownListStringItem(STR_ABOUT_MENU_SHOW_TOGGLE_MODIFIER_KEYS, HME_MODIFIER_KEYS, false));
	list.push_back(MakeDropDownListStringItem(STR_ABOUT_MENU_ABOUT_OPENTTD,             HME_ABOUT,         false));
	if (_settings_client.gui.newgrf_developer_tools) {
		list.push_back(MakeDropDownListStringItem(STR_ABOUT_MENU_SPRITE_ALIGNER,         HME_SPRITE_ALIGNER,       false));
		list.push_back(MakeDropDownListStringItem(STR_ABOUT_MENU_TOGGLE_BOUNDING_BOXES,  HME_BOUNDING_BOXES,       false));
		list.push_back(MakeDropDownListStringItem(STR_ABOUT_MENU_TOGGLE_DIRTY_BLOCKS,    HME_DIRTY_BLOCKS,         false));
		list.push_back(MakeDropDownListStringItem(STR_ABOUT_MENU_TOGGLE_WIDGET_OUTLINES, HME_WIDGET_OUTLINES,      false));
	}
	PopupMainToolbarMenu(w, widget, std::move(list), 0);

	return CBF_NONE;
}

/**
 * Toggle drawing of sprites' bounding boxes.
 * @note has only an effect when newgrf_developer_tools are active.
 *
 * Function is found here and not in viewport.cpp in order to avoid
 * importing the settings structs to there.
 */
void ToggleBoundingBoxes()
{
	extern bool _draw_bounding_boxes;
	/* Always allow to toggle them off */
	if (_settings_client.gui.newgrf_developer_tools || _draw_bounding_boxes) {
		_draw_bounding_boxes = !_draw_bounding_boxes;
		MarkWholeScreenDirty();
	}
}

/**
 * Toggle drawing of the dirty blocks.
 * @note has only an effect when newgrf_developer_tools are active.
 *
 * Function is found here and not in viewport.cpp in order to avoid
 * importing the settings structs to there.
 */
void ToggleDirtyBlocks()
{
	extern bool _draw_dirty_blocks;
	/* Always allow to toggle them off */
	if (_settings_client.gui.newgrf_developer_tools || _draw_dirty_blocks) {
		_draw_dirty_blocks = !_draw_dirty_blocks;
		MarkWholeScreenDirty();
	}
}

/**
 * Toggle drawing of widget outlihes.
 * @note has only an effect when newgrf_developer_tools are active.
 */
void ToggleWidgetOutlines()
{
	extern bool _draw_widget_outlines;
	/* Always allow to toggle them off */
	if (_settings_client.gui.newgrf_developer_tools || _draw_widget_outlines) {
		_draw_widget_outlines = !_draw_widget_outlines;
		MarkWholeScreenDirty();
	}
}

/**
 * Set the starting year for a scenario.
 * @param year New starting year.
 */
void SetStartingYear(CalTime::Year year)
{
	_settings_game.game_creation.starting_year = Clamp(year, CalTime::MIN_YEAR, CalTime::MAX_YEAR);
	CalTime::Date new_date = CalTime::ConvertYMDToDate(_settings_game.game_creation.starting_year, 0, 1);

	if (EconTime::UsingWallclockUnits()) {
		EconTime::Date new_economy_date{new_date.base()};

		/* If you open a savegame as scenario there may already be link graphs.*/
		LinkGraphSchedule::instance.ShiftDates(new_economy_date - EconTime::CurDate());
		ShiftVehicleDates(new_economy_date - EconTime::CurDate());
		EconTime::Detail::period_display_offset -= EconTime::YearDelta{year.base() - EconTime::CurYear().base()};

		EconTime::Detail::SetDate(new_economy_date, 0);
	}

	CalTime::Detail::SetDate(new_date, 0);

	UpdateOrderUIOnDateChange();
}


/**
 * Choose the proper callback function for the main toolbar's help menu.
 * @param index The menu index which was selected.
 * @return CBF_NONE
 */
static CallBackFunction MenuClickHelp(int index)
{
	switch (index) {
		case HME_LANDINFO:       return PlaceLandBlockInfo();
		case HME_PICKER:         return PlacePickerTool();
		case HME_HELP:           ShowHelpWindow();                 break;
		case HME_CONSOLE:        IConsoleSwitch();                 break;
		case HME_SCRIPT_DEBUG:   ShowScriptDebugWindow(INVALID_COMPANY, _ctrl_pressed); break;
		case HME_SCREENSHOT:     ShowScreenshotWindow();           break;
		case HME_FRAMERATE:      ShowFramerateWindow();            break;
		case HME_MODIFIER_KEYS:  ShowModifierKeyToggleWindow();    break;
		case HME_ABOUT:          ShowAboutWindow();                break;
		case HME_SPRITE_ALIGNER: ShowSpriteAlignerWindow();        break;
		case HME_BOUNDING_BOXES: ToggleBoundingBoxes();            break;
		case HME_DIRTY_BLOCKS:   ToggleDirtyBlocks();              break;
		case HME_WIDGET_OUTLINES:ToggleWidgetOutlines();           break;
	}
	return CBF_NONE;
}

/* --- Switch toolbar button --- */

static CallBackFunction ToolbarSwitchClick(Window *w)
{
	if (_toolbar_mode != TB_LOWER) {
		_toolbar_mode = TB_LOWER;
	} else {
		_toolbar_mode = TB_UPPER;
	}

	w->ReInit();
	w->SetWidgetLoweredState(_game_mode == GM_EDITOR ? (WidgetID)WID_TE_SWITCH_BAR : (WidgetID)WID_TN_SWITCH_BAR, _toolbar_mode == TB_LOWER);
	if (_settings_client.sound.click_beep) SndPlayFx(SND_15_BEEP);
	return CBF_NONE;
}

/* --- Scenario editor specific handlers. */

/**
 * Called when clicking at the date panel of the scenario editor toolbar.
 */
static CallBackFunction ToolbarScenDatePanel(Window *w)
{
	ShowQueryString(GetString(STR_JUST_INT, _settings_game.game_creation.starting_year), STR_MAPGEN_START_DATE_QUERY_CAPT, 8, w, CS_NUMERAL, QSF_ENABLE_DEFAULT);
	return CBF_NONE;
}

static CallBackFunction ToolbarScenDateBackward(Window *w)
{
	/* don't allow too fast scrolling */
	if (!w->flags.Test(WindowFlag::Timeout) || w->timeout_timer <= 1) {
		w->HandleButtonClick(WID_TE_DATE_BACKWARD);
		w->SetDirty();

		SetStartingYear(_settings_game.game_creation.starting_year - 1);
	}
	_left_button_clicked = false;
	return CBF_NONE;
}

static CallBackFunction ToolbarScenDateForward(Window *w)
{
	/* don't allow too fast scrolling */
	if (!w->flags.Test(WindowFlag::Timeout) || w->timeout_timer <= 1) {
		w->HandleButtonClick(WID_TE_DATE_FORWARD);
		w->SetDirty();

		SetStartingYear(_settings_game.game_creation.starting_year + 1);
	}
	_left_button_clicked = false;
	return CBF_NONE;
}

static CallBackFunction ToolbarScenGenLandClick(Window *w)
{
	PopupMainToolbarMenu(w, WID_TE_LAND_GENERATE, {STR_SCENEDIT_LANDSCAPE_MENU_LAND_GENERATION, STR_SCENEDIT_LANDSCAPE_MENU_PUBLIC_ROADS});
	return CBF_NONE;
}

static CallBackFunction ToolbarScenGenLand(int index)
{
	switch (index) {
		case 0: ShowEditorTerraformToolbar(); break;
		case 1: ShowEditorPublicRoadsWindow(); break;
	}
	return CBF_NONE;
}

static CallBackFunction ToolbarScenGenTownClick(Window *w)
{
	PopupMainToolbarMenu(w, WID_TE_TOWN_GENERATE, {STR_SCENEDIT_TOWN_MENU_BUILD_TOWN, STR_SCENEDIT_TOWN_MENU_PACE_HOUSE});
	return CBF_NONE;
}

static CallBackFunction ToolbarScenGenTown(int index)
{
	switch (index) {
		case 0: ShowFoundTownWindow(); break;
		case 1: ShowBuildHousePicker(nullptr); break;
	}
	return CBF_NONE;
}

static CallBackFunction ToolbarScenGenIndustry(Window *w)
{
	w->HandleButtonClick(WID_TE_INDUSTRY);
	if (_settings_client.sound.click_beep) SndPlayFx(SND_15_BEEP);
	ShowBuildIndustryWindow();
	return CBF_NONE;
}

static CallBackFunction ToolbarScenBuildRoadClick(Window *w)
{
	ShowDropDownList(w, GetScenRoadTypeDropDownList(RTTB_ROAD), _last_built_roadtype, WID_TE_ROADS, 140, DDMF_INSTANT_CLOSE);
	if (_settings_client.sound.click_beep) SndPlayFx(SND_15_BEEP);
	return CBF_NONE;
}

/**
 * Handle click on the entry in the Build Road menu.
 *
 * @param index RoadType to show the build toolbar for.
 * @return #CBF_NONE
 */
static CallBackFunction ToolbarScenBuildRoad(int index)
{
	_last_built_roadtype = (RoadType)index;
	ShowBuildRoadScenToolbar(_last_built_roadtype);
	return CBF_NONE;
}

static CallBackFunction ToolbarScenBuildTramClick(Window *w)
{
	ShowDropDownList(w, GetScenRoadTypeDropDownList(RTTB_TRAM), _last_built_tramtype, WID_TE_TRAMS, 140, DDMF_INSTANT_CLOSE);
	if (_settings_client.sound.click_beep) SndPlayFx(SND_15_BEEP);
	return CBF_NONE;
}

/**
 * Handle click on the entry in the Build Tram menu.
 *
 * @param index RoadType to show the build toolbar for.
 * @return #CBF_NONE
 */
static CallBackFunction ToolbarScenBuildTram(int index)
{
	_last_built_tramtype = (RoadType)index;
	ShowBuildRoadScenToolbar(_last_built_tramtype);
	return CBF_NONE;
}

static CallBackFunction ToolbarScenBuildDocks(Window *w)
{
	w->HandleButtonClick(WID_TE_WATER);
	if (_settings_client.sound.click_beep) SndPlayFx(SND_15_BEEP);
	ShowBuildDocksScenToolbar();
	return CBF_NONE;
}

static CallBackFunction ToolbarScenPlantTrees(Window *w)
{
	w->HandleButtonClick(WID_TE_TREES);
	if (_settings_client.sound.click_beep) SndPlayFx(SND_15_BEEP);
	ShowBuildTreesToolbar();
	return CBF_NONE;
}

static CallBackFunction ToolbarScenPlaceSign(Window *w)
{
	w->HandleButtonClick(WID_TE_SIGNS);
	if (_settings_client.sound.click_beep) SndPlayFx(SND_15_BEEP);
	return SelectSignTool();
}

static CallBackFunction ToolbarBtn_NULL(Window *)
{
	return CBF_NONE;
}

typedef CallBackFunction MenuClickedProc(int index);

static MenuClickedProc * const _menu_clicked_procs[] = {
	nullptr,                 // 0
	nullptr,                 // 1
	MenuClickSettings,    // 2
	MenuClickSaveLoad,    // 3
	MenuClickMap,         // 4
	MenuClickTown,        // 5
	MenuClickSubsidies,   // 6
	MenuClickStations,    // 7
	MenuClickFinances,    // 8
	MenuClickCompany,     // 9
	MenuClickStory,       // 10
	MenuClickGoal,        // 11
	MenuClickGraphsOrLeague, // 12
	MenuClickGraphsOrLeague, // 13
	MenuClickIndustry,    // 14
	MenuClickShowTrains,  // 15
	MenuClickShowRoad,    // 16
	MenuClickShowShips,   // 17
	MenuClickShowAir,     // 18
	MenuClickMap,         // 19
	nullptr,                 // 20
	MenuClickBuildRail,   // 21
	MenuClickBuildRoad,   // 22
	MenuClickBuildTram,   // 23
	MenuClickBuildWater,  // 24
	MenuClickBuildAir,    // 25
	MenuClickForest,      // 26
	MenuClickMusicWindow, // 27
	MenuClickNewspaper,   // 28
	MenuClickHelp,        // 29
};

/** Full blown container to make it behave exactly as we want :) */
class NWidgetToolbarContainer : public NWidgetContainer {
protected:
	uint spacers;          ///< Number of spacer widgets in this toolbar

public:
	NWidgetToolbarContainer() : NWidgetContainer(NWID_HORIZONTAL)
	{
	}

	/**
	 * Check whether the given widget type is a button for us.
	 * @param type the widget type to check.
	 * @return true if it is a button for us.
	 */
	bool IsButton(WidgetType type) const
	{
		return type == WWT_IMGBTN || type == WWT_IMGBTN_2 || type == WWT_PUSHIMGBTN;
	}

	void SetupSmallestSize(Window *w) override
	{
		this->smallest_x = 0; // Biggest child
		this->smallest_y = 0; // Biggest child
		this->fill_x = 1;
		this->fill_y = 0;
		this->resize_x = 1; // We only resize in this direction
		this->resize_y = 0; // We never resize in this direction
		this->spacers = 0;

		uint nbuttons = 0;
		/* First initialise some variables... */
		for (const auto &child_wid : this->children) {
			child_wid->SetupSmallestSize(w);
			this->smallest_y = std::max(this->smallest_y, child_wid->smallest_y + child_wid->padding.Vertical());
			if (this->IsButton(child_wid->type)) {
				nbuttons++;
				this->smallest_x = std::max(this->smallest_x, child_wid->smallest_x + child_wid->padding.Horizontal());
			} else if (child_wid->type == NWID_SPACER) {
				this->spacers++;
			}
		}

		/* ... then in a second pass make sure the 'current' heights are set. Won't change ever. */
		for (const auto &child_wid : this->children) {
			child_wid->current_y = this->smallest_y;
			if (!this->IsButton(child_wid->type)) {
				child_wid->current_x = child_wid->smallest_x;
			}
		}
		_toolbar_width = nbuttons * this->smallest_x;
	}

	void AssignSizePosition(SizingType sizing, int x, int y, uint given_width, uint given_height, bool rtl) override
	{
		assert(given_width >= this->smallest_x && given_height >= this->smallest_y);

		this->pos_x = x;
		this->pos_y = y;
		this->current_x = given_width;
		this->current_y = given_height;

		/* Figure out what are the visible buttons */
		uint arrangable_count, button_count, spacer_count;
		const WidgetID *arrangement = GetButtonArrangement(given_width, arrangable_count, button_count, spacer_count);

		/* Create us ourselves a quick lookup table from WidgetID to slot. */
		std::map<WidgetID, uint> lookup;
		for (auto it = std::begin(this->children); it != std::end(this->children); ++it) {
			NWidgetBase *nwid = it->get();
			nwid->current_x = 0; /* Hide widget, it will be revealed in the next step. */
			if (nwid->type == NWID_SPACER) continue;
			lookup[dynamic_cast<NWidgetCore *>(nwid)->GetIndex()] = std::distance(this->children.begin(), it);
		}

		/* Now assign the widgets to their rightful place */
		uint position = 0; // Place to put next child relative to origin of the container.
		uint spacer_space = std::max(0, (int)given_width - (int)(button_count * this->smallest_x)); // Remaining spacing for 'spacer' widgets
		uint button_space = given_width - spacer_space; // Remaining spacing for the buttons
		uint spacer_i = 0;
		uint button_i = 0;

		/* Index into the arrangement indices. */
		const WidgetID *slotp = rtl ? &arrangement[arrangable_count - 1] : arrangement;
		for (uint i = 0; i < arrangable_count; i++) {
			uint slot = lookup[*slotp];
			auto &child_wid = this->children[slot];
			/* If we have space to give to the spacers, do that. */
			if (spacer_space > 0 && slot > 0 && slot < this->children.size() - 1) {
				const auto &possible_spacer = this->children[slot + (rtl ? 1 : -1)];
				if (possible_spacer != nullptr && possible_spacer->type == NWID_SPACER) {
					uint add = spacer_space / (spacer_count - spacer_i);
					position += add;
					spacer_space -= add;
					spacer_i++;
				}
			}

			/* Buttons can be scaled, the others not. */
			if (this->IsButton(child_wid->type)) {
				child_wid->current_x = button_space / (button_count - button_i);
				button_space -= child_wid->current_x;
				button_i++;
			} else {
				child_wid->current_x = child_wid->smallest_x;
			}
			child_wid->AssignSizePosition(sizing, x + position, y, child_wid->current_x, this->current_y, rtl);
			position += child_wid->current_x;

			if (rtl) {
				slotp--;
			} else {
				slotp++;
			}
		}
	}

	void Draw(const Window *w) override
	{
		/* Draw brown-red toolbar bg. */
		const Rect r = this->GetCurrentRect();
		GfxFillRect(r, PC_VERY_DARK_RED);
		GfxFillRect(r, PC_DARK_RED, FILLRECT_CHECKER);

		this->NWidgetContainer::Draw(w);
	}

	/**
	 * Get the arrangement of the buttons for the toolbar.
	 * @param width the new width of the toolbar.
	 * @param arrangable_count output of the number of visible items.
	 * @param button_count output of the number of visible buttons.
	 * @param spacer_count output of the number of spacers.
	 * @return the button configuration.
	 */
	virtual const WidgetID *GetButtonArrangement(uint &width, uint &arrangable_count, uint &button_count, uint &spacer_count) const = 0;
};

/** Container for the 'normal' main toolbar */
class NWidgetMainToolbarContainer : public NWidgetToolbarContainer {
	const WidgetID *GetButtonArrangement(uint &width, uint &arrangable_count, uint &button_count, uint &spacer_count) const override
	{
		static const uint SMALLEST_ARRANGEMENT = 14;
		static const uint BIGGEST_ARRANGEMENT  = 20;

		/* The number of buttons of each row of the toolbar should match the number of items which we want to be visible.
		 * The total number of buttons should be equal to arrangable_count * 2.
		 * No bad things happen, but we could see strange behaviours if we have buttons < (arrangable_count * 2) like a
		 * pause button appearing on the right of the lower toolbar and weird resizing of the widgets even if there is
		 * enough space.
		 */
		static const WidgetID arrange14[] = {
			WID_TN_PAUSE,
			WID_TN_FAST_FORWARD,
			WID_TN_TRAINS,
			WID_TN_ROADVEHS,
			WID_TN_SHIPS,
			WID_TN_AIRCRAFT,
			WID_TN_ZOOM_IN,
			WID_TN_ZOOM_OUT,
			WID_TN_RAILS,
			WID_TN_ROADS,
			WID_TN_WATER,
			WID_TN_AIR,
			WID_TN_LANDSCAPE,
			WID_TN_SWITCH_BAR,
			// lower toolbar
			WID_TN_SETTINGS,
			WID_TN_SAVE,
			WID_TN_SMALL_MAP,
			WID_TN_TOWNS,
			WID_TN_SUBSIDIES,
			WID_TN_STATIONS,
			WID_TN_FINANCES,
			WID_TN_COMPANIES,
			WID_TN_GRAPHS,
			WID_TN_INDUSTRIES,
			WID_TN_MUSIC_SOUND,
			WID_TN_MESSAGES,
			WID_TN_HELP,
			WID_TN_SWITCH_BAR,
		};
		static const WidgetID arrange15[] = {
			WID_TN_PAUSE,
			WID_TN_FAST_FORWARD,
			WID_TN_SMALL_MAP,
			WID_TN_TRAINS,
			WID_TN_ROADVEHS,
			WID_TN_SHIPS,
			WID_TN_AIRCRAFT,
			WID_TN_RAILS,
			WID_TN_ROADS,
			WID_TN_WATER,
			WID_TN_AIR,
			WID_TN_LANDSCAPE,
			WID_TN_ZOOM_IN,
			WID_TN_ZOOM_OUT,
			WID_TN_SWITCH_BAR,
			// lower toolbar
			WID_TN_PAUSE,
			WID_TN_SETTINGS,
			WID_TN_SMALL_MAP,
			WID_TN_SAVE,
			WID_TN_TOWNS,
			WID_TN_SUBSIDIES,
			WID_TN_STATIONS,
			WID_TN_FINANCES,
			WID_TN_COMPANIES,
			WID_TN_GRAPHS,
			WID_TN_INDUSTRIES,
			WID_TN_MUSIC_SOUND,
			WID_TN_MESSAGES,
			WID_TN_HELP,
			WID_TN_SWITCH_BAR,
		};
		static const WidgetID arrange16[] = {
			WID_TN_PAUSE,
			WID_TN_FAST_FORWARD,
			WID_TN_SETTINGS,
			WID_TN_SMALL_MAP,
			WID_TN_TRAINS,
			WID_TN_ROADVEHS,
			WID_TN_SHIPS,
			WID_TN_AIRCRAFT,
			WID_TN_RAILS,
			WID_TN_ROADS,
			WID_TN_WATER,
			WID_TN_AIR,
			WID_TN_LANDSCAPE,
			WID_TN_ZOOM_IN,
			WID_TN_ZOOM_OUT,
			WID_TN_SWITCH_BAR,
			// lower toolbar
			WID_TN_PAUSE,
			WID_TN_FAST_FORWARD,
			WID_TN_SAVE,
			WID_TN_TOWNS,
			WID_TN_SUBSIDIES,
			WID_TN_STATIONS,
			WID_TN_FINANCES,
			WID_TN_COMPANIES,
			WID_TN_GRAPHS,
			WID_TN_INDUSTRIES,
			WID_TN_MUSIC_SOUND,
			WID_TN_MESSAGES,
			WID_TN_HELP,
			WID_TN_ZOOM_IN,
			WID_TN_ZOOM_OUT,
			WID_TN_SWITCH_BAR,
		};
		static const WidgetID arrange17[] = {
			WID_TN_PAUSE,
			WID_TN_FAST_FORWARD,
			WID_TN_SETTINGS,
			WID_TN_SMALL_MAP,
			WID_TN_SUBSIDIES,
			WID_TN_TRAINS,
			WID_TN_ROADVEHS,
			WID_TN_SHIPS,
			WID_TN_AIRCRAFT,
			WID_TN_RAILS,
			WID_TN_ROADS,
			WID_TN_WATER,
			WID_TN_AIR,
			WID_TN_LANDSCAPE,
			WID_TN_ZOOM_IN,
			WID_TN_ZOOM_OUT,
			WID_TN_SWITCH_BAR,
			// lower toolbar
			WID_TN_PAUSE,
			WID_TN_FAST_FORWARD,
			WID_TN_SAVE,
			WID_TN_SMALL_MAP,
			WID_TN_SUBSIDIES,
			WID_TN_TOWNS,
			WID_TN_STATIONS,
			WID_TN_FINANCES,
			WID_TN_COMPANIES,
			WID_TN_GRAPHS,
			WID_TN_INDUSTRIES,
			WID_TN_MUSIC_SOUND,
			WID_TN_MESSAGES,
			WID_TN_HELP,
			WID_TN_ZOOM_IN,
			WID_TN_ZOOM_OUT,
			WID_TN_SWITCH_BAR,
		};
		static const WidgetID arrange18[] = {
			WID_TN_PAUSE,
			WID_TN_FAST_FORWARD,
			WID_TN_SETTINGS,
			WID_TN_SMALL_MAP,
			WID_TN_TOWNS,
			WID_TN_SUBSIDIES,
			WID_TN_STATIONS,
			WID_TN_FINANCES,
			WID_TN_COMPANIES,
			WID_TN_INDUSTRIES,
			WID_TN_RAILS,
			WID_TN_ROADS,
			WID_TN_WATER,
			WID_TN_AIR,
			WID_TN_LANDSCAPE,
			WID_TN_ZOOM_IN,
			WID_TN_ZOOM_OUT,
			WID_TN_SWITCH_BAR,
			// lower toolbar
			WID_TN_PAUSE,
			WID_TN_FAST_FORWARD,
			WID_TN_SAVE,
			WID_TN_SMALL_MAP,
			WID_TN_TOWNS,
			WID_TN_SUBSIDIES,
			WID_TN_STATIONS,
			WID_TN_GRAPHS,
			WID_TN_TRAINS,
			WID_TN_ROADVEHS,
			WID_TN_SHIPS,
			WID_TN_AIRCRAFT,
			WID_TN_MUSIC_SOUND,
			WID_TN_MESSAGES,
			WID_TN_HELP,
			WID_TN_ZOOM_IN,
			WID_TN_ZOOM_OUT,
			WID_TN_SWITCH_BAR,
		};
		static const WidgetID arrange19[] = {
			WID_TN_PAUSE,
			WID_TN_FAST_FORWARD,
			WID_TN_SETTINGS,
			WID_TN_SMALL_MAP,
			WID_TN_TOWNS,
			WID_TN_SUBSIDIES,
			WID_TN_TRAINS,
			WID_TN_ROADVEHS,
			WID_TN_SHIPS,
			WID_TN_AIRCRAFT,
			WID_TN_RAILS,
			WID_TN_ROADS,
			WID_TN_WATER,
			WID_TN_AIR,
			WID_TN_LANDSCAPE,
			WID_TN_MUSIC_SOUND,
			WID_TN_ZOOM_IN,
			WID_TN_ZOOM_OUT,
			WID_TN_SWITCH_BAR,
			// lower toolbar
			WID_TN_PAUSE,
			WID_TN_FAST_FORWARD,
			WID_TN_SAVE,
			WID_TN_SMALL_MAP,
			WID_TN_STATIONS,
			WID_TN_FINANCES,
			WID_TN_COMPANIES,
			WID_TN_GRAPHS,
			WID_TN_INDUSTRIES,
			WID_TN_MESSAGES,
			WID_TN_RAILS,
			WID_TN_ROADS,
			WID_TN_WATER,
			WID_TN_AIR,
			WID_TN_LANDSCAPE,
			WID_TN_HELP,
			WID_TN_ZOOM_IN,
			WID_TN_ZOOM_OUT,
			WID_TN_SWITCH_BAR,
		};
		static const WidgetID arrange20[] = {
			WID_TN_PAUSE,
			WID_TN_FAST_FORWARD,
			WID_TN_SETTINGS,
			WID_TN_SMALL_MAP,
			WID_TN_TOWNS,
			WID_TN_SUBSIDIES,
			WID_TN_TRAINS,
			WID_TN_ROADVEHS,
			WID_TN_SHIPS,
			WID_TN_AIRCRAFT,
			WID_TN_RAILS,
			WID_TN_ROADS,
			WID_TN_WATER,
			WID_TN_AIR,
			WID_TN_LANDSCAPE,
			WID_TN_MUSIC_SOUND,
			WID_TN_GOAL,
			WID_TN_ZOOM_IN,
			WID_TN_ZOOM_OUT,
			WID_TN_SWITCH_BAR,
			// lower toolbar
			WID_TN_PAUSE,
			WID_TN_FAST_FORWARD,
			WID_TN_SAVE,
			WID_TN_SMALL_MAP,
			WID_TN_STATIONS,
			WID_TN_FINANCES,
			WID_TN_COMPANIES,
			WID_TN_GRAPHS,
			WID_TN_INDUSTRIES,
			WID_TN_MESSAGES,
			WID_TN_RAILS,
			WID_TN_ROADS,
			WID_TN_WATER,
			WID_TN_AIR,
			WID_TN_LANDSCAPE,
			WID_TN_STORY,
			WID_TN_HELP,
			WID_TN_ZOOM_IN,
			WID_TN_ZOOM_OUT,
			WID_TN_SWITCH_BAR,
		};
		static const WidgetID arrange_all[] = {
			WID_TN_PAUSE,
			WID_TN_FAST_FORWARD,
			WID_TN_SETTINGS,
			WID_TN_SAVE,
			WID_TN_SMALL_MAP,
			WID_TN_TOWNS,
			WID_TN_SUBSIDIES,
			WID_TN_STATIONS,
			WID_TN_FINANCES,
			WID_TN_COMPANIES,
			WID_TN_STORY,
			WID_TN_GOAL,
			WID_TN_GRAPHS,
			WID_TN_LEAGUE,
			WID_TN_INDUSTRIES,
			WID_TN_TRAINS,
			WID_TN_ROADVEHS,
			WID_TN_SHIPS,
			WID_TN_AIRCRAFT,
			WID_TN_ZOOM_IN,
			WID_TN_ZOOM_OUT,
			WID_TN_RAILS,
			WID_TN_ROADS,
			WID_TN_TRAMS,
			WID_TN_WATER,
			WID_TN_AIR,
			WID_TN_LANDSCAPE,
			WID_TN_MUSIC_SOUND,
			WID_TN_MESSAGES,
			WID_TN_HELP
		};

		/* If at least BIGGEST_ARRANGEMENT fit, just spread all the buttons nicely */
		uint full_buttons = std::max(CeilDiv(width, this->smallest_x), SMALLEST_ARRANGEMENT);
		if (full_buttons > BIGGEST_ARRANGEMENT) {
			button_count = arrangable_count = lengthof(arrange_all);
			spacer_count = this->spacers;
			return arrange_all;
		}

		/* Introduce the split toolbar */
		static const WidgetID * const arrangements[] = { arrange14, arrange15, arrange16, arrange17, arrange18, arrange19, arrange20 };

		button_count = arrangable_count = full_buttons;
		spacer_count = this->spacers;
		return arrangements[full_buttons - SMALLEST_ARRANGEMENT] + ((_toolbar_mode == TB_LOWER) ? full_buttons : 0);
	}
};

/** Container for the scenario editor's toolbar */
class NWidgetScenarioToolbarContainer : public NWidgetToolbarContainer {
	uint panel_widths[2]; ///< The width of the two panels (the text panel and date panel)

	void SetupSmallestSize(Window *w) override
	{
		this->NWidgetToolbarContainer::SetupSmallestSize(w);

		/* Find the size of panel_widths */
		uint i = 0;
		for (const auto &child_wid : this->children) {
			if (child_wid->type == NWID_SPACER || this->IsButton(child_wid->type)) continue;

			assert(i < lengthof(this->panel_widths));
			this->panel_widths[i++] = child_wid->current_x;
			_toolbar_width += child_wid->current_x;
		}
	}

	const WidgetID *GetButtonArrangement(uint &width, uint &arrangable_count, uint &button_count, uint &spacer_count) const override
	{
		static const WidgetID arrange_all[] = {
			WID_TE_PAUSE,
			WID_TE_FAST_FORWARD,
			WID_TE_SETTINGS,
			WID_TE_SAVE,
			WID_TE_SPACER,
			WID_TE_DATE_PANEL,
			WID_TE_SMALL_MAP,
			WID_TE_ZOOM_IN,
			WID_TE_ZOOM_OUT,
			WID_TE_LAND_GENERATE,
			WID_TE_TOWN_GENERATE,
			WID_TE_INDUSTRY,
			WID_TE_ROADS,
			WID_TE_TRAMS,
			WID_TE_WATER,
			WID_TE_TREES,
			WID_TE_SIGNS,
			WID_TE_MUSIC_SOUND,
			WID_TE_HELP,
		};
		static const WidgetID arrange_nopanel[] = {
			WID_TE_PAUSE,
			WID_TE_FAST_FORWARD,
			WID_TE_SETTINGS,
			WID_TE_SAVE,
			WID_TE_DATE_PANEL,
			WID_TE_SMALL_MAP,
			WID_TE_ZOOM_IN,
			WID_TE_ZOOM_OUT,
			WID_TE_LAND_GENERATE,
			WID_TE_TOWN_GENERATE,
			WID_TE_INDUSTRY,
			WID_TE_ROADS,
			WID_TE_TRAMS,
			WID_TE_WATER,
			WID_TE_TREES,
			WID_TE_SIGNS,
			WID_TE_MUSIC_SOUND,
			WID_TE_HELP,
		};
		static const WidgetID arrange_switch[] = {
			WID_TE_DATE_PANEL,
			WID_TE_SMALL_MAP,
			WID_TE_LAND_GENERATE,
			WID_TE_TOWN_GENERATE,
			WID_TE_INDUSTRY,
			WID_TE_ROADS,
			WID_TE_TRAMS,
			WID_TE_WATER,
			WID_TE_TREES,
			WID_TE_SIGNS,
			WID_TE_SWITCH_BAR,
			// lower toolbar
			WID_TE_PAUSE,
			WID_TE_FAST_FORWARD,
			WID_TE_SETTINGS,
			WID_TE_SAVE,
			WID_TE_DATE_PANEL,
			WID_TE_SMALL_MAP,
			WID_TE_ZOOM_IN,
			WID_TE_ZOOM_OUT,
			WID_TE_MUSIC_SOUND,
			WID_TE_HELP,
			WID_TE_SWITCH_BAR,
		};

		/* If we can place all buttons *and* the panels, show them. */
		uint min_full_width = (lengthof(arrange_all) - lengthof(this->panel_widths)) * this->smallest_x + this->panel_widths[0] + this->panel_widths[1];
		if (width >= min_full_width) {
			width -= this->panel_widths[0] + this->panel_widths[1];
			arrangable_count = lengthof(arrange_all);
			button_count = arrangable_count - 2;
			spacer_count = this->spacers;
			return arrange_all;
		}

		/* Otherwise don't show the date panel and if we can't fit half the buttons and the panels anymore, split the toolbar in two */
		uint min_small_width = (lengthof(arrange_switch) - lengthof(this->panel_widths)) * this->smallest_x / 2 + this->panel_widths[1];
		if (width > min_small_width) {
			width -= this->panel_widths[1];
			arrangable_count = lengthof(arrange_nopanel);
			button_count = arrangable_count - 1;
			spacer_count = this->spacers - 1;
			return arrange_nopanel;
		}

		/* Split toolbar */
		width -= this->panel_widths[1];
		arrangable_count = lengthof(arrange_switch) / 2;
		button_count = arrangable_count - 1;
		spacer_count = 0;
		return arrange_switch + ((_toolbar_mode == TB_LOWER) ? arrangable_count : 0);
	}
};

/* --- Toolbar handling for the 'normal' case */

typedef CallBackFunction ToolbarButtonProc(Window *w);

static ToolbarButtonProc * const _toolbar_button_procs[] = {
	ToolbarPauseClick,
	ToolbarFastForwardClick,
	ToolbarOptionsClick,
	ToolbarSaveClick,
	ToolbarMapClick,
	ToolbarTownClick,
	ToolbarSubsidiesClick,
	ToolbarStationsClick,
	ToolbarFinancesClick,
	ToolbarCompaniesClick,
	ToolbarStoryClick,
	ToolbarGoalClick,
	ToolbarGraphsClick,
	ToolbarLeagueClick,
	ToolbarIndustryClick,
	ToolbarTrainClick,
	ToolbarRoadClick,
	ToolbarShipClick,
	ToolbarAirClick,
	ToolbarZoomInClick,
	ToolbarZoomOutClick,
	ToolbarBuildRailClick,
	ToolbarBuildRoadClick,
	ToolbarBuildTramClick,
	ToolbarBuildWaterClick,
	ToolbarBuildAirClick,
	ToolbarForestClick,
	ToolbarMusicClick,
	ToolbarNewspaperClick,
	ToolbarHelpClick,
	ToolbarSwitchClick,
};

/** Main toolbar. */
struct MainToolbarWindow : Window {
	GUITimer timer;

	MainToolbarWindow(WindowDesc &desc) : Window(desc)
	{
		MainToolbarScaleAdjuster scale_adjust;

		this->InitNested(0);

		_last_started_action = CBF_NONE;
		this->flags.Reset(WindowFlag::WhiteBorder);
		this->SetWidgetDisabledState(WID_TN_FAST_FORWARD, _networking); // if networking, disable fast-forward button
		PositionMainToolbar(this);
		DoZoomInOutWindow(ZOOM_NONE, this);

		this->timer.SetInterval(MILLISECONDS_PER_TICK);
	}

	void FindWindowPlacementAndResize([[maybe_unused]] int def_width, [[maybe_unused]] int def_height) override
	{
		MainToolbarScaleAdjuster scale_adjust;

		Window::FindWindowPlacementAndResize(_toolbar_width, def_height);
	}

	void OnPaint() override
	{
		MainToolbarScaleAdjuster scale_adjust;

		/* If spectator, disable all construction buttons
		 * ie : Build road, rail, ships, airports and landscaping
		 * Since enabled state is the default, just disable when needed */
		this->SetWidgetsDisabledState(_local_company == COMPANY_SPECTATOR, WID_TN_RAILS, WID_TN_ROADS, WID_TN_TRAMS, WID_TN_WATER, WID_TN_AIR, WID_TN_LANDSCAPE);
		/* disable company list drop downs, if there are no companies */
		this->SetWidgetsDisabledState(Company::GetNumItems() == 0, WID_TN_STATIONS, WID_TN_FINANCES, WID_TN_TRAINS, WID_TN_ROADVEHS, WID_TN_SHIPS, WID_TN_AIRCRAFT);

		this->SetWidgetDisabledState(WID_TN_GOAL, Goal::GetNumItems() == 0);
		this->SetWidgetDisabledState(WID_TN_STORY, StoryPage::GetNumItems() == 0);

		this->SetWidgetDisabledState(WID_TN_PAUSE, IsNonAdminNetworkClient()); // if not server, disable pause button

		this->DrawWidgets();
	}

	void OnClick([[maybe_unused]] Point pt, WidgetID widget, [[maybe_unused]] int click_count) override
	{
		if (_game_mode != GM_MENU && !this->IsWidgetDisabled(widget)) _toolbar_button_procs[widget](this);
	}

	void OnDropdownSelect(WidgetID widget, int index) override
	{
		CallBackFunction cbf = _menu_clicked_procs[widget](index);
		if (cbf != CBF_NONE) _last_started_action = cbf;
	}

	EventState OnHotkey(int hotkey) override
	{
		extern void ShowTemplateReplaceWindow();
		extern void ShowTraceRestrictSlotWindow(CompanyID company, VehicleType vehtype);
		extern void ShowTraceRestrictCounterWindow(CompanyID company);

		CallBackFunction cbf = CBF_NONE;
		switch (hotkey) {
			case MTHK_PAUSE: ToolbarPauseClick(this); break;
			case MTHK_FASTFORWARD: ToolbarFastForwardClick(this); break;
			case MTHK_SETTINGS: ShowGameOptions(); break;
			case MTHK_SAVEGAME: MenuClickSaveLoad(); break;
			case MTHK_LOADGAME: ShowSaveLoadDialog(FT_SAVEGAME, SLO_LOAD); break;
			case MTHK_SMALLMAP: ShowSmallMap(); break;
			case MTHK_TOWNDIRECTORY: ShowTownDirectory(); break;
			case MTHK_SUBSIDIES: ShowSubsidiesList(); break;
			case MTHK_STATIONS: ShowCompanyStations(_local_company); break;
			case MTHK_FINANCES: ShowCompanyFinances(_local_company); break;
			case MTHK_COMPANIES: ShowCompany(_local_company); break;
			case MTHK_STORY: ShowStoryBook(_local_company); break;
			case MTHK_GOAL: ShowGoalsList(_local_company); break;
			case MTHK_GRAPHS: ShowOperatingProfitGraph(); break;
			case MTHK_LEAGUE: ShowFirstLeagueTable(); break;
			case MTHK_INDUSTRIES: ShowBuildIndustryWindow(); break;
			case MTHK_INDUSTRY_CHAINS: ShowIndustryCargoesWindow(); break;
			case MTHK_TRAIN_LIST: ShowVehicleListWindow(_local_company, VEH_TRAIN); break;
			case MTHK_ROADVEH_LIST: ShowVehicleListWindow(_local_company, VEH_ROAD); break;
			case MTHK_SHIP_LIST: ShowVehicleListWindow(_local_company, VEH_SHIP); break;
			case MTHK_AIRCRAFT_LIST: ShowVehicleListWindow(_local_company, VEH_AIRCRAFT); break;
			case MTHK_ZOOM_IN: ToolbarZoomInClick(this); break;
			case MTHK_ZOOM_OUT: ToolbarZoomOutClick(this); break;
			case MTHK_BUILD_RAIL: ShowBuildRailToolbar(_last_built_railtype); break;
			case MTHK_BUILD_ROAD: ShowBuildRoadToolbar(_last_built_roadtype); break;
			case MTHK_BUILD_TRAM: ShowBuildRoadToolbar(_last_built_tramtype); break;
			case MTHK_BUILD_DOCKS: ShowBuildDocksToolbar(); break;
			case MTHK_BUILD_AIRPORT: ShowBuildAirToolbar(); break;
			case MTHK_BUILD_TREES: ShowBuildTreesToolbar(); break;
			case MTHK_MUSIC: ShowMusicWindow(); break;
			case MTHK_SCRIPT_DEBUG: ShowScriptDebugWindow(); break;
			case MTHK_SMALL_SCREENSHOT: MakeScreenshotWithConfirm(SC_VIEWPORT); break;
			case MTHK_ZOOMEDIN_SCREENSHOT: MakeScreenshotWithConfirm(SC_ZOOMEDIN); break;
			case MTHK_DEFAULTZOOM_SCREENSHOT: MakeScreenshotWithConfirm(SC_DEFAULTZOOM); break;
			case MTHK_GIANT_SCREENSHOT: MakeScreenshotWithConfirm(SC_WORLD); break;
			case MTHK_CHEATS: ShowCheatWindow(); break;
			case MTHK_TERRAFORM: ShowTerraformToolbar(); break;
			case MTHK_EXTRA_VIEWPORT: ShowExtraViewportWindowForTileUnderCursor(); break;
			case MTHK_CLIENT_LIST: if (_networking) ShowClientList(); break;
			case MTHK_SIGN_LIST: ShowSignList(); break;
			case MTHK_LANDINFO: cbf = PlaceLandBlockInfo(); break;
			case MTHK_PICKER: cbf = PlacePickerTool(); break;
			case MTHK_PLAN_LIST: ShowPlansWindow(); break;
			case MTHK_LINK_GRAPH_LEGEND: ShowLinkGraphLegend(); break;
			case MTHK_MESSAGE_HISTORY: ShowMessageHistory(); break;
			case MTHK_TEMPLATE_REPLACEMENT: ShowTemplateReplaceWindow(); break;
			case MTHK_TRAIN_SLOTS: ShowTraceRestrictSlotWindow(_local_company, VEH_TRAIN); break;
			case MTHK_TRAIN_COUNTERS: ShowTraceRestrictCounterWindow(_local_company); break;
			default: return ES_NOT_HANDLED;
		}
		if (cbf != CBF_NONE) _last_started_action = cbf;
		return ES_HANDLED;
	}

	void OnPlaceObject([[maybe_unused]] Point pt, TileIndex tile) override
	{
		switch (_last_started_action) {
			case CBF_PLACE_SIGN:
				PlaceProc_Sign(tile);
				break;

			case CBF_PLACE_LANDINFO:
				ShowLandInfo(tile);
				break;

			case CBF_PLACE_PICKER:
				UsePickerTool(tile);
				break;

			default: NOT_REACHED();
		}
	}

	void OnPlaceObjectAbort() override
	{
		_last_started_action = CBF_NONE;
	}

<<<<<<< HEAD
	void OnRealtimeTick(uint delta_ms) override
	{
		if (!this->timer.Elapsed(delta_ms)) return;
		this->timer.SetInterval(MILLISECONDS_PER_TICK);

		if (this->IsWidgetLowered(WID_TN_PAUSE) != !!_pause_mode) {
=======
	/** Refresh the state of pause / game-speed on a regular interval.*/
	IntervalTimer<TimerWindow> refresh_interval = {std::chrono::milliseconds(30), [this](auto) {
		if (this->IsWidgetLowered(WID_TN_PAUSE) != _pause_mode.Any()) {
>>>>>>> 43c7865c
			this->ToggleWidgetLoweredState(WID_TN_PAUSE);
			this->SetWidgetDirty(WID_TN_PAUSE);
		}

		if (this->IsWidgetLowered(WID_TN_FAST_FORWARD) != (_game_speed != 100)) {
			this->ToggleWidgetLoweredState(WID_TN_FAST_FORWARD);
			this->SetWidgetDirty(WID_TN_FAST_FORWARD);
		}
	}

	void OnTimeout() override
	{
		/* We do not want to automatically raise the pause, fast forward and
		 * switchbar buttons; they have to stay down when pressed etc. */
		for (WidgetID i = WID_TN_SETTINGS; i < WID_TN_SWITCH_BAR; i++) {
			this->RaiseWidgetWhenLowered(i);
		}
	}

	/**
	 * Some data on this window has become invalid.
	 * @param data Information about the changed data.
	 * @param gui_scope Whether the call is done from GUI scope. You may not do everything when not in GUI scope. See #InvalidateWindowData() for details.
	 */
	void OnInvalidateData([[maybe_unused]] int data = 0, [[maybe_unused]] bool gui_scope = true) override
	{
		if (!gui_scope) return;
		Window *w = FindWindowById(WC_MAIN_WINDOW, 0);
		if (w != nullptr) HandleZoomMessage(this, w->viewport, WID_TN_ZOOM_IN, WID_TN_ZOOM_OUT);
	}

	static HotkeyList hotkeys;
};

const uint16_t _maintoolbar_pause_keys[] = {WKC_F1, WKC_PAUSE, 0};
const uint16_t _maintoolbar_zoomin_keys[] = {WKC_NUM_PLUS, WKC_EQUALS, WKC_SHIFT | WKC_EQUALS, WKC_SHIFT | WKC_F5, 0};
const uint16_t _maintoolbar_zoomout_keys[] = {WKC_NUM_MINUS, WKC_MINUS, WKC_SHIFT | WKC_MINUS, WKC_SHIFT | WKC_F6, 0};
const uint16_t _maintoolbar_smallmap_keys[] = {WKC_F4, 'M', 0};

static Hotkey maintoolbar_hotkeys[] = {
	Hotkey(_maintoolbar_pause_keys, "pause", MTHK_PAUSE),
	Hotkey((uint16_t)0, "fastforward", MTHK_FASTFORWARD),
	Hotkey(WKC_F2, "settings", MTHK_SETTINGS),
	Hotkey(WKC_F3, "saveload", MTHK_SAVEGAME),
	Hotkey((uint16_t)0, "load_game", MTHK_LOADGAME),
	Hotkey(_maintoolbar_smallmap_keys, "smallmap", MTHK_SMALLMAP),
	Hotkey(WKC_F5, "town_list", MTHK_TOWNDIRECTORY),
	Hotkey(WKC_F6, "subsidies", MTHK_SUBSIDIES),
	Hotkey(WKC_F7, "station_list", MTHK_STATIONS),
	Hotkey(WKC_F8, "finances", MTHK_FINANCES),
	Hotkey(WKC_F9, "companies", MTHK_COMPANIES),
	Hotkey((uint16_t)0, "story_book", MTHK_STORY),
	Hotkey((uint16_t)0, "goal_list", MTHK_GOAL),
	Hotkey(WKC_F10, "graphs", MTHK_GRAPHS),
	Hotkey(WKC_F11, "league", MTHK_LEAGUE),
	Hotkey(WKC_F12, "industry_list", MTHK_INDUSTRIES),
	Hotkey((uint16_t)0, "industry_chains", MTHK_INDUSTRY_CHAINS),
	Hotkey(WKC_SHIFT | WKC_F1, "train_list", MTHK_TRAIN_LIST),
	Hotkey(WKC_SHIFT | WKC_F2, "roadveh_list", MTHK_ROADVEH_LIST),
	Hotkey(WKC_SHIFT | WKC_F3, "ship_list", MTHK_SHIP_LIST),
	Hotkey(WKC_SHIFT | WKC_F4, "aircraft_list", MTHK_AIRCRAFT_LIST),
	Hotkey(_maintoolbar_zoomin_keys, "zoomin", MTHK_ZOOM_IN),
	Hotkey(_maintoolbar_zoomout_keys, "zoomout", MTHK_ZOOM_OUT),
	Hotkey(WKC_SHIFT | WKC_F7, "build_rail", MTHK_BUILD_RAIL),
	Hotkey(WKC_SHIFT | WKC_F8, "build_road", MTHK_BUILD_ROAD),
	Hotkey((uint16_t)0, "build_tram", MTHK_BUILD_TRAM),
	Hotkey(WKC_SHIFT | WKC_F9, "build_docks", MTHK_BUILD_DOCKS),
	Hotkey(WKC_SHIFT | WKC_F10, "build_airport", MTHK_BUILD_AIRPORT),
	Hotkey(WKC_SHIFT | WKC_F11, "build_trees", MTHK_BUILD_TREES),
	Hotkey(WKC_SHIFT | WKC_F12, "music", MTHK_MUSIC),
	Hotkey((uint16_t)0, "ai_debug", MTHK_SCRIPT_DEBUG),
	Hotkey(WKC_CTRL  | 'S', "small_screenshot", MTHK_SMALL_SCREENSHOT),
	Hotkey(WKC_CTRL  | 'P', "zoomedin_screenshot", MTHK_ZOOMEDIN_SCREENSHOT),
	Hotkey(WKC_CTRL  | 'D', "defaultzoom_screenshot", MTHK_DEFAULTZOOM_SCREENSHOT),
	Hotkey((uint16_t)0, "giant_screenshot", MTHK_GIANT_SCREENSHOT),
	Hotkey(WKC_CTRL | WKC_ALT | 'C', "cheats", MTHK_CHEATS),
	Hotkey('L', "terraform", MTHK_TERRAFORM),
	Hotkey('V', "extra_viewport", MTHK_EXTRA_VIEWPORT),
	Hotkey((uint16_t)0, "client_list", MTHK_CLIENT_LIST),
	Hotkey((uint16_t)0, "sign_list", MTHK_SIGN_LIST),
	Hotkey((uint16_t)0, "land_info", MTHK_LANDINFO),
	Hotkey(WKC_SLASH, "picker_tool", MTHK_PICKER),
	Hotkey('P', "plan_list", MTHK_PLAN_LIST),
	Hotkey('Y', "link_graph_legend", MTHK_LINK_GRAPH_LEGEND),
	Hotkey((uint16_t)0, "message_history", MTHK_MESSAGE_HISTORY),
	Hotkey((uint16_t)0, "template_replacement", MTHK_TEMPLATE_REPLACEMENT),
	Hotkey((uint16_t)0, "train_slots", MTHK_TRAIN_SLOTS),
	Hotkey((uint16_t)0, "train_counters", MTHK_TRAIN_COUNTERS),
};
HotkeyList MainToolbarWindow::hotkeys("maintoolbar", maintoolbar_hotkeys);

static std::unique_ptr<NWidgetBase> MakeMainToolbar()
{
	/** Sprites to use for the different toolbar buttons */
	static const SpriteID toolbar_button_sprites[] = {
		SPR_IMG_PAUSE,           // WID_TN_PAUSE
		SPR_IMG_FASTFORWARD,     // WID_TN_FAST_FORWARD
		SPR_IMG_SETTINGS,        // WID_TN_SETTINGS
		SPR_IMG_SAVE,            // WID_TN_SAVE
		SPR_IMG_SMALLMAP,        // WID_TN_SMALL_MAP
		SPR_IMG_TOWN,            // WID_TN_TOWNS
		SPR_IMG_SUBSIDIES,       // WID_TN_SUBSIDIES
		SPR_IMG_COMPANY_LIST,    // WID_TN_STATIONS
		SPR_IMG_COMPANY_FINANCE, // WID_TN_FINANCES
		SPR_IMG_COMPANY_GENERAL, // WID_TN_COMPANIES
		SPR_IMG_STORY_BOOK,      // WID_TN_STORY
		SPR_IMG_GOAL,            // WID_TN_GOAL
		SPR_IMG_GRAPHS,          // WID_TN_GRAPHS
		SPR_IMG_COMPANY_LEAGUE,  // WID_TN_LEAGUE
		SPR_IMG_INDUSTRY,        // WID_TN_INDUSTRIES
		SPR_IMG_TRAINLIST,       // WID_TN_TRAINS
		SPR_IMG_TRUCKLIST,       // WID_TN_ROADVEHS
		SPR_IMG_SHIPLIST,        // WID_TN_SHIPS
		SPR_IMG_AIRPLANESLIST,   // WID_TN_AIRCRAFT
		SPR_IMG_ZOOMIN,          // WID_TN_ZOOMIN
		SPR_IMG_ZOOMOUT,         // WID_TN_ZOOMOUT
		SPR_IMG_BUILDRAIL,       // WID_TN_RAILS
		SPR_IMG_BUILDROAD,       // WID_TN_ROADS
		SPR_IMG_BUILDTRAMS,      // WID_TN_TRAMS
		SPR_IMG_BUILDWATER,      // WID_TN_WATER
		SPR_IMG_BUILDAIR,        // WID_TN_AIR
		SPR_IMG_LANDSCAPING,     // WID_TN_LANDSCAPE
		SPR_IMG_MUSIC,           // WID_TN_MUSIC_SOUND
		SPR_IMG_MESSAGES,        // WID_TN_MESSAGES
		SPR_IMG_QUERY,           // WID_TN_HELP
		SPR_IMG_SWITCH_TOOLBAR,  // WID_TN_SWITCH_BAR
	};

	auto hor = std::make_unique<NWidgetMainToolbarContainer>();
	for (WidgetID i = 0; i < WID_TN_END; i++) {
		switch (i) {
			case WID_TN_SMALL_MAP:
			case WID_TN_FINANCES:
			case WID_TN_VEHICLE_START:
			case WID_TN_ZOOM_IN:
			case WID_TN_BUILDING_TOOLS_START:
			case WID_TN_MUSIC_SOUND:
				hor->Add(std::make_unique<NWidgetSpacer>(0, 0));
				break;
		}
		auto leaf = std::make_unique<NWidgetLeaf>(i == WID_TN_SAVE ? WWT_IMGBTN_2 : WWT_IMGBTN, COLOUR_GREY, i, WidgetData{.sprite = toolbar_button_sprites[i]}, STR_TOOLBAR_TOOLTIP_PAUSE_GAME + i);
		leaf->SetMinimalSize(20, 20);
		hor->Add(std::move(leaf));
	}

	return hor;
}

static constexpr NWidgetPart _nested_toolbar_normal_widgets[] = {
	NWidgetFunction(MakeMainToolbar),
};

static WindowDesc _toolb_normal_desc(__FILE__, __LINE__,
	WDP_MANUAL, nullptr, 0, 0,
	WC_MAIN_TOOLBAR, WC_NONE,
	{WindowDefaultFlag::NoFocus, WindowDefaultFlag::NoClose},
	_nested_toolbar_normal_widgets,
	&MainToolbarWindow::hotkeys
);


/* --- Toolbar handling for the scenario editor */

static MenuClickedProc * const _scen_toolbar_dropdown_procs[] = {
	nullptr,              // 0
	nullptr,              // 1
	MenuClickSettings,    // 2
	MenuClickSaveLoad,    // 3
	nullptr,              // 4
	nullptr,              // 5
	nullptr,              // 6
	nullptr,              // 7
	MenuClickMap,         // 8
	nullptr,              // 9
	nullptr,              // 10
	ToolbarScenGenLand,   // 11
	ToolbarScenGenTown,   // 12
	nullptr,              // 13
	ToolbarScenBuildRoad, // 14
	ToolbarScenBuildTram, // 15
	nullptr,              // 16
	nullptr,              // 17
	nullptr,              // 18
	nullptr,              // 19
	MenuClickMusicWindow, // 20
	MenuClickHelp,        // 21
	nullptr,              // 22
};

static ToolbarButtonProc * const _scen_toolbar_button_procs[] = {
	ToolbarPauseClick,
	ToolbarFastForwardClick,
	ToolbarOptionsClick,
	ToolbarScenSaveOrLoad,
	ToolbarBtn_NULL,
	ToolbarScenDatePanel,
	ToolbarScenDateBackward,
	ToolbarScenDateForward,
	ToolbarScenMapTownDir,
	ToolbarZoomInClick,
	ToolbarZoomOutClick,
	ToolbarScenGenLandClick,
	ToolbarScenGenTownClick,
	ToolbarScenGenIndustry,
	ToolbarScenBuildRoadClick,
	ToolbarScenBuildTramClick,
	ToolbarScenBuildDocks,
	ToolbarScenPlantTrees,
	ToolbarScenPlaceSign,
	ToolbarBtn_NULL,
	ToolbarMusicClick,
	ToolbarHelpClick,
	ToolbarSwitchClick,
};

enum MainToolbarEditorHotkeys : int32_t {
	MTEHK_PAUSE,
	MTEHK_FASTFORWARD,
	MTEHK_SETTINGS,
	MTEHK_SAVEGAME,
	MTEHK_GENLAND,
	MTEHK_GENTOWN,
	MTEHK_GENINDUSTRY,
	MTEHK_BUILD_ROAD,
	MTEHK_BUILD_TRAM,
	MTEHK_BUILD_DOCKS,
	MTEHK_BUILD_TREES,
	MTEHK_SIGN,
	MTEHK_MUSIC,
	MTEHK_LANDINFO,
	MTEHK_PICKER,
	MTEHK_PLAN_LIST,
	MTEHK_SMALL_SCREENSHOT,
	MTEHK_ZOOMEDIN_SCREENSHOT,
	MTEHK_DEFAULTZOOM_SCREENSHOT,
	MTEHK_GIANT_SCREENSHOT,
	MTEHK_ZOOM_IN,
	MTEHK_ZOOM_OUT,
	MTEHK_TERRAFORM,
	MTEHK_SMALLMAP,
	MTEHK_EXTRA_VIEWPORT,
};

struct ScenarioEditorToolbarWindow : Window {
	GUITimer timer;

	ScenarioEditorToolbarWindow(WindowDesc &desc) : Window(desc)
	{
		MainToolbarScaleAdjuster scale_adjust;

		this->InitNested(0);

		_last_started_action = CBF_NONE;
		this->flags.Reset(WindowFlag::WhiteBorder);
		PositionMainToolbar(this);
		DoZoomInOutWindow(ZOOM_NONE, this);

		this->timer.SetInterval(MILLISECONDS_PER_TICK);
	}

	void FindWindowPlacementAndResize([[maybe_unused]] int def_width, [[maybe_unused]] int def_height) override
	{
		MainToolbarScaleAdjuster scale_adjust;

		Window::FindWindowPlacementAndResize(_toolbar_width, def_height);
	}

	void OnPaint() override
	{
		MainToolbarScaleAdjuster scale_adjust;

		this->SetWidgetDisabledState(WID_TE_DATE_BACKWARD, _settings_game.game_creation.starting_year <= CalTime::MIN_YEAR);
		this->SetWidgetDisabledState(WID_TE_DATE_FORWARD, _settings_game.game_creation.starting_year >= CalTime::MAX_YEAR);
		this->SetWidgetDisabledState(WID_TE_ROADS, (GetRoadTypes(true) & ~_roadtypes_type) == ROADTYPES_NONE);
		this->SetWidgetDisabledState(WID_TE_TRAMS, (GetRoadTypes(true) & _roadtypes_type) == ROADTYPES_NONE);

		this->DrawWidgets();
	}

	void SetStringParameters(WidgetID widget) const override
	{
		switch (widget) {
			case WID_TE_DATE:
				SetDParam(0, CalTime::ConvertYMDToDate(_settings_game.game_creation.starting_year, 0, 1));
				break;
		}
	}

	void DrawWidget(const Rect &r, WidgetID widget) const override
	{
		switch (widget) {
			case WID_TE_SPACER: {
				int height = r.Height();
				if (height > 2 * GetCharacterHeight(FS_NORMAL)) {
					DrawString(r.left, r.right, height / 2 - GetCharacterHeight(FS_NORMAL), STR_SCENEDIT_TOOLBAR_OPENTTD, TC_FROMSTRING, SA_HOR_CENTER);
					DrawString(r.left, r.right, height / 2, STR_SCENEDIT_TOOLBAR_SCENARIO_EDITOR, TC_FROMSTRING, SA_HOR_CENTER);
				} else {
					DrawString(r.left, r.right, (height - GetCharacterHeight(FS_NORMAL)) / 2, STR_SCENEDIT_TOOLBAR_SCENARIO_EDITOR, TC_FROMSTRING, SA_HOR_CENTER);
				}
				break;
			}
		}
	}

	void UpdateWidgetSize(WidgetID widget, Dimension &size, [[maybe_unused]] const Dimension &padding, [[maybe_unused]] Dimension &fill, [[maybe_unused]] Dimension &resize) override
	{
		switch (widget) {
			case WID_TE_SPACER:
				size.width = std::max(GetStringBoundingBox(STR_SCENEDIT_TOOLBAR_OPENTTD).width, GetStringBoundingBox(STR_SCENEDIT_TOOLBAR_SCENARIO_EDITOR).width) + padding.width;
				break;

			case WID_TE_DATE:
				SetDParam(0, CalTime::ConvertYMDToDate(CalTime::MAX_YEAR, 0, 1));
				size = GetStringBoundingBox(STR_JUST_DATE_LONG);
				break;
		}
	}

	void OnClick([[maybe_unused]] Point pt, WidgetID widget, [[maybe_unused]] int click_count) override
	{
		if (_game_mode == GM_MENU) return;
		CallBackFunction cbf = _scen_toolbar_button_procs[widget](this);
		if (cbf != CBF_NONE) _last_started_action = cbf;
	}

	void OnDropdownSelect(WidgetID widget, int index) override
	{
		CallBackFunction cbf = _scen_toolbar_dropdown_procs[widget](index);
		if (cbf != CBF_NONE) _last_started_action = cbf;
		if (_settings_client.sound.click_beep) SndPlayFx(SND_15_BEEP);
	}

	EventState OnHotkey(int hotkey) override
	{
		CallBackFunction cbf = CBF_NONE;
		switch (hotkey) {
			case MTEHK_PAUSE:                  ToolbarPauseClick(this); break;
			case MTEHK_FASTFORWARD:            ToolbarFastForwardClick(this); break;
			case MTEHK_SETTINGS:               ShowGameOptions(); break;
			case MTEHK_SAVEGAME:               MenuClickSaveLoad(); break;
			case MTEHK_GENLAND:                ToolbarScenGenLandClick(this); break;
			case MTEHK_GENTOWN:                ToolbarScenGenTownClick(this); break;
			case MTEHK_GENINDUSTRY:            ToolbarScenGenIndustry(this); break;
			case MTEHK_BUILD_ROAD:             ToolbarScenBuildRoadClick(this); break;
			case MTEHK_BUILD_TRAM:             ToolbarScenBuildTramClick(this); break;
			case MTEHK_BUILD_DOCKS:            ToolbarScenBuildDocks(this); break;
			case MTEHK_BUILD_TREES:            ToolbarScenPlantTrees(this); break;
			case MTEHK_SIGN:                   cbf = ToolbarScenPlaceSign(this); break;
			case MTEHK_MUSIC:                  ShowMusicWindow(); break;
			case MTEHK_LANDINFO:               cbf = PlaceLandBlockInfo(); break;
			case MTEHK_PICKER:                 cbf = PlacePickerTool(); break;
			case MTEHK_PLAN_LIST:              ShowPlansWindow(); break;
			case MTEHK_SMALL_SCREENSHOT:       MakeScreenshotWithConfirm(SC_VIEWPORT); break;
			case MTEHK_ZOOMEDIN_SCREENSHOT:    MakeScreenshotWithConfirm(SC_ZOOMEDIN); break;
			case MTEHK_DEFAULTZOOM_SCREENSHOT: MakeScreenshotWithConfirm(SC_DEFAULTZOOM); break;
			case MTEHK_GIANT_SCREENSHOT:       MakeScreenshotWithConfirm(SC_WORLD); break;
			case MTEHK_ZOOM_IN:                ToolbarZoomInClick(this); break;
			case MTEHK_ZOOM_OUT:               ToolbarZoomOutClick(this); break;
			case MTEHK_TERRAFORM:              ShowEditorTerraformToolbar(); break;
			case MTEHK_SMALLMAP:               ShowSmallMap(); break;
			case MTEHK_EXTRA_VIEWPORT:         ShowExtraViewportWindowForTileUnderCursor(); break;
			default: return ES_NOT_HANDLED;
		}
		if (cbf != CBF_NONE) _last_started_action = cbf;
		return ES_HANDLED;
	}

	void OnPlaceObject([[maybe_unused]] Point pt, TileIndex tile) override
	{
		switch (_last_started_action) {
			case CBF_PLACE_SIGN:
				PlaceProc_Sign(tile);
				break;

			case CBF_PLACE_LANDINFO:
				ShowLandInfo(tile);
				break;

			case CBF_PLACE_PICKER:
				UsePickerTool(tile);
				break;

			default: NOT_REACHED();
		}
	}

	void OnPlaceObjectAbort() override
	{
		_last_started_action = CBF_NONE;
	}

	void OnTimeout() override
	{
		this->SetWidgetsLoweredState(false, WID_TE_DATE_BACKWARD, WID_TE_DATE_FORWARD);
		this->SetWidgetDirty(WID_TE_DATE_BACKWARD);
		this->SetWidgetDirty(WID_TE_DATE_FORWARD);
	}

<<<<<<< HEAD
	void OnRealtimeTick(uint delta_ms) override
	{
		if (!this->timer.Elapsed(delta_ms)) return;
		this->timer.SetInterval(MILLISECONDS_PER_TICK);

		if (this->IsWidgetLowered(WID_TE_PAUSE) != !!_pause_mode) {
=======
	/** Refresh the state of pause / game-speed on a regular interval.*/
	IntervalTimer<TimerWindow> refresh_interval = {std::chrono::milliseconds(30), [this](auto) {
		if (this->IsWidgetLowered(WID_TE_PAUSE) != _pause_mode.Any()) {
>>>>>>> 43c7865c
			this->ToggleWidgetLoweredState(WID_TE_PAUSE);
			this->SetDirty();
		}

		if (this->IsWidgetLowered(WID_TE_FAST_FORWARD) != (_game_speed != 100)) {
			this->ToggleWidgetLoweredState(WID_TE_FAST_FORWARD);
			this->SetDirty();
		}
	}

	/**
	 * Some data on this window has become invalid.
	 * @param data Information about the changed data.
	 * @param gui_scope Whether the call is done from GUI scope. You may not do everything when not in GUI scope. See #InvalidateWindowData() for details.
	 */
	void OnInvalidateData([[maybe_unused]] int data = 0, [[maybe_unused]] bool gui_scope = true) override
	{
		if (!gui_scope) return;
		Window *w = FindWindowById(WC_MAIN_WINDOW, 0);
		if (w != nullptr) HandleZoomMessage(this, w->viewport, WID_TE_ZOOM_IN, WID_TE_ZOOM_OUT);
	}

	void OnQueryTextFinished(std::optional<std::string> str) override
	{
		/* Was 'cancel' pressed? */
		if (!str.has_value()) return;

		CalTime::Year value;
		if (!str->empty()) {
			value = CalTime::Year{atoi(str->c_str())};
		} else {
			/* An empty string means revert to the default */
			value = CalTime::DEF_START_YEAR;
		}
		SetStartingYear(value);

		this->SetDirty();
	}

	static HotkeyList hotkeys;
};

static Hotkey scenedit_maintoolbar_hotkeys[] = {
	Hotkey(_maintoolbar_pause_keys, "pause", MTEHK_PAUSE),
	Hotkey((uint16_t)0, "fastforward", MTEHK_FASTFORWARD),
	Hotkey(WKC_F2, "settings", MTEHK_SETTINGS),
	Hotkey(WKC_F3, "saveload", MTEHK_SAVEGAME),
	Hotkey(WKC_F4, "gen_land", MTEHK_GENLAND),
	Hotkey(WKC_F5, "gen_town", MTEHK_GENTOWN),
	Hotkey(WKC_F6, "gen_industry", MTEHK_GENINDUSTRY),
	Hotkey(WKC_F7, "build_road", MTEHK_BUILD_ROAD),
	Hotkey((uint16_t)0, "build_tram", MTEHK_BUILD_TRAM),
	Hotkey(WKC_F8, "build_docks", MTEHK_BUILD_DOCKS),
	Hotkey(WKC_F9, "build_trees", MTEHK_BUILD_TREES),
	Hotkey(WKC_F10, "build_sign", MTEHK_SIGN),
	Hotkey(WKC_F11, "music", MTEHK_MUSIC),
	Hotkey(WKC_F12, "land_info", MTEHK_LANDINFO),
	Hotkey(WKC_SLASH, "picker_tool", MTEHK_PICKER),
	Hotkey('P', "plan_list", MTEHK_PLAN_LIST),
	Hotkey(WKC_CTRL  | 'S', "small_screenshot", MTEHK_SMALL_SCREENSHOT),
	Hotkey(WKC_CTRL  | 'P', "zoomedin_screenshot", MTEHK_ZOOMEDIN_SCREENSHOT),
	Hotkey(WKC_CTRL  | 'D', "defaultzoom_screenshot", MTEHK_DEFAULTZOOM_SCREENSHOT),
	Hotkey((uint16_t)0, "giant_screenshot", MTEHK_GIANT_SCREENSHOT),
	Hotkey(_maintoolbar_zoomin_keys, "zoomin", MTEHK_ZOOM_IN),
	Hotkey(_maintoolbar_zoomout_keys, "zoomout", MTEHK_ZOOM_OUT),
	Hotkey('L', "terraform", MTEHK_TERRAFORM),
	Hotkey('M', "smallmap", MTEHK_SMALLMAP),
	Hotkey('V', "extra_viewport", MTEHK_EXTRA_VIEWPORT),
};
HotkeyList ScenarioEditorToolbarWindow::hotkeys("scenedit_maintoolbar", scenedit_maintoolbar_hotkeys);

static constexpr NWidgetPart _nested_toolb_scen_inner_widgets[] = {
	NWidget(WWT_IMGBTN, COLOUR_GREY, WID_TE_PAUSE), SetSpriteTip(SPR_IMG_PAUSE, STR_TOOLBAR_TOOLTIP_PAUSE_GAME),
	NWidget(WWT_IMGBTN, COLOUR_GREY, WID_TE_FAST_FORWARD), SetSpriteTip(SPR_IMG_FASTFORWARD, STR_TOOLBAR_TOOLTIP_FORWARD),
	NWidget(WWT_IMGBTN, COLOUR_GREY, WID_TE_SETTINGS), SetSpriteTip(SPR_IMG_SETTINGS, STR_TOOLBAR_TOOLTIP_OPTIONS),
	NWidget(WWT_IMGBTN_2, COLOUR_GREY, WID_TE_SAVE), SetSpriteTip(SPR_IMG_SAVE, STR_SCENEDIT_TOOLBAR_SAVE_SCENARIO_LOAD_SCENARIO_TOOLTIP),
	NWidget(NWID_SPACER),
	NWidget(WWT_PANEL, COLOUR_GREY, WID_TE_SPACER), EndContainer(),
	NWidget(NWID_SPACER),
	NWidget(WWT_PANEL, COLOUR_GREY, WID_TE_DATE_PANEL),
		NWidget(NWID_HORIZONTAL), SetPIP(2, 2, 2), SetPadding(1),
			NWidget(WWT_IMGBTN, COLOUR_GREY, WID_TE_DATE_BACKWARD), SetSpriteTip(SPR_ARROW_DOWN, STR_SCENEDIT_TOOLBAR_MOVE_THE_STARTING_DATE_BACKWARD_TOOLTIP), SetFill(0, 1),
			NWidget(WWT_TEXT, INVALID_COLOUR, WID_TE_DATE), SetStringTip(STR_JUST_DATE_LONG, STR_SCENEDIT_TOOLBAR_SET_DATE_TOOLTIP), SetTextStyle(TC_WHITE), SetAlignment(SA_CENTER), SetFill(0, 1),
			NWidget(WWT_IMGBTN, COLOUR_GREY, WID_TE_DATE_FORWARD), SetSpriteTip(SPR_ARROW_UP, STR_SCENEDIT_TOOLBAR_MOVE_THE_STARTING_DATE_FORWARD_TOOLTIP), SetFill(0, 1),
		EndContainer(),
	EndContainer(),
	NWidget(NWID_SPACER),
	NWidget(WWT_IMGBTN, COLOUR_GREY, WID_TE_SMALL_MAP), SetSpriteTip(SPR_IMG_SMALLMAP, STR_SCENEDIT_TOOLBAR_DISPLAY_MAP_TOWN_DIRECTORY_TOOLTIP),
	NWidget(NWID_SPACER),
	NWidget(WWT_PUSHIMGBTN, COLOUR_GREY, WID_TE_ZOOM_IN), SetSpriteTip(SPR_IMG_ZOOMIN, STR_TOOLBAR_TOOLTIP_ZOOM_THE_VIEW_IN),
	NWidget(WWT_PUSHIMGBTN, COLOUR_GREY, WID_TE_ZOOM_OUT), SetSpriteTip(SPR_IMG_ZOOMOUT, STR_TOOLBAR_TOOLTIP_ZOOM_THE_VIEW_OUT),
	NWidget(NWID_SPACER),
	NWidget(WWT_PUSHIMGBTN, COLOUR_GREY, WID_TE_LAND_GENERATE), SetSpriteTip(SPR_IMG_LANDSCAPING, STR_SCENEDIT_TOOLBAR_LANDSCAPE_GENERATION_TOOLTIP),
	NWidget(WWT_PUSHIMGBTN, COLOUR_GREY, WID_TE_TOWN_GENERATE), SetSpriteTip(SPR_IMG_TOWN, STR_SCENEDIT_TOOLBAR_TOWN_GENERATION_TOOLTIP),
	NWidget(WWT_PUSHIMGBTN, COLOUR_GREY, WID_TE_INDUSTRY), SetSpriteTip(SPR_IMG_INDUSTRY, STR_SCENEDIT_TOOLBAR_INDUSTRY_GENERATION_TOOLTIP),
	NWidget(WWT_IMGBTN, COLOUR_GREY, WID_TE_ROADS), SetSpriteTip(SPR_IMG_BUILDROAD, STR_SCENEDIT_TOOLBAR_ROAD_CONSTRUCTION_TOOLTIP),
	NWidget(WWT_IMGBTN, COLOUR_GREY, WID_TE_TRAMS), SetSpriteTip(SPR_IMG_BUILDTRAMS, STR_SCENEDIT_TOOLBAR_TRAM_CONSTRUCTION_TOOLTIP),
	NWidget(WWT_PUSHIMGBTN, COLOUR_GREY, WID_TE_WATER), SetSpriteTip(SPR_IMG_BUILDWATER, STR_TOOLBAR_TOOLTIP_BUILD_SHIP_DOCKS),
	NWidget(WWT_PUSHIMGBTN, COLOUR_GREY, WID_TE_TREES), SetSpriteTip(SPR_IMG_PLANTTREES, STR_SCENEDIT_TOOLBAR_PLANT_TREES_TOOLTIP),
	NWidget(WWT_PUSHIMGBTN, COLOUR_GREY, WID_TE_SIGNS), SetSpriteTip(SPR_IMG_SIGN, STR_SCENEDIT_TOOLBAR_PLACE_SIGN_TOOLTIP),
	NWidget(NWID_SPACER),
	NWidget(WWT_IMGBTN, COLOUR_GREY, WID_TE_MUSIC_SOUND), SetSpriteTip(SPR_IMG_MUSIC, STR_TOOLBAR_TOOLTIP_SHOW_SOUND_MUSIC_WINDOW),
	NWidget(WWT_IMGBTN, COLOUR_GREY, WID_TE_HELP), SetSpriteTip(SPR_IMG_QUERY, STR_TOOLBAR_TOOLTIP_LAND_BLOCK_INFORMATION),
	NWidget(WWT_IMGBTN, COLOUR_GREY, WID_TE_SWITCH_BAR), SetSpriteTip(SPR_IMG_SWITCH_TOOLBAR, STR_TOOLBAR_TOOLTIP_SWITCH_TOOLBAR),
};

static std::unique_ptr<NWidgetBase> MakeScenarioToolbar()
{
	return MakeNWidgets(_nested_toolb_scen_inner_widgets, std::make_unique<NWidgetScenarioToolbarContainer>());
}

static constexpr NWidgetPart _nested_toolb_scen_widgets[] = {
	NWidgetFunction(MakeScenarioToolbar),
};

static WindowDesc _toolb_scen_desc(__FILE__, __LINE__,
	WDP_MANUAL, nullptr, 0, 0,
	WC_MAIN_TOOLBAR, WC_NONE,
	{WindowDefaultFlag::NoFocus, WindowDefaultFlag::NoClose},
	_nested_toolb_scen_widgets,
	&ScenarioEditorToolbarWindow::hotkeys
);

/** Allocate the toolbar. */
void AllocateToolbar()
{
	if (_game_mode == GM_EDITOR) {
		new ScenarioEditorToolbarWindow(_toolb_scen_desc);
	} else {
		new MainToolbarWindow(_toolb_normal_desc);
	}
}

static uint _toolbar_scale_adjuster_depth = 0;
MainToolbarScaleAdjuster::MainToolbarScaleAdjuster()
{
	_toolbar_scale_adjuster_depth++;
	if (_settings_client.gui.bigger_main_toolbar && _toolbar_scale_adjuster_depth == 1) {
		this->old_gui_zoom = _gui_zoom;
		this->old_gui_scale = _gui_scale;

		/* Bump scale to next integer multiple */
		_gui_scale = Clamp(100 * ((_gui_scale / 100) + 1), MIN_INTERFACE_SCALE, MAX_INTERFACE_SCALE);

		int8_t new_zoom = ScaleGUITrad(1) <= 1 ? ZOOM_LVL_NORMAL : ScaleGUITrad(1) >= 4 ? ZOOM_LVL_MIN : ZOOM_LVL_IN_2X;
		_gui_zoom = static_cast<ZoomLevel>(Clamp(new_zoom, _settings_client.gui.zoom_min, _settings_client.gui.zoom_max));
		SetupWidgetDimensions();
	}
}

MainToolbarScaleAdjuster::~MainToolbarScaleAdjuster()
{
	_toolbar_scale_adjuster_depth--;
	if (_settings_client.gui.bigger_main_toolbar && _toolbar_scale_adjuster_depth == 0) {
		_gui_zoom = this->old_gui_zoom;
		_gui_scale = this->old_gui_scale;
		SetupWidgetDimensions();
	}
}<|MERGE_RESOLUTION|>--- conflicted
+++ resolved
@@ -2298,18 +2298,12 @@
 		_last_started_action = CBF_NONE;
 	}
 
-<<<<<<< HEAD
 	void OnRealtimeTick(uint delta_ms) override
 	{
 		if (!this->timer.Elapsed(delta_ms)) return;
 		this->timer.SetInterval(MILLISECONDS_PER_TICK);
 
-		if (this->IsWidgetLowered(WID_TN_PAUSE) != !!_pause_mode) {
-=======
-	/** Refresh the state of pause / game-speed on a regular interval.*/
-	IntervalTimer<TimerWindow> refresh_interval = {std::chrono::milliseconds(30), [this](auto) {
 		if (this->IsWidgetLowered(WID_TN_PAUSE) != _pause_mode.Any()) {
->>>>>>> 43c7865c
 			this->ToggleWidgetLoweredState(WID_TN_PAUSE);
 			this->SetWidgetDirty(WID_TN_PAUSE);
 		}
@@ -2708,18 +2702,12 @@
 		this->SetWidgetDirty(WID_TE_DATE_FORWARD);
 	}
 
-<<<<<<< HEAD
 	void OnRealtimeTick(uint delta_ms) override
 	{
 		if (!this->timer.Elapsed(delta_ms)) return;
 		this->timer.SetInterval(MILLISECONDS_PER_TICK);
 
-		if (this->IsWidgetLowered(WID_TE_PAUSE) != !!_pause_mode) {
-=======
-	/** Refresh the state of pause / game-speed on a regular interval.*/
-	IntervalTimer<TimerWindow> refresh_interval = {std::chrono::milliseconds(30), [this](auto) {
 		if (this->IsWidgetLowered(WID_TE_PAUSE) != _pause_mode.Any()) {
->>>>>>> 43c7865c
 			this->ToggleWidgetLoweredState(WID_TE_PAUSE);
 			this->SetDirty();
 		}
