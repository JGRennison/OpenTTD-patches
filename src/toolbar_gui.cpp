--- conflicted
+++ resolved
@@ -2593,15 +2593,10 @@
 	{
 		switch (widget) {
 			case WID_TE_DATE:
-<<<<<<< HEAD
-				SetDParam(0, CalTime::ConvertYMDToDate(_settings_game.game_creation.starting_year, 0, 1));
-				break;
-=======
-				return GetString(STR_JUST_DATE_LONG, TimerGameCalendar::ConvertYMDToDate(_settings_game.game_creation.starting_year, 0, 1));
+				return GetString(STR_JUST_DATE_LONG, CalTime::ConvertYMDToDate(_settings_game.game_creation.starting_year, 0, 1));
 
 			default:
 				return this->Window::GetWidgetString(widget, stringid);
->>>>>>> e818fcbf
 		}
 	}
 
