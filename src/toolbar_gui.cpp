/*
 * This file is part of OpenTTD.
 * OpenTTD is free software; you can redistribute it and/or modify it under the terms of the GNU General Public License as published by the Free Software Foundation, version 2.
 * OpenTTD is distributed in the hope that it will be useful, but WITHOUT ANY WARRANTY; without even the implied warranty of MERCHANTABILITY or FITNESS FOR A PARTICULAR PURPOSE.
 * See the GNU General Public License for more details. You should have received a copy of the GNU General Public License along with OpenTTD. If not, see <http://www.gnu.org/licenses/>.
 */

/** @file toolbar_gui.cpp Code related to the (main) toolbar. */

#include "stdafx.h"
#include "gui.h"
#include "window_gui.h"
#include "window_func.h"
#include "viewport_func.h"
#include "command_func.h"
#include "dropdown_type.h"
#include "dropdown_func.h"
#include "dropdown_common_type.h"
#include "house.h"
#include "vehicle_gui.h"
#include "rail_gui.h"
#include "road.h"
#include "road_gui.h"
#include "date_func.h"
#include "vehicle_func.h"
#include "sound_func.h"
#include "terraform_gui.h"
#include "strings_func.h"
#include "company_func.h"
#include "company_gui.h"
#include "vehicle_base.h"
#include "cheat_func.h"
#include "transparency_gui.h"
#include "screenshot.h"
#include "signs_func.h"
#include "fios.h"
#include "console_gui.h"
#include "news_gui.h"
#include "ai/ai_gui.hpp"
#include "game/game_gui.hpp"
#include "script/script_gui.h"
#include "tilehighlight_func.h"
#include "smallmap_gui.h"
#include "graph_gui.h"
#include "textbuf_gui.h"
#include "linkgraph/linkgraph_gui.h"
#include "newgrf_debug.h"
#include "hotkeys.h"
#include "engine_base.h"
#include "highscore.h"
#include "game/game.hpp"
#include "goal_base.h"
#include "story_base.h"
#include "plans_func.h"
#include "toolbar_gui.h"
#include "framerate_type.h"
#include "zoning.h"
#include "guitimer_func.h"
#include "screenshot_gui.h"
#include "league_gui.h"
#include "league_base.h"
#include "object.h"
#include "newgrf_object.h"
#include "newgrf_roadstop.h"
#include "newgrf_station.h"
#include "zoom_func.h"
#include "help_gui.h"
#include "industry_map.h"
#include "misc_cmd.h"

#include "widgets/toolbar_widget.h"

#include "network/network.h"
#include "network/network_gui.h"
#include "network/network_func.h"

#include "safeguards.h"


/** Width of the toolbar, shared by statusbar. */
uint _toolbar_width = 0;

RailType _last_built_railtype;
RoadType _last_built_roadtype;
RoadType _last_built_tramtype;

/** Toobar modes */
enum ToolbarMode : uint8_t {
	TB_NORMAL,
	TB_UPPER,
	TB_LOWER
};

/** Callback functions. */
enum CallBackFunction : uint8_t {
	CBF_NONE,
	CBF_PLACE_SIGN,
	CBF_PLACE_LANDINFO,
	CBF_PLACE_PICKER,
};

static CallBackFunction _last_started_action = CBF_NONE; ///< Last started user action.

/**
 * Company name list item, with company-colour icon, name, and lock components.
 */
class DropDownListCompanyItem : public DropDownIcon<DropDownIcon<DropDownString<DropDownListItem>, true>> {
public:
	bool selectable;

	DropDownListCompanyItem(CompanyID company, bool shaded, bool selectable = true) :
			DropDownIcon<DropDownIcon<DropDownString<DropDownListItem>, true>>(SPR_COMPANY_ICON, COMPANY_SPRITE_COLOUR(company), NetworkCompanyIsPassworded(company) ? SPR_LOCK : SPR_EMPTY, PAL_NONE, STR_NULL, company, false, shaded),
			selectable(selectable)
	{
		SetDParam(0, company);
		SetDParam(1, company);
		this->SetString(GetString(STR_COMPANY_NAME_COMPANY_NUM));
	}

	bool Selectable() const override { return this->selectable; }
};

std::unique_ptr<DropDownListItem> MakeCompanyDropDownListItem(CompanyID cid, bool selectable)
{
	return std::make_unique<DropDownListCompanyItem>(cid, false, selectable);
}

/**
 * Pop up a generic text only menu.
 * @param w Toolbar
 * @param widget Toolbar button
 * @param list List of items
 * @param def Default item
 */
static void PopupMainToolbarMenu(Window *w, WidgetID widget, DropDownList &&list, int def)
{
	ShowDropDownList(w, std::move(list), def, widget, 0, DDMF_INSTANT_CLOSE);
	if (_settings_client.sound.click_beep) SndPlayFx(SND_15_BEEP);
}

/**
 * Pop up a generic text only menu.
 * @param w Toolbar
 * @param widget Toolbar button
 * @param strings List of strings for each item in the menu
 */
static void PopupMainToolbarMenu(Window *w, WidgetID widget, const std::initializer_list<StringID> &strings)
{
	DropDownList list;
	int i = 0;
	for (StringID string : strings) {
		if (string == STR_NULL) {
			list.push_back(MakeDropDownListDividerItem());
		} else {
			list.push_back(MakeDropDownListStringItem(string, i));
			i++;
		}
	}
	PopupMainToolbarMenu(w, widget, std::move(list), 0);
}

/** Enum for the Company Toolbar's network related buttons */
static const int CTMN_CLIENT_LIST = -1; ///< Show the client list
static const int CTMN_SPECTATE    = -2; ///< Become spectator
static const int CTMN_SPECTATOR   = -3; ///< Show a company window as spectator

/**
 * Pop up a generic company list menu.
 * @param w The toolbar window.
 * @param widget The button widget id.
 * @param grey A bitmask of which companies to mark as disabled.
 */
static void PopupMainCompanyToolbMenu(Window *w, WidgetID widget, CompanyMask grey = 0)
{
	DropDownList list;

	switch (widget) {
		case WID_TN_COMPANIES:
			if (!_networking) break;

			/* Add the client list button for the companies menu */
			list.push_back(MakeDropDownListStringItem(STR_NETWORK_COMPANY_LIST_CLIENT_LIST, CTMN_CLIENT_LIST));

			if (_local_company != COMPANY_SPECTATOR) {
				list.push_back(MakeDropDownListStringItem(STR_NETWORK_COMPANY_LIST_SPECTATE, CTMN_SPECTATE));
			}
			break;
		case WID_TN_STORY:
			list.push_back(MakeDropDownListStringItem(STR_STORY_BOOK_SPECTATOR, CTMN_SPECTATOR));
			break;

		case WID_TN_GOAL:
			list.push_back(MakeDropDownListStringItem(STR_GOALS_SPECTATOR, CTMN_SPECTATOR));
			break;
	}

	for (CompanyID c = COMPANY_FIRST; c < MAX_COMPANIES; c++) {
		if (!Company::IsValidID(c)) continue;
		list.push_back(std::make_unique<DropDownListCompanyItem>(c, HasBit(grey, c)));
	}

	PopupMainToolbarMenu(w, widget, std::move(list), _local_company == COMPANY_SPECTATOR ? (widget == WID_TN_COMPANIES ? CTMN_CLIENT_LIST : CTMN_SPECTATOR) : (int)_local_company);
}

static ToolbarMode _toolbar_mode;

static CallBackFunction SelectSignTool()
{
	if (_last_started_action == CBF_PLACE_SIGN) {
		ResetObjectToPlace();
		return CBF_NONE;
	} else {
		SetObjectToPlace(SPR_CURSOR_SIGN, PAL_NONE, HT_RECT, WC_MAIN_TOOLBAR, 0);
		return CBF_PLACE_SIGN;
	}
}

/* --- Pausing --- */

static CallBackFunction ToolbarPauseClick(Window *)
{
	if (IsNonAdminNetworkClient()) return CBF_NONE; // only server can pause the game

	if (Command<CMD_PAUSE>::Post(PM_PAUSED_NORMAL, _pause_mode == PM_UNPAUSED)) {
		if (_settings_client.sound.confirm) SndPlayFx(SND_15_BEEP);
	}
	return CBF_NONE;
}

/**
 * Toggle fast forward mode.
 *
 * @return #CBF_NONE
 */
static CallBackFunction ToolbarFastForwardClick(Window *)
{
	if (_networking) return CBF_NONE; // no fast forward in network game

	ChangeGameSpeed(_game_speed == 100);

	if (_settings_client.sound.click_beep) SndPlayFx(SND_15_BEEP);
	return CBF_NONE;
}

/**
 * Game Option button menu entries.
 */
enum OptionMenuEntries : uint8_t {
	OME_GAMEOPTIONS,
	OME_SETTINGS,
	OME_AI_SETTINGS,
	OME_GAMESCRIPT_SETTINGS,
	OME_NEWGRFSETTINGS,
	OME_SANDBOX,
	OME_ZONING,
	OME_TRANSPARENCIES,
	OME_SHOW_TOWNNAMES,
	OME_SHOW_STATIONNAMES,
	OME_SHOW_STATIONNAMES_TRAIN,
	OME_SHOW_STATIONNAMES_LORRY,
	OME_SHOW_STATIONNAMES_BUS,
	OME_SHOW_STATIONNAMES_SHIP,
	OME_SHOW_STATIONNAMES_PLANE,
	OME_SHOW_STATIONNAMES_GHOST,
	OME_SHOW_WAYPOINTNAMES,
	OME_SHOW_SIGNS,
	OME_SHOW_COMPETITOR_SIGNS,
	OME_FULL_ANIMATION,
	OME_FULL_DETAILS,
	OME_TRANSPARENTBUILDINGS,
	OME_SHOW_STATIONSIGNS,
	OME_SHOW_MONEYTEXT,
	OME_SHOW_HIDDEN_SIGNS,
};

/**
 * Handle click on Options button in toolbar.
 *
 * @param w parent window the shown Drop down list is attached to.
 * @return #CBF_NONE
 */
static CallBackFunction ToolbarOptionsClick(Window *w)
{
	DropDownList list;
	list.push_back(MakeDropDownListStringItem(STR_SETTINGS_MENU_GAME_OPTIONS,             OME_GAMEOPTIONS));
	list.push_back(MakeDropDownListStringItem(STR_SETTINGS_MENU_CONFIG_SETTINGS_TREE,     OME_SETTINGS));
	/* Changes to the per-AI settings don't get send from the server to the clients. Clients get
	 * the settings once they join but never update it. As such don't show the window at all
	 * to network clients. */
	if (!_networking || _network_server) {
		list.push_back(MakeDropDownListStringItem(STR_SETTINGS_MENU_AI_SETTINGS,          OME_AI_SETTINGS));
		list.push_back(MakeDropDownListStringItem(STR_SETTINGS_MENU_GAMESCRIPT_SETTINGS,  OME_GAMESCRIPT_SETTINGS));
	}
	list.push_back(MakeDropDownListStringItem(STR_SETTINGS_MENU_NEWGRF_SETTINGS,          OME_NEWGRFSETTINGS, false));
	if (CheatWindowMayBeShown()) {
		list.push_back(MakeDropDownListStringItem(STR_SETTINGS_MENU_SANDBOX_OPTIONS,      OME_SANDBOX, false));
	}
	list.push_back(MakeDropDownListStringItem(STR_SETTINGS_MENU_ZONING,                   OME_ZONING, false));
	list.push_back(MakeDropDownListStringItem(STR_SETTINGS_MENU_TRANSPARENCY_OPTIONS,     OME_TRANSPARENCIES, false));
	list.push_back(MakeDropDownListDividerItem());
	list.push_back(MakeDropDownListCheckedItem(HasBit(_display_opt, DO_SHOW_TOWN_NAMES),       STR_SETTINGS_MENU_TOWN_NAMES_DISPLAYED,    OME_SHOW_TOWNNAMES, false));
	list.push_back(MakeDropDownListCheckedItem(HasBit(_display_opt, DO_SHOW_STATION_NAMES),    STR_SETTINGS_MENU_STATION_NAMES_DISPLAYED, OME_SHOW_STATIONNAMES, false));
	list.push_back(MakeDropDownListCheckedItem((_facility_display_opt & FACIL_TRAIN) != 0,       STR_SETTINGS_MENU_STATION_NAMES_TRAIN,     OME_SHOW_STATIONNAMES_TRAIN, false, false, 1));
	list.push_back(MakeDropDownListCheckedItem((_facility_display_opt & FACIL_TRUCK_STOP) != 0,  STR_SETTINGS_MENU_STATION_NAMES_LORRY,     OME_SHOW_STATIONNAMES_LORRY, false, false, 1));
	list.push_back(MakeDropDownListCheckedItem((_facility_display_opt & FACIL_BUS_STOP) != 0,    STR_SETTINGS_MENU_STATION_NAMES_BUS,       OME_SHOW_STATIONNAMES_BUS, false, false, 1));
	list.push_back(MakeDropDownListCheckedItem((_facility_display_opt & FACIL_DOCK) != 0,        STR_SETTINGS_MENU_STATION_NAMES_SHIP,      OME_SHOW_STATIONNAMES_SHIP, false, false, 1));
	list.push_back(MakeDropDownListCheckedItem((_facility_display_opt & FACIL_AIRPORT) != 0,     STR_SETTINGS_MENU_STATION_NAMES_PLANE,     OME_SHOW_STATIONNAMES_PLANE, false, false, 1));
	list.push_back(MakeDropDownListCheckedItem((_facility_display_opt & FACIL_GHOST) != 0,       STR_SETTINGS_MENU_STATION_NAMES_GHOST,     OME_SHOW_STATIONNAMES_GHOST, false, false, 1));
	list.push_back(MakeDropDownListCheckedItem(HasBit(_display_opt, DO_SHOW_WAYPOINT_NAMES),   STR_SETTINGS_MENU_WAYPOINTS_DISPLAYED,     OME_SHOW_WAYPOINTNAMES, false));
	list.push_back(MakeDropDownListCheckedItem(HasBit(_display_opt, DO_SHOW_SIGNS),            STR_SETTINGS_MENU_SIGNS_DISPLAYED,         OME_SHOW_SIGNS, false));
	list.push_back(MakeDropDownListCheckedItem(HasBit(_display_opt, DO_SHOW_COMPETITOR_SIGNS), STR_SETTINGS_MENU_SHOW_COMPETITOR_SIGNS,   OME_SHOW_COMPETITOR_SIGNS, false));
	if (_settings_client.gui.allow_hiding_waypoint_labels) {
		list.push_back(MakeDropDownListCheckedItem(HasBit(_extra_display_opt, XDO_SHOW_HIDDEN_SIGNS), STR_SETTINGS_MENU_SHOW_HIDDEN_SIGNS, OME_SHOW_HIDDEN_SIGNS, false));
	}
	list.push_back(MakeDropDownListCheckedItem(HasBit(_display_opt, DO_FULL_ANIMATION),        STR_SETTINGS_MENU_FULL_ANIMATION,          OME_FULL_ANIMATION, false));
	list.push_back(MakeDropDownListCheckedItem(HasBit(_display_opt, DO_FULL_DETAIL),           STR_SETTINGS_MENU_FULL_DETAIL,             OME_FULL_DETAILS, false));
	list.push_back(MakeDropDownListCheckedItem(IsTransparencySet(TO_HOUSES),                   STR_SETTINGS_MENU_TRANSPARENT_BUILDINGS,   OME_TRANSPARENTBUILDINGS, false));
	list.push_back(MakeDropDownListCheckedItem(IsTransparencySet(TO_SIGNS),                    STR_SETTINGS_MENU_TRANSPARENT_SIGNS,       OME_SHOW_STATIONSIGNS, false));
	list.push_back(MakeDropDownListCheckedItem(HasBit(_extra_display_opt, XDO_SHOW_MONEY_TEXT_EFFECTS), STR_SETTINGS_MENU_MONEY_TEXT_EFFECTS, OME_SHOW_MONEYTEXT, false));

	ShowDropDownList(w, std::move(list), 0, WID_TN_SETTINGS, 140, DDMF_INSTANT_CLOSE);
	if (_settings_client.sound.click_beep) SndPlayFx(SND_15_BEEP);
	return CBF_NONE;
}

/**
 * Toggle display station names for a facility.
 * @param facility Facility to toggle.
 */
static void ToggleFacilityDisplay(const uint8_t facility)
{
	if ((_facility_display_opt & facility) == 0) {
		SETBITS(_facility_display_opt, facility);
	} else {
		CLRBITS(_facility_display_opt, facility);
	}
}

/**
 * Handle click on one of the entries in the Options button menu.
 *
 * @param index Index being clicked.
 * @return #CBF_NONE
 */
static CallBackFunction MenuClickSettings(int index)
{
	switch (index) {
		case OME_GAMEOPTIONS:          ShowGameOptions();                               return CBF_NONE;
		case OME_SETTINGS:             ShowGameSettings();                              return CBF_NONE;
		case OME_AI_SETTINGS:          ShowAIConfigWindow();                            return CBF_NONE;
		case OME_GAMESCRIPT_SETTINGS:  ShowGSConfigWindow();                            return CBF_NONE;
		case OME_NEWGRFSETTINGS:       ShowNewGRFSettings(!_networking && _settings_client.gui.UserIsAllowedToChangeNewGRFs(), true, true, _grfconfig); return CBF_NONE;
		case OME_SANDBOX:              ShowCheatWindow();                               break;
		case OME_ZONING:               ShowZoningToolbar();                             break;
		case OME_TRANSPARENCIES:       ShowTransparencyToolbar();                       break;

		case OME_SHOW_TOWNNAMES:       ToggleBit(_display_opt, DO_SHOW_TOWN_NAMES);     break;
		case OME_SHOW_STATIONNAMES:    ToggleBit(_display_opt, DO_SHOW_STATION_NAMES);  break;
		case OME_SHOW_STATIONNAMES_TRAIN: ToggleFacilityDisplay(FACIL_TRAIN); break;
		case OME_SHOW_STATIONNAMES_LORRY: ToggleFacilityDisplay(FACIL_TRUCK_STOP); break;
		case OME_SHOW_STATIONNAMES_BUS: ToggleFacilityDisplay(FACIL_BUS_STOP); break;
		case OME_SHOW_STATIONNAMES_SHIP: ToggleFacilityDisplay(FACIL_DOCK); break;
		case OME_SHOW_STATIONNAMES_PLANE: ToggleFacilityDisplay(FACIL_AIRPORT); break;
		case OME_SHOW_STATIONNAMES_GHOST: ToggleFacilityDisplay(FACIL_GHOST); break;
		case OME_SHOW_WAYPOINTNAMES:   ToggleBit(_display_opt, DO_SHOW_WAYPOINT_NAMES); break;
		case OME_SHOW_SIGNS:           ToggleBit(_display_opt, DO_SHOW_SIGNS);          break;
		case OME_SHOW_COMPETITOR_SIGNS:
			ToggleBit(_display_opt, DO_SHOW_COMPETITOR_SIGNS);
			InvalidateWindowClassesData(WC_SIGN_LIST, -1);
			break;
		case OME_FULL_ANIMATION:       ToggleBit(_display_opt, DO_FULL_ANIMATION); CheckBlitter(); break;
		case OME_FULL_DETAILS:         ToggleBit(_display_opt, DO_FULL_DETAIL);         break;
		case OME_TRANSPARENTBUILDINGS: ToggleTransparency(TO_HOUSES);                   break;
		case OME_SHOW_STATIONSIGNS:    ToggleTransparency(TO_SIGNS);                    break;
		case OME_SHOW_MONEYTEXT:       ToggleBit(_extra_display_opt, XDO_SHOW_MONEY_TEXT_EFFECTS); break;
		case OME_SHOW_HIDDEN_SIGNS:    ToggleBit(_extra_display_opt, XDO_SHOW_HIDDEN_SIGNS); break;
	}
	MarkWholeScreenDirty();
	return CBF_NONE;
}

/**
 * SaveLoad entries in scenario editor mode.
 */
enum SaveLoadEditorMenuEntries : uint8_t {
	SLEME_SAVE_SCENARIO = 0,
	SLEME_LOAD_SCENARIO,
	SLEME_SAVE_HEIGHTMAP,
	SLEME_LOAD_HEIGHTMAP,
	SLEME_EXIT_TOINTRO,
	SLEME_EXIT_GAME,
};

/**
 * SaveLoad entries in normal game mode.
 */
enum SaveLoadNormalMenuEntries : uint8_t {
	SLNME_SAVE_GAME = 0,
	SLNME_LOAD_GAME,
	SLNME_EXIT_TOINTRO,
	SLNME_EXIT_GAME,
};

/**
 * Handle click on Save button in toolbar in normal game mode.
 *
 * @param w parent window the shown save dialogue is attached to.
 * @return #CBF_NONE
 */
static CallBackFunction ToolbarSaveClick(Window *w)
{
	PopupMainToolbarMenu(w, WID_TN_SAVE, {STR_FILE_MENU_SAVE_GAME, STR_FILE_MENU_LOAD_GAME, STR_FILE_MENU_QUIT_GAME,
			STR_NULL, STR_FILE_MENU_EXIT});
	return CBF_NONE;
}

/**
 * Handle click on SaveLoad button in toolbar in the scenario editor.
 *
 * @param w parent window the shown save dialogue is attached to.
 * @return #CBF_NONE
 */
static CallBackFunction ToolbarScenSaveOrLoad(Window *w)
{
	PopupMainToolbarMenu(w, WID_TE_SAVE, {STR_SCENEDIT_FILE_MENU_SAVE_SCENARIO, STR_SCENEDIT_FILE_MENU_LOAD_SCENARIO,
			STR_SCENEDIT_FILE_MENU_SAVE_HEIGHTMAP, STR_SCENEDIT_FILE_MENU_LOAD_HEIGHTMAP,
			STR_SCENEDIT_FILE_MENU_QUIT_EDITOR, STR_NULL, STR_SCENEDIT_FILE_MENU_QUIT});
	return CBF_NONE;
}

/**
 * Handle click on one of the entries in the SaveLoad menu.
 *
 * @param index Index being clicked.
 * @return #CBF_NONE
 */
static CallBackFunction MenuClickSaveLoad(int index = 0)
{
	if (_game_mode == GM_EDITOR) {
		switch (index) {
			case SLEME_SAVE_SCENARIO:  ShowSaveLoadDialog(FT_SCENARIO, SLO_SAVE);  break;
			case SLEME_LOAD_SCENARIO:  ShowSaveLoadDialog(FT_SCENARIO, SLO_LOAD);  break;
			case SLEME_SAVE_HEIGHTMAP: ShowSaveLoadDialog(FT_HEIGHTMAP, SLO_SAVE); break;
			case SLEME_LOAD_HEIGHTMAP: ShowSaveLoadDialog(FT_HEIGHTMAP, SLO_LOAD); break;
			case SLEME_EXIT_TOINTRO:   AskExitToGameMenu();                    break;
			case SLEME_EXIT_GAME:      HandleExitGameRequest();                break;
		}
	} else {
		switch (index) {
			case SLNME_SAVE_GAME:      ShowSaveLoadDialog(FT_SAVEGAME, SLO_SAVE); break;
			case SLNME_LOAD_GAME:      ShowSaveLoadDialog(FT_SAVEGAME, SLO_LOAD); break;
			case SLNME_EXIT_TOINTRO:   AskExitToGameMenu();               break;
			case SLNME_EXIT_GAME:      HandleExitGameRequest();           break;
		}
	}
	return CBF_NONE;
}

/* --- Map button menu --- */

enum MapMenuEntries : uint8_t {
	MME_SHOW_SMALLMAP        = 0,
	MME_SHOW_EXTRAVIEWPORTS,
	MME_SHOW_LINKGRAPH,
	MME_SHOW_SIGNLISTS,
	MME_SHOW_TOWNDIRECTORY,
	MME_SHOW_INDUSTRYDIRECTORY,
	MME_SHOW_PLANS,
};

static CallBackFunction ToolbarMapClick(Window *w)
{
	DropDownList list;
	list.push_back(MakeDropDownListStringItem(STR_MAP_MENU_MAP_OF_WORLD,            MME_SHOW_SMALLMAP,          false));
	list.push_back(MakeDropDownListStringItem(STR_MAP_MENU_EXTRA_VIEWPORT,          MME_SHOW_EXTRAVIEWPORTS,    false));
	list.push_back(MakeDropDownListStringItem(STR_MAP_MENU_LINGRAPH_LEGEND,         MME_SHOW_LINKGRAPH,         false));
	list.push_back(MakeDropDownListStringItem(STR_MAP_MENU_SIGN_LIST,               MME_SHOW_SIGNLISTS,         false));
	list.push_back(MakeDropDownListStringItem(STR_MAP_MENU_PLAN_LIST,               MME_SHOW_PLANS,             false));
	PopupMainToolbarMenu(w, WID_TN_SMALL_MAP, std::move(list), 0);
	return CBF_NONE;
}

static CallBackFunction ToolbarScenMapTownDir(Window *w)
{
	DropDownList list;
	list.push_back(MakeDropDownListStringItem(STR_MAP_MENU_MAP_OF_WORLD,            MME_SHOW_SMALLMAP,          false));
	list.push_back(MakeDropDownListStringItem(STR_MAP_MENU_EXTRA_VIEWPORT,          MME_SHOW_EXTRAVIEWPORTS,    false));
	list.push_back(MakeDropDownListStringItem(STR_MAP_MENU_SIGN_LIST,               MME_SHOW_SIGNLISTS,         false));
	list.push_back(MakeDropDownListStringItem(STR_MAP_MENU_PLAN_LIST,               MME_SHOW_PLANS,             false));
	list.push_back(MakeDropDownListStringItem(STR_TOWN_MENU_TOWN_DIRECTORY,         MME_SHOW_TOWNDIRECTORY,     false));
	list.push_back(MakeDropDownListStringItem(STR_INDUSTRY_MENU_INDUSTRY_DIRECTORY, MME_SHOW_INDUSTRYDIRECTORY, false));
	PopupMainToolbarMenu(w, WID_TE_SMALL_MAP, std::move(list), 0);
	return CBF_NONE;
}

/**
 * Handle click on one of the entries in the Map menu.
 *
 * @param index Index being clicked.
 * @return #CBF_NONE
 */
static CallBackFunction MenuClickMap(int index)
{
	switch (index) {
		case MME_SHOW_SMALLMAP:          ShowSmallMap();            break;
		case MME_SHOW_EXTRAVIEWPORTS:    ShowExtraViewportWindow(); break;
		case MME_SHOW_LINKGRAPH:         ShowLinkGraphLegend();     break;
		case MME_SHOW_SIGNLISTS:         ShowSignList();            break;
		case MME_SHOW_TOWNDIRECTORY:     ShowTownDirectory();       break;
		case MME_SHOW_INDUSTRYDIRECTORY: ShowIndustryDirectory();   break;
		case MME_SHOW_PLANS:             ShowPlansWindow();         break;
	}
	return CBF_NONE;
}

/* --- Town button menu --- */

enum TownMenuEntries {
	TME_SHOW_DIRECTORY = 0,
	TME_SHOW_FOUND_TOWN,
	TME_SHOW_PLACE_HOUSES,
};

static CallBackFunction ToolbarTownClick(Window *w)
{
	DropDownList list;
	list.push_back(MakeDropDownListStringItem(STR_TOWN_MENU_TOWN_DIRECTORY, TME_SHOW_DIRECTORY));
	if (_settings_game.economy.found_town != TF_FORBIDDEN) list.push_back(MakeDropDownListStringItem(STR_TOWN_MENU_FOUND_TOWN, TME_SHOW_FOUND_TOWN));
	if (_settings_game.economy.place_houses != PH_FORBIDDEN) list.push_back(MakeDropDownListStringItem(STR_SCENEDIT_TOWN_MENU_PACE_HOUSE, TME_SHOW_PLACE_HOUSES));

	PopupMainToolbarMenu(w, WID_TN_TOWNS, std::move(list), 0);

	return CBF_NONE;
}

/**
 * Handle click on one of the entries in the Town menu.
 *
 * @param index Index being clicked.
 * @return #CBF_NONE
 */
static CallBackFunction MenuClickTown(int index)
{
	switch (index) {
		case TME_SHOW_DIRECTORY: ShowTownDirectory(); break;
		case TME_SHOW_FOUND_TOWN: // Setting could be changed when the dropdown was open
			if (_settings_game.economy.found_town != TF_FORBIDDEN) ShowFoundTownWindow();
			break;
		case TME_SHOW_PLACE_HOUSES: // Setting could be changed when the dropdown was open
			if (_settings_game.economy.place_houses != PH_FORBIDDEN) ShowBuildHousePicker(nullptr);
			break;
	}
	return CBF_NONE;
}

/* --- Subidies button menu --- */

static CallBackFunction ToolbarSubsidiesClick(Window *w)
{
	PopupMainToolbarMenu(w, WID_TN_SUBSIDIES, {STR_SUBSIDIES_MENU_SUBSIDIES});
	return CBF_NONE;
}

/**
 * Handle click on the entry in the Subsidies menu.
 *
 * @return #CBF_NONE
 */
static CallBackFunction MenuClickSubsidies(int)
{
	ShowSubsidiesList();
	return CBF_NONE;
}

/* --- Stations button menu --- */

static CallBackFunction ToolbarStationsClick(Window *w)
{
	PopupMainCompanyToolbMenu(w, WID_TN_STATIONS);
	return CBF_NONE;
}

/**
 * Handle click on the entry in the Stations menu
 *
 * @param index CompanyID to show station list for
 * @return #CBF_NONE
 */
static CallBackFunction MenuClickStations(int index)
{
	ShowCompanyStations((CompanyID)index);
	return CBF_NONE;
}

/* --- Finances button menu --- */

static CallBackFunction ToolbarFinancesClick(Window *w)
{
	PopupMainCompanyToolbMenu(w, WID_TN_FINANCES);
	return CBF_NONE;
}

/**
 * Handle click on the entry in the finances overview menu.
 *
 * @param index CompanyID to show finances for.
 * @return #CBF_NONE
 */
static CallBackFunction MenuClickFinances(int index)
{
	ShowCompanyFinances((CompanyID)index);
	return CBF_NONE;
}

/* --- Company's button menu --- */

static CallBackFunction ToolbarCompaniesClick(Window *w)
{
	PopupMainCompanyToolbMenu(w, WID_TN_COMPANIES, 0);
	return CBF_NONE;
}

/**
 * Handle click on the entry in the Company menu.
 *
 * @param index Menu entry to handle.
 * @return #CBF_NONE
 */
static CallBackFunction MenuClickCompany(int index)
{
	if (_networking) {
		switch (index) {
			case CTMN_CLIENT_LIST:
				ShowClientList();
				return CBF_NONE;

			case CTMN_SPECTATE:
				if (_network_server) {
					NetworkServerDoMove(CLIENT_ID_SERVER, COMPANY_SPECTATOR);
					MarkWholeScreenDirty();
				} else {
					NetworkClientRequestMove(COMPANY_SPECTATOR);
				}
				return CBF_NONE;
		}
	}
	ShowCompany((CompanyID)index);
	return CBF_NONE;
}

/* --- Story button menu --- */

static CallBackFunction ToolbarStoryClick(Window *w)
{
	PopupMainCompanyToolbMenu(w, WID_TN_STORY, 0);
	return CBF_NONE;
}

/**
 * Handle click on the entry in the Story menu
 *
 * @param index CompanyID to show story book for
 * @return #CBF_NONE
 */
static CallBackFunction MenuClickStory(int index)
{
	ShowStoryBook(index == CTMN_SPECTATOR ? INVALID_COMPANY : (CompanyID)index);
	return CBF_NONE;
}

/* --- Goal button menu --- */

static CallBackFunction ToolbarGoalClick(Window *w)
{
	PopupMainCompanyToolbMenu(w, WID_TN_GOAL, 0);
	return CBF_NONE;
}

/**
 * Handle click on the entry in the Goal menu
 *
 * @param index CompanyID to show story book for
 * @return #CBF_NONE
 */
static CallBackFunction MenuClickGoal(int index)
{
	ShowGoalsList(index == CTMN_SPECTATOR ? INVALID_COMPANY : (CompanyID)index);
	return CBF_NONE;
}

/* --- Graphs and League Table button menu --- */

/**
 * Enum for the League Toolbar's and Graph Toolbar's related buttons.
 * Use continuous numbering as League Toolbar can be combined into the Graph Toolbar.
 */
static const int GRMN_OPERATING_PROFIT_GRAPH = -1;    ///< Show operating profit graph
static const int GRMN_INCOME_GRAPH = -2;              ///< Show income graph
static const int GRMN_DELIVERED_CARGO_GRAPH = -3;     ///< Show delivered cargo graph
static const int GRMN_PERFORMANCE_HISTORY_GRAPH = -4; ///< Show performance history graph
static const int GRMN_COMPANY_VALUE_GRAPH = -5;       ///< Show company value graph
static const int GRMN_CARGO_PAYMENT_RATES = -6;       ///< Show cargo payment rates graph
static const int LTMN_PERFORMANCE_LEAGUE = -7;        ///< Show default league table
static const int LTMN_PERFORMANCE_RATING = -8;        ///< Show detailed performance rating
static const int LTMN_HIGHSCORE          = -9;        ///< Show highscrore table

static void AddDropDownLeagueTableOptions(DropDownList &list)
{
	if (LeagueTable::GetNumItems() > 0) {
		for (LeagueTable *lt : LeagueTable::Iterate()) {
			list.push_back(MakeDropDownListStringItem(lt->title, lt->index));
		}
	} else {
		list.push_back(MakeDropDownListStringItem(STR_GRAPH_MENU_COMPANY_LEAGUE_TABLE, LTMN_PERFORMANCE_LEAGUE));
		list.push_back(MakeDropDownListStringItem(STR_GRAPH_MENU_DETAILED_PERFORMANCE_RATING, LTMN_PERFORMANCE_RATING));
		if (!_networking) {
			list.push_back(MakeDropDownListStringItem(STR_GRAPH_MENU_HIGHSCORE, LTMN_HIGHSCORE));
		}
	}
}

static CallBackFunction ToolbarGraphsClick(Window *w)
{
	DropDownList list;

	list.push_back(MakeDropDownListStringItem(STR_GRAPH_MENU_OPERATING_PROFIT_GRAPH, GRMN_OPERATING_PROFIT_GRAPH));
	list.push_back(MakeDropDownListStringItem(STR_GRAPH_MENU_INCOME_GRAPH, GRMN_INCOME_GRAPH));
	list.push_back(MakeDropDownListStringItem(STR_GRAPH_MENU_DELIVERED_CARGO_GRAPH, GRMN_DELIVERED_CARGO_GRAPH));
	list.push_back(MakeDropDownListStringItem(STR_GRAPH_MENU_PERFORMANCE_HISTORY_GRAPH, GRMN_PERFORMANCE_HISTORY_GRAPH));
	list.push_back(MakeDropDownListStringItem(STR_GRAPH_MENU_COMPANY_VALUE_GRAPH, GRMN_COMPANY_VALUE_GRAPH));
	list.push_back(MakeDropDownListStringItem(STR_GRAPH_MENU_CARGO_PAYMENT_RATES, GRMN_CARGO_PAYMENT_RATES));

	if (_toolbar_mode != TB_NORMAL) AddDropDownLeagueTableOptions(list);

	ShowDropDownList(w, std::move(list), GRMN_OPERATING_PROFIT_GRAPH, WID_TN_GRAPHS, 140, DDMF_INSTANT_CLOSE);
	if (_settings_client.sound.click_beep) SndPlayFx(SND_15_BEEP);

	return CBF_NONE;
}

static CallBackFunction ToolbarLeagueClick(Window *w)
{
	DropDownList list;

	AddDropDownLeagueTableOptions(list);

	int selected = list[0]->result;
	ShowDropDownList(w, std::move(list), selected, WID_TN_LEAGUE, 140, DDMF_INSTANT_CLOSE);
	if (_settings_client.sound.click_beep) SndPlayFx(SND_15_BEEP);

	return CBF_NONE;
}

/**
 * Handle click on the entry in the Graphs or CompanyLeague.
 *
 * @param index Graph to show.
 * @return #CBF_NONE
 */
static CallBackFunction MenuClickGraphsOrLeague(int index)
{
	switch (index) {
		case GRMN_OPERATING_PROFIT_GRAPH: ShowOperatingProfitGraph(); break;
		case GRMN_INCOME_GRAPH: ShowIncomeGraph(); break;
		case GRMN_DELIVERED_CARGO_GRAPH: ShowDeliveredCargoGraph(); break;
		case GRMN_PERFORMANCE_HISTORY_GRAPH: ShowPerformanceHistoryGraph(); break;
		case GRMN_COMPANY_VALUE_GRAPH: ShowCompanyValueGraph(); break;
		case GRMN_CARGO_PAYMENT_RATES: ShowCargoPaymentRates(); break;
		case LTMN_PERFORMANCE_LEAGUE: ShowPerformanceLeagueTable(); break;
		case LTMN_PERFORMANCE_RATING: ShowPerformanceRatingDetail(); break;
		case LTMN_HIGHSCORE: ShowHighscoreTable(); break;
		default: {
			if (LeagueTable::IsValidID(index)) {
				ShowScriptLeagueTable((LeagueTableID)index);
			}
		}
	}
	return CBF_NONE;
}



/* --- Industries button menu --- */

static CallBackFunction ToolbarIndustryClick(Window *w)
{
	/* Disable build-industry menu if we are a spectator */
	if (_local_company == COMPANY_SPECTATOR) {
		PopupMainToolbarMenu(w, WID_TN_INDUSTRIES, {STR_INDUSTRY_MENU_INDUSTRY_DIRECTORY, STR_INDUSTRY_MENU_INDUSTRY_CHAIN});
	} else {
		PopupMainToolbarMenu(w, WID_TN_INDUSTRIES, {STR_INDUSTRY_MENU_INDUSTRY_DIRECTORY, STR_INDUSTRY_MENU_INDUSTRY_CHAIN, STR_INDUSTRY_MENU_FUND_NEW_INDUSTRY});
	}
	return CBF_NONE;
}

/**
 * Handle click on the entry in the Industry menu.
 *
 * @param index Menu entry number.
 * @return #CBF_NONE
 */
static CallBackFunction MenuClickIndustry(int index)
{
	switch (index) {
		case 0: ShowIndustryDirectory();     break;
		case 1: ShowIndustryCargoesWindow(); break;
		case 2: ShowBuildIndustryWindow();   break;
	}
	return CBF_NONE;
}

/* --- Trains button menu + 1 helper function for all vehicles. --- */

static void ToolbarVehicleClick(Window *w, VehicleType veh)
{
	CompanyMask dis = 0;

	for (const Company *c : Company::Iterate()) {
		if (c->group_all[veh].num_vehicle == 0) SetBit(dis, c->index);
	}
	PopupMainCompanyToolbMenu(w, WID_TN_VEHICLE_START + veh, dis);
}


static CallBackFunction ToolbarTrainClick(Window *w)
{
	ToolbarVehicleClick(w, VEH_TRAIN);
	return CBF_NONE;
}

/**
 * Handle click on the entry in the Train menu.
 *
 * @param index CompanyID to show train list for.
 * @return #CBF_NONE
 */
static CallBackFunction MenuClickShowTrains(int index)
{
	ShowVehicleListWindow((CompanyID)index, VEH_TRAIN);
	return CBF_NONE;
}

/* --- Road vehicle button menu --- */

static CallBackFunction ToolbarRoadClick(Window *w)
{
	ToolbarVehicleClick(w, VEH_ROAD);
	return CBF_NONE;
}

/**
 * Handle click on the entry in the Road Vehicles menu.
 *
 * @param index CompanyID to show road vehicles list for.
 * @return #CBF_NONE
 */
static CallBackFunction MenuClickShowRoad(int index)
{
	ShowVehicleListWindow((CompanyID)index, VEH_ROAD);
	return CBF_NONE;
}

/* --- Ship button menu --- */

static CallBackFunction ToolbarShipClick(Window *w)
{
	ToolbarVehicleClick(w, VEH_SHIP);
	return CBF_NONE;
}

/**
 * Handle click on the entry in the Ships menu.
 *
 * @param index CompanyID to show ship list for.
 * @return #CBF_NONE
 */
static CallBackFunction MenuClickShowShips(int index)
{
	ShowVehicleListWindow((CompanyID)index, VEH_SHIP);
	return CBF_NONE;
}

/* --- Aircraft button menu --- */

static CallBackFunction ToolbarAirClick(Window *w)
{
	ToolbarVehicleClick(w, VEH_AIRCRAFT);
	return CBF_NONE;
}

/**
 * Handle click on the entry in the Aircraft menu.
 *
 * @param index CompanyID to show aircraft list for.
 * @return #CBF_NONE
 */
static CallBackFunction MenuClickShowAir(int index)
{
	ShowVehicleListWindow((CompanyID)index, VEH_AIRCRAFT);
	return CBF_NONE;
}

/* --- Zoom in button --- */

static CallBackFunction ToolbarZoomInClick(Window *w)
{
	if (DoZoomInOutWindow(ZOOM_IN, GetMainWindow())) {
		w->HandleButtonClick((_game_mode == GM_EDITOR) ? (WidgetID)WID_TE_ZOOM_IN : (WidgetID)WID_TN_ZOOM_IN);
		if (_settings_client.sound.click_beep) SndPlayFx(SND_15_BEEP);
	}
	return CBF_NONE;
}

/* --- Zoom out button --- */

static CallBackFunction ToolbarZoomOutClick(Window *w)
{
	if (DoZoomInOutWindow(ZOOM_OUT, GetMainWindow())) {
		w->HandleButtonClick((_game_mode == GM_EDITOR) ? (WidgetID)WID_TE_ZOOM_OUT : (WidgetID)WID_TN_ZOOM_OUT);
		if (_settings_client.sound.click_beep) SndPlayFx(SND_15_BEEP);
	}
	return CBF_NONE;
}

/* --- Rail button menu --- */

static CallBackFunction ToolbarBuildRailClick(Window *w)
{
	ShowDropDownList(w, GetRailTypeDropDownList(), _last_built_railtype, WID_TN_RAILS, 140, DDMF_INSTANT_CLOSE);
	if (_settings_client.sound.click_beep) SndPlayFx(SND_15_BEEP);
	return CBF_NONE;
}

/**
 * Handle click on the entry in the Build Rail menu.
 *
 * @param index RailType to show the build toolbar for.
 * @return #CBF_NONE
 */
static CallBackFunction MenuClickBuildRail(int index)
{
	_last_built_railtype = (RailType)index;
	ShowBuildRailToolbar(_last_built_railtype);
	return CBF_NONE;
}

/* --- Road button menu --- */

static CallBackFunction ToolbarBuildRoadClick(Window *w)
{
	ShowDropDownList(w, GetRoadTypeDropDownList(RTTB_ROAD), _last_built_roadtype, WID_TN_ROADS, 140, DDMF_INSTANT_CLOSE);
	if (_settings_client.sound.click_beep) SndPlayFx(SND_15_BEEP);
	return CBF_NONE;
}

/**
 * Handle click on the entry in the Build Road menu.
 *
 * @param index RoadType to show the build toolbar for.
 * @return #CBF_NONE
 */
static CallBackFunction MenuClickBuildRoad(int index)
{
	_last_built_roadtype = (RoadType)index;
	ShowBuildRoadToolbar(_last_built_roadtype);
	return CBF_NONE;
}

/* --- Tram button menu --- */

static CallBackFunction ToolbarBuildTramClick(Window *w)
{
	ShowDropDownList(w, GetRoadTypeDropDownList(RTTB_TRAM), _last_built_tramtype, WID_TN_TRAMS, 140, DDMF_INSTANT_CLOSE);
	if (_settings_client.sound.click_beep) SndPlayFx(SND_15_BEEP);
	return CBF_NONE;
}

/**
 * Handle click on the entry in the Build Tram menu.
 *
 * @param index RoadType to show the build toolbar for.
 * @return #CBF_NONE
 */
static CallBackFunction MenuClickBuildTram(int index)
{
	_last_built_tramtype = (RoadType)index;
	ShowBuildRoadToolbar(_last_built_tramtype);
	return CBF_NONE;
}

/* --- Water button menu --- */

static CallBackFunction ToolbarBuildWaterClick(Window *w)
{
	DropDownList list;
	list.push_back(MakeDropDownListIconItem(SPR_IMG_BUILD_CANAL, PAL_NONE, STR_WATERWAYS_MENU_WATERWAYS_CONSTRUCTION, 0, false));
	ShowDropDownList(w, std::move(list), 0, WID_TN_WATER, 140, DDMF_INSTANT_CLOSE);
	if (_settings_client.sound.click_beep) SndPlayFx(SND_15_BEEP);
	return CBF_NONE;
}

/**
 * Handle click on the entry in the Build Waterways menu.
 *
 * @return #CBF_NONE
 */
static CallBackFunction MenuClickBuildWater(int)
{
	ShowBuildDocksToolbar();
	return CBF_NONE;
}

/* --- Airport button menu --- */

static CallBackFunction ToolbarBuildAirClick(Window *w)
{
	DropDownList list;
	list.push_back(MakeDropDownListIconItem(SPR_IMG_AIRPORT, PAL_NONE, STR_AIRCRAFT_MENU_AIRPORT_CONSTRUCTION, 0, false));
	ShowDropDownList(w, std::move(list), 0, WID_TN_AIR, 140, DDMF_INSTANT_CLOSE);
	if (_settings_client.sound.click_beep) SndPlayFx(SND_15_BEEP);
	return CBF_NONE;
}

/**
 * Handle click on the entry in the Build Air menu.
 *
 * @return #CBF_NONE
 */
static CallBackFunction MenuClickBuildAir(int)
{
	ShowBuildAirToolbar();
	return CBF_NONE;
}

/* --- Forest button menu --- */

static CallBackFunction ToolbarForestClick(Window *w)
{
	DropDownList list;
	list.push_back(MakeDropDownListIconItem(SPR_IMG_LANDSCAPING, PAL_NONE, STR_LANDSCAPING_MENU_LANDSCAPING, 0, false));
	list.push_back(MakeDropDownListIconItem(SPR_IMG_PLANTTREES, PAL_NONE, STR_LANDSCAPING_MENU_PLANT_TREES, 1, false));
	list.push_back(MakeDropDownListIconItem(SPR_IMG_SIGN, PAL_NONE, STR_LANDSCAPING_MENU_PLACE_SIGN, 2, false));
	ShowDropDownList(w, std::move(list), 0, WID_TN_LANDSCAPE, 100, DDMF_INSTANT_CLOSE);
	if (_settings_client.sound.click_beep) SndPlayFx(SND_15_BEEP);
	return CBF_NONE;
}

/**
 * Handle click on the entry in the landscaping menu.
 *
 * @param index Menu entry clicked.
 * @return #CBF_NONE
 */
static CallBackFunction MenuClickForest(int index)
{
	switch (index) {
		case 0: ShowTerraformToolbar();  break;
		case 1: ShowBuildTreesToolbar(); break;
		case 2: return SelectSignTool();
	}
	return CBF_NONE;
}

/* --- Music button menu --- */

static CallBackFunction ToolbarMusicClick(Window *w)
{
	PopupMainToolbarMenu(w, _game_mode == GM_EDITOR ? (WidgetID)WID_TE_MUSIC_SOUND : (WidgetID)WID_TN_MUSIC_SOUND, {STR_TOOLBAR_SOUND_MUSIC});
	return CBF_NONE;
}

/**
 * Handle click on the entry in the Music menu.
 *
 * @return #CBF_NONE
 */
static CallBackFunction MenuClickMusicWindow(int)
{
	ShowMusicWindow();
	return CBF_NONE;
}

/* --- Newspaper button menu --- */

static CallBackFunction ToolbarNewspaperClick(Window *w)
{
	PopupMainToolbarMenu(w, WID_TN_MESSAGES, {STR_NEWS_MENU_LAST_MESSAGE_NEWS_REPORT, STR_NEWS_MENU_MESSAGE_HISTORY_MENU, STR_NEWS_MENU_DELETE_ALL_MESSAGES});
	return CBF_NONE;
}

/**
 * Handle click on the entry in the Newspaper menu.
 *
 * @param index Menu entry clicked.
 * @return #CBF_NONE
 */
static CallBackFunction MenuClickNewspaper(int index)
{
	switch (index) {
		case 0: ShowLastNewsMessage(); break;
		case 1: ShowMessageHistory();  break;
		case 2: DeleteAllMessages();   break;
	}
	return CBF_NONE;
}

/* --- Help button menu --- */

/**
 * Help button menu entries.
 */
enum HelpMenuEntries {
	HME_LANDINFO = 0,
	HME_PICKER,

	HME_HELP,
	HME_CONSOLE,
	HME_SCRIPT_DEBUG,
	HME_SCREENSHOT,
	HME_FRAMERATE,
	HME_MODIFIER_KEYS,
	HME_ABOUT,

	HME_SPRITE_ALIGNER,
	HME_BOUNDING_BOXES,
	HME_DIRTY_BLOCKS,
	HME_WIDGET_OUTLINES,
};

static void ShowBuildRailToolbarFromTile(TileIndex tile)
{
	_last_built_railtype = GetRailType(tile);
	ShowBuildRailToolbarWithPickTile(_last_built_railtype, tile);
}

static void ShowBuildRoadToolbarFromTile(TileIndex tile)
{
	if (HasRoadTypeRoad(tile)) {
		_last_built_roadtype = GetRoadTypeRoad(tile);
		CreateRoadTramToolbarForRoadType(_last_built_roadtype, RTT_ROAD);
	} else {
		_last_built_tramtype = GetRoadTypeTram(tile);
		CreateRoadTramToolbarForRoadType(_last_built_tramtype, RTT_TRAM);
	}
}

static void UsePickerTool(TileIndex tile)
{
	switch (GetTileType(tile)) {
		case MP_RAILWAY:
			ShowBuildRailToolbarFromTile(tile);
			break;

		case MP_ROAD: {
			ShowBuildRoadToolbarFromTile(tile);
			break;
		}

		case MP_STATION: {
			StationType station_type = GetStationType(tile);
			switch (station_type) {
				case StationType::Rail:
				case StationType::RailWaypoint:
					ShowBuildRailStationPickerAndSelect(station_type, GetStationSpec(tile));
					break;

				case StationType::Truck:
				case StationType::Bus:
				case StationType::RoadWaypoint:
					ShowBuildRoadStopPickerAndSelect(station_type, GetRoadStopSpec(tile), HasRoadTypeRoad(tile) ? RTT_ROAD : RTT_TRAM);
					break;

				default:
					break;
			}
			break;
		}

		case MP_TUNNELBRIDGE:
			switch (GetTunnelBridgeTransportType(tile)) {
				case TRANSPORT_RAIL:
					ShowBuildRailToolbarFromTile(tile);
					break;

				case TRANSPORT_ROAD:
					ShowBuildRoadToolbarFromTile(tile);
					break;

				default:
					break;
			}
			break;

		case MP_OBJECT: {
			ShowBuildObjectPickerAndSelect(ObjectSpec::GetByTile(tile));
			break;
		}

		case MP_INDUSTRY: {
			ShowBuildIndustryWindowForIndustryType(GetIndustryType(tile));
			break;
		}

		default:
			break;
	}
}

static CallBackFunction PlaceLandBlockInfo()
{
	if (_last_started_action == CBF_PLACE_LANDINFO) {
		ResetObjectToPlace();
		return CBF_NONE;
	} else {
		SetObjectToPlace(SPR_CURSOR_QUERY, PAL_NONE, HT_RECT, WC_MAIN_TOOLBAR, 0);
		return CBF_PLACE_LANDINFO;
	}
}

static CallBackFunction PlacePickerTool()
{
	if (_local_company == COMPANY_SPECTATOR) return CBF_NONE;
	if (_last_started_action == CBF_PLACE_PICKER) {
		ResetObjectToPlace();
		return CBF_NONE;
	} else {
		SetObjectToPlace(SPR_CURSOR_QUERY, PAL_NONE, HT_RECT, WC_MAIN_TOOLBAR, 0);
		SetSelectionPalette(SPR_ZONING_INNER_HIGHLIGHT_GREEN);
		return CBF_PLACE_PICKER;
	}
}

static CallBackFunction ToolbarHelpClick(Window *w)
{
	WidgetID widget = (_game_mode == GM_EDITOR) ? (WidgetID)WID_TE_HELP : (WidgetID)WID_TN_HELP;

	DropDownList list;
	list.push_back(MakeDropDownListStringItem(STR_ABOUT_MENU_LAND_BLOCK_INFO,           HME_LANDINFO,      false));
	list.push_back(MakeDropDownListStringItem(STR_ABOUT_MENU_SHOW_PICKER_TOOL,          HME_PICKER,        _local_company == COMPANY_SPECTATOR));
	list.push_back(MakeDropDownListDividerItem());
	list.push_back(MakeDropDownListStringItem(STR_ABOUT_MENU_HELP,                      HME_HELP,          false));
	list.push_back(MakeDropDownListStringItem(STR_ABOUT_MENU_TOGGLE_CONSOLE,            HME_CONSOLE,       false));
	list.push_back(MakeDropDownListStringItem(STR_ABOUT_MENU_AI_DEBUG,                  HME_SCRIPT_DEBUG,  false));
	list.push_back(MakeDropDownListStringItem(STR_ABOUT_MENU_SCREENSHOT,                HME_SCREENSHOT,    false));
	list.push_back(MakeDropDownListStringItem(STR_ABOUT_MENU_SHOW_FRAMERATE,            HME_FRAMERATE,     false));
	list.push_back(MakeDropDownListStringItem(STR_ABOUT_MENU_SHOW_TOGGLE_MODIFIER_KEYS, HME_MODIFIER_KEYS, false));
	list.push_back(MakeDropDownListStringItem(STR_ABOUT_MENU_ABOUT_OPENTTD,             HME_ABOUT,         false));
	if (_settings_client.gui.newgrf_developer_tools) {
		list.push_back(MakeDropDownListStringItem(STR_ABOUT_MENU_SPRITE_ALIGNER,         HME_SPRITE_ALIGNER,       false));
		list.push_back(MakeDropDownListStringItem(STR_ABOUT_MENU_TOGGLE_BOUNDING_BOXES,  HME_BOUNDING_BOXES,       false));
		list.push_back(MakeDropDownListStringItem(STR_ABOUT_MENU_TOGGLE_DIRTY_BLOCKS,    HME_DIRTY_BLOCKS,         false));
		list.push_back(MakeDropDownListStringItem(STR_ABOUT_MENU_TOGGLE_WIDGET_OUTLINES, HME_WIDGET_OUTLINES,      false));
	}
	PopupMainToolbarMenu(w, widget, std::move(list), 0);

	return CBF_NONE;
}

/**
 * Toggle drawing of sprites' bounding boxes.
 * @note has only an effect when newgrf_developer_tools are active.
 *
 * Function is found here and not in viewport.cpp in order to avoid
 * importing the settings structs to there.
 */
void ToggleBoundingBoxes()
{
	extern bool _draw_bounding_boxes;
	/* Always allow to toggle them off */
	if (_settings_client.gui.newgrf_developer_tools || _draw_bounding_boxes) {
		_draw_bounding_boxes = !_draw_bounding_boxes;
		MarkWholeScreenDirty();
	}
}

/**
 * Toggle drawing of the dirty blocks.
 * @note has only an effect when newgrf_developer_tools are active.
 *
 * Function is found here and not in viewport.cpp in order to avoid
 * importing the settings structs to there.
 */
void ToggleDirtyBlocks()
{
	extern bool _draw_dirty_blocks;
	/* Always allow to toggle them off */
	if (_settings_client.gui.newgrf_developer_tools || _draw_dirty_blocks) {
		_draw_dirty_blocks = !_draw_dirty_blocks;
		MarkWholeScreenDirty();
	}
}

/**
 * Toggle drawing of widget outlihes.
 * @note has only an effect when newgrf_developer_tools are active.
 */
void ToggleWidgetOutlines()
{
	extern bool _draw_widget_outlines;
	/* Always allow to toggle them off */
	if (_settings_client.gui.newgrf_developer_tools || _draw_widget_outlines) {
		_draw_widget_outlines = !_draw_widget_outlines;
		MarkWholeScreenDirty();
	}
}

/**
 * Set the starting year for a scenario.
 * @param year New starting year.
 */
void SetStartingYear(CalTime::Year year)
{
	_settings_game.game_creation.starting_year = Clamp(year, CalTime::MIN_YEAR, CalTime::MAX_YEAR);
	CalTime::Date new_date = CalTime::ConvertYMDToDate(_settings_game.game_creation.starting_year, 0, 1);

	if (EconTime::UsingWallclockUnits()) {
		EconTime::Date new_economy_date{new_date.base()};

		/* If you open a savegame as scenario there may already be link graphs.*/
		LinkGraphSchedule::instance.ShiftDates(new_economy_date - EconTime::CurDate());
		ShiftVehicleDates(new_economy_date - EconTime::CurDate());
		EconTime::Detail::period_display_offset -= EconTime::YearDelta{year.base() - EconTime::CurYear().base()};

		EconTime::Detail::SetDate(new_economy_date, 0);
	}

	CalTime::Detail::SetDate(new_date, 0);

	UpdateOrderUIOnDateChange();
}


/**
 * Choose the proper callback function for the main toolbar's help menu.
 * @param index The menu index which was selected.
 * @return CBF_NONE
 */
static CallBackFunction MenuClickHelp(int index)
{
	switch (index) {
		case HME_LANDINFO:       return PlaceLandBlockInfo();
		case HME_PICKER:         return PlacePickerTool();
		case HME_HELP:           ShowHelpWindow();                 break;
		case HME_CONSOLE:        IConsoleSwitch();                 break;
		case HME_SCRIPT_DEBUG:   ShowScriptDebugWindow(INVALID_COMPANY, _ctrl_pressed); break;
		case HME_SCREENSHOT:     ShowScreenshotWindow();           break;
		case HME_FRAMERATE:      ShowFramerateWindow();            break;
		case HME_MODIFIER_KEYS:  ShowModifierKeyToggleWindow();    break;
		case HME_ABOUT:          ShowAboutWindow();                break;
		case HME_SPRITE_ALIGNER: ShowSpriteAlignerWindow();        break;
		case HME_BOUNDING_BOXES: ToggleBoundingBoxes();            break;
		case HME_DIRTY_BLOCKS:   ToggleDirtyBlocks();              break;
		case HME_WIDGET_OUTLINES:ToggleWidgetOutlines();           break;
	}
	return CBF_NONE;
}

/* --- Switch toolbar button --- */

static CallBackFunction ToolbarSwitchClick(Window *w)
{
	if (_toolbar_mode != TB_LOWER) {
		_toolbar_mode = TB_LOWER;
	} else {
		_toolbar_mode = TB_UPPER;
	}

	w->ReInit();
	w->SetWidgetLoweredState(_game_mode == GM_EDITOR ? (WidgetID)WID_TE_SWITCH_BAR : (WidgetID)WID_TN_SWITCH_BAR, _toolbar_mode == TB_LOWER);
	if (_settings_client.sound.click_beep) SndPlayFx(SND_15_BEEP);
	return CBF_NONE;
}

/* --- Scenario editor specific handlers. */

/**
 * Called when clicking at the date panel of the scenario editor toolbar.
 */
static CallBackFunction ToolbarScenDatePanel(Window *w)
{
	SetDParam(0, _settings_game.game_creation.starting_year);
	ShowQueryString(STR_JUST_INT, STR_MAPGEN_START_DATE_QUERY_CAPT, 8, w, CS_NUMERAL, QSF_ENABLE_DEFAULT);
	return CBF_NONE;
}

static CallBackFunction ToolbarScenDateBackward(Window *w)
{
	/* don't allow too fast scrolling */
	if (!w->flags.Test(WindowFlag::Timeout) || w->timeout_timer <= 1) {
		w->HandleButtonClick(WID_TE_DATE_BACKWARD);
		w->SetDirty();

		SetStartingYear(_settings_game.game_creation.starting_year - 1);
	}
	_left_button_clicked = false;
	return CBF_NONE;
}

static CallBackFunction ToolbarScenDateForward(Window *w)
{
	/* don't allow too fast scrolling */
	if (!w->flags.Test(WindowFlag::Timeout) || w->timeout_timer <= 1) {
		w->HandleButtonClick(WID_TE_DATE_FORWARD);
		w->SetDirty();

		SetStartingYear(_settings_game.game_creation.starting_year + 1);
	}
	_left_button_clicked = false;
	return CBF_NONE;
}

static CallBackFunction ToolbarScenGenLandClick(Window *w)
{
	PopupMainToolbarMenu(w, WID_TE_LAND_GENERATE, {STR_SCENEDIT_LANDSCAPE_MENU_LAND_GENERATION, STR_SCENEDIT_LANDSCAPE_MENU_PUBLIC_ROADS});
	return CBF_NONE;
}

static CallBackFunction ToolbarScenGenLand(int index)
{
	switch (index) {
		case 0: ShowEditorTerraformToolbar(); break;
		case 1: ShowEditorPublicRoadsWindow(); break;
	}
	return CBF_NONE;
}

static CallBackFunction ToolbarScenGenTownClick(Window *w)
{
	PopupMainToolbarMenu(w, WID_TE_TOWN_GENERATE, {STR_SCENEDIT_TOWN_MENU_BUILD_TOWN, STR_SCENEDIT_TOWN_MENU_PACE_HOUSE});
	return CBF_NONE;
}

static CallBackFunction ToolbarScenGenTown(int index)
{
	switch (index) {
		case 0: ShowFoundTownWindow(); break;
		case 1: ShowBuildHousePicker(nullptr); break;
	}
	return CBF_NONE;
}

static CallBackFunction ToolbarScenGenIndustry(Window *w)
{
	w->HandleButtonClick(WID_TE_INDUSTRY);
	if (_settings_client.sound.click_beep) SndPlayFx(SND_15_BEEP);
	ShowBuildIndustryWindow();
	return CBF_NONE;
}

static CallBackFunction ToolbarScenBuildRoadClick(Window *w)
{
	ShowDropDownList(w, GetScenRoadTypeDropDownList(RTTB_ROAD), _last_built_roadtype, WID_TE_ROADS, 140, DDMF_INSTANT_CLOSE);
	if (_settings_client.sound.click_beep) SndPlayFx(SND_15_BEEP);
	return CBF_NONE;
}

/**
 * Handle click on the entry in the Build Road menu.
 *
 * @param index RoadType to show the build toolbar for.
 * @return #CBF_NONE
 */
static CallBackFunction ToolbarScenBuildRoad(int index)
{
	_last_built_roadtype = (RoadType)index;
	ShowBuildRoadScenToolbar(_last_built_roadtype);
	return CBF_NONE;
}

static CallBackFunction ToolbarScenBuildTramClick(Window *w)
{
	ShowDropDownList(w, GetScenRoadTypeDropDownList(RTTB_TRAM), _last_built_tramtype, WID_TE_TRAMS, 140, DDMF_INSTANT_CLOSE);
	if (_settings_client.sound.click_beep) SndPlayFx(SND_15_BEEP);
	return CBF_NONE;
}

/**
 * Handle click on the entry in the Build Tram menu.
 *
 * @param index RoadType to show the build toolbar for.
 * @return #CBF_NONE
 */
static CallBackFunction ToolbarScenBuildTram(int index)
{
	_last_built_tramtype = (RoadType)index;
	ShowBuildRoadScenToolbar(_last_built_tramtype);
	return CBF_NONE;
}

static CallBackFunction ToolbarScenBuildDocks(Window *w)
{
	w->HandleButtonClick(WID_TE_WATER);
	if (_settings_client.sound.click_beep) SndPlayFx(SND_15_BEEP);
	ShowBuildDocksScenToolbar();
	return CBF_NONE;
}

static CallBackFunction ToolbarScenPlantTrees(Window *w)
{
	w->HandleButtonClick(WID_TE_TREES);
	if (_settings_client.sound.click_beep) SndPlayFx(SND_15_BEEP);
	ShowBuildTreesToolbar();
	return CBF_NONE;
}

static CallBackFunction ToolbarScenPlaceSign(Window *w)
{
	w->HandleButtonClick(WID_TE_SIGNS);
	if (_settings_client.sound.click_beep) SndPlayFx(SND_15_BEEP);
	return SelectSignTool();
}

static CallBackFunction ToolbarBtn_NULL(Window *)
{
	return CBF_NONE;
}

typedef CallBackFunction MenuClickedProc(int index);

static MenuClickedProc * const _menu_clicked_procs[] = {
	nullptr,                 // 0
	nullptr,                 // 1
	MenuClickSettings,    // 2
	MenuClickSaveLoad,    // 3
	MenuClickMap,         // 4
	MenuClickTown,        // 5
	MenuClickSubsidies,   // 6
	MenuClickStations,    // 7
	MenuClickFinances,    // 8
	MenuClickCompany,     // 9
	MenuClickStory,       // 10
	MenuClickGoal,        // 11
	MenuClickGraphsOrLeague, // 12
	MenuClickGraphsOrLeague, // 13
	MenuClickIndustry,    // 14
	MenuClickShowTrains,  // 15
	MenuClickShowRoad,    // 16
	MenuClickShowShips,   // 17
	MenuClickShowAir,     // 18
	MenuClickMap,         // 19
	nullptr,                 // 20
	MenuClickBuildRail,   // 21
	MenuClickBuildRoad,   // 22
	MenuClickBuildTram,   // 23
	MenuClickBuildWater,  // 24
	MenuClickBuildAir,    // 25
	MenuClickForest,      // 26
	MenuClickMusicWindow, // 27
	MenuClickNewspaper,   // 28
	MenuClickHelp,        // 29
};

/** Full blown container to make it behave exactly as we want :) */
class NWidgetToolbarContainer : public NWidgetContainer {
protected:
	uint spacers;          ///< Number of spacer widgets in this toolbar

public:
	NWidgetToolbarContainer() : NWidgetContainer(NWID_HORIZONTAL)
	{
	}

	/**
	 * Check whether the given widget type is a button for us.
	 * @param type the widget type to check.
	 * @return true if it is a button for us.
	 */
	bool IsButton(WidgetType type) const
	{
		return type == WWT_IMGBTN || type == WWT_IMGBTN_2 || type == WWT_PUSHIMGBTN;
	}

	void SetupSmallestSize(Window *w) override
	{
		this->smallest_x = 0; // Biggest child
		this->smallest_y = 0; // Biggest child
		this->fill_x = 1;
		this->fill_y = 0;
		this->resize_x = 1; // We only resize in this direction
		this->resize_y = 0; // We never resize in this direction
		this->spacers = 0;

		uint nbuttons = 0;
		/* First initialise some variables... */
		for (const auto &child_wid : this->children) {
			child_wid->SetupSmallestSize(w);
			this->smallest_y = std::max(this->smallest_y, child_wid->smallest_y + child_wid->padding.Vertical());
			if (this->IsButton(child_wid->type)) {
				nbuttons++;
				this->smallest_x = std::max(this->smallest_x, child_wid->smallest_x + child_wid->padding.Horizontal());
			} else if (child_wid->type == NWID_SPACER) {
				this->spacers++;
			}
		}

		/* ... then in a second pass make sure the 'current' heights are set. Won't change ever. */
		for (const auto &child_wid : this->children) {
			child_wid->current_y = this->smallest_y;
			if (!this->IsButton(child_wid->type)) {
				child_wid->current_x = child_wid->smallest_x;
			}
		}
		_toolbar_width = nbuttons * this->smallest_x;
	}

	void AssignSizePosition(SizingType sizing, int x, int y, uint given_width, uint given_height, bool rtl) override
	{
		assert(given_width >= this->smallest_x && given_height >= this->smallest_y);

		this->pos_x = x;
		this->pos_y = y;
		this->current_x = given_width;
		this->current_y = given_height;

		/* Figure out what are the visible buttons */
		uint arrangable_count, button_count, spacer_count;
		const WidgetID *arrangement = GetButtonArrangement(given_width, arrangable_count, button_count, spacer_count);

		/* Create us ourselves a quick lookup table from WidgetID to slot. */
		std::map<WidgetID, uint> lookup;
		for (auto it = std::begin(this->children); it != std::end(this->children); ++it) {
			NWidgetBase *nwid = it->get();
			nwid->current_x = 0; /* Hide widget, it will be revealed in the next step. */
			if (nwid->type == NWID_SPACER) continue;
			lookup[dynamic_cast<NWidgetCore *>(nwid)->GetIndex()] = std::distance(this->children.begin(), it);
		}

		/* Now assign the widgets to their rightful place */
		uint position = 0; // Place to put next child relative to origin of the container.
		uint spacer_space = std::max(0, (int)given_width - (int)(button_count * this->smallest_x)); // Remaining spacing for 'spacer' widgets
		uint button_space = given_width - spacer_space; // Remaining spacing for the buttons
		uint spacer_i = 0;
		uint button_i = 0;

		/* Index into the arrangement indices. */
		const WidgetID *slotp = rtl ? &arrangement[arrangable_count - 1] : arrangement;
		for (uint i = 0; i < arrangable_count; i++) {
			uint slot = lookup[*slotp];
			auto &child_wid = this->children[slot];
			/* If we have space to give to the spacers, do that. */
			if (spacer_space > 0 && slot > 0 && slot < this->children.size() - 1) {
				const auto &possible_spacer = this->children[slot + (rtl ? 1 : -1)];
				if (possible_spacer != nullptr && possible_spacer->type == NWID_SPACER) {
					uint add = spacer_space / (spacer_count - spacer_i);
					position += add;
					spacer_space -= add;
					spacer_i++;
				}
			}

			/* Buttons can be scaled, the others not. */
			if (this->IsButton(child_wid->type)) {
				child_wid->current_x = button_space / (button_count - button_i);
				button_space -= child_wid->current_x;
				button_i++;
			} else {
				child_wid->current_x = child_wid->smallest_x;
			}
			child_wid->AssignSizePosition(sizing, x + position, y, child_wid->current_x, this->current_y, rtl);
			position += child_wid->current_x;

			if (rtl) {
				slotp--;
			} else {
				slotp++;
			}
		}
	}

	void Draw(const Window *w) override
	{
		/* Draw brown-red toolbar bg. */
		const Rect r = this->GetCurrentRect();
		GfxFillRect(r, PC_VERY_DARK_RED);
		GfxFillRect(r, PC_DARK_RED, FILLRECT_CHECKER);

		this->NWidgetContainer::Draw(w);
	}

	/**
	 * Get the arrangement of the buttons for the toolbar.
	 * @param width the new width of the toolbar.
	 * @param arrangable_count output of the number of visible items.
	 * @param button_count output of the number of visible buttons.
	 * @param spacer_count output of the number of spacers.
	 * @return the button configuration.
	 */
	virtual const WidgetID *GetButtonArrangement(uint &width, uint &arrangable_count, uint &button_count, uint &spacer_count) const = 0;
};

/** Container for the 'normal' main toolbar */
class NWidgetMainToolbarContainer : public NWidgetToolbarContainer {
	const WidgetID *GetButtonArrangement(uint &width, uint &arrangable_count, uint &button_count, uint &spacer_count) const override
	{
		static const uint SMALLEST_ARRANGEMENT = 14;
		static const uint BIGGEST_ARRANGEMENT  = 20;

		/* The number of buttons of each row of the toolbar should match the number of items which we want to be visible.
		 * The total number of buttons should be equal to arrangable_count * 2.
		 * No bad things happen, but we could see strange behaviours if we have buttons < (arrangable_count * 2) like a
		 * pause button appearing on the right of the lower toolbar and weird resizing of the widgets even if there is
		 * enough space.
		 */
		static const WidgetID arrange14[] = {
			WID_TN_PAUSE,
			WID_TN_FAST_FORWARD,
			WID_TN_TRAINS,
			WID_TN_ROADVEHS,
			WID_TN_SHIPS,
			WID_TN_AIRCRAFT,
			WID_TN_ZOOM_IN,
			WID_TN_ZOOM_OUT,
			WID_TN_RAILS,
			WID_TN_ROADS,
			WID_TN_WATER,
			WID_TN_AIR,
			WID_TN_LANDSCAPE,
			WID_TN_SWITCH_BAR,
			// lower toolbar
			WID_TN_SETTINGS,
			WID_TN_SAVE,
			WID_TN_SMALL_MAP,
			WID_TN_TOWNS,
			WID_TN_SUBSIDIES,
			WID_TN_STATIONS,
			WID_TN_FINANCES,
			WID_TN_COMPANIES,
			WID_TN_GRAPHS,
			WID_TN_INDUSTRIES,
			WID_TN_MUSIC_SOUND,
			WID_TN_MESSAGES,
			WID_TN_HELP,
			WID_TN_SWITCH_BAR,
		};
		static const WidgetID arrange15[] = {
			WID_TN_PAUSE,
			WID_TN_FAST_FORWARD,
			WID_TN_SMALL_MAP,
			WID_TN_TRAINS,
			WID_TN_ROADVEHS,
			WID_TN_SHIPS,
			WID_TN_AIRCRAFT,
			WID_TN_RAILS,
			WID_TN_ROADS,
			WID_TN_WATER,
			WID_TN_AIR,
			WID_TN_LANDSCAPE,
			WID_TN_ZOOM_IN,
			WID_TN_ZOOM_OUT,
			WID_TN_SWITCH_BAR,
			// lower toolbar
			WID_TN_PAUSE,
			WID_TN_SETTINGS,
			WID_TN_SMALL_MAP,
			WID_TN_SAVE,
			WID_TN_TOWNS,
			WID_TN_SUBSIDIES,
			WID_TN_STATIONS,
			WID_TN_FINANCES,
			WID_TN_COMPANIES,
			WID_TN_GRAPHS,
			WID_TN_INDUSTRIES,
			WID_TN_MUSIC_SOUND,
			WID_TN_MESSAGES,
			WID_TN_HELP,
			WID_TN_SWITCH_BAR,
		};
		static const WidgetID arrange16[] = {
			WID_TN_PAUSE,
			WID_TN_FAST_FORWARD,
			WID_TN_SETTINGS,
			WID_TN_SMALL_MAP,
			WID_TN_TRAINS,
			WID_TN_ROADVEHS,
			WID_TN_SHIPS,
			WID_TN_AIRCRAFT,
			WID_TN_RAILS,
			WID_TN_ROADS,
			WID_TN_WATER,
			WID_TN_AIR,
			WID_TN_LANDSCAPE,
			WID_TN_ZOOM_IN,
			WID_TN_ZOOM_OUT,
			WID_TN_SWITCH_BAR,
			// lower toolbar
			WID_TN_PAUSE,
			WID_TN_FAST_FORWARD,
			WID_TN_SAVE,
			WID_TN_TOWNS,
			WID_TN_SUBSIDIES,
			WID_TN_STATIONS,
			WID_TN_FINANCES,
			WID_TN_COMPANIES,
			WID_TN_GRAPHS,
			WID_TN_INDUSTRIES,
			WID_TN_MUSIC_SOUND,
			WID_TN_MESSAGES,
			WID_TN_HELP,
			WID_TN_ZOOM_IN,
			WID_TN_ZOOM_OUT,
			WID_TN_SWITCH_BAR,
		};
		static const WidgetID arrange17[] = {
			WID_TN_PAUSE,
			WID_TN_FAST_FORWARD,
			WID_TN_SETTINGS,
			WID_TN_SMALL_MAP,
			WID_TN_SUBSIDIES,
			WID_TN_TRAINS,
			WID_TN_ROADVEHS,
			WID_TN_SHIPS,
			WID_TN_AIRCRAFT,
			WID_TN_RAILS,
			WID_TN_ROADS,
			WID_TN_WATER,
			WID_TN_AIR,
			WID_TN_LANDSCAPE,
			WID_TN_ZOOM_IN,
			WID_TN_ZOOM_OUT,
			WID_TN_SWITCH_BAR,
			// lower toolbar
			WID_TN_PAUSE,
			WID_TN_FAST_FORWARD,
			WID_TN_SAVE,
			WID_TN_SMALL_MAP,
			WID_TN_SUBSIDIES,
			WID_TN_TOWNS,
			WID_TN_STATIONS,
			WID_TN_FINANCES,
			WID_TN_COMPANIES,
			WID_TN_GRAPHS,
			WID_TN_INDUSTRIES,
			WID_TN_MUSIC_SOUND,
			WID_TN_MESSAGES,
			WID_TN_HELP,
			WID_TN_ZOOM_IN,
			WID_TN_ZOOM_OUT,
			WID_TN_SWITCH_BAR,
		};
		static const WidgetID arrange18[] = {
			WID_TN_PAUSE,
			WID_TN_FAST_FORWARD,
			WID_TN_SETTINGS,
			WID_TN_SMALL_MAP,
			WID_TN_TOWNS,
			WID_TN_SUBSIDIES,
			WID_TN_STATIONS,
			WID_TN_FINANCES,
			WID_TN_COMPANIES,
			WID_TN_INDUSTRIES,
			WID_TN_RAILS,
			WID_TN_ROADS,
			WID_TN_WATER,
			WID_TN_AIR,
			WID_TN_LANDSCAPE,
			WID_TN_ZOOM_IN,
			WID_TN_ZOOM_OUT,
			WID_TN_SWITCH_BAR,
			// lower toolbar
			WID_TN_PAUSE,
			WID_TN_FAST_FORWARD,
			WID_TN_SAVE,
			WID_TN_SMALL_MAP,
			WID_TN_TOWNS,
			WID_TN_SUBSIDIES,
			WID_TN_STATIONS,
			WID_TN_GRAPHS,
			WID_TN_TRAINS,
			WID_TN_ROADVEHS,
			WID_TN_SHIPS,
			WID_TN_AIRCRAFT,
			WID_TN_MUSIC_SOUND,
			WID_TN_MESSAGES,
			WID_TN_HELP,
			WID_TN_ZOOM_IN,
			WID_TN_ZOOM_OUT,
			WID_TN_SWITCH_BAR,
		};
		static const WidgetID arrange19[] = {
			WID_TN_PAUSE,
			WID_TN_FAST_FORWARD,
			WID_TN_SETTINGS,
			WID_TN_SMALL_MAP,
			WID_TN_TOWNS,
			WID_TN_SUBSIDIES,
			WID_TN_TRAINS,
			WID_TN_ROADVEHS,
			WID_TN_SHIPS,
			WID_TN_AIRCRAFT,
			WID_TN_RAILS,
			WID_TN_ROADS,
			WID_TN_WATER,
			WID_TN_AIR,
			WID_TN_LANDSCAPE,
			WID_TN_MUSIC_SOUND,
			WID_TN_ZOOM_IN,
			WID_TN_ZOOM_OUT,
			WID_TN_SWITCH_BAR,
			// lower toolbar
			WID_TN_PAUSE,
			WID_TN_FAST_FORWARD,
			WID_TN_SAVE,
			WID_TN_SMALL_MAP,
			WID_TN_STATIONS,
			WID_TN_FINANCES,
			WID_TN_COMPANIES,
			WID_TN_GRAPHS,
			WID_TN_INDUSTRIES,
			WID_TN_MESSAGES,
			WID_TN_RAILS,
			WID_TN_ROADS,
			WID_TN_WATER,
			WID_TN_AIR,
			WID_TN_LANDSCAPE,
			WID_TN_HELP,
			WID_TN_ZOOM_IN,
			WID_TN_ZOOM_OUT,
			WID_TN_SWITCH_BAR,
		};
		static const WidgetID arrange20[] = {
			WID_TN_PAUSE,
			WID_TN_FAST_FORWARD,
			WID_TN_SETTINGS,
			WID_TN_SMALL_MAP,
			WID_TN_TOWNS,
			WID_TN_SUBSIDIES,
			WID_TN_TRAINS,
			WID_TN_ROADVEHS,
			WID_TN_SHIPS,
			WID_TN_AIRCRAFT,
			WID_TN_RAILS,
			WID_TN_ROADS,
			WID_TN_WATER,
			WID_TN_AIR,
			WID_TN_LANDSCAPE,
			WID_TN_MUSIC_SOUND,
			WID_TN_GOAL,
			WID_TN_ZOOM_IN,
			WID_TN_ZOOM_OUT,
			WID_TN_SWITCH_BAR,
			// lower toolbar
			WID_TN_PAUSE,
			WID_TN_FAST_FORWARD,
			WID_TN_SAVE,
			WID_TN_SMALL_MAP,
			WID_TN_STATIONS,
			WID_TN_FINANCES,
			WID_TN_COMPANIES,
			WID_TN_GRAPHS,
			WID_TN_INDUSTRIES,
			WID_TN_MESSAGES,
			WID_TN_RAILS,
			WID_TN_ROADS,
			WID_TN_WATER,
			WID_TN_AIR,
			WID_TN_LANDSCAPE,
			WID_TN_STORY,
			WID_TN_HELP,
			WID_TN_ZOOM_IN,
			WID_TN_ZOOM_OUT,
			WID_TN_SWITCH_BAR,
		};
		static const WidgetID arrange_all[] = {
			WID_TN_PAUSE,
			WID_TN_FAST_FORWARD,
			WID_TN_SETTINGS,
			WID_TN_SAVE,
			WID_TN_SMALL_MAP,
			WID_TN_TOWNS,
			WID_TN_SUBSIDIES,
			WID_TN_STATIONS,
			WID_TN_FINANCES,
			WID_TN_COMPANIES,
			WID_TN_STORY,
			WID_TN_GOAL,
			WID_TN_GRAPHS,
			WID_TN_LEAGUE,
			WID_TN_INDUSTRIES,
			WID_TN_TRAINS,
			WID_TN_ROADVEHS,
			WID_TN_SHIPS,
			WID_TN_AIRCRAFT,
			WID_TN_ZOOM_IN,
			WID_TN_ZOOM_OUT,
			WID_TN_RAILS,
			WID_TN_ROADS,
			WID_TN_TRAMS,
			WID_TN_WATER,
			WID_TN_AIR,
			WID_TN_LANDSCAPE,
			WID_TN_MUSIC_SOUND,
			WID_TN_MESSAGES,
			WID_TN_HELP
		};

		/* If at least BIGGEST_ARRANGEMENT fit, just spread all the buttons nicely */
		uint full_buttons = std::max(CeilDiv(width, this->smallest_x), SMALLEST_ARRANGEMENT);
		if (full_buttons > BIGGEST_ARRANGEMENT) {
			button_count = arrangable_count = lengthof(arrange_all);
			spacer_count = this->spacers;
			return arrange_all;
		}

		/* Introduce the split toolbar */
		static const WidgetID * const arrangements[] = { arrange14, arrange15, arrange16, arrange17, arrange18, arrange19, arrange20 };

		button_count = arrangable_count = full_buttons;
		spacer_count = this->spacers;
		return arrangements[full_buttons - SMALLEST_ARRANGEMENT] + ((_toolbar_mode == TB_LOWER) ? full_buttons : 0);
	}
};

/** Container for the scenario editor's toolbar */
class NWidgetScenarioToolbarContainer : public NWidgetToolbarContainer {
	uint panel_widths[2]; ///< The width of the two panels (the text panel and date panel)

	void SetupSmallestSize(Window *w) override
	{
		this->NWidgetToolbarContainer::SetupSmallestSize(w);

		/* Find the size of panel_widths */
		uint i = 0;
		for (const auto &child_wid : this->children) {
			if (child_wid->type == NWID_SPACER || this->IsButton(child_wid->type)) continue;

			assert(i < lengthof(this->panel_widths));
			this->panel_widths[i++] = child_wid->current_x;
			_toolbar_width += child_wid->current_x;
		}
	}

	const WidgetID *GetButtonArrangement(uint &width, uint &arrangable_count, uint &button_count, uint &spacer_count) const override
	{
		static const WidgetID arrange_all[] = {
			WID_TE_PAUSE,
			WID_TE_FAST_FORWARD,
			WID_TE_SETTINGS,
			WID_TE_SAVE,
			WID_TE_SPACER,
			WID_TE_DATE_PANEL,
			WID_TE_SMALL_MAP,
			WID_TE_ZOOM_IN,
			WID_TE_ZOOM_OUT,
			WID_TE_LAND_GENERATE,
			WID_TE_TOWN_GENERATE,
			WID_TE_INDUSTRY,
			WID_TE_ROADS,
			WID_TE_TRAMS,
			WID_TE_WATER,
			WID_TE_TREES,
			WID_TE_SIGNS,
			WID_TE_MUSIC_SOUND,
			WID_TE_HELP,
		};
		static const WidgetID arrange_nopanel[] = {
			WID_TE_PAUSE,
			WID_TE_FAST_FORWARD,
			WID_TE_SETTINGS,
			WID_TE_SAVE,
			WID_TE_DATE_PANEL,
			WID_TE_SMALL_MAP,
			WID_TE_ZOOM_IN,
			WID_TE_ZOOM_OUT,
			WID_TE_LAND_GENERATE,
			WID_TE_TOWN_GENERATE,
			WID_TE_INDUSTRY,
			WID_TE_ROADS,
			WID_TE_TRAMS,
			WID_TE_WATER,
			WID_TE_TREES,
			WID_TE_SIGNS,
			WID_TE_MUSIC_SOUND,
			WID_TE_HELP,
		};
		static const WidgetID arrange_switch[] = {
			WID_TE_DATE_PANEL,
			WID_TE_SMALL_MAP,
			WID_TE_LAND_GENERATE,
			WID_TE_TOWN_GENERATE,
			WID_TE_INDUSTRY,
			WID_TE_ROADS,
			WID_TE_TRAMS,
			WID_TE_WATER,
			WID_TE_TREES,
			WID_TE_SIGNS,
			WID_TE_SWITCH_BAR,
			// lower toolbar
			WID_TE_PAUSE,
			WID_TE_FAST_FORWARD,
			WID_TE_SETTINGS,
			WID_TE_SAVE,
			WID_TE_DATE_PANEL,
			WID_TE_SMALL_MAP,
			WID_TE_ZOOM_IN,
			WID_TE_ZOOM_OUT,
			WID_TE_MUSIC_SOUND,
			WID_TE_HELP,
			WID_TE_SWITCH_BAR,
		};

		/* If we can place all buttons *and* the panels, show them. */
		uint min_full_width = (lengthof(arrange_all) - lengthof(this->panel_widths)) * this->smallest_x + this->panel_widths[0] + this->panel_widths[1];
		if (width >= min_full_width) {
			width -= this->panel_widths[0] + this->panel_widths[1];
			arrangable_count = lengthof(arrange_all);
			button_count = arrangable_count - 2;
			spacer_count = this->spacers;
			return arrange_all;
		}

		/* Otherwise don't show the date panel and if we can't fit half the buttons and the panels anymore, split the toolbar in two */
		uint min_small_width = (lengthof(arrange_switch) - lengthof(this->panel_widths)) * this->smallest_x / 2 + this->panel_widths[1];
		if (width > min_small_width) {
			width -= this->panel_widths[1];
			arrangable_count = lengthof(arrange_nopanel);
			button_count = arrangable_count - 1;
			spacer_count = this->spacers - 1;
			return arrange_nopanel;
		}

		/* Split toolbar */
		width -= this->panel_widths[1];
		arrangable_count = lengthof(arrange_switch) / 2;
		button_count = arrangable_count - 1;
		spacer_count = 0;
		return arrange_switch + ((_toolbar_mode == TB_LOWER) ? arrangable_count : 0);
	}
};

/* --- Toolbar handling for the 'normal' case */

typedef CallBackFunction ToolbarButtonProc(Window *w);

static ToolbarButtonProc * const _toolbar_button_procs[] = {
	ToolbarPauseClick,
	ToolbarFastForwardClick,
	ToolbarOptionsClick,
	ToolbarSaveClick,
	ToolbarMapClick,
	ToolbarTownClick,
	ToolbarSubsidiesClick,
	ToolbarStationsClick,
	ToolbarFinancesClick,
	ToolbarCompaniesClick,
	ToolbarStoryClick,
	ToolbarGoalClick,
	ToolbarGraphsClick,
	ToolbarLeagueClick,
	ToolbarIndustryClick,
	ToolbarTrainClick,
	ToolbarRoadClick,
	ToolbarShipClick,
	ToolbarAirClick,
	ToolbarZoomInClick,
	ToolbarZoomOutClick,
	ToolbarBuildRailClick,
	ToolbarBuildRoadClick,
	ToolbarBuildTramClick,
	ToolbarBuildWaterClick,
	ToolbarBuildAirClick,
	ToolbarForestClick,
	ToolbarMusicClick,
	ToolbarNewspaperClick,
	ToolbarHelpClick,
	ToolbarSwitchClick,
};

/** Main toolbar. */
struct MainToolbarWindow : Window {
	GUITimer timer;

	MainToolbarWindow(WindowDesc &desc) : Window(desc)
	{
		MainToolbarScaleAdjuster scale_adjust;

		this->InitNested(0);

		_last_started_action = CBF_NONE;
<<<<<<< HEAD
		CLRBITS(this->flags, WF_WHITE_BORDER);
=======
		this->flags.Reset(WindowFlag::WhiteBorder);
		this->SetWidgetDisabledState(WID_TN_PAUSE, _networking && !_network_server); // if not server, disable pause button
>>>>>>> 56b1e9df
		this->SetWidgetDisabledState(WID_TN_FAST_FORWARD, _networking); // if networking, disable fast-forward button
		PositionMainToolbar(this);
		DoZoomInOutWindow(ZOOM_NONE, this);

		this->timer.SetInterval(MILLISECONDS_PER_TICK);
	}

	void FindWindowPlacementAndResize([[maybe_unused]] int def_width, [[maybe_unused]] int def_height) override
	{
		MainToolbarScaleAdjuster scale_adjust;

		Window::FindWindowPlacementAndResize(_toolbar_width, def_height);
	}

	void OnPaint() override
	{
		MainToolbarScaleAdjuster scale_adjust;

		/* If spectator, disable all construction buttons
		 * ie : Build road, rail, ships, airports and landscaping
		 * Since enabled state is the default, just disable when needed */
		this->SetWidgetsDisabledState(_local_company == COMPANY_SPECTATOR, WID_TN_RAILS, WID_TN_ROADS, WID_TN_TRAMS, WID_TN_WATER, WID_TN_AIR, WID_TN_LANDSCAPE);
		/* disable company list drop downs, if there are no companies */
		this->SetWidgetsDisabledState(Company::GetNumItems() == 0, WID_TN_STATIONS, WID_TN_FINANCES, WID_TN_TRAINS, WID_TN_ROADVEHS, WID_TN_SHIPS, WID_TN_AIRCRAFT);

		this->SetWidgetDisabledState(WID_TN_GOAL, Goal::GetNumItems() == 0);
		this->SetWidgetDisabledState(WID_TN_STORY, StoryPage::GetNumItems() == 0);

		this->SetWidgetDisabledState(WID_TN_PAUSE, IsNonAdminNetworkClient()); // if not server, disable pause button

		this->DrawWidgets();
	}

	void OnClick([[maybe_unused]] Point pt, WidgetID widget, [[maybe_unused]] int click_count) override
	{
		if (_game_mode != GM_MENU && !this->IsWidgetDisabled(widget)) _toolbar_button_procs[widget](this);
	}

	void OnDropdownSelect(WidgetID widget, int index) override
	{
		CallBackFunction cbf = _menu_clicked_procs[widget](index);
		if (cbf != CBF_NONE) _last_started_action = cbf;
	}

	EventState OnHotkey(int hotkey) override
	{
		extern void ShowTemplateReplaceWindow();
		extern void ShowTraceRestrictSlotWindow(CompanyID company, VehicleType vehtype);
		extern void ShowTraceRestrictCounterWindow(CompanyID company);

		CallBackFunction cbf = CBF_NONE;
		switch (hotkey) {
			case MTHK_PAUSE: ToolbarPauseClick(this); break;
			case MTHK_FASTFORWARD: ToolbarFastForwardClick(this); break;
			case MTHK_SETTINGS: ShowGameOptions(); break;
			case MTHK_SAVEGAME: MenuClickSaveLoad(); break;
			case MTHK_LOADGAME: ShowSaveLoadDialog(FT_SAVEGAME, SLO_LOAD); break;
			case MTHK_SMALLMAP: ShowSmallMap(); break;
			case MTHK_TOWNDIRECTORY: ShowTownDirectory(); break;
			case MTHK_SUBSIDIES: ShowSubsidiesList(); break;
			case MTHK_STATIONS: ShowCompanyStations(_local_company); break;
			case MTHK_FINANCES: ShowCompanyFinances(_local_company); break;
			case MTHK_COMPANIES: ShowCompany(_local_company); break;
			case MTHK_STORY: ShowStoryBook(_local_company); break;
			case MTHK_GOAL: ShowGoalsList(_local_company); break;
			case MTHK_GRAPHS: ShowOperatingProfitGraph(); break;
			case MTHK_LEAGUE: ShowFirstLeagueTable(); break;
			case MTHK_INDUSTRIES: ShowBuildIndustryWindow(); break;
			case MTHK_INDUSTRY_CHAINS: ShowIndustryCargoesWindow(); break;
			case MTHK_TRAIN_LIST: ShowVehicleListWindow(_local_company, VEH_TRAIN); break;
			case MTHK_ROADVEH_LIST: ShowVehicleListWindow(_local_company, VEH_ROAD); break;
			case MTHK_SHIP_LIST: ShowVehicleListWindow(_local_company, VEH_SHIP); break;
			case MTHK_AIRCRAFT_LIST: ShowVehicleListWindow(_local_company, VEH_AIRCRAFT); break;
			case MTHK_ZOOM_IN: ToolbarZoomInClick(this); break;
			case MTHK_ZOOM_OUT: ToolbarZoomOutClick(this); break;
			case MTHK_BUILD_RAIL: ShowBuildRailToolbar(_last_built_railtype); break;
			case MTHK_BUILD_ROAD: ShowBuildRoadToolbar(_last_built_roadtype); break;
			case MTHK_BUILD_TRAM: ShowBuildRoadToolbar(_last_built_tramtype); break;
			case MTHK_BUILD_DOCKS: ShowBuildDocksToolbar(); break;
			case MTHK_BUILD_AIRPORT: ShowBuildAirToolbar(); break;
			case MTHK_BUILD_TREES: ShowBuildTreesToolbar(); break;
			case MTHK_MUSIC: ShowMusicWindow(); break;
			case MTHK_SCRIPT_DEBUG: ShowScriptDebugWindow(); break;
			case MTHK_SMALL_SCREENSHOT: MakeScreenshotWithConfirm(SC_VIEWPORT); break;
			case MTHK_ZOOMEDIN_SCREENSHOT: MakeScreenshotWithConfirm(SC_ZOOMEDIN); break;
			case MTHK_DEFAULTZOOM_SCREENSHOT: MakeScreenshotWithConfirm(SC_DEFAULTZOOM); break;
			case MTHK_GIANT_SCREENSHOT: MakeScreenshotWithConfirm(SC_WORLD); break;
			case MTHK_CHEATS: ShowCheatWindow(); break;
			case MTHK_TERRAFORM: ShowTerraformToolbar(); break;
			case MTHK_EXTRA_VIEWPORT: ShowExtraViewportWindowForTileUnderCursor(); break;
			case MTHK_CLIENT_LIST: if (_networking) ShowClientList(); break;
			case MTHK_SIGN_LIST: ShowSignList(); break;
			case MTHK_LANDINFO: cbf = PlaceLandBlockInfo(); break;
			case MTHK_PICKER: cbf = PlacePickerTool(); break;
			case MTHK_PLAN_LIST: ShowPlansWindow(); break;
			case MTHK_LINK_GRAPH_LEGEND: ShowLinkGraphLegend(); break;
			case MTHK_MESSAGE_HISTORY: ShowMessageHistory(); break;
			case MTHK_TEMPLATE_REPLACEMENT: ShowTemplateReplaceWindow(); break;
			case MTHK_TRAIN_SLOTS: ShowTraceRestrictSlotWindow(_local_company, VEH_TRAIN); break;
			case MTHK_TRAIN_COUNTERS: ShowTraceRestrictCounterWindow(_local_company); break;
			default: return ES_NOT_HANDLED;
		}
		if (cbf != CBF_NONE) _last_started_action = cbf;
		return ES_HANDLED;
	}

	void OnPlaceObject([[maybe_unused]] Point pt, TileIndex tile) override
	{
		switch (_last_started_action) {
			case CBF_PLACE_SIGN:
				PlaceProc_Sign(tile);
				break;

			case CBF_PLACE_LANDINFO:
				ShowLandInfo(tile);
				break;

			case CBF_PLACE_PICKER:
				UsePickerTool(tile);
				break;

			default: NOT_REACHED();
		}
	}

	void OnPlaceObjectAbort() override
	{
		_last_started_action = CBF_NONE;
	}

	void OnRealtimeTick(uint delta_ms) override
	{
		if (!this->timer.Elapsed(delta_ms)) return;
		this->timer.SetInterval(MILLISECONDS_PER_TICK);

		if (this->IsWidgetLowered(WID_TN_PAUSE) != !!_pause_mode) {
			this->ToggleWidgetLoweredState(WID_TN_PAUSE);
			this->SetWidgetDirty(WID_TN_PAUSE);
		}

		if (this->IsWidgetLowered(WID_TN_FAST_FORWARD) != (_game_speed != 100)) {
			this->ToggleWidgetLoweredState(WID_TN_FAST_FORWARD);
			this->SetWidgetDirty(WID_TN_FAST_FORWARD);
		}
	}

	void OnTimeout() override
	{
		/* We do not want to automatically raise the pause, fast forward and
		 * switchbar buttons; they have to stay down when pressed etc. */
		for (WidgetID i = WID_TN_SETTINGS; i < WID_TN_SWITCH_BAR; i++) {
			this->RaiseWidgetWhenLowered(i);
		}
	}

	/**
	 * Some data on this window has become invalid.
	 * @param data Information about the changed data.
	 * @param gui_scope Whether the call is done from GUI scope. You may not do everything when not in GUI scope. See #InvalidateWindowData() for details.
	 */
	void OnInvalidateData([[maybe_unused]] int data = 0, [[maybe_unused]] bool gui_scope = true) override
	{
		if (!gui_scope) return;
		Window *w = FindWindowById(WC_MAIN_WINDOW, 0);
		if (w != nullptr) HandleZoomMessage(this, w->viewport, WID_TN_ZOOM_IN, WID_TN_ZOOM_OUT);
	}

	static HotkeyList hotkeys;
};

const uint16_t _maintoolbar_pause_keys[] = {WKC_F1, WKC_PAUSE, 0};
const uint16_t _maintoolbar_zoomin_keys[] = {WKC_NUM_PLUS, WKC_EQUALS, WKC_SHIFT | WKC_EQUALS, WKC_SHIFT | WKC_F5, 0};
const uint16_t _maintoolbar_zoomout_keys[] = {WKC_NUM_MINUS, WKC_MINUS, WKC_SHIFT | WKC_MINUS, WKC_SHIFT | WKC_F6, 0};
const uint16_t _maintoolbar_smallmap_keys[] = {WKC_F4, 'M', 0};

static Hotkey maintoolbar_hotkeys[] = {
	Hotkey(_maintoolbar_pause_keys, "pause", MTHK_PAUSE),
	Hotkey((uint16_t)0, "fastforward", MTHK_FASTFORWARD),
	Hotkey(WKC_F2, "settings", MTHK_SETTINGS),
	Hotkey(WKC_F3, "saveload", MTHK_SAVEGAME),
	Hotkey((uint16_t)0, "load_game", MTHK_LOADGAME),
	Hotkey(_maintoolbar_smallmap_keys, "smallmap", MTHK_SMALLMAP),
	Hotkey(WKC_F5, "town_list", MTHK_TOWNDIRECTORY),
	Hotkey(WKC_F6, "subsidies", MTHK_SUBSIDIES),
	Hotkey(WKC_F7, "station_list", MTHK_STATIONS),
	Hotkey(WKC_F8, "finances", MTHK_FINANCES),
	Hotkey(WKC_F9, "companies", MTHK_COMPANIES),
	Hotkey((uint16_t)0, "story_book", MTHK_STORY),
	Hotkey((uint16_t)0, "goal_list", MTHK_GOAL),
	Hotkey(WKC_F10, "graphs", MTHK_GRAPHS),
	Hotkey(WKC_F11, "league", MTHK_LEAGUE),
	Hotkey(WKC_F12, "industry_list", MTHK_INDUSTRIES),
	Hotkey((uint16_t)0, "industry_chains", MTHK_INDUSTRY_CHAINS),
	Hotkey(WKC_SHIFT | WKC_F1, "train_list", MTHK_TRAIN_LIST),
	Hotkey(WKC_SHIFT | WKC_F2, "roadveh_list", MTHK_ROADVEH_LIST),
	Hotkey(WKC_SHIFT | WKC_F3, "ship_list", MTHK_SHIP_LIST),
	Hotkey(WKC_SHIFT | WKC_F4, "aircraft_list", MTHK_AIRCRAFT_LIST),
	Hotkey(_maintoolbar_zoomin_keys, "zoomin", MTHK_ZOOM_IN),
	Hotkey(_maintoolbar_zoomout_keys, "zoomout", MTHK_ZOOM_OUT),
	Hotkey(WKC_SHIFT | WKC_F7, "build_rail", MTHK_BUILD_RAIL),
	Hotkey(WKC_SHIFT | WKC_F8, "build_road", MTHK_BUILD_ROAD),
	Hotkey((uint16_t)0, "build_tram", MTHK_BUILD_TRAM),
	Hotkey(WKC_SHIFT | WKC_F9, "build_docks", MTHK_BUILD_DOCKS),
	Hotkey(WKC_SHIFT | WKC_F10, "build_airport", MTHK_BUILD_AIRPORT),
	Hotkey(WKC_SHIFT | WKC_F11, "build_trees", MTHK_BUILD_TREES),
	Hotkey(WKC_SHIFT | WKC_F12, "music", MTHK_MUSIC),
	Hotkey((uint16_t)0, "ai_debug", MTHK_SCRIPT_DEBUG),
	Hotkey(WKC_CTRL  | 'S', "small_screenshot", MTHK_SMALL_SCREENSHOT),
	Hotkey(WKC_CTRL  | 'P', "zoomedin_screenshot", MTHK_ZOOMEDIN_SCREENSHOT),
	Hotkey(WKC_CTRL  | 'D', "defaultzoom_screenshot", MTHK_DEFAULTZOOM_SCREENSHOT),
	Hotkey((uint16_t)0, "giant_screenshot", MTHK_GIANT_SCREENSHOT),
	Hotkey(WKC_CTRL | WKC_ALT | 'C', "cheats", MTHK_CHEATS),
	Hotkey('L', "terraform", MTHK_TERRAFORM),
	Hotkey('V', "extra_viewport", MTHK_EXTRA_VIEWPORT),
	Hotkey((uint16_t)0, "client_list", MTHK_CLIENT_LIST),
	Hotkey((uint16_t)0, "sign_list", MTHK_SIGN_LIST),
	Hotkey((uint16_t)0, "land_info", MTHK_LANDINFO),
	Hotkey(WKC_SLASH, "picker_tool", MTHK_PICKER),
	Hotkey('P', "plan_list", MTHK_PLAN_LIST),
	Hotkey('Y', "link_graph_legend", MTHK_LINK_GRAPH_LEGEND),
	Hotkey((uint16_t)0, "message_history", MTHK_MESSAGE_HISTORY),
	Hotkey((uint16_t)0, "template_replacement", MTHK_TEMPLATE_REPLACEMENT),
	Hotkey((uint16_t)0, "train_slots", MTHK_TRAIN_SLOTS),
	Hotkey((uint16_t)0, "train_counters", MTHK_TRAIN_COUNTERS),
};
HotkeyList MainToolbarWindow::hotkeys("maintoolbar", maintoolbar_hotkeys);

static std::unique_ptr<NWidgetBase> MakeMainToolbar()
{
	/** Sprites to use for the different toolbar buttons */
	static const SpriteID toolbar_button_sprites[] = {
		SPR_IMG_PAUSE,           // WID_TN_PAUSE
		SPR_IMG_FASTFORWARD,     // WID_TN_FAST_FORWARD
		SPR_IMG_SETTINGS,        // WID_TN_SETTINGS
		SPR_IMG_SAVE,            // WID_TN_SAVE
		SPR_IMG_SMALLMAP,        // WID_TN_SMALL_MAP
		SPR_IMG_TOWN,            // WID_TN_TOWNS
		SPR_IMG_SUBSIDIES,       // WID_TN_SUBSIDIES
		SPR_IMG_COMPANY_LIST,    // WID_TN_STATIONS
		SPR_IMG_COMPANY_FINANCE, // WID_TN_FINANCES
		SPR_IMG_COMPANY_GENERAL, // WID_TN_COMPANIES
		SPR_IMG_STORY_BOOK,      // WID_TN_STORY
		SPR_IMG_GOAL,            // WID_TN_GOAL
		SPR_IMG_GRAPHS,          // WID_TN_GRAPHS
		SPR_IMG_COMPANY_LEAGUE,  // WID_TN_LEAGUE
		SPR_IMG_INDUSTRY,        // WID_TN_INDUSTRIES
		SPR_IMG_TRAINLIST,       // WID_TN_TRAINS
		SPR_IMG_TRUCKLIST,       // WID_TN_ROADVEHS
		SPR_IMG_SHIPLIST,        // WID_TN_SHIPS
		SPR_IMG_AIRPLANESLIST,   // WID_TN_AIRCRAFT
		SPR_IMG_ZOOMIN,          // WID_TN_ZOOMIN
		SPR_IMG_ZOOMOUT,         // WID_TN_ZOOMOUT
		SPR_IMG_BUILDRAIL,       // WID_TN_RAILS
		SPR_IMG_BUILDROAD,       // WID_TN_ROADS
		SPR_IMG_BUILDTRAMS,      // WID_TN_TRAMS
		SPR_IMG_BUILDWATER,      // WID_TN_WATER
		SPR_IMG_BUILDAIR,        // WID_TN_AIR
		SPR_IMG_LANDSCAPING,     // WID_TN_LANDSCAPE
		SPR_IMG_MUSIC,           // WID_TN_MUSIC_SOUND
		SPR_IMG_MESSAGES,        // WID_TN_MESSAGES
		SPR_IMG_QUERY,           // WID_TN_HELP
		SPR_IMG_SWITCH_TOOLBAR,  // WID_TN_SWITCH_BAR
	};

	auto hor = std::make_unique<NWidgetMainToolbarContainer>();
	for (WidgetID i = 0; i < WID_TN_END; i++) {
		switch (i) {
			case WID_TN_SMALL_MAP:
			case WID_TN_FINANCES:
			case WID_TN_VEHICLE_START:
			case WID_TN_ZOOM_IN:
			case WID_TN_BUILDING_TOOLS_START:
			case WID_TN_MUSIC_SOUND:
				hor->Add(std::make_unique<NWidgetSpacer>(0, 0));
				break;
		}
		auto leaf = std::make_unique<NWidgetLeaf>(i == WID_TN_SAVE ? WWT_IMGBTN_2 : WWT_IMGBTN, COLOUR_GREY, i, WidgetData{.sprite = toolbar_button_sprites[i]}, STR_TOOLBAR_TOOLTIP_PAUSE_GAME + i);
		leaf->SetMinimalSize(20, 20);
		hor->Add(std::move(leaf));
	}

	return hor;
}

static constexpr NWidgetPart _nested_toolbar_normal_widgets[] = {
	NWidgetFunction(MakeMainToolbar),
};

static WindowDesc _toolb_normal_desc(__FILE__, __LINE__,
	WDP_MANUAL, nullptr, 0, 0,
	WC_MAIN_TOOLBAR, WC_NONE,
	{WindowDefaultFlag::NoFocus, WindowDefaultFlag::NoClose},
	_nested_toolbar_normal_widgets,
	&MainToolbarWindow::hotkeys
);


/* --- Toolbar handling for the scenario editor */

static MenuClickedProc * const _scen_toolbar_dropdown_procs[] = {
	nullptr,              // 0
	nullptr,              // 1
	MenuClickSettings,    // 2
	MenuClickSaveLoad,    // 3
	nullptr,              // 4
	nullptr,              // 5
	nullptr,              // 6
	nullptr,              // 7
	MenuClickMap,         // 8
	nullptr,              // 9
	nullptr,              // 10
	ToolbarScenGenLand,   // 11
	ToolbarScenGenTown,   // 12
	nullptr,              // 13
	ToolbarScenBuildRoad, // 14
	ToolbarScenBuildTram, // 15
	nullptr,              // 16
	nullptr,              // 17
	nullptr,              // 18
	nullptr,              // 19
	MenuClickMusicWindow, // 20
	MenuClickHelp,        // 21
	nullptr,              // 22
};

static ToolbarButtonProc * const _scen_toolbar_button_procs[] = {
	ToolbarPauseClick,
	ToolbarFastForwardClick,
	ToolbarOptionsClick,
	ToolbarScenSaveOrLoad,
	ToolbarBtn_NULL,
	ToolbarScenDatePanel,
	ToolbarScenDateBackward,
	ToolbarScenDateForward,
	ToolbarScenMapTownDir,
	ToolbarZoomInClick,
	ToolbarZoomOutClick,
	ToolbarScenGenLandClick,
	ToolbarScenGenTownClick,
	ToolbarScenGenIndustry,
	ToolbarScenBuildRoadClick,
	ToolbarScenBuildTramClick,
	ToolbarScenBuildDocks,
	ToolbarScenPlantTrees,
	ToolbarScenPlaceSign,
	ToolbarBtn_NULL,
	ToolbarMusicClick,
	ToolbarHelpClick,
	ToolbarSwitchClick,
};

enum MainToolbarEditorHotkeys : int32_t {
	MTEHK_PAUSE,
	MTEHK_FASTFORWARD,
	MTEHK_SETTINGS,
	MTEHK_SAVEGAME,
	MTEHK_GENLAND,
	MTEHK_GENTOWN,
	MTEHK_GENINDUSTRY,
	MTEHK_BUILD_ROAD,
	MTEHK_BUILD_TRAM,
	MTEHK_BUILD_DOCKS,
	MTEHK_BUILD_TREES,
	MTEHK_SIGN,
	MTEHK_MUSIC,
	MTEHK_LANDINFO,
	MTEHK_PICKER,
	MTEHK_PLAN_LIST,
	MTEHK_SMALL_SCREENSHOT,
	MTEHK_ZOOMEDIN_SCREENSHOT,
	MTEHK_DEFAULTZOOM_SCREENSHOT,
	MTEHK_GIANT_SCREENSHOT,
	MTEHK_ZOOM_IN,
	MTEHK_ZOOM_OUT,
	MTEHK_TERRAFORM,
	MTEHK_SMALLMAP,
	MTEHK_EXTRA_VIEWPORT,
};

struct ScenarioEditorToolbarWindow : Window {
	GUITimer timer;

	ScenarioEditorToolbarWindow(WindowDesc &desc) : Window(desc)
	{
		MainToolbarScaleAdjuster scale_adjust;

		this->InitNested(0);

		_last_started_action = CBF_NONE;
		this->flags.Reset(WindowFlag::WhiteBorder);
		PositionMainToolbar(this);
		DoZoomInOutWindow(ZOOM_NONE, this);

		this->timer.SetInterval(MILLISECONDS_PER_TICK);
	}

	void FindWindowPlacementAndResize([[maybe_unused]] int def_width, [[maybe_unused]] int def_height) override
	{
		MainToolbarScaleAdjuster scale_adjust;

		Window::FindWindowPlacementAndResize(_toolbar_width, def_height);
	}

	void OnPaint() override
	{
		MainToolbarScaleAdjuster scale_adjust;

		this->SetWidgetDisabledState(WID_TE_DATE_BACKWARD, _settings_game.game_creation.starting_year <= CalTime::MIN_YEAR);
		this->SetWidgetDisabledState(WID_TE_DATE_FORWARD, _settings_game.game_creation.starting_year >= CalTime::MAX_YEAR);
		this->SetWidgetDisabledState(WID_TE_ROADS, (GetRoadTypes(true) & ~_roadtypes_type) == ROADTYPES_NONE);
		this->SetWidgetDisabledState(WID_TE_TRAMS, (GetRoadTypes(true) & _roadtypes_type) == ROADTYPES_NONE);

		this->DrawWidgets();
	}

	void SetStringParameters(WidgetID widget) const override
	{
		switch (widget) {
			case WID_TE_DATE:
				SetDParam(0, CalTime::ConvertYMDToDate(_settings_game.game_creation.starting_year, 0, 1));
				break;
		}
	}

	void DrawWidget(const Rect &r, WidgetID widget) const override
	{
		switch (widget) {
			case WID_TE_SPACER: {
				int height = r.Height();
				if (height > 2 * GetCharacterHeight(FS_NORMAL)) {
					DrawString(r.left, r.right, height / 2 - GetCharacterHeight(FS_NORMAL), STR_SCENEDIT_TOOLBAR_OPENTTD, TC_FROMSTRING, SA_HOR_CENTER);
					DrawString(r.left, r.right, height / 2, STR_SCENEDIT_TOOLBAR_SCENARIO_EDITOR, TC_FROMSTRING, SA_HOR_CENTER);
				} else {
					DrawString(r.left, r.right, (height - GetCharacterHeight(FS_NORMAL)) / 2, STR_SCENEDIT_TOOLBAR_SCENARIO_EDITOR, TC_FROMSTRING, SA_HOR_CENTER);
				}
				break;
			}
		}
	}

	void UpdateWidgetSize(WidgetID widget, Dimension &size, [[maybe_unused]] const Dimension &padding, [[maybe_unused]] Dimension &fill, [[maybe_unused]] Dimension &resize) override
	{
		switch (widget) {
			case WID_TE_SPACER:
				size.width = std::max(GetStringBoundingBox(STR_SCENEDIT_TOOLBAR_OPENTTD).width, GetStringBoundingBox(STR_SCENEDIT_TOOLBAR_SCENARIO_EDITOR).width) + padding.width;
				break;

			case WID_TE_DATE:
				SetDParam(0, CalTime::ConvertYMDToDate(CalTime::MAX_YEAR, 0, 1));
				size = GetStringBoundingBox(STR_JUST_DATE_LONG);
				break;
		}
	}

	void OnClick([[maybe_unused]] Point pt, WidgetID widget, [[maybe_unused]] int click_count) override
	{
		if (_game_mode == GM_MENU) return;
		CallBackFunction cbf = _scen_toolbar_button_procs[widget](this);
		if (cbf != CBF_NONE) _last_started_action = cbf;
	}

	void OnDropdownSelect(WidgetID widget, int index) override
	{
		CallBackFunction cbf = _scen_toolbar_dropdown_procs[widget](index);
		if (cbf != CBF_NONE) _last_started_action = cbf;
		if (_settings_client.sound.click_beep) SndPlayFx(SND_15_BEEP);
	}

	EventState OnHotkey(int hotkey) override
	{
		CallBackFunction cbf = CBF_NONE;
		switch (hotkey) {
			case MTEHK_PAUSE:                  ToolbarPauseClick(this); break;
			case MTEHK_FASTFORWARD:            ToolbarFastForwardClick(this); break;
			case MTEHK_SETTINGS:               ShowGameOptions(); break;
			case MTEHK_SAVEGAME:               MenuClickSaveLoad(); break;
			case MTEHK_GENLAND:                ToolbarScenGenLandClick(this); break;
			case MTEHK_GENTOWN:                ToolbarScenGenTownClick(this); break;
			case MTEHK_GENINDUSTRY:            ToolbarScenGenIndustry(this); break;
			case MTEHK_BUILD_ROAD:             ToolbarScenBuildRoadClick(this); break;
			case MTEHK_BUILD_TRAM:             ToolbarScenBuildTramClick(this); break;
			case MTEHK_BUILD_DOCKS:            ToolbarScenBuildDocks(this); break;
			case MTEHK_BUILD_TREES:            ToolbarScenPlantTrees(this); break;
			case MTEHK_SIGN:                   cbf = ToolbarScenPlaceSign(this); break;
			case MTEHK_MUSIC:                  ShowMusicWindow(); break;
			case MTEHK_LANDINFO:               cbf = PlaceLandBlockInfo(); break;
			case MTEHK_PICKER:                 cbf = PlacePickerTool(); break;
			case MTEHK_PLAN_LIST:              ShowPlansWindow(); break;
			case MTEHK_SMALL_SCREENSHOT:       MakeScreenshotWithConfirm(SC_VIEWPORT); break;
			case MTEHK_ZOOMEDIN_SCREENSHOT:    MakeScreenshotWithConfirm(SC_ZOOMEDIN); break;
			case MTEHK_DEFAULTZOOM_SCREENSHOT: MakeScreenshotWithConfirm(SC_DEFAULTZOOM); break;
			case MTEHK_GIANT_SCREENSHOT:       MakeScreenshotWithConfirm(SC_WORLD); break;
			case MTEHK_ZOOM_IN:                ToolbarZoomInClick(this); break;
			case MTEHK_ZOOM_OUT:               ToolbarZoomOutClick(this); break;
			case MTEHK_TERRAFORM:              ShowEditorTerraformToolbar(); break;
			case MTEHK_SMALLMAP:               ShowSmallMap(); break;
			case MTEHK_EXTRA_VIEWPORT:         ShowExtraViewportWindowForTileUnderCursor(); break;
			default: return ES_NOT_HANDLED;
		}
		if (cbf != CBF_NONE) _last_started_action = cbf;
		return ES_HANDLED;
	}

	void OnPlaceObject([[maybe_unused]] Point pt, TileIndex tile) override
	{
		switch (_last_started_action) {
			case CBF_PLACE_SIGN:
				PlaceProc_Sign(tile);
				break;

			case CBF_PLACE_LANDINFO:
				ShowLandInfo(tile);
				break;

			case CBF_PLACE_PICKER:
				UsePickerTool(tile);
				break;

			default: NOT_REACHED();
		}
	}

	void OnPlaceObjectAbort() override
	{
		_last_started_action = CBF_NONE;
	}

	void OnTimeout() override
	{
		this->SetWidgetsLoweredState(false, WID_TE_DATE_BACKWARD, WID_TE_DATE_FORWARD);
		this->SetWidgetDirty(WID_TE_DATE_BACKWARD);
		this->SetWidgetDirty(WID_TE_DATE_FORWARD);
	}

	void OnRealtimeTick(uint delta_ms) override
	{
		if (!this->timer.Elapsed(delta_ms)) return;
		this->timer.SetInterval(MILLISECONDS_PER_TICK);

		if (this->IsWidgetLowered(WID_TE_PAUSE) != !!_pause_mode) {
			this->ToggleWidgetLoweredState(WID_TE_PAUSE);
			this->SetDirty();
		}

		if (this->IsWidgetLowered(WID_TE_FAST_FORWARD) != (_game_speed != 100)) {
			this->ToggleWidgetLoweredState(WID_TE_FAST_FORWARD);
			this->SetDirty();
		}
	}

	/**
	 * Some data on this window has become invalid.
	 * @param data Information about the changed data.
	 * @param gui_scope Whether the call is done from GUI scope. You may not do everything when not in GUI scope. See #InvalidateWindowData() for details.
	 */
	void OnInvalidateData([[maybe_unused]] int data = 0, [[maybe_unused]] bool gui_scope = true) override
	{
		if (!gui_scope) return;
		Window *w = FindWindowById(WC_MAIN_WINDOW, 0);
		if (w != nullptr) HandleZoomMessage(this, w->viewport, WID_TE_ZOOM_IN, WID_TE_ZOOM_OUT);
	}

	void OnQueryTextFinished(std::optional<std::string> str) override
	{
		/* Was 'cancel' pressed? */
		if (!str.has_value()) return;

		CalTime::Year value;
		if (!str->empty()) {
			value = CalTime::Year{atoi(str->c_str())};
		} else {
			/* An empty string means revert to the default */
			value = CalTime::DEF_START_YEAR;
		}
		SetStartingYear(value);

		this->SetDirty();
	}

	static HotkeyList hotkeys;
};

static Hotkey scenedit_maintoolbar_hotkeys[] = {
	Hotkey(_maintoolbar_pause_keys, "pause", MTEHK_PAUSE),
	Hotkey((uint16_t)0, "fastforward", MTEHK_FASTFORWARD),
	Hotkey(WKC_F2, "settings", MTEHK_SETTINGS),
	Hotkey(WKC_F3, "saveload", MTEHK_SAVEGAME),
	Hotkey(WKC_F4, "gen_land", MTEHK_GENLAND),
	Hotkey(WKC_F5, "gen_town", MTEHK_GENTOWN),
	Hotkey(WKC_F6, "gen_industry", MTEHK_GENINDUSTRY),
	Hotkey(WKC_F7, "build_road", MTEHK_BUILD_ROAD),
	Hotkey((uint16_t)0, "build_tram", MTEHK_BUILD_TRAM),
	Hotkey(WKC_F8, "build_docks", MTEHK_BUILD_DOCKS),
	Hotkey(WKC_F9, "build_trees", MTEHK_BUILD_TREES),
	Hotkey(WKC_F10, "build_sign", MTEHK_SIGN),
	Hotkey(WKC_F11, "music", MTEHK_MUSIC),
	Hotkey(WKC_F12, "land_info", MTEHK_LANDINFO),
	Hotkey(WKC_SLASH, "picker_tool", MTEHK_PICKER),
	Hotkey('P', "plan_list", MTEHK_PLAN_LIST),
	Hotkey(WKC_CTRL  | 'S', "small_screenshot", MTEHK_SMALL_SCREENSHOT),
	Hotkey(WKC_CTRL  | 'P', "zoomedin_screenshot", MTEHK_ZOOMEDIN_SCREENSHOT),
	Hotkey(WKC_CTRL  | 'D', "defaultzoom_screenshot", MTEHK_DEFAULTZOOM_SCREENSHOT),
	Hotkey((uint16_t)0, "giant_screenshot", MTEHK_GIANT_SCREENSHOT),
	Hotkey(_maintoolbar_zoomin_keys, "zoomin", MTEHK_ZOOM_IN),
	Hotkey(_maintoolbar_zoomout_keys, "zoomout", MTEHK_ZOOM_OUT),
	Hotkey('L', "terraform", MTEHK_TERRAFORM),
	Hotkey('M', "smallmap", MTEHK_SMALLMAP),
	Hotkey('V', "extra_viewport", MTEHK_EXTRA_VIEWPORT),
};
HotkeyList ScenarioEditorToolbarWindow::hotkeys("scenedit_maintoolbar", scenedit_maintoolbar_hotkeys);

static constexpr NWidgetPart _nested_toolb_scen_inner_widgets[] = {
	NWidget(WWT_IMGBTN, COLOUR_GREY, WID_TE_PAUSE), SetSpriteTip(SPR_IMG_PAUSE, STR_TOOLBAR_TOOLTIP_PAUSE_GAME),
	NWidget(WWT_IMGBTN, COLOUR_GREY, WID_TE_FAST_FORWARD), SetSpriteTip(SPR_IMG_FASTFORWARD, STR_TOOLBAR_TOOLTIP_FORWARD),
	NWidget(WWT_IMGBTN, COLOUR_GREY, WID_TE_SETTINGS), SetSpriteTip(SPR_IMG_SETTINGS, STR_TOOLBAR_TOOLTIP_OPTIONS),
	NWidget(WWT_IMGBTN_2, COLOUR_GREY, WID_TE_SAVE), SetSpriteTip(SPR_IMG_SAVE, STR_SCENEDIT_TOOLBAR_SAVE_SCENARIO_LOAD_SCENARIO_TOOLTIP),
	NWidget(NWID_SPACER),
	NWidget(WWT_PANEL, COLOUR_GREY, WID_TE_SPACER), EndContainer(),
	NWidget(NWID_SPACER),
	NWidget(WWT_PANEL, COLOUR_GREY, WID_TE_DATE_PANEL),
		NWidget(NWID_HORIZONTAL), SetPIP(2, 2, 2), SetPadding(1),
			NWidget(WWT_IMGBTN, COLOUR_GREY, WID_TE_DATE_BACKWARD), SetSpriteTip(SPR_ARROW_DOWN, STR_SCENEDIT_TOOLBAR_MOVE_THE_STARTING_DATE_BACKWARD_TOOLTIP), SetFill(0, 1),
			NWidget(WWT_TEXT, INVALID_COLOUR, WID_TE_DATE), SetStringTip(STR_JUST_DATE_LONG, STR_SCENEDIT_TOOLBAR_SET_DATE_TOOLTIP), SetTextStyle(TC_WHITE), SetAlignment(SA_CENTER), SetFill(0, 1),
			NWidget(WWT_IMGBTN, COLOUR_GREY, WID_TE_DATE_FORWARD), SetSpriteTip(SPR_ARROW_UP, STR_SCENEDIT_TOOLBAR_MOVE_THE_STARTING_DATE_FORWARD_TOOLTIP), SetFill(0, 1),
		EndContainer(),
	EndContainer(),
	NWidget(NWID_SPACER),
	NWidget(WWT_IMGBTN, COLOUR_GREY, WID_TE_SMALL_MAP), SetSpriteTip(SPR_IMG_SMALLMAP, STR_SCENEDIT_TOOLBAR_DISPLAY_MAP_TOWN_DIRECTORY_TOOLTIP),
	NWidget(NWID_SPACER),
	NWidget(WWT_PUSHIMGBTN, COLOUR_GREY, WID_TE_ZOOM_IN), SetSpriteTip(SPR_IMG_ZOOMIN, STR_TOOLBAR_TOOLTIP_ZOOM_THE_VIEW_IN),
	NWidget(WWT_PUSHIMGBTN, COLOUR_GREY, WID_TE_ZOOM_OUT), SetSpriteTip(SPR_IMG_ZOOMOUT, STR_TOOLBAR_TOOLTIP_ZOOM_THE_VIEW_OUT),
	NWidget(NWID_SPACER),
	NWidget(WWT_PUSHIMGBTN, COLOUR_GREY, WID_TE_LAND_GENERATE), SetSpriteTip(SPR_IMG_LANDSCAPING, STR_SCENEDIT_TOOLBAR_LANDSCAPE_GENERATION_TOOLTIP),
	NWidget(WWT_PUSHIMGBTN, COLOUR_GREY, WID_TE_TOWN_GENERATE), SetSpriteTip(SPR_IMG_TOWN, STR_SCENEDIT_TOOLBAR_TOWN_GENERATION_TOOLTIP),
	NWidget(WWT_PUSHIMGBTN, COLOUR_GREY, WID_TE_INDUSTRY), SetSpriteTip(SPR_IMG_INDUSTRY, STR_SCENEDIT_TOOLBAR_INDUSTRY_GENERATION_TOOLTIP),
	NWidget(WWT_IMGBTN, COLOUR_GREY, WID_TE_ROADS), SetSpriteTip(SPR_IMG_BUILDROAD, STR_SCENEDIT_TOOLBAR_ROAD_CONSTRUCTION_TOOLTIP),
	NWidget(WWT_IMGBTN, COLOUR_GREY, WID_TE_TRAMS), SetSpriteTip(SPR_IMG_BUILDTRAMS, STR_SCENEDIT_TOOLBAR_TRAM_CONSTRUCTION_TOOLTIP),
	NWidget(WWT_PUSHIMGBTN, COLOUR_GREY, WID_TE_WATER), SetSpriteTip(SPR_IMG_BUILDWATER, STR_TOOLBAR_TOOLTIP_BUILD_SHIP_DOCKS),
	NWidget(WWT_PUSHIMGBTN, COLOUR_GREY, WID_TE_TREES), SetSpriteTip(SPR_IMG_PLANTTREES, STR_SCENEDIT_TOOLBAR_PLANT_TREES_TOOLTIP),
	NWidget(WWT_PUSHIMGBTN, COLOUR_GREY, WID_TE_SIGNS), SetSpriteTip(SPR_IMG_SIGN, STR_SCENEDIT_TOOLBAR_PLACE_SIGN_TOOLTIP),
	NWidget(NWID_SPACER),
	NWidget(WWT_IMGBTN, COLOUR_GREY, WID_TE_MUSIC_SOUND), SetSpriteTip(SPR_IMG_MUSIC, STR_TOOLBAR_TOOLTIP_SHOW_SOUND_MUSIC_WINDOW),
	NWidget(WWT_IMGBTN, COLOUR_GREY, WID_TE_HELP), SetSpriteTip(SPR_IMG_QUERY, STR_TOOLBAR_TOOLTIP_LAND_BLOCK_INFORMATION),
	NWidget(WWT_IMGBTN, COLOUR_GREY, WID_TE_SWITCH_BAR), SetSpriteTip(SPR_IMG_SWITCH_TOOLBAR, STR_TOOLBAR_TOOLTIP_SWITCH_TOOLBAR),
};

static std::unique_ptr<NWidgetBase> MakeScenarioToolbar()
{
	return MakeNWidgets(_nested_toolb_scen_inner_widgets, std::make_unique<NWidgetScenarioToolbarContainer>());
}

static constexpr NWidgetPart _nested_toolb_scen_widgets[] = {
	NWidgetFunction(MakeScenarioToolbar),
};

static WindowDesc _toolb_scen_desc(__FILE__, __LINE__,
	WDP_MANUAL, nullptr, 0, 0,
	WC_MAIN_TOOLBAR, WC_NONE,
	{WindowDefaultFlag::NoFocus, WindowDefaultFlag::NoClose},
	_nested_toolb_scen_widgets,
	&ScenarioEditorToolbarWindow::hotkeys
);

/** Allocate the toolbar. */
void AllocateToolbar()
{
	if (_game_mode == GM_EDITOR) {
		new ScenarioEditorToolbarWindow(_toolb_scen_desc);
	} else {
		new MainToolbarWindow(_toolb_normal_desc);
	}
}

static uint _toolbar_scale_adjuster_depth = 0;
MainToolbarScaleAdjuster::MainToolbarScaleAdjuster()
{
	_toolbar_scale_adjuster_depth++;
	if (_settings_client.gui.bigger_main_toolbar && _toolbar_scale_adjuster_depth == 1) {
		this->old_gui_zoom = _gui_zoom;
		this->old_gui_scale = _gui_scale;

		/* Bump scale to next integer multiple */
		_gui_scale = Clamp(100 * ((_gui_scale / 100) + 1), MIN_INTERFACE_SCALE, MAX_INTERFACE_SCALE);

		int8_t new_zoom = ScaleGUITrad(1) <= 1 ? ZOOM_LVL_NORMAL : ScaleGUITrad(1) >= 4 ? ZOOM_LVL_MIN : ZOOM_LVL_IN_2X;
		_gui_zoom = static_cast<ZoomLevel>(Clamp(new_zoom, _settings_client.gui.zoom_min, _settings_client.gui.zoom_max));
		SetupWidgetDimensions();
	}
}

MainToolbarScaleAdjuster::~MainToolbarScaleAdjuster()
{
	_toolbar_scale_adjuster_depth--;
	if (_settings_client.gui.bigger_main_toolbar && _toolbar_scale_adjuster_depth == 0) {
		_gui_zoom = this->old_gui_zoom;
		_gui_scale = this->old_gui_scale;
		SetupWidgetDimensions();
	}
}<|MERGE_RESOLUTION|>--- conflicted
+++ resolved
@@ -2176,12 +2176,7 @@
 		this->InitNested(0);
 
 		_last_started_action = CBF_NONE;
-<<<<<<< HEAD
-		CLRBITS(this->flags, WF_WHITE_BORDER);
-=======
 		this->flags.Reset(WindowFlag::WhiteBorder);
-		this->SetWidgetDisabledState(WID_TN_PAUSE, _networking && !_network_server); // if not server, disable pause button
->>>>>>> 56b1e9df
 		this->SetWidgetDisabledState(WID_TN_FAST_FORWARD, _networking); // if networking, disable fast-forward button
 		PositionMainToolbar(this);
 		DoZoomInOutWindow(ZOOM_NONE, this);
