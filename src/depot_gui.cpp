--- conflicted
+++ resolved
@@ -822,14 +822,8 @@
 				break;
 
 			case WID_D_RENAME: // Rename button
-<<<<<<< HEAD
-				SetDParam(0, this->type);
-				SetDParam(1, Depot::GetByTile((TileIndex)this->window_number)->index);
-				ShowQueryString(STR_DEPOT_NAME, STR_DEPOT_RENAME_DEPOT_CAPTION, MAX_LENGTH_DEPOT_NAME_CHARS, this, CS_ALPHANUMERAL, QSF_ENABLE_DEFAULT | QSF_LEN_IN_CHARS);
-=======
 				ShowQueryString(GetString(STR_DEPOT_NAME, this->type, Depot::GetByTile(TileIndex(this->window_number))->index), STR_DEPOT_RENAME_DEPOT_CAPTION,
 					MAX_LENGTH_DEPOT_NAME_CHARS, this, CS_ALPHANUMERAL, QSF_ENABLE_DEFAULT | QSF_LEN_IN_CHARS);
->>>>>>> 9a6fc4eb
 				break;
 
 			case WID_D_STOP_ALL:
