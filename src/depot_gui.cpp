/*
 * This file is part of OpenTTD.
 * OpenTTD is free software; you can redistribute it and/or modify it under the terms of the GNU General Public License as published by the Free Software Foundation, version 2.
 * OpenTTD is distributed in the hope that it will be useful, but WITHOUT ANY WARRANTY; without even the implied warranty of MERCHANTABILITY or FITNESS FOR A PARTICULAR PURPOSE.
 * See the GNU General Public License for more details. You should have received a copy of the GNU General Public License along with OpenTTD. If not, see <http://www.gnu.org/licenses/>.
 */

/** @file depot_gui.cpp The GUI for depots. */

#include "stdafx.h"
#include "train.h"
#include "roadveh.h"
#include "ship.h"
#include "aircraft.h"
#include "gui.h"
#include "textbuf_gui.h"
#include "viewport_func.h"
#include "command_func.h"
#include "depot_base.h"
#include "spritecache.h"
#include "strings_func.h"
#include "vehicle_func.h"
#include "company_func.h"
#include "tilehighlight_func.h"
#include "window_gui.h"
#include "vehiclelist.h"
#include "company_base.h"
#include "infrastructure_func.h"
#include "order_backup.h"
#include "zoom_func.h"
#include "error.h"
#include "tbtr_template_vehicle.h"
#include "core/geometry_func.hpp"
#include "departures_gui.h"

#include "widgets/depot_widget.h"

#include "table/strings.h"

#include "safeguards.h"

/*
 * Since all depot window sizes aren't the same, we need to modify sizes a little.
 * It's done with the following arrays of widget indexes. Each of them tells if a widget side should be moved and in what direction.
 * How long they should be moved and for what window types are controlled in ShowDepotWindow()
 */

/** Nested widget definition for train depots. */
static constexpr NWidgetPart _nested_train_depot_widgets[] = {
	NWidget(NWID_HORIZONTAL),
		NWidget(WWT_CLOSEBOX, COLOUR_GREY),
		NWidget(NWID_SELECTION, INVALID_COLOUR, WID_D_SHOW_RENAME), SetAspect(WidgetDimensions::ASPECT_RENAME), // rename button
			NWidget(WWT_PUSHIMGBTN, COLOUR_GREY, WID_D_RENAME), SetAspect(WidgetDimensions::ASPECT_RENAME), SetDataTip(SPR_RENAME, STR_DEPOT_RENAME_TOOLTIP),
		EndContainer(),
		NWidget(WWT_CAPTION, COLOUR_GREY, WID_D_CAPTION), SetDataTip(STR_DEPOT_CAPTION, STR_NULL),
		NWidget(WWT_PUSHIMGBTN, COLOUR_GREY, WID_D_LOCATION), SetAspect(WidgetDimensions::ASPECT_LOCATION), SetDataTip(SPR_GOTO_LOCATION, STR_NULL),
		NWidget(WWT_SHADEBOX, COLOUR_GREY),
		NWidget(WWT_DEFSIZEBOX, COLOUR_GREY),
		NWidget(WWT_STICKYBOX, COLOUR_GREY),
	EndContainer(),
	NWidget(NWID_HORIZONTAL),
		NWidget(NWID_VERTICAL),
			NWidget(WWT_MATRIX, COLOUR_GREY, WID_D_MATRIX), SetResize(1, 1), SetScrollbar(WID_D_V_SCROLL),
			NWidget(NWID_SELECTION, INVALID_COLOUR, WID_D_SHOW_H_SCROLL),
				NWidget(NWID_HSCROLLBAR, COLOUR_GREY, WID_D_H_SCROLL),
			EndContainer(),
		EndContainer(),
		NWidget(NWID_VERTICAL),
			NWidget(WWT_IMGBTN, COLOUR_GREY, WID_D_SELL), SetDataTip(0x0, STR_NULL), SetResize(0, 1), SetFill(0, 1),
			NWidget(NWID_SELECTION, INVALID_COLOUR, WID_D_SHOW_SELL_CHAIN),
				NWidget(WWT_IMGBTN, COLOUR_GREY, WID_D_SELL_CHAIN), SetDataTip(SPR_SELL_CHAIN_TRAIN, STR_DEPOT_DRAG_WHOLE_TRAIN_TO_SELL_TOOLTIP), SetResize(0, 1), SetFill(0, 1),
			EndContainer(),
			NWidget(WWT_PUSHIMGBTN, COLOUR_GREY, WID_D_SELL_ALL), SetDataTip(0x0, STR_NULL),
			NWidget(WWT_PUSHIMGBTN, COLOUR_GREY, WID_D_AUTOREPLACE), SetDataTip(0x0, STR_NULL),
		EndContainer(),
		NWidget(NWID_VSCROLLBAR, COLOUR_GREY, WID_D_V_SCROLL),
	EndContainer(),
	NWidget(NWID_HORIZONTAL, NC_EQUALSIZE),
		NWidget(WWT_PUSHTXTBTN, COLOUR_GREY, WID_D_BUILD), SetDataTip(0x0, STR_NULL), SetFill(1, 1), SetResize(1, 0),
		NWidget(WWT_TEXTBTN, COLOUR_GREY, WID_D_CLONE), SetDataTip(0x0, STR_NULL), SetFill(1, 1), SetResize(1, 0),
		NWidget(WWT_PUSHTXTBTN, COLOUR_GREY, WID_D_DEPARTURES), SetFill(0, 1), SetDataTip(STR_STATION_VIEW_DEPARTURES_BUTTON, STR_STATION_VIEW_DEPARTURES_TOOLTIP),
		NWidget(WWT_PUSHTXTBTN, COLOUR_GREY, WID_D_VEHICLE_LIST), SetDataTip(0x0, STR_NULL), SetAspect(WidgetDimensions::ASPECT_VEHICLE_ICON), SetFill(0, 1),
		NWidget(WWT_PUSHIMGBTN, COLOUR_GREY, WID_D_STOP_ALL), SetDataTip(SPR_FLAG_VEH_STOPPED, STR_NULL), SetAspect(WidgetDimensions::ASPECT_VEHICLE_FLAG), SetFill(0, 1),
		NWidget(WWT_PUSHIMGBTN, COLOUR_GREY, WID_D_START_ALL), SetDataTip(SPR_FLAG_VEH_RUNNING, STR_NULL), SetAspect(WidgetDimensions::ASPECT_VEHICLE_FLAG), SetFill(0, 1),
		NWidget(WWT_RESIZEBOX, COLOUR_GREY),
	EndContainer(),
};

static WindowDesc _train_depot_desc(__FILE__, __LINE__,
	WDP_AUTO, "depot_train", 362, 123,
	WC_VEHICLE_DEPOT, WC_NONE,
	0,
	_nested_train_depot_widgets
);

static WindowDesc _road_depot_desc(__FILE__, __LINE__,
	WDP_AUTO, "depot_roadveh", 316, 97,
	WC_VEHICLE_DEPOT, WC_NONE,
	0,
	_nested_train_depot_widgets
);

static WindowDesc _ship_depot_desc(__FILE__, __LINE__,
	WDP_AUTO, "depot_ship", 306, 99,
	WC_VEHICLE_DEPOT, WC_NONE,
	0,
	_nested_train_depot_widgets
);

static WindowDesc _aircraft_depot_desc(__FILE__, __LINE__,
	WDP_AUTO, "depot_aircraft", 332, 99,
	WC_VEHICLE_DEPOT, WC_NONE,
	0,
	_nested_train_depot_widgets
);

extern void DepotSortList(VehicleList *list);

/**
 * This is the Callback method after the cloning attempt of a vehicle
 * @param result the result of the cloning command
 * @param tile unused
 * @param p1 unused
 * @param p2 unused
 * @param cmd unused
 */
void CcCloneVehicle(const CommandCost &result, TileIndex tile, uint32_t p1, uint32_t p2, uint64_t p3, uint32_t cmd)
{
	if (result.Failed()) return;

	const Vehicle *v = Vehicle::Get(_new_vehicle_id);

	ShowVehicleViewWindow(v);
}

static void TrainDepotMoveVehicle(const Vehicle *wagon, VehicleID sel, const Vehicle *head)
{
	const Vehicle *v = Vehicle::Get(sel);

	if (v == wagon) return;

	if (wagon == nullptr) {
		if (head != nullptr) wagon = head->Last();
	} else {
		wagon = wagon->Previous();
		if (wagon == nullptr) return;
	}

	if (wagon == v) return;

	DoCommandP(v->tile, v->index | (_ctrl_pressed ? 1 : 0) << 20, wagon == nullptr ? INVALID_VEHICLE : wagon->index, CMD_MOVE_RAIL_VEHICLE | CMD_MSG(STR_ERROR_CAN_T_MOVE_VEHICLE));
}

static VehicleCellSize _base_block_sizes_depot[VEH_COMPANY_END];    ///< Cell size for vehicle images in the depot view.
static VehicleCellSize _base_block_sizes_purchase[VEH_COMPANY_END]; ///< Cell size for vehicle images in the purchase list.
static uint _consistent_train_width;                                ///< Whether trains of all lengths are consistently scaled. Either TRAININFO_DEFAULT_VEHICLE_WIDTH, VEHICLEINFO_FULL_VEHICLE_WIDTH, or 0.

/**
 * Get the GUI cell size for a vehicle image.
 * @param type Vehicle type to get the size for.
 * @param image_type Image type to get size for.
 * @pre image_type == EIT_IN_DEPOT || image_type == EIT_PURCHASE
 * @return Cell dimensions for the vehicle and image type.
 */
VehicleCellSize GetVehicleImageCellSize(VehicleType type, EngineImageType image_type)
{
	switch (image_type) {
		case EIT_IN_DEPOT: return _base_block_sizes_depot[type];
		case EIT_PURCHASE: return _base_block_sizes_purchase[type];
		default: NOT_REACHED();
	}
}

static void InitBlocksizeForVehicles(VehicleType type, EngineImageType image_type)
{
	int max_extend_left  = 0;
	int max_extend_right = 0;
	uint max_height = 0;

	for (const Engine *e : Engine::IterateType(type)) {
		if (!e->IsEnabled()) continue;

		EngineID eid = e->index;
		uint x, y;
		int x_offs, y_offs;

		switch (type) {
			default: NOT_REACHED();
			case VEH_TRAIN:    GetTrainSpriteSize(   eid, x, y, x_offs, y_offs, image_type); break;
			case VEH_ROAD:     GetRoadVehSpriteSize( eid, x, y, x_offs, y_offs, image_type); break;
			case VEH_SHIP:     GetShipSpriteSize(    eid, x, y, x_offs, y_offs, image_type); break;
			case VEH_AIRCRAFT: GetAircraftSpriteSize(eid, x, y, x_offs, y_offs, image_type); break;
		}
		if (y > max_height) max_height = y;
		if (-x_offs > max_extend_left) max_extend_left = -x_offs;
		if ((int)x + x_offs > max_extend_right) max_extend_right = x + x_offs;
	}

	int min_extend = ScaleSpriteTrad(16);
	int max_extend = ScaleSpriteTrad(98);

	switch (image_type) {
		case EIT_IN_DEPOT:
			_base_block_sizes_depot[type].height       = std::max<uint>(ScaleSpriteTrad(GetVehicleHeight(type)), max_height);
			_base_block_sizes_depot[type].extend_left  = Clamp(max_extend_left, min_extend, max_extend);
			_base_block_sizes_depot[type].extend_right = Clamp(max_extend_right, min_extend, max_extend);
			break;
		case EIT_PURCHASE:
			_base_block_sizes_purchase[type].height       = std::max<uint>(ScaleSpriteTrad(GetVehicleHeight(type)), max_height);
			_base_block_sizes_purchase[type].extend_left  = Clamp(max_extend_left, min_extend, max_extend);
			_base_block_sizes_purchase[type].extend_right = Clamp(max_extend_right, min_extend, max_extend);
			break;

		default: NOT_REACHED();
	}
}

/**
 * Set the size of the blocks in the window so we can be sure that they are big enough for the vehicle sprites in the current game.
 * @note Calling this function once for each game is enough.
 */
void InitDepotWindowBlockSizes()
{
	for (VehicleType vt = VEH_BEGIN; vt < VEH_COMPANY_END; vt++) {
		InitBlocksizeForVehicles(vt, EIT_IN_DEPOT);
		InitBlocksizeForVehicles(vt, EIT_PURCHASE);
	}

	_consistent_train_width = TRAININFO_DEFAULT_VEHICLE_WIDTH;
	bool first = true;
	for (const Engine *e : Engine::IterateType(VEH_TRAIN)) {
		if (!e->IsEnabled()) continue;

		uint w = TRAININFO_DEFAULT_VEHICLE_WIDTH;
		if (e->GetGRF() != nullptr && is_custom_sprite(e->u.rail.image_index)) {
			w = e->GetGRF()->traininfo_vehicle_width;
			if (w != VEHICLEINFO_FULL_VEHICLE_WIDTH) {
				/* Hopeless.
				 * This is a NewGRF vehicle that uses TRAININFO_DEFAULT_VEHICLE_WIDTH.
				 * If the vehicles are shorter than 8/8 we have fractional lengths, which are not consistent after rounding.
				 */
				_consistent_train_width = 0;
				break;
			}
		}

		if (first) {
			_consistent_train_width = w;
			first = false;
		} else if (w != _consistent_train_width) {
			_consistent_train_width = 0;
			break;
		}
	}
}

static void DepotSellAllConfirmationCallback(Window *w, bool confirmed);
const Sprite *GetAircraftSprite(EngineID engine);

struct DepotWindow : Window {
	VehicleID sel;
	VehicleID vehicle_over; ///< Rail vehicle over which another one is dragged, \c INVALID_VEHICLE if none.
	VehicleType type;
	bool generate_list;
	bool check_unitnumber_digits;
	WidgetID hovered_widget; ///< Index of the widget being hovered during drag/drop. -1 if no drag is in progress.
	VehicleList vehicle_list;
	VehicleList wagon_list;
	uint unitnumber_digits;
	uint num_columns;       ///< Number of columns.
	Scrollbar *hscroll;     ///< Only for trains.
	Scrollbar *vscroll;

	DepotWindow(WindowDesc &desc, TileIndex tile, VehicleType type) : Window(desc)
	{
		assert(IsCompanyBuildableVehicleType(type)); // ensure that we make the call with a valid type

		this->sel = INVALID_VEHICLE;
		this->vehicle_over = INVALID_VEHICLE;
		this->generate_list = true;
		this->check_unitnumber_digits = true;
		this->hovered_widget = -1;
		this->type = type;
		this->num_columns = 1; // for non-trains this gets set in FinishInitNested()
		this->unitnumber_digits = 2;

		this->CreateNestedTree();
		this->hscroll = (this->type == VEH_TRAIN ? this->GetScrollbar(WID_D_H_SCROLL) : nullptr);
		this->vscroll = this->GetScrollbar(WID_D_V_SCROLL);
		/* Don't show 'rename button' of aircraft hangar */
		this->GetWidget<NWidgetStacked>(WID_D_SHOW_RENAME)->SetDisplayedPlane(type == VEH_AIRCRAFT ? SZSP_NONE : 0);
		/* Only train depots have a horizontal scrollbar and a 'sell chain' button */
		if (type == VEH_TRAIN) this->GetWidget<NWidgetCore>(WID_D_MATRIX)->widget_data = 1 << MAT_COL_START;
		this->GetWidget<NWidgetStacked>(WID_D_SHOW_H_SCROLL)->SetDisplayedPlane(type == VEH_TRAIN ? 0 : SZSP_HORIZONTAL);
		this->GetWidget<NWidgetStacked>(WID_D_SHOW_SELL_CHAIN)->SetDisplayedPlane(type == VEH_TRAIN ? 0 : SZSP_NONE);
		this->SetupWidgetData(type);
		this->FinishInitNested(tile);

		this->owner = GetTileOwner(tile);
		OrderBackup::Reset();
	}

	void Close([[maybe_unused]] int data = 0) override
	{
		CloseWindowById(WC_BUILD_VEHICLE, this->window_number);
		CloseWindowById(GetWindowClassForVehicleType(this->type), VehicleListIdentifier(VL_DEPOT_LIST, this->type, this->owner, this->GetDepotIndex()).Pack(), false);
		OrderBackup::Reset(this->window_number);
		this->Window::Close();
	}

	/**
	 * Draw a vehicle in the depot window in the box with the top left corner at x,y.
	 * @param v     Vehicle to draw.
	 * @param r     Rect to draw in.
	 */
	void DrawVehicleInDepot(const Vehicle *v, const Rect &r) const
	{
		bool free_wagon = false;

		bool rtl = _current_text_dir == TD_RTL;
		Rect text = r.Shrink(RectPadding::zero, WidgetDimensions::scaled.matrix);       /* Ract for text elements, horizontal is already applied. */
		Rect image = r.Indent(this->header_width, rtl).Indent(this->count_width, !rtl); /* Rect for vehicle images */

		switch (v->type) {
			case VEH_TRAIN: {
				const Train *u = Train::From(v);
				free_wagon = u->IsFreeWagon();

				uint x_space = free_wagon ?
						ScaleSpriteTrad(_consistent_train_width != 0 ? _consistent_train_width : TRAININFO_DEFAULT_VEHICLE_WIDTH) :
						0;

				DrawTrainImage(u, image.Indent(x_space, rtl), this->sel, EIT_IN_DEPOT, free_wagon ? 0 : this->hscroll->GetPosition(), this->vehicle_over);

				/* Length of consist in tiles with 1 fractional digit (rounded up) */
				SetDParam(0, CeilDiv(u->gcache.cached_total_length * 10, TILE_SIZE));
				SetDParam(1, 1);
				Rect count = text.WithWidth(this->count_width - WidgetDimensions::scaled.hsep_normal, !rtl);
				DrawString(count.left, count.right, count.bottom - GetCharacterHeight(FS_SMALL) + 1, STR_JUST_DECIMAL, TC_BLACK, SA_RIGHT, false, FS_SMALL); // Draw the counter
				break;
			}

			case VEH_ROAD:     DrawRoadVehImage( v, image, this->sel, EIT_IN_DEPOT); break;
			case VEH_SHIP:     DrawShipImage(    v, image, this->sel, EIT_IN_DEPOT); break;
			case VEH_AIRCRAFT: DrawAircraftImage(v, image, this->sel, EIT_IN_DEPOT); break;
			default: NOT_REACHED();
		}

		uint diff_x, diff_y;
		if (v->IsGroundVehicle()) {
			/* Arrange unitnumber and flag horizontally */
			diff_x = this->flag_size.width + WidgetDimensions::scaled.hsep_normal;
			diff_y = WidgetDimensions::scaled.matrix.top;
		} else {
			/* Arrange unitnumber and flag vertically */
			diff_x = 0;
			diff_y = WidgetDimensions::scaled.matrix.top + GetCharacterHeight(FS_NORMAL) + WidgetDimensions::scaled.vsep_normal;
		}

		text = text.WithWidth(this->header_width - WidgetDimensions::scaled.hsep_normal, rtl).WithHeight(GetCharacterHeight(FS_NORMAL)).Indent(diff_x, rtl);
		if (free_wagon) {
			DrawString(text, STR_DEPOT_NO_ENGINE);
		} else {
			Rect flag = r.WithWidth(this->flag_size.width, rtl).WithHeight(this->flag_size.height).Translate(0, diff_y);
			DrawSpriteIgnorePadding((v->vehstatus & VS_STOPPED) ? SPR_FLAG_VEH_STOPPED : SPR_FLAG_VEH_RUNNING, PAL_NONE, flag, SA_CENTER);

			SetDParam(0, v->unitnumber);
			DrawString(text, STR_JUST_COMMA, (v->max_age - DAYS_IN_LEAP_YEAR) >= v->age ? TC_BLACK : TC_RED);
		}
	}

	void DrawWidget(const Rect &r, WidgetID widget) const override
	{
		if (widget != WID_D_MATRIX) return;

		bool rtl = _current_text_dir == TD_RTL;

		/* Set the row and number of boxes in each row based on the number of boxes drawn in the matrix */
		const NWidgetCore *wid = this->GetWidget<NWidgetCore>(WID_D_MATRIX);

		/* Set up rect for each cell */
		Rect ir = r.WithHeight(this->resize.step_height);
		if (this->num_columns != 1) ir = ir.WithWidth(this->resize.step_width, rtl);
		ir = ir.Shrink(WidgetDimensions::scaled.framerect, RectPadding::zero);

		/* Draw vertical separators at whole tiles.
		 * This only works in two cases:
		 *  - All vehicles use VEHICLEINFO_FULL_VEHICLE_WIDTH as reference width.
		 *  - All vehicles are 8/8. This cannot be checked for NewGRF, so instead we check for "all vehicles are original vehicles".
		 */
		if (this->type == VEH_TRAIN && _consistent_train_width != 0) {
			int w = ScaleSpriteTrad(2 * _consistent_train_width);
			int col = GetColourGradient(wid->colour, SHADE_NORMAL);
			Rect image = ir.Indent(this->header_width, rtl).Indent(this->count_width, !rtl);
			int first_line = w + (-this->hscroll->GetPosition()) % w;
			if (rtl) {
				for (int x = image.right - first_line; x >= image.left; x -= w) {
					GfxDrawLine(x, r.top, x, r.bottom, col, ScaleGUITrad(1), ScaleGUITrad(3));
				}
			} else {
				for (int x = image.left + first_line; x <= image.right; x += w) {
					GfxDrawLine(x, r.top, x, r.bottom, col, ScaleGUITrad(1), ScaleGUITrad(3));
				}
			}
		}

		uint16_t rows_in_display = wid->current_y / wid->resize_y;

		uint num = this->vscroll->GetPosition() * this->num_columns;
		uint maxval = static_cast<uint>(std::min<size_t>(this->vehicle_list.size(), num + (rows_in_display * this->num_columns)));
		for (; num < maxval; ir = ir.Translate(0, this->resize.step_height)) { // Draw the rows
			Rect cell = ir; /* Keep track of horizontal cells */
			for (uint i = 0; i < this->num_columns && num < maxval; i++, num++) {
				/* Draw all vehicles in the current row */
				const Vehicle *v = this->vehicle_list[num];
				this->DrawVehicleInDepot(v, cell);
				cell = cell.Translate(rtl ? -(int)this->resize.step_width : (int)this->resize.step_width, 0);
			}
		}

		maxval = static_cast<uint>(std::min<size_t>(this->vehicle_list.size() + this->wagon_list.size(), (this->vscroll->GetPosition() * this->num_columns) + (rows_in_display * this->num_columns)));

		/* Draw the train wagons without an engine in front. */
		for (; num < maxval; num++, ir = ir.Translate(0, this->resize.step_height)) {
			const Vehicle *v = this->wagon_list[num - this->vehicle_list.size()];
			this->DrawVehicleInDepot(v, ir);
		}
	}

	void SetStringParameters(WidgetID widget) const override
	{
		if (widget != WID_D_CAPTION) return;

		SetDParam(0, this->type);
		SetDParam(1, this->GetDepotIndex());
	}

	struct GetDepotVehiclePtData {
		const Vehicle *head;
		const Vehicle *wagon;
	};

	enum DepotGUIAction {
		MODE_ERROR,
		MODE_DRAG_VEHICLE,
		MODE_SHOW_VEHICLE,
		MODE_START_STOP,
	};

	DepotGUIAction GetVehicleFromDepotWndPt(int x, int y, const Vehicle **veh, GetDepotVehiclePtData *d)
	{
		this->RefreshVehicleList();

		const NWidgetCore *matrix_widget = this->GetWidget<NWidgetCore>(WID_D_MATRIX);
		/* Make X relative to widget. Y is left alone for GetScrolledRowFromWidget(). */
		x -= matrix_widget->pos_x;
		/* In case of RTL the widgets are swapped as a whole */
		if (_current_text_dir == TD_RTL) x = matrix_widget->current_x - x;

		uint xt = 0, xm = 0, ym = 0;
		if (this->type == VEH_TRAIN) {
			xm = x;
		} else {
			xt = x / this->resize.step_width;
			xm = x % this->resize.step_width;
			if (xt >= this->num_columns) return MODE_ERROR;
		}
		ym = (y - matrix_widget->pos_y) % this->resize.step_height;

		int32_t row = this->vscroll->GetScrolledRowFromWidget(y, this, WID_D_MATRIX);
		uint pos = (row * this->num_columns) + xt;

		if (row == INT32_MAX || this->vehicle_list.size() + this->wagon_list.size() <= pos) {
			/* Clicking on 'line' / 'block' without a vehicle */
			if (this->type == VEH_TRAIN) {
				/* End the dragging */
				d->head  = nullptr;
				d->wagon = nullptr;
				return MODE_DRAG_VEHICLE;
			} else {
				return MODE_ERROR; // empty block, so no vehicle is selected
			}
		}

		bool wagon = false;
		if (this->vehicle_list.size() > pos) {
			*veh = this->vehicle_list[pos];
			/* Skip vehicles that are scrolled off the list */
			if (this->type == VEH_TRAIN) x += this->hscroll->GetPosition();
		} else {
			pos -= (uint)this->vehicle_list.size();
			*veh = this->wagon_list[pos];
			/* free wagons don't have an initial loco. */
			x -= ScaleSpriteTrad(VEHICLEINFO_FULL_VEHICLE_WIDTH);
			wagon = true;
		}

		const Train *v = nullptr;
		if (this->type == VEH_TRAIN) {
			v = Train::From(*veh);
			d->head = d->wagon = v;
		}

		if (xm <= this->header_width) {
			switch (this->type) {
				case VEH_TRAIN:
					if (wagon) return MODE_ERROR;
					[[fallthrough]];

				case VEH_ROAD:
					if (xm <= this->flag_size.width) return MODE_START_STOP;
					break;

				case VEH_SHIP:
				case VEH_AIRCRAFT:
					if (xm <= this->flag_size.width && ym >= (uint)(GetCharacterHeight(FS_NORMAL) + WidgetDimensions::scaled.vsep_normal)) return MODE_START_STOP;
					break;

				default: NOT_REACHED();
			}
			return MODE_SHOW_VEHICLE;
		}

		if (this->type != VEH_TRAIN) return MODE_DRAG_VEHICLE;

		/* Clicking on the counter */
		if (xm >= matrix_widget->current_x - this->count_width) return wagon ? MODE_ERROR : MODE_SHOW_VEHICLE;

		/* Account for the header */
		x -= this->header_width;

		/* find the vehicle in this row that was clicked */
		for (; v != nullptr; v = v->Next()) {
			x -= v->GetDisplayImageWidth();
			if (x < 0) break;
		}

		d->wagon = (v != nullptr ? v->GetFirstEnginePart() : nullptr);

		return MODE_DRAG_VEHICLE;
	}

	/**
	 * Handle click in the depot matrix.
	 * @param x Horizontal position in the matrix widget in pixels.
	 * @param y Vertical position in the matrix widget in pixels.
	 */
	void DepotClick(int x, int y)
	{
		GetDepotVehiclePtData gdvp = { nullptr, nullptr };
		const Vehicle *v = nullptr;
		DepotGUIAction mode = this->GetVehicleFromDepotWndPt(x, y, &v, &gdvp);

		if (this->type == VEH_TRAIN) v = gdvp.wagon;

		switch (mode) {
			case MODE_ERROR: // invalid
				return;

			case MODE_DRAG_VEHICLE: { // start dragging of vehicle
				if (v != nullptr && VehicleClicked(v)) return;

				VehicleID sel = this->sel;

				if (this->type == VEH_TRAIN && sel != INVALID_VEHICLE) {
					this->sel = INVALID_VEHICLE;
					TrainDepotMoveVehicle(v, sel, gdvp.head);
				} else if (v != nullptr) {
					SetObjectToPlaceWnd(SPR_CURSOR_MOUSE, PAL_NONE, HT_DRAG, this);
					SetMouseCursorVehicle(v, EIT_IN_DEPOT);
					_cursor.vehchain = _ctrl_pressed;

					this->sel = v->index;
					this->SetDirty();
				}
				break;
			}

			case MODE_SHOW_VEHICLE: // show info window
				ShowVehicleViewWindow(v);
				break;

			case MODE_START_STOP: // click start/stop flag
				StartStopVehicle(v, false);
				break;

			default: NOT_REACHED();
		}
	}

	/**
	 * Function to set up vehicle specific widgets (mainly sprites and strings).
	 * Only use this function to if the widget is used for several vehicle types and each has
	 * different text/sprites. If the widget is only used for a single vehicle type, or the same
	 * text/sprites are used every time, use the nested widget array to initialize the widget.
	 */
	void SetupWidgetData(VehicleType type)
	{
		this->GetWidget<NWidgetCore>(WID_D_STOP_ALL)->tool_tip     = STR_DEPOT_MASS_STOP_DEPOT_TRAIN_TOOLTIP + type;
		this->GetWidget<NWidgetCore>(WID_D_START_ALL)->tool_tip    = STR_DEPOT_MASS_START_DEPOT_TRAIN_TOOLTIP + type;
		this->GetWidget<NWidgetCore>(WID_D_SELL)->tool_tip         = STR_DEPOT_TRAIN_SELL_TOOLTIP + type;
		this->GetWidget<NWidgetCore>(WID_D_SELL_ALL)->tool_tip     = STR_DEPOT_SELL_ALL_BUTTON_TRAIN_TOOLTIP + type;

		this->GetWidget<NWidgetCore>(WID_D_BUILD)->SetDataTip(STR_DEPOT_TRAIN_NEW_VEHICLES_BUTTON + type, STR_DEPOT_TRAIN_NEW_VEHICLES_TOOLTIP + type);
		this->GetWidget<NWidgetCore>(WID_D_CLONE)->SetDataTip(STR_DEPOT_CLONE_TRAIN + type, STR_DEPOT_CLONE_TRAIN_DEPOT_INFO + type);

		this->GetWidget<NWidgetCore>(WID_D_LOCATION)->tool_tip     = STR_DEPOT_TRAIN_LOCATION_TOOLTIP + type;
		this->GetWidget<NWidgetCore>(WID_D_VEHICLE_LIST)->tool_tip = STR_DEPOT_VEHICLE_ORDER_LIST_TRAIN_TOOLTIP + type;
		this->GetWidget<NWidgetCore>(WID_D_AUTOREPLACE)->tool_tip  = STR_DEPOT_AUTOREPLACE_TRAIN_TOOLTIP + type;
		this->GetWidget<NWidgetCore>(WID_D_MATRIX)->tool_tip       = STR_DEPOT_TRAIN_LIST_TOOLTIP + this->type;

		switch (type) {
			default: NOT_REACHED();

			case VEH_TRAIN:
				this->GetWidget<NWidgetCore>(WID_D_VEHICLE_LIST)->widget_data = STR_TRAIN;

				/* Sprites */
				this->GetWidget<NWidgetCore>(WID_D_SELL)->widget_data        = SPR_SELL_TRAIN;
				this->GetWidget<NWidgetCore>(WID_D_SELL_ALL)->widget_data    = SPR_SELL_ALL_TRAIN;
				this->GetWidget<NWidgetCore>(WID_D_AUTOREPLACE)->widget_data = SPR_REPLACE_TRAIN;
				break;

			case VEH_ROAD:
				this->GetWidget<NWidgetCore>(WID_D_VEHICLE_LIST)->widget_data = STR_LORRY;

				/* Sprites */
				this->GetWidget<NWidgetCore>(WID_D_SELL)->widget_data        = SPR_SELL_ROADVEH;
				this->GetWidget<NWidgetCore>(WID_D_SELL_ALL)->widget_data    = SPR_SELL_ALL_ROADVEH;
				this->GetWidget<NWidgetCore>(WID_D_AUTOREPLACE)->widget_data = SPR_REPLACE_ROADVEH;
				break;

			case VEH_SHIP:
				this->GetWidget<NWidgetCore>(WID_D_VEHICLE_LIST)->widget_data = STR_SHIP;

				/* Sprites */
				this->GetWidget<NWidgetCore>(WID_D_SELL)->widget_data        = SPR_SELL_SHIP;
				this->GetWidget<NWidgetCore>(WID_D_SELL_ALL)->widget_data    = SPR_SELL_ALL_SHIP;
				this->GetWidget<NWidgetCore>(WID_D_AUTOREPLACE)->widget_data = SPR_REPLACE_SHIP;
				break;

			case VEH_AIRCRAFT:
				this->GetWidget<NWidgetCore>(WID_D_VEHICLE_LIST)->widget_data = STR_PLANE;

				/* Sprites */
				this->GetWidget<NWidgetCore>(WID_D_SELL)->widget_data        = SPR_SELL_AIRCRAFT;
				this->GetWidget<NWidgetCore>(WID_D_SELL_ALL)->widget_data    = SPR_SELL_ALL_AIRCRAFT;
				this->GetWidget<NWidgetCore>(WID_D_AUTOREPLACE)->widget_data = SPR_REPLACE_AIRCRAFT;
				break;
		}
	}

	uint count_width;          ///< Width of length count, including separator.
	uint header_width;         ///< Width of unit number and flag, including separator.
	Dimension flag_size;       ///< Size of start/stop flag.
	VehicleCellSize cell_size; ///< Vehicle sprite cell size.

	void OnInit() override
	{
		this->cell_size = GetVehicleImageCellSize(this->type, EIT_IN_DEPOT);
		this->flag_size = maxdim(GetScaledSpriteSize(SPR_FLAG_VEH_STOPPED), GetScaledSpriteSize(SPR_FLAG_VEH_RUNNING));
	}

	void UpdateWidgetSize(WidgetID widget, Dimension &size, [[maybe_unused]] const Dimension &padding, [[maybe_unused]] Dimension &fill, [[maybe_unused]] Dimension &resize) override
	{
		switch (widget) {
			case WID_D_MATRIX: {
				uint min_height = 0;

				if (this->type == VEH_TRAIN) {
					SetDParamMaxValue(0, 1000, 0, FS_SMALL);
					SetDParam(1, 1);
					this->count_width = GetStringBoundingBox(STR_JUST_DECIMAL, FS_SMALL).width + WidgetDimensions::scaled.hsep_normal;
				} else {
					this->count_width = 0;
				}

				SetDParamMaxDigits(0, this->unitnumber_digits);
				Dimension unumber = GetStringBoundingBox(STR_JUST_COMMA);

				if (this->type == VEH_TRAIN || this->type == VEH_ROAD) {
					min_height = std::max<uint>(unumber.height, this->flag_size.height);
					this->header_width = unumber.width + WidgetDimensions::scaled.hsep_normal + this->flag_size.width + WidgetDimensions::scaled.hsep_normal;
				} else {
					min_height = unumber.height + WidgetDimensions::scaled.vsep_normal + this->flag_size.height;
					this->header_width = std::max<uint>(unumber.width, this->flag_size.width) + WidgetDimensions::scaled.hsep_normal;
				}
				int base_width = this->count_width + this->header_width + padding.width;

				resize.height = std::max<uint>(this->cell_size.height, min_height + padding.height);
				if (this->type == VEH_TRAIN) {
					resize.width = 1;
					size.width = base_width + 2 * ScaleSpriteTrad(29); // about 2 parts
					size.height = resize.height * 6;
				} else {
					resize.width = base_width + this->cell_size.extend_left + this->cell_size.extend_right;
					size.width = resize.width * (this->type == VEH_ROAD ? 5 : 3);
					size.height = resize.height * (this->type == VEH_ROAD ? 5 : 3);
				}
				fill.width = resize.width;
				fill.height = resize.height;
				break;
			}
		}
	}

	/**
	 * Some data on this window has become invalid.
	 * @param data Information about the changed data.
	 * @param gui_scope Whether the call is done from GUI scope. You may not do everything when not in GUI scope. See #InvalidateWindowData() for details.
	 */
	void OnInvalidateData([[maybe_unused]] int data = 0, [[maybe_unused]] bool gui_scope = true) override
	{
		this->generate_list = true;
	}

	void RefreshVehicleList()
	{
		if (this->generate_list) {
			/* Generate the vehicle list
			 * It's ok to use the wagon pointers for non-trains as they will be ignored */
			BuildDepotVehicleList(this->type, this->window_number, &this->vehicle_list, &this->wagon_list);
			this->generate_list = false;
			DepotSortList(&this->vehicle_list);

			this->check_unitnumber_digits = true;
		}
	}

	void OnPaint() override
	{
		this->RefreshVehicleList();

		if (this->check_unitnumber_digits) {
			this->check_unitnumber_digits = false;
			uint new_unitnumber_digits = GetUnitNumberDigits(this->vehicle_list);
			/* Only increase the size; do not decrease to prevent constant changes */
			if (this->unitnumber_digits < new_unitnumber_digits) {
				this->unitnumber_digits = new_unitnumber_digits;
				this->ReInit();
			}
		}

		/* determine amount of items for scroller */
		if (this->type == VEH_TRAIN) {
			uint max_width = ScaleSpriteTrad(VEHICLEINFO_FULL_VEHICLE_WIDTH);
			for (uint num = 0; num < this->vehicle_list.size(); num++) {
				uint width = 0;
				for (const Train *v = Train::From(this->vehicle_list[num]); v != nullptr; v = v->Next()) {
					width += v->GetDisplayImageWidth();
				}
				max_width = std::max(max_width, width);
			}
			/* Always have 1 empty row, so people can change the setting of the train */
			this->vscroll->SetCount(this->vehicle_list.size() + this->wagon_list.size() + 1);
			/* Always make it longer than the longest train, so you can attach vehicles at the end, and also see the next vertical tile separator line */
			this->hscroll->SetCount(max_width + ScaleSpriteTrad(2 * VEHICLEINFO_FULL_VEHICLE_WIDTH + 1));
		} else {
			this->vscroll->SetCount(CeilDiv((uint)this->vehicle_list.size(), this->num_columns));
		}

		/* Setup disabled buttons. */
		TileIndex tile = this->window_number;
		this->SetWidgetsDisabledState(!Company::IsValidID(_local_company) || !IsInfraTileUsageAllowed(this->type, _local_company, tile),
			WID_D_STOP_ALL,
			WID_D_START_ALL,
			WID_D_SELL,
			WID_D_SELL_CHAIN,
			WID_D_SELL_ALL,
			WID_D_BUILD,
			WID_D_CLONE,
			WID_D_RENAME,
			WID_D_AUTOREPLACE);

		this->DrawWidgets();
	}

	void OnClick([[maybe_unused]] Point pt, WidgetID widget, [[maybe_unused]] int click_count) override
	{
		switch (widget) {
			case WID_D_MATRIX: // List
				this->DepotClick(pt.x, pt.y);
				break;

			case WID_D_BUILD: // Build vehicle
				ResetObjectToPlace();
				ShowBuildVehicleWindow(this->window_number, this->type);
				break;

			case WID_D_CLONE: // Clone button
				this->SetWidgetDirty(WID_D_CLONE);
				this->ToggleWidgetLoweredState(WID_D_CLONE);

				if (this->IsWidgetLowered(WID_D_CLONE)) {
					static const CursorID clone_icons[] = {
						SPR_CURSOR_CLONE_TRAIN, SPR_CURSOR_CLONE_ROADVEH,
						SPR_CURSOR_CLONE_SHIP, SPR_CURSOR_CLONE_AIRPLANE
					};

					SetObjectToPlaceWnd(clone_icons[this->type], PAL_NONE, HT_VEHICLE, this);
				} else {
					ResetObjectToPlace();
				}
				break;

			case WID_D_LOCATION:
				if (_ctrl_pressed) {
					ShowExtraViewportWindow(this->window_number);
				} else {
					ScrollMainWindowToTile(this->window_number);
				}
				break;

			case WID_D_RENAME: // Rename button
				SetDParam(0, this->type);
				SetDParam(1, Depot::GetByTile((TileIndex)this->window_number)->index);
				ShowQueryString(STR_DEPOT_NAME, STR_DEPOT_RENAME_DEPOT_CAPTION, MAX_LENGTH_DEPOT_NAME_CHARS, this, CS_ALPHANUMERAL, QSF_ENABLE_DEFAULT | QSF_LEN_IN_CHARS);
				break;

			case WID_D_STOP_ALL:
			case WID_D_START_ALL: {
				VehicleListIdentifier vli(VL_DEPOT_LIST, this->type, this->owner);
				DoCommandP(this->window_number, (widget == WID_D_START_ALL ? (1 << 0) : 0), vli.Pack(), CMD_MASS_START_STOP);
				break;
			}

			case WID_D_SELL_ALL:
				/* Only open the confirmation window if there are anything to sell */
				if (!this->vehicle_list.empty() || !this->wagon_list.empty()) {
					SetDParam(0, this->type);
					SetDParam(1, this->GetDepotIndex());
					ShowQuery(
						STR_DEPOT_CAPTION,
						STR_DEPOT_SELL_CONFIRMATION_TEXT,
						this,
						DepotSellAllConfirmationCallback
					);
				}
				break;

			case WID_D_VEHICLE_LIST:
				ShowVehicleListWindow(GetTileOwner(this->window_number), this->type, (TileIndex)this->window_number);
				break;

			case WID_D_AUTOREPLACE:
				DoCommandP(this->window_number, this->type, 0, CMD_DEPOT_MASS_AUTOREPLACE);
				break;

			case WID_D_DEPARTURES:
				ShowDepotDeparturesWindow((TileIndex)this->window_number, this->type);
				break;
		}
	}

	void OnQueryTextFinished(std::optional<std::string> str) override
	{
		if (!str.has_value()) return;

		/* Do depot renaming */
<<<<<<< HEAD
		DoCommandP(0, this->GetDepotIndex(), 0, CMD_RENAME_DEPOT | CMD_MSG(STR_ERROR_CAN_T_RENAME_DEPOT), nullptr, str);
=======
		Command<CMD_RENAME_DEPOT>::Post(STR_ERROR_CAN_T_RENAME_DEPOT, this->GetDepotIndex(), *str);
>>>>>>> 86e32631
	}

	bool OnRightClick([[maybe_unused]] Point pt, WidgetID widget) override
	{
		if (widget != WID_D_MATRIX) return false;

		GetDepotVehiclePtData gdvp = { nullptr, nullptr };
		const Vehicle *v = nullptr;
		DepotGUIAction mode = this->GetVehicleFromDepotWndPt(pt.x, pt.y, &v, &gdvp);

		if (this->type == VEH_TRAIN) v = gdvp.wagon;

		if (v == nullptr || mode != MODE_DRAG_VEHICLE) return false;

		CargoArray capacity{}, loaded{};

		/* Display info for single (articulated) vehicle, or for whole chain starting with selected vehicle */
		bool whole_chain = (this->type == VEH_TRAIN && _ctrl_pressed);

		/* loop through vehicle chain and collect cargoes */
		uint num = 0;
		for (const Vehicle *w = v; w != nullptr; w = w->Next()) {
			if (w->cargo_cap > 0 && w->cargo_type < NUM_CARGO) {
				capacity[w->cargo_type] += w->cargo_cap;
				loaded  [w->cargo_type] += w->cargo.StoredCount();
			}

			if (w->type == VEH_TRAIN && !w->HasArticulatedPart()) {
				num++;
				if (!whole_chain) break;
			}
		}

		/* Build tooltip string */
		std::string details;

		for (const CargoSpec *cs : _sorted_cargo_specs) {
			CargoID cargo_type = cs->Index();
			if (capacity[cargo_type] == 0) continue;

			SetDParam(0, cargo_type);           // {CARGO} #1
			SetDParam(1, loaded[cargo_type]);   // {CARGO} #2
			SetDParam(2, cargo_type);           // {SHORTCARGO} #1
			SetDParam(3, capacity[cargo_type]); // {SHORTCARGO} #2
			details += GetString(STR_DEPOT_VEHICLE_TOOLTIP_CARGO);
		}

		/* Show tooltip window */
		SetDParam(0, whole_chain ? num : v->engine_type);
		SetDParamStr(1, std::move(details));
		GuiShowTooltips(this, whole_chain ? STR_DEPOT_VEHICLE_TOOLTIP_CHAIN : STR_DEPOT_VEHICLE_TOOLTIP, TCC_RIGHT_CLICK, 2);

		return true;
	}

	/**
	 * Clones a vehicle
	 * @param v the original vehicle to clone
	 * @return Always true.
	 */
	bool OnVehicleSelect(const Vehicle *v) override
	{
		if (_ctrl_pressed) {
			/* Share-clone, do not open new viewport, and keep tool active */
			DoCommandP(this->window_number, v->index, 1, CMD_CLONE_VEHICLE | CMD_MSG(STR_ERROR_CAN_T_BUY_TRAIN + v->type),
					_settings_client.gui.open_vehicle_gui_clone_share ? CcCloneVehicle : nullptr);
		} else {
			/* Copy-clone, open viewport for new vehicle, and deselect the tool (assume player wants to changs things on new vehicle) */
			if (DoCommandP(this->window_number, v->index, 0, CMD_CLONE_VEHICLE | CMD_MSG(STR_ERROR_CAN_T_BUY_TRAIN + v->type), CcCloneVehicle)) {
				ResetObjectToPlace();
			}
		}

		return true;
	}

	/**
	 * Clones a vehicle
	 * @param v the original vehicle to clone
	 * @return Always true.
	 */
	bool OnTemplateVehicleSelect(const TemplateVehicle *v) override
	{
		/* Copy-clone, open viewport for new vehicle, and deselect the tool (assume player wants to change things on new vehicle) */
		if (DoCommandP(this->window_number, v->index, 0, CMD_CLONE_VEHICLE_FROM_TEMPLATE | CMD_MSG(STR_ERROR_CAN_T_BUY_TRAIN), CcCloneVehicle)) {
			ResetObjectToPlace();
		}

		return true;
	}

	/**
	 * Clones a vehicle from a vehicle list.  If this doesn't make sense (because not all vehicles in the list have the same orders), then it displays an error.
	 * @return This always returns true, which indicates that the contextual action handled the mouse click.
	 *         Note that it's correct behaviour to always handle the click even though an error is displayed,
	 *         because users aren't going to expect the default action to be performed just because they overlooked that cloning doesn't make sense.
	 */
	bool OnVehicleSelect(VehicleList::const_iterator begin, VehicleList::const_iterator end) override
	{
		if (!_ctrl_pressed) {
			/* If CTRL is not pressed: If all the vehicles in this list have the same orders, then copy orders */
			if (AllEqual(begin, end, [](const Vehicle *v1, const Vehicle *v2) {
				return VehiclesHaveSameEngineList(v1, v2);
			})) {
				if (AllEqual(begin, end, [](const Vehicle *v1, const Vehicle *v2) {
					return VehiclesHaveSameOrderList(v1, v2);
				})) {
					OnVehicleSelect(*begin);
				} else {
					ShowErrorMessage(STR_ERROR_CAN_T_BUY_TRAIN + (*begin)->type, STR_ERROR_CAN_T_COPY_ORDER_VEHICLE_LIST, WL_INFO);
				}
			} else {
				ShowErrorMessage(STR_ERROR_CAN_T_BUY_TRAIN + (*begin)->type, STR_ERROR_CAN_T_CLONE_VEHICLE_LIST, WL_INFO);
			}
		} else {
			/* If CTRL is pressed: If all the vehicles in this list share orders, then copy orders */
			if (AllEqual(begin, end, [](const Vehicle *v1, const Vehicle *v2) {
				return VehiclesHaveSameEngineList(v1, v2);
			})) {
				if (AllEqual(begin, end, [](const Vehicle *v1, const Vehicle *v2) {
					return v1->FirstShared() == v2->FirstShared();
				})) {
					OnVehicleSelect(*begin);
				} else {
					ShowErrorMessage(STR_ERROR_CAN_T_BUY_TRAIN + (*begin)->type, STR_ERROR_CAN_T_SHARE_ORDER_VEHICLE_LIST, WL_INFO);
				}
			} else {
				ShowErrorMessage(STR_ERROR_CAN_T_BUY_TRAIN + (*begin)->type, STR_ERROR_CAN_T_CLONE_VEHICLE_LIST, WL_INFO);
			}
		}

		return true;
	}

	void OnPlaceObjectAbort() override
	{
		/* abort clone */
		this->RaiseWidget(WID_D_CLONE);
		this->SetWidgetDirty(WID_D_CLONE);

		/* abort drag & drop */
		this->sel = INVALID_VEHICLE;
		this->vehicle_over = INVALID_VEHICLE;
		this->SetWidgetDirty(WID_D_MATRIX);

		if (this->hovered_widget != -1) {
			this->SetWidgetLoweredState(this->hovered_widget, false);
			this->SetWidgetDirty(this->hovered_widget);
			this->hovered_widget = -1;
		}
	}

	void OnMouseDrag(Point pt, WidgetID widget) override
	{
		if (this->sel == INVALID_VEHICLE) return;
		if (widget != this->hovered_widget) {
			if (this->hovered_widget == WID_D_SELL || this->hovered_widget == WID_D_SELL_CHAIN) {
				this->SetWidgetLoweredState(this->hovered_widget, false);
				this->SetWidgetDirty(this->hovered_widget);
			}
			this->hovered_widget = widget;
			if (this->hovered_widget == WID_D_SELL || this->hovered_widget == WID_D_SELL_CHAIN) {
				this->SetWidgetLoweredState(this->hovered_widget, true);
				this->SetWidgetDirty(this->hovered_widget);
			}
		}
		if (this->type != VEH_TRAIN) return;

		/* A rail vehicle is dragged.. */
		if (widget != WID_D_MATRIX) { // ..outside of the depot matrix.
			if (this->vehicle_over != INVALID_VEHICLE) {
				this->vehicle_over = INVALID_VEHICLE;
				this->SetWidgetDirty(WID_D_MATRIX);
			}
			return;
		}

		const Vehicle *v = nullptr;
		GetDepotVehiclePtData gdvp = {nullptr, nullptr};

		if (this->GetVehicleFromDepotWndPt(pt.x, pt.y, &v, &gdvp) != MODE_DRAG_VEHICLE) return;

		VehicleID new_vehicle_over = INVALID_VEHICLE;
		if (gdvp.head != nullptr) {
			if (gdvp.wagon == nullptr && gdvp.head->Last()->index != this->sel) { // ..at the end of the train.
				/* NOTE: As a wagon can't be moved at the begin of a train, head index isn't used to mark a drag-and-drop
				 * destination inside a train. This head index is then used to indicate that a wagon is inserted at
				 * the end of the train.
				 */
				new_vehicle_over = gdvp.head->index;
			} else if (gdvp.wagon != nullptr && gdvp.head != gdvp.wagon &&
					gdvp.wagon->index != this->sel &&
					gdvp.wagon->Previous()->index != this->sel) { // ..over an existing wagon.
				new_vehicle_over = gdvp.wagon->index;
			}
		}

		if (this->vehicle_over == new_vehicle_over) return;

		this->vehicle_over = new_vehicle_over;
		this->SetWidgetDirty(widget);
	}

	void OnDragDrop(Point pt, WidgetID widget) override
	{
		switch (widget) {
			case WID_D_MATRIX: {
				const Vehicle *v = nullptr;
				VehicleID sel = this->sel;

				this->sel = INVALID_VEHICLE;
				this->SetDirty();

				if (this->type == VEH_TRAIN) {
					GetDepotVehiclePtData gdvp = { nullptr, nullptr };

					if (this->GetVehicleFromDepotWndPt(pt.x, pt.y, &v, &gdvp) == MODE_DRAG_VEHICLE && sel != INVALID_VEHICLE) {
						if (gdvp.wagon != nullptr && gdvp.wagon->index == sel && _ctrl_pressed) {
							DoCommandP(Vehicle::Get(sel)->tile, Vehicle::Get(sel)->index, true,
									CMD_REVERSE_TRAIN_DIRECTION | CMD_MSG(STR_ERROR_CAN_T_REVERSE_DIRECTION_RAIL_VEHICLE));
						} else if (gdvp.wagon == nullptr || gdvp.wagon->index != sel) {
							this->vehicle_over = INVALID_VEHICLE;
							TrainDepotMoveVehicle(gdvp.wagon, sel, gdvp.head);
						} else if (gdvp.head != nullptr && gdvp.head->IsFrontEngine()) {
							ShowVehicleViewWindow(gdvp.head);
						}
					}
				} else if (this->GetVehicleFromDepotWndPt(pt.x, pt.y, &v, nullptr) == MODE_DRAG_VEHICLE && v != nullptr && sel == v->index) {
					ShowVehicleViewWindow(v);
				}
				break;
			}

			case WID_D_SELL: case WID_D_SELL_CHAIN: {
				if (this->IsWidgetDisabled(widget)) return;
				if (this->sel == INVALID_VEHICLE) return;

				this->HandleButtonClick(widget);

				const Vehicle *v = Vehicle::Get(this->sel);
				this->sel = INVALID_VEHICLE;
				this->SetDirty();

				int sell_cmd = (v->type == VEH_TRAIN && (widget == WID_D_SELL_CHAIN || _ctrl_pressed)) ? 1 : 0;
				DoCommandP(v->tile, v->index | sell_cmd << 20 | MAKE_ORDER_BACKUP_FLAG, 0, GetCmdSellVeh(v->type));
				break;
			}

			default:
				this->sel = INVALID_VEHICLE;
				this->SetDirty();
				break;
		}
		this->hovered_widget = -1;
		_cursor.vehchain = false;
	}

	void OnTimeout() override
	{
		if (!this->IsWidgetDisabled(WID_D_SELL)) {
			this->RaiseWidget(WID_D_SELL);
			this->SetWidgetDirty(WID_D_SELL);
		}
		if (this->GetWidget<NWidgetBase>(WID_D_SELL) != nullptr && !this->IsWidgetDisabled(WID_D_SELL_CHAIN)) {
			this->RaiseWidget(WID_D_SELL_CHAIN);
			this->SetWidgetDirty(WID_D_SELL_CHAIN);
		}
	}

	void OnResize() override
	{
		this->vscroll->SetCapacityFromWidget(this, WID_D_MATRIX);
		NWidgetCore *nwi = this->GetWidget<NWidgetCore>(WID_D_MATRIX);
		if (this->type == VEH_TRAIN) {
			this->hscroll->SetCapacity(nwi->current_x - this->header_width - this->count_width);
		} else {
			this->num_columns = nwi->current_x / nwi->resize_x;
		}
	}

	EventState OnCTRLStateChange() override
	{
		if (this->sel != INVALID_VEHICLE) {
			_cursor.vehchain = _ctrl_pressed;
			this->SetWidgetDirty(WID_D_MATRIX);
			return ES_HANDLED;
		}

		return ES_NOT_HANDLED;
	}

	/**
	 * Gets the DepotID of the current window.
	 * In the case of airports, this is the station ID.
	 * @return Depot or station ID of this window.
	 */
	inline uint16_t GetDepotIndex() const
	{
		return (this->type == VEH_AIRCRAFT) ? ::GetStationIndex(this->window_number) : ::GetDepotIndex(this->window_number);
	}
};

static void DepotSellAllConfirmationCallback(Window *win, bool confirmed)
{
	if (confirmed) {
		DepotWindow *w = (DepotWindow*)win;
		TileIndex tile = w->window_number;
		uint8_t vehtype = w->type;
		DoCommandP(tile, vehtype, 0, CMD_DEPOT_SELL_ALL_VEHICLES);
	}
}

/**
 * Opens a depot window
 * @param tile The tile where the depot/hangar is located
 * @param type The type of vehicles in the depot
 */
void ShowDepotWindow(TileIndex tile, VehicleType type)
{
	if (BringWindowToFrontById(WC_VEHICLE_DEPOT, tile) != nullptr) return;

	switch (type) {
		default: NOT_REACHED();
		case VEH_TRAIN:    new DepotWindow(_train_depot_desc, tile, type);    break;
		case VEH_ROAD:     new DepotWindow(_road_depot_desc, tile, type);     break;
		case VEH_SHIP:     new DepotWindow(_ship_depot_desc, tile, type);     break;
		case VEH_AIRCRAFT: new DepotWindow(_aircraft_depot_desc, tile, type); break;
	}
}

/**
 * Removes the highlight of a vehicle in a depot window
 * @param *v Vehicle to remove all highlights from
 */
void DeleteDepotHighlightOfVehicle(const Vehicle *v)
{
	DepotWindow *w;

	/* If we haven't got any vehicles on the mouse pointer, we haven't got any highlighted in any depots either
	 * If that is the case, we can skip looping though the windows and save time
	 */
	if (_special_mouse_mode != WSM_DRAGDROP) return;

	w = dynamic_cast<DepotWindow*>(FindWindowById(WC_VEHICLE_DEPOT, v->tile));
	if (w != nullptr) {
		if (w->sel == v->index) ResetObjectToPlace();
	}
}

enum DepotTooltipMode : uint8_t {
	DTM_OFF,
	DTM_SIMPLE,
	DTM_DETAILED
};

void ShowDepotTooltip(Window *w, const TileIndex tile)
{
	if (_settings_client.gui.depot_tooltip_mode == DTM_OFF) {
		return;
	}

	struct depot_totals {
		uint total_vehicle_count = 0;
		uint stopped_vehicle_count = 0;
		uint waiting_vehicle_count = 0;
		uint free_wagon_count = 0;
	};
	depot_totals totals;

	FindVehicleOnPos(tile, GetDepotVehicleType(tile), &totals, [](Vehicle *v, void *data) -> Vehicle * {
		depot_totals *totals = static_cast<depot_totals *>(data);
		if (v->IsInDepot()) {
			if (v->IsPrimaryVehicle()) {
				totals->total_vehicle_count++;
				if (v->IsWaitingInDepot()) totals->waiting_vehicle_count++;
				if (v->IsStoppedInDepot()) totals->stopped_vehicle_count++;
			}
			if (v->type == VEH_TRAIN) {
				const Train *t = Train::From(v);
				if (t->IsFreeWagon()) {
					for (const Train *u = t; u != nullptr; u = u->GetNextUnit()) {
						totals->free_wagon_count++;
					}
				}
			}
		}
		return nullptr;
	});

	if (totals.total_vehicle_count == 0) {
		if (totals.free_wagon_count > 0) {
			SetDParam(0, totals.free_wagon_count);
			GuiShowTooltips(w, STR_DEPOT_VIEW_FREE_WAGONS_TOOLTIP, TCC_HOVER_VIEWPORT);
		}
		return;
	}

	StringID str;

	SetDParam(0, totals.total_vehicle_count);
	if (_settings_client.gui.depot_tooltip_mode == DTM_SIMPLE || (totals.stopped_vehicle_count == 0 && totals.waiting_vehicle_count == 0)) {
		str = STR_DEPOT_VIEW_COUNT_TOOLTIP;
	} else if (totals.total_vehicle_count == totals.stopped_vehicle_count) {
		str = STR_DEPOT_VIEW_COUNT_STOPPED_TOOLTIP;
	} else if (totals.total_vehicle_count == totals.waiting_vehicle_count) {
		str = STR_DEPOT_VIEW_COUNT_WAITING_TOOLTIP;
	} else {
		str = SPECSTR_TEMP_START;
		_temp_special_strings[0] = GetString(STR_DEPOT_VIEW_TOTAL_TOOLTIP);
		if (totals.stopped_vehicle_count > 0) {
			SetDParam(0, totals.stopped_vehicle_count);
			_temp_special_strings[0] += GetString(STR_DEPOT_VIEW_STOPPED_TOOLTIP);
		}
		if (totals.waiting_vehicle_count > 0) {
			SetDParam(0, totals.waiting_vehicle_count);
			_temp_special_strings[0] += GetString(STR_DEPOT_VIEW_WAITING_TOOLTIP);
		}
	}

	if (totals.free_wagon_count > 0) {
		SetDParam(0, str);
		SetDParam(1, totals.total_vehicle_count);
		SetDParam(2, STR_DEPOT_VIEW_FREE_WAGONS_TOOLTIP);
		SetDParam(3, totals.free_wagon_count);
		str = STR_DEPOT_VIEW_MIXED_CONTENTS_TOOLTIP;
	}

	GuiShowTooltips(w, str, TCC_HOVER_VIEWPORT);
}<|MERGE_RESOLUTION|>--- conflicted
+++ resolved
@@ -857,11 +857,7 @@
 		if (!str.has_value()) return;
 
 		/* Do depot renaming */
-<<<<<<< HEAD
-		DoCommandP(0, this->GetDepotIndex(), 0, CMD_RENAME_DEPOT | CMD_MSG(STR_ERROR_CAN_T_RENAME_DEPOT), nullptr, str);
-=======
-		Command<CMD_RENAME_DEPOT>::Post(STR_ERROR_CAN_T_RENAME_DEPOT, this->GetDepotIndex(), *str);
->>>>>>> 86e32631
+		DoCommandP(0, this->GetDepotIndex(), 0, CMD_RENAME_DEPOT | CMD_MSG(STR_ERROR_CAN_T_RENAME_DEPOT), nullptr, str->c_str());
 	}
 
 	bool OnRightClick([[maybe_unused]] Point pt, WidgetID widget) override
