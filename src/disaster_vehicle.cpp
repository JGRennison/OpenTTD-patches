--- conflicted
+++ resolved
@@ -258,7 +258,7 @@
 		if (v->state == 1) {
 			if (++v->age == 38) {
 				v->state = 2;
-				v->age = CalendarTime::MIN_DATE;
+				v->age = DateDelta{0};
 			}
 
 			if (GB(v->tick_counter, 0, 3) == 0) CreateEffectVehicleRel(v, 0, -17, 2, EV_CRASH_SMOKE);
@@ -266,7 +266,7 @@
 		} else if (v->state == 0) {
 			if (IsValidTile(v->tile) && IsAirportTile(v->tile)) {
 				v->state = 1;
-				v->age = CalendarTime::MIN_DATE;
+				v->age = DateDelta{0};
 
 				SetDParam(0, GetStationIndex(v->tile));
 				AddTileNewsItem(STR_NEWS_DISASTER_ZEPPELIN, NT_ACCIDENT, v->tile);
@@ -320,7 +320,7 @@
 		}
 	} else if (v->age == 350) {
 		v->state = 3;
-		v->age = CalendarTime::MIN_DATE;
+		v->age = DateDelta{0};
 	}
 
 	if (IsValidTile(v->tile) && IsAirportTile(v->tile)) {
@@ -377,14 +377,8 @@
 					return false;
 				}
 				/* Target it. */
-<<<<<<< HEAD
 				v->dest_tile = u->index;
-				v->age = 0;
-=======
-				v->dest_tile = TileIndex{u->index};
-				v->age = CalendarTime::MIN_DATE;
-				u->disaster_vehicle = v->index;
->>>>>>> 666f7bfe
+				v->age = DateDelta{0};
 				break;
 			}
 		}
@@ -488,7 +482,7 @@
 	} else if (v->state == 1) {
 		if (++v->age == 112) {
 			v->state = 2;
-			v->age = CalendarTime::MIN_DATE;
+			v->age = DateDelta{0};
 
 			Industry *i = Industry::Get(v->dest_tile); // Industry destructor calls ReleaseDisastersTargetingIndustry, so this is valid
 			DestructIndustry(i);
@@ -511,7 +505,7 @@
 
 		if (GetIndustrySpec(Industry::Get(ind)->type)->behaviour & industry_flag) {
 			v->state = 1;
-			v->age = CalendarTime::MIN_DATE;
+			v->age = DateDelta{0};
 		}
 	}
 
@@ -641,7 +635,7 @@
 			if (is_valid_target(t) && (n-- == 0)) {
 				/* Target it. */
 				v->dest_tile = t->tile;
-				v->age = CalendarTime::MIN_DATE;
+				v->age = DateDelta{0};
 				break;
 			}
 		}
@@ -867,13 +861,8 @@
 {
 	if (!Vehicle::CanAllocateItem(2)) return;
 
-<<<<<<< HEAD
-	int x = TileX(Random()) * TILE_SIZE + TILE_SIZE / 2;
+	int x = TileX(RandomTile()) * TILE_SIZE + TILE_SIZE / 2;
 	int y = MapMaxX() * TILE_SIZE - 1;
-=======
-	int x = TileX(RandomTile()) * TILE_SIZE + TILE_SIZE / 2;
-	int y = Map::MaxX() * TILE_SIZE - 1;
->>>>>>> 666f7bfe
 
 	DisasterVehicle *v = new DisasterVehicle(x, y, DIR_NW, ST_BIG_UFO);
 	v->dest_tile = TileXY(MapSizeX() / 2, MapSizeY() / 2);
@@ -962,14 +951,14 @@
 };
 
 static const Disaster _disasters[] = {
-	{Disaster_Zeppeliner_Init,      TimerGameCalendar::Year{1930}, TimerGameCalendar::Year{1955}}, // zeppeliner
-	{Disaster_Small_Ufo_Init,       TimerGameCalendar::Year{1940}, TimerGameCalendar::Year{1970}}, // ufo {small}
-	{Disaster_Airplane_Init,        TimerGameCalendar::Year{1960}, TimerGameCalendar::Year{1990}}, // airplane
-	{Disaster_Helicopter_Init,      TimerGameCalendar::Year{1970}, TimerGameCalendar::Year{2000}}, // helicopter
-	{Disaster_Big_Ufo_Init,         TimerGameCalendar::Year{2000}, TimerGameCalendar::Year{2100}}, // ufo {big}
-	{Disaster_Small_Submarine_Init, TimerGameCalendar::Year{1940}, TimerGameCalendar::Year{1965}}, // submarine {small}
-	{Disaster_Big_Submarine_Init,   TimerGameCalendar::Year{1975}, TimerGameCalendar::Year{2010}}, // submarine {big}
-	{Disaster_CoalMine_Init,        TimerGameCalendar::Year{1950}, TimerGameCalendar::Year{1985}}, // coalmine
+	{Disaster_Zeppeliner_Init,      CalTime::Year{1930}, CalTime::Year{1955}}, // zeppeliner
+	{Disaster_Small_Ufo_Init,       CalTime::Year{1940}, CalTime::Year{1970}}, // ufo {small}
+	{Disaster_Airplane_Init,        CalTime::Year{1960}, CalTime::Year{1990}}, // airplane
+	{Disaster_Helicopter_Init,      CalTime::Year{1970}, CalTime::Year{2000}}, // helicopter
+	{Disaster_Big_Ufo_Init,         CalTime::Year{2000}, CalTime::Year{2100}}, // ufo {big}
+	{Disaster_Small_Submarine_Init, CalTime::Year{1940}, CalTime::Year{1965}}, // submarine {small}
+	{Disaster_Big_Submarine_Init,   CalTime::Year{1975}, CalTime::Year{2010}}, // submarine {big}
+	{Disaster_CoalMine_Init,        CalTime::Year{1950}, CalTime::Year{1985}}, // coalmine
 };
 
 void DoDisaster()
@@ -1049,7 +1038,7 @@
 	v->state = 0;
 	v->dest_tile = RandomTile();
 	GetAircraftFlightLevelBounds(v, &v->z_pos, nullptr);
-	v->age = CalendarTime::MIN_DATE;
+	v->age = DateDelta{0};
 }
 
 void ResetDisasterVehicleTargeting()
