/*
 * This file is part of OpenTTD.
 * OpenTTD is free software; you can redistribute it and/or modify it under the terms of the GNU General Public License as published by the Free Software Foundation, version 2.
 * OpenTTD is distributed in the hope that it will be useful, but WITHOUT ANY WARRANTY; without even the implied warranty of MERCHANTABILITY or FITNESS FOR A PARTICULAR PURPOSE.
 * See the GNU General Public License for more details. You should have received a copy of the GNU General Public License along with OpenTTD. If not, see <http://www.gnu.org/licenses/>.
 */

/**
 * @file disaster_vehicle.cpp
 *
 * All disaster/easter egg vehicles are handled here.
 * The general flow of control for the disaster vehicles is as follows:
 * <ol>
 * <li>Initialize the disaster in a disaster specific way (eg start position,
 *     possible target, etc.) Disaster_XXX_Init() function
 * <li>Add a subtype to a disaster, which is an index into the function array
 *     that handles the vehicle's ticks.
 * <li>Run the disaster vehicles each tick until their target has been reached,
 *     this happens in the DisasterTick_XXX() functions. In here, a vehicle's
 *     state is kept by v->state variable. Each achieved sub-target
 *     will increase this value, and the last one will remove the disaster itself
 * </ol>
 */


#include "stdafx.h"

#include "aircraft.h"
#include "disaster_vehicle.h"
#include "industry.h"
#include "station_base.h"
#include "command_func.h"
#include "news_func.h"
#include "town.h"
#include "company_func.h"
#include "strings_func.h"
#include "date_func.h"
#include "viewport_func.h"
#include "vehicle_func.h"
#include "sound_func.h"
#include "effectvehicle_func.h"
#include "roadveh.h"
#include "train.h"
#include "ai/ai.hpp"
#include "game/game.hpp"
#include "company_base.h"
#include "core/random_func.hpp"
#include "core/backup_type.hpp"
#include "core/checksum_func.hpp"
#include "event_logs.h"
#include "landscape_cmd.h"
#include "3rdparty/cpp-btree/btree_map.h"

#include "table/strings.h"

#include "safeguards.h"

/** Delay counter for considering the next disaster. */
uint16_t _disaster_delay;

static uint32_t _disaster_vehicle_count = 0;
static btree::btree_map<VehicleID, VehicleID> _disaster_ufo_target_map;

static void DisasterClearSquare(TileIndex tile)
{
	if (EnsureNoVehicleOnGround(tile).Failed()) return;

	switch (GetTileType(tile)) {
		case MP_RAILWAY:
			if (Company::IsHumanID(GetTileOwner(tile)) && !IsRailDepot(tile)) {
<<<<<<< HEAD
				Backup<CompanyID> cur_company(_current_company, OWNER_WATER, FILE_LINE);
				Command<CMD_LANDSCAPE_CLEAR>::Do(DC_EXEC, tile);
=======
				Backup<CompanyID> cur_company(_current_company, OWNER_WATER);
				Command<CMD_LANDSCAPE_CLEAR>::Do(DoCommandFlag::Execute, tile);
>>>>>>> c3d5e6d2
				cur_company.Restore();

				/* update signals in buffer */
				UpdateSignalsInBuffer();
			}
			break;

		case MP_HOUSE: {
<<<<<<< HEAD
			Backup<CompanyID> cur_company(_current_company, OWNER_NONE, FILE_LINE);
			Command<CMD_LANDSCAPE_CLEAR>::Do(DC_EXEC, tile);
=======
			Backup<CompanyID> cur_company(_current_company, OWNER_NONE);
			Command<CMD_LANDSCAPE_CLEAR>::Do(DoCommandFlag::Execute, tile);
>>>>>>> c3d5e6d2
			cur_company.Restore();
			break;
		}

		case MP_TREES:
		case MP_CLEAR:
			DoClearSquare(tile);
			break;

		default:
			break;
	}
}

static const SpriteID _disaster_images_1[] = {SPR_BLIMP, SPR_BLIMP, SPR_BLIMP, SPR_BLIMP, SPR_BLIMP, SPR_BLIMP, SPR_BLIMP, SPR_BLIMP};
static const SpriteID _disaster_images_2[] = {SPR_UFO_SMALL_SCOUT, SPR_UFO_SMALL_SCOUT, SPR_UFO_SMALL_SCOUT, SPR_UFO_SMALL_SCOUT, SPR_UFO_SMALL_SCOUT, SPR_UFO_SMALL_SCOUT, SPR_UFO_SMALL_SCOUT, SPR_UFO_SMALL_SCOUT};
static const SpriteID _disaster_images_3[] = {SPR_F_15, SPR_F_15, SPR_F_15, SPR_F_15, SPR_F_15, SPR_F_15, SPR_F_15, SPR_F_15};
static const SpriteID _disaster_images_4[] = {SPR_SUB_SMALL_NE, SPR_SUB_SMALL_NE, SPR_SUB_SMALL_SE, SPR_SUB_SMALL_SE, SPR_SUB_SMALL_SW, SPR_SUB_SMALL_SW, SPR_SUB_SMALL_NW, SPR_SUB_SMALL_NW};
static const SpriteID _disaster_images_5[] = {SPR_SUB_LARGE_NE, SPR_SUB_LARGE_NE, SPR_SUB_LARGE_SE, SPR_SUB_LARGE_SE, SPR_SUB_LARGE_SW, SPR_SUB_LARGE_SW, SPR_SUB_LARGE_NW, SPR_SUB_LARGE_NW};
static const SpriteID _disaster_images_6[] = {SPR_UFO_HARVESTER, SPR_UFO_HARVESTER, SPR_UFO_HARVESTER, SPR_UFO_HARVESTER, SPR_UFO_HARVESTER, SPR_UFO_HARVESTER, SPR_UFO_HARVESTER, SPR_UFO_HARVESTER};
static const SpriteID _disaster_images_7[] = {SPR_XCOM_SKYRANGER, SPR_XCOM_SKYRANGER, SPR_XCOM_SKYRANGER, SPR_XCOM_SKYRANGER, SPR_XCOM_SKYRANGER, SPR_XCOM_SKYRANGER, SPR_XCOM_SKYRANGER, SPR_XCOM_SKYRANGER};
static const SpriteID _disaster_images_8[] = {SPR_AH_64A, SPR_AH_64A, SPR_AH_64A, SPR_AH_64A, SPR_AH_64A, SPR_AH_64A, SPR_AH_64A, SPR_AH_64A};
static const SpriteID _disaster_images_9[] = {SPR_ROTOR_MOVING_1, SPR_ROTOR_MOVING_1, SPR_ROTOR_MOVING_1, SPR_ROTOR_MOVING_1, SPR_ROTOR_MOVING_1, SPR_ROTOR_MOVING_1, SPR_ROTOR_MOVING_1, SPR_ROTOR_MOVING_1};

static const SpriteID * const _disaster_images[] = {
	_disaster_images_1, _disaster_images_1,                     ///< zeppeliner and zeppeliner shadow
	_disaster_images_2, _disaster_images_2,                     ///< small ufo and small ufo shadow
	_disaster_images_3, _disaster_images_3,                     ///< combat aircraft and shadow
	_disaster_images_8, _disaster_images_8, _disaster_images_9, ///< combat helicopter, shadow and rotor
	_disaster_images_6, _disaster_images_6,                     ///< big ufo and shadow
	_disaster_images_7, _disaster_images_7,                     ///< skyranger and shadow
	_disaster_images_4, _disaster_images_5,                     ///< small and big submarine sprites
};

void DisasterVehicle::UpdateImage()
{
	SpriteID img = this->image_override;
	if (img == 0) img = _disaster_images[this->subtype][this->direction];
	this->sprite_seq.Set(img);
	this->UpdateSpriteSeqBound();
}

DisasterVehicle::DisasterVehicle() :
		SpecializedVehicleBase()
{
	RegisterGameEvents(GEF_DISASTER_VEH);
	_disaster_vehicle_count++;
}

/**
 * Construct the disaster vehicle.
 * @param x         The X coordinate.
 * @param y         The Y coordinate.
 * @param direction The direction the vehicle is facing.
 * @param subtype   The sub type of vehicle.
 * @param big_ufo_destroyer_target The target for the UFO destroyer.
 */
DisasterVehicle::DisasterVehicle(int x, int y, Direction direction, DisasterSubType subtype, VehicleID big_ufo_destroyer_target) :
		SpecializedVehicleBase(), big_ufo_destroyer_target(big_ufo_destroyer_target)
{
	RegisterGameEvents(GEF_DISASTER_VEH);
	_disaster_vehicle_count++;

	this->vehstatus = VS_UNCLICKABLE;

	this->x_pos = x;
	this->y_pos = y;
	switch (subtype) {
		case ST_ZEPPELINER:
		case ST_SMALL_UFO:
		case ST_AIRPLANE:
		case ST_HELICOPTER:
		case ST_BIG_UFO:
		case ST_BIG_UFO_DESTROYER:
			GetAircraftFlightLevelBounds(this, &this->z_pos, nullptr);
			break;

		case ST_HELICOPTER_ROTORS:
			GetAircraftFlightLevelBounds(this, &this->z_pos, nullptr);
			this->z_pos += ROTOR_Z_OFFSET;
			break;

		case ST_SMALL_SUBMARINE:
		case ST_BIG_SUBMARINE:
			this->z_pos = 0;
			break;

		case ST_ZEPPELINER_SHADOW:
		case ST_SMALL_UFO_SHADOW:
		case ST_AIRPLANE_SHADOW:
		case ST_HELICOPTER_SHADOW:
		case ST_BIG_UFO_SHADOW:
		case ST_BIG_UFO_DESTROYER_SHADOW:
			this->z_pos = 0;
			this->vehstatus |= VS_SHADOW;
			break;
	}

	this->direction = direction;
	this->tile = TileVirtXY(x, y);
	this->subtype = subtype;
	this->UpdateDeltaXY();
	this->owner = OWNER_NONE;
	this->image_override = 0;
	this->state = 0;
	this->UpdateIsDrawn();

	this->UpdateImage();
	this->UpdatePositionAndViewport();
}

DisasterVehicle::~DisasterVehicle()
{
	_disaster_vehicle_count--;
}

/**
 * Update the position of the vehicle.
 * @param x The new X-coordinate.
 * @param y The new Y-coordinate.
 * @param z The new Z-coordinate.
 */
void DisasterVehicle::UpdatePosition(int x, int y, int z)
{
	this->x_pos = x;
	this->y_pos = y;
	this->z_pos = z;
	this->tile = TileVirtXY(x, y);

	this->InvalidateImageCache();
	this->UpdateImage();
	this->UpdatePositionAndViewport();

	DisasterVehicle *u = this->Next();
	if (u != nullptr) {
		int safe_x = Clamp(x, 0, Map::MaxX() * TILE_SIZE);
		int safe_y = Clamp(y - 1, 0, Map::MaxY() * TILE_SIZE);

		u->x_pos = x;
		u->y_pos = y - 1 - (std::max(z - GetSlopePixelZ(safe_x, safe_y), 0) >> 3);
		safe_y = Clamp(u->y_pos, 0, Map::MaxY() * TILE_SIZE);
		u->z_pos = GetSlopePixelZ(safe_x, safe_y);
		u->direction = this->direction;
		u->InvalidateImageCache();

		u->UpdateImage();
		u->UpdatePositionAndViewport();

		if ((u = u->Next()) != nullptr) {
			u->x_pos = x;
			u->y_pos = y;
			u->z_pos = z + ROTOR_Z_OFFSET;
			u->UpdatePositionAndViewport();
		}
	}
}

/**
 * Zeppeliner handling, v->state states:
 * 0: Zeppeliner initialization has found a small airport, go there and crash
 * 1: Create crash and animate falling down for extra dramatic effect
 * 2: Create more smoke and leave debris on ground
 * 2: Clear the runway after some time and remove crashed zeppeliner
 * If not airport was found, only state 0 is reached until zeppeliner leaves map
 */
static bool DisasterTick_Zeppeliner(DisasterVehicle *v)
{
	v->tick_counter++;

	if (v->state < 2) {
		if (HasBit(v->tick_counter, 0)) return true;

		GetNewVehiclePosResult gp = GetNewVehiclePos(v);

		v->UpdatePosition(gp.x, gp.y, GetAircraftFlightLevel(v));

		if (v->state == 1) {
			if (++v->age == 38) {
				v->state = 2;
				v->age = CalTime::DateDelta{0};
			}

			if (GB(v->tick_counter, 0, 3) == 0) CreateEffectVehicleRel(v, 0, -17, 2, EV_CRASH_SMOKE);

		} else if (v->state == 0) {
			if (IsValidTile(v->tile) && IsAirportTile(v->tile)) {
				v->state = 1;
				v->age = CalTime::DateDelta{0};

				SetDParam(0, GetStationIndex(v->tile));
				AddTileNewsItem(STR_NEWS_DISASTER_ZEPPELIN, NewsType::Accident, v->tile);
				AI::NewEvent(GetTileOwner(v->tile), new ScriptEventDisasterZeppelinerCrashed(GetStationIndex(v->tile)));
			}
		}

		if (v->y_pos >= (int)((Map::SizeY() + 9) * TILE_SIZE - 1)) {
			delete v;
			return false;
		}

		return true;
	}

	if (v->state > 2) {
		if (++v->age <= 13320) return true;

		if (IsValidTile(v->tile) && IsAirportTile(v->tile)) {
			Station *st = Station::GetByTile(v->tile);
			st->airport.blocks.Reset(AirportBlock::RunwayIn);
			AI::NewEvent(GetTileOwner(v->tile), new ScriptEventDisasterZeppelinerCleared(st->index));
		}

		v->UpdatePosition(v->x_pos, v->y_pos, GetAircraftFlightLevel(v));
		delete v;
		return false;
	}

	int x = v->x_pos;
	int y = v->y_pos;
	int z = GetSlopePixelZ(x, y);
	if (z < v->z_pos) z = v->z_pos - 1;
	v->UpdatePosition(x, y, z);

	if (++v->age == 1) {
		CreateEffectVehicleRel(v, 0, 7, 8, EV_EXPLOSION_LARGE);
		if (_settings_client.sound.disaster) SndPlayVehicleFx(SND_12_EXPLOSION, v);
		v->image_override = SPR_BLIMP_CRASHING;
	} else if (v->age == 70) {
		v->image_override = SPR_BLIMP_CRASHED;
	} else if (v->age <= 300) {
		if (GB(v->tick_counter, 0, 3) == 0) {
			uint32_t r = Random();

			CreateEffectVehicleRel(v,
				GB(r, 0, 4) - 7,
				GB(r, 4, 4) - 7,
				GB(r, 8, 3) + 5,
				EV_EXPLOSION_SMALL);
		}
	} else if (v->age == 350) {
		v->state = 3;
		v->age = CalTime::DateDelta{0};
	}

	if (IsValidTile(v->tile) && IsAirportTile(v->tile)) {
		Station::GetByTile(v->tile)->airport.blocks.Set(AirportBlock::RunwayIn);
	}

	return true;
}

/**
 * (Small) Ufo handling, v->state states:
 * 0: Fly around to the middle of the map, then randomly, after a while target a road vehicle
 * 1: Home in on a road vehicle and crash it >:)
 * If not road vehicle was found, only state 0 is used and Ufo disappears after a while
 */
static bool DisasterTick_Ufo(DisasterVehicle *v)
{
	v->image_override = (HasBit(++v->tick_counter, 3)) ? SPR_UFO_SMALL_SCOUT_DARKER : SPR_UFO_SMALL_SCOUT;

	if (v->state == 0) {
		/* Fly around randomly */
		int x = TileX(v->dest_tile) * TILE_SIZE;
		int y = TileY(v->dest_tile) * TILE_SIZE;
		if (Delta(x, v->x_pos) + Delta(y, v->y_pos) >= (int)TILE_SIZE) {
			v->direction = GetDirectionTowards(v, x, y);
			GetNewVehiclePosResult gp = GetNewVehiclePos(v);
			v->UpdatePosition(gp.x, gp.y, GetAircraftFlightLevel(v));
			return true;
		}
		if (++v->age < 6) {
			v->dest_tile = RandomTile();
			return true;
		}
		v->state = 1;

		uint n = 0; // Total number of targetable road vehicles.
		for (const Company *c : Company::Iterate()) {
			n += c->group_all[VEH_ROAD].num_vehicle;
		}

		if (n == 0) {
			/* If there are no targetable road vehicles, destroy the UFO. */
			delete v;
			return false;
		}

		n = RandomRange(n); // Choose one of them.
		for (const RoadVehicle *u : RoadVehicle::IterateFrontOnly()) {
			/* Find (n+1)-th road vehicle. */
			if (u->IsFrontEngine() && (n-- == 0)) {
				if (u->crashed_ctr != 0 || !SetDisasterVehicleTargetingVehicle(u->index, v->index)) {
					/* Targetted vehicle is crashed or already a target, destroy the UFO. */
					delete v;
					return false;
				}
				/* Target it. */
				v->dest_tile = TileIndex{u->index};
				v->age = CalTime::DateDelta{0};
				break;
			}
		}

		return true;
	} else {
		/* Target a vehicle */
		RoadVehicle *u = RoadVehicle::Get(v->dest_tile.base());
		assert(u != nullptr && u->type == VEH_ROAD && u->IsFrontEngine());

		uint dist = Delta(v->x_pos, u->x_pos) + Delta(v->y_pos, u->y_pos);

		if (dist < TILE_SIZE && !(u->vehstatus & VS_HIDDEN) && u->breakdown_ctr == 0) {
			u->breakdown_type = BREAKDOWN_CRITICAL;
			u->breakdown_ctr = 3;
			u->breakdown_delay = 140;
		}

		v->direction = GetDirectionTowards(v, u->x_pos, u->y_pos);
		GetNewVehiclePosResult gp = GetNewVehiclePos(v);

		int z = v->z_pos;
		if (dist <= TILE_SIZE && z > u->z_pos) z--;
		v->UpdatePosition(gp.x, gp.y, z);

		if (z <= u->z_pos && (u->vehstatus & VS_HIDDEN) == 0) {
			v->age++;
			if (u->crashed_ctr == 0) {
				uint victims = u->Crash();

				AddTileNewsItem(STR_NEWS_DISASTER_SMALL_UFO, NewsType::Accident, u->tile);

				AI::NewEvent(u->owner, new ScriptEventVehicleCrashed(u->index, u->tile, ScriptEventVehicleCrashed::CRASH_RV_UFO, victims, u->owner));
				Game::NewEvent(new ScriptEventVehicleCrashed(u->index, u->tile, ScriptEventVehicleCrashed::CRASH_RV_UFO, victims, u->owner));
			}
		}

		/* Destroy? */
		if (v->age > 50) {
			CreateEffectVehicleRel(v, 0, 7, 8, EV_EXPLOSION_LARGE);
			if (_settings_client.sound.disaster) SndPlayVehicleFx(SND_12_EXPLOSION, v);
			delete v;
			return false;
		}
	}

	return true;
}

static void DestructIndustry(Industry *i)
{
	for (TileIndex tile(0); tile != Map::Size(); tile++) {
		if (i->TileBelongsToIndustry(tile)) {
			ResetIndustryConstructionStage(tile);
			MarkTileDirtyByTile(tile);
		}
	}
}

/**
 * Aircraft handling, v->state states:
 * 0: Fly towards the targeted industry
 * 1: If within 15 tiles, fire away rockets and destroy industry
 * 2: Industry explosions
 * 3: Fly out of the map
 * If the industry was removed in the meantime just fly to the end of the map.
 * @param v The disaster vehicle.
 * @param image_override The image at the time the aircraft is firing.
 * @param leave_at_top True iff the vehicle leaves the map at the north side.
 * @param news_message The string that's used as news message.
 * @param behaviour Only attack industries that have this behaviour set.
 */
static bool DisasterTick_Aircraft(DisasterVehicle *v, uint16_t image_override, bool leave_at_top, StringID news_message, IndustryBehaviour behaviour)
{
	v->tick_counter++;
	v->image_override = (v->state == 1 && HasBit(v->tick_counter, 2)) ? image_override : 0;

	GetNewVehiclePosResult gp = GetNewVehiclePos(v);
	v->UpdatePosition(gp.x, gp.y, GetAircraftFlightLevel(v));

	if ((leave_at_top && gp.x < (-10 * (int)TILE_SIZE)) || (!leave_at_top && gp.x > (int)(Map::SizeX() * TILE_SIZE + 9 * TILE_SIZE) - 1)) {
		delete v;
		return false;
	}

	if (v->state == 2) {
		if (GB(v->tick_counter, 0, 2) == 0) {
			Industry *i = Industry::Get(v->dest_tile.base()); // Industry destructor calls ReleaseDisastersTargetingIndustry, so this is valid
			int x = TileX(i->location.tile) * TILE_SIZE;
			int y = TileY(i->location.tile) * TILE_SIZE;
			uint32_t r = Random();

			CreateEffectVehicleAbove(
				GB(r,  0, 6) + x,
				GB(r,  6, 6) + y,
				GB(r, 12, 4),
				EV_EXPLOSION_SMALL);

			if (++v->age >= 55) v->state = 3;
		}
	} else if (v->state == 1) {
		if (++v->age == 112) {
			v->state = 2;
			v->age = CalTime::DateDelta{0};

			Industry *i = Industry::Get(v->dest_tile.base()); // Industry destructor calls ReleaseDisastersTargetingIndustry, so this is valid
			DestructIndustry(i);

			SetDParam(0, i->town->index);
			AddIndustryNewsItem(news_message, NewsType::Accident, i->index);
			if (_settings_client.sound.disaster) SndPlayTileFx(SND_12_EXPLOSION, i->location.tile);
		}
	} else if (v->state == 0) {
		int x = v->x_pos + ((leave_at_top ? -15 : 15) * TILE_SIZE);
		int y = v->y_pos;

		if ((uint)x > Map::MaxX() * TILE_SIZE - 1) return true;

		TileIndex tile = TileVirtXY(x, y);
		if (!IsTileType(tile, MP_INDUSTRY)) return true;

		IndustryID ind = GetIndustryIndex(tile);
		v->dest_tile = TileIndex{ind};

		if (GetIndustrySpec(Industry::Get(ind)->type)->behaviour.Test(behaviour)) {
			v->state = 1;
			v->age = CalTime::DateDelta{0};
		}
	}

	return true;
}

/** Airplane handling. */
static bool DisasterTick_Airplane(DisasterVehicle *v)
{
	return DisasterTick_Aircraft(v, SPR_F_15_FIRING, true, STR_NEWS_DISASTER_AIRPLANE_OIL_REFINERY, IndustryBehaviour::AirplaneAttacks);
}

/** Helicopter handling. */
static bool DisasterTick_Helicopter(DisasterVehicle *v)
{
	return DisasterTick_Aircraft(v, SPR_AH_64A_FIRING, false, STR_NEWS_DISASTER_HELICOPTER_FACTORY, IndustryBehaviour::ChopperAttacks);
}

/** Helicopter rotor blades; keep these spinning */
static bool DisasterTick_Helicopter_Rotors(DisasterVehicle *v)
{
	v->tick_counter++;
	if (HasBit(v->tick_counter, 0)) return true;

	SpriteID &cur_image = v->sprite_seq.seq[0].sprite;
	if (++cur_image > SPR_ROTOR_MOVING_3) cur_image = SPR_ROTOR_MOVING_1;

	v->UpdatePositionAndViewport();

	return true;
}

/**
 * (Big) Ufo handling, v->state states:
 * 0: Fly around to the middle of the map, then randomly for a while and home in on a piece of rail
 * 1: Land there and breakdown all trains in a radius of 12 tiles; and now we wait...
 *    because as soon as the Ufo lands, a fighter jet, a Skyranger, is called to clear up the mess
 */
static bool DisasterTick_Big_Ufo(DisasterVehicle *v)
{
	v->tick_counter++;

	if (v->state == 1) {
		int x = TileX(v->dest_tile) * TILE_SIZE + TILE_SIZE / 2;
		int y = TileY(v->dest_tile) * TILE_SIZE + TILE_SIZE / 2;
		if (Delta(v->x_pos, x) + Delta(v->y_pos, y) >= 8) {
			v->direction = GetDirectionTowards(v, x, y);

			GetNewVehiclePosResult gp = GetNewVehiclePos(v);
			v->UpdatePosition(gp.x, gp.y, GetAircraftFlightLevel(v));
			return true;
		}

		if (!IsValidTile(v->dest_tile)) {
			/* Make sure we don't land outside the map. */
			delete v;
			return false;
		}

		int z = GetSlopePixelZ(v->x_pos, v->y_pos);
		if (z < v->z_pos) {
			v->UpdatePosition(v->x_pos, v->y_pos, v->z_pos - 1);
			return true;
		}

		v->state = 2;

		for (Vehicle *target : Vehicle::Iterate()) {
			if (target->IsGroundVehicle() && !HasBit(target->subtype, GVSF_VIRTUAL)) {
				if (Delta(target->x_pos, v->x_pos) + Delta(target->y_pos, v->y_pos) <= 12 * (int)TILE_SIZE) {
					target->breakdown_ctr = 5;
					target->breakdown_delay = 0xF0;
					target->breakdown_type = BREAKDOWN_CRITICAL;
				}
			}
		}

		Town *t = ClosestTownFromTile(v->dest_tile, UINT_MAX);
		SetDParam(0, t->index);
		AddTileNewsItem(STR_NEWS_DISASTER_BIG_UFO, NewsType::Accident, v->tile);

		if (!Vehicle::CanAllocateItem(2)) {
			delete v;
			return false;
		}
		DisasterVehicle *u = new DisasterVehicle(-6 * (int)TILE_SIZE, v->y_pos, DIR_SW, ST_BIG_UFO_DESTROYER, v->index);
		DisasterVehicle *w = new DisasterVehicle(-6 * (int)TILE_SIZE, v->y_pos, DIR_SW, ST_BIG_UFO_DESTROYER_SHADOW);
		u->SetNext(w);
		InvalidateVehicleTickCaches();
	} else if (v->state == 0) {
		int x = TileX(v->dest_tile) * TILE_SIZE;
		int y = TileY(v->dest_tile) * TILE_SIZE;
		if (Delta(x, v->x_pos) + Delta(y, v->y_pos) >= (int)TILE_SIZE) {
			v->direction = GetDirectionTowards(v, x, y);
			GetNewVehiclePosResult gp = GetNewVehiclePos(v);
			v->UpdatePosition(gp.x, gp.y, GetAircraftFlightLevel(v));
			return true;
		}

		if (++v->age < 6) {
			v->dest_tile = RandomTile();
			return true;
		}
		v->state = 1;

		const auto is_valid_target = [](const Train *t) {
			return t->IsFrontEngine() // Only the engines
				&& Company::IsHumanID(t->owner) // Don't break AIs
				&& IsPlainRailTile(t->tile) // No tunnels
				&& (t->vehstatus & VS_CRASHED) == 0; // Not crashed
		};

		uint n = 0; // Total number of targetable trains.
		for (const Train *t : Train::Iterate()) {
			if (is_valid_target(t)) n++;
		}

		if (n == 0) {
			/* If there are no targetable trains, destroy the UFO. */
			delete v;
			return false;
		}

		n = RandomRange(n); // Choose one of them.
		for (const Train *t : Train::Iterate()) {
			/* Find (n+1)-th train. */
			if (is_valid_target(t) && (n-- == 0)) {
				/* Target it. */
				v->dest_tile = t->tile;
				v->age = CalTime::DateDelta{0};
				break;
			}
		}
	}

	return true;
}

/**
 * Skyranger destroying (Big) Ufo handling, v->state states:
 * 0: Home in on landed Ufo and shoot it down
 */
static bool DisasterTick_Big_Ufo_Destroyer(DisasterVehicle *v)
{
	v->tick_counter++;

	GetNewVehiclePosResult gp = GetNewVehiclePos(v);
	v->UpdatePosition(gp.x, gp.y, GetAircraftFlightLevel(v));

	if (gp.x > (int)(Map::SizeX() * TILE_SIZE + 9 * TILE_SIZE) - 1) {
		delete v;
		return false;
	}

	if (v->state == 0) {
		Vehicle *u = Vehicle::Get(v->big_ufo_destroyer_target);
		if (Delta(v->x_pos, u->x_pos) > (int)TILE_SIZE) return true;
		v->state = 1;

		CreateEffectVehicleRel(u, 0, 7, 8, EV_EXPLOSION_LARGE);
		if (_settings_client.sound.disaster) SndPlayVehicleFx(SND_12_EXPLOSION, u);

		delete u;

		for (int i = 0; i != 80; i++) {
			uint32_t r = Random();
			CreateEffectVehicleAbove(
				GB(r, 0, 6) + v->x_pos - 32,
				GB(r, 5, 6) + v->y_pos - 32,
				0,
				EV_EXPLOSION_SMALL);
		}

		for (int dy = -3; dy < 3; dy++) {
			for (int dx = -3; dx < 3; dx++) {
				TileIndex tile = TileAddWrap(v->tile, dx, dy);
				if (tile != INVALID_TILE) DisasterClearSquare(tile);
			}
		}
	}

	return true;
}

/**
 * Submarine, v->state states:
 * Unused, just float around aimlessly and pop up at different places, turning around
 */
static bool DisasterTick_Submarine(DisasterVehicle *v)
{
	v->tick_counter++;

	if (++v->age > 8880) {
		delete v;
		return false;
	}

	if (!HasBit(v->tick_counter, 0)) return true;

	TileIndex tile = v->tile + TileOffsByDiagDir(DirToDiagDir(v->direction));
	if (IsValidTile(tile)) {
		TrackBits trackbits = TrackdirBitsToTrackBits(GetTileTrackdirBits(tile, TRANSPORT_WATER, 0));
		if (trackbits == TRACK_BIT_ALL && !Chance16(1, 90)) {
			GetNewVehiclePosResult gp = GetNewVehiclePos(v);
			v->UpdatePosition(gp.x, gp.y, v->z_pos);
			return true;
		}
	}

	v->direction = ChangeDir(v->direction, GB(Random(), 0, 1) ? DIRDIFF_90RIGHT : DIRDIFF_90LEFT);

	return true;
}


static bool DisasterTick_NULL(DisasterVehicle *)
{
	return true;
}

typedef bool DisasterVehicleTickProc(DisasterVehicle *v);

static DisasterVehicleTickProc * const _disastervehicle_tick_procs[] = {
	DisasterTick_Zeppeliner, DisasterTick_NULL,
	DisasterTick_Ufo,        DisasterTick_NULL,
	DisasterTick_Airplane,   DisasterTick_NULL,
	DisasterTick_Helicopter, DisasterTick_NULL, DisasterTick_Helicopter_Rotors,
	DisasterTick_Big_Ufo,    DisasterTick_NULL, DisasterTick_Big_Ufo_Destroyer,
	DisasterTick_NULL,
	DisasterTick_Submarine,
	DisasterTick_Submarine,
};


bool DisasterVehicle::Tick()
{
	DEBUG_UPDATESTATECHECKSUM("DisasterVehicle::Tick: v: {}, x: {}, y: {}", this->index, this->x_pos, this->y_pos);
	UpdateStateChecksum((((uint64_t) this->x_pos) << 32) | this->y_pos);
	return _disastervehicle_tick_procs[this->subtype](this);
}

typedef void DisasterInitProc();


/**
 * Zeppeliner which crashes on a small airport if one found,
 * otherwise crashes on a random tile
 */
static void Disaster_Zeppeliner_Init()
{
	if (!Vehicle::CanAllocateItem(2)) return;

	/* Pick a random place, unless we find a small airport */
	int x = TileX(RandomTile()) * TILE_SIZE + TILE_SIZE / 2;

	for (const Station *st : Station::Iterate()) {
		if (st->airport.tile != INVALID_TILE && (st->airport.type == AT_SMALL || st->airport.type == AT_LARGE)) {
			x = (TileX(st->airport.tile) + 2) * TILE_SIZE;
			break;
		}
	}

	DisasterVehicle *v = new DisasterVehicle(x, 0, DIR_SE, ST_ZEPPELINER);
	/* Allocate shadow */
	DisasterVehicle *u = new DisasterVehicle(x, 0, DIR_SE, ST_ZEPPELINER_SHADOW);
	v->SetNext(u);

	InvalidateVehicleTickCaches();
}


/**
 * Ufo which flies around aimlessly from the middle of the map a bit
 * until it locates a road vehicle which it targets and then destroys
 */
static void Disaster_Small_Ufo_Init()
{
	if (!Vehicle::CanAllocateItem(2)) return;

	int x = TileX(RandomTile()) * TILE_SIZE + TILE_SIZE / 2;
	DisasterVehicle *v = new DisasterVehicle(x, 0, DIR_SE, ST_SMALL_UFO);
	v->dest_tile = TileXY(Map::SizeX() / 2, Map::SizeY() / 2);

	/* Allocate shadow */
	DisasterVehicle *u = new DisasterVehicle(x, 0, DIR_SE, ST_SMALL_UFO_SHADOW);
	v->SetNext(u);

	InvalidateVehicleTickCaches();
}


/* Combat airplane which destroys an oil refinery */
static void Disaster_Airplane_Init()
{
	if (!Vehicle::CanAllocateItem(2)) return;

	Industry *found = nullptr;

	for (Industry *i : Industry::Iterate()) {
		if (GetIndustrySpec(i->type)->behaviour.Test(IndustryBehaviour::AirplaneAttacks) &&
				(found == nullptr || Chance16(1, 2))) {
			found = i;
		}
	}

	if (found == nullptr) return;

	/* Start from the bottom (south side) of the map */
	int x = (Map::SizeX() + 9) * TILE_SIZE - 1;
	int y = TileY(found->location.tile) * TILE_SIZE + 37;

	DisasterVehicle *v = new DisasterVehicle(x, y, DIR_NE, ST_AIRPLANE);
	DisasterVehicle *u = new DisasterVehicle(x, y, DIR_NE, ST_AIRPLANE_SHADOW);
	v->SetNext(u);

	InvalidateVehicleTickCaches();
}


/** Combat helicopter that destroys a factory */
static void Disaster_Helicopter_Init()
{
	if (!Vehicle::CanAllocateItem(3)) return;

	Industry *found = nullptr;

	for (Industry *i : Industry::Iterate()) {
		if (GetIndustrySpec(i->type)->behaviour.Test(IndustryBehaviour::ChopperAttacks) &&
				(found == nullptr || Chance16(1, 2))) {
			found = i;
		}
	}

	if (found == nullptr) return;

	int x = -16 * (int)TILE_SIZE;
	int y = TileY(found->location.tile) * TILE_SIZE + 37;

	DisasterVehicle *v = new DisasterVehicle(x, y, DIR_SW, ST_HELICOPTER);
	DisasterVehicle *u = new DisasterVehicle(x, y, DIR_SW, ST_HELICOPTER_SHADOW);
	v->SetNext(u);

	DisasterVehicle *w = new DisasterVehicle(x, y, DIR_SW, ST_HELICOPTER_ROTORS);
	u->SetNext(w);

	InvalidateVehicleTickCaches();
}


/* Big Ufo which lands on a piece of rail and will consequently be shot
 * down by a combat airplane, destroying the surroundings */
static void Disaster_Big_Ufo_Init()
{
	if (!Vehicle::CanAllocateItem(2)) return;

	int x = TileX(RandomTile()) * TILE_SIZE + TILE_SIZE / 2;
	int y = Map::MaxX() * TILE_SIZE - 1;

	DisasterVehicle *v = new DisasterVehicle(x, y, DIR_NW, ST_BIG_UFO);
	v->dest_tile = TileXY(Map::SizeX() / 2, Map::SizeY() / 2);

	/* Allocate shadow */
	DisasterVehicle *u = new DisasterVehicle(x, y, DIR_NW, ST_BIG_UFO_SHADOW);
	v->SetNext(u);

	InvalidateVehicleTickCaches();
}


static void Disaster_Submarine_Init(DisasterSubType subtype)
{
	if (!Vehicle::CanAllocateItem()) return;

	int y;
	Direction dir;
	uint32_t r = Random();
	int x = TileX(RandomTileSeed(r)) * TILE_SIZE + TILE_SIZE / 2;

	if (HasBit(r, 31)) {
		y = Map::MaxY() * TILE_SIZE - TILE_SIZE / 2 - 1;
		dir = DIR_NW;
	} else {
		y = TILE_SIZE / 2;
		if (_settings_game.construction.freeform_edges) y += TILE_SIZE;
		dir = DIR_SE;
	}
	if (!IsWaterTile(TileVirtXY(x, y))) return;

	new DisasterVehicle(x, y, dir, subtype);

	InvalidateVehicleTickCaches();
}

/* Curious submarine #1, just floats around */
static void Disaster_Small_Submarine_Init()
{
	Disaster_Submarine_Init(ST_SMALL_SUBMARINE);
}


/* Curious submarine #2, just floats around */
static void Disaster_Big_Submarine_Init()
{
	Disaster_Submarine_Init(ST_BIG_SUBMARINE);
}


/**
 * Coal mine catastrophe, destroys a stretch of 30 tiles of
 * land in a certain direction
 */
static void Disaster_CoalMine_Init()
{
	int index = GB(Random(), 0, 4);
	uint m;

	for (m = 0; m < 15; m++) {
		for (const Industry *i : Industry::Iterate()) {
			if (GetIndustrySpec(i->type)->behaviour.Test(IndustryBehaviour::CanSubsidence) && --index < 0) {
				SetDParam(0, i->town->index);
				AddTileNewsItem(STR_NEWS_DISASTER_COAL_MINE_SUBSIDENCE, NewsType::Accident, i->location.tile + TileDiffXY(1, 1)); // keep the news, even when the mine closes

				{
					TileIndex tile = i->location.tile;
					TileIndexDiff step = TileOffsByDiagDir((DiagDirection)GB(Random(), 0, 2));

					for (uint n = 0; n < 30; n++) {
						DisasterClearSquare(tile);
						tile += step;
						if (!IsValidTile(tile)) break;
					}
				}
				return;
			}
		}
	}
}

struct Disaster {
	DisasterInitProc *init_proc; ///< The init function for this disaster.
	CalTime::Year min_year;      ///< The first year this disaster will occur.
	CalTime::Year max_year;      ///< The last year this disaster will occur.
};

static const Disaster _disasters[] = {
	{Disaster_Zeppeliner_Init,      CalTime::Year{1930}, CalTime::Year{1955}}, // zeppeliner
	{Disaster_Small_Ufo_Init,       CalTime::Year{1940}, CalTime::Year{1970}}, // ufo {small}
	{Disaster_Airplane_Init,        CalTime::Year{1960}, CalTime::Year{1990}}, // airplane
	{Disaster_Helicopter_Init,      CalTime::Year{1970}, CalTime::Year{2000}}, // helicopter
	{Disaster_Big_Ufo_Init,         CalTime::Year{2000}, CalTime::Year{2100}}, // ufo {big}
	{Disaster_Small_Submarine_Init, CalTime::Year{1940}, CalTime::Year{1965}}, // submarine {small}
	{Disaster_Big_Submarine_Init,   CalTime::Year{1975}, CalTime::Year{2010}}, // submarine {big}
	{Disaster_CoalMine_Init,        CalTime::Year{1950}, CalTime::Year{1985}}, // coalmine
};

void DoDisaster()
{
	std::vector<DisasterInitProc *> available_disasters;

	for (auto &disaster : _disasters) {
		if (CalTime::CurYear() >= disaster.min_year && CalTime::CurYear() < disaster.max_year) {
			available_disasters.push_back(disaster.init_proc);
		}
	}

	if (available_disasters.empty()) return;

	available_disasters[RandomRange(static_cast<uint32_t>(available_disasters.size()))]();
}


static void ResetDisasterDelay()
{
	_disaster_delay = GB(Random(), 0, 9) + 730;
}

void DisasterDailyLoop()
{
	if (--_disaster_delay != 0) return;

	ResetDisasterDelay();

	if (_settings_game.difficulty.disasters != 0) DoDisaster();
}

void StartupDisasters()
{
	ResetDisasterDelay();
}

/**
 * Marks all disasters targeting this industry in such a way
 * they won't call Industry::Get(v->dest_tile) on invalid industry anymore.
 * @param i deleted industry
 */
void ReleaseDisastersTargetingIndustry(IndustryID i)
{
	if (!_disaster_vehicle_count) return;

	for (DisasterVehicle *v : DisasterVehicle::Iterate()) {
		/* primary disaster vehicles that have chosen target */
		if (v->subtype == ST_AIRPLANE || v->subtype == ST_HELICOPTER) {
			/* if it has chosen target, and it is this industry (yes, dest_tile is IndustryID here), set order to "leaving map peacefully" */
			if (v->state > 0 && v->dest_tile == (uint32_t)i) v->state = 3;
		}
	}
}

/**
 * Notify disasters that we are about to delete a vehicle. So make them head elsewhere.
 * @param vehicle deleted vehicle
 */
void ReleaseDisasterVehicleTargetingVehicle(VehicleID vehicle)
{
	if (!_disaster_vehicle_count) return;

	auto iter = _disaster_ufo_target_map.find(vehicle);
	if (iter == _disaster_ufo_target_map.end()) return;

	DisasterVehicle *v = DisasterVehicle::GetIfValid(iter->second);
	_disaster_ufo_target_map.erase(iter);

	if (v == nullptr) return;

	/* primary disaster vehicles that have chosen target */
	assert(v->subtype == ST_SMALL_UFO);
	assert(v->state != 0);

	/* Revert to target-searching */
	v->state = 0;
	v->dest_tile = RandomTile();
	GetAircraftFlightLevelBounds(v, &v->z_pos, nullptr);
	v->age = CalTime::DateDelta{0};
}

void ResetDisasterVehicleTargeting()
{
	_disaster_ufo_target_map.clear();
}

bool SetDisasterVehicleTargetingVehicle(VehicleID vehicle, VehicleID disaster_vehicle)
{
	auto insert_result = _disaster_ufo_target_map.insert(std::make_pair(vehicle, disaster_vehicle));
	if (!insert_result.second) {
		/* Vehicle already has an associated disaster vehicle, return failure if that isn't this disaster vehicle */
		if (insert_result.first->second != disaster_vehicle) return false;
	}

	return true;
}

void DisasterVehicle::UpdateDeltaXY()
{
	this->x_offs        = -1;
	this->y_offs        = -1;
	this->x_extent      =  2;
	this->y_extent      =  2;
	this->z_extent      =  5;
}<|MERGE_RESOLUTION|>--- conflicted
+++ resolved
@@ -68,13 +68,8 @@
 	switch (GetTileType(tile)) {
 		case MP_RAILWAY:
 			if (Company::IsHumanID(GetTileOwner(tile)) && !IsRailDepot(tile)) {
-<<<<<<< HEAD
 				Backup<CompanyID> cur_company(_current_company, OWNER_WATER, FILE_LINE);
-				Command<CMD_LANDSCAPE_CLEAR>::Do(DC_EXEC, tile);
-=======
-				Backup<CompanyID> cur_company(_current_company, OWNER_WATER);
 				Command<CMD_LANDSCAPE_CLEAR>::Do(DoCommandFlag::Execute, tile);
->>>>>>> c3d5e6d2
 				cur_company.Restore();
 
 				/* update signals in buffer */
@@ -83,13 +78,8 @@
 			break;
 
 		case MP_HOUSE: {
-<<<<<<< HEAD
 			Backup<CompanyID> cur_company(_current_company, OWNER_NONE, FILE_LINE);
-			Command<CMD_LANDSCAPE_CLEAR>::Do(DC_EXEC, tile);
-=======
-			Backup<CompanyID> cur_company(_current_company, OWNER_NONE);
 			Command<CMD_LANDSCAPE_CLEAR>::Do(DoCommandFlag::Execute, tile);
->>>>>>> c3d5e6d2
 			cur_company.Restore();
 			break;
 		}
