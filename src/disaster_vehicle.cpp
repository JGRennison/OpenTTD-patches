--- conflicted
+++ resolved
@@ -967,11 +967,7 @@
 
 	uint8_t j = 0;
 	for (size_t i = 0; i != lengthof(_disasters); i++) {
-<<<<<<< HEAD
-		if (CalTime::CurYear() >= _disasters[i].min_year && CalTime::CurYear() < _disasters[i].max_year) buf[j++] = (byte)i;
-=======
-		if (TimerGameCalendar::year >= _disasters[i].min_year && TimerGameCalendar::year < _disasters[i].max_year) buf[j++] = (uint8_t)i;
->>>>>>> 6c5a8f55
+		if (CalTime::CurYear() >= _disasters[i].min_year && CalTime::CurYear() < _disasters[i].max_year) buf[j++] = (uint8_t)i;
 	}
 
 	if (j == 0) return;
