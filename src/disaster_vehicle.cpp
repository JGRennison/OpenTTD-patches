/*
 * This file is part of OpenTTD.
 * OpenTTD is free software; you can redistribute it and/or modify it under the terms of the GNU General Public License as published by the Free Software Foundation, version 2.
 * OpenTTD is distributed in the hope that it will be useful, but WITHOUT ANY WARRANTY; without even the implied warranty of MERCHANTABILITY or FITNESS FOR A PARTICULAR PURPOSE.
 * See the GNU General Public License for more details. You should have received a copy of the GNU General Public License along with OpenTTD. If not, see <http://www.gnu.org/licenses/>.
 */

/**
 * @file disaster_vehicle.cpp
 *
 * All disaster/easter egg vehicles are handled here.
 * The general flow of control for the disaster vehicles is as follows:
 * <ol>
 * <li>Initialize the disaster in a disaster specific way (eg start position,
 *     possible target, etc.) Disaster_XXX_Init() function
 * <li>Add a subtype to a disaster, which is an index into the function array
 *     that handles the vehicle's ticks.
 * <li>Run the disaster vehicles each tick until their target has been reached,
 *     this happens in the DisasterTick_XXX() functions. In here, a vehicle's
 *     state is kept by v->state variable. Each achieved sub-target
 *     will increase this value, and the last one will remove the disaster itself
 * </ol>
 */


#include "stdafx.h"

#include "aircraft.h"
#include "disaster_vehicle.h"
#include "industry.h"
#include "station_base.h"
#include "command_func.h"
#include "news_func.h"
#include "town.h"
#include "company_func.h"
#include "strings_func.h"
#include "date_func.h"
#include "viewport_func.h"
#include "vehicle_func.h"
#include "sound_func.h"
#include "effectvehicle_func.h"
#include "roadveh.h"
#include "train.h"
#include "ai/ai.hpp"
#include "game/game.hpp"
#include "company_base.h"
#include "core/random_func.hpp"
#include "core/backup_type.hpp"
#include "core/checksum_func.hpp"
#include "event_logs.h"
#include "3rdparty/cpp-btree/btree_map.h"

#include "table/strings.h"

#include "safeguards.h"

/** Delay counter for considering the next disaster. */
uint16_t _disaster_delay;

static uint32_t _disaster_vehicle_count = 0;
static btree::btree_map<VehicleID, VehicleID> _disaster_ufo_target_map;

static void DisasterClearSquare(TileIndex tile)
{
	if (EnsureNoVehicleOnGround(tile).Failed()) return;

	switch (GetTileType(tile)) {
		case MP_RAILWAY:
			if (Company::IsHumanID(GetTileOwner(tile)) && !IsRailDepot(tile)) {
				Backup<CompanyID> cur_company(_current_company, OWNER_WATER, FILE_LINE);
				DoCommand(tile, 0, 0, DC_EXEC, CMD_LANDSCAPE_CLEAR);
				cur_company.Restore();

				/* update signals in buffer */
				UpdateSignalsInBuffer();
			}
			break;

		case MP_HOUSE: {
			Backup<CompanyID> cur_company(_current_company, OWNER_NONE, FILE_LINE);
			DoCommand(tile, 0, 0, DC_EXEC, CMD_LANDSCAPE_CLEAR);
			cur_company.Restore();
			break;
		}

		case MP_TREES:
		case MP_CLEAR:
			DoClearSquare(tile);
			break;

		default:
			break;
	}
}

static const SpriteID _disaster_images_1[] = {SPR_BLIMP, SPR_BLIMP, SPR_BLIMP, SPR_BLIMP, SPR_BLIMP, SPR_BLIMP, SPR_BLIMP, SPR_BLIMP};
static const SpriteID _disaster_images_2[] = {SPR_UFO_SMALL_SCOUT, SPR_UFO_SMALL_SCOUT, SPR_UFO_SMALL_SCOUT, SPR_UFO_SMALL_SCOUT, SPR_UFO_SMALL_SCOUT, SPR_UFO_SMALL_SCOUT, SPR_UFO_SMALL_SCOUT, SPR_UFO_SMALL_SCOUT};
static const SpriteID _disaster_images_3[] = {SPR_F_15, SPR_F_15, SPR_F_15, SPR_F_15, SPR_F_15, SPR_F_15, SPR_F_15, SPR_F_15};
static const SpriteID _disaster_images_4[] = {SPR_SUB_SMALL_NE, SPR_SUB_SMALL_NE, SPR_SUB_SMALL_SE, SPR_SUB_SMALL_SE, SPR_SUB_SMALL_SW, SPR_SUB_SMALL_SW, SPR_SUB_SMALL_NW, SPR_SUB_SMALL_NW};
static const SpriteID _disaster_images_5[] = {SPR_SUB_LARGE_NE, SPR_SUB_LARGE_NE, SPR_SUB_LARGE_SE, SPR_SUB_LARGE_SE, SPR_SUB_LARGE_SW, SPR_SUB_LARGE_SW, SPR_SUB_LARGE_NW, SPR_SUB_LARGE_NW};
static const SpriteID _disaster_images_6[] = {SPR_UFO_HARVESTER, SPR_UFO_HARVESTER, SPR_UFO_HARVESTER, SPR_UFO_HARVESTER, SPR_UFO_HARVESTER, SPR_UFO_HARVESTER, SPR_UFO_HARVESTER, SPR_UFO_HARVESTER};
static const SpriteID _disaster_images_7[] = {SPR_XCOM_SKYRANGER, SPR_XCOM_SKYRANGER, SPR_XCOM_SKYRANGER, SPR_XCOM_SKYRANGER, SPR_XCOM_SKYRANGER, SPR_XCOM_SKYRANGER, SPR_XCOM_SKYRANGER, SPR_XCOM_SKYRANGER};
static const SpriteID _disaster_images_8[] = {SPR_AH_64A, SPR_AH_64A, SPR_AH_64A, SPR_AH_64A, SPR_AH_64A, SPR_AH_64A, SPR_AH_64A, SPR_AH_64A};
static const SpriteID _disaster_images_9[] = {SPR_ROTOR_MOVING_1, SPR_ROTOR_MOVING_1, SPR_ROTOR_MOVING_1, SPR_ROTOR_MOVING_1, SPR_ROTOR_MOVING_1, SPR_ROTOR_MOVING_1, SPR_ROTOR_MOVING_1, SPR_ROTOR_MOVING_1};

static const SpriteID * const _disaster_images[] = {
	_disaster_images_1, _disaster_images_1,                     ///< zeppeliner and zeppeliner shadow
	_disaster_images_2, _disaster_images_2,                     ///< small ufo and small ufo shadow
	_disaster_images_3, _disaster_images_3,                     ///< combat aircraft and shadow
	_disaster_images_8, _disaster_images_8, _disaster_images_9, ///< combat helicopter, shadow and rotor
	_disaster_images_6, _disaster_images_6,                     ///< big ufo and shadow
	_disaster_images_7, _disaster_images_7,                     ///< skyranger and shadow
	_disaster_images_4, _disaster_images_5,                     ///< small and big submarine sprites
};

void DisasterVehicle::UpdateImage()
{
	SpriteID img = this->image_override;
	if (img == 0) img = _disaster_images[this->subtype][this->direction];
	this->sprite_seq.Set(img);
	this->UpdateSpriteSeqBound();
}

DisasterVehicle::DisasterVehicle() :
		SpecializedVehicleBase()
{
	RegisterGameEvents(GEF_DISASTER_VEH);
	_disaster_vehicle_count++;
}

/**
 * Construct the disaster vehicle.
 * @param x         The X coordinate.
 * @param y         The Y coordinate.
 * @param direction The direction the vehicle is facing.
 * @param subtype   The sub type of vehicle.
 * @param big_ufo_destroyer_target The target for the UFO destroyer.
 */
DisasterVehicle::DisasterVehicle(int x, int y, Direction direction, DisasterSubType subtype, VehicleID big_ufo_destroyer_target) :
		SpecializedVehicleBase(), big_ufo_destroyer_target(big_ufo_destroyer_target)
{
	RegisterGameEvents(GEF_DISASTER_VEH);
	_disaster_vehicle_count++;

	this->vehstatus = VS_UNCLICKABLE;

	this->x_pos = x;
	this->y_pos = y;
	switch (subtype) {
		case ST_ZEPPELINER:
		case ST_SMALL_UFO:
		case ST_AIRPLANE:
		case ST_HELICOPTER:
		case ST_BIG_UFO:
		case ST_BIG_UFO_DESTROYER:
			GetAircraftFlightLevelBounds(this, &this->z_pos, nullptr);
			break;

		case ST_HELICOPTER_ROTORS:
			GetAircraftFlightLevelBounds(this, &this->z_pos, nullptr);
			this->z_pos += ROTOR_Z_OFFSET;
			break;

		case ST_SMALL_SUBMARINE:
		case ST_BIG_SUBMARINE:
			this->z_pos = 0;
			break;

		case ST_ZEPPELINER_SHADOW:
		case ST_SMALL_UFO_SHADOW:
		case ST_AIRPLANE_SHADOW:
		case ST_HELICOPTER_SHADOW:
		case ST_BIG_UFO_SHADOW:
		case ST_BIG_UFO_DESTROYER_SHADOW:
			this->z_pos = 0;
			this->vehstatus |= VS_SHADOW;
			break;
	}

	this->direction = direction;
	this->tile = TileVirtXY(x, y);
	this->subtype = subtype;
	this->UpdateDeltaXY();
	this->owner = OWNER_NONE;
	this->image_override = 0;
	this->state = 0;
	this->UpdateIsDrawn();

	this->UpdateImage();
	this->UpdatePositionAndViewport();
}

DisasterVehicle::~DisasterVehicle()
{
	_disaster_vehicle_count--;
}

/**
 * Update the position of the vehicle.
 * @param x The new X-coordinate.
 * @param y The new Y-coordinate.
 * @param z The new Z-coordinate.
 */
void DisasterVehicle::UpdatePosition(int x, int y, int z)
{
	this->x_pos = x;
	this->y_pos = y;
	this->z_pos = z;
	this->tile = TileVirtXY(x, y);

	this->InvalidateImageCache();
	this->UpdateImage();
	this->UpdatePositionAndViewport();

	DisasterVehicle *u = this->Next();
	if (u != nullptr) {
		int safe_x = Clamp(x, 0, MapMaxX() * TILE_SIZE);
		int safe_y = Clamp(y - 1, 0, MapMaxY() * TILE_SIZE);

		u->x_pos = x;
		u->y_pos = y - 1 - (std::max(z - GetSlopePixelZ(safe_x, safe_y), 0) >> 3);
		safe_y = Clamp(u->y_pos, 0, MapMaxY() * TILE_SIZE);
		u->z_pos = GetSlopePixelZ(safe_x, safe_y);
		u->direction = this->direction;
		u->InvalidateImageCache();

		u->UpdateImage();
		u->UpdatePositionAndViewport();

		if ((u = u->Next()) != nullptr) {
			u->x_pos = x;
			u->y_pos = y;
			u->z_pos = z + ROTOR_Z_OFFSET;
			u->UpdatePositionAndViewport();
		}
	}
}

/**
 * Zeppeliner handling, v->state states:
 * 0: Zeppeliner initialization has found a small airport, go there and crash
 * 1: Create crash and animate falling down for extra dramatic effect
 * 2: Create more smoke and leave debris on ground
 * 2: Clear the runway after some time and remove crashed zeppeliner
 * If not airport was found, only state 0 is reached until zeppeliner leaves map
 */
static bool DisasterTick_Zeppeliner(DisasterVehicle *v)
{
	v->tick_counter++;

	if (v->state < 2) {
		if (HasBit(v->tick_counter, 0)) return true;

		GetNewVehiclePosResult gp = GetNewVehiclePos(v);

		v->UpdatePosition(gp.x, gp.y, GetAircraftFlightLevel(v));

		if (v->state == 1) {
			if (++v->age == 38) {
				v->state = 2;
				v->age = 0;
			}

			if (GB(v->tick_counter, 0, 3) == 0) CreateEffectVehicleRel(v, 0, -17, 2, EV_CRASH_SMOKE);

		} else if (v->state == 0) {
			if (IsValidTile(v->tile) && IsAirportTile(v->tile)) {
				v->state = 1;
				v->age = 0;

				SetDParam(0, GetStationIndex(v->tile));
				AddTileNewsItem(STR_NEWS_DISASTER_ZEPPELIN, NT_ACCIDENT, v->tile);
				AI::NewEvent(GetTileOwner(v->tile), new ScriptEventDisasterZeppelinerCrashed(GetStationIndex(v->tile)));
			}
		}

		if (v->y_pos >= (int)((MapSizeY() + 9) * TILE_SIZE - 1)) {
			delete v;
			return false;
		}

		return true;
	}

	if (v->state > 2) {
		if (++v->age <= 13320) return true;

		if (IsValidTile(v->tile) && IsAirportTile(v->tile)) {
			Station *st = Station::GetByTile(v->tile);
			CLRBITS(st->airport.flags, RUNWAY_IN_block);
			AI::NewEvent(GetTileOwner(v->tile), new ScriptEventDisasterZeppelinerCleared(st->index));
		}

		v->UpdatePosition(v->x_pos, v->y_pos, GetAircraftFlightLevel(v));
		delete v;
		return false;
	}

	int x = v->x_pos;
	int y = v->y_pos;
	int z = GetSlopePixelZ(x, y);
	if (z < v->z_pos) z = v->z_pos - 1;
	v->UpdatePosition(x, y, z);

	if (++v->age == 1) {
		CreateEffectVehicleRel(v, 0, 7, 8, EV_EXPLOSION_LARGE);
		if (_settings_client.sound.disaster) SndPlayVehicleFx(SND_12_EXPLOSION, v);
		v->image_override = SPR_BLIMP_CRASHING;
	} else if (v->age == 70) {
		v->image_override = SPR_BLIMP_CRASHED;
	} else if (v->age <= 300) {
		if (GB(v->tick_counter, 0, 3) == 0) {
			uint32_t r = Random();

			CreateEffectVehicleRel(v,
				GB(r, 0, 4) - 7,
				GB(r, 4, 4) - 7,
				GB(r, 8, 3) + 5,
				EV_EXPLOSION_SMALL);
		}
	} else if (v->age == 350) {
		v->state = 3;
		v->age = 0;
	}

	if (IsValidTile(v->tile) && IsAirportTile(v->tile)) {
		SETBITS(Station::GetByTile(v->tile)->airport.flags, RUNWAY_IN_block);
	}

	return true;
}

/**
 * (Small) Ufo handling, v->state states:
 * 0: Fly around to the middle of the map, then randomly, after a while target a road vehicle
 * 1: Home in on a road vehicle and crash it >:)
 * If not road vehicle was found, only state 0 is used and Ufo disappears after a while
 */
static bool DisasterTick_Ufo(DisasterVehicle *v)
{
	v->image_override = (HasBit(++v->tick_counter, 3)) ? SPR_UFO_SMALL_SCOUT_DARKER : SPR_UFO_SMALL_SCOUT;

	if (v->state == 0) {
		/* Fly around randomly */
		int x = TileX(v->dest_tile) * TILE_SIZE;
		int y = TileY(v->dest_tile) * TILE_SIZE;
		if (Delta(x, v->x_pos) + Delta(y, v->y_pos) >= (int)TILE_SIZE) {
			v->direction = GetDirectionTowards(v, x, y);
			GetNewVehiclePosResult gp = GetNewVehiclePos(v);
			v->UpdatePosition(gp.x, gp.y, GetAircraftFlightLevel(v));
			return true;
		}
		if (++v->age < 6) {
			v->dest_tile = RandomTile();
			return true;
		}
		v->state = 1;

		uint n = 0; // Total number of targetable road vehicles.
		for (const Company *c : Company::Iterate()) {
			n += c->group_all[VEH_ROAD].num_vehicle;
		}

		if (n == 0) {
			/* If there are no targetable road vehicles, destroy the UFO. */
			delete v;
			return false;
		}

		n = RandomRange(n); // Choose one of them.
		for (const RoadVehicle *u : RoadVehicle::IterateFrontOnly()) {
			/* Find (n+1)-th road vehicle. */
			if (u->IsFrontEngine() && (n-- == 0)) {
				if (u->crashed_ctr != 0 || !SetDisasterVehicleTargetingVehicle(u->index, v->index)) {
					/* Targetted vehicle is crashed or already a target, destroy the UFO. */
					delete v;
					return false;
				}
				/* Target it. */
				v->dest_tile = u->index;
				v->age = 0;
				break;
			}
		}

		return true;
	} else {
		/* Target a vehicle */
		RoadVehicle *u = RoadVehicle::Get(v->dest_tile);
		assert(u != nullptr && u->type == VEH_ROAD && u->IsFrontEngine());

		uint dist = Delta(v->x_pos, u->x_pos) + Delta(v->y_pos, u->y_pos);

		if (dist < TILE_SIZE && !(u->vehstatus & VS_HIDDEN) && u->breakdown_ctr == 0) {
			u->breakdown_type = BREAKDOWN_CRITICAL;
			u->breakdown_ctr = 3;
			u->breakdown_delay = 140;
		}

		v->direction = GetDirectionTowards(v, u->x_pos, u->y_pos);
		GetNewVehiclePosResult gp = GetNewVehiclePos(v);

		int z = v->z_pos;
		if (dist <= TILE_SIZE && z > u->z_pos) z--;
		v->UpdatePosition(gp.x, gp.y, z);

		if (z <= u->z_pos && (u->vehstatus & VS_HIDDEN) == 0) {
			v->age++;
			if (u->crashed_ctr == 0) {
<<<<<<< HEAD
				u->Crash();
=======
				uint victims = u->Crash();
				u->disaster_vehicle = INVALID_VEHICLE;
>>>>>>> 9965cd91

				AddTileNewsItem(STR_NEWS_DISASTER_SMALL_UFO, NT_ACCIDENT, u->tile);

				AI::NewEvent(u->owner, new ScriptEventVehicleCrashed(u->index, u->tile, ScriptEventVehicleCrashed::CRASH_RV_UFO, victims));
				Game::NewEvent(new ScriptEventVehicleCrashed(u->index, u->tile, ScriptEventVehicleCrashed::CRASH_RV_UFO, victims));
			}
		}

		/* Destroy? */
		if (v->age > 50) {
			CreateEffectVehicleRel(v, 0, 7, 8, EV_EXPLOSION_LARGE);
			if (_settings_client.sound.disaster) SndPlayVehicleFx(SND_12_EXPLOSION, v);
			delete v;
			return false;
		}
	}

	return true;
}

static void DestructIndustry(Industry *i)
{
	for (TileIndex tile = 0; tile != MapSize(); tile++) {
		if (i->TileBelongsToIndustry(tile)) {
			ResetIndustryConstructionStage(tile);
			MarkTileDirtyByTile(tile);
		}
	}
}

/**
 * Aircraft handling, v->state states:
 * 0: Fly towards the targeted industry
 * 1: If within 15 tiles, fire away rockets and destroy industry
 * 2: Industry explosions
 * 3: Fly out of the map
 * If the industry was removed in the meantime just fly to the end of the map.
 * @param v The disaster vehicle.
 * @param image_override The image at the time the aircraft is firing.
 * @param leave_at_top True iff the vehicle leaves the map at the north side.
 * @param news_message The string that's used as news message.
 * @param industry_flag Only attack industries that have this flag set.
 */
static bool DisasterTick_Aircraft(DisasterVehicle *v, uint16_t image_override, bool leave_at_top, StringID news_message, IndustryBehaviour industry_flag)
{
	v->tick_counter++;
	v->image_override = (v->state == 1 && HasBit(v->tick_counter, 2)) ? image_override : 0;

	GetNewVehiclePosResult gp = GetNewVehiclePos(v);
	v->UpdatePosition(gp.x, gp.y, GetAircraftFlightLevel(v));

	if ((leave_at_top && gp.x < (-10 * (int)TILE_SIZE)) || (!leave_at_top && gp.x > (int)(MapSizeX() * TILE_SIZE + 9 * TILE_SIZE) - 1)) {
		delete v;
		return false;
	}

	if (v->state == 2) {
		if (GB(v->tick_counter, 0, 2) == 0) {
			Industry *i = Industry::Get(v->dest_tile); // Industry destructor calls ReleaseDisastersTargetingIndustry, so this is valid
			int x = TileX(i->location.tile) * TILE_SIZE;
			int y = TileY(i->location.tile) * TILE_SIZE;
			uint32_t r = Random();

			CreateEffectVehicleAbove(
				GB(r,  0, 6) + x,
				GB(r,  6, 6) + y,
				GB(r, 12, 4),
				EV_EXPLOSION_SMALL);

			if (++v->age >= 55) v->state = 3;
		}
	} else if (v->state == 1) {
		if (++v->age == 112) {
			v->state = 2;
			v->age = 0;

			Industry *i = Industry::Get(v->dest_tile); // Industry destructor calls ReleaseDisastersTargetingIndustry, so this is valid
			DestructIndustry(i);

			SetDParam(0, i->town->index);
			AddIndustryNewsItem(news_message, NT_ACCIDENT, i->index);
			if (_settings_client.sound.disaster) SndPlayTileFx(SND_12_EXPLOSION, i->location.tile);
		}
	} else if (v->state == 0) {
		int x = v->x_pos + ((leave_at_top ? -15 : 15) * TILE_SIZE);
		int y = v->y_pos;

		if ((uint)x > MapMaxX() * TILE_SIZE - 1) return true;

		TileIndex tile = TileVirtXY(x, y);
		if (!IsTileType(tile, MP_INDUSTRY)) return true;

		IndustryID ind = GetIndustryIndex(tile);
		v->dest_tile = ind;

		if (GetIndustrySpec(Industry::Get(ind)->type)->behaviour & industry_flag) {
			v->state = 1;
			v->age = 0;
		}
	}

	return true;
}

/** Airplane handling. */
static bool DisasterTick_Airplane(DisasterVehicle *v)
{
	return DisasterTick_Aircraft(v, SPR_F_15_FIRING, true, STR_NEWS_DISASTER_AIRPLANE_OIL_REFINERY, INDUSTRYBEH_AIRPLANE_ATTACKS);
}

/** Helicopter handling. */
static bool DisasterTick_Helicopter(DisasterVehicle *v)
{
	return DisasterTick_Aircraft(v, SPR_AH_64A_FIRING, false, STR_NEWS_DISASTER_HELICOPTER_FACTORY, INDUSTRYBEH_CHOPPER_ATTACKS);
}

/** Helicopter rotor blades; keep these spinning */
static bool DisasterTick_Helicopter_Rotors(DisasterVehicle *v)
{
	v->tick_counter++;
	if (HasBit(v->tick_counter, 0)) return true;

	SpriteID &cur_image = v->sprite_seq.seq[0].sprite;
	if (++cur_image > SPR_ROTOR_MOVING_3) cur_image = SPR_ROTOR_MOVING_1;

	v->UpdatePositionAndViewport();

	return true;
}

/**
 * (Big) Ufo handling, v->state states:
 * 0: Fly around to the middle of the map, then randomly for a while and home in on a piece of rail
 * 1: Land there and breakdown all trains in a radius of 12 tiles; and now we wait...
 *    because as soon as the Ufo lands, a fighter jet, a Skyranger, is called to clear up the mess
 */
static bool DisasterTick_Big_Ufo(DisasterVehicle *v)
{
	v->tick_counter++;

	if (v->state == 1) {
		int x = TileX(v->dest_tile) * TILE_SIZE + TILE_SIZE / 2;
		int y = TileY(v->dest_tile) * TILE_SIZE + TILE_SIZE / 2;
		if (Delta(v->x_pos, x) + Delta(v->y_pos, y) >= 8) {
			v->direction = GetDirectionTowards(v, x, y);

			GetNewVehiclePosResult gp = GetNewVehiclePos(v);
			v->UpdatePosition(gp.x, gp.y, GetAircraftFlightLevel(v));
			return true;
		}

		if (!IsValidTile(v->dest_tile)) {
			/* Make sure we don't land outside the map. */
			delete v;
			return false;
		}

		int z = GetSlopePixelZ(v->x_pos, v->y_pos);
		if (z < v->z_pos) {
			v->UpdatePosition(v->x_pos, v->y_pos, v->z_pos - 1);
			return true;
		}

		v->state = 2;

		for (Vehicle *target : Vehicle::Iterate()) {
			if (target->IsGroundVehicle() && !HasBit(target->subtype, GVSF_VIRTUAL)) {
				if (Delta(target->x_pos, v->x_pos) + Delta(target->y_pos, v->y_pos) <= 12 * (int)TILE_SIZE) {
					target->breakdown_ctr = 5;
					target->breakdown_delay = 0xF0;
					target->breakdown_type = BREAKDOWN_CRITICAL;
				}
			}
		}

		Town *t = ClosestTownFromTile(v->dest_tile, UINT_MAX);
		SetDParam(0, t->index);
		AddTileNewsItem(STR_NEWS_DISASTER_BIG_UFO, NT_ACCIDENT, v->tile);

		if (!Vehicle::CanAllocateItem(2)) {
			delete v;
			return false;
		}
		DisasterVehicle *u = new DisasterVehicle(-6 * (int)TILE_SIZE, v->y_pos, DIR_SW, ST_BIG_UFO_DESTROYER, v->index);
		DisasterVehicle *w = new DisasterVehicle(-6 * (int)TILE_SIZE, v->y_pos, DIR_SW, ST_BIG_UFO_DESTROYER_SHADOW);
		u->SetNext(w);
		InvalidateVehicleTickCaches();
	} else if (v->state == 0) {
		int x = TileX(v->dest_tile) * TILE_SIZE;
		int y = TileY(v->dest_tile) * TILE_SIZE;
		if (Delta(x, v->x_pos) + Delta(y, v->y_pos) >= (int)TILE_SIZE) {
			v->direction = GetDirectionTowards(v, x, y);
			GetNewVehiclePosResult gp = GetNewVehiclePos(v);
			v->UpdatePosition(gp.x, gp.y, GetAircraftFlightLevel(v));
			return true;
		}

		if (++v->age < 6) {
			v->dest_tile = RandomTile();
			return true;
		}
		v->state = 1;

		const auto is_valid_target = [](const Train *t) {
			return t->IsFrontEngine() // Only the engines
				&& Company::IsHumanID(t->owner) // Don't break AIs
				&& IsPlainRailTile(t->tile) // No tunnels
				&& (t->vehstatus & VS_CRASHED) == 0; // Not crashed
		};

		uint n = 0; // Total number of targetable trains.
		for (const Train *t : Train::Iterate()) {
			if (is_valid_target(t)) n++;
		}

		if (n == 0) {
			/* If there are no targetable trains, destroy the UFO. */
			delete v;
			return false;
		}

		n = RandomRange(n); // Choose one of them.
		for (const Train *t : Train::Iterate()) {
			/* Find (n+1)-th train. */
			if (is_valid_target(t) && (n-- == 0)) {
				/* Target it. */
				v->dest_tile = t->tile;
				v->age = 0;
				break;
			}
		}
	}

	return true;
}

/**
 * Skyranger destroying (Big) Ufo handling, v->state states:
 * 0: Home in on landed Ufo and shoot it down
 */
static bool DisasterTick_Big_Ufo_Destroyer(DisasterVehicle *v)
{
	v->tick_counter++;

	GetNewVehiclePosResult gp = GetNewVehiclePos(v);
	v->UpdatePosition(gp.x, gp.y, GetAircraftFlightLevel(v));

	if (gp.x > (int)(MapSizeX() * TILE_SIZE + 9 * TILE_SIZE) - 1) {
		delete v;
		return false;
	}

	if (v->state == 0) {
		Vehicle *u = Vehicle::Get(v->big_ufo_destroyer_target);
		if (Delta(v->x_pos, u->x_pos) > (int)TILE_SIZE) return true;
		v->state = 1;

		CreateEffectVehicleRel(u, 0, 7, 8, EV_EXPLOSION_LARGE);
		if (_settings_client.sound.disaster) SndPlayVehicleFx(SND_12_EXPLOSION, u);

		delete u;

		for (int i = 0; i != 80; i++) {
			uint32_t r = Random();
			CreateEffectVehicleAbove(
				GB(r, 0, 6) + v->x_pos - 32,
				GB(r, 5, 6) + v->y_pos - 32,
				0,
				EV_EXPLOSION_SMALL);
		}

		for (int dy = -3; dy < 3; dy++) {
			for (int dx = -3; dx < 3; dx++) {
				TileIndex tile = TileAddWrap(v->tile, dx, dy);
				if (tile != INVALID_TILE) DisasterClearSquare(tile);
			}
		}
	}

	return true;
}

/**
 * Submarine, v->state states:
 * Unused, just float around aimlessly and pop up at different places, turning around
 */
static bool DisasterTick_Submarine(DisasterVehicle *v)
{
	v->tick_counter++;

	if (++v->age > 8880) {
		delete v;
		return false;
	}

	if (!HasBit(v->tick_counter, 0)) return true;

	TileIndex tile = v->tile + TileOffsByDiagDir(DirToDiagDir(v->direction));
	if (IsValidTile(tile)) {
		TrackBits trackbits = TrackdirBitsToTrackBits(GetTileTrackdirBits(tile, TRANSPORT_WATER, 0));
		if (trackbits == TRACK_BIT_ALL && !Chance16(1, 90)) {
			GetNewVehiclePosResult gp = GetNewVehiclePos(v);
			v->UpdatePosition(gp.x, gp.y, v->z_pos);
			return true;
		}
	}

	v->direction = ChangeDir(v->direction, GB(Random(), 0, 1) ? DIRDIFF_90RIGHT : DIRDIFF_90LEFT);

	return true;
}


static bool DisasterTick_NULL(DisasterVehicle *)
{
	return true;
}

typedef bool DisasterVehicleTickProc(DisasterVehicle *v);

static DisasterVehicleTickProc * const _disastervehicle_tick_procs[] = {
	DisasterTick_Zeppeliner, DisasterTick_NULL,
	DisasterTick_Ufo,        DisasterTick_NULL,
	DisasterTick_Airplane,   DisasterTick_NULL,
	DisasterTick_Helicopter, DisasterTick_NULL, DisasterTick_Helicopter_Rotors,
	DisasterTick_Big_Ufo,    DisasterTick_NULL, DisasterTick_Big_Ufo_Destroyer,
	DisasterTick_NULL,
	DisasterTick_Submarine,
	DisasterTick_Submarine,
};


bool DisasterVehicle::Tick()
{
	DEBUG_UPDATESTATECHECKSUM("DisasterVehicle::Tick: v: %u, x: %d, y: %d", this->index, this->x_pos, this->y_pos);
	UpdateStateChecksum((((uint64_t) this->x_pos) << 32) | this->y_pos);
	return _disastervehicle_tick_procs[this->subtype](this);
}

typedef void DisasterInitProc();


/**
 * Zeppeliner which crashes on a small airport if one found,
 * otherwise crashes on a random tile
 */
static void Disaster_Zeppeliner_Init()
{
	if (!Vehicle::CanAllocateItem(2)) return;

	/* Pick a random place, unless we find a small airport */
	int x = TileX(Random()) * TILE_SIZE + TILE_SIZE / 2;

	for (const Station *st : Station::Iterate()) {
		if (st->airport.tile != INVALID_TILE && (st->airport.type == AT_SMALL || st->airport.type == AT_LARGE)) {
			x = (TileX(st->airport.tile) + 2) * TILE_SIZE;
			break;
		}
	}

	DisasterVehicle *v = new DisasterVehicle(x, 0, DIR_SE, ST_ZEPPELINER);
	/* Allocate shadow */
	DisasterVehicle *u = new DisasterVehicle(x, 0, DIR_SE, ST_ZEPPELINER_SHADOW);
	v->SetNext(u);

	InvalidateVehicleTickCaches();
}


/**
 * Ufo which flies around aimlessly from the middle of the map a bit
 * until it locates a road vehicle which it targets and then destroys
 */
static void Disaster_Small_Ufo_Init()
{
	if (!Vehicle::CanAllocateItem(2)) return;

	int x = TileX(Random()) * TILE_SIZE + TILE_SIZE / 2;
	DisasterVehicle *v = new DisasterVehicle(x, 0, DIR_SE, ST_SMALL_UFO);
	v->dest_tile = TileXY(MapSizeX() / 2, MapSizeY() / 2);

	/* Allocate shadow */
	DisasterVehicle *u = new DisasterVehicle(x, 0, DIR_SE, ST_SMALL_UFO_SHADOW);
	v->SetNext(u);

	InvalidateVehicleTickCaches();
}


/* Combat airplane which destroys an oil refinery */
static void Disaster_Airplane_Init()
{
	if (!Vehicle::CanAllocateItem(2)) return;

	Industry *found = nullptr;

	for (Industry *i : Industry::Iterate()) {
		if ((GetIndustrySpec(i->type)->behaviour & INDUSTRYBEH_AIRPLANE_ATTACKS) &&
				(found == nullptr || Chance16(1, 2))) {
			found = i;
		}
	}

	if (found == nullptr) return;

	/* Start from the bottom (south side) of the map */
	int x = (MapSizeX() + 9) * TILE_SIZE - 1;
	int y = TileY(found->location.tile) * TILE_SIZE + 37;

	DisasterVehicle *v = new DisasterVehicle(x, y, DIR_NE, ST_AIRPLANE);
	DisasterVehicle *u = new DisasterVehicle(x, y, DIR_NE, ST_AIRPLANE_SHADOW);
	v->SetNext(u);

	InvalidateVehicleTickCaches();
}


/** Combat helicopter that destroys a factory */
static void Disaster_Helicopter_Init()
{
	if (!Vehicle::CanAllocateItem(3)) return;

	Industry *found = nullptr;

	for (Industry *i : Industry::Iterate()) {
		if ((GetIndustrySpec(i->type)->behaviour & INDUSTRYBEH_CHOPPER_ATTACKS) &&
				(found == nullptr || Chance16(1, 2))) {
			found = i;
		}
	}

	if (found == nullptr) return;

	int x = -16 * (int)TILE_SIZE;
	int y = TileY(found->location.tile) * TILE_SIZE + 37;

	DisasterVehicle *v = new DisasterVehicle(x, y, DIR_SW, ST_HELICOPTER);
	DisasterVehicle *u = new DisasterVehicle(x, y, DIR_SW, ST_HELICOPTER_SHADOW);
	v->SetNext(u);

	DisasterVehicle *w = new DisasterVehicle(x, y, DIR_SW, ST_HELICOPTER_ROTORS);
	u->SetNext(w);

	InvalidateVehicleTickCaches();
}


/* Big Ufo which lands on a piece of rail and will consequently be shot
 * down by a combat airplane, destroying the surroundings */
static void Disaster_Big_Ufo_Init()
{
	if (!Vehicle::CanAllocateItem(2)) return;

	int x = TileX(Random()) * TILE_SIZE + TILE_SIZE / 2;
	int y = MapMaxX() * TILE_SIZE - 1;

	DisasterVehicle *v = new DisasterVehicle(x, y, DIR_NW, ST_BIG_UFO);
	v->dest_tile = TileXY(MapSizeX() / 2, MapSizeY() / 2);

	/* Allocate shadow */
	DisasterVehicle *u = new DisasterVehicle(x, y, DIR_NW, ST_BIG_UFO_SHADOW);
	v->SetNext(u);

	InvalidateVehicleTickCaches();
}


static void Disaster_Submarine_Init(DisasterSubType subtype)
{
	if (!Vehicle::CanAllocateItem()) return;

	int y;
	Direction dir;
	uint32_t r = Random();
	int x = TileX(r) * TILE_SIZE + TILE_SIZE / 2;

	if (HasBit(r, 31)) {
		y = MapMaxY() * TILE_SIZE - TILE_SIZE / 2 - 1;
		dir = DIR_NW;
	} else {
		y = TILE_SIZE / 2;
		if (_settings_game.construction.freeform_edges) y += TILE_SIZE;
		dir = DIR_SE;
	}
	if (!IsWaterTile(TileVirtXY(x, y))) return;

	new DisasterVehicle(x, y, dir, subtype);

	InvalidateVehicleTickCaches();
}

/* Curious submarine #1, just floats around */
static void Disaster_Small_Submarine_Init()
{
	Disaster_Submarine_Init(ST_SMALL_SUBMARINE);
}


/* Curious submarine #2, just floats around */
static void Disaster_Big_Submarine_Init()
{
	Disaster_Submarine_Init(ST_BIG_SUBMARINE);
}


/**
 * Coal mine catastrophe, destroys a stretch of 30 tiles of
 * land in a certain direction
 */
static void Disaster_CoalMine_Init()
{
	int index = GB(Random(), 0, 4);
	uint m;

	for (m = 0; m < 15; m++) {
		for (const Industry *i : Industry::Iterate()) {
			if ((GetIndustrySpec(i->type)->behaviour & INDUSTRYBEH_CAN_SUBSIDENCE) && --index < 0) {
				SetDParam(0, i->town->index);
				AddTileNewsItem(STR_NEWS_DISASTER_COAL_MINE_SUBSIDENCE, NT_ACCIDENT, i->location.tile + TileDiffXY(1, 1)); // keep the news, even when the mine closes

				{
					TileIndex tile = i->location.tile;
					TileIndexDiff step = TileOffsByDiagDir((DiagDirection)GB(Random(), 0, 2));

					for (uint n = 0; n < 30; n++) {
						DisasterClearSquare(tile);
						tile += step;
						if (!IsValidTile(tile)) break;
					}
				}
				return;
			}
		}
	}
}

struct Disaster {
	DisasterInitProc *init_proc; ///< The init function for this disaster.
	CalTime::Year min_year;      ///< The first year this disaster will occur.
	CalTime::Year max_year;      ///< The last year this disaster will occur.
};

static const Disaster _disasters[] = {
	{Disaster_Zeppeliner_Init,      1930, 1955}, // zeppeliner
	{Disaster_Small_Ufo_Init,       1940, 1970}, // ufo (small)
	{Disaster_Airplane_Init,        1960, 1990}, // airplane
	{Disaster_Helicopter_Init,      1970, 2000}, // helicopter
	{Disaster_Big_Ufo_Init,         2000, 2100}, // ufo (big)
	{Disaster_Small_Submarine_Init, 1940, 1965}, // submarine (small)
	{Disaster_Big_Submarine_Init,   1975, 2010}, // submarine (big)
	{Disaster_CoalMine_Init,        1950, 1985}, // coalmine
};

void DoDisaster()
{
	std::vector<DisasterInitProc *> available_disasters;

	for (auto &disaster : _disasters) {
		if (CalTime::CurYear() >= disaster.min_year && CalTime::CurYear() < disaster.max_year) {
			available_disasters.push_back(disaster.init_proc);
		}
	}

	if (available_disasters.empty()) return;

	available_disasters[RandomRange(static_cast<uint32_t>(available_disasters.size()))]();
}


static void ResetDisasterDelay()
{
	_disaster_delay = GB(Random(), 0, 9) + 730;
}

void DisasterDailyLoop()
{
	if (--_disaster_delay != 0) return;

	ResetDisasterDelay();

	if (_settings_game.difficulty.disasters != 0) DoDisaster();
}

void StartupDisasters()
{
	ResetDisasterDelay();
}

/**
 * Marks all disasters targeting this industry in such a way
 * they won't call Industry::Get(v->dest_tile) on invalid industry anymore.
 * @param i deleted industry
 */
void ReleaseDisastersTargetingIndustry(IndustryID i)
{
	if (!_disaster_vehicle_count) return;

	for (DisasterVehicle *v : DisasterVehicle::Iterate()) {
		/* primary disaster vehicles that have chosen target */
		if (v->subtype == ST_AIRPLANE || v->subtype == ST_HELICOPTER) {
			/* if it has chosen target, and it is this industry (yes, dest_tile is IndustryID here), set order to "leaving map peacefully" */
			if (v->state > 0 && v->dest_tile == (uint32_t)i) v->state = 3;
		}
	}
}

/**
 * Notify disasters that we are about to delete a vehicle. So make them head elsewhere.
 * @param vehicle deleted vehicle
 */
void ReleaseDisasterVehicleTargetingVehicle(VehicleID vehicle)
{
	if (!_disaster_vehicle_count) return;

	auto iter = _disaster_ufo_target_map.find(vehicle);
	if (iter == _disaster_ufo_target_map.end()) return;

	DisasterVehicle *v = DisasterVehicle::GetIfValid(iter->second);
	_disaster_ufo_target_map.erase(iter);

	if (v == nullptr) return;

	/* primary disaster vehicles that have chosen target */
	assert(v->subtype == ST_SMALL_UFO);
	assert(v->state != 0);

	/* Revert to target-searching */
	v->state = 0;
	v->dest_tile = RandomTile();
	GetAircraftFlightLevelBounds(v, &v->z_pos, nullptr);
	v->age = 0;
}

void ResetDisasterVehicleTargeting()
{
	_disaster_ufo_target_map.clear();
}

bool SetDisasterVehicleTargetingVehicle(VehicleID vehicle, VehicleID disaster_vehicle)
{
	auto insert_result = _disaster_ufo_target_map.insert(std::make_pair(vehicle, disaster_vehicle));
	if (!insert_result.second) {
		/* Vehicle already has an associated disaster vehicle, return failure if that isn't this disaster vehicle */
		if (insert_result.first->second != disaster_vehicle) return false;
	}

	return true;
}

void DisasterVehicle::UpdateDeltaXY()
{
	this->x_offs        = -1;
	this->y_offs        = -1;
	this->x_extent      =  2;
	this->y_extent      =  2;
	this->z_extent      =  5;
}<|MERGE_RESOLUTION|>--- conflicted
+++ resolved
@@ -407,12 +407,7 @@
 		if (z <= u->z_pos && (u->vehstatus & VS_HIDDEN) == 0) {
 			v->age++;
 			if (u->crashed_ctr == 0) {
-<<<<<<< HEAD
-				u->Crash();
-=======
 				uint victims = u->Crash();
-				u->disaster_vehicle = INVALID_VEHICLE;
->>>>>>> 9965cd91
 
 				AddTileNewsItem(STR_NEWS_DISASTER_SMALL_UFO, NT_ACCIDENT, u->tile);
 
