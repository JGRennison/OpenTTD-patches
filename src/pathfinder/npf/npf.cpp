--- conflicted
+++ resolved
@@ -972,11 +972,7 @@
  * multiple targets that are spread around, we should perform a breadth first
  * search by specifiying CalcZero as our heuristic.
  */
-<<<<<<< HEAD
-static NPFFoundTargetData NPFRouteInternal(AyStarNode *start1, bool ignore_start_tile1, AyStarNode *start2, bool ignore_start_tile2, NPFFindStationOrTileData *target, AyStar_EndNodeCheck target_proc, AyStar_CalculateH heuristic_proc, AyStarUserData *user, uint reverse_penalty)
-=======
 static NPFFoundTargetData NPFRouteInternal(AyStarNode *start1, bool ignore_start_tile1, AyStarNode *start2, bool ignore_start_tile2, NPFFindStationOrTileData *target, AyStar_EndNodeCheck target_proc, AyStar_CalculateH heuristic_proc, AyStarUserData *user, uint reverse_penalty, bool ignore_reserved = false)
->>>>>>> 2574e46d
 {
 	int r;
 	NPFFoundTargetData result;
@@ -1242,13 +1238,6 @@
 
 	AyStarNode start1;
 	start1.tile = tile;
-<<<<<<< HEAD
-	/* We set this in case the target is also the start tile, we will just
-	 * return a not found then */
-	start1.user_data[NPF_TRACKDIR_CHOICE] = INVALID_TRACKDIR;
-	start1.user_data[NPF_NODE_FLAGS] = 0;
-=======
->>>>>>> 2574e46d
 	start1.direction = trackdir;
 
 	RailTypes railtypes = v->compatible_railtypes;
@@ -1257,11 +1246,7 @@
 	/* perform a breadth first search. Target is NULL,
 	 * since we are just looking for any safe tile...*/
 	AyStarUserData user = { v->owner, TRANSPORT_RAIL, railtypes, ROADTYPES_NONE };
-<<<<<<< HEAD
-	return NPFRouteInternal(&start1, true, NULL, false, &fstd, NPFFindSafeTile, NPFCalcZero, &user, 0).res_okay;
-=======
 	return NPFRouteInternal(&start1, true, NULL, false, &fstd, NPFFindSafeTile, NPFCalcZero, &user, 0, true).res_okay;
->>>>>>> 2574e46d
 }
 
 bool NPFTrainCheckReverse(const Train *v)
