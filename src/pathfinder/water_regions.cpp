/*
 * This file is part of OpenTTD.
 * OpenTTD is free software; you can redistribute it and/or modify it under the terms of the GNU General Public License as published by the Free Software Foundation, version 2.
 * OpenTTD is distributed in the hope that it will be useful, but WITHOUT ANY WARRANTY; without even the implied warranty of MERCHANTABILITY or FITNESS FOR A PARTICULAR PURPOSE.
 * See the GNU General Public License for more details. You should have received a copy of the GNU General Public License along with OpenTTD. If not, see <http://www.gnu.org/licenses/>.
 */

 /** @file water_regions.cpp Handles dividing the water in the map into square regions to assist pathfinding. */

#include "stdafx.h"
#include "map_func.h"
#include "water_regions.h"
#include "map_func.h"
#include "tilearea_type.h"
#include "track_func.h"
#include "transport_type.h"
#include "landscape.h"
#include "tunnelbridge_map.h"
#include "follow_track.hpp"
#include "ship.h"

#include <array>
#include <vector>

using TWaterRegionTraversabilityBits = uint16_t;
constexpr TWaterRegionPatchLabel FIRST_REGION_LABEL = 1;
constexpr TWaterRegionPatchLabel INVALID_WATER_REGION_PATCH = 0;

static_assert(sizeof(TWaterRegionTraversabilityBits) * 8 == WATER_REGION_EDGE_LENGTH);
static_assert(sizeof(TWaterRegionPatchLabel) == sizeof(byte)); // Important for the hash calculation.

static inline TrackBits GetWaterTracks(TileIndex tile) { return TrackStatusToTrackBits(GetTileTrackStatus(tile, TRANSPORT_WATER, 0)); }
static inline bool IsAqueductTile(TileIndex tile) { return IsBridgeTile(tile) && GetTunnelBridgeTransportType(tile) == TRANSPORT_WATER; }

static inline uint32_t GetWaterRegionX(TileIndex tile) { return TileX(tile) / WATER_REGION_EDGE_LENGTH; }
static inline uint32_t GetWaterRegionY(TileIndex tile) { return TileY(tile) / WATER_REGION_EDGE_LENGTH; }

static inline uint32_t GetWaterRegionMapSizeX() { return MapSizeX() / WATER_REGION_EDGE_LENGTH; }
static inline uint32_t GetWaterRegionMapSizeY() { return MapSizeY() / WATER_REGION_EDGE_LENGTH; }

static inline uint32_t GetWaterRegionYShift() { return MapLogX() - WATER_REGION_EDGE_LENGTH_LOG; }

static inline TWaterRegionIndex GetWaterRegionIndex(uint32_t region_x, uint32_t region_y) { return (region_y << GetWaterRegionYShift()) + region_x; }
static inline TWaterRegionIndex GetWaterRegionIndex(TileIndex tile) { return GetWaterRegionIndex(GetWaterRegionX(tile), GetWaterRegionY(tile)); }

struct WaterRegionTileIterator {
	uint32_t x;
	uint32_t y;

	inline operator TileIndex () const
	{
		return TileXY(this->x, this->y);
	}

	inline TileIndex operator *() const
	{
		return TileXY(this->x, this->y);
	}

	WaterRegionTileIterator& operator ++()
	{
		this->x++;
		if ((this->x & WATER_REGION_EDGE_MASK) == 0)  {
			/* reached end of row */
			this->x -= WATER_REGION_EDGE_LENGTH;
			this->y++;
		}
		return *this;
	}
};

using TWaterRegionPatchLabelArray = std::array<TWaterRegionPatchLabel, WATER_REGION_NUMBER_OF_TILES>;

/**
 * Represents a square section of the map of a fixed size. Within this square individual unconnected patches of water are
 * identified using a Connected Component Labeling (CCL) algorithm. Note that all information stored in this class applies
 * only to tiles within the square section, there is no knowledge about the rest of the map. This makes it easy to invalidate
 * and update a water region if any changes are made to it, such as construction or terraforming.
 */
class WaterRegion
{
	friend class WaterRegionReference;

	std::array<TWaterRegionTraversabilityBits, DIAGDIR_END> edge_traversability_bits{};
	bool initialized = false;
	bool has_cross_region_aqueducts = false;
	TWaterRegionPatchLabel number_of_patches = 0; // 0 = no water, 1 = one single patch of water, etc...
	std::unique_ptr<TWaterRegionPatchLabelArray> tile_patch_labels;
};

static std::unique_ptr<TWaterRegionPatchLabelArray> _spare_labels;

class WaterRegionReference {
	const uint32_t tile_x;
	const uint32_t tile_y;
	WaterRegion &wr;

	inline bool ContainsTile(TileIndex tile) const
	{
		const uint32_t x = TileX(tile);
		const uint32_t y = TileY(tile);
		return x >= this->tile_x && x < this->tile_x + WATER_REGION_EDGE_LENGTH
				&& y >= this->tile_y && y < this->tile_y + WATER_REGION_EDGE_LENGTH;
	}

	/**
	 * Returns the local index of the tile within the region. The N corner represents 0,
	 * the x direction is positive in the SW direction, and Y is positive in the SE direction.
	 * @param tile Tile within the water region.
	 * @returns The local index.
	 */
	inline int GetLocalIndex(TileIndex tile) const
	{
		assert(this->ContainsTile(tile));
		return (TileX(tile) - this->tile_x) + WATER_REGION_EDGE_LENGTH * (TileY(tile) - this->tile_y);
	}

	inline bool HasNonMatchingPatchLabel(TWaterRegionPatchLabel expected_label) const
	{
		for (TWaterRegionPatchLabel label : *this->wr.tile_patch_labels) {
			if (label != expected_label) return true;
		}
		return false;
	}

public:
	WaterRegionReference(uint32_t region_x, uint32_t region_y, WaterRegion &wr)
		: tile_x(region_x * WATER_REGION_EDGE_LENGTH), tile_y(region_y * WATER_REGION_EDGE_LENGTH), wr(wr)
	{}

	WaterRegionTileIterator begin() const { return { this->tile_x, this->tile_y }; }
	WaterRegionTileIterator end() const { return { this->tile_x, this->tile_y + WATER_REGION_EDGE_LENGTH }; }

	bool IsInitialized() const { return this->wr.initialized; }

<<<<<<< HEAD
	void Invalidate() { this->wr.initialized = false; }
=======
	void Invalidate()
	{
		if (!IsInitialized()) Debug(map, 3, "Invalidated water region ({},{})", GetWaterRegionX(this->tile_area.tile), GetWaterRegionY(this->tile_area.tile));
		this->initialized = false;
	}
>>>>>>> 60b6c6c7

	/**
	 * Returns a set of bits indicating whether an edge tile on a particular side is traversable or not. These
	 * values can be used to determine whether a ship can enter/leave the region through a particular edge tile.
	 * @see GetLocalIndex() for a description of the coordinate system used.
	 * @param side Which side of the region we want to know the edge traversability of.
	 * @returns A value holding the edge traversability bits.
	 */
	TWaterRegionTraversabilityBits GetEdgeTraversabilityBits(DiagDirection side) const { return this->wr.edge_traversability_bits[side]; }

	/**
	 * @returns The amount of individual water patches present within the water region. A value of
	 * 0 means there is no water present in the water region at all.
	 */
	int NumberOfPatches() const { return this->wr.number_of_patches; }

	/**
	 * @returns Whether the water region contains aqueducts that cross the region boundaries.
	 */
	bool HasCrossRegionAqueducts() const { return this->wr.has_cross_region_aqueducts; }

	/**
	 * Returns the patch label that was assigned to the tile.
	 * @param tile The tile of which we want to retrieve the label.
	 * @returns The label assigned to the tile.
	 */
	TWaterRegionPatchLabel GetLabel(TileIndex tile) const
	{
		assert(this->ContainsTile(tile));
		if (this->wr.tile_patch_labels == nullptr) {
			return this->NumberOfPatches() == 0 ? INVALID_WATER_REGION_PATCH : 1;
		}
		return (*this->wr.tile_patch_labels)[this->GetLocalIndex(tile)];
	}

	/**
	 * Performs the connected component labeling and other data gathering.
	 * @see WaterRegion
	 */
	void ForceUpdate()
	{
<<<<<<< HEAD
		this->wr.has_cross_region_aqueducts = false;

		if (this->wr.tile_patch_labels == nullptr) {
			if (_spare_labels != nullptr) {
				this->wr.tile_patch_labels = std::move(_spare_labels);
			} else {
				this->wr.tile_patch_labels = std::make_unique<TWaterRegionPatchLabelArray>();
			}
		}
=======
		Debug(map, 3, "Updating water region ({},{})", GetWaterRegionX(this->tile_area.tile), GetWaterRegionY(this->tile_area.tile));
		this->has_cross_region_aqueducts = false;

		this->tile_patch_labels.fill(INVALID_WATER_REGION_PATCH);
		this->edge_traversability_bits.fill(0);
>>>>>>> 60b6c6c7

		this->wr.tile_patch_labels->fill(INVALID_WATER_REGION_PATCH);

		TWaterRegionPatchLabel current_label = 1;
		TWaterRegionPatchLabel highest_assigned_label = 0;

		/* Perform connected component labeling. This uses a flooding algorithm that expands until no
		 * additional tiles can be added. Only tiles inside the water region are considered. */
		for (const TileIndex start_tile : *this) {
			static std::vector<TileIndex> tiles_to_check;
			tiles_to_check.clear();
			tiles_to_check.push_back(start_tile);

			if (!this->wr.has_cross_region_aqueducts && IsAqueductTile(start_tile)) {
				const TileIndex other_aqueduct_end = GetOtherBridgeEnd(start_tile);
				if (!this->ContainsTile(other_aqueduct_end)) {
					this->wr.has_cross_region_aqueducts = true;
				}
			}

			bool increase_label = false;
			while (!tiles_to_check.empty()) {
				const TileIndex tile = tiles_to_check.back();
				tiles_to_check.pop_back();

				const TrackdirBits valid_dirs = TrackBitsToTrackdirBits(GetWaterTracks(tile));
				if (valid_dirs == TRACKDIR_BIT_NONE) continue;

				TWaterRegionPatchLabel &tile_patch = (*this->wr.tile_patch_labels)[GetLocalIndex(tile)];
				if (tile_patch != INVALID_WATER_REGION_PATCH) continue;

				tile_patch = current_label;
				highest_assigned_label = current_label;
				increase_label = true;

				for (const Trackdir dir : SetTrackdirBitIterator(valid_dirs)) {
					/* By using a TrackFollower we "play by the same rules" as the actual ship pathfinder */
					CFollowTrackWater ft;
<<<<<<< HEAD
					if (ft.Follow(tile, dir) && this->ContainsTile(ft.m_new_tile)) tiles_to_check.push_back(ft.m_new_tile);
=======
					if (ft.Follow(tile, dir)) {
						if (this->tile_area.Contains(ft.m_new_tile)) {
							tiles_to_check.push_back(ft.m_new_tile);
						} else if (!ft.m_is_bridge) {
							assert(DistanceManhattan(ft.m_new_tile, tile) == 1);
							const auto side = DiagdirBetweenTiles(tile, ft.m_new_tile);
							const int local_x_or_y = DiagDirToAxis(side) == AXIS_X ? TileY(tile) - TileY(this->tile_area.tile) : TileX(tile) - TileX(this->tile_area.tile);
							SetBit(this->edge_traversability_bits[side], local_x_or_y);
						} else {
							this->has_cross_region_aqueducts = true;
						}
					}
>>>>>>> 60b6c6c7
				}
			}

			if (increase_label) current_label++;
		}

<<<<<<< HEAD
		this->wr.number_of_patches = highest_assigned_label;
		this->wr.initialized = true;

		/* Calculate the traversability (whether the tile can be entered / exited) for all edges. Note that
		 * we always follow the same X and Y scanning direction, this is important for comparisons later on! */
		this->wr.edge_traversability_bits.fill(0);
		const uint32_t top_x = this->tile_x;
		const uint32_t top_y = this->tile_y;
		for (uint32_t i = 0; i < WATER_REGION_EDGE_LENGTH; ++i) {
			if (GetWaterTracks(TileXY(top_x + i, top_y)) & TRACK_BIT_3WAY_NW) SetBit(this->wr.edge_traversability_bits[DIAGDIR_NW], i); // NW edge
			if (GetWaterTracks(TileXY(top_x + i, top_y + WATER_REGION_EDGE_LENGTH - 1)) & TRACK_BIT_3WAY_SE) SetBit(this->wr.edge_traversability_bits[DIAGDIR_SE], i); // SE edge
			if (GetWaterTracks(TileXY(top_x, top_y + i)) & TRACK_BIT_3WAY_NE) SetBit(this->wr.edge_traversability_bits[DIAGDIR_NE], i); // NE edge
			if (GetWaterTracks(TileXY(top_x + WATER_REGION_EDGE_LENGTH - 1, top_y + i)) & TRACK_BIT_3WAY_SW) SetBit(this->wr.edge_traversability_bits[DIAGDIR_SW], i); // SW edge
		}

		if (this->wr.number_of_patches == 0 || (this->wr.number_of_patches == 1 && !this->HasNonMatchingPatchLabel(1))) {
			/* No need for patch storage: trivial cases */
			_spare_labels = std::move(this->wr.tile_patch_labels);
		}
=======
		this->number_of_patches = highest_assigned_label;
		this->initialized = true;
>>>>>>> 60b6c6c7
	}

	/**
	 * Updates the patch labels and other data, but only if the region is not yet initialized.
	 */
	inline void UpdateIfNotInitialized()
	{
		if (!this->wr.initialized) this->ForceUpdate();
	}

	inline bool HasPatchStorage() const
	{
		return this->wr.tile_patch_labels != nullptr;
	}

	TWaterRegionPatchLabelArray CopyPatchLabelArray() const
	{
		TWaterRegionPatchLabelArray out;
		if (this->HasPatchStorage()) {
			out = *this->wr.tile_patch_labels;
		} else {
			out.fill(this->NumberOfPatches() == 0 ? INVALID_WATER_REGION_PATCH : 1);
		}
		return out;
	}

	void PrintDebugInfo()
	{
		Debug(map, 9, "Water region {},{} labels and edge traversability = ...", GetWaterRegionX(tile_area.tile), GetWaterRegionY(tile_area.tile));

		const size_t max_element_width = std::to_string(this->number_of_patches).size();

		std::array<int, 16> traversability_NW{0};
		for (auto bitIndex : SetBitIterator(edge_traversability_bits[DIAGDIR_NW])) *(traversability_NW.rbegin() + bitIndex) = 1;
		Debug(map, 9, "    {:{}}", fmt::join(traversability_NW, " "), max_element_width);
		Debug(map, 9, "  +{:->{}}+", "", WATER_REGION_EDGE_LENGTH * (max_element_width + 1) + 1);

		for (int y = 0; y < WATER_REGION_EDGE_LENGTH; ++y) {
			std::string line{};
			for (int x = 0; x < WATER_REGION_EDGE_LENGTH; ++x) {
				const auto label = this->tile_patch_labels[x + y * WATER_REGION_EDGE_LENGTH];
				const std::string label_str = label == INVALID_WATER_REGION_PATCH ? "." : std::to_string(label);
				line = fmt::format("{:{}}", label_str, max_element_width) + " " + line;
			}
			Debug(map, 9, "{} | {}| {}", GB(this->edge_traversability_bits[DIAGDIR_SW], y, 1), line, GB(this->edge_traversability_bits[DIAGDIR_NE], y, 1));
		}

		Debug(map, 9, "  +{:->{}}+", "", WATER_REGION_EDGE_LENGTH * (max_element_width + 1) + 1);
		std::array<int, 16> traversability_SE{0};
		for (auto bitIndex : SetBitIterator(edge_traversability_bits[DIAGDIR_SE])) *(traversability_SE.rbegin() + bitIndex) = 1;
		Debug(map, 9, "    {:{}}", fmt::join(traversability_SE, " "), max_element_width);
	}
};

std::unique_ptr<WaterRegion[]> _water_regions;

TileIndex GetTileIndexFromLocalCoordinate(uint32_t region_x, uint32_t region_y, uint32_t local_x, uint32_t local_y)
{
	assert(local_x < WATER_REGION_EDGE_LENGTH);
	assert(local_y < WATER_REGION_EDGE_LENGTH);
	return TileXY(WATER_REGION_EDGE_LENGTH * region_x + local_x, WATER_REGION_EDGE_LENGTH * region_y + local_y);
}

TileIndex GetEdgeTileCoordinate(uint32_t region_x, uint32_t region_y, DiagDirection side, uint32_t x_or_y)
{
	assert(x_or_y < WATER_REGION_EDGE_LENGTH);
	switch (side) {
		case DIAGDIR_NE: return GetTileIndexFromLocalCoordinate(region_x, region_y, 0, x_or_y);
		case DIAGDIR_SW: return GetTileIndexFromLocalCoordinate(region_x, region_y, WATER_REGION_EDGE_LENGTH - 1, x_or_y);
		case DIAGDIR_NW: return GetTileIndexFromLocalCoordinate(region_x, region_y, x_or_y, 0);
		case DIAGDIR_SE: return GetTileIndexFromLocalCoordinate(region_x, region_y, x_or_y, WATER_REGION_EDGE_LENGTH - 1);
		default: NOT_REACHED();
	}
}

inline WaterRegionReference GetWaterRegionRef(uint32_t region_x, uint32_t region_y)
{
	return WaterRegionReference(region_x, region_y, _water_regions[GetWaterRegionIndex(region_x, region_y)]);
}

inline WaterRegionReference GetWaterRegionRef(TileIndex tile)
{
	return GetWaterRegionRef(GetWaterRegionX(tile), GetWaterRegionY(tile));
}

WaterRegionReference GetUpdatedWaterRegion(uint32_t region_x, uint32_t region_y)
{
	WaterRegionReference ref(region_x, region_y, _water_regions[GetWaterRegionIndex(region_x, region_y)]);
	ref.UpdateIfNotInitialized();
	return ref;
}

WaterRegionReference GetUpdatedWaterRegion(TileIndex tile)
{
	return GetUpdatedWaterRegion(GetWaterRegionX(tile), GetWaterRegionY(tile));
}

/**
 * Returns the index of the water region.
 * @param water_region The water region to return the index for.
 */
TWaterRegionIndex GetWaterRegionIndex(const WaterRegionDesc &water_region)
{
	return GetWaterRegionIndex(water_region.x, water_region.y);
}

/**
 * Calculates a number that uniquely identifies the provided water region patch.
 * @param water_region_patch The Water region to calculate the hash for.
 */
uint32_t CalculateWaterRegionPatchHash(const WaterRegionPatchDesc &water_region_patch)
{
	return water_region_patch.label | GetWaterRegionIndex(water_region_patch) << 8;
}

/**
 * Returns the center tile of a particular water region.
 * @param water_region The water region to find the center tile for.
 * @returns The center tile of the water region.
 */
TileIndex GetWaterRegionCenterTile(const WaterRegionDesc &water_region)
{
	return TileXY(water_region.x * WATER_REGION_EDGE_LENGTH + (WATER_REGION_EDGE_LENGTH / 2), water_region.y * WATER_REGION_EDGE_LENGTH + (WATER_REGION_EDGE_LENGTH / 2));
}

/**
 * Returns basic water region information for the provided tile.
 * @param tile The tile for which the information will be calculated.
 */
WaterRegionDesc GetWaterRegionInfo(TileIndex tile)
{
	return WaterRegionDesc{ GetWaterRegionX(tile), GetWaterRegionY(tile) };
}

/**
 * Returns basic water region patch information for the provided tile.
 * @param tile The tile for which the information will be calculated.
 */
WaterRegionPatchDesc GetWaterRegionPatchInfo(TileIndex tile)
{
	WaterRegionReference region = GetUpdatedWaterRegion(tile);
	return WaterRegionPatchDesc{ GetWaterRegionX(tile), GetWaterRegionY(tile), region.GetLabel(tile) };
}

/**
 * Marks the water region that tile is part of as invalid.
 * @param tile Tile within the water region that we wish to invalidate.
 */
void InvalidateWaterRegion(TileIndex tile)
{
<<<<<<< HEAD
	if (tile < MapSize()) {
		GetWaterRegionRef(tile).Invalidate();
=======
	if (!IsValidTile(tile)) return;
	const int water_region_index = GetWaterRegionIndex(tile);
	_water_regions[water_region_index].Invalidate();

	/* When updating the water region we look into the first tile of adjacent water regions to determine edge
	 * traversability. This means that if we invalidate any region edge tiles we might also change the traversability
	 * of the adjacent region. This code ensures the adjacent regions also get invalidated in such a case. */
	for (DiagDirection side = DIAGDIR_BEGIN; side < DIAGDIR_END; side++) {
		const int adjacent_region_index = GetWaterRegionIndex(TileAddByDiagDir(tile, side));
		if (adjacent_region_index != water_region_index) _water_regions[adjacent_region_index].Invalidate();
>>>>>>> 60b6c6c7
	}
}

/**
 * Calls the provided callback function for all water region patches
 * accessible from one particular side of the starting patch.
 * @param water_region_patch Water patch within the water region to start searching from
 * @param side Side of the water region to look for neigboring patches of water
 * @param callback The function that will be called for each neighbor that is found
 */
static inline void VisitAdjacentWaterRegionPatchNeighbors(const WaterRegionPatchDesc &water_region_patch, DiagDirection side, TVisitWaterRegionPatchCallBack &func)
{
	const WaterRegionReference current_region = GetUpdatedWaterRegion(water_region_patch.x, water_region_patch.y);

	const TileIndexDiffC offset = TileIndexDiffCByDiagDir(side);
	/* Unsigned underflow is allowed here, not UB */
	const uint32_t nx = water_region_patch.x + (uint32_t)offset.x;
	const uint32_t ny = water_region_patch.y + (uint32_t)offset.y;

	if (nx >= GetWaterRegionMapSizeX() || ny >= GetWaterRegionMapSizeY()) return;

	const WaterRegionReference neighboring_region = GetUpdatedWaterRegion(nx, ny);
	const DiagDirection opposite_side = ReverseDiagDir(side);

	/* Indicates via which local x or y coordinates (depends on the "side" parameter) we can cross over into the adjacent region. */
	const TWaterRegionTraversabilityBits traversability_bits = current_region.GetEdgeTraversabilityBits(side)
		& neighboring_region.GetEdgeTraversabilityBits(opposite_side);
	if (traversability_bits == 0) return;

	if (current_region.NumberOfPatches() == 1 && neighboring_region.NumberOfPatches() == 1) {
		func(WaterRegionPatchDesc{ nx, ny, FIRST_REGION_LABEL }); // No further checks needed because we know there is just one patch for both adjacent regions
		return;
	}

	/* Multiple water patches can be reached from the current patch. Check each edge tile individually. */
	static std::vector<TWaterRegionPatchLabel> unique_labels; // static and vector-instead-of-map for performance reasons
	unique_labels.clear();
	for (uint32_t x_or_y = 0; x_or_y < WATER_REGION_EDGE_LENGTH; ++x_or_y) {
		if (!HasBit(traversability_bits, x_or_y)) continue;

		const TileIndex current_edge_tile = GetEdgeTileCoordinate(water_region_patch.x, water_region_patch.y, side, x_or_y);
		const TWaterRegionPatchLabel current_label = current_region.GetLabel(current_edge_tile);
		if (current_label != water_region_patch.label) continue;

		const TileIndex neighbor_edge_tile = GetEdgeTileCoordinate(nx, ny, opposite_side, x_or_y);
		const TWaterRegionPatchLabel neighbor_label = neighboring_region.GetLabel(neighbor_edge_tile);
		if (std::find(unique_labels.begin(), unique_labels.end(), neighbor_label) == unique_labels.end()) unique_labels.push_back(neighbor_label);
	}
	for (TWaterRegionPatchLabel unique_label : unique_labels) func(WaterRegionPatchDesc{ nx, ny, unique_label });
}

/**
 * Calls the provided callback function on all accessible water region patches in
 * each cardinal direction, plus any others that are reachable via aqueducts.
 * @param water_region_patch Water patch within the water region to start searching from
 * @param callback The function that will be called for each accessible water patch that is found
 */
void VisitWaterRegionPatchNeighbors(const WaterRegionPatchDesc &water_region_patch, TVisitWaterRegionPatchCallBack &callback)
{
	const WaterRegionReference current_region = GetUpdatedWaterRegion(water_region_patch.x, water_region_patch.y);

	/* Visit adjacent water region patches in each cardinal direction */
	for (DiagDirection side = DIAGDIR_BEGIN; side < DIAGDIR_END; side++) VisitAdjacentWaterRegionPatchNeighbors(water_region_patch, side, callback);

	/* Visit neigboring water patches accessible via cross-region aqueducts */
	if (current_region.HasCrossRegionAqueducts()) {
		for (const TileIndex tile : current_region) {
			if (GetWaterRegionPatchInfo(tile) == water_region_patch && IsAqueductTile(tile)) {
				const TileIndex other_end_tile = GetOtherBridgeEnd(tile);
				if (GetWaterRegionIndex(tile) != GetWaterRegionIndex(other_end_tile)) callback(GetWaterRegionPatchInfo(other_end_tile));
			}
		}
	}
}

/**
 * Initializes all water regions. All water tiles will be scanned and interconnected water patches within regions will be identified.
 */
void InitializeWaterRegions()
{
	_water_regions.reset(new WaterRegion[GetWaterRegionMapSizeX() * GetWaterRegionMapSizeY()]);
}

uint GetWaterRegionTileDebugColourIndex(TileIndex tile)
{
	const uint32_t sub_x = TileX(tile) & WATER_REGION_EDGE_MASK;
	const uint32_t sub_y = TileY(tile) & WATER_REGION_EDGE_MASK;

	auto get_edge_distance = [&](uint32_t sub) -> uint32_t {
		if (sub > WATER_REGION_EDGE_LENGTH / 2) sub = WATER_REGION_EDGE_MASK - sub;
		return sub;
	};
	uint32_t mode = std::min(get_edge_distance(sub_x), get_edge_distance(sub_y));

	switch (mode) {
		case 0: {
			const WaterRegionReference wr = GetWaterRegionRef(tile);
			if (!wr.IsInitialized()) return 1;

			return 2 + wr.NumberOfPatches();
		}

		case 1: {
			const WaterRegionReference wr = GetWaterRegionRef(tile);
			if (wr.HasPatchStorage()) return 2;

			return 0;
		}

		case 2: {
			const WaterRegionReference wr = GetWaterRegionRef(tile);
			if (wr.IsInitialized() && wr.HasCrossRegionAqueducts()) return 9;

			return 0;
		}

		default:
			return 0;
	}
}

void DebugInvalidateAllWaterRegions()
{
	const uint32_t size_x = GetWaterRegionMapSizeX();
	const uint32_t size_y = GetWaterRegionMapSizeY();
	for (uint32_t y = 0; y < size_y; y++) {
		for (uint32_t x = 0; x < size_x; x++) {
			GetWaterRegionRef(x, y).Invalidate();
		}
	}
}

void DebugInitAllWaterRegions()
{
	const uint32_t size_x = GetWaterRegionMapSizeX();
	const uint32_t size_y = GetWaterRegionMapSizeY();
	for (uint32_t y = 0; y < size_y; y++) {
		for (uint32_t x = 0; x < size_x; x++) {
			GetWaterRegionRef(x, y).UpdateIfNotInitialized();
		}
	}
}

void WaterRegionCheckCaches(std::function<void(const char *)> log)
{
	char cclog_buffer[1024];
#define CCLOG(...) { \
	char *cc_log_pos = cclog_buffer + seprintf(cclog_buffer, lastof(cclog_buffer), "Region: %u x %u to %u x %u: ", \
			x * WATER_REGION_EDGE_LENGTH, y * WATER_REGION_EDGE_LENGTH, (x * WATER_REGION_EDGE_LENGTH) + WATER_REGION_EDGE_MASK, (y * WATER_REGION_EDGE_LENGTH) + WATER_REGION_EDGE_MASK); \
	seprintf(cc_log_pos, lastof(cclog_buffer), __VA_ARGS__); \
	DEBUG(desync, 0, "%s", cclog_buffer); \
	if (log) log(cclog_buffer); \
}

	const uint32_t size_x = GetWaterRegionMapSizeX();
	const uint32_t size_y = GetWaterRegionMapSizeY();
	for (uint32_t y = 0; y < size_y; y++) {
		for (uint32_t x = 0; x < size_x; x++) {
			WaterRegionReference wr = GetWaterRegionRef(x, y);
			if (!wr.IsInitialized()) continue;

			const bool old_has_cross_region_aqueducts = wr.HasCrossRegionAqueducts();
			const int old_number_of_patches = wr.NumberOfPatches();
			const TWaterRegionPatchLabelArray old_patch_labels = wr.CopyPatchLabelArray();

			wr.ForceUpdate();

			if (old_has_cross_region_aqueducts != wr.HasCrossRegionAqueducts()) {
				CCLOG("Has cross region aqueducts mismatch: %u -> %u", old_has_cross_region_aqueducts, wr.HasCrossRegionAqueducts());
			}
			if (old_number_of_patches != wr.NumberOfPatches()) {
				CCLOG("Number of patches mismatch: %u -> %u", old_number_of_patches, wr.NumberOfPatches());
			}
			if (old_patch_labels != wr.CopyPatchLabelArray()) {
				CCLOG("Patch label mismatch");
			}
		}
	}
<<<<<<< HEAD
#undef CCLOG
=======
}

void PrintWaterRegionDebugInfo(TileIndex tile)
{
	GetUpdatedWaterRegion(tile).PrintDebugInfo();
>>>>>>> 60b6c6c7
}<|MERGE_RESOLUTION|>--- conflicted
+++ resolved
@@ -8,6 +8,7 @@
  /** @file water_regions.cpp Handles dividing the water in the map into square regions to assist pathfinding. */
 
 #include "stdafx.h"
+#include "debug_fmt.h"
 #include "map_func.h"
 #include "water_regions.h"
 #include "map_func.h"
@@ -86,6 +87,9 @@
 	bool has_cross_region_aqueducts = false;
 	TWaterRegionPatchLabel number_of_patches = 0; // 0 = no water, 1 = one single patch of water, etc...
 	std::unique_ptr<TWaterRegionPatchLabelArray> tile_patch_labels;
+
+public:
+	void Invalidate() { this->initialized = false; }
 };
 
 static std::unique_ptr<TWaterRegionPatchLabelArray> _spare_labels;
@@ -133,15 +137,7 @@
 
 	bool IsInitialized() const { return this->wr.initialized; }
 
-<<<<<<< HEAD
 	void Invalidate() { this->wr.initialized = false; }
-=======
-	void Invalidate()
-	{
-		if (!IsInitialized()) Debug(map, 3, "Invalidated water region ({},{})", GetWaterRegionX(this->tile_area.tile), GetWaterRegionY(this->tile_area.tile));
-		this->initialized = false;
-	}
->>>>>>> 60b6c6c7
 
 	/**
 	 * Returns a set of bits indicating whether an edge tile on a particular side is traversable or not. These
@@ -183,7 +179,6 @@
 	 */
 	void ForceUpdate()
 	{
-<<<<<<< HEAD
 		this->wr.has_cross_region_aqueducts = false;
 
 		if (this->wr.tile_patch_labels == nullptr) {
@@ -193,15 +188,9 @@
 				this->wr.tile_patch_labels = std::make_unique<TWaterRegionPatchLabelArray>();
 			}
 		}
-=======
-		Debug(map, 3, "Updating water region ({},{})", GetWaterRegionX(this->tile_area.tile), GetWaterRegionY(this->tile_area.tile));
-		this->has_cross_region_aqueducts = false;
-
-		this->tile_patch_labels.fill(INVALID_WATER_REGION_PATCH);
-		this->edge_traversability_bits.fill(0);
->>>>>>> 60b6c6c7
 
 		this->wr.tile_patch_labels->fill(INVALID_WATER_REGION_PATCH);
+		this->wr.edge_traversability_bits.fill(0);
 
 		TWaterRegionPatchLabel current_label = 1;
 		TWaterRegionPatchLabel highest_assigned_label = 0;
@@ -238,52 +227,31 @@
 				for (const Trackdir dir : SetTrackdirBitIterator(valid_dirs)) {
 					/* By using a TrackFollower we "play by the same rules" as the actual ship pathfinder */
 					CFollowTrackWater ft;
-<<<<<<< HEAD
-					if (ft.Follow(tile, dir) && this->ContainsTile(ft.m_new_tile)) tiles_to_check.push_back(ft.m_new_tile);
-=======
 					if (ft.Follow(tile, dir)) {
-						if (this->tile_area.Contains(ft.m_new_tile)) {
+						if (this->ContainsTile(ft.m_new_tile)) {
 							tiles_to_check.push_back(ft.m_new_tile);
 						} else if (!ft.m_is_bridge) {
 							assert(DistanceManhattan(ft.m_new_tile, tile) == 1);
 							const auto side = DiagdirBetweenTiles(tile, ft.m_new_tile);
-							const int local_x_or_y = DiagDirToAxis(side) == AXIS_X ? TileY(tile) - TileY(this->tile_area.tile) : TileX(tile) - TileX(this->tile_area.tile);
-							SetBit(this->edge_traversability_bits[side], local_x_or_y);
+							const int local_x_or_y = DiagDirToAxis(side) == AXIS_X ? TileY(tile) - this->tile_y : TileX(tile) - this->tile_x;
+							SetBit(this->wr.edge_traversability_bits[side], local_x_or_y);
 						} else {
-							this->has_cross_region_aqueducts = true;
+							this->wr.has_cross_region_aqueducts = true;
 						}
 					}
->>>>>>> 60b6c6c7
 				}
 			}
 
 			if (increase_label) current_label++;
 		}
 
-<<<<<<< HEAD
 		this->wr.number_of_patches = highest_assigned_label;
 		this->wr.initialized = true;
-
-		/* Calculate the traversability (whether the tile can be entered / exited) for all edges. Note that
-		 * we always follow the same X and Y scanning direction, this is important for comparisons later on! */
-		this->wr.edge_traversability_bits.fill(0);
-		const uint32_t top_x = this->tile_x;
-		const uint32_t top_y = this->tile_y;
-		for (uint32_t i = 0; i < WATER_REGION_EDGE_LENGTH; ++i) {
-			if (GetWaterTracks(TileXY(top_x + i, top_y)) & TRACK_BIT_3WAY_NW) SetBit(this->wr.edge_traversability_bits[DIAGDIR_NW], i); // NW edge
-			if (GetWaterTracks(TileXY(top_x + i, top_y + WATER_REGION_EDGE_LENGTH - 1)) & TRACK_BIT_3WAY_SE) SetBit(this->wr.edge_traversability_bits[DIAGDIR_SE], i); // SE edge
-			if (GetWaterTracks(TileXY(top_x, top_y + i)) & TRACK_BIT_3WAY_NE) SetBit(this->wr.edge_traversability_bits[DIAGDIR_NE], i); // NE edge
-			if (GetWaterTracks(TileXY(top_x + WATER_REGION_EDGE_LENGTH - 1, top_y + i)) & TRACK_BIT_3WAY_SW) SetBit(this->wr.edge_traversability_bits[DIAGDIR_SW], i); // SW edge
-		}
 
 		if (this->wr.number_of_patches == 0 || (this->wr.number_of_patches == 1 && !this->HasNonMatchingPatchLabel(1))) {
 			/* No need for patch storage: trivial cases */
 			_spare_labels = std::move(this->wr.tile_patch_labels);
 		}
-=======
-		this->number_of_patches = highest_assigned_label;
-		this->initialized = true;
->>>>>>> 60b6c6c7
 	}
 
 	/**
@@ -312,28 +280,28 @@
 
 	void PrintDebugInfo()
 	{
-		Debug(map, 9, "Water region {},{} labels and edge traversability = ...", GetWaterRegionX(tile_area.tile), GetWaterRegionY(tile_area.tile));
-
-		const size_t max_element_width = std::to_string(this->number_of_patches).size();
+		Debug(map, 9, "Water region {},{} labels and edge traversability = ...", this->tile_x / WATER_REGION_EDGE_LENGTH, this->tile_y / WATER_REGION_EDGE_LENGTH);
+
+		const size_t max_element_width = std::to_string(this->wr.number_of_patches).size();
 
 		std::array<int, 16> traversability_NW{0};
-		for (auto bitIndex : SetBitIterator(edge_traversability_bits[DIAGDIR_NW])) *(traversability_NW.rbegin() + bitIndex) = 1;
+		for (auto bitIndex : SetBitIterator(GetEdgeTraversabilityBits(DIAGDIR_NW))) *(traversability_NW.rbegin() + bitIndex) = 1;
 		Debug(map, 9, "    {:{}}", fmt::join(traversability_NW, " "), max_element_width);
 		Debug(map, 9, "  +{:->{}}+", "", WATER_REGION_EDGE_LENGTH * (max_element_width + 1) + 1);
 
-		for (int y = 0; y < WATER_REGION_EDGE_LENGTH; ++y) {
+		for (uint y = 0; y < WATER_REGION_EDGE_LENGTH; ++y) {
 			std::string line{};
-			for (int x = 0; x < WATER_REGION_EDGE_LENGTH; ++x) {
-				const auto label = this->tile_patch_labels[x + y * WATER_REGION_EDGE_LENGTH];
+			for (uint x = 0; x < WATER_REGION_EDGE_LENGTH; ++x) {
+				const auto label = this->GetLabel(TileXY(this->tile_x + x, this->tile_y + y));
 				const std::string label_str = label == INVALID_WATER_REGION_PATCH ? "." : std::to_string(label);
 				line = fmt::format("{:{}}", label_str, max_element_width) + " " + line;
 			}
-			Debug(map, 9, "{} | {}| {}", GB(this->edge_traversability_bits[DIAGDIR_SW], y, 1), line, GB(this->edge_traversability_bits[DIAGDIR_NE], y, 1));
+			Debug(map, 9, "{} | {}| {}", GB(this->GetEdgeTraversabilityBits(DIAGDIR_SW), y, 1), line, GB(this->GetEdgeTraversabilityBits(DIAGDIR_NE), y, 1));
 		}
 
 		Debug(map, 9, "  +{:->{}}+", "", WATER_REGION_EDGE_LENGTH * (max_element_width + 1) + 1);
 		std::array<int, 16> traversability_SE{0};
-		for (auto bitIndex : SetBitIterator(edge_traversability_bits[DIAGDIR_SE])) *(traversability_SE.rbegin() + bitIndex) = 1;
+		for (auto bitIndex : SetBitIterator(this->GetEdgeTraversabilityBits(DIAGDIR_SE))) *(traversability_SE.rbegin() + bitIndex) = 1;
 		Debug(map, 9, "    {:{}}", fmt::join(traversability_SE, " "), max_element_width);
 	}
 };
@@ -434,22 +402,20 @@
  */
 void InvalidateWaterRegion(TileIndex tile)
 {
-<<<<<<< HEAD
-	if (tile < MapSize()) {
-		GetWaterRegionRef(tile).Invalidate();
-=======
-	if (!IsValidTile(tile)) return;
-	const int water_region_index = GetWaterRegionIndex(tile);
-	_water_regions[water_region_index].Invalidate();
+	if (tile >= MapSize()) return;
+
+	const TWaterRegionIndex region = GetWaterRegionIndex(tile);
+	_water_regions[region].Invalidate();
 
 	/* When updating the water region we look into the first tile of adjacent water regions to determine edge
 	 * traversability. This means that if we invalidate any region edge tiles we might also change the traversability
 	 * of the adjacent region. This code ensures the adjacent regions also get invalidated in such a case. */
-	for (DiagDirection side = DIAGDIR_BEGIN; side < DIAGDIR_END; side++) {
-		const int adjacent_region_index = GetWaterRegionIndex(TileAddByDiagDir(tile, side));
-		if (adjacent_region_index != water_region_index) _water_regions[adjacent_region_index].Invalidate();
->>>>>>> 60b6c6c7
-	}
+	const uint x = TileX(tile);
+	const uint y = TileY(tile);
+	if ((x & WATER_REGION_EDGE_MASK) ==                      0 && x >         0) _water_regions[region - 1].Invalidate();
+	if ((x & WATER_REGION_EDGE_MASK) == WATER_REGION_EDGE_MASK && x < MapMaxX()) _water_regions[region + 1].Invalidate();
+	if ((y & WATER_REGION_EDGE_MASK) ==                      0 && y >         0) _water_regions[region - GetWaterRegionMapSizeX()].Invalidate();
+	if ((y & WATER_REGION_EDGE_MASK) == WATER_REGION_EDGE_MASK && y < MapMaxY()) _water_regions[region + GetWaterRegionMapSizeX()].Invalidate();
 }
 
 /**
@@ -627,13 +593,10 @@
 			}
 		}
 	}
-<<<<<<< HEAD
 #undef CCLOG
-=======
 }
 
 void PrintWaterRegionDebugInfo(TileIndex tile)
 {
-	GetUpdatedWaterRegion(tile).PrintDebugInfo();
->>>>>>> 60b6c6c7
+	if (_debug_map_level >= 9) GetUpdatedWaterRegion(tile).PrintDebugInfo();
 }