--- conflicted
+++ resolved
@@ -280,14 +280,8 @@
 
 		const size_t max_element_width = std::to_string(this->wr.number_of_patches).size();
 
-<<<<<<< HEAD
-		std::array<int, 16> traversability_NW{0};
-		for (auto bitIndex : SetBitIterator(GetEdgeTraversabilityBits(DIAGDIR_NW))) *(traversability_NW.rbegin() + bitIndex) = 1;
-		Debug(map, 9, "    {:{}}", fmt::join(traversability_NW, " "), max_element_width);
-=======
-		std::string traversability = fmt::format("{:0{}b}", this->data.edge_traversability_bits[DIAGDIR_NW], WATER_REGION_EDGE_LENGTH);
+		std::string traversability = fmt::format("{:0{}b}", this->GetEdgeTraversabilityBits(DIAGDIR_NW), WATER_REGION_EDGE_LENGTH);
 		Debug(map, 9, "    {:{}}", fmt::join(traversability, " "), max_element_width);
->>>>>>> 7a71df29
 		Debug(map, 9, "  +{:->{}}+", "", WATER_REGION_EDGE_LENGTH * (max_element_width + 1) + 1);
 
 		for (uint y = 0; y < WATER_REGION_EDGE_LENGTH; ++y) {
@@ -301,14 +295,8 @@
 		}
 
 		Debug(map, 9, "  +{:->{}}+", "", WATER_REGION_EDGE_LENGTH * (max_element_width + 1) + 1);
-<<<<<<< HEAD
-		std::array<int, 16> traversability_SE{0};
-		for (auto bitIndex : SetBitIterator(this->GetEdgeTraversabilityBits(DIAGDIR_SE))) *(traversability_SE.rbegin() + bitIndex) = 1;
-		Debug(map, 9, "    {:{}}", fmt::join(traversability_SE, " "), max_element_width);
-=======
-		traversability = fmt::format("{:0{}b}", this->data.edge_traversability_bits[DIAGDIR_SE], WATER_REGION_EDGE_LENGTH);
+		traversability = fmt::format("{:0{}b}", this->GetEdgeTraversabilityBits(DIAGDIR_SE), WATER_REGION_EDGE_LENGTH);
 		Debug(map, 9, "    {:{}}", fmt::join(traversability, " "), max_element_width);
->>>>>>> 7a71df29
 	}
 };
 
@@ -438,20 +426,12 @@
 	/* When updating the water region we look into the first tile of adjacent water regions to determine edge
 	 * traversability. This means that if we invalidate any region edge tiles we might also change the traversability
 	 * of the adjacent region. This code ensures the adjacent regions also get invalidated in such a case. */
-<<<<<<< HEAD
 	const uint x = TileX(tile);
 	const uint y = TileY(tile);
 	if ((x & WATER_REGION_EDGE_MASK) ==                      0 && x >         0) WaterRegion::Invalidate(region - 1);
 	if ((x & WATER_REGION_EDGE_MASK) == WATER_REGION_EDGE_MASK && x < MapMaxX()) WaterRegion::Invalidate(region + 1);
 	if ((y & WATER_REGION_EDGE_MASK) ==                      0 && y >         0) WaterRegion::Invalidate(region - GetWaterRegionMapSizeX());
 	if ((y & WATER_REGION_EDGE_MASK) == WATER_REGION_EDGE_MASK && y < MapMaxY()) WaterRegion::Invalidate(region + GetWaterRegionMapSizeX());
-=======
-	for (DiagDirection side = DIAGDIR_BEGIN; side < DIAGDIR_END; side++) {
-		const TileIndex adjacent_tile = AddTileIndexDiffCWrap(tile, TileIndexDiffCByDiagDir(side));
-		if (adjacent_tile == INVALID_TILE) continue;
-		if (GetWaterRegionIndex(adjacent_tile) != GetWaterRegionIndex(tile)) invalidate_region(adjacent_tile);
-	}
->>>>>>> 7a71df29
 }
 
 /**
