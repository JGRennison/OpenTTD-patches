/*
 * This file is part of OpenTTD.
 * OpenTTD is free software; you can redistribute it and/or modify it under the terms of the GNU General Public License as published by the Free Software Foundation, version 2.
 * OpenTTD is distributed in the hope that it will be useful, but WITHOUT ANY WARRANTY; without even the implied warranty of MERCHANTABILITY or FITNESS FOR A PARTICULAR PURPOSE.
 * See the GNU General Public License for more details. You should have received a copy of the GNU General Public License along with OpenTTD. If not, see <http://www.gnu.org/licenses/>.
 */

/** @file aystar.cpp Implementation of A*.
 *
 * This file has the core function for %AyStar.
 * %AyStar is a fast path finding routine and is used for things like AI path finding and Train path finding.
 * For more information about %AyStar (A* Algorithm), you can look at
 * <A HREF='http://en.wikipedia.org/wiki/A-star_search_algorithm'>http://en.wikipedia.org/wiki/A-star_search_algorithm</A>.
 */

/*
 * Friendly reminder:
 *  Call (AyStar).free() when you are done with Aystar. It reserves a lot of memory
 *  And when not free'd, it can cause system-crashes.
 * Also remember that when you stop an algorithm before it is finished, your
 * should call clear() yourself!
 */

#include "../../stdafx.h"
#include "../../core/alloc_func.hpp"
#include "aystar.h"

#include "../../safeguards.h"
#include "core/mem_func.hpp"

/**
 * This looks in the hash whether a node exists in the closed list.
 * @param node Node to search.
 * @return The #PathNode if it is available, else \c nullptr
 */
PathNode *AyStar::ClosedListIsInList(const AyStarNode *node)
{
	const auto result = this->closedlist_hash.find(this->HashKey(node->tile, node->direction));

	return (result == this->closedlist_hash.end()) ? nullptr : this->closedlist_nodes[result->second];
}

/**
 * This adds a node to the closed list.
 * It makes a copy of the data.
 * @param node Node to add to the closed list.
 */
void AyStar::ClosedListAdd(const PathNode *node)
{
	/* Add a node to the ClosedList */
	std::pair<uint32_t, PathNode *> new_node = this->closedlist_nodes.Allocate();
	*(new_node.second) = *node;

	this->closedlist_hash[this->HashKey(node->node.tile, node->node.direction)] = new_node.first;
}

/**
 * Check whether a node is in the open list.
 * @param node Node to search.
 * @return If the node is available, it is returned, else \c UINT32_MAX is returned.
 */
uint32_t AyStar::OpenListIsInList(const AyStarNode *node)
{
	const auto result = this->openlist_hash.find(this->HashKey(node->tile, node->direction));

	return (result == this->openlist_hash.end()) ? UINT32_MAX : result->second;
}

/**
 * Gets the best node from the open list.
 * It deletes the returned node from the open list.
 * @returns the best node available, or \c nullptr of none is found.
 */
std::pair<uint32_t, OpenListNode *> AyStar::OpenListPop()
{
	/* Return the item the Queue returns.. the best next OpenList item. */
	uint32_t idx = this->openlist_queue.Pop();
	if (idx == UINT32_MAX) return std::pair<uint32_t, OpenListNode *>(idx, nullptr);

	OpenListNode *res = this->openlist_nodes[idx];
	this->openlist_hash.erase(this->HashKey(res->path.node.tile, res->path.node.direction));

	return std::make_pair(idx, res);
}

/**
 * Adds a node to the open list.
 * It makes a copy of node, and puts the pointer of parent in the struct.
 */
void AyStar::OpenListAdd(PathNode *parent, const AyStarNode *node, int f, int g)
{
	/* Add a new Node to the OpenList */
	uint32_t idx;
	OpenListNode *new_node;
	std::tie(idx, new_node) = this->openlist_nodes.Allocate();
	new_node->g = g;
	new_node->path.parent = parent;
	new_node->path.node = *node;
	this->openlist_hash[this->HashKey(node->tile, node->direction)] = idx;

	/* Add it to the queue */
	this->openlist_queue.Push(idx, f);
}

/**
 * Checks one tile and calculate its f-value
 */
void AyStar::CheckTile(AyStarNode *current, OpenListNode *parent)
{
	int new_f, new_g, new_h;
	PathNode *closedlist_parent;

	/* Check the new node against the ClosedList */
	if (this->ClosedListIsInList(current) != nullptr) return;

	/* Calculate the G-value for this node */
	new_g = this->CalculateG(this, current, parent);
	/* If the value was INVALID_NODE, we don't do anything with this node */
	if (new_g == AYSTAR_INVALID_NODE) return;

	/* There should not be given any other error-code.. */
	assert(new_g >= 0);
	/* Add the parent g-value to the new g-value */
	new_g += parent->g;
	if (this->max_path_cost != 0 && (uint)new_g > this->max_path_cost) return;

	/* Calculate the h-value */
	new_h = this->CalculateH(this, current, parent);
	/* There should not be given any error-code.. */
	assert(new_h >= 0);

	/* The f-value if g + h */
	new_f = new_g + new_h;

	/* Get the pointer to the parent in the ClosedList (the current one is to a copy of the one in the OpenList) */
	closedlist_parent = this->ClosedListIsInList(&parent->path.node);

	/* Check if this item is already in the OpenList */
<<<<<<< HEAD
	uint32_t check_idx = this->OpenListIsInList(current);
	if (check_idx != UINT32_MAX) {
		OpenListNode *check = this->openlist_nodes[check_idx];

=======
	check = this->OpenListIsInList(current);
	if (check != nullptr) {
>>>>>>> f9017220
		/* Yes, check if this g value is lower.. */
		if (new_g >= check->g) return;
		this->openlist_queue.Delete(check_idx, 0);

		/* It is lower, so change it to this item */
		check->g = new_g;
		check->path.parent = closedlist_parent;
<<<<<<< HEAD
		/* Copy user data, will probably have changed */
		for (uint i = 0; i < lengthof(current->user_data); i++) {
			check->path.node.user_data[i] = current->user_data[i];
		}
=======
>>>>>>> f9017220
		/* Re-add it in the openlist_queue. */
		this->openlist_queue.Push(check_idx, new_f);
	} else {
		/* A new node, add it to the OpenList */
		this->OpenListAdd(closedlist_parent, current, new_f, new_g);
	}
}

/**
 * This function is the core of %AyStar. It handles one item and checks
 * its neighbour items. If they are valid, they are added to be checked too.
 * @return Possible values:
 *  - #AYSTAR_EMPTY_OPENLIST : indicates all items are tested, and no path has been found.
 *  - #AYSTAR_LIMIT_REACHED : Indicates that the max_search_nodes limit has been reached.
 *  - #AYSTAR_FOUND_END_NODE : indicates we found the end. Path_found now is true, and in path is the path found.
 *  - #AYSTAR_STILL_BUSY : indicates we have done this tile, did not found the path yet, and have items left to try.
 */
int AyStar::Loop()
{
	int i;

	/* Get the best node from OpenList */
	OpenListNode *current;
	uint32_t current_idx;
	std::tie(current_idx, current) = this->OpenListPop();
	/* If empty, drop an error */
	if (current == nullptr) return AYSTAR_EMPTY_OPENLIST;

	/* Check for end node and if found, return that code */
	if (this->EndNodeCheck(this, current) == AYSTAR_FOUND_END_NODE && (&current->path)->parent != nullptr) {
		if (this->FoundEndNode != nullptr) {
			this->FoundEndNode(this, current);
		}
		this->openlist_nodes.Free(current_idx, current);
		return AYSTAR_FOUND_END_NODE;
	}

	/* Add the node to the ClosedList */
	this->ClosedListAdd(&current->path);

	/* Load the neighbours */
	this->GetNeighbours(this, current);

	/* Go through all neighbours */
	for (i = 0; i < this->num_neighbours; i++) {
		/* Check and add them to the OpenList if needed */
		this->CheckTile(&this->neighbours[i], current);
	}

	/* Free the node */
	this->openlist_nodes.Free(current_idx, current);

	if (this->max_search_nodes != 0 && this->closedlist_hash.size() >= this->max_search_nodes) {
		/* We've expanded enough nodes */
		return AYSTAR_LIMIT_REACHED;
	} else {
		/* Return that we are still busy */
		return AYSTAR_STILL_BUSY;
	}
}

/**
 * This function frees the memory it allocated
 */
void AyStar::Free()
{
	this->openlist_queue.Free();
	this->openlist_nodes.Clear();
	this->openlist_hash.clear();
	this->closedlist_nodes.Clear();
	this->closedlist_hash.clear();
#ifdef AYSTAR_DEBUG
	printf("[AyStar] Memory free'd\n");
#endif
}

/**
 * This function make the memory go back to zero.
 * This function should be called when you are using the same instance again.
 */
void AyStar::Clear()
{
	/* Clean the Queue. */
	this->openlist_queue.Clear();

	/* Clean the hashes */
	this->openlist_nodes.Clear();
	this->openlist_hash.clear();

	this->closedlist_nodes.Clear();
	this->closedlist_hash.clear();

#ifdef AYSTAR_DEBUG
	printf("[AyStar] Cleared AyStar\n");
#endif
}

/**
 * This is the function you call to run AyStar.
 * @return Possible values:
 *  - #AYSTAR_FOUND_END_NODE : indicates we found an end node.
 *  - #AYSTAR_NO_PATH : indicates that there was no path found.
 *  - #AYSTAR_STILL_BUSY : indicates we have done some checked, that we did not found the path yet, and that we still have items left to try.
 * @note When the algorithm is done (when the return value is not #AYSTAR_STILL_BUSY) #Clear() is called automatically.
 *       When you stop the algorithm halfway, you should call #Clear() yourself!
 */
int AyStar::Main()
{
	int r, i = 0;
	/* Loop through the OpenList
	 *  Quit if result is no AYSTAR_STILL_BUSY or is more than loops_per_tick */
	while ((r = this->Loop()) == AYSTAR_STILL_BUSY && (this->loops_per_tick == 0 || ++i < this->loops_per_tick)) { }
#ifdef AYSTAR_DEBUG
	switch (r) {
		case AYSTAR_FOUND_END_NODE: printf("[AyStar] Found path!\n"); break;
		case AYSTAR_EMPTY_OPENLIST: printf("[AyStar] OpenList run dry, no path found\n"); break;
		case AYSTAR_LIMIT_REACHED:  printf("[AyStar] Exceeded search_nodes, no path found\n"); break;
		default: break;
	}
#endif
	if (r != AYSTAR_STILL_BUSY) {
		/* We're done, clean up */
		this->Clear();
	}

	switch (r) {
		case AYSTAR_FOUND_END_NODE: return AYSTAR_FOUND_END_NODE;
		case AYSTAR_EMPTY_OPENLIST:
		case AYSTAR_LIMIT_REACHED:  return AYSTAR_NO_PATH;
		default:                    return AYSTAR_STILL_BUSY;
	}
}

/**
 * Adds a node from where to start an algorithm. Multiple nodes can be added
 * if wanted. You should make sure that #Clear() is called before adding nodes
 * if the #AyStar has been used before (though the normal main loop calls
 * #Clear() automatically when the algorithm finishes.
 * @param start_node Node to start with.
 * @param g the cost for starting with this node.
 */
void AyStar::AddStartNode(AyStarNode *start_node, uint g)
{
#ifdef AYSTAR_DEBUG
	printf("[AyStar] Starting A* Algorithm from node (%d, %d, %d)\n",
		TileX(start_node->tile), TileY(start_node->tile), start_node->direction);
#endif
	this->OpenListAdd(nullptr, start_node, 0, g);
}

/**
 * Initialize an #AyStar. You should fill all appropriate fields before
 * calling #Init (see the declaration of #AyStar for which fields are internal).
 */
void AyStar::Init(uint num_buckets)
{
	MemSetT(&neighbours, 0);
	MemSetT(&openlist_queue, 0);

	/* Set up our sorting queue
	 *  BinaryHeap allocates a block of 1024 nodes
	 *  When that one gets full it reserves another one, till this number
	 *  That is why it can stay this high */
	this->openlist_queue.Init(102400);
}<|MERGE_RESOLUTION|>--- conflicted
+++ resolved
@@ -136,15 +136,10 @@
 	closedlist_parent = this->ClosedListIsInList(&parent->path.node);
 
 	/* Check if this item is already in the OpenList */
-<<<<<<< HEAD
 	uint32_t check_idx = this->OpenListIsInList(current);
 	if (check_idx != UINT32_MAX) {
 		OpenListNode *check = this->openlist_nodes[check_idx];
 
-=======
-	check = this->OpenListIsInList(current);
-	if (check != nullptr) {
->>>>>>> f9017220
 		/* Yes, check if this g value is lower.. */
 		if (new_g >= check->g) return;
 		this->openlist_queue.Delete(check_idx, 0);
@@ -152,13 +147,6 @@
 		/* It is lower, so change it to this item */
 		check->g = new_g;
 		check->path.parent = closedlist_parent;
-<<<<<<< HEAD
-		/* Copy user data, will probably have changed */
-		for (uint i = 0; i < lengthof(current->user_data); i++) {
-			check->path.node.user_data[i] = current->user_data[i];
-		}
-=======
->>>>>>> f9017220
 		/* Re-add it in the openlist_queue. */
 		this->openlist_queue.Push(check_idx, new_f);
 	} else {
