/*
 * This file is part of OpenTTD.
 * OpenTTD is free software; you can redistribute it and/or modify it under the terms of the GNU General Public License as published by the Free Software Foundation, version 2.
 * OpenTTD is distributed in the hope that it will be useful, but WITHOUT ANY WARRANTY; without even the implied warranty of MERCHANTABILITY or FITNESS FOR A PARTICULAR PURPOSE.
 * See the GNU General Public License for more details. You should have received a copy of the GNU General Public License along with OpenTTD. If not, see <http://www.gnu.org/licenses/>.
 */

/** @file aystar.cpp Implementation of A*.
 *
 * This file has the core function for %AyStar.
 * %AyStar is a fast path finding routine and is used for things like AI path finding and Train path finding.
 * For more information about %AyStar (A* Algorithm), you can look at
 * <A HREF='http://en.wikipedia.org/wiki/A-star_search_algorithm'>http://en.wikipedia.org/wiki/A-star_search_algorithm</A>.
 */

/*
 * Friendly reminder:
 *  Call (AyStar).free() when you are done with Aystar. It reserves a lot of memory
 *  And when not free'd, it can cause system-crashes.
 * Also remember that when you stop an algorithm before it is finished, your
 * should call clear() yourself!
 */

#include "../../stdafx.h"
#include "../../core/alloc_func.hpp"
#include "aystar.h"

#include "../../safeguards.h"
#include "core/mem_func.hpp"

/**
 * This looks in the hash whether a node exists in the closed list.
 * @param node Node to search.
 * @return The #PathNode if it is available, else \c nullptr
 */
PathNode *AyStar::ClosedListIsInList(const AyStarNode *node)
{
	const auto result = this->closedlist_hash.find(this->HashKey(node->tile, node->direction));

	return (result == this->closedlist_hash.end()) ? nullptr : this->closedlist_nodes[result->second];
}

/**
 * This adds a node to the closed list.
 * It makes a copy of the data.
 * @param node Node to add to the closed list.
 */
void AyStar::ClosedListAdd(const PathNode *node)
{
	/* Add a node to the ClosedList */
	std::pair<uint32_t, PathNode *> new_node = this->closedlist_nodes.Allocate();
	*(new_node.second) = *node;

	this->closedlist_hash[this->HashKey(node->node.tile, node->node.direction)] = new_node.first;
}

/**
 * Check whether a node is in the open list.
 * @param node Node to search.
 * @return If the node is available, it is returned, else \c UINT32_MAX is returned.
 */
uint32_t AyStar::OpenListIsInList(const AyStarNode *node)
{
	const auto result = this->openlist_hash.find(this->HashKey(node->tile, node->direction));

	return (result == this->openlist_hash.end()) ? UINT32_MAX : result->second;
}

/**
 * Gets the best node from the open list.
 * It deletes the returned node from the open list.
 * @returns the best node available, or \c nullptr of none is found.
 */
std::pair<uint32_t, OpenListNode *> AyStar::OpenListPop()
{
	/* Return the item the Queue returns.. the best next OpenList item. */
	uint32_t idx = this->openlist_queue.Pop();
	if (idx == UINT32_MAX) return std::pair<uint32_t, OpenListNode *>(idx, nullptr);

	OpenListNode *res = this->openlist_nodes[idx];
	this->openlist_hash.erase(this->HashKey(res->path.node.tile, res->path.node.direction));

	return std::make_pair(idx, res);
}

/**
 * Adds a node to the open list.
 * It makes a copy of node, and puts the pointer of parent in the struct.
 */
void AyStar::OpenListAdd(PathNode *parent, const AyStarNode *node, int f, int g)
{
	/* Add a new Node to the OpenList */
	uint32_t idx;
	OpenListNode *new_node;
	std::tie(idx, new_node) = this->openlist_nodes.Allocate();
	new_node->g = g;
	new_node->path.parent = parent;
	new_node->path.node = *node;
	this->openlist_hash[this->HashKey(node->tile, node->direction)] = idx;

	/* Add it to the queue */
	this->openlist_queue.Push(idx, f);
}

/**
 * Checks one tile and calculate its f-value
 */
void AyStar::CheckTile(AyStarNode *current, OpenListNode *parent)
{
	int new_f, new_g, new_h;
	PathNode *closedlist_parent;

	/* Check the new node against the ClosedList */
	if (this->ClosedListIsInList(current) != nullptr) return;

	/* Calculate the G-value for this node */
	new_g = this->CalculateG(this, current, parent);
	/* If the value was INVALID_NODE, we don't do anything with this node */
	if (new_g == AYSTAR_INVALID_NODE) return;

	/* There should not be given any other error-code.. */
	assert(new_g >= 0);
	/* Add the parent g-value to the new g-value */
	new_g += parent->g;
	if (this->max_path_cost != 0 && (uint)new_g > this->max_path_cost) return;

	/* Calculate the h-value */
	new_h = this->CalculateH(this, current, parent);
	/* There should not be given any error-code.. */
	assert(new_h >= 0);

	/* The f-value if g + h */
	new_f = new_g + new_h;

	/* Get the pointer to the parent in the ClosedList (the current one is to a copy of the one in the OpenList) */
	closedlist_parent = this->ClosedListIsInList(&parent->path.node);

	/* Check if this item is already in the OpenList */
	uint32_t check_idx = this->OpenListIsInList(current);
	if (check_idx != UINT32_MAX) {
		OpenListNode *check = this->openlist_nodes[check_idx];

		/* Yes, check if this g value is lower.. */
		if (new_g >= check->g) return;
		this->openlist_queue.Delete(check_idx, 0);

		/* It is lower, so change it to this item */
		check->g = new_g;
		check->path.parent = closedlist_parent;
		/* Re-add it in the openlist_queue. */
		this->openlist_queue.Push(check_idx, new_f);
	} else {
		/* A new node, add it to the OpenList */
		this->OpenListAdd(closedlist_parent, current, new_f, new_g);
	}
}

/**
 * This function is the core of %AyStar. It handles one item and checks
 * its neighbour items. If they are valid, they are added to be checked too.
 * @return Possible values:
 *  - #AyStarStatus::EmptyOpenList
 *  - #AyStarStatus::LimitReached
 *  - #AyStarStatus::FoundEndNode
 *  - #AyStarStatus::StillBusy
 */
AyStarStatus AyStar::Loop()
{
	int i;

	/* Get the best node from OpenList */
	OpenListNode *current;
	uint32_t current_idx;
	std::tie(current_idx, current) = this->OpenListPop();
	/* If empty, drop an error */
	if (current == nullptr) return AyStarStatus::EmptyOpenList;

	/* Check for end node and if found, return that code */
<<<<<<< HEAD
	if (this->EndNodeCheck(this, current) == AYSTAR_FOUND_END_NODE && (&current->path)->parent != nullptr) {
		if (this->FoundEndNode != nullptr) {
			this->FoundEndNode(this, current);
		}
		this->openlist_nodes.Free(current_idx, current);
		return AYSTAR_FOUND_END_NODE;
=======
	if (this->EndNodeCheck(this, current) == AyStarStatus::FoundEndNode && current->parent != nullptr) {
		if (this->FoundEndNode != nullptr) {
			this->FoundEndNode(this, current);
		}
		return AyStarStatus::FoundEndNode;
>>>>>>> be505ec4
	}

	/* Add the node to the ClosedList */
	this->ClosedListAdd(&current->path);

	/* Load the neighbours */
	this->GetNeighbours(this, current);

	/* Go through all neighbours */
	for (i = 0; i < this->num_neighbours; i++) {
		/* Check and add them to the OpenList if needed */
		this->CheckTile(&this->neighbours[i], current);
	}

	/* Free the node */
	this->openlist_nodes.Free(current_idx, current);

	if (this->max_search_nodes != 0 && this->closedlist_hash.size() >= this->max_search_nodes) {
		/* We've expanded enough nodes */
		return AyStarStatus::LimitReached;
	} else {
		/* Return that we are still busy */
		return AyStarStatus::StillBusy;
	}
}

/**
 * This function frees the memory it allocated
 */
void AyStar::Free()
{
	this->openlist_queue.Free();
	this->openlist_nodes.Clear();
	this->openlist_hash.clear();
	this->closedlist_nodes.Clear();
	this->closedlist_hash.clear();
#ifdef AYSTAR_DEBUG
	printf("[AyStar] Memory free'd\n");
#endif
}

/**
 * This function make the memory go back to zero.
 * This function should be called when you are using the same instance again.
 */
void AyStar::Clear()
{
	/* Clean the Queue. */
	this->openlist_queue.Clear();

	/* Clean the hashes */
	this->openlist_nodes.Clear();
	this->openlist_hash.clear();

	this->closedlist_nodes.Clear();
	this->closedlist_hash.clear();

#ifdef AYSTAR_DEBUG
	printf("[AyStar] Cleared AyStar\n");
#endif
}

/**
 * This is the function you call to run AyStar.
 * @return Possible values:
 *  - #AyStarStatus::FoundEndNode
 *  - #AyStarStatus::NoPath
 *  - #AyStarStatus::StillBusy
 * @note When the algorithm is done (when the return value is not #AyStarStatus::StillBusy) #Clear() is called automatically.
 *       When you stop the algorithm halfway, you should call #Clear() yourself!
 */
AyStarStatus AyStar::Main()
{
	AyStarStatus r = AyStarStatus::FoundEndNode;
	int i = 0;
	/* Loop through the OpenList
	 *  Quit if result is no AyStarStatus::StillBusy or is more than loops_per_tick */
	while ((r = this->Loop()) == AyStarStatus::StillBusy && (this->loops_per_tick == 0 || ++i < this->loops_per_tick)) { }
#ifdef AYSTAR_DEBUG
	switch (r) {
<<<<<<< HEAD
		case AYSTAR_FOUND_END_NODE: printf("[AyStar] Found path!\n"); break;
		case AYSTAR_EMPTY_OPENLIST: printf("[AyStar] OpenList run dry, no path found\n"); break;
		case AYSTAR_LIMIT_REACHED:  printf("[AyStar] Exceeded search_nodes, no path found\n"); break;
=======
		case AyStarStatus::FoundEndNode: Debug(misc, 0, "[AyStar] Found path!"); break;
		case AyStarStatus::EmptyOpenList: Debug(misc, 0, "[AyStar] OpenList run dry, no path found"); break;
		case AyStarStatus::LimitReached: Debug(misc, 0, "[AyStar] Exceeded search_nodes, no path found"); break;
>>>>>>> be505ec4
		default: break;
	}
#endif
	if (r != AYSTAR_STILL_BUSY) {
		/* We're done, clean up */
		this->Clear();
	}

	switch (r) {
		case AyStarStatus::FoundEndNode: return AyStarStatus::FoundEndNode;
		case AyStarStatus::EmptyOpenList:
		case AyStarStatus::LimitReached: return AyStarStatus::NoPath;
		default: return AyStarStatus::StillBusy;
	}
}

/**
 * Adds a node from where to start an algorithm. Multiple nodes can be added
 * if wanted. You should make sure that #Clear() is called before adding nodes
 * if the #AyStar has been used before (though the normal main loop calls
 * #Clear() automatically when the algorithm finishes.
 * @param start_node Node to start with.
 * @param g the cost for starting with this node.
 */
void AyStar::AddStartNode(AyStarNode *start_node, uint g)
{
#ifdef AYSTAR_DEBUG
	printf("[AyStar] Starting A* Algorithm from node (%d, %d, %d)\n",
		TileX(start_node->tile), TileY(start_node->tile), start_node->direction);
#endif
	this->OpenListAdd(nullptr, start_node, 0, g);
}

/**
 * Initialize an #AyStar. You should fill all appropriate fields before
 * calling #Init (see the declaration of #AyStar for which fields are internal).
 */
void AyStar::Init(uint num_buckets)
{
	MemSetT(&neighbours, 0);
	MemSetT(&openlist_queue, 0);

	/* Set up our sorting queue
	 *  BinaryHeap allocates a block of 1024 nodes
	 *  When that one gets full it reserves another one, till this number
	 *  That is why it can stay this high */
	this->openlist_queue.Init(102400);
}<|MERGE_RESOLUTION|>--- conflicted
+++ resolved
@@ -176,20 +176,12 @@
 	if (current == nullptr) return AyStarStatus::EmptyOpenList;
 
 	/* Check for end node and if found, return that code */
-<<<<<<< HEAD
-	if (this->EndNodeCheck(this, current) == AYSTAR_FOUND_END_NODE && (&current->path)->parent != nullptr) {
+	if (this->EndNodeCheck(this, current) == AyStarStatus::FoundEndNode && current->path.parent != nullptr) {
 		if (this->FoundEndNode != nullptr) {
 			this->FoundEndNode(this, current);
 		}
 		this->openlist_nodes.Free(current_idx, current);
-		return AYSTAR_FOUND_END_NODE;
-=======
-	if (this->EndNodeCheck(this, current) == AyStarStatus::FoundEndNode && current->parent != nullptr) {
-		if (this->FoundEndNode != nullptr) {
-			this->FoundEndNode(this, current);
-		}
 		return AyStarStatus::FoundEndNode;
->>>>>>> be505ec4
 	}
 
 	/* Add the node to the ClosedList */
@@ -270,19 +262,13 @@
 	while ((r = this->Loop()) == AyStarStatus::StillBusy && (this->loops_per_tick == 0 || ++i < this->loops_per_tick)) { }
 #ifdef AYSTAR_DEBUG
 	switch (r) {
-<<<<<<< HEAD
-		case AYSTAR_FOUND_END_NODE: printf("[AyStar] Found path!\n"); break;
-		case AYSTAR_EMPTY_OPENLIST: printf("[AyStar] OpenList run dry, no path found\n"); break;
-		case AYSTAR_LIMIT_REACHED:  printf("[AyStar] Exceeded search_nodes, no path found\n"); break;
-=======
 		case AyStarStatus::FoundEndNode: Debug(misc, 0, "[AyStar] Found path!"); break;
 		case AyStarStatus::EmptyOpenList: Debug(misc, 0, "[AyStar] OpenList run dry, no path found"); break;
 		case AyStarStatus::LimitReached: Debug(misc, 0, "[AyStar] Exceeded search_nodes, no path found"); break;
->>>>>>> be505ec4
 		default: break;
 	}
 #endif
-	if (r != AYSTAR_STILL_BUSY) {
+	if (r != AyStarStatus::StillBusy) {
 		/* We're done, clean up */
 		this->Clear();
 	}
