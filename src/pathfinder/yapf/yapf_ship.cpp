--- conflicted
+++ resolved
@@ -188,9 +188,9 @@
 	}
 
 	/** Creates a random path, avoids 90 degree turns. */
-	static Trackdir CreateRandomPath(const Ship *v, Trackdir dir, ShipPathCache &path_cache, int path_length)
-	{
-		std::pair<TileIndex, Trackdir> tile_dir = { v->tile, dir };
+	static Trackdir CreateRandomPath(const Ship *v, TileIndex tile, Trackdir dir, ShipPathCache &path_cache, int path_length)
+	{
+		std::pair<TileIndex, Trackdir> tile_dir = { tile, dir };
 		for (int i = 0; i < path_length; ++i) {
 			tile_dir = GetRandomFollowUpTileTrackdir(v, tile_dir.first, tile_dir.second);
 			if (tile_dir.second == INVALID_TRACKDIR) break;
@@ -204,7 +204,6 @@
 		return result;
 	}
 
-<<<<<<< HEAD
 	static Trackdir ChooseShipTrack(const Ship *v, TileIndex tile, DiagDirection enterdir, TrackBits tracks, bool &path_found, ShipPathCache &path_cache)
 	{
 		/* Handle special case - when next tile is destination tile. */
@@ -221,10 +220,6 @@
 
 		/* Move back to the old tile/trackdir (where ship is coming from). */
 		const TileIndex src_tile = TileAddByDiagDir(tile, ReverseDiagDir(enterdir));
-=======
-	static Trackdir ChooseShipTrack(const Ship *v, TileIndex tile, bool &path_found, ShipPathCache &path_cache)
-	{
->>>>>>> bd7120ba
 		const Trackdir trackdir = v->GetVehicleTrackdir();
 		dbg_assert(IsValidTrackdir(trackdir));
 
@@ -235,7 +230,7 @@
 		if (high_level_path.empty()) {
 			path_found = false;
 			/* Make the ship move around aimlessly. This prevents repeated pathfinder calls and clearly indicates that the ship is lost. */
-			return CreateRandomPath(v, trackdir, path_cache, SHIP_LOST_PATH_LENGTH);
+			return CreateRandomPath(v, src_tile, trackdir, path_cache, SHIP_LOST_PATH_LENGTH);
 		}
 
 		/* Try one time without restricting the search area, which generally results in better and more natural looking paths.
@@ -245,7 +240,7 @@
 			Tpf pf(MAX_SHIP_PF_NODES);
 
 			/* Set origin and destination nodes */
-			pf.SetOrigin(v->tile, trackdirs);
+			pf.SetOrigin(src_tile, trackdirs);
 			pf.SetDestination(v);
 			const bool is_intermediate_destination = static_cast<int>(high_level_path.size()) >= NUMBER_OR_WATER_REGIONS_LOOKAHEAD + 1;
 			if (is_intermediate_destination) pf.SetIntermediateDestination(high_level_path.back());
@@ -258,7 +253,7 @@
 			path_found = pf.FindPath(v);
 			Node *node = pf.GetBestNode();
 			if (attempt == 0 && !path_found) continue; // Try again with restricted search area.
-			if (!path_found || node == nullptr) return GetRandomFollowUpTileTrackdir(v, v->tile, trackdir).second;
+			if (!path_found || node == nullptr) return GetRandomFollowUpTileTrackdir(v, src_tile, trackdir).second;
 
 			/* Return only the path within the current water region if an intermediate destination was returned. If not, cache the entire path
 			 * to the final destination tile. The low-level pathfinder might actually prefer a different docking tile in a nearby region. Without
@@ -284,7 +279,7 @@
 
 			/* A empty path means we are already at the destination. The pathfinder shouldn't have been called at all.
 			 * Return a random reachable trackdir to hopefully nudge the ship out of this strange situation. */
-			if (path_cache.empty()) return GetRandomFollowUpTileTrackdir(v, v->tile, trackdir).second;
+			if (path_cache.empty()) return GetRandomFollowUpTileTrackdir(v, src_tile, trackdir).second;
 
 			/* Take out the last trackdir as the result. */
 			const Trackdir result = path_cache.front();
@@ -454,15 +449,9 @@
 };
 
 /** Ship controller helper - path finder invoker. */
-<<<<<<< HEAD
 Track YapfShipChooseTrack(const Ship *v, TileIndex tile, DiagDirection enterdir, TrackBits tracks, bool &path_found, ShipPathCache &path_cache)
 {
 	Trackdir td_ret = CYapfShip::ChooseShipTrack(v, tile, enterdir, tracks, path_found, path_cache);
-=======
-Track YapfShipChooseTrack(const Ship *v, TileIndex tile, bool &path_found, ShipPathCache &path_cache)
-{
-	Trackdir td_ret = CYapfShip::ChooseShipTrack(v, tile, path_found, path_cache);
->>>>>>> bd7120ba
 	return (td_ret != INVALID_TRACKDIR) ? TrackdirToTrack(td_ret) : INVALID_TRACK;
 }
 
