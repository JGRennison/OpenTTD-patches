--- conflicted
+++ resolved
@@ -46,23 +46,13 @@
 	void SetDestination(const Ship *v)
 	{
 		if (v->current_order.IsType(OT_GOTO_STATION)) {
-<<<<<<< HEAD
-			m_destStation   = v->current_order.GetDestination();
-			m_destTile      = CalcClosestStationTile(m_destStation, v->tile, STATION_DOCK);
-			m_destTrackdirs = INVALID_TRACKDIR_BIT;
-		} else {
-			m_destStation   = INVALID_STATION;
-			m_destTile      = v->dest_tile;
-			m_destTrackdirs = GetTileTrackdirBits(v->dest_tile, TRANSPORT_WATER, 0);
-=======
-			this->dest_station = v->current_order.GetDestination();
-			this->dest_tile = CalcClosestStationTile(this->dest_station, v->tile, STATION_DOCK);
+			this->dest_station   = v->current_order.GetDestination();
+			this->dest_tile      = CalcClosestStationTile(this->dest_station, v->tile, STATION_DOCK);
 			this->dest_trackdirs = INVALID_TRACKDIR_BIT;
 		} else {
-			this->dest_station = INVALID_STATION;
-			this->dest_tile = v->dest_tile;
-			this->dest_trackdirs = TrackStatusToTrackdirBits(GetTileTrackStatus(v->dest_tile, TRANSPORT_WATER, 0));
->>>>>>> e50c1774
+			this->dest_station   = INVALID_STATION;
+			this->dest_tile      = v->dest_tile;
+			this->dest_trackdirs = GetTileTrackdirBits(v->dest_tile, TRANSPORT_WATER, 0);
 		}
 	}
 
