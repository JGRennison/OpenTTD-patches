--- conflicted
+++ resolved
@@ -46,19 +46,13 @@
 	void SetDestination(const Ship *v)
 	{
 		if (v->current_order.IsType(OT_GOTO_STATION)) {
-			m_destStation = v->current_order.GetDestination();
-			m_destTile = CalcClosestStationTile(m_destStation, v->tile, STATION_DOCK);
+			m_destStation   = v->current_order.GetDestination();
+			m_destTile      = CalcClosestStationTile(m_destStation, v->tile, STATION_DOCK);
 			m_destTrackdirs = INVALID_TRACKDIR_BIT;
 		} else {
-<<<<<<< HEAD
 			m_destStation   = INVALID_STATION;
 			m_destTile      = v->dest_tile;
 			m_destTrackdirs = GetTileTrackdirBits(v->dest_tile, TRANSPORT_WATER, 0);
-=======
-			m_destStation = INVALID_STATION;
-			m_destTile = v->dest_tile;
-			m_destTrackdirs = TrackStatusToTrackdirBits(GetTileTrackStatus(v->dest_tile, TRANSPORT_WATER, 0));
->>>>>>> c86d9189
 		}
 	}
 
@@ -230,23 +224,6 @@
 			return CreateRandomPath(v, src_tile, trackdir, path_cache, SHIP_LOST_PATH_LENGTH);
 		}
 
-<<<<<<< HEAD
-		Node *pNode = pf.GetBestNode();
-		if (pNode != nullptr) {
-			uint steps = 0;
-			for (Node *n = pNode; n->m_parent != nullptr; n = n->m_parent) steps++;
-			uint skip = 0;
-			if (path_found) skip = SHIP_PATH_CACHE_LENGTH / 2;
-
-			/* walk through the path back to the origin */
-			Node *pPrevNode = nullptr;
-			while (pNode->m_parent != nullptr) {
-				steps--;
-				/* Skip tiles at end of path near destination. */
-				if (skip > 0) skip--;
-				if (skip == 0 && steps > 0 && steps < SHIP_PATH_CACHE_LENGTH) {
-					path_cache.push_front(pNode->GetTrackdir());
-=======
 		/* Try one time without restricting the search area, which generally results in better and more natural looking paths.
 		 * However the pathfinder can hit the node limit in certain situations such as long aqueducts or maze-like terrain.
 		 * If that happens we run the pathfinder again, but restricted only to the regions provided by the region pathfinder. */
@@ -278,7 +255,6 @@
 				const WaterRegionPatchDesc node_water_patch = GetWaterRegionPatchInfo(node->GetTile());
 				if (node_water_patch == start_water_patch || (!is_intermediate_destination && node_water_patch != end_water_patch)) {
 					path_cache.push_front(node->GetTrackdir());
->>>>>>> c86d9189
 				}
 				node = node->m_parent;
 			}
