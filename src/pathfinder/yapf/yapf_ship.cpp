/*
 * This file is part of OpenTTD.
 * OpenTTD is free software; you can redistribute it and/or modify it under the terms of the GNU General Public License as published by the Free Software Foundation, version 2.
 * OpenTTD is distributed in the hope that it will be useful, but WITHOUT ANY WARRANTY; without even the implied warranty of MERCHANTABILITY or FITNESS FOR A PARTICULAR PURPOSE.
 * See the GNU General Public License for more details. You should have received a copy of the GNU General Public License along with OpenTTD. If not, see <http://www.gnu.org/licenses/>.
 */

/** @file yapf_ship.cpp Implementation of YAPF for ships. */

#include "../../stdafx.h"
#include "../../ship.h"
#include "../../industry.h"
#include "../../vehicle_func.h"

#include "yapf.hpp"
#include "yapf_node_ship.hpp"
#include "yapf_ship_regions.h"
#include "../water_regions.h"

#include "../../safeguards.h"

constexpr int NUMBER_OR_WATER_REGIONS_LOOKAHEAD = 4;
constexpr int MAX_SHIP_PF_NODES = (NUMBER_OR_WATER_REGIONS_LOOKAHEAD + 1) * WATER_REGION_NUMBER_OF_TILES * 4; // 4 possible exit dirs per tile.

constexpr int SHIP_LOST_PATH_LENGTH = 8; // The length of the (aimless) path assigned when a ship is lost.

template <class Types>
class CYapfDestinationTileWaterT
{
public:
	typedef typename Types::Tpf Tpf;                     ///< the pathfinder class (derived from THIS class).
	typedef typename Types::TrackFollower TrackFollower;
	typedef typename Types::NodeList::Titem Node;        ///< this will be our node type.
	typedef typename Node::Key Key;                      ///< key to hash tables.

protected:
	TileIndex    m_destTile;
	TrackdirBits m_destTrackdirs;
	StationID    m_destStation;

	bool                 m_has_intermediate_dest = false;
	TileIndex            m_intermediate_dest_tile;
	WaterRegionPatchDesc m_intermediate_dest_region_patch;

public:
	void SetDestination(const Ship *v)
	{
		if (v->current_order.IsType(OT_GOTO_STATION)) {
			m_destStation   = v->current_order.GetDestination();
			m_destTile      = CalcClosestStationTile(m_destStation, v->tile, STATION_DOCK);
			m_destTrackdirs = INVALID_TRACKDIR_BIT;
		} else {
			m_destStation   = INVALID_STATION;
			m_destTile      = v->dest_tile;
			m_destTrackdirs = GetTileTrackdirBits(v->dest_tile, TRANSPORT_WATER, 0);
		}
	}

	void SetIntermediateDestination(const WaterRegionPatchDesc &water_region_patch)
	{
		m_has_intermediate_dest = true;
		m_intermediate_dest_tile = GetWaterRegionCenterTile(water_region_patch);
		m_intermediate_dest_region_patch = water_region_patch;
	}

protected:
	/** To access inherited path finder. */
	inline Tpf& Yapf()
	{
		return *static_cast<Tpf*>(this);
	}

public:
	/** Called by YAPF to detect if node ends in the desired destination. */
	inline bool PfDetectDestination(Node &n)
	{
		return PfDetectDestinationTile(n.m_segment_last_tile, n.m_segment_last_td);
	}

	inline bool PfDetectDestinationTile(TileIndex tile, Trackdir trackdir)
	{
		if (m_has_intermediate_dest) {
			/* GetWaterRegionInfo is much faster than GetWaterRegionPatchInfo so we try that first. */
			if (GetWaterRegionInfo(tile) != m_intermediate_dest_region_patch) return false;
			return GetWaterRegionPatchInfo(tile) == m_intermediate_dest_region_patch;
		}

		if (m_destStation != INVALID_STATION) return IsDockingTile(tile) && IsShipDestinationTile(tile, m_destStation);

		return tile == m_destTile && ((m_destTrackdirs & TrackdirToTrackdirBits(trackdir)) != TRACKDIR_BIT_NONE);
	}

	/**
	 * Called by YAPF to calculate cost estimate. Calculates distance to the destination
	 * adds it to the actual cost from origin and stores the sum to the Node::m_estimate.
	 */
	inline bool PfCalcEstimate(Node &n)
	{
		const TileIndex destination_tile = m_has_intermediate_dest ? m_intermediate_dest_tile : m_destTile;

		static const int dg_dir_to_x_offs[] = { -1, 0, 1, 0 };
		static const int dg_dir_to_y_offs[] = { 0, 1, 0, -1 };
		if (PfDetectDestination(n)) {
			n.m_estimate = n.m_cost;
			return true;
		}

		TileIndex tile = n.m_segment_last_tile;
		DiagDirection exitdir = TrackdirToExitdir(n.m_segment_last_td);
		int x1 = 2 * TileX(tile) + dg_dir_to_x_offs[(int)exitdir];
		int y1 = 2 * TileY(tile) + dg_dir_to_y_offs[(int)exitdir];
		int x2 = 2 * TileX(destination_tile);
		int y2 = 2 * TileY(destination_tile);
		int dx = abs(x1 - x2);
		int dy = abs(y1 - y2);
		int dmin = std::min(dx, dy);
		int dxy = abs(dx - dy);
		int d = dmin * YAPF_TILE_CORNER_LENGTH + (dxy - 1) * (YAPF_TILE_LENGTH / 2);
		n.m_estimate = n.m_cost + d;
		assert(n.m_estimate >= n.m_parent->m_estimate);
		return true;
	}
};

/** Node Follower module of YAPF for ships */
template <class Types>
class CYapfFollowShipT
{
public:
	typedef typename Types::Tpf Tpf;                     ///< the pathfinder class (derived from THIS class).
	typedef typename Types::TrackFollower TrackFollower;
	typedef typename Types::NodeList::Titem Node;        ///< this will be our node type.
	typedef typename Node::Key Key;                      ///< key to hash tables.

protected:
	/** to access inherited path finder */
	inline Tpf &Yapf()
	{
		return *static_cast<Tpf*>(this);
	}

	std::vector<WaterRegionDesc> m_water_region_corridor;

public:
	/**
	 * Called by YAPF to move from the given node to the next tile. For each
	 *  reachable trackdir on the new tile creates new node, initializes it
	 *  and adds it to the open list by calling Yapf().AddNewNode(n)
	 */
	inline void PfFollowNode(Node &old_node)
	{
		TrackFollower F(Yapf().GetVehicle());
		if (F.Follow(old_node.m_key.m_tile, old_node.m_key.m_td)) {
			if (m_water_region_corridor.empty()
					|| std::find(m_water_region_corridor.begin(), m_water_region_corridor.end(),
						GetWaterRegionInfo(F.m_new_tile)) != m_water_region_corridor.end()) {
				Yapf().AddMultipleNodes(&old_node, F);
			}
		}
	}

	/** Restricts the search by creating corridor or water regions through which the ship is allowed to travel. */
	inline void RestrictSearch(const std::vector<WaterRegionPatchDesc> &path)
	{
		m_water_region_corridor.clear();
		for (const WaterRegionPatchDesc &path_entry : path) m_water_region_corridor.push_back(path_entry);
	}

	/** Return debug report character to identify the transportation type. */
	inline char TransportTypeChar() const
	{
		return 'w';
	}

	/** Returns a random trackdir out of a set of trackdirs. */
	static Trackdir GetRandomTrackdir(TrackdirBits trackdirs)
	{
		const int strip_amount = RandomRange(CountBits(trackdirs));
		for (int s = 0; s < strip_amount; ++s) RemoveFirstTrackdir(&trackdirs);
		return FindFirstTrackdir(trackdirs);
	}

	/** Returns a random tile/trackdir that can be reached from the current tile/trackdir, or tile/INVALID_TRACK if none is available. */
	static std::pair<TileIndex, Trackdir> GetRandomFollowUpTileTrackdir(const Ship *v, TileIndex tile, Trackdir dir)
	{
		TrackFollower follower(v);
		if (follower.Follow(tile, dir)) {
			TrackdirBits dirs = follower.m_new_td_bits;
			const TrackdirBits dirs_without_90_degree = dirs & ~TrackdirCrossesTrackdirs(dir);
			if (dirs_without_90_degree != TRACKDIR_BIT_NONE) dirs = dirs_without_90_degree;
			return { follower.m_new_tile, GetRandomTrackdir(dirs) };
		}
		return { follower.m_new_tile, INVALID_TRACKDIR };
	}

	/** Creates a random path, avoids 90 degree turns. */
<<<<<<< HEAD
	static Trackdir CreateRandomPath(const Ship *v, TileIndex tile, Trackdir dir, ShipPathCache &path_cache, int path_length)
	{
		std::pair<TileIndex, Trackdir> tile_dir = { tile, dir };
=======
	static Trackdir CreateRandomPath(const Ship *v, ShipPathCache &path_cache, int path_length)
	{
		std::pair<TileIndex, Trackdir> tile_dir = { v->tile, v->GetVehicleTrackdir()};
>>>>>>> 45886e50
		for (int i = 0; i < path_length; ++i) {
			tile_dir = GetRandomFollowUpTileTrackdir(v, tile_dir.first, tile_dir.second);
			if (tile_dir.second == INVALID_TRACKDIR) break;
			path_cache.push_back(tile_dir.second);
		}

		if (path_cache.empty()) return INVALID_TRACKDIR;

		const Trackdir result = path_cache.front();
		path_cache.pop_front();
		return result;
	}

<<<<<<< HEAD
	static Trackdir ChooseShipTrack(const Ship *v, TileIndex tile, DiagDirection enterdir, TrackBits tracks, bool &path_found, ShipPathCache &path_cache)
	{
		/* Handle special case - when next tile is destination tile. */
		if (tile == v->dest_tile) {
			/* Convert tracks to trackdirs */
			TrackdirBits trackdirs = TrackBitsToTrackdirBits(tracks);
			/* Limit to trackdirs reachable from enterdir. */
			trackdirs &= DiagdirReachesTrackdirs(enterdir);

			/* use vehicle's current direction if that's possible, otherwise use first usable one. */
			Trackdir veh_dir = v->GetVehicleTrackdir();
			return (HasTrackdir(trackdirs, veh_dir)) ? veh_dir : (Trackdir)FindFirstBit(trackdirs);
		}

		/* Move back to the old tile/trackdir (where ship is coming from). */
		const TileIndex src_tile = TileAddByDiagDir(tile, ReverseDiagDir(enterdir));
		const Trackdir trackdir = v->GetVehicleTrackdir();
		dbg_assert(IsValidTrackdir(trackdir));

		/* Convert origin trackdir to TrackdirBits. */
		const TrackdirBits trackdirs = TrackdirToTrackdirBits(trackdir);

=======
	static Trackdir ChooseShipTrack(const Ship *v, TileIndex tile, TrackdirBits forward_dirs, TrackdirBits reverse_dirs,
		bool &path_found, ShipPathCache &path_cache, Trackdir &best_origin_dir)
	{
>>>>>>> 45886e50
		const std::vector<WaterRegionPatchDesc> high_level_path = YapfShipFindWaterRegionPath(v, tile, NUMBER_OR_WATER_REGIONS_LOOKAHEAD + 1);
		if (high_level_path.empty()) {
			path_found = false;
			/* Make the ship move around aimlessly. This prevents repeated pathfinder calls and clearly indicates that the ship is lost. */
<<<<<<< HEAD
			return CreateRandomPath(v, src_tile, trackdir, path_cache, SHIP_LOST_PATH_LENGTH);
=======
			return CreateRandomPath(v, path_cache, SHIP_LOST_PATH_LENGTH);
>>>>>>> 45886e50
		}

		/* Try one time without restricting the search area, which generally results in better and more natural looking paths.
		 * However the pathfinder can hit the node limit in certain situations such as long aqueducts or maze-like terrain.
		 * If that happens we run the pathfinder again, but restricted only to the regions provided by the region pathfinder. */
		for (int attempt = 0; attempt < 2; ++attempt) {
			Tpf pf(MAX_SHIP_PF_NODES);

			/* Set origin and destination nodes */
<<<<<<< HEAD
			pf.SetOrigin(src_tile, trackdirs);
=======
			pf.SetOrigin(v->tile, forward_dirs | reverse_dirs);
>>>>>>> 45886e50
			pf.SetDestination(v);
			const bool is_intermediate_destination = static_cast<int>(high_level_path.size()) >= NUMBER_OR_WATER_REGIONS_LOOKAHEAD + 1;
			if (is_intermediate_destination) pf.SetIntermediateDestination(high_level_path.back());

			/* Restrict the search area to prevent the low level pathfinder from expanding too many nodes. This can happen
			 * when the terrain is very "maze-like" or when the high level path "teleports" via a very long aqueduct. */
			if (attempt > 0) pf.RestrictSearch(high_level_path);

			/* Find best path. */
			path_found = pf.FindPath(v);
			Node *node = pf.GetBestNode();
			if (attempt == 0 && !path_found) continue; // Try again with restricted search area.
<<<<<<< HEAD
			if (!path_found || node == nullptr) return GetRandomFollowUpTileTrackdir(v, src_tile, trackdir).second;
=======

			/* Make the ship move around aimlessly. This prevents repeated pathfinder calls and clearly indicates that the ship is lost. */
			if (!path_found) return CreateRandomPath(v, path_cache, SHIP_LOST_PATH_LENGTH);
>>>>>>> 45886e50

			/* Return only the path within the current water region if an intermediate destination was returned. If not, cache the entire path
			 * to the final destination tile. The low-level pathfinder might actually prefer a different docking tile in a nearby region. Without
			 * caching the full path the ship can get stuck in a loop. */
			const WaterRegionPatchDesc end_water_patch = GetWaterRegionPatchInfo(node->GetTile());
			assert(GetWaterRegionPatchInfo(tile) == high_level_path.front());
			const WaterRegionPatchDesc start_water_patch = high_level_path.front();
			while (node->m_parent) {
				const WaterRegionPatchDesc node_water_patch = GetWaterRegionPatchInfo(node->GetTile());

				const bool node_water_patch_on_high_level_path = std::find(high_level_path.begin(), high_level_path.end(), node_water_patch) != high_level_path.end();
				const bool add_full_path = !is_intermediate_destination && node_water_patch != end_water_patch;

				/* The cached path must always lead to a region patch that's on the high level path.
				 * This is what can happen when that's not the case https://github.com/OpenTTD/OpenTTD/issues/12176. */
				if (add_full_path || !node_water_patch_on_high_level_path || node_water_patch == start_water_patch) {
					path_cache.push_front(node->GetTrackdir());
				} else {
					path_cache.clear();
				}
				node = node->m_parent;
			}
			assert(node->GetTile() == v->tile);

			/* Return INVALID_TRACKDIR to trigger a ship reversal if that is the best option. */
			best_origin_dir = node->GetTrackdir();
			if ((TrackdirToTrackdirBits(best_origin_dir) & forward_dirs) == TRACKDIR_BIT_NONE) {
				path_cache.clear();
				return INVALID_TRACKDIR;
			}

			/* A empty path means we are already at the destination. The pathfinder shouldn't have been called at all.
			 * Return a random reachable trackdir to hopefully nudge the ship out of this strange situation. */
<<<<<<< HEAD
			if (path_cache.empty()) return GetRandomFollowUpTileTrackdir(v, src_tile, trackdir).second;
=======
			if (path_cache.empty()) return CreateRandomPath(v, path_cache, 1);
>>>>>>> 45886e50

			/* Take out the last trackdir as the result. */
			const Trackdir result = path_cache.front();
			path_cache.pop_front();

			/* Clear path cache when in final water region patch. This is to allow ships to spread over different docking tiles dynamically. */
			if (start_water_patch == end_water_patch) path_cache.clear();

			return result;
		}

		return INVALID_TRACKDIR;
	}

	/**
	 * Check whether a ship should reverse to reach its destination.
	 * Called when leaving depot.
	 * @param v Ship.
	 * @param trackdir [out] the best of all possible reversed trackdirs.
	 * @return true if the reverse direction is better.
	 */
	static bool CheckShipReverse(const Ship *v, Trackdir *trackdir)
	{
		bool path_found = false;
		ShipPathCache dummy_cache;
		Trackdir best_origin_dir = INVALID_TRACKDIR;

		if (trackdir == nullptr) {
<<<<<<< HEAD
			pf.SetOrigin(tile, TrackdirToTrackdirBits(td1) | TrackdirToTrackdirBits(td2));
		} else {
			DiagDirection entry = ReverseDiagDir(VehicleExitDir(v->direction, v->state));
			TrackdirBits rtds = DiagdirReachesTrackdirs(entry) & GetTileTrackdirBits(tile, TRANSPORT_WATER, 0, entry);
			pf.SetOrigin(tile, rtds);
		}
		pf.SetDestination(v);
		if (high_level_path.size() > 1) pf.SetIntermediateDestination(high_level_path.back());
		pf.RestrictSearch(high_level_path);

		/* Find best path. */
		if (!pf.FindPath(v)) return false;

		Node *pNode = pf.GetBestNode();
		if (pNode == nullptr) return false;

		/* Path was found, walk through the path back to the origin. */
		while (pNode->m_parent != nullptr) {
			pNode = pNode->m_parent;
		}

		Trackdir best_trackdir = pNode->GetTrackdir();
		if (trackdir != nullptr) {
			*trackdir = best_trackdir;
=======
			/* The normal case, typically called when ships leave a dock. */
			const Trackdir reverse_dir = ReverseTrackdir(v->GetVehicleTrackdir());
			const TrackdirBits forward_dirs = TrackdirToTrackdirBits(v->GetVehicleTrackdir());
			const TrackdirBits reverse_dirs = TrackdirToTrackdirBits(reverse_dir);
			(void)ChooseShipTrack(v, v->tile, forward_dirs, reverse_dirs, path_found, dummy_cache, best_origin_dir);
			return path_found && best_origin_dir == reverse_dir;
>>>>>>> 45886e50
		} else {
			/* This gets called when a ship suddenly can't move forward, e.g. due to terraforming. */
			const DiagDirection entry = ReverseDiagDir(VehicleExitDir(v->direction, v->state));
			const TrackdirBits reverse_dirs = DiagdirReachesTrackdirs(entry) & TrackStatusToTrackdirBits(GetTileTrackStatus(v->tile, TRANSPORT_WATER, 0, entry));
			(void)ChooseShipTrack(v, v->tile, TRACKDIR_BIT_NONE, reverse_dirs, path_found, dummy_cache, best_origin_dir);
			*trackdir = path_found && best_origin_dir != INVALID_TRACKDIR ? best_origin_dir : GetRandomTrackdir(reverse_dirs);
			return true;
		}
	}
};

/** Cost Provider module of YAPF for ships. */
template <class Types>
class CYapfCostShipT
{
public:
	typedef typename Types::Tpf Tpf;              ///< the pathfinder class (derived from THIS class).
	typedef typename Types::TrackFollower TrackFollower;
	typedef typename Types::NodeList::Titem Node; ///< this will be our node type.
	typedef typename Node::Key Key;               ///< key to hash tables.

	/** to access inherited path finder */
	Tpf &Yapf()
	{
		return *static_cast<Tpf*>(this);
	}

public:
	inline int CurveCost(Trackdir td1, Trackdir td2)
	{
		dbg_assert(IsValidTrackdir(td1));
		dbg_assert(IsValidTrackdir(td2));

		if (HasTrackdir(TrackdirCrossesTrackdirs(td1), td2)) {
			/* 90-deg curve penalty. */
			return Yapf().PfGetSettings().ship_curve90_penalty;
		} else if (td2 != NextTrackdir(td1)) {
			/* 45-deg curve penalty. */
			return Yapf().PfGetSettings().ship_curve45_penalty;
		}
		return 0;
	}

	static Vehicle *CountShipProc(Vehicle *v, void *data)
	{
		uint *count = (uint*)data;
		/* Ignore other vehicles (aircraft) and ships inside depot. */
		if ((v->vehstatus & VS_HIDDEN) == 0) (*count)++;

		return nullptr;
	}

	/**
	 * Called by YAPF to calculate the cost from the origin to the given node.
	 * Calculates only the cost of given node, adds it to the parent node cost
	 * and stores the result into Node::m_cost member.
	 */
	inline bool PfCalcCost(Node &n, const TrackFollower *tf)
	{
		/* Base tile cost depending on distance. */
		int c = IsDiagonalTrackdir(n.GetTrackdir()) ? YAPF_TILE_LENGTH : YAPF_TILE_CORNER_LENGTH;
		/* Additional penalty for curves. */
		c += CurveCost(n.m_parent->GetTrackdir(), n.GetTrackdir());

		if (IsDockingTile(n.GetTile())) {
			/* Check docking tile for occupancy. */
			uint count = 0;
			HasVehicleOnPos(n.GetTile(), VEH_SHIP, &count, &CountShipProc);
			c += count * 3 * YAPF_TILE_LENGTH;
		}

		/* Skipped tile cost for aqueducts. */
		c += YAPF_TILE_LENGTH * tf->m_tiles_skipped;

		/* Ocean/canal speed penalty. */
		const ShipVehicleInfo *svi = ShipVehInfo(Yapf().GetVehicle()->engine_type);
		uint8_t speed_frac = (GetEffectiveWaterClass(n.GetTile()) == WATER_CLASS_SEA) ? svi->ocean_speed_frac : svi->canal_speed_frac;
		if (speed_frac > 0) c += YAPF_TILE_LENGTH * (1 + tf->m_tiles_skipped) * speed_frac / (256 - speed_frac);

		/* Apply it. */
		n.m_cost = n.m_parent->m_cost + c;
		return true;
	}
};

/**
 * Config struct of YAPF for ships.
 * Defines all 6 base YAPF modules as classes providing services for CYapfBaseT.
 */
template <class Tpf_, class Ttrack_follower, class Tnode_list>
struct CYapfShip_TypesT
{
	typedef CYapfShip_TypesT<Tpf_, Ttrack_follower, Tnode_list>  Types;         ///< Shortcut for this struct type.
	typedef Tpf_                                                 Tpf;           ///< Pathfinder type.
	typedef Ttrack_follower                                      TrackFollower; ///< Track follower helper class.
	typedef Tnode_list                                           NodeList;
	typedef Ship                                                 VehicleType;

	/** Pathfinder components (modules). */
	typedef CYapfBaseT<Types>                 PfBase;        ///< Base pathfinder class.
	typedef CYapfFollowShipT<Types>           PfFollow;      ///< Node follower.
	typedef CYapfOriginTileT<Types>           PfOrigin;      ///< Origin provider.
	typedef CYapfDestinationTileWaterT<Types> PfDestination; ///< Destination/distance provider.
	typedef CYapfSegmentCostCacheNoneT<Types> PfCache;       ///< Segment cost cache provider.
	typedef CYapfCostShipT<Types>             PfCost;        ///< Cost provider.
};

struct CYapfShip : CYapfT<CYapfShip_TypesT<CYapfShip, CFollowTrackWater, CShipNodeListExitDir > >
{
	explicit CYapfShip(int max_nodes) { m_max_search_nodes = max_nodes; }
};

/** Ship controller helper - path finder invoker. */
Track YapfShipChooseTrack(const Ship *v, TileIndex tile, DiagDirection enterdir, TrackBits tracks, bool &path_found, ShipPathCache &path_cache)
{
<<<<<<< HEAD
	Trackdir td_ret = CYapfShip::ChooseShipTrack(v, tile, enterdir, tracks, path_found, path_cache);
=======
	Trackdir best_origin_dir = INVALID_TRACKDIR;
	const TrackdirBits origin_dirs = TrackdirToTrackdirBits(v->GetVehicleTrackdir());
	const Trackdir td_ret = CYapfShip::ChooseShipTrack(v, tile, origin_dirs, TRACKDIR_BIT_NONE, path_found, path_cache, best_origin_dir);
>>>>>>> 45886e50
	return (td_ret != INVALID_TRACKDIR) ? TrackdirToTrack(td_ret) : INVALID_TRACK;
}

bool YapfShipCheckReverse(const Ship *v, Trackdir *trackdir)
{
	return CYapfShip::CheckShipReverse(v, trackdir);
}<|MERGE_RESOLUTION|>--- conflicted
+++ resolved
@@ -194,15 +194,9 @@
 	}
 
 	/** Creates a random path, avoids 90 degree turns. */
-<<<<<<< HEAD
-	static Trackdir CreateRandomPath(const Ship *v, TileIndex tile, Trackdir dir, ShipPathCache &path_cache, int path_length)
-	{
-		std::pair<TileIndex, Trackdir> tile_dir = { tile, dir };
-=======
 	static Trackdir CreateRandomPath(const Ship *v, ShipPathCache &path_cache, int path_length)
 	{
 		std::pair<TileIndex, Trackdir> tile_dir = { v->tile, v->GetVehicleTrackdir()};
->>>>>>> 45886e50
 		for (int i = 0; i < path_length; ++i) {
 			tile_dir = GetRandomFollowUpTileTrackdir(v, tile_dir.first, tile_dir.second);
 			if (tile_dir.second == INVALID_TRACKDIR) break;
@@ -216,43 +210,14 @@
 		return result;
 	}
 
-<<<<<<< HEAD
-	static Trackdir ChooseShipTrack(const Ship *v, TileIndex tile, DiagDirection enterdir, TrackBits tracks, bool &path_found, ShipPathCache &path_cache)
-	{
-		/* Handle special case - when next tile is destination tile. */
-		if (tile == v->dest_tile) {
-			/* Convert tracks to trackdirs */
-			TrackdirBits trackdirs = TrackBitsToTrackdirBits(tracks);
-			/* Limit to trackdirs reachable from enterdir. */
-			trackdirs &= DiagdirReachesTrackdirs(enterdir);
-
-			/* use vehicle's current direction if that's possible, otherwise use first usable one. */
-			Trackdir veh_dir = v->GetVehicleTrackdir();
-			return (HasTrackdir(trackdirs, veh_dir)) ? veh_dir : (Trackdir)FindFirstBit(trackdirs);
-		}
-
-		/* Move back to the old tile/trackdir (where ship is coming from). */
-		const TileIndex src_tile = TileAddByDiagDir(tile, ReverseDiagDir(enterdir));
-		const Trackdir trackdir = v->GetVehicleTrackdir();
-		dbg_assert(IsValidTrackdir(trackdir));
-
-		/* Convert origin trackdir to TrackdirBits. */
-		const TrackdirBits trackdirs = TrackdirToTrackdirBits(trackdir);
-
-=======
 	static Trackdir ChooseShipTrack(const Ship *v, TileIndex tile, TrackdirBits forward_dirs, TrackdirBits reverse_dirs,
 		bool &path_found, ShipPathCache &path_cache, Trackdir &best_origin_dir)
 	{
->>>>>>> 45886e50
 		const std::vector<WaterRegionPatchDesc> high_level_path = YapfShipFindWaterRegionPath(v, tile, NUMBER_OR_WATER_REGIONS_LOOKAHEAD + 1);
 		if (high_level_path.empty()) {
 			path_found = false;
 			/* Make the ship move around aimlessly. This prevents repeated pathfinder calls and clearly indicates that the ship is lost. */
-<<<<<<< HEAD
-			return CreateRandomPath(v, src_tile, trackdir, path_cache, SHIP_LOST_PATH_LENGTH);
-=======
 			return CreateRandomPath(v, path_cache, SHIP_LOST_PATH_LENGTH);
->>>>>>> 45886e50
 		}
 
 		/* Try one time without restricting the search area, which generally results in better and more natural looking paths.
@@ -262,11 +227,7 @@
 			Tpf pf(MAX_SHIP_PF_NODES);
 
 			/* Set origin and destination nodes */
-<<<<<<< HEAD
-			pf.SetOrigin(src_tile, trackdirs);
-=======
 			pf.SetOrigin(v->tile, forward_dirs | reverse_dirs);
->>>>>>> 45886e50
 			pf.SetDestination(v);
 			const bool is_intermediate_destination = static_cast<int>(high_level_path.size()) >= NUMBER_OR_WATER_REGIONS_LOOKAHEAD + 1;
 			if (is_intermediate_destination) pf.SetIntermediateDestination(high_level_path.back());
@@ -279,13 +240,9 @@
 			path_found = pf.FindPath(v);
 			Node *node = pf.GetBestNode();
 			if (attempt == 0 && !path_found) continue; // Try again with restricted search area.
-<<<<<<< HEAD
-			if (!path_found || node == nullptr) return GetRandomFollowUpTileTrackdir(v, src_tile, trackdir).second;
-=======
 
 			/* Make the ship move around aimlessly. This prevents repeated pathfinder calls and clearly indicates that the ship is lost. */
 			if (!path_found) return CreateRandomPath(v, path_cache, SHIP_LOST_PATH_LENGTH);
->>>>>>> 45886e50
 
 			/* Return only the path within the current water region if an intermediate destination was returned. If not, cache the entire path
 			 * to the final destination tile. The low-level pathfinder might actually prefer a different docking tile in a nearby region. Without
@@ -319,11 +276,7 @@
 
 			/* A empty path means we are already at the destination. The pathfinder shouldn't have been called at all.
 			 * Return a random reachable trackdir to hopefully nudge the ship out of this strange situation. */
-<<<<<<< HEAD
-			if (path_cache.empty()) return GetRandomFollowUpTileTrackdir(v, src_tile, trackdir).second;
-=======
 			if (path_cache.empty()) return CreateRandomPath(v, path_cache, 1);
->>>>>>> 45886e50
 
 			/* Take out the last trackdir as the result. */
 			const Trackdir result = path_cache.front();
@@ -352,43 +305,16 @@
 		Trackdir best_origin_dir = INVALID_TRACKDIR;
 
 		if (trackdir == nullptr) {
-<<<<<<< HEAD
-			pf.SetOrigin(tile, TrackdirToTrackdirBits(td1) | TrackdirToTrackdirBits(td2));
-		} else {
-			DiagDirection entry = ReverseDiagDir(VehicleExitDir(v->direction, v->state));
-			TrackdirBits rtds = DiagdirReachesTrackdirs(entry) & GetTileTrackdirBits(tile, TRANSPORT_WATER, 0, entry);
-			pf.SetOrigin(tile, rtds);
-		}
-		pf.SetDestination(v);
-		if (high_level_path.size() > 1) pf.SetIntermediateDestination(high_level_path.back());
-		pf.RestrictSearch(high_level_path);
-
-		/* Find best path. */
-		if (!pf.FindPath(v)) return false;
-
-		Node *pNode = pf.GetBestNode();
-		if (pNode == nullptr) return false;
-
-		/* Path was found, walk through the path back to the origin. */
-		while (pNode->m_parent != nullptr) {
-			pNode = pNode->m_parent;
-		}
-
-		Trackdir best_trackdir = pNode->GetTrackdir();
-		if (trackdir != nullptr) {
-			*trackdir = best_trackdir;
-=======
 			/* The normal case, typically called when ships leave a dock. */
 			const Trackdir reverse_dir = ReverseTrackdir(v->GetVehicleTrackdir());
 			const TrackdirBits forward_dirs = TrackdirToTrackdirBits(v->GetVehicleTrackdir());
 			const TrackdirBits reverse_dirs = TrackdirToTrackdirBits(reverse_dir);
 			(void)ChooseShipTrack(v, v->tile, forward_dirs, reverse_dirs, path_found, dummy_cache, best_origin_dir);
 			return path_found && best_origin_dir == reverse_dir;
->>>>>>> 45886e50
 		} else {
 			/* This gets called when a ship suddenly can't move forward, e.g. due to terraforming. */
 			const DiagDirection entry = ReverseDiagDir(VehicleExitDir(v->direction, v->state));
-			const TrackdirBits reverse_dirs = DiagdirReachesTrackdirs(entry) & TrackStatusToTrackdirBits(GetTileTrackStatus(v->tile, TRANSPORT_WATER, 0, entry));
+			const TrackdirBits reverse_dirs = DiagdirReachesTrackdirs(entry) & GetTileTrackdirBits(v->tile, TRANSPORT_WATER, 0, entry);
 			(void)ChooseShipTrack(v, v->tile, TRACKDIR_BIT_NONE, reverse_dirs, path_found, dummy_cache, best_origin_dir);
 			*trackdir = path_found && best_origin_dir != INVALID_TRACKDIR ? best_origin_dir : GetRandomTrackdir(reverse_dirs);
 			return true;
@@ -498,15 +424,11 @@
 };
 
 /** Ship controller helper - path finder invoker. */
-Track YapfShipChooseTrack(const Ship *v, TileIndex tile, DiagDirection enterdir, TrackBits tracks, bool &path_found, ShipPathCache &path_cache)
-{
-<<<<<<< HEAD
-	Trackdir td_ret = CYapfShip::ChooseShipTrack(v, tile, enterdir, tracks, path_found, path_cache);
-=======
+Track YapfShipChooseTrack(const Ship *v, TileIndex tile, bool &path_found, ShipPathCache &path_cache)
+{
 	Trackdir best_origin_dir = INVALID_TRACKDIR;
 	const TrackdirBits origin_dirs = TrackdirToTrackdirBits(v->GetVehicleTrackdir());
 	const Trackdir td_ret = CYapfShip::ChooseShipTrack(v, tile, origin_dirs, TRACKDIR_BIT_NONE, path_found, path_cache, best_origin_dir);
->>>>>>> 45886e50
 	return (td_ret != INVALID_TRACKDIR) ? TrackdirToTrack(td_ret) : INVALID_TRACK;
 }
 
