--- conflicted
+++ resolved
@@ -49,15 +49,9 @@
 			this->dest_tile      = CalcClosestStationTile(this->dest_station, v->tile, StationType::Dock);
 			this->dest_trackdirs = INVALID_TRACKDIR_BIT;
 		} else {
-<<<<<<< HEAD
-			this->dest_station   = INVALID_STATION;
+			this->dest_station   = StationID::Invalid();
 			this->dest_tile      = v->dest_tile;
 			this->dest_trackdirs = GetTileTrackdirBits(v->dest_tile, TRANSPORT_WATER, 0);
-=======
-			this->dest_station = StationID::Invalid();
-			this->dest_tile = v->dest_tile;
-			this->dest_trackdirs = TrackStatusToTrackdirBits(GetTileTrackStatus(v->dest_tile, TRANSPORT_WATER, 0));
->>>>>>> 53dd1258
 		}
 	}
 
