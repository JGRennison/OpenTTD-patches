--- conflicted
+++ resolved
@@ -45,13 +45,8 @@
 	void SetDestination(const Ship *v)
 	{
 		if (v->current_order.IsType(OT_GOTO_STATION)) {
-<<<<<<< HEAD
-			this->dest_station   = v->current_order.GetDestination();
+			this->dest_station   = v->current_order.GetDestination().ToStationID();
 			this->dest_tile      = CalcClosestStationTile(this->dest_station, v->tile, StationType::Dock);
-=======
-			this->dest_station = v->current_order.GetDestination().ToStationID();
-			this->dest_tile = CalcClosestStationTile(this->dest_station, v->tile, StationType::Dock);
->>>>>>> fb70a7fe
 			this->dest_trackdirs = INVALID_TRACKDIR_BIT;
 		} else {
 			this->dest_station   = INVALID_STATION;
