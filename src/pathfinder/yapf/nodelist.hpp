/*
 * This file is part of OpenTTD.
 * OpenTTD is free software; you can redistribute it and/or modify it under the terms of the GNU General Public License as published by the Free Software Foundation, version 2.
 * OpenTTD is distributed in the hope that it will be useful, but WITHOUT ANY WARRANTY; without even the implied warranty of MERCHANTABILITY or FITNESS FOR A PARTICULAR PURPOSE.
 * See the GNU General Public License for more details. You should have received a copy of the GNU General Public License along with OpenTTD. If not, see <http://www.gnu.org/licenses/>.
 */

/** @file nodelist.hpp List of nodes used for the A-star pathfinder. */

#ifndef NODELIST_HPP
#define NODELIST_HPP

#include "../../core/arena_alloc.hpp"
#include "../../misc/hashtable.hpp"
#include "../../misc/binaryheap.hpp"

/**
 * Hash table based node list multi-container class.
 *  Implements open list, closed list and priority queue for A-star
 *  path finder.
 */
template <class Titem_, int Thash_bits_open_, int Thash_bits_closed_>
class CNodeList_HashTableT {
public:
	typedef Titem_ Titem;                                        ///< Make #Titem_ visible from outside of class.
	typedef typename Titem_::Key Key;                            ///< Make Titem_::Key a property of this class.
<<<<<<< HEAD
	typedef BumpAllocContainer<Titem_, 4096> CItemAlloc;         ///< Type that we will use as item container.
	typedef CHashTableT<Titem_, Thash_bits_open_  > COpenList;   ///< How pointers to open nodes will be stored.
	typedef CHashTableT<Titem_, Thash_bits_closed_> CClosedList; ///< How pointers to closed nodes will be stored.
=======
	using CItemArray = std::deque<Titem_>;                       ///< Type that we will use as item container.
	typedef HashTable<Titem_, Thash_bits_open_  > COpenList;     ///< How pointers to open nodes will be stored.
	typedef HashTable<Titem_, Thash_bits_closed_> CClosedList;   ///< How pointers to closed nodes will be stored.
>>>>>>> 9dae6262
	typedef CBinaryHeapT<Titem_> CPriorityQueue;                 ///< How the priority queue will be managed.

protected:
	CItemAlloc      items;         ///< Here we store full item data (Titem_).
	COpenList       open_nodes;    ///< Hash table of pointers to open item data.
	CClosedList     closed_nodes;  ///< Hash table of pointers to closed item data.
	CPriorityQueue  open_queue;    ///< Priority queue of pointers to open item data.
	Titem           *new_node;     ///< New open node under construction.

public:
	/** default constructor */
	CNodeList_HashTableT() : open_queue(2048)
	{
		this->new_node = nullptr;
	}

	/** destructor */
	~CNodeList_HashTableT()
	{
	}

	/** return number of open nodes */
	inline int OpenCount()
	{
		return (int)this->open_nodes.Count();
	}

	/** return number of closed nodes */
	inline int ClosedCount()
	{
		return (int)this->closed_nodes.Count();
	}

	/** allocate new data item from items */
	inline Titem_ *CreateNewNode()
	{
		if (this->new_node == nullptr) this->new_node = this->items.New();
		return this->new_node;
	}

	/** Notify the nodelist that we don't want to discard the given node. */
	inline void FoundBestNode(Titem_ &item)
	{
		/* for now it is enough to invalidate this->new_node if it is our given node */
		if (&item == this->new_node) {
			this->new_node = nullptr;
		}
		/* TODO: do we need to store best nodes found in some extra list/array? Probably not now. */
	}

	/** insert given item as open node (into this->open_nodes and this->open_queue) */
	inline void InsertOpenNode(Titem_ &item)
	{
		dbg_assert(this->closed_nodes.Find(item.GetKey()) == nullptr);
		this->open_nodes.Push(item);
		this->open_queue.Include(&item);
		if (&item == this->new_node) {
			this->new_node = nullptr;
		}
	}

	/** return the best open node */
	inline Titem_ *GetBestOpenNode()
	{
		if (!this->open_queue.IsEmpty()) {
			return this->open_queue.Begin();
		}
		return nullptr;
	}

	/** remove and return the best open node */
	inline Titem_ *PopBestOpenNode()
	{
		if (!this->open_queue.IsEmpty()) {
			Titem_ *item = this->open_queue.Shift();
			this->open_nodes.Pop(*item);
			return item;
		}
		return nullptr;
	}

	inline void DequeueBestOpenNode()
	{
		dbg_assert(!this->open_queue.IsEmpty());
		this->open_queue.Shift();
	}

	inline void ReenqueueOpenNode(Titem_ &item)
	{
		this->open_queue.Include(&item);
	}

	inline Titem_& PopAlreadyDequeuedOpenNode(const Key &key)
	{
		return this->open_nodes.Pop(key);
	}

	/** return the open node specified by a key or nullptr if not found */
	inline Titem_ *FindOpenNode(const Key &key)
	{
		Titem_ *item = this->open_nodes.Find(key);
		return item;
	}

	/** remove and return the open node specified by a key */
	inline Titem_ &PopOpenNode(const Key &key)
	{
		Titem_ &item = this->open_nodes.Pop(key);
		size_t idxPop = this->open_queue.FindIndex(item);
		this->open_queue.Remove(idxPop);
		return item;
	}

	/** close node */
	inline void InsertClosedNode(Titem_ &item)
	{
		dbg_assert(this->open_nodes.Find(item.GetKey()) == nullptr);
		this->closed_nodes.Push(item);
	}

	/** return the closed node specified by a key or nullptr if not found */
	inline Titem_ *FindClosedNode(const Key &key)
	{
		Titem_ *item = this->closed_nodes.Find(key);
		return item;
	}

	/** Helper for creating output of this array. */
	template <class D> void Dump(D &dmp) const
	{
		dmp.WriteStructT("data", &this->items);
	}
};

#endif /* NODELIST_HPP */<|MERGE_RESOLUTION|>--- conflicted
+++ resolved
@@ -19,20 +19,14 @@
  *  Implements open list, closed list and priority queue for A-star
  *  path finder.
  */
-template <class Titem_, int Thash_bits_open_, int Thash_bits_closed_>
+template <class Titem_>
 class CNodeList_HashTableT {
 public:
 	typedef Titem_ Titem;                                        ///< Make #Titem_ visible from outside of class.
 	typedef typename Titem_::Key Key;                            ///< Make Titem_::Key a property of this class.
-<<<<<<< HEAD
 	typedef BumpAllocContainer<Titem_, 4096> CItemAlloc;         ///< Type that we will use as item container.
-	typedef CHashTableT<Titem_, Thash_bits_open_  > COpenList;   ///< How pointers to open nodes will be stored.
-	typedef CHashTableT<Titem_, Thash_bits_closed_> CClosedList; ///< How pointers to closed nodes will be stored.
-=======
-	using CItemArray = std::deque<Titem_>;                       ///< Type that we will use as item container.
-	typedef HashTable<Titem_, Thash_bits_open_  > COpenList;     ///< How pointers to open nodes will be stored.
-	typedef HashTable<Titem_, Thash_bits_closed_> CClosedList;   ///< How pointers to closed nodes will be stored.
->>>>>>> 9dae6262
+	typedef HashTable<Titem_> COpenList;                         ///< How pointers to open nodes will be stored.
+	typedef HashTable<Titem_> CClosedList;                       ///< How pointers to closed nodes will be stored.
 	typedef CBinaryHeapT<Titem_> CPriorityQueue;                 ///< How the priority queue will be managed.
 
 protected:
