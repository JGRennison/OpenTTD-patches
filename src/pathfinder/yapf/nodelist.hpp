/*
 * This file is part of OpenTTD.
 * OpenTTD is free software; you can redistribute it and/or modify it under the terms of the GNU General Public License as published by the Free Software Foundation, version 2.
 * OpenTTD is distributed in the hope that it will be useful, but WITHOUT ANY WARRANTY; without even the implied warranty of MERCHANTABILITY or FITNESS FOR A PARTICULAR PURPOSE.
 * See the GNU General Public License for more details. You should have received a copy of the GNU General Public License along with OpenTTD. If not, see <http://www.gnu.org/licenses/>.
 */

/** @file nodelist.hpp List of nodes used for the A-star pathfinder. */

#ifndef NODELIST_HPP
#define NODELIST_HPP

#include "../../core/arena_alloc.hpp"
#include "../../misc/hashtable.hpp"
#include "../../misc/binaryheap.hpp"

/**
 * Hash table based node list multi-container class.
 *  Implements open list, closed list and priority queue for A-star pathfinder.
 */
template <class Titem>
class NodeList {
public:
	using Item = Titem;
	using Key = typename Titem::Key;

protected:
	BumpAllocContainer<Titem, 4096> items; ///< Here we store full item data (Titem).
	HashTable<Titem> open_nodes;           ///< Hash table of pointers to open item data.
	HashTable<Titem> closed_nodes;         ///< Hash table of pointers to closed item data.
	CBinaryHeapT<Titem> open_queue;        ///< Priority queue of pointers to open item data.
	Titem *new_node;                       ///< New open node under construction.

public:
	/** default constructor */
	NodeList() : open_queue(2048)
	{
		this->new_node = nullptr;
	}

	/** return number of open nodes */
	inline int OpenCount()
	{
		return (int)this->open_nodes.Count();
	}

	/** return number of closed nodes */
	inline int ClosedCount()
	{
		return (int)this->closed_nodes.Count();
	}

	/** return the total number of nodes. */
	inline int TotalCount()
	{
		return this->items.Length();
	}

	/** allocate new data item from items */
	inline Titem &CreateNewNode()
	{
		if (this->new_node == nullptr) this->new_node = this->items.New();
		return *this->new_node;
	}

	/** Notify the nodelist that we don't want to discard the given node. */
	inline void FoundBestNode(Titem &item)
	{
<<<<<<< HEAD
		/* for now it is enough to invalidate this->new_node if it is our given node */
=======
		/* for now it is enough to invalidate new_node if it is our given node */
>>>>>>> dd87bf93
		if (&item == this->new_node) {
			this->new_node = nullptr;
		}
		/* TODO: do we need to store best nodes found in some extra list/array? Probably not now. */
	}

<<<<<<< HEAD
	/** insert given item as open node (into this->open_nodes and this->open_queue) */
=======
	/** insert given item as open node (into open_nodes and open_queue) */
>>>>>>> dd87bf93
	inline void InsertOpenNode(Titem &item)
	{
		dbg_assert(this->closed_nodes.Find(item.GetKey()) == nullptr);
		this->open_nodes.Push(item);
		this->open_queue.Include(&item);
		if (&item == this->new_node) {
			this->new_node = nullptr;
		}
	}

	/** return the best open node */
	inline Titem *GetBestOpenNode()
	{
		if (!this->open_queue.IsEmpty()) {
			return this->open_queue.Begin();
		}
		return nullptr;
	}

	/** remove and return the best open node */
	inline Titem *PopBestOpenNode()
	{
		if (!this->open_queue.IsEmpty()) {
			Titem *item = this->open_queue.Shift();
			this->open_nodes.Pop(*item);
			return item;
		}
		return nullptr;
	}

	inline void DequeueBestOpenNode()
	{
		dbg_assert(!this->open_queue.IsEmpty());
		this->open_queue.Shift();
	}

	inline void ReenqueueOpenNode(Titem &item)
	{
		this->open_queue.Include(&item);
	}

	inline Titem &PopAlreadyDequeuedOpenNode(const Key &key)
	{
		return this->open_nodes.Pop(key);
	}

	/** return the open node specified by a key or nullptr if not found */
	inline Titem *FindOpenNode(const Key &key)
	{
		return this->open_nodes.Find(key);
	}

	/** remove and return the open node specified by a key */
	inline Titem &PopOpenNode(const Key &key)
	{
		Titem &item = this->open_nodes.Pop(key);
		size_t index = this->open_queue.FindIndex(item);
		this->open_queue.Remove(index);
		return item;
	}

	/** close node */
	inline void InsertClosedNode(Titem &item)
	{
		dbg_assert(this->open_nodes.Find(item.GetKey()) == nullptr);
		this->closed_nodes.Push(item);
	}

	/** return the closed node specified by a key or nullptr if not found */
	inline Titem *FindClosedNode(const Key &key)
	{
		return this->closed_nodes.Find(key);
	}

	/** Helper for creating output of this array. */
	template <class D>
	void Dump(D &dmp) const
	{
		dmp.WriteStructT("data", &this->items);
	}
};

#endif /* NODELIST_HPP */<|MERGE_RESOLUTION|>--- conflicted
+++ resolved
@@ -66,22 +66,14 @@
 	/** Notify the nodelist that we don't want to discard the given node. */
 	inline void FoundBestNode(Titem &item)
 	{
-<<<<<<< HEAD
-		/* for now it is enough to invalidate this->new_node if it is our given node */
-=======
 		/* for now it is enough to invalidate new_node if it is our given node */
->>>>>>> dd87bf93
 		if (&item == this->new_node) {
 			this->new_node = nullptr;
 		}
 		/* TODO: do we need to store best nodes found in some extra list/array? Probably not now. */
 	}
 
-<<<<<<< HEAD
-	/** insert given item as open node (into this->open_nodes and this->open_queue) */
-=======
 	/** insert given item as open node (into open_nodes and open_queue) */
->>>>>>> dd87bf93
 	inline void InsertOpenNode(Titem &item)
 	{
 		dbg_assert(this->closed_nodes.Find(item.GetKey()) == nullptr);
