/*
 * This file is part of OpenTTD.
 * OpenTTD is free software; you can redistribute it and/or modify it under the terms of the GNU General Public License as published by the Free Software Foundation, version 2.
 * OpenTTD is distributed in the hope that it will be useful, but WITHOUT ANY WARRANTY; without even the implied warranty of MERCHANTABILITY or FITNESS FOR A PARTICULAR PURPOSE.
 * See the GNU General Public License for more details. You should have received a copy of the GNU General Public License along with OpenTTD. If not, see <http://www.gnu.org/licenses/>.
 */

/** @file yapf_common.hpp Commonly used classes for YAPF. */

#ifndef YAPF_COMMON_HPP
#define YAPF_COMMON_HPP

/** YAPF origin provider base class - used when origin is one tile / multiple trackdirs */
template <class Types>
class CYapfOriginTileT
{
public:
	typedef typename Types::Tpf Tpf;              ///< the pathfinder class (derived from THIS class)
	typedef typename Types::NodeList::Titem Node; ///< this will be our node type
	typedef typename Node::Key Key;               ///< key to hash tables

protected:
	TileIndex    m_orgTile;                       ///< origin tile
	TrackdirBits m_orgTrackdirs;                  ///< origin trackdir mask

	/** to access inherited path finder */
	inline Tpf &Yapf()
	{
		/* use two lines to avoid false-positive Undefined Behavior Sanitizer warnings when alignof(Tpf) > alignof(*this) and *this does not meet alignof(Tpf) */
		Tpf *p = static_cast<Tpf *>(this);
		return *p;
	}

public:
	/** Set origin tile / trackdir mask */
	void SetOrigin(TileIndex tile, TrackdirBits trackdirs)
	{
		m_orgTile = tile;
		m_orgTrackdirs = trackdirs;
	}

	/** Called when YAPF needs to place origin nodes into open list */
	void PfSetStartupNodes()
	{
		bool is_choice = (KillFirstBit(m_orgTrackdirs) != TRACKDIR_BIT_NONE);
		for (TrackdirBits tdb = m_orgTrackdirs; tdb != TRACKDIR_BIT_NONE; tdb = KillFirstBit(tdb)) {
			Trackdir td = (Trackdir)FindFirstBit2x64(tdb);
			Node &n1 = Yapf().CreateNewNode();
			n1.Set(nullptr, m_orgTile, td, is_choice);
			Yapf().AddStartupNode(n1);
		}
	}
};

/** YAPF origin provider base class - used when there are two tile/trackdir origins */
template <class Types>
class CYapfOriginTileTwoWayT
{
public:
	typedef typename Types::Tpf Tpf;              ///< the pathfinder class (derived from THIS class)
	typedef typename Types::NodeList::Titem Node; ///< this will be our node type
	typedef typename Node::Key Key;               ///< key to hash tables

protected:
	TileIndex   m_orgTile;                        ///< first origin tile
	Trackdir    m_orgTd;                          ///< first origin trackdir
	TileIndex   m_revTile;                        ///< second (reversed) origin tile
	Trackdir    m_revTd;                          ///< second (reversed) origin trackdir
	int         m_reverse_penalty;                ///< penalty to be added for using the reversed origin
	bool        m_treat_first_red_two_way_signal_as_eol; ///< in some cases (leaving station) we need to handle first two-way signal differently

	/** to access inherited path finder */
	inline Tpf &Yapf()
	{
		/* use two lines to avoid false-positive Undefined Behavior Sanitizer warnings when alignof(Tpf) > alignof(*this) and *this does not meet alignof(Tpf) */
		Tpf *p = static_cast<Tpf *>(this);
		return *p;
	}

public:
	/** set origin (tiles, trackdirs, etc.) */
	void SetOrigin(TileIndex tile, Trackdir td, TileIndex tiler = INVALID_TILE, Trackdir tdr = INVALID_TRACKDIR, int reverse_penalty = 0, bool treat_first_red_two_way_signal_as_eol = true)
	{
		m_orgTile = tile;
		m_orgTd = td;
		m_revTile = tiler;
		m_revTd = tdr;
		m_reverse_penalty = reverse_penalty;
		m_treat_first_red_two_way_signal_as_eol = treat_first_red_two_way_signal_as_eol;
	}

	/** Called when YAPF needs to place origin nodes into open list */
	void PfSetStartupNodes()
	{
		if (m_orgTile != INVALID_TILE && m_orgTd != INVALID_TRACKDIR) {
			Node &n1 = Yapf().CreateNewNode();
			n1.Set(nullptr, m_orgTile, m_orgTd, false);
			Yapf().AddStartupNode(n1);
		}
		if (m_revTile != INVALID_TILE && m_revTd != INVALID_TRACKDIR) {
			Node &n2 = Yapf().CreateNewNode();
			n2.Set(nullptr, m_revTile, m_revTd, false);
			n2.m_cost = m_reverse_penalty;
			Yapf().AddStartupNode(n2);
		}
	}

	/** return true if first two-way signal should be treated as dead end */
	inline bool TreatFirstRedTwoWaySignalAsEOL()
	{
		return Yapf().PfGetSettings().rail_firstred_twoway_eol && m_treat_first_red_two_way_signal_as_eol;
	}
};

<<<<<<< HEAD
=======
/** YAPF destination provider base class - used when destination is single tile / multiple trackdirs */
template <class Types>
class CYapfDestinationTileT
{
public:
	typedef typename Types::Tpf Tpf;              ///< the pathfinder class (derived from THIS class)
	typedef typename Types::NodeList::Titem Node; ///< this will be our node type
	typedef typename Node::Key Key;               ///< key to hash tables

protected:
	TileIndex    m_destTile;                      ///< destination tile
	TrackdirBits m_destTrackdirs;                 ///< destination trackdir mask

public:
	/** set the destination tile / more trackdirs */
	void SetDestination(TileIndex tile, TrackdirBits trackdirs)
	{
		m_destTile = tile;
		m_destTrackdirs = trackdirs;
	}

protected:
	/** to access inherited path finder */
	Tpf &Yapf()
	{
		return *static_cast<Tpf *>(this);
	}

public:
	/** Called by YAPF to detect if node ends in the desired destination */
	inline bool PfDetectDestination(Node &n)
	{
		return (n.m_key.m_tile == m_destTile) && HasTrackdir(m_destTrackdirs, n.GetTrackdir());
	}

	/**
	 * Called by YAPF to calculate cost estimate. Calculates distance to the destination
	 *  adds it to the actual cost from origin and stores the sum to the Node::m_estimate
	 */
	inline bool PfCalcEstimate(Node &n)
	{
		static const int dg_dir_to_x_offs[] = {-1, 0, 1, 0};
		static const int dg_dir_to_y_offs[] = {0, 1, 0, -1};
		if (PfDetectDestination(n)) {
			n.m_estimate = n.m_cost;
			return true;
		}

		TileIndex tile = n.GetTile();
		DiagDirection exitdir = TrackdirToExitdir(n.GetTrackdir());
		int x1 = 2 * TileX(tile) + dg_dir_to_x_offs[(int)exitdir];
		int y1 = 2 * TileY(tile) + dg_dir_to_y_offs[(int)exitdir];
		int x2 = 2 * TileX(m_destTile);
		int y2 = 2 * TileY(m_destTile);
		int dx = abs(x1 - x2);
		int dy = abs(y1 - y2);
		int dmin = std::min(dx, dy);
		int dxy = abs(dx - dy);
		int d = dmin * YAPF_TILE_CORNER_LENGTH + (dxy - 1) * (YAPF_TILE_LENGTH / 2);
		n.m_estimate = n.m_cost + d;
		assert(n.m_estimate >= n.m_parent->m_estimate);
		return true;
	}
};

>>>>>>> 623df6b9
/**
 * YAPF template that uses Ttypes template argument to determine all YAPF
 *  components (base classes) from which the actual YAPF is composed.
 *  For example classes consult: CYapfRail_TypesT template and its instantiations:
 *  CYapfRail1, CYapfRail2, CYapfRail3, CYapfAnyDepotRail1, CYapfAnyDepotRail2, CYapfAnyDepotRail3
 */
template <class Ttypes>
class CYapfT
	: public Ttypes::PfBase         ///< Instance of CYapfBaseT - main YAPF loop and support base class
	, public Ttypes::PfCost         ///< Cost calculation provider base class
	, public Ttypes::PfCache        ///< Segment cost cache provider
	, public Ttypes::PfOrigin       ///< Origin (tile or two-tile origin)
	, public Ttypes::PfDestination  ///< Destination detector and distance (estimate) calculation provider
	, public Ttypes::PfFollow       ///< Node follower (stepping provider)
{
};



#endif /* YAPF_COMMON_HPP */<|MERGE_RESOLUTION|>--- conflicted
+++ resolved
@@ -112,74 +112,6 @@
 	}
 };
 
-<<<<<<< HEAD
-=======
-/** YAPF destination provider base class - used when destination is single tile / multiple trackdirs */
-template <class Types>
-class CYapfDestinationTileT
-{
-public:
-	typedef typename Types::Tpf Tpf;              ///< the pathfinder class (derived from THIS class)
-	typedef typename Types::NodeList::Titem Node; ///< this will be our node type
-	typedef typename Node::Key Key;               ///< key to hash tables
-
-protected:
-	TileIndex    m_destTile;                      ///< destination tile
-	TrackdirBits m_destTrackdirs;                 ///< destination trackdir mask
-
-public:
-	/** set the destination tile / more trackdirs */
-	void SetDestination(TileIndex tile, TrackdirBits trackdirs)
-	{
-		m_destTile = tile;
-		m_destTrackdirs = trackdirs;
-	}
-
-protected:
-	/** to access inherited path finder */
-	Tpf &Yapf()
-	{
-		return *static_cast<Tpf *>(this);
-	}
-
-public:
-	/** Called by YAPF to detect if node ends in the desired destination */
-	inline bool PfDetectDestination(Node &n)
-	{
-		return (n.m_key.m_tile == m_destTile) && HasTrackdir(m_destTrackdirs, n.GetTrackdir());
-	}
-
-	/**
-	 * Called by YAPF to calculate cost estimate. Calculates distance to the destination
-	 *  adds it to the actual cost from origin and stores the sum to the Node::m_estimate
-	 */
-	inline bool PfCalcEstimate(Node &n)
-	{
-		static const int dg_dir_to_x_offs[] = {-1, 0, 1, 0};
-		static const int dg_dir_to_y_offs[] = {0, 1, 0, -1};
-		if (PfDetectDestination(n)) {
-			n.m_estimate = n.m_cost;
-			return true;
-		}
-
-		TileIndex tile = n.GetTile();
-		DiagDirection exitdir = TrackdirToExitdir(n.GetTrackdir());
-		int x1 = 2 * TileX(tile) + dg_dir_to_x_offs[(int)exitdir];
-		int y1 = 2 * TileY(tile) + dg_dir_to_y_offs[(int)exitdir];
-		int x2 = 2 * TileX(m_destTile);
-		int y2 = 2 * TileY(m_destTile);
-		int dx = abs(x1 - x2);
-		int dy = abs(y1 - y2);
-		int dmin = std::min(dx, dy);
-		int dxy = abs(dx - dy);
-		int d = dmin * YAPF_TILE_CORNER_LENGTH + (dxy - 1) * (YAPF_TILE_LENGTH / 2);
-		n.m_estimate = n.m_cost + d;
-		assert(n.m_estimate >= n.m_parent->m_estimate);
-		return true;
-	}
-};
-
->>>>>>> 623df6b9
 /**
  * YAPF template that uses Ttypes template argument to determine all YAPF
  *  components (base classes) from which the actual YAPF is composed.
