/*
 * This file is part of OpenTTD.
 * OpenTTD is free software; you can redistribute it and/or modify it under the terms of the GNU General Public License as published by the Free Software Foundation, version 2.
 * OpenTTD is distributed in the hope that it will be useful, but WITHOUT ANY WARRANTY; without even the implied warranty of MERCHANTABILITY or FITNESS FOR A PARTICULAR PURPOSE.
 * See the GNU General Public License for more details. You should have received a copy of the GNU General Public License along with OpenTTD. If not, see <http://www.gnu.org/licenses/>.
 */

/** @file yapf_node_rail.hpp Node tailored for rail pathfinding. */

#ifndef YAPF_NODE_RAIL_HPP
#define YAPF_NODE_RAIL_HPP

#include "../../train.h"
#include "nodelist.hpp"
#include "yapf_node.hpp"
#include "yapf_type.hpp"

/** key for cached segment cost for rail YAPF */
struct CYapfRailSegmentKey
{
	using HashKey = uint32_t;

	uint32_t value;

	inline CYapfRailSegmentKey(const CYapfNodeKeyTrackDir &node_key)
	{
		this->Set(node_key);
	}

	inline void Set(const CYapfRailSegmentKey &src)
	{
		this->value = src.value;
	}

	inline void Set(const CYapfNodeKeyTrackDir &node_key)
	{
		this->value = (node_key.tile.base() << 4) | node_key.td;
	}

	inline HashKey GetHashKey() const
	{
		return this->value;
	}

	inline TileIndex GetTile() const
	{
		return (TileIndex)(this->value >> 4);
	}

	inline Trackdir GetTrackdir() const
	{
		return (Trackdir)(this->value & 0x0F);
	}

	inline bool operator==(const CYapfRailSegmentKey &other) const
	{
		return this->value == other.value;
	}

	template <class D> void Dump(D &dmp) const
	{
		dmp.WriteTile("tile", this->GetTile());
		dmp.WriteEnumT("td", this->GetTrackdir());
	}
};

/** cached segment cost for rail YAPF */
struct CYapfRailSegment
{
	typedef CYapfRailSegmentKey Key;

	CYapfRailSegmentKey key;
	TileIndex last_tile = INVALID_TILE;
	Trackdir last_td = INVALID_TRACKDIR;
	int cost = -1;
	TileIndex last_signal_tile = INVALID_TILE;
	Trackdir last_signal_td = INVALID_TRACKDIR;
<<<<<<< HEAD
	EndSegmentReasonBits end_segment_reason = ESRB_NONE;
=======
	EndSegmentReasons end_segment_reason{};
	CYapfRailSegment *hash_next = nullptr;
>>>>>>> 95bfd683

	inline CYapfRailSegment(const CYapfRailSegmentKey &key) : key(key) {}

	inline const Key &GetKey() const
	{
		return this->key;
	}

	inline TileIndex GetTile() const
	{
		return this->key.GetTile();
	}

	template <class D> void Dump(D &dmp) const
	{
		dmp.WriteStructT("key", &this->key);
		dmp.WriteTile("last_tile", this->last_tile);
		dmp.WriteEnumT("last_td", this->last_td);
		dmp.WriteValue("cost", this->cost);
		dmp.WriteTile("last_signal_tile", this->last_signal_tile);
		dmp.WriteEnumT("last_signal_td", this->last_signal_td);
		dmp.WriteEnumT("end_segment_reason", this->end_segment_reason);
	}
};

/** Yapf Node for rail YAPF */
template <class Tkey_>
struct CYapfRailNodeT
	: CYapfNodeT<Tkey_, CYapfRailNodeT<Tkey_> >
{
	typedef CYapfNodeT<Tkey_, CYapfRailNodeT<Tkey_> > base;
	typedef CYapfRailSegment CachedData;

	CYapfRailSegment  *segment;
	uint16_t          num_signals_passed;
	uint16_t          num_signals_res_through_passed;
	union {
		uint32_t        inherited_flags;
		struct {
			bool          target_seen : 1;
			bool          choice_seen : 1;
			bool          last_signal_was_red : 1;
			bool          reverse_pending : 1;
			bool          teleport : 1;
		} flags_s;
	} flags_u;
	SignalType        last_red_signal_type;
	SignalType        last_signal_type;
	Trackdir          last_non_reserve_through_signal_td;
	TileIndex         last_non_reserve_through_signal_tile;

	inline void Set(CYapfRailNodeT *parent, TileIndex tile, Trackdir td, bool is_choice)
	{
		this->base::Set(parent, tile, td, is_choice);
		this->segment = nullptr;
		if (parent == nullptr) {
			this->num_signals_passed                   = 0;
			this->num_signals_res_through_passed       = 0;
			this->last_non_reserve_through_signal_tile = INVALID_TILE;
			this->last_non_reserve_through_signal_td   = INVALID_TRACKDIR;
			this->flags_u.inherited_flags              = 0;
			this->last_red_signal_type                 = SIGTYPE_BLOCK;
			/* We use PBS as initial signal type because if we are in
			 * a PBS section and need to route, i.e. we're at a safe
			 * waiting point of a station, we need to account for the
			 * reservation costs. If we are in a normal block then we
			 * should be alone in there and as such the reservation
			 * costs should be 0 anyway. If there would be another
			 * train in the block, i.e. passing signals at danger
			 * then avoiding that train with help of the reservation
			 * costs is not a bad thing, actually it would probably
			 * be a good thing to do. */
			this->last_signal_type = SIGTYPE_PBS;
		} else {
			this->num_signals_passed                   = parent->num_signals_passed;
			this->num_signals_res_through_passed       = parent->num_signals_res_through_passed;
			this->last_non_reserve_through_signal_tile = parent->last_non_reserve_through_signal_tile;
			this->last_non_reserve_through_signal_td   = parent->last_non_reserve_through_signal_td;
			this->flags_u.inherited_flags              = parent->flags_u.inherited_flags;
			this->last_red_signal_type                 = parent->last_red_signal_type;
			this->last_signal_type                     = parent->last_signal_type;
		}
		this->flags_u.flags_s.choice_seen |= is_choice;
		this->flags_u.flags_s.teleport = false;
	}

	inline TileIndex GetLastTile() const
	{
		dbg_assert(this->segment != nullptr);
		return this->segment->last_tile;
	}

	inline Trackdir GetLastTrackdir() const
	{
		dbg_assert(this->segment != nullptr);
		return this->segment->last_td;
	}

	inline void SetLastTileTrackdir(TileIndex tile, Trackdir td)
	{
		dbg_assert(this->segment != nullptr);
		this->segment->last_tile = tile;
		this->segment->last_td = td;
	}

	template <class Tbase, class Tpf, class Tfunc>
	bool IterateTiles(const Train *v, Tpf &yapf, Tfunc func) const
	{
		typename Tbase::TrackFollower ft(v, yapf.GetCompatibleRailTypes());
		TileIndex cur = this->base::GetTile();
		Trackdir  cur_td = this->base::GetTrackdir();

		while (cur != GetLastTile() || cur_td != GetLastTrackdir()) {
			if (!(func(cur, cur_td))) return false;

			if (!ft.Follow(cur, cur_td)) break;
			cur = ft.new_tile;
			dbg_assert(KillFirstBit(ft.new_td_bits) == TRACKDIR_BIT_NONE);
			cur_td = FindFirstTrackdir(ft.new_td_bits);
		}

		return func(cur, cur_td);
	}

	template <class Tbase, class Tpf, class Tfunc>
	bool IterateTiles(const Train *v, Tpf &yapf, Tbase &obj, bool (Tfunc::*func)(TileIndex, Trackdir)) const
	{
		return this->template IterateTiles<Tbase>(v, yapf, [&](TileIndex tile, Trackdir td) -> bool {
			return (obj.*func)(tile, td);
		});
	}

	template <class Tbase, class Tpf>
	uint GetNodeLength(const Train *v, Tpf &yapf, Tbase &obj) const
	{
		typename Tbase::TrackFollower ft(v, yapf.GetCompatibleRailTypes());
		TileIndex cur = base::GetTile();
		Trackdir  cur_td = base::GetTrackdir();

		uint length = 0;

		while (cur != GetLastTile() || cur_td != GetLastTrackdir()) {
			length += IsDiagonalTrackdir(cur_td) ? TILE_SIZE : (TILE_SIZE / 2);
			if (!ft.Follow(cur, cur_td)) break;
			length += TILE_SIZE * ft.tiles_skipped;
			cur = ft.new_tile;
			dbg_assert(KillFirstBit(ft.new_td_bits) == TRACKDIR_BIT_NONE);
			cur_td = FindFirstTrackdir(ft.new_td_bits);
		}

		EndSegmentReasonBits esrb = this->segment->end_segment_reason;
		if (!(esrb & ESRB_DEAD_END) || (esrb & ESRB_DEAD_END_EOL)) {
			length += IsDiagonalTrackdir(cur_td) ? TILE_SIZE : (TILE_SIZE / 2);
			if (IsTileType(cur, MP_TUNNELBRIDGE) && IsTunnelBridgeSignalSimulationEntrance(cur) && TrackdirEntersTunnelBridge(cur, cur_td)) {
				length += TILE_SIZE * GetTunnelBridgeLength(cur, GetOtherTunnelBridgeEnd(cur));
			}
		}

		return length;
	}

	template <class D> void Dump(D &dmp) const
	{
		base::Dump(dmp);
		dmp.WriteStructT("segment", this->segment);
		dmp.WriteValue("num_signals_passed", this->num_signals_passed);
		dmp.WriteValue("num_signals_res_through_passed", this->num_signals_res_through_passed);
		dmp.WriteValue("target_seen", this->flags_u.flags_s.target_seen ? "Yes" : "No");
		dmp.WriteValue("choice_seen", this->flags_u.flags_s.choice_seen ? "Yes" : "No");
		dmp.WriteValue("last_signal_was_red", this->flags_u.flags_s.last_signal_was_red ? "Yes" : "No");
		dmp.WriteValue("reverse_pending", this->flags_u.flags_s.reverse_pending ? "Yes" : "No");
		dmp.WriteValue("teleport", this->flags_u.flags_s.teleport ? "Yes" : "No");
		dmp.WriteEnumT("last_red_signal_type", this->last_red_signal_type);
	}
};

/* now define two major node types (that differ by key type) */
typedef CYapfRailNodeT<CYapfNodeKeyExitDir>  CYapfRailNodeExitDir;
typedef CYapfRailNodeT<CYapfNodeKeyTrackDir> CYapfRailNodeTrackDir;

/* Default NodeList types */
typedef NodeList<CYapfRailNodeExitDir> CRailNodeListExitDir;
typedef NodeList<CYapfRailNodeTrackDir> CRailNodeListTrackDir;

#endif /* YAPF_NODE_RAIL_HPP */<|MERGE_RESOLUTION|>--- conflicted
+++ resolved
@@ -75,12 +75,7 @@
 	int cost = -1;
 	TileIndex last_signal_tile = INVALID_TILE;
 	Trackdir last_signal_td = INVALID_TRACKDIR;
-<<<<<<< HEAD
-	EndSegmentReasonBits end_segment_reason = ESRB_NONE;
-=======
 	EndSegmentReasons end_segment_reason{};
-	CYapfRailSegment *hash_next = nullptr;
->>>>>>> 95bfd683
 
 	inline CYapfRailSegment(const CYapfRailSegmentKey &key) : key(key) {}
 
@@ -231,8 +226,8 @@
 			cur_td = FindFirstTrackdir(ft.new_td_bits);
 		}
 
-		EndSegmentReasonBits esrb = this->segment->end_segment_reason;
-		if (!(esrb & ESRB_DEAD_END) || (esrb & ESRB_DEAD_END_EOL)) {
+		EndSegmentReasons esr = this->segment->end_segment_reason;
+		if (!esr.Test(EndSegmentReason::DeadEnd) || esr.Test(EndSegmentReason::DeadEndEol)) {
 			length += IsDiagonalTrackdir(cur_td) ? TILE_SIZE : (TILE_SIZE / 2);
 			if (IsTileType(cur, MP_TUNNELBRIDGE) && IsTunnelBridgeSignalSimulationEntrance(cur) && TrackdirEntersTunnelBridge(cur, cur_td)) {
 				length += TILE_SIZE * GetTunnelBridgeLength(cur, GetOtherTunnelBridgeEnd(cur));
