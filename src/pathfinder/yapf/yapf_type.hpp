/*
 * This file is part of OpenTTD.
 * OpenTTD is free software; you can redistribute it and/or modify it under the terms of the GNU General Public License as published by the Free Software Foundation, version 2.
 * OpenTTD is distributed in the hope that it will be useful, but WITHOUT ANY WARRANTY; without even the implied warranty of MERCHANTABILITY or FITNESS FOR A PARTICULAR PURPOSE.
 * See the GNU General Public License for more details. You should have received a copy of the GNU General Public License along with OpenTTD. If not, see <http://www.gnu.org/licenses/>.
 */

/** @file yapf_type.hpp Types used by YAPF. */

#ifndef YAPF_TYPE_HPP
#define YAPF_TYPE_HPP

#include "../../core/enum_type.hpp"

/* Enum used in PfCalcCost() to see why was the segment closed. */
enum class EndSegmentReason : uint8_t {
	/* The following reasons can be saved into cached segment */
<<<<<<< HEAD
	ESR_DEAD_END = 0,      ///< track ends here
	ESR_DEAD_END_EOL,      ///< track ends here bit refers to the next tile, the last tile of the segment itself is usable
	ESR_RAIL_TYPE,         ///< the next tile has a different rail type than our tiles
	ESR_INFINITE_LOOP,     ///< infinite loop detected
	ESR_SEGMENT_TOO_LONG,  ///< the segment is too long (possible infinite loop)
	ESR_CHOICE_FOLLOWS,    ///< the next tile contains a choice (the track splits to more than one segments)
	ESR_DEPOT,             ///< stop in the depot (could be a target next time)
	ESR_WAYPOINT,          ///< waypoint encountered (could be a target next time)
	ESR_STATION,           ///< station encountered (could be a target next time)
	ESR_SAFE_TILE,         ///< safe waiting position found (could be a target)

	/* The following reasons are used only internally by PfCalcCost().
	 *  They should not be found in the cached segment. */
	ESR_PATH_TOO_LONG,     ///< the path is too long (searching for the nearest depot in the given radius)
	ESR_FIRST_TWO_WAY_RED, ///< first signal was 2-way and it was red
	ESR_LOOK_AHEAD_END,    ///< we have just passed the last look-ahead signal
	ESR_TARGET_REACHED,    ///< we have just reached the destination
	ESR_REVERSE,           ///< we should reverse after this point

	/* Special values */
	ESR_NONE = 0xFF,          ///< no reason to end the segment here
};

enum EndSegmentReasonBits : uint16_t {
	ESRB_NONE = 0,

	ESRB_DEAD_END          = 1 << ESR_DEAD_END,
	ESRB_DEAD_END_EOL      = 1 << ESR_DEAD_END_EOL,
	ESRB_RAIL_TYPE         = 1 << ESR_RAIL_TYPE,
	ESRB_INFINITE_LOOP     = 1 << ESR_INFINITE_LOOP,
	ESRB_SEGMENT_TOO_LONG  = 1 << ESR_SEGMENT_TOO_LONG,
	ESRB_CHOICE_FOLLOWS    = 1 << ESR_CHOICE_FOLLOWS,
	ESRB_DEPOT             = 1 << ESR_DEPOT,
	ESRB_WAYPOINT          = 1 << ESR_WAYPOINT,
	ESRB_STATION           = 1 << ESR_STATION,
	ESRB_SAFE_TILE         = 1 << ESR_SAFE_TILE,

	ESRB_PATH_TOO_LONG     = 1 << ESR_PATH_TOO_LONG,
	ESRB_FIRST_TWO_WAY_RED = 1 << ESR_FIRST_TWO_WAY_RED,
	ESRB_LOOK_AHEAD_END    = 1 << ESR_LOOK_AHEAD_END,
	ESRB_TARGET_REACHED    = 1 << ESR_TARGET_REACHED,
	ESRB_REVERSE           = 1 << ESR_REVERSE,

	/* Additional (composite) values. */

	/* What reasons mean that the target can be found and needs to be detected. */
	ESRB_POSSIBLE_TARGET = ESRB_DEPOT | ESRB_WAYPOINT | ESRB_STATION | ESRB_SAFE_TILE,

	/* What reasons can be stored back into cached segment. */
	ESRB_CACHED_MASK = ESRB_DEAD_END | ESRB_DEAD_END_EOL | ESRB_RAIL_TYPE | ESRB_INFINITE_LOOP | ESRB_SEGMENT_TOO_LONG | ESRB_CHOICE_FOLLOWS | ESRB_DEPOT | ESRB_WAYPOINT | ESRB_STATION | ESRB_SAFE_TILE | ESRB_REVERSE,

	/* Reasons to abort pathfinding in this direction. */
	ESRB_ABORT_PF_MASK = ESRB_DEAD_END | ESRB_PATH_TOO_LONG | ESRB_INFINITE_LOOP | ESRB_FIRST_TWO_WAY_RED,

	/* Reasons to abort pathfinding in this direction, when reversing is pending. */
	ESRB_ABORT_PF_MASK_PENDING_REVERSE = ESRB_ABORT_PF_MASK & ~ESRB_DEAD_END,
=======
	DeadEnd, ///< track ends here
	RailType, ///< the next tile has a different rail type than our tiles
	InfiniteLoop, ///< infinite loop detected
	SegmentTooLong, ///< the segment is too long (possible infinite loop)
	ChoiceFollows, ///< the next tile contains a choice (the track splits to more than one segments)
	Depot, ///< stop in the depot (could be a target next time)
	Waypoint, ///< waypoint encountered (could be a target next time)
	Station, ///< station encountered (could be a target next time)
	SafeTile, ///< safe waiting position found (could be a target)

	/* The following reasons are used only internally by PfCalcCost().
	 *  They should not be found in the cached segment. */
	PathTooLong, ///< the path is too long (searching for the nearest depot in the given radius)
	FirstTwoWayRed, ///< first signal was 2-way and it was red
	LookAheadEnd, ///< we have just passed the last look-ahead signal
	TargetReached, ///< we have just reached the destination
};
using EndSegmentReasons = EnumBitSet<EndSegmentReason, uint16_t>;

/* What reasons mean that the target can be found and needs to be detected. */
static constexpr EndSegmentReasons ESRF_POSSIBLE_TARGET = {
	EndSegmentReason::Depot,
	EndSegmentReason::Waypoint,
	EndSegmentReason::Station,
	EndSegmentReason::SafeTile,
};

/* What reasons can be stored back into cached segment. */
static constexpr EndSegmentReasons ESRF_CACHED_MASK = {
	EndSegmentReason::DeadEnd,
	EndSegmentReason::RailType,
	EndSegmentReason::InfiniteLoop,
	EndSegmentReason::SegmentTooLong,
	EndSegmentReason::ChoiceFollows,
	EndSegmentReason::Depot,
	EndSegmentReason::Waypoint,
	EndSegmentReason::Station,
	EndSegmentReason::SafeTile,
>>>>>>> 95bfd683
};

/* Reasons to abort pathfinding in this direction. */
static constexpr EndSegmentReasons ESRF_ABORT_PF_MASK = {
	EndSegmentReason::DeadEnd,
	EndSegmentReason::PathTooLong,
	EndSegmentReason::InfiniteLoop,
	EndSegmentReason::FirstTwoWayRed,
};

<<<<<<< HEAD
std::string ValueStr(EndSegmentReasonBits bits);
=======
inline std::string ValueStr(EndSegmentReasons flags)
{
	static const std::initializer_list<std::string_view> end_segment_reason_names = {
		"DEAD_END", "RAIL_TYPE", "INFINITE_LOOP", "SEGMENT_TOO_LONG", "CHOICE_FOLLOWS",
		"DEPOT", "WAYPOINT", "STATION", "SAFE_TILE",
		"PATH_TOO_LONG", "FIRST_TWO_WAY_RED", "LOOK_AHEAD_END", "TARGET_REACHED"
	};

	std::stringstream ss;
	ss << "0x" << std::setfill('0') << std::setw(4) << std::hex << flags.base(); // 0x%04X
	ss << " (" << ComposeNameT(flags, end_segment_reason_names, "UNK") << ")";
	return ss.str();
}
>>>>>>> 95bfd683

#endif /* YAPF_TYPE_HPP */<|MERGE_RESOLUTION|>--- conflicted
+++ resolved
@@ -15,65 +15,8 @@
 /* Enum used in PfCalcCost() to see why was the segment closed. */
 enum class EndSegmentReason : uint8_t {
 	/* The following reasons can be saved into cached segment */
-<<<<<<< HEAD
-	ESR_DEAD_END = 0,      ///< track ends here
-	ESR_DEAD_END_EOL,      ///< track ends here bit refers to the next tile, the last tile of the segment itself is usable
-	ESR_RAIL_TYPE,         ///< the next tile has a different rail type than our tiles
-	ESR_INFINITE_LOOP,     ///< infinite loop detected
-	ESR_SEGMENT_TOO_LONG,  ///< the segment is too long (possible infinite loop)
-	ESR_CHOICE_FOLLOWS,    ///< the next tile contains a choice (the track splits to more than one segments)
-	ESR_DEPOT,             ///< stop in the depot (could be a target next time)
-	ESR_WAYPOINT,          ///< waypoint encountered (could be a target next time)
-	ESR_STATION,           ///< station encountered (could be a target next time)
-	ESR_SAFE_TILE,         ///< safe waiting position found (could be a target)
-
-	/* The following reasons are used only internally by PfCalcCost().
-	 *  They should not be found in the cached segment. */
-	ESR_PATH_TOO_LONG,     ///< the path is too long (searching for the nearest depot in the given radius)
-	ESR_FIRST_TWO_WAY_RED, ///< first signal was 2-way and it was red
-	ESR_LOOK_AHEAD_END,    ///< we have just passed the last look-ahead signal
-	ESR_TARGET_REACHED,    ///< we have just reached the destination
-	ESR_REVERSE,           ///< we should reverse after this point
-
-	/* Special values */
-	ESR_NONE = 0xFF,          ///< no reason to end the segment here
-};
-
-enum EndSegmentReasonBits : uint16_t {
-	ESRB_NONE = 0,
-
-	ESRB_DEAD_END          = 1 << ESR_DEAD_END,
-	ESRB_DEAD_END_EOL      = 1 << ESR_DEAD_END_EOL,
-	ESRB_RAIL_TYPE         = 1 << ESR_RAIL_TYPE,
-	ESRB_INFINITE_LOOP     = 1 << ESR_INFINITE_LOOP,
-	ESRB_SEGMENT_TOO_LONG  = 1 << ESR_SEGMENT_TOO_LONG,
-	ESRB_CHOICE_FOLLOWS    = 1 << ESR_CHOICE_FOLLOWS,
-	ESRB_DEPOT             = 1 << ESR_DEPOT,
-	ESRB_WAYPOINT          = 1 << ESR_WAYPOINT,
-	ESRB_STATION           = 1 << ESR_STATION,
-	ESRB_SAFE_TILE         = 1 << ESR_SAFE_TILE,
-
-	ESRB_PATH_TOO_LONG     = 1 << ESR_PATH_TOO_LONG,
-	ESRB_FIRST_TWO_WAY_RED = 1 << ESR_FIRST_TWO_WAY_RED,
-	ESRB_LOOK_AHEAD_END    = 1 << ESR_LOOK_AHEAD_END,
-	ESRB_TARGET_REACHED    = 1 << ESR_TARGET_REACHED,
-	ESRB_REVERSE           = 1 << ESR_REVERSE,
-
-	/* Additional (composite) values. */
-
-	/* What reasons mean that the target can be found and needs to be detected. */
-	ESRB_POSSIBLE_TARGET = ESRB_DEPOT | ESRB_WAYPOINT | ESRB_STATION | ESRB_SAFE_TILE,
-
-	/* What reasons can be stored back into cached segment. */
-	ESRB_CACHED_MASK = ESRB_DEAD_END | ESRB_DEAD_END_EOL | ESRB_RAIL_TYPE | ESRB_INFINITE_LOOP | ESRB_SEGMENT_TOO_LONG | ESRB_CHOICE_FOLLOWS | ESRB_DEPOT | ESRB_WAYPOINT | ESRB_STATION | ESRB_SAFE_TILE | ESRB_REVERSE,
-
-	/* Reasons to abort pathfinding in this direction. */
-	ESRB_ABORT_PF_MASK = ESRB_DEAD_END | ESRB_PATH_TOO_LONG | ESRB_INFINITE_LOOP | ESRB_FIRST_TWO_WAY_RED,
-
-	/* Reasons to abort pathfinding in this direction, when reversing is pending. */
-	ESRB_ABORT_PF_MASK_PENDING_REVERSE = ESRB_ABORT_PF_MASK & ~ESRB_DEAD_END,
-=======
 	DeadEnd, ///< track ends here
+	DeadEndEol, ///< track ends here bit refers to the next tile, the last tile of the segment itself is usable
 	RailType, ///< the next tile has a different rail type than our tiles
 	InfiniteLoop, ///< infinite loop detected
 	SegmentTooLong, ///< the segment is too long (possible infinite loop)
@@ -89,6 +32,7 @@
 	FirstTwoWayRed, ///< first signal was 2-way and it was red
 	LookAheadEnd, ///< we have just passed the last look-ahead signal
 	TargetReached, ///< we have just reached the destination
+	Reverse, ///< we should reverse after this point
 };
 using EndSegmentReasons = EnumBitSet<EndSegmentReason, uint16_t>;
 
@@ -103,6 +47,7 @@
 /* What reasons can be stored back into cached segment. */
 static constexpr EndSegmentReasons ESRF_CACHED_MASK = {
 	EndSegmentReason::DeadEnd,
+	EndSegmentReason::DeadEndEol,
 	EndSegmentReason::RailType,
 	EndSegmentReason::InfiniteLoop,
 	EndSegmentReason::SegmentTooLong,
@@ -111,7 +56,7 @@
 	EndSegmentReason::Waypoint,
 	EndSegmentReason::Station,
 	EndSegmentReason::SafeTile,
->>>>>>> 95bfd683
+	EndSegmentReason::Reverse,
 };
 
 /* Reasons to abort pathfinding in this direction. */
@@ -122,22 +67,9 @@
 	EndSegmentReason::FirstTwoWayRed,
 };
 
-<<<<<<< HEAD
-std::string ValueStr(EndSegmentReasonBits bits);
-=======
-inline std::string ValueStr(EndSegmentReasons flags)
-{
-	static const std::initializer_list<std::string_view> end_segment_reason_names = {
-		"DEAD_END", "RAIL_TYPE", "INFINITE_LOOP", "SEGMENT_TOO_LONG", "CHOICE_FOLLOWS",
-		"DEPOT", "WAYPOINT", "STATION", "SAFE_TILE",
-		"PATH_TOO_LONG", "FIRST_TWO_WAY_RED", "LOOK_AHEAD_END", "TARGET_REACHED"
-	};
+/* Reasons to abort pathfinding in this direction, when reversing is pending. */
+static constexpr EndSegmentReasons ESRF_ABORT_PF_MASK_PENDING_REVERSE = EndSegmentReasons(ESRF_ABORT_PF_MASK).Reset(EndSegmentReason::DeadEnd);
 
-	std::stringstream ss;
-	ss << "0x" << std::setfill('0') << std::setw(4) << std::hex << flags.base(); // 0x%04X
-	ss << " (" << ComposeNameT(flags, end_segment_reason_names, "UNK") << ")";
-	return ss.str();
-}
->>>>>>> 95bfd683
+std::string ValueStr(EndSegmentReasons flags);
 
 #endif /* YAPF_TYPE_HPP */