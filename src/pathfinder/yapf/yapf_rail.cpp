/*
 * This file is part of OpenTTD.
 * OpenTTD is free software; you can redistribute it and/or modify it under the terms of the GNU General Public License as published by the Free Software Foundation, version 2.
 * OpenTTD is distributed in the hope that it will be useful, but WITHOUT ANY WARRANTY; without even the implied warranty of MERCHANTABILITY or FITNESS FOR A PARTICULAR PURPOSE.
 * See the GNU General Public License for more details. You should have received a copy of the GNU General Public License along with OpenTTD. If not, see <http://www.gnu.org/licenses/>.
 */

/** @file yapf_rail.cpp The rail pathfinding. */

#include "../../stdafx.h"

#include "yapf.hpp"
#include "yapf_cache.h"
#include "yapf_node_rail.hpp"
#include "yapf_costrail.hpp"
#include "yapf_destrail.hpp"
#include "../../viewport_func.h"
#include "../../newgrf_station.h"
#include "../../tracerestrict.h"
#include "../../debug.h"
#include "../../misc/dbg_helpers.h"

#include "../../safeguards.h"

#if defined(UNIX) && defined(__GLIBC__)
#include <unistd.h>
#endif

template <typename Tpf> void DumpState(Tpf &pf1, Tpf &pf2)
{
	DumpTarget dmp1, dmp2;
	pf1.DumpBase(dmp1);
	pf2.DumpBase(dmp2);

#if defined(UNIX) && defined(__GLIBC__)
	static unsigned int num = 0;
	int pid = getpid();
	std::string fn1;
	std::string fn2;
	std::optional<FileHandle> f1;
	std::optional<FileHandle> f2;
	for(;;) {
		fn1 = fmt::format("yapf-{}-{}-1.txt", pid, num);
		f1 = FileHandle::Open(fn1, "wx");
		if (!f1.has_value() && errno == EEXIST) {
			num++;
			continue;
		}
		fn2 = fmt::format("yapf-{}-{}-2.txt", pid, num);
		f2 = FileHandle::Open(fn2, "w");
		num++;
		break;
	}
	Debug(desync, 0, "Dumping YAPF state to {} and {}", fn1, fn2);
#else
	auto f1 = FileHandle::Open("yapf1.txt", "wt");
	auto f2 = FileHandle::Open("yapf2.txt", "wt");
#endif
	assert(f1.has_value());
	assert(f2.has_value());
	fwrite(dmp1.m_out.c_str(), 1, dmp1.m_out.size(), *f1);
	fwrite(dmp2.m_out.c_str(), 1, dmp2.m_out.size(), *f2);
}

template <class Types>
class CYapfReserveTrack
{
public:
	typedef typename Types::Tpf Tpf;                     ///< the pathfinder class (derived from THIS class)
	typedef typename Types::TrackFollower TrackFollower;
	typedef typename Types::NodeList::Titem Node;        ///< this will be our node type

protected:
	/** to access inherited pathfinder */
	inline Tpf &Yapf()
	{
		return *static_cast<Tpf *>(this);
	}

private:
	TileIndex res_dest_tile; ///< The reservation target tile
	Trackdir res_dest_td; ///< The reservation target trackdir
	Node *res_dest_node; ///< The reservation target node
	TileIndex res_fail_tile; ///< The tile where the reservation failed
	Trackdir res_fail_td; ///< The trackdir where the reservation failed
	TileIndex origin_tile; ///< Tile our reservation will originate from

<<<<<<< HEAD
=======
	std::vector<std::pair<TileIndex, Trackdir>> signals_set_to_red; ///< List of signals turned red during a path reservation.

>>>>>>> e50c1774
	bool FindSafePositionProc(TileIndex tile, Trackdir td)
	{
		if (IsSafeWaitingPosition(Yapf().GetVehicle(), tile, td, true, !TrackFollower::Allow90degTurns())) {
			this->res_dest_tile = tile;
			this->res_dest_td = td;
			return false;   // Stop iterating segment
		}
		return true;
	}

	/** Reserve a railway platform. Tile contains the failed tile on abort. */
	bool ReserveRailStationPlatform(TileIndex &tile, DiagDirection dir)
	{
		TileIndex     start = tile;
		TileIndexDiff diff = TileOffsByDiagDir(dir);

		do {
			if (HasStationReservation(tile)) return false;
			SetRailStationReservation(tile, true);
			MarkTileDirtyByTile(tile, VMDF_NOT_MAP_MODE);
			tile = TileAdd(tile, diff);
		} while (IsCompatibleTrainStationTile(tile, start) && tile != this->origin_tile);

		TriggerStationRandomisation(nullptr, start, SRT_PATH_RESERVATION);

		return true;
	}

	/** Try to reserve a single track/platform. */
	bool ReserveSingleTrack(TileIndex tile, Trackdir td)
	{
		if (IsRailStationTile(tile)) {
			if (!ReserveRailStationPlatform(tile, TrackdirToExitdir(ReverseTrackdir(td)))) {
				/* Platform could not be reserved, undo. */
				this->res_fail_tile = tile;
				this->res_fail_td = td;
			}
		} else {
			if (!TryReserveRailTrackdir(Yapf().GetVehicle(), tile, td)) {
				/* Tile couldn't be reserved, undo. */
				this->res_fail_tile = tile;
				this->res_fail_td = td;
				return false;
			}
<<<<<<< HEAD
=======

			/* Green path signal opposing the path? Turn to red. */
			if (HasPbsSignalOnTrackdir(tile, rev_td) && GetSignalStateByTrackdir(tile, rev_td) == SIGNAL_STATE_GREEN) {
				this->signals_set_to_red.emplace_back(tile, rev_td);
				SetSignalStateByTrackdir(tile, rev_td, SIGNAL_STATE_RED);
				MarkTileDirtyByTile(tile);
			}
>>>>>>> e50c1774
		}

		return tile != this->res_dest_tile || td != this->res_dest_td;
	}

	/** Unreserve a single track/platform. Stops when the previous failer is reached. */
	bool UnreserveSingleTrack(TileIndex tile, Trackdir td)
	{
		if (IsRailStationTile(tile)) {
			TileIndex     start = tile;
			TileIndexDiff diff = TileOffsByDiagDir(TrackdirToExitdir(ReverseTrackdir(td)));
			while ((tile != this->res_fail_tile || td != this->res_fail_td) && IsCompatibleTrainStationTile(tile, start)) {
				SetRailStationReservation(tile, false);
				tile = TileAdd(tile, diff);
			}
<<<<<<< HEAD
		} else if (tile != m_res_fail_tile || td != m_res_fail_td) {
			UnreserveRailTrackdir(tile, td);
=======
		} else if (tile != this->res_fail_tile || td != this->res_fail_td) {
			UnreserveRailTrack(tile, TrackdirToTrack(td));
>>>>>>> e50c1774
		}
		return (tile != this->res_dest_tile || td != this->res_dest_td) && (tile != this->res_fail_tile || td != this->res_fail_td);
	}

public:
	/** Set the target to where the reservation should be extended. */
	inline void SetReservationTarget(Node *node, TileIndex tile, Trackdir td)
	{
		this->res_dest_node = node;
		this->res_dest_tile = tile;
		this->res_dest_td = td;
	}

	/** Check the node for a possible reservation target. */
	inline void FindSafePositionOnNode(Node *node)
	{
<<<<<<< HEAD
		dbg_assert(node->m_parent != nullptr);

		/* We will never pass more than two non-reserve-through signals, no need to check for a safe tile. */
		if (node->m_parent->m_num_signals_passed - node->m_parent->m_num_signals_res_through_passed >= 2) return;
=======
		assert(node->parent != nullptr);

		/* We will never pass more than two signals, no need to check for a safe tile. */
		if (node->parent->num_signals_passed >= 2) return;
>>>>>>> e50c1774

		if (!node->IterateTiles(Yapf().GetVehicle(), Yapf(), *this, &CYapfReserveTrack<Types>::FindSafePositionProc)) {
			this->res_dest_node = node;
		}
	}

	/** Try to reserve the path till the reservation target. */
	bool TryReservePath(PBSTileInfo *target, TileIndex origin)
	{
		this->res_fail_tile = INVALID_TILE;
		this->origin_tile = origin;

		if (target != nullptr) {
			target->tile = this->res_dest_tile;
			target->trackdir = this->res_dest_td;
			target->okay = false;
		}

		/* Don't bother if the target is reserved. */
<<<<<<< HEAD
		PBSWaitingPositionRestrictedSignalState restricted_signal_state;
		restricted_signal_state.defer_test_if_slot_conditional = true;
		if (!IsWaitingPositionFree(Yapf().GetVehicle(), m_res_dest, m_res_dest_td, false, &restricted_signal_state)) return false;

		/* The temporary slot state only needs to be pushed to the stack (i.e. activated) on first use */
		static TraceRestrictSlotTemporaryState temporary_slot_state;
		assert(temporary_slot_state.IsEmpty() && !temporary_slot_state.IsActive());

		struct IntermediaryTraceRestrictSignalInfo {
			const TraceRestrictProgram *prog;
			TileIndex tile;
			Trackdir trackdir;
			bool front_side;
		};
		/* Nodes are iterated in reverse order (from the target), but tiles within the node are iterated in forward order (towards the target).
		 * intermediary_restricted_signals is in reverse order, (the first signal to evaluate at the end).
		 */
		static std::vector<IntermediaryTraceRestrictSignalInfo> intermediary_restricted_signals;
		intermediary_restricted_signals.clear();

		for (Node *node = m_res_node; node->m_parent != nullptr; node = node->m_parent) {
			const size_t intermediary_restricted_signals_current_size = intermediary_restricted_signals.size();
			node->template IterateTiles<CYapfReserveTrack>(Yapf().GetVehicle(), Yapf(), [&](TileIndex tile, Trackdir td) -> bool {
				/* Cheapest tests first */
				if (IsTileType(tile, MP_RAILWAY) && HasSignals(tile) && IsRestrictedSignal(tile) && HasSignalOnTrack(tile, TrackdirToTrack(td))) {
					const bool front_side = HasSignalOnTrackdir(tile, td);

					TraceRestrictProgramActionsUsedFlags au_flags = TRPAUF_SLOT_ACQUIRE;
					if (front_side) {
						/* Passing through a signal from the front side */
						au_flags |= TRPAUF_WAIT_AT_PBS;
					}

					const TraceRestrictProgram *prog = GetExistingTraceRestrictProgram(tile, TrackdirToTrack(td));
					if (prog != nullptr && prog->actions_used_flags & au_flags) {
						/* Insert at intermediary_restricted_signals_current_size, such that if there are multiple signals for this node, they end up in reverse order */
						intermediary_restricted_signals.insert(intermediary_restricted_signals.begin() + intermediary_restricted_signals_current_size, { prog, tile, td, front_side });
					}
				}

				return this->ReserveSingleTrack(tile, td);
			});
			if (m_res_fail_tile != INVALID_TILE) {
=======
		if (!IsWaitingPositionFree(Yapf().GetVehicle(), this->res_dest_tile, this->res_dest_td)) return false;

		this->signals_set_to_red.clear();
		for (Node *node = this->res_dest_node; node->parent != nullptr; node = node->parent) {
			node->IterateTiles(Yapf().GetVehicle(), Yapf(), *this, &CYapfReserveTrack<Types>::ReserveSingleTrack);
			if (this->res_fail_tile != INVALID_TILE) {
>>>>>>> e50c1774
				/* Reservation failed, undo. */
				Node *fail_node = this->res_dest_node;
				TileIndex stop_tile = this->res_fail_tile;
				do {
					/* If this is the node that failed, stop at the failed tile. */
					this->res_fail_tile = fail_node == node ? stop_tile : INVALID_TILE;
					fail_node->IterateTiles(Yapf().GetVehicle(), Yapf(), *this, &CYapfReserveTrack<Types>::UnreserveSingleTrack);
				} while (fail_node != node && (fail_node = fail_node->parent) != nullptr);

<<<<<<< HEAD
				if (temporary_slot_state.IsActive()) temporary_slot_state.PopFromChangeStackRevertTemporaryChanges(Yapf().GetVehicle()->index);
				return false;
			}
		}

		auto undo_reservation = [&]() {
			for (Node *node = m_res_node; node->m_parent != nullptr; node = node->m_parent) {
				node->IterateTiles(Yapf().GetVehicle(), Yapf(), *this, &CYapfReserveTrack<Types>::UnreserveSingleTrack);
			}
			if (temporary_slot_state.IsActive()) temporary_slot_state.PopFromChangeStackRevertTemporaryChanges(Yapf().GetVehicle()->index);
		};

		/* Iterate in reverse order */
		for (auto iter = intermediary_restricted_signals.rbegin(); iter != intermediary_restricted_signals.rend(); ++iter) {
			extern TileIndex VehiclePosTraceRestrictPreviousSignalCallback(const Train *v, const void *, TraceRestrictPBSEntrySignalAuxField mode);

			TraceRestrictProgramInput input(iter->tile, iter->trackdir, &VehiclePosTraceRestrictPreviousSignalCallback, nullptr);
			if (iter->prog->actions_used_flags & TRPAUF_SLOT_ACQUIRE) {
				input.permitted_slot_operations = TRPISP_ACQUIRE_TEMP_STATE;

				if (!temporary_slot_state.IsActive()) {
					/* The temporary slot state needs to be be pushed because permission to use it is granted by TRPISP_ACQUIRE_TEMP_STATE */
					temporary_slot_state.PushToChangeStack();
=======
				/* Re-instate green path signals we turned to red. */
				for (auto [sig_tile, td] : this->signals_set_to_red) {
					SetSignalStateByTrackdir(sig_tile, td, SIGNAL_STATE_GREEN);
>>>>>>> e50c1774
				}
			}

			TraceRestrictProgramResult out;
			iter->prog->Execute(Yapf().GetVehicle(), input, out);
			if (iter->front_side && out.flags & TRPRF_WAIT_AT_PBS) {
				/* Wait at PBS is set, take this as waiting at the start signal */
				undo_reservation();
				return false;
			}
		}

		if (restricted_signal_state.deferred_test) {
			/* The IsWaitingPositionFree restricted signal test was deferred due to possible slot changes during reservation, test it now */
			if (!IsWaitingPositionFreeTraceRestrictExecute(restricted_signal_state.prog, Yapf().GetVehicle(), restricted_signal_state.tile, restricted_signal_state.trackdir)) {
				/* Target is reserved, undo reservation */
				undo_reservation();
				return false;
			}
		}

		/* This must be done before calling TraceRestrictExecuteResEndSlot */
		TraceRestrictSlotTemporaryState::ClearChangeStackApplyAllTemporaryChanges(Yapf().GetVehicle());

		restricted_signal_state.TraceRestrictExecuteResEndSlot(Yapf().GetVehicle());

		if (target != nullptr) target->okay = true;

		if (Yapf().CanUseGlobalCache(*this->res_dest_node)) {
			YapfNotifyTrackLayoutChange(INVALID_TILE, INVALID_TRACK);
		}

		return true;
	}

	static void stDesyncCheck(Tpf &pf1, Tpf &pf2, const char *name, bool check_res)
	{
		Node *n1 = pf1.GetBestNode();
		Node *n2 = pf2.GetBestNode();
		uint depth = 0;
		for (;;) {
			if ((n1 != nullptr) != (n2 != nullptr)) {
				Debug(desync, 0, "{}: node nonnull state at {} = [{}, {}]", name, depth, (n1 != nullptr), (n2 != nullptr));
				DumpState(pf1, pf2);
				return;
			}
			if (n1 == nullptr) break;

			if (n1->GetTile() != n2->GetTile()) {
				Debug(desync, 0, "{} tile mismatch at {} = [0x{:X}, 0x{:X}]", name, depth, n1->GetTile(), n2->GetTile());
				DumpState(pf1, pf2);
				return;
			}
			if (n1->GetTrackdir() != n2->GetTrackdir()) {
				Debug(desync, 0, "{} trackdir mismatch at {} = [0x{:X}, 0x{:X}]", name, depth, n1->GetTrackdir(), n2->GetTrackdir());
				DumpState(pf1, pf2);
				return;
			}
			n1 = n1->m_parent;
			n2 = n2->m_parent;
			depth++;
		}

		if (check_res && (pf1.m_res_dest != pf2.m_res_dest || pf1.m_res_dest_td != pf2.m_res_dest_td)) {
			Debug(desync, 0, "{} reservation target mismatch = [(0x{:X}, {}), (0x{:X}, {})]", name, pf1.m_res_dest, pf1.m_res_dest_td, pf2.m_res_dest, pf2.m_res_dest_td);
			DumpState(pf1, pf2);
			return;
		}
	}
};

template <class Types>
class CYapfFollowAnyDepotRailT
{
public:
	typedef typename Types::Tpf Tpf;                     ///< the pathfinder class (derived from THIS class)
	typedef typename Types::TrackFollower TrackFollower;
	typedef typename Types::NodeList::Titem Node;        ///< this will be our node type
	typedef typename Node::Key Key;                      ///< key to hash tables

protected:
	/** to access inherited path finder */
	inline Tpf &Yapf()
	{
		return *static_cast<Tpf *>(this);
	}

public:
	/**
	 * Called by YAPF to move from the given node to the next tile. For each
	 *  reachable trackdir on the new tile creates new node, initializes it
	 *  and adds it to the open list by calling Yapf().AddNewNode(n)
	 */
	inline void PfFollowNode(Node &old_node)
	{
		const Train *v = Yapf().GetVehicle();
		TrackFollower F(v);
		if (old_node.flags_u.flags_s.m_reverse_pending && old_node.m_segment->m_end_segment_reason & (ESRB_SAFE_TILE | ESRB_DEPOT | ESRB_DEAD_END)) {
			Node *rev_node = &old_node;
			uint length = 0;
			while (rev_node && !(rev_node->m_segment->m_end_segment_reason & ESRB_REVERSE)) {
				length += rev_node->GetNodeLength(v, Yapf(), *this);
				rev_node = rev_node->m_parent;
			}
			if (rev_node && length >= v->gcache.cached_total_length) {
				if (F.Follow(rev_node->GetLastTile(), ReverseTrackdir(rev_node->GetLastTrackdir()))) {
					Yapf().AddMultipleNodes(&old_node, F, [&](Node &n) {
						n.flags_u.flags_s.m_reverse_pending = false;
						n.flags_u.flags_s.m_teleport = true;
					});
				}
				return;
			} else if (old_node.m_segment->m_end_segment_reason & (ESRB_DEPOT | ESRB_DEAD_END)) {
				return;
			}
		}
		if (F.Follow(old_node.GetLastTile(), old_node.GetLastTrackdir())) {
			Yapf().AddMultipleNodes(&old_node, F);
		}
	}

	/** return debug report character to identify the transportation type */
	inline char TransportTypeChar() const
	{
		return 't';
	}

	static FindDepotData stFindNearestDepotTwoWay(const Train *v, TileIndex t1, Trackdir td1, TileIndex t2, Trackdir td2, int max_penalty, int reverse_penalty)
	{
		Tpf pf1;
		/*
		 * With caching enabled it simply cannot get a reliable result when you
		 * have limited the distance a train may travel. This means that the
		 * cached result does not match uncached result in all cases and that
		 * causes desyncs. So disable caching when finding for a depot that is
		 * nearby. This only happens with automatic servicing of vehicles,
		 * so it will only impact performance when you do not manually set
		 * depot orders and you do not disable automatic servicing.
		 */
		if (max_penalty != 0) pf1.DisableCache(true);
		FindDepotData result1 = pf1.FindNearestDepotTwoWay(v, t1, td1, t2, td2, max_penalty, reverse_penalty);

		if (GetDebugLevel(DebugLevelID::yapfdesync) > 0 || GetDebugLevel(DebugLevelID::desync) >= 2) {
			Tpf pf2;
			pf2.DisableCache(true);
			FindDepotData result2 = pf2.FindNearestDepotTwoWay(v, t1, td1, t2, td2, max_penalty, reverse_penalty);
			if (result1.tile != result2.tile || (result1.reverse != result2.reverse)) {
				Debug(desync, 0, "CACHE ERROR: FindNearestDepotTwoWay() = [{}, {}]",
						result1.tile != INVALID_TILE ? "T" : "F",
						result2.tile != INVALID_TILE ? "T" : "F");
				DumpState(pf1, pf2);
			}
		}

		return result1;
	}

	inline FindDepotData FindNearestDepotTwoWay(const Train *v, TileIndex t1, Trackdir td1, TileIndex t2, Trackdir td2, int max_penalty, int reverse_penalty)
	{
		/* set origin and destination nodes */
		Yapf().SetOrigin(t1, td1, t2, td2, reverse_penalty, true);
		Yapf().SetDestination(v);
		Yapf().SetMaxCost(max_penalty);

		/* find the best path */
		if (!Yapf().FindPath(v)) return FindDepotData();

		/* Some path found. */
		Node *n = Yapf().GetBestNode();

		/* walk through the path back to the origin */
		Node *pNode = n;
		while (pNode->parent != nullptr) {
			pNode = pNode->parent;
		}

		/* if the origin node is our front vehicle tile/Trackdir then we didn't reverse
		 * but we can also look at the cost (== 0 -> not reversed, == reverse_penalty -> reversed) */
		return FindDepotData(n->GetLastTile(), n->cost, pNode->cost != 0);
	}
};

template <class Types>
class CYapfFollowAnySafeTileRailT : public CYapfReserveTrack<Types>
{
public:
	typedef typename Types::Tpf Tpf;                     ///< the pathfinder class (derived from THIS class)
	typedef typename Types::TrackFollower TrackFollower;
	typedef typename Types::NodeList::Titem Node;        ///< this will be our node type
	typedef typename Node::Key Key;                      ///< key to hash tables

protected:
	/** to access inherited path finder */
	inline Tpf &Yapf()
	{
		return *static_cast<Tpf *>(this);
	}

public:
	/**
	 * Called by YAPF to move from the given node to the next tile. For each
	 *  reachable trackdir on the new tile creates new node, initializes it
	 *  and adds it to the open list by calling Yapf().AddNewNode(n)
	 */
	inline void PfFollowNode(Node &old_node)
	{
		TrackFollower F(Yapf().GetVehicle(), Yapf().GetCompatibleRailTypes());
		if (F.Follow(old_node.GetLastTile(), old_node.GetLastTrackdir()) && F.MaskReservedTracks()) {
			Yapf().AddMultipleNodes(&old_node, F);
		}
	}

	/** Return debug report character to identify the transportation type */
	inline char TransportTypeChar() const
	{
		return 't';
	}

	static bool stFindNearestSafeTile(const Train *v, TileIndex t1, Trackdir td, bool override_railtype)
	{
		/* Create pathfinder instance */
		Tpf pf1;
		bool result1;
		if (GetDebugLevel(DebugLevelID::yapfdesync) < 1 && GetDebugLevel(DebugLevelID::desync) < 2) {
			result1 = pf1.FindNearestSafeTile(v, t1, td, override_railtype, false);
		} else {
			bool found_path_1, found_path_2;
			pf1.FindNearestSafeTile(v, t1, td, override_railtype, true, &found_path_1);
			Tpf pf2;
			pf2.DisableCache(true);
			result1 = pf2.FindNearestSafeTile(v, t1, td, override_railtype, false, &found_path_2);
			if (found_path_1 != found_path_2) {
				Debug(desync, 0, "CACHE ERROR: FindSafeTile() = [{}, {}]", found_path_1 ? "T" : "F", found_path_2 ? "T" : "F");
				DumpState(pf1, pf2);
			} else if (found_path_2) {
				CYapfFollowAnySafeTileRailT::stDesyncCheck(pf1, pf2, "CACHE ERROR: FindSafeTile()", true);
			}
		}

		return result1;
	}

	bool FindNearestSafeTile(const Train *v, TileIndex t1, Trackdir td, bool override_railtype, bool dont_reserve, bool *found_path = nullptr)
	{
		/* Set origin and destination. */
		Yapf().SetOrigin(t1, td);
		Yapf().SetDestination(v, override_railtype);

<<<<<<< HEAD
		bool bFound = Yapf().FindPath(v);
		if (found_path) *found_path = bFound;
		if (!bFound) return false;
=======
		if (!Yapf().FindPath(v)) return false;
>>>>>>> e50c1774

		/* Found a destination, set as reservation target. */
		Node *pNode = Yapf().GetBestNode();
		this->SetReservationTarget(pNode, pNode->GetLastTile(), pNode->GetLastTrackdir());

		/* Walk through the path back to the origin. */
		Node *pPrev = nullptr;
		while (pNode->parent != nullptr) {
			pPrev = pNode;
			pNode = pNode->parent;

			this->FindSafePositionOnNode(pPrev);
		}

		return dont_reserve || this->TryReservePath(nullptr, pNode->GetLastTile());
	}
};

template <class Types>
class CYapfFollowRailT : public CYapfReserveTrack<Types>
{
public:
	typedef typename Types::Tpf Tpf;                     ///< the pathfinder class (derived from THIS class)
	typedef typename Types::TrackFollower TrackFollower;
	typedef typename Types::NodeList::Titem Node;        ///< this will be our node type
	typedef typename Node::Key Key;                      ///< key to hash tables

protected:
	/** to access inherited path finder */
	inline Tpf &Yapf()
	{
		return *static_cast<Tpf *>(this);
	}

public:
	/**
	 * Called by YAPF to move from the given node to the next tile. For each
	 *  reachable trackdir on the new tile creates new node, initializes it
	 *  and adds it to the open list by calling Yapf().AddNewNode(n)
	 */
	inline void PfFollowNode(Node &old_node)
	{
		const Train *v = Yapf().GetVehicle();
		TrackFollower F(v);
		if (old_node.flags_u.flags_s.m_reverse_pending && old_node.m_segment->m_end_segment_reason & (ESRB_SAFE_TILE | ESRB_DEPOT | ESRB_DEAD_END)) {
			Node *rev_node = &old_node;
			uint length = 0;
			while (rev_node && !(rev_node->m_segment->m_end_segment_reason & ESRB_REVERSE)) {
				length += rev_node->GetNodeLength(v, Yapf(), *this);
				rev_node = rev_node->m_parent;
			}
			if (rev_node && length >= v->gcache.cached_total_length) {
				if (F.Follow(rev_node->GetLastTile(), ReverseTrackdir(rev_node->GetLastTrackdir()))) {
					Yapf().AddMultipleNodes(&old_node, F, [&](Node &n) {
						n.flags_u.flags_s.m_reverse_pending = false;
						n.flags_u.flags_s.m_teleport = true;
					});
				}
				return;
			} else if (old_node.m_segment->m_end_segment_reason & (ESRB_DEPOT | ESRB_DEAD_END)) {
				return;
			}
		}
		if (F.Follow(old_node.GetLastTile(), old_node.GetLastTrackdir())) {
			Yapf().AddMultipleNodes(&old_node, F);
		}
	}

	/** return debug report character to identify the transportation type */
	inline char TransportTypeChar() const
	{
		return 't';
	}

	static Trackdir stChooseRailTrack(const Train *v, TileIndex tile, DiagDirection enterdir, TrackBits tracks, bool &path_found, bool reserve_track, PBSTileInfo *target, TileIndex *dest)
	{
		/* create pathfinder instance */
		Tpf pf1;
		Trackdir result1;

		if (GetDebugLevel(DebugLevelID::yapfdesync) < 1 && GetDebugLevel(DebugLevelID::desync) < 2) {
			result1 = pf1.ChooseRailTrack(v, tile, enterdir, tracks, path_found, reserve_track, target, dest);
		} else {
			result1 = pf1.ChooseRailTrack(v, tile, enterdir, tracks, path_found, false, nullptr, nullptr);
			Tpf pf2;
			pf2.DisableCache(true);
			Trackdir result2 = pf2.ChooseRailTrack(v, tile, enterdir, tracks, path_found, reserve_track, target, dest);
			if (result1 != result2) {
				Debug(desync, 0, "CACHE ERROR: ChooseRailTrack() = [{}, {}]", result1, result2);
				DumpState(pf1, pf2);
			} else if (result1 != INVALID_TRACKDIR) {
				CYapfFollowRailT::stDesyncCheck(pf1, pf2, "CACHE ERROR: ChooseRailTrack()", true);
			}
		}

		return result1;
	}

	inline Trackdir ChooseRailTrack(const Train *v, TileIndex, DiagDirection, TrackBits, bool &path_found, bool reserve_track, PBSTileInfo *target, TileIndex *dest)
	{
		if (target != nullptr) target->tile = INVALID_TILE;
		if (dest != nullptr) *dest = INVALID_TILE;

		/* set origin and destination nodes */
		PBSTileInfo origin = FollowTrainReservation(v, nullptr, FTRF_OKAY_UNUSED);
		Yapf().SetOrigin(origin.tile, origin.trackdir, INVALID_TILE, INVALID_TRACKDIR, 1, true);
		Yapf().SetDestination(v);

		/* find the best path */
		path_found = Yapf().FindPath(v);

		/* if path not found - return INVALID_TRACKDIR */
		Trackdir next_trackdir = INVALID_TRACKDIR;
		Node *pNode = Yapf().GetBestNode();
		if (pNode != nullptr) {
			/* reserve till end of path */
			this->SetReservationTarget(pNode, pNode->GetLastTile(), pNode->GetLastTrackdir());

			/* path was found or at least suggested
			 * walk through the path back to the origin */
			Node *pPrev = nullptr;
			while (pNode->parent != nullptr) {
				pPrev = pNode;
				pNode = pNode->parent;

				this->FindSafePositionOnNode(pPrev);
			}

			/* If the best PF node has no parent, then there is no (valid) best next trackdir to return.
			 * This occurs when the PF is called while the train is already at its destination. */
			if (pPrev == nullptr) return INVALID_TRACKDIR;

			/* return trackdir from the best origin node (one of start nodes) */
			Node &best_next_node = *pPrev;
			next_trackdir = best_next_node.GetTrackdir();

			if (reserve_track && path_found) {
				if (dest != nullptr) *dest = Yapf().GetBestNode()->GetLastTile();
				this->TryReservePath(target, pNode->GetLastTile());
			}
		}

		/* Treat the path as found if stopped on the first two way signal(s). */
		path_found |= Yapf().stopped_on_first_two_way_signal;
		return next_trackdir;
	}

	static bool stCheckReverseTrain(const Train *v, TileIndex t1, Trackdir td1, TileIndex t2, Trackdir td2, int reverse_penalty)
	{
		Tpf pf1;
		bool result1 = pf1.CheckReverseTrain(v, t1, td1, t2, td2, reverse_penalty);

		if (GetDebugLevel(DebugLevelID::yapfdesync) > 0 || GetDebugLevel(DebugLevelID::desync) >= 2) {
			Tpf pf2;
			pf2.DisableCache(true);
			bool result2 = pf2.CheckReverseTrain(v, t1, td1, t2, td2, reverse_penalty);
			if (result1 != result2) {
				Debug(desync, 2, "CACHE ERROR: CheckReverseTrain() = [{}, {}]", result1 ? "T" : "F", result2 ? "T" : "F");
				DumpState(pf1, pf2);
			} else if (result1) {
				CYapfFollowRailT::stDesyncCheck(pf1, pf2, "CACHE ERROR: CheckReverseTrain()", false);
			}
		}

		return result1;
	}

	inline bool CheckReverseTrain(const Train *v, TileIndex t1, Trackdir td1, TileIndex t2, Trackdir td2, int reverse_penalty)
	{
		/* create pathfinder instance
		 * set origin and destination nodes */
		Yapf().SetOrigin(t1, td1, t2, td2, reverse_penalty, false);
		Yapf().SetDestination(v);

		/* find the best path */
		if (!Yapf().FindPath(v)) return false;

		/* path was found
		 * walk through the path back to the origin */
		Node *pNode = Yapf().GetBestNode();
		while (pNode->parent != nullptr) {
			pNode = pNode->parent;
		}

		/* check if it was reversed origin */
		bool reversed = (pNode->cost != 0);
		return reversed;
	}
};

template <class Tpf_, class Ttrack_follower, class Tnode_list, template <class Types> class TdestinationT, template <class Types> class TfollowT>
struct CYapfRail_TypesT
{
	typedef CYapfRail_TypesT<Tpf_, Ttrack_follower, Tnode_list, TdestinationT, TfollowT>  Types;

	typedef Tpf_                                Tpf;
	typedef Ttrack_follower                     TrackFollower;
	typedef Tnode_list                          NodeList;
	typedef Train                               VehicleType;
	typedef CYapfBaseT<Types>                   PfBase;
	typedef TfollowT<Types>                     PfFollow;
	typedef CYapfOriginTileTwoWayT<Types>       PfOrigin;
	typedef TdestinationT<Types>                PfDestination;
	typedef CYapfSegmentCostCacheGlobalT<Types> PfCache;
	typedef CYapfCostRailT<Types>               PfCost;
};

struct CYapfRail1         : CYapfT<CYapfRail_TypesT<CYapfRail1        , CFollowTrackRail    , CRailNodeListTrackDir, CYapfDestinationTileOrStationRailT, CYapfFollowRailT> > {};
struct CYapfRail2         : CYapfT<CYapfRail_TypesT<CYapfRail2        , CFollowTrackRailNo90, CRailNodeListTrackDir, CYapfDestinationTileOrStationRailT, CYapfFollowRailT> > {};

struct CYapfAnyDepotRail1 : CYapfT<CYapfRail_TypesT<CYapfAnyDepotRail1, CFollowTrackRail    , CRailNodeListTrackDir, CYapfDestinationAnyDepotRailT     , CYapfFollowAnyDepotRailT> > {};
struct CYapfAnyDepotRail2 : CYapfT<CYapfRail_TypesT<CYapfAnyDepotRail2, CFollowTrackRailNo90, CRailNodeListTrackDir, CYapfDestinationAnyDepotRailT     , CYapfFollowAnyDepotRailT> > {};

struct CYapfAnySafeTileRail1 : CYapfT<CYapfRail_TypesT<CYapfAnySafeTileRail1, CFollowTrackFreeRail    , CRailNodeListTrackDir, CYapfDestinationAnySafeTileRailT , CYapfFollowAnySafeTileRailT> > {};
struct CYapfAnySafeTileRail2 : CYapfT<CYapfRail_TypesT<CYapfAnySafeTileRail2, CFollowTrackFreeRailNo90, CRailNodeListTrackDir, CYapfDestinationAnySafeTileRailT , CYapfFollowAnySafeTileRailT> > {};


Track YapfTrainChooseTrack(const Train *v, TileIndex tile, DiagDirection enterdir, TrackBits tracks, bool &path_found, bool reserve_track, PBSTileInfo *target, TileIndex *dest)
{
	Trackdir td_ret = _settings_game.pf.forbid_90_deg
		? CYapfRail2::stChooseRailTrack(v, tile, enterdir, tracks, path_found, reserve_track, target, dest)
		: CYapfRail1::stChooseRailTrack(v, tile, enterdir, tracks, path_found, reserve_track, target, dest);

	return (td_ret != INVALID_TRACKDIR) ? TrackdirToTrack(td_ret) : FindFirstTrack(tracks);
}

bool YapfTrainCheckReverse(const Train *v)
{
	const Train *last_veh = v->Last();

	/* get trackdirs of both ends */
	Trackdir td = v->GetVehicleTrackdir();
	Trackdir td_rev = ReverseTrackdir(last_veh->GetVehicleTrackdir());

	/* tiles where front and back are */
	TileIndex tile = v->tile;
	TileIndex tile_rev = last_veh->tile;

	int reverse_penalty = 0;

	if (v->track & TRACK_BIT_WORMHOLE) {
		/* front in tunnel / on bridge */
		DiagDirection dir_into_wormhole = GetTunnelBridgeDirection(tile);

		/* Current position of the train in the wormhole */
		TileIndex cur_tile = TileVirtXY(v->x_pos, v->y_pos);

		/* Add distance to drive in the wormhole as penalty for the forward path, i.e. bonus for the reverse path
		 * Note: Negative penalties are ok for the start tile. */
		if (TrackdirToExitdir(td) == dir_into_wormhole) {
			reverse_penalty += DistanceManhattan(cur_tile, tile) * YAPF_TILE_LENGTH;
		} else {
			reverse_penalty -= DistanceManhattan(cur_tile, tile) * YAPF_TILE_LENGTH;
		}
	}

	if (last_veh->track & TRACK_BIT_WORMHOLE) {
		/* back in tunnel / on bridge */
		DiagDirection dir_into_wormhole = GetTunnelBridgeDirection(tile_rev);

		/* Current position of the last wagon in the wormhole */
		TileIndex cur_tile = TileVirtXY(last_veh->x_pos, last_veh->y_pos);

		/* Add distance to drive in the wormhole as penalty for the revere path. */
		if (TrackdirToExitdir(td_rev) == dir_into_wormhole) {
			reverse_penalty -= DistanceManhattan(cur_tile, tile_rev) * YAPF_TILE_LENGTH;
		} else {
			reverse_penalty += DistanceManhattan(cur_tile, tile_rev) * YAPF_TILE_LENGTH;
		}
	}

	/* slightly hackish: If the pathfinders finds a path, the cost of the first node is tested to distinguish between forward- and reverse-path. */
	if (reverse_penalty == 0) reverse_penalty = 1;

	bool reverse = _settings_game.pf.forbid_90_deg
		? CYapfRail2::stCheckReverseTrain(v, tile, td, tile_rev, td_rev, reverse_penalty)
		: CYapfRail1::stCheckReverseTrain(v, tile, td, tile_rev, td_rev, reverse_penalty);

	return reverse;
}

bool YapfTrainCheckDepotReverse(const Train *v, TileIndex forward_depot, TileIndex reverse_depot)
{
	typedef bool (*PfnCheckReverseTrain)(const Train*, TileIndex, Trackdir, TileIndex, Trackdir, int);
	PfnCheckReverseTrain pfnCheckReverseTrain = CYapfRail1::stCheckReverseTrain;

	/* check if non-default YAPF type needed */
	if (_settings_game.pf.forbid_90_deg) {
		pfnCheckReverseTrain = &CYapfRail2::stCheckReverseTrain; // Trackdir, forbid 90-deg
	}

	bool reverse = pfnCheckReverseTrain(v, forward_depot, DiagDirToDiagTrackdir(GetRailDepotDirection(forward_depot)),
			reverse_depot, DiagDirToDiagTrackdir(GetRailDepotDirection(reverse_depot)), 1);

	return reverse;
}

FindDepotData YapfTrainFindNearestDepot(const Train *v, int max_penalty)
{
	const Train *last_veh = v->Last();

	PBSTileInfo origin = FollowTrainReservation(v, nullptr, FTRF_OKAY_UNUSED);
	TileIndex last_tile = last_veh->tile;
	Trackdir td_rev = ReverseTrackdir(last_veh->GetVehicleTrackdir());

	return _settings_game.pf.forbid_90_deg
		? CYapfAnyDepotRail2::stFindNearestDepotTwoWay(v, origin.tile, origin.trackdir, last_tile, td_rev, max_penalty, YAPF_INFINITE_PENALTY)
		: CYapfAnyDepotRail1::stFindNearestDepotTwoWay(v, origin.tile, origin.trackdir, last_tile, td_rev, max_penalty, YAPF_INFINITE_PENALTY);
}

bool YapfTrainFindNearestSafeTile(const Train *v, TileIndex tile, Trackdir td, bool override_railtype)
{
	return _settings_game.pf.forbid_90_deg
		? CYapfAnySafeTileRail2::stFindNearestSafeTile(v, tile, td, override_railtype)
		: CYapfAnySafeTileRail1::stFindNearestSafeTile(v, tile, td, override_railtype);
}

/** if any track changes, this counter is incremented - that will invalidate segment cost cache */
int CSegmentCostCacheBase::s_rail_change_counter = 0;

void YapfNotifyTrackLayoutChange(TileIndex tile, Track track)
{
	CSegmentCostCacheBase::NotifyTrackLayoutChange(tile, track);
}

void YapfCheckRailSignalPenalties()
{
	bool negative = false;
	int p0 = _settings_game.pf.yapf.rail_look_ahead_signal_p0;
	int p1 = _settings_game.pf.yapf.rail_look_ahead_signal_p1;
	int p2 = _settings_game.pf.yapf.rail_look_ahead_signal_p2;
	for (int i = 0; i < (int) _settings_game.pf.yapf.rail_look_ahead_max_signals; i++) {
		if (p0 + i * (p1 + i * p2) < 0) negative = true;
	}
	if (negative) {
		Debug(misc, 0, "Settings: pf.yapf.rail_look_ahead_signal_p0, pf.yapf.rail_look_ahead_signal_p1, pf.yapf.rail_look_ahead_signal_p2 and pf.yapf.rail_look_ahead_max_signal "
				"are set to incorrect values (i.e. resulting in negative penalties), negative penalties will be truncated");
	}
}<|MERGE_RESOLUTION|>--- conflicted
+++ resolved
@@ -78,18 +78,13 @@
 	}
 
 private:
-	TileIndex res_dest_tile; ///< The reservation target tile
-	Trackdir res_dest_td; ///< The reservation target trackdir
-	Node *res_dest_node; ///< The reservation target node
-	TileIndex res_fail_tile; ///< The tile where the reservation failed
-	Trackdir res_fail_td; ///< The trackdir where the reservation failed
-	TileIndex origin_tile; ///< Tile our reservation will originate from
-
-<<<<<<< HEAD
-=======
-	std::vector<std::pair<TileIndex, Trackdir>> signals_set_to_red; ///< List of signals turned red during a path reservation.
-
->>>>>>> e50c1774
+	TileIndex res_dest_tile;   ///< The reservation target tile
+	Trackdir res_dest_td;      ///< The reservation target trackdir
+	Node *res_dest_node;       ///< The reservation target node
+	TileIndex res_fail_tile;   ///< The tile where the reservation failed
+	Trackdir res_fail_td;      ///< The trackdir where the reservation failed
+	TileIndex origin_tile;     ///< Tile our reservation will originate from
+
 	bool FindSafePositionProc(TileIndex tile, Trackdir td)
 	{
 		if (IsSafeWaitingPosition(Yapf().GetVehicle(), tile, td, true, !TrackFollower::Allow90degTurns())) {
@@ -134,16 +129,6 @@
 				this->res_fail_td = td;
 				return false;
 			}
-<<<<<<< HEAD
-=======
-
-			/* Green path signal opposing the path? Turn to red. */
-			if (HasPbsSignalOnTrackdir(tile, rev_td) && GetSignalStateByTrackdir(tile, rev_td) == SIGNAL_STATE_GREEN) {
-				this->signals_set_to_red.emplace_back(tile, rev_td);
-				SetSignalStateByTrackdir(tile, rev_td, SIGNAL_STATE_RED);
-				MarkTileDirtyByTile(tile);
-			}
->>>>>>> e50c1774
 		}
 
 		return tile != this->res_dest_tile || td != this->res_dest_td;
@@ -159,13 +144,8 @@
 				SetRailStationReservation(tile, false);
 				tile = TileAdd(tile, diff);
 			}
-<<<<<<< HEAD
-		} else if (tile != m_res_fail_tile || td != m_res_fail_td) {
+		} else if (tile != this->res_fail_tile || td != this->res_fail_td) {
 			UnreserveRailTrackdir(tile, td);
-=======
-		} else if (tile != this->res_fail_tile || td != this->res_fail_td) {
-			UnreserveRailTrack(tile, TrackdirToTrack(td));
->>>>>>> e50c1774
 		}
 		return (tile != this->res_dest_tile || td != this->res_dest_td) && (tile != this->res_fail_tile || td != this->res_fail_td);
 	}
@@ -182,17 +162,10 @@
 	/** Check the node for a possible reservation target. */
 	inline void FindSafePositionOnNode(Node *node)
 	{
-<<<<<<< HEAD
-		dbg_assert(node->m_parent != nullptr);
+		dbg_assert(node->parent != nullptr);
 
 		/* We will never pass more than two non-reserve-through signals, no need to check for a safe tile. */
-		if (node->m_parent->m_num_signals_passed - node->m_parent->m_num_signals_res_through_passed >= 2) return;
-=======
-		assert(node->parent != nullptr);
-
-		/* We will never pass more than two signals, no need to check for a safe tile. */
-		if (node->parent->num_signals_passed >= 2) return;
->>>>>>> e50c1774
+		if (node->parent->num_signals_passed - node->parent->num_signals_res_through_passed >= 2) return;
 
 		if (!node->IterateTiles(Yapf().GetVehicle(), Yapf(), *this, &CYapfReserveTrack<Types>::FindSafePositionProc)) {
 			this->res_dest_node = node;
@@ -212,10 +185,9 @@
 		}
 
 		/* Don't bother if the target is reserved. */
-<<<<<<< HEAD
 		PBSWaitingPositionRestrictedSignalState restricted_signal_state;
 		restricted_signal_state.defer_test_if_slot_conditional = true;
-		if (!IsWaitingPositionFree(Yapf().GetVehicle(), m_res_dest, m_res_dest_td, false, &restricted_signal_state)) return false;
+		if (!IsWaitingPositionFree(Yapf().GetVehicle(), this->res_dest_tile, this->res_dest_td, false, &restricted_signal_state)) return false;
 
 		/* The temporary slot state only needs to be pushed to the stack (i.e. activated) on first use */
 		static TraceRestrictSlotTemporaryState temporary_slot_state;
@@ -233,7 +205,7 @@
 		static std::vector<IntermediaryTraceRestrictSignalInfo> intermediary_restricted_signals;
 		intermediary_restricted_signals.clear();
 
-		for (Node *node = m_res_node; node->m_parent != nullptr; node = node->m_parent) {
+		for (Node *node = this->res_dest_node; node->parent != nullptr; node = node->parent) {
 			const size_t intermediary_restricted_signals_current_size = intermediary_restricted_signals.size();
 			node->template IterateTiles<CYapfReserveTrack>(Yapf().GetVehicle(), Yapf(), [&](TileIndex tile, Trackdir td) -> bool {
 				/* Cheapest tests first */
@@ -255,15 +227,7 @@
 
 				return this->ReserveSingleTrack(tile, td);
 			});
-			if (m_res_fail_tile != INVALID_TILE) {
-=======
-		if (!IsWaitingPositionFree(Yapf().GetVehicle(), this->res_dest_tile, this->res_dest_td)) return false;
-
-		this->signals_set_to_red.clear();
-		for (Node *node = this->res_dest_node; node->parent != nullptr; node = node->parent) {
-			node->IterateTiles(Yapf().GetVehicle(), Yapf(), *this, &CYapfReserveTrack<Types>::ReserveSingleTrack);
 			if (this->res_fail_tile != INVALID_TILE) {
->>>>>>> e50c1774
 				/* Reservation failed, undo. */
 				Node *fail_node = this->res_dest_node;
 				TileIndex stop_tile = this->res_fail_tile;
@@ -273,14 +237,13 @@
 					fail_node->IterateTiles(Yapf().GetVehicle(), Yapf(), *this, &CYapfReserveTrack<Types>::UnreserveSingleTrack);
 				} while (fail_node != node && (fail_node = fail_node->parent) != nullptr);
 
-<<<<<<< HEAD
 				if (temporary_slot_state.IsActive()) temporary_slot_state.PopFromChangeStackRevertTemporaryChanges(Yapf().GetVehicle()->index);
 				return false;
 			}
 		}
 
 		auto undo_reservation = [&]() {
-			for (Node *node = m_res_node; node->m_parent != nullptr; node = node->m_parent) {
+			for (Node *node = this->res_dest_node; node->parent != nullptr; node = node->parent) {
 				node->IterateTiles(Yapf().GetVehicle(), Yapf(), *this, &CYapfReserveTrack<Types>::UnreserveSingleTrack);
 			}
 			if (temporary_slot_state.IsActive()) temporary_slot_state.PopFromChangeStackRevertTemporaryChanges(Yapf().GetVehicle()->index);
@@ -297,11 +260,6 @@
 				if (!temporary_slot_state.IsActive()) {
 					/* The temporary slot state needs to be be pushed because permission to use it is granted by TRPISP_ACQUIRE_TEMP_STATE */
 					temporary_slot_state.PushToChangeStack();
-=======
-				/* Re-instate green path signals we turned to red. */
-				for (auto [sig_tile, td] : this->signals_set_to_red) {
-					SetSignalStateByTrackdir(sig_tile, td, SIGNAL_STATE_GREEN);
->>>>>>> e50c1774
 				}
 			}
 
@@ -360,13 +318,13 @@
 				DumpState(pf1, pf2);
 				return;
 			}
-			n1 = n1->m_parent;
-			n2 = n2->m_parent;
+			n1 = n1->parent;
+			n2 = n2->parent;
 			depth++;
 		}
 
-		if (check_res && (pf1.m_res_dest != pf2.m_res_dest || pf1.m_res_dest_td != pf2.m_res_dest_td)) {
-			Debug(desync, 0, "{} reservation target mismatch = [(0x{:X}, {}), (0x{:X}, {})]", name, pf1.m_res_dest, pf1.m_res_dest_td, pf2.m_res_dest, pf2.m_res_dest_td);
+		if (check_res && (pf1.res_dest_tile != pf2.res_dest_tile || pf1.res_dest_td != pf2.res_dest_td)) {
+			Debug(desync, 0, "{} reservation target mismatch = [(0x{:X}, {}), (0x{:X}, {})]", name, pf1.res_dest_tile, pf1.res_dest_td, pf2.res_dest_tile, pf2.res_dest_td);
 			DumpState(pf1, pf2);
 			return;
 		}
@@ -399,22 +357,22 @@
 	{
 		const Train *v = Yapf().GetVehicle();
 		TrackFollower F(v);
-		if (old_node.flags_u.flags_s.m_reverse_pending && old_node.m_segment->m_end_segment_reason & (ESRB_SAFE_TILE | ESRB_DEPOT | ESRB_DEAD_END)) {
+		if (old_node.flags_u.flags_s.reverse_pending && old_node.segment->end_segment_reason & (ESRB_SAFE_TILE | ESRB_DEPOT | ESRB_DEAD_END)) {
 			Node *rev_node = &old_node;
 			uint length = 0;
-			while (rev_node && !(rev_node->m_segment->m_end_segment_reason & ESRB_REVERSE)) {
+			while (rev_node && !(rev_node->segment->end_segment_reason & ESRB_REVERSE)) {
 				length += rev_node->GetNodeLength(v, Yapf(), *this);
-				rev_node = rev_node->m_parent;
+				rev_node = rev_node->parent;
 			}
 			if (rev_node && length >= v->gcache.cached_total_length) {
 				if (F.Follow(rev_node->GetLastTile(), ReverseTrackdir(rev_node->GetLastTrackdir()))) {
 					Yapf().AddMultipleNodes(&old_node, F, [&](Node &n) {
-						n.flags_u.flags_s.m_reverse_pending = false;
-						n.flags_u.flags_s.m_teleport = true;
+						n.flags_u.flags_s.reverse_pending = false;
+						n.flags_u.flags_s.teleport = true;
 					});
 				}
 				return;
-			} else if (old_node.m_segment->m_end_segment_reason & (ESRB_DEPOT | ESRB_DEAD_END)) {
+			} else if (old_node.segment->end_segment_reason & (ESRB_DEPOT | ESRB_DEAD_END)) {
 				return;
 			}
 		}
@@ -550,13 +508,9 @@
 		Yapf().SetOrigin(t1, td);
 		Yapf().SetDestination(v, override_railtype);
 
-<<<<<<< HEAD
 		bool bFound = Yapf().FindPath(v);
 		if (found_path) *found_path = bFound;
 		if (!bFound) return false;
-=======
-		if (!Yapf().FindPath(v)) return false;
->>>>>>> e50c1774
 
 		/* Found a destination, set as reservation target. */
 		Node *pNode = Yapf().GetBestNode();
@@ -601,22 +555,22 @@
 	{
 		const Train *v = Yapf().GetVehicle();
 		TrackFollower F(v);
-		if (old_node.flags_u.flags_s.m_reverse_pending && old_node.m_segment->m_end_segment_reason & (ESRB_SAFE_TILE | ESRB_DEPOT | ESRB_DEAD_END)) {
+		if (old_node.flags_u.flags_s.reverse_pending && old_node.segment->end_segment_reason & (ESRB_SAFE_TILE | ESRB_DEPOT | ESRB_DEAD_END)) {
 			Node *rev_node = &old_node;
 			uint length = 0;
-			while (rev_node && !(rev_node->m_segment->m_end_segment_reason & ESRB_REVERSE)) {
+			while (rev_node != nullptr && !(rev_node->segment->end_segment_reason & ESRB_REVERSE)) {
 				length += rev_node->GetNodeLength(v, Yapf(), *this);
-				rev_node = rev_node->m_parent;
-			}
-			if (rev_node && length >= v->gcache.cached_total_length) {
+				rev_node = rev_node->parent;
+			}
+			if (rev_node != nullptr && length >= v->gcache.cached_total_length) {
 				if (F.Follow(rev_node->GetLastTile(), ReverseTrackdir(rev_node->GetLastTrackdir()))) {
 					Yapf().AddMultipleNodes(&old_node, F, [&](Node &n) {
-						n.flags_u.flags_s.m_reverse_pending = false;
-						n.flags_u.flags_s.m_teleport = true;
+						n.flags_u.flags_s.reverse_pending = false;
+						n.flags_u.flags_s.teleport = true;
 					});
 				}
 				return;
-			} else if (old_node.m_segment->m_end_segment_reason & (ESRB_DEPOT | ESRB_DEAD_END)) {
+			} else if (old_node.segment->end_segment_reason & (ESRB_DEPOT | ESRB_DEAD_END)) {
 				return;
 			}
 		}
