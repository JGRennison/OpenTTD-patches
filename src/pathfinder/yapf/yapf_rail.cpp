--- conflicted
+++ resolved
@@ -58,12 +58,9 @@
 #else
 	FILE *f1 = fopen("yapf1.txt", "wt");
 	FILE *f2 = fopen("yapf2.txt", "wt");
-<<<<<<< HEAD
 #endif
-=======
 	assert(f1 != NULL);
 	assert(f2 != NULL);
->>>>>>> ccd9d77b
 	fwrite(dmp1.m_out.Data(), 1, dmp1.m_out.Size(), f1);
 	fwrite(dmp2.m_out.Data(), 1, dmp2.m_out.Size(), f2);
 	fclose(f1);
