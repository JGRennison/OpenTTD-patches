--- conflicted
+++ resolved
@@ -169,13 +169,8 @@
 
 			default:
 				this->dest_tile = v->dest_tile;
-<<<<<<< HEAD
-				this->dest_station_id = INVALID_STATION;
+				this->dest_station_id = StationID::Invalid();
 				this->dest_trackdirs = GetTileTrackdirBits(v->dest_tile, TRANSPORT_RAIL, 0);
-=======
-				this->dest_station_id = StationID::Invalid();
-				this->dest_trackdirs = TrackStatusToTrackdirBits(GetTileTrackStatus(v->dest_tile, TRANSPORT_RAIL, 0));
->>>>>>> 53dd1258
 				break;
 		}
 		this->CYapfDestinationRailBase::SetDestination(v);
