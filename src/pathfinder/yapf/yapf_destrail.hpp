--- conflicted
+++ resolved
@@ -168,15 +168,9 @@
 				[[fallthrough]];
 
 			default:
-<<<<<<< HEAD
-				m_destTile = v->dest_tile;
-				m_dest_station_id = INVALID_STATION;
-				m_destTrackdirs = GetTileTrackdirBits(v->dest_tile, TRANSPORT_RAIL, 0);
-=======
 				this->dest_tile = v->dest_tile;
 				this->dest_station_id = INVALID_STATION;
-				this->dest_trackdirs = TrackStatusToTrackdirBits(GetTileTrackStatus(v->dest_tile, TRANSPORT_RAIL, 0));
->>>>>>> e50c1774
+				this->dest_trackdirs = GetTileTrackdirBits(v->dest_tile, TRANSPORT_RAIL, 0);
 				break;
 		}
 		this->CYapfDestinationRailBase::SetDestination(v);
@@ -238,8 +232,8 @@
 		auto calculate_distance_cost = [&](TileIndex t, int d_adjust) -> int {
 			int x1 = 2 * TileX(t);
 			int y1 = 2 * TileY(t);
-			int x2 = 2 * TileX(m_destTile);
-			int y2 = 2 * TileY(m_destTile);
+			int x2 = 2 * TileX(this->dest_tile);
+			int y2 = 2 * TileY(this->dest_tile);
 			int dx = abs(x1 - x2) + d_adjust;
 			int dy = abs(y1 - y2);
 			int dmin = std::min(dx, dy) + d_adjust; // up to 2x track exit dir tile offsets in opposite directions
