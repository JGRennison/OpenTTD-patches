--- conflicted
+++ resolved
@@ -314,12 +314,12 @@
 				*no_pbs_back_penalty = true;
 			}
 			if (out.flags & TRPRF_DENY) {
-				n.segment->end_segment_reason |= ESRB_DEAD_END;
+				n.segment->end_segment_reason.Set(EndSegmentReason::DeadEnd);
 				return true;
 			}
 			if (out.flags & TRPRF_REVERSE_BEHIND && flags_to_check & TRPAUF_REVERSE_BEHIND && !n.flags_u.flags_s.reverse_pending) {
 				n.flags_u.flags_s.reverse_pending = true;
-				n.segment->end_segment_reason |= ESRB_REVERSE;
+				n.segment->end_segment_reason.Set(EndSegmentReason::Reverse);
 			}
 			cost += out.penalty;
 		}
@@ -334,7 +334,7 @@
 		if (prog != nullptr && prog->actions_used_flags & flags_to_check) {
 			prog->Execute(Yapf().GetVehicle(), TraceRestrictProgramInput(tile, trackdir, &TraceRestrictPreviousSignalCallback, &n), out);
 			if (out.flags & TRPRF_DENY) {
-				n.segment->end_segment_reason |= ESRB_DEAD_END;
+				n.segment->end_segment_reason.Set(EndSegmentReason::DeadEnd);
 				return true;
 			}
 			cost += out.penalty;
@@ -359,7 +359,7 @@
 					SignalType sig_type = GetSignalType(tile, TrackdirToTrack(trackdir));
 
 					if (IsNoEntrySignal(sig_type)) {
-						n.segment->end_segment_reason |= ESRB_DEAD_END;
+						n.segment->end_segment_reason.Set(EndSegmentReason::DeadEnd);
 						return cost;
 					}
 
@@ -419,7 +419,7 @@
 						n.last_non_reserve_through_signal_tile = tile;
 						n.last_non_reserve_through_signal_td = trackdir;
 						if (n.flags_u.flags_s.reverse_pending) {
-							n.segment->end_segment_reason |= ESRB_SAFE_TILE;
+							n.segment->end_segment_reason.Set(EndSegmentReason::SafeTile);
 						}
 					}
 
@@ -437,7 +437,7 @@
 								TraceRestrictProgramResult out;
 								prog->Execute(Yapf().GetVehicle(), TraceRestrictProgramInput(tile, trackdir, &TraceRestrictPreviousSignalCallback, &n), out);
 								if (out.flags & TRPRF_DENY) {
-									n.segment->end_segment_reason |= ESRB_DEAD_END;
+									n.segment->end_segment_reason.Set(EndSegmentReason::DeadEnd);
 									return -1;
 								}
 								cost += out.penalty;
@@ -465,7 +465,7 @@
 			const bool exiting = TrackdirExitsTunnelBridge(tile, trackdir);
 			if (IsTunnelBridgeSignalSimulationExitOnly(tile) && entering) {
 				/* Entering a signalled bridge/tunnel from the wrong side, equivalent to encountering a one-way signal from the wrong side */
-				n.segment->end_segment_reason |= ESRB_DEAD_END;
+				n.segment->end_segment_reason.Set(EndSegmentReason::DeadEnd);
 			}
 			if (IsTunnelBridgeSignalSimulationExit(tile) && IsTunnelBridgeEffectivelyPBS(tile) && exiting) {
 				/* Exiting a PBS signalled tunnel/bridge, record the last non-reserve through signal */
@@ -479,7 +479,7 @@
 				}
 			}
 			if ((TrackFollower::DoTrackMasking() || n.flags_u.flags_s.reverse_pending) && entering && IsTunnelBridgeSignalSimulationEntrance(tile)) {
-				n.segment->end_segment_reason |= ESRB_SAFE_TILE;
+				n.segment->end_segment_reason.Set(EndSegmentReason::SafeTile);
 			}
 		}
 		return cost;
@@ -738,7 +738,7 @@
 			if (!tf_local.Follow(cur.tile, cur.td)) {
 				dbg_assert(tf_local.err != TrackFollower::EC_NONE);
 				/* Can't move to the next tile (EOL?). */
-				if (!(end_segment_reason & (ESRB_RAIL_TYPE | ESRB_DEAD_END))) end_segment_reason |= ESRB_DEAD_END_EOL;
+				if (!end_segment_reason.Any({EndSegmentReason::RailType, EndSegmentReason::DeadEnd})) end_segment_reason.Set(EndSegmentReason::DeadEndEol);
 				if (tf_local.err == TrackFollower::EC_RAIL_ROAD_TYPE) {
 					end_segment_reason.Set(EndSegmentReason::RailType);
 				} else {
@@ -764,22 +764,18 @@
 			if (TrackFollower::DoTrackMasking() && IsTileType(next.tile, MP_RAILWAY)) {
 				if (HasSignalOnTrackdir(next.tile, next.td) && IsPbsSignal(GetSignalType(next.tile, TrackdirToTrack(next.td)))) {
 					/* Possible safe tile. */
-<<<<<<< HEAD
 					if (IsNoEntrySignal(next.tile, TrackdirToTrack(next.td))) {
 						if (likely(_settings_game.pf.back_of_one_way_pbs_waiting_point)) {
 							/* Possible safe tile, but not so good as it's the back of a signal... */
-							end_segment_reason |= ESRB_SAFE_TILE | ESRB_DEAD_END;
+							end_segment_reason.Set(EndSegmentReason::SafeTile);
+							end_segment_reason.Set(EndSegmentReason::DeadEnd);
 							extra_cost += Yapf().PfGetSettings().rail_lastred_exit_penalty;
 						}
 					} else {
-						end_segment_reason |= ESRB_SAFE_TILE;
+						end_segment_reason.Set(EndSegmentReason::SafeTile);
 					}
 				} else if (likely(_settings_game.pf.back_of_one_way_pbs_waiting_point) && HasSignalOnTrackdir(next.tile, ReverseTrackdir(next.td)) &&
 						GetSignalType(next.tile, TrackdirToTrack(next.td)) == SIGTYPE_PBS_ONEWAY) {
-=======
-					end_segment_reason.Set(EndSegmentReason::SafeTile);
-				} else if (HasSignalOnTrackdir(next.tile, ReverseTrackdir(next.td)) && GetSignalType(next.tile, TrackdirToTrack(next.td)) == SIGTYPE_PBS_ONEWAY) {
->>>>>>> 95bfd683
 					/* Possible safe tile, but not so good as it's the back of a signal... */
 					end_segment_reason.Set(EndSegmentReason::SafeTile);
 					end_segment_reason.Set(EndSegmentReason::DeadEnd);
@@ -792,7 +788,8 @@
 					IsTunnelBridgePBS(next.tile) &&
 					TrackdirEntersTunnelBridge(next.tile, next.td)) {
 				/* Possible safe tile, but not so good as it's the back of a signal... */
-				end_segment_reason |= ESRB_SAFE_TILE | ESRB_DEAD_END;
+				end_segment_reason.Set(EndSegmentReason::SafeTile);
+				end_segment_reason.Set(EndSegmentReason::DeadEnd);
 				extra_cost += Yapf().PfGetSettings().rail_lastred_exit_penalty;
 			}
 
@@ -851,17 +848,11 @@
 		}
 
 		/* Do we have an excuse why not to continue pathfinding in this direction? */
-<<<<<<< HEAD
-		if (!target_seen && (end_segment_reason & ESRB_ABORT_PF_MASK) != ESRB_NONE) {
-			if (likely(!n.flags_u.flags_s.reverse_pending || (end_segment_reason & ESRB_ABORT_PF_MASK_PENDING_REVERSE) != ESRB_NONE)) {
+		if (!target_seen && end_segment_reason.Any(ESRF_ABORT_PF_MASK)) {
+			if (likely(!n.flags_u.flags_s.reverse_pending || end_segment_reason.Any(ESRF_ABORT_PF_MASK_PENDING_REVERSE))) {
 				/* Reason to not continue. Stop this PF branch. */
 				return false;
 			}
-=======
-		if (!target_seen && end_segment_reason.Any(ESRF_ABORT_PF_MASK)) {
-			/* Reason to not continue. Stop this PF branch. */
-			return false;
->>>>>>> 95bfd683
 		}
 
 		/* Special costs for the case we have reached our target. */
