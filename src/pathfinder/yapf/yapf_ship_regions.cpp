/*
 * This file is part of OpenTTD.
 * OpenTTD is free software; you can redistribute it and/or modify it under the terms of the GNU General Public License as published by the Free Software Foundation, version 2.
 * OpenTTD is distributed in the hope that it will be useful, but WITHOUT ANY WARRANTY; without even the implied warranty of MERCHANTABILITY or FITNESS FOR A PARTICULAR PURPOSE.
 * See the GNU General Public License for more details. You should have received a copy of the GNU General Public License along with OpenTTD. If not, see <http://www.gnu.org/licenses/>.
 */

 /** @file yapf_ship_regions.cpp Implementation of YAPF for water regions, which are used for finding intermediate ship destinations. */

#include "../../stdafx.h"
#include "../../ship.h"
#include "../../core/math_func.hpp"

#include "yapf.hpp"
#include "yapf_ship_regions.h"
#include "../water_regions.h"

#include "../../safeguards.h"

constexpr int DIRECT_NEIGHBOR_COST = 100;
constexpr int NODES_PER_REGION = 4;
constexpr uint32_t MAX_NUMBER_OF_NODES = 65536;

/** Yapf Node Key that represents a single patch of interconnected water within a water region. */
struct CYapfRegionPatchNodeKey {
	using HashKey = uint32_t;

	WaterRegionPatchDesc water_region_patch;

	inline void Set(const WaterRegionPatchDesc &water_region_patch)
	{
		this->water_region_patch = water_region_patch;
	}

	inline uint32_t GetHashKey() const { return CalculateWaterRegionPatchHash(this->water_region_patch); }
	inline bool operator==(const CYapfRegionPatchNodeKey &other) const { return GetHashKey() == other.GetHashKey(); }
};

inline uint ManhattanDistance(const CYapfRegionPatchNodeKey &a, const CYapfRegionPatchNodeKey &b)
{
	return (Delta(a.water_region_patch.x, b.water_region_patch.x) + Delta(a.water_region_patch.y, b.water_region_patch.y)) * DIRECT_NEIGHBOR_COST;
}

/** Yapf Node for water regions. */
template <class Tkey_>
struct CYapfRegionNodeT : CYapfNodeT<Tkey_, CYapfRegionNodeT<Tkey_> > {
	typedef Tkey_ Key;
	typedef CYapfRegionNodeT<Tkey_> Node;

<<<<<<< HEAD
	Tkey_ key;
	Node *parent;
	int cost;
	int estimate;

=======
>>>>>>> 71ea58c6
	inline void Set(Node *parent, const WaterRegionPatchDesc &water_region_patch)
	{
		this->key.Set(water_region_patch);
		this->parent = parent;
		this->cost = 0;
		this->estimate = 0;
	}

	inline void Set(Node *parent, const Key &key)
	{
		this->Set(parent, key.water_region_patch);
	}

	DiagDirection GetDiagDirFromParent() const
	{
		if (this->parent == nullptr) return INVALID_DIAGDIR;
		const int dx = this->key.water_region_patch.x - this->parent->key.water_region_patch.x;
		const int dy = this->key.water_region_patch.y - this->parent->key.water_region_patch.y;
		if (dx > 0 && dy == 0) return DIAGDIR_SW;
		if (dx < 0 && dy == 0) return DIAGDIR_NE;
		if (dx == 0 && dy > 0) return DIAGDIR_SE;
		if (dx == 0 && dy < 0) return DIAGDIR_NW;
		return INVALID_DIAGDIR;
	}
<<<<<<< HEAD

	inline const Tkey_ &GetKey() const { return this->key; }
	inline int GetCost() { return this->cost; }
	inline int GetCostEstimate() { return this->estimate; }
	inline bool operator<(const Node &other) const { return this->estimate < other.estimate; }
=======
>>>>>>> 71ea58c6
};

/** YAPF origin for water regions. */
template <class Types>
class CYapfOriginRegionT
{
public:
	typedef typename Types::Tpf Tpf; ///< The pathfinder class (derived from THIS class).
	typedef typename Types::NodeList::Item Node; ///< This will be our node type.
	typedef typename Node::Key Key; ///< Key to hash tables.

protected:
	inline Tpf &Yapf() { return *static_cast<Tpf*>(this); }

private:
	std::vector<CYapfRegionPatchNodeKey> origin_keys;

public:
	void AddOrigin(const WaterRegionPatchDesc &water_region_patch)
	{
		if (water_region_patch.label == INVALID_WATER_REGION_PATCH) return;
		if (!HasOrigin(water_region_patch)) this->origin_keys.push_back(CYapfRegionPatchNodeKey{ water_region_patch });
	}

	bool HasOrigin(const WaterRegionPatchDesc &water_region_patch)
	{
		return std::find(this->origin_keys.begin(), this->origin_keys.end(), CYapfRegionPatchNodeKey{ water_region_patch }) != this->origin_keys.end();
	}

	void PfSetStartupNodes()
	{
		for (const CYapfRegionPatchNodeKey &origin_key : this->origin_keys) {
			Node &node = Yapf().CreateNewNode();
			node.Set(nullptr, origin_key);
			Yapf().AddStartupNode(node);
		}
	}
};

/** YAPF destination provider for water regions. */
template <class Types>
class CYapfDestinationRegionT
{
public:
	typedef typename Types::Tpf Tpf; ///< The pathfinder class (derived from THIS class).
	typedef typename Types::NodeList::Item Node; ///< This will be our node type.
	typedef typename Node::Key Key; ///< Key to hash tables.

protected:
	Key dest;

public:
	void SetDestination(const WaterRegionPatchDesc &water_region_patch)
	{
		this->dest.Set(water_region_patch);
	}

protected:
	Tpf &Yapf() { return *static_cast<Tpf*>(this); }

public:
	inline bool PfDetectDestination(Node &n) const
	{
		return n.key == this->dest;
	}

	inline bool PfCalcEstimate(Node &n)
	{
		if (this->PfDetectDestination(n)) {
			n.estimate = n.cost;
			return true;
		}

		n.estimate = n.cost + ManhattanDistance(n.key, this->dest);

		return true;
	}
};

/** YAPF node following for water region pathfinding. */
template <class Types>
class CYapfFollowRegionT
{
public:
	typedef typename Types::Tpf Tpf; ///< The pathfinder class (derived from THIS class).
	typedef typename Types::TrackFollower TrackFollower;
	typedef typename Types::NodeList::Item Node; ///< This will be our node type.
	typedef typename Node::Key Key; ///< Key to hash tables.

protected:
	inline Tpf &Yapf() { return *static_cast<Tpf*>(this); }

public:
	inline void PfFollowNode(Node &old_node)
	{
		TVisitWaterRegionPatchCallBack visitFunc = [&](const WaterRegionPatchDesc &water_region_patch)
		{
			Node &node = Yapf().CreateNewNode();
			node.Set(&old_node, water_region_patch);
			Yapf().AddNewNode(node, TrackFollower{});
		};
		VisitWaterRegionPatchNeighbors(old_node.key.water_region_patch, visitFunc);
	}

	inline char TransportTypeChar() const { return '^'; }

	static std::vector<WaterRegionPatchDesc> FindWaterRegionPath(const Ship *v, TileIndex start_tile, int max_returned_path_length)
	{
		const WaterRegionPatchDesc start_water_region_patch = GetWaterRegionPatchInfo(start_tile);

		/* We reserve 4 nodes (patches) per water region. The vast majority of water regions have 1 or 2 regions so this should be a pretty
		 * safe limit. We cap the limit at 65536 which is at a region size of 16x16 is equivalent to one node per region for a 4096x4096 map. */
		Tpf pf(std::min(static_cast<uint32_t>(MapSize() * NODES_PER_REGION) / WATER_REGION_NUMBER_OF_TILES, MAX_NUMBER_OF_NODES));
		pf.SetDestination(start_water_region_patch);

		if (v->current_order.IsType(OT_GOTO_STATION)) {
			DestinationID station_id = v->current_order.GetDestination();
			const BaseStation *station = BaseStation::Get(station_id);
			TileArea tile_area;
			station->GetTileArea(&tile_area, STATION_DOCK);
			for (const auto &tile : tile_area) {
				if (IsDockingTile(tile) && IsShipDestinationTile(tile, station_id)) {
					pf.AddOrigin(GetWaterRegionPatchInfo(tile));
				}
			}
		} else {
			TileIndex tile = v->dest_tile;
			pf.AddOrigin(GetWaterRegionPatchInfo(tile));
		}

		/* If origin and destination are the same we simply return that water patch. */
		std::vector<WaterRegionPatchDesc> path = { start_water_region_patch };
		path.reserve(max_returned_path_length);
		if (pf.HasOrigin(start_water_region_patch)) return path;

		/* Find best path. */
		if (!pf.FindPath(v)) return {}; // Path not found.

		Node *node = pf.GetBestNode();
		for (int i = 0; i < max_returned_path_length - 1; ++i) {
			if (node != nullptr) {
				node = node->parent;
				if (node != nullptr) path.push_back(node->key.water_region_patch);
			}
		}

		assert(!path.empty());
		return path;
	}
};

/** Cost Provider of YAPF for water regions. */
template <class Types>
class CYapfCostRegionT
{
public:
	typedef typename Types::Tpf Tpf; ///< The pathfinder class (derived from THIS class).
	typedef typename Types::TrackFollower TrackFollower;
	typedef typename Types::NodeList::Item Node; ///< This will be our node type.
	typedef typename Node::Key Key; ///< Key to hash tables.

protected:
	/** To access inherited path finder. */
	Tpf &Yapf() { return *static_cast<Tpf*>(this); }

public:
	/**
	 * Called by YAPF to calculate the cost from the origin to the given node.
	 * Calculates only the cost of given node, adds it to the parent node cost
	 * and stores the result into Node::m_cost member.
	 */
	inline bool PfCalcCost(Node &n, const TrackFollower *)
	{
		n.cost = n.parent->cost + ManhattanDistance(n.key, n.parent->key);

		/* Incentivise zigzagging by adding a slight penalty when the search continues in the same direction. */
		Node *grandparent = n.parent->parent;
		if (grandparent != nullptr) {
			const DiagDirDiff dir_diff = DiagDirDifference(n.parent->GetDiagDirFromParent(), n.GetDiagDirFromParent());
			if (dir_diff != DIAGDIRDIFF_90LEFT && dir_diff != DIAGDIRDIFF_90RIGHT) n.cost += 1;
		}

		return true;
	}
};

/* We don't need a follower but YAPF requires one. */
struct DummyFollower : public CFollowTrackWater {};

/**
 * Config struct of YAPF for route planning.
 * Defines all 6 base YAPF modules as classes providing services for CYapfBaseT.
 */
template <class Tpf_, class Tnode_list>
struct CYapfRegion_TypesT
{
	typedef CYapfRegion_TypesT<Tpf_, Tnode_list> Types;         ///< Shortcut for this struct type.
	typedef Tpf_                                 Tpf;           ///< Pathfinder type.
	typedef DummyFollower                        TrackFollower; ///< Track follower helper class
	typedef Tnode_list                           NodeList;
	typedef Ship                                 VehicleType;

	/** Pathfinder components (modules). */
	typedef CYapfBaseT<Types>                 PfBase;        ///< Base pathfinder class.
	typedef CYapfFollowRegionT<Types>         PfFollow;      ///< Node follower.
	typedef CYapfOriginRegionT<Types>         PfOrigin;      ///< Origin provider.
	typedef CYapfDestinationRegionT<Types>    PfDestination; ///< Destination/distance provider.
	typedef CYapfSegmentCostCacheNoneT<Types> PfCache;       ///< Segment cost cache provider.
	typedef CYapfCostRegionT<Types>           PfCost;        ///< Cost provider.
};

<<<<<<< HEAD
typedef CNodeList_HashTableT<CYapfRegionNodeT<CYapfRegionPatchNodeKey>> CRegionNodeListWater;
=======
typedef NodeList<CYapfRegionNodeT<CYapfRegionPatchNodeKey>, 12, 12> CRegionNodeListWater;
>>>>>>> 71ea58c6

struct CYapfRegionWater : CYapfT<CYapfRegion_TypesT<CYapfRegionWater, CRegionNodeListWater>>
{
	explicit CYapfRegionWater(int max_nodes) { this->max_search_nodes = max_nodes; }
};

/**
 * Finds a path at the water region level. Note that the starting region is always included if the path was found.
 * @param v The ship to find a path for.
 * @param start_tile The tile to start searching from.
 * @param max_returned_path_length The maximum length of the path that will be returned.
 * @returns A path of water region patches, or an empty vector if no path was found.
 */
std::vector<WaterRegionPatchDesc> YapfShipFindWaterRegionPath(const Ship *v, TileIndex start_tile, int max_returned_path_length)
{
	return CYapfRegionWater::FindWaterRegionPath(v, start_tile, max_returned_path_length);
}<|MERGE_RESOLUTION|>--- conflicted
+++ resolved
@@ -47,14 +47,6 @@
 	typedef Tkey_ Key;
 	typedef CYapfRegionNodeT<Tkey_> Node;
 
-<<<<<<< HEAD
-	Tkey_ key;
-	Node *parent;
-	int cost;
-	int estimate;
-
-=======
->>>>>>> 71ea58c6
 	inline void Set(Node *parent, const WaterRegionPatchDesc &water_region_patch)
 	{
 		this->key.Set(water_region_patch);
@@ -79,14 +71,6 @@
 		if (dx == 0 && dy < 0) return DIAGDIR_NW;
 		return INVALID_DIAGDIR;
 	}
-<<<<<<< HEAD
-
-	inline const Tkey_ &GetKey() const { return this->key; }
-	inline int GetCost() { return this->cost; }
-	inline int GetCostEstimate() { return this->estimate; }
-	inline bool operator<(const Node &other) const { return this->estimate < other.estimate; }
-=======
->>>>>>> 71ea58c6
 };
 
 /** YAPF origin for water regions. */
@@ -298,11 +282,7 @@
 	typedef CYapfCostRegionT<Types>           PfCost;        ///< Cost provider.
 };
 
-<<<<<<< HEAD
-typedef CNodeList_HashTableT<CYapfRegionNodeT<CYapfRegionPatchNodeKey>> CRegionNodeListWater;
-=======
-typedef NodeList<CYapfRegionNodeT<CYapfRegionPatchNodeKey>, 12, 12> CRegionNodeListWater;
->>>>>>> 71ea58c6
+typedef NodeList<CYapfRegionNodeT<CYapfRegionPatchNodeKey>> CRegionNodeListWater;
 
 struct CYapfRegionWater : CYapfT<CYapfRegion_TypesT<CYapfRegionWater, CRegionNodeListWater>>
 {
