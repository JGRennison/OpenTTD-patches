/*
 * This file is part of OpenTTD.
 * OpenTTD is free software; you can redistribute it and/or modify it under the terms of the GNU General Public License as published by the Free Software Foundation, version 2.
 * OpenTTD is distributed in the hope that it will be useful, but WITHOUT ANY WARRANTY; without even the implied warranty of MERCHANTABILITY or FITNESS FOR A PARTICULAR PURPOSE.
 * See the GNU General Public License for more details. You should have received a copy of the GNU General Public License along with OpenTTD. If not, see <http://www.gnu.org/licenses/>.
 */

/** @file yapf_base.hpp Base classes for YAPF. */

#ifndef YAPF_BASE_HPP
#define YAPF_BASE_HPP

#include "../../debug.h"
#include "../../settings_type.h"
#include "../../misc/dbg_helpers.h"
#include "yapf_type.hpp"

/**
 * CYapfBaseT - A-star type path finder base class.
 *  Derive your own pathfinder from it. You must provide the following template argument:
 *    Types      - used as collection of local types used in pathfinder
 *
 * Requirements for the Types struct:
 *  ----------------------------------
 *  The following types must be defined in the 'Types' argument:
 *    - Types::Tpf - your pathfinder derived from CYapfBaseT
 *    - Types::NodeList - open/closed node list (look at CNodeList_HashTableT)
 *  NodeList needs to have defined local type Titem - defines the pathfinder node type.
 *  Node needs to define local type Key - the node key in the collection ()
 *
 *  For node list you can use template class CNodeList_HashTableT, for which
 *  you need to declare only your node type. Look at test_yapf.h for an example.
 *
 *
 *  Requirements to your pathfinder class derived from CYapfBaseT:
 *  --------------------------------------------------------------
 *  Your pathfinder derived class needs to implement following methods:
 *    inline void PfSetStartupNodes()
 *    inline void PfFollowNode(Node &org)
 *    inline bool PfCalcCost(Node &n)
 *    inline bool PfCalcEstimate(Node &n)
 *    inline bool PfDetectDestination(Node &n)
 *
 *  For more details about those methods, look at the end of CYapfBaseT
 *  declaration. There are some examples. For another example look at
 *  test_yapf.h (part or unittest project).
 */
template <class Types>
class CYapfBaseT {
public:
	typedef typename Types::Tpf Tpf;           ///< the pathfinder class (derived from THIS class)
	typedef typename Types::TrackFollower TrackFollower;
	typedef typename Types::NodeList NodeList; ///< our node list
	typedef typename Types::VehicleType VehicleType; ///< the type of vehicle
	typedef typename NodeList::Titem Node;     ///< this will be our node type
	typedef typename Node::Key Key;            ///< key to hash tables


	NodeList nodes; ///< node list multi-container

protected:
<<<<<<< HEAD
	Node                *m_pBestDestNode;      ///< pointer to the destination node found at last round
	Node                *m_pBestIntermediateNode; ///< here should be node closest to the destination if path not found
	int                  m_max_search_nodes;   ///< maximum number of nodes we are allowed to visit before we give up
	const VehicleType   *m_veh;                ///< vehicle that we are trying to drive
=======
	Node *best_dest_node = nullptr; ///< pointer to the destination node found at last round
	Node *best_intermediate_node = nullptr; ///< here should be node closest to the destination if path not found
	const YAPFSettings *settings; ///< current settings (_settings_game.yapf)
	int max_search_nodes; ///< maximum number of nodes we are allowed to visit before we give up
	const VehicleType *vehicle = nullptr; ///< vehicle that we are trying to drive
>>>>>>> e50c1774

	int stats_cost_calcs = 0; ///< stats - how many node's costs were calculated
	int stats_cache_hits = 0; ///< stats - how many node's costs were reused from cache

public:
	int num_steps = 0; ///< this is there for debugging purposes (hope it doesn't hurt)

public:
	/** default constructor */
<<<<<<< HEAD
	inline CYapfBaseT()
		: m_pBestDestNode(nullptr)
		, m_pBestIntermediateNode(nullptr)
		, m_max_search_nodes(PfGetSettings().max_search_nodes)
		, m_veh(nullptr)
		, m_stats_cost_calcs(0)
		, m_stats_cache_hits(0)
		, m_num_steps(0)
	{
	}
=======
	inline CYapfBaseT() : settings(&_settings_game.pf.yapf), max_search_nodes(PfGetSettings().max_search_nodes) {}
>>>>>>> e50c1774

	/** default destructor */
	~CYapfBaseT() {}

protected:
	/** to access inherited path finder */
	inline Tpf &Yapf()
	{
		return *static_cast<Tpf *>(this);
	}

public:
	/** return current settings (can be custom - company based - but later) */
	inline const YAPFSettings &PfGetSettings() const
	{
<<<<<<< HEAD
		return _settings_game.pf.yapf;
=======
		return *this->settings;
>>>>>>> e50c1774
	}

	/**
	 * Main pathfinder routine:
	 *   - set startup node(s)
	 *   - main loop that stops if:
	 *      - the destination was found
	 *      - or the open list is empty (no route to destination).
	 *      - or the maximum amount of loops reached - max_search_nodes (default = 10000)
	 * @return true if the path was found
	 */
	inline bool FindPath(const VehicleType *v)
	{
		this->vehicle = v;

		Yapf().PfSetStartupNodes();

		for (;;) {
			this->num_steps++;
			Node *best_open_node = this->nodes.GetBestOpenNode();
			if (best_open_node == nullptr) break;

			if (Yapf().PfDetectDestination(*best_open_node)) {
				this->best_dest_node = best_open_node;
				break;
			}

			m_nodes.DequeueBestOpenNode();
			Yapf().PfFollowNode(*best_open_node);
<<<<<<< HEAD
			if (m_max_search_nodes == 0 || m_nodes.ClosedCount() < m_max_search_nodes) {
				m_nodes.PopAlreadyDequeuedOpenNode(best_open_node->GetKey());
				m_nodes.InsertClosedNode(*best_open_node);
			} else {
				m_nodes.ReenqueueOpenNode(*best_open_node);
				break;
			}
=======
			if (this->max_search_nodes != 0 && this->nodes.ClosedCount() >= this->max_search_nodes) break;

			this->nodes.PopOpenNode(best_open_node->GetKey());
			this->nodes.InsertClosedNode(*best_open_node);
>>>>>>> e50c1774
		}

		const bool destination_found = (this->best_dest_node != nullptr);

<<<<<<< HEAD
		if (GetDebugLevel(DebugLevelID::yapf) >= 3) {
			const UnitID veh_idx = (m_veh != nullptr) ? m_veh->unitnumber : 0;
=======
		if (_debug_yapf_level >= 3) {
			const UnitID veh_idx = (this->vehicle != nullptr) ? this->vehicle->unitnumber : 0;
>>>>>>> e50c1774
			const char ttc = Yapf().TransportTypeChar();
			const float cache_hit_ratio = (this->stats_cache_hits == 0) ? 0.0f : ((float)this->stats_cache_hits / (float)(this->stats_cache_hits + this->stats_cost_calcs) * 100.0f);
			const int cost = destination_found ? this->best_dest_node->cost : -1;
			const int dist = destination_found ? this->best_dest_node->estimate - this->best_dest_node->cost : -1;

			Debug(yapf, 3, "[YAPF{}]{}{:4d} - {} rounds - {} open - {} closed - CHR {:4.1f}% - C {} D {}",
				ttc, destination_found ? '-' : '!', veh_idx, this->num_steps, this->nodes.OpenCount(), this->nodes.ClosedCount(), cache_hit_ratio, cost, dist
			);
		}

		return destination_found;
	}

	/**
	 * If path was found return the best node that has reached the destination. Otherwise
	 *  return the best visited node (which was nearest to the destination).
	 */
	inline Node *GetBestNode()
	{
		return (this->best_dest_node != nullptr) ? this->best_dest_node : this->best_intermediate_node;
	}

	/**
	 * Calls NodeList::CreateNewNode() - allocates new node that can be filled and used
	 *  as argument for AddStartupNode() or AddNewNode()
	 */
	inline Node &CreateNewNode()
	{
		Node &node = *this->nodes.CreateNewNode();
		return node;
	}

	/** Add new node (created by CreateNewNode and filled with data) into open list */
	inline void AddStartupNode(Node &n)
	{
		Yapf().PfNodeCacheFetch(n);
		/* insert the new node only if it is not there */
		if (this->nodes.FindOpenNode(n.key) == nullptr) {
			this->nodes.InsertOpenNode(n);
		} else {
			/* if we are here, it means that node is already there - how it is possible?
			 *   probably the train is in the position that both its ends point to the same tile/exit-dir
			 *   very unlikely, but it happened */
		}
	}

	/** add multiple nodes - direct children of the given node */
	template <class TNodeFunc>
	inline void AddMultipleNodes(Node *parent, const TrackFollower &tf, TNodeFunc node_func)
	{
		bool is_choice = (KillFirstBit(tf.new_td_bits) != TRACKDIR_BIT_NONE);
		for (TrackdirBits rtds = tf.new_td_bits; rtds != TRACKDIR_BIT_NONE; rtds = KillFirstBit(rtds)) {
			Trackdir td = (Trackdir)FindFirstBit(rtds);
			Node &n = Yapf().CreateNewNode();
<<<<<<< HEAD
			n.Set(parent, tf.m_new_tile, td, is_choice);
			node_func(n);
=======
			n.Set(parent, tf.new_tile, td, is_choice);
>>>>>>> e50c1774
			Yapf().AddNewNode(n, tf);
		}
	}

	/** add multiple nodes - direct children of the given node */
	inline void AddMultipleNodes(Node *parent, const TrackFollower &tf)
	{
		AddMultipleNodes(parent, tf, [&](Node &n) {});
	}

	/**
	 * In some cases an intermediate node branch should be pruned.
	 * The most prominent case is when a red EOL signal is encountered, but
	 * there was a segment change (e.g. a rail type change) before that. If
	 * the branch would not be pruned, the rail type change location would
	 * remain the best intermediate node, and thus the vehicle would still
	 * go towards the red EOL signal.
	 */
	void PruneIntermediateNodeBranch(Node *n)
	{
		bool intermediate_on_branch = false;
		while (n != nullptr && (n->segment->end_segment_reason & ESRB_CHOICE_FOLLOWS) == 0) {
			if (n == Yapf().best_intermediate_node) intermediate_on_branch = true;
			n = n->parent;
		}
		if (intermediate_on_branch) Yapf().best_intermediate_node = n;
	}

	/**
	 * AddNewNode() - called by Tderived::PfFollowNode() for each child node.
	 *  Nodes are evaluated here and added into open list
	 */
	void AddNewNode(Node &n, const TrackFollower &tf)
	{
		/* evaluate the node */
		bool cached = Yapf().PfNodeCacheFetch(n);
		if (!cached) {
			this->stats_cost_calcs++;
		} else {
			this->stats_cache_hits++;
		}

		bool valid = Yapf().PfCalcCost(n, &tf);

		if (valid) valid = Yapf().PfCalcEstimate(n);

		/* have the cost or estimate callbacks marked this node as invalid? */
		if (!valid) return;

		/* The new node can be set as the best intermediate node only once we're
		 * certain it will be finalized by being inserted into the open list. */
		bool set_intermediate = this->max_search_nodes > 0 && (this->best_intermediate_node == nullptr || (this->best_intermediate_node->GetCostEstimate() - this->best_intermediate_node->GetCost()) > (n.GetCostEstimate() - n.GetCost()));

		/* check new node against open list */
		Node *open_node = this->nodes.FindOpenNode(n.GetKey());
		if (open_node != nullptr) {
			/* another node exists with the same key in the open list
			 * is it better than new one? */
			if (n.GetCostEstimate() < open_node->GetCostEstimate()) {
				/* update the old node by value from new one */
				this->nodes.PopOpenNode(n.GetKey());
				*open_node = n;
				/* add the updated old node back to open list */
				this->nodes.InsertOpenNode(*open_node);
				if (set_intermediate) this->best_intermediate_node = open_node;
			}
			return;
		}

		/* check new node against closed list */
		Node *closed_node = this->nodes.FindClosedNode(n.GetKey());
		if (closed_node != nullptr) {
			/* another node exists with the same key in the closed list
			 * is it better than new one? */
			int node_est = n.GetCostEstimate();
			int closed_est = closed_node->GetCostEstimate();
			if (node_est < closed_est) {
				/* If this assert occurs, you have probably problem in
				 * your Tderived::PfCalcCost() or Tderived::PfCalcEstimate().
				 * The problem could be:
				 *  - PfCalcEstimate() gives too large numbers
				 *  - PfCalcCost() gives too small numbers
				 *  - You have used negative cost penalty in some cases (cost bonus) */
				NOT_REACHED();
			}
			return;
		}
		/* the new node is really new
		 * add it to the open list */
		this->nodes.InsertOpenNode(n);
		if (set_intermediate) this->best_intermediate_node = &n;
	}

	const VehicleType * GetVehicle() const
	{
		return this->vehicle;
	}

	template <class D> void DumpBase(D &dmp) const
	{
		dmp.WriteStructT("nodes", &this->nodes);
		dmp.WriteValue("num_steps", this->num_steps);
	}
};

#endif /* YAPF_BASE_HPP */<|MERGE_RESOLUTION|>--- conflicted
+++ resolved
@@ -12,7 +12,6 @@
 
 #include "../../debug.h"
 #include "../../settings_type.h"
-#include "../../misc/dbg_helpers.h"
 #include "yapf_type.hpp"
 
 /**
@@ -56,22 +55,15 @@
 	typedef typename Node::Key Key;            ///< key to hash tables
 
 
-	NodeList nodes; ///< node list multi-container
+	NodeList             nodes;                ///< node list multi-container
 
 protected:
-<<<<<<< HEAD
-	Node                *m_pBestDestNode;      ///< pointer to the destination node found at last round
-	Node                *m_pBestIntermediateNode; ///< here should be node closest to the destination if path not found
-	int                  m_max_search_nodes;   ///< maximum number of nodes we are allowed to visit before we give up
-	const VehicleType   *m_veh;                ///< vehicle that we are trying to drive
-=======
-	Node *best_dest_node = nullptr; ///< pointer to the destination node found at last round
-	Node *best_intermediate_node = nullptr; ///< here should be node closest to the destination if path not found
-	const YAPFSettings *settings; ///< current settings (_settings_game.yapf)
-	int max_search_nodes; ///< maximum number of nodes we are allowed to visit before we give up
-	const VehicleType *vehicle = nullptr; ///< vehicle that we are trying to drive
->>>>>>> e50c1774
-
+	Node *best_dest_node = nullptr;            ///< pointer to the destination node found at last round
+	Node *best_intermediate_node = nullptr;    ///< here should be node closest to the destination if path not found
+	int max_search_nodes;                      ///< maximum number of nodes we are allowed to visit before we give up
+	const VehicleType *vehicle = nullptr;      ///< vehicle that we are trying to drive
+
+protected:
 	int stats_cost_calcs = 0; ///< stats - how many node's costs were calculated
 	int stats_cache_hits = 0; ///< stats - how many node's costs were reused from cache
 
@@ -80,20 +72,7 @@
 
 public:
 	/** default constructor */
-<<<<<<< HEAD
-	inline CYapfBaseT()
-		: m_pBestDestNode(nullptr)
-		, m_pBestIntermediateNode(nullptr)
-		, m_max_search_nodes(PfGetSettings().max_search_nodes)
-		, m_veh(nullptr)
-		, m_stats_cost_calcs(0)
-		, m_stats_cache_hits(0)
-		, m_num_steps(0)
-	{
-	}
-=======
-	inline CYapfBaseT() : settings(&_settings_game.pf.yapf), max_search_nodes(PfGetSettings().max_search_nodes) {}
->>>>>>> e50c1774
+	inline CYapfBaseT() : max_search_nodes(PfGetSettings().max_search_nodes) {}
 
 	/** default destructor */
 	~CYapfBaseT() {}
@@ -109,11 +88,7 @@
 	/** return current settings (can be custom - company based - but later) */
 	inline const YAPFSettings &PfGetSettings() const
 	{
-<<<<<<< HEAD
 		return _settings_game.pf.yapf;
-=======
-		return *this->settings;
->>>>>>> e50c1774
 	}
 
 	/**
@@ -141,33 +116,21 @@
 				break;
 			}
 
-			m_nodes.DequeueBestOpenNode();
+			this->nodes.DequeueBestOpenNode();
 			Yapf().PfFollowNode(*best_open_node);
-<<<<<<< HEAD
-			if (m_max_search_nodes == 0 || m_nodes.ClosedCount() < m_max_search_nodes) {
-				m_nodes.PopAlreadyDequeuedOpenNode(best_open_node->GetKey());
-				m_nodes.InsertClosedNode(*best_open_node);
+			if (this->max_search_nodes == 0 || this->nodes.ClosedCount() < this->max_search_nodes) {
+				this->nodes.PopAlreadyDequeuedOpenNode(best_open_node->GetKey());
+				this->nodes.InsertClosedNode(*best_open_node);
 			} else {
-				m_nodes.ReenqueueOpenNode(*best_open_node);
+				this->nodes.ReenqueueOpenNode(*best_open_node);
 				break;
 			}
-=======
-			if (this->max_search_nodes != 0 && this->nodes.ClosedCount() >= this->max_search_nodes) break;
-
-			this->nodes.PopOpenNode(best_open_node->GetKey());
-			this->nodes.InsertClosedNode(*best_open_node);
->>>>>>> e50c1774
 		}
 
 		const bool destination_found = (this->best_dest_node != nullptr);
 
-<<<<<<< HEAD
 		if (GetDebugLevel(DebugLevelID::yapf) >= 3) {
-			const UnitID veh_idx = (m_veh != nullptr) ? m_veh->unitnumber : 0;
-=======
-		if (_debug_yapf_level >= 3) {
 			const UnitID veh_idx = (this->vehicle != nullptr) ? this->vehicle->unitnumber : 0;
->>>>>>> e50c1774
 			const char ttc = Yapf().TransportTypeChar();
 			const float cache_hit_ratio = (this->stats_cache_hits == 0) ? 0.0f : ((float)this->stats_cache_hits / (float)(this->stats_cache_hits + this->stats_cost_calcs) * 100.0f);
 			const int cost = destination_found ? this->best_dest_node->cost : -1;
@@ -222,12 +185,8 @@
 		for (TrackdirBits rtds = tf.new_td_bits; rtds != TRACKDIR_BIT_NONE; rtds = KillFirstBit(rtds)) {
 			Trackdir td = (Trackdir)FindFirstBit(rtds);
 			Node &n = Yapf().CreateNewNode();
-<<<<<<< HEAD
-			n.Set(parent, tf.m_new_tile, td, is_choice);
+			n.Set(parent, tf.new_tile, td, is_choice);
 			node_func(n);
-=======
-			n.Set(parent, tf.new_tile, td, is_choice);
->>>>>>> e50c1774
 			Yapf().AddNewNode(n, tf);
 		}
 	}
