--- conflicted
+++ resolved
@@ -122,24 +122,15 @@
 				break;
 			}
 
-<<<<<<< HEAD
 			m_nodes.DequeueBestOpenNode();
-			Yapf().PfFollowNode(*n);
+			Yapf().PfFollowNode(*best_open_node);
 			if (m_max_search_nodes == 0 || m_nodes.ClosedCount() < m_max_search_nodes) {
-				m_nodes.PopAlreadyDequeuedOpenNode(n->GetKey());
-				m_nodes.InsertClosedNode(*n);
+				m_nodes.PopAlreadyDequeuedOpenNode(best_open_node->GetKey());
+				m_nodes.InsertClosedNode(*best_open_node);
 			} else {
-				m_nodes.ReenqueueOpenNode(*n);
-				bDestFound = false;
+				m_nodes.ReenqueueOpenNode(*best_open_node);
 				break;
 			}
-=======
-			Yapf().PfFollowNode(*best_open_node);
-			if (m_max_search_nodes != 0 && m_nodes.ClosedCount() >= m_max_search_nodes) break;
-
-			m_nodes.PopOpenNode(best_open_node->GetKey());
-			m_nodes.InsertClosedNode(*best_open_node);
->>>>>>> ce3d0097
 		}
 
 		const bool destination_found = (m_pBestDestNode != nullptr);
@@ -151,13 +142,8 @@
 			const int cost = destination_found ? m_pBestDestNode->m_cost : -1;
 			const int dist = destination_found ? m_pBestDestNode->m_estimate - m_pBestDestNode->m_cost : -1;
 
-<<<<<<< HEAD
 			DEBUG(yapf, 3, "[YAPF%c]%c%4d- %d rounds - %d open - %d closed - CHR %4.1f%% - C %d D %d",
-				ttc, bDestFound ? '-' : '!', veh_idx, m_num_steps, m_nodes.OpenCount(), m_nodes.ClosedCount(), cache_hit_ratio, cost, dist
-=======
-			Debug(yapf, 3, "[YAPF{}]{}{:4d} - {} rounds - {} open - {} closed - CHR {:4.1f}% - C {} D {}",
 				ttc, destination_found ? '-' : '!', veh_idx, m_num_steps, m_nodes.OpenCount(), m_nodes.ClosedCount(), cache_hit_ratio, cost, dist
->>>>>>> ce3d0097
 			);
 		}
 
