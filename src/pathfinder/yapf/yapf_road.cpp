--- conflicted
+++ resolved
@@ -295,15 +295,9 @@
 			this->dest_tile      = CalcClosestStationTile(this->dest_station, v->tile, this->station_type);
 			this->non_artic      = !v->HasArticulatedPart();
 		} else {
-<<<<<<< HEAD
-			this->dest_station   = INVALID_STATION;
+			this->dest_station   = StationID::Invalid();
 			this->dest_tile      = v->dest_tile;
 			this->dest_trackdirs = GetTileTrackdirBits(v->dest_tile, TRANSPORT_ROAD, GetRoadTramType(v->roadtype));
-=======
-			this->dest_station = StationID::Invalid();
-			this->dest_tile = v->dest_tile;
-			this->dest_trackdirs = TrackStatusToTrackdirBits(GetTileTrackStatus(v->dest_tile, TRANSPORT_ROAD, GetRoadTramType(v->roadtype)));
->>>>>>> 53dd1258
 		}
 	}
 
