--- conflicted
+++ resolved
@@ -341,13 +341,8 @@
 
 		/* rail transport is possible only on compatible rail types */
 		if (IsRailTT()) {
-<<<<<<< HEAD
 			RailType rail_type = GetTileRailTypeByEntryDir(this->new_tile, this->exitdir);
-			if (!HasBit(this->railtypes, rail_type)) {
-=======
-			RailType rail_type = GetTileRailType(this->new_tile);
 			if (!this->railtypes.Test(rail_type)) {
->>>>>>> 9feaa6b7
 				/* incompatible rail type */
 				this->err = EC_RAIL_ROAD_TYPE;
 				return false;
