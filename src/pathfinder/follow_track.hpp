--- conflicted
+++ resolved
@@ -37,35 +37,19 @@
 		EC_RESERVED,
 	};
 
-<<<<<<< HEAD
-	const VehicleType  *m_veh;           ///< moving vehicle
-	TileIndex           m_old_tile;      ///< the origin (vehicle moved from) before move
-	TileIndex           m_new_tile;      ///< the new tile (the vehicle has entered)
-	Owner               m_veh_owner;     ///< owner of the vehicle
-	Trackdir            m_old_td;        ///< the trackdir (the vehicle was on) before move
-	TrackdirBits        m_new_td_bits;   ///< the new set of available trackdirs
-	DiagDirection       m_exitdir;       ///< exit direction (leaving the old tile)
-	bool                m_is_tunnel;     ///< last turn passed tunnel
-	bool                m_is_bridge;     ///< last turn passed bridge ramp
-	bool                m_is_station;    ///< last turn passed station
-	int                 m_tiles_skipped; ///< number of skipped tunnel or station tiles
-	ErrorCode           m_err;
-	RailTypes           m_railtypes;
-=======
-	const VehicleType *veh; ///< moving vehicle
-	Owner veh_owner; ///< owner of the vehicle
-	TileIndex old_tile; ///< the origin (vehicle moved from) before move
-	Trackdir old_td; ///< the trackdir (the vehicle was on) before move
-	TileIndex new_tile; ///< the new tile (the vehicle has entered)
-	TrackdirBits new_td_bits; ///< the new set of available trackdirs
-	DiagDirection exitdir; ///< exit direction (leaving the old tile)
-	bool is_tunnel; ///< last turn passed tunnel
-	bool is_bridge; ///< last turn passed bridge ramp
-	bool is_station; ///< last turn passed station
-	int tiles_skipped; ///< number of skipped tunnel or station tiles
-	ErrorCode err;
-	RailTypes railtypes;
->>>>>>> e50c1774
+	const VehicleType   *veh;          ///< moving vehicle
+	TileIndex           old_tile;      ///< the origin (vehicle moved from) before move
+	TileIndex           new_tile;      ///< the new tile (the vehicle has entered)
+	Owner               veh_owner;     ///< owner of the vehicle
+	Trackdir            old_td;        ///< the trackdir (the vehicle was on) before move
+	TrackdirBits        new_td_bits;   ///< the new set of available trackdirs
+	DiagDirection       exitdir;       ///< exit direction (leaving the old tile)
+	bool                is_tunnel;     ///< last turn passed tunnel
+	bool                is_bridge;     ///< last turn passed bridge ramp
+	bool                is_station;    ///< last turn passed station
+	int                 tiles_skipped; ///< number of skipped tunnel or station tiles
+	ErrorCode           err;
+	RailTypes           railtypes;
 
 	inline CFollowTrackT(const VehicleType *v = nullptr, RailTypes railtype_override = INVALID_RAILTYPES)
 	{
@@ -74,39 +58,23 @@
 
 	inline CFollowTrackT(Owner o, RailTypes railtype_override = INVALID_RAILTYPES)
 	{
-<<<<<<< HEAD
 		dbg_assert(IsRailTT());
-		m_veh = nullptr;
-=======
-		assert(IsRailTT());
 		this->veh = nullptr;
->>>>>>> e50c1774
 		Init(o, railtype_override);
 	}
 
 	inline void Init(const VehicleType *v, RailTypes railtype_override)
 	{
-<<<<<<< HEAD
 		dbg_assert(!IsRailTT() || (v != nullptr && v->type == VEH_TRAIN));
-		m_veh = v;
-=======
-		assert(!IsRailTT() || (v != nullptr && v->type == VEH_TRAIN));
 		this->veh = v;
->>>>>>> e50c1774
 		Init(v != nullptr ? v->owner : INVALID_OWNER, IsRailTT() && railtype_override == INVALID_RAILTYPES ? Train::From(v)->compatible_railtypes : railtype_override);
 	}
 
 	inline void Init(Owner o, RailTypes railtype_override)
 	{
-<<<<<<< HEAD
-		dbg_assert(!IsRoadTT() || m_veh != nullptr);
+		dbg_assert(!IsRoadTT() || this->veh != nullptr);
 		dbg_assert(!IsRailTT() || railtype_override != INVALID_RAILTYPES);
-		m_veh_owner = o;
-=======
-		assert(!IsRoadTT() || this->veh != nullptr);
-		assert(!IsRailTT() || railtype_override != INVALID_RAILTYPES);
 		this->veh_owner = o;
->>>>>>> e50c1774
 		/* don't worry, all is inlined so compiler should remove unnecessary initializations */
 		this->old_tile = INVALID_TILE;
 		this->old_td = INVALID_TRACKDIR;
@@ -124,11 +92,7 @@
 	debug_inline static TransportType TT() { return Ttr_type_; }
 	debug_inline static bool IsWaterTT() { return TT() == TRANSPORT_WATER; }
 	debug_inline static bool IsRailTT() { return TT() == TRANSPORT_RAIL; }
-<<<<<<< HEAD
-	inline bool IsTram() const { return IsRoadTT() && RoadTypeIsTram(RoadVehicle::From(m_veh)->roadtype); }
-=======
-	inline bool IsTram() { return IsRoadTT() && RoadTypeIsTram(RoadVehicle::From(this->veh)->roadtype); }
->>>>>>> e50c1774
+	inline bool IsTram() const { return IsRoadTT() && RoadTypeIsTram(RoadVehicle::From(this->veh)->roadtype); }
 	debug_inline static bool IsRoadTT() { return TT() == TRANSPORT_ROAD; }
 	inline static bool Allow90degTurns() { return T90deg_turns_allowed_; }
 	inline static bool DoTrackMasking() { return Tmask_reserved_tracks; }
@@ -136,11 +100,7 @@
 	/** Tests if a tile is a road tile with a single tramtrack (tram can reverse) */
 	inline DiagDirection GetSingleTramBit(TileIndex tile)
 	{
-<<<<<<< HEAD
-		dbg_assert(IsTram()); // this function shouldn't be called in other cases
-=======
-		assert(this->IsTram()); // this function shouldn't be called in other cases
->>>>>>> e50c1774
+		dbg_assert(this->IsTram()); // this function shouldn't be called in other cases
 
 		const bool is_bridge = IsRoadCustomBridgeHeadTile(tile);
 		if (is_bridge || IsNormalRoadTile(tile)) {
@@ -166,21 +126,12 @@
 		this->old_td = old_td;
 		this->err = EC_NONE;
 
-<<<<<<< HEAD
 		dbg_assert_tile([&]() {
-			if (IsTram() && GetSingleTramBit(m_old_tile) != INVALID_DIAGDIR) return true; // Skip the check for single tram bits
-			const uint sub_mode = (IsRoadTT() && m_veh != nullptr) ? (this->IsTram() ? RTT_TRAM : RTT_ROAD) : 0;
-			const TrackdirBits old_tile_valid_dirs = GetTileTrackdirBits(m_old_tile, TT(), sub_mode);
-			return (old_tile_valid_dirs & TrackdirToTrackdirBits(m_old_td)) != TRACKDIR_BIT_NONE;
-		}(), m_old_tile);
-=======
-		assert([&]() {
-			if (this->IsTram() && this->GetSingleTramBit(this->old_tile) != INVALID_DIAGDIR) return true; // Skip the check for single tram bits
+			if (this->IsTram() && GetSingleTramBit(this->old_tile) != INVALID_DIAGDIR) return true; // Skip the check for single tram bits
 			const uint sub_mode = (IsRoadTT() && this->veh != nullptr) ? (this->IsTram() ? RTT_TRAM : RTT_ROAD) : 0;
-			const TrackdirBits old_tile_valid_dirs = TrackStatusToTrackdirBits(GetTileTrackStatus(this->old_tile, TT(), sub_mode));
+			const TrackdirBits old_tile_valid_dirs = GetTileTrackdirBits(this->old_tile, TT(), sub_mode);
 			return (old_tile_valid_dirs & TrackdirToTrackdirBits(this->old_td)) != TRACKDIR_BIT_NONE;
-		}());
->>>>>>> e50c1774
+		}(), this->old_tile);
 
 		this->exitdir = TrackdirToExitdir(this->old_td);
 		if (this->ForcedReverse()) return true;
@@ -209,17 +160,10 @@
 
 			return false;
 		}
-<<<<<<< HEAD
-		if (m_tiles_skipped == 0 && ((!IsRailTT() && !Allow90degTurns()) || (IsRailTT() && Rail90DegTurnDisallowedTilesFromDiagDir(m_old_tile, m_new_tile, m_exitdir, !Allow90degTurns())))) {
-			m_new_td_bits &= (TrackdirBits)~(int)TrackdirCrossesTrackdirs(m_old_td);
-			if (m_new_td_bits == TRACKDIR_BIT_NONE) {
-				m_err = EC_90DEG;
-=======
-		if ((!IsRailTT() && !Allow90degTurns()) || (IsRailTT() && Rail90DegTurnDisallowed(GetTileRailType(this->old_tile), GetTileRailType(this->new_tile), !Allow90degTurns()))) {
+		if (this->tiles_skipped == 0 && ((!IsRailTT() && !Allow90degTurns()) || (IsRailTT() && Rail90DegTurnDisallowedTilesFromDiagDir(this->old_tile, this->new_tile, this->exitdir, !Allow90degTurns())))) {
 			this->new_td_bits &= (TrackdirBits)~(int)TrackdirCrossesTrackdirs(this->old_td);
 			if (this->new_td_bits == TRACKDIR_BIT_NONE) {
 				this->err = EC_90DEG;
->>>>>>> e50c1774
 				return false;
 			}
 		}
@@ -280,13 +224,9 @@
 				this->tiles_skipped = GetTunnelBridgeLength(this->new_tile, this->old_tile);
 				return;
 			}
-<<<<<<< HEAD
-			if (!IsRoadCustomBridgeHeadTile(m_old_tile) && !IsRailCustomBridgeHeadTile(m_old_tile)) {
-				dbg_assert(ReverseDiagDir(enterdir) == m_exitdir);
-			}
-=======
-			assert(ReverseDiagDir(enterdir) == this->exitdir);
->>>>>>> e50c1774
+			if (!IsRoadCustomBridgeHeadTile(this->old_tile) && !IsRailCustomBridgeHeadTile(this->old_tile)) {
+				dbg_assert(ReverseDiagDir(enterdir) == this->exitdir);
+			}
 		}
 
 		/* normal or station tile, do one step */
@@ -308,11 +248,7 @@
 		} else if (IsRoadTT()) {
 			this->new_td_bits = GetTrackdirBitsForRoad(this->new_tile, this->IsTram() ? RTT_TRAM : RTT_ROAD);
 		} else {
-<<<<<<< HEAD
-			m_new_td_bits = GetTileTrackdirBits(m_new_tile, TT(), 0);
-=======
-			this->new_td_bits = TrackStatusToTrackdirBits(GetTileTrackStatus(this->new_tile, TT(), 0));
->>>>>>> e50c1774
+			this->new_td_bits = GetTileTrackdirBits(this->new_tile, TT(), 0);
 		}
 		return (this->new_td_bits != TRACKDIR_BIT_NONE);
 	}
@@ -360,8 +296,8 @@
 				return false;
 			}
 			/* road stops shouldn't be entered unless allowed to */
-			if (!IsInfraTileUsageAllowed(VEH_ROAD, m_veh_owner, m_new_tile)) {
-				m_err = EC_OWNER;
+			if (!IsInfraTileUsageAllowed(VEH_ROAD, this->veh_owner, this->new_tile)) {
+				this->err = EC_OWNER;
 				return false;
 			}
 		}
@@ -382,15 +318,9 @@
 				this->err = EC_NO_WAY;
 				return false;
 			}
-<<<<<<< HEAD
 			/* don't try to enter other company's depots if not allowed */
-			if (!IsInfraTileUsageAllowed(VEH_ROAD, m_veh_owner, m_new_tile)) {
-				m_err = EC_OWNER;
-=======
-			/* don't try to enter other company's depots */
-			if (GetTileOwner(this->new_tile) != this->veh_owner) {
+			if (!IsInfraTileUsageAllowed(VEH_ROAD, this->veh_owner, this->new_tile)) {
 				this->err = EC_OWNER;
->>>>>>> e50c1774
 				return false;
 			}
 		}
@@ -402,13 +332,8 @@
 			}
 		}
 
-<<<<<<< HEAD
 		/* rail transport is possible only on allowed tiles */
-		if (IsRailTT() && !IsInfraTileUsageAllowed(VEH_TRAIN, m_veh_owner, m_new_tile)) {
-=======
-		/* rail transport is possible only on tiles with the same owner as vehicle */
-		if (IsRailTT() && GetTileOwner(this->new_tile) != this->veh_owner) {
->>>>>>> e50c1774
+		if (IsRailTT() && !IsInfraTileUsageAllowed(VEH_TRAIN, this->veh_owner, this->new_tile)) {
 			/* different owner */
 			this->err = EC_NO_WAY;
 			return false;
@@ -416,13 +341,8 @@
 
 		/* rail transport is possible only on compatible rail types */
 		if (IsRailTT()) {
-<<<<<<< HEAD
-			RailType rail_type = GetTileRailTypeByEntryDir(m_new_tile, m_exitdir);
-			if (!HasBit(m_railtypes, rail_type)) {
-=======
-			RailType rail_type = GetTileRailType(this->new_tile);
+			RailType rail_type = GetTileRailTypeByEntryDir(this->new_tile, this->exitdir);
 			if (!HasBit(this->railtypes, rail_type)) {
->>>>>>> e50c1774
 				/* incompatible rail type */
 				this->err = EC_RAIL_ROAD_TYPE;
 				return false;
@@ -450,33 +370,25 @@
 						return false;
 					}
 				}
-<<<<<<< HEAD
-			} else { // IsBridge(m_new_tile)
-				DiagDirection ramp_enderdir = GetTunnelBridgeDirection(m_new_tile);
-				if (!m_is_bridge && ramp_enderdir == ReverseDiagDir(m_exitdir)) {
-					m_err = EC_NO_WAY;
+			} else { // IsBridge(this->new_tile)
+				DiagDirection ramp_enderdir = GetTunnelBridgeDirection(this->new_tile);
+				if (!this->is_bridge && ramp_enderdir == ReverseDiagDir(this->exitdir)) {
+					this->err = EC_NO_WAY;
 					return false;
 				}
-				if (!m_is_bridge && IsRoadTT() && IsRoadCustomBridgeHeadTile(m_new_tile)) {
-					if (!(DiagDirToRoadBits(ReverseDiagDir(m_exitdir)) & GetCustomBridgeHeadRoadBits(m_new_tile, IsTram() ? RTT_TRAM : RTT_ROAD))) {
-						m_err = EC_NO_WAY;
+				if (!this->is_bridge && IsRoadTT() && IsRoadCustomBridgeHeadTile(this->new_tile)) {
+					if (!(DiagDirToRoadBits(ReverseDiagDir(this->exitdir)) & GetCustomBridgeHeadRoadBits(this->new_tile, this->IsTram() ? RTT_TRAM : RTT_ROAD))) {
+						this->err = EC_NO_WAY;
 						return false;
 					}
-				} else if (!m_is_bridge && IsRailTT() && IsRailCustomBridgeHeadTile(m_new_tile)) {
-					if (!(DiagdirReachesTracks(m_exitdir) & GetCustomBridgeHeadTrackBits(m_new_tile))) {
-						m_err = EC_NO_WAY;
+				} else if (!this->is_bridge && IsRailTT() && IsRailCustomBridgeHeadTile(this->new_tile)) {
+					if (!(DiagdirReachesTracks(this->exitdir) & GetCustomBridgeHeadTrackBits(this->new_tile))) {
+						this->err = EC_NO_WAY;
 						return false;
 					}
-				} else if (!m_is_bridge) {
-					if (ramp_enderdir != m_exitdir) {
-						m_err = EC_NO_WAY;
-=======
-			} else { // IsBridge(new_tile)
-				if (!this->is_bridge) {
-					DiagDirection ramp_enderdir = GetTunnelBridgeDirection(this->new_tile);
+				} else if (!this->is_bridge) {
 					if (ramp_enderdir != this->exitdir) {
 						this->err = EC_NO_WAY;
->>>>>>> e50c1774
 						return false;
 					}
 				}
@@ -571,11 +483,7 @@
 		}
 		/* Check for speed limit imposed by railtype */
 		if (IsRailTT()) {
-<<<<<<< HEAD
-			uint16_t rail_speed = GetRailTypeInfo(GetRailTypeByTrack(m_old_tile, TrackdirToTrack(m_old_td)))->max_speed;
-=======
-			uint16_t rail_speed = GetRailTypeInfo(GetRailType(this->old_tile))->max_speed;
->>>>>>> e50c1774
+			uint16_t rail_speed = GetRailTypeInfo(GetRailTypeByTrack(this->old_tile, TrackdirToTrack(this->old_td)))->max_speed;
 			if (rail_speed > 0) max_speed = std::min<int>(max_speed, rail_speed);
 		}
 		if (IsRoadTT()) {
