/*
 * This file is part of OpenTTD.
 * OpenTTD is free software; you can redistribute it and/or modify it under the terms of the GNU General Public License as published by the Free Software Foundation, version 2.
 * OpenTTD is distributed in the hope that it will be useful, but WITHOUT ANY WARRANTY; without even the implied warranty of MERCHANTABILITY or FITNESS FOR A PARTICULAR PURPOSE.
 * See the GNU General Public License for more details. You should have received a copy of the GNU General Public License along with OpenTTD. If not, see <http://www.gnu.org/licenses/>.
 */

/** @file ini_load.cpp Definition of the #IniLoadFile class, related to reading and storing '*.ini' files. */

#include "stdafx.h"
#include "core/alloc_func.hpp"
#include "core/mem_func.hpp"
#include "ini_type.h"
#include "string_func.h"

#include "safeguards.h"

/**
 * Construct a new in-memory item of an Ini file.
 * @param parent the group we belong to
 * @param name   the name of the item
 */
IniItem::IniItem(IniGroup *parent, const std::string &name) : next(nullptr)
{
	this->name = str_validate(name);

	*parent->last_item = this;
	parent->last_item = &this->next;
}

/** Free everything we loaded. */
IniItem::~IniItem()
{
	delete this->next;
}

/**
 * Replace the current value with another value.
 * @param value the value to replace with.
 */
void IniItem::SetValue(const char *value)
{
	if (value == nullptr) {
		this->value.reset();
	} else {
		this->value.emplace(value);
	}
}

/**
 * Construct a new in-memory group of an Ini file.
 * @param parent the file we belong to
 * @param name   the name of the group
 */
IniGroup::IniGroup(IniLoadFile *parent, const std::string &name) : next(nullptr), type(IGT_VARIABLES), item(nullptr)
{
	this->name = str_validate(name);

	this->last_item = &this->item;
	*parent->last_group = this;
	parent->last_group = &this->next;

	if (parent->list_group_names != nullptr) {
		for (uint i = 0; parent->list_group_names[i] != nullptr; i++) {
			if (this->name == parent->list_group_names[i]) {
				this->type = IGT_LIST;
				return;
			}
		}
	}
	if (parent->seq_group_names != nullptr) {
		for (uint i = 0; parent->seq_group_names[i] != nullptr; i++) {
			if (this->name == parent->seq_group_names[i]) {
				this->type = IGT_SEQUENCE;
				return;
			}
		}
	}
}

/** Free everything we loaded. */
IniGroup::~IniGroup()
{
	delete this->item;
	delete this->next;
}

/**
 * Get the item with the given name, and if it doesn't exist
 * and create is true it creates a new item.
 * @param name   name of the item to find.
 * @param create whether to create an item when not found or not.
 * @return the requested item or nullptr if not found.
 */
IniItem *IniGroup::GetItem(const std::string &name, bool create)
{
	for (IniItem *item = this->item; item != nullptr; item = item->next) {
		if (item->name == name) return item;
	}

	if (!create) return nullptr;

	/* otherwise make a new one */
	return new IniItem(this, name);
}

/**
 * Clear all items in the group
 */
void IniGroup::Clear()
{
	delete this->item;
	this->item = nullptr;
	this->last_item = &this->item;
}

/**
 * Construct a new in-memory Ini file representation.
 * @param list_group_names A \c nullptr terminated list with group names that should be loaded as lists instead of variables. @see IGT_LIST
 * @param seq_group_names  A \c nullptr terminated list with group names that should be loaded as lists of names. @see IGT_SEQUENCE
 */
IniLoadFile::IniLoadFile(const char * const *list_group_names, const char * const *seq_group_names) :
		group(nullptr),
		list_group_names(list_group_names),
		seq_group_names(seq_group_names)
{
	this->last_group = &this->group;
}

/** Free everything we loaded. */
IniLoadFile::~IniLoadFile()
{
	delete this->group;
}

/**
 * Get the group with the given name. If it doesn't exist
 * and \a create_new is \c true create a new group.
 * @param name name of the group to find.
 * @param create_new Allow creation of group if it does not exist.
 * @return The requested group if it exists or was created, else \c nullptr.
 */
IniGroup *IniLoadFile::GetGroup(const std::string &name, bool create_new)
{
	/* does it exist already? */
	for (IniGroup *group = this->group; group != nullptr; group = group->next) {
		if (group->name == name) return group;
	}

	if (!create_new) return nullptr;

	/* otherwise make a new one */
	IniGroup *group = new IniGroup(this, name);
	group->comment = "\n";
	return group;
}

/**
 * Remove the group with the given name.
 * @param name name of the group to remove.
 */
void IniLoadFile::RemoveGroup(const char *name)
{
	size_t len = strlen(name);
	IniGroup *prev = nullptr;
	IniGroup *group;

	/* does it exist already? */
	for (group = this->group; group != nullptr; prev = group, group = group->next) {
		if (group->name.compare(0, len, name) == 0) {
			break;
		}
	}

	if (group == nullptr) return;

	if (prev != nullptr) {
		prev->next = prev->next->next;
		if (this->last_group == &group->next) this->last_group = &prev->next;
	} else {
		this->group = this->group->next;
		if (this->last_group == &group->next) this->last_group = &this->group;
	}

	group->next = nullptr;
	delete group;
}

/**
 * Load the Ini file's data from the disk.
 * @param filename the file to load.
 * @param subdir the sub directory to load the file from.
 * @pre nothing has been loaded yet.
 */
<<<<<<< HEAD
void IniLoadFile::LoadFromDisk(const char *filename, Subdirectory subdir, std::string *save)
=======
void IniLoadFile::LoadFromDisk(const std::string &filename, Subdirectory subdir)
>>>>>>> 0f91cb04
{
	assert(this->last_group == &this->group);

	char buffer[1024];
	IniGroup *group = nullptr;

	char *comment = nullptr;
	uint comment_size = 0;
	uint comment_alloc = 0;

	size_t end;
	FILE *in = this->OpenFile(filename, subdir, &end);
	if (in == nullptr) return;

	if (save != nullptr) {
		save->clear();
		save->reserve(end);
	}

	end += ftell(in);

	/* for each line in the file */
	while ((size_t)ftell(in) < end && fgets(buffer, sizeof(buffer), in)) {
		if (save != nullptr) *save += buffer;
		char c, *s;
		/* trim whitespace from the left side */
		for (s = buffer; *s == ' ' || *s == '\t'; s++) {}

		/* trim whitespace from right side. */
		char *e = s + strlen(s);
		while (e > s && ((c = e[-1]) == '\n' || c == '\r' || c == ' ' || c == '\t')) e--;
		*e = '\0';

		/* Skip comments and empty lines outside IGT_SEQUENCE groups. */
		if ((group == nullptr || group->type != IGT_SEQUENCE) && (*s == '#' || *s == ';' || *s == '\0')) {
			uint ns = comment_size + (e - s + 1);
			uint a = comment_alloc;
			/* add to comment */
			if (ns > a) {
				a = max(a, 128U);
				do a *= 2; while (a < ns);
				comment = ReallocT(comment, comment_alloc = a);
			}
			uint pos = comment_size;
			comment_size += (e - s + 1);
			comment[pos + e - s] = '\n'; // comment newline
			memcpy(comment + pos, s, e - s); // copy comment contents
			continue;
		}

		/* it's a group? */
		if (s[0] == '[') {
			if (e[-1] != ']') {
				this->ReportFileError("ini: invalid group name '", buffer, "'");
			} else {
				e--;
			}
			s++; // skip [
			group = new IniGroup(this, std::string(s, e - s));
			if (comment_size != 0) {
				group->comment.assign(comment, comment_size);
				comment_size = 0;
			}
		} else if (group != nullptr) {
			if (group->type == IGT_SEQUENCE) {
				/* A sequence group, use the line as item name without further interpretation. */
				IniItem *item = new IniItem(group, std::string(buffer, e - buffer));
				if (comment_size) {
					item->comment.assign(comment, comment_size);
					comment_size = 0;
				}
				continue;
			}
			char *t;
			/* find end of keyname */
			if (*s == '\"') {
				s++;
				for (t = s; *t != '\0' && *t != '\"'; t++) {}
				if (*t == '\"') *t = ' ';
			} else {
				for (t = s; *t != '\0' && *t != '=' && *t != '\t' && *t != ' '; t++) {}
			}

			/* it's an item in an existing group */
			IniItem *item = new IniItem(group, std::string(s, t - s));
			if (comment_size != 0) {
				item->comment.assign(comment, comment_size);
				comment_size = 0;
			}

			/* find start of parameter */
			while (*t == '=' || *t == ' ' || *t == '\t') t++;

			bool quoted = (*t == '\"');
			/* remove starting quotation marks */
			if (*t == '\"') t++;
			/* remove ending quotation marks */
			e = t + strlen(t);
			if (e > t && e[-1] == '\"') e--;
			*e = '\0';

			/* If the value was not quoted and empty, it must be nullptr */
			if (!quoted && e == t) {
				item->value.reset();
			} else {
				item->value = str_validate(std::string(t));
			}
		} else {
			/* it's an orphan item */
			this->ReportFileError("ini: '", buffer, "' outside of group");
		}
	}

	if (comment_size > 0) {
		this->comment.assign(comment, comment_size);
		comment_size = 0;
	}

	free(comment);
	fclose(in);
}
<|MERGE_RESOLUTION|>--- conflicted
+++ resolved
@@ -192,11 +192,7 @@
  * @param subdir the sub directory to load the file from.
  * @pre nothing has been loaded yet.
  */
-<<<<<<< HEAD
-void IniLoadFile::LoadFromDisk(const char *filename, Subdirectory subdir, std::string *save)
-=======
-void IniLoadFile::LoadFromDisk(const std::string &filename, Subdirectory subdir)
->>>>>>> 0f91cb04
+void IniLoadFile::LoadFromDisk(const std::string &filename, Subdirectory subdir, std::string *save)
 {
 	assert(this->last_group == &this->group);
 
