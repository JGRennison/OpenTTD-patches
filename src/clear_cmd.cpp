--- conflicted
+++ resolved
@@ -24,13 +24,9 @@
 
 #include "safeguards.h"
 
-<<<<<<< HEAD
 bool _allow_rocks_desert = false;
 
-static CommandCost ClearTile_Clear(TileIndex tile, DoCommandFlag flags)
-=======
 static CommandCost ClearTile_Clear(TileIndex tile, DoCommandFlags flags)
->>>>>>> c3d5e6d2
 {
 	static constexpr Price clear_price_table[] = {
 		PR_CLEAR_GRASS,
