/*
 * This file is part of OpenTTD.
 * OpenTTD is free software; you can redistribute it and/or modify it under the terms of the GNU General Public License as published by the Free Software Foundation, version 2.
 * OpenTTD is distributed in the hope that it will be useful, but WITHOUT ANY WARRANTY; without even the implied warranty of MERCHANTABILITY or FITNESS FOR A PARTICULAR PURPOSE.
 * See the GNU General Public License for more details. You should have received a copy of the GNU General Public License along with OpenTTD. If not, see <http://www.gnu.org/licenses/>.
 */

/** @file clear_cmd.cpp Commands related to clear tiles. */

#include "stdafx.h"
#include "clear_map.h"
#include "command_func.h"
#include "landscape.h"
#include "landscape_cmd.h"
#include "genworld.h"
#include "viewport_func.h"
#include "core/random_func.hpp"
#include "newgrf_generic.h"
#include "newgrf_newlandscape.h"

#include "table/strings.h"
#include "table/sprites.h"
#include "table/clear_land.h"

#include "safeguards.h"

bool _allow_rocks_desert = false;

static CommandCost ClearTile_Clear(TileIndex tile, DoCommandFlags flags)
{
	static constexpr Price clear_price_table[] = {
		PR_CLEAR_GRASS,
		PR_CLEAR_ROUGH,
		PR_CLEAR_ROCKS,
		PR_CLEAR_FIELDS,
		PR_CLEAR_ROUGH,
		PR_CLEAR_ROUGH,
	};
	CommandCost price(EXPENSES_CONSTRUCTION);

	ClearGround ground = GetClearGround(tile);
	uint8_t density = GetClearDensity(tile);
	if (IsSnowTile(tile)) {
		price.AddCost(_price[clear_price_table[ground]]);
		/* Add a little more for removing snow. */
		price.AddCost(std::abs(_price[PR_CLEAR_ROUGH] - _price[PR_CLEAR_GRASS]));
	} else if (ground != CLEAR_GRASS || density != 0) {
		price.AddCost(_price[clear_price_table[ground]]);
	}

	if (flags.Test(DoCommandFlag::Execute)) DoClearSquare(tile);

	return price;
}

SpriteID GetSpriteIDForClearLand(const Slope slope, uint8_t set)
{
	return SPR_FLAT_BARE_LAND + SlopeToSpriteOffset(slope) + set * 19;
}

void DrawClearLandTile(const TileInfo *ti, uint8_t set)
{
	DrawGroundSprite(GetSpriteIDForClearLand(ti->tileh, set), PAL_NONE);
}

SpriteID GetSpriteIDForHillyLand(const Slope slope, const uint rough_index)
{
	if (slope != SLOPE_FLAT) {
		return SPR_FLAT_ROUGH_LAND + SlopeToSpriteOffset(slope);
	} else {
		return _landscape_clear_sprites_rough[rough_index];
	}
}

void DrawHillyLandTile(const TileInfo *ti)
{
	DrawGroundSprite(GetSpriteIDForHillyLand(ti->tileh, GB(TileHash(ti->x, ti->y), 4, 3)), PAL_NONE);
}

SpriteID GetSpriteIDForRocks(const Slope slope, const uint tile_hash)
{
	return ((HasGrfMiscBit(GMB_SECOND_ROCKY_TILE_SET) && (tile_hash & 1)) ? SPR_FLAT_ROCKY_LAND_2 : SPR_FLAT_ROCKY_LAND_1) + SlopeToSpriteOffset(slope);
}

inline SpriteID GetSpriteIDForRocksUsingOffset(const uint slope_to_sprite_offset, const uint x, const uint y)
{
	return ((HasGrfMiscBit(GMB_SECOND_ROCKY_TILE_SET) && (TileHash(x, y) & 1)) ? SPR_FLAT_ROCKY_LAND_2 : SPR_FLAT_ROCKY_LAND_1) + slope_to_sprite_offset;
}

bool DrawCustomSpriteIDForRocks(const TileInfo *ti, uint8_t slope_to_sprite_offset, bool require_snow_flag)
{
	for (const GRFFile *grf : _new_landscape_rocks_grfs) {
		if (require_snow_flag && !HasBit(grf->new_landscape_ctrl_flags, NLCF_ROCKS_DRAW_SNOWY_ENABLED)) continue;

		NewLandscapeResolverObject object(grf, ti, NEW_LANDSCAPE_ROCKS);

		const SpriteGroup *group = object.Resolve();
		if (group != nullptr && group->GetNumResults() > slope_to_sprite_offset) {
			PaletteID pal = HasBit(grf->new_landscape_ctrl_flags, NLCF_ROCKS_RECOLOUR_ENABLED) ? GB(GetRegister(0x100), 0, 24) : PAL_NONE;
			DrawGroundSprite(group->GetResult() + slope_to_sprite_offset, pal);
			return true;
		}
	}

	return false;
}

SpriteID GetSpriteIDForFields(const Slope slope, const uint field_type)
{
	return _clear_land_sprites_farmland[field_type] + SlopeToSpriteOffset(slope);
}

inline SpriteID GetSpriteIDForSnowDesertUsingOffset(const uint slope_to_sprite_offset, const uint density)
{
	return _clear_land_sprites_snow_desert[density] + slope_to_sprite_offset;
}

SpriteID GetSpriteIDForSnowDesert(const Slope slope, const uint density)
{
	return _clear_land_sprites_snow_desert[density] + SlopeToSpriteOffset(slope);
}

static void DrawClearLandFence(const TileInfo *ti)
{
	/* combine fences into one sprite object */
	StartSpriteCombine();

	int maxz = GetSlopeMaxPixelZ(ti->tileh);

	uint fence_nw = GetFence(ti->tile, DIAGDIR_NW);
	if (fence_nw != 0) {
		int z = GetSlopePixelZInCorner(ti->tileh, CORNER_W);
		SpriteID sprite = _clear_land_fence_sprites[fence_nw - 1] + _fence_mod_by_tileh_nw[ti->tileh];
		AddSortableSpriteToDraw(sprite, PAL_NONE, ti->x, ti->y - 16, 16, 32, maxz - z + 4, ti->z + z, false, 0, 16, -z);
	}

	uint fence_ne = GetFence(ti->tile, DIAGDIR_NE);
	if (fence_ne != 0) {
		int z = GetSlopePixelZInCorner(ti->tileh, CORNER_E);
		SpriteID sprite = _clear_land_fence_sprites[fence_ne - 1] + _fence_mod_by_tileh_ne[ti->tileh];
		AddSortableSpriteToDraw(sprite, PAL_NONE, ti->x - 16, ti->y, 32, 16, maxz - z + 4, ti->z + z, false, 16, 0, -z);
	}

	uint fence_sw = GetFence(ti->tile, DIAGDIR_SW);
	uint fence_se = GetFence(ti->tile, DIAGDIR_SE);

	if (fence_sw != 0 || fence_se != 0) {
		int z = GetSlopePixelZInCorner(ti->tileh, CORNER_S);

		if (fence_sw != 0) {
			SpriteID sprite = _clear_land_fence_sprites[fence_sw - 1] + _fence_mod_by_tileh_sw[ti->tileh];
			AddSortableSpriteToDraw(sprite, PAL_NONE, ti->x, ti->y, 16, 16, maxz - z + 4, ti->z + z, false, 0, 0, -z);
		}

		if (fence_se != 0) {
			SpriteID sprite = _clear_land_fence_sprites[fence_se - 1] + _fence_mod_by_tileh_se[ti->tileh];
			AddSortableSpriteToDraw(sprite, PAL_NONE, ti->x, ti->y, 16, 16, maxz - z + 4, ti->z + z, false, 0, 0, -z);
		}
	}
	EndSpriteCombine();
}

static void DrawTile_Clear(TileInfo *ti, DrawTileProcParams params)
{
	ClearGround real_ground = GetClearGround(ti->tile);
	ClearGround ground = IsSnowTile(ti->tile) ? CLEAR_SNOW : real_ground;

	switch (ground) {
		case CLEAR_GRASS:
			if (!params.no_ground_tiles) DrawClearLandTile(ti, GetClearDensity(ti->tile));
			break;

		case CLEAR_ROUGH:
			if (!params.no_ground_tiles) DrawHillyLandTile(ti);
			break;

		case CLEAR_ROCKS:
<<<<<<< HEAD
			if (!params.no_ground_tiles) {
				uint8_t slope_to_sprite_offset = SlopeToSpriteOffset(ti->tileh);
				if (DrawCustomSpriteIDForRocks(ti, slope_to_sprite_offset, false)) break;
				DrawGroundSprite(GetSpriteIDForRocksUsingOffset(slope_to_sprite_offset, ti->x, ti->y), PAL_NONE);
			}
=======
			DrawGroundSprite((HasGrfMiscBit(GrfMiscBit::SecondRockyTileSet) && (TileHash(ti->x, ti->y) & 1) ? SPR_FLAT_ROCKY_LAND_2 : SPR_FLAT_ROCKY_LAND_1) + SlopeToSpriteOffset(ti->tileh), PAL_NONE);
>>>>>>> 21d2a948
			break;

		case CLEAR_FIELDS:
			if (params.min_visible_height <= (4 * ZOOM_BASE)) {
				DrawGroundSprite(GetSpriteIDForFields(ti->tileh, GetFieldType(ti->tile)), PAL_NONE);
				DrawClearLandFence(ti);
			}
			break;

		case CLEAR_SNOW:
			if (!params.no_ground_tiles) {
				uint8_t slope_to_sprite_offset = SlopeToSpriteOffset(ti->tileh);
				if (real_ground == CLEAR_ROCKS && !_new_landscape_rocks_grfs.empty()) {
					if (DrawCustomSpriteIDForRocks(ti, slope_to_sprite_offset, true)) break;
				}
				uint8_t density = GetClearDensity(ti->tile);
				DrawGroundSprite(_clear_land_sprites_snow_desert[density] + slope_to_sprite_offset, PAL_NONE);
				if (real_ground == CLEAR_ROCKS) {
					/* There 4 levels of snowy overlay rocks, each with 19 sprites. */
					++density;
					DrawGroundSprite(SPR_OVERLAY_ROCKS_BASE + (density * 19) + slope_to_sprite_offset, PAL_NONE);
				}
			}
			break;

		case CLEAR_DESERT:
			if (!params.no_ground_tiles) DrawGroundSprite(GetSpriteIDForSnowDesert(ti->tileh, GetClearDensity(ti->tile)), PAL_NONE);
			break;
	}

	DrawBridgeMiddle(ti);
}

static int GetSlopePixelZ_Clear(TileIndex tile, uint x, uint y, bool)
{
	auto [tileh, z] = GetTilePixelSlope(tile);

	return z + GetPartialPixelZ(x & 0xF, y & 0xF, tileh);
}

static Foundation GetFoundation_Clear(TileIndex, Slope)
{
	return FOUNDATION_NONE;
}

static void UpdateFences(TileIndex tile)
{
	assert_tile(IsTileType(tile, MP_CLEAR) && IsClearGround(tile, CLEAR_FIELDS), tile);
	bool dirty = false;

	for (DiagDirection dir = DIAGDIR_BEGIN; dir < DIAGDIR_END; dir++) {
		if (GetFence(tile, dir) != 0) continue;
		TileIndex neighbour = tile + TileOffsByDiagDir(dir);
		if (IsTileType(neighbour, MP_CLEAR) && IsClearGround(neighbour, CLEAR_FIELDS)) continue;
		SetFence(tile, dir, 3);
		dirty = true;
	}

	if (dirty) MarkTileDirtyByTile(tile, VMDF_NOT_MAP_MODE);
}


/** Convert to or from snowy tiles. */
static void TileLoopClearAlps(TileIndex tile)
{
	int k;
	int h = (int)TileHeight(tile);
	if (h < GetSnowLine() - 1) {
		/* Fast path to avoid needing to check all 4 corners */
		k = -1;
	} else if (h >= GetSnowLine() + 4) {
		/* Fast path to avoid needing to check all 4 corners */
		k = 3;
	} else {
		k = GetTileZ(tile) - GetSnowLine() + 1;
	}

	if (!IsSnowTile(tile)) {
		/* Below the snow line, do nothing if no snow. */
		/* At or above the snow line, make snow tile if needed. */
		if (k >= 0) {
			/* Snow density is started at 0 so that it can gradually reach the required density. */
			MakeSnow(tile, 0);
			MarkTileDirtyByTile(tile);
		}
		return;
	}

	/* Update snow density. */
	uint current_density = GetClearDensity(tile);
	uint req_density = (k < 0) ? 0u : std::min<uint>(k, 3u);

	if (current_density == req_density) {
		/* Density at the required level. */
		if (k >= 0) return;
		ClearSnow(tile);
	} else {
		AddClearDensity(tile, current_density < req_density ? 1 : -1);
	}

	MarkTileDirtyByTile(tile);
}

/**
 * Tests if at least one surrounding tile is non-desert
 * @param tile tile to check
 * @return does this tile have at least one non-desert tile around?
 */
static inline bool NeighbourIsNormal(TileIndex tile)
{
	for (DiagDirection dir = DIAGDIR_BEGIN; dir < DIAGDIR_END; dir++) {
		TileIndex t = tile + TileOffsByDiagDir(dir);
		if (!IsValidTile(t)) continue;
		if (GetTropicZone(t) != TROPICZONE_DESERT) return true;
		if (HasTileWaterClass(t) && GetWaterClass(t) == WATER_CLASS_SEA) return true;
	}
	return false;
}

static void TileLoopClearDesert(TileIndex tile)
{
	/* Current desert level - 0 if it is not desert */
	uint current = 0;
	if (IsClearGround(tile, CLEAR_DESERT)) current = GetClearDensity(tile);

	/* Expected desert level - 0 if it shouldn't be desert */
	uint expected = 0;
	if (GetTropicZone(tile) == TROPICZONE_DESERT) {
		expected = NeighbourIsNormal(tile) ? 1 : 3;
	}

	if (current == expected) return;

	if (_allow_rocks_desert && IsClearGround(tile, CLEAR_ROCKS)) return;

	if (expected == 0) {
		SetClearGroundDensity(tile, CLEAR_GRASS, 3);
	} else {
		/* Transition from clear to desert is not smooth (after clearing desert tile) */
		SetClearGroundDensity(tile, CLEAR_DESERT, expected);
	}

	MarkTileDirtyByTile(tile);
}

static void TileLoop_Clear(TileIndex tile)
{
	AmbientSoundEffect(tile);

	switch (_settings_game.game_creation.landscape) {
		case LandscapeType::Tropic: TileLoopClearDesert(tile); break;
		case LandscapeType::Arctic: TileLoopClearAlps(tile);   break;
		default: break;
	}

	if (IsSnowTile(tile)) return;

	switch (GetClearGround(tile)) {
		case CLEAR_GRASS:
			if (GetClearDensity(tile) == 3) return;

			if (_game_mode != GM_EDITOR) {
				if (GetClearCounter(tile) < 7) {
					AddClearCounter(tile, 1);
					return;
				} else {
					SetClearCounter(tile, 0);
					AddClearDensity(tile, 1);
				}
			} else {
				SetClearGroundDensity(tile, GB(Random(), 0, 8) > 21 ? CLEAR_GRASS : CLEAR_ROUGH, 3);
			}
			break;

		case CLEAR_FIELDS:
			UpdateFences(tile);

			if (_game_mode == GM_EDITOR) return;

			if (GetClearCounter(tile) < 7) {
				AddClearCounter(tile, 1);
				return;
			} else {
				SetClearCounter(tile, 0);
			}

			if (GetIndustryIndexOfField(tile) == IndustryID::Invalid() && GetFieldType(tile) >= 7) {
				/* This farmfield is no longer farmfield, so make it grass again */
				MakeClear(tile, CLEAR_GRASS, 2);
			} else {
				uint field_type = GetFieldType(tile);
				field_type = (field_type < 8) ? field_type + 1 : 0;
				SetFieldType(tile, field_type);
			}
			break;

		default:
			return;
	}

	MarkTileDirtyByTile(tile, VMDF_NOT_MAP_MODE_NON_VEG);
}

void GenerateClearTile()
{
	uint i, gi;
	TileIndex tile;

	/* add rough tiles */
	i = Map::ScaleBySize(GB(Random(), 0, 10) + 0x400);
	gi = Map::ScaleBySize(GB(Random(), 0, 7) + 0x80);

	SetGeneratingWorldProgress(GWP_ROUGH_ROCKY, gi + i);
	do {
		IncreaseGeneratingWorldProgress(GWP_ROUGH_ROCKY);
		tile = RandomTile();
		if (IsTileType(tile, MP_CLEAR) && !IsClearGround(tile, CLEAR_DESERT)) SetClearGroundDensity(tile, CLEAR_ROUGH, 3);
	} while (--i);

	/* add rocky tiles */
	i = gi;
	do {
		uint32_t r = Random();
		tile = RandomTileSeed(r);

		IncreaseGeneratingWorldProgress(GWP_ROUGH_ROCKY);
		auto IsUsableTile = [&](TileIndex t) -> bool {
			return IsTileType(t, MP_CLEAR) && (_allow_rocks_desert || !IsClearGround(t, CLEAR_DESERT));
		};
		if (IsUsableTile(tile)) {
			uint j = GB(r, 16, 4) + _settings_game.game_creation.amount_of_rocks + ((int)TileHeight(tile) * _settings_game.game_creation.height_affects_rocks);
			for (;;) {
				TileIndex tile_new;

				SetClearGroundDensity(tile, CLEAR_ROCKS, 3);
				MarkTileDirtyByTile(tile);
				do {
					if (--j == 0) goto get_out;
					tile_new = tile + TileOffsByDiagDir((DiagDirection)GB(Random(), 0, 2));
				} while (!IsUsableTile(tile_new));
				tile = tile_new;
			}
get_out:;
		}
	} while (--i);
}

static TrackStatus GetTileTrackStatus_Clear(TileIndex, TransportType, uint, DiagDirection)
{
	return 0;
}

static void GetTileDesc_Clear(TileIndex tile, TileDesc &td)
{
	/* Each pair holds a normal and a snowy ClearGround description. */
	static constexpr std::pair<StringID, StringID> clear_land_str[] = {
		{STR_LAI_CLEAR_DESCRIPTION_GRASS,      STR_LAI_CLEAR_DESCRIPTION_SNOWY_GRASS},
		{STR_LAI_CLEAR_DESCRIPTION_ROUGH_LAND, STR_LAI_CLEAR_DESCRIPTION_SNOWY_ROUGH_LAND},
		{STR_LAI_CLEAR_DESCRIPTION_ROCKS,      STR_LAI_CLEAR_DESCRIPTION_SNOWY_ROCKS},
		{STR_LAI_CLEAR_DESCRIPTION_FIELDS,     STR_EMPTY},
		{STR_EMPTY,                            STR_EMPTY}, // CLEAR_SNOW does not appear in the map.
		{STR_LAI_CLEAR_DESCRIPTION_DESERT,     STR_EMPTY},
	};

	if (!IsSnowTile(tile) && IsClearGround(tile, CLEAR_GRASS) && GetClearDensity(tile) == 0) {
		td.str = STR_LAI_CLEAR_DESCRIPTION_BARE_LAND;
	} else {
		const auto &[name, snowy_name] = clear_land_str[GetClearGround(tile)];
		td.str = IsSnowTile(tile) ? snowy_name : name;
	}
	td.owner[0] = GetTileOwner(tile);
}

static void ChangeTileOwner_Clear(TileIndex, Owner, Owner)
{
	return;
}

static CommandCost TerraformTile_Clear(TileIndex tile, DoCommandFlags flags, int, Slope)
{
	return Command<CMD_LANDSCAPE_CLEAR>::Do(flags, tile);
}

extern const TileTypeProcs _tile_type_clear_procs = {
	DrawTile_Clear,           ///< draw_tile_proc
	GetSlopePixelZ_Clear,     ///< get_slope_z_proc
	ClearTile_Clear,          ///< clear_tile_proc
	nullptr,                     ///< add_accepted_cargo_proc
	GetTileDesc_Clear,        ///< get_tile_desc_proc
	GetTileTrackStatus_Clear, ///< get_tile_track_status_proc
	nullptr,                     ///< click_tile_proc
	nullptr,                     ///< animate_tile_proc
	TileLoop_Clear,           ///< tile_loop_proc
	ChangeTileOwner_Clear,    ///< change_tile_owner_proc
	nullptr,                     ///< add_produced_cargo_proc
	nullptr,                     ///< vehicle_enter_tile_proc
	GetFoundation_Clear,      ///< get_foundation_proc
	TerraformTile_Clear,      ///< terraform_tile_proc
};<|MERGE_RESOLUTION|>--- conflicted
+++ resolved
@@ -79,12 +79,12 @@
 
 SpriteID GetSpriteIDForRocks(const Slope slope, const uint tile_hash)
 {
-	return ((HasGrfMiscBit(GMB_SECOND_ROCKY_TILE_SET) && (tile_hash & 1)) ? SPR_FLAT_ROCKY_LAND_2 : SPR_FLAT_ROCKY_LAND_1) + SlopeToSpriteOffset(slope);
+	return ((HasGrfMiscBit(GrfMiscBit::SecondRockyTileSet) && (tile_hash & 1)) ? SPR_FLAT_ROCKY_LAND_2 : SPR_FLAT_ROCKY_LAND_1) + SlopeToSpriteOffset(slope);
 }
 
 inline SpriteID GetSpriteIDForRocksUsingOffset(const uint slope_to_sprite_offset, const uint x, const uint y)
 {
-	return ((HasGrfMiscBit(GMB_SECOND_ROCKY_TILE_SET) && (TileHash(x, y) & 1)) ? SPR_FLAT_ROCKY_LAND_2 : SPR_FLAT_ROCKY_LAND_1) + slope_to_sprite_offset;
+	return ((HasGrfMiscBit(GrfMiscBit::SecondRockyTileSet) && (TileHash(x, y) & 1)) ? SPR_FLAT_ROCKY_LAND_2 : SPR_FLAT_ROCKY_LAND_1) + slope_to_sprite_offset;
 }
 
 bool DrawCustomSpriteIDForRocks(const TileInfo *ti, uint8_t slope_to_sprite_offset, bool require_snow_flag)
@@ -175,15 +175,11 @@
 			break;
 
 		case CLEAR_ROCKS:
-<<<<<<< HEAD
 			if (!params.no_ground_tiles) {
 				uint8_t slope_to_sprite_offset = SlopeToSpriteOffset(ti->tileh);
 				if (DrawCustomSpriteIDForRocks(ti, slope_to_sprite_offset, false)) break;
 				DrawGroundSprite(GetSpriteIDForRocksUsingOffset(slope_to_sprite_offset, ti->x, ti->y), PAL_NONE);
 			}
-=======
-			DrawGroundSprite((HasGrfMiscBit(GrfMiscBit::SecondRockyTileSet) && (TileHash(ti->x, ti->y) & 1) ? SPR_FLAT_ROCKY_LAND_2 : SPR_FLAT_ROCKY_LAND_1) + SlopeToSpriteOffset(ti->tileh), PAL_NONE);
->>>>>>> 21d2a948
 			break;
 
 		case CLEAR_FIELDS:
