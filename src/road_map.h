/*
 * This file is part of OpenTTD.
 * OpenTTD is free software; you can redistribute it and/or modify it under the terms of the GNU General Public License as published by the Free Software Foundation, version 2.
 * OpenTTD is distributed in the hope that it will be useful, but WITHOUT ANY WARRANTY; without even the implied warranty of MERCHANTABILITY or FITNESS FOR A PARTICULAR PURPOSE.
 * See the GNU General Public License for more details. You should have received a copy of the GNU General Public License along with OpenTTD. If not, see <http://www.gnu.org/licenses/>.
 */

/** @file road_map.h Map accessors for roads. */

#ifndef ROAD_MAP_H
#define ROAD_MAP_H

#include "track_func.h"
#include "depot_type.h"
#include "rail_type.h"
#include "road_func.h"
#include "tile_map.h"


/** The different types of road tiles. */
enum RoadTileType : uint8_t {
	ROAD_TILE_NORMAL,   ///< Normal road
	ROAD_TILE_CROSSING, ///< Level crossing
	ROAD_TILE_DEPOT,    ///< Depot (one entrance)
};

<<<<<<< HEAD
/**
 * Test whether a tile can have road/tram types.
 * @param t Tile to query.
 * @return true if tile can be queried about road/tram types.
 */
inline bool MayHaveRoad(TileIndex t)
{
	switch (GetTileType(t)) {
		case MP_ROAD:
			return true;

		case MP_STATION:
			return true;

		case MP_TUNNELBRIDGE:
			return GB(_m[t].m5, 2, 2) == 1;

		default:
			return false;
	}
}

/**
 * Test whether a tile type can have road/tram types.
 * @param type Tile type.
 * @return true if tile type can have road/tram types.
 */
inline bool MayTileTypeHaveRoad(TileType type)
{
	switch (type) {
		case MP_ROAD:
		case MP_STATION:
		case MP_TUNNELBRIDGE:
			return true;

		default:
			return false;
	}
}
=======
bool MayHaveRoad(Tile t);
>>>>>>> 786893a8

/**
 * Get the type of the road tile.
 * @param t Tile to query.
 * @pre IsTileType(t, MP_ROAD)
 * @return The road tile type.
 */
debug_inline static RoadTileType GetRoadTileType(TileIndex t)
{
	dbg_assert_tile(IsTileType(t, MP_ROAD), t);
	return (RoadTileType)GB(_m[t].m5, 6, 2);
}

/**
 * Return whether a tile is a normal road.
 * @param t Tile to query.
 * @pre IsTileType(t, MP_ROAD)
 * @return True if normal road.
 */
debug_inline static bool IsNormalRoad(TileIndex t)
{
	return GetRoadTileType(t) == ROAD_TILE_NORMAL;
}

/**
 * Return whether a tile is a normal road tile.
 * @param t Tile to query.
 * @return True if normal road tile.
 */
debug_inline static bool IsNormalRoadTile(TileIndex t)
{
	return IsTileType(t, MP_ROAD) && IsNormalRoad(t);
}

/**
 * Return whether a tile is a level crossing.
 * @param t Tile to query.
 * @pre IsTileType(t, MP_ROAD)
 * @return True if level crossing.
 */
inline bool IsLevelCrossing(TileIndex t)
{
	return GetRoadTileType(t) == ROAD_TILE_CROSSING;
}

/**
 * Return whether a tile is a level crossing tile.
 * @param t Tile to query.
 * @return True if level crossing tile.
 */
inline bool IsLevelCrossingTile(TileIndex t)
{
	return IsTileType(t, MP_ROAD) && IsLevelCrossing(t);
}

/**
 * Return whether a tile is a road depot.
 * @param t Tile to query.
 * @pre IsTileType(t, MP_ROAD)
 * @return True if road depot.
 */
debug_inline static bool IsRoadDepot(TileIndex t)
{
	return GetRoadTileType(t) == ROAD_TILE_DEPOT;
}

/**
 * Return whether a tile is a road depot tile.
 * @param t Tile to query.
 * @return True if road depot tile.
 */
debug_inline static bool IsRoadDepotTile(TileIndex t)
{
	return IsTileType(t, MP_ROAD) && IsRoadDepot(t);
}

/**
 * Get the present road bits for a specific road type.
 * @param t  The tile to query.
 * @param rt Road type.
 * @pre IsNormalRoad(t)
 * @return The present road bits for the road type.
 */
inline RoadBits GetRoadBits(TileIndex t, RoadTramType rtt)
{
	dbg_assert_tile(IsNormalRoad(t), t);
	if (rtt == RTT_TRAM) return (RoadBits)GB(_m[t].m3, 0, 4);
	return (RoadBits)GB(_m[t].m5, 0, 4);
}

/**
 * Get all set RoadBits on the given tile
 *
 * @param tile The tile from which we want to get the RoadBits
 * @return all set RoadBits of the tile
 */
inline RoadBits GetAllRoadBits(TileIndex tile)
{
	return GetRoadBits(tile, RTT_ROAD) | GetRoadBits(tile, RTT_TRAM);
}

/**
 * Set the present road bits for a specific road type.
 * @param t  The tile to change.
 * @param r  The new road bits.
 * @param rt Road type.
 * @pre IsNormalRoad(t)
 */
inline void SetRoadBits(TileIndex t, RoadBits r, RoadTramType rtt)
{
	assert_tile(IsNormalRoad(t), t); // XXX incomplete
	if (rtt == RTT_TRAM) {
		SB(_m[t].m3, 0, 4, r);
	} else {
		SB(_m[t].m5, 0, 4, r);
	}
}

inline RoadType GetRoadTypeRoad(TileIndex t)
{
	dbg_assert(MayHaveRoad(t));
	return (RoadType)GB(_m[t].m4, 0, 6);
}

inline RoadType GetRoadTypeTram(TileIndex t)
{
	dbg_assert(MayHaveRoad(t));
	return (RoadType)GB(_me[t].m8, 6, 6);
}

inline RoadType GetRoadType(TileIndex t, RoadTramType rtt)
{
	return (rtt == RTT_TRAM) ? GetRoadTypeTram(t) : GetRoadTypeRoad(t);
}

/**
 * Get the present road types of a tile.
 * @param t The tile to query.
 * @return Present road types.
 */
inline RoadTypes GetPresentRoadTypes(TileIndex t)
{
	RoadTypes result{};
	if (MayHaveRoad(t)) {
		if (GetRoadTypeRoad(t) != INVALID_ROADTYPE) result.Set(GetRoadTypeRoad(t));
		if (GetRoadTypeTram(t) != INVALID_ROADTYPE) result.Set(GetRoadTypeTram(t));
	}
	return result;
}

inline bool HasRoadTypeRoad(TileIndex t)
{
	return GetRoadTypeRoad(t) != INVALID_ROADTYPE;
}

inline bool HasRoadTypeTram(TileIndex t)
{
	return GetRoadTypeTram(t) != INVALID_ROADTYPE;
}

/**
 * Get the present road types of a tile.
 * @param t The tile to query.
 * @return Present road types.
 */
inline RoadTramTypes GetPresentRoadTramTypes(TileIndex t)
{
	RoadTramTypes result = (RoadTramTypes)0;
	if (MayHaveRoad(t)) {
		if (GetRoadTypeRoad(t) != INVALID_ROADTYPE) result |= RTTB_ROAD;
		if (GetRoadTypeTram(t) != INVALID_ROADTYPE) result |= RTTB_TRAM;
	}
	return result;
}

/**
 * Check if a tile has a road or a tram road type.
 * @param t  The tile to check.
 * @param tram True to check tram, false to check road.
 * @return True if the tile has the specified road type.
 */
inline bool HasTileRoadType(TileIndex t, RoadTramType rtt)
{
	return GetRoadType(t, rtt) != INVALID_ROADTYPE;
}

/**
 * Check if a tile has one of the specified road types.
 * @param t  The tile to check.
 * @param rts Allowed road types.
 * @return True if the tile has one of the specified road types.
 */
inline bool HasTileAnyRoadType(TileIndex t, RoadTypes rts)
{
	if (!MayHaveRoad(t)) return false;
	return GetPresentRoadTypes(t).Any(rts);
}

/**
 * Get the owner of a specific road type.
 * @param t  The tile to query.
 * @param rtt RoadTramType.
 * @return Owner of the given road type.
 */
inline Owner GetRoadOwner(TileIndex t, RoadTramType rtt)
{
	dbg_assert(MayHaveRoad(t));
	if (rtt == RTT_ROAD) return (Owner)GB(IsNormalRoadTile(t) ? _m[t].m1 : _me[t].m7, 0, 5);

	/* Trams don't need OWNER_TOWN, and remapping OWNER_NONE
	 * to OWNER_TOWN makes it use one bit less */
	Owner o = (Owner)GB(_m[t].m3, 4, 4);
	return o == OWNER_TOWN ? OWNER_NONE : o;
}

/**
 * Set the owner of a specific road type.
 * @param t  The tile to change.
 * @param rtt RoadTramType.
 * @param o  New owner of the given road type.
 */
inline void SetRoadOwner(TileIndex t, RoadTramType rtt, Owner o)
{
	if (rtt == RTT_ROAD) {
		SB(IsNormalRoadTile(t) ? _m[t].m1 : _me[t].m7, 0, 5, o.base());
	} else {
		SB(_m[t].m3, 4, 4, (o == OWNER_NONE ? OWNER_TOWN : o).base());
	}
}

/**
 * Check if a specific road type is owned by an owner.
 * @param t  The tile to query.
 * @param tram True to check tram, false to check road.
 * @param o  Owner to compare with.
 * @pre HasTileRoadType(t, rt)
 * @return True if the road type is owned by the given owner.
 */
inline bool IsRoadOwner(TileIndex t, RoadTramType rtt, Owner o)
{
	dbg_assert_tile(HasTileRoadType(t, rtt), t);
	return (GetRoadOwner(t, rtt) == o);
}

/**
 * Checks if given tile has town owned road
 * @param t tile to check
 * @pre IsTileType(t, MP_ROAD)
 * @return true iff tile has road and the road is owned by a town
 */
inline bool HasTownOwnedRoad(TileIndex t)
{
	return HasTileRoadType(t, RTT_ROAD) && IsRoadOwner(t, RTT_ROAD, OWNER_TOWN);
}

/**
 * Checks if a DisallowedRoadDirections is valid.
 *
 * @param wc The value to check
 * @return true if the given value is a valid DisallowedRoadDirections.
 */
inline bool IsValidDisallowedRoadDirections(DisallowedRoadDirections drt)
{
	return drt < DRD_END;
}

/**
 * Gets the disallowed directions
 * @param t the tile to get the directions from
 * @return the disallowed directions
 */
inline DisallowedRoadDirections GetDisallowedRoadDirections(TileIndex t)
{
	dbg_assert_tile(IsNormalRoad(t), t);
	return (DisallowedRoadDirections)GB(_m[t].m5, 4, 2);
}

/**
 * Sets the disallowed directions
 * @param t   the tile to set the directions for
 * @param drd the disallowed directions
 */
inline void SetDisallowedRoadDirections(TileIndex t, DisallowedRoadDirections drd)
{
	assert_tile(IsNormalRoad(t), t);
	assert(drd < DRD_END);
	SB(_m[t].m5, 4, 2, drd);
}

enum RoadCachedOneWayState {
	RCOWS_NORMAL = 0,             ///< Road is not one-way
	RCOWS_NON_JUNCTION_A,         ///< Road is one-way in 'A' direction (Trackdir 8-13 is allowed, same as DRD_SOUTHBOUND for straight road pieces)
	RCOWS_NON_JUNCTION_B,         ///< Road is one-way in 'B' direction (Trackdir 0-5 is allowed, same as DRD_NORTHBOUND for straight road pieces)
	RCOWS_NO_ACCESS,              ///< Road is disallowed in both directions
	RCOWS_SIDE_JUNCTION,          ///< Road is a one-way side junction
	RCOWS_SIDE_JUNCTION_NO_EXIT,  ///< Road is a one-way side junction, with no side exit
};

/**
 * Get the road cached one-way state
 * @param t tile to get the state from
 * @pre MayHaveRoad(t)
 * @return road cached one way state
 */
inline RoadCachedOneWayState GetRoadCachedOneWayState(TileIndex t)
{
	dbg_assert(MayHaveRoad(t));
	return (RoadCachedOneWayState)GB(_me[t].m8, 12, 3);
}

/**
 * Set the road cached one-way state
 * @param t tile to set the state of
 * @param rcows road cached one way state
 * @pre MayHaveRoad(t)
 */
inline void SetRoadCachedOneWayState(TileIndex t, RoadCachedOneWayState rcows)
{
	assert(MayHaveRoad(t));
	SB(_me[t].m8, 12, 3, rcows);
}

/**
 * Get the road axis of a level crossing.
 * @param t The tile to query.
 * @pre IsLevelCrossing(t)
 * @return The axis of the road.
 */
inline Axis GetCrossingRoadAxis(TileIndex t)
{
	dbg_assert_tile(IsLevelCrossing(t), t);
	return (Axis)GB(_m[t].m5, 0, 1);
}

/**
 * Get the rail axis of a level crossing.
 * @param t The tile to query.
 * @pre IsLevelCrossing(t)
 * @return The axis of the rail.
 */
inline Axis GetCrossingRailAxis(TileIndex t)
{
	dbg_assert_tile(IsLevelCrossing(t), t);
	return OtherAxis((Axis)GetCrossingRoadAxis(t));
}

/**
 * Get the road bits of a level crossing.
 * @param tile The tile to query.
 * @return The present road bits.
 */
inline RoadBits GetCrossingRoadBits(TileIndex tile)
{
	return GetCrossingRoadAxis(tile) == AXIS_X ? ROAD_X : ROAD_Y;
}

/**
 * Get the rail track of a level crossing.
 * @param tile The tile to query.
 * @return The rail track.
 */
inline Track GetCrossingRailTrack(TileIndex tile)
{
	return AxisToTrack(GetCrossingRailAxis(tile));
}

/**
 * Get the rail track bits of a level crossing.
 * @param tile The tile to query.
 * @return The rail track bits.
 */
inline TrackBits GetCrossingRailBits(TileIndex tile)
{
	return AxisToTrackBits(GetCrossingRailAxis(tile));
}


/**
 * Get the reservation state of the rail crossing
 * @param t the crossing tile
 * @return reservation state
 * @pre IsLevelCrossingTile(t)
 */
inline bool HasCrossingReservation(TileIndex t)
{
	dbg_assert_tile(IsLevelCrossingTile(t), t);
	return HasBit(_m[t].m5, 4);
}

/**
 * Set the reservation state of the rail crossing
 * @note Works for both waypoints and rail depots
 * @param t the crossing tile
 * @param b the reservation state
 * @pre IsLevelCrossingTile(t)
 */
inline void SetCrossingReservation(TileIndex t, bool b)
{
	assert_tile(IsLevelCrossingTile(t), t);
	AssignBit(_m[t].m5, 4, b);
}

/**
 * Get the reserved track bits for a rail crossing
 * @param t the tile
 * @pre IsLevelCrossingTile(t)
 * @return reserved track bits
 */
inline TrackBits GetCrossingReservationTrackBits(TileIndex t)
{
	return HasCrossingReservation(t) ? GetCrossingRailBits(t) : TRACK_BIT_NONE;
}

/**
 * Check if the level crossing is barred.
 * @param t The tile to query.
 * @pre IsLevelCrossing(t)
 * @return True if the level crossing is barred.
 */
inline bool IsCrossingBarred(TileIndex t)
{
	dbg_assert_tile(IsLevelCrossing(t), t);
	return HasBit(_m[t].m5, 5);
}

/**
 * Set the bar state of a level crossing.
 * @param t The tile to modify.
 * @param barred True if the crossing should be barred, false otherwise.
 * @pre IsLevelCrossing(t)
 */
inline void SetCrossingBarred(TileIndex t, bool barred)
{
	assert_tile(IsLevelCrossing(t), t);
	AssignBit(_m[t].m5, 5, barred);
}

/**
 * Check if the level crossing is possibly occupied by road vehicle(s).
 * @param t The tile to query.
 * @pre IsLevelCrossing(t)
 * @return True if the level crossing is marked as occupied. This may return false positives.
 */
inline bool IsCrossingPossiblyOccupiedByRoadVehicle(TileIndex t)
{
	dbg_assert_tile(IsLevelCrossing(t), t);
	return HasBit(_m[t].m5, 1);
}

/**
 * Set whether the level crossing is occupied by road vehicle(s).
 * @param t The tile to modify.
 * @param barred True if the crossing should be marked as occupied, false otherwise.
 * @pre IsLevelCrossing(t)
 */
inline void SetCrossingOccupiedByRoadVehicle(TileIndex t, bool occupied)
{
	assert_tile(IsLevelCrossing(t), t);
	AssignBit(_m[t].m5, 1, occupied);
}

/** Check if a road tile has snow/desert. */
#define IsOnDesert IsOnSnow
/**
 * Check if a road tile has snow/desert.
 * @param t The tile to query.
 * @return True if the tile has snow/desert.
 */
inline bool IsOnSnow(TileIndex t)
{
	return HasBit(_me[t].m7, 5);
}

/** Toggle the snow/desert state of a road tile. */
#define ToggleDesert ToggleSnow
/**
 * Toggle the snow/desert state of a road tile.
 * @param t The tile to change.
 */
inline void ToggleSnow(TileIndex t)
{
	ToggleBit(_me[t].m7, 5);
}


/** The possible road side decorations. */
enum Roadside {
	ROADSIDE_BARREN           = 0, ///< Road on barren land
	ROADSIDE_GRASS            = 1, ///< Road on grass
	ROADSIDE_PAVED            = 2, ///< Road with paved sidewalks
	ROADSIDE_STREET_LIGHTS    = 3, ///< Road with street lights on paved sidewalks
	// 4 is unused for historical reasons
	ROADSIDE_TREES            = 5, ///< Road with trees on paved sidewalks
	ROADSIDE_GRASS_ROAD_WORKS = 6, ///< Road on grass with road works
	ROADSIDE_PAVED_ROAD_WORKS = 7, ///< Road with sidewalks and road works
};

/**
 * Get the decorations of a road.
 * @param tile The tile to query.
 * @return The road decoration of the tile.
 */
inline Roadside GetRoadside(TileIndex tile)
{
	return (Roadside)GB(_me[tile].m6, 3, 3);
}

/**
 * Set the decorations of a road.
 * @param tile The tile to change.
 * @param s    The new road decoration of the tile.
 */
inline void SetRoadside(TileIndex tile, Roadside s)
{
	SB(_me[tile].m6, 3, 3, s);
}

/**
 * Check if a tile has road works.
 * @param t The tile to check.
 * @return True if the tile has road works in progress.
 */
inline bool HasRoadWorks(TileIndex t)
{
	return GetRoadside(t) >= ROADSIDE_GRASS_ROAD_WORKS;
}

/**
 * Increase the progress counter of road works.
 * @param t The tile to modify.
 * @return True if the road works are in the last stage.
 */
inline bool IncreaseRoadWorksCounter(TileIndex t)
{
	AB(_me[t].m7, 0, 4, 1);

	return GB(_me[t].m7, 0, 4) == 15;
}

/**
 * Start road works on a tile.
 * @param t The tile to start the work on.
 * @pre !HasRoadWorks(t)
 */
inline void StartRoadWorks(TileIndex t)
{
	assert_tile(!HasRoadWorks(t), t);
	/* Remove any trees or lamps in case or roadwork */
	switch (GetRoadside(t)) {
		case ROADSIDE_BARREN:
		case ROADSIDE_GRASS:  SetRoadside(t, ROADSIDE_GRASS_ROAD_WORKS); break;
		default:              SetRoadside(t, ROADSIDE_PAVED_ROAD_WORKS); break;
	}
}

/**
 * Terminate road works on a tile.
 * @param t Tile to stop the road works on.
 * @pre HasRoadWorks(t)
 */
inline void TerminateRoadWorks(TileIndex t)
{
	assert_tile(HasRoadWorks(t), t);
	SetRoadside(t, (Roadside)(GetRoadside(t) - ROADSIDE_GRASS_ROAD_WORKS + ROADSIDE_GRASS));
	/* Stop the counter */
	SB(_me[t].m7, 0, 4, 0);
}


/**
 * Get the direction of the exit of a road depot.
 * @param t The tile to query.
 * @return Diagonal direction of the depot exit.
 */
inline DiagDirection GetRoadDepotDirection(TileIndex t)
{
	dbg_assert_tile(IsRoadDepot(t), t);
	return (DiagDirection)GB(_m[t].m5, 0, 2);
}


RoadBits GetAnyRoadBits(TileIndex tile, RoadTramType rtt, bool straight_tunnel_bridge_entrance = false);

/**
 * Set the road road type of a tile.
 * @param t The tile to change.
 * @param rt The road type to set.
 */
inline void SetRoadTypeRoad(TileIndex t, RoadType rt)
{
	assert(MayHaveRoad(t));
	assert(rt == INVALID_ROADTYPE || RoadTypeIsRoad(rt));
	SB(_m[t].m4, 0, 6, rt);
}

/**
 * Set the tram road type of a tile.
 * @param t The tile to change.
 * @param rt The road type to set.
 */
inline void SetRoadTypeTram(TileIndex t, RoadType rt)
{
	assert(MayHaveRoad(t));
	assert(rt == INVALID_ROADTYPE || RoadTypeIsTram(rt));
	SB(_me[t].m8, 6, 6, rt);
}

/**
 * Set the road type of a tile.
 * @param t The tile to change.
 * @param rtt Set road or tram type.
 * @param rt The road type to set.
 */
inline void SetRoadType(TileIndex t, RoadTramType rtt, RoadType rt)
{
	if (rtt == RTT_TRAM) {
		SetRoadTypeTram(t, rt);
	} else {
		SetRoadTypeRoad(t, rt);
	}
}

/**
 * Set the present road types of a tile.
 * @param t  The tile to change.
 * @param road_rt The road roadtype to set for the tile.
 * @param tram_rt The tram roadtype to set for the tile.
 */
inline void SetRoadTypes(TileIndex t, RoadType road_rt, RoadType tram_rt)
{
	SetRoadTypeRoad(t, road_rt);
	SetRoadTypeTram(t, tram_rt);
}

/**
 * Make a normal road tile.
 * @param t       Tile to make a normal road.
 * @param bits    Road bits to set for all present road types.
 * @param road_rt The road roadtype to set for the tile.
 * @param tram_rt The tram roadtype to set for the tile.
 * @param town    Town ID if the road is a town-owned road.
 * @param road    New owner of road.
 * @param tram    New owner of tram tracks.
 */
inline void MakeRoadNormal(TileIndex t, RoadBits bits, RoadType road_rt, RoadType tram_rt, TownID town, Owner road, Owner tram)
{
	SetTileType(t, MP_ROAD);
	SetTileOwner(t, road);
	_m[t].m2 = town.base();
	_m[t].m3 = (tram_rt != INVALID_ROADTYPE ? bits : 0);
	_m[t].m5 = (road_rt != INVALID_ROADTYPE ? bits : 0) | ROAD_TILE_NORMAL << 6;
	SB(_me[t].m6, 2, 4, 0);
	_me[t].m7 = 0;
	SetRoadTypes(t, road_rt, tram_rt);
	SetRoadOwner(t, RTT_TRAM, tram);
}

/**
 * Make a level crossing.
 * @param t       Tile to make a level crossing.
 * @param road    New owner of road.
 * @param tram    New owner of tram tracks.
 * @param rail    New owner of the rail track.
 * @param roaddir Axis of the road.
 * @param rat     New rail type.
 * @param road_rt The road roadtype to set for the tile.
 * @param tram_rt The tram roadtype to set for the tile.
 * @param town    Town ID if the road is a town-owned road.
 */
inline void MakeRoadCrossing(TileIndex t, Owner road, Owner tram, Owner rail, Axis roaddir, RailType rat, RoadType road_rt, RoadType tram_rt, TownID town)
{
	SetTileType(t, MP_ROAD);
	SetTileOwner(t, rail);
	_m[t].m2 = town.base();
	_m[t].m3 = 0;
	_m[t].m4 = INVALID_ROADTYPE;
	_m[t].m5 = ROAD_TILE_CROSSING << 6 | roaddir;
	SB(_me[t].m6, 2, 4, 0);
	_me[t].m7 = road.base();
	_me[t].m8 = INVALID_ROADTYPE << 6 | rat;
	SetRoadTypes(t, road_rt, tram_rt);
	SetRoadOwner(t, RTT_TRAM, tram);
}

/**
 * Make a road depot.
 * @param t     Tile to make a level crossing.
 * @param owner New owner of the depot.
 * @param did   New depot ID.
 * @param dir   Direction of the depot exit.*
 * @param rt    Road type of the depot.
 */
inline void MakeRoadDepot(TileIndex t, Owner owner, DepotID did, DiagDirection dir, RoadType rt)
{
	SetTileType(t, MP_ROAD);
	SetTileOwner(t, owner);
	_m[t].m2 = did.base();
	_m[t].m3 = 0;
	_m[t].m4 = INVALID_ROADTYPE;
	_m[t].m5 = ROAD_TILE_DEPOT << 6 | dir;
	SB(_me[t].m6, 2, 4, 0);
	_me[t].m7 = owner.base();
	_me[t].m8 = INVALID_ROADTYPE << 6;
	SetRoadType(t, GetRoadTramType(rt), rt);
	SetRoadOwner(t, RTT_TRAM, owner);
}

#endif /* ROAD_MAP_H */<|MERGE_RESOLUTION|>--- conflicted
+++ resolved
@@ -24,7 +24,6 @@
 	ROAD_TILE_DEPOT,    ///< Depot (one entrance)
 };
 
-<<<<<<< HEAD
 /**
  * Test whether a tile can have road/tram types.
  * @param t Tile to query.
@@ -36,8 +35,10 @@
 		case MP_ROAD:
 			return true;
 
-		case MP_STATION:
+		case MP_STATION: {
+			GB(_me[t].m6, 3, 4) == 2 || GB(_me[t].m6, 3, 4) == 3 || GB(_me[t].m6, 3, 4) == 8; // IsAnyRoadStop
 			return true;
+		}
 
 		case MP_TUNNELBRIDGE:
 			return GB(_m[t].m5, 2, 2) == 1;
@@ -64,9 +65,6 @@
 			return false;
 	}
 }
-=======
-bool MayHaveRoad(Tile t);
->>>>>>> 786893a8
 
 /**
  * Get the type of the road tile.
