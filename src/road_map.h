/*
 * This file is part of OpenTTD.
 * OpenTTD is free software; you can redistribute it and/or modify it under the terms of the GNU General Public License as published by the Free Software Foundation, version 2.
 * OpenTTD is distributed in the hope that it will be useful, but WITHOUT ANY WARRANTY; without even the implied warranty of MERCHANTABILITY or FITNESS FOR A PARTICULAR PURPOSE.
 * See the GNU General Public License for more details. You should have received a copy of the GNU General Public License along with OpenTTD. If not, see <http://www.gnu.org/licenses/>.
 */

/** @file road_map.h Map accessors for roads. */

#ifndef ROAD_MAP_H
#define ROAD_MAP_H

#include "track_func.h"
#include "depot_type.h"
#include "rail_type.h"
#include "road_func.h"
#include "tile_map.h"


/** The different types of road tiles. */
enum RoadTileType : uint8_t {
	ROAD_TILE_NORMAL,   ///< Normal road
	ROAD_TILE_CROSSING, ///< Level crossing
	ROAD_TILE_DEPOT,    ///< Depot (one entrance)
};

/**
 * Test whether a tile can have road/tram types.
 * @param t Tile to query.
 * @return true if tile can be queried about road/tram types.
 */
inline bool MayHaveRoad(TileIndex t)
{
	switch (GetTileType(t)) {
		case MP_ROAD:
			return true;

		case MP_STATION:
			return true;

		case MP_TUNNELBRIDGE:
			return GB(_m[t].m5, 2, 2) == 1;

		default:
			return false;
	}
}

/**
 * Test whether a tile type can have road/tram types.
 * @param type Tile type.
 * @return true if tile type can have road/tram types.
 */
inline bool MayTileTypeHaveRoad(TileType type)
{
	switch (type) {
		case MP_ROAD:
		case MP_STATION:
		case MP_TUNNELBRIDGE:
			return true;

		default:
			return false;
	}
}

/**
 * Get the type of the road tile.
 * @param t Tile to query.
 * @pre IsTileType(t, MP_ROAD)
 * @return The road tile type.
 */
debug_inline static RoadTileType GetRoadTileType(TileIndex t)
{
	dbg_assert_tile(IsTileType(t, MP_ROAD), t);
	return (RoadTileType)GB(_m[t].m5, 6, 2);
}

/**
 * Return whether a tile is a normal road.
 * @param t Tile to query.
 * @pre IsTileType(t, MP_ROAD)
 * @return True if normal road.
 */
debug_inline static bool IsNormalRoad(TileIndex t)
{
	return GetRoadTileType(t) == ROAD_TILE_NORMAL;
}

/**
 * Return whether a tile is a normal road tile.
 * @param t Tile to query.
 * @return True if normal road tile.
 */
debug_inline static bool IsNormalRoadTile(TileIndex t)
{
	return IsTileType(t, MP_ROAD) && IsNormalRoad(t);
}

/**
 * Return whether a tile is a level crossing.
 * @param t Tile to query.
 * @pre IsTileType(t, MP_ROAD)
 * @return True if level crossing.
 */
inline bool IsLevelCrossing(TileIndex t)
{
	return GetRoadTileType(t) == ROAD_TILE_CROSSING;
}

/**
 * Return whether a tile is a level crossing tile.
 * @param t Tile to query.
 * @return True if level crossing tile.
 */
inline bool IsLevelCrossingTile(TileIndex t)
{
	return IsTileType(t, MP_ROAD) && IsLevelCrossing(t);
}

/**
 * Return whether a tile is a road depot.
 * @param t Tile to query.
 * @pre IsTileType(t, MP_ROAD)
 * @return True if road depot.
 */
debug_inline static bool IsRoadDepot(TileIndex t)
{
	return GetRoadTileType(t) == ROAD_TILE_DEPOT;
}

/**
 * Return whether a tile is a road depot tile.
 * @param t Tile to query.
 * @return True if road depot tile.
 */
debug_inline static bool IsRoadDepotTile(TileIndex t)
{
	return IsTileType(t, MP_ROAD) && IsRoadDepot(t);
}

/**
 * Get the present road bits for a specific road type.
 * @param t  The tile to query.
 * @param rt Road type.
 * @pre IsNormalRoad(t)
 * @return The present road bits for the road type.
 */
inline RoadBits GetRoadBits(TileIndex t, RoadTramType rtt)
{
	dbg_assert_tile(IsNormalRoad(t), t);
	if (rtt == RTT_TRAM) return (RoadBits)GB(_m[t].m3, 0, 4);
	return (RoadBits)GB(_m[t].m5, 0, 4);
}

/**
 * Get all set RoadBits on the given tile
 *
 * @param tile The tile from which we want to get the RoadBits
 * @return all set RoadBits of the tile
 */
inline RoadBits GetAllRoadBits(TileIndex tile)
{
	return GetRoadBits(tile, RTT_ROAD) | GetRoadBits(tile, RTT_TRAM);
}

/**
 * Set the present road bits for a specific road type.
 * @param t  The tile to change.
 * @param r  The new road bits.
 * @param rt Road type.
 * @pre IsNormalRoad(t)
 */
inline void SetRoadBits(TileIndex t, RoadBits r, RoadTramType rtt)
{
	assert_tile(IsNormalRoad(t), t); // XXX incomplete
	if (rtt == RTT_TRAM) {
		SB(_m[t].m3, 0, 4, r);
	} else {
		SB(_m[t].m5, 0, 4, r);
	}
}

inline RoadType GetRoadTypeRoad(TileIndex t)
{
	dbg_assert(MayHaveRoad(t));
	return (RoadType)GB(_m[t].m4, 0, 6);
}

inline RoadType GetRoadTypeTram(TileIndex t)
{
	dbg_assert(MayHaveRoad(t));
	return (RoadType)GB(_me[t].m8, 6, 6);
}

inline RoadType GetRoadType(TileIndex t, RoadTramType rtt)
{
	return (rtt == RTT_TRAM) ? GetRoadTypeTram(t) : GetRoadTypeRoad(t);
}

/**
 * Get the present road types of a tile.
 * @param t The tile to query.
 * @return Present road types.
 */
inline RoadTypes GetPresentRoadTypes(TileIndex t)
{
	RoadTypes result = ROADTYPES_NONE;
	if (MayHaveRoad(t)) {
		if (GetRoadTypeRoad(t) != INVALID_ROADTYPE) SetBit(result, GetRoadTypeRoad(t));
		if (GetRoadTypeTram(t) != INVALID_ROADTYPE) SetBit(result, GetRoadTypeTram(t));
	}
	return result;
}

inline bool HasRoadTypeRoad(TileIndex t)
{
	return GetRoadTypeRoad(t) != INVALID_ROADTYPE;
}

inline bool HasRoadTypeTram(TileIndex t)
{
	return GetRoadTypeTram(t) != INVALID_ROADTYPE;
}

/**
 * Get the present road types of a tile.
 * @param t The tile to query.
 * @return Present road types.
 */
inline RoadTramTypes GetPresentRoadTramTypes(TileIndex t)
{
	RoadTramTypes result = (RoadTramTypes)0;
	if (MayHaveRoad(t)) {
		if (GetRoadTypeRoad(t) != INVALID_ROADTYPE) result |= RTTB_ROAD;
		if (GetRoadTypeTram(t) != INVALID_ROADTYPE) result |= RTTB_TRAM;
	}
	return result;
}

/**
 * Check if a tile has a road or a tram road type.
 * @param t  The tile to check.
 * @param tram True to check tram, false to check road.
 * @return True if the tile has the specified road type.
 */
inline bool HasTileRoadType(TileIndex t, RoadTramType rtt)
{
	return GetRoadType(t, rtt) != INVALID_ROADTYPE;
}

/**
 * Check if a tile has one of the specified road types.
 * @param t  The tile to check.
 * @param rts Allowed road types.
 * @return True if the tile has one of the specified road types.
 */
inline bool HasTileAnyRoadType(TileIndex t, RoadTypes rts)
{
	if (!MayHaveRoad(t)) return false;
	return (GetPresentRoadTypes(t) & rts);
}

/**
 * Get the owner of a specific road type.
 * @param t  The tile to query.
 * @param rtt RoadTramType.
 * @return Owner of the given road type.
 */
inline Owner GetRoadOwner(TileIndex t, RoadTramType rtt)
{
	dbg_assert(MayHaveRoad(t));
	if (rtt == RTT_ROAD) return (Owner)GB(IsNormalRoadTile(t) ? _m[t].m1 : _me[t].m7, 0, 5);

	/* Trams don't need OWNER_TOWN, and remapping OWNER_NONE
	 * to OWNER_TOWN makes it use one bit less */
	Owner o = (Owner)GB(_m[t].m3, 4, 4);
	return o == OWNER_TOWN ? OWNER_NONE : o;
}

/**
 * Set the owner of a specific road type.
 * @param t  The tile to change.
 * @param rtt RoadTramType.
 * @param o  New owner of the given road type.
 */
inline void SetRoadOwner(TileIndex t, RoadTramType rtt, Owner o)
{
	if (rtt == RTT_ROAD) {
		SB(IsNormalRoadTile(t) ? _m[t].m1 : _me[t].m7, 0, 5, o.base());
	} else {
		SB(_m[t].m3, 4, 4, (o == OWNER_NONE ? OWNER_TOWN : o).base());
	}
}

/**
 * Check if a specific road type is owned by an owner.
 * @param t  The tile to query.
 * @param tram True to check tram, false to check road.
 * @param o  Owner to compare with.
 * @pre HasTileRoadType(t, rt)
 * @return True if the road type is owned by the given owner.
 */
inline bool IsRoadOwner(TileIndex t, RoadTramType rtt, Owner o)
{
	dbg_assert_tile(HasTileRoadType(t, rtt), t);
	return (GetRoadOwner(t, rtt) == o);
}

/**
 * Checks if given tile has town owned road
 * @param t tile to check
 * @pre IsTileType(t, MP_ROAD)
 * @return true iff tile has road and the road is owned by a town
 */
inline bool HasTownOwnedRoad(TileIndex t)
{
	return HasTileRoadType(t, RTT_ROAD) && IsRoadOwner(t, RTT_ROAD, OWNER_TOWN);
}

/**
 * Checks if a DisallowedRoadDirections is valid.
 *
 * @param wc The value to check
 * @return true if the given value is a valid DisallowedRoadDirections.
 */
inline bool IsValidDisallowedRoadDirections(DisallowedRoadDirections drt)
{
	return drt < DRD_END;
}

/**
 * Gets the disallowed directions
 * @param t the tile to get the directions from
 * @return the disallowed directions
 */
inline DisallowedRoadDirections GetDisallowedRoadDirections(TileIndex t)
{
	dbg_assert_tile(IsNormalRoad(t), t);
	return (DisallowedRoadDirections)GB(_m[t].m5, 4, 2);
}

/**
 * Sets the disallowed directions
 * @param t   the tile to set the directions for
 * @param drd the disallowed directions
 */
inline void SetDisallowedRoadDirections(TileIndex t, DisallowedRoadDirections drd)
{
	assert_tile(IsNormalRoad(t), t);
	assert(drd < DRD_END);
	SB(_m[t].m5, 4, 2, drd);
}

enum RoadCachedOneWayState {
	RCOWS_NORMAL = 0,             ///< Road is not one-way
	RCOWS_NON_JUNCTION_A,         ///< Road is one-way in 'A' direction (Trackdir 8-13 is allowed, same as DRD_SOUTHBOUND for straight road pieces)
	RCOWS_NON_JUNCTION_B,         ///< Road is one-way in 'B' direction (Trackdir 0-5 is allowed, same as DRD_NORTHBOUND for straight road pieces)
	RCOWS_NO_ACCESS,              ///< Road is disallowed in both directions
	RCOWS_SIDE_JUNCTION,          ///< Road is a one-way side junction
	RCOWS_SIDE_JUNCTION_NO_EXIT,  ///< Road is a one-way side junction, with no side exit
};

/**
 * Get the road cached one-way state
 * @param t tile to get the state from
 * @pre MayHaveRoad(t)
 * @return road cached one way state
 */
inline RoadCachedOneWayState GetRoadCachedOneWayState(TileIndex t)
{
	dbg_assert(MayHaveRoad(t));
	return (RoadCachedOneWayState)GB(_me[t].m8, 12, 3);
}

/**
 * Set the road cached one-way state
 * @param t tile to set the state of
 * @param rcows road cached one way state
 * @pre MayHaveRoad(t)
 */
inline void SetRoadCachedOneWayState(TileIndex t, RoadCachedOneWayState rcows)
{
	assert(MayHaveRoad(t));
	SB(_me[t].m8, 12, 3, rcows);
}

/**
 * Get the road axis of a level crossing.
 * @param t The tile to query.
 * @pre IsLevelCrossing(t)
 * @return The axis of the road.
 */
inline Axis GetCrossingRoadAxis(TileIndex t)
{
	dbg_assert_tile(IsLevelCrossing(t), t);
	return (Axis)GB(_m[t].m5, 0, 1);
}

/**
 * Get the rail axis of a level crossing.
 * @param t The tile to query.
 * @pre IsLevelCrossing(t)
 * @return The axis of the rail.
 */
inline Axis GetCrossingRailAxis(TileIndex t)
{
	dbg_assert_tile(IsLevelCrossing(t), t);
	return OtherAxis((Axis)GetCrossingRoadAxis(t));
}

/**
 * Get the road bits of a level crossing.
 * @param tile The tile to query.
 * @return The present road bits.
 */
inline RoadBits GetCrossingRoadBits(TileIndex tile)
{
	return GetCrossingRoadAxis(tile) == AXIS_X ? ROAD_X : ROAD_Y;
}

/**
 * Get the rail track of a level crossing.
 * @param tile The tile to query.
 * @return The rail track.
 */
inline Track GetCrossingRailTrack(TileIndex tile)
{
	return AxisToTrack(GetCrossingRailAxis(tile));
}

/**
 * Get the rail track bits of a level crossing.
 * @param tile The tile to query.
 * @return The rail track bits.
 */
inline TrackBits GetCrossingRailBits(TileIndex tile)
{
	return AxisToTrackBits(GetCrossingRailAxis(tile));
}


/**
 * Get the reservation state of the rail crossing
 * @param t the crossing tile
 * @return reservation state
 * @pre IsLevelCrossingTile(t)
 */
inline bool HasCrossingReservation(TileIndex t)
{
	dbg_assert_tile(IsLevelCrossingTile(t), t);
	return HasBit(_m[t].m5, 4);
}

/**
 * Set the reservation state of the rail crossing
 * @note Works for both waypoints and rail depots
 * @param t the crossing tile
 * @param b the reservation state
 * @pre IsLevelCrossingTile(t)
 */
inline void SetCrossingReservation(TileIndex t, bool b)
{
	assert_tile(IsLevelCrossingTile(t), t);
	AssignBit(_m[t].m5, 4, b);
}

/**
 * Get the reserved track bits for a rail crossing
 * @param t the tile
 * @pre IsLevelCrossingTile(t)
 * @return reserved track bits
 */
inline TrackBits GetCrossingReservationTrackBits(TileIndex t)
{
	return HasCrossingReservation(t) ? GetCrossingRailBits(t) : TRACK_BIT_NONE;
}

/**
 * Check if the level crossing is barred.
 * @param t The tile to query.
 * @pre IsLevelCrossing(t)
 * @return True if the level crossing is barred.
 */
inline bool IsCrossingBarred(TileIndex t)
{
	dbg_assert_tile(IsLevelCrossing(t), t);
	return HasBit(_m[t].m5, 5);
}

/**
 * Set the bar state of a level crossing.
 * @param t The tile to modify.
 * @param barred True if the crossing should be barred, false otherwise.
 * @pre IsLevelCrossing(t)
 */
inline void SetCrossingBarred(TileIndex t, bool barred)
{
	assert_tile(IsLevelCrossing(t), t);
	AssignBit(_m[t].m5, 5, barred);
}

/**
 * Check if the level crossing is possibly occupied by road vehicle(s).
 * @param t The tile to query.
 * @pre IsLevelCrossing(t)
 * @return True if the level crossing is marked as occupied. This may return false positives.
 */
inline bool IsCrossingPossiblyOccupiedByRoadVehicle(TileIndex t)
{
	dbg_assert_tile(IsLevelCrossing(t), t);
	return HasBit(_m[t].m5, 1);
}

/**
 * Set whether the level crossing is occupied by road vehicle(s).
 * @param t The tile to modify.
 * @param barred True if the crossing should be marked as occupied, false otherwise.
 * @pre IsLevelCrossing(t)
 */
inline void SetCrossingOccupiedByRoadVehicle(TileIndex t, bool occupied)
{
	assert_tile(IsLevelCrossing(t), t);
	AssignBit(_m[t].m5, 1, occupied);
}

/** Check if a road tile has snow/desert. */
#define IsOnDesert IsOnSnow
/**
 * Check if a road tile has snow/desert.
 * @param t The tile to query.
 * @return True if the tile has snow/desert.
 */
inline bool IsOnSnow(TileIndex t)
{
	return HasBit(_me[t].m7, 5);
}

/** Toggle the snow/desert state of a road tile. */
#define ToggleDesert ToggleSnow
/**
 * Toggle the snow/desert state of a road tile.
 * @param t The tile to change.
 */
inline void ToggleSnow(TileIndex t)
{
	ToggleBit(_me[t].m7, 5);
}


/** The possible road side decorations. */
enum Roadside {
	ROADSIDE_BARREN           = 0, ///< Road on barren land
	ROADSIDE_GRASS            = 1, ///< Road on grass
	ROADSIDE_PAVED            = 2, ///< Road with paved sidewalks
	ROADSIDE_STREET_LIGHTS    = 3, ///< Road with street lights on paved sidewalks
	// 4 is unused for historical reasons
	ROADSIDE_TREES            = 5, ///< Road with trees on paved sidewalks
	ROADSIDE_GRASS_ROAD_WORKS = 6, ///< Road on grass with road works
	ROADSIDE_PAVED_ROAD_WORKS = 7, ///< Road with sidewalks and road works
};

/**
 * Get the decorations of a road.
 * @param tile The tile to query.
 * @return The road decoration of the tile.
 */
inline Roadside GetRoadside(TileIndex tile)
{
	return (Roadside)GB(_me[tile].m6, 3, 3);
}

/**
 * Set the decorations of a road.
 * @param tile The tile to change.
 * @param s    The new road decoration of the tile.
 */
inline void SetRoadside(TileIndex tile, Roadside s)
{
	SB(_me[tile].m6, 3, 3, s);
}

/**
 * Check if a tile has road works.
 * @param t The tile to check.
 * @return True if the tile has road works in progress.
 */
inline bool HasRoadWorks(TileIndex t)
{
	return GetRoadside(t) >= ROADSIDE_GRASS_ROAD_WORKS;
}

/**
 * Increase the progress counter of road works.
 * @param t The tile to modify.
 * @return True if the road works are in the last stage.
 */
inline bool IncreaseRoadWorksCounter(TileIndex t)
{
	AB(_me[t].m7, 0, 4, 1);

	return GB(_me[t].m7, 0, 4) == 15;
}

/**
 * Start road works on a tile.
 * @param t The tile to start the work on.
 * @pre !HasRoadWorks(t)
 */
inline void StartRoadWorks(TileIndex t)
{
	assert_tile(!HasRoadWorks(t), t);
	/* Remove any trees or lamps in case or roadwork */
	switch (GetRoadside(t)) {
		case ROADSIDE_BARREN:
		case ROADSIDE_GRASS:  SetRoadside(t, ROADSIDE_GRASS_ROAD_WORKS); break;
		default:              SetRoadside(t, ROADSIDE_PAVED_ROAD_WORKS); break;
	}
}

/**
 * Terminate road works on a tile.
 * @param t Tile to stop the road works on.
 * @pre HasRoadWorks(t)
 */
inline void TerminateRoadWorks(TileIndex t)
{
	assert_tile(HasRoadWorks(t), t);
	SetRoadside(t, (Roadside)(GetRoadside(t) - ROADSIDE_GRASS_ROAD_WORKS + ROADSIDE_GRASS));
	/* Stop the counter */
	SB(_me[t].m7, 0, 4, 0);
}


/**
 * Get the direction of the exit of a road depot.
 * @param t The tile to query.
 * @return Diagonal direction of the depot exit.
 */
inline DiagDirection GetRoadDepotDirection(TileIndex t)
{
	dbg_assert_tile(IsRoadDepot(t), t);
	return (DiagDirection)GB(_m[t].m5, 0, 2);
}


RoadBits GetAnyRoadBits(TileIndex tile, RoadTramType rtt, bool straight_tunnel_bridge_entrance = false);

/**
 * Set the road road type of a tile.
 * @param t The tile to change.
 * @param rt The road type to set.
 */
inline void SetRoadTypeRoad(TileIndex t, RoadType rt)
{
	assert(MayHaveRoad(t));
	assert(rt == INVALID_ROADTYPE || RoadTypeIsRoad(rt));
	SB(_m[t].m4, 0, 6, rt);
}

/**
 * Set the tram road type of a tile.
 * @param t The tile to change.
 * @param rt The road type to set.
 */
inline void SetRoadTypeTram(TileIndex t, RoadType rt)
{
	assert(MayHaveRoad(t));
	assert(rt == INVALID_ROADTYPE || RoadTypeIsTram(rt));
	SB(_me[t].m8, 6, 6, rt);
}

/**
 * Set the road type of a tile.
 * @param t The tile to change.
 * @param rtt Set road or tram type.
 * @param rt The road type to set.
 */
inline void SetRoadType(TileIndex t, RoadTramType rtt, RoadType rt)
{
	if (rtt == RTT_TRAM) {
		SetRoadTypeTram(t, rt);
	} else {
		SetRoadTypeRoad(t, rt);
	}
}

/**
 * Set the present road types of a tile.
 * @param t  The tile to change.
 * @param road_rt The road roadtype to set for the tile.
 * @param tram_rt The tram roadtype to set for the tile.
 */
inline void SetRoadTypes(TileIndex t, RoadType road_rt, RoadType tram_rt)
{
	SetRoadTypeRoad(t, road_rt);
	SetRoadTypeTram(t, tram_rt);
}

/**
 * Make a normal road tile.
 * @param t       Tile to make a normal road.
 * @param bits    Road bits to set for all present road types.
 * @param road_rt The road roadtype to set for the tile.
 * @param tram_rt The tram roadtype to set for the tile.
 * @param town    Town ID if the road is a town-owned road.
 * @param road    New owner of road.
 * @param tram    New owner of tram tracks.
 */
inline void MakeRoadNormal(TileIndex t, RoadBits bits, RoadType road_rt, RoadType tram_rt, TownID town, Owner road, Owner tram)
{
	SetTileType(t, MP_ROAD);
	SetTileOwner(t, road);
<<<<<<< HEAD
	_m[t].m2 = town;
	_m[t].m3 = (tram_rt != INVALID_ROADTYPE ? bits : 0);
	_m[t].m5 = (road_rt != INVALID_ROADTYPE ? bits : 0) | ROAD_TILE_NORMAL << 6;
	SB(_me[t].m6, 2, 4, 0);
	_me[t].m7 = 0;
=======
	t.m2() = town.base();
	t.m3() = (tram_rt != INVALID_ROADTYPE ? bits : 0);
	t.m5() = (road_rt != INVALID_ROADTYPE ? bits : 0) | ROAD_TILE_NORMAL << 6;
	SB(t.m6(), 2, 4, 0);
	t.m7() = 0;
>>>>>>> 70c9f396
	SetRoadTypes(t, road_rt, tram_rt);
	SetRoadOwner(t, RTT_TRAM, tram);
}

/**
 * Make a level crossing.
 * @param t       Tile to make a level crossing.
 * @param road    New owner of road.
 * @param tram    New owner of tram tracks.
 * @param rail    New owner of the rail track.
 * @param roaddir Axis of the road.
 * @param rat     New rail type.
 * @param road_rt The road roadtype to set for the tile.
 * @param tram_rt The tram roadtype to set for the tile.
 * @param town    Town ID if the road is a town-owned road.
 */
inline void MakeRoadCrossing(TileIndex t, Owner road, Owner tram, Owner rail, Axis roaddir, RailType rat, RoadType road_rt, RoadType tram_rt, TownID town)
{
	SetTileType(t, MP_ROAD);
	SetTileOwner(t, rail);
<<<<<<< HEAD
	_m[t].m2 = town;
	_m[t].m3 = 0;
	_m[t].m4 = INVALID_ROADTYPE;
	_m[t].m5 = ROAD_TILE_CROSSING << 6 | roaddir;
	SB(_me[t].m6, 2, 4, 0);
	_me[t].m7 = road.base();
	_me[t].m8 = INVALID_ROADTYPE << 6 | rat;
=======
	t.m2() = town.base();
	t.m3() = 0;
	t.m4() = INVALID_ROADTYPE;
	t.m5() = ROAD_TILE_CROSSING << 6 | roaddir;
	SB(t.m6(), 2, 4, 0);
	t.m7() = road.base();
	t.m8() = INVALID_ROADTYPE << 6 | rat;
>>>>>>> 70c9f396
	SetRoadTypes(t, road_rt, tram_rt);
	SetRoadOwner(t, RTT_TRAM, tram);
}

/**
 * Make a road depot.
 * @param t     Tile to make a level crossing.
 * @param owner New owner of the depot.
 * @param did   New depot ID.
 * @param dir   Direction of the depot exit.*
 * @param rt    Road type of the depot.
 */
inline void MakeRoadDepot(TileIndex t, Owner owner, DepotID did, DiagDirection dir, RoadType rt)
{
	SetTileType(t, MP_ROAD);
	SetTileOwner(t, owner);
	_m[t].m2 = did.base();
	_m[t].m3 = 0;
	_m[t].m4 = INVALID_ROADTYPE;
	_m[t].m5 = ROAD_TILE_DEPOT << 6 | dir;
	SB(_me[t].m6, 2, 4, 0);
	_me[t].m7 = owner.base();
	_me[t].m8 = INVALID_ROADTYPE << 6;
	SetRoadType(t, GetRoadTramType(rt), rt);
	SetRoadOwner(t, RTT_TRAM, owner);
}

#endif /* ROAD_MAP_H */<|MERGE_RESOLUTION|>--- conflicted
+++ resolved
@@ -711,19 +711,11 @@
 {
 	SetTileType(t, MP_ROAD);
 	SetTileOwner(t, road);
-<<<<<<< HEAD
-	_m[t].m2 = town;
+	_m[t].m2 = town.base();
 	_m[t].m3 = (tram_rt != INVALID_ROADTYPE ? bits : 0);
 	_m[t].m5 = (road_rt != INVALID_ROADTYPE ? bits : 0) | ROAD_TILE_NORMAL << 6;
 	SB(_me[t].m6, 2, 4, 0);
 	_me[t].m7 = 0;
-=======
-	t.m2() = town.base();
-	t.m3() = (tram_rt != INVALID_ROADTYPE ? bits : 0);
-	t.m5() = (road_rt != INVALID_ROADTYPE ? bits : 0) | ROAD_TILE_NORMAL << 6;
-	SB(t.m6(), 2, 4, 0);
-	t.m7() = 0;
->>>>>>> 70c9f396
 	SetRoadTypes(t, road_rt, tram_rt);
 	SetRoadOwner(t, RTT_TRAM, tram);
 }
@@ -744,23 +736,13 @@
 {
 	SetTileType(t, MP_ROAD);
 	SetTileOwner(t, rail);
-<<<<<<< HEAD
-	_m[t].m2 = town;
+	_m[t].m2 = town.base();
 	_m[t].m3 = 0;
 	_m[t].m4 = INVALID_ROADTYPE;
 	_m[t].m5 = ROAD_TILE_CROSSING << 6 | roaddir;
 	SB(_me[t].m6, 2, 4, 0);
 	_me[t].m7 = road.base();
 	_me[t].m8 = INVALID_ROADTYPE << 6 | rat;
-=======
-	t.m2() = town.base();
-	t.m3() = 0;
-	t.m4() = INVALID_ROADTYPE;
-	t.m5() = ROAD_TILE_CROSSING << 6 | roaddir;
-	SB(t.m6(), 2, 4, 0);
-	t.m7() = road.base();
-	t.m8() = INVALID_ROADTYPE << 6 | rat;
->>>>>>> 70c9f396
 	SetRoadTypes(t, road_rt, tram_rt);
 	SetRoadOwner(t, RTT_TRAM, tram);
 }
