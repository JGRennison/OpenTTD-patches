/*
 * This file is part of OpenTTD.
 * OpenTTD is free software; you can redistribute it and/or modify it under the terms of the GNU General Public License as published by the Free Software Foundation, version 2.
 * OpenTTD is distributed in the hope that it will be useful, but WITHOUT ANY WARRANTY; without even the implied warranty of MERCHANTABILITY or FITNESS FOR A PARTICULAR PURPOSE.
 * See the GNU General Public License for more details. You should have received a copy of the GNU General Public License along with OpenTTD. If not, see <http://www.gnu.org/licenses/>.
 */

/** @file road_map.h Map accessors for roads. */

#ifndef ROAD_MAP_H
#define ROAD_MAP_H

#include "track_func.h"
#include "depot_type.h"
#include "rail_type.h"
#include "road_func.h"
#include "tile_map.h"


/** The different types of road tiles. */
enum RoadTileType : uint8_t {
	ROAD_TILE_NORMAL,   ///< Normal road
	ROAD_TILE_CROSSING, ///< Level crossing
	ROAD_TILE_DEPOT,    ///< Depot (one entrance)
};

/**
 * Test whether a tile can have road/tram types.
 * @param t Tile to query.
 * @return true if tile can be queried about road/tram types.
 */
inline bool MayHaveRoad(TileIndex t)
{
	switch (GetTileType(t)) {
		case MP_ROAD:
			return true;

		case MP_STATION:
			return true;

		case MP_TUNNELBRIDGE:
			return GB(_m[t].m5, 2, 2) == 1;

		default:
			return false;
	}
}

/**
 * Test whether a tile type can have road/tram types.
 * @param type Tile type.
 * @return true if tile type can have road/tram types.
 */
inline bool MayTileTypeHaveRoad(TileType type)
{
	switch (type) {
		case MP_ROAD:
		case MP_STATION:
		case MP_TUNNELBRIDGE:
			return true;

		default:
			return false;
	}
}

/**
 * Get the type of the road tile.
 * @param t Tile to query.
 * @pre IsTileType(t, MP_ROAD)
 * @return The road tile type.
 */
debug_inline static RoadTileType GetRoadTileType(TileIndex t)
{
	dbg_assert_tile(IsTileType(t, MP_ROAD), t);
	return (RoadTileType)GB(_m[t].m5, 6, 2);
}

/**
 * Return whether a tile is a normal road.
 * @param t Tile to query.
 * @pre IsTileType(t, MP_ROAD)
 * @return True if normal road.
 */
debug_inline static bool IsNormalRoad(TileIndex t)
{
	return GetRoadTileType(t) == ROAD_TILE_NORMAL;
}

/**
 * Return whether a tile is a normal road tile.
 * @param t Tile to query.
 * @return True if normal road tile.
 */
debug_inline static bool IsNormalRoadTile(TileIndex t)
{
	return IsTileType(t, MP_ROAD) && IsNormalRoad(t);
}

/**
 * Return whether a tile is a level crossing.
 * @param t Tile to query.
 * @pre IsTileType(t, MP_ROAD)
 * @return True if level crossing.
 */
inline bool IsLevelCrossing(TileIndex t)
{
	return GetRoadTileType(t) == ROAD_TILE_CROSSING;
}

/**
 * Return whether a tile is a level crossing tile.
 * @param t Tile to query.
 * @return True if level crossing tile.
 */
inline bool IsLevelCrossingTile(TileIndex t)
{
	return IsTileType(t, MP_ROAD) && IsLevelCrossing(t);
}

/**
 * Return whether a tile is a road depot.
 * @param t Tile to query.
 * @pre IsTileType(t, MP_ROAD)
 * @return True if road depot.
 */
debug_inline static bool IsRoadDepot(TileIndex t)
{
	return GetRoadTileType(t) == ROAD_TILE_DEPOT;
}

/**
 * Return whether a tile is a road depot tile.
 * @param t Tile to query.
 * @return True if road depot tile.
 */
debug_inline static bool IsRoadDepotTile(TileIndex t)
{
	return IsTileType(t, MP_ROAD) && IsRoadDepot(t);
}

/**
 * Get the present road bits for a specific road type.
 * @param t  The tile to query.
 * @param rt Road type.
 * @pre IsNormalRoad(t)
 * @return The present road bits for the road type.
 */
inline RoadBits GetRoadBits(TileIndex t, RoadTramType rtt)
{
	dbg_assert_tile(IsNormalRoad(t), t);
	if (rtt == RTT_TRAM) return (RoadBits)GB(_m[t].m3, 0, 4);
	return (RoadBits)GB(_m[t].m5, 0, 4);
}

/**
 * Get all set RoadBits on the given tile
 *
 * @param tile The tile from which we want to get the RoadBits
 * @return all set RoadBits of the tile
 */
inline RoadBits GetAllRoadBits(TileIndex tile)
{
	return GetRoadBits(tile, RTT_ROAD) | GetRoadBits(tile, RTT_TRAM);
}

/**
 * Set the present road bits for a specific road type.
 * @param t  The tile to change.
 * @param r  The new road bits.
 * @param rt Road type.
 * @pre IsNormalRoad(t)
 */
inline void SetRoadBits(TileIndex t, RoadBits r, RoadTramType rtt)
{
	assert_tile(IsNormalRoad(t), t); // XXX incomplete
	if (rtt == RTT_TRAM) {
		SB(_m[t].m3, 0, 4, r);
	} else {
		SB(_m[t].m5, 0, 4, r);
	}
}

inline RoadType GetRoadTypeRoad(TileIndex t)
{
	dbg_assert(MayHaveRoad(t));
	return (RoadType)GB(_m[t].m4, 0, 6);
}

inline RoadType GetRoadTypeTram(TileIndex t)
{
	dbg_assert(MayHaveRoad(t));
	return (RoadType)GB(_me[t].m8, 6, 6);
}

inline RoadType GetRoadType(TileIndex t, RoadTramType rtt)
{
	return (rtt == RTT_TRAM) ? GetRoadTypeTram(t) : GetRoadTypeRoad(t);
}

/**
 * Get the present road types of a tile.
 * @param t The tile to query.
 * @return Present road types.
 */
inline RoadTypes GetPresentRoadTypes(TileIndex t)
{
	RoadTypes result = ROADTYPES_NONE;
	if (MayHaveRoad(t)) {
		if (GetRoadTypeRoad(t) != INVALID_ROADTYPE) SetBit(result, GetRoadTypeRoad(t));
		if (GetRoadTypeTram(t) != INVALID_ROADTYPE) SetBit(result, GetRoadTypeTram(t));
	}
	return result;
}

inline bool HasRoadTypeRoad(TileIndex t)
{
	return GetRoadTypeRoad(t) != INVALID_ROADTYPE;
}

inline bool HasRoadTypeTram(TileIndex t)
{
	return GetRoadTypeTram(t) != INVALID_ROADTYPE;
}

/**
 * Get the present road types of a tile.
 * @param t The tile to query.
 * @return Present road types.
 */
inline RoadTramTypes GetPresentRoadTramTypes(TileIndex t)
{
	RoadTramTypes result = (RoadTramTypes)0;
	if (MayHaveRoad(t)) {
		if (GetRoadTypeRoad(t) != INVALID_ROADTYPE) result |= RTTB_ROAD;
		if (GetRoadTypeTram(t) != INVALID_ROADTYPE) result |= RTTB_TRAM;
	}
	return result;
}

/**
 * Check if a tile has a road or a tram road type.
 * @param t  The tile to check.
 * @param tram True to check tram, false to check road.
 * @return True if the tile has the specified road type.
 */
inline bool HasTileRoadType(TileIndex t, RoadTramType rtt)
{
	return GetRoadType(t, rtt) != INVALID_ROADTYPE;
}

/**
 * Check if a tile has one of the specified road types.
 * @param t  The tile to check.
 * @param rts Allowed road types.
 * @return True if the tile has one of the specified road types.
 */
inline bool HasTileAnyRoadType(TileIndex t, RoadTypes rts)
{
	if (!MayHaveRoad(t)) return false;
	return (GetPresentRoadTypes(t) & rts);
}

/**
 * Get the owner of a specific road type.
 * @param t  The tile to query.
 * @param rtt RoadTramType.
 * @return Owner of the given road type.
 */
inline Owner GetRoadOwner(TileIndex t, RoadTramType rtt)
{
	dbg_assert(MayHaveRoad(t));
	if (rtt == RTT_ROAD) return (Owner)GB(IsNormalRoadTile(t) ? _m[t].m1 : _me[t].m7, 0, 5);

	/* Trams don't need OWNER_TOWN, and remapping OWNER_NONE
	 * to OWNER_TOWN makes it use one bit less */
	Owner o = (Owner)GB(_m[t].m3, 4, 4);
	return o == OWNER_TOWN ? OWNER_NONE : o;
}

/**
 * Set the owner of a specific road type.
 * @param t  The tile to change.
 * @param rtt RoadTramType.
 * @param o  New owner of the given road type.
 */
inline void SetRoadOwner(TileIndex t, RoadTramType rtt, Owner o)
{
	if (rtt == RTT_ROAD) {
		SB(IsNormalRoadTile(t) ? _m[t].m1 : _me[t].m7, 0, 5, o);
	} else {
		SB(_m[t].m3, 4, 4, o == OWNER_NONE ? OWNER_TOWN : o);
	}
}

/**
 * Check if a specific road type is owned by an owner.
 * @param t  The tile to query.
 * @param tram True to check tram, false to check road.
 * @param o  Owner to compare with.
 * @pre HasTileRoadType(t, rt)
 * @return True if the road type is owned by the given owner.
 */
inline bool IsRoadOwner(TileIndex t, RoadTramType rtt, Owner o)
{
	dbg_assert_tile(HasTileRoadType(t, rtt), t);
	return (GetRoadOwner(t, rtt) == o);
}

/**
 * Checks if given tile has town owned road
 * @param t tile to check
 * @pre IsTileType(t, MP_ROAD)
 * @return true iff tile has road and the road is owned by a town
 */
inline bool HasTownOwnedRoad(TileIndex t)
{
	return HasTileRoadType(t, RTT_ROAD) && IsRoadOwner(t, RTT_ROAD, OWNER_TOWN);
}

/**
 * Checks if a DisallowedRoadDirections is valid.
 *
 * @param wc The value to check
 * @return true if the given value is a valid DisallowedRoadDirections.
 */
inline bool IsValidDisallowedRoadDirections(DisallowedRoadDirections drt)
{
	return drt < DRD_END;
}

/**
 * Gets the disallowed directions
 * @param t the tile to get the directions from
 * @return the disallowed directions
 */
inline DisallowedRoadDirections GetDisallowedRoadDirections(TileIndex t)
{
	dbg_assert_tile(IsNormalRoad(t), t);
	return (DisallowedRoadDirections)GB(_m[t].m5, 4, 2);
}

/**
 * Sets the disallowed directions
 * @param t   the tile to set the directions for
 * @param drd the disallowed directions
 */
inline void SetDisallowedRoadDirections(TileIndex t, DisallowedRoadDirections drd)
{
	assert_tile(IsNormalRoad(t), t);
	assert(drd < DRD_END);
	SB(_m[t].m5, 4, 2, drd);
}

enum RoadCachedOneWayState {
	RCOWS_NORMAL = 0,             ///< Road is not one-way
	RCOWS_NON_JUNCTION_A,         ///< Road is one-way in 'A' direction (Trackdir 8-13 is allowed, same as DRD_SOUTHBOUND for straight road pieces)
	RCOWS_NON_JUNCTION_B,         ///< Road is one-way in 'B' direction (Trackdir 0-5 is allowed, same as DRD_NORTHBOUND for straight road pieces)
	RCOWS_NO_ACCESS,              ///< Road is disallowed in both directions
	RCOWS_SIDE_JUNCTION,          ///< Road is a one-way side junction
	RCOWS_SIDE_JUNCTION_NO_EXIT,  ///< Road is a one-way side junction, with no side exit
};

/**
 * Get the road cached one-way state
 * @param t tile to get the state from
 * @pre MayHaveRoad(t)
 * @return road cached one way state
 */
inline RoadCachedOneWayState GetRoadCachedOneWayState(TileIndex t)
{
	dbg_assert(MayHaveRoad(t));
	return (RoadCachedOneWayState)GB(_me[t].m8, 12, 3);
}

/**
 * Set the road cached one-way state
 * @param t tile to set the state of
 * @param rcows road cached one way state
 * @pre MayHaveRoad(t)
 */
inline void SetRoadCachedOneWayState(TileIndex t, RoadCachedOneWayState rcows)
{
	assert(MayHaveRoad(t));
	SB(_me[t].m8, 12, 3, rcows);
}

/**
 * Get the road axis of a level crossing.
 * @param t The tile to query.
 * @pre IsLevelCrossing(t)
 * @return The axis of the road.
 */
inline Axis GetCrossingRoadAxis(TileIndex t)
{
	dbg_assert_tile(IsLevelCrossing(t), t);
	return (Axis)GB(_m[t].m5, 0, 1);
}

/**
 * Get the rail axis of a level crossing.
 * @param t The tile to query.
 * @pre IsLevelCrossing(t)
 * @return The axis of the rail.
 */
inline Axis GetCrossingRailAxis(TileIndex t)
{
	dbg_assert_tile(IsLevelCrossing(t), t);
	return OtherAxis((Axis)GetCrossingRoadAxis(t));
}

/**
 * Get the road bits of a level crossing.
 * @param tile The tile to query.
 * @return The present road bits.
 */
inline RoadBits GetCrossingRoadBits(TileIndex tile)
{
	return GetCrossingRoadAxis(tile) == AXIS_X ? ROAD_X : ROAD_Y;
}

/**
 * Get the rail track of a level crossing.
 * @param tile The tile to query.
 * @return The rail track.
 */
inline Track GetCrossingRailTrack(TileIndex tile)
{
	return AxisToTrack(GetCrossingRailAxis(tile));
}

/**
 * Get the rail track bits of a level crossing.
 * @param tile The tile to query.
 * @return The rail track bits.
 */
inline TrackBits GetCrossingRailBits(TileIndex tile)
{
	return AxisToTrackBits(GetCrossingRailAxis(tile));
}


/**
 * Get the reservation state of the rail crossing
 * @param t the crossing tile
 * @return reservation state
 * @pre IsLevelCrossingTile(t)
 */
inline bool HasCrossingReservation(TileIndex t)
{
	dbg_assert_tile(IsLevelCrossingTile(t), t);
	return HasBit(_m[t].m5, 4);
}

/**
 * Set the reservation state of the rail crossing
 * @note Works for both waypoints and rail depots
 * @param t the crossing tile
 * @param b the reservation state
 * @pre IsLevelCrossingTile(t)
 */
inline void SetCrossingReservation(TileIndex t, bool b)
{
	assert_tile(IsLevelCrossingTile(t), t);
	AssignBit(_m[t].m5, 4, b);
}

/**
 * Get the reserved track bits for a rail crossing
 * @param t the tile
 * @pre IsLevelCrossingTile(t)
 * @return reserved track bits
 */
inline TrackBits GetCrossingReservationTrackBits(TileIndex t)
{
	return HasCrossingReservation(t) ? GetCrossingRailBits(t) : TRACK_BIT_NONE;
}

/**
 * Check if the level crossing is barred.
 * @param t The tile to query.
 * @pre IsLevelCrossing(t)
 * @return True if the level crossing is barred.
 */
inline bool IsCrossingBarred(TileIndex t)
{
	dbg_assert_tile(IsLevelCrossing(t), t);
	return HasBit(_m[t].m5, 5);
}

/**
 * Set the bar state of a level crossing.
 * @param t The tile to modify.
 * @param barred True if the crossing should be barred, false otherwise.
 * @pre IsLevelCrossing(t)
 */
inline void SetCrossingBarred(TileIndex t, bool barred)
{
	assert_tile(IsLevelCrossing(t), t);
	AssignBit(_m[t].m5, 5, barred);
}

/**
 * Check if the level crossing is possibly occupied by road vehicle(s).
 * @param t The tile to query.
 * @pre IsLevelCrossing(t)
 * @return True if the level crossing is marked as occupied. This may return false positives.
 */
inline bool IsCrossingPossiblyOccupiedByRoadVehicle(TileIndex t)
{
	dbg_assert_tile(IsLevelCrossing(t), t);
	return HasBit(_m[t].m5, 1);
}

/**
 * Set whether the level crossing is occupied by road vehicle(s).
 * @param t The tile to modify.
 * @param barred True if the crossing should be marked as occupied, false otherwise.
 * @pre IsLevelCrossing(t)
 */
inline void SetCrossingOccupiedByRoadVehicle(TileIndex t, bool occupied)
{
	assert_tile(IsLevelCrossing(t), t);
	AssignBit(_m[t].m5, 1, occupied);
}

/** Check if a road tile has snow/desert. */
#define IsOnDesert IsOnSnow
/**
 * Check if a road tile has snow/desert.
 * @param t The tile to query.
 * @return True if the tile has snow/desert.
 */
inline bool IsOnSnow(TileIndex t)
{
	return HasBit(_me[t].m7, 5);
}

/** Toggle the snow/desert state of a road tile. */
#define ToggleDesert ToggleSnow
/**
 * Toggle the snow/desert state of a road tile.
 * @param t The tile to change.
 */
inline void ToggleSnow(TileIndex t)
{
	ToggleBit(_me[t].m7, 5);
}


/** The possible road side decorations. */
enum Roadside {
	ROADSIDE_BARREN           = 0, ///< Road on barren land
	ROADSIDE_GRASS            = 1, ///< Road on grass
	ROADSIDE_PAVED            = 2, ///< Road with paved sidewalks
	ROADSIDE_STREET_LIGHTS    = 3, ///< Road with street lights on paved sidewalks
	// 4 is unused for historical reasons
	ROADSIDE_TREES            = 5, ///< Road with trees on paved sidewalks
	ROADSIDE_GRASS_ROAD_WORKS = 6, ///< Road on grass with road works
	ROADSIDE_PAVED_ROAD_WORKS = 7, ///< Road with sidewalks and road works
};

/**
 * Get the decorations of a road.
 * @param tile The tile to query.
 * @return The road decoration of the tile.
 */
inline Roadside GetRoadside(TileIndex tile)
{
	return (Roadside)GB(_me[tile].m6, 3, 3);
}

/**
 * Set the decorations of a road.
 * @param tile The tile to change.
 * @param s    The new road decoration of the tile.
 */
inline void SetRoadside(TileIndex tile, Roadside s)
{
	SB(_me[tile].m6, 3, 3, s);
}

/**
 * Check if a tile has road works.
 * @param t The tile to check.
 * @return True if the tile has road works in progress.
 */
inline bool HasRoadWorks(TileIndex t)
{
	return GetRoadside(t) >= ROADSIDE_GRASS_ROAD_WORKS;
}

/**
 * Increase the progress counter of road works.
 * @param t The tile to modify.
 * @return True if the road works are in the last stage.
 */
inline bool IncreaseRoadWorksCounter(TileIndex t)
{
	AB(_me[t].m7, 0, 4, 1);

	return GB(_me[t].m7, 0, 4) == 15;
}

/**
 * Start road works on a tile.
 * @param t The tile to start the work on.
 * @pre !HasRoadWorks(t)
 */
inline void StartRoadWorks(TileIndex t)
{
	assert_tile(!HasRoadWorks(t), t);
	/* Remove any trees or lamps in case or roadwork */
	switch (GetRoadside(t)) {
		case ROADSIDE_BARREN:
		case ROADSIDE_GRASS:  SetRoadside(t, ROADSIDE_GRASS_ROAD_WORKS); break;
		default:              SetRoadside(t, ROADSIDE_PAVED_ROAD_WORKS); break;
	}
}

/**
 * Terminate road works on a tile.
 * @param t Tile to stop the road works on.
 * @pre HasRoadWorks(t)
 */
inline void TerminateRoadWorks(TileIndex t)
{
	assert_tile(HasRoadWorks(t), t);
	SetRoadside(t, (Roadside)(GetRoadside(t) - ROADSIDE_GRASS_ROAD_WORKS + ROADSIDE_GRASS));
	/* Stop the counter */
	SB(_me[t].m7, 0, 4, 0);
}


/**
 * Get the direction of the exit of a road depot.
 * @param t The tile to query.
 * @return Diagonal direction of the depot exit.
 */
inline DiagDirection GetRoadDepotDirection(TileIndex t)
{
	dbg_assert_tile(IsRoadDepot(t), t);
	return (DiagDirection)GB(_m[t].m5, 0, 2);
}


RoadBits GetAnyRoadBits(TileIndex tile, RoadTramType rtt, bool straight_tunnel_bridge_entrance = false);

/**
 * Set the road road type of a tile.
 * @param t The tile to change.
 * @param rt The road type to set.
 */
inline void SetRoadTypeRoad(TileIndex t, RoadType rt)
{
	assert(MayHaveRoad(t));
	assert(rt == INVALID_ROADTYPE || RoadTypeIsRoad(rt));
	SB(_m[t].m4, 0, 6, rt);
}

/**
 * Set the tram road type of a tile.
 * @param t The tile to change.
 * @param rt The road type to set.
 */
inline void SetRoadTypeTram(TileIndex t, RoadType rt)
{
	assert(MayHaveRoad(t));
	assert(rt == INVALID_ROADTYPE || RoadTypeIsTram(rt));
	SB(_me[t].m8, 6, 6, rt);
}

/**
 * Set the road type of a tile.
 * @param t The tile to change.
 * @param rtt Set road or tram type.
 * @param rt The road type to set.
 */
inline void SetRoadType(TileIndex t, RoadTramType rtt, RoadType rt)
{
	if (rtt == RTT_TRAM) {
		SetRoadTypeTram(t, rt);
	} else {
		SetRoadTypeRoad(t, rt);
	}
}

/**
 * Set the present road types of a tile.
 * @param t  The tile to change.
 * @param road_rt The road roadtype to set for the tile.
 * @param tram_rt The tram roadtype to set for the tile.
 */
inline void SetRoadTypes(TileIndex t, RoadType road_rt, RoadType tram_rt)
{
	SetRoadTypeRoad(t, road_rt);
	SetRoadTypeTram(t, tram_rt);
}

/**
 * Make a normal road tile.
 * @param t       Tile to make a normal road.
 * @param bits    Road bits to set for all present road types.
 * @param road_rt The road roadtype to set for the tile.
 * @param tram_rt The tram roadtype to set for the tile.
 * @param town    Town ID if the road is a town-owned road.
 * @param road    New owner of road.
 * @param tram    New owner of tram tracks.
 */
inline void MakeRoadNormal(TileIndex t, RoadBits bits, RoadType road_rt, RoadType tram_rt, TownID town, Owner road, Owner tram)
{
	SetTileType(t, MP_ROAD);
	SetTileOwner(t, road);
	_m[t].m2 = town;
	_m[t].m3 = (tram_rt != INVALID_ROADTYPE ? bits : 0);
	_m[t].m5 = (road_rt != INVALID_ROADTYPE ? bits : 0) | ROAD_TILE_NORMAL << 6;
	SB(_me[t].m6, 2, 4, 0);
	_me[t].m7 = 0;
	SetRoadTypes(t, road_rt, tram_rt);
	SetRoadOwner(t, RTT_TRAM, tram);
}

/**
 * Make a level crossing.
 * @param t       Tile to make a level crossing.
 * @param road    New owner of road.
 * @param tram    New owner of tram tracks.
 * @param rail    New owner of the rail track.
 * @param roaddir Axis of the road.
 * @param rat     New rail type.
 * @param road_rt The road roadtype to set for the tile.
 * @param tram_rt The tram roadtype to set for the tile.
 * @param town    Town ID if the road is a town-owned road.
 */
inline void MakeRoadCrossing(TileIndex t, Owner road, Owner tram, Owner rail, Axis roaddir, RailType rat, RoadType road_rt, RoadType tram_rt, TownID town)
{
	SetTileType(t, MP_ROAD);
	SetTileOwner(t, rail);
	_m[t].m2 = town;
	_m[t].m3 = 0;
	_m[t].m4 = INVALID_ROADTYPE;
	_m[t].m5 = ROAD_TILE_CROSSING << 6 | roaddir;
	SB(_me[t].m6, 2, 4, 0);
	_me[t].m7 = road;
	_me[t].m8 = INVALID_ROADTYPE << 6 | rat;
	SetRoadTypes(t, road_rt, tram_rt);
	SetRoadOwner(t, RTT_TRAM, tram);
}

/**
 * Make a road depot.
 * @param t     Tile to make a level crossing.
 * @param owner New owner of the depot.
 * @param did   New depot ID.
 * @param dir   Direction of the depot exit.*
 * @param rt    Road type of the depot.
 */
inline void MakeRoadDepot(TileIndex t, Owner owner, DepotID did, DiagDirection dir, RoadType rt)
{
<<<<<<< HEAD
	SetTileType(t, MP_ROAD);
	SetTileOwner(t, owner);
	_m[t].m2 = did;
	_m[t].m3 = 0;
	_m[t].m4 = INVALID_ROADTYPE;
	_m[t].m5 = ROAD_TILE_DEPOT << 6 | dir;
	SB(_me[t].m6, 2, 4, 0);
	_me[t].m7 = owner;
	_me[t].m8 = INVALID_ROADTYPE << 6;
	SetRoadType(t, GetRoadTramType(rt), rt);
	SetRoadOwner(t, RTT_TRAM, owner);
=======
	assert(IsRoadDepotTile(tile));
	SB(tile.m5(), 0, 2, dir);
}

/**
 * Make a road depot.
 * @param tile      Tile to make a depot on.
 * @param owner     New owner of the depot.
 * @param depot_id  New depot ID.
 * @param dir       Direction of the depot exit.
 * @param rt        Road type of the depot.
 */
inline void MakeRoadDepot(Tile tile, Owner owner, DepotID depot_id, DiagDirection dir, RoadType rt)
{
	SetTileType(tile, MP_ROAD);
	SetTileOwner(tile, owner);
	tile.m2() = depot_id.base();
	tile.m3() = 0;
	tile.m4() = INVALID_ROADTYPE;
	tile.m5() = ROAD_TILE_DEPOT << 6 | dir;
	SB(tile.m6(), 2, 4, 0);
	tile.m7() = owner;
	tile.m8() = INVALID_ROADTYPE << 6;
	SetRoadType(tile, GetRoadTramType(rt), rt);
	SetRoadOwner(tile, RTT_TRAM, owner);
>>>>>>> e972033e
}

#endif /* ROAD_MAP_H */<|MERGE_RESOLUTION|>--- conflicted
+++ resolved
@@ -757,10 +757,9 @@
  */
 inline void MakeRoadDepot(TileIndex t, Owner owner, DepotID did, DiagDirection dir, RoadType rt)
 {
-<<<<<<< HEAD
 	SetTileType(t, MP_ROAD);
 	SetTileOwner(t, owner);
-	_m[t].m2 = did;
+	_m[t].m2 = did.base();
 	_m[t].m3 = 0;
 	_m[t].m4 = INVALID_ROADTYPE;
 	_m[t].m5 = ROAD_TILE_DEPOT << 6 | dir;
@@ -769,33 +768,6 @@
 	_me[t].m8 = INVALID_ROADTYPE << 6;
 	SetRoadType(t, GetRoadTramType(rt), rt);
 	SetRoadOwner(t, RTT_TRAM, owner);
-=======
-	assert(IsRoadDepotTile(tile));
-	SB(tile.m5(), 0, 2, dir);
-}
-
-/**
- * Make a road depot.
- * @param tile      Tile to make a depot on.
- * @param owner     New owner of the depot.
- * @param depot_id  New depot ID.
- * @param dir       Direction of the depot exit.
- * @param rt        Road type of the depot.
- */
-inline void MakeRoadDepot(Tile tile, Owner owner, DepotID depot_id, DiagDirection dir, RoadType rt)
-{
-	SetTileType(tile, MP_ROAD);
-	SetTileOwner(tile, owner);
-	tile.m2() = depot_id.base();
-	tile.m3() = 0;
-	tile.m4() = INVALID_ROADTYPE;
-	tile.m5() = ROAD_TILE_DEPOT << 6 | dir;
-	SB(tile.m6(), 2, 4, 0);
-	tile.m7() = owner;
-	tile.m8() = INVALID_ROADTYPE << 6;
-	SetRoadType(tile, GetRoadTramType(rt), rt);
-	SetRoadOwner(tile, RTT_TRAM, owner);
->>>>>>> e972033e
 }
 
 #endif /* ROAD_MAP_H */