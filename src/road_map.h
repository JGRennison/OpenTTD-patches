--- conflicted
+++ resolved
@@ -530,11 +530,7 @@
  * @param t The tile to query.
  * @return True if the tile has snow/desert.
  */
-<<<<<<< HEAD
-inline bool IsOnSnow(TileIndex t)
-=======
-inline bool IsOnSnowOrDesert(Tile t)
->>>>>>> 54de376c
+inline bool IsOnSnowOrDesert(TileIndex t)
 {
 	return HasBit(_me[t].m7, 5);
 }
@@ -543,11 +539,7 @@
  * Toggle the snow/desert state of a road tile.
  * @param t The tile to change.
  */
-<<<<<<< HEAD
-inline void ToggleSnow(TileIndex t)
-=======
-inline void ToggleSnowOrDesert(Tile t)
->>>>>>> 54de376c
+inline void ToggleSnowOrDesert(TileIndex t)
 {
 	ToggleBit(_me[t].m7, 5);
 }
