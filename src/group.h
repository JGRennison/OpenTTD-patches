--- conflicted
+++ resolved
@@ -24,23 +24,13 @@
 
 /** Statistics and caches on the vehicles in a group. */
 struct GroupStatistics {
-<<<<<<< HEAD
-	Money profit_last_year;                 ///< Sum of profits for all vehicles.
-	Money profit_last_year_min_age;         ///< Sum of profits for vehicles considered for profit statistics.
-	btree::btree_map<EngineID, uint16_t> num_engines; ///< Caches the number of engines of each type the company owns.
-	uint16_t num_vehicle;                   ///< Number of vehicles.
-	uint16_t num_vehicle_min_age;           ///< Number of vehicles considered for profit statistics;
-	bool autoreplace_defined;               ///< Are any autoreplace rules set?
-	bool autoreplace_finished;              ///< Have all autoreplacement finished?
-=======
-	Money profit_last_year = 0; ///< Sum of profits for all vehicles.
-	Money profit_last_year_min_age = 0; ///< Sum of profits for vehicles considered for profit statistics.
-	std::map<EngineID, uint16_t> num_engines{}; ///< Caches the number of engines of each type the company owns.
-	uint16_t num_vehicle = 0; ///< Number of vehicles.
-	uint16_t num_vehicle_min_age = 0; ///< Number of vehicles considered for profit statistics;
-	bool autoreplace_defined = false; ///< Are any autoreplace rules set?
-	bool autoreplace_finished = false; ///< Have all autoreplacement finished?
->>>>>>> 0428f8c6
+	Money profit_last_year = 0;                         ///< Sum of profits for all vehicles.
+	Money profit_last_year_min_age = 0;                 ///< Sum of profits for vehicles considered for profit statistics.
+	btree::btree_map<EngineID, uint16_t> num_engines{}; ///< Caches the number of engines of each type the company owns.
+	uint16_t num_vehicle = 0;                           ///< Number of vehicles.
+	uint16_t num_vehicle_min_age = 0;                   ///< Number of vehicles considered for profit statistics;
+	bool autoreplace_defined = false;                   ///< Are any autoreplace rules set?
+	bool autoreplace_finished = false;                  ///< Have all autoreplacement finished?
 
 	void Clear();
 
@@ -89,32 +79,23 @@
 
 /** Group data. */
 struct Group : GroupPool::PoolItem<&_group_pool> {
-	std::string name{}; ///< Group Name
-	Owner owner = INVALID_OWNER; ///< Group Owner
+	std::string name{};                     ///< Group Name
+	Owner owner = INVALID_OWNER;            ///< Group Owner
 	VehicleType vehicle_type = VEH_INVALID; ///< Vehicle type of the group
 
-	GroupFlags flags{}; ///< Group flags
-	Livery livery{}; ///< Custom colour scheme for vehicles in this group
+	GroupFlags flags{};           ///< Group flags
+	Livery livery{};              ///< Custom colour scheme for vehicles in this group
 	GroupStatistics statistics{}; ///< NOSAVE: Statistics and caches on the vehicles in the group.
 
-<<<<<<< HEAD
 	GroupFoldBits folded_mask = GroupFoldBits::None; ///< NOSAVE: Which views this group is folded in?
 
-	GroupID parent;             ///< Parent group
-	uint16_t number;            ///< Per-company group number.
-
-	Group(CompanyID owner = CompanyID::Invalid());
-
-	bool IsFolded(GroupFoldBits fold_bit) const { return (this->folded_mask & fold_bit) != GroupFoldBits::None; }
-=======
-	bool folded = false; ///< NOSAVE: Is this group folded in the group view?
-
-	GroupID parent = GroupID::Invalid(); ///< Parent group
-	uint16_t number = 0; ///< Per-company group number.
+	GroupID parent = GroupID::Invalid();             ///< Parent group
+	uint16_t number = 0;                             ///< Per-company group number.
 
 	Group() {}
 	Group(CompanyID owner, VehicleType vehicle_type) : owner(owner), vehicle_type(vehicle_type) {}
->>>>>>> 0428f8c6
+
+	bool IsFolded(GroupFoldBits fold_bit) const { return (this->folded_mask & fold_bit) != GroupFoldBits::None; }
 };
 
 
