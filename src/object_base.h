--- conflicted
+++ resolved
@@ -25,15 +25,9 @@
 	ObjectType type;    ///< Type of the object
 	Town *town;         ///< Town the object is built in
 	TileArea location;  ///< Location of the object
-<<<<<<< HEAD
 	CalTime::Date build_date; ///< Date of construction
-	byte colour;        ///< Colour of the object, for display purpose
-	byte view;          ///< The view setting for this object
-=======
-	TimerGameCalendar::Date build_date; ///< Date of construction
-	uint8_t colour;        ///< Colour of the object, for display purpose
-	uint8_t view;          ///< The view setting for this object
->>>>>>> 6c5a8f55
+	uint8_t colour;     ///< Colour of the object, for display purpose
+	uint8_t view;       ///< The view setting for this object
 
 	/** Make sure the object isn't zeroed. */
 	Object() {}
