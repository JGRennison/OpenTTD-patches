--- conflicted
+++ resolved
@@ -247,17 +247,10 @@
  * @pre IsTileType(tile, MP_INDUSTRY)
  * @return requested triggers
  */
-<<<<<<< HEAD
-inline uint8_t GetIndustryTriggers(TileIndex tile)
-{
-	dbg_assert_tile(IsTileType(tile, MP_INDUSTRY), tile);
-	return GB(_me[tile].m6, 3, 3);
-=======
-inline IndustryRandomTriggers GetIndustryRandomTriggers(Tile tile)
-{
-	assert(IsTileType(tile, MP_INDUSTRY));
-	return static_cast<IndustryRandomTriggers>(GB(tile.m6(), 3, 3));
->>>>>>> 12118b20
+inline IndustryRandomTriggers GetIndustryRandomTriggers(TileIndex tile)
+{
+	dbg_assert_tile(IsTileType(tile, MP_INDUSTRY), tile);
+	return static_cast<IndustryRandomTriggers>(GB(_me[tile].m6, 3, 3));
 }
 
 
@@ -268,17 +261,10 @@
  * @param triggers the triggers to set
  * @pre IsTileType(tile, MP_INDUSTRY)
  */
-<<<<<<< HEAD
-inline void SetIndustryTriggers(TileIndex tile, uint8_t triggers)
-{
-	dbg_assert_tile(IsTileType(tile, MP_INDUSTRY), tile);
-	SB(_me[tile].m6, 3, 3, triggers);
-=======
-inline void SetIndustryRandomTriggers(Tile tile, IndustryRandomTriggers triggers)
-{
-	assert(IsTileType(tile, MP_INDUSTRY));
-	SB(tile.m6(), 3, 3, triggers.base());
->>>>>>> 12118b20
+inline void SetIndustryRandomTriggers(TileIndex tile, IndustryRandomTriggers triggers)
+{
+	dbg_assert_tile(IsTileType(tile, MP_INDUSTRY), tile);
+	SB(_me[tile].m6, 3, 3, triggers.base());
 }
 
 /**
