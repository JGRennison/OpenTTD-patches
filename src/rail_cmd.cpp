/*
 * This file is part of OpenTTD.
 * OpenTTD is free software; you can redistribute it and/or modify it under the terms of the GNU General Public License as published by the Free Software Foundation, version 2.
 * OpenTTD is distributed in the hope that it will be useful, but WITHOUT ANY WARRANTY; without even the implied warranty of MERCHANTABILITY or FITNESS FOR A PARTICULAR PURPOSE.
 * See the GNU General Public License for more details. You should have received a copy of the GNU General Public License along with OpenTTD. If not, see <http://www.gnu.org/licenses/>.
 */

/** @file rail_cmd.cpp Handling of rail tiles. */

#include "stdafx.h"
#include "viewport_func.h"
#include "command_func.h"
#include "depot_base.h"
#include "pathfinder/yapf/yapf_cache.h"
#include "newgrf_debug.h"
#include "newgrf_railtype.h"
#include "train.h"
#include "autoslope.h"
#include "water.h"
#include "tunnelbridge_map.h"
#include "bridge_signal_map.h"
#include "vehicle_func.h"
#include "sound_func.h"
#include "tunnelbridge.h"
#include "elrail_func.h"
#include "town.h"
#include "pbs.h"
#include "company_base.h"
#include "core/backup_type.hpp"
#include "date_func.h"
#include "core/container_func.hpp"
#include "strings_func.h"
#include "company_gui.h"
#include "object_map.h"
#include "tracerestrict.h"
#include "programmable_signals.h"
#include "spritecache.h"
#include "core/container_func.hpp"
#include "news_func.h"
#include "scope.h"
#include "newgrf_newsignals.h"
#include "pathfinder/water_regions.h"
#include "landscape_cmd.h"
#include "rail_cmd.h"

#include "table/strings.h"
#include "table/railtypes.h"
#include "table/track_land.h"

#include <vector>

#include "safeguards.h"

/** Helper type for lists/vectors of trains */
typedef std::vector<Train *> TrainList;

RailTypeInfo _railtypes[RAILTYPE_END];
std::vector<RailType> _sorted_railtypes;
TileIndex _rail_track_endtile; ///< The end of a rail track; as hidden return from the rail build/remove command for GUI purposes.
RailTypes _railtypes_hidden_mask;

/**
 * Reset all rail type information to its default values.
 */
void ResetRailTypes()
{
	static_assert(lengthof(_original_railtypes) <= lengthof(_railtypes));

	auto insert = std::copy(std::begin(_original_railtypes), std::end(_original_railtypes), std::begin(_railtypes));
	std::fill(insert, std::end(_railtypes), RailTypeInfo{});

	_railtypes_hidden_mask = RAILTYPES_NONE;
}

void ResolveRailTypeGUISignalSprites(RailTypeInfo *rti, uint8_t style, PalSpriteID signals[SIGTYPE_END][2][2])
{
	/* Array of default GUI signal sprite numbers. */
	const SpriteID _signal_lookup[2][SIGTYPE_END] = {
		{SPR_IMG_SIGNAL_ELECTRIC_NORM,  SPR_IMG_SIGNAL_ELECTRIC_ENTRY, SPR_IMG_SIGNAL_ELECTRIC_EXIT,
		 SPR_IMG_SIGNAL_ELECTRIC_COMBO, SPR_IMG_SIGNAL_ELECTRIC_PBS,   SPR_IMG_SIGNAL_ELECTRIC_PBS_OWAY,
		 SPR_IMG_SIGNAL_ELECTRIC_PROG,  SPR_IMG_SIGNAL_ELECTRIC_NO_ENTRY},

		{SPR_IMG_SIGNAL_SEMAPHORE_NORM,  SPR_IMG_SIGNAL_SEMAPHORE_ENTRY, SPR_IMG_SIGNAL_SEMAPHORE_EXIT,
		 SPR_IMG_SIGNAL_SEMAPHORE_COMBO, SPR_IMG_SIGNAL_SEMAPHORE_PBS,   SPR_IMG_SIGNAL_SEMAPHORE_PBS_OWAY,
		 SPR_IMG_SIGNAL_SEMAPHORE_PROG,  SPR_IMG_SIGNAL_SEMAPHORE_NO_ENTRY},
	};

	auto default_sprite = [&](SignalVariant var, SignalType type) -> SpriteID {
		SpriteID spr = _signal_lookup[var][type];
		if (_settings_client.gui.show_all_signal_default == SSDM_ON) {
			if (type == SIGTYPE_PROG) {
				spr += SPR_DUP_PROGSIGNAL_BASE - SPR_PROGSIGNAL_BASE;
			} else if (type == SIGTYPE_NO_ENTRY) {
				spr += SPR_DUP_EXTRASIGNAL_BASE - SPR_EXTRASIGNAL_BASE;
			} else if (var == SIG_ELECTRIC && type == SIGTYPE_BLOCK) {
				spr += SPR_DUP_ORIGINAL_SIGNALS_BASE - SPR_ORIGINAL_SIGNALS_BASE;
			} else {
				spr += SPR_DUP_SIGNALS_BASE - SPR_SIGNALS_BASE;
			}
		}
		return spr;
	};

	for (SignalType type = SIGTYPE_BLOCK; type < SIGTYPE_END; type = (SignalType)(type + 1)) {
		for (SignalVariant var = SIG_ELECTRIC; var <= SIG_SEMAPHORE; var = (SignalVariant)(var + 1)) {
			PalSpriteID red   = GetCustomSignalSprite(rti, INVALID_TILE, type, var, 0, { CSSC_GUI }, style).sprite;
			if (red.sprite != 0) {
				signals[type][var][0] = { red.sprite + SIGNAL_TO_SOUTH, red.pal };
			} else {
				signals[type][var][0] = { default_sprite(var, type), PAL_NONE };
			}
			if (type == SIGTYPE_NO_ENTRY) {
				signals[type][var][1] = signals[type][var][0];
				continue;
			}
			PalSpriteID green = GetCustomSignalSprite(rti, INVALID_TILE, type, var, 255, { CSSC_GUI }, style).sprite;
			if (green.sprite != 0) {
				signals[type][var][1] = { green.sprite + SIGNAL_TO_SOUTH, green.pal };
			} else {
				signals[type][var][1] = { default_sprite(var, type) + 1, PAL_NONE };
			}
		}
	}
}

void ResolveRailTypeGUISprites(RailTypeInfo *rti)
{
	SpriteID cursors_base = GetCustomRailSprite(rti, INVALID_TILE, RTSG_CURSORS);
	if (cursors_base != 0) {
		rti->gui_sprites.build_ns_rail = cursors_base +  0;
		rti->gui_sprites.build_x_rail  = cursors_base +  1;
		rti->gui_sprites.build_ew_rail = cursors_base +  2;
		rti->gui_sprites.build_y_rail  = cursors_base +  3;
		rti->gui_sprites.auto_rail     = cursors_base +  4;
		rti->gui_sprites.build_depot   = cursors_base +  5;
		rti->gui_sprites.build_tunnel  = cursors_base +  6;
		rti->gui_sprites.convert_rail  = cursors_base +  7;
		rti->cursor.rail_ns   = cursors_base +  8;
		rti->cursor.rail_swne = cursors_base +  9;
		rti->cursor.rail_ew   = cursors_base + 10;
		rti->cursor.rail_nwse = cursors_base + 11;
		rti->cursor.autorail  = cursors_base + 12;
		rti->cursor.depot     = cursors_base + 13;
		rti->cursor.tunnel    = cursors_base + 14;
		rti->cursor.convert   = cursors_base + 15;
	}

	ResolveRailTypeGUISignalSprites(rti, 0, rti->gui_sprites.signals);
}

/**
 * Compare railtypes based on their sorting order.
 * @param first  The railtype to compare to.
 * @param second The railtype to compare.
 * @return True iff the first should be sorted before the second.
 */
static bool CompareRailTypes(const RailType &first, const RailType &second)
{
	if (_settings_client.gui.sort_track_types_by_speed) {
		RailType rt[2] = { first, second };
		uint sort_value[2];

		for (int i = 0; i < 2; ++i) {
			// Last sort by speed
			sort_value[i] = (GetRailTypeInfo(rt[i])->max_speed != 0) ? GetRailTypeInfo(rt[i])->max_speed : UINT16_MAX;

			// Inside those categories filter by compatibility with each other.
			if (!HasPowerOnRail(rt[i], rt[(i + 1) % 2])) {
				sort_value[i] += (1 << 16);
			}

			// We sort by Rail, Electric and others
			if (!HasPowerOnRail(rt[i], RAILTYPE_RAIL)) {
				sort_value[i] += (1 << 17);

				if (!HasPowerOnRail(rt[i], RAILTYPE_ELECTRIC)) {
					sort_value[i] += (1 << 18);

					if (!HasPowerOnRail(rt[i], RAILTYPE_MONO) && HasPowerOnRail(rt[i], RAILTYPE_MAGLEV)) {
						sort_value[i] += (1 << 19);
					}
				}
			}

			// Then Mono
			if (HasPowerOnRail(rt[i], RAILTYPE_MONO)) {
				sort_value[i] += (1 << 20);
			}

			// Maglev is second last
			if (HasPowerOnRail(rt[i], RAILTYPE_MAGLEV)) {
				sort_value[i] += (1 << 21);
			}

			// All no-speed tracks (like planning and lifted) go to the end
			if (GetRailTypeInfo(rt[i])->max_speed == 0) {
				sort_value[i] += (1 << 22);
			}
		}

		return std::tie(sort_value[0], first) < std::tie(sort_value[1], second);
	} else {
		return std::tie(GetRailTypeInfo(first)->sorting_order, first) < std::tie(GetRailTypeInfo(second)->sorting_order, second);
	}
}

void SortRailTypes()
{
	std::sort(_sorted_railtypes.begin(), _sorted_railtypes.end(), CompareRailTypes);
}

void UpdateRailGuiSprites()
{
	for (RailType rt = RAILTYPE_BEGIN; rt != RAILTYPE_END; rt++) {
		ResolveRailTypeGUISprites(&_railtypes[rt]);
	}

	for (uint8_t style = 0; style < _num_new_signal_styles; style++) {
		ResolveRailTypeGUISignalSprites(nullptr, style + 1, _new_signal_styles[style].signals);
	}
}

/**
 * Resolve sprites of custom rail types
 */
void InitRailTypes()
{
	UpdateRailGuiSprites();

	_sorted_railtypes.clear();
	for (RailType rt = RAILTYPE_BEGIN; rt != RAILTYPE_END; rt++) {
		bool hidden = _railtypes[rt].flags.Test(RailTypeFlag::Hidden);
		if (hidden) SetBit(_railtypes_hidden_mask, rt);
		if (_railtypes[rt].label != 0 && !hidden) {
			_sorted_railtypes.push_back(rt);
		}
	}
	SortRailTypes();

	for (RailType rt = RAILTYPE_BEGIN; rt != RAILTYPE_END; rt++) {
		_railtypes[rt].all_compatible_railtypes = _railtypes[rt].compatible_railtypes;
	}
	for (RailType rt = RAILTYPE_BEGIN; rt != RAILTYPE_END; rt++) {
		RailTypes compatible = _railtypes[rt].all_compatible_railtypes;
		RailTypes to_check = compatible;
		while (to_check) {
			RailType i = (RailType)FindFirstBit(to_check);
			to_check = KillFirstBit(to_check);
			RailTypes new_types = _railtypes[i].compatible_railtypes & (~compatible);
			to_check |= new_types;
			compatible |= new_types;
		}
		RailTypes to_update = compatible;
		while (to_update) {
			RailType i = (RailType)FindFirstBit(to_update);
			to_update = KillFirstBit(to_update);
			_railtypes[i].all_compatible_railtypes = compatible;
		}
	}
}

/**
 * Allocate a new rail type label
 */
RailType AllocateRailType(RailTypeLabel label)
{
	for (RailType rt = RAILTYPE_BEGIN; rt != RAILTYPE_END; rt++) {
		RailTypeInfo *rti = &_railtypes[rt];

		if (rti->label == 0) {
			/* Set up new rail type */
			*rti = _original_railtypes[RAILTYPE_RAIL];
			rti->label = label;
			rti->alternate_labels.clear();

			/* Make us compatible with ourself. */
			rti->powered_railtypes    = (RailTypes)(1LL << rt);
			rti->compatible_railtypes = (RailTypes)(1LL << rt);

			/* We also introduce ourself. */
			rti->introduces_railtypes = (RailTypes)(1LL << rt);

			/* Default sort order; order of allocation, but with some
			 * offsets so it's easier for NewGRF to pick a spot without
			 * changing the order of other (original) rail types.
			 * The << is so you can place other railtypes in between the
			 * other railtypes, the 7 is to be able to place something
			 * before the first (default) rail type. */
			rti->sorting_order = rt << 4 | 7;

			if (label == 'TELE' || label == 'PIPE' || label == 'WIRE') rti->ctrl_flags.Set(RailTypeCtrlFlag::NoRealisticBraking);
			return rt;
		}
	}

	return INVALID_RAILTYPE;
}

static const uint8_t _track_sloped_sprites[14] = {
	14, 15, 22, 13,
	 0, 21, 17, 12,
	23,  0, 18, 20,
	19, 16
};


/*         4
 *     ---------
 *    |\       /|
 *    | \    1/ |
 *    |  \   /  |
 *    |   \ /   |
 *  16|    \    |32
 *    |   / \2  |
 *    |  /   \  |
 *    | /     \ |
 *    |/       \|
 *     ---------
 *         8
 */



/* MAP2 byte:    abcd???? => Signal On? Same coding as map3lo
 * MAP3LO byte:  abcd???? => Signal Exists?
 *               a and b are for diagonals, upper and left,
 *               one for each direction. (ie a == NE->SW, b ==
 *               SW->NE, or v.v., I don't know. b and c are
 *               similar for lower and right.
 * MAP2 byte:    ????abcd => Type of ground.
 * MAP3LO byte:  ????abcd => Type of rail.
 * MAP5:         00abcdef => rail
 *               01abcdef => rail w/ signals
 *               10uuuuuu => unused
 *               11uuuudd => rail depot
 */

/**
 * Tests if a vehicle interacts with the specified track.
 * All track bits interact except parallel #TRACK_BIT_HORZ or #TRACK_BIT_VERT.
 *
 * @param tile The tile.
 * @param track The track.
 * @return Succeeded command (no train found), or a failed command (a train was found).
 */
static CommandCost EnsureNoTrainOnTrack(TileIndex tile, Track track)
{
	TrackBits rail_bits = TrackToTrackBits(track);
	return EnsureNoTrainOnTrackBits(tile, rail_bits);
}

struct CheckTrackCombinationRailTypeChanges {
	RailType convert_to = INVALID_RAILTYPE;
	RailType primary = INVALID_RAILTYPE;
	RailType secondary = INVALID_RAILTYPE;
};

/**
 * Check that the new track bits may be built.
 * @param tile %Tile to build on.
 * @param to_build New track bits.
 * @param railtype New rail type.
 * @param disable_dual_rail_type Whether dual rail types are disabled.
 * @param flags    Flags of the operation.
 * @return Succeeded or failed command.
 */
static CommandCost CheckTrackCombination(TileIndex tile, TrackBits to_build, RailType railtype, bool disable_dual_rail_type,
		DoCommandFlags flags, bool auto_remove_signals, CheckTrackCombinationRailTypeChanges &changes)
{
	if (!IsPlainRail(tile)) return CommandCost(STR_ERROR_IMPOSSIBLE_TRACK_COMBINATION);

	/* So, we have a tile with tracks on it (and possibly signals). Let's see
	 * what tracks first */
	TrackBits current = GetTrackBits(tile); // The current track layout.
	TrackBits future = current | to_build;  // The track layout we want to build.

	/* Are we really building something new? */
	if (current == future) {
		/* Nothing new is being built */
		if (IsCompatibleRail(GetTileRailTypeByTrackBit(tile, to_build), railtype)) {
			return CommandCost(STR_ERROR_ALREADY_BUILT);
		} else {
			return CommandCost(STR_ERROR_IMPOSSIBLE_TRACK_COMBINATION);
		}
	}

	/* These combinations are always allowed, unless disable_dual_rail_type is set */
	if ((future == TRACK_BIT_HORZ || future == TRACK_BIT_VERT) && !disable_dual_rail_type) {
		if (flags.Test(DoCommandFlag::Execute)) {
			if (to_build & TRACK_BIT_RT_1) {
				RailType current_rt = GetRailType(tile);
				changes.primary = railtype;
				changes.secondary = current_rt;
			} else {
				changes.secondary = railtype;
			}
		}
		return CommandCost();
	}

	/* Let's see if we may build this */
	if (HasSignals(tile) && !auto_remove_signals) {
		/* If we are not allowed to overlap (flag is on for ai companies or we have
		 * signals on the tile), check that */
		if (future != TRACK_BIT_HORZ && future != TRACK_BIT_VERT) {
			return CommandCost(STR_ERROR_MUST_REMOVE_SIGNALS_FIRST);
		}
	}

	RailType rt = INVALID_RAILTYPE;
	if (current == TRACK_BIT_HORZ || current == TRACK_BIT_VERT) {
		RailType rt1 = GetRailType(tile);
		if (!IsCompatibleRail(rt1, railtype)) return CommandCost(STR_ERROR_IMPOSSIBLE_TRACK_COMBINATION);

		RailType rt2 = GetSecondaryRailType(tile);
		if (!IsCompatibleRail(rt2, railtype)) return CommandCost(STR_ERROR_IMPOSSIBLE_TRACK_COMBINATION);

		if (rt1 != rt2) {
			/* Two different railtypes present */
			if ((railtype == rt1 || HasPowerOnRail(rt1, railtype)) && (railtype == rt2 || HasPowerOnRail(rt2, railtype))) {
				rt = railtype;
			} else if ((railtype == rt1 || HasPowerOnRail(railtype, rt1)) && HasPowerOnRail(rt2, rt1)) {
				rt = railtype = rt1;
			} else if ((railtype == rt2 || HasPowerOnRail(railtype, rt2)) && HasPowerOnRail(rt1, rt2)) {
				rt = railtype = rt2;
			} else {
				return CommandCost(STR_ERROR_IMPOSSIBLE_TRACK_COMBINATION);
			}
		} else if (railtype == rt1) {
			/* Nothing to do */
			rt = INVALID_RAILTYPE;
		} else if (HasPowerOnRail(railtype, rt1)) {
			/* Try to keep existing railtype */
			railtype = rt1;
			rt = INVALID_RAILTYPE;
		} else if (HasPowerOnRail(rt1, railtype)) {
			rt = railtype;
		} else {
			return CommandCost(STR_ERROR_IMPOSSIBLE_TRACK_COMBINATION);
		}
	} else {
		rt = GetRailType(tile);

		if (railtype == rt) {
			/* Nothing to do */
			rt = INVALID_RAILTYPE;
		} else if (!IsCompatibleRail(rt, railtype)) {
			return CommandCost(STR_ERROR_IMPOSSIBLE_TRACK_COMBINATION);
		} else if (HasPowerOnRail(railtype, rt)) {
			/* Try to keep existing railtype */
			railtype = rt;
			rt = INVALID_RAILTYPE;
		} else if (HasPowerOnRail(rt, railtype)) {
			rt = railtype;
		} else {
			return CommandCost(STR_ERROR_IMPOSSIBLE_TRACK_COMBINATION);
		}
	}

	CommandCost ret;
	if (rt != INVALID_RAILTYPE) {
		ret = Command<CMD_CONVERT_RAIL>::Do(DoCommandFlags{flags}.Reset(DoCommandFlag::Execute), tile, tile, rt, false);
		if (ret.Failed()) return ret;
		changes.convert_to = rt;
	}

	if (flags.Test(DoCommandFlag::Execute)) {
		changes.primary = railtype;
		changes.secondary = railtype;
	}

	return ret;
}


/** Valid TrackBits on a specific (non-steep)-slope without foundation */
static const TrackBits _valid_tracks_without_foundation[15] = {
	TRACK_BIT_ALL,
	TRACK_BIT_RIGHT,
	TRACK_BIT_UPPER,
	TRACK_BIT_X,

	TRACK_BIT_LEFT,
	TRACK_BIT_NONE,
	TRACK_BIT_Y,
	TRACK_BIT_LOWER,

	TRACK_BIT_LOWER,
	TRACK_BIT_Y,
	TRACK_BIT_NONE,
	TRACK_BIT_LEFT,

	TRACK_BIT_X,
	TRACK_BIT_UPPER,
	TRACK_BIT_RIGHT,
};

/** Valid TrackBits on a specific (non-steep)-slope with leveled foundation */
static const TrackBits _valid_tracks_on_leveled_foundation[15] = {
	TRACK_BIT_NONE,
	TRACK_BIT_LEFT,
	TRACK_BIT_LOWER,
	TRACK_BIT_Y | TRACK_BIT_LOWER | TRACK_BIT_LEFT,

	TRACK_BIT_RIGHT,
	TRACK_BIT_ALL,
	TRACK_BIT_X | TRACK_BIT_LOWER | TRACK_BIT_RIGHT,
	TRACK_BIT_ALL,

	TRACK_BIT_UPPER,
	TRACK_BIT_X | TRACK_BIT_UPPER | TRACK_BIT_LEFT,
	TRACK_BIT_ALL,
	TRACK_BIT_ALL,

	TRACK_BIT_Y | TRACK_BIT_UPPER | TRACK_BIT_RIGHT,
	TRACK_BIT_ALL,
	TRACK_BIT_ALL
};

/**
 * Checks if a track combination is valid on a specific slope and returns the needed foundation.
 *
 * @param tileh Tile slope.
 * @param bits  Trackbits.
 * @return Needed foundation or FOUNDATION_INVALID if track/slope combination is not allowed.
 */
Foundation GetRailFoundation(Slope tileh, TrackBits bits)
{
	if (bits == TRACK_BIT_NONE) return FOUNDATION_NONE;

	if (IsSteepSlope(tileh)) {
		/* Test for inclined foundations */
		if (bits == TRACK_BIT_X) return FOUNDATION_INCLINED_X;
		if (bits == TRACK_BIT_Y) return FOUNDATION_INCLINED_Y;

		/* Get higher track */
		Corner highest_corner = GetHighestSlopeCorner(tileh);
		TrackBits higher_track = CornerToTrackBits(highest_corner);

		/* Only higher track? */
		if (bits == higher_track) return HalftileFoundation(highest_corner);

		/* Overlap with higher track? */
		if (TracksOverlap(bits | higher_track)) return FOUNDATION_INVALID;

		/* either lower track or both higher and lower track */
		return ((bits & higher_track) != 0 ? FOUNDATION_STEEP_BOTH : FOUNDATION_STEEP_LOWER);
	} else {
		if ((~_valid_tracks_without_foundation[tileh] & bits) == 0) return FOUNDATION_NONE;

		bool valid_on_leveled = ((~_valid_tracks_on_leveled_foundation[tileh] & bits) == 0);

		Corner track_corner;
		switch (bits) {
			case TRACK_BIT_LEFT:  track_corner = CORNER_W; break;
			case TRACK_BIT_LOWER: track_corner = CORNER_S; break;
			case TRACK_BIT_RIGHT: track_corner = CORNER_E; break;
			case TRACK_BIT_UPPER: track_corner = CORNER_N; break;

			case TRACK_BIT_HORZ:
				if (tileh == SLOPE_N) return HalftileFoundation(CORNER_N);
				if (tileh == SLOPE_S) return HalftileFoundation(CORNER_S);
				return (valid_on_leveled ? FOUNDATION_LEVELED : FOUNDATION_INVALID);

			case TRACK_BIT_VERT:
				if (tileh == SLOPE_W) return HalftileFoundation(CORNER_W);
				if (tileh == SLOPE_E) return HalftileFoundation(CORNER_E);
				return (valid_on_leveled ? FOUNDATION_LEVELED : FOUNDATION_INVALID);

			case TRACK_BIT_X:
				if (IsSlopeWithOneCornerRaised(tileh)) return FOUNDATION_INCLINED_X;
				return (valid_on_leveled ? FOUNDATION_LEVELED : FOUNDATION_INVALID);

			case TRACK_BIT_Y:
				if (IsSlopeWithOneCornerRaised(tileh)) return FOUNDATION_INCLINED_Y;
				return (valid_on_leveled ? FOUNDATION_LEVELED : FOUNDATION_INVALID);

			default:
				return (valid_on_leveled ? FOUNDATION_LEVELED : FOUNDATION_INVALID);
		}
		/* Single diagonal track */

		/* Track must be at least valid on leveled foundation */
		if (!valid_on_leveled) return FOUNDATION_INVALID;

		/* If slope has three raised corners, build leveled foundation */
		if (IsSlopeWithThreeCornersRaised(tileh)) return FOUNDATION_LEVELED;

		/* If neighboured corners of track_corner are lowered, build halftile foundation */
		if ((tileh & SlopeWithThreeCornersRaised(OppositeCorner(track_corner))) == SlopeWithOneCornerRaised(track_corner)) return HalftileFoundation(track_corner);

		/* else special anti-zig-zag foundation */
		return SpecialRailFoundation(track_corner);
	}
}


/**
 * Tests if a track can be build on a tile.
 *
 * @param tileh Tile slope.
 * @param rail_bits Tracks to build.
 * @param existing Tracks already built.
 * @param tile Tile (used for water test)
 * @return Error message or cost for foundation building.
 */
static CommandCost CheckRailSlope(Slope tileh, TrackBits rail_bits, TrackBits existing, TileIndex tile)
{
	/* don't allow building on the lower side of a coast */
	if (GetFloodingBehaviour(tile) != FLOOD_NONE) {
		if (!IsSteepSlope(tileh) && ((~_valid_tracks_on_leveled_foundation[tileh] & (rail_bits | existing)) != 0)) return CommandCost(STR_ERROR_CAN_T_BUILD_ON_WATER);
	}

	Foundation f_new = GetRailFoundation(tileh, rail_bits | existing);

	/* check track/slope combination */
	if ((f_new == FOUNDATION_INVALID) ||
			((f_new != FOUNDATION_NONE) && (!_settings_game.construction.build_on_slopes))) {
		return CommandCost(STR_ERROR_LAND_SLOPED_IN_WRONG_DIRECTION);
	}

	Foundation f_old = GetRailFoundation(tileh, existing);
	return CommandCost(EXPENSES_CONSTRUCTION, f_new != f_old ? _price[PR_BUILD_FOUNDATION] : (Money)0);
}

bool IsValidFlatRailBridgeHeadTrackBits(Slope normalised_slope, DiagDirection bridge_direction, TrackBits tracks)
{
	/* bridge_direction  c1  c2
	 *                0   0   1
	 *                1   0   3
	 *                2   2   3
	 *                3   2   1
	 */
	const Corner c1 = (Corner) (bridge_direction & 2);
	const Corner c2 = (Corner) (((bridge_direction + 1) & 2) + 1);
	auto test_corner = [&](Corner c) -> bool {
		if (normalised_slope & SlopeWithOneCornerRaised(c)) return true;
		Slope effective_slope = normalised_slope | SlopeWithOneCornerRaised(OppositeCorner(c));
		assert(effective_slope < lengthof(_valid_tracks_on_leveled_foundation));
		return (_valid_tracks_on_leveled_foundation[effective_slope] & tracks) == tracks;
	};
	return test_corner(c1) && test_corner(c2);
}

/* Validate functions for rail building */
static inline bool ValParamTrackOrientation(Track track)
{
	return IsValidTrack(track);
}

static void ReReserveTrainPath(Train *v)
{
	const bool consider_stopped = (v->vehstatus.Test(VehState::Stopped) && v->cur_speed == 0) || v->current_order.IsAnyLoadingType();
	const bool at_safe_waiting_position = IsSafeWaitingPosition(v, v->tile, v->GetVehicleTrackdir(), true, _settings_game.pf.forbid_90_deg);

	/* Don't extend the train's path if it's stopped or loading, and at a safe position. */
	if (consider_stopped && at_safe_waiting_position) return;

	if (!at_safe_waiting_position || (v->UsingRealisticBraking() && !v->StopFoundAtVehiclePosition())) {
		TryPathReserve(v, true);
	}
}

/**
 * Build a single piece of rail
 * @param flags operation to perform
 * @param tile tile  to build on
 * @param railtype railtype of being built piece (normal, mono, maglev)
 * @param track track-orientation
 * @param build_flags Build flags
 * @return the cost of this operation or an error
 */
CommandCost CmdBuildSingleRail(DoCommandFlags flags, TileIndex tile, RailType railtype, Track track, BuildRailTrackFlags build_flags)
{
	CommandCost cost(EXPENSES_CONSTRUCTION);

	_rail_track_endtile = INVALID_TILE;

	if (!ValParamRailType(railtype) || !ValParamTrackOrientation(track)) return CMD_ERROR;

	Slope tileh = GetTileSlope(tile);
	TrackBits trackbit = TrackToTrackBits(track);

	switch (GetTileType(tile)) {
		case MP_RAILWAY: {
			CommandCost ret = CheckTileOwnership(tile);
			if (ret.Failed()) return ret;

			if (!IsPlainRail(tile)) return Command<CMD_LANDSCAPE_CLEAR>::Do(flags, tile); // just get appropriate error message

			CheckTrackCombinationRailTypeChanges changes;
			ret = CheckTrackCombination(tile, trackbit, railtype, HasFlag(build_flags, BuildRailTrackFlags::NoDualRailType), flags, HasFlag(build_flags, BuildRailTrackFlags::AutoRemoveSignals), changes);
			if (ret.Succeeded()) {
				cost.AddCost(ret);
				ret = EnsureNoTrainOnTrack(tile, track);
			}
			if (ret.Failed()) {
				if (ret.GetErrorMessage() == STR_ERROR_ALREADY_BUILT) _rail_track_endtile = tile;
				return ret;
			}

			ret = CheckRailSlope(tileh, trackbit, GetTrackBits(tile), tile);
			if (ret.Failed()) return ret;
			cost.AddCost(ret.GetCost());

			if (HasSignals(tile) && TracksOverlap(GetTrackBits(tile) | TrackToTrackBits(track))) {
				/* If adding the new track causes any overlap, all signals must be removed first */
				if (!HasFlag(build_flags, BuildRailTrackFlags::AutoRemoveSignals)) return CommandCost(STR_ERROR_MUST_REMOVE_SIGNALS_FIRST);

				for (Track track_it = TRACK_BEGIN; track_it < TRACK_END; track_it++) {
					if (HasTrack(tile, track_it) && HasSignalOnTrack(tile, track_it)) {
						CommandCost ret_remove_signals = Command<CMD_REMOVE_SINGLE_SIGNAL>::Do(flags, tile, track_it, RemoveSignalFlags::None);
						if (ret_remove_signals.Failed()) return ret_remove_signals;
						cost.AddCost(ret_remove_signals.GetCost());
					}
				}
			}

<<<<<<< HEAD
			if (flags.Test(DoCommandFlag::Execute)) {
				if (changes.convert_to != INVALID_RAILTYPE) {
					/* The cost is already accounted for and a test already done in CheckTrackCombination */
					CommandCost ret = Command<CMD_CONVERT_RAIL>::Do(flags, tile, tile, changes.convert_to, false);
					assert(ret.Succeeded());
=======
			/* If the rail types don't match, try to convert only if engines of
			 * the new rail type are not powered on the present rail type and engines of
			 * the present rail type are powered on the new rail type. */
			if (GetRailType(tile) != railtype && !HasPowerOnRail(railtype, GetRailType(tile))) {
				if (HasPowerOnRail(GetRailType(tile), railtype)) {
					ret = Command<CMD_CONVERT_RAIL>::Do(flags, tile, tile, railtype, false);
					if (ret.Failed()) return ret;
					cost.AddCost(ret.GetCost());
				} else {
					return CMD_ERROR;
>>>>>>> edb101d1
				}
				if (changes.primary != INVALID_RAILTYPE) SetRailType(tile, changes.primary);
				if (changes.secondary != INVALID_RAILTYPE) SetSecondaryRailType(tile, changes.secondary);

				SetRailGroundType(tile, RAIL_GROUND_BARREN);
				TrackBits bits = GetTrackBits(tile);
				TrackBits newbits = bits | trackbit;
				SetTrackBits(tile, newbits);
				if (newbits == TRACK_BIT_HORZ || newbits == TRACK_BIT_VERT) {
					Company::Get(GetTileOwner(tile))->infrastructure.rail[GetPlainRailParallelTrackRailTypeByTrackBit(tile, trackbit)]++;
				} else {
					/* Subtract old infrastructure count. */
					uint pieces = CountBits(bits);
					if (TracksOverlap(bits)) pieces *= pieces;
					Company::Get(GetTileOwner(tile))->infrastructure.rail[GetRailType(tile)] -= pieces;
					/* Add new infrastructure count. */
					pieces = CountBits(newbits);
					if (TracksOverlap(newbits)) pieces *= pieces;
					Company::Get(GetTileOwner(tile))->infrastructure.rail[GetRailType(tile)] += pieces;
				}
				DirtyCompanyInfrastructureWindows(GetTileOwner(tile));
			}
			break;
		}

		case MP_TUNNELBRIDGE: {
			CommandCost ret = CheckTileOwnership(tile);
			if (ret.Failed()) return ret;

			if (HasFlag(build_flags, BuildRailTrackFlags::NoCustomBridgeHeads) || !_settings_game.construction.rail_custom_bridge_heads || !IsFlatRailBridgeHeadTile(tile)) {
				return Command<CMD_LANDSCAPE_CLEAR>::Do(flags, tile); // just get appropriate error message
			}

			const DiagDirection entrance_dir = GetTunnelBridgeDirection(tile);
			const TrackBits axial_track = DiagDirToDiagTrackBits(entrance_dir);
			const TrackBits existing = GetCustomBridgeHeadTrackBits(tile);
			const TrackBits future = existing | trackbit;

			const bool secondary_piece = ((future == TRACK_BIT_HORZ || future == TRACK_BIT_VERT) && (future != existing));

			if (!secondary_piece && !HasFlag(build_flags, BuildRailTrackFlags::NoDualRailType)) {
				if (!IsCompatibleRail(GetRailType(tile), railtype)) return CommandCost(STR_ERROR_IMPOSSIBLE_TRACK_COMBINATION);
				if (GetRailType(tile) != railtype && !HasPowerOnRail(railtype, GetRailType(tile))) return CommandCost(STR_ERROR_CAN_T_CONVERT_RAIL);
				if (GetSecondaryTunnelBridgeTrackBits(tile) != TRACK_BIT_NONE) {
					if (!IsCompatibleRail(GetSecondaryRailType(tile), railtype)) return CommandCost(STR_ERROR_IMPOSSIBLE_TRACK_COMBINATION);
					if (GetRailType(tile) != railtype && !HasPowerOnRail(railtype, GetSecondaryRailType(tile))) return CommandCost(STR_ERROR_CAN_T_CONVERT_RAIL);
				}
			}

			if (existing == future) return CommandCost(STR_ERROR_ALREADY_BUILT);

			if (IsTunnelBridgeWithSignalSimulation(tile)) {
				if (future != TRACK_BIT_HORZ && future != TRACK_BIT_VERT) {
					return CommandCost(STR_ERROR_MUST_REMOVE_SIGNALS_FIRST);
				}
			}

			if ((trackbit & ~axial_track) && !_settings_game.construction.build_on_slopes) {
				return CommandCost(STR_ERROR_LAND_SLOPED_IN_WRONG_DIRECTION);
			}

			/* Steep slopes behave the same as slopes with one corner raised. */
			const Slope normalised_tileh = IsSteepSlope(tileh) ? SlopeWithOneCornerRaised(GetHighestSlopeCorner(tileh)) : tileh;

			if (!IsValidFlatRailBridgeHeadTrackBits(normalised_tileh, GetTunnelBridgeDirection(tile), future)) {
				return CommandCost(STR_ERROR_LAND_SLOPED_IN_WRONG_DIRECTION);
			}

			const TileIndex other_end = GetOtherTunnelBridgeEnd(tile);
			if (!secondary_piece) {
				ret = TunnelBridgeIsFree(tile, other_end);
				if (ret.Failed()) return ret;
			}

			if (flags.Test(DoCommandFlag::Execute)) {
				SubtractRailTunnelBridgeInfrastructure(tile, other_end);
				SetCustomBridgeHeadTrackBits(tile, future);
				SetTunnelBridgeGroundBits(tile, IsRailCustomBridgeHead(tile) ? 2 : 0);
				if (secondary_piece) {
					SetSecondaryRailType(tile, railtype);
				}
				AddRailTunnelBridgeInfrastructure(tile, other_end);
				DirtyCompanyInfrastructureWindows(_current_company);
			}

			break;
		}

		case MP_ROAD: {
			/* Level crossings may only be built on these slopes */
			if (!HasBit(VALID_LEVEL_CROSSING_SLOPES, tileh)) return CommandCost(STR_ERROR_LAND_SLOPED_IN_WRONG_DIRECTION);

			if (!_settings_game.construction.crossing_with_competitor && _current_company != OWNER_DEITY) {
				CommandCost ret = CheckTileOwnership(tile);
				if (ret.Failed()) return ret;
			}

			CommandCost ret = EnsureNoVehicleOnGround(tile);
			if (ret.Failed()) return ret;

			if (IsNormalRoad(tile)) {
				if (HasRoadWorks(tile)) return CommandCost(STR_ERROR_ROAD_WORKS_IN_PROGRESS);

				if (GetDisallowedRoadDirections(tile) != DRD_NONE) return CommandCost(STR_ERROR_CROSSING_ON_ONEWAY_ROAD);

				if (RailNoLevelCrossings(railtype)) return CommandCost(STR_ERROR_CROSSING_DISALLOWED_RAIL);

				RoadType roadtype_road = GetRoadTypeRoad(tile);
				RoadType roadtype_tram = GetRoadTypeTram(tile);

				if (roadtype_road != INVALID_ROADTYPE && RoadNoLevelCrossing(roadtype_road)) return CommandCost(STR_ERROR_CROSSING_DISALLOWED_ROAD);
				if (roadtype_tram != INVALID_ROADTYPE && RoadNoLevelCrossing(roadtype_tram)) return CommandCost(STR_ERROR_CROSSING_DISALLOWED_ROAD);

				RoadBits road = GetRoadBits(tile, RTT_ROAD);
				RoadBits tram = GetRoadBits(tile, RTT_TRAM);
				if ((track == TRACK_X && ((road | tram) & ROAD_X) == 0) ||
						(track == TRACK_Y && ((road | tram) & ROAD_Y) == 0)) {
					Owner road_owner = GetRoadOwner(tile, RTT_ROAD);
					Owner tram_owner = GetRoadOwner(tile, RTT_TRAM);
					/* Disallow breaking end-of-line of someone else
					 * so trams can still reverse on this tile. */
					if (Company::IsValidID(tram_owner) && HasExactlyOneBit(tram)) {
						ret = CheckOwnership(tram_owner);
						if (ret.Failed()) return ret;
					}

					uint num_new_road_pieces = (road != ROAD_NONE) ? 2 - CountBits(road) : 0;
					if (num_new_road_pieces > 0) {
						cost.AddCost(num_new_road_pieces * RoadBuildCost(roadtype_road));
					}

					uint num_new_tram_pieces = (tram != ROAD_NONE) ? 2 - CountBits(tram) : 0;
					if (num_new_tram_pieces > 0) {
						cost.AddCost(num_new_tram_pieces * RoadBuildCost(roadtype_tram));
					}

					if (flags.Test(DoCommandFlag::Execute)) {
						MakeRoadCrossing(tile, road_owner, tram_owner, _current_company, (track == TRACK_X ? AXIS_Y : AXIS_X), railtype, roadtype_road, roadtype_tram, GetTownIndex(tile));
						UpdateLevelCrossing(tile, false);
						MarkDirtyAdjacentLevelCrossingTilesOnAdd(tile, GetCrossingRoadAxis(tile));
						Company::Get(_current_company)->infrastructure.rail[railtype] += LEVELCROSSING_TRACKBIT_FACTOR;
						DirtyCompanyInfrastructureWindows(_current_company);
						if (num_new_road_pieces > 0 && Company::IsValidID(road_owner)) {
							assert(roadtype_road != INVALID_ROADTYPE);
							Company::Get(road_owner)->infrastructure.road[roadtype_road] += num_new_road_pieces;
							DirtyCompanyInfrastructureWindows(road_owner);
						}
						if (num_new_tram_pieces > 0 && Company::IsValidID(tram_owner)) {
							assert(roadtype_tram != INVALID_ROADTYPE);
							Company::Get(tram_owner)->infrastructure.road[roadtype_tram] += num_new_tram_pieces;
							DirtyCompanyInfrastructureWindows(tram_owner);
						}
						UpdateRoadCachedOneWayStatesAroundTile(tile);
					}
					break;
				}
			}

			if (IsLevelCrossing(tile) && GetCrossingRailBits(tile) == trackbit) {
				_rail_track_endtile = tile;
				return CommandCost(STR_ERROR_ALREADY_BUILT);
			}
			[[fallthrough]];
		}

		default: {
			/* Will there be flat water on the lower halftile? */
			bool water_ground = IsTileType(tile, MP_WATER) && IsSlopeWithOneCornerRaised(tileh);

			CommandCost ret = CheckRailSlope(tileh, trackbit, TRACK_BIT_NONE, tile);
			if (ret.Failed()) return ret;
			cost.AddCost(ret.GetCost());

			ret = Command<CMD_LANDSCAPE_CLEAR>::Do(flags | DoCommandFlag::AllowRemoveWater, tile);
			if (ret.Failed()) return ret;
			cost.AddCost(ret.GetCost());

			if (water_ground) {
				cost.AddCost(-_price[PR_CLEAR_WATER]);
				cost.AddCost(_price[PR_CLEAR_ROUGH]);
			}

			if (flags.Test(DoCommandFlag::Execute)) {
				MakeRailNormal(tile, _current_company, trackbit, railtype);
				if (water_ground) {
					SetRailGroundType(tile, RAIL_GROUND_WATER);
					if (IsPossibleDockingTile(tile)) CheckForDockingTile(tile);
				}
				Company::Get(_current_company)->infrastructure.rail[railtype]++;
				DirtyCompanyInfrastructureWindows(_current_company);
			}
			break;
		}
	}

	if (flags.Test(DoCommandFlag::Execute)) {
		MarkTileDirtyByTile(tile);
		AddTrackToSignalBuffer(tile, track, _current_company);
		YapfNotifyTrackLayoutChange(tile, track);
	}

	cost.AddCost(RailBuildCost(railtype));
	_rail_track_endtile = tile;
	return cost;
}

/**
 * Remove a single piece of track
 * @param flags operation to perform
 * @param tile tile to remove track from
 * @param track rail orientation
 * @return the cost of this operation or an error
 */
CommandCost CmdRemoveSingleRail(DoCommandFlags flags, TileIndex tile, Track track)
{
	CommandCost cost(EXPENSES_CONSTRUCTION);
	bool crossing = false;

	_rail_track_endtile = INVALID_TILE;

	if (!ValParamTrackOrientation(track)) return CMD_ERROR;
	TrackBits trackbit = TrackToTrackBits(track);

	/* Need to read tile owner now because it may change when the rail is removed
	 * Also, in case of floods, _current_company != owner
	 * There may be invalid tiletype even in exec run (when removing long track),
	 * so do not call GetTileOwner(tile) in any case here */
	Owner owner = INVALID_OWNER;

	Train *v = nullptr;

	switch (GetTileType(tile)) {
		case MP_ROAD: {
			if (!IsLevelCrossing(tile) || GetCrossingRailBits(tile) != trackbit) return CommandCost(STR_ERROR_THERE_IS_NO_RAILROAD_TRACK);

			if (_current_company != OWNER_WATER) {
				CommandCost ret = CheckTileOwnership(tile);
				if (ret.Failed()) return ret;
			}

			if (!flags.Test(DoCommandFlag::Bankrupt)) {
				CommandCost ret = EnsureNoVehicleOnGround(tile);
				if (ret.Failed()) return ret;
			}

			cost.AddCost(RailClearCost(GetRailType(tile)));

			if (HasReservedTracks(tile, trackbit)) {
				v = GetTrainForReservation(tile, track);
				if (v != nullptr) {
					CommandCost ret = CheckTrainReservationPreventsTrackModification(v);
					if (ret.Failed()) return ret;
				}
			}

			if (flags.Test(DoCommandFlag::Execute)) {
				UpdateAdjacentLevelCrossingTilesOnRemove(tile, GetCrossingRoadAxis(tile));
				if (v != nullptr) FreeTrainTrackReservation(v);

				owner = GetTileOwner(tile);
				Company::Get(owner)->infrastructure.rail[GetRailType(tile)] -= LEVELCROSSING_TRACKBIT_FACTOR;
				DirtyCompanyInfrastructureWindows(owner);
				MakeRoadNormal(tile, GetCrossingRoadBits(tile), GetRoadTypeRoad(tile), GetRoadTypeTram(tile), GetTownIndex(tile), GetRoadOwner(tile, RTT_ROAD), GetRoadOwner(tile, RTT_TRAM));
				DeleteNewGRFInspectWindow(GSF_RAILTYPES, tile.base());
				UpdateRoadCachedOneWayStatesAroundTile(tile);
			}
			break;
		}

		case MP_RAILWAY: {
			TrackBits present;
			/* There are no rails present at depots. */
			if (!IsPlainRail(tile)) return CommandCost(STR_ERROR_THERE_IS_NO_RAILROAD_TRACK);

			if (_current_company != OWNER_WATER) {
				CommandCost ret = CheckTileOwnership(tile);
				if (ret.Failed()) return ret;
			}

			CommandCost ret = EnsureNoTrainOnTrack(tile, track);
			if (ret.Failed()) return ret;

			present = GetTrackBits(tile);
			if ((present & trackbit) == 0) return CommandCost(STR_ERROR_THERE_IS_NO_RAILROAD_TRACK);
			if (present == (TRACK_BIT_X | TRACK_BIT_Y)) crossing = true;

			cost.AddCost(RailClearCost(GetTileRailTypeByTrackBit(tile, trackbit)));

			if (HasReservedTracks(tile, trackbit)) {
				v = GetTrainForReservation(tile, track);
				if (v != nullptr) {
					CommandCost ret = CheckTrainReservationPreventsTrackModification(v);
					if (ret.Failed()) return ret;
				}
			}

			/* Charge extra to remove signals on the track, if they are there */
			if (HasSignalOnTrack(tile, track)) {
				CommandCost ret_remove_signals = Command<CMD_REMOVE_SINGLE_SIGNAL>::Do(flags, tile, track, RemoveSignalFlags::None);
				if (ret_remove_signals.Failed()) return ret_remove_signals;
				cost.AddCost(ret_remove_signals);
			}

			if (flags.Test(DoCommandFlag::Execute)) {
				if (v != nullptr) FreeTrainTrackReservation(v);

				owner = GetTileOwner(tile);

				if (present == TRACK_BIT_HORZ || present == TRACK_BIT_VERT) {
					Company::Get(owner)->infrastructure.rail[GetTileRailTypeByTrackBit(tile, trackbit)]--;
					present ^= trackbit;
					SetRailType(tile, GetTileRailTypeByTrackBit(tile, present));
				} else {
					/* Subtract old infrastructure count. */
					uint pieces = CountBits(present);
					if (TracksOverlap(present)) pieces *= pieces;
					Company::Get(owner)->infrastructure.rail[GetRailType(tile)] -= pieces;
					/* Add new infrastructure count. */
					present ^= trackbit;
					pieces = CountBits(present);
					if (TracksOverlap(present)) pieces *= pieces;
					Company::Get(owner)->infrastructure.rail[GetRailType(tile)] += pieces;
				}
				DirtyCompanyInfrastructureWindows(owner);

				if (present == 0) {
					Slope tileh = GetTileSlope(tile);
					/* If there is flat water on the lower halftile, convert the tile to shore so the water remains */
					if (GetRailGroundType(tile) == RAIL_GROUND_WATER && IsSlopeWithOneCornerRaised(tileh)) {
						bool docking = IsDockingTile(tile);
						MakeShore(tile);
						SetDockingTile(tile, docking);
					} else {
						DoClearSquare(tile);
					}
					DeleteNewGRFInspectWindow(GSF_RAILTYPES, tile.base());
				} else {
					SetTrackBits(tile, present);
					SetTrackReservation(tile, GetRailReservationTrackBits(tile) & present);

					if (present == TRACK_BIT_HORZ || present == TRACK_BIT_VERT) {
						SetSecondaryRailType(tile, GetRailType(tile));
					}
				}
			}
			break;
		}

		case MP_TUNNELBRIDGE: {
			CommandCost ret = CheckTileOwnership(tile);
			if (ret.Failed()) return ret;

			if (!IsFlatRailBridgeHeadTile(tile) || GetCustomBridgeHeadTrackBits(tile) == DiagDirToDiagTrackBits(GetTunnelBridgeDirection(tile))) {
				return Command<CMD_LANDSCAPE_CLEAR>::Do(flags, tile); // just get appropriate error message
			}

			const TrackBits present = GetCustomBridgeHeadTrackBits(tile);
			if ((present & trackbit) == 0) return CommandCost(STR_ERROR_THERE_IS_NO_RAILROAD_TRACK);
			if (present == (TRACK_BIT_X | TRACK_BIT_Y)) crossing = true;

			const TrackBits future = present ^ trackbit;

			if ((GetAcrossBridgePossibleTrackBits(tile) & future) == 0) return Command<CMD_LANDSCAPE_CLEAR>::Do(flags, tile); // just get appropriate error message

			const TileIndex other_end = GetOtherTunnelBridgeEnd(tile);
			if (present == TRACK_BIT_HORZ || present == TRACK_BIT_VERT) {
				ret = EnsureNoTrainOnTrack(tile, track);
			} else {
				ret = TunnelBridgeIsFree(tile, other_end);
			}
			if (ret.Failed()) return ret;

			if (HasReservedTracks(tile, trackbit)) {
				v = GetTrainForReservation(tile, track);
				if (v != nullptr) {
					CommandCost ret = CheckTrainReservationPreventsTrackModification(v);
					if (ret.Failed()) return ret;
				}
			}

			cost.AddCost(RailClearCost(GetTileRailTypeByTrackBit(tile, trackbit)));

			if (flags.Test(DoCommandFlag::Execute)) {
				SubtractRailTunnelBridgeInfrastructure(tile, other_end);
				owner = GetTileOwner(tile);

				if (v != nullptr) FreeTrainTrackReservation(v);

				if (future == TRACK_BIT_HORZ || future == TRACK_BIT_VERT) {
					// Changing to two separate tracks with separate rail types
					SetSecondaryRailType(tile, GetRailType(tile));
				}

				SetCustomBridgeHeadTrackBits(tile, future);
				SetTunnelBridgeGroundBits(tile, IsRailCustomBridgeHead(tile) ? 2 : 0);
				AddRailTunnelBridgeInfrastructure(tile, other_end);
				DirtyCompanyInfrastructureWindows(_current_company);
			}

			break;
		}

		default: return CommandCost(STR_ERROR_THERE_IS_NO_RAILROAD_TRACK);
	}

	if (flags.Test(DoCommandFlag::Execute)) {
		/* if we got that far, 'owner' variable is set correctly */
		assert(Company::IsValidID(owner));

		MarkTileDirtyByTile(tile);
		if (crossing) {
			/* crossing is set when only TRACK_BIT_X and TRACK_BIT_Y are set. As we
			 * are removing one of these pieces, we'll need to update signals for
			 * both directions explicitly, as after the track is removed it won't
			 * 'connect' with the other piece. */
			AddTrackToSignalBuffer(tile, TRACK_X, owner);
			AddTrackToSignalBuffer(tile, TRACK_Y, owner);
			YapfNotifyTrackLayoutChange(tile, TRACK_X);
			YapfNotifyTrackLayoutChange(tile, TRACK_Y);
		} else {
			AddTrackToSignalBuffer(tile, track, owner);
			YapfNotifyTrackLayoutChange(tile, track);
		}

		if (v != nullptr) ReReserveTrainPath(v);
	}

	_rail_track_endtile = tile;
	return cost;
}


/**
 * Called from water_cmd if a non-flat rail-tile gets flooded and should be converted to shore.
 * The function floods the lower halftile, if the tile has a halftile foundation.
 *
 * @param t The tile to flood.
 * @return true if something was flooded.
 */
bool FloodHalftile(TileIndex t)
{
	assert_tile(IsPlainRailTile(t), t);

	bool flooded = false;
	if (GetRailGroundType(t) == RAIL_GROUND_WATER) return flooded;

	Slope tileh = GetTileSlope(t);
	TrackBits rail_bits = GetTrackBits(t);

	if (IsSlopeWithOneCornerRaised(tileh)) {
		TrackBits lower_track = CornerToTrackBits(OppositeCorner(GetHighestSlopeCorner(tileh)));

		TrackBits to_remove = lower_track & rail_bits;
		if (to_remove != 0) {
			Backup<CompanyID> cur_company(_current_company, OWNER_WATER, FILE_LINE);
			flooded = Command<CMD_REMOVE_SINGLE_RAIL>::Do(DoCommandFlag::Execute, t, FindFirstTrack(to_remove)).Succeeded();
			cur_company.Restore();
			if (!flooded) return flooded; // not yet floodable
			rail_bits = rail_bits & ~to_remove;
			if (rail_bits == 0) {
				MakeShore(t);
				MarkTileDirtyByTile(t);
				return flooded;
			}
		}

		if (IsNonContinuousFoundation(GetRailFoundation(tileh, rail_bits))) {
			flooded = true;
			SetRailGroundType(t, RAIL_GROUND_WATER);
			MarkTileDirtyByTile(t);
		}
	} else {
		/* Make shore on steep slopes and 'three-corners-raised'-slopes. */
		if (ApplyFoundationToSlope(GetRailFoundation(tileh, rail_bits), tileh) == 0) {
			if (IsSteepSlope(tileh) || IsSlopeWithThreeCornersRaised(tileh)) {
				flooded = true;
				SetRailGroundType(t, RAIL_GROUND_WATER);
				MarkTileDirtyByTile(t, VMDF_NOT_MAP_MODE);
			}
		}
	}
	return flooded;
}

static const TileIndexDiffC _trackdelta[] = {
	{ -1,  0 }, {  0,  1 }, { -1,  0 }, {  0,  1 }, {  1,  0 }, {  0,  1 },
	{  0,  0 },
	{  0,  0 },
	{  1,  0 }, {  0, -1 }, {  0, -1 }, {  1,  0 }, {  0, -1 }, { -1,  0 },
	{  0,  0 },
	{  0,  0 }
};


static CommandCost ValidateAutoDrag(Trackdir *trackdir, TileIndex start, TileIndex end)
{
	int x = TileX(start);
	int y = TileY(start);
	int ex = TileX(end);
	int ey = TileY(end);

	if (!ValParamTrackOrientation(TrackdirToTrack(*trackdir))) return CMD_ERROR;

	/* calculate delta x,y from start to end tile */
	int dx = ex - x;
	int dy = ey - y;

	/* calculate delta x,y for the first direction */
	int trdx = _trackdelta[*trackdir].x;
	int trdy = _trackdelta[*trackdir].y;

	if (!IsDiagonalTrackdir(*trackdir)) {
		trdx += _trackdelta[*trackdir ^ 1].x;
		trdy += _trackdelta[*trackdir ^ 1].y;
	}

	/* validate the direction */
	while ((trdx <= 0 && dx > 0) ||
			(trdx >= 0 && dx < 0) ||
			(trdy <= 0 && dy > 0) ||
			(trdy >= 0 && dy < 0)) {
		if (!HasBit(*trackdir, 3)) { // first direction is invalid, try the other
			SetBit(*trackdir, 3); // reverse the direction
			trdx = -trdx;
			trdy = -trdy;
		} else { // other direction is invalid too, invalid drag
			return CMD_ERROR;
		}
	}

	/* (for diagonal tracks, this is already made sure of by above test), but:
	 * for non-diagonal tracks, check if the start and end tile are on 1 line */
	if (!IsDiagonalTrackdir(*trackdir)) {
		trdx = _trackdelta[*trackdir].x;
		trdy = _trackdelta[*trackdir].y;
		if (abs(dx) != abs(dy) && abs(dx) + abs(trdy) != abs(dy) + abs(trdx)) return CMD_ERROR;
	}

	return CommandCost();
}

/**
 * Build or remove a stretch of railroad tracks.
 * @param flags operation to perform
 * @param tile start tile of drag
 * @param end_tile end tile of drag
 * @param railtype railroad type normal/maglev (0 = normal, 1 = mono, 2 = maglev), only used for building
 * @param track track-orientation
 * @param remove remove tracks?
 * @param auto_remove_signals false = error on signal in the way, true = auto remove signals when in the way, only used for building
 * @param fail_on_obstacle false = build starting from and up to an obstacle, true = fail if an obstacle is found (used for AIs)
 * @return the cost of this operation or an error
 */
static CommandCost CmdRailTrackHelper(DoCommandFlags flags, TileIndex tile, TileIndex end_tile, RailType railtype, Track track, bool remove, BuildRailTrackFlags build_flags, bool fail_on_obstacle)
{
	CommandCost total_cost(EXPENSES_CONSTRUCTION);

	_rail_track_endtile = INVALID_TILE;

	if ((!remove && !ValParamRailType(railtype)) || !ValParamTrackOrientation(track)) return CMD_ERROR;
	if (end_tile >= Map::Size()) return CMD_ERROR;
	Trackdir trackdir = TrackToTrackdir(track);

	CommandCost ret = ValidateAutoDrag(&trackdir, tile, end_tile);
	if (ret.Failed()) return ret;

	bool had_success = false;
	CommandCost last_error = CMD_ERROR;
	for (;;) {
		TileIndex last_endtile = _rail_track_endtile;
		CommandCost ret;
		if (remove) {
			ret = Command<CMD_REMOVE_SINGLE_RAIL>::Do(flags, tile, TrackdirToTrack(trackdir));
		} else {
			ret = Command<CMD_BUILD_SINGLE_RAIL>::Do(flags, tile, railtype, TrackdirToTrack(trackdir), build_flags);
		}

		if (ret.Failed()) {
<<<<<<< HEAD
			last_error = ret;
			if (_rail_track_endtile == INVALID_TILE) _rail_track_endtile = last_endtile;
=======
			last_error = std::move(ret);
>>>>>>> edb101d1
			if (last_error.GetErrorMessage() != STR_ERROR_ALREADY_BUILT && !remove) {
				if (fail_on_obstacle) return last_error;
				if (had_success) break; // Keep going if we haven't constructed any rail yet, skipping the start of the drag
			}

			/* Ownership errors are more important. */
			if (last_error.GetErrorMessage() == STR_ERROR_OWNED_BY && remove) break;
		} else {
			had_success = true;
			total_cost.AddCost(ret.GetCost());
		}

		if (tile == end_tile) break;

		tile += ToTileIndexDiff(_trackdelta[trackdir]);

		/* toggle railbit for the non-diagonal tracks */
		if (!IsDiagonalTrackdir(trackdir)) ToggleBit(trackdir, 0);
	}

	if (had_success) return total_cost;
	return last_error;
}

/**
 * Build rail on a stretch of track.
 * Stub for the unified rail builder/remover
 * @param flags operation to perform
 * @param end_tile end tile of drag
 * @param start_tile start tile of drag
 * @param railtype railroad type normal/maglev (0 = normal, 1 = mono, 2 = maglev), only used for building
 * @param track track-orientation
 * @param build_flags build flags.
 * @param fail_on_obstacle false = error on signal in the way, true = auto remove signals when in the way

 * @see CmdRailTrackHelper
 */
CommandCost CmdBuildRailroadTrack(DoCommandFlags flags, TileIndex end_tile, TileIndex start_tile, RailType railtype, Track track, BuildRailTrackFlags build_flags, bool fail_on_obstacle)
{
	return CmdRailTrackHelper(flags, start_tile, end_tile, railtype, track, false, build_flags, fail_on_obstacle);
}

/**
 * Remove rail from a stretch of track.
 * Stub for the unified rail builder/remover
 * @param flags operation to perform
 * @param end_tile end tile of drag
 * @param start_tile start tile of drag
 * @param track track-orientation
 * @return the cost of this operation or an error
 * @see CmdRailTrackHelper
 */
CommandCost CmdRemoveRailroadTrack(DoCommandFlags flags, TileIndex end_tile, TileIndex start_tile, Track track)
{
	return CmdRailTrackHelper(flags, start_tile, end_tile, INVALID_RAILTYPE, track, true, BuildRailTrackFlags::None, false);
}

/**
 * Build a train depot
 * @param flags operation to perform
 * @param tile position of the train depot
 * @param railtype rail type
 * @param dir entrance direction
 * @return the cost of this operation or an error
 *
 * @todo When checking for the tile slope,
 * distinguish between "Flat land required" and "land sloped in wrong direction"
 */
CommandCost CmdBuildTrainDepot(DoCommandFlags flags, TileIndex tile, RailType railtype, DiagDirection dir)
{
	/* check railtype and valid direction for depot (0 through 3), 4 in total */
	if (!ValParamRailType(railtype) || !IsValidDiagDirection(dir)) return CMD_ERROR;

	Slope tileh = GetTileSlope(tile);

	CommandCost cost(EXPENSES_CONSTRUCTION);

	/* Prohibit construction if
	 * The tile is non-flat AND
	 * 1) build-on-slopes is disabled
	 * 2) the tile is steep i.e. spans two height levels
	 * 3) the exit points in the wrong direction
	 */

	if (tileh != SLOPE_FLAT) {
		if (!_settings_game.construction.build_on_slopes || !CanBuildDepotByTileh(dir, tileh)) {
			return CommandCost(STR_ERROR_FLAT_LAND_REQUIRED);
		}
		cost.AddCost(_price[PR_BUILD_FOUNDATION]);
	}

	cost.AddCost(Command<CMD_LANDSCAPE_CLEAR>::Do(flags, tile));
	if (cost.Failed()) return cost;

	if (IsBridgeAbove(tile)) return CommandCost(STR_ERROR_MUST_DEMOLISH_BRIDGE_FIRST);

	if (!Depot::CanAllocateItem()) return CMD_ERROR;

	if (flags.Test(DoCommandFlag::Execute)) {
		Depot *d = new Depot(tile);
		d->build_date = CalTime::CurDate();

		MakeRailDepot(tile, _current_company, d->index, dir, railtype);
		MarkTileDirtyByTile(tile);
		MakeDefaultName(d);

		Company::Get(_current_company)->infrastructure.rail[railtype]++;
		DirtyCompanyInfrastructureWindows(_current_company);

		AddSideToSignalBuffer(tile, INVALID_DIAGDIR, _current_company);
		YapfNotifyTrackLayoutChange(tile, DiagDirToDiagTrack(dir));
	}

	cost.AddCost(_price[PR_BUILD_DEPOT_TRAIN]);
	cost.AddCost(RailBuildCost(railtype));
	return cost;
}

static void ClearBridgeTunnelSignalSimulation(TileIndex entrance, TileIndex exit)
{
	if (IsBridge(entrance)) ClearBridgeEntranceSimulatedSignals(entrance);
	ClrTunnelBridgeSignalSimulationEntrance(entrance);
	ClrTunnelBridgeSignalSimulationExit(exit);
	SetTunnelBridgeSignalSpecialPropagationFlag(entrance, false);
	SetTunnelBridgeSignalSpecialPropagationFlag(exit, false);
}

static void SetupBridgeTunnelSignalSimulation(TileIndex entrance, TileIndex exit)
{
	SetTunnelBridgeSignalSimulationEntrance(entrance);
	SetTunnelBridgeEntranceSignalState(entrance, SIGNAL_STATE_GREEN);
	SetTunnelBridgeSignalSimulationExit(exit);
	UpdateTunnelBridgeSignalSpecialPropagationFlag(entrance, false);
	UpdateTunnelBridgeSignalSpecialPropagationFlag(exit, false);
	if (_extra_aspects > 0) {
		SetTunnelBridgeEntranceSignalAspect(entrance, 0);
		UpdateAspectDeferred(entrance, GetTunnelBridgeEntranceTrackdir(entrance));
	}
}

/**
 * Build signals, alternate between double/single, signal/semaphore,
 * pre/exit/combo-signals, and what-else not. If the rail piece does not
 * have any signals, signal cycling is ignored
 * @param flags operation to perform
 * @param tile tile where to build the signals
 * @param track track-orientation
 * @param sigtype type of the signal
 * @param sigvar variant of signal type (normal/semaphore)
 * @param signal_style signal style
 * @param signal_spacing signal spacing (for tunnel/bridge)
 * @param build_flags build flags
 * @param which_signals cycle through which signal sets
 * @param num_dir_cycle cycle the signal direction this many times
 * @param signals_copy used for CmdBuildManySignals() to copy direction of first signal
 * @return the cost of this operation or an error
 * @todo p2 should be replaced by two bits for "along" and "against" the track.
 */
CommandCost CmdBuildSingleSignal(DoCommandFlags flags, TileIndex tile, Track track, SignalType sigtype, SignalVariant sigvar, uint8_t signal_style,
		uint8_t signal_spacing, BuildSignalFlags build_flags, SignalCycleGroups which_signals, uint8_t num_dir_cycle, uint8_t signals_copy)
{
	const bool ctrl_pressed = HasFlag(build_flags, BuildSignalFlags::CtrlPressed); // was the CTRL button pressed
	const bool convert_signal = HasFlag(build_flags, BuildSignalFlags::Convert); // convert button pressed

	if (signal_style > _num_new_signal_styles || !HasBit(_enabled_new_signal_styles_mask, signal_style)) return CMD_ERROR;

	if (_settings_game.vehicle.train_braking_model == TBM_REALISTIC && IsSignalTypeUnsuitableForRealisticBraking(sigtype)) return CMD_ERROR;

	/* You can only build signals on plain rail tiles or tunnel/bridges, and the selected track must exist */
	if (IsTileType(tile, MP_TUNNELBRIDGE)) {
		if (GetTunnelBridgeTransportType(tile) != TRANSPORT_RAIL) return CMD_ERROR;
		if (!ValParamTrackOrientation(track) || !IsTrackAcrossTunnelBridge(tile, track)) {
			return CommandCost(STR_ERROR_THERE_IS_NO_RAILROAD_TRACK);
		}
		CommandCost ret = TunnelBridgeIsFree(tile, GetOtherTunnelBridgeEnd(tile), nullptr, TBIFM_ACROSS_ONLY);
		if (ret.Failed()) return ret;
	} else if (!ValParamTrackOrientation(track) || !IsPlainRailTile(tile) || !HasTrack(tile, track)) {
		return CommandCost(STR_ERROR_THERE_IS_NO_RAILROAD_TRACK);
	}
	/* Protect against invalid signal copying */
	if (signals_copy != 0 && (signals_copy & SignalOnTrack(track)) == 0) return CMD_ERROR;

	CommandCost ret = CheckTileOwnership(tile);
	if (ret.Failed()) return ret;

	auto is_style_usable = [](SignalVariant sigvar, uint8_t style_id, uint8_t mask) {
		if (style_id == 0) return true;

		const NewSignalStyle &style = _new_signal_styles[style_id - 1];
		return ((sigvar == SIG_SEMAPHORE ? style.semaphore_mask : style.electric_mask) & mask) == mask;
	};

	CommandCost cost;
	/* handle signals simulation on tunnel/bridge. */
	if (IsTileType(tile, MP_TUNNELBRIDGE)) {
		if (signal_spacing == 0) return CommandCost(STR_ERROR_THERE_IS_NO_RAILROAD_TRACK);
		signal_spacing = Clamp<uint8_t>(signal_spacing, 1, 16);

		const TileIndex tile_exit = GetOtherTunnelBridgeEnd(tile);

		auto get_entrance_signal_count = [&]() -> uint {
			uint spacing;
			if (IsTunnelBridgeWithSignalSimulation(tile)) {
				spacing = GetTunnelBridgeSignalSimulationSpacing(tile);
			} else {
				spacing = GetBestTunnelBridgeSignalSimulationSpacing(tile, tile_exit, signal_spacing);
			}
			return 1 + (GetTunnelBridgeLength(tile, tile_exit) / spacing);
		};
		auto get_one_way_signal_count = [&]() -> uint {
			return get_entrance_signal_count() + 1;
		};

		if (TracksOverlap(GetTunnelBridgeTrackBits(tile)) || TracksOverlap(GetTunnelBridgeTrackBits(tile_exit))) return CommandCost(STR_ERROR_NO_SUITABLE_RAILROAD_TRACK);
		const bool bidirectional = HasFlag(build_flags, BuildSignalFlags::PermitBidiTunnelBridge) && (sigtype == SIGTYPE_PBS);
		cost = CommandCost();
		bool change_variant = false;              ///< Whether to change the semaphore/normal variant state
		bool change_variant_to_semaphore = false; ///< Semaphore/normal variant state to change to, true = semaphore
		bool change_style = false;
		const bool is_pbs = (sigtype == SIGTYPE_PBS) || (sigtype == SIGTYPE_PBS_ONEWAY);
		const Trackdir entrance_td = TrackExitdirToTrackdir(track, GetTunnelBridgeDirection(tile));
		const bool p2_signal_in = signals_copy & SignalAlongTrackdir(entrance_td);
		const bool p2_signal_out = signals_copy & SignalAgainstTrackdir(entrance_td);
		const bool p2_active = p2_signal_in || p2_signal_out;
		if (bidirectional && p2_active) return CMD_ERROR;
		if (p2_signal_in && p2_signal_out) return CommandCost();
		uint8_t other_end_signal_style = signal_style;
		bool change_both_ends = false;

		if (!IsTunnelBridgeWithSignalSimulation(tile)) {
			/* Previously unsignalled tunnel/bridge */
			change_both_ends = true;
			if (convert_signal) return CommandCost(STR_ERROR_THERE_ARE_NO_SIGNALS);
			cost = CommandCost(EXPENSES_CONSTRUCTION, _price[PR_BUILD_SIGNALS] * get_one_way_signal_count() * (bidirectional ? 2 : 1)); // minimal 1
			if (bidirectional) {
				if (HasBit(_signal_style_masks.no_tunnel_bridge_entrance | _signal_style_masks.no_tunnel_bridge_exit, signal_style)) {
					/* Bidirectional: both ends must be the same style */
					return CommandCost(STR_ERROR_UNSUITABLE_SIGNAL_TYPE);
				}
				if (!is_style_usable(sigvar, signal_style, 0x10)) return CommandCost(STR_ERROR_UNSUITABLE_SIGNAL_TYPE);
			} else {
				if (HasBit(_signal_style_masks.no_tunnel_bridge_entrance & _signal_style_masks.no_tunnel_bridge_exit, signal_style)) {
					/* Style is unusable for both ends */
					return CommandCost(STR_ERROR_UNSUITABLE_SIGNAL_TYPE);
				}
				if (!is_style_usable(sigvar, signal_style, is_pbs ? 0x20 : 0x1)) {
					/* Signal type unusable for this style */
					return CommandCost(STR_ERROR_UNSUITABLE_SIGNAL_TYPE);
				}
				if (HasBit(_signal_style_masks.no_tunnel_bridge_entrance, signal_style)) {
					signal_style = 0;
				}
				if (HasBit(_signal_style_masks.no_tunnel_bridge_exit, other_end_signal_style)) {
					other_end_signal_style = 0;
				}
				if (p2_signal_out) {
					/* Setting up tunnel/bridge in reverse direction */
					std::swap(signal_style, other_end_signal_style);
				}
			}
		} else {
			/* Previously signalled tunnel/bridge */

			if (HasFlag(build_flags, BuildSignalFlags::SkipExisting)) return CommandCost(); // don't modify existing signal flag

			const bool is_bidi = IsTunnelBridgeSignalSimulationBidirectional(tile);
			bool will_be_bidi = is_bidi;

			/* Common checks for both ends and bidi state */
			if (p2_active) {
				change_both_ends = true;
				will_be_bidi = false;
				if (HasBit(_signal_style_masks.no_tunnel_bridge_entrance | _signal_style_masks.no_tunnel_bridge_exit, signal_style)) return CommandCost(STR_ERROR_UNSUITABLE_SIGNAL_TYPE);
			} else {
				if (convert_signal) {
					will_be_bidi = bidirectional && !ctrl_pressed;
				} else if (ctrl_pressed) {
					will_be_bidi = false;
				} else {
					/* Swap direction */
					change_both_ends = true;
				}
			}
			if (is_bidi || will_be_bidi) change_both_ends = true;

			auto check_tile = [&](TileIndex t) -> CommandCost {
				const bool is_semaphore = IsTunnelBridgeSemaphore(t);
				bool will_be_semaphore = is_semaphore;
				bool will_be_pbs = IsTunnelBridgePBS(t);
				const uint8_t is_style = GetTunnelBridgeSignalStyle(t);
				uint8_t will_be_style = is_style;
				if (p2_active) {
					will_be_style = signal_style;
				} else if (convert_signal) {
					change_style = true;
					will_be_style = signal_style;
					will_be_pbs = is_pbs;
					will_be_semaphore = (sigvar == SIG_SEMAPHORE);
					if (HasBit(_signal_style_masks.no_tunnel_bridge_entrance, signal_style) && (will_be_bidi || IsTunnelBridgeSignalSimulationEntrance(t))) {
						return CommandCost(STR_ERROR_UNSUITABLE_SIGNAL_TYPE);
					}
					if (HasBit(_signal_style_masks.no_tunnel_bridge_exit, signal_style) && (will_be_bidi || IsTunnelBridgeSignalSimulationExit(t))) {
						return CommandCost(STR_ERROR_UNSUITABLE_SIGNAL_TYPE);
					}
				} else if (ctrl_pressed) {
					will_be_pbs = !will_be_pbs;
				} else if (!is_bidi) {
					/* Swap direction, check signal style compatibility */
					if (IsTunnelBridgeSignalSimulationEntrance(t)) {
						if (HasBit(_signal_style_masks.no_tunnel_bridge_exit, is_style)) return CommandCost(STR_ERROR_UNSUITABLE_SIGNAL_TYPE);
					}
					if (IsTunnelBridgeSignalSimulationExit(t)) {
						if (HasBit(_signal_style_masks.no_tunnel_bridge_entrance, is_style)) return CommandCost(STR_ERROR_UNSUITABLE_SIGNAL_TYPE);
					}
				}

				if (change_variant) {
					will_be_semaphore = change_variant_to_semaphore;
				} else if ((p2_active && (sigvar == SIG_SEMAPHORE) != is_semaphore) ||
						(convert_signal && (ctrl_pressed || (sigvar == SIG_SEMAPHORE) != is_semaphore))) {
					will_be_semaphore = !is_semaphore;
					change_variant = true;
					change_variant_to_semaphore = will_be_semaphore;
				}

				CommandCost subcost = CommandCost(EXPENSES_CONSTRUCTION, 0);
				if ((is_semaphore != will_be_semaphore) || (will_be_style != is_style)) {
					uint signal_count = 0;
					if (IsTunnelBridgeSignalSimulationEntrance(t)) signal_count += get_entrance_signal_count();
					if (IsTunnelBridgeSignalSimulationExit(t)) signal_count += 1;

					subcost.AddCost(_price[PR_CLEAR_SIGNALS] * signal_count);

					if (will_be_bidi) {
						signal_count = get_one_way_signal_count();
					}

					subcost.AddCost(_price[PR_BUILD_SIGNALS] * signal_count);
				} else if (is_bidi != will_be_bidi) {
					if (will_be_bidi != IsTunnelBridgeSignalSimulationEntrance(t)) {
						subcost.AddCost(_price[will_be_bidi ? PR_BUILD_SIGNALS : PR_CLEAR_SIGNALS] * get_one_way_signal_count());
					}
				}
				if (!is_style_usable(will_be_semaphore ? SIG_SEMAPHORE : SIG_ELECTRIC, will_be_style, will_be_bidi ? 0x10 : (will_be_pbs ? 0x20 : 0x1))) {
					return CommandCost(STR_ERROR_UNSUITABLE_SIGNAL_TYPE);
				}
				return subcost;
			};

			cost = CommandCost(EXPENSES_CONSTRUCTION, 0);

			CommandCost subcost = check_tile(tile);
			if (subcost.Failed()) return subcost;
			cost.AddCost(subcost);

			if (change_both_ends) {
				subcost = check_tile(tile_exit);
				if (subcost.Failed()) return subcost;
				cost.AddCost(subcost);
			}
		}

		if (_settings_game.vehicle.train_braking_model == TBM_REALISTIC) {
			for (TileIndex t : { tile, tile_exit }) {
				if (HasAcrossTunnelBridgeReservation(t)) {
					CommandCost ret = CheckTrainReservationPreventsTrackModification(t, FindFirstTrack(GetAcrossTunnelBridgeReservationTrackBits(t)));
					if (ret.Failed()) return ret;
				}
			}
		}

		if (flags.Test(DoCommandFlag::Execute)) {
			auto remove_pbs_bidi = [&]() {
				if (IsTunnelBridgeSignalSimulationBidirectional(tile)) {
					ClrTunnelBridgeSignalSimulationExit(tile);
					ClrTunnelBridgeSignalSimulationEntrance(tile_exit);
				}
			};
			auto set_bidi = [&](TileIndex t) {
				SetTunnelBridgeSignalSimulationEntrance(t);
				SetTunnelBridgeEntranceSignalState(t, SIGNAL_STATE_GREEN);
				SetTunnelBridgeSignalSimulationExit(t);
				if (_extra_aspects > 0) {
					SetTunnelBridgeEntranceSignalAspect(t, 0);
					UpdateAspectDeferred(t, GetTunnelBridgeEntranceTrackdir(t));
				}
			};

			Company * const c = Company::Get(GetTileOwner(tile));
			std::vector<Train *> re_reserve_trains;
			for (TileIndex t : { tile, tile_exit }) {
				if (HasAcrossTunnelBridgeReservation(t)) {
					Train *re_reserve_train = GetTrainForReservation(t, FindFirstTrack(GetAcrossTunnelBridgeReservationTrackBits(t)));
					if (re_reserve_train != nullptr) {
						FreeTrainTrackReservation(re_reserve_train);
						re_reserve_trains.push_back(re_reserve_train);
					}
				}
			}
			if (IsTunnelBridgeWithSignalSimulation(tile)) {
				c->infrastructure.signal -= GetTunnelBridgeSignalSimulationSignalCount(tile, tile_exit);
			} else {
				uint spacing = GetBestTunnelBridgeSignalSimulationSpacing(tile, tile_exit, signal_spacing);
				SetTunnelBridgeSignalSimulationSpacing(tile, spacing);
				SetTunnelBridgeSignalSimulationSpacing(tile_exit, spacing);
			}
			if (!p2_active && IsTunnelBridgeWithSignalSimulation(tile)) { // Toggle signal if already signals present.
				if (convert_signal) {
					if (change_variant) {
						SetTunnelBridgeSemaphore(tile, change_variant_to_semaphore);
						if (change_both_ends) SetTunnelBridgeSemaphore(tile_exit, change_variant_to_semaphore);
					}
					if (!ctrl_pressed) {
						SetTunnelBridgePBS(tile, is_pbs);
						if (change_both_ends) SetTunnelBridgePBS(tile_exit, is_pbs);
						if (bidirectional) {
							set_bidi(tile);
							set_bidi(tile_exit);
						} else {
							remove_pbs_bidi();
						}
					}
					if (change_style) {
						SetTunnelBridgeSignalStyle(tile, signal_style);
					}
					if (change_style && change_both_ends) {
						SetTunnelBridgeSignalStyle(tile_exit, other_end_signal_style);
					}
				} else if (ctrl_pressed) {
					SetTunnelBridgePBS(tile, !IsTunnelBridgePBS(tile));
					if (change_both_ends) SetTunnelBridgePBS(tile_exit, IsTunnelBridgePBS(tile));
					if (!IsTunnelBridgePBS(tile)) remove_pbs_bidi();
				} else if (!IsTunnelBridgeSignalSimulationBidirectional(tile)) {
					if (IsTunnelBridgeSignalSimulationEntrance(tile)) {
						ClearBridgeTunnelSignalSimulation(tile, tile_exit);
						SetupBridgeTunnelSignalSimulation(tile_exit, tile);
					} else {
						ClearBridgeTunnelSignalSimulation(tile_exit, tile);
						SetupBridgeTunnelSignalSimulation(tile, tile_exit);
					}
				}
			} else {
				/* Create one direction tunnel/bridge if required. */
				if (!p2_active) {
					if (bidirectional) {
						set_bidi(tile);
						set_bidi(tile_exit);
					} else {
						SetupBridgeTunnelSignalSimulation(tile, tile_exit);
					}
				} else if (p2_signal_in != p2_signal_out) {
					/* If signal only on one side build accordingly one-way tunnel/bridge. */
					if (p2_signal_in) {
						ClearBridgeTunnelSignalSimulation(tile_exit, tile);
						SetupBridgeTunnelSignalSimulation(tile, tile_exit);
					} else {
						ClearBridgeTunnelSignalSimulation(tile, tile_exit);
						SetupBridgeTunnelSignalSimulation(tile_exit, tile);
					}
				}

				SetTunnelBridgeSemaphore(tile, sigvar == SIG_SEMAPHORE);
				SetTunnelBridgePBS(tile, is_pbs);
				SetTunnelBridgeSignalStyle(tile, signal_style);
				if (change_both_ends) {
					SetTunnelBridgeSemaphore(tile_exit, sigvar == SIG_SEMAPHORE);
					SetTunnelBridgePBS(tile_exit, is_pbs);
					SetTunnelBridgeSignalStyle(tile_exit, other_end_signal_style);
				}
				if (!IsTunnelBridgePBS(tile)) remove_pbs_bidi();
			}

			if (IsTunnelBridgeSignalSimulationExit(tile) && IsTunnelBridgeEffectivelyPBS(tile) && !HasAcrossTunnelBridgeReservation(tile)) {
				SetTunnelBridgeExitSignalState(tile, SIGNAL_STATE_RED);
			}
			if (IsTunnelBridgeSignalSimulationExit(tile_exit) && IsTunnelBridgeEffectivelyPBS(tile_exit) && !HasAcrossTunnelBridgeReservation(tile_exit)) {
				SetTunnelBridgeExitSignalState(tile_exit, SIGNAL_STATE_RED);
			}
			MarkBridgeOrTunnelDirty(tile, tile_exit);
			auto update_signal_side = [](TileIndex t) {
				AddSideToSignalBuffer(t, INVALID_DIAGDIR, GetTileOwner(t));
				if (IsTunnelBridgeSignalSimulationEntrance(t)) {
					SetTunnelBridgeEntranceSignalAspect(t, 0);
					UpdateAspectDeferred(t, GetTunnelBridgeEntranceTrackdir(t));
				}
				UpdateSignalsInBuffer();
			};
			update_signal_side(tile);
			update_signal_side(tile_exit);
			YapfNotifyTrackLayoutChange(tile, track);
			YapfNotifyTrackLayoutChange(tile_exit, track);
			if (IsTunnelBridgeWithSignalSimulation(tile)) {
				c->infrastructure.signal += GetTunnelBridgeSignalSimulationSignalCount(tile, tile_exit);
				if (IsTunnelBridgeRestrictedSignal(tile) || IsTunnelBridgeRestrictedSignal(tile_exit)) {
					InvalidateWindowClassesData(WC_TRACE_RESTRICT);
				}
			}
			DirtyCompanyInfrastructureWindows(GetTileOwner(tile));
			for (Train *re_reserve_train : re_reserve_trains) {
				ReReserveTrainPath(re_reserve_train);
			}
		}
		return cost;
	}

	/* See if this is a valid track combination for signals (no overlap) */
	if (TracksOverlap(GetTrackBits(tile))) return CommandCost(STR_ERROR_NO_SUITABLE_RAILROAD_TRACK);

	/* In case we don't want to change an existing signal, return without error. */
	if (HasFlag(build_flags, BuildSignalFlags::SkipExisting) && HasSignalOnTrack(tile, track)) return CommandCost();

	/* you can not convert a signal if no signal is on track */
	if (convert_signal && !HasSignalOnTrack(tile, track)) return CommandCost(STR_ERROR_THERE_ARE_NO_SIGNALS);

	if (!HasSignalOnTrack(tile, track)) {
		/* build new signals */
		cost = CommandCost(EXPENSES_CONSTRUCTION, _price[PR_BUILD_SIGNALS]);
		if (!is_style_usable(sigvar, signal_style, 1 << sigtype)) return CommandCost(STR_ERROR_UNSUITABLE_SIGNAL_TYPE);
	} else {
		if (signals_copy != 0 && (sigvar != GetSignalVariant(tile, track) || signal_style != GetSignalStyle(tile, track))) {
			/* convert signals <-> semaphores and/or change style */
			cost = CommandCost(EXPENSES_CONSTRUCTION, _price[PR_BUILD_SIGNALS] + _price[PR_CLEAR_SIGNALS]);
			if (!is_style_usable(sigvar, signal_style, 1 << sigtype)) return CommandCost(STR_ERROR_UNSUITABLE_SIGNAL_TYPE);

		} else if (convert_signal) {
			/* convert button pressed */
			if (ctrl_pressed || GetSignalVariant(tile, track) != sigvar || signal_style != GetSignalStyle(tile, track)) {
				/* it costs money to change signal variant (light or semaphore) */
				cost = CommandCost(EXPENSES_CONSTRUCTION, _price[PR_BUILD_SIGNALS] + _price[PR_CLEAR_SIGNALS]);
			} else {
				/* it is free to change signal type (block, exit, entry, combo, path, etc) */
				cost = CommandCost();
			}

			if (ctrl_pressed) {
				if (!is_style_usable((GetSignalVariant(tile, track) == SIG_ELECTRIC) ? SIG_SEMAPHORE : SIG_ELECTRIC, GetSignalStyle(tile, track), 1 << GetSignalType(tile, track))) return CommandCost(STR_ERROR_UNSUITABLE_SIGNAL_TYPE);
			} else {
				if (!is_style_usable(sigvar, signal_style, 1 << sigtype)) return CommandCost(STR_ERROR_UNSUITABLE_SIGNAL_TYPE);
			}

		} else {
			if (ctrl_pressed && GetSignalStyle(tile, track) != 0) {
				SignalType new_sigtype = NextSignalType(GetSignalType(tile, track), which_signals);
				if (_settings_game.vehicle.train_braking_model == TBM_REALISTIC && IsSignalTypeUnsuitableForRealisticBraking(new_sigtype)) return CMD_ERROR;
				if (!is_style_usable(GetSignalVariant(tile, track), GetSignalStyle(tile, track), 1 << new_sigtype)) return CommandCost(STR_ERROR_UNSUITABLE_SIGNAL_TYPE);
			}

			/* it is free to change orientation or number of signals on the tile (for block/presignals which allow signals in both directions) */
			cost = CommandCost();
		}
	}

	Train *v = nullptr;
	/* The new/changed signal could block our path. As this can lead to
	 * stale reservations, we clear the path reservation here and try
	 * to redo it later on. */
	if (HasReservedTracks(tile, TrackToTrackBits(track))) {
		v = GetTrainForReservation(tile, track);
		if (v != nullptr) {
			CommandCost ret = CheckTrainReservationPreventsTrackModification(v);
			if (ret.Failed()) return ret;
			if (flags.Test(DoCommandFlag::Execute)) FreeTrainTrackReservation(v);
		}
	}

	if (flags.Test(DoCommandFlag::Execute)) {
		if (!HasSignals(tile)) {
			/* there are no signals at all on this tile yet */
			SetHasSignals(tile, true);
			SetSignalStates(tile, 0xF); // all signals are on
			SetPresentSignals(tile, 0); // no signals built by default
			SetSignalType(tile, track, sigtype);
			SetSignalVariant(tile, track, sigvar);
			SetSignalStyle(tile, track, signal_style);
			UpdateSignalReserveThroughBit(tile, track, false);
			SetSignalSpecialPropagationFlag(tile, track, false);
		}

		/* Subtract old signal infrastructure count. */
		Company::Get(GetTileOwner(tile))->infrastructure.signal -= CountBits(GetPresentSignals(tile));

		if (signals_copy == 0) {
			if (!HasSignalOnTrack(tile, track)) {
				/* build new signals */
				SetPresentSignals(tile, GetPresentSignals(tile) | ((IsPbsSignal(sigtype) || _settings_game.vehicle.train_braking_model == TBM_REALISTIC) ? KillFirstBit(SignalOnTrack(track)) : SignalOnTrack(track)));
				SetSignalType(tile, track, sigtype);
				SetSignalVariant(tile, track, sigvar);
				SetSignalStyle(tile, track, signal_style);
				UpdateSignalReserveThroughBit(tile, track, false);
				SetSignalSpecialPropagationFlag(tile, track, false);
				while (num_dir_cycle-- > 0) CycleSignalSide(tile, track);
			} else {
				if (convert_signal) {
					/* convert signal button pressed */
					if (ctrl_pressed) {
						/* toggle the present signal variant: SIG_ELECTRIC <-> SIG_SEMAPHORE */
						SetSignalVariant(tile, track, (GetSignalVariant(tile, track) == SIG_ELECTRIC) ? SIG_SEMAPHORE : SIG_ELECTRIC);
						/* Query current signal type so the check for PBS signals below works. */
						sigtype = GetSignalType(tile, track);
					} else {
						if (GetSignalType(tile, track) == SIGTYPE_NO_ENTRY) CycleSignalSide(tile, track);

						/* convert the present signal to the chosen type and variant */
						if (IsPresignalProgrammable(tile, track)) {
							FreeSignalProgram(SignalReference(tile, track));
						}
						SetSignalType(tile, track, sigtype);
						SetSignalVariant(tile, track, sigvar);
						SetSignalStyle(tile, track, signal_style);
						if (IsPbsSignal(sigtype) && (GetPresentSignals(tile) & SignalOnTrack(track)) == SignalOnTrack(track)) {
							SetPresentSignals(tile, (GetPresentSignals(tile) & ~SignalOnTrack(track)) | KillFirstBit(SignalOnTrack(track)));
						}

						if (sigtype == SIGTYPE_NO_ENTRY) CycleSignalSide(tile, track);

						UpdateSignalReserveThroughBit(tile, track, false);
						UpdateRailSignalSpecialPropagationFlag(tile, track, GetExistingTraceRestrictProgram(tile, track), false);
					}

				} else if (ctrl_pressed) {
					/* cycle through signal types */
					sigtype = (SignalType)(GetSignalType(tile, track));
					if (IsProgrammableSignal(sigtype)) {
						FreeSignalProgram(SignalReference(tile, track));
					}

					if (sigtype == SIGTYPE_NO_ENTRY) CycleSignalSide(tile, track);

					sigtype = NextSignalType(sigtype, which_signals);
					if (_settings_game.vehicle.train_braking_model == TBM_REALISTIC && IsSignalTypeUnsuitableForRealisticBraking(sigtype)) return CMD_ERROR;

					SetSignalType(tile, track, sigtype);
					if (IsPbsSignal(sigtype) && (GetPresentSignals(tile) & SignalOnTrack(track)) == SignalOnTrack(track)) {
						SetPresentSignals(tile, (GetPresentSignals(tile) & ~SignalOnTrack(track)) | KillFirstBit(SignalOnTrack(track)));
					}

					if (sigtype == SIGTYPE_NO_ENTRY) CycleSignalSide(tile, track);
				} else {
					/* programmable pre-signal dependencies are invalidated when the signal direction is changed */
					CheckRemoveSignal(tile, track);
					/* cycle the signal side: both -> left -> right -> both -> ... */
					CycleSignalSide(tile, track);
					/* Query current signal type so the check for PBS signals below works. */
					sigtype = GetSignalType(tile, track);
				}
			}
		} else {
			/* If CmdBuildManySignals is called with copying signals, just copy the
			 * direction of the first signal given as parameter by CmdBuildManySignals */
			SetPresentSignals(tile, (GetPresentSignals(tile) & ~SignalOnTrack(track)) | (signals_copy & SignalOnTrack(track)));
			SetSignalVariant(tile, track, sigvar);
			if (IsPresignalProgrammable(tile, track)) {
				FreeSignalProgram(SignalReference(tile, track));
			}
			SetSignalType(tile, track, sigtype);
			SetSignalStyle(tile, track, signal_style);
			UpdateSignalReserveThroughBit(tile, track, false);
			UpdateRailSignalSpecialPropagationFlag(tile, track, GetExistingTraceRestrictProgram(tile, track), false);
		}

		/* Add new signal infrastructure count. */
		Company::Get(GetTileOwner(tile))->infrastructure.signal += CountBits(GetPresentSignals(tile));
		DirtyCompanyInfrastructureWindows(GetTileOwner(tile));

		if (IsPbsSignalNonExtended(sigtype) || (_settings_game.vehicle.train_braking_model == TBM_REALISTIC && HasBit(GetRailReservationTrackBits(tile), track))) {
			/* PBS signals should show red unless they are on reserved tiles without a train. */
			uint mask = GetPresentSignals(tile) & SignalOnTrack(track);
			SetSignalStates(tile, (GetSignalStates(tile) & ~mask) | ((HasBit(GetRailReservationTrackBits(tile), track) && EnsureNoVehicleOnGround(tile).Succeeded() ? UINT_MAX : 0) & mask));
		}
		MarkTileDirtyByTile(tile, VMDF_NOT_MAP_MODE);
		AddTrackToSignalBuffer(tile, track, _current_company);
		YapfNotifyTrackLayoutChange(tile, track);
		if (v != nullptr && v->track != TRACK_BIT_DEPOT) {
			ReReserveTrainPath(v);
		}
	}

	return cost;
}

static bool CheckSignalAutoFill(TileIndex &tile, Trackdir &trackdir, int &signal_ctr, bool remove, bool allow_station)
{
	tile = AddTileIndexDiffCWrap(tile, _trackdelta[trackdir]);
	if (tile == INVALID_TILE) return false;

	/* Check for track bits on the new tile */
	TrackdirBits trackdirbits = GetTileTrackdirBits(tile, TRANSPORT_RAIL, 0);

	if (TracksOverlap(TrackdirBitsToTrackBits(trackdirbits))) return false;
	trackdirbits &= TrackdirReachesTrackdirs(trackdir);

	/* No track bits, must stop */
	if (trackdirbits == TRACKDIR_BIT_NONE) return false;

	/* Get the first track dir */
	trackdir = RemoveFirstTrackdir(&trackdirbits);

	/* Any left? It's a junction so we stop */
	if (trackdirbits != TRACKDIR_BIT_NONE) return false;

	switch (GetTileType(tile)) {
		case MP_RAILWAY:
			if (IsRailDepot(tile)) return false;
			if (!remove && HasSignalOnTrack(tile, TrackdirToTrack(trackdir))) return false;
			signal_ctr++;
			if (IsDiagonalTrackdir(trackdir)) {
				signal_ctr++;
				/* Ensure signal_ctr even so X and Y pieces get signals */
				ClrBit(signal_ctr, 0);
			}
			return true;

		case MP_ROAD:
			if (!IsLevelCrossing(tile)) return false;
			signal_ctr += 2;
			return true;

		case MP_TUNNELBRIDGE: {
			if (!remove && IsTunnelBridgeWithSignalSimulation(tile)) return false;
			TileIndex orig_tile = tile; // backup old value

			if (GetTunnelBridgeTransportType(tile) != TRANSPORT_RAIL) return false;
			signal_ctr += IsDiagonalTrackdir(trackdir) ? 2 : 1;
			if (GetTunnelBridgeDirection(tile) == TrackdirToExitdir(trackdir)) {
				/* Skip to end of tunnel or bridge
				 * note that tile is a parameter by reference, so it must be updated */
				tile = GetOtherTunnelBridgeEnd(tile);
				signal_ctr += GetTunnelBridgeLength(orig_tile, tile) * 2;

				/* Check for track bits on the new tile */
				trackdirbits = GetTileTrackdirBits(tile, TRANSPORT_RAIL, 0);

				if (TracksOverlap(TrackdirBitsToTrackBits(trackdirbits))) return false;
				trackdirbits &= TrackdirReachesTrackdirs(trackdir);

				/* Get the first track dir */
				trackdir = RemoveFirstTrackdir(&trackdirbits);

				/* Any left? It's a junction so we stop */
				if (trackdirbits != TRACKDIR_BIT_NONE) return false;

				signal_ctr += IsDiagonalTrackdir(trackdir) ? 2 : 1;
			}
			return true;
		}

		case MP_STATION: {
			if (!allow_station) return false;
			signal_ctr += 2;
			return true;
		}

		default: return false;
	}
}

struct SignalTrackHelperParamsBase {};

struct SignalTrackHelperBuildParams : public SignalTrackHelperParamsBase {
	SignalType sigtype;      ///< default signal type
	SignalVariant sigvar;    ///< signal variant to build
	uint8_t signal_style;    ///< default signal style
	bool mode;               ///< true = override signal/semaphore, or pre/exit/combo signal (CTRL-toggle)
};

struct SignalTrackHelperRemoveParams : public SignalTrackHelperParamsBase {
	RemoveSignalFlags remove_flags;
};

/**
 * Build many signals by dragging; AutoSignals
 * @param flags operation to perform
 * @param tile start tile of drag
 * @param end_tile end tile of drag
 * @param track track-orientation
 * @param remove remove signals?
 * @param drag_flags signal drag flags
 * @param signal_density user defined signals_density
 * @param subcommand_params SignalTrackHelperBuildParams for build, SignalTrackHelperRemoveParams for remove
 * @return the cost of this operation or an error
 */
static CommandCost CmdSignalTrackHelper(DoCommandFlags flags, TileIndex tile, TileIndex end_tile, Track track, bool remove, SignalDragFlags drag_flags, uint8_t signal_density, SignalTrackHelperParamsBase &subcommand_params)
{
	CommandCost total_cost(EXPENSES_CONSTRUCTION);

	if (end_tile >= Map::Size() || !ValParamTrackOrientation(track)) return CMD_ERROR;
	if (signal_density == 0 || signal_density > MAX_SIGNAL_DRAG_DISTANCE) return CMD_ERROR;

	if (!remove) {
		auto &params = static_cast<SignalTrackHelperBuildParams &>(subcommand_params);
		if (params.sigtype > SIGTYPE_LAST || params.sigvar > SIG_SEMAPHORE) return CMD_ERROR;
	}

	TileIndex start_tile = tile;

	if (!IsPlainRailTile(tile)) return CommandCost(STR_ERROR_THERE_IS_NO_RAILROAD_TRACK);

	/* for vertical/horizontal tracks, double the given signals density
	 * since the original amount will be too dense (shorter tracks) */
	signal_density *= 2;

	Trackdir trackdir = TrackToTrackdir(track);
	CommandCost ret = ValidateAutoDrag(&trackdir, tile, end_tile);
	if (ret.Failed()) return ret;

	track = TrackdirToTrack(trackdir); // trackdir might have changed, keep track in sync
	Trackdir start_trackdir = trackdir;

	/* Must start on a valid track to be able to avoid loops */
	if (!HasTrack(tile, track)) return CMD_ERROR;

	uint8_t signals = 0;
	/* copy the signal-style of the first rail-piece if existing */
	if (!remove) {
		auto &params = static_cast<SignalTrackHelperBuildParams &>(subcommand_params);

		if (HasSignalOnTrack(tile, track)) {
			signals = GetPresentSignals(tile) & SignalOnTrack(track);
			assert(signals != 0);

			/* copy signal/semaphores style (independent of CTRL) */
			params.sigvar = GetSignalVariant(tile, track);

			params.sigtype = GetSignalType(tile, track);
			/* Don't but copy entry or exit-signal type */
			if (params.sigtype == SIGTYPE_ENTRY || params.sigtype == SIGTYPE_EXIT) params.sigtype = SIGTYPE_BLOCK;

			params.signal_style = GetSignalStyle(tile, track);
		} else { // no signals exist, drag a two-way signal stretch
			signals = IsPbsSignal(params.sigtype) ? SignalAlongTrackdir(trackdir) : SignalOnTrack(track);
		}
	}

	uint8_t signal_dir = 0;
	if (signals & SignalAlongTrackdir(trackdir))   SetBit(signal_dir, 0);
	if (signals & SignalAgainstTrackdir(trackdir)) SetBit(signal_dir, 1);

	/* signal_ctr         - amount of tiles already processed
	 * last_used_ctr      - amount of tiles before previously placed signal
	 * signals_density    - setting to put signal on every Nth tile (double space on |, -- tracks)
	 * last_suitable_ctr  - amount of tiles before last possible signal place
	 * last_suitable_tile - last tile where it is possible to place a signal
	 * last_suitable_trackdir - trackdir of the last tile
	 **********
	 * trackdir   - trackdir to build with autorail
	 * semaphores - semaphores or signals
	 * signals    - is there a signal/semaphore on the first tile, copy its style (two-way/single-way)
	 *              and convert all others to semaphore/signal
	 * remove     - 1 remove signals, 0 build signals */
	int signal_ctr = 0;
	int last_used_ctr = INT_MIN; // initially INT_MIN to force building/removing at the first tile
	int last_suitable_ctr = 0;
	TileIndex last_suitable_tile = INVALID_TILE;
	Trackdir last_suitable_trackdir = INVALID_TRACKDIR;
	CommandCost last_error = CMD_ERROR;
	bool had_success = false;
	std::vector<TileIndex> tunnel_bridge_blacklist;

	auto build_signal = [&](TileIndex tile, Trackdir trackdir, bool test_only, bool skip_existing_signals) -> CommandCost {
		/* Pick the correct orientation for the track direction */
		uint8_t signals = 0;
		if (HasBit(signal_dir, 0)) signals |= SignalAlongTrackdir(trackdir);
		if (HasBit(signal_dir, 1)) signals |= SignalAgainstTrackdir(trackdir);

		DoCommandFlags do_flags = test_only ? DoCommandFlags{flags}.Reset(DoCommandFlag::Execute) : flags;
<<<<<<< HEAD
		CommandCost ret;
		if (remove) {
			auto &params = static_cast<SignalTrackHelperRemoveParams &>(subcommand_params);
			ret = Command<CMD_REMOVE_SINGLE_SIGNAL>::Do(do_flags, tile, TrackdirToTrack(trackdir), params.remove_flags);
=======
		CommandCost ret = remove ? Command<CMD_REMOVE_SINGLE_SIGNAL>::Do(do_flags, tile, TrackdirToTrack(trackdir)) : Command<CMD_BUILD_SINGLE_SIGNAL>::Do(do_flags, tile, TrackdirToTrack(trackdir), sigtype, sigvar, false, signal_ctr == 0, mode, SIGTYPE_BLOCK, SIGTYPE_BLOCK, 0, signals);

		if (test_only) return ret.Succeeded();

		if (ret.Succeeded()) {
			had_success = true;
			total_cost.AddCost(ret.GetCost());
>>>>>>> edb101d1
		} else {
			auto &params = static_cast<SignalTrackHelperBuildParams &>(subcommand_params);
			BuildSignalFlags build_flags{};
			if (skip_existing_signals) build_flags |= BuildSignalFlags::SkipExisting;
			if (params.mode) build_flags |= BuildSignalFlags::CtrlPressed;
			ret = Command<CMD_BUILD_SINGLE_SIGNAL>::Do(do_flags, tile, TrackdirToTrack(trackdir), params.sigtype, params.sigvar, params.signal_style,
					Clamp<uint8_t>(signal_density / 2, 1, 16), build_flags, SCG_CURRENT_GROUP, 0, signals);
		}
		if (!test_only && ret.Succeeded() && IsTileType(tile, MP_TUNNELBRIDGE) && GetTunnelBridgeDirection(tile) == TrackdirToExitdir(trackdir)) {
			/* Blacklist far end of tunnel if we just actioned the near end */
			tunnel_bridge_blacklist.push_back(GetOtherTunnelBridgeEnd(tile));
		}
		return ret;
	};

	for (;;) {
		bool tile_ok = true;
		if (IsTileType(tile, MP_TUNNELBRIDGE)) {
			if (container_unordered_remove(tunnel_bridge_blacklist, tile) > 0) {
				/* This tile is blacklisted, skip tile and remove from blacklist.
				 * Mark last used counter as current tile.
				 */
				tile_ok = false;
				last_used_ctr = signal_ctr;
				last_suitable_tile = INVALID_TILE;
			}
		}

		/* only build/remove signals with the specified density */
		if (tile_ok && (remove || HasFlag(drag_flags, SignalDragFlags::MinimiseGaps) || signal_ctr % signal_density == 0 || IsTileType(tile, MP_TUNNELBRIDGE))) {
			/* Test tiles in between for suitability as well if minimising gaps. */
			bool test_only = !remove && HasFlag(drag_flags, SignalDragFlags::MinimiseGaps) && signal_ctr < (last_used_ctr + signal_density);
			CommandCost ret = build_signal(tile, trackdir, test_only, signal_ctr == 0);

			if (ret.Succeeded()) {
				/* Remember last track piece where we can place a signal. */
				last_suitable_ctr = signal_ctr;
				last_suitable_tile = tile;
				last_suitable_trackdir = trackdir;
			} else if (ret.GetErrorMessage() == STR_ERROR_RESTRICTED_SIGNAL) {
				last_error = ret;
				break;
			} else if (!test_only && last_suitable_tile != INVALID_TILE && ret.GetErrorMessage() != STR_ERROR_CANNOT_MODIFY_TRACK_TRAIN_APPROACHING) {
				/* If a signal can't be placed, place it at the last possible position. */
				ret = build_signal(last_suitable_tile, last_suitable_trackdir, false, false);
			}

			/* Collect cost. */
			if (!test_only) {
				/* Be user-friendly and try placing signals as much as possible */
				if (ret.Succeeded()) {
					had_success = true;
					total_cost.AddCost(ret);
					last_used_ctr = last_suitable_ctr;
					last_suitable_tile = INVALID_TILE;
				} else {
					/* The "No railway" error is the least important one. */
					if (ret.GetErrorMessage() != STR_ERROR_THERE_IS_NO_RAILROAD_TRACK ||
							last_error.GetErrorMessage() == INVALID_STRING_ID) {
						last_error = ret;
					}
				}
			}
		}

		if (HasFlag(drag_flags, SignalDragFlags::Autofill)) {
			if (!CheckSignalAutoFill(tile, trackdir, signal_ctr, remove, HasFlag(drag_flags, SignalDragFlags::SkipOverStations))) break;

			/* Prevent possible loops */
			if (tile == start_tile && trackdir == start_trackdir) break;
		} else {
			if (tile == end_tile) break;

			tile += ToTileIndexDiff(_trackdelta[trackdir]);
			signal_ctr++;

			/* toggle railbit for the non-diagonal tracks (|, -- tracks) */
			if (IsDiagonalTrackdir(trackdir)) {
				signal_ctr++;
			} else {
				ToggleBit(trackdir, 0);
			}
		}
	}

	return had_success ? total_cost : last_error;
}

/**
 * Build signals on a stretch of track.
 * Stub for the unified signal builder/remover
 * @param flags operation to perform
 * @param tile start tile of drag
 * @param end_tile end tile of drag
 * @param track track-orientation
 * @param sigtype default signal type
 * @param sigvar signal variant to build
 * @param signal_style default signal style
 * @param mode true = override signal/semaphore, or pre/exit/combo signal (CTRL-toggle)
 * @param drag_flags signal drag flags
 * @param signal_density user defined signals_density
 * @return the cost of this operation or an error
 * @see CmdSignalTrackHelper
 */
CommandCost CmdBuildSignalTrack(DoCommandFlags flags, TileIndex tile, TileIndex end_tile, Track track, SignalType sigtype, SignalVariant sigvar, uint8_t signal_style, bool mode, SignalDragFlags drag_flags, uint8_t signal_density)
{
	SignalTrackHelperBuildParams params{ {}, sigtype, sigvar, signal_style, mode };
	return CmdSignalTrackHelper(flags, tile, end_tile, track, false, drag_flags, signal_density, params);
}

/**
 * Remove signals
 * @param flags operation to perform
 * @param tile coordinates where signal is being deleted from
 * @param track track-orientation
 * @param remove_flags Remove flags
 * @return the cost of this operation or an error
 */
CommandCost CmdRemoveSingleSignal(DoCommandFlags flags, TileIndex tile, Track track, RemoveSignalFlags remove_flags)
{
	Money cost = _price[PR_CLEAR_SIGNALS];

	if (IsTileType(tile, MP_TUNNELBRIDGE)) {
		if (GetTunnelBridgeTransportType(tile) != TRANSPORT_RAIL) return CommandCost(STR_ERROR_THERE_IS_NO_RAILROAD_TRACK);
		if (!ValParamTrackOrientation(track) || !IsTrackAcrossTunnelBridge(tile, track)) {
			return CommandCost(STR_ERROR_THERE_IS_NO_RAILROAD_TRACK);
		}
		if (!IsTunnelBridgeWithSignalSimulation(tile)) return CommandCost(STR_ERROR_THERE_ARE_NO_SIGNALS);
		TileIndex end = GetOtherTunnelBridgeEnd(tile);
		if (HasFlag(remove_flags, RemoveSignalFlags::NoRemoveRestricted) && (IsTunnelBridgeRestrictedSignal(tile) || IsTunnelBridgeRestrictedSignal(end))) return CommandCost(STR_ERROR_RESTRICTED_SIGNAL);
		CommandCost ret = TunnelBridgeIsFree(tile, end, nullptr, TBIFM_ACROSS_ONLY);
		if (ret.Failed()) return ret;

		cost *= GetTunnelBridgeSignalSimulationSignalCount(tile, end);
	} else {
		if (!ValParamTrackOrientation(track) || !IsPlainRailTile(tile) || !HasTrack(tile, track)) {
			return CommandCost(STR_ERROR_THERE_IS_NO_RAILROAD_TRACK);
		}
		if (!HasSignalOnTrack(tile, track)) {
			return CommandCost(STR_ERROR_THERE_ARE_NO_SIGNALS);
		}
		if (HasFlag(remove_flags, RemoveSignalFlags::NoRemoveRestricted) && GetExistingTraceRestrictProgram(tile, track) != nullptr) return CommandCost(STR_ERROR_RESTRICTED_SIGNAL);
	}

	/* Only water can remove signals from anyone */
	if (_current_company != OWNER_WATER) {
		CommandCost ret = CheckTileOwnership(tile);
		if (ret.Failed()) return ret;
	}

	if (IsTunnelBridgeWithSignalSimulation(tile)) { // handle tunnel/bridge signals.
		TileIndex end = GetOtherTunnelBridgeEnd(tile);
		std::vector<Train *> re_reserve_trains;
		for (TileIndex t : { tile, end }) {
			if (HasAcrossTunnelBridgeReservation(t)) {
				Train *v = GetTrainForReservation(t, FindFirstTrack(GetAcrossTunnelBridgeReservationTrackBits(t)));
				if (v != nullptr) {
					CommandCost ret = CheckTrainReservationPreventsTrackModification(v);
					if (ret.Failed()) return ret;
					if (flags.Test(DoCommandFlag::Execute)) {
						FreeTrainTrackReservation(v);
						re_reserve_trains.push_back(v);
					}
				}
			}
		}
		if (flags.Test(DoCommandFlag::Execute)) {
			Track end_track = FindFirstTrack(GetAcrossTunnelBridgeTrackBits(end));
			Company *c = Company::Get(GetTileOwner(tile));
			c->infrastructure.signal -= GetTunnelBridgeSignalSimulationSignalCount(tile, end);
			TraceRestrictNotifySignalRemoval(tile, track);
			TraceRestrictNotifySignalRemoval(end, end_track);
			ClearBridgeTunnelSignalSimulation(end, tile);
			ClearBridgeTunnelSignalSimulation(tile, end);
			SetTunnelBridgeSignalStyle(tile, 0);
			SetTunnelBridgeSignalStyle(end, 0);
			MarkBridgeOrTunnelDirty(tile, end);
			AddSideToSignalBuffer(tile, INVALID_DIAGDIR, GetTileOwner(tile));
			AddSideToSignalBuffer(end, INVALID_DIAGDIR, GetTileOwner(tile));
			YapfNotifyTrackLayoutChange(tile, track);
			YapfNotifyTrackLayoutChange(end, end_track);
			DirtyCompanyInfrastructureWindows(GetTileOwner(tile));
			for (Train *v : re_reserve_trains) {
				ReReserveTrainPath(v);
			}
		}
		return CommandCost(EXPENSES_CONSTRUCTION, cost);
	}

	Train *v = nullptr;
	if (HasReservedTracks(tile, TrackToTrackBits(track))) {
		v = GetTrainForReservation(tile, track);
	}
	if (v != nullptr) {
		CommandCost ret = CheckTrainReservationPreventsTrackModification(v);
		if (ret.Failed()) return ret;
	}

	/* Do it? */
	if (flags.Test(DoCommandFlag::Execute)) {
		Company::Get(GetTileOwner(tile))->infrastructure.signal -= CountBits(GetPresentSignals(tile));
		CheckRemoveSignal(tile, track);
		SetPresentSignals(tile, GetPresentSignals(tile) & ~SignalOnTrack(track));
		Company::Get(GetTileOwner(tile))->infrastructure.signal += CountBits(GetPresentSignals(tile));
		DirtyCompanyInfrastructureWindows(GetTileOwner(tile));
		TraceRestrictNotifySignalRemoval(tile, track);

		/* removed last signal from tile? */
		if (GetPresentSignals(tile) == 0) {
			SetSignalStates(tile, 0);
			SetHasSignals(tile, false);
			SetSignalVariant(tile, INVALID_TRACK, SIG_ELECTRIC); // remove any possible semaphores
		}

		AddTrackToSignalBuffer(tile, track, GetTileOwner(tile));
		YapfNotifyTrackLayoutChange(tile, track);
		if (v != nullptr && !(v->track & TRACK_BIT_WORMHOLE && IsTunnelBridgeWithSignalSimulation(v->tile))) {
			TryPathReserve(v, false);
		}

		MarkTileDirtyByTile(tile, VMDF_NOT_MAP_MODE);
	}

	return CommandCost(EXPENSES_CONSTRUCTION, cost);
}

/**
 * Remove signals on a stretch of track.
 * Stub for the unified signal builder/remover
 * @param flags operation to perform
 * @param tile start tile of drag
 * @param end_tile end tile of drag
 * @param track track-orientation
 * @param drag_flags signal drag flags
 * @param remove_flags remove signal flags
 * @return the cost of this operation or an error
 * @see CmdSignalTrackHelper
 */
CommandCost CmdRemoveSignalTrack(DoCommandFlags flags, TileIndex tile, TileIndex end_tile, Track track, SignalDragFlags drag_flags, RemoveSignalFlags remove_flags)
{
	SignalTrackHelperRemoveParams params{ {}, remove_flags };
	return CmdSignalTrackHelper(flags, tile, end_tile, track, true, drag_flags, 1, params);
}

/** Update power of train under which is the railtype being converted */
static Vehicle *UpdateTrainPowerProc(Vehicle *v, void *data)
{
	TrainList *affected_trains = static_cast<TrainList*>(data);
	include(*affected_trains, Train::From(v)->First());

	return nullptr;
}

struct UpdateTrainPowerProcData {
	TrainList *train_list;
	TrackBits track_bits;
};

/** Update power of train under which is the railtype being converted */
static Vehicle *UpdateTrainPowerProcAcrossTunnelBridge(Vehicle *v, void *data)
{
	UpdateTrainPowerProcData *utpp_data = static_cast<UpdateTrainPowerProcData*>(data);

	TrackBits vehicle_track = Train::From(v)->track;
	if (!(vehicle_track & TRACK_BIT_WORMHOLE) && !(utpp_data->track_bits & vehicle_track)) return nullptr;

	include(*(utpp_data->train_list), Train::From(v)->First());

	return nullptr;
}

/** Update power of train under which is the railtype being converted */
static Vehicle *UpdateTrainPowerProcOnTrackBits(Vehicle *v, void *data)
{
	UpdateTrainPowerProcData *utpp_data = static_cast<UpdateTrainPowerProcData*>(data);

	if (!(utpp_data->track_bits & Train::From(v)->track)) return nullptr;

	include(*(utpp_data->train_list), Train::From(v)->First());

	return nullptr;
}

struct EnsureNoIncompatibleRailtypeTrainOnGroundData {
	int z;
	RailType type;
};

static Vehicle *EnsureNoIncompatibleRailtypeTrainProc(Vehicle *v, void *data)
{
	const EnsureNoIncompatibleRailtypeTrainOnGroundData *procdata = (EnsureNoIncompatibleRailtypeTrainOnGroundData *)data;

	if (v->z_pos > procdata->z) return nullptr;
	if (HasBit(Train::From(v)->First()->compatible_railtypes, procdata->type)) return nullptr;

	return v;
}

CommandCost EnsureNoIncompatibleRailtypeTrainOnGround(TileIndex tile, RailType type)
{
	EnsureNoIncompatibleRailtypeTrainOnGroundData data = {
		GetTileMaxPixelZ(tile),
		type
	};

	if (HasVehicleOnPos(tile, VEH_TRAIN, &data, &EnsureNoIncompatibleRailtypeTrainProc)) {
		return CommandCost(STR_ERROR_TRAIN_IN_THE_WAY);
	}
	return CommandCost();
}

struct EnsureNoIncompatibleRailtypeTrainOnTrackBitsData {
	TrackBits track_bits;
	RailType type;
};

static Vehicle *EnsureNoIncompatibleRailtypeTrainOnTrackProc(Vehicle *v, void *data)
{
	const EnsureNoIncompatibleRailtypeTrainOnTrackBitsData *procdata = (EnsureNoIncompatibleRailtypeTrainOnTrackBitsData *)data;
	TrackBits rail_bits = procdata->track_bits;

	Train *t = Train::From(v);
	if (HasBit(t->First()->compatible_railtypes, procdata->type)) return nullptr;
	if (rail_bits & TRACK_BIT_WORMHOLE) {
		if (t->track & TRACK_BIT_WORMHOLE) return v;
		rail_bits &= ~TRACK_BIT_WORMHOLE;
	} else if (t->track & TRACK_BIT_WORMHOLE) {
		return nullptr;
	}
	if ((t->track != rail_bits) && !TracksOverlap(t->track | rail_bits)) return nullptr;

	return v;
}

CommandCost EnsureNoIncompatibleRailtypeTrainOnTrackBits(TileIndex tile, TrackBits track_bits, RailType type)
{
	EnsureNoIncompatibleRailtypeTrainOnTrackBitsData data = {
		track_bits,
		type
	};

	if (HasVehicleOnPos(tile, VEH_TRAIN, &data, &EnsureNoIncompatibleRailtypeTrainOnTrackProc)) {
		return CommandCost(STR_ERROR_TRAIN_IN_THE_WAY);
	}
	return CommandCost();
}


/**
 * Convert one rail type to the other. You can convert normal rail to
 * monorail/maglev easily or vice-versa.
 * @param flags operation to perform
 * @param tile end tile of rail conversion drag
 * @param area_start start tile of drag
 * @param totype new railtype to convert to.
 * @param diagonal build diagonally or not.
 * @return the cost of this operation or an error
 */
CommandCost CmdConvertRail(DoCommandFlags flags, TileIndex tile, TileIndex area_start, RailType totype, bool diagonal)
{
	TileIndex area_end = tile;

	if (!ValParamRailType(totype)) return CMD_ERROR;
	if (area_start >= Map::Size()) return CMD_ERROR;

	TrainList affected_trains;

	CommandCost cost(EXPENSES_CONSTRUCTION);
	CommandCost error = CommandCost(STR_ERROR_NO_SUITABLE_RAILROAD_TRACK); // by default, there is no track to convert.
	bool found_convertible_track = false; // whether we actually did convert some track (see bug #7633)

	OrthogonalOrDiagonalTileIterator iter(area_start, area_end, diagonal);
	for (; (tile = *iter) != INVALID_TILE; ++iter) {
		TileType tt = GetTileType(tile);

		/* Check if there is any track on tile */
		switch (tt) {
			case MP_RAILWAY:
				break;
			case MP_STATION:
				if (!HasStationRail(tile)) continue;
				break;
			case MP_ROAD:
				if (!IsLevelCrossing(tile)) continue;
				if (RailNoLevelCrossings(totype)) {
					error.MakeError(STR_ERROR_CROSSING_DISALLOWED_RAIL);
					continue;
				}
				break;
			case MP_TUNNELBRIDGE:
				if (GetTunnelBridgeTransportType(tile) != TRANSPORT_RAIL) continue;
				break;
			default: continue;
		}

		/* Original railtype we are converting from */
		const RailType type = GetRailType(tile);
		const RailType raw_secondary_type = GetTileSecondaryRailTypeIfValid(tile);
		const RailType secondary_type = (raw_secondary_type == INVALID_RAILTYPE) ? type : raw_secondary_type;

		/* Converting to the same type or converting 'hidden' elrail -> rail */
		if ((type == totype || (_settings_game.vehicle.disable_elrails && totype == RAILTYPE_RAIL && type == RAILTYPE_ELECTRIC))
				&& (secondary_type == totype || (_settings_game.vehicle.disable_elrails && totype == RAILTYPE_RAIL && secondary_type == RAILTYPE_ELECTRIC))) continue;

		/* Trying to convert other's rail */
		CommandCost ret = CheckTileOwnership(tile);
		if (ret.Failed()) {
			error = std::move(ret);
			continue;
		}

		std::vector<Train *> vehicles_affected;

		auto find_train_reservations = [&vehicles_affected, &totype, &flags](TileIndex tile, TrackBits reserved) -> CommandCost {
			if (!flags.Test(DoCommandFlag::Execute) && _settings_game.vehicle.train_braking_model != TBM_REALISTIC) {
				/* Nothing to do */
				return CommandCost();
			}
			Track track;
			while ((track = RemoveFirstTrack(&reserved)) != INVALID_TRACK) {
				Train *v = GetTrainForReservation(tile, track);
				bool check_train = false;
				if (v != nullptr && !HasPowerOnRail(v->railtype, totype)) {
					check_train = true;
				} else if (v != nullptr && _settings_game.vehicle.train_braking_model == TBM_REALISTIC) {
					RailType original = GetRailTypeByTrack(tile, track);
					if ((uint)(GetRailTypeInfo(original)->max_speed - 1) > (uint)(GetRailTypeInfo(totype)->max_speed - 1)) {
						check_train = true;
					}
				}
				if (check_train) {
					CommandCost ret = CheckTrainReservationPreventsTrackModification(v);
					if (ret.Failed()) return ret;

					/* No power on new rail type, reroute. */
					if (flags.Test(DoCommandFlag::Execute)) {
						FreeTrainTrackReservation(v);
						vehicles_affected.push_back(v);
					}
				}
			}
			return CommandCost();
		};

		auto yapf_notify_track_change = [](TileIndex tile, TrackBits tracks) {
			while (tracks != TRACK_BIT_NONE) {
				YapfNotifyTrackLayoutChange(tile, RemoveFirstTrack(&tracks));
			}
		};

		/* Vehicle on the tile when not converting Rail <-> ElRail
		 * Tunnels and bridges have special check later */
		if (tt != MP_TUNNELBRIDGE) {
			if (!IsCompatibleRail(type, totype) || !IsCompatibleRail(secondary_type, totype)) {
				CommandCost ret = IsPlainRailTile(tile) ? EnsureNoIncompatibleRailtypeTrainOnTrackBits(tile, GetTrackBits(tile), totype) : EnsureNoIncompatibleRailtypeTrainOnGround(tile, totype);
				if (ret.Failed()) {
					error = std::move(ret);
					continue;
				}
			}
			CommandCost ret = find_train_reservations(tile, GetReservedTrackbits(tile));
			if (ret.Failed()) return ret;
			if (flags.Test(DoCommandFlag::Execute)) { // we can safely convert, too
				/* Update the company infrastructure counters. */
				if (!IsRailStationTile(tile) || !IsStationTileBlocked(tile)) {
					Company *c = Company::Get(GetTileOwner(tile));
					uint num_pieces = IsLevelCrossingTile(tile) ? LEVELCROSSING_TRACKBIT_FACTOR : 1;
					if (IsPlainRailTile(tile)) {
						TrackBits bits = GetTrackBits(tile);
						if (bits == TRACK_BIT_HORZ || bits == TRACK_BIT_VERT) {
							c->infrastructure.rail[secondary_type]--;
							c->infrastructure.rail[totype]++;
						} else {
							num_pieces = CountBits(bits);
							if (TracksOverlap(bits)) num_pieces *= num_pieces;
						}
					}
					c->infrastructure.rail[type] -= num_pieces;
					c->infrastructure.rail[totype] += num_pieces;
					DirtyCompanyInfrastructureWindows(c->index);
				}

				SetRailType(tile, totype);
				if (IsPlainRailTile(tile)) SetSecondaryRailType(tile, totype);

				MarkTileDirtyByTile(tile);
				/* update power of train on this tile */
				FindVehicleOnPos(tile, VEH_TRAIN, &affected_trains, &UpdateTrainPowerProc);
			}
		}

		switch (tt) {
			case MP_RAILWAY:
				switch (GetRailTileType(tile)) {
					case RAIL_TILE_DEPOT:
						if (flags.Test(DoCommandFlag::Execute)) {
							/* notify YAPF about the track layout change */
							YapfNotifyTrackLayoutChange(tile, GetRailDepotTrack(tile));

							/* Update build vehicle window related to this depot */
							InvalidateWindowData(WC_VEHICLE_DEPOT, tile.base());
							InvalidateWindowData(WC_BUILD_VEHICLE, tile.base());
						}
						found_convertible_track = true;
						cost.AddCost(RailConvertCost(type, totype));
						break;

					default: // RAIL_TILE_NORMAL, RAIL_TILE_SIGNALS
						if (flags.Test(DoCommandFlag::Execute)) {
							/* notify YAPF about the track layout change */
							yapf_notify_track_change(tile, GetTrackBits(tile));
						}
						found_convertible_track = true;
						if (raw_secondary_type != INVALID_RAILTYPE) {
							cost.AddCost(RailConvertCost(type, totype));
							cost.AddCost(RailConvertCost(raw_secondary_type, totype));
						} else {
							cost.AddCost(RailConvertCost(type, totype) * CountBits(GetTrackBits(tile)));
						}
						break;
				}
				break;

			case MP_TUNNELBRIDGE: {
				TileIndex endtile = GetOtherTunnelBridgeEnd(tile);

				/* If both ends of tunnel/bridge are in the range, do not try to convert twice -
				 * it would cause assert because of different test and exec runs */
				if (endtile < tile) {
					if (diagonal) {
						if (DiagonalTileArea(area_start, area_end).Contains(endtile)) continue;
					} else {
						if (OrthogonalTileArea(area_start, area_end).Contains(endtile)) continue;
					}
				}

				/* When not converting rail <-> el. rail, any vehicle cannot be in tunnel/bridge */
				if (!IsCompatibleRail(type, totype) || !IsCompatibleRail(secondary_type, totype)) {
					CommandCost ret = EnsureNoIncompatibleRailtypeTrainOnTrackBits(tile, TRACK_BIT_MASK | TRACK_BIT_WORMHOLE, totype);
					if (ret.Succeeded()) {
						ret = EnsureNoIncompatibleRailtypeTrainOnTrackBits(endtile, TRACK_BIT_MASK | TRACK_BIT_WORMHOLE, totype);
					}
					if (ret.Failed()) {
						error = std::move(ret);
						continue;
					}
				}

				uint num_primary_pieces = GetTunnelBridgeLength(tile, endtile) + CountBits(GetPrimaryTunnelBridgeTrackBits(tile)) + CountBits(GetPrimaryTunnelBridgeTrackBits(endtile));
				found_convertible_track = true;
				cost.AddCost(num_primary_pieces * RailConvertCost(type, totype));
				RailType end_secondary_type = GetTileSecondaryRailTypeIfValid(endtile);
				if (raw_secondary_type != INVALID_RAILTYPE) cost.AddCost(RailConvertCost(raw_secondary_type, totype));
				if (end_secondary_type != INVALID_RAILTYPE) cost.AddCost(RailConvertCost(end_secondary_type, totype));

				CommandCost ret = find_train_reservations(tile, GetTunnelBridgeReservationTrackBits(tile));
				if (ret.Failed()) return ret;
				ret = find_train_reservations(endtile, GetTunnelBridgeReservationTrackBits(endtile));
				if (ret.Failed()) return ret;
				if ((uint)(GetRailTypeInfo(type)->max_speed - 1) > (uint)(GetRailTypeInfo(totype)->max_speed - 1)) {
					ret = CheckTrainInTunnelBridgePreventsTrackModification(tile, endtile);
					if (ret.Failed()) return ret;
				}

				if (flags.Test(DoCommandFlag::Execute)) {
					SubtractRailTunnelBridgeInfrastructure(tile, endtile);

					SetRailType(tile, totype);
					SetRailType(endtile, totype);
					SetSecondaryRailType(tile, totype);
					SetSecondaryRailType(endtile, totype);

					FindVehicleOnPos(tile, VEH_TRAIN, &affected_trains, &UpdateTrainPowerProc);
					FindVehicleOnPos(endtile, VEH_TRAIN, &affected_trains, &UpdateTrainPowerProc);

					/* notify YAPF about the track layout change */
					yapf_notify_track_change(tile, GetTunnelBridgeTrackBits(tile));
					yapf_notify_track_change(endtile, GetTunnelBridgeTrackBits(endtile));

					MarkBridgeOrTunnelDirty(tile, endtile);

					AddRailTunnelBridgeInfrastructure(tile, endtile);
					DirtyCompanyInfrastructureWindows(Company::Get(GetTileOwner(tile))->index);
				}
				break;
			}

			default: // MP_STATION, MP_ROAD
				if (flags.Test(DoCommandFlag::Execute)) {
					Track track = ((tt == MP_STATION) ? GetRailStationTrack(tile) : GetCrossingRailTrack(tile));
					YapfNotifyTrackLayoutChange(tile, track);
				}

				found_convertible_track = true;
				cost.AddCost(RailConvertCost(type, totype));
				break;
		}

		for (uint i = 0; i < vehicles_affected.size(); ++i) {
			ReReserveTrainPath(vehicles_affected[i]);
		}
	}

	if (flags.Test(DoCommandFlag::Execute)) {
		/* Railtype changed, update trains as when entering different track */
		for (Train *v : affected_trains) {
			v->ConsistChanged(CCF_TRACK);
		}
	}

	return found_convertible_track ? cost : error;
}

/**
 * Convert rail on a stretch of track.
 * @param flags operation to perform
 * @param end_tile end tile of drag
 * @param tile start tile of drag
 * @param start_track track-orientation, valid values: 0-5 (Track enum)
 * @param totype railroad type normal/maglev (0 = normal, 1 = mono, 2 = maglev)
 * @param text unused
 * @return the cost of this operation or an error
 */
CommandCost CmdConvertRailTrack(DoCommandFlags flags, TileIndex end_tile, TileIndex tile, Track start_track, RailType totype)
{
	if (!ValParamRailType(totype)) return CMD_ERROR;
	if (tile >= Map::Size()) return CMD_ERROR;

	Trackdir trackdir = TrackToTrackdir(start_track);

	CommandCost ret = ValidateAutoDrag(&trackdir, tile, end_tile);
	if (ret.Failed()) return ret;

	TrainList affected_trains;

	CommandCost cost(EXPENSES_CONSTRUCTION);
	CommandCost error = CommandCost(STR_ERROR_NO_SUITABLE_RAILROAD_TRACK); // by default, there is no track to convert.
	bool found_convertible_track = false; // whether we actually did convert some track (see bug #7633)

	std::vector<TileIndex> exclude_tiles;

	auto advance_tile = [&]() -> bool {
		if (tile == end_tile) return false;

		tile += ToTileIndexDiff(_trackdelta[trackdir]);

		/* toggle railbit for the non-diagonal tracks */
		if (!IsDiagonalTrackdir(trackdir)) ToggleBit(trackdir, 0);
		return true;
	};
	do {
		if (std::find(exclude_tiles.begin(), exclude_tiles.end(), tile) != exclude_tiles.end()) continue;

		const Track track = TrackdirToTrack(trackdir);
		const TileType tt = GetTileType(tile);

		TrackBits all_track_bits = TRACK_BIT_NONE;

		/* Check if our track piece matches any track on tile */
		switch (tt) {
			case MP_RAILWAY:
				if (IsPlainRail(tile)) {
					if (!HasTrack(tile, track)) continue;
					all_track_bits = GetTrackBits(tile);
				} else if (IsRailDepot(tile)) {
					if (GetRailDepotTrack(tile) != track) continue;
					all_track_bits = TrackToTrackBits(track);
				} else {
					continue;
				}
				break;
			case MP_STATION:
				if (!HasStationRail(tile) || GetRailStationTrack(tile) != track) continue;
				all_track_bits = GetRailStationTrackBits(tile);
				break;
			case MP_ROAD:
				if (!IsLevelCrossing(tile) || GetCrossingRailTrack(tile) != track) continue;
				if (RailNoLevelCrossings(totype)) {
					error.MakeError(STR_ERROR_CROSSING_DISALLOWED_RAIL);
					continue;
				}
				all_track_bits = GetCrossingRailBits(tile);
				break;
			case MP_TUNNELBRIDGE:
				if (GetTunnelBridgeTransportType(tile) != TRANSPORT_RAIL || !HasBit(GetTunnelBridgeTrackBits(tile), track)) continue;
				all_track_bits = GetTunnelBridgeTrackBits(tile);
				break;
			default: continue;
		}

		/* Original railtype we are converting from */
		const RailType type = GetRailTypeByTrack(tile, track);

		/* Converting to the same type or converting 'hidden' elrail -> rail */
		if (type == totype || (_settings_game.vehicle.disable_elrails && totype == RAILTYPE_RAIL && type == RAILTYPE_ELECTRIC)) continue;

		/* Trying to convert other's rail */
		CommandCost ret = CheckTileOwnership(tile);
		if (ret.Failed()) {
			error = ret;
			continue;
		}

		/* Track bits on the tile to convert */
		const TrackBits track_bits = (all_track_bits == TRACK_BIT_HORZ || all_track_bits == TRACK_BIT_VERT) ? TrackToTrackBits(track) : all_track_bits;

		std::vector<Train *> vehicles_affected;

		auto find_train_reservations = [&vehicles_affected, &totype, &flags](TileIndex tile, TrackBits reserved) -> CommandCost {
			if (!flags.Test(DoCommandFlag::Execute) && _settings_game.vehicle.train_braking_model != TBM_REALISTIC) {
				/* Nothing to do */
				return CommandCost();
			}
			Track track;
			while ((track = RemoveFirstTrack(&reserved)) != INVALID_TRACK) {
				Train *v = GetTrainForReservation(tile, track);
				bool check_train = false;
				if (v != nullptr && !HasPowerOnRail(v->railtype, totype)) {
					check_train = true;
				} else if (v != nullptr && _settings_game.vehicle.train_braking_model == TBM_REALISTIC) {
					RailType original = GetRailTypeByTrack(tile, track);
					if ((uint)(GetRailTypeInfo(original)->max_speed - 1) > (uint)(GetRailTypeInfo(totype)->max_speed - 1)) {
						check_train = true;
					}
				}
				if (check_train) {
					CommandCost ret = CheckTrainReservationPreventsTrackModification(v);
					if (ret.Failed()) return ret;

					/* No power on new rail type, reroute. */
					if (flags.Test(DoCommandFlag::Execute)) {
						FreeTrainTrackReservation(v);
						vehicles_affected.push_back(v);
					}
				}
			}
			return CommandCost();
		};

		auto yapf_notify_track_change = [](TileIndex tile, TrackBits tracks) {
			while (tracks != TRACK_BIT_NONE) {
				YapfNotifyTrackLayoutChange(tile, RemoveFirstTrack(&tracks));
			}
		};

		/* Vehicle on the tile when not converting Rail <-> ElRail
		 * Tunnels and bridges have special check later */
		if (tt != MP_TUNNELBRIDGE) {
			if (!IsCompatibleRail(type, totype)) {
				CommandCost ret = IsPlainRailTile(tile) ? EnsureNoIncompatibleRailtypeTrainOnTrackBits(tile, track_bits, totype) : EnsureNoIncompatibleRailtypeTrainOnGround(tile, totype);
				if (ret.Failed()) {
					error = ret;
					continue;
				}
			}
			CommandCost ret = find_train_reservations(tile, GetReservedTrackbits(tile) & track_bits);
			if (ret.Failed()) return ret;
			if (flags.Test(DoCommandFlag::Execute)) { // we can safely convert, too
				/* Update the company infrastructure counters. */
				if (!IsRailStationTile(tile) || !IsStationTileBlocked(tile)) {
					Company *c = Company::Get(GetTileOwner(tile));
					uint num_pieces = IsLevelCrossingTile(tile) ? LEVELCROSSING_TRACKBIT_FACTOR : 1;
					if (IsPlainRailTile(tile)) {
						num_pieces = CountBits(track_bits);
						if (TracksOverlap(track_bits)) num_pieces *= num_pieces;
					}
					c->infrastructure.rail[type] -= num_pieces;
					c->infrastructure.rail[totype] += num_pieces;
					DirtyCompanyInfrastructureWindows(c->index);
				}

				if (track_bits != all_track_bits) {
					/* only partially converting the tile */
					if (track_bits & TRACK_BIT_RT_1) {
						SetRailType(tile, totype);
					} else {
						SetSecondaryRailType(tile, totype);
					}
				} else {
					SetRailType(tile, totype);
					if (IsPlainRailTile(tile)) SetSecondaryRailType(tile, totype);
				}

				MarkTileDirtyByTile(tile);
				/* update power of train on this tile */
				UpdateTrainPowerProcData data;
				data.train_list = &affected_trains;
				data.track_bits = track_bits;
				FindVehicleOnPos(tile, VEH_TRAIN, &data, &UpdateTrainPowerProcOnTrackBits);
			}
		}

		switch (tt) {
			case MP_RAILWAY:
				switch (GetRailTileType(tile)) {
					case RAIL_TILE_DEPOT:
						if (flags.Test(DoCommandFlag::Execute)) {
							/* notify YAPF about the track layout change */
							YapfNotifyTrackLayoutChange(tile, GetRailDepotTrack(tile));

							/* Update build vehicle window related to this depot */
							InvalidateWindowData(WC_VEHICLE_DEPOT, tile.base());
							InvalidateWindowData(WC_BUILD_VEHICLE, tile.base());
						}
						found_convertible_track = true;
						cost.AddCost(RailConvertCost(type, totype));
						break;

					default: // RAIL_TILE_NORMAL, RAIL_TILE_SIGNALS
						if (flags.Test(DoCommandFlag::Execute)) {
							/* notify YAPF about the track layout change */
							yapf_notify_track_change(tile, track_bits);
						}
						found_convertible_track = true;
						cost.AddCost(RailConvertCost(type, totype) * CountBits(track_bits));
						break;
				}
				break;

			case MP_TUNNELBRIDGE: {
				TileIndex endtile = GetOtherTunnelBridgeEnd(tile);

				const bool across = (GetAcrossTunnelBridgeTrackBits(tile) & track_bits) != TRACK_BIT_NONE;
				if (across) exclude_tiles.push_back(endtile);

				/* When not converting rail <-> el. rail, any vehicle cannot be in tunnel/bridge */
				if (!IsCompatibleRail(type, totype)) {
					CommandCost ret;
					if (across) {
						ret = EnsureNoIncompatibleRailtypeTrainOnTrackBits(tile, track_bits | TRACK_BIT_WORMHOLE, totype);
						if (ret.Succeeded()) {
							ret = EnsureNoIncompatibleRailtypeTrainOnTrackBits(endtile, GetPrimaryTunnelBridgeTrackBits(endtile) | TRACK_BIT_WORMHOLE, totype);
						}
					} else {
						ret = EnsureNoIncompatibleRailtypeTrainOnTrackBits(tile, track_bits, totype);
					}
					if (ret.Failed()) {
						error = ret;
						continue;
					}
				}

				found_convertible_track = true;

				if (across) {
					uint num_primary_pieces = GetTunnelBridgeLength(tile, endtile) + CountBits(GetPrimaryTunnelBridgeTrackBits(tile)) + CountBits(GetPrimaryTunnelBridgeTrackBits(endtile));
					cost.AddCost(num_primary_pieces * RailConvertCost(type, totype));
				} else {
					cost.AddCost(RailConvertCost(type, totype));
				}

				CommandCost ret = find_train_reservations(tile, GetTunnelBridgeReservationTrackBits(tile) & track_bits);
				if (ret.Failed()) return ret;
				if (across) {
					ret = find_train_reservations(endtile, GetTunnelBridgeReservationTrackBits(endtile) & GetPrimaryTunnelBridgeTrackBits(endtile));
					if (ret.Failed()) return ret;
				}
				if (across && (uint)(GetRailTypeInfo(type)->max_speed - 1) > (uint)(GetRailTypeInfo(totype)->max_speed - 1)) {
					ret = CheckTrainInTunnelBridgePreventsTrackModification(tile, endtile);
					if (ret.Failed()) return ret;
				}

				if (flags.Test(DoCommandFlag::Execute)) {
					SubtractRailTunnelBridgeInfrastructure(tile, endtile);

					if (across) {
						SetRailType(tile, totype);
						SetRailType(endtile, totype);
					} else {
						SetSecondaryRailType(tile, totype);
					}

					UpdateTrainPowerProcData data;
					data.train_list = &affected_trains;
					data.track_bits = track_bits;
					if (across) {
						FindVehicleOnPos(tile, VEH_TRAIN, &data, &UpdateTrainPowerProcAcrossTunnelBridge);
						data.track_bits = GetPrimaryTunnelBridgeTrackBits(endtile);
						FindVehicleOnPos(endtile, VEH_TRAIN, &data, &UpdateTrainPowerProcAcrossTunnelBridge);
					} else {
						FindVehicleOnPos(tile, VEH_TRAIN, &data, &UpdateTrainPowerProcOnTrackBits);
					}

					/* notify YAPF about the track layout change */
					yapf_notify_track_change(tile, track_bits);
					if (across) yapf_notify_track_change(endtile, GetPrimaryTunnelBridgeTrackBits(endtile));

					MarkBridgeOrTunnelDirty(tile, endtile);

					AddRailTunnelBridgeInfrastructure(tile, endtile);
					DirtyCompanyInfrastructureWindows(Company::Get(GetTileOwner(tile))->index);
				}
				break;
			}

			default: // MP_STATION, MP_ROAD
				if (flags.Test(DoCommandFlag::Execute)) {
					YapfNotifyTrackLayoutChange(tile, track);
				}

				found_convertible_track = true;
				cost.AddCost(RailConvertCost(type, totype));
				break;
		}

		for (uint i = 0; i < vehicles_affected.size(); ++i) {
			ReReserveTrainPath(vehicles_affected[i]);
		}
	} while (advance_tile());

	if (flags.Test(DoCommandFlag::Execute)) {
		/* Railtype changed, update trains as when entering different track */
		for (Train *v : affected_trains) {
			v->ConsistChanged(CCF_TRACK);
		}
	}

	return found_convertible_track ? cost : error;
}

static CommandCost RemoveTrainDepot(TileIndex tile, DoCommandFlags flags)
{
	if (_current_company != OWNER_WATER) {
		CommandCost ret = CheckTileOwnership(tile);
		if (ret.Failed()) return ret;
	}

	CommandCost ret = EnsureNoVehicleOnGround(tile);
	if (ret.Failed()) return ret;

	/* read variables before the depot is removed */
	DiagDirection dir = GetRailDepotDirection(tile);

	Train *v = nullptr;
	if (HasDepotReservation(tile)) {
		v = GetTrainForReservation(tile, DiagDirToDiagTrack(dir));
		if (v != nullptr) {
			CommandCost ret = CheckTrainReservationPreventsTrackModification(v);
			if (ret.Failed()) return ret;
		}
	}

	if (flags.Test(DoCommandFlag::Execute)) {
		/* read variables before the depot is removed */
		Owner owner = GetTileOwner(tile);

		if (v != nullptr) FreeTrainTrackReservation(v);

		Company::Get(owner)->infrastructure.rail[GetRailType(tile)]--;
		DirtyCompanyInfrastructureWindows(owner);

		delete Depot::GetByTile(tile);
		DoClearSquare(tile);
		AddSideToSignalBuffer(tile, dir, owner);
		YapfNotifyTrackLayoutChange(tile, DiagDirToDiagTrack(dir));
		if (v != nullptr) ReReserveTrainPath(v);
		DeleteNewGRFInspectWindow(GSF_RAILTYPES, tile.base());
	}

	return CommandCost(EXPENSES_CONSTRUCTION, _price[PR_CLEAR_DEPOT_TRAIN]);
}

static CommandCost ClearTile_Track(TileIndex tile, DoCommandFlags flags)
{
	CommandCost cost(EXPENSES_CONSTRUCTION);

	if (flags.Test(DoCommandFlag::Auto)) {
		if (!IsTileOwner(tile, _current_company)) {
			return CommandCost(STR_ERROR_AREA_IS_OWNED_BY_ANOTHER);
		}

		if (IsPlainRail(tile)) {
			return CommandCost(STR_ERROR_MUST_REMOVE_RAILROAD_TRACK);
		} else {
			return CommandCost(STR_ERROR_BUILDING_MUST_BE_DEMOLISHED);
		}
	}

	switch (GetRailTileType(tile)) {
		case RAIL_TILE_SIGNALS:
			if (flags.Test(DoCommandFlag::Execute)) CheckRemoveSignalsFromTile(tile);
			// FALL THROUGH

		case RAIL_TILE_NORMAL: {
			Slope tileh = GetTileSlope(tile);
			/* Is there flat water on the lower halftile that gets cleared expensively? */
			bool water_ground = (GetRailGroundType(tile) == RAIL_GROUND_WATER && IsSlopeWithOneCornerRaised(tileh));

			TrackBits tracks = GetTrackBits(tile);
			while (tracks != TRACK_BIT_NONE) {
				Track track = RemoveFirstTrack(&tracks);
				CommandCost ret = Command<CMD_REMOVE_SINGLE_RAIL>::Do(flags, tile, track);
				if (ret.Failed()) return ret;
				cost.AddCost(ret.GetCost());
			}

			/* When bankrupting, don't make water dirty, there could be a ship on lower halftile.
			 * Same holds for non-companies clearing the tile, e.g. disasters. */
			if (water_ground && !flags.Test(DoCommandFlag::Bankrupt) && Company::IsValidID(_current_company)) {
				CommandCost ret = EnsureNoVehicleOnGround(tile);
				if (ret.Failed()) return ret;

				if (_game_mode != GM_EDITOR && !_settings_game.construction.enable_remove_water && !flags.Test(DoCommandFlag::AllowRemoveWater)) return CommandCost(STR_ERROR_CAN_T_BUILD_ON_WATER);

				/* The track was removed, and left a coast tile. Now also clear the water. */
				if (flags.Test(DoCommandFlag::Execute)) {
					bool remove = IsDockingTile(tile);
					DoClearSquare(tile);
					if (remove) RemoveDockingTile(tile);
					InvalidateWaterRegion(tile);
				}
				cost.AddCost(_price[PR_CLEAR_WATER]);
			}

			return cost;
		}

		case RAIL_TILE_DEPOT:
			return RemoveTrainDepot(tile, flags);

		default:
			return CMD_ERROR;
	}
}

/**
 * Get surface height in point (x,y)
 * On tiles with halftile foundations move (x,y) to a safe point wrt. track
 */
static uint GetSaveSlopeZ(uint x, uint y, Track track)
{
	switch (track) {
		case TRACK_UPPER: x &= ~0xF; y &= ~0xF; break;
		case TRACK_LOWER: x |=  0xF; y |=  0xF; break;
		case TRACK_LEFT:  x |=  0xF; y &= ~0xF; break;
		case TRACK_RIGHT: x &= ~0xF; y |=  0xF; break;
		default: break;
	}
	return GetSlopePixelZ(x, y);
}

static void GetSignalXY(TileIndex tile, uint pos, bool opposite, uint &x, uint &y)
{
	bool side;
	switch (_settings_game.construction.train_signal_side) {
		case 0:  side = false;                                 break; // left
		case 2:  side = true;                                  break; // right
		default: side = _settings_game.vehicle.road_side != 0; break; // driving side
	}
	side ^= opposite;
	static const Point SignalPositions[2][12] = {
		{ // Signals on the left side
		/*  LEFT      LEFT      RIGHT     RIGHT     UPPER     UPPER */
			{ 8,  5}, {14,  1}, { 1, 14}, { 9, 11}, { 1,  0}, { 3, 10},
		/*  LOWER     LOWER     X         X         Y         Y     */
			{11,  4}, {14, 14}, {11,  3}, { 4, 13}, { 3,  4}, {11, 13}
		}, { // Signals on the right side
		/*  LEFT      LEFT      RIGHT     RIGHT     UPPER     UPPER */
			{14,  1}, {12, 10}, { 4,  6}, { 1, 14}, {10,  4}, { 0,  1},
		/*  LOWER     LOWER     X         X         Y         Y     */
			{14, 14}, { 5, 12}, {11, 13}, { 4,  3}, {13,  4}, { 3, 11}
		}
	};

	x = TileX(tile) * TILE_SIZE + SignalPositions[side][pos].x;
	y = TileY(tile) * TILE_SIZE + SignalPositions[side][pos].y;
}

void DrawRestrictedSignal(SignalType type, SpriteID sprite, int x, int y, int z, int dz, int bb_offset_z)
{
	SpriteFile *file = GetOriginFile(sprite);
	if (file != nullptr && (file->flags & SFF_OPENTTDGRF)) {
		static const SubSprite lower_part = { -50,  -8, 50,  50 };
		static const SubSprite upper_part = { -50, -50, 50, -9 };
		static const SubSprite lower_part_plain = { -50,  -5, 50,  50 };
		static const SubSprite upper_part_plain = { -50, -50, 50, -6 };

		AddSortableSpriteToDraw(sprite, SPR_TRACERESTRICT_BASE + 2, x, y, 1, 1, dz, z, false, 0, 0, bb_offset_z, (type == SIGTYPE_BLOCK) ? &lower_part_plain : &lower_part);
		AddSortableSpriteToDraw(sprite,                   PAL_NONE, x, y, 1, 1, dz, z, false, 0, 0, bb_offset_z, (type == SIGTYPE_BLOCK) ? &upper_part_plain : &upper_part);
	} else if (type == SIGTYPE_PBS || type == SIGTYPE_PBS_ONEWAY) {
		static const SubSprite lower_part = { -50, -10, 50,  50 };
		static const SubSprite upper_part = { -50, -50, 50, -11 };

		AddSortableSpriteToDraw(sprite, SPR_TRACERESTRICT_BASE, x, y, 1, 1, dz, z, false, 0, 0, bb_offset_z, &lower_part);
		AddSortableSpriteToDraw(sprite,               PAL_NONE, x, y, 1, 1, dz, z, false, 0, 0, bb_offset_z, &upper_part);
	} else {
		AddSortableSpriteToDraw(sprite, SPR_TRACERESTRICT_BASE + (type == SIGTYPE_NO_ENTRY ? 0 : 1), x, y, 1, 1, dz, z, false, 0, 0, bb_offset_z);
	}
}

void DrawSingleSignal(TileIndex tile, const RailTypeInfo *rti, Track track, SignalState condition, SignalOffsets image, uint pos, SignalType type,
		SignalVariant variant, const TraceRestrictProgram *prog, CustomSignalSpriteContext context)
{
	uint8_t style = 0;
	if (_num_new_signal_styles > 0) {
		switch (context.ctx_mode) {
			case CSSC_TRACK:
				style = GetSignalStyle(tile, track);
				break;

			case CSSC_TUNNEL_BRIDGE_ENTRANCE:
			case CSSC_TUNNEL_BRIDGE_EXIT:
				style = GetTunnelBridgeSignalStyle(tile);
				break;

			default:
				break;
		}
	}

	if (HasBit(_signal_style_masks.signal_both_sides, style) && ((context.ctx_flags & CSSCF_SECOND_SIGNAL) == 0)) {
		/* Draw second signal on opposite side */
		DrawSingleSignal(tile, rti, track, condition, image, pos, type, variant, prog, { context.ctx_mode, context.ctx_flags | CSSCF_SECOND_SIGNAL });
	}

	bool show_restricted = (prog != nullptr);

	if (type == SIGTYPE_NO_ENTRY) {
		pos ^= 1;
		condition = SIGNAL_STATE_RED;
	}

	uint x, y;
	GetSignalXY(tile, pos, HasBit(_signal_style_masks.signal_opposite_side, style) != ((context.ctx_flags & CSSCF_SECOND_SIGNAL) != 0), x, y);

	uint8_t aspect;
	if (condition == SIGNAL_STATE_GREEN) {
		aspect = 1;
		if (_extra_aspects > 0) {
			switch (context.ctx_mode) {
				case CSSC_TRACK:
					aspect = GetSignalAspect(tile, track);
					break;

				case CSSC_TUNNEL_BRIDGE_ENTRANCE:
					aspect = GetTunnelBridgeEntranceSignalAspect(tile);
					break;

				case CSSC_TUNNEL_BRIDGE_EXIT:
					aspect = GetTunnelBridgeExitSignalAspect(tile);
					break;

				default:
					break;
			}
		}
	} else {
		aspect = 0;
	}

	const uint z = GetSaveSlopeZ(x, y, track);

	const CustomSignalSpriteResult result = GetCustomSignalSprite(rti, tile, type, variant, aspect, context, style, prog, z);
	SpriteID sprite = result.sprite.sprite;
	PaletteID pal = PAL_NONE;
	bool is_custom_sprite = (sprite != 0);
	if (sprite != 0) {
		sprite += image;
		pal = result.sprite.pal;
	} else if (type == SIGTYPE_PROG) {
		if (variant == SIG_SEMAPHORE) {
			sprite = SPR_PROGSIGNAL_BASE + image * 2 + condition;
		} else {
			sprite = SPR_PROGSIGNAL_BASE + 16 + image * 2 + condition;
		}

		SpriteFile *file = GetOriginFile(sprite);
		is_custom_sprite = !(file != nullptr && file->flags & SFF_PROGSIG);
	} else if (type == SIGTYPE_NO_ENTRY) {
		if (variant == SIG_SEMAPHORE) {
			sprite = SPR_EXTRASIGNAL_BASE + image;
		} else {
			sprite = SPR_EXTRASIGNAL_BASE + 8 + image;
		}

		SpriteFile *file = GetOriginFile(sprite);
		is_custom_sprite = !(file != nullptr && file->flags & SFF_PROGSIG);
	} else {
		/* Normal electric signals are stored in a different sprite block than all other signals. */
		sprite = (type == SIGTYPE_BLOCK && variant == SIG_ELECTRIC) ? SPR_ORIGINAL_SIGNALS_BASE : SPR_SIGNALS_BASE - 16;
		sprite += type * 16 + variant * 64 + image * 2 + condition + (IsSignalSpritePBS(type) ? 64 : 0);

		SpriteFile *file = GetOriginFile(sprite);
		is_custom_sprite = (file != nullptr) && (file->flags & SFF_USERGRF);
	}

	if (style == 0 && (_settings_client.gui.show_all_signal_default == SSDM_ON ||
			(is_custom_sprite && show_restricted && _settings_client.gui.show_restricted_signal_recolour &&
			_settings_client.gui.show_all_signal_default == SSDM_RESTRICTED_RECOLOUR && !result.restricted_valid && variant == SIG_ELECTRIC))) {
		/* Use duplicate sprite block, instead of GRF-specified signals */
		if (type == SIGTYPE_PROG) {
			if (variant == SIG_SEMAPHORE) {
				sprite = SPR_DUP_PROGSIGNAL_BASE + image * 2 + condition;
			} else {
				sprite = SPR_DUP_PROGSIGNAL_BASE + 16 + image * 2 + condition;
			}
		} else if (type == SIGTYPE_NO_ENTRY) {
			if (variant == SIG_SEMAPHORE) {
				sprite = SPR_DUP_EXTRASIGNAL_BASE + image;
			} else {
				sprite = SPR_DUP_EXTRASIGNAL_BASE + 8 + image;
			}
		} else {
			sprite = (type == SIGTYPE_BLOCK && variant == SIG_ELECTRIC) ? SPR_DUP_ORIGINAL_SIGNALS_BASE : SPR_DUP_SIGNALS_BASE - 16;
			sprite += type * 16 + variant * 64 + image * 2 + condition + (IsSignalSpritePBS(type) ? 64 : 0);
		}
		pal = PAL_NONE;
		is_custom_sprite = false;
	}

	if (!is_custom_sprite && show_restricted && variant == SIG_ELECTRIC && _settings_client.gui.show_restricted_signal_recolour) {
		DrawRestrictedSignal(type, sprite, x, y, z, BB_HEIGHT_UNDER_BRIDGE, 0);
	} else {
		AddSortableSpriteToDraw(sprite, pal, x, y, 1, 1, BB_HEIGHT_UNDER_BRIDGE, z);
	}
	const Sprite *sp = GetSprite(sprite, SpriteType::Normal, 0);
	if (sp->x_offs < -SIGNAL_DIRTY_LEFT || sp->x_offs + sp->width > SIGNAL_DIRTY_RIGHT || sp->y_offs < -SIGNAL_DIRTY_TOP || sp->y_offs + sp->height > SIGNAL_DIRTY_BOTTOM) {
		_signal_sprite_oversized = true;
	}
}

static void DrawSingleSignal(TileIndex tile, const RailTypeInfo *rti, Track track, SignalState condition, SignalOffsets image, uint pos)
{
	SignalType type       = GetSignalType(tile, track);
	SignalVariant variant = GetSignalVariant(tile, track);

	const TraceRestrictProgram *prog = IsRestrictedSignal(tile) ? GetExistingTraceRestrictProgram(tile, track) : nullptr;
	DrawSingleSignal(tile, rti, track, condition, image, pos, type, variant, prog, { CSSC_TRACK });
}

static void GetSignalXYByTrackdir(TileIndex tile, Trackdir td, bool opposite, uint &x, uint &y)
{
	static const uint8_t trackdir_to_pos[TRACKDIR_END] = {
		8,  // TRACKDIR_X_NE
		10, // TRACKDIR_Y_SE
		4,  // TRACKDIR_UPPER_E
		6,  // TRACKDIR_LOWER_E
		0,  // TRACKDIR_LEFT_S
		2,  // TRACKDIR_RIGHT_S
		0,  // TRACKDIR_RVREV_NE
		0,  // TRACKDIR_RVREV_SE
		9,  // TRACKDIR_X_SW
		11, // TRACKDIR_Y_NW
		5,  // TRACKDIR_UPPER_W
		7,  // TRACKDIR_LOWER_W
		1,  // TRACKDIR_LEFT_N
		3,  // TRACKDIR_RIGHT_N
		0,  // TRACKDIR_RVREV_SW
		0,  // TRACKDIR_RVREV_NW
	};

	GetSignalXY(tile, trackdir_to_pos[td], opposite, x, y);
}

void GetSignalXYZByTrackdir(TileIndex tile, Trackdir td, bool opposite_side, uint &x, uint &y, uint &z)
{
	GetSignalXYByTrackdir(tile, td, opposite_side, x, y);
	z = GetSaveSlopeZ(x, y, TrackdirToTrack(td));
}

template <typename F>
void MarkSingleSignalDirtyIntl(TileIndex tile, Trackdir td, bool opposite, F get_z)
{
	uint x, y;
	GetSignalXYByTrackdir(tile, td, opposite, x, y);
	Point pt = RemapCoords(x, y, get_z(x, y));
	MarkAllViewportsDirty(
			pt.x - SIGNAL_DIRTY_LEFT,
			pt.y - SIGNAL_DIRTY_TOP,
			pt.x + SIGNAL_DIRTY_RIGHT,
			pt.y + SIGNAL_DIRTY_BOTTOM,
			VMDF_NOT_MAP_MODE
	);
}

void MarkSingleSignalDirty(TileIndex tile, Trackdir td)
{
	if (_signal_sprite_oversized || td >= TRACKDIR_END) {
		MarkTileDirtyByTile(tile, VMDF_NOT_MAP_MODE);
		return;
	}
	bool opposite = false;
	if (_signal_style_masks.signal_opposite_side != 0) {
		opposite = HasBit(_signal_style_masks.signal_opposite_side, GetSignalStyleGeneric(tile, TrackdirToTrack(td)));
	}
	MarkSingleSignalDirtyIntl(tile, td, opposite, [td](uint x, uint y) -> uint {
		return GetSaveSlopeZ(x, y, TrackdirToTrack(td));
	});

	if (_signal_style_masks.signal_both_sides == 0 || !HasBit(_signal_style_masks.signal_both_sides, GetSignalStyleGeneric(tile, TrackdirToTrack(td)))) return;
	MarkSingleSignalDirtyIntl(tile, td, !opposite, [td](uint x, uint y) -> uint {
		return GetSaveSlopeZ(x, y, TrackdirToTrack(td));
	});
}

void MarkSingleSignalDirtyAtZ(TileIndex tile, Trackdir td, bool opposite_side, uint z)
{
	MarkSingleSignalDirtyIntl(tile, td, opposite_side, [z](uint x, uint y) -> uint {
		return z;
	});
}

static uint32_t _drawtile_track_palette;



/** Offsets for drawing fences */
struct FenceOffset {
	Corner height_ref;  //!< Corner to use height offset from.
	int x_offs;         //!< Bounding box X offset.
	int y_offs;         //!< Bounding box Y offset.
	int x_size;         //!< Bounding box X size.
	int y_size;         //!< Bounding box Y size.
};

/** Offsets for drawing fences */
static FenceOffset _fence_offsets[] = {
	{ CORNER_INVALID,  0,  1, 16,  1 }, // RFO_FLAT_X_NW
	{ CORNER_INVALID,  1,  0,  1, 16 }, // RFO_FLAT_Y_NE
	{ CORNER_W,        8,  8,  1,  1 }, // RFO_FLAT_LEFT
	{ CORNER_N,        8,  8,  1,  1 }, // RFO_FLAT_UPPER
	{ CORNER_INVALID,  0,  1, 16,  1 }, // RFO_SLOPE_SW_NW
	{ CORNER_INVALID,  1,  0,  1, 16 }, // RFO_SLOPE_SE_NE
	{ CORNER_INVALID,  0,  1, 16,  1 }, // RFO_SLOPE_NE_NW
	{ CORNER_INVALID,  1,  0,  1, 16 }, // RFO_SLOPE_NW_NE
	{ CORNER_INVALID,  0, 15, 16,  1 }, // RFO_FLAT_X_SE
	{ CORNER_INVALID, 15,  0,  1, 16 }, // RFO_FLAT_Y_SW
	{ CORNER_E,        8,  8,  1,  1 }, // RFO_FLAT_RIGHT
	{ CORNER_S,        8,  8,  1,  1 }, // RFO_FLAT_LOWER
	{ CORNER_INVALID,  0, 15, 16,  1 }, // RFO_SLOPE_SW_SE
	{ CORNER_INVALID, 15,  0,  1, 16 }, // RFO_SLOPE_SE_SW
	{ CORNER_INVALID,  0, 15, 16,  1 }, // RFO_SLOPE_NE_SE
	{ CORNER_INVALID, 15,  0,  1, 16 }, // RFO_SLOPE_NW_SW
};

/**
 * Draw a track fence.
 * @param ti Tile drawing information.
 * @param base_image First fence sprite.
 * @param num_sprites Number of fence sprites.
 * @param rfo Fence to draw.
 */
static void DrawTrackFence(const TileInfo *ti, SpriteID base_image, uint num_sprites, RailFenceOffset rfo)
{
	int z = ti->z;
	if (_fence_offsets[rfo].height_ref != CORNER_INVALID) {
		z += GetSlopePixelZInCorner(RemoveHalftileSlope(ti->tileh), _fence_offsets[rfo].height_ref);
	}
	AddSortableSpriteToDraw(base_image + (rfo % num_sprites), _drawtile_track_palette,
		ti->x + _fence_offsets[rfo].x_offs,
		ti->y + _fence_offsets[rfo].y_offs,
		_fence_offsets[rfo].x_size,
		_fence_offsets[rfo].y_size,
		4, z);
}

/**
 * Draw fence at NW border matching the tile slope.
 */
static void DrawTrackFence_NW(const TileInfo *ti, SpriteID base_image, uint num_sprites)
{
	RailFenceOffset rfo = RFO_FLAT_X_NW;
	if (ti->tileh & SLOPE_NW) rfo = (ti->tileh & SLOPE_W) ? RFO_SLOPE_SW_NW : RFO_SLOPE_NE_NW;
	DrawTrackFence(ti, base_image, num_sprites, rfo);
}

/**
 * Draw fence at SE border matching the tile slope.
 */
static void DrawTrackFence_SE(const TileInfo *ti, SpriteID base_image, uint num_sprites)
{
	RailFenceOffset rfo = RFO_FLAT_X_SE;
	if (ti->tileh & SLOPE_SE) rfo = (ti->tileh & SLOPE_S) ? RFO_SLOPE_SW_SE : RFO_SLOPE_NE_SE;
	DrawTrackFence(ti, base_image, num_sprites, rfo);
}

/**
 * Draw fence at NE border matching the tile slope.
 */
static void DrawTrackFence_NE(const TileInfo *ti, SpriteID base_image, uint num_sprites)
{
	RailFenceOffset rfo = RFO_FLAT_Y_NE;
	if (ti->tileh & SLOPE_NE) rfo = (ti->tileh & SLOPE_E) ? RFO_SLOPE_SE_NE : RFO_SLOPE_NW_NE;
	DrawTrackFence(ti, base_image, num_sprites, rfo);
}

/**
 * Draw fence at SW border matching the tile slope.
 */
static void DrawTrackFence_SW(const TileInfo *ti, SpriteID base_image, uint num_sprites)
{
	RailFenceOffset rfo = RFO_FLAT_Y_SW;
	if (ti->tileh & SLOPE_SW) rfo = (ti->tileh & SLOPE_S) ? RFO_SLOPE_SE_SW : RFO_SLOPE_NW_SW;
	DrawTrackFence(ti, base_image, num_sprites, rfo);
}

/**
 * Draw track fences.
 * @param ti Tile drawing information.
 * @param rti Rail type information.
 */
void DrawTrackDetails(const TileInfo *ti, const RailTypeInfo *rti, const RailGroundType rgt)
{
	/* Base sprite for track fences.
	 * Note: Halftile slopes only have fences on the upper part. */
	uint num_sprites = 0;
	SpriteID base_image = GetCustomRailSprite(rti, ti->tile, RTSG_FENCES, IsHalftileSlope(ti->tileh) ? TCX_UPPER_HALFTILE : TCX_NORMAL, &num_sprites);
	if (base_image == 0) {
		base_image = SPR_TRACK_FENCE_FLAT_X;
		num_sprites = 8;
	}

	assert(num_sprites > 0);

	switch (rgt) {
		case RAIL_GROUND_FENCE_NW:     DrawTrackFence_NW(ti, base_image, num_sprites); break;
		case RAIL_GROUND_FENCE_SE:     DrawTrackFence_SE(ti, base_image, num_sprites); break;
		case RAIL_GROUND_FENCE_SENW:   DrawTrackFence_NW(ti, base_image, num_sprites);
		                               DrawTrackFence_SE(ti, base_image, num_sprites); break;
		case RAIL_GROUND_FENCE_NE:     DrawTrackFence_NE(ti, base_image, num_sprites); break;
		case RAIL_GROUND_FENCE_SW:     DrawTrackFence_SW(ti, base_image, num_sprites); break;
		case RAIL_GROUND_FENCE_NESW:   DrawTrackFence_NE(ti, base_image, num_sprites);
		                               DrawTrackFence_SW(ti, base_image, num_sprites); break;
		case RAIL_GROUND_FENCE_VERT1:  DrawTrackFence(ti, base_image, num_sprites, RFO_FLAT_LEFT);  break;
		case RAIL_GROUND_FENCE_VERT2:  DrawTrackFence(ti, base_image, num_sprites, RFO_FLAT_RIGHT); break;
		case RAIL_GROUND_FENCE_HORIZ1: DrawTrackFence(ti, base_image, num_sprites, RFO_FLAT_UPPER); break;
		case RAIL_GROUND_FENCE_HORIZ2: DrawTrackFence(ti, base_image, num_sprites, RFO_FLAT_LOWER); break;
		case RAIL_GROUND_WATER: {
			Corner track_corner;
			if (IsHalftileSlope(ti->tileh)) {
				/* Steep slope or one-corner-raised slope with halftile foundation */
				track_corner = GetHalftileSlopeCorner(ti->tileh);
			} else {
				/* Three-corner-raised slope */
				track_corner = OppositeCorner(GetHighestSlopeCorner(ComplementSlope(ti->tileh)));
			}
			switch (track_corner) {
				case CORNER_W: DrawTrackFence(ti, base_image, num_sprites, RFO_FLAT_LEFT);  break;
				case CORNER_S: DrawTrackFence(ti, base_image, num_sprites, RFO_FLAT_LOWER); break;
				case CORNER_E: DrawTrackFence(ti, base_image, num_sprites, RFO_FLAT_RIGHT); break;
				case CORNER_N: DrawTrackFence(ti, base_image, num_sprites, RFO_FLAT_UPPER); break;
				default: NOT_REACHED();
			}
			break;
		}
		default: break;
	}
}

/* SubSprite for drawing the track halftile of 'three-corners-raised'-sloped rail sprites. */
static const int INF = 1000; // big number compared to tilesprite size
static const SubSprite _halftile_sub_sprite[4] = {
	{ -INF    , -INF  , 32 - 33, INF     }, // CORNER_W, clip 33 pixels from right
	{ -INF    ,  0 + 7, INF    , INF     }, // CORNER_S, clip 7 pixels from top
	{ -31 + 33, -INF  , INF    , INF     }, // CORNER_E, clip 33 pixels from left
	{ -INF    , -INF  , INF    , 30 - 23 }  // CORNER_N, clip 23 pixels from bottom
};
static const SubSprite _dual_track_halftile_sub_sprite[4] = {
	{ -INF    , -INF  , 32 - 33, INF     }, // CORNER_W, clip 33 pixels from right
	{ -INF    , 0 + 15, INF    , INF     }, // CORNER_S, clip 15 pixels from top
	{ -31 + 33, -INF  , INF    , INF     }, // CORNER_E, clip 33 pixels from left
	{ -INF    , -INF  , INF    , 30 - 15 }  // CORNER_N, clip 15 pixels from bottom
};

static inline void DrawTrackSprite(SpriteID sprite, PaletteID pal, const TileInfo *ti, Slope s)
{
	DrawGroundSprite(sprite, pal, nullptr, 0, (ti->tileh & s) ? -8 : 0);
}

static RailGroundType GetRailOrBridgeGroundType(TileInfo *ti) {
	if (IsTileType(ti->tile, MP_TUNNELBRIDGE)) {
		return GetTunnelBridgeGroundType(ti->tile);
	} else {
		return GetRailGroundType(ti->tile);
	}
}

static void DrawTrackBitsOverlay(TileInfo *ti, TrackBits track, const RailTypeInfo *rti, RailGroundType rgt,  bool is_bridge, Corner halftile_corner, Corner draw_half_tile)
{
	if (halftile_corner != CORNER_INVALID) track &= ~CornerToTrackBits(halftile_corner);

	if (halftile_corner != CORNER_INVALID || draw_half_tile == CORNER_INVALID) {
		/* Draw ground */
		if (rgt == RAIL_GROUND_WATER) {
			if (track != TRACK_BIT_NONE || IsSteepSlope(ti->tileh)) {
				/* three-corner-raised slope or steep slope with track on upper part */
				DrawShoreTile(ti->tileh);
			} else {
				/* single-corner-raised slope with track on upper part */
				DrawGroundSprite(SPR_FLAT_WATER_TILE, PAL_NONE);
			}
		} else {
			SpriteID image;

			switch (rgt) {
				case RAIL_GROUND_BARREN:     image = SPR_FLAT_BARE_LAND;  break;
				case RAIL_GROUND_ICE_DESERT: image = SPR_FLAT_SNOW_DESERT_TILE; break;
				default:                     image = SPR_FLAT_GRASS_TILE; break;
			}

			image += SlopeToSpriteOffset(ti->tileh);

			const SubSprite *sub = nullptr;
			if (draw_half_tile != CORNER_INVALID) sub = &(_halftile_sub_sprite[draw_half_tile]);
			DrawGroundSprite(image, PAL_NONE, sub);
		}
	}

	bool no_combine = ti->tileh == SLOPE_FLAT && rti->flags.Test(RailTypeFlag::NoSpriteCombine);
	SpriteID overlay = GetCustomRailSprite(rti, ti->tile, RTSG_OVERLAY);
	SpriteID ground = GetCustomRailSprite(rti, ti->tile, no_combine ? RTSG_GROUND_COMPLETE : RTSG_GROUND);
	TrackBits pbs = TRACK_BIT_NONE;
	if (_settings_client.gui.show_track_reservation) {
		pbs = (is_bridge ? GetTunnelBridgeReservationTrackBits(ti->tile) : GetRailReservationTrackBits(ti->tile)) & track;
	}

	if (track == TRACK_BIT_NONE) {
		/* Half-tile foundation, no track here? */
	} else if (no_combine) {
		/* Use trackbits as direct index from ground sprite, subtract 1
		 * because there is no sprite for no bits. */
		DrawGroundSprite(ground + track - 1, PAL_NONE);

		/* Draw reserved track bits */
		if (pbs & TRACK_BIT_X)     DrawGroundSprite(overlay + RTO_X, PALETTE_CRASH);
		if (pbs & TRACK_BIT_Y)     DrawGroundSprite(overlay + RTO_Y, PALETTE_CRASH);
		if (pbs & TRACK_BIT_UPPER) DrawTrackSprite(overlay + RTO_N, PALETTE_CRASH, ti, SLOPE_N);
		if (pbs & TRACK_BIT_LOWER) DrawTrackSprite(overlay + RTO_S, PALETTE_CRASH, ti, SLOPE_S);
		if (pbs & TRACK_BIT_RIGHT) DrawTrackSprite(overlay + RTO_E, PALETTE_CRASH, ti, SLOPE_E);
		if (pbs & TRACK_BIT_LEFT)  DrawTrackSprite(overlay + RTO_W, PALETTE_CRASH, ti, SLOPE_W);
	} else if (ti->tileh == SLOPE_NW && track == TRACK_BIT_Y) {
		DrawGroundSprite(ground + RTO_SLOPE_NW, PAL_NONE);
		if (pbs != TRACK_BIT_NONE) DrawGroundSprite(overlay + RTO_SLOPE_NW, PALETTE_CRASH);
	} else if (ti->tileh == SLOPE_NE && track == TRACK_BIT_X) {
		DrawGroundSprite(ground + RTO_SLOPE_NE, PAL_NONE);
		if (pbs != TRACK_BIT_NONE) DrawGroundSprite(overlay + RTO_SLOPE_NE, PALETTE_CRASH);
	} else if (ti->tileh == SLOPE_SE && track == TRACK_BIT_Y) {
		DrawGroundSprite(ground + RTO_SLOPE_SE, PAL_NONE);
		if (pbs != TRACK_BIT_NONE) DrawGroundSprite(overlay + RTO_SLOPE_SE, PALETTE_CRASH);
	} else if (ti->tileh == SLOPE_SW && track == TRACK_BIT_X) {
		DrawGroundSprite(ground + RTO_SLOPE_SW, PAL_NONE);
		if (pbs != TRACK_BIT_NONE) DrawGroundSprite(overlay + RTO_SLOPE_SW, PALETTE_CRASH);
	} else {
		switch (track) {
			/* Draw single ground sprite when not overlapping. No track overlay
			 * is necessary for these sprites. */
			case TRACK_BIT_X:     DrawGroundSprite(ground + RTO_X, PAL_NONE); break;
			case TRACK_BIT_Y:     DrawGroundSprite(ground + RTO_Y, PAL_NONE); break;
			case TRACK_BIT_UPPER: DrawTrackSprite(ground + RTO_N, PAL_NONE, ti, SLOPE_N); break;
			case TRACK_BIT_LOWER: DrawTrackSprite(ground + RTO_S, PAL_NONE, ti, SLOPE_S); break;
			case TRACK_BIT_RIGHT: DrawTrackSprite(ground + RTO_E, PAL_NONE, ti, SLOPE_E); break;
			case TRACK_BIT_LEFT:  DrawTrackSprite(ground + RTO_W, PAL_NONE, ti, SLOPE_W); break;
			case TRACK_BIT_CROSS: DrawGroundSprite(ground + RTO_CROSSING_XY, PAL_NONE); break;
			case TRACK_BIT_HORZ:  DrawTrackSprite(ground + RTO_N, PAL_NONE, ti, SLOPE_N);
			                      DrawTrackSprite(ground + RTO_S, PAL_NONE, ti, SLOPE_S); break;
			case TRACK_BIT_VERT:  DrawTrackSprite(ground + RTO_E, PAL_NONE, ti, SLOPE_E);
			                      DrawTrackSprite(ground + RTO_W, PAL_NONE, ti, SLOPE_W); break;

			default:
				/* We're drawing a junction tile */
				if ((track & TRACK_BIT_3WAY_NE) == 0) {
					DrawGroundSprite(ground + RTO_JUNCTION_SW, PAL_NONE);
				} else if ((track & TRACK_BIT_3WAY_SW) == 0) {
					DrawGroundSprite(ground + RTO_JUNCTION_NE, PAL_NONE);
				} else if ((track & TRACK_BIT_3WAY_NW) == 0) {
					DrawGroundSprite(ground + RTO_JUNCTION_SE, PAL_NONE);
				} else if ((track & TRACK_BIT_3WAY_SE) == 0) {
					DrawGroundSprite(ground + RTO_JUNCTION_NW, PAL_NONE);
				} else {
					DrawGroundSprite(ground + RTO_JUNCTION_NSEW, PAL_NONE);
				}

				/* Mask out PBS bits as we shall draw them afterwards anyway. */
				track &= ~pbs;

				/* Draw regular track bits */
				if (track & TRACK_BIT_X)     DrawGroundSprite(overlay + RTO_X, PAL_NONE);
				if (track & TRACK_BIT_Y)     DrawGroundSprite(overlay + RTO_Y, PAL_NONE);
				if (track & TRACK_BIT_UPPER) DrawGroundSprite(overlay + RTO_N, PAL_NONE);
				if (track & TRACK_BIT_LOWER) DrawGroundSprite(overlay + RTO_S, PAL_NONE);
				if (track & TRACK_BIT_RIGHT) DrawGroundSprite(overlay + RTO_E, PAL_NONE);
				if (track & TRACK_BIT_LEFT)  DrawGroundSprite(overlay + RTO_W, PAL_NONE);
		}

		/* Draw reserved track bits */
		if (pbs & TRACK_BIT_X)     DrawGroundSprite(overlay + RTO_X, PALETTE_CRASH);
		if (pbs & TRACK_BIT_Y)     DrawGroundSprite(overlay + RTO_Y, PALETTE_CRASH);
		if (pbs & TRACK_BIT_UPPER) DrawTrackSprite(overlay + RTO_N, PALETTE_CRASH, ti, SLOPE_N);
		if (pbs & TRACK_BIT_LOWER) DrawTrackSprite(overlay + RTO_S, PALETTE_CRASH, ti, SLOPE_S);
		if (pbs & TRACK_BIT_RIGHT) DrawTrackSprite(overlay + RTO_E, PALETTE_CRASH, ti, SLOPE_E);
		if (pbs & TRACK_BIT_LEFT)  DrawTrackSprite(overlay + RTO_W, PALETTE_CRASH, ti, SLOPE_W);
	}

	if (IsValidCorner(halftile_corner) && (draw_half_tile == halftile_corner || draw_half_tile == CORNER_INVALID)) {
		DrawFoundation(ti, HalftileFoundation(halftile_corner));
		overlay = GetCustomRailSprite(rti, ti->tile, RTSG_OVERLAY, TCX_UPPER_HALFTILE);
		ground = GetCustomRailSprite(rti, ti->tile, RTSG_GROUND, TCX_UPPER_HALFTILE);

		/* Draw higher halftile-overlay: Use the sloped sprites with three corners raised. They probably best fit the lightning. */
		Slope fake_slope = SlopeWithThreeCornersRaised(OppositeCorner(halftile_corner));

		SpriteID image;
		switch (rgt) {
			case RAIL_GROUND_BARREN:     image = SPR_FLAT_BARE_LAND;  break;
			case RAIL_GROUND_ICE_DESERT:
			case RAIL_GROUND_HALF_SNOW:  image = SPR_FLAT_SNOW_DESERT_TILE; break;
			default:                     image = SPR_FLAT_GRASS_TILE; break;
		}

		image += SlopeToSpriteOffset(fake_slope);

		DrawGroundSprite(image, PAL_NONE, &(_halftile_sub_sprite[halftile_corner]));

		track = CornerToTrackBits(halftile_corner);

		int offset;
		switch (track) {
			default: NOT_REACHED();
			case TRACK_BIT_UPPER: offset = RTO_N; break;
			case TRACK_BIT_LOWER: offset = RTO_S; break;
			case TRACK_BIT_RIGHT: offset = RTO_E; break;
			case TRACK_BIT_LEFT:  offset = RTO_W; break;
		}

		DrawTrackSprite(ground + offset, PAL_NONE, ti, fake_slope);
		if (_settings_client.gui.show_track_reservation && HasReservedTracks(ti->tile, track)) {
			DrawTrackSprite(overlay + offset, PALETTE_CRASH, ti, fake_slope);
		}
	}
}

/**
 * Draw ground sprite and track bits
 * @param ti TileInfo
 * @param track TrackBits to draw
 * @param rt Rail type
 * @param half_tile Half tile corner
 */
void DrawTrackBits(TileInfo *ti, TrackBits track, RailType rt, RailGroundType rgt, bool is_bridge, Corner halftile_corner, Corner draw_half_tile)
{
	const RailTypeInfo *rti = GetRailTypeInfo(rt);

	if (rti->UsesOverlay()) {
		DrawTrackBitsOverlay(ti, track, rti, rgt, is_bridge, halftile_corner, draw_half_tile);
		return;
	}

	SpriteID image;
	PaletteID pal = PAL_NONE;
	const SubSprite *sub = nullptr;
	bool junction = false;

	if (halftile_corner != CORNER_INVALID) {
		track &= ~CornerToTrackBits(halftile_corner);
		if (draw_half_tile != CORNER_INVALID) {
			sub = &(_halftile_sub_sprite[draw_half_tile]);
		}
	} else {
		if (draw_half_tile != CORNER_INVALID) {
			sub = &(_dual_track_halftile_sub_sprite[draw_half_tile]);
		}
	}

	/* Select the sprite to use. */
	if (track == 0 && draw_half_tile != CORNER_INVALID) {
		image = 0;
	} else if (track == 0) {
		/* Clear ground (only track on halftile foundation) */
		if (rgt == RAIL_GROUND_WATER) {
			if (IsSteepSlope(ti->tileh)) {
				DrawShoreTile(ti->tileh);
				image = 0;
			} else {
				image = SPR_FLAT_WATER_TILE;
			}
		} else {
			switch (rgt) {
				case RAIL_GROUND_BARREN:     image = SPR_FLAT_BARE_LAND;  break;
				case RAIL_GROUND_ICE_DESERT: image = SPR_FLAT_SNOW_DESERT_TILE; break;
				default:                     image = SPR_FLAT_GRASS_TILE; break;
			}
			image += SlopeToSpriteOffset(ti->tileh);
		}
	} else {
		if (ti->tileh != SLOPE_FLAT) {
			/* track on non-flat ground */
			image = _track_sloped_sprites[ti->tileh - 1] + rti->base_sprites.track_y;
		} else {
			/* track on flat ground */
			switch (track) {
				/* single track, select combined track + ground sprite*/
				case TRACK_BIT_Y:     image = rti->base_sprites.track_y;     break;
				case TRACK_BIT_X:     image = rti->base_sprites.track_y + 1; break;
				case TRACK_BIT_UPPER: image = rti->base_sprites.track_y + 2; break;
				case TRACK_BIT_LOWER: image = rti->base_sprites.track_y + 3; break;
				case TRACK_BIT_RIGHT: image = rti->base_sprites.track_y + 4; break;
				case TRACK_BIT_LEFT:  image = rti->base_sprites.track_y + 5; break;
				case TRACK_BIT_CROSS: image = rti->base_sprites.track_y + 6; break;

				/* double diagonal track, select combined track + ground sprite*/
				case TRACK_BIT_HORZ:  image = rti->base_sprites.track_ns;     break;
				case TRACK_BIT_VERT:  image = rti->base_sprites.track_ns + 1; break;

				/* junction, select only ground sprite, handle track sprite later */
				default:
					junction = true;
					if ((track & TRACK_BIT_3WAY_NE) == 0) { image = rti->base_sprites.ground;     break; }
					if ((track & TRACK_BIT_3WAY_SW) == 0) { image = rti->base_sprites.ground + 1; break; }
					if ((track & TRACK_BIT_3WAY_NW) == 0) { image = rti->base_sprites.ground + 2; break; }
					if ((track & TRACK_BIT_3WAY_SE) == 0) { image = rti->base_sprites.ground + 3; break; }
					image = rti->base_sprites.ground + 4;
					break;
			}
		}

		switch (rgt) {
			case RAIL_GROUND_BARREN:     pal = PALETTE_TO_BARE_LAND; break;
			case RAIL_GROUND_ICE_DESERT: image += rti->snow_offset;  break;
			case RAIL_GROUND_WATER: {
				/* three-corner-raised slope */
				DrawShoreTile(ti->tileh);
				Corner track_corner = OppositeCorner(GetHighestSlopeCorner(ComplementSlope(ti->tileh)));
				sub = &(_halftile_sub_sprite[track_corner]);
				break;
			}
			default: break;
		}
	}

	if (image != 0) DrawGroundSprite(image, pal, sub);

	/* Draw track pieces individually for junction tiles */
	if (junction) {
		if (track & TRACK_BIT_X)     DrawGroundSprite(rti->base_sprites.single_x, PAL_NONE);
		if (track & TRACK_BIT_Y)     DrawGroundSprite(rti->base_sprites.single_y, PAL_NONE);
		if (track & TRACK_BIT_UPPER) DrawGroundSprite(rti->base_sprites.single_n, PAL_NONE);
		if (track & TRACK_BIT_LOWER) DrawGroundSprite(rti->base_sprites.single_s, PAL_NONE);
		if (track & TRACK_BIT_LEFT)  DrawGroundSprite(rti->base_sprites.single_w, PAL_NONE);
		if (track & TRACK_BIT_RIGHT) DrawGroundSprite(rti->base_sprites.single_e, PAL_NONE);
	}

	/* PBS debugging, draw reserved tracks darker */
	if (_game_mode != GM_MENU && _settings_client.gui.show_track_reservation) {
		/* Get reservation, but mask track on halftile slope */
		TrackBits pbs = (is_bridge ? GetTunnelBridgeReservationTrackBits(ti->tile) : GetRailReservationTrackBits(ti->tile)) & track;
		if (pbs & TRACK_BIT_X) {
			if (ti->tileh == SLOPE_FLAT || ti->tileh == SLOPE_ELEVATED) {
				DrawGroundSprite(rti->base_sprites.single_x, PALETTE_CRASH);
			} else {
				DrawGroundSprite(_track_sloped_sprites[ti->tileh - 1] + rti->base_sprites.single_sloped - 20, PALETTE_CRASH);
			}
		}
		if (pbs & TRACK_BIT_Y) {
			if (ti->tileh == SLOPE_FLAT || ti->tileh == SLOPE_ELEVATED) {
				DrawGroundSprite(rti->base_sprites.single_y, PALETTE_CRASH);
			} else {
				DrawGroundSprite(_track_sloped_sprites[ti->tileh - 1] + rti->base_sprites.single_sloped - 20, PALETTE_CRASH);
			}
		}
		if (pbs & TRACK_BIT_UPPER) DrawGroundSprite(rti->base_sprites.single_n, PALETTE_CRASH, nullptr, 0, ti->tileh & SLOPE_N ? -(int)TILE_HEIGHT : 0);
		if (pbs & TRACK_BIT_LOWER) DrawGroundSprite(rti->base_sprites.single_s, PALETTE_CRASH, nullptr, 0, ti->tileh & SLOPE_S ? -(int)TILE_HEIGHT : 0);
		if (pbs & TRACK_BIT_LEFT)  DrawGroundSprite(rti->base_sprites.single_w, PALETTE_CRASH, nullptr, 0, ti->tileh & SLOPE_W ? -(int)TILE_HEIGHT : 0);
		if (pbs & TRACK_BIT_RIGHT) DrawGroundSprite(rti->base_sprites.single_e, PALETTE_CRASH, nullptr, 0, ti->tileh & SLOPE_E ? -(int)TILE_HEIGHT : 0);
	}

	if (IsValidCorner(halftile_corner) && (draw_half_tile == halftile_corner || draw_half_tile == CORNER_INVALID)) {
		DrawFoundation(ti, HalftileFoundation(halftile_corner));

		/* Draw higher halftile-overlay: Use the sloped sprites with three corners raised. They probably best fit the lightning. */
		Slope fake_slope = SlopeWithThreeCornersRaised(OppositeCorner(halftile_corner));
		image = _track_sloped_sprites[fake_slope - 1] + rti->base_sprites.track_y;
		pal = PAL_NONE;
		switch (rgt) {
			case RAIL_GROUND_BARREN:     pal = PALETTE_TO_BARE_LAND; break;
			case RAIL_GROUND_ICE_DESERT:
			case RAIL_GROUND_HALF_SNOW:  image += rti->snow_offset;  break; // higher part has snow in this case too
			default: break;
		}
		DrawGroundSprite(image, pal, &(_halftile_sub_sprite[halftile_corner]));

		if (_game_mode != GM_MENU && _settings_client.gui.show_track_reservation && HasReservedTracks(ti->tile, CornerToTrackBits(halftile_corner))) {
			static const uint8_t _corner_to_track_sprite[] = {3, 1, 2, 0};
			DrawGroundSprite(_corner_to_track_sprite[halftile_corner] + rti->base_sprites.single_n, PALETTE_CRASH, nullptr, 0, -(int)TILE_HEIGHT);
		}
	}
}

void DrawTrackBits(TileInfo *ti, TrackBits track)
{
	const bool is_bridge = IsTileType(ti->tile, MP_TUNNELBRIDGE);
	RailGroundType rgt = GetRailOrBridgeGroundType(ti);
	Foundation f = is_bridge ? FOUNDATION_LEVELED : GetRailFoundation(ti->tileh, track);
	Corner halftile_corner = CORNER_INVALID;

	if (IsNonContinuousFoundation(f)) {
		/* Save halftile corner */
		halftile_corner = (f == FOUNDATION_STEEP_BOTH ? GetHighestSlopeCorner(ti->tileh) : GetHalftileFoundationCorner(f));
		/* Draw lower part first */
		f = (f == FOUNDATION_STEEP_BOTH ? FOUNDATION_STEEP_LOWER : FOUNDATION_NONE);
	}

	DrawFoundation(ti, f);
	/* DrawFoundation modifies ti */

	RailType rt1 = GetRailType(ti->tile);
	RailType rt2 = GetTileSecondaryRailTypeIfValid(ti->tile);
	if (rt2 == INVALID_RAILTYPE || rt1 == rt2) {
		DrawTrackBits(ti, track, rt1, rgt, is_bridge, halftile_corner, CORNER_INVALID);
	} else {
		const bool is_bridge = IsTileType(ti->tile, MP_TUNNELBRIDGE);
		TrackBits primary_track = track & (is_bridge ? GetAcrossBridgePossibleTrackBits(ti->tile) : TRACK_BIT_RT_1);
		TrackBits secondary_track = track ^ primary_track;
		assert((primary_track & (TRACK_BIT_HORZ | TRACK_BIT_VERT)) == primary_track);
		assert((primary_track & (primary_track - 1)) == 0);
		Track primary = FindFirstTrack(primary_track);

		// TRACK_UPPER 2 -> CORNER_N 3
		// TRACK_LOWER 3 -> CORNER_S 1
		// TRACK_LEFT  4 -> CORNER_W 0
		// TRACK_RIGHT 5 -> CORNER_E 2
		Corner primary_corner = (Corner) ((0x870 >> (primary * 2)) & 3);
		if (halftile_corner == primary_corner) {
			std::swap(primary_track, secondary_track);
			std::swap(rt1, rt2);
			primary_corner = OppositeCorner(primary_corner);
		}
		if (halftile_corner == CORNER_INVALID) {
			// draw ground sprite
			SpriteID image;

			switch (rgt) {
				case RAIL_GROUND_BARREN:     image = SPR_FLAT_BARE_LAND;  break;
				case RAIL_GROUND_ICE_DESERT: image = SPR_FLAT_SNOW_DESERT_TILE; break;
				default:                     image = SPR_FLAT_GRASS_TILE; break;
			}
			image += SlopeToSpriteOffset(ti->tileh);
			DrawGroundSprite(image, PAL_NONE);
		}
		DrawTrackBits(ti, primary_track, rt1, rgt, is_bridge, halftile_corner, primary_corner);
		DrawTrackBits(ti, secondary_track, rt2, rgt, is_bridge, halftile_corner, OppositeCorner(primary_corner));
	}
}

static void DrawSignals(TileIndex tile, TrackBits rails, const RailTypeInfo *rti)
{
	auto MAYBE_DRAW_SIGNAL = [&](uint8_t signalbit, SignalOffsets image, uint pos, Track track) {
		if (IsSignalPresent(tile, signalbit)) DrawSingleSignal(tile, rti, track, GetSingleSignalState(tile, signalbit), image, pos);
	};

	if (!(rails & TRACK_BIT_Y)) {
		if (!(rails & TRACK_BIT_X)) {
			if (rails & TRACK_BIT_LEFT) {
				MAYBE_DRAW_SIGNAL(2, SIGNAL_TO_NORTH, 0, TRACK_LEFT);
				MAYBE_DRAW_SIGNAL(3, SIGNAL_TO_SOUTH, 1, TRACK_LEFT);
			}
			if (rails & TRACK_BIT_RIGHT) {
				MAYBE_DRAW_SIGNAL(0, SIGNAL_TO_NORTH, 2, TRACK_RIGHT);
				MAYBE_DRAW_SIGNAL(1, SIGNAL_TO_SOUTH, 3, TRACK_RIGHT);
			}
			if (rails & TRACK_BIT_UPPER) {
				MAYBE_DRAW_SIGNAL(3, SIGNAL_TO_WEST, 4, TRACK_UPPER);
				MAYBE_DRAW_SIGNAL(2, SIGNAL_TO_EAST, 5, TRACK_UPPER);
			}
			if (rails & TRACK_BIT_LOWER) {
				MAYBE_DRAW_SIGNAL(1, SIGNAL_TO_WEST, 6, TRACK_LOWER);
				MAYBE_DRAW_SIGNAL(0, SIGNAL_TO_EAST, 7, TRACK_LOWER);
			}
		} else {
			MAYBE_DRAW_SIGNAL(3, SIGNAL_TO_SOUTHWEST, 8, TRACK_X);
			MAYBE_DRAW_SIGNAL(2, SIGNAL_TO_NORTHEAST, 9, TRACK_X);
		}
	} else {
		MAYBE_DRAW_SIGNAL(3, SIGNAL_TO_SOUTHEAST, 10, TRACK_Y);
		MAYBE_DRAW_SIGNAL(2, SIGNAL_TO_NORTHWEST, 11, TRACK_Y);
	}
}

static void DrawTile_Track(TileInfo *ti, DrawTileProcParams params)
{
	const RailTypeInfo *rti = GetRailTypeInfo(GetRailType(ti->tile));

	_drawtile_track_palette = COMPANY_SPRITE_COLOUR(GetTileOwner(ti->tile));

	if (IsPlainRail(ti->tile)) {
		if (!IsBridgeAbove(ti->tile) && params.min_visible_height > std::max<int>(SIGNAL_DIRTY_TOP, (TILE_HEIGHT + BB_HEIGHT_UNDER_BRIDGE) * ZOOM_BASE) && !_signal_sprite_oversized) return;

		TrackBits rails = GetTrackBits(ti->tile);

		DrawTrackBits(ti, rails);

		if (HasBit(_display_opt, DO_FULL_DETAIL)) DrawTrackDetails(ti, rti, GetRailGroundType(ti->tile));

		const RailType secondary_railtype = GetTileSecondaryRailTypeIfValid(ti->tile);

		if (HasRailCatenaryDrawn(GetRailType(ti->tile), secondary_railtype)) DrawRailCatenary(ti);

		if (HasSignals(ti->tile)) {
			if (rails == TRACK_BIT_VERT) {
				const RailTypeInfo *rti2 = GetRailTypeInfo(secondary_railtype);
				if (IsSignalPresent(ti->tile, 2)) DrawSingleSignal(ti->tile, rti,   TRACK_LEFT, GetSingleSignalState(ti->tile, 2), SIGNAL_TO_NORTH, 0);
				if (IsSignalPresent(ti->tile, 3)) DrawSingleSignal(ti->tile, rti,   TRACK_LEFT, GetSingleSignalState(ti->tile, 3), SIGNAL_TO_SOUTH, 1);
				if (IsSignalPresent(ti->tile, 0)) DrawSingleSignal(ti->tile, rti2, TRACK_RIGHT, GetSingleSignalState(ti->tile, 0), SIGNAL_TO_NORTH, 2);
				if (IsSignalPresent(ti->tile, 1)) DrawSingleSignal(ti->tile, rti2, TRACK_RIGHT, GetSingleSignalState(ti->tile, 1), SIGNAL_TO_SOUTH, 3);
			} else if (rails == TRACK_BIT_HORZ) {
				const RailTypeInfo *rti2 = GetRailTypeInfo(secondary_railtype);
				if (IsSignalPresent(ti->tile, 3)) DrawSingleSignal(ti->tile, rti,  TRACK_UPPER, GetSingleSignalState(ti->tile, 3), SIGNAL_TO_WEST, 4);
				if (IsSignalPresent(ti->tile, 2)) DrawSingleSignal(ti->tile, rti,  TRACK_UPPER, GetSingleSignalState(ti->tile, 2), SIGNAL_TO_EAST, 5);
				if (IsSignalPresent(ti->tile, 1)) DrawSingleSignal(ti->tile, rti2, TRACK_LOWER, GetSingleSignalState(ti->tile, 1), SIGNAL_TO_WEST, 6);
				if (IsSignalPresent(ti->tile, 0)) DrawSingleSignal(ti->tile, rti2, TRACK_LOWER, GetSingleSignalState(ti->tile, 0), SIGNAL_TO_EAST, 7);
			} else {
				DrawSignals(ti->tile, rails, rti);
			}
		}
	} else {
		/* draw depot */
		const DrawTileSprites *dts;
		PaletteID pal = PAL_NONE;
		SpriteID relocation;

		if (ti->tileh != SLOPE_FLAT) DrawFoundation(ti, FOUNDATION_LEVELED);

		if (IsInvisibilitySet(TO_BUILDINGS)) {
			/* Draw rail instead of depot */
			dts = &_depot_invisible_gfx_table[GetRailDepotDirection(ti->tile)];
		} else {
			dts = &_depot_gfx_table[GetRailDepotDirection(ti->tile)];
		}

		SpriteID image;
		if (rti->UsesOverlay()) {
			image = SPR_FLAT_GRASS_TILE;
		} else {
			image = dts->ground.sprite;
			if (image != SPR_FLAT_GRASS_TILE) image += rti->GetRailtypeSpriteOffset();
		}

		/* Adjust ground tile for desert and snow. */
		if (IsSnowRailGround(ti->tile)) {
			if (image != SPR_FLAT_GRASS_TILE) {
				image += rti->snow_offset; // tile with tracks
			} else {
				image = SPR_FLAT_SNOW_DESERT_TILE; // flat ground
			}
		}

		DrawGroundSprite(image, GroundSpritePaletteTransform(image, pal, _drawtile_track_palette));

		if (rti->UsesOverlay()) {
			SpriteID ground = GetCustomRailSprite(rti, ti->tile, RTSG_GROUND);

			switch (GetRailDepotDirection(ti->tile)) {
				case DIAGDIR_NE:
					if (!IsInvisibilitySet(TO_BUILDINGS)) break;
					[[fallthrough]];
				case DIAGDIR_SW:
					DrawGroundSprite(ground + RTO_X, PAL_NONE);
					break;
				case DIAGDIR_NW:
					if (!IsInvisibilitySet(TO_BUILDINGS)) break;
					[[fallthrough]];
				case DIAGDIR_SE:
					DrawGroundSprite(ground + RTO_Y, PAL_NONE);
					break;
				default:
					break;
			}

			if (_settings_client.gui.show_track_reservation && HasDepotReservation(ti->tile)) {
				SpriteID overlay = GetCustomRailSprite(rti, ti->tile, RTSG_OVERLAY);

				switch (GetRailDepotDirection(ti->tile)) {
					case DIAGDIR_NE:
						if (!IsInvisibilitySet(TO_BUILDINGS)) break;
						[[fallthrough]];
					case DIAGDIR_SW:
						DrawGroundSprite(overlay + RTO_X, PALETTE_CRASH);
						break;
					case DIAGDIR_NW:
						if (!IsInvisibilitySet(TO_BUILDINGS)) break;
						[[fallthrough]];
					case DIAGDIR_SE:
						DrawGroundSprite(overlay + RTO_Y, PALETTE_CRASH);
						break;
					default:
						break;
				}
			}
		} else {
			/* PBS debugging, draw reserved tracks darker */
			if (_game_mode != GM_MENU && _settings_client.gui.show_track_reservation && HasDepotReservation(ti->tile)) {
				switch (GetRailDepotDirection(ti->tile)) {
					case DIAGDIR_NE:
						if (!IsInvisibilitySet(TO_BUILDINGS)) break;
						[[fallthrough]];
					case DIAGDIR_SW:
						DrawGroundSprite(rti->base_sprites.single_x, PALETTE_CRASH);
						break;
					case DIAGDIR_NW:
						if (!IsInvisibilitySet(TO_BUILDINGS)) break;
						[[fallthrough]];
					case DIAGDIR_SE:
						DrawGroundSprite(rti->base_sprites.single_y, PALETTE_CRASH);
						break;
					default:
						break;
				}
			}
		}
		int depot_sprite = GetCustomRailSprite(rti, ti->tile, RTSG_DEPOT);
		relocation = depot_sprite != 0 ? depot_sprite - SPR_RAIL_DEPOT_SE_1 : rti->GetRailtypeSpriteOffset();

		if (HasRailCatenaryDrawn(GetRailType(ti->tile))) DrawRailCatenary(ti);

		DrawRailTileSeq(ti, dts, TO_BUILDINGS, relocation, 0, _drawtile_track_palette);
	}
	DrawBridgeMiddle(ti);
}

void DrawTrainDepotSprite(int x, int y, int dir, RailType railtype)
{
	const DrawTileSprites *dts = &_depot_gfx_table[dir];
	const RailTypeInfo *rti = GetRailTypeInfo(railtype);
	SpriteID image = rti->UsesOverlay() ? SPR_FLAT_GRASS_TILE : dts->ground.sprite;
	uint32_t offset = rti->GetRailtypeSpriteOffset();

	if (image != SPR_FLAT_GRASS_TILE) image += offset;
	PaletteID palette = COMPANY_SPRITE_COLOUR(_local_company);

	DrawSprite(image, PAL_NONE, x, y);

	if (rti->UsesOverlay()) {
		SpriteID ground = GetCustomRailSprite(rti, INVALID_TILE, RTSG_GROUND);

		switch (dir) {
			case DIAGDIR_SW: DrawSprite(ground + RTO_X, PAL_NONE, x, y); break;
			case DIAGDIR_SE: DrawSprite(ground + RTO_Y, PAL_NONE, x, y); break;
			default: break;
		}
	}
	int depot_sprite = GetCustomRailSprite(rti, INVALID_TILE, RTSG_DEPOT);
	if (depot_sprite != 0) offset = depot_sprite - SPR_RAIL_DEPOT_SE_1;

	DrawRailTileSeqInGUI(x, y, dts, offset, 0, palette);
}

static int GetSlopePixelZ_Track(TileIndex tile, uint x, uint y, bool)
{
	if (IsPlainRail(tile)) {
		auto [tileh, z] = GetTilePixelSlope(tile);
		if (tileh == SLOPE_FLAT) return z;

		z += ApplyPixelFoundationToSlope(GetRailFoundation(tileh, GetTrackBits(tile)), tileh);
		return z + GetPartialPixelZ(x & 0xF, y & 0xF, tileh);
	} else {
		return GetTileMaxPixelZ(tile);
	}
}

static Foundation GetFoundation_Track(TileIndex tile, Slope tileh)
{
	return IsPlainRail(tile) ? GetRailFoundation(tileh, GetTrackBits(tile)) : FlatteningFoundation(tileh);
}

RailGroundType RailTrackToFence(TileIndex tile, TrackBits rail)
{
	Owner owner = GetTileOwner(tile);
	uint8_t fences = 0;

	for (DiagDirection d = DIAGDIR_BEGIN; d < DIAGDIR_END; d++) {
		static const TrackBits dir_to_trackbits[DIAGDIR_END] = {TRACK_BIT_3WAY_NE, TRACK_BIT_3WAY_SE, TRACK_BIT_3WAY_SW, TRACK_BIT_3WAY_NW};

		/* Track bit on this edge => no fence. */
		if ((rail & dir_to_trackbits[d]) != TRACK_BIT_NONE) continue;

		TileIndex tile2 = tile + TileOffsByDiagDir(d);

		/* Show fences if it's a house, industry, object, road, tunnelbridge or not owned by us. */
		if (!IsValidTile(tile2) || IsTileType(tile2, MP_HOUSE) || IsTileType(tile2, MP_INDUSTRY) ||
				IsTileType(tile2, MP_ROAD) || (IsTileType(tile2, MP_OBJECT) && !IsObjectType(tile2, OBJECT_OWNED_LAND)) || IsTileType(tile2, MP_TUNNELBRIDGE) || !IsTileOwner(tile2, owner)) {
			fences |= 1 << d;
		}
	}

	RailGroundType new_ground;
	switch (fences) {
		case 0: new_ground = RAIL_GROUND_GRASS; break;
		case (1 << DIAGDIR_NE): new_ground = RAIL_GROUND_FENCE_NE; break;
		case (1 << DIAGDIR_SE): new_ground = RAIL_GROUND_FENCE_SE; break;
		case (1 << DIAGDIR_SW): new_ground = RAIL_GROUND_FENCE_SW; break;
		case (1 << DIAGDIR_NW): new_ground = RAIL_GROUND_FENCE_NW; break;
		case (1 << DIAGDIR_NE) | (1 << DIAGDIR_SW): new_ground = RAIL_GROUND_FENCE_NESW; break;
		case (1 << DIAGDIR_SE) | (1 << DIAGDIR_NW): new_ground = RAIL_GROUND_FENCE_SENW; break;
		case (1 << DIAGDIR_NE) | (1 << DIAGDIR_SE): new_ground = RAIL_GROUND_FENCE_VERT1; break;
		case (1 << DIAGDIR_NE) | (1 << DIAGDIR_NW): new_ground = RAIL_GROUND_FENCE_HORIZ2; break;
		case (1 << DIAGDIR_SE) | (1 << DIAGDIR_SW): new_ground = RAIL_GROUND_FENCE_HORIZ1; break;
		case (1 << DIAGDIR_SW) | (1 << DIAGDIR_NW): new_ground = RAIL_GROUND_FENCE_VERT2; break;
		default: NOT_REACHED();
	}
	return new_ground;
}

static void TileLoop_Track(TileIndex tile)
{
	RailGroundType old_ground = GetRailGroundType(tile);
	RailGroundType new_ground;

	if (old_ground == RAIL_GROUND_WATER) {
		TileLoop_Water(tile);
		return;
	}

	switch (_settings_game.game_creation.landscape) {
		case LandscapeType::Arctic: {
			auto [slope, z] = GetTileSlopeZ(tile);
			bool half = false;

			/* for non-flat track, use lower part of track
			 * in other cases, use the highest part with track */
			if (IsPlainRail(tile)) {
				TrackBits track = GetTrackBits(tile);
				Foundation f = GetRailFoundation(slope, track);

				switch (f) {
					case FOUNDATION_NONE:
						/* no foundation - is the track on the upper side of three corners raised tile? */
						if (IsSlopeWithThreeCornersRaised(slope)) z++;
						break;

					case FOUNDATION_INCLINED_X:
					case FOUNDATION_INCLINED_Y:
						/* sloped track - is it on a steep slope? */
						if (IsSteepSlope(slope)) z++;
						break;

					case FOUNDATION_STEEP_LOWER:
						/* only lower part of steep slope */
						z++;
						break;

					default:
						/* if it is a steep slope, then there is a track on higher part */
						if (IsSteepSlope(slope)) z++;
						z++;
						break;
				}

				half = IsInsideMM(f, FOUNDATION_STEEP_BOTH, FOUNDATION_HALFTILE_N + 1);
			} else {
				/* is the depot on a non-flat tile? */
				if (slope != SLOPE_FLAT) z++;
			}

			/* 'z' is now the lowest part of the highest track bit -
			 * for sloped track, it is 'z' of lower part
			 * for two track bits, it is 'z' of higher track bit
			 * For non-continuous foundations (and STEEP_BOTH), 'half' is set */
			if (z > GetSnowLine()) {
				if (half && z - GetSnowLine() == 1) {
					/* track on non-continuous foundation, lower part is not under snow */
					new_ground = RAIL_GROUND_HALF_SNOW;
				} else {
					new_ground = RAIL_GROUND_ICE_DESERT;
				}
				goto set_ground;
			}
			break;
			}

		case LandscapeType::Tropic:
			if (GetTropicZone(tile) == TROPICZONE_DESERT) {
				new_ground = RAIL_GROUND_ICE_DESERT;
				goto set_ground;
			}
			break;

		default:
			break;
	}

	new_ground = RAIL_GROUND_GRASS;

	if (IsPlainRail(tile) && old_ground != RAIL_GROUND_BARREN) { // wait until bottom is green
		/* determine direction of fence */
		TrackBits rail = GetTrackBits(tile);
		new_ground = RailTrackToFence(tile, rail);
	}

set_ground:
	if (old_ground != new_ground) {
		SetRailGroundType(tile, new_ground);
		MarkTileDirtyByTile(tile, VMDF_NOT_MAP_MODE);
	}
}


static TrackStatus GetTileTrackStatus_Track(TileIndex tile, TransportType mode, uint sub_mode, DiagDirection side)
{
	/* Case of half tile slope with water. */
	if (mode == TRANSPORT_WATER && IsPlainRail(tile) && GetRailGroundType(tile) == RAIL_GROUND_WATER && IsSlopeWithOneCornerRaised(GetTileSlope(tile))) {
		TrackBits tb = GetTrackBits(tile);
		switch (tb) {
			default: NOT_REACHED();
			case TRACK_BIT_UPPER: tb = TRACK_BIT_LOWER; break;
			case TRACK_BIT_LOWER: tb = TRACK_BIT_UPPER; break;
			case TRACK_BIT_LEFT:  tb = TRACK_BIT_RIGHT; break;
			case TRACK_BIT_RIGHT: tb = TRACK_BIT_LEFT;  break;
		}
		return CombineTrackStatus(TrackBitsToTrackdirBits(tb), TRACKDIR_BIT_NONE);
	}

	if (mode != TRANSPORT_RAIL) return 0;

	TrackBits trackbits = TRACK_BIT_NONE;
	TrackdirBits red_signals = TRACKDIR_BIT_NONE;

	switch (GetRailTileType(tile)) {
		default: NOT_REACHED();
		case RAIL_TILE_NORMAL:
			trackbits = GetTrackBits(tile);
			break;

		case RAIL_TILE_SIGNALS: {
			trackbits = GetTrackBits(tile);
			if (sub_mode & TTSSM_NO_RED_SIGNALS) break;
			uint8_t a = GetPresentSignals(tile);
			uint b = GetSignalStates(tile);

			b &= a;

			/* When signals are not present (in neither direction),
			 * we pretend them to be green. Otherwise, it depends on
			 * the signal type. For signals that are only active from
			 * one side, we set the missing signals explicitly to
			 * `green'. Otherwise, they implicitly become `red'. */
			if (!IsOnewaySignal(tile, TRACK_UPPER) || (a & SignalOnTrack(TRACK_UPPER)) == 0) b |= ~a & SignalOnTrack(TRACK_UPPER);
			if (!IsOnewaySignal(tile, TRACK_LOWER) || (a & SignalOnTrack(TRACK_LOWER)) == 0) b |= ~a & SignalOnTrack(TRACK_LOWER);

			if ((b & 0x8) == 0) red_signals |= (TRACKDIR_BIT_LEFT_N | TRACKDIR_BIT_X_NE | TRACKDIR_BIT_Y_SE | TRACKDIR_BIT_UPPER_E);
			if ((b & 0x4) == 0) red_signals |= (TRACKDIR_BIT_LEFT_S | TRACKDIR_BIT_X_SW | TRACKDIR_BIT_Y_NW | TRACKDIR_BIT_UPPER_W);
			if ((b & 0x2) == 0) red_signals |= (TRACKDIR_BIT_RIGHT_N | TRACKDIR_BIT_LOWER_E);
			if ((b & 0x1) == 0) red_signals |= (TRACKDIR_BIT_RIGHT_S | TRACKDIR_BIT_LOWER_W);

			break;
		}

		case RAIL_TILE_DEPOT: {
			DiagDirection dir = GetRailDepotDirection(tile);

			if (side != INVALID_DIAGDIR && side != dir) break;

			trackbits = DiagDirToDiagTrackBits(dir);
			break;
		}
	}

	return CombineTrackStatus(TrackBitsToTrackdirBits(trackbits), red_signals);
}

static bool ClickTile_Track(TileIndex tile)
{
	if (_ctrl_pressed && IsPlainRailTile(tile)) {
		TrackBits trackbits = TrackdirBitsToTrackBits(GetTileTrackdirBits(tile, TRANSPORT_RAIL, 0));

		if (trackbits & TRACK_BIT_VERT) { // N-S direction
			trackbits = (_tile_fract_coords.x <= _tile_fract_coords.y) ? TRACK_BIT_RIGHT : TRACK_BIT_LEFT;
		}

		if (trackbits & TRACK_BIT_HORZ) { // E-W direction
			trackbits = (_tile_fract_coords.x + _tile_fract_coords.y <= 15) ? TRACK_BIT_UPPER : TRACK_BIT_LOWER;
		}

		Track track = FindFirstTrack(trackbits);
		if (HasTrack(tile, track) && HasSignalOnTrack(tile, track)) {
			const bool programmable = IsPresignalProgrammable(tile, track);
			if (GetExistingTraceRestrictProgram(tile, track) != nullptr || !programmable) {
				ShowTraceRestrictProgramWindow(tile, track);
			}
			if (programmable) {
				ShowSignalProgramWindow(SignalReference(tile, track));
			}
			return true;
		}
	}

	if (!IsRailDepot(tile)) return false;

	ShowDepotWindow(tile, VEH_TRAIN);
	return true;
}

static void GetTileDesc_Track(TileIndex tile, TileDesc &td)
{
	RailType rt = GetRailType(tile);
	const RailTypeInfo *rti = GetRailTypeInfo(rt);
	td.rail_speed = rti->max_speed;
	td.railtype = rti->strings.name;
	RailType secondary_rt = GetTileSecondaryRailTypeIfValid(tile);
	if (secondary_rt != rt && secondary_rt != INVALID_RAILTYPE) {
		const RailTypeInfo *secondary_rti = GetRailTypeInfo(secondary_rt);
		td.rail_speed2 = secondary_rti->max_speed;
		td.railtype2 = secondary_rti->strings.name;
	}
	td.owner[0] = GetTileOwner(tile);
	switch (GetRailTileType(tile)) {
		case RAIL_TILE_NORMAL:
			td.str = STR_LAI_RAIL_DESCRIPTION_TRACK;
			break;

		case RAIL_TILE_SIGNALS: {
			static const StringID signal_type[8][8] = {
				{
					STR_LAI_RAIL_DESCRIPTION_TRACK_WITH_NORMAL_SIGNALS,
					STR_LAI_RAIL_DESCRIPTION_TRACK_WITH_NORMAL_PRESIGNALS,
					STR_LAI_RAIL_DESCRIPTION_TRACK_WITH_NORMAL_EXITSIGNALS,
					STR_LAI_RAIL_DESCRIPTION_TRACK_WITH_NORMAL_COMBOSIGNALS,
					STR_LAI_RAIL_DESCRIPTION_TRACK_WITH_NORMAL_PBSSIGNALS,
					STR_LAI_RAIL_DESCRIPTION_TRACK_WITH_NORMAL_NOENTRYSIGNALS,
					STR_LAI_RAIL_DESCRIPTION_TRACK_WITH_NORMAL_PROGSIGNALS,
					STR_LAI_RAIL_DESCRIPTION_TRACK_WITH_NORMAL_NOENTRY2SIGNALS
				},
				{
					STR_LAI_RAIL_DESCRIPTION_TRACK_WITH_NORMAL_PRESIGNALS,
					STR_LAI_RAIL_DESCRIPTION_TRACK_WITH_PRESIGNALS,
					STR_LAI_RAIL_DESCRIPTION_TRACK_WITH_PRE_EXITSIGNALS,
					STR_LAI_RAIL_DESCRIPTION_TRACK_WITH_PRE_COMBOSIGNALS,
					STR_LAI_RAIL_DESCRIPTION_TRACK_WITH_PRE_PBSSIGNALS,
					STR_LAI_RAIL_DESCRIPTION_TRACK_WITH_PRE_NOENTRYSIGNALS,
					STR_LAI_RAIL_DESCRIPTION_TRACK_WITH_PRE_PROGSIGNALS,
					STR_LAI_RAIL_DESCRIPTION_TRACK_WITH_PRE_NOENTRY2SIGNALS
				},
				{
					STR_LAI_RAIL_DESCRIPTION_TRACK_WITH_NORMAL_EXITSIGNALS,
					STR_LAI_RAIL_DESCRIPTION_TRACK_WITH_PRE_EXITSIGNALS,
					STR_LAI_RAIL_DESCRIPTION_TRACK_WITH_EXITSIGNALS,
					STR_LAI_RAIL_DESCRIPTION_TRACK_WITH_EXIT_COMBOSIGNALS,
					STR_LAI_RAIL_DESCRIPTION_TRACK_WITH_EXIT_PBSSIGNALS,
					STR_LAI_RAIL_DESCRIPTION_TRACK_WITH_EXIT_NOENTRYSIGNALS,
					STR_LAI_RAIL_DESCRIPTION_TRACK_WITH_EXIT_PROGSIGNALS,
					STR_LAI_RAIL_DESCRIPTION_TRACK_WITH_EXIT_NOENTRY2SIGNALS
				},
				{
					STR_LAI_RAIL_DESCRIPTION_TRACK_WITH_NORMAL_COMBOSIGNALS,
					STR_LAI_RAIL_DESCRIPTION_TRACK_WITH_PRE_COMBOSIGNALS,
					STR_LAI_RAIL_DESCRIPTION_TRACK_WITH_EXIT_COMBOSIGNALS,
					STR_LAI_RAIL_DESCRIPTION_TRACK_WITH_COMBOSIGNALS,
					STR_LAI_RAIL_DESCRIPTION_TRACK_WITH_COMBO_PBSSIGNALS,
					STR_LAI_RAIL_DESCRIPTION_TRACK_WITH_COMBO_NOENTRYSIGNALS,
					STR_LAI_RAIL_DESCRIPTION_TRACK_WITH_COMBO_PROGSIGNALS,
					STR_LAI_RAIL_DESCRIPTION_TRACK_WITH_COMBO_NOENTRY2SIGNALS
				},
				{
					STR_LAI_RAIL_DESCRIPTION_TRACK_WITH_NORMAL_PBSSIGNALS,
					STR_LAI_RAIL_DESCRIPTION_TRACK_WITH_PRE_PBSSIGNALS,
					STR_LAI_RAIL_DESCRIPTION_TRACK_WITH_EXIT_PBSSIGNALS,
					STR_LAI_RAIL_DESCRIPTION_TRACK_WITH_COMBO_PBSSIGNALS,
					STR_LAI_RAIL_DESCRIPTION_TRACK_WITH_PBSSIGNALS,
					STR_LAI_RAIL_DESCRIPTION_TRACK_WITH_PBS_NOENTRYSIGNALS,
					STR_LAI_RAIL_DESCRIPTION_TRACK_WITH_PBS_PROGSIGNALS,
					STR_LAI_RAIL_DESCRIPTION_TRACK_WITH_PBS_NOENTRY2SIGNALS
				},
				{
					STR_LAI_RAIL_DESCRIPTION_TRACK_WITH_NORMAL_NOENTRYSIGNALS,
					STR_LAI_RAIL_DESCRIPTION_TRACK_WITH_PRE_NOENTRYSIGNALS,
					STR_LAI_RAIL_DESCRIPTION_TRACK_WITH_EXIT_NOENTRYSIGNALS,
					STR_LAI_RAIL_DESCRIPTION_TRACK_WITH_COMBO_NOENTRYSIGNALS,
					STR_LAI_RAIL_DESCRIPTION_TRACK_WITH_PBS_NOENTRYSIGNALS,
					STR_LAI_RAIL_DESCRIPTION_TRACK_WITH_NOENTRYSIGNALS,
					STR_LAI_RAIL_DESCRIPTION_TRACK_WITH_NOENTRY_PROGSIGNALS,
					STR_LAI_RAIL_DESCRIPTION_TRACK_WITH_NOENTRY_NOENTRY2SIGNALS
				},
				{
					STR_LAI_RAIL_DESCRIPTION_TRACK_WITH_NORMAL_PROGSIGNALS,
					STR_LAI_RAIL_DESCRIPTION_TRACK_WITH_PRE_PROGSIGNALS,
					STR_LAI_RAIL_DESCRIPTION_TRACK_WITH_EXIT_PROGSIGNALS,
					STR_LAI_RAIL_DESCRIPTION_TRACK_WITH_COMBO_PROGSIGNALS,
					STR_LAI_RAIL_DESCRIPTION_TRACK_WITH_PBS_PROGSIGNALS,
					STR_LAI_RAIL_DESCRIPTION_TRACK_WITH_NOENTRY_PROGSIGNALS,
					STR_LAI_RAIL_DESCRIPTION_TRACK_WITH_PROGSIGNALS,
					STR_LAI_RAIL_DESCRIPTION_TRACK_WITH_PROG_NOENTRY2SIGNALS
				},
				{
					STR_LAI_RAIL_DESCRIPTION_TRACK_WITH_NORMAL_NOENTRY2SIGNALS,
					STR_LAI_RAIL_DESCRIPTION_TRACK_WITH_PRE_NOENTRY2SIGNALS,
					STR_LAI_RAIL_DESCRIPTION_TRACK_WITH_EXIT_NOENTRY2SIGNALS,
					STR_LAI_RAIL_DESCRIPTION_TRACK_WITH_COMBO_NOENTRY2SIGNALS,
					STR_LAI_RAIL_DESCRIPTION_TRACK_WITH_PBS_NOENTRY2SIGNALS,
					STR_LAI_RAIL_DESCRIPTION_TRACK_WITH_NOENTRY_NOENTRY2SIGNALS,
					STR_LAI_RAIL_DESCRIPTION_TRACK_WITH_PROG_NOENTRY2SIGNALS,
					STR_LAI_RAIL_DESCRIPTION_TRACK_WITH_NOENTRY2SIGNALS
				}
			};

			SignalType primary_signal;
			SignalType secondary_signal;
			int primary_style = -1;
			int secondary_style = -1;
			if (HasSignalOnTrack(tile, TRACK_UPPER)) {
				primary_signal = GetSignalType(tile, TRACK_UPPER);
				primary_style = GetSignalStyle(tile, TRACK_UPPER);
				if (HasSignalOnTrack(tile, TRACK_LOWER)) {
					secondary_signal = GetSignalType(tile, TRACK_LOWER);
					secondary_style = GetSignalStyle(tile, TRACK_LOWER);
				} else {
					secondary_signal = primary_signal;
				}
			} else {
				secondary_signal = primary_signal = GetSignalType(tile, TRACK_LOWER);
				primary_style = GetSignalStyle(tile, TRACK_LOWER);
			}

			td.str = signal_type[secondary_signal][primary_signal];

			if (primary_style > 0 || secondary_style > 0) {
				/* Add suffix about signal style */
				td.dparam[0] = td.str;
				td.dparam[1] = primary_style == 0 ? STR_BUILD_SIGNAL_DEFAULT_STYLE : _new_signal_styles[primary_style - 1].name;
				if (secondary_style >= 0) {
					td.dparam[2] = secondary_style == 0 ? STR_BUILD_SIGNAL_DEFAULT_STYLE : _new_signal_styles[secondary_style - 1].name;
					td.str = STR_LAI_RAIL_DESCRIPTION_TRACK_SIGNAL_STYLE2;
				} else {
					td.str = STR_LAI_RAIL_DESCRIPTION_TRACK_SIGNAL_STYLE;
				}
			}

			if (IsRestrictedSignal(tile)) {
				td.dparam[3] = td.dparam[2];
				td.dparam[2] = td.dparam[1];
				td.dparam[1] = td.dparam[0];
				td.dparam[0] = td.str;
				td.str = STR_LAI_RAIL_DESCRIPTION_RESTRICTED_SIGNAL;
			}
			break;
		}

		case RAIL_TILE_DEPOT:
			td.str = STR_LAI_RAIL_DESCRIPTION_TRAIN_DEPOT;
			if (_settings_game.vehicle.train_acceleration_model != AM_ORIGINAL) {
				if (td.rail_speed > 0) {
					td.rail_speed = std::min<uint16_t>(td.rail_speed, _settings_game.vehicle.rail_depot_speed_limit);
				} else {
					td.rail_speed = _settings_game.vehicle.rail_depot_speed_limit;
				}
			}
			td.build_date = Depot::GetByTile(tile)->build_date;
			break;

		default:
			NOT_REACHED();
	}
}

static void ChangeTileOwner_Track(TileIndex tile, Owner old_owner, Owner new_owner)
{
	if (!IsTileOwner(tile, old_owner)) return;

	if (new_owner != INVALID_OWNER) {
		/* Update company infrastructure counts. No need to dirty windows here, we'll redraw the whole screen anyway. */
		uint num_pieces = 1;
		if (IsPlainRail(tile)) {
			TrackBits bits = GetTrackBits(tile);
			if (bits == TRACK_BIT_HORZ || bits == TRACK_BIT_VERT) {
				RailType secondary_rt = GetSecondaryRailType(tile);
				Company::Get(old_owner)->infrastructure.rail[secondary_rt]--;
				Company::Get(new_owner)->infrastructure.rail[secondary_rt]++;
			} else {
				num_pieces = CountBits(bits);
				if (TracksOverlap(bits)) num_pieces *= num_pieces;
			}
		}
		RailType rt = GetRailType(tile);
		Company::Get(old_owner)->infrastructure.rail[rt] -= num_pieces;
		Company::Get(new_owner)->infrastructure.rail[rt] += num_pieces;

		if (HasSignals(tile)) {
			uint num_sigs = CountBits(GetPresentSignals(tile));
			Company::Get(old_owner)->infrastructure.signal -= num_sigs;
			Company::Get(new_owner)->infrastructure.signal += num_sigs;
		}

		SetTileOwner(tile, new_owner);
	} else {
		Command<CMD_LANDSCAPE_CLEAR>::Do({DoCommandFlag::Execute, DoCommandFlag::Bankrupt}, tile);
	}
}

static const uint8_t _fractcoords_behind[4] = { 0x8F, 0x8, 0x80, 0xF8 };
static const uint8_t _fractcoords_enter[4] = { 0x8A, 0x48, 0x84, 0xA8 };
static const int8_t _deltacoord_leaveoffset[8] = {
	-1,  0,  1,  0, /* x */
	 0,  1,  0, -1  /* y */
};


/**
 * Compute number of ticks when next wagon will leave a depot.
 * Negative means next wagon should have left depot n ticks before.
 * @param v vehicle outside (leaving) the depot
 * @return number of ticks when the next wagon will leave
 */
int TicksToLeaveDepot(const Train *v)
{
	DiagDirection dir = GetRailDepotDirection(v->tile);
	int length = v->CalcNextVehicleOffset();

	switch (dir) {
		case DIAGDIR_NE: return  ((int)(v->x_pos & 0x0F) - ((_fractcoords_enter[dir] & 0x0F) - (length + 1)));
		case DIAGDIR_SE: return -((int)(v->y_pos & 0x0F) - ((_fractcoords_enter[dir] >> 4)   + (length + 1)));
		case DIAGDIR_SW: return -((int)(v->x_pos & 0x0F) - ((_fractcoords_enter[dir] & 0x0F) + (length + 1)));
		case DIAGDIR_NW: return  ((int)(v->y_pos & 0x0F) - ((_fractcoords_enter[dir] >> 4)   - (length + 1)));
		default: NOT_REACHED();
	}
}

/**
 * Tile callback routine when vehicle enters tile
 * @see vehicle_enter_tile_proc
 */
static VehicleEnterTileStatus VehicleEnter_Track(Vehicle *u, TileIndex tile, int x, int y)
{
	/* This routine applies only to trains in depot tiles. */
	if (u->type != VEH_TRAIN || !IsRailDepotTile(tile)) return VETSB_CONTINUE;

	Train *v = Train::From(u);

	auto abort_load_through = [&](bool leave_station) {
		if (_local_company == v->owner) {
			EncodedString msg = GetEncodedString(STR_VEHICLE_LOAD_THROUGH_ABORTED_DEPOT, v->index, v->current_order.GetDestination().ToStationID());
			AddNewsItem(std::move(msg), NewsType::Advice, NewsStyle::Small, {NewsFlag::InColour, NewsFlag::VehicleParam0},
					v->index, v->current_order.GetDestination().ToStationID());
		}
		if (leave_station) {
			v->LeaveStation();
			/* Only advance to next order if we are loading at the current one */
			const Order *order = v->GetOrder(v->cur_implicit_order_index);
			if (order != nullptr && order->IsType(OT_GOTO_STATION) && order->GetDestination() == v->last_station_visited) {
				v->IncrementImplicitOrderIndex();
			}
		} else {
			for (Train *u = v; u != nullptr; u = u->Next()) {
				ClrBit(u->flags, VRF_BEYOND_PLATFORM_END);
			}
		}
	};

	if (v->IsFrontEngine() && v->current_order.IsType(OT_LOADING_ADVANCE)) abort_load_through(true);

	/* Depot direction. */
	DiagDirection dir = GetRailDepotDirection(tile);

	/* Calculate the point where the following wagon should be activated. */
	int length = v->CalcNextVehicleOffset();

	uint8_t fract_coord_leave =
		((_fractcoords_enter[dir] & 0x0F) + // x
			(length + 1) * _deltacoord_leaveoffset[dir]) +
		(((_fractcoords_enter[dir] >> 4) +  // y
			((length + 1) * _deltacoord_leaveoffset[dir + 4])) << 4);

	uint8_t fract_coord = (x & 0xF) + ((y & 0xF) << 4);

	if (_fractcoords_behind[dir] == fract_coord) {
		/* make sure a train is not entering the tile from behind */
		return VETSB_CANNOT_ENTER;
	} else if (_fractcoords_enter[dir] == fract_coord) {
		if (DiagDirToDir(ReverseDiagDir(dir)) == v->direction) {
			/* enter the depot */

			if (v->IsFrontEngine()) {
				if (v->current_order.IsType(OT_LOADING_ADVANCE)) {
					abort_load_through(true);
				} else if (HasBit(v->flags, VRF_BEYOND_PLATFORM_END)) {
					abort_load_through(false);
				}
				SetBit(v->flags, VRF_CONSIST_SPEED_REDUCTION);
			}

			v->track = TRACK_BIT_DEPOT,
			v->vehstatus.Set(VehState::Hidden); // hide it
			v->UpdateIsDrawn();
			v->direction = ReverseDir(v->direction);
			if (v->Next() == nullptr) VehicleEnterDepot(v->First());
			v->tile = tile;

			InvalidateWindowData(WC_VEHICLE_DEPOT, v->tile.base());
			return VETSB_ENTERED_WORMHOLE;
		}
	} else if (fract_coord_leave == fract_coord) {
		if (DiagDirToDir(dir) == v->direction) {
			/* leave the depot? */
			if ((v = v->Next()) != nullptr) {
				v->vehstatus.Reset(VehState::Hidden);
				v->track = (DiagDirToAxis(dir) == AXIS_X ? TRACK_BIT_X : TRACK_BIT_Y);
				v->UpdateIsDrawn();
			}
		}
	}

	return VETSB_CONTINUE;
}

/**
 * Tests if autoslope is allowed.
 *
 * @param tile The tile.
 * @param flags Terraform command flags.
 * @param z_old Old TileZ.
 * @param tileh_old Old TileSlope.
 * @param z_new New TileZ.
 * @param tileh_new New TileSlope.
 * @param rail_bits Trackbits.
 */
static CommandCost TestAutoslopeOnRailTile(TileIndex tile, DoCommandFlags flags, int z_old, Slope tileh_old, int z_new, Slope tileh_new, TrackBits rail_bits)
{
	if (!_settings_game.construction.build_on_slopes || !AutoslopeEnabled()) return CommandCost(STR_ERROR_MUST_REMOVE_RAILROAD_TRACK);

	/* Is the slope-rail_bits combination valid in general? I.e. is it safe to call GetRailFoundation() ? */
	if (CheckRailSlope(tileh_new, rail_bits, TRACK_BIT_NONE, tile).Failed()) return CommandCost(STR_ERROR_MUST_REMOVE_RAILROAD_TRACK);

	/* Get the slopes on top of the foundations */
	z_old += ApplyFoundationToSlope(GetRailFoundation(tileh_old, rail_bits), tileh_old);
	z_new += ApplyFoundationToSlope(GetRailFoundation(tileh_new, rail_bits), tileh_new);

	Corner track_corner;
	switch (rail_bits) {
		case TRACK_BIT_LEFT:  track_corner = CORNER_W; break;
		case TRACK_BIT_LOWER: track_corner = CORNER_S; break;
		case TRACK_BIT_RIGHT: track_corner = CORNER_E; break;
		case TRACK_BIT_UPPER: track_corner = CORNER_N; break;

		/* Surface slope must not be changed */
		default:
			if (z_old != z_new || tileh_old != tileh_new) return CommandCost(STR_ERROR_MUST_REMOVE_RAILROAD_TRACK);
			return CommandCost(EXPENSES_CONSTRUCTION, _price[PR_BUILD_FOUNDATION]);
	}

	/* The height of the track_corner must not be changed. The rest ensures GetRailFoundation() already. */
	z_old += GetSlopeZInCorner(RemoveHalftileSlope(tileh_old), track_corner);
	z_new += GetSlopeZInCorner(RemoveHalftileSlope(tileh_new), track_corner);
	if (z_old != z_new) return CommandCost(STR_ERROR_MUST_REMOVE_RAILROAD_TRACK);

	CommandCost cost = CommandCost(EXPENSES_CONSTRUCTION, _price[PR_BUILD_FOUNDATION]);
	/* Make the ground dirty, if surface slope has changed */
	if (tileh_old != tileh_new) {
		/* If there is flat water on the lower halftile add the cost for clearing it */
		if (GetRailGroundType(tile) == RAIL_GROUND_WATER && IsSlopeWithOneCornerRaised(tileh_old)) {
			if (_game_mode != GM_EDITOR && !_settings_game.construction.enable_remove_water && !flags.Test(DoCommandFlag::AllowRemoveWater)) return CommandCost(STR_ERROR_CAN_T_BUILD_ON_WATER);
			cost.AddCost(_price[PR_CLEAR_WATER]);
		}
		if (flags.Test(DoCommandFlag::Execute)) SetRailGroundType(tile, RAIL_GROUND_BARREN);
	}
	return  cost;
}

/**
 * Test-procedure for HasVehicleOnPos to check for a ship.
 */
static Vehicle *EnsureNoShipProc(Vehicle *v, void *)
{
	return v;
}

static CommandCost TerraformTile_Track(TileIndex tile, DoCommandFlags flags, int z_new, Slope tileh_new)
{
	auto [tileh_old, z_old] = GetTileSlopeZ(tile);
	if (IsPlainRail(tile)) {
		TrackBits rail_bits = GetTrackBits(tile);
		/* Is there flat water on the lower halftile that must be cleared expensively? */
		bool was_water = (GetRailGroundType(tile) == RAIL_GROUND_WATER && IsSlopeWithOneCornerRaised(tileh_old));

		/* Allow clearing the water only if there is no ship */
		if (was_water && HasVehicleOnPos(tile, VEH_SHIP, nullptr, &EnsureNoShipProc)) return CommandCost(STR_ERROR_SHIP_IN_THE_WAY);

		if (was_water && _game_mode != GM_EDITOR && !_settings_game.construction.enable_remove_water && !flags.Test(DoCommandFlag::AllowRemoveWater)) return CommandCost(STR_ERROR_CAN_T_BUILD_ON_WATER);

		/* First test autoslope. However if it succeeds we still have to test the rest, because non-autoslope terraforming is cheaper. */
		CommandCost autoslope_result = TestAutoslopeOnRailTile(tile, flags, z_old, tileh_old, z_new, tileh_new, rail_bits);

		/* When there is only a single horizontal/vertical track, one corner can be terraformed. */
		Corner allowed_corner;
		switch (rail_bits) {
			case TRACK_BIT_RIGHT: allowed_corner = CORNER_W; break;
			case TRACK_BIT_UPPER: allowed_corner = CORNER_S; break;
			case TRACK_BIT_LEFT:  allowed_corner = CORNER_E; break;
			case TRACK_BIT_LOWER: allowed_corner = CORNER_N; break;
			default: return autoslope_result;
		}

		Foundation f_old = GetRailFoundation(tileh_old, rail_bits);

		/* Do not allow terraforming if allowed_corner is part of anti-zig-zag foundations */
		if (tileh_old != SLOPE_NS && tileh_old != SLOPE_EW && IsSpecialRailFoundation(f_old)) return autoslope_result;

		/* Everything is valid, which only changes allowed_corner */
		for (Corner corner = (Corner)0; corner < CORNER_END; corner = (Corner)(corner + 1)) {
			if (allowed_corner == corner) continue;
			if (z_old + GetSlopeZInCorner(tileh_old, corner) != z_new + GetSlopeZInCorner(tileh_new, corner)) return autoslope_result;
		}

		/* Make the ground dirty */
		if (flags.Test(DoCommandFlag::Execute)) SetRailGroundType(tile, RAIL_GROUND_BARREN);

		/* allow terraforming */
		return CommandCost(EXPENSES_CONSTRUCTION, was_water ? _price[PR_CLEAR_WATER] : (Money)0);
	} else if (_settings_game.construction.build_on_slopes && AutoslopeEnabled() &&
			AutoslopeCheckForEntranceEdge(tile, z_new, tileh_new, GetRailDepotDirection(tile))) {
		return CommandCost(EXPENSES_CONSTRUCTION, _price[PR_BUILD_FOUNDATION]);
	}
	return Command<CMD_LANDSCAPE_CLEAR>::Do(flags, tile);
}


extern const TileTypeProcs _tile_type_rail_procs = {
	DrawTile_Track,           // draw_tile_proc
	GetSlopePixelZ_Track,     // get_slope_z_proc
	ClearTile_Track,          // clear_tile_proc
	nullptr,                     // add_accepted_cargo_proc
	GetTileDesc_Track,        // get_tile_desc_proc
	GetTileTrackStatus_Track, // get_tile_track_status_proc
	ClickTile_Track,          // click_tile_proc
	nullptr,                     // animate_tile_proc
	TileLoop_Track,           // tile_loop_proc
	ChangeTileOwner_Track,    // change_tile_owner_proc
	nullptr,                     // add_produced_cargo_proc
	VehicleEnter_Track,       // vehicle_enter_tile_proc
	GetFoundation_Track,      // get_foundation_proc
	TerraformTile_Track,      // terraform_tile_proc
};<|MERGE_RESOLUTION|>--- conflicted
+++ resolved
@@ -691,7 +691,7 @@
 			CheckTrackCombinationRailTypeChanges changes;
 			ret = CheckTrackCombination(tile, trackbit, railtype, HasFlag(build_flags, BuildRailTrackFlags::NoDualRailType), flags, HasFlag(build_flags, BuildRailTrackFlags::AutoRemoveSignals), changes);
 			if (ret.Succeeded()) {
-				cost.AddCost(ret);
+				cost.AddCost(ret.GetCost());
 				ret = EnsureNoTrainOnTrack(tile, track);
 			}
 			if (ret.Failed()) {
@@ -716,24 +716,11 @@
 				}
 			}
 
-<<<<<<< HEAD
 			if (flags.Test(DoCommandFlag::Execute)) {
 				if (changes.convert_to != INVALID_RAILTYPE) {
 					/* The cost is already accounted for and a test already done in CheckTrackCombination */
 					CommandCost ret = Command<CMD_CONVERT_RAIL>::Do(flags, tile, tile, changes.convert_to, false);
 					assert(ret.Succeeded());
-=======
-			/* If the rail types don't match, try to convert only if engines of
-			 * the new rail type are not powered on the present rail type and engines of
-			 * the present rail type are powered on the new rail type. */
-			if (GetRailType(tile) != railtype && !HasPowerOnRail(railtype, GetRailType(tile))) {
-				if (HasPowerOnRail(GetRailType(tile), railtype)) {
-					ret = Command<CMD_CONVERT_RAIL>::Do(flags, tile, tile, railtype, false);
-					if (ret.Failed()) return ret;
-					cost.AddCost(ret.GetCost());
-				} else {
-					return CMD_ERROR;
->>>>>>> edb101d1
 				}
 				if (changes.primary != INVALID_RAILTYPE) SetRailType(tile, changes.primary);
 				if (changes.secondary != INVALID_RAILTYPE) SetSecondaryRailType(tile, changes.secondary);
@@ -1034,7 +1021,7 @@
 			if (HasSignalOnTrack(tile, track)) {
 				CommandCost ret_remove_signals = Command<CMD_REMOVE_SINGLE_SIGNAL>::Do(flags, tile, track, RemoveSignalFlags::None);
 				if (ret_remove_signals.Failed()) return ret_remove_signals;
-				cost.AddCost(ret_remove_signals);
+				cost.AddCost(ret_remove_signals.GetCost());
 			}
 
 			if (flags.Test(DoCommandFlag::Execute)) {
@@ -1312,12 +1299,8 @@
 		}
 
 		if (ret.Failed()) {
-<<<<<<< HEAD
-			last_error = ret;
+			last_error = std::move(ret);
 			if (_rail_track_endtile == INVALID_TILE) _rail_track_endtile = last_endtile;
-=======
-			last_error = std::move(ret);
->>>>>>> edb101d1
 			if (last_error.GetErrorMessage() != STR_ERROR_ALREADY_BUILT && !remove) {
 				if (fail_on_obstacle) return last_error;
 				if (had_success) break; // Keep going if we haven't constructed any rail yet, skipping the start of the drag
@@ -1671,12 +1654,12 @@
 
 			CommandCost subcost = check_tile(tile);
 			if (subcost.Failed()) return subcost;
-			cost.AddCost(subcost);
+			cost.AddCost(subcost.GetCost());
 
 			if (change_both_ends) {
 				subcost = check_tile(tile_exit);
 				if (subcost.Failed()) return subcost;
-				cost.AddCost(subcost);
+				cost.AddCost(subcost.GetCost());
 			}
 		}
 
@@ -2183,20 +2166,10 @@
 		if (HasBit(signal_dir, 1)) signals |= SignalAgainstTrackdir(trackdir);
 
 		DoCommandFlags do_flags = test_only ? DoCommandFlags{flags}.Reset(DoCommandFlag::Execute) : flags;
-<<<<<<< HEAD
 		CommandCost ret;
 		if (remove) {
 			auto &params = static_cast<SignalTrackHelperRemoveParams &>(subcommand_params);
 			ret = Command<CMD_REMOVE_SINGLE_SIGNAL>::Do(do_flags, tile, TrackdirToTrack(trackdir), params.remove_flags);
-=======
-		CommandCost ret = remove ? Command<CMD_REMOVE_SINGLE_SIGNAL>::Do(do_flags, tile, TrackdirToTrack(trackdir)) : Command<CMD_BUILD_SINGLE_SIGNAL>::Do(do_flags, tile, TrackdirToTrack(trackdir), sigtype, sigvar, false, signal_ctr == 0, mode, SIGTYPE_BLOCK, SIGTYPE_BLOCK, 0, signals);
-
-		if (test_only) return ret.Succeeded();
-
-		if (ret.Succeeded()) {
-			had_success = true;
-			total_cost.AddCost(ret.GetCost());
->>>>>>> edb101d1
 		} else {
 			auto &params = static_cast<SignalTrackHelperBuildParams &>(subcommand_params);
 			BuildSignalFlags build_flags{};
@@ -2249,7 +2222,7 @@
 				/* Be user-friendly and try placing signals as much as possible */
 				if (ret.Succeeded()) {
 					had_success = true;
-					total_cost.AddCost(ret);
+					total_cost.AddCost(ret.GetCost());
 					last_used_ctr = last_suitable_ctr;
 					last_suitable_tile = INVALID_TILE;
 				} else {
