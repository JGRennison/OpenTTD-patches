--- conflicted
+++ resolved
@@ -920,7 +920,7 @@
 
 				if (HasReservedTracks(tile, trackbit)) {
 					v = GetTrainForReservation(tile, track);
-					if (v != NULL) FreeTrainTrackReservation(v);
+					if (v != nullptr) FreeTrainTrackReservation(v);
 				}
 
 				SetCustomBridgeHeadTrackBits(tile, future);
@@ -1892,7 +1892,6 @@
 
 	/* Do it? */
 	if (flags & DC_EXEC) {
-<<<<<<< HEAD
 
 		if (IsTunnelBridgeWithSignalSimulation(tile)) { // handle tunnel/bridge signals.
 			TileIndex end = GetOtherTunnelBridgeEnd(tile);
@@ -1908,10 +1907,7 @@
 			return CommandCost(EXPENSES_CONSTRUCTION, cost);
 		}
 
-		Train *v = NULL;
-=======
 		Train *v = nullptr;
->>>>>>> 7c8e7c6b
 		if (HasReservedTracks(tile, TrackToTrackBits(track))) {
 			v = GetTrainForReservation(tile, track);
 		} else if (IsPbsSignal(GetSignalType(tile, track))) {
@@ -2058,7 +2054,7 @@
 			Track track;
 			while ((track = RemoveFirstTrack(&reserved)) != INVALID_TRACK) {
 				Train *v = GetTrainForReservation(tile, track);
-				if (v != NULL && !HasPowerOnRail(v->railtype, totype)) {
+				if (v != nullptr && !HasPowerOnRail(v->railtype, totype)) {
 					/* No power on new rail type, reroute. */
 					FreeTrainTrackReservation(v);
 					vehicles_affected.push_back(v);
@@ -2083,20 +2079,7 @@
 				}
 			}
 			if (flags & DC_EXEC) { // we can safely convert, too
-<<<<<<< HEAD
 				find_train_reservations(tile, GetReservedTrackbits(tile));
-=======
-				TrackBits reserved = GetReservedTrackbits(tile);
-				Track     track;
-				while ((track = RemoveFirstTrack(&reserved)) != INVALID_TRACK) {
-					Train *v = GetTrainForReservation(tile, track);
-					if (v != nullptr && !HasPowerOnRail(v->railtype, totype)) {
-						/* No power on new rail type, reroute. */
-						FreeTrainTrackReservation(v);
-						vehicles_affected.push_back(v);
-					}
-				}
->>>>>>> 7c8e7c6b
 
 				/* Update the company infrastructure counters. */
 				if (!IsRailStationTile(tile) || !IsStationTileBlocked(tile)) {
@@ -2185,19 +2168,7 @@
 				if (end_secondary_type != INVALID_RAILTYPE) cost.AddCost(RailConvertCost(end_secondary_type, totype));
 
 				if (flags & DC_EXEC) {
-<<<<<<< HEAD
 					SubtractRailTunnelBridgeInfrastructure(tile, endtile);
-=======
-					Track track = DiagDirToDiagTrack(GetTunnelBridgeDirection(tile));
-					if (HasTunnelBridgeReservation(tile)) {
-						Train *v = GetTrainForReservation(tile, track);
-						if (v != nullptr && !HasPowerOnRail(v->railtype, totype)) {
-							/* No power on new rail type, reroute. */
-							FreeTrainTrackReservation(v);
-							vehicles_affected.push_back(v);
-						}
-					}
->>>>>>> 7c8e7c6b
 
 					find_train_reservations(tile, GetTunnelBridgeReservationTrackBits(tile));
 					find_train_reservations(endtile, GetTunnelBridgeReservationTrackBits(endtile));
@@ -2446,7 +2417,7 @@
 	SignalType type       = GetSignalType(tile, track);
 	SignalVariant variant = GetSignalVariant(tile, track);
 
-	bool show_restricted = (variant == SIG_ELECTRIC) && IsRestrictedSignal(tile) && (GetExistingTraceRestrictProgram(tile, track) != NULL);
+	bool show_restricted = (variant == SIG_ELECTRIC) && IsRestrictedSignal(tile) && (GetExistingTraceRestrictProgram(tile, track) != nullptr);
 	DrawSingleSignal(tile, rti, track, condition, image, pos, type, variant, show_restricted);
 }
 
@@ -2650,7 +2621,7 @@
 
 			image += SlopeToSpriteOffset(ti->tileh);
 
-			const SubSprite *sub = NULL;
+			const SubSprite *sub = nullptr;
 			if (draw_half_tile != CORNER_INVALID) sub = &(_halftile_sub_sprite[draw_half_tile]);
 			DrawGroundSprite(image, PAL_NONE, sub);
 		}
@@ -3616,7 +3587,7 @@
 			v->LeaveStation();
 			/* Only advance to next order if we are loading at the current one */
 			const Order *order = v->GetOrder(v->cur_implicit_order_index);
-			if (order != NULL && order->IsType(OT_GOTO_STATION) && order->GetDestination() == v->last_station_visited) {
+			if (order != nullptr && order->IsType(OT_GOTO_STATION) && order->GetDestination() == v->last_station_visited) {
 				v->IncrementImplicitOrderIndex();
 			}
 		}
@@ -3657,40 +3628,20 @@
 			v->track = TRACK_BIT_DEPOT,
 			v->vehstatus |= VS_HIDDEN; // hide it
 			v->direction = ReverseDir(v->direction);
-			if (v->Next() == NULL) VehicleEnterDepot(v->First());
+			if (v->Next() == nullptr) VehicleEnterDepot(v->First());
 			v->tile = tile;
 
-<<<<<<< HEAD
 			InvalidateWindowData(WC_VEHICLE_DEPOT, v->tile);
 			return VETSB_ENTERED_WORMHOLE;
 		}
 	} else if (fract_coord_leave == fract_coord) {
 		if (DiagDirToDir(dir) == v->direction) {
 			/* leave the depot? */
-			if ((v = v->Next()) != NULL) {
-=======
-		if (fract_coord_leave == fract_coord) {
-			/* Leave the depot. */
 			if ((v = v->Next()) != nullptr) {
->>>>>>> 7c8e7c6b
 				v->vehstatus &= ~VS_HIDDEN;
 				v->track = (DiagDirToAxis(dir) == AXIS_X ? TRACK_BIT_X : TRACK_BIT_Y);
 			}
 		}
-<<<<<<< HEAD
-=======
-	} else if (_fractcoords_enter[dir] == fract_coord) {
-		/* Entering depot. */
-		assert(DiagDirToDir(ReverseDiagDir(dir)) == v->direction);
-		v->track = TRACK_BIT_DEPOT,
-		v->vehstatus |= VS_HIDDEN;
-		v->direction = ReverseDir(v->direction);
-		if (v->Next() == nullptr) VehicleEnterDepot(v->First());
-		v->tile = tile;
-
-		InvalidateWindowData(WC_VEHICLE_DEPOT, v->tile);
-		return VETSB_ENTERED_WORMHOLE;
->>>>>>> 7c8e7c6b
 	}
 
 	return VETSB_CONTINUE;
