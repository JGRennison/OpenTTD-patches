--- conflicted
+++ resolved
@@ -91,7 +91,7 @@
 				spr += SPR_DUP_PROGSIGNAL_BASE - SPR_PROGSIGNAL_BASE;
 			} else if (type == SIGTYPE_NO_ENTRY) {
 				spr += SPR_DUP_EXTRASIGNAL_BASE - SPR_EXTRASIGNAL_BASE;
-			} else if (var == SIG_ELECTRIC && type == SIGTYPE_NORMAL) {
+			} else if (var == SIG_ELECTRIC && type == SIGTYPE_BLOCK) {
 				spr += SPR_DUP_ORIGINAL_SIGNALS_BASE - SPR_ORIGINAL_SIGNALS_BASE;
 			} else {
 				spr += SPR_DUP_SIGNALS_BASE - SPR_SIGNALS_BASE;
@@ -100,7 +100,7 @@
 		return spr;
 	};
 
-	for (SignalType type = SIGTYPE_NORMAL; type < SIGTYPE_END; type = (SignalType)(type + 1)) {
+	for (SignalType type = SIGTYPE_BLOCK; type < SIGTYPE_END; type = (SignalType)(type + 1)) {
 		for (SignalVariant var = SIG_ELECTRIC; var <= SIG_SEMAPHORE; var = (SignalVariant)(var + 1)) {
 			PalSpriteID red   = GetCustomSignalSprite(rti, INVALID_TILE, type, var, 0, CSSC_GUI, style).sprite;
 			if (red.sprite != 0) {
@@ -144,27 +144,7 @@
 		rti->cursor.convert   = cursors_base + 15;
 	}
 
-<<<<<<< HEAD
 	ResolveRailTypeGUISignalSprites(rti, 0, rti->gui_sprites.signals);
-=======
-	/* Array of default GUI signal sprite numbers. */
-	const SpriteID _signal_lookup[2][SIGTYPE_END] = {
-		{SPR_IMG_SIGNAL_ELECTRIC_NORM,  SPR_IMG_SIGNAL_ELECTRIC_ENTRY, SPR_IMG_SIGNAL_ELECTRIC_EXIT,
-		 SPR_IMG_SIGNAL_ELECTRIC_COMBO, SPR_IMG_SIGNAL_ELECTRIC_PBS,   SPR_IMG_SIGNAL_ELECTRIC_PBS_OWAY},
-
-		{SPR_IMG_SIGNAL_SEMAPHORE_NORM,  SPR_IMG_SIGNAL_SEMAPHORE_ENTRY, SPR_IMG_SIGNAL_SEMAPHORE_EXIT,
-		 SPR_IMG_SIGNAL_SEMAPHORE_COMBO, SPR_IMG_SIGNAL_SEMAPHORE_PBS,   SPR_IMG_SIGNAL_SEMAPHORE_PBS_OWAY},
-	};
-
-	for (SignalType type = SIGTYPE_BLOCK; type < SIGTYPE_END; type = (SignalType)(type + 1)) {
-		for (SignalVariant var = SIG_ELECTRIC; var <= SIG_SEMAPHORE; var = (SignalVariant)(var + 1)) {
-			SpriteID red   = GetCustomSignalSprite(rti, INVALID_TILE, type, var, SIGNAL_STATE_RED, true);
-			SpriteID green = GetCustomSignalSprite(rti, INVALID_TILE, type, var, SIGNAL_STATE_GREEN, true);
-			rti->gui_sprites.signals[type][var][0] = (red != 0)   ? red + SIGNAL_TO_SOUTH   : _signal_lookup[var][type];
-			rti->gui_sprites.signals[type][var][1] = (green != 0) ? green + SIGNAL_TO_SOUTH : _signal_lookup[var][type] + 1;
-		}
-	}
->>>>>>> 661bdae2
 }
 
 /**
@@ -1761,13 +1741,8 @@
 
 		} else if (convert_signal) {
 			/* convert button pressed */
-<<<<<<< HEAD
 			if (ctrl_pressed || GetSignalVariant(tile, track) != sigvar || signal_style != GetSignalStyle(tile, track)) {
-				/* convert electric <-> semaphore and/or change style */
-=======
-			if (ctrl_pressed || GetSignalVariant(tile, track) != sigvar) {
 				/* it costs money to change signal variant (light or semaphore) */
->>>>>>> 661bdae2
 				cost = CommandCost(EXPENSES_CONSTRUCTION, _price[PR_BUILD_SIGNALS] + _price[PR_CLEAR_SIGNALS]);
 			} else {
 				/* it is free to change signal type (block, exit, entry, combo, path, etc) */
@@ -1781,7 +1756,6 @@
 			}
 
 		} else {
-<<<<<<< HEAD
 			if (_ctrl_pressed && GetSignalStyle(tile, track) != 0) {
 				SignalType new_sigtype = GetSignalType(tile, track);
 				do {
@@ -1790,10 +1764,7 @@
 				if (!is_style_usable(GetSignalVariant(tile, track), GetSignalStyle(tile, track), 1 << new_sigtype)) return_cmd_error(STR_ERROR_UNSUITABLE_SIGNAL_TYPE);
 			}
 
-			/* it is free to change orientation/pre-exit-combo signals */
-=======
 			/* it is free to change orientation or number of signals on the tile (for block/presignals which allow signals in both directions) */
->>>>>>> 661bdae2
 			cost = CommandCost();
 		}
 	}
@@ -2067,13 +2038,9 @@
 
 		sigtype = GetSignalType(tile, track);
 		/* Don't but copy entry or exit-signal type */
-<<<<<<< HEAD
-		if (sigtype == SIGTYPE_ENTRY || sigtype == SIGTYPE_EXIT) sigtype = SIGTYPE_NORMAL;
+		if (sigtype == SIGTYPE_ENTRY || sigtype == SIGTYPE_EXIT) sigtype = SIGTYPE_BLOCK;
 
 		signal_style = GetSignalStyle(tile, track);
-=======
-		if (sigtype == SIGTYPE_ENTRY || sigtype == SIGTYPE_EXIT) sigtype = SIGTYPE_BLOCK;
->>>>>>> 661bdae2
 	} else { // no signals exist, drag a two-way signal stretch
 		signals = IsPbsSignal(sigtype) ? SignalAlongTrackdir(trackdir) : SignalOnTrack(track);
 	}
@@ -2101,7 +2068,6 @@
 	Trackdir last_suitable_trackdir = INVALID_TRACKDIR;
 	CommandCost last_error = CMD_ERROR;
 	bool had_success = false;
-<<<<<<< HEAD
 	std::vector<TileIndex> tunnel_bridge_blacklist;
 	for (;;) {
 		bool tile_ok = true;
@@ -2113,27 +2079,6 @@
 				tile_ok = false;
 				last_used_ctr = signal_ctr;
 				last_suitable_tile = INVALID_TILE;
-=======
-	auto build_signal = [&](TileIndex tile, Trackdir trackdir, bool test_only) {
-		/* Pick the correct orientation for the track direction */
-		byte signals = 0;
-		if (HasBit(signal_dir, 0)) signals |= SignalAlongTrackdir(trackdir);
-		if (HasBit(signal_dir, 1)) signals |= SignalAgainstTrackdir(trackdir);
-
-		DoCommandFlag do_flags = test_only ? flags & ~DC_EXEC : flags;
-		CommandCost ret = remove ? Command<CMD_REMOVE_SIGNALS>::Do(do_flags, tile, TrackdirToTrack(trackdir)) : Command<CMD_BUILD_SIGNALS>::Do(do_flags, tile, TrackdirToTrack(trackdir), sigtype, sigvar, false, signal_ctr == 0, mode, SIGTYPE_BLOCK, SIGTYPE_BLOCK, 0, signals);
-
-		if (test_only) return ret.Succeeded();
-
-		if (ret.Succeeded()) {
-			had_success = true;
-			total_cost.AddCost(ret);
-		} else {
-			/* The "No railway" error is the least important one. */
-			if (ret.GetErrorMessage() != STR_ERROR_THERE_IS_NO_RAILROAD_TRACK ||
-					last_error.GetErrorMessage() == INVALID_STRING_ID) {
-				last_error = ret;
->>>>>>> 661bdae2
 			}
 		}
 
@@ -2402,11 +2347,7 @@
  */
 CommandCost CmdRemoveSignalTrack(TileIndex tile, DoCommandFlag flags, uint32_t p1, uint32_t p2, uint64_t p3, const char *text, const CommandAuxiliaryBase *aux_data)
 {
-<<<<<<< HEAD
 	return CmdSignalTrackHelper(tile, flags, p1, SetBit(p2, 5), p3, text); // bit 5 is remove bit
-=======
-	return CmdSignalTrackHelper(flags, tile, end_tile, track, SIGTYPE_BLOCK, SIG_ELECTRIC, false, true, autofill, false, 1); // bit 5 is remove bit
->>>>>>> 661bdae2
 }
 
 /** Update power of train under which is the railtype being converted */
@@ -3261,8 +3202,8 @@
 		static const SubSprite lower_part_plain = { -50,  -5, 50,  50 };
 		static const SubSprite upper_part_plain = { -50, -50, 50, -6 };
 
-		AddSortableSpriteToDraw(sprite, SPR_TRACERESTRICT_BASE + 2, x, y, 1, 1, dz, z, false, 0, 0, bb_offset_z, (type == SIGTYPE_NORMAL) ? &lower_part_plain : &lower_part);
-		AddSortableSpriteToDraw(sprite,                   PAL_NONE, x, y, 1, 1, dz, z, false, 0, 0, bb_offset_z, (type == SIGTYPE_NORMAL) ? &upper_part_plain : &upper_part);
+		AddSortableSpriteToDraw(sprite, SPR_TRACERESTRICT_BASE + 2, x, y, 1, 1, dz, z, false, 0, 0, bb_offset_z, (type == SIGTYPE_BLOCK) ? &lower_part_plain : &lower_part);
+		AddSortableSpriteToDraw(sprite,                   PAL_NONE, x, y, 1, 1, dz, z, false, 0, 0, bb_offset_z, (type == SIGTYPE_BLOCK) ? &upper_part_plain : &upper_part);
 	} else if (type == SIGTYPE_PBS || type == SIGTYPE_PBS_ONEWAY) {
 		static const SubSprite lower_part = { -50, -10, 50,  50 };
 		static const SubSprite upper_part = { -50, -50, 50, -11 };
@@ -3355,8 +3296,7 @@
 		is_custom_sprite = !(file != nullptr && file->flags & SFF_PROGSIG);
 	} else {
 		/* Normal electric signals are stored in a different sprite block than all other signals. */
-<<<<<<< HEAD
-		sprite = (type == SIGTYPE_NORMAL && variant == SIG_ELECTRIC) ? SPR_ORIGINAL_SIGNALS_BASE : SPR_SIGNALS_BASE - 16;
+		sprite = (type == SIGTYPE_BLOCK && variant == SIG_ELECTRIC) ? SPR_ORIGINAL_SIGNALS_BASE : SPR_SIGNALS_BASE - 16;
 		sprite += type * 16 + variant * 64 + image * 2 + condition + (IsSignalSpritePBS(type) ? 64 : 0);
 
 		SpriteFile *file = GetOriginFile(sprite);
@@ -3380,7 +3320,7 @@
 				sprite = SPR_DUP_EXTRASIGNAL_BASE + 8 + image;
 			}
 		} else {
-			sprite = (type == SIGTYPE_NORMAL && variant == SIG_ELECTRIC) ? SPR_DUP_ORIGINAL_SIGNALS_BASE : SPR_DUP_SIGNALS_BASE - 16;
+			sprite = (type == SIGTYPE_BLOCK && variant == SIG_ELECTRIC) ? SPR_DUP_ORIGINAL_SIGNALS_BASE : SPR_DUP_SIGNALS_BASE - 16;
 			sprite += type * 16 + variant * 64 + image * 2 + condition + (IsSignalSpritePBS(type) ? 64 : 0);
 		}
 		pal = PAL_NONE;
@@ -3395,10 +3335,6 @@
 	const Sprite *sp = GetSprite(sprite, SpriteType::Normal, 0);
 	if (sp->x_offs < -SIGNAL_DIRTY_LEFT || sp->x_offs + sp->width > SIGNAL_DIRTY_RIGHT || sp->y_offs < -SIGNAL_DIRTY_TOP || sp->y_offs + sp->height > SIGNAL_DIRTY_BOTTOM) {
 		_signal_sprite_oversized = true;
-=======
-		sprite = (type == SIGTYPE_BLOCK && variant == SIG_ELECTRIC) ? SPR_ORIGINAL_SIGNALS_BASE : SPR_SIGNALS_BASE - 16;
-		sprite += type * 16 + variant * 64 + image * 2 + condition + (type > SIGTYPE_LAST_NOPBS ? 64 : 0);
->>>>>>> 661bdae2
 	}
 }
 
