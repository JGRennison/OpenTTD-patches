--- conflicted
+++ resolved
@@ -75,15 +75,9 @@
 		void Rebuild(const RoadStop *rs, int side = -1);
 	};
 
-<<<<<<< HEAD
-	uint8_t         status; ///< Current status of the Stop, @see RoadStopSatusFlag. Access using *Bay and *Busy functions.
-	TileIndex       xy;     ///< Position on the map
-	struct RoadStop *next;  ///< Next stop of the given type at this station
-=======
-	uint8_t status = 0; ///< Current status of the Stop, @see RoadStopSatusFlag. Access using *Bay and *Busy functions.
+	uint8_t status = 0;          ///< Current status of the Stop, @see RoadStopSatusFlag. Access using *Bay and *Busy functions.
 	TileIndex xy = INVALID_TILE; ///< Position on the map
-	RoadStop *next = nullptr; ///< Next stop of the given type at this station
->>>>>>> 0428f8c6
+	RoadStop *next = nullptr;    ///< Next stop of the given type at this station
 
 	/** Initializes a RoadStop */
 	inline RoadStop(TileIndex tile = INVALID_TILE) :
