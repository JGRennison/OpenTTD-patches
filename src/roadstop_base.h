/*
 * This file is part of OpenTTD.
 * OpenTTD is free software; you can redistribute it and/or modify it under the terms of the GNU General Public License as published by the Free Software Foundation, version 2.
 * OpenTTD is distributed in the hope that it will be useful, but WITHOUT ANY WARRANTY; without even the implied warranty of MERCHANTABILITY or FITNESS FOR A PARTICULAR PURPOSE.
 * See the GNU General Public License for more details. You should have received a copy of the GNU General Public License along with OpenTTD. If not, see <http://www.gnu.org/licenses/>.
 */

/** @file roadstop_base.h Base class for roadstops. */

#ifndef ROADSTOP_BASE_H
#define ROADSTOP_BASE_H

#include "station_type.h"
#include "core/pool_type.hpp"
#include "core/bitmath_func.hpp"
#include "vehicle_type.h"
#include "roadveh.h"
#include "road_map.h"

typedef Pool<RoadStop, RoadStopID, 32, 64000> RoadStopPool;
extern RoadStopPool _roadstop_pool;

/** A Stop for a Road Vehicle */
struct RoadStop : RoadStopPool::PoolItem<&_roadstop_pool> {
	enum RoadStopStatusFlags {
		RSSFB_BAY0_FREE  = 0, ///< Non-zero when bay 0 is free
		RSSFB_BAY1_FREE  = 1, ///< Non-zero when bay 1 is free
		RSSFB_BAY_COUNT  = 2, ///< Max. number of bays
		RSSFB_BASE_ENTRY = 6, ///< Non-zero when the entries on this road stop are the primary, i.e. the ones to delete
		RSSFB_ENTRY_BUSY = 7, ///< Non-zero when roadstop entry is busy
	};

	/** Container for each entry point of a drive through road stop */
	struct Entry {
	private:
		int length;      ///< The length of the stop in tile 'units'
		int occupied;    ///< The amount of occupied stop in tile 'units'

	public:
		friend struct RoadStop; ///< Oh yeah, the road stop may play with me.

		/** Create an entry */
		Entry() : length(0), occupied(0) {}

		/**
		 * Get the length of this drive through stop.
		 * @return the length in tile units.
		 */
		inline int GetLength() const
		{
			return this->length;
		}

		/**
		 * Get the amount of occupied space in this drive through stop.
		 * @return the occupied space in tile units.
		 */
		inline int GetOccupied() const
		{
			return this->occupied;
		}

		/**
		 * Adjust the occupation of this road stop, only to handle vehicles unexpectedly changing length
		 */
		inline void AdjustOccupation(int adjustment)
		{
			this->occupied += adjustment;
		}

		void Leave(const RoadVehicle *rv);
		void Enter(const RoadVehicle *rv);
		void CheckIntegrity(const RoadStop *rs) const;
		void Rebuild(const RoadStop *rs, int side = -1);
	};

<<<<<<< HEAD
	byte            status; ///< Current status of the Stop, @see RoadStopSatusFlag. Access using *Bay and *Busy functions.
	TileIndex       xy;     ///< Position on the map
=======
	TileIndex       xy;     ///< Position on the map
	uint8_t            status; ///< Current status of the Stop, @see RoadStopSatusFlag. Access using *Bay and *Busy functions.
>>>>>>> 6c5a8f55
	struct RoadStop *next;  ///< Next stop of the given type at this station

	/** Initializes a RoadStop */
	inline RoadStop(TileIndex tile = INVALID_TILE) :
		status((1 << RSSFB_BAY_COUNT) - 1),
		xy(tile)
	{ }

	~RoadStop();

	/**
	 * Checks whether there is a free bay in this road stop
	 * @return is at least one bay free?
	 */
	inline bool HasFreeBay() const
	{
		return GB(this->status, 0, RSSFB_BAY_COUNT) != 0;
	}

	/**
	 * Checks whether the given bay is free in this road stop
	 * @param nr bay to check
	 * @return is given bay free?
	 */
	inline bool IsFreeBay(uint nr) const
	{
		assert(nr < RSSFB_BAY_COUNT);
		return HasBit(this->status, nr);
	}

	/**
	 * Checks whether the entrance of the road stop is occupied by a vehicle
	 * @return is entrance busy?
	 */
	inline bool IsEntranceBusy() const
	{
		return HasBit(this->status, RSSFB_ENTRY_BUSY);
	}

	/**
	 * Makes an entrance occupied or free
	 * @param busy If true, marks busy; free otherwise.
	 */
	inline void SetEntranceBusy(bool busy)
	{
		SB(this->status, RSSFB_ENTRY_BUSY, 1, busy);
	}

	/**
	 * Get the drive through road stop entry struct for the given direction.
	 * @param dir The direction to get the entry for.
	 * @return the entry
	 */
	inline const Entry *GetEntry(DiagDirection dir) const
	{
		return HasBit((int)dir, 1) ? this->west : this->east;
	}

	/**
	 * Get the drive through road stop entry struct for the given direction.
	 * @param dir The direction to get the entry for.
	 * @return the entry
	 */
	inline Entry *GetEntry(DiagDirection dir)
	{
		return HasBit((int)dir, 1) ? this->west : this->east;
	}

	inline const Entry *GetEntry(const RoadVehicle *rv) const {
		DiagDirection diag_dir = DirToDiagDir(rv->direction);
		return this->GetEntry(rv->overtaking != 0 ? ReverseDiagDir(diag_dir) : diag_dir);
	}

	inline Entry *GetEntry(const RoadVehicle *rv) {
		DiagDirection diag_dir = DirToDiagDir(rv->direction);
		return this->GetEntry(rv->overtaking != 0 ? ReverseDiagDir(diag_dir) : diag_dir);
	}

	void MakeDriveThrough();
	void ClearDriveThrough();
	void ChangeDriveThroughDisallowedRoadDirections(DisallowedRoadDirections drd);

	void Leave(RoadVehicle *rv);
	bool Enter(RoadVehicle *rv);

	RoadStop *GetNextRoadStop(const struct RoadVehicle *v) const;

	static RoadStop *GetByTile(TileIndex tile, RoadStopType type);

	static bool IsDriveThroughRoadStopContinuation(TileIndex rs, TileIndex next);

	void DebugClearOccupancy();
	void DebugReEnter(const RoadVehicle *rv);

private:
	Entry *east; ///< The vehicles that entered from the east
	Entry *west; ///< The vehicles that entered from the west

	/**
	 * Allocates a bay
	 * @return the allocated bay number
	 * @pre this->HasFreeBay()
	 */
	inline uint AllocateBay()
	{
		assert(this->HasFreeBay());

		/* Find the first free bay. If the bit is set, the bay is free. */
		uint bay_nr = 0;
		while (!HasBit(this->status, bay_nr)) bay_nr++;

		ClrBit(this->status, bay_nr);
		return bay_nr;
	}

	/**
	 * Allocates a bay in a drive-through road stop
	 * @param nr the number of the bay to allocate
	 */
	inline void AllocateDriveThroughBay(uint nr)
	{
		assert(nr < RSSFB_BAY_COUNT);
		ClrBit(this->status, nr);
	}

	/**
	 * Frees the given bay
	 * @param nr the number of the bay to free
	 */
	inline void FreeBay(uint nr)
	{
		assert(nr < RSSFB_BAY_COUNT);
		SetBit(this->status, nr);
	}
};

#endif /* ROADSTOP_BASE_H */<|MERGE_RESOLUTION|>--- conflicted
+++ resolved
@@ -74,13 +74,8 @@
 		void Rebuild(const RoadStop *rs, int side = -1);
 	};
 
-<<<<<<< HEAD
-	byte            status; ///< Current status of the Stop, @see RoadStopSatusFlag. Access using *Bay and *Busy functions.
+	uint8_t         status; ///< Current status of the Stop, @see RoadStopSatusFlag. Access using *Bay and *Busy functions.
 	TileIndex       xy;     ///< Position on the map
-=======
-	TileIndex       xy;     ///< Position on the map
-	uint8_t            status; ///< Current status of the Stop, @see RoadStopSatusFlag. Access using *Bay and *Busy functions.
->>>>>>> 6c5a8f55
 	struct RoadStop *next;  ///< Next stop of the given type at this station
 
 	/** Initializes a RoadStop */
