/*
 * This file is part of OpenTTD.
 * OpenTTD is free software; you can redistribute it and/or modify it under the terms of the GNU General Public License as published by the Free Software Foundation, version 2.
 * OpenTTD is distributed in the hope that it will be useful, but WITHOUT ANY WARRANTY; without even the implied warranty of MERCHANTABILITY or FITNESS FOR A PARTICULAR PURPOSE.
 * See the GNU General Public License for more details. You should have received a copy of the GNU General Public License along with OpenTTD. If not, see <http://www.gnu.org/licenses/>.
 */

/** @file roadstop_base.h Base class for roadstops. */

#ifndef ROADSTOP_BASE_H
#define ROADSTOP_BASE_H

#include "station_type.h"
#include "core/pool_type.hpp"
#include "core/bitmath_func.hpp"
#include "vehicle_type.h"
#include "roadveh.h"
#include "road_map.h"

using RoadStopPool = Pool<RoadStop, RoadStopID, 32>;
extern RoadStopPool _roadstop_pool;

/** A Stop for a Road Vehicle */
struct RoadStop : RoadStopPool::PoolItem<&_roadstop_pool> {
	enum class RoadStopStatusFlag : uint8_t {
		Bay0Free  = 0, ///< Non-zero when bay 0 is free
		Bay1Free  = 1, ///< Non-zero when bay 1 is free
		BaseEntry = 6, ///< Non-zero when the entries on this road stop are the primary, i.e. the ones to delete
		EntryBusy = 7, ///< Non-zero when roadstop entry is busy
	};
	using RoadStopStatusFlags = EnumBitSet<RoadStopStatusFlag, uint8_t>;

	/** Container for each entry point of a drive through road stop */
	struct Entry {
	private:
		int length = 0; ///< The length of the stop in tile 'units'
		int occupied = 0; ///< The amount of occupied stop in tile 'units'

	public:
		friend struct RoadStop; ///< Oh yeah, the road stop may play with me.

		/** Create an entry */
		Entry() {}

		/**
		 * Get the length of this drive through stop.
		 * @return the length in tile units.
		 */
		inline int GetLength() const
		{
			return this->length;
		}

		/**
		 * Get the amount of occupied space in this drive through stop.
		 * @return the occupied space in tile units.
		 */
		inline int GetOccupied() const
		{
			return this->occupied;
		}

		/**
		 * Adjust the occupation of this road stop, only to handle vehicles unexpectedly changing length
		 */
		inline void AdjustOccupation(int adjustment)
		{
			this->occupied += adjustment;
		}

		void Leave(const RoadVehicle *rv);
		void Enter(const RoadVehicle *rv);
		void CheckIntegrity(const RoadStop *rs) const;
		void Rebuild(const RoadStop *rs, int side = -1);
	};

<<<<<<< HEAD
	uint8_t status = 0;          ///< Current status of the Stop, @see RoadStopSatusFlag. Access using *Bay and *Busy functions.
=======
	RoadStopStatusFlags status{RoadStopStatusFlag::Bay0Free, RoadStopStatusFlag::Bay1Free}; ///< Current status of the Stop. Access using *Bay and *Busy functions.
>>>>>>> 12118b20
	TileIndex xy = INVALID_TILE; ///< Position on the map
	RoadStop *next = nullptr;    ///< Next stop of the given type at this station

	/** Initializes a RoadStop */
	inline RoadStop(TileIndex tile = INVALID_TILE) : xy(tile) { }

	~RoadStop();

	/**
	 * Checks whether there is a free bay in this road stop
	 * @return is at least one bay free?
	 */
	inline bool HasFreeBay() const
	{
		return this->status.Any({RoadStopStatusFlag::Bay0Free, RoadStopStatusFlag::Bay1Free});
	}

	/**
	 * Checks whether the given bay is free in this road stop
	 * @param nr bay to check
	 * @return is given bay free?
	 */
	inline bool IsFreeBay(uint nr) const
	{
		switch (nr) {
			case 0: return this->status.Test(RoadStopStatusFlag::Bay0Free);
			case 1: return this->status.Test(RoadStopStatusFlag::Bay1Free);
			default: NOT_REACHED();
		}
	}

	/**
	 * Checks whether the entrance of the road stop is occupied by a vehicle
	 * @return is entrance busy?
	 */
	inline bool IsEntranceBusy() const
	{
		return this->status.Test(RoadStopStatusFlag::EntryBusy);
	}

	/**
	 * Makes an entrance occupied or free
	 * @param busy If true, marks busy; free otherwise.
	 */
	inline void SetEntranceBusy(bool busy)
	{
		this->status.Set(RoadStopStatusFlag::EntryBusy, busy);
	}

	/**
	 * Get the drive through road stop entry struct for the given direction.
	 * @param dir The direction to get the entry for.
	 * @return the entry
	 */
	inline const Entry *GetEntry(DiagDirection dir) const
	{
		return HasBit((int)dir, 1) ? this->west : this->east;
	}

	/**
	 * Get the drive through road stop entry struct for the given direction.
	 * @param dir The direction to get the entry for.
	 * @return the entry
	 */
	inline Entry *GetEntry(DiagDirection dir)
	{
		return HasBit((int)dir, 1) ? this->west : this->east;
	}

	inline const Entry *GetEntry(const RoadVehicle *rv) const {
		DiagDirection diag_dir = DirToDiagDir(rv->direction);
		return this->GetEntry(rv->overtaking != 0 ? ReverseDiagDir(diag_dir) : diag_dir);
	}

	inline Entry *GetEntry(const RoadVehicle *rv) {
		DiagDirection diag_dir = DirToDiagDir(rv->direction);
		return this->GetEntry(rv->overtaking != 0 ? ReverseDiagDir(diag_dir) : diag_dir);
	}

	void MakeDriveThrough();
	void ClearDriveThrough();
	void ChangeDriveThroughDisallowedRoadDirections(DisallowedRoadDirections drd);

	void Leave(RoadVehicle *rv);
	bool Enter(RoadVehicle *rv);

	RoadStop *GetNextRoadStop(const struct RoadVehicle *v) const;

	static RoadStop *GetByTile(TileIndex tile, RoadStopType type);

	static bool IsDriveThroughRoadStopContinuation(TileIndex rs, TileIndex next);

	void DebugClearOccupancy();
	void DebugReEnter(const RoadVehicle *rv);

private:
	Entry *east = nullptr; ///< The vehicles that entered from the east
	Entry *west = nullptr; ///< The vehicles that entered from the west

	/**
	 * Allocates a bay
	 * @return the allocated bay number
	 * @pre this->HasFreeBay()
	 */
	inline uint AllocateBay()
	{
		assert(this->HasFreeBay());

		/* Find the first free bay. */
		uint bay_nr = 0;
		while (!this->IsFreeBay(bay_nr)) ++bay_nr;

		this->AllocateDriveThroughBay(bay_nr);
		return bay_nr;
	}

	/**
	 * Allocates a bay in a drive-through road stop
	 * @param nr the number of the bay to allocate
	 */
	inline void AllocateDriveThroughBay(uint nr)
	{
		switch (nr) {
			case 0: this->status.Reset(RoadStopStatusFlag::Bay0Free); break;
			case 1: this->status.Reset(RoadStopStatusFlag::Bay1Free); break;
			default: NOT_REACHED();
		}
	}

	/**
	 * Frees the given bay
	 * @param nr the number of the bay to free
	 */
	inline void FreeBay(uint nr)
	{
		switch (nr) {
			case 0: this->status.Set(RoadStopStatusFlag::Bay0Free); break;
			case 1: this->status.Set(RoadStopStatusFlag::Bay1Free); break;
			default: NOT_REACHED();
		}
	}
};

#endif /* ROADSTOP_BASE_H */<|MERGE_RESOLUTION|>--- conflicted
+++ resolved
@@ -74,11 +74,7 @@
 		void Rebuild(const RoadStop *rs, int side = -1);
 	};
 
-<<<<<<< HEAD
-	uint8_t status = 0;          ///< Current status of the Stop, @see RoadStopSatusFlag. Access using *Bay and *Busy functions.
-=======
 	RoadStopStatusFlags status{RoadStopStatusFlag::Bay0Free, RoadStopStatusFlag::Bay1Free}; ///< Current status of the Stop. Access using *Bay and *Busy functions.
->>>>>>> 12118b20
 	TileIndex xy = INVALID_TILE; ///< Position on the map
 	RoadStop *next = nullptr;    ///< Next stop of the given type at this station
 
