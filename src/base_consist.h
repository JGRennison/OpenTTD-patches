/*
 * This file is part of OpenTTD.
 * OpenTTD is free software; you can redistribute it and/or modify it under the terms of the GNU General Public License as published by the Free Software Foundation, version 2.
 * OpenTTD is distributed in the hope that it will be useful, but WITHOUT ANY WARRANTY; without even the implied warranty of MERCHANTABILITY or FITNESS FOR A PARTICULAR PURPOSE.
 * See the GNU General Public License for more details. You should have received a copy of the GNU General Public License along with OpenTTD. If not, see <http://www.gnu.org/licenses/>.
 */

/** @file base_consist.h Properties for front vehicles/consists. */

#ifndef BASE_CONSIST_H
#define BASE_CONSIST_H

#include "core/enum_type.hpp"
#include "order_type.h"
#include "date_type.h"
#include "timetable.h"
#include "core/tinystring_type.hpp"
#include "3rdparty/cpp-btree/btree_map.h"

struct LastDispatchRecord {
	enum RecordFlags {
		RF_FIRST_SLOT = 0,  ///< Dispatch slot was first
		RF_LAST_SLOT,       ///< Dispatch slot was last
	};

	StateTicks dispatched;
	uint32_t offset;
	uint16_t slot_flags;
	uint8_t record_flags;
};

/** Bit numbers in #Vehicle::vehicle_flags. */
enum class VehicleFlag : uint8_t {
	LoadingFinished = 0, ///< Vehicle has finished loading.
	CargoUnloading = 1, ///< Vehicle is unloading cargo.
	BuiltAsPrototype = 2, ///< Vehicle is a prototype (accepted as exclusive preview).
	TimetableStarted = 3, ///< Whether the vehicle has started running on the timetable yet.
	AutofillTimetable = 4, ///< Whether the vehicle should fill in the timetable automatically.
	AutofillPreserveWaitTime = 5, ///< Whether non-destructive auto-fill should preserve waiting times
	StopLoading = 6, ///< Don't load anymore during the next load cycle.
	PathfinderLost = 7, ///< Vehicle's pathfinder is lost.
	ServiceIntervalIsCustom = 8, ///< Service interval is custom.
	ServiceIntervalIsPercent = 9, ///< Service interval is percent.
};
using VehicleFlags = EnumBitSet<VehicleFlag, uint16_t>;

/** Various front vehicle properties that are preserved when autoreplacing, using order-backup or switching front engines within a consist. */
struct BaseConsist {
	TinyString name{};                            ///< Name of vehicle

	btree::btree_map<uint16_t, LastDispatchRecord> dispatch_records{}; ///< Records of last scheduled dispatches

	/* Used for timetabling. */
	uint32_t current_order_time = 0;              ///< How many ticks have passed since this order started.
	int32_t lateness_counter = 0;                 ///< How many ticks late (or early if negative) this vehicle is.
	StateTicks timetable_start{};                 ///< When the vehicle is supposed to start the timetable.

	uint16_t service_interval = 0;                ///< The interval for (automatic) servicing; either in days or %.

	VehicleOrderID cur_real_order_index = 0;      ///< The index to the current real (non-implicit) order
	VehicleOrderID cur_implicit_order_index = 0;  ///< The index to the current implicit order
	VehicleOrderID cur_timetable_order_index = 0; ///< The index to the current real (non-implicit) order used for timetable updates

<<<<<<< HEAD
	uint32_t vehicle_flags = 0;                   ///< Used for gradual loading and other miscellaneous things (@see VehicleFlags enum)
=======
	VehicleFlags vehicle_flags{}; ///< Used for gradual loading and other miscellaneous things (@see VehicleFlags enum)
>>>>>>> a87b8043

	virtual ~BaseConsist() = default;

	void CopyConsistPropertiesFrom(const BaseConsist *src);
};

#endif /* BASE_CONSIST_H */<|MERGE_RESOLUTION|>--- conflicted
+++ resolved
@@ -31,18 +31,27 @@
 
 /** Bit numbers in #Vehicle::vehicle_flags. */
 enum class VehicleFlag : uint8_t {
-	LoadingFinished = 0, ///< Vehicle has finished loading.
-	CargoUnloading = 1, ///< Vehicle is unloading cargo.
-	BuiltAsPrototype = 2, ///< Vehicle is a prototype (accepted as exclusive preview).
-	TimetableStarted = 3, ///< Whether the vehicle has started running on the timetable yet.
-	AutofillTimetable = 4, ///< Whether the vehicle should fill in the timetable automatically.
-	AutofillPreserveWaitTime = 5, ///< Whether non-destructive auto-fill should preserve waiting times
-	StopLoading = 6, ///< Don't load anymore during the next load cycle.
-	PathfinderLost = 7, ///< Vehicle's pathfinder is lost.
-	ServiceIntervalIsCustom = 8, ///< Service interval is custom.
-	ServiceIntervalIsPercent = 9, ///< Service interval is percent.
+	LoadingFinished             = 0, ///< Vehicle has finished loading.
+	CargoUnloading              = 1, ///< Vehicle is unloading cargo.
+	BuiltAsPrototype            = 2, ///< Vehicle is a prototype (accepted as exclusive preview).
+	TimetableStarted            = 3, ///< Whether the vehicle has started running on the timetable yet.
+	AutofillTimetable           = 4, ///< Whether the vehicle should fill in the timetable automatically.
+	AutofillPreserveWaitTime    = 5, ///< Whether non-destructive auto-fill should preserve waiting times
+	StopLoading                 = 6, ///< Don't load anymore during the next load cycle.
+	PathfinderLost              = 7, ///< Vehicle's pathfinder is lost.
+	ServiceIntervalIsCustom     = 8, ///< Service interval is custom.
+	ServiceIntervalIsPercent    = 9, ///< Service interval is percent.
+	/* gap, above are common with upstream */
+	SeparationActive            = 11, ///< Whether timetable auto-separation is currently active.
+	ScheduledDispatch           = 12, ///< Whether the vehicle should follow a timetabled dispatching schedule.
+	LastLoadStationSeparate     = 13, ///< Each vehicle of this chain has its last_loading_station and last_loading_tick fields set separately.
+	TimetableSeparation         = 14, ///< Whether timetable auto-separation is enabled.
+	AutomateTimetable           = 15, ///< Whether the vehicle should manage the timetable automatically.
+	HaveSlot                    = 16, ///< Vehicle has 1 or more slots.
+	ConditionalOrderWait        = 17, ///< Vehicle is waiting due to conditional order loop.
+	ReplacementPending          = 18, ///< Autoreplace or template replacement is pending, vehicle should visit the depot.
 };
-using VehicleFlags = EnumBitSet<VehicleFlag, uint16_t>;
+using VehicleFlags = EnumBitSet<VehicleFlag, uint32_t>;
 
 /** Various front vehicle properties that are preserved when autoreplacing, using order-backup or switching front engines within a consist. */
 struct BaseConsist {
@@ -61,11 +70,7 @@
 	VehicleOrderID cur_implicit_order_index = 0;  ///< The index to the current implicit order
 	VehicleOrderID cur_timetable_order_index = 0; ///< The index to the current real (non-implicit) order used for timetable updates
 
-<<<<<<< HEAD
-	uint32_t vehicle_flags = 0;                   ///< Used for gradual loading and other miscellaneous things (@see VehicleFlags enum)
-=======
-	VehicleFlags vehicle_flags{}; ///< Used for gradual loading and other miscellaneous things (@see VehicleFlags enum)
->>>>>>> a87b8043
+	VehicleFlags vehicle_flags{};                 ///< Used for gradual loading and other miscellaneous things (@see VehicleFlags enum)
 
 	virtual ~BaseConsist() = default;
 
