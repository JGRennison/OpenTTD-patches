/*
 * This file is part of OpenTTD.
 * OpenTTD is free software; you can redistribute it and/or modify it under the terms of the GNU General Public License as published by the Free Software Foundation, version 2.
 * OpenTTD is distributed in the hope that it will be useful, but WITHOUT ANY WARRANTY; without even the implied warranty of MERCHANTABILITY or FITNESS FOR A PARTICULAR PURPOSE.
 * See the GNU General Public License for more details. You should have received a copy of the GNU General Public License along with OpenTTD. If not, see <http://www.gnu.org/licenses/>.
 */

/** @file 32bpp_optimized.cpp Implementation of the optimized 32 bpp blitter. */

#include "../stdafx.h"
#include "../zoom_func.h"
#include "../settings_type.h"
#include "../palette_func.h"
#include "32bpp_optimized.hpp"
#include "common.hpp"

#include "../safeguards.h"

/** Instantiation of the optimized 32bpp blitter factory. */
static FBlitter_32bppOptimized iFBlitter_32bppOptimized;

/**
 * Draws a sprite to a (screen) buffer. It is templated to allow faster operation.
 *
 * @tparam mode blitter mode
 * @param bp further blitting parameters
 * @param zoom zoom level at which we are drawing
 */
template <BlitterMode mode, bool Tpal_to_rgb>
inline void Blitter_32bppOptimized::Draw(const Blitter::BlitterParams *bp, ZoomLevel zoom)
{
	const SpriteData *src = (const SpriteData *)bp->sprite;

	/* src_px : each line begins with uint32_t n = 'number of bytes in this line',
	 *          then n times is the Colour struct for this line */
	const Colour *src_px = (const Colour *)(src->data + src->offset[zoom][0]);
	/* src_n  : each line begins with uint32_t n = 'number of bytes in this line',
	 *          then interleaved stream of 'm' and 'n' channels. 'm' is remap,
	 *          'n' is number of bytes with the same alpha channel class */
	const uint16_t *src_n  = (const uint16_t *)(src->data + src->offset[zoom][1]);

	/* skip upper lines in src_px and src_n */
	for (uint i = bp->skip_top; i != 0; i--) {
		src_px = (const Colour *)((const uint8_t *)src_px + *(const uint32_t *)src_px);
		src_n = (const uint16_t *)((const uint8_t *)src_n + *(const uint32_t *)src_n);
	}

	/* skip lines in dst */
	Colour *dst = (Colour *)bp->dst + bp->top * bp->pitch + bp->left;

	/* store so we don't have to access it via bp every time (compiler assumes pointer aliasing) */
	const uint8_t *remap = bp->remap;

	for (int y = 0; y < bp->height; y++) {
		/* next dst line begins here */
		Colour *dst_ln = dst + bp->pitch;

		/* next src line begins here */
		const Colour *src_px_ln = (const Colour *)((const uint8_t *)src_px + *(const uint32_t *)src_px);
		src_px++;

		/* next src_n line begins here */
		const uint16_t *src_n_ln = (const uint16_t *)((const uint8_t *)src_n + *(const uint32_t *)src_n);
		src_n += 2;

		/* we will end this line when we reach this point */
		Colour *dst_end = dst + bp->skip_left;

		/* number of pixels with the same alpha channel class */
		uint n;

		while (dst < dst_end) {
			n = *src_n++;

			if (src_px->a == 0) {
				dst += n;
				src_px ++;
				src_n++;
			} else {
				if (dst + n > dst_end) {
					uint d = dst_end - dst;
					src_px += d;
					src_n += d;

					dst = dst_end - bp->skip_left;
					dst_end = dst + bp->width;

					n = std::min(n - d, (uint)bp->width);
					goto draw;
				}
				dst += n;
				src_px += n;
				src_n += n;
			}
		}

		dst -= bp->skip_left;
		dst_end -= bp->skip_left;

		dst_end += bp->width;

		while (dst < dst_end) {
			n = std::min<uint>(*src_n++, dst_end - dst);

			if (src_px->a == 0) {
				dst += n;
				src_px++;
				src_n++;
				continue;
			}

			draw:;

			switch (mode) {
				case BM_COLOUR_REMAP:
				case BM_COLOUR_REMAP_WITH_BRIGHTNESS:
					if (src_px->a == 255) {
						do {
							uint m = *src_n;
							/* In case the m-channel is zero, do not remap this pixel in any way */
							if (m == 0) {
								Colour c = *src_px;
								if (mode == BM_COLOUR_REMAP_WITH_BRIGHTNESS) c = AdjustBrightness(c, DEFAULT_BRIGHTNESS + bp->brightness_adjust);
								*dst = c;
							} else {
								uint r = remap[GB(m, 0, 8)];
								if (r != 0) *dst = this->AdjustBrightness(this->LookupColourInPalette(r), GB(m, 8, 8) + ((mode == BM_COLOUR_REMAP_WITH_BRIGHTNESS) ? bp->brightness_adjust : 0));
							}
							dst++;
							src_px++;
							src_n++;
						} while (--n != 0);
					} else {
						do {
							uint m = *src_n;
							if (m == 0) {
								Colour c = *src_px;
								if (mode == BM_COLOUR_REMAP_WITH_BRIGHTNESS) c = AdjustBrightness(c, DEFAULT_BRIGHTNESS + bp->brightness_adjust);
								*dst = ComposeColourRGBANoCheck(c.r, c.g, c.b, c.a, *dst);
							} else {
								uint r = remap[GB(m, 0, 8)];
								if (r != 0) *dst = ComposeColourPANoCheck(this->AdjustBrightness(this->LookupColourInPalette(r), GB(m, 8, 8) + ((mode == BM_COLOUR_REMAP_WITH_BRIGHTNESS) ? bp->brightness_adjust : 0)), src_px->a, *dst);
							}
							dst++;
							src_px++;
							src_n++;
						} while (--n != 0);
					}
					break;

				case BM_CRASH_REMAP:
					if (src_px->a == 255) {
						do {
							uint m = *src_n;
							if (m == 0) {
								uint8_t g = MakeDark(src_px->r, src_px->g, src_px->b);
								*dst = ComposeColourRGBA(g, g, g, src_px->a, *dst);
							} else {
								uint r = remap[GB(m, 0, 8)];
								if (r != 0) *dst = this->AdjustBrightness(this->LookupColourInPalette(r), GB(m, 8, 8));
							}
							dst++;
							src_px++;
							src_n++;
						} while (--n != 0);
					} else {
						do {
							uint m = *src_n;
							if (m == 0) {
								if (src_px->a != 0) {
									uint8_t g = MakeDark(src_px->r, src_px->g, src_px->b);
									*dst = ComposeColourRGBA(g, g, g, src_px->a, *dst);
								}
							} else {
								uint r = remap[GB(m, 0, 8)];
								if (r != 0) *dst = ComposeColourPANoCheck(this->AdjustBrightness(this->LookupColourInPalette(r), GB(m, 8, 8)), src_px->a, *dst);
							}
							dst++;
							src_px++;
							src_n++;
						} while (--n != 0);
					}
					break;

				case BM_BLACK_REMAP:
					memset_colour(dst, _black_colour, n);
					dst += n;
					src_px += n;
					src_n += n;
					break;

				case BM_TRANSPARENT:
					/* Make the current colour a bit more black, so it looks like this image is transparent */
					src_n += n;
					if (src_px->a == 255) {
						src_px += n;
						do {
							*dst = MakeTransparent(*dst, 3, 4);
							dst++;
						} while (--n != 0);
					} else {
						do {
							*dst = MakeTransparent(*dst, (256 * 4 - src_px->a), 256 * 4);
							dst++;
							src_px++;
						} while (--n != 0);
					}
					break;

				case BM_TRANSPARENT_REMAP:
					/* Apply custom transparency remap. */
					src_n += n;
					if (src_px->a != 0) {
						src_px += n;
						do {
							*dst = this->LookupColourInPalette(remap[GetNearestColourIndex(*dst)]);
							dst++;
						} while (--n != 0);
					} else {
						dst += n;
						src_px += n;
					}
					break;

				default:
					if (src_px->a == 255) {
						/* faster than memcpy(), n is usually low */
						do {
							if (Tpal_to_rgb && *src_n != 0) {
								/* Convert the mapping channel to a RGB value */
								*dst = this->AdjustBrightness(this->LookupColourInPalette(GB(*src_n, 0, 8)), GB(*src_n, 8, 8) + ((mode == BM_NORMAL_WITH_BRIGHTNESS) ? bp->brightness_adjust : 0)).data;
							} else {
								Colour c = *src_px;
								if (mode == BM_NORMAL_WITH_BRIGHTNESS) c = AdjustBrightness(c, DEFAULT_BRIGHTNESS + bp->brightness_adjust);
								*dst = c;
							}
							dst++;
							src_px++;
							src_n++;
						} while (--n != 0);
					} else {
						do {
							if (Tpal_to_rgb && *src_n != 0) {
								/* Convert the mapping channel to a RGB value */
								Colour colour = this->AdjustBrightness(this->LookupColourInPalette(GB(*src_n, 0, 8)), GB(*src_n, 8, 8) + ((mode == BM_NORMAL_WITH_BRIGHTNESS) ? bp->brightness_adjust : 0));
								*dst = ComposeColourRGBANoCheck(colour.r, colour.g, colour.b, src_px->a, *dst);
							} else {
								Colour c = *src_px;
								if (mode == BM_NORMAL_WITH_BRIGHTNESS) c = AdjustBrightness(c, DEFAULT_BRIGHTNESS + bp->brightness_adjust);
								*dst = ComposeColourRGBANoCheck(c.r, c.g, c.b, c.a, *dst);
							}
							dst++;
							src_px++;
							src_n++;
						} while (--n != 0);
					}
					break;
			}
		}

		dst = dst_ln;
		src_px = src_px_ln;
		src_n  = src_n_ln;
	}
}

template <bool Tpal_to_rgb>
void Blitter_32bppOptimized::Draw(Blitter::BlitterParams *bp, BlitterMode mode, ZoomLevel zoom)
{
	switch (mode) {
		default: NOT_REACHED();
		case BM_NORMAL:       Draw<BM_NORMAL, Tpal_to_rgb>(bp, zoom); return;
		case BM_COLOUR_REMAP: Draw<BM_COLOUR_REMAP, Tpal_to_rgb>(bp, zoom); return;
		case BM_TRANSPARENT:  Draw<BM_TRANSPARENT, Tpal_to_rgb>(bp, zoom); return;
		case BM_TRANSPARENT_REMAP: Draw<BM_TRANSPARENT_REMAP, Tpal_to_rgb>(bp, zoom); return;
		case BM_CRASH_REMAP:  Draw<BM_CRASH_REMAP, Tpal_to_rgb>(bp, zoom); return;
		case BM_BLACK_REMAP:  Draw<BM_BLACK_REMAP, Tpal_to_rgb>(bp, zoom); return;
		case BM_NORMAL_WITH_BRIGHTNESS:  Draw<BM_NORMAL_WITH_BRIGHTNESS, Tpal_to_rgb>(bp, zoom); return;
		case BM_COLOUR_REMAP_WITH_BRIGHTNESS:  Draw<BM_COLOUR_REMAP_WITH_BRIGHTNESS, Tpal_to_rgb>(bp, zoom); return;
	}
}

template void Blitter_32bppOptimized::Draw<true>(Blitter::BlitterParams *bp, BlitterMode mode, ZoomLevel zoom);
template void Blitter_32bppOptimized::Draw<false>(Blitter::BlitterParams *bp, BlitterMode mode, ZoomLevel zoom);

/**
 * Draws a sprite to a (screen) buffer. Calls adequate templated function.
 *
 * @param bp further blitting parameters
 * @param mode blitter mode
 * @param zoom zoom level at which we are drawing
 */
void Blitter_32bppOptimized::Draw(Blitter::BlitterParams *bp, BlitterMode mode, ZoomLevel zoom)
{
	this->Draw<false>(bp, mode, zoom);
}

template <bool Tpal_to_rgb> Sprite *Blitter_32bppOptimized::EncodeInternal(const SpriteLoader::SpriteCollection &sprite, SpriteAllocator &allocator)
{
	/* streams of pixels (a, r, g, b channels)
	 *
	 * stored in separated stream so data are always aligned on 4B boundary */
<<<<<<< HEAD
	Colour *dst_px_orig[ZOOM_LVL_SPR_COUNT];
=======
	std::array<std::unique_ptr<Colour[]>, ZOOM_LVL_END> dst_px_orig;
>>>>>>> 60d0d7b8

	/* interleaved stream of 'm' channel and 'n' channel
	 * 'n' is number of following pixels with the same alpha channel class
	 * there are 3 classes: 0, 255, others
	 *
	 * it has to be stored in one stream so fewer registers are used -
	 * x86 has problems with register allocation even with this solution */
<<<<<<< HEAD
	uint16_t *dst_n_orig[ZOOM_LVL_SPR_COUNT];
=======
	std::array<std::unique_ptr<uint16_t[]>, ZOOM_LVL_END> dst_n_orig;
>>>>>>> 60d0d7b8

	/* lengths of streams */
	uint32_t lengths[ZOOM_LVL_SPR_COUNT][2];

	ZoomLevel zoom_min;
	ZoomLevel zoom_max;
	uint8_t missing_zoom_levels = 0;

	if (sprite[ZOOM_LVL_MIN].type == SpriteType::Font) {
		zoom_min = ZOOM_LVL_MIN;
		zoom_max = ZOOM_LVL_MIN;
	} else {
		zoom_min = _settings_client.gui.zoom_min;
		zoom_max = (ZoomLevel) std::min(_settings_client.gui.zoom_max, ZOOM_LVL_DRAW_SPR);
		if (zoom_max == zoom_min) zoom_max = ZOOM_LVL_DRAW_SPR;
	}

	BlitterSpriteFlags flags = BSF_NO_REMAP | BSF_NO_ANIM;

	uint px_size = 0;
	uint n_size = 0;
	for (ZoomLevel z = zoom_min; z <= zoom_max; z++) {
		const SpriteLoader::Sprite *src_orig = &sprite[z];
		if (src_orig->data == nullptr) continue;

		uint size = src_orig->height * src_orig->width;

<<<<<<< HEAD
		px_size += size + src_orig->height * 2;
		n_size += size * 2 + src_orig->height * 4 * 2;
	}

	Colour * const px_buffer = MallocT<Colour>(px_size);
	uint16_t * const n_buffer = MallocT<uint16_t>(n_size);
	Colour *px_buffer_next = px_buffer;
	uint16_t *n_buffer_next = n_buffer;

	for (ZoomLevel z = zoom_min; z <= zoom_max; z++) {
		const SpriteLoader::Sprite *src_orig = &sprite[z];

		dst_px_orig[z] = px_buffer_next;
		dst_n_orig[z] = n_buffer_next;
		uint32_t *dst_px_ln = (uint32_t *)px_buffer_next;
		uint32_t *dst_n_ln  = (uint32_t *)n_buffer_next;
=======
		dst_px_orig[z] = std::make_unique<Colour[]>(size + src_orig->height * 2);
		dst_n_orig[z]  = std::make_unique<uint16_t[]>(size * 2 + src_orig->height * 4 * 2);

		uint32_t *dst_px_ln = reinterpret_cast<uint32_t *>(dst_px_orig[z].get());
		uint32_t *dst_n_ln  = reinterpret_cast<uint32_t *>(dst_n_orig[z].get());
>>>>>>> 60d0d7b8

		const SpriteLoader::CommonPixel *src = (const SpriteLoader::CommonPixel *)src_orig->data;

		if (src == nullptr) {
			lengths[z][0] = 0;
			lengths[z][1] = 0;
			SetBit(missing_zoom_levels, z);
			continue;
		}

		for (uint y = src_orig->height; y > 0; y--) {
			/* Index 0 of dst_px and dst_n is left as space to save the length of the row to be filled later. */
			Colour *dst_px = (Colour *)&dst_px_ln[1];
			uint16_t *dst_n = (uint16_t *)&dst_n_ln[1];

			uint16_t *dst_len = dst_n++;
			*dst_len = 0;

			uint last = 3;
			int len = 0;

			for (uint x = src_orig->width; x > 0; x--) {
				uint8_t a = src->a;
				uint t = a > 0 && a < 255 ? 1 : a;

				if (last != t || len == 65535) {
					if (last != 3) {
						*dst_len = len;
						dst_len = dst_n++;
					}
					len = 0;
				}

				last = t;
				len++;

				if (a != 0) {
					dst_px->a = a;
					if (a != 0 && a != 255) flags |= BSF_TRANSLUCENT;
					*dst_n = src->m;
					if (z >= _settings_client.gui.disable_water_animation && src->m >= 245 && src->m <= 254) {
						*dst_n = 0;

						/* Get brightest value */
						uint8_t rgb_max = std::max({ src->r, src->g, src->b });

						/* Black pixel (8bpp or old 32bpp image), so use default value */
						if (rgb_max == 0) rgb_max = DEFAULT_BRIGHTNESS;

						extern Colour _water_palette[10];
						Colour c = this->AdjustBrightness(_water_palette[src->m - 245], rgb_max);
						dst_px->r = c.r;
						dst_px->g = c.g;
						dst_px->b = c.b;
					} else if (src->m != 0) {
						flags &= ~BSF_NO_REMAP;
						if (src->m >= PALETTE_ANIM_START) flags &= ~BSF_NO_ANIM;

						/* Get brightest value */
						uint8_t rgb_max = std::max({ src->r, src->g, src->b });

						/* Black pixel (8bpp or old 32bpp image), so use default value */
						if (rgb_max == 0) rgb_max = DEFAULT_BRIGHTNESS;
						*dst_n |= rgb_max << 8;

						if (Tpal_to_rgb) {
							/* Pre-convert the mapping channel to a RGB value */
							Colour colour = this->AdjustBrightness(this->LookupColourInPalette(src->m), rgb_max);
							dst_px->r = colour.r;
							dst_px->g = colour.g;
							dst_px->b = colour.b;
						} else {
							dst_px->r = src->r;
							dst_px->g = src->g;
							dst_px->b = src->b;
						}
					} else {
						dst_px->r = src->r;
						dst_px->g = src->g;
						dst_px->b = src->b;
					}
					dst_px++;
					dst_n++;
				} else if (len == 1) {
					*dst_px = 0;
					*dst_n = src->m;
					dst_px++;
					dst_n++;
				}

				src++;
			}

			if (last != 3) {
				*dst_len = len;
			}

			dst_px = (Colour *)AlignPtr(dst_px, 4);
			dst_n  = (uint16_t *)AlignPtr(dst_n, 4);

			*dst_px_ln = (uint8_t *)dst_px - (uint8_t *)dst_px_ln;
			*dst_n_ln  = (uint8_t *)dst_n  - (uint8_t *)dst_n_ln;

			dst_px_ln = (uint32_t *)dst_px;
			dst_n_ln =  (uint32_t *)dst_n;
		}

<<<<<<< HEAD
		lengths[z][0] = (uint8_t *)dst_px_ln - (uint8_t *)dst_px_orig[z]; // all are aligned to 4B boundary
		lengths[z][1] = (uint8_t *)dst_n_ln  - (uint8_t *)dst_n_orig[z];

		px_buffer_next = (Colour *)dst_px_ln;
		n_buffer_next = (uint16_t *)dst_n_ln;
=======
		lengths[z][0] = reinterpret_cast<uint8_t *>(dst_px_ln) - reinterpret_cast<uint8_t *>(dst_px_orig[z].get()); // all are aligned to 4B boundary
		lengths[z][1] = reinterpret_cast<uint8_t *>(dst_n_ln)  - reinterpret_cast<uint8_t *>(dst_n_orig[z].get());
>>>>>>> 60d0d7b8
	}

	uint len = 0; // total length of data
	for (ZoomLevel z = zoom_min; z <= zoom_max; z++) {
		len += lengths[z][0] + lengths[z][1];
	}

	Sprite *dest_sprite = allocator.Allocate<Sprite>(sizeof(Sprite) + sizeof(SpriteData) + len);

	if (len == 0) {
		/* Mark sprite as having no levels at all, and therefore replaceable */
		missing_zoom_levels = UINT8_MAX;
	}

	dest_sprite->height = sprite[ZOOM_LVL_MIN].height;
	dest_sprite->width  = sprite[ZOOM_LVL_MIN].width;
	dest_sprite->x_offs = sprite[ZOOM_LVL_MIN].x_offs;
	dest_sprite->y_offs = sprite[ZOOM_LVL_MIN].y_offs;
	dest_sprite->next = nullptr;
	dest_sprite->missing_zoom_levels = missing_zoom_levels;

	SpriteData *dst = (SpriteData *)dest_sprite->data;
	memset(dst, 0, sizeof(*dst));
	/* Store sprite flags. */
	dst->flags = flags;

	uint32_t next_offset = 0;
	for (ZoomLevel z = zoom_min; z <= zoom_max; z++) {
		dst->offset[z][0] = next_offset;
		dst->offset[z][1] = lengths[z][0] + next_offset;

<<<<<<< HEAD
		next_offset += lengths[z][0] + lengths[z][1];

		if (lengths[z][0] != 0) memcpy(dst->data + dst->offset[z][0], dst_px_orig[z], lengths[z][0]);
		if (lengths[z][1] != 0) memcpy(dst->data + dst->offset[z][1], dst_n_orig[z],  lengths[z][1]);
=======
		memcpy(dst->data + dst->offset[z][0], dst_px_orig[z].get(), lengths[z][0]);
		memcpy(dst->data + dst->offset[z][1], dst_n_orig[z].get(),  lengths[z][1]);
>>>>>>> 60d0d7b8
	}

	free(px_buffer);
	free(n_buffer);

	return dest_sprite;
}

template Sprite *Blitter_32bppOptimized::EncodeInternal<true>(const SpriteLoader::SpriteCollection &sprite, SpriteAllocator &allocator);
template Sprite *Blitter_32bppOptimized::EncodeInternal<false>(const SpriteLoader::SpriteCollection &sprite, SpriteAllocator &allocator);

Sprite *Blitter_32bppOptimized::Encode(const SpriteLoader::SpriteCollection &sprite, SpriteAllocator &allocator)
{
	return this->EncodeInternal<true>(sprite, allocator);
}<|MERGE_RESOLUTION|>--- conflicted
+++ resolved
@@ -300,11 +300,7 @@
 	/* streams of pixels (a, r, g, b channels)
 	 *
 	 * stored in separated stream so data are always aligned on 4B boundary */
-<<<<<<< HEAD
 	Colour *dst_px_orig[ZOOM_LVL_SPR_COUNT];
-=======
-	std::array<std::unique_ptr<Colour[]>, ZOOM_LVL_END> dst_px_orig;
->>>>>>> 60d0d7b8
 
 	/* interleaved stream of 'm' channel and 'n' channel
 	 * 'n' is number of following pixels with the same alpha channel class
@@ -312,11 +308,7 @@
 	 *
 	 * it has to be stored in one stream so fewer registers are used -
 	 * x86 has problems with register allocation even with this solution */
-<<<<<<< HEAD
 	uint16_t *dst_n_orig[ZOOM_LVL_SPR_COUNT];
-=======
-	std::array<std::unique_ptr<uint16_t[]>, ZOOM_LVL_END> dst_n_orig;
->>>>>>> 60d0d7b8
 
 	/* lengths of streams */
 	uint32_t lengths[ZOOM_LVL_SPR_COUNT][2];
@@ -344,30 +336,22 @@
 
 		uint size = src_orig->height * src_orig->width;
 
-<<<<<<< HEAD
 		px_size += size + src_orig->height * 2;
 		n_size += size * 2 + src_orig->height * 4 * 2;
 	}
 
-	Colour * const px_buffer = MallocT<Colour>(px_size);
-	uint16_t * const n_buffer = MallocT<uint16_t>(n_size);
-	Colour *px_buffer_next = px_buffer;
-	uint16_t *n_buffer_next = n_buffer;
+	const auto px_buffer = std::make_unique<Colour[]>(px_size);
+	const auto n_buffer = std::make_unique<uint16_t[]>(n_size);
+	Colour *px_buffer_next = px_buffer.get();
+	uint16_t *n_buffer_next = n_buffer.get();
 
 	for (ZoomLevel z = zoom_min; z <= zoom_max; z++) {
 		const SpriteLoader::Sprite *src_orig = &sprite[z];
 
 		dst_px_orig[z] = px_buffer_next;
 		dst_n_orig[z] = n_buffer_next;
-		uint32_t *dst_px_ln = (uint32_t *)px_buffer_next;
-		uint32_t *dst_n_ln  = (uint32_t *)n_buffer_next;
-=======
-		dst_px_orig[z] = std::make_unique<Colour[]>(size + src_orig->height * 2);
-		dst_n_orig[z]  = std::make_unique<uint16_t[]>(size * 2 + src_orig->height * 4 * 2);
-
-		uint32_t *dst_px_ln = reinterpret_cast<uint32_t *>(dst_px_orig[z].get());
-		uint32_t *dst_n_ln  = reinterpret_cast<uint32_t *>(dst_n_orig[z].get());
->>>>>>> 60d0d7b8
+		uint32_t *dst_px_ln = reinterpret_cast<uint32_t *>(px_buffer_next);
+		uint32_t *dst_n_ln  = reinterpret_cast<uint32_t *>(n_buffer_next);
 
 		const SpriteLoader::CommonPixel *src = (const SpriteLoader::CommonPixel *)src_orig->data;
 
@@ -475,16 +459,11 @@
 			dst_n_ln =  (uint32_t *)dst_n;
 		}
 
-<<<<<<< HEAD
-		lengths[z][0] = (uint8_t *)dst_px_ln - (uint8_t *)dst_px_orig[z]; // all are aligned to 4B boundary
-		lengths[z][1] = (uint8_t *)dst_n_ln  - (uint8_t *)dst_n_orig[z];
-
-		px_buffer_next = (Colour *)dst_px_ln;
-		n_buffer_next = (uint16_t *)dst_n_ln;
-=======
-		lengths[z][0] = reinterpret_cast<uint8_t *>(dst_px_ln) - reinterpret_cast<uint8_t *>(dst_px_orig[z].get()); // all are aligned to 4B boundary
-		lengths[z][1] = reinterpret_cast<uint8_t *>(dst_n_ln)  - reinterpret_cast<uint8_t *>(dst_n_orig[z].get());
->>>>>>> 60d0d7b8
+		lengths[z][0] = reinterpret_cast<uint8_t *>(dst_px_ln) - reinterpret_cast<uint8_t *>(dst_px_orig[z]); // all are aligned to 4B boundary
+		lengths[z][1] = reinterpret_cast<uint8_t *>(dst_n_ln)  - reinterpret_cast<uint8_t *>(dst_n_orig[z]);
+
+		px_buffer_next = reinterpret_cast<Colour *>(dst_px_ln);
+		n_buffer_next = reinterpret_cast<uint16_t *>(dst_n_ln);
 	}
 
 	uint len = 0; // total length of data
@@ -516,19 +495,11 @@
 		dst->offset[z][0] = next_offset;
 		dst->offset[z][1] = lengths[z][0] + next_offset;
 
-<<<<<<< HEAD
 		next_offset += lengths[z][0] + lengths[z][1];
 
 		if (lengths[z][0] != 0) memcpy(dst->data + dst->offset[z][0], dst_px_orig[z], lengths[z][0]);
 		if (lengths[z][1] != 0) memcpy(dst->data + dst->offset[z][1], dst_n_orig[z],  lengths[z][1]);
-=======
-		memcpy(dst->data + dst->offset[z][0], dst_px_orig[z].get(), lengths[z][0]);
-		memcpy(dst->data + dst->offset[z][1], dst_n_orig[z].get(),  lengths[z][1]);
->>>>>>> 60d0d7b8
-	}
-
-	free(px_buffer);
-	free(n_buffer);
+	}
 
 	return dest_sprite;
 }
