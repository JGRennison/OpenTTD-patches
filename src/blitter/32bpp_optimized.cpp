/*
 * This file is part of OpenTTD.
 * OpenTTD is free software; you can redistribute it and/or modify it under the terms of the GNU General Public License as published by the Free Software Foundation, version 2.
 * OpenTTD is distributed in the hope that it will be useful, but WITHOUT ANY WARRANTY; without even the implied warranty of MERCHANTABILITY or FITNESS FOR A PARTICULAR PURPOSE.
 * See the GNU General Public License for more details. You should have received a copy of the GNU General Public License along with OpenTTD. If not, see <http://www.gnu.org/licenses/>.
 */

/** @file 32bpp_optimized.cpp Implementation of the optimized 32 bpp blitter. */

#include "../stdafx.h"
#include "../zoom_func.h"
#include "../settings_type.h"
#include "../palette_func.h"
#include "32bpp_optimized.hpp"
#include "common.hpp"

#include "../safeguards.h"

/** Instantiation of the optimized 32bpp blitter factory. */
static FBlitter_32bppOptimized iFBlitter_32bppOptimized;

/**
 * Draws a sprite to a (screen) buffer. It is templated to allow faster operation.
 *
 * @tparam mode blitter mode
 * @param bp further blitting parameters
 * @param zoom zoom level at which we are drawing
 */
template <BlitterMode mode, bool Tpal_to_rgb>
inline void Blitter_32bppOptimized::Draw(const Blitter::BlitterParams *bp, ZoomLevel zoom)
{
	const SpriteData *src = (const SpriteData *)bp->sprite;

	/* src_px : each line begins with uint32_t n = 'number of bytes in this line',
	 *          then n times is the Colour struct for this line */
	const Colour *src_px = (const Colour *)(src->data + src->offset[zoom][0]);
	/* src_n  : each line begins with uint32_t n = 'number of bytes in this line',
	 *          then interleaved stream of 'm' and 'n' channels. 'm' is remap,
	 *          'n' is number of bytes with the same alpha channel class */
	const uint16_t *src_n  = (const uint16_t *)(src->data + src->offset[zoom][1]);

	/* skip upper lines in src_px and src_n */
	for (uint i = bp->skip_top; i != 0; i--) {
		src_px = (const Colour *)((const uint8_t *)src_px + *(const uint32_t *)src_px);
		src_n = (const uint16_t *)((const uint8_t *)src_n + *(const uint32_t *)src_n);
	}

	/* skip lines in dst */
	Colour *dst = (Colour *)bp->dst + bp->top * bp->pitch + bp->left;

	/* store so we don't have to access it via bp every time (compiler assumes pointer aliasing) */
	const uint8_t *remap = bp->remap;

	for (int y = 0; y < bp->height; y++) {
		/* next dst line begins here */
		Colour *dst_ln = dst + bp->pitch;

		/* next src line begins here */
		const Colour *src_px_ln = (const Colour *)((const uint8_t *)src_px + *(const uint32_t *)src_px);
		src_px++;

		/* next src_n line begins here */
		const uint16_t *src_n_ln = (const uint16_t *)((const uint8_t *)src_n + *(const uint32_t *)src_n);
		src_n += 2;

		/* we will end this line when we reach this point */
		Colour *dst_end = dst + bp->skip_left;

		/* number of pixels with the same alpha channel class */
		uint n;

		while (dst < dst_end) {
			n = *src_n++;

			if (src_px->a == 0) {
				dst += n;
				src_px ++;
				src_n++;
			} else {
				if (dst + n > dst_end) {
					uint d = dst_end - dst;
					src_px += d;
					src_n += d;

					dst = dst_end - bp->skip_left;
					dst_end = dst + bp->width;

					n = std::min(n - d, (uint)bp->width);
					goto draw;
				}
				dst += n;
				src_px += n;
				src_n += n;
			}
		}

		dst -= bp->skip_left;
		dst_end -= bp->skip_left;

		dst_end += bp->width;

		while (dst < dst_end) {
			n = std::min<uint>(*src_n++, dst_end - dst);

			if (src_px->a == 0) {
				dst += n;
				src_px++;
				src_n++;
				continue;
			}

			draw:;

			switch (mode) {
				case BM_COLOUR_REMAP:
				case BM_COLOUR_REMAP_WITH_BRIGHTNESS:
					if (src_px->a == 255) {
						do {
							uint m = *src_n;
							/* In case the m-channel is zero, do not remap this pixel in any way */
							if (m == 0) {
								Colour c = *src_px;
								if (mode == BM_COLOUR_REMAP_WITH_BRIGHTNESS) c = AdjustBrightness(c, DEFAULT_BRIGHTNESS + bp->brightness_adjust);
								*dst = c;
							} else {
								uint r = remap[GB(m, 0, 8)];
								if (r != 0) *dst = this->AdjustBrightness(this->LookupColourInPalette(r), GB(m, 8, 8) + ((mode == BM_COLOUR_REMAP_WITH_BRIGHTNESS) ? bp->brightness_adjust : 0));
							}
							dst++;
							src_px++;
							src_n++;
						} while (--n != 0);
					} else {
						do {
							uint m = *src_n;
							if (m == 0) {
								Colour c = *src_px;
								if (mode == BM_COLOUR_REMAP_WITH_BRIGHTNESS) c = AdjustBrightness(c, DEFAULT_BRIGHTNESS + bp->brightness_adjust);
								*dst = ComposeColourRGBANoCheck(c.r, c.g, c.b, c.a, *dst);
							} else {
								uint r = remap[GB(m, 0, 8)];
								if (r != 0) *dst = ComposeColourPANoCheck(this->AdjustBrightness(this->LookupColourInPalette(r), GB(m, 8, 8) + ((mode == BM_COLOUR_REMAP_WITH_BRIGHTNESS) ? bp->brightness_adjust : 0)), src_px->a, *dst);
							}
							dst++;
							src_px++;
							src_n++;
						} while (--n != 0);
					}
					break;

				case BM_CRASH_REMAP:
					if (src_px->a == 255) {
						do {
							uint m = *src_n;
							if (m == 0) {
								uint8_t g = MakeDark(src_px->r, src_px->g, src_px->b);
								*dst = ComposeColourRGBA(g, g, g, src_px->a, *dst);
							} else {
								uint r = remap[GB(m, 0, 8)];
								if (r != 0) *dst = this->AdjustBrightness(this->LookupColourInPalette(r), GB(m, 8, 8));
							}
							dst++;
							src_px++;
							src_n++;
						} while (--n != 0);
					} else {
						do {
							uint m = *src_n;
							if (m == 0) {
								if (src_px->a != 0) {
									uint8_t g = MakeDark(src_px->r, src_px->g, src_px->b);
									*dst = ComposeColourRGBA(g, g, g, src_px->a, *dst);
								}
							} else {
								uint r = remap[GB(m, 0, 8)];
								if (r != 0) *dst = ComposeColourPANoCheck(this->AdjustBrightness(this->LookupColourInPalette(r), GB(m, 8, 8)), src_px->a, *dst);
							}
							dst++;
							src_px++;
							src_n++;
						} while (--n != 0);
					}
					break;

				case BM_BLACK_REMAP:
					memset_colour(dst, _black_colour, n);
					dst += n;
					src_px += n;
					src_n += n;
					break;

				case BM_TRANSPARENT:
					/* Make the current colour a bit more black, so it looks like this image is transparent */
					src_n += n;
					if (src_px->a == 255) {
						src_px += n;
						do {
							*dst = MakeTransparent(*dst, 3, 4);
							dst++;
						} while (--n != 0);
					} else {
						do {
							*dst = MakeTransparent(*dst, (256 * 4 - src_px->a), 256 * 4);
							dst++;
							src_px++;
						} while (--n != 0);
					}
					break;

				case BM_TRANSPARENT_REMAP:
					/* Apply custom transparency remap. */
					src_n += n;
					if (src_px->a != 0) {
						src_px += n;
						do {
							*dst = this->LookupColourInPalette(remap[GetNearestColourIndex(*dst)]);
							dst++;
						} while (--n != 0);
					} else {
						dst += n;
						src_px += n;
					}
					break;

				default:
					if (src_px->a == 255) {
						/* faster than memcpy(), n is usually low */
						do {
							if (Tpal_to_rgb && *src_n != 0) {
								/* Convert the mapping channel to a RGB value */
								*dst = this->AdjustBrightness(this->LookupColourInPalette(GB(*src_n, 0, 8)), GB(*src_n, 8, 8) + ((mode == BM_NORMAL_WITH_BRIGHTNESS) ? bp->brightness_adjust : 0)).data;
							} else {
								Colour c = *src_px;
								if (mode == BM_NORMAL_WITH_BRIGHTNESS) c = AdjustBrightness(c, DEFAULT_BRIGHTNESS + bp->brightness_adjust);
								*dst = c;
							}
							dst++;
							src_px++;
							src_n++;
						} while (--n != 0);
					} else {
						do {
							if (Tpal_to_rgb && *src_n != 0) {
								/* Convert the mapping channel to a RGB value */
								Colour colour = this->AdjustBrightness(this->LookupColourInPalette(GB(*src_n, 0, 8)), GB(*src_n, 8, 8) + ((mode == BM_NORMAL_WITH_BRIGHTNESS) ? bp->brightness_adjust : 0));
								*dst = ComposeColourRGBANoCheck(colour.r, colour.g, colour.b, src_px->a, *dst);
							} else {
								Colour c = *src_px;
								if (mode == BM_NORMAL_WITH_BRIGHTNESS) c = AdjustBrightness(c, DEFAULT_BRIGHTNESS + bp->brightness_adjust);
								*dst = ComposeColourRGBANoCheck(c.r, c.g, c.b, c.a, *dst);
							}
							dst++;
							src_px++;
							src_n++;
						} while (--n != 0);
					}
					break;
			}
		}

		dst = dst_ln;
		src_px = src_px_ln;
		src_n  = src_n_ln;
	}
}

template <bool Tpal_to_rgb>
void Blitter_32bppOptimized::Draw(Blitter::BlitterParams *bp, BlitterMode mode, ZoomLevel zoom)
{
	switch (mode) {
		default: NOT_REACHED();
		case BM_NORMAL:       Draw<BM_NORMAL, Tpal_to_rgb>(bp, zoom); return;
		case BM_COLOUR_REMAP: Draw<BM_COLOUR_REMAP, Tpal_to_rgb>(bp, zoom); return;
		case BM_TRANSPARENT:  Draw<BM_TRANSPARENT, Tpal_to_rgb>(bp, zoom); return;
		case BM_TRANSPARENT_REMAP: Draw<BM_TRANSPARENT_REMAP, Tpal_to_rgb>(bp, zoom); return;
		case BM_CRASH_REMAP:  Draw<BM_CRASH_REMAP, Tpal_to_rgb>(bp, zoom); return;
		case BM_BLACK_REMAP:  Draw<BM_BLACK_REMAP, Tpal_to_rgb>(bp, zoom); return;
		case BM_NORMAL_WITH_BRIGHTNESS:  Draw<BM_NORMAL_WITH_BRIGHTNESS, Tpal_to_rgb>(bp, zoom); return;
		case BM_COLOUR_REMAP_WITH_BRIGHTNESS:  Draw<BM_COLOUR_REMAP_WITH_BRIGHTNESS, Tpal_to_rgb>(bp, zoom); return;
	}
}

template void Blitter_32bppOptimized::Draw<true>(Blitter::BlitterParams *bp, BlitterMode mode, ZoomLevel zoom);
template void Blitter_32bppOptimized::Draw<false>(Blitter::BlitterParams *bp, BlitterMode mode, ZoomLevel zoom);

/**
 * Draws a sprite to a (screen) buffer. Calls adequate templated function.
 *
 * @param bp further blitting parameters
 * @param mode blitter mode
 * @param zoom zoom level at which we are drawing
 */
void Blitter_32bppOptimized::Draw(Blitter::BlitterParams *bp, BlitterMode mode, ZoomLevel zoom)
{
	this->Draw<false>(bp, mode, zoom);
}

template <bool Tpal_to_rgb> Sprite *Blitter_32bppOptimized::EncodeInternal(const SpriteLoader::SpriteCollection &sprite, AllocatorProc *allocator)
{
	/* streams of pixels (a, r, g, b channels)
	 *
	 * stored in separated stream so data are always aligned on 4B boundary */
	Colour *dst_px_orig[ZOOM_LVL_SPR_COUNT];

	/* interleaved stream of 'm' channel and 'n' channel
	 * 'n' is number of following pixels with the same alpha channel class
	 * there are 3 classes: 0, 255, others
	 *
	 * it has to be stored in one stream so fewer registers are used -
	 * x86 has problems with register allocation even with this solution */
	uint16_t *dst_n_orig[ZOOM_LVL_SPR_COUNT];

	/* lengths of streams */
	uint32_t lengths[ZOOM_LVL_SPR_COUNT][2];

	ZoomLevel zoom_min;
	ZoomLevel zoom_max;
	uint8_t missing_zoom_levels = 0;

	if (sprite[ZOOM_LVL_NORMAL].type == SpriteType::Font) {
		zoom_min = ZOOM_LVL_NORMAL;
		zoom_max = ZOOM_LVL_NORMAL;
	} else {
		zoom_min = _settings_client.gui.zoom_min;
		zoom_max = (ZoomLevel) std::min(_settings_client.gui.zoom_max, ZOOM_LVL_DRAW_SPR);
		if (zoom_max == zoom_min) zoom_max = ZOOM_LVL_DRAW_SPR;
	}

	BlitterSpriteFlags flags = BSF_NO_REMAP | BSF_NO_ANIM;

	uint px_size = 0;
	uint n_size = 0;
	for (ZoomLevel z = zoom_min; z <= zoom_max; z++) {
		const SpriteLoader::Sprite *src_orig = &sprite[z];
		if (src_orig->data == nullptr) continue;

		uint size = src_orig->height * src_orig->width;

		px_size += size + src_orig->height * 2;
		n_size += size * 2 + src_orig->height * 4 * 2;
	}

	Colour * const px_buffer = MallocT<Colour>(px_size);
	uint16_t * const n_buffer = MallocT<uint16_t>(n_size);
	Colour *px_buffer_next = px_buffer;
	uint16_t *n_buffer_next = n_buffer;

	for (ZoomLevel z = zoom_min; z <= zoom_max; z++) {
		const SpriteLoader::Sprite *src_orig = &sprite[z];

		dst_px_orig[z] = px_buffer_next;
		dst_n_orig[z] = n_buffer_next;
		uint32_t *dst_px_ln = (uint32_t *)px_buffer_next;
		uint32_t *dst_n_ln  = (uint32_t *)n_buffer_next;

		const SpriteLoader::CommonPixel *src = (const SpriteLoader::CommonPixel *)src_orig->data;

		if (src == nullptr) {
			lengths[z][0] = 0;
			lengths[z][1] = 0;
			SetBit(missing_zoom_levels, z);
			continue;
		}

		for (uint y = src_orig->height; y > 0; y--) {
			/* Index 0 of dst_px and dst_n is left as space to save the length of the row to be filled later. */
			Colour *dst_px = (Colour *)&dst_px_ln[1];
			uint16_t *dst_n = (uint16_t *)&dst_n_ln[1];

			uint16_t *dst_len = dst_n++;
			*dst_len = 0;

			uint last = 3;
			int len = 0;

			for (uint x = src_orig->width; x > 0; x--) {
				uint8_t a = src->a;
				uint t = a > 0 && a < 255 ? 1 : a;

				if (last != t || len == 65535) {
					if (last != 3) {
						*dst_len = len;
						dst_len = dst_n++;
					}
					len = 0;
				}

				last = t;
				len++;

				if (a != 0) {
					dst_px->a = a;
					if (a != 0 && a != 255) flags |= BSF_TRANSLUCENT;
					*dst_n = src->m;
					if (z >= _settings_client.gui.disable_water_animation && src->m >= 245 && src->m <= 254) {
						*dst_n = 0;

						/* Get brightest value */
						uint8_t rgb_max = std::max({ src->r, src->g, src->b });

						/* Black pixel (8bpp or old 32bpp image), so use default value */
						if (rgb_max == 0) rgb_max = DEFAULT_BRIGHTNESS;

						extern Colour _water_palette[10];
						Colour c = this->AdjustBrightness(_water_palette[src->m - 245], rgb_max);
						dst_px->r = c.r;
						dst_px->g = c.g;
						dst_px->b = c.b;
					} else if (src->m != 0) {
						flags &= ~BSF_NO_REMAP;
						if (src->m >= PALETTE_ANIM_START) flags &= ~BSF_NO_ANIM;

						/* Get brightest value */
						uint8_t rgb_max = std::max({ src->r, src->g, src->b });

						/* Black pixel (8bpp or old 32bpp image), so use default value */
						if (rgb_max == 0) rgb_max = DEFAULT_BRIGHTNESS;
						*dst_n |= rgb_max << 8;

						if (Tpal_to_rgb) {
							/* Pre-convert the mapping channel to a RGB value */
							Colour colour = this->AdjustBrightness(this->LookupColourInPalette(src->m), rgb_max);
							dst_px->r = colour.r;
							dst_px->g = colour.g;
							dst_px->b = colour.b;
						} else {
							dst_px->r = src->r;
							dst_px->g = src->g;
							dst_px->b = src->b;
						}
					} else {
						dst_px->r = src->r;
						dst_px->g = src->g;
						dst_px->b = src->b;
					}
					dst_px++;
					dst_n++;
				} else if (len == 1) {
					*dst_px = 0;
					*dst_n = src->m;
					dst_px++;
					dst_n++;
				}

				src++;
			}

			if (last != 3) {
				*dst_len = len;
			}

			dst_px = (Colour *)AlignPtr(dst_px, 4);
			dst_n  = (uint16_t *)AlignPtr(dst_n, 4);

			*dst_px_ln = (uint8_t *)dst_px - (uint8_t *)dst_px_ln;
			*dst_n_ln  = (uint8_t *)dst_n  - (uint8_t *)dst_n_ln;

			dst_px_ln = (uint32_t *)dst_px;
			dst_n_ln =  (uint32_t *)dst_n;
		}

<<<<<<< HEAD
		lengths[z][0] = (byte *)dst_px_ln - (byte *)dst_px_orig[z]; // all are aligned to 4B boundary
		lengths[z][1] = (byte *)dst_n_ln  - (byte *)dst_n_orig[z];

		px_buffer_next = (Colour *)dst_px_ln;
		n_buffer_next = (uint16_t *)dst_n_ln;
=======
		lengths[z][0] = (uint8_t *)dst_px_ln - (uint8_t *)dst_px_orig[z]; // all are aligned to 4B boundary
		lengths[z][1] = (uint8_t *)dst_n_ln  - (uint8_t *)dst_n_orig[z];
>>>>>>> 6c5a8f55
	}

	uint len = 0; // total length of data
	for (ZoomLevel z = zoom_min; z <= zoom_max; z++) {
		len += lengths[z][0] + lengths[z][1];
	}

	Sprite *dest_sprite = (Sprite *)allocator(sizeof(Sprite) + sizeof(SpriteData) + len);

	if (len == 0) {
		/* Mark sprite as having no levels at all, and therefore replaceable */
		missing_zoom_levels = UINT8_MAX;
	}

	dest_sprite->height = sprite[ZOOM_LVL_NORMAL].height;
	dest_sprite->width  = sprite[ZOOM_LVL_NORMAL].width;
	dest_sprite->x_offs = sprite[ZOOM_LVL_NORMAL].x_offs;
	dest_sprite->y_offs = sprite[ZOOM_LVL_NORMAL].y_offs;
	dest_sprite->next = nullptr;
	dest_sprite->missing_zoom_levels = missing_zoom_levels;

	SpriteData *dst = (SpriteData *)dest_sprite->data;
	memset(dst, 0, sizeof(*dst));
	/* Store sprite flags. */
	dst->flags = flags;

	uint32_t next_offset = 0;
	for (ZoomLevel z = zoom_min; z <= zoom_max; z++) {
		dst->offset[z][0] = next_offset;
		dst->offset[z][1] = lengths[z][0] + next_offset;

		next_offset += lengths[z][0] + lengths[z][1];

		if (lengths[z][0] != 0) memcpy(dst->data + dst->offset[z][0], dst_px_orig[z], lengths[z][0]);
		if (lengths[z][1] != 0) memcpy(dst->data + dst->offset[z][1], dst_n_orig[z],  lengths[z][1]);
	}

	free(px_buffer);
	free(n_buffer);

	return dest_sprite;
}

template Sprite *Blitter_32bppOptimized::EncodeInternal<true>(const SpriteLoader::SpriteCollection &sprite, AllocatorProc *allocator);
template Sprite *Blitter_32bppOptimized::EncodeInternal<false>(const SpriteLoader::SpriteCollection &sprite, AllocatorProc *allocator);

Sprite *Blitter_32bppOptimized::Encode(const SpriteLoader::SpriteCollection &sprite, AllocatorProc *allocator)
{
	return this->EncodeInternal<true>(sprite, allocator);
}<|MERGE_RESOLUTION|>--- conflicted
+++ resolved
@@ -459,16 +459,11 @@
 			dst_n_ln =  (uint32_t *)dst_n;
 		}
 
-<<<<<<< HEAD
-		lengths[z][0] = (byte *)dst_px_ln - (byte *)dst_px_orig[z]; // all are aligned to 4B boundary
-		lengths[z][1] = (byte *)dst_n_ln  - (byte *)dst_n_orig[z];
+		lengths[z][0] = (uint8_t *)dst_px_ln - (uint8_t *)dst_px_orig[z]; // all are aligned to 4B boundary
+		lengths[z][1] = (uint8_t *)dst_n_ln  - (uint8_t *)dst_n_orig[z];
 
 		px_buffer_next = (Colour *)dst_px_ln;
 		n_buffer_next = (uint16_t *)dst_n_ln;
-=======
-		lengths[z][0] = (uint8_t *)dst_px_ln - (uint8_t *)dst_px_orig[z]; // all are aligned to 4B boundary
-		lengths[z][1] = (uint8_t *)dst_n_ln  - (uint8_t *)dst_n_orig[z];
->>>>>>> 6c5a8f55
 	}
 
 	uint len = 0; // total length of data
