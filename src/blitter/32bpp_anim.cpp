/*
 * This file is part of OpenTTD.
 * OpenTTD is free software; you can redistribute it and/or modify it under the terms of the GNU General Public License as published by the Free Software Foundation, version 2.
 * OpenTTD is distributed in the hope that it will be useful, but WITHOUT ANY WARRANTY; without even the implied warranty of MERCHANTABILITY or FITNESS FOR A PARTICULAR PURPOSE.
 * See the GNU General Public License for more details. You should have received a copy of the GNU General Public License along with OpenTTD. If not, see <http://www.gnu.org/licenses/>.
 */

/** @file 32bpp_anim.cpp Implementation of the optimized 32 bpp blitter with animation support. */

#include "../stdafx.h"
#include "../video/video_driver.hpp"
#include "../palette_func.h"
#include "../zoom_func.h"
#include "32bpp_anim.hpp"
#include "common.hpp"

#include "../table/sprites.h"

#include "../safeguards.h"

/** Instantiation of the 32bpp with animation blitter factory. */
static FBlitter_32bppAnim iFBlitter_32bppAnim;

template <BlitterMode mode, bool fast_path>
inline void Blitter_32bppAnim::Draw(const Blitter::BlitterParams *bp, ZoomLevel zoom)
{
	const SpriteData *src = (const SpriteData *)bp->sprite;
	const BlitterSpriteFlags sprite_flags = src->flags;

	const Colour *src_px = (const Colour *)(src->data + src->offset[zoom][0]);
	const uint16_t *src_n  = (const uint16_t *)(src->data + src->offset[zoom][1]);

	for (uint i = bp->skip_top; i != 0; i--) {
		src_px = (const Colour *)((const uint8_t *)src_px + *(const uint32_t *)src_px);
		src_n  = (const uint16_t *)((const uint8_t *)src_n  + *(const uint32_t *)src_n);
	}

	Colour *dst = (Colour *)bp->dst + bp->top * bp->pitch + bp->left;
	uint16_t *anim = this->anim_buf + this->ScreenToAnimOffset((uint32_t *)bp->dst) + bp->top * this->anim_buf_pitch + bp->left;

	const uint8_t *remap = bp->remap; // store so we don't have to access it via bp every time
	const int width = bp->width;
	const int pitch = bp->pitch;
	const int anim_pitch = this->anim_buf_pitch;
	const int skip_left = bp->skip_left;
	const int height = bp->height;

	for (int y = 0; y < height; y++) {
		Colour *dst_ln = dst + pitch;
		uint16_t *anim_ln = anim + anim_pitch;

		const Colour *src_px_ln = (const Colour *)((const uint8_t *)src_px + *(const uint32_t *)src_px);
		src_px++;

		const uint16_t *src_n_ln = (const uint16_t *)((const uint8_t *)src_n + *(const uint32_t *)src_n);
		src_n += 2;

		Colour *dst_end = dst;

		uint n;

		if (!fast_path) {
			dst_end += skip_left;

			while (dst < dst_end) {
				n = *src_n++;

				if (src_px->a == 0) {
					dst += n;
					src_px ++;
					src_n++;

					if (dst > dst_end) anim += dst - dst_end;
				} else {
					if (dst + n > dst_end) {
						uint d = dst_end - dst;
						src_px += d;
						src_n += d;

						dst = dst_end - skip_left;
						dst_end = dst + width;

						n = std::min<uint>(n - d, (uint)width);
						goto draw;
					}
					dst += n;
					src_px += n;
					src_n += n;
				}
			}

			dst -= skip_left;
			dst_end -= skip_left;
		}

		dst_end += width;

		while (dst < dst_end) {
			if (fast_path) {
				n = *src_n++;
			} else {
				n = std::min<uint>(*src_n++, (uint)(dst_end - dst));
			}

			if (src_px->a == 0) {
				anim += n;
				dst += n;
				src_px++;
				src_n++;
				continue;
			}

			draw:;

			switch (mode) {
<<<<<<< HEAD
				case BM_COLOUR_REMAP:
				case BM_COLOUR_REMAP_WITH_BRIGHTNESS:
=======
				case BlitterMode::ColourRemap:
>>>>>>> d05cc2ef
					if (src_px->a == 255) {
						do {
							uint m = *src_n;
							/* In case the m-channel is zero, do not remap this pixel in any way */
							if (m == 0) {
								Colour c = *src_px;
								if (mode == BM_COLOUR_REMAP_WITH_BRIGHTNESS) c = AdjustBrightness(c, DEFAULT_BRIGHTNESS + bp->brightness_adjust);
								*dst = c;
								*anim = 0;
							} else {
								uint r = remap[GB(m, 0, 8)];
								if (r != 0) {
									uint8_t brightness = GB(m, 8, 8);
									if (mode == BM_COLOUR_REMAP_WITH_BRIGHTNESS) {
										brightness = Clamp(brightness + bp->brightness_adjust, 0, 255);
										SB(m, 8, 8, brightness);
									}
									*dst = this->AdjustBrightness(this->LookupColourInPalette(r), brightness);
								}
								*anim = r | (m & 0xFF00);
<<<<<<< HEAD
=======
								if (r != 0) *dst = AdjustBrightness(this->LookupColourInPalette(r), GB(m, 8, 8));
>>>>>>> d05cc2ef
							}
							anim++;
							dst++;
							src_px++;
							src_n++;
						} while (--n != 0);
					} else {
						do {
							uint m = *src_n;
							if (m == 0) {
								Colour c = *src_px;
								if (mode == BM_COLOUR_REMAP_WITH_BRIGHTNESS) c = AdjustBrightness(c, DEFAULT_BRIGHTNESS + bp->brightness_adjust);
								*dst = ComposeColourRGBANoCheck(c.r, c.g, c.b, c.a, *dst);
								*anim = 0;
							} else {
								uint r = remap[GB(m, 0, 8)];
								*anim = 0;
<<<<<<< HEAD
								if (r != 0) {
									uint8_t brightness = GB(m, 8, 8);
									if (mode == BM_COLOUR_REMAP_WITH_BRIGHTNESS) brightness = Clamp(brightness + bp->brightness_adjust, 0, 255);
									*dst = ComposeColourPANoCheck(this->AdjustBrightness(this->LookupColourInPalette(r), brightness), src_px->a, *dst);
								}
=======
								if (r != 0) *dst = ComposeColourPANoCheck(AdjustBrightness(this->LookupColourInPalette(r), GB(m, 8, 8)), src_px->a, *dst);
>>>>>>> d05cc2ef
							}
							anim++;
							dst++;
							src_px++;
							src_n++;
						} while (--n != 0);
					}
					break;

				case BlitterMode::CrashRemap:
					if (src_px->a == 255) {
						do {
							uint m = *src_n;
							if (m == 0) {
								uint8_t g = MakeDark(src_px->r, src_px->g, src_px->b);
								*dst = ComposeColourRGBA(g, g, g, src_px->a, *dst);
								*anim = 0;
							} else {
								uint r = remap[GB(m, 0, 8)];
								*anim = r | (m & 0xFF00);
								if (r != 0) *dst = AdjustBrightness(this->LookupColourInPalette(r), GB(m, 8, 8));
							}
							anim++;
							dst++;
							src_px++;
							src_n++;
						} while (--n != 0);
					} else {
						do {
							uint m = *src_n;
							if (m == 0) {
								if (src_px->a != 0) {
									uint8_t g = MakeDark(src_px->r, src_px->g, src_px->b);
									*dst = ComposeColourRGBA(g, g, g, src_px->a, *dst);
									*anim = 0;
								}
							} else {
								uint r = remap[GB(m, 0, 8)];
								*anim = 0;
								if (r != 0) *dst = ComposeColourPANoCheck(AdjustBrightness(this->LookupColourInPalette(r), GB(m, 8, 8)), src_px->a, *dst);
							}
							anim++;
							dst++;
							src_px++;
							src_n++;
						} while (--n != 0);
					}
					break;

<<<<<<< HEAD
				case BM_BLACK_REMAP:
					memset_colour(dst, _black_colour, n);
					memset(anim, 0, n * sizeof(*anim));
					dst += n;
					anim += n;
					src_px += n;
					src_n += n;
=======

				case BlitterMode::BlackRemap:
					do {
						*dst++ = Colour(0, 0, 0);
						*anim++ = 0;
						src_px++;
						src_n++;
					} while (--n != 0);
>>>>>>> d05cc2ef
					break;

				case BlitterMode::Transparent:
					/* Make the current colour a bit more black, so it looks like this image is transparent */
					src_n += n;
					if (src_px->a == 255) {
						src_px += n;
						do {
							*dst = MakeTransparent(*dst, 3, 4);
							*anim = 0;
							anim++;
							dst++;
						} while (--n != 0);
					} else {
						do {
							*dst = MakeTransparent(*dst, (256 * 4 - src_px->a), 256 * 4);
							*anim = 0;
							anim++;
							dst++;
							src_px++;
						} while (--n != 0);
					}
					break;

				case BlitterMode::TransparentRemap:
					/* Apply custom transparency remap. */
					src_n += n;
					if (src_px->a != 0) {
						src_px += n;
						do {
							*dst = this->LookupColourInPalette(remap[GetNearestColourIndex(*dst)]);
							*anim = 0;
							anim++;
							dst++;
						} while (--n != 0);
					} else {
						dst += n;
						anim += n;
						src_px += n;
					}
					break;

				default:
					if (fast_path || (src_px->a == 255 && (sprite_flags & BSF_NO_ANIM))) {
						do {
							*anim++ = 0;
							Colour c = *src_px;
							if (mode == BM_NORMAL_WITH_BRIGHTNESS) c = AdjustBrightness(c, DEFAULT_BRIGHTNESS + bp->brightness_adjust);
							*dst++ = c;
							src_px++;
							src_n++;
						} while (--n != 0);
					} else if (src_px->a == 255) {
						do {
							/* Compiler assumes pointer aliasing, can't optimise this on its own */
							uint16_t mv = *src_n;
							uint m = GB(mv, 0, 8);
							/* Above PALETTE_ANIM_START is palette animation */
<<<<<<< HEAD
							if (m >= PALETTE_ANIM_START) {
								if (mode == BM_NORMAL_WITH_BRIGHTNESS) SB(mv, 8, 8, Clamp(GB(mv, 8, 8) + bp->brightness_adjust, 0, 255));
								*dst++ = this->AdjustBrightness(this->LookupColourInPalette(m), GB(mv, 8, 8));
							} else if (mode == BM_NORMAL_WITH_BRIGHTNESS) {
								*dst++ = AdjustBrightness(src_px->data, DEFAULT_BRIGHTNESS + bp->brightness_adjust);
							} else {
								*dst++ = src_px->data;
							}
							*anim++ = mv;
=======
							*anim++ = *src_n;
							*dst++ = (m >= PALETTE_ANIM_START) ? AdjustBrightness(this->LookupColourInPalette(m), GB(*src_n, 8, 8)) : src_px->data;
>>>>>>> d05cc2ef
							src_px++;
							src_n++;
						} while (--n != 0);
					} else {
						do {
							uint m = GB(*src_n, 0, 8);
							*anim++ = 0;
							if (m >= PALETTE_ANIM_START) {
<<<<<<< HEAD
								uint8_t brightness = GB(*src_n, 8, 8);
								if (mode == BM_NORMAL_WITH_BRIGHTNESS) brightness = Clamp(brightness + bp->brightness_adjust, 0, 255);
								*dst = ComposeColourPANoCheck(this->AdjustBrightness(this->LookupColourInPalette(m), brightness), src_px->a, *dst);
=======
								*dst = ComposeColourPANoCheck(AdjustBrightness(this->LookupColourInPalette(m), GB(*src_n, 8, 8)), src_px->a, *dst);
>>>>>>> d05cc2ef
							} else {
								Colour c = *src_px;
								if (mode == BM_NORMAL_WITH_BRIGHTNESS) c = AdjustBrightness(c, DEFAULT_BRIGHTNESS + bp->brightness_adjust);
								*dst = ComposeColourRGBANoCheck(c.r, c.g, c.b, c.a, *dst);
							}
							dst++;
							src_px++;
							src_n++;
						} while (--n != 0);
					}
					break;
			}
		}

		anim = anim_ln;
		dst = dst_ln;
		src_px = src_px_ln;
		src_n  = src_n_ln;
	}
}

void Blitter_32bppAnim::Draw(Blitter::BlitterParams *bp, BlitterMode mode, ZoomLevel zoom)
{
	if (_screen_disable_anim) {
		/* This means our output is not to the screen, so we can't be doing any animation stuff, so use our parent Draw() */
		Blitter_32bppOptimized::Draw(bp, mode, zoom);
		return;
	}

	const BlitterSpriteFlags sprite_flags = ((const SpriteData *) bp->sprite)->flags;

	switch (mode) {
		default: NOT_REACHED();
<<<<<<< HEAD

		case BM_COLOUR_REMAP_WITH_BRIGHTNESS:
			if (!(sprite_flags & BSF_NO_REMAP)) {
				Draw<BM_COLOUR_REMAP_WITH_BRIGHTNESS, false>(bp, zoom);
				return;
			}
			/* FALL THROUGH */

		case BM_NORMAL_WITH_BRIGHTNESS:
			Draw<BM_NORMAL_WITH_BRIGHTNESS, false>(bp, zoom);
			return;

		case BM_COLOUR_REMAP:
			if (!(sprite_flags & BSF_NO_REMAP)) {
				Draw<BM_COLOUR_REMAP, false>(bp, zoom);
				return;
			}
			/* FALL THROUGH */

		case BM_NORMAL:
			if ((sprite_flags & (BSF_NO_ANIM | BSF_TRANSLUCENT)) == BSF_NO_ANIM &&
					bp->skip_left == 0 && bp->width == UnScaleByZoom(bp->sprite_width, zoom)) {
				Draw<BM_NORMAL, true>(bp, zoom);
			} else {
				Draw<BM_NORMAL, false>(bp, zoom);
			}
			return;

		case BM_TRANSPARENT:  Draw<BM_TRANSPARENT, false> (bp, zoom); return;
		case BM_TRANSPARENT_REMAP:  Draw<BM_TRANSPARENT_REMAP, false> (bp, zoom); return;
		case BM_CRASH_REMAP:  Draw<BM_CRASH_REMAP, false> (bp, zoom); return;
		case BM_BLACK_REMAP:  Draw<BM_BLACK_REMAP, false> (bp, zoom); return;
=======
		case BlitterMode::Normal: Draw<BlitterMode::Normal>(bp, zoom); return;
		case BlitterMode::ColourRemap: Draw<BlitterMode::ColourRemap>(bp, zoom); return;
		case BlitterMode::Transparent: Draw<BlitterMode::Transparent>(bp, zoom); return;
		case BlitterMode::TransparentRemap: Draw<BlitterMode::TransparentRemap>(bp, zoom); return;
		case BlitterMode::CrashRemap: Draw<BlitterMode::CrashRemap>(bp, zoom); return;
		case BlitterMode::BlackRemap: Draw<BlitterMode::BlackRemap>(bp, zoom); return;
>>>>>>> d05cc2ef
	}
}

void Blitter_32bppAnim::DrawColourMappingRect(void *dst, int width, int height, PaletteID pal)
{
	if (_screen_disable_anim) {
		/* This means our output is not to the screen, so we can't be doing any animation stuff, so use our parent DrawColourMappingRect() */
		Blitter_32bppOptimized::DrawColourMappingRect(dst, width, height, pal);
		return;
	}

	Colour *udst = (Colour *)dst;
	uint16_t *anim = this->anim_buf + this->ScreenToAnimOffset((uint32_t *)dst);

	if (pal == PALETTE_TO_TRANSPARENT) {
		do {
			for (int i = 0; i != width; i++) {
				*udst = MakeTransparent(*udst, 154);
				*anim = 0;
				udst++;
				anim++;
			}
			udst = udst - width + _screen.pitch;
			anim = anim - width + this->anim_buf_pitch;
		} while (--height);
		return;
	}
	if (pal == PALETTE_NEWSPAPER) {
		do {
			for (int i = 0; i != width; i++) {
				*udst = MakeGrey(*udst);
				*anim = 0;
				udst++;
				anim++;
			}
			udst = udst - width + _screen.pitch;
			anim = anim - width + this->anim_buf_pitch;
		} while (--height);
		return;
	}

	Debug(misc, 0, "32bpp blitter doesn't know how to draw this colour table ('{}')", pal);
}

void Blitter_32bppAnim::SetPixel(void *video, int x, int y, uint8_t colour)
{
	*((Colour *)video + x + y * _screen.pitch) = LookupColourInPalette(colour);

	/* Set the colour in the anim-buffer too, if we are rendering to the screen */
	if (_screen_disable_anim) return;
	this->anim_buf[this->ScreenToAnimOffset((uint32_t *)video) + x + y * this->anim_buf_pitch] = colour | (DEFAULT_BRIGHTNESS << 8);
}

void Blitter_32bppAnim::SetPixel32(void *video, int x, int y, uint8_t colour, uint32_t colour32)
{
	*((Colour *)video + x + y * _screen.pitch) = colour32;

	/* Set the colour in the anim-buffer too, if we are rendering to the screen */
	if (_screen_disable_anim) return;
	this->anim_buf[this->ScreenToAnimOffset((uint32_t *)video) + x + y * this->anim_buf_pitch] = 0;
}

void Blitter_32bppAnim::DrawLine(void *video, int x, int y, int x2, int y2, int screen_width, int screen_height, uint8_t colour, int width, int dash)
{
	const Colour c = LookupColourInPalette(colour);

	if (_screen_disable_anim)  {
		this->DrawLineGeneric(x, y, x2, y2, screen_width, screen_height, width, dash, [&](int x, int y) {
			*((Colour *)video + x + y * _screen.pitch) = c;
		});
	} else {
		uint16_t * const offset_anim_buf = this->anim_buf + this->ScreenToAnimOffset((uint32_t *)video);
		const uint16_t anim_colour = colour | (DEFAULT_BRIGHTNESS << 8);
		this->DrawLineGeneric(x, y, x2, y2, screen_width, screen_height, width, dash, [&](int x, int y) {
			*((Colour *)video + x + y * _screen.pitch) = c;
			offset_anim_buf[x + y * this->anim_buf_pitch] = anim_colour;
		});
	}
}

template <typename F>
void Blitter_32bppAnim::SetRectGeneric(void *video, int x, int y, const uint8_t *colours, uint lines, uint width, uint pitch, F filter)
{
	Colour *dst = (Colour *)video + x + y * _screen.pitch;

	if (_screen_disable_anim) {
		do {
			uint w = width;
			do {
				if (filter(*colours)) {
					*dst = LookupColourInPalette(*colours);
				}
				dst++;
				colours++;
			} while (--w);
			dst += _screen.pitch - width;
			colours += pitch - width;
		} while (--lines);
	} else {
		uint16_t *dstanim = (uint16_t *)(&this->anim_buf[this->ScreenToAnimOffset((uint32_t *)video) + x + y * this->anim_buf_pitch]);
		do {
			uint w = width;
			do {
				if (filter(*colours)) {
					*dstanim = *colours | (DEFAULT_BRIGHTNESS << 8);
					*dst = LookupColourInPalette(*colours);
				}
				dst++;
				dstanim++;
				colours++;
			} while (--w);
			dst += _screen.pitch - width;
			dstanim += this->anim_buf_pitch - width;
			colours += pitch - width;
		} while (--lines);
	}
}

void Blitter_32bppAnim::SetRect(void *video, int x, int y, const uint8_t *colours, uint lines, uint width, uint pitch)
{
	this->SetRectGeneric(video, x, y, colours, lines, width, pitch, [](uint8_t colour) -> bool { return true; });
}

void Blitter_32bppAnim::SetRect32(void *video, int x, int y, const uint32_t *colours, uint lines, uint width, uint pitch)
{
	uint32_t *dst = (uint32_t *)video + x + y * _screen.pitch;

	if (_screen_disable_anim) {
		do {
			memcpy(dst, colours, width * sizeof(uint32_t));
			dst += _screen.pitch;
			colours += pitch;
		} while (--lines);
	} else {
		uint16_t *dstanim = (uint16_t *)(&this->anim_buf[this->ScreenToAnimOffset((uint32_t *)video) + x + y * this->anim_buf_pitch]);
		do {
			memcpy(dst, colours, width * sizeof(uint32_t));
			memset(dstanim, 0, width * sizeof(uint16_t));
			dst += _screen.pitch;
			dstanim += this->anim_buf_pitch;
			colours += pitch;
		} while (--lines);
	}
}

void Blitter_32bppAnim::SetRectNoD7(void *video, int x, int y, const uint8_t *colours, uint lines, uint width, uint pitch)
{
	this->SetRectGeneric(video, x, y, colours, lines, width, pitch, [](uint8_t colour) -> bool { return colour != 0xD7; });
}

void Blitter_32bppAnim::DrawRect(void *video, int width, int height, uint8_t colour)
{
	if (_screen_disable_anim) {
		/* This means our output is not to the screen, so we can't be doing any animation stuff, so use our parent DrawRect() */
		Blitter_32bppOptimized::DrawRect(video, width, height, colour);
		return;
	}

	Colour colour32 = LookupColourInPalette(colour);
	uint16_t *anim_line = this->ScreenToAnimOffset((uint32_t *)video) + this->anim_buf;

	do {
		Colour *dst = (Colour *)video;
		uint16_t *anim = anim_line;

		for (int i = width; i > 0; i--) {
			*dst = colour32;
			/* Set the colour in the anim-buffer too */
			*anim = colour | (DEFAULT_BRIGHTNESS << 8);
			dst++;
			anim++;
		}
		video = (uint32_t *)video + _screen.pitch;
		anim_line += this->anim_buf_pitch;
	} while (--height);
}

void Blitter_32bppAnim::DrawRectAt(void *video, int x, int y, int width, int height, uint8_t colour)
{
	this->Blitter_32bppAnim::DrawRect((Colour *)video + x + y * _screen.pitch, width, height, colour);
}

void Blitter_32bppAnim::CopyFromBuffer(void *video, const void *src, int width, int height)
{
	assert(!_screen_disable_anim);
	assert(video >= _screen.dst_ptr && video <= (uint32_t *)_screen.dst_ptr + _screen.width + _screen.height * _screen.pitch);
	Colour *dst = (Colour *)video;
	const uint32_t *usrc = (const uint32_t *)src;
	uint16_t *anim_line = this->ScreenToAnimOffset((uint32_t *)video) + this->anim_buf;

	for (; height > 0; height--) {
		/* We need to keep those for palette animation. */
		Colour *dst_pal = dst;
		uint16_t *anim_pal = anim_line;

		memcpy(static_cast<void *>(dst), usrc, width * sizeof(uint32_t));
		usrc += width;
		dst += _screen.pitch;
		/* Copy back the anim-buffer */
		memcpy(anim_line, usrc, width * sizeof(uint16_t));
		usrc = (const uint32_t *)&((const uint16_t *)usrc)[width];
		anim_line += this->anim_buf_pitch;

		/* Okay, it is *very* likely that the image we stored is using
		 * the wrong palette animated colours. There are two things we
		 * can do to fix this. The first is simply reviewing the whole
		 * screen after we copied the buffer, i.e. run PaletteAnimate,
		 * however that forces a full screen redraw which is expensive
		 * for just the cursor. This just copies the implementation of
		 * palette animation, much cheaper though slightly nastier. */
		for (int i = 0; i < width; i++) {
			uint colour = GB(*anim_pal, 0, 8);
			if (colour >= PALETTE_ANIM_START) {
				/* Update this pixel */
				*dst_pal = AdjustBrightness(LookupColourInPalette(colour), GB(*anim_pal, 8, 8));
			}
			dst_pal++;
			anim_pal++;
		}
	}
}

void Blitter_32bppAnim::CopyToBuffer(const void *video, void *dst, int width, int height)
{
	assert(!_screen_disable_anim);
	assert(video >= _screen.dst_ptr && video <= (uint32_t *)_screen.dst_ptr + _screen.width + _screen.height * _screen.pitch);
	uint32_t *udst = (uint32_t *)dst;
	const uint32_t *src = (const uint32_t *)video;

	if (this->anim_buf == nullptr) return;

	const uint16_t *anim_line = this->ScreenToAnimOffset((const uint32_t *)video) + this->anim_buf;

	for (; height > 0; height--) {
		memcpy(udst, src, width * sizeof(uint32_t));
		src += _screen.pitch;
		udst += width;
		/* Copy the anim-buffer */
		memcpy(udst, anim_line, width * sizeof(uint16_t));
		udst = (uint32_t *)&((uint16_t *)udst)[width];
		anim_line += this->anim_buf_pitch;
	}
}

void Blitter_32bppAnim::ScrollBuffer(void *video, int left, int top, int width, int height, int scroll_x, int scroll_y)
{
	assert(!_screen_disable_anim);
	assert(video >= _screen.dst_ptr && video <= (uint32_t *)_screen.dst_ptr + _screen.width + _screen.height * _screen.pitch);
	uint16_t *dst, *src;

	/* We need to scroll the anim-buffer too */
	if (scroll_y > 0) {
		dst = this->anim_buf + left + (top + height - 1) * this->anim_buf_pitch;
		src = dst - scroll_y * this->anim_buf_pitch;

		/* Adjust left & width */
		if (scroll_x >= 0) {
			dst += scroll_x;
		} else {
			src -= scroll_x;
		}

		uint tw = width + (scroll_x >= 0 ? -scroll_x : scroll_x);
		uint th = height - scroll_y;
		for (; th > 0; th--) {
			memcpy(dst, src, tw * sizeof(uint16_t));
			src -= this->anim_buf_pitch;
			dst -= this->anim_buf_pitch;
		}
	} else {
		/* Calculate pointers */
		dst = this->anim_buf + left + top * this->anim_buf_pitch;
		src = dst - scroll_y * this->anim_buf_pitch;

		/* Adjust left & width */
		if (scroll_x >= 0) {
			dst += scroll_x;
		} else {
			src -= scroll_x;
		}

		/* the y-displacement may be 0 therefore we have to use memmove,
		 * because source and destination may overlap */
		uint tw = width + (scroll_x >= 0 ? -scroll_x : scroll_x);
		uint th = height + scroll_y;
		for (; th > 0; th--) {
			memmove(dst, src, tw * sizeof(uint16_t));
			src += this->anim_buf_pitch;
			dst += this->anim_buf_pitch;
		}
	}

	Blitter_32bppBase::ScrollBuffer(video, left, top, width, height, scroll_x, scroll_y);
}

size_t Blitter_32bppAnim::BufferSize(uint width, uint height)
{
	return (sizeof(uint32_t) + sizeof(uint16_t)) * width * height;
}

void Blitter_32bppAnim::PaletteAnimate(const Palette &palette)
{
	assert(!_screen_disable_anim);

	this->palette = palette;
	/* If first_dirty is 0, it is for 8bpp indication to send the new
	 *  palette. However, only the animation colours might possibly change.
	 *  Especially when going between toyland and non-toyland. */
	assert(this->palette.first_dirty == PALETTE_ANIM_START || this->palette.first_dirty == 0);

	const uint16_t *anim = this->anim_buf;
	Colour *dst = (Colour *)_screen.dst_ptr;

	/* Let's walk the anim buffer and try to find the pixels */
	const int width = this->anim_buf_width;
	const int pitch_offset = _screen.pitch - width;
	const int anim_pitch_offset = this->anim_buf_pitch - width;
	for (int y = this->anim_buf_height; y != 0 ; y--) {
		for (int x = width; x != 0 ; x--) {
			uint16_t value = *anim;
			uint8_t colour = GB(value, 0, 8);
			if (colour >= PALETTE_ANIM_START) {
				/* Update this pixel */
				*dst = AdjustBrightness(LookupColourInPalette(colour), GB(value, 8, 8));
			}
			dst++;
			anim++;
		}
		dst += pitch_offset;
		anim += anim_pitch_offset;
	}

	/* Make sure the backend redraws the whole screen */
	VideoDriver::GetInstance()->MakeDirty(0, 0, _screen.width, _screen.height);
}

Blitter::PaletteAnimation Blitter_32bppAnim::UsePaletteAnimation()
{
	return Blitter::PaletteAnimation::Blitter;
}

void Blitter_32bppAnim::PostResize()
{
	if (_screen.width != this->anim_buf_width || _screen.height != this->anim_buf_height) {
		/* The size of the screen changed; we can assume we can wipe all data from our buffer */
		this->anim_buf_width = _screen.width;
		this->anim_buf_height = _screen.height;
		this->anim_buf_pitch = (_screen.width + 7) & ~7;
		this->anim_alloc = std::make_unique<uint16_t[]>(this->anim_buf_pitch * this->anim_buf_height + 8);

		/* align buffer to next 16 byte boundary */
		this->anim_buf = reinterpret_cast<uint16_t *>((reinterpret_cast<uintptr_t>(this->anim_alloc.get()) + 0xF) & (~0xF));
	}
}<|MERGE_RESOLUTION|>--- conflicted
+++ resolved
@@ -113,36 +113,28 @@
 			draw:;
 
 			switch (mode) {
-<<<<<<< HEAD
-				case BM_COLOUR_REMAP:
-				case BM_COLOUR_REMAP_WITH_BRIGHTNESS:
-=======
 				case BlitterMode::ColourRemap:
->>>>>>> d05cc2ef
+				case BlitterMode::ColourRemapWithBrightness:
 					if (src_px->a == 255) {
 						do {
 							uint m = *src_n;
 							/* In case the m-channel is zero, do not remap this pixel in any way */
 							if (m == 0) {
 								Colour c = *src_px;
-								if (mode == BM_COLOUR_REMAP_WITH_BRIGHTNESS) c = AdjustBrightness(c, DEFAULT_BRIGHTNESS + bp->brightness_adjust);
+								if (mode == BlitterMode::ColourRemapWithBrightness) c = AdjustBrightness(c, DEFAULT_BRIGHTNESS + bp->brightness_adjust);
 								*dst = c;
 								*anim = 0;
 							} else {
 								uint r = remap[GB(m, 0, 8)];
 								if (r != 0) {
 									uint8_t brightness = GB(m, 8, 8);
-									if (mode == BM_COLOUR_REMAP_WITH_BRIGHTNESS) {
+									if (mode == BlitterMode::ColourRemapWithBrightness) {
 										brightness = Clamp(brightness + bp->brightness_adjust, 0, 255);
 										SB(m, 8, 8, brightness);
 									}
-									*dst = this->AdjustBrightness(this->LookupColourInPalette(r), brightness);
+									*dst = AdjustBrightness(this->LookupColourInPalette(r), brightness);
 								}
 								*anim = r | (m & 0xFF00);
-<<<<<<< HEAD
-=======
-								if (r != 0) *dst = AdjustBrightness(this->LookupColourInPalette(r), GB(m, 8, 8));
->>>>>>> d05cc2ef
 							}
 							anim++;
 							dst++;
@@ -154,21 +146,17 @@
 							uint m = *src_n;
 							if (m == 0) {
 								Colour c = *src_px;
-								if (mode == BM_COLOUR_REMAP_WITH_BRIGHTNESS) c = AdjustBrightness(c, DEFAULT_BRIGHTNESS + bp->brightness_adjust);
+								if (mode == BlitterMode::ColourRemapWithBrightness) c = AdjustBrightness(c, DEFAULT_BRIGHTNESS + bp->brightness_adjust);
 								*dst = ComposeColourRGBANoCheck(c.r, c.g, c.b, c.a, *dst);
 								*anim = 0;
 							} else {
 								uint r = remap[GB(m, 0, 8)];
 								*anim = 0;
-<<<<<<< HEAD
 								if (r != 0) {
 									uint8_t brightness = GB(m, 8, 8);
-									if (mode == BM_COLOUR_REMAP_WITH_BRIGHTNESS) brightness = Clamp(brightness + bp->brightness_adjust, 0, 255);
-									*dst = ComposeColourPANoCheck(this->AdjustBrightness(this->LookupColourInPalette(r), brightness), src_px->a, *dst);
+									if (mode == BlitterMode::ColourRemapWithBrightness) brightness = Clamp(brightness + bp->brightness_adjust, 0, 255);
+									*dst = ComposeColourPANoCheck(AdjustBrightness(this->LookupColourInPalette(r), brightness), src_px->a, *dst);
 								}
-=======
-								if (r != 0) *dst = ComposeColourPANoCheck(AdjustBrightness(this->LookupColourInPalette(r), GB(m, 8, 8)), src_px->a, *dst);
->>>>>>> d05cc2ef
 							}
 							anim++;
 							dst++;
@@ -218,24 +206,13 @@
 					}
 					break;
 
-<<<<<<< HEAD
-				case BM_BLACK_REMAP:
+				case BlitterMode::BlackRemap:
 					memset_colour(dst, _black_colour, n);
 					memset(anim, 0, n * sizeof(*anim));
 					dst += n;
 					anim += n;
 					src_px += n;
 					src_n += n;
-=======
-
-				case BlitterMode::BlackRemap:
-					do {
-						*dst++ = Colour(0, 0, 0);
-						*anim++ = 0;
-						src_px++;
-						src_n++;
-					} while (--n != 0);
->>>>>>> d05cc2ef
 					break;
 
 				case BlitterMode::Transparent:
@@ -283,7 +260,7 @@
 						do {
 							*anim++ = 0;
 							Colour c = *src_px;
-							if (mode == BM_NORMAL_WITH_BRIGHTNESS) c = AdjustBrightness(c, DEFAULT_BRIGHTNESS + bp->brightness_adjust);
+							if (mode == BlitterMode::NormalWithBrightness) c = AdjustBrightness(c, DEFAULT_BRIGHTNESS + bp->brightness_adjust);
 							*dst++ = c;
 							src_px++;
 							src_n++;
@@ -294,20 +271,15 @@
 							uint16_t mv = *src_n;
 							uint m = GB(mv, 0, 8);
 							/* Above PALETTE_ANIM_START is palette animation */
-<<<<<<< HEAD
 							if (m >= PALETTE_ANIM_START) {
-								if (mode == BM_NORMAL_WITH_BRIGHTNESS) SB(mv, 8, 8, Clamp(GB(mv, 8, 8) + bp->brightness_adjust, 0, 255));
-								*dst++ = this->AdjustBrightness(this->LookupColourInPalette(m), GB(mv, 8, 8));
-							} else if (mode == BM_NORMAL_WITH_BRIGHTNESS) {
+								if (mode == BlitterMode::NormalWithBrightness) SB(mv, 8, 8, Clamp(GB(mv, 8, 8) + bp->brightness_adjust, 0, 255));
+								*dst++ = AdjustBrightness(this->LookupColourInPalette(m), GB(mv, 8, 8));
+							} else if (mode == BlitterMode::NormalWithBrightness) {
 								*dst++ = AdjustBrightness(src_px->data, DEFAULT_BRIGHTNESS + bp->brightness_adjust);
 							} else {
 								*dst++ = src_px->data;
 							}
 							*anim++ = mv;
-=======
-							*anim++ = *src_n;
-							*dst++ = (m >= PALETTE_ANIM_START) ? AdjustBrightness(this->LookupColourInPalette(m), GB(*src_n, 8, 8)) : src_px->data;
->>>>>>> d05cc2ef
 							src_px++;
 							src_n++;
 						} while (--n != 0);
@@ -316,16 +288,12 @@
 							uint m = GB(*src_n, 0, 8);
 							*anim++ = 0;
 							if (m >= PALETTE_ANIM_START) {
-<<<<<<< HEAD
 								uint8_t brightness = GB(*src_n, 8, 8);
-								if (mode == BM_NORMAL_WITH_BRIGHTNESS) brightness = Clamp(brightness + bp->brightness_adjust, 0, 255);
-								*dst = ComposeColourPANoCheck(this->AdjustBrightness(this->LookupColourInPalette(m), brightness), src_px->a, *dst);
-=======
-								*dst = ComposeColourPANoCheck(AdjustBrightness(this->LookupColourInPalette(m), GB(*src_n, 8, 8)), src_px->a, *dst);
->>>>>>> d05cc2ef
+								if (mode == BlitterMode::NormalWithBrightness) brightness = Clamp(brightness + bp->brightness_adjust, 0, 255);
+								*dst = ComposeColourPANoCheck(AdjustBrightness(this->LookupColourInPalette(m), brightness), src_px->a, *dst);
 							} else {
 								Colour c = *src_px;
-								if (mode == BM_NORMAL_WITH_BRIGHTNESS) c = AdjustBrightness(c, DEFAULT_BRIGHTNESS + bp->brightness_adjust);
+								if (mode == BlitterMode::NormalWithBrightness) c = AdjustBrightness(c, DEFAULT_BRIGHTNESS + bp->brightness_adjust);
 								*dst = ComposeColourRGBANoCheck(c.r, c.g, c.b, c.a, *dst);
 							}
 							dst++;
@@ -356,47 +324,38 @@
 
 	switch (mode) {
 		default: NOT_REACHED();
-<<<<<<< HEAD
-
-		case BM_COLOUR_REMAP_WITH_BRIGHTNESS:
+
+		case BlitterMode::ColourRemapWithBrightness:
 			if (!(sprite_flags & BSF_NO_REMAP)) {
-				Draw<BM_COLOUR_REMAP_WITH_BRIGHTNESS, false>(bp, zoom);
+				Draw<BlitterMode::ColourRemapWithBrightness, false>(bp, zoom);
 				return;
 			}
 			/* FALL THROUGH */
 
-		case BM_NORMAL_WITH_BRIGHTNESS:
-			Draw<BM_NORMAL_WITH_BRIGHTNESS, false>(bp, zoom);
+		case BlitterMode::NormalWithBrightness:
+			Draw<BlitterMode::NormalWithBrightness, false>(bp, zoom);
 			return;
 
-		case BM_COLOUR_REMAP:
+		case BlitterMode::ColourRemap:
 			if (!(sprite_flags & BSF_NO_REMAP)) {
-				Draw<BM_COLOUR_REMAP, false>(bp, zoom);
+				Draw<BlitterMode::ColourRemap, false>(bp, zoom);
 				return;
 			}
 			/* FALL THROUGH */
 
-		case BM_NORMAL:
+		case BlitterMode::Normal:
 			if ((sprite_flags & (BSF_NO_ANIM | BSF_TRANSLUCENT)) == BSF_NO_ANIM &&
 					bp->skip_left == 0 && bp->width == UnScaleByZoom(bp->sprite_width, zoom)) {
-				Draw<BM_NORMAL, true>(bp, zoom);
+				Draw<BlitterMode::Normal, true>(bp, zoom);
 			} else {
-				Draw<BM_NORMAL, false>(bp, zoom);
+				Draw<BlitterMode::Normal, false>(bp, zoom);
 			}
 			return;
 
-		case BM_TRANSPARENT:  Draw<BM_TRANSPARENT, false> (bp, zoom); return;
-		case BM_TRANSPARENT_REMAP:  Draw<BM_TRANSPARENT_REMAP, false> (bp, zoom); return;
-		case BM_CRASH_REMAP:  Draw<BM_CRASH_REMAP, false> (bp, zoom); return;
-		case BM_BLACK_REMAP:  Draw<BM_BLACK_REMAP, false> (bp, zoom); return;
-=======
-		case BlitterMode::Normal: Draw<BlitterMode::Normal>(bp, zoom); return;
-		case BlitterMode::ColourRemap: Draw<BlitterMode::ColourRemap>(bp, zoom); return;
-		case BlitterMode::Transparent: Draw<BlitterMode::Transparent>(bp, zoom); return;
-		case BlitterMode::TransparentRemap: Draw<BlitterMode::TransparentRemap>(bp, zoom); return;
-		case BlitterMode::CrashRemap: Draw<BlitterMode::CrashRemap>(bp, zoom); return;
-		case BlitterMode::BlackRemap: Draw<BlitterMode::BlackRemap>(bp, zoom); return;
->>>>>>> d05cc2ef
+		case BlitterMode::Transparent: Draw<BlitterMode::Transparent, false> (bp, zoom); return;
+		case BlitterMode::TransparentRemap: Draw<BlitterMode::TransparentRemap, false> (bp, zoom); return;
+		case BlitterMode::CrashRemap: Draw<BlitterMode::CrashRemap, false> (bp, zoom); return;
+		case BlitterMode::BlackRemap: Draw<BlitterMode::BlackRemap, false> (bp, zoom); return;
 	}
 }
 
