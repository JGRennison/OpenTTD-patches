--- conflicted
+++ resolved
@@ -24,7 +24,6 @@
 	void Draw(Blitter::BlitterParams *bp, BlitterMode mode, ZoomLevel zoom) override {};
 	void DrawColourMappingRect(void *dst, int width, int height, PaletteID pal) override {};
 	Sprite *Encode(const SpriteLoader::SpriteCollection &sprite, SpriteAllocator &allocator) override;
-<<<<<<< HEAD
 	void *MoveTo(void *video, int x, int y) override { return nullptr; };
 	void SetPixel(void *video, int x, int y, uint8_t colour) override {};
 	void SetPixel32(void *video, int x, int y, uint8_t colour, uint32_t colour32) override {};
@@ -40,20 +39,7 @@
 	void ScrollBuffer(void *video, int left, int top, int width, int height, int scroll_x, int scroll_y) override {};
 	size_t BufferSize(uint width, uint height) override { return 0; };
 	void PaletteAnimate(const Palette &palette) override { };
-	Blitter::PaletteAnimation UsePaletteAnimation() override { return Blitter::PALETTE_ANIMATION_NONE; };
-=======
-	void *MoveTo(void *, int, int) override { return nullptr; };
-	void SetPixel(void *, int, int, uint8_t) override {};
-	void DrawRect(void *, int, int, uint8_t) override {};
-	void DrawLine(void *, int, int, int, int, int, int, uint8_t, int, int) override {};
-	void CopyFromBuffer(void *, const void *, int, int) override {};
-	void CopyToBuffer(const void *, void *, int, int) override {};
-	void CopyImageToBuffer(const void *, void *, int, int, int) override {};
-	void ScrollBuffer(void *, int &, int &, int &, int &, int, int) override {};
-	size_t BufferSize(uint, uint) override { return 0; };
-	void PaletteAnimate(const Palette &) override { };
 	Blitter::PaletteAnimation UsePaletteAnimation() override { return Blitter::PaletteAnimation::None; };
->>>>>>> d05cc2ef
 
 	const char *GetName() override { return "null"; }
 };
