--- conflicted
+++ resolved
@@ -84,14 +84,9 @@
 			width -= pixels;
 
 			switch (mode) {
-<<<<<<< HEAD
-				case BM_COLOUR_REMAP:
-				case BM_CRASH_REMAP:
-				case BM_COLOUR_REMAP_WITH_BRIGHTNESS: {
-=======
 				case BlitterMode::ColourRemap:
-				case BlitterMode::CrashRemap: {
->>>>>>> d05cc2ef
+				case BlitterMode::CrashRemap:
+				case BlitterMode::ColourRemapWithBrightness: {
 					const uint8_t *remap = bp->remap;
 					do {
 						uint m = remap[*src];
