/*
 * This file is part of OpenTTD.
 * OpenTTD is free software; you can redistribute it and/or modify it under the terms of the GNU General Public License as published by the Free Software Foundation, version 2.
 * OpenTTD is distributed in the hope that it will be useful, but WITHOUT ANY WARRANTY; without even the implied warranty of MERCHANTABILITY or FITNESS FOR A PARTICULAR PURPOSE.
 * See the GNU General Public License for more details. You should have received a copy of the GNU General Public License along with OpenTTD. If not, see <http://www.gnu.org/licenses/>.
 */

/** @file base.hpp Base for all blitters. */

#ifndef BLITTER_BASE_HPP
#define BLITTER_BASE_HPP

#include "../spritecache.h"
#include "../spriteloader/spriteloader.hpp"
#include "../core/math_func.hpp"

#include <utility>

/** The modes of blitting we can do. */
enum BlitterMode {
	BM_NORMAL,       ///< Perform the simple blitting.
	BM_COLOUR_REMAP, ///< Perform a colour remapping.
	BM_TRANSPARENT,  ///< Perform transparency darkening remapping.
	BM_TRANSPARENT_REMAP, ///< Perform transparency colour remapping.
	BM_CRASH_REMAP,  ///< Perform a crash remapping.
	BM_BLACK_REMAP,  ///< Perform remapping to a completely blackened sprite
	BM_NORMAL_WITH_BRIGHTNESS,       ///< Perform a simple blitting with brightness adjustment
	BM_COLOUR_REMAP_WITH_BRIGHTNESS, ///< Perform a colour remapping with brightness adjustment
};

/** Helper for using specialised functions designed to prevent whenever it's possible things like:
 *  - IO (reading video buffer),
 *  - calculations (alpha blending),
 *  - heavy branching (remap lookups and animation buffer handling).
 */
enum BlitterSpriteFlags {
	BSF_NONE        = 0,
	BSF_TRANSLUCENT = 1 << 1, ///< The sprite has at least 1 translucent pixel.
	BSF_NO_REMAP    = 1 << 2, ///< The sprite has no remappable colour pixel.
	BSF_NO_ANIM     = 1 << 3, ///< The sprite has no palette animated pixel.
};
DECLARE_ENUM_AS_BIT_SET(BlitterSpriteFlags);

/**
 * How all blitters should look like. Extend this class to make your own.
 */
class Blitter : public SpriteEncoder {
	uint8_t screen_depth = 0;

protected:
	void SetScreenDepth(uint8_t depth)
	{
		this->screen_depth = depth;
		this->SetIs32BppSupported(depth > 8);
	}

public:
	/** Parameters related to blitting. */
	struct BlitterParams {
		const void *sprite; ///< Pointer to the sprite how ever the encoder stored it
<<<<<<< HEAD
		const byte *remap;  ///< XXX -- Temporary storage for remap array
		int brightness_adjust; ///< Brightness adjustment
=======
		const uint8_t *remap;  ///< XXX -- Temporary storage for remap array
>>>>>>> 6c5a8f55

		int skip_left;      ///< How much pixels of the source to skip on the left (based on zoom of dst)
		int skip_top;       ///< How much pixels of the source to skip on the top (based on zoom of dst)
		int width;          ///< The width in pixels that needs to be drawn to dst
		int height;         ///< The height in pixels that needs to be drawn to dst
		int sprite_width;   ///< Real width of the sprite
		int sprite_height;  ///< Real height of the sprite
		int left;           ///< The left offset in the 'dst' in pixels to start drawing
		int top;            ///< The top offset in the 'dst' in pixels to start drawing

		void *dst;          ///< Destination buffer
		int pitch;          ///< The pitch of the destination buffer
	};

	/** Types of palette animation. */
	enum PaletteAnimation {
		PALETTE_ANIMATION_NONE,           ///< No palette animation
		PALETTE_ANIMATION_VIDEO_BACKEND,  ///< Palette animation should be done by video backend (8bpp only!)
		PALETTE_ANIMATION_BLITTER,        ///< The blitter takes care of the palette animation
	};

	/**
	 * Get the screen depth this blitter works for.
	 *  This is either: 8, 16, 24 or 32.
	 */
	inline uint8_t GetScreenDepth() const
	{
		return this->screen_depth;
	}

	/**
	 * Draw an image to the screen, given an amount of params defined above.
	 */
	virtual void Draw(Blitter::BlitterParams *bp, BlitterMode mode, ZoomLevel zoom) = 0;

	/**
	 * Draw a colourtable to the screen. This is: the colour of the screen is read
	 *  and is looked-up in the palette to match a new colour, which then is put
	 *  on the screen again.
	 * @param dst the destination pointer (video-buffer).
	 * @param width the width of the buffer.
	 * @param height the height of the buffer.
	 * @param pal the palette to use.
	 */
	virtual void DrawColourMappingRect(void *dst, int width, int height, PaletteID pal) = 0;

	/**
	 * Move the destination pointer the requested amount x and y, keeping in mind
	 *  any pitch and bpp of the renderer.
	 * @param video The destination pointer (video-buffer) to scroll.
	 * @param x How much you want to scroll to the right.
	 * @param y How much you want to scroll to the bottom.
	 * @return A new destination pointer moved the the requested place.
	 */
	virtual void *MoveTo(void *video, int x, int y) = 0;

	/**
	 * Draw a pixel with a given colour on the video-buffer.
	 * @param video The destination pointer (video-buffer).
	 * @param x The x position within video-buffer.
	 * @param y The y position within video-buffer.
	 * @param colour A 8bpp mapping colour.
	 */
	virtual void SetPixel(void *video, int x, int y, uint8_t colour) = 0;

	/**
	 * Draw a pixel with a given 32bpp colour on the video-buffer.
	 * Fall back to an 8bpp colour if 32bpp colour is not available.
	 * @param video The destination pointer (video-buffer).
	 * @param x The x position within video-buffer.
	 * @param y The y position within video-buffer.
	 * @param colour A 8bpp mapping colour.
	 * @param colour32 A 32bpp colour.
	 */
	virtual void SetPixel32(void *video, int x, int y, uint8_t colour, uint32_t colour32) = 0;

	/**
	 * Draw a rectangle of pixels on the video-buffer.
	 * @param video The destination pointer (video-buffer).
	 * @param x The x position within video-buffer.
	 * @param y The y position within video-buffer.
	 * @param colours A 8bpp colour mapping buffer.
	 * @param lines The number of lines.
	 * @param width The length of the lines.
	 * @param pitch The pitch of the colours buffer
	 */
	virtual void SetRect(void *video, int x, int y, const uint8_t *colours, uint lines, uint width, uint pitch) = 0;

	/**
	 * Draw a rectangle of pixels on the video-buffer (no LookupColourInPalette).
	 * @param video The destination pointer (video-buffer).
	 * @param x The x position within video-buffer.
	 * @param y The y position within video-buffer.
	 * @param colours A 32bpp colour buffer.
	 * @param lines The number of lines.
	 * @param width The length of the lines.
	 * @param pitch The pitch of the colours buffer.
	 */
	virtual void SetRect32(void *video, int x, int y, const uint32_t *colours, uint lines, uint width, uint pitch) { NOT_REACHED(); };

	/**
	 * Draw a rectangle of pixels on the video-buffer, skipping any pixels with the value 0xD7.
	 * @param video The destination pointer (video-buffer).
	 * @param x The x position within video-buffer.
	 * @param y The y position within video-buffer.
	 * @param colours A 8bpp colour mapping buffer.
	 * @param lines The number of lines.
	 * @param width The length of the lines.
	 * @param pitch The pitch of the colours buffer
	 */
	virtual void SetRectNoD7(void *video, int x, int y, const uint8_t *colours, uint lines, uint width, uint pitch) = 0;

	/**
	 * Make a single horizontal line in a single colour on the video-buffer.
	 * @param video The destination pointer (video-buffer).
	 * @param width The length of the line.
	 * @param height The height of the line.
	 * @param colour A 8bpp mapping colour.
	 */
	virtual void DrawRect(void *video, int width, int height, uint8_t colour) = 0;

	/**
	 * Make a single horizontal line in a single colour on the video-buffer.
	 * @param video The destination pointer (video-buffer).
	 * @param x The x position within video-buffer.
	 * @param y The y position within video-buffer.
	 * @param width The length of the line.
	 * @param height The height of the line.
	 * @param colour A 8bpp mapping colour.
	 */
	virtual void DrawRectAt(void *video, int x, int y, int width, int height, uint8_t colour) = 0;

	/**
	 * Draw a line with a given colour.
	 * @param video The destination pointer (video-buffer).
	 * @param x The x coordinate from where the line starts.
	 * @param y The y coordinate from where the line starts.
	 * @param x2 The x coordinate to where the line goes.
	 * @param y2 The y coordinate to where the lines goes.
	 * @param screen_width The width of the screen you are drawing in (to avoid buffer-overflows).
	 * @param screen_height The height of the screen you are drawing in (to avoid buffer-overflows).
	 * @param colour A 8bpp mapping colour.
	 * @param width Line width.
	 * @param dash Length of dashes for dashed lines. 0 means solid line.
	 */
	virtual void DrawLine(void *video, int x, int y, int x2, int y2, int screen_width, int screen_height, uint8_t colour, int width, int dash = 0) = 0;

	/**
	 * Copy from a buffer to the screen.
	 * @param video The destination pointer (video-buffer).
	 * @param src The buffer from which the data will be read.
	 * @param width The width of the buffer.
	 * @param height The height of the buffer.
	 * @note You can not do anything with the content of the buffer, as the blitter can store non-pixel data in it too!
	 */
	virtual void CopyFromBuffer(void *video, const void *src, int width, int height) = 0;

	/**
	 * Copy from the screen to a buffer.
	 * @param video The destination pointer (video-buffer).
	 * @param dst The buffer in which the data will be stored.
	 * @param width The width of the buffer.
	 * @param height The height of the buffer.
	 * @note You can not do anything with the content of the buffer, as the blitter can store non-pixel data in it too!
	 */
	virtual void CopyToBuffer(const void *video, void *dst, int width, int height) = 0;

	/**
	 * Copy from the screen to a buffer in a palette format for 8bpp and RGBA format for 32bpp.
	 * @param video The destination pointer (video-buffer).
	 * @param dst The buffer in which the data will be stored.
	 * @param width The width of the buffer.
	 * @param height The height of the buffer.
	 * @param dst_pitch The pitch (byte per line) of the destination buffer.
	 */
	virtual void CopyImageToBuffer(const void *video, void *dst, int width, int height, int dst_pitch) = 0;

	/**
	 * Scroll the videobuffer some 'x' and 'y' value.
	 * @param video The buffer to scroll into.
	 * @param left The left value of the screen to scroll.
	 * @param top The top value of the screen to scroll.
	 * @param width The width of the screen to scroll.
	 * @param height The height of the screen to scroll.
	 * @param scroll_x How much to scroll in X.
	 * @param scroll_y How much to scroll in Y.
	 */
	virtual void ScrollBuffer(void *video, int left, int top, int width, int height, int scroll_x, int scroll_y) = 0;

	/**
	 * Calculate how much memory there is needed for an image of this size in the video-buffer.
	 * @param width The width of the buffer-to-be.
	 * @param height The height of the buffer-to-be.
	 * @return The size needed for the buffer.
	 */
	virtual size_t BufferSize(uint width, uint height) = 0;

	/**
	 * Called when the 8bpp palette is changed; you should redraw all pixels on the screen that
	 *  are equal to the 8bpp palette indexes 'first_dirty' to 'first_dirty + count_dirty'.
	 * @param palette The new palette.
	 */
	virtual void PaletteAnimate(const Palette &palette) = 0;

	/**
	 * Check if the blitter uses palette animation at all.
	 * @return True if it uses palette animation.
	 */
	virtual Blitter::PaletteAnimation UsePaletteAnimation() = 0;

	/**
	 * Does this blitter require a separate animation buffer from the video backend?
	 */
	virtual bool NeedsAnimationBuffer()
	{
		return false;
	}

	/**
	 * Get the name of the blitter, the same as the Factory-instance returns.
	 */
	virtual const char *GetName() = 0;

	/**
	 * Post resize event
	 */
	virtual void PostResize() { };

	virtual ~Blitter() = default;

	template <typename SetPixelT> void DrawLineGeneric(int x, int y, int x2, int y2, int screen_width, int screen_height, int width, int dash, SetPixelT set_pixel);
};

#endif /* BLITTER_BASE_HPP */<|MERGE_RESOLUTION|>--- conflicted
+++ resolved
@@ -58,12 +58,8 @@
 	/** Parameters related to blitting. */
 	struct BlitterParams {
 		const void *sprite; ///< Pointer to the sprite how ever the encoder stored it
-<<<<<<< HEAD
-		const byte *remap;  ///< XXX -- Temporary storage for remap array
+		const uint8_t *remap;  ///< XXX -- Temporary storage for remap array
 		int brightness_adjust; ///< Brightness adjustment
-=======
-		const uint8_t *remap;  ///< XXX -- Temporary storage for remap array
->>>>>>> 6c5a8f55
 
 		int skip_left;      ///< How much pixels of the source to skip on the left (based on zoom of dst)
 		int skip_top;       ///< How much pixels of the source to skip on the top (based on zoom of dst)
