--- conflicted
+++ resolved
@@ -502,13 +502,8 @@
 		}
 
 next_line:
-<<<<<<< HEAD
 		if (mode == BM_COLOUR_REMAP || mode == BM_CRASH_REMAP || mode == BM_COLOUR_REMAP_WITH_BRIGHTNESS) src_mv_line += si->sprite_width;
-		src_rgba_line = (const Colour*) ((const byte*) src_rgba_line + si->sprite_line_size);
-=======
-		if (mode == BM_COLOUR_REMAP || mode == BM_CRASH_REMAP) src_mv_line += si->sprite_width;
 		src_rgba_line = (const Colour*) ((const uint8_t*) src_rgba_line + si->sprite_line_size);
->>>>>>> 6c5a8f55
 		dst_line += bp->pitch;
 	}
 }
