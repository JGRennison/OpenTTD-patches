/*
 * This file is part of OpenTTD.
 * OpenTTD is free software; you can redistribute it and/or modify it under the terms of the GNU General Public License as published by the Free Software Foundation, version 2.
 * OpenTTD is distributed in the hope that it will be useful, but WITHOUT ANY WARRANTY; without even the implied warranty of MERCHANTABILITY or FITNESS FOR A PARTICULAR PURPOSE.
 * See the GNU General Public License for more details. You should have received a copy of the GNU General Public License along with OpenTTD. If not, see <http://www.gnu.org/licenses/>.
 */

/** @file 8bpp_optimized.hpp An optimized 8 bpp blitter. */

#ifndef BLITTER_8BPP_OPTIMIZED_HPP
#define BLITTER_8BPP_OPTIMIZED_HPP

#include "8bpp_base.hpp"
#include "factory.hpp"

/** 8bpp blitter optimised for speed. */
class Blitter_8bppOptimized final : public Blitter_8bppBase {
public:
	/** Data stored about a (single) sprite. */
	struct SpriteData {
<<<<<<< HEAD
		uint32_t offset[ZOOM_LVL_SPR_COUNT]; ///< Offsets (from .data) to streams for different zoom levels.
		byte data[];                         ///< Data, all zoomlevels.
=======
		uint32_t offset[ZOOM_LVL_END]; ///< Offsets (from .data) to streams for different zoom levels.
		uint8_t data[];                   ///< Data, all zoomlevels.
>>>>>>> 6c5a8f55
	};

	void Draw(Blitter::BlitterParams *bp, BlitterMode mode, ZoomLevel zoom) override;
	Sprite *Encode(const SpriteLoader::SpriteCollection &sprite, AllocatorProc *allocator) override;

	const char *GetName() override { return "8bpp-optimized"; }
};

/** Factory for the 8bpp blitter optimised for speed. */
class FBlitter_8bppOptimized : public BlitterFactory {
public:
	FBlitter_8bppOptimized() : BlitterFactory("8bpp-optimized", "8bpp Optimized Blitter (compression + all-ZoomLevel cache)") {}
	Blitter *CreateInstance() override { return new Blitter_8bppOptimized(); }
};

#endif /* BLITTER_8BPP_OPTIMIZED_HPP */<|MERGE_RESOLUTION|>--- conflicted
+++ resolved
@@ -18,13 +18,8 @@
 public:
 	/** Data stored about a (single) sprite. */
 	struct SpriteData {
-<<<<<<< HEAD
 		uint32_t offset[ZOOM_LVL_SPR_COUNT]; ///< Offsets (from .data) to streams for different zoom levels.
-		byte data[];                         ///< Data, all zoomlevels.
-=======
-		uint32_t offset[ZOOM_LVL_END]; ///< Offsets (from .data) to streams for different zoom levels.
-		uint8_t data[];                   ///< Data, all zoomlevels.
->>>>>>> 6c5a8f55
+		uint8_t data[];                      ///< Data, all zoomlevels.
 	};
 
 	void Draw(Blitter::BlitterParams *bp, BlitterMode mode, ZoomLevel zoom) override;
