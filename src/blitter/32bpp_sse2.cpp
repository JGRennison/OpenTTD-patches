--- conflicted
+++ resolved
@@ -26,16 +26,10 @@
 	 * Second uint32_t of a line = the number of transparent pixels from the right.
 	 * Then all RGBA then all MV.
 	 */
-<<<<<<< HEAD
-	ZoomLevel zoom_min = ZOOM_LVL_NORMAL;
-	ZoomLevel zoom_max = ZOOM_LVL_NORMAL;
-	uint8_t missing_zoom_levels = 0;
-	if (sprite[ZOOM_LVL_NORMAL].type != SpriteType::Font) {
-=======
 	ZoomLevel zoom_min = ZOOM_LVL_MIN;
 	ZoomLevel zoom_max = ZOOM_LVL_MIN;
+	uint8_t missing_zoom_levels = 0;
 	if (sprite[ZOOM_LVL_MIN].type != SpriteType::Font) {
->>>>>>> 97bea563
 		zoom_min = _settings_client.gui.zoom_min;
 		zoom_max =  (ZoomLevel) std::min(_settings_client.gui.zoom_max, ZOOM_LVL_DRAW_SPR);
 		if (zoom_max == zoom_min) zoom_max = ZOOM_LVL_DRAW_SPR;
@@ -68,19 +62,12 @@
 	}
 
 	Sprite *dst_sprite = (Sprite *) allocator(sizeof(Sprite) + sizeof(SpriteData) + all_sprites_size);
-<<<<<<< HEAD
-	dst_sprite->height = sprite[ZOOM_LVL_NORMAL].height;
-	dst_sprite->width  = sprite[ZOOM_LVL_NORMAL].width;
-	dst_sprite->x_offs = sprite[ZOOM_LVL_NORMAL].x_offs;
-	dst_sprite->y_offs = sprite[ZOOM_LVL_NORMAL].y_offs;
-	dst_sprite->next = nullptr;
-	dst_sprite->missing_zoom_levels = missing_zoom_levels;
-=======
 	dst_sprite->height = sprite[ZOOM_LVL_MIN].height;
 	dst_sprite->width  = sprite[ZOOM_LVL_MIN].width;
 	dst_sprite->x_offs = sprite[ZOOM_LVL_MIN].x_offs;
 	dst_sprite->y_offs = sprite[ZOOM_LVL_MIN].y_offs;
->>>>>>> 97bea563
+	dst_sprite->next = nullptr;
+	dst_sprite->missing_zoom_levels = missing_zoom_levels;
 	memcpy(dst_sprite->data, &sd, sizeof(SpriteData));
 
 	/* Copy colours and determine flags. */
