/*
 * This file is part of OpenTTD.
 * OpenTTD is free software; you can redistribute it and/or modify it under the terms of the GNU General Public License as published by the Free Software Foundation, version 2.
 * OpenTTD is distributed in the hope that it will be useful, but WITHOUT ANY WARRANTY; without even the implied warranty of MERCHANTABILITY or FITNESS FOR A PARTICULAR PURPOSE.
 * See the GNU General Public License for more details. You should have received a copy of the GNU General Public License along with OpenTTD. If not, see <http://www.gnu.org/licenses/>.
 */

/** @file 32bpp_sse2.cpp Implementation of the SSE2 32 bpp blitter. */

#ifdef WITH_SSE

#include "../stdafx.h"
#include "../zoom_func.h"
#include "../settings_type.h"
#include "32bpp_sse2.hpp"
#include "32bpp_sse_func.hpp"

#include "../safeguards.h"

/** Instantiation of the SSE2 32bpp blitter factory. */
static FBlitter_32bppSSE2 iFBlitter_32bppSSE2;

Sprite *Blitter_32bppSSE_Base::Encode(const SpriteLoader::SpriteCollection &sprite, AllocatorProc *allocator)
{
	/* First uint32 of a line = the number of transparent pixels from the left.
	 * Second uint32 of a line = the number of transparent pixels from the right.
	 * Then all RGBA then all MV.
	 */
	ZoomLevel zoom_min = ZOOM_LVL_NORMAL;
	ZoomLevel zoom_max = ZOOM_LVL_NORMAL;
<<<<<<< HEAD
	uint8 missing_zoom_levels = 0;
	if (sprite->type != SpriteType::Font) {
=======
	if (sprite[ZOOM_LVL_NORMAL].type != SpriteType::Font) {
>>>>>>> 5cb7a16e
		zoom_min = _settings_client.gui.zoom_min;
		zoom_max =  (ZoomLevel) std::min(_settings_client.gui.zoom_max, ZOOM_LVL_DRAW_SPR);
		if (zoom_max == zoom_min) zoom_max = ZOOM_LVL_DRAW_SPR;
	}

	/* Calculate sizes and allocate. */
	SpriteData sd;
	memset(&sd, 0, sizeof(sd));
	uint all_sprites_size = 0;
	for (ZoomLevel z = zoom_min; z <= zoom_max; z++) {
		const SpriteLoader::Sprite *src_sprite = &sprite[z];
		if (src_sprite->data == nullptr) {
			sd.infos[z].sprite_offset = 0;
			sd.infos[z].mv_offset = 0;
			sd.infos[z].sprite_line_size = 0;
			sd.infos[z].sprite_width = 0;
			SetBit(missing_zoom_levels, z);
			continue;
		}

		sd.infos[z].sprite_width = src_sprite->width;
		sd.infos[z].sprite_offset = all_sprites_size;
		sd.infos[z].sprite_line_size = sizeof(Colour) * src_sprite->width + sizeof(uint32) * META_LENGTH;

		const uint rgba_size = sd.infos[z].sprite_line_size * src_sprite->height;
		sd.infos[z].mv_offset = all_sprites_size + rgba_size;

		const uint mv_size = sizeof(MapValue) * src_sprite->width * src_sprite->height;
		all_sprites_size += rgba_size + mv_size;
	}

	Sprite *dst_sprite = (Sprite *) allocator(sizeof(Sprite) + sizeof(SpriteData) + all_sprites_size);
<<<<<<< HEAD
	dst_sprite->height = sprite->height;
	dst_sprite->width  = sprite->width;
	dst_sprite->x_offs = sprite->x_offs;
	dst_sprite->y_offs = sprite->y_offs;
	dst_sprite->next = nullptr;
	dst_sprite->missing_zoom_levels = missing_zoom_levels;
=======
	dst_sprite->height = sprite[ZOOM_LVL_NORMAL].height;
	dst_sprite->width  = sprite[ZOOM_LVL_NORMAL].width;
	dst_sprite->x_offs = sprite[ZOOM_LVL_NORMAL].x_offs;
	dst_sprite->y_offs = sprite[ZOOM_LVL_NORMAL].y_offs;
>>>>>>> 5cb7a16e
	memcpy(dst_sprite->data, &sd, sizeof(SpriteData));

	/* Copy colours and determine flags. */
	bool has_remap = false;
	bool has_anim = false;
	bool has_translucency = false;
	for (ZoomLevel z = zoom_min; z <= zoom_max; z++) {
		const SpriteLoader::Sprite *src_sprite = &sprite[z];
		if (src_sprite->data == nullptr) {
			continue;
		}
		const SpriteLoader::CommonPixel *src = (const SpriteLoader::CommonPixel *) src_sprite->data;
		Colour *dst_rgba_line = (Colour *) &dst_sprite->data[sizeof(SpriteData) + sd.infos[z].sprite_offset];
		MapValue *dst_mv = (MapValue *) &dst_sprite->data[sizeof(SpriteData) + sd.infos[z].mv_offset];
		for (uint y = src_sprite->height; y != 0; y--) {
			Colour *dst_rgba = dst_rgba_line + META_LENGTH;
			for (uint x = src_sprite->width; x != 0; x--) {
				if (src->a != 0) {
					dst_rgba->a = src->a;
					if (src->a != 0 && src->a != 255) has_translucency = true;
					dst_mv->m = src->m;
					if (z >= _settings_client.gui.disable_water_animation && src->m >= 245 && src->m <= 254) {
						/* Get brightest value */
						uint8 rgb_max = std::max({ src->r, src->g, src->b });

						/* Black pixel (8bpp or old 32bpp image), so use default value */
						if (rgb_max == 0) rgb_max = Blitter_32bppBase::DEFAULT_BRIGHTNESS;

						extern Colour _water_palette[10];
						Colour c = AdjustBrightneSSE(_water_palette[src->m - 245], rgb_max);
						dst_rgba->r = c.r;
						dst_rgba->g = c.g;
						dst_rgba->b = c.b;
						dst_mv->v = Blitter_32bppBase::DEFAULT_BRIGHTNESS;
					} else if (src->m != 0) {
						/* Do some accounting for flags. */
						has_remap = true;
						if (src->m >= PALETTE_ANIM_START) has_anim = true;

						/* Get brightest value (or default brightness if it's a black pixel). */
						const uint8 rgb_max = std::max({src->r, src->g, src->b});
						dst_mv->v = (rgb_max == 0) ? Blitter_32bppBase::DEFAULT_BRIGHTNESS : rgb_max;

						/* Pre-convert the mapping channel to a RGB value. */
						const Colour colour = AdjustBrightneSSE(Blitter_32bppBase::LookupColourInPalette(src->m), dst_mv->v);
						dst_rgba->r = colour.r;
						dst_rgba->g = colour.g;
						dst_rgba->b = colour.b;
					} else {
						dst_rgba->r = src->r;
						dst_rgba->g = src->g;
						dst_rgba->b = src->b;
						dst_mv->v = Blitter_32bppBase::DEFAULT_BRIGHTNESS;
					}
				} else {
					dst_rgba->data = 0;
					*(uint16*) dst_mv = 0;
				}
				dst_rgba++;
				dst_mv++;
				src++;
			}

			/* Count the number of transparent pixels from the left. */
			dst_rgba = dst_rgba_line + META_LENGTH;
			uint32 nb_pix_transp = 0;
			for (uint x = src_sprite->width; x != 0; x--) {
				if (dst_rgba->a == 0) nb_pix_transp++;
				else break;
				dst_rgba++;
			}
			(*dst_rgba_line).data = nb_pix_transp;

			Colour *nb_right = dst_rgba_line + 1;
			dst_rgba_line = (Colour*) ((byte*) dst_rgba_line + sd.infos[z].sprite_line_size);

			/* Count the number of transparent pixels from the right. */
			dst_rgba = dst_rgba_line - 1;
			nb_pix_transp = 0;
			for (uint x = src_sprite->width; x != 0; x--) {
				if (dst_rgba->a == 0) nb_pix_transp++;
				else break;
				dst_rgba--;
			}
			(*nb_right).data = nb_pix_transp;
		}
	}

	/* Store sprite flags. */
	sd.flags = BSF_NONE;
	if (has_translucency) sd.flags |= BSF_TRANSLUCENT;
	if (!has_remap) sd.flags |= BSF_NO_REMAP;
	if (!has_anim) sd.flags |= BSF_NO_ANIM;
	memcpy(dst_sprite->data, &sd, sizeof(SpriteData));

	return dst_sprite;
}

#endif /* WITH_SSE */<|MERGE_RESOLUTION|>--- conflicted
+++ resolved
@@ -28,12 +28,8 @@
 	 */
 	ZoomLevel zoom_min = ZOOM_LVL_NORMAL;
 	ZoomLevel zoom_max = ZOOM_LVL_NORMAL;
-<<<<<<< HEAD
 	uint8 missing_zoom_levels = 0;
-	if (sprite->type != SpriteType::Font) {
-=======
 	if (sprite[ZOOM_LVL_NORMAL].type != SpriteType::Font) {
->>>>>>> 5cb7a16e
 		zoom_min = _settings_client.gui.zoom_min;
 		zoom_max =  (ZoomLevel) std::min(_settings_client.gui.zoom_max, ZOOM_LVL_DRAW_SPR);
 		if (zoom_max == zoom_min) zoom_max = ZOOM_LVL_DRAW_SPR;
@@ -66,19 +62,12 @@
 	}
 
 	Sprite *dst_sprite = (Sprite *) allocator(sizeof(Sprite) + sizeof(SpriteData) + all_sprites_size);
-<<<<<<< HEAD
-	dst_sprite->height = sprite->height;
-	dst_sprite->width  = sprite->width;
-	dst_sprite->x_offs = sprite->x_offs;
-	dst_sprite->y_offs = sprite->y_offs;
-	dst_sprite->next = nullptr;
-	dst_sprite->missing_zoom_levels = missing_zoom_levels;
-=======
 	dst_sprite->height = sprite[ZOOM_LVL_NORMAL].height;
 	dst_sprite->width  = sprite[ZOOM_LVL_NORMAL].width;
 	dst_sprite->x_offs = sprite[ZOOM_LVL_NORMAL].x_offs;
 	dst_sprite->y_offs = sprite[ZOOM_LVL_NORMAL].y_offs;
->>>>>>> 5cb7a16e
+	dst_sprite->next = nullptr;
+	dst_sprite->missing_zoom_levels = missing_zoom_levels;
 	memcpy(dst_sprite->data, &sd, sizeof(SpriteData));
 
 	/* Copy colours and determine flags. */
