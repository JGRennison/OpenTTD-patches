/*
 * This file is part of OpenTTD.
 * OpenTTD is free software; you can redistribute it and/or modify it under the terms of the GNU General Public License as published by the Free Software Foundation, version 2.
 * OpenTTD is distributed in the hope that it will be useful, but WITHOUT ANY WARRANTY; without even the implied warranty of MERCHANTABILITY or FITNESS FOR A PARTICULAR PURPOSE.
 * See the GNU General Public License for more details. You should have received a copy of the GNU General Public License along with OpenTTD. If not, see <http://www.gnu.org/licenses/>.
 */

/** @file 32bpp_anim.hpp A 32 bpp blitter with animation support. */

#ifndef BLITTER_32BPP_ANIM_HPP
#define BLITTER_32BPP_ANIM_HPP

#include "32bpp_optimized.hpp"

/** The optimised 32 bpp blitter with palette animation. */
class Blitter_32bppAnim : public Blitter_32bppOptimized {
protected:
<<<<<<< HEAD
	uint16_t *anim_buf;  ///< In this buffer we keep track of the 8bpp indexes so we can do palette animation
	void *anim_alloc;    ///< The raw allocated buffer, not necessarily aligned correctly
=======
	uint16_t *anim_buf;    ///< In this buffer we keep track of the 8bpp indexes so we can do palette animation
	std::unique_ptr<uint16_t[]> anim_alloc; ///< The raw allocated buffer, not necessarily aligned correctly
>>>>>>> 60d0d7b8
	int anim_buf_width;  ///< The width of the animation buffer.
	int anim_buf_pitch;  ///< The pitch of the animation buffer (width rounded up to 16 byte boundary).
	int anim_buf_height; ///< The height of the animation buffer.
	Palette palette;     ///< The current palette.

public:
	Blitter_32bppAnim() :
		anim_buf(nullptr),
		anim_buf_width(0),
		anim_buf_pitch(0),
		anim_buf_height(0)
	{
		this->palette = _cur_palette;
	}

	void Draw(Blitter::BlitterParams *bp, BlitterMode mode, ZoomLevel zoom) override;
	void DrawColourMappingRect(void *dst, int width, int height, PaletteID pal) override;
	void SetPixel(void *video, int x, int y, uint8_t colour) override;
	void SetPixel32(void *video, int x, int y, uint8_t colour, uint32_t colour32) override;
	void DrawLine(void *video, int x, int y, int x2, int y2, int screen_width, int screen_height, uint8_t colour, int width, int dash) override;
	void SetRect(void *video, int x, int y, const uint8_t *colours, uint lines, uint width, uint pitch) override;
	void SetRect32(void *video, int x, int y, const uint32_t *colours, uint lines, uint width, uint pitch) override;
	void SetRectNoD7(void *video, int x, int y, const uint8_t *colours, uint lines, uint width, uint pitch) override;
	void DrawRect(void *video, int width, int height, uint8_t colour) override;
	void DrawRectAt(void *video, int x, int y, int width, int height, uint8_t colour) override;
	void CopyFromBuffer(void *video, const void *src, int width, int height) override;
	void CopyToBuffer(const void *video, void *dst, int width, int height) override;
	void ScrollBuffer(void *video, int left, int top, int width, int height, int scroll_x, int scroll_y) override;
	size_t BufferSize(uint width, uint height) override;
	void PaletteAnimate(const Palette &palette) override;
	Blitter::PaletteAnimation UsePaletteAnimation() override;

	const char *GetName() override { return "32bpp-anim"; }
	void PostResize() override;

	/**
	 * Look up the colour in the current palette.
	 */
	inline Colour LookupColourInPalette(uint index)
	{
		return this->palette.palette[index];
	}

	inline int ScreenToAnimOffset(const uint32_t *video)
	{
		int raw_offset = video - (const uint32_t *)_screen.dst_ptr;
		if (_screen.pitch == this->anim_buf_pitch) return raw_offset;
		int lines = raw_offset / _screen.pitch;
		int across = raw_offset % _screen.pitch;
		return across + (lines * this->anim_buf_pitch);
	}

	template <BlitterMode mode, bool no_anim_translucent> void Draw(const Blitter::BlitterParams *bp, ZoomLevel zoom);
	template <typename F> void SetRectGeneric(void *video, int x, int y, const uint8_t *colours, uint lines, uint width, uint pitch, F filter);
};

/** Factory for the 32bpp blitter with animation. */
class FBlitter_32bppAnim : public BlitterFactory {
public:
	FBlitter_32bppAnim() : BlitterFactory("32bpp-anim", "32bpp Animation Blitter (palette animation)") {}
	Blitter *CreateInstance() override { return new Blitter_32bppAnim(); }
};

#endif /* BLITTER_32BPP_ANIM_HPP */<|MERGE_RESOLUTION|>--- conflicted
+++ resolved
@@ -15,13 +15,8 @@
 /** The optimised 32 bpp blitter with palette animation. */
 class Blitter_32bppAnim : public Blitter_32bppOptimized {
 protected:
-<<<<<<< HEAD
 	uint16_t *anim_buf;  ///< In this buffer we keep track of the 8bpp indexes so we can do palette animation
-	void *anim_alloc;    ///< The raw allocated buffer, not necessarily aligned correctly
-=======
-	uint16_t *anim_buf;    ///< In this buffer we keep track of the 8bpp indexes so we can do palette animation
 	std::unique_ptr<uint16_t[]> anim_alloc; ///< The raw allocated buffer, not necessarily aligned correctly
->>>>>>> 60d0d7b8
 	int anim_buf_width;  ///< The width of the animation buffer.
 	int anim_buf_pitch;  ///< The pitch of the animation buffer (width rounded up to 16 byte boundary).
 	int anim_buf_height; ///< The height of the animation buffer.
