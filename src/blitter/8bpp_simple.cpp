/*
 * This file is part of OpenTTD.
 * OpenTTD is free software; you can redistribute it and/or modify it under the terms of the GNU General Public License as published by the Free Software Foundation, version 2.
 * OpenTTD is distributed in the hope that it will be useful, but WITHOUT ANY WARRANTY; without even the implied warranty of MERCHANTABILITY or FITNESS FOR A PARTICULAR PURPOSE.
 * See the GNU General Public License for more details. You should have received a copy of the GNU General Public License along with OpenTTD. If not, see <http://www.gnu.org/licenses/>.
 */

/** @file 8bpp_simple.cpp Implementation of the simple 8 bpp blitter. */

#include "../stdafx.h"
#include "../zoom_func.h"
#include "8bpp_simple.hpp"

#include "../safeguards.h"

/** Instantiation of the simple 8bpp blitter factory. */
static FBlitter_8bppSimple iFBlitter_8bppSimple;

void Blitter_8bppSimple::Draw(Blitter::BlitterParams *bp, BlitterMode mode, ZoomLevel zoom)
{
	const uint8_t *src, *src_line;
	uint8_t *dst, *dst_line;

	/* Find where to start reading in the source sprite */
	src_line = (const uint8_t *)bp->sprite + (bp->skip_top * bp->sprite_width + bp->skip_left) * ScaleByZoom(1, zoom);
	dst_line = (uint8_t *)bp->dst + bp->top * bp->pitch + bp->left;

	for (int y = 0; y < bp->height; y++) {
		dst = dst_line;
		dst_line += bp->pitch;

		src = src_line;
		src_line += bp->sprite_width * ScaleByZoom(1, zoom);

		for (int x = 0; x < bp->width; x++) {
			uint colour = 0;

			switch (mode) {
<<<<<<< HEAD
				case BM_COLOUR_REMAP:
				case BM_CRASH_REMAP:
				case BM_COLOUR_REMAP_WITH_BRIGHTNESS:
=======
				case BlitterMode::ColourRemap:
				case BlitterMode::CrashRemap:
>>>>>>> d05cc2ef
					colour = bp->remap[*src];
					break;

				case BlitterMode::Transparent:
				case BlitterMode::TransparentRemap:
					if (*src != 0) colour = bp->remap[*dst];
					break;

				case BlitterMode::BlackRemap:
					if (*src != 0) *dst = 0;
					break;

				default:
					colour = *src;
					break;
			}
			if (colour != 0) *dst = colour;
			dst++;
			src += ScaleByZoom(1, zoom);
		}
	}
}

Sprite *Blitter_8bppSimple::Encode(const SpriteLoader::SpriteCollection &sprite, SpriteAllocator &allocator)
{
	Sprite *dest_sprite;
	dest_sprite = allocator.Allocate<Sprite>(sizeof(*dest_sprite) + static_cast<size_t>(sprite[ZOOM_LVL_MIN].height) * static_cast<size_t>(sprite[ZOOM_LVL_MIN].width));

	dest_sprite->height = sprite[ZOOM_LVL_MIN].height;
	dest_sprite->width  = sprite[ZOOM_LVL_MIN].width;
	dest_sprite->x_offs = sprite[ZOOM_LVL_MIN].x_offs;
	dest_sprite->y_offs = sprite[ZOOM_LVL_MIN].y_offs;
	dest_sprite->next = nullptr;
	dest_sprite->missing_zoom_levels = 0;

	/* Copy over only the 'remap' channel, as that is what we care about in 8bpp */
	for (int i = 0; i < sprite[ZOOM_LVL_MIN].height * sprite[ZOOM_LVL_MIN].width; i++) {
		dest_sprite->data[i] = sprite[ZOOM_LVL_MIN].data[i].m;
	}

	return dest_sprite;
}<|MERGE_RESOLUTION|>--- conflicted
+++ resolved
@@ -36,14 +36,9 @@
 			uint colour = 0;
 
 			switch (mode) {
-<<<<<<< HEAD
-				case BM_COLOUR_REMAP:
-				case BM_CRASH_REMAP:
-				case BM_COLOUR_REMAP_WITH_BRIGHTNESS:
-=======
 				case BlitterMode::ColourRemap:
 				case BlitterMode::CrashRemap:
->>>>>>> d05cc2ef
+				case BlitterMode::ColourRemapWithBrightness:
 					colour = bp->remap[*src];
 					break;
 
