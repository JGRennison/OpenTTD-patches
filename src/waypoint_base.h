/*
 * This file is part of OpenTTD.
 * OpenTTD is free software; you can redistribute it and/or modify it under the terms of the GNU General Public License as published by the Free Software Foundation, version 2.
 * OpenTTD is distributed in the hope that it will be useful, but WITHOUT ANY WARRANTY; without even the implied warranty of MERCHANTABILITY or FITNESS FOR A PARTICULAR PURPOSE.
 * See the GNU General Public License for more details. You should have received a copy of the GNU General Public License along with OpenTTD. If not, see <http://www.gnu.org/licenses/>.
 */

/** @file waypoint_base.h Base of waypoints. */

#ifndef WAYPOINT_BASE_H
#define WAYPOINT_BASE_H

#include "base_station_base.h"

/**
 * Enum to handle waypoint flags.
 */
<<<<<<< HEAD
enum WaypointFlags {
	WPF_HIDE_LABEL              = 0, ///< Hide waypoint label
	WPF_ROAD                    = 1, ///< This is a road waypoint
=======
enum WaypointFlags : uint8_t {
	WPF_ROAD                    = 0, ///< This is a road waypoint
>>>>>>> 6d1f56ce
};

/** Representation of a waypoint. */
struct Waypoint final : SpecializedStation<Waypoint, true> {
	uint16_t town_cn;            ///< The N-1th waypoint for this town (consecutive number)
	uint16_t waypoint_flags;     ///< Waypoint flags, see WaypointFlags

	TileArea road_waypoint_area; ///< Tile area the road waypoint part covers

	/**
	 * Create a waypoint at the given tile.
	 * @param tile The location of the waypoint.
	 */
	Waypoint(TileIndex tile = INVALID_TILE) : SpecializedStation<Waypoint, true>(tile), waypoint_flags(0) { }
	~Waypoint();

	void UpdateVirtCoord() override;

	void MoveSign(TileIndex new_xy) override;

	inline bool TileBelongsToRailStation(TileIndex tile) const override
	{
		return IsRailWaypointTile(tile) && GetStationIndex(tile) == this->index;
	}

	uint32_t GetNewGRFVariable(const struct ResolverObject &object, uint16_t variable, uint8_t parameter, bool &available) const override;

	void GetTileArea(TileArea *ta, StationType type) const override;

	uint GetPlatformLength(TileIndex, DiagDirection) const override
	{
		return 1;
	}

	uint GetPlatformLength(TileIndex) const override
	{
		return 1;
	}

	/**
	 * Is this a single tile waypoint?
	 * @return true if it is.
	 */
	inline bool IsSingleTile() const
	{
		return (this->facilities & FACIL_TRAIN) != 0 && this->train_station.w == 1 && this->train_station.h == 1;
	}

	/**
	 * Is the "type" of waypoint the same as the given waypoint,
	 * i.e. are both a rail waypoint or are both a buoy?
	 * @param wp The waypoint to compare to.
	 * @return true iff their types are equal.
	 */
	inline bool IsOfType(const Waypoint *wp) const
	{
		return this->string_id == wp->string_id;
	}
};

#endif /* WAYPOINT_BASE_H */<|MERGE_RESOLUTION|>--- conflicted
+++ resolved
@@ -15,14 +15,9 @@
 /**
  * Enum to handle waypoint flags.
  */
-<<<<<<< HEAD
-enum WaypointFlags {
+enum WaypointFlags : uint8_t {
 	WPF_HIDE_LABEL              = 0, ///< Hide waypoint label
 	WPF_ROAD                    = 1, ///< This is a road waypoint
-=======
-enum WaypointFlags : uint8_t {
-	WPF_ROAD                    = 0, ///< This is a road waypoint
->>>>>>> 6d1f56ce
 };
 
 /** Representation of a waypoint. */
