--- conflicted
+++ resolved
@@ -22,16 +22,9 @@
 
 /** Representation of a waypoint. */
 struct Waypoint final : SpecializedStation<Waypoint, true> {
-<<<<<<< HEAD
-	uint16_t town_cn;            ///< The N-1th waypoint for this town (consecutive number)
-	uint16_t waypoint_flags;     ///< Waypoint flags, see WaypointFlags
-
-	TileArea road_waypoint_area; ///< Tile area the road waypoint part covers
-=======
-	uint16_t town_cn = 0; ///< The N-1th waypoint for this town (consecutive number)
-	uint16_t waypoint_flags{}; ///< Waypoint flags, see WaypointFlags
+	uint16_t town_cn = 0;          ///< The N-1th waypoint for this town (consecutive number)
+	uint16_t waypoint_flags{};     ///< Waypoint flags, see WaypointFlags
 	TileArea road_waypoint_area{}; ///< Tile area the road waypoint part covers
->>>>>>> 0428f8c6
 
 	/**
 	 * Create a waypoint at the given tile.
