/*
 * This file is part of OpenTTD.
 * OpenTTD is free software; you can redistribute it and/or modify it under the terms of the GNU General Public License as published by the Free Software Foundation, version 2.
 * OpenTTD is distributed in the hope that it will be useful, but WITHOUT ANY WARRANTY; without even the implied warranty of MERCHANTABILITY or FITNESS FOR A PARTICULAR PURPOSE.
 * See the GNU General Public License for more details. You should have received a copy of the GNU General Public License along with OpenTTD. If not, see <http://www.gnu.org/licenses/>.
 */

/** @file vehicle.cpp Base implementations of all vehicles. */

#include "stdafx.h"
#include "error.h"
#include "roadveh.h"
#include "ship.h"
#include "spritecache.h"
#include "timetable.h"
#include "viewport_func.h"
#include "news_func.h"
#include "command_func.h"
#include "company_func.h"
#include "train.h"
#include "aircraft.h"
#include "newgrf_debug.h"
#include "newgrf_sound.h"
#include "newgrf_station.h"
#include "newgrf_roadstop.h"
#include "group_gui.h"
#include "strings_func.h"
#include "zoom_func.h"
#include "date_func.h"
#include "vehicle_func.h"
#include "autoreplace_cmd.h"
#include "autoreplace_func.h"
#include "autoreplace_gui.h"
#include "station_base.h"
#include "ai/ai.hpp"
#include "depot_func.h"
#include "network/network.h"
#include "core/pool_func.hpp"
#include "economy_base.h"
#include "articulated_vehicles.h"
#include "roadstop_base.h"
#include "core/random_func.hpp"
#include "core/backup_type.hpp"
#include "core/container_func.hpp"
#include "infrastructure_func.h"
#include "order_backup.h"
#include "sound_func.h"
#include "effectvehicle_func.h"
#include "effectvehicle_base.h"
#include "vehiclelist.h"
#include "bridge_map.h"
#include "tunnel_map.h"
#include "depot_map.h"
#include "gamelog.h"
#include "tracerestrict.h"
#include "linkgraph/linkgraph.h"
#include "linkgraph/refresh.h"
#include "framerate_type.h"
#include "blitter/factory.hpp"
#include "tbtr_template_vehicle_func.h"
#include "tbtr_template_vehicle_cmd.h"
#include "string_func.h"
#include "scope_info.h"
#include "debug_settings.h"
#include "network/network_sync.h"
#include "pathfinder/water_regions.h"
#include "event_logs.h"
#include "misc_cmd.h"
#include "train_cmd.h"
#include "vehicle_cmd.h"
#include "3rdparty/cpp-btree/btree_set.h"
#include "3rdparty/cpp-btree/btree_map.h"
#include "3rdparty/robin_hood/robin_hood.h"

#include "table/strings.h"

#include <algorithm>

#include "safeguards.h"

/* Number of bits in the hash to use from each vehicle coord */
static const uint GEN_HASHX_BITS = 6;
static const uint GEN_HASHY_BITS = 6;

/* Size of each hash bucket */
static const uint GEN_HASHX_BUCKET_BITS = 7;
static const uint GEN_HASHY_BUCKET_BITS = 6;

/* Compute hash for vehicle coord */
#define GEN_HASHX(x)    GB((x), GEN_HASHX_BUCKET_BITS + ZOOM_BASE_SHIFT, GEN_HASHX_BITS)
#define GEN_HASHY(y)   (GB((y), GEN_HASHY_BUCKET_BITS + ZOOM_BASE_SHIFT, GEN_HASHY_BITS) << GEN_HASHX_BITS)
#define GEN_HASH(x, y) (GEN_HASHY(y) + GEN_HASHX(x))

/* Maximum size until hash repeats */
//static const int GEN_HASHX_SIZE = 1 << (GEN_HASHX_BUCKET_BITS + GEN_HASHX_BITS + ZOOM_BASE_SHIFT);
//static const int GEN_HASHY_SIZE = 1 << (GEN_HASHY_BUCKET_BITS + GEN_HASHY_BITS + ZOOM_BASE_SHIFT);

/* Increments to reach next bucket in hash table */
//static const int GEN_HASHX_INC = 1;
//static const int GEN_HASHY_INC = 1 << GEN_HASHX_BITS;

/* Mask to wrap-around buckets */
//static const uint GEN_HASHX_MASK =  (1 << GEN_HASHX_BITS) - 1;
//static const uint GEN_HASHY_MASK = ((1 << GEN_HASHY_BITS) - 1) << GEN_HASHX_BITS;

VehicleID _new_vehicle_id;
uint _returned_refit_capacity;        ///< Stores the capacity after a refit operation.
uint16_t _returned_mail_refit_capacity; ///< Stores the mail capacity after a refit operation (Aircraft only).
CargoArray _returned_vehicle_capacities; ///< Stores the cargo capacities after a vehicle build operation


/** The pool with all our precious vehicles. */
VehiclePool _vehicle_pool("Vehicle");
INSTANTIATE_POOL_METHODS(Vehicle)

static btree::btree_set<VehicleID> _vehicles_to_pay_repair;
static btree::btree_set<VehicleID> _vehicles_to_sell;

btree::btree_multimap<VehicleID, PendingSpeedRestrictionChange> _pending_speed_restriction_change_map;

/**
 * Determine shared bounds of all sprites.
 * @param[out] bounds Shared bounds.
 */
Rect16 VehicleSpriteSeq::GetBounds() const
{
	Rect16 bounds;
	bounds.left = bounds.top = bounds.right = bounds.bottom = 0;
	for (uint i = 0; i < this->count; ++i) {
		const Sprite *spr = GetSprite(this->seq[i].sprite, SpriteType::Normal, 0);
		if (i == 0) {
			bounds.left = spr->x_offs;
			bounds.top  = spr->y_offs;
			bounds.right  = spr->width  + spr->x_offs - 1;
			bounds.bottom = spr->height + spr->y_offs - 1;
		} else {
			if (spr->x_offs < bounds.left) bounds.left = spr->x_offs;
			if (spr->y_offs < bounds.top)  bounds.top  = spr->y_offs;
			int right  = spr->width  + spr->x_offs - 1;
			int bottom = spr->height + spr->y_offs - 1;
			if (right  > bounds.right)  bounds.right  = right;
			if (bottom > bounds.bottom) bounds.bottom = bottom;
		}
	}
	return bounds;
}

/**
 * Draw the sprite sequence.
 * @param x X position
 * @param y Y position
 * @param default_pal Vehicle palette
 * @param force_pal Whether to ignore individual palettes, and draw everything with \a default_pal.
 */
void VehicleSpriteSeq::Draw(int x, int y, PaletteID default_pal, bool force_pal) const
{
	for (uint i = 0; i < this->count; ++i) {
		PaletteID pal = force_pal || !this->seq[i].pal ? default_pal : this->seq[i].pal;
		DrawSprite(this->seq[i].sprite, pal, x, y);
	}
}

/**
 * Function to tell if a vehicle needs to be autorenewed
 * @param *c The vehicle owner
 * @param use_renew_setting Should the company renew setting be considered?
 * @return true if the vehicle is old enough for replacement
 */
bool Vehicle::NeedsAutorenewing(const Company *c, bool use_renew_setting) const
{
	/* We can always generate the Company pointer when we have the vehicle.
	 * However this takes time and since the Company pointer is often present
	 * when this function is called then it's faster to pass the pointer as an
	 * argument rather than finding it again. */
	dbg_assert(c == Company::Get(this->owner));

	if (use_renew_setting && !c->settings.engine_renew) return false;
	if (this->age - this->max_age < (c->settings.engine_renew_months * 30)) return false;

	/* Only engines need renewing */
	if (this->type == VEH_TRAIN && !Train::From(this)->IsEngine()) return false;

	return true;
}

/**
 * Service a vehicle and all subsequent vehicles in the consist
 *
 * @param *v The vehicle or vehicle chain being serviced
 */
void VehicleServiceInDepot(Vehicle *v)
{
	dbg_assert(v != nullptr);
	const Engine *e = Engine::Get(v->engine_type);
	if (v->type == VEH_TRAIN) {
		if (v->Next() != nullptr) VehicleServiceInDepot(v->Next());
		if (!(Train::From(v)->IsEngine()) && !(Train::From(v)->IsRearDualheaded())) return;
		ClrBit(Train::From(v)->flags, VRF_NEED_REPAIR);
		ClrBit(Train::From(v)->flags, VRF_HAS_HIT_RV);
		ClrBit(Train::From(v)->flags, VRF_CONSIST_BREAKDOWN);
		Train::From(v)->critical_breakdown_count = 0;
		const RailVehicleInfo *rvi = &e->u.rail;
		v->vcache.cached_max_speed = rvi->max_speed;
		if (Train::From(v)->IsFrontEngine()) {
			Train::From(v)->ConsistChanged(CCF_REFIT);
			CLRBITS(Train::From(v)->flags, (1 << VRF_BREAKDOWN_BRAKING) | VRF_IS_BROKEN );
		}
	} else if (v->type == VEH_ROAD) {
		RoadVehicle::From(v)->critical_breakdown_count = 0;
	} else if (v->type == VEH_SHIP) {
		Ship::From(v)->critical_breakdown_count = 0;
	}
	v->vehstatus &= ~VS_AIRCRAFT_BROKEN;
	ClrBit(v->vehicle_flags, VF_REPLACEMENT_PENDING);
	SetWindowDirty(WC_VEHICLE_DETAILS, v->index); // ensure that last service date and reliability are updated

	do {
		v->date_of_last_service = EconTime::CurDate();
		v->date_of_last_service_newgrf = CalTime::CurDate();
		if (_settings_game.vehicle.pay_for_repair && v->breakdowns_since_last_service) {
			_vehicles_to_pay_repair.insert(v->index);
		} else {
			v->breakdowns_since_last_service = 0;
		}
		v->reliability = v->GetEngine()->reliability;
		/* Prevent vehicles from breaking down directly after exiting the depot. */
		v->breakdown_chance = 0;
		v->breakdown_ctr = 0;
		v = v->Next();
	} while (v != nullptr && v->HasEngineType());
}

/**
 * Check if the vehicle needs to go to a depot in near future (if a opportunity presents itself) for service or replacement.
 *
 * @see NeedsAutomaticServicing()
 * @return true if the vehicle should go to a depot if a opportunity presents itself.
 */
bool Vehicle::NeedsServicing() const
{
	/* Stopped or crashed vehicles will not move, as such making unmovable
	 * vehicles to go for service is lame. */
	if (this->vehstatus & (VS_STOPPED | VS_CRASHED)) return false;

	bool service_not_due;
	/* Service intervals can be measured in different units, which we handle individually. */
	if (this->ServiceIntervalIsPercent()) {
		/* Service interval is in percents. */
		service_not_due = (this->reliability >= this->GetEngine()->reliability * (100 - this->GetServiceInterval()) / 100);
	} else if (EconTime::UsingWallclockUnits()) {
		/* Service interval is in minutes. */
		service_not_due = (this->date_of_last_service + (this->GetServiceInterval() * EconTime::DAYS_IN_ECONOMY_WALLCLOCK_MONTH) >= EconTime::CurDate());
	} else {
		/* Service interval is in days. */
		service_not_due = (this->date_of_last_service + this->GetServiceInterval() >= EconTime::CurDate());
	}

	/* Are we ready for the next service cycle? */
	bool needs_service = true;
	const Company *c = Company::Get(this->owner);
	if (service_not_due
			&& !(this->type == VEH_TRAIN && HasBit(Train::From(this)->flags, VRF_CONSIST_BREAKDOWN) && Train::From(this)->ConsistNeedsRepair())
			&& !(this->type == VEH_ROAD && RoadVehicle::From(this)->critical_breakdown_count > 0)
			&& !(this->type == VEH_SHIP && Ship::From(this)->critical_breakdown_count > 0)) {
		needs_service = false;
	}

	if (!needs_service && !HasBit(this->vehicle_flags, VF_REPLACEMENT_PENDING)) {
		return false;
	}

	/* If we're servicing anyway, because we have not disabled servicing when
	 * there are no breakdowns or we are playing with breakdowns, bail out. */
	if (needs_service && (!_settings_game.order.no_servicing_if_no_breakdowns ||
			_settings_game.difficulty.vehicle_breakdowns != 0)) {
		return true;
	}

	/* Is vehicle old and renewing is enabled */
	if (needs_service && this->NeedsAutorenewing(c, true)) {
		return true;
	}

	if (this->type == VEH_TRAIN) {
		const TemplateVehicle *tv = GetTemplateVehicleByGroupIDRecursive(this->group_id);
		if (tv != nullptr) {
			return ShouldServiceTrainForTemplateReplacement(Train::From(this), tv);
		}
	}

	/* Test whether there is some pending autoreplace.
	 * Note: We do this after the service-interval test.
	 * There are a lot more reasons for autoreplace to fail than we can test here reasonably. */
	bool pending_replace = false;
	Money needed_money = c->settings.engine_renew_money;
	if (needed_money > GetAvailableMoney(c->index)) return false;

	for (const Vehicle *v = this; v != nullptr; v = (v->type == VEH_TRAIN) ? Train::From(v)->GetNextUnit() : nullptr) {
		bool replace_when_old = false;
		EngineID new_engine = EngineReplacementForCompany(c, v->engine_type, v->group_id, &replace_when_old);

		/* Check engine availability */
		if (new_engine == INVALID_ENGINE || !HasBit(Engine::Get(new_engine)->company_avail, v->owner)) continue;
		/* Is the vehicle old if we are not always replacing? */
		if (replace_when_old && !v->NeedsAutorenewing(c, false)) continue;

		/* Check refittability */
		CargoTypes available_cargo_types, union_mask;
		GetArticulatedRefitMasks(new_engine, true, &union_mask, &available_cargo_types);

		/* Is this a multi-cargo ship? */
		if (union_mask != 0 && v->type == VEH_SHIP && v->Next() != nullptr) {
			CargoTypes cargoes = 0;
			for (const Vehicle *u = v; u != nullptr; u = u->Next()) {
				if (u->cargo_type != INVALID_CARGO && u->GetEngine()->CanCarryCargo()) {
					SetBit(cargoes, u->cargo_type);
				}
			}
			if (!HasAtMostOneBit(cargoes)) {
				/* Ship has more than one cargo, special handling */
				if (!AutoreplaceMultiPartShipWouldSucceed(new_engine, v, cargoes)) continue;
				union_mask = 0;
			}
		}

		/* Is there anything to refit? */
		if (union_mask != 0) {
			CargoType cargo_type;
			CargoTypes cargo_mask = GetCargoTypesOfArticulatedVehicle(v, &cargo_type);
			if (!HasAtMostOneBit(cargo_mask)) {
				CargoTypes new_engine_default_cargoes = GetCargoTypesOfArticulatedParts(new_engine);
				if ((cargo_mask & new_engine_default_cargoes) != cargo_mask) {
					/* We cannot refit to mixed cargoes in an automated way */
					continue;
				}
				/* engine_type is already a mixed cargo type which matches the incoming vehicle by default, no refit required */
			} else {
				/* Did the old vehicle carry anything? */
<<<<<<< HEAD
				if (cargo_type != INVALID_CARGO) {
=======
				if (IsValidCargoType(cargo_type)) {
>>>>>>> d1e001f1
					/* We can't refit the vehicle to carry the cargo we want */
					if (!HasBit(available_cargo_types, cargo_type)) continue;
				}
			}
		}

		/* Check money.
		 * We want 2*(the price of the new vehicle) without looking at the value of the vehicle we are going to sell. */
		pending_replace = true;
		needed_money += 2 * Engine::Get(new_engine)->GetCost();
		if (needed_money > GetAvailableMoney(c->index)) return false;
	}

	return pending_replace;
}

/**
 * Checks if the current order should be interrupted for a service-in-depot order.
 * @see NeedsServicing()
 * @return true if the current order should be interrupted.
 */
bool Vehicle::NeedsAutomaticServicing() const
{
	if (this->HasDepotOrder()) return false;
	if (this->current_order.IsType(OT_LOADING)) return false;
	if (this->current_order.IsType(OT_LOADING_ADVANCE)) return false;
	if (this->current_order.IsType(OT_GOTO_DEPOT) && (this->current_order.GetDepotOrderType() & ODTFB_SERVICE) == 0) return false;
	return NeedsServicing();
}

uint Vehicle::Crash(bool)
{
	assert((this->vehstatus & VS_CRASHED) == 0);
	assert(this->Previous() == nullptr); // IsPrimaryVehicle fails for free-wagon-chains

	uint pass = 0;
	/* Stop the vehicle. */
	if (this->IsPrimaryVehicle()) this->vehstatus |= VS_STOPPED;
	/* crash all wagons, and count passengers */
	for (Vehicle *v = this; v != nullptr; v = v->Next()) {
		/* We do not transfer reserver cargo back, so TotalCount() instead of StoredCount() */
		if (IsCargoInClass(v->cargo_type, CC_PASSENGERS)) pass += v->cargo.TotalCount();
		v->vehstatus |= VS_CRASHED;
		v->MarkAllViewportsDirty();
		v->InvalidateImageCache();
	}

	this->ClearSeparation();
	if (HasBit(this->vehicle_flags, VF_TIMETABLE_SEPARATION)) ClrBit(this->vehicle_flags, VF_TIMETABLE_STARTED);

	/* Dirty some windows */
	InvalidateWindowClassesData(GetWindowClassForVehicleType(this->type), 0);
	SetWindowWidgetDirty(WC_VEHICLE_VIEW, this->index, WID_VV_START_STOP);
	SetWindowDirty(WC_VEHICLE_DETAILS, this->index);
	SetWindowDirty(WC_VEHICLE_DEPOT, this->tile.base());
	InvalidateWindowClassesData(WC_DEPARTURES_BOARD, 0);

	delete this->cargo_payment;
	assert(this->cargo_payment == nullptr); // cleared by ~CargoPayment

	return RandomRange(pass + 1); // Randomise deceased passengers.
}

/**
 * Update cache of whether the vehicle should be drawn (i.e. if it isn't hidden, or it is in a tunnel but being shown transparently)
 * @return whether to show vehicle
 */
void Vehicle::UpdateIsDrawn()
{
	bool drawn = !(HasBit(this->subtype, GVSF_VIRTUAL)) && (!(this->vehstatus & VS_HIDDEN) ||
			(IsTransparencySet(TO_TUNNELS) &&
				((this->type == VEH_TRAIN && Train::From(this)->track == TRACK_BIT_WORMHOLE) ||
				(this->type == VEH_ROAD && RoadVehicle::From(this)->state == RVSB_WORMHOLE))));

	AssignBit(this->vcache.cached_veh_flags, VCF_IS_DRAWN, drawn);
}

void UpdateAllVehiclesIsDrawn()
{
	for (Vehicle *v : Vehicle::Iterate()) { v->UpdateIsDrawn(); }
}

/**
 * Displays a "NewGrf Bug" error message for a engine, and pauses the game if not networking.
 * @param engine The engine that caused the problem
 * @param part1  Part 1 of the error message, taking the grfname as parameter 1
 * @param part2  Part 2 of the error message, taking the engine as parameter 2
 * @param bug_type Flag to check and set in grfconfig
 * @param critical Shall the "OpenTTD might crash"-message be shown when the player tries to unpause?
 */
void ShowNewGrfVehicleError(EngineID engine, StringID part1, StringID part2, GRFBugs bug_type, bool critical)
{
	const Engine *e = Engine::Get(engine);
	GRFConfig *grfconfig = GetGRFConfig(e->GetGRFID());

	/* Missing GRF. Nothing useful can be done in this situation. */
	if (grfconfig == nullptr) return;

	if (!HasBit(grfconfig->grf_bugs, bug_type)) {
		SetBit(grfconfig->grf_bugs, bug_type);
		SetDParamStr(0, grfconfig->GetName());
		SetDParam(1, engine);
		ShowErrorMessage(part1, part2, WL_CRITICAL);
		if (!_networking) Command<CMD_PAUSE>::Do(DC_EXEC, critical ? PM_PAUSED_ERROR : PM_PAUSED_NORMAL, true);
	}

	std::string log_msg;
	auto log = [&](StringID str) {
		std::string msg = GetString(str);
		const char *start = strip_leading_colours(msg);
		Debug(grf, 0, "{}", start);
		log_msg += start;
	};

	SetDParamStr(0, grfconfig->GetName());
	log(part1);

	log_msg += ", ";

	SetDParam(1, engine);
	log(part2);

	AppendSpecialEventsLogEntry(std::move(log_msg));
}

/**
 * Logs a bug in GRF and shows a warning message if this
 * is for the first time this happened.
 * @param u first vehicle of chain
 */
void VehicleLengthChanged(const Vehicle *u)
{
	/* show a warning once for each engine in whole game and once for each GRF after each game load */
	const Engine *engine = u->GetEngine();
	if (engine->grf_prop.grffile == nullptr) {
		// This can be reached if an engine is unexpectedly no longer attached to a GRF at all
		if (GamelogGRFBugReverse(0, engine->grf_prop.local_id)) {
			ShowNewGrfVehicleError(u->engine_type, STR_NEWGRF_BROKEN, STR_NEWGRF_BROKEN_VEHICLE_LENGTH, GBUG_VEH_LENGTH, true);
		}
		return;
	}
	uint32_t grfid = engine->grf_prop.grfid;
	GRFConfig *grfconfig = GetGRFConfig(grfid);
	if (GamelogGRFBugReverse(grfid, engine->grf_prop.local_id) || !HasBit(grfconfig->grf_bugs, GBUG_VEH_LENGTH)) {
		ShowNewGrfVehicleError(u->engine_type, STR_NEWGRF_BROKEN, STR_NEWGRF_BROKEN_VEHICLE_LENGTH, GBUG_VEH_LENGTH, true);
	}
}

/**
 * Vehicle constructor.
 * @param type Type of the new vehicle.
 */
Vehicle::Vehicle(VehicleType type)
{
	this->type               = type;
	this->coord.left         = INVALID_COORD;
	this->group_id           = DEFAULT_GROUP;
	this->fill_percent_te_id = INVALID_TE_ID;
	this->first              = this;
	this->colourmap          = PAL_NONE;
	this->cargo_age_counter  = 1;
	this->last_station_visited = INVALID_STATION;
	this->last_loading_station = INVALID_STATION;
	this->last_loading_tick = StateTicks{0};
	this->cur_image_valid_dir  = INVALID_DIR;
	this->vcache.cached_veh_flags = 0;
}

using VehicleTypeTileHash = robin_hood::unordered_map<TileIndex, VehicleID>;
static std::array<VehicleTypeTileHash, 4> _vehicle_tile_hashes;

static Vehicle *VehicleFromTileHash(int xl, int yl, int xu, int yu, VehicleType type, void *data, VehicleFromPosProc *proc, bool find_first)
{
	VehicleTypeTileHash &vhash = _vehicle_tile_hashes[type];

	for (int y = yl; ; y++) {
		for (int x = xl; ; x++) {
			auto iter = vhash.find(TileXY(x, y));
			if (iter != vhash.end()) {
				Vehicle *v = Vehicle::Get(iter->second);
				do {
					Vehicle *a = proc(v, data);
					if (find_first && a != nullptr) return a;

					v = v->hash_tile_next;
				} while (v != nullptr);
			}
			if (x == xu) break;
		}
		if (y == yu) break;
	}

	return nullptr;
}


/**
 * Helper function for FindVehicleOnPos/HasVehicleOnPos.
 * @note Do not call this function directly!
 * @param x    The X location on the map
 * @param y    The Y location on the map
 * @param data Arbitrary data passed to proc
 * @param proc The proc that determines whether a vehicle will be "found".
 * @param find_first Whether to return on the first found or iterate over
 *                   all vehicles
 * @return the best matching or first vehicle (depending on find_first).
 */
Vehicle *VehicleFromPosXY(int x, int y, VehicleType type, void *data, VehicleFromPosProc *proc, bool find_first)
{
	const int COLL_DIST = 6;

	/* Hash area to scan is from xl,yl to xu,yu */
	int xl = (x - COLL_DIST) / TILE_SIZE;
	int xu = (x + COLL_DIST) / TILE_SIZE;
	int yl = (y - COLL_DIST) / TILE_SIZE;
	int yu = (y + COLL_DIST) / TILE_SIZE;

	return VehicleFromTileHash(xl, yl, xu, yu, type, data, proc, find_first);
}

/**
 * Helper function for FindVehicleOnPos/HasVehicleOnPos.
 * @note Do not call this function directly!
 * @param tile The location on the map
 * @param type The vehicle type
 * @param data Arbitrary data passed to \a proc.
 * @param proc The proc that determines whether a vehicle will be "found".
 * @param find_first Whether to return on the first found or iterate over
 *                   all vehicles
 * @return the best matching or first vehicle (depending on find_first).
 */
Vehicle *VehicleFromPos(TileIndex tile, VehicleType type, void *data, VehicleFromPosProc *proc, bool find_first)
{
	VehicleTypeTileHash &vhash = _vehicle_tile_hashes[type];

	auto iter = vhash.find(tile);
	if (iter != vhash.end()) {
		Vehicle *v = Vehicle::Get(iter->second);
		do {
			Vehicle *a = proc(v, data);
			if (find_first && a != nullptr) return a;

			v = v->hash_tile_next;
		} while (v != nullptr);
	}

	return nullptr;
}

/**
 * Returns the first vehicle on a specific location, this should be iterated using Vehicle::HashTileNext.
 * @note Use #GetFirstVehicleOnPos when you have the intention that all vehicles should be iterated over using Vehicle::HashTileNext. The iteration order is non-deterministic.
 * @param tile The location on the map
 * @param type The vehicle type
 * @return First vehicle or nullptr.
 */
Vehicle *GetFirstVehicleOnPos(TileIndex tile, VehicleType type)
{
	VehicleTypeTileHash &vhash = _vehicle_tile_hashes[type];

	auto iter = vhash.find(tile);
	if (iter != vhash.end()) {
		return Vehicle::Get(iter->second);
	} else {
		return nullptr;
	}
}

/**
 * Callback that returns 'real' vehicles lower or at height \c *(int*)data .
 * @param v Vehicle to examine.
 * @param data unused.
 * @return \a v if conditions are met, else \c nullptr.
 */
static Vehicle *EnsureNoVehicleProc(Vehicle *v, void *data)
{
	return v;
}

/**
 * Callback that returns 'real' train-collidable road vehicles lower or at height \c *(int*)data .
 * @param v Vehicle to examine.
 * @param data unused
 * @return \a v if conditions are met, else \c nullptr.
 */
static Vehicle *EnsureNoTrainCollidableRoadVehicleProc(Vehicle *v, void *data)
{
	if (HasBit(_roadtypes_non_train_colliding, RoadVehicle::From(v)->roadtype)) return nullptr;

	return v;
}

/**
 * Callback that returns 'real' vehicles lower or at height \c *(int*)data .
 * @param v Vehicle to examine.
 * @param data Pointer to height data.
 * @return \a v if conditions are met, else \c nullptr.
 */
static Vehicle *EnsureNoAircraftProcZ(Vehicle *v, void *data)
{
	int z = static_cast<int>(reinterpret_cast<intptr_t>(data));

	if (v->subtype == AIR_SHADOW) return nullptr;
	if (v->z_pos > z) return nullptr;

	return v;
}

/**
 * Ensure there is no vehicle at the ground at the given position.
 * @param tile Position to examine.
 * @return Succeeded command (ground is free) or failed command (a vehicle is found).
 */
CommandCost EnsureNoVehicleOnGround(TileIndex tile)
{
	if (IsAirportTile(tile)) {
		int z = GetTileMaxPixelZ(tile);
		if (VehicleFromPos(tile, VEH_AIRCRAFT, reinterpret_cast<void *>(static_cast<intptr_t>(z)), &EnsureNoAircraftProcZ, true) != nullptr) {
			return CommandCost(STR_ERROR_AIRCRAFT_IN_THE_WAY);
		}
		return CommandCost();
	}

	if (IsTileType(tile, MP_RAILWAY) || IsLevelCrossingTile(tile) || HasStationTileRail(tile) || IsRailTunnelBridgeTile(tile)) {
		if (VehicleFromPos(tile, VEH_TRAIN, nullptr, &EnsureNoVehicleProc, true) != nullptr) {
			return CommandCost(STR_ERROR_TRAIN_IN_THE_WAY);
		}
	}
	if (IsTileType(tile, MP_ROAD) || IsAnyRoadStopTile(tile) || (IsTileType(tile, MP_TUNNELBRIDGE) && GetTunnelBridgeTransportType(tile) == TRANSPORT_ROAD)) {
		if (VehicleFromPos(tile, VEH_ROAD, nullptr, &EnsureNoVehicleProc, true) != nullptr) {
			return CommandCost(STR_ERROR_ROAD_VEHICLE_IN_THE_WAY);
		}
	}
	if (HasTileWaterClass(tile) || (IsBridgeTile(tile) && GetTunnelBridgeTransportType(tile) == TRANSPORT_WATER)) {
		if (VehicleFromPos(tile, VEH_SHIP, nullptr, &EnsureNoVehicleProc, true) != nullptr) {
			return CommandCost(STR_ERROR_SHIP_IN_THE_WAY);
		}
	}

	return CommandCost();
}

bool IsTrainCollidableRoadVehicleOnGround(TileIndex tile)
{
	return VehicleFromPos(tile, VEH_ROAD, nullptr, &EnsureNoTrainCollidableRoadVehicleProc, true) != nullptr;
}

struct GetVehicleTunnelBridgeProcData {
	const Vehicle *v;
	TileIndex t;
	TunnelBridgeIsFreeMode mode;
};

/** Procedure called for every vehicle found in tunnel/bridge in the hash map */
static Vehicle *GetVehicleTunnelBridgeProc(Vehicle *v, void *data)
{
	const GetVehicleTunnelBridgeProcData *info = (GetVehicleTunnelBridgeProcData*) data;
	if (v == info->v) return nullptr;

	if (v->type == VEH_TRAIN && info->mode != TBIFM_ALL && IsBridge(info->t)) {
		TrackBits vehicle_track = Train::From(v)->track;
		if (!(vehicle_track & TRACK_BIT_WORMHOLE)) {
			if (info->mode == TBIFM_ACROSS_ONLY && !(GetAcrossBridgePossibleTrackBits(info->t) & vehicle_track)) return nullptr;
			if (info->mode == TBIFM_PRIMARY_ONLY && !(GetPrimaryTunnelBridgeTrackBits(info->t) & vehicle_track)) return nullptr;
		}
	}

	return v;
}

/**
 * Finds vehicle in tunnel / bridge
 * @param tile first end
 * @param endtile second end
 * @param ignore Ignore this vehicle when searching
 * @param mode Whether to only find vehicles which are passing across the bridge/tunnel or on connecting bridge head track pieces, or only on primary track type pieces
 * @return Succeeded command (if tunnel/bridge is free) or failed command (if a vehicle is using the tunnel/bridge).
 */
CommandCost TunnelBridgeIsFree(TileIndex tile, TileIndex endtile, const Vehicle *ignore, TunnelBridgeIsFreeMode mode)
{
	/* Value v is not safe in MP games, however, it is used to generate a local
	 * error message only (which may be different for different machines).
	 * Such a message does not affect MP synchronisation.
	 */
	GetVehicleTunnelBridgeProcData data;
	data.v = ignore;
	data.t = tile;
	data.mode = mode;
	VehicleType type = static_cast<VehicleType>(GetTunnelBridgeTransportType(tile));
	Vehicle *v = VehicleFromPos(tile, type, &data, &GetVehicleTunnelBridgeProc, true);
	if (v == nullptr) {
		data.t = endtile;
		v = VehicleFromPos(endtile, type, &data, &GetVehicleTunnelBridgeProc, true);
	}

	if (v != nullptr) return CommandCost(STR_ERROR_TRAIN_IN_THE_WAY + v->type);
	return CommandCost();
}

struct FindTrainClosestToTunnelBridgeEndInfo {
	Train *best;     ///< The currently "best" vehicle we have found.
	int32_t best_pos;
	DiagDirection direction;

	FindTrainClosestToTunnelBridgeEndInfo(DiagDirection direction) : best(nullptr), best_pos(INT32_MIN), direction(direction) {}
};

/** Callback for Has/FindVehicleOnPos to find a train in a signalled tunnel/bridge */
static Vehicle *FindClosestTrainToTunnelBridgeEndEnum(Vehicle *v, void *data)
{
	FindTrainClosestToTunnelBridgeEndInfo *info = (FindTrainClosestToTunnelBridgeEndInfo *)data;

	/* Only look for train heads and tails. */
	if (v->Previous() != nullptr && v->Next() != nullptr) return nullptr;

	if ((v->vehstatus & VS_CRASHED)) return nullptr;

	Train *t = Train::From(v);

	if (!IsDiagonalDirection(t->direction)) {
		/* Check for vehicles on non-across track pieces of custom bridge head */
		if ((GetAcrossTunnelBridgeTrackBits(t->tile) & t->track & TRACK_BIT_ALL) == TRACK_BIT_NONE) return nullptr;
	}

	int32_t pos;
	switch (info->direction) {
		default: NOT_REACHED();
		case DIAGDIR_NE: pos = -v->x_pos; break; // X: lower is better
		case DIAGDIR_SE: pos =  v->y_pos; break; // Y: higher is better
		case DIAGDIR_SW: pos =  v->x_pos; break; // X: higher is better
		case DIAGDIR_NW: pos = -v->y_pos; break; // Y: lower is better
	}

	/* ALWAYS return the lowest ID (anti-desync!) if the coordinate is the same */
	if (pos > info->best_pos || (pos == info->best_pos && t->First()->index < info->best->index)) {
		info->best = t->First();
		info->best_pos = pos;
	}

	return t;
}

Train *GetTrainClosestToTunnelBridgeEnd(TileIndex tile, TileIndex other_tile)
{
	FindTrainClosestToTunnelBridgeEndInfo info(ReverseDiagDir(GetTunnelBridgeDirection(tile)));
	FindVehicleOnPos(tile, VEH_TRAIN, &info, FindClosestTrainToTunnelBridgeEndEnum);
	FindVehicleOnPos(other_tile, VEH_TRAIN, &info, FindClosestTrainToTunnelBridgeEndEnum);
	return info.best;
}


struct GetAvailableFreeTilesInSignalledTunnelBridgeChecker {
	DiagDirection direction;
	int pos;
	int lowest_seen;
};

static Vehicle *GetAvailableFreeTilesInSignalledTunnelBridgeEnum(Vehicle *v, void *data)
{
	/* Don't look at wagons between front and back of train. */
	if ((v->Previous() != nullptr && v->Next() != nullptr)) return nullptr;

	if (!IsDiagonalDirection(v->direction)) {
		/* Check for vehicles on non-across track pieces of custom bridge head */
		if ((GetAcrossTunnelBridgeTrackBits(v->tile) & Train::From(v)->track & TRACK_BIT_ALL) == TRACK_BIT_NONE) return nullptr;
	}

	GetAvailableFreeTilesInSignalledTunnelBridgeChecker *checker = (GetAvailableFreeTilesInSignalledTunnelBridgeChecker*) data;
	int v_pos;

	switch (checker->direction) {
		default: NOT_REACHED();
		case DIAGDIR_NE: v_pos = -v->x_pos + TILE_UNIT_MASK; break;
		case DIAGDIR_SE: v_pos =  v->y_pos; break;
		case DIAGDIR_SW: v_pos =  v->x_pos; break;
		case DIAGDIR_NW: v_pos = -v->y_pos + TILE_UNIT_MASK; break;
	}
	if (v_pos > checker->pos && v_pos < checker->lowest_seen) {
		checker->lowest_seen = v_pos;
	}

	return nullptr;
}

int GetAvailableFreeTilesInSignalledTunnelBridgeWithStartOffset(TileIndex entrance, TileIndex exit, int offset)
{
	if (offset < 0) offset = 0;
	TileIndex tile = entrance;
	if (offset > 0) tile += offset * TileOffsByDiagDir(GetTunnelBridgeDirection(entrance));
	int free_tiles = GetAvailableFreeTilesInSignalledTunnelBridge(entrance, exit, tile);
	if (free_tiles != INT_MAX && offset > 0) free_tiles += offset;
	return free_tiles;
}

int GetAvailableFreeTilesInSignalledTunnelBridge(TileIndex entrance, TileIndex exit, TileIndex tile)
{
	GetAvailableFreeTilesInSignalledTunnelBridgeChecker checker;
	checker.direction = GetTunnelBridgeDirection(entrance);
	checker.lowest_seen = INT_MAX;
	switch (checker.direction) {
		default: NOT_REACHED();
		case DIAGDIR_NE: checker.pos = -(int)(TileX(tile) * TILE_SIZE); break;
		case DIAGDIR_SE: checker.pos =       (TileY(tile) * TILE_SIZE); break;
		case DIAGDIR_SW: checker.pos =       (TileX(tile) * TILE_SIZE); break;
		case DIAGDIR_NW: checker.pos = -(int)(TileY(tile) * TILE_SIZE); break;
	}

	FindVehicleOnPos(entrance, VEH_TRAIN, &checker, &GetAvailableFreeTilesInSignalledTunnelBridgeEnum);
	FindVehicleOnPos(exit, VEH_TRAIN, &checker, &GetAvailableFreeTilesInSignalledTunnelBridgeEnum);

	if (checker.lowest_seen == INT_MAX) {
		/* Remainder of bridge/tunnel is clear */
		return INT_MAX;
	}

	return (checker.lowest_seen - checker.pos) / TILE_SIZE;
}

static Vehicle *EnsureNoTrainOnTrackProc(Vehicle *v, void *data)
{
	TrackBits rail_bits = *(TrackBits *)data;

	Train *t = Train::From(v);
	if (rail_bits & TRACK_BIT_WORMHOLE) {
		if (t->track & TRACK_BIT_WORMHOLE) return v;
		rail_bits &= ~TRACK_BIT_WORMHOLE;
	} else if (t->track & TRACK_BIT_WORMHOLE) {
		return nullptr;
	}
	if ((t->track != rail_bits) && !TracksOverlap(t->track | rail_bits)) return nullptr;

	return v;
}

/**
 * Tests if a vehicle interacts with the specified track bits.
 * All track bits interact except parallel #TRACK_BIT_HORZ or #TRACK_BIT_VERT.
 *
 * @param tile The tile.
 * @param track_bits The track bits.
 * @return \c true if no train that interacts, is found. \c false if a train is found.
 */
CommandCost EnsureNoTrainOnTrackBits(TileIndex tile, TrackBits track_bits)
{
	/* Value v is not safe in MP games, however, it is used to generate a local
	 * error message only (which may be different for different machines).
	 * Such a message does not affect MP synchronisation.
	 */
	Vehicle *v = VehicleFromPos(tile, VEH_TRAIN, &track_bits, &EnsureNoTrainOnTrackProc, true);
	if (v != nullptr) return CommandCost(STR_ERROR_TRAIN_IN_THE_WAY + v->type);
	return CommandCost();
}

void UpdateVehicleTileHash(Vehicle *v, bool remove)
{
	TileIndex old_hash_tile = v->hash_tile_current;
	TileIndex new_hash_tile;

	if (remove || HasBit(v->subtype, GVSF_VIRTUAL) || (v->tile == 0 && _settings_game.construction.freeform_edges)) {
		new_hash_tile = INVALID_TILE;
	} else {
		new_hash_tile = v->tile;
	}

	if (old_hash_tile == new_hash_tile) return;

	VehicleTypeTileHash &vhash = _vehicle_tile_hashes[v->type];

	/* Remove from the old position in the hash table */
	if (old_hash_tile != INVALID_TILE) {
		if (v->hash_tile_next != nullptr) v->hash_tile_next->hash_tile_prev = v->hash_tile_prev;
		if (v->hash_tile_prev != nullptr) {
			v->hash_tile_prev->hash_tile_next = v->hash_tile_next;
		} else {
			/* This was the first vehicle in the chain */
			if (v->hash_tile_next != nullptr) {
				vhash[old_hash_tile] = v->hash_tile_next->index;
			} else {
				vhash.erase(old_hash_tile);
			}
		}
	}

	/* Insert vehicle at beginning of the new position in the hash table */
	if (new_hash_tile != INVALID_TILE) {
		auto res = vhash.insert({ new_hash_tile, v->index });
		if (res.second) {
			/* Insert took place */
			v->hash_tile_next = nullptr;
			v->hash_tile_prev = nullptr;
		} else {
			/* Key already existed */
			Vehicle *next = Vehicle::Get(res.first->second);
			next->hash_tile_prev = v;
			v->hash_tile_next = next;
			v->hash_tile_prev = nullptr;
			res.first->second = v->index;
		}
	}

	/* Remember current hash tile */
	v->hash_tile_current = new_hash_tile;
}

bool ValidateVehicleTileHash(const Vehicle *v)
{
	if ((v->type == VEH_TRAIN && Train::From(v)->IsVirtual())
			|| (v->type == VEH_SHIP && HasBit(v->subtype, GVSF_VIRTUAL))
			|| (v->type == VEH_AIRCRAFT && v->tile == 0 && _settings_game.construction.freeform_edges)
			|| v->type >= VEH_COMPANY_END) {
		return v->hash_tile_current == INVALID_TILE;
	}

	if (v->hash_tile_current != v->tile) return false;

	auto iter = _vehicle_tile_hashes[v->type].find(v->hash_tile_current);
	if (iter == _vehicle_tile_hashes[v->type].end()) return false;

	for (const Vehicle *u = Vehicle::GetIfValid(iter->second); u != nullptr; u = u->hash_tile_next) {
		if (u == v) return true;
	}

	return false;
}

static Vehicle *_vehicle_viewport_hash[1 << (GEN_HASHX_BITS + GEN_HASHY_BITS)];

static void UpdateVehicleViewportHash(Vehicle *v, int x, int y)
{
	Vehicle **old_hash, **new_hash;
	int old_x = v->coord.left;
	int old_y = v->coord.top;

	new_hash = (x == INVALID_COORD) ? nullptr : &_vehicle_viewport_hash[GEN_HASH(x, y)];
	old_hash = (old_x == INVALID_COORD) ? nullptr : &_vehicle_viewport_hash[GEN_HASH(old_x, old_y)];

	if (old_hash == new_hash) return;

	/* remove from hash table? */
	if (old_hash != nullptr) {
		if (v->hash_viewport_next != nullptr) v->hash_viewport_next->hash_viewport_prev = v->hash_viewport_prev;
		*v->hash_viewport_prev = v->hash_viewport_next;
	}

	/* insert into hash table? */
	if (new_hash != nullptr) {
		v->hash_viewport_next = *new_hash;
		if (v->hash_viewport_next != nullptr) v->hash_viewport_next->hash_viewport_prev = &v->hash_viewport_next;
		v->hash_viewport_prev = new_hash;
		*new_hash = v;
	}
}

struct ViewportHashDeferredItem {
	Vehicle *v;
	int new_hash;
	int old_hash;
};
static std::vector<ViewportHashDeferredItem> _viewport_hash_deferred;

static void UpdateVehicleViewportHashDeferred(Vehicle *v, int x, int y)
{
	int old_x = v->coord.left;
	int old_y = v->coord.top;

	int new_hash = (x == INVALID_COORD) ? INVALID_COORD : GEN_HASH(x, y);
	int old_hash = (old_x == INVALID_COORD) ? INVALID_COORD : GEN_HASH(old_x, old_y);

	if (new_hash != old_hash) {
		_viewport_hash_deferred.push_back({ v, new_hash, old_hash });
	}
}

static void ProcessDeferredUpdateVehicleViewportHashes()
{
	for (const ViewportHashDeferredItem &item : _viewport_hash_deferred) {
		Vehicle *v = item.v;

		/* remove from hash table? */
		if (item.old_hash != INVALID_COORD) {
			if (v->hash_viewport_next != nullptr) v->hash_viewport_next->hash_viewport_prev = v->hash_viewport_prev;
			*v->hash_viewport_prev = v->hash_viewport_next;
		}

		/* insert into hash table? */
		if (item.new_hash != INVALID_COORD) {
			Vehicle **new_hash = &_vehicle_viewport_hash[item.new_hash];
			v->hash_viewport_next = *new_hash;
			if (v->hash_viewport_next != nullptr) v->hash_viewport_next->hash_viewport_prev = &v->hash_viewport_next;
			v->hash_viewport_prev = new_hash;
			*new_hash = v;
		}
	}
	_viewport_hash_deferred.clear();
}

void ResetVehicleHash()
{
	for (Vehicle *v : Vehicle::Iterate()) {
		v->hash_tile_next = nullptr;
		v->hash_tile_prev = nullptr;
		v->hash_tile_current = INVALID_TILE;
	}
	memset(_vehicle_viewport_hash, 0, sizeof(_vehicle_viewport_hash));
	for (VehicleTypeTileHash &vhash : _vehicle_tile_hashes) {
		vhash.clear();
	}
}

void ResetVehicleColourMap()
{
	for (Vehicle *v : Vehicle::Iterate()) { v->colourmap = PAL_NONE; }
}

/**
 * List of vehicles that should check for autoreplace this tick.
 * Mapping of vehicle -> leave depot immediately after autoreplace.
 */
static btree::btree_map<VehicleID, bool> _vehicles_to_autoreplace;

/**
 * List of vehicles that are issued for template replacement this tick.
 */
static btree::btree_set<VehicleID> _vehicles_to_templatereplace;

void InitializeVehicles()
{
	_vehicles_to_autoreplace.clear();
	ResetVehicleHash();
	ResetDisasterVehicleTargeting();
}

uint CountVehiclesInChain(const Vehicle *v)
{
	uint count = 0;
	do count++; while ((v = v->Next()) != nullptr);
	return count;
}

/**
 * Check if a vehicle is counted in num_engines in each company struct
 * @return true if the vehicle is counted in num_engines
 */
bool Vehicle::IsEngineCountable() const
{
	if (HasBit(this->subtype, GVSF_VIRTUAL)) return false;
	switch (this->type) {
		case VEH_AIRCRAFT: return Aircraft::From(this)->IsNormalAircraft(); // don't count plane shadows and helicopter rotors
		case VEH_TRAIN:
			return !this->IsArticulatedPart() && // tenders and other articulated parts
					!Train::From(this)->IsRearDualheaded(); // rear parts of multiheaded engines
		case VEH_ROAD: return RoadVehicle::From(this)->IsFrontEngine();
		case VEH_SHIP: return Ship::From(this)->IsPrimaryVehicle();
		default: return false; // Only count company buildable vehicles
	}
}

/**
 * Check whether Vehicle::engine_type has any meaning.
 * @return true if the vehicle has a usable engine type.
 */
bool Vehicle::HasEngineType() const
{
	switch (this->type) {
		case VEH_AIRCRAFT: return Aircraft::From(this)->IsNormalAircraft();
		case VEH_TRAIN:
		case VEH_ROAD:
		case VEH_SHIP: return true;
		default: return false;
	}
}

/**
 * Retrieves the engine of the vehicle.
 * @return Engine of the vehicle.
 * @pre HasEngineType() == true
 */
const Engine *Vehicle::GetEngine() const
{
	return Engine::Get(this->engine_type);
}

/**
 * Retrieve the NewGRF the vehicle is tied to.
 * This is the GRF providing the Action 3 for the engine type.
 * @return NewGRF associated to the vehicle.
 */
const GRFFile *Vehicle::GetGRF() const
{
	return this->GetEngine()->GetGRF();
}

/**
 * Retrieve the GRF ID of the NewGRF the vehicle is tied to.
 * This is the GRF providing the Action 3 for the engine type.
 * @return GRF ID of the associated NewGRF.
 */
uint32_t Vehicle::GetGRFID() const
{
	return this->GetEngine()->GetGRFID();
}

/**
 * Handle the pathfinding result, especially the lost status.
 * If the vehicle is now lost and wasn't previously fire an
 * event to the AIs and a news message to the user. If the
 * vehicle is not lost anymore remove the news message.
 * @param path_found Whether the vehicle has a path to its destination.
 */
void Vehicle::HandlePathfindingResult(bool path_found)
{
	if (path_found) {
		/* Route found, is the vehicle marked with "lost" flag? */
		if (!HasBit(this->vehicle_flags, VF_PATHFINDER_LOST)) return;

		/* Clear the flag as the PF's problem was solved. */
		ClrBit(this->vehicle_flags, VF_PATHFINDER_LOST);
		if (this->type == VEH_SHIP) {
			Ship::From(this)->lost_count = 0;
		}

		SetWindowWidgetDirty(WC_VEHICLE_VIEW, this->index, WID_VV_START_STOP);
		DirtyVehicleListWindowForVehicle(this);

		/* Delete the news item. */
		DeleteVehicleNews(this->index, AdviceType::VehicleLost);
		return;
	}

	if (!HasBit(this->vehicle_flags, VF_PATHFINDER_LOST)) {
		SetWindowWidgetDirty(WC_VEHICLE_VIEW, this->index, WID_VV_START_STOP);
		DirtyVehicleListWindowForVehicle(this);
	}

	/* Unbunching data is no longer valid. */
	this->ResetDepotUnbunching();

	if (this->type == VEH_SHIP) {
		SetBit(this->vehicle_flags, VF_PATHFINDER_LOST);
		if (Ship::From(this)->lost_count == 255) return;
		Ship::From(this)->lost_count++;
		if (Ship::From(this)->lost_count != 16) return;
	} else {
		/* Were we already lost? */
		if (HasBit(this->vehicle_flags, VF_PATHFINDER_LOST)) return;

		/* It is first time the problem occurred, set the "lost" flag. */
		SetBit(this->vehicle_flags, VF_PATHFINDER_LOST);
	}

	/* Notify user about the event. */
	AI::NewEvent(this->owner, new ScriptEventVehicleLost(this->index));
	if (_settings_client.gui.lost_vehicle_warn && this->owner == _local_company) {
		SetDParam(0, this->index);
		AddVehicleAdviceNewsItem(AdviceType::VehicleLost, STR_NEWS_VEHICLE_IS_LOST, this->index);
	}
}

/** Destroy all stuff that (still) needs the virtual functions to work properly */
void Vehicle::PreDestructor()
{
	if (CleaningPool()) return;

	SCOPE_INFO_FMT([this], "Vehicle::PreDestructor: {}", VehicleInfoDumper(this));

	if (Station::IsValidID(this->last_station_visited)) {
		Station *st = Station::Get(this->last_station_visited);
		st->loading_vehicles.erase(std::remove(st->loading_vehicles.begin(), st->loading_vehicles.end(), this), st->loading_vehicles.end());

		HideFillingPercent(&this->fill_percent_te_id);
		this->CancelReservation(INVALID_STATION, st);
		delete this->cargo_payment;
		dbg_assert(this->cargo_payment == nullptr); // cleared by ~CargoPayment
	}

	if (this->IsEngineCountable()) {
		GroupStatistics::CountEngine(this, -1);
		if (this->IsPrimaryVehicle()) GroupStatistics::CountVehicle(this, -1);
		GroupStatistics::UpdateAutoreplace(this->owner);

		if (this->owner == _local_company) InvalidateAutoreplaceWindow(this->engine_type, this->group_id);
		DeleteGroupHighlightOfVehicle(this);
		if (this->type == VEH_TRAIN) {
			extern void DeleteTraceRestrictSlotHighlightOfVehicle(const Vehicle *v);

			DeleteTraceRestrictSlotHighlightOfVehicle(this);
		}
	}

	Company::Get(this->owner)->freeunits[this->type].ReleaseID(this->unitnumber);

	if (this->type == VEH_AIRCRAFT && this->IsPrimaryVehicle()) {
		Aircraft *a = Aircraft::From(this);
		Station *st = GetTargetAirportIfValid(a);
		if (st != nullptr) {
			const AirportFTA *layout = st->airport.GetFTA()->layout;
			CLRBITS(st->airport.flags, layout[a->previous_pos].block | layout[a->pos].block);
		}
	}


	if (this->type == VEH_ROAD && this->IsPrimaryVehicle()) {
		RoadVehicle *v = RoadVehicle::From(this);
		if ((!(v->vehstatus & VS_CRASHED) && IsInsideMM(v->state, RVSB_IN_DT_ROAD_STOP, RVSB_IN_DT_ROAD_STOP_END)) || IsInsideMM(v->state, RVSB_IN_ROAD_STOP, RVSB_IN_ROAD_STOP_END)) {
			/* Leave the roadstop (bay or drive-through), when you have not already left it. */
			RoadStop::GetByTile(v->tile, GetRoadStopType(v->tile))->Leave(v);
		}

		ReleaseDisasterVehicleTargetingVehicle(this->index);
	}

	if (HasBit(this->vehicle_flags, VF_HAVE_SLOT)) {
		TraceRestrictRemoveVehicleFromAllSlots(this->index);
		ClrBit(this->vehicle_flags, VF_HAVE_SLOT);
	}
	if (this->type == VEH_TRAIN && HasBit(Train::From(this)->flags, VRF_PENDING_SPEED_RESTRICTION)) {
		_pending_speed_restriction_change_map.erase(this->index);
		ClrBit(Train::From(this)->flags, VRF_PENDING_SPEED_RESTRICTION);
	}

	if (this->Previous() == nullptr) {
		InvalidateWindowData(WC_VEHICLE_DEPOT, this->tile.base());
	}

	if (this->IsPrimaryVehicle()) {
		CloseWindowById(WC_VEHICLE_VIEW, this->index);
		CloseWindowById(WC_VEHICLE_ORDERS, this->index);
		CloseWindowById(WC_VEHICLE_REFIT, this->index);
		CloseWindowById(WC_VEHICLE_DETAILS, this->index);
		CloseWindowById(WC_VEHICLE_TIMETABLE, this->index);
		CloseWindowById(WC_SCHDISPATCH_SLOTS, this->index);
		CloseWindowById(WC_VEHICLE_CARGO_TYPE_LOAD_ORDERS, this->index);
		CloseWindowById(WC_VEHICLE_CARGO_TYPE_UNLOAD_ORDERS, this->index);
		SetWindowDirty(WC_COMPANY, this->owner);
		OrderBackup::ClearVehicle(this);
	}
	InvalidateWindowClassesData(GetWindowClassForVehicleType(this->type), 0);
	InvalidateWindowClassesData(WC_DEPARTURES_BOARD, 0);

	this->cargo.Truncate();
	DeleteVehicleOrders(this);
	DeleteDepotHighlightOfVehicle(this);

	StopGlobalFollowVehicle(this);

	/* sometimes, eg. for disaster vehicles, when company bankrupts, when removing crashed/flooded vehicles,
	 * it may happen that vehicle chain is deleted when visible */
	if (this->IsDrawn()) this->MarkAllViewportsDirty();
}

Vehicle::~Vehicle()
{
	if (CleaningPool()) {
		this->cargo.OnCleanPool();
		return;
	}

	if (this->type != VEH_EFFECT) InvalidateVehicleTickCaches();

	if (this->type == VEH_DISASTER) RemoveFromOtherVehicleTickCache(this);

	if (this->breakdowns_since_last_service) _vehicles_to_pay_repair.erase(this->index);

	if (this->type >= VEH_COMPANY_END) {
		/* sometimes, eg. for disaster vehicles, when company bankrupts, when removing crashed/flooded vehicles,
		 * it may happen that vehicle chain is deleted when visible.
		 * Do not redo this for vehicle types where it is done in PreDestructor(). */
		if (this->IsDrawn()) this->MarkAllViewportsDirty();
	}

	Vehicle *v = this->Next();
	this->SetNext(nullptr);

	delete v;

	if (this->type < VEH_COMPANY_END) UpdateVehicleTileHash(this, true);
	UpdateVehicleViewportHash(this, INVALID_COORD, 0);
	if (this->type != VEH_EFFECT) {
		DeleteVehicleNews(this->index);
		DeleteNewGRFInspectWindow(GetGrfSpecFeature(this->type), this->index);
	}
}

/**
 * Vehicle pool is about to be cleaned
 */
void Vehicle::PreCleanPool()
{
	_pending_speed_restriction_change_map.clear();
}

/**
 * Adds a vehicle to the list of vehicles that visited a depot this tick
 * @param *v vehicle to add
 */
void VehicleEnteredDepotThisTick(Vehicle *v)
{
	/* Template Replacement Setup stuff */
	if (GetTemplateIDByGroupIDRecursive(v->group_id) != INVALID_TEMPLATE) {
		/* Vehicle should stop in the depot if it was in 'stopping' state */
		_vehicles_to_templatereplace.insert(v->index);
	}

	/* Vehicle should stop in the depot if it was in 'stopping' state */
	_vehicles_to_autoreplace[v->index] = !(v->vehstatus & VS_STOPPED);

	/* We ALWAYS set the stopped state. Even when the vehicle does not plan on
	 * stopping in the depot, so we stop it to ensure that it will not reserve
	 * the path out of the depot before we might autoreplace it to a different
	 * engine. The new engine would not own the reserved path we store that we
	 * stopped the vehicle, so autoreplace can start it again */
	v->vehstatus |= VS_STOPPED;
}

template <typename T>
void CallVehicleOnNewDay(Vehicle *v)
{
	T::From(v)->T::OnNewDay();

	/* Vehicle::OnPeriodic is decoupled from Vehicle::OnNewDay at day lengths >= 8 */
	if (DayLengthFactor() < 8) T::From(v)->T::OnPeriodic();
}

/**
 * Increases the day counter for all vehicles and calls 1-day and 32-day handlers.
 * Each tick, it processes vehicles with "index % DAY_TICKS == _date_fract",
 * so each day, all vehicles are processes in DAY_TICKS steps.
 */
static void RunVehicleDayProc()
{
	if (_game_mode != GM_NORMAL) return;

	/* Run the day_proc for every DAY_TICKS vehicle starting at _date_fract. */
	Vehicle *v = nullptr;
	SCOPE_INFO_FMT([&v], "RunVehicleDayProc: {}", VehicleInfoDumper(v));
	for (size_t i = EconTime::CurDateFract(); i < Vehicle::GetPoolSize(); i += DAY_TICKS) {
		v = Vehicle::Get(i);
		if (v == nullptr) continue;

		/* Call the 32-day callback if needed */
		if ((v->day_counter & 0x1F) == 0 && v->HasEngineType() && (Engine::Get(v->engine_type)->callbacks_used & SGCU_VEHICLE_32DAY_CALLBACK) != 0) {
			uint16_t callback = GetVehicleCallback(CBID_VEHICLE_32DAY_CALLBACK, 0, 0, v->engine_type, v);
			if (callback != CALLBACK_FAILED) {
				if (HasBit(callback, 0)) {
					TriggerVehicle(v, VEHICLE_TRIGGER_CALLBACK_32); // Trigger vehicle trigger 10
				}

				/* After a vehicle trigger, the graphics and properties of the vehicle could change.
				 * Note: MarkDirty also invalidates the palette, which is the meaning of bit 1. So, nothing special there. */
				if (callback != 0) v->First()->MarkDirty();

				if (callback & ~3) ErrorUnknownCallbackResult(v->GetGRFID(), CBID_VEHICLE_32DAY_CALLBACK, callback);
			}
		}

		/* This is called once per day for each vehicle, but not in the first tick of the day */
		switch (v->type) {
			case VEH_TRAIN:
				CallVehicleOnNewDay<Train>(v);
				break;
			case VEH_ROAD:
				CallVehicleOnNewDay<RoadVehicle>(v);
				break;
			case VEH_SHIP:
				CallVehicleOnNewDay<Ship>(v);
				break;
			case VEH_AIRCRAFT:
				CallVehicleOnNewDay<Aircraft>(v);
				break;
			default:
				break;
		}
	}
}

/**
 * Increases the day counter for all vehicles and calls 1-day and 32-day handlers.
 * Each tick, it processes vehicles with "index % DAY_TICKS == _date_fract",
 * so each day, all vehicles are processes in DAY_TICKS steps.
 */
static void RunVehicleCalendarDayProc()
{
	if (_game_mode != GM_NORMAL) return;

	Vehicle *v = nullptr;
	SCOPE_INFO_FMT([&v], "RunVehicleCalendarDayProc: {}", VehicleInfoDumper(v));
	for (size_t i = CalTime::CurDateFract(); i < Vehicle::GetPoolSize(); i += DAY_TICKS) {
		v = Vehicle::Get(i);
		if (v == nullptr) continue;

		/* This is called once per day for each vehicle, but not in the first tick of the day */
		switch (v->type) {
			case VEH_TRAIN:
				AgeVehicle(v);
				break;
			case VEH_ROAD:
				if (v->IsFrontEngine()) AgeVehicle(v);
				break;
			case VEH_SHIP:
				if (static_cast<Ship *>(v)->IsPrimaryVehicle()) AgeVehicle(v);
				break;
			case VEH_AIRCRAFT:
				if (static_cast<Aircraft *>(v)->IsNormalAircraft()) AgeVehicle(v);
				break;
			default:
				break;
		}
	}
}

static void ShowAutoReplaceAdviceMessage(const CommandCost &res, const Vehicle *v)
{
	StringID error_message = res.GetErrorMessage();
	if (error_message == STR_ERROR_AUTOREPLACE_NOTHING_TO_DO || error_message == INVALID_STRING_ID) return;

	if (error_message == STR_ERROR_NOT_ENOUGH_CASH_REQUIRES_CURRENCY) error_message = STR_ERROR_AUTOREPLACE_MONEY_LIMIT;

	StringID message;
	if (error_message == STR_ERROR_TRAIN_TOO_LONG_AFTER_REPLACEMENT) {
		message = error_message;
	} else {
		message = STR_NEWS_VEHICLE_AUTORENEW_FAILED;
	}

	SetDParam(0, v->index);
	SetDParam(1, error_message);
	AddVehicleAdviceNewsItem(AdviceType::AutorenewFailed, message, v->index);
}

static std::vector<VehicleID> _train_news_too_heavy_this_tick;

void ShowTrainTooHeavyAdviceMessage(const Vehicle *v)
{
	if (find_index(_train_news_too_heavy_this_tick, v->index) < 0) {
		_train_news_too_heavy_this_tick.push_back(v->index);
		SetDParam(0, v->index);
		AddNewsItem(STR_ERROR_TRAIN_TOO_HEAVY, NT_ADVICE, NF_INCOLOUR | NF_SMALL | NF_VEHICLE_PARAM0,
				NR_VEHICLE, v->index);
	}
}

bool _tick_caches_valid = false;
std::vector<Train *> _tick_train_front_cache;
std::vector<RoadVehicle *> _tick_road_veh_front_cache;
std::vector<Aircraft *> _tick_aircraft_front_cache;
std::vector<Ship *> _tick_ship_cache;
std::vector<Vehicle *> _tick_other_veh_cache;

std::vector<VehicleID> _remove_from_tick_effect_veh_cache;
btree::btree_set<VehicleID> _tick_effect_veh_cache;

void ClearVehicleTickCaches()
{
	_tick_train_front_cache.clear();
	_tick_road_veh_front_cache.clear();
	_tick_aircraft_front_cache.clear();
	_tick_ship_cache.clear();
	_tick_effect_veh_cache.clear();
	_remove_from_tick_effect_veh_cache.clear();
	_tick_other_veh_cache.clear();
}

void RemoveFromOtherVehicleTickCache(const Vehicle *v)
{
	for (auto &u : _tick_other_veh_cache) {
		if (u == v) u = nullptr;
	}
}

void RebuildVehicleTickCaches()
{
	ClearVehicleTickCaches();

	for (VehicleID i = 0; i < Vehicle::GetPoolSize(); i++) {
		Vehicle *v = Vehicle::Get(i);
		if (v == nullptr) continue;

#if OTTD_UPPER_TAGGED_PTR
		/* Avoid needing to de-reference v */
		uintptr_t ptr = _vehicle_pool.GetRaw(i);
		const VehicleType vtype = VehiclePoolOps::GetVehicleType(ptr);
		const bool is_front = !VehiclePoolOps::IsNonFrontVehiclePtr(ptr);
#else
		const VehicleType vtype = v->type;
		const bool is_front = (v->Previous() == nullptr);
#endif

		switch (vtype) {
			default:
				_tick_other_veh_cache.push_back(v);
				break;

			case VEH_TRAIN:
				if (is_front) _tick_train_front_cache.push_back(Train::From(v));
				break;

			case VEH_ROAD:
				if (is_front) _tick_road_veh_front_cache.push_back(RoadVehicle::From(v));
				break;

			case VEH_AIRCRAFT:
				if (is_front) _tick_aircraft_front_cache.push_back(Aircraft::From(v));
				break;

			case VEH_SHIP:
				if (is_front) _tick_ship_cache.push_back(Ship::From(v));
				break;

			case VEH_EFFECT:
				_tick_effect_veh_cache.insert(i);
				break;
		}
	}
	_tick_caches_valid = true;
}

void ValidateVehicleTickCaches()
{
	if (!_tick_caches_valid) return;

	std::vector<Train *> saved_tick_train_front_cache = std::move(_tick_train_front_cache);
	std::vector<RoadVehicle *> saved_tick_road_veh_front_cache = std::move(_tick_road_veh_front_cache);
	std::vector<Aircraft *> saved_tick_aircraft_front_cache = std::move(_tick_aircraft_front_cache);
	std::vector<Ship *> saved_tick_ship_cache = std::move(_tick_ship_cache);
	btree::btree_set<VehicleID> saved_tick_effect_veh_cache = std::move(_tick_effect_veh_cache);
	for (VehicleID id : _remove_from_tick_effect_veh_cache) {
		saved_tick_effect_veh_cache.erase(id);
	}
	std::vector<Vehicle *> saved_tick_other_veh_cache = std::move(_tick_other_veh_cache);
	saved_tick_other_veh_cache.erase(std::remove(saved_tick_other_veh_cache.begin(), saved_tick_other_veh_cache.end(), nullptr), saved_tick_other_veh_cache.end());

	RebuildVehicleTickCaches();

	assert(saved_tick_train_front_cache == saved_tick_train_front_cache);
	assert(saved_tick_road_veh_front_cache == _tick_road_veh_front_cache);
	assert(saved_tick_aircraft_front_cache == _tick_aircraft_front_cache);
	assert(saved_tick_ship_cache == _tick_ship_cache);
	assert(saved_tick_effect_veh_cache == _tick_effect_veh_cache);
	assert(saved_tick_other_veh_cache == _tick_other_veh_cache);
}

void VehicleTickCargoAging(Vehicle *v)
{
	if (v->vcache.cached_cargo_age_period != 0) {
		v->cargo_age_counter = std::min(v->cargo_age_counter, v->vcache.cached_cargo_age_period);
		if (--v->cargo_age_counter == 0) {
			v->cargo.AgeCargo();
			v->cargo_age_counter = v->vcache.cached_cargo_age_period;
		}
	}
}

void VehicleTickMotion(Vehicle *v, Vehicle *front)
{
	/* Do not play any sound when crashed */
	if (front->vehstatus & VS_CRASHED) return;

	/* Do not play any sound when in depot or tunnel */
	if (v->vehstatus & VS_HIDDEN) return;

	v->motion_counter += front->cur_speed;
	if (_settings_client.sound.vehicle && _settings_client.music.effect_vol != 0) {
		/* Play a running sound if the motion counter passes 256 (Do we not skip sounds?) */
		if (GB(v->motion_counter, 0, 8) < front->cur_speed) PlayVehicleSound(v, VSE_RUNNING);

		/* Play an alternating running sound every 16 ticks */
		if (GB(v->tick_counter, 0, 4) == 0) {
			/* Play running sound when speed > 0 and not braking */
			bool running = (front->cur_speed > 0) && !(front->vehstatus & (VS_STOPPED | VS_TRAIN_SLOWING));
			PlayVehicleSound(v, running ? VSE_RUNNING_16 : VSE_STOPPED_16);
		}
	}
}

void CallVehicleTicks()
{
	_vehicles_to_autoreplace.clear();
	_vehicles_to_templatereplace.clear();
	_vehicles_to_pay_repair.clear();
	_vehicles_to_sell.clear();

	_train_news_too_heavy_this_tick.clear();

	if (TickSkipCounter() == 0) RunVehicleDayProc();

	if (EconTime::UsingWallclockUnits() && !CalTime::IsCalendarFrozen() && CalTime::CurSubDateFract() == 0) {
		RunVehicleCalendarDayProc();
	}

	if (DayLengthFactor() >= 8 && _game_mode == GM_NORMAL) {
		/*
		 * Vehicle::OnPeriodic is decoupled from Vehicle::OnNewDay at day lengths >= 8
		 * Use a fixed interval of 512 ticks (unscaled) instead
		 */

		Vehicle *v = nullptr;
		SCOPE_INFO_FMT([&v], "CallVehicleTicks -> OnPeriodic: {}", VehicleInfoDumper(v));
		for (size_t i = (size_t)(_scaled_tick_counter & 0x1FF); i < Vehicle::GetPoolSize(); i += 0x200) {
			v = Vehicle::Get(i);
			if (v == nullptr) continue;

			/* This is called once per day for each vehicle, but not in the first tick of the day */
			switch (v->type) {
				case VEH_TRAIN:
					Train::From(v)->Train::OnPeriodic();
					break;
				case VEH_ROAD:
					RoadVehicle::From(v)->RoadVehicle::OnPeriodic();
					break;
				case VEH_SHIP:
					Ship::From(v)->Ship::OnPeriodic();
					break;
				case VEH_AIRCRAFT:
					Aircraft::From(v)->Aircraft::OnPeriodic();
					break;
				default:
					break;
			}
		}
	}

	RecordSyncEvent(NSRE_VEH_PERIODIC);

	{
		PerformanceMeasurer framerate(PFE_GL_ECONOMY);
		Station *si_st = nullptr;
		SCOPE_INFO_FMT([&si_st], "CallVehicleTicks: LoadUnloadStation: {}", StationInfoDumper(si_st));
		for (Station *st : Station::Iterate()) {
			si_st = st;
			LoadUnloadStation(st);
		}
	}

	RecordSyncEvent(NSRE_VEH_LOAD_UNLOAD);

	if (!_tick_caches_valid || HasChickenBit(DCBF_VEH_TICK_CACHE)) RebuildVehicleTickCaches();

	if (HasChickenBit(DCBF_WATER_REGION_CLEAR)) {
		DebugInvalidateAllWaterRegions();
	}
	if (HasChickenBit(DCBF_WATER_REGION_INIT_ALL)) {
		DebugInitAllWaterRegions();
	}

	Vehicle *v = nullptr;
	SCOPE_INFO_FMT([&v], "CallVehicleTicks: {}", VehicleInfoDumper(v));
	{
		for (VehicleID id : _remove_from_tick_effect_veh_cache) {
			_tick_effect_veh_cache.erase(id);
		}
		_remove_from_tick_effect_veh_cache.clear();
		for (VehicleID id : _tick_effect_veh_cache) {
			EffectVehicle *u = EffectVehicle::Get(id);
			v = u;
			u->EffectVehicle::Tick();
		}
	}
	if (!_tick_effect_veh_cache.empty()) RecordSyncEvent(NSRE_VEH_EFFECT);
	{
		PerformanceMeasurer framerate(PFE_GL_TRAINS);
		for (Train *front : _tick_train_front_cache) {
			v = front;
			if (!front->Train::Tick()) continue;
			for (Train *u = front; u != nullptr; u = u->Next()) {
				u->tick_counter++;
				VehicleTickCargoAging(u);
				if (u->IsEngine() && !((front->vehstatus & VS_STOPPED) && front->cur_speed == 0)) VehicleTickMotion(u, front);
			}
		}
	}
	RecordSyncEvent(NSRE_VEH_TRAIN);
	{
		PerformanceMeasurer framerate(PFE_GL_ROADVEHS);
		for (RoadVehicle *front : _tick_road_veh_front_cache) {
			v = front;
			if (!front->RoadVehicle::Tick()) continue;
			for (RoadVehicle *u = front; u != nullptr; u = u->Next()) {
				u->tick_counter++;
				VehicleTickCargoAging(u);
			}
			if (!(front->vehstatus & VS_STOPPED)) VehicleTickMotion(front, front);
		}
	}
	if (!_tick_road_veh_front_cache.empty()) RecordSyncEvent(NSRE_VEH_ROAD);
	{
		PerformanceMeasurer framerate(PFE_GL_AIRCRAFT);
		for (Aircraft *front : _tick_aircraft_front_cache) {
			v = front;
			if (!front->Aircraft::Tick()) continue;
			for (Aircraft *u = front; u != nullptr; u = u->Next()) {
				VehicleTickCargoAging(u);
			}
			if (!(front->vehstatus & VS_STOPPED)) VehicleTickMotion(front, front);
		}
	}
	if (!_tick_aircraft_front_cache.empty()) RecordSyncEvent(NSRE_VEH_AIR);
	{
		PerformanceMeasurer framerate(PFE_GL_SHIPS);
		for (Ship *s : _tick_ship_cache) {
			v = s;
			if (!s->Ship::Tick()) continue;
			for (Ship *u = s; u != nullptr; u = u->Next()) {
				VehicleTickCargoAging(u);
			}
			if (!(s->vehstatus & VS_STOPPED)) VehicleTickMotion(s, s);
		}
	}
	if (!_tick_ship_cache.empty()) RecordSyncEvent(NSRE_VEH_SHIP);
	{
		for (Vehicle *u : _tick_other_veh_cache) {
			if (!u) continue;
			v = u;
			u->Tick();
		}
	}
	v = nullptr;
	if (!_tick_other_veh_cache.empty()) RecordSyncEvent(NSRE_VEH_OTHER);

	/* Handle vehicles marked for immediate sale */
	Backup<CompanyID> sell_cur_company(_current_company, FILE_LINE);
	for (VehicleID index : _vehicles_to_sell) {
		Vehicle *v = Vehicle::Get(index);
		SCOPE_INFO_FMT([v], "CallVehicleTicks: sell: {}", VehicleInfoDumper(v));
		const bool is_train = (v->type == VEH_TRAIN);

		sell_cur_company.Change(v->owner);

		int x = v->x_pos;
		int y = v->y_pos;
		int z = v->z_pos;

		CommandCost cost = Command<CMD_SELL_VEHICLE>::Do(DC_EXEC, v->index, SellVehicleFlags::SellChain, INVALID_CLIENT_ID);
		v = nullptr;
		if (!cost.Succeeded()) continue;

		if (IsLocalCompany() && cost.Succeeded()) {
			if (cost.GetCost() != 0) {
				ShowCostOrIncomeAnimation(x, y, z, cost.GetCost());
			}
		}

		if (is_train) _vehicles_to_templatereplace.erase(index);
		_vehicles_to_autoreplace.erase(index);
	}
	sell_cur_company.Restore();
	if (!_vehicles_to_sell.empty()) RecordSyncEvent(NSRE_VEH_SELL);

	/* do Template Replacement */
	Backup<CompanyID> tmpl_cur_company(_current_company, FILE_LINE);
	for (VehicleID index : _vehicles_to_templatereplace) {
		Train *t = Train::Get(index);

		SCOPE_INFO_FMT([t], "CallVehicleTicks: template replace: {}", VehicleInfoDumper(t));

		auto it = _vehicles_to_autoreplace.find(index);
		assert(it != _vehicles_to_autoreplace.end());
		if (it->second) t->vehstatus &= ~VS_STOPPED;
		_vehicles_to_autoreplace.erase(it);

		/* Store the position of the effect as the vehicle pointer will become invalid later */
		int x = t->x_pos;
		int y = t->y_pos;
		int z = t->z_pos;

		tmpl_cur_company.Change(t->owner);

		_new_vehicle_id = INVALID_VEHICLE;

		CommandCost res = Command<CMD_TEMPLATE_REPLACE_VEHICLE>::Do(DC_EXEC, t->index);

		if (_new_vehicle_id != INVALID_VEHICLE) {
			VehicleID t_new = _new_vehicle_id;
			t = Train::Get(t_new);
			const Company *c = Company::Get(_current_company);
			SubtractMoneyFromCompany(CommandCost(EXPENSES_NEW_VEHICLES, (Money)c->settings.engine_renew_money));
			CommandCost res2 = Command<CMD_AUTOREPLACE_VEHICLE>::Do(DC_EXEC, t_new, true);
			if (res2.HasResultData()) {
				t = Train::Get(res2.GetResultData());
			}
			SubtractMoneyFromCompany(CommandCost(EXPENSES_NEW_VEHICLES, -(Money)c->settings.engine_renew_money));
			if (res2.Succeeded() || res.GetCost() == 0) res.AddCost(res2);
		}

		if (!IsLocalCompany()) continue;

		if (res.GetCost() != 0) {
			ShowCostOrIncomeAnimation(x, y, z, res.GetCost());
		}

		if (res.Failed()) {
			ShowAutoReplaceAdviceMessage(res, t);
		}
	}
	tmpl_cur_company.Restore();
	if (!_vehicles_to_templatereplace.empty()) RecordSyncEvent(NSRE_VEH_TBTR);

	/* do Auto Replacement */
	Backup<CompanyID> cur_company(_current_company, FILE_LINE);
	for (auto &it : _vehicles_to_autoreplace) {
		v = Vehicle::Get(it.first);
		/* Autoreplace needs the current company set as the vehicle owner */
		cur_company.Change(v->owner);

		if (v->type == VEH_TRAIN) {
			assert(!_vehicles_to_templatereplace.count(v->index));
		}

		/* Start vehicle if we stopped them in VehicleEnteredDepotThisTick()
		 * We need to stop them between VehicleEnteredDepotThisTick() and here or we risk that
		 * they are already leaving the depot again before being replaced. */
		if (it.second) v->vehstatus &= ~VS_STOPPED;

		/* Store the position of the effect as the vehicle pointer will become invalid later */
		int x = v->x_pos;
		int y = v->y_pos;
		int z = v->z_pos;

		const Company *c = Company::Get(_current_company);
		SubtractMoneyFromCompany(CommandCost(EXPENSES_NEW_VEHICLES, (Money)c->settings.engine_renew_money));
		CommandCost res = Command<CMD_AUTOREPLACE_VEHICLE>::Do(DC_EXEC, v->index, false);
		SubtractMoneyFromCompany(CommandCost(EXPENSES_NEW_VEHICLES, -(Money)c->settings.engine_renew_money));

		if (!IsLocalCompany()) continue;

		if (res.Succeeded()) {
			ShowCostOrIncomeAnimation(x, y, z, res.GetCost());
			continue;
		}

		ShowAutoReplaceAdviceMessage(res, v);
	}
	cur_company.Restore();
	if (!_vehicles_to_autoreplace.empty()) RecordSyncEvent(NSRE_VEH_AUTOREPLACE);

	Backup<CompanyID> repair_cur_company(_current_company, FILE_LINE);
	for (VehicleID index : _vehicles_to_pay_repair) {
		Vehicle *v = Vehicle::Get(index);
		SCOPE_INFO_FMT([v], "CallVehicleTicks: repair: {}", VehicleInfoDumper(v));

		ExpensesType type = INVALID_EXPENSES;
		_current_company = v->owner;
		switch (v->type) {
			case VEH_AIRCRAFT:
				type = EXPENSES_AIRCRAFT_RUN;
				break;

			case VEH_TRAIN:
				type = EXPENSES_TRAIN_RUN;
				break;

			case VEH_SHIP:
				type = EXPENSES_SHIP_RUN;
				break;

			case VEH_ROAD:
				type = EXPENSES_ROADVEH_RUN;
				break;

			default:
				NOT_REACHED();
		}
		dbg_assert(type != INVALID_EXPENSES);

		Money vehicle_new_value = v->GetEngine()->GetCost();

		// The static cast is to fix compilation on (old) MSVC as the overload for OverflowSafeInt operator / is ambiguous.
		Money repair_cost = (v->breakdowns_since_last_service * vehicle_new_value / static_cast<uint>(_settings_game.vehicle.repair_cost)) + 1;
		if (v->age > v->max_age) repair_cost <<= 1;
		CommandCost cost(type, repair_cost);
		v->First()->profit_this_year -= cost.GetCost() << 8;
		SubtractMoneyFromCompany(cost);
		ShowCostOrIncomeAnimation(v->x_pos, v->y_pos, v->z_pos, cost.GetCost());
		v->breakdowns_since_last_service = 0;
	}
	repair_cur_company.Restore();
	if (!_vehicles_to_pay_repair.empty()) RecordSyncEvent(NSRE_VEH_REPAIR);
	_vehicles_to_pay_repair.clear();
}

void RemoveVirtualTrainsOfUser(uint32_t user)
{
	if (!_tick_caches_valid || HasChickenBit(DCBF_VEH_TICK_CACHE)) RebuildVehicleTickCaches();

	Backup<CompanyID> cur_company(_current_company, FILE_LINE);
	for (const Train *front : _tick_train_front_cache) {
		if (front->IsVirtual() && front->motion_counter == user) {
			cur_company.Change(front->owner);
			Command<CMD_DELETE_VIRTUAL_TRAIN>::Post(front->index);
		}
	}
	cur_company.Restore();
}

/**
 * Add vehicle sprite for drawing to the screen.
 * @param v Vehicle to draw.
 */
static void DoDrawVehicle(const Vehicle *v)
{
	PaletteID pal = PAL_NONE;

	if (v->vehstatus & VS_DEFPAL) pal = (v->vehstatus & VS_CRASHED) ? PALETTE_CRASH : GetVehiclePalette(v);

	/* Check whether the vehicle shall be transparent due to the game state */
	bool shadowed = (v->vehstatus & (VS_SHADOW | VS_HIDDEN)) != 0;

	if (v->type == VEH_EFFECT) {
		/* Check whether the vehicle shall be transparent/invisible due to GUI settings.
		 * However, transparent smoke and bubbles look weird, so always hide them. */
		TransparencyOption to = EffectVehicle::From(v)->GetTransparencyOption();
		if (to != TO_INVALID && (IsTransparencySet(to) || IsInvisibilitySet(to))) return;
	}

	{
		Vehicle *v_mutable = const_cast<Vehicle *>(v);
		if (HasBit(v_mutable->vcache.cached_veh_flags, VCF_IMAGE_REFRESH) && v_mutable->cur_image_valid_dir != INVALID_DIR) {
			VehicleSpriteSeq seq;
			v_mutable->GetImage(v_mutable->cur_image_valid_dir, EIT_ON_MAP, &seq);
			v_mutable->sprite_seq = seq;
			v_mutable->UpdateSpriteSeqBound();
			ClrBit(v_mutable->vcache.cached_veh_flags, VCF_IMAGE_REFRESH);
		}
	}

	ViewportSortableSpriteSpecialFlags special_flags = IsDiagonalDirection(v->direction) ? VSSF_NONE : VSSSF_SORT_SPECIAL | VSSSF_SORT_DIAG_VEH;

	StartSpriteCombine();
	for (uint i = 0; i < v->sprite_seq.count; ++i) {
		PaletteID pal2 = v->sprite_seq.seq[i].pal;
		if (!pal2 || (v->vehstatus & VS_CRASHED)) pal2 = pal;
		AddSortableSpriteToDraw(v->sprite_seq.seq[i].sprite, pal2, v->x_pos + v->x_offs, v->y_pos + v->y_offs,
			v->x_extent, v->y_extent, v->z_extent, v->z_pos, shadowed, v->x_bb_offs, v->y_bb_offs, 0, nullptr, special_flags);
	}
	EndSpriteCombine();
}

struct ViewportHashBound {
	int xl, xu, yl, yu;
};

static const int VHB_BASE_MARGIN = 70;

static ViewportHashBound GetViewportHashBound(int l, int r, int t, int b, int x_margin, int y_margin) {
	int xl = (l - ((VHB_BASE_MARGIN + x_margin) * ZOOM_BASE)) >> (7 + ZOOM_BASE_SHIFT);
	int xu = (r + (x_margin * ZOOM_BASE))                     >> (7 + ZOOM_BASE_SHIFT);
	/* compare after shifting instead of before, so that lower bits don't affect comparison result */
	if (xu - xl < (1 << 6)) {
		xl &= 0x3F;
		xu &= 0x3F;
	} else {
		/* scan whole hash row */
		xl = 0;
		xu = 0x3F;
	}

	int yl = (t - ((VHB_BASE_MARGIN + y_margin) * ZOOM_BASE)) >> (6 + ZOOM_BASE_SHIFT);
	int yu = (b + (y_margin * ZOOM_BASE))                     >> (6 + ZOOM_BASE_SHIFT);
	/* compare after shifting instead of before, so that lower bits don't affect comparison result */
	if (yu - yl < (1 << 6)) {
		yl = (yl & 0x3F) << 6;
		yu = (yu & 0x3F) << 6;
	} else {
		/* scan whole column */
		yl = 0;
		yu = 0x3F << 6;
	}
	return { xl, xu, yl, yu };
};

template <bool update_vehicles>
void ViewportAddVehiclesIntl(DrawPixelInfo *dpi)
{
	/* The bounding rectangle */
	const int l = dpi->left;
	const int r = dpi->left + dpi->width;
	const int t = dpi->top;
	const int b = dpi->top + dpi->height;

	/* The hash area to scan */
	const ViewportHashBound vhb = GetViewportHashBound(l, r, t, b,
			update_vehicles ? MAX_VEHICLE_PIXEL_X - VHB_BASE_MARGIN : 0, update_vehicles ? MAX_VEHICLE_PIXEL_Y - VHB_BASE_MARGIN : 0);

	const int ul = l - (MAX_VEHICLE_PIXEL_X * ZOOM_BASE);
	const int ur = r + (MAX_VEHICLE_PIXEL_X * ZOOM_BASE);
	const int ut = t - (MAX_VEHICLE_PIXEL_Y * ZOOM_BASE);
	const int ub = b + (MAX_VEHICLE_PIXEL_Y * ZOOM_BASE);

	for (int y = vhb.yl;; y = (y + (1 << 6)) & (0x3F << 6)) {
		for (int x = vhb.xl;; x = (x + 1) & 0x3F) {
			const Vehicle *v = _vehicle_viewport_hash[x + y]; // already masked & 0xFFF

			while (v != nullptr) {
				if (v->IsDrawn()) {
					if (update_vehicles &&
							HasBit(v->vcache.cached_veh_flags, VCF_IMAGE_REFRESH) &&
							ul <= v->coord.right &&
							ut <= v->coord.bottom &&
							ur >= v->coord.left &&
							ub >= v->coord.top) {
						Vehicle *v_mutable = const_cast<Vehicle *>(v);
						switch (v->type) {
							case VEH_TRAIN:       Train::From(v_mutable)->UpdateImageStateUsingMapDirection(v_mutable->sprite_seq); break;
							case VEH_ROAD:  RoadVehicle::From(v_mutable)->UpdateImageStateUsingMapDirection(v_mutable->sprite_seq); break;
							case VEH_SHIP:         Ship::From(v_mutable)->UpdateImageStateUsingMapDirection(v_mutable->sprite_seq); break;
							case VEH_AIRCRAFT: Aircraft::From(v_mutable)->UpdateImageStateUsingMapDirection(v_mutable->sprite_seq); break;
							default: break;
						}
						v_mutable->UpdateSpriteSeqBound();
						v_mutable->UpdateViewportDeferred();
					}

					if (l <= v->coord.right &&
							t <= v->coord.bottom &&
							r >= v->coord.left &&
							b >= v->coord.top) {
						DoDrawVehicle(v);
					}
				}
				v = v->hash_viewport_next;
			}

			if (x == vhb.xu) break;
		}

		if (y == vhb.yu) break;
	}

	if (update_vehicles) ProcessDeferredUpdateVehicleViewportHashes();
}

/**
 * Add the vehicle sprites that should be drawn at a part of the screen.
 * @param dpi Rectangle being drawn.
 * @param update_vehicles Whether to update vehicles around drawing rectangle.
 */
void ViewportAddVehicles(DrawPixelInfo *dpi, bool update_vehicles)
{
	if (update_vehicles) {
		ViewportAddVehiclesIntl<true>(dpi);
	} else {
		ViewportAddVehiclesIntl<false>(dpi);
	}
}

void ViewportMapDrawVehicles(DrawPixelInfo *dpi, Viewport *vp)
{
	/* The save rectangle */
	const int l = vp->virtual_left;
	const int r = vp->virtual_left + vp->virtual_width;
	const int t = vp->virtual_top;
	const int b = vp->virtual_top + vp->virtual_height;

	/* The hash area to scan */
	const ViewportHashBound vhb = GetViewportHashBound(l, r, t, b, 0, 0);

	Blitter *blitter = BlitterFactory::GetCurrentBlitter();
	for (int y = vhb.yl;; y = (y + (1 << 6)) & (0x3F << 6)) {
		if (vp->map_draw_vehicles_cache.done_hash_bits[y >> 6] != UINT64_MAX) {
			for (int x = vhb.xl;; x = (x + 1) & 0x3F) {
				if (!HasBit(vp->map_draw_vehicles_cache.done_hash_bits[y >> 6], x)) {
					SetBit(vp->map_draw_vehicles_cache.done_hash_bits[y >> 6], x);
					const Vehicle *v = _vehicle_viewport_hash[x + y]; // already masked & 0xFFF

					while (v != nullptr) {
						if (!(v->vehstatus & (VS_HIDDEN | VS_UNCLICKABLE)) && (v->type != VEH_EFFECT)) {
							Point pt = { v->coord.left, v->coord.top };
							if (pt.x >= l && pt.x < r && pt.y >= t && pt.y < b) {
								const int pixel_x = UnScaleByZoomLower(pt.x - l, dpi->zoom);
								const int pixel_y = UnScaleByZoomLower(pt.y - t, dpi->zoom);
								const int pos = pixel_x + (pixel_y) * vp->width;
								SetBit(vp->map_draw_vehicles_cache.vehicle_pixels[pos / VP_BLOCK_BITS], pos % VP_BLOCK_BITS);
							}
						}
						v = v->hash_viewport_next;
					}
				}

				if (x == vhb.xu) break;
			}
		}

		if (y == vhb.yu) break;
	}

	/* The drawing rectangle */
	int mask = ScaleByZoom(-1, vp->zoom);
	const int dl = UnScaleByZoomLower(dpi->left - (vp->virtual_left & mask), dpi->zoom);
	const int dr = UnScaleByZoomLower(dpi->left + dpi->width - (vp->virtual_left & mask), dpi->zoom);
	const int dt = UnScaleByZoomLower(dpi->top - (vp->virtual_top & mask), dpi->zoom);
	const int db = UnScaleByZoomLower(dpi->top + dpi->height - (vp->virtual_top & mask), dpi->zoom);
	int y_ptr = vp->width * dt;
	for (int y = dt; y < db; y++, y_ptr += vp->width) {
		const uint row_start = static_cast<uint>(y_ptr + dl);
		const uint row_end = static_cast<uint>(y_ptr + dr);

		ViewPortBlockT ignore_mask = GetBitMaskSC<ViewPortBlockT>(0, row_start % VP_BLOCK_BITS);
		const ViewPortBlockT *ptr = vp->map_draw_vehicles_cache.vehicle_pixels.data() + (row_start / VP_BLOCK_BITS);
		for (uint block = row_start - (row_start % VP_BLOCK_BITS); block < row_end; block += VP_BLOCK_BITS, ignore_mask = 0, ptr++) {
			const ViewPortBlockT value = *ptr & ~ignore_mask;
			for (uint8_t bit : SetBitIterator(value)) {
				uint pos = block + bit;
				if (pos >= row_end) break;
				blitter->SetPixel32(dpi->dst_ptr, pos - row_start, y - dt, PC_WHITE, Colour(0xFC, 0xFC, 0xFC).data);
			}
		}
	}
}

/**
 * Find the vehicle close to the clicked coordinates.
 * @param vp Viewport clicked in.
 * @param x  X coordinate in the viewport.
 * @param y  Y coordinate in the viewport.
 * @return Closest vehicle, or \c nullptr if none found.
 */
Vehicle *CheckClickOnVehicle(const Viewport *vp, int x, int y)
{
	Vehicle *found = nullptr;
	uint dist, best_dist = UINT_MAX;

	if ((uint)(x -= vp->left) >= (uint)vp->width || (uint)(y -= vp->top) >= (uint)vp->height) return nullptr;

	x = ScaleByZoom(x, vp->zoom) + vp->virtual_left;
	y = ScaleByZoom(y, vp->zoom) + vp->virtual_top;

	/* The hash area to scan */
	const ViewportHashBound vhb = GetViewportHashBound(x, x, y, y, 0, 0);

	for (int hy = vhb.yl;; hy = (hy + (1 << 6)) & (0x3F << 6)) {
		for (int hx = vhb.xl;; hx = (hx + 1) & 0x3F) {
			Vehicle *v = _vehicle_viewport_hash[hx + hy]; // already masked & 0xFFF

			while (v != nullptr) {
				if (((v->vehstatus & VS_UNCLICKABLE) == 0) && v->IsDrawn() &&
					x >= v->coord.left && x <= v->coord.right &&
					y >= v->coord.top && y <= v->coord.bottom) {

					dist = std::max(
						abs(((v->coord.left + v->coord.right) >> 1) - x),
						abs(((v->coord.top + v->coord.bottom) >> 1) - y)
					);

					if (dist < best_dist) {
						found = v;
						best_dist = dist;
					}
				}
				v = v->hash_viewport_next;
			}

			if (hx == vhb.xu) break;
		}

		if (hy == vhb.yu) break;
	}

	return found;
}

/**
 * Decrease the value of a vehicle.
 * @param v %Vehicle to devaluate.
 */
void DecreaseVehicleValue(Vehicle *v)
{
	v->value -= v->value >> 8;
	SetWindowDirty(WC_VEHICLE_DETAILS, v->index);
}

/** The chances for the different types of vehicles to suffer from different types of breakdowns
 * The chance for a given breakdown type n is _breakdown_chances[vehtype][n] - _breakdown_chances[vehtype][n-1] */
static const uint8_t _breakdown_chances[4][4] = {
	{ //Trains:
		25,  ///< 10% chance for BREAKDOWN_CRITICAL.
		51,  ///< 10% chance for BREAKDOWN_EM_STOP.
		127, ///< 30% chance for BREAKDOWN_LOW_SPEED.
		255, ///< 50% chance for BREAKDOWN_LOW_POWER.
	},
	{ //Road Vehicles:
		51,  ///< 20% chance for BREAKDOWN_CRITICAL.
		76,  ///< 10% chance for BREAKDOWN_EM_STOP.
		153, ///< 30% chance for BREAKDOWN_LOW_SPEED.
		255, ///< 40% chance for BREAKDOWN_LOW_POWER.
	},
	{ //Ships:
		51,  ///< 20% chance for BREAKDOWN_CRITICAL.
		76,  ///< 10% chance for BREAKDOWN_EM_STOP.
		178, ///< 40% chance for BREAKDOWN_LOW_SPEED.
		255, ///< 30% chance for BREAKDOWN_LOW_POWER.
	},
	{ //Aircraft:
		178, ///< 70% chance for BREAKDOWN_AIRCRAFT_SPEED.
		229, ///< 20% chance for BREAKDOWN_AIRCRAFT_DEPOT.
		255, ///< 10% chance for BREAKDOWN_AIRCRAFT_EM_LANDING.
		255, ///< Aircraft have only 3 breakdown types, so anything above 0% here will cause a crash.
	},
};

/**
 * Determine the type of breakdown a vehicle will have.
 * Results are saved in breakdown_type and breakdown_severity.
 * @param v the vehicle in question.
 * @param r the random number to use. (Note that bits 0..6 are already used)
 */
void DetermineBreakdownType(Vehicle *v, uint32_t r) {
	/* if 'improved breakdowns' is off, just do the classic breakdown */
	if (!_settings_game.vehicle.improved_breakdowns) {
		v->breakdown_type = BREAKDOWN_CRITICAL;
		v->breakdown_severity = 40; //only used by aircraft (321 km/h)
		return;
	}
	uint8_t rand = GB(r, 8, 8);
	const uint8_t *breakdown_type_chance = _breakdown_chances[v->type];

	if (v->type == VEH_AIRCRAFT) {
		if (rand <= breakdown_type_chance[BREAKDOWN_AIRCRAFT_SPEED]) {
			v->breakdown_type = BREAKDOWN_AIRCRAFT_SPEED;
			/* all speed values here are 1/8th of the real max speed in km/h */
			uint8_t max_speed = std::max(1, std::min(v->vcache.cached_max_speed >> 3, 255));
			uint8_t min_speed = std::max(1, std::min(15 + (max_speed >> 2), v->vcache.cached_max_speed >> 4));
			v->breakdown_severity = min_speed + (((v->reliability + GB(r, 16, 16)) * (max_speed - min_speed)) >> 17);
		} else if (rand <= breakdown_type_chance[BREAKDOWN_AIRCRAFT_DEPOT]) {
			v->breakdown_type = BREAKDOWN_AIRCRAFT_DEPOT;
		} else if (rand <= breakdown_type_chance[BREAKDOWN_AIRCRAFT_EM_LANDING]) {
			/* emergency landings only happen when reliability < 87% */
			if (v->reliability < 0xDDDD) {
				v->breakdown_type = BREAKDOWN_AIRCRAFT_EM_LANDING;
			} else {
				/* try again */
				DetermineBreakdownType(v, Random());
			}
		} else {
			NOT_REACHED();
		}
		return;
	}

	if (rand <= breakdown_type_chance[BREAKDOWN_CRITICAL]) {
		v->breakdown_type = BREAKDOWN_CRITICAL;
	} else if (rand <= breakdown_type_chance[BREAKDOWN_EM_STOP]) {
		/* Non-front engines cannot have emergency stops */
		if (v->type == VEH_TRAIN && !(Train::From(v)->IsFrontEngine())) {
			return DetermineBreakdownType(v, Random());
		}
		v->breakdown_type = BREAKDOWN_EM_STOP;
		v->breakdown_delay >>= 2; //emergency stops don't last long (1/4 of normal)
	} else if (rand <= breakdown_type_chance[BREAKDOWN_LOW_SPEED]) {
		v->breakdown_type = BREAKDOWN_LOW_SPEED;
		/* average of random and reliability */
		uint16_t rand2 = (GB(r, 16, 16) + v->reliability) >> 1;
		uint16_t max_speed =
			(v->type == VEH_TRAIN) ?
			GetVehicleProperty(v, PROP_TRAIN_SPEED, RailVehInfo(v->engine_type)->max_speed) :
			(v->type == VEH_ROAD ) ?
			GetVehicleProperty(v, PROP_ROADVEH_SPEED, RoadVehInfo(v->engine_type)->max_speed) :
			(v->type == VEH_SHIP) ?
			GetVehicleProperty(v, PROP_SHIP_SPEED, ShipVehInfo(v->engine_type)->max_speed ) :
			GetVehicleProperty(v, PROP_AIRCRAFT_SPEED, AircraftVehInfo(v->engine_type)->max_speed);
		uint8_t min_speed = std::min(41, max_speed >> 2);
		/* we use the min() function here because we want to use the real value of max_speed for the min_speed calculation */
		max_speed = std::min<uint16_t>(max_speed, 255);
		v->breakdown_severity = Clamp((max_speed * rand2) >> 16, min_speed, max_speed);
	} else if (rand <= breakdown_type_chance[BREAKDOWN_LOW_POWER]) {
		v->breakdown_type = BREAKDOWN_LOW_POWER;
		/** within this type there are two possibilities: (50/50)
		 * power reduction (10-90%), or no power at all */
		if (GB(r, 7, 1)) {
			v->breakdown_severity = Clamp((GB(r, 16, 16) + v->reliability) >> 9, 26, 231);
		} else {
			v->breakdown_severity = 0;
		}
	} else {
		NOT_REACHED();
	}
}

void CheckVehicleBreakdown(Vehicle *v)
{
	int rel, rel_old;

	/* decrease reliability */
	if (!_settings_game.order.no_servicing_if_no_breakdowns ||
			_settings_game.difficulty.vehicle_breakdowns != 0) {
		v->reliability = rel = std::max((rel_old = v->reliability) - v->reliability_spd_dec, 0);
		if ((rel_old >> 8) != (rel >> 8)) SetWindowDirty(WC_VEHICLE_DETAILS, v->First()->index);
	}

	if (v->breakdown_ctr != 0 || (v->First()->vehstatus & VS_STOPPED) ||
			_settings_game.difficulty.vehicle_breakdowns < 1 ||
			v->First()->cur_speed < 5 || _game_mode == GM_MENU ||
			(v->type == VEH_AIRCRAFT && ((Aircraft*)v)->state != FLYING) ||
			(v->type == VEH_TRAIN && !(Train::From(v)->IsFrontEngine()) && !_settings_game.vehicle.improved_breakdowns)) {
		return;
	}

	uint32_t r = Random();

	/* increase chance of failure */
	int chance = v->breakdown_chance + 1;
	if (Chance16I(1, 25, r)) chance += 25;
	chance = ClampTo<uint8_t>(chance);
	v->breakdown_chance = chance;

	if (_settings_game.vehicle.improved_breakdowns) {
		if (v->type == VEH_TRAIN && Train::From(v)->IsMultiheaded()) {
			/* Dual engines have their breakdown chances reduced to 70% of the normal value */
			chance = chance * 7 / 10;
		}
		chance *= v->First()->breakdown_chance_factor;
		chance >>= 7;
	}
	/**
	 * Chance is (1 - reliability) * breakdown_setting * breakdown_chance / 10.
	 * breakdown_setting is scaled by 2 to support a value of 1/2 (setting value 64).
	 * Chance is (1 - reliability) * breakdown_scaling_x2 * breakdown_chance / 20.
	 *
	 * At 90% reliabilty, normal setting (2) and average breakdown_chance (128),
	 * a vehicle will break down (on average) every 100 days.
	 * This *should* mean that vehicles break down about as often as (or a little less than) they used to.
	 * However, because breakdowns are no longer by definition a complete stop,
	 * their impact will be significantly less.
	 */
	uint32_t r1 = Random();
	uint32_t breakdown_scaling_x2 = (_settings_game.difficulty.vehicle_breakdowns == 64) ? 1 : (_settings_game.difficulty.vehicle_breakdowns * 2);
	if ((uint32_t) (0xffff - v->reliability) * breakdown_scaling_x2 * chance > GB(r1, 0, 24) * 10 * 2) {
		uint32_t r2 = Random();
		v->breakdown_ctr = GB(r1, 24, 6) + 0xF;
		if (v->type == VEH_TRAIN) SetBit(Train::From(v)->First()->flags, VRF_CONSIST_BREAKDOWN);
		v->breakdown_delay = GB(r2, 0, 7) + 0x80;
		v->breakdown_chance = 0;
		DetermineBreakdownType(v, r2);
	}
}

/**
 * Handle all of the aspects of a vehicle breakdown
 * This includes adding smoke and sounds, and ending the breakdown when appropriate.
 * @return true iff the vehicle is stopped because of a breakdown
 * @note This function always returns false for aircraft, since these never stop for breakdowns
 */
bool Vehicle::HandleBreakdown()
{
	/* Possible states for Vehicle::breakdown_ctr
	 * 0  - vehicle is running normally
	 * 1  - vehicle is currently broken down
	 * 2  - vehicle is going to break down now
	 * >2 - vehicle is counting down to the actual breakdown event */
	switch (this->breakdown_ctr) {
		case 0:
			return false;

		case 2:
			this->breakdown_ctr = 1;

			if (this->breakdowns_since_last_service != 255) {
				this->breakdowns_since_last_service++;
			}

			if (this->type == VEH_AIRCRAFT) {
				this->MarkDirty();
				assert(this->breakdown_type <= BREAKDOWN_AIRCRAFT_EM_LANDING);
				/* Aircraft just need this flag, the rest is handled elsewhere */
				this->vehstatus |= VS_AIRCRAFT_BROKEN;
				if(this->breakdown_type == BREAKDOWN_AIRCRAFT_SPEED ||
						(this->current_order.IsType(OT_GOTO_DEPOT) &&
						(this->current_order.GetDepotOrderType() & ODTFB_BREAKDOWN) &&
						GetTargetAirportIfValid(Aircraft::From(this)) != nullptr)) return false;
				FindBreakdownDestination(Aircraft::From(this));
			} else if (this->type == VEH_TRAIN) {
				if (this->breakdown_type == BREAKDOWN_LOW_POWER ||
						this->First()->cur_speed <= ((this->breakdown_type == BREAKDOWN_LOW_SPEED) ? this->breakdown_severity : 0)) {
					switch (this->breakdown_type) {
						case BREAKDOWN_RV_CRASH:
							if (_settings_game.vehicle.improved_breakdowns) SetBit(Train::From(this)->flags, VRF_HAS_HIT_RV);
						/* FALL THROUGH */
						case BREAKDOWN_CRITICAL:
							if (!PlayVehicleSound(this, VSE_BREAKDOWN)) {
								SndPlayVehicleFx((_settings_game.game_creation.landscape != LT_TOYLAND) ? SND_10_BREAKDOWN_TRAIN_SHIP : SND_3A_BREAKDOWN_TRAIN_SHIP_TOYLAND, this);
							}
							if (!(this->vehstatus & VS_HIDDEN) && !HasBit(EngInfo(this->engine_type)->misc_flags, EF_NO_BREAKDOWN_SMOKE) && this->breakdown_delay > 0) {
								EffectVehicle *u = CreateEffectVehicleRel(this, 4, 4, 5, EV_BREAKDOWN_SMOKE);
								if (u != nullptr) u->animation_state = this->breakdown_delay * 2;
							}
							/* Max Speed reduction*/
							if (_settings_game.vehicle.improved_breakdowns) {
								if (!HasBit(Train::From(this)->flags, VRF_NEED_REPAIR)) {
									SetBit(Train::From(this)->flags, VRF_NEED_REPAIR);
									Train::From(this)->critical_breakdown_count = 1;
								} else if (Train::From(this)->critical_breakdown_count != 255) {
									Train::From(this)->critical_breakdown_count++;
								}
								Train::From(this->First())->ConsistChanged(CCF_TRACK);
							}
						/* FALL THROUGH */
						case BREAKDOWN_EM_STOP:
							CheckBreakdownFlags(Train::From(this->First()));
							SetBit(Train::From(this->First())->flags, VRF_BREAKDOWN_STOPPED);
							break;
						case BREAKDOWN_BRAKE_OVERHEAT:
							CheckBreakdownFlags(Train::From(this->First()));
							SetBit(Train::From(this->First())->flags, VRF_BREAKDOWN_STOPPED);
							break;
						case BREAKDOWN_LOW_SPEED:
							CheckBreakdownFlags(Train::From(this->First()));
							SetBit(Train::From(this->First())->flags, VRF_BREAKDOWN_SPEED);
							break;
						case BREAKDOWN_LOW_POWER:
							SetBit(Train::From(this->First())->flags, VRF_BREAKDOWN_POWER);
							break;
						default: NOT_REACHED();
					}
					this->First()->MarkDirty();
					SetWindowDirty(WC_VEHICLE_VIEW, this->index);
					SetWindowDirty(WC_VEHICLE_DETAILS, this->index);
				} else {
					this->breakdown_ctr = 2; // wait until slowdown
					this->breakdowns_since_last_service--;
					SetBit(Train::From(this)->flags, VRF_BREAKDOWN_BRAKING);
					return false;
				}
				if ((!(this->vehstatus & VS_HIDDEN)) && (this->breakdown_type == BREAKDOWN_LOW_SPEED || this->breakdown_type == BREAKDOWN_LOW_POWER)
						&& !HasBit(EngInfo(this->engine_type)->misc_flags, EF_NO_BREAKDOWN_SMOKE)) {
					EffectVehicle *u = CreateEffectVehicleRel(this, 0, 0, 2, EV_BREAKDOWN_SMOKE); //some grey clouds to indicate a broken engine
					if (u != nullptr) u->animation_state = 25;
				}
			} else {
				switch (this->breakdown_type) {
					case BREAKDOWN_CRITICAL:
						if (!PlayVehicleSound(this, VSE_BREAKDOWN)) {
							bool train_or_ship = this->type == VEH_TRAIN || this->type == VEH_SHIP;
							SndPlayVehicleFx((_settings_game.game_creation.landscape != LT_TOYLAND) ?
								(train_or_ship ? SND_10_BREAKDOWN_TRAIN_SHIP : SND_0F_BREAKDOWN_ROADVEHICLE) :
								(train_or_ship ? SND_3A_BREAKDOWN_TRAIN_SHIP_TOYLAND : SND_35_BREAKDOWN_ROADVEHICLE_TOYLAND), this);
						}
						if (!(this->vehstatus & VS_HIDDEN) && !HasBit(EngInfo(this->engine_type)->misc_flags, EF_NO_BREAKDOWN_SMOKE) && this->breakdown_delay > 0) {
							EffectVehicle *u = CreateEffectVehicleRel(this, 4, 4, 5, EV_BREAKDOWN_SMOKE);
							if (u != nullptr) u->animation_state = this->breakdown_delay * 2;
						}
						if (_settings_game.vehicle.improved_breakdowns) {
							if (this->type == VEH_ROAD) {
								if (RoadVehicle::From(this)->critical_breakdown_count != 255) {
									RoadVehicle::From(this)->critical_breakdown_count++;
								}
							} else if (this->type == VEH_SHIP) {
								if (Ship::From(this)->critical_breakdown_count != 255) {
									Ship::From(this)->critical_breakdown_count++;
								}
							}
						}
					/* FALL THROUGH */
					case BREAKDOWN_EM_STOP:
						this->cur_speed = 0;
						break;
					case BREAKDOWN_LOW_SPEED:
					case BREAKDOWN_LOW_POWER:
						/* do nothing */
						break;
					default: NOT_REACHED();
				}
				if ((!(this->vehstatus & VS_HIDDEN)) &&
						(this->breakdown_type == BREAKDOWN_LOW_SPEED || this->breakdown_type == BREAKDOWN_LOW_POWER)) {
					/* Some gray clouds to indicate a broken RV */
					EffectVehicle *u = CreateEffectVehicleRel(this, 0, 0, 2, EV_BREAKDOWN_SMOKE);
					if (u != nullptr) u->animation_state = 25;
				}
				this->First()->MarkDirty();
				SetWindowDirty(WC_VEHICLE_VIEW, this->index);
				SetWindowDirty(WC_VEHICLE_DETAILS, this->index);
				return (this->breakdown_type == BREAKDOWN_CRITICAL || this->breakdown_type == BREAKDOWN_EM_STOP);
			}

			[[fallthrough]];
		case 1:
			/* Aircraft breakdowns end only when arriving at the airport */
			if (this->type == VEH_AIRCRAFT) return false;

			/* For trains this function is called twice per tick, so decrease v->breakdown_delay at half the rate */
			if ((this->tick_counter & (this->type == VEH_TRAIN ? 3 : 1)) == 0) {
				if (--this->breakdown_delay == 0) {
					this->breakdown_ctr = 0;
					if (this->type == VEH_TRAIN) {
						CheckBreakdownFlags(Train::From(this->First()));
						this->First()->MarkDirty();
						SetWindowDirty(WC_VEHICLE_VIEW, this->First()->index);
					} else {
						this->MarkDirty();
						SetWindowDirty(WC_VEHICLE_VIEW, this->index);
					}
				}
			}
			return (this->breakdown_type == BREAKDOWN_CRITICAL || this->breakdown_type == BREAKDOWN_EM_STOP ||
					this->breakdown_type == BREAKDOWN_RV_CRASH || this->breakdown_type == BREAKDOWN_BRAKE_OVERHEAT);

		default:
			if (!this->current_order.IsType(OT_LOADING)) this->breakdown_ctr--;
			return false;
	}
}

/**
 * Update economy age of a vehicle.
 * @param v Vehicle to update.
 */
void EconomyAgeVehicle(Vehicle *v)
{
	/* Stop if a virtual vehicle */
	if (HasBit(v->subtype, GVSF_VIRTUAL)) return;

	if (v->economy_age < EconTime::MAX_DATE.AsDelta()) {
		v->economy_age++;
		if (v->IsPrimaryVehicle() && v->economy_age == VEHICLE_PROFIT_MIN_AGE + 1) GroupStatistics::VehicleReachedMinAge(v);
	}
}

/**
 * Update age of a vehicle.
 * @param v Vehicle to update.
 */
void AgeVehicle(Vehicle *v)
{
	/* Stop if a virtual vehicle */
	if (HasBit(v->subtype, GVSF_VIRTUAL)) return;

	if (v->age < CalTime::MAX_DATE.AsDelta()) v->age++;

	if (!v->IsPrimaryVehicle() && (v->type != VEH_TRAIN || !Train::From(v)->IsEngine())) return;

	CalTime::DateDelta age = v->age - v->max_age;
	for (int i = 0; i <= 4; i++) {
		if (age == CalTime::DateAtStartOfYear(CalTime::Year{i}).AsDelta()) {
			v->reliability_spd_dec <<= 1;
			break;
		}
	}

	SetWindowDirty(WC_VEHICLE_DETAILS, v->index);

	/* Don't warn if warnings are disabled */
	if (!_settings_client.gui.old_vehicle_warn) return;

	/* Don't warn about vehicles which are non-primary (e.g., part of an articulated vehicle), don't belong to us, are crashed, or are stopped */
	if (v->Previous() != nullptr || v->owner != _local_company || (v->vehstatus & VS_CRASHED) != 0 || (v->vehstatus & VS_STOPPED) != 0) return;

	const Company *c = Company::Get(v->owner);
	/* Don't warn if a renew is active */
	if (c->settings.engine_renew && v->GetEngine()->company_avail != 0) return;
	/* Don't warn if a replacement is active */
	if (EngineHasReplacementForCompany(c, v->engine_type, v->group_id)) return;

	StringID str;
	if (age == -DAYS_IN_LEAP_YEAR) {
		str = STR_NEWS_VEHICLE_IS_GETTING_OLD;
	} else if (age == 0) {
		str = STR_NEWS_VEHICLE_IS_GETTING_VERY_OLD;
	} else if (age > 0 && (age % DAYS_IN_LEAP_YEAR) == 0) {
		str = STR_NEWS_VEHICLE_IS_GETTING_VERY_OLD_AND;
	} else {
		return;
	}

	SetDParam(0, v->index);
	AddVehicleAdviceNewsItem(AdviceType::VehicleOld, str, v->index);
}

/**
 * Calculates how full a vehicle is.
 * @param front The front vehicle of the consist to check.
 * @param colour The string to show depending on if we are unloading or loading
 * @return A percentage of how full the Vehicle is.
 *         Percentages are rounded towards 50%, so that 0% and 100% are only returned
 *         if the vehicle is completely empty or full.
 *         This is useful for both display and conditional orders.
 */
uint8_t CalcPercentVehicleFilled(const Vehicle *front, StringID *colour)
{
	int count = 0;
	int max = 0;
	int cars = 0;
	int unloading = 0;
	bool loading = false;

	bool is_loading = front->current_order.IsType(OT_LOADING);

	/* The station may be nullptr when the (colour) string does not need to be set. */
	const Station *st = Station::GetIfValid(front->last_station_visited);
	assert(colour == nullptr || (st != nullptr && is_loading));

	bool order_no_load = is_loading && (front->current_order.GetLoadType() & OLFB_NO_LOAD);
	bool order_full_load = is_loading && (front->current_order.GetLoadType() & OLFB_FULL_LOAD);

	/* Count up max and used */
	for (const Vehicle *v = front; v != nullptr; v = v->Next()) {
		count += v->cargo.StoredCount();
		max += v->cargo_cap;
		if (v->cargo_cap != 0 && colour != nullptr) {
			unloading += HasBit(v->vehicle_flags, VF_CARGO_UNLOADING) ? 1 : 0;
			loading |= !order_no_load &&
					(order_full_load || st->goods[v->cargo_type].HasRating()) &&
					!HasBit(front->vehicle_flags, VF_LOADING_FINISHED) && !HasBit(front->vehicle_flags, VF_STOP_LOADING);
			cars++;
		}
	}

	if (colour != nullptr) {
		if (unloading == 0 && loading) {
			*colour = STR_PERCENT_UP;
		} else if (unloading == 0 && !loading) {
			*colour = STR_PERCENT_NONE;
		} else if (cars == unloading || !loading) {
			*colour = STR_PERCENT_DOWN;
		} else {
			*colour = STR_PERCENT_UP_DOWN;
		}
	}

	/* Train without capacity */
	if (max == 0) return 100;

	/* Return the percentage */
	if (count * 2 < max) {
		/* Less than 50%; round up, so that 0% means really empty. */
		return CeilDiv(count * 100, max);
	} else {
		/* More than 50%; round down, so that 100% means really full. */
		return (count * 100) / max;
	}
}

uint8_t CalcPercentVehicleFilledOfCargo(const Vehicle *front, CargoID cargo)
{
	int count = 0;
	int max = 0;

	/* Count up max and used */
	for (const Vehicle *v = front; v != nullptr; v = v->Next()) {
		if (v->cargo_type != cargo) continue;
		count += v->cargo.StoredCount();
		max += v->cargo_cap;
	}

	/* Train without capacity */
	if (max == 0) return 0;

	/* Return the percentage */
	if (count * 2 < max) {
		/* Less than 50%; round up, so that 0% means really empty. */
		return CeilDiv(count * 100, max);
	} else {
		/* More than 50%; round down, so that 100% means really full. */
		return (count * 100) / max;
	}
}

/**
 * Vehicle entirely entered the depot, update its status, orders, vehicle windows, service it, etc.
 * @param v Vehicle that entered a depot.
 */
void VehicleEnterDepot(Vehicle *v)
{
	/* Always work with the front of the vehicle */
	dbg_assert(v == v->First());

	switch (v->type) {
		case VEH_TRAIN: {
			Train *t = Train::From(v);
			/* Clear path reservation */
			SetDepotReservation(t->tile, false);
			if (_settings_client.gui.show_track_reservation) MarkTileDirtyByTile(t->tile, VMDF_NOT_MAP_MODE);

			UpdateSignalsOnSegment(t->tile, INVALID_DIAGDIR, t->owner);
			t->wait_counter = 0;
			t->force_proceed = TFP_NONE;
			ClrBit(t->flags, VRF_TOGGLE_REVERSE);
			t->ConsistChanged(CCF_ARRANGE);
			t->reverse_distance = 0;
			t->UpdateTrainSpeedAdaptationLimit(0);
			t->lookahead.reset();
			if (!(t->vehstatus & VS_CRASHED)) {
				t->crash_anim_pos = 0;
			}
			break;
		}

		case VEH_ROAD:
			break;

		case VEH_SHIP: {
			Ship *ship = Ship::From(v);
			ship->state = TRACK_BIT_DEPOT;
			ship->UpdateCache();
			ship->UpdateViewport(true, true);
			SetWindowDirty(WC_VEHICLE_DEPOT, v->tile.base());
			break;
		}

		case VEH_AIRCRAFT:
			HandleAircraftEnterHangar(Aircraft::From(v));
			break;
		default: NOT_REACHED();
	}
	SetWindowDirty(WC_VEHICLE_VIEW, v->index);
	DirtyVehicleListWindowForVehicle(v);

	if (v->type != VEH_TRAIN) {
		/* Trains update the vehicle list when the first unit enters the depot and calls VehicleEnterDepot() when the last unit enters.
		 * We only increase the number of vehicles when the first one enters, so we will not need to search for more vehicles in the depot */
		InvalidateWindowData(WC_VEHICLE_DEPOT, v->tile.base());
	}
	SetWindowDirty(WC_VEHICLE_DEPOT, v->tile.base());

	v->vehstatus |= VS_HIDDEN;
	v->UpdateIsDrawn();
	v->cur_speed = 0;

	VehicleServiceInDepot(v);

	/* After a vehicle trigger, the graphics and properties of the vehicle could change. */
	TriggerVehicle(v, VEHICLE_TRIGGER_DEPOT);
	v->MarkDirty();

	InvalidateWindowData(WC_VEHICLE_VIEW, v->index);

	if (v->current_order.IsType(OT_GOTO_DEPOT)) {
		SetWindowDirty(WC_VEHICLE_VIEW, v->index);

		const Order *real_order = v->GetOrder(v->cur_real_order_index);

		/* Test whether we are heading for this depot. If not, do nothing.
		 * Note: The target depot for nearest-/manual-depot-orders is only updated on junctions, but we want to accept every depot. */
		if ((v->current_order.GetDepotOrderType() & ODTFB_PART_OF_ORDERS) &&
				real_order != nullptr && !(real_order->GetDepotActionType() & ODATFB_NEAREST_DEPOT) &&
				(v->type == VEH_AIRCRAFT ? v->current_order.GetDestination() != GetStationIndex(v->tile) : v->dest_tile != v->tile)) {
			/* We are heading for another depot, keep driving. */
			return;
		}

		/* Test whether we are heading for this depot. If not, do nothing. */
		if ((v->current_order.GetDepotExtraFlags() & ODEFB_SPECIFIC) &&
				(v->type == VEH_AIRCRAFT ? v->current_order.GetDestination() != GetStationIndex(v->tile) : v->dest_tile != v->tile)) {
			/* We are heading for another depot, keep driving. */
			return;
		}

		if (v->current_order.GetDepotActionType() & ODATFB_SELL) {
			_vehicles_to_sell.insert(v->index);
			return;
		}

		if (v->current_order.IsRefit()) {
			Backup<CompanyID> cur_company(_current_company, v->owner, FILE_LINE);
			CommandCost cost = Command<CMD_REFIT_VEHICLE>::Do(DC_EXEC, v->index, v->current_order.GetRefitCargo(), 0xFF, false, false, 0);
			cur_company.Restore();

			if (cost.Failed()) {
				_vehicles_to_autoreplace[v->index] = false;
				if (v->owner == _local_company) {
					/* Notify the user that we stopped the vehicle */
					SetDParam(0, v->index);
					AddVehicleAdviceNewsItem(AdviceType::RefitFailed, STR_NEWS_ORDER_REFIT_FAILED, v->index);
				}
			} else if (cost.GetCost() != 0) {
				v->profit_this_year -= cost.GetCost() << 8;
				if (v->owner == _local_company) {
					ShowCostOrIncomeAnimation(v->x_pos, v->y_pos, v->z_pos, cost.GetCost());
				}
			}
		}

		/* Handle the ODTFB_PART_OF_ORDERS case. If there is a timetabled wait time, hold the train, otherwise skip to the next order.
		Note that if there is a only a travel_time, but no wait_time defined for the order, and the train arrives to the depot sooner as scheduled,
		he doesn't wait in it, as it would in stations. Thus, the original behaviour is maintained if there's no defined wait_time.*/
		if (v->current_order.GetDepotOrderType() & ODTFB_PART_OF_ORDERS) {
			v->DeleteUnreachedImplicitOrders();
			UpdateVehicleTimetable(v, true);
			if (v->current_order.IsWaitTimetabled() && !(v->current_order.GetDepotActionType() & ODATFB_HALT)) {
				v->current_order.MakeWaiting();
				v->current_order.SetNonStopType(ONSF_NO_STOP_AT_ANY_STATION);
				return;
			} else {
				v->IncrementImplicitOrderIndex();
			}
		}

		if (v->current_order.GetDepotActionType() & ODATFB_HALT) {
			/* Vehicles are always stopped on entering depots. Do not restart this one. */
			_vehicles_to_autoreplace[v->index] = false;
			/* Invalidate last_loading_station. As the link from the station
			 * before the stop to the station after the stop can't be predicted
			 * we shouldn't construct it when the vehicle visits the next stop. */
			v->last_loading_station = INVALID_STATION;
			ClrBit(v->vehicle_flags, VF_LAST_LOAD_ST_SEP);

			/* Clear unbunching data. */
			v->ResetDepotUnbunching();

			/* Announce that the vehicle is waiting to players and AIs. */
			if (v->owner == _local_company) {
				SetDParam(0, v->index);
				AddVehicleAdviceNewsItem(AdviceType::VehicleWaiting, STR_NEWS_TRAIN_IS_WAITING + v->type, v->index);
			}
			AI::NewEvent(v->owner, new ScriptEventVehicleWaitingInDepot(v->index));
		}

		/* If we've entered our unbunching depot, record the round trip duration. */
		if (v->current_order.GetDepotActionType() & ODATFB_UNBUNCH && v->unbunch_state != nullptr && v->unbunch_state->depot_unbunching_last_departure != INVALID_STATE_TICKS) {
			Ticks measured_round_trip = (_state_ticks - v->unbunch_state->depot_unbunching_last_departure).AsTicks();
			Ticks &rtt = v->unbunch_state->round_trip_time;
			if (rtt == 0) {
				/* This might be our first round trip. */
				rtt = measured_round_trip;
			} else {
				/* If we have a previous trip, smooth the effects of outlier trip calculations caused by jams or other interference. */
				rtt = Clamp(measured_round_trip, (rtt / 2), ClampTo<Ticks>(rtt * 2));
			}
		}

		v->current_order.MakeDummy();
	}
}

/**
 * Update the vehicle on the viewport, updating the right hash and setting the
 *  new coordinates.
 * @param dirty Mark the (new and old) coordinates of the vehicle as dirty.
 */
void Vehicle::UpdateViewport(bool dirty)
{
	/* Skip updating sprites on dedicated servers without screen */
	if (IsHeadless()) return;

	Rect new_coord = ConvertRect<Rect16, Rect>(this->sprite_seq_bounds);

	Point pt = RemapCoords(this->x_pos + this->x_offs, this->y_pos + this->y_offs, this->z_pos);
	new_coord.left   += pt.x;
	new_coord.top    += pt.y;
	new_coord.right  += pt.x + 2 * ZOOM_BASE;
	new_coord.bottom += pt.y + 2 * ZOOM_BASE;

	UpdateVehicleViewportHash(this, new_coord.left, new_coord.top);

	Rect old_coord = this->coord;
	this->coord = new_coord;

	if (dirty) {
		if (old_coord.left == INVALID_COORD) {
			this->MarkAllViewportsDirty();
		} else {
			::MarkAllViewportsDirty(
					std::min(old_coord.left,   this->coord.left),
					std::min(old_coord.top,    this->coord.top),
					std::max(old_coord.right,  this->coord.right),
					std::max(old_coord.bottom, this->coord.bottom),
					VMDF_NOT_LANDSCAPE | (this->type != VEH_EFFECT ? VMDF_NONE : VMDF_NOT_MAP_MODE)
			);
		}
	}
}

void Vehicle::UpdateViewportDeferred()
{
	Rect new_coord = ConvertRect<Rect16, Rect>(this->sprite_seq_bounds);

	Point pt = RemapCoords(this->x_pos + this->x_offs, this->y_pos + this->y_offs, this->z_pos);
	new_coord.left   += pt.x;
	new_coord.top    += pt.y;
	new_coord.right  += pt.x + 2 * ZOOM_BASE;
	new_coord.bottom += pt.y + 2 * ZOOM_BASE;

	UpdateVehicleViewportHashDeferred(this, new_coord.left, new_coord.top);

	this->coord = new_coord;
}

/**
 * Update the position of the vehicle, and update the viewport.
 */
void Vehicle::UpdatePositionAndViewport()
{
	this->UpdatePosition();
	this->UpdateViewport(true);
}

/**
 * Marks viewports dirty where the vehicle's image is.
 */
void Vehicle::MarkAllViewportsDirty() const
{
	::MarkAllViewportsDirty(this->coord.left, this->coord.top, this->coord.right, this->coord.bottom, VMDF_NOT_LANDSCAPE | (this->type != VEH_EFFECT ? VMDF_NONE : VMDF_NOT_MAP_MODE));
}

VehicleOrderID Vehicle::GetFirstWaitingLocation(bool require_wait_timetabled) const
{
	for (int i = 0; i < this->GetNumOrders(); ++i) {
		const Order* order = this->GetOrder(i);

		if (order->IsWaitTimetabled() && !order->IsType(OT_IMPLICIT) && !order->IsType(OT_CONDITIONAL)) {
			return i;
		}
		if (order->IsType(OT_GOTO_STATION)) {
			return (order->IsWaitTimetabled() || !require_wait_timetabled) ? i : INVALID_VEH_ORDER_ID;
		}
	}
	return INVALID_VEH_ORDER_ID;
}

/**
 * Get position information of a vehicle when moving one pixel in the direction it is facing
 * @param v Vehicle to move
 * @return Position information after the move
 */
GetNewVehiclePosResult GetNewVehiclePos(const Vehicle *v)
{
	static const int8_t _delta_coord[16] = {
		-1,-1,-1, 0, 1, 1, 1, 0, /* x */
		-1, 0, 1, 1, 1, 0,-1,-1, /* y */
	};

	int x = v->x_pos + _delta_coord[v->direction];
	int y = v->y_pos + _delta_coord[v->direction + 8];

	GetNewVehiclePosResult gp;
	gp.x = x;
	gp.y = y;
	gp.old_tile = v->tile;
	gp.new_tile = TileVirtXY(x, y);
	return gp;
}

static const Direction _new_direction_table[] = {
	DIR_N,  DIR_NW, DIR_W,
	DIR_NE, DIR_SE, DIR_SW,
	DIR_E,  DIR_SE, DIR_S
};

Direction GetDirectionTowards(const Vehicle *v, int x, int y)
{
	int i = 0;

	if (y >= v->y_pos) {
		if (y != v->y_pos) i += 3;
		i += 3;
	}

	if (x >= v->x_pos) {
		if (x != v->x_pos) i++;
		i++;
	}

	Direction dir = v->direction;

	DirDiff dirdiff = DirDifference(_new_direction_table[i], dir);
	if (dirdiff == DIRDIFF_SAME) return dir;
	return ChangeDir(dir, dirdiff > DIRDIFF_REVERSE ? DIRDIFF_45LEFT : DIRDIFF_45RIGHT);
}

/**
 * Call the tile callback function for a vehicle entering a tile
 * @param v    Vehicle entering the tile
 * @param tile Tile entered
 * @param x    X position
 * @param y    Y position
 * @return Some meta-data over the to be entered tile.
 * @see VehicleEnterTileStatus to see what the bits in the return value mean.
 */
VehicleEnterTileStatus VehicleEnterTile(Vehicle *v, TileIndex tile, int x, int y)
{
	return _tile_type_procs[GetTileType(tile)]->vehicle_enter_tile_proc(v, tile, x, y);
}

/**
 * Find first unused unit number.
 * This does not mark the unit number as used.
 * @returns First unused unit number.
 */
UnitID FreeUnitIDGenerator::NextID() const
{
	for (auto it = std::begin(this->used_bitmap); it != std::end(this->used_bitmap); ++it) {
		BitmapStorage available = ~(*it);
		if (available == 0) continue;
		return static_cast<UnitID>(std::distance(std::begin(this->used_bitmap), it) * BITMAP_SIZE + FindFirstBit(available) + 1);
	}
	return static_cast<UnitID>(this->used_bitmap.size() * BITMAP_SIZE + 1);
}

/**
 * Use a unit number. If the unit number is not valid it is ignored.
 * @param index Unit number to use.
 * @returns Unit number used.
 */
UnitID FreeUnitIDGenerator::UseID(UnitID index)
{
	if (index == 0 || index == UINT16_MAX) return index;

	index--;

	size_t slot = index / BITMAP_SIZE;
	if (slot >= this->used_bitmap.size()) this->used_bitmap.resize(slot + 1);
	SetBit(this->used_bitmap[index / BITMAP_SIZE], index % BITMAP_SIZE);

	return index + 1;
}

/**
 * Release a unit number. If the unit number is not valid it is ignored.
 * @param index Unit number to release.
 */
void FreeUnitIDGenerator::ReleaseID(UnitID index)
{
	if (index == 0 || index == UINT16_MAX) return;

	index--;

	assert(index / BITMAP_SIZE < this->used_bitmap.size());
	ClrBit(this->used_bitmap[index / BITMAP_SIZE], index % BITMAP_SIZE);
}

/**
 * Get an unused unit number for a vehicle (if allowed).
 * @param type Type of vehicle
 * @return A unused unit number for the given type of vehicle if it is allowed to build one, else \c UINT16_MAX.
 */
UnitID GetFreeUnitNumber(VehicleType type)
{
	/* Check whether it is allowed to build another vehicle. */
	uint max_veh;
	switch (type) {
		case VEH_TRAIN:    max_veh = _settings_game.vehicle.max_trains;   break;
		case VEH_ROAD:     max_veh = _settings_game.vehicle.max_roadveh;  break;
		case VEH_SHIP:     max_veh = _settings_game.vehicle.max_ships;    break;
		case VEH_AIRCRAFT: max_veh = _settings_game.vehicle.max_aircraft; break;
		default: NOT_REACHED();
	}

	const Company *c = Company::Get(_current_company);
	if (c->group_all[type].num_vehicle >= max_veh) return UINT16_MAX; // Currently already at the limit, no room to make a new one.

	return c->freeunits[type].NextID();
}


/**
 * Check whether we can build infrastructure for the given
 * vehicle type. This to disable building stations etc. when
 * you are not allowed/able to have the vehicle type yet.
 * @param type the vehicle type to check this for
 * @return true if there is any reason why you may build
 *         the infrastructure for the given vehicle type
 */
bool CanBuildVehicleInfrastructure(VehicleType type, uint8_t subtype)
{
	assert(IsCompanyBuildableVehicleType(type));

	if (!Company::IsValidID(_local_company)) return false;

	UnitID max;
	switch (type) {
		case VEH_TRAIN:
			if (!HasAnyRailTypesAvail(_local_company)) return false;
			max = _settings_game.vehicle.max_trains;
			break;
		case VEH_ROAD:
			if (!HasAnyRoadTypesAvail(_local_company, (RoadTramType)subtype)) return false;
			max = _settings_game.vehicle.max_roadveh;
			break;
		case VEH_SHIP:     max = _settings_game.vehicle.max_ships; break;
		case VEH_AIRCRAFT: max = _settings_game.vehicle.max_aircraft; break;
		default: NOT_REACHED();
	}

	/* We can build vehicle infrastructure when we may build the vehicle type */
	if (max > 0) {
		/* Can we actually build the vehicle type? */
		for (const Engine *e : Engine::IterateType(type)) {
			if (type == VEH_ROAD && GetRoadTramType(e->u.road.roadtype) != (RoadTramType)subtype) continue;
			if (HasBit(e->company_avail, _local_company)) return true;
		}
		return false;
	}

	/* We should be able to build infrastructure when we have the actual vehicle type */
	for (const Vehicle *v : Vehicle::IterateType(type)) {
		if (type == VEH_ROAD && GetRoadTramType(RoadVehicle::From(v)->roadtype) != (RoadTramType)subtype) continue;
		if (v->owner == _local_company) return true;
	}

	return false;
}


/**
 * Determines the #LiveryScheme for a vehicle.
 * @param engine_type Engine of the vehicle.
 * @param parent_engine_type Engine of the front vehicle, #INVALID_ENGINE if vehicle is at front itself.
 * @param v the vehicle, \c nullptr if in purchase list etc.
 * @return livery scheme to use.
 */
LiveryScheme GetEngineLiveryScheme(EngineID engine_type, EngineID parent_engine_type, const Vehicle *v)
{
	CargoType cargo_type = v == nullptr ? INVALID_CARGO : v->cargo_type;
	const Engine *e = Engine::Get(engine_type);
	switch (e->type) {
		default: NOT_REACHED();
		case VEH_TRAIN:
			if (v != nullptr && parent_engine_type != INVALID_ENGINE && (UsesWagonOverride(v) || (v->IsArticulatedPart() && e->u.rail.railveh_type != RAILVEH_WAGON))) {
				/* Wagonoverrides use the colour scheme of the front engine.
				 * Articulated parts use the colour scheme of the first part. (Not supported for articulated wagons) */
				engine_type = parent_engine_type;
				e = Engine::Get(engine_type);
				/* Note: Luckily cargo_type is not needed for engines */
			}

			if (!IsValidCargoType(cargo_type)) cargo_type = e->GetDefaultCargoType();
			if (!IsValidCargoType(cargo_type)) cargo_type = GetCargoTypeByLabel(CT_GOODS); // The vehicle does not carry anything, let's pick some freight cargo
			assert(IsValidCargoType(cargo_type));
			if (e->u.rail.railveh_type == RAILVEH_WAGON) {
				if (!CargoSpec::Get(cargo_type)->is_freight) {
					if (parent_engine_type == INVALID_ENGINE) {
						return LS_PASSENGER_WAGON_STEAM;
					} else {
						bool is_mu = HasBit(EngInfo(parent_engine_type)->misc_flags, EF_RAIL_IS_MU);
						switch (RailVehInfo(parent_engine_type)->engclass) {
							default: NOT_REACHED();
							case EC_STEAM:    return LS_PASSENGER_WAGON_STEAM;
							case EC_DIESEL:   return is_mu ? LS_DMU : LS_PASSENGER_WAGON_DIESEL;
							case EC_ELECTRIC: return is_mu ? LS_EMU : LS_PASSENGER_WAGON_ELECTRIC;
							case EC_MONORAIL: return LS_PASSENGER_WAGON_MONORAIL;
							case EC_MAGLEV:   return LS_PASSENGER_WAGON_MAGLEV;
						}
					}
				} else {
					return LS_FREIGHT_WAGON;
				}
			} else {
				bool is_mu = HasBit(e->info.misc_flags, EF_RAIL_IS_MU);

				switch (e->u.rail.engclass) {
					default: NOT_REACHED();
					case EC_STEAM:    return LS_STEAM;
					case EC_DIESEL:   return is_mu ? LS_DMU : LS_DIESEL;
					case EC_ELECTRIC: return is_mu ? LS_EMU : LS_ELECTRIC;
					case EC_MONORAIL: return LS_MONORAIL;
					case EC_MAGLEV:   return LS_MAGLEV;
				}
			}

		case VEH_ROAD:
			/* Always use the livery of the front */
			if (v != nullptr && parent_engine_type != INVALID_ENGINE) {
				engine_type = parent_engine_type;
				e = Engine::Get(engine_type);
				cargo_type = v->First()->cargo_type;
			}
			if (!IsValidCargoType(cargo_type)) cargo_type = e->GetDefaultCargoType();
			if (!IsValidCargoType(cargo_type)) cargo_type = GetCargoTypeByLabel(CT_GOODS); // The vehicle does not carry anything, let's pick some freight cargo
			assert(IsValidCargoType(cargo_type));

			/* Important: Use Tram Flag of front part. Luckily engine_type refers to the front part here. */
			if (HasBit(e->info.misc_flags, EF_ROAD_TRAM)) {
				/* Tram */
				return IsCargoInClass(cargo_type, CC_PASSENGERS) ? LS_PASSENGER_TRAM : LS_FREIGHT_TRAM;
			} else {
				/* Bus or truck */
				return IsCargoInClass(cargo_type, CC_PASSENGERS) ? LS_BUS : LS_TRUCK;
			}

		case VEH_SHIP:
			if (!IsValidCargoType(cargo_type)) cargo_type = e->GetDefaultCargoType();
			if (!IsValidCargoType(cargo_type)) cargo_type = GetCargoTypeByLabel(CT_GOODS); // The vehicle does not carry anything, let's pick some freight cargo
			assert(IsValidCargoType(cargo_type));
			return IsCargoInClass(cargo_type, CC_PASSENGERS) ? LS_PASSENGER_SHIP : LS_FREIGHT_SHIP;

		case VEH_AIRCRAFT:
			switch (e->u.air.subtype) {
				case AIR_HELI: return LS_HELICOPTER;
				case AIR_CTOL: return LS_SMALL_PLANE;
				case AIR_CTOL | AIR_FAST: return LS_LARGE_PLANE;
				default: NOT_REACHED();
			}
	}
}

/**
 * Determines the livery for a vehicle.
 * @param engine_type EngineID of the vehicle
 * @param company Owner of the vehicle
 * @param parent_engine_type EngineID of the front vehicle. INVALID_VEHICLE if vehicle is at front itself.
 * @param v the vehicle. nullptr if in purchase list etc.
 * @param livery_setting The livery settings to use for acquiring the livery information.
 * @param ignore_group Ignore group overrides.
 * @return livery to use
 */
const Livery *GetEngineLivery(EngineID engine_type, CompanyID company, EngineID parent_engine_type, const Vehicle *v, uint8_t livery_setting, bool ignore_group)
{
	const Company *c = Company::Get(company);
	LiveryScheme scheme = LS_DEFAULT;

	if (livery_setting == LIT_ALL || (livery_setting == LIT_COMPANY && company == _local_company)) {
		if (v != nullptr && !ignore_group) {
			const Group *g = Group::GetIfValid(v->First()->group_id);
			if (g != nullptr) {
				/* Traverse parents until we find a livery or reach the top */
				while (g->livery.in_use == 0 && g->parent != INVALID_GROUP) {
					g = Group::Get(g->parent);
				}
				if (g->livery.in_use != 0) return &g->livery;
			}
		}

		/* The default livery is always available for use, but its in_use flag determines
		 * whether any _other_ liveries are in use. */
		if (c->livery[LS_DEFAULT].in_use != 0) {
			/* Determine the livery scheme to use */
			scheme = GetEngineLiveryScheme(engine_type, parent_engine_type, v);
		}
	}

	return &c->livery[scheme];
}


static PaletteID GetEngineColourMap(EngineID engine_type, CompanyID company, EngineID parent_engine_type, const Vehicle *v, bool ignore_group = false)
{
	PaletteID map = (v != nullptr && !ignore_group) ? v->colourmap : PAL_NONE;

	/* Return cached value if any */
	if (map != PAL_NONE) return map;

	const Engine *e = Engine::Get(engine_type);

	/* Check if we should use the colour map callback */
	if (HasBit(e->info.callback_mask, CBM_VEHICLE_COLOUR_REMAP)) {
		uint16_t callback = GetVehicleCallback(CBID_VEHICLE_COLOUR_MAPPING, 0, 0, engine_type, v);
		/* Failure means "use the default two-colour" */
		if (callback != CALLBACK_FAILED) {
			static_assert(PAL_NONE == 0); // Returning 0x4000 (resp. 0xC000) coincidences with default value (PAL_NONE)
			map = GB(callback, 0, 14);
			/* If bit 14 is set, then the company colours are applied to the
			 * map else it's returned as-is. */
			if (!HasBit(callback, 14)) {
				/* Update cache */
				if (v != nullptr) const_cast<Vehicle *>(v)->colourmap = map;
				return map;
			}
		}
	}

	bool twocc = HasBit(e->info.misc_flags, EF_USES_2CC);

	if (map == PAL_NONE) map = twocc ? (PaletteID)SPR_2CCMAP_BASE : (PaletteID)PALETTE_RECOLOUR_START;

	/* Spectator has news shown too, but has invalid company ID - as well as dedicated server */
	if (!Company::IsValidID(company)) return map;

	const Livery *livery = GetEngineLivery(engine_type, company, parent_engine_type, v, _settings_client.gui.liveries, ignore_group);

	map += livery->colour1;
	if (twocc) map += livery->colour2 * 16;

	/* Update cache */
	if (v != nullptr && !ignore_group) const_cast<Vehicle *>(v)->colourmap = map;
	return map;
}

/**
 * Get the colour map for an engine. This used for unbuilt engines in the user interface.
 * @param engine_type ID of engine
 * @param company ID of company
 * @return A ready-to-use palette modifier
 */
PaletteID GetEnginePalette(EngineID engine_type, CompanyID company)
{
	return GetEngineColourMap(engine_type, company, INVALID_ENGINE, nullptr);
}

/**
 * Get the colour map for a vehicle.
 * @param v Vehicle to get colour map for
 * @return A ready-to-use palette modifier
 */
PaletteID GetVehiclePalette(const Vehicle *v)
{
	if (v->IsGroundVehicle()) {
		return GetEngineColourMap(v->engine_type, v->owner, v->GetGroundVehicleCache()->first_engine, v);
	}

	return GetEngineColourMap(v->engine_type, v->owner, INVALID_ENGINE, v);
}

/**
 * Get the uncached colour map for a train, ignoring the vehicle's group.
 * @param v Vehicle to get colour map for
 * @return A ready-to-use palette modifier
 */
PaletteID GetUncachedTrainPaletteIgnoringGroup(const Train *v)
{
	return GetEngineColourMap(v->engine_type, v->owner, v->GetGroundVehicleCache()->first_engine, v, true);
}

/**
 * Delete all implicit orders which were not reached.
 */
void Vehicle::DeleteUnreachedImplicitOrders()
{
	if (this->IsGroundVehicle()) {
		uint16_t &gv_flags = this->GetGroundVehicleFlags();
		if (HasBit(gv_flags, GVF_SUPPRESS_IMPLICIT_ORDERS)) {
			/* Do not delete orders, only skip them */
			ClrBit(gv_flags, GVF_SUPPRESS_IMPLICIT_ORDERS);
			this->cur_implicit_order_index = this->cur_real_order_index;
			if (this->cur_timetable_order_index != this->cur_real_order_index) {
				Order *real_timetable_order = this->cur_timetable_order_index != INVALID_VEH_ORDER_ID ? this->GetOrder(this->cur_timetable_order_index) : nullptr;
				if (real_timetable_order == nullptr || !real_timetable_order->IsType(OT_CONDITIONAL)) {
					/* Timetable order ID was not the real order or a conditional order, to avoid updating the wrong timetable, just clear the timetable index */
					this->cur_timetable_order_index = INVALID_VEH_ORDER_ID;
				}
			}
			InvalidateVehicleOrder(this, 0);
			return;
		}
	}

	const Order *order = this->GetOrder(this->cur_implicit_order_index);
	while (order != nullptr) {
		if (this->cur_implicit_order_index == this->cur_real_order_index) break;

		if (order->IsType(OT_IMPLICIT)) {
			DeleteOrder(this, this->cur_implicit_order_index);
			/* DeleteOrder does various magic with order_indices, so resync 'order' with 'cur_implicit_order_index' */
		} else {
			/* Skip non-implicit orders, e.g. service-orders */
			this->cur_implicit_order_index++;
		}

		/* Wrap around */
		if (this->cur_implicit_order_index >= this->orders->GetNumOrders()) this->cur_implicit_order_index = 0;

		order = this->GetOrder(this->cur_implicit_order_index);
	}
}

/**
 * Increase capacity for all link stats associated with vehicles in the given consist.
 * @param st Station to get the link stats from.
 * @param front First vehicle in the consist.
 * @param next_station_id Station the consist will be travelling to next.
 */
static void VehicleIncreaseStats(const Vehicle *front)
{
	for (const Vehicle *v = front; v != nullptr; v = v->Next()) {
		StationID last_loading_station = HasBit(front->vehicle_flags, VF_LAST_LOAD_ST_SEP) ? v->last_loading_station : front->last_loading_station;
		StateTicks loading_tick = HasBit(front->vehicle_flags, VF_LAST_LOAD_ST_SEP) ? v->last_loading_tick : front->last_loading_tick;
		if (v->refit_cap > 0 &&
				last_loading_station != INVALID_STATION &&
				last_loading_station != front->last_station_visited &&
				((front->current_order.GetCargoLoadType(v->cargo_type) & OLFB_NO_LOAD) == 0 ||
				(front->current_order.GetCargoUnloadType(v->cargo_type) & OUFB_NO_UNLOAD) == 0)) {
			/* The cargo count can indeed be higher than the refit_cap if
			 * wagons have been auto-replaced and subsequently auto-
			 * refitted to a higher capacity. The cargo gets redistributed
			 * among the wagons in that case.
			 * As usage is not such an important figure anyway we just
			 * ignore the additional cargo then.*/
			EdgeUpdateMode restricted_mode = EUM_INCREASE;
			if (v->type == VEH_AIRCRAFT) restricted_mode |= EUM_AIRCRAFT;
			IncreaseStats(Station::Get(last_loading_station), v->cargo_type, front->last_station_visited, v->refit_cap,
				std::min<uint>(v->refit_cap, v->cargo.StoredCount()), (_state_ticks - loading_tick).AsTicksT<uint32_t>(), restricted_mode);
		}
	}
}

/**
 * Prepare everything to begin the loading when arriving at a station.
 * @pre IsTileType(this->tile, MP_STATION) || this->type == VEH_SHIP.
 */
void Vehicle::BeginLoading()
{
	if (this->type == VEH_TRAIN) {
		assert_tile(IsTileType(Train::From(this)->GetStationLoadingVehicle()->tile, MP_STATION), Train::From(this)->GetStationLoadingVehicle()->tile);
	} else {
		assert_tile(IsTileType(this->tile, MP_STATION) || this->type == VEH_SHIP, this->tile);
	}

	bool no_load_prepare = false;
	if (this->current_order.IsType(OT_GOTO_STATION) &&
			this->current_order.GetDestination() == this->last_station_visited) {
		this->DeleteUnreachedImplicitOrders();

		/* Now both order indices point to the destination station, and we can start loading */
		this->current_order.MakeLoading(true);
		UpdateVehicleTimetable(this, true);

		/* Furthermore add the Non Stop flag to mark that this station
		 * is the actual destination of the vehicle, which is (for example)
		 * necessary to be known for HandleTrainLoading to determine
		 * whether the train is lost or not; not marking a train lost
		 * that arrives at random stations is bad. */
		this->current_order.SetNonStopType(ONSF_NO_STOP_AT_ANY_STATION);
	} else if (this->current_order.IsType(OT_LOADING_ADVANCE)) {
		this->current_order.MakeLoading(true);
		this->current_order.SetNonStopType(ONSF_NO_STOP_AT_ANY_STATION);
		no_load_prepare = true;
	} else {
		/* We weren't scheduled to stop here. Insert an implicit order
		 * to show that we are stopping here.
		 * While only groundvehicles have implicit orders, e.g. aircraft might still enter
		 * the 'wrong' terminal when skipping orders etc. */
		Order *in_list = this->GetOrder(this->cur_implicit_order_index);
		if (this->IsGroundVehicle() &&
				(in_list == nullptr || !in_list->IsType(OT_IMPLICIT) ||
				in_list->GetDestination() != this->last_station_visited)) {
			bool suppress_implicit_orders = HasBit(this->GetGroundVehicleFlags(), GVF_SUPPRESS_IMPLICIT_ORDERS);
			/* Do not create consecutive duplicates of implicit orders */
			const Order *prev_order = this->cur_implicit_order_index > 0 ? this->GetOrder(this->cur_implicit_order_index - 1) : (this->GetNumOrders() > 1 ? this->GetLastOrder() : nullptr);
			if (prev_order == nullptr ||
					(!prev_order->IsType(OT_IMPLICIT) && !prev_order->IsType(OT_GOTO_STATION)) ||
					prev_order->GetDestination() != this->last_station_visited) {

				/* Prefer deleting implicit orders instead of inserting new ones,
				 * so test whether the right order follows later. In case of only
				 * implicit orders treat the last order in the list like an
				 * explicit one, except if the overall number of orders surpasses
				 * IMPLICIT_ORDER_ONLY_CAP. */
				int target_index = this->cur_implicit_order_index;
				bool found = false;
				while (target_index != this->cur_real_order_index || this->GetNumManualOrders() == 0) {
					const Order *order = this->GetOrder(target_index);
					if (order == nullptr) break; // No orders.
					if (order->IsType(OT_IMPLICIT) && order->GetDestination() == this->last_station_visited) {
						found = true;
						break;
					}
					target_index++;
					if (target_index >= this->orders->GetNumOrders()) {
						if (this->GetNumManualOrders() == 0 &&
								this->GetNumOrders() < IMPLICIT_ORDER_ONLY_CAP) {
							break;
						}
						target_index = 0;
					}
					if (target_index == this->cur_implicit_order_index) break; // Avoid infinite loop.
				}

				if (found) {
					if (suppress_implicit_orders) {
						/* Skip to the found order */
						this->cur_implicit_order_index = target_index;
						InvalidateVehicleOrder(this, 0);
					} else {
						/* Delete all implicit orders up to the station we just reached */
						const Order *order = this->GetOrder(this->cur_implicit_order_index);
						while (!order->IsType(OT_IMPLICIT) || order->GetDestination() != this->last_station_visited) {
							if (order->IsType(OT_IMPLICIT)) {
								DeleteOrder(this, this->cur_implicit_order_index);
								/* DeleteOrder does various magic with order_indices, so resync 'order' with 'cur_implicit_order_index' */
							} else {
								/* Skip non-implicit orders, e.g. service-orders */
								this->cur_implicit_order_index++;
							}

							/* Wrap around */
							if (this->cur_implicit_order_index >= this->orders->GetNumOrders()) this->cur_implicit_order_index = 0;

							order = this->GetOrder(this->cur_implicit_order_index);

							assert(order != nullptr);
						}
					}
				} else if (!suppress_implicit_orders &&
						((this->orders == nullptr ? OrderList::CanAllocateItem() : this->orders->GetNumOrders() < MAX_VEH_ORDER_ID))) {
					/* Insert new implicit order */
					Order implicit_order;
					implicit_order.MakeImplicit(this->last_station_visited);
					InsertOrder(this, std::move(implicit_order), this->cur_implicit_order_index);
					if (this->cur_implicit_order_index > 0) --this->cur_implicit_order_index;

					/* InsertOrder disabled creation of implicit orders for all vehicles with the same implicit order.
					 * Re-enable it for this vehicle */
					uint16_t &gv_flags = this->GetGroundVehicleFlags();
					ClrBit(gv_flags, GVF_SUPPRESS_IMPLICIT_ORDERS);
				}
			}
		}
		this->current_order.MakeLoading(false);
	}

	if (!no_load_prepare) {
		VehicleIncreaseStats(this);

		PrepareUnload(this);
	}

	DirtyVehicleListWindowForVehicle(this);
	SetWindowWidgetDirty(WC_VEHICLE_VIEW, this->index, WID_VV_START_STOP);
	SetWindowDirty(WC_VEHICLE_DETAILS, this->index);
	SetWindowDirty(WC_STATION_VIEW, this->last_station_visited);

	Station::Get(this->last_station_visited)->MarkTilesDirty(true);
	this->cur_speed = 0;
	this->MarkDirty();
}

/**
 * Return all reserved cargo packets to the station and reset all packets
 * staged for transfer.
 * @param st the station where the reserved packets should go.
 */
void Vehicle::CancelReservation(StationID next, Station *st)
{
	for (Vehicle *v = this; v != nullptr; v = v->next) {
		VehicleCargoList &cargo = v->cargo;
		if (cargo.ActionCount(VehicleCargoList::MTA_LOAD) > 0) {
			Debug(misc, 1, "cancelling cargo reservation");
			cargo.Return(UINT_MAX, &st->goods[v->cargo_type].CreateData().cargo, next, v->tile);
		}
		cargo.KeepAll();
	}
}

CargoTypes Vehicle::GetLastLoadingStationValidCargoMask() const
{
	if (!HasBit(this->vehicle_flags, VF_LAST_LOAD_ST_SEP)) {
		return (this->last_loading_station != INVALID_STATION) ? ALL_CARGOTYPES : 0;
	} else {
		CargoTypes cargo_mask = 0;
		for (const Vehicle *u = this; u != nullptr; u = u->Next()) {
			if (u->cargo_type < NUM_CARGO && u->last_loading_station != INVALID_STATION) {
				SetBit(cargo_mask, u->cargo_type);
			}
		}
		return cargo_mask;
	}
}

/**
 * Perform all actions when leaving a station.
 * @pre this->current_order.IsType(OT_LOADING)
 */
void Vehicle::LeaveStation()
{
	assert(this->current_order.IsAnyLoadingType());

	delete this->cargo_payment;
	dbg_assert(this->cargo_payment == nullptr); // cleared by ~CargoPayment

	ClrBit(this->vehicle_flags, VF_COND_ORDER_WAIT);
	ClrBit(this->vehicle_flags, VF_STOP_LOADING);

	TileIndex station_tile = INVALID_TILE;

	if (this->type == VEH_TRAIN) {
		station_tile = Train::From(this)->GetStationLoadingVehicle()->tile;
		for (Train *v = Train::From(this); v != nullptr; v = v->Next()) {
			ClrBit(v->flags, VRF_BEYOND_PLATFORM_END);
			ClrBit(v->flags, VRF_NOT_YET_IN_PLATFORM);
			ClrBit(v->vehicle_flags, VF_CARGO_UNLOADING);
		}
	}

	/* Only update the timetable if the vehicle was supposed to stop here. */
	if (this->current_order.GetNonStopType() != ONSF_STOP_EVERYWHERE) UpdateVehicleTimetable(this, false);

	CargoTypes cargoes_can_load_unload = this->current_order.FilterLoadUnloadTypeCargoMask([&](const Order *o, CargoID cargo) {
		return ((o->GetCargoLoadType(cargo) & OLFB_NO_LOAD) == 0) || ((o->GetCargoUnloadType(cargo) & OUFB_NO_UNLOAD) == 0);
	});
	CargoTypes has_cargo_mask = this->GetLastLoadingStationValidCargoMask();
	CargoTypes cargoes_can_leave_with_cargo = FilterCargoMask([&](CargoID cargo) {
		return this->current_order.CanLeaveWithCargo(HasBit(has_cargo_mask, cargo), cargo);
	}, cargoes_can_load_unload);

	if (cargoes_can_load_unload != 0) {
		if (cargoes_can_leave_with_cargo != 0) {
			/* Refresh next hop stats to make sure we've done that at least once
			 * during the stop and that refit_cap == cargo_cap for each vehicle in
			 * the consist. */
			this->ResetRefitCaps();
			LinkRefresher::Run(this, true, false, cargoes_can_leave_with_cargo);
		}

		if (cargoes_can_leave_with_cargo == ALL_CARGOTYPES) {
			/* can leave with all cargoes */

			/* if the vehicle could load here or could stop with cargo loaded set the last loading station */
			this->last_loading_station = this->last_station_visited;
			this->last_loading_tick = _state_ticks;
			ClrBit(this->vehicle_flags, VF_LAST_LOAD_ST_SEP);
		} else if (cargoes_can_leave_with_cargo == 0) {
			/* can leave with no cargoes */

			/* if the vehicle couldn't load and had to unload or transfer everything
			 * set the last loading station to invalid as it will leave empty. */
			this->last_loading_station = INVALID_STATION;
			ClrBit(this->vehicle_flags, VF_LAST_LOAD_ST_SEP);
		} else {
			/* mix of cargoes loadable or could not leave with all cargoes */

			/* NB: this is saved here as we overwrite it on the first iteration of the loop below */
			StationID head_last_loading_station = this->last_loading_station;
			StateTicks head_last_loading_tick = this->last_loading_tick;
			for (Vehicle *u = this; u != nullptr; u = u->Next()) {
				StationID last_loading_station = HasBit(this->vehicle_flags, VF_LAST_LOAD_ST_SEP) ? u->last_loading_station : head_last_loading_station;
				StateTicks last_loading_tick = HasBit(this->vehicle_flags, VF_LAST_LOAD_ST_SEP) ? u->last_loading_tick : head_last_loading_tick;
				if (u->cargo_type < NUM_CARGO && HasBit(cargoes_can_load_unload, u->cargo_type)) {
					if (HasBit(cargoes_can_leave_with_cargo, u->cargo_type)) {
						u->last_loading_station = this->last_station_visited;
						u->last_loading_tick = _state_ticks;
					} else {
						u->last_loading_station = INVALID_STATION;
					}
				} else {
					u->last_loading_station = last_loading_station;
					u->last_loading_tick = last_loading_tick;
				}
			}
			SetBit(this->vehicle_flags, VF_LAST_LOAD_ST_SEP);
		}
	}

	this->current_order.MakeLeaveStation();
	Station *st = Station::Get(this->last_station_visited);
	this->CancelReservation(INVALID_STATION, st);
	st->loading_vehicles.erase(std::remove(st->loading_vehicles.begin(), st->loading_vehicles.end(), this), st->loading_vehicles.end());

	HideFillingPercent(&this->fill_percent_te_id);
	trip_occupancy = CalcPercentVehicleFilled(this, nullptr);

	if (this->type == VEH_TRAIN && !(this->vehstatus & VS_CRASHED)) {
		/* Trigger station animation (trains only) */
		if (IsRailStationTile(station_tile)) {
			TriggerStationRandomisation(st, station_tile, SRT_TRAIN_DEPARTS);
			TriggerStationAnimation(st, station_tile, SAT_TRAIN_DEPARTS);
		}

		SetBit(Train::From(this)->flags, VRF_LEAVING_STATION);
		if (Train::From(this)->lookahead != nullptr) Train::From(this)->lookahead->zpos_refresh_remaining = 0;
	}
	if (this->type == VEH_ROAD && !(this->vehstatus & VS_CRASHED)) {
		/* Trigger road stop animation */
		if (IsAnyRoadStopTile(this->tile)) {
			TriggerRoadStopRandomisation(st, this->tile, RSRT_VEH_DEPARTS);
			TriggerRoadStopAnimation(st, this->tile, SAT_TRAIN_DEPARTS);
		}
	}

	if (this->cur_real_order_index < this->GetNumOrders()) {
		Order *real_current_order = this->GetOrder(this->cur_real_order_index);
		if (real_current_order->IsType(OT_GOTO_STATION) && real_current_order->GetDestination() == this->last_station_visited) {
			uint current_occupancy = CalcPercentVehicleFilled(this, nullptr);
			uint old_occupancy = real_current_order->GetOccupancy();
			uint new_occupancy;
			if (old_occupancy == 0) {
				new_occupancy = current_occupancy;
			} else {
				Company *owner = Company::GetIfValid(this->owner);
				uint8_t occupancy_smoothness = owner ? owner->settings.order_occupancy_smoothness : 0;
				// Exponential weighted moving average using occupancy_smoothness
				new_occupancy = (old_occupancy - 1) * occupancy_smoothness;
				new_occupancy += current_occupancy * (100 - occupancy_smoothness);
				new_occupancy += 50; // round to nearest integer percent, rather than just floor
				new_occupancy /= 100;
			}
			if (new_occupancy + 1 != old_occupancy) {
				this->order_occupancy_average = 0;
				real_current_order->SetOccupancy(static_cast<uint8_t>(new_occupancy + 1));
				for (const Vehicle *v = this->FirstShared(); v != nullptr; v = v->NextShared()) {
					SetWindowDirty(WC_VEHICLE_ORDERS, v->index);
				}
			}
		}
	}

	this->MarkDirty();
}
/**
 * Perform all actions when switching to advancing within a station for loading/unloading
 * @pre this->current_order.IsType(OT_LOADING)
 * @pre this->type == VEH_TRAIN
 */
void Vehicle::AdvanceLoadingInStation()
{
	assert(this->current_order.IsType(OT_LOADING));
	dbg_assert(this->type == VEH_TRAIN);

	ClrBit(Train::From(this)->flags, VRF_ADVANCE_IN_PLATFORM);

	for (Train *v = Train::From(this); v != nullptr; v = v->Next()) {
		if (HasBit(v->flags, VRF_NOT_YET_IN_PLATFORM)) {
			ClrBit(v->flags, VRF_NOT_YET_IN_PLATFORM);
		} else {
			SetBit(v->flags, VRF_BEYOND_PLATFORM_END);
		}
	}

	HideFillingPercent(&this->fill_percent_te_id);
	this->current_order.MakeLoadingAdvance(this->last_station_visited);
	this->current_order.SetNonStopType(ONSF_NO_STOP_AT_ANY_STATION);
	if (Train::From(this)->lookahead != nullptr) Train::From(this)->lookahead->zpos_refresh_remaining = 0;
	this->MarkDirty();
}

void Vehicle::RecalculateOrderOccupancyAverage()
{
	uint num_valid = 0;
	uint total = 0;
	uint order_count = this->GetNumOrders();
	for (uint i = 0; i < order_count; i++) {
		const Order *order = this->GetOrder(i);
		uint occupancy = order->GetOccupancy();
		if (occupancy > 0 && order->UseOccupancyValueForAverage()) {
			num_valid++;
			total += (occupancy - 1);
		}
	}
	if (num_valid > 0) {
		this->order_occupancy_average = 16 + ((total + (num_valid / 2)) / num_valid);
	} else {
		this->order_occupancy_average = 1;
	}
}

/**
 * Reset all refit_cap in the consist to cargo_cap.
 */
void Vehicle::ResetRefitCaps()
{
	for (Vehicle *v = this; v != nullptr; v = v->Next()) v->refit_cap = v->cargo_cap;
}

/**
 * Release the vehicle's unit number.
 */
void Vehicle::ReleaseUnitNumber()
{
	if (this->unitnumber != 0) {
		Company::Get(this->owner)->freeunits[this->type].ReleaseID(this->unitnumber);
		this->unitnumber = 0;
	}
}

static bool ShouldVehicleContinueWaiting(Vehicle *v)
{
	if (v->GetNumOrders() < 1) return false;

	/* Rate-limit re-checking of conditional order loop */
	if (HasBit(v->vehicle_flags, VF_COND_ORDER_WAIT) && v->tick_counter % 32 != 0) return true;

	/* Don't use implicit orders for waiting loops */
	if (v->cur_implicit_order_index < v->GetNumOrders() && v->GetOrder(v->cur_implicit_order_index)->IsType(OT_IMPLICIT)) return false;

	/* If conditional orders lead back to this order, just keep waiting without leaving the order */
	bool loop = AdvanceOrderIndexDeferred(v, v->cur_implicit_order_index + 1) == v->cur_implicit_order_index;
	FlushAdvanceOrderIndexDeferred(v, loop);
	if (loop) SetBit(v->vehicle_flags, VF_COND_ORDER_WAIT);
	return loop;
}

/**
 * Handle the loading of the vehicle; when not it skips through dummy
 * orders and does nothing in all other cases.
 * @param mode is the non-first call for this vehicle in this tick?
 */
void Vehicle::HandleLoading(bool mode)
{
	switch (this->current_order.GetType()) {
		case OT_LOADING: {
			TimetableTicks wait_time = std::max<int>(this->current_order.GetTimetabledWait() - this->lateness_counter, 0);

			/* Save time just loading took since that is what goes into the timetable */
			if (!HasBit(this->vehicle_flags, VF_LOADING_FINISHED)) {
				this->current_loading_time = this->current_order_time;
			}

			/* Pay the loading fee for using someone else's station, if appropriate */
			if (!mode && this->type != VEH_TRAIN) PayStationSharingFee(this, Station::Get(this->last_station_visited));

			/* Not the first call for this tick, or still loading */
			if (mode || !HasBit(this->vehicle_flags, VF_LOADING_FINISHED) || (this->current_order_time < wait_time && this->current_order.GetLeaveType() != OLT_LEAVE_EARLY) || ShouldVehicleContinueWaiting(this)) {
				if (!mode && this->type == VEH_TRAIN && HasBit(Train::From(this)->flags, VRF_ADVANCE_IN_PLATFORM)) this->AdvanceLoadingInStation();
				return;
			}

			this->LeaveStation();

			/* Only advance to next order if we just loaded at the current one */
			const Order *order = this->GetOrder(this->cur_implicit_order_index);
			if (order == nullptr ||
					(!order->IsType(OT_IMPLICIT) && !order->IsType(OT_GOTO_STATION)) ||
					order->GetDestination() != this->last_station_visited) {
				return;
			}
			break;
		}

		case OT_DUMMY: break;

		default: return;
	}

	this->IncrementImplicitOrderIndex();
}

/**
 * Handle the waiting time everywhere else as in stations (basically in depot but, eventually, also elsewhere ?)
 * Function is called when order's wait_time is defined.
 * @param stop_waiting should we stop waiting (or definitely avoid) even if there is still time left to wait ?
 * @param process_orders whether to call ProcessOrders when exiting a waiting order
 */
void Vehicle::HandleWaiting(bool stop_waiting, bool process_orders)
{
	switch (this->current_order.GetType()) {
		case OT_WAITING: {
			uint wait_time = std::max<int>(this->current_order.GetTimetabledWait() - this->lateness_counter, 0);
			/* Vehicles holds on until waiting Timetabled time expires. */
			if (!stop_waiting && this->current_order_time < wait_time && this->current_order.GetLeaveType() != OLT_LEAVE_EARLY) {
				return;
			}
			if (!stop_waiting && process_orders && ShouldVehicleContinueWaiting(this)) {
				return;
			}

			/* When wait_time is expired, we move on. */
			ClrBit(this->vehicle_flags, VF_COND_ORDER_WAIT);
			UpdateVehicleTimetable(this, false);
			this->IncrementImplicitOrderIndex();
			this->current_order.MakeDummy();
			if (this->type == VEH_TRAIN) Train::From(this)->force_proceed = TFP_NONE;
			if (process_orders) ProcessOrders(this);
			break;
		}

		default:
			return;
	}
}

/**
 * Check if the current vehicle has a full load order.
 * @return true Iff this vehicle has a full load order.
 */
bool Vehicle::HasFullLoadOrder() const
{
	for (const Order *o : this->Orders()) {
		if (o->IsType(OT_GOTO_STATION) && o->GetLoadType() & (OLFB_FULL_LOAD | OLF_FULL_LOAD_ANY)) return true;
		if (o->IsType(OT_GOTO_STATION) && o->GetLoadType() == OLFB_CARGO_TYPE_LOAD) {
			for (CargoID cid = 0; cid < NUM_CARGO; cid++) {
				if (o->GetCargoLoadType(cid) & (OLFB_FULL_LOAD | OLF_FULL_LOAD_ANY)) return true;
			}
		}
	}
	return false;
}

/**
 * Check if the current vehicle has a conditional order.
 * @return true Iff this vehicle has a conditional order.
 */
bool Vehicle::HasConditionalOrder() const
{
	for (const Order *o : this->Orders()) {
		if (o->IsType(OT_CONDITIONAL)) return true;
	}
	return false;
}

/**
 * Check if the current vehicle has an unbunching order.
 * @return true Iff this vehicle has an unbunching order.
 */
bool Vehicle::HasUnbunchingOrder() const
{
	for (const Order *o : this->Orders()) {
		if (o->IsType(OT_GOTO_DEPOT) && o->GetDepotActionType() & ODATFB_UNBUNCH) return true;
	}
	return false;
}

/**
 * Check if the previous order is a depot unbunching order.
 * @return true Iff the previous order is a depot order with the unbunch flag.
 */
static bool PreviousOrderIsUnbunching(const Vehicle *v)
{
	/* If we are headed for the first order, we must wrap around back to the last order. */
	bool is_first_order = (v->GetOrder(v->cur_implicit_order_index) == v->GetFirstOrder());
	const Order *previous_order = (is_first_order) ? v->GetLastOrder() : v->GetOrder(v->cur_implicit_order_index - 1);

	if (previous_order == nullptr || !previous_order->IsType(OT_GOTO_DEPOT)) return false;
	return (previous_order->GetDepotActionType() & ODATFB_UNBUNCH) != 0;
}

/**
 * Leave an unbunching depot and calculate the next departure time for shared order vehicles.
 */
void Vehicle::LeaveUnbunchingDepot()
{
	/* Don't do anything if this is not our unbunching order. */
	if (!PreviousOrderIsUnbunching(this)) return;

	if (this->unbunch_state == nullptr) this->unbunch_state.reset(new VehicleUnbunchState());

	/* Set the start point for this round trip time. */
	this->unbunch_state->depot_unbunching_last_departure = _state_ticks;

	/* Tell the timetable we are now "on time." */
	this->lateness_counter = 0;
	SetWindowDirty(WC_VEHICLE_TIMETABLE, this->index);

	/* Find the average travel time of vehicles that we share orders with. */
	int num_vehicles = 0;
	Ticks total_travel_time = 0;

	Vehicle *u = this->FirstShared();
	for (; u != nullptr; u = u->NextShared()) {
		/* Ignore vehicles that are manually stopped or crashed. */
		if (u->vehstatus & (VS_STOPPED | VS_CRASHED)) continue;

		num_vehicles++;
		if (u->unbunch_state != nullptr) total_travel_time += u->unbunch_state->round_trip_time;
	}

	/* Make sure we cannot divide by 0. */
	num_vehicles = std::max(num_vehicles, 1);

	/* Calculate the separation by finding the average travel time, then calculating equal separation (minimum 1 tick) between vehicles. */
	Ticks separation = std::max((total_travel_time / num_vehicles / num_vehicles), 1);
	StateTicks next_departure = _state_ticks + separation;

	/* Set the departure time of all vehicles that we share orders with. */
	u = this->FirstShared();
	for (; u != nullptr; u = u->NextShared()) {
		/* Ignore vehicles that are manually stopped or crashed. */
		if (u->vehstatus & (VS_STOPPED | VS_CRASHED)) continue;

		if (u->unbunch_state == nullptr) u->unbunch_state.reset(new VehicleUnbunchState());
		u->unbunch_state->depot_unbunching_next_departure = next_departure;
		SetWindowDirty(WC_VEHICLE_VIEW, u->index);
	}
}

/**
 * Check whether a vehicle inside a depot is waiting for unbunching.
 * @return True if the vehicle must continue waiting, or false if it may try to leave the depot.
 */
bool Vehicle::IsWaitingForUnbunching() const
{
	assert(this->IsInDepot());

	/* Don't bother if there are no vehicles sharing orders. */
	if (!this->IsOrderListShared()) return false;

	/* Don't do anything if there aren't enough orders. */
	if (this->GetNumOrders() <= 1) return false;

	/* Don't do anything if this is not our unbunching order. */
	if (!PreviousOrderIsUnbunching(this)) return false;

	return (this->unbunch_state != nullptr) && (this->unbunch_state->depot_unbunching_next_departure > _state_ticks);
};

/**
 * Send this vehicle to the depot using the given command(s).
 * @param flags   the command flags (like execute and such).
 * @param command the command to execute.
 * @return the cost of the depot action.
 */
CommandCost Vehicle::SendToDepot(DoCommandFlag flags, DepotCommand command, TileIndex specific_depot)
{
	CommandCost ret = CheckOwnership(this->owner);
	if (ret.Failed()) return ret;

	if (this->vehstatus & VS_CRASHED) return CMD_ERROR;
	if (this->IsStoppedInDepot()) {
		if (HasFlag(command, DepotCommand::Sell) && !HasFlag(command, DepotCommand::Cancel) && (!HasFlag(command, DepotCommand::Specific) || specific_depot == this->tile)) {
			/* Sell vehicle immediately */

			if (flags & DC_EXEC) {
				int x = this->x_pos;
				int y = this->y_pos;
				int z = this->z_pos;

				CommandCost cost = Command<CMD_SELL_VEHICLE>::Do(flags, this->index, SellVehicleFlags::SellChain, INVALID_CLIENT_ID);
				if (cost.Succeeded()) {
					if (IsLocalCompany()) {
						if (cost.GetCost() != 0) {
							ShowCostOrIncomeAnimation(x, y, z, cost.GetCost());
						}
					}
					SubtractMoneyFromCompany(cost);
				}
			}
			return CommandCost();
		}
		return CMD_ERROR;
	}

	/* No matter why we're headed to the depot, unbunching data is no longer valid. */
	if (flags & DC_EXEC) this->ResetDepotUnbunching();

	auto cancel_order = [&]() {
		if (flags & DC_EXEC) {
			/* If the orders to 'goto depot' are in the orders list (forced servicing),
			 * then skip to the next order; effectively cancelling this forced service */
			if (this->current_order.GetDepotOrderType() & ODTFB_PART_OF_ORDERS) this->IncrementRealOrderIndex();

			if (this->IsGroundVehicle()) {
				uint16_t &gv_flags = this->GetGroundVehicleFlags();
				SetBit(gv_flags, GVF_SUPPRESS_IMPLICIT_ORDERS);
			}

			/* We don't cancel a breakdown-related goto depot order, we only change whether to halt or not */
			if (this->current_order.GetDepotOrderType() & ODTFB_BREAKDOWN) {
				this->current_order.SetDepotActionType(this->current_order.GetDepotActionType() == ODATFB_HALT ? ODATF_SERVICE_ONLY : ODATFB_HALT);
			} else {
				this->ClearSeparation();
				if (HasBit(this->vehicle_flags, VF_TIMETABLE_SEPARATION)) ClrBit(this->vehicle_flags, VF_TIMETABLE_STARTED);

				this->current_order.MakeDummy();
				SetWindowWidgetDirty(WC_VEHICLE_VIEW, this->index, WID_VV_START_STOP);
			}

			/* prevent any attempt to update timetable for current order, as actual travel time will be incorrect due to depot command */
			this->cur_timetable_order_index = INVALID_VEH_ORDER_ID;
		}
	};

	if (HasFlag(command, DepotCommand::Cancel)) {
		if (this->current_order.IsType(OT_GOTO_DEPOT)) {
			cancel_order();
			return CommandCost();
		} else {
			return CMD_ERROR;
		}
	}

	if (this->current_order.IsType(OT_GOTO_DEPOT) && !HasFlag(command, DepotCommand::Specific)) {
		bool halt_in_depot = (this->current_order.GetDepotActionType() & ODATFB_HALT) != 0;
		bool sell_in_depot = (this->current_order.GetDepotActionType() & ODATFB_SELL) != 0;
		if (HasFlag(command, DepotCommand::Service) == halt_in_depot || HasFlag(command, DepotCommand::Sell) != sell_in_depot) {
			/* We called with a different DepotCommand::Service or DepotCommand::Sell setting.
			 * Now we change the setting to apply the new one and let the vehicle head for the same depot.
			 * Note: the if is (true for requesting service == true for ordered to stop in depot)          */
			if (flags & DC_EXEC) {
				if (!(this->current_order.GetDepotOrderType() & ODTFB_BREAKDOWN)) this->current_order.SetDepotOrderType(ODTF_MANUAL);
				this->current_order.SetDepotActionType(HasFlag(command, DepotCommand::Sell) ? ODATFB_HALT | ODATFB_SELL : (HasFlag(command, DepotCommand::Service) ? ODATF_SERVICE_ONLY : ODATFB_HALT));
				this->ClearSeparation();
				if (HasBit(this->vehicle_flags, VF_TIMETABLE_SEPARATION)) ClrBit(this->vehicle_flags, VF_TIMETABLE_STARTED);
				SetWindowWidgetDirty(WC_VEHICLE_VIEW, this->index, WID_VV_START_STOP);
			}
			return CommandCost();
		}

		if (HasFlag(command, DepotCommand::DontCancel)) return CMD_ERROR; // Requested no cancellation of depot orders
		cancel_order();
		return CommandCost();
	}

	ClosestDepot closestDepot;
	static const StringID no_depot[] = {STR_ERROR_UNABLE_TO_FIND_ROUTE_TO, STR_ERROR_UNABLE_TO_FIND_LOCAL_DEPOT, STR_ERROR_UNABLE_TO_FIND_LOCAL_DEPOT, STR_ERROR_CAN_T_SEND_AIRCRAFT_TO_HANGAR};
	if (HasFlag(command, DepotCommand::Specific)) {
		if (!(IsDepotTile(specific_depot) && GetDepotVehicleType(specific_depot) == this->type &&
				IsInfraTileUsageAllowed(this->type, this->owner, specific_depot))) {
			return CommandCost(no_depot[this->type]);
		}
		if ((this->type == VEH_ROAD && (GetPresentRoadTypes(tile) & RoadVehicle::From(this)->compatible_roadtypes) == 0) ||
				(this->type == VEH_TRAIN && !HasBit(Train::From(this)->compatible_railtypes, GetRailType(tile)))) {
			return CommandCost(no_depot[this->type]);
		}
		closestDepot.location = specific_depot;
		closestDepot.destination = (this->type == VEH_AIRCRAFT) ? GetStationIndex(specific_depot) : GetDepotIndex(specific_depot);
		closestDepot.reverse = false;
	} else {
		closestDepot = this->FindClosestDepot();
		if (!closestDepot.found) return CommandCost(no_depot[this->type]);
	}

	if (flags & DC_EXEC) {
		if (this->current_order.IsAnyLoadingType()) this->LeaveStation();
		if (this->current_order.IsType(OT_WAITING)) this->HandleWaiting(true);

		if (this->type == VEH_TRAIN) {
			for (Train *v = Train::From(this); v != nullptr; v = v->Next()) {
				ClrBit(v->flags, VRF_BEYOND_PLATFORM_END);
			}
		}

		if (this->IsGroundVehicle() && this->GetNumManualOrders() > 0) {
			uint16_t &gv_flags = this->GetGroundVehicleFlags();
			SetBit(gv_flags, GVF_SUPPRESS_IMPLICIT_ORDERS);
		}

		this->SetDestTile(closestDepot.location);
		this->current_order.MakeGoToDepot(closestDepot.destination, ODTF_MANUAL);
		if (HasFlag(command, DepotCommand::Sell)) {
			this->current_order.SetDepotActionType(ODATFB_HALT | ODATFB_SELL);
		} else if (!HasFlag(command, DepotCommand::Service)) {
			this->current_order.SetDepotActionType(ODATFB_HALT);
		}
		if (HasFlag(command, DepotCommand::Specific)) {
			this->current_order.SetDepotExtraFlags(ODEFB_SPECIFIC);
		}
		SetWindowWidgetDirty(WC_VEHICLE_VIEW, this->index, WID_VV_START_STOP);

		/* Prevent any attempt to update timetable for current order, as actual travel time will be incorrect due to depot command. */
		this->cur_timetable_order_index = INVALID_VEH_ORDER_ID;

		/* If there is no depot in front and the train is not already reversing, reverse automatically (trains only) */
		if (this->type == VEH_TRAIN && (closestDepot.reverse ^ HasBit(Train::From(this)->flags, VRF_REVERSING))) {
			Command<CMD_REVERSE_TRAIN_DIRECTION>::Do(DC_EXEC, this->index, false);
		}

		if (this->type == VEH_AIRCRAFT) {
			Aircraft *a = Aircraft::From(this);
			if (a->state == FLYING && a->targetairport != closestDepot.destination) {
				/* The aircraft is now heading for a different hangar than the next in the orders */
				AircraftNextAirportPos_and_Order(a);
			}
		}
	}

	return CommandCost();

}

/**
 * Update the cached visual effect.
 * @param allow_power_change true if the wagon-is-powered-state may change.
 */
void Vehicle::UpdateVisualEffect(bool allow_power_change)
{
	bool powered_before = HasBit(this->vcache.cached_vis_effect, VE_DISABLE_WAGON_POWER);
	const Engine *e = this->GetEngine();

	/* Evaluate properties */
	uint8_t visual_effect;
	switch (e->type) {
		case VEH_TRAIN: visual_effect = e->u.rail.visual_effect; break;
		case VEH_ROAD:  visual_effect = e->u.road.visual_effect; break;
		case VEH_SHIP:  visual_effect = e->u.ship.visual_effect; break;
		default:        visual_effect = 1 << VE_DISABLE_EFFECT;  break;
	}

	/* Check powered wagon / visual effect callback */
	if (HasBit(e->info.callback_mask, CBM_VEHICLE_VISUAL_EFFECT)) {
		uint16_t callback = GetVehicleCallback(CBID_VEHICLE_VISUAL_EFFECT, 0, 0, this->engine_type, this);

		if (callback != CALLBACK_FAILED) {
			if (callback >= 0x100 && e->GetGRF()->grf_version >= 8) ErrorUnknownCallbackResult(e->GetGRFID(), CBID_VEHICLE_VISUAL_EFFECT, callback);

			callback = GB(callback, 0, 8);
			/* Avoid accidentally setting 'visual_effect' to the default value
			 * Since bit 6 (disable effects) is set anyways, we can safely erase some bits. */
			if (callback == VE_DEFAULT) {
				assert(HasBit(callback, VE_DISABLE_EFFECT));
				SB(callback, VE_TYPE_START, VE_TYPE_COUNT, 0);
			}
			visual_effect = callback;
		}
	}

	/* Apply default values */
	if (visual_effect == VE_DEFAULT ||
			(!HasBit(visual_effect, VE_DISABLE_EFFECT) && GB(visual_effect, VE_TYPE_START, VE_TYPE_COUNT) == VE_TYPE_DEFAULT)) {
		/* Only train engines have default effects.
		 * Note: This is independent of whether the engine is a front engine or articulated part or whatever. */
		if (e->type != VEH_TRAIN || e->u.rail.railveh_type == RAILVEH_WAGON || !IsInsideMM(e->u.rail.engclass, EC_STEAM, EC_MONORAIL)) {
			if (visual_effect == VE_DEFAULT) {
				visual_effect = 1 << VE_DISABLE_EFFECT;
			} else {
				SetBit(visual_effect, VE_DISABLE_EFFECT);
			}
		} else {
			if (visual_effect == VE_DEFAULT) {
				/* Also set the offset */
				visual_effect = (VE_OFFSET_CENTRE - (e->u.rail.engclass == EC_STEAM ? 4 : 0)) << VE_OFFSET_START;
			}
			SB(visual_effect, VE_TYPE_START, VE_TYPE_COUNT, e->u.rail.engclass - EC_STEAM + VE_TYPE_STEAM);
		}
	}

	this->vcache.cached_vis_effect = visual_effect;

	if (!allow_power_change && powered_before != HasBit(this->vcache.cached_vis_effect, VE_DISABLE_WAGON_POWER)) {
		ToggleBit(this->vcache.cached_vis_effect, VE_DISABLE_WAGON_POWER);
		ShowNewGrfVehicleError(this->engine_type, STR_NEWGRF_BROKEN, STR_NEWGRF_BROKEN_POWERED_WAGON, GBUG_VEH_POWERED_WAGON, false);
	}
}

static const int8_t _vehicle_smoke_pos[8] = {
	1, 1, 1, 0, -1, -1, -1, 0
};

/**
 * Call CBID_VEHICLE_SPAWN_VISUAL_EFFECT and spawn requested effects.
 * @param v Vehicle to create effects for.
 */
static void SpawnAdvancedVisualEffect(const Vehicle *v)
{
	uint16_t callback = GetVehicleCallback(CBID_VEHICLE_SPAWN_VISUAL_EFFECT, 0, Random(), v->engine_type, v);
	if (callback == CALLBACK_FAILED) return;

	uint count = GB(callback, 0, 2);
	bool auto_center = HasBit(callback, 13);
	bool auto_rotate = !HasBit(callback, 14);

	int8_t l_center = 0;
	if (auto_center) {
		/* For road vehicles: Compute offset from vehicle position to vehicle center */
		if (v->type == VEH_ROAD) l_center = -(int)(VEHICLE_LENGTH - RoadVehicle::From(v)->gcache.cached_veh_length) / 2;
	} else {
		/* For trains: Compute offset from vehicle position to sprite position */
		if (v->type == VEH_TRAIN) l_center = (VEHICLE_LENGTH - Train::From(v)->gcache.cached_veh_length) / 2;
	}

	Direction l_dir = v->direction;
	if (v->type == VEH_TRAIN && HasBit(Train::From(v)->flags, VRF_REVERSE_DIRECTION)) l_dir = ReverseDir(l_dir);
	Direction t_dir = ChangeDir(l_dir, DIRDIFF_90RIGHT);

	int8_t x_center = _vehicle_smoke_pos[l_dir] * l_center;
	int8_t y_center = _vehicle_smoke_pos[t_dir] * l_center;

	for (uint i = 0; i < count; i++) {
		uint32_t reg = GetRegister(0x100 + i);
		uint type = GB(reg,  0, 8);
		int8_t x    = GB(reg,  8, 8);
		int8_t y    = GB(reg, 16, 8);
		int8_t z    = GB(reg, 24, 8);

		if (auto_rotate) {
			int8_t l = x;
			int8_t t = y;
			x = _vehicle_smoke_pos[l_dir] * l + _vehicle_smoke_pos[t_dir] * t;
			y = _vehicle_smoke_pos[t_dir] * l - _vehicle_smoke_pos[l_dir] * t;
		}

		if (type >= 0xF0) {
			switch (type) {
				case 0xF1: CreateEffectVehicleRel(v, x_center + x, y_center + y, z, EV_STEAM_SMOKE); break;
				case 0xF2: CreateEffectVehicleRel(v, x_center + x, y_center + y, z, EV_DIESEL_SMOKE); break;
				case 0xF3: CreateEffectVehicleRel(v, x_center + x, y_center + y, z, EV_ELECTRIC_SPARK); break;
				case 0xFA: CreateEffectVehicleRel(v, x_center + x, y_center + y, z, EV_BREAKDOWN_SMOKE_AIRCRAFT); break;
				default: break;
			}
		}
	}
}

int ReversingDistanceTargetSpeed(const Train *v);

/**
 * Draw visual effects (smoke and/or sparks) for a vehicle chain.
 * @param max_speed The speed as limited by underground and orders, UINT_MAX if not already known
 * @pre this->IsPrimaryVehicle()
 */
void Vehicle::ShowVisualEffect(uint max_speed) const
{
	dbg_assert(this->IsPrimaryVehicle());
	bool sound = false;

	/* Do not show any smoke when:
	 * - vehicle smoke is disabled by the player
	 * - the vehicle is slowing down or stopped (by the player)
	 * - the vehicle is moving very slowly
	 */
	if (_settings_game.vehicle.smoke_amount == 0 ||
			this->vehstatus & (VS_TRAIN_SLOWING | VS_STOPPED) ||
			this->cur_speed < 2) {
		return;
	}

	if (max_speed == UINT_MAX) max_speed = this->GetCurrentMaxSpeed();

	if (this->type == VEH_TRAIN) {
		const Train *t = Train::From(this);
		/* For trains, do not show any smoke when:
		 * - the train is reversing
		 * - the train is exceeding the max speed
		 * - is entering a station with an order to stop there and its speed is equal to maximum station entering speed
		 * - is approaching a reversing point and its speed is equal to maximum approach speed
		 */
		if (HasBit(t->flags, VRF_REVERSING) ||
				t->cur_speed > max_speed ||
				(HasStationTileRail(t->tile) && t->IsFrontEngine() && t->current_order.ShouldStopAtStation(t, GetStationIndex(t->tile), IsRailWaypoint(t->tile)) &&
				t->cur_speed >= max_speed) ||
				(t->reverse_distance >= 1 && (int)t->cur_speed >= ReversingDistanceTargetSpeed(t))) {
			return;
		}
	}

	const Vehicle *v = this;

	do {
		bool advanced = HasBit(v->vcache.cached_vis_effect, VE_ADVANCED_EFFECT);
		int effect_offset = GB(v->vcache.cached_vis_effect, VE_OFFSET_START, VE_OFFSET_COUNT) - VE_OFFSET_CENTRE;
		VisualEffectSpawnModel effect_model = VESM_NONE;
		if (advanced) {
			effect_offset = VE_OFFSET_CENTRE;
			effect_model = (VisualEffectSpawnModel)GB(v->vcache.cached_vis_effect, 0, VE_ADVANCED_EFFECT);
			if (effect_model >= VESM_END) effect_model = VESM_NONE; // unknown spawning model
		} else {
			effect_model = (VisualEffectSpawnModel)GB(v->vcache.cached_vis_effect, VE_TYPE_START, VE_TYPE_COUNT);
			assert(effect_model != (VisualEffectSpawnModel)VE_TYPE_DEFAULT); // should have been resolved by UpdateVisualEffect
			static_assert((uint)VESM_STEAM    == (uint)VE_TYPE_STEAM);
			static_assert((uint)VESM_DIESEL   == (uint)VE_TYPE_DIESEL);
			static_assert((uint)VESM_ELECTRIC == (uint)VE_TYPE_ELECTRIC);
		}

		/* Show no smoke when:
		 * - Smoke has been disabled for this vehicle
		 * - The vehicle is not visible
		 * - The vehicle is under a bridge
		 * - The vehicle is on a depot tile
		 * - The vehicle is on a tunnel tile
		 * - The vehicle is a train engine that is currently unpowered */
		if (effect_model == VESM_NONE ||
				v->vehstatus & VS_HIDDEN ||
				IsBridgeAbove(v->tile) ||
				IsDepotTile(v->tile) ||
				IsTunnelTile(v->tile) ||
				(v->type == VEH_TRAIN &&
				!HasPowerOnRail(Train::From(v)->railtype, GetTileRailTypeByTrackBit(v->tile, Train::From(v)->track)))) {
			if (HasBit(v->vcache.cached_veh_flags, VCF_LAST_VISUAL_EFFECT)) break;
			continue;
		}

		EffectVehicleType evt = EV_END;
		switch (effect_model) {
			case VESM_STEAM:
				/* Steam smoke - amount is gradually falling until vehicle reaches its maximum speed, after that it's normal.
				 * Details: while vehicle's current speed is gradually increasing, steam plumes' density decreases by one third each
				 * third of its maximum speed spectrum. Steam emission finally normalises at very close to vehicle's maximum speed.
				 * REGULATION:
				 * - instead of 1, 4 / 2^smoke_amount (max. 2) is used to provide sufficient regulation to steam puffs' amount. */
				if (GB(v->tick_counter, 0, ((4 >> _settings_game.vehicle.smoke_amount) + ((this->cur_speed * 3) / max_speed))) == 0) {
					evt = EV_STEAM_SMOKE;
				}
				break;

			case VESM_DIESEL: {
				/* Diesel smoke - thicker when vehicle is starting, gradually subsiding till it reaches its maximum speed
				 * when smoke emission stops.
				 * Details: Vehicle's (max.) speed spectrum is divided into 32 parts. When max. speed is reached, chance for smoke
				 * emission erodes by 32 (1/4). For trains, power and weight come in handy too to either increase smoke emission in
				 * 6 steps (1000HP each) if the power is low or decrease smoke emission in 6 steps (512 tonnes each) if the train
				 * isn't overweight. Power and weight contributions are expressed in a way that neither extreme power, nor
				 * extreme weight can ruin the balance (e.g. FreightWagonMultiplier) in the formula. When the vehicle reaches
				 * maximum speed no diesel_smoke is emitted.
				 * REGULATION:
				 * - up to which speed a diesel vehicle is emitting smoke (with reduced/small setting only until 1/2 of max_speed),
				 * - in Chance16 - the last value is 512 / 2^smoke_amount (max. smoke when 128 = smoke_amount of 2). */
				int power_weight_effect = 0;
				if (v->type == VEH_TRAIN) {
					power_weight_effect = (32 >> (Train::From(this)->gcache.cached_power >> 10)) - (32 >> (Train::From(this)->gcache.cached_weight >> 9));
				}
				if (this->cur_speed < (max_speed >> (2 >> _settings_game.vehicle.smoke_amount)) &&
						Chance16((64 - ((this->cur_speed << 5) / max_speed) + power_weight_effect), (512 >> _settings_game.vehicle.smoke_amount))) {
					evt = EV_DIESEL_SMOKE;
				}
				break;
			}

			case VESM_ELECTRIC:
				/* Electric train's spark - more often occurs when train is departing (more load)
				 * Details: Electric locomotives are usually at least twice as powerful as their diesel counterparts, so spark
				 * emissions are kept simple. Only when starting, creating huge force are sparks more likely to happen, but when
				 * reaching its max. speed, quarter by quarter of it, chance decreases until the usual 2,22% at train's top speed.
				 * REGULATION:
				 * - in Chance16 the last value is 360 / 2^smoke_amount (max. sparks when 90 = smoke_amount of 2). */
				if (GB(v->tick_counter, 0, 2) == 0 &&
						Chance16((6 - ((this->cur_speed << 2) / max_speed)), (360 >> _settings_game.vehicle.smoke_amount))) {
					evt = EV_ELECTRIC_SPARK;
				}
				break;

			default:
				NOT_REACHED();
		}

		if (evt != EV_END && advanced) {
			sound = true;
			SpawnAdvancedVisualEffect(v);
		} else if (evt != EV_END) {
			sound = true;

			/* The effect offset is relative to a point 4 units behind the vehicle's
			 * front (which is the center of an 8/8 vehicle). Shorter vehicles need a
			 * correction factor. */
			if (v->type == VEH_TRAIN) effect_offset += (VEHICLE_LENGTH - Train::From(v)->gcache.cached_veh_length) / 2;

			int x = _vehicle_smoke_pos[v->direction] * effect_offset;
			int y = _vehicle_smoke_pos[(v->direction + 2) % 8] * effect_offset;

			if (v->type == VEH_TRAIN && HasBit(Train::From(v)->flags, VRF_REVERSE_DIRECTION)) {
				x = -x;
				y = -y;
			}

			CreateEffectVehicleRel(v, x, y, 10, evt);
		}

		if (HasBit(v->vcache.cached_veh_flags, VCF_LAST_VISUAL_EFFECT)) break;
	} while ((v = v->Next()) != nullptr);

	if (sound) PlayVehicleSound(this, VSE_VISUAL_EFFECT);
}

/**
 * Set the next vehicle of this vehicle.
 * @param next the next vehicle. nullptr removes the next vehicle.
 */
void Vehicle::SetNext(Vehicle *next)
{
	dbg_assert(this != next);

	if (this->next != nullptr) {
		/* We had an old next vehicle. Update the first and previous pointers */
		for (Vehicle *v = this->next; v != nullptr; v = v->Next()) {
			v->first = this->next;
		}
		this->next->previous = nullptr;
#if OTTD_UPPER_TAGGED_PTR
		VehiclePoolOps::SetIsNonFrontVehiclePtr(_vehicle_pool.GetRawRef(this->next->index), false);
#endif
	}

	this->next = next;

	if (this->next != nullptr) {
		/* A new next vehicle. Update the first and previous pointers */
		if (this->next->previous != nullptr) this->next->previous->next = nullptr;
		this->next->previous = this;
#if OTTD_UPPER_TAGGED_PTR
		VehiclePoolOps::SetIsNonFrontVehiclePtr(_vehicle_pool.GetRawRef(this->next->index), true);
#endif
		for (Vehicle *v = this->next; v != nullptr; v = v->Next()) {
			v->first = this->first;
		}
	}
}

/**
 * Gets the running cost of a vehicle  that can be sent into SetDParam for string processing.
 * @return the vehicle's running cost
 */
Money Vehicle::GetDisplayRunningCost() const
{
	Money cost = this->GetRunningCost() >> 8;
	if (_settings_client.gui.show_running_costs_calendar_year) cost *= DayLengthFactor();
	return cost;
}

/**
 * Adds this vehicle to a shared vehicle chain.
 * @param shared_chain a vehicle of the chain with shared vehicles.
 * @pre !this->IsOrderListShared()
 */
void Vehicle::AddToShared(Vehicle *shared_chain)
{
	dbg_assert(this->previous_shared == nullptr && this->next_shared == nullptr);

	if (shared_chain->orders == nullptr) {
		dbg_assert(shared_chain->previous_shared == nullptr);
		dbg_assert(shared_chain->next_shared == nullptr);
		this->orders = shared_chain->orders = new OrderList(nullptr, shared_chain);
	}

	this->next_shared     = shared_chain->next_shared;
	this->previous_shared = shared_chain;

	shared_chain->next_shared = this;

	if (this->next_shared != nullptr) this->next_shared->previous_shared = this;

	shared_chain->orders->AddVehicle(this);
}

/**
 * Removes the vehicle from the shared order list.
 */
void Vehicle::RemoveFromShared()
{
	/* Remember if we were first and the old window number before RemoveVehicle()
	 * as this changes first if needed. */
	bool were_first = (this->FirstShared() == this);
	VehicleListIdentifier vli(VL_SHARED_ORDERS, this->type, this->owner, this->FirstShared()->index);

	this->orders->RemoveVehicle(this);

	if (!were_first) {
		/* We are not the first shared one, so only relink our previous one. */
		this->previous_shared->next_shared = this->NextShared();
	}

	if (this->next_shared != nullptr) this->next_shared->previous_shared = this->previous_shared;


	if (this->orders->GetNumVehicles() == 1) InvalidateVehicleOrder(this->FirstShared(), VIWD_MODIFY_ORDERS);

	if (this->orders->GetNumVehicles() == 1 && !_settings_client.gui.enable_single_veh_shared_order_gui) {
		/* When there is only one vehicle, remove the shared order list window. */
		CloseWindowById(GetWindowClassForVehicleType(this->type), vli.Pack());
	} else if (were_first) {
		/* If we were the first one, update to the new first one.
		 * Note: FirstShared() is already the new first */
		InvalidateWindowData(GetWindowClassForVehicleType(this->type), vli.Pack(), this->FirstShared()->index | (1U << 31));
	}

	this->next_shared     = nullptr;
	this->previous_shared = nullptr;

	this->ClearSeparation();
	if (HasBit(this->vehicle_flags, VF_TIMETABLE_SEPARATION)) ClrBit(this->vehicle_flags, VF_TIMETABLE_STARTED);
}

template <typename T, typename U>
void DumpVehicleFlagsGeneric(const Vehicle *v, T dump, U dump_header)
{
	if (v->IsGroundVehicle()) {
		dump_header("st:", "subtype:");
		dump('F', "GVSF_FRONT",            HasBit(v->subtype, GVSF_FRONT));
		dump('A', "GVSF_ARTICULATED_PART", HasBit(v->subtype, GVSF_ARTICULATED_PART));
		dump('W', "GVSF_WAGON",            HasBit(v->subtype, GVSF_WAGON));
		dump('E', "GVSF_ENGINE",           HasBit(v->subtype, GVSF_ENGINE));
		dump('f', "GVSF_FREE_WAGON",       HasBit(v->subtype, GVSF_FREE_WAGON));
		dump('M', "GVSF_MULTIHEADED",      HasBit(v->subtype, GVSF_MULTIHEADED));
		dump('V', "GVSF_VIRTUAL",          HasBit(v->subtype, GVSF_VIRTUAL));
	}
	dump_header("vs:", "vehstatus:");
	dump('H', "VS_HIDDEN",          v->vehstatus & VS_HIDDEN);
	dump('S', "VS_STOPPED",         v->vehstatus & VS_STOPPED);
	dump('U', "VS_UNCLICKABLE",     v->vehstatus & VS_UNCLICKABLE);
	dump('D', "VS_DEFPAL",          v->vehstatus & VS_DEFPAL);
	dump('s', "VS_TRAIN_SLOWING",   v->vehstatus & VS_TRAIN_SLOWING);
	dump('X', "VS_SHADOW",          v->vehstatus & VS_SHADOW);
	dump('B', "VS_AIRCRAFT_BROKEN", v->vehstatus & VS_AIRCRAFT_BROKEN);
	dump('C', "VS_CRASHED",         v->vehstatus & VS_CRASHED);
	dump_header("vf:", "vehicle_flags:");
	dump('F', "VF_LOADING_FINISHED",        HasBit(v->vehicle_flags, VF_LOADING_FINISHED));
	dump('U', "VF_CARGO_UNLOADING",         HasBit(v->vehicle_flags, VF_CARGO_UNLOADING));
	dump('P', "VF_BUILT_AS_PROTOTYPE",      HasBit(v->vehicle_flags, VF_BUILT_AS_PROTOTYPE));
	dump('T', "VF_TIMETABLE_STARTED",       HasBit(v->vehicle_flags, VF_TIMETABLE_STARTED));
	dump('A', "VF_AUTOFILL_TIMETABLE",      HasBit(v->vehicle_flags, VF_AUTOFILL_TIMETABLE));
	dump('w', "VF_AUTOFILL_PRES_WAIT_TIME", HasBit(v->vehicle_flags, VF_AUTOFILL_PRES_WAIT_TIME));
	dump('S', "VF_STOP_LOADING",            HasBit(v->vehicle_flags, VF_STOP_LOADING));
	dump('L', "VF_PATHFINDER_LOST",         HasBit(v->vehicle_flags, VF_PATHFINDER_LOST));
	dump('c', "VF_SERVINT_IS_CUSTOM",       HasBit(v->vehicle_flags, VF_SERVINT_IS_CUSTOM));
	dump('p', "VF_SERVINT_IS_PERCENT",      HasBit(v->vehicle_flags, VF_SERVINT_IS_PERCENT));
	dump('z', "VF_SEPARATION_ACTIVE",       HasBit(v->vehicle_flags, VF_SEPARATION_ACTIVE));
	dump('D', "VF_SCHEDULED_DISPATCH",      HasBit(v->vehicle_flags, VF_SCHEDULED_DISPATCH));
	dump('x', "VF_LAST_LOAD_ST_SEP",        HasBit(v->vehicle_flags, VF_LAST_LOAD_ST_SEP));
	dump('s', "VF_TIMETABLE_SEPARATION",    HasBit(v->vehicle_flags, VF_TIMETABLE_SEPARATION));
	dump('a', "VF_AUTOMATE_TIMETABLE",      HasBit(v->vehicle_flags, VF_AUTOMATE_TIMETABLE));
	dump('Q', "VF_HAVE_SLOT",               HasBit(v->vehicle_flags, VF_HAVE_SLOT));
	dump('W', "VF_COND_ORDER_WAIT",         HasBit(v->vehicle_flags, VF_COND_ORDER_WAIT));
	dump('r', "VF_REPLACEMENT_PENDING",     HasBit(v->vehicle_flags, VF_REPLACEMENT_PENDING));
	dump_header("vcf:", "cached_veh_flags:");
	dump('l', "VCF_LAST_VISUAL_EFFECT",     HasBit(v->vcache.cached_veh_flags, VCF_LAST_VISUAL_EFFECT));
	dump('z', "VCF_GV_ZERO_SLOPE_RESIST",   HasBit(v->vcache.cached_veh_flags, VCF_GV_ZERO_SLOPE_RESIST));
	dump('d', "VCF_IS_DRAWN",               HasBit(v->vcache.cached_veh_flags, VCF_IS_DRAWN));
	dump('t', "VCF_REDRAW_ON_TRIGGER",      HasBit(v->vcache.cached_veh_flags, VCF_REDRAW_ON_TRIGGER));
	dump('s', "VCF_REDRAW_ON_SPEED_CHANGE", HasBit(v->vcache.cached_veh_flags, VCF_REDRAW_ON_SPEED_CHANGE));
	dump('R', "VCF_IMAGE_REFRESH",          HasBit(v->vcache.cached_veh_flags, VCF_IMAGE_REFRESH));
	dump('N', "VCF_IMAGE_REFRESH_NEXT",     HasBit(v->vcache.cached_veh_flags, VCF_IMAGE_REFRESH_NEXT));
	dump('c', "VCF_IMAGE_CURVATURE",        HasBit(v->vcache.cached_veh_flags, VCF_IMAGE_CURVATURE));
	if (v->IsGroundVehicle()) {
		uint16_t gv_flags = v->GetGroundVehicleFlags();
		dump_header("gvf:", "GroundVehicleFlags:");
		dump('u', "GVF_GOINGUP_BIT",              HasBit(gv_flags, GVF_GOINGUP_BIT));
		dump('d', "GVF_GOINGDOWN_BIT",            HasBit(gv_flags, GVF_GOINGDOWN_BIT));
		dump('s', "GVF_SUPPRESS_IMPLICIT_ORDERS", HasBit(gv_flags, GVF_SUPPRESS_IMPLICIT_ORDERS));
		dump('c', "GVF_CHUNNEL_BIT",              HasBit(gv_flags, GVF_CHUNNEL_BIT));
	}
	if (v->type == VEH_TRAIN) {
		const Train *t = Train::From(v);
		dump_header("tf:", "train flags:");
		dump('R', "VRF_REVERSING",                     HasBit(t->flags, VRF_REVERSING));
		dump('W', "VRF_WAITING_RESTRICTION",           HasBit(t->flags, VRF_WAITING_RESTRICTION));
		dump('P', "VRF_POWEREDWAGON",                  HasBit(t->flags, VRF_POWEREDWAGON));
		dump('r', "VRF_REVERSE_DIRECTION",             HasBit(t->flags, VRF_REVERSE_DIRECTION));
		dump('h', "VRF_HAS_HIT_RV",                    HasBit(t->flags, VRF_HAS_HIT_RV));
		dump('e', "VRF_EL_ENGINE_ALLOWED_NORMAL_RAIL", HasBit(t->flags, VRF_EL_ENGINE_ALLOWED_NORMAL_RAIL));
		dump('q', "VRF_TOGGLE_REVERSE",                HasBit(t->flags, VRF_TOGGLE_REVERSE));
		dump('s', "VRF_TRAIN_STUCK",                   HasBit(t->flags, VRF_TRAIN_STUCK));
		dump('L', "VRF_LEAVING_STATION",               HasBit(t->flags, VRF_LEAVING_STATION));
		dump('b', "VRF_BREAKDOWN_BRAKING",             HasBit(t->flags, VRF_BREAKDOWN_BRAKING));
		dump('p', "VRF_BREAKDOWN_POWER",               HasBit(t->flags, VRF_BREAKDOWN_POWER));
		dump('v', "VRF_BREAKDOWN_SPEED",               HasBit(t->flags, VRF_BREAKDOWN_SPEED));
		dump('z', "VRF_BREAKDOWN_STOPPED",             HasBit(t->flags, VRF_BREAKDOWN_STOPPED));
		dump('F', "VRF_NEED_REPAIR",                   HasBit(t->flags, VRF_NEED_REPAIR));
		dump('B', "VRF_BEYOND_PLATFORM_END",           HasBit(t->flags, VRF_BEYOND_PLATFORM_END));
		dump('Y', "VRF_NOT_YET_IN_PLATFORM",           HasBit(t->flags, VRF_NOT_YET_IN_PLATFORM));
		dump('A', "VRF_ADVANCE_IN_PLATFORM",           HasBit(t->flags, VRF_ADVANCE_IN_PLATFORM));
		dump('K', "VRF_CONSIST_BREAKDOWN",             HasBit(t->flags, VRF_CONSIST_BREAKDOWN));
		dump('J', "VRF_CONSIST_SPEED_REDUCTION",       HasBit(t->flags, VRF_CONSIST_SPEED_REDUCTION));
		dump('X', "VRF_PENDING_SPEED_RESTRICTION",     HasBit(t->flags, VRF_PENDING_SPEED_RESTRICTION));
		dump('c', "VRF_SPEED_ADAPTATION_EXEMPT",       HasBit(t->flags, VRF_SPEED_ADAPTATION_EXEMPT));
	}
	if (v->type == VEH_ROAD) {
		const RoadVehicle *rv = RoadVehicle::From(v);
		dump_header("rvf:", "road vehicle flags:");
		dump('L', "RVF_ON_LEVEL_CROSSING",             HasBit(rv->rvflags, RVF_ON_LEVEL_CROSSING));
	}
}

void Vehicle::DumpVehicleFlags(format_target &buffer, bool include_tile) const
{
	bool first_header = true;
	auto dump = [&](char c, const char *name, bool flag) {
		if (flag) buffer.push_back(c);
	};
	auto dump_header = [&](const char* header, const char *header_long) {
		if (first_header) {
			first_header = false;
		} else {
			buffer.append(", ");
		}
		buffer.append(header);
	};
	if (!this->IsGroundVehicle()) {
		buffer.format("st: {:X}", this->subtype);
		first_header = false;
	}
	DumpVehicleFlagsGeneric(this, dump, dump_header);
	if (this->type == VEH_TRAIN) {
		const Train *t = Train::From(this);
		buffer.format(", trk: 0x{:02X}", (uint)t->track);
		if (t->reverse_distance > 0) buffer.format(", rev: {}", t->reverse_distance);
	} else if (this->type == VEH_ROAD) {
		const RoadVehicle *r = RoadVehicle::From(this);
		buffer.format(", rvs: {:X}, rvf: {:X}", r->state, r->frame);
	}
	if (include_tile) {
		buffer.append(", [");
		DumpTileInfo(buffer, this->tile);
		buffer.push_back(']');
		TileIndex vtile = TileVirtXY(this->x_pos, this->y_pos);
		if (this->tile != vtile) buffer.format(", VirtXYTile: {:X} ({} x {})", vtile, TileX(vtile), TileY(vtile));
	}
	if (this->cargo_payment) buffer.append(", CP");
}


void Vehicle::DumpVehicleFlagsMultiline(format_target &buffer, const char *base_indent, const char *extra_indent) const
{
	auto dump = [&](char c, const char *name, bool flag) {
		if (flag) buffer.format("{}{}{}\n", base_indent, extra_indent, name);
	};
	auto dump_header = [&](const char* header, const char *header_long) {
		buffer.format("{}{}\n", base_indent, header_long);
	};
	if (!this->IsGroundVehicle()) {
		buffer.format("{}subtype: {:X}\n", base_indent, this->subtype);
	}
	DumpVehicleFlagsGeneric(this, dump, dump_header);
	if (this->type == VEH_TRAIN) {
		const Train *t = Train::From(this);
		buffer.format("{}track: 0x{:02X}\n", base_indent, (uint)t->track);
		if (t->reverse_distance > 0) buffer.format("{}reverse_distance: {}\n", base_indent, t->reverse_distance);
	} else if (this->type == VEH_ROAD) {
		const RoadVehicle *r = RoadVehicle::From(this);
		buffer.format("{}RV state: {:X}\n{}RV frame: {:X}\n", base_indent, r->state, base_indent, r->frame);
	}
	if (this->cargo_payment) buffer.format("{}cargo_payment present\n", base_indent);
}

void VehiclesYearlyLoop()
{
	for (Vehicle *v : Vehicle::IterateFrontOnly()) {
		if (v->IsPrimaryVehicle()) {
			/* show warning if vehicle is not generating enough income last 2 years (corresponds to a red icon in the vehicle list) */
			Money profit = v->GetDisplayProfitThisYear();
			if (v->economy_age >= VEHICLE_PROFIT_MIN_AGE && profit < 0) {
				if (_settings_client.gui.vehicle_income_warn && v->owner == _local_company) {
					SetDParam(0, v->index);
					SetDParam(1, profit);
					AddVehicleAdviceNewsItem(AdviceType::VehicleUnprofitable, EconTime::UsingWallclockUnits() ? STR_NEWS_VEHICLE_UNPROFITABLE_PERIOD : STR_NEWS_VEHICLE_UNPROFITABLE_YEAR, v->index);
				}
				AI::NewEvent(v->owner, new ScriptEventVehicleUnprofitable(v->index));
			}

			v->profit_last_year = v->profit_this_year;
			v->profit_lifetime += v->profit_this_year;
			v->profit_this_year = 0;
			SetWindowDirty(WC_VEHICLE_DETAILS, v->index);
		}
	}
	GroupStatistics::UpdateProfits();
	SetWindowClassesDirty(WC_TRAINS_LIST);
	SetWindowClassesDirty(WC_TRACE_RESTRICT_SLOTS);
	SetWindowClassesDirty(WC_SHIPS_LIST);
	SetWindowClassesDirty(WC_ROADVEH_LIST);
	SetWindowClassesDirty(WC_AIRCRAFT_LIST);
}


/**
 * Can this station be used by the given engine type?
 * @param engine_type the type of vehicles to test
 * @param st the station to test for
 * @return true if and only if the vehicle of the type can use this station.
 * @note For road vehicles the Vehicle is needed to determine whether it can
 *       use the station. This function will return true for road vehicles
 *       when at least one of the facilities is available.
 */
bool CanVehicleUseStation(EngineID engine_type, const Station *st)
{
	const Engine *e = Engine::GetIfValid(engine_type);
	dbg_assert(e != nullptr);

	switch (e->type) {
		case VEH_TRAIN:
			return (st->facilities & FACIL_TRAIN) != 0;

		case VEH_ROAD:
			/* For road vehicles we need the vehicle to know whether it can actually
			 * use the station, but if it doesn't have facilities for RVs it is
			 * certainly not possible that the station can be used. */
			return (st->facilities & (FACIL_BUS_STOP | FACIL_TRUCK_STOP)) != 0;

		case VEH_SHIP:
			return (st->facilities & FACIL_DOCK) != 0;

		case VEH_AIRCRAFT:
			return (st->facilities & FACIL_AIRPORT) != 0 &&
					(st->airport.GetFTA()->flags & (e->u.air.subtype & AIR_CTOL ? AirportFTAClass::AIRPLANES : AirportFTAClass::HELICOPTERS)) != 0;

		default:
			return false;
	}
}

/**
 * Can this station be used by the given vehicle?
 * @param v the vehicle to test
 * @param st the station to test for
 * @return true if and only if the vehicle can use this station.
 */
bool CanVehicleUseStation(const Vehicle *v, const Station *st)
{
	if (v->type == VEH_ROAD) return st->GetPrimaryRoadStop(RoadVehicle::From(v)) != nullptr;

	return CanVehicleUseStation(v->engine_type, st);
}

/**
 * Get reason string why this station can't be used by the given vehicle.
 * @param v The vehicle to test.
 * @param st The station to test for.
 * @return The string explaining why the vehicle cannot use the station.
 */
StringID GetVehicleCannotUseStationReason(const Vehicle *v, const Station *st)
{
	switch (v->type) {
		case VEH_TRAIN:
			return STR_ERROR_NO_RAIL_STATION;

		case VEH_ROAD: {
			const RoadVehicle *rv = RoadVehicle::From(v);
			RoadStop *rs = st->GetPrimaryRoadStop(rv->IsBus() ? RoadStopType::Bus : RoadStopType::Truck);

			StringID err = rv->IsBus() ? STR_ERROR_NO_BUS_STATION : STR_ERROR_NO_TRUCK_STATION;

			for (; rs != nullptr; rs = rs->next) {
				/* Articulated vehicles cannot use bay road stops, only drive-through. Make sure the vehicle can actually use this bay stop */
				if (HasTileAnyRoadType(rs->xy, rv->compatible_roadtypes) && IsBayRoadStopTile(rs->xy) && rv->HasArticulatedPart()) {
					err = STR_ERROR_NO_STOP_ARTICULATED_VEHICLE;
					continue;
				}

				/* Bay stop errors take precedence, but otherwise the vehicle may not be compatible with the roadtype/tramtype of this station tile.
				 * We give bay stop errors precedence because they are usually a bus sent to a tram station or vice versa. */
				if (!HasTileAnyRoadType(rs->xy, rv->compatible_roadtypes) && err != STR_ERROR_NO_STOP_ARTICULATED_VEHICLE) {
					err = RoadTypeIsRoad(rv->roadtype) ? STR_ERROR_NO_STOP_COMPATIBLE_ROAD_TYPE : STR_ERROR_NO_STOP_COMPATIBLE_TRAM_TYPE;
					continue;
				}
			}

			return err;
		}

		case VEH_SHIP:
			return STR_ERROR_NO_DOCK;

		case VEH_AIRCRAFT:
			if ((st->facilities & FACIL_AIRPORT) == 0) return STR_ERROR_NO_AIRPORT;
			if (v->GetEngine()->u.air.subtype & AIR_CTOL) {
				return STR_ERROR_AIRPORT_NO_PLANES;
			} else {
				return STR_ERROR_AIRPORT_NO_HELICOPTERS;
			}

		default:
			return INVALID_STRING_ID;
	}
}

/**
 * Access the ground vehicle cache of the vehicle.
 * @pre The vehicle is a #GroundVehicle.
 * @return #GroundVehicleCache of the vehicle.
 */
GroundVehicleCache *Vehicle::GetGroundVehicleCache()
{
	dbg_assert(this->IsGroundVehicle());
	if (this->type == VEH_TRAIN) {
		return &Train::From(this)->gcache;
	} else {
		return &RoadVehicle::From(this)->gcache;
	}
}

/**
 * Access the ground vehicle cache of the vehicle.
 * @pre The vehicle is a #GroundVehicle.
 * @return #GroundVehicleCache of the vehicle.
 */
const GroundVehicleCache *Vehicle::GetGroundVehicleCache() const
{
	dbg_assert(this->IsGroundVehicle());
	if (this->type == VEH_TRAIN) {
		return &Train::From(this)->gcache;
	} else {
		return &RoadVehicle::From(this)->gcache;
	}
}

/**
 * Access the ground vehicle flags of the vehicle.
 * @pre The vehicle is a #GroundVehicle.
 * @return #GroundVehicleFlags of the vehicle.
 */
uint16_t &Vehicle::GetGroundVehicleFlags()
{
	dbg_assert(this->IsGroundVehicle());
	if (this->type == VEH_TRAIN) {
		return Train::From(this)->gv_flags;
	} else {
		return RoadVehicle::From(this)->gv_flags;
	}
}

/**
 * Access the ground vehicle flags of the vehicle.
 * @pre The vehicle is a #GroundVehicle.
 * @return #GroundVehicleFlags of the vehicle.
 */
const uint16_t &Vehicle::GetGroundVehicleFlags() const
{
	dbg_assert(this->IsGroundVehicle());
	if (this->type == VEH_TRAIN) {
		return Train::From(this)->gv_flags;
	} else {
		return RoadVehicle::From(this)->gv_flags;
	}
}

/**
 * Calculates the set of vehicles that will be affected by a given selection.
 * @param[in,out] set Set of affected vehicles.
 * @param v First vehicle of the selection.
 * @param num_vehicles Number of vehicles in the selection (not counting articulated parts).
 * @pre \a set must be empty.
 * @post \a set will contain the vehicles that will be refitted.
 */
void GetVehicleSet(VehicleSet &set, Vehicle *v, uint8_t num_vehicles)
{
	if (v->type == VEH_TRAIN) {
		Train *u = Train::From(v);
		/* Only include whole vehicles, so start with the first articulated part */
		u = u->GetFirstEnginePart();

		/* Include num_vehicles vehicles, not counting articulated parts */
		for (; u != nullptr && num_vehicles > 0; num_vehicles--) {
			do {
				/* Include current vehicle in the selection. */
				include(set, u->index);

				/* If the vehicle is multiheaded, add the other part too. */
				if (u->IsMultiheaded()) include(set, u->other_multiheaded_part->index);

				u = u->Next();
			} while (u != nullptr && u->IsArticulatedPart());
		}
	}
}

void DumpVehicleStats(struct format_target &buffer)
{
	struct vtypestats {
		uint count[2] = { 0, 0 };

		bool IsEmpty() const { return (count[0] | count[1]) == 0; }

		vtypestats &operator+=(const vtypestats &other)
		{
			this->count[0] += other.count[0];
			this->count[1] += other.count[1];
			return *this;
		}
	};
	struct cstats {
		vtypestats vstats[VEH_END];
		vtypestats virt_train;
		vtypestats template_train;
	};
	std::map<Owner, cstats> cstatmap;

	for (Vehicle *v : Vehicle::Iterate()) {
		cstats &cs = cstatmap[v->owner];
		vtypestats &vs = ((v->type == VEH_TRAIN) && Train::From(v)->IsVirtual()) ? cs.virt_train : cs.vstats[v->type];
		vs.count[v->Previous() != nullptr ? 1 : 0]++;
	}

	for (const TemplateVehicle *tv : TemplateVehicle::Iterate()) {
		cstats &cs = cstatmap[tv->owner];
		cs.template_train.count[tv->Prev() != nullptr ? 1 : 0]++;
	}

	auto print_stats = [&](const cstats &cs, bool show_non_company) {
		auto line = [&](const vtypestats &vs, const char *type) {
			if (vs.count[0] || vs.count[1]) {
				buffer.format("  {:10}: primary: {:5}, secondary: {:5}\n", type, vs.count[0], vs.count[1]);
			}
		};
		line(cs.vstats[VEH_TRAIN], "train");
		line(cs.vstats[VEH_ROAD], "road");
		line(cs.vstats[VEH_SHIP], "ship");
		line(cs.vstats[VEH_AIRCRAFT], "aircraft");
		if (show_non_company) {
			line(cs.vstats[VEH_EFFECT], "effect");
			line(cs.vstats[VEH_DISASTER], "disaster");
		}
		line(cs.virt_train, "virt train");
		line(cs.template_train, "tmpl train");
		buffer.push_back('\n');
	};

	cstats totals{};
	for (auto &it : cstatmap) {
		buffer.format("{}: ", it.first);
		SetDParam(0, it.first);
		buffer.append(GetString(STR_COMPANY_NAME));
		buffer.push_back('\n');
		print_stats(it.second, false);

		for (VehicleType vt = VEH_BEGIN; vt != VEH_END; vt++) {
			totals.vstats[vt] += it.second.vstats[vt];
		}
		totals.virt_train += it.second.virt_train;
		totals.template_train += it.second.template_train;
	}
	buffer.append("Totals\n");
	print_stats(totals, true);
	buffer.format("Total vehicles: {}\n", Vehicle::GetNumItems());
}

void AdjustVehicleStateTicksBase(StateTicksDelta delta)
{
	for (Vehicle *v : Vehicle::Iterate()) {
		if (v->timetable_start != 0) v->timetable_start += delta;
		if (v->last_loading_tick != 0) v->last_loading_tick += delta;
		if (v->unbunch_state != nullptr) {
			if (v->unbunch_state->depot_unbunching_last_departure != INVALID_STATE_TICKS) v->unbunch_state->depot_unbunching_last_departure += delta;
			if (v->unbunch_state->depot_unbunching_next_departure != INVALID_STATE_TICKS) v->unbunch_state->depot_unbunching_next_departure += delta;
		}
		for (auto &it : v->dispatch_records) {
			it.second.dispatched += delta;
		}
	}

	for (OrderList *order_list : OrderList::Iterate()) {
		for (DispatchSchedule &ds : order_list->GetScheduledDispatchScheduleSet()) {
			ds.SetScheduledDispatchStartTick(ds.GetScheduledDispatchStartTick() + delta);
		}
	}

	for (OrderBackup *ob : OrderBackup::Iterate()) {
		for (auto &it : ob->dispatch_records) {
			it.second.dispatched += delta;
		}
	}
}

void ShiftVehicleDates(EconTime::DateDelta interval)
{
	for (Vehicle *v : Vehicle::Iterate()) {
		v->date_of_last_service = std::max<EconTime::Date>(v->date_of_last_service + interval, EconTime::Date{0});
	}
	/* date_of_last_service_newgrf is not updated here as it must stay stable
	 * for vehicles outside of a depot. */
}

/**
 * Calculates the maximum weight of the ground vehicle when loaded.
 * @return Weight in tonnes
 */
uint32_t Vehicle::GetDisplayMaxWeight() const
{
	uint32_t max_weight = 0;

	for (const Vehicle *u = this; u != nullptr; u = u->Next()) {
		max_weight += u->GetMaxWeight();
	}

	return max_weight;
}

/**
 * Calculates the minimum power-to-weight ratio using the maximum weight of the ground vehicle
 * @return power-to-weight ratio in 10ths of hp(I) per tonne
 */
uint32_t Vehicle::GetDisplayMinPowerToWeight() const
{
	uint32_t max_weight = GetDisplayMaxWeight();
	if (max_weight == 0) return 0;
	return GetGroundVehicleCache()->cached_power * 10u / max_weight;
}

/**
 * Checks if two vehicle chains have the same list of engines.
 * @param v1 First vehicle chain.
 * @param v1 Second vehicle chain.
 * @return True if same, false if different.
 */
bool VehiclesHaveSameEngineList(const Vehicle *v1, const Vehicle *v2)
{
	while (true) {
		if (v1 == nullptr && v2 == nullptr) return true;
		if (v1 == nullptr || v2 == nullptr) return false;
		if (v1->GetEngine() != v2->GetEngine()) return false;
		v1 = v1->GetNextVehicle();
		v2 = v2->GetNextVehicle();
	}
}

/**
 * Checks if two vehicles have the same list of orders.
 * @param v1 First vehicles.
 * @param v1 Second vehicles.
 * @return True if same, false if different.
 */
bool VehiclesHaveSameOrderList(const Vehicle *v1, const Vehicle *v2)
{
	const Order *o1 = v1->GetFirstOrder();
	const Order *o2 = v2->GetFirstOrder();
	while (true) {
		if (o1 == nullptr && o2 == nullptr) return true;
		if (o1 == nullptr || o2 == nullptr) return false;
		if (!o1->Equals(*o2)) return false;
		o1 = v1->orders->GetNextNoWrap(o1);
		o2 = v2->orders->GetNextNoWrap(o2);
	}
}<|MERGE_RESOLUTION|>--- conflicted
+++ resolved
@@ -336,11 +336,7 @@
 				/* engine_type is already a mixed cargo type which matches the incoming vehicle by default, no refit required */
 			} else {
 				/* Did the old vehicle carry anything? */
-<<<<<<< HEAD
 				if (cargo_type != INVALID_CARGO) {
-=======
-				if (IsValidCargoType(cargo_type)) {
->>>>>>> d1e001f1
 					/* We can't refit the vehicle to carry the cargo we want */
 					if (!HasBit(available_cargo_types, cargo_type)) continue;
 				}
@@ -2669,7 +2665,7 @@
 	}
 }
 
-uint8_t CalcPercentVehicleFilledOfCargo(const Vehicle *front, CargoID cargo)
+uint8_t CalcPercentVehicleFilledOfCargo(const Vehicle *front, CargoType cargo)
 {
 	int count = 0;
 	int max = 0;
@@ -3602,11 +3598,11 @@
 	/* Only update the timetable if the vehicle was supposed to stop here. */
 	if (this->current_order.GetNonStopType() != ONSF_STOP_EVERYWHERE) UpdateVehicleTimetable(this, false);
 
-	CargoTypes cargoes_can_load_unload = this->current_order.FilterLoadUnloadTypeCargoMask([&](const Order *o, CargoID cargo) {
+	CargoTypes cargoes_can_load_unload = this->current_order.FilterLoadUnloadTypeCargoMask([&](const Order *o, CargoType cargo) {
 		return ((o->GetCargoLoadType(cargo) & OLFB_NO_LOAD) == 0) || ((o->GetCargoUnloadType(cargo) & OUFB_NO_UNLOAD) == 0);
 	});
 	CargoTypes has_cargo_mask = this->GetLastLoadingStationValidCargoMask();
-	CargoTypes cargoes_can_leave_with_cargo = FilterCargoMask([&](CargoID cargo) {
+	CargoTypes cargoes_can_leave_with_cargo = FilterCargoMask([&](CargoType cargo) {
 		return this->current_order.CanLeaveWithCargo(HasBit(has_cargo_mask, cargo), cargo);
 	}, cargoes_can_load_unload);
 
@@ -3884,7 +3880,7 @@
 	for (const Order *o : this->Orders()) {
 		if (o->IsType(OT_GOTO_STATION) && o->GetLoadType() & (OLFB_FULL_LOAD | OLF_FULL_LOAD_ANY)) return true;
 		if (o->IsType(OT_GOTO_STATION) && o->GetLoadType() == OLFB_CARGO_TYPE_LOAD) {
-			for (CargoID cid = 0; cid < NUM_CARGO; cid++) {
+			for (CargoType cid = 0; cid < NUM_CARGO; cid++) {
 				if (o->GetCargoLoadType(cid) & (OLFB_FULL_LOAD | OLF_FULL_LOAD_ANY)) return true;
 			}
 		}
