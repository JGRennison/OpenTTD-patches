--- conflicted
+++ resolved
@@ -671,15 +671,6 @@
 		}
 	}
 
-<<<<<<< HEAD
-=======
-	/* Value v is not safe in MP games, however, it is used to generate a local
-	 * error message only (which may be different for different machines).
-	 * Such a message does not affect MP synchronisation.
-	 */
-	Vehicle *v = VehicleFromPos(tile, &z, &EnsureNoVehicleProcZ, true);
-	if (v != nullptr) return CommandCost(STR_ERROR_TRAIN_IN_THE_WAY + v->type);
->>>>>>> 56510b5d
 	return CommandCost();
 }
 
@@ -889,13 +880,8 @@
 	 * error message only (which may be different for different machines).
 	 * Such a message does not affect MP synchronisation.
 	 */
-<<<<<<< HEAD
 	Vehicle *v = VehicleFromPos(tile, VEH_TRAIN, &track_bits, &EnsureNoTrainOnTrackProc, true);
-	if (v != nullptr) return_cmd_error(STR_ERROR_TRAIN_IN_THE_WAY + v->type);
-=======
-	Vehicle *v = VehicleFromPos(tile, &track_bits, &EnsureNoTrainOnTrackProc, true);
 	if (v != nullptr) return CommandCost(STR_ERROR_TRAIN_IN_THE_WAY + v->type);
->>>>>>> 56510b5d
 	return CommandCost();
 }
 
@@ -4101,26 +4087,22 @@
 
 	ClosestDepot closestDepot;
 	static const StringID no_depot[] = {STR_ERROR_UNABLE_TO_FIND_ROUTE_TO, STR_ERROR_UNABLE_TO_FIND_LOCAL_DEPOT, STR_ERROR_UNABLE_TO_FIND_LOCAL_DEPOT, STR_ERROR_CAN_T_SEND_AIRCRAFT_TO_HANGAR};
-<<<<<<< HEAD
 	if (command & DEPOT_SPECIFIC) {
 		if (!(IsDepotTile(specific_depot) && GetDepotVehicleType(specific_depot) == this->type &&
 				IsInfraTileUsageAllowed(this->type, this->owner, specific_depot))) {
-			return_cmd_error(no_depot[this->type]);
+			return CommandCost(no_depot[this->type]);
 		}
 		if ((this->type == VEH_ROAD && (GetPresentRoadTypes(tile) & RoadVehicle::From(this)->compatible_roadtypes) == 0) ||
 				(this->type == VEH_TRAIN && !HasBit(Train::From(this)->compatible_railtypes, GetRailType(tile)))) {
-			return_cmd_error(no_depot[this->type]);
+			return CommandCost(no_depot[this->type]);
 		}
 		closestDepot.location = specific_depot;
 		closestDepot.destination = (this->type == VEH_AIRCRAFT) ? GetStationIndex(specific_depot) : GetDepotIndex(specific_depot);
 		closestDepot.reverse = false;
 	} else {
 		closestDepot = this->FindClosestDepot();
-		if (!closestDepot.found) return_cmd_error(no_depot[this->type]);
-	}
-=======
-	if (!closestDepot.found) return CommandCost(no_depot[this->type]);
->>>>>>> 56510b5d
+		if (!closestDepot.found) return CommandCost(no_depot[this->type]);
+	}
 
 	if (flags & DC_EXEC) {
 		if (this->current_order.IsAnyLoadingType()) this->LeaveStation();
