/*
 * This file is part of OpenTTD.
 * OpenTTD is free software; you can redistribute it and/or modify it under the terms of the GNU General Public License as published by the Free Software Foundation, version 2.
 * OpenTTD is distributed in the hope that it will be useful, but WITHOUT ANY WARRANTY; without even the implied warranty of MERCHANTABILITY or FITNESS FOR A PARTICULAR PURPOSE.
 * See the GNU General Public License for more details. You should have received a copy of the GNU General Public License along with OpenTTD. If not, see <http://www.gnu.org/licenses/>.
 */

/** @file vehicle.cpp Base implementations of all vehicles. */

#include "stdafx.h"
#include "error.h"
#include "roadveh.h"
#include "ship.h"
#include "spritecache.h"
#include "timetable.h"
#include "viewport_func.h"
#include "news_func.h"
#include "command_func.h"
#include "company_func.h"
#include "train.h"
#include "aircraft.h"
#include "newgrf_debug.h"
#include "newgrf_sound.h"
#include "newgrf_station.h"
#include "newgrf_roadstop.h"
#include "group_gui.h"
#include "strings_func.h"
#include "zoom_func.h"
#include "date_func.h"
#include "vehicle_func.h"
#include "autoreplace_cmd.h"
#include "autoreplace_func.h"
#include "autoreplace_gui.h"
#include "station_base.h"
#include "ai/ai.hpp"
#include "depot_func.h"
#include "network/network.h"
#include "core/pool_func.hpp"
#include "economy_base.h"
#include "articulated_vehicles.h"
#include "roadstop_base.h"
#include "core/random_func.hpp"
#include "core/backup_type.hpp"
#include "core/container_func.hpp"
#include "infrastructure_func.h"
#include "order_backup.h"
#include "sound_func.h"
#include "effectvehicle_func.h"
#include "effectvehicle_base.h"
#include "vehiclelist.h"
#include "bridge_map.h"
#include "tunnel_map.h"
#include "depot_map.h"
#include "gamelog.h"
#include "tracerestrict.h"
#include "linkgraph/linkgraph.h"
#include "linkgraph/refresh.h"
#include "framerate_type.h"
#include "blitter/factory.hpp"
#include "tbtr_template_vehicle_func.h"
#include "tbtr_template_vehicle_cmd.h"
#include "string_func.h"
#include "scope_info.h"
#include "debug_settings.h"
#include "network/network_sync.h"
#include "pathfinder/water_regions.h"
#include "event_logs.h"
#include "misc_cmd.h"
#include "train_cmd.h"
#include "vehicle_cmd.h"
#include "3rdparty/cpp-btree/btree_set.h"
#include "3rdparty/cpp-btree/btree_map.h"
#include "3rdparty/robin_hood/robin_hood.h"

#include "table/strings.h"

#include <algorithm>

#include "safeguards.h"

/* Number of bits in the hash to use from each vehicle coord */
static const uint GEN_HASHX_BITS = 6;
static const uint GEN_HASHY_BITS = 6;

/* Size of each hash bucket */
static const uint GEN_HASHX_BUCKET_BITS = 7;
static const uint GEN_HASHY_BUCKET_BITS = 6;

/* Compute hash for vehicle coord */
#define GEN_HASHX(x)    GB((x), GEN_HASHX_BUCKET_BITS + ZOOM_BASE_SHIFT, GEN_HASHX_BITS)
#define GEN_HASHY(y)   (GB((y), GEN_HASHY_BUCKET_BITS + ZOOM_BASE_SHIFT, GEN_HASHY_BITS) << GEN_HASHX_BITS)
#define GEN_HASH(x, y) (GEN_HASHY(y) + GEN_HASHX(x))

/* Maximum size until hash repeats */
//static const int GEN_HASHX_SIZE = 1 << (GEN_HASHX_BUCKET_BITS + GEN_HASHX_BITS + ZOOM_BASE_SHIFT);
//static const int GEN_HASHY_SIZE = 1 << (GEN_HASHY_BUCKET_BITS + GEN_HASHY_BITS + ZOOM_BASE_SHIFT);

/* Increments to reach next bucket in hash table */
//static const int GEN_HASHX_INC = 1;
//static const int GEN_HASHY_INC = 1 << GEN_HASHX_BITS;

/* Mask to wrap-around buckets */
//static const uint GEN_HASHX_MASK =  (1 << GEN_HASHX_BITS) - 1;
//static const uint GEN_HASHY_MASK = ((1 << GEN_HASHY_BITS) - 1) << GEN_HASHX_BITS;

uint _returned_refit_capacity;        ///< Stores the capacity after a refit operation.
uint16_t _returned_mail_refit_capacity; ///< Stores the mail capacity after a refit operation (Aircraft only).
CargoArray _returned_vehicle_capacities; ///< Stores the cargo capacities after a vehicle build operation


/** The pool with all our precious vehicles. */
VehiclePool _vehicle_pool("Vehicle");
INSTANTIATE_POOL_METHODS(Vehicle)

static btree::btree_set<VehicleID> _vehicles_to_pay_repair;
static btree::btree_set<VehicleID> _vehicles_to_sell;

btree::btree_multimap<VehicleID, PendingSpeedRestrictionChange> _pending_speed_restriction_change_map;

/**
 * Determine shared bounds of all sprites.
 * @param[out] bounds Shared bounds.
 */
Rect16 VehicleSpriteSeq::GetBounds() const
{
	Rect16 bounds;
	bounds.left = bounds.top = bounds.right = bounds.bottom = 0;
	for (uint i = 0; i < this->count; ++i) {
		const Sprite *spr = GetSprite(this->seq[i].sprite, SpriteType::Normal, 0);
		if (i == 0) {
			bounds.left = spr->x_offs;
			bounds.top  = spr->y_offs;
			bounds.right  = spr->width  + spr->x_offs - 1;
			bounds.bottom = spr->height + spr->y_offs - 1;
		} else {
			if (spr->x_offs < bounds.left) bounds.left = spr->x_offs;
			if (spr->y_offs < bounds.top)  bounds.top  = spr->y_offs;
			int right  = spr->width  + spr->x_offs - 1;
			int bottom = spr->height + spr->y_offs - 1;
			if (right  > bounds.right)  bounds.right  = right;
			if (bottom > bounds.bottom) bounds.bottom = bottom;
		}
	}
	return bounds;
}

/**
 * Draw the sprite sequence.
 * @param x X position
 * @param y Y position
 * @param default_pal Vehicle palette
 * @param force_pal Whether to ignore individual palettes, and draw everything with \a default_pal.
 */
void VehicleSpriteSeq::Draw(int x, int y, PaletteID default_pal, bool force_pal) const
{
	for (uint i = 0; i < this->count; ++i) {
		PaletteID pal = force_pal || !this->seq[i].pal ? default_pal : this->seq[i].pal;
		DrawSprite(this->seq[i].sprite, pal, x, y);
	}
}

/**
 * Function to tell if a vehicle needs to be autorenewed
 * @param *c The vehicle owner
 * @param use_renew_setting Should the company renew setting be considered?
 * @return true if the vehicle is old enough for replacement
 */
bool Vehicle::NeedsAutorenewing(const Company *c, bool use_renew_setting) const
{
	/* We can always generate the Company pointer when we have the vehicle.
	 * However this takes time and since the Company pointer is often present
	 * when this function is called then it's faster to pass the pointer as an
	 * argument rather than finding it again. */
	dbg_assert(c == Company::Get(this->owner));

	if (use_renew_setting && !c->settings.engine_renew) return false;
	if (this->age - this->max_age < (c->settings.engine_renew_months * 30)) return false;

	/* Only engines need renewing */
	if (this->type == VEH_TRAIN && !Train::From(this)->IsEngine()) return false;

	return true;
}

/**
 * Service a vehicle and all subsequent vehicles in the consist
 *
 * @param *v The vehicle or vehicle chain being serviced
 */
void VehicleServiceInDepot(Vehicle *v)
{
	dbg_assert(v != nullptr);
	const Engine *e = Engine::Get(v->engine_type);
	if (v->type == VEH_TRAIN) {
		if (v->Next() != nullptr) VehicleServiceInDepot(v->Next());
		if (!(Train::From(v)->IsEngine()) && !(Train::From(v)->IsRearDualheaded())) return;
		ClrBit(Train::From(v)->flags, VRF_NEED_REPAIR);
		ClrBit(Train::From(v)->flags, VRF_HAS_HIT_RV);
		ClrBit(Train::From(v)->flags, VRF_CONSIST_BREAKDOWN);
		Train::From(v)->critical_breakdown_count = 0;
		const RailVehicleInfo *rvi = &e->u.rail;
		v->vcache.cached_max_speed = rvi->max_speed;
		if (Train::From(v)->IsFrontEngine()) {
			Train::From(v)->ConsistChanged(CCF_REFIT);
			CLRBITS(Train::From(v)->flags, (1 << VRF_BREAKDOWN_BRAKING) | VRF_IS_BROKEN );
		}
	} else if (v->type == VEH_ROAD) {
		RoadVehicle::From(v)->critical_breakdown_count = 0;
	} else if (v->type == VEH_SHIP) {
		Ship::From(v)->critical_breakdown_count = 0;
	}
	v->vehstatus &= ~VS_AIRCRAFT_BROKEN;
	ClrBit(v->vehicle_flags, VF_REPLACEMENT_PENDING);
	SetWindowDirty(WC_VEHICLE_DETAILS, v->index); // ensure that last service date and reliability are updated

	do {
		v->date_of_last_service = EconTime::CurDate();
		v->date_of_last_service_newgrf = CalTime::CurDate();
		if (_settings_game.vehicle.pay_for_repair && v->breakdowns_since_last_service) {
			_vehicles_to_pay_repair.insert(v->index);
		} else {
			v->breakdowns_since_last_service = 0;
		}
		v->reliability = v->GetEngine()->reliability;
		/* Prevent vehicles from breaking down directly after exiting the depot. */
		v->breakdown_chance = 0;
		v->breakdown_ctr = 0;
		v = v->Next();
	} while (v != nullptr && v->HasEngineType());
}

/**
 * Check if the vehicle needs to go to a depot in near future (if a opportunity presents itself) for service or replacement.
 *
 * @see NeedsAutomaticServicing()
 * @return true if the vehicle should go to a depot if a opportunity presents itself.
 */
bool Vehicle::NeedsServicing() const
{
	/* Stopped or crashed vehicles will not move, as such making unmovable
	 * vehicles to go for service is lame. */
	if (this->vehstatus & (VS_STOPPED | VS_CRASHED)) return false;

	bool service_not_due;
	/* Service intervals can be measured in different units, which we handle individually. */
	if (this->ServiceIntervalIsPercent()) {
		/* Service interval is in percents. */
		service_not_due = (this->reliability >= this->GetEngine()->reliability * (100 - this->GetServiceInterval()) / 100);
	} else if (EconTime::UsingWallclockUnits()) {
		/* Service interval is in minutes. */
		service_not_due = (this->date_of_last_service + (this->GetServiceInterval() * EconTime::DAYS_IN_ECONOMY_WALLCLOCK_MONTH) >= EconTime::CurDate());
	} else {
		/* Service interval is in days. */
		service_not_due = (this->date_of_last_service + this->GetServiceInterval() >= EconTime::CurDate());
	}

	/* Are we ready for the next service cycle? */
	bool needs_service = true;
	const Company *c = Company::Get(this->owner);
	if (service_not_due
			&& !(this->type == VEH_TRAIN && HasBit(Train::From(this)->flags, VRF_CONSIST_BREAKDOWN) && Train::From(this)->ConsistNeedsRepair())
			&& !(this->type == VEH_ROAD && RoadVehicle::From(this)->critical_breakdown_count > 0)
			&& !(this->type == VEH_SHIP && Ship::From(this)->critical_breakdown_count > 0)) {
		needs_service = false;
	}

	if (!needs_service && !HasBit(this->vehicle_flags, VF_REPLACEMENT_PENDING)) {
		return false;
	}

	/* If we're servicing anyway, because we have not disabled servicing when
	 * there are no breakdowns or we are playing with breakdowns, bail out. */
	if (needs_service && (!_settings_game.order.no_servicing_if_no_breakdowns ||
			_settings_game.difficulty.vehicle_breakdowns != 0)) {
		return true;
	}

	/* Is vehicle old and renewing is enabled */
	if (needs_service && this->NeedsAutorenewing(c, true)) {
		return true;
	}

	if (this->type == VEH_TRAIN) {
		const TemplateVehicle *tv = GetTemplateVehicleByGroupIDRecursive(this->group_id);
		if (tv != nullptr) {
			return ShouldServiceTrainForTemplateReplacement(Train::From(this), tv);
		}
	}

	/* Test whether there is some pending autoreplace.
	 * Note: We do this after the service-interval test.
	 * There are a lot more reasons for autoreplace to fail than we can test here reasonably. */
	bool pending_replace = false;
	Money needed_money = c->settings.engine_renew_money;
	if (needed_money > GetAvailableMoney(c->index)) return false;

	for (const Vehicle *v = this; v != nullptr; v = (v->type == VEH_TRAIN) ? Train::From(v)->GetNextUnit() : nullptr) {
		bool replace_when_old = false;
		EngineID new_engine = EngineReplacementForCompany(c, v->engine_type, v->group_id, &replace_when_old);

		/* Check engine availability */
		if (new_engine == INVALID_ENGINE || !HasBit(Engine::Get(new_engine)->company_avail, v->owner)) continue;
		/* Is the vehicle old if we are not always replacing? */
		if (replace_when_old && !v->NeedsAutorenewing(c, false)) continue;

		/* Check refittability */
		CargoTypes available_cargo_types, union_mask;
		GetArticulatedRefitMasks(new_engine, true, &union_mask, &available_cargo_types);

		/* Is this a multi-cargo ship? */
		if (union_mask != 0 && v->type == VEH_SHIP && v->Next() != nullptr) {
			CargoTypes cargoes = 0;
			for (const Vehicle *u = v; u != nullptr; u = u->Next()) {
				if (u->cargo_type != INVALID_CARGO && u->GetEngine()->CanCarryCargo()) {
					SetBit(cargoes, u->cargo_type);
				}
			}
			if (!HasAtMostOneBit(cargoes)) {
				/* Ship has more than one cargo, special handling */
				if (!AutoreplaceMultiPartShipWouldSucceed(new_engine, v, cargoes)) continue;
				union_mask = 0;
			}
		}

		/* Is there anything to refit? */
		if (union_mask != 0) {
			CargoType cargo_type;
			CargoTypes cargo_mask = GetCargoTypesOfArticulatedVehicle(v, &cargo_type);
			if (!HasAtMostOneBit(cargo_mask)) {
				CargoTypes new_engine_default_cargoes = GetCargoTypesOfArticulatedParts(new_engine);
				if ((cargo_mask & new_engine_default_cargoes) != cargo_mask) {
					/* We cannot refit to mixed cargoes in an automated way */
					continue;
				}
				/* engine_type is already a mixed cargo type which matches the incoming vehicle by default, no refit required */
			} else {
				/* Did the old vehicle carry anything? */
				if (cargo_type != INVALID_CARGO) {
					/* We can't refit the vehicle to carry the cargo we want */
					if (!HasBit(available_cargo_types, cargo_type)) continue;
				}
			}
		}

		/* Check money.
		 * We want 2*(the price of the new vehicle) without looking at the value of the vehicle we are going to sell. */
		pending_replace = true;
		needed_money += 2 * Engine::Get(new_engine)->GetCost();
		if (needed_money > GetAvailableMoney(c->index)) return false;
	}

	return pending_replace;
}

/**
 * Checks if the current order should be interrupted for a service-in-depot order.
 * @see NeedsServicing()
 * @return true if the current order should be interrupted.
 */
bool Vehicle::NeedsAutomaticServicing() const
{
	if (this->HasDepotOrder()) return false;
	if (this->current_order.IsType(OT_LOADING)) return false;
	if (this->current_order.IsType(OT_LOADING_ADVANCE)) return false;
	if (this->current_order.IsType(OT_GOTO_DEPOT) && (this->current_order.GetDepotOrderType() & ODTFB_SERVICE) == 0) return false;
	return NeedsServicing();
}

uint Vehicle::Crash(bool)
{
	assert((this->vehstatus & VS_CRASHED) == 0);
	assert(this->Previous() == nullptr); // IsPrimaryVehicle fails for free-wagon-chains

	uint pass = 0;
	/* Stop the vehicle. */
	if (this->IsPrimaryVehicle()) this->vehstatus |= VS_STOPPED;
	/* crash all wagons, and count passengers */
	for (Vehicle *v = this; v != nullptr; v = v->Next()) {
		/* We do not transfer reserver cargo back, so TotalCount() instead of StoredCount() */
		if (IsCargoInClass(v->cargo_type, CC_PASSENGERS)) pass += v->cargo.TotalCount();
		v->vehstatus |= VS_CRASHED;
		v->MarkAllViewportsDirty();
		v->InvalidateImageCache();
	}

	this->ClearSeparation();
	if (HasBit(this->vehicle_flags, VF_TIMETABLE_SEPARATION)) ClrBit(this->vehicle_flags, VF_TIMETABLE_STARTED);

	/* Dirty some windows */
	InvalidateWindowClassesData(GetWindowClassForVehicleType(this->type), 0);
	SetWindowWidgetDirty(WC_VEHICLE_VIEW, this->index, WID_VV_START_STOP);
	SetWindowDirty(WC_VEHICLE_DETAILS, this->index);
	SetWindowDirty(WC_VEHICLE_DEPOT, this->tile.base());
	InvalidateWindowClassesData(WC_DEPARTURES_BOARD, 0);

	delete this->cargo_payment;
	assert(this->cargo_payment == nullptr); // cleared by ~CargoPayment

	return RandomRange(pass + 1); // Randomise deceased passengers.
}

/**
 * Update cache of whether the vehicle should be drawn (i.e. if it isn't hidden, or it is in a tunnel but being shown transparently)
 * @return whether to show vehicle
 */
void Vehicle::UpdateIsDrawn()
{
	bool drawn = !(HasBit(this->subtype, GVSF_VIRTUAL)) && (!(this->vehstatus & VS_HIDDEN) ||
			(IsTransparencySet(TO_TUNNELS) &&
				((this->type == VEH_TRAIN && Train::From(this)->track == TRACK_BIT_WORMHOLE) ||
				(this->type == VEH_ROAD && RoadVehicle::From(this)->state == RVSB_WORMHOLE))));

	AssignBit(this->vcache.cached_veh_flags, VCF_IS_DRAWN, drawn);
}

void UpdateAllVehiclesIsDrawn()
{
	for (Vehicle *v : Vehicle::Iterate()) { v->UpdateIsDrawn(); }
}

/**
 * Displays a "NewGrf Bug" error message for a engine, and pauses the game if not networking.
 * @param engine The engine that caused the problem
 * @param part1  Part 1 of the error message, taking the grfname as parameter 1
 * @param part2  Part 2 of the error message, taking the engine as parameter 2
 * @param bug_type Flag to check and set in grfconfig
 * @param critical Shall the "OpenTTD might crash"-message be shown when the player tries to unpause?
 */
void ShowNewGrfVehicleError(EngineID engine, StringID part1, StringID part2, GRFBugs bug_type, bool critical)
{
	const Engine *e = Engine::Get(engine);
	GRFConfig *grfconfig = GetGRFConfig(e->GetGRFID());

	/* Missing GRF. Nothing useful can be done in this situation. */
	if (grfconfig == nullptr) return;

	if (!HasBit(grfconfig->grf_bugs, bug_type)) {
		SetBit(grfconfig->grf_bugs, bug_type);
		SetDParamStr(0, grfconfig->GetName());
		SetDParam(1, engine);
		ShowErrorMessage(part1, part2, WL_CRITICAL);
		if (!_networking) Command<CMD_PAUSE>::Do(DC_EXEC, critical ? PM_PAUSED_ERROR : PM_PAUSED_NORMAL, true);
	}

	std::string log_msg;
	auto log = [&](StringID str) {
		std::string msg = GetString(str);
		const char *start = strip_leading_colours(msg);
		Debug(grf, 0, "{}", start);
		log_msg += start;
	};

	SetDParamStr(0, grfconfig->GetName());
	log(part1);

	log_msg += ", ";

	SetDParam(1, engine);
	log(part2);

	AppendSpecialEventsLogEntry(std::move(log_msg));
}

/**
 * Logs a bug in GRF and shows a warning message if this
 * is for the first time this happened.
 * @param u first vehicle of chain
 */
void VehicleLengthChanged(const Vehicle *u)
{
	/* show a warning once for each engine in whole game and once for each GRF after each game load */
	const Engine *engine = u->GetEngine();
	if (engine->grf_prop.grffile == nullptr) {
		// This can be reached if an engine is unexpectedly no longer attached to a GRF at all
		if (GamelogGRFBugReverse(0, engine->grf_prop.local_id)) {
			ShowNewGrfVehicleError(u->engine_type, STR_NEWGRF_BROKEN, STR_NEWGRF_BROKEN_VEHICLE_LENGTH, GBUG_VEH_LENGTH, true);
		}
		return;
	}
	uint32_t grfid = engine->grf_prop.grfid;
	GRFConfig *grfconfig = GetGRFConfig(grfid);
	if (GamelogGRFBugReverse(grfid, engine->grf_prop.local_id) || !HasBit(grfconfig->grf_bugs, GBUG_VEH_LENGTH)) {
		ShowNewGrfVehicleError(u->engine_type, STR_NEWGRF_BROKEN, STR_NEWGRF_BROKEN_VEHICLE_LENGTH, GBUG_VEH_LENGTH, true);
	}
}

/**
 * Vehicle constructor.
 * @param type Type of the new vehicle.
 */
Vehicle::Vehicle(VehicleType type)
{
	this->type               = type;
	this->coord.left         = INVALID_COORD;
	this->group_id           = DEFAULT_GROUP;
	this->fill_percent_te_id = INVALID_TE_ID;
	this->first              = this;
	this->colourmap          = PAL_NONE;
	this->cargo_age_counter  = 1;
	this->last_station_visited = INVALID_STATION;
	this->last_loading_station = INVALID_STATION;
	this->last_loading_tick = StateTicks{0};
	this->cur_image_valid_dir  = INVALID_DIR;
	this->vcache.cached_veh_flags = 0;
}

using VehicleTypeTileHash = robin_hood::unordered_map<TileIndex, VehicleID>;
static std::array<VehicleTypeTileHash, 4> _vehicle_tile_hashes;

static Vehicle *VehicleFromTileHash(int xl, int yl, int xu, int yu, VehicleType type, void *data, VehicleFromPosProc *proc, bool find_first)
{
	VehicleTypeTileHash &vhash = _vehicle_tile_hashes[type];

	for (int y = yl; ; y++) {
		for (int x = xl; ; x++) {
			auto iter = vhash.find(TileXY(x, y));
			if (iter != vhash.end()) {
				Vehicle *v = Vehicle::Get(iter->second);
				do {
					Vehicle *a = proc(v, data);
					if (find_first && a != nullptr) return a;

					v = v->hash_tile_next;
				} while (v != nullptr);
			}
			if (x == xu) break;
		}
		if (y == yu) break;
	}

	return nullptr;
}


/**
 * Helper function for FindVehicleOnPos/HasVehicleOnPos.
 * @note Do not call this function directly!
 * @param x    The X location on the map
 * @param y    The Y location on the map
 * @param data Arbitrary data passed to proc
 * @param proc The proc that determines whether a vehicle will be "found".
 * @param find_first Whether to return on the first found or iterate over
 *                   all vehicles
 * @return the best matching or first vehicle (depending on find_first).
 */
Vehicle *VehicleFromPosXY(int x, int y, VehicleType type, void *data, VehicleFromPosProc *proc, bool find_first)
{
	const int COLL_DIST = 6;

	/* Hash area to scan is from xl,yl to xu,yu */
	int xl = (x - COLL_DIST) / TILE_SIZE;
	int xu = (x + COLL_DIST) / TILE_SIZE;
	int yl = (y - COLL_DIST) / TILE_SIZE;
	int yu = (y + COLL_DIST) / TILE_SIZE;

	return VehicleFromTileHash(xl, yl, xu, yu, type, data, proc, find_first);
}

/**
 * Helper function for FindVehicleOnPos/HasVehicleOnPos.
 * @note Do not call this function directly!
 * @param tile The location on the map
 * @param type The vehicle type
 * @param data Arbitrary data passed to \a proc.
 * @param proc The proc that determines whether a vehicle will be "found".
 * @param find_first Whether to return on the first found or iterate over
 *                   all vehicles
 * @return the best matching or first vehicle (depending on find_first).
 */
Vehicle *VehicleFromPos(TileIndex tile, VehicleType type, void *data, VehicleFromPosProc *proc, bool find_first)
{
	VehicleTypeTileHash &vhash = _vehicle_tile_hashes[type];

	auto iter = vhash.find(tile);
	if (iter != vhash.end()) {
		Vehicle *v = Vehicle::Get(iter->second);
		do {
			Vehicle *a = proc(v, data);
			if (find_first && a != nullptr) return a;

			v = v->hash_tile_next;
		} while (v != nullptr);
	}

	return nullptr;
}

/**
 * Returns the first vehicle on a specific location, this should be iterated using Vehicle::HashTileNext.
 * @note Use #GetFirstVehicleOnPos when you have the intention that all vehicles should be iterated over using Vehicle::HashTileNext. The iteration order is non-deterministic.
 * @param tile The location on the map
 * @param type The vehicle type
 * @return First vehicle or nullptr.
 */
Vehicle *GetFirstVehicleOnPos(TileIndex tile, VehicleType type)
{
	VehicleTypeTileHash &vhash = _vehicle_tile_hashes[type];

	auto iter = vhash.find(tile);
	if (iter != vhash.end()) {
		return Vehicle::Get(iter->second);
	} else {
		return nullptr;
	}
}

/**
 * Callback that returns 'real' vehicles lower or at height \c *(int*)data .
 * @param v Vehicle to examine.
 * @param data unused.
 * @return \a v if conditions are met, else \c nullptr.
 */
static Vehicle *EnsureNoVehicleProc(Vehicle *v, void *data)
{
	return v;
}

/**
 * Callback that returns 'real' train-collidable road vehicles lower or at height \c *(int*)data .
 * @param v Vehicle to examine.
 * @param data unused
 * @return \a v if conditions are met, else \c nullptr.
 */
static Vehicle *EnsureNoTrainCollidableRoadVehicleProc(Vehicle *v, void *data)
{
	if (HasBit(_roadtypes_non_train_colliding, RoadVehicle::From(v)->roadtype)) return nullptr;

	return v;
}

/**
 * Callback that returns 'real' vehicles lower or at height \c *(int*)data .
 * @param v Vehicle to examine.
 * @param data Pointer to height data.
 * @return \a v if conditions are met, else \c nullptr.
 */
static Vehicle *EnsureNoAircraftProcZ(Vehicle *v, void *data)
{
	int z = static_cast<int>(reinterpret_cast<intptr_t>(data));

	if (v->subtype == AIR_SHADOW) return nullptr;
	if (v->z_pos > z) return nullptr;

	return v;
}

/**
 * Ensure there is no vehicle at the ground at the given position.
 * @param tile Position to examine.
 * @return Succeeded command (ground is free) or failed command (a vehicle is found).
 */
CommandCost EnsureNoVehicleOnGround(TileIndex tile)
{
	if (IsAirportTile(tile)) {
		int z = GetTileMaxPixelZ(tile);
		if (VehicleFromPos(tile, VEH_AIRCRAFT, reinterpret_cast<void *>(static_cast<intptr_t>(z)), &EnsureNoAircraftProcZ, true) != nullptr) {
			return CommandCost(STR_ERROR_AIRCRAFT_IN_THE_WAY);
		}
		return CommandCost();
	}

	if (IsTileType(tile, MP_RAILWAY) || IsLevelCrossingTile(tile) || HasStationTileRail(tile) || IsRailTunnelBridgeTile(tile)) {
		if (VehicleFromPos(tile, VEH_TRAIN, nullptr, &EnsureNoVehicleProc, true) != nullptr) {
			return CommandCost(STR_ERROR_TRAIN_IN_THE_WAY);
		}
	}
	if (IsTileType(tile, MP_ROAD) || IsAnyRoadStopTile(tile) || (IsTileType(tile, MP_TUNNELBRIDGE) && GetTunnelBridgeTransportType(tile) == TRANSPORT_ROAD)) {
		if (VehicleFromPos(tile, VEH_ROAD, nullptr, &EnsureNoVehicleProc, true) != nullptr) {
			return CommandCost(STR_ERROR_ROAD_VEHICLE_IN_THE_WAY);
		}
	}
	if (HasTileWaterClass(tile) || (IsBridgeTile(tile) && GetTunnelBridgeTransportType(tile) == TRANSPORT_WATER)) {
		if (VehicleFromPos(tile, VEH_SHIP, nullptr, &EnsureNoVehicleProc, true) != nullptr) {
			return CommandCost(STR_ERROR_SHIP_IN_THE_WAY);
		}
	}

	return CommandCost();
}

bool IsTrainCollidableRoadVehicleOnGround(TileIndex tile)
{
	return VehicleFromPos(tile, VEH_ROAD, nullptr, &EnsureNoTrainCollidableRoadVehicleProc, true) != nullptr;
}

struct GetVehicleTunnelBridgeProcData {
	const Vehicle *v;
	TileIndex t;
	TunnelBridgeIsFreeMode mode;
};

/** Procedure called for every vehicle found in tunnel/bridge in the hash map */
static Vehicle *GetVehicleTunnelBridgeProc(Vehicle *v, void *data)
{
	const GetVehicleTunnelBridgeProcData *info = (GetVehicleTunnelBridgeProcData*) data;
	if (v == info->v) return nullptr;

	if (v->type == VEH_TRAIN && info->mode != TBIFM_ALL && IsBridge(info->t)) {
		TrackBits vehicle_track = Train::From(v)->track;
		if (!(vehicle_track & TRACK_BIT_WORMHOLE)) {
			if (info->mode == TBIFM_ACROSS_ONLY && !(GetAcrossBridgePossibleTrackBits(info->t) & vehicle_track)) return nullptr;
			if (info->mode == TBIFM_PRIMARY_ONLY && !(GetPrimaryTunnelBridgeTrackBits(info->t) & vehicle_track)) return nullptr;
		}
	}

	return v;
}

/**
 * Finds vehicle in tunnel / bridge
 * @param tile first end
 * @param endtile second end
 * @param ignore Ignore this vehicle when searching
 * @param mode Whether to only find vehicles which are passing across the bridge/tunnel or on connecting bridge head track pieces, or only on primary track type pieces
 * @return Succeeded command (if tunnel/bridge is free) or failed command (if a vehicle is using the tunnel/bridge).
 */
CommandCost TunnelBridgeIsFree(TileIndex tile, TileIndex endtile, const Vehicle *ignore, TunnelBridgeIsFreeMode mode)
{
	/* Value v is not safe in MP games, however, it is used to generate a local
	 * error message only (which may be different for different machines).
	 * Such a message does not affect MP synchronisation.
	 */
	GetVehicleTunnelBridgeProcData data;
	data.v = ignore;
	data.t = tile;
	data.mode = mode;
	VehicleType type = static_cast<VehicleType>(GetTunnelBridgeTransportType(tile));
	Vehicle *v = VehicleFromPos(tile, type, &data, &GetVehicleTunnelBridgeProc, true);
	if (v == nullptr) {
		data.t = endtile;
		v = VehicleFromPos(endtile, type, &data, &GetVehicleTunnelBridgeProc, true);
	}

	if (v != nullptr) return CommandCost(STR_ERROR_TRAIN_IN_THE_WAY + v->type);
	return CommandCost();
}

struct FindTrainClosestToTunnelBridgeEndInfo {
	Train *best;     ///< The currently "best" vehicle we have found.
	int32_t best_pos;
	DiagDirection direction;

	FindTrainClosestToTunnelBridgeEndInfo(DiagDirection direction) : best(nullptr), best_pos(INT32_MIN), direction(direction) {}
};

/** Callback for Has/FindVehicleOnPos to find a train in a signalled tunnel/bridge */
static Vehicle *FindClosestTrainToTunnelBridgeEndEnum(Vehicle *v, void *data)
{
	FindTrainClosestToTunnelBridgeEndInfo *info = (FindTrainClosestToTunnelBridgeEndInfo *)data;

	/* Only look for train heads and tails. */
	if (v->Previous() != nullptr && v->Next() != nullptr) return nullptr;

	if ((v->vehstatus & VS_CRASHED)) return nullptr;

	Train *t = Train::From(v);

	if (!IsDiagonalDirection(t->direction)) {
		/* Check for vehicles on non-across track pieces of custom bridge head */
		if ((GetAcrossTunnelBridgeTrackBits(t->tile) & t->track & TRACK_BIT_ALL) == TRACK_BIT_NONE) return nullptr;
	}

	int32_t pos;
	switch (info->direction) {
		default: NOT_REACHED();
		case DIAGDIR_NE: pos = -v->x_pos; break; // X: lower is better
		case DIAGDIR_SE: pos =  v->y_pos; break; // Y: higher is better
		case DIAGDIR_SW: pos =  v->x_pos; break; // X: higher is better
		case DIAGDIR_NW: pos = -v->y_pos; break; // Y: lower is better
	}

	/* ALWAYS return the lowest ID (anti-desync!) if the coordinate is the same */
	if (pos > info->best_pos || (pos == info->best_pos && t->First()->index < info->best->index)) {
		info->best = t->First();
		info->best_pos = pos;
	}

	return t;
}

Train *GetTrainClosestToTunnelBridgeEnd(TileIndex tile, TileIndex other_tile)
{
	FindTrainClosestToTunnelBridgeEndInfo info(ReverseDiagDir(GetTunnelBridgeDirection(tile)));
	FindVehicleOnPos(tile, VEH_TRAIN, &info, FindClosestTrainToTunnelBridgeEndEnum);
	FindVehicleOnPos(other_tile, VEH_TRAIN, &info, FindClosestTrainToTunnelBridgeEndEnum);
	return info.best;
}


struct GetAvailableFreeTilesInSignalledTunnelBridgeChecker {
	DiagDirection direction;
	int pos;
	int lowest_seen;
};

static Vehicle *GetAvailableFreeTilesInSignalledTunnelBridgeEnum(Vehicle *v, void *data)
{
	/* Don't look at wagons between front and back of train. */
	if ((v->Previous() != nullptr && v->Next() != nullptr)) return nullptr;

	if (!IsDiagonalDirection(v->direction)) {
		/* Check for vehicles on non-across track pieces of custom bridge head */
		if ((GetAcrossTunnelBridgeTrackBits(v->tile) & Train::From(v)->track & TRACK_BIT_ALL) == TRACK_BIT_NONE) return nullptr;
	}

	GetAvailableFreeTilesInSignalledTunnelBridgeChecker *checker = (GetAvailableFreeTilesInSignalledTunnelBridgeChecker*) data;
	int v_pos;

	switch (checker->direction) {
		default: NOT_REACHED();
		case DIAGDIR_NE: v_pos = -v->x_pos + TILE_UNIT_MASK; break;
		case DIAGDIR_SE: v_pos =  v->y_pos; break;
		case DIAGDIR_SW: v_pos =  v->x_pos; break;
		case DIAGDIR_NW: v_pos = -v->y_pos + TILE_UNIT_MASK; break;
	}
	if (v_pos > checker->pos && v_pos < checker->lowest_seen) {
		checker->lowest_seen = v_pos;
	}

	return nullptr;
}

int GetAvailableFreeTilesInSignalledTunnelBridgeWithStartOffset(TileIndex entrance, TileIndex exit, int offset)
{
	if (offset < 0) offset = 0;
	TileIndex tile = entrance;
	if (offset > 0) tile += offset * TileOffsByDiagDir(GetTunnelBridgeDirection(entrance));
	int free_tiles = GetAvailableFreeTilesInSignalledTunnelBridge(entrance, exit, tile);
	if (free_tiles != INT_MAX && offset > 0) free_tiles += offset;
	return free_tiles;
}

int GetAvailableFreeTilesInSignalledTunnelBridge(TileIndex entrance, TileIndex exit, TileIndex tile)
{
	GetAvailableFreeTilesInSignalledTunnelBridgeChecker checker;
	checker.direction = GetTunnelBridgeDirection(entrance);
	checker.lowest_seen = INT_MAX;
	switch (checker.direction) {
		default: NOT_REACHED();
		case DIAGDIR_NE: checker.pos = -(int)(TileX(tile) * TILE_SIZE); break;
		case DIAGDIR_SE: checker.pos =       (TileY(tile) * TILE_SIZE); break;
		case DIAGDIR_SW: checker.pos =       (TileX(tile) * TILE_SIZE); break;
		case DIAGDIR_NW: checker.pos = -(int)(TileY(tile) * TILE_SIZE); break;
	}

	FindVehicleOnPos(entrance, VEH_TRAIN, &checker, &GetAvailableFreeTilesInSignalledTunnelBridgeEnum);
	FindVehicleOnPos(exit, VEH_TRAIN, &checker, &GetAvailableFreeTilesInSignalledTunnelBridgeEnum);

	if (checker.lowest_seen == INT_MAX) {
		/* Remainder of bridge/tunnel is clear */
		return INT_MAX;
	}

	return (checker.lowest_seen - checker.pos) / TILE_SIZE;
}

static Vehicle *EnsureNoTrainOnTrackProc(Vehicle *v, void *data)
{
	TrackBits rail_bits = *(TrackBits *)data;

	Train *t = Train::From(v);
	if (rail_bits & TRACK_BIT_WORMHOLE) {
		if (t->track & TRACK_BIT_WORMHOLE) return v;
		rail_bits &= ~TRACK_BIT_WORMHOLE;
	} else if (t->track & TRACK_BIT_WORMHOLE) {
		return nullptr;
	}
	if ((t->track != rail_bits) && !TracksOverlap(t->track | rail_bits)) return nullptr;

	return v;
}

/**
 * Tests if a vehicle interacts with the specified track bits.
 * All track bits interact except parallel #TRACK_BIT_HORZ or #TRACK_BIT_VERT.
 *
 * @param tile The tile.
 * @param track_bits The track bits.
 * @return \c true if no train that interacts, is found. \c false if a train is found.
 */
CommandCost EnsureNoTrainOnTrackBits(TileIndex tile, TrackBits track_bits)
{
	/* Value v is not safe in MP games, however, it is used to generate a local
	 * error message only (which may be different for different machines).
	 * Such a message does not affect MP synchronisation.
	 */
	Vehicle *v = VehicleFromPos(tile, VEH_TRAIN, &track_bits, &EnsureNoTrainOnTrackProc, true);
	if (v != nullptr) return CommandCost(STR_ERROR_TRAIN_IN_THE_WAY + v->type);
	return CommandCost();
}

void UpdateVehicleTileHash(Vehicle *v, bool remove)
{
	TileIndex old_hash_tile = v->hash_tile_current;
	TileIndex new_hash_tile;

	if (remove || HasBit(v->subtype, GVSF_VIRTUAL) || (v->tile == 0 && _settings_game.construction.freeform_edges)) {
		new_hash_tile = INVALID_TILE;
	} else {
		new_hash_tile = v->tile;
	}

	if (old_hash_tile == new_hash_tile) return;

	VehicleTypeTileHash &vhash = _vehicle_tile_hashes[v->type];

	/* Remove from the old position in the hash table */
	if (old_hash_tile != INVALID_TILE) {
		if (v->hash_tile_next != nullptr) v->hash_tile_next->hash_tile_prev = v->hash_tile_prev;
		if (v->hash_tile_prev != nullptr) {
			v->hash_tile_prev->hash_tile_next = v->hash_tile_next;
		} else {
			/* This was the first vehicle in the chain */
			if (v->hash_tile_next != nullptr) {
				vhash[old_hash_tile] = v->hash_tile_next->index;
			} else {
				vhash.erase(old_hash_tile);
			}
		}
	}

	/* Insert vehicle at beginning of the new position in the hash table */
	if (new_hash_tile != INVALID_TILE) {
		auto res = vhash.insert({ new_hash_tile, v->index });
		if (res.second) {
			/* Insert took place */
			v->hash_tile_next = nullptr;
			v->hash_tile_prev = nullptr;
		} else {
			/* Key already existed */
			Vehicle *next = Vehicle::Get(res.first->second);
			next->hash_tile_prev = v;
			v->hash_tile_next = next;
			v->hash_tile_prev = nullptr;
			res.first->second = v->index;
		}
	}

	/* Remember current hash tile */
	v->hash_tile_current = new_hash_tile;
}

bool ValidateVehicleTileHash(const Vehicle *v)
{
	if ((v->type == VEH_TRAIN && Train::From(v)->IsVirtual())
			|| (v->type == VEH_SHIP && HasBit(v->subtype, GVSF_VIRTUAL))
			|| (v->type == VEH_AIRCRAFT && v->tile == 0 && _settings_game.construction.freeform_edges)
			|| v->type >= VEH_COMPANY_END) {
		return v->hash_tile_current == INVALID_TILE;
	}

	if (v->hash_tile_current != v->tile) return false;

	auto iter = _vehicle_tile_hashes[v->type].find(v->hash_tile_current);
	if (iter == _vehicle_tile_hashes[v->type].end()) return false;

	for (const Vehicle *u = Vehicle::GetIfValid(iter->second); u != nullptr; u = u->hash_tile_next) {
		if (u == v) return true;
	}

	return false;
}

static Vehicle *_vehicle_viewport_hash[1 << (GEN_HASHX_BITS + GEN_HASHY_BITS)];

static void UpdateVehicleViewportHash(Vehicle *v, int x, int y)
{
	Vehicle **old_hash, **new_hash;
	int old_x = v->coord.left;
	int old_y = v->coord.top;

	new_hash = (x == INVALID_COORD) ? nullptr : &_vehicle_viewport_hash[GEN_HASH(x, y)];
	old_hash = (old_x == INVALID_COORD) ? nullptr : &_vehicle_viewport_hash[GEN_HASH(old_x, old_y)];

	if (old_hash == new_hash) return;

	/* remove from hash table? */
	if (old_hash != nullptr) {
		if (v->hash_viewport_next != nullptr) v->hash_viewport_next->hash_viewport_prev = v->hash_viewport_prev;
		*v->hash_viewport_prev = v->hash_viewport_next;
	}

	/* insert into hash table? */
	if (new_hash != nullptr) {
		v->hash_viewport_next = *new_hash;
		if (v->hash_viewport_next != nullptr) v->hash_viewport_next->hash_viewport_prev = &v->hash_viewport_next;
		v->hash_viewport_prev = new_hash;
		*new_hash = v;
	}
}

struct ViewportHashDeferredItem {
	Vehicle *v;
	int new_hash;
	int old_hash;
};
static std::vector<ViewportHashDeferredItem> _viewport_hash_deferred;

static void UpdateVehicleViewportHashDeferred(Vehicle *v, int x, int y)
{
	int old_x = v->coord.left;
	int old_y = v->coord.top;

	int new_hash = (x == INVALID_COORD) ? INVALID_COORD : GEN_HASH(x, y);
	int old_hash = (old_x == INVALID_COORD) ? INVALID_COORD : GEN_HASH(old_x, old_y);

	if (new_hash != old_hash) {
		_viewport_hash_deferred.push_back({ v, new_hash, old_hash });
	}
}

static void ProcessDeferredUpdateVehicleViewportHashes()
{
	for (const ViewportHashDeferredItem &item : _viewport_hash_deferred) {
		Vehicle *v = item.v;

		/* remove from hash table? */
		if (item.old_hash != INVALID_COORD) {
			if (v->hash_viewport_next != nullptr) v->hash_viewport_next->hash_viewport_prev = v->hash_viewport_prev;
			*v->hash_viewport_prev = v->hash_viewport_next;
		}

		/* insert into hash table? */
		if (item.new_hash != INVALID_COORD) {
			Vehicle **new_hash = &_vehicle_viewport_hash[item.new_hash];
			v->hash_viewport_next = *new_hash;
			if (v->hash_viewport_next != nullptr) v->hash_viewport_next->hash_viewport_prev = &v->hash_viewport_next;
			v->hash_viewport_prev = new_hash;
			*new_hash = v;
		}
	}
	_viewport_hash_deferred.clear();
}

void ResetVehicleHash()
{
	for (Vehicle *v : Vehicle::Iterate()) {
		v->hash_tile_next = nullptr;
		v->hash_tile_prev = nullptr;
		v->hash_tile_current = INVALID_TILE;
	}
	memset(_vehicle_viewport_hash, 0, sizeof(_vehicle_viewport_hash));
	for (VehicleTypeTileHash &vhash : _vehicle_tile_hashes) {
		vhash.clear();
	}
}

void ResetVehicleColourMap()
{
	for (Vehicle *v : Vehicle::Iterate()) { v->colourmap = PAL_NONE; }
}

/**
 * List of vehicles that should check for autoreplace this tick.
 * Mapping of vehicle -> leave depot immediately after autoreplace.
 */
static btree::btree_map<VehicleID, bool> _vehicles_to_autoreplace;

/**
 * List of vehicles that are issued for template replacement this tick.
 */
static btree::btree_set<VehicleID> _vehicles_to_templatereplace;

void InitializeVehicles()
{
	_vehicles_to_autoreplace.clear();
	ResetVehicleHash();
	ResetDisasterVehicleTargeting();
}

uint CountVehiclesInChain(const Vehicle *v)
{
	uint count = 0;
	do count++; while ((v = v->Next()) != nullptr);
	return count;
}

/**
 * Check if a vehicle is counted in num_engines in each company struct
 * @return true if the vehicle is counted in num_engines
 */
bool Vehicle::IsEngineCountable() const
{
	if (HasBit(this->subtype, GVSF_VIRTUAL)) return false;
	switch (this->type) {
		case VEH_AIRCRAFT: return Aircraft::From(this)->IsNormalAircraft(); // don't count plane shadows and helicopter rotors
		case VEH_TRAIN:
			return !this->IsArticulatedPart() && // tenders and other articulated parts
					!Train::From(this)->IsRearDualheaded(); // rear parts of multiheaded engines
		case VEH_ROAD: return RoadVehicle::From(this)->IsFrontEngine();
		case VEH_SHIP: return Ship::From(this)->IsPrimaryVehicle();
		default: return false; // Only count company buildable vehicles
	}
}

/**
 * Check whether Vehicle::engine_type has any meaning.
 * @return true if the vehicle has a usable engine type.
 */
bool Vehicle::HasEngineType() const
{
	switch (this->type) {
		case VEH_AIRCRAFT: return Aircraft::From(this)->IsNormalAircraft();
		case VEH_TRAIN:
		case VEH_ROAD:
		case VEH_SHIP: return true;
		default: return false;
	}
}

/**
 * Retrieves the engine of the vehicle.
 * @return Engine of the vehicle.
 * @pre HasEngineType() == true
 */
const Engine *Vehicle::GetEngine() const
{
	return Engine::Get(this->engine_type);
}

/**
 * Retrieve the NewGRF the vehicle is tied to.
 * This is the GRF providing the Action 3 for the engine type.
 * @return NewGRF associated to the vehicle.
 */
const GRFFile *Vehicle::GetGRF() const
{
	return this->GetEngine()->GetGRF();
}

/**
 * Retrieve the GRF ID of the NewGRF the vehicle is tied to.
 * This is the GRF providing the Action 3 for the engine type.
 * @return GRF ID of the associated NewGRF.
 */
uint32_t Vehicle::GetGRFID() const
{
	return this->GetEngine()->GetGRFID();
}

/**
 * Handle the pathfinding result, especially the lost status.
 * If the vehicle is now lost and wasn't previously fire an
 * event to the AIs and a news message to the user. If the
 * vehicle is not lost anymore remove the news message.
 * @param path_found Whether the vehicle has a path to its destination.
 */
void Vehicle::HandlePathfindingResult(bool path_found)
{
	if (path_found) {
		/* Route found, is the vehicle marked with "lost" flag? */
		if (!HasBit(this->vehicle_flags, VF_PATHFINDER_LOST)) return;

		/* Clear the flag as the PF's problem was solved. */
		ClrBit(this->vehicle_flags, VF_PATHFINDER_LOST);
		if (this->type == VEH_SHIP) {
			Ship::From(this)->lost_count = 0;
		}

		SetWindowWidgetDirty(WC_VEHICLE_VIEW, this->index, WID_VV_START_STOP);
		DirtyVehicleListWindowForVehicle(this);

		/* Delete the news item. */
		DeleteVehicleNews(this->index, AdviceType::VehicleLost);
		return;
	}

	if (!HasBit(this->vehicle_flags, VF_PATHFINDER_LOST)) {
		SetWindowWidgetDirty(WC_VEHICLE_VIEW, this->index, WID_VV_START_STOP);
		DirtyVehicleListWindowForVehicle(this);
	}

	/* Unbunching data is no longer valid. */
	this->ResetDepotUnbunching();

	if (this->type == VEH_SHIP) {
		SetBit(this->vehicle_flags, VF_PATHFINDER_LOST);
		if (Ship::From(this)->lost_count == 255) return;
		Ship::From(this)->lost_count++;
		if (Ship::From(this)->lost_count != 16) return;
	} else {
		/* Were we already lost? */
		if (HasBit(this->vehicle_flags, VF_PATHFINDER_LOST)) return;

		/* It is first time the problem occurred, set the "lost" flag. */
		SetBit(this->vehicle_flags, VF_PATHFINDER_LOST);
	}

	/* Notify user about the event. */
	AI::NewEvent(this->owner, new ScriptEventVehicleLost(this->index));
	if (_settings_client.gui.lost_vehicle_warn && this->owner == _local_company) {
		SetDParam(0, this->index);
		AddVehicleAdviceNewsItem(AdviceType::VehicleLost, STR_NEWS_VEHICLE_IS_LOST, this->index);
	}
}

/** Destroy all stuff that (still) needs the virtual functions to work properly */
void Vehicle::PreDestructor()
{
	if (CleaningPool()) return;

	SCOPE_INFO_FMT([this], "Vehicle::PreDestructor: {}", VehicleInfoDumper(this));

	if (Station::IsValidID(this->last_station_visited)) {
		Station *st = Station::Get(this->last_station_visited);
		st->loading_vehicles.erase(std::remove(st->loading_vehicles.begin(), st->loading_vehicles.end(), this), st->loading_vehicles.end());

		HideFillingPercent(&this->fill_percent_te_id);
		this->CancelReservation(INVALID_STATION, st);
		delete this->cargo_payment;
		dbg_assert(this->cargo_payment == nullptr); // cleared by ~CargoPayment
	}

	if (this->IsEngineCountable()) {
		GroupStatistics::CountEngine(this, -1);
		if (this->IsPrimaryVehicle()) GroupStatistics::CountVehicle(this, -1);
		GroupStatistics::UpdateAutoreplace(this->owner);

		if (this->owner == _local_company) InvalidateAutoreplaceWindow(this->engine_type, this->group_id);
		DeleteGroupHighlightOfVehicle(this);
		if (this->type == VEH_TRAIN) {
			extern void DeleteTraceRestrictSlotHighlightOfVehicle(const Vehicle *v);

			DeleteTraceRestrictSlotHighlightOfVehicle(this);
		}
	}

	Company::Get(this->owner)->freeunits[this->type].ReleaseID(this->unitnumber);

	if (this->type == VEH_AIRCRAFT && this->IsPrimaryVehicle()) {
		Aircraft *a = Aircraft::From(this);
		Station *st = GetTargetAirportIfValid(a);
		if (st != nullptr) {
			const AirportFTA *layout = st->airport.GetFTA()->layout;
			CLRBITS(st->airport.flags, layout[a->previous_pos].block | layout[a->pos].block);
		}
	}


	if (this->type == VEH_ROAD && this->IsPrimaryVehicle()) {
		RoadVehicle *v = RoadVehicle::From(this);
		if ((!(v->vehstatus & VS_CRASHED) && IsInsideMM(v->state, RVSB_IN_DT_ROAD_STOP, RVSB_IN_DT_ROAD_STOP_END)) || IsInsideMM(v->state, RVSB_IN_ROAD_STOP, RVSB_IN_ROAD_STOP_END)) {
			/* Leave the roadstop (bay or drive-through), when you have not already left it. */
			RoadStop::GetByTile(v->tile, GetRoadStopType(v->tile))->Leave(v);
		}

		ReleaseDisasterVehicleTargetingVehicle(this->index);
	}

	if (HasBit(this->vehicle_flags, VF_HAVE_SLOT)) {
		TraceRestrictRemoveVehicleFromAllSlots(this->index);
		ClrBit(this->vehicle_flags, VF_HAVE_SLOT);
	}
	if (this->type == VEH_TRAIN && HasBit(Train::From(this)->flags, VRF_PENDING_SPEED_RESTRICTION)) {
		_pending_speed_restriction_change_map.erase(this->index);
		ClrBit(Train::From(this)->flags, VRF_PENDING_SPEED_RESTRICTION);
	}

	if (this->Previous() == nullptr) {
		InvalidateWindowData(WC_VEHICLE_DEPOT, this->tile.base());
	}

	if (this->IsPrimaryVehicle()) {
		CloseWindowById(WC_VEHICLE_VIEW, this->index);
		CloseWindowById(WC_VEHICLE_ORDERS, this->index);
		CloseWindowById(WC_VEHICLE_REFIT, this->index);
		CloseWindowById(WC_VEHICLE_DETAILS, this->index);
		CloseWindowById(WC_VEHICLE_TIMETABLE, this->index);
		CloseWindowById(WC_SCHDISPATCH_SLOTS, this->index);
		CloseWindowById(WC_VEHICLE_CARGO_TYPE_LOAD_ORDERS, this->index);
		CloseWindowById(WC_VEHICLE_CARGO_TYPE_UNLOAD_ORDERS, this->index);
		SetWindowDirty(WC_COMPANY, this->owner);
		OrderBackup::ClearVehicle(this);
	}
	InvalidateWindowClassesData(GetWindowClassForVehicleType(this->type), 0);
	InvalidateWindowClassesData(WC_DEPARTURES_BOARD, 0);

	this->cargo.Truncate();
	DeleteVehicleOrders(this);
	DeleteDepotHighlightOfVehicle(this);

	StopGlobalFollowVehicle(this);

	/* sometimes, eg. for disaster vehicles, when company bankrupts, when removing crashed/flooded vehicles,
	 * it may happen that vehicle chain is deleted when visible */
	if (this->IsDrawn()) this->MarkAllViewportsDirty();
}

Vehicle::~Vehicle()
{
	if (CleaningPool()) {
		this->cargo.OnCleanPool();
		return;
	}

	if (this->type != VEH_EFFECT) InvalidateVehicleTickCaches();

	if (this->type == VEH_DISASTER) RemoveFromOtherVehicleTickCache(this);

	if (this->breakdowns_since_last_service) _vehicles_to_pay_repair.erase(this->index);

	if (this->type >= VEH_COMPANY_END) {
		/* sometimes, eg. for disaster vehicles, when company bankrupts, when removing crashed/flooded vehicles,
		 * it may happen that vehicle chain is deleted when visible.
		 * Do not redo this for vehicle types where it is done in PreDestructor(). */
		if (this->IsDrawn()) this->MarkAllViewportsDirty();
	}

	Vehicle *v = this->Next();
	this->SetNext(nullptr);

	delete v;

	if (this->type < VEH_COMPANY_END) UpdateVehicleTileHash(this, true);
	UpdateVehicleViewportHash(this, INVALID_COORD, 0);
	if (this->type != VEH_EFFECT) {
		DeleteVehicleNews(this->index);
		DeleteNewGRFInspectWindow(GetGrfSpecFeature(this->type), this->index);
	}
}

/**
 * Vehicle pool is about to be cleaned
 */
void Vehicle::PreCleanPool()
{
	_pending_speed_restriction_change_map.clear();
}

/**
 * Adds a vehicle to the list of vehicles that visited a depot this tick
 * @param *v vehicle to add
 */
void VehicleEnteredDepotThisTick(Vehicle *v)
{
	/* Template Replacement Setup stuff */
	if (GetTemplateIDByGroupIDRecursive(v->group_id) != INVALID_TEMPLATE) {
		/* Vehicle should stop in the depot if it was in 'stopping' state */
		_vehicles_to_templatereplace.insert(v->index);
	}

	/* Vehicle should stop in the depot if it was in 'stopping' state */
	_vehicles_to_autoreplace[v->index] = !(v->vehstatus & VS_STOPPED);

	/* We ALWAYS set the stopped state. Even when the vehicle does not plan on
	 * stopping in the depot, so we stop it to ensure that it will not reserve
	 * the path out of the depot before we might autoreplace it to a different
	 * engine. The new engine would not own the reserved path we store that we
	 * stopped the vehicle, so autoreplace can start it again */
	v->vehstatus |= VS_STOPPED;
}

template <typename T>
void CallVehicleOnNewDay(Vehicle *v)
{
	T::From(v)->T::OnNewDay();

	/* Vehicle::OnPeriodic is decoupled from Vehicle::OnNewDay at day lengths >= 8 */
	if (DayLengthFactor() < 8) T::From(v)->T::OnPeriodic();
}

/**
 * Increases the day counter for all vehicles and calls 1-day and 32-day handlers.
 * Each tick, it processes vehicles with "index % DAY_TICKS == _date_fract",
 * so each day, all vehicles are processes in DAY_TICKS steps.
 */
static void RunVehicleDayProc()
{
	if (_game_mode != GM_NORMAL) return;

	/* Run the day_proc for every DAY_TICKS vehicle starting at _date_fract. */
	Vehicle *v = nullptr;
	SCOPE_INFO_FMT([&v], "RunVehicleDayProc: {}", VehicleInfoDumper(v));
	for (size_t i = EconTime::CurDateFract(); i < Vehicle::GetPoolSize(); i += DAY_TICKS) {
		v = Vehicle::Get(i);
		if (v == nullptr) continue;

		/* Call the 32-day callback if needed */
		if ((v->day_counter & 0x1F) == 0 && v->HasEngineType() && (Engine::Get(v->engine_type)->callbacks_used & SGCU_VEHICLE_32DAY_CALLBACK) != 0) {
			uint16_t callback = GetVehicleCallback(CBID_VEHICLE_32DAY_CALLBACK, 0, 0, v->engine_type, v);
			if (callback != CALLBACK_FAILED) {
				if (HasBit(callback, 0)) {
					TriggerVehicle(v, VEHICLE_TRIGGER_CALLBACK_32); // Trigger vehicle trigger 10
				}

				/* After a vehicle trigger, the graphics and properties of the vehicle could change.
				 * Note: MarkDirty also invalidates the palette, which is the meaning of bit 1. So, nothing special there. */
				if (callback != 0) v->First()->MarkDirty();

				if (callback & ~3) ErrorUnknownCallbackResult(v->GetGRFID(), CBID_VEHICLE_32DAY_CALLBACK, callback);
			}
		}

		/* This is called once per day for each vehicle, but not in the first tick of the day */
		switch (v->type) {
			case VEH_TRAIN:
				CallVehicleOnNewDay<Train>(v);
				break;
			case VEH_ROAD:
				CallVehicleOnNewDay<RoadVehicle>(v);
				break;
			case VEH_SHIP:
				CallVehicleOnNewDay<Ship>(v);
				break;
			case VEH_AIRCRAFT:
				CallVehicleOnNewDay<Aircraft>(v);
				break;
			default:
				break;
		}
	}
}

/**
 * Increases the day counter for all vehicles and calls 1-day and 32-day handlers.
 * Each tick, it processes vehicles with "index % DAY_TICKS == _date_fract",
 * so each day, all vehicles are processes in DAY_TICKS steps.
 */
static void RunVehicleCalendarDayProc()
{
	if (_game_mode != GM_NORMAL) return;

	Vehicle *v = nullptr;
	SCOPE_INFO_FMT([&v], "RunVehicleCalendarDayProc: {}", VehicleInfoDumper(v));
	for (size_t i = CalTime::CurDateFract(); i < Vehicle::GetPoolSize(); i += DAY_TICKS) {
		v = Vehicle::Get(i);
		if (v == nullptr) continue;

		/* This is called once per day for each vehicle, but not in the first tick of the day */
		switch (v->type) {
			case VEH_TRAIN:
				AgeVehicle(v);
				break;
			case VEH_ROAD:
				if (v->IsFrontEngine()) AgeVehicle(v);
				break;
			case VEH_SHIP:
				if (static_cast<Ship *>(v)->IsPrimaryVehicle()) AgeVehicle(v);
				break;
			case VEH_AIRCRAFT:
				if (static_cast<Aircraft *>(v)->IsNormalAircraft()) AgeVehicle(v);
				break;
			default:
				break;
		}
	}
}

static void ShowAutoReplaceAdviceMessage(const CommandCost &res, const Vehicle *v)
{
	StringID error_message = res.GetErrorMessage();
	if (error_message == STR_ERROR_AUTOREPLACE_NOTHING_TO_DO || error_message == INVALID_STRING_ID) return;

	if (error_message == STR_ERROR_NOT_ENOUGH_CASH_REQUIRES_CURRENCY) error_message = STR_ERROR_AUTOREPLACE_MONEY_LIMIT;

	StringID message;
	if (error_message == STR_ERROR_TRAIN_TOO_LONG_AFTER_REPLACEMENT) {
		message = error_message;
	} else {
		message = STR_NEWS_VEHICLE_AUTORENEW_FAILED;
	}

	SetDParam(0, v->index);
	SetDParam(1, error_message);
	AddVehicleAdviceNewsItem(AdviceType::AutorenewFailed, message, v->index);
}

static std::vector<VehicleID> _train_news_too_heavy_this_tick;

void ShowTrainTooHeavyAdviceMessage(const Vehicle *v)
{
	if (find_index(_train_news_too_heavy_this_tick, v->index) < 0) {
		_train_news_too_heavy_this_tick.push_back(v->index);
		SetDParam(0, v->index);
		AddNewsItem(STR_ERROR_TRAIN_TOO_HEAVY, NT_ADVICE, NF_INCOLOUR | NF_SMALL | NF_VEHICLE_PARAM0,
				NR_VEHICLE, v->index);
	}
}

bool _tick_caches_valid = false;
std::vector<Train *> _tick_train_front_cache;
std::vector<RoadVehicle *> _tick_road_veh_front_cache;
std::vector<Aircraft *> _tick_aircraft_front_cache;
std::vector<Ship *> _tick_ship_cache;
std::vector<Vehicle *> _tick_other_veh_cache;

std::vector<VehicleID> _remove_from_tick_effect_veh_cache;
btree::btree_set<VehicleID> _tick_effect_veh_cache;

void ClearVehicleTickCaches()
{
	_tick_train_front_cache.clear();
	_tick_road_veh_front_cache.clear();
	_tick_aircraft_front_cache.clear();
	_tick_ship_cache.clear();
	_tick_effect_veh_cache.clear();
	_remove_from_tick_effect_veh_cache.clear();
	_tick_other_veh_cache.clear();
}

void RemoveFromOtherVehicleTickCache(const Vehicle *v)
{
	for (auto &u : _tick_other_veh_cache) {
		if (u == v) u = nullptr;
	}
}

void RebuildVehicleTickCaches()
{
	ClearVehicleTickCaches();

	for (VehicleID i = 0; i < Vehicle::GetPoolSize(); i++) {
		Vehicle *v = Vehicle::Get(i);
		if (v == nullptr) continue;

#if OTTD_UPPER_TAGGED_PTR
		/* Avoid needing to de-reference v */
		uintptr_t ptr = _vehicle_pool.GetRaw(i);
		const VehicleType vtype = VehiclePoolOps::GetVehicleType(ptr);
		const bool is_front = !VehiclePoolOps::IsNonFrontVehiclePtr(ptr);
#else
		const VehicleType vtype = v->type;
		const bool is_front = (v->Previous() == nullptr);
#endif

		switch (vtype) {
			default:
				_tick_other_veh_cache.push_back(v);
				break;

			case VEH_TRAIN:
				if (is_front) _tick_train_front_cache.push_back(Train::From(v));
				break;

			case VEH_ROAD:
				if (is_front) _tick_road_veh_front_cache.push_back(RoadVehicle::From(v));
				break;

			case VEH_AIRCRAFT:
				if (is_front) _tick_aircraft_front_cache.push_back(Aircraft::From(v));
				break;

			case VEH_SHIP:
				if (is_front) _tick_ship_cache.push_back(Ship::From(v));
				break;

			case VEH_EFFECT:
				_tick_effect_veh_cache.insert(i);
				break;
		}
	}
	_tick_caches_valid = true;
}

void ValidateVehicleTickCaches()
{
	if (!_tick_caches_valid) return;

	std::vector<Train *> saved_tick_train_front_cache = std::move(_tick_train_front_cache);
	std::vector<RoadVehicle *> saved_tick_road_veh_front_cache = std::move(_tick_road_veh_front_cache);
	std::vector<Aircraft *> saved_tick_aircraft_front_cache = std::move(_tick_aircraft_front_cache);
	std::vector<Ship *> saved_tick_ship_cache = std::move(_tick_ship_cache);
	btree::btree_set<VehicleID> saved_tick_effect_veh_cache = std::move(_tick_effect_veh_cache);
	for (VehicleID id : _remove_from_tick_effect_veh_cache) {
		saved_tick_effect_veh_cache.erase(id);
	}
	std::vector<Vehicle *> saved_tick_other_veh_cache = std::move(_tick_other_veh_cache);
	saved_tick_other_veh_cache.erase(std::remove(saved_tick_other_veh_cache.begin(), saved_tick_other_veh_cache.end(), nullptr), saved_tick_other_veh_cache.end());

	RebuildVehicleTickCaches();

	assert(saved_tick_train_front_cache == saved_tick_train_front_cache);
	assert(saved_tick_road_veh_front_cache == _tick_road_veh_front_cache);
	assert(saved_tick_aircraft_front_cache == _tick_aircraft_front_cache);
	assert(saved_tick_ship_cache == _tick_ship_cache);
	assert(saved_tick_effect_veh_cache == _tick_effect_veh_cache);
	assert(saved_tick_other_veh_cache == _tick_other_veh_cache);
}

void VehicleTickCargoAging(Vehicle *v)
{
	if (v->vcache.cached_cargo_age_period != 0) {
		v->cargo_age_counter = std::min(v->cargo_age_counter, v->vcache.cached_cargo_age_period);
		if (--v->cargo_age_counter == 0) {
			v->cargo.AgeCargo();
			v->cargo_age_counter = v->vcache.cached_cargo_age_period;
		}
	}
}

void VehicleTickMotion(Vehicle *v, Vehicle *front)
{
	/* Do not play any sound when crashed */
	if (front->vehstatus & VS_CRASHED) return;

	/* Do not play any sound when in depot or tunnel */
	if (v->vehstatus & VS_HIDDEN) return;

	v->motion_counter += front->cur_speed;
	if (_settings_client.sound.vehicle && _settings_client.music.effect_vol != 0) {
		/* Play a running sound if the motion counter passes 256 (Do we not skip sounds?) */
		if (GB(v->motion_counter, 0, 8) < front->cur_speed) PlayVehicleSound(v, VSE_RUNNING);

		/* Play an alternating running sound every 16 ticks */
		if (GB(v->tick_counter, 0, 4) == 0) {
			/* Play running sound when speed > 0 and not braking */
			bool running = (front->cur_speed > 0) && !(front->vehstatus & (VS_STOPPED | VS_TRAIN_SLOWING));
			PlayVehicleSound(v, running ? VSE_RUNNING_16 : VSE_STOPPED_16);
		}
	}
}

void CallVehicleTicks()
{
	_vehicles_to_autoreplace.clear();
	_vehicles_to_templatereplace.clear();
	_vehicles_to_pay_repair.clear();
	_vehicles_to_sell.clear();

	_train_news_too_heavy_this_tick.clear();

	if (TickSkipCounter() == 0) RunVehicleDayProc();

	if (EconTime::UsingWallclockUnits() && !CalTime::IsCalendarFrozen() && CalTime::CurSubDateFract() == 0) {
		RunVehicleCalendarDayProc();
	}

	if (DayLengthFactor() >= 8 && _game_mode == GM_NORMAL) {
		/*
		 * Vehicle::OnPeriodic is decoupled from Vehicle::OnNewDay at day lengths >= 8
		 * Use a fixed interval of 512 ticks (unscaled) instead
		 */

		Vehicle *v = nullptr;
		SCOPE_INFO_FMT([&v], "CallVehicleTicks -> OnPeriodic: {}", VehicleInfoDumper(v));
		for (size_t i = (size_t)(_scaled_tick_counter & 0x1FF); i < Vehicle::GetPoolSize(); i += 0x200) {
			v = Vehicle::Get(i);
			if (v == nullptr) continue;

			/* This is called once per day for each vehicle, but not in the first tick of the day */
			switch (v->type) {
				case VEH_TRAIN:
					Train::From(v)->Train::OnPeriodic();
					break;
				case VEH_ROAD:
					RoadVehicle::From(v)->RoadVehicle::OnPeriodic();
					break;
				case VEH_SHIP:
					Ship::From(v)->Ship::OnPeriodic();
					break;
				case VEH_AIRCRAFT:
					Aircraft::From(v)->Aircraft::OnPeriodic();
					break;
				default:
					break;
			}
		}
	}

	RecordSyncEvent(NSRE_VEH_PERIODIC);

	{
		PerformanceMeasurer framerate(PFE_GL_ECONOMY);
		Station *si_st = nullptr;
		SCOPE_INFO_FMT([&si_st], "CallVehicleTicks: LoadUnloadStation: {}", StationInfoDumper(si_st));
		for (Station *st : Station::Iterate()) {
			si_st = st;
			LoadUnloadStation(st);
		}
	}

	RecordSyncEvent(NSRE_VEH_LOAD_UNLOAD);

	if (!_tick_caches_valid || HasChickenBit(DCBF_VEH_TICK_CACHE)) RebuildVehicleTickCaches();

	if (HasChickenBit(DCBF_WATER_REGION_CLEAR)) {
		DebugInvalidateAllWaterRegions();
	}
	if (HasChickenBit(DCBF_WATER_REGION_INIT_ALL)) {
		DebugInitAllWaterRegions();
	}

	Vehicle *v = nullptr;
	SCOPE_INFO_FMT([&v], "CallVehicleTicks: {}", VehicleInfoDumper(v));
	{
		for (VehicleID id : _remove_from_tick_effect_veh_cache) {
			_tick_effect_veh_cache.erase(id);
		}
		_remove_from_tick_effect_veh_cache.clear();
		for (VehicleID id : _tick_effect_veh_cache) {
			EffectVehicle *u = EffectVehicle::Get(id);
			v = u;
			u->EffectVehicle::Tick();
		}
	}
	if (!_tick_effect_veh_cache.empty()) RecordSyncEvent(NSRE_VEH_EFFECT);
	{
		PerformanceMeasurer framerate(PFE_GL_TRAINS);
		for (Train *front : _tick_train_front_cache) {
			v = front;
			if (!front->Train::Tick()) continue;
			for (Train *u = front; u != nullptr; u = u->Next()) {
				u->tick_counter++;
				VehicleTickCargoAging(u);
				if (u->IsEngine() && !((front->vehstatus & VS_STOPPED) && front->cur_speed == 0)) VehicleTickMotion(u, front);
			}
		}
	}
	RecordSyncEvent(NSRE_VEH_TRAIN);
	{
		PerformanceMeasurer framerate(PFE_GL_ROADVEHS);
		for (RoadVehicle *front : _tick_road_veh_front_cache) {
			v = front;
			if (!front->RoadVehicle::Tick()) continue;
			for (RoadVehicle *u = front; u != nullptr; u = u->Next()) {
				u->tick_counter++;
				VehicleTickCargoAging(u);
			}
			if (!(front->vehstatus & VS_STOPPED)) VehicleTickMotion(front, front);
		}
	}
	if (!_tick_road_veh_front_cache.empty()) RecordSyncEvent(NSRE_VEH_ROAD);
	{
		PerformanceMeasurer framerate(PFE_GL_AIRCRAFT);
		for (Aircraft *front : _tick_aircraft_front_cache) {
			v = front;
			if (!front->Aircraft::Tick()) continue;
			for (Aircraft *u = front; u != nullptr; u = u->Next()) {
				VehicleTickCargoAging(u);
			}
			if (!(front->vehstatus & VS_STOPPED)) VehicleTickMotion(front, front);
		}
	}
	if (!_tick_aircraft_front_cache.empty()) RecordSyncEvent(NSRE_VEH_AIR);
	{
		PerformanceMeasurer framerate(PFE_GL_SHIPS);
		for (Ship *s : _tick_ship_cache) {
			v = s;
			if (!s->Ship::Tick()) continue;
			for (Ship *u = s; u != nullptr; u = u->Next()) {
				VehicleTickCargoAging(u);
			}
			if (!(s->vehstatus & VS_STOPPED)) VehicleTickMotion(s, s);
		}
	}
	if (!_tick_ship_cache.empty()) RecordSyncEvent(NSRE_VEH_SHIP);
	{
		for (Vehicle *u : _tick_other_veh_cache) {
			if (!u) continue;
			v = u;
			u->Tick();
		}
	}
	v = nullptr;
	if (!_tick_other_veh_cache.empty()) RecordSyncEvent(NSRE_VEH_OTHER);

	/* Handle vehicles marked for immediate sale */
	Backup<CompanyID> sell_cur_company(_current_company, FILE_LINE);
	for (VehicleID index : _vehicles_to_sell) {
		Vehicle *v = Vehicle::Get(index);
		SCOPE_INFO_FMT([v], "CallVehicleTicks: sell: {}", VehicleInfoDumper(v));
		const bool is_train = (v->type == VEH_TRAIN);

		sell_cur_company.Change(v->owner);

		int x = v->x_pos;
		int y = v->y_pos;
		int z = v->z_pos;

		CommandCost cost = Command<CMD_SELL_VEHICLE>::Do(DC_EXEC, v->index, SellVehicleFlags::SellChain, INVALID_CLIENT_ID);
		v = nullptr;
		if (!cost.Succeeded()) continue;

		if (IsLocalCompany() && cost.Succeeded()) {
			if (cost.GetCost() != 0) {
				ShowCostOrIncomeAnimation(x, y, z, cost.GetCost());
			}
		}

		if (is_train) _vehicles_to_templatereplace.erase(index);
		_vehicles_to_autoreplace.erase(index);
	}
	sell_cur_company.Restore();
	if (!_vehicles_to_sell.empty()) RecordSyncEvent(NSRE_VEH_SELL);

	/* do Template Replacement */
	Backup<CompanyID> tmpl_cur_company(_current_company, FILE_LINE);
	for (VehicleID index : _vehicles_to_templatereplace) {
		Train *t = Train::Get(index);

		SCOPE_INFO_FMT([t], "CallVehicleTicks: template replace: {}", VehicleInfoDumper(t));

		auto it = _vehicles_to_autoreplace.find(index);
		assert(it != _vehicles_to_autoreplace.end());
		if (it->second) t->vehstatus &= ~VS_STOPPED;
		_vehicles_to_autoreplace.erase(it);

		/* Store the position of the effect as the vehicle pointer will become invalid later */
		int x = t->x_pos;
		int y = t->y_pos;
		int z = t->z_pos;

		tmpl_cur_company.Change(t->owner);


		CommandCost res = Command<CMD_TEMPLATE_REPLACE_VEHICLE>::Do(DC_EXEC, t->index);
		if (res.HasResultData()) {
			t = Train::Get(res.GetResultData());
		}
		const Company *c = Company::Get(_current_company);
		SubtractMoneyFromCompany(CommandCost(EXPENSES_NEW_VEHICLES, (Money)c->settings.engine_renew_money));
		CommandCost res2 = Command<CMD_AUTOREPLACE_VEHICLE>::Do(DC_EXEC, t->index, true);
		if (res2.HasResultData()) {
			t = Train::Get(res2.GetResultData());
		}
		SubtractMoneyFromCompany(CommandCost(EXPENSES_NEW_VEHICLES, -(Money)c->settings.engine_renew_money));
		if (res2.Succeeded() || res.GetCost() == 0) res.AddCost(res2);

		if (!IsLocalCompany()) continue;

		if (res.GetCost() != 0) {
			ShowCostOrIncomeAnimation(x, y, z, res.GetCost());
		}

		if (res.Failed()) {
			ShowAutoReplaceAdviceMessage(res, t);
		}
	}
	tmpl_cur_company.Restore();
	if (!_vehicles_to_templatereplace.empty()) RecordSyncEvent(NSRE_VEH_TBTR);

	/* do Auto Replacement */
	Backup<CompanyID> cur_company(_current_company, FILE_LINE);
	for (auto &it : _vehicles_to_autoreplace) {
		v = Vehicle::Get(it.first);
		/* Autoreplace needs the current company set as the vehicle owner */
		cur_company.Change(v->owner);

		if (v->type == VEH_TRAIN) {
			assert(!_vehicles_to_templatereplace.count(v->index));
		}

		/* Start vehicle if we stopped them in VehicleEnteredDepotThisTick()
		 * We need to stop them between VehicleEnteredDepotThisTick() and here or we risk that
		 * they are already leaving the depot again before being replaced. */
		if (it.second) v->vehstatus &= ~VS_STOPPED;

		/* Store the position of the effect as the vehicle pointer will become invalid later */
		int x = v->x_pos;
		int y = v->y_pos;
		int z = v->z_pos;

		const Company *c = Company::Get(_current_company);
		SubtractMoneyFromCompany(CommandCost(EXPENSES_NEW_VEHICLES, (Money)c->settings.engine_renew_money));
		CommandCost res = Command<CMD_AUTOREPLACE_VEHICLE>::Do(DC_EXEC, v->index, false);
		SubtractMoneyFromCompany(CommandCost(EXPENSES_NEW_VEHICLES, -(Money)c->settings.engine_renew_money));

		if (!IsLocalCompany()) continue;

		if (res.Succeeded()) {
			ShowCostOrIncomeAnimation(x, y, z, res.GetCost());
			continue;
		}

		ShowAutoReplaceAdviceMessage(res, v);
	}
	cur_company.Restore();
	if (!_vehicles_to_autoreplace.empty()) RecordSyncEvent(NSRE_VEH_AUTOREPLACE);

	Backup<CompanyID> repair_cur_company(_current_company, FILE_LINE);
	for (VehicleID index : _vehicles_to_pay_repair) {
		Vehicle *v = Vehicle::Get(index);
		SCOPE_INFO_FMT([v], "CallVehicleTicks: repair: {}", VehicleInfoDumper(v));

		ExpensesType type = INVALID_EXPENSES;
		_current_company = v->owner;
		switch (v->type) {
			case VEH_AIRCRAFT:
				type = EXPENSES_AIRCRAFT_RUN;
				break;

			case VEH_TRAIN:
				type = EXPENSES_TRAIN_RUN;
				break;

			case VEH_SHIP:
				type = EXPENSES_SHIP_RUN;
				break;

			case VEH_ROAD:
				type = EXPENSES_ROADVEH_RUN;
				break;

			default:
				NOT_REACHED();
		}
		dbg_assert(type != INVALID_EXPENSES);

		Money vehicle_new_value = v->GetEngine()->GetCost();

		// The static cast is to fix compilation on (old) MSVC as the overload for OverflowSafeInt operator / is ambiguous.
		Money repair_cost = (v->breakdowns_since_last_service * vehicle_new_value / static_cast<uint>(_settings_game.vehicle.repair_cost)) + 1;
		if (v->age > v->max_age) repair_cost <<= 1;
		CommandCost cost(type, repair_cost);
		v->First()->profit_this_year -= cost.GetCost() << 8;
		SubtractMoneyFromCompany(cost);
		ShowCostOrIncomeAnimation(v->x_pos, v->y_pos, v->z_pos, cost.GetCost());
		v->breakdowns_since_last_service = 0;
	}
	repair_cur_company.Restore();
	if (!_vehicles_to_pay_repair.empty()) RecordSyncEvent(NSRE_VEH_REPAIR);
	_vehicles_to_pay_repair.clear();
}

void RemoveVirtualTrainsOfUser(uint32_t user)
{
	if (!_tick_caches_valid || HasChickenBit(DCBF_VEH_TICK_CACHE)) RebuildVehicleTickCaches();

	Backup<CompanyID> cur_company(_current_company, FILE_LINE);
	for (const Train *front : _tick_train_front_cache) {
		if (front->IsVirtual() && front->motion_counter == user) {
			cur_company.Change(front->owner);
			Command<CMD_DELETE_VIRTUAL_TRAIN>::Post(front->index);
		}
	}
	cur_company.Restore();
}

/**
 * Add vehicle sprite for drawing to the screen.
 * @param v Vehicle to draw.
 */
static void DoDrawVehicle(const Vehicle *v)
{
	PaletteID pal = PAL_NONE;

	if (v->vehstatus & VS_DEFPAL) pal = (v->vehstatus & VS_CRASHED) ? PALETTE_CRASH : GetVehiclePalette(v);

	/* Check whether the vehicle shall be transparent due to the game state */
	bool shadowed = (v->vehstatus & (VS_SHADOW | VS_HIDDEN)) != 0;

	if (v->type == VEH_EFFECT) {
		/* Check whether the vehicle shall be transparent/invisible due to GUI settings.
		 * However, transparent smoke and bubbles look weird, so always hide them. */
		TransparencyOption to = EffectVehicle::From(v)->GetTransparencyOption();
		if (to != TO_INVALID && (IsTransparencySet(to) || IsInvisibilitySet(to))) return;
	}

	{
		Vehicle *v_mutable = const_cast<Vehicle *>(v);
		if (HasBit(v_mutable->vcache.cached_veh_flags, VCF_IMAGE_REFRESH) && v_mutable->cur_image_valid_dir != INVALID_DIR) {
			VehicleSpriteSeq seq;
			v_mutable->GetImage(v_mutable->cur_image_valid_dir, EIT_ON_MAP, &seq);
			v_mutable->sprite_seq = seq;
			v_mutable->UpdateSpriteSeqBound();
			ClrBit(v_mutable->vcache.cached_veh_flags, VCF_IMAGE_REFRESH);
		}
	}

	ViewportSortableSpriteSpecialFlags special_flags = IsDiagonalDirection(v->direction) ? VSSF_NONE : VSSSF_SORT_SPECIAL | VSSSF_SORT_DIAG_VEH;

	StartSpriteCombine();
	for (uint i = 0; i < v->sprite_seq.count; ++i) {
		PaletteID pal2 = v->sprite_seq.seq[i].pal;
		if (!pal2 || (v->vehstatus & VS_CRASHED)) pal2 = pal;
		AddSortableSpriteToDraw(v->sprite_seq.seq[i].sprite, pal2, v->x_pos + v->x_offs, v->y_pos + v->y_offs,
			v->x_extent, v->y_extent, v->z_extent, v->z_pos, shadowed, v->x_bb_offs, v->y_bb_offs, 0, nullptr, special_flags);
	}
	EndSpriteCombine();
}

struct ViewportHashBound {
	int xl, xu, yl, yu;
};

static const int VHB_BASE_MARGIN = 70;

static ViewportHashBound GetViewportHashBound(int l, int r, int t, int b, int x_margin, int y_margin) {
	int xl = (l - ((VHB_BASE_MARGIN + x_margin) * ZOOM_BASE)) >> (7 + ZOOM_BASE_SHIFT);
	int xu = (r + (x_margin * ZOOM_BASE))                     >> (7 + ZOOM_BASE_SHIFT);
	/* compare after shifting instead of before, so that lower bits don't affect comparison result */
	if (xu - xl < (1 << 6)) {
		xl &= 0x3F;
		xu &= 0x3F;
	} else {
		/* scan whole hash row */
		xl = 0;
		xu = 0x3F;
	}

	int yl = (t - ((VHB_BASE_MARGIN + y_margin) * ZOOM_BASE)) >> (6 + ZOOM_BASE_SHIFT);
	int yu = (b + (y_margin * ZOOM_BASE))                     >> (6 + ZOOM_BASE_SHIFT);
	/* compare after shifting instead of before, so that lower bits don't affect comparison result */
	if (yu - yl < (1 << 6)) {
		yl = (yl & 0x3F) << 6;
		yu = (yu & 0x3F) << 6;
	} else {
		/* scan whole column */
		yl = 0;
		yu = 0x3F << 6;
	}
	return { xl, xu, yl, yu };
};

template <bool update_vehicles>
void ViewportAddVehiclesIntl(DrawPixelInfo *dpi)
{
	/* The bounding rectangle */
	const int l = dpi->left;
	const int r = dpi->left + dpi->width;
	const int t = dpi->top;
	const int b = dpi->top + dpi->height;

	/* The hash area to scan */
	const ViewportHashBound vhb = GetViewportHashBound(l, r, t, b,
			update_vehicles ? MAX_VEHICLE_PIXEL_X - VHB_BASE_MARGIN : 0, update_vehicles ? MAX_VEHICLE_PIXEL_Y - VHB_BASE_MARGIN : 0);

	const int ul = l - (MAX_VEHICLE_PIXEL_X * ZOOM_BASE);
	const int ur = r + (MAX_VEHICLE_PIXEL_X * ZOOM_BASE);
	const int ut = t - (MAX_VEHICLE_PIXEL_Y * ZOOM_BASE);
	const int ub = b + (MAX_VEHICLE_PIXEL_Y * ZOOM_BASE);

	for (int y = vhb.yl;; y = (y + (1 << 6)) & (0x3F << 6)) {
		for (int x = vhb.xl;; x = (x + 1) & 0x3F) {
			const Vehicle *v = _vehicle_viewport_hash[x + y]; // already masked & 0xFFF

			while (v != nullptr) {
				if (v->IsDrawn()) {
					if (update_vehicles &&
							HasBit(v->vcache.cached_veh_flags, VCF_IMAGE_REFRESH) &&
							ul <= v->coord.right &&
							ut <= v->coord.bottom &&
							ur >= v->coord.left &&
							ub >= v->coord.top) {
						Vehicle *v_mutable = const_cast<Vehicle *>(v);
						switch (v->type) {
							case VEH_TRAIN:       Train::From(v_mutable)->UpdateImageStateUsingMapDirection(v_mutable->sprite_seq); break;
							case VEH_ROAD:  RoadVehicle::From(v_mutable)->UpdateImageStateUsingMapDirection(v_mutable->sprite_seq); break;
							case VEH_SHIP:         Ship::From(v_mutable)->UpdateImageStateUsingMapDirection(v_mutable->sprite_seq); break;
							case VEH_AIRCRAFT: Aircraft::From(v_mutable)->UpdateImageStateUsingMapDirection(v_mutable->sprite_seq); break;
							default: break;
						}
						v_mutable->UpdateSpriteSeqBound();
						v_mutable->UpdateViewportDeferred();
					}

					if (l <= v->coord.right &&
							t <= v->coord.bottom &&
							r >= v->coord.left &&
							b >= v->coord.top) {
						DoDrawVehicle(v);
					}
				}
				v = v->hash_viewport_next;
			}

			if (x == vhb.xu) break;
		}

		if (y == vhb.yu) break;
	}

	if (update_vehicles) ProcessDeferredUpdateVehicleViewportHashes();
}

/**
 * Add the vehicle sprites that should be drawn at a part of the screen.
 * @param dpi Rectangle being drawn.
 * @param update_vehicles Whether to update vehicles around drawing rectangle.
 */
void ViewportAddVehicles(DrawPixelInfo *dpi, bool update_vehicles)
{
	if (update_vehicles) {
		ViewportAddVehiclesIntl<true>(dpi);
	} else {
		ViewportAddVehiclesIntl<false>(dpi);
	}
}

void ViewportMapDrawVehicles(DrawPixelInfo *dpi, Viewport *vp)
{
	/* The save rectangle */
	const int l = vp->virtual_left;
	const int r = vp->virtual_left + vp->virtual_width;
	const int t = vp->virtual_top;
	const int b = vp->virtual_top + vp->virtual_height;

	/* The hash area to scan */
	const ViewportHashBound vhb = GetViewportHashBound(l, r, t, b, 0, 0);

	Blitter *blitter = BlitterFactory::GetCurrentBlitter();
	for (int y = vhb.yl;; y = (y + (1 << 6)) & (0x3F << 6)) {
		if (vp->map_draw_vehicles_cache.done_hash_bits[y >> 6] != UINT64_MAX) {
			for (int x = vhb.xl;; x = (x + 1) & 0x3F) {
				if (!HasBit(vp->map_draw_vehicles_cache.done_hash_bits[y >> 6], x)) {
					SetBit(vp->map_draw_vehicles_cache.done_hash_bits[y >> 6], x);
					const Vehicle *v = _vehicle_viewport_hash[x + y]; // already masked & 0xFFF

					while (v != nullptr) {
						if (!(v->vehstatus & (VS_HIDDEN | VS_UNCLICKABLE)) && (v->type != VEH_EFFECT)) {
							Point pt = { v->coord.left, v->coord.top };
							if (pt.x >= l && pt.x < r && pt.y >= t && pt.y < b) {
								const int pixel_x = UnScaleByZoomLower(pt.x - l, dpi->zoom);
								const int pixel_y = UnScaleByZoomLower(pt.y - t, dpi->zoom);
								const int pos = pixel_x + (pixel_y) * vp->width;
								SetBit(vp->map_draw_vehicles_cache.vehicle_pixels[pos / VP_BLOCK_BITS], pos % VP_BLOCK_BITS);
							}
						}
						v = v->hash_viewport_next;
					}
				}

				if (x == vhb.xu) break;
			}
		}

		if (y == vhb.yu) break;
	}

	/* The drawing rectangle */
	int mask = ScaleByZoom(-1, vp->zoom);
	const int dl = UnScaleByZoomLower(dpi->left - (vp->virtual_left & mask), dpi->zoom);
	const int dr = UnScaleByZoomLower(dpi->left + dpi->width - (vp->virtual_left & mask), dpi->zoom);
	const int dt = UnScaleByZoomLower(dpi->top - (vp->virtual_top & mask), dpi->zoom);
	const int db = UnScaleByZoomLower(dpi->top + dpi->height - (vp->virtual_top & mask), dpi->zoom);
	int y_ptr = vp->width * dt;
	for (int y = dt; y < db; y++, y_ptr += vp->width) {
		const uint row_start = static_cast<uint>(y_ptr + dl);
		const uint row_end = static_cast<uint>(y_ptr + dr);

		ViewPortBlockT ignore_mask = GetBitMaskSC<ViewPortBlockT>(0, row_start % VP_BLOCK_BITS);
		const ViewPortBlockT *ptr = vp->map_draw_vehicles_cache.vehicle_pixels.data() + (row_start / VP_BLOCK_BITS);
		for (uint block = row_start - (row_start % VP_BLOCK_BITS); block < row_end; block += VP_BLOCK_BITS, ignore_mask = 0, ptr++) {
			const ViewPortBlockT value = *ptr & ~ignore_mask;
			for (uint8_t bit : SetBitIterator(value)) {
				uint pos = block + bit;
				if (pos >= row_end) break;
				blitter->SetPixel32(dpi->dst_ptr, pos - row_start, y - dt, PC_WHITE, Colour(0xFC, 0xFC, 0xFC).data);
			}
		}
	}
}

/**
 * Find the vehicle close to the clicked coordinates.
 * @param vp Viewport clicked in.
 * @param x  X coordinate in the viewport.
 * @param y  Y coordinate in the viewport.
 * @return Closest vehicle, or \c nullptr if none found.
 */
Vehicle *CheckClickOnVehicle(const Viewport *vp, int x, int y)
{
	Vehicle *found = nullptr;
	uint dist, best_dist = UINT_MAX;

	if ((uint)(x -= vp->left) >= (uint)vp->width || (uint)(y -= vp->top) >= (uint)vp->height) return nullptr;

	x = ScaleByZoom(x, vp->zoom) + vp->virtual_left;
	y = ScaleByZoom(y, vp->zoom) + vp->virtual_top;

	/* The hash area to scan */
	const ViewportHashBound vhb = GetViewportHashBound(x, x, y, y, 0, 0);

	for (int hy = vhb.yl;; hy = (hy + (1 << 6)) & (0x3F << 6)) {
		for (int hx = vhb.xl;; hx = (hx + 1) & 0x3F) {
			Vehicle *v = _vehicle_viewport_hash[hx + hy]; // already masked & 0xFFF

			while (v != nullptr) {
				if (((v->vehstatus & VS_UNCLICKABLE) == 0) && v->IsDrawn() &&
					x >= v->coord.left && x <= v->coord.right &&
					y >= v->coord.top && y <= v->coord.bottom) {

					dist = std::max(
						abs(((v->coord.left + v->coord.right) >> 1) - x),
						abs(((v->coord.top + v->coord.bottom) >> 1) - y)
					);

					if (dist < best_dist) {
						found = v;
						best_dist = dist;
					}
				}
				v = v->hash_viewport_next;
			}

			if (hx == vhb.xu) break;
		}

		if (hy == vhb.yu) break;
	}

	return found;
}

/**
 * Decrease the value of a vehicle.
 * @param v %Vehicle to devaluate.
 */
void DecreaseVehicleValue(Vehicle *v)
{
	v->value -= v->value >> 8;
	SetWindowDirty(WC_VEHICLE_DETAILS, v->index);
}

/** The chances for the different types of vehicles to suffer from different types of breakdowns
 * The chance for a given breakdown type n is _breakdown_chances[vehtype][n] - _breakdown_chances[vehtype][n-1] */
static const uint8_t _breakdown_chances[4][4] = {
	{ //Trains:
		25,  ///< 10% chance for BREAKDOWN_CRITICAL.
		51,  ///< 10% chance for BREAKDOWN_EM_STOP.
		127, ///< 30% chance for BREAKDOWN_LOW_SPEED.
		255, ///< 50% chance for BREAKDOWN_LOW_POWER.
	},
	{ //Road Vehicles:
		51,  ///< 20% chance for BREAKDOWN_CRITICAL.
		76,  ///< 10% chance for BREAKDOWN_EM_STOP.
		153, ///< 30% chance for BREAKDOWN_LOW_SPEED.
		255, ///< 40% chance for BREAKDOWN_LOW_POWER.
	},
	{ //Ships:
		51,  ///< 20% chance for BREAKDOWN_CRITICAL.
		76,  ///< 10% chance for BREAKDOWN_EM_STOP.
		178, ///< 40% chance for BREAKDOWN_LOW_SPEED.
		255, ///< 30% chance for BREAKDOWN_LOW_POWER.
	},
	{ //Aircraft:
		178, ///< 70% chance for BREAKDOWN_AIRCRAFT_SPEED.
		229, ///< 20% chance for BREAKDOWN_AIRCRAFT_DEPOT.
		255, ///< 10% chance for BREAKDOWN_AIRCRAFT_EM_LANDING.
		255, ///< Aircraft have only 3 breakdown types, so anything above 0% here will cause a crash.
	},
};

/**
 * Determine the type of breakdown a vehicle will have.
 * Results are saved in breakdown_type and breakdown_severity.
 * @param v the vehicle in question.
 * @param r the random number to use. (Note that bits 0..6 are already used)
 */
void DetermineBreakdownType(Vehicle *v, uint32_t r) {
	/* if 'improved breakdowns' is off, just do the classic breakdown */
	if (!_settings_game.vehicle.improved_breakdowns) {
		v->breakdown_type = BREAKDOWN_CRITICAL;
		v->breakdown_severity = 40; //only used by aircraft (321 km/h)
		return;
	}
	uint8_t rand = GB(r, 8, 8);
	const uint8_t *breakdown_type_chance = _breakdown_chances[v->type];

	if (v->type == VEH_AIRCRAFT) {
		if (rand <= breakdown_type_chance[BREAKDOWN_AIRCRAFT_SPEED]) {
			v->breakdown_type = BREAKDOWN_AIRCRAFT_SPEED;
			/* all speed values here are 1/8th of the real max speed in km/h */
			uint8_t max_speed = std::max(1, std::min(v->vcache.cached_max_speed >> 3, 255));
			uint8_t min_speed = std::max(1, std::min(15 + (max_speed >> 2), v->vcache.cached_max_speed >> 4));
			v->breakdown_severity = min_speed + (((v->reliability + GB(r, 16, 16)) * (max_speed - min_speed)) >> 17);
		} else if (rand <= breakdown_type_chance[BREAKDOWN_AIRCRAFT_DEPOT]) {
			v->breakdown_type = BREAKDOWN_AIRCRAFT_DEPOT;
		} else if (rand <= breakdown_type_chance[BREAKDOWN_AIRCRAFT_EM_LANDING]) {
			/* emergency landings only happen when reliability < 87% */
			if (v->reliability < 0xDDDD) {
				v->breakdown_type = BREAKDOWN_AIRCRAFT_EM_LANDING;
			} else {
				/* try again */
				DetermineBreakdownType(v, Random());
			}
		} else {
			NOT_REACHED();
		}
		return;
	}

	if (rand <= breakdown_type_chance[BREAKDOWN_CRITICAL]) {
		v->breakdown_type = BREAKDOWN_CRITICAL;
	} else if (rand <= breakdown_type_chance[BREAKDOWN_EM_STOP]) {
		/* Non-front engines cannot have emergency stops */
		if (v->type == VEH_TRAIN && !(Train::From(v)->IsFrontEngine())) {
			return DetermineBreakdownType(v, Random());
		}
		v->breakdown_type = BREAKDOWN_EM_STOP;
		v->breakdown_delay >>= 2; //emergency stops don't last long (1/4 of normal)
	} else if (rand <= breakdown_type_chance[BREAKDOWN_LOW_SPEED]) {
		v->breakdown_type = BREAKDOWN_LOW_SPEED;
		/* average of random and reliability */
		uint16_t rand2 = (GB(r, 16, 16) + v->reliability) >> 1;
		uint16_t max_speed =
			(v->type == VEH_TRAIN) ?
			GetVehicleProperty(v, PROP_TRAIN_SPEED, RailVehInfo(v->engine_type)->max_speed) :
			(v->type == VEH_ROAD ) ?
			GetVehicleProperty(v, PROP_ROADVEH_SPEED, RoadVehInfo(v->engine_type)->max_speed) :
			(v->type == VEH_SHIP) ?
			GetVehicleProperty(v, PROP_SHIP_SPEED, ShipVehInfo(v->engine_type)->max_speed ) :
			GetVehicleProperty(v, PROP_AIRCRAFT_SPEED, AircraftVehInfo(v->engine_type)->max_speed);
		uint8_t min_speed = std::min(41, max_speed >> 2);
		/* we use the min() function here because we want to use the real value of max_speed for the min_speed calculation */
		max_speed = std::min<uint16_t>(max_speed, 255);
		v->breakdown_severity = Clamp((max_speed * rand2) >> 16, min_speed, max_speed);
	} else if (rand <= breakdown_type_chance[BREAKDOWN_LOW_POWER]) {
		v->breakdown_type = BREAKDOWN_LOW_POWER;
		/** within this type there are two possibilities: (50/50)
		 * power reduction (10-90%), or no power at all */
		if (GB(r, 7, 1)) {
			v->breakdown_severity = Clamp((GB(r, 16, 16) + v->reliability) >> 9, 26, 231);
		} else {
			v->breakdown_severity = 0;
		}
	} else {
		NOT_REACHED();
	}
}

void CheckVehicleBreakdown(Vehicle *v)
{
	int rel, rel_old;

	/* decrease reliability */
	if (!_settings_game.order.no_servicing_if_no_breakdowns ||
			_settings_game.difficulty.vehicle_breakdowns != 0) {
		v->reliability = rel = std::max((rel_old = v->reliability) - v->reliability_spd_dec, 0);
		if ((rel_old >> 8) != (rel >> 8)) SetWindowDirty(WC_VEHICLE_DETAILS, v->First()->index);
	}

	if (v->breakdown_ctr != 0 || (v->First()->vehstatus & VS_STOPPED) ||
			_settings_game.difficulty.vehicle_breakdowns < 1 ||
			v->First()->cur_speed < 5 || _game_mode == GM_MENU ||
			(v->type == VEH_AIRCRAFT && ((Aircraft*)v)->state != FLYING) ||
			(v->type == VEH_TRAIN && !(Train::From(v)->IsFrontEngine()) && !_settings_game.vehicle.improved_breakdowns)) {
		return;
	}

	uint32_t r = Random();

	/* increase chance of failure */
	int chance = v->breakdown_chance + 1;
	if (Chance16I(1, 25, r)) chance += 25;
	chance = ClampTo<uint8_t>(chance);
	v->breakdown_chance = chance;

	if (_settings_game.vehicle.improved_breakdowns) {
		if (v->type == VEH_TRAIN && Train::From(v)->IsMultiheaded()) {
			/* Dual engines have their breakdown chances reduced to 70% of the normal value */
			chance = chance * 7 / 10;
		}
		chance *= v->First()->breakdown_chance_factor;
		chance >>= 7;
	}
	/**
	 * Chance is (1 - reliability) * breakdown_setting * breakdown_chance / 10.
	 * breakdown_setting is scaled by 2 to support a value of 1/2 (setting value 64).
	 * Chance is (1 - reliability) * breakdown_scaling_x2 * breakdown_chance / 20.
	 *
	 * At 90% reliabilty, normal setting (2) and average breakdown_chance (128),
	 * a vehicle will break down (on average) every 100 days.
	 * This *should* mean that vehicles break down about as often as (or a little less than) they used to.
	 * However, because breakdowns are no longer by definition a complete stop,
	 * their impact will be significantly less.
	 */
	uint32_t r1 = Random();
	uint32_t breakdown_scaling_x2 = (_settings_game.difficulty.vehicle_breakdowns == 64) ? 1 : (_settings_game.difficulty.vehicle_breakdowns * 2);
	if ((uint32_t) (0xffff - v->reliability) * breakdown_scaling_x2 * chance > GB(r1, 0, 24) * 10 * 2) {
		uint32_t r2 = Random();
		v->breakdown_ctr = GB(r1, 24, 6) + 0xF;
		if (v->type == VEH_TRAIN) SetBit(Train::From(v)->First()->flags, VRF_CONSIST_BREAKDOWN);
		v->breakdown_delay = GB(r2, 0, 7) + 0x80;
		v->breakdown_chance = 0;
		DetermineBreakdownType(v, r2);
	}
}

/**
 * Handle all of the aspects of a vehicle breakdown
 * This includes adding smoke and sounds, and ending the breakdown when appropriate.
 * @return true iff the vehicle is stopped because of a breakdown
 * @note This function always returns false for aircraft, since these never stop for breakdowns
 */
bool Vehicle::HandleBreakdown()
{
	/* Possible states for Vehicle::breakdown_ctr
	 * 0  - vehicle is running normally
	 * 1  - vehicle is currently broken down
	 * 2  - vehicle is going to break down now
	 * >2 - vehicle is counting down to the actual breakdown event */
	switch (this->breakdown_ctr) {
		case 0:
			return false;

		case 2:
			this->breakdown_ctr = 1;

			if (this->breakdowns_since_last_service != 255) {
				this->breakdowns_since_last_service++;
			}

			if (this->type == VEH_AIRCRAFT) {
				this->MarkDirty();
				assert(this->breakdown_type <= BREAKDOWN_AIRCRAFT_EM_LANDING);
				/* Aircraft just need this flag, the rest is handled elsewhere */
				this->vehstatus |= VS_AIRCRAFT_BROKEN;
				if(this->breakdown_type == BREAKDOWN_AIRCRAFT_SPEED ||
						(this->current_order.IsType(OT_GOTO_DEPOT) &&
						(this->current_order.GetDepotOrderType() & ODTFB_BREAKDOWN) &&
						GetTargetAirportIfValid(Aircraft::From(this)) != nullptr)) return false;
				FindBreakdownDestination(Aircraft::From(this));
			} else if (this->type == VEH_TRAIN) {
				if (this->breakdown_type == BREAKDOWN_LOW_POWER ||
						this->First()->cur_speed <= ((this->breakdown_type == BREAKDOWN_LOW_SPEED) ? this->breakdown_severity : 0)) {
					switch (this->breakdown_type) {
						case BREAKDOWN_RV_CRASH:
							if (_settings_game.vehicle.improved_breakdowns) SetBit(Train::From(this)->flags, VRF_HAS_HIT_RV);
						/* FALL THROUGH */
						case BREAKDOWN_CRITICAL:
							if (!PlayVehicleSound(this, VSE_BREAKDOWN)) {
								SndPlayVehicleFx((_settings_game.game_creation.landscape != LT_TOYLAND) ? SND_10_BREAKDOWN_TRAIN_SHIP : SND_3A_BREAKDOWN_TRAIN_SHIP_TOYLAND, this);
							}
							if (!(this->vehstatus & VS_HIDDEN) && !HasBit(EngInfo(this->engine_type)->misc_flags, EF_NO_BREAKDOWN_SMOKE) && this->breakdown_delay > 0) {
								EffectVehicle *u = CreateEffectVehicleRel(this, 4, 4, 5, EV_BREAKDOWN_SMOKE);
								if (u != nullptr) u->animation_state = this->breakdown_delay * 2;
							}
							/* Max Speed reduction*/
							if (_settings_game.vehicle.improved_breakdowns) {
								if (!HasBit(Train::From(this)->flags, VRF_NEED_REPAIR)) {
									SetBit(Train::From(this)->flags, VRF_NEED_REPAIR);
									Train::From(this)->critical_breakdown_count = 1;
								} else if (Train::From(this)->critical_breakdown_count != 255) {
									Train::From(this)->critical_breakdown_count++;
								}
								Train::From(this->First())->ConsistChanged(CCF_TRACK);
							}
						/* FALL THROUGH */
						case BREAKDOWN_EM_STOP:
							CheckBreakdownFlags(Train::From(this->First()));
							SetBit(Train::From(this->First())->flags, VRF_BREAKDOWN_STOPPED);
							break;
						case BREAKDOWN_BRAKE_OVERHEAT:
							CheckBreakdownFlags(Train::From(this->First()));
							SetBit(Train::From(this->First())->flags, VRF_BREAKDOWN_STOPPED);
							break;
						case BREAKDOWN_LOW_SPEED:
							CheckBreakdownFlags(Train::From(this->First()));
							SetBit(Train::From(this->First())->flags, VRF_BREAKDOWN_SPEED);
							break;
						case BREAKDOWN_LOW_POWER:
							SetBit(Train::From(this->First())->flags, VRF_BREAKDOWN_POWER);
							break;
						default: NOT_REACHED();
					}
					this->First()->MarkDirty();
					SetWindowDirty(WC_VEHICLE_VIEW, this->index);
					SetWindowDirty(WC_VEHICLE_DETAILS, this->index);
				} else {
					this->breakdown_ctr = 2; // wait until slowdown
					this->breakdowns_since_last_service--;
					SetBit(Train::From(this)->flags, VRF_BREAKDOWN_BRAKING);
					return false;
				}
				if ((!(this->vehstatus & VS_HIDDEN)) && (this->breakdown_type == BREAKDOWN_LOW_SPEED || this->breakdown_type == BREAKDOWN_LOW_POWER)
						&& !HasBit(EngInfo(this->engine_type)->misc_flags, EF_NO_BREAKDOWN_SMOKE)) {
					EffectVehicle *u = CreateEffectVehicleRel(this, 0, 0, 2, EV_BREAKDOWN_SMOKE); //some grey clouds to indicate a broken engine
					if (u != nullptr) u->animation_state = 25;
				}
			} else {
				switch (this->breakdown_type) {
					case BREAKDOWN_CRITICAL:
						if (!PlayVehicleSound(this, VSE_BREAKDOWN)) {
							bool train_or_ship = this->type == VEH_TRAIN || this->type == VEH_SHIP;
							SndPlayVehicleFx((_settings_game.game_creation.landscape != LT_TOYLAND) ?
								(train_or_ship ? SND_10_BREAKDOWN_TRAIN_SHIP : SND_0F_BREAKDOWN_ROADVEHICLE) :
								(train_or_ship ? SND_3A_BREAKDOWN_TRAIN_SHIP_TOYLAND : SND_35_BREAKDOWN_ROADVEHICLE_TOYLAND), this);
						}
						if (!(this->vehstatus & VS_HIDDEN) && !HasBit(EngInfo(this->engine_type)->misc_flags, EF_NO_BREAKDOWN_SMOKE) && this->breakdown_delay > 0) {
							EffectVehicle *u = CreateEffectVehicleRel(this, 4, 4, 5, EV_BREAKDOWN_SMOKE);
							if (u != nullptr) u->animation_state = this->breakdown_delay * 2;
						}
						if (_settings_game.vehicle.improved_breakdowns) {
							if (this->type == VEH_ROAD) {
								if (RoadVehicle::From(this)->critical_breakdown_count != 255) {
									RoadVehicle::From(this)->critical_breakdown_count++;
								}
							} else if (this->type == VEH_SHIP) {
								if (Ship::From(this)->critical_breakdown_count != 255) {
									Ship::From(this)->critical_breakdown_count++;
								}
							}
						}
					/* FALL THROUGH */
					case BREAKDOWN_EM_STOP:
						this->cur_speed = 0;
						break;
					case BREAKDOWN_LOW_SPEED:
					case BREAKDOWN_LOW_POWER:
						/* do nothing */
						break;
					default: NOT_REACHED();
				}
<<<<<<< HEAD
				if ((!(this->vehstatus & VS_HIDDEN)) &&
						(this->breakdown_type == BREAKDOWN_LOW_SPEED || this->breakdown_type == BREAKDOWN_LOW_POWER)) {
					/* Some gray clouds to indicate a broken RV */
					EffectVehicle *u = CreateEffectVehicleRel(this, 0, 0, 2, EV_BREAKDOWN_SMOKE);
					if (u != nullptr) u->animation_state = 25;
=======

				if (!(this->vehstatus & VS_HIDDEN) && !EngInfo(this->engine_type)->misc_flags.Test(EngineMiscFlag::NoBreakdownSmoke)) {
					EffectVehicle *u = CreateEffectVehicleRel(this, 4, 4, 5, EV_BREAKDOWN_SMOKE);
					if (u != nullptr) u->animation_state = this->breakdown_delay * 2;
>>>>>>> 2c7b3bb5
				}
				this->First()->MarkDirty();
				SetWindowDirty(WC_VEHICLE_VIEW, this->index);
				SetWindowDirty(WC_VEHICLE_DETAILS, this->index);
				return (this->breakdown_type == BREAKDOWN_CRITICAL || this->breakdown_type == BREAKDOWN_EM_STOP);
			}

			[[fallthrough]];
		case 1:
			/* Aircraft breakdowns end only when arriving at the airport */
			if (this->type == VEH_AIRCRAFT) return false;

			/* For trains this function is called twice per tick, so decrease v->breakdown_delay at half the rate */
			if ((this->tick_counter & (this->type == VEH_TRAIN ? 3 : 1)) == 0) {
				if (--this->breakdown_delay == 0) {
					this->breakdown_ctr = 0;
					if (this->type == VEH_TRAIN) {
						CheckBreakdownFlags(Train::From(this->First()));
						this->First()->MarkDirty();
						SetWindowDirty(WC_VEHICLE_VIEW, this->First()->index);
					} else {
						this->MarkDirty();
						SetWindowDirty(WC_VEHICLE_VIEW, this->index);
					}
				}
			}
			return (this->breakdown_type == BREAKDOWN_CRITICAL || this->breakdown_type == BREAKDOWN_EM_STOP ||
					this->breakdown_type == BREAKDOWN_RV_CRASH || this->breakdown_type == BREAKDOWN_BRAKE_OVERHEAT);

		default:
			if (!this->current_order.IsType(OT_LOADING)) this->breakdown_ctr--;
			return false;
	}
}

/**
 * Update economy age of a vehicle.
 * @param v Vehicle to update.
 */
void EconomyAgeVehicle(Vehicle *v)
{
	/* Stop if a virtual vehicle */
	if (HasBit(v->subtype, GVSF_VIRTUAL)) return;

	if (v->economy_age < EconTime::MAX_DATE.AsDelta()) {
		v->economy_age++;
		if (v->IsPrimaryVehicle() && v->economy_age == VEHICLE_PROFIT_MIN_AGE + 1) GroupStatistics::VehicleReachedMinAge(v);
	}
}

/**
 * Update age of a vehicle.
 * @param v Vehicle to update.
 */
void AgeVehicle(Vehicle *v)
{
	/* Stop if a virtual vehicle */
	if (HasBit(v->subtype, GVSF_VIRTUAL)) return;

	if (v->age < CalTime::MAX_DATE.AsDelta()) v->age++;

	if (!v->IsPrimaryVehicle() && (v->type != VEH_TRAIN || !Train::From(v)->IsEngine())) return;

	CalTime::DateDelta age = v->age - v->max_age;
	for (int i = 0; i <= 4; i++) {
		if (age == CalTime::DateAtStartOfYear(CalTime::Year{i}).AsDelta()) {
			v->reliability_spd_dec <<= 1;
			break;
		}
	}

	SetWindowDirty(WC_VEHICLE_DETAILS, v->index);

	/* Don't warn if warnings are disabled */
	if (!_settings_client.gui.old_vehicle_warn) return;

	/* Don't warn about vehicles which are non-primary (e.g., part of an articulated vehicle), don't belong to us, are crashed, or are stopped */
	if (v->Previous() != nullptr || v->owner != _local_company || (v->vehstatus & VS_CRASHED) != 0 || (v->vehstatus & VS_STOPPED) != 0) return;

	const Company *c = Company::Get(v->owner);
	/* Don't warn if a renew is active */
	if (c->settings.engine_renew && v->GetEngine()->company_avail != 0) return;
	/* Don't warn if a replacement is active */
	if (EngineHasReplacementForCompany(c, v->engine_type, v->group_id)) return;

	StringID str;
	if (age == -DAYS_IN_LEAP_YEAR) {
		str = STR_NEWS_VEHICLE_IS_GETTING_OLD;
	} else if (age == 0) {
		str = STR_NEWS_VEHICLE_IS_GETTING_VERY_OLD;
	} else if (age > 0 && (age % DAYS_IN_LEAP_YEAR) == 0) {
		str = STR_NEWS_VEHICLE_IS_GETTING_VERY_OLD_AND;
	} else {
		return;
	}

	SetDParam(0, v->index);
	AddVehicleAdviceNewsItem(AdviceType::VehicleOld, str, v->index);
}

/**
 * Calculates how full a vehicle is.
 * @param front The front vehicle of the consist to check.
 * @param colour The string to show depending on if we are unloading or loading
 * @return A percentage of how full the Vehicle is.
 *         Percentages are rounded towards 50%, so that 0% and 100% are only returned
 *         if the vehicle is completely empty or full.
 *         This is useful for both display and conditional orders.
 */
uint8_t CalcPercentVehicleFilled(const Vehicle *front, StringID *colour)
{
	int count = 0;
	int max = 0;
	int cars = 0;
	int unloading = 0;
	bool loading = false;

	bool is_loading = front->current_order.IsType(OT_LOADING);

	/* The station may be nullptr when the (colour) string does not need to be set. */
	const Station *st = Station::GetIfValid(front->last_station_visited);
	assert(colour == nullptr || (st != nullptr && is_loading));

	bool order_no_load = is_loading && (front->current_order.GetLoadType() & OLFB_NO_LOAD);
	bool order_full_load = is_loading && (front->current_order.GetLoadType() & OLFB_FULL_LOAD);

	/* Count up max and used */
	for (const Vehicle *v = front; v != nullptr; v = v->Next()) {
		count += v->cargo.StoredCount();
		max += v->cargo_cap;
		if (v->cargo_cap != 0 && colour != nullptr) {
			unloading += HasBit(v->vehicle_flags, VF_CARGO_UNLOADING) ? 1 : 0;
			loading |= !order_no_load &&
					(order_full_load || st->goods[v->cargo_type].HasRating()) &&
					!HasBit(front->vehicle_flags, VF_LOADING_FINISHED) && !HasBit(front->vehicle_flags, VF_STOP_LOADING);
			cars++;
		}
	}

	if (colour != nullptr) {
		if (unloading == 0 && loading) {
			*colour = STR_PERCENT_UP;
		} else if (unloading == 0 && !loading) {
			*colour = STR_PERCENT_NONE;
		} else if (cars == unloading || !loading) {
			*colour = STR_PERCENT_DOWN;
		} else {
			*colour = STR_PERCENT_UP_DOWN;
		}
	}

	/* Train without capacity */
	if (max == 0) return 100;

	/* Return the percentage */
	if (count * 2 < max) {
		/* Less than 50%; round up, so that 0% means really empty. */
		return CeilDiv(count * 100, max);
	} else {
		/* More than 50%; round down, so that 100% means really full. */
		return (count * 100) / max;
	}
}

uint8_t CalcPercentVehicleFilledOfCargo(const Vehicle *front, CargoType cargo)
{
	int count = 0;
	int max = 0;

	/* Count up max and used */
	for (const Vehicle *v = front; v != nullptr; v = v->Next()) {
		if (v->cargo_type != cargo) continue;
		count += v->cargo.StoredCount();
		max += v->cargo_cap;
	}

	/* Train without capacity */
	if (max == 0) return 0;

	/* Return the percentage */
	if (count * 2 < max) {
		/* Less than 50%; round up, so that 0% means really empty. */
		return CeilDiv(count * 100, max);
	} else {
		/* More than 50%; round down, so that 100% means really full. */
		return (count * 100) / max;
	}
}

/**
 * Vehicle entirely entered the depot, update its status, orders, vehicle windows, service it, etc.
 * @param v Vehicle that entered a depot.
 */
void VehicleEnterDepot(Vehicle *v)
{
	/* Always work with the front of the vehicle */
	dbg_assert(v == v->First());

	switch (v->type) {
		case VEH_TRAIN: {
			Train *t = Train::From(v);
			/* Clear path reservation */
			SetDepotReservation(t->tile, false);
			if (_settings_client.gui.show_track_reservation) MarkTileDirtyByTile(t->tile, VMDF_NOT_MAP_MODE);

			UpdateSignalsOnSegment(t->tile, INVALID_DIAGDIR, t->owner);
			t->wait_counter = 0;
			t->force_proceed = TFP_NONE;
			ClrBit(t->flags, VRF_TOGGLE_REVERSE);
			t->ConsistChanged(CCF_ARRANGE);
			t->reverse_distance = 0;
			t->UpdateTrainSpeedAdaptationLimit(0);
			t->lookahead.reset();
			if (!(t->vehstatus & VS_CRASHED)) {
				t->crash_anim_pos = 0;
			}
			break;
		}

		case VEH_ROAD:
			break;

		case VEH_SHIP: {
			Ship *ship = Ship::From(v);
			ship->state = TRACK_BIT_DEPOT;
			ship->UpdateCache();
			ship->UpdateViewport(true, true);
			SetWindowDirty(WC_VEHICLE_DEPOT, v->tile.base());
			break;
		}

		case VEH_AIRCRAFT:
			HandleAircraftEnterHangar(Aircraft::From(v));
			break;
		default: NOT_REACHED();
	}
	SetWindowDirty(WC_VEHICLE_VIEW, v->index);
	DirtyVehicleListWindowForVehicle(v);

	if (v->type != VEH_TRAIN) {
		/* Trains update the vehicle list when the first unit enters the depot and calls VehicleEnterDepot() when the last unit enters.
		 * We only increase the number of vehicles when the first one enters, so we will not need to search for more vehicles in the depot */
		InvalidateWindowData(WC_VEHICLE_DEPOT, v->tile.base());
	}
	SetWindowDirty(WC_VEHICLE_DEPOT, v->tile.base());

	v->vehstatus |= VS_HIDDEN;
	v->UpdateIsDrawn();
	v->cur_speed = 0;

	VehicleServiceInDepot(v);

	/* After a vehicle trigger, the graphics and properties of the vehicle could change. */
	TriggerVehicle(v, VEHICLE_TRIGGER_DEPOT);
	v->MarkDirty();

	InvalidateWindowData(WC_VEHICLE_VIEW, v->index);

	if (v->current_order.IsType(OT_GOTO_DEPOT)) {
		SetWindowDirty(WC_VEHICLE_VIEW, v->index);

		const Order *real_order = v->GetOrder(v->cur_real_order_index);

		/* Test whether we are heading for this depot. If not, do nothing.
		 * Note: The target depot for nearest-/manual-depot-orders is only updated on junctions, but we want to accept every depot. */
		if ((v->current_order.GetDepotOrderType() & ODTFB_PART_OF_ORDERS) &&
				real_order != nullptr && !(real_order->GetDepotActionType() & ODATFB_NEAREST_DEPOT) &&
				(v->type == VEH_AIRCRAFT ? v->current_order.GetDestination() != GetStationIndex(v->tile) : v->dest_tile != v->tile)) {
			/* We are heading for another depot, keep driving. */
			return;
		}

		/* Test whether we are heading for this depot. If not, do nothing. */
		if ((v->current_order.GetDepotExtraFlags() & ODEFB_SPECIFIC) &&
				(v->type == VEH_AIRCRAFT ? v->current_order.GetDestination() != GetStationIndex(v->tile) : v->dest_tile != v->tile)) {
			/* We are heading for another depot, keep driving. */
			return;
		}

		if (v->current_order.GetDepotActionType() & ODATFB_SELL) {
			_vehicles_to_sell.insert(v->index);
			return;
		}

		if (v->current_order.IsRefit()) {
			Backup<CompanyID> cur_company(_current_company, v->owner, FILE_LINE);
			CommandCost cost = Command<CMD_REFIT_VEHICLE>::Do(DC_EXEC, v->index, v->current_order.GetRefitCargo(), 0xFF, false, false, 0);
			cur_company.Restore();

			if (cost.Failed()) {
				_vehicles_to_autoreplace[v->index] = false;
				if (v->owner == _local_company) {
					/* Notify the user that we stopped the vehicle */
					SetDParam(0, v->index);
					AddVehicleAdviceNewsItem(AdviceType::RefitFailed, STR_NEWS_ORDER_REFIT_FAILED, v->index);
				}
			} else if (cost.GetCost() != 0) {
				v->profit_this_year -= cost.GetCost() << 8;
				if (v->owner == _local_company) {
					ShowCostOrIncomeAnimation(v->x_pos, v->y_pos, v->z_pos, cost.GetCost());
				}
			}
		}

		/* Handle the ODTFB_PART_OF_ORDERS case. If there is a timetabled wait time, hold the train, otherwise skip to the next order.
		Note that if there is a only a travel_time, but no wait_time defined for the order, and the train arrives to the depot sooner as scheduled,
		he doesn't wait in it, as it would in stations. Thus, the original behaviour is maintained if there's no defined wait_time.*/
		if (v->current_order.GetDepotOrderType() & ODTFB_PART_OF_ORDERS) {
			v->DeleteUnreachedImplicitOrders();
			UpdateVehicleTimetable(v, true);
			if (v->current_order.IsWaitTimetabled() && !(v->current_order.GetDepotActionType() & ODATFB_HALT)) {
				v->current_order.MakeWaiting();
				v->current_order.SetNonStopType(ONSF_NO_STOP_AT_ANY_STATION);
				return;
			} else {
				v->IncrementImplicitOrderIndex();
			}
		}

		if (v->current_order.GetDepotActionType() & ODATFB_HALT) {
			/* Vehicles are always stopped on entering depots. Do not restart this one. */
			_vehicles_to_autoreplace[v->index] = false;
			/* Invalidate last_loading_station. As the link from the station
			 * before the stop to the station after the stop can't be predicted
			 * we shouldn't construct it when the vehicle visits the next stop. */
			v->last_loading_station = INVALID_STATION;
			ClrBit(v->vehicle_flags, VF_LAST_LOAD_ST_SEP);

			/* Clear unbunching data. */
			v->ResetDepotUnbunching();

			/* Announce that the vehicle is waiting to players and AIs. */
			if (v->owner == _local_company) {
				SetDParam(0, v->index);
				AddVehicleAdviceNewsItem(AdviceType::VehicleWaiting, STR_NEWS_TRAIN_IS_WAITING + v->type, v->index);
			}
			AI::NewEvent(v->owner, new ScriptEventVehicleWaitingInDepot(v->index));
		}

		/* If we've entered our unbunching depot, record the round trip duration. */
		if (v->current_order.GetDepotActionType() & ODATFB_UNBUNCH && v->unbunch_state != nullptr && v->unbunch_state->depot_unbunching_last_departure != INVALID_STATE_TICKS) {
			Ticks measured_round_trip = (_state_ticks - v->unbunch_state->depot_unbunching_last_departure).AsTicks();
			Ticks &rtt = v->unbunch_state->round_trip_time;
			if (rtt == 0) {
				/* This might be our first round trip. */
				rtt = measured_round_trip;
			} else {
				/* If we have a previous trip, smooth the effects of outlier trip calculations caused by jams or other interference. */
				rtt = Clamp(measured_round_trip, (rtt / 2), ClampTo<Ticks>(rtt * 2));
			}
		}

		v->current_order.MakeDummy();
	}
}

/**
 * Update the vehicle on the viewport, updating the right hash and setting the
 *  new coordinates.
 * @param dirty Mark the (new and old) coordinates of the vehicle as dirty.
 */
void Vehicle::UpdateViewport(bool dirty)
{
	/* Skip updating sprites on dedicated servers without screen */
	if (IsHeadless()) return;

	Rect new_coord = ConvertRect<Rect16, Rect>(this->sprite_seq_bounds);

	Point pt = RemapCoords(this->x_pos + this->x_offs, this->y_pos + this->y_offs, this->z_pos);
	new_coord.left   += pt.x;
	new_coord.top    += pt.y;
	new_coord.right  += pt.x + 2 * ZOOM_BASE;
	new_coord.bottom += pt.y + 2 * ZOOM_BASE;

	UpdateVehicleViewportHash(this, new_coord.left, new_coord.top);

	Rect old_coord = this->coord;
	this->coord = new_coord;

	if (dirty) {
		if (old_coord.left == INVALID_COORD) {
			this->MarkAllViewportsDirty();
		} else {
			::MarkAllViewportsDirty(
					std::min(old_coord.left,   this->coord.left),
					std::min(old_coord.top,    this->coord.top),
					std::max(old_coord.right,  this->coord.right),
					std::max(old_coord.bottom, this->coord.bottom),
					VMDF_NOT_LANDSCAPE | (this->type != VEH_EFFECT ? VMDF_NONE : VMDF_NOT_MAP_MODE)
			);
		}
	}
}

void Vehicle::UpdateViewportDeferred()
{
	Rect new_coord = ConvertRect<Rect16, Rect>(this->sprite_seq_bounds);

	Point pt = RemapCoords(this->x_pos + this->x_offs, this->y_pos + this->y_offs, this->z_pos);
	new_coord.left   += pt.x;
	new_coord.top    += pt.y;
	new_coord.right  += pt.x + 2 * ZOOM_BASE;
	new_coord.bottom += pt.y + 2 * ZOOM_BASE;

	UpdateVehicleViewportHashDeferred(this, new_coord.left, new_coord.top);

	this->coord = new_coord;
}

/**
 * Update the position of the vehicle, and update the viewport.
 */
void Vehicle::UpdatePositionAndViewport()
{
	this->UpdatePosition();
	this->UpdateViewport(true);
}

/**
 * Marks viewports dirty where the vehicle's image is.
 */
void Vehicle::MarkAllViewportsDirty() const
{
	::MarkAllViewportsDirty(this->coord.left, this->coord.top, this->coord.right, this->coord.bottom, VMDF_NOT_LANDSCAPE | (this->type != VEH_EFFECT ? VMDF_NONE : VMDF_NOT_MAP_MODE));
}

VehicleOrderID Vehicle::GetFirstWaitingLocation(bool require_wait_timetabled) const
{
	for (int i = 0; i < this->GetNumOrders(); ++i) {
		const Order* order = this->GetOrder(i);

		if (order->IsWaitTimetabled() && !order->IsType(OT_IMPLICIT) && !order->IsType(OT_CONDITIONAL)) {
			return i;
		}
		if (order->IsType(OT_GOTO_STATION)) {
			return (order->IsWaitTimetabled() || !require_wait_timetabled) ? i : INVALID_VEH_ORDER_ID;
		}
	}
	return INVALID_VEH_ORDER_ID;
}

/**
 * Get position information of a vehicle when moving one pixel in the direction it is facing
 * @param v Vehicle to move
 * @return Position information after the move
 */
GetNewVehiclePosResult GetNewVehiclePos(const Vehicle *v)
{
	static const int8_t _delta_coord[16] = {
		-1,-1,-1, 0, 1, 1, 1, 0, /* x */
		-1, 0, 1, 1, 1, 0,-1,-1, /* y */
	};

	int x = v->x_pos + _delta_coord[v->direction];
	int y = v->y_pos + _delta_coord[v->direction + 8];

	GetNewVehiclePosResult gp;
	gp.x = x;
	gp.y = y;
	gp.old_tile = v->tile;
	gp.new_tile = TileVirtXY(x, y);
	return gp;
}

static const Direction _new_direction_table[] = {
	DIR_N,  DIR_NW, DIR_W,
	DIR_NE, DIR_SE, DIR_SW,
	DIR_E,  DIR_SE, DIR_S
};

Direction GetDirectionTowards(const Vehicle *v, int x, int y)
{
	int i = 0;

	if (y >= v->y_pos) {
		if (y != v->y_pos) i += 3;
		i += 3;
	}

	if (x >= v->x_pos) {
		if (x != v->x_pos) i++;
		i++;
	}

	Direction dir = v->direction;

	DirDiff dirdiff = DirDifference(_new_direction_table[i], dir);
	if (dirdiff == DIRDIFF_SAME) return dir;
	return ChangeDir(dir, dirdiff > DIRDIFF_REVERSE ? DIRDIFF_45LEFT : DIRDIFF_45RIGHT);
}

/**
 * Call the tile callback function for a vehicle entering a tile
 * @param v    Vehicle entering the tile
 * @param tile Tile entered
 * @param x    X position
 * @param y    Y position
 * @return Some meta-data over the to be entered tile.
 * @see VehicleEnterTileStatus to see what the bits in the return value mean.
 */
VehicleEnterTileStatus VehicleEnterTile(Vehicle *v, TileIndex tile, int x, int y)
{
	return _tile_type_procs[GetTileType(tile)]->vehicle_enter_tile_proc(v, tile, x, y);
}

/**
 * Find first unused unit number.
 * This does not mark the unit number as used.
 * @returns First unused unit number.
 */
UnitID FreeUnitIDGenerator::NextID() const
{
	for (auto it = std::begin(this->used_bitmap); it != std::end(this->used_bitmap); ++it) {
		BitmapStorage available = ~(*it);
		if (available == 0) continue;
		return static_cast<UnitID>(std::distance(std::begin(this->used_bitmap), it) * BITMAP_SIZE + FindFirstBit(available) + 1);
	}
	return static_cast<UnitID>(this->used_bitmap.size() * BITMAP_SIZE + 1);
}

/**
 * Use a unit number. If the unit number is not valid it is ignored.
 * @param index Unit number to use.
 * @returns Unit number used.
 */
UnitID FreeUnitIDGenerator::UseID(UnitID index)
{
	if (index == 0 || index == UINT16_MAX) return index;

	index--;

	size_t slot = index / BITMAP_SIZE;
	if (slot >= this->used_bitmap.size()) this->used_bitmap.resize(slot + 1);
	SetBit(this->used_bitmap[index / BITMAP_SIZE], index % BITMAP_SIZE);

	return index + 1;
}

/**
 * Release a unit number. If the unit number is not valid it is ignored.
 * @param index Unit number to release.
 */
void FreeUnitIDGenerator::ReleaseID(UnitID index)
{
	if (index == 0 || index == UINT16_MAX) return;

	index--;

	assert(index / BITMAP_SIZE < this->used_bitmap.size());
	ClrBit(this->used_bitmap[index / BITMAP_SIZE], index % BITMAP_SIZE);
}

/**
 * Get an unused unit number for a vehicle (if allowed).
 * @param type Type of vehicle
 * @return A unused unit number for the given type of vehicle if it is allowed to build one, else \c UINT16_MAX.
 */
UnitID GetFreeUnitNumber(VehicleType type)
{
	/* Check whether it is allowed to build another vehicle. */
	uint max_veh;
	switch (type) {
		case VEH_TRAIN:    max_veh = _settings_game.vehicle.max_trains;   break;
		case VEH_ROAD:     max_veh = _settings_game.vehicle.max_roadveh;  break;
		case VEH_SHIP:     max_veh = _settings_game.vehicle.max_ships;    break;
		case VEH_AIRCRAFT: max_veh = _settings_game.vehicle.max_aircraft; break;
		default: NOT_REACHED();
	}

	const Company *c = Company::Get(_current_company);
	if (c->group_all[type].num_vehicle >= max_veh) return UINT16_MAX; // Currently already at the limit, no room to make a new one.

	return c->freeunits[type].NextID();
}


/**
 * Check whether we can build infrastructure for the given
 * vehicle type. This to disable building stations etc. when
 * you are not allowed/able to have the vehicle type yet.
 * @param type the vehicle type to check this for
 * @return true if there is any reason why you may build
 *         the infrastructure for the given vehicle type
 */
bool CanBuildVehicleInfrastructure(VehicleType type, uint8_t subtype)
{
	assert(IsCompanyBuildableVehicleType(type));

	if (!Company::IsValidID(_local_company)) return false;

	UnitID max;
	switch (type) {
		case VEH_TRAIN:
			if (!HasAnyRailTypesAvail(_local_company)) return false;
			max = _settings_game.vehicle.max_trains;
			break;
		case VEH_ROAD:
			if (!HasAnyRoadTypesAvail(_local_company, (RoadTramType)subtype)) return false;
			max = _settings_game.vehicle.max_roadveh;
			break;
		case VEH_SHIP:     max = _settings_game.vehicle.max_ships; break;
		case VEH_AIRCRAFT: max = _settings_game.vehicle.max_aircraft; break;
		default: NOT_REACHED();
	}

	/* We can build vehicle infrastructure when we may build the vehicle type */
	if (max > 0) {
		/* Can we actually build the vehicle type? */
		for (const Engine *e : Engine::IterateType(type)) {
			if (type == VEH_ROAD && GetRoadTramType(e->u.road.roadtype) != (RoadTramType)subtype) continue;
			if (HasBit(e->company_avail, _local_company)) return true;
		}
		return false;
	}

	/* We should be able to build infrastructure when we have the actual vehicle type */
	for (const Vehicle *v : Vehicle::IterateType(type)) {
		if (type == VEH_ROAD && GetRoadTramType(RoadVehicle::From(v)->roadtype) != (RoadTramType)subtype) continue;
		if (v->owner == _local_company) return true;
	}

	return false;
}


/**
 * Determines the #LiveryScheme for a vehicle.
 * @param engine_type Engine of the vehicle.
 * @param parent_engine_type Engine of the front vehicle, #INVALID_ENGINE if vehicle is at front itself.
 * @param v the vehicle, \c nullptr if in purchase list etc.
 * @return livery scheme to use.
 */
LiveryScheme GetEngineLiveryScheme(EngineID engine_type, EngineID parent_engine_type, const Vehicle *v)
{
	CargoType cargo_type = v == nullptr ? INVALID_CARGO : v->cargo_type;
	const Engine *e = Engine::Get(engine_type);
	switch (e->type) {
		default: NOT_REACHED();
		case VEH_TRAIN:
			if (v != nullptr && parent_engine_type != INVALID_ENGINE && (UsesWagonOverride(v) || (v->IsArticulatedPart() && e->u.rail.railveh_type != RAILVEH_WAGON))) {
				/* Wagonoverrides use the colour scheme of the front engine.
				 * Articulated parts use the colour scheme of the first part. (Not supported for articulated wagons) */
				engine_type = parent_engine_type;
				e = Engine::Get(engine_type);
				/* Note: Luckily cargo_type is not needed for engines */
			}

			if (!IsValidCargoType(cargo_type)) cargo_type = e->GetDefaultCargoType();
			if (!IsValidCargoType(cargo_type)) cargo_type = GetCargoTypeByLabel(CT_GOODS); // The vehicle does not carry anything, let's pick some freight cargo
			assert(IsValidCargoType(cargo_type));
			if (e->u.rail.railveh_type == RAILVEH_WAGON) {
				if (!CargoSpec::Get(cargo_type)->is_freight) {
					if (parent_engine_type == INVALID_ENGINE) {
						return LS_PASSENGER_WAGON_STEAM;
					} else {
						bool is_mu = EngInfo(parent_engine_type)->misc_flags.Test(EngineMiscFlag::RailIsMU);
						switch (RailVehInfo(parent_engine_type)->engclass) {
							default: NOT_REACHED();
							case EC_STEAM:    return LS_PASSENGER_WAGON_STEAM;
							case EC_DIESEL:   return is_mu ? LS_DMU : LS_PASSENGER_WAGON_DIESEL;
							case EC_ELECTRIC: return is_mu ? LS_EMU : LS_PASSENGER_WAGON_ELECTRIC;
							case EC_MONORAIL: return LS_PASSENGER_WAGON_MONORAIL;
							case EC_MAGLEV:   return LS_PASSENGER_WAGON_MAGLEV;
						}
					}
				} else {
					return LS_FREIGHT_WAGON;
				}
			} else {
				bool is_mu = e->info.misc_flags.Test(EngineMiscFlag::RailIsMU);

				switch (e->u.rail.engclass) {
					default: NOT_REACHED();
					case EC_STEAM:    return LS_STEAM;
					case EC_DIESEL:   return is_mu ? LS_DMU : LS_DIESEL;
					case EC_ELECTRIC: return is_mu ? LS_EMU : LS_ELECTRIC;
					case EC_MONORAIL: return LS_MONORAIL;
					case EC_MAGLEV:   return LS_MAGLEV;
				}
			}

		case VEH_ROAD:
			/* Always use the livery of the front */
			if (v != nullptr && parent_engine_type != INVALID_ENGINE) {
				engine_type = parent_engine_type;
				e = Engine::Get(engine_type);
				cargo_type = v->First()->cargo_type;
			}
			if (!IsValidCargoType(cargo_type)) cargo_type = e->GetDefaultCargoType();
			if (!IsValidCargoType(cargo_type)) cargo_type = GetCargoTypeByLabel(CT_GOODS); // The vehicle does not carry anything, let's pick some freight cargo
			assert(IsValidCargoType(cargo_type));

			/* Important: Use Tram Flag of front part. Luckily engine_type refers to the front part here. */
			if (e->info.misc_flags.Test(EngineMiscFlag::RoadIsTram)) {
				/* Tram */
				return IsCargoInClass(cargo_type, CC_PASSENGERS) ? LS_PASSENGER_TRAM : LS_FREIGHT_TRAM;
			} else {
				/* Bus or truck */
				return IsCargoInClass(cargo_type, CC_PASSENGERS) ? LS_BUS : LS_TRUCK;
			}

		case VEH_SHIP:
			if (!IsValidCargoType(cargo_type)) cargo_type = e->GetDefaultCargoType();
			if (!IsValidCargoType(cargo_type)) cargo_type = GetCargoTypeByLabel(CT_GOODS); // The vehicle does not carry anything, let's pick some freight cargo
			assert(IsValidCargoType(cargo_type));
			return IsCargoInClass(cargo_type, CC_PASSENGERS) ? LS_PASSENGER_SHIP : LS_FREIGHT_SHIP;

		case VEH_AIRCRAFT:
			switch (e->u.air.subtype) {
				case AIR_HELI: return LS_HELICOPTER;
				case AIR_CTOL: return LS_SMALL_PLANE;
				case AIR_CTOL | AIR_FAST: return LS_LARGE_PLANE;
				default: NOT_REACHED();
			}
	}
}

/**
 * Determines the livery for a vehicle.
 * @param engine_type EngineID of the vehicle
 * @param company Owner of the vehicle
 * @param parent_engine_type EngineID of the front vehicle. INVALID_VEHICLE if vehicle is at front itself.
 * @param v the vehicle. nullptr if in purchase list etc.
 * @param livery_setting The livery settings to use for acquiring the livery information.
 * @param ignore_group Ignore group overrides.
 * @return livery to use
 */
const Livery *GetEngineLivery(EngineID engine_type, CompanyID company, EngineID parent_engine_type, const Vehicle *v, uint8_t livery_setting, bool ignore_group)
{
	const Company *c = Company::Get(company);
	LiveryScheme scheme = LS_DEFAULT;

	if (livery_setting == LIT_ALL || (livery_setting == LIT_COMPANY && company == _local_company)) {
		if (v != nullptr && !ignore_group) {
			const Group *g = Group::GetIfValid(v->First()->group_id);
			if (g != nullptr) {
				/* Traverse parents until we find a livery or reach the top */
				while (g->livery.in_use == 0 && g->parent != INVALID_GROUP) {
					g = Group::Get(g->parent);
				}
				if (g->livery.in_use != 0) return &g->livery;
			}
		}

		/* The default livery is always available for use, but its in_use flag determines
		 * whether any _other_ liveries are in use. */
		if (c->livery[LS_DEFAULT].in_use != 0) {
			/* Determine the livery scheme to use */
			scheme = GetEngineLiveryScheme(engine_type, parent_engine_type, v);
		}
	}

	return &c->livery[scheme];
}


static PaletteID GetEngineColourMap(EngineID engine_type, CompanyID company, EngineID parent_engine_type, const Vehicle *v, bool ignore_group = false)
{
	PaletteID map = (v != nullptr && !ignore_group) ? v->colourmap : PAL_NONE;

	/* Return cached value if any */
	if (map != PAL_NONE) return map;

	const Engine *e = Engine::Get(engine_type);

	/* Check if we should use the colour map callback */
	if (e->info.callback_mask.Test(VehicleCallbackMask::ColourRemap)) {
		uint16_t callback = GetVehicleCallback(CBID_VEHICLE_COLOUR_MAPPING, 0, 0, engine_type, v);
		/* Failure means "use the default two-colour" */
		if (callback != CALLBACK_FAILED) {
			static_assert(PAL_NONE == 0); // Returning 0x4000 (resp. 0xC000) coincidences with default value (PAL_NONE)
			map = GB(callback, 0, 14);
			/* If bit 14 is set, then the company colours are applied to the
			 * map else it's returned as-is. */
			if (!HasBit(callback, 14)) {
				/* Update cache */
				if (v != nullptr) const_cast<Vehicle *>(v)->colourmap = map;
				return map;
			}
		}
	}

	bool twocc = e->info.misc_flags.Test(EngineMiscFlag::Uses2CC);

	if (map == PAL_NONE) map = twocc ? (PaletteID)SPR_2CCMAP_BASE : (PaletteID)PALETTE_RECOLOUR_START;

	/* Spectator has news shown too, but has invalid company ID - as well as dedicated server */
	if (!Company::IsValidID(company)) return map;

	const Livery *livery = GetEngineLivery(engine_type, company, parent_engine_type, v, _settings_client.gui.liveries, ignore_group);

	map += livery->colour1;
	if (twocc) map += livery->colour2 * 16;

	/* Update cache */
	if (v != nullptr && !ignore_group) const_cast<Vehicle *>(v)->colourmap = map;
	return map;
}

/**
 * Get the colour map for an engine. This used for unbuilt engines in the user interface.
 * @param engine_type ID of engine
 * @param company ID of company
 * @return A ready-to-use palette modifier
 */
PaletteID GetEnginePalette(EngineID engine_type, CompanyID company)
{
	return GetEngineColourMap(engine_type, company, INVALID_ENGINE, nullptr);
}

/**
 * Get the colour map for a vehicle.
 * @param v Vehicle to get colour map for
 * @return A ready-to-use palette modifier
 */
PaletteID GetVehiclePalette(const Vehicle *v)
{
	if (v->IsGroundVehicle()) {
		return GetEngineColourMap(v->engine_type, v->owner, v->GetGroundVehicleCache()->first_engine, v);
	}

	return GetEngineColourMap(v->engine_type, v->owner, INVALID_ENGINE, v);
}

/**
 * Get the uncached colour map for a train, ignoring the vehicle's group.
 * @param v Vehicle to get colour map for
 * @return A ready-to-use palette modifier
 */
PaletteID GetUncachedTrainPaletteIgnoringGroup(const Train *v)
{
	return GetEngineColourMap(v->engine_type, v->owner, v->GetGroundVehicleCache()->first_engine, v, true);
}

/**
 * Delete all implicit orders which were not reached.
 */
void Vehicle::DeleteUnreachedImplicitOrders()
{
	if (this->IsGroundVehicle()) {
		uint16_t &gv_flags = this->GetGroundVehicleFlags();
		if (HasBit(gv_flags, GVF_SUPPRESS_IMPLICIT_ORDERS)) {
			/* Do not delete orders, only skip them */
			ClrBit(gv_flags, GVF_SUPPRESS_IMPLICIT_ORDERS);
			this->cur_implicit_order_index = this->cur_real_order_index;
			if (this->cur_timetable_order_index != this->cur_real_order_index) {
				Order *real_timetable_order = this->cur_timetable_order_index != INVALID_VEH_ORDER_ID ? this->GetOrder(this->cur_timetable_order_index) : nullptr;
				if (real_timetable_order == nullptr || !real_timetable_order->IsType(OT_CONDITIONAL)) {
					/* Timetable order ID was not the real order or a conditional order, to avoid updating the wrong timetable, just clear the timetable index */
					this->cur_timetable_order_index = INVALID_VEH_ORDER_ID;
				}
			}
			InvalidateVehicleOrder(this, 0);
			return;
		}
	}

	const Order *order = this->GetOrder(this->cur_implicit_order_index);
	while (order != nullptr) {
		if (this->cur_implicit_order_index == this->cur_real_order_index) break;

		if (order->IsType(OT_IMPLICIT)) {
			DeleteOrder(this, this->cur_implicit_order_index);
			/* DeleteOrder does various magic with order_indices, so resync 'order' with 'cur_implicit_order_index' */
		} else {
			/* Skip non-implicit orders, e.g. service-orders */
			this->cur_implicit_order_index++;
		}

		/* Wrap around */
		if (this->cur_implicit_order_index >= this->orders->GetNumOrders()) this->cur_implicit_order_index = 0;

		order = this->GetOrder(this->cur_implicit_order_index);
	}
}

/**
 * Increase capacity for all link stats associated with vehicles in the given consist.
 * @param st Station to get the link stats from.
 * @param front First vehicle in the consist.
 * @param next_station_id Station the consist will be travelling to next.
 */
static void VehicleIncreaseStats(const Vehicle *front)
{
	for (const Vehicle *v = front; v != nullptr; v = v->Next()) {
		StationID last_loading_station = HasBit(front->vehicle_flags, VF_LAST_LOAD_ST_SEP) ? v->last_loading_station : front->last_loading_station;
		StateTicks loading_tick = HasBit(front->vehicle_flags, VF_LAST_LOAD_ST_SEP) ? v->last_loading_tick : front->last_loading_tick;
		if (v->refit_cap > 0 &&
				last_loading_station != INVALID_STATION &&
				last_loading_station != front->last_station_visited &&
				((front->current_order.GetCargoLoadType(v->cargo_type) & OLFB_NO_LOAD) == 0 ||
				(front->current_order.GetCargoUnloadType(v->cargo_type) & OUFB_NO_UNLOAD) == 0)) {
			/* The cargo count can indeed be higher than the refit_cap if
			 * wagons have been auto-replaced and subsequently auto-
			 * refitted to a higher capacity. The cargo gets redistributed
			 * among the wagons in that case.
			 * As usage is not such an important figure anyway we just
			 * ignore the additional cargo then.*/
			EdgeUpdateMode restricted_mode = EUM_INCREASE;
			if (v->type == VEH_AIRCRAFT) restricted_mode |= EUM_AIRCRAFT;
			IncreaseStats(Station::Get(last_loading_station), v->cargo_type, front->last_station_visited, v->refit_cap,
				std::min<uint>(v->refit_cap, v->cargo.StoredCount()), (_state_ticks - loading_tick).AsTicksT<uint32_t>(), restricted_mode);
		}
	}
}

/**
 * Prepare everything to begin the loading when arriving at a station.
 * @pre IsTileType(this->tile, MP_STATION) || this->type == VEH_SHIP.
 */
void Vehicle::BeginLoading()
{
	if (this->type == VEH_TRAIN) {
		assert_tile(IsTileType(Train::From(this)->GetStationLoadingVehicle()->tile, MP_STATION), Train::From(this)->GetStationLoadingVehicle()->tile);
	} else {
		assert_tile(IsTileType(this->tile, MP_STATION) || this->type == VEH_SHIP, this->tile);
	}

	bool no_load_prepare = false;
	if (this->current_order.IsType(OT_GOTO_STATION) &&
			this->current_order.GetDestination() == this->last_station_visited) {
		this->DeleteUnreachedImplicitOrders();

		/* Now both order indices point to the destination station, and we can start loading */
		this->current_order.MakeLoading(true);
		UpdateVehicleTimetable(this, true);

		/* Furthermore add the Non Stop flag to mark that this station
		 * is the actual destination of the vehicle, which is (for example)
		 * necessary to be known for HandleTrainLoading to determine
		 * whether the train is lost or not; not marking a train lost
		 * that arrives at random stations is bad. */
		this->current_order.SetNonStopType(ONSF_NO_STOP_AT_ANY_STATION);
	} else if (this->current_order.IsType(OT_LOADING_ADVANCE)) {
		this->current_order.MakeLoading(true);
		this->current_order.SetNonStopType(ONSF_NO_STOP_AT_ANY_STATION);
		no_load_prepare = true;
	} else {
		/* We weren't scheduled to stop here. Insert an implicit order
		 * to show that we are stopping here.
		 * While only groundvehicles have implicit orders, e.g. aircraft might still enter
		 * the 'wrong' terminal when skipping orders etc. */
		Order *in_list = this->GetOrder(this->cur_implicit_order_index);
		if (this->IsGroundVehicle() &&
				(in_list == nullptr || !in_list->IsType(OT_IMPLICIT) ||
				in_list->GetDestination() != this->last_station_visited)) {
			bool suppress_implicit_orders = HasBit(this->GetGroundVehicleFlags(), GVF_SUPPRESS_IMPLICIT_ORDERS);
			/* Do not create consecutive duplicates of implicit orders */
			const Order *prev_order = this->cur_implicit_order_index > 0 ? this->GetOrder(this->cur_implicit_order_index - 1) : (this->GetNumOrders() > 1 ? this->GetLastOrder() : nullptr);
			if (prev_order == nullptr ||
					(!prev_order->IsType(OT_IMPLICIT) && !prev_order->IsType(OT_GOTO_STATION)) ||
					prev_order->GetDestination() != this->last_station_visited) {

				/* Prefer deleting implicit orders instead of inserting new ones,
				 * so test whether the right order follows later. In case of only
				 * implicit orders treat the last order in the list like an
				 * explicit one, except if the overall number of orders surpasses
				 * IMPLICIT_ORDER_ONLY_CAP. */
				int target_index = this->cur_implicit_order_index;
				bool found = false;
				while (target_index != this->cur_real_order_index || this->GetNumManualOrders() == 0) {
					const Order *order = this->GetOrder(target_index);
					if (order == nullptr) break; // No orders.
					if (order->IsType(OT_IMPLICIT) && order->GetDestination() == this->last_station_visited) {
						found = true;
						break;
					}
					target_index++;
					if (target_index >= this->orders->GetNumOrders()) {
						if (this->GetNumManualOrders() == 0 &&
								this->GetNumOrders() < IMPLICIT_ORDER_ONLY_CAP) {
							break;
						}
						target_index = 0;
					}
					if (target_index == this->cur_implicit_order_index) break; // Avoid infinite loop.
				}

				if (found) {
					if (suppress_implicit_orders) {
						/* Skip to the found order */
						this->cur_implicit_order_index = target_index;
						InvalidateVehicleOrder(this, 0);
					} else {
						/* Delete all implicit orders up to the station we just reached */
						const Order *order = this->GetOrder(this->cur_implicit_order_index);
						while (!order->IsType(OT_IMPLICIT) || order->GetDestination() != this->last_station_visited) {
							if (order->IsType(OT_IMPLICIT)) {
								DeleteOrder(this, this->cur_implicit_order_index);
								/* DeleteOrder does various magic with order_indices, so resync 'order' with 'cur_implicit_order_index' */
							} else {
								/* Skip non-implicit orders, e.g. service-orders */
								this->cur_implicit_order_index++;
							}

							/* Wrap around */
							if (this->cur_implicit_order_index >= this->orders->GetNumOrders()) this->cur_implicit_order_index = 0;

							order = this->GetOrder(this->cur_implicit_order_index);

							assert(order != nullptr);
						}
					}
				} else if (!suppress_implicit_orders &&
						((this->orders == nullptr ? OrderList::CanAllocateItem() : this->orders->GetNumOrders() < MAX_VEH_ORDER_ID))) {
					/* Insert new implicit order */
					Order implicit_order;
					implicit_order.MakeImplicit(this->last_station_visited);
					InsertOrder(this, std::move(implicit_order), this->cur_implicit_order_index);
					if (this->cur_implicit_order_index > 0) --this->cur_implicit_order_index;

					/* InsertOrder disabled creation of implicit orders for all vehicles with the same implicit order.
					 * Re-enable it for this vehicle */
					uint16_t &gv_flags = this->GetGroundVehicleFlags();
					ClrBit(gv_flags, GVF_SUPPRESS_IMPLICIT_ORDERS);
				}
			}
		}
		this->current_order.MakeLoading(false);
	}

	if (!no_load_prepare) {
		VehicleIncreaseStats(this);

		PrepareUnload(this);
	}

	DirtyVehicleListWindowForVehicle(this);
	SetWindowWidgetDirty(WC_VEHICLE_VIEW, this->index, WID_VV_START_STOP);
	SetWindowDirty(WC_VEHICLE_DETAILS, this->index);
	SetWindowDirty(WC_STATION_VIEW, this->last_station_visited);

	Station::Get(this->last_station_visited)->MarkTilesDirty(true);
	this->cur_speed = 0;
	this->MarkDirty();
}

/**
 * Return all reserved cargo packets to the station and reset all packets
 * staged for transfer.
 * @param st the station where the reserved packets should go.
 */
void Vehicle::CancelReservation(StationID next, Station *st)
{
	for (Vehicle *v = this; v != nullptr; v = v->next) {
		VehicleCargoList &cargo = v->cargo;
		if (cargo.ActionCount(VehicleCargoList::MTA_LOAD) > 0) {
			Debug(misc, 1, "cancelling cargo reservation");
			cargo.Return(UINT_MAX, &st->goods[v->cargo_type].CreateData().cargo, next, v->tile);
		}
		cargo.KeepAll();
	}
}

CargoTypes Vehicle::GetLastLoadingStationValidCargoMask() const
{
	if (!HasBit(this->vehicle_flags, VF_LAST_LOAD_ST_SEP)) {
		return (this->last_loading_station != INVALID_STATION) ? ALL_CARGOTYPES : 0;
	} else {
		CargoTypes cargo_mask = 0;
		for (const Vehicle *u = this; u != nullptr; u = u->Next()) {
			if (u->cargo_type < NUM_CARGO && u->last_loading_station != INVALID_STATION) {
				SetBit(cargo_mask, u->cargo_type);
			}
		}
		return cargo_mask;
	}
}

/**
 * Perform all actions when leaving a station.
 * @pre this->current_order.IsType(OT_LOADING)
 */
void Vehicle::LeaveStation()
{
	assert(this->current_order.IsAnyLoadingType());

	delete this->cargo_payment;
	dbg_assert(this->cargo_payment == nullptr); // cleared by ~CargoPayment

	ClrBit(this->vehicle_flags, VF_COND_ORDER_WAIT);
	ClrBit(this->vehicle_flags, VF_STOP_LOADING);

	TileIndex station_tile = INVALID_TILE;

	if (this->type == VEH_TRAIN) {
		station_tile = Train::From(this)->GetStationLoadingVehicle()->tile;
		for (Train *v = Train::From(this); v != nullptr; v = v->Next()) {
			ClrBit(v->flags, VRF_BEYOND_PLATFORM_END);
			ClrBit(v->flags, VRF_NOT_YET_IN_PLATFORM);
			ClrBit(v->vehicle_flags, VF_CARGO_UNLOADING);
		}
	}

	/* Only update the timetable if the vehicle was supposed to stop here. */
	if (this->current_order.GetNonStopType() != ONSF_STOP_EVERYWHERE) UpdateVehicleTimetable(this, false);

	CargoTypes cargoes_can_load_unload = this->current_order.FilterLoadUnloadTypeCargoMask([&](const Order *o, CargoType cargo) {
		return ((o->GetCargoLoadType(cargo) & OLFB_NO_LOAD) == 0) || ((o->GetCargoUnloadType(cargo) & OUFB_NO_UNLOAD) == 0);
	});
	CargoTypes has_cargo_mask = this->GetLastLoadingStationValidCargoMask();
	CargoTypes cargoes_can_leave_with_cargo = FilterCargoMask([&](CargoType cargo) {
		return this->current_order.CanLeaveWithCargo(HasBit(has_cargo_mask, cargo), cargo);
	}, cargoes_can_load_unload);

	if (cargoes_can_load_unload != 0) {
		if (cargoes_can_leave_with_cargo != 0) {
			/* Refresh next hop stats to make sure we've done that at least once
			 * during the stop and that refit_cap == cargo_cap for each vehicle in
			 * the consist. */
			this->ResetRefitCaps();
			LinkRefresher::Run(this, true, false, cargoes_can_leave_with_cargo);
		}

		if (cargoes_can_leave_with_cargo == ALL_CARGOTYPES) {
			/* can leave with all cargoes */

			/* if the vehicle could load here or could stop with cargo loaded set the last loading station */
			this->last_loading_station = this->last_station_visited;
			this->last_loading_tick = _state_ticks;
			ClrBit(this->vehicle_flags, VF_LAST_LOAD_ST_SEP);
		} else if (cargoes_can_leave_with_cargo == 0) {
			/* can leave with no cargoes */

			/* if the vehicle couldn't load and had to unload or transfer everything
			 * set the last loading station to invalid as it will leave empty. */
			this->last_loading_station = INVALID_STATION;
			ClrBit(this->vehicle_flags, VF_LAST_LOAD_ST_SEP);
		} else {
			/* mix of cargoes loadable or could not leave with all cargoes */

			/* NB: this is saved here as we overwrite it on the first iteration of the loop below */
			StationID head_last_loading_station = this->last_loading_station;
			StateTicks head_last_loading_tick = this->last_loading_tick;
			for (Vehicle *u = this; u != nullptr; u = u->Next()) {
				StationID last_loading_station = HasBit(this->vehicle_flags, VF_LAST_LOAD_ST_SEP) ? u->last_loading_station : head_last_loading_station;
				StateTicks last_loading_tick = HasBit(this->vehicle_flags, VF_LAST_LOAD_ST_SEP) ? u->last_loading_tick : head_last_loading_tick;
				if (u->cargo_type < NUM_CARGO && HasBit(cargoes_can_load_unload, u->cargo_type)) {
					if (HasBit(cargoes_can_leave_with_cargo, u->cargo_type)) {
						u->last_loading_station = this->last_station_visited;
						u->last_loading_tick = _state_ticks;
					} else {
						u->last_loading_station = INVALID_STATION;
					}
				} else {
					u->last_loading_station = last_loading_station;
					u->last_loading_tick = last_loading_tick;
				}
			}
			SetBit(this->vehicle_flags, VF_LAST_LOAD_ST_SEP);
		}
	}

	this->current_order.MakeLeaveStation();
	Station *st = Station::Get(this->last_station_visited);
	this->CancelReservation(INVALID_STATION, st);
	st->loading_vehicles.erase(std::remove(st->loading_vehicles.begin(), st->loading_vehicles.end(), this), st->loading_vehicles.end());

	HideFillingPercent(&this->fill_percent_te_id);
	trip_occupancy = CalcPercentVehicleFilled(this, nullptr);

	if (this->type == VEH_TRAIN && !(this->vehstatus & VS_CRASHED)) {
		/* Trigger station animation (trains only) */
		if (IsRailStationTile(station_tile)) {
			TriggerStationRandomisation(st, station_tile, SRT_TRAIN_DEPARTS);
			TriggerStationAnimation(st, station_tile, SAT_TRAIN_DEPARTS);
		}

		SetBit(Train::From(this)->flags, VRF_LEAVING_STATION);
		if (Train::From(this)->lookahead != nullptr) Train::From(this)->lookahead->zpos_refresh_remaining = 0;
	}
	if (this->type == VEH_ROAD && !(this->vehstatus & VS_CRASHED)) {
		/* Trigger road stop animation */
		if (IsAnyRoadStopTile(this->tile)) {
			TriggerRoadStopRandomisation(st, this->tile, RSRT_VEH_DEPARTS);
			TriggerRoadStopAnimation(st, this->tile, SAT_TRAIN_DEPARTS);
		}
	}

	if (this->cur_real_order_index < this->GetNumOrders()) {
		Order *real_current_order = this->GetOrder(this->cur_real_order_index);
		if (real_current_order->IsType(OT_GOTO_STATION) && real_current_order->GetDestination() == this->last_station_visited) {
			uint current_occupancy = CalcPercentVehicleFilled(this, nullptr);
			uint old_occupancy = real_current_order->GetOccupancy();
			uint new_occupancy;
			if (old_occupancy == 0) {
				new_occupancy = current_occupancy;
			} else {
				Company *owner = Company::GetIfValid(this->owner);
				uint8_t occupancy_smoothness = owner ? owner->settings.order_occupancy_smoothness : 0;
				// Exponential weighted moving average using occupancy_smoothness
				new_occupancy = (old_occupancy - 1) * occupancy_smoothness;
				new_occupancy += current_occupancy * (100 - occupancy_smoothness);
				new_occupancy += 50; // round to nearest integer percent, rather than just floor
				new_occupancy /= 100;
			}
			if (new_occupancy + 1 != old_occupancy) {
				this->order_occupancy_average = 0;
				real_current_order->SetOccupancy(static_cast<uint8_t>(new_occupancy + 1));
				for (const Vehicle *v = this->FirstShared(); v != nullptr; v = v->NextShared()) {
					SetWindowDirty(WC_VEHICLE_ORDERS, v->index);
				}
			}
		}
	}

	this->MarkDirty();
}
/**
 * Perform all actions when switching to advancing within a station for loading/unloading
 * @pre this->current_order.IsType(OT_LOADING)
 * @pre this->type == VEH_TRAIN
 */
void Vehicle::AdvanceLoadingInStation()
{
	assert(this->current_order.IsType(OT_LOADING));
	dbg_assert(this->type == VEH_TRAIN);

	ClrBit(Train::From(this)->flags, VRF_ADVANCE_IN_PLATFORM);

	for (Train *v = Train::From(this); v != nullptr; v = v->Next()) {
		if (HasBit(v->flags, VRF_NOT_YET_IN_PLATFORM)) {
			ClrBit(v->flags, VRF_NOT_YET_IN_PLATFORM);
		} else {
			SetBit(v->flags, VRF_BEYOND_PLATFORM_END);
		}
	}

	HideFillingPercent(&this->fill_percent_te_id);
	this->current_order.MakeLoadingAdvance(this->last_station_visited);
	this->current_order.SetNonStopType(ONSF_NO_STOP_AT_ANY_STATION);
	if (Train::From(this)->lookahead != nullptr) Train::From(this)->lookahead->zpos_refresh_remaining = 0;
	this->MarkDirty();
}

void Vehicle::RecalculateOrderOccupancyAverage()
{
	uint num_valid = 0;
	uint total = 0;
	uint order_count = this->GetNumOrders();
	for (uint i = 0; i < order_count; i++) {
		const Order *order = this->GetOrder(i);
		uint occupancy = order->GetOccupancy();
		if (occupancy > 0 && order->UseOccupancyValueForAverage()) {
			num_valid++;
			total += (occupancy - 1);
		}
	}
	if (num_valid > 0) {
		this->order_occupancy_average = 16 + ((total + (num_valid / 2)) / num_valid);
	} else {
		this->order_occupancy_average = 1;
	}
}

/**
 * Reset all refit_cap in the consist to cargo_cap.
 */
void Vehicle::ResetRefitCaps()
{
	for (Vehicle *v = this; v != nullptr; v = v->Next()) v->refit_cap = v->cargo_cap;
}

/**
 * Release the vehicle's unit number.
 */
void Vehicle::ReleaseUnitNumber()
{
	if (this->unitnumber != 0) {
		Company::Get(this->owner)->freeunits[this->type].ReleaseID(this->unitnumber);
		this->unitnumber = 0;
	}
}

static bool ShouldVehicleContinueWaiting(Vehicle *v)
{
	if (v->GetNumOrders() < 1) return false;

	/* Rate-limit re-checking of conditional order loop */
	if (HasBit(v->vehicle_flags, VF_COND_ORDER_WAIT) && v->tick_counter % 32 != 0) return true;

	/* Don't use implicit orders for waiting loops */
	if (v->cur_implicit_order_index < v->GetNumOrders() && v->GetOrder(v->cur_implicit_order_index)->IsType(OT_IMPLICIT)) return false;

	/* If conditional orders lead back to this order, just keep waiting without leaving the order */
	bool loop = AdvanceOrderIndexDeferred(v, v->cur_implicit_order_index + 1) == v->cur_implicit_order_index;
	FlushAdvanceOrderIndexDeferred(v, loop);
	if (loop) SetBit(v->vehicle_flags, VF_COND_ORDER_WAIT);
	return loop;
}

/**
 * Handle the loading of the vehicle; when not it skips through dummy
 * orders and does nothing in all other cases.
 * @param mode is the non-first call for this vehicle in this tick?
 */
void Vehicle::HandleLoading(bool mode)
{
	switch (this->current_order.GetType()) {
		case OT_LOADING: {
			TimetableTicks wait_time = std::max<int>(this->current_order.GetTimetabledWait() - this->lateness_counter, 0);

			/* Save time just loading took since that is what goes into the timetable */
			if (!HasBit(this->vehicle_flags, VF_LOADING_FINISHED)) {
				this->current_loading_time = this->current_order_time;
			}

			/* Pay the loading fee for using someone else's station, if appropriate */
			if (!mode && this->type != VEH_TRAIN) PayStationSharingFee(this, Station::Get(this->last_station_visited));

			/* Not the first call for this tick, or still loading */
			if (mode || !HasBit(this->vehicle_flags, VF_LOADING_FINISHED) || (this->current_order_time < wait_time && this->current_order.GetLeaveType() != OLT_LEAVE_EARLY) || ShouldVehicleContinueWaiting(this)) {
				if (!mode && this->type == VEH_TRAIN && HasBit(Train::From(this)->flags, VRF_ADVANCE_IN_PLATFORM)) this->AdvanceLoadingInStation();
				return;
			}

			this->LeaveStation();

			/* Only advance to next order if we just loaded at the current one */
			const Order *order = this->GetOrder(this->cur_implicit_order_index);
			if (order == nullptr ||
					(!order->IsType(OT_IMPLICIT) && !order->IsType(OT_GOTO_STATION)) ||
					order->GetDestination() != this->last_station_visited) {
				return;
			}
			break;
		}

		case OT_DUMMY: break;

		default: return;
	}

	this->IncrementImplicitOrderIndex();
}

/**
 * Handle the waiting time everywhere else as in stations (basically in depot but, eventually, also elsewhere ?)
 * Function is called when order's wait_time is defined.
 * @param stop_waiting should we stop waiting (or definitely avoid) even if there is still time left to wait ?
 * @param process_orders whether to call ProcessOrders when exiting a waiting order
 */
void Vehicle::HandleWaiting(bool stop_waiting, bool process_orders)
{
	switch (this->current_order.GetType()) {
		case OT_WAITING: {
			uint wait_time = std::max<int>(this->current_order.GetTimetabledWait() - this->lateness_counter, 0);
			/* Vehicles holds on until waiting Timetabled time expires. */
			if (!stop_waiting && this->current_order_time < wait_time && this->current_order.GetLeaveType() != OLT_LEAVE_EARLY) {
				return;
			}
			if (!stop_waiting && process_orders && ShouldVehicleContinueWaiting(this)) {
				return;
			}

			/* When wait_time is expired, we move on. */
			ClrBit(this->vehicle_flags, VF_COND_ORDER_WAIT);
			UpdateVehicleTimetable(this, false);
			this->IncrementImplicitOrderIndex();
			this->current_order.MakeDummy();
			if (this->type == VEH_TRAIN) Train::From(this)->force_proceed = TFP_NONE;
			if (process_orders) ProcessOrders(this);
			break;
		}

		default:
			return;
	}
}

/**
 * Check if the current vehicle has a full load order.
 * @return true Iff this vehicle has a full load order.
 */
bool Vehicle::HasFullLoadOrder() const
{
	for (const Order *o : this->Orders()) {
		if (o->IsType(OT_GOTO_STATION) && o->GetLoadType() & (OLFB_FULL_LOAD | OLF_FULL_LOAD_ANY)) return true;
		if (o->IsType(OT_GOTO_STATION) && o->GetLoadType() == OLFB_CARGO_TYPE_LOAD) {
			for (CargoType cid = 0; cid < NUM_CARGO; cid++) {
				if (o->GetCargoLoadType(cid) & (OLFB_FULL_LOAD | OLF_FULL_LOAD_ANY)) return true;
			}
		}
	}
	return false;
}

/**
 * Check if the current vehicle has a conditional order.
 * @return true Iff this vehicle has a conditional order.
 */
bool Vehicle::HasConditionalOrder() const
{
	for (const Order *o : this->Orders()) {
		if (o->IsType(OT_CONDITIONAL)) return true;
	}
	return false;
}

/**
 * Check if the current vehicle has an unbunching order.
 * @return true Iff this vehicle has an unbunching order.
 */
bool Vehicle::HasUnbunchingOrder() const
{
	for (const Order *o : this->Orders()) {
		if (o->IsType(OT_GOTO_DEPOT) && o->GetDepotActionType() & ODATFB_UNBUNCH) return true;
	}
	return false;
}

/**
 * Check if the previous order is a depot unbunching order.
 * @return true Iff the previous order is a depot order with the unbunch flag.
 */
static bool PreviousOrderIsUnbunching(const Vehicle *v)
{
	/* If we are headed for the first order, we must wrap around back to the last order. */
	bool is_first_order = (v->GetOrder(v->cur_implicit_order_index) == v->GetFirstOrder());
	const Order *previous_order = (is_first_order) ? v->GetLastOrder() : v->GetOrder(v->cur_implicit_order_index - 1);

	if (previous_order == nullptr || !previous_order->IsType(OT_GOTO_DEPOT)) return false;
	return (previous_order->GetDepotActionType() & ODATFB_UNBUNCH) != 0;
}

/**
 * Leave an unbunching depot and calculate the next departure time for shared order vehicles.
 */
void Vehicle::LeaveUnbunchingDepot()
{
	/* Don't do anything if this is not our unbunching order. */
	if (!PreviousOrderIsUnbunching(this)) return;

	if (this->unbunch_state == nullptr) this->unbunch_state.reset(new VehicleUnbunchState());

	/* Set the start point for this round trip time. */
	this->unbunch_state->depot_unbunching_last_departure = _state_ticks;

	/* Tell the timetable we are now "on time." */
	this->lateness_counter = 0;
	SetWindowDirty(WC_VEHICLE_TIMETABLE, this->index);

	/* Find the average travel time of vehicles that we share orders with. */
	int num_vehicles = 0;
	Ticks total_travel_time = 0;

	Vehicle *u = this->FirstShared();
	for (; u != nullptr; u = u->NextShared()) {
		/* Ignore vehicles that are manually stopped or crashed. */
		if (u->vehstatus & (VS_STOPPED | VS_CRASHED)) continue;

		num_vehicles++;
		if (u->unbunch_state != nullptr) total_travel_time += u->unbunch_state->round_trip_time;
	}

	/* Make sure we cannot divide by 0. */
	num_vehicles = std::max(num_vehicles, 1);

	/* Calculate the separation by finding the average travel time, then calculating equal separation (minimum 1 tick) between vehicles. */
	Ticks separation = std::max((total_travel_time / num_vehicles / num_vehicles), 1);
	StateTicks next_departure = _state_ticks + separation;

	/* Set the departure time of all vehicles that we share orders with. */
	u = this->FirstShared();
	for (; u != nullptr; u = u->NextShared()) {
		/* Ignore vehicles that are manually stopped or crashed. */
		if (u->vehstatus & (VS_STOPPED | VS_CRASHED)) continue;

		if (u->unbunch_state == nullptr) u->unbunch_state.reset(new VehicleUnbunchState());
		u->unbunch_state->depot_unbunching_next_departure = next_departure;
		SetWindowDirty(WC_VEHICLE_VIEW, u->index);
	}
}

/**
 * Check whether a vehicle inside a depot is waiting for unbunching.
 * @return True if the vehicle must continue waiting, or false if it may try to leave the depot.
 */
bool Vehicle::IsWaitingForUnbunching() const
{
	assert(this->IsInDepot());

	/* Don't bother if there are no vehicles sharing orders. */
	if (!this->IsOrderListShared()) return false;

	/* Don't do anything if there aren't enough orders. */
	if (this->GetNumOrders() <= 1) return false;

	/* Don't do anything if this is not our unbunching order. */
	if (!PreviousOrderIsUnbunching(this)) return false;

	return (this->unbunch_state != nullptr) && (this->unbunch_state->depot_unbunching_next_departure > _state_ticks);
};

/**
 * Send this vehicle to the depot using the given command(s).
 * @param flags   the command flags (like execute and such).
 * @param command the command to execute.
 * @param specific_depot specific depot to use, if DepotCommandFlags::Specific is set.
 * @return the cost of the depot action.
 */
CommandCost Vehicle::SendToDepot(DoCommandFlag flags, DepotCommandFlags command, TileIndex specific_depot)
{
	CommandCost ret = CheckOwnership(this->owner);
	if (ret.Failed()) return ret;

	if (this->vehstatus & VS_CRASHED) return CMD_ERROR;
	if (this->IsStoppedInDepot()) {
		if (command.Test(DepotCommandFlag::Sell) && !command.Test(DepotCommandFlag::Cancel) && (!command.Test(DepotCommandFlag::Specific) || specific_depot == this->tile)) {
			/* Sell vehicle immediately */

			if (flags & DC_EXEC) {
				int x = this->x_pos;
				int y = this->y_pos;
				int z = this->z_pos;

				CommandCost cost = Command<CMD_SELL_VEHICLE>::Do(flags, this->index, SellVehicleFlags::SellChain, INVALID_CLIENT_ID);
				if (cost.Succeeded()) {
					if (IsLocalCompany()) {
						if (cost.GetCost() != 0) {
							ShowCostOrIncomeAnimation(x, y, z, cost.GetCost());
						}
					}
					SubtractMoneyFromCompany(cost);
				}
			}
			return CommandCost();
		}
		return CMD_ERROR;
	}

	/* No matter why we're headed to the depot, unbunching data is no longer valid. */
	if (flags & DC_EXEC) this->ResetDepotUnbunching();

	auto cancel_order = [&]() {
		if (flags & DC_EXEC) {
			/* If the orders to 'goto depot' are in the orders list (forced servicing),
			 * then skip to the next order; effectively cancelling this forced service */
			if (this->current_order.GetDepotOrderType() & ODTFB_PART_OF_ORDERS) this->IncrementRealOrderIndex();

			if (this->IsGroundVehicle()) {
				uint16_t &gv_flags = this->GetGroundVehicleFlags();
				SetBit(gv_flags, GVF_SUPPRESS_IMPLICIT_ORDERS);
			}

			/* We don't cancel a breakdown-related goto depot order, we only change whether to halt or not */
			if (this->current_order.GetDepotOrderType() & ODTFB_BREAKDOWN) {
				this->current_order.SetDepotActionType(this->current_order.GetDepotActionType() == ODATFB_HALT ? ODATF_SERVICE_ONLY : ODATFB_HALT);
			} else {
				this->ClearSeparation();
				if (HasBit(this->vehicle_flags, VF_TIMETABLE_SEPARATION)) ClrBit(this->vehicle_flags, VF_TIMETABLE_STARTED);

				this->current_order.MakeDummy();
				SetWindowWidgetDirty(WC_VEHICLE_VIEW, this->index, WID_VV_START_STOP);
			}

			/* prevent any attempt to update timetable for current order, as actual travel time will be incorrect due to depot command */
			this->cur_timetable_order_index = INVALID_VEH_ORDER_ID;
		}
	};

	if (command.Test(DepotCommandFlag::Cancel)) {
		if (this->current_order.IsType(OT_GOTO_DEPOT)) {
			cancel_order();
			return CommandCost();
		} else {
			return CMD_ERROR;
		}
	}

	if (this->current_order.IsType(OT_GOTO_DEPOT) && !command.Test(DepotCommandFlag::Specific)) {
		bool halt_in_depot = (this->current_order.GetDepotActionType() & ODATFB_HALT) != 0;
		bool sell_in_depot = (this->current_order.GetDepotActionType() & ODATFB_SELL) != 0;
		if (command.Test(DepotCommandFlag::Service) == halt_in_depot || command.Test(DepotCommandFlag::Sell) != sell_in_depot) {
			/* We called with a different DepotCommandFlag::Service or DepotCommandFlag::Sell setting.
			 * Now we change the setting to apply the new one and let the vehicle head for the same depot.
			 * Note: the if is (true for requesting service == true for ordered to stop in depot)          */
			if (flags & DC_EXEC) {
				if (!(this->current_order.GetDepotOrderType() & ODTFB_BREAKDOWN)) this->current_order.SetDepotOrderType(ODTF_MANUAL);
				this->current_order.SetDepotActionType(command.Test(DepotCommandFlag::Sell) ? ODATFB_HALT | ODATFB_SELL : (command.Test(DepotCommandFlag::Service) ? ODATF_SERVICE_ONLY : ODATFB_HALT));
				this->ClearSeparation();
				if (HasBit(this->vehicle_flags, VF_TIMETABLE_SEPARATION)) ClrBit(this->vehicle_flags, VF_TIMETABLE_STARTED);
				SetWindowWidgetDirty(WC_VEHICLE_VIEW, this->index, WID_VV_START_STOP);
			}
			return CommandCost();
		}

		if (command.Test(DepotCommandFlag::DontCancel)) return CMD_ERROR; // Requested no cancellation of depot orders
		cancel_order();
		return CommandCost();
	}

	ClosestDepot closest_depot;
	static const StringID no_depot[] = {STR_ERROR_UNABLE_TO_FIND_ROUTE_TO, STR_ERROR_UNABLE_TO_FIND_LOCAL_DEPOT, STR_ERROR_UNABLE_TO_FIND_LOCAL_DEPOT, STR_ERROR_CAN_T_SEND_AIRCRAFT_TO_HANGAR};
	if (command.Test(DepotCommandFlag::Specific)) {
		if (!(IsDepotTile(specific_depot) && GetDepotVehicleType(specific_depot) == this->type &&
				IsInfraTileUsageAllowed(this->type, this->owner, specific_depot))) {
			return CommandCost(no_depot[this->type]);
		}
		if ((this->type == VEH_ROAD && (GetPresentRoadTypes(tile) & RoadVehicle::From(this)->compatible_roadtypes) == 0) ||
				(this->type == VEH_TRAIN && !HasBit(Train::From(this)->compatible_railtypes, GetRailType(tile)))) {
			return CommandCost(no_depot[this->type]);
		}
		closest_depot.location = specific_depot;
		closest_depot.destination = (this->type == VEH_AIRCRAFT) ? GetStationIndex(specific_depot) : GetDepotIndex(specific_depot);
		closest_depot.reverse = false;
	} else {
		closest_depot = this->FindClosestDepot();
		if (!closest_depot.found) return CommandCost(no_depot[this->type]);
	}

	if (flags & DC_EXEC) {
		if (this->current_order.IsAnyLoadingType()) this->LeaveStation();
		if (this->current_order.IsType(OT_WAITING)) this->HandleWaiting(true);

		if (this->type == VEH_TRAIN) {
			for (Train *v = Train::From(this); v != nullptr; v = v->Next()) {
				ClrBit(v->flags, VRF_BEYOND_PLATFORM_END);
			}
		}

		if (this->IsGroundVehicle() && this->GetNumManualOrders() > 0) {
			uint16_t &gv_flags = this->GetGroundVehicleFlags();
			SetBit(gv_flags, GVF_SUPPRESS_IMPLICIT_ORDERS);
		}

		this->SetDestTile(closest_depot.location);
		this->current_order.MakeGoToDepot(closest_depot.destination, ODTF_MANUAL);
		if (command.Test(DepotCommandFlag::Sell)) {
			this->current_order.SetDepotActionType(ODATFB_HALT | ODATFB_SELL);
		} else if (!command.Test(DepotCommandFlag::Service)) {
			this->current_order.SetDepotActionType(ODATFB_HALT);
		}
		if (command.Test(DepotCommandFlag::Specific)) {
			this->current_order.SetDepotExtraFlags(ODEFB_SPECIFIC);
		}
		SetWindowWidgetDirty(WC_VEHICLE_VIEW, this->index, WID_VV_START_STOP);

		/* Prevent any attempt to update timetable for current order, as actual travel time will be incorrect due to depot command. */
		this->cur_timetable_order_index = INVALID_VEH_ORDER_ID;

		/* If there is no depot in front and the train is not already reversing, reverse automatically (trains only) */
		if (this->type == VEH_TRAIN && (closest_depot.reverse ^ HasBit(Train::From(this)->flags, VRF_REVERSING))) {
			Command<CMD_REVERSE_TRAIN_DIRECTION>::Do(DC_EXEC, this->index, false);
		}

		if (this->type == VEH_AIRCRAFT) {
			Aircraft *a = Aircraft::From(this);
			if (a->state == FLYING && a->targetairport != closest_depot.destination) {
				/* The aircraft is now heading for a different hangar than the next in the orders */
				AircraftNextAirportPos_and_Order(a);
			}
		}
	}

	return CommandCost();

}

/**
 * Update the cached visual effect.
 * @param allow_power_change true if the wagon-is-powered-state may change.
 */
void Vehicle::UpdateVisualEffect(bool allow_power_change)
{
	bool powered_before = HasBit(this->vcache.cached_vis_effect, VE_DISABLE_WAGON_POWER);
	const Engine *e = this->GetEngine();

	/* Evaluate properties */
	uint8_t visual_effect;
	switch (e->type) {
		case VEH_TRAIN: visual_effect = e->u.rail.visual_effect; break;
		case VEH_ROAD:  visual_effect = e->u.road.visual_effect; break;
		case VEH_SHIP:  visual_effect = e->u.ship.visual_effect; break;
		default:        visual_effect = 1 << VE_DISABLE_EFFECT;  break;
	}

	/* Check powered wagon / visual effect callback */
	if (e->info.callback_mask.Test(VehicleCallbackMask::VisualEffect)) {
		uint16_t callback = GetVehicleCallback(CBID_VEHICLE_VISUAL_EFFECT, 0, 0, this->engine_type, this);

		if (callback != CALLBACK_FAILED) {
			if (callback >= 0x100 && e->GetGRF()->grf_version >= 8) ErrorUnknownCallbackResult(e->GetGRFID(), CBID_VEHICLE_VISUAL_EFFECT, callback);

			callback = GB(callback, 0, 8);
			/* Avoid accidentally setting 'visual_effect' to the default value
			 * Since bit 6 (disable effects) is set anyways, we can safely erase some bits. */
			if (callback == VE_DEFAULT) {
				assert(HasBit(callback, VE_DISABLE_EFFECT));
				SB(callback, VE_TYPE_START, VE_TYPE_COUNT, 0);
			}
			visual_effect = callback;
		}
	}

	/* Apply default values */
	if (visual_effect == VE_DEFAULT ||
			(!HasBit(visual_effect, VE_DISABLE_EFFECT) && GB(visual_effect, VE_TYPE_START, VE_TYPE_COUNT) == VE_TYPE_DEFAULT)) {
		/* Only train engines have default effects.
		 * Note: This is independent of whether the engine is a front engine or articulated part or whatever. */
		if (e->type != VEH_TRAIN || e->u.rail.railveh_type == RAILVEH_WAGON || !IsInsideMM(e->u.rail.engclass, EC_STEAM, EC_MONORAIL)) {
			if (visual_effect == VE_DEFAULT) {
				visual_effect = 1 << VE_DISABLE_EFFECT;
			} else {
				SetBit(visual_effect, VE_DISABLE_EFFECT);
			}
		} else {
			if (visual_effect == VE_DEFAULT) {
				/* Also set the offset */
				visual_effect = (VE_OFFSET_CENTRE - (e->u.rail.engclass == EC_STEAM ? 4 : 0)) << VE_OFFSET_START;
			}
			SB(visual_effect, VE_TYPE_START, VE_TYPE_COUNT, e->u.rail.engclass - EC_STEAM + VE_TYPE_STEAM);
		}
	}

	this->vcache.cached_vis_effect = visual_effect;

	if (!allow_power_change && powered_before != HasBit(this->vcache.cached_vis_effect, VE_DISABLE_WAGON_POWER)) {
		ToggleBit(this->vcache.cached_vis_effect, VE_DISABLE_WAGON_POWER);
		ShowNewGrfVehicleError(this->engine_type, STR_NEWGRF_BROKEN, STR_NEWGRF_BROKEN_POWERED_WAGON, GBUG_VEH_POWERED_WAGON, false);
	}
}

static const int8_t _vehicle_smoke_pos[8] = {
	1, 1, 1, 0, -1, -1, -1, 0
};

/**
 * Call CBID_VEHICLE_SPAWN_VISUAL_EFFECT and spawn requested effects.
 * @param v Vehicle to create effects for.
 */
static void SpawnAdvancedVisualEffect(const Vehicle *v)
{
	uint16_t callback = GetVehicleCallback(CBID_VEHICLE_SPAWN_VISUAL_EFFECT, 0, Random(), v->engine_type, v);
	if (callback == CALLBACK_FAILED) return;

	uint count = GB(callback, 0, 2);
	bool auto_center = HasBit(callback, 13);
	bool auto_rotate = !HasBit(callback, 14);

	int8_t l_center = 0;
	if (auto_center) {
		/* For road vehicles: Compute offset from vehicle position to vehicle center */
		if (v->type == VEH_ROAD) l_center = -(int)(VEHICLE_LENGTH - RoadVehicle::From(v)->gcache.cached_veh_length) / 2;
	} else {
		/* For trains: Compute offset from vehicle position to sprite position */
		if (v->type == VEH_TRAIN) l_center = (VEHICLE_LENGTH - Train::From(v)->gcache.cached_veh_length) / 2;
	}

	Direction l_dir = v->direction;
	if (v->type == VEH_TRAIN && HasBit(Train::From(v)->flags, VRF_REVERSE_DIRECTION)) l_dir = ReverseDir(l_dir);
	Direction t_dir = ChangeDir(l_dir, DIRDIFF_90RIGHT);

	int8_t x_center = _vehicle_smoke_pos[l_dir] * l_center;
	int8_t y_center = _vehicle_smoke_pos[t_dir] * l_center;

	for (uint i = 0; i < count; i++) {
		uint32_t reg = GetRegister(0x100 + i);
		uint type = GB(reg,  0, 8);
		int8_t x    = GB(reg,  8, 8);
		int8_t y    = GB(reg, 16, 8);
		int8_t z    = GB(reg, 24, 8);

		if (auto_rotate) {
			int8_t l = x;
			int8_t t = y;
			x = _vehicle_smoke_pos[l_dir] * l + _vehicle_smoke_pos[t_dir] * t;
			y = _vehicle_smoke_pos[t_dir] * l - _vehicle_smoke_pos[l_dir] * t;
		}

		if (type >= 0xF0) {
			switch (type) {
				case 0xF1: CreateEffectVehicleRel(v, x_center + x, y_center + y, z, EV_STEAM_SMOKE); break;
				case 0xF2: CreateEffectVehicleRel(v, x_center + x, y_center + y, z, EV_DIESEL_SMOKE); break;
				case 0xF3: CreateEffectVehicleRel(v, x_center + x, y_center + y, z, EV_ELECTRIC_SPARK); break;
				case 0xFA: CreateEffectVehicleRel(v, x_center + x, y_center + y, z, EV_BREAKDOWN_SMOKE_AIRCRAFT); break;
				default: break;
			}
		}
	}
}

int ReversingDistanceTargetSpeed(const Train *v);

/**
 * Draw visual effects (smoke and/or sparks) for a vehicle chain.
 * @param max_speed The speed as limited by underground and orders, UINT_MAX if not already known
 * @pre this->IsPrimaryVehicle()
 */
void Vehicle::ShowVisualEffect(uint max_speed) const
{
	dbg_assert(this->IsPrimaryVehicle());
	bool sound = false;

	/* Do not show any smoke when:
	 * - vehicle smoke is disabled by the player
	 * - the vehicle is slowing down or stopped (by the player)
	 * - the vehicle is moving very slowly
	 */
	if (_settings_game.vehicle.smoke_amount == 0 ||
			this->vehstatus & (VS_TRAIN_SLOWING | VS_STOPPED) ||
			this->cur_speed < 2) {
		return;
	}

	if (max_speed == UINT_MAX) max_speed = this->GetCurrentMaxSpeed();

	if (this->type == VEH_TRAIN) {
		const Train *t = Train::From(this);
		/* For trains, do not show any smoke when:
		 * - the train is reversing
		 * - the train is exceeding the max speed
		 * - is entering a station with an order to stop there and its speed is equal to maximum station entering speed
		 * - is approaching a reversing point and its speed is equal to maximum approach speed
		 */
		if (HasBit(t->flags, VRF_REVERSING) ||
				t->cur_speed > max_speed ||
				(HasStationTileRail(t->tile) && t->IsFrontEngine() && t->current_order.ShouldStopAtStation(t, GetStationIndex(t->tile), IsRailWaypoint(t->tile)) &&
				t->cur_speed >= max_speed) ||
				(t->reverse_distance >= 1 && (int)t->cur_speed >= ReversingDistanceTargetSpeed(t))) {
			return;
		}
	}

	const Vehicle *v = this;

	do {
		bool advanced = HasBit(v->vcache.cached_vis_effect, VE_ADVANCED_EFFECT);
		int effect_offset = GB(v->vcache.cached_vis_effect, VE_OFFSET_START, VE_OFFSET_COUNT) - VE_OFFSET_CENTRE;
		VisualEffectSpawnModel effect_model = VESM_NONE;
		if (advanced) {
			effect_offset = VE_OFFSET_CENTRE;
			effect_model = (VisualEffectSpawnModel)GB(v->vcache.cached_vis_effect, 0, VE_ADVANCED_EFFECT);
			if (effect_model >= VESM_END) effect_model = VESM_NONE; // unknown spawning model
		} else {
			effect_model = (VisualEffectSpawnModel)GB(v->vcache.cached_vis_effect, VE_TYPE_START, VE_TYPE_COUNT);
			assert(effect_model != (VisualEffectSpawnModel)VE_TYPE_DEFAULT); // should have been resolved by UpdateVisualEffect
			static_assert((uint)VESM_STEAM    == (uint)VE_TYPE_STEAM);
			static_assert((uint)VESM_DIESEL   == (uint)VE_TYPE_DIESEL);
			static_assert((uint)VESM_ELECTRIC == (uint)VE_TYPE_ELECTRIC);
		}

		/* Show no smoke when:
		 * - Smoke has been disabled for this vehicle
		 * - The vehicle is not visible
		 * - The vehicle is under a bridge
		 * - The vehicle is on a depot tile
		 * - The vehicle is on a tunnel tile
		 * - The vehicle is a train engine that is currently unpowered */
		if (effect_model == VESM_NONE ||
				v->vehstatus & VS_HIDDEN ||
				IsBridgeAbove(v->tile) ||
				IsDepotTile(v->tile) ||
				IsTunnelTile(v->tile) ||
				(v->type == VEH_TRAIN &&
				!HasPowerOnRail(Train::From(v)->railtype, GetTileRailTypeByTrackBit(v->tile, Train::From(v)->track)))) {
			if (HasBit(v->vcache.cached_veh_flags, VCF_LAST_VISUAL_EFFECT)) break;
			continue;
		}

		EffectVehicleType evt = EV_END;
		switch (effect_model) {
			case VESM_STEAM:
				/* Steam smoke - amount is gradually falling until vehicle reaches its maximum speed, after that it's normal.
				 * Details: while vehicle's current speed is gradually increasing, steam plumes' density decreases by one third each
				 * third of its maximum speed spectrum. Steam emission finally normalises at very close to vehicle's maximum speed.
				 * REGULATION:
				 * - instead of 1, 4 / 2^smoke_amount (max. 2) is used to provide sufficient regulation to steam puffs' amount. */
				if (GB(v->tick_counter, 0, ((4 >> _settings_game.vehicle.smoke_amount) + ((this->cur_speed * 3) / max_speed))) == 0) {
					evt = EV_STEAM_SMOKE;
				}
				break;

			case VESM_DIESEL: {
				/* Diesel smoke - thicker when vehicle is starting, gradually subsiding till it reaches its maximum speed
				 * when smoke emission stops.
				 * Details: Vehicle's (max.) speed spectrum is divided into 32 parts. When max. speed is reached, chance for smoke
				 * emission erodes by 32 (1/4). For trains, power and weight come in handy too to either increase smoke emission in
				 * 6 steps (1000HP each) if the power is low or decrease smoke emission in 6 steps (512 tonnes each) if the train
				 * isn't overweight. Power and weight contributions are expressed in a way that neither extreme power, nor
				 * extreme weight can ruin the balance (e.g. FreightWagonMultiplier) in the formula. When the vehicle reaches
				 * maximum speed no diesel_smoke is emitted.
				 * REGULATION:
				 * - up to which speed a diesel vehicle is emitting smoke (with reduced/small setting only until 1/2 of max_speed),
				 * - in Chance16 - the last value is 512 / 2^smoke_amount (max. smoke when 128 = smoke_amount of 2). */
				int power_weight_effect = 0;
				if (v->type == VEH_TRAIN) {
					power_weight_effect = (32 >> (Train::From(this)->gcache.cached_power >> 10)) - (32 >> (Train::From(this)->gcache.cached_weight >> 9));
				}
				if (this->cur_speed < (max_speed >> (2 >> _settings_game.vehicle.smoke_amount)) &&
						Chance16((64 - ((this->cur_speed << 5) / max_speed) + power_weight_effect), (512 >> _settings_game.vehicle.smoke_amount))) {
					evt = EV_DIESEL_SMOKE;
				}
				break;
			}

			case VESM_ELECTRIC:
				/* Electric train's spark - more often occurs when train is departing (more load)
				 * Details: Electric locomotives are usually at least twice as powerful as their diesel counterparts, so spark
				 * emissions are kept simple. Only when starting, creating huge force are sparks more likely to happen, but when
				 * reaching its max. speed, quarter by quarter of it, chance decreases until the usual 2,22% at train's top speed.
				 * REGULATION:
				 * - in Chance16 the last value is 360 / 2^smoke_amount (max. sparks when 90 = smoke_amount of 2). */
				if (GB(v->tick_counter, 0, 2) == 0 &&
						Chance16((6 - ((this->cur_speed << 2) / max_speed)), (360 >> _settings_game.vehicle.smoke_amount))) {
					evt = EV_ELECTRIC_SPARK;
				}
				break;

			default:
				NOT_REACHED();
		}

		if (evt != EV_END && advanced) {
			sound = true;
			SpawnAdvancedVisualEffect(v);
		} else if (evt != EV_END) {
			sound = true;

			/* The effect offset is relative to a point 4 units behind the vehicle's
			 * front (which is the center of an 8/8 vehicle). Shorter vehicles need a
			 * correction factor. */
			if (v->type == VEH_TRAIN) effect_offset += (VEHICLE_LENGTH - Train::From(v)->gcache.cached_veh_length) / 2;

			int x = _vehicle_smoke_pos[v->direction] * effect_offset;
			int y = _vehicle_smoke_pos[(v->direction + 2) % 8] * effect_offset;

			if (v->type == VEH_TRAIN && HasBit(Train::From(v)->flags, VRF_REVERSE_DIRECTION)) {
				x = -x;
				y = -y;
			}

			CreateEffectVehicleRel(v, x, y, 10, evt);
		}

		if (HasBit(v->vcache.cached_veh_flags, VCF_LAST_VISUAL_EFFECT)) break;
	} while ((v = v->Next()) != nullptr);

	if (sound) PlayVehicleSound(this, VSE_VISUAL_EFFECT);
}

/**
 * Set the next vehicle of this vehicle.
 * @param next the next vehicle. nullptr removes the next vehicle.
 */
void Vehicle::SetNext(Vehicle *next)
{
	dbg_assert(this != next);

	if (this->next != nullptr) {
		/* We had an old next vehicle. Update the first and previous pointers */
		for (Vehicle *v = this->next; v != nullptr; v = v->Next()) {
			v->first = this->next;
		}
		this->next->previous = nullptr;
#if OTTD_UPPER_TAGGED_PTR
		VehiclePoolOps::SetIsNonFrontVehiclePtr(_vehicle_pool.GetRawRef(this->next->index), false);
#endif
	}

	this->next = next;

	if (this->next != nullptr) {
		/* A new next vehicle. Update the first and previous pointers */
		if (this->next->previous != nullptr) this->next->previous->next = nullptr;
		this->next->previous = this;
#if OTTD_UPPER_TAGGED_PTR
		VehiclePoolOps::SetIsNonFrontVehiclePtr(_vehicle_pool.GetRawRef(this->next->index), true);
#endif
		for (Vehicle *v = this->next; v != nullptr; v = v->Next()) {
			v->first = this->first;
		}
	}
}

/**
 * Gets the running cost of a vehicle  that can be sent into SetDParam for string processing.
 * @return the vehicle's running cost
 */
Money Vehicle::GetDisplayRunningCost() const
{
	Money cost = this->GetRunningCost() >> 8;
	if (_settings_client.gui.show_running_costs_calendar_year) cost *= DayLengthFactor();
	return cost;
}

/**
 * Adds this vehicle to a shared vehicle chain.
 * @param shared_chain a vehicle of the chain with shared vehicles.
 * @pre !this->IsOrderListShared()
 */
void Vehicle::AddToShared(Vehicle *shared_chain)
{
	dbg_assert(this->previous_shared == nullptr && this->next_shared == nullptr);

	if (shared_chain->orders == nullptr) {
		dbg_assert(shared_chain->previous_shared == nullptr);
		dbg_assert(shared_chain->next_shared == nullptr);
		this->orders = shared_chain->orders = new OrderList(nullptr, shared_chain);
	}

	this->next_shared     = shared_chain->next_shared;
	this->previous_shared = shared_chain;

	shared_chain->next_shared = this;

	if (this->next_shared != nullptr) this->next_shared->previous_shared = this;

	shared_chain->orders->AddVehicle(this);
}

/**
 * Removes the vehicle from the shared order list.
 */
void Vehicle::RemoveFromShared()
{
	/* Remember if we were first and the old window number before RemoveVehicle()
	 * as this changes first if needed. */
	bool were_first = (this->FirstShared() == this);
	VehicleListIdentifier vli(VL_SHARED_ORDERS, this->type, this->owner, this->FirstShared()->index);

	this->orders->RemoveVehicle(this);

	if (!were_first) {
		/* We are not the first shared one, so only relink our previous one. */
		this->previous_shared->next_shared = this->NextShared();
	}

	if (this->next_shared != nullptr) this->next_shared->previous_shared = this->previous_shared;


	if (this->orders->GetNumVehicles() == 1) InvalidateVehicleOrder(this->FirstShared(), VIWD_MODIFY_ORDERS);

	if (this->orders->GetNumVehicles() == 1 && !_settings_client.gui.enable_single_veh_shared_order_gui) {
		/* When there is only one vehicle, remove the shared order list window. */
		CloseWindowById(GetWindowClassForVehicleType(this->type), vli.Pack());
	} else if (were_first) {
		/* If we were the first one, update to the new first one.
		 * Note: FirstShared() is already the new first */
		InvalidateWindowData(GetWindowClassForVehicleType(this->type), vli.Pack(), this->FirstShared()->index | (1U << 31));
	}

	this->next_shared     = nullptr;
	this->previous_shared = nullptr;

	this->ClearSeparation();
	if (HasBit(this->vehicle_flags, VF_TIMETABLE_SEPARATION)) ClrBit(this->vehicle_flags, VF_TIMETABLE_STARTED);
}

template <typename T, typename U>
void DumpVehicleFlagsGeneric(const Vehicle *v, T dump, U dump_header)
{
	if (v->IsGroundVehicle()) {
		dump_header("st:", "subtype:");
		dump('F', "GVSF_FRONT",            HasBit(v->subtype, GVSF_FRONT));
		dump('A', "GVSF_ARTICULATED_PART", HasBit(v->subtype, GVSF_ARTICULATED_PART));
		dump('W', "GVSF_WAGON",            HasBit(v->subtype, GVSF_WAGON));
		dump('E', "GVSF_ENGINE",           HasBit(v->subtype, GVSF_ENGINE));
		dump('f', "GVSF_FREE_WAGON",       HasBit(v->subtype, GVSF_FREE_WAGON));
		dump('M', "GVSF_MULTIHEADED",      HasBit(v->subtype, GVSF_MULTIHEADED));
		dump('V', "GVSF_VIRTUAL",          HasBit(v->subtype, GVSF_VIRTUAL));
	}
	dump_header("vs:", "vehstatus:");
	dump('H', "VS_HIDDEN",          v->vehstatus & VS_HIDDEN);
	dump('S', "VS_STOPPED",         v->vehstatus & VS_STOPPED);
	dump('U', "VS_UNCLICKABLE",     v->vehstatus & VS_UNCLICKABLE);
	dump('D', "VS_DEFPAL",          v->vehstatus & VS_DEFPAL);
	dump('s', "VS_TRAIN_SLOWING",   v->vehstatus & VS_TRAIN_SLOWING);
	dump('X', "VS_SHADOW",          v->vehstatus & VS_SHADOW);
	dump('B', "VS_AIRCRAFT_BROKEN", v->vehstatus & VS_AIRCRAFT_BROKEN);
	dump('C', "VS_CRASHED",         v->vehstatus & VS_CRASHED);
	dump_header("vf:", "vehicle_flags:");
	dump('F', "VF_LOADING_FINISHED",        HasBit(v->vehicle_flags, VF_LOADING_FINISHED));
	dump('U', "VF_CARGO_UNLOADING",         HasBit(v->vehicle_flags, VF_CARGO_UNLOADING));
	dump('P', "VF_BUILT_AS_PROTOTYPE",      HasBit(v->vehicle_flags, VF_BUILT_AS_PROTOTYPE));
	dump('T', "VF_TIMETABLE_STARTED",       HasBit(v->vehicle_flags, VF_TIMETABLE_STARTED));
	dump('A', "VF_AUTOFILL_TIMETABLE",      HasBit(v->vehicle_flags, VF_AUTOFILL_TIMETABLE));
	dump('w', "VF_AUTOFILL_PRES_WAIT_TIME", HasBit(v->vehicle_flags, VF_AUTOFILL_PRES_WAIT_TIME));
	dump('S', "VF_STOP_LOADING",            HasBit(v->vehicle_flags, VF_STOP_LOADING));
	dump('L', "VF_PATHFINDER_LOST",         HasBit(v->vehicle_flags, VF_PATHFINDER_LOST));
	dump('c', "VF_SERVINT_IS_CUSTOM",       HasBit(v->vehicle_flags, VF_SERVINT_IS_CUSTOM));
	dump('p', "VF_SERVINT_IS_PERCENT",      HasBit(v->vehicle_flags, VF_SERVINT_IS_PERCENT));
	dump('z', "VF_SEPARATION_ACTIVE",       HasBit(v->vehicle_flags, VF_SEPARATION_ACTIVE));
	dump('D', "VF_SCHEDULED_DISPATCH",      HasBit(v->vehicle_flags, VF_SCHEDULED_DISPATCH));
	dump('x', "VF_LAST_LOAD_ST_SEP",        HasBit(v->vehicle_flags, VF_LAST_LOAD_ST_SEP));
	dump('s', "VF_TIMETABLE_SEPARATION",    HasBit(v->vehicle_flags, VF_TIMETABLE_SEPARATION));
	dump('a', "VF_AUTOMATE_TIMETABLE",      HasBit(v->vehicle_flags, VF_AUTOMATE_TIMETABLE));
	dump('Q', "VF_HAVE_SLOT",               HasBit(v->vehicle_flags, VF_HAVE_SLOT));
	dump('W', "VF_COND_ORDER_WAIT",         HasBit(v->vehicle_flags, VF_COND_ORDER_WAIT));
	dump('r', "VF_REPLACEMENT_PENDING",     HasBit(v->vehicle_flags, VF_REPLACEMENT_PENDING));
	dump_header("vcf:", "cached_veh_flags:");
	dump('l', "VCF_LAST_VISUAL_EFFECT",     HasBit(v->vcache.cached_veh_flags, VCF_LAST_VISUAL_EFFECT));
	dump('z', "VCF_GV_ZERO_SLOPE_RESIST",   HasBit(v->vcache.cached_veh_flags, VCF_GV_ZERO_SLOPE_RESIST));
	dump('d', "VCF_IS_DRAWN",               HasBit(v->vcache.cached_veh_flags, VCF_IS_DRAWN));
	dump('t', "VCF_REDRAW_ON_TRIGGER",      HasBit(v->vcache.cached_veh_flags, VCF_REDRAW_ON_TRIGGER));
	dump('s', "VCF_REDRAW_ON_SPEED_CHANGE", HasBit(v->vcache.cached_veh_flags, VCF_REDRAW_ON_SPEED_CHANGE));
	dump('R', "VCF_IMAGE_REFRESH",          HasBit(v->vcache.cached_veh_flags, VCF_IMAGE_REFRESH));
	dump('N', "VCF_IMAGE_REFRESH_NEXT",     HasBit(v->vcache.cached_veh_flags, VCF_IMAGE_REFRESH_NEXT));
	dump('c', "VCF_IMAGE_CURVATURE",        HasBit(v->vcache.cached_veh_flags, VCF_IMAGE_CURVATURE));
	if (v->IsGroundVehicle()) {
		uint16_t gv_flags = v->GetGroundVehicleFlags();
		dump_header("gvf:", "GroundVehicleFlags:");
		dump('u', "GVF_GOINGUP_BIT",              HasBit(gv_flags, GVF_GOINGUP_BIT));
		dump('d', "GVF_GOINGDOWN_BIT",            HasBit(gv_flags, GVF_GOINGDOWN_BIT));
		dump('s', "GVF_SUPPRESS_IMPLICIT_ORDERS", HasBit(gv_flags, GVF_SUPPRESS_IMPLICIT_ORDERS));
		dump('c', "GVF_CHUNNEL_BIT",              HasBit(gv_flags, GVF_CHUNNEL_BIT));
	}
	if (v->type == VEH_TRAIN) {
		const Train *t = Train::From(v);
		dump_header("tf:", "train flags:");
		dump('R', "VRF_REVERSING",                     HasBit(t->flags, VRF_REVERSING));
		dump('W', "VRF_WAITING_RESTRICTION",           HasBit(t->flags, VRF_WAITING_RESTRICTION));
		dump('P', "VRF_POWEREDWAGON",                  HasBit(t->flags, VRF_POWEREDWAGON));
		dump('r', "VRF_REVERSE_DIRECTION",             HasBit(t->flags, VRF_REVERSE_DIRECTION));
		dump('h', "VRF_HAS_HIT_RV",                    HasBit(t->flags, VRF_HAS_HIT_RV));
		dump('e', "VRF_EL_ENGINE_ALLOWED_NORMAL_RAIL", HasBit(t->flags, VRF_EL_ENGINE_ALLOWED_NORMAL_RAIL));
		dump('q', "VRF_TOGGLE_REVERSE",                HasBit(t->flags, VRF_TOGGLE_REVERSE));
		dump('s', "VRF_TRAIN_STUCK",                   HasBit(t->flags, VRF_TRAIN_STUCK));
		dump('L', "VRF_LEAVING_STATION",               HasBit(t->flags, VRF_LEAVING_STATION));
		dump('b', "VRF_BREAKDOWN_BRAKING",             HasBit(t->flags, VRF_BREAKDOWN_BRAKING));
		dump('p', "VRF_BREAKDOWN_POWER",               HasBit(t->flags, VRF_BREAKDOWN_POWER));
		dump('v', "VRF_BREAKDOWN_SPEED",               HasBit(t->flags, VRF_BREAKDOWN_SPEED));
		dump('z', "VRF_BREAKDOWN_STOPPED",             HasBit(t->flags, VRF_BREAKDOWN_STOPPED));
		dump('F', "VRF_NEED_REPAIR",                   HasBit(t->flags, VRF_NEED_REPAIR));
		dump('B', "VRF_BEYOND_PLATFORM_END",           HasBit(t->flags, VRF_BEYOND_PLATFORM_END));
		dump('Y', "VRF_NOT_YET_IN_PLATFORM",           HasBit(t->flags, VRF_NOT_YET_IN_PLATFORM));
		dump('A', "VRF_ADVANCE_IN_PLATFORM",           HasBit(t->flags, VRF_ADVANCE_IN_PLATFORM));
		dump('K', "VRF_CONSIST_BREAKDOWN",             HasBit(t->flags, VRF_CONSIST_BREAKDOWN));
		dump('J', "VRF_CONSIST_SPEED_REDUCTION",       HasBit(t->flags, VRF_CONSIST_SPEED_REDUCTION));
		dump('X', "VRF_PENDING_SPEED_RESTRICTION",     HasBit(t->flags, VRF_PENDING_SPEED_RESTRICTION));
		dump('c', "VRF_SPEED_ADAPTATION_EXEMPT",       HasBit(t->flags, VRF_SPEED_ADAPTATION_EXEMPT));
	}
	if (v->type == VEH_ROAD) {
		const RoadVehicle *rv = RoadVehicle::From(v);
		dump_header("rvf:", "road vehicle flags:");
		dump('L', "RVF_ON_LEVEL_CROSSING",             HasBit(rv->rvflags, RVF_ON_LEVEL_CROSSING));
	}
}

void Vehicle::DumpVehicleFlags(format_target &buffer, bool include_tile) const
{
	bool first_header = true;
	auto dump = [&](char c, const char *name, bool flag) {
		if (flag) buffer.push_back(c);
	};
	auto dump_header = [&](const char* header, const char *header_long) {
		if (first_header) {
			first_header = false;
		} else {
			buffer.append(", ");
		}
		buffer.append(header);
	};
	if (!this->IsGroundVehicle()) {
		buffer.format("st: {:X}", this->subtype);
		first_header = false;
	}
	DumpVehicleFlagsGeneric(this, dump, dump_header);
	if (this->type == VEH_TRAIN) {
		const Train *t = Train::From(this);
		buffer.format(", trk: 0x{:02X}", (uint)t->track);
		if (t->reverse_distance > 0) buffer.format(", rev: {}", t->reverse_distance);
	} else if (this->type == VEH_ROAD) {
		const RoadVehicle *r = RoadVehicle::From(this);
		buffer.format(", rvs: {:X}, rvf: {:X}", r->state, r->frame);
	}
	if (include_tile) {
		buffer.append(", [");
		DumpTileInfo(buffer, this->tile);
		buffer.push_back(']');
		TileIndex vtile = TileVirtXY(this->x_pos, this->y_pos);
		if (this->tile != vtile) buffer.format(", VirtXYTile: {:X} ({} x {})", vtile, TileX(vtile), TileY(vtile));
	}
	if (this->cargo_payment) buffer.append(", CP");
}


void Vehicle::DumpVehicleFlagsMultiline(format_target &buffer, const char *base_indent, const char *extra_indent) const
{
	auto dump = [&](char c, const char *name, bool flag) {
		if (flag) buffer.format("{}{}{}\n", base_indent, extra_indent, name);
	};
	auto dump_header = [&](const char* header, const char *header_long) {
		buffer.format("{}{}\n", base_indent, header_long);
	};
	if (!this->IsGroundVehicle()) {
		buffer.format("{}subtype: {:X}\n", base_indent, this->subtype);
	}
	DumpVehicleFlagsGeneric(this, dump, dump_header);
	if (this->type == VEH_TRAIN) {
		const Train *t = Train::From(this);
		buffer.format("{}track: 0x{:02X}\n", base_indent, (uint)t->track);
		if (t->reverse_distance > 0) buffer.format("{}reverse_distance: {}\n", base_indent, t->reverse_distance);
	} else if (this->type == VEH_ROAD) {
		const RoadVehicle *r = RoadVehicle::From(this);
		buffer.format("{}RV state: {:X}\n{}RV frame: {:X}\n", base_indent, r->state, base_indent, r->frame);
	}
	if (this->cargo_payment) buffer.format("{}cargo_payment present\n", base_indent);
}

void VehiclesYearlyLoop()
{
	for (Vehicle *v : Vehicle::IterateFrontOnly()) {
		if (v->IsPrimaryVehicle()) {
			/* show warning if vehicle is not generating enough income last 2 years (corresponds to a red icon in the vehicle list) */
			Money profit = v->GetDisplayProfitThisYear();
			if (v->economy_age >= VEHICLE_PROFIT_MIN_AGE && profit < 0) {
				if (_settings_client.gui.vehicle_income_warn && v->owner == _local_company) {
					SetDParam(0, v->index);
					SetDParam(1, profit);
					AddVehicleAdviceNewsItem(AdviceType::VehicleUnprofitable, EconTime::UsingWallclockUnits() ? STR_NEWS_VEHICLE_UNPROFITABLE_PERIOD : STR_NEWS_VEHICLE_UNPROFITABLE_YEAR, v->index);
				}
				AI::NewEvent(v->owner, new ScriptEventVehicleUnprofitable(v->index));
			}

			v->profit_last_year = v->profit_this_year;
			v->profit_lifetime += v->profit_this_year;
			v->profit_this_year = 0;
			SetWindowDirty(WC_VEHICLE_DETAILS, v->index);
		}
	}
	GroupStatistics::UpdateProfits();
	SetWindowClassesDirty(WC_TRAINS_LIST);
	SetWindowClassesDirty(WC_TRACE_RESTRICT_SLOTS);
	SetWindowClassesDirty(WC_SHIPS_LIST);
	SetWindowClassesDirty(WC_ROADVEH_LIST);
	SetWindowClassesDirty(WC_AIRCRAFT_LIST);
}


/**
 * Can this station be used by the given engine type?
 * @param engine_type the type of vehicles to test
 * @param st the station to test for
 * @return true if and only if the vehicle of the type can use this station.
 * @note For road vehicles the Vehicle is needed to determine whether it can
 *       use the station. This function will return true for road vehicles
 *       when at least one of the facilities is available.
 */
bool CanVehicleUseStation(EngineID engine_type, const Station *st)
{
	const Engine *e = Engine::GetIfValid(engine_type);
	dbg_assert(e != nullptr);

	switch (e->type) {
		case VEH_TRAIN:
			return (st->facilities & FACIL_TRAIN) != 0;

		case VEH_ROAD:
			/* For road vehicles we need the vehicle to know whether it can actually
			 * use the station, but if it doesn't have facilities for RVs it is
			 * certainly not possible that the station can be used. */
			return (st->facilities & (FACIL_BUS_STOP | FACIL_TRUCK_STOP)) != 0;

		case VEH_SHIP:
			return (st->facilities & FACIL_DOCK) != 0;

		case VEH_AIRCRAFT:
			return (st->facilities & FACIL_AIRPORT) != 0 &&
					(st->airport.GetFTA()->flags & (e->u.air.subtype & AIR_CTOL ? AirportFTAClass::AIRPLANES : AirportFTAClass::HELICOPTERS)) != 0;

		default:
			return false;
	}
}

/**
 * Can this station be used by the given vehicle?
 * @param v the vehicle to test
 * @param st the station to test for
 * @return true if and only if the vehicle can use this station.
 */
bool CanVehicleUseStation(const Vehicle *v, const Station *st)
{
	if (v->type == VEH_ROAD) return st->GetPrimaryRoadStop(RoadVehicle::From(v)) != nullptr;

	return CanVehicleUseStation(v->engine_type, st);
}

/**
 * Get reason string why this station can't be used by the given vehicle.
 * @param v The vehicle to test.
 * @param st The station to test for.
 * @return The string explaining why the vehicle cannot use the station.
 */
StringID GetVehicleCannotUseStationReason(const Vehicle *v, const Station *st)
{
	switch (v->type) {
		case VEH_TRAIN:
			return STR_ERROR_NO_RAIL_STATION;

		case VEH_ROAD: {
			const RoadVehicle *rv = RoadVehicle::From(v);
			RoadStop *rs = st->GetPrimaryRoadStop(rv->IsBus() ? RoadStopType::Bus : RoadStopType::Truck);

			StringID err = rv->IsBus() ? STR_ERROR_NO_BUS_STATION : STR_ERROR_NO_TRUCK_STATION;

			for (; rs != nullptr; rs = rs->next) {
				/* Articulated vehicles cannot use bay road stops, only drive-through. Make sure the vehicle can actually use this bay stop */
				if (HasTileAnyRoadType(rs->xy, rv->compatible_roadtypes) && IsBayRoadStopTile(rs->xy) && rv->HasArticulatedPart()) {
					err = STR_ERROR_NO_STOP_ARTICULATED_VEHICLE;
					continue;
				}

				/* Bay stop errors take precedence, but otherwise the vehicle may not be compatible with the roadtype/tramtype of this station tile.
				 * We give bay stop errors precedence because they are usually a bus sent to a tram station or vice versa. */
				if (!HasTileAnyRoadType(rs->xy, rv->compatible_roadtypes) && err != STR_ERROR_NO_STOP_ARTICULATED_VEHICLE) {
					err = RoadTypeIsRoad(rv->roadtype) ? STR_ERROR_NO_STOP_COMPATIBLE_ROAD_TYPE : STR_ERROR_NO_STOP_COMPATIBLE_TRAM_TYPE;
					continue;
				}
			}

			return err;
		}

		case VEH_SHIP:
			return STR_ERROR_NO_DOCK;

		case VEH_AIRCRAFT:
			if ((st->facilities & FACIL_AIRPORT) == 0) return STR_ERROR_NO_AIRPORT;
			if (v->GetEngine()->u.air.subtype & AIR_CTOL) {
				return STR_ERROR_AIRPORT_NO_PLANES;
			} else {
				return STR_ERROR_AIRPORT_NO_HELICOPTERS;
			}

		default:
			return INVALID_STRING_ID;
	}
}

/**
 * Access the ground vehicle cache of the vehicle.
 * @pre The vehicle is a #GroundVehicle.
 * @return #GroundVehicleCache of the vehicle.
 */
GroundVehicleCache *Vehicle::GetGroundVehicleCache()
{
	dbg_assert(this->IsGroundVehicle());
	if (this->type == VEH_TRAIN) {
		return &Train::From(this)->gcache;
	} else {
		return &RoadVehicle::From(this)->gcache;
	}
}

/**
 * Access the ground vehicle cache of the vehicle.
 * @pre The vehicle is a #GroundVehicle.
 * @return #GroundVehicleCache of the vehicle.
 */
const GroundVehicleCache *Vehicle::GetGroundVehicleCache() const
{
	dbg_assert(this->IsGroundVehicle());
	if (this->type == VEH_TRAIN) {
		return &Train::From(this)->gcache;
	} else {
		return &RoadVehicle::From(this)->gcache;
	}
}

/**
 * Access the ground vehicle flags of the vehicle.
 * @pre The vehicle is a #GroundVehicle.
 * @return #GroundVehicleFlags of the vehicle.
 */
uint16_t &Vehicle::GetGroundVehicleFlags()
{
	dbg_assert(this->IsGroundVehicle());
	if (this->type == VEH_TRAIN) {
		return Train::From(this)->gv_flags;
	} else {
		return RoadVehicle::From(this)->gv_flags;
	}
}

/**
 * Access the ground vehicle flags of the vehicle.
 * @pre The vehicle is a #GroundVehicle.
 * @return #GroundVehicleFlags of the vehicle.
 */
const uint16_t &Vehicle::GetGroundVehicleFlags() const
{
	dbg_assert(this->IsGroundVehicle());
	if (this->type == VEH_TRAIN) {
		return Train::From(this)->gv_flags;
	} else {
		return RoadVehicle::From(this)->gv_flags;
	}
}

/**
 * Calculates the set of vehicles that will be affected by a given selection.
 * @param[in,out] set Set of affected vehicles.
 * @param v First vehicle of the selection.
 * @param num_vehicles Number of vehicles in the selection (not counting articulated parts).
 * @pre \a set must be empty.
 * @post \a set will contain the vehicles that will be refitted.
 */
void GetVehicleSet(VehicleSet &set, Vehicle *v, uint8_t num_vehicles)
{
	if (v->type == VEH_TRAIN) {
		Train *u = Train::From(v);
		/* Only include whole vehicles, so start with the first articulated part */
		u = u->GetFirstEnginePart();

		/* Include num_vehicles vehicles, not counting articulated parts */
		for (; u != nullptr && num_vehicles > 0; num_vehicles--) {
			do {
				/* Include current vehicle in the selection. */
				include(set, u->index);

				/* If the vehicle is multiheaded, add the other part too. */
				if (u->IsMultiheaded()) include(set, u->other_multiheaded_part->index);

				u = u->Next();
			} while (u != nullptr && u->IsArticulatedPart());
		}
	}
}

void DumpVehicleStats(struct format_target &buffer)
{
	struct vtypestats {
		uint count[2] = { 0, 0 };

		bool IsEmpty() const { return (count[0] | count[1]) == 0; }

		vtypestats &operator+=(const vtypestats &other)
		{
			this->count[0] += other.count[0];
			this->count[1] += other.count[1];
			return *this;
		}
	};
	struct cstats {
		vtypestats vstats[VEH_END];
		vtypestats virt_train;
		vtypestats template_train;
	};
	std::map<Owner, cstats> cstatmap;

	for (Vehicle *v : Vehicle::Iterate()) {
		cstats &cs = cstatmap[v->owner];
		vtypestats &vs = ((v->type == VEH_TRAIN) && Train::From(v)->IsVirtual()) ? cs.virt_train : cs.vstats[v->type];
		vs.count[v->Previous() != nullptr ? 1 : 0]++;
	}

	for (const TemplateVehicle *tv : TemplateVehicle::Iterate()) {
		cstats &cs = cstatmap[tv->owner];
		cs.template_train.count[tv->Prev() != nullptr ? 1 : 0]++;
	}

	auto print_stats = [&](const cstats &cs, bool show_non_company) {
		auto line = [&](const vtypestats &vs, const char *type) {
			if (vs.count[0] || vs.count[1]) {
				buffer.format("  {:10}: primary: {:5}, secondary: {:5}\n", type, vs.count[0], vs.count[1]);
			}
		};
		line(cs.vstats[VEH_TRAIN], "train");
		line(cs.vstats[VEH_ROAD], "road");
		line(cs.vstats[VEH_SHIP], "ship");
		line(cs.vstats[VEH_AIRCRAFT], "aircraft");
		if (show_non_company) {
			line(cs.vstats[VEH_EFFECT], "effect");
			line(cs.vstats[VEH_DISASTER], "disaster");
		}
		line(cs.virt_train, "virt train");
		line(cs.template_train, "tmpl train");
		buffer.push_back('\n');
	};

	cstats totals{};
	for (auto &it : cstatmap) {
		buffer.format("{}: ", it.first);
		SetDParam(0, it.first);
		buffer.append(GetString(STR_COMPANY_NAME));
		buffer.push_back('\n');
		print_stats(it.second, false);

		for (VehicleType vt = VEH_BEGIN; vt != VEH_END; vt++) {
			totals.vstats[vt] += it.second.vstats[vt];
		}
		totals.virt_train += it.second.virt_train;
		totals.template_train += it.second.template_train;
	}
	buffer.append("Totals\n");
	print_stats(totals, true);
	buffer.format("Total vehicles: {}\n", Vehicle::GetNumItems());
}

void AdjustVehicleStateTicksBase(StateTicksDelta delta)
{
	for (Vehicle *v : Vehicle::Iterate()) {
		if (v->timetable_start != 0) v->timetable_start += delta;
		if (v->last_loading_tick != 0) v->last_loading_tick += delta;
		if (v->unbunch_state != nullptr) {
			if (v->unbunch_state->depot_unbunching_last_departure != INVALID_STATE_TICKS) v->unbunch_state->depot_unbunching_last_departure += delta;
			if (v->unbunch_state->depot_unbunching_next_departure != INVALID_STATE_TICKS) v->unbunch_state->depot_unbunching_next_departure += delta;
		}
		for (auto &it : v->dispatch_records) {
			it.second.dispatched += delta;
		}
	}

	for (OrderList *order_list : OrderList::Iterate()) {
		for (DispatchSchedule &ds : order_list->GetScheduledDispatchScheduleSet()) {
			ds.SetScheduledDispatchStartTick(ds.GetScheduledDispatchStartTick() + delta);
		}
	}

	for (OrderBackup *ob : OrderBackup::Iterate()) {
		for (auto &it : ob->dispatch_records) {
			it.second.dispatched += delta;
		}
	}
}

void ShiftVehicleDates(EconTime::DateDelta interval)
{
	for (Vehicle *v : Vehicle::Iterate()) {
		v->date_of_last_service = std::max<EconTime::Date>(v->date_of_last_service + interval, EconTime::Date{0});
	}
	/* date_of_last_service_newgrf is not updated here as it must stay stable
	 * for vehicles outside of a depot. */
}

/**
 * Calculates the maximum weight of the ground vehicle when loaded.
 * @return Weight in tonnes
 */
uint32_t Vehicle::GetDisplayMaxWeight() const
{
	uint32_t max_weight = 0;

	for (const Vehicle *u = this; u != nullptr; u = u->Next()) {
		max_weight += u->GetMaxWeight();
	}

	return max_weight;
}

/**
 * Calculates the minimum power-to-weight ratio using the maximum weight of the ground vehicle
 * @return power-to-weight ratio in 10ths of hp(I) per tonne
 */
uint32_t Vehicle::GetDisplayMinPowerToWeight() const
{
	uint32_t max_weight = GetDisplayMaxWeight();
	if (max_weight == 0) return 0;
	return GetGroundVehicleCache()->cached_power * 10u / max_weight;
}

/**
 * Checks if two vehicle chains have the same list of engines.
 * @param v1 First vehicle chain.
 * @param v1 Second vehicle chain.
 * @return True if same, false if different.
 */
bool VehiclesHaveSameEngineList(const Vehicle *v1, const Vehicle *v2)
{
	while (true) {
		if (v1 == nullptr && v2 == nullptr) return true;
		if (v1 == nullptr || v2 == nullptr) return false;
		if (v1->GetEngine() != v2->GetEngine()) return false;
		v1 = v1->GetNextVehicle();
		v2 = v2->GetNextVehicle();
	}
}

/**
 * Checks if two vehicles have the same list of orders.
 * @param v1 First vehicles.
 * @param v1 Second vehicles.
 * @return True if same, false if different.
 */
bool VehiclesHaveSameOrderList(const Vehicle *v1, const Vehicle *v2)
{
	const Order *o1 = v1->GetFirstOrder();
	const Order *o2 = v2->GetFirstOrder();
	while (true) {
		if (o1 == nullptr && o2 == nullptr) return true;
		if (o1 == nullptr || o2 == nullptr) return false;
		if (!o1->Equals(*o2)) return false;
		o1 = v1->orders->GetNextNoWrap(o1);
		o2 = v2->orders->GetNextNoWrap(o2);
	}
}<|MERGE_RESOLUTION|>--- conflicted
+++ resolved
@@ -299,7 +299,7 @@
 		EngineID new_engine = EngineReplacementForCompany(c, v->engine_type, v->group_id, &replace_when_old);
 
 		/* Check engine availability */
-		if (new_engine == INVALID_ENGINE || !HasBit(Engine::Get(new_engine)->company_avail, v->owner)) continue;
+		if (new_engine == INVALID_ENGINE || !Engine::Get(new_engine)->company_avail.Test(v->owner)) continue;
 		/* Is the vehicle old if we are not always replacing? */
 		if (replace_when_old && !v->NeedsAutorenewing(c, false)) continue;
 
@@ -2412,7 +2412,7 @@
 							if (!PlayVehicleSound(this, VSE_BREAKDOWN)) {
 								SndPlayVehicleFx((_settings_game.game_creation.landscape != LT_TOYLAND) ? SND_10_BREAKDOWN_TRAIN_SHIP : SND_3A_BREAKDOWN_TRAIN_SHIP_TOYLAND, this);
 							}
-							if (!(this->vehstatus & VS_HIDDEN) && !HasBit(EngInfo(this->engine_type)->misc_flags, EF_NO_BREAKDOWN_SMOKE) && this->breakdown_delay > 0) {
+							if (!(this->vehstatus & VS_HIDDEN) && !EngInfo(this->engine_type)->misc_flags.Test(EngineMiscFlag::NoBreakdownSmoke) && this->breakdown_delay > 0) {
 								EffectVehicle *u = CreateEffectVehicleRel(this, 4, 4, 5, EV_BREAKDOWN_SMOKE);
 								if (u != nullptr) u->animation_state = this->breakdown_delay * 2;
 							}
@@ -2454,7 +2454,7 @@
 					return false;
 				}
 				if ((!(this->vehstatus & VS_HIDDEN)) && (this->breakdown_type == BREAKDOWN_LOW_SPEED || this->breakdown_type == BREAKDOWN_LOW_POWER)
-						&& !HasBit(EngInfo(this->engine_type)->misc_flags, EF_NO_BREAKDOWN_SMOKE)) {
+						&& !EngInfo(this->engine_type)->misc_flags.Test(EngineMiscFlag::NoBreakdownSmoke)) {
 					EffectVehicle *u = CreateEffectVehicleRel(this, 0, 0, 2, EV_BREAKDOWN_SMOKE); //some grey clouds to indicate a broken engine
 					if (u != nullptr) u->animation_state = 25;
 				}
@@ -2467,7 +2467,7 @@
 								(train_or_ship ? SND_10_BREAKDOWN_TRAIN_SHIP : SND_0F_BREAKDOWN_ROADVEHICLE) :
 								(train_or_ship ? SND_3A_BREAKDOWN_TRAIN_SHIP_TOYLAND : SND_35_BREAKDOWN_ROADVEHICLE_TOYLAND), this);
 						}
-						if (!(this->vehstatus & VS_HIDDEN) && !HasBit(EngInfo(this->engine_type)->misc_flags, EF_NO_BREAKDOWN_SMOKE) && this->breakdown_delay > 0) {
+						if (!(this->vehstatus & VS_HIDDEN) && !EngInfo(this->engine_type)->misc_flags.Test(EngineMiscFlag::NoBreakdownSmoke) && this->breakdown_delay > 0) {
 							EffectVehicle *u = CreateEffectVehicleRel(this, 4, 4, 5, EV_BREAKDOWN_SMOKE);
 							if (u != nullptr) u->animation_state = this->breakdown_delay * 2;
 						}
@@ -2492,18 +2492,12 @@
 						break;
 					default: NOT_REACHED();
 				}
-<<<<<<< HEAD
 				if ((!(this->vehstatus & VS_HIDDEN)) &&
-						(this->breakdown_type == BREAKDOWN_LOW_SPEED || this->breakdown_type == BREAKDOWN_LOW_POWER)) {
+						(this->breakdown_type == BREAKDOWN_LOW_SPEED || this->breakdown_type == BREAKDOWN_LOW_POWER) &&
+						!EngInfo(this->engine_type)->misc_flags.Test(EngineMiscFlag::NoBreakdownSmoke)) {
 					/* Some gray clouds to indicate a broken RV */
 					EffectVehicle *u = CreateEffectVehicleRel(this, 0, 0, 2, EV_BREAKDOWN_SMOKE);
 					if (u != nullptr) u->animation_state = 25;
-=======
-
-				if (!(this->vehstatus & VS_HIDDEN) && !EngInfo(this->engine_type)->misc_flags.Test(EngineMiscFlag::NoBreakdownSmoke)) {
-					EffectVehicle *u = CreateEffectVehicleRel(this, 4, 4, 5, EV_BREAKDOWN_SMOKE);
-					if (u != nullptr) u->animation_state = this->breakdown_delay * 2;
->>>>>>> 2c7b3bb5
 				}
 				this->First()->MarkDirty();
 				SetWindowDirty(WC_VEHICLE_VIEW, this->index);
@@ -2585,7 +2579,7 @@
 
 	const Company *c = Company::Get(v->owner);
 	/* Don't warn if a renew is active */
-	if (c->settings.engine_renew && v->GetEngine()->company_avail != 0) return;
+	if (c->settings.engine_renew && v->GetEngine()->company_avail.Any()) return;
 	/* Don't warn if a replacement is active */
 	if (EngineHasReplacementForCompany(c, v->engine_type, v->group_id)) return;
 
@@ -3114,7 +3108,7 @@
 		/* Can we actually build the vehicle type? */
 		for (const Engine *e : Engine::IterateType(type)) {
 			if (type == VEH_ROAD && GetRoadTramType(e->u.road.roadtype) != (RoadTramType)subtype) continue;
-			if (HasBit(e->company_avail, _local_company)) return true;
+			if (e->company_avail.Test(_local_company)) return true;
 		}
 		return false;
 	}
