--- conflicted
+++ resolved
@@ -466,7 +466,6 @@
 {
 	/* show a warning once for each engine in whole game and once for each GRF after each game load */
 	const Engine *engine = u->GetEngine();
-<<<<<<< HEAD
 	if (engine->grf_prop.grffile == nullptr) {
 		// This can be reached if an engine is unexpectedly no longer attached to a GRF at all
 		if (GamelogGRFBugReverse(0, engine->grf_prop.local_id)) {
@@ -474,10 +473,7 @@
 		}
 		return;
 	}
-	uint32_t grfid = engine->grf_prop.grffile->grfid;
-=======
 	uint32_t grfid = engine->grf_prop.grfid;
->>>>>>> cba329d9
 	GRFConfig *grfconfig = GetGRFConfig(grfid);
 	if (GamelogGRFBugReverse(grfid, engine->grf_prop.local_id) || !HasBit(grfconfig->grf_bugs, GBUG_VEH_LENGTH)) {
 		ShowNewGrfVehicleError(u->engine_type, STR_NEWGRF_BROKEN, STR_NEWGRF_BROKEN_VEHICLE_LENGTH, GBUG_VEH_LENGTH, true);
