--- conflicted
+++ resolved
@@ -1139,21 +1139,6 @@
 }
 
 /**
-<<<<<<< HEAD
-=======
- * Shift all dates by given interval.
- * This is useful if the date has been modified with the cheat menu.
- * @param interval Number of days to be added or subtracted.
- */
-void Vehicle::ShiftDates(TimerGameEconomy::Date interval)
-{
-	this->date_of_last_service = std::max(this->date_of_last_service + interval, TimerGameEconomy::Date(0));
-	/* date_of_last_service_newgrf is not updated here as it must stay stable
-	 * for vehicles outside of a depot. */
-}
-
-/**
->>>>>>> b2c57123
  * Handle the pathfinding result, especially the lost status.
  * If the vehicle is now lost and wasn't previously fire an
  * event to the AIs and a news message to the user. If the
