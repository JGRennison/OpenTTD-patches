/*
 * This file is part of OpenTTD.
 * OpenTTD is free software; you can redistribute it and/or modify it under the terms of the GNU General Public License as published by the Free Software Foundation, version 2.
 * OpenTTD is distributed in the hope that it will be useful, but WITHOUT ANY WARRANTY; without even the implied warranty of MERCHANTABILITY or FITNESS FOR A PARTICULAR PURPOSE.
 * See the GNU General Public License for more details. You should have received a copy of the GNU General Public License along with OpenTTD. If not, see <http://www.gnu.org/licenses/>.
 */

/** @file vehicle.cpp Base implementations of all vehicles. */

#include "stdafx.h"
#include "error.h"
#include "roadveh.h"
#include "ship.h"
#include "spritecache.h"
#include "timetable.h"
#include "viewport_func.h"
#include "news_func.h"
#include "command_func.h"
#include "company_func.h"
#include "train.h"
#include "aircraft.h"
#include "newgrf_debug.h"
#include "newgrf_sound.h"
#include "newgrf_station.h"
#include "newgrf_roadstop.h"
#include "group_gui.h"
#include "strings_func.h"
#include "zoom_func.h"
#include "date_func.h"
#include "vehicle_func.h"
#include "autoreplace_func.h"
#include "autoreplace_gui.h"
#include "station_base.h"
#include "ai/ai.hpp"
#include "depot_func.h"
#include "network/network.h"
#include "core/pool_func.hpp"
#include "economy_base.h"
#include "articulated_vehicles.h"
#include "roadstop_base.h"
#include "core/random_func.hpp"
#include "core/backup_type.hpp"
#include "core/container_func.hpp"
#include "infrastructure_func.h"
#include "order_backup.h"
#include "sound_func.h"
#include "effectvehicle_func.h"
#include "effectvehicle_base.h"
#include "vehiclelist.h"
#include "bridge_map.h"
#include "tunnel_map.h"
#include "depot_map.h"
#include "gamelog.h"
#include "tracerestrict.h"
#include "linkgraph/linkgraph.h"
#include "linkgraph/refresh.h"
#include "framerate_type.h"
#include "blitter/factory.hpp"
#include "tbtr_template_vehicle_func.h"
#include "string_func.h"
#include "scope_info.h"
#include "debug_settings.h"
#include "network/network_sync.h"
#include "pathfinder/water_regions.h"
#include "event_logs.h"
#include "3rdparty/cpp-btree/btree_set.h"
#include "3rdparty/cpp-btree/btree_map.h"
#include "3rdparty/robin_hood/robin_hood.h"

#include "table/strings.h"

#include <algorithm>

#include "safeguards.h"

/* Number of bits in the hash to use from each vehicle coord */
static const uint GEN_HASHX_BITS = 6;
static const uint GEN_HASHY_BITS = 6;

/* Size of each hash bucket */
static const uint GEN_HASHX_BUCKET_BITS = 7;
static const uint GEN_HASHY_BUCKET_BITS = 6;

/* Compute hash for vehicle coord */
#define GEN_HASHX(x)    GB((x), GEN_HASHX_BUCKET_BITS + ZOOM_LVL_SHIFT, GEN_HASHX_BITS)
#define GEN_HASHY(y)   (GB((y), GEN_HASHY_BUCKET_BITS + ZOOM_LVL_SHIFT, GEN_HASHY_BITS) << GEN_HASHX_BITS)
#define GEN_HASH(x, y) (GEN_HASHY(y) + GEN_HASHX(x))

/* Maximum size until hash repeats */
//static const int GEN_HASHX_SIZE = 1 << (GEN_HASHX_BUCKET_BITS + GEN_HASHX_BITS + ZOOM_LVL_SHIFT);
//static const int GEN_HASHY_SIZE = 1 << (GEN_HASHY_BUCKET_BITS + GEN_HASHY_BITS + ZOOM_LVL_SHIFT);

/* Increments to reach next bucket in hash table */
//static const int GEN_HASHX_INC = 1;
//static const int GEN_HASHY_INC = 1 << GEN_HASHX_BITS;

/* Mask to wrap-around buckets */
//static const uint GEN_HASHX_MASK =  (1 << GEN_HASHX_BITS) - 1;
//static const uint GEN_HASHY_MASK = ((1 << GEN_HASHY_BITS) - 1) << GEN_HASHX_BITS;

VehicleID _new_vehicle_id;
uint _returned_refit_capacity;        ///< Stores the capacity after a refit operation.
uint16_t _returned_mail_refit_capacity; ///< Stores the mail capacity after a refit operation (Aircraft only).
CargoArray _returned_vehicle_capacities; ///< Stores the cargo capacities after a vehicle build operation


/** The pool with all our precious vehicles. */
VehiclePool _vehicle_pool("Vehicle");
INSTANTIATE_POOL_METHODS(Vehicle)

static btree::btree_set<VehicleID> _vehicles_to_pay_repair;
static btree::btree_set<VehicleID> _vehicles_to_sell;

btree::btree_multimap<VehicleID, PendingSpeedRestrictionChange> _pending_speed_restriction_change_map;

/**
 * Determine shared bounds of all sprites.
 * @param[out] bounds Shared bounds.
 */
Rect16 VehicleSpriteSeq::GetBounds() const
{
	Rect16 bounds;
	bounds.left = bounds.top = bounds.right = bounds.bottom = 0;
	for (uint i = 0; i < this->count; ++i) {
		const Sprite *spr = GetSprite(this->seq[i].sprite, SpriteType::Normal, 0);
		if (i == 0) {
			bounds.left = spr->x_offs;
			bounds.top  = spr->y_offs;
			bounds.right  = spr->width  + spr->x_offs - 1;
			bounds.bottom = spr->height + spr->y_offs - 1;
		} else {
			if (spr->x_offs < bounds.left) bounds.left = spr->x_offs;
			if (spr->y_offs < bounds.top)  bounds.top  = spr->y_offs;
			int right  = spr->width  + spr->x_offs - 1;
			int bottom = spr->height + spr->y_offs - 1;
			if (right  > bounds.right)  bounds.right  = right;
			if (bottom > bounds.bottom) bounds.bottom = bottom;
		}
	}
	return bounds;
}

/**
 * Draw the sprite sequence.
 * @param x X position
 * @param y Y position
 * @param default_pal Vehicle palette
 * @param force_pal Whether to ignore individual palettes, and draw everything with \a default_pal.
 */
void VehicleSpriteSeq::Draw(int x, int y, PaletteID default_pal, bool force_pal) const
{
	for (uint i = 0; i < this->count; ++i) {
		PaletteID pal = force_pal || !this->seq[i].pal ? default_pal : this->seq[i].pal;
		DrawSprite(this->seq[i].sprite, pal, x, y);
	}
}

/**
 * Function to tell if a vehicle needs to be autorenewed
 * @param *c The vehicle owner
 * @param use_renew_setting Should the company renew setting be considered?
 * @return true if the vehicle is old enough for replacement
 */
bool Vehicle::NeedsAutorenewing(const Company *c, bool use_renew_setting) const
{
	/* We can always generate the Company pointer when we have the vehicle.
	 * However this takes time and since the Company pointer is often present
	 * when this function is called then it's faster to pass the pointer as an
	 * argument rather than finding it again. */
	dbg_assert(c == Company::Get(this->owner));

	if (use_renew_setting && !c->settings.engine_renew) return false;
	if (this->age - this->max_age < (c->settings.engine_renew_months * 30)) return false;

	/* Only engines need renewing */
	if (this->type == VEH_TRAIN && !Train::From(this)->IsEngine()) return false;

	return true;
}

/**
 * Service a vehicle and all subsequent vehicles in the consist
 *
 * @param *v The vehicle or vehicle chain being serviced
 */
void VehicleServiceInDepot(Vehicle *v)
{
	dbg_assert(v != nullptr);
	const Engine *e = Engine::Get(v->engine_type);
	if (v->type == VEH_TRAIN) {
		if (v->Next() != nullptr) VehicleServiceInDepot(v->Next());
		if (!(Train::From(v)->IsEngine()) && !(Train::From(v)->IsRearDualheaded())) return;
		ClrBit(Train::From(v)->flags, VRF_NEED_REPAIR);
		ClrBit(Train::From(v)->flags, VRF_HAS_HIT_RV);
		ClrBit(Train::From(v)->flags, VRF_CONSIST_BREAKDOWN);
		Train::From(v)->critical_breakdown_count = 0;
		const RailVehicleInfo *rvi = &e->u.rail;
		v->vcache.cached_max_speed = rvi->max_speed;
		if (Train::From(v)->IsFrontEngine()) {
			Train::From(v)->ConsistChanged(CCF_REFIT);
			CLRBITS(Train::From(v)->flags, (1 << VRF_BREAKDOWN_BRAKING) | VRF_IS_BROKEN );
		}
	} else if (v->type == VEH_ROAD) {
		RoadVehicle::From(v)->critical_breakdown_count = 0;
	} else if (v->type == VEH_SHIP) {
		Ship::From(v)->critical_breakdown_count = 0;
	}
	v->vehstatus &= ~VS_AIRCRAFT_BROKEN;
	ClrBit(v->vehicle_flags, VF_REPLACEMENT_PENDING);
	SetWindowDirty(WC_VEHICLE_DETAILS, v->index); // ensure that last service date and reliability are updated

	do {
		v->date_of_last_service = EconTime::CurDate();
		v->date_of_last_service_newgrf = CalTime::CurDate();
		if (_settings_game.vehicle.pay_for_repair && v->breakdowns_since_last_service) {
			_vehicles_to_pay_repair.insert(v->index);
		} else {
			v->breakdowns_since_last_service = 0;
		}
		v->reliability = v->GetEngine()->reliability;
		/* Prevent vehicles from breaking down directly after exiting the depot. */
		v->breakdown_chance = 0;
		v->breakdown_ctr = 0;
		v = v->Next();
	} while (v != nullptr && v->HasEngineType());
}

/**
 * Check if the vehicle needs to go to a depot in near future (if a opportunity presents itself) for service or replacement.
 *
 * @see NeedsAutomaticServicing()
 * @return true if the vehicle should go to a depot if a opportunity presents itself.
 */
bool Vehicle::NeedsServicing() const
{
	/* Stopped or crashed vehicles will not move, as such making unmovable
	 * vehicles to go for service is lame. */
	if (this->vehstatus & (VS_STOPPED | VS_CRASHED)) return false;

	/* Are we ready for the next service cycle? */
	bool needs_service = true;
	const Company *c = Company::Get(this->owner);
	if ((this->ServiceIntervalIsPercent() ?
			(this->reliability >= this->GetEngine()->reliability * (100 - this->service_interval) / 100) :
			(this->date_of_last_service + this->service_interval >= EconTime::CurDate()))
			&& !(this->type == VEH_TRAIN && HasBit(Train::From(this)->flags, VRF_CONSIST_BREAKDOWN) && Train::From(this)->ConsistNeedsRepair())
			&& !(this->type == VEH_ROAD && RoadVehicle::From(this)->critical_breakdown_count > 0)
			&& !(this->type == VEH_SHIP && Ship::From(this)->critical_breakdown_count > 0)) {
		needs_service = false;
	}

	if (!needs_service && !HasBit(this->vehicle_flags, VF_REPLACEMENT_PENDING)) {
		return false;
	}

	/* If we're servicing anyway, because we have not disabled servicing when
	 * there are no breakdowns or we are playing with breakdowns, bail out. */
	if (needs_service && (!_settings_game.order.no_servicing_if_no_breakdowns ||
			_settings_game.difficulty.vehicle_breakdowns != 0)) {
		return true;
	}

	/* Is vehicle old and renewing is enabled */
	if (needs_service && this->NeedsAutorenewing(c, true)) {
		return true;
	}

	if (this->type == VEH_TRAIN) {
		const TemplateVehicle *tv = GetTemplateVehicleByGroupIDRecursive(this->group_id);
		if (tv != nullptr) {
			return ShouldServiceTrainForTemplateReplacement(Train::From(this), tv);
		}
	}

	/* Test whether there is some pending autoreplace.
	 * Note: We do this after the service-interval test.
	 * There are a lot more reasons for autoreplace to fail than we can test here reasonably. */
	bool pending_replace = false;
	Money needed_money = c->settings.engine_renew_money;
	if (needed_money > GetAvailableMoney(c->index)) return false;

	for (const Vehicle *v = this; v != nullptr; v = (v->type == VEH_TRAIN) ? Train::From(v)->GetNextUnit() : nullptr) {
		bool replace_when_old = false;
		EngineID new_engine = EngineReplacementForCompany(c, v->engine_type, v->group_id, &replace_when_old);

		/* Check engine availability */
		if (new_engine == INVALID_ENGINE || !HasBit(Engine::Get(new_engine)->company_avail, v->owner)) continue;
		/* Is the vehicle old if we are not always replacing? */
		if (replace_when_old && !v->NeedsAutorenewing(c, false)) continue;

		/* Check refittability */
		CargoTypes available_cargo_types, union_mask;
		GetArticulatedRefitMasks(new_engine, true, &union_mask, &available_cargo_types);

		/* Is this a multi-cargo ship? */
		if (union_mask != 0 && v->type == VEH_SHIP && v->Next() != nullptr) {
			CargoTypes cargoes = 0;
			for (const Vehicle *u = v; u != nullptr; u = u->Next()) {
				if (u->cargo_type != INVALID_CARGO && u->GetEngine()->CanCarryCargo()) {
					SetBit(cargoes, u->cargo_type);
				}
			}
			if (!HasAtMostOneBit(cargoes)) {
				/* Ship has more than one cargo, special handling */
				if (!AutoreplaceMultiPartShipWouldSucceed(new_engine, v, cargoes)) continue;
				union_mask = 0;
			}
		}

		/* Is there anything to refit? */
		if (union_mask != 0) {
			CargoID cargo_type;
			CargoTypes cargo_mask = GetCargoTypesOfArticulatedVehicle(v, &cargo_type);
			if (!HasAtMostOneBit(cargo_mask)) {
				CargoTypes new_engine_default_cargoes = GetCargoTypesOfArticulatedParts(new_engine);
				if ((cargo_mask & new_engine_default_cargoes) != cargo_mask) {
					/* We cannot refit to mixed cargoes in an automated way */
					continue;
				}
				/* engine_type is already a mixed cargo type which matches the incoming vehicle by default, no refit required */
			} else {
				/* Did the old vehicle carry anything? */
				if (cargo_type != INVALID_CARGO) {
					/* We can't refit the vehicle to carry the cargo we want */
					if (!HasBit(available_cargo_types, cargo_type)) continue;
				}
			}
		}

		/* Check money.
		 * We want 2*(the price of the new vehicle) without looking at the value of the vehicle we are going to sell. */
		pending_replace = true;
		needed_money += 2 * Engine::Get(new_engine)->GetCost();
		if (needed_money > GetAvailableMoney(c->index)) return false;
	}

	return pending_replace;
}

/**
 * Checks if the current order should be interrupted for a service-in-depot order.
 * @see NeedsServicing()
 * @return true if the current order should be interrupted.
 */
bool Vehicle::NeedsAutomaticServicing() const
{
	if (this->HasDepotOrder()) return false;
	if (this->current_order.IsType(OT_LOADING)) return false;
	if (this->current_order.IsType(OT_LOADING_ADVANCE)) return false;
	if (this->current_order.IsType(OT_GOTO_DEPOT) && this->current_order.GetDepotOrderType() != ODTFB_SERVICE) return false;
	return NeedsServicing();
}

uint Vehicle::Crash(bool)
{
	assert((this->vehstatus & VS_CRASHED) == 0);
	assert(this->Previous() == nullptr); // IsPrimaryVehicle fails for free-wagon-chains

	uint pass = 0;
	/* Stop the vehicle. */
	if (this->IsPrimaryVehicle()) this->vehstatus |= VS_STOPPED;
	/* crash all wagons, and count passengers */
	for (Vehicle *v = this; v != nullptr; v = v->Next()) {
		/* We do not transfer reserver cargo back, so TotalCount() instead of StoredCount() */
		if (IsCargoInClass(v->cargo_type, CC_PASSENGERS)) pass += v->cargo.TotalCount();
		v->vehstatus |= VS_CRASHED;
		v->MarkAllViewportsDirty();
		v->InvalidateImageCache();
	}

	this->ClearSeparation();
	if (HasBit(this->vehicle_flags, VF_TIMETABLE_SEPARATION)) ClrBit(this->vehicle_flags, VF_TIMETABLE_STARTED);

	/* Dirty some windows */
	InvalidateWindowClassesData(GetWindowClassForVehicleType(this->type), 0);
	SetWindowWidgetDirty(WC_VEHICLE_VIEW, this->index, WID_VV_START_STOP);
	SetWindowDirty(WC_VEHICLE_DETAILS, this->index);
	SetWindowDirty(WC_VEHICLE_DEPOT, this->tile);
	InvalidateWindowClassesData(WC_DEPARTURES_BOARD, 0);

	delete this->cargo_payment;
	assert(this->cargo_payment == nullptr); // cleared by ~CargoPayment

	return RandomRange(pass + 1); // Randomise deceased passengers.
}

/**
 * Update cache of whether the vehicle should be drawn (i.e. if it isn't hidden, or it is in a tunnel but being shown transparently)
 * @return whether to show vehicle
 */
void Vehicle::UpdateIsDrawn()
{
	bool drawn = !(HasBit(this->subtype, GVSF_VIRTUAL)) && (!(this->vehstatus & VS_HIDDEN) ||
			(IsTransparencySet(TO_TUNNELS) &&
				((this->type == VEH_TRAIN && Train::From(this)->track == TRACK_BIT_WORMHOLE) ||
				(this->type == VEH_ROAD && RoadVehicle::From(this)->state == RVSB_WORMHOLE))));

	SB(this->vcache.cached_veh_flags, VCF_IS_DRAWN, 1, drawn ? 1 : 0);
}

void UpdateAllVehiclesIsDrawn()
{
	for (Vehicle *v : Vehicle::Iterate()) { v->UpdateIsDrawn(); }
}

/**
 * Displays a "NewGrf Bug" error message for a engine, and pauses the game if not networking.
 * @param engine The engine that caused the problem
 * @param part1  Part 1 of the error message, taking the grfname as parameter 1
 * @param part2  Part 2 of the error message, taking the engine as parameter 2
 * @param bug_type Flag to check and set in grfconfig
 * @param critical Shall the "OpenTTD might crash"-message be shown when the player tries to unpause?
 */
void ShowNewGrfVehicleError(EngineID engine, StringID part1, StringID part2, GRFBugs bug_type, bool critical)
{
	const Engine *e = Engine::Get(engine);
	GRFConfig *grfconfig = GetGRFConfig(e->GetGRFID());

	/* Missing GRF. Nothing useful can be done in this situation. */
	if (grfconfig == nullptr) return;

	if (!HasBit(grfconfig->grf_bugs, bug_type)) {
		SetBit(grfconfig->grf_bugs, bug_type);
		SetDParamStr(0, grfconfig->GetName());
		SetDParam(1, engine);
		ShowErrorMessage(part1, part2, WL_CRITICAL);
		if (!_networking) DoCommand(0, critical ? PM_PAUSED_ERROR : PM_PAUSED_NORMAL, 1, DC_EXEC, CMD_PAUSE);
	}

	std::string log_msg;
	auto log = [&](StringID str) {
		std::string msg = GetString(str);
		const char *start = strip_leading_colours(msg);
		DEBUG(grf, 0, "%s", start);
		log_msg += start;
	};

	SetDParamStr(0, grfconfig->GetName());
	log(part1);

	log_msg += ", ";

	SetDParam(1, engine);
	log(part2);

	AppendSpecialEventsLogEntry(std::move(log_msg));
}

/**
 * Logs a bug in GRF and shows a warning message if this
 * is for the first time this happened.
 * @param u first vehicle of chain
 */
void VehicleLengthChanged(const Vehicle *u)
{
	/* show a warning once for each engine in whole game and once for each GRF after each game load */
	const Engine *engine = u->GetEngine();
	if (engine->grf_prop.grffile == nullptr) {
		// This can be reached if an engine is unexpectedly no longer attached to a GRF at all
		if (GamelogGRFBugReverse(0, engine->grf_prop.local_id)) {
			ShowNewGrfVehicleError(u->engine_type, STR_NEWGRF_BROKEN, STR_NEWGRF_BROKEN_VEHICLE_LENGTH, GBUG_VEH_LENGTH, true);
		}
		return;
	}
	uint32_t grfid = engine->grf_prop.grffile->grfid;
	GRFConfig *grfconfig = GetGRFConfig(grfid);
	if (GamelogGRFBugReverse(grfid, engine->grf_prop.local_id) || !HasBit(grfconfig->grf_bugs, GBUG_VEH_LENGTH)) {
		ShowNewGrfVehicleError(u->engine_type, STR_NEWGRF_BROKEN, STR_NEWGRF_BROKEN_VEHICLE_LENGTH, GBUG_VEH_LENGTH, true);
	}
}

/**
 * Vehicle constructor.
 * @param type Type of the new vehicle.
 */
Vehicle::Vehicle(VehicleType type)
{
	this->type               = type;
	this->coord.left         = INVALID_COORD;
	this->group_id           = DEFAULT_GROUP;
	this->fill_percent_te_id = INVALID_TE_ID;
	this->first              = this;
	this->colourmap          = PAL_NONE;
	this->cargo_age_counter  = 1;
	this->last_station_visited = INVALID_STATION;
	this->last_loading_station = INVALID_STATION;
	this->last_loading_tick = 0;
	this->cur_image_valid_dir  = INVALID_DIR;
	this->vcache.cached_veh_flags = 0;
}

using VehicleTypeTileHash = robin_hood::unordered_map<TileIndex, VehicleID>;
static std::array<VehicleTypeTileHash, 4> _vehicle_tile_hashes;

static Vehicle *VehicleFromTileHash(int xl, int yl, int xu, int yu, VehicleType type, void *data, VehicleFromPosProc *proc, bool find_first)
{
	VehicleTypeTileHash &vhash = _vehicle_tile_hashes[type];

	for (int y = yl; ; y++) {
		for (int x = xl; ; x++) {
			auto iter = vhash.find(TileXY(x, y));
			if (iter != vhash.end()) {
				Vehicle *v = Vehicle::Get(iter->second);
				do {
					Vehicle *a = proc(v, data);
					if (find_first && a != nullptr) return a;

					v = v->hash_tile_next;
				} while (v != nullptr);
			}
			if (x == xu) break;
		}
		if (y == yu) break;
	}

	return nullptr;
}


/**
 * Helper function for FindVehicleOnPos/HasVehicleOnPos.
 * @note Do not call this function directly!
 * @param x    The X location on the map
 * @param y    The Y location on the map
 * @param data Arbitrary data passed to proc
 * @param proc The proc that determines whether a vehicle will be "found".
 * @param find_first Whether to return on the first found or iterate over
 *                   all vehicles
 * @return the best matching or first vehicle (depending on find_first).
 */
Vehicle *VehicleFromPosXY(int x, int y, VehicleType type, void *data, VehicleFromPosProc *proc, bool find_first)
{
	const int COLL_DIST = 6;

	/* Hash area to scan is from xl,yl to xu,yu */
	int xl = (x - COLL_DIST) / TILE_SIZE;
	int xu = (x + COLL_DIST) / TILE_SIZE;
	int yl = (y - COLL_DIST) / TILE_SIZE;
	int yu = (y + COLL_DIST) / TILE_SIZE;

	return VehicleFromTileHash(xl, yl, xu, yu, type, data, proc, find_first);
}

/**
 * Helper function for FindVehicleOnPos/HasVehicleOnPos.
 * @note Do not call this function directly!
 * @param tile The location on the map
 * @param data Arbitrary data passed to \a proc.
 * @param proc The proc that determines whether a vehicle will be "found".
 * @param find_first Whether to return on the first found or iterate over
 *                   all vehicles
 * @return the best matching or first vehicle (depending on find_first).
 */
Vehicle *VehicleFromPos(TileIndex tile, VehicleType type, void *data, VehicleFromPosProc *proc, bool find_first)
{
	VehicleTypeTileHash &vhash = _vehicle_tile_hashes[type];

	auto iter = vhash.find(tile);
	if (iter != vhash.end()) {
		Vehicle *v = Vehicle::Get(iter->second);
		do {
			Vehicle *a = proc(v, data);
			if (find_first && a != nullptr) return a;

			v = v->hash_tile_next;
		} while (v != nullptr);
	}

	return nullptr;
}

/**
 * Callback that returns 'real' vehicles lower or at height \c *(int*)data .
 * @param v Vehicle to examine.
 * @param data unused.
 * @return \a v if conditions are met, else \c nullptr.
 */
static Vehicle *EnsureNoVehicleProc(Vehicle *v, void *data)
{
	return v;
}

/**
 * Callback that returns 'real' train-collidable road vehicles lower or at height \c *(int*)data .
 * @param v Vehicle to examine.
 * @param data unused
 * @return \a v if conditions are met, else \c nullptr.
 */
static Vehicle *EnsureNoTrainCollidableRoadVehicleProc(Vehicle *v, void *data)
{
	if (HasBit(_roadtypes_non_train_colliding, RoadVehicle::From(v)->roadtype)) return nullptr;

	return v;
}

/**
 * Callback that returns 'real' vehicles lower or at height \c *(int*)data .
 * @param v Vehicle to examine.
 * @param data Pointer to height data.
 * @return \a v if conditions are met, else \c nullptr.
 */
static Vehicle *EnsureNoAircraftProcZ(Vehicle *v, void *data)
{
	int z = static_cast<int>(reinterpret_cast<intptr_t>(data));

	if (v->subtype == AIR_SHADOW) return nullptr;
	if (v->z_pos > z) return nullptr;

	return v;
}

/**
 * Ensure there is no vehicle at the ground at the given position.
 * @param tile Position to examine.
 * @return Succeeded command (ground is free) or failed command (a vehicle is found).
 */
CommandCost EnsureNoVehicleOnGround(TileIndex tile)
{
	if (IsAirportTile(tile)) {
		int z = GetTileMaxPixelZ(tile);
		if (VehicleFromPos(tile, VEH_AIRCRAFT, reinterpret_cast<void *>(static_cast<intptr_t>(z)), &EnsureNoAircraftProcZ, true) != nullptr) {
			return CommandCost(STR_ERROR_AIRCRAFT_IN_THE_WAY);
		}
		return CommandCost();
	}

	if (IsTileType(tile, MP_RAILWAY) || IsLevelCrossingTile(tile) || HasStationTileRail(tile) || IsRailTunnelBridgeTile(tile)) {
		if (VehicleFromPos(tile, VEH_TRAIN, nullptr, &EnsureNoVehicleProc, true) != nullptr) {
			return CommandCost(STR_ERROR_TRAIN_IN_THE_WAY);
		}
	}
	if (IsTileType(tile, MP_ROAD) || IsAnyRoadStopTile(tile) || (IsTileType(tile, MP_TUNNELBRIDGE) && GetTunnelBridgeTransportType(tile) == TRANSPORT_ROAD)) {
		if (VehicleFromPos(tile, VEH_ROAD, nullptr, &EnsureNoVehicleProc, true) != nullptr) {
			return CommandCost(STR_ERROR_ROAD_VEHICLE_IN_THE_WAY);
		}
	}
	if (HasTileWaterClass(tile) || (IsBridgeTile(tile) && GetTunnelBridgeTransportType(tile) == TRANSPORT_WATER)) {
		if (VehicleFromPos(tile, VEH_SHIP, nullptr, &EnsureNoVehicleProc, true) != nullptr) {
			return CommandCost(STR_ERROR_SHIP_IN_THE_WAY);
		}
	}

	return CommandCost();
}

bool IsTrainCollidableRoadVehicleOnGround(TileIndex tile)
{
	return VehicleFromPos(tile, VEH_ROAD, nullptr, &EnsureNoTrainCollidableRoadVehicleProc, true) != nullptr;
}

struct GetVehicleTunnelBridgeProcData {
	const Vehicle *v;
	TileIndex t;
	TunnelBridgeIsFreeMode mode;
};

/** Procedure called for every vehicle found in tunnel/bridge in the hash map */
static Vehicle *GetVehicleTunnelBridgeProc(Vehicle *v, void *data)
{
	const GetVehicleTunnelBridgeProcData *info = (GetVehicleTunnelBridgeProcData*) data;
	if (v == info->v) return nullptr;

	if (v->type == VEH_TRAIN && info->mode != TBIFM_ALL && IsBridge(info->t)) {
		TrackBits vehicle_track = Train::From(v)->track;
		if (!(vehicle_track & TRACK_BIT_WORMHOLE)) {
			if (info->mode == TBIFM_ACROSS_ONLY && !(GetAcrossBridgePossibleTrackBits(info->t) & vehicle_track)) return nullptr;
			if (info->mode == TBIFM_PRIMARY_ONLY && !(GetPrimaryTunnelBridgeTrackBits(info->t) & vehicle_track)) return nullptr;
		}
	}

	return v;
}

/**
 * Finds vehicle in tunnel / bridge
 * @param tile first end
 * @param endtile second end
 * @param ignore Ignore this vehicle when searching
 * @param mode Whether to only find vehicles which are passing across the bridge/tunnel or on connecting bridge head track pieces, or only on primary track type pieces
 * @return Succeeded command (if tunnel/bridge is free) or failed command (if a vehicle is using the tunnel/bridge).
 */
CommandCost TunnelBridgeIsFree(TileIndex tile, TileIndex endtile, const Vehicle *ignore, TunnelBridgeIsFreeMode mode)
{
	/* Value v is not safe in MP games, however, it is used to generate a local
	 * error message only (which may be different for different machines).
	 * Such a message does not affect MP synchronisation.
	 */
	GetVehicleTunnelBridgeProcData data;
	data.v = ignore;
	data.t = tile;
	data.mode = mode;
	VehicleType type = static_cast<VehicleType>(GetTunnelBridgeTransportType(tile));
	Vehicle *v = VehicleFromPos(tile, type, &data, &GetVehicleTunnelBridgeProc, true);
	if (v == nullptr) {
		data.t = endtile;
		v = VehicleFromPos(endtile, type, &data, &GetVehicleTunnelBridgeProc, true);
	}

	if (v != nullptr) return_cmd_error(STR_ERROR_TRAIN_IN_THE_WAY + v->type);
	return CommandCost();
}

struct FindTrainClosestToTunnelBridgeEndInfo {
	Train *best;     ///< The currently "best" vehicle we have found.
	int32_t best_pos;
	DiagDirection direction;

	FindTrainClosestToTunnelBridgeEndInfo(DiagDirection direction) : best(nullptr), best_pos(INT32_MIN), direction(direction) {}
};

/** Callback for Has/FindVehicleOnPos to find a train in a signalled tunnel/bridge */
static Vehicle *FindClosestTrainToTunnelBridgeEndEnum(Vehicle *v, void *data)
{
	FindTrainClosestToTunnelBridgeEndInfo *info = (FindTrainClosestToTunnelBridgeEndInfo *)data;

	/* Only look for train heads and tails. */
	if (v->Previous() != nullptr && v->Next() != nullptr) return nullptr;

	if ((v->vehstatus & VS_CRASHED)) return nullptr;

	Train *t = Train::From(v);

	if (!IsDiagonalDirection(t->direction)) {
		/* Check for vehicles on non-across track pieces of custom bridge head */
		if ((GetAcrossTunnelBridgeTrackBits(t->tile) & t->track & TRACK_BIT_ALL) == TRACK_BIT_NONE) return nullptr;
	}

	int32_t pos;
	switch (info->direction) {
		default: NOT_REACHED();
		case DIAGDIR_NE: pos = -v->x_pos; break; // X: lower is better
		case DIAGDIR_SE: pos =  v->y_pos; break; // Y: higher is better
		case DIAGDIR_SW: pos =  v->x_pos; break; // X: higher is better
		case DIAGDIR_NW: pos = -v->y_pos; break; // Y: lower is better
	}

	/* ALWAYS return the lowest ID (anti-desync!) if the coordinate is the same */
	if (pos > info->best_pos || (pos == info->best_pos && t->First()->index < info->best->index)) {
		info->best = t->First();
		info->best_pos = pos;
	}

	return t;
}

Train *GetTrainClosestToTunnelBridgeEnd(TileIndex tile, TileIndex other_tile)
{
	FindTrainClosestToTunnelBridgeEndInfo info(ReverseDiagDir(GetTunnelBridgeDirection(tile)));
	FindVehicleOnPos(tile, VEH_TRAIN, &info, FindClosestTrainToTunnelBridgeEndEnum);
	FindVehicleOnPos(other_tile, VEH_TRAIN, &info, FindClosestTrainToTunnelBridgeEndEnum);
	return info.best;
}


struct GetAvailableFreeTilesInSignalledTunnelBridgeChecker {
	DiagDirection direction;
	int pos;
	int lowest_seen;
};

static Vehicle *GetAvailableFreeTilesInSignalledTunnelBridgeEnum(Vehicle *v, void *data)
{
	/* Don't look at wagons between front and back of train. */
	if ((v->Previous() != nullptr && v->Next() != nullptr)) return nullptr;

	if (!IsDiagonalDirection(v->direction)) {
		/* Check for vehicles on non-across track pieces of custom bridge head */
		if ((GetAcrossTunnelBridgeTrackBits(v->tile) & Train::From(v)->track & TRACK_BIT_ALL) == TRACK_BIT_NONE) return nullptr;
	}

	GetAvailableFreeTilesInSignalledTunnelBridgeChecker *checker = (GetAvailableFreeTilesInSignalledTunnelBridgeChecker*) data;
	int v_pos;

	switch (checker->direction) {
		default: NOT_REACHED();
		case DIAGDIR_NE: v_pos = -v->x_pos + TILE_UNIT_MASK; break;
		case DIAGDIR_SE: v_pos =  v->y_pos; break;
		case DIAGDIR_SW: v_pos =  v->x_pos; break;
		case DIAGDIR_NW: v_pos = -v->y_pos + TILE_UNIT_MASK; break;
	}
	if (v_pos > checker->pos && v_pos < checker->lowest_seen) {
		checker->lowest_seen = v_pos;
	}

	return nullptr;
}

int GetAvailableFreeTilesInSignalledTunnelBridgeWithStartOffset(TileIndex entrance, TileIndex exit, int offset)
{
	if (offset < 0) offset = 0;
	TileIndex tile = entrance;
	if (offset > 0) tile += offset * TileOffsByDiagDir(GetTunnelBridgeDirection(entrance));
	int free_tiles = GetAvailableFreeTilesInSignalledTunnelBridge(entrance, exit, tile);
	if (free_tiles != INT_MAX && offset > 0) free_tiles += offset;
	return free_tiles;
}

int GetAvailableFreeTilesInSignalledTunnelBridge(TileIndex entrance, TileIndex exit, TileIndex tile)
{
	GetAvailableFreeTilesInSignalledTunnelBridgeChecker checker;
	checker.direction = GetTunnelBridgeDirection(entrance);
	checker.lowest_seen = INT_MAX;
	switch (checker.direction) {
		default: NOT_REACHED();
		case DIAGDIR_NE: checker.pos = -(int)(TileX(tile) * TILE_SIZE); break;
		case DIAGDIR_SE: checker.pos =       (TileY(tile) * TILE_SIZE); break;
		case DIAGDIR_SW: checker.pos =       (TileX(tile) * TILE_SIZE); break;
		case DIAGDIR_NW: checker.pos = -(int)(TileY(tile) * TILE_SIZE); break;
	}

	FindVehicleOnPos(entrance, VEH_TRAIN, &checker, &GetAvailableFreeTilesInSignalledTunnelBridgeEnum);
	FindVehicleOnPos(exit, VEH_TRAIN, &checker, &GetAvailableFreeTilesInSignalledTunnelBridgeEnum);

	if (checker.lowest_seen == INT_MAX) {
		/* Remainder of bridge/tunnel is clear */
		return INT_MAX;
	}

	return (checker.lowest_seen - checker.pos) / TILE_SIZE;
}

static Vehicle *EnsureNoTrainOnTrackProc(Vehicle *v, void *data)
{
	TrackBits rail_bits = *(TrackBits *)data;

	Train *t = Train::From(v);
	if (rail_bits & TRACK_BIT_WORMHOLE) {
		if (t->track & TRACK_BIT_WORMHOLE) return v;
		rail_bits &= ~TRACK_BIT_WORMHOLE;
	} else if (t->track & TRACK_BIT_WORMHOLE) {
		return nullptr;
	}
	if ((t->track != rail_bits) && !TracksOverlap(t->track | rail_bits)) return nullptr;

	return v;
}

/**
 * Tests if a vehicle interacts with the specified track bits.
 * All track bits interact except parallel #TRACK_BIT_HORZ or #TRACK_BIT_VERT.
 *
 * @param tile The tile.
 * @param track_bits The track bits.
 * @return \c true if no train that interacts, is found. \c false if a train is found.
 */
CommandCost EnsureNoTrainOnTrackBits(TileIndex tile, TrackBits track_bits)
{
	/* Value v is not safe in MP games, however, it is used to generate a local
	 * error message only (which may be different for different machines).
	 * Such a message does not affect MP synchronisation.
	 */
	Vehicle *v = VehicleFromPos(tile, VEH_TRAIN, &track_bits, &EnsureNoTrainOnTrackProc, true);
	if (v != nullptr) return_cmd_error(STR_ERROR_TRAIN_IN_THE_WAY + v->type);
	return CommandCost();
}

void UpdateVehicleTileHash(Vehicle *v, bool remove)
{
	TileIndex old_hash_tile = v->hash_tile_current;
	TileIndex new_hash_tile;

	if (remove || HasBit(v->subtype, GVSF_VIRTUAL) || (v->tile == 0 && _settings_game.construction.freeform_edges)) {
		new_hash_tile = INVALID_TILE;
	} else {
		new_hash_tile = v->tile;
	}

	if (old_hash_tile == new_hash_tile) return;

	VehicleTypeTileHash &vhash = _vehicle_tile_hashes[v->type];

	/* Remove from the old position in the hash table */
	if (old_hash_tile != INVALID_TILE) {
		if (v->hash_tile_next != nullptr) v->hash_tile_next->hash_tile_prev = v->hash_tile_prev;
		if (v->hash_tile_prev != nullptr) {
			v->hash_tile_prev->hash_tile_next = v->hash_tile_next;
		} else {
			/* This was the first vehicle in the chain */
			if (v->hash_tile_next != nullptr) {
				vhash[old_hash_tile] = v->hash_tile_next->index;
			} else {
				vhash.erase(old_hash_tile);
			}
		}
	}

	/* Insert vehicle at beginning of the new position in the hash table */
	if (new_hash_tile != INVALID_TILE) {
		auto res = vhash.insert({ new_hash_tile, v->index });
		if (res.second) {
			/* Insert took place */
			v->hash_tile_next = nullptr;
			v->hash_tile_prev = nullptr;
		} else {
			/* Key already existed */
			Vehicle *next = Vehicle::Get(res.first->second);
			next->hash_tile_prev = v;
			v->hash_tile_next = next;
			v->hash_tile_prev = nullptr;
			res.first->second = v->index;
		}
	}

	/* Remember current hash tile */
	v->hash_tile_current = new_hash_tile;
}

bool ValidateVehicleTileHash(const Vehicle *v)
{
	if ((v->type == VEH_TRAIN && Train::From(v)->IsVirtual())
			|| (v->type == VEH_SHIP && HasBit(v->subtype, GVSF_VIRTUAL))
			|| (v->type == VEH_AIRCRAFT && v->tile == 0 && _settings_game.construction.freeform_edges)
			|| v->type >= VEH_COMPANY_END) {
		return v->hash_tile_current == INVALID_TILE;
	}

	if (v->hash_tile_current != v->tile) return false;

	auto iter = _vehicle_tile_hashes[v->type].find(v->hash_tile_current);
	if (iter == _vehicle_tile_hashes[v->type].end()) return false;

	for (const Vehicle *u = Vehicle::GetIfValid(iter->second); u != nullptr; u = u->hash_tile_next) {
		if (u == v) return true;
	}

	return false;
}

static Vehicle *_vehicle_viewport_hash[1 << (GEN_HASHX_BITS + GEN_HASHY_BITS)];

static void UpdateVehicleViewportHash(Vehicle *v, int x, int y)
{
	Vehicle **old_hash, **new_hash;
	int old_x = v->coord.left;
	int old_y = v->coord.top;

	new_hash = (x == INVALID_COORD) ? nullptr : &_vehicle_viewport_hash[GEN_HASH(x, y)];
	old_hash = (old_x == INVALID_COORD) ? nullptr : &_vehicle_viewport_hash[GEN_HASH(old_x, old_y)];

	if (old_hash == new_hash) return;

	/* remove from hash table? */
	if (old_hash != nullptr) {
		if (v->hash_viewport_next != nullptr) v->hash_viewport_next->hash_viewport_prev = v->hash_viewport_prev;
		*v->hash_viewport_prev = v->hash_viewport_next;
	}

	/* insert into hash table? */
	if (new_hash != nullptr) {
		v->hash_viewport_next = *new_hash;
		if (v->hash_viewport_next != nullptr) v->hash_viewport_next->hash_viewport_prev = &v->hash_viewport_next;
		v->hash_viewport_prev = new_hash;
		*new_hash = v;
	}
}

struct ViewportHashDeferredItem {
	Vehicle *v;
	int new_hash;
	int old_hash;
};
static std::vector<ViewportHashDeferredItem> _viewport_hash_deferred;

static void UpdateVehicleViewportHashDeferred(Vehicle *v, int x, int y)
{
	int old_x = v->coord.left;
	int old_y = v->coord.top;

	int new_hash = (x == INVALID_COORD) ? INVALID_COORD : GEN_HASH(x, y);
	int old_hash = (old_x == INVALID_COORD) ? INVALID_COORD : GEN_HASH(old_x, old_y);

	if (new_hash != old_hash) {
		_viewport_hash_deferred.push_back({ v, new_hash, old_hash });
	}
}

static void ProcessDeferredUpdateVehicleViewportHashes()
{
	for (const ViewportHashDeferredItem &item : _viewport_hash_deferred) {
		Vehicle *v = item.v;

		/* remove from hash table? */
		if (item.old_hash != INVALID_COORD) {
			if (v->hash_viewport_next != nullptr) v->hash_viewport_next->hash_viewport_prev = v->hash_viewport_prev;
			*v->hash_viewport_prev = v->hash_viewport_next;
		}

		/* insert into hash table? */
		if (item.new_hash != INVALID_COORD) {
			Vehicle **new_hash = &_vehicle_viewport_hash[item.new_hash];
			v->hash_viewport_next = *new_hash;
			if (v->hash_viewport_next != nullptr) v->hash_viewport_next->hash_viewport_prev = &v->hash_viewport_next;
			v->hash_viewport_prev = new_hash;
			*new_hash = v;
		}
	}
	_viewport_hash_deferred.clear();
}

void ResetVehicleHash()
{
	for (Vehicle *v : Vehicle::Iterate()) {
		v->hash_tile_next = nullptr;
		v->hash_tile_prev = nullptr;
		v->hash_tile_current = INVALID_TILE;
	}
	memset(_vehicle_viewport_hash, 0, sizeof(_vehicle_viewport_hash));
	for (VehicleTypeTileHash &vhash : _vehicle_tile_hashes) {
		vhash.clear();
	}
}

void ResetVehicleColourMap()
{
	for (Vehicle *v : Vehicle::Iterate()) { v->colourmap = PAL_NONE; }
}

/**
 * List of vehicles that should check for autoreplace this tick.
 * Mapping of vehicle -> leave depot immediately after autoreplace.
 */
static btree::btree_map<VehicleID, bool> _vehicles_to_autoreplace;

/**
 * List of vehicles that are issued for template replacement this tick.
 */
static btree::btree_set<VehicleID> _vehicles_to_templatereplace;

void InitializeVehicles()
{
	_vehicles_to_autoreplace.clear();
	ResetVehicleHash();
	ResetDisasterVehicleTargeting();
}

uint CountVehiclesInChain(const Vehicle *v)
{
	uint count = 0;
	do count++; while ((v = v->Next()) != nullptr);
	return count;
}

/**
 * Check if a vehicle is counted in num_engines in each company struct
 * @return true if the vehicle is counted in num_engines
 */
bool Vehicle::IsEngineCountable() const
{
	if (HasBit(this->subtype, GVSF_VIRTUAL)) return false;
	switch (this->type) {
		case VEH_AIRCRAFT: return Aircraft::From(this)->IsNormalAircraft(); // don't count plane shadows and helicopter rotors
		case VEH_TRAIN:
			return !this->IsArticulatedPart() && // tenders and other articulated parts
					!Train::From(this)->IsRearDualheaded(); // rear parts of multiheaded engines
		case VEH_ROAD: return RoadVehicle::From(this)->IsFrontEngine();
		case VEH_SHIP: return Ship::From(this)->IsPrimaryVehicle();
		default: return false; // Only count company buildable vehicles
	}
}

/**
 * Check whether Vehicle::engine_type has any meaning.
 * @return true if the vehicle has a usable engine type.
 */
bool Vehicle::HasEngineType() const
{
	switch (this->type) {
		case VEH_AIRCRAFT: return Aircraft::From(this)->IsNormalAircraft();
		case VEH_TRAIN:
		case VEH_ROAD:
		case VEH_SHIP: return true;
		default: return false;
	}
}

/**
 * Retrieves the engine of the vehicle.
 * @return Engine of the vehicle.
 * @pre HasEngineType() == true
 */
const Engine *Vehicle::GetEngine() const
{
	return Engine::Get(this->engine_type);
}

/**
 * Retrieve the NewGRF the vehicle is tied to.
 * This is the GRF providing the Action 3 for the engine type.
 * @return NewGRF associated to the vehicle.
 */
const GRFFile *Vehicle::GetGRF() const
{
	return this->GetEngine()->GetGRF();
}

/**
 * Retrieve the GRF ID of the NewGRF the vehicle is tied to.
 * This is the GRF providing the Action 3 for the engine type.
 * @return GRF ID of the associated NewGRF.
 */
uint32_t Vehicle::GetGRFID() const
{
	return this->GetEngine()->GetGRFID();
}

/**
 * Handle the pathfinding result, especially the lost status.
 * If the vehicle is now lost and wasn't previously fire an
 * event to the AIs and a news message to the user. If the
 * vehicle is not lost anymore remove the news message.
 * @param path_found Whether the vehicle has a path to its destination.
 */
void Vehicle::HandlePathfindingResult(bool path_found)
{
	if (path_found) {
		/* Route found, is the vehicle marked with "lost" flag? */
		if (!HasBit(this->vehicle_flags, VF_PATHFINDER_LOST)) return;

		/* Clear the flag as the PF's problem was solved. */
		ClrBit(this->vehicle_flags, VF_PATHFINDER_LOST);
		if (this->type == VEH_SHIP) {
			Ship::From(this)->lost_count = 0;
		}

		SetWindowWidgetDirty(WC_VEHICLE_VIEW, this->index, WID_VV_START_STOP);
		DirtyVehicleListWindowForVehicle(this);

		/* Delete the news item. */
		DeleteVehicleNews(this->index, STR_NEWS_VEHICLE_IS_LOST);
		return;
	}

	if (!HasBit(this->vehicle_flags, VF_PATHFINDER_LOST)) {
		SetWindowWidgetDirty(WC_VEHICLE_VIEW, this->index, WID_VV_START_STOP);
		DirtyVehicleListWindowForVehicle(this);
	}

	/* Unbunching data is no longer valid. */
	this->ResetDepotUnbunching();

	if (this->type == VEH_SHIP) {
		SetBit(this->vehicle_flags, VF_PATHFINDER_LOST);
		if (Ship::From(this)->lost_count == 255) return;
		Ship::From(this)->lost_count++;
		if (Ship::From(this)->lost_count != 16) return;
	} else {
		/* Were we already lost? */
		if (HasBit(this->vehicle_flags, VF_PATHFINDER_LOST)) return;

		/* It is first time the problem occurred, set the "lost" flag. */
		SetBit(this->vehicle_flags, VF_PATHFINDER_LOST);
	}

	/* Notify user about the event. */
	AI::NewEvent(this->owner, new ScriptEventVehicleLost(this->index));
	if (_settings_client.gui.lost_vehicle_warn && this->owner == _local_company) {
		SetDParam(0, this->index);
		AddVehicleAdviceNewsItem(STR_NEWS_VEHICLE_IS_LOST, this->index);
	}
}

/** Destroy all stuff that (still) needs the virtual functions to work properly */
void Vehicle::PreDestructor()
{
	if (CleaningPool()) return;

	SCOPE_INFO_FMT([this], "Vehicle::PreDestructor: %s", scope_dumper().VehicleInfo(this));

	if (Station::IsValidID(this->last_station_visited)) {
		Station *st = Station::Get(this->last_station_visited);
		st->loading_vehicles.erase(std::remove(st->loading_vehicles.begin(), st->loading_vehicles.end(), this), st->loading_vehicles.end());

		HideFillingPercent(&this->fill_percent_te_id);
		this->CancelReservation(INVALID_STATION, st);
		delete this->cargo_payment;
		dbg_assert(this->cargo_payment == nullptr); // cleared by ~CargoPayment
	}

	if (this->IsEngineCountable()) {
		GroupStatistics::CountEngine(this, -1);
		if (this->IsPrimaryVehicle()) GroupStatistics::CountVehicle(this, -1);
		GroupStatistics::UpdateAutoreplace(this->owner);

		if (this->owner == _local_company) InvalidateAutoreplaceWindow(this->engine_type, this->group_id);
		DeleteGroupHighlightOfVehicle(this);
		if (this->type == VEH_TRAIN) {
			extern void DeleteTraceRestrictSlotHighlightOfVehicle(const Vehicle *v);

			DeleteTraceRestrictSlotHighlightOfVehicle(this);
		}
	}

	Company::Get(this->owner)->freeunits[this->type].ReleaseID(this->unitnumber);

	if (this->type == VEH_AIRCRAFT && this->IsPrimaryVehicle()) {
		Aircraft *a = Aircraft::From(this);
		Station *st = GetTargetAirportIfValid(a);
		if (st != nullptr) {
			const AirportFTA *layout = st->airport.GetFTA()->layout;
			CLRBITS(st->airport.flags, layout[a->previous_pos].block | layout[a->pos].block);
		}
	}


	if (this->type == VEH_ROAD && this->IsPrimaryVehicle()) {
		RoadVehicle *v = RoadVehicle::From(this);
		if ((!(v->vehstatus & VS_CRASHED) && IsInsideMM(v->state, RVSB_IN_DT_ROAD_STOP, RVSB_IN_DT_ROAD_STOP_END)) || IsInsideMM(v->state, RVSB_IN_ROAD_STOP, RVSB_IN_ROAD_STOP_END)) {
			/* Leave the roadstop (bay or drive-through), when you have not already left it. */
			RoadStop::GetByTile(v->tile, GetRoadStopType(v->tile))->Leave(v);
		}

		ReleaseDisasterVehicleTargetingVehicle(this->index);
	}

	if (HasBit(this->vehicle_flags, VF_HAVE_SLOT)) {
		TraceRestrictRemoveVehicleFromAllSlots(this->index);
		ClrBit(this->vehicle_flags, VF_HAVE_SLOT);
	}
	if (this->type == VEH_TRAIN && HasBit(Train::From(this)->flags, VRF_PENDING_SPEED_RESTRICTION)) {
		_pending_speed_restriction_change_map.erase(this->index);
		ClrBit(Train::From(this)->flags, VRF_PENDING_SPEED_RESTRICTION);
	}

	if (this->Previous() == nullptr) {
		InvalidateWindowData(WC_VEHICLE_DEPOT, this->tile);
	}

	if (this->IsPrimaryVehicle()) {
		CloseWindowById(WC_VEHICLE_VIEW, this->index);
		CloseWindowById(WC_VEHICLE_ORDERS, this->index);
		CloseWindowById(WC_VEHICLE_REFIT, this->index);
		CloseWindowById(WC_VEHICLE_DETAILS, this->index);
		CloseWindowById(WC_VEHICLE_TIMETABLE, this->index);
		CloseWindowById(WC_SCHDISPATCH_SLOTS, this->index);
		CloseWindowById(WC_VEHICLE_CARGO_TYPE_LOAD_ORDERS, this->index);
		CloseWindowById(WC_VEHICLE_CARGO_TYPE_UNLOAD_ORDERS, this->index);
		SetWindowDirty(WC_COMPANY, this->owner);
		OrderBackup::ClearVehicle(this);
	}
	InvalidateWindowClassesData(GetWindowClassForVehicleType(this->type), 0);
	InvalidateWindowClassesData(WC_DEPARTURES_BOARD, 0);

	this->cargo.Truncate();
	DeleteVehicleOrders(this);
	DeleteDepotHighlightOfVehicle(this);

	StopGlobalFollowVehicle(this);

	/* sometimes, eg. for disaster vehicles, when company bankrupts, when removing crashed/flooded vehicles,
	 * it may happen that vehicle chain is deleted when visible */
	if (this->IsDrawn()) this->MarkAllViewportsDirty();
}

Vehicle::~Vehicle()
{
	if (CleaningPool()) {
		this->cargo.OnCleanPool();
		return;
	}

	if (this->type != VEH_EFFECT) InvalidateVehicleTickCaches();

	if (this->type == VEH_DISASTER) RemoveFromOtherVehicleTickCache(this);

	if (this->breakdowns_since_last_service) _vehicles_to_pay_repair.erase(this->index);

	if (this->type >= VEH_COMPANY_END) {
		/* sometimes, eg. for disaster vehicles, when company bankrupts, when removing crashed/flooded vehicles,
		 * it may happen that vehicle chain is deleted when visible.
		 * Do not redo this for vehicle types where it is done in PreDestructor(). */
		if (this->IsDrawn()) this->MarkAllViewportsDirty();
	}

	Vehicle *v = this->Next();
	this->SetNext(nullptr);

	delete v;

	if (this->type < VEH_COMPANY_END) UpdateVehicleTileHash(this, true);
	UpdateVehicleViewportHash(this, INVALID_COORD, 0);
	DeleteVehicleNews(this->index, INVALID_STRING_ID);
	DeleteNewGRFInspectWindow(GetGrfSpecFeature(this->type), this->index);
}

/**
 * Vehicle pool is about to be cleaned
 */
void Vehicle::PreCleanPool()
{
	_pending_speed_restriction_change_map.clear();
}

/**
 * Adds a vehicle to the list of vehicles that visited a depot this tick
 * @param *v vehicle to add
 */
void VehicleEnteredDepotThisTick(Vehicle *v)
{
	/* Template Replacement Setup stuff */
	if (GetTemplateIDByGroupIDRecursive(v->group_id) != INVALID_TEMPLATE) {
		/* Vehicle should stop in the depot if it was in 'stopping' state */
		_vehicles_to_templatereplace.insert(v->index);
	}

	/* Vehicle should stop in the depot if it was in 'stopping' state */
	_vehicles_to_autoreplace[v->index] = !(v->vehstatus & VS_STOPPED);

	/* We ALWAYS set the stopped state. Even when the vehicle does not plan on
	 * stopping in the depot, so we stop it to ensure that it will not reserve
	 * the path out of the depot before we might autoreplace it to a different
	 * engine. The new engine would not own the reserved path we store that we
	 * stopped the vehicle, so autoreplace can start it again */
	v->vehstatus |= VS_STOPPED;
}

template <typename T>
void CallVehicleOnNewDay(Vehicle *v)
{
	T::From(v)->T::OnNewDay();

	/* Vehicle::OnPeriodic is decoupled from Vehicle::OnNewDay at day lengths >= 8 */
	if (DayLengthFactor() < 8) T::From(v)->T::OnPeriodic();
}

/**
 * Increases the day counter for all vehicles and calls 1-day and 32-day handlers.
 * Each tick, it processes vehicles with "index % DAY_TICKS == _date_fract",
 * so each day, all vehicles are processes in DAY_TICKS steps.
 */
static void RunVehicleDayProc()
{
	if (_game_mode != GM_NORMAL) return;

	/* Run the day_proc for every DAY_TICKS vehicle starting at _date_fract. */
	Vehicle *v = nullptr;
	SCOPE_INFO_FMT([&v], "RunVehicleDayProc: %s", scope_dumper().VehicleInfo(v));
	for (size_t i = EconTime::CurDateFract(); i < Vehicle::GetPoolSize(); i += DAY_TICKS) {
		v = Vehicle::Get(i);
		if (v == nullptr) continue;

		/* Call the 32-day callback if needed */
		if ((v->day_counter & 0x1F) == 0 && v->HasEngineType() && (Engine::Get(v->engine_type)->callbacks_used & SGCU_VEHICLE_32DAY_CALLBACK) != 0) {
			uint16_t callback = GetVehicleCallback(CBID_VEHICLE_32DAY_CALLBACK, 0, 0, v->engine_type, v);
			if (callback != CALLBACK_FAILED) {
				if (HasBit(callback, 0)) {
					TriggerVehicle(v, VEHICLE_TRIGGER_CALLBACK_32); // Trigger vehicle trigger 10
				}

				/* After a vehicle trigger, the graphics and properties of the vehicle could change.
				 * Note: MarkDirty also invalidates the palette, which is the meaning of bit 1. So, nothing special there. */
				if (callback != 0) v->First()->MarkDirty();

				if (callback & ~3) ErrorUnknownCallbackResult(v->GetGRFID(), CBID_VEHICLE_32DAY_CALLBACK, callback);
			}
		}

		/* This is called once per day for each vehicle, but not in the first tick of the day */
		switch (v->type) {
			case VEH_TRAIN:
				CallVehicleOnNewDay<Train>(v);
				break;
			case VEH_ROAD:
				CallVehicleOnNewDay<RoadVehicle>(v);
				break;
			case VEH_SHIP:
				CallVehicleOnNewDay<Ship>(v);
				break;
			case VEH_AIRCRAFT:
				CallVehicleOnNewDay<Aircraft>(v);
				break;
			default:
				break;
		}
	}
}

/**
 * Increases the day counter for all vehicles and calls 1-day and 32-day handlers.
 * Each tick, it processes vehicles with "index % DAY_TICKS == _date_fract",
 * so each day, all vehicles are processes in DAY_TICKS steps.
 */
static void RunVehicleCalendarDayProc()
{
	if (_game_mode != GM_NORMAL) return;

	Vehicle *v = nullptr;
	SCOPE_INFO_FMT([&v], "RunVehicleCalendarDayProc: %s", scope_dumper().VehicleInfo(v));
	for (size_t i = CalTime::CurDateFract(); i < Vehicle::GetPoolSize(); i += DAY_TICKS) {
		v = Vehicle::Get(i);
		if (v == nullptr) continue;

		/* This is called once per day for each vehicle, but not in the first tick of the day */
		switch (v->type) {
			case VEH_TRAIN:
				AgeVehicle(v);
				break;
			case VEH_ROAD:
				if (v->IsFrontEngine()) AgeVehicle(v);
				break;
			case VEH_SHIP:
				if (static_cast<Ship *>(v)->IsPrimaryVehicle()) AgeVehicle(v);
				break;
			case VEH_AIRCRAFT:
				if (static_cast<Aircraft *>(v)->IsNormalAircraft()) AgeVehicle(v);
				break;
			default:
				break;
		}
	}
}

static void ShowAutoReplaceAdviceMessage(const CommandCost &res, const Vehicle *v)
{
	StringID error_message = res.GetErrorMessage();
	if (error_message == STR_ERROR_AUTOREPLACE_NOTHING_TO_DO || error_message == INVALID_STRING_ID) return;

	if (error_message == STR_ERROR_NOT_ENOUGH_CASH_REQUIRES_CURRENCY) error_message = STR_ERROR_AUTOREPLACE_MONEY_LIMIT;

	StringID message;
	if (error_message == STR_ERROR_TRAIN_TOO_LONG_AFTER_REPLACEMENT) {
		message = error_message;
	} else {
		message = STR_NEWS_VEHICLE_AUTORENEW_FAILED;
	}

	SetDParam(0, v->index);
	SetDParam(1, error_message);
	AddVehicleAdviceNewsItem(message, v->index);
}

static std::vector<VehicleID> _train_news_too_heavy_this_tick;

void ShowTrainTooHeavyAdviceMessage(const Vehicle *v)
{
	if (find_index(_train_news_too_heavy_this_tick, v->index) < 0) {
		_train_news_too_heavy_this_tick.push_back(v->index);
		SetDParam(0, v->index);
		AddNewsItem(STR_ERROR_TRAIN_TOO_HEAVY, NT_ADVICE, NF_INCOLOUR | NF_SMALL | NF_VEHICLE_PARAM0,
				NR_VEHICLE, v->index);
	}
}

bool _tick_caches_valid = false;
std::vector<Train *> _tick_train_front_cache;
std::vector<RoadVehicle *> _tick_road_veh_front_cache;
std::vector<Aircraft *> _tick_aircraft_front_cache;
std::vector<Ship *> _tick_ship_cache;
std::vector<Vehicle *> _tick_other_veh_cache;

std::vector<VehicleID> _remove_from_tick_effect_veh_cache;
btree::btree_set<VehicleID> _tick_effect_veh_cache;

void ClearVehicleTickCaches()
{
	_tick_train_front_cache.clear();
	_tick_road_veh_front_cache.clear();
	_tick_aircraft_front_cache.clear();
	_tick_ship_cache.clear();
	_tick_effect_veh_cache.clear();
	_remove_from_tick_effect_veh_cache.clear();
	_tick_other_veh_cache.clear();
}

void RemoveFromOtherVehicleTickCache(const Vehicle *v)
{
	for (auto &u : _tick_other_veh_cache) {
		if (u == v) u = nullptr;
	}
}

void RebuildVehicleTickCaches()
{
	ClearVehicleTickCaches();

	for (VehicleID i = 0; i < Vehicle::GetPoolSize(); i++) {
		Vehicle *v = Vehicle::Get(i);
		if (v == nullptr) continue;

#if OTTD_UPPER_TAGGED_PTR
		/* Avoid needing to de-reference v */
		uintptr_t ptr = _vehicle_pool.GetRaw(i);
		const VehicleType vtype = VehiclePoolOps::GetVehicleType(ptr);
		const bool is_front = !VehiclePoolOps::IsNonFrontVehiclePtr(ptr);
#else
		const VehicleType vtype = v->type;
		const bool is_front = (v->Previous() == nullptr);
#endif

		switch (vtype) {
			default:
				_tick_other_veh_cache.push_back(v);
				break;

			case VEH_TRAIN:
				if (is_front) _tick_train_front_cache.push_back(Train::From(v));
				break;

			case VEH_ROAD:
				if (is_front) _tick_road_veh_front_cache.push_back(RoadVehicle::From(v));
				break;

			case VEH_AIRCRAFT:
				if (is_front) _tick_aircraft_front_cache.push_back(Aircraft::From(v));
				break;

			case VEH_SHIP:
				if (is_front) _tick_ship_cache.push_back(Ship::From(v));
				break;

			case VEH_EFFECT:
				_tick_effect_veh_cache.insert(i);
				break;
		}
	}
	_tick_caches_valid = true;
}

void ValidateVehicleTickCaches()
{
	if (!_tick_caches_valid) return;

	std::vector<Train *> saved_tick_train_front_cache = std::move(_tick_train_front_cache);
	std::vector<RoadVehicle *> saved_tick_road_veh_front_cache = std::move(_tick_road_veh_front_cache);
	std::vector<Aircraft *> saved_tick_aircraft_front_cache = std::move(_tick_aircraft_front_cache);
	std::vector<Ship *> saved_tick_ship_cache = std::move(_tick_ship_cache);
	btree::btree_set<VehicleID> saved_tick_effect_veh_cache = std::move(_tick_effect_veh_cache);
	for (VehicleID id : _remove_from_tick_effect_veh_cache) {
		saved_tick_effect_veh_cache.erase(id);
	}
	std::vector<Vehicle *> saved_tick_other_veh_cache = std::move(_tick_other_veh_cache);
	saved_tick_other_veh_cache.erase(std::remove(saved_tick_other_veh_cache.begin(), saved_tick_other_veh_cache.end(), nullptr), saved_tick_other_veh_cache.end());

	RebuildVehicleTickCaches();

	assert(saved_tick_train_front_cache == saved_tick_train_front_cache);
	assert(saved_tick_road_veh_front_cache == _tick_road_veh_front_cache);
	assert(saved_tick_aircraft_front_cache == _tick_aircraft_front_cache);
	assert(saved_tick_ship_cache == _tick_ship_cache);
	assert(saved_tick_effect_veh_cache == _tick_effect_veh_cache);
	assert(saved_tick_other_veh_cache == _tick_other_veh_cache);
}

void VehicleTickCargoAging(Vehicle *v)
{
	if (v->vcache.cached_cargo_age_period != 0) {
		v->cargo_age_counter = std::min(v->cargo_age_counter, v->vcache.cached_cargo_age_period);
		if (--v->cargo_age_counter == 0) {
			v->cargo.AgeCargo();
			v->cargo_age_counter = v->vcache.cached_cargo_age_period;
		}
	}
}

void VehicleTickMotion(Vehicle *v, Vehicle *front)
{
	/* Do not play any sound when crashed */
	if (front->vehstatus & VS_CRASHED) return;

	/* Do not play any sound when in depot or tunnel */
	if (v->vehstatus & VS_HIDDEN) return;

	v->motion_counter += front->cur_speed;
	if (_settings_client.sound.vehicle && _settings_client.music.effect_vol != 0) {
		/* Play a running sound if the motion counter passes 256 (Do we not skip sounds?) */
		if (GB(v->motion_counter, 0, 8) < front->cur_speed) PlayVehicleSound(v, VSE_RUNNING);

		/* Play an alternating running sound every 16 ticks */
		if (GB(v->tick_counter, 0, 4) == 0) {
			/* Play running sound when speed > 0 and not braking */
			bool running = (front->cur_speed > 0) && !(front->vehstatus & (VS_STOPPED | VS_TRAIN_SLOWING));
			PlayVehicleSound(v, running ? VSE_RUNNING_16 : VSE_STOPPED_16);
		}
	}
}

void CallVehicleTicks()
{
	_vehicles_to_autoreplace.clear();
	_vehicles_to_templatereplace.clear();
	_vehicles_to_pay_repair.clear();
	_vehicles_to_sell.clear();

	_train_news_too_heavy_this_tick.clear();

	if (TickSkipCounter() == 0) RunVehicleDayProc();

	if (EconTime::UsingWallclockUnits() && !CalTime::IsCalendarFrozen() && CalTime::CurSubDateFract() == 0) {
		RunVehicleCalendarDayProc();
	}

	if (DayLengthFactor() >= 8 && _game_mode == GM_NORMAL) {
		/*
		 * Vehicle::OnPeriodic is decoupled from Vehicle::OnNewDay at day lengths >= 8
		 * Use a fixed interval of 512 ticks (unscaled) instead
		 */

		Vehicle *v = nullptr;
		SCOPE_INFO_FMT([&v], "CallVehicleTicks -> OnPeriodic: %s", scope_dumper().VehicleInfo(v));
		for (size_t i = (size_t)(_scaled_tick_counter & 0x1FF); i < Vehicle::GetPoolSize(); i += 0x200) {
			v = Vehicle::Get(i);
			if (v == nullptr) continue;

			/* This is called once per day for each vehicle, but not in the first tick of the day */
			switch (v->type) {
				case VEH_TRAIN:
					Train::From(v)->Train::OnPeriodic();
					break;
				case VEH_ROAD:
					RoadVehicle::From(v)->RoadVehicle::OnPeriodic();
					break;
				case VEH_SHIP:
					Ship::From(v)->Ship::OnPeriodic();
					break;
				case VEH_AIRCRAFT:
					Aircraft::From(v)->Aircraft::OnPeriodic();
					break;
				default:
					break;
			}
		}
	}

	RecordSyncEvent(NSRE_VEH_PERIODIC);

	{
		PerformanceMeasurer framerate(PFE_GL_ECONOMY);
		Station *si_st = nullptr;
		SCOPE_INFO_FMT([&si_st], "CallVehicleTicks: LoadUnloadStation: %s", scope_dumper().StationInfo(si_st));
		for (Station *st : Station::Iterate()) {
			si_st = st;
			LoadUnloadStation(st);
		}
	}

	RecordSyncEvent(NSRE_VEH_LOAD_UNLOAD);

	if (!_tick_caches_valid || HasChickenBit(DCBF_VEH_TICK_CACHE)) RebuildVehicleTickCaches();

	if (HasChickenBit(DCBF_WATER_REGION_CLEAR)) {
		DebugInvalidateAllWaterRegions();
	}
	if (HasChickenBit(DCBF_WATER_REGION_INIT_ALL)) {
		DebugInitAllWaterRegions();
	}

	Vehicle *v = nullptr;
	SCOPE_INFO_FMT([&v], "CallVehicleTicks: %s", scope_dumper().VehicleInfo(v));
	{
		for (VehicleID id : _remove_from_tick_effect_veh_cache) {
			_tick_effect_veh_cache.erase(id);
		}
		_remove_from_tick_effect_veh_cache.clear();
		for (VehicleID id : _tick_effect_veh_cache) {
			EffectVehicle *u = EffectVehicle::Get(id);
			v = u;
			u->EffectVehicle::Tick();
		}
	}
	if (!_tick_effect_veh_cache.empty()) RecordSyncEvent(NSRE_VEH_EFFECT);
	{
		PerformanceMeasurer framerate(PFE_GL_TRAINS);
		for (Train *front : _tick_train_front_cache) {
			v = front;
			if (!front->Train::Tick()) continue;
			for (Train *u = front; u != nullptr; u = u->Next()) {
				u->tick_counter++;
				VehicleTickCargoAging(u);
				if (u->IsEngine() && !((front->vehstatus & VS_STOPPED) && front->cur_speed == 0)) VehicleTickMotion(u, front);
			}
		}
	}
	RecordSyncEvent(NSRE_VEH_TRAIN);
	{
		PerformanceMeasurer framerate(PFE_GL_ROADVEHS);
		for (RoadVehicle *front : _tick_road_veh_front_cache) {
			v = front;
			if (!front->RoadVehicle::Tick()) continue;
			for (RoadVehicle *u = front; u != nullptr; u = u->Next()) {
				u->tick_counter++;
				VehicleTickCargoAging(u);
			}
			if (!(front->vehstatus & VS_STOPPED)) VehicleTickMotion(front, front);
		}
	}
	if (!_tick_road_veh_front_cache.empty()) RecordSyncEvent(NSRE_VEH_ROAD);
	{
		PerformanceMeasurer framerate(PFE_GL_AIRCRAFT);
		for (Aircraft *front : _tick_aircraft_front_cache) {
			v = front;
			if (!front->Aircraft::Tick()) continue;
			for (Aircraft *u = front; u != nullptr; u = u->Next()) {
				VehicleTickCargoAging(u);
			}
			if (!(front->vehstatus & VS_STOPPED)) VehicleTickMotion(front, front);
		}
	}
	if (!_tick_aircraft_front_cache.empty()) RecordSyncEvent(NSRE_VEH_AIR);
	{
		PerformanceMeasurer framerate(PFE_GL_SHIPS);
		for (Ship *s : _tick_ship_cache) {
			v = s;
			if (!s->Ship::Tick()) continue;
			for (Ship *u = s; u != nullptr; u = u->Next()) {
				VehicleTickCargoAging(u);
			}
			if (!(s->vehstatus & VS_STOPPED)) VehicleTickMotion(s, s);
		}
	}
	if (!_tick_ship_cache.empty()) RecordSyncEvent(NSRE_VEH_SHIP);
	{
		for (Vehicle *u : _tick_other_veh_cache) {
			if (!u) continue;
			v = u;
			u->Tick();
		}
	}
	v = nullptr;
	if (!_tick_other_veh_cache.empty()) RecordSyncEvent(NSRE_VEH_OTHER);

	/* Handle vehicles marked for immediate sale */
	Backup<CompanyID> sell_cur_company(_current_company, FILE_LINE);
	for (VehicleID index : _vehicles_to_sell) {
		Vehicle *v = Vehicle::Get(index);
		SCOPE_INFO_FMT([v], "CallVehicleTicks: sell: %s", scope_dumper().VehicleInfo(v));
		const bool is_train = (v->type == VEH_TRAIN);

		sell_cur_company.Change(v->owner);

		int x = v->x_pos;
		int y = v->y_pos;
		int z = v->z_pos;

		CommandCost cost = DoCommand(v->tile, v->index | (1 << 20), 0, DC_EXEC, GetCmdSellVeh(v));
		v = nullptr;
		if (!cost.Succeeded()) continue;

		if (IsLocalCompany() && cost.Succeeded()) {
			if (cost.GetCost() != 0) {
				ShowCostOrIncomeAnimation(x, y, z, cost.GetCost());
			}
		}

		if (is_train) _vehicles_to_templatereplace.erase(index);
		_vehicles_to_autoreplace.erase(index);
	}
	sell_cur_company.Restore();
	if (!_vehicles_to_sell.empty()) RecordSyncEvent(NSRE_VEH_SELL);

	/* do Template Replacement */
	Backup<CompanyID> tmpl_cur_company(_current_company, FILE_LINE);
	for (VehicleID index : _vehicles_to_templatereplace) {
		Train *t = Train::Get(index);

		SCOPE_INFO_FMT([t], "CallVehicleTicks: template replace: %s", scope_dumper().VehicleInfo(t));

		auto it = _vehicles_to_autoreplace.find(index);
		assert(it != _vehicles_to_autoreplace.end());
		if (it->second) t->vehstatus &= ~VS_STOPPED;
		_vehicles_to_autoreplace.erase(it);

		/* Store the position of the effect as the vehicle pointer will become invalid later */
		int x = t->x_pos;
		int y = t->y_pos;
		int z = t->z_pos;

		tmpl_cur_company.Change(t->owner);

		_new_vehicle_id = INVALID_VEHICLE;

		CommandCost res = DoCommand(t->tile, t->index, 0, DC_EXEC, CMD_TEMPLATE_REPLACE_VEHICLE);

		if (_new_vehicle_id != INVALID_VEHICLE) {
			VehicleID t_new = _new_vehicle_id;
			t = Train::Get(t_new);
			const Company *c = Company::Get(_current_company);
			SubtractMoneyFromCompany(CommandCost(EXPENSES_NEW_VEHICLES, (Money)c->settings.engine_renew_money));
			CommandCost res2 = DoCommand(0, t_new, 1, DC_EXEC, CMD_AUTOREPLACE_VEHICLE);
			if (res2.HasResultData()) {
				t = Train::Get(res2.GetResultData());
			}
			SubtractMoneyFromCompany(CommandCost(EXPENSES_NEW_VEHICLES, -(Money)c->settings.engine_renew_money));
			if (res2.Succeeded() || res.GetCost() == 0) res.AddCost(res2);
		}

		if (!IsLocalCompany()) continue;

		if (res.GetCost() != 0) {
			ShowCostOrIncomeAnimation(x, y, z, res.GetCost());
		}

		if (res.Failed()) {
			ShowAutoReplaceAdviceMessage(res, t);
		}
	}
	tmpl_cur_company.Restore();
	if (!_vehicles_to_templatereplace.empty()) RecordSyncEvent(NSRE_VEH_TBTR);

	/* do Auto Replacement */
	Backup<CompanyID> cur_company(_current_company, FILE_LINE);
	for (auto &it : _vehicles_to_autoreplace) {
		v = Vehicle::Get(it.first);
		/* Autoreplace needs the current company set as the vehicle owner */
		cur_company.Change(v->owner);

		if (v->type == VEH_TRAIN) {
			assert(!_vehicles_to_templatereplace.count(v->index));
		}

		/* Start vehicle if we stopped them in VehicleEnteredDepotThisTick()
		 * We need to stop them between VehicleEnteredDepotThisTick() and here or we risk that
		 * they are already leaving the depot again before being replaced. */
		if (it.second) v->vehstatus &= ~VS_STOPPED;

		/* Store the position of the effect as the vehicle pointer will become invalid later */
		int x = v->x_pos;
		int y = v->y_pos;
		int z = v->z_pos;

		const Company *c = Company::Get(_current_company);
		SubtractMoneyFromCompany(CommandCost(EXPENSES_NEW_VEHICLES, (Money)c->settings.engine_renew_money));
		CommandCost res = DoCommand(0, v->index, 0, DC_EXEC, CMD_AUTOREPLACE_VEHICLE);
		SubtractMoneyFromCompany(CommandCost(EXPENSES_NEW_VEHICLES, -(Money)c->settings.engine_renew_money));

		if (!IsLocalCompany()) continue;

		if (res.Succeeded()) {
			ShowCostOrIncomeAnimation(x, y, z, res.GetCost());
			continue;
		}

		ShowAutoReplaceAdviceMessage(res, v);
	}
	cur_company.Restore();
	if (!_vehicles_to_autoreplace.empty()) RecordSyncEvent(NSRE_VEH_AUTOREPLACE);

	Backup<CompanyID> repair_cur_company(_current_company, FILE_LINE);
	for (VehicleID index : _vehicles_to_pay_repair) {
		Vehicle *v = Vehicle::Get(index);
		SCOPE_INFO_FMT([v], "CallVehicleTicks: repair: %s", scope_dumper().VehicleInfo(v));

		ExpensesType type = INVALID_EXPENSES;
		_current_company = v->owner;
		switch (v->type) {
			case VEH_AIRCRAFT:
				type = EXPENSES_AIRCRAFT_RUN;
				break;

			case VEH_TRAIN:
				type = EXPENSES_TRAIN_RUN;
				break;

			case VEH_SHIP:
				type = EXPENSES_SHIP_RUN;
				break;

			case VEH_ROAD:
				type = EXPENSES_ROADVEH_RUN;
				break;

			default:
				NOT_REACHED();
		}
		dbg_assert(type != INVALID_EXPENSES);

		Money vehicle_new_value = v->GetEngine()->GetCost();

		// The static cast is to fix compilation on (old) MSVC as the overload for OverflowSafeInt operator / is ambiguous.
		Money repair_cost = (v->breakdowns_since_last_service * vehicle_new_value / static_cast<uint>(_settings_game.vehicle.repair_cost)) + 1;
		if (v->age > v->max_age) repair_cost <<= 1;
		CommandCost cost(type, repair_cost);
		v->First()->profit_this_year -= cost.GetCost() << 8;
		SubtractMoneyFromCompany(cost);
		ShowCostOrIncomeAnimation(v->x_pos, v->y_pos, v->z_pos, cost.GetCost());
		v->breakdowns_since_last_service = 0;
	}
	repair_cur_company.Restore();
	if (!_vehicles_to_pay_repair.empty()) RecordSyncEvent(NSRE_VEH_REPAIR);
	_vehicles_to_pay_repair.clear();
}

void RemoveVirtualTrainsOfUser(uint32_t user)
{
	if (!_tick_caches_valid || HasChickenBit(DCBF_VEH_TICK_CACHE)) RebuildVehicleTickCaches();

	Backup<CompanyID> cur_company(_current_company, FILE_LINE);
	for (const Train *front : _tick_train_front_cache) {
		if (front->IsVirtual() && front->motion_counter == user) {
			cur_company.Change(front->owner);
			DoCommandP(0, front->index, 0, CMD_DELETE_VIRTUAL_TRAIN);
		}
	}
	cur_company.Restore();
}

/**
 * Add vehicle sprite for drawing to the screen.
 * @param v Vehicle to draw.
 */
static void DoDrawVehicle(const Vehicle *v)
{
	PaletteID pal = PAL_NONE;

	if (v->vehstatus & VS_DEFPAL) pal = (v->vehstatus & VS_CRASHED) ? PALETTE_CRASH : GetVehiclePalette(v);

	/* Check whether the vehicle shall be transparent due to the game state */
	bool shadowed = (v->vehstatus & (VS_SHADOW | VS_HIDDEN)) != 0;

	if (v->type == VEH_EFFECT) {
		/* Check whether the vehicle shall be transparent/invisible due to GUI settings.
		 * However, transparent smoke and bubbles look weird, so always hide them. */
		TransparencyOption to = EffectVehicle::From(v)->GetTransparencyOption();
		if (to != TO_INVALID && (IsTransparencySet(to) || IsInvisibilitySet(to))) return;
	}

	{
		Vehicle *v_mutable = const_cast<Vehicle *>(v);
		if (HasBit(v_mutable->vcache.cached_veh_flags, VCF_IMAGE_REFRESH) && v_mutable->cur_image_valid_dir != INVALID_DIR) {
			VehicleSpriteSeq seq;
			v_mutable->GetImage(v_mutable->cur_image_valid_dir, EIT_ON_MAP, &seq);
			v_mutable->sprite_seq = seq;
			v_mutable->UpdateSpriteSeqBound();
			ClrBit(v_mutable->vcache.cached_veh_flags, VCF_IMAGE_REFRESH);
		}
	}

	ViewportSortableSpriteSpecialFlags special_flags = IsDiagonalDirection(v->direction) ? VSSF_NONE : VSSSF_SORT_SPECIAL | VSSSF_SORT_DIAG_VEH;

	StartSpriteCombine();
	for (uint i = 0; i < v->sprite_seq.count; ++i) {
		PaletteID pal2 = v->sprite_seq.seq[i].pal;
		if (!pal2 || (v->vehstatus & VS_CRASHED)) pal2 = pal;
		AddSortableSpriteToDraw(v->sprite_seq.seq[i].sprite, pal2, v->x_pos + v->x_offs, v->y_pos + v->y_offs,
			v->x_extent, v->y_extent, v->z_extent, v->z_pos, shadowed, v->x_bb_offs, v->y_bb_offs, 0, nullptr, special_flags);
	}
	EndSpriteCombine();
}

struct ViewportHashBound {
	int xl, xu, yl, yu;
};

static const int VHB_BASE_MARGIN = 70;

static ViewportHashBound GetViewportHashBound(int l, int r, int t, int b, int x_margin, int y_margin) {
	int xl = (l - ((VHB_BASE_MARGIN + x_margin) * ZOOM_LVL_BASE)) >> (7 + ZOOM_LVL_SHIFT);
	int xu = (r + (x_margin * ZOOM_LVL_BASE))                 >> (7 + ZOOM_LVL_SHIFT);
	/* compare after shifting instead of before, so that lower bits don't affect comparison result */
	if (xu - xl < (1 << 6)) {
		xl &= 0x3F;
		xu &= 0x3F;
	} else {
		/* scan whole hash row */
		xl = 0;
		xu = 0x3F;
	}

	int yl = (t - ((VHB_BASE_MARGIN + y_margin) * ZOOM_LVL_BASE)) >> (6 + ZOOM_LVL_SHIFT);
	int yu = (b + (y_margin * ZOOM_LVL_BASE))                 >> (6 + ZOOM_LVL_SHIFT);
	/* compare after shifting instead of before, so that lower bits don't affect comparison result */
	if (yu - yl < (1 << 6)) {
		yl = (yl & 0x3F) << 6;
		yu = (yu & 0x3F) << 6;
	} else {
		/* scan whole column */
		yl = 0;
		yu = 0x3F << 6;
	}
	return { xl, xu, yl, yu };
};

template <bool update_vehicles>
void ViewportAddVehiclesIntl(DrawPixelInfo *dpi)
{
	/* The bounding rectangle */
	const int l = dpi->left;
	const int r = dpi->left + dpi->width;
	const int t = dpi->top;
	const int b = dpi->top + dpi->height;

	/* The hash area to scan */
	const ViewportHashBound vhb = GetViewportHashBound(l, r, t, b,
			update_vehicles ? MAX_VEHICLE_PIXEL_X - VHB_BASE_MARGIN : 0, update_vehicles ? MAX_VEHICLE_PIXEL_Y - VHB_BASE_MARGIN : 0);

	const int ul = l - (MAX_VEHICLE_PIXEL_X * ZOOM_LVL_BASE);
	const int ur = r + (MAX_VEHICLE_PIXEL_X * ZOOM_LVL_BASE);
	const int ut = t - (MAX_VEHICLE_PIXEL_Y * ZOOM_LVL_BASE);
	const int ub = b + (MAX_VEHICLE_PIXEL_Y * ZOOM_LVL_BASE);

	for (int y = vhb.yl;; y = (y + (1 << 6)) & (0x3F << 6)) {
		for (int x = vhb.xl;; x = (x + 1) & 0x3F) {
			const Vehicle *v = _vehicle_viewport_hash[x + y]; // already masked & 0xFFF

			while (v != nullptr) {
				if (v->IsDrawn()) {
					if (update_vehicles &&
							HasBit(v->vcache.cached_veh_flags, VCF_IMAGE_REFRESH) &&
							ul <= v->coord.right &&
							ut <= v->coord.bottom &&
							ur >= v->coord.left &&
							ub >= v->coord.top) {
						Vehicle *v_mutable = const_cast<Vehicle *>(v);
						switch (v->type) {
							case VEH_TRAIN:       Train::From(v_mutable)->UpdateImageStateUsingMapDirection(v_mutable->sprite_seq); break;
							case VEH_ROAD:  RoadVehicle::From(v_mutable)->UpdateImageStateUsingMapDirection(v_mutable->sprite_seq); break;
							case VEH_SHIP:         Ship::From(v_mutable)->UpdateImageStateUsingMapDirection(v_mutable->sprite_seq); break;
							case VEH_AIRCRAFT: Aircraft::From(v_mutable)->UpdateImageStateUsingMapDirection(v_mutable->sprite_seq); break;
							default: break;
						}
						v_mutable->UpdateSpriteSeqBound();
						v_mutable->UpdateViewportDeferred();
					}

					if (l <= v->coord.right &&
							t <= v->coord.bottom &&
							r >= v->coord.left &&
							b >= v->coord.top) {
						DoDrawVehicle(v);
					}
				}
				v = v->hash_viewport_next;
			}

			if (x == vhb.xu) break;
		}

		if (y == vhb.yu) break;
	}

	if (update_vehicles) ProcessDeferredUpdateVehicleViewportHashes();
}

/**
 * Add the vehicle sprites that should be drawn at a part of the screen.
 * @param dpi Rectangle being drawn.
 * @param update_vehicles Whether to update vehicles around drawing rectangle.
 */
void ViewportAddVehicles(DrawPixelInfo *dpi, bool update_vehicles)
{
	if (update_vehicles) {
		ViewportAddVehiclesIntl<true>(dpi);
	} else {
		ViewportAddVehiclesIntl<false>(dpi);
	}
}

void ViewportMapDrawVehicles(DrawPixelInfo *dpi, Viewport *vp)
{
	/* The save rectangle */
	const int l = vp->virtual_left;
	const int r = vp->virtual_left + vp->virtual_width;
	const int t = vp->virtual_top;
	const int b = vp->virtual_top + vp->virtual_height;

	/* The hash area to scan */
	const ViewportHashBound vhb = GetViewportHashBound(l, r, t, b, 0, 0);

	Blitter *blitter = BlitterFactory::GetCurrentBlitter();
	for (int y = vhb.yl;; y = (y + (1 << 6)) & (0x3F << 6)) {
		if (vp->map_draw_vehicles_cache.done_hash_bits[y >> 6] != UINT64_MAX) {
			for (int x = vhb.xl;; x = (x + 1) & 0x3F) {
				if (!HasBit(vp->map_draw_vehicles_cache.done_hash_bits[y >> 6], x)) {
					SetBit(vp->map_draw_vehicles_cache.done_hash_bits[y >> 6], x);
					const Vehicle *v = _vehicle_viewport_hash[x + y]; // already masked & 0xFFF

					while (v != nullptr) {
						if (!(v->vehstatus & (VS_HIDDEN | VS_UNCLICKABLE)) && (v->type != VEH_EFFECT)) {
							Point pt = { v->coord.left, v->coord.top };
							if (pt.x >= l && pt.x < r && pt.y >= t && pt.y < b) {
								const int pixel_x = UnScaleByZoomLower(pt.x - l, dpi->zoom);
								const int pixel_y = UnScaleByZoomLower(pt.y - t, dpi->zoom);
								vp->map_draw_vehicles_cache.vehicle_pixels[pixel_x + (pixel_y) * vp->width] = true;
							}
						}
						v = v->hash_viewport_next;
					}
				}

				if (x == vhb.xu) break;
			}
		}

		if (y == vhb.yu) break;
	}

	/* The drawing rectangle */
	int mask = ScaleByZoom(-1, vp->zoom);
	const int dl = UnScaleByZoomLower(dpi->left - (vp->virtual_left & mask), dpi->zoom);
	const int dr = UnScaleByZoomLower(dpi->left + dpi->width - (vp->virtual_left & mask), dpi->zoom);
	const int dt = UnScaleByZoomLower(dpi->top - (vp->virtual_top & mask), dpi->zoom);
	const int db = UnScaleByZoomLower(dpi->top + dpi->height - (vp->virtual_top & mask), dpi->zoom);
	int y_ptr = vp->width * dt;
	for (int y = dt; y < db; y++, y_ptr += vp->width) {
		for (int x = dl; x < dr; x++) {
			if (vp->map_draw_vehicles_cache.vehicle_pixels[y_ptr + x]) {
				blitter->SetPixel32(dpi->dst_ptr, x - dl, y - dt, PC_WHITE, Colour(0xFC, 0xFC, 0xFC).data);
			}
		}
	}
}

/**
 * Find the vehicle close to the clicked coordinates.
 * @param vp Viewport clicked in.
 * @param x  X coordinate in the viewport.
 * @param y  Y coordinate in the viewport.
 * @return Closest vehicle, or \c nullptr if none found.
 */
Vehicle *CheckClickOnVehicle(const Viewport *vp, int x, int y)
{
	Vehicle *found = nullptr;
	uint dist, best_dist = UINT_MAX;

	if ((uint)(x -= vp->left) >= (uint)vp->width || (uint)(y -= vp->top) >= (uint)vp->height) return nullptr;

	x = ScaleByZoom(x, vp->zoom) + vp->virtual_left;
	y = ScaleByZoom(y, vp->zoom) + vp->virtual_top;

	/* The hash area to scan */
	const ViewportHashBound vhb = GetViewportHashBound(x, x, y, y, 0, 0);

	for (int hy = vhb.yl;; hy = (hy + (1 << 6)) & (0x3F << 6)) {
		for (int hx = vhb.xl;; hx = (hx + 1) & 0x3F) {
			Vehicle *v = _vehicle_viewport_hash[hx + hy]; // already masked & 0xFFF

			while (v != nullptr) {
				if (((v->vehstatus & VS_UNCLICKABLE) == 0) && v->IsDrawn() &&
					x >= v->coord.left && x <= v->coord.right &&
					y >= v->coord.top && y <= v->coord.bottom) {

					dist = std::max(
						abs(((v->coord.left + v->coord.right) >> 1) - x),
						abs(((v->coord.top + v->coord.bottom) >> 1) - y)
					);

					if (dist < best_dist) {
						found = v;
						best_dist = dist;
					}
				}
				v = v->hash_viewport_next;
			}

			if (hx == vhb.xu) break;
		}

		if (hy == vhb.yu) break;
	}

	return found;
}

/**
 * Decrease the value of a vehicle.
 * @param v %Vehicle to devaluate.
 */
void DecreaseVehicleValue(Vehicle *v)
{
	v->value -= v->value >> 8;
	SetWindowDirty(WC_VEHICLE_DETAILS, v->index);
}

<<<<<<< HEAD
/** The chances for the different types of vehicles to suffer from different types of breakdowns
 * The chance for a given breakdown type n is _breakdown_chances[vehtype][n] - _breakdown_chances[vehtype][n-1] */
static const byte _breakdown_chances[4][4] = {
	{ //Trains:
		25,  ///< 10% chance for BREAKDOWN_CRITICAL.
		51,  ///< 10% chance for BREAKDOWN_EM_STOP.
		127, ///< 30% chance for BREAKDOWN_LOW_SPEED.
		255, ///< 50% chance for BREAKDOWN_LOW_POWER.
	},
	{ //Road Vehicles:
		51,  ///< 20% chance for BREAKDOWN_CRITICAL.
		76,  ///< 10% chance for BREAKDOWN_EM_STOP.
		153, ///< 30% chance for BREAKDOWN_LOW_SPEED.
		255, ///< 40% chance for BREAKDOWN_LOW_POWER.
	},
	{ //Ships:
		51,  ///< 20% chance for BREAKDOWN_CRITICAL.
		76,  ///< 10% chance for BREAKDOWN_EM_STOP.
		178, ///< 40% chance for BREAKDOWN_LOW_SPEED.
		255, ///< 30% chance for BREAKDOWN_LOW_POWER.
	},
	{ //Aircraft:
		178, ///< 70% chance for BREAKDOWN_AIRCRAFT_SPEED.
		229, ///< 20% chance for BREAKDOWN_AIRCRAFT_DEPOT.
		255, ///< 10% chance for BREAKDOWN_AIRCRAFT_EM_LANDING.
		255, ///< Aircraft have only 3 breakdown types, so anything above 0% here will cause a crash.
	},
=======
static const uint8_t _breakdown_chance[64] = {
	  3,   3,   3,   3,   3,   3,   3,   3,
	  4,   4,   5,   5,   6,   6,   7,   7,
	  8,   8,   9,   9,  10,  10,  11,  11,
	 12,  13,  13,  13,  13,  14,  15,  16,
	 17,  19,  21,  25,  28,  31,  34,  37,
	 40,  44,  48,  52,  56,  60,  64,  68,
	 72,  80,  90, 100, 110, 120, 130, 140,
	150, 170, 190, 210, 230, 250, 250, 250,
>>>>>>> 6c5a8f55
};

/**
 * Determine the type of breakdown a vehicle will have.
 * Results are saved in breakdown_type and breakdown_severity.
 * @param v the vehicle in question.
 * @param r the random number to use. (Note that bits 0..6 are already used)
 */
void DetermineBreakdownType(Vehicle *v, uint32_t r) {
	/* if 'improved breakdowns' is off, just do the classic breakdown */
	if (!_settings_game.vehicle.improved_breakdowns) {
		v->breakdown_type = BREAKDOWN_CRITICAL;
		v->breakdown_severity = 40; //only used by aircraft (321 km/h)
		return;
	}
	byte rand = GB(r, 8, 8);
	const byte *breakdown_type_chance = _breakdown_chances[v->type];

	if (v->type == VEH_AIRCRAFT) {
		if (rand <= breakdown_type_chance[BREAKDOWN_AIRCRAFT_SPEED]) {
			v->breakdown_type = BREAKDOWN_AIRCRAFT_SPEED;
			/* all speed values here are 1/8th of the real max speed in km/h */
			byte max_speed = std::max(1, std::min(v->vcache.cached_max_speed >> 3, 255));
			byte min_speed = std::max(1, std::min(15 + (max_speed >> 2), v->vcache.cached_max_speed >> 4));
			v->breakdown_severity = min_speed + (((v->reliability + GB(r, 16, 16)) * (max_speed - min_speed)) >> 17);
		} else if (rand <= breakdown_type_chance[BREAKDOWN_AIRCRAFT_DEPOT]) {
			v->breakdown_type = BREAKDOWN_AIRCRAFT_DEPOT;
		} else if (rand <= breakdown_type_chance[BREAKDOWN_AIRCRAFT_EM_LANDING]) {
			/* emergency landings only happen when reliability < 87% */
			if (v->reliability < 0xDDDD) {
				v->breakdown_type = BREAKDOWN_AIRCRAFT_EM_LANDING;
			} else {
				/* try again */
				DetermineBreakdownType(v, Random());
			}
		} else {
			NOT_REACHED();
		}
		return;
	}

	if (rand <= breakdown_type_chance[BREAKDOWN_CRITICAL]) {
		v->breakdown_type = BREAKDOWN_CRITICAL;
	} else if (rand <= breakdown_type_chance[BREAKDOWN_EM_STOP]) {
		/* Non-front engines cannot have emergency stops */
		if (v->type == VEH_TRAIN && !(Train::From(v)->IsFrontEngine())) {
			return DetermineBreakdownType(v, Random());
		}
		v->breakdown_type = BREAKDOWN_EM_STOP;
		v->breakdown_delay >>= 2; //emergency stops don't last long (1/4 of normal)
	} else if (rand <= breakdown_type_chance[BREAKDOWN_LOW_SPEED]) {
		v->breakdown_type = BREAKDOWN_LOW_SPEED;
		/* average of random and reliability */
		uint16_t rand2 = (GB(r, 16, 16) + v->reliability) >> 1;
		uint16_t max_speed =
			(v->type == VEH_TRAIN) ?
			GetVehicleProperty(v, PROP_TRAIN_SPEED, RailVehInfo(v->engine_type)->max_speed) :
			(v->type == VEH_ROAD ) ?
			GetVehicleProperty(v, PROP_ROADVEH_SPEED, RoadVehInfo(v->engine_type)->max_speed) :
			(v->type == VEH_SHIP) ?
			GetVehicleProperty(v, PROP_SHIP_SPEED, ShipVehInfo(v->engine_type)->max_speed ) :
			GetVehicleProperty(v, PROP_AIRCRAFT_SPEED, AircraftVehInfo(v->engine_type)->max_speed);
		byte min_speed = std::min(41, max_speed >> 2);
		/* we use the min() function here because we want to use the real value of max_speed for the min_speed calculation */
		max_speed = std::min<uint16_t>(max_speed, 255);
		v->breakdown_severity = Clamp((max_speed * rand2) >> 16, min_speed, max_speed);
	} else if (rand <= breakdown_type_chance[BREAKDOWN_LOW_POWER]) {
		v->breakdown_type = BREAKDOWN_LOW_POWER;
		/** within this type there are two possibilities: (50/50)
		 * power reduction (10-90%), or no power at all */
		if (GB(r, 7, 1)) {
			v->breakdown_severity = Clamp((GB(r, 16, 16) + v->reliability) >> 9, 26, 231);
		} else {
			v->breakdown_severity = 0;
		}
	} else {
		NOT_REACHED();
	}
}

void CheckVehicleBreakdown(Vehicle *v)
{
	int rel, rel_old;

	/* decrease reliability */
	if (!_settings_game.order.no_servicing_if_no_breakdowns ||
			_settings_game.difficulty.vehicle_breakdowns != 0) {
		v->reliability = rel = std::max((rel_old = v->reliability) - v->reliability_spd_dec, 0);
		if ((rel_old >> 8) != (rel >> 8)) SetWindowDirty(WC_VEHICLE_DETAILS, v->First()->index);
	}

	if (v->breakdown_ctr != 0 || (v->First()->vehstatus & VS_STOPPED) ||
			_settings_game.difficulty.vehicle_breakdowns < 1 ||
			v->First()->cur_speed < 5 || _game_mode == GM_MENU ||
			(v->type == VEH_AIRCRAFT && ((Aircraft*)v)->state != FLYING) ||
			(v->type == VEH_TRAIN && !(Train::From(v)->IsFrontEngine()) && !_settings_game.vehicle.improved_breakdowns)) {
		return;
	}

	uint32_t r = Random();

	/* increase chance of failure */
	int chance = v->breakdown_chance + 1;
	if (Chance16I(1, 25, r)) chance += 25;
	chance = ClampTo<uint8_t>(chance);
	v->breakdown_chance = chance;

	if (_settings_game.vehicle.improved_breakdowns) {
		if (v->type == VEH_TRAIN && Train::From(v)->IsMultiheaded()) {
			/* Dual engines have their breakdown chances reduced to 70% of the normal value */
			chance = chance * 7 / 10;
		}
		chance *= v->First()->breakdown_chance_factor;
		chance >>= 7;
	}
	/**
	 * Chance is (1 - reliability) * breakdown_setting * breakdown_chance / 10.
	 * breakdown_setting is scaled by 2 to support a value of 1/2 (setting value 64).
	 * Chance is (1 - reliability) * breakdown_scaling_x2 * breakdown_chance / 20.
	 *
	 * At 90% reliabilty, normal setting (2) and average breakdown_chance (128),
	 * a vehicle will break down (on average) every 100 days.
	 * This *should* mean that vehicles break down about as often as (or a little less than) they used to.
	 * However, because breakdowns are no longer by definition a complete stop,
	 * their impact will be significantly less.
	 */
	uint32_t r1 = Random();
	uint32_t breakdown_scaling_x2 = (_settings_game.difficulty.vehicle_breakdowns == 64) ? 1 : (_settings_game.difficulty.vehicle_breakdowns * 2);
	if ((uint32_t) (0xffff - v->reliability) * breakdown_scaling_x2 * chance > GB(r1, 0, 24) * 10 * 2) {
		uint32_t r2 = Random();
		v->breakdown_ctr = GB(r1, 24, 6) + 0xF;
		if (v->type == VEH_TRAIN) SetBit(Train::From(v)->First()->flags, VRF_CONSIST_BREAKDOWN);
		v->breakdown_delay = GB(r2, 0, 7) + 0x80;
		v->breakdown_chance = 0;
		DetermineBreakdownType(v, r2);
	}
}

/**
 * Handle all of the aspects of a vehicle breakdown
 * This includes adding smoke and sounds, and ending the breakdown when appropriate.
 * @return true iff the vehicle is stopped because of a breakdown
 * @note This function always returns false for aircraft, since these never stop for breakdowns
 */
bool Vehicle::HandleBreakdown()
{
	/* Possible states for Vehicle::breakdown_ctr
	 * 0  - vehicle is running normally
	 * 1  - vehicle is currently broken down
	 * 2  - vehicle is going to break down now
	 * >2 - vehicle is counting down to the actual breakdown event */
	switch (this->breakdown_ctr) {
		case 0:
			return false;

		case 2:
			this->breakdown_ctr = 1;

			if (this->breakdowns_since_last_service != 255) {
				this->breakdowns_since_last_service++;
			}

			if (this->type == VEH_AIRCRAFT) {
				this->MarkDirty();
				assert(this->breakdown_type <= BREAKDOWN_AIRCRAFT_EM_LANDING);
				/* Aircraft just need this flag, the rest is handled elsewhere */
				this->vehstatus |= VS_AIRCRAFT_BROKEN;
				if(this->breakdown_type == BREAKDOWN_AIRCRAFT_SPEED ||
						(this->current_order.IsType(OT_GOTO_DEPOT) &&
						(this->current_order.GetDepotOrderType() & ODTFB_BREAKDOWN) &&
						GetTargetAirportIfValid(Aircraft::From(this)) != nullptr)) return false;
				FindBreakdownDestination(Aircraft::From(this));
			} else if (this->type == VEH_TRAIN) {
				if (this->breakdown_type == BREAKDOWN_LOW_POWER ||
						this->First()->cur_speed <= ((this->breakdown_type == BREAKDOWN_LOW_SPEED) ? this->breakdown_severity : 0)) {
					switch (this->breakdown_type) {
						case BREAKDOWN_RV_CRASH:
							if (_settings_game.vehicle.improved_breakdowns) SetBit(Train::From(this)->flags, VRF_HAS_HIT_RV);
						/* FALL THROUGH */
						case BREAKDOWN_CRITICAL:
							if (!PlayVehicleSound(this, VSE_BREAKDOWN)) {
								SndPlayVehicleFx((_settings_game.game_creation.landscape != LT_TOYLAND) ? SND_10_BREAKDOWN_TRAIN_SHIP : SND_3A_BREAKDOWN_TRAIN_SHIP_TOYLAND, this);
							}
							if (!(this->vehstatus & VS_HIDDEN) && !HasBit(EngInfo(this->engine_type)->misc_flags, EF_NO_BREAKDOWN_SMOKE) && this->breakdown_delay > 0) {
								EffectVehicle *u = CreateEffectVehicleRel(this, 4, 4, 5, EV_BREAKDOWN_SMOKE);
								if (u != nullptr) u->animation_state = this->breakdown_delay * 2;
							}
							/* Max Speed reduction*/
							if (_settings_game.vehicle.improved_breakdowns) {
								if (!HasBit(Train::From(this)->flags, VRF_NEED_REPAIR)) {
									SetBit(Train::From(this)->flags, VRF_NEED_REPAIR);
									Train::From(this)->critical_breakdown_count = 1;
								} else if (Train::From(this)->critical_breakdown_count != 255) {
									Train::From(this)->critical_breakdown_count++;
								}
								Train::From(this->First())->ConsistChanged(CCF_TRACK);
							}
						/* FALL THROUGH */
						case BREAKDOWN_EM_STOP:
							CheckBreakdownFlags(Train::From(this->First()));
							SetBit(Train::From(this->First())->flags, VRF_BREAKDOWN_STOPPED);
							break;
						case BREAKDOWN_BRAKE_OVERHEAT:
							CheckBreakdownFlags(Train::From(this->First()));
							SetBit(Train::From(this->First())->flags, VRF_BREAKDOWN_STOPPED);
							break;
						case BREAKDOWN_LOW_SPEED:
							CheckBreakdownFlags(Train::From(this->First()));
							SetBit(Train::From(this->First())->flags, VRF_BREAKDOWN_SPEED);
							break;
						case BREAKDOWN_LOW_POWER:
							SetBit(Train::From(this->First())->flags, VRF_BREAKDOWN_POWER);
							break;
						default: NOT_REACHED();
					}
					this->First()->MarkDirty();
					SetWindowDirty(WC_VEHICLE_VIEW, this->index);
					SetWindowDirty(WC_VEHICLE_DETAILS, this->index);
				} else {
					this->breakdown_ctr = 2; // wait until slowdown
					this->breakdowns_since_last_service--;
					SetBit(Train::From(this)->flags, VRF_BREAKDOWN_BRAKING);
					return false;
				}
				if ((!(this->vehstatus & VS_HIDDEN)) && (this->breakdown_type == BREAKDOWN_LOW_SPEED || this->breakdown_type == BREAKDOWN_LOW_POWER)
						&& !HasBit(EngInfo(this->engine_type)->misc_flags, EF_NO_BREAKDOWN_SMOKE)) {
					EffectVehicle *u = CreateEffectVehicleRel(this, 0, 0, 2, EV_BREAKDOWN_SMOKE); //some grey clouds to indicate a broken engine
					if (u != nullptr) u->animation_state = 25;
				}
			} else {
				switch (this->breakdown_type) {
					case BREAKDOWN_CRITICAL:
						if (!PlayVehicleSound(this, VSE_BREAKDOWN)) {
							bool train_or_ship = this->type == VEH_TRAIN || this->type == VEH_SHIP;
							SndPlayVehicleFx((_settings_game.game_creation.landscape != LT_TOYLAND) ?
								(train_or_ship ? SND_10_BREAKDOWN_TRAIN_SHIP : SND_0F_BREAKDOWN_ROADVEHICLE) :
								(train_or_ship ? SND_3A_BREAKDOWN_TRAIN_SHIP_TOYLAND : SND_35_BREAKDOWN_ROADVEHICLE_TOYLAND), this);
						}
						if (!(this->vehstatus & VS_HIDDEN) && !HasBit(EngInfo(this->engine_type)->misc_flags, EF_NO_BREAKDOWN_SMOKE) && this->breakdown_delay > 0) {
							EffectVehicle *u = CreateEffectVehicleRel(this, 4, 4, 5, EV_BREAKDOWN_SMOKE);
							if (u != nullptr) u->animation_state = this->breakdown_delay * 2;
						}
						if (_settings_game.vehicle.improved_breakdowns) {
							if (this->type == VEH_ROAD) {
								if (RoadVehicle::From(this)->critical_breakdown_count != 255) {
									RoadVehicle::From(this)->critical_breakdown_count++;
								}
							} else if (this->type == VEH_SHIP) {
								if (Ship::From(this)->critical_breakdown_count != 255) {
									Ship::From(this)->critical_breakdown_count++;
								}
							}
						}
					/* FALL THROUGH */
					case BREAKDOWN_EM_STOP:
						this->cur_speed = 0;
						break;
					case BREAKDOWN_LOW_SPEED:
					case BREAKDOWN_LOW_POWER:
						/* do nothing */
						break;
					default: NOT_REACHED();
				}
				if ((!(this->vehstatus & VS_HIDDEN)) &&
						(this->breakdown_type == BREAKDOWN_LOW_SPEED || this->breakdown_type == BREAKDOWN_LOW_POWER)) {
					/* Some gray clouds to indicate a broken RV */
					EffectVehicle *u = CreateEffectVehicleRel(this, 0, 0, 2, EV_BREAKDOWN_SMOKE);
					if (u != nullptr) u->animation_state = 25;
				}
				this->First()->MarkDirty();
				SetWindowDirty(WC_VEHICLE_VIEW, this->index);
				SetWindowDirty(WC_VEHICLE_DETAILS, this->index);
				return (this->breakdown_type == BREAKDOWN_CRITICAL || this->breakdown_type == BREAKDOWN_EM_STOP);
			}

			[[fallthrough]];
		case 1:
			/* Aircraft breakdowns end only when arriving at the airport */
			if (this->type == VEH_AIRCRAFT) return false;

			/* For trains this function is called twice per tick, so decrease v->breakdown_delay at half the rate */
			if ((this->tick_counter & (this->type == VEH_TRAIN ? 3 : 1)) == 0) {
				if (--this->breakdown_delay == 0) {
					this->breakdown_ctr = 0;
					if (this->type == VEH_TRAIN) {
						CheckBreakdownFlags(Train::From(this->First()));
						this->First()->MarkDirty();
						SetWindowDirty(WC_VEHICLE_VIEW, this->First()->index);
					} else {
						this->MarkDirty();
						SetWindowDirty(WC_VEHICLE_VIEW, this->index);
					}
				}
			}
			return (this->breakdown_type == BREAKDOWN_CRITICAL || this->breakdown_type == BREAKDOWN_EM_STOP ||
					this->breakdown_type == BREAKDOWN_RV_CRASH || this->breakdown_type == BREAKDOWN_BRAKE_OVERHEAT);

		default:
			if (!this->current_order.IsType(OT_LOADING)) this->breakdown_ctr--;
			return false;
	}
}

/**
 * Update economy age of a vehicle.
 * @param v Vehicle to update.
 */
void EconomyAgeVehicle(Vehicle *v)
{
	/* Stop if a virtual vehicle */
	if (HasBit(v->subtype, GVSF_VIRTUAL)) return;

	if (v->economy_age < EconTime::MAX_DATE.AsDelta()) {
		v->economy_age++;
		if (v->IsPrimaryVehicle() && v->economy_age == VEHICLE_PROFIT_MIN_AGE + 1) GroupStatistics::VehicleReachedMinAge(v);
	}
}

/**
 * Update age of a vehicle.
 * @param v Vehicle to update.
 */
void AgeVehicle(Vehicle *v)
{
	/* Stop if a virtual vehicle */
	if (HasBit(v->subtype, GVSF_VIRTUAL)) return;

	if (v->age < CalTime::MAX_DATE.AsDelta()) v->age++;

	if (!v->IsPrimaryVehicle() && (v->type != VEH_TRAIN || !Train::From(v)->IsEngine())) return;

	DateDelta age = v->age - v->max_age;
	for (int i = 0; i <= 4; i++) {
		if (age == CalTime::DateAtStartOfYear(i).AsDelta()) {
			v->reliability_spd_dec <<= 1;
			break;
		}
	}

	SetWindowDirty(WC_VEHICLE_DETAILS, v->index);

	/* Don't warn about vehicles which are non-primary (e.g., part of an articulated vehicle), don't belong to us, are crashed, or are stopped */
	if (v->Previous() != nullptr || v->owner != _local_company || (v->vehstatus & VS_CRASHED) != 0 || (v->vehstatus & VS_STOPPED) != 0) return;

	const Company *c = Company::Get(v->owner);
	/* Don't warn if a renew is active */
	if (c->settings.engine_renew && v->GetEngine()->company_avail != 0) return;
	/* Don't warn if a replacement is active */
	if (EngineHasReplacementForCompany(c, v->engine_type, v->group_id)) return;

	StringID str;
	if (age == -DAYS_IN_LEAP_YEAR) {
		str = STR_NEWS_VEHICLE_IS_GETTING_OLD;
	} else if (age == 0) {
		str = STR_NEWS_VEHICLE_IS_GETTING_VERY_OLD;
	} else if (age > 0 && (age % DAYS_IN_LEAP_YEAR) == 0) {
		str = STR_NEWS_VEHICLE_IS_GETTING_VERY_OLD_AND;
	} else {
		return;
	}

	SetDParam(0, v->index);
	AddVehicleAdviceNewsItem(str, v->index);
}

/**
 * Calculates how full a vehicle is.
 * @param front The front vehicle of the consist to check.
 * @param colour The string to show depending on if we are unloading or loading
 * @return A percentage of how full the Vehicle is.
 *         Percentages are rounded towards 50%, so that 0% and 100% are only returned
 *         if the vehicle is completely empty or full.
 *         This is useful for both display and conditional orders.
 */
uint8_t CalcPercentVehicleFilled(const Vehicle *front, StringID *colour)
{
	int count = 0;
	int max = 0;
	int cars = 0;
	int unloading = 0;
	bool loading = false;

	bool is_loading = front->current_order.IsType(OT_LOADING);

	/* The station may be nullptr when the (colour) string does not need to be set. */
	const Station *st = Station::GetIfValid(front->last_station_visited);
	assert(colour == nullptr || (st != nullptr && is_loading));

	bool order_no_load = is_loading && (front->current_order.GetLoadType() & OLFB_NO_LOAD);
	bool order_full_load = is_loading && (front->current_order.GetLoadType() & OLFB_FULL_LOAD);

	/* Count up max and used */
	for (const Vehicle *v = front; v != nullptr; v = v->Next()) {
		count += v->cargo.StoredCount();
		max += v->cargo_cap;
		if (v->cargo_cap != 0 && colour != nullptr) {
			unloading += HasBit(v->vehicle_flags, VF_CARGO_UNLOADING) ? 1 : 0;
			loading |= !order_no_load &&
					(order_full_load || st->goods[v->cargo_type].HasRating()) &&
					!HasBit(v->vehicle_flags, VF_LOADING_FINISHED) && !HasBit(v->vehicle_flags, VF_STOP_LOADING);
			cars++;
		}
	}

	if (colour != nullptr) {
		if (unloading == 0 && loading) {
			*colour = STR_PERCENT_UP;
		} else if (unloading == 0 && !loading) {
			*colour = STR_PERCENT_NONE;
		} else if (cars == unloading || !loading) {
			*colour = STR_PERCENT_DOWN;
		} else {
			*colour = STR_PERCENT_UP_DOWN;
		}
	}

	/* Train without capacity */
	if (max == 0) return 100;

	/* Return the percentage */
	if (count * 2 < max) {
		/* Less than 50%; round up, so that 0% means really empty. */
		return CeilDiv(count * 100, max);
	} else {
		/* More than 50%; round down, so that 100% means really full. */
		return (count * 100) / max;
	}
}

uint8_t CalcPercentVehicleFilledOfCargo(const Vehicle *front, CargoID cargo)
{
	int count = 0;
	int max = 0;

	/* Count up max and used */
	for (const Vehicle *v = front; v != nullptr; v = v->Next()) {
		if (v->cargo_type != cargo) continue;
		count += v->cargo.StoredCount();
		max += v->cargo_cap;
	}

	/* Train without capacity */
	if (max == 0) return 0;

	/* Return the percentage */
	if (count * 2 < max) {
		/* Less than 50%; round up, so that 0% means really empty. */
		return CeilDiv(count * 100, max);
	} else {
		/* More than 50%; round down, so that 100% means really full. */
		return (count * 100) / max;
	}
}

/**
 * Vehicle entirely entered the depot, update its status, orders, vehicle windows, service it, etc.
 * @param v Vehicle that entered a depot.
 */
void VehicleEnterDepot(Vehicle *v)
{
	/* Always work with the front of the vehicle */
	dbg_assert(v == v->First());

	switch (v->type) {
		case VEH_TRAIN: {
			Train *t = Train::From(v);
			/* Clear path reservation */
			SetDepotReservation(t->tile, false);
			if (_settings_client.gui.show_track_reservation) MarkTileDirtyByTile(t->tile, VMDF_NOT_MAP_MODE);

			UpdateSignalsOnSegment(t->tile, INVALID_DIAGDIR, t->owner);
			t->wait_counter = 0;
			t->force_proceed = TFP_NONE;
			ClrBit(t->flags, VRF_TOGGLE_REVERSE);
			t->ConsistChanged(CCF_ARRANGE);
			t->reverse_distance = 0;
			t->signal_speed_restriction = 0;
			t->lookahead.reset();
			if (!(t->vehstatus & VS_CRASHED)) {
				t->crash_anim_pos = 0;
			}
			break;
		}

		case VEH_ROAD:
			break;

		case VEH_SHIP: {
			Ship *ship = Ship::From(v);
			ship->state = TRACK_BIT_DEPOT;
			ship->UpdateCache();
			ship->UpdateViewport(true, true);
			SetWindowDirty(WC_VEHICLE_DEPOT, v->tile);
			break;
		}

		case VEH_AIRCRAFT:
			HandleAircraftEnterHangar(Aircraft::From(v));
			break;
		default: NOT_REACHED();
	}
	SetWindowDirty(WC_VEHICLE_VIEW, v->index);
	DirtyVehicleListWindowForVehicle(v);

	if (v->type != VEH_TRAIN) {
		/* Trains update the vehicle list when the first unit enters the depot and calls VehicleEnterDepot() when the last unit enters.
		 * We only increase the number of vehicles when the first one enters, so we will not need to search for more vehicles in the depot */
		InvalidateWindowData(WC_VEHICLE_DEPOT, v->tile);
	}
	SetWindowDirty(WC_VEHICLE_DEPOT, v->tile);

	v->vehstatus |= VS_HIDDEN;
	v->UpdateIsDrawn();
	v->cur_speed = 0;

	VehicleServiceInDepot(v);

	/* After a vehicle trigger, the graphics and properties of the vehicle could change. */
	TriggerVehicle(v, VEHICLE_TRIGGER_DEPOT);
	v->MarkDirty();

	InvalidateWindowData(WC_VEHICLE_VIEW, v->index);

	if (v->current_order.IsType(OT_GOTO_DEPOT)) {
		SetWindowDirty(WC_VEHICLE_VIEW, v->index);

		const Order *real_order = v->GetOrder(v->cur_real_order_index);

		/* Test whether we are heading for this depot. If not, do nothing.
		 * Note: The target depot for nearest-/manual-depot-orders is only updated on junctions, but we want to accept every depot. */
		if ((v->current_order.GetDepotOrderType() & ODTFB_PART_OF_ORDERS) &&
				real_order != nullptr && !(real_order->GetDepotActionType() & ODATFB_NEAREST_DEPOT) &&
				(v->type == VEH_AIRCRAFT ? v->current_order.GetDestination() != GetStationIndex(v->tile) : v->dest_tile != v->tile)) {
			/* We are heading for another depot, keep driving. */
			return;
		}

		/* Test whether we are heading for this depot. If not, do nothing. */
		if ((v->current_order.GetDepotExtraFlags() & ODEFB_SPECIFIC) &&
				(v->type == VEH_AIRCRAFT ? v->current_order.GetDestination() != GetStationIndex(v->tile) : v->dest_tile != v->tile)) {
			/* We are heading for another depot, keep driving. */
			return;
		}

		if (v->current_order.GetDepotActionType() & ODATFB_SELL) {
			_vehicles_to_sell.insert(v->index);
			return;
		}

		if (v->current_order.IsRefit()) {
			Backup<CompanyID> cur_company(_current_company, v->owner, FILE_LINE);
			CommandCost cost = DoCommand(v->tile, v->index, v->current_order.GetRefitCargo() | 0xFF << 8, DC_EXEC, GetCmdRefitVeh(v));
			cur_company.Restore();

			if (cost.Failed()) {
				_vehicles_to_autoreplace[v->index] = false;
				if (v->owner == _local_company) {
					/* Notify the user that we stopped the vehicle */
					SetDParam(0, v->index);
					AddVehicleAdviceNewsItem(STR_NEWS_ORDER_REFIT_FAILED, v->index);
				}
			} else if (cost.GetCost() != 0) {
				v->profit_this_year -= cost.GetCost() << 8;
				if (v->owner == _local_company) {
					ShowCostOrIncomeAnimation(v->x_pos, v->y_pos, v->z_pos, cost.GetCost());
				}
			}
		}

		/* Handle the ODTFB_PART_OF_ORDERS case. If there is a timetabled wait time, hold the train, otherwise skip to the next order.
		Note that if there is a only a travel_time, but no wait_time defined for the order, and the train arrives to the depot sooner as scheduled,
		he doesn't wait in it, as it would in stations. Thus, the original behaviour is maintained if there's no defined wait_time.*/
		if (v->current_order.GetDepotOrderType() & ODTFB_PART_OF_ORDERS) {
			v->DeleteUnreachedImplicitOrders();
			UpdateVehicleTimetable(v, true);
			if (v->current_order.IsWaitTimetabled() && !(v->current_order.GetDepotActionType() & ODATFB_HALT)) {
				v->current_order.MakeWaiting();
				v->current_order.SetNonStopType(ONSF_NO_STOP_AT_ANY_STATION);
				return;
			} else {
				v->IncrementImplicitOrderIndex();
			}
		}

		if (v->current_order.GetDepotActionType() & ODATFB_HALT) {
			/* Vehicles are always stopped on entering depots. Do not restart this one. */
			_vehicles_to_autoreplace[v->index] = false;
			/* Invalidate last_loading_station. As the link from the station
			 * before the stop to the station after the stop can't be predicted
			 * we shouldn't construct it when the vehicle visits the next stop. */
			v->last_loading_station = INVALID_STATION;
			ClrBit(v->vehicle_flags, VF_LAST_LOAD_ST_SEP);

			/* Clear unbunching data. */
			v->ResetDepotUnbunching();

			/* Announce that the vehicle is waiting to players and AIs. */
			if (v->owner == _local_company) {
				SetDParam(0, v->index);
				AddVehicleAdviceNewsItem(STR_NEWS_TRAIN_IS_WAITING + v->type, v->index);
			}
			AI::NewEvent(v->owner, new ScriptEventVehicleWaitingInDepot(v->index));
		}

		/* If we've entered our unbunching depot, record the round trip duration. */
		if (v->current_order.GetDepotActionType() & ODATFB_UNBUNCH && v->unbunch_state != nullptr && v->unbunch_state->depot_unbunching_last_departure != INVALID_STATE_TICKS) {
			v->unbunch_state->round_trip_time = (_state_ticks - v->unbunch_state->depot_unbunching_last_departure).AsTicks();
		}

		v->current_order.MakeDummy();
	}
}

/**
 * Update the vehicle on the viewport, updating the right hash and setting the
 *  new coordinates.
 * @param dirty Mark the (new and old) coordinates of the vehicle as dirty.
 */
void Vehicle::UpdateViewport(bool dirty)
{
	/* Skip updating sprites on dedicated servers without screen */
	if (IsHeadless()) return;

	Rect new_coord = ConvertRect<Rect16, Rect>(this->sprite_seq_bounds);

	Point pt = RemapCoords(this->x_pos + this->x_offs, this->y_pos + this->y_offs, this->z_pos);
	new_coord.left   += pt.x;
	new_coord.top    += pt.y;
	new_coord.right  += pt.x + 2 * ZOOM_LVL_BASE;
	new_coord.bottom += pt.y + 2 * ZOOM_LVL_BASE;

	UpdateVehicleViewportHash(this, new_coord.left, new_coord.top);

	Rect old_coord = this->coord;
	this->coord = new_coord;

	if (dirty) {
		if (old_coord.left == INVALID_COORD) {
			this->MarkAllViewportsDirty();
		} else {
			::MarkAllViewportsDirty(
					std::min(old_coord.left,   this->coord.left),
					std::min(old_coord.top,    this->coord.top),
					std::max(old_coord.right,  this->coord.right),
					std::max(old_coord.bottom, this->coord.bottom),
					VMDF_NOT_LANDSCAPE | (this->type != VEH_EFFECT ? VMDF_NONE : VMDF_NOT_MAP_MODE)
			);
		}
	}
}

void Vehicle::UpdateViewportDeferred()
{
	Rect new_coord = ConvertRect<Rect16, Rect>(this->sprite_seq_bounds);

	Point pt = RemapCoords(this->x_pos + this->x_offs, this->y_pos + this->y_offs, this->z_pos);
	new_coord.left   += pt.x;
	new_coord.top    += pt.y;
	new_coord.right  += pt.x + 2 * ZOOM_LVL_BASE;
	new_coord.bottom += pt.y + 2 * ZOOM_LVL_BASE;

	UpdateVehicleViewportHashDeferred(this, new_coord.left, new_coord.top);

	this->coord = new_coord;
}

/**
 * Update the position of the vehicle, and update the viewport.
 */
void Vehicle::UpdatePositionAndViewport()
{
	this->UpdatePosition();
	this->UpdateViewport(true);
}

/**
 * Marks viewports dirty where the vehicle's image is.
 */
void Vehicle::MarkAllViewportsDirty() const
{
	::MarkAllViewportsDirty(this->coord.left, this->coord.top, this->coord.right, this->coord.bottom, VMDF_NOT_LANDSCAPE | (this->type != VEH_EFFECT ? VMDF_NONE : VMDF_NOT_MAP_MODE));
}

VehicleOrderID Vehicle::GetFirstWaitingLocation(bool require_wait_timetabled) const
{
	for (int i = 0; i < this->GetNumOrders(); ++i) {
		const Order* order = this->GetOrder(i);

		if (order->IsWaitTimetabled() && !order->IsType(OT_IMPLICIT) && !order->IsType(OT_CONDITIONAL)) {
			return i;
		}
		if (order->IsType(OT_GOTO_STATION)) {
			return (order->IsWaitTimetabled() || !require_wait_timetabled) ? i : INVALID_VEH_ORDER_ID;
		}
	}
	return INVALID_VEH_ORDER_ID;
}

/**
 * Get position information of a vehicle when moving one pixel in the direction it is facing
 * @param v Vehicle to move
 * @return Position information after the move
 */
GetNewVehiclePosResult GetNewVehiclePos(const Vehicle *v)
{
	static const int8_t _delta_coord[16] = {
		-1,-1,-1, 0, 1, 1, 1, 0, /* x */
		-1, 0, 1, 1, 1, 0,-1,-1, /* y */
	};

	int x = v->x_pos + _delta_coord[v->direction];
	int y = v->y_pos + _delta_coord[v->direction + 8];

	GetNewVehiclePosResult gp;
	gp.x = x;
	gp.y = y;
	gp.old_tile = v->tile;
	gp.new_tile = TileVirtXY(x, y);
	return gp;
}

static const Direction _new_direction_table[] = {
	DIR_N,  DIR_NW, DIR_W,
	DIR_NE, DIR_SE, DIR_SW,
	DIR_E,  DIR_SE, DIR_S
};

Direction GetDirectionTowards(const Vehicle *v, int x, int y)
{
	int i = 0;

	if (y >= v->y_pos) {
		if (y != v->y_pos) i += 3;
		i += 3;
	}

	if (x >= v->x_pos) {
		if (x != v->x_pos) i++;
		i++;
	}

	Direction dir = v->direction;

	DirDiff dirdiff = DirDifference(_new_direction_table[i], dir);
	if (dirdiff == DIRDIFF_SAME) return dir;
	return ChangeDir(dir, dirdiff > DIRDIFF_REVERSE ? DIRDIFF_45LEFT : DIRDIFF_45RIGHT);
}

/**
 * Call the tile callback function for a vehicle entering a tile
 * @param v    Vehicle entering the tile
 * @param tile Tile entered
 * @param x    X position
 * @param y    Y position
 * @return Some meta-data over the to be entered tile.
 * @see VehicleEnterTileStatus to see what the bits in the return value mean.
 */
VehicleEnterTileStatus VehicleEnterTile(Vehicle *v, TileIndex tile, int x, int y)
{
	return _tile_type_procs[GetTileType(tile)]->vehicle_enter_tile_proc(v, tile, x, y);
}

/**
 * Find first unused unit number.
 * This does not mark the unit number as used.
 * @returns First unused unit number.
 */
UnitID FreeUnitIDGenerator::NextID() const
{
	for (auto it = std::begin(this->used_bitmap); it != std::end(this->used_bitmap); ++it) {
		BitmapStorage available = ~(*it);
		if (available == 0) continue;
		return static_cast<UnitID>(std::distance(std::begin(this->used_bitmap), it) * BITMAP_SIZE + FindFirstBit(available) + 1);
	}
	return static_cast<UnitID>(this->used_bitmap.size() * BITMAP_SIZE + 1);
}

/**
 * Use a unit number. If the unit number is not valid it is ignored.
 * @param index Unit number to use.
 * @returns Unit number used.
 */
UnitID FreeUnitIDGenerator::UseID(UnitID index)
{
	if (index == 0 || index == UINT16_MAX) return index;

	index--;

	size_t slot = index / BITMAP_SIZE;
	if (slot >= this->used_bitmap.size()) this->used_bitmap.resize(slot + 1);
	SetBit(this->used_bitmap[index / BITMAP_SIZE], index % BITMAP_SIZE);

	return index + 1;
}

/**
 * Release a unit number. If the unit number is not valid it is ignored.
 * @param index Unit number to release.
 */
void FreeUnitIDGenerator::ReleaseID(UnitID index)
{
	if (index == 0 || index == UINT16_MAX) return;

	index--;

	assert(index / BITMAP_SIZE < this->used_bitmap.size());
	ClrBit(this->used_bitmap[index / BITMAP_SIZE], index % BITMAP_SIZE);
}

/**
 * Get an unused unit number for a vehicle (if allowed).
 * @param type Type of vehicle
 * @return A unused unit number for the given type of vehicle if it is allowed to build one, else \c UINT16_MAX.
 */
UnitID GetFreeUnitNumber(VehicleType type)
{
	/* Check whether it is allowed to build another vehicle. */
	uint max_veh;
	switch (type) {
		case VEH_TRAIN:    max_veh = _settings_game.vehicle.max_trains;   break;
		case VEH_ROAD:     max_veh = _settings_game.vehicle.max_roadveh;  break;
		case VEH_SHIP:     max_veh = _settings_game.vehicle.max_ships;    break;
		case VEH_AIRCRAFT: max_veh = _settings_game.vehicle.max_aircraft; break;
		default: NOT_REACHED();
	}

	const Company *c = Company::Get(_current_company);
	if (c->group_all[type].num_vehicle >= max_veh) return UINT16_MAX; // Currently already at the limit, no room to make a new one.

	return c->freeunits[type].NextID();
}


/**
 * Check whether we can build infrastructure for the given
 * vehicle type. This to disable building stations etc. when
 * you are not allowed/able to have the vehicle type yet.
 * @param type the vehicle type to check this for
 * @return true if there is any reason why you may build
 *         the infrastructure for the given vehicle type
 */
bool CanBuildVehicleInfrastructure(VehicleType type, uint8_t subtype)
{
	assert(IsCompanyBuildableVehicleType(type));

	if (!Company::IsValidID(_local_company)) return false;

	UnitID max;
	switch (type) {
		case VEH_TRAIN:
			if (!HasAnyRailTypesAvail(_local_company)) return false;
			max = _settings_game.vehicle.max_trains;
			break;
		case VEH_ROAD:
			if (!HasAnyRoadTypesAvail(_local_company, (RoadTramType)subtype)) return false;
			max = _settings_game.vehicle.max_roadveh;
			break;
		case VEH_SHIP:     max = _settings_game.vehicle.max_ships; break;
		case VEH_AIRCRAFT: max = _settings_game.vehicle.max_aircraft; break;
		default: NOT_REACHED();
	}

	/* We can build vehicle infrastructure when we may build the vehicle type */
	if (max > 0) {
		/* Can we actually build the vehicle type? */
		for (const Engine *e : Engine::IterateType(type)) {
			if (type == VEH_ROAD && GetRoadTramType(e->u.road.roadtype) != (RoadTramType)subtype) continue;
			if (HasBit(e->company_avail, _local_company)) return true;
		}
		return false;
	}

	/* We should be able to build infrastructure when we have the actual vehicle type */
	for (const Vehicle *v : Vehicle::IterateType(type)) {
		if (type == VEH_ROAD && GetRoadTramType(RoadVehicle::From(v)->roadtype) != (RoadTramType)subtype) continue;
		if (v->owner == _local_company) return true;
	}

	return false;
}


/**
 * Determines the #LiveryScheme for a vehicle.
 * @param engine_type Engine of the vehicle.
 * @param parent_engine_type Engine of the front vehicle, #INVALID_ENGINE if vehicle is at front itself.
 * @param v the vehicle, \c nullptr if in purchase list etc.
 * @return livery scheme to use.
 */
LiveryScheme GetEngineLiveryScheme(EngineID engine_type, EngineID parent_engine_type, const Vehicle *v)
{
	CargoID cargo_type = v == nullptr ? INVALID_CARGO : v->cargo_type;
	const Engine *e = Engine::Get(engine_type);
	switch (e->type) {
		default: NOT_REACHED();
		case VEH_TRAIN:
			if (v != nullptr && parent_engine_type != INVALID_ENGINE && (UsesWagonOverride(v) || (v->IsArticulatedPart() && e->u.rail.railveh_type != RAILVEH_WAGON))) {
				/* Wagonoverrides use the colour scheme of the front engine.
				 * Articulated parts use the colour scheme of the first part. (Not supported for articulated wagons) */
				engine_type = parent_engine_type;
				e = Engine::Get(engine_type);
				/* Note: Luckily cargo_type is not needed for engines */
			}

			if (!IsValidCargoID(cargo_type)) cargo_type = e->GetDefaultCargoType();
			if (!IsValidCargoID(cargo_type)) cargo_type = GetCargoIDByLabel(CT_GOODS); // The vehicle does not carry anything, let's pick some freight cargo
			assert(IsValidCargoID(cargo_type));
			if (e->u.rail.railveh_type == RAILVEH_WAGON) {
				if (!CargoSpec::Get(cargo_type)->is_freight) {
					if (parent_engine_type == INVALID_ENGINE) {
						return LS_PASSENGER_WAGON_STEAM;
					} else {
						bool is_mu = HasBit(EngInfo(parent_engine_type)->misc_flags, EF_RAIL_IS_MU);
						switch (RailVehInfo(parent_engine_type)->engclass) {
							default: NOT_REACHED();
							case EC_STEAM:    return LS_PASSENGER_WAGON_STEAM;
							case EC_DIESEL:   return is_mu ? LS_DMU : LS_PASSENGER_WAGON_DIESEL;
							case EC_ELECTRIC: return is_mu ? LS_EMU : LS_PASSENGER_WAGON_ELECTRIC;
							case EC_MONORAIL: return LS_PASSENGER_WAGON_MONORAIL;
							case EC_MAGLEV:   return LS_PASSENGER_WAGON_MAGLEV;
						}
					}
				} else {
					return LS_FREIGHT_WAGON;
				}
			} else {
				bool is_mu = HasBit(e->info.misc_flags, EF_RAIL_IS_MU);

				switch (e->u.rail.engclass) {
					default: NOT_REACHED();
					case EC_STEAM:    return LS_STEAM;
					case EC_DIESEL:   return is_mu ? LS_DMU : LS_DIESEL;
					case EC_ELECTRIC: return is_mu ? LS_EMU : LS_ELECTRIC;
					case EC_MONORAIL: return LS_MONORAIL;
					case EC_MAGLEV:   return LS_MAGLEV;
				}
			}

		case VEH_ROAD:
			/* Always use the livery of the front */
			if (v != nullptr && parent_engine_type != INVALID_ENGINE) {
				engine_type = parent_engine_type;
				e = Engine::Get(engine_type);
				cargo_type = v->First()->cargo_type;
			}
			if (!IsValidCargoID(cargo_type)) cargo_type = e->GetDefaultCargoType();
			if (!IsValidCargoID(cargo_type)) cargo_type = GetCargoIDByLabel(CT_GOODS); // The vehicle does not carry anything, let's pick some freight cargo
			assert(IsValidCargoID(cargo_type));

			/* Important: Use Tram Flag of front part. Luckily engine_type refers to the front part here. */
			if (HasBit(e->info.misc_flags, EF_ROAD_TRAM)) {
				/* Tram */
				return IsCargoInClass(cargo_type, CC_PASSENGERS) ? LS_PASSENGER_TRAM : LS_FREIGHT_TRAM;
			} else {
				/* Bus or truck */
				return IsCargoInClass(cargo_type, CC_PASSENGERS) ? LS_BUS : LS_TRUCK;
			}

		case VEH_SHIP:
			if (!IsValidCargoID(cargo_type)) cargo_type = e->GetDefaultCargoType();
			if (!IsValidCargoID(cargo_type)) cargo_type = GetCargoIDByLabel(CT_GOODS); // The vehicle does not carry anything, let's pick some freight cargo
			assert(IsValidCargoID(cargo_type));
			return IsCargoInClass(cargo_type, CC_PASSENGERS) ? LS_PASSENGER_SHIP : LS_FREIGHT_SHIP;

		case VEH_AIRCRAFT:
			switch (e->u.air.subtype) {
				case AIR_HELI: return LS_HELICOPTER;
				case AIR_CTOL: return LS_SMALL_PLANE;
				case AIR_CTOL | AIR_FAST: return LS_LARGE_PLANE;
				default: NOT_REACHED();
			}
	}
}

/**
 * Determines the livery for a vehicle.
 * @param engine_type EngineID of the vehicle
 * @param company Owner of the vehicle
 * @param parent_engine_type EngineID of the front vehicle. INVALID_VEHICLE if vehicle is at front itself.
 * @param v the vehicle. nullptr if in purchase list etc.
 * @param livery_setting The livery settings to use for acquiring the livery information.
 * @param ignore_group Ignore group overrides.
 * @return livery to use
 */
<<<<<<< HEAD
const Livery *GetEngineLivery(EngineID engine_type, CompanyID company, EngineID parent_engine_type, const Vehicle *v, byte livery_setting, bool ignore_group)
=======
const Livery *GetEngineLivery(EngineID engine_type, CompanyID company, EngineID parent_engine_type, const Vehicle *v, uint8_t livery_setting)
>>>>>>> 6c5a8f55
{
	const Company *c = Company::Get(company);
	LiveryScheme scheme = LS_DEFAULT;

	if (livery_setting == LIT_ALL || (livery_setting == LIT_COMPANY && company == _local_company)) {
		if (v != nullptr && !ignore_group) {
			const Group *g = Group::GetIfValid(v->First()->group_id);
			if (g != nullptr) {
				/* Traverse parents until we find a livery or reach the top */
				while (g->livery.in_use == 0 && g->parent != INVALID_GROUP) {
					g = Group::Get(g->parent);
				}
				if (g->livery.in_use != 0) return &g->livery;
			}
		}

		/* The default livery is always available for use, but its in_use flag determines
		 * whether any _other_ liveries are in use. */
		if (c->livery[LS_DEFAULT].in_use != 0) {
			/* Determine the livery scheme to use */
			scheme = GetEngineLiveryScheme(engine_type, parent_engine_type, v);
		}
	}

	return &c->livery[scheme];
}


static PaletteID GetEngineColourMap(EngineID engine_type, CompanyID company, EngineID parent_engine_type, const Vehicle *v, bool ignore_group = false)
{
	PaletteID map = (v != nullptr && !ignore_group) ? v->colourmap : PAL_NONE;

	/* Return cached value if any */
	if (map != PAL_NONE) return map;

	const Engine *e = Engine::Get(engine_type);

	/* Check if we should use the colour map callback */
	if (HasBit(e->info.callback_mask, CBM_VEHICLE_COLOUR_REMAP)) {
		uint16_t callback = GetVehicleCallback(CBID_VEHICLE_COLOUR_MAPPING, 0, 0, engine_type, v);
		/* Failure means "use the default two-colour" */
		if (callback != CALLBACK_FAILED) {
			static_assert(PAL_NONE == 0); // Returning 0x4000 (resp. 0xC000) coincidences with default value (PAL_NONE)
			map = GB(callback, 0, 14);
			/* If bit 14 is set, then the company colours are applied to the
			 * map else it's returned as-is. */
			if (!HasBit(callback, 14)) {
				/* Update cache */
				if (v != nullptr) const_cast<Vehicle *>(v)->colourmap = map;
				return map;
			}
		}
	}

	bool twocc = HasBit(e->info.misc_flags, EF_USES_2CC);

	if (map == PAL_NONE) map = twocc ? (PaletteID)SPR_2CCMAP_BASE : (PaletteID)PALETTE_RECOLOUR_START;

	/* Spectator has news shown too, but has invalid company ID - as well as dedicated server */
	if (!Company::IsValidID(company)) return map;

	const Livery *livery = GetEngineLivery(engine_type, company, parent_engine_type, v, _settings_client.gui.liveries, ignore_group);

	map += livery->colour1;
	if (twocc) map += livery->colour2 * 16;

	/* Update cache */
	if (v != nullptr && !ignore_group) const_cast<Vehicle *>(v)->colourmap = map;
	return map;
}

/**
 * Get the colour map for an engine. This used for unbuilt engines in the user interface.
 * @param engine_type ID of engine
 * @param company ID of company
 * @return A ready-to-use palette modifier
 */
PaletteID GetEnginePalette(EngineID engine_type, CompanyID company)
{
	return GetEngineColourMap(engine_type, company, INVALID_ENGINE, nullptr);
}

/**
 * Get the colour map for a vehicle.
 * @param v Vehicle to get colour map for
 * @return A ready-to-use palette modifier
 */
PaletteID GetVehiclePalette(const Vehicle *v)
{
	if (v->IsGroundVehicle()) {
		return GetEngineColourMap(v->engine_type, v->owner, v->GetGroundVehicleCache()->first_engine, v);
	}

	return GetEngineColourMap(v->engine_type, v->owner, INVALID_ENGINE, v);
}

/**
 * Get the uncached colour map for a train, ignoring the vehicle's group.
 * @param v Vehicle to get colour map for
 * @return A ready-to-use palette modifier
 */
PaletteID GetUncachedTrainPaletteIgnoringGroup(const Train *v)
{
	return GetEngineColourMap(v->engine_type, v->owner, v->GetGroundVehicleCache()->first_engine, v, true);
}

/**
 * Delete all implicit orders which were not reached.
 */
void Vehicle::DeleteUnreachedImplicitOrders()
{
	if (this->IsGroundVehicle()) {
		uint16_t &gv_flags = this->GetGroundVehicleFlags();
		if (HasBit(gv_flags, GVF_SUPPRESS_IMPLICIT_ORDERS)) {
			/* Do not delete orders, only skip them */
			ClrBit(gv_flags, GVF_SUPPRESS_IMPLICIT_ORDERS);
			this->cur_implicit_order_index = this->cur_real_order_index;
			if (this->cur_timetable_order_index != this->cur_real_order_index) {
				Order *real_timetable_order = this->cur_timetable_order_index != INVALID_VEH_ORDER_ID ? this->GetOrder(this->cur_timetable_order_index) : nullptr;
				if (real_timetable_order == nullptr || !real_timetable_order->IsType(OT_CONDITIONAL)) {
					/* Timetable order ID was not the real order or a conditional order, to avoid updating the wrong timetable, just clear the timetable index */
					this->cur_timetable_order_index = INVALID_VEH_ORDER_ID;
				}
			}
			InvalidateVehicleOrder(this, 0);
			return;
		}
	}

	const Order *order = this->GetOrder(this->cur_implicit_order_index);
	while (order != nullptr) {
		if (this->cur_implicit_order_index == this->cur_real_order_index) break;

		if (order->IsType(OT_IMPLICIT)) {
			DeleteOrder(this, this->cur_implicit_order_index);
			/* DeleteOrder does various magic with order_indices, so resync 'order' with 'cur_implicit_order_index' */
			order = this->GetOrder(this->cur_implicit_order_index);
		} else {
			/* Skip non-implicit orders, e.g. service-orders */
			order = order->next;
			this->cur_implicit_order_index++;
		}

		/* Wrap around */
		if (order == nullptr) {
			order = this->GetOrder(0);
			this->cur_implicit_order_index = 0;
		}
	}
}

/**
 * Increase capacity for all link stats associated with vehicles in the given consist.
 * @param st Station to get the link stats from.
 * @param front First vehicle in the consist.
 * @param next_station_id Station the consist will be travelling to next.
 */
static void VehicleIncreaseStats(const Vehicle *front)
{
	for (const Vehicle *v = front; v != nullptr; v = v->Next()) {
		StationID last_loading_station = HasBit(front->vehicle_flags, VF_LAST_LOAD_ST_SEP) ? v->last_loading_station : front->last_loading_station;
		StateTicks loading_tick = HasBit(front->vehicle_flags, VF_LAST_LOAD_ST_SEP) ? v->last_loading_tick : front->last_loading_tick;
		if (v->refit_cap > 0 &&
				last_loading_station != INVALID_STATION &&
				last_loading_station != front->last_station_visited &&
				((front->current_order.GetCargoLoadType(v->cargo_type) & OLFB_NO_LOAD) == 0 ||
				(front->current_order.GetCargoUnloadType(v->cargo_type) & OUFB_NO_UNLOAD) == 0)) {
			/* The cargo count can indeed be higher than the refit_cap if
			 * wagons have been auto-replaced and subsequently auto-
			 * refitted to a higher capacity. The cargo gets redistributed
			 * among the wagons in that case.
			 * As usage is not such an important figure anyway we just
			 * ignore the additional cargo then.*/
			EdgeUpdateMode restricted_mode = EUM_INCREASE;
			if (v->type == VEH_AIRCRAFT) restricted_mode |= EUM_AIRCRAFT;
			IncreaseStats(Station::Get(last_loading_station), v->cargo_type, front->last_station_visited, v->refit_cap,
				std::min<uint>(v->refit_cap, v->cargo.StoredCount()), (_state_ticks - loading_tick).AsTicksT<uint32_t>(), restricted_mode);
		}
	}
}

/**
 * Prepare everything to begin the loading when arriving at a station.
 * @pre IsTileType(this->tile, MP_STATION) || this->type == VEH_SHIP.
 */
void Vehicle::BeginLoading()
{
	if (this->type == VEH_TRAIN) {
		assert_tile(IsTileType(Train::From(this)->GetStationLoadingVehicle()->tile, MP_STATION), Train::From(this)->GetStationLoadingVehicle()->tile);
	} else {
		assert_tile(IsTileType(this->tile, MP_STATION) || this->type == VEH_SHIP, this->tile);
	}

	bool no_load_prepare = false;
	if (this->current_order.IsType(OT_GOTO_STATION) &&
			this->current_order.GetDestination() == this->last_station_visited) {
		this->DeleteUnreachedImplicitOrders();

		/* Now both order indices point to the destination station, and we can start loading */
		this->current_order.MakeLoading(true);
		UpdateVehicleTimetable(this, true);

		/* Furthermore add the Non Stop flag to mark that this station
		 * is the actual destination of the vehicle, which is (for example)
		 * necessary to be known for HandleTrainLoading to determine
		 * whether the train is lost or not; not marking a train lost
		 * that arrives at random stations is bad. */
		this->current_order.SetNonStopType(ONSF_NO_STOP_AT_ANY_STATION);
	} else if (this->current_order.IsType(OT_LOADING_ADVANCE)) {
		this->current_order.MakeLoading(true);
		this->current_order.SetNonStopType(ONSF_NO_STOP_AT_ANY_STATION);
		no_load_prepare = true;
	} else {
		/* We weren't scheduled to stop here. Insert an implicit order
		 * to show that we are stopping here.
		 * While only groundvehicles have implicit orders, e.g. aircraft might still enter
		 * the 'wrong' terminal when skipping orders etc. */
		Order *in_list = this->GetOrder(this->cur_implicit_order_index);
		if (this->IsGroundVehicle() &&
				(in_list == nullptr || !in_list->IsType(OT_IMPLICIT) ||
				in_list->GetDestination() != this->last_station_visited)) {
			bool suppress_implicit_orders = HasBit(this->GetGroundVehicleFlags(), GVF_SUPPRESS_IMPLICIT_ORDERS);
			/* Do not create consecutive duplicates of implicit orders */
			Order *prev_order = this->cur_implicit_order_index > 0 ? this->GetOrder(this->cur_implicit_order_index - 1) : (this->GetNumOrders() > 1 ? this->GetLastOrder() : nullptr);
			if (prev_order == nullptr ||
					(!prev_order->IsType(OT_IMPLICIT) && !prev_order->IsType(OT_GOTO_STATION)) ||
					prev_order->GetDestination() != this->last_station_visited) {

				/* Prefer deleting implicit orders instead of inserting new ones,
				 * so test whether the right order follows later. In case of only
				 * implicit orders treat the last order in the list like an
				 * explicit one, except if the overall number of orders surpasses
				 * IMPLICIT_ORDER_ONLY_CAP. */
				int target_index = this->cur_implicit_order_index;
				bool found = false;
				while (target_index != this->cur_real_order_index || this->GetNumManualOrders() == 0) {
					const Order *order = this->GetOrder(target_index);
					if (order == nullptr) break; // No orders.
					if (order->IsType(OT_IMPLICIT) && order->GetDestination() == this->last_station_visited) {
						found = true;
						break;
					}
					target_index++;
					if (target_index >= this->orders->GetNumOrders()) {
						if (this->GetNumManualOrders() == 0 &&
								this->GetNumOrders() < IMPLICIT_ORDER_ONLY_CAP) {
							break;
						}
						target_index = 0;
					}
					if (target_index == this->cur_implicit_order_index) break; // Avoid infinite loop.
				}

				if (found) {
					if (suppress_implicit_orders) {
						/* Skip to the found order */
						this->cur_implicit_order_index = target_index;
						InvalidateVehicleOrder(this, 0);
					} else {
						/* Delete all implicit orders up to the station we just reached */
						const Order *order = this->GetOrder(this->cur_implicit_order_index);
						while (!order->IsType(OT_IMPLICIT) || order->GetDestination() != this->last_station_visited) {
							if (order->IsType(OT_IMPLICIT)) {
								DeleteOrder(this, this->cur_implicit_order_index);
								/* DeleteOrder does various magic with order_indices, so resync 'order' with 'cur_implicit_order_index' */
								order = this->GetOrder(this->cur_implicit_order_index);
							} else {
								/* Skip non-implicit orders, e.g. service-orders */
								order = order->next;
								this->cur_implicit_order_index++;
							}

							/* Wrap around */
							if (order == nullptr) {
								order = this->GetOrder(0);
								this->cur_implicit_order_index = 0;
							}
							assert(order != nullptr);
						}
					}
				} else if (!suppress_implicit_orders &&
						((this->orders == nullptr ? OrderList::CanAllocateItem() : this->orders->GetNumOrders() < MAX_VEH_ORDER_ID)) &&
						Order::CanAllocateItem()) {
					/* Insert new implicit order */
					Order *implicit_order = new Order();
					implicit_order->MakeImplicit(this->last_station_visited);
					InsertOrder(this, implicit_order, this->cur_implicit_order_index);
					if (this->cur_implicit_order_index > 0) --this->cur_implicit_order_index;

					/* InsertOrder disabled creation of implicit orders for all vehicles with the same implicit order.
					 * Reenable it for this vehicle */
					uint16_t &gv_flags = this->GetGroundVehicleFlags();
					ClrBit(gv_flags, GVF_SUPPRESS_IMPLICIT_ORDERS);
				}
			}
		}
		this->current_order.MakeLoading(false);
	}

	if (!no_load_prepare) {
		VehicleIncreaseStats(this);

		PrepareUnload(this);
	}

	DirtyVehicleListWindowForVehicle(this);
	SetWindowWidgetDirty(WC_VEHICLE_VIEW, this->index, WID_VV_START_STOP);
	SetWindowDirty(WC_VEHICLE_DETAILS, this->index);
	SetWindowDirty(WC_STATION_VIEW, this->last_station_visited);

	Station::Get(this->last_station_visited)->MarkTilesDirty(true);
	this->cur_speed = 0;
	this->MarkDirty();
}

/**
 * Return all reserved cargo packets to the station and reset all packets
 * staged for transfer.
 * @param st the station where the reserved packets should go.
 */
void Vehicle::CancelReservation(StationID next, Station *st)
{
	for (Vehicle *v = this; v != nullptr; v = v->next) {
		VehicleCargoList &cargo = v->cargo;
		if (cargo.ActionCount(VehicleCargoList::MTA_LOAD) > 0) {
			DEBUG(misc, 1, "cancelling cargo reservation");
			cargo.Return(UINT_MAX, &st->goods[v->cargo_type].CreateData().cargo, next, v->tile);
		}
		cargo.KeepAll();
	}
}

CargoTypes Vehicle::GetLastLoadingStationValidCargoMask() const
{
	if (!HasBit(this->vehicle_flags, VF_LAST_LOAD_ST_SEP)) {
		return (this->last_loading_station != INVALID_STATION) ? ALL_CARGOTYPES : 0;
	} else {
		CargoTypes cargo_mask = 0;
		for (const Vehicle *u = this; u != nullptr; u = u->Next()) {
			if (u->cargo_type < NUM_CARGO && u->last_loading_station != INVALID_STATION) {
				SetBit(cargo_mask, u->cargo_type);
			}
		}
		return cargo_mask;
	}
}

/**
 * Perform all actions when leaving a station.
 * @pre this->current_order.IsType(OT_LOADING)
 */
void Vehicle::LeaveStation()
{
	assert(this->current_order.IsAnyLoadingType());

	delete this->cargo_payment;
	dbg_assert(this->cargo_payment == nullptr); // cleared by ~CargoPayment

	ClrBit(this->vehicle_flags, VF_COND_ORDER_WAIT);
	ClrBit(this->vehicle_flags, VF_STOP_LOADING);

	TileIndex station_tile = INVALID_TILE;

	if (this->type == VEH_TRAIN) {
		station_tile = Train::From(this)->GetStationLoadingVehicle()->tile;
		for (Train *v = Train::From(this); v != nullptr; v = v->Next()) {
			ClrBit(v->flags, VRF_BEYOND_PLATFORM_END);
			ClrBit(v->flags, VRF_NOT_YET_IN_PLATFORM);
			ClrBit(v->vehicle_flags, VF_CARGO_UNLOADING);
		}
	}

	/* Only update the timetable if the vehicle was supposed to stop here. */
	if (this->current_order.GetNonStopType() != ONSF_STOP_EVERYWHERE) UpdateVehicleTimetable(this, false);

	CargoTypes cargoes_can_load_unload = this->current_order.FilterLoadUnloadTypeCargoMask([&](const Order *o, CargoID cargo) {
		return ((o->GetCargoLoadType(cargo) & OLFB_NO_LOAD) == 0) || ((o->GetCargoUnloadType(cargo) & OUFB_NO_UNLOAD) == 0);
	});
	CargoTypes has_cargo_mask = this->GetLastLoadingStationValidCargoMask();
	CargoTypes cargoes_can_leave_with_cargo = FilterCargoMask([&](CargoID cargo) {
		return this->current_order.CanLeaveWithCargo(HasBit(has_cargo_mask, cargo), cargo);
	}, cargoes_can_load_unload);

	if (cargoes_can_load_unload != 0) {
		if (cargoes_can_leave_with_cargo != 0) {
			/* Refresh next hop stats to make sure we've done that at least once
			 * during the stop and that refit_cap == cargo_cap for each vehicle in
			 * the consist. */
			this->ResetRefitCaps();
			LinkRefresher::Run(this, true, false, cargoes_can_leave_with_cargo);
		}

		if (cargoes_can_leave_with_cargo == ALL_CARGOTYPES) {
			/* can leave with all cargoes */

			/* if the vehicle could load here or could stop with cargo loaded set the last loading station */
			this->last_loading_station = this->last_station_visited;
			this->last_loading_tick = _state_ticks;
			ClrBit(this->vehicle_flags, VF_LAST_LOAD_ST_SEP);
		} else if (cargoes_can_leave_with_cargo == 0) {
			/* can leave with no cargoes */

			/* if the vehicle couldn't load and had to unload or transfer everything
			 * set the last loading station to invalid as it will leave empty. */
			this->last_loading_station = INVALID_STATION;
			ClrBit(this->vehicle_flags, VF_LAST_LOAD_ST_SEP);
		} else {
			/* mix of cargoes loadable or could not leave with all cargoes */

			/* NB: this is saved here as we overwrite it on the first iteration of the loop below */
			StationID head_last_loading_station = this->last_loading_station;
			StateTicks head_last_loading_tick = this->last_loading_tick;
			for (Vehicle *u = this; u != nullptr; u = u->Next()) {
				StationID last_loading_station = HasBit(this->vehicle_flags, VF_LAST_LOAD_ST_SEP) ? u->last_loading_station : head_last_loading_station;
				StateTicks last_loading_tick = HasBit(this->vehicle_flags, VF_LAST_LOAD_ST_SEP) ? u->last_loading_tick : head_last_loading_tick;
				if (u->cargo_type < NUM_CARGO && HasBit(cargoes_can_load_unload, u->cargo_type)) {
					if (HasBit(cargoes_can_leave_with_cargo, u->cargo_type)) {
						u->last_loading_station = this->last_station_visited;
						u->last_loading_tick = _state_ticks;
					} else {
						u->last_loading_station = INVALID_STATION;
					}
				} else {
					u->last_loading_station = last_loading_station;
					u->last_loading_tick = last_loading_tick;
				}
			}
			SetBit(this->vehicle_flags, VF_LAST_LOAD_ST_SEP);
		}
	}

	this->current_order.MakeLeaveStation();
	Station *st = Station::Get(this->last_station_visited);
	this->CancelReservation(INVALID_STATION, st);
	st->loading_vehicles.erase(std::remove(st->loading_vehicles.begin(), st->loading_vehicles.end(), this), st->loading_vehicles.end());

	HideFillingPercent(&this->fill_percent_te_id);
	trip_occupancy = CalcPercentVehicleFilled(this, nullptr);

	if (this->type == VEH_TRAIN && !(this->vehstatus & VS_CRASHED)) {
		/* Trigger station animation (trains only) */
		if (IsRailStationTile(station_tile)) {
			TriggerStationRandomisation(st, station_tile, SRT_TRAIN_DEPARTS);
			TriggerStationAnimation(st, station_tile, SAT_TRAIN_DEPARTS);
		}

		SetBit(Train::From(this)->flags, VRF_LEAVING_STATION);
		if (Train::From(this)->lookahead != nullptr) Train::From(this)->lookahead->zpos_refresh_remaining = 0;
	}
	if (this->type == VEH_ROAD && !(this->vehstatus & VS_CRASHED)) {
		/* Trigger road stop animation */
		if (IsAnyRoadStopTile(this->tile)) {
			TriggerRoadStopRandomisation(st, this->tile, RSRT_VEH_DEPARTS);
			TriggerRoadStopAnimation(st, this->tile, SAT_TRAIN_DEPARTS);
		}
	}

	if (this->cur_real_order_index < this->GetNumOrders()) {
		Order *real_current_order = this->GetOrder(this->cur_real_order_index);
		uint current_occupancy = CalcPercentVehicleFilled(this, nullptr);
		uint old_occupancy = real_current_order->GetOccupancy();
		uint new_occupancy;
		if (old_occupancy == 0) {
			new_occupancy = current_occupancy;
		} else {
			Company *owner = Company::GetIfValid(this->owner);
			uint8_t occupancy_smoothness = owner ? owner->settings.order_occupancy_smoothness : 0;
			// Exponential weighted moving average using occupancy_smoothness
			new_occupancy = (old_occupancy - 1) * occupancy_smoothness;
			new_occupancy += current_occupancy * (100 - occupancy_smoothness);
			new_occupancy += 50; // round to nearest integer percent, rather than just floor
			new_occupancy /= 100;
		}
		if (new_occupancy + 1 != old_occupancy) {
			this->order_occupancy_average = 0;
			real_current_order->SetOccupancy(static_cast<uint8_t>(new_occupancy + 1));
			for (const Vehicle *v = this->FirstShared(); v != nullptr; v = v->NextShared()) {
				SetWindowDirty(WC_VEHICLE_ORDERS, v->index);
			}
		}
	}

	this->MarkDirty();
}
/**
 * Perform all actions when switching to advancing within a station for loading/unloading
 * @pre this->current_order.IsType(OT_LOADING)
 * @pre this->type == VEH_TRAIN
 */
void Vehicle::AdvanceLoadingInStation()
{
	assert(this->current_order.IsType(OT_LOADING));
	dbg_assert(this->type == VEH_TRAIN);

	ClrBit(Train::From(this)->flags, VRF_ADVANCE_IN_PLATFORM);

	for (Train *v = Train::From(this); v != nullptr; v = v->Next()) {
		if (HasBit(v->flags, VRF_NOT_YET_IN_PLATFORM)) {
			ClrBit(v->flags, VRF_NOT_YET_IN_PLATFORM);
		} else {
			SetBit(v->flags, VRF_BEYOND_PLATFORM_END);
		}
	}

	HideFillingPercent(&this->fill_percent_te_id);
	this->current_order.MakeLoadingAdvance(this->last_station_visited);
	this->current_order.SetNonStopType(ONSF_NO_STOP_AT_ANY_STATION);
	if (Train::From(this)->lookahead != nullptr) Train::From(this)->lookahead->zpos_refresh_remaining = 0;
	this->MarkDirty();
}

void Vehicle::RecalculateOrderOccupancyAverage()
{
	uint num_valid = 0;
	uint total = 0;
	uint order_count = this->GetNumOrders();
	for (uint i = 0; i < order_count; i++) {
		const Order *order = this->GetOrder(i);
		uint occupancy = order->GetOccupancy();
		if (occupancy > 0 && order->UseOccupancyValueForAverage()) {
			num_valid++;
			total += (occupancy - 1);
		}
	}
	if (num_valid > 0) {
		this->order_occupancy_average = 16 + ((total + (num_valid / 2)) / num_valid);
	} else {
		this->order_occupancy_average = 1;
	}
}

/**
 * Reset all refit_cap in the consist to cargo_cap.
 */
void Vehicle::ResetRefitCaps()
{
	for (Vehicle *v = this; v != nullptr; v = v->Next()) v->refit_cap = v->cargo_cap;
}

/**
 * Release the vehicle's unit number.
 */
void Vehicle::ReleaseUnitNumber()
{
	if (this->unitnumber != 0) {
		Company::Get(this->owner)->freeunits[this->type].ReleaseID(this->unitnumber);
		this->unitnumber = 0;
	}
}

static bool ShouldVehicleContinueWaiting(Vehicle *v)
{
	if (v->GetNumOrders() < 1) return false;

	/* Rate-limit re-checking of conditional order loop */
	if (HasBit(v->vehicle_flags, VF_COND_ORDER_WAIT) && v->tick_counter % 32 != 0) return true;

	/* Don't use implicit orders for waiting loops */
	if (v->cur_implicit_order_index < v->GetNumOrders() && v->GetOrder(v->cur_implicit_order_index)->IsType(OT_IMPLICIT)) return false;

	/* If conditional orders lead back to this order, just keep waiting without leaving the order */
	bool loop = AdvanceOrderIndexDeferred(v, v->cur_implicit_order_index + 1) == v->cur_implicit_order_index;
	FlushAdvanceOrderIndexDeferred(v, loop);
	if (loop) SetBit(v->vehicle_flags, VF_COND_ORDER_WAIT);
	return loop;
}

/**
 * Handle the loading of the vehicle; when not it skips through dummy
 * orders and does nothing in all other cases.
 * @param mode is the non-first call for this vehicle in this tick?
 */
void Vehicle::HandleLoading(bool mode)
{
	switch (this->current_order.GetType()) {
		case OT_LOADING: {
			TimetableTicks wait_time = std::max<int>(this->current_order.GetTimetabledWait() - this->lateness_counter, 0);

			/* Save time just loading took since that is what goes into the timetable */
			if (!HasBit(this->vehicle_flags, VF_LOADING_FINISHED)) {
				this->current_loading_time = this->current_order_time;
			}

			/* Pay the loading fee for using someone else's station, if appropriate */
			if (!mode && this->type != VEH_TRAIN) PayStationSharingFee(this, Station::Get(this->last_station_visited));

			/* Not the first call for this tick, or still loading */
			if (mode || !HasBit(this->vehicle_flags, VF_LOADING_FINISHED) || (this->current_order_time < wait_time && this->current_order.GetLeaveType() != OLT_LEAVE_EARLY) || ShouldVehicleContinueWaiting(this)) {
				if (!mode && this->type == VEH_TRAIN && HasBit(Train::From(this)->flags, VRF_ADVANCE_IN_PLATFORM)) this->AdvanceLoadingInStation();
				return;
			}

			this->LeaveStation();

			/* Only advance to next order if we just loaded at the current one */
			const Order *order = this->GetOrder(this->cur_implicit_order_index);
			if (order == nullptr ||
					(!order->IsType(OT_IMPLICIT) && !order->IsType(OT_GOTO_STATION)) ||
					order->GetDestination() != this->last_station_visited) {
				return;
			}
			break;
		}

		case OT_DUMMY: break;

		default: return;
	}

	this->IncrementImplicitOrderIndex();
}

/**
 * Handle the waiting time everywhere else as in stations (basically in depot but, eventually, also elsewhere ?)
 * Function is called when order's wait_time is defined.
 * @param stop_waiting should we stop waiting (or definitely avoid) even if there is still time left to wait ?
 * @param process_orders whether to call ProcessOrders when exiting a waiting order
 */
void Vehicle::HandleWaiting(bool stop_waiting, bool process_orders)
{
	switch (this->current_order.GetType()) {
		case OT_WAITING: {
			uint wait_time = std::max<int>(this->current_order.GetTimetabledWait() - this->lateness_counter, 0);
			/* Vehicles holds on until waiting Timetabled time expires. */
			if (!stop_waiting && this->current_order_time < wait_time && this->current_order.GetLeaveType() != OLT_LEAVE_EARLY) {
				return;
			}
			if (!stop_waiting && process_orders && ShouldVehicleContinueWaiting(this)) {
				return;
			}

			/* When wait_time is expired, we move on. */
			ClrBit(this->vehicle_flags, VF_COND_ORDER_WAIT);
			UpdateVehicleTimetable(this, false);
			this->IncrementImplicitOrderIndex();
			this->current_order.MakeDummy();
			if (this->type == VEH_TRAIN) Train::From(this)->force_proceed = TFP_NONE;
			if (process_orders) ProcessOrders(this);
			break;
		}

		default:
			return;
	}
}

/**
 * Check if the current vehicle has a full load order.
 * @return true Iff this vehicle has a full load order.
 */
bool Vehicle::HasFullLoadOrder() const
{
	for (const Order *o : this->Orders()) {
		if (o->IsType(OT_GOTO_STATION) && o->GetLoadType() & (OLFB_FULL_LOAD | OLF_FULL_LOAD_ANY)) return true;
		if (o->IsType(OT_GOTO_STATION) && o->GetLoadType() == OLFB_CARGO_TYPE_LOAD) {
			for (CargoID cid = 0; cid < NUM_CARGO; cid++) {
				if (o->GetCargoLoadType(cid) & (OLFB_FULL_LOAD | OLF_FULL_LOAD_ANY)) return true;
			}
		}
	}
	return false;
}

/**
 * Check if the current vehicle has a conditional order.
 * @return true Iff this vehicle has a conditional order.
 */
bool Vehicle::HasConditionalOrder() const
{
	for (const Order *o : this->Orders()) {
		if (o->IsType(OT_CONDITIONAL)) return true;
	}
	return false;
}

/**
 * Check if the current vehicle has an unbunching order.
 * @return true Iff this vehicle has an unbunching order.
 */
bool Vehicle::HasUnbunchingOrder() const
{
	for (const Order *o : this->Orders()) {
		if (o->IsType(OT_GOTO_DEPOT) && o->GetDepotActionType() & ODATFB_UNBUNCH) return true;
	}
	return false;
}

/**
 * Check if the previous order is a depot unbunching order.
 * @return true Iff the previous order is a depot order with the unbunch flag.
 */
static bool PreviousOrderIsUnbunching(const Vehicle *v)
{
	/* If we are headed for the first order, we must wrap around back to the last order. */
	bool is_first_order = (v->GetOrder(v->cur_implicit_order_index) == v->GetFirstOrder());
	Order *previous_order = (is_first_order) ? v->GetLastOrder() : v->GetOrder(v->cur_implicit_order_index - 1);

	if (previous_order == nullptr || !previous_order->IsType(OT_GOTO_DEPOT)) return false;
	return (previous_order->GetDepotActionType() & ODATFB_UNBUNCH) != 0;
}

/**
 * Leave an unbunching depot and calculate the next departure time for shared order vehicles.
 */
void Vehicle::LeaveUnbunchingDepot()
{
	/* Don't do anything if this is not our unbunching order. */
	if (!PreviousOrderIsUnbunching(this)) return;

	if (this->unbunch_state == nullptr) this->unbunch_state.reset(new VehicleUnbunchState());

	/* Set the start point for this round trip time. */
	this->unbunch_state->depot_unbunching_last_departure = _state_ticks;

	/* Tell the timetable we are now "on time." */
	this->lateness_counter = 0;
	SetWindowDirty(WC_VEHICLE_TIMETABLE, this->index);

	/* Find the average travel time of vehicles that we share orders with. */
	uint num_vehicles = 0;
	Ticks total_travel_time = 0;

	Vehicle *u = this->FirstShared();
	for (; u != nullptr; u = u->NextShared()) {
		/* Ignore vehicles that are manually stopped or crashed. */
		if (u->vehstatus & (VS_STOPPED | VS_CRASHED)) continue;

		num_vehicles++;
		if (u->unbunch_state != nullptr) total_travel_time += u->unbunch_state->round_trip_time;
	}

	/* Make sure we cannot divide by 0. */
	num_vehicles = std::max(num_vehicles, 1u);

	/* Calculate the separation by finding the average travel time, then calculating equal separation (minimum 1 tick) between vehicles. */
	Ticks separation = std::max((total_travel_time / num_vehicles / num_vehicles), 1u);
	StateTicks next_departure = _state_ticks + separation;

	/* Set the departure time of all vehicles that we share orders with. */
	u = this->FirstShared();
	for (; u != nullptr; u = u->NextShared()) {
		/* Ignore vehicles that are manually stopped or crashed. */
		if (u->vehstatus & (VS_STOPPED | VS_CRASHED)) continue;

		if (u->unbunch_state == nullptr) u->unbunch_state.reset(new VehicleUnbunchState());
		u->unbunch_state->depot_unbunching_next_departure = next_departure;
	}
}

/**
 * Check whether a vehicle inside a depot is waiting for unbunching.
 * @return True if the vehicle must continue waiting, or false if it may try to leave the depot.
 */
bool Vehicle::IsWaitingForUnbunching() const
{
	assert(this->IsInDepot());

	/* Don't bother if there are no vehicles sharing orders. */
	if (!this->IsOrderListShared()) return false;

	/* Don't do anything if there aren't enough orders. */
	if (this->GetNumOrders() <= 1) return false;

	/* Don't do anything if this is not our unbunching order. */
	if (!PreviousOrderIsUnbunching(this)) return false;

	return (this->unbunch_state != nullptr) && (this->unbunch_state->depot_unbunching_next_departure > _state_ticks);
};

/**
 * Send this vehicle to the depot using the given command(s).
 * @param flags   the command flags (like execute and such).
 * @param command the command to execute.
 * @return the cost of the depot action.
 */
CommandCost Vehicle::SendToDepot(DoCommandFlag flags, DepotCommand command, TileIndex specific_depot)
{
	CommandCost ret = CheckOwnership(this->owner);
	if (ret.Failed()) return ret;

	if (this->vehstatus & VS_CRASHED) return CMD_ERROR;
	if (this->IsStoppedInDepot()) {
		if ((command & DEPOT_SELL) && !(command & DEPOT_CANCEL) && (!(command & DEPOT_SPECIFIC) || specific_depot == this->tile)) {
			/* Sell vehicle immediately */

			if (flags & DC_EXEC) {
				int x = this->x_pos;
				int y = this->y_pos;
				int z = this->z_pos;

				CommandCost cost = DoCommand(this->tile, this->index | (1 << 20), 0, flags, CMD_SELL_VEHICLE);
				if (cost.Succeeded()) {
					if (IsLocalCompany()) {
						if (cost.GetCost() != 0) {
							ShowCostOrIncomeAnimation(x, y, z, cost.GetCost());
						}
					}
					SubtractMoneyFromCompany(cost);
				}
			}
			return CommandCost();
		}
		return CMD_ERROR;
	}

	/* No matter why we're headed to the depot, unbunching data is no longer valid. */
	if (flags & DC_EXEC) this->ResetDepotUnbunching();

	auto cancel_order = [&]() {
		if (flags & DC_EXEC) {
			/* If the orders to 'goto depot' are in the orders list (forced servicing),
			 * then skip to the next order; effectively cancelling this forced service */
			if (this->current_order.GetDepotOrderType() & ODTFB_PART_OF_ORDERS) this->IncrementRealOrderIndex();

			if (this->IsGroundVehicle()) {
				uint16_t &gv_flags = this->GetGroundVehicleFlags();
				SetBit(gv_flags, GVF_SUPPRESS_IMPLICIT_ORDERS);
			}

			/* We don't cancel a breakdown-related goto depot order, we only change whether to halt or not */
			if (this->current_order.GetDepotOrderType() & ODTFB_BREAKDOWN) {
				this->current_order.SetDepotActionType(this->current_order.GetDepotActionType() == ODATFB_HALT ? ODATF_SERVICE_ONLY : ODATFB_HALT);
			} else {
				this->ClearSeparation();
				if (HasBit(this->vehicle_flags, VF_TIMETABLE_SEPARATION)) ClrBit(this->vehicle_flags, VF_TIMETABLE_STARTED);

				this->current_order.MakeDummy();
				SetWindowWidgetDirty(WC_VEHICLE_VIEW, this->index, WID_VV_START_STOP);
			}

			/* prevent any attempt to update timetable for current order, as actual travel time will be incorrect due to depot command */
			this->cur_timetable_order_index = INVALID_VEH_ORDER_ID;
		}
	};

	if (command & DEPOT_CANCEL) {
		if (this->current_order.IsType(OT_GOTO_DEPOT)) {
			cancel_order();
			return CommandCost();
		} else {
			return CMD_ERROR;
		}
	}

	if (this->current_order.IsType(OT_GOTO_DEPOT) && !(command & DEPOT_SPECIFIC)) {
		bool halt_in_depot = (this->current_order.GetDepotActionType() & ODATFB_HALT) != 0;
		bool sell_in_depot = (this->current_order.GetDepotActionType() & ODATFB_SELL) != 0;
		if (!!(command & DEPOT_SERVICE) == halt_in_depot || !!(command & DEPOT_SELL) != sell_in_depot) {
			/* We called with a different DEPOT_SERVICE or DEPOT_SELL setting.
			 * Now we change the setting to apply the new one and let the vehicle head for the same depot.
			 * Note: the if is (true for requesting service == true for ordered to stop in depot)          */
			if (flags & DC_EXEC) {
				if (!(this->current_order.GetDepotOrderType() & ODTFB_BREAKDOWN)) this->current_order.SetDepotOrderType(ODTF_MANUAL);
				this->current_order.SetDepotActionType((command & DEPOT_SELL) ? ODATFB_HALT | ODATFB_SELL : ((command & DEPOT_SERVICE) ? ODATF_SERVICE_ONLY : ODATFB_HALT));
				this->ClearSeparation();
				if (HasBit(this->vehicle_flags, VF_TIMETABLE_SEPARATION)) ClrBit(this->vehicle_flags, VF_TIMETABLE_STARTED);
				SetWindowWidgetDirty(WC_VEHICLE_VIEW, this->index, WID_VV_START_STOP);
			}
			return CommandCost();
		}

		if (command & DEPOT_DONT_CANCEL) return CMD_ERROR; // Requested no cancellation of depot orders
		cancel_order();
		return CommandCost();
	}

	ClosestDepot closestDepot;
	static const StringID no_depot[] = {STR_ERROR_UNABLE_TO_FIND_ROUTE_TO, STR_ERROR_UNABLE_TO_FIND_LOCAL_DEPOT, STR_ERROR_UNABLE_TO_FIND_LOCAL_DEPOT, STR_ERROR_CAN_T_SEND_AIRCRAFT_TO_HANGAR};
	if (command & DEPOT_SPECIFIC) {
		if (!(IsDepotTile(specific_depot) && GetDepotVehicleType(specific_depot) == this->type &&
				IsInfraTileUsageAllowed(this->type, this->owner, specific_depot))) {
			return_cmd_error(no_depot[this->type]);
		}
		if ((this->type == VEH_ROAD && (GetPresentRoadTypes(tile) & RoadVehicle::From(this)->compatible_roadtypes) == 0) ||
				(this->type == VEH_TRAIN && !HasBit(Train::From(this)->compatible_railtypes, GetRailType(tile)))) {
			return_cmd_error(no_depot[this->type]);
		}
		closestDepot.location = specific_depot;
		closestDepot.destination = (this->type == VEH_AIRCRAFT) ? GetStationIndex(specific_depot) : GetDepotIndex(specific_depot);
		closestDepot.reverse = false;
	} else {
		closestDepot = this->FindClosestDepot();
		if (!closestDepot.found) return_cmd_error(no_depot[this->type]);
	}

	if (flags & DC_EXEC) {
		if (this->current_order.IsAnyLoadingType()) this->LeaveStation();
		if (this->current_order.IsType(OT_WAITING)) this->HandleWaiting(true);

		if (this->type == VEH_TRAIN) {
			for (Train *v = Train::From(this); v != nullptr; v = v->Next()) {
				ClrBit(v->flags, VRF_BEYOND_PLATFORM_END);
			}
		}

		if (this->IsGroundVehicle() && this->GetNumManualOrders() > 0) {
			uint16_t &gv_flags = this->GetGroundVehicleFlags();
			SetBit(gv_flags, GVF_SUPPRESS_IMPLICIT_ORDERS);
		}

		this->SetDestTile(closestDepot.location);
		this->current_order.MakeGoToDepot(closestDepot.destination, ODTF_MANUAL);
		if (command & DEPOT_SELL) {
			this->current_order.SetDepotActionType(ODATFB_HALT | ODATFB_SELL);
		} else if (!(command & DEPOT_SERVICE)) {
			this->current_order.SetDepotActionType(ODATFB_HALT);
		}
		if (command & DEPOT_SPECIFIC) {
			this->current_order.SetDepotExtraFlags(ODEFB_SPECIFIC);
		}
		SetWindowWidgetDirty(WC_VEHICLE_VIEW, this->index, WID_VV_START_STOP);

		/* If there is no depot in front and the train is not already reversing, reverse automatically (trains only) */
		if (this->type == VEH_TRAIN && (closestDepot.reverse ^ HasBit(Train::From(this)->flags, VRF_REVERSING))) {
			DoCommand(this->tile, this->index, 0, DC_EXEC, CMD_REVERSE_TRAIN_DIRECTION);
		}

		if (this->type == VEH_AIRCRAFT) {
			Aircraft *a = Aircraft::From(this);
			if (a->state == FLYING && a->targetairport != closestDepot.destination) {
				/* The aircraft is now heading for a different hangar than the next in the orders */
				AircraftNextAirportPos_and_Order(a);
			}
		}
	}

	return CommandCost();

}

/**
 * Update the cached visual effect.
 * @param allow_power_change true if the wagon-is-powered-state may change.
 */
void Vehicle::UpdateVisualEffect(bool allow_power_change)
{
	bool powered_before = HasBit(this->vcache.cached_vis_effect, VE_DISABLE_WAGON_POWER);
	const Engine *e = this->GetEngine();

	/* Evaluate properties */
	uint8_t visual_effect;
	switch (e->type) {
		case VEH_TRAIN: visual_effect = e->u.rail.visual_effect; break;
		case VEH_ROAD:  visual_effect = e->u.road.visual_effect; break;
		case VEH_SHIP:  visual_effect = e->u.ship.visual_effect; break;
		default:        visual_effect = 1 << VE_DISABLE_EFFECT;  break;
	}

	/* Check powered wagon / visual effect callback */
	if (HasBit(e->info.callback_mask, CBM_VEHICLE_VISUAL_EFFECT)) {
		uint16_t callback = GetVehicleCallback(CBID_VEHICLE_VISUAL_EFFECT, 0, 0, this->engine_type, this);

		if (callback != CALLBACK_FAILED) {
			if (callback >= 0x100 && e->GetGRF()->grf_version >= 8) ErrorUnknownCallbackResult(e->GetGRFID(), CBID_VEHICLE_VISUAL_EFFECT, callback);

			callback = GB(callback, 0, 8);
			/* Avoid accidentally setting 'visual_effect' to the default value
			 * Since bit 6 (disable effects) is set anyways, we can safely erase some bits. */
			if (callback == VE_DEFAULT) {
				assert(HasBit(callback, VE_DISABLE_EFFECT));
				SB(callback, VE_TYPE_START, VE_TYPE_COUNT, 0);
			}
			visual_effect = callback;
		}
	}

	/* Apply default values */
	if (visual_effect == VE_DEFAULT ||
			(!HasBit(visual_effect, VE_DISABLE_EFFECT) && GB(visual_effect, VE_TYPE_START, VE_TYPE_COUNT) == VE_TYPE_DEFAULT)) {
		/* Only train engines have default effects.
		 * Note: This is independent of whether the engine is a front engine or articulated part or whatever. */
		if (e->type != VEH_TRAIN || e->u.rail.railveh_type == RAILVEH_WAGON || !IsInsideMM(e->u.rail.engclass, EC_STEAM, EC_MONORAIL)) {
			if (visual_effect == VE_DEFAULT) {
				visual_effect = 1 << VE_DISABLE_EFFECT;
			} else {
				SetBit(visual_effect, VE_DISABLE_EFFECT);
			}
		} else {
			if (visual_effect == VE_DEFAULT) {
				/* Also set the offset */
				visual_effect = (VE_OFFSET_CENTRE - (e->u.rail.engclass == EC_STEAM ? 4 : 0)) << VE_OFFSET_START;
			}
			SB(visual_effect, VE_TYPE_START, VE_TYPE_COUNT, e->u.rail.engclass - EC_STEAM + VE_TYPE_STEAM);
		}
	}

	this->vcache.cached_vis_effect = visual_effect;

	if (!allow_power_change && powered_before != HasBit(this->vcache.cached_vis_effect, VE_DISABLE_WAGON_POWER)) {
		ToggleBit(this->vcache.cached_vis_effect, VE_DISABLE_WAGON_POWER);
		ShowNewGrfVehicleError(this->engine_type, STR_NEWGRF_BROKEN, STR_NEWGRF_BROKEN_POWERED_WAGON, GBUG_VEH_POWERED_WAGON, false);
	}
}

static const int8_t _vehicle_smoke_pos[8] = {
	1, 1, 1, 0, -1, -1, -1, 0
};

/**
 * Call CBID_VEHICLE_SPAWN_VISUAL_EFFECT and spawn requested effects.
 * @param v Vehicle to create effects for.
 */
static void SpawnAdvancedVisualEffect(const Vehicle *v)
{
	uint16_t callback = GetVehicleCallback(CBID_VEHICLE_SPAWN_VISUAL_EFFECT, 0, Random(), v->engine_type, v);
	if (callback == CALLBACK_FAILED) return;

	uint count = GB(callback, 0, 2);
	bool auto_center = HasBit(callback, 13);
	bool auto_rotate = !HasBit(callback, 14);

	int8_t l_center = 0;
	if (auto_center) {
		/* For road vehicles: Compute offset from vehicle position to vehicle center */
		if (v->type == VEH_ROAD) l_center = -(int)(VEHICLE_LENGTH - RoadVehicle::From(v)->gcache.cached_veh_length) / 2;
	} else {
		/* For trains: Compute offset from vehicle position to sprite position */
		if (v->type == VEH_TRAIN) l_center = (VEHICLE_LENGTH - Train::From(v)->gcache.cached_veh_length) / 2;
	}

	Direction l_dir = v->direction;
	if (v->type == VEH_TRAIN && HasBit(Train::From(v)->flags, VRF_REVERSE_DIRECTION)) l_dir = ReverseDir(l_dir);
	Direction t_dir = ChangeDir(l_dir, DIRDIFF_90RIGHT);

	int8_t x_center = _vehicle_smoke_pos[l_dir] * l_center;
	int8_t y_center = _vehicle_smoke_pos[t_dir] * l_center;

	for (uint i = 0; i < count; i++) {
		uint32_t reg = GetRegister(0x100 + i);
		uint type = GB(reg,  0, 8);
		int8_t x    = GB(reg,  8, 8);
		int8_t y    = GB(reg, 16, 8);
		int8_t z    = GB(reg, 24, 8);

		if (auto_rotate) {
			int8_t l = x;
			int8_t t = y;
			x = _vehicle_smoke_pos[l_dir] * l + _vehicle_smoke_pos[t_dir] * t;
			y = _vehicle_smoke_pos[t_dir] * l - _vehicle_smoke_pos[l_dir] * t;
		}

		if (type >= 0xF0) {
			switch (type) {
				case 0xF1: CreateEffectVehicleRel(v, x_center + x, y_center + y, z, EV_STEAM_SMOKE); break;
				case 0xF2: CreateEffectVehicleRel(v, x_center + x, y_center + y, z, EV_DIESEL_SMOKE); break;
				case 0xF3: CreateEffectVehicleRel(v, x_center + x, y_center + y, z, EV_ELECTRIC_SPARK); break;
				case 0xFA: CreateEffectVehicleRel(v, x_center + x, y_center + y, z, EV_BREAKDOWN_SMOKE_AIRCRAFT); break;
				default: break;
			}
		}
	}
}

int ReversingDistanceTargetSpeed(const Train *v);

/**
 * Draw visual effects (smoke and/or sparks) for a vehicle chain.
 * @param max_speed The speed as limited by underground and orders, UINT_MAX if not already known
 * @pre this->IsPrimaryVehicle()
 */
void Vehicle::ShowVisualEffect(uint max_speed) const
{
	dbg_assert(this->IsPrimaryVehicle());
	bool sound = false;

	/* Do not show any smoke when:
	 * - vehicle smoke is disabled by the player
	 * - the vehicle is slowing down or stopped (by the player)
	 * - the vehicle is moving very slowly
	 */
	if (_settings_game.vehicle.smoke_amount == 0 ||
			this->vehstatus & (VS_TRAIN_SLOWING | VS_STOPPED) ||
			this->cur_speed < 2) {
		return;
	}

	if (max_speed == UINT_MAX) max_speed = this->GetCurrentMaxSpeed();

	if (this->type == VEH_TRAIN) {
		const Train *t = Train::From(this);
		/* For trains, do not show any smoke when:
		 * - the train is reversing
		 * - the train is exceeding the max speed
		 * - is entering a station with an order to stop there and its speed is equal to maximum station entering speed
		 * - is approaching a reversing point and its speed is equal to maximum approach speed
		 */
		if (HasBit(t->flags, VRF_REVERSING) ||
				t->cur_speed > max_speed ||
				(HasStationTileRail(t->tile) && t->IsFrontEngine() && t->current_order.ShouldStopAtStation(t, GetStationIndex(t->tile), IsRailWaypoint(t->tile)) &&
				t->cur_speed >= max_speed) ||
				(t->reverse_distance >= 1 && (int)t->cur_speed >= ReversingDistanceTargetSpeed(t))) {
			return;
		}
	}

	const Vehicle *v = this;

	do {
		bool advanced = HasBit(v->vcache.cached_vis_effect, VE_ADVANCED_EFFECT);
		int effect_offset = GB(v->vcache.cached_vis_effect, VE_OFFSET_START, VE_OFFSET_COUNT) - VE_OFFSET_CENTRE;
		VisualEffectSpawnModel effect_model = VESM_NONE;
		if (advanced) {
			effect_offset = VE_OFFSET_CENTRE;
			effect_model = (VisualEffectSpawnModel)GB(v->vcache.cached_vis_effect, 0, VE_ADVANCED_EFFECT);
			if (effect_model >= VESM_END) effect_model = VESM_NONE; // unknown spawning model
		} else {
			effect_model = (VisualEffectSpawnModel)GB(v->vcache.cached_vis_effect, VE_TYPE_START, VE_TYPE_COUNT);
			assert(effect_model != (VisualEffectSpawnModel)VE_TYPE_DEFAULT); // should have been resolved by UpdateVisualEffect
			static_assert((uint)VESM_STEAM    == (uint)VE_TYPE_STEAM);
			static_assert((uint)VESM_DIESEL   == (uint)VE_TYPE_DIESEL);
			static_assert((uint)VESM_ELECTRIC == (uint)VE_TYPE_ELECTRIC);
		}

		/* Show no smoke when:
		 * - Smoke has been disabled for this vehicle
		 * - The vehicle is not visible
		 * - The vehicle is under a bridge
		 * - The vehicle is on a depot tile
		 * - The vehicle is on a tunnel tile
		 * - The vehicle is a train engine that is currently unpowered */
		if (effect_model == VESM_NONE ||
				v->vehstatus & VS_HIDDEN ||
				IsBridgeAbove(v->tile) ||
				IsDepotTile(v->tile) ||
				IsTunnelTile(v->tile) ||
				(v->type == VEH_TRAIN &&
				!HasPowerOnRail(Train::From(v)->railtype, GetTileRailTypeByTrackBit(v->tile, Train::From(v)->track)))) {
			if (HasBit(v->vcache.cached_veh_flags, VCF_LAST_VISUAL_EFFECT)) break;
			continue;
		}

		EffectVehicleType evt = EV_END;
		switch (effect_model) {
			case VESM_STEAM:
				/* Steam smoke - amount is gradually falling until vehicle reaches its maximum speed, after that it's normal.
				 * Details: while vehicle's current speed is gradually increasing, steam plumes' density decreases by one third each
				 * third of its maximum speed spectrum. Steam emission finally normalises at very close to vehicle's maximum speed.
				 * REGULATION:
				 * - instead of 1, 4 / 2^smoke_amount (max. 2) is used to provide sufficient regulation to steam puffs' amount. */
				if (GB(v->tick_counter, 0, ((4 >> _settings_game.vehicle.smoke_amount) + ((this->cur_speed * 3) / max_speed))) == 0) {
					evt = EV_STEAM_SMOKE;
				}
				break;

			case VESM_DIESEL: {
				/* Diesel smoke - thicker when vehicle is starting, gradually subsiding till it reaches its maximum speed
				 * when smoke emission stops.
				 * Details: Vehicle's (max.) speed spectrum is divided into 32 parts. When max. speed is reached, chance for smoke
				 * emission erodes by 32 (1/4). For trains, power and weight come in handy too to either increase smoke emission in
				 * 6 steps (1000HP each) if the power is low or decrease smoke emission in 6 steps (512 tonnes each) if the train
				 * isn't overweight. Power and weight contributions are expressed in a way that neither extreme power, nor
				 * extreme weight can ruin the balance (e.g. FreightWagonMultiplier) in the formula. When the vehicle reaches
				 * maximum speed no diesel_smoke is emitted.
				 * REGULATION:
				 * - up to which speed a diesel vehicle is emitting smoke (with reduced/small setting only until 1/2 of max_speed),
				 * - in Chance16 - the last value is 512 / 2^smoke_amount (max. smoke when 128 = smoke_amount of 2). */
				int power_weight_effect = 0;
				if (v->type == VEH_TRAIN) {
					power_weight_effect = (32 >> (Train::From(this)->gcache.cached_power >> 10)) - (32 >> (Train::From(this)->gcache.cached_weight >> 9));
				}
				if (this->cur_speed < (max_speed >> (2 >> _settings_game.vehicle.smoke_amount)) &&
						Chance16((64 - ((this->cur_speed << 5) / max_speed) + power_weight_effect), (512 >> _settings_game.vehicle.smoke_amount))) {
					evt = EV_DIESEL_SMOKE;
				}
				break;
			}

			case VESM_ELECTRIC:
				/* Electric train's spark - more often occurs when train is departing (more load)
				 * Details: Electric locomotives are usually at least twice as powerful as their diesel counterparts, so spark
				 * emissions are kept simple. Only when starting, creating huge force are sparks more likely to happen, but when
				 * reaching its max. speed, quarter by quarter of it, chance decreases until the usual 2,22% at train's top speed.
				 * REGULATION:
				 * - in Chance16 the last value is 360 / 2^smoke_amount (max. sparks when 90 = smoke_amount of 2). */
				if (GB(v->tick_counter, 0, 2) == 0 &&
						Chance16((6 - ((this->cur_speed << 2) / max_speed)), (360 >> _settings_game.vehicle.smoke_amount))) {
					evt = EV_ELECTRIC_SPARK;
				}
				break;

			default:
				NOT_REACHED();
		}

		if (evt != EV_END && advanced) {
			sound = true;
			SpawnAdvancedVisualEffect(v);
		} else if (evt != EV_END) {
			sound = true;

			/* The effect offset is relative to a point 4 units behind the vehicle's
			 * front (which is the center of an 8/8 vehicle). Shorter vehicles need a
			 * correction factor. */
			if (v->type == VEH_TRAIN) effect_offset += (VEHICLE_LENGTH - Train::From(v)->gcache.cached_veh_length) / 2;

			int x = _vehicle_smoke_pos[v->direction] * effect_offset;
			int y = _vehicle_smoke_pos[(v->direction + 2) % 8] * effect_offset;

			if (v->type == VEH_TRAIN && HasBit(Train::From(v)->flags, VRF_REVERSE_DIRECTION)) {
				x = -x;
				y = -y;
			}

			CreateEffectVehicleRel(v, x, y, 10, evt);
		}

		if (HasBit(v->vcache.cached_veh_flags, VCF_LAST_VISUAL_EFFECT)) break;
	} while ((v = v->Next()) != nullptr);

	if (sound) PlayVehicleSound(this, VSE_VISUAL_EFFECT);
}

/**
 * Set the next vehicle of this vehicle.
 * @param next the next vehicle. nullptr removes the next vehicle.
 */
void Vehicle::SetNext(Vehicle *next)
{
	dbg_assert(this != next);

	if (this->next != nullptr) {
		/* We had an old next vehicle. Update the first and previous pointers */
		for (Vehicle *v = this->next; v != nullptr; v = v->Next()) {
			v->first = this->next;
		}
		this->next->previous = nullptr;
#if OTTD_UPPER_TAGGED_PTR
		VehiclePoolOps::SetIsNonFrontVehiclePtr(_vehicle_pool.GetRawRef(this->next->index), false);
#endif
	}

	this->next = next;

	if (this->next != nullptr) {
		/* A new next vehicle. Update the first and previous pointers */
		if (this->next->previous != nullptr) this->next->previous->next = nullptr;
		this->next->previous = this;
#if OTTD_UPPER_TAGGED_PTR
		VehiclePoolOps::SetIsNonFrontVehiclePtr(_vehicle_pool.GetRawRef(this->next->index), true);
#endif
		for (Vehicle *v = this->next; v != nullptr; v = v->Next()) {
			v->first = this->first;
		}
	}
}

/**
 * Gets the running cost of a vehicle  that can be sent into SetDParam for string processing.
 * @return the vehicle's running cost
 */
Money Vehicle::GetDisplayRunningCost() const
{
	Money cost = this->GetRunningCost() >> 8;
	if (_settings_client.gui.show_running_costs_calendar_year) cost *= DayLengthFactor();
	return cost;
}

/**
 * Adds this vehicle to a shared vehicle chain.
 * @param shared_chain a vehicle of the chain with shared vehicles.
 * @pre !this->IsOrderListShared()
 */
void Vehicle::AddToShared(Vehicle *shared_chain)
{
	dbg_assert(this->previous_shared == nullptr && this->next_shared == nullptr);

	if (shared_chain->orders == nullptr) {
		dbg_assert(shared_chain->previous_shared == nullptr);
		dbg_assert(shared_chain->next_shared == nullptr);
		this->orders = shared_chain->orders = new OrderList(nullptr, shared_chain);
	}

	this->next_shared     = shared_chain->next_shared;
	this->previous_shared = shared_chain;

	shared_chain->next_shared = this;

	if (this->next_shared != nullptr) this->next_shared->previous_shared = this;

	shared_chain->orders->AddVehicle(this);
}

/**
 * Removes the vehicle from the shared order list.
 */
void Vehicle::RemoveFromShared()
{
	/* Remember if we were first and the old window number before RemoveVehicle()
	 * as this changes first if needed. */
	bool were_first = (this->FirstShared() == this);
	VehicleListIdentifier vli(VL_SHARED_ORDERS, this->type, this->owner, this->FirstShared()->index);

	this->orders->RemoveVehicle(this);

	if (!were_first) {
		/* We are not the first shared one, so only relink our previous one. */
		this->previous_shared->next_shared = this->NextShared();
	}

	if (this->next_shared != nullptr) this->next_shared->previous_shared = this->previous_shared;


	if (this->orders->GetNumVehicles() == 1) InvalidateVehicleOrder(this->FirstShared(), VIWD_MODIFY_ORDERS);

	if (this->orders->GetNumVehicles() == 1 && !_settings_client.gui.enable_single_veh_shared_order_gui) {
		/* When there is only one vehicle, remove the shared order list window. */
		CloseWindowById(GetWindowClassForVehicleType(this->type), vli.Pack());
	} else if (were_first) {
		/* If we were the first one, update to the new first one.
		 * Note: FirstShared() is already the new first */
		InvalidateWindowData(GetWindowClassForVehicleType(this->type), vli.Pack(), this->FirstShared()->index | (1U << 31));
	}

	this->next_shared     = nullptr;
	this->previous_shared = nullptr;

	this->ClearSeparation();
	if (HasBit(this->vehicle_flags, VF_TIMETABLE_SEPARATION)) ClrBit(this->vehicle_flags, VF_TIMETABLE_STARTED);
}

template <typename T, typename U>
void DumpVehicleFlagsGeneric(const Vehicle *v, T dump, U dump_header)
{
	if (v->IsGroundVehicle()) {
		dump_header("st:", "subtype:");
		dump('F', "GVSF_FRONT",            HasBit(v->subtype, GVSF_FRONT));
		dump('A', "GVSF_ARTICULATED_PART", HasBit(v->subtype, GVSF_ARTICULATED_PART));
		dump('W', "GVSF_WAGON",            HasBit(v->subtype, GVSF_WAGON));
		dump('E', "GVSF_ENGINE",           HasBit(v->subtype, GVSF_ENGINE));
		dump('f', "GVSF_FREE_WAGON",       HasBit(v->subtype, GVSF_FREE_WAGON));
		dump('M', "GVSF_MULTIHEADED",      HasBit(v->subtype, GVSF_MULTIHEADED));
		dump('V', "GVSF_VIRTUAL",          HasBit(v->subtype, GVSF_VIRTUAL));
	}
	dump_header("vs:", "vehstatus:");
	dump('H', "VS_HIDDEN",          v->vehstatus & VS_HIDDEN);
	dump('S', "VS_STOPPED",         v->vehstatus & VS_STOPPED);
	dump('U', "VS_UNCLICKABLE",     v->vehstatus & VS_UNCLICKABLE);
	dump('D', "VS_DEFPAL",          v->vehstatus & VS_DEFPAL);
	dump('s', "VS_TRAIN_SLOWING",   v->vehstatus & VS_TRAIN_SLOWING);
	dump('X', "VS_SHADOW",          v->vehstatus & VS_SHADOW);
	dump('B', "VS_AIRCRAFT_BROKEN", v->vehstatus & VS_AIRCRAFT_BROKEN);
	dump('C', "VS_CRASHED",         v->vehstatus & VS_CRASHED);
	dump_header("vf:", "vehicle_flags:");
	dump('F', "VF_LOADING_FINISHED",        HasBit(v->vehicle_flags, VF_LOADING_FINISHED));
	dump('U', "VF_CARGO_UNLOADING",         HasBit(v->vehicle_flags, VF_CARGO_UNLOADING));
	dump('P', "VF_BUILT_AS_PROTOTYPE",      HasBit(v->vehicle_flags, VF_BUILT_AS_PROTOTYPE));
	dump('T', "VF_TIMETABLE_STARTED",       HasBit(v->vehicle_flags, VF_TIMETABLE_STARTED));
	dump('A', "VF_AUTOFILL_TIMETABLE",      HasBit(v->vehicle_flags, VF_AUTOFILL_TIMETABLE));
	dump('w', "VF_AUTOFILL_PRES_WAIT_TIME", HasBit(v->vehicle_flags, VF_AUTOFILL_PRES_WAIT_TIME));
	dump('S', "VF_STOP_LOADING",            HasBit(v->vehicle_flags, VF_STOP_LOADING));
	dump('L', "VF_PATHFINDER_LOST",         HasBit(v->vehicle_flags, VF_PATHFINDER_LOST));
	dump('c', "VF_SERVINT_IS_CUSTOM",       HasBit(v->vehicle_flags, VF_SERVINT_IS_CUSTOM));
	dump('p', "VF_SERVINT_IS_PERCENT",      HasBit(v->vehicle_flags, VF_SERVINT_IS_PERCENT));
	dump('z', "VF_SEPARATION_ACTIVE",       HasBit(v->vehicle_flags, VF_SEPARATION_ACTIVE));
	dump('D', "VF_SCHEDULED_DISPATCH",      HasBit(v->vehicle_flags, VF_SCHEDULED_DISPATCH));
	dump('x', "VF_LAST_LOAD_ST_SEP",        HasBit(v->vehicle_flags, VF_LAST_LOAD_ST_SEP));
	dump('s', "VF_TIMETABLE_SEPARATION",    HasBit(v->vehicle_flags, VF_TIMETABLE_SEPARATION));
	dump('a', "VF_AUTOMATE_TIMETABLE",      HasBit(v->vehicle_flags, VF_AUTOMATE_TIMETABLE));
	dump('Q', "VF_HAVE_SLOT",               HasBit(v->vehicle_flags, VF_HAVE_SLOT));
	dump('W', "VF_COND_ORDER_WAIT",         HasBit(v->vehicle_flags, VF_COND_ORDER_WAIT));
	dump('r', "VF_REPLACEMENT_PENDING",     HasBit(v->vehicle_flags, VF_REPLACEMENT_PENDING));
	dump_header("vcf:", "cached_veh_flags:");
	dump('l', "VCF_LAST_VISUAL_EFFECT",     HasBit(v->vcache.cached_veh_flags, VCF_LAST_VISUAL_EFFECT));
	dump('z', "VCF_GV_ZERO_SLOPE_RESIST",   HasBit(v->vcache.cached_veh_flags, VCF_GV_ZERO_SLOPE_RESIST));
	dump('d', "VCF_IS_DRAWN",               HasBit(v->vcache.cached_veh_flags, VCF_IS_DRAWN));
	dump('t', "VCF_REDRAW_ON_TRIGGER",      HasBit(v->vcache.cached_veh_flags, VCF_REDRAW_ON_TRIGGER));
	dump('s', "VCF_REDRAW_ON_SPEED_CHANGE", HasBit(v->vcache.cached_veh_flags, VCF_REDRAW_ON_SPEED_CHANGE));
	dump('R', "VCF_IMAGE_REFRESH",          HasBit(v->vcache.cached_veh_flags, VCF_IMAGE_REFRESH));
	dump('N', "VCF_IMAGE_REFRESH_NEXT",     HasBit(v->vcache.cached_veh_flags, VCF_IMAGE_REFRESH_NEXT));
	dump('c', "VCF_IMAGE_CURVATURE",        HasBit(v->vcache.cached_veh_flags, VCF_IMAGE_CURVATURE));
	if (v->IsGroundVehicle()) {
		uint16_t gv_flags = v->GetGroundVehicleFlags();
		dump_header("gvf:", "GroundVehicleFlags:");
		dump('u', "GVF_GOINGUP_BIT",              HasBit(gv_flags, GVF_GOINGUP_BIT));
		dump('d', "GVF_GOINGDOWN_BIT",            HasBit(gv_flags, GVF_GOINGDOWN_BIT));
		dump('s', "GVF_SUPPRESS_IMPLICIT_ORDERS", HasBit(gv_flags, GVF_SUPPRESS_IMPLICIT_ORDERS));
		dump('c', "GVF_CHUNNEL_BIT",              HasBit(gv_flags, GVF_CHUNNEL_BIT));
	}
	if (v->type == VEH_TRAIN) {
		const Train *t = Train::From(v);
		dump_header("tf:", "train flags:");
		dump('R', "VRF_REVERSING",                     HasBit(t->flags, VRF_REVERSING));
		dump('W', "VRF_WAITING_RESTRICTION",           HasBit(t->flags, VRF_WAITING_RESTRICTION));
		dump('P', "VRF_POWEREDWAGON",                  HasBit(t->flags, VRF_POWEREDWAGON));
		dump('r', "VRF_REVERSE_DIRECTION",             HasBit(t->flags, VRF_REVERSE_DIRECTION));
		dump('h', "VRF_HAS_HIT_RV",                    HasBit(t->flags, VRF_HAS_HIT_RV));
		dump('e', "VRF_EL_ENGINE_ALLOWED_NORMAL_RAIL", HasBit(t->flags, VRF_EL_ENGINE_ALLOWED_NORMAL_RAIL));
		dump('q', "VRF_TOGGLE_REVERSE",                HasBit(t->flags, VRF_TOGGLE_REVERSE));
		dump('s', "VRF_TRAIN_STUCK",                   HasBit(t->flags, VRF_TRAIN_STUCK));
		dump('L', "VRF_LEAVING_STATION",               HasBit(t->flags, VRF_LEAVING_STATION));
		dump('b', "VRF_BREAKDOWN_BRAKING",             HasBit(t->flags, VRF_BREAKDOWN_BRAKING));
		dump('p', "VRF_BREAKDOWN_POWER",               HasBit(t->flags, VRF_BREAKDOWN_POWER));
		dump('v', "VRF_BREAKDOWN_SPEED",               HasBit(t->flags, VRF_BREAKDOWN_SPEED));
		dump('z', "VRF_BREAKDOWN_STOPPED",             HasBit(t->flags, VRF_BREAKDOWN_STOPPED));
		dump('F', "VRF_NEED_REPAIR",                   HasBit(t->flags, VRF_NEED_REPAIR));
		dump('B', "VRF_BEYOND_PLATFORM_END",           HasBit(t->flags, VRF_BEYOND_PLATFORM_END));
		dump('Y', "VRF_NOT_YET_IN_PLATFORM",           HasBit(t->flags, VRF_NOT_YET_IN_PLATFORM));
		dump('A', "VRF_ADVANCE_IN_PLATFORM",           HasBit(t->flags, VRF_ADVANCE_IN_PLATFORM));
		dump('K', "VRF_CONSIST_BREAKDOWN",             HasBit(t->flags, VRF_CONSIST_BREAKDOWN));
		dump('J', "VRF_CONSIST_SPEED_REDUCTION",       HasBit(t->flags, VRF_CONSIST_SPEED_REDUCTION));
		dump('X', "VRF_PENDING_SPEED_RESTRICTION",     HasBit(t->flags, VRF_PENDING_SPEED_RESTRICTION));
		dump('c', "VRF_SPEED_ADAPTATION_EXEMPT",       HasBit(t->flags, VRF_SPEED_ADAPTATION_EXEMPT));
	}
	if (v->type == VEH_ROAD) {
		const RoadVehicle *rv = RoadVehicle::From(v);
		dump_header("rvf:", "road vehicle flags:");
		dump('L', "RVF_ON_LEVEL_CROSSING",             HasBit(rv->rvflags, RVF_ON_LEVEL_CROSSING));
	}
}

char *Vehicle::DumpVehicleFlags(char *b, const char *last, bool include_tile) const
{
	bool first_header = true;
	auto dump = [&](char c, const char *name, bool flag) {
		if (flag) b += seprintf(b, last, "%c", c);
	};
	auto dump_header = [&](const char* header, const char *header_long) {
		if (first_header) {
			first_header = false;
		} else {
			b = strecpy(b, ", ", last, true);
		}
		b = strecpy(b, header, last, true);
	};
	if (!this->IsGroundVehicle()) {
		b += seprintf(b, last, "st:%X", this->subtype);
		first_header = false;
	}
	DumpVehicleFlagsGeneric(this, dump, dump_header);
	if (this->type == VEH_TRAIN) {
		const Train *t = Train::From(this);
		b += seprintf(b, last, ", trk: 0x%02X", (uint) t->track);
		if (t->reverse_distance > 0) b += seprintf(b, last, ", rev: %u", t->reverse_distance);
	} else if (this->type == VEH_ROAD) {
		const RoadVehicle *r = RoadVehicle::From(this);
		b += seprintf(b, last, ", rvs:%X, rvf:%X", r->state, r->frame);
	}
	if (include_tile) {
		b += seprintf(b, last, ", [");
		b = DumpTileInfo(b, last, this->tile);
		b += seprintf(b, last, "]");
		TileIndex vtile = TileVirtXY(this->x_pos, this->y_pos);
		if (this->tile != vtile) b += seprintf(b, last, ", VirtXYTile: %X (%u x %u)", vtile, TileX(vtile), TileY(vtile));
	}
	if (this->cargo_payment) b += seprintf(b, last, ", CP");
	return b;
}


char *Vehicle::DumpVehicleFlagsMultiline(char *b, const char *last, const char *base_indent, const char *extra_indent) const
{
	auto dump = [&](char c, const char *name, bool flag) {
		if (flag) b += seprintf(b, last, "%s%s%s\n", base_indent, extra_indent, name);
	};
	auto dump_header = [&](const char* header, const char *header_long) {
		b += seprintf(b, last, "%s%s\n", base_indent, header_long);
	};
	if (!this->IsGroundVehicle()) {
		b += seprintf(b, last, "%ssubtype: %X\n", base_indent, this->subtype);
	}
	DumpVehicleFlagsGeneric(this, dump, dump_header);
	if (this->type == VEH_TRAIN) {
		const Train *t = Train::From(this);
		b += seprintf(b, last, "%strack: 0x%02X", base_indent, (uint) t->track);
		if (t->reverse_distance > 0) b += seprintf(b, last, "%sreverse_distance: %u", base_indent, t->reverse_distance);
	} else if (this->type == VEH_ROAD) {
		const RoadVehicle *r = RoadVehicle::From(this);
		b += seprintf(b, last, "%sRV state:%X\n%sRV frame:%X\n", base_indent, r->state, base_indent, r->frame);
	}
	if (this->cargo_payment) b += seprintf(b, last, "%scargo_payment present\n", base_indent);
	return b;
}

void VehiclesYearlyLoop()
{
	for (Vehicle *v : Vehicle::IterateFrontOnly()) {
		if (v->IsPrimaryVehicle()) {
			/* show warning if vehicle is not generating enough income last 2 years (corresponds to a red icon in the vehicle list) */
			Money profit = v->GetDisplayProfitThisYear();
			if (v->economy_age >= VEHICLE_PROFIT_MIN_AGE && profit < 0) {
				if (_settings_client.gui.vehicle_income_warn && v->owner == _local_company) {
					SetDParam(0, v->index);
					SetDParam(1, profit);
					AddVehicleAdviceNewsItem(EconTime::UsingWallclockUnits() ? STR_NEWS_VEHICLE_UNPROFITABLE_PERIOD : STR_NEWS_VEHICLE_UNPROFITABLE_YEAR, v->index);
				}
				AI::NewEvent(v->owner, new ScriptEventVehicleUnprofitable(v->index));
			}

			v->profit_last_year = v->profit_this_year;
			v->profit_lifetime += v->profit_this_year;
			v->profit_this_year = 0;
			SetWindowDirty(WC_VEHICLE_DETAILS, v->index);
		}
	}
	GroupStatistics::UpdateProfits();
	SetWindowClassesDirty(WC_TRAINS_LIST);
	SetWindowClassesDirty(WC_TRACE_RESTRICT_SLOTS);
	SetWindowClassesDirty(WC_SHIPS_LIST);
	SetWindowClassesDirty(WC_ROADVEH_LIST);
	SetWindowClassesDirty(WC_AIRCRAFT_LIST);
}


/**
 * Can this station be used by the given engine type?
 * @param engine_type the type of vehicles to test
 * @param st the station to test for
 * @return true if and only if the vehicle of the type can use this station.
 * @note For road vehicles the Vehicle is needed to determine whether it can
 *       use the station. This function will return true for road vehicles
 *       when at least one of the facilities is available.
 */
bool CanVehicleUseStation(EngineID engine_type, const Station *st)
{
	const Engine *e = Engine::GetIfValid(engine_type);
	dbg_assert(e != nullptr);

	switch (e->type) {
		case VEH_TRAIN:
			return (st->facilities & FACIL_TRAIN) != 0;

		case VEH_ROAD:
			/* For road vehicles we need the vehicle to know whether it can actually
			 * use the station, but if it doesn't have facilities for RVs it is
			 * certainly not possible that the station can be used. */
			return (st->facilities & (FACIL_BUS_STOP | FACIL_TRUCK_STOP)) != 0;

		case VEH_SHIP:
			return (st->facilities & FACIL_DOCK) != 0;

		case VEH_AIRCRAFT:
			return (st->facilities & FACIL_AIRPORT) != 0 &&
					(st->airport.GetFTA()->flags & (e->u.air.subtype & AIR_CTOL ? AirportFTAClass::AIRPLANES : AirportFTAClass::HELICOPTERS)) != 0;

		default:
			return false;
	}
}

/**
 * Can this station be used by the given vehicle?
 * @param v the vehicle to test
 * @param st the station to test for
 * @return true if and only if the vehicle can use this station.
 */
bool CanVehicleUseStation(const Vehicle *v, const Station *st)
{
	if (v->type == VEH_ROAD) return st->GetPrimaryRoadStop(RoadVehicle::From(v)) != nullptr;

	return CanVehicleUseStation(v->engine_type, st);
}

/**
 * Get reason string why this station can't be used by the given vehicle.
 * @param v The vehicle to test.
 * @param st The station to test for.
 * @return The string explaining why the vehicle cannot use the station.
 */
StringID GetVehicleCannotUseStationReason(const Vehicle *v, const Station *st)
{
	switch (v->type) {
		case VEH_TRAIN:
			return STR_ERROR_NO_RAIL_STATION;

		case VEH_ROAD: {
			const RoadVehicle *rv = RoadVehicle::From(v);
			RoadStop *rs = st->GetPrimaryRoadStop(rv->IsBus() ? ROADSTOP_BUS : ROADSTOP_TRUCK);

			StringID err = rv->IsBus() ? STR_ERROR_NO_BUS_STATION : STR_ERROR_NO_TRUCK_STATION;

			for (; rs != nullptr; rs = rs->next) {
				/* Articulated vehicles cannot use bay road stops, only drive-through. Make sure the vehicle can actually use this bay stop */
				if (HasTileAnyRoadType(rs->xy, rv->compatible_roadtypes) && IsBayRoadStopTile(rs->xy) && rv->HasArticulatedPart()) {
					err = STR_ERROR_NO_STOP_ARTICULATED_VEHICLE;
					continue;
				}

				/* Bay stop errors take precedence, but otherwise the vehicle may not be compatible with the roadtype/tramtype of this station tile.
				 * We give bay stop errors precedence because they are usually a bus sent to a tram station or vice versa. */
				if (!HasTileAnyRoadType(rs->xy, rv->compatible_roadtypes) && err != STR_ERROR_NO_STOP_ARTICULATED_VEHICLE) {
					err = RoadTypeIsRoad(rv->roadtype) ? STR_ERROR_NO_STOP_COMPATIBLE_ROAD_TYPE : STR_ERROR_NO_STOP_COMPATIBLE_TRAM_TYPE;
					continue;
				}
			}

			return err;
		}

		case VEH_SHIP:
			return STR_ERROR_NO_DOCK;

		case VEH_AIRCRAFT:
			if ((st->facilities & FACIL_AIRPORT) == 0) return STR_ERROR_NO_AIRPORT;
			if (v->GetEngine()->u.air.subtype & AIR_CTOL) {
				return STR_ERROR_AIRPORT_NO_PLANES;
			} else {
				return STR_ERROR_AIRPORT_NO_HELICOPTERS;
			}

		default:
			return INVALID_STRING_ID;
	}
}

/**
 * Access the ground vehicle cache of the vehicle.
 * @pre The vehicle is a #GroundVehicle.
 * @return #GroundVehicleCache of the vehicle.
 */
GroundVehicleCache *Vehicle::GetGroundVehicleCache()
{
	dbg_assert(this->IsGroundVehicle());
	if (this->type == VEH_TRAIN) {
		return &Train::From(this)->gcache;
	} else {
		return &RoadVehicle::From(this)->gcache;
	}
}

/**
 * Access the ground vehicle cache of the vehicle.
 * @pre The vehicle is a #GroundVehicle.
 * @return #GroundVehicleCache of the vehicle.
 */
const GroundVehicleCache *Vehicle::GetGroundVehicleCache() const
{
	dbg_assert(this->IsGroundVehicle());
	if (this->type == VEH_TRAIN) {
		return &Train::From(this)->gcache;
	} else {
		return &RoadVehicle::From(this)->gcache;
	}
}

/**
 * Access the ground vehicle flags of the vehicle.
 * @pre The vehicle is a #GroundVehicle.
 * @return #GroundVehicleFlags of the vehicle.
 */
uint16_t &Vehicle::GetGroundVehicleFlags()
{
	dbg_assert(this->IsGroundVehicle());
	if (this->type == VEH_TRAIN) {
		return Train::From(this)->gv_flags;
	} else {
		return RoadVehicle::From(this)->gv_flags;
	}
}

/**
 * Access the ground vehicle flags of the vehicle.
 * @pre The vehicle is a #GroundVehicle.
 * @return #GroundVehicleFlags of the vehicle.
 */
const uint16_t &Vehicle::GetGroundVehicleFlags() const
{
	dbg_assert(this->IsGroundVehicle());
	if (this->type == VEH_TRAIN) {
		return Train::From(this)->gv_flags;
	} else {
		return RoadVehicle::From(this)->gv_flags;
	}
}

/**
 * Calculates the set of vehicles that will be affected by a given selection.
 * @param[in,out] set Set of affected vehicles.
 * @param v First vehicle of the selection.
 * @param num_vehicles Number of vehicles in the selection (not counting articulated parts).
 * @pre \a set must be empty.
 * @post \a set will contain the vehicles that will be refitted.
 */
void GetVehicleSet(VehicleSet &set, Vehicle *v, uint8_t num_vehicles)
{
	if (v->type == VEH_TRAIN) {
		Train *u = Train::From(v);
		/* Only include whole vehicles, so start with the first articulated part */
		u = u->GetFirstEnginePart();

		/* Include num_vehicles vehicles, not counting articulated parts */
		for (; u != nullptr && num_vehicles > 0; num_vehicles--) {
			do {
				/* Include current vehicle in the selection. */
				include(set, u->index);

				/* If the vehicle is multiheaded, add the other part too. */
				if (u->IsMultiheaded()) include(set, u->other_multiheaded_part->index);

				u = u->Next();
			} while (u != nullptr && u->IsArticulatedPart());
		}
	}
}

void DumpVehicleStats(char *buffer, const char *last)
{
	struct vtypestats {
		uint count[2] = { 0, 0 };

		bool IsEmpty() const { return (count[0] | count[1]) == 0; }

		vtypestats &operator+=(const vtypestats &other)
		{
			this->count[0] += other.count[0];
			this->count[1] += other.count[1];
			return *this;
		}
	};
	struct cstats {
		vtypestats vstats[VEH_END];
		vtypestats virt_train;
		vtypestats template_train;
	};
	std::map<Owner, cstats> cstatmap;

	for (Vehicle *v : Vehicle::Iterate()) {
		cstats &cs = cstatmap[v->owner];
		vtypestats &vs = ((v->type == VEH_TRAIN) && Train::From(v)->IsVirtual()) ? cs.virt_train : cs.vstats[v->type];
		vs.count[v->Previous() != nullptr ? 1 : 0]++;
	}

	for (const TemplateVehicle *tv : TemplateVehicle::Iterate()) {
		cstats &cs = cstatmap[tv->owner];
		cs.template_train.count[tv->Prev() != nullptr ? 1 : 0]++;
	}

	auto print_stats = [&](const cstats &cs, bool show_non_company) {
		auto line = [&](const vtypestats &vs, const char *type) {
			if (vs.count[0] || vs.count[1]) {
				buffer += seprintf(buffer, last, "  %10s: primary: %5u, secondary: %5u\n", type, vs.count[0], vs.count[1]);
			}
		};
		line(cs.vstats[VEH_TRAIN], "train");
		line(cs.vstats[VEH_ROAD], "road");
		line(cs.vstats[VEH_SHIP], "ship");
		line(cs.vstats[VEH_AIRCRAFT], "aircraft");
		if (show_non_company) {
			line(cs.vstats[VEH_EFFECT], "effect");
			line(cs.vstats[VEH_DISASTER], "disaster");
		}
		line(cs.virt_train, "virt train");
		line(cs.template_train, "tmpl train");
		buffer += seprintf(buffer, last, "\n");
	};

	cstats totals{};
	for (auto &it : cstatmap) {
		buffer += seprintf(buffer, last, "%u: ", (uint) it.first);
		SetDParam(0, it.first);
		buffer = strecpy(buffer, GetString(STR_COMPANY_NAME).c_str(), last, true);
		buffer += seprintf(buffer, last, "\n");
		print_stats(it.second, false);

		for (VehicleType vt = VEH_BEGIN; vt != VEH_END; vt++) {
			totals.vstats[vt] += it.second.vstats[vt];
		}
		totals.virt_train += it.second.virt_train;
		totals.template_train += it.second.template_train;
	}
	buffer += seprintf(buffer, last, "Totals\n");
	print_stats(totals, true);
	buffer += seprintf(buffer, last, "Total vehicles: %u\n", (uint)Vehicle::GetNumItems());
}

void AdjustVehicleStateTicksBase(StateTicksDelta delta)
{
	for (Vehicle *v : Vehicle::Iterate()) {
		if (v->timetable_start != 0) v->timetable_start += delta;
		if (v->last_loading_tick != 0) v->last_loading_tick += delta;
		if (v->unbunch_state != nullptr) {
			if (v->unbunch_state->depot_unbunching_last_departure != INVALID_STATE_TICKS) v->unbunch_state->depot_unbunching_last_departure += delta;
			if (v->unbunch_state->depot_unbunching_next_departure != INVALID_STATE_TICKS) v->unbunch_state->depot_unbunching_next_departure += delta;
		}
	}

	for (OrderList *order_list : OrderList::Iterate()) {
		for (DispatchSchedule &ds : order_list->GetScheduledDispatchScheduleSet()) {
			ds.SetScheduledDispatchStartTick(ds.GetScheduledDispatchStartTick() + delta);
		}
	}
}

void ShiftVehicleDates(DateDelta interval)
{
	for (Vehicle *v : Vehicle::Iterate()) {
		v->date_of_last_service = std::max<EconTime::Date>(v->date_of_last_service + interval, 0);
	}
	/* date_of_last_service_newgrf is not updated here as it must stay stable
	 * for vehicles outside of a depot. */
}

/**
 * Calculates the maximum weight of the ground vehicle when loaded.
 * @return Weight in tonnes
 */
uint32_t Vehicle::GetDisplayMaxWeight() const
{
	uint32_t max_weight = 0;

	for (const Vehicle *u = this; u != nullptr; u = u->Next()) {
		max_weight += u->GetMaxWeight();
	}

	return max_weight;
}

/**
 * Calculates the minimum power-to-weight ratio using the maximum weight of the ground vehicle
 * @return power-to-weight ratio in 10ths of hp(I) per tonne
 */
uint32_t Vehicle::GetDisplayMinPowerToWeight() const
{
	uint32_t max_weight = GetDisplayMaxWeight();
	if (max_weight == 0) return 0;
	return GetGroundVehicleCache()->cached_power * 10u / max_weight;
}

/**
 * Checks if two vehicle chains have the same list of engines.
 * @param v1 First vehicle chain.
 * @param v1 Second vehicle chain.
 * @return True if same, false if different.
 */
bool VehiclesHaveSameEngineList(const Vehicle *v1, const Vehicle *v2)
{
	while (true) {
		if (v1 == nullptr && v2 == nullptr) return true;
		if (v1 == nullptr || v2 == nullptr) return false;
		if (v1->GetEngine() != v2->GetEngine()) return false;
		v1 = v1->GetNextVehicle();
		v2 = v2->GetNextVehicle();
	}
}

/**
 * Checks if two vehicles have the same list of orders.
 * @param v1 First vehicles.
 * @param v1 Second vehicles.
 * @return True if same, false if different.
 */
bool VehiclesHaveSameOrderList(const Vehicle *v1, const Vehicle *v2)
{
	const Order *o1 = v1->GetFirstOrder();
	const Order *o2 = v2->GetFirstOrder();
	while (true) {
		if (o1 == nullptr && o2 == nullptr) return true;
		if (o1 == nullptr || o2 == nullptr) return false;
		if (!o1->Equals(*o2)) return false;
		o1 = o1->next;
		o2 = o2->next;
	}
}<|MERGE_RESOLUTION|>--- conflicted
+++ resolved
@@ -2159,10 +2159,9 @@
 	SetWindowDirty(WC_VEHICLE_DETAILS, v->index);
 }
 
-<<<<<<< HEAD
 /** The chances for the different types of vehicles to suffer from different types of breakdowns
  * The chance for a given breakdown type n is _breakdown_chances[vehtype][n] - _breakdown_chances[vehtype][n-1] */
-static const byte _breakdown_chances[4][4] = {
+static const uint8_t _breakdown_chances[4][4] = {
 	{ //Trains:
 		25,  ///< 10% chance for BREAKDOWN_CRITICAL.
 		51,  ///< 10% chance for BREAKDOWN_EM_STOP.
@@ -2187,17 +2186,6 @@
 		255, ///< 10% chance for BREAKDOWN_AIRCRAFT_EM_LANDING.
 		255, ///< Aircraft have only 3 breakdown types, so anything above 0% here will cause a crash.
 	},
-=======
-static const uint8_t _breakdown_chance[64] = {
-	  3,   3,   3,   3,   3,   3,   3,   3,
-	  4,   4,   5,   5,   6,   6,   7,   7,
-	  8,   8,   9,   9,  10,  10,  11,  11,
-	 12,  13,  13,  13,  13,  14,  15,  16,
-	 17,  19,  21,  25,  28,  31,  34,  37,
-	 40,  44,  48,  52,  56,  60,  64,  68,
-	 72,  80,  90, 100, 110, 120, 130, 140,
-	150, 170, 190, 210, 230, 250, 250, 250,
->>>>>>> 6c5a8f55
 };
 
 /**
@@ -2213,15 +2201,15 @@
 		v->breakdown_severity = 40; //only used by aircraft (321 km/h)
 		return;
 	}
-	byte rand = GB(r, 8, 8);
-	const byte *breakdown_type_chance = _breakdown_chances[v->type];
+	uint8_t rand = GB(r, 8, 8);
+	const uint8_t *breakdown_type_chance = _breakdown_chances[v->type];
 
 	if (v->type == VEH_AIRCRAFT) {
 		if (rand <= breakdown_type_chance[BREAKDOWN_AIRCRAFT_SPEED]) {
 			v->breakdown_type = BREAKDOWN_AIRCRAFT_SPEED;
 			/* all speed values here are 1/8th of the real max speed in km/h */
-			byte max_speed = std::max(1, std::min(v->vcache.cached_max_speed >> 3, 255));
-			byte min_speed = std::max(1, std::min(15 + (max_speed >> 2), v->vcache.cached_max_speed >> 4));
+			uint8_t max_speed = std::max(1, std::min(v->vcache.cached_max_speed >> 3, 255));
+			uint8_t min_speed = std::max(1, std::min(15 + (max_speed >> 2), v->vcache.cached_max_speed >> 4));
 			v->breakdown_severity = min_speed + (((v->reliability + GB(r, 16, 16)) * (max_speed - min_speed)) >> 17);
 		} else if (rand <= breakdown_type_chance[BREAKDOWN_AIRCRAFT_DEPOT]) {
 			v->breakdown_type = BREAKDOWN_AIRCRAFT_DEPOT;
@@ -2260,7 +2248,7 @@
 			(v->type == VEH_SHIP) ?
 			GetVehicleProperty(v, PROP_SHIP_SPEED, ShipVehInfo(v->engine_type)->max_speed ) :
 			GetVehicleProperty(v, PROP_AIRCRAFT_SPEED, AircraftVehInfo(v->engine_type)->max_speed);
-		byte min_speed = std::min(41, max_speed >> 2);
+		uint8_t min_speed = std::min(41, max_speed >> 2);
 		/* we use the min() function here because we want to use the real value of max_speed for the min_speed calculation */
 		max_speed = std::min<uint16_t>(max_speed, 255);
 		v->breakdown_severity = Clamp((max_speed * rand2) >> 16, min_speed, max_speed);
@@ -3182,11 +3170,7 @@
  * @param ignore_group Ignore group overrides.
  * @return livery to use
  */
-<<<<<<< HEAD
-const Livery *GetEngineLivery(EngineID engine_type, CompanyID company, EngineID parent_engine_type, const Vehicle *v, byte livery_setting, bool ignore_group)
-=======
-const Livery *GetEngineLivery(EngineID engine_type, CompanyID company, EngineID parent_engine_type, const Vehicle *v, uint8_t livery_setting)
->>>>>>> 6c5a8f55
+const Livery *GetEngineLivery(EngineID engine_type, CompanyID company, EngineID parent_engine_type, const Vehicle *v, uint8_t livery_setting, bool ignore_group)
 {
 	const Company *c = Company::Get(company);
 	LiveryScheme scheme = LS_DEFAULT;
