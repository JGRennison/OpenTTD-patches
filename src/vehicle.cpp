/*
 * This file is part of OpenTTD.
 * OpenTTD is free software; you can redistribute it and/or modify it under the terms of the GNU General Public License as published by the Free Software Foundation, version 2.
 * OpenTTD is distributed in the hope that it will be useful, but WITHOUT ANY WARRANTY; without even the implied warranty of MERCHANTABILITY or FITNESS FOR A PARTICULAR PURPOSE.
 * See the GNU General Public License for more details. You should have received a copy of the GNU General Public License along with OpenTTD. If not, see <http://www.gnu.org/licenses/>.
 */

/** @file vehicle.cpp Base implementations of all vehicles. */

#include "stdafx.h"
#include "error.h"
#include "roadveh.h"
#include "ship.h"
#include "spritecache.h"
#include "timetable.h"
#include "viewport_func.h"
#include "news_func.h"
#include "command_func.h"
#include "company_func.h"
#include "train.h"
#include "aircraft.h"
#include "newgrf_debug.h"
#include "newgrf_sound.h"
#include "newgrf_station.h"
#include "newgrf_roadstop.h"
#include "group_gui.h"
#include "strings_func.h"
#include "zoom_func.h"
#include "date_func.h"
#include "vehicle_func.h"
#include "autoreplace_cmd.h"
#include "autoreplace_func.h"
#include "autoreplace_gui.h"
#include "station_base.h"
#include "ai/ai.hpp"
#include "depot_func.h"
#include "network/network.h"
#include "core/pool_func.hpp"
#include "economy_base.h"
#include "articulated_vehicles.h"
#include "roadstop_base.h"
#include "core/random_func.hpp"
#include "core/backup_type.hpp"
#include "core/container_func.hpp"
#include "infrastructure_func.h"
#include "order_backup.h"
#include "sound_func.h"
#include "effectvehicle_func.h"
#include "effectvehicle_base.h"
#include "vehiclelist.h"
#include "bridge_map.h"
#include "tunnel_map.h"
#include "depot_map.h"
#include "gamelog.h"
#include "tracerestrict.h"
#include "linkgraph/linkgraph.h"
#include "linkgraph/refresh.h"
#include "framerate_type.h"
#include "blitter/factory.hpp"
#include "tbtr_template_vehicle_func.h"
#include "tbtr_template_vehicle_cmd.h"
#include "string_func.h"
#include "scope_info.h"
#include "debug_settings.h"
#include "network/network_sync.h"
#include "pathfinder/water_regions.h"
#include "event_logs.h"
#include "misc_cmd.h"
#include "train_cmd.h"
#include "vehicle_cmd.h"
#include "3rdparty/cpp-btree/btree_set.h"
#include "3rdparty/cpp-btree/btree_map.h"
#include "3rdparty/robin_hood/robin_hood.h"

#include "table/strings.h"

#include <algorithm>

#include "safeguards.h"

/* Number of bits in the hash to use from each vehicle coord */
static const uint GEN_HASHX_BITS = 6;
static const uint GEN_HASHY_BITS = 6;

/* Size of each hash bucket */
static const uint GEN_HASHX_BUCKET_BITS = 7;
static const uint GEN_HASHY_BUCKET_BITS = 6;

/* Compute hash for vehicle coord */
#define GEN_HASHX(x)    GB((x), GEN_HASHX_BUCKET_BITS + ZOOM_BASE_SHIFT, GEN_HASHX_BITS)
#define GEN_HASHY(y)   (GB((y), GEN_HASHY_BUCKET_BITS + ZOOM_BASE_SHIFT, GEN_HASHY_BITS) << GEN_HASHX_BITS)
#define GEN_HASH(x, y) (GEN_HASHY(y) + GEN_HASHX(x))

/* Maximum size until hash repeats */
//static const int GEN_HASHX_SIZE = 1 << (GEN_HASHX_BUCKET_BITS + GEN_HASHX_BITS + ZOOM_BASE_SHIFT);
//static const int GEN_HASHY_SIZE = 1 << (GEN_HASHY_BUCKET_BITS + GEN_HASHY_BITS + ZOOM_BASE_SHIFT);

/* Increments to reach next bucket in hash table */
//static const int GEN_HASHX_INC = 1;
//static const int GEN_HASHY_INC = 1 << GEN_HASHX_BITS;

/* Mask to wrap-around buckets */
//static const uint GEN_HASHX_MASK =  (1 << GEN_HASHX_BITS) - 1;
//static const uint GEN_HASHY_MASK = ((1 << GEN_HASHY_BITS) - 1) << GEN_HASHX_BITS;

uint _returned_refit_capacity;        ///< Stores the capacity after a refit operation.
uint16_t _returned_mail_refit_capacity; ///< Stores the mail capacity after a refit operation (Aircraft only).
CargoArray _returned_vehicle_capacities; ///< Stores the cargo capacities after a vehicle build operation


/** The pool with all our precious vehicles. */
VehiclePool _vehicle_pool("Vehicle");
INSTANTIATE_POOL_METHODS(Vehicle)

static btree::btree_set<VehicleID> _vehicles_to_pay_repair;
static btree::btree_set<VehicleID> _vehicles_to_sell;

btree::btree_multimap<VehicleID, PendingSpeedRestrictionChange> _pending_speed_restriction_change_map;

/**
 * Determine shared bounds of all sprites.
 * @param[out] bounds Shared bounds.
 */
Rect16 VehicleSpriteSeq::GetBounds() const
{
	Rect16 bounds;
	bounds.left = bounds.top = bounds.right = bounds.bottom = 0;
	for (uint i = 0; i < this->count; ++i) {
		const Sprite *spr = GetSprite(this->seq[i].sprite, SpriteType::Normal, 0);
		if (i == 0) {
			bounds.left = spr->x_offs;
			bounds.top  = spr->y_offs;
			bounds.right  = spr->width  + spr->x_offs - 1;
			bounds.bottom = spr->height + spr->y_offs - 1;
		} else {
			if (spr->x_offs < bounds.left) bounds.left = spr->x_offs;
			if (spr->y_offs < bounds.top)  bounds.top  = spr->y_offs;
			int right  = spr->width  + spr->x_offs - 1;
			int bottom = spr->height + spr->y_offs - 1;
			if (right  > bounds.right)  bounds.right  = right;
			if (bottom > bounds.bottom) bounds.bottom = bottom;
		}
	}
	return bounds;
}

/**
 * Draw the sprite sequence.
 * @param x X position
 * @param y Y position
 * @param default_pal Vehicle palette
 * @param force_pal Whether to ignore individual palettes, and draw everything with \a default_pal.
 */
void VehicleSpriteSeq::Draw(int x, int y, PaletteID default_pal, bool force_pal) const
{
	for (uint i = 0; i < this->count; ++i) {
		PaletteID pal = force_pal || !this->seq[i].pal ? default_pal : this->seq[i].pal;
		DrawSprite(this->seq[i].sprite, pal, x, y);
	}
}

/**
 * Function to tell if a vehicle needs to be autorenewed
 * @param *c The vehicle owner
 * @param use_renew_setting Should the company renew setting be considered?
 * @return true if the vehicle is old enough for replacement
 */
bool Vehicle::NeedsAutorenewing(const Company *c, bool use_renew_setting) const
{
	/* We can always generate the Company pointer when we have the vehicle.
	 * However this takes time and since the Company pointer is often present
	 * when this function is called then it's faster to pass the pointer as an
	 * argument rather than finding it again. */
	dbg_assert(c == Company::Get(this->owner));

	if (use_renew_setting && !c->settings.engine_renew) return false;
	if (this->age - this->max_age < (c->settings.engine_renew_months * 30)) return false;

	/* Only engines need renewing */
	if (this->type == VEH_TRAIN && !Train::From(this)->IsEngine()) return false;

	return true;
}

/**
 * Service a vehicle and all subsequent vehicles in the consist
 *
 * @param *v The vehicle or vehicle chain being serviced
 */
void VehicleServiceInDepot(Vehicle *v)
{
	dbg_assert(v != nullptr);
	const Engine *e = Engine::Get(v->engine_type);
	if (v->type == VEH_TRAIN) {
		if (v->Next() != nullptr) VehicleServiceInDepot(v->Next());
		if (!(Train::From(v)->IsEngine()) && !(Train::From(v)->IsRearDualheaded())) return;
		ClrBit(Train::From(v)->flags, VRF_NEED_REPAIR);
		ClrBit(Train::From(v)->flags, VRF_HAS_HIT_RV);
		ClrBit(Train::From(v)->flags, VRF_CONSIST_BREAKDOWN);
		Train::From(v)->critical_breakdown_count = 0;
		const RailVehicleInfo *rvi = &e->u.rail;
		v->vcache.cached_max_speed = rvi->max_speed;
		if (Train::From(v)->IsFrontEngine()) {
			Train::From(v)->ConsistChanged(CCF_REFIT);
			CLRBITS(Train::From(v)->flags, (1 << VRF_BREAKDOWN_BRAKING) | VRF_IS_BROKEN );
		}
	} else if (v->type == VEH_ROAD) {
		RoadVehicle::From(v)->critical_breakdown_count = 0;
	} else if (v->type == VEH_SHIP) {
		Ship::From(v)->critical_breakdown_count = 0;
	}
	v->vehstatus &= ~VS_AIRCRAFT_BROKEN;
	ClrBit(v->vehicle_flags, VF_REPLACEMENT_PENDING);
	SetWindowDirty(WC_VEHICLE_DETAILS, v->index); // ensure that last service date and reliability are updated

	do {
		v->date_of_last_service = EconTime::CurDate();
		v->date_of_last_service_newgrf = CalTime::CurDate();
		if (_settings_game.vehicle.pay_for_repair && v->breakdowns_since_last_service) {
			_vehicles_to_pay_repair.insert(v->index);
		} else {
			v->breakdowns_since_last_service = 0;
		}
		v->reliability = v->GetEngine()->reliability;
		/* Prevent vehicles from breaking down directly after exiting the depot. */
		v->breakdown_chance = 0;
		v->breakdown_ctr = 0;
		v = v->Next();
	} while (v != nullptr && v->HasEngineType());
}

/**
 * Check if the vehicle needs to go to a depot in near future (if a opportunity presents itself) for service or replacement.
 *
 * @see NeedsAutomaticServicing()
 * @return true if the vehicle should go to a depot if a opportunity presents itself.
 */
bool Vehicle::NeedsServicing() const
{
	/* Stopped or crashed vehicles will not move, as such making unmovable
	 * vehicles to go for service is lame. */
	if (this->vehstatus & (VS_STOPPED | VS_CRASHED)) return false;

	bool service_not_due;
	/* Service intervals can be measured in different units, which we handle individually. */
	if (this->ServiceIntervalIsPercent()) {
		/* Service interval is in percents. */
		service_not_due = (this->reliability >= this->GetEngine()->reliability * (100 - this->GetServiceInterval()) / 100);
	} else if (EconTime::UsingWallclockUnits()) {
		/* Service interval is in minutes. */
		service_not_due = (this->date_of_last_service + (this->GetServiceInterval() * EconTime::DAYS_IN_ECONOMY_WALLCLOCK_MONTH) >= EconTime::CurDate());
	} else {
		/* Service interval is in days. */
		service_not_due = (this->date_of_last_service + this->GetServiceInterval() >= EconTime::CurDate());
	}

	/* Are we ready for the next service cycle? */
	bool needs_service = true;
	const Company *c = Company::Get(this->owner);
	if (service_not_due
			&& !(this->type == VEH_TRAIN && HasBit(Train::From(this)->flags, VRF_CONSIST_BREAKDOWN) && Train::From(this)->ConsistNeedsRepair())
			&& !(this->type == VEH_ROAD && RoadVehicle::From(this)->critical_breakdown_count > 0)
			&& !(this->type == VEH_SHIP && Ship::From(this)->critical_breakdown_count > 0)) {
		needs_service = false;
	}

	if (!needs_service && !HasBit(this->vehicle_flags, VF_REPLACEMENT_PENDING)) {
		return false;
	}

	/* If we're servicing anyway, because we have not disabled servicing when
	 * there are no breakdowns or we are playing with breakdowns, bail out. */
	if (needs_service && (!_settings_game.order.no_servicing_if_no_breakdowns ||
			_settings_game.difficulty.vehicle_breakdowns != 0)) {
		return true;
	}

	/* Is vehicle old and renewing is enabled */
	if (needs_service && this->NeedsAutorenewing(c, true)) {
		return true;
	}

	if (this->type == VEH_TRAIN) {
		const TemplateVehicle *tv = GetTemplateVehicleByGroupIDRecursive(this->group_id);
		if (tv != nullptr) {
			return ShouldServiceTrainForTemplateReplacement(Train::From(this), tv);
		}
	}

	/* Test whether there is some pending autoreplace.
	 * Note: We do this after the service-interval test.
	 * There are a lot more reasons for autoreplace to fail than we can test here reasonably. */
	bool pending_replace = false;
	Money needed_money = c->settings.engine_renew_money;
	if (needed_money > GetAvailableMoney(c->index)) return false;

	for (const Vehicle *v = this; v != nullptr; v = (v->type == VEH_TRAIN) ? Train::From(v)->GetNextUnit() : nullptr) {
		bool replace_when_old = false;
		EngineID new_engine = EngineReplacementForCompany(c, v->engine_type, v->group_id, &replace_when_old);

		/* Check engine availability */
		if (new_engine == INVALID_ENGINE || !Engine::Get(new_engine)->company_avail.Test(v->owner)) continue;
		/* Is the vehicle old if we are not always replacing? */
		if (replace_when_old && !v->NeedsAutorenewing(c, false)) continue;

		/* Check refittability */
		CargoTypes available_cargo_types, union_mask;
		GetArticulatedRefitMasks(new_engine, true, &union_mask, &available_cargo_types);

		/* Is this a multi-cargo ship? */
		if (union_mask != 0 && v->type == VEH_SHIP && v->Next() != nullptr) {
			CargoTypes cargoes = 0;
			for (const Vehicle *u = v; u != nullptr; u = u->Next()) {
				if (u->cargo_type != INVALID_CARGO && u->GetEngine()->CanCarryCargo()) {
					SetBit(cargoes, u->cargo_type);
				}
			}
			if (!HasAtMostOneBit(cargoes)) {
				/* Ship has more than one cargo, special handling */
				if (!AutoreplaceMultiPartShipWouldSucceed(new_engine, v, cargoes)) continue;
				union_mask = 0;
			}
		}

		/* Is there anything to refit? */
		if (union_mask != 0) {
			CargoType cargo_type;
			CargoTypes cargo_mask = GetCargoTypesOfArticulatedVehicle(v, &cargo_type);
			if (!HasAtMostOneBit(cargo_mask)) {
				CargoTypes new_engine_default_cargoes = GetCargoTypesOfArticulatedParts(new_engine);
				if ((cargo_mask & new_engine_default_cargoes) != cargo_mask) {
					/* We cannot refit to mixed cargoes in an automated way */
					continue;
				}
				/* engine_type is already a mixed cargo type which matches the incoming vehicle by default, no refit required */
			} else {
				/* Did the old vehicle carry anything? */
				if (cargo_type != INVALID_CARGO) {
					/* We can't refit the vehicle to carry the cargo we want */
					if (!HasBit(available_cargo_types, cargo_type)) continue;
				}
			}
		}

		/* Check money.
		 * We want 2*(the price of the new vehicle) without looking at the value of the vehicle we are going to sell. */
		pending_replace = true;
		needed_money += 2 * Engine::Get(new_engine)->GetCost();
		if (needed_money > GetAvailableMoney(c->index)) return false;
	}

	return pending_replace;
}

/**
 * Checks if the current order should be interrupted for a service-in-depot order.
 * @see NeedsServicing()
 * @return true if the current order should be interrupted.
 */
bool Vehicle::NeedsAutomaticServicing() const
{
	if (this->HasDepotOrder()) return false;
	if (this->current_order.IsType(OT_LOADING)) return false;
	if (this->current_order.IsType(OT_LOADING_ADVANCE)) return false;
	if (this->current_order.IsType(OT_GOTO_DEPOT) && (this->current_order.GetDepotOrderType() & ODTFB_SERVICE) == 0) return false;
	return NeedsServicing();
}

uint Vehicle::Crash(bool)
{
	assert((this->vehstatus & VS_CRASHED) == 0);
	assert(this->Previous() == nullptr); // IsPrimaryVehicle fails for free-wagon-chains

	uint pass = 0;
	/* Stop the vehicle. */
	if (this->IsPrimaryVehicle()) this->vehstatus |= VS_STOPPED;
	/* crash all wagons, and count passengers */
	for (Vehicle *v = this; v != nullptr; v = v->Next()) {
		/* We do not transfer reserver cargo back, so TotalCount() instead of StoredCount() */
		if (IsCargoInClass(v->cargo_type, CargoClass::Passengers)) pass += v->cargo.TotalCount();
		v->vehstatus |= VS_CRASHED;
		v->MarkAllViewportsDirty();
		v->InvalidateImageCache();
	}

	this->ClearSeparation();
	if (HasBit(this->vehicle_flags, VF_TIMETABLE_SEPARATION)) ClrBit(this->vehicle_flags, VF_TIMETABLE_STARTED);

	/* Dirty some windows */
	InvalidateWindowClassesData(GetWindowClassForVehicleType(this->type), 0);
	SetWindowWidgetDirty(WC_VEHICLE_VIEW, this->index, WID_VV_START_STOP);
	SetWindowDirty(WC_VEHICLE_DETAILS, this->index);
	SetWindowDirty(WC_VEHICLE_DEPOT, this->tile.base());
	InvalidateWindowClassesData(WC_DEPARTURES_BOARD, 0);

	delete this->cargo_payment;
	assert(this->cargo_payment == nullptr); // cleared by ~CargoPayment

	return RandomRange(pass + 1); // Randomise deceased passengers.
}

/**
 * Update cache of whether the vehicle should be drawn (i.e. if it isn't hidden, or it is in a tunnel but being shown transparently)
 * @return whether to show vehicle
 */
void Vehicle::UpdateIsDrawn()
{
	bool drawn = !(HasBit(this->subtype, GVSF_VIRTUAL)) && (!(this->vehstatus & VS_HIDDEN) ||
			(IsTransparencySet(TO_TUNNELS) &&
				((this->type == VEH_TRAIN && Train::From(this)->track == TRACK_BIT_WORMHOLE) ||
				(this->type == VEH_ROAD && RoadVehicle::From(this)->state == RVSB_WORMHOLE))));

	AssignBit(this->vcache.cached_veh_flags, VCF_IS_DRAWN, drawn);
}

void UpdateAllVehiclesIsDrawn()
{
	for (Vehicle *v : Vehicle::Iterate()) { v->UpdateIsDrawn(); }
}

/**
 * Displays a "NewGrf Bug" error message for a engine, and pauses the game if not networking.
 * @param engine The engine that caused the problem
 * @param part1  Part 1 of the error message, taking the grfname as parameter 1
 * @param part2  Part 2 of the error message, taking the engine as parameter 2
 * @param bug_type Flag to check and set in grfconfig
 * @param critical Shall the "OpenTTD might crash"-message be shown when the player tries to unpause?
 */
void ShowNewGrfVehicleError(EngineID engine, StringID part1, StringID part2, GRFBug bug_type, bool critical)
{
	const Engine *e = Engine::Get(engine);
	GRFConfig *grfconfig = GetGRFConfig(e->GetGRFID());

	/* Missing GRF. Nothing useful can be done in this situation. */
	if (grfconfig == nullptr) return;

	if (!grfconfig->grf_bugs.Test(bug_type)) {
		grfconfig->grf_bugs.Set(bug_type);
		ShowErrorMessage(GetEncodedString(part1, grfconfig->GetName()),
			GetEncodedString(part2, std::monostate{}, engine), WL_CRITICAL);
		if (!_networking) Command<CMD_PAUSE>::Do(DoCommandFlag::Execute, critical ? PauseMode::Error : PauseMode::Normal, true);
	}

	std::array<StringParameter, 2> params = { grfconfig->GetName(), engine };

	std::string log_msg;
	auto log = [&](StringID str) {
		std::string msg = GetStringWithArgs(str, params);
		const char *start = strip_leading_colours(msg);
		Debug(grf, 0, "{}", start);
		log_msg += start;
	};

	log(part1);

	log_msg += ", ";

	log(part2);

	AppendSpecialEventsLogEntry(std::move(log_msg));
}

/**
 * Logs a bug in GRF and shows a warning message if this
 * is for the first time this happened.
 * @param u first vehicle of chain
 */
void VehicleLengthChanged(const Vehicle *u)
{
	/* show a warning once for each engine in whole game and once for each GRF after each game load */
	const Engine *engine = u->GetEngine();
	if (engine->grf_prop.grffile == nullptr) {
		// This can be reached if an engine is unexpectedly no longer attached to a GRF at all
		if (GamelogGRFBugReverse(0, engine->grf_prop.local_id)) {
			ShowNewGrfVehicleError(u->engine_type, STR_NEWGRF_BROKEN, STR_NEWGRF_BROKEN_VEHICLE_LENGTH, GRFBug::VehLength, true);
		}
		return;
	}
	uint32_t grfid = engine->grf_prop.grfid;
	GRFConfig *grfconfig = GetGRFConfig(grfid);
	if (GamelogGRFBugReverse(grfid, engine->grf_prop.local_id) || !grfconfig->grf_bugs.Test(GRFBug::VehLength)) {
		ShowNewGrfVehicleError(u->engine_type, STR_NEWGRF_BROKEN, STR_NEWGRF_BROKEN_VEHICLE_LENGTH, GRFBug::VehLength, true);
	}
}

/**
 * Vehicle constructor.
 * @param type Type of the new vehicle.
 */
Vehicle::Vehicle(VehicleType type)
{
	this->type               = type;
	this->coord.left         = INVALID_COORD;
	this->group_id           = DEFAULT_GROUP;
	this->fill_percent_te_id = INVALID_TE_ID;
	this->first              = this;
	this->colourmap          = PAL_NONE;
	this->cargo_age_counter  = 1;
	this->last_station_visited = INVALID_STATION;
	this->last_loading_station = INVALID_STATION;
	this->last_loading_tick = StateTicks{0};
	this->cur_image_valid_dir  = INVALID_DIR;
	this->vcache.cached_veh_flags = 0;
}

using VehicleTypeTileHash = robin_hood::unordered_map<TileIndex, VehicleID>;
static std::array<VehicleTypeTileHash, 4> _vehicle_tile_hashes;

static Vehicle *VehicleFromTileHash(int xl, int yl, int xu, int yu, VehicleType type, void *data, VehicleFromPosProc *proc, bool find_first)
{
	VehicleTypeTileHash &vhash = _vehicle_tile_hashes[type];

	for (int y = yl; ; y++) {
		for (int x = xl; ; x++) {
			auto iter = vhash.find(TileXY(x, y));
			if (iter != vhash.end()) {
				Vehicle *v = Vehicle::Get(iter->second);
				do {
					Vehicle *a = proc(v, data);
					if (find_first && a != nullptr) return a;

					v = v->hash_tile_next;
				} while (v != nullptr);
			}
			if (x == xu) break;
		}
		if (y == yu) break;
	}

	return nullptr;
}


/**
 * Helper function for FindVehicleOnPos/HasVehicleOnPos.
 * @note Do not call this function directly!
 * @param x    The X location on the map
 * @param y    The Y location on the map
 * @param data Arbitrary data passed to proc
 * @param proc The proc that determines whether a vehicle will be "found".
 * @param find_first Whether to return on the first found or iterate over
 *                   all vehicles
 * @return the best matching or first vehicle (depending on find_first).
 */
Vehicle *VehicleFromPosXY(int x, int y, VehicleType type, void *data, VehicleFromPosProc *proc, bool find_first)
{
	const int COLL_DIST = 6;

	/* Hash area to scan is from xl,yl to xu,yu */
	int xl = (x - COLL_DIST) / TILE_SIZE;
	int xu = (x + COLL_DIST) / TILE_SIZE;
	int yl = (y - COLL_DIST) / TILE_SIZE;
	int yu = (y + COLL_DIST) / TILE_SIZE;

	return VehicleFromTileHash(xl, yl, xu, yu, type, data, proc, find_first);
}

/**
 * Helper function for FindVehicleOnPos/HasVehicleOnPos.
 * @note Do not call this function directly!
 * @param tile The location on the map
 * @param type The vehicle type
 * @param data Arbitrary data passed to \a proc.
 * @param proc The proc that determines whether a vehicle will be "found".
 * @param find_first Whether to return on the first found or iterate over
 *                   all vehicles
 * @return the best matching or first vehicle (depending on find_first).
 */
Vehicle *VehicleFromPos(TileIndex tile, VehicleType type, void *data, VehicleFromPosProc *proc, bool find_first)
{
	VehicleTypeTileHash &vhash = _vehicle_tile_hashes[type];

	auto iter = vhash.find(tile);
	if (iter != vhash.end()) {
		Vehicle *v = Vehicle::Get(iter->second);
		do {
			Vehicle *a = proc(v, data);
			if (find_first && a != nullptr) return a;

			v = v->hash_tile_next;
		} while (v != nullptr);
	}

	return nullptr;
}

/**
 * Returns the first vehicle on a specific location, this should be iterated using Vehicle::HashTileNext.
 * @note Use #GetFirstVehicleOnPos when you have the intention that all vehicles should be iterated over using Vehicle::HashTileNext. The iteration order is non-deterministic.
 * @param tile The location on the map
 * @param type The vehicle type
 * @return First vehicle or nullptr.
 */
Vehicle *GetFirstVehicleOnPos(TileIndex tile, VehicleType type)
{
	VehicleTypeTileHash &vhash = _vehicle_tile_hashes[type];

	auto iter = vhash.find(tile);
	if (iter != vhash.end()) {
		return Vehicle::Get(iter->second);
	} else {
		return nullptr;
	}
}

/**
 * Callback that returns 'real' vehicles lower or at height \c *(int*)data .
 * @param v Vehicle to examine.
 * @param data unused.
 * @return \a v if conditions are met, else \c nullptr.
 */
static Vehicle *EnsureNoVehicleProc(Vehicle *v, void *data)
{
	return v;
}

/**
 * Callback that returns 'real' train-collidable road vehicles lower or at height \c *(int*)data .
 * @param v Vehicle to examine.
 * @param data unused
 * @return \a v if conditions are met, else \c nullptr.
 */
static Vehicle *EnsureNoTrainCollidableRoadVehicleProc(Vehicle *v, void *data)
{
	if (HasBit(_roadtypes_non_train_colliding, RoadVehicle::From(v)->roadtype)) return nullptr;

	return v;
}

/**
 * Callback that returns 'real' vehicles lower or at height \c *(int*)data .
 * @param v Vehicle to examine.
 * @param data Pointer to height data.
 * @return \a v if conditions are met, else \c nullptr.
 */
static Vehicle *EnsureNoAircraftProcZ(Vehicle *v, void *data)
{
	int z = static_cast<int>(reinterpret_cast<intptr_t>(data));

	if (v->subtype == AIR_SHADOW) return nullptr;
	if (v->z_pos > z) return nullptr;

	return v;
}

/**
 * Ensure there is no vehicle at the ground at the given position.
 * @param tile Position to examine.
 * @return Succeeded command (ground is free) or failed command (a vehicle is found).
 */
CommandCost EnsureNoVehicleOnGround(TileIndex tile)
{
	if (IsAirportTile(tile)) {
		int z = GetTileMaxPixelZ(tile);
		if (VehicleFromPos(tile, VEH_AIRCRAFT, reinterpret_cast<void *>(static_cast<intptr_t>(z)), &EnsureNoAircraftProcZ, true) != nullptr) {
			return CommandCost(STR_ERROR_AIRCRAFT_IN_THE_WAY);
		}
		return CommandCost();
	}

	if (IsTileType(tile, MP_RAILWAY) || IsLevelCrossingTile(tile) || HasStationTileRail(tile) || IsRailTunnelBridgeTile(tile)) {
		if (VehicleFromPos(tile, VEH_TRAIN, nullptr, &EnsureNoVehicleProc, true) != nullptr) {
			return CommandCost(STR_ERROR_TRAIN_IN_THE_WAY);
		}
	}
	if (IsTileType(tile, MP_ROAD) || IsAnyRoadStopTile(tile) || (IsTileType(tile, MP_TUNNELBRIDGE) && GetTunnelBridgeTransportType(tile) == TRANSPORT_ROAD)) {
		if (VehicleFromPos(tile, VEH_ROAD, nullptr, &EnsureNoVehicleProc, true) != nullptr) {
			return CommandCost(STR_ERROR_ROAD_VEHICLE_IN_THE_WAY);
		}
	}
	if (HasTileWaterClass(tile) || (IsBridgeTile(tile) && GetTunnelBridgeTransportType(tile) == TRANSPORT_WATER)) {
		if (VehicleFromPos(tile, VEH_SHIP, nullptr, &EnsureNoVehicleProc, true) != nullptr) {
			return CommandCost(STR_ERROR_SHIP_IN_THE_WAY);
		}
	}

	return CommandCost();
}

bool IsTrainCollidableRoadVehicleOnGround(TileIndex tile)
{
	return VehicleFromPos(tile, VEH_ROAD, nullptr, &EnsureNoTrainCollidableRoadVehicleProc, true) != nullptr;
}

struct GetVehicleTunnelBridgeProcData {
	const Vehicle *v;
	TileIndex t;
	TunnelBridgeIsFreeMode mode;
};

/** Procedure called for every vehicle found in tunnel/bridge in the hash map */
static Vehicle *GetVehicleTunnelBridgeProc(Vehicle *v, void *data)
{
	const GetVehicleTunnelBridgeProcData *info = (GetVehicleTunnelBridgeProcData*) data;
	if (v == info->v) return nullptr;

	if (v->type == VEH_TRAIN && info->mode != TBIFM_ALL && IsBridge(info->t)) {
		TrackBits vehicle_track = Train::From(v)->track;
		if (!(vehicle_track & TRACK_BIT_WORMHOLE)) {
			if (info->mode == TBIFM_ACROSS_ONLY && !(GetAcrossBridgePossibleTrackBits(info->t) & vehicle_track)) return nullptr;
			if (info->mode == TBIFM_PRIMARY_ONLY && !(GetPrimaryTunnelBridgeTrackBits(info->t) & vehicle_track)) return nullptr;
		}
	}

	return v;
}

/**
 * Finds vehicle in tunnel / bridge
 * @param tile first end
 * @param endtile second end
 * @param ignore Ignore this vehicle when searching
 * @param mode Whether to only find vehicles which are passing across the bridge/tunnel or on connecting bridge head track pieces, or only on primary track type pieces
 * @return Succeeded command (if tunnel/bridge is free) or failed command (if a vehicle is using the tunnel/bridge).
 */
CommandCost TunnelBridgeIsFree(TileIndex tile, TileIndex endtile, const Vehicle *ignore, TunnelBridgeIsFreeMode mode)
{
	/* Value v is not safe in MP games, however, it is used to generate a local
	 * error message only (which may be different for different machines).
	 * Such a message does not affect MP synchronisation.
	 */
	GetVehicleTunnelBridgeProcData data;
	data.v = ignore;
	data.t = tile;
	data.mode = mode;
	VehicleType type = static_cast<VehicleType>(GetTunnelBridgeTransportType(tile));
	Vehicle *v = VehicleFromPos(tile, type, &data, &GetVehicleTunnelBridgeProc, true);
	if (v == nullptr) {
		data.t = endtile;
		v = VehicleFromPos(endtile, type, &data, &GetVehicleTunnelBridgeProc, true);
	}

	if (v != nullptr) return CommandCost(STR_ERROR_TRAIN_IN_THE_WAY + v->type);
	return CommandCost();
}

struct FindTrainClosestToTunnelBridgeEndInfo {
	Train *best;     ///< The currently "best" vehicle we have found.
	int32_t best_pos;
	DiagDirection direction;

	FindTrainClosestToTunnelBridgeEndInfo(DiagDirection direction) : best(nullptr), best_pos(INT32_MIN), direction(direction) {}
};

/** Callback for Has/FindVehicleOnPos to find a train in a signalled tunnel/bridge */
static Vehicle *FindClosestTrainToTunnelBridgeEndEnum(Vehicle *v, void *data)
{
	FindTrainClosestToTunnelBridgeEndInfo *info = (FindTrainClosestToTunnelBridgeEndInfo *)data;

	/* Only look for train heads and tails. */
	if (v->Previous() != nullptr && v->Next() != nullptr) return nullptr;

	if ((v->vehstatus & VS_CRASHED)) return nullptr;

	Train *t = Train::From(v);

	if (!IsDiagonalDirection(t->direction)) {
		/* Check for vehicles on non-across track pieces of custom bridge head */
		if ((GetAcrossTunnelBridgeTrackBits(t->tile) & t->track & TRACK_BIT_ALL) == TRACK_BIT_NONE) return nullptr;
	}

	int32_t pos;
	switch (info->direction) {
		default: NOT_REACHED();
		case DIAGDIR_NE: pos = -v->x_pos; break; // X: lower is better
		case DIAGDIR_SE: pos =  v->y_pos; break; // Y: higher is better
		case DIAGDIR_SW: pos =  v->x_pos; break; // X: higher is better
		case DIAGDIR_NW: pos = -v->y_pos; break; // Y: lower is better
	}

	/* ALWAYS return the lowest ID (anti-desync!) if the coordinate is the same */
	if (pos > info->best_pos || (pos == info->best_pos && t->First()->index < info->best->index)) {
		info->best = t->First();
		info->best_pos = pos;
	}

	return t;
}

Train *GetTrainClosestToTunnelBridgeEnd(TileIndex tile, TileIndex other_tile)
{
	FindTrainClosestToTunnelBridgeEndInfo info(ReverseDiagDir(GetTunnelBridgeDirection(tile)));
	FindVehicleOnPos(tile, VEH_TRAIN, &info, FindClosestTrainToTunnelBridgeEndEnum);
	FindVehicleOnPos(other_tile, VEH_TRAIN, &info, FindClosestTrainToTunnelBridgeEndEnum);
	return info.best;
}


struct GetAvailableFreeTilesInSignalledTunnelBridgeChecker {
	DiagDirection direction;
	int pos;
	int lowest_seen;
};

static Vehicle *GetAvailableFreeTilesInSignalledTunnelBridgeEnum(Vehicle *v, void *data)
{
	/* Don't look at wagons between front and back of train. */
	if ((v->Previous() != nullptr && v->Next() != nullptr)) return nullptr;

	if (!IsDiagonalDirection(v->direction)) {
		/* Check for vehicles on non-across track pieces of custom bridge head */
		if ((GetAcrossTunnelBridgeTrackBits(v->tile) & Train::From(v)->track & TRACK_BIT_ALL) == TRACK_BIT_NONE) return nullptr;
	}

	GetAvailableFreeTilesInSignalledTunnelBridgeChecker *checker = (GetAvailableFreeTilesInSignalledTunnelBridgeChecker*) data;
	int v_pos;

	switch (checker->direction) {
		default: NOT_REACHED();
		case DIAGDIR_NE: v_pos = -v->x_pos + TILE_UNIT_MASK; break;
		case DIAGDIR_SE: v_pos =  v->y_pos; break;
		case DIAGDIR_SW: v_pos =  v->x_pos; break;
		case DIAGDIR_NW: v_pos = -v->y_pos + TILE_UNIT_MASK; break;
	}
	if (v_pos > checker->pos && v_pos < checker->lowest_seen) {
		checker->lowest_seen = v_pos;
	}

	return nullptr;
}

int GetAvailableFreeTilesInSignalledTunnelBridgeWithStartOffset(TileIndex entrance, TileIndex exit, int offset)
{
	if (offset < 0) offset = 0;
	TileIndex tile = entrance;
	if (offset > 0) tile += offset * TileOffsByDiagDir(GetTunnelBridgeDirection(entrance));
	int free_tiles = GetAvailableFreeTilesInSignalledTunnelBridge(entrance, exit, tile);
	if (free_tiles != INT_MAX && offset > 0) free_tiles += offset;
	return free_tiles;
}

int GetAvailableFreeTilesInSignalledTunnelBridge(TileIndex entrance, TileIndex exit, TileIndex tile)
{
	GetAvailableFreeTilesInSignalledTunnelBridgeChecker checker;
	checker.direction = GetTunnelBridgeDirection(entrance);
	checker.lowest_seen = INT_MAX;
	switch (checker.direction) {
		default: NOT_REACHED();
		case DIAGDIR_NE: checker.pos = -(int)(TileX(tile) * TILE_SIZE); break;
		case DIAGDIR_SE: checker.pos =       (TileY(tile) * TILE_SIZE); break;
		case DIAGDIR_SW: checker.pos =       (TileX(tile) * TILE_SIZE); break;
		case DIAGDIR_NW: checker.pos = -(int)(TileY(tile) * TILE_SIZE); break;
	}

	FindVehicleOnPos(entrance, VEH_TRAIN, &checker, &GetAvailableFreeTilesInSignalledTunnelBridgeEnum);
	FindVehicleOnPos(exit, VEH_TRAIN, &checker, &GetAvailableFreeTilesInSignalledTunnelBridgeEnum);

	if (checker.lowest_seen == INT_MAX) {
		/* Remainder of bridge/tunnel is clear */
		return INT_MAX;
	}

	return (checker.lowest_seen - checker.pos) / TILE_SIZE;
}

static Vehicle *EnsureNoTrainOnTrackProc(Vehicle *v, void *data)
{
	TrackBits rail_bits = *(TrackBits *)data;

	Train *t = Train::From(v);
	if (rail_bits & TRACK_BIT_WORMHOLE) {
		if (t->track & TRACK_BIT_WORMHOLE) return v;
		rail_bits &= ~TRACK_BIT_WORMHOLE;
	} else if (t->track & TRACK_BIT_WORMHOLE) {
		return nullptr;
	}
	if ((t->track != rail_bits) && !TracksOverlap(t->track | rail_bits)) return nullptr;

	return v;
}

/**
 * Tests if a vehicle interacts with the specified track bits.
 * All track bits interact except parallel #TRACK_BIT_HORZ or #TRACK_BIT_VERT.
 *
 * @param tile The tile.
 * @param track_bits The track bits.
 * @return \c true if no train that interacts, is found. \c false if a train is found.
 */
CommandCost EnsureNoTrainOnTrackBits(TileIndex tile, TrackBits track_bits)
{
	/* Value v is not safe in MP games, however, it is used to generate a local
	 * error message only (which may be different for different machines).
	 * Such a message does not affect MP synchronisation.
	 */
	Vehicle *v = VehicleFromPos(tile, VEH_TRAIN, &track_bits, &EnsureNoTrainOnTrackProc, true);
	if (v != nullptr) return CommandCost(STR_ERROR_TRAIN_IN_THE_WAY + v->type);
	return CommandCost();
}

void UpdateVehicleTileHash(Vehicle *v, bool remove)
{
	TileIndex old_hash_tile = v->hash_tile_current;
	TileIndex new_hash_tile;

	if (remove || HasBit(v->subtype, GVSF_VIRTUAL) || (v->tile == 0 && _settings_game.construction.freeform_edges)) {
		new_hash_tile = INVALID_TILE;
	} else {
		new_hash_tile = v->tile;
	}

	if (old_hash_tile == new_hash_tile) return;

	VehicleTypeTileHash &vhash = _vehicle_tile_hashes[v->type];

	/* Remove from the old position in the hash table */
	if (old_hash_tile != INVALID_TILE) {
		if (v->hash_tile_next != nullptr) v->hash_tile_next->hash_tile_prev = v->hash_tile_prev;
		if (v->hash_tile_prev != nullptr) {
			v->hash_tile_prev->hash_tile_next = v->hash_tile_next;
		} else {
			/* This was the first vehicle in the chain */
			if (v->hash_tile_next != nullptr) {
				vhash[old_hash_tile] = v->hash_tile_next->index;
			} else {
				vhash.erase(old_hash_tile);
			}
		}
	}

	/* Insert vehicle at beginning of the new position in the hash table */
	if (new_hash_tile != INVALID_TILE) {
		auto res = vhash.insert({ new_hash_tile, v->index });
		if (res.second) {
			/* Insert took place */
			v->hash_tile_next = nullptr;
			v->hash_tile_prev = nullptr;
		} else {
			/* Key already existed */
			Vehicle *next = Vehicle::Get(res.first->second);
			next->hash_tile_prev = v;
			v->hash_tile_next = next;
			v->hash_tile_prev = nullptr;
			res.first->second = v->index;
		}
	}

	/* Remember current hash tile */
	v->hash_tile_current = new_hash_tile;
}

bool ValidateVehicleTileHash(const Vehicle *v)
{
	if ((v->type == VEH_TRAIN && Train::From(v)->IsVirtual())
			|| (v->type == VEH_SHIP && HasBit(v->subtype, GVSF_VIRTUAL))
			|| (v->type == VEH_AIRCRAFT && v->tile == 0 && _settings_game.construction.freeform_edges)
			|| v->type >= VEH_COMPANY_END) {
		return v->hash_tile_current == INVALID_TILE;
	}

	if (v->hash_tile_current != v->tile) return false;

	auto iter = _vehicle_tile_hashes[v->type].find(v->hash_tile_current);
	if (iter == _vehicle_tile_hashes[v->type].end()) return false;

	for (const Vehicle *u = Vehicle::GetIfValid(iter->second); u != nullptr; u = u->hash_tile_next) {
		if (u == v) return true;
	}

	return false;
}

static Vehicle *_vehicle_viewport_hash[1 << (GEN_HASHX_BITS + GEN_HASHY_BITS)];

static void UpdateVehicleViewportHash(Vehicle *v, int x, int y)
{
	Vehicle **old_hash, **new_hash;
	int old_x = v->coord.left;
	int old_y = v->coord.top;

	new_hash = (x == INVALID_COORD) ? nullptr : &_vehicle_viewport_hash[GEN_HASH(x, y)];
	old_hash = (old_x == INVALID_COORD) ? nullptr : &_vehicle_viewport_hash[GEN_HASH(old_x, old_y)];

	if (old_hash == new_hash) return;

	/* remove from hash table? */
	if (old_hash != nullptr) {
		if (v->hash_viewport_next != nullptr) v->hash_viewport_next->hash_viewport_prev = v->hash_viewport_prev;
		*v->hash_viewport_prev = v->hash_viewport_next;
	}

	/* insert into hash table? */
	if (new_hash != nullptr) {
		v->hash_viewport_next = *new_hash;
		if (v->hash_viewport_next != nullptr) v->hash_viewport_next->hash_viewport_prev = &v->hash_viewport_next;
		v->hash_viewport_prev = new_hash;
		*new_hash = v;
	}
}

struct ViewportHashDeferredItem {
	Vehicle *v;
	int new_hash;
	int old_hash;
};
static std::vector<ViewportHashDeferredItem> _viewport_hash_deferred;

static void UpdateVehicleViewportHashDeferred(Vehicle *v, int x, int y)
{
	int old_x = v->coord.left;
	int old_y = v->coord.top;

	int new_hash = (x == INVALID_COORD) ? INVALID_COORD : GEN_HASH(x, y);
	int old_hash = (old_x == INVALID_COORD) ? INVALID_COORD : GEN_HASH(old_x, old_y);

	if (new_hash != old_hash) {
		_viewport_hash_deferred.push_back({ v, new_hash, old_hash });
	}
}

static void ProcessDeferredUpdateVehicleViewportHashes()
{
	for (const ViewportHashDeferredItem &item : _viewport_hash_deferred) {
		Vehicle *v = item.v;

		/* remove from hash table? */
		if (item.old_hash != INVALID_COORD) {
			if (v->hash_viewport_next != nullptr) v->hash_viewport_next->hash_viewport_prev = v->hash_viewport_prev;
			*v->hash_viewport_prev = v->hash_viewport_next;
		}

		/* insert into hash table? */
		if (item.new_hash != INVALID_COORD) {
			Vehicle **new_hash = &_vehicle_viewport_hash[item.new_hash];
			v->hash_viewport_next = *new_hash;
			if (v->hash_viewport_next != nullptr) v->hash_viewport_next->hash_viewport_prev = &v->hash_viewport_next;
			v->hash_viewport_prev = new_hash;
			*new_hash = v;
		}
	}
	_viewport_hash_deferred.clear();
}

void ResetVehicleHash()
{
	for (Vehicle *v : Vehicle::Iterate()) {
		v->hash_tile_next = nullptr;
		v->hash_tile_prev = nullptr;
		v->hash_tile_current = INVALID_TILE;
	}
	memset(_vehicle_viewport_hash, 0, sizeof(_vehicle_viewport_hash));
	for (VehicleTypeTileHash &vhash : _vehicle_tile_hashes) {
		vhash.clear();
	}
}

void ResetVehicleColourMap()
{
	for (Vehicle *v : Vehicle::Iterate()) { v->colourmap = PAL_NONE; }
}

/**
 * List of vehicles that should check for autoreplace this tick.
 * Mapping of vehicle -> leave depot immediately after autoreplace.
 */
static btree::btree_map<VehicleID, bool> _vehicles_to_autoreplace;

/**
 * List of vehicles that are issued for template replacement this tick.
 */
static btree::btree_set<VehicleID> _vehicles_to_templatereplace;

void InitializeVehicles()
{
	_vehicles_to_autoreplace.clear();
	ResetVehicleHash();
	ResetDisasterVehicleTargeting();
}

uint CountVehiclesInChain(const Vehicle *v)
{
	uint count = 0;
	do count++; while ((v = v->Next()) != nullptr);
	return count;
}

/**
 * Check if a vehicle is counted in num_engines in each company struct
 * @return true if the vehicle is counted in num_engines
 */
bool Vehicle::IsEngineCountable() const
{
	if (HasBit(this->subtype, GVSF_VIRTUAL)) return false;
	switch (this->type) {
		case VEH_AIRCRAFT: return Aircraft::From(this)->IsNormalAircraft(); // don't count plane shadows and helicopter rotors
		case VEH_TRAIN:
			return !this->IsArticulatedPart() && // tenders and other articulated parts
					!Train::From(this)->IsRearDualheaded(); // rear parts of multiheaded engines
		case VEH_ROAD: return RoadVehicle::From(this)->IsFrontEngine();
		case VEH_SHIP: return Ship::From(this)->IsPrimaryVehicle();
		default: return false; // Only count company buildable vehicles
	}
}

/**
 * Check whether Vehicle::engine_type has any meaning.
 * @return true if the vehicle has a usable engine type.
 */
bool Vehicle::HasEngineType() const
{
	switch (this->type) {
		case VEH_AIRCRAFT: return Aircraft::From(this)->IsNormalAircraft();
		case VEH_TRAIN:
		case VEH_ROAD:
		case VEH_SHIP: return true;
		default: return false;
	}
}

/**
 * Retrieves the engine of the vehicle.
 * @return Engine of the vehicle.
 * @pre HasEngineType() == true
 */
const Engine *Vehicle::GetEngine() const
{
	return Engine::Get(this->engine_type);
}

/**
 * Retrieve the NewGRF the vehicle is tied to.
 * This is the GRF providing the Action 3 for the engine type.
 * @return NewGRF associated to the vehicle.
 */
const GRFFile *Vehicle::GetGRF() const
{
	return this->GetEngine()->GetGRF();
}

/**
 * Retrieve the GRF ID of the NewGRF the vehicle is tied to.
 * This is the GRF providing the Action 3 for the engine type.
 * @return GRF ID of the associated NewGRF.
 */
uint32_t Vehicle::GetGRFID() const
{
	return this->GetEngine()->GetGRFID();
}

/**
 * Handle the pathfinding result, especially the lost status.
 * If the vehicle is now lost and wasn't previously fire an
 * event to the AIs and a news message to the user. If the
 * vehicle is not lost anymore remove the news message.
 * @param path_found Whether the vehicle has a path to its destination.
 */
void Vehicle::HandlePathfindingResult(bool path_found)
{
	if (path_found) {
		/* Route found, is the vehicle marked with "lost" flag? */
		if (!HasBit(this->vehicle_flags, VF_PATHFINDER_LOST)) return;

		/* Clear the flag as the PF's problem was solved. */
		ClrBit(this->vehicle_flags, VF_PATHFINDER_LOST);
		if (this->type == VEH_SHIP) {
			Ship::From(this)->lost_count = 0;
		}

		SetWindowWidgetDirty(WC_VEHICLE_VIEW, this->index, WID_VV_START_STOP);
		DirtyVehicleListWindowForVehicle(this);

		/* Delete the news item. */
		DeleteVehicleNews(this->index, AdviceType::VehicleLost);
		return;
	}

	if (!HasBit(this->vehicle_flags, VF_PATHFINDER_LOST)) {
		SetWindowWidgetDirty(WC_VEHICLE_VIEW, this->index, WID_VV_START_STOP);
		DirtyVehicleListWindowForVehicle(this);
	}

	/* Unbunching data is no longer valid. */
	this->ResetDepotUnbunching();

	if (this->type == VEH_SHIP) {
		SetBit(this->vehicle_flags, VF_PATHFINDER_LOST);
		if (Ship::From(this)->lost_count == 255) return;
		Ship::From(this)->lost_count++;
		if (Ship::From(this)->lost_count != 16) return;
	} else {
		/* Were we already lost? */
		if (HasBit(this->vehicle_flags, VF_PATHFINDER_LOST)) return;

		/* It is first time the problem occurred, set the "lost" flag. */
		SetBit(this->vehicle_flags, VF_PATHFINDER_LOST);
	}

	/* Notify user about the event. */
	AI::NewEvent(this->owner, new ScriptEventVehicleLost(this->index));
	if (_settings_client.gui.lost_vehicle_warn && this->owner == _local_company) {
		SetDParam(0, this->index);
		AddVehicleAdviceNewsItem(AdviceType::VehicleLost, STR_NEWS_VEHICLE_IS_LOST, this->index);
	}
}

/** Destroy all stuff that (still) needs the virtual functions to work properly */
void Vehicle::PreDestructor()
{
	if (CleaningPool()) return;

	SCOPE_INFO_FMT([this], "Vehicle::PreDestructor: {}", VehicleInfoDumper(this));

	if (Station::IsValidID(this->last_station_visited)) {
		Station *st = Station::Get(this->last_station_visited);
		st->loading_vehicles.erase(std::remove(st->loading_vehicles.begin(), st->loading_vehicles.end(), this), st->loading_vehicles.end());

		HideFillingPercent(&this->fill_percent_te_id);
		this->CancelReservation(INVALID_STATION, st);
		delete this->cargo_payment;
		dbg_assert(this->cargo_payment == nullptr); // cleared by ~CargoPayment
	}

	if (this->IsEngineCountable()) {
		GroupStatistics::CountEngine(this, -1);
		if (this->IsPrimaryVehicle()) GroupStatistics::CountVehicle(this, -1);
		GroupStatistics::UpdateAutoreplace(this->owner);

		if (this->owner == _local_company) InvalidateAutoreplaceWindow(this->engine_type, this->group_id);
		DeleteGroupHighlightOfVehicle(this);
		if (this->type == VEH_TRAIN) {
			extern void DeleteTraceRestrictSlotHighlightOfVehicle(const Vehicle *v);

			DeleteTraceRestrictSlotHighlightOfVehicle(this);
		}
	}

	Company::Get(this->owner)->freeunits[this->type].ReleaseID(this->unitnumber);

	if (this->type == VEH_AIRCRAFT && this->IsPrimaryVehicle()) {
		Aircraft *a = Aircraft::From(this);
		Station *st = GetTargetAirportIfValid(a);
		if (st != nullptr) {
			const auto &layout = st->airport.GetFTA()->layout;
			st->airport.blocks.Reset(layout[a->previous_pos].blocks | layout[a->pos].blocks);
		}
	}


	if (this->type == VEH_ROAD && this->IsPrimaryVehicle()) {
		RoadVehicle *v = RoadVehicle::From(this);
		if ((!(v->vehstatus & VS_CRASHED) && IsInsideMM(v->state, RVSB_IN_DT_ROAD_STOP, RVSB_IN_DT_ROAD_STOP_END)) || IsInsideMM(v->state, RVSB_IN_ROAD_STOP, RVSB_IN_ROAD_STOP_END)) {
			/* Leave the roadstop (bay or drive-through), when you have not already left it. */
			RoadStop::GetByTile(v->tile, GetRoadStopType(v->tile))->Leave(v);
		}

		ReleaseDisasterVehicleTargetingVehicle(this->index);
	}

	if (HasBit(this->vehicle_flags, VF_HAVE_SLOT)) {
		TraceRestrictRemoveVehicleFromAllSlots(this->index);
		ClrBit(this->vehicle_flags, VF_HAVE_SLOT);
	}
	if (this->type == VEH_TRAIN && HasBit(Train::From(this)->flags, VRF_PENDING_SPEED_RESTRICTION)) {
		_pending_speed_restriction_change_map.erase(this->index);
		ClrBit(Train::From(this)->flags, VRF_PENDING_SPEED_RESTRICTION);
	}

	if (this->Previous() == nullptr) {
		InvalidateWindowData(WC_VEHICLE_DEPOT, this->tile.base());
	}

	if (this->IsPrimaryVehicle()) {
		CloseWindowById(WC_VEHICLE_VIEW, this->index);
		CloseWindowById(WC_VEHICLE_ORDERS, this->index);
		CloseWindowById(WC_VEHICLE_REFIT, this->index);
		CloseWindowById(WC_VEHICLE_DETAILS, this->index);
		CloseWindowById(WC_VEHICLE_TIMETABLE, this->index);
		CloseWindowById(WC_SCHDISPATCH_SLOTS, this->index);
		CloseWindowById(WC_VEHICLE_CARGO_TYPE_LOAD_ORDERS, this->index);
		CloseWindowById(WC_VEHICLE_CARGO_TYPE_UNLOAD_ORDERS, this->index);
		SetWindowDirty(WC_COMPANY, this->owner);
		OrderBackup::ClearVehicle(this);
	}
	InvalidateWindowClassesData(GetWindowClassForVehicleType(this->type), 0);
	InvalidateWindowClassesData(WC_DEPARTURES_BOARD, 0);

	this->cargo.Truncate();
	DeleteVehicleOrders(this);
	DeleteDepotHighlightOfVehicle(this);

	StopGlobalFollowVehicle(this);

	/* sometimes, eg. for disaster vehicles, when company bankrupts, when removing crashed/flooded vehicles,
	 * it may happen that vehicle chain is deleted when visible */
	if (this->IsDrawn()) this->MarkAllViewportsDirty();
}

Vehicle::~Vehicle()
{
	if (CleaningPool()) {
		this->cargo.OnCleanPool();
		return;
	}

	if (this->type != VEH_EFFECT) InvalidateVehicleTickCaches();

	if (this->type == VEH_DISASTER) RemoveFromOtherVehicleTickCache(this);

	if (this->breakdowns_since_last_service) _vehicles_to_pay_repair.erase(this->index);

	if (this->type >= VEH_COMPANY_END) {
		/* sometimes, eg. for disaster vehicles, when company bankrupts, when removing crashed/flooded vehicles,
		 * it may happen that vehicle chain is deleted when visible.
		 * Do not redo this for vehicle types where it is done in PreDestructor(). */
		if (this->IsDrawn()) this->MarkAllViewportsDirty();
	}

	Vehicle *v = this->Next();
	this->SetNext(nullptr);

	delete v;

	if (this->type < VEH_COMPANY_END) UpdateVehicleTileHash(this, true);
	UpdateVehicleViewportHash(this, INVALID_COORD, 0);
	if (this->type != VEH_EFFECT) {
		DeleteVehicleNews(this->index);
		DeleteNewGRFInspectWindow(GetGrfSpecFeature(this->type), this->index);
	}
}

/**
 * Vehicle pool is about to be cleaned
 */
void Vehicle::PreCleanPool()
{
	_pending_speed_restriction_change_map.clear();
}

/**
 * Adds a vehicle to the list of vehicles that visited a depot this tick
 * @param *v vehicle to add
 */
void VehicleEnteredDepotThisTick(Vehicle *v)
{
	/* Template Replacement Setup stuff */
	if (GetTemplateIDByGroupIDRecursive(v->group_id) != INVALID_TEMPLATE) {
		/* Vehicle should stop in the depot if it was in 'stopping' state */
		_vehicles_to_templatereplace.insert(v->index);
	}

	/* Vehicle should stop in the depot if it was in 'stopping' state */
	_vehicles_to_autoreplace[v->index] = !(v->vehstatus & VS_STOPPED);

	/* We ALWAYS set the stopped state. Even when the vehicle does not plan on
	 * stopping in the depot, so we stop it to ensure that it will not reserve
	 * the path out of the depot before we might autoreplace it to a different
	 * engine. The new engine would not own the reserved path we store that we
	 * stopped the vehicle, so autoreplace can start it again */
	v->vehstatus |= VS_STOPPED;
}

template <typename T>
void CallVehicleOnNewDay(Vehicle *v)
{
	T::From(v)->T::OnNewDay();

	/* Vehicle::OnPeriodic is decoupled from Vehicle::OnNewDay at day lengths >= 8 */
	if (DayLengthFactor() < 8) T::From(v)->T::OnPeriodic();
}

/**
 * Increases the day counter for all vehicles and calls 1-day and 32-day handlers.
 * Each tick, it processes vehicles with "index % DAY_TICKS == _date_fract",
 * so each day, all vehicles are processes in DAY_TICKS steps.
 */
static void RunVehicleDayProc()
{
	if (_game_mode != GM_NORMAL) return;

	/* Run the day_proc for every DAY_TICKS vehicle starting at _date_fract. */
	Vehicle *v = nullptr;
	SCOPE_INFO_FMT([&v], "RunVehicleDayProc: {}", VehicleInfoDumper(v));
	for (size_t i = EconTime::CurDateFract(); i < Vehicle::GetPoolSize(); i += DAY_TICKS) {
		v = Vehicle::Get(i);
		if (v == nullptr) continue;

		/* Call the 32-day callback if needed */
		if ((v->day_counter & 0x1F) == 0 && v->HasEngineType() && (Engine::Get(v->engine_type)->callbacks_used & SGCU_VEHICLE_32DAY_CALLBACK) != 0) {
			uint16_t callback = GetVehicleCallback(CBID_VEHICLE_32DAY_CALLBACK, 0, 0, v->engine_type, v);
			if (callback != CALLBACK_FAILED) {
				if (HasBit(callback, 0)) {
					TriggerVehicle(v, VEHICLE_TRIGGER_CALLBACK_32); // Trigger vehicle trigger 10
				}

				/* After a vehicle trigger, the graphics and properties of the vehicle could change.
				 * Note: MarkDirty also invalidates the palette, which is the meaning of bit 1. So, nothing special there. */
				if (callback != 0) v->First()->MarkDirty();

				if (callback & ~3) ErrorUnknownCallbackResult(v->GetGRFID(), CBID_VEHICLE_32DAY_CALLBACK, callback);
			}
		}

		/* This is called once per day for each vehicle, but not in the first tick of the day */
		switch (v->type) {
			case VEH_TRAIN:
				CallVehicleOnNewDay<Train>(v);
				break;
			case VEH_ROAD:
				CallVehicleOnNewDay<RoadVehicle>(v);
				break;
			case VEH_SHIP:
				CallVehicleOnNewDay<Ship>(v);
				break;
			case VEH_AIRCRAFT:
				CallVehicleOnNewDay<Aircraft>(v);
				break;
			default:
				break;
		}
	}
}

/**
 * Increases the day counter for all vehicles and calls 1-day and 32-day handlers.
 * Each tick, it processes vehicles with "index % DAY_TICKS == _date_fract",
 * so each day, all vehicles are processes in DAY_TICKS steps.
 */
static void RunVehicleCalendarDayProc()
{
	if (_game_mode != GM_NORMAL) return;

	Vehicle *v = nullptr;
	SCOPE_INFO_FMT([&v], "RunVehicleCalendarDayProc: {}", VehicleInfoDumper(v));
	for (size_t i = CalTime::CurDateFract(); i < Vehicle::GetPoolSize(); i += DAY_TICKS) {
		v = Vehicle::Get(i);
		if (v == nullptr) continue;

		/* This is called once per day for each vehicle, but not in the first tick of the day */
		switch (v->type) {
			case VEH_TRAIN:
				AgeVehicle(v);
				break;
			case VEH_ROAD:
				if (v->IsFrontEngine()) AgeVehicle(v);
				break;
			case VEH_SHIP:
				if (static_cast<Ship *>(v)->IsPrimaryVehicle()) AgeVehicle(v);
				break;
			case VEH_AIRCRAFT:
				if (static_cast<Aircraft *>(v)->IsNormalAircraft()) AgeVehicle(v);
				break;
			default:
				break;
		}
	}
}

static void ShowAutoReplaceAdviceMessage(const CommandCost &res, const Vehicle *v)
{
	StringID error_message = res.GetErrorMessage();
	if (error_message == STR_ERROR_AUTOREPLACE_NOTHING_TO_DO || error_message == INVALID_STRING_ID) return;

	if (error_message == STR_ERROR_NOT_ENOUGH_CASH_REQUIRES_CURRENCY) error_message = STR_ERROR_AUTOREPLACE_MONEY_LIMIT;

	StringID message;
	if (error_message == STR_ERROR_TRAIN_TOO_LONG_AFTER_REPLACEMENT) {
		message = error_message;
	} else {
		message = STR_NEWS_VEHICLE_AUTORENEW_FAILED;
	}

	SetDParam(0, v->index);
	SetDParam(1, error_message);
	AddVehicleAdviceNewsItem(AdviceType::AutorenewFailed, message, v->index);
}

static std::vector<VehicleID> _train_news_too_heavy_this_tick;

void ShowTrainTooHeavyAdviceMessage(const Vehicle *v)
{
	if (find_index(_train_news_too_heavy_this_tick, v->index) < 0) {
		_train_news_too_heavy_this_tick.push_back(v->index);
		SetDParam(0, v->index);
		AddNewsItem(STR_ERROR_TRAIN_TOO_HEAVY, NewsType::Advice, NewsStyle::Small, {NewsFlag::InColour, NewsFlag::VehicleParam0},
				NewsReferenceType::Vehicle, v->index);
	}
}

bool _tick_caches_valid = false;
std::vector<Train *> _tick_train_front_cache;
std::vector<RoadVehicle *> _tick_road_veh_front_cache;
std::vector<Aircraft *> _tick_aircraft_front_cache;
std::vector<Ship *> _tick_ship_cache;
std::vector<Vehicle *> _tick_other_veh_cache;

std::vector<VehicleID> _remove_from_tick_effect_veh_cache;
btree::btree_set<VehicleID> _tick_effect_veh_cache;

void ClearVehicleTickCaches()
{
	_tick_train_front_cache.clear();
	_tick_road_veh_front_cache.clear();
	_tick_aircraft_front_cache.clear();
	_tick_ship_cache.clear();
	_tick_effect_veh_cache.clear();
	_remove_from_tick_effect_veh_cache.clear();
	_tick_other_veh_cache.clear();
}

void RemoveFromOtherVehicleTickCache(const Vehicle *v)
{
	for (auto &u : _tick_other_veh_cache) {
		if (u == v) u = nullptr;
	}
}

void RebuildVehicleTickCaches()
{
	ClearVehicleTickCaches();

	for (VehicleID i = 0; i < Vehicle::GetPoolSize(); i++) {
		Vehicle *v = Vehicle::Get(i);
		if (v == nullptr) continue;

#if OTTD_UPPER_TAGGED_PTR
		/* Avoid needing to de-reference v */
		uintptr_t ptr = _vehicle_pool.GetRaw(i);
		const VehicleType vtype = VehiclePoolOps::GetVehicleType(ptr);
		const bool is_front = !VehiclePoolOps::IsNonFrontVehiclePtr(ptr);
#else
		const VehicleType vtype = v->type;
		const bool is_front = (v->Previous() == nullptr);
#endif

		switch (vtype) {
			default:
				_tick_other_veh_cache.push_back(v);
				break;

			case VEH_TRAIN:
				if (is_front) _tick_train_front_cache.push_back(Train::From(v));
				break;

			case VEH_ROAD:
				if (is_front) _tick_road_veh_front_cache.push_back(RoadVehicle::From(v));
				break;

			case VEH_AIRCRAFT:
				if (is_front) _tick_aircraft_front_cache.push_back(Aircraft::From(v));
				break;

			case VEH_SHIP:
				if (is_front) _tick_ship_cache.push_back(Ship::From(v));
				break;

			case VEH_EFFECT:
				_tick_effect_veh_cache.insert(i);
				break;
		}
	}
	_tick_caches_valid = true;
}

void ValidateVehicleTickCaches()
{
	if (!_tick_caches_valid) return;

	std::vector<Train *> saved_tick_train_front_cache = std::move(_tick_train_front_cache);
	std::vector<RoadVehicle *> saved_tick_road_veh_front_cache = std::move(_tick_road_veh_front_cache);
	std::vector<Aircraft *> saved_tick_aircraft_front_cache = std::move(_tick_aircraft_front_cache);
	std::vector<Ship *> saved_tick_ship_cache = std::move(_tick_ship_cache);
	btree::btree_set<VehicleID> saved_tick_effect_veh_cache = std::move(_tick_effect_veh_cache);
	for (VehicleID id : _remove_from_tick_effect_veh_cache) {
		saved_tick_effect_veh_cache.erase(id);
	}
	std::vector<Vehicle *> saved_tick_other_veh_cache = std::move(_tick_other_veh_cache);
	saved_tick_other_veh_cache.erase(std::remove(saved_tick_other_veh_cache.begin(), saved_tick_other_veh_cache.end(), nullptr), saved_tick_other_veh_cache.end());

	RebuildVehicleTickCaches();

	assert(saved_tick_train_front_cache == saved_tick_train_front_cache);
	assert(saved_tick_road_veh_front_cache == _tick_road_veh_front_cache);
	assert(saved_tick_aircraft_front_cache == _tick_aircraft_front_cache);
	assert(saved_tick_ship_cache == _tick_ship_cache);
	assert(saved_tick_effect_veh_cache == _tick_effect_veh_cache);
	assert(saved_tick_other_veh_cache == _tick_other_veh_cache);
}

void VehicleTickCargoAging(Vehicle *v)
{
	if (v->vcache.cached_cargo_age_period != 0) {
		v->cargo_age_counter = std::min(v->cargo_age_counter, v->vcache.cached_cargo_age_period);
		if (--v->cargo_age_counter == 0) {
			v->cargo.AgeCargo();
			v->cargo_age_counter = v->vcache.cached_cargo_age_period;
		}
	}
}

void VehicleTickMotion(Vehicle *v, Vehicle *front)
{
	/* Do not play any sound when crashed */
	if (front->vehstatus & VS_CRASHED) return;

	/* Do not play any sound when in depot or tunnel */
	if (v->vehstatus & VS_HIDDEN) return;

	v->motion_counter += front->cur_speed;
	if (_settings_client.sound.vehicle && _settings_client.music.effect_vol != 0) {
		/* Play a running sound if the motion counter passes 256 (Do we not skip sounds?) */
		if (GB(v->motion_counter, 0, 8) < front->cur_speed) PlayVehicleSound(v, VSE_RUNNING);

		/* Play an alternating running sound every 16 ticks */
		if (GB(v->tick_counter, 0, 4) == 0) {
			/* Play running sound when speed > 0 and not braking */
			bool running = (front->cur_speed > 0) && !(front->vehstatus & (VS_STOPPED | VS_TRAIN_SLOWING));
			PlayVehicleSound(v, running ? VSE_RUNNING_16 : VSE_STOPPED_16);
		}
	}
}

void CallVehicleTicks()
{
	_vehicles_to_autoreplace.clear();
	_vehicles_to_templatereplace.clear();
	_vehicles_to_pay_repair.clear();
	_vehicles_to_sell.clear();

	_train_news_too_heavy_this_tick.clear();

	if (TickSkipCounter() == 0) RunVehicleDayProc();

	if (EconTime::UsingWallclockUnits() && !CalTime::IsCalendarFrozen() && CalTime::CurSubDateFract() == 0) {
		RunVehicleCalendarDayProc();
	}

	if (DayLengthFactor() >= 8 && _game_mode == GM_NORMAL) {
		/*
		 * Vehicle::OnPeriodic is decoupled from Vehicle::OnNewDay at day lengths >= 8
		 * Use a fixed interval of 512 ticks (unscaled) instead
		 */

		Vehicle *v = nullptr;
		SCOPE_INFO_FMT([&v], "CallVehicleTicks -> OnPeriodic: {}", VehicleInfoDumper(v));
		for (size_t i = (size_t)(_scaled_tick_counter & 0x1FF); i < Vehicle::GetPoolSize(); i += 0x200) {
			v = Vehicle::Get(i);
			if (v == nullptr) continue;

			/* This is called once per day for each vehicle, but not in the first tick of the day */
			switch (v->type) {
				case VEH_TRAIN:
					Train::From(v)->Train::OnPeriodic();
					break;
				case VEH_ROAD:
					RoadVehicle::From(v)->RoadVehicle::OnPeriodic();
					break;
				case VEH_SHIP:
					Ship::From(v)->Ship::OnPeriodic();
					break;
				case VEH_AIRCRAFT:
					Aircraft::From(v)->Aircraft::OnPeriodic();
					break;
				default:
					break;
			}
		}
	}

	RecordSyncEvent(NSRE_VEH_PERIODIC);

	{
		PerformanceMeasurer framerate(PFE_GL_ECONOMY);
		Station *si_st = nullptr;
		SCOPE_INFO_FMT([&si_st], "CallVehicleTicks: LoadUnloadStation: {}", StationInfoDumper(si_st));
		for (Station *st : Station::Iterate()) {
			si_st = st;
			LoadUnloadStation(st);
		}
	}

<<<<<<< HEAD
	RecordSyncEvent(NSRE_VEH_LOAD_UNLOAD);
=======
	for (Vehicle *v : Vehicle::Iterate()) {
		[[maybe_unused]] VehicleID vehicle_index = v->index;
>>>>>>> 70c9f396

	if (!_tick_caches_valid || HasChickenBit(DCBF_VEH_TICK_CACHE)) RebuildVehicleTickCaches();

	if (HasChickenBit(DCBF_WATER_REGION_CLEAR)) {
		DebugInvalidateAllWaterRegions();
	}
	if (HasChickenBit(DCBF_WATER_REGION_INIT_ALL)) {
		DebugInitAllWaterRegions();
	}

	Vehicle *v = nullptr;
	SCOPE_INFO_FMT([&v], "CallVehicleTicks: {}", VehicleInfoDumper(v));
	{
		for (VehicleID id : _remove_from_tick_effect_veh_cache) {
			_tick_effect_veh_cache.erase(id);
		}
		_remove_from_tick_effect_veh_cache.clear();
		for (VehicleID id : _tick_effect_veh_cache) {
			EffectVehicle *u = EffectVehicle::Get(id);
			v = u;
			u->EffectVehicle::Tick();
		}
	}
	if (!_tick_effect_veh_cache.empty()) RecordSyncEvent(NSRE_VEH_EFFECT);
	{
		PerformanceMeasurer framerate(PFE_GL_TRAINS);
		for (Train *front : _tick_train_front_cache) {
			v = front;
			if (!front->Train::Tick()) continue;
			for (Train *u = front; u != nullptr; u = u->Next()) {
				u->tick_counter++;
				VehicleTickCargoAging(u);
				if (u->IsEngine() && !((front->vehstatus & VS_STOPPED) && front->cur_speed == 0)) VehicleTickMotion(u, front);
			}
		}
	}
	RecordSyncEvent(NSRE_VEH_TRAIN);
	{
		PerformanceMeasurer framerate(PFE_GL_ROADVEHS);
		for (RoadVehicle *front : _tick_road_veh_front_cache) {
			v = front;
			if (!front->RoadVehicle::Tick()) continue;
			for (RoadVehicle *u = front; u != nullptr; u = u->Next()) {
				u->tick_counter++;
				VehicleTickCargoAging(u);
			}
			if (!(front->vehstatus & VS_STOPPED)) VehicleTickMotion(front, front);
		}
	}
	if (!_tick_road_veh_front_cache.empty()) RecordSyncEvent(NSRE_VEH_ROAD);
	{
		PerformanceMeasurer framerate(PFE_GL_AIRCRAFT);
		for (Aircraft *front : _tick_aircraft_front_cache) {
			v = front;
			if (!front->Aircraft::Tick()) continue;
			for (Aircraft *u = front; u != nullptr; u = u->Next()) {
				VehicleTickCargoAging(u);
			}
			if (!(front->vehstatus & VS_STOPPED)) VehicleTickMotion(front, front);
		}
	}
	if (!_tick_aircraft_front_cache.empty()) RecordSyncEvent(NSRE_VEH_AIR);
	{
		PerformanceMeasurer framerate(PFE_GL_SHIPS);
		for (Ship *s : _tick_ship_cache) {
			v = s;
			if (!s->Ship::Tick()) continue;
			for (Ship *u = s; u != nullptr; u = u->Next()) {
				VehicleTickCargoAging(u);
			}
			if (!(s->vehstatus & VS_STOPPED)) VehicleTickMotion(s, s);
		}
	}
	if (!_tick_ship_cache.empty()) RecordSyncEvent(NSRE_VEH_SHIP);
	{
		for (Vehicle *u : _tick_other_veh_cache) {
			if (!u) continue;
			v = u;
			u->Tick();
		}
	}
	v = nullptr;
	if (!_tick_other_veh_cache.empty()) RecordSyncEvent(NSRE_VEH_OTHER);

	/* Handle vehicles marked for immediate sale */
	Backup<CompanyID> sell_cur_company(_current_company, FILE_LINE);
	for (VehicleID index : _vehicles_to_sell) {
		Vehicle *v = Vehicle::Get(index);
		SCOPE_INFO_FMT([v], "CallVehicleTicks: sell: {}", VehicleInfoDumper(v));
		const bool is_train = (v->type == VEH_TRAIN);

		sell_cur_company.Change(v->owner);

		int x = v->x_pos;
		int y = v->y_pos;
		int z = v->z_pos;

		CommandCost cost = Command<CMD_SELL_VEHICLE>::Do(DoCommandFlag::Execute, v->index, SellVehicleFlags::SellChain, INVALID_CLIENT_ID);
		v = nullptr;
		if (!cost.Succeeded()) continue;

		if (IsLocalCompany() && cost.Succeeded()) {
			if (cost.GetCost() != 0) {
				ShowCostOrIncomeAnimation(x, y, z, cost.GetCost());
			}
		}

		if (is_train) _vehicles_to_templatereplace.erase(index);
		_vehicles_to_autoreplace.erase(index);
	}
	sell_cur_company.Restore();
	if (!_vehicles_to_sell.empty()) RecordSyncEvent(NSRE_VEH_SELL);

	/* do Template Replacement */
	Backup<CompanyID> tmpl_cur_company(_current_company, FILE_LINE);
	for (VehicleID index : _vehicles_to_templatereplace) {
		Train *t = Train::Get(index);

		SCOPE_INFO_FMT([t], "CallVehicleTicks: template replace: {}", VehicleInfoDumper(t));

		auto it = _vehicles_to_autoreplace.find(index);
		assert(it != _vehicles_to_autoreplace.end());
		if (it->second) t->vehstatus &= ~VS_STOPPED;
		_vehicles_to_autoreplace.erase(it);

		/* Store the position of the effect as the vehicle pointer will become invalid later */
		int x = t->x_pos;
		int y = t->y_pos;
		int z = t->z_pos;

		tmpl_cur_company.Change(t->owner);


		CommandCost res = Command<CMD_TEMPLATE_REPLACE_VEHICLE>::Do(DoCommandFlag::Execute, t->index);
		if (res.HasResultData()) {
			t = Train::Get(res.GetResultData());
		}
		const Company *c = Company::Get(_current_company);
		SubtractMoneyFromCompany(CommandCost(EXPENSES_NEW_VEHICLES, (Money)c->settings.engine_renew_money));
		CommandCost res2 = Command<CMD_AUTOREPLACE_VEHICLE>::Do(DoCommandFlag::Execute, t->index, true);
		if (res2.HasResultData()) {
			t = Train::Get(res2.GetResultData());
		}
		SubtractMoneyFromCompany(CommandCost(EXPENSES_NEW_VEHICLES, -(Money)c->settings.engine_renew_money));
		if (res2.Succeeded() || res.GetCost() == 0) res.AddCost(res2);

		if (!IsLocalCompany()) continue;

		if (res.GetCost() != 0) {
			ShowCostOrIncomeAnimation(x, y, z, res.GetCost());
		}

		if (res.Failed()) {
			ShowAutoReplaceAdviceMessage(res, t);
		}
	}
	tmpl_cur_company.Restore();
	if (!_vehicles_to_templatereplace.empty()) RecordSyncEvent(NSRE_VEH_TBTR);

	/* do Auto Replacement */
	Backup<CompanyID> cur_company(_current_company, FILE_LINE);
	for (auto &it : _vehicles_to_autoreplace) {
		v = Vehicle::Get(it.first);
		/* Autoreplace needs the current company set as the vehicle owner */
		cur_company.Change(v->owner);

		if (v->type == VEH_TRAIN) {
			assert(!_vehicles_to_templatereplace.count(v->index));
		}

		/* Start vehicle if we stopped them in VehicleEnteredDepotThisTick()
		 * We need to stop them between VehicleEnteredDepotThisTick() and here or we risk that
		 * they are already leaving the depot again before being replaced. */
		if (it.second) v->vehstatus &= ~VS_STOPPED;

		/* Store the position of the effect as the vehicle pointer will become invalid later */
		int x = v->x_pos;
		int y = v->y_pos;
		int z = v->z_pos;

		const Company *c = Company::Get(_current_company);
		SubtractMoneyFromCompany(CommandCost(EXPENSES_NEW_VEHICLES, (Money)c->settings.engine_renew_money));
		CommandCost res = Command<CMD_AUTOREPLACE_VEHICLE>::Do(DoCommandFlag::Execute, v->index, false);
		SubtractMoneyFromCompany(CommandCost(EXPENSES_NEW_VEHICLES, -(Money)c->settings.engine_renew_money));

		if (!IsLocalCompany()) continue;

		if (res.Succeeded()) {
			ShowCostOrIncomeAnimation(x, y, z, res.GetCost());
			continue;
		}

		ShowAutoReplaceAdviceMessage(res, v);
	}
	cur_company.Restore();
	if (!_vehicles_to_autoreplace.empty()) RecordSyncEvent(NSRE_VEH_AUTOREPLACE);

	Backup<CompanyID> repair_cur_company(_current_company, FILE_LINE);
	for (VehicleID index : _vehicles_to_pay_repair) {
		Vehicle *v = Vehicle::Get(index);
		SCOPE_INFO_FMT([v], "CallVehicleTicks: repair: {}", VehicleInfoDumper(v));

		ExpensesType type = INVALID_EXPENSES;
		_current_company = v->owner;
		switch (v->type) {
			case VEH_AIRCRAFT:
				type = EXPENSES_AIRCRAFT_RUN;
				break;

			case VEH_TRAIN:
				type = EXPENSES_TRAIN_RUN;
				break;

			case VEH_SHIP:
				type = EXPENSES_SHIP_RUN;
				break;

			case VEH_ROAD:
				type = EXPENSES_ROADVEH_RUN;
				break;

			default:
				NOT_REACHED();
		}
		dbg_assert(type != INVALID_EXPENSES);

		Money vehicle_new_value = v->GetEngine()->GetCost();

		// The static cast is to fix compilation on (old) MSVC as the overload for OverflowSafeInt operator / is ambiguous.
		Money repair_cost = (v->breakdowns_since_last_service * vehicle_new_value / static_cast<uint>(_settings_game.vehicle.repair_cost)) + 1;
		if (v->age > v->max_age) repair_cost <<= 1;
		CommandCost cost(type, repair_cost);
		v->First()->profit_this_year -= cost.GetCost() << 8;
		SubtractMoneyFromCompany(cost);
		ShowCostOrIncomeAnimation(v->x_pos, v->y_pos, v->z_pos, cost.GetCost());
		v->breakdowns_since_last_service = 0;
	}
	repair_cur_company.Restore();
	if (!_vehicles_to_pay_repair.empty()) RecordSyncEvent(NSRE_VEH_REPAIR);
	_vehicles_to_pay_repair.clear();
}

void RemoveVirtualTrainsOfUser(uint32_t user)
{
	if (!_tick_caches_valid || HasChickenBit(DCBF_VEH_TICK_CACHE)) RebuildVehicleTickCaches();

	Backup<CompanyID> cur_company(_current_company, FILE_LINE);
	for (const Train *front : _tick_train_front_cache) {
		if (front->IsVirtual() && front->motion_counter == user) {
			cur_company.Change(front->owner);
			Command<CMD_DELETE_VIRTUAL_TRAIN>::Post(front->index);
		}
	}
	cur_company.Restore();
}

/**
 * Add vehicle sprite for drawing to the screen.
 * @param v Vehicle to draw.
 */
static void DoDrawVehicle(const Vehicle *v)
{
	PaletteID pal = PAL_NONE;

	if (v->vehstatus & VS_DEFPAL) pal = (v->vehstatus & VS_CRASHED) ? PALETTE_CRASH : GetVehiclePalette(v);

	/* Check whether the vehicle shall be transparent due to the game state */
	bool shadowed = (v->vehstatus & (VS_SHADOW | VS_HIDDEN)) != 0;

	if (v->type == VEH_EFFECT) {
		/* Check whether the vehicle shall be transparent/invisible due to GUI settings.
		 * However, transparent smoke and bubbles look weird, so always hide them. */
		TransparencyOption to = EffectVehicle::From(v)->GetTransparencyOption();
		if (to != TO_INVALID && (IsTransparencySet(to) || IsInvisibilitySet(to))) return;
	}

	{
		Vehicle *v_mutable = const_cast<Vehicle *>(v);
		if (HasBit(v_mutable->vcache.cached_veh_flags, VCF_IMAGE_REFRESH) && v_mutable->cur_image_valid_dir != INVALID_DIR) {
			VehicleSpriteSeq seq;
			v_mutable->GetImage(v_mutable->cur_image_valid_dir, EIT_ON_MAP, &seq);
			v_mutable->sprite_seq = seq;
			v_mutable->UpdateSpriteSeqBound();
			ClrBit(v_mutable->vcache.cached_veh_flags, VCF_IMAGE_REFRESH);
		}
	}

	ViewportSortableSpriteSpecialFlags special_flags = IsDiagonalDirection(v->direction) ? VSSF_NONE : VSSSF_SORT_SPECIAL | VSSSF_SORT_DIAG_VEH;

	StartSpriteCombine();
	for (uint i = 0; i < v->sprite_seq.count; ++i) {
		PaletteID pal2 = v->sprite_seq.seq[i].pal;
		if (!pal2 || (v->vehstatus & VS_CRASHED)) pal2 = pal;
		AddSortableSpriteToDraw(v->sprite_seq.seq[i].sprite, pal2, v->x_pos + v->x_offs, v->y_pos + v->y_offs,
			v->x_extent, v->y_extent, v->z_extent, v->z_pos, shadowed, v->x_bb_offs, v->y_bb_offs, 0, nullptr, special_flags);
	}
	EndSpriteCombine();
}

struct ViewportHashBound {
	int xl, xu, yl, yu;
};

static const int VHB_BASE_MARGIN = 70;

static ViewportHashBound GetViewportHashBound(int l, int r, int t, int b, int x_margin, int y_margin) {
	int xl = (l - ((VHB_BASE_MARGIN + x_margin) * ZOOM_BASE)) >> (7 + ZOOM_BASE_SHIFT);
	int xu = (r + (x_margin * ZOOM_BASE))                     >> (7 + ZOOM_BASE_SHIFT);
	/* compare after shifting instead of before, so that lower bits don't affect comparison result */
	if (xu - xl < (1 << 6)) {
		xl &= 0x3F;
		xu &= 0x3F;
	} else {
		/* scan whole hash row */
		xl = 0;
		xu = 0x3F;
	}

	int yl = (t - ((VHB_BASE_MARGIN + y_margin) * ZOOM_BASE)) >> (6 + ZOOM_BASE_SHIFT);
	int yu = (b + (y_margin * ZOOM_BASE))                     >> (6 + ZOOM_BASE_SHIFT);
	/* compare after shifting instead of before, so that lower bits don't affect comparison result */
	if (yu - yl < (1 << 6)) {
		yl = (yl & 0x3F) << 6;
		yu = (yu & 0x3F) << 6;
	} else {
		/* scan whole column */
		yl = 0;
		yu = 0x3F << 6;
	}
	return { xl, xu, yl, yu };
};

template <bool update_vehicles>
void ViewportAddVehiclesIntl(DrawPixelInfo *dpi)
{
	/* The bounding rectangle */
	const int l = dpi->left;
	const int r = dpi->left + dpi->width;
	const int t = dpi->top;
	const int b = dpi->top + dpi->height;

	/* The hash area to scan */
	const ViewportHashBound vhb = GetViewportHashBound(l, r, t, b,
			update_vehicles ? MAX_VEHICLE_PIXEL_X - VHB_BASE_MARGIN : 0, update_vehicles ? MAX_VEHICLE_PIXEL_Y - VHB_BASE_MARGIN : 0);

	const int ul = l - (MAX_VEHICLE_PIXEL_X * ZOOM_BASE);
	const int ur = r + (MAX_VEHICLE_PIXEL_X * ZOOM_BASE);
	const int ut = t - (MAX_VEHICLE_PIXEL_Y * ZOOM_BASE);
	const int ub = b + (MAX_VEHICLE_PIXEL_Y * ZOOM_BASE);

	for (int y = vhb.yl;; y = (y + (1 << 6)) & (0x3F << 6)) {
		for (int x = vhb.xl;; x = (x + 1) & 0x3F) {
			const Vehicle *v = _vehicle_viewport_hash[x + y]; // already masked & 0xFFF

			while (v != nullptr) {
				if (v->IsDrawn()) {
					if (update_vehicles &&
							HasBit(v->vcache.cached_veh_flags, VCF_IMAGE_REFRESH) &&
							ul <= v->coord.right &&
							ut <= v->coord.bottom &&
							ur >= v->coord.left &&
							ub >= v->coord.top) {
						Vehicle *v_mutable = const_cast<Vehicle *>(v);
						switch (v->type) {
							case VEH_TRAIN:       Train::From(v_mutable)->UpdateImageStateUsingMapDirection(v_mutable->sprite_seq); break;
							case VEH_ROAD:  RoadVehicle::From(v_mutable)->UpdateImageStateUsingMapDirection(v_mutable->sprite_seq); break;
							case VEH_SHIP:         Ship::From(v_mutable)->UpdateImageStateUsingMapDirection(v_mutable->sprite_seq); break;
							case VEH_AIRCRAFT: Aircraft::From(v_mutable)->UpdateImageStateUsingMapDirection(v_mutable->sprite_seq); break;
							default: break;
						}
						v_mutable->UpdateSpriteSeqBound();
						v_mutable->UpdateViewportDeferred();
					}

					if (l <= v->coord.right &&
							t <= v->coord.bottom &&
							r >= v->coord.left &&
							b >= v->coord.top) {
						DoDrawVehicle(v);
					}
				}
				v = v->hash_viewport_next;
			}

			if (x == vhb.xu) break;
		}

		if (y == vhb.yu) break;
	}

	if (update_vehicles) ProcessDeferredUpdateVehicleViewportHashes();
}

/**
 * Add the vehicle sprites that should be drawn at a part of the screen.
 * @param dpi Rectangle being drawn.
 * @param update_vehicles Whether to update vehicles around drawing rectangle.
 */
void ViewportAddVehicles(DrawPixelInfo *dpi, bool update_vehicles)
{
	if (update_vehicles) {
		ViewportAddVehiclesIntl<true>(dpi);
	} else {
		ViewportAddVehiclesIntl<false>(dpi);
	}
}

void ViewportMapDrawVehicles(DrawPixelInfo *dpi, Viewport *vp)
{
	/* The save rectangle */
	const int l = vp->virtual_left;
	const int r = vp->virtual_left + vp->virtual_width;
	const int t = vp->virtual_top;
	const int b = vp->virtual_top + vp->virtual_height;

	/* The hash area to scan */
	const ViewportHashBound vhb = GetViewportHashBound(l, r, t, b, 0, 0);

	Blitter *blitter = BlitterFactory::GetCurrentBlitter();
	for (int y = vhb.yl;; y = (y + (1 << 6)) & (0x3F << 6)) {
		if (vp->map_draw_vehicles_cache.done_hash_bits[y >> 6] != UINT64_MAX) {
			for (int x = vhb.xl;; x = (x + 1) & 0x3F) {
				if (!HasBit(vp->map_draw_vehicles_cache.done_hash_bits[y >> 6], x)) {
					SetBit(vp->map_draw_vehicles_cache.done_hash_bits[y >> 6], x);
					const Vehicle *v = _vehicle_viewport_hash[x + y]; // already masked & 0xFFF

					while (v != nullptr) {
						if (!(v->vehstatus & (VS_HIDDEN | VS_UNCLICKABLE)) && (v->type != VEH_EFFECT)) {
							Point pt = { v->coord.left, v->coord.top };
							if (pt.x >= l && pt.x < r && pt.y >= t && pt.y < b) {
								const int pixel_x = UnScaleByZoomLower(pt.x - l, dpi->zoom);
								const int pixel_y = UnScaleByZoomLower(pt.y - t, dpi->zoom);
								const int pos = pixel_x + (pixel_y) * vp->width;
								SetBit(vp->map_draw_vehicles_cache.vehicle_pixels[pos / VP_BLOCK_BITS], pos % VP_BLOCK_BITS);
							}
						}
						v = v->hash_viewport_next;
					}
				}

				if (x == vhb.xu) break;
			}
		}

		if (y == vhb.yu) break;
	}

	/* The drawing rectangle */
	int mask = ScaleByZoom(-1, vp->zoom);
	const int dl = UnScaleByZoomLower(dpi->left - (vp->virtual_left & mask), dpi->zoom);
	const int dr = UnScaleByZoomLower(dpi->left + dpi->width - (vp->virtual_left & mask), dpi->zoom);
	const int dt = UnScaleByZoomLower(dpi->top - (vp->virtual_top & mask), dpi->zoom);
	const int db = UnScaleByZoomLower(dpi->top + dpi->height - (vp->virtual_top & mask), dpi->zoom);
	int y_ptr = vp->width * dt;
	for (int y = dt; y < db; y++, y_ptr += vp->width) {
		const uint row_start = static_cast<uint>(y_ptr + dl);
		const uint row_end = static_cast<uint>(y_ptr + dr);

		ViewPortBlockT ignore_mask = GetBitMaskSC<ViewPortBlockT>(0, row_start % VP_BLOCK_BITS);
		const ViewPortBlockT *ptr = vp->map_draw_vehicles_cache.vehicle_pixels.data() + (row_start / VP_BLOCK_BITS);
		for (uint block = row_start - (row_start % VP_BLOCK_BITS); block < row_end; block += VP_BLOCK_BITS, ignore_mask = 0, ptr++) {
			const ViewPortBlockT value = *ptr & ~ignore_mask;
			for (uint8_t bit : SetBitIterator(value)) {
				uint pos = block + bit;
				if (pos >= row_end) break;
				blitter->SetPixel32(dpi->dst_ptr, pos - row_start, y - dt, PC_WHITE, Colour(0xFC, 0xFC, 0xFC).data);
			}
		}
	}
}

/**
 * Find the vehicle close to the clicked coordinates.
 * @param vp Viewport clicked in.
 * @param x  X coordinate in the viewport.
 * @param y  Y coordinate in the viewport.
 * @return Closest vehicle, or \c nullptr if none found.
 */
Vehicle *CheckClickOnVehicle(const Viewport *vp, int x, int y)
{
	Vehicle *found = nullptr;
	uint dist, best_dist = UINT_MAX;

	if ((uint)(x -= vp->left) >= (uint)vp->width || (uint)(y -= vp->top) >= (uint)vp->height) return nullptr;

	x = ScaleByZoom(x, vp->zoom) + vp->virtual_left;
	y = ScaleByZoom(y, vp->zoom) + vp->virtual_top;

	/* The hash area to scan */
	const ViewportHashBound vhb = GetViewportHashBound(x, x, y, y, 0, 0);

	for (int hy = vhb.yl;; hy = (hy + (1 << 6)) & (0x3F << 6)) {
		for (int hx = vhb.xl;; hx = (hx + 1) & 0x3F) {
			Vehicle *v = _vehicle_viewport_hash[hx + hy]; // already masked & 0xFFF

			while (v != nullptr) {
				if (((v->vehstatus & VS_UNCLICKABLE) == 0) && v->IsDrawn() &&
					x >= v->coord.left && x <= v->coord.right &&
					y >= v->coord.top && y <= v->coord.bottom) {

					dist = std::max(
						abs(((v->coord.left + v->coord.right) >> 1) - x),
						abs(((v->coord.top + v->coord.bottom) >> 1) - y)
					);

					if (dist < best_dist) {
						found = v;
						best_dist = dist;
					}
				}
				v = v->hash_viewport_next;
			}

			if (hx == vhb.xu) break;
		}

		if (hy == vhb.yu) break;
	}

	return found;
}

/**
 * Decrease the value of a vehicle.
 * @param v %Vehicle to devaluate.
 */
void DecreaseVehicleValue(Vehicle *v)
{
	v->value -= v->value >> 8;
	SetWindowDirty(WC_VEHICLE_DETAILS, v->index);
}

/** The chances for the different types of vehicles to suffer from different types of breakdowns
 * The chance for a given breakdown type n is _breakdown_chances[vehtype][n] - _breakdown_chances[vehtype][n-1] */
static const uint8_t _breakdown_chances[4][4] = {
	{ //Trains:
		25,  ///< 10% chance for BREAKDOWN_CRITICAL.
		51,  ///< 10% chance for BREAKDOWN_EM_STOP.
		127, ///< 30% chance for BREAKDOWN_LOW_SPEED.
		255, ///< 50% chance for BREAKDOWN_LOW_POWER.
	},
	{ //Road Vehicles:
		51,  ///< 20% chance for BREAKDOWN_CRITICAL.
		76,  ///< 10% chance for BREAKDOWN_EM_STOP.
		153, ///< 30% chance for BREAKDOWN_LOW_SPEED.
		255, ///< 40% chance for BREAKDOWN_LOW_POWER.
	},
	{ //Ships:
		51,  ///< 20% chance for BREAKDOWN_CRITICAL.
		76,  ///< 10% chance for BREAKDOWN_EM_STOP.
		178, ///< 40% chance for BREAKDOWN_LOW_SPEED.
		255, ///< 30% chance for BREAKDOWN_LOW_POWER.
	},
	{ //Aircraft:
		178, ///< 70% chance for BREAKDOWN_AIRCRAFT_SPEED.
		229, ///< 20% chance for BREAKDOWN_AIRCRAFT_DEPOT.
		255, ///< 10% chance for BREAKDOWN_AIRCRAFT_EM_LANDING.
		255, ///< Aircraft have only 3 breakdown types, so anything above 0% here will cause a crash.
	},
};

/**
 * Determine the type of breakdown a vehicle will have.
 * Results are saved in breakdown_type and breakdown_severity.
 * @param v the vehicle in question.
 * @param r the random number to use. (Note that bits 0..6 are already used)
 */
void DetermineBreakdownType(Vehicle *v, uint32_t r) {
	/* if 'improved breakdowns' is off, just do the classic breakdown */
	if (!_settings_game.vehicle.improved_breakdowns) {
		v->breakdown_type = BREAKDOWN_CRITICAL;
		v->breakdown_severity = 40; //only used by aircraft (321 km/h)
		return;
	}
	uint8_t rand = GB(r, 8, 8);
	const uint8_t *breakdown_type_chance = _breakdown_chances[v->type];

	if (v->type == VEH_AIRCRAFT) {
		if (rand <= breakdown_type_chance[BREAKDOWN_AIRCRAFT_SPEED]) {
			v->breakdown_type = BREAKDOWN_AIRCRAFT_SPEED;
			/* all speed values here are 1/8th of the real max speed in km/h */
			uint8_t max_speed = std::max(1, std::min(v->vcache.cached_max_speed >> 3, 255));
			uint8_t min_speed = std::max(1, std::min(15 + (max_speed >> 2), v->vcache.cached_max_speed >> 4));
			v->breakdown_severity = min_speed + (((v->reliability + GB(r, 16, 16)) * (max_speed - min_speed)) >> 17);
		} else if (rand <= breakdown_type_chance[BREAKDOWN_AIRCRAFT_DEPOT]) {
			v->breakdown_type = BREAKDOWN_AIRCRAFT_DEPOT;
		} else if (rand <= breakdown_type_chance[BREAKDOWN_AIRCRAFT_EM_LANDING]) {
			/* emergency landings only happen when reliability < 87% */
			if (v->reliability < 0xDDDD) {
				v->breakdown_type = BREAKDOWN_AIRCRAFT_EM_LANDING;
			} else {
				/* try again */
				DetermineBreakdownType(v, Random());
			}
		} else {
			NOT_REACHED();
		}
		return;
	}

	if (rand <= breakdown_type_chance[BREAKDOWN_CRITICAL]) {
		v->breakdown_type = BREAKDOWN_CRITICAL;
	} else if (rand <= breakdown_type_chance[BREAKDOWN_EM_STOP]) {
		/* Non-front engines cannot have emergency stops */
		if (v->type == VEH_TRAIN && !(Train::From(v)->IsFrontEngine())) {
			return DetermineBreakdownType(v, Random());
		}
		v->breakdown_type = BREAKDOWN_EM_STOP;
		v->breakdown_delay >>= 2; //emergency stops don't last long (1/4 of normal)
	} else if (rand <= breakdown_type_chance[BREAKDOWN_LOW_SPEED]) {
		v->breakdown_type = BREAKDOWN_LOW_SPEED;
		/* average of random and reliability */
		uint16_t rand2 = (GB(r, 16, 16) + v->reliability) >> 1;
		uint16_t max_speed =
			(v->type == VEH_TRAIN) ?
			GetVehicleProperty(v, PROP_TRAIN_SPEED, RailVehInfo(v->engine_type)->max_speed) :
			(v->type == VEH_ROAD ) ?
			GetVehicleProperty(v, PROP_ROADVEH_SPEED, RoadVehInfo(v->engine_type)->max_speed) :
			(v->type == VEH_SHIP) ?
			GetVehicleProperty(v, PROP_SHIP_SPEED, ShipVehInfo(v->engine_type)->max_speed ) :
			GetVehicleProperty(v, PROP_AIRCRAFT_SPEED, AircraftVehInfo(v->engine_type)->max_speed);
		uint8_t min_speed = std::min(41, max_speed >> 2);
		/* we use the min() function here because we want to use the real value of max_speed for the min_speed calculation */
		max_speed = std::min<uint16_t>(max_speed, 255);
		v->breakdown_severity = Clamp((max_speed * rand2) >> 16, min_speed, max_speed);
	} else if (rand <= breakdown_type_chance[BREAKDOWN_LOW_POWER]) {
		v->breakdown_type = BREAKDOWN_LOW_POWER;
		/** within this type there are two possibilities: (50/50)
		 * power reduction (10-90%), or no power at all */
		if (GB(r, 7, 1)) {
			v->breakdown_severity = Clamp((GB(r, 16, 16) + v->reliability) >> 9, 26, 231);
		} else {
			v->breakdown_severity = 0;
		}
	} else {
		NOT_REACHED();
	}
}

void CheckVehicleBreakdown(Vehicle *v)
{
	int rel, rel_old;

	/* decrease reliability */
	if (!_settings_game.order.no_servicing_if_no_breakdowns ||
			_settings_game.difficulty.vehicle_breakdowns != 0) {
		v->reliability = rel = std::max((rel_old = v->reliability) - v->reliability_spd_dec, 0);
		if ((rel_old >> 8) != (rel >> 8)) SetWindowDirty(WC_VEHICLE_DETAILS, v->First()->index);
	}

	if (v->breakdown_ctr != 0 || (v->First()->vehstatus & VS_STOPPED) ||
			_settings_game.difficulty.vehicle_breakdowns < 1 ||
			v->First()->cur_speed < 5 || _game_mode == GM_MENU ||
			(v->type == VEH_AIRCRAFT && ((Aircraft*)v)->state != FLYING) ||
			(v->type == VEH_TRAIN && !(Train::From(v)->IsFrontEngine()) && !_settings_game.vehicle.improved_breakdowns)) {
		return;
	}

	uint32_t r = Random();

	/* increase chance of failure */
	int chance = v->breakdown_chance + 1;
	if (Chance16I(1, 25, r)) chance += 25;
	chance = ClampTo<uint8_t>(chance);
	v->breakdown_chance = chance;

	if (_settings_game.vehicle.improved_breakdowns) {
		if (v->type == VEH_TRAIN && Train::From(v)->IsMultiheaded()) {
			/* Dual engines have their breakdown chances reduced to 70% of the normal value */
			chance = chance * 7 / 10;
		}
		chance *= v->First()->breakdown_chance_factor;
		chance >>= 7;
	}
	/**
	 * Chance is (1 - reliability) * breakdown_setting * breakdown_chance / 10.
	 * breakdown_setting is scaled by 2 to support a value of 1/2 (setting value 64).
	 * Chance is (1 - reliability) * breakdown_scaling_x2 * breakdown_chance / 20.
	 *
	 * At 90% reliabilty, normal setting (2) and average breakdown_chance (128),
	 * a vehicle will break down (on average) every 100 days.
	 * This *should* mean that vehicles break down about as often as (or a little less than) they used to.
	 * However, because breakdowns are no longer by definition a complete stop,
	 * their impact will be significantly less.
	 */
	uint32_t r1 = Random();
	uint32_t breakdown_scaling_x2 = (_settings_game.difficulty.vehicle_breakdowns == 64) ? 1 : (_settings_game.difficulty.vehicle_breakdowns * 2);
	if ((uint32_t) (0xffff - v->reliability) * breakdown_scaling_x2 * chance > GB(r1, 0, 24) * 10 * 2) {
		uint32_t r2 = Random();
		v->breakdown_ctr = GB(r1, 24, 6) + 0xF;
		if (v->type == VEH_TRAIN) SetBit(Train::From(v)->First()->flags, VRF_CONSIST_BREAKDOWN);
		v->breakdown_delay = GB(r2, 0, 7) + 0x80;
		v->breakdown_chance = 0;
		DetermineBreakdownType(v, r2);
	}
}

/**
 * Handle all of the aspects of a vehicle breakdown
 * This includes adding smoke and sounds, and ending the breakdown when appropriate.
 * @return true iff the vehicle is stopped because of a breakdown
 * @note This function always returns false for aircraft, since these never stop for breakdowns
 */
bool Vehicle::HandleBreakdown()
{
	/* Possible states for Vehicle::breakdown_ctr
	 * 0  - vehicle is running normally
	 * 1  - vehicle is currently broken down
	 * 2  - vehicle is going to break down now
	 * >2 - vehicle is counting down to the actual breakdown event */
	switch (this->breakdown_ctr) {
		case 0:
			return false;

		case 2:
			this->breakdown_ctr = 1;

			if (this->breakdowns_since_last_service != 255) {
				this->breakdowns_since_last_service++;
			}

			if (this->type == VEH_AIRCRAFT) {
				this->MarkDirty();
				assert(this->breakdown_type <= BREAKDOWN_AIRCRAFT_EM_LANDING);
				/* Aircraft just need this flag, the rest is handled elsewhere */
				this->vehstatus |= VS_AIRCRAFT_BROKEN;
				if(this->breakdown_type == BREAKDOWN_AIRCRAFT_SPEED ||
						(this->current_order.IsType(OT_GOTO_DEPOT) &&
						(this->current_order.GetDepotOrderType() & ODTFB_BREAKDOWN) &&
						GetTargetAirportIfValid(Aircraft::From(this)) != nullptr)) return false;
				FindBreakdownDestination(Aircraft::From(this));
			} else if (this->type == VEH_TRAIN) {
				if (this->breakdown_type == BREAKDOWN_LOW_POWER ||
						this->First()->cur_speed <= ((this->breakdown_type == BREAKDOWN_LOW_SPEED) ? this->breakdown_severity : 0)) {
					switch (this->breakdown_type) {
						case BREAKDOWN_RV_CRASH:
							if (_settings_game.vehicle.improved_breakdowns) SetBit(Train::From(this)->flags, VRF_HAS_HIT_RV);
						/* FALL THROUGH */
						case BREAKDOWN_CRITICAL:
							if (!PlayVehicleSound(this, VSE_BREAKDOWN)) {
								SndPlayVehicleFx((_settings_game.game_creation.landscape != LandscapeType::Toyland) ? SND_10_BREAKDOWN_TRAIN_SHIP : SND_3A_BREAKDOWN_TRAIN_SHIP_TOYLAND, this);
							}
							if (!(this->vehstatus & VS_HIDDEN) && !EngInfo(this->engine_type)->misc_flags.Test(EngineMiscFlag::NoBreakdownSmoke) && this->breakdown_delay > 0) {
								EffectVehicle *u = CreateEffectVehicleRel(this, 4, 4, 5, EV_BREAKDOWN_SMOKE);
								if (u != nullptr) u->animation_state = this->breakdown_delay * 2;
							}
							/* Max Speed reduction*/
							if (_settings_game.vehicle.improved_breakdowns) {
								if (!HasBit(Train::From(this)->flags, VRF_NEED_REPAIR)) {
									SetBit(Train::From(this)->flags, VRF_NEED_REPAIR);
									Train::From(this)->critical_breakdown_count = 1;
								} else if (Train::From(this)->critical_breakdown_count != 255) {
									Train::From(this)->critical_breakdown_count++;
								}
								Train::From(this->First())->ConsistChanged(CCF_TRACK);
							}
						/* FALL THROUGH */
						case BREAKDOWN_EM_STOP:
							CheckBreakdownFlags(Train::From(this->First()));
							SetBit(Train::From(this->First())->flags, VRF_BREAKDOWN_STOPPED);
							break;
						case BREAKDOWN_BRAKE_OVERHEAT:
							CheckBreakdownFlags(Train::From(this->First()));
							SetBit(Train::From(this->First())->flags, VRF_BREAKDOWN_STOPPED);
							break;
						case BREAKDOWN_LOW_SPEED:
							CheckBreakdownFlags(Train::From(this->First()));
							SetBit(Train::From(this->First())->flags, VRF_BREAKDOWN_SPEED);
							break;
						case BREAKDOWN_LOW_POWER:
							SetBit(Train::From(this->First())->flags, VRF_BREAKDOWN_POWER);
							break;
						default: NOT_REACHED();
					}
					this->First()->MarkDirty();
					SetWindowDirty(WC_VEHICLE_VIEW, this->index);
					SetWindowDirty(WC_VEHICLE_DETAILS, this->index);
				} else {
					this->breakdown_ctr = 2; // wait until slowdown
					this->breakdowns_since_last_service--;
					SetBit(Train::From(this)->flags, VRF_BREAKDOWN_BRAKING);
					return false;
				}
				if ((!(this->vehstatus & VS_HIDDEN)) && (this->breakdown_type == BREAKDOWN_LOW_SPEED || this->breakdown_type == BREAKDOWN_LOW_POWER)
						&& !EngInfo(this->engine_type)->misc_flags.Test(EngineMiscFlag::NoBreakdownSmoke)) {
					EffectVehicle *u = CreateEffectVehicleRel(this, 0, 0, 2, EV_BREAKDOWN_SMOKE); //some grey clouds to indicate a broken engine
					if (u != nullptr) u->animation_state = 25;
				}
			} else {
				switch (this->breakdown_type) {
					case BREAKDOWN_CRITICAL:
						if (!PlayVehicleSound(this, VSE_BREAKDOWN)) {
							bool train_or_ship = this->type == VEH_TRAIN || this->type == VEH_SHIP;
							SndPlayVehicleFx((_settings_game.game_creation.landscape != LandscapeType::Toyland) ?
								(train_or_ship ? SND_10_BREAKDOWN_TRAIN_SHIP : SND_0F_BREAKDOWN_ROADVEHICLE) :
								(train_or_ship ? SND_3A_BREAKDOWN_TRAIN_SHIP_TOYLAND : SND_35_BREAKDOWN_ROADVEHICLE_TOYLAND), this);
						}
						if (!(this->vehstatus & VS_HIDDEN) && !EngInfo(this->engine_type)->misc_flags.Test(EngineMiscFlag::NoBreakdownSmoke) && this->breakdown_delay > 0) {
							EffectVehicle *u = CreateEffectVehicleRel(this, 4, 4, 5, EV_BREAKDOWN_SMOKE);
							if (u != nullptr) u->animation_state = this->breakdown_delay * 2;
						}
						if (_settings_game.vehicle.improved_breakdowns) {
							if (this->type == VEH_ROAD) {
								if (RoadVehicle::From(this)->critical_breakdown_count != 255) {
									RoadVehicle::From(this)->critical_breakdown_count++;
								}
							} else if (this->type == VEH_SHIP) {
								if (Ship::From(this)->critical_breakdown_count != 255) {
									Ship::From(this)->critical_breakdown_count++;
								}
							}
						}
					/* FALL THROUGH */
					case BREAKDOWN_EM_STOP:
						this->cur_speed = 0;
						break;
					case BREAKDOWN_LOW_SPEED:
					case BREAKDOWN_LOW_POWER:
						/* do nothing */
						break;
					default: NOT_REACHED();
				}
				if ((!(this->vehstatus & VS_HIDDEN)) &&
						(this->breakdown_type == BREAKDOWN_LOW_SPEED || this->breakdown_type == BREAKDOWN_LOW_POWER) &&
						!EngInfo(this->engine_type)->misc_flags.Test(EngineMiscFlag::NoBreakdownSmoke)) {
					/* Some gray clouds to indicate a broken RV */
					EffectVehicle *u = CreateEffectVehicleRel(this, 0, 0, 2, EV_BREAKDOWN_SMOKE);
					if (u != nullptr) u->animation_state = 25;
				}
				this->First()->MarkDirty();
				SetWindowDirty(WC_VEHICLE_VIEW, this->index);
				SetWindowDirty(WC_VEHICLE_DETAILS, this->index);
				return (this->breakdown_type == BREAKDOWN_CRITICAL || this->breakdown_type == BREAKDOWN_EM_STOP);
			}

			[[fallthrough]];
		case 1:
			/* Aircraft breakdowns end only when arriving at the airport */
			if (this->type == VEH_AIRCRAFT) return false;

			/* For trains this function is called twice per tick, so decrease v->breakdown_delay at half the rate */
			if ((this->tick_counter & (this->type == VEH_TRAIN ? 3 : 1)) == 0) {
				if (--this->breakdown_delay == 0) {
					this->breakdown_ctr = 0;
					if (this->type == VEH_TRAIN) {
						CheckBreakdownFlags(Train::From(this->First()));
						this->First()->MarkDirty();
						SetWindowDirty(WC_VEHICLE_VIEW, this->First()->index);
					} else {
						this->MarkDirty();
						SetWindowDirty(WC_VEHICLE_VIEW, this->index);
					}
				}
			}
			return (this->breakdown_type == BREAKDOWN_CRITICAL || this->breakdown_type == BREAKDOWN_EM_STOP ||
					this->breakdown_type == BREAKDOWN_RV_CRASH || this->breakdown_type == BREAKDOWN_BRAKE_OVERHEAT);

		default:
			if (!this->current_order.IsType(OT_LOADING)) this->breakdown_ctr--;
			return false;
	}
}

/**
 * Update economy age of a vehicle.
 * @param v Vehicle to update.
 */
void EconomyAgeVehicle(Vehicle *v)
{
	/* Stop if a virtual vehicle */
	if (HasBit(v->subtype, GVSF_VIRTUAL)) return;

	if (v->economy_age < EconTime::MAX_DATE.AsDelta()) {
		v->economy_age++;
		if (v->IsPrimaryVehicle() && v->economy_age == VEHICLE_PROFIT_MIN_AGE + 1) GroupStatistics::VehicleReachedMinAge(v);
	}
}

/**
 * Update age of a vehicle.
 * @param v Vehicle to update.
 */
void AgeVehicle(Vehicle *v)
{
	/* Stop if a virtual vehicle */
	if (HasBit(v->subtype, GVSF_VIRTUAL)) return;

	if (v->age < CalTime::MAX_DATE.AsDelta()) v->age++;

	if (!v->IsPrimaryVehicle() && (v->type != VEH_TRAIN || !Train::From(v)->IsEngine())) return;

	CalTime::DateDelta age = v->age - v->max_age;
	for (int i = 0; i <= 4; i++) {
		if (age == CalTime::DateAtStartOfYear(CalTime::Year{i}).AsDelta()) {
			v->reliability_spd_dec <<= 1;
			break;
		}
	}

	SetWindowDirty(WC_VEHICLE_DETAILS, v->index);

	/* Don't warn if warnings are disabled */
	if (!_settings_client.gui.old_vehicle_warn) return;

	/* Don't warn about vehicles which are non-primary (e.g., part of an articulated vehicle), don't belong to us, are crashed, or are stopped */
	if (v->Previous() != nullptr || v->owner != _local_company || (v->vehstatus & VS_CRASHED) != 0 || (v->vehstatus & VS_STOPPED) != 0) return;

	const Company *c = Company::Get(v->owner);
	/* Don't warn if a renew is active */
	if (c->settings.engine_renew && v->GetEngine()->company_avail.Any()) return;
	/* Don't warn if a replacement is active */
	if (EngineHasReplacementForCompany(c, v->engine_type, v->group_id)) return;

	StringID str;
	if (age == -DAYS_IN_LEAP_YEAR) {
		str = STR_NEWS_VEHICLE_IS_GETTING_OLD;
	} else if (age == 0) {
		str = STR_NEWS_VEHICLE_IS_GETTING_VERY_OLD;
	} else if (age > 0 && (age % DAYS_IN_LEAP_YEAR) == 0) {
		str = STR_NEWS_VEHICLE_IS_GETTING_VERY_OLD_AND;
	} else {
		return;
	}

	SetDParam(0, v->index);
	AddVehicleAdviceNewsItem(AdviceType::VehicleOld, str, v->index);
}

/**
 * Calculates how full a vehicle is.
 * @param front The front vehicle of the consist to check.
 * @param colour The string to show depending on if we are unloading or loading
 * @return A percentage of how full the Vehicle is.
 *         Percentages are rounded towards 50%, so that 0% and 100% are only returned
 *         if the vehicle is completely empty or full.
 *         This is useful for both display and conditional orders.
 */
uint8_t CalcPercentVehicleFilled(const Vehicle *front, StringID *colour)
{
	int count = 0;
	int max = 0;
	int cars = 0;
	int unloading = 0;
	bool loading = false;

	bool is_loading = front->current_order.IsType(OT_LOADING);

	/* The station may be nullptr when the (colour) string does not need to be set. */
	const Station *st = Station::GetIfValid(front->last_station_visited);
	assert(colour == nullptr || (st != nullptr && is_loading));

	bool order_no_load = is_loading && (front->current_order.GetLoadType() & OLFB_NO_LOAD);
	bool order_full_load = is_loading && (front->current_order.GetLoadType() & OLFB_FULL_LOAD);

	/* Count up max and used */
	for (const Vehicle *v = front; v != nullptr; v = v->Next()) {
		count += v->cargo.StoredCount();
		max += v->cargo_cap;
		if (v->cargo_cap != 0 && colour != nullptr) {
			unloading += HasBit(v->vehicle_flags, VF_CARGO_UNLOADING) ? 1 : 0;
			loading |= !order_no_load &&
					(order_full_load || st->goods[v->cargo_type].HasRating()) &&
					!HasBit(front->vehicle_flags, VF_LOADING_FINISHED) && !HasBit(front->vehicle_flags, VF_STOP_LOADING);
			cars++;
		}
	}

	if (colour != nullptr) {
		if (unloading == 0 && loading) {
			*colour = STR_PERCENT_UP;
		} else if (unloading == 0 && !loading) {
			*colour = STR_PERCENT_NONE;
		} else if (cars == unloading || !loading) {
			*colour = STR_PERCENT_DOWN;
		} else {
			*colour = STR_PERCENT_UP_DOWN;
		}
	}

	/* Train without capacity */
	if (max == 0) return 100;

	/* Return the percentage */
	if (count * 2 < max) {
		/* Less than 50%; round up, so that 0% means really empty. */
		return CeilDiv(count * 100, max);
	} else {
		/* More than 50%; round down, so that 100% means really full. */
		return (count * 100) / max;
	}
}

uint8_t CalcPercentVehicleFilledOfCargo(const Vehicle *front, CargoType cargo)
{
	int count = 0;
	int max = 0;

	/* Count up max and used */
	for (const Vehicle *v = front; v != nullptr; v = v->Next()) {
		if (v->cargo_type != cargo) continue;
		count += v->cargo.StoredCount();
		max += v->cargo_cap;
	}

	/* Train without capacity */
	if (max == 0) return 0;

	/* Return the percentage */
	if (count * 2 < max) {
		/* Less than 50%; round up, so that 0% means really empty. */
		return CeilDiv(count * 100, max);
	} else {
		/* More than 50%; round down, so that 100% means really full. */
		return (count * 100) / max;
	}
}

/**
 * Vehicle entirely entered the depot, update its status, orders, vehicle windows, service it, etc.
 * @param v Vehicle that entered a depot.
 */
void VehicleEnterDepot(Vehicle *v)
{
	/* Always work with the front of the vehicle */
	dbg_assert(v == v->First());

	switch (v->type) {
		case VEH_TRAIN: {
			Train *t = Train::From(v);
			/* Clear path reservation */
			SetDepotReservation(t->tile, false);
			if (_settings_client.gui.show_track_reservation) MarkTileDirtyByTile(t->tile, VMDF_NOT_MAP_MODE);

			UpdateSignalsOnSegment(t->tile, INVALID_DIAGDIR, t->owner);
			t->wait_counter = 0;
			t->force_proceed = TFP_NONE;
			ClrBit(t->flags, VRF_TOGGLE_REVERSE);
			t->ConsistChanged(CCF_ARRANGE);
			t->reverse_distance = 0;
			t->UpdateTrainSpeedAdaptationLimit(0);
			t->lookahead.reset();
			if (!(t->vehstatus & VS_CRASHED)) {
				t->crash_anim_pos = 0;
			}
			break;
		}

		case VEH_ROAD:
			break;

		case VEH_SHIP: {
			Ship *ship = Ship::From(v);
			ship->state = TRACK_BIT_DEPOT;
			ship->UpdateCache();
			ship->UpdateViewport(true, true);
			SetWindowDirty(WC_VEHICLE_DEPOT, v->tile.base());
			break;
		}

		case VEH_AIRCRAFT:
			HandleAircraftEnterHangar(Aircraft::From(v));
			break;
		default: NOT_REACHED();
	}
	SetWindowDirty(WC_VEHICLE_VIEW, v->index);
	DirtyVehicleListWindowForVehicle(v);

	if (v->type != VEH_TRAIN) {
		/* Trains update the vehicle list when the first unit enters the depot and calls VehicleEnterDepot() when the last unit enters.
		 * We only increase the number of vehicles when the first one enters, so we will not need to search for more vehicles in the depot */
		InvalidateWindowData(WC_VEHICLE_DEPOT, v->tile.base());
	}
	SetWindowDirty(WC_VEHICLE_DEPOT, v->tile.base());

	v->vehstatus |= VS_HIDDEN;
	v->UpdateIsDrawn();
	v->cur_speed = 0;

	VehicleServiceInDepot(v);

	/* After a vehicle trigger, the graphics and properties of the vehicle could change. */
	TriggerVehicle(v, VEHICLE_TRIGGER_DEPOT);
	v->MarkDirty();

	InvalidateWindowData(WC_VEHICLE_VIEW, v->index);

	if (v->current_order.IsType(OT_GOTO_DEPOT)) {
		SetWindowDirty(WC_VEHICLE_VIEW, v->index);

		const Order *real_order = v->GetOrder(v->cur_real_order_index);

		/* Test whether we are heading for this depot. If not, do nothing.
		 * Note: The target depot for nearest-/manual-depot-orders is only updated on junctions, but we want to accept every depot. */
		if ((v->current_order.GetDepotOrderType() & ODTFB_PART_OF_ORDERS) &&
				real_order != nullptr && !(real_order->GetDepotActionType() & ODATFB_NEAREST_DEPOT) &&
				(v->type == VEH_AIRCRAFT ? v->current_order.GetDestination() != GetStationIndex(v->tile) : v->dest_tile != v->tile)) {
			/* We are heading for another depot, keep driving. */
			return;
		}

		/* Test whether we are heading for this depot. If not, do nothing. */
		if ((v->current_order.GetDepotExtraFlags() & ODEFB_SPECIFIC) &&
				(v->type == VEH_AIRCRAFT ? v->current_order.GetDestination() != GetStationIndex(v->tile) : v->dest_tile != v->tile)) {
			/* We are heading for another depot, keep driving. */
			return;
		}

		if (v->current_order.GetDepotActionType() & ODATFB_SELL) {
			_vehicles_to_sell.insert(v->index);
			return;
		}

		if (v->current_order.IsRefit()) {
			Backup<CompanyID> cur_company(_current_company, v->owner, FILE_LINE);
			CommandCost cost = Command<CMD_REFIT_VEHICLE>::Do(DoCommandFlag::Execute, v->index, v->current_order.GetRefitCargo(), 0xFF, false, false, 0);
			cur_company.Restore();

			if (cost.Failed()) {
				_vehicles_to_autoreplace[v->index] = false;
				if (v->owner == _local_company) {
					/* Notify the user that we stopped the vehicle */
					SetDParam(0, v->index);
					AddVehicleAdviceNewsItem(AdviceType::RefitFailed, STR_NEWS_ORDER_REFIT_FAILED, v->index);
				}
			} else if (cost.GetCost() != 0) {
				v->profit_this_year -= cost.GetCost() << 8;
				if (v->owner == _local_company) {
					ShowCostOrIncomeAnimation(v->x_pos, v->y_pos, v->z_pos, cost.GetCost());
				}
			}
		}

		/* Handle the ODTFB_PART_OF_ORDERS case. If there is a timetabled wait time, hold the train, otherwise skip to the next order.
		Note that if there is a only a travel_time, but no wait_time defined for the order, and the train arrives to the depot sooner as scheduled,
		he doesn't wait in it, as it would in stations. Thus, the original behaviour is maintained if there's no defined wait_time.*/
		if (v->current_order.GetDepotOrderType() & ODTFB_PART_OF_ORDERS) {
			v->DeleteUnreachedImplicitOrders();
			UpdateVehicleTimetable(v, true);
			if (v->current_order.IsWaitTimetabled() && !(v->current_order.GetDepotActionType() & ODATFB_HALT)) {
				v->current_order.MakeWaiting();
				v->current_order.SetNonStopType(ONSF_NO_STOP_AT_ANY_STATION);
				return;
			} else {
				v->IncrementImplicitOrderIndex();
			}
		}

		if (v->current_order.GetDepotActionType() & ODATFB_HALT) {
			/* Vehicles are always stopped on entering depots. Do not restart this one. */
			_vehicles_to_autoreplace[v->index] = false;
			/* Invalidate last_loading_station. As the link from the station
			 * before the stop to the station after the stop can't be predicted
			 * we shouldn't construct it when the vehicle visits the next stop. */
			v->last_loading_station = INVALID_STATION;
			ClrBit(v->vehicle_flags, VF_LAST_LOAD_ST_SEP);

			/* Clear unbunching data. */
			v->ResetDepotUnbunching();

			/* Announce that the vehicle is waiting to players and AIs. */
			if (v->owner == _local_company) {
				SetDParam(0, v->index);
				AddVehicleAdviceNewsItem(AdviceType::VehicleWaiting, STR_NEWS_TRAIN_IS_WAITING + v->type, v->index);
			}
			AI::NewEvent(v->owner, new ScriptEventVehicleWaitingInDepot(v->index));
		}

		/* If we've entered our unbunching depot, record the round trip duration. */
		if (v->current_order.GetDepotActionType() & ODATFB_UNBUNCH && v->unbunch_state != nullptr && v->unbunch_state->depot_unbunching_last_departure != INVALID_STATE_TICKS) {
			Ticks measured_round_trip = (_state_ticks - v->unbunch_state->depot_unbunching_last_departure).AsTicks();
			Ticks &rtt = v->unbunch_state->round_trip_time;
			if (rtt == 0) {
				/* This might be our first round trip. */
				rtt = measured_round_trip;
			} else {
				/* If we have a previous trip, smooth the effects of outlier trip calculations caused by jams or other interference. */
				rtt = Clamp(measured_round_trip, (rtt / 2), ClampTo<Ticks>(rtt * 2));
			}
		}

		v->current_order.MakeDummy();
	}
}

/**
 * Update the vehicle on the viewport, updating the right hash and setting the
 *  new coordinates.
 * @param dirty Mark the (new and old) coordinates of the vehicle as dirty.
 */
void Vehicle::UpdateViewport(bool dirty)
{
	/* Skip updating sprites on dedicated servers without screen */
	if (IsHeadless()) return;

	Rect new_coord = ConvertRect<Rect16, Rect>(this->sprite_seq_bounds);

	Point pt = RemapCoords(this->x_pos + this->x_offs, this->y_pos + this->y_offs, this->z_pos);
	new_coord.left   += pt.x;
	new_coord.top    += pt.y;
	new_coord.right  += pt.x + 2 * ZOOM_BASE;
	new_coord.bottom += pt.y + 2 * ZOOM_BASE;

	UpdateVehicleViewportHash(this, new_coord.left, new_coord.top);

	Rect old_coord = this->coord;
	this->coord = new_coord;

	if (dirty) {
		if (old_coord.left == INVALID_COORD) {
			this->MarkAllViewportsDirty();
		} else {
			::MarkAllViewportsDirty(
					std::min(old_coord.left,   this->coord.left),
					std::min(old_coord.top,    this->coord.top),
					std::max(old_coord.right,  this->coord.right),
					std::max(old_coord.bottom, this->coord.bottom),
					VMDF_NOT_LANDSCAPE | (this->type != VEH_EFFECT ? VMDF_NONE : VMDF_NOT_MAP_MODE)
			);
		}
	}
}

void Vehicle::UpdateViewportDeferred()
{
	Rect new_coord = ConvertRect<Rect16, Rect>(this->sprite_seq_bounds);

	Point pt = RemapCoords(this->x_pos + this->x_offs, this->y_pos + this->y_offs, this->z_pos);
	new_coord.left   += pt.x;
	new_coord.top    += pt.y;
	new_coord.right  += pt.x + 2 * ZOOM_BASE;
	new_coord.bottom += pt.y + 2 * ZOOM_BASE;

	UpdateVehicleViewportHashDeferred(this, new_coord.left, new_coord.top);

	this->coord = new_coord;
}

/**
 * Update the position of the vehicle, and update the viewport.
 */
void Vehicle::UpdatePositionAndViewport()
{
	this->UpdatePosition();
	this->UpdateViewport(true);
}

/**
 * Marks viewports dirty where the vehicle's image is.
 */
void Vehicle::MarkAllViewportsDirty() const
{
	::MarkAllViewportsDirty(this->coord.left, this->coord.top, this->coord.right, this->coord.bottom, VMDF_NOT_LANDSCAPE | (this->type != VEH_EFFECT ? VMDF_NONE : VMDF_NOT_MAP_MODE));
}

VehicleOrderID Vehicle::GetFirstWaitingLocation(bool require_wait_timetabled) const
{
	for (int i = 0; i < this->GetNumOrders(); ++i) {
		const Order* order = this->GetOrder(i);

		if (order->IsWaitTimetabled() && !order->IsType(OT_IMPLICIT) && !order->IsType(OT_CONDITIONAL)) {
			return i;
		}
		if (order->IsType(OT_GOTO_STATION)) {
			return (order->IsWaitTimetabled() || !require_wait_timetabled) ? i : INVALID_VEH_ORDER_ID;
		}
	}
	return INVALID_VEH_ORDER_ID;
}

/**
 * Get position information of a vehicle when moving one pixel in the direction it is facing
 * @param v Vehicle to move
 * @return Position information after the move
 */
GetNewVehiclePosResult GetNewVehiclePos(const Vehicle *v)
{
	static const int8_t _delta_coord[16] = {
		-1,-1,-1, 0, 1, 1, 1, 0, /* x */
		-1, 0, 1, 1, 1, 0,-1,-1, /* y */
	};

	int x = v->x_pos + _delta_coord[v->direction];
	int y = v->y_pos + _delta_coord[v->direction + 8];

	GetNewVehiclePosResult gp;
	gp.x = x;
	gp.y = y;
	gp.old_tile = v->tile;
	gp.new_tile = TileVirtXY(x, y);
	return gp;
}

static const Direction _new_direction_table[] = {
	DIR_N,  DIR_NW, DIR_W,
	DIR_NE, DIR_SE, DIR_SW,
	DIR_E,  DIR_SE, DIR_S
};

Direction GetDirectionTowards(const Vehicle *v, int x, int y)
{
	int i = 0;

	if (y >= v->y_pos) {
		if (y != v->y_pos) i += 3;
		i += 3;
	}

	if (x >= v->x_pos) {
		if (x != v->x_pos) i++;
		i++;
	}

	Direction dir = v->direction;

	DirDiff dirdiff = DirDifference(_new_direction_table[i], dir);
	if (dirdiff == DIRDIFF_SAME) return dir;
	return ChangeDir(dir, dirdiff > DIRDIFF_REVERSE ? DIRDIFF_45LEFT : DIRDIFF_45RIGHT);
}

/**
 * Call the tile callback function for a vehicle entering a tile
 * @param v    Vehicle entering the tile
 * @param tile Tile entered
 * @param x    X position
 * @param y    Y position
 * @return Some meta-data over the to be entered tile.
 * @see VehicleEnterTileStatus to see what the bits in the return value mean.
 */
VehicleEnterTileStatus VehicleEnterTile(Vehicle *v, TileIndex tile, int x, int y)
{
	return _tile_type_procs[GetTileType(tile)]->vehicle_enter_tile_proc(v, tile, x, y);
}

/**
 * Find first unused unit number.
 * This does not mark the unit number as used.
 * @returns First unused unit number.
 */
UnitID FreeUnitIDGenerator::NextID() const
{
	for (auto it = std::begin(this->used_bitmap); it != std::end(this->used_bitmap); ++it) {
		BitmapStorage available = ~(*it);
		if (available == 0) continue;
		return static_cast<UnitID>(std::distance(std::begin(this->used_bitmap), it) * BITMAP_SIZE + FindFirstBit(available) + 1);
	}
	return static_cast<UnitID>(this->used_bitmap.size() * BITMAP_SIZE + 1);
}

/**
 * Use a unit number. If the unit number is not valid it is ignored.
 * @param index Unit number to use.
 * @returns Unit number used.
 */
UnitID FreeUnitIDGenerator::UseID(UnitID index)
{
	if (index == 0 || index == UINT16_MAX) return index;

	index--;

	size_t slot = index / BITMAP_SIZE;
	if (slot >= this->used_bitmap.size()) this->used_bitmap.resize(slot + 1);
	SetBit(this->used_bitmap[index / BITMAP_SIZE], index % BITMAP_SIZE);

	return index + 1;
}

/**
 * Release a unit number. If the unit number is not valid it is ignored.
 * @param index Unit number to release.
 */
void FreeUnitIDGenerator::ReleaseID(UnitID index)
{
	if (index == 0 || index == UINT16_MAX) return;

	index--;

	assert(index / BITMAP_SIZE < this->used_bitmap.size());
	ClrBit(this->used_bitmap[index / BITMAP_SIZE], index % BITMAP_SIZE);
}

/**
 * Get an unused unit number for a vehicle (if allowed).
 * @param type Type of vehicle
 * @return A unused unit number for the given type of vehicle if it is allowed to build one, else \c UINT16_MAX.
 */
UnitID GetFreeUnitNumber(VehicleType type)
{
	/* Check whether it is allowed to build another vehicle. */
	uint max_veh;
	switch (type) {
		case VEH_TRAIN:    max_veh = _settings_game.vehicle.max_trains;   break;
		case VEH_ROAD:     max_veh = _settings_game.vehicle.max_roadveh;  break;
		case VEH_SHIP:     max_veh = _settings_game.vehicle.max_ships;    break;
		case VEH_AIRCRAFT: max_veh = _settings_game.vehicle.max_aircraft; break;
		default: NOT_REACHED();
	}

	const Company *c = Company::Get(_current_company);
	if (c->group_all[type].num_vehicle >= max_veh) return UINT16_MAX; // Currently already at the limit, no room to make a new one.

	return c->freeunits[type].NextID();
}


/**
 * Check whether we can build infrastructure for the given
 * vehicle type. This to disable building stations etc. when
 * you are not allowed/able to have the vehicle type yet.
 * @param type the vehicle type to check this for
 * @return true if there is any reason why you may build
 *         the infrastructure for the given vehicle type
 */
bool CanBuildVehicleInfrastructure(VehicleType type, uint8_t subtype)
{
	assert(IsCompanyBuildableVehicleType(type));

	if (!Company::IsValidID(_local_company)) return false;

	UnitID max;
	switch (type) {
		case VEH_TRAIN:
			if (!HasAnyRailTypesAvail(_local_company)) return false;
			max = _settings_game.vehicle.max_trains;
			break;
		case VEH_ROAD:
			if (!HasAnyRoadTypesAvail(_local_company, (RoadTramType)subtype)) return false;
			max = _settings_game.vehicle.max_roadveh;
			break;
		case VEH_SHIP:     max = _settings_game.vehicle.max_ships; break;
		case VEH_AIRCRAFT: max = _settings_game.vehicle.max_aircraft; break;
		default: NOT_REACHED();
	}

	/* We can build vehicle infrastructure when we may build the vehicle type */
	if (max > 0) {
		/* Can we actually build the vehicle type? */
		for (const Engine *e : Engine::IterateType(type)) {
			if (type == VEH_ROAD && GetRoadTramType(e->u.road.roadtype) != (RoadTramType)subtype) continue;
			if (e->company_avail.Test(_local_company)) return true;
		}
		return false;
	}

	/* We should be able to build infrastructure when we have the actual vehicle type */
	for (const Vehicle *v : Vehicle::IterateType(type)) {
		if (type == VEH_ROAD && GetRoadTramType(RoadVehicle::From(v)->roadtype) != (RoadTramType)subtype) continue;
		if (v->owner == _local_company) return true;
	}

	return false;
}


/**
 * Determines the #LiveryScheme for a vehicle.
 * @param engine_type Engine of the vehicle.
 * @param parent_engine_type Engine of the front vehicle, #INVALID_ENGINE if vehicle is at front itself.
 * @param v the vehicle, \c nullptr if in purchase list etc.
 * @return livery scheme to use.
 */
LiveryScheme GetEngineLiveryScheme(EngineID engine_type, EngineID parent_engine_type, const Vehicle *v)
{
	CargoType cargo_type = v == nullptr ? INVALID_CARGO : v->cargo_type;
	const Engine *e = Engine::Get(engine_type);
	switch (e->type) {
		default: NOT_REACHED();
		case VEH_TRAIN:
			if (v != nullptr && parent_engine_type != INVALID_ENGINE && (UsesWagonOverride(v) || (v->IsArticulatedPart() && e->u.rail.railveh_type != RAILVEH_WAGON))) {
				/* Wagonoverrides use the colour scheme of the front engine.
				 * Articulated parts use the colour scheme of the first part. (Not supported for articulated wagons) */
				engine_type = parent_engine_type;
				e = Engine::Get(engine_type);
				/* Note: Luckily cargo_type is not needed for engines */
			}

			if (!IsValidCargoType(cargo_type)) cargo_type = e->GetDefaultCargoType();
			if (!IsValidCargoType(cargo_type)) cargo_type = GetCargoTypeByLabel(CT_GOODS); // The vehicle does not carry anything, let's pick some freight cargo
			assert(IsValidCargoType(cargo_type));
			if (e->u.rail.railveh_type == RAILVEH_WAGON) {
				if (!CargoSpec::Get(cargo_type)->is_freight) {
					if (parent_engine_type == INVALID_ENGINE) {
						return LS_PASSENGER_WAGON_STEAM;
					} else {
						bool is_mu = EngInfo(parent_engine_type)->misc_flags.Test(EngineMiscFlag::RailIsMU);
						switch (RailVehInfo(parent_engine_type)->engclass) {
							default: NOT_REACHED();
							case EC_STEAM:    return LS_PASSENGER_WAGON_STEAM;
							case EC_DIESEL:   return is_mu ? LS_DMU : LS_PASSENGER_WAGON_DIESEL;
							case EC_ELECTRIC: return is_mu ? LS_EMU : LS_PASSENGER_WAGON_ELECTRIC;
							case EC_MONORAIL: return LS_PASSENGER_WAGON_MONORAIL;
							case EC_MAGLEV:   return LS_PASSENGER_WAGON_MAGLEV;
						}
					}
				} else {
					return LS_FREIGHT_WAGON;
				}
			} else {
				bool is_mu = e->info.misc_flags.Test(EngineMiscFlag::RailIsMU);

				switch (e->u.rail.engclass) {
					default: NOT_REACHED();
					case EC_STEAM:    return LS_STEAM;
					case EC_DIESEL:   return is_mu ? LS_DMU : LS_DIESEL;
					case EC_ELECTRIC: return is_mu ? LS_EMU : LS_ELECTRIC;
					case EC_MONORAIL: return LS_MONORAIL;
					case EC_MAGLEV:   return LS_MAGLEV;
				}
			}

		case VEH_ROAD:
			/* Always use the livery of the front */
			if (v != nullptr && parent_engine_type != INVALID_ENGINE) {
				engine_type = parent_engine_type;
				e = Engine::Get(engine_type);
				cargo_type = v->First()->cargo_type;
			}
			if (!IsValidCargoType(cargo_type)) cargo_type = e->GetDefaultCargoType();
			if (!IsValidCargoType(cargo_type)) cargo_type = GetCargoTypeByLabel(CT_GOODS); // The vehicle does not carry anything, let's pick some freight cargo
			assert(IsValidCargoType(cargo_type));

			/* Important: Use Tram Flag of front part. Luckily engine_type refers to the front part here. */
			if (e->info.misc_flags.Test(EngineMiscFlag::RoadIsTram)) {
				/* Tram */
				return IsCargoInClass(cargo_type, CargoClass::Passengers) ? LS_PASSENGER_TRAM : LS_FREIGHT_TRAM;
			} else {
				/* Bus or truck */
				return IsCargoInClass(cargo_type, CargoClass::Passengers) ? LS_BUS : LS_TRUCK;
			}

		case VEH_SHIP:
			if (!IsValidCargoType(cargo_type)) cargo_type = e->GetDefaultCargoType();
			if (!IsValidCargoType(cargo_type)) cargo_type = GetCargoTypeByLabel(CT_GOODS); // The vehicle does not carry anything, let's pick some freight cargo
			assert(IsValidCargoType(cargo_type));
			return IsCargoInClass(cargo_type, CargoClass::Passengers) ? LS_PASSENGER_SHIP : LS_FREIGHT_SHIP;

		case VEH_AIRCRAFT:
			switch (e->u.air.subtype) {
				case AIR_HELI: return LS_HELICOPTER;
				case AIR_CTOL: return LS_SMALL_PLANE;
				case AIR_CTOL | AIR_FAST: return LS_LARGE_PLANE;
				default: NOT_REACHED();
			}
	}
}

/**
 * Determines the livery for a vehicle.
 * @param engine_type EngineID of the vehicle
 * @param company Owner of the vehicle
 * @param parent_engine_type EngineID of the front vehicle. INVALID_VEHICLE if vehicle is at front itself.
 * @param v the vehicle. nullptr if in purchase list etc.
 * @param livery_setting The livery settings to use for acquiring the livery information.
 * @param ignore_group Ignore group overrides.
 * @return livery to use
 */
const Livery *GetEngineLivery(EngineID engine_type, CompanyID company, EngineID parent_engine_type, const Vehicle *v, uint8_t livery_setting, bool ignore_group)
{
	const Company *c = Company::Get(company);
	LiveryScheme scheme = LS_DEFAULT;

	if (livery_setting == LIT_ALL || (livery_setting == LIT_COMPANY && company == _local_company)) {
		if (v != nullptr && !ignore_group) {
			const Group *g = Group::GetIfValid(v->First()->group_id);
			if (g != nullptr) {
				/* Traverse parents until we find a livery or reach the top */
				while (g->livery.in_use == 0 && g->parent != INVALID_GROUP) {
					g = Group::Get(g->parent);
				}
				if (g->livery.in_use != 0) return &g->livery;
			}
		}

		/* The default livery is always available for use, but its in_use flag determines
		 * whether any _other_ liveries are in use. */
		if (c->livery[LS_DEFAULT].in_use != 0) {
			/* Determine the livery scheme to use */
			scheme = GetEngineLiveryScheme(engine_type, parent_engine_type, v);
		}
	}

	return &c->livery[scheme];
}


static PaletteID GetEngineColourMap(EngineID engine_type, CompanyID company, EngineID parent_engine_type, const Vehicle *v, bool ignore_group = false)
{
	PaletteID map = (v != nullptr && !ignore_group) ? v->colourmap : PAL_NONE;

	/* Return cached value if any */
	if (map != PAL_NONE) return map;

	const Engine *e = Engine::Get(engine_type);

	/* Check if we should use the colour map callback */
	if (e->info.callback_mask.Test(VehicleCallbackMask::ColourRemap)) {
		uint16_t callback = GetVehicleCallback(CBID_VEHICLE_COLOUR_MAPPING, 0, 0, engine_type, v);
		/* Failure means "use the default two-colour" */
		if (callback != CALLBACK_FAILED) {
			static_assert(PAL_NONE == 0); // Returning 0x4000 (resp. 0xC000) coincidences with default value (PAL_NONE)
			map = GB(callback, 0, 14);
			/* If bit 14 is set, then the company colours are applied to the
			 * map else it's returned as-is. */
			if (!HasBit(callback, 14)) {
				/* Update cache */
				if (v != nullptr) const_cast<Vehicle *>(v)->colourmap = map;
				return map;
			}
		}
	}

	bool twocc = e->info.misc_flags.Test(EngineMiscFlag::Uses2CC);

	if (map == PAL_NONE) map = twocc ? (PaletteID)SPR_2CCMAP_BASE : (PaletteID)PALETTE_RECOLOUR_START;

	/* Spectator has news shown too, but has invalid company ID - as well as dedicated server */
	if (!Company::IsValidID(company)) return map;

	const Livery *livery = GetEngineLivery(engine_type, company, parent_engine_type, v, _settings_client.gui.liveries, ignore_group);

	map += livery->colour1;
	if (twocc) map += livery->colour2 * 16;

	/* Update cache */
	if (v != nullptr && !ignore_group) const_cast<Vehicle *>(v)->colourmap = map;
	return map;
}

/**
 * Get the colour map for an engine. This used for unbuilt engines in the user interface.
 * @param engine_type ID of engine
 * @param company ID of company
 * @return A ready-to-use palette modifier
 */
PaletteID GetEnginePalette(EngineID engine_type, CompanyID company)
{
	return GetEngineColourMap(engine_type, company, INVALID_ENGINE, nullptr);
}

/**
 * Get the colour map for a vehicle.
 * @param v Vehicle to get colour map for
 * @return A ready-to-use palette modifier
 */
PaletteID GetVehiclePalette(const Vehicle *v)
{
	if (v->IsGroundVehicle()) {
		return GetEngineColourMap(v->engine_type, v->owner, v->GetGroundVehicleCache()->first_engine, v);
	}

	return GetEngineColourMap(v->engine_type, v->owner, INVALID_ENGINE, v);
}

/**
 * Get the uncached colour map for a train, ignoring the vehicle's group.
 * @param v Vehicle to get colour map for
 * @return A ready-to-use palette modifier
 */
PaletteID GetUncachedTrainPaletteIgnoringGroup(const Train *v)
{
	return GetEngineColourMap(v->engine_type, v->owner, v->GetGroundVehicleCache()->first_engine, v, true);
}

/**
 * Delete all implicit orders which were not reached.
 */
void Vehicle::DeleteUnreachedImplicitOrders()
{
	if (this->IsGroundVehicle()) {
		uint16_t &gv_flags = this->GetGroundVehicleFlags();
		if (HasBit(gv_flags, GVF_SUPPRESS_IMPLICIT_ORDERS)) {
			/* Do not delete orders, only skip them */
			ClrBit(gv_flags, GVF_SUPPRESS_IMPLICIT_ORDERS);
			this->cur_implicit_order_index = this->cur_real_order_index;
			if (this->cur_timetable_order_index != this->cur_real_order_index) {
				Order *real_timetable_order = this->cur_timetable_order_index != INVALID_VEH_ORDER_ID ? this->GetOrder(this->cur_timetable_order_index) : nullptr;
				if (real_timetable_order == nullptr || !real_timetable_order->IsType(OT_CONDITIONAL)) {
					/* Timetable order ID was not the real order or a conditional order, to avoid updating the wrong timetable, just clear the timetable index */
					this->cur_timetable_order_index = INVALID_VEH_ORDER_ID;
				}
			}
			InvalidateVehicleOrder(this, 0);
			return;
		}
	}

	const Order *order = this->GetOrder(this->cur_implicit_order_index);
	while (order != nullptr) {
		if (this->cur_implicit_order_index == this->cur_real_order_index) break;

		if (order->IsType(OT_IMPLICIT)) {
			DeleteOrder(this, this->cur_implicit_order_index);
			/* DeleteOrder does various magic with order_indices, so resync 'order' with 'cur_implicit_order_index' */
		} else {
			/* Skip non-implicit orders, e.g. service-orders */
			this->cur_implicit_order_index++;
		}

		/* Wrap around */
		if (this->cur_implicit_order_index >= this->orders->GetNumOrders()) this->cur_implicit_order_index = 0;

		order = this->GetOrder(this->cur_implicit_order_index);
	}
}

/**
 * Increase capacity for all link stats associated with vehicles in the given consist.
 * @param st Station to get the link stats from.
 * @param front First vehicle in the consist.
 * @param next_station_id Station the consist will be travelling to next.
 */
static void VehicleIncreaseStats(const Vehicle *front)
{
	for (const Vehicle *v = front; v != nullptr; v = v->Next()) {
		StationID last_loading_station = HasBit(front->vehicle_flags, VF_LAST_LOAD_ST_SEP) ? v->last_loading_station : front->last_loading_station;
		StateTicks loading_tick = HasBit(front->vehicle_flags, VF_LAST_LOAD_ST_SEP) ? v->last_loading_tick : front->last_loading_tick;
		if (v->refit_cap > 0 &&
				last_loading_station != INVALID_STATION &&
				last_loading_station != front->last_station_visited &&
				((front->current_order.GetCargoLoadType(v->cargo_type) & OLFB_NO_LOAD) == 0 ||
				(front->current_order.GetCargoUnloadType(v->cargo_type) & OUFB_NO_UNLOAD) == 0)) {
			/* The cargo count can indeed be higher than the refit_cap if
			 * wagons have been auto-replaced and subsequently auto-
			 * refitted to a higher capacity. The cargo gets redistributed
			 * among the wagons in that case.
			 * As usage is not such an important figure anyway we just
			 * ignore the additional cargo then.*/
			EdgeUpdateMode restricted_mode = EUM_INCREASE;
			if (v->type == VEH_AIRCRAFT) restricted_mode |= EUM_AIRCRAFT;
			IncreaseStats(Station::Get(last_loading_station), v->cargo_type, front->last_station_visited, v->refit_cap,
				std::min<uint>(v->refit_cap, v->cargo.StoredCount()), (_state_ticks - loading_tick).AsTicksT<uint32_t>(), restricted_mode);
		}
	}
}

/**
 * Prepare everything to begin the loading when arriving at a station.
 * @pre IsTileType(this->tile, MP_STATION) || this->type == VEH_SHIP.
 */
void Vehicle::BeginLoading()
{
	if (this->type == VEH_TRAIN) {
		assert_tile(IsTileType(Train::From(this)->GetStationLoadingVehicle()->tile, MP_STATION), Train::From(this)->GetStationLoadingVehicle()->tile);
	} else {
		assert_tile(IsTileType(this->tile, MP_STATION) || this->type == VEH_SHIP, this->tile);
	}

	bool no_load_prepare = false;
	if (this->current_order.IsType(OT_GOTO_STATION) &&
			this->current_order.GetDestination() == this->last_station_visited) {
		this->DeleteUnreachedImplicitOrders();

		/* Now both order indices point to the destination station, and we can start loading */
		this->current_order.MakeLoading(true);
		UpdateVehicleTimetable(this, true);

		/* Furthermore add the Non Stop flag to mark that this station
		 * is the actual destination of the vehicle, which is (for example)
		 * necessary to be known for HandleTrainLoading to determine
		 * whether the train is lost or not; not marking a train lost
		 * that arrives at random stations is bad. */
		this->current_order.SetNonStopType(ONSF_NO_STOP_AT_ANY_STATION);
	} else if (this->current_order.IsType(OT_LOADING_ADVANCE)) {
		this->current_order.MakeLoading(true);
		this->current_order.SetNonStopType(ONSF_NO_STOP_AT_ANY_STATION);
		no_load_prepare = true;
	} else {
		/* We weren't scheduled to stop here. Insert an implicit order
		 * to show that we are stopping here.
		 * While only groundvehicles have implicit orders, e.g. aircraft might still enter
		 * the 'wrong' terminal when skipping orders etc. */
		Order *in_list = this->GetOrder(this->cur_implicit_order_index);
		if (this->IsGroundVehicle() &&
				(in_list == nullptr || !in_list->IsType(OT_IMPLICIT) ||
				in_list->GetDestination() != this->last_station_visited)) {
			bool suppress_implicit_orders = HasBit(this->GetGroundVehicleFlags(), GVF_SUPPRESS_IMPLICIT_ORDERS);
			/* Do not create consecutive duplicates of implicit orders */
			const Order *prev_order = this->cur_implicit_order_index > 0 ? this->GetOrder(this->cur_implicit_order_index - 1) : (this->GetNumOrders() > 1 ? this->GetLastOrder() : nullptr);
			if (prev_order == nullptr ||
					(!prev_order->IsType(OT_IMPLICIT) && !prev_order->IsType(OT_GOTO_STATION)) ||
					prev_order->GetDestination() != this->last_station_visited) {

				/* Prefer deleting implicit orders instead of inserting new ones,
				 * so test whether the right order follows later. In case of only
				 * implicit orders treat the last order in the list like an
				 * explicit one, except if the overall number of orders surpasses
				 * IMPLICIT_ORDER_ONLY_CAP. */
				int target_index = this->cur_implicit_order_index;
				bool found = false;
				while (target_index != this->cur_real_order_index || this->GetNumManualOrders() == 0) {
					const Order *order = this->GetOrder(target_index);
					if (order == nullptr) break; // No orders.
					if (order->IsType(OT_IMPLICIT) && order->GetDestination() == this->last_station_visited) {
						found = true;
						break;
					}
					target_index++;
					if (target_index >= this->orders->GetNumOrders()) {
						if (this->GetNumManualOrders() == 0 &&
								this->GetNumOrders() < IMPLICIT_ORDER_ONLY_CAP) {
							break;
						}
						target_index = 0;
					}
					if (target_index == this->cur_implicit_order_index) break; // Avoid infinite loop.
				}

				if (found) {
					if (suppress_implicit_orders) {
						/* Skip to the found order */
						this->cur_implicit_order_index = target_index;
						InvalidateVehicleOrder(this, 0);
					} else {
						/* Delete all implicit orders up to the station we just reached */
						const Order *order = this->GetOrder(this->cur_implicit_order_index);
						while (!order->IsType(OT_IMPLICIT) || order->GetDestination() != this->last_station_visited) {
							if (order->IsType(OT_IMPLICIT)) {
								DeleteOrder(this, this->cur_implicit_order_index);
								/* DeleteOrder does various magic with order_indices, so resync 'order' with 'cur_implicit_order_index' */
							} else {
								/* Skip non-implicit orders, e.g. service-orders */
								this->cur_implicit_order_index++;
							}

							/* Wrap around */
							if (this->cur_implicit_order_index >= this->orders->GetNumOrders()) this->cur_implicit_order_index = 0;

							order = this->GetOrder(this->cur_implicit_order_index);

							assert(order != nullptr);
						}
					}
				} else if (!suppress_implicit_orders &&
						((this->orders == nullptr ? OrderList::CanAllocateItem() : this->orders->GetNumOrders() < MAX_VEH_ORDER_ID))) {
					/* Insert new implicit order */
					Order implicit_order;
					implicit_order.MakeImplicit(this->last_station_visited);
					InsertOrder(this, std::move(implicit_order), this->cur_implicit_order_index);
					if (this->cur_implicit_order_index > 0) --this->cur_implicit_order_index;

					/* InsertOrder disabled creation of implicit orders for all vehicles with the same implicit order.
					 * Re-enable it for this vehicle */
					uint16_t &gv_flags = this->GetGroundVehicleFlags();
					ClrBit(gv_flags, GVF_SUPPRESS_IMPLICIT_ORDERS);
				}
			}
		}
		this->current_order.MakeLoading(false);
	}

	if (!no_load_prepare) {
		VehicleIncreaseStats(this);

		PrepareUnload(this);
	}

	DirtyVehicleListWindowForVehicle(this);
	SetWindowWidgetDirty(WC_VEHICLE_VIEW, this->index, WID_VV_START_STOP);
	SetWindowDirty(WC_VEHICLE_DETAILS, this->index);
	SetWindowDirty(WC_STATION_VIEW, this->last_station_visited);

	Station::Get(this->last_station_visited)->MarkTilesDirty(true);
	this->cur_speed = 0;
	this->MarkDirty();
}

/**
 * Return all reserved cargo packets to the station and reset all packets
 * staged for transfer.
 * @param st the station where the reserved packets should go.
 */
void Vehicle::CancelReservation(StationID next, Station *st)
{
	for (Vehicle *v = this; v != nullptr; v = v->next) {
		VehicleCargoList &cargo = v->cargo;
		if (cargo.ActionCount(VehicleCargoList::MTA_LOAD) > 0) {
			Debug(misc, 1, "cancelling cargo reservation");
			cargo.Return(UINT_MAX, &st->goods[v->cargo_type].CreateData().cargo, next, v->tile);
		}
		cargo.KeepAll();
	}
}

CargoTypes Vehicle::GetLastLoadingStationValidCargoMask() const
{
	if (!HasBit(this->vehicle_flags, VF_LAST_LOAD_ST_SEP)) {
		return (this->last_loading_station != INVALID_STATION) ? ALL_CARGOTYPES : 0;
	} else {
		CargoTypes cargo_mask = 0;
		for (const Vehicle *u = this; u != nullptr; u = u->Next()) {
			if (u->cargo_type < NUM_CARGO && u->last_loading_station != INVALID_STATION) {
				SetBit(cargo_mask, u->cargo_type);
			}
		}
		return cargo_mask;
	}
}

/**
 * Perform all actions when leaving a station.
 * @pre this->current_order.IsType(OT_LOADING)
 */
void Vehicle::LeaveStation()
{
	assert(this->current_order.IsAnyLoadingType());

	delete this->cargo_payment;
	dbg_assert(this->cargo_payment == nullptr); // cleared by ~CargoPayment

	ClrBit(this->vehicle_flags, VF_COND_ORDER_WAIT);
	ClrBit(this->vehicle_flags, VF_STOP_LOADING);

	TileIndex station_tile = INVALID_TILE;

	if (this->type == VEH_TRAIN) {
		station_tile = Train::From(this)->GetStationLoadingVehicle()->tile;
		for (Train *v = Train::From(this); v != nullptr; v = v->Next()) {
			ClrBit(v->flags, VRF_BEYOND_PLATFORM_END);
			ClrBit(v->flags, VRF_NOT_YET_IN_PLATFORM);
			ClrBit(v->vehicle_flags, VF_CARGO_UNLOADING);
		}
	}

	/* Only update the timetable if the vehicle was supposed to stop here. */
	if (this->current_order.GetNonStopType() != ONSF_STOP_EVERYWHERE) UpdateVehicleTimetable(this, false);

	CargoTypes cargoes_can_load_unload = this->current_order.FilterLoadUnloadTypeCargoMask([&](const Order *o, CargoType cargo) {
		return ((o->GetCargoLoadType(cargo) & OLFB_NO_LOAD) == 0) || ((o->GetCargoUnloadType(cargo) & OUFB_NO_UNLOAD) == 0);
	});
	CargoTypes has_cargo_mask = this->GetLastLoadingStationValidCargoMask();
	CargoTypes cargoes_can_leave_with_cargo = FilterCargoMask([&](CargoType cargo) {
		return this->current_order.CanLeaveWithCargo(HasBit(has_cargo_mask, cargo), cargo);
	}, cargoes_can_load_unload);

	if (cargoes_can_load_unload != 0) {
		if (cargoes_can_leave_with_cargo != 0) {
			/* Refresh next hop stats to make sure we've done that at least once
			 * during the stop and that refit_cap == cargo_cap for each vehicle in
			 * the consist. */
			this->ResetRefitCaps();
			LinkRefresher::Run(this, true, false, cargoes_can_leave_with_cargo);
		}

		if (cargoes_can_leave_with_cargo == ALL_CARGOTYPES) {
			/* can leave with all cargoes */

			/* if the vehicle could load here or could stop with cargo loaded set the last loading station */
			this->last_loading_station = this->last_station_visited;
			this->last_loading_tick = _state_ticks;
			ClrBit(this->vehicle_flags, VF_LAST_LOAD_ST_SEP);
		} else if (cargoes_can_leave_with_cargo == 0) {
			/* can leave with no cargoes */

			/* if the vehicle couldn't load and had to unload or transfer everything
			 * set the last loading station to invalid as it will leave empty. */
			this->last_loading_station = INVALID_STATION;
			ClrBit(this->vehicle_flags, VF_LAST_LOAD_ST_SEP);
		} else {
			/* mix of cargoes loadable or could not leave with all cargoes */

			/* NB: this is saved here as we overwrite it on the first iteration of the loop below */
			StationID head_last_loading_station = this->last_loading_station;
			StateTicks head_last_loading_tick = this->last_loading_tick;
			for (Vehicle *u = this; u != nullptr; u = u->Next()) {
				StationID last_loading_station = HasBit(this->vehicle_flags, VF_LAST_LOAD_ST_SEP) ? u->last_loading_station : head_last_loading_station;
				StateTicks last_loading_tick = HasBit(this->vehicle_flags, VF_LAST_LOAD_ST_SEP) ? u->last_loading_tick : head_last_loading_tick;
				if (u->cargo_type < NUM_CARGO && HasBit(cargoes_can_load_unload, u->cargo_type)) {
					if (HasBit(cargoes_can_leave_with_cargo, u->cargo_type)) {
						u->last_loading_station = this->last_station_visited;
						u->last_loading_tick = _state_ticks;
					} else {
						u->last_loading_station = INVALID_STATION;
					}
				} else {
					u->last_loading_station = last_loading_station;
					u->last_loading_tick = last_loading_tick;
				}
			}
			SetBit(this->vehicle_flags, VF_LAST_LOAD_ST_SEP);
		}
	}

	this->current_order.MakeLeaveStation();
	Station *st = Station::Get(this->last_station_visited);
	this->CancelReservation(INVALID_STATION, st);
	st->loading_vehicles.erase(std::remove(st->loading_vehicles.begin(), st->loading_vehicles.end(), this), st->loading_vehicles.end());

	HideFillingPercent(&this->fill_percent_te_id);
	trip_occupancy = CalcPercentVehicleFilled(this, nullptr);

	if (this->type == VEH_TRAIN && !(this->vehstatus & VS_CRASHED)) {
		/* Trigger station animation (trains only) */
		if (IsRailStationTile(station_tile)) {
			TriggerStationRandomisation(st, station_tile, SRT_TRAIN_DEPARTS);
			TriggerStationAnimation(st, station_tile, SAT_TRAIN_DEPARTS);
		}

		SetBit(Train::From(this)->flags, VRF_LEAVING_STATION);
		if (Train::From(this)->lookahead != nullptr) Train::From(this)->lookahead->zpos_refresh_remaining = 0;
	}
	if (this->type == VEH_ROAD && !(this->vehstatus & VS_CRASHED)) {
		/* Trigger road stop animation */
		if (IsAnyRoadStopTile(this->tile)) {
			TriggerRoadStopRandomisation(st, this->tile, RSRT_VEH_DEPARTS);
			TriggerRoadStopAnimation(st, this->tile, SAT_TRAIN_DEPARTS);
		}
	}

	if (this->cur_real_order_index < this->GetNumOrders()) {
		Order *real_current_order = this->GetOrder(this->cur_real_order_index);
		if (real_current_order->IsType(OT_GOTO_STATION) && real_current_order->GetDestination() == this->last_station_visited) {
			uint current_occupancy = CalcPercentVehicleFilled(this, nullptr);
			uint old_occupancy = real_current_order->GetOccupancy();
			uint new_occupancy;
			if (old_occupancy == 0) {
				new_occupancy = current_occupancy;
			} else {
				Company *owner = Company::GetIfValid(this->owner);
				uint8_t occupancy_smoothness = owner ? owner->settings.order_occupancy_smoothness : 0;
				// Exponential weighted moving average using occupancy_smoothness
				new_occupancy = (old_occupancy - 1) * occupancy_smoothness;
				new_occupancy += current_occupancy * (100 - occupancy_smoothness);
				new_occupancy += 50; // round to nearest integer percent, rather than just floor
				new_occupancy /= 100;
			}
			if (new_occupancy + 1 != old_occupancy) {
				this->order_occupancy_average = 0;
				real_current_order->SetOccupancy(static_cast<uint8_t>(new_occupancy + 1));
				for (const Vehicle *v = this->FirstShared(); v != nullptr; v = v->NextShared()) {
					SetWindowDirty(WC_VEHICLE_ORDERS, v->index);
				}
			}
		}
	}

	this->MarkDirty();
}
/**
 * Perform all actions when switching to advancing within a station for loading/unloading
 * @pre this->current_order.IsType(OT_LOADING)
 * @pre this->type == VEH_TRAIN
 */
void Vehicle::AdvanceLoadingInStation()
{
	assert(this->current_order.IsType(OT_LOADING));
	dbg_assert(this->type == VEH_TRAIN);

	ClrBit(Train::From(this)->flags, VRF_ADVANCE_IN_PLATFORM);

	for (Train *v = Train::From(this); v != nullptr; v = v->Next()) {
		if (HasBit(v->flags, VRF_NOT_YET_IN_PLATFORM)) {
			ClrBit(v->flags, VRF_NOT_YET_IN_PLATFORM);
		} else {
			SetBit(v->flags, VRF_BEYOND_PLATFORM_END);
		}
	}

	HideFillingPercent(&this->fill_percent_te_id);
	this->current_order.MakeLoadingAdvance(this->last_station_visited);
	this->current_order.SetNonStopType(ONSF_NO_STOP_AT_ANY_STATION);
	if (Train::From(this)->lookahead != nullptr) Train::From(this)->lookahead->zpos_refresh_remaining = 0;
	this->MarkDirty();
}

void Vehicle::RecalculateOrderOccupancyAverage()
{
	uint num_valid = 0;
	uint total = 0;
	uint order_count = this->GetNumOrders();
	for (uint i = 0; i < order_count; i++) {
		const Order *order = this->GetOrder(i);
		uint occupancy = order->GetOccupancy();
		if (occupancy > 0 && order->UseOccupancyValueForAverage()) {
			num_valid++;
			total += (occupancy - 1);
		}
	}
	if (num_valid > 0) {
		this->order_occupancy_average = 16 + ((total + (num_valid / 2)) / num_valid);
	} else {
		this->order_occupancy_average = 1;
	}
}

/**
 * Reset all refit_cap in the consist to cargo_cap.
 */
void Vehicle::ResetRefitCaps()
{
	for (Vehicle *v = this; v != nullptr; v = v->Next()) v->refit_cap = v->cargo_cap;
}

/**
 * Release the vehicle's unit number.
 */
void Vehicle::ReleaseUnitNumber()
{
	if (this->unitnumber != 0) {
		Company::Get(this->owner)->freeunits[this->type].ReleaseID(this->unitnumber);
		this->unitnumber = 0;
	}
}

static bool ShouldVehicleContinueWaiting(Vehicle *v)
{
	if (v->GetNumOrders() < 1) return false;

	/* Rate-limit re-checking of conditional order loop */
	if (HasBit(v->vehicle_flags, VF_COND_ORDER_WAIT) && v->tick_counter % 32 != 0) return true;

	/* Don't use implicit orders for waiting loops */
	if (v->cur_implicit_order_index < v->GetNumOrders() && v->GetOrder(v->cur_implicit_order_index)->IsType(OT_IMPLICIT)) return false;

	/* If conditional orders lead back to this order, just keep waiting without leaving the order */
	bool loop = AdvanceOrderIndexDeferred(v, v->cur_implicit_order_index + 1) == v->cur_implicit_order_index;
	FlushAdvanceOrderIndexDeferred(v, loop);
	if (loop) SetBit(v->vehicle_flags, VF_COND_ORDER_WAIT);
	return loop;
}

/**
 * Handle the loading of the vehicle; when not it skips through dummy
 * orders and does nothing in all other cases.
 * @param mode is the non-first call for this vehicle in this tick?
 */
void Vehicle::HandleLoading(bool mode)
{
	switch (this->current_order.GetType()) {
		case OT_LOADING: {
			TimetableTicks wait_time = std::max<int>(this->current_order.GetTimetabledWait() - this->lateness_counter, 0);

			/* Save time just loading took since that is what goes into the timetable */
			if (!HasBit(this->vehicle_flags, VF_LOADING_FINISHED)) {
				this->current_loading_time = this->current_order_time;
			}

			/* Pay the loading fee for using someone else's station, if appropriate */
			if (!mode && this->type != VEH_TRAIN) PayStationSharingFee(this, Station::Get(this->last_station_visited));

			/* Not the first call for this tick, or still loading */
			if (mode || !HasBit(this->vehicle_flags, VF_LOADING_FINISHED) || (this->current_order_time < wait_time && this->current_order.GetLeaveType() != OLT_LEAVE_EARLY) || ShouldVehicleContinueWaiting(this)) {
				if (!mode && this->type == VEH_TRAIN && HasBit(Train::From(this)->flags, VRF_ADVANCE_IN_PLATFORM)) this->AdvanceLoadingInStation();
				return;
			}

			this->LeaveStation();

			/* Only advance to next order if we just loaded at the current one */
			const Order *order = this->GetOrder(this->cur_implicit_order_index);
			if (order == nullptr ||
					(!order->IsType(OT_IMPLICIT) && !order->IsType(OT_GOTO_STATION)) ||
					order->GetDestination() != this->last_station_visited) {
				return;
			}
			break;
		}

		case OT_DUMMY: break;

		default: return;
	}

	this->IncrementImplicitOrderIndex();
}

/**
 * Handle the waiting time everywhere else as in stations (basically in depot but, eventually, also elsewhere ?)
 * Function is called when order's wait_time is defined.
 * @param stop_waiting should we stop waiting (or definitely avoid) even if there is still time left to wait ?
 * @param process_orders whether to call ProcessOrders when exiting a waiting order
 */
void Vehicle::HandleWaiting(bool stop_waiting, bool process_orders)
{
	switch (this->current_order.GetType()) {
		case OT_WAITING: {
			uint wait_time = std::max<int>(this->current_order.GetTimetabledWait() - this->lateness_counter, 0);
			/* Vehicles holds on until waiting Timetabled time expires. */
			if (!stop_waiting && this->current_order_time < wait_time && this->current_order.GetLeaveType() != OLT_LEAVE_EARLY) {
				return;
			}
			if (!stop_waiting && process_orders && ShouldVehicleContinueWaiting(this)) {
				return;
			}

			/* When wait_time is expired, we move on. */
			ClrBit(this->vehicle_flags, VF_COND_ORDER_WAIT);
			UpdateVehicleTimetable(this, false);
			this->IncrementImplicitOrderIndex();
			this->current_order.MakeDummy();
			if (this->type == VEH_TRAIN) Train::From(this)->force_proceed = TFP_NONE;
			if (process_orders) ProcessOrders(this);
			break;
		}

		default:
			return;
	}
}

/**
 * Check if the current vehicle has a full load order.
 * @return true Iff this vehicle has a full load order.
 */
bool Vehicle::HasFullLoadOrder() const
{
	for (const Order *o : this->Orders()) {
		if (o->IsType(OT_GOTO_STATION) && o->GetLoadType() & (OLFB_FULL_LOAD | OLF_FULL_LOAD_ANY)) return true;
		if (o->IsType(OT_GOTO_STATION) && o->GetLoadType() == OLFB_CARGO_TYPE_LOAD) {
			for (CargoType cid = 0; cid < NUM_CARGO; cid++) {
				if (o->GetCargoLoadType(cid) & (OLFB_FULL_LOAD | OLF_FULL_LOAD_ANY)) return true;
			}
		}
	}
	return false;
}

/**
 * Check if the current vehicle has a conditional order.
 * @return true Iff this vehicle has a conditional order.
 */
bool Vehicle::HasConditionalOrder() const
{
	for (const Order *o : this->Orders()) {
		if (o->IsType(OT_CONDITIONAL)) return true;
	}
	return false;
}

/**
 * Check if the current vehicle has an unbunching order.
 * @return true Iff this vehicle has an unbunching order.
 */
bool Vehicle::HasUnbunchingOrder() const
{
	for (const Order *o : this->Orders()) {
		if (o->IsType(OT_GOTO_DEPOT) && o->GetDepotActionType() & ODATFB_UNBUNCH) return true;
	}
	return false;
}

/**
 * Check if the previous order is a depot unbunching order.
 * @return true Iff the previous order is a depot order with the unbunch flag.
 */
static bool PreviousOrderIsUnbunching(const Vehicle *v)
{
	/* If we are headed for the first order, we must wrap around back to the last order. */
	bool is_first_order = (v->GetOrder(v->cur_implicit_order_index) == v->GetFirstOrder());
	const Order *previous_order = (is_first_order) ? v->GetLastOrder() : v->GetOrder(v->cur_implicit_order_index - 1);

	if (previous_order == nullptr || !previous_order->IsType(OT_GOTO_DEPOT)) return false;
	return (previous_order->GetDepotActionType() & ODATFB_UNBUNCH) != 0;
}

/**
 * Leave an unbunching depot and calculate the next departure time for shared order vehicles.
 */
void Vehicle::LeaveUnbunchingDepot()
{
	/* Don't do anything if this is not our unbunching order. */
	if (!PreviousOrderIsUnbunching(this)) return;

	if (this->unbunch_state == nullptr) this->unbunch_state.reset(new VehicleUnbunchState());

	/* Set the start point for this round trip time. */
	this->unbunch_state->depot_unbunching_last_departure = _state_ticks;

	/* Tell the timetable we are now "on time." */
	this->lateness_counter = 0;
	SetWindowDirty(WC_VEHICLE_TIMETABLE, this->index);

	/* Find the average travel time of vehicles that we share orders with. */
	int num_vehicles = 0;
	Ticks total_travel_time = 0;

	Vehicle *u = this->FirstShared();
	for (; u != nullptr; u = u->NextShared()) {
		/* Ignore vehicles that are manually stopped or crashed. */
		if (u->vehstatus & (VS_STOPPED | VS_CRASHED)) continue;

		num_vehicles++;
		if (u->unbunch_state != nullptr) total_travel_time += u->unbunch_state->round_trip_time;
	}

	/* Make sure we cannot divide by 0. */
	num_vehicles = std::max(num_vehicles, 1);

	/* Calculate the separation by finding the average travel time, then calculating equal separation (minimum 1 tick) between vehicles. */
	Ticks separation = std::max((total_travel_time / num_vehicles / num_vehicles), 1);
	StateTicks next_departure = _state_ticks + separation;

	/* Set the departure time of all vehicles that we share orders with. */
	u = this->FirstShared();
	for (; u != nullptr; u = u->NextShared()) {
		/* Ignore vehicles that are manually stopped or crashed. */
		if (u->vehstatus & (VS_STOPPED | VS_CRASHED)) continue;

		if (u->unbunch_state == nullptr) u->unbunch_state.reset(new VehicleUnbunchState());
		u->unbunch_state->depot_unbunching_next_departure = next_departure;
		SetWindowDirty(WC_VEHICLE_VIEW, u->index);
	}
}

/**
 * Check whether a vehicle inside a depot is waiting for unbunching.
 * @return True if the vehicle must continue waiting, or false if it may try to leave the depot.
 */
bool Vehicle::IsWaitingForUnbunching() const
{
	assert(this->IsInDepot());

	/* Don't bother if there are no vehicles sharing orders. */
	if (!this->IsOrderListShared()) return false;

	/* Don't do anything if there aren't enough orders. */
	if (this->GetNumOrders() <= 1) return false;

	/* Don't do anything if this is not our unbunching order. */
	if (!PreviousOrderIsUnbunching(this)) return false;

	return (this->unbunch_state != nullptr) && (this->unbunch_state->depot_unbunching_next_departure > _state_ticks);
};

/**
 * Send this vehicle to the depot using the given command(s).
 * @param flags   the command flags (like execute and such).
 * @param command the command to execute.
 * @param specific_depot specific depot to use, if DepotCommandFlags::Specific is set.
 * @return the cost of the depot action.
 */
CommandCost Vehicle::SendToDepot(DoCommandFlags flags, DepotCommandFlags command, TileIndex specific_depot)
{
	CommandCost ret = CheckOwnership(this->owner);
	if (ret.Failed()) return ret;

	if (this->vehstatus & VS_CRASHED) return CMD_ERROR;
	if (this->IsStoppedInDepot()) {
		if (command.Test(DepotCommandFlag::Sell) && !command.Test(DepotCommandFlag::Cancel) && (!command.Test(DepotCommandFlag::Specific) || specific_depot == this->tile)) {
			/* Sell vehicle immediately */

			if (flags.Test(DoCommandFlag::Execute)) {
				int x = this->x_pos;
				int y = this->y_pos;
				int z = this->z_pos;

				CommandCost cost = Command<CMD_SELL_VEHICLE>::Do(flags, this->index, SellVehicleFlags::SellChain, INVALID_CLIENT_ID);
				if (cost.Succeeded()) {
					if (IsLocalCompany()) {
						if (cost.GetCost() != 0) {
							ShowCostOrIncomeAnimation(x, y, z, cost.GetCost());
						}
					}
					SubtractMoneyFromCompany(cost);
				}
			}
			return CommandCost();
		}
		return CMD_ERROR;
	}

	/* No matter why we're headed to the depot, unbunching data is no longer valid. */
	if (flags.Test(DoCommandFlag::Execute)) this->ResetDepotUnbunching();

	auto cancel_order = [&]() {
		if (flags.Test(DoCommandFlag::Execute)) {
			/* If the orders to 'goto depot' are in the orders list (forced servicing),
			 * then skip to the next order; effectively cancelling this forced service */
			if (this->current_order.GetDepotOrderType() & ODTFB_PART_OF_ORDERS) this->IncrementRealOrderIndex();

			if (this->IsGroundVehicle()) {
				uint16_t &gv_flags = this->GetGroundVehicleFlags();
				SetBit(gv_flags, GVF_SUPPRESS_IMPLICIT_ORDERS);
			}

			/* We don't cancel a breakdown-related goto depot order, we only change whether to halt or not */
			if (this->current_order.GetDepotOrderType() & ODTFB_BREAKDOWN) {
				this->current_order.SetDepotActionType(this->current_order.GetDepotActionType() == ODATFB_HALT ? ODATF_SERVICE_ONLY : ODATFB_HALT);
			} else {
				this->ClearSeparation();
				if (HasBit(this->vehicle_flags, VF_TIMETABLE_SEPARATION)) ClrBit(this->vehicle_flags, VF_TIMETABLE_STARTED);

				this->current_order.MakeDummy();
				SetWindowWidgetDirty(WC_VEHICLE_VIEW, this->index, WID_VV_START_STOP);
			}

			/* prevent any attempt to update timetable for current order, as actual travel time will be incorrect due to depot command */
			this->cur_timetable_order_index = INVALID_VEH_ORDER_ID;
		}
	};

	if (command.Test(DepotCommandFlag::Cancel)) {
		if (this->current_order.IsType(OT_GOTO_DEPOT)) {
			cancel_order();
			return CommandCost();
		} else {
			return CMD_ERROR;
		}
	}

	if (this->current_order.IsType(OT_GOTO_DEPOT) && !command.Test(DepotCommandFlag::Specific)) {
		bool halt_in_depot = (this->current_order.GetDepotActionType() & ODATFB_HALT) != 0;
		bool sell_in_depot = (this->current_order.GetDepotActionType() & ODATFB_SELL) != 0;
		if (command.Test(DepotCommandFlag::Service) == halt_in_depot || command.Test(DepotCommandFlag::Sell) != sell_in_depot) {
			/* We called with a different DepotCommandFlag::Service or DepotCommandFlag::Sell setting.
			 * Now we change the setting to apply the new one and let the vehicle head for the same depot.
			 * Note: the if is (true for requesting service == true for ordered to stop in depot)          */
			if (flags.Test(DoCommandFlag::Execute)) {
				if (!(this->current_order.GetDepotOrderType() & ODTFB_BREAKDOWN)) this->current_order.SetDepotOrderType(ODTF_MANUAL);
				this->current_order.SetDepotActionType(command.Test(DepotCommandFlag::Sell) ? ODATFB_HALT | ODATFB_SELL : (command.Test(DepotCommandFlag::Service) ? ODATF_SERVICE_ONLY : ODATFB_HALT));
				this->ClearSeparation();
				if (HasBit(this->vehicle_flags, VF_TIMETABLE_SEPARATION)) ClrBit(this->vehicle_flags, VF_TIMETABLE_STARTED);
				SetWindowWidgetDirty(WC_VEHICLE_VIEW, this->index, WID_VV_START_STOP);
			}
			return CommandCost();
		}

		if (command.Test(DepotCommandFlag::DontCancel)) return CMD_ERROR; // Requested no cancellation of depot orders
		cancel_order();
		return CommandCost();
	}

	ClosestDepot closest_depot;
	static const StringID no_depot[] = {STR_ERROR_UNABLE_TO_FIND_ROUTE_TO, STR_ERROR_UNABLE_TO_FIND_LOCAL_DEPOT, STR_ERROR_UNABLE_TO_FIND_LOCAL_DEPOT, STR_ERROR_CAN_T_SEND_AIRCRAFT_TO_HANGAR};
	if (command.Test(DepotCommandFlag::Specific)) {
		if (!(IsDepotTile(specific_depot) && GetDepotVehicleType(specific_depot) == this->type &&
				IsInfraTileUsageAllowed(this->type, this->owner, specific_depot))) {
			return CommandCost(no_depot[this->type]);
		}
		if ((this->type == VEH_ROAD && (GetPresentRoadTypes(tile) & RoadVehicle::From(this)->compatible_roadtypes) == 0) ||
				(this->type == VEH_TRAIN && !HasBit(Train::From(this)->compatible_railtypes, GetRailType(tile)))) {
			return CommandCost(no_depot[this->type]);
		}
		closest_depot.location = specific_depot;
		closest_depot.destination = (this->type == VEH_AIRCRAFT) ? DestinationID(GetStationIndex(specific_depot)) : DestinationID(GetDepotIndex(specific_depot));
		closest_depot.reverse = false;
	} else {
		closest_depot = this->FindClosestDepot();
		if (!closest_depot.found) return CommandCost(no_depot[this->type]);
	}

	if (flags.Test(DoCommandFlag::Execute)) {
		if (this->current_order.IsAnyLoadingType()) this->LeaveStation();
		if (this->current_order.IsType(OT_WAITING)) this->HandleWaiting(true);

		if (this->type == VEH_TRAIN) {
			for (Train *v = Train::From(this); v != nullptr; v = v->Next()) {
				ClrBit(v->flags, VRF_BEYOND_PLATFORM_END);
			}
		}

		if (this->IsGroundVehicle() && this->GetNumManualOrders() > 0) {
			uint16_t &gv_flags = this->GetGroundVehicleFlags();
			SetBit(gv_flags, GVF_SUPPRESS_IMPLICIT_ORDERS);
		}

		this->SetDestTile(closest_depot.location);
		this->current_order.MakeGoToDepot(closest_depot.destination.ToDepotID(), ODTF_MANUAL);
		if (command.Test(DepotCommandFlag::Sell)) {
			this->current_order.SetDepotActionType(ODATFB_HALT | ODATFB_SELL);
		} else if (!command.Test(DepotCommandFlag::Service)) {
			this->current_order.SetDepotActionType(ODATFB_HALT);
		}
		if (command.Test(DepotCommandFlag::Specific)) {
			this->current_order.SetDepotExtraFlags(ODEFB_SPECIFIC);
		}
		SetWindowWidgetDirty(WC_VEHICLE_VIEW, this->index, WID_VV_START_STOP);

		/* Prevent any attempt to update timetable for current order, as actual travel time will be incorrect due to depot command. */
		this->cur_timetable_order_index = INVALID_VEH_ORDER_ID;

		/* If there is no depot in front and the train is not already reversing, reverse automatically (trains only) */
		if (this->type == VEH_TRAIN && (closest_depot.reverse ^ HasBit(Train::From(this)->flags, VRF_REVERSING))) {
			Command<CMD_REVERSE_TRAIN_DIRECTION>::Do(DoCommandFlag::Execute, this->index, false);
		}

		if (this->type == VEH_AIRCRAFT) {
			Aircraft *a = Aircraft::From(this);
			if (a->state == FLYING && a->targetairport != closest_depot.destination) {
				/* The aircraft is now heading for a different hangar than the next in the orders */
				AircraftNextAirportPos_and_Order(a);
			}
		}
	}

	return CommandCost();

}

/**
 * Update the cached visual effect.
 * @param allow_power_change true if the wagon-is-powered-state may change.
 */
void Vehicle::UpdateVisualEffect(bool allow_power_change)
{
	bool powered_before = HasBit(this->vcache.cached_vis_effect, VE_DISABLE_WAGON_POWER);
	const Engine *e = this->GetEngine();

	/* Evaluate properties */
	uint8_t visual_effect;
	switch (e->type) {
		case VEH_TRAIN: visual_effect = e->u.rail.visual_effect; break;
		case VEH_ROAD:  visual_effect = e->u.road.visual_effect; break;
		case VEH_SHIP:  visual_effect = e->u.ship.visual_effect; break;
		default:        visual_effect = 1 << VE_DISABLE_EFFECT;  break;
	}

	/* Check powered wagon / visual effect callback */
	if (e->info.callback_mask.Test(VehicleCallbackMask::VisualEffect)) {
		uint16_t callback = GetVehicleCallback(CBID_VEHICLE_VISUAL_EFFECT, 0, 0, this->engine_type, this);

		if (callback != CALLBACK_FAILED) {
			if (callback >= 0x100 && e->GetGRF()->grf_version >= 8) ErrorUnknownCallbackResult(e->GetGRFID(), CBID_VEHICLE_VISUAL_EFFECT, callback);

			callback = GB(callback, 0, 8);
			/* Avoid accidentally setting 'visual_effect' to the default value
			 * Since bit 6 (disable effects) is set anyways, we can safely erase some bits. */
			if (callback == VE_DEFAULT) {
				assert(HasBit(callback, VE_DISABLE_EFFECT));
				SB(callback, VE_TYPE_START, VE_TYPE_COUNT, 0);
			}
			visual_effect = callback;
		}
	}

	/* Apply default values */
	if (visual_effect == VE_DEFAULT ||
			(!HasBit(visual_effect, VE_DISABLE_EFFECT) && GB(visual_effect, VE_TYPE_START, VE_TYPE_COUNT) == VE_TYPE_DEFAULT)) {
		/* Only train engines have default effects.
		 * Note: This is independent of whether the engine is a front engine or articulated part or whatever. */
		if (e->type != VEH_TRAIN || e->u.rail.railveh_type == RAILVEH_WAGON || !IsInsideMM(e->u.rail.engclass, EC_STEAM, EC_MONORAIL)) {
			if (visual_effect == VE_DEFAULT) {
				visual_effect = 1 << VE_DISABLE_EFFECT;
			} else {
				SetBit(visual_effect, VE_DISABLE_EFFECT);
			}
		} else {
			if (visual_effect == VE_DEFAULT) {
				/* Also set the offset */
				visual_effect = (VE_OFFSET_CENTRE - (e->u.rail.engclass == EC_STEAM ? 4 : 0)) << VE_OFFSET_START;
			}
			SB(visual_effect, VE_TYPE_START, VE_TYPE_COUNT, e->u.rail.engclass - EC_STEAM + VE_TYPE_STEAM);
		}
	}

	this->vcache.cached_vis_effect = visual_effect;

	if (!allow_power_change && powered_before != HasBit(this->vcache.cached_vis_effect, VE_DISABLE_WAGON_POWER)) {
		ToggleBit(this->vcache.cached_vis_effect, VE_DISABLE_WAGON_POWER);
		ShowNewGrfVehicleError(this->engine_type, STR_NEWGRF_BROKEN, STR_NEWGRF_BROKEN_POWERED_WAGON, GRFBug::VehPoweredWagon, false);
	}
}

static const int8_t _vehicle_smoke_pos[8] = {
	1, 1, 1, 0, -1, -1, -1, 0
};

/**
 * Call CBID_VEHICLE_SPAWN_VISUAL_EFFECT and spawn requested effects.
 * @param v Vehicle to create effects for.
 */
static void SpawnAdvancedVisualEffect(const Vehicle *v)
{
	uint16_t callback = GetVehicleCallback(CBID_VEHICLE_SPAWN_VISUAL_EFFECT, 0, Random(), v->engine_type, v);
	if (callback == CALLBACK_FAILED) return;

	uint count = GB(callback, 0, 2);
	bool auto_center = HasBit(callback, 13);
	bool auto_rotate = !HasBit(callback, 14);

	int8_t l_center = 0;
	if (auto_center) {
		/* For road vehicles: Compute offset from vehicle position to vehicle center */
		if (v->type == VEH_ROAD) l_center = -(int)(VEHICLE_LENGTH - RoadVehicle::From(v)->gcache.cached_veh_length) / 2;
	} else {
		/* For trains: Compute offset from vehicle position to sprite position */
		if (v->type == VEH_TRAIN) l_center = (VEHICLE_LENGTH - Train::From(v)->gcache.cached_veh_length) / 2;
	}

	Direction l_dir = v->direction;
	if (v->type == VEH_TRAIN && HasBit(Train::From(v)->flags, VRF_REVERSE_DIRECTION)) l_dir = ReverseDir(l_dir);
	Direction t_dir = ChangeDir(l_dir, DIRDIFF_90RIGHT);

	int8_t x_center = _vehicle_smoke_pos[l_dir] * l_center;
	int8_t y_center = _vehicle_smoke_pos[t_dir] * l_center;

	for (uint i = 0; i < count; i++) {
		uint32_t reg = GetRegister(0x100 + i);
		uint type = GB(reg,  0, 8);
		int8_t x    = GB(reg,  8, 8);
		int8_t y    = GB(reg, 16, 8);
		int8_t z    = GB(reg, 24, 8);

		if (auto_rotate) {
			int8_t l = x;
			int8_t t = y;
			x = _vehicle_smoke_pos[l_dir] * l + _vehicle_smoke_pos[t_dir] * t;
			y = _vehicle_smoke_pos[t_dir] * l - _vehicle_smoke_pos[l_dir] * t;
		}

		if (type >= 0xF0) {
			switch (type) {
				case 0xF1: CreateEffectVehicleRel(v, x_center + x, y_center + y, z, EV_STEAM_SMOKE); break;
				case 0xF2: CreateEffectVehicleRel(v, x_center + x, y_center + y, z, EV_DIESEL_SMOKE); break;
				case 0xF3: CreateEffectVehicleRel(v, x_center + x, y_center + y, z, EV_ELECTRIC_SPARK); break;
				case 0xFA: CreateEffectVehicleRel(v, x_center + x, y_center + y, z, EV_BREAKDOWN_SMOKE_AIRCRAFT); break;
				default: break;
			}
		}
	}
}

int ReversingDistanceTargetSpeed(const Train *v);

/**
 * Draw visual effects (smoke and/or sparks) for a vehicle chain.
 * @param max_speed The speed as limited by underground and orders, UINT_MAX if not already known
 * @pre this->IsPrimaryVehicle()
 */
void Vehicle::ShowVisualEffect(uint max_speed) const
{
	dbg_assert(this->IsPrimaryVehicle());
	bool sound = false;

	/* Do not show any smoke when:
	 * - vehicle smoke is disabled by the player
	 * - the vehicle is slowing down or stopped (by the player)
	 * - the vehicle is moving very slowly
	 */
	if (_settings_game.vehicle.smoke_amount == 0 ||
			this->vehstatus & (VS_TRAIN_SLOWING | VS_STOPPED) ||
			this->cur_speed < 2) {
		return;
	}

	if (max_speed == UINT_MAX) max_speed = this->GetCurrentMaxSpeed();

	if (this->type == VEH_TRAIN) {
		const Train *t = Train::From(this);
		/* For trains, do not show any smoke when:
		 * - the train is reversing
		 * - the train is exceeding the max speed
		 * - is entering a station with an order to stop there and its speed is equal to maximum station entering speed
		 * - is approaching a reversing point and its speed is equal to maximum approach speed
		 */
		if (HasBit(t->flags, VRF_REVERSING) ||
				t->cur_speed > max_speed ||
				(HasStationTileRail(t->tile) && t->IsFrontEngine() && t->current_order.ShouldStopAtStation(t, GetStationIndex(t->tile), IsRailWaypoint(t->tile)) &&
				t->cur_speed >= max_speed) ||
				(t->reverse_distance >= 1 && (int)t->cur_speed >= ReversingDistanceTargetSpeed(t))) {
			return;
		}
	}

	const Vehicle *v = this;

	do {
		bool advanced = HasBit(v->vcache.cached_vis_effect, VE_ADVANCED_EFFECT);
		int effect_offset = GB(v->vcache.cached_vis_effect, VE_OFFSET_START, VE_OFFSET_COUNT) - VE_OFFSET_CENTRE;
		VisualEffectSpawnModel effect_model = VESM_NONE;
		if (advanced) {
			effect_offset = VE_OFFSET_CENTRE;
			effect_model = (VisualEffectSpawnModel)GB(v->vcache.cached_vis_effect, 0, VE_ADVANCED_EFFECT);
			if (effect_model >= VESM_END) effect_model = VESM_NONE; // unknown spawning model
		} else {
			effect_model = (VisualEffectSpawnModel)GB(v->vcache.cached_vis_effect, VE_TYPE_START, VE_TYPE_COUNT);
			assert(effect_model != (VisualEffectSpawnModel)VE_TYPE_DEFAULT); // should have been resolved by UpdateVisualEffect
			static_assert((uint)VESM_STEAM    == (uint)VE_TYPE_STEAM);
			static_assert((uint)VESM_DIESEL   == (uint)VE_TYPE_DIESEL);
			static_assert((uint)VESM_ELECTRIC == (uint)VE_TYPE_ELECTRIC);
		}

		/* Show no smoke when:
		 * - Smoke has been disabled for this vehicle
		 * - The vehicle is not visible
		 * - The vehicle is under a bridge
		 * - The vehicle is on a depot tile
		 * - The vehicle is on a tunnel tile
		 * - The vehicle is a train engine that is currently unpowered */
		if (effect_model == VESM_NONE ||
				v->vehstatus & VS_HIDDEN ||
				IsBridgeAbove(v->tile) ||
				IsDepotTile(v->tile) ||
				IsTunnelTile(v->tile) ||
				(v->type == VEH_TRAIN &&
				!HasPowerOnRail(Train::From(v)->railtype, GetTileRailTypeByTrackBit(v->tile, Train::From(v)->track)))) {
			if (HasBit(v->vcache.cached_veh_flags, VCF_LAST_VISUAL_EFFECT)) break;
			continue;
		}

		EffectVehicleType evt = EV_END;
		switch (effect_model) {
			case VESM_STEAM:
				/* Steam smoke - amount is gradually falling until vehicle reaches its maximum speed, after that it's normal.
				 * Details: while vehicle's current speed is gradually increasing, steam plumes' density decreases by one third each
				 * third of its maximum speed spectrum. Steam emission finally normalises at very close to vehicle's maximum speed.
				 * REGULATION:
				 * - instead of 1, 4 / 2^smoke_amount (max. 2) is used to provide sufficient regulation to steam puffs' amount. */
				if (GB(v->tick_counter, 0, ((4 >> _settings_game.vehicle.smoke_amount) + ((this->cur_speed * 3) / max_speed))) == 0) {
					evt = EV_STEAM_SMOKE;
				}
				break;

			case VESM_DIESEL: {
				/* Diesel smoke - thicker when vehicle is starting, gradually subsiding till it reaches its maximum speed
				 * when smoke emission stops.
				 * Details: Vehicle's (max.) speed spectrum is divided into 32 parts. When max. speed is reached, chance for smoke
				 * emission erodes by 32 (1/4). For trains, power and weight come in handy too to either increase smoke emission in
				 * 6 steps (1000HP each) if the power is low or decrease smoke emission in 6 steps (512 tonnes each) if the train
				 * isn't overweight. Power and weight contributions are expressed in a way that neither extreme power, nor
				 * extreme weight can ruin the balance (e.g. FreightWagonMultiplier) in the formula. When the vehicle reaches
				 * maximum speed no diesel_smoke is emitted.
				 * REGULATION:
				 * - up to which speed a diesel vehicle is emitting smoke (with reduced/small setting only until 1/2 of max_speed),
				 * - in Chance16 - the last value is 512 / 2^smoke_amount (max. smoke when 128 = smoke_amount of 2). */
				int power_weight_effect = 0;
				if (v->type == VEH_TRAIN) {
					power_weight_effect = (32 >> (Train::From(this)->gcache.cached_power >> 10)) - (32 >> (Train::From(this)->gcache.cached_weight >> 9));
				}
				if (this->cur_speed < (max_speed >> (2 >> _settings_game.vehicle.smoke_amount)) &&
						Chance16((64 - ((this->cur_speed << 5) / max_speed) + power_weight_effect), (512 >> _settings_game.vehicle.smoke_amount))) {
					evt = EV_DIESEL_SMOKE;
				}
				break;
			}

			case VESM_ELECTRIC:
				/* Electric train's spark - more often occurs when train is departing (more load)
				 * Details: Electric locomotives are usually at least twice as powerful as their diesel counterparts, so spark
				 * emissions are kept simple. Only when starting, creating huge force are sparks more likely to happen, but when
				 * reaching its max. speed, quarter by quarter of it, chance decreases until the usual 2,22% at train's top speed.
				 * REGULATION:
				 * - in Chance16 the last value is 360 / 2^smoke_amount (max. sparks when 90 = smoke_amount of 2). */
				if (GB(v->tick_counter, 0, 2) == 0 &&
						Chance16((6 - ((this->cur_speed << 2) / max_speed)), (360 >> _settings_game.vehicle.smoke_amount))) {
					evt = EV_ELECTRIC_SPARK;
				}
				break;

			default:
				NOT_REACHED();
		}

		if (evt != EV_END && advanced) {
			sound = true;
			SpawnAdvancedVisualEffect(v);
		} else if (evt != EV_END) {
			sound = true;

			/* The effect offset is relative to a point 4 units behind the vehicle's
			 * front (which is the center of an 8/8 vehicle). Shorter vehicles need a
			 * correction factor. */
			if (v->type == VEH_TRAIN) effect_offset += (VEHICLE_LENGTH - Train::From(v)->gcache.cached_veh_length) / 2;

			int x = _vehicle_smoke_pos[v->direction] * effect_offset;
			int y = _vehicle_smoke_pos[(v->direction + 2) % 8] * effect_offset;

			if (v->type == VEH_TRAIN && HasBit(Train::From(v)->flags, VRF_REVERSE_DIRECTION)) {
				x = -x;
				y = -y;
			}

			CreateEffectVehicleRel(v, x, y, 10, evt);
		}

		if (HasBit(v->vcache.cached_veh_flags, VCF_LAST_VISUAL_EFFECT)) break;
	} while ((v = v->Next()) != nullptr);

	if (sound) PlayVehicleSound(this, VSE_VISUAL_EFFECT);
}

/**
 * Set the next vehicle of this vehicle.
 * @param next the next vehicle. nullptr removes the next vehicle.
 */
void Vehicle::SetNext(Vehicle *next)
{
	dbg_assert(this != next);

	if (this->next != nullptr) {
		/* We had an old next vehicle. Update the first and previous pointers */
		for (Vehicle *v = this->next; v != nullptr; v = v->Next()) {
			v->first = this->next;
		}
		this->next->previous = nullptr;
#if OTTD_UPPER_TAGGED_PTR
		VehiclePoolOps::SetIsNonFrontVehiclePtr(_vehicle_pool.GetRawRef(this->next->index), false);
#endif
	}

	this->next = next;

	if (this->next != nullptr) {
		/* A new next vehicle. Update the first and previous pointers */
		if (this->next->previous != nullptr) this->next->previous->next = nullptr;
		this->next->previous = this;
#if OTTD_UPPER_TAGGED_PTR
		VehiclePoolOps::SetIsNonFrontVehiclePtr(_vehicle_pool.GetRawRef(this->next->index), true);
#endif
		for (Vehicle *v = this->next; v != nullptr; v = v->Next()) {
			v->first = this->first;
		}
	}
}

/**
 * Gets the running cost of a vehicle  that can be sent into SetDParam for string processing.
 * @return the vehicle's running cost
 */
Money Vehicle::GetDisplayRunningCost() const
{
	Money cost = this->GetRunningCost() >> 8;
	if (_settings_client.gui.show_running_costs_calendar_year) cost *= DayLengthFactor();
	return cost;
}

/**
 * Adds this vehicle to a shared vehicle chain.
 * @param shared_chain a vehicle of the chain with shared vehicles.
 * @pre !this->IsOrderListShared()
 */
void Vehicle::AddToShared(Vehicle *shared_chain)
{
	dbg_assert(this->previous_shared == nullptr && this->next_shared == nullptr);

	if (shared_chain->orders == nullptr) {
		dbg_assert(shared_chain->previous_shared == nullptr);
		dbg_assert(shared_chain->next_shared == nullptr);
		this->orders = shared_chain->orders = new OrderList(nullptr, shared_chain);
	}

	this->next_shared     = shared_chain->next_shared;
	this->previous_shared = shared_chain;

	shared_chain->next_shared = this;

	if (this->next_shared != nullptr) this->next_shared->previous_shared = this;

	shared_chain->orders->AddVehicle(this);
}

/**
 * Removes the vehicle from the shared order list.
 */
void Vehicle::RemoveFromShared()
{
	/* Remember if we were first and the old window number before RemoveVehicle()
	 * as this changes first if needed. */
	bool were_first = (this->FirstShared() == this);
	VehicleListIdentifier vli(VL_SHARED_ORDERS, this->type, this->owner, this->FirstShared()->index);

	this->orders->RemoveVehicle(this);

	if (!were_first) {
		/* We are not the first shared one, so only relink our previous one. */
		this->previous_shared->next_shared = this->NextShared();
	}

	if (this->next_shared != nullptr) this->next_shared->previous_shared = this->previous_shared;


	if (this->orders->GetNumVehicles() == 1) InvalidateVehicleOrder(this->FirstShared(), VIWD_MODIFY_ORDERS);

	if (this->orders->GetNumVehicles() == 1 && !_settings_client.gui.enable_single_veh_shared_order_gui) {
		/* When there is only one vehicle, remove the shared order list window. */
		CloseWindowById(GetWindowClassForVehicleType(this->type), vli.ToWindowNumber());
	} else if (were_first) {
		/* If we were the first one, update to the new first one.
		 * Note: FirstShared() is already the new first */
		InvalidateWindowData(GetWindowClassForVehicleType(this->type), vli.ToWindowNumber(), this->FirstShared()->index.base() | (1U << 31));
	}

	this->next_shared     = nullptr;
	this->previous_shared = nullptr;

	this->ClearSeparation();
	if (HasBit(this->vehicle_flags, VF_TIMETABLE_SEPARATION)) ClrBit(this->vehicle_flags, VF_TIMETABLE_STARTED);
}

template <typename T, typename U>
void DumpVehicleFlagsGeneric(const Vehicle *v, T dump, U dump_header)
{
	if (v->IsGroundVehicle()) {
		dump_header("st:", "subtype:");
		dump('F', "GVSF_FRONT",            HasBit(v->subtype, GVSF_FRONT));
		dump('A', "GVSF_ARTICULATED_PART", HasBit(v->subtype, GVSF_ARTICULATED_PART));
		dump('W', "GVSF_WAGON",            HasBit(v->subtype, GVSF_WAGON));
		dump('E', "GVSF_ENGINE",           HasBit(v->subtype, GVSF_ENGINE));
		dump('f', "GVSF_FREE_WAGON",       HasBit(v->subtype, GVSF_FREE_WAGON));
		dump('M', "GVSF_MULTIHEADED",      HasBit(v->subtype, GVSF_MULTIHEADED));
		dump('V', "GVSF_VIRTUAL",          HasBit(v->subtype, GVSF_VIRTUAL));
	}
	dump_header("vs:", "vehstatus:");
	dump('H', "VS_HIDDEN",          v->vehstatus & VS_HIDDEN);
	dump('S', "VS_STOPPED",         v->vehstatus & VS_STOPPED);
	dump('U', "VS_UNCLICKABLE",     v->vehstatus & VS_UNCLICKABLE);
	dump('D', "VS_DEFPAL",          v->vehstatus & VS_DEFPAL);
	dump('s', "VS_TRAIN_SLOWING",   v->vehstatus & VS_TRAIN_SLOWING);
	dump('X', "VS_SHADOW",          v->vehstatus & VS_SHADOW);
	dump('B', "VS_AIRCRAFT_BROKEN", v->vehstatus & VS_AIRCRAFT_BROKEN);
	dump('C', "VS_CRASHED",         v->vehstatus & VS_CRASHED);
	dump_header("vf:", "vehicle_flags:");
	dump('F', "VF_LOADING_FINISHED",        HasBit(v->vehicle_flags, VF_LOADING_FINISHED));
	dump('U', "VF_CARGO_UNLOADING",         HasBit(v->vehicle_flags, VF_CARGO_UNLOADING));
	dump('P', "VF_BUILT_AS_PROTOTYPE",      HasBit(v->vehicle_flags, VF_BUILT_AS_PROTOTYPE));
	dump('T', "VF_TIMETABLE_STARTED",       HasBit(v->vehicle_flags, VF_TIMETABLE_STARTED));
	dump('A', "VF_AUTOFILL_TIMETABLE",      HasBit(v->vehicle_flags, VF_AUTOFILL_TIMETABLE));
	dump('w', "VF_AUTOFILL_PRES_WAIT_TIME", HasBit(v->vehicle_flags, VF_AUTOFILL_PRES_WAIT_TIME));
	dump('S', "VF_STOP_LOADING",            HasBit(v->vehicle_flags, VF_STOP_LOADING));
	dump('L', "VF_PATHFINDER_LOST",         HasBit(v->vehicle_flags, VF_PATHFINDER_LOST));
	dump('c', "VF_SERVINT_IS_CUSTOM",       HasBit(v->vehicle_flags, VF_SERVINT_IS_CUSTOM));
	dump('p', "VF_SERVINT_IS_PERCENT",      HasBit(v->vehicle_flags, VF_SERVINT_IS_PERCENT));
	dump('z', "VF_SEPARATION_ACTIVE",       HasBit(v->vehicle_flags, VF_SEPARATION_ACTIVE));
	dump('D', "VF_SCHEDULED_DISPATCH",      HasBit(v->vehicle_flags, VF_SCHEDULED_DISPATCH));
	dump('x', "VF_LAST_LOAD_ST_SEP",        HasBit(v->vehicle_flags, VF_LAST_LOAD_ST_SEP));
	dump('s', "VF_TIMETABLE_SEPARATION",    HasBit(v->vehicle_flags, VF_TIMETABLE_SEPARATION));
	dump('a', "VF_AUTOMATE_TIMETABLE",      HasBit(v->vehicle_flags, VF_AUTOMATE_TIMETABLE));
	dump('Q', "VF_HAVE_SLOT",               HasBit(v->vehicle_flags, VF_HAVE_SLOT));
	dump('W', "VF_COND_ORDER_WAIT",         HasBit(v->vehicle_flags, VF_COND_ORDER_WAIT));
	dump('r', "VF_REPLACEMENT_PENDING",     HasBit(v->vehicle_flags, VF_REPLACEMENT_PENDING));
	dump_header("vcf:", "cached_veh_flags:");
	dump('l', "VCF_LAST_VISUAL_EFFECT",     HasBit(v->vcache.cached_veh_flags, VCF_LAST_VISUAL_EFFECT));
	dump('z', "VCF_GV_ZERO_SLOPE_RESIST",   HasBit(v->vcache.cached_veh_flags, VCF_GV_ZERO_SLOPE_RESIST));
	dump('d', "VCF_IS_DRAWN",               HasBit(v->vcache.cached_veh_flags, VCF_IS_DRAWN));
	dump('t', "VCF_REDRAW_ON_TRIGGER",      HasBit(v->vcache.cached_veh_flags, VCF_REDRAW_ON_TRIGGER));
	dump('s', "VCF_REDRAW_ON_SPEED_CHANGE", HasBit(v->vcache.cached_veh_flags, VCF_REDRAW_ON_SPEED_CHANGE));
	dump('R', "VCF_IMAGE_REFRESH",          HasBit(v->vcache.cached_veh_flags, VCF_IMAGE_REFRESH));
	dump('N', "VCF_IMAGE_REFRESH_NEXT",     HasBit(v->vcache.cached_veh_flags, VCF_IMAGE_REFRESH_NEXT));
	dump('c', "VCF_IMAGE_CURVATURE",        HasBit(v->vcache.cached_veh_flags, VCF_IMAGE_CURVATURE));
	if (v->IsGroundVehicle()) {
		uint16_t gv_flags = v->GetGroundVehicleFlags();
		dump_header("gvf:", "GroundVehicleFlags:");
		dump('u', "GVF_GOINGUP_BIT",              HasBit(gv_flags, GVF_GOINGUP_BIT));
		dump('d', "GVF_GOINGDOWN_BIT",            HasBit(gv_flags, GVF_GOINGDOWN_BIT));
		dump('s', "GVF_SUPPRESS_IMPLICIT_ORDERS", HasBit(gv_flags, GVF_SUPPRESS_IMPLICIT_ORDERS));
		dump('c', "GVF_CHUNNEL_BIT",              HasBit(gv_flags, GVF_CHUNNEL_BIT));
	}
	if (v->type == VEH_TRAIN) {
		const Train *t = Train::From(v);
		dump_header("tf:", "train flags:");
		dump('R', "VRF_REVERSING",                     HasBit(t->flags, VRF_REVERSING));
		dump('W', "VRF_WAITING_RESTRICTION",           HasBit(t->flags, VRF_WAITING_RESTRICTION));
		dump('P', "VRF_POWEREDWAGON",                  HasBit(t->flags, VRF_POWEREDWAGON));
		dump('r', "VRF_REVERSE_DIRECTION",             HasBit(t->flags, VRF_REVERSE_DIRECTION));
		dump('h', "VRF_HAS_HIT_RV",                    HasBit(t->flags, VRF_HAS_HIT_RV));
		dump('e', "VRF_EL_ENGINE_ALLOWED_NORMAL_RAIL", HasBit(t->flags, VRF_EL_ENGINE_ALLOWED_NORMAL_RAIL));
		dump('q', "VRF_TOGGLE_REVERSE",                HasBit(t->flags, VRF_TOGGLE_REVERSE));
		dump('s', "VRF_TRAIN_STUCK",                   HasBit(t->flags, VRF_TRAIN_STUCK));
		dump('L', "VRF_LEAVING_STATION",               HasBit(t->flags, VRF_LEAVING_STATION));
		dump('b', "VRF_BREAKDOWN_BRAKING",             HasBit(t->flags, VRF_BREAKDOWN_BRAKING));
		dump('p', "VRF_BREAKDOWN_POWER",               HasBit(t->flags, VRF_BREAKDOWN_POWER));
		dump('v', "VRF_BREAKDOWN_SPEED",               HasBit(t->flags, VRF_BREAKDOWN_SPEED));
		dump('z', "VRF_BREAKDOWN_STOPPED",             HasBit(t->flags, VRF_BREAKDOWN_STOPPED));
		dump('F', "VRF_NEED_REPAIR",                   HasBit(t->flags, VRF_NEED_REPAIR));
		dump('B', "VRF_BEYOND_PLATFORM_END",           HasBit(t->flags, VRF_BEYOND_PLATFORM_END));
		dump('Y', "VRF_NOT_YET_IN_PLATFORM",           HasBit(t->flags, VRF_NOT_YET_IN_PLATFORM));
		dump('A', "VRF_ADVANCE_IN_PLATFORM",           HasBit(t->flags, VRF_ADVANCE_IN_PLATFORM));
		dump('K', "VRF_CONSIST_BREAKDOWN",             HasBit(t->flags, VRF_CONSIST_BREAKDOWN));
		dump('J', "VRF_CONSIST_SPEED_REDUCTION",       HasBit(t->flags, VRF_CONSIST_SPEED_REDUCTION));
		dump('X', "VRF_PENDING_SPEED_RESTRICTION",     HasBit(t->flags, VRF_PENDING_SPEED_RESTRICTION));
		dump('c', "VRF_SPEED_ADAPTATION_EXEMPT",       HasBit(t->flags, VRF_SPEED_ADAPTATION_EXEMPT));
	}
	if (v->type == VEH_ROAD) {
		const RoadVehicle *rv = RoadVehicle::From(v);
		dump_header("rvf:", "road vehicle flags:");
		dump('L', "RVF_ON_LEVEL_CROSSING",             HasBit(rv->rvflags, RVF_ON_LEVEL_CROSSING));
	}
}

void Vehicle::DumpVehicleFlags(format_target &buffer, bool include_tile) const
{
	bool first_header = true;
	auto dump = [&](char c, const char *name, bool flag) {
		if (flag) buffer.push_back(c);
	};
	auto dump_header = [&](const char* header, const char *header_long) {
		if (first_header) {
			first_header = false;
		} else {
			buffer.append(", ");
		}
		buffer.append(header);
	};
	if (!this->IsGroundVehicle()) {
		buffer.format("st: {:X}", this->subtype);
		first_header = false;
	}
	DumpVehicleFlagsGeneric(this, dump, dump_header);
	if (this->type == VEH_TRAIN) {
		const Train *t = Train::From(this);
		buffer.format(", trk: 0x{:02X}", (uint)t->track);
		if (t->reverse_distance > 0) buffer.format(", rev: {}", t->reverse_distance);
	} else if (this->type == VEH_ROAD) {
		const RoadVehicle *r = RoadVehicle::From(this);
		buffer.format(", rvs: {:X}, rvf: {:X}", r->state, r->frame);
	}
	if (include_tile) {
		buffer.append(", [");
		DumpTileInfo(buffer, this->tile);
		buffer.push_back(']');
		TileIndex vtile = TileVirtXY(this->x_pos, this->y_pos);
		if (this->tile != vtile) buffer.format(", VirtXYTile: {:X} ({} x {})", vtile, TileX(vtile), TileY(vtile));
	}
	if (this->cargo_payment) buffer.append(", CP");
}


void Vehicle::DumpVehicleFlagsMultiline(format_target &buffer, const char *base_indent, const char *extra_indent) const
{
	auto dump = [&](char c, const char *name, bool flag) {
		if (flag) buffer.format("{}{}{}\n", base_indent, extra_indent, name);
	};
	auto dump_header = [&](const char* header, const char *header_long) {
		buffer.format("{}{}\n", base_indent, header_long);
	};
	if (!this->IsGroundVehicle()) {
		buffer.format("{}subtype: {:X}\n", base_indent, this->subtype);
	}
	DumpVehicleFlagsGeneric(this, dump, dump_header);
	if (this->type == VEH_TRAIN) {
		const Train *t = Train::From(this);
		buffer.format("{}track: 0x{:02X}\n", base_indent, (uint)t->track);
		if (t->reverse_distance > 0) buffer.format("{}reverse_distance: {}\n", base_indent, t->reverse_distance);
	} else if (this->type == VEH_ROAD) {
		const RoadVehicle *r = RoadVehicle::From(this);
		buffer.format("{}RV state: {:X}\n{}RV frame: {:X}\n", base_indent, r->state, base_indent, r->frame);
	}
	if (this->cargo_payment) buffer.format("{}cargo_payment present\n", base_indent);
}

void VehiclesYearlyLoop()
{
	for (Vehicle *v : Vehicle::IterateFrontOnly()) {
		if (v->IsPrimaryVehicle()) {
			/* show warning if vehicle is not generating enough income last 2 years (corresponds to a red icon in the vehicle list) */
			Money profit = v->GetDisplayProfitThisYear();
			if (v->economy_age >= VEHICLE_PROFIT_MIN_AGE && profit < 0) {
				if (_settings_client.gui.vehicle_income_warn && v->owner == _local_company) {
					SetDParam(0, v->index);
					SetDParam(1, profit);
					AddVehicleAdviceNewsItem(AdviceType::VehicleUnprofitable, EconTime::UsingWallclockUnits() ? STR_NEWS_VEHICLE_UNPROFITABLE_PERIOD : STR_NEWS_VEHICLE_UNPROFITABLE_YEAR, v->index);
				}
				AI::NewEvent(v->owner, new ScriptEventVehicleUnprofitable(v->index));
			}

			v->profit_last_year = v->profit_this_year;
			v->profit_lifetime += v->profit_this_year;
			v->profit_this_year = 0;
			SetWindowDirty(WC_VEHICLE_DETAILS, v->index);
		}
	}
	GroupStatistics::UpdateProfits();
	SetWindowClassesDirty(WC_TRAINS_LIST);
	SetWindowClassesDirty(WC_TRACE_RESTRICT_SLOTS);
	SetWindowClassesDirty(WC_SHIPS_LIST);
	SetWindowClassesDirty(WC_ROADVEH_LIST);
	SetWindowClassesDirty(WC_AIRCRAFT_LIST);
}


/**
 * Can this station be used by the given engine type?
 * @param engine_type the type of vehicles to test
 * @param st the station to test for
 * @return true if and only if the vehicle of the type can use this station.
 * @note For road vehicles the Vehicle is needed to determine whether it can
 *       use the station. This function will return true for road vehicles
 *       when at least one of the facilities is available.
 */
bool CanVehicleUseStation(EngineID engine_type, const Station *st)
{
	const Engine *e = Engine::GetIfValid(engine_type);
	dbg_assert(e != nullptr);

	switch (e->type) {
		case VEH_TRAIN:
			return st->facilities.Test(StationFacility::Train);

		case VEH_ROAD:
			/* For road vehicles we need the vehicle to know whether it can actually
			 * use the station, but if it doesn't have facilities for RVs it is
			 * certainly not possible that the station can be used. */
			return st->facilities.Any({StationFacility::BusStop, StationFacility::TruckStop});

		case VEH_SHIP:
			return st->facilities.Test(StationFacility::Dock);

		case VEH_AIRCRAFT:
			return st->facilities.Test(StationFacility::Airport) &&
					st->airport.GetFTA()->flags.Test(e->u.air.subtype & AIR_CTOL ? AirportFTAClass::Flag::Airplanes : AirportFTAClass::Flag::Helicopters);

		default:
			return false;
	}
}

/**
 * Can this station be used by the given vehicle?
 * @param v the vehicle to test
 * @param st the station to test for
 * @return true if and only if the vehicle can use this station.
 */
bool CanVehicleUseStation(const Vehicle *v, const Station *st)
{
	if (v->type == VEH_ROAD) return st->GetPrimaryRoadStop(RoadVehicle::From(v)) != nullptr;

	return CanVehicleUseStation(v->engine_type, st);
}

/**
 * Get reason string why this station can't be used by the given vehicle.
 * @param v The vehicle to test.
 * @param st The station to test for.
 * @return The string explaining why the vehicle cannot use the station.
 */
StringID GetVehicleCannotUseStationReason(const Vehicle *v, const Station *st)
{
	switch (v->type) {
		case VEH_TRAIN:
			return STR_ERROR_NO_RAIL_STATION;

		case VEH_ROAD: {
			const RoadVehicle *rv = RoadVehicle::From(v);
			RoadStop *rs = st->GetPrimaryRoadStop(rv->IsBus() ? RoadStopType::Bus : RoadStopType::Truck);

			StringID err = rv->IsBus() ? STR_ERROR_NO_BUS_STATION : STR_ERROR_NO_TRUCK_STATION;

			for (; rs != nullptr; rs = rs->next) {
				/* Articulated vehicles cannot use bay road stops, only drive-through. Make sure the vehicle can actually use this bay stop */
				if (HasTileAnyRoadType(rs->xy, rv->compatible_roadtypes) && IsBayRoadStopTile(rs->xy) && rv->HasArticulatedPart()) {
					err = STR_ERROR_NO_STOP_ARTICULATED_VEHICLE;
					continue;
				}

				/* Bay stop errors take precedence, but otherwise the vehicle may not be compatible with the roadtype/tramtype of this station tile.
				 * We give bay stop errors precedence because they are usually a bus sent to a tram station or vice versa. */
				if (!HasTileAnyRoadType(rs->xy, rv->compatible_roadtypes) && err != STR_ERROR_NO_STOP_ARTICULATED_VEHICLE) {
					err = RoadTypeIsRoad(rv->roadtype) ? STR_ERROR_NO_STOP_COMPATIBLE_ROAD_TYPE : STR_ERROR_NO_STOP_COMPATIBLE_TRAM_TYPE;
					continue;
				}
			}

			return err;
		}

		case VEH_SHIP:
			return STR_ERROR_NO_DOCK;

		case VEH_AIRCRAFT:
			if (!st->facilities.Test(StationFacility::Airport)) return STR_ERROR_NO_AIRPORT;
			if (v->GetEngine()->u.air.subtype & AIR_CTOL) {
				return STR_ERROR_AIRPORT_NO_PLANES;
			} else {
				return STR_ERROR_AIRPORT_NO_HELICOPTERS;
			}

		default:
			return INVALID_STRING_ID;
	}
}

/**
 * Access the ground vehicle cache of the vehicle.
 * @pre The vehicle is a #GroundVehicle.
 * @return #GroundVehicleCache of the vehicle.
 */
GroundVehicleCache *Vehicle::GetGroundVehicleCache()
{
	dbg_assert(this->IsGroundVehicle());
	if (this->type == VEH_TRAIN) {
		return &Train::From(this)->gcache;
	} else {
		return &RoadVehicle::From(this)->gcache;
	}
}

/**
 * Access the ground vehicle cache of the vehicle.
 * @pre The vehicle is a #GroundVehicle.
 * @return #GroundVehicleCache of the vehicle.
 */
const GroundVehicleCache *Vehicle::GetGroundVehicleCache() const
{
	dbg_assert(this->IsGroundVehicle());
	if (this->type == VEH_TRAIN) {
		return &Train::From(this)->gcache;
	} else {
		return &RoadVehicle::From(this)->gcache;
	}
}

/**
 * Access the ground vehicle flags of the vehicle.
 * @pre The vehicle is a #GroundVehicle.
 * @return #GroundVehicleFlags of the vehicle.
 */
uint16_t &Vehicle::GetGroundVehicleFlags()
{
	dbg_assert(this->IsGroundVehicle());
	if (this->type == VEH_TRAIN) {
		return Train::From(this)->gv_flags;
	} else {
		return RoadVehicle::From(this)->gv_flags;
	}
}

/**
 * Access the ground vehicle flags of the vehicle.
 * @pre The vehicle is a #GroundVehicle.
 * @return #GroundVehicleFlags of the vehicle.
 */
const uint16_t &Vehicle::GetGroundVehicleFlags() const
{
	dbg_assert(this->IsGroundVehicle());
	if (this->type == VEH_TRAIN) {
		return Train::From(this)->gv_flags;
	} else {
		return RoadVehicle::From(this)->gv_flags;
	}
}

/**
 * Calculates the set of vehicles that will be affected by a given selection.
 * @param[in,out] set Set of affected vehicles.
 * @param v First vehicle of the selection.
 * @param num_vehicles Number of vehicles in the selection (not counting articulated parts).
 * @pre \a set must be empty.
 * @post \a set will contain the vehicles that will be refitted.
 */
void GetVehicleSet(VehicleSet &set, Vehicle *v, uint8_t num_vehicles)
{
	if (v->type == VEH_TRAIN) {
		Train *u = Train::From(v);
		/* Only include whole vehicles, so start with the first articulated part */
		u = u->GetFirstEnginePart();

		/* Include num_vehicles vehicles, not counting articulated parts */
		for (; u != nullptr && num_vehicles > 0; num_vehicles--) {
			do {
				/* Include current vehicle in the selection. */
				include(set, u->index);

				/* If the vehicle is multiheaded, add the other part too. */
				if (u->IsMultiheaded()) include(set, u->other_multiheaded_part->index);

				u = u->Next();
			} while (u != nullptr && u->IsArticulatedPart());
		}
	}
}

void DumpVehicleStats(struct format_target &buffer)
{
	struct vtypestats {
		uint count[2] = { 0, 0 };

		bool IsEmpty() const { return (count[0] | count[1]) == 0; }

		vtypestats &operator+=(const vtypestats &other)
		{
			this->count[0] += other.count[0];
			this->count[1] += other.count[1];
			return *this;
		}
	};
	struct cstats {
		vtypestats vstats[VEH_END];
		vtypestats virt_train;
		vtypestats template_train;
	};
	std::map<Owner, cstats> cstatmap;

	for (Vehicle *v : Vehicle::Iterate()) {
		cstats &cs = cstatmap[v->owner];
		vtypestats &vs = ((v->type == VEH_TRAIN) && Train::From(v)->IsVirtual()) ? cs.virt_train : cs.vstats[v->type];
		vs.count[v->Previous() != nullptr ? 1 : 0]++;
	}

	for (const TemplateVehicle *tv : TemplateVehicle::Iterate()) {
		cstats &cs = cstatmap[tv->owner];
		cs.template_train.count[tv->Prev() != nullptr ? 1 : 0]++;
	}

	auto print_stats = [&](const cstats &cs, bool show_non_company) {
		auto line = [&](const vtypestats &vs, const char *type) {
			if (vs.count[0] || vs.count[1]) {
				buffer.format("  {:10}: primary: {:5}, secondary: {:5}\n", type, vs.count[0], vs.count[1]);
			}
		};
		line(cs.vstats[VEH_TRAIN], "train");
		line(cs.vstats[VEH_ROAD], "road");
		line(cs.vstats[VEH_SHIP], "ship");
		line(cs.vstats[VEH_AIRCRAFT], "aircraft");
		if (show_non_company) {
			line(cs.vstats[VEH_EFFECT], "effect");
			line(cs.vstats[VEH_DISASTER], "disaster");
		}
		line(cs.virt_train, "virt train");
		line(cs.template_train, "tmpl train");
		buffer.push_back('\n');
	};

	cstats totals{};
	for (auto &it : cstatmap) {
		buffer.format("{}: ", it.first);
		SetDParam(0, it.first);
		buffer.append(GetString(STR_COMPANY_NAME));
		buffer.push_back('\n');
		print_stats(it.second, false);

		for (VehicleType vt = VEH_BEGIN; vt != VEH_END; vt++) {
			totals.vstats[vt] += it.second.vstats[vt];
		}
		totals.virt_train += it.second.virt_train;
		totals.template_train += it.second.template_train;
	}
	buffer.append("Totals\n");
	print_stats(totals, true);
	buffer.format("Total vehicles: {}\n", Vehicle::GetNumItems());
}

void AdjustVehicleStateTicksBase(StateTicksDelta delta)
{
	for (Vehicle *v : Vehicle::Iterate()) {
		if (v->timetable_start != 0) v->timetable_start += delta;
		if (v->last_loading_tick != 0) v->last_loading_tick += delta;
		if (v->unbunch_state != nullptr) {
			if (v->unbunch_state->depot_unbunching_last_departure != INVALID_STATE_TICKS) v->unbunch_state->depot_unbunching_last_departure += delta;
			if (v->unbunch_state->depot_unbunching_next_departure != INVALID_STATE_TICKS) v->unbunch_state->depot_unbunching_next_departure += delta;
		}
		for (auto &it : v->dispatch_records) {
			it.second.dispatched += delta;
		}
	}

	for (OrderList *order_list : OrderList::Iterate()) {
		for (DispatchSchedule &ds : order_list->GetScheduledDispatchScheduleSet()) {
			ds.SetScheduledDispatchStartTick(ds.GetScheduledDispatchStartTick() + delta);
		}
	}

	for (OrderBackup *ob : OrderBackup::Iterate()) {
		for (auto &it : ob->dispatch_records) {
			it.second.dispatched += delta;
		}
	}
}

void ShiftVehicleDates(EconTime::DateDelta interval)
{
	for (Vehicle *v : Vehicle::Iterate()) {
		v->date_of_last_service = std::max<EconTime::Date>(v->date_of_last_service + interval, EconTime::Date{0});
	}
	/* date_of_last_service_newgrf is not updated here as it must stay stable
	 * for vehicles outside of a depot. */
}

/**
 * Calculates the maximum weight of the ground vehicle when loaded.
 * @return Weight in tonnes
 */
uint32_t Vehicle::GetDisplayMaxWeight() const
{
	uint32_t max_weight = 0;

	for (const Vehicle *u = this; u != nullptr; u = u->Next()) {
		max_weight += u->GetMaxWeight();
	}

	return max_weight;
}

/**
 * Calculates the minimum power-to-weight ratio using the maximum weight of the ground vehicle
 * @return power-to-weight ratio in 10ths of hp(I) per tonne
 */
uint32_t Vehicle::GetDisplayMinPowerToWeight() const
{
	uint32_t max_weight = GetDisplayMaxWeight();
	if (max_weight == 0) return 0;
	return GetGroundVehicleCache()->cached_power * 10u / max_weight;
}

/**
 * Checks if two vehicle chains have the same list of engines.
 * @param v1 First vehicle chain.
 * @param v1 Second vehicle chain.
 * @return True if same, false if different.
 */
bool VehiclesHaveSameEngineList(const Vehicle *v1, const Vehicle *v2)
{
	while (true) {
		if (v1 == nullptr && v2 == nullptr) return true;
		if (v1 == nullptr || v2 == nullptr) return false;
		if (v1->GetEngine() != v2->GetEngine()) return false;
		v1 = v1->GetNextVehicle();
		v2 = v2->GetNextVehicle();
	}
}

/**
 * Checks if two vehicles have the same list of orders.
 * @param v1 First vehicles.
 * @param v1 Second vehicles.
 * @return True if same, false if different.
 */
bool VehiclesHaveSameOrderList(const Vehicle *v1, const Vehicle *v2)
{
	const Order *o1 = v1->GetFirstOrder();
	const Order *o2 = v2->GetFirstOrder();
	while (true) {
		if (o1 == nullptr && o2 == nullptr) return true;
		if (o1 == nullptr || o2 == nullptr) return false;
		if (!o1->Equals(*o2)) return false;
		o1 = v1->orders->GetNextNoWrap(o1);
		o2 = v2->orders->GetNextNoWrap(o2);
	}
}<|MERGE_RESOLUTION|>--- conflicted
+++ resolved
@@ -1314,7 +1314,7 @@
 	UpdateVehicleViewportHash(this, INVALID_COORD, 0);
 	if (this->type != VEH_EFFECT) {
 		DeleteVehicleNews(this->index);
-		DeleteNewGRFInspectWindow(GetGrfSpecFeature(this->type), this->index);
+		DeleteNewGRFInspectWindow(GetGrfSpecFeature(this->type), this->index.base());
 	}
 }
 
@@ -1471,8 +1471,7 @@
 	if (find_index(_train_news_too_heavy_this_tick, v->index) < 0) {
 		_train_news_too_heavy_this_tick.push_back(v->index);
 		SetDParam(0, v->index);
-		AddNewsItem(STR_ERROR_TRAIN_TOO_HEAVY, NewsType::Advice, NewsStyle::Small, {NewsFlag::InColour, NewsFlag::VehicleParam0},
-				NewsReferenceType::Vehicle, v->index);
+		AddNewsItem(STR_ERROR_TRAIN_TOO_HEAVY, NewsType::Advice, NewsStyle::Small, {NewsFlag::InColour, NewsFlag::VehicleParam0}, v->index);
 	}
 }
 
@@ -1508,13 +1507,13 @@
 {
 	ClearVehicleTickCaches();
 
-	for (VehicleID i = 0; i < Vehicle::GetPoolSize(); i++) {
+	for (VehicleID i = VehicleID(0); i < Vehicle::GetPoolSize(); ++i) {
 		Vehicle *v = Vehicle::Get(i);
 		if (v == nullptr) continue;
 
 #if OTTD_UPPER_TAGGED_PTR
 		/* Avoid needing to de-reference v */
-		uintptr_t ptr = _vehicle_pool.GetRaw(i);
+		uintptr_t ptr = _vehicle_pool.GetRaw(i.base());
 		const VehicleType vtype = VehiclePoolOps::GetVehicleType(ptr);
 		const bool is_front = !VehiclePoolOps::IsNonFrontVehiclePtr(ptr);
 #else
@@ -1633,7 +1632,7 @@
 		Vehicle *v = nullptr;
 		SCOPE_INFO_FMT([&v], "CallVehicleTicks -> OnPeriodic: {}", VehicleInfoDumper(v));
 		for (size_t i = (size_t)(_scaled_tick_counter & 0x1FF); i < Vehicle::GetPoolSize(); i += 0x200) {
-			v = Vehicle::Get(i);
+			v = Vehicle::Get(VehicleID(i));
 			if (v == nullptr) continue;
 
 			/* This is called once per day for each vehicle, but not in the first tick of the day */
@@ -1668,12 +1667,7 @@
 		}
 	}
 
-<<<<<<< HEAD
 	RecordSyncEvent(NSRE_VEH_LOAD_UNLOAD);
-=======
-	for (Vehicle *v : Vehicle::Iterate()) {
-		[[maybe_unused]] VehicleID vehicle_index = v->index;
->>>>>>> 70c9f396
 
 	if (!_tick_caches_valid || HasChickenBit(DCBF_VEH_TICK_CACHE)) RebuildVehicleTickCaches();
 
@@ -4458,7 +4452,7 @@
 		}
 		this->next->previous = nullptr;
 #if OTTD_UPPER_TAGGED_PTR
-		VehiclePoolOps::SetIsNonFrontVehiclePtr(_vehicle_pool.GetRawRef(this->next->index), false);
+		VehiclePoolOps::SetIsNonFrontVehiclePtr(_vehicle_pool.GetRawRef(this->next->index.base()), false);
 #endif
 	}
 
@@ -4469,7 +4463,7 @@
 		if (this->next->previous != nullptr) this->next->previous->next = nullptr;
 		this->next->previous = this;
 #if OTTD_UPPER_TAGGED_PTR
-		VehiclePoolOps::SetIsNonFrontVehiclePtr(_vehicle_pool.GetRawRef(this->next->index), true);
+		VehiclePoolOps::SetIsNonFrontVehiclePtr(_vehicle_pool.GetRawRef(this->next->index.base()), true);
 #endif
 		for (Vehicle *v = this->next; v != nullptr; v = v->Next()) {
 			v->first = this->first;
