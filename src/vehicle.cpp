/*
 * This file is part of OpenTTD.
 * OpenTTD is free software; you can redistribute it and/or modify it under the terms of the GNU General Public License as published by the Free Software Foundation, version 2.
 * OpenTTD is distributed in the hope that it will be useful, but WITHOUT ANY WARRANTY; without even the implied warranty of MERCHANTABILITY or FITNESS FOR A PARTICULAR PURPOSE.
 * See the GNU General Public License for more details. You should have received a copy of the GNU General Public License along with OpenTTD. If not, see <http://www.gnu.org/licenses/>.
 */

/** @file vehicle.cpp Base implementations of all vehicles. */

#include "stdafx.h"
#include "error.h"
#include "roadveh.h"
#include "ship.h"
#include "spritecache.h"
#include "timetable.h"
#include "viewport_func.h"
#include "news_func.h"
#include "command_func.h"
#include "company_func.h"
#include "train.h"
#include "aircraft.h"
#include "newgrf_debug.h"
#include "newgrf_sound.h"
#include "newgrf_station.h"
#include "newgrf_roadstop.h"
#include "group_gui.h"
#include "strings_func.h"
#include "zoom_func.h"
#include "date_func.h"
#include "vehicle_func.h"
#include "autoreplace_cmd.h"
#include "autoreplace_func.h"
#include "autoreplace_gui.h"
#include "station_base.h"
#include "ai/ai.hpp"
#include "depot_func.h"
#include "network/network.h"
#include "core/pool_func.hpp"
#include "economy_base.h"
#include "articulated_vehicles.h"
#include "roadstop_base.h"
#include "core/random_func.hpp"
#include "core/backup_type.hpp"
#include "core/container_func.hpp"
#include "infrastructure_func.h"
#include "order_backup.h"
#include "sound_func.h"
#include "effectvehicle_func.h"
#include "effectvehicle_base.h"
#include "vehiclelist.h"
#include "bridge_map.h"
#include "tunnel_map.h"
#include "depot_map.h"
#include "gamelog.h"
#include "tracerestrict.h"
#include "linkgraph/linkgraph.h"
#include "linkgraph/refresh.h"
#include "framerate_type.h"
#include "blitter/factory.hpp"
#include "tbtr_template_vehicle_func.h"
#include "tbtr_template_vehicle_cmd.h"
#include "string_func.h"
#include "scope_info.h"
#include "debug_settings.h"
#include "network/network_sync.h"
#include "pathfinder/water_regions.h"
#include "event_logs.h"
#include "misc_cmd.h"
#include "train_cmd.h"
#include "vehicle_cmd.h"
#include "3rdparty/cpp-btree/btree_set.h"
#include "3rdparty/cpp-btree/btree_map.h"
#include "3rdparty/robin_hood/robin_hood.h"

#include "table/strings.h"

#include <algorithm>

#include "safeguards.h"

/* Number of bits in the hash to use from each vehicle coord */
static const uint GEN_HASHX_BITS = 6;
static const uint GEN_HASHY_BITS = 6;

/* Size of each hash bucket */
static const uint GEN_HASHX_BUCKET_BITS = 7;
static const uint GEN_HASHY_BUCKET_BITS = 6;

/* Compute hash for vehicle coord */
static inline uint GetViewportHashX(int x)
{
	return GB(x, GEN_HASHX_BUCKET_BITS + ZOOM_BASE_SHIFT, GEN_HASHX_BITS);
}

static inline uint GetViewportHashY(int y)
{
	return GB(y, GEN_HASHY_BUCKET_BITS + ZOOM_BASE_SHIFT, GEN_HASHY_BITS) << GEN_HASHX_BITS;
}

static inline uint GetViewportHash(int x, int y)
{
	return GetViewportHashX(x) + GetViewportHashY(y);
}

/* Maximum size until hash repeats */
<<<<<<< HEAD
//static const int GEN_HASHX_SIZE = 1 << (GEN_HASHX_BUCKET_BITS + GEN_HASHX_BITS + ZOOM_BASE_SHIFT);
//static const int GEN_HASHY_SIZE = 1 << (GEN_HASHY_BUCKET_BITS + GEN_HASHY_BITS + ZOOM_BASE_SHIFT);

/* Increments to reach next bucket in hash table */
//static const int GEN_HASHX_INC = 1;
//static const int GEN_HASHY_INC = 1 << GEN_HASHX_BITS;
=======
static const uint GEN_HASHX_SIZE = 1 << (GEN_HASHX_BUCKET_BITS + GEN_HASHX_BITS + ZOOM_BASE_SHIFT);
static const uint GEN_HASHY_SIZE = 1 << (GEN_HASHY_BUCKET_BITS + GEN_HASHY_BITS + ZOOM_BASE_SHIFT);

/* Increments to reach next bucket in hash table */
static const uint GEN_HASHX_INC = 1;
static const uint GEN_HASHY_INC = 1 << GEN_HASHX_BITS;
>>>>>>> 54de376c

/* Mask to wrap-around buckets */
//static const uint GEN_HASHX_MASK =  (1 << GEN_HASHX_BITS) - 1;
//static const uint GEN_HASHY_MASK = ((1 << GEN_HASHY_BITS) - 1) << GEN_HASHX_BITS;

uint _returned_refit_capacity;        ///< Stores the capacity after a refit operation.
uint16_t _returned_mail_refit_capacity; ///< Stores the mail capacity after a refit operation (Aircraft only).
CargoArray _returned_vehicle_capacities; ///< Stores the cargo capacities after a vehicle build operation


/** The pool with all our precious vehicles. */
VehiclePool _vehicle_pool("Vehicle");
INSTANTIATE_POOL_METHODS(Vehicle)

static btree::btree_set<VehicleID> _vehicles_to_pay_repair;
static btree::btree_set<VehicleID> _vehicles_to_sell;

btree::btree_multimap<VehicleID, PendingSpeedRestrictionChange> _pending_speed_restriction_change_map;

/**
 * Determine shared bounds of all sprites.
 * @param[out] bounds Shared bounds.
 */
Rect16 VehicleSpriteSeq::GetBounds() const
{
	Rect16 bounds;
	bounds.left = bounds.top = bounds.right = bounds.bottom = 0;
	for (uint i = 0; i < this->count; ++i) {
		const Sprite *spr = GetSprite(this->seq[i].sprite, SpriteType::Normal, 0);
		if (i == 0) {
			bounds.left = spr->x_offs;
			bounds.top  = spr->y_offs;
			bounds.right  = spr->width  + spr->x_offs - 1;
			bounds.bottom = spr->height + spr->y_offs - 1;
		} else {
			if (spr->x_offs < bounds.left) bounds.left = spr->x_offs;
			if (spr->y_offs < bounds.top)  bounds.top  = spr->y_offs;
			int right  = spr->width  + spr->x_offs - 1;
			int bottom = spr->height + spr->y_offs - 1;
			if (right  > bounds.right)  bounds.right  = right;
			if (bottom > bounds.bottom) bounds.bottom = bottom;
		}
	}
	return bounds;
}

/**
 * Draw the sprite sequence.
 * @param x X position
 * @param y Y position
 * @param default_pal Vehicle palette
 * @param force_pal Whether to ignore individual palettes, and draw everything with \a default_pal.
 */
void VehicleSpriteSeq::Draw(int x, int y, PaletteID default_pal, bool force_pal) const
{
	for (uint i = 0; i < this->count; ++i) {
		PaletteID pal = force_pal || !this->seq[i].pal ? default_pal : this->seq[i].pal;
		DrawSprite(this->seq[i].sprite, pal, x, y);
	}
}

/**
 * Function to tell if a vehicle needs to be autorenewed
 * @param *c The vehicle owner
 * @param use_renew_setting Should the company renew setting be considered?
 * @return true if the vehicle is old enough for replacement
 */
bool Vehicle::NeedsAutorenewing(const Company *c, bool use_renew_setting) const
{
	/* We can always generate the Company pointer when we have the vehicle.
	 * However this takes time and since the Company pointer is often present
	 * when this function is called then it's faster to pass the pointer as an
	 * argument rather than finding it again. */
	dbg_assert(c == Company::Get(this->owner));

	if (use_renew_setting && !c->settings.engine_renew) return false;
	if (this->age - this->max_age < (c->settings.engine_renew_months * 30)) return false;

	/* Only engines need renewing */
	if (this->type == VEH_TRAIN && !Train::From(this)->IsEngine()) return false;

	return true;
}

/**
 * Service a vehicle and all subsequent vehicles in the consist
 *
 * @param *v The vehicle or vehicle chain being serviced
 */
void VehicleServiceInDepot(Vehicle *v)
{
	dbg_assert(v != nullptr);
	const Engine *e = Engine::Get(v->engine_type);
	if (v->type == VEH_TRAIN) {
		if (v->Next() != nullptr) VehicleServiceInDepot(v->Next());
		if (!(Train::From(v)->IsEngine()) && !(Train::From(v)->IsRearDualheaded())) return;
		ClrBit(Train::From(v)->flags, VRF_NEED_REPAIR);
		ClrBit(Train::From(v)->flags, VRF_HAS_HIT_RV);
		ClrBit(Train::From(v)->flags, VRF_CONSIST_BREAKDOWN);
		Train::From(v)->critical_breakdown_count = 0;
		const RailVehicleInfo *rvi = &e->u.rail;
		v->vcache.cached_max_speed = rvi->max_speed;
		if (Train::From(v)->IsFrontEngine()) {
			Train::From(v)->ConsistChanged(CCF_REFIT);
			CLRBITS(Train::From(v)->flags, (1 << VRF_BREAKDOWN_BRAKING) | VRF_IS_BROKEN );
		}
	} else if (v->type == VEH_ROAD) {
		RoadVehicle::From(v)->critical_breakdown_count = 0;
	} else if (v->type == VEH_SHIP) {
		Ship::From(v)->critical_breakdown_count = 0;
	}
	v->vehstatus.Reset(VehState::AircraftBroken);
	v->vehicle_flags.Test(VehicleFlag::ReplacementPending);
	SetWindowDirty(WC_VEHICLE_DETAILS, v->index); // ensure that last service date and reliability are updated

	do {
		v->date_of_last_service = EconTime::CurDate();
		v->date_of_last_service_newgrf = CalTime::CurDate();
		if (_settings_game.vehicle.pay_for_repair && v->breakdowns_since_last_service) {
			_vehicles_to_pay_repair.insert(v->index);
		} else {
			v->breakdowns_since_last_service = 0;
		}
		v->reliability = v->GetEngine()->reliability;
		/* Prevent vehicles from breaking down directly after exiting the depot. */
		v->breakdown_chance = 0;
		v->breakdown_ctr = 0;
		v = v->Next();
	} while (v != nullptr && v->HasEngineType());
}

/**
 * Check if the vehicle needs to go to a depot in near future (if a opportunity presents itself) for service or replacement.
 *
 * @see NeedsAutomaticServicing()
 * @return true if the vehicle should go to a depot if a opportunity presents itself.
 */
bool Vehicle::NeedsServicing() const
{
	/* Stopped or crashed vehicles will not move, as such making unmovable
	 * vehicles to go for service is lame. */
	if (this->vehstatus.Any({VehState::Stopped, VehState::Crashed})) return false;

	bool service_not_due;
	/* Service intervals can be measured in different units, which we handle individually. */
	if (this->ServiceIntervalIsPercent()) {
		/* Service interval is in percents. */
		service_not_due = (this->reliability >= this->GetEngine()->reliability * (100 - this->GetServiceInterval()) / 100);
	} else if (EconTime::UsingWallclockUnits()) {
		/* Service interval is in minutes. */
		service_not_due = (this->date_of_last_service + (this->GetServiceInterval() * EconTime::DAYS_IN_ECONOMY_WALLCLOCK_MONTH) >= EconTime::CurDate());
	} else {
		/* Service interval is in days. */
		service_not_due = (this->date_of_last_service + this->GetServiceInterval() >= EconTime::CurDate());
	}

	/* Are we ready for the next service cycle? */
	bool needs_service = true;
	const Company *c = Company::Get(this->owner);
	if (service_not_due
			&& !(this->type == VEH_TRAIN && HasBit(Train::From(this)->flags, VRF_CONSIST_BREAKDOWN) && Train::From(this)->ConsistNeedsRepair())
			&& !(this->type == VEH_ROAD && RoadVehicle::From(this)->critical_breakdown_count > 0)
			&& !(this->type == VEH_SHIP && Ship::From(this)->critical_breakdown_count > 0)) {
		needs_service = false;
	}

	if (!needs_service && !this->vehicle_flags.Test(VehicleFlag::ReplacementPending)) {
		return false;
	}

	/* If we're servicing anyway, because we have not disabled servicing when
	 * there are no breakdowns or we are playing with breakdowns, bail out. */
	if (needs_service && (!_settings_game.order.no_servicing_if_no_breakdowns ||
			_settings_game.difficulty.vehicle_breakdowns != 0)) {
		return true;
	}

	/* Is vehicle old and renewing is enabled */
	if (needs_service && this->NeedsAutorenewing(c, true)) {
		return true;
	}

	if (this->type == VEH_TRAIN) {
		const TemplateVehicle *tv = GetTemplateVehicleByGroupIDRecursive(this->group_id);
		if (tv != nullptr) {
			return ShouldServiceTrainForTemplateReplacement(Train::From(this), tv);
		}
	}

	/* Test whether there is some pending autoreplace.
	 * Note: We do this after the service-interval test.
	 * There are a lot more reasons for autoreplace to fail than we can test here reasonably. */
	bool pending_replace = false;
	Money needed_money = c->settings.engine_renew_money;
	if (needed_money > GetAvailableMoney(c->index)) return false;

	for (const Vehicle *v = this; v != nullptr; v = (v->type == VEH_TRAIN) ? Train::From(v)->GetNextUnit() : nullptr) {
		bool replace_when_old = false;
		EngineID new_engine = EngineReplacementForCompany(c, v->engine_type, v->group_id, &replace_when_old);

		/* Check engine availability */
		if (new_engine == EngineID::Invalid() || !Engine::Get(new_engine)->company_avail.Test(v->owner)) continue;
		/* Is the vehicle old if we are not always replacing? */
		if (replace_when_old && !v->NeedsAutorenewing(c, false)) continue;

		/* Check refittability */
		CargoTypes available_cargo_types, union_mask;
		GetArticulatedRefitMasks(new_engine, true, &union_mask, &available_cargo_types);

		/* Is this a multi-cargo ship? */
		if (union_mask != 0 && v->type == VEH_SHIP && v->Next() != nullptr) {
			CargoTypes cargoes = 0;
			for (const Vehicle *u = v; u != nullptr; u = u->Next()) {
				if (u->cargo_type != INVALID_CARGO && u->GetEngine()->CanCarryCargo()) {
					SetBit(cargoes, u->cargo_type);
				}
			}
			if (!HasAtMostOneBit(cargoes)) {
				/* Ship has more than one cargo, special handling */
				if (!AutoreplaceMultiPartShipWouldSucceed(new_engine, v, cargoes)) continue;
				union_mask = 0;
			}
		}

		/* Is there anything to refit? */
		if (union_mask != 0) {
			CargoType cargo_type;
			CargoTypes cargo_mask = GetCargoTypesOfArticulatedVehicle(v, &cargo_type);
			if (!HasAtMostOneBit(cargo_mask)) {
				CargoTypes new_engine_default_cargoes = GetCargoTypesOfArticulatedParts(new_engine);
				if ((cargo_mask & new_engine_default_cargoes) != cargo_mask) {
					/* We cannot refit to mixed cargoes in an automated way */
					continue;
				}
				/* engine_type is already a mixed cargo type which matches the incoming vehicle by default, no refit required */
			} else {
				/* Did the old vehicle carry anything? */
				if (cargo_type != INVALID_CARGO) {
					/* We can't refit the vehicle to carry the cargo we want */
					if (!HasBit(available_cargo_types, cargo_type)) continue;
				}
			}
		}

		/* Check money.
		 * We want 2*(the price of the new vehicle) without looking at the value of the vehicle we are going to sell. */
		pending_replace = true;
		needed_money += 2 * Engine::Get(new_engine)->GetCost();
		if (needed_money > GetAvailableMoney(c->index)) return false;
	}

	return pending_replace;
}

/**
 * Checks if the current order should be interrupted for a service-in-depot order.
 * @see NeedsServicing()
 * @return true if the current order should be interrupted.
 */
bool Vehicle::NeedsAutomaticServicing() const
{
	if (this->HasDepotOrder()) return false;
	if (this->current_order.IsType(OT_LOADING)) return false;
	if (this->current_order.IsType(OT_LOADING_ADVANCE)) return false;
	if (this->current_order.IsType(OT_GOTO_DEPOT) && (this->current_order.GetDepotOrderType() & ODTFB_SERVICE) == 0) return false;
	return NeedsServicing();
}

uint Vehicle::Crash(bool)
{
	assert(!this->vehstatus.Test(VehState::Crashed));
	assert(this->Previous() == nullptr); // IsPrimaryVehicle fails for free-wagon-chains

	uint pass = 0;
	/* Stop the vehicle. */
	if (this->IsPrimaryVehicle()) this->vehstatus.Set(VehState::Stopped);
	/* crash all wagons, and count passengers */
	for (Vehicle *v = this; v != nullptr; v = v->Next()) {
		/* We do not transfer reserver cargo back, so TotalCount() instead of StoredCount() */
		if (IsCargoInClass(v->cargo_type, CargoClass::Passengers)) pass += v->cargo.TotalCount();
		v->vehstatus.Set(VehState::Crashed);
		v->MarkAllViewportsDirty();
		v->InvalidateImageCache();
	}

	this->ClearSeparation();
	if (this->vehicle_flags.Test(VehicleFlag::TimetableSeparation)) this->vehicle_flags.Reset(VehicleFlag::TimetableStarted);

	/* Dirty some windows */
	InvalidateWindowClassesData(GetWindowClassForVehicleType(this->type), 0);
	SetWindowWidgetDirty(WC_VEHICLE_VIEW, this->index, WID_VV_START_STOP);
	SetWindowDirty(WC_VEHICLE_DETAILS, this->index);
	SetWindowDirty(WC_VEHICLE_DEPOT, this->tile.base());
	InvalidateWindowClassesData(WC_DEPARTURES_BOARD, 0);

	delete this->cargo_payment;
	assert(this->cargo_payment == nullptr); // cleared by ~CargoPayment

	return RandomRange(pass + 1); // Randomise deceased passengers.
}

/**
 * Update cache of whether the vehicle should be drawn (i.e. if it isn't hidden, or it is in a tunnel but being shown transparently)
 * @return whether to show vehicle
 */
void Vehicle::UpdateIsDrawn()
{
	bool drawn = !(HasBit(this->subtype, GVSF_VIRTUAL)) && (!this->vehstatus.Test(VehState::Hidden) ||
			(IsTransparencySet(TO_TUNNELS) &&
				((this->type == VEH_TRAIN && Train::From(this)->track == TRACK_BIT_WORMHOLE) ||
				(this->type == VEH_ROAD && RoadVehicle::From(this)->state == RVSB_WORMHOLE))));

	AssignBit(this->vcache.cached_veh_flags, VCF_IS_DRAWN, drawn);
}

void UpdateAllVehiclesIsDrawn()
{
	for (Vehicle *v : Vehicle::Iterate()) { v->UpdateIsDrawn(); }
}

/**
 * Displays a "NewGrf Bug" error message for a engine, and pauses the game if not networking.
 * @param engine The engine that caused the problem
 * @param part1  Part 1 of the error message, taking the grfname as parameter 1
 * @param part2  Part 2 of the error message, taking the engine as parameter 2
 * @param bug_type Flag to check and set in grfconfig
 * @param critical Shall the "OpenTTD might crash"-message be shown when the player tries to unpause?
 */
void ShowNewGrfVehicleError(EngineID engine, StringID part1, StringID part2, GRFBug bug_type, bool critical)
{
	const Engine *e = Engine::Get(engine);
	GRFConfig *grfconfig = GetGRFConfig(e->GetGRFID());

	/* Missing GRF. Nothing useful can be done in this situation. */
	if (grfconfig == nullptr) return;

	if (!grfconfig->grf_bugs.Test(bug_type)) {
		grfconfig->grf_bugs.Set(bug_type);
		ShowErrorMessage(GetEncodedString(part1, grfconfig->GetName()),
			GetEncodedString(part2, std::monostate{}, engine), WL_CRITICAL);
		if (!_networking) Command<CMD_PAUSE>::Do(DoCommandFlag::Execute, critical ? PauseMode::Error : PauseMode::Normal, true);
	}

	std::array<StringParameter, 2> params = { grfconfig->GetName(), engine };

	std::string log_msg;
	auto log = [&](StringID str) {
		std::string msg = GetStringWithArgs(str, params);
		std::string_view start = strip_leading_colours(msg);
		Debug(grf, 0, "{}", start);
		log_msg += start;
	};

	log(part1);

	log_msg += ", ";

	log(part2);

	AppendSpecialEventsLogEntry(std::move(log_msg));
}

/**
 * Logs a bug in GRF and shows a warning message if this
 * is for the first time this happened.
 * @param u first vehicle of chain
 */
void VehicleLengthChanged(const Vehicle *u)
{
	/* show a warning once for each engine in whole game and once for each GRF after each game load */
	const Engine *engine = u->GetEngine();
	if (engine->grf_prop.grffile == nullptr) {
		// This can be reached if an engine is unexpectedly no longer attached to a GRF at all
		if (GamelogGRFBugReverse(0, engine->grf_prop.local_id)) {
			ShowNewGrfVehicleError(u->engine_type, STR_NEWGRF_BROKEN, STR_NEWGRF_BROKEN_VEHICLE_LENGTH, GRFBug::VehLength, true);
		}
		return;
	}
	uint32_t grfid = engine->grf_prop.grfid;
	GRFConfig *grfconfig = GetGRFConfig(grfid);
	if (GamelogGRFBugReverse(grfid, engine->grf_prop.local_id) || !grfconfig->grf_bugs.Test(GRFBug::VehLength)) {
		ShowNewGrfVehicleError(u->engine_type, STR_NEWGRF_BROKEN, STR_NEWGRF_BROKEN_VEHICLE_LENGTH, GRFBug::VehLength, true);
	}
}

/**
 * Vehicle constructor.
 * @param type Type of the new vehicle.
 */
Vehicle::Vehicle(VehicleType type)
{
	this->type               = type;
	this->coord.left         = INVALID_COORD;
	this->group_id           = DEFAULT_GROUP;
	this->fill_percent_te_id = INVALID_TE_ID;
	this->first              = this;
	this->colourmap          = PAL_NONE;
	this->cargo_age_counter  = 1;
	this->last_station_visited = StationID::Invalid();
	this->last_loading_station = StationID::Invalid();
	this->last_loading_tick = StateTicks{0};
	this->cur_image_valid_dir  = INVALID_DIR;
	this->vcache.cached_veh_flags = 0;
}

using VehicleTypeTileHash = robin_hood::unordered_map<TileIndex, VehicleID>;
static std::array<VehicleTypeTileHash, 4> _vehicle_tile_hashes;

static Vehicle *VehicleFromTileHash(int xl, int yl, int xu, int yu, VehicleType type, void *data, VehicleFromPosProc *proc, bool find_first)
{
	VehicleTypeTileHash &vhash = _vehicle_tile_hashes[type];

	for (int y = yl; ; y++) {
		for (int x = xl; ; x++) {
			auto iter = vhash.find(TileXY(x, y));
			if (iter != vhash.end()) {
				Vehicle *v = Vehicle::Get(iter->second);
				do {
					Vehicle *a = proc(v, data);
					if (find_first && a != nullptr) return a;

					v = v->hash_tile_next;
				} while (v != nullptr);
			}
			if (x == xu) break;
		}
		if (y == yu) break;
	}

	return nullptr;
}


/**
 * Helper function for FindVehicleOnPos/HasVehicleOnPos.
 * @note Do not call this function directly!
 * @param x    The X location on the map
 * @param y    The Y location on the map
 * @param data Arbitrary data passed to proc
 * @param proc The proc that determines whether a vehicle will be "found".
 * @param find_first Whether to return on the first found or iterate over
 *                   all vehicles
 * @return the best matching or first vehicle (depending on find_first).
 */
Vehicle *VehicleFromPosXY(int x, int y, VehicleType type, void *data, VehicleFromPosProc *proc, bool find_first)
{
	const int COLL_DIST = 6;

	/* Hash area to scan is from xl,yl to xu,yu */
	int xl = (x - COLL_DIST) / TILE_SIZE;
	int xu = (x + COLL_DIST) / TILE_SIZE;
	int yl = (y - COLL_DIST) / TILE_SIZE;
	int yu = (y + COLL_DIST) / TILE_SIZE;

	return VehicleFromTileHash(xl, yl, xu, yu, type, data, proc, find_first);
}

/**
 * Helper function for FindVehicleOnPos/HasVehicleOnPos.
 * @note Do not call this function directly!
 * @param tile The location on the map
 * @param type The vehicle type
 * @param data Arbitrary data passed to \a proc.
 * @param proc The proc that determines whether a vehicle will be "found".
 * @param find_first Whether to return on the first found or iterate over
 *                   all vehicles
 * @return the best matching or first vehicle (depending on find_first).
 */
Vehicle *VehicleFromPos(TileIndex tile, VehicleType type, void *data, VehicleFromPosProc *proc, bool find_first)
{
	VehicleTypeTileHash &vhash = _vehicle_tile_hashes[type];

	auto iter = vhash.find(tile);
	if (iter != vhash.end()) {
		Vehicle *v = Vehicle::Get(iter->second);
		do {
			Vehicle *a = proc(v, data);
			if (find_first && a != nullptr) return a;

			v = v->hash_tile_next;
		} while (v != nullptr);
	}

	return nullptr;
}

/**
 * Returns the first vehicle on a specific location, this should be iterated using Vehicle::HashTileNext.
 * @note Use #GetFirstVehicleOnPos when you have the intention that all vehicles should be iterated over using Vehicle::HashTileNext. The iteration order is non-deterministic.
 * @param tile The location on the map
 * @param type The vehicle type
 * @return First vehicle or nullptr.
 */
Vehicle *GetFirstVehicleOnPos(TileIndex tile, VehicleType type)
{
	VehicleTypeTileHash &vhash = _vehicle_tile_hashes[type];

	auto iter = vhash.find(tile);
	if (iter != vhash.end()) {
		return Vehicle::Get(iter->second);
	} else {
		return nullptr;
	}
}

/**
 * Callback that returns 'real' vehicles lower or at height \c *(int*)data .
 * @param v Vehicle to examine.
 * @param data unused.
 * @return \a v if conditions are met, else \c nullptr.
 */
static Vehicle *EnsureNoVehicleProc(Vehicle *v, void *data)
{
	return v;
}

/**
 * Callback that returns 'real' train-collidable road vehicles lower or at height \c *(int*)data .
 * @param v Vehicle to examine.
 * @param data unused
 * @return \a v if conditions are met, else \c nullptr.
 */
static Vehicle *EnsureNoTrainCollidableRoadVehicleProc(Vehicle *v, void *data)
{
	if (_roadtypes_non_train_colliding.Test(RoadVehicle::From(v)->roadtype)) return nullptr;

	return v;
}

/**
 * Callback that returns 'real' vehicles lower or at height \c *(int*)data .
 * @param v Vehicle to examine.
 * @param data Pointer to height data.
 * @return \a v if conditions are met, else \c nullptr.
 */
static Vehicle *EnsureNoAircraftProcZ(Vehicle *v, void *data)
{
	int z = static_cast<int>(reinterpret_cast<intptr_t>(data));

	if (v->subtype == AIR_SHADOW) return nullptr;
	if (v->z_pos > z) return nullptr;

	return v;
}

/**
 * Ensure there is no vehicle at the ground at the given position.
 * @param tile Position to examine.
 * @return Succeeded command (ground is free) or failed command (a vehicle is found).
 */
CommandCost EnsureNoVehicleOnGround(TileIndex tile)
{
	if (IsAirportTile(tile)) {
		int z = GetTileMaxPixelZ(tile);
		if (VehicleFromPos(tile, VEH_AIRCRAFT, reinterpret_cast<void *>(static_cast<intptr_t>(z)), &EnsureNoAircraftProcZ, true) != nullptr) {
			return CommandCost(STR_ERROR_AIRCRAFT_IN_THE_WAY);
		}
		return CommandCost();
	}

	if (IsTileType(tile, MP_RAILWAY) || IsLevelCrossingTile(tile) || HasStationTileRail(tile) || IsRailTunnelBridgeTile(tile)) {
		if (VehicleFromPos(tile, VEH_TRAIN, nullptr, &EnsureNoVehicleProc, true) != nullptr) {
			return CommandCost(STR_ERROR_TRAIN_IN_THE_WAY);
		}
	}
	if (IsTileType(tile, MP_ROAD) || IsAnyRoadStopTile(tile) || (IsTileType(tile, MP_TUNNELBRIDGE) && GetTunnelBridgeTransportType(tile) == TRANSPORT_ROAD)) {
		if (VehicleFromPos(tile, VEH_ROAD, nullptr, &EnsureNoVehicleProc, true) != nullptr) {
			return CommandCost(STR_ERROR_ROAD_VEHICLE_IN_THE_WAY);
		}
	}
	if (HasTileWaterClass(tile) || (IsBridgeTile(tile) && GetTunnelBridgeTransportType(tile) == TRANSPORT_WATER)) {
		if (VehicleFromPos(tile, VEH_SHIP, nullptr, &EnsureNoVehicleProc, true) != nullptr) {
			return CommandCost(STR_ERROR_SHIP_IN_THE_WAY);
		}
	}

	return CommandCost();
}

bool IsTrainCollidableRoadVehicleOnGround(TileIndex tile)
{
	return VehicleFromPos(tile, VEH_ROAD, nullptr, &EnsureNoTrainCollidableRoadVehicleProc, true) != nullptr;
}

struct GetVehicleTunnelBridgeProcData {
	const Vehicle *v;
	TileIndex t;
	TunnelBridgeIsFreeMode mode;
};

/** Procedure called for every vehicle found in tunnel/bridge in the hash map */
static Vehicle *GetVehicleTunnelBridgeProc(Vehicle *v, void *data)
{
	const GetVehicleTunnelBridgeProcData *info = (GetVehicleTunnelBridgeProcData*) data;
	if (v == info->v) return nullptr;

	if (v->type == VEH_TRAIN && info->mode != TBIFM_ALL && IsBridge(info->t)) {
		TrackBits vehicle_track = Train::From(v)->track;
		if (!(vehicle_track & TRACK_BIT_WORMHOLE)) {
			if (info->mode == TBIFM_ACROSS_ONLY && !(GetAcrossBridgePossibleTrackBits(info->t) & vehicle_track)) return nullptr;
			if (info->mode == TBIFM_PRIMARY_ONLY && !(GetPrimaryTunnelBridgeTrackBits(info->t) & vehicle_track)) return nullptr;
		}
	}

	return v;
}

/**
 * Finds vehicle in tunnel / bridge
 * @param tile first end
 * @param endtile second end
 * @param ignore Ignore this vehicle when searching
 * @param mode Whether to only find vehicles which are passing across the bridge/tunnel or on connecting bridge head track pieces, or only on primary track type pieces
 * @return Succeeded command (if tunnel/bridge is free) or failed command (if a vehicle is using the tunnel/bridge).
 */
CommandCost TunnelBridgeIsFree(TileIndex tile, TileIndex endtile, const Vehicle *ignore, TunnelBridgeIsFreeMode mode)
{
	/* Value v is not safe in MP games, however, it is used to generate a local
	 * error message only (which may be different for different machines).
	 * Such a message does not affect MP synchronisation.
	 */
	GetVehicleTunnelBridgeProcData data;
	data.v = ignore;
	data.t = tile;
	data.mode = mode;
	VehicleType type = static_cast<VehicleType>(GetTunnelBridgeTransportType(tile));
	Vehicle *v = VehicleFromPos(tile, type, &data, &GetVehicleTunnelBridgeProc, true);
	if (v == nullptr) {
		data.t = endtile;
		v = VehicleFromPos(endtile, type, &data, &GetVehicleTunnelBridgeProc, true);
	}

	if (v != nullptr) return CommandCost(STR_ERROR_TRAIN_IN_THE_WAY + v->type);
	return CommandCost();
}

struct FindTrainClosestToTunnelBridgeEndInfo {
	Train *best;     ///< The currently "best" vehicle we have found.
	int32_t best_pos;
	DiagDirection direction;

	FindTrainClosestToTunnelBridgeEndInfo(DiagDirection direction) : best(nullptr), best_pos(INT32_MIN), direction(direction) {}
};

/** Callback for Has/FindVehicleOnPos to find a train in a signalled tunnel/bridge */
static Vehicle *FindClosestTrainToTunnelBridgeEndEnum(Vehicle *v, void *data)
{
	FindTrainClosestToTunnelBridgeEndInfo *info = (FindTrainClosestToTunnelBridgeEndInfo *)data;

	/* Only look for train heads and tails. */
	if (v->Previous() != nullptr && v->Next() != nullptr) return nullptr;

	if (v->vehstatus.Test(VehState::Crashed)) return nullptr;

	Train *t = Train::From(v);

	if (!IsDiagonalDirection(t->direction)) {
		/* Check for vehicles on non-across track pieces of custom bridge head */
		if ((GetAcrossTunnelBridgeTrackBits(t->tile) & t->track & TRACK_BIT_ALL) == TRACK_BIT_NONE) return nullptr;
	}

	int32_t pos;
	switch (info->direction) {
		default: NOT_REACHED();
		case DIAGDIR_NE: pos = -v->x_pos; break; // X: lower is better
		case DIAGDIR_SE: pos =  v->y_pos; break; // Y: higher is better
		case DIAGDIR_SW: pos =  v->x_pos; break; // X: higher is better
		case DIAGDIR_NW: pos = -v->y_pos; break; // Y: lower is better
	}

	/* ALWAYS return the lowest ID (anti-desync!) if the coordinate is the same */
	if (pos > info->best_pos || (pos == info->best_pos && t->First()->index < info->best->index)) {
		info->best = t->First();
		info->best_pos = pos;
	}

	return t;
}

Train *GetTrainClosestToTunnelBridgeEnd(TileIndex tile, TileIndex other_tile)
{
	FindTrainClosestToTunnelBridgeEndInfo info(ReverseDiagDir(GetTunnelBridgeDirection(tile)));
	FindVehicleOnPos(tile, VEH_TRAIN, &info, FindClosestTrainToTunnelBridgeEndEnum);
	FindVehicleOnPos(other_tile, VEH_TRAIN, &info, FindClosestTrainToTunnelBridgeEndEnum);
	return info.best;
}


struct GetAvailableFreeTilesInSignalledTunnelBridgeChecker {
	DiagDirection direction;
	int pos;
	int lowest_seen;
};

static Vehicle *GetAvailableFreeTilesInSignalledTunnelBridgeEnum(Vehicle *v, void *data)
{
	/* Don't look at wagons between front and back of train. */
	if ((v->Previous() != nullptr && v->Next() != nullptr)) return nullptr;

	if (!IsDiagonalDirection(v->direction)) {
		/* Check for vehicles on non-across track pieces of custom bridge head */
		if ((GetAcrossTunnelBridgeTrackBits(v->tile) & Train::From(v)->track & TRACK_BIT_ALL) == TRACK_BIT_NONE) return nullptr;
	}

	GetAvailableFreeTilesInSignalledTunnelBridgeChecker *checker = (GetAvailableFreeTilesInSignalledTunnelBridgeChecker*) data;
	int v_pos;

	switch (checker->direction) {
		default: NOT_REACHED();
		case DIAGDIR_NE: v_pos = -v->x_pos + TILE_UNIT_MASK; break;
		case DIAGDIR_SE: v_pos =  v->y_pos; break;
		case DIAGDIR_SW: v_pos =  v->x_pos; break;
		case DIAGDIR_NW: v_pos = -v->y_pos + TILE_UNIT_MASK; break;
	}
	if (v_pos > checker->pos && v_pos < checker->lowest_seen) {
		checker->lowest_seen = v_pos;
	}

	return nullptr;
}

int GetAvailableFreeTilesInSignalledTunnelBridgeWithStartOffset(TileIndex entrance, TileIndex exit, int offset)
{
	if (offset < 0) offset = 0;
	TileIndex tile = entrance;
	if (offset > 0) tile += offset * TileOffsByDiagDir(GetTunnelBridgeDirection(entrance));
	int free_tiles = GetAvailableFreeTilesInSignalledTunnelBridge(entrance, exit, tile);
	if (free_tiles != INT_MAX && offset > 0) free_tiles += offset;
	return free_tiles;
}

int GetAvailableFreeTilesInSignalledTunnelBridge(TileIndex entrance, TileIndex exit, TileIndex tile)
{
	GetAvailableFreeTilesInSignalledTunnelBridgeChecker checker;
	checker.direction = GetTunnelBridgeDirection(entrance);
	checker.lowest_seen = INT_MAX;
	switch (checker.direction) {
		default: NOT_REACHED();
		case DIAGDIR_NE: checker.pos = -(int)(TileX(tile) * TILE_SIZE); break;
		case DIAGDIR_SE: checker.pos =       (TileY(tile) * TILE_SIZE); break;
		case DIAGDIR_SW: checker.pos =       (TileX(tile) * TILE_SIZE); break;
		case DIAGDIR_NW: checker.pos = -(int)(TileY(tile) * TILE_SIZE); break;
	}

	FindVehicleOnPos(entrance, VEH_TRAIN, &checker, &GetAvailableFreeTilesInSignalledTunnelBridgeEnum);
	FindVehicleOnPos(exit, VEH_TRAIN, &checker, &GetAvailableFreeTilesInSignalledTunnelBridgeEnum);

	if (checker.lowest_seen == INT_MAX) {
		/* Remainder of bridge/tunnel is clear */
		return INT_MAX;
	}

	return (checker.lowest_seen - checker.pos) / TILE_SIZE;
}

static Vehicle *EnsureNoTrainOnTrackProc(Vehicle *v, void *data)
{
	TrackBits rail_bits = *(TrackBits *)data;

	Train *t = Train::From(v);
	if (rail_bits & TRACK_BIT_WORMHOLE) {
		if (t->track & TRACK_BIT_WORMHOLE) return v;
		rail_bits &= ~TRACK_BIT_WORMHOLE;
	} else if (t->track & TRACK_BIT_WORMHOLE) {
		return nullptr;
	}
	if ((t->track != rail_bits) && !TracksOverlap(t->track | rail_bits)) return nullptr;

	return v;
}

/**
 * Tests if a vehicle interacts with the specified track bits.
 * All track bits interact except parallel #TRACK_BIT_HORZ or #TRACK_BIT_VERT.
 *
 * @param tile The tile.
 * @param track_bits The track bits.
 * @return \c true if no train that interacts, is found. \c false if a train is found.
 */
CommandCost EnsureNoTrainOnTrackBits(TileIndex tile, TrackBits track_bits)
{
	/* Value v is not safe in MP games, however, it is used to generate a local
	 * error message only (which may be different for different machines).
	 * Such a message does not affect MP synchronisation.
	 */
	Vehicle *v = VehicleFromPos(tile, VEH_TRAIN, &track_bits, &EnsureNoTrainOnTrackProc, true);
	if (v != nullptr) return CommandCost(STR_ERROR_TRAIN_IN_THE_WAY + v->type);
	return CommandCost();
}

void UpdateVehicleTileHash(Vehicle *v, bool remove)
{
	TileIndex old_hash_tile = v->hash_tile_current;
	TileIndex new_hash_tile;

	if (remove || HasBit(v->subtype, GVSF_VIRTUAL) || (v->tile == 0 && _settings_game.construction.freeform_edges)) {
		new_hash_tile = INVALID_TILE;
	} else {
		new_hash_tile = v->tile;
	}

	if (old_hash_tile == new_hash_tile) return;

	VehicleTypeTileHash &vhash = _vehicle_tile_hashes[v->type];

	/* Remove from the old position in the hash table */
	if (old_hash_tile != INVALID_TILE) {
		if (v->hash_tile_next != nullptr) v->hash_tile_next->hash_tile_prev = v->hash_tile_prev;
		if (v->hash_tile_prev != nullptr) {
			v->hash_tile_prev->hash_tile_next = v->hash_tile_next;
		} else {
			/* This was the first vehicle in the chain */
			if (v->hash_tile_next != nullptr) {
				vhash[old_hash_tile] = v->hash_tile_next->index;
			} else {
				vhash.erase(old_hash_tile);
			}
		}
	}

	/* Insert vehicle at beginning of the new position in the hash table */
	if (new_hash_tile != INVALID_TILE) {
		auto res = vhash.insert({ new_hash_tile, v->index });
		if (res.second) {
			/* Insert took place */
			v->hash_tile_next = nullptr;
			v->hash_tile_prev = nullptr;
		} else {
			/* Key already existed */
			Vehicle *next = Vehicle::Get(res.first->second);
			next->hash_tile_prev = v;
			v->hash_tile_next = next;
			v->hash_tile_prev = nullptr;
			res.first->second = v->index;
		}
	}

	/* Remember current hash tile */
	v->hash_tile_current = new_hash_tile;
}

bool ValidateVehicleTileHash(const Vehicle *v)
{
	if (v->tile == INVALID_TILE
			|| (v->type == VEH_TRAIN && Train::From(v)->IsVirtual())
			|| (v->type == VEH_SHIP && HasBit(v->subtype, GVSF_VIRTUAL))
			|| (v->type == VEH_AIRCRAFT && v->tile == 0 && _settings_game.construction.freeform_edges)
			|| v->type >= VEH_COMPANY_END) {
		return v->hash_tile_current == INVALID_TILE;
	}

	if (v->hash_tile_current != v->tile) return false;

	auto iter = _vehicle_tile_hashes[v->type].find(v->hash_tile_current);
	if (iter == _vehicle_tile_hashes[v->type].end()) return false;

	for (const Vehicle *u = Vehicle::GetIfValid(iter->second); u != nullptr; u = u->hash_tile_next) {
		if (u == v) return true;
	}

	return false;
}

static std::array<Vehicle *, 1 << (GEN_HASHX_BITS + GEN_HASHY_BITS)> _vehicle_viewport_hash{};

static void UpdateVehicleViewportHash(Vehicle *v, int x, int y)
{
	Vehicle **old_hash, **new_hash;
	int old_x = v->coord.left;
	int old_y = v->coord.top;

	new_hash = (x == INVALID_COORD) ? nullptr : &_vehicle_viewport_hash[GetViewportHash(x, y)];
	old_hash = (old_x == INVALID_COORD) ? nullptr : &_vehicle_viewport_hash[GetViewportHash(old_x, old_y)];

	if (old_hash == new_hash) return;

	/* remove from hash table? */
	if (old_hash != nullptr) {
		if (v->hash_viewport_next != nullptr) v->hash_viewport_next->hash_viewport_prev = v->hash_viewport_prev;
		*v->hash_viewport_prev = v->hash_viewport_next;
	}

	/* insert into hash table? */
	if (new_hash != nullptr) {
		v->hash_viewport_next = *new_hash;
		if (v->hash_viewport_next != nullptr) v->hash_viewport_next->hash_viewport_prev = &v->hash_viewport_next;
		v->hash_viewport_prev = new_hash;
		*new_hash = v;
	}
}

struct ViewportHashDeferredItem {
	Vehicle *v;
	int new_hash;
	int old_hash;
};
static std::vector<ViewportHashDeferredItem> _viewport_hash_deferred;

static void UpdateVehicleViewportHashDeferred(Vehicle *v, int x, int y)
{
	int old_x = v->coord.left;
	int old_y = v->coord.top;

	int new_hash = (x == INVALID_COORD) ? INVALID_COORD : GEN_HASH(x, y);
	int old_hash = (old_x == INVALID_COORD) ? INVALID_COORD : GEN_HASH(old_x, old_y);

	if (new_hash != old_hash) {
		_viewport_hash_deferred.push_back({ v, new_hash, old_hash });
	}
}

static void ProcessDeferredUpdateVehicleViewportHashes()
{
	for (const ViewportHashDeferredItem &item : _viewport_hash_deferred) {
		Vehicle *v = item.v;

		/* remove from hash table? */
		if (item.old_hash != INVALID_COORD) {
			if (v->hash_viewport_next != nullptr) v->hash_viewport_next->hash_viewport_prev = v->hash_viewport_prev;
			*v->hash_viewport_prev = v->hash_viewport_next;
		}

		/* insert into hash table? */
		if (item.new_hash != INVALID_COORD) {
			Vehicle **new_hash = &_vehicle_viewport_hash[item.new_hash];
			v->hash_viewport_next = *new_hash;
			if (v->hash_viewport_next != nullptr) v->hash_viewport_next->hash_viewport_prev = &v->hash_viewport_next;
			v->hash_viewport_prev = new_hash;
			*new_hash = v;
		}
	}
	_viewport_hash_deferred.clear();
}

void ResetVehicleHash()
{
	for (Vehicle *v : Vehicle::Iterate()) {
		v->hash_tile_next = nullptr;
		v->hash_tile_prev = nullptr;
		v->hash_tile_current = INVALID_TILE;
	}
	_vehicle_viewport_hash.fill(nullptr);
	for (VehicleTypeTileHash &vhash : _vehicle_tile_hashes) {
		vhash.clear();
	}
}

void ResetVehicleColourMap()
{
	for (Vehicle *v : Vehicle::Iterate()) { v->colourmap = PAL_NONE; }
}

/**
 * List of vehicles that should check for autoreplace this tick.
 * Mapping of vehicle -> leave depot immediately after autoreplace.
 */
static btree::btree_map<VehicleID, bool> _vehicles_to_autoreplace;

/**
 * List of vehicles that are issued for template replacement this tick.
 */
static btree::btree_set<VehicleID> _vehicles_to_templatereplace;

void InitializeVehicles()
{
	_vehicles_to_autoreplace.clear();
	ResetVehicleHash();
	ResetDisasterVehicleTargeting();
}

uint CountVehiclesInChain(const Vehicle *v)
{
	uint count = 0;
	do count++; while ((v = v->Next()) != nullptr);
	return count;
}

/**
 * Check if a vehicle is counted in num_engines in each company struct
 * @return true if the vehicle is counted in num_engines
 */
bool Vehicle::IsEngineCountable() const
{
	if (HasBit(this->subtype, GVSF_VIRTUAL)) return false;
	switch (this->type) {
		case VEH_AIRCRAFT: return Aircraft::From(this)->IsNormalAircraft(); // don't count plane shadows and helicopter rotors
		case VEH_TRAIN:
			return !this->IsArticulatedPart() && // tenders and other articulated parts
					!Train::From(this)->IsRearDualheaded(); // rear parts of multiheaded engines
		case VEH_ROAD: return RoadVehicle::From(this)->IsFrontEngine();
		case VEH_SHIP: return Ship::From(this)->IsPrimaryVehicle();
		default: return false; // Only count company buildable vehicles
	}
}

/**
 * Check whether Vehicle::engine_type has any meaning.
 * @return true if the vehicle has a usable engine type.
 */
bool Vehicle::HasEngineType() const
{
	switch (this->type) {
		case VEH_AIRCRAFT: return Aircraft::From(this)->IsNormalAircraft();
		case VEH_TRAIN:
		case VEH_ROAD:
		case VEH_SHIP: return true;
		default: return false;
	}
}

/**
 * Retrieves the engine of the vehicle.
 * @return Engine of the vehicle.
 * @pre HasEngineType() == true
 */
const Engine *Vehicle::GetEngine() const
{
	return Engine::Get(this->engine_type);
}

/**
 * Retrieve the NewGRF the vehicle is tied to.
 * This is the GRF providing the Action 3 for the engine type.
 * @return NewGRF associated to the vehicle.
 */
const GRFFile *Vehicle::GetGRF() const
{
	return this->GetEngine()->GetGRF();
}

/**
 * Retrieve the GRF ID of the NewGRF the vehicle is tied to.
 * This is the GRF providing the Action 3 for the engine type.
 * @return GRF ID of the associated NewGRF.
 */
uint32_t Vehicle::GetGRFID() const
{
	return this->GetEngine()->GetGRFID();
}

/**
 * Handle the pathfinding result, especially the lost status.
 * If the vehicle is now lost and wasn't previously fire an
 * event to the AIs and a news message to the user. If the
 * vehicle is not lost anymore remove the news message.
 * @param path_found Whether the vehicle has a path to its destination.
 */
void Vehicle::HandlePathfindingResult(bool path_found)
{
	if (path_found) {
		/* Route found, is the vehicle marked with "lost" flag? */
		if (!this->vehicle_flags.Test(VehicleFlag::PathfinderLost)) return;

		/* Clear the flag as the PF's problem was solved. */
		this->vehicle_flags.Reset(VehicleFlag::PathfinderLost);
		if (this->type == VEH_SHIP) {
			Ship::From(this)->lost_count = 0;
		}

		SetWindowWidgetDirty(WC_VEHICLE_VIEW, this->index, WID_VV_START_STOP);
		DirtyVehicleListWindowForVehicle(this);

		/* Delete the news item. */
		DeleteVehicleNews(this->index, AdviceType::VehicleLost);
		return;
	}

	if (!this->vehicle_flags.Test(VehicleFlag::PathfinderLost)) {
		SetWindowWidgetDirty(WC_VEHICLE_VIEW, this->index, WID_VV_START_STOP);
		DirtyVehicleListWindowForVehicle(this);
	}

	/* Unbunching data is no longer valid. */
	this->ResetDepotUnbunching();

	if (this->type == VEH_SHIP) {
		this->vehicle_flags.Set(VehicleFlag::PathfinderLost);
		if (Ship::From(this)->lost_count == 255) return;
		Ship::From(this)->lost_count++;
		if (Ship::From(this)->lost_count != 16) return;
	} else {
		/* Were we already lost? */
		if (this->vehicle_flags.Test(VehicleFlag::PathfinderLost)) return;

		/* It is first time the problem occurred, set the "lost" flag. */
		this->vehicle_flags.Set(VehicleFlag::PathfinderLost);
	}

	/* Notify user about the event. */
	AI::NewEvent(this->owner, new ScriptEventVehicleLost(this->index));
	if (_settings_client.gui.lost_vehicle_warn && this->owner == _local_company) {
		AddVehicleAdviceNewsItem(AdviceType::VehicleLost, GetEncodedString(STR_NEWS_VEHICLE_IS_LOST, this->index), this->index);
	}
}

/** Destroy all stuff that (still) needs the virtual functions to work properly */
void Vehicle::PreDestructor()
{
	if (CleaningPool()) return;

	SCOPE_INFO_FMT([this], "Vehicle::PreDestructor: {}", VehicleInfoDumper(this));

	if (Station::IsValidID(this->last_station_visited)) {
		Station *st = Station::Get(this->last_station_visited);
		st->loading_vehicles.erase(std::remove(st->loading_vehicles.begin(), st->loading_vehicles.end(), this), st->loading_vehicles.end());

		HideFillingPercent(&this->fill_percent_te_id);
		this->CancelReservation(StationID::Invalid(), st);
		delete this->cargo_payment;
		dbg_assert(this->cargo_payment == nullptr); // cleared by ~CargoPayment
	}

	if (this->IsEngineCountable()) {
		GroupStatistics::CountEngine(this, -1);
		if (this->IsPrimaryVehicle()) GroupStatistics::CountVehicle(this, -1);
		GroupStatistics::UpdateAutoreplace(this->owner);

		if (this->owner == _local_company) InvalidateAutoreplaceWindow(this->engine_type, this->group_id);
		DeleteGroupHighlightOfVehicle(this);
		if (this->type == VEH_TRAIN) {
			extern void DeleteTraceRestrictSlotHighlightOfVehicle(const Vehicle *v);

			DeleteTraceRestrictSlotHighlightOfVehicle(this);
		}
	}

	Company::Get(this->owner)->freeunits[this->type].ReleaseID(this->unitnumber);

	if (this->type == VEH_AIRCRAFT && this->IsPrimaryVehicle()) {
		Aircraft *a = Aircraft::From(this);
		Station *st = GetTargetAirportIfValid(a);
		if (st != nullptr) {
			const auto &layout = st->airport.GetFTA()->layout;
			st->airport.blocks.Reset(layout[a->previous_pos].blocks | layout[a->pos].blocks);
		}
	}


	if (this->type == VEH_ROAD && this->IsPrimaryVehicle()) {
		RoadVehicle *v = RoadVehicle::From(this);
		if ((!v->vehstatus.Test(VehState::Crashed) && IsInsideMM(v->state, RVSB_IN_DT_ROAD_STOP, RVSB_IN_DT_ROAD_STOP_END)) || IsInsideMM(v->state, RVSB_IN_ROAD_STOP, RVSB_IN_ROAD_STOP_END)) {
			/* Leave the roadstop (bay or drive-through), when you have not already left it. */
			RoadStop::GetByTile(v->tile, GetRoadStopType(v->tile))->Leave(v);
		}

		ReleaseDisasterVehicleTargetingVehicle(this->index);
	}

	if (this->vehicle_flags.Test(VehicleFlag::HaveSlot)) {
		TraceRestrictRemoveVehicleFromAllSlots(this->index);
		this->vehicle_flags.Reset(VehicleFlag::HaveSlot);
	}
	if (this->type == VEH_TRAIN && HasBit(Train::From(this)->flags, VRF_PENDING_SPEED_RESTRICTION)) {
		_pending_speed_restriction_change_map.erase(this->index);
		ClrBit(Train::From(this)->flags, VRF_PENDING_SPEED_RESTRICTION);
	}

	if (this->Previous() == nullptr) {
		InvalidateWindowData(WC_VEHICLE_DEPOT, this->tile.base());
	}

	if (this->IsPrimaryVehicle()) {
		CloseWindowById(WC_VEHICLE_VIEW, this->index);
		CloseWindowById(WC_VEHICLE_ORDERS, this->index);
		CloseWindowById(WC_VEHICLE_REFIT, this->index);
		CloseWindowById(WC_VEHICLE_DETAILS, this->index);
		CloseWindowById(WC_VEHICLE_TIMETABLE, this->index);
		CloseWindowById(WC_SCHDISPATCH_SLOTS, this->index);
		CloseWindowById(WC_VEHICLE_CARGO_TYPE_LOAD_ORDERS, this->index);
		CloseWindowById(WC_VEHICLE_CARGO_TYPE_UNLOAD_ORDERS, this->index);
		CloseWindowById(WC_VEHICLE_ORDER_IMPORT_ERRORS, this->index);
		SetWindowDirty(WC_COMPANY, this->owner);
		OrderBackup::ClearVehicle(this);
	}
	InvalidateWindowClassesData(GetWindowClassForVehicleType(this->type), 0);
	InvalidateWindowClassesData(WC_DEPARTURES_BOARD, 0);

	this->cargo.Truncate();
	DeleteVehicleOrders(this);
	DeleteDepotHighlightOfVehicle(this);

	StopGlobalFollowVehicle(this);

	/* sometimes, eg. for disaster vehicles, when company bankrupts, when removing crashed/flooded vehicles,
	 * it may happen that vehicle chain is deleted when visible */
	if (this->IsDrawn()) this->MarkAllViewportsDirty();
}

Vehicle::~Vehicle()
{
	if (CleaningPool()) {
		this->cargo.OnCleanPool();
		return;
	}

	if (this->type != VEH_EFFECT) InvalidateVehicleTickCaches();

	if (this->type == VEH_DISASTER) RemoveFromOtherVehicleTickCache(this);

	if (this->breakdowns_since_last_service) _vehicles_to_pay_repair.erase(this->index);

	if (this->type >= VEH_COMPANY_END) {
		/* sometimes, eg. for disaster vehicles, when company bankrupts, when removing crashed/flooded vehicles,
		 * it may happen that vehicle chain is deleted when visible.
		 * Do not redo this for vehicle types where it is done in PreDestructor(). */
		if (this->IsDrawn()) this->MarkAllViewportsDirty();
	}

	Vehicle *v = this->Next();
	this->SetNext(nullptr);

	delete v;

	if (this->type < VEH_COMPANY_END) UpdateVehicleTileHash(this, true);
	UpdateVehicleViewportHash(this, INVALID_COORD, 0);
	if (this->type != VEH_EFFECT) {
		DeleteVehicleNews(this->index);
		DeleteNewGRFInspectWindow(GetGrfSpecFeature(this->type), this->index.base());
	}
}

/**
 * Vehicle pool is about to be cleaned
 */
void Vehicle::PreCleanPool()
{
	_pending_speed_restriction_change_map.clear();
}

/**
 * Adds a vehicle to the list of vehicles that visited a depot this tick
 * @param *v vehicle to add
 */
void VehicleEnteredDepotThisTick(Vehicle *v)
{
	/* Template Replacement Setup stuff */
	if (GetTemplateIDByGroupIDRecursive(v->group_id) != INVALID_TEMPLATE) {
		/* Vehicle should stop in the depot if it was in 'stopping' state */
		_vehicles_to_templatereplace.insert(v->index);
	}

	/* Vehicle should stop in the depot if it was in 'stopping' state */
	_vehicles_to_autoreplace[v->index] = !v->vehstatus.Test(VehState::Stopped);

	/* We ALWAYS set the stopped state. Even when the vehicle does not plan on
	 * stopping in the depot, so we stop it to ensure that it will not reserve
	 * the path out of the depot before we might autoreplace it to a different
	 * engine. The new engine would not own the reserved path we store that we
	 * stopped the vehicle, so autoreplace can start it again */
	v->vehstatus.Set(VehState::Stopped);
}

template <typename T>
void CallVehicleOnNewDay(Vehicle *v)
{
	T::From(v)->T::OnNewDay();

	/* Vehicle::OnPeriodic is decoupled from Vehicle::OnNewDay at day lengths >= 8 */
	if (DayLengthFactor() < 8) T::From(v)->T::OnPeriodic();
}

/**
 * Increases the day counter for all vehicles and calls 1-day and 32-day handlers.
 * Each tick, it processes vehicles with "index % DAY_TICKS == _date_fract",
 * so each day, all vehicles are processes in DAY_TICKS steps.
 */
static void RunVehicleDayProc()
{
	if (_game_mode != GM_NORMAL) return;

	/* Run the day_proc for every DAY_TICKS vehicle starting at _date_fract. */
	Vehicle *v = nullptr;
	SCOPE_INFO_FMT([&v], "RunVehicleDayProc: {}", VehicleInfoDumper(v));
	for (size_t i = EconTime::CurDateFract(); i < Vehicle::GetPoolSize(); i += DAY_TICKS) {
		v = Vehicle::Get(i);
		if (v == nullptr) continue;

		/* Call the 32-day callback if needed */
		if ((v->day_counter & 0x1F) == 0 && v->HasEngineType() && (Engine::Get(v->engine_type)->callbacks_used & SGCU_VEHICLE_32DAY_CALLBACK) != 0) {
			uint16_t callback = GetVehicleCallback(CBID_VEHICLE_32DAY_CALLBACK, 0, 0, v->engine_type, v);
			if (callback != CALLBACK_FAILED) {
				if (HasBit(callback, 0)) {
					TriggerVehicle(v, VEHICLE_TRIGGER_CALLBACK_32); // Trigger vehicle trigger 10
				}

				/* After a vehicle trigger, the graphics and properties of the vehicle could change.
				 * Note: MarkDirty also invalidates the palette, which is the meaning of bit 1. So, nothing special there. */
				if (callback != 0) v->First()->MarkDirty();

				if (callback & ~3) ErrorUnknownCallbackResult(v->GetGRFID(), CBID_VEHICLE_32DAY_CALLBACK, callback);
			}
		}

		/* This is called once per day for each vehicle, but not in the first tick of the day */
		switch (v->type) {
			case VEH_TRAIN:
				CallVehicleOnNewDay<Train>(v);
				break;
			case VEH_ROAD:
				CallVehicleOnNewDay<RoadVehicle>(v);
				break;
			case VEH_SHIP:
				CallVehicleOnNewDay<Ship>(v);
				break;
			case VEH_AIRCRAFT:
				CallVehicleOnNewDay<Aircraft>(v);
				break;
			default:
				break;
		}
	}
}

/**
 * Increases the day counter for all vehicles and calls 1-day and 32-day handlers.
 * Each tick, it processes vehicles with "index % DAY_TICKS == _date_fract",
 * so each day, all vehicles are processes in DAY_TICKS steps.
 */
static void RunVehicleCalendarDayProc()
{
	if (_game_mode != GM_NORMAL) return;

	Vehicle *v = nullptr;
	SCOPE_INFO_FMT([&v], "RunVehicleCalendarDayProc: {}", VehicleInfoDumper(v));
	for (size_t i = CalTime::CurDateFract(); i < Vehicle::GetPoolSize(); i += DAY_TICKS) {
		v = Vehicle::Get(i);
		if (v == nullptr) continue;

		/* This is called once per day for each vehicle, but not in the first tick of the day */
		switch (v->type) {
			case VEH_TRAIN:
				AgeVehicle(v);
				break;
			case VEH_ROAD:
				if (v->IsFrontEngine()) AgeVehicle(v);
				break;
			case VEH_SHIP:
				if (static_cast<Ship *>(v)->IsPrimaryVehicle()) AgeVehicle(v);
				break;
			case VEH_AIRCRAFT:
				if (static_cast<Aircraft *>(v)->IsNormalAircraft()) AgeVehicle(v);
				break;
			default:
				break;
		}
	}
}

static void ShowAutoReplaceAdviceMessage(const CommandCost &res, const Vehicle *v)
{
	StringID error_message = res.GetErrorMessage();
	if (error_message == STR_ERROR_AUTOREPLACE_NOTHING_TO_DO || error_message == INVALID_STRING_ID) return;

	if (error_message == STR_ERROR_NOT_ENOUGH_CASH_REQUIRES_CURRENCY) error_message = STR_ERROR_AUTOREPLACE_MONEY_LIMIT;

	EncodedString headline;
	if (error_message == STR_ERROR_TRAIN_TOO_LONG_AFTER_REPLACEMENT) {
		headline = GetEncodedString(error_message, v->index);
	} else {
		headline = GetEncodedString(STR_NEWS_VEHICLE_AUTORENEW_FAILED, v->index, error_message, std::monostate{});
	}

	AddVehicleAdviceNewsItem(AdviceType::AutorenewFailed, std::move(headline), v->index);
}

static std::vector<VehicleID> _train_news_too_heavy_this_tick;

void ShowTrainTooHeavyAdviceMessage(const Vehicle *v)
{
	if (find_index(_train_news_too_heavy_this_tick, v->index) < 0) {
		_train_news_too_heavy_this_tick.push_back(v->index);
		AddNewsItem(GetEncodedString(STR_ERROR_TRAIN_TOO_HEAVY, v->index), NewsType::Advice, NewsStyle::Small, {NewsFlag::InColour, NewsFlag::VehicleParam0}, v->index);
	}
}

bool _tick_caches_valid = false;
std::vector<Train *> _tick_train_front_cache;
std::vector<RoadVehicle *> _tick_road_veh_front_cache;
std::vector<Aircraft *> _tick_aircraft_front_cache;
std::vector<Ship *> _tick_ship_cache;
std::vector<Vehicle *> _tick_other_veh_cache;

std::vector<VehicleID> _remove_from_tick_effect_veh_cache;
btree::btree_set<VehicleID> _tick_effect_veh_cache;

void ClearVehicleTickCaches()
{
	_tick_train_front_cache.clear();
	_tick_road_veh_front_cache.clear();
	_tick_aircraft_front_cache.clear();
	_tick_ship_cache.clear();
	_tick_effect_veh_cache.clear();
	_remove_from_tick_effect_veh_cache.clear();
	_tick_other_veh_cache.clear();
}

void RemoveFromOtherVehicleTickCache(const Vehicle *v)
{
	for (auto &u : _tick_other_veh_cache) {
		if (u == v) u = nullptr;
	}
}

void RebuildVehicleTickCaches()
{
	ClearVehicleTickCaches();

	for (VehicleID i = VehicleID(0); i < Vehicle::GetPoolSize(); ++i) {
		Vehicle *v = Vehicle::Get(i);
		if (v == nullptr) continue;

#if OTTD_UPPER_TAGGED_PTR
		/* Avoid needing to de-reference v */
		uintptr_t ptr = _vehicle_pool.GetRaw(i.base());
		const VehicleType vtype = VehiclePoolOps::GetVehicleType(ptr);
		const bool is_front = !VehiclePoolOps::IsNonFrontVehiclePtr(ptr);
#else
		const VehicleType vtype = v->type;
		const bool is_front = (v->Previous() == nullptr);
#endif

		switch (vtype) {
			default:
				_tick_other_veh_cache.push_back(v);
				break;

			case VEH_TRAIN:
				if (is_front) _tick_train_front_cache.push_back(Train::From(v));
				break;

			case VEH_ROAD:
				if (is_front) _tick_road_veh_front_cache.push_back(RoadVehicle::From(v));
				break;

			case VEH_AIRCRAFT:
				if (is_front) _tick_aircraft_front_cache.push_back(Aircraft::From(v));
				break;

			case VEH_SHIP:
				if (is_front) _tick_ship_cache.push_back(Ship::From(v));
				break;

			case VEH_EFFECT:
				_tick_effect_veh_cache.insert(i);
				break;
		}
	}
	_tick_caches_valid = true;
}

void ValidateVehicleTickCaches()
{
	if (!_tick_caches_valid) return;

	std::vector<Train *> saved_tick_train_front_cache = std::move(_tick_train_front_cache);
	std::vector<RoadVehicle *> saved_tick_road_veh_front_cache = std::move(_tick_road_veh_front_cache);
	std::vector<Aircraft *> saved_tick_aircraft_front_cache = std::move(_tick_aircraft_front_cache);
	std::vector<Ship *> saved_tick_ship_cache = std::move(_tick_ship_cache);
	btree::btree_set<VehicleID> saved_tick_effect_veh_cache = std::move(_tick_effect_veh_cache);
	for (VehicleID id : _remove_from_tick_effect_veh_cache) {
		saved_tick_effect_veh_cache.erase(id);
	}
	std::vector<Vehicle *> saved_tick_other_veh_cache = std::move(_tick_other_veh_cache);
	saved_tick_other_veh_cache.erase(std::remove(saved_tick_other_veh_cache.begin(), saved_tick_other_veh_cache.end(), nullptr), saved_tick_other_veh_cache.end());

	RebuildVehicleTickCaches();

	assert(saved_tick_train_front_cache == saved_tick_train_front_cache);
	assert(saved_tick_road_veh_front_cache == _tick_road_veh_front_cache);
	assert(saved_tick_aircraft_front_cache == _tick_aircraft_front_cache);
	assert(saved_tick_ship_cache == _tick_ship_cache);
	assert(saved_tick_effect_veh_cache == _tick_effect_veh_cache);
	assert(saved_tick_other_veh_cache == _tick_other_veh_cache);
}

void VehicleTickCargoAging(Vehicle *v)
{
	if (v->vcache.cached_cargo_age_period != 0) {
		v->cargo_age_counter = std::min(v->cargo_age_counter, v->vcache.cached_cargo_age_period);
		if (--v->cargo_age_counter == 0) {
			v->cargo.AgeCargo();
			v->cargo_age_counter = v->vcache.cached_cargo_age_period;
		}
	}
}

void VehicleTickMotion(Vehicle *v, Vehicle *front)
{
	/* Do not play any sound when crashed */
	if (front->vehstatus.Test(VehState::Crashed)) return;

	/* Do not play any sound when in depot or tunnel */
	if (v->vehstatus.Test(VehState::Hidden)) return;

	v->motion_counter += front->cur_speed;
	if (_settings_client.sound.vehicle && _settings_client.music.effect_vol != 0) {
		/* Play a running sound if the motion counter passes 256 (Do we not skip sounds?) */
		if (GB(v->motion_counter, 0, 8) < front->cur_speed) PlayVehicleSound(v, VSE_RUNNING);

		/* Play an alternating running sound every 16 ticks */
		if (GB(v->tick_counter, 0, 4) == 0) {
			/* Play running sound when speed > 0 and not braking */
			bool running = (front->cur_speed > 0) && !front->vehstatus.Any({VehState::Stopped, VehState::TrainSlowing});
			PlayVehicleSound(v, running ? VSE_RUNNING_16 : VSE_STOPPED_16);
		}
	}
}

void CallVehicleTicks()
{
	_vehicles_to_autoreplace.clear();
	_vehicles_to_templatereplace.clear();
	_vehicles_to_pay_repair.clear();
	_vehicles_to_sell.clear();

	_train_news_too_heavy_this_tick.clear();

	if (TickSkipCounter() == 0) RunVehicleDayProc();

	if (EconTime::UsingWallclockUnits() && !CalTime::IsCalendarFrozen() && CalTime::CurSubDateFract() == 0) {
		RunVehicleCalendarDayProc();
	}

	if (DayLengthFactor() >= 8 && _game_mode == GM_NORMAL) {
		/*
		 * Vehicle::OnPeriodic is decoupled from Vehicle::OnNewDay at day lengths >= 8
		 * Use a fixed interval of 512 ticks (unscaled) instead
		 */

		Vehicle *v = nullptr;
		SCOPE_INFO_FMT([&v], "CallVehicleTicks -> OnPeriodic: {}", VehicleInfoDumper(v));
		for (VehicleID::BaseType i = (VehicleID::BaseType)(_scaled_tick_counter & 0x1FF); i < Vehicle::GetPoolSize(); i += 0x200) {
			v = Vehicle::Get(static_cast<VehicleID>(i));
			if (v == nullptr) continue;

			/* This is called once per day for each vehicle, but not in the first tick of the day */
			switch (v->type) {
				case VEH_TRAIN:
					Train::From(v)->Train::OnPeriodic();
					break;
				case VEH_ROAD:
					RoadVehicle::From(v)->RoadVehicle::OnPeriodic();
					break;
				case VEH_SHIP:
					Ship::From(v)->Ship::OnPeriodic();
					break;
				case VEH_AIRCRAFT:
					Aircraft::From(v)->Aircraft::OnPeriodic();
					break;
				default:
					break;
			}
		}
	}

	RecordSyncEvent(NSRE_VEH_PERIODIC);

	{
		PerformanceMeasurer framerate(PFE_GL_ECONOMY);
		Station *si_st = nullptr;
		SCOPE_INFO_FMT([&si_st], "CallVehicleTicks: LoadUnloadStation: {}", StationInfoDumper(si_st));
		for (Station *st : Station::Iterate()) {
			si_st = st;
			LoadUnloadStation(st);
		}
	}

	RecordSyncEvent(NSRE_VEH_LOAD_UNLOAD);

	if (!_tick_caches_valid || HasChickenBit(DCBF_VEH_TICK_CACHE)) RebuildVehicleTickCaches();

	if (HasChickenBit(DCBF_WATER_REGION_CLEAR)) {
		DebugInvalidateAllWaterRegions();
	}
	if (HasChickenBit(DCBF_WATER_REGION_INIT_ALL)) {
		DebugInitAllWaterRegions();
	}

	Vehicle *v = nullptr;
	SCOPE_INFO_FMT([&v], "CallVehicleTicks: {}", VehicleInfoDumper(v));
	{
		for (VehicleID id : _remove_from_tick_effect_veh_cache) {
			_tick_effect_veh_cache.erase(id);
		}
		_remove_from_tick_effect_veh_cache.clear();
		for (VehicleID id : _tick_effect_veh_cache) {
			EffectVehicle *u = EffectVehicle::Get(id);
			v = u;
			u->EffectVehicle::Tick();
		}
	}
	if (!_tick_effect_veh_cache.empty()) RecordSyncEvent(NSRE_VEH_EFFECT);
	{
		PerformanceMeasurer framerate(PFE_GL_TRAINS);
		for (Train *front : _tick_train_front_cache) {
			v = front;
			if (!front->Train::Tick()) continue;
			for (Train *u = front; u != nullptr; u = u->Next()) {
				u->tick_counter++;
				VehicleTickCargoAging(u);
				if (u->IsEngine() && !(front->vehstatus.Test(VehState::Stopped) && front->cur_speed == 0)) VehicleTickMotion(u, front);
			}
		}
	}
	RecordSyncEvent(NSRE_VEH_TRAIN);
	{
		PerformanceMeasurer framerate(PFE_GL_ROADVEHS);
		for (RoadVehicle *front : _tick_road_veh_front_cache) {
			v = front;
			if (!front->RoadVehicle::Tick()) continue;
			for (RoadVehicle *u = front; u != nullptr; u = u->Next()) {
				u->tick_counter++;
				VehicleTickCargoAging(u);
			}
			if (!front->vehstatus.Test(VehState::Stopped)) VehicleTickMotion(front, front);
		}
	}
	if (!_tick_road_veh_front_cache.empty()) RecordSyncEvent(NSRE_VEH_ROAD);
	{
		PerformanceMeasurer framerate(PFE_GL_AIRCRAFT);
		for (Aircraft *front : _tick_aircraft_front_cache) {
			v = front;
			if (!front->Aircraft::Tick()) continue;
			for (Aircraft *u = front; u != nullptr; u = u->Next()) {
				VehicleTickCargoAging(u);
			}
			if (!front->vehstatus.Test(VehState::Stopped)) VehicleTickMotion(front, front);
		}
	}
	if (!_tick_aircraft_front_cache.empty()) RecordSyncEvent(NSRE_VEH_AIR);
	{
		PerformanceMeasurer framerate(PFE_GL_SHIPS);
		for (Ship *s : _tick_ship_cache) {
			v = s;
			if (!s->Ship::Tick()) continue;
			for (Ship *u = s; u != nullptr; u = u->Next()) {
				VehicleTickCargoAging(u);
			}
			if (!s->vehstatus.Test(VehState::Stopped)) VehicleTickMotion(s, s);
		}
	}
	if (!_tick_ship_cache.empty()) RecordSyncEvent(NSRE_VEH_SHIP);
	{
		for (Vehicle *u : _tick_other_veh_cache) {
			if (!u) continue;
			v = u;
			u->Tick();
		}
	}
	v = nullptr;
	if (!_tick_other_veh_cache.empty()) RecordSyncEvent(NSRE_VEH_OTHER);

	/* Handle vehicles marked for immediate sale */
	Backup<CompanyID> sell_cur_company(_current_company, FILE_LINE);
	for (VehicleID index : _vehicles_to_sell) {
		Vehicle *v = Vehicle::Get(index);
		SCOPE_INFO_FMT([v], "CallVehicleTicks: sell: {}", VehicleInfoDumper(v));
		const bool is_train = (v->type == VEH_TRAIN);

		sell_cur_company.Change(v->owner);

		int x = v->x_pos;
		int y = v->y_pos;
		int z = v->z_pos;

		CommandCost cost = Command<CMD_SELL_VEHICLE>::Do(DoCommandFlag::Execute, v->index, SellVehicleFlags::SellChain, INVALID_CLIENT_ID);
		v = nullptr;
		if (!cost.Succeeded()) continue;

		if (IsLocalCompany() && cost.Succeeded()) {
			if (cost.GetCost() != 0) {
				ShowCostOrIncomeAnimation(x, y, z, cost.GetCost());
			}
		}

		if (is_train) _vehicles_to_templatereplace.erase(index);
		_vehicles_to_autoreplace.erase(index);
	}
	sell_cur_company.Restore();
	if (!_vehicles_to_sell.empty()) RecordSyncEvent(NSRE_VEH_SELL);

	/* do Template Replacement */
	Backup<CompanyID> tmpl_cur_company(_current_company, FILE_LINE);
	for (VehicleID index : _vehicles_to_templatereplace) {
		Train *t = Train::Get(index);

		SCOPE_INFO_FMT([t], "CallVehicleTicks: template replace: {}", VehicleInfoDumper(t));

		auto it = _vehicles_to_autoreplace.find(index);
		assert(it != _vehicles_to_autoreplace.end());
		if (it->second) t->vehstatus.Reset(VehState::Stopped);
		_vehicles_to_autoreplace.erase(it);

		/* Store the position of the effect as the vehicle pointer will become invalid later */
		int x = t->x_pos;
		int y = t->y_pos;
		int z = t->z_pos;

		tmpl_cur_company.Change(t->owner);


		CommandCost res = Command<CMD_TEMPLATE_REPLACE_VEHICLE>::Do(DoCommandFlag::Execute, t->index);
		if (auto result_v = res.GetResultData<VehicleID>(); result_v.has_value()) {
			t = Train::Get(*result_v);
		}
		const Company *c = Company::Get(_current_company);
		SubtractMoneyFromCompany(CommandCost(EXPENSES_NEW_VEHICLES, (Money)c->settings.engine_renew_money));
		CommandCost res2 = Command<CMD_AUTOREPLACE_VEHICLE>::Do(DoCommandFlag::Execute, t->index, true);
		if (auto result_v = res2.GetResultData<VehicleID>(); result_v.has_value()) {
			t = Train::Get(*result_v);
		}
		SubtractMoneyFromCompany(CommandCost(EXPENSES_NEW_VEHICLES, -(Money)c->settings.engine_renew_money));
		if (res2.Succeeded() || res.GetCost() == 0) res.AddCost(res2.GetCost());

		if (!IsLocalCompany()) continue;

		if (res.GetCost() != 0) {
			ShowCostOrIncomeAnimation(x, y, z, res.GetCost());
		}

		if (res.Failed()) {
			ShowAutoReplaceAdviceMessage(res, t);
		}
	}
	tmpl_cur_company.Restore();
	if (!_vehicles_to_templatereplace.empty()) RecordSyncEvent(NSRE_VEH_TBTR);

	/* do Auto Replacement */
	Backup<CompanyID> cur_company(_current_company, FILE_LINE);
	for (auto &it : _vehicles_to_autoreplace) {
		v = Vehicle::Get(it.first);
		/* Autoreplace needs the current company set as the vehicle owner */
		cur_company.Change(v->owner);

		if (v->type == VEH_TRAIN) {
			assert(!_vehicles_to_templatereplace.count(v->index));
		}

		/* Start vehicle if we stopped them in VehicleEnteredDepotThisTick()
		 * We need to stop them between VehicleEnteredDepotThisTick() and here or we risk that
		 * they are already leaving the depot again before being replaced. */
		if (it.second) v->vehstatus.Reset(VehState::Stopped);

		/* Store the position of the effect as the vehicle pointer will become invalid later */
		int x = v->x_pos;
		int y = v->y_pos;
		int z = v->z_pos;

		const Company *c = Company::Get(_current_company);
		SubtractMoneyFromCompany(CommandCost(EXPENSES_NEW_VEHICLES, (Money)c->settings.engine_renew_money));
		CommandCost res = Command<CMD_AUTOREPLACE_VEHICLE>::Do(DoCommandFlag::Execute, v->index, false);
		SubtractMoneyFromCompany(CommandCost(EXPENSES_NEW_VEHICLES, -(Money)c->settings.engine_renew_money));

		if (!IsLocalCompany()) continue;

		if (res.Succeeded()) {
			ShowCostOrIncomeAnimation(x, y, z, res.GetCost());
			continue;
		}

		ShowAutoReplaceAdviceMessage(res, v);
	}
	cur_company.Restore();
	if (!_vehicles_to_autoreplace.empty()) RecordSyncEvent(NSRE_VEH_AUTOREPLACE);

	Backup<CompanyID> repair_cur_company(_current_company, FILE_LINE);
	for (VehicleID index : _vehicles_to_pay_repair) {
		Vehicle *v = Vehicle::Get(index);
		SCOPE_INFO_FMT([v], "CallVehicleTicks: repair: {}", VehicleInfoDumper(v));

		ExpensesType type = INVALID_EXPENSES;
		_current_company = v->owner;
		switch (v->type) {
			case VEH_AIRCRAFT:
				type = EXPENSES_AIRCRAFT_RUN;
				break;

			case VEH_TRAIN:
				type = EXPENSES_TRAIN_RUN;
				break;

			case VEH_SHIP:
				type = EXPENSES_SHIP_RUN;
				break;

			case VEH_ROAD:
				type = EXPENSES_ROADVEH_RUN;
				break;

			default:
				NOT_REACHED();
		}
		dbg_assert(type != INVALID_EXPENSES);

		Money vehicle_new_value = v->GetEngine()->GetCost();

		// The static cast is to fix compilation on (old) MSVC as the overload for OverflowSafeInt operator / is ambiguous.
		Money repair_cost = (v->breakdowns_since_last_service * vehicle_new_value / static_cast<uint>(_settings_game.vehicle.repair_cost)) + 1;
		if (v->age > v->max_age) repair_cost <<= 1;
		CommandCost cost(type, repair_cost);
		v->First()->profit_this_year -= cost.GetCost() << 8;
		SubtractMoneyFromCompany(cost);
		ShowCostOrIncomeAnimation(v->x_pos, v->y_pos, v->z_pos, cost.GetCost());
		v->breakdowns_since_last_service = 0;
	}
	repair_cur_company.Restore();
	if (!_vehicles_to_pay_repair.empty()) RecordSyncEvent(NSRE_VEH_REPAIR);
	_vehicles_to_pay_repair.clear();
}

void RemoveVirtualTrainsOfUser(uint32_t user)
{
	if (!_tick_caches_valid || HasChickenBit(DCBF_VEH_TICK_CACHE)) RebuildVehicleTickCaches();

	Backup<CompanyID> cur_company(_current_company, FILE_LINE);
	for (const Train *front : _tick_train_front_cache) {
		if (front->IsVirtual() && front->motion_counter == user) {
			cur_company.Change(front->owner);
			Command<CMD_DELETE_VIRTUAL_TRAIN>::Post(front->index);
		}
	}
	cur_company.Restore();
}

/**
 * Add vehicle sprite for drawing to the screen.
 * @param v Vehicle to draw.
 */
static void DoDrawVehicle(const Vehicle *v)
{
	PaletteID pal = PAL_NONE;

	if (v->vehstatus.Test(VehState::DefaultPalette)) pal = v->vehstatus.Test(VehState::Crashed) ? PALETTE_CRASH : GetVehiclePalette(v);

	/* Check whether the vehicle shall be transparent due to the game state */
	bool shadowed = v->vehstatus.Any({VehState::Shadow, VehState::Hidden});

	if (v->type == VEH_EFFECT) {
		/* Check whether the vehicle shall be transparent/invisible due to GUI settings.
		 * However, transparent smoke and bubbles look weird, so always hide them. */
		TransparencyOption to = EffectVehicle::From(v)->GetTransparencyOption();
		if (to != TO_INVALID && (IsTransparencySet(to) || IsInvisibilitySet(to))) return;
	}

	{
		Vehicle *v_mutable = const_cast<Vehicle *>(v);
		if (HasBit(v_mutable->vcache.cached_veh_flags, VCF_IMAGE_REFRESH) && v_mutable->cur_image_valid_dir != INVALID_DIR) {
			VehicleSpriteSeq seq;
			v_mutable->GetImage(v_mutable->cur_image_valid_dir, EIT_ON_MAP, &seq);
			v_mutable->sprite_seq = seq;
			v_mutable->UpdateSpriteSeqBound();
			ClrBit(v_mutable->vcache.cached_veh_flags, VCF_IMAGE_REFRESH);
		}
	}

	ViewportSortableSpriteSpecialFlags special_flags = (!IsValidDirection(v->direction) || IsDiagonalDirection(v->direction)) ? VSSF_NONE : VSSSF_SORT_SPECIAL | VSSSF_SORT_DIAG_VEH;

	StartSpriteCombine();
	for (uint i = 0; i < v->sprite_seq.count; ++i) {
		PaletteID pal2 = v->sprite_seq.seq[i].pal;
		if (!pal2 || v->vehstatus.Test(VehState::Crashed)) pal2 = pal;
		AddSortableSpriteToDraw(v->sprite_seq.seq[i].sprite, pal2, v->x_pos + v->x_offs, v->y_pos + v->y_offs,
			v->x_extent, v->y_extent, v->z_extent, v->z_pos, shadowed, v->x_bb_offs, v->y_bb_offs, 0, nullptr, special_flags);
	}
	EndSpriteCombine();
}

<<<<<<< HEAD
struct ViewportHashBound {
	int xl, xu, yl, yu;
};

static const int VHB_BASE_MARGIN = 70;

static ViewportHashBound GetViewportHashBound(int l, int r, int t, int b, int x_margin, int y_margin) {
	int xl = (l - ((VHB_BASE_MARGIN + x_margin) * ZOOM_BASE)) >> (7 + ZOOM_BASE_SHIFT);
	int xu = (r + (x_margin * ZOOM_BASE))                     >> (7 + ZOOM_BASE_SHIFT);
	/* compare after shifting instead of before, so that lower bits don't affect comparison result */
	if (xu - xl < (1 << 6)) {
		xl &= 0x3F;
		xu &= 0x3F;
=======
/**
 * Add the vehicle sprites that should be drawn at a part of the screen.
 * @param dpi Rectangle being drawn.
 */
void ViewportAddVehicles(DrawPixelInfo *dpi)
{
	/* The bounding rectangle */
	const int l = dpi->left;
	const int r = dpi->left + dpi->width;
	const int t = dpi->top;
	const int b = dpi->top + dpi->height;

	/* Border size of MAX_VEHICLE_PIXEL_xy */
	const int xb = MAX_VEHICLE_PIXEL_X * ZOOM_BASE;
	const int yb = MAX_VEHICLE_PIXEL_Y * ZOOM_BASE;

	/* The hash area to scan */
	uint xl, xu, yl, yu;

	if (static_cast<uint>(dpi->width + xb) < GEN_HASHX_SIZE) {
		xl = GetViewportHashX(l - xb);
		xu = GetViewportHashX(r);
>>>>>>> 54de376c
	} else {
		/* scan whole hash row */
		xl = 0;
		xu = 0x3F;
	}

<<<<<<< HEAD
	int yl = (t - ((VHB_BASE_MARGIN + y_margin) * ZOOM_BASE)) >> (6 + ZOOM_BASE_SHIFT);
	int yu = (b + (y_margin * ZOOM_BASE))                     >> (6 + ZOOM_BASE_SHIFT);
	/* compare after shifting instead of before, so that lower bits don't affect comparison result */
	if (yu - yl < (1 << 6)) {
		yl = (yl & 0x3F) << 6;
		yu = (yu & 0x3F) << 6;
=======
	if (static_cast<uint>(dpi->height + yb) < GEN_HASHY_SIZE) {
		yl = GetViewportHashY(t - yb);
		yu = GetViewportHashY(b);
>>>>>>> 54de376c
	} else {
		/* scan whole column */
		yl = 0;
		yu = 0x3F << 6;
	}
	return { xl, xu, yl, yu };
};

<<<<<<< HEAD
template <bool update_vehicles>
void ViewportAddVehiclesIntl(DrawPixelInfo *dpi)
{
	/* The bounding rectangle */
	const int l = dpi->left;
	const int r = dpi->left + dpi->width;
	const int t = dpi->top;
	const int b = dpi->top + dpi->height;
=======
	for (uint y = yl;; y = (y + GEN_HASHY_INC) & GEN_HASHY_MASK) {
		for (uint x = xl;; x = (x + GEN_HASHX_INC) & GEN_HASHX_MASK) {
			const Vehicle *v = _vehicle_viewport_hash[x + y]; // already masked & 0xFFF
>>>>>>> 54de376c

	/* The hash area to scan */
	const ViewportHashBound vhb = GetViewportHashBound(l, r, t, b,
			update_vehicles ? MAX_VEHICLE_PIXEL_X - VHB_BASE_MARGIN : 0, update_vehicles ? MAX_VEHICLE_PIXEL_Y - VHB_BASE_MARGIN : 0);

	const int ul = l - (MAX_VEHICLE_PIXEL_X * ZOOM_BASE);
	const int ur = r + (MAX_VEHICLE_PIXEL_X * ZOOM_BASE);
	const int ut = t - (MAX_VEHICLE_PIXEL_Y * ZOOM_BASE);
	const int ub = b + (MAX_VEHICLE_PIXEL_Y * ZOOM_BASE);

	for (int y = vhb.yl;; y = (y + (1 << 6)) & (0x3F << 6)) {
		for (int x = vhb.xl;; x = (x + 1) & 0x3F) {
			const Vehicle *v = _vehicle_viewport_hash[x + y]; // already masked & 0xFFF

			while (v != nullptr) {
				if (v->IsDrawn()) {
					if (update_vehicles &&
							HasBit(v->vcache.cached_veh_flags, VCF_IMAGE_REFRESH) &&
							ul <= v->coord.right &&
							ut <= v->coord.bottom &&
							ur >= v->coord.left &&
							ub >= v->coord.top) {
						Vehicle *v_mutable = const_cast<Vehicle *>(v);
						switch (v->type) {
							case VEH_TRAIN:       Train::From(v_mutable)->UpdateImageStateUsingMapDirection(v_mutable->sprite_seq); break;
							case VEH_ROAD:  RoadVehicle::From(v_mutable)->UpdateImageStateUsingMapDirection(v_mutable->sprite_seq); break;
							case VEH_SHIP:         Ship::From(v_mutable)->UpdateImageStateUsingMapDirection(v_mutable->sprite_seq); break;
							case VEH_AIRCRAFT: Aircraft::From(v_mutable)->UpdateImageStateUsingMapDirection(v_mutable->sprite_seq); break;
							default: break;
						}
						v_mutable->UpdateSpriteSeqBound();
						v_mutable->UpdateViewportDeferred();
					}

					if (l <= v->coord.right &&
							t <= v->coord.bottom &&
							r >= v->coord.left &&
							b >= v->coord.top) {
						DoDrawVehicle(v);
					}
				}
				v = v->hash_viewport_next;
			}

			if (x == vhb.xu) break;
		}

		if (y == vhb.yu) break;
	}

	if (update_vehicles) ProcessDeferredUpdateVehicleViewportHashes();
}

/**
 * Add the vehicle sprites that should be drawn at a part of the screen.
 * @param dpi Rectangle being drawn.
 * @param update_vehicles Whether to update vehicles around drawing rectangle.
 */
void ViewportAddVehicles(DrawPixelInfo *dpi, bool update_vehicles)
{
	if (update_vehicles) {
		ViewportAddVehiclesIntl<true>(dpi);
	} else {
		ViewportAddVehiclesIntl<false>(dpi);
	}
}

void ViewportMapDrawVehicles(DrawPixelInfo *dpi, Viewport *vp)
{
	/* The save rectangle */
	const int l = vp->virtual_left;
	const int r = vp->virtual_left + vp->virtual_width;
	const int t = vp->virtual_top;
	const int b = vp->virtual_top + vp->virtual_height;

	/* The hash area to scan */
	const ViewportHashBound vhb = GetViewportHashBound(l, r, t, b, 0, 0);

	Blitter *blitter = BlitterFactory::GetCurrentBlitter();
	for (int y = vhb.yl;; y = (y + (1 << 6)) & (0x3F << 6)) {
		if (vp->map_draw_vehicles_cache.done_hash_bits[y >> 6] != UINT64_MAX) {
			for (int x = vhb.xl;; x = (x + 1) & 0x3F) {
				if (!HasBit(vp->map_draw_vehicles_cache.done_hash_bits[y >> 6], x)) {
					SetBit(vp->map_draw_vehicles_cache.done_hash_bits[y >> 6], x);
					const Vehicle *v = _vehicle_viewport_hash[x + y]; // already masked & 0xFFF

					while (v != nullptr) {
						if (!v->vehstatus.Any({VehState::Hidden, VehState::Unclickable}) && (v->type != VEH_EFFECT)) {
							Point pt = { v->coord.left, v->coord.top };
							if (pt.x >= l && pt.x < r && pt.y >= t && pt.y < b) {
								const int pixel_x = UnScaleByZoomLower(pt.x - l, dpi->zoom);
								const int pixel_y = UnScaleByZoomLower(pt.y - t, dpi->zoom);
								const int pos = pixel_x + (pixel_y) * vp->width;
								SetBit(vp->map_draw_vehicles_cache.vehicle_pixels[pos / VP_BLOCK_BITS], pos % VP_BLOCK_BITS);
							}
						}
						v = v->hash_viewport_next;
					}
				}

				if (x == vhb.xu) break;
			}
		}

		if (y == vhb.yu) break;
	}

	/* The drawing rectangle */
	int mask = ScaleByZoom(-1, vp->zoom);
	const int dl = UnScaleByZoomLower(dpi->left - (vp->virtual_left & mask), dpi->zoom);
	const int dr = UnScaleByZoomLower(dpi->left + dpi->width - (vp->virtual_left & mask), dpi->zoom);
	const int dt = UnScaleByZoomLower(dpi->top - (vp->virtual_top & mask), dpi->zoom);
	const int db = UnScaleByZoomLower(dpi->top + dpi->height - (vp->virtual_top & mask), dpi->zoom);
	int y_ptr = vp->width * dt;
	for (int y = dt; y < db; y++, y_ptr += vp->width) {
		const uint row_start = static_cast<uint>(y_ptr + dl);
		const uint row_end = static_cast<uint>(y_ptr + dr);

		ViewPortBlockT ignore_mask = GetBitMaskSC<ViewPortBlockT>(0, row_start % VP_BLOCK_BITS);
		const ViewPortBlockT *ptr = vp->map_draw_vehicles_cache.vehicle_pixels.data() + (row_start / VP_BLOCK_BITS);
		for (uint block = row_start - (row_start % VP_BLOCK_BITS); block < row_end; block += VP_BLOCK_BITS, ignore_mask = 0, ptr++) {
			const ViewPortBlockT value = *ptr & ~ignore_mask;
			for (uint8_t bit : SetBitIterator(value)) {
				uint pos = block + bit;
				if (pos >= row_end) break;
				blitter->SetPixel32(dpi->dst_ptr, pos - row_start, y - dt, PC_WHITE, Colour(0xFC, 0xFC, 0xFC).data);
			}
		}
	}
}

/**
 * Find the vehicle close to the clicked coordinates.
 * @param vp Viewport clicked in.
 * @param x  X coordinate in the viewport.
 * @param y  Y coordinate in the viewport.
 * @return Closest vehicle, or \c nullptr if none found.
 */
Vehicle *CheckClickOnVehicle(const Viewport *vp, int x, int y)
{
	Vehicle *found = nullptr;
	uint dist, best_dist = UINT_MAX;

	if ((uint)(x -= vp->left) >= (uint)vp->width || (uint)(y -= vp->top) >= (uint)vp->height) return nullptr;

	x = ScaleByZoom(x, vp->zoom) + vp->virtual_left;
	y = ScaleByZoom(y, vp->zoom) + vp->virtual_top;

	/* The hash area to scan */
<<<<<<< HEAD
	const ViewportHashBound vhb = GetViewportHashBound(x, x, y, y, 0, 0);

	for (int hy = vhb.yl;; hy = (hy + (1 << 6)) & (0x3F << 6)) {
		for (int hx = vhb.xl;; hx = (hx + 1) & 0x3F) {
=======
	uint xl = GetViewportHashX(x - xb);
	uint xu = GetViewportHashX(x);
	uint yl = GetViewportHashY(y - yb);
	uint yu = GetViewportHashY(y);

	for (uint hy = yl;; hy = (hy + GEN_HASHY_INC) & GEN_HASHY_MASK) {
		for (uint hx = xl;; hx = (hx + GEN_HASHX_INC) & GEN_HASHX_MASK) {
>>>>>>> 54de376c
			Vehicle *v = _vehicle_viewport_hash[hx + hy]; // already masked & 0xFFF

			while (v != nullptr) {
				if (!v->vehstatus.Test(VehState::Unclickable) && v->IsDrawn() &&
					x >= v->coord.left && x <= v->coord.right &&
					y >= v->coord.top && y <= v->coord.bottom) {

					dist = std::max(
						abs(((v->coord.left + v->coord.right) >> 1) - x),
						abs(((v->coord.top + v->coord.bottom) >> 1) - y)
					);

					if (dist < best_dist) {
						found = v;
						best_dist = dist;
					}
				}
				v = v->hash_viewport_next;
			}

			if (hx == vhb.xu) break;
		}

		if (hy == vhb.yu) break;
	}

	return found;
}

/**
 * Decrease the value of a vehicle.
 * @param v %Vehicle to devaluate.
 */
void DecreaseVehicleValue(Vehicle *v)
{
	v->value -= v->value >> 8;
	SetWindowDirty(WC_VEHICLE_DETAILS, v->index);
}

/** The chances for the different types of vehicles to suffer from different types of breakdowns
 * The chance for a given breakdown type n is _breakdown_chances[vehtype][n] - _breakdown_chances[vehtype][n-1] */
static const uint8_t _breakdown_chances[4][4] = {
	{ //Trains:
		25,  ///< 10% chance for BREAKDOWN_CRITICAL.
		51,  ///< 10% chance for BREAKDOWN_EM_STOP.
		127, ///< 30% chance for BREAKDOWN_LOW_SPEED.
		255, ///< 50% chance for BREAKDOWN_LOW_POWER.
	},
	{ //Road Vehicles:
		51,  ///< 20% chance for BREAKDOWN_CRITICAL.
		76,  ///< 10% chance for BREAKDOWN_EM_STOP.
		153, ///< 30% chance for BREAKDOWN_LOW_SPEED.
		255, ///< 40% chance for BREAKDOWN_LOW_POWER.
	},
	{ //Ships:
		51,  ///< 20% chance for BREAKDOWN_CRITICAL.
		76,  ///< 10% chance for BREAKDOWN_EM_STOP.
		178, ///< 40% chance for BREAKDOWN_LOW_SPEED.
		255, ///< 30% chance for BREAKDOWN_LOW_POWER.
	},
	{ //Aircraft:
		178, ///< 70% chance for BREAKDOWN_AIRCRAFT_SPEED.
		229, ///< 20% chance for BREAKDOWN_AIRCRAFT_DEPOT.
		255, ///< 10% chance for BREAKDOWN_AIRCRAFT_EM_LANDING.
		255, ///< Aircraft have only 3 breakdown types, so anything above 0% here will cause a crash.
	},
};

/**
 * Determine the type of breakdown a vehicle will have.
 * Results are saved in breakdown_type and breakdown_severity.
 * @param v the vehicle in question.
 * @param r the random number to use. (Note that bits 0..6 are already used)
 */
void DetermineBreakdownType(Vehicle *v, uint32_t r) {
	/* if 'improved breakdowns' is off, just do the classic breakdown */
	if (!_settings_game.vehicle.improved_breakdowns) {
		v->breakdown_type = BREAKDOWN_CRITICAL;
		v->breakdown_severity = 40; //only used by aircraft (321 km/h)
		return;
	}
	uint8_t rand = GB(r, 8, 8);
	const uint8_t *breakdown_type_chance = _breakdown_chances[v->type];

	if (v->type == VEH_AIRCRAFT) {
		if (rand <= breakdown_type_chance[BREAKDOWN_AIRCRAFT_SPEED]) {
			v->breakdown_type = BREAKDOWN_AIRCRAFT_SPEED;
			/* all speed values here are 1/8th of the real max speed in km/h */
			uint8_t max_speed = std::max(1, std::min(v->vcache.cached_max_speed >> 3, 255));
			uint8_t min_speed = std::max(1, std::min(15 + (max_speed >> 2), v->vcache.cached_max_speed >> 4));
			v->breakdown_severity = min_speed + (((v->reliability + GB(r, 16, 16)) * (max_speed - min_speed)) >> 17);
		} else if (rand <= breakdown_type_chance[BREAKDOWN_AIRCRAFT_DEPOT]) {
			v->breakdown_type = BREAKDOWN_AIRCRAFT_DEPOT;
		} else if (rand <= breakdown_type_chance[BREAKDOWN_AIRCRAFT_EM_LANDING]) {
			/* emergency landings only happen when reliability < 87% */
			if (v->reliability < 0xDDDD) {
				v->breakdown_type = BREAKDOWN_AIRCRAFT_EM_LANDING;
			} else {
				/* try again */
				DetermineBreakdownType(v, Random());
			}
		} else {
			NOT_REACHED();
		}
		return;
	}

	if (rand <= breakdown_type_chance[BREAKDOWN_CRITICAL]) {
		v->breakdown_type = BREAKDOWN_CRITICAL;
	} else if (rand <= breakdown_type_chance[BREAKDOWN_EM_STOP]) {
		/* Non-front engines cannot have emergency stops */
		if (v->type == VEH_TRAIN && !(Train::From(v)->IsFrontEngine())) {
			return DetermineBreakdownType(v, Random());
		}
		v->breakdown_type = BREAKDOWN_EM_STOP;
		v->breakdown_delay >>= 2; //emergency stops don't last long (1/4 of normal)
	} else if (rand <= breakdown_type_chance[BREAKDOWN_LOW_SPEED]) {
		v->breakdown_type = BREAKDOWN_LOW_SPEED;
		/* average of random and reliability */
		uint16_t rand2 = (GB(r, 16, 16) + v->reliability) >> 1;
		uint16_t max_speed =
			(v->type == VEH_TRAIN) ?
			GetVehicleProperty(v, PROP_TRAIN_SPEED, RailVehInfo(v->engine_type)->max_speed) :
			(v->type == VEH_ROAD ) ?
			GetVehicleProperty(v, PROP_ROADVEH_SPEED, RoadVehInfo(v->engine_type)->max_speed) :
			(v->type == VEH_SHIP) ?
			GetVehicleProperty(v, PROP_SHIP_SPEED, ShipVehInfo(v->engine_type)->max_speed ) :
			GetVehicleProperty(v, PROP_AIRCRAFT_SPEED, AircraftVehInfo(v->engine_type)->max_speed);
		uint8_t min_speed = std::min(41, max_speed >> 2);
		/* we use the min() function here because we want to use the real value of max_speed for the min_speed calculation */
		max_speed = std::min<uint16_t>(max_speed, 255);
		v->breakdown_severity = Clamp((max_speed * rand2) >> 16, min_speed, max_speed);
	} else if (rand <= breakdown_type_chance[BREAKDOWN_LOW_POWER]) {
		v->breakdown_type = BREAKDOWN_LOW_POWER;
		/** within this type there are two possibilities: (50/50)
		 * power reduction (10-90%), or no power at all */
		if (GB(r, 7, 1)) {
			v->breakdown_severity = Clamp((GB(r, 16, 16) + v->reliability) >> 9, 26, 231);
		} else {
			v->breakdown_severity = 0;
		}
	} else {
		NOT_REACHED();
	}
}

void CheckVehicleBreakdown(Vehicle *v)
{
	int rel, rel_old;

	/* decrease reliability */
	if (!_settings_game.order.no_servicing_if_no_breakdowns ||
			_settings_game.difficulty.vehicle_breakdowns != 0) {
		const int reliability_dec = (v->reliability_spd_dec << 5) >> (5 - _settings_game.difficulty.reliability_decay_speed);
		v->reliability = rel = std::max((rel_old = v->reliability) - reliability_dec, 0);
		if ((rel_old >> 8) != (rel >> 8)) SetWindowDirty(WC_VEHICLE_DETAILS, v->First()->index);
	}

	if (v->breakdown_ctr != 0 || v->First()->vehstatus.Test(VehState::Stopped) ||
			_settings_game.difficulty.vehicle_breakdowns < 1 ||
			v->First()->cur_speed < 5 || _game_mode == GM_MENU ||
			(v->type == VEH_AIRCRAFT && ((Aircraft*)v)->state != FLYING) ||
			(v->type == VEH_TRAIN && !(Train::From(v)->IsFrontEngine()) && !_settings_game.vehicle.improved_breakdowns)) {
		return;
	}

	uint32_t r = Random();

	/* increase chance of failure */
	int chance = v->breakdown_chance + 1;
	if (Chance16I(1, 25, r)) chance += 25;
	chance = ClampTo<uint8_t>(chance);
	v->breakdown_chance = chance;

	if (_settings_game.vehicle.improved_breakdowns) {
		if (v->type == VEH_TRAIN && Train::From(v)->IsMultiheaded()) {
			/* Dual engines have their breakdown chances reduced to 70% of the normal value */
			chance = chance * 7 / 10;
		}
		chance *= v->First()->breakdown_chance_factor;
		chance >>= 7;
	}
	/**
	 * Chance is (1 - reliability) * breakdown_setting * breakdown_chance / 10.
	 * breakdown_setting is scaled by 2 to support a value of 1/2 (setting value 64).
	 * Chance is (1 - reliability) * breakdown_scaling_x2 * breakdown_chance / 20.
	 *
	 * At 90% reliabilty, normal setting (2) and average breakdown_chance (128),
	 * a vehicle will break down (on average) every 100 days.
	 * This *should* mean that vehicles break down about as often as (or a little less than) they used to.
	 * However, because breakdowns are no longer by definition a complete stop,
	 * their impact will be significantly less.
	 */
	uint32_t r1 = Random();
	uint32_t breakdown_scaling_x2 = (_settings_game.difficulty.vehicle_breakdowns == 64) ? 1 : (_settings_game.difficulty.vehicle_breakdowns * 2);
	if ((uint32_t) (0xffff - v->reliability) * breakdown_scaling_x2 * chance > GB(r1, 0, 24) * 10 * 2) {
		uint32_t r2 = Random();
		v->breakdown_ctr = GB(r1, 24, 6) + 0xF;
		if (v->type == VEH_TRAIN) SetBit(Train::From(v)->First()->flags, VRF_CONSIST_BREAKDOWN);
		v->breakdown_delay = GB(r2, 0, 7) + 0x80;
		v->breakdown_chance = 0;
		DetermineBreakdownType(v, r2);
	}
}

/**
 * Handle all of the aspects of a vehicle breakdown
 * This includes adding smoke and sounds, and ending the breakdown when appropriate.
 * @return true iff the vehicle is stopped because of a breakdown
 * @note This function always returns false for aircraft, since these never stop for breakdowns
 */
bool Vehicle::HandleBreakdown()
{
	/* Possible states for Vehicle::breakdown_ctr
	 * 0  - vehicle is running normally
	 * 1  - vehicle is currently broken down
	 * 2  - vehicle is going to break down now
	 * >2 - vehicle is counting down to the actual breakdown event */
	switch (this->breakdown_ctr) {
		case 0:
			return false;

		case 2:
			this->breakdown_ctr = 1;

			if (this->breakdowns_since_last_service != 255) {
				this->breakdowns_since_last_service++;
			}

			if (this->type == VEH_AIRCRAFT) {
				this->MarkDirty();
				assert(this->breakdown_type <= BREAKDOWN_AIRCRAFT_EM_LANDING);
				/* Aircraft just need this flag, the rest is handled elsewhere */
				this->vehstatus.Set(VehState::AircraftBroken);
				if(this->breakdown_type == BREAKDOWN_AIRCRAFT_SPEED ||
						(this->current_order.IsType(OT_GOTO_DEPOT) &&
						(this->current_order.GetDepotOrderType() & ODTFB_BREAKDOWN) &&
						GetTargetAirportIfValid(Aircraft::From(this)) != nullptr)) return false;
				FindBreakdownDestination(Aircraft::From(this));
			} else if (this->type == VEH_TRAIN) {
				if (this->breakdown_type == BREAKDOWN_LOW_POWER ||
						this->First()->cur_speed <= ((this->breakdown_type == BREAKDOWN_LOW_SPEED) ? this->breakdown_severity : 0)) {
					switch (this->breakdown_type) {
						case BREAKDOWN_RV_CRASH:
							if (_settings_game.vehicle.improved_breakdowns) SetBit(Train::From(this)->flags, VRF_HAS_HIT_RV);
						/* FALL THROUGH */
						case BREAKDOWN_CRITICAL:
							if (!PlayVehicleSound(this, VSE_BREAKDOWN)) {
								SndPlayVehicleFx((_settings_game.game_creation.landscape != LandscapeType::Toyland) ? SND_10_BREAKDOWN_TRAIN_SHIP : SND_3A_BREAKDOWN_TRAIN_SHIP_TOYLAND, this);
							}
							if (!this->vehstatus.Test(VehState::Hidden) && !EngInfo(this->engine_type)->misc_flags.Test(EngineMiscFlag::NoBreakdownSmoke) && this->breakdown_delay > 0) {
								EffectVehicle *u = CreateEffectVehicleRel(this, 4, 4, 5, EV_BREAKDOWN_SMOKE);
								if (u != nullptr) u->animation_state = this->breakdown_delay * 2;
							}
							/* Max Speed reduction*/
							if (_settings_game.vehicle.improved_breakdowns) {
								if (!HasBit(Train::From(this)->flags, VRF_NEED_REPAIR)) {
									SetBit(Train::From(this)->flags, VRF_NEED_REPAIR);
									Train::From(this)->critical_breakdown_count = 1;
								} else if (Train::From(this)->critical_breakdown_count != 255) {
									Train::From(this)->critical_breakdown_count++;
								}
								Train::From(this->First())->ConsistChanged(CCF_TRACK);
							}
						/* FALL THROUGH */
						case BREAKDOWN_EM_STOP:
							CheckBreakdownFlags(Train::From(this->First()));
							SetBit(Train::From(this->First())->flags, VRF_BREAKDOWN_STOPPED);
							break;
						case BREAKDOWN_BRAKE_OVERHEAT:
							CheckBreakdownFlags(Train::From(this->First()));
							SetBit(Train::From(this->First())->flags, VRF_BREAKDOWN_STOPPED);
							break;
						case BREAKDOWN_LOW_SPEED:
							CheckBreakdownFlags(Train::From(this->First()));
							SetBit(Train::From(this->First())->flags, VRF_BREAKDOWN_SPEED);
							break;
						case BREAKDOWN_LOW_POWER:
							SetBit(Train::From(this->First())->flags, VRF_BREAKDOWN_POWER);
							break;
						default: NOT_REACHED();
					}
					this->First()->MarkDirty();
					SetWindowDirty(WC_VEHICLE_VIEW, this->index);
					SetWindowDirty(WC_VEHICLE_DETAILS, this->index);
				} else {
					this->breakdown_ctr = 2; // wait until slowdown
					this->breakdowns_since_last_service--;
					SetBit(Train::From(this)->flags, VRF_BREAKDOWN_BRAKING);
					return false;
				}
				if (!this->vehstatus.Test(VehState::Hidden) && (this->breakdown_type == BREAKDOWN_LOW_SPEED || this->breakdown_type == BREAKDOWN_LOW_POWER)
						&& !EngInfo(this->engine_type)->misc_flags.Test(EngineMiscFlag::NoBreakdownSmoke)) {
					EffectVehicle *u = CreateEffectVehicleRel(this, 0, 0, 2, EV_BREAKDOWN_SMOKE); //some grey clouds to indicate a broken engine
					if (u != nullptr) u->animation_state = 25;
				}
			} else {
				switch (this->breakdown_type) {
					case BREAKDOWN_CRITICAL:
						if (!PlayVehicleSound(this, VSE_BREAKDOWN)) {
							bool train_or_ship = this->type == VEH_TRAIN || this->type == VEH_SHIP;
							SndPlayVehicleFx((_settings_game.game_creation.landscape != LandscapeType::Toyland) ?
								(train_or_ship ? SND_10_BREAKDOWN_TRAIN_SHIP : SND_0F_BREAKDOWN_ROADVEHICLE) :
								(train_or_ship ? SND_3A_BREAKDOWN_TRAIN_SHIP_TOYLAND : SND_35_BREAKDOWN_ROADVEHICLE_TOYLAND), this);
						}
						if (!this->vehstatus.Test(VehState::Hidden) && !EngInfo(this->engine_type)->misc_flags.Test(EngineMiscFlag::NoBreakdownSmoke) && this->breakdown_delay > 0) {
							EffectVehicle *u = CreateEffectVehicleRel(this, 4, 4, 5, EV_BREAKDOWN_SMOKE);
							if (u != nullptr) u->animation_state = this->breakdown_delay * 2;
						}
						if (_settings_game.vehicle.improved_breakdowns) {
							if (this->type == VEH_ROAD) {
								if (RoadVehicle::From(this)->critical_breakdown_count != 255) {
									RoadVehicle::From(this)->critical_breakdown_count++;
								}
							} else if (this->type == VEH_SHIP) {
								if (Ship::From(this)->critical_breakdown_count != 255) {
									Ship::From(this)->critical_breakdown_count++;
								}
							}
						}
					/* FALL THROUGH */
					case BREAKDOWN_EM_STOP:
						this->cur_speed = 0;
						break;
					case BREAKDOWN_LOW_SPEED:
					case BREAKDOWN_LOW_POWER:
						/* do nothing */
						break;
					default: NOT_REACHED();
				}
				if (!this->vehstatus.Test(VehState::Hidden) &&
						(this->breakdown_type == BREAKDOWN_LOW_SPEED || this->breakdown_type == BREAKDOWN_LOW_POWER) &&
						!EngInfo(this->engine_type)->misc_flags.Test(EngineMiscFlag::NoBreakdownSmoke)) {
					/* Some gray clouds to indicate a broken RV */
					EffectVehicle *u = CreateEffectVehicleRel(this, 0, 0, 2, EV_BREAKDOWN_SMOKE);
					if (u != nullptr) u->animation_state = 25;
				}
				this->First()->MarkDirty();
				SetWindowDirty(WC_VEHICLE_VIEW, this->index);
				SetWindowDirty(WC_VEHICLE_DETAILS, this->index);
				return (this->breakdown_type == BREAKDOWN_CRITICAL || this->breakdown_type == BREAKDOWN_EM_STOP);
			}

			[[fallthrough]];
		case 1:
			/* Aircraft breakdowns end only when arriving at the airport */
			if (this->type == VEH_AIRCRAFT) return false;

			/* For trains this function is called twice per tick, so decrease v->breakdown_delay at half the rate */
			if ((this->tick_counter & (this->type == VEH_TRAIN ? 3 : 1)) == 0) {
				if (--this->breakdown_delay == 0) {
					this->breakdown_ctr = 0;
					if (this->type == VEH_TRAIN) {
						CheckBreakdownFlags(Train::From(this->First()));
						this->First()->MarkDirty();
						SetWindowDirty(WC_VEHICLE_VIEW, this->First()->index);
					} else {
						this->MarkDirty();
						SetWindowDirty(WC_VEHICLE_VIEW, this->index);
					}
				}
			}
			return (this->breakdown_type == BREAKDOWN_CRITICAL || this->breakdown_type == BREAKDOWN_EM_STOP ||
					this->breakdown_type == BREAKDOWN_RV_CRASH || this->breakdown_type == BREAKDOWN_BRAKE_OVERHEAT);

		default:
			if (!this->current_order.IsType(OT_LOADING)) this->breakdown_ctr--;
			return false;
	}
}

/**
 * Update economy age of a vehicle.
 * @param v Vehicle to update.
 */
void EconomyAgeVehicle(Vehicle *v)
{
	/* Stop if a virtual vehicle */
	if (HasBit(v->subtype, GVSF_VIRTUAL)) return;

	if (v->economy_age < EconTime::MAX_DATE.AsDelta()) {
		v->economy_age++;
		if (v->IsPrimaryVehicle() && v->economy_age == VEHICLE_PROFIT_MIN_AGE + 1) GroupStatistics::VehicleReachedMinAge(v);
	}
}

/**
 * Update age of a vehicle.
 * @param v Vehicle to update.
 */
void AgeVehicle(Vehicle *v)
{
	/* Stop if a virtual vehicle */
	if (HasBit(v->subtype, GVSF_VIRTUAL)) return;

	if (v->age < CalTime::MAX_DATE.AsDelta()) v->age++;

	if (!v->IsPrimaryVehicle() && (v->type != VEH_TRAIN || !Train::From(v)->IsEngine())) return;

	CalTime::DateDelta age = v->age - v->max_age;
	for (int i = 0; i <= 4; i++) {
		if (age == CalTime::DateAtStartOfYear(CalTime::Year{i}).AsDelta()) {
			v->reliability_spd_dec <<= 1;
			break;
		}
	}

	SetWindowDirty(WC_VEHICLE_DETAILS, v->index);

	/* Don't warn if warnings are disabled */
	if (!_settings_client.gui.old_vehicle_warn) return;

	/* Don't warn about vehicles which are non-primary (e.g., part of an articulated vehicle), don't belong to us, are crashed, or are stopped */
	if (v->Previous() != nullptr || v->owner != _local_company || v->vehstatus.Any({VehState::Crashed, VehState::Stopped})) return;

	const Company *c = Company::Get(v->owner);
	/* Don't warn if a renew is active */
	if (c->settings.engine_renew && v->GetEngine()->company_avail.Any()) return;
	/* Don't warn if a replacement is active */
	if (EngineHasReplacementForCompany(c, v->engine_type, v->group_id)) return;

	StringID str;
	if (age == -DAYS_IN_LEAP_YEAR) {
		str = STR_NEWS_VEHICLE_IS_GETTING_OLD;
	} else if (age == 0) {
		str = STR_NEWS_VEHICLE_IS_GETTING_VERY_OLD;
	} else if (age > 0 && (age % DAYS_IN_LEAP_YEAR) == 0) {
		str = STR_NEWS_VEHICLE_IS_GETTING_VERY_OLD_AND;
	} else {
		return;
	}

	AddVehicleAdviceNewsItem(AdviceType::VehicleOld, GetEncodedString(str, v->index), v->index);
}

/**
 * Calculates how full a vehicle is.
 * @param front The front vehicle of the consist to check.
 * @param colour The string to show depending on if we are unloading or loading
 * @return A percentage of how full the Vehicle is.
 *         Percentages are rounded towards 50%, so that 0% and 100% are only returned
 *         if the vehicle is completely empty or full.
 *         This is useful for both display and conditional orders.
 */
uint8_t CalcPercentVehicleFilled(const Vehicle *front, StringID *colour)
{
	int count = 0;
	int max = 0;
	int cars = 0;
	int unloading = 0;
	bool loading = false;

	bool is_loading = front->current_order.IsType(OT_LOADING);

	/* The station may be nullptr when the (colour) string does not need to be set. */
	const Station *st = Station::GetIfValid(front->last_station_visited);
	assert(colour == nullptr || (st != nullptr && is_loading));

	bool order_no_load = is_loading && (front->current_order.GetLoadType() & OLFB_NO_LOAD);
	bool order_full_load = is_loading && (front->current_order.GetLoadType() & OLFB_FULL_LOAD);

	/* Count up max and used */
	for (const Vehicle *v = front; v != nullptr; v = v->Next()) {
		count += v->cargo.StoredCount();
		max += v->cargo_cap;
		if (v->cargo_cap != 0 && colour != nullptr) {
			unloading += v->vehicle_flags.Test(VehicleFlag::CargoUnloading) ? 1 : 0;
			loading |= !order_no_load &&
					(order_full_load || st->goods[v->cargo_type].HasRating()) &&
					!front->vehicle_flags.Test(VehicleFlag::LoadingFinished) && !front->vehicle_flags.Test(VehicleFlag::StopLoading);
			cars++;
		}
	}

	if (colour != nullptr) {
		if (unloading == 0 && loading) {
			*colour = STR_PERCENT_UP;
		} else if (unloading == 0 && !loading) {
			*colour = STR_PERCENT_NONE;
		} else if (cars == unloading || !loading) {
			*colour = STR_PERCENT_DOWN;
		} else {
			*colour = STR_PERCENT_UP_DOWN;
		}
	}

	/* Train without capacity */
	if (max == 0) return 100;

	/* Return the percentage */
	if (count * 2 < max) {
		/* Less than 50%; round up, so that 0% means really empty. */
		return CeilDiv(count * 100, max);
	} else {
		/* More than 50%; round down, so that 100% means really full. */
		return (count * 100) / max;
	}
}

uint8_t CalcPercentVehicleFilledOfCargo(const Vehicle *front, CargoType cargo)
{
	int count = 0;
	int max = 0;

	/* Count up max and used */
	for (const Vehicle *v = front; v != nullptr; v = v->Next()) {
		if (v->cargo_type != cargo) continue;
		count += v->cargo.StoredCount();
		max += v->cargo_cap;
	}

	/* Train without capacity */
	if (max == 0) return 0;

	/* Return the percentage */
	if (count * 2 < max) {
		/* Less than 50%; round up, so that 0% means really empty. */
		return CeilDiv(count * 100, max);
	} else {
		/* More than 50%; round down, so that 100% means really full. */
		return (count * 100) / max;
	}
}

/**
 * Vehicle entirely entered the depot, update its status, orders, vehicle windows, service it, etc.
 * @param v Vehicle that entered a depot.
 */
void VehicleEnterDepot(Vehicle *v)
{
	/* Always work with the front of the vehicle */
	dbg_assert(v == v->First());

	switch (v->type) {
		case VEH_TRAIN: {
			Train *t = Train::From(v);
			/* Clear path reservation */
			SetDepotReservation(t->tile, false);
			if (_settings_client.gui.show_track_reservation) MarkTileDirtyByTile(t->tile, VMDF_NOT_MAP_MODE);

			UpdateSignalsOnSegment(t->tile, INVALID_DIAGDIR, t->owner);
			t->wait_counter = 0;
			t->force_proceed = TFP_NONE;
			ClrBit(t->flags, VRF_TOGGLE_REVERSE);
			t->ConsistChanged(CCF_ARRANGE);
			t->reverse_distance = 0;
			t->UpdateTrainSpeedAdaptationLimit(0);
			t->lookahead.reset();
			if (!t->vehstatus.Test(VehState::Crashed)) {
				t->crash_anim_pos = 0;
			}
			break;
		}

		case VEH_ROAD:
			break;

		case VEH_SHIP: {
			Ship *ship = Ship::From(v);
			ship->state = TRACK_BIT_DEPOT;
			ship->UpdateCache();
			ship->UpdateViewport(true, true);
			SetWindowDirty(WC_VEHICLE_DEPOT, v->tile.base());
			break;
		}

		case VEH_AIRCRAFT:
			HandleAircraftEnterHangar(Aircraft::From(v));
			break;
		default: NOT_REACHED();
	}
	SetWindowDirty(WC_VEHICLE_VIEW, v->index);
	DirtyVehicleListWindowForVehicle(v);

	if (v->type != VEH_TRAIN) {
		/* Trains update the vehicle list when the first unit enters the depot and calls VehicleEnterDepot() when the last unit enters.
		 * We only increase the number of vehicles when the first one enters, so we will not need to search for more vehicles in the depot */
		InvalidateWindowData(WC_VEHICLE_DEPOT, v->tile.base());
	}
	SetWindowDirty(WC_VEHICLE_DEPOT, v->tile.base());

	v->vehstatus.Set(VehState::Hidden);
	v->UpdateIsDrawn();
	v->cur_speed = 0;

	VehicleServiceInDepot(v);

	/* After a vehicle trigger, the graphics and properties of the vehicle could change. */
	TriggerVehicle(v, VEHICLE_TRIGGER_DEPOT);
	v->MarkDirty();

	InvalidateWindowData(WC_VEHICLE_VIEW, v->index);

	if (v->current_order.IsType(OT_GOTO_DEPOT)) {
		SetWindowDirty(WC_VEHICLE_VIEW, v->index);

		const Order *real_order = v->GetOrder(v->cur_real_order_index);

		/* Test whether we are heading for this depot. If not, do nothing.
		 * Note: The target depot for nearest-/manual-depot-orders is only updated on junctions, but we want to accept every depot. */
		if ((v->current_order.GetDepotOrderType() & ODTFB_PART_OF_ORDERS) &&
				real_order != nullptr && !(real_order->GetDepotActionType() & ODATFB_NEAREST_DEPOT) &&
				(v->type == VEH_AIRCRAFT ? v->current_order.GetDestination() != GetStationIndex(v->tile) : v->dest_tile != v->tile)) {
			/* We are heading for another depot, keep driving. */
			return;
		}

		/* Test whether we are heading for this depot. If not, do nothing. */
		if ((v->current_order.GetDepotExtraFlags() & ODEFB_SPECIFIC) &&
				(v->type == VEH_AIRCRAFT ? v->current_order.GetDestination() != GetStationIndex(v->tile) : v->dest_tile != v->tile)) {
			/* We are heading for another depot, keep driving. */
			return;
		}

		if (v->current_order.GetDepotActionType() & ODATFB_SELL) {
			_vehicles_to_sell.insert(v->index);
			return;
		}

		if (v->current_order.IsRefit()) {
			Backup<CompanyID> cur_company(_current_company, v->owner, FILE_LINE);
			CommandCost cost = Command<CMD_REFIT_VEHICLE>::Do(DoCommandFlag::Execute, v->index, v->current_order.GetRefitCargo(), 0xFF, false, false, 0);
			cur_company.Restore();

			if (cost.Failed()) {
				_vehicles_to_autoreplace[v->index] = false;
				if (v->owner == _local_company) {
					/* Notify the user that we stopped the vehicle */
					AddVehicleAdviceNewsItem(AdviceType::RefitFailed, GetEncodedString(STR_NEWS_ORDER_REFIT_FAILED, v->index), v->index);
				}
			} else if (cost.GetCost() != 0) {
				v->profit_this_year -= cost.GetCost() << 8;
				if (v->owner == _local_company) {
					ShowCostOrIncomeAnimation(v->x_pos, v->y_pos, v->z_pos, cost.GetCost());
				}
			}
		}

		/* Handle the ODTFB_PART_OF_ORDERS case. If there is a timetabled wait time, hold the train, otherwise skip to the next order.
		Note that if there is a only a travel_time, but no wait_time defined for the order, and the train arrives to the depot sooner as scheduled,
		he doesn't wait in it, as it would in stations. Thus, the original behaviour is maintained if there's no defined wait_time.*/
		if (v->current_order.GetDepotOrderType() & ODTFB_PART_OF_ORDERS) {
			v->DeleteUnreachedImplicitOrders();
			UpdateVehicleTimetable(v, true);
			if (v->current_order.IsWaitTimetabled() && !(v->current_order.GetDepotActionType() & ODATFB_HALT)) {
				v->current_order.MakeWaiting();
				v->current_order.SetNonStopType(ONSF_NO_STOP_AT_ANY_STATION);
				return;
			} else {
				v->IncrementImplicitOrderIndex();
			}
		}

		if (v->current_order.GetDepotActionType() & ODATFB_HALT) {
			/* Vehicles are always stopped on entering depots. Do not restart this one. */
			_vehicles_to_autoreplace[v->index] = false;
			/* Invalidate last_loading_station. As the link from the station
			 * before the stop to the station after the stop can't be predicted
			 * we shouldn't construct it when the vehicle visits the next stop. */
			v->last_loading_station = StationID::Invalid();
			v->vehicle_flags.Reset(VehicleFlag::LastLoadStationSeparate);

			/* Clear unbunching data. */
			v->ResetDepotUnbunching();

			/* Announce that the vehicle is waiting to players and AIs. */
			if (v->owner == _local_company) {
				AddVehicleAdviceNewsItem(AdviceType::VehicleWaiting, GetEncodedString(STR_NEWS_TRAIN_IS_WAITING + v->type, v->index), v->index);
			}
			AI::NewEvent(v->owner, new ScriptEventVehicleWaitingInDepot(v->index));
		}

		/* If we've entered our unbunching depot, record the round trip duration. */
		if (v->current_order.GetDepotActionType() & ODATFB_UNBUNCH && v->unbunch_state != nullptr && v->unbunch_state->depot_unbunching_last_departure != INVALID_STATE_TICKS) {
			Ticks measured_round_trip = (_state_ticks - v->unbunch_state->depot_unbunching_last_departure).AsTicks();
			Ticks &rtt = v->unbunch_state->round_trip_time;
			if (rtt == 0) {
				/* This might be our first round trip. */
				rtt = measured_round_trip;
			} else {
				/* If we have a previous trip, smooth the effects of outlier trip calculations caused by jams or other interference. */
				rtt = Clamp(measured_round_trip, (rtt / 2), ClampTo<Ticks>(rtt * 2));
			}
		}

		v->current_order.MakeDummy();
	}
}

/**
 * Update the vehicle on the viewport, updating the right hash and setting the
 *  new coordinates.
 * @param dirty Mark the (new and old) coordinates of the vehicle as dirty.
 */
void Vehicle::UpdateViewport(bool dirty)
{
	/* Skip updating sprites on dedicated servers without screen */
	if (IsHeadless()) return;

	Rect new_coord = ConvertRect<Rect16, Rect>(this->sprite_seq_bounds);

	Point pt = RemapCoords(this->x_pos + this->x_offs, this->y_pos + this->y_offs, this->z_pos);
	new_coord.left   += pt.x;
	new_coord.top    += pt.y;
	new_coord.right  += pt.x + 2 * ZOOM_BASE;
	new_coord.bottom += pt.y + 2 * ZOOM_BASE;

	UpdateVehicleViewportHash(this, new_coord.left, new_coord.top);

	Rect old_coord = this->coord;
	this->coord = new_coord;

	if (dirty) {
		if (old_coord.left == INVALID_COORD) {
			this->MarkAllViewportsDirty();
		} else {
			::MarkAllViewportsDirty(
					std::min(old_coord.left,   this->coord.left),
					std::min(old_coord.top,    this->coord.top),
					std::max(old_coord.right,  this->coord.right),
					std::max(old_coord.bottom, this->coord.bottom),
					VMDF_NOT_LANDSCAPE | (this->type != VEH_EFFECT ? VMDF_NONE : VMDF_NOT_MAP_MODE)
			);
		}
	}
}

void Vehicle::UpdateViewportDeferred()
{
	Rect new_coord = ConvertRect<Rect16, Rect>(this->sprite_seq_bounds);

	Point pt = RemapCoords(this->x_pos + this->x_offs, this->y_pos + this->y_offs, this->z_pos);
	new_coord.left   += pt.x;
	new_coord.top    += pt.y;
	new_coord.right  += pt.x + 2 * ZOOM_BASE;
	new_coord.bottom += pt.y + 2 * ZOOM_BASE;

	UpdateVehicleViewportHashDeferred(this, new_coord.left, new_coord.top);

	this->coord = new_coord;
}

/**
 * Update the position of the vehicle, and update the viewport.
 */
void Vehicle::UpdatePositionAndViewport()
{
	this->UpdatePosition();
	this->UpdateViewport(true);
}

/**
 * Marks viewports dirty where the vehicle's image is.
 */
void Vehicle::MarkAllViewportsDirty() const
{
	::MarkAllViewportsDirty(this->coord.left, this->coord.top, this->coord.right, this->coord.bottom, VMDF_NOT_LANDSCAPE | (this->type != VEH_EFFECT ? VMDF_NONE : VMDF_NOT_MAP_MODE));
}

VehicleOrderID Vehicle::GetFirstWaitingLocation(bool require_wait_timetabled) const
{
	for (int i = 0; i < this->GetNumOrders(); ++i) {
		const Order* order = this->GetOrder(i);

		if (order->IsWaitTimetabled() && !order->IsType(OT_IMPLICIT) && !order->IsType(OT_CONDITIONAL)) {
			return i;
		}
		if (order->IsType(OT_GOTO_STATION)) {
			return (order->IsWaitTimetabled() || !require_wait_timetabled) ? i : INVALID_VEH_ORDER_ID;
		}
	}
	return INVALID_VEH_ORDER_ID;
}

/**
 * Get position information of a vehicle when moving one pixel in the direction it is facing
 * @param v Vehicle to move
 * @return Position information after the move
 */
GetNewVehiclePosResult GetNewVehiclePos(const Vehicle *v)
{
	static const int8_t _delta_coord[16] = {
		-1,-1,-1, 0, 1, 1, 1, 0, /* x */
		-1, 0, 1, 1, 1, 0,-1,-1, /* y */
	};

	int x = v->x_pos + _delta_coord[v->direction];
	int y = v->y_pos + _delta_coord[v->direction + 8];

	GetNewVehiclePosResult gp;
	gp.x = x;
	gp.y = y;
	gp.old_tile = v->tile;
	gp.new_tile = TileVirtXY(x, y);
	return gp;
}

static const Direction _new_direction_table[] = {
	DIR_N,  DIR_NW, DIR_W,
	DIR_NE, DIR_SE, DIR_SW,
	DIR_E,  DIR_SE, DIR_S
};

Direction GetDirectionTowards(const Vehicle *v, int x, int y)
{
	int i = 0;

	if (y >= v->y_pos) {
		if (y != v->y_pos) i += 3;
		i += 3;
	}

	if (x >= v->x_pos) {
		if (x != v->x_pos) i++;
		i++;
	}

	Direction dir = v->direction;

	DirDiff dirdiff = DirDifference(_new_direction_table[i], dir);
	if (dirdiff == DIRDIFF_SAME) return dir;
	return ChangeDir(dir, dirdiff > DIRDIFF_REVERSE ? DIRDIFF_45LEFT : DIRDIFF_45RIGHT);
}

/**
 * Call the tile callback function for a vehicle entering a tile
 * @param v    Vehicle entering the tile
 * @param tile Tile entered
 * @param x    X position
 * @param y    Y position
 * @return Some meta-data over the to be entered tile.
 * @see VehicleEnterTileStatus to see what the bits in the return value mean.
 */
VehicleEnterTileStatus VehicleEnterTile(Vehicle *v, TileIndex tile, int x, int y)
{
	return _tile_type_procs[GetTileType(tile)]->vehicle_enter_tile_proc(v, tile, x, y);
}

/**
 * Find first unused unit number.
 * This does not mark the unit number as used.
 * @returns First unused unit number.
 */
UnitID FreeUnitIDGenerator::NextID() const
{
	for (auto it = std::begin(this->used_bitmap); it != std::end(this->used_bitmap); ++it) {
		BitmapStorage available = ~(*it);
		if (available == 0) continue;
		return static_cast<UnitID>(std::distance(std::begin(this->used_bitmap), it) * BITMAP_SIZE + FindFirstBit(available) + 1);
	}
	return static_cast<UnitID>(this->used_bitmap.size() * BITMAP_SIZE + 1);
}

/**
 * Use a unit number. If the unit number is not valid it is ignored.
 * @param index Unit number to use.
 * @returns Unit number used.
 */
UnitID FreeUnitIDGenerator::UseID(UnitID index)
{
	if (index == 0 || index == UINT16_MAX) return index;

	index--;

	size_t slot = index / BITMAP_SIZE;
	if (slot >= this->used_bitmap.size()) this->used_bitmap.resize(slot + 1);
	SetBit(this->used_bitmap[index / BITMAP_SIZE], index % BITMAP_SIZE);

	return index + 1;
}

/**
 * Release a unit number. If the unit number is not valid it is ignored.
 * @param index Unit number to release.
 */
void FreeUnitIDGenerator::ReleaseID(UnitID index)
{
	if (index == 0 || index == UINT16_MAX) return;

	index--;

	assert(index / BITMAP_SIZE < this->used_bitmap.size());
	ClrBit(this->used_bitmap[index / BITMAP_SIZE], index % BITMAP_SIZE);
}

/**
 * Get an unused unit number for a vehicle (if allowed).
 * @param type Type of vehicle
 * @return A unused unit number for the given type of vehicle if it is allowed to build one, else \c UINT16_MAX.
 */
UnitID GetFreeUnitNumber(VehicleType type)
{
	/* Check whether it is allowed to build another vehicle. */
	uint max_veh;
	switch (type) {
		case VEH_TRAIN:    max_veh = _settings_game.vehicle.max_trains;   break;
		case VEH_ROAD:     max_veh = _settings_game.vehicle.max_roadveh;  break;
		case VEH_SHIP:     max_veh = _settings_game.vehicle.max_ships;    break;
		case VEH_AIRCRAFT: max_veh = _settings_game.vehicle.max_aircraft; break;
		default: NOT_REACHED();
	}

	const Company *c = Company::Get(_current_company);
	if (c->group_all[type].num_vehicle >= max_veh) return UINT16_MAX; // Currently already at the limit, no room to make a new one.

	return c->freeunits[type].NextID();
}


/**
 * Check whether we can build infrastructure for the given
 * vehicle type. This to disable building stations etc. when
 * you are not allowed/able to have the vehicle type yet.
 * @param type the vehicle type to check this for
 * @return true if there is any reason why you may build
 *         the infrastructure for the given vehicle type
 */
bool CanBuildVehicleInfrastructure(VehicleType type, uint8_t subtype)
{
	assert(IsCompanyBuildableVehicleType(type));

	if (!Company::IsValidID(_local_company)) return false;

	UnitID max;
	switch (type) {
		case VEH_TRAIN:
			if (!HasAnyRailTypesAvail(_local_company)) return false;
			max = _settings_game.vehicle.max_trains;
			break;
		case VEH_ROAD:
			if (!HasAnyRoadTypesAvail(_local_company, (RoadTramType)subtype)) return false;
			max = _settings_game.vehicle.max_roadveh;
			break;
		case VEH_SHIP:     max = _settings_game.vehicle.max_ships; break;
		case VEH_AIRCRAFT: max = _settings_game.vehicle.max_aircraft; break;
		default: NOT_REACHED();
	}

	/* We can build vehicle infrastructure when we may build the vehicle type */
	if (max > 0) {
		/* Can we actually build the vehicle type? */
		for (const Engine *e : Engine::IterateType(type)) {
			if (type == VEH_ROAD && GetRoadTramType(e->u.road.roadtype) != (RoadTramType)subtype) continue;
			if (e->company_avail.Test(_local_company)) return true;
		}
		return false;
	}

	/* We should be able to build infrastructure when we have the actual vehicle type */
	for (const Vehicle *v : Vehicle::IterateType(type)) {
		if (type == VEH_ROAD && GetRoadTramType(RoadVehicle::From(v)->roadtype) != (RoadTramType)subtype) continue;
		if (v->owner == _local_company) return true;
	}

	return false;
}


/**
 * Determines the #LiveryScheme for a vehicle.
 * @param engine_type Engine of the vehicle.
 * @param parent_engine_type Engine of the front vehicle, #EngineID::Invalid() if vehicle is at front itself.
 * @param v the vehicle, \c nullptr if in purchase list etc.
 * @return livery scheme to use.
 */
LiveryScheme GetEngineLiveryScheme(EngineID engine_type, EngineID parent_engine_type, const Vehicle *v)
{
	CargoType cargo_type = v == nullptr ? INVALID_CARGO : v->cargo_type;
	const Engine *e = Engine::Get(engine_type);
	switch (e->type) {
		default: NOT_REACHED();
		case VEH_TRAIN:
			if (v != nullptr && parent_engine_type != EngineID::Invalid() && (UsesWagonOverride(v) || (v->IsArticulatedPart() && e->u.rail.railveh_type != RAILVEH_WAGON))) {
				/* Wagonoverrides use the colour scheme of the front engine.
				 * Articulated parts use the colour scheme of the first part. (Not supported for articulated wagons) */
				engine_type = parent_engine_type;
				e = Engine::Get(engine_type);
				/* Note: Luckily cargo_type is not needed for engines */
			}

			if (!IsValidCargoType(cargo_type)) cargo_type = e->GetDefaultCargoType();
			if (!IsValidCargoType(cargo_type)) cargo_type = GetCargoTypeByLabel(CT_GOODS); // The vehicle does not carry anything, let's pick some freight cargo
			assert(IsValidCargoType(cargo_type));
			if (e->u.rail.railveh_type == RAILVEH_WAGON) {
				if (!CargoSpec::Get(cargo_type)->is_freight) {
					if (parent_engine_type == EngineID::Invalid()) {
						return LS_PASSENGER_WAGON_STEAM;
					} else {
						bool is_mu = EngInfo(parent_engine_type)->misc_flags.Test(EngineMiscFlag::RailIsMU);
						switch (RailVehInfo(parent_engine_type)->engclass) {
							default: NOT_REACHED();
							case EC_STEAM:    return LS_PASSENGER_WAGON_STEAM;
							case EC_DIESEL:   return is_mu ? LS_DMU : LS_PASSENGER_WAGON_DIESEL;
							case EC_ELECTRIC: return is_mu ? LS_EMU : LS_PASSENGER_WAGON_ELECTRIC;
							case EC_MONORAIL: return LS_PASSENGER_WAGON_MONORAIL;
							case EC_MAGLEV:   return LS_PASSENGER_WAGON_MAGLEV;
						}
					}
				} else {
					return LS_FREIGHT_WAGON;
				}
			} else {
				bool is_mu = e->info.misc_flags.Test(EngineMiscFlag::RailIsMU);

				switch (e->u.rail.engclass) {
					default: NOT_REACHED();
					case EC_STEAM:    return LS_STEAM;
					case EC_DIESEL:   return is_mu ? LS_DMU : LS_DIESEL;
					case EC_ELECTRIC: return is_mu ? LS_EMU : LS_ELECTRIC;
					case EC_MONORAIL: return LS_MONORAIL;
					case EC_MAGLEV:   return LS_MAGLEV;
				}
			}

		case VEH_ROAD:
			/* Always use the livery of the front */
			if (v != nullptr && parent_engine_type != EngineID::Invalid()) {
				engine_type = parent_engine_type;
				e = Engine::Get(engine_type);
				cargo_type = v->First()->cargo_type;
			}
			if (!IsValidCargoType(cargo_type)) cargo_type = e->GetDefaultCargoType();
			if (!IsValidCargoType(cargo_type)) cargo_type = GetCargoTypeByLabel(CT_GOODS); // The vehicle does not carry anything, let's pick some freight cargo
			assert(IsValidCargoType(cargo_type));

			/* Important: Use Tram Flag of front part. Luckily engine_type refers to the front part here. */
			if (e->info.misc_flags.Test(EngineMiscFlag::RoadIsTram)) {
				/* Tram */
				return IsCargoInClass(cargo_type, CargoClass::Passengers) ? LS_PASSENGER_TRAM : LS_FREIGHT_TRAM;
			} else {
				/* Bus or truck */
				return IsCargoInClass(cargo_type, CargoClass::Passengers) ? LS_BUS : LS_TRUCK;
			}

		case VEH_SHIP:
			if (!IsValidCargoType(cargo_type)) cargo_type = e->GetDefaultCargoType();
			if (!IsValidCargoType(cargo_type)) cargo_type = GetCargoTypeByLabel(CT_GOODS); // The vehicle does not carry anything, let's pick some freight cargo
			assert(IsValidCargoType(cargo_type));
			return IsCargoInClass(cargo_type, CargoClass::Passengers) ? LS_PASSENGER_SHIP : LS_FREIGHT_SHIP;

		case VEH_AIRCRAFT:
			switch (e->u.air.subtype) {
				case AIR_HELI: return LS_HELICOPTER;
				case AIR_CTOL: return LS_SMALL_PLANE;
				case AIR_CTOL | AIR_FAST: return LS_LARGE_PLANE;
				default: NOT_REACHED();
			}
	}
}

/**
 * Determines the livery for a vehicle.
 * @param engine_type EngineID of the vehicle
 * @param company Owner of the vehicle
 * @param parent_engine_type EngineID of the front vehicle. VehicleID::Invalid() if vehicle is at front itself.
 * @param v the vehicle. nullptr if in purchase list etc.
 * @param livery_setting The livery settings to use for acquiring the livery information.
 * @param ignore_group Ignore group overrides.
 * @return livery to use
 */
const Livery *GetEngineLivery(EngineID engine_type, CompanyID company, EngineID parent_engine_type, const Vehicle *v, uint8_t livery_setting, bool ignore_group)
{
	const Company *c = Company::Get(company);
	LiveryScheme scheme = LS_DEFAULT;

	if (livery_setting == LIT_ALL || (livery_setting == LIT_COMPANY && company == _local_company)) {
		if (v != nullptr && !ignore_group) {
			const Group *g = Group::GetIfValid(v->First()->group_id);
			if (g != nullptr) {
				/* Traverse parents until we find a livery or reach the top */
				while (g->livery.in_use == 0 && g->parent != GroupID::Invalid()) {
					g = Group::Get(g->parent);
				}
				if (g->livery.in_use != 0) return &g->livery;
			}
		}

		/* The default livery is always available for use, but its in_use flag determines
		 * whether any _other_ liveries are in use. */
		if (c->livery[LS_DEFAULT].in_use != 0) {
			/* Determine the livery scheme to use */
			scheme = GetEngineLiveryScheme(engine_type, parent_engine_type, v);
		}
	}

	return &c->livery[scheme];
}


static PaletteID GetEngineColourMap(EngineID engine_type, CompanyID company, EngineID parent_engine_type, const Vehicle *v, bool ignore_group = false)
{
	PaletteID map = (v != nullptr && !ignore_group) ? v->colourmap : PAL_NONE;

	/* Return cached value if any */
	if (map != PAL_NONE) return map;

	const Engine *e = Engine::Get(engine_type);

	/* Check if we should use the colour map callback */
	if (e->info.callback_mask.Test(VehicleCallbackMask::ColourRemap)) {
		uint16_t callback = GetVehicleCallback(CBID_VEHICLE_COLOUR_MAPPING, 0, 0, engine_type, v);
		/* Failure means "use the default two-colour" */
		if (callback != CALLBACK_FAILED) {
			static_assert(PAL_NONE == 0); // Returning 0x4000 (resp. 0xC000) coincidences with default value (PAL_NONE)
			map = GB(callback, 0, 14);
			/* If bit 14 is set, then the company colours are applied to the
			 * map else it's returned as-is. */
			if (!HasBit(callback, 14)) {
				/* Update cache */
				if (v != nullptr) const_cast<Vehicle *>(v)->colourmap = map;
				return map;
			}
		}
	}

	bool twocc = e->info.misc_flags.Test(EngineMiscFlag::Uses2CC);

	if (map == PAL_NONE) map = twocc ? (PaletteID)SPR_2CCMAP_BASE : (PaletteID)PALETTE_RECOLOUR_START;

	/* Spectator has news shown too, but has invalid company ID - as well as dedicated server */
	if (!Company::IsValidID(company)) return map;

	const Livery *livery = GetEngineLivery(engine_type, company, parent_engine_type, v, _settings_client.gui.liveries, ignore_group);

	map += livery->colour1;
	if (twocc) map += livery->colour2 * 16;

	/* Update cache */
	if (v != nullptr && !ignore_group) const_cast<Vehicle *>(v)->colourmap = map;
	return map;
}

/**
 * Get the colour map for an engine. This used for unbuilt engines in the user interface.
 * @param engine_type ID of engine
 * @param company ID of company
 * @return A ready-to-use palette modifier
 */
PaletteID GetEnginePalette(EngineID engine_type, CompanyID company)
{
	return GetEngineColourMap(engine_type, company, EngineID::Invalid(), nullptr);
}

/**
 * Get the colour map for a vehicle.
 * @param v Vehicle to get colour map for
 * @return A ready-to-use palette modifier
 */
PaletteID GetVehiclePalette(const Vehicle *v)
{
	if (v->IsGroundVehicle()) {
		return GetEngineColourMap(v->engine_type, v->owner, v->GetGroundVehicleCache()->first_engine, v);
	}

	return GetEngineColourMap(v->engine_type, v->owner, EngineID::Invalid(), v);
}

/**
 * Get the uncached colour map for a train, ignoring the vehicle's group.
 * @param v Vehicle to get colour map for
 * @return A ready-to-use palette modifier
 */
PaletteID GetUncachedTrainPaletteIgnoringGroup(const Train *v)
{
	return GetEngineColourMap(v->engine_type, v->owner, v->GetGroundVehicleCache()->first_engine, v, true);
}

/**
 * Delete all implicit orders which were not reached.
 */
void Vehicle::DeleteUnreachedImplicitOrders()
{
	if (this->IsGroundVehicle()) {
		uint16_t &gv_flags = this->GetGroundVehicleFlags();
		if (HasBit(gv_flags, GVF_SUPPRESS_IMPLICIT_ORDERS)) {
			/* Do not delete orders, only skip them */
			ClrBit(gv_flags, GVF_SUPPRESS_IMPLICIT_ORDERS);
			this->cur_implicit_order_index = this->cur_real_order_index;
			if (this->cur_timetable_order_index != this->cur_real_order_index) {
				Order *real_timetable_order = this->cur_timetable_order_index != INVALID_VEH_ORDER_ID ? this->GetOrder(this->cur_timetable_order_index) : nullptr;
				if (real_timetable_order == nullptr || !real_timetable_order->IsType(OT_CONDITIONAL)) {
					/* Timetable order ID was not the real order or a conditional order, to avoid updating the wrong timetable, just clear the timetable index */
					this->cur_timetable_order_index = INVALID_VEH_ORDER_ID;
				}
			}
			InvalidateVehicleOrder(this, 0);
			return;
		}
	}

	const Order *order = this->GetOrder(this->cur_implicit_order_index);
	while (order != nullptr) {
		if (this->cur_implicit_order_index == this->cur_real_order_index) break;

		if (order->IsType(OT_IMPLICIT)) {
			DeleteOrder(this, this->cur_implicit_order_index);
			/* DeleteOrder does various magic with order_indices, so resync 'order' with 'cur_implicit_order_index' */
		} else {
			/* Skip non-implicit orders, e.g. service-orders */
			this->cur_implicit_order_index++;
		}

		/* Wrap around */
		if (this->cur_implicit_order_index >= this->orders->GetNumOrders()) this->cur_implicit_order_index = 0;

		order = this->GetOrder(this->cur_implicit_order_index);
	}
}

/**
 * Increase capacity for all link stats associated with vehicles in the given consist.
 * @param st Station to get the link stats from.
 * @param front First vehicle in the consist.
 * @param next_station_id Station the consist will be travelling to next.
 */
static void VehicleIncreaseStats(const Vehicle *front)
{
	for (const Vehicle *v = front; v != nullptr; v = v->Next()) {
		StationID last_loading_station = front->vehicle_flags.Test(VehicleFlag::LastLoadStationSeparate) ? v->last_loading_station : front->last_loading_station;
		StateTicks loading_tick = front->vehicle_flags.Test(VehicleFlag::LastLoadStationSeparate) ? v->last_loading_tick : front->last_loading_tick;
		if (v->refit_cap > 0 &&
				last_loading_station != StationID::Invalid() &&
				last_loading_station != front->last_station_visited &&
				((front->current_order.GetCargoLoadType(v->cargo_type) & OLFB_NO_LOAD) == 0 ||
				(front->current_order.GetCargoUnloadType(v->cargo_type) & OUFB_NO_UNLOAD) == 0)) {
			/* The cargo count can indeed be higher than the refit_cap if
			 * wagons have been auto-replaced and subsequently auto-
			 * refitted to a higher capacity. The cargo gets redistributed
			 * among the wagons in that case.
			 * As usage is not such an important figure anyway we just
			 * ignore the additional cargo then.*/
			EdgeUpdateModes restricted_modes{EdgeUpdateMode::Increase};
			if (v->type == VEH_AIRCRAFT) restricted_modes.Set(EdgeUpdateMode::Aircraft);
			IncreaseStats(Station::Get(last_loading_station), v->cargo_type, front->last_station_visited, v->refit_cap,
				std::min<uint>(v->refit_cap, v->cargo.StoredCount()), (_state_ticks - loading_tick).AsTicksT<uint32_t>(), restricted_modes);
		}
	}
}

/**
 * Prepare everything to begin the loading when arriving at a station.
 * @pre IsTileType(this->tile, MP_STATION) || this->type == VEH_SHIP.
 */
void Vehicle::BeginLoading()
{
	if (this->type == VEH_TRAIN) {
		assert_tile(IsTileType(Train::From(this)->GetStationLoadingVehicle()->tile, MP_STATION), Train::From(this)->GetStationLoadingVehicle()->tile);
	} else {
		assert_tile(IsTileType(this->tile, MP_STATION) || this->type == VEH_SHIP, this->tile);
	}

	bool no_load_prepare = false;
	if (this->current_order.IsType(OT_GOTO_STATION) &&
			this->current_order.GetDestination() == this->last_station_visited) {
		this->DeleteUnreachedImplicitOrders();

		/* Now both order indices point to the destination station, and we can start loading */
		this->current_order.MakeLoading(true);
		UpdateVehicleTimetable(this, true);

		/* Furthermore add the Non Stop flag to mark that this station
		 * is the actual destination of the vehicle, which is (for example)
		 * necessary to be known for HandleTrainLoading to determine
		 * whether the train is lost or not; not marking a train lost
		 * that arrives at random stations is bad. */
		this->current_order.SetNonStopType(ONSF_NO_STOP_AT_ANY_STATION);
	} else if (this->current_order.IsType(OT_LOADING_ADVANCE)) {
		this->current_order.MakeLoading(true);
		this->current_order.SetNonStopType(ONSF_NO_STOP_AT_ANY_STATION);
		no_load_prepare = true;
	} else {
		/* We weren't scheduled to stop here. Insert an implicit order
		 * to show that we are stopping here.
		 * While only groundvehicles have implicit orders, e.g. aircraft might still enter
		 * the 'wrong' terminal when skipping orders etc. */
		Order *in_list = this->GetOrder(this->cur_implicit_order_index);
		if (this->IsGroundVehicle() &&
				(in_list == nullptr || !in_list->IsType(OT_IMPLICIT) ||
				in_list->GetDestination() != this->last_station_visited)) {
			bool suppress_implicit_orders = HasBit(this->GetGroundVehicleFlags(), GVF_SUPPRESS_IMPLICIT_ORDERS);
			/* Do not create consecutive duplicates of implicit orders */
			const Order *prev_order = this->cur_implicit_order_index > 0 ? this->GetOrder(this->cur_implicit_order_index - 1) : (this->GetNumOrders() > 1 ? this->GetLastOrder() : nullptr);
			if (prev_order == nullptr ||
					(!prev_order->IsType(OT_IMPLICIT) && !prev_order->IsType(OT_GOTO_STATION)) ||
					prev_order->GetDestination() != this->last_station_visited) {

				/* Prefer deleting implicit orders instead of inserting new ones,
				 * so test whether the right order follows later. In case of only
				 * implicit orders treat the last order in the list like an
				 * explicit one, except if the overall number of orders surpasses
				 * IMPLICIT_ORDER_ONLY_CAP. */
				int target_index = this->cur_implicit_order_index;
				bool found = false;
				while (target_index != this->cur_real_order_index || this->GetNumManualOrders() == 0) {
					const Order *order = this->GetOrder(target_index);
					if (order == nullptr) break; // No orders.
					if (order->IsType(OT_IMPLICIT) && order->GetDestination() == this->last_station_visited) {
						found = true;
						break;
					}
					target_index++;
					if (target_index >= this->orders->GetNumOrders()) {
						if (this->GetNumManualOrders() == 0 &&
								this->GetNumOrders() < IMPLICIT_ORDER_ONLY_CAP) {
							break;
						}
						target_index = 0;
					}
					if (target_index == this->cur_implicit_order_index) break; // Avoid infinite loop.
				}

				if (found) {
					if (suppress_implicit_orders) {
						/* Skip to the found order */
						this->cur_implicit_order_index = target_index;
						InvalidateVehicleOrder(this, 0);
					} else {
						/* Delete all implicit orders up to the station we just reached */
						const Order *order = this->GetOrder(this->cur_implicit_order_index);
						while (!order->IsType(OT_IMPLICIT) || order->GetDestination() != this->last_station_visited) {
							if (order->IsType(OT_IMPLICIT)) {
								DeleteOrder(this, this->cur_implicit_order_index);
								/* DeleteOrder does various magic with order_indices, so resync 'order' with 'cur_implicit_order_index' */
							} else {
								/* Skip non-implicit orders, e.g. service-orders */
								this->cur_implicit_order_index++;
							}

							/* Wrap around */
							if (this->cur_implicit_order_index >= this->orders->GetNumOrders()) this->cur_implicit_order_index = 0;

							order = this->GetOrder(this->cur_implicit_order_index);

							assert(order != nullptr);
						}
					}
				} else if (!suppress_implicit_orders &&
						((this->orders == nullptr ? OrderList::CanAllocateItem() : this->orders->GetNumOrders() < MAX_VEH_ORDER_ID))) {
					/* Insert new implicit order */
					Order implicit_order;
					implicit_order.MakeImplicit(this->last_station_visited);
					InsertOrder(this, std::move(implicit_order), this->cur_implicit_order_index);
					if (this->cur_implicit_order_index > 0) --this->cur_implicit_order_index;

					/* InsertOrder disabled creation of implicit orders for all vehicles with the same implicit order.
					 * Re-enable it for this vehicle */
					uint16_t &gv_flags = this->GetGroundVehicleFlags();
					ClrBit(gv_flags, GVF_SUPPRESS_IMPLICIT_ORDERS);
				}
			}
		}
		this->current_order.MakeLoading(false);
	}

	if (!no_load_prepare) {
		VehicleIncreaseStats(this);

		PrepareUnload(this);
	}

	DirtyVehicleListWindowForVehicle(this);
	SetWindowWidgetDirty(WC_VEHICLE_VIEW, this->index, WID_VV_START_STOP);
	SetWindowDirty(WC_VEHICLE_DETAILS, this->index);
	SetWindowDirty(WC_STATION_VIEW, this->last_station_visited);

	Station::Get(this->last_station_visited)->MarkTilesDirty(true);
	this->cur_speed = 0;
	this->MarkDirty();
}

/**
 * Return all reserved cargo packets to the station and reset all packets
 * staged for transfer.
 * @param st the station where the reserved packets should go.
 */
void Vehicle::CancelReservation(StationID next, Station *st)
{
	for (Vehicle *v = this; v != nullptr; v = v->next) {
		VehicleCargoList &cargo = v->cargo;
		if (cargo.ActionCount(VehicleCargoList::MTA_LOAD) > 0) {
			Debug(misc, 1, "cancelling cargo reservation");
			cargo.Return(UINT_MAX, &st->goods[v->cargo_type].CreateData().cargo, next, v->tile);
		}
		cargo.KeepAll();
	}
}

CargoTypes Vehicle::GetLastLoadingStationValidCargoMask() const
{
	if (!this->vehicle_flags.Test(VehicleFlag::LastLoadStationSeparate)) {
		return (this->last_loading_station != StationID::Invalid()) ? ALL_CARGOTYPES : 0;
	} else {
		CargoTypes cargo_mask = 0;
		for (const Vehicle *u = this; u != nullptr; u = u->Next()) {
			if (u->cargo_type < NUM_CARGO && u->last_loading_station != StationID::Invalid()) {
				SetBit(cargo_mask, u->cargo_type);
			}
		}
		return cargo_mask;
	}
}

/**
 * Perform all actions when leaving a station.
 * @pre this->current_order.IsType(OT_LOADING)
 */
void Vehicle::LeaveStation()
{
	assert(this->current_order.IsAnyLoadingType());

	delete this->cargo_payment;
	dbg_assert(this->cargo_payment == nullptr); // cleared by ~CargoPayment

	this->vehicle_flags.Reset(VehicleFlag::ConditionalOrderWait);
	this->vehicle_flags.Reset(VehicleFlag::StopLoading);

	TileIndex station_tile = INVALID_TILE;

	if (this->type == VEH_TRAIN) {
		station_tile = Train::From(this)->GetStationLoadingVehicle()->tile;
		for (Train *v = Train::From(this); v != nullptr; v = v->Next()) {
			ClrBit(v->flags, VRF_BEYOND_PLATFORM_END);
			ClrBit(v->flags, VRF_NOT_YET_IN_PLATFORM);
			v->vehicle_flags.Reset(VehicleFlag::CargoUnloading);
		}
	}

	/* Only update the timetable if the vehicle was supposed to stop here. */
	if (this->current_order.GetNonStopType() != ONSF_STOP_EVERYWHERE) UpdateVehicleTimetable(this, false);

	CargoTypes cargoes_can_load_unload = this->current_order.FilterLoadUnloadTypeCargoMask([&](const Order *o, CargoType cargo) {
		return ((o->GetCargoLoadType(cargo) & OLFB_NO_LOAD) == 0) || ((o->GetCargoUnloadType(cargo) & OUFB_NO_UNLOAD) == 0);
	});
	CargoTypes has_cargo_mask = this->GetLastLoadingStationValidCargoMask();
	CargoTypes cargoes_can_leave_with_cargo = FilterCargoMask([&](CargoType cargo) {
		return this->current_order.CanLeaveWithCargo(HasBit(has_cargo_mask, cargo), cargo);
	}, cargoes_can_load_unload);

	if (cargoes_can_load_unload != 0) {
		if (cargoes_can_leave_with_cargo != 0) {
			/* Refresh next hop stats to make sure we've done that at least once
			 * during the stop and that refit_cap == cargo_cap for each vehicle in
			 * the consist. */
			this->ResetRefitCaps();
			LinkRefresher::Run(this, true, false, cargoes_can_leave_with_cargo);
		}

		if (cargoes_can_leave_with_cargo == ALL_CARGOTYPES) {
			/* can leave with all cargoes */

			/* if the vehicle could load here or could stop with cargo loaded set the last loading station */
			this->last_loading_station = this->last_station_visited;
			this->last_loading_tick = _state_ticks;
			this->vehicle_flags.Reset(VehicleFlag::LastLoadStationSeparate);
		} else if (cargoes_can_leave_with_cargo == 0) {
			/* can leave with no cargoes */

			/* if the vehicle couldn't load and had to unload or transfer everything
			 * set the last loading station to invalid as it will leave empty. */
			this->last_loading_station = StationID::Invalid();
			this->vehicle_flags.Reset(VehicleFlag::LastLoadStationSeparate);
		} else {
			/* mix of cargoes loadable or could not leave with all cargoes */

			/* NB: this is saved here as we overwrite it on the first iteration of the loop below */
			StationID head_last_loading_station = this->last_loading_station;
			StateTicks head_last_loading_tick = this->last_loading_tick;
			for (Vehicle *u = this; u != nullptr; u = u->Next()) {
				StationID last_loading_station = this->vehicle_flags.Test(VehicleFlag::LastLoadStationSeparate) ? u->last_loading_station : head_last_loading_station;
				StateTicks last_loading_tick = this->vehicle_flags.Test(VehicleFlag::LastLoadStationSeparate) ? u->last_loading_tick : head_last_loading_tick;
				if (u->cargo_type < NUM_CARGO && HasBit(cargoes_can_load_unload, u->cargo_type)) {
					if (HasBit(cargoes_can_leave_with_cargo, u->cargo_type)) {
						u->last_loading_station = this->last_station_visited;
						u->last_loading_tick = _state_ticks;
					} else {
						u->last_loading_station = StationID::Invalid();
					}
				} else {
					u->last_loading_station = last_loading_station;
					u->last_loading_tick = last_loading_tick;
				}
			}
			this->vehicle_flags.Set(VehicleFlag::LastLoadStationSeparate);
		}
	}

	this->current_order.MakeLeaveStation();
	Station *st = Station::Get(this->last_station_visited);
	this->CancelReservation(StationID::Invalid(), st);
	st->loading_vehicles.erase(std::remove(st->loading_vehicles.begin(), st->loading_vehicles.end(), this), st->loading_vehicles.end());

	HideFillingPercent(&this->fill_percent_te_id);
	trip_occupancy = CalcPercentVehicleFilled(this, nullptr);

	if (this->type == VEH_TRAIN && !this->vehstatus.Test(VehState::Crashed)) {
		/* Trigger station animation (trains only) */
		if (IsRailStationTile(station_tile)) {
			TriggerStationRandomisation(st, station_tile, SRT_TRAIN_DEPARTS);
			TriggerStationAnimation(st, station_tile, SAT_TRAIN_DEPARTS);
		}

		SetBit(Train::From(this)->flags, VRF_LEAVING_STATION);
		if (Train::From(this)->lookahead != nullptr) Train::From(this)->lookahead->zpos_refresh_remaining = 0;
	}
	if (this->type == VEH_ROAD && !this->vehstatus.Test(VehState::Crashed)) {
		/* Trigger road stop animation */
		if (IsAnyRoadStopTile(this->tile)) {
			TriggerRoadStopRandomisation(st, this->tile, RSRT_VEH_DEPARTS);
			TriggerRoadStopAnimation(st, this->tile, SAT_TRAIN_DEPARTS);
		}
	}

	if (this->cur_real_order_index < this->GetNumOrders()) {
		Order *real_current_order = this->GetOrder(this->cur_real_order_index);
		if (real_current_order->IsType(OT_GOTO_STATION) && real_current_order->GetDestination() == this->last_station_visited) {
			uint current_occupancy = CalcPercentVehicleFilled(this, nullptr);
			uint old_occupancy = real_current_order->GetOccupancy();
			uint new_occupancy;
			if (old_occupancy == 0) {
				new_occupancy = current_occupancy;
			} else {
				Company *owner = Company::GetIfValid(this->owner);
				uint8_t occupancy_smoothness = owner ? owner->settings.order_occupancy_smoothness : 0;
				// Exponential weighted moving average using occupancy_smoothness
				new_occupancy = (old_occupancy - 1) * occupancy_smoothness;
				new_occupancy += current_occupancy * (100 - occupancy_smoothness);
				new_occupancy += 50; // round to nearest integer percent, rather than just floor
				new_occupancy /= 100;
			}
			if (new_occupancy + 1 != old_occupancy) {
				this->order_occupancy_average = 0;
				real_current_order->SetOccupancy(static_cast<uint8_t>(new_occupancy + 1));
				for (const Vehicle *v = this->FirstShared(); v != nullptr; v = v->NextShared()) {
					SetWindowDirty(WC_VEHICLE_ORDERS, v->index);
				}
			}
		}
	}

	this->MarkDirty();
}
/**
 * Perform all actions when switching to advancing within a station for loading/unloading
 * @pre this->current_order.IsType(OT_LOADING)
 * @pre this->type == VEH_TRAIN
 */
void Vehicle::AdvanceLoadingInStation()
{
	assert(this->current_order.IsType(OT_LOADING));
	dbg_assert(this->type == VEH_TRAIN);

	ClrBit(Train::From(this)->flags, VRF_ADVANCE_IN_PLATFORM);

	for (Train *v = Train::From(this); v != nullptr; v = v->Next()) {
		if (HasBit(v->flags, VRF_NOT_YET_IN_PLATFORM)) {
			ClrBit(v->flags, VRF_NOT_YET_IN_PLATFORM);
		} else {
			SetBit(v->flags, VRF_BEYOND_PLATFORM_END);
		}
	}

	HideFillingPercent(&this->fill_percent_te_id);
	this->current_order.MakeLoadingAdvance(this->last_station_visited);
	this->current_order.SetNonStopType(ONSF_NO_STOP_AT_ANY_STATION);
	if (Train::From(this)->lookahead != nullptr) Train::From(this)->lookahead->zpos_refresh_remaining = 0;
	this->MarkDirty();
}

void Vehicle::RecalculateOrderOccupancyAverage()
{
	uint num_valid = 0;
	uint total = 0;
	uint order_count = this->GetNumOrders();
	for (uint i = 0; i < order_count; i++) {
		const Order *order = this->GetOrder(i);
		uint occupancy = order->GetOccupancy();
		if (occupancy > 0 && order->UseOccupancyValueForAverage()) {
			num_valid++;
			total += (occupancy - 1);
		}
	}
	if (num_valid > 0) {
		this->order_occupancy_average = 16 + ((total + (num_valid / 2)) / num_valid);
	} else {
		this->order_occupancy_average = 1;
	}
}

/**
 * Reset all refit_cap in the consist to cargo_cap.
 */
void Vehicle::ResetRefitCaps()
{
	for (Vehicle *v = this; v != nullptr; v = v->Next()) v->refit_cap = v->cargo_cap;
}

/**
 * Release the vehicle's unit number.
 */
void Vehicle::ReleaseUnitNumber()
{
	if (this->unitnumber != 0) {
		Company::Get(this->owner)->freeunits[this->type].ReleaseID(this->unitnumber);
		this->unitnumber = 0;
	}
}

static bool ShouldVehicleContinueWaiting(Vehicle *v)
{
	if (v->GetNumOrders() < 1) return false;

	/* Rate-limit re-checking of conditional order loop */
	if (v->vehicle_flags.Test(VehicleFlag::ConditionalOrderWait) && v->tick_counter % 32 != 0) return true;

	/* Don't use implicit orders for waiting loops */
	if (v->cur_implicit_order_index < v->GetNumOrders() && v->GetOrder(v->cur_implicit_order_index)->IsType(OT_IMPLICIT)) return false;

	/* If conditional orders lead back to this order, just keep waiting without leaving the order */
	bool loop = AdvanceOrderIndexDeferred(v, v->cur_implicit_order_index + 1) == v->cur_implicit_order_index;
	FlushAdvanceOrderIndexDeferred(v, loop);
	if (loop) v->vehicle_flags.Set(VehicleFlag::ConditionalOrderWait);
	return loop;
}

/**
 * Handle the loading of the vehicle; when not it skips through dummy
 * orders and does nothing in all other cases.
 * @param mode is the non-first call for this vehicle in this tick?
 */
void Vehicle::HandleLoading(bool mode)
{
	switch (this->current_order.GetType()) {
		case OT_LOADING: {
			TimetableTicks wait_time = std::max<int>(this->current_order.GetTimetabledWait() - this->lateness_counter, 0);

			/* Save time just loading took since that is what goes into the timetable */
			if (!this->vehicle_flags.Test(VehicleFlag::LoadingFinished)) {
				this->current_loading_time = this->current_order_time;
			}

			/* Pay the loading fee for using someone else's station, if appropriate */
			if (!mode && this->type != VEH_TRAIN) PayStationSharingFee(this, Station::Get(this->last_station_visited));

			/* Not the first call for this tick, or still loading */
			if (mode || !this->vehicle_flags.Test(VehicleFlag::LoadingFinished) || (this->current_order_time < wait_time && this->current_order.GetLeaveType() != OLT_LEAVE_EARLY) || ShouldVehicleContinueWaiting(this)) {
				if (!mode && this->type == VEH_TRAIN && HasBit(Train::From(this)->flags, VRF_ADVANCE_IN_PLATFORM)) this->AdvanceLoadingInStation();
				return;
			}

			this->LeaveStation();

			/* Only advance to next order if we just loaded at the current one */
			const Order *order = this->GetOrder(this->cur_implicit_order_index);
			if (order == nullptr ||
					(!order->IsType(OT_IMPLICIT) && !order->IsType(OT_GOTO_STATION)) ||
					order->GetDestination() != this->last_station_visited) {
				return;
			}
			break;
		}

		case OT_DUMMY: break;

		default: return;
	}

	this->IncrementImplicitOrderIndex();
}

/**
 * Handle the waiting time everywhere else as in stations (basically in depot but, eventually, also elsewhere ?)
 * Function is called when order's wait_time is defined.
 * @param stop_waiting should we stop waiting (or definitely avoid) even if there is still time left to wait ?
 * @param process_orders whether to call ProcessOrders when exiting a waiting order
 */
void Vehicle::HandleWaiting(bool stop_waiting, bool process_orders)
{
	switch (this->current_order.GetType()) {
		case OT_WAITING: {
			uint wait_time = std::max<int>(this->current_order.GetTimetabledWait() - this->lateness_counter, 0);
			/* Vehicles holds on until waiting Timetabled time expires. */
			if (!stop_waiting && this->current_order_time < wait_time && this->current_order.GetLeaveType() != OLT_LEAVE_EARLY) {
				return;
			}
			if (!stop_waiting && process_orders && ShouldVehicleContinueWaiting(this)) {
				return;
			}

			/* When wait_time is expired, we move on. */
			this->vehicle_flags.Reset(VehicleFlag::ConditionalOrderWait);
			UpdateVehicleTimetable(this, false);
			this->IncrementImplicitOrderIndex();
			this->current_order.MakeDummy();
			if (this->type == VEH_TRAIN) Train::From(this)->force_proceed = TFP_NONE;
			if (process_orders) ProcessOrders(this);
			break;
		}

		default:
			return;
	}
}

/**
 * Check if the current vehicle has a full load order.
 * @return true Iff this vehicle has a full load order.
 */
bool Vehicle::HasFullLoadOrder() const
{
	for (const Order *o : this->Orders()) {
		if (o->IsType(OT_GOTO_STATION) && o->GetLoadType() & (OLFB_FULL_LOAD | OLF_FULL_LOAD_ANY)) return true;
		if (o->IsType(OT_GOTO_STATION) && o->GetLoadType() == OLFB_CARGO_TYPE_LOAD) {
			for (CargoType cid = 0; cid < NUM_CARGO; cid++) {
				if (o->GetCargoLoadType(cid) & (OLFB_FULL_LOAD | OLF_FULL_LOAD_ANY)) return true;
			}
		}
	}
	return false;
}

/**
 * Check if the current vehicle has a conditional order.
 * @return true Iff this vehicle has a conditional order.
 */
bool Vehicle::HasConditionalOrder() const
{
	for (const Order *o : this->Orders()) {
		if (o->IsType(OT_CONDITIONAL)) return true;
	}
	return false;
}

/**
 * Check if the current vehicle has an unbunching order.
 * @return true Iff this vehicle has an unbunching order.
 */
bool Vehicle::HasUnbunchingOrder() const
{
	for (const Order *o : this->Orders()) {
		if (o->IsType(OT_GOTO_DEPOT) && o->GetDepotActionType() & ODATFB_UNBUNCH) return true;
	}
	return false;
}

/**
 * Check if the previous order is a depot unbunching order.
 * @return true Iff the previous order is a depot order with the unbunch flag.
 */
static bool PreviousOrderIsUnbunching(const Vehicle *v)
{
	/* If we are headed for the first order, we must wrap around back to the last order. */
	bool is_first_order = (v->GetOrder(v->cur_implicit_order_index) == v->GetFirstOrder());
	const Order *previous_order = (is_first_order) ? v->GetLastOrder() : v->GetOrder(v->cur_implicit_order_index - 1);

	if (previous_order == nullptr || !previous_order->IsType(OT_GOTO_DEPOT)) return false;
	return (previous_order->GetDepotActionType() & ODATFB_UNBUNCH) != 0;
}

/**
 * Leave an unbunching depot and calculate the next departure time for shared order vehicles.
 */
void Vehicle::LeaveUnbunchingDepot()
{
	/* Don't do anything if this is not our unbunching order. */
	if (!PreviousOrderIsUnbunching(this)) return;

	if (this->unbunch_state == nullptr) this->unbunch_state.reset(new VehicleUnbunchState());

	/* Set the start point for this round trip time. */
	this->unbunch_state->depot_unbunching_last_departure = _state_ticks;

	/* Tell the timetable we are now "on time." */
	this->lateness_counter = 0;
	SetWindowDirty(WC_VEHICLE_TIMETABLE, this->index);

	/* Find the average travel time of vehicles that we share orders with. */
	int num_vehicles = 0;
	Ticks total_travel_time = 0;

	Vehicle *u = this->FirstShared();
	for (; u != nullptr; u = u->NextShared()) {
		/* Ignore vehicles that are manually stopped or crashed. */
		if (u->vehstatus.Any({VehState::Stopped, VehState::Crashed})) continue;

		num_vehicles++;
		if (u->unbunch_state != nullptr) total_travel_time += u->unbunch_state->round_trip_time;
	}

	/* Make sure we cannot divide by 0. */
	num_vehicles = std::max(num_vehicles, 1);

	/* Calculate the separation by finding the average travel time, then calculating equal separation (minimum 1 tick) between vehicles. */
	Ticks separation = std::max((total_travel_time / num_vehicles / num_vehicles), 1);
	StateTicks next_departure = _state_ticks + separation;

	/* Set the departure time of all vehicles that we share orders with. */
	u = this->FirstShared();
	for (; u != nullptr; u = u->NextShared()) {
		/* Ignore vehicles that are manually stopped or crashed. */
		if (u->vehstatus.Any({VehState::Stopped, VehState::Crashed})) continue;

		if (u->unbunch_state == nullptr) u->unbunch_state.reset(new VehicleUnbunchState());
		u->unbunch_state->depot_unbunching_next_departure = next_departure;
		SetWindowDirty(WC_VEHICLE_VIEW, u->index);
	}
}

/**
 * Check whether a vehicle inside a depot is waiting for unbunching.
 * @return True if the vehicle must continue waiting, or false if it may try to leave the depot.
 */
bool Vehicle::IsWaitingForUnbunching() const
{
	assert(this->IsInDepot());

	/* Don't bother if there are no vehicles sharing orders. */
	if (!this->IsOrderListShared()) return false;

	/* Don't do anything if there aren't enough orders. */
	if (this->GetNumOrders() <= 1) return false;

	/* Don't do anything if this is not our unbunching order. */
	if (!PreviousOrderIsUnbunching(this)) return false;

	return (this->unbunch_state != nullptr) && (this->unbunch_state->depot_unbunching_next_departure > _state_ticks);
};

/**
 * Send this vehicle to the depot using the given command(s).
 * @param flags   the command flags (like execute and such).
 * @param command the command to execute.
 * @param specific_depot specific depot to use, if DepotCommandFlags::Specific is set.
 * @return the cost of the depot action.
 */
CommandCost Vehicle::SendToDepot(DoCommandFlags flags, DepotCommandFlags command, TileIndex specific_depot)
{
	CommandCost ret = CheckOwnership(this->owner);
	if (ret.Failed()) return ret;

	if (this->vehstatus.Test(VehState::Crashed)) return CMD_ERROR;
	if (this->IsStoppedInDepot()) {
		if (command.Test(DepotCommandFlag::Sell) && !command.Test(DepotCommandFlag::Cancel) && (!command.Test(DepotCommandFlag::Specific) || specific_depot == this->tile)) {
			/* Sell vehicle immediately */

			if (flags.Test(DoCommandFlag::Execute)) {
				int x = this->x_pos;
				int y = this->y_pos;
				int z = this->z_pos;

				CommandCost cost = Command<CMD_SELL_VEHICLE>::Do(flags, this->index, SellVehicleFlags::SellChain, INVALID_CLIENT_ID);
				if (cost.Succeeded()) {
					if (IsLocalCompany()) {
						if (cost.GetCost() != 0) {
							ShowCostOrIncomeAnimation(x, y, z, cost.GetCost());
						}
					}
					SubtractMoneyFromCompany(cost);
				}
			}
			return CommandCost();
		}
		return CMD_ERROR;
	}

	/* No matter why we're headed to the depot, unbunching data is no longer valid. */
	if (flags.Test(DoCommandFlag::Execute)) this->ResetDepotUnbunching();

	auto cancel_order = [&]() {
		if (flags.Test(DoCommandFlag::Execute)) {
			/* If the orders to 'goto depot' are in the orders list (forced servicing),
			 * then skip to the next order; effectively cancelling this forced service */
			if (this->current_order.GetDepotOrderType() & ODTFB_PART_OF_ORDERS) this->IncrementRealOrderIndex();

			if (this->IsGroundVehicle()) {
				uint16_t &gv_flags = this->GetGroundVehicleFlags();
				SetBit(gv_flags, GVF_SUPPRESS_IMPLICIT_ORDERS);
			}

			/* We don't cancel a breakdown-related goto depot order, we only change whether to halt or not */
			if (this->current_order.GetDepotOrderType() & ODTFB_BREAKDOWN) {
				this->current_order.SetDepotActionType(this->current_order.GetDepotActionType() == ODATFB_HALT ? ODATF_SERVICE_ONLY : ODATFB_HALT);
			} else {
				this->ClearSeparation();
				if (this->vehicle_flags.Test(VehicleFlag::TimetableSeparation)) this->vehicle_flags.Reset(VehicleFlag::TimetableStarted);

				this->current_order.MakeDummy();
				SetWindowWidgetDirty(WC_VEHICLE_VIEW, this->index, WID_VV_START_STOP);
			}

			/* prevent any attempt to update timetable for current order, as actual travel time will be incorrect due to depot command */
			this->cur_timetable_order_index = INVALID_VEH_ORDER_ID;
		}
	};

	if (command.Test(DepotCommandFlag::Cancel)) {
		if (this->current_order.IsType(OT_GOTO_DEPOT)) {
			cancel_order();
			return CommandCost();
		} else {
			return CMD_ERROR;
		}
	}

	if (this->current_order.IsType(OT_GOTO_DEPOT) && !command.Test(DepotCommandFlag::Specific)) {
		bool halt_in_depot = (this->current_order.GetDepotActionType() & ODATFB_HALT) != 0;
		bool sell_in_depot = (this->current_order.GetDepotActionType() & ODATFB_SELL) != 0;
		if (command.Test(DepotCommandFlag::Service) == halt_in_depot || command.Test(DepotCommandFlag::Sell) != sell_in_depot) {
			/* We called with a different DepotCommandFlag::Service or DepotCommandFlag::Sell setting.
			 * Now we change the setting to apply the new one and let the vehicle head for the same depot.
			 * Note: the if is (true for requesting service == true for ordered to stop in depot)          */
			if (flags.Test(DoCommandFlag::Execute)) {
				if (!(this->current_order.GetDepotOrderType() & ODTFB_BREAKDOWN)) this->current_order.SetDepotOrderType(ODTF_MANUAL);
				this->current_order.SetDepotActionType(command.Test(DepotCommandFlag::Sell) ? ODATFB_HALT | ODATFB_SELL : (command.Test(DepotCommandFlag::Service) ? ODATF_SERVICE_ONLY : ODATFB_HALT));
				this->ClearSeparation();
				if (this->vehicle_flags.Test(VehicleFlag::TimetableSeparation)) this->vehicle_flags.Reset(VehicleFlag::TimetableStarted);
				SetWindowWidgetDirty(WC_VEHICLE_VIEW, this->index, WID_VV_START_STOP);
			}
			return CommandCost();
		}

		if (command.Test(DepotCommandFlag::DontCancel)) return CMD_ERROR; // Requested no cancellation of depot orders
		cancel_order();
		return CommandCost();
	}

	ClosestDepot closest_depot;
	static const StringID no_depot[] = {STR_ERROR_UNABLE_TO_FIND_ROUTE_TO, STR_ERROR_UNABLE_TO_FIND_LOCAL_DEPOT, STR_ERROR_UNABLE_TO_FIND_LOCAL_DEPOT, STR_ERROR_CAN_T_SEND_AIRCRAFT_TO_HANGAR};
	if (command.Test(DepotCommandFlag::Specific)) {
		if (!(IsDepotTile(specific_depot) && GetDepotVehicleType(specific_depot) == this->type &&
				IsInfraTileUsageAllowed(this->type, this->owner, specific_depot))) {
			return CommandCost(no_depot[this->type]);
		}
		if ((this->type == VEH_ROAD && (GetPresentRoadTypes(tile) & RoadVehicle::From(this)->compatible_roadtypes).None()) ||
				(this->type == VEH_TRAIN && !Train::From(this)->compatible_railtypes.Test(GetRailType(tile)))) {
			return CommandCost(no_depot[this->type]);
		}
		closest_depot.location = specific_depot;
		closest_depot.destination = (this->type == VEH_AIRCRAFT) ? DestinationID(GetStationIndex(specific_depot)) : DestinationID(GetDepotIndex(specific_depot));
		closest_depot.reverse = false;
	} else {
		closest_depot = this->FindClosestDepot();
		if (!closest_depot.found) return CommandCost(no_depot[this->type]);
	}

	if (flags.Test(DoCommandFlag::Execute)) {
		if (this->current_order.IsAnyLoadingType()) this->LeaveStation();
		if (this->current_order.IsType(OT_WAITING)) this->HandleWaiting(true);

		if (this->type == VEH_TRAIN) {
			for (Train *v = Train::From(this); v != nullptr; v = v->Next()) {
				ClrBit(v->flags, VRF_BEYOND_PLATFORM_END);
			}
		}

		if (this->IsGroundVehicle() && this->GetNumManualOrders() > 0) {
			uint16_t &gv_flags = this->GetGroundVehicleFlags();
			SetBit(gv_flags, GVF_SUPPRESS_IMPLICIT_ORDERS);
		}

		this->SetDestTile(closest_depot.location);
		this->current_order.MakeGoToDepot(closest_depot.destination.ToDepotID(), ODTF_MANUAL);
		if (command.Test(DepotCommandFlag::Sell)) {
			this->current_order.SetDepotActionType(ODATFB_HALT | ODATFB_SELL);
		} else if (!command.Test(DepotCommandFlag::Service)) {
			this->current_order.SetDepotActionType(ODATFB_HALT);
		}
		if (command.Test(DepotCommandFlag::Specific)) {
			this->current_order.SetDepotExtraFlags(ODEFB_SPECIFIC);
		}
		SetWindowWidgetDirty(WC_VEHICLE_VIEW, this->index, WID_VV_START_STOP);

		/* Prevent any attempt to update timetable for current order, as actual travel time will be incorrect due to depot command. */
		this->cur_timetable_order_index = INVALID_VEH_ORDER_ID;

		/* If there is no depot in front and the train is not already reversing, reverse automatically (trains only) */
		if (this->type == VEH_TRAIN && (closest_depot.reverse ^ HasBit(Train::From(this)->flags, VRF_REVERSING))) {
			Command<CMD_REVERSE_TRAIN_DIRECTION>::Do(DoCommandFlag::Execute, this->index, false);
		}

		if (this->type == VEH_AIRCRAFT) {
			Aircraft *a = Aircraft::From(this);
			if (a->state == FLYING && a->targetairport != closest_depot.destination) {
				/* The aircraft is now heading for a different hangar than the next in the orders */
				AircraftNextAirportPos_and_Order(a);
			}
		}
	}

	return CommandCost();

}

/**
 * Update the cached visual effect.
 * @param allow_power_change true if the wagon-is-powered-state may change.
 */
void Vehicle::UpdateVisualEffect(bool allow_power_change)
{
	bool powered_before = HasBit(this->vcache.cached_vis_effect, VE_DISABLE_WAGON_POWER);
	const Engine *e = this->GetEngine();

	/* Evaluate properties */
	uint8_t visual_effect;
	switch (e->type) {
		case VEH_TRAIN: visual_effect = e->u.rail.visual_effect; break;
		case VEH_ROAD:  visual_effect = e->u.road.visual_effect; break;
		case VEH_SHIP:  visual_effect = e->u.ship.visual_effect; break;
		default:        visual_effect = 1 << VE_DISABLE_EFFECT;  break;
	}

	/* Check powered wagon / visual effect callback */
	if (e->info.callback_mask.Test(VehicleCallbackMask::VisualEffect)) {
		uint16_t callback = GetVehicleCallback(CBID_VEHICLE_VISUAL_EFFECT, 0, 0, this->engine_type, this);

		if (callback != CALLBACK_FAILED) {
			if (callback >= 0x100 && e->GetGRF()->grf_version >= 8) ErrorUnknownCallbackResult(e->GetGRFID(), CBID_VEHICLE_VISUAL_EFFECT, callback);

			callback = GB(callback, 0, 8);
			/* Avoid accidentally setting 'visual_effect' to the default value
			 * Since bit 6 (disable effects) is set anyways, we can safely erase some bits. */
			if (callback == VE_DEFAULT) {
				assert(HasBit(callback, VE_DISABLE_EFFECT));
				SB(callback, VE_TYPE_START, VE_TYPE_COUNT, 0);
			}
			visual_effect = callback;
		}
	}

	/* Apply default values */
	if (visual_effect == VE_DEFAULT ||
			(!HasBit(visual_effect, VE_DISABLE_EFFECT) && GB(visual_effect, VE_TYPE_START, VE_TYPE_COUNT) == VE_TYPE_DEFAULT)) {
		/* Only train engines have default effects.
		 * Note: This is independent of whether the engine is a front engine or articulated part or whatever. */
		if (e->type != VEH_TRAIN || e->u.rail.railveh_type == RAILVEH_WAGON || !IsInsideMM(e->u.rail.engclass, EC_STEAM, EC_MONORAIL)) {
			if (visual_effect == VE_DEFAULT) {
				visual_effect = 1 << VE_DISABLE_EFFECT;
			} else {
				SetBit(visual_effect, VE_DISABLE_EFFECT);
			}
		} else {
			if (visual_effect == VE_DEFAULT) {
				/* Also set the offset */
				visual_effect = (VE_OFFSET_CENTRE - (e->u.rail.engclass == EC_STEAM ? 4 : 0)) << VE_OFFSET_START;
			}
			SB(visual_effect, VE_TYPE_START, VE_TYPE_COUNT, e->u.rail.engclass - EC_STEAM + VE_TYPE_STEAM);
		}
	}

	this->vcache.cached_vis_effect = visual_effect;

	if (!allow_power_change && powered_before != HasBit(this->vcache.cached_vis_effect, VE_DISABLE_WAGON_POWER)) {
		ToggleBit(this->vcache.cached_vis_effect, VE_DISABLE_WAGON_POWER);
		ShowNewGrfVehicleError(this->engine_type, STR_NEWGRF_BROKEN, STR_NEWGRF_BROKEN_POWERED_WAGON, GRFBug::VehPoweredWagon, false);
	}
}

static const int8_t _vehicle_smoke_pos[8] = {
	1, 1, 1, 0, -1, -1, -1, 0
};

/**
 * Call CBID_VEHICLE_SPAWN_VISUAL_EFFECT and spawn requested effects.
 * @param v Vehicle to create effects for.
 */
static void SpawnAdvancedVisualEffect(const Vehicle *v)
{
	uint16_t callback = GetVehicleCallback(CBID_VEHICLE_SPAWN_VISUAL_EFFECT, 0, Random(), v->engine_type, v);
	if (callback == CALLBACK_FAILED) return;

	uint count = GB(callback, 0, 2);
	bool auto_center = HasBit(callback, 13);
	bool auto_rotate = !HasBit(callback, 14);

	int8_t l_center = 0;
	if (auto_center) {
		/* For road vehicles: Compute offset from vehicle position to vehicle center */
		if (v->type == VEH_ROAD) l_center = -(int)(VEHICLE_LENGTH - RoadVehicle::From(v)->gcache.cached_veh_length) / 2;
	} else {
		/* For trains: Compute offset from vehicle position to sprite position */
		if (v->type == VEH_TRAIN) l_center = (VEHICLE_LENGTH - Train::From(v)->gcache.cached_veh_length) / 2;
	}

	Direction l_dir = v->direction;
	if (v->type == VEH_TRAIN && HasBit(Train::From(v)->flags, VRF_REVERSE_DIRECTION)) l_dir = ReverseDir(l_dir);
	Direction t_dir = ChangeDir(l_dir, DIRDIFF_90RIGHT);

	int8_t x_center = _vehicle_smoke_pos[l_dir] * l_center;
	int8_t y_center = _vehicle_smoke_pos[t_dir] * l_center;

	for (uint i = 0; i < count; i++) {
		uint32_t reg = GetRegister(0x100 + i);
		uint type = GB(reg,  0, 8);
		int8_t x    = GB(reg,  8, 8);
		int8_t y    = GB(reg, 16, 8);
		int8_t z    = GB(reg, 24, 8);

		if (auto_rotate) {
			int8_t l = x;
			int8_t t = y;
			x = _vehicle_smoke_pos[l_dir] * l + _vehicle_smoke_pos[t_dir] * t;
			y = _vehicle_smoke_pos[t_dir] * l - _vehicle_smoke_pos[l_dir] * t;
		}

		if (type >= 0xF0) {
			switch (type) {
				case 0xF1: CreateEffectVehicleRel(v, x_center + x, y_center + y, z, EV_STEAM_SMOKE); break;
				case 0xF2: CreateEffectVehicleRel(v, x_center + x, y_center + y, z, EV_DIESEL_SMOKE); break;
				case 0xF3: CreateEffectVehicleRel(v, x_center + x, y_center + y, z, EV_ELECTRIC_SPARK); break;
				case 0xFA: CreateEffectVehicleRel(v, x_center + x, y_center + y, z, EV_BREAKDOWN_SMOKE_AIRCRAFT); break;
				default: break;
			}
		}
	}
}

int ReversingDistanceTargetSpeed(const Train *v);

/**
 * Test if a bridge is above a vehicle.
 * @param v Vehicle to test.
 * @return true iff a bridge is above the vehicle.
 */
static bool IsBridgeAboveVehicle(const Vehicle *v)
{
	if (!IsBridgeAbove(v->tile)) return false;

	if (IsBridgeTile(v->tile)) {
		/* If the vehicle is 'on' a bridge tile, check the real position of the vehicle. If it's different then the
		 * vehicle is on the middle of the bridge, which cannot have a bridge above. */
		TileIndex tile = TileVirtXY(v->x_pos, v->y_pos);
		if (tile != v->tile) return false;
	}
	return true;
}

/**
 * Draw visual effects (smoke and/or sparks) for a vehicle chain.
 * @param max_speed The speed as limited by underground and orders, UINT_MAX if not already known
 * @pre this->IsPrimaryVehicle()
 */
void Vehicle::ShowVisualEffect(uint max_speed) const
{
	dbg_assert(this->IsPrimaryVehicle());
	bool sound = false;

	/* Do not show any smoke when:
	 * - vehicle smoke is disabled by the player
	 * - the vehicle is slowing down or stopped (by the player)
	 * - the vehicle is moving very slowly
	 */
	if (_settings_game.vehicle.smoke_amount == 0 ||
			this->vehstatus.Any({VehState::TrainSlowing, VehState::Stopped}) ||
			this->cur_speed < 2) {
		return;
	}

	if (max_speed == UINT_MAX) max_speed = this->GetCurrentMaxSpeed();

	if (this->type == VEH_TRAIN) {
		const Train *t = Train::From(this);
		/* For trains, do not show any smoke when:
		 * - the train is reversing
		 * - the train is exceeding the max speed
		 * - is entering a station with an order to stop there and its speed is equal to maximum station entering speed
		 * - is approaching a reversing point and its speed is equal to maximum approach speed
		 */
		if (HasBit(t->flags, VRF_REVERSING) ||
				t->cur_speed > max_speed ||
				(HasStationTileRail(t->tile) && t->IsFrontEngine() && t->current_order.ShouldStopAtStation(t, GetStationIndex(t->tile), IsRailWaypoint(t->tile)) &&
				t->cur_speed >= max_speed) ||
				(t->reverse_distance >= 1 && (int)t->cur_speed >= ReversingDistanceTargetSpeed(t))) {
			return;
		}
	}

	const Vehicle *v = this;

	do {
		bool advanced = HasBit(v->vcache.cached_vis_effect, VE_ADVANCED_EFFECT);
		int effect_offset = GB(v->vcache.cached_vis_effect, VE_OFFSET_START, VE_OFFSET_COUNT) - VE_OFFSET_CENTRE;
		VisualEffectSpawnModel effect_model = VESM_NONE;
		if (advanced) {
			effect_offset = VE_OFFSET_CENTRE;
			effect_model = (VisualEffectSpawnModel)GB(v->vcache.cached_vis_effect, 0, VE_ADVANCED_EFFECT);
			if (effect_model >= VESM_END) effect_model = VESM_NONE; // unknown spawning model
		} else {
			effect_model = (VisualEffectSpawnModel)GB(v->vcache.cached_vis_effect, VE_TYPE_START, VE_TYPE_COUNT);
			assert(effect_model != (VisualEffectSpawnModel)VE_TYPE_DEFAULT); // should have been resolved by UpdateVisualEffect
			static_assert((uint)VESM_STEAM    == (uint)VE_TYPE_STEAM);
			static_assert((uint)VESM_DIESEL   == (uint)VE_TYPE_DIESEL);
			static_assert((uint)VESM_ELECTRIC == (uint)VE_TYPE_ELECTRIC);
		}

		/* Show no smoke when:
		 * - Smoke has been disabled for this vehicle
		 * - The vehicle is not visible
		 * - The vehicle is under a bridge
		 * - The vehicle is on a depot tile
		 * - The vehicle is on a tunnel tile
		 * - The vehicle is a train engine that is currently unpowered */
		if (effect_model == VESM_NONE ||
				v->vehstatus.Test(VehState::Hidden) ||
				IsBridgeAboveVehicle(v) ||
				IsDepotTile(v->tile) ||
				IsTunnelTile(v->tile) ||
				(v->type == VEH_TRAIN &&
				!HasPowerOnRail(Train::From(v)->railtype, GetTileRailTypeByTrackBit(v->tile, Train::From(v)->track)))) {
			if (HasBit(v->vcache.cached_veh_flags, VCF_LAST_VISUAL_EFFECT)) break;
			continue;
		}

		EffectVehicleType evt = EV_END;
		switch (effect_model) {
			case VESM_STEAM:
				/* Steam smoke - amount is gradually falling until vehicle reaches its maximum speed, after that it's normal.
				 * Details: while vehicle's current speed is gradually increasing, steam plumes' density decreases by one third each
				 * third of its maximum speed spectrum. Steam emission finally normalises at very close to vehicle's maximum speed.
				 * REGULATION:
				 * - instead of 1, 4 / 2^smoke_amount (max. 2) is used to provide sufficient regulation to steam puffs' amount. */
				if (GB(v->tick_counter, 0, ((4 >> _settings_game.vehicle.smoke_amount) + ((this->cur_speed * 3) / max_speed))) == 0) {
					evt = EV_STEAM_SMOKE;
				}
				break;

			case VESM_DIESEL: {
				/* Diesel smoke - thicker when vehicle is starting, gradually subsiding till it reaches its maximum speed
				 * when smoke emission stops.
				 * Details: Vehicle's (max.) speed spectrum is divided into 32 parts. When max. speed is reached, chance for smoke
				 * emission erodes by 32 (1/4). For trains, power and weight come in handy too to either increase smoke emission in
				 * 6 steps (1000HP each) if the power is low or decrease smoke emission in 6 steps (512 tonnes each) if the train
				 * isn't overweight. Power and weight contributions are expressed in a way that neither extreme power, nor
				 * extreme weight can ruin the balance (e.g. FreightWagonMultiplier) in the formula. When the vehicle reaches
				 * maximum speed no diesel_smoke is emitted.
				 * REGULATION:
				 * - up to which speed a diesel vehicle is emitting smoke (with reduced/small setting only until 1/2 of max_speed),
				 * - in Chance16 - the last value is 512 / 2^smoke_amount (max. smoke when 128 = smoke_amount of 2). */
				int power_weight_effect = 0;
				if (v->type == VEH_TRAIN) {
					power_weight_effect = (32 >> (Train::From(this)->gcache.cached_power >> 10)) - (32 >> (Train::From(this)->gcache.cached_weight >> 9));
				}
				if (this->cur_speed < (max_speed >> (2 >> _settings_game.vehicle.smoke_amount)) &&
						Chance16((64 - ((this->cur_speed << 5) / max_speed) + power_weight_effect), (512 >> _settings_game.vehicle.smoke_amount))) {
					evt = EV_DIESEL_SMOKE;
				}
				break;
			}

			case VESM_ELECTRIC:
				/* Electric train's spark - more often occurs when train is departing (more load)
				 * Details: Electric locomotives are usually at least twice as powerful as their diesel counterparts, so spark
				 * emissions are kept simple. Only when starting, creating huge force are sparks more likely to happen, but when
				 * reaching its max. speed, quarter by quarter of it, chance decreases until the usual 2,22% at train's top speed.
				 * REGULATION:
				 * - in Chance16 the last value is 360 / 2^smoke_amount (max. sparks when 90 = smoke_amount of 2). */
				if (GB(v->tick_counter, 0, 2) == 0 &&
						Chance16((6 - ((this->cur_speed << 2) / max_speed)), (360 >> _settings_game.vehicle.smoke_amount))) {
					evt = EV_ELECTRIC_SPARK;
				}
				break;

			default:
				NOT_REACHED();
		}

		if (evt != EV_END && advanced) {
			sound = true;
			SpawnAdvancedVisualEffect(v);
		} else if (evt != EV_END) {
			sound = true;

			/* The effect offset is relative to a point 4 units behind the vehicle's
			 * front (which is the center of an 8/8 vehicle). Shorter vehicles need a
			 * correction factor. */
			if (v->type == VEH_TRAIN) effect_offset += (VEHICLE_LENGTH - Train::From(v)->gcache.cached_veh_length) / 2;

			int x = _vehicle_smoke_pos[v->direction] * effect_offset;
			int y = _vehicle_smoke_pos[(v->direction + 2) % 8] * effect_offset;

			if (v->type == VEH_TRAIN && HasBit(Train::From(v)->flags, VRF_REVERSE_DIRECTION)) {
				x = -x;
				y = -y;
			}

			CreateEffectVehicleRel(v, x, y, 10, evt);
		}

		if (HasBit(v->vcache.cached_veh_flags, VCF_LAST_VISUAL_EFFECT)) break;
	} while ((v = v->Next()) != nullptr);

	if (sound) PlayVehicleSound(this, VSE_VISUAL_EFFECT);
}

/**
 * Set the next vehicle of this vehicle.
 * @param next the next vehicle. nullptr removes the next vehicle.
 */
void Vehicle::SetNext(Vehicle *next)
{
	dbg_assert(this != next);

	if (this->next != nullptr) {
		/* We had an old next vehicle. Update the first and previous pointers */
		for (Vehicle *v = this->next; v != nullptr; v = v->Next()) {
			v->first = this->next;
		}
		this->next->previous = nullptr;
#if OTTD_UPPER_TAGGED_PTR
		VehiclePoolOps::SetIsNonFrontVehiclePtr(_vehicle_pool.GetRawRef(this->next->index.base()), false);
#endif
	}

	this->next = next;

	if (this->next != nullptr) {
		/* A new next vehicle. Update the first and previous pointers */
		if (this->next->previous != nullptr) this->next->previous->next = nullptr;
		this->next->previous = this;
#if OTTD_UPPER_TAGGED_PTR
		VehiclePoolOps::SetIsNonFrontVehiclePtr(_vehicle_pool.GetRawRef(this->next->index.base()), true);
#endif
		for (Vehicle *v = this->next; v != nullptr; v = v->Next()) {
			v->first = this->first;
		}
	}
}

/**
 * Gets the running cost of a vehicle that can be used in string processing.
 * @return the vehicle's running cost
 */
Money Vehicle::GetDisplayRunningCost() const
{
	Money cost = this->GetRunningCost() >> 8;
	if (_settings_client.gui.show_running_costs_calendar_year) cost *= DayLengthFactor();
	return cost;
}

/**
 * Adds this vehicle to a shared vehicle chain.
 * @param shared_chain a vehicle of the chain with shared vehicles.
 * @pre !this->IsOrderListShared()
 */
void Vehicle::AddToShared(Vehicle *shared_chain)
{
	dbg_assert(this->previous_shared == nullptr && this->next_shared == nullptr);

	if (shared_chain->orders == nullptr) {
		dbg_assert(shared_chain->previous_shared == nullptr);
		dbg_assert(shared_chain->next_shared == nullptr);
		this->orders = shared_chain->orders = new OrderList(nullptr, shared_chain);
	}

	this->next_shared     = shared_chain->next_shared;
	this->previous_shared = shared_chain;

	shared_chain->next_shared = this;

	if (this->next_shared != nullptr) this->next_shared->previous_shared = this;

	shared_chain->orders->AddVehicle(this);
}

/**
 * Removes the vehicle from the shared order list.
 */
void Vehicle::RemoveFromShared()
{
	/* Remember if we were first and the old window number before RemoveVehicle()
	 * as this changes first if needed. */
	bool were_first = (this->FirstShared() == this);
	VehicleListIdentifier vli(VL_SHARED_ORDERS, this->type, this->owner, this->FirstShared()->index);

	this->orders->RemoveVehicle(this);

	if (!were_first) {
		/* We are not the first shared one, so only relink our previous one. */
		this->previous_shared->next_shared = this->NextShared();
	}

	if (this->next_shared != nullptr) this->next_shared->previous_shared = this->previous_shared;


	if (this->orders->GetNumVehicles() == 1) InvalidateVehicleOrder(this->FirstShared(), VIWD_MODIFY_ORDERS);

	if (this->orders->GetNumVehicles() == 1 && !_settings_client.gui.enable_single_veh_shared_order_gui) {
		/* When there is only one vehicle, remove the shared order list window. */
		CloseWindowById(GetWindowClassForVehicleType(this->type), vli.ToWindowNumber());
	} else if (were_first) {
		/* If we were the first one, update to the new first one.
		 * Note: FirstShared() is already the new first */
		InvalidateWindowData(GetWindowClassForVehicleType(this->type), vli.ToWindowNumber(), this->FirstShared()->index.base() | (1U << 31));
	}

	this->next_shared     = nullptr;
	this->previous_shared = nullptr;

	this->ClearSeparation();
	if (this->vehicle_flags.Test(VehicleFlag::TimetableSeparation)) this->vehicle_flags.Reset(VehicleFlag::TimetableStarted);
}

template <typename T, typename U>
void DumpVehicleFlagsGeneric(const Vehicle *v, T dump, U dump_header)
{
	if (v->IsGroundVehicle()) {
		dump_header("st:", "subtype:");
		dump('F', "GVSF_FRONT",            HasBit(v->subtype, GVSF_FRONT));
		dump('A', "GVSF_ARTICULATED_PART", HasBit(v->subtype, GVSF_ARTICULATED_PART));
		dump('W', "GVSF_WAGON",            HasBit(v->subtype, GVSF_WAGON));
		dump('E', "GVSF_ENGINE",           HasBit(v->subtype, GVSF_ENGINE));
		dump('f', "GVSF_FREE_WAGON",       HasBit(v->subtype, GVSF_FREE_WAGON));
		dump('M', "GVSF_MULTIHEADED",      HasBit(v->subtype, GVSF_MULTIHEADED));
		dump('V', "GVSF_VIRTUAL",          HasBit(v->subtype, GVSF_VIRTUAL));
	}
	dump_header("vs:", "vehstatus:");
	dump('H', "Hidden",                     v->vehstatus.Test(VehState::Hidden));
	dump('S', "Stopped",                    v->vehstatus.Test(VehState::Stopped));
	dump('U', "Unclickable",                v->vehstatus.Test(VehState::Unclickable));
	dump('D', "DefaultPalette",             v->vehstatus.Test(VehState::DefaultPalette));
	dump('s', "TrainSlowing",               v->vehstatus.Test(VehState::TrainSlowing));
	dump('X', "Shadow",                     v->vehstatus.Test(VehState::Shadow));
	dump('B', "AircraftBroken",             v->vehstatus.Test(VehState::AircraftBroken));
	dump('C', "Crashed",                    v->vehstatus.Test(VehState::Crashed));
	dump_header("vf:", "vehicle_flags:");
	dump('F', "LoadingFinished",            v->vehicle_flags.Test(VehicleFlag::LoadingFinished));
	dump('U', "CargoUnloading",             v->vehicle_flags.Test(VehicleFlag::CargoUnloading));
	dump('P', "BuiltAsPrototype",           v->vehicle_flags.Test(VehicleFlag::BuiltAsPrototype));
	dump('T', "TimetableStarted",           v->vehicle_flags.Test(VehicleFlag::TimetableStarted));
	dump('A', "AutofillTimetable",          v->vehicle_flags.Test(VehicleFlag::AutofillTimetable));
	dump('w', "AutofillPreserveWaitTime",   v->vehicle_flags.Test(VehicleFlag::AutofillPreserveWaitTime));
	dump('S', "StopLoading",                v->vehicle_flags.Test(VehicleFlag::StopLoading));
	dump('L', "PathfinderLost",             v->vehicle_flags.Test(VehicleFlag::PathfinderLost));
	dump('c', "ServiceIntervalIsCustom",    v->vehicle_flags.Test(VehicleFlag::ServiceIntervalIsCustom));
	dump('p', "ServiceIntervalIsPercent",   v->vehicle_flags.Test(VehicleFlag::ServiceIntervalIsPercent));
	dump('z', "SeparationActive",           v->vehicle_flags.Test(VehicleFlag::SeparationActive));
	dump('D', "ScheduledDispatch",          v->vehicle_flags.Test(VehicleFlag::ScheduledDispatch));
	dump('x', "LastLoadStationSeparate",    v->vehicle_flags.Test(VehicleFlag::LastLoadStationSeparate));
	dump('s', "TimetableSeparation",        v->vehicle_flags.Test(VehicleFlag::TimetableSeparation));
	dump('a', "AutomateTimetable",          v->vehicle_flags.Test(VehicleFlag::AutomateTimetable));
	dump('Q', "HaveSlot",                   v->vehicle_flags.Test(VehicleFlag::HaveSlot));
	dump('W', "ConditionalOrderWait",       v->vehicle_flags.Test(VehicleFlag::ConditionalOrderWait));
	dump('r', "ReplacementPending",         v->vehicle_flags.Test(VehicleFlag::ReplacementPending));
	dump_header("vcf:", "cached_veh_flags:");
	dump('l', "VCF_LAST_VISUAL_EFFECT",     HasBit(v->vcache.cached_veh_flags, VCF_LAST_VISUAL_EFFECT));
	dump('z', "VCF_GV_ZERO_SLOPE_RESIST",   HasBit(v->vcache.cached_veh_flags, VCF_GV_ZERO_SLOPE_RESIST));
	dump('d', "VCF_IS_DRAWN",               HasBit(v->vcache.cached_veh_flags, VCF_IS_DRAWN));
	dump('t', "VCF_REDRAW_ON_TRIGGER",      HasBit(v->vcache.cached_veh_flags, VCF_REDRAW_ON_TRIGGER));
	dump('s', "VCF_REDRAW_ON_SPEED_CHANGE", HasBit(v->vcache.cached_veh_flags, VCF_REDRAW_ON_SPEED_CHANGE));
	dump('R', "VCF_IMAGE_REFRESH",          HasBit(v->vcache.cached_veh_flags, VCF_IMAGE_REFRESH));
	dump('N', "VCF_IMAGE_REFRESH_NEXT",     HasBit(v->vcache.cached_veh_flags, VCF_IMAGE_REFRESH_NEXT));
	dump('c', "VCF_IMAGE_CURVATURE",        HasBit(v->vcache.cached_veh_flags, VCF_IMAGE_CURVATURE));
	if (v->IsGroundVehicle()) {
		uint16_t gv_flags = v->GetGroundVehicleFlags();
		dump_header("gvf:", "GroundVehicleFlags:");
		dump('u', "GVF_GOINGUP_BIT",              HasBit(gv_flags, GVF_GOINGUP_BIT));
		dump('d', "GVF_GOINGDOWN_BIT",            HasBit(gv_flags, GVF_GOINGDOWN_BIT));
		dump('s', "GVF_SUPPRESS_IMPLICIT_ORDERS", HasBit(gv_flags, GVF_SUPPRESS_IMPLICIT_ORDERS));
		dump('c', "GVF_CHUNNEL_BIT",              HasBit(gv_flags, GVF_CHUNNEL_BIT));
	}
	if (v->type == VEH_TRAIN) {
		const Train *t = Train::From(v);
		dump_header("tf:", "train flags:");
		dump('R', "VRF_REVERSING",                     HasBit(t->flags, VRF_REVERSING));
		dump('W', "VRF_WAITING_RESTRICTION",           HasBit(t->flags, VRF_WAITING_RESTRICTION));
		dump('P', "VRF_POWEREDWAGON",                  HasBit(t->flags, VRF_POWEREDWAGON));
		dump('r', "VRF_REVERSE_DIRECTION",             HasBit(t->flags, VRF_REVERSE_DIRECTION));
		dump('h', "VRF_HAS_HIT_RV",                    HasBit(t->flags, VRF_HAS_HIT_RV));
		dump('e', "VRF_EL_ENGINE_ALLOWED_NORMAL_RAIL", HasBit(t->flags, VRF_EL_ENGINE_ALLOWED_NORMAL_RAIL));
		dump('q', "VRF_TOGGLE_REVERSE",                HasBit(t->flags, VRF_TOGGLE_REVERSE));
		dump('s', "VRF_TRAIN_STUCK",                   HasBit(t->flags, VRF_TRAIN_STUCK));
		dump('L', "VRF_LEAVING_STATION",               HasBit(t->flags, VRF_LEAVING_STATION));
		dump('b', "VRF_BREAKDOWN_BRAKING",             HasBit(t->flags, VRF_BREAKDOWN_BRAKING));
		dump('p', "VRF_BREAKDOWN_POWER",               HasBit(t->flags, VRF_BREAKDOWN_POWER));
		dump('v', "VRF_BREAKDOWN_SPEED",               HasBit(t->flags, VRF_BREAKDOWN_SPEED));
		dump('z', "VRF_BREAKDOWN_STOPPED",             HasBit(t->flags, VRF_BREAKDOWN_STOPPED));
		dump('F', "VRF_NEED_REPAIR",                   HasBit(t->flags, VRF_NEED_REPAIR));
		dump('B', "VRF_BEYOND_PLATFORM_END",           HasBit(t->flags, VRF_BEYOND_PLATFORM_END));
		dump('Y', "VRF_NOT_YET_IN_PLATFORM",           HasBit(t->flags, VRF_NOT_YET_IN_PLATFORM));
		dump('A', "VRF_ADVANCE_IN_PLATFORM",           HasBit(t->flags, VRF_ADVANCE_IN_PLATFORM));
		dump('K', "VRF_CONSIST_BREAKDOWN",             HasBit(t->flags, VRF_CONSIST_BREAKDOWN));
		dump('J', "VRF_CONSIST_SPEED_REDUCTION",       HasBit(t->flags, VRF_CONSIST_SPEED_REDUCTION));
		dump('X', "VRF_PENDING_SPEED_RESTRICTION",     HasBit(t->flags, VRF_PENDING_SPEED_RESTRICTION));
		dump('c', "VRF_SPEED_ADAPTATION_EXEMPT",       HasBit(t->flags, VRF_SPEED_ADAPTATION_EXEMPT));
	}
	if (v->type == VEH_ROAD) {
		const RoadVehicle *rv = RoadVehicle::From(v);
		dump_header("rvf:", "road vehicle flags:");
		dump('L', "RVF_ON_LEVEL_CROSSING",             HasBit(rv->rvflags, RVF_ON_LEVEL_CROSSING));
	}
}

void Vehicle::DumpVehicleFlags(format_target &buffer, bool include_tile) const
{
	bool first_header = true;
	auto dump = [&](char c, const char *name, bool flag) {
		if (flag) buffer.push_back(c);
	};
	auto dump_header = [&](const char* header, const char *header_long) {
		if (first_header) {
			first_header = false;
		} else {
			buffer.append(", ");
		}
		buffer.append(header);
	};
	if (!this->IsGroundVehicle()) {
		buffer.format("st: {:X}", this->subtype);
		first_header = false;
	}
	DumpVehicleFlagsGeneric(this, dump, dump_header);
	if (this->type == VEH_TRAIN) {
		const Train *t = Train::From(this);
		buffer.format(", trk: 0x{:02X}", (uint)t->track);
		if (t->reverse_distance > 0) buffer.format(", rev: {}", t->reverse_distance);
	} else if (this->type == VEH_ROAD) {
		const RoadVehicle *r = RoadVehicle::From(this);
		buffer.format(", rvs: {:X}, rvf: {:X}", r->state, r->frame);
	}
	if (include_tile) {
		buffer.append(", [");
		DumpTileInfo(buffer, this->tile);
		buffer.push_back(']');
		TileIndex vtile = TileVirtXY(this->x_pos, this->y_pos);
		if (this->tile != vtile) buffer.format(", VirtXYTile: {:X} ({} x {})", vtile, TileX(vtile), TileY(vtile));
	}
	if (this->cargo_payment) buffer.append(", CP");
}


void Vehicle::DumpVehicleFlagsMultiline(format_target &buffer, const char *base_indent, const char *extra_indent) const
{
	auto dump = [&](char c, const char *name, bool flag) {
		if (flag) buffer.format("{}{}{}\n", base_indent, extra_indent, name);
	};
	auto dump_header = [&](const char* header, const char *header_long) {
		buffer.format("{}{}\n", base_indent, header_long);
	};
	if (!this->IsGroundVehicle()) {
		buffer.format("{}subtype: {:X}\n", base_indent, this->subtype);
	}
	DumpVehicleFlagsGeneric(this, dump, dump_header);
	if (this->type == VEH_TRAIN) {
		const Train *t = Train::From(this);
		buffer.format("{}track: 0x{:02X}\n", base_indent, (uint)t->track);
		if (t->reverse_distance > 0) buffer.format("{}reverse_distance: {}\n", base_indent, t->reverse_distance);
	} else if (this->type == VEH_ROAD) {
		const RoadVehicle *r = RoadVehicle::From(this);
		buffer.format("{}RV state: {:X}\n{}RV frame: {:X}\n", base_indent, r->state, base_indent, r->frame);
	}
	if (this->cargo_payment) buffer.format("{}cargo_payment present\n", base_indent);
}

void VehiclesYearlyLoop()
{
	for (Vehicle *v : Vehicle::IterateFrontOnly()) {
		if (v->IsPrimaryVehicle()) {
			/* show warning if vehicle is not generating enough income last 2 years (corresponds to a red icon in the vehicle list) */
			Money profit = v->GetDisplayProfitThisYear();
			if (v->economy_age >= VEHICLE_PROFIT_MIN_AGE && profit < 0) {
				if (_settings_client.gui.vehicle_income_warn && v->owner == _local_company) {
					AddVehicleAdviceNewsItem(AdviceType::VehicleUnprofitable,
						GetEncodedString(EconTime::UsingWallclockUnits() ? STR_NEWS_VEHICLE_UNPROFITABLE_PERIOD : STR_NEWS_VEHICLE_UNPROFITABLE_YEAR, v->index, profit),
						v->index);
				}
				AI::NewEvent(v->owner, new ScriptEventVehicleUnprofitable(v->index));
			}

			v->profit_last_year = v->profit_this_year;
			v->profit_lifetime += v->profit_this_year;
			v->profit_this_year = 0;
			SetWindowDirty(WC_VEHICLE_DETAILS, v->index);
		}
	}
	GroupStatistics::UpdateProfits();
	SetWindowClassesDirty(WC_TRAINS_LIST);
	SetWindowClassesDirty(WC_TRACE_RESTRICT_SLOTS);
	SetWindowClassesDirty(WC_SHIPS_LIST);
	SetWindowClassesDirty(WC_ROADVEH_LIST);
	SetWindowClassesDirty(WC_AIRCRAFT_LIST);
}


/**
 * Can this station be used by the given engine type?
 * @param engine_type the type of vehicles to test
 * @param st the station to test for
 * @return true if and only if the vehicle of the type can use this station.
 * @note For road vehicles the Vehicle is needed to determine whether it can
 *       use the station. This function will return true for road vehicles
 *       when at least one of the facilities is available.
 */
bool CanVehicleUseStation(EngineID engine_type, const Station *st)
{
	const Engine *e = Engine::GetIfValid(engine_type);
	dbg_assert(e != nullptr);

	switch (e->type) {
		case VEH_TRAIN:
			return st->facilities.Test(StationFacility::Train);

		case VEH_ROAD:
			/* For road vehicles we need the vehicle to know whether it can actually
			 * use the station, but if it doesn't have facilities for RVs it is
			 * certainly not possible that the station can be used. */
			return st->facilities.Any({StationFacility::BusStop, StationFacility::TruckStop});

		case VEH_SHIP:
			return st->facilities.Test(StationFacility::Dock);

		case VEH_AIRCRAFT:
			return st->facilities.Test(StationFacility::Airport) &&
					st->airport.GetFTA()->flags.Test(e->u.air.subtype & AIR_CTOL ? AirportFTAClass::Flag::Airplanes : AirportFTAClass::Flag::Helicopters);

		default:
			return false;
	}
}

/**
 * Can this station be used by the given vehicle?
 * @param v the vehicle to test
 * @param st the station to test for
 * @return true if and only if the vehicle can use this station.
 */
bool CanVehicleUseStation(const Vehicle *v, const Station *st)
{
	if (v->type == VEH_ROAD) return st->GetPrimaryRoadStop(RoadVehicle::From(v)) != nullptr;

	return CanVehicleUseStation(v->engine_type, st);
}

/**
 * Get reason string why this station can't be used by the given vehicle.
 * @param v The vehicle to test.
 * @param st The station to test for.
 * @return The string explaining why the vehicle cannot use the station.
 */
StringID GetVehicleCannotUseStationReason(const Vehicle *v, const Station *st)
{
	switch (v->type) {
		case VEH_TRAIN:
			return STR_ERROR_NO_RAIL_STATION;

		case VEH_ROAD: {
			const RoadVehicle *rv = RoadVehicle::From(v);
			RoadStop *rs = st->GetPrimaryRoadStop(rv->IsBus() ? RoadStopType::Bus : RoadStopType::Truck);

			StringID err = rv->IsBus() ? STR_ERROR_NO_BUS_STATION : STR_ERROR_NO_TRUCK_STATION;

			for (; rs != nullptr; rs = rs->next) {
				/* Articulated vehicles cannot use bay road stops, only drive-through. Make sure the vehicle can actually use this bay stop */
				if (HasTileAnyRoadType(rs->xy, rv->compatible_roadtypes) && IsBayRoadStopTile(rs->xy) && rv->HasArticulatedPart()) {
					err = STR_ERROR_NO_STOP_ARTICULATED_VEHICLE;
					continue;
				}

				/* Bay stop errors take precedence, but otherwise the vehicle may not be compatible with the roadtype/tramtype of this station tile.
				 * We give bay stop errors precedence because they are usually a bus sent to a tram station or vice versa. */
				if (!HasTileAnyRoadType(rs->xy, rv->compatible_roadtypes) && err != STR_ERROR_NO_STOP_ARTICULATED_VEHICLE) {
					err = RoadTypeIsRoad(rv->roadtype) ? STR_ERROR_NO_STOP_COMPATIBLE_ROAD_TYPE : STR_ERROR_NO_STOP_COMPATIBLE_TRAM_TYPE;
					continue;
				}
			}

			return err;
		}

		case VEH_SHIP:
			return STR_ERROR_NO_DOCK;

		case VEH_AIRCRAFT:
			if (!st->facilities.Test(StationFacility::Airport)) return STR_ERROR_NO_AIRPORT;
			if (v->GetEngine()->u.air.subtype & AIR_CTOL) {
				return STR_ERROR_AIRPORT_NO_PLANES;
			} else {
				return STR_ERROR_AIRPORT_NO_HELICOPTERS;
			}

		default:
			return INVALID_STRING_ID;
	}
}

/**
 * Access the ground vehicle cache of the vehicle.
 * @pre The vehicle is a #GroundVehicle.
 * @return #GroundVehicleCache of the vehicle.
 */
GroundVehicleCache *Vehicle::GetGroundVehicleCache()
{
	dbg_assert(this->IsGroundVehicle());
	if (this->type == VEH_TRAIN) {
		return &Train::From(this)->gcache;
	} else {
		return &RoadVehicle::From(this)->gcache;
	}
}

/**
 * Access the ground vehicle cache of the vehicle.
 * @pre The vehicle is a #GroundVehicle.
 * @return #GroundVehicleCache of the vehicle.
 */
const GroundVehicleCache *Vehicle::GetGroundVehicleCache() const
{
	dbg_assert(this->IsGroundVehicle());
	if (this->type == VEH_TRAIN) {
		return &Train::From(this)->gcache;
	} else {
		return &RoadVehicle::From(this)->gcache;
	}
}

/**
 * Access the ground vehicle flags of the vehicle.
 * @pre The vehicle is a #GroundVehicle.
 * @return #GroundVehicleFlags of the vehicle.
 */
uint16_t &Vehicle::GetGroundVehicleFlags()
{
	dbg_assert(this->IsGroundVehicle());
	if (this->type == VEH_TRAIN) {
		return Train::From(this)->gv_flags;
	} else {
		return RoadVehicle::From(this)->gv_flags;
	}
}

/**
 * Access the ground vehicle flags of the vehicle.
 * @pre The vehicle is a #GroundVehicle.
 * @return #GroundVehicleFlags of the vehicle.
 */
const uint16_t &Vehicle::GetGroundVehicleFlags() const
{
	dbg_assert(this->IsGroundVehicle());
	if (this->type == VEH_TRAIN) {
		return Train::From(this)->gv_flags;
	} else {
		return RoadVehicle::From(this)->gv_flags;
	}
}

/**
 * Calculates the set of vehicles that will be affected by a given selection.
 * @param[in,out] set Set of affected vehicles.
 * @param v First vehicle of the selection.
 * @param num_vehicles Number of vehicles in the selection (not counting articulated parts).
 * @pre \a set must be empty.
 * @post \a set will contain the vehicles that will be refitted.
 */
void GetVehicleSet(VehicleSet &set, Vehicle *v, uint8_t num_vehicles)
{
	if (v->type == VEH_TRAIN) {
		Train *u = Train::From(v);
		/* Only include whole vehicles, so start with the first articulated part */
		u = u->GetFirstEnginePart();

		/* Include num_vehicles vehicles, not counting articulated parts */
		for (; u != nullptr && num_vehicles > 0; num_vehicles--) {
			do {
				/* Include current vehicle in the selection. */
				include(set, u->index);

				/* If the vehicle is multiheaded, add the other part too. */
				if (u->IsMultiheaded()) include(set, u->other_multiheaded_part->index);

				u = u->Next();
			} while (u != nullptr && u->IsArticulatedPart());
		}
	}
}

void DumpVehicleStats(struct format_target &buffer)
{
	struct vtypestats {
		uint count[2] = { 0, 0 };

		bool IsEmpty() const { return (count[0] | count[1]) == 0; }

		vtypestats &operator+=(const vtypestats &other)
		{
			this->count[0] += other.count[0];
			this->count[1] += other.count[1];
			return *this;
		}
	};
	struct cstats {
		vtypestats vstats[VEH_END];
		vtypestats virt_train;
		vtypestats template_train;
	};
	std::map<Owner, cstats> cstatmap;

	for (Vehicle *v : Vehicle::Iterate()) {
		cstats &cs = cstatmap[v->owner];
		vtypestats &vs = ((v->type == VEH_TRAIN) && Train::From(v)->IsVirtual()) ? cs.virt_train : cs.vstats[v->type];
		vs.count[v->Previous() != nullptr ? 1 : 0]++;
	}

	for (const TemplateVehicle *tv : TemplateVehicle::Iterate()) {
		cstats &cs = cstatmap[tv->owner];
		cs.template_train.count[tv->Prev() != nullptr ? 1 : 0]++;
	}

	auto print_stats = [&](const cstats &cs, bool show_non_company) {
		auto line = [&](const vtypestats &vs, const char *type) {
			if (vs.count[0] || vs.count[1]) {
				buffer.format("  {:10}: primary: {:5}, secondary: {:5}\n", type, vs.count[0], vs.count[1]);
			}
		};
		line(cs.vstats[VEH_TRAIN], "train");
		line(cs.vstats[VEH_ROAD], "road");
		line(cs.vstats[VEH_SHIP], "ship");
		line(cs.vstats[VEH_AIRCRAFT], "aircraft");
		if (show_non_company) {
			line(cs.vstats[VEH_EFFECT], "effect");
			line(cs.vstats[VEH_DISASTER], "disaster");
		}
		line(cs.virt_train, "virt train");
		line(cs.template_train, "tmpl train");
		buffer.push_back('\n');
	};

	cstats totals{};
	for (auto &it : cstatmap) {
		buffer.format("{}: ", it.first);
		AppendStringInPlace(buffer, STR_COMPANY_NAME, it.first);
		buffer.push_back('\n');
		print_stats(it.second, false);

		for (VehicleType vt = VEH_BEGIN; vt != VEH_END; vt++) {
			totals.vstats[vt] += it.second.vstats[vt];
		}
		totals.virt_train += it.second.virt_train;
		totals.template_train += it.second.template_train;
	}
	buffer.append("Totals\n");
	print_stats(totals, true);
	buffer.format("Total vehicles: {}\n", Vehicle::GetNumItems());
}

void AdjustVehicleStateTicksBase(StateTicksDelta delta)
{
	for (Vehicle *v : Vehicle::Iterate()) {
		if (v->timetable_start != 0) v->timetable_start += delta;
		if (v->last_loading_tick != 0) v->last_loading_tick += delta;
		if (v->unbunch_state != nullptr) {
			if (v->unbunch_state->depot_unbunching_last_departure != INVALID_STATE_TICKS) v->unbunch_state->depot_unbunching_last_departure += delta;
			if (v->unbunch_state->depot_unbunching_next_departure != INVALID_STATE_TICKS) v->unbunch_state->depot_unbunching_next_departure += delta;
		}
		for (auto &it : v->dispatch_records) {
			it.second.dispatched += delta;
		}
	}

	for (OrderList *order_list : OrderList::Iterate()) {
		for (DispatchSchedule &ds : order_list->GetScheduledDispatchScheduleSet()) {
			ds.SetScheduledDispatchStartTick(ds.GetScheduledDispatchStartTick() + delta);
		}
	}

	for (OrderBackup *ob : OrderBackup::Iterate()) {
		for (auto &it : ob->dispatch_records) {
			it.second.dispatched += delta;
		}
	}
}

void ShiftVehicleDates(EconTime::DateDelta interval)
{
	for (Vehicle *v : Vehicle::Iterate()) {
		v->date_of_last_service = std::max<EconTime::Date>(v->date_of_last_service + interval, EconTime::Date{0});
	}
	/* date_of_last_service_newgrf is not updated here as it must stay stable
	 * for vehicles outside of a depot. */
}

/**
 * Calculates the maximum weight of the ground vehicle when loaded.
 * @return Weight in tonnes
 */
uint32_t Vehicle::GetDisplayMaxWeight() const
{
	uint32_t max_weight = 0;

	for (const Vehicle *u = this; u != nullptr; u = u->Next()) {
		max_weight += u->GetMaxWeight();
	}

	return max_weight;
}

/**
 * Calculates the minimum power-to-weight ratio using the maximum weight of the ground vehicle
 * @return power-to-weight ratio in 10ths of hp(I) per tonne
 */
uint32_t Vehicle::GetDisplayMinPowerToWeight() const
{
	uint32_t max_weight = GetDisplayMaxWeight();
	if (max_weight == 0) return 0;
	return GetGroundVehicleCache()->cached_power * 10u / max_weight;
}

/**
 * Checks if two vehicle chains have the same list of engines.
 * @param v1 First vehicle chain.
 * @param v1 Second vehicle chain.
 * @return True if same, false if different.
 */
bool VehiclesHaveSameEngineList(const Vehicle *v1, const Vehicle *v2)
{
	while (true) {
		if (v1 == nullptr && v2 == nullptr) return true;
		if (v1 == nullptr || v2 == nullptr) return false;
		if (v1->GetEngine() != v2->GetEngine()) return false;
		v1 = v1->GetNextVehicle();
		v2 = v2->GetNextVehicle();
	}
}

/**
 * Checks if two vehicles have the same list of orders.
 * @param v1 First vehicles.
 * @param v1 Second vehicles.
 * @return True if same, false if different.
 */
bool VehiclesHaveSameOrderList(const Vehicle *v1, const Vehicle *v2)
{
	const Order *o1 = v1->GetFirstOrder();
	const Order *o2 = v2->GetFirstOrder();
	while (true) {
		if (o1 == nullptr && o2 == nullptr) return true;
		if (o1 == nullptr || o2 == nullptr) return false;
		if (!o1->Equals(*o2)) return false;
		o1 = v1->orders->GetNextNoWrap(o1);
		o2 = v2->orders->GetNextNoWrap(o2);
	}
}<|MERGE_RESOLUTION|>--- conflicted
+++ resolved
@@ -103,21 +103,12 @@
 }
 
 /* Maximum size until hash repeats */
-<<<<<<< HEAD
-//static const int GEN_HASHX_SIZE = 1 << (GEN_HASHX_BUCKET_BITS + GEN_HASHX_BITS + ZOOM_BASE_SHIFT);
-//static const int GEN_HASHY_SIZE = 1 << (GEN_HASHY_BUCKET_BITS + GEN_HASHY_BITS + ZOOM_BASE_SHIFT);
+//static const uint GEN_HASHX_SIZE = 1 << (GEN_HASHX_BUCKET_BITS + GEN_HASHX_BITS + ZOOM_BASE_SHIFT);
+//static const uint GEN_HASHY_SIZE = 1 << (GEN_HASHY_BUCKET_BITS + GEN_HASHY_BITS + ZOOM_BASE_SHIFT);
 
 /* Increments to reach next bucket in hash table */
-//static const int GEN_HASHX_INC = 1;
-//static const int GEN_HASHY_INC = 1 << GEN_HASHX_BITS;
-=======
-static const uint GEN_HASHX_SIZE = 1 << (GEN_HASHX_BUCKET_BITS + GEN_HASHX_BITS + ZOOM_BASE_SHIFT);
-static const uint GEN_HASHY_SIZE = 1 << (GEN_HASHY_BUCKET_BITS + GEN_HASHY_BITS + ZOOM_BASE_SHIFT);
-
-/* Increments to reach next bucket in hash table */
-static const uint GEN_HASHX_INC = 1;
-static const uint GEN_HASHY_INC = 1 << GEN_HASHX_BITS;
->>>>>>> 54de376c
+//static const uint GEN_HASHX_INC = 1;
+//static const uint GEN_HASHY_INC = 1 << GEN_HASHX_BITS;
 
 /* Mask to wrap-around buckets */
 //static const uint GEN_HASHX_MASK =  (1 << GEN_HASHX_BITS) - 1;
@@ -222,7 +213,7 @@
 		v->vcache.cached_max_speed = rvi->max_speed;
 		if (Train::From(v)->IsFrontEngine()) {
 			Train::From(v)->ConsistChanged(CCF_REFIT);
-			CLRBITS(Train::From(v)->flags, (1 << VRF_BREAKDOWN_BRAKING) | VRF_IS_BROKEN );
+			Train::From(v)->flags &= ~((1 << VRF_BREAKDOWN_BRAKING) | VRF_IS_BROKEN);
 		}
 	} else if (v->type == VEH_ROAD) {
 		RoadVehicle::From(v)->critical_breakdown_count = 0;
@@ -1021,8 +1012,8 @@
 	int old_x = v->coord.left;
 	int old_y = v->coord.top;
 
-	int new_hash = (x == INVALID_COORD) ? INVALID_COORD : GEN_HASH(x, y);
-	int old_hash = (old_x == INVALID_COORD) ? INVALID_COORD : GEN_HASH(old_x, old_y);
+	int new_hash = (x == INVALID_COORD) ? INVALID_COORD : GetViewportHash(x, y);
+	int old_hash = (old_x == INVALID_COORD) ? INVALID_COORD : GetViewportHash(old_x, old_y);
 
 	if (new_hash != old_hash) {
 		_viewport_hash_deferred.push_back({ v, new_hash, old_hash });
@@ -1985,7 +1976,6 @@
 	EndSpriteCombine();
 }
 
-<<<<<<< HEAD
 struct ViewportHashBound {
 	int xl, xu, yl, yu;
 };
@@ -1999,48 +1989,18 @@
 	if (xu - xl < (1 << 6)) {
 		xl &= 0x3F;
 		xu &= 0x3F;
-=======
-/**
- * Add the vehicle sprites that should be drawn at a part of the screen.
- * @param dpi Rectangle being drawn.
- */
-void ViewportAddVehicles(DrawPixelInfo *dpi)
-{
-	/* The bounding rectangle */
-	const int l = dpi->left;
-	const int r = dpi->left + dpi->width;
-	const int t = dpi->top;
-	const int b = dpi->top + dpi->height;
-
-	/* Border size of MAX_VEHICLE_PIXEL_xy */
-	const int xb = MAX_VEHICLE_PIXEL_X * ZOOM_BASE;
-	const int yb = MAX_VEHICLE_PIXEL_Y * ZOOM_BASE;
-
-	/* The hash area to scan */
-	uint xl, xu, yl, yu;
-
-	if (static_cast<uint>(dpi->width + xb) < GEN_HASHX_SIZE) {
-		xl = GetViewportHashX(l - xb);
-		xu = GetViewportHashX(r);
->>>>>>> 54de376c
 	} else {
 		/* scan whole hash row */
 		xl = 0;
 		xu = 0x3F;
 	}
 
-<<<<<<< HEAD
 	int yl = (t - ((VHB_BASE_MARGIN + y_margin) * ZOOM_BASE)) >> (6 + ZOOM_BASE_SHIFT);
 	int yu = (b + (y_margin * ZOOM_BASE))                     >> (6 + ZOOM_BASE_SHIFT);
 	/* compare after shifting instead of before, so that lower bits don't affect comparison result */
 	if (yu - yl < (1 << 6)) {
 		yl = (yl & 0x3F) << 6;
 		yu = (yu & 0x3F) << 6;
-=======
-	if (static_cast<uint>(dpi->height + yb) < GEN_HASHY_SIZE) {
-		yl = GetViewportHashY(t - yb);
-		yu = GetViewportHashY(b);
->>>>>>> 54de376c
 	} else {
 		/* scan whole column */
 		yl = 0;
@@ -2049,7 +2009,6 @@
 	return { xl, xu, yl, yu };
 };
 
-<<<<<<< HEAD
 template <bool update_vehicles>
 void ViewportAddVehiclesIntl(DrawPixelInfo *dpi)
 {
@@ -2058,11 +2017,6 @@
 	const int r = dpi->left + dpi->width;
 	const int t = dpi->top;
 	const int b = dpi->top + dpi->height;
-=======
-	for (uint y = yl;; y = (y + GEN_HASHY_INC) & GEN_HASHY_MASK) {
-		for (uint x = xl;; x = (x + GEN_HASHX_INC) & GEN_HASHX_MASK) {
-			const Vehicle *v = _vehicle_viewport_hash[x + y]; // already masked & 0xFFF
->>>>>>> 54de376c
 
 	/* The hash area to scan */
 	const ViewportHashBound vhb = GetViewportHashBound(l, r, t, b,
@@ -2212,20 +2166,10 @@
 	y = ScaleByZoom(y, vp->zoom) + vp->virtual_top;
 
 	/* The hash area to scan */
-<<<<<<< HEAD
 	const ViewportHashBound vhb = GetViewportHashBound(x, x, y, y, 0, 0);
 
 	for (int hy = vhb.yl;; hy = (hy + (1 << 6)) & (0x3F << 6)) {
 		for (int hx = vhb.xl;; hx = (hx + 1) & 0x3F) {
-=======
-	uint xl = GetViewportHashX(x - xb);
-	uint xu = GetViewportHashX(x);
-	uint yl = GetViewportHashY(y - yb);
-	uint yu = GetViewportHashY(y);
-
-	for (uint hy = yl;; hy = (hy + GEN_HASHY_INC) & GEN_HASHY_MASK) {
-		for (uint hx = xl;; hx = (hx + GEN_HASHX_INC) & GEN_HASHX_MASK) {
->>>>>>> 54de376c
 			Vehicle *v = _vehicle_viewport_hash[hx + hy]; // already masked & 0xFFF
 
 			while (v != nullptr) {
