/*
 * This file is part of OpenTTD.
 * OpenTTD is free software; you can redistribute it and/or modify it under the terms of the GNU General Public License as published by the Free Software Foundation, version 2.
 * OpenTTD is distributed in the hope that it will be useful, but WITHOUT ANY WARRANTY; without even the implied warranty of MERCHANTABILITY or FITNESS FOR A PARTICULAR PURPOSE.
 * See the GNU General Public License for more details. You should have received a copy of the GNU General Public License along with OpenTTD. If not, see <http://www.gnu.org/licenses/>.
 */

/** @file vehicle.cpp Base implementations of all vehicles. */

#include "stdafx.h"
#include "error.h"
#include "roadveh.h"
#include "ship.h"
#include "spritecache.h"
#include "timetable.h"
#include "viewport_func.h"
#include "news_func.h"
#include "command_func.h"
#include "company_func.h"
#include "train.h"
#include "aircraft.h"
#include "newgrf_debug.h"
#include "newgrf_sound.h"
#include "newgrf_station.h"
#include "newgrf_roadstop.h"
#include "group_gui.h"
#include "strings_func.h"
#include "zoom_func.h"
#include "date_func.h"
#include "vehicle_func.h"
#include "autoreplace_func.h"
#include "autoreplace_gui.h"
#include "station_base.h"
#include "ai/ai.hpp"
#include "depot_func.h"
#include "network/network.h"
#include "core/pool_func.hpp"
#include "economy_base.h"
#include "articulated_vehicles.h"
#include "roadstop_base.h"
#include "core/random_func.hpp"
#include "core/backup_type.hpp"
<<<<<<< HEAD
#include "infrastructure_func.h"
=======
#include "core/container_func.hpp"
>>>>>>> 90fdf17e
#include "order_backup.h"
#include "sound_func.h"
#include "effectvehicle_func.h"
#include "effectvehicle_base.h"
#include "vehiclelist.h"
#include "bridge_map.h"
#include "tunnel_map.h"
#include "depot_map.h"
#include "gamelog.h"
#include "tracerestrict.h"
#include "linkgraph/linkgraph.h"
#include "linkgraph/refresh.h"
#include "framerate_type.h"
#include "blitter/factory.hpp"
#include "tbtr_template_vehicle_func.h"
#include "string_func.h"
#include "scope_info.h"
#include "debug_settings.h"
#include "3rdparty/cpp-btree/btree_set.h"
#include "3rdparty/cpp-btree/btree_map.h"

#include "table/strings.h"

#include <algorithm>

#include "safeguards.h"

/* Number of bits in the hash to use from each vehicle coord */
static const uint GEN_HASHX_BITS = 6;
static const uint GEN_HASHY_BITS = 6;

/* Size of each hash bucket */
static const uint GEN_HASHX_BUCKET_BITS = 7;
static const uint GEN_HASHY_BUCKET_BITS = 6;

/* Compute hash for vehicle coord */
#define GEN_HASHX(x)    GB((x), GEN_HASHX_BUCKET_BITS + ZOOM_LVL_SHIFT, GEN_HASHX_BITS)
#define GEN_HASHY(y)   (GB((y), GEN_HASHY_BUCKET_BITS + ZOOM_LVL_SHIFT, GEN_HASHY_BITS) << GEN_HASHX_BITS)
#define GEN_HASH(x, y) (GEN_HASHY(y) + GEN_HASHX(x))

/* Maximum size until hash repeats */
//static const int GEN_HASHX_SIZE = 1 << (GEN_HASHX_BUCKET_BITS + GEN_HASHX_BITS + ZOOM_LVL_SHIFT);
//static const int GEN_HASHY_SIZE = 1 << (GEN_HASHY_BUCKET_BITS + GEN_HASHY_BITS + ZOOM_LVL_SHIFT);

/* Increments to reach next bucket in hash table */
//static const int GEN_HASHX_INC = 1;
//static const int GEN_HASHY_INC = 1 << GEN_HASHX_BITS;

/* Mask to wrap-around buckets */
//static const uint GEN_HASHX_MASK =  (1 << GEN_HASHX_BITS) - 1;
//static const uint GEN_HASHY_MASK = ((1 << GEN_HASHY_BITS) - 1) << GEN_HASHX_BITS;

VehicleID _new_vehicle_id;
uint _returned_refit_capacity;        ///< Stores the capacity after a refit operation.
uint16 _returned_mail_refit_capacity; ///< Stores the mail capacity after a refit operation (Aircraft only).
CargoArray _returned_vehicle_capacities; ///< Stores the cargo capacities after a vehicle build operation


/** The pool with all our precious vehicles. */
VehiclePool _vehicle_pool("Vehicle");
INSTANTIATE_POOL_METHODS(Vehicle)

static btree::btree_set<VehicleID> _vehicles_to_pay_repair;
static btree::btree_set<VehicleID> _vehicles_to_sell;

btree::btree_multimap<VehicleID, PendingSpeedRestrictionChange> _pending_speed_restriction_change_map;

/**
 * Determine shared bounds of all sprites.
 * @param[out] bounds Shared bounds.
 */
Rect16 VehicleSpriteSeq::GetBounds() const
{
	Rect16 bounds;
	bounds.left = bounds.top = bounds.right = bounds.bottom = 0;
	for (uint i = 0; i < this->count; ++i) {
		const Sprite *spr = GetSprite(this->seq[i].sprite, SpriteType::Normal);
		if (i == 0) {
			bounds.left = spr->x_offs;
			bounds.top  = spr->y_offs;
			bounds.right  = spr->width  + spr->x_offs - 1;
			bounds.bottom = spr->height + spr->y_offs - 1;
		} else {
			if (spr->x_offs < bounds.left) bounds.left = spr->x_offs;
			if (spr->y_offs < bounds.top)  bounds.top  = spr->y_offs;
			int right  = spr->width  + spr->x_offs - 1;
			int bottom = spr->height + spr->y_offs - 1;
			if (right  > bounds.right)  bounds.right  = right;
			if (bottom > bounds.bottom) bounds.bottom = bottom;
		}
	}
	return bounds;
}

/**
 * Draw the sprite sequence.
 * @param x X position
 * @param y Y position
 * @param default_pal Vehicle palette
 * @param force_pal Whether to ignore individual palettes, and draw everything with \a default_pal.
 */
void VehicleSpriteSeq::Draw(int x, int y, PaletteID default_pal, bool force_pal) const
{
	for (uint i = 0; i < this->count; ++i) {
		PaletteID pal = force_pal || !this->seq[i].pal ? default_pal : this->seq[i].pal;
		DrawSprite(this->seq[i].sprite, pal, x, y);
	}
}

/**
 * Function to tell if a vehicle needs to be autorenewed
 * @param *c The vehicle owner
 * @param use_renew_setting Should the company renew setting be considered?
 * @return true if the vehicle is old enough for replacement
 */
bool Vehicle::NeedsAutorenewing(const Company *c, bool use_renew_setting) const
{
	/* We can always generate the Company pointer when we have the vehicle.
	 * However this takes time and since the Company pointer is often present
	 * when this function is called then it's faster to pass the pointer as an
	 * argument rather than finding it again. */
	dbg_assert(c == Company::Get(this->owner));

	if (use_renew_setting && !c->settings.engine_renew) return false;
	if (this->age - this->max_age < (c->settings.engine_renew_months * 30)) return false;

	/* Only engines need renewing */
	if (this->type == VEH_TRAIN && !Train::From(this)->IsEngine()) return false;

	return true;
}

/**
 * Service a vehicle and all subsequent vehicles in the consist
 *
 * @param *v The vehicle or vehicle chain being serviced
 */
void VehicleServiceInDepot(Vehicle *v)
{
	dbg_assert(v != nullptr);
	const Engine *e = Engine::Get(v->engine_type);
	if (v->type == VEH_TRAIN) {
		if (v->Next() != nullptr) VehicleServiceInDepot(v->Next());
		if (!(Train::From(v)->IsEngine()) && !(Train::From(v)->IsRearDualheaded())) return;
		ClrBit(Train::From(v)->flags, VRF_NEED_REPAIR);
		ClrBit(Train::From(v)->flags, VRF_HAS_HIT_RV);
		ClrBit(Train::From(v)->flags, VRF_CONSIST_BREAKDOWN);
		Train::From(v)->critical_breakdown_count = 0;
		const RailVehicleInfo *rvi = &e->u.rail;
		v->vcache.cached_max_speed = rvi->max_speed;
		if (Train::From(v)->IsFrontEngine()) {
			Train::From(v)->ConsistChanged(CCF_REFIT);
			CLRBITS(Train::From(v)->flags, (1 << VRF_BREAKDOWN_BRAKING) | VRF_IS_BROKEN );
		}
	} else if (v->type == VEH_ROAD) {
		RoadVehicle::From(v)->critical_breakdown_count = 0;
	} else if (v->type == VEH_SHIP) {
		Ship::From(v)->critical_breakdown_count = 0;
	}
	v->vehstatus &= ~VS_AIRCRAFT_BROKEN;
	ClrBit(v->vehicle_flags, VF_REPLACEMENT_PENDING);
	SetWindowDirty(WC_VEHICLE_DETAILS, v->index); // ensure that last service date and reliability are updated

	do {
		v->date_of_last_service = _date;
		if (_settings_game.vehicle.pay_for_repair && v->breakdowns_since_last_service) {
			_vehicles_to_pay_repair.insert(v->index);
		} else {
			v->breakdowns_since_last_service = 0;
		}
		v->reliability = v->GetEngine()->reliability;
		/* Prevent vehicles from breaking down directly after exiting the depot. */
		v->breakdown_chance = 0;
		v->breakdown_ctr = 0;
		v = v->Next();
	} while (v != nullptr && v->HasEngineType());
}

/**
 * Check if the vehicle needs to go to a depot in near future (if a opportunity presents itself) for service or replacement.
 *
 * @see NeedsAutomaticServicing()
 * @return true if the vehicle should go to a depot if a opportunity presents itself.
 */
bool Vehicle::NeedsServicing() const
{
	/* Stopped or crashed vehicles will not move, as such making unmovable
	 * vehicles to go for service is lame. */
	if (this->vehstatus & (VS_STOPPED | VS_CRASHED)) return false;

	/* Are we ready for the next service cycle? */
	bool needs_service = true;
	const Company *c = Company::Get(this->owner);
	if ((this->ServiceIntervalIsPercent() ?
			(this->reliability >= this->GetEngine()->reliability * (100 - this->service_interval) / 100) :
			(this->date_of_last_service + this->service_interval >= _date))
			&& !(this->type == VEH_TRAIN && HasBit(Train::From(this)->flags, VRF_CONSIST_BREAKDOWN) && Train::From(this)->ConsistNeedsRepair())
			&& !(this->type == VEH_ROAD && RoadVehicle::From(this)->critical_breakdown_count > 0)
			&& !(this->type == VEH_SHIP && Ship::From(this)->critical_breakdown_count > 0)) {
		needs_service = false;
	}

	if (!needs_service && !HasBit(this->vehicle_flags, VF_REPLACEMENT_PENDING)) {
		return false;
	}

	/* If we're servicing anyway, because we have not disabled servicing when
	 * there are no breakdowns or we are playing with breakdowns, bail out. */
	if (needs_service && (!_settings_game.order.no_servicing_if_no_breakdowns ||
			_settings_game.difficulty.vehicle_breakdowns != 0)) {
		return true;
	}

	/* Is vehicle old and renewing is enabled */
	if (needs_service && this->NeedsAutorenewing(c, true)) {
		return true;
	}

	if (this->type == VEH_TRAIN) {
		const TemplateVehicle *tv = GetTemplateVehicleByGroupIDRecursive(this->group_id);
		if (tv != nullptr) {
			return ShouldServiceTrainForTemplateReplacement(Train::From(this), tv);
		}
	}

	/* Test whether there is some pending autoreplace.
	 * Note: We do this after the service-interval test.
	 * There are a lot more reasons for autoreplace to fail than we can test here reasonably. */
	bool pending_replace = false;
	Money needed_money = c->settings.engine_renew_money;
	if (needed_money > c->money) return false;

	for (const Vehicle *v = this; v != nullptr; v = (v->type == VEH_TRAIN) ? Train::From(v)->GetNextUnit() : nullptr) {
		bool replace_when_old = false;
		EngineID new_engine = EngineReplacementForCompany(c, v->engine_type, v->group_id, &replace_when_old);

		/* Check engine availability */
		if (new_engine == INVALID_ENGINE || !HasBit(Engine::Get(new_engine)->company_avail, v->owner)) continue;
		/* Is the vehicle old if we are not always replacing? */
		if (replace_when_old && !v->NeedsAutorenewing(c, false)) continue;

		/* Check refittability */
		CargoTypes available_cargo_types, union_mask;
		GetArticulatedRefitMasks(new_engine, true, &union_mask, &available_cargo_types);
		/* Is there anything to refit? */
		if (union_mask != 0) {
			CargoID cargo_type;
			/* We cannot refit to mixed cargoes in an automated way */
			if (IsArticulatedVehicleCarryingDifferentCargoes(v, &cargo_type)) continue;

			/* Did the old vehicle carry anything? */
			if (IsValidCargoID(cargo_type)) {
				/* We can't refit the vehicle to carry the cargo we want */
				if (!HasBit(available_cargo_types, cargo_type)) continue;
			}
		}

		/* Check money.
		 * We want 2*(the price of the new vehicle) without looking at the value of the vehicle we are going to sell. */
		pending_replace = true;
		needed_money += 2 * Engine::Get(new_engine)->GetCost();
		if (needed_money > c->money) return false;
	}

	return pending_replace;
}

/**
 * Checks if the current order should be interrupted for a service-in-depot order.
 * @see NeedsServicing()
 * @return true if the current order should be interrupted.
 */
bool Vehicle::NeedsAutomaticServicing() const
{
	if (this->HasDepotOrder()) return false;
	if (this->current_order.IsType(OT_LOADING)) return false;
	if (this->current_order.IsType(OT_LOADING_ADVANCE)) return false;
	if (this->current_order.IsType(OT_GOTO_DEPOT) && this->current_order.GetDepotOrderType() != ODTFB_SERVICE) return false;
	return NeedsServicing();
}

uint Vehicle::Crash(bool flooded)
{
	assert((this->vehstatus & VS_CRASHED) == 0);
	assert(this->Previous() == nullptr); // IsPrimaryVehicle fails for free-wagon-chains

	uint pass = 0;
	/* Stop the vehicle. */
	if (this->IsPrimaryVehicle()) this->vehstatus |= VS_STOPPED;
	/* crash all wagons, and count passengers */
	for (Vehicle *v = this; v != nullptr; v = v->Next()) {
		/* We do not transfer reserver cargo back, so TotalCount() instead of StoredCount() */
		if (IsCargoInClass(v->cargo_type, CC_PASSENGERS)) pass += v->cargo.TotalCount();
		v->vehstatus |= VS_CRASHED;
		v->MarkAllViewportsDirty();
		v->InvalidateImageCache();
	}

	this->ClearSeparation();
	if (HasBit(this->vehicle_flags, VF_TIMETABLE_SEPARATION)) ClrBit(this->vehicle_flags, VF_TIMETABLE_STARTED);

	/* Dirty some windows */
	InvalidateWindowClassesData(GetWindowClassForVehicleType(this->type), 0);
	SetWindowWidgetDirty(WC_VEHICLE_VIEW, this->index, WID_VV_START_STOP);
	SetWindowDirty(WC_VEHICLE_DETAILS, this->index);
	SetWindowDirty(WC_VEHICLE_DEPOT, this->tile);
	InvalidateWindowClassesData(WC_DEPARTURES_BOARD, 0);

	delete this->cargo_payment;
	assert(this->cargo_payment == nullptr); // cleared by ~CargoPayment

	return RandomRange(pass + 1); // Randomise deceased passengers.
}

/**
 * Update cache of whether the vehicle should be drawn (i.e. if it isn't hidden, or it is in a tunnel but being shown transparently)
 * @return whether to show vehicle
 */
void Vehicle::UpdateIsDrawn()
{
	bool drawn = !(HasBit(this->subtype, GVSF_VIRTUAL)) && (!(this->vehstatus & VS_HIDDEN) ||
			(IsTransparencySet(TO_TUNNELS) &&
				((this->type == VEH_TRAIN && Train::From(this)->track == TRACK_BIT_WORMHOLE) ||
				(this->type == VEH_ROAD && RoadVehicle::From(this)->state == RVSB_WORMHOLE))));

	SB(this->vcache.cached_veh_flags, VCF_IS_DRAWN, 1, drawn ? 1 : 0);
}

void UpdateAllVehiclesIsDrawn()
{
	for (Vehicle *v : Vehicle::Iterate()) { v->UpdateIsDrawn(); }
}

/**
 * Displays a "NewGrf Bug" error message for a engine, and pauses the game if not networking.
 * @param engine The engine that caused the problem
 * @param part1  Part 1 of the error message, taking the grfname as parameter 1
 * @param part2  Part 2 of the error message, taking the engine as parameter 2
 * @param bug_type Flag to check and set in grfconfig
 * @param critical Shall the "OpenTTD might crash"-message be shown when the player tries to unpause?
 */
void ShowNewGrfVehicleError(EngineID engine, StringID part1, StringID part2, GRFBugs bug_type, bool critical)
{
	const Engine *e = Engine::Get(engine);
	GRFConfig *grfconfig = GetGRFConfig(e->GetGRFID());

	/* Missing GRF. Nothing useful can be done in this situation. */
	if (grfconfig == nullptr) return;

	if (!HasBit(grfconfig->grf_bugs, bug_type)) {
		SetBit(grfconfig->grf_bugs, bug_type);
		SetDParamStr(0, grfconfig->GetName());
		SetDParam(1, engine);
		ShowErrorMessage(part1, part2, WL_CRITICAL);
		if (!_networking) DoCommand(0, critical ? PM_PAUSED_ERROR : PM_PAUSED_NORMAL, 1, DC_EXEC, CMD_PAUSE);
	}

	/* debug output */
	SetDParamStr(0, grfconfig->GetName());
<<<<<<< HEAD
	GetString(buffer, part1, lastof(buffer));
	DEBUG(grf, 0, "%s", buffer + 3);

	SetDParam(1, engine);
	GetString(buffer, part2, lastof(buffer));
	DEBUG(grf, 0, "%s", buffer + 3);
=======
	Debug(grf, 0, "{}", StrMakeValid(GetString(part1)));

	SetDParam(1, engine);
	Debug(grf, 0, "{}", StrMakeValid(GetString(part2)));
>>>>>>> 90fdf17e
}

/**
 * Logs a bug in GRF and shows a warning message if this
 * is for the first time this happened.
 * @param u first vehicle of chain
 */
void VehicleLengthChanged(const Vehicle *u)
{
	/* show a warning once for each engine in whole game and once for each GRF after each game load */
	const Engine *engine = u->GetEngine();
	if (engine->grf_prop.grffile == nullptr) {
		// This can be reached if an engine is unexpectedly no longer attached to a GRF at all
		if (GamelogGRFBugReverse(0, engine->grf_prop.local_id)) {
			ShowNewGrfVehicleError(u->engine_type, STR_NEWGRF_BROKEN, STR_NEWGRF_BROKEN_VEHICLE_LENGTH, GBUG_VEH_LENGTH, true);
		}
		return;
	}
	uint32 grfid = engine->grf_prop.grffile->grfid;
	GRFConfig *grfconfig = GetGRFConfig(grfid);
	if (GamelogGRFBugReverse(grfid, engine->grf_prop.local_id) || !HasBit(grfconfig->grf_bugs, GBUG_VEH_LENGTH)) {
		ShowNewGrfVehicleError(u->engine_type, STR_NEWGRF_BROKEN, STR_NEWGRF_BROKEN_VEHICLE_LENGTH, GBUG_VEH_LENGTH, true);
	}
}

/**
 * Vehicle constructor.
 * @param type Type of the new vehicle.
 */
Vehicle::Vehicle(VehicleType type)
{
	this->type               = type;
	this->coord.left         = INVALID_COORD;
	this->group_id           = DEFAULT_GROUP;
	this->fill_percent_te_id = INVALID_TE_ID;
	this->first              = this;
	this->colourmap          = PAL_NONE;
	this->cargo_age_counter  = 1;
	this->last_station_visited = INVALID_STATION;
	this->last_loading_station = INVALID_STATION;
	this->last_loading_tick = 0;
	this->cur_image_valid_dir  = INVALID_DIR;
	this->vcache.cached_veh_flags = 0;
}

/* Size of the hash, 6 = 64 x 64, 7 = 128 x 128. Larger sizes will (in theory) reduce hash
 * lookup times at the expense of memory usage. */
const int HASH_BITS = 7;
const int HASH_SIZE = 1 << HASH_BITS;
const int HASH_MASK = HASH_SIZE - 1;
const int TOTAL_HASH_SIZE = 1 << (HASH_BITS * 2);
const int TOTAL_HASH_MASK = TOTAL_HASH_SIZE - 1;

/* Resolution of the hash, 0 = 1*1 tile, 1 = 2*2 tiles, 2 = 4*4 tiles, etc.
 * Profiling results show that 0 is fastest. */
const int HASH_RES = 0;

static Vehicle *_vehicle_tile_hash[TOTAL_HASH_SIZE * 4];

static Vehicle *VehicleFromTileHash(int xl, int yl, int xu, int yu, VehicleType type, void *data, VehicleFromPosProc *proc, bool find_first)
{
	for (int y = yl; ; y = (y + (1 << HASH_BITS)) & (HASH_MASK << HASH_BITS)) {
		for (int x = xl; ; x = (x + 1) & HASH_MASK) {
			Vehicle *v = _vehicle_tile_hash[((x + y) & TOTAL_HASH_MASK) + (TOTAL_HASH_SIZE * type)];
			for (; v != nullptr; v = v->hash_tile_next) {
				Vehicle *a = proc(v, data);
				if (find_first && a != nullptr) return a;
			}
			if (x == xu) break;
		}
		if (y == yu) break;
	}

	return nullptr;
}


/**
 * Helper function for FindVehicleOnPos/HasVehicleOnPos.
 * @note Do not call this function directly!
 * @param x    The X location on the map
 * @param y    The Y location on the map
 * @param data Arbitrary data passed to proc
 * @param proc The proc that determines whether a vehicle will be "found".
 * @param find_first Whether to return on the first found or iterate over
 *                   all vehicles
 * @return the best matching or first vehicle (depending on find_first).
 */
Vehicle *VehicleFromPosXY(int x, int y, VehicleType type, void *data, VehicleFromPosProc *proc, bool find_first)
{
	const int COLL_DIST = 6;

	/* Hash area to scan is from xl,yl to xu,yu */
	int xl = GB((x - COLL_DIST) / TILE_SIZE, HASH_RES, HASH_BITS);
	int xu = GB((x + COLL_DIST) / TILE_SIZE, HASH_RES, HASH_BITS);
	int yl = GB((y - COLL_DIST) / TILE_SIZE, HASH_RES, HASH_BITS) << HASH_BITS;
	int yu = GB((y + COLL_DIST) / TILE_SIZE, HASH_RES, HASH_BITS) << HASH_BITS;

	return VehicleFromTileHash(xl, yl, xu, yu, type, data, proc, find_first);
}

/**
 * Helper function for FindVehicleOnPos/HasVehicleOnPos.
 * @note Do not call this function directly!
 * @param tile The location on the map
 * @param data Arbitrary data passed to \a proc.
 * @param proc The proc that determines whether a vehicle will be "found".
 * @param find_first Whether to return on the first found or iterate over
 *                   all vehicles
 * @return the best matching or first vehicle (depending on find_first).
 */
Vehicle *VehicleFromPos(TileIndex tile, VehicleType type, void *data, VehicleFromPosProc *proc, bool find_first)
{
	int x = GB(TileX(tile), HASH_RES, HASH_BITS);
	int y = GB(TileY(tile), HASH_RES, HASH_BITS) << HASH_BITS;

	Vehicle *v = _vehicle_tile_hash[((x + y) & TOTAL_HASH_MASK) + (TOTAL_HASH_SIZE * type)];
	for (; v != nullptr; v = v->hash_tile_next) {
		if (v->tile != tile) continue;

		Vehicle *a = proc(v, data);
		if (find_first && a != nullptr) return a;
	}

	return nullptr;
}

/**
 * Callback that returns 'real' vehicles lower or at height \c *(int*)data .
 * @param v Vehicle to examine.
 * @param data unused.
 * @return \a v if conditions are met, else \c nullptr.
 */
static Vehicle *EnsureNoVehicleProc(Vehicle *v, void *data)
{
	return v;
}

/**
 * Callback that returns 'real' train-collidable road vehicles lower or at height \c *(int*)data .
 * @param v Vehicle to examine.
 * @param data unused
 * @return \a v if conditions are met, else \c nullptr.
 */
static Vehicle *EnsureNoTrainCollidableRoadVehicleProc(Vehicle *v, void *data)
{
	if (HasBit(_roadtypes_non_train_colliding, RoadVehicle::From(v)->roadtype)) return nullptr;

	return v;
}

/**
 * Callback that returns 'real' vehicles lower or at height \c *(int*)data .
 * @param v Vehicle to examine.
 * @param data Pointer to height data.
 * @return \a v if conditions are met, else \c nullptr.
 */
static Vehicle *EnsureNoAircraftProcZ(Vehicle *v, void *data)
{
	int z = static_cast<int>(reinterpret_cast<intptr_t>(data));

	if (v->subtype == AIR_SHADOW) return nullptr;
	if (v->z_pos > z) return nullptr;

	return v;
}

/**
 * Ensure there is no vehicle at the ground at the given position.
 * @param tile Position to examine.
 * @return Succeeded command (ground is free) or failed command (a vehicle is found).
 */
CommandCost EnsureNoVehicleOnGround(TileIndex tile)
{
	if (IsAirportTile(tile)) {
		int z = GetTileMaxPixelZ(tile);
		if (VehicleFromPos(tile, VEH_AIRCRAFT, reinterpret_cast<void *>(static_cast<intptr_t>(z)), &EnsureNoAircraftProcZ, true) != nullptr) {
			return CommandCost(STR_ERROR_AIRCRAFT_IN_THE_WAY);
		}
		return CommandCost();
	}

	if (IsTileType(tile, MP_RAILWAY) || IsLevelCrossingTile(tile) || HasStationTileRail(tile) || IsRailTunnelBridgeTile(tile)) {
		if (VehicleFromPos(tile, VEH_TRAIN, nullptr, &EnsureNoVehicleProc, true) != nullptr) {
			return CommandCost(STR_ERROR_TRAIN_IN_THE_WAY);
		}
	}
	if (IsTileType(tile, MP_ROAD) || IsAnyRoadStopTile(tile) || (IsTileType(tile, MP_TUNNELBRIDGE) && GetTunnelBridgeTransportType(tile) == TRANSPORT_ROAD)) {
		if (VehicleFromPos(tile, VEH_ROAD, nullptr, &EnsureNoVehicleProc, true) != nullptr) {
			return CommandCost(STR_ERROR_ROAD_VEHICLE_IN_THE_WAY);
		}
	}
	if (HasTileWaterClass(tile) || (IsBridgeTile(tile) && GetTunnelBridgeTransportType(tile) == TRANSPORT_WATER)) {
		if (VehicleFromPos(tile, VEH_SHIP, nullptr, &EnsureNoVehicleProc, true) != nullptr) {
			return CommandCost(STR_ERROR_SHIP_IN_THE_WAY);
		}
	}

	return CommandCost();
}

bool IsTrainCollidableRoadVehicleOnGround(TileIndex tile)
{
	return VehicleFromPos(tile, VEH_ROAD, nullptr, &EnsureNoTrainCollidableRoadVehicleProc, true) != nullptr;
}

struct GetVehicleTunnelBridgeProcData {
	const Vehicle *v;
	TileIndex t;
	TunnelBridgeIsFreeMode mode;
};

/** Procedure called for every vehicle found in tunnel/bridge in the hash map */
static Vehicle *GetVehicleTunnelBridgeProc(Vehicle *v, void *data)
{
	const GetVehicleTunnelBridgeProcData *info = (GetVehicleTunnelBridgeProcData*) data;
	if (v == info->v) return nullptr;

	if (v->type == VEH_TRAIN && info->mode != TBIFM_ALL && IsBridge(info->t)) {
		TrackBits vehicle_track = Train::From(v)->track;
		if (!(vehicle_track & TRACK_BIT_WORMHOLE)) {
			if (info->mode == TBIFM_ACROSS_ONLY && !(GetAcrossBridgePossibleTrackBits(info->t) & vehicle_track)) return nullptr;
			if (info->mode == TBIFM_PRIMARY_ONLY && !(GetPrimaryTunnelBridgeTrackBits(info->t) & vehicle_track)) return nullptr;
		}
	}

	return v;
}

/**
 * Finds vehicle in tunnel / bridge
 * @param tile first end
 * @param endtile second end
 * @param ignore Ignore this vehicle when searching
 * @param mode Whether to only find vehicles which are passing across the bridge/tunnel or on connecting bridge head track pieces, or only on primary track type pieces
 * @return Succeeded command (if tunnel/bridge is free) or failed command (if a vehicle is using the tunnel/bridge).
 */
CommandCost TunnelBridgeIsFree(TileIndex tile, TileIndex endtile, const Vehicle *ignore, TunnelBridgeIsFreeMode mode)
{
	/* Value v is not safe in MP games, however, it is used to generate a local
	 * error message only (which may be different for different machines).
	 * Such a message does not affect MP synchronisation.
	 */
	GetVehicleTunnelBridgeProcData data;
	data.v = ignore;
	data.t = tile;
	data.mode = mode;
	VehicleType type = static_cast<VehicleType>(GetTunnelBridgeTransportType(tile));
	Vehicle *v = VehicleFromPos(tile, type, &data, &GetVehicleTunnelBridgeProc, true);
	if (v == nullptr) {
		data.t = endtile;
		v = VehicleFromPos(endtile, type, &data, &GetVehicleTunnelBridgeProc, true);
	}

	if (v != nullptr) return_cmd_error(STR_ERROR_TRAIN_IN_THE_WAY + v->type);
	return CommandCost();
}

struct FindTrainClosestToTunnelBridgeEndInfo {
	Train *best;     ///< The currently "best" vehicle we have found.
	int32 best_pos;
	DiagDirection direction;

	FindTrainClosestToTunnelBridgeEndInfo(DiagDirection direction) : best(nullptr), best_pos(INT32_MIN), direction(direction) {}
};

/** Callback for Has/FindVehicleOnPos to find a train in a signalled tunnel/bridge */
static Vehicle *FindClosestTrainToTunnelBridgeEndEnum(Vehicle *v, void *data)
{
	FindTrainClosestToTunnelBridgeEndInfo *info = (FindTrainClosestToTunnelBridgeEndInfo *)data;

	/* Only look for train heads and tails. */
	if (v->Previous() != nullptr && v->Next() != nullptr) return nullptr;

	if ((v->vehstatus & VS_CRASHED)) return nullptr;

	Train *t = Train::From(v);

	if (!IsDiagonalDirection(t->direction)) {
		/* Check for vehicles on non-across track pieces of custom bridge head */
		if ((GetAcrossTunnelBridgeTrackBits(t->tile) & t->track & TRACK_BIT_ALL) == TRACK_BIT_NONE) return nullptr;
	}

	int32 pos;
	switch (info->direction) {
		default: NOT_REACHED();
		case DIAGDIR_NE: pos = -v->x_pos; break; // X: lower is better
		case DIAGDIR_SE: pos =  v->y_pos; break; // Y: higher is better
		case DIAGDIR_SW: pos =  v->x_pos; break; // X: higher is better
		case DIAGDIR_NW: pos = -v->y_pos; break; // Y: lower is better
	}

	/* ALWAYS return the lowest ID (anti-desync!) if the coordinate is the same */
	if (pos > info->best_pos || (pos == info->best_pos && t->First()->index < info->best->index)) {
		info->best = t->First();
		info->best_pos = pos;
	}

	return t;
}

Train *GetTrainClosestToTunnelBridgeEnd(TileIndex tile, TileIndex other_tile)
{
	FindTrainClosestToTunnelBridgeEndInfo info(ReverseDiagDir(GetTunnelBridgeDirection(tile)));
	FindVehicleOnPos(tile, VEH_TRAIN, &info, FindClosestTrainToTunnelBridgeEndEnum);
	FindVehicleOnPos(other_tile, VEH_TRAIN, &info, FindClosestTrainToTunnelBridgeEndEnum);
	return info.best;
}


struct GetAvailableFreeTilesInSignalledTunnelBridgeChecker {
	DiagDirection direction;
	int pos;
	int lowest_seen;
};

static Vehicle *GetAvailableFreeTilesInSignalledTunnelBridgeEnum(Vehicle *v, void *data)
{
	/* Don't look at wagons between front and back of train. */
	if ((v->Previous() != nullptr && v->Next() != nullptr)) return nullptr;

	if (!IsDiagonalDirection(v->direction)) {
		/* Check for vehicles on non-across track pieces of custom bridge head */
		if ((GetAcrossTunnelBridgeTrackBits(v->tile) & Train::From(v)->track & TRACK_BIT_ALL) == TRACK_BIT_NONE) return nullptr;
	}

	GetAvailableFreeTilesInSignalledTunnelBridgeChecker *checker = (GetAvailableFreeTilesInSignalledTunnelBridgeChecker*) data;
	int v_pos;

	switch (checker->direction) {
		default: NOT_REACHED();
		case DIAGDIR_NE: v_pos = -v->x_pos + TILE_UNIT_MASK; break;
		case DIAGDIR_SE: v_pos =  v->y_pos; break;
		case DIAGDIR_SW: v_pos =  v->x_pos; break;
		case DIAGDIR_NW: v_pos = -v->y_pos + TILE_UNIT_MASK; break;
	}
	if (v_pos > checker->pos && v_pos < checker->lowest_seen) {
		checker->lowest_seen = v_pos;
	}

	return nullptr;
}

int GetAvailableFreeTilesInSignalledTunnelBridgeWithStartOffset(TileIndex entrance, TileIndex exit, int offset)
{
	if (offset < 0) offset = 0;
	TileIndex tile = entrance;
	if (offset > 0) tile += offset * TileOffsByDiagDir(GetTunnelBridgeDirection(entrance));
	int free_tiles = GetAvailableFreeTilesInSignalledTunnelBridge(entrance, exit, tile);
	if (free_tiles != INT_MAX && offset > 0) free_tiles += offset;
	return free_tiles;
}

int GetAvailableFreeTilesInSignalledTunnelBridge(TileIndex entrance, TileIndex exit, TileIndex tile)
{
	GetAvailableFreeTilesInSignalledTunnelBridgeChecker checker;
	checker.direction = GetTunnelBridgeDirection(entrance);
	checker.lowest_seen = INT_MAX;
	switch (checker.direction) {
		default: NOT_REACHED();
		case DIAGDIR_NE: checker.pos = -(int)(TileX(tile) * TILE_SIZE); break;
		case DIAGDIR_SE: checker.pos =       (TileY(tile) * TILE_SIZE); break;
		case DIAGDIR_SW: checker.pos =       (TileX(tile) * TILE_SIZE); break;
		case DIAGDIR_NW: checker.pos = -(int)(TileY(tile) * TILE_SIZE); break;
	}

	FindVehicleOnPos(entrance, VEH_TRAIN, &checker, &GetAvailableFreeTilesInSignalledTunnelBridgeEnum);
	FindVehicleOnPos(exit, VEH_TRAIN, &checker, &GetAvailableFreeTilesInSignalledTunnelBridgeEnum);

	if (checker.lowest_seen == INT_MAX) {
		/* Remainder of bridge/tunnel is clear */
		return INT_MAX;
	}

	return (checker.lowest_seen - checker.pos) / TILE_SIZE;
}

static Vehicle *EnsureNoTrainOnTrackProc(Vehicle *v, void *data)
{
	TrackBits rail_bits = *(TrackBits *)data;

	Train *t = Train::From(v);
	if (rail_bits & TRACK_BIT_WORMHOLE) {
		if (t->track & TRACK_BIT_WORMHOLE) return v;
		rail_bits &= ~TRACK_BIT_WORMHOLE;
	} else if (t->track & TRACK_BIT_WORMHOLE) {
		return nullptr;
	}
	if ((t->track != rail_bits) && !TracksOverlap(t->track | rail_bits)) return nullptr;

	return v;
}

/**
 * Tests if a vehicle interacts with the specified track bits.
 * All track bits interact except parallel #TRACK_BIT_HORZ or #TRACK_BIT_VERT.
 *
 * @param tile The tile.
 * @param track_bits The track bits.
 * @return \c true if no train that interacts, is found. \c false if a train is found.
 */
CommandCost EnsureNoTrainOnTrackBits(TileIndex tile, TrackBits track_bits)
{
	/* Value v is not safe in MP games, however, it is used to generate a local
	 * error message only (which may be different for different machines).
	 * Such a message does not affect MP synchronisation.
	 */
	Vehicle *v = VehicleFromPos(tile, VEH_TRAIN, &track_bits, &EnsureNoTrainOnTrackProc, true);
	if (v != nullptr) return_cmd_error(STR_ERROR_TRAIN_IN_THE_WAY + v->type);
	return CommandCost();
}

void UpdateVehicleTileHash(Vehicle *v, bool remove)
{
	Vehicle **old_hash = v->hash_tile_current;
	Vehicle **new_hash;

	if (remove || HasBit(v->subtype, GVSF_VIRTUAL) || (v->tile == 0 && _settings_game.construction.freeform_edges)) {
		new_hash = nullptr;
	} else {
		int x = GB(TileX(v->tile), HASH_RES, HASH_BITS);
		int y = GB(TileY(v->tile), HASH_RES, HASH_BITS) << HASH_BITS;
		new_hash = &_vehicle_tile_hash[((x + y) & TOTAL_HASH_MASK) + (TOTAL_HASH_SIZE * v->type)];
	}

	if (old_hash == new_hash) return;

	/* Remove from the old position in the hash table */
	if (old_hash != nullptr) {
		if (v->hash_tile_next != nullptr) v->hash_tile_next->hash_tile_prev = v->hash_tile_prev;
		*v->hash_tile_prev = v->hash_tile_next;
	}

	/* Insert vehicle at beginning of the new position in the hash table */
	if (new_hash != nullptr) {
		v->hash_tile_next = *new_hash;
		if (v->hash_tile_next != nullptr) v->hash_tile_next->hash_tile_prev = &v->hash_tile_next;
		v->hash_tile_prev = new_hash;
		*new_hash = v;
	}

	/* Remember current hash position */
	v->hash_tile_current = new_hash;
}

bool ValidateVehicleTileHash(const Vehicle *v)
{
	if ((v->type == VEH_TRAIN && Train::From(v)->IsVirtual())
			|| (v->type == VEH_SHIP && HasBit(v->subtype, GVSF_VIRTUAL))
			|| (v->type == VEH_AIRCRAFT && v->tile == 0 && _settings_game.construction.freeform_edges)
			|| v->type >= VEH_COMPANY_END) {
		return v->hash_tile_current == nullptr;
	}

	int x = GB(TileX(v->tile), HASH_RES, HASH_BITS);
	int y = GB(TileY(v->tile), HASH_RES, HASH_BITS) << HASH_BITS;
	return v->hash_tile_current == &_vehicle_tile_hash[((x + y) & TOTAL_HASH_MASK) + (TOTAL_HASH_SIZE * v->type)];
}

static Vehicle *_vehicle_viewport_hash[1 << (GEN_HASHX_BITS + GEN_HASHY_BITS)];

static void UpdateVehicleViewportHash(Vehicle *v, int x, int y)
{
	Vehicle **old_hash, **new_hash;
	int old_x = v->coord.left;
	int old_y = v->coord.top;

	new_hash = (x == INVALID_COORD) ? nullptr : &_vehicle_viewport_hash[GEN_HASH(x, y)];
	old_hash = (old_x == INVALID_COORD) ? nullptr : &_vehicle_viewport_hash[GEN_HASH(old_x, old_y)];

	if (old_hash == new_hash) return;

	/* remove from hash table? */
	if (old_hash != nullptr) {
		if (v->hash_viewport_next != nullptr) v->hash_viewport_next->hash_viewport_prev = v->hash_viewport_prev;
		*v->hash_viewport_prev = v->hash_viewport_next;
	}

	/* insert into hash table? */
	if (new_hash != nullptr) {
		v->hash_viewport_next = *new_hash;
		if (v->hash_viewport_next != nullptr) v->hash_viewport_next->hash_viewport_prev = &v->hash_viewport_next;
		v->hash_viewport_prev = new_hash;
		*new_hash = v;
	}
}

struct ViewportHashDeferredItem {
	Vehicle *v;
	int new_hash;
	int old_hash;
};
static std::vector<ViewportHashDeferredItem> _viewport_hash_deferred;

static void UpdateVehicleViewportHashDeferred(Vehicle *v, int x, int y)
{
	int old_x = v->coord.left;
	int old_y = v->coord.top;

	int new_hash = (x == INVALID_COORD) ? INVALID_COORD : GEN_HASH(x, y);
	int old_hash = (old_x == INVALID_COORD) ? INVALID_COORD : GEN_HASH(old_x, old_y);

	if (new_hash != old_hash) {
		_viewport_hash_deferred.push_back({ v, new_hash, old_hash });
	}
}

static void ProcessDeferredUpdateVehicleViewportHashes()
{
	for (const ViewportHashDeferredItem &item : _viewport_hash_deferred) {
		Vehicle *v = item.v;

		/* remove from hash table? */
		if (item.old_hash != INVALID_COORD) {
			if (v->hash_viewport_next != nullptr) v->hash_viewport_next->hash_viewport_prev = v->hash_viewport_prev;
			*v->hash_viewport_prev = v->hash_viewport_next;
		}

		/* insert into hash table? */
		if (item.new_hash != INVALID_COORD) {
			Vehicle **new_hash = &_vehicle_viewport_hash[item.new_hash];
			v->hash_viewport_next = *new_hash;
			if (v->hash_viewport_next != nullptr) v->hash_viewport_next->hash_viewport_prev = &v->hash_viewport_next;
			v->hash_viewport_prev = new_hash;
			*new_hash = v;
		}
	}
	_viewport_hash_deferred.clear();
}

void ResetVehicleHash()
{
	for (Vehicle *v : Vehicle::Iterate()) { v->hash_tile_current = nullptr; }
	memset(_vehicle_viewport_hash, 0, sizeof(_vehicle_viewport_hash));
	memset(_vehicle_tile_hash, 0, sizeof(_vehicle_tile_hash));
}

void ResetVehicleColourMap()
{
	for (Vehicle *v : Vehicle::Iterate()) { v->colourmap = PAL_NONE; }
}

/**
 * List of vehicles that should check for autoreplace this tick.
 * Mapping of vehicle -> leave depot immediately after autoreplace.
 */
static btree::btree_map<VehicleID, bool> _vehicles_to_autoreplace;

/**
 * List of vehicles that are issued for template replacement this tick.
 */
static btree::btree_set<VehicleID> _vehicles_to_templatereplace;

void InitializeVehicles()
{
	_vehicles_to_autoreplace.clear();
	ResetVehicleHash();
}

uint CountVehiclesInChain(const Vehicle *v)
{
	uint count = 0;
	do count++; while ((v = v->Next()) != nullptr);
	return count;
}

/**
 * Check if a vehicle is counted in num_engines in each company struct
 * @return true if the vehicle is counted in num_engines
 */
bool Vehicle::IsEngineCountable() const
{
	if (HasBit(this->subtype, GVSF_VIRTUAL)) return false;
	switch (this->type) {
		case VEH_AIRCRAFT: return Aircraft::From(this)->IsNormalAircraft(); // don't count plane shadows and helicopter rotors
		case VEH_TRAIN:
			return !this->IsArticulatedPart() && // tenders and other articulated parts
					!Train::From(this)->IsRearDualheaded(); // rear parts of multiheaded engines
		case VEH_ROAD: return RoadVehicle::From(this)->IsFrontEngine();
		case VEH_SHIP: return Ship::From(this)->IsPrimaryVehicle();
		default: return false; // Only count company buildable vehicles
	}
}

/**
 * Check whether Vehicle::engine_type has any meaning.
 * @return true if the vehicle has a usable engine type.
 */
bool Vehicle::HasEngineType() const
{
	switch (this->type) {
		case VEH_AIRCRAFT: return Aircraft::From(this)->IsNormalAircraft();
		case VEH_TRAIN:
		case VEH_ROAD:
		case VEH_SHIP: return true;
		default: return false;
	}
}

/**
 * Retrieves the engine of the vehicle.
 * @return Engine of the vehicle.
 * @pre HasEngineType() == true
 */
const Engine *Vehicle::GetEngine() const
{
	return Engine::Get(this->engine_type);
}

/**
 * Retrieve the NewGRF the vehicle is tied to.
 * This is the GRF providing the Action 3 for the engine type.
 * @return NewGRF associated to the vehicle.
 */
const GRFFile *Vehicle::GetGRF() const
{
	return this->GetEngine()->GetGRF();
}

/**
 * Retrieve the GRF ID of the NewGRF the vehicle is tied to.
 * This is the GRF providing the Action 3 for the engine type.
 * @return GRF ID of the associated NewGRF.
 */
uint32 Vehicle::GetGRFID() const
{
	return this->GetEngine()->GetGRFID();
}

/**
 * Handle the pathfinding result, especially the lost status.
 * If the vehicle is now lost and wasn't previously fire an
 * event to the AIs and a news message to the user. If the
 * vehicle is not lost anymore remove the news message.
 * @param path_found Whether the vehicle has a path to its destination.
 */
void Vehicle::HandlePathfindingResult(bool path_found)
{
	if (path_found) {
		/* Route found, is the vehicle marked with "lost" flag? */
		if (!HasBit(this->vehicle_flags, VF_PATHFINDER_LOST)) return;

		/* Clear the flag as the PF's problem was solved. */
		ClrBit(this->vehicle_flags, VF_PATHFINDER_LOST);
		if (this->type == VEH_SHIP) {
			Ship::From(this)->lost_count = 0;
		}

		SetWindowWidgetDirty(WC_VEHICLE_VIEW, this->index, WID_VV_START_STOP);
		DirtyVehicleListWindowForVehicle(this);

		/* Delete the news item. */
		DeleteVehicleNews(this->index, STR_NEWS_VEHICLE_IS_LOST);
		return;
	}

	if (!HasBit(this->vehicle_flags, VF_PATHFINDER_LOST)) {
		SetWindowWidgetDirty(WC_VEHICLE_VIEW, this->index, WID_VV_START_STOP);
		DirtyVehicleListWindowForVehicle(this);
	}

	if (this->type == VEH_SHIP) {
		SetBit(this->vehicle_flags, VF_PATHFINDER_LOST);
		if (Ship::From(this)->lost_count == 255) return;
		Ship::From(this)->lost_count++;
		if (Ship::From(this)->lost_count != 16) return;
	} else {
		/* Were we already lost? */
		if (HasBit(this->vehicle_flags, VF_PATHFINDER_LOST)) return;

		/* It is first time the problem occurred, set the "lost" flag. */
		SetBit(this->vehicle_flags, VF_PATHFINDER_LOST);
	}

	/* Notify user about the event. */
	AI::NewEvent(this->owner, new ScriptEventVehicleLost(this->index));
	if (_settings_client.gui.lost_vehicle_warn && this->owner == _local_company) {
		SetDParam(0, this->index);
		AddVehicleAdviceNewsItem(STR_NEWS_VEHICLE_IS_LOST, this->index);
	}
}

/** Destroy all stuff that (still) needs the virtual functions to work properly */
void Vehicle::PreDestructor()
{
	if (CleaningPool()) return;

	SCOPE_INFO_FMT([this], "Vehicle::PreDestructor: %s", scope_dumper().VehicleInfo(this));

	if (Station::IsValidID(this->last_station_visited)) {
		Station *st = Station::Get(this->last_station_visited);
		st->loading_vehicles.erase(std::remove(st->loading_vehicles.begin(), st->loading_vehicles.end(), this), st->loading_vehicles.end());

		HideFillingPercent(&this->fill_percent_te_id);
		this->CancelReservation(INVALID_STATION, st);
		delete this->cargo_payment;
		dbg_assert(this->cargo_payment == nullptr); // cleared by ~CargoPayment
	}

	if (this->IsEngineCountable()) {
		GroupStatistics::CountEngine(this, -1);
		if (this->IsPrimaryVehicle()) GroupStatistics::CountVehicle(this, -1);
		GroupStatistics::UpdateAutoreplace(this->owner);

		if (this->owner == _local_company) InvalidateAutoreplaceWindow(this->engine_type, this->group_id);
		DeleteGroupHighlightOfVehicle(this);
		if (this->type == VEH_TRAIN) {
			extern void DeleteTraceRestrictSlotHighlightOfVehicle(const Vehicle *v);

			DeleteTraceRestrictSlotHighlightOfVehicle(this);
		}
	}

	if (this->type == VEH_AIRCRAFT && this->IsPrimaryVehicle()) {
		Aircraft *a = Aircraft::From(this);
		Station *st = GetTargetAirportIfValid(a);
		if (st != nullptr) {
			const AirportFTA *layout = st->airport.GetFTA()->layout;
			CLRBITS(st->airport.flags, layout[a->previous_pos].block | layout[a->pos].block);
		}
	}


	if (this->type == VEH_ROAD && this->IsPrimaryVehicle()) {
		RoadVehicle *v = RoadVehicle::From(this);
		if (!(v->vehstatus & VS_CRASHED) && IsInsideMM(v->state, RVSB_IN_DT_ROAD_STOP, RVSB_IN_DT_ROAD_STOP_END)) {
			/* Leave the drive through roadstop, when you have not already left it. */
			RoadStop::GetByTile(v->tile, GetRoadStopType(v->tile))->Leave(v);
		}
	}

	if (HasBit(this->vehicle_flags, VF_HAVE_SLOT)) {
		TraceRestrictRemoveVehicleFromAllSlots(this->index);
		ClrBit(this->vehicle_flags, VF_HAVE_SLOT);
	}
	if (this->type == VEH_TRAIN && HasBit(Train::From(this)->flags, VRF_PENDING_SPEED_RESTRICTION)) {
		_pending_speed_restriction_change_map.erase(this->index);
		ClrBit(Train::From(this)->flags, VRF_PENDING_SPEED_RESTRICTION);
	}

	if (this->Previous() == nullptr) {
		InvalidateWindowData(WC_VEHICLE_DEPOT, this->tile);
	}

	if (this->IsPrimaryVehicle()) {
		DeleteWindowById(WC_VEHICLE_VIEW, this->index);
		DeleteWindowById(WC_VEHICLE_ORDERS, this->index);
		DeleteWindowById(WC_VEHICLE_REFIT, this->index);
		DeleteWindowById(WC_VEHICLE_DETAILS, this->index);
		DeleteWindowById(WC_VEHICLE_TIMETABLE, this->index);
		DeleteWindowById(WC_SCHDISPATCH_SLOTS, this->index);
		DeleteWindowById(WC_VEHICLE_CARGO_TYPE_LOAD_ORDERS, this->index);
		DeleteWindowById(WC_VEHICLE_CARGO_TYPE_UNLOAD_ORDERS, this->index);
		SetWindowDirty(WC_COMPANY, this->owner);
		OrderBackup::ClearVehicle(this);
	}
	InvalidateWindowClassesData(GetWindowClassForVehicleType(this->type), 0);
	InvalidateWindowClassesData(WC_DEPARTURES_BOARD, 0);

	this->cargo.Truncate();
	DeleteVehicleOrders(this);
	DeleteDepotHighlightOfVehicle(this);

	StopGlobalFollowVehicle(this);

	ReleaseDisastersTargetingVehicle(this->index);

	/* sometimes, eg. for disaster vehicles, when company bankrupts, when removing crashed/flooded vehicles,
	 * it may happen that vehicle chain is deleted when visible */
	if (this->IsDrawn()) this->MarkAllViewportsDirty();
}

Vehicle::~Vehicle()
{
	if (CleaningPool()) {
		this->cargo.OnCleanPool();
		return;
	}

	if (this->type != VEH_EFFECT) InvalidateVehicleTickCaches();

	if (this->type == VEH_DISASTER) RemoveFromOtherVehicleTickCache(this);

	if (this->breakdowns_since_last_service) _vehicles_to_pay_repair.erase(this->index);

	if (this->type >= VEH_COMPANY_END) {
		/* sometimes, eg. for disaster vehicles, when company bankrupts, when removing crashed/flooded vehicles,
		 * it may happen that vehicle chain is deleted when visible.
		 * Do not redo this for vehicle types where it is done in PreDestructor(). */
		if (this->IsDrawn()) this->MarkAllViewportsDirty();
	}

	Vehicle *v = this->Next();
	this->SetNext(nullptr);

	delete v;

	if (this->type < VEH_COMPANY_END) UpdateVehicleTileHash(this, true);
	UpdateVehicleViewportHash(this, INVALID_COORD, 0);
	DeleteVehicleNews(this->index, INVALID_STRING_ID);
	DeleteNewGRFInspectWindow(GetGrfSpecFeature(this->type), this->index);
}

/**
 * Vehicle pool is about to be cleaned
 */
void Vehicle::PreCleanPool()
{
	_pending_speed_restriction_change_map.clear();
}

/**
 * Adds a vehicle to the list of vehicles that visited a depot this tick
 * @param *v vehicle to add
 */
void VehicleEnteredDepotThisTick(Vehicle *v)
{
	/* Template Replacement Setup stuff */
	if (GetTemplateIDByGroupIDRecursive(v->group_id) != INVALID_TEMPLATE) {
		/* Vehicle should stop in the depot if it was in 'stopping' state */
		_vehicles_to_templatereplace.insert(v->index);
	}

	/* Vehicle should stop in the depot if it was in 'stopping' state */
	_vehicles_to_autoreplace[v->index] = !(v->vehstatus & VS_STOPPED);

	/* We ALWAYS set the stopped state. Even when the vehicle does not plan on
	 * stopping in the depot, so we stop it to ensure that it will not reserve
	 * the path out of the depot before we might autoreplace it to a different
	 * engine. The new engine would not own the reserved path we store that we
	 * stopped the vehicle, so autoreplace can start it again */
	v->vehstatus |= VS_STOPPED;
}

template <typename T>
void CallVehicleOnNewDay(Vehicle *v)
{
	T::From(v)->T::OnNewDay();

	/* Vehicle::OnPeriodic is decoupled from Vehicle::OnNewDay at day lengths >= 8 */
	if (_settings_game.economy.day_length_factor < 8) T::From(v)->T::OnPeriodic();
}

/**
 * Increases the day counter for all vehicles and calls 1-day and 32-day handlers.
 * Each tick, it processes vehicles with "index % DAY_TICKS == _date_fract",
 * so each day, all vehicles are processes in DAY_TICKS steps.
 */
static void RunVehicleDayProc()
{
	if (_game_mode != GM_NORMAL) return;

	/* Run the day_proc for every DAY_TICKS vehicle starting at _date_fract. */
	Vehicle *v = nullptr;
	SCOPE_INFO_FMT([&v], "RunVehicleDayProc: %s", scope_dumper().VehicleInfo(v));
	for (size_t i = _date_fract; i < Vehicle::GetPoolSize(); i += DAY_TICKS) {
		v = Vehicle::Get(i);
		if (v == nullptr) continue;

		/* Call the 32-day callback if needed */
		if ((v->day_counter & 0x1F) == 0 && v->HasEngineType() && (Engine::Get(v->engine_type)->callbacks_used & SGCU_VEHICLE_32DAY_CALLBACK) != 0) {
			uint16 callback = GetVehicleCallback(CBID_VEHICLE_32DAY_CALLBACK, 0, 0, v->engine_type, v);
			if (callback != CALLBACK_FAILED) {
				if (HasBit(callback, 0)) {
					TriggerVehicle(v, VEHICLE_TRIGGER_CALLBACK_32); // Trigger vehicle trigger 10
				}

				/* After a vehicle trigger, the graphics and properties of the vehicle could change.
				 * Note: MarkDirty also invalidates the palette, which is the meaning of bit 1. So, nothing special there. */
				if (callback != 0) v->First()->MarkDirty();

				if (callback & ~3) ErrorUnknownCallbackResult(v->GetGRFID(), CBID_VEHICLE_32DAY_CALLBACK, callback);
			}
		}

		/* This is called once per day for each vehicle, but not in the first tick of the day */
		switch (v->type) {
			case VEH_TRAIN:
				CallVehicleOnNewDay<Train>(v);
				break;
			case VEH_ROAD:
				CallVehicleOnNewDay<RoadVehicle>(v);
				break;
			case VEH_SHIP:
				CallVehicleOnNewDay<Ship>(v);
				break;
			case VEH_AIRCRAFT:
				CallVehicleOnNewDay<Aircraft>(v);
				break;
			default:
				break;
		}
	}
}

static void ShowAutoReplaceAdviceMessage(const CommandCost &res, const Vehicle *v)
{
	StringID error_message = res.GetErrorMessage();
	if (error_message == STR_ERROR_AUTOREPLACE_NOTHING_TO_DO || error_message == INVALID_STRING_ID) return;

	if (error_message == STR_ERROR_NOT_ENOUGH_CASH_REQUIRES_CURRENCY) error_message = STR_ERROR_AUTOREPLACE_MONEY_LIMIT;

	StringID message;
	if (error_message == STR_ERROR_TRAIN_TOO_LONG_AFTER_REPLACEMENT) {
		message = error_message;
	} else {
		message = STR_NEWS_VEHICLE_AUTORENEW_FAILED;
	}

	SetDParam(0, v->index);
	SetDParam(1, error_message);
	AddVehicleAdviceNewsItem(message, v->index);
}

bool _tick_caches_valid = false;
std::vector<Train *> _tick_train_too_heavy_cache;
std::vector<Train *> _tick_train_front_cache;
std::vector<RoadVehicle *> _tick_road_veh_front_cache;
std::vector<Aircraft *> _tick_aircraft_front_cache;
std::vector<Ship *> _tick_ship_cache;
std::vector<Vehicle *> _tick_other_veh_cache;

std::vector<VehicleID> _remove_from_tick_effect_veh_cache;
btree::btree_set<VehicleID> _tick_effect_veh_cache;

void ClearVehicleTickCaches()
{
	_tick_train_too_heavy_cache.clear();
	_tick_train_front_cache.clear();
	_tick_road_veh_front_cache.clear();
	_tick_aircraft_front_cache.clear();
	_tick_ship_cache.clear();
	_tick_effect_veh_cache.clear();
	_remove_from_tick_effect_veh_cache.clear();
	_tick_other_veh_cache.clear();
}

void RemoveFromOtherVehicleTickCache(const Vehicle *v)
{
	for (auto &u : _tick_other_veh_cache) {
		if (u == v) u = nullptr;
	}
}

void RebuildVehicleTickCaches()
{
	Vehicle *si_v = nullptr;
	SCOPE_INFO_FMT([&si_v], "RebuildVehicleTickCaches: %s", scope_dumper().VehicleInfo(si_v));

	ClearVehicleTickCaches();

	for (Vehicle *v : Vehicle::Iterate()) {
		si_v = v;
		switch (v->type) {
			default:
				_tick_other_veh_cache.push_back(v);
				break;

			case VEH_TRAIN:
				if (HasBit(Train::From(v)->flags, VRF_TOO_HEAVY)) _tick_train_too_heavy_cache.push_back(Train::From(v));
				if (v->Previous() == nullptr) _tick_train_front_cache.push_back(Train::From(v));
				break;

			case VEH_ROAD:
				if (v->Previous() == nullptr) _tick_road_veh_front_cache.push_back(RoadVehicle::From(v));
				break;

			case VEH_AIRCRAFT:
				if (v->Previous() == nullptr) _tick_aircraft_front_cache.push_back(Aircraft::From(v));
				break;

			case VEH_SHIP:
				if (v->Previous() == nullptr) _tick_ship_cache.push_back(Ship::From(v));
				break;

			case VEH_EFFECT:
				_tick_effect_veh_cache.insert(v->index);
				break;
		}
	}
	_tick_caches_valid = true;
}

void ValidateVehicleTickCaches()
{
	if (!_tick_caches_valid) return;

	std::vector<Train *> saved_tick_train_too_heavy_cache = std::move(_tick_train_too_heavy_cache);
	std::sort(saved_tick_train_too_heavy_cache.begin(), saved_tick_train_too_heavy_cache.end(), [&](const Vehicle *a, const Vehicle *b) {
		return a->index < b->index;
	});
    saved_tick_train_too_heavy_cache.erase(std::unique(saved_tick_train_too_heavy_cache.begin(), saved_tick_train_too_heavy_cache.end()), saved_tick_train_too_heavy_cache.end());
	std::vector<Train *> saved_tick_train_front_cache = std::move(_tick_train_front_cache);
	std::vector<RoadVehicle *> saved_tick_road_veh_front_cache = std::move(_tick_road_veh_front_cache);
	std::vector<Aircraft *> saved_tick_aircraft_front_cache = std::move(_tick_aircraft_front_cache);
	std::vector<Ship *> saved_tick_ship_cache = std::move(_tick_ship_cache);
	btree::btree_set<VehicleID> saved_tick_effect_veh_cache = std::move(_tick_effect_veh_cache);
	for (VehicleID id : _remove_from_tick_effect_veh_cache) {
		saved_tick_effect_veh_cache.erase(id);
	}
	std::vector<Vehicle *> saved_tick_other_veh_cache = std::move(_tick_other_veh_cache);
	saved_tick_other_veh_cache.erase(std::remove(saved_tick_other_veh_cache.begin(), saved_tick_other_veh_cache.end(), nullptr), saved_tick_other_veh_cache.end());

	RebuildVehicleTickCaches();

	assert(saved_tick_train_too_heavy_cache == _tick_train_too_heavy_cache);
	assert(saved_tick_train_front_cache == saved_tick_train_front_cache);
	assert(saved_tick_road_veh_front_cache == _tick_road_veh_front_cache);
	assert(saved_tick_aircraft_front_cache == _tick_aircraft_front_cache);
	assert(saved_tick_ship_cache == _tick_ship_cache);
	assert(saved_tick_effect_veh_cache == _tick_effect_veh_cache);
	assert(saved_tick_other_veh_cache == _tick_other_veh_cache);
}

void VehicleTickCargoAging(Vehicle *v)
{
	if (v->vcache.cached_cargo_age_period != 0) {
		v->cargo_age_counter = std::min(v->cargo_age_counter, v->vcache.cached_cargo_age_period);
		if (--v->cargo_age_counter == 0) {
			v->cargo.AgeCargo();
			v->cargo_age_counter = v->vcache.cached_cargo_age_period;
		}
	}
}

void VehicleTickMotion(Vehicle *v, Vehicle *front)
{
	/* Do not play any sound when crashed */
	if (front->vehstatus & VS_CRASHED) return;

	/* Do not play any sound when in depot or tunnel */
	if (v->vehstatus & VS_HIDDEN) return;

	v->motion_counter += front->cur_speed;
	if (_settings_client.sound.vehicle && _settings_client.music.effect_vol != 0) {
		/* Play a running sound if the motion counter passes 256 (Do we not skip sounds?) */
		if (GB(v->motion_counter, 0, 8) < front->cur_speed) PlayVehicleSound(v, VSE_RUNNING);

		/* Play an alternating running sound every 16 ticks */
		if (GB(v->tick_counter, 0, 4) == 0) {
			/* Play running sound when speed > 0 and not braking */
			bool running = (front->cur_speed > 0) && !(front->vehstatus & (VS_STOPPED | VS_TRAIN_SLOWING));
			PlayVehicleSound(v, running ? VSE_RUNNING_16 : VSE_STOPPED_16);
		}
	}
}

void CallVehicleTicks()
{
	_vehicles_to_autoreplace.clear();
	_vehicles_to_templatereplace.clear();
	_vehicles_to_pay_repair.clear();
	_vehicles_to_sell.clear();

	if (_tick_skip_counter == 0) RunVehicleDayProc();

	if (_settings_game.economy.day_length_factor >= 8 && _game_mode == GM_NORMAL) {
		/*
		 * Vehicle::OnPeriodic is decoupled from Vehicle::OnNewDay at day lengths >= 8
		 * Use a fixed interval of 512 ticks (unscaled) instead
		 */

		Vehicle *v = nullptr;
		SCOPE_INFO_FMT([&v], "CallVehicleTicks -> OnPeriodic: %s", scope_dumper().VehicleInfo(v));
		for (size_t i = (size_t)(_scaled_tick_counter & 0x1FF); i < Vehicle::GetPoolSize(); i += 0x200) {
			v = Vehicle::Get(i);
			if (v == nullptr) continue;

			/* This is called once per day for each vehicle, but not in the first tick of the day */
			switch (v->type) {
				case VEH_TRAIN:
					Train::From(v)->Train::OnPeriodic();
					break;
				case VEH_ROAD:
					RoadVehicle::From(v)->RoadVehicle::OnPeriodic();
					break;
				case VEH_SHIP:
					Ship::From(v)->Ship::OnPeriodic();
					break;
				case VEH_AIRCRAFT:
					Aircraft::From(v)->Aircraft::OnPeriodic();
					break;
				default:
					break;
			}
		}
	}

	{
		PerformanceMeasurer framerate(PFE_GL_ECONOMY);
		Station *si_st = nullptr;
		SCOPE_INFO_FMT([&si_st], "CallVehicleTicks: LoadUnloadStation: %s", scope_dumper().StationInfo(si_st));
		for (Station *st : Station::Iterate()) {
			si_st = st;
			LoadUnloadStation(st);
		}
	}

	if (!_tick_caches_valid || HasChickenBit(DCBF_VEH_TICK_CACHE)) RebuildVehicleTickCaches();

	Vehicle *v = nullptr;
	SCOPE_INFO_FMT([&v], "CallVehicleTicks: %s", scope_dumper().VehicleInfo(v));
	{
		for (VehicleID id : _remove_from_tick_effect_veh_cache) {
			_tick_effect_veh_cache.erase(id);
		}
		_remove_from_tick_effect_veh_cache.clear();
		for (VehicleID id : _tick_effect_veh_cache) {
			EffectVehicle *u = EffectVehicle::Get(id);
			v = u;
			u->EffectVehicle::Tick();
		}
	}
	{
		PerformanceMeasurer framerate(PFE_GL_TRAINS);
		for (Train *t :  _tick_train_too_heavy_cache) {
			if (HasBit(t->flags, VRF_TOO_HEAVY)) {
				if (t->owner == _local_company) {
					SetDParam(0, t->index);
					AddNewsItem(STR_ERROR_TRAIN_TOO_HEAVY, NT_ADVICE, NF_INCOLOUR | NF_SMALL | NF_VEHICLE_PARAM0,
							NR_VEHICLE, t->index);
				}
				ClrBit(t->flags, VRF_TOO_HEAVY);
			}
		}
		_tick_train_too_heavy_cache.clear();
		for (Train *front : _tick_train_front_cache) {
			v = front;
			if (!front->Train::Tick()) continue;
			for (Train *u = front; u != nullptr; u = u->Next()) {
				u->tick_counter++;
				VehicleTickCargoAging(u);
				if (!u->IsWagon() && !((front->vehstatus & VS_STOPPED) && front->cur_speed == 0)) VehicleTickMotion(u, front);
			}
		}
	}
	{
		PerformanceMeasurer framerate(PFE_GL_ROADVEHS);
		for (RoadVehicle *front : _tick_road_veh_front_cache) {
			v = front;
			if (!front->RoadVehicle::Tick()) continue;
			for (RoadVehicle *u = front; u != nullptr; u = u->Next()) {
				u->tick_counter++;
				VehicleTickCargoAging(u);
			}
			if (!(front->vehstatus & VS_STOPPED)) VehicleTickMotion(front, front);
		}
	}
	{
		PerformanceMeasurer framerate(PFE_GL_AIRCRAFT);
		for (Aircraft *front : _tick_aircraft_front_cache) {
			v = front;
			if (!front->Aircraft::Tick()) continue;
			for (Aircraft *u = front; u != nullptr; u = u->Next()) {
				VehicleTickCargoAging(u);
			}
			if (!(front->vehstatus & VS_STOPPED)) VehicleTickMotion(front, front);
		}
	}
	{
		PerformanceMeasurer framerate(PFE_GL_SHIPS);
		for (Ship *s : _tick_ship_cache) {
			v = s;
			if (!s->Ship::Tick()) continue;
			for (Ship *u = s; u != nullptr; u = u->Next()) {
				VehicleTickCargoAging(u);
			}
			if (!(s->vehstatus & VS_STOPPED)) VehicleTickMotion(s, s);
		}
	}
	{
		for (Vehicle *u : _tick_other_veh_cache) {
			if (!u) continue;
			v = u;
			u->Tick();
		}
	}
	v = nullptr;

	/* Handle vehicles marked for immediate sale */
	Backup<CompanyID> sell_cur_company(_current_company, FILE_LINE);
	for (VehicleID index : _vehicles_to_sell) {
		Vehicle *v = Vehicle::Get(index);
		SCOPE_INFO_FMT([v], "CallVehicleTicks: sell: %s", scope_dumper().VehicleInfo(v));
		const bool is_train = (v->type == VEH_TRAIN);

		sell_cur_company.Change(v->owner);

		int x = v->x_pos;
		int y = v->y_pos;
		int z = v->z_pos;

		CommandCost cost = DoCommand(v->tile, v->index | (1 << 20), 0, DC_EXEC, GetCmdSellVeh(v));
		v = nullptr;
		if (!cost.Succeeded()) continue;

		if (IsLocalCompany() && cost.Succeeded()) {
			if (cost.GetCost() != 0) {
				ShowCostOrIncomeAnimation(x, y, z, cost.GetCost());
			}
		}

		if (is_train) _vehicles_to_templatereplace.erase(index);
		_vehicles_to_autoreplace.erase(index);
	}
	sell_cur_company.Restore();

	/* do Template Replacement */
	Backup<CompanyID> tmpl_cur_company(_current_company, FILE_LINE);
	for (VehicleID index : _vehicles_to_templatereplace) {
		Train *t = Train::Get(index);

		SCOPE_INFO_FMT([t], "CallVehicleTicks: template replace: %s", scope_dumper().VehicleInfo(t));

		auto it = _vehicles_to_autoreplace.find(index);
		assert(it != _vehicles_to_autoreplace.end());
		bool leaveDepot = it->second;
		_vehicles_to_autoreplace.erase(it);

		/* Store the position of the effect as the vehicle pointer will become invalid later */
		int x = t->x_pos;
		int y = t->y_pos;
		int z = t->z_pos;

		tmpl_cur_company.Change(t->owner);

		_new_vehicle_id = INVALID_VEHICLE;

		t->vehstatus |= VS_STOPPED;
		CommandCost res = DoCommand(t->tile, t->index, leaveDepot ? 1 : 0, DC_EXEC, CMD_TEMPLATE_REPLACE_VEHICLE);

		if (_new_vehicle_id != INVALID_VEHICLE) {
			VehicleID t_new = _new_vehicle_id;
			t = Train::Get(t_new);
			const Company *c = Company::Get(_current_company);
			SubtractMoneyFromCompany(CommandCost(EXPENSES_NEW_VEHICLES, (Money)c->settings.engine_renew_money));
			CommandCost res2 = DoCommand(0, t_new, 1, DC_EXEC, CMD_AUTOREPLACE_VEHICLE);
			if (res2.HasResultData()) {
				t = Train::Get(res2.GetResultData());
			}
			SubtractMoneyFromCompany(CommandCost(EXPENSES_NEW_VEHICLES, -(Money)c->settings.engine_renew_money));
			if (res2.Succeeded() || res.GetCost() == 0) res.AddCost(res2);
		}

		if (!IsLocalCompany()) continue;

		if (res.GetCost() != 0) {
			ShowCostOrIncomeAnimation(x, y, z, res.GetCost());
		}

		if (res.Failed()) {
			ShowAutoReplaceAdviceMessage(res, t);
		}
	}
	tmpl_cur_company.Restore();

	/* do Auto Replacement */
	Backup<CompanyID> cur_company(_current_company, FILE_LINE);
	for (auto &it : _vehicles_to_autoreplace) {
		v = Vehicle::Get(it.first);
		/* Autoreplace needs the current company set as the vehicle owner */
		cur_company.Change(v->owner);

		if (v->type == VEH_TRAIN) {
			assert(!_vehicles_to_templatereplace.count(v->index));
		}

		/* Start vehicle if we stopped them in VehicleEnteredDepotThisTick()
		 * We need to stop them between VehicleEnteredDepotThisTick() and here or we risk that
		 * they are already leaving the depot again before being replaced. */
		if (it.second) v->vehstatus &= ~VS_STOPPED;

		/* Store the position of the effect as the vehicle pointer will become invalid later */
		int x = v->x_pos;
		int y = v->y_pos;
		int z = v->z_pos;

		const Company *c = Company::Get(_current_company);
		SubtractMoneyFromCompany(CommandCost(EXPENSES_NEW_VEHICLES, (Money)c->settings.engine_renew_money));
		CommandCost res = DoCommand(0, v->index, 0, DC_EXEC, CMD_AUTOREPLACE_VEHICLE);
		SubtractMoneyFromCompany(CommandCost(EXPENSES_NEW_VEHICLES, -(Money)c->settings.engine_renew_money));

		if (!IsLocalCompany()) continue;

		if (res.Succeeded()) {
			ShowCostOrIncomeAnimation(x, y, z, res.GetCost());
			continue;
		}

		ShowAutoReplaceAdviceMessage(res, v);
	}
	cur_company.Restore();

	Backup<CompanyID> repair_cur_company(_current_company, FILE_LINE);
	for (VehicleID index : _vehicles_to_pay_repair) {
		Vehicle *v = Vehicle::Get(index);
		SCOPE_INFO_FMT([v], "CallVehicleTicks: repair: %s", scope_dumper().VehicleInfo(v));

		ExpensesType type = INVALID_EXPENSES;
		_current_company = v->owner;
		switch (v->type) {
			case VEH_AIRCRAFT:
				type = EXPENSES_AIRCRAFT_RUN;
				break;

			case VEH_TRAIN:
				type = EXPENSES_TRAIN_RUN;
				break;

			case VEH_SHIP:
				type = EXPENSES_SHIP_RUN;
				break;

			case VEH_ROAD:
				type = EXPENSES_ROADVEH_RUN;
				break;

			default:
				NOT_REACHED();
		}
		dbg_assert(type != INVALID_EXPENSES);

		Money vehicle_new_value = v->GetEngine()->GetCost();

		// The static cast is to fix compilation on (old) MSVC as the overload for OverflowSafeInt operator / is ambiguous.
		Money repair_cost = (v->breakdowns_since_last_service * vehicle_new_value / static_cast<uint>(_settings_game.vehicle.repair_cost)) + 1;
		if (v->age > v->max_age) repair_cost <<= 1;
		CommandCost cost(type, repair_cost);
		v->First()->profit_this_year -= cost.GetCost() << 8;
		SubtractMoneyFromCompany(cost);
		ShowCostOrIncomeAnimation(v->x_pos, v->y_pos, v->z_pos, cost.GetCost());
		v->breakdowns_since_last_service = 0;
	}
	repair_cur_company.Restore();
	_vehicles_to_pay_repair.clear();
}

void RemoveVirtualTrainsOfUser(uint32 user)
{
	if (!_tick_caches_valid || HasChickenBit(DCBF_VEH_TICK_CACHE)) RebuildVehicleTickCaches();

	Backup<CompanyID> cur_company(_current_company, FILE_LINE);
	for (const Train *front : _tick_train_front_cache) {
		if (front->IsVirtual() && front->motion_counter == user) {
			cur_company.Change(front->owner);
			DoCommandP(0, front->index, 0, CMD_DELETE_VIRTUAL_TRAIN);
		}
	}
	cur_company.Restore();
}

/**
 * Add vehicle sprite for drawing to the screen.
 * @param v Vehicle to draw.
 */
static void DoDrawVehicle(const Vehicle *v)
{
	PaletteID pal = PAL_NONE;

	if (v->vehstatus & VS_DEFPAL) pal = (v->vehstatus & VS_CRASHED) ? PALETTE_CRASH : GetVehiclePalette(v);

	/* Check whether the vehicle shall be transparent due to the game state */
	bool shadowed = (v->vehstatus & (VS_SHADOW | VS_HIDDEN)) != 0;

	if (v->type == VEH_EFFECT) {
		/* Check whether the vehicle shall be transparent/invisible due to GUI settings.
		 * However, transparent smoke and bubbles look weird, so always hide them. */
		TransparencyOption to = EffectVehicle::From(v)->GetTransparencyOption();
		if (to != TO_INVALID && (IsTransparencySet(to) || IsInvisibilitySet(to))) return;
	}

	{
		Vehicle *v_mutable = const_cast<Vehicle *>(v);
		if (HasBit(v_mutable->vcache.cached_veh_flags, VCF_IMAGE_REFRESH) && v_mutable->cur_image_valid_dir != INVALID_DIR) {
			VehicleSpriteSeq seq;
			v_mutable->GetImage(v_mutable->cur_image_valid_dir, EIT_ON_MAP, &seq);
			v_mutable->sprite_seq = seq;
			v_mutable->UpdateSpriteSeqBound();
			ClrBit(v_mutable->vcache.cached_veh_flags, VCF_IMAGE_REFRESH);
		}
	}

	StartSpriteCombine();
	for (uint i = 0; i < v->sprite_seq.count; ++i) {
		PaletteID pal2 = v->sprite_seq.seq[i].pal;
		if (!pal2 || (v->vehstatus & VS_CRASHED)) pal2 = pal;
		AddSortableSpriteToDraw(v->sprite_seq.seq[i].sprite, pal2, v->x_pos + v->x_offs, v->y_pos + v->y_offs,
			v->x_extent, v->y_extent, v->z_extent, v->z_pos, shadowed, v->x_bb_offs, v->y_bb_offs);
	}
	EndSpriteCombine();
}

struct ViewportHashBound {
	int xl, xu, yl, yu;
};

static const int VHB_BASE_MARGIN = 70;

static ViewportHashBound GetViewportHashBound(int l, int r, int t, int b, int x_margin, int y_margin) {
	int xl = (l - ((VHB_BASE_MARGIN + x_margin) * ZOOM_LVL_BASE)) >> (7 + ZOOM_LVL_SHIFT);
	int xu = (r + (x_margin * ZOOM_LVL_BASE))                 >> (7 + ZOOM_LVL_SHIFT);
	/* compare after shifting instead of before, so that lower bits don't affect comparison result */
	if (xu - xl < (1 << 6)) {
		xl &= 0x3F;
		xu &= 0x3F;
	} else {
		/* scan whole hash row */
		xl = 0;
		xu = 0x3F;
	}

	int yl = (t - ((VHB_BASE_MARGIN + y_margin) * ZOOM_LVL_BASE)) >> (6 + ZOOM_LVL_SHIFT);
	int yu = (b + (y_margin * ZOOM_LVL_BASE))                 >> (6 + ZOOM_LVL_SHIFT);
	/* compare after shifting instead of before, so that lower bits don't affect comparison result */
	if (yu - yl < (1 << 6)) {
		yl = (yl & 0x3F) << 6;
		yu = (yu & 0x3F) << 6;
	} else {
		/* scan whole column */
		yl = 0;
		yu = 0x3F << 6;
	}
	return { xl, xu, yl, yu };
};

template <bool update_vehicles>
void ViewportAddVehiclesIntl(DrawPixelInfo *dpi)
{
	/* The bounding rectangle */
	const int l = dpi->left;
	const int r = dpi->left + dpi->width;
	const int t = dpi->top;
	const int b = dpi->top + dpi->height;

	/* The hash area to scan */
	const ViewportHashBound vhb = GetViewportHashBound(l, r, t, b,
			update_vehicles ? MAX_VEHICLE_PIXEL_X - VHB_BASE_MARGIN : 0, update_vehicles ? MAX_VEHICLE_PIXEL_Y - VHB_BASE_MARGIN : 0);

	const int ul = l - (MAX_VEHICLE_PIXEL_X * ZOOM_LVL_BASE);
	const int ur = r + (MAX_VEHICLE_PIXEL_X * ZOOM_LVL_BASE);
	const int ut = t - (MAX_VEHICLE_PIXEL_Y * ZOOM_LVL_BASE);
	const int ub = b + (MAX_VEHICLE_PIXEL_Y * ZOOM_LVL_BASE);

	for (int y = vhb.yl;; y = (y + (1 << 6)) & (0x3F << 6)) {
		for (int x = vhb.xl;; x = (x + 1) & 0x3F) {
			const Vehicle *v = _vehicle_viewport_hash[x + y]; // already masked & 0xFFF

			while (v != nullptr) {
				if (v->IsDrawn()) {
					if (update_vehicles &&
							HasBit(v->vcache.cached_veh_flags, VCF_IMAGE_REFRESH) &&
							ul <= v->coord.right &&
							ut <= v->coord.bottom &&
							ur >= v->coord.left &&
							ub >= v->coord.top) {
						Vehicle *v_mutable = const_cast<Vehicle *>(v);
						switch (v->type) {
							case VEH_TRAIN:       Train::From(v_mutable)->UpdateImageStateUsingMapDirection(v_mutable->sprite_seq); break;
							case VEH_ROAD:  RoadVehicle::From(v_mutable)->UpdateImageStateUsingMapDirection(v_mutable->sprite_seq); break;
							case VEH_SHIP:         Ship::From(v_mutable)->UpdateImageStateUsingMapDirection(v_mutable->sprite_seq); break;
							case VEH_AIRCRAFT: Aircraft::From(v_mutable)->UpdateImageStateUsingMapDirection(v_mutable->sprite_seq); break;
							default: break;
						}
						v_mutable->UpdateSpriteSeqBound();
						v_mutable->UpdateViewportDeferred();
					}

					if (l <= v->coord.right &&
							t <= v->coord.bottom &&
							r >= v->coord.left &&
							b >= v->coord.top) {
						DoDrawVehicle(v);
					}
				}
				v = v->hash_viewport_next;
			}

			if (x == vhb.xu) break;
		}

		if (y == vhb.yu) break;
	}

	if (update_vehicles) ProcessDeferredUpdateVehicleViewportHashes();
}

/**
 * Add the vehicle sprites that should be drawn at a part of the screen.
 * @param dpi Rectangle being drawn.
 * @param update_vehicles Whether to update vehicles around drawing rectangle.
 */
void ViewportAddVehicles(DrawPixelInfo *dpi, bool update_vehicles)
{
	if (update_vehicles) {
		ViewportAddVehiclesIntl<true>(dpi);
	} else {
		ViewportAddVehiclesIntl<false>(dpi);
	}
}

void ViewportMapDrawVehicles(DrawPixelInfo *dpi, Viewport *vp)
{
	/* The save rectangle */
	const int l = vp->virtual_left;
	const int r = vp->virtual_left + vp->virtual_width;
	const int t = vp->virtual_top;
	const int b = vp->virtual_top + vp->virtual_height;

	/* The hash area to scan */
	const ViewportHashBound vhb = GetViewportHashBound(l, r, t, b, 0, 0);

	Blitter *blitter = BlitterFactory::GetCurrentBlitter();
	for (int y = vhb.yl;; y = (y + (1 << 6)) & (0x3F << 6)) {
		if (vp->map_draw_vehicles_cache.done_hash_bits[y >> 6] != UINT64_MAX) {
			for (int x = vhb.xl;; x = (x + 1) & 0x3F) {
				if (!HasBit(vp->map_draw_vehicles_cache.done_hash_bits[y >> 6], x)) {
					SetBit(vp->map_draw_vehicles_cache.done_hash_bits[y >> 6], x);
					const Vehicle *v = _vehicle_viewport_hash[x + y]; // already masked & 0xFFF

					while (v != nullptr) {
						if (!(v->vehstatus & (VS_HIDDEN | VS_UNCLICKABLE)) && (v->type != VEH_EFFECT)) {
							Point pt = RemapCoords(v->x_pos, v->y_pos, v->z_pos);
							if (pt.x >= l && pt.x < r && pt.y >= t && pt.y < b) {
								const int pixel_x = UnScaleByZoomLower(pt.x - l, dpi->zoom);
								const int pixel_y = UnScaleByZoomLower(pt.y - t, dpi->zoom);
								vp->map_draw_vehicles_cache.vehicle_pixels[pixel_x + (pixel_y) * vp->width] = true;
							}
						}
						v = v->hash_viewport_next;
					}
				}

				if (x == vhb.xu) break;
			}
		}

		if (y == vhb.yu) break;
	}

	/* The drawing rectangle */
	int mask = ScaleByZoom(-1, vp->zoom);
	const int dl = UnScaleByZoomLower(dpi->left - (vp->virtual_left & mask), dpi->zoom);
	const int dr = UnScaleByZoomLower(dpi->left + dpi->width - (vp->virtual_left & mask), dpi->zoom);
	const int dt = UnScaleByZoomLower(dpi->top - (vp->virtual_top & mask), dpi->zoom);
	const int db = UnScaleByZoomLower(dpi->top + dpi->height - (vp->virtual_top & mask), dpi->zoom);
	int y_ptr = vp->width * dt;
	for (int y = dt; y < db; y++, y_ptr += vp->width) {
		for (int x = dl; x < dr; x++) {
			if (vp->map_draw_vehicles_cache.vehicle_pixels[y_ptr + x]) {
				blitter->SetPixel32(dpi->dst_ptr, x - dl, y - dt, PC_WHITE, Colour(0xFC, 0xFC, 0xFC).data);
			}
		}
	}
}

/**
 * Find the vehicle close to the clicked coordinates.
 * @param vp Viewport clicked in.
 * @param x  X coordinate in the viewport.
 * @param y  Y coordinate in the viewport.
 * @return Closest vehicle, or \c nullptr if none found.
 */
Vehicle *CheckClickOnVehicle(const Viewport *vp, int x, int y)
{
	Vehicle *found = nullptr;
	uint dist, best_dist = UINT_MAX;

	if ((uint)(x -= vp->left) >= (uint)vp->width || (uint)(y -= vp->top) >= (uint)vp->height) return nullptr;

	x = ScaleByZoom(x, vp->zoom) + vp->virtual_left;
	y = ScaleByZoom(y, vp->zoom) + vp->virtual_top;

	for (Vehicle *v : Vehicle::Iterate()) {
		if (((v->vehstatus & VS_UNCLICKABLE) == 0) && v->IsDrawn() &&
				x >= v->coord.left && x <= v->coord.right &&
				y >= v->coord.top && y <= v->coord.bottom) {

			dist = std::max(
				abs(((v->coord.left + v->coord.right) >> 1) - x),
				abs(((v->coord.top + v->coord.bottom) >> 1) - y)
			);

			if (dist < best_dist) {
				found = v;
				best_dist = dist;
			}
		}
	}

	return found;
}

/**
 * Decrease the value of a vehicle.
 * @param v %Vehicle to devaluate.
 */
void DecreaseVehicleValue(Vehicle *v)
{
	v->value -= v->value >> 8;
	SetWindowDirty(WC_VEHICLE_DETAILS, v->index);
}

/** The chances for the different types of vehicles to suffer from different types of breakdowns
 * The chance for a given breakdown type n is _breakdown_chances[vehtype][n] - _breakdown_chances[vehtype][n-1] */
static const byte _breakdown_chances[4][4] = {
	{ //Trains:
		25,  ///< 10% chance for BREAKDOWN_CRITICAL.
		51,  ///< 10% chance for BREAKDOWN_EM_STOP.
		127, ///< 30% chance for BREAKDOWN_LOW_SPEED.
		255, ///< 50% chance for BREAKDOWN_LOW_POWER.
	},
	{ //Road Vehicles:
		51,  ///< 20% chance for BREAKDOWN_CRITICAL.
		76,  ///< 10% chance for BREAKDOWN_EM_STOP.
		153, ///< 30% chance for BREAKDOWN_LOW_SPEED.
		255, ///< 40% chance for BREAKDOWN_LOW_POWER.
	},
	{ //Ships:
		51,  ///< 20% chance for BREAKDOWN_CRITICAL.
		76,  ///< 10% chance for BREAKDOWN_EM_STOP.
		178, ///< 40% chance for BREAKDOWN_LOW_SPEED.
		255, ///< 30% chance for BREAKDOWN_LOW_POWER.
	},
	{ //Aircraft:
		178, ///< 70% chance for BREAKDOWN_AIRCRAFT_SPEED.
		229, ///< 20% chance for BREAKDOWN_AIRCRAFT_DEPOT.
		255, ///< 10% chance for BREAKDOWN_AIRCRAFT_EM_LANDING.
		255, ///< Aircraft have only 3 breakdown types, so anything above 0% here will cause a crash.
	},
};

/**
 * Determine the type of breakdown a vehicle will have.
 * Results are saved in breakdown_type and breakdown_severity.
 * @param v the vehicle in question.
 * @param r the random number to use. (Note that bits 0..6 are already used)
 */
void DetermineBreakdownType(Vehicle *v, uint32 r) {
	/* if 'improved breakdowns' is off, just do the classic breakdown */
	if (!_settings_game.vehicle.improved_breakdowns) {
		v->breakdown_type = BREAKDOWN_CRITICAL;
		v->breakdown_severity = 40; //only used by aircraft (321 km/h)
		return;
	}
	byte rand = GB(r, 8, 8);
	const byte *breakdown_type_chance = _breakdown_chances[v->type];

	if (v->type == VEH_AIRCRAFT) {
		if (rand <= breakdown_type_chance[BREAKDOWN_AIRCRAFT_SPEED]) {
			v->breakdown_type = BREAKDOWN_AIRCRAFT_SPEED;
			/* all speed values here are 1/8th of the real max speed in km/h */
			byte max_speed = std::max(1, std::min(v->vcache.cached_max_speed >> 3, 255));
			byte min_speed = std::max(1, std::min(15 + (max_speed >> 2), v->vcache.cached_max_speed >> 4));
			v->breakdown_severity = min_speed + (((v->reliability + GB(r, 16, 16)) * (max_speed - min_speed)) >> 17);
		} else if (rand <= breakdown_type_chance[BREAKDOWN_AIRCRAFT_DEPOT]) {
			v->breakdown_type = BREAKDOWN_AIRCRAFT_DEPOT;
		} else if (rand <= breakdown_type_chance[BREAKDOWN_AIRCRAFT_EM_LANDING]) {
			/* emergency landings only happen when reliability < 87% */
			if (v->reliability < 0xDDDD) {
				v->breakdown_type = BREAKDOWN_AIRCRAFT_EM_LANDING;
			} else {
				/* try again */
				DetermineBreakdownType(v, Random());
			}
		} else {
			NOT_REACHED();
		}
		return;
	}

	if (rand <= breakdown_type_chance[BREAKDOWN_CRITICAL]) {
		v->breakdown_type = BREAKDOWN_CRITICAL;
	} else if (rand <= breakdown_type_chance[BREAKDOWN_EM_STOP]) {
		/* Non-front engines cannot have emergency stops */
		if (v->type == VEH_TRAIN && !(Train::From(v)->IsFrontEngine())) {
			return DetermineBreakdownType(v, Random());
		}
		v->breakdown_type = BREAKDOWN_EM_STOP;
		v->breakdown_delay >>= 2; //emergency stops don't last long (1/4 of normal)
	} else if (rand <= breakdown_type_chance[BREAKDOWN_LOW_SPEED]) {
		v->breakdown_type = BREAKDOWN_LOW_SPEED;
		/* average of random and reliability */
		uint16 rand2 = (GB(r, 16, 16) + v->reliability) >> 1;
		uint16 max_speed =
			(v->type == VEH_TRAIN) ?
			GetVehicleProperty(v, PROP_TRAIN_SPEED, RailVehInfo(v->engine_type)->max_speed) :
			(v->type == VEH_ROAD ) ?
			GetVehicleProperty(v, PROP_ROADVEH_SPEED, RoadVehInfo(v->engine_type)->max_speed) :
			(v->type == VEH_SHIP) ?
			GetVehicleProperty(v, PROP_SHIP_SPEED, ShipVehInfo(v->engine_type)->max_speed ) :
			GetVehicleProperty(v, PROP_AIRCRAFT_SPEED, AircraftVehInfo(v->engine_type)->max_speed);
		byte min_speed = std::min(41, max_speed >> 2);
		/* we use the min() function here because we want to use the real value of max_speed for the min_speed calculation */
		max_speed = std::min<uint16>(max_speed, 255);
		v->breakdown_severity = Clamp((max_speed * rand2) >> 16, min_speed, max_speed);
	} else if (rand <= breakdown_type_chance[BREAKDOWN_LOW_POWER]) {
		v->breakdown_type = BREAKDOWN_LOW_POWER;
		/** within this type there are two possibilities: (50/50)
		 * power reduction (10-90%), or no power at all */
		if (GB(r, 7, 1)) {
			v->breakdown_severity = Clamp((GB(r, 16, 16) + v->reliability) >> 9, 26, 231);
		} else {
			v->breakdown_severity = 0;
		}
	} else {
		NOT_REACHED();
	}
}

void CheckVehicleBreakdown(Vehicle *v)
{
	int rel, rel_old;

	/* decrease reliability */
	if (!_settings_game.order.no_servicing_if_no_breakdowns ||
			_settings_game.difficulty.vehicle_breakdowns != 0) {
		v->reliability = rel = std::max((rel_old = v->reliability) - v->reliability_spd_dec, 0);
		if ((rel_old >> 8) != (rel >> 8)) SetWindowDirty(WC_VEHICLE_DETAILS, v->First()->index);
	}

	if (v->breakdown_ctr != 0 || (v->First()->vehstatus & VS_STOPPED) ||
			_settings_game.difficulty.vehicle_breakdowns < 1 ||
			v->First()->cur_speed < 5 || _game_mode == GM_MENU ||
			(v->type == VEH_AIRCRAFT && ((Aircraft*)v)->state != FLYING) ||
			(v->type == VEH_TRAIN && !(Train::From(v)->IsFrontEngine()) && !_settings_game.vehicle.improved_breakdowns)) {
		return;
	}

	uint32 r = Random();

	/* increase chance of failure */
	int chance = v->breakdown_chance + 1;
	if (Chance16I(1, 25, r)) chance += 25;
	chance = ClampTo<uint8>(chance);
	v->breakdown_chance = chance;

	if (_settings_game.vehicle.improved_breakdowns) {
		if (v->type == VEH_TRAIN && Train::From(v)->IsMultiheaded()) {
			/* Dual engines have their breakdown chances reduced to 70% of the normal value */
			chance = chance * 7 / 10;
		}
		chance *= v->First()->breakdown_chance_factor;
		chance >>= 7;
	}
	/**
	 * Chance is (1 - reliability) * breakdown_setting * breakdown_chance / 10.
	 * breakdown_setting is scaled by 2 to support a value of 1/2 (setting value 64).
	 * Chance is (1 - reliability) * breakdown_scaling_x2 * breakdown_chance / 20.
	 *
	 * At 90% reliabilty, normal setting (2) and average breakdown_chance (128),
	 * a vehicle will break down (on average) every 100 days.
	 * This *should* mean that vehicles break down about as often as (or a little less than) they used to.
	 * However, because breakdowns are no longer by definition a complete stop,
	 * their impact will be significantly less.
	 */
	uint32 r1 = Random();
	uint32 breakdown_scaling_x2 = (_settings_game.difficulty.vehicle_breakdowns == 64) ? 1 : (_settings_game.difficulty.vehicle_breakdowns * 2);
	if ((uint32) (0xffff - v->reliability) * breakdown_scaling_x2 * chance > GB(r1, 0, 24) * 10 * 2) {
		uint32 r2 = Random();
		v->breakdown_ctr = GB(r1, 24, 6) + 0xF;
		if (v->type == VEH_TRAIN) SetBit(Train::From(v)->First()->flags, VRF_CONSIST_BREAKDOWN);
		v->breakdown_delay = GB(r2, 0, 7) + 0x80;
		v->breakdown_chance = 0;
		DetermineBreakdownType(v, r2);
	}
}

/**
 * Handle all of the aspects of a vehicle breakdown
 * This includes adding smoke and sounds, and ending the breakdown when appropriate.
 * @return true iff the vehicle is stopped because of a breakdown
 * @note This function always returns false for aircraft, since these never stop for breakdowns
 */
bool Vehicle::HandleBreakdown()
{
	/* Possible states for Vehicle::breakdown_ctr
	 * 0  - vehicle is running normally
	 * 1  - vehicle is currently broken down
	 * 2  - vehicle is going to break down now
	 * >2 - vehicle is counting down to the actual breakdown event */
	switch (this->breakdown_ctr) {
		case 0:
			return false;

		case 2:
			this->breakdown_ctr = 1;

			if (this->breakdowns_since_last_service != 255) {
				this->breakdowns_since_last_service++;
			}

			if (this->type == VEH_AIRCRAFT) {
				this->MarkDirty();
				assert(this->breakdown_type <= BREAKDOWN_AIRCRAFT_EM_LANDING);
				/* Aircraft just need this flag, the rest is handled elsewhere */
				this->vehstatus |= VS_AIRCRAFT_BROKEN;
				if(this->breakdown_type == BREAKDOWN_AIRCRAFT_SPEED ||
						(this->current_order.IsType(OT_GOTO_DEPOT) &&
						(this->current_order.GetDepotOrderType() & ODTFB_BREAKDOWN) &&
						GetTargetAirportIfValid(Aircraft::From(this)) != nullptr)) return false;
				FindBreakdownDestination(Aircraft::From(this));
			} else if (this->type == VEH_TRAIN) {
				if (this->breakdown_type == BREAKDOWN_LOW_POWER ||
						this->First()->cur_speed <= ((this->breakdown_type == BREAKDOWN_LOW_SPEED) ? this->breakdown_severity : 0)) {
					switch (this->breakdown_type) {
						case BREAKDOWN_RV_CRASH:
							if (_settings_game.vehicle.improved_breakdowns) SetBit(Train::From(this)->flags, VRF_HAS_HIT_RV);
						/* FALL THROUGH */
						case BREAKDOWN_CRITICAL:
							if (!PlayVehicleSound(this, VSE_BREAKDOWN)) {
								SndPlayVehicleFx((_settings_game.game_creation.landscape != LT_TOYLAND) ? SND_10_BREAKDOWN_TRAIN_SHIP : SND_3A_BREAKDOWN_TRAIN_SHIP_TOYLAND, this);
							}
							if (!(this->vehstatus & VS_HIDDEN) && !HasBit(EngInfo(this->engine_type)->misc_flags, EF_NO_BREAKDOWN_SMOKE) && this->breakdown_delay > 0) {
								EffectVehicle *u = CreateEffectVehicleRel(this, 4, 4, 5, EV_BREAKDOWN_SMOKE);
								if (u != nullptr) u->animation_state = this->breakdown_delay * 2;
							}
							/* Max Speed reduction*/
							if (_settings_game.vehicle.improved_breakdowns) {
								if (!HasBit(Train::From(this)->flags, VRF_NEED_REPAIR)) {
									SetBit(Train::From(this)->flags, VRF_NEED_REPAIR);
									Train::From(this)->critical_breakdown_count = 1;
								} else if (Train::From(this)->critical_breakdown_count != 255) {
									Train::From(this)->critical_breakdown_count++;
								}
								Train::From(this->First())->ConsistChanged(CCF_TRACK);
							}
						/* FALL THROUGH */
						case BREAKDOWN_EM_STOP:
							CheckBreakdownFlags(Train::From(this->First()));
							SetBit(Train::From(this->First())->flags, VRF_BREAKDOWN_STOPPED);
							break;
						case BREAKDOWN_BRAKE_OVERHEAT:
							CheckBreakdownFlags(Train::From(this->First()));
							SetBit(Train::From(this->First())->flags, VRF_BREAKDOWN_STOPPED);
							break;
						case BREAKDOWN_LOW_SPEED:
							CheckBreakdownFlags(Train::From(this->First()));
							SetBit(Train::From(this->First())->flags, VRF_BREAKDOWN_SPEED);
							break;
						case BREAKDOWN_LOW_POWER:
							SetBit(Train::From(this->First())->flags, VRF_BREAKDOWN_POWER);
							break;
						default: NOT_REACHED();
					}
					this->First()->MarkDirty();
					SetWindowDirty(WC_VEHICLE_VIEW, this->index);
					SetWindowDirty(WC_VEHICLE_DETAILS, this->index);
				} else {
					this->breakdown_ctr = 2; // wait until slowdown
					this->breakdowns_since_last_service--;
					SetBit(Train::From(this)->flags, VRF_BREAKDOWN_BRAKING);
					return false;
				}
				if ((!(this->vehstatus & VS_HIDDEN)) && (this->breakdown_type == BREAKDOWN_LOW_SPEED || this->breakdown_type == BREAKDOWN_LOW_POWER)
						&& !HasBit(EngInfo(this->engine_type)->misc_flags, EF_NO_BREAKDOWN_SMOKE)) {
					EffectVehicle *u = CreateEffectVehicleRel(this, 0, 0, 2, EV_BREAKDOWN_SMOKE); //some grey clouds to indicate a broken engine
					if (u != nullptr) u->animation_state = 25;
				}
			} else {
				switch (this->breakdown_type) {
					case BREAKDOWN_CRITICAL:
						if (!PlayVehicleSound(this, VSE_BREAKDOWN)) {
							bool train_or_ship = this->type == VEH_TRAIN || this->type == VEH_SHIP;
							SndPlayVehicleFx((_settings_game.game_creation.landscape != LT_TOYLAND) ?
								(train_or_ship ? SND_10_BREAKDOWN_TRAIN_SHIP : SND_0F_BREAKDOWN_ROADVEHICLE) :
								(train_or_ship ? SND_3A_BREAKDOWN_TRAIN_SHIP_TOYLAND : SND_35_BREAKDOWN_ROADVEHICLE_TOYLAND), this);
						}
						if (!(this->vehstatus & VS_HIDDEN) && !HasBit(EngInfo(this->engine_type)->misc_flags, EF_NO_BREAKDOWN_SMOKE) && this->breakdown_delay > 0) {
							EffectVehicle *u = CreateEffectVehicleRel(this, 4, 4, 5, EV_BREAKDOWN_SMOKE);
							if (u != nullptr) u->animation_state = this->breakdown_delay * 2;
						}
						if (_settings_game.vehicle.improved_breakdowns) {
							if (this->type == VEH_ROAD) {
								if (RoadVehicle::From(this)->critical_breakdown_count != 255) {
									RoadVehicle::From(this)->critical_breakdown_count++;
								}
							} else if (this->type == VEH_SHIP) {
								if (Ship::From(this)->critical_breakdown_count != 255) {
									Ship::From(this)->critical_breakdown_count++;
								}
							}
						}
					/* FALL THROUGH */
					case BREAKDOWN_EM_STOP:
						this->cur_speed = 0;
						break;
					case BREAKDOWN_LOW_SPEED:
					case BREAKDOWN_LOW_POWER:
						/* do nothing */
						break;
					default: NOT_REACHED();
				}
				if ((!(this->vehstatus & VS_HIDDEN)) &&
						(this->breakdown_type == BREAKDOWN_LOW_SPEED || this->breakdown_type == BREAKDOWN_LOW_POWER)) {
					/* Some gray clouds to indicate a broken RV */
					EffectVehicle *u = CreateEffectVehicleRel(this, 0, 0, 2, EV_BREAKDOWN_SMOKE);
					if (u != nullptr) u->animation_state = 25;
				}
				this->First()->MarkDirty();
				SetWindowDirty(WC_VEHICLE_VIEW, this->index);
				SetWindowDirty(WC_VEHICLE_DETAILS, this->index);
				return (this->breakdown_type == BREAKDOWN_CRITICAL || this->breakdown_type == BREAKDOWN_EM_STOP);
			}

			FALLTHROUGH;
		case 1:
			/* Aircraft breakdowns end only when arriving at the airport */
			if (this->type == VEH_AIRCRAFT) return false;

			/* For trains this function is called twice per tick, so decrease v->breakdown_delay at half the rate */
			if ((this->tick_counter & (this->type == VEH_TRAIN ? 3 : 1)) == 0) {
				if (--this->breakdown_delay == 0) {
					this->breakdown_ctr = 0;
					if (this->type == VEH_TRAIN) {
						CheckBreakdownFlags(Train::From(this->First()));
						this->First()->MarkDirty();
						SetWindowDirty(WC_VEHICLE_VIEW, this->First()->index);
					} else {
						this->MarkDirty();
						SetWindowDirty(WC_VEHICLE_VIEW, this->index);
					}
				}
			}
			return (this->breakdown_type == BREAKDOWN_CRITICAL || this->breakdown_type == BREAKDOWN_EM_STOP ||
					this->breakdown_type == BREAKDOWN_RV_CRASH || this->breakdown_type == BREAKDOWN_BRAKE_OVERHEAT);

		default:
			if (!this->current_order.IsType(OT_LOADING)) this->breakdown_ctr--;
			return false;
	}
}

/**
 * Update age of a vehicle.
 * @param v Vehicle to update.
 */
void AgeVehicle(Vehicle *v)
{
	/* Stop if a virtual vehicle */
	if (HasBit(v->subtype, GVSF_VIRTUAL)) return;

	if (v->age < MAX_DAY) {
		v->age++;
		if (v->IsPrimaryVehicle() && v->age == VEHICLE_PROFIT_MIN_AGE + 1) GroupStatistics::VehicleReachedMinAge(v);
	}

	if (!v->IsPrimaryVehicle() && (v->type != VEH_TRAIN || !Train::From(v)->IsEngine())) return;

	int age = v->age - v->max_age;
	if (age == DAYS_IN_LEAP_YEAR * 0 || age == DAYS_IN_LEAP_YEAR * 1 ||
			age == DAYS_IN_LEAP_YEAR * 2 || age == DAYS_IN_LEAP_YEAR * 3 || age == DAYS_IN_LEAP_YEAR * 4) {
		v->reliability_spd_dec <<= 1;
	}

	SetWindowDirty(WC_VEHICLE_DETAILS, v->index);

	/* Don't warn about vehicles which are non-primary (e.g., part of an articulated vehicle), don't belong to us, are crashed, or are stopped */
	if (v->Previous() != nullptr || v->owner != _local_company || (v->vehstatus & VS_CRASHED) != 0 || (v->vehstatus & VS_STOPPED) != 0) return;

	const Company *c = Company::Get(v->owner);
	/* Don't warn if a renew is active */
	if (c->settings.engine_renew && v->GetEngine()->company_avail != 0) return;
	/* Don't warn if a replacement is active */
	if (EngineHasReplacementForCompany(c, v->engine_type, v->group_id)) return;

	StringID str;
	if (age == -DAYS_IN_LEAP_YEAR) {
		str = STR_NEWS_VEHICLE_IS_GETTING_OLD;
	} else if (age == 0) {
		str = STR_NEWS_VEHICLE_IS_GETTING_VERY_OLD;
	} else if (age > 0 && (age % DAYS_IN_LEAP_YEAR) == 0) {
		str = STR_NEWS_VEHICLE_IS_GETTING_VERY_OLD_AND;
	} else {
		return;
	}

	SetDParam(0, v->index);
	AddVehicleAdviceNewsItem(str, v->index);
}

/**
 * Calculates how full a vehicle is.
 * @param front The front vehicle of the consist to check.
 * @param colour The string to show depending on if we are unloading or loading
 * @return A percentage of how full the Vehicle is.
 *         Percentages are rounded towards 50%, so that 0% and 100% are only returned
 *         if the vehicle is completely empty or full.
 *         This is useful for both display and conditional orders.
 */
uint8 CalcPercentVehicleFilled(const Vehicle *front, StringID *colour)
{
	int count = 0;
	int max = 0;
	int cars = 0;
	int unloading = 0;
	bool loading = false;

	bool is_loading = front->current_order.IsType(OT_LOADING);

	/* The station may be nullptr when the (colour) string does not need to be set. */
	const Station *st = Station::GetIfValid(front->last_station_visited);
	assert(colour == nullptr || (st != nullptr && is_loading));

	bool order_no_load = is_loading && (front->current_order.GetLoadType() & OLFB_NO_LOAD);
	bool order_full_load = is_loading && (front->current_order.GetLoadType() & OLFB_FULL_LOAD);

	/* Count up max and used */
	for (const Vehicle *v = front; v != nullptr; v = v->Next()) {
		count += v->cargo.StoredCount();
		max += v->cargo_cap;
		if (v->cargo_cap != 0 && colour != nullptr) {
			unloading += HasBit(v->vehicle_flags, VF_CARGO_UNLOADING) ? 1 : 0;
			loading |= !order_no_load &&
					(order_full_load || st->goods[v->cargo_type].HasRating()) &&
					!HasBit(v->vehicle_flags, VF_LOADING_FINISHED) && !HasBit(v->vehicle_flags, VF_STOP_LOADING);
			cars++;
		}
	}

	if (colour != nullptr) {
		if (unloading == 0 && loading) {
			*colour = STR_PERCENT_UP;
		} else if (unloading == 0 && !loading) {
			*colour = STR_PERCENT_NONE;
		} else if (cars == unloading || !loading) {
			*colour = STR_PERCENT_DOWN;
		} else {
			*colour = STR_PERCENT_UP_DOWN;
		}
	}

	/* Train without capacity */
	if (max == 0) return 100;

	/* Return the percentage */
	if (count * 2 < max) {
		/* Less than 50%; round up, so that 0% means really empty. */
		return CeilDiv(count * 100, max);
	} else {
		/* More than 50%; round down, so that 100% means really full. */
		return (count * 100) / max;
	}
}

uint8 CalcPercentVehicleFilledOfCargo(const Vehicle *front, CargoID cargo)
{
	int count = 0;
	int max = 0;

	/* Count up max and used */
	for (const Vehicle *v = front; v != nullptr; v = v->Next()) {
		if (v->cargo_type != cargo) continue;
		count += v->cargo.StoredCount();
		max += v->cargo_cap;
	}

	/* Train without capacity */
	if (max == 0) return 0;

	/* Return the percentage */
	if (count * 2 < max) {
		/* Less than 50%; round up, so that 0% means really empty. */
		return CeilDiv(count * 100, max);
	} else {
		/* More than 50%; round down, so that 100% means really full. */
		return (count * 100) / max;
	}
}

/**
 * Vehicle entirely entered the depot, update its status, orders, vehicle windows, service it, etc.
 * @param v Vehicle that entered a depot.
 */
void VehicleEnterDepot(Vehicle *v)
{
	/* Always work with the front of the vehicle */
	dbg_assert(v == v->First());

	switch (v->type) {
		case VEH_TRAIN: {
			Train *t = Train::From(v);
			/* Clear path reservation */
			SetDepotReservation(t->tile, false);
			if (_settings_client.gui.show_track_reservation) MarkTileDirtyByTile(t->tile, VMDF_NOT_MAP_MODE);

			UpdateSignalsOnSegment(t->tile, INVALID_DIAGDIR, t->owner);
			t->wait_counter = 0;
			t->force_proceed = TFP_NONE;
			ClrBit(t->flags, VRF_TOGGLE_REVERSE);
			t->ConsistChanged(CCF_ARRANGE);
			t->reverse_distance = 0;
			t->signal_speed_restriction = 0;
			t->lookahead.reset();
			if (!(t->vehstatus & VS_CRASHED)) {
				t->crash_anim_pos = 0;
			}
			break;
		}

		case VEH_ROAD:
			break;

		case VEH_SHIP: {
			Ship *ship = Ship::From(v);
			ship->state = TRACK_BIT_DEPOT;
			ship->UpdateCache();
			ship->UpdateViewport(true, true);
			SetWindowDirty(WC_VEHICLE_DEPOT, v->tile);
			break;
		}

		case VEH_AIRCRAFT:
			HandleAircraftEnterHangar(Aircraft::From(v));
			break;
		default: NOT_REACHED();
	}
	SetWindowDirty(WC_VEHICLE_VIEW, v->index);
	DirtyVehicleListWindowForVehicle(v);

	if (v->type != VEH_TRAIN) {
		/* Trains update the vehicle list when the first unit enters the depot and calls VehicleEnterDepot() when the last unit enters.
		 * We only increase the number of vehicles when the first one enters, so we will not need to search for more vehicles in the depot */
		InvalidateWindowData(WC_VEHICLE_DEPOT, v->tile);
	}
	SetWindowDirty(WC_VEHICLE_DEPOT, v->tile);

	v->vehstatus |= VS_HIDDEN;
	v->UpdateIsDrawn();
	v->cur_speed = 0;

	VehicleServiceInDepot(v);

	/* After a vehicle trigger, the graphics and properties of the vehicle could change. */
	TriggerVehicle(v, VEHICLE_TRIGGER_DEPOT);
	v->MarkDirty();

	InvalidateWindowData(WC_VEHICLE_VIEW, v->index);

	if (v->current_order.IsType(OT_GOTO_DEPOT)) {
		SetWindowDirty(WC_VEHICLE_VIEW, v->index);

		const Order *real_order = v->GetOrder(v->cur_real_order_index);

		/* Test whether we are heading for this depot. If not, do nothing.
		 * Note: The target depot for nearest-/manual-depot-orders is only updated on junctions, but we want to accept every depot. */
		if ((v->current_order.GetDepotOrderType() & ODTFB_PART_OF_ORDERS) &&
				real_order != nullptr && !(real_order->GetDepotActionType() & ODATFB_NEAREST_DEPOT) &&
				(v->type == VEH_AIRCRAFT ? v->current_order.GetDestination() != GetStationIndex(v->tile) : v->dest_tile != v->tile)) {
			/* We are heading for another depot, keep driving. */
			return;
		}

		/* Test whether we are heading for this depot. If not, do nothing. */
		if ((v->current_order.GetDepotExtraFlags() & ODEFB_SPECIFIC) &&
				(v->type == VEH_AIRCRAFT ? v->current_order.GetDestination() != GetStationIndex(v->tile) : v->dest_tile != v->tile)) {
			/* We are heading for another depot, keep driving. */
			return;
		}

		if (v->current_order.GetDepotActionType() & ODATFB_SELL) {
			_vehicles_to_sell.insert(v->index);
			return;
		}

		if (v->current_order.IsRefit()) {
			Backup<CompanyID> cur_company(_current_company, v->owner, FILE_LINE);
			CommandCost cost = DoCommand(v->tile, v->index, v->current_order.GetRefitCargo() | 0xFF << 8, DC_EXEC, GetCmdRefitVeh(v));
			cur_company.Restore();

			if (cost.Failed()) {
				_vehicles_to_autoreplace[v->index] = false;
				if (v->owner == _local_company) {
					/* Notify the user that we stopped the vehicle */
					SetDParam(0, v->index);
					AddVehicleAdviceNewsItem(STR_NEWS_ORDER_REFIT_FAILED, v->index);
				}
			} else if (cost.GetCost() != 0) {
				v->profit_this_year -= cost.GetCost() << 8;
				if (v->owner == _local_company) {
					ShowCostOrIncomeAnimation(v->x_pos, v->y_pos, v->z_pos, cost.GetCost());
				}
			}
		}

		/* Handle the ODTFB_PART_OF_ORDERS case. If there is a timetabled wait time, hold the train, otherwise skip to the next order.
		Note that if there is a only a travel_time, but no wait_time defined for the order, and the train arrives to the depot sooner as scheduled,
		he doesn't wait in it, as it would in stations. Thus, the original behaviour is maintained if there's no defined wait_time.*/
		if (v->current_order.GetDepotOrderType() & ODTFB_PART_OF_ORDERS) {
			v->DeleteUnreachedImplicitOrders();
			UpdateVehicleTimetable(v, true);
			if (v->current_order.IsWaitTimetabled() && !(v->current_order.GetDepotActionType() & ODATFB_HALT)) {
				v->current_order.MakeWaiting();
				v->current_order.SetNonStopType(ONSF_NO_STOP_AT_ANY_STATION);
				return;
			} else {
				v->IncrementImplicitOrderIndex();
			}
		}

		if (v->current_order.GetDepotActionType() & ODATFB_HALT) {
			/* Vehicles are always stopped on entering depots. Do not restart this one. */
			_vehicles_to_autoreplace[v->index] = false;
			/* Invalidate last_loading_station. As the link from the station
			 * before the stop to the station after the stop can't be predicted
			 * we shouldn't construct it when the vehicle visits the next stop. */
			v->last_loading_station = INVALID_STATION;
			ClrBit(v->vehicle_flags, VF_LAST_LOAD_ST_SEP);
			if (v->owner == _local_company) {
				SetDParam(0, v->index);
				AddVehicleAdviceNewsItem(STR_NEWS_TRAIN_IS_WAITING + v->type, v->index);
			}
			AI::NewEvent(v->owner, new ScriptEventVehicleWaitingInDepot(v->index));
		}
		v->current_order.MakeDummy();
	}
}

/**
 * Update the vehicle on the viewport, updating the right hash and setting the
 *  new coordinates.
 * @param dirty Mark the (new and old) coordinates of the vehicle as dirty.
 */
void Vehicle::UpdateViewport(bool dirty)
{
	/* Skip updating sprites on dedicated servers without screen */
	if (_network_dedicated) return;

	Rect new_coord = ConvertRect<Rect16, Rect>(this->sprite_seq_bounds);

	Point pt = RemapCoords(this->x_pos + this->x_offs, this->y_pos + this->y_offs, this->z_pos);
	new_coord.left   += pt.x;
	new_coord.top    += pt.y;
	new_coord.right  += pt.x + 2 * ZOOM_LVL_BASE;
	new_coord.bottom += pt.y + 2 * ZOOM_LVL_BASE;

	UpdateVehicleViewportHash(this, new_coord.left, new_coord.top);

	Rect old_coord = this->coord;
	this->coord = new_coord;

	if (dirty) {
		if (old_coord.left == INVALID_COORD) {
			this->MarkAllViewportsDirty();
		} else {
			::MarkAllViewportsDirty(
					std::min(old_coord.left,   this->coord.left),
					std::min(old_coord.top,    this->coord.top),
					std::max(old_coord.right,  this->coord.right),
					std::max(old_coord.bottom, this->coord.bottom),
					VMDF_NOT_LANDSCAPE | (this->type != VEH_EFFECT ? VMDF_NONE : VMDF_NOT_MAP_MODE)
			);
		}
	}
}

void Vehicle::UpdateViewportDeferred()
{
	Rect new_coord = ConvertRect<Rect16, Rect>(this->sprite_seq_bounds);

	Point pt = RemapCoords(this->x_pos + this->x_offs, this->y_pos + this->y_offs, this->z_pos);
	new_coord.left   += pt.x;
	new_coord.top    += pt.y;
	new_coord.right  += pt.x + 2 * ZOOM_LVL_BASE;
	new_coord.bottom += pt.y + 2 * ZOOM_LVL_BASE;

	UpdateVehicleViewportHashDeferred(this, new_coord.left, new_coord.top);

	this->coord = new_coord;
}

/**
 * Update the position of the vehicle, and update the viewport.
 */
void Vehicle::UpdatePositionAndViewport()
{
	this->UpdatePosition();
	this->UpdateViewport(true);
}

/**
 * Marks viewports dirty where the vehicle's image is.
 */
void Vehicle::MarkAllViewportsDirty() const
{
	::MarkAllViewportsDirty(this->coord.left, this->coord.top, this->coord.right, this->coord.bottom, VMDF_NOT_LANDSCAPE | (this->type != VEH_EFFECT ? VMDF_NONE : VMDF_NOT_MAP_MODE));
}

VehicleOrderID Vehicle::GetFirstWaitingLocation(bool require_wait_timetabled) const
{
	for (int i = 0; i < this->GetNumOrders(); ++i) {
		const Order* order = this->GetOrder(i);

		if (order->IsWaitTimetabled() && !order->IsType(OT_IMPLICIT) && !order->IsType(OT_CONDITIONAL)) {
			return i;
		}
		if (order->IsType(OT_GOTO_STATION)) {
			return (order->IsWaitTimetabled() || !require_wait_timetabled) ? i : INVALID_VEH_ORDER_ID;
		}
	}
	return INVALID_VEH_ORDER_ID;
}

/**
 * Get position information of a vehicle when moving one pixel in the direction it is facing
 * @param v Vehicle to move
 * @return Position information after the move
 */
GetNewVehiclePosResult GetNewVehiclePos(const Vehicle *v)
{
	static const int8 _delta_coord[16] = {
		-1,-1,-1, 0, 1, 1, 1, 0, /* x */
		-1, 0, 1, 1, 1, 0,-1,-1, /* y */
	};

	int x = v->x_pos + _delta_coord[v->direction];
	int y = v->y_pos + _delta_coord[v->direction + 8];

	GetNewVehiclePosResult gp;
	gp.x = x;
	gp.y = y;
	gp.old_tile = v->tile;
	gp.new_tile = TileVirtXY(x, y);
	return gp;
}

static const Direction _new_direction_table[] = {
	DIR_N,  DIR_NW, DIR_W,
	DIR_NE, DIR_SE, DIR_SW,
	DIR_E,  DIR_SE, DIR_S
};

Direction GetDirectionTowards(const Vehicle *v, int x, int y)
{
	int i = 0;

	if (y >= v->y_pos) {
		if (y != v->y_pos) i += 3;
		i += 3;
	}

	if (x >= v->x_pos) {
		if (x != v->x_pos) i++;
		i++;
	}

	Direction dir = v->direction;

	DirDiff dirdiff = DirDifference(_new_direction_table[i], dir);
	if (dirdiff == DIRDIFF_SAME) return dir;
	return ChangeDir(dir, dirdiff > DIRDIFF_REVERSE ? DIRDIFF_45LEFT : DIRDIFF_45RIGHT);
}

/**
 * Call the tile callback function for a vehicle entering a tile
 * @param v    Vehicle entering the tile
 * @param tile Tile entered
 * @param x    X position
 * @param y    Y position
 * @return Some meta-data over the to be entered tile.
 * @see VehicleEnterTileStatus to see what the bits in the return value mean.
 */
VehicleEnterTileStatus VehicleEnterTile(Vehicle *v, TileIndex tile, int x, int y)
{
	return _tile_type_procs[GetTileType(tile)]->vehicle_enter_tile_proc(v, tile, x, y);
}

/**
 * Initializes the structure. Vehicle unit numbers are supposed not to change after
 * struct initialization, except after each call to this->NextID() the returned value
 * is assigned to a vehicle.
 * @param type type of vehicle
 * @param owner owner of vehicles
 */
FreeUnitIDGenerator::FreeUnitIDGenerator(VehicleType type, CompanyID owner) : cache(nullptr), maxid(0), curid(0)
{
	/* Find maximum */
	for (const Vehicle *v : Vehicle::Iterate()) {
		if (v->type == type && v->owner == owner) {
			this->maxid = std::max<UnitID>(this->maxid, v->unitnumber);
		}
	}

	if (this->maxid == 0) return;

	/* Reserving 'maxid + 2' because we need:
	 * - space for the last item (with v->unitnumber == maxid)
	 * - one free slot working as loop terminator in FreeUnitIDGenerator::NextID() */
	this->cache = CallocT<bool>(this->maxid + 2);

	/* Fill the cache */
	for (const Vehicle *v : Vehicle::Iterate()) {
		if (v->type == type && v->owner == owner) {
			this->cache[v->unitnumber] = true;
		}
	}
}

/** Returns next free UnitID. Supposes the last returned value was assigned to a vehicle. */
UnitID FreeUnitIDGenerator::NextID()
{
	if (this->maxid <= this->curid) return ++this->curid;

	while (this->cache[++this->curid]) { } // it will stop, we reserved more space than needed

	return this->curid;
}

/**
 * Get an unused unit number for a vehicle (if allowed).
 * @param type Type of vehicle
 * @return A unused unit number for the given type of vehicle if it is allowed to build one, else \c UINT16_MAX.
 */
UnitID GetFreeUnitNumber(VehicleType type)
{
	/* Check whether it is allowed to build another vehicle. */
	uint max_veh;
	switch (type) {
		case VEH_TRAIN:    max_veh = _settings_game.vehicle.max_trains;   break;
		case VEH_ROAD:     max_veh = _settings_game.vehicle.max_roadveh;  break;
		case VEH_SHIP:     max_veh = _settings_game.vehicle.max_ships;    break;
		case VEH_AIRCRAFT: max_veh = _settings_game.vehicle.max_aircraft; break;
		default: NOT_REACHED();
	}

	const Company *c = Company::Get(_current_company);
	if (c->group_all[type].num_vehicle >= max_veh) return UINT16_MAX; // Currently already at the limit, no room to make a new one.

	FreeUnitIDGenerator gen(type, _current_company);

	return gen.NextID();
}


/**
 * Check whether we can build infrastructure for the given
 * vehicle type. This to disable building stations etc. when
 * you are not allowed/able to have the vehicle type yet.
 * @param type the vehicle type to check this for
 * @return true if there is any reason why you may build
 *         the infrastructure for the given vehicle type
 */
bool CanBuildVehicleInfrastructure(VehicleType type, byte subtype)
{
	assert(IsCompanyBuildableVehicleType(type));

	if (!Company::IsValidID(_local_company)) return false;

	UnitID max;
	switch (type) {
		case VEH_TRAIN:
			if (!HasAnyRailtypesAvail(_local_company)) return false;
			max = _settings_game.vehicle.max_trains;
			break;
		case VEH_ROAD:
			if (!HasAnyRoadTypesAvail(_local_company, (RoadTramType)subtype)) return false;
			max = _settings_game.vehicle.max_roadveh;
			break;
		case VEH_SHIP:     max = _settings_game.vehicle.max_ships; break;
		case VEH_AIRCRAFT: max = _settings_game.vehicle.max_aircraft; break;
		default: NOT_REACHED();
	}

	/* We can build vehicle infrastructure when we may build the vehicle type */
	if (max > 0) {
		/* Can we actually build the vehicle type? */
		for (const Engine *e : Engine::IterateType(type)) {
			if (type == VEH_ROAD && GetRoadTramType(e->u.road.roadtype) != (RoadTramType)subtype) continue;
			if (HasBit(e->company_avail, _local_company)) return true;
		}
		return false;
	}

	/* We should be able to build infrastructure when we have the actual vehicle type */
	for (const Vehicle *v : Vehicle::Iterate()) {
		if (v->type == VEH_ROAD && GetRoadTramType(RoadVehicle::From(v)->roadtype) != (RoadTramType)subtype) continue;
		if (v->owner == _local_company && v->type == type) return true;
	}

	return false;
}


/**
 * Determines the #LiveryScheme for a vehicle.
 * @param engine_type Engine of the vehicle.
 * @param parent_engine_type Engine of the front vehicle, #INVALID_ENGINE if vehicle is at front itself.
 * @param v the vehicle, \c nullptr if in purchase list etc.
 * @return livery scheme to use.
 */
LiveryScheme GetEngineLiveryScheme(EngineID engine_type, EngineID parent_engine_type, const Vehicle *v)
{
	CargoID cargo_type = v == nullptr ? (CargoID)CT_INVALID : v->cargo_type;
	const Engine *e = Engine::Get(engine_type);
	switch (e->type) {
		default: NOT_REACHED();
		case VEH_TRAIN:
			if (v != nullptr && parent_engine_type != INVALID_ENGINE && (UsesWagonOverride(v) || (v->IsArticulatedPart() && e->u.rail.railveh_type != RAILVEH_WAGON))) {
				/* Wagonoverrides use the colour scheme of the front engine.
				 * Articulated parts use the colour scheme of the first part. (Not supported for articulated wagons) */
				engine_type = parent_engine_type;
				e = Engine::Get(engine_type);
				/* Note: Luckily cargo_type is not needed for engines */
			}

			if (!IsValidCargoID(cargo_type)) cargo_type = e->GetDefaultCargoType();
			if (!IsValidCargoID(cargo_type)) cargo_type = CT_GOODS; // The vehicle does not carry anything, let's pick some freight cargo
			if (e->u.rail.railveh_type == RAILVEH_WAGON) {
				if (!CargoSpec::Get(cargo_type)->is_freight) {
					if (parent_engine_type == INVALID_ENGINE) {
						return LS_PASSENGER_WAGON_STEAM;
					} else {
						bool is_mu = HasBit(EngInfo(parent_engine_type)->misc_flags, EF_RAIL_IS_MU);
						switch (RailVehInfo(parent_engine_type)->engclass) {
							default: NOT_REACHED();
							case EC_STEAM:    return LS_PASSENGER_WAGON_STEAM;
							case EC_DIESEL:   return is_mu ? LS_DMU : LS_PASSENGER_WAGON_DIESEL;
							case EC_ELECTRIC: return is_mu ? LS_EMU : LS_PASSENGER_WAGON_ELECTRIC;
							case EC_MONORAIL: return LS_PASSENGER_WAGON_MONORAIL;
							case EC_MAGLEV:   return LS_PASSENGER_WAGON_MAGLEV;
						}
					}
				} else {
					return LS_FREIGHT_WAGON;
				}
			} else {
				bool is_mu = HasBit(e->info.misc_flags, EF_RAIL_IS_MU);

				switch (e->u.rail.engclass) {
					default: NOT_REACHED();
					case EC_STEAM:    return LS_STEAM;
					case EC_DIESEL:   return is_mu ? LS_DMU : LS_DIESEL;
					case EC_ELECTRIC: return is_mu ? LS_EMU : LS_ELECTRIC;
					case EC_MONORAIL: return LS_MONORAIL;
					case EC_MAGLEV:   return LS_MAGLEV;
				}
			}

		case VEH_ROAD:
			/* Always use the livery of the front */
			if (v != nullptr && parent_engine_type != INVALID_ENGINE) {
				engine_type = parent_engine_type;
				e = Engine::Get(engine_type);
				cargo_type = v->First()->cargo_type;
			}
			if (!IsValidCargoID(cargo_type)) cargo_type = e->GetDefaultCargoType();
			if (!IsValidCargoID(cargo_type)) cargo_type = CT_GOODS; // The vehicle does not carry anything, let's pick some freight cargo

			/* Important: Use Tram Flag of front part. Luckily engine_type refers to the front part here. */
			if (HasBit(e->info.misc_flags, EF_ROAD_TRAM)) {
				/* Tram */
				return IsCargoInClass(cargo_type, CC_PASSENGERS) ? LS_PASSENGER_TRAM : LS_FREIGHT_TRAM;
			} else {
				/* Bus or truck */
				return IsCargoInClass(cargo_type, CC_PASSENGERS) ? LS_BUS : LS_TRUCK;
			}

		case VEH_SHIP:
			if (!IsValidCargoID(cargo_type)) cargo_type = e->GetDefaultCargoType();
			if (!IsValidCargoID(cargo_type)) cargo_type = CT_GOODS; // The vehicle does not carry anything, let's pick some freight cargo
			return IsCargoInClass(cargo_type, CC_PASSENGERS) ? LS_PASSENGER_SHIP : LS_FREIGHT_SHIP;

		case VEH_AIRCRAFT:
			switch (e->u.air.subtype) {
				case AIR_HELI: return LS_HELICOPTER;
				case AIR_CTOL: return LS_SMALL_PLANE;
				case AIR_CTOL | AIR_FAST: return LS_LARGE_PLANE;
				default: NOT_REACHED();
			}
	}
}

/**
 * Determines the livery for a vehicle.
 * @param engine_type EngineID of the vehicle
 * @param company Owner of the vehicle
 * @param parent_engine_type EngineID of the front vehicle. INVALID_VEHICLE if vehicle is at front itself.
 * @param v the vehicle. nullptr if in purchase list etc.
 * @param livery_setting The livery settings to use for acquiring the livery information.
 * @param ignore_group Ignore group overrides.
 * @return livery to use
 */
const Livery *GetEngineLivery(EngineID engine_type, CompanyID company, EngineID parent_engine_type, const Vehicle *v, byte livery_setting, bool ignore_group)
{
	const Company *c = Company::Get(company);
	LiveryScheme scheme = LS_DEFAULT;

	if (livery_setting == LIT_ALL || (livery_setting == LIT_COMPANY && company == _local_company)) {
		if (v != nullptr && !ignore_group) {
			const Group *g = Group::GetIfValid(v->First()->group_id);
			if (g != nullptr) {
				/* Traverse parents until we find a livery or reach the top */
				while (g->livery.in_use == 0 && g->parent != INVALID_GROUP) {
					g = Group::Get(g->parent);
				}
				if (g->livery.in_use != 0) return &g->livery;
			}
		}

		/* The default livery is always available for use, but its in_use flag determines
		 * whether any _other_ liveries are in use. */
		if (c->livery[LS_DEFAULT].in_use != 0) {
			/* Determine the livery scheme to use */
			scheme = GetEngineLiveryScheme(engine_type, parent_engine_type, v);
		}
	}

	return &c->livery[scheme];
}


static PaletteID GetEngineColourMap(EngineID engine_type, CompanyID company, EngineID parent_engine_type, const Vehicle *v, bool ignore_group = false)
{
	PaletteID map = (v != nullptr && !ignore_group) ? v->colourmap : PAL_NONE;

	/* Return cached value if any */
	if (map != PAL_NONE) return map;

	const Engine *e = Engine::Get(engine_type);

	/* Check if we should use the colour map callback */
	if (HasBit(e->info.callback_mask, CBM_VEHICLE_COLOUR_REMAP)) {
		uint16 callback = GetVehicleCallback(CBID_VEHICLE_COLOUR_MAPPING, 0, 0, engine_type, v);
		/* Failure means "use the default two-colour" */
		if (callback != CALLBACK_FAILED) {
			static_assert(PAL_NONE == 0); // Returning 0x4000 (resp. 0xC000) coincidences with default value (PAL_NONE)
			map = GB(callback, 0, 14);
			/* If bit 14 is set, then the company colours are applied to the
			 * map else it's returned as-is. */
			if (!HasBit(callback, 14)) {
				/* Update cache */
				if (v != nullptr) const_cast<Vehicle *>(v)->colourmap = map;
				return map;
			}
		}
	}

	bool twocc = HasBit(e->info.misc_flags, EF_USES_2CC);

	if (map == PAL_NONE) map = twocc ? (PaletteID)SPR_2CCMAP_BASE : (PaletteID)PALETTE_RECOLOUR_START;

	/* Spectator has news shown too, but has invalid company ID - as well as dedicated server */
	if (!Company::IsValidID(company)) return map;

	const Livery *livery = GetEngineLivery(engine_type, company, parent_engine_type, v, _settings_client.gui.liveries, ignore_group);

	map += livery->colour1;
	if (twocc) map += livery->colour2 * 16;

	/* Update cache */
	if (v != nullptr && !ignore_group) const_cast<Vehicle *>(v)->colourmap = map;
	return map;
}

/**
 * Get the colour map for an engine. This used for unbuilt engines in the user interface.
 * @param engine_type ID of engine
 * @param company ID of company
 * @return A ready-to-use palette modifier
 */
PaletteID GetEnginePalette(EngineID engine_type, CompanyID company)
{
	return GetEngineColourMap(engine_type, company, INVALID_ENGINE, nullptr);
}

/**
 * Get the colour map for a vehicle.
 * @param v Vehicle to get colour map for
 * @return A ready-to-use palette modifier
 */
PaletteID GetVehiclePalette(const Vehicle *v)
{
	if (v->IsGroundVehicle()) {
		return GetEngineColourMap(v->engine_type, v->owner, v->GetGroundVehicleCache()->first_engine, v);
	}

	return GetEngineColourMap(v->engine_type, v->owner, INVALID_ENGINE, v);
}

/**
 * Get the uncached colour map for a train, ignoring the vehicle's group.
 * @param v Vehicle to get colour map for
 * @return A ready-to-use palette modifier
 */
PaletteID GetUncachedTrainPaletteIgnoringGroup(const Train *v)
{
	return GetEngineColourMap(v->engine_type, v->owner, v->GetGroundVehicleCache()->first_engine, v, true);
}

/**
 * Delete all implicit orders which were not reached.
 */
void Vehicle::DeleteUnreachedImplicitOrders()
{
	if (this->IsGroundVehicle()) {
		uint16 &gv_flags = this->GetGroundVehicleFlags();
		if (HasBit(gv_flags, GVF_SUPPRESS_IMPLICIT_ORDERS)) {
			/* Do not delete orders, only skip them */
			ClrBit(gv_flags, GVF_SUPPRESS_IMPLICIT_ORDERS);
			this->cur_implicit_order_index = this->cur_real_order_index;
			if (this->cur_timetable_order_index != this->cur_real_order_index) {
				Order *real_timetable_order = this->cur_timetable_order_index != INVALID_VEH_ORDER_ID ? this->GetOrder(this->cur_timetable_order_index) : nullptr;
				if (real_timetable_order == nullptr || !real_timetable_order->IsType(OT_CONDITIONAL)) {
					/* Timetable order ID was not the real order or a conditional order, to avoid updating the wrong timetable, just clear the timetable index */
					this->cur_timetable_order_index = INVALID_VEH_ORDER_ID;
				}
			}
			InvalidateVehicleOrder(this, 0);
			return;
		}
	}

	const Order *order = this->GetOrder(this->cur_implicit_order_index);
	while (order != nullptr) {
		if (this->cur_implicit_order_index == this->cur_real_order_index) break;

		if (order->IsType(OT_IMPLICIT)) {
			DeleteOrder(this, this->cur_implicit_order_index);
			/* DeleteOrder does various magic with order_indices, so resync 'order' with 'cur_implicit_order_index' */
			order = this->GetOrder(this->cur_implicit_order_index);
		} else {
			/* Skip non-implicit orders, e.g. service-orders */
			order = order->next;
			this->cur_implicit_order_index++;
		}

		/* Wrap around */
		if (order == nullptr) {
			order = this->GetOrder(0);
			this->cur_implicit_order_index = 0;
		}
	}
}

/**
 * Increase capacity for all link stats associated with vehicles in the given consist.
 * @param st Station to get the link stats from.
 * @param front First vehicle in the consist.
 * @param next_station_id Station the consist will be travelling to next.
 */
static void VehicleIncreaseStats(const Vehicle *front)
{
	for (const Vehicle *v = front; v != nullptr; v = v->Next()) {
		StationID last_loading_station = HasBit(front->vehicle_flags, VF_LAST_LOAD_ST_SEP) ? v->last_loading_station : front->last_loading_station;
		uint64 loading_tick = HasBit(front->vehicle_flags, VF_LAST_LOAD_ST_SEP) ? v->last_loading_tick : front->last_loading_tick;
		if (v->refit_cap > 0 &&
				last_loading_station != INVALID_STATION &&
				last_loading_station != front->last_station_visited &&
				((front->current_order.GetCargoLoadType(v->cargo_type) & OLFB_NO_LOAD) == 0 ||
				(front->current_order.GetCargoUnloadType(v->cargo_type) & OUFB_NO_UNLOAD) == 0)) {
			/* The cargo count can indeed be higher than the refit_cap if
			 * wagons have been auto-replaced and subsequently auto-
			 * refitted to a higher capacity. The cargo gets redistributed
			 * among the wagons in that case.
			 * As usage is not such an important figure anyway we just
			 * ignore the additional cargo then.*/
			EdgeUpdateMode restricted_mode = EUM_INCREASE;
			if (v->type == VEH_AIRCRAFT) restricted_mode |= EUM_AIRCRAFT;
			IncreaseStats(Station::Get(last_loading_station), v->cargo_type, front->last_station_visited, v->refit_cap,
				std::min<uint>(v->refit_cap, v->cargo.StoredCount()), _scaled_tick_counter - loading_tick, restricted_mode);
		}
	}
}

/**
 * Prepare everything to begin the loading when arriving at a station.
 * @pre IsTileType(this->tile, MP_STATION) || this->type == VEH_SHIP.
 */
void Vehicle::BeginLoading()
{
	if (this->type == VEH_TRAIN) {
		assert_tile(IsTileType(Train::From(this)->GetStationLoadingVehicle()->tile, MP_STATION), Train::From(this)->GetStationLoadingVehicle()->tile);
	} else {
		assert_tile(IsTileType(this->tile, MP_STATION) || this->type == VEH_SHIP, this->tile);
	}

	bool no_load_prepare = false;
	if (this->current_order.IsType(OT_GOTO_STATION) &&
			this->current_order.GetDestination() == this->last_station_visited) {
		this->DeleteUnreachedImplicitOrders();

		/* Now both order indices point to the destination station, and we can start loading */
		this->current_order.MakeLoading(true);
		UpdateVehicleTimetable(this, true);

		/* Furthermore add the Non Stop flag to mark that this station
		 * is the actual destination of the vehicle, which is (for example)
		 * necessary to be known for HandleTrainLoading to determine
		 * whether the train is lost or not; not marking a train lost
		 * that arrives at random stations is bad. */
		this->current_order.SetNonStopType(ONSF_NO_STOP_AT_ANY_STATION);
	} else if (this->current_order.IsType(OT_LOADING_ADVANCE)) {
		this->current_order.MakeLoading(true);
		this->current_order.SetNonStopType(ONSF_NO_STOP_AT_ANY_STATION);
		no_load_prepare = true;
	} else {
		/* We weren't scheduled to stop here. Insert an implicit order
		 * to show that we are stopping here.
		 * While only groundvehicles have implicit orders, e.g. aircraft might still enter
		 * the 'wrong' terminal when skipping orders etc. */
		Order *in_list = this->GetOrder(this->cur_implicit_order_index);
		if (this->IsGroundVehicle() &&
				(in_list == nullptr || !in_list->IsType(OT_IMPLICIT) ||
				in_list->GetDestination() != this->last_station_visited)) {
			bool suppress_implicit_orders = HasBit(this->GetGroundVehicleFlags(), GVF_SUPPRESS_IMPLICIT_ORDERS);
			/* Do not create consecutive duplicates of implicit orders */
			Order *prev_order = this->cur_implicit_order_index > 0 ? this->GetOrder(this->cur_implicit_order_index - 1) : (this->GetNumOrders() > 1 ? this->GetLastOrder() : nullptr);
			if (prev_order == nullptr ||
					(!prev_order->IsType(OT_IMPLICIT) && !prev_order->IsType(OT_GOTO_STATION)) ||
					prev_order->GetDestination() != this->last_station_visited) {

				/* Prefer deleting implicit orders instead of inserting new ones,
				 * so test whether the right order follows later. In case of only
				 * implicit orders treat the last order in the list like an
				 * explicit one, except if the overall number of orders surpasses
				 * IMPLICIT_ORDER_ONLY_CAP. */
				int target_index = this->cur_implicit_order_index;
				bool found = false;
				while (target_index != this->cur_real_order_index || this->GetNumManualOrders() == 0) {
					const Order *order = this->GetOrder(target_index);
					if (order == nullptr) break; // No orders.
					if (order->IsType(OT_IMPLICIT) && order->GetDestination() == this->last_station_visited) {
						found = true;
						break;
					}
					target_index++;
					if (target_index >= this->orders->GetNumOrders()) {
						if (this->GetNumManualOrders() == 0 &&
								this->GetNumOrders() < IMPLICIT_ORDER_ONLY_CAP) {
							break;
						}
						target_index = 0;
					}
					if (target_index == this->cur_implicit_order_index) break; // Avoid infinite loop.
				}

				if (found) {
					if (suppress_implicit_orders) {
						/* Skip to the found order */
						this->cur_implicit_order_index = target_index;
						InvalidateVehicleOrder(this, 0);
					} else {
						/* Delete all implicit orders up to the station we just reached */
						const Order *order = this->GetOrder(this->cur_implicit_order_index);
						while (!order->IsType(OT_IMPLICIT) || order->GetDestination() != this->last_station_visited) {
							if (order->IsType(OT_IMPLICIT)) {
								DeleteOrder(this, this->cur_implicit_order_index);
								/* DeleteOrder does various magic with order_indices, so resync 'order' with 'cur_implicit_order_index' */
								order = this->GetOrder(this->cur_implicit_order_index);
							} else {
								/* Skip non-implicit orders, e.g. service-orders */
								order = order->next;
								this->cur_implicit_order_index++;
							}

							/* Wrap around */
							if (order == nullptr) {
								order = this->GetOrder(0);
								this->cur_implicit_order_index = 0;
							}
							assert(order != nullptr);
						}
					}
				} else if (!suppress_implicit_orders &&
						((this->orders == nullptr ? OrderList::CanAllocateItem() : this->orders->GetNumOrders() < MAX_VEH_ORDER_ID)) &&
						Order::CanAllocateItem()) {
					/* Insert new implicit order */
					Order *implicit_order = new Order();
					implicit_order->MakeImplicit(this->last_station_visited);
					InsertOrder(this, implicit_order, this->cur_implicit_order_index);
					if (this->cur_implicit_order_index > 0) --this->cur_implicit_order_index;

					/* InsertOrder disabled creation of implicit orders for all vehicles with the same implicit order.
					 * Reenable it for this vehicle */
					uint16 &gv_flags = this->GetGroundVehicleFlags();
					ClrBit(gv_flags, GVF_SUPPRESS_IMPLICIT_ORDERS);
				}
			}
		}
		this->current_order.MakeLoading(false);
	}

	if (!no_load_prepare) {
		VehicleIncreaseStats(this);

		PrepareUnload(this);
	}

	DirtyVehicleListWindowForVehicle(this);
	SetWindowWidgetDirty(WC_VEHICLE_VIEW, this->index, WID_VV_START_STOP);
	SetWindowDirty(WC_VEHICLE_DETAILS, this->index);
	SetWindowDirty(WC_STATION_VIEW, this->last_station_visited);

	Station::Get(this->last_station_visited)->MarkTilesDirty(true);
	this->cur_speed = 0;
	this->MarkDirty();
}

/**
 * Return all reserved cargo packets to the station and reset all packets
 * staged for transfer.
 * @param st the station where the reserved packets should go.
 */
void Vehicle::CancelReservation(StationID next, Station *st)
{
	for (Vehicle *v = this; v != nullptr; v = v->next) {
		VehicleCargoList &cargo = v->cargo;
		if (cargo.ActionCount(VehicleCargoList::MTA_LOAD) > 0) {
			DEBUG(misc, 1, "cancelling cargo reservation");
			cargo.Return(UINT_MAX, &st->goods[v->cargo_type].cargo, next);
			cargo.SetTransferLoadPlace(st->xy);
		}
		cargo.KeepAll();
	}
}

CargoTypes Vehicle::GetLastLoadingStationValidCargoMask() const
{
	if (!HasBit(this->vehicle_flags, VF_LAST_LOAD_ST_SEP)) {
		return (this->last_loading_station != INVALID_STATION) ? ALL_CARGOTYPES : 0;
	} else {
		CargoTypes cargo_mask = 0;
		for (const Vehicle *u = this; u != nullptr; u = u->Next()) {
			if (u->cargo_type < NUM_CARGO && u->last_loading_station != INVALID_STATION) {
				SetBit(cargo_mask, u->cargo_type);
			}
		}
		return cargo_mask;
	}
}

/**
 * Perform all actions when leaving a station.
 * @pre this->current_order.IsType(OT_LOADING)
 */
void Vehicle::LeaveStation()
{
	assert(this->current_order.IsAnyLoadingType());

	delete this->cargo_payment;
	dbg_assert(this->cargo_payment == nullptr); // cleared by ~CargoPayment

	ClrBit(this->vehicle_flags, VF_COND_ORDER_WAIT);

	TileIndex station_tile = INVALID_TILE;

	if (this->type == VEH_TRAIN) {
		station_tile = Train::From(this)->GetStationLoadingVehicle()->tile;
		for (Train *v = Train::From(this); v != nullptr; v = v->Next()) {
			ClrBit(v->flags, VRF_BEYOND_PLATFORM_END);
			ClrBit(v->flags, VRF_NOT_YET_IN_PLATFORM);
			ClrBit(v->vehicle_flags, VF_CARGO_UNLOADING);
		}
	}

	/* Only update the timetable if the vehicle was supposed to stop here. */
	if (this->current_order.GetNonStopType() != ONSF_STOP_EVERYWHERE) UpdateVehicleTimetable(this, false);

	CargoTypes cargoes_can_load_unload = this->current_order.FilterLoadUnloadTypeCargoMask([&](const Order *o, CargoID cargo) {
		return ((o->GetCargoLoadType(cargo) & OLFB_NO_LOAD) == 0) || ((o->GetCargoUnloadType(cargo) & OUFB_NO_UNLOAD) == 0);
	});
	CargoTypes has_cargo_mask = this->GetLastLoadingStationValidCargoMask();
	CargoTypes cargoes_can_leave_with_cargo = FilterCargoMask([&](CargoID cargo) {
		return this->current_order.CanLeaveWithCargo(HasBit(has_cargo_mask, cargo), cargo);
	}, cargoes_can_load_unload);

	if (cargoes_can_load_unload != 0) {
		if (cargoes_can_leave_with_cargo != 0) {
			/* Refresh next hop stats to make sure we've done that at least once
			 * during the stop and that refit_cap == cargo_cap for each vehicle in
			 * the consist. */
			this->ResetRefitCaps();
			LinkRefresher::Run(this, true, false, cargoes_can_leave_with_cargo);
		}

		if (cargoes_can_leave_with_cargo == ALL_CARGOTYPES) {
			/* can leave with all cargoes */

			/* if the vehicle could load here or could stop with cargo loaded set the last loading station */
			this->last_loading_station = this->last_station_visited;
			this->last_loading_tick = _scaled_tick_counter;
			ClrBit(this->vehicle_flags, VF_LAST_LOAD_ST_SEP);
		} else if (cargoes_can_leave_with_cargo == 0) {
			/* can leave with no cargoes */

			/* if the vehicle couldn't load and had to unload or transfer everything
			 * set the last loading station to invalid as it will leave empty. */
			this->last_loading_station = INVALID_STATION;
			ClrBit(this->vehicle_flags, VF_LAST_LOAD_ST_SEP);
		} else {
			/* mix of cargoes loadable or could not leave with all cargoes */

			/* NB: this is saved here as we overwrite it on the first iteration of the loop below */
			StationID head_last_loading_station = this->last_loading_station;
			uint64 head_last_loading_tick = this->last_loading_tick;
			for (Vehicle *u = this; u != nullptr; u = u->Next()) {
				StationID last_loading_station = HasBit(this->vehicle_flags, VF_LAST_LOAD_ST_SEP) ? u->last_loading_station : head_last_loading_station;
				uint64 last_loading_tick = HasBit(this->vehicle_flags, VF_LAST_LOAD_ST_SEP) ? u->last_loading_tick : head_last_loading_tick;
				if (u->cargo_type < NUM_CARGO && HasBit(cargoes_can_load_unload, u->cargo_type)) {
					if (HasBit(cargoes_can_leave_with_cargo, u->cargo_type)) {
						u->last_loading_station = this->last_station_visited;
						u->last_loading_tick = _scaled_tick_counter;
					} else {
						u->last_loading_station = INVALID_STATION;
					}
				} else {
					u->last_loading_station = last_loading_station;
					u->last_loading_tick = last_loading_tick;
				}
			}
			SetBit(this->vehicle_flags, VF_LAST_LOAD_ST_SEP);
		}
	}

	this->current_order.MakeLeaveStation();
	Station *st = Station::Get(this->last_station_visited);
	this->CancelReservation(INVALID_STATION, st);
	st->loading_vehicles.erase(std::remove(st->loading_vehicles.begin(), st->loading_vehicles.end(), this), st->loading_vehicles.end());

	HideFillingPercent(&this->fill_percent_te_id);
	trip_occupancy = CalcPercentVehicleFilled(this, nullptr);

	if (this->type == VEH_TRAIN && !(this->vehstatus & VS_CRASHED)) {
		/* Trigger station animation (trains only) */
		if (IsRailStationTile(station_tile)) {
			TriggerStationRandomisation(st, station_tile, SRT_TRAIN_DEPARTS);
			TriggerStationAnimation(st, station_tile, SAT_TRAIN_DEPARTS);
		}

		SetBit(Train::From(this)->flags, VRF_LEAVING_STATION);
		if (Train::From(this)->lookahead != nullptr) Train::From(this)->lookahead->zpos_refresh_remaining = 0;
	}
	if (this->type == VEH_ROAD && !(this->vehstatus & VS_CRASHED)) {
		/* Trigger road stop animation */
		if (IsAnyRoadStopTile(this->tile)) {
			TriggerRoadStopRandomisation(st, this->tile, RSRT_VEH_DEPARTS);
			TriggerRoadStopAnimation(st, this->tile, SAT_TRAIN_DEPARTS);
		}
	}

	if (this->cur_real_order_index < this->GetNumOrders()) {
		Order *real_current_order = this->GetOrder(this->cur_real_order_index);
		uint current_occupancy = CalcPercentVehicleFilled(this, nullptr);
		uint old_occupancy = real_current_order->GetOccupancy();
		uint new_occupancy;
		if (old_occupancy == 0) {
			new_occupancy = current_occupancy;
		} else {
			Company *owner = Company::GetIfValid(this->owner);
			uint8 occupancy_smoothness = owner ? owner->settings.order_occupancy_smoothness : 0;
			// Exponential weighted moving average using occupancy_smoothness
			new_occupancy = (old_occupancy - 1) * occupancy_smoothness;
			new_occupancy += current_occupancy * (100 - occupancy_smoothness);
			new_occupancy += 50; // round to nearest integer percent, rather than just floor
			new_occupancy /= 100;
		}
		if (new_occupancy + 1 != old_occupancy) {
			this->order_occupancy_average = 0;
			real_current_order->SetOccupancy(static_cast<uint8>(new_occupancy + 1));
			for (const Vehicle *v = this->FirstShared(); v != nullptr; v = v->NextShared()) {
				SetWindowDirty(WC_VEHICLE_ORDERS, v->index);
			}
		}
	}

	this->MarkDirty();
}
/**
 * Perform all actions when switching to advancing within a station for loading/unloading
 * @pre this->current_order.IsType(OT_LOADING)
 * @pre this->type == VEH_TRAIN
 */
void Vehicle::AdvanceLoadingInStation()
{
	assert(this->current_order.IsType(OT_LOADING));
	dbg_assert(this->type == VEH_TRAIN);

	ClrBit(Train::From(this)->flags, VRF_ADVANCE_IN_PLATFORM);

	for (Train *v = Train::From(this); v != nullptr; v = v->Next()) {
		if (HasBit(v->flags, VRF_NOT_YET_IN_PLATFORM)) {
			ClrBit(v->flags, VRF_NOT_YET_IN_PLATFORM);
		} else {
			SetBit(v->flags, VRF_BEYOND_PLATFORM_END);
		}
	}

	HideFillingPercent(&this->fill_percent_te_id);
	this->current_order.MakeLoadingAdvance(this->last_station_visited);
	this->current_order.SetNonStopType(ONSF_NO_STOP_AT_ANY_STATION);
	if (Train::From(this)->lookahead != nullptr) Train::From(this)->lookahead->zpos_refresh_remaining = 0;
	this->MarkDirty();
}

void Vehicle::RecalculateOrderOccupancyAverage()
{
	uint num_valid = 0;
	uint total = 0;
	uint order_count = this->GetNumOrders();
	for (uint i = 0; i < order_count; i++) {
		const Order *order = this->GetOrder(i);
		uint occupancy = order->GetOccupancy();
		if (occupancy > 0 && order->UseOccupancyValueForAverage()) {
			num_valid++;
			total += (occupancy - 1);
		}
	}
	if (num_valid > 0) {
		this->order_occupancy_average = 16 + ((total + (num_valid / 2)) / num_valid);
	} else {
		this->order_occupancy_average = 1;
	}
}

/**
 * Reset all refit_cap in the consist to cargo_cap.
 */
void Vehicle::ResetRefitCaps()
{
	for (Vehicle *v = this; v != nullptr; v = v->Next()) v->refit_cap = v->cargo_cap;
}

static bool ShouldVehicleContinueWaiting(Vehicle *v)
{
	if (v->GetNumOrders() < 1) return false;

	/* Rate-limit re-checking of conditional order loop */
	if (HasBit(v->vehicle_flags, VF_COND_ORDER_WAIT) && v->tick_counter % 32 != 0) return true;

	/* Don't use implicit orders for waiting loops */
	if (v->cur_implicit_order_index < v->GetNumOrders() && v->GetOrder(v->cur_implicit_order_index)->IsType(OT_IMPLICIT)) return false;

	/* If conditional orders lead back to this order, just keep waiting without leaving the order */
	bool loop = AdvanceOrderIndexDeferred(v, v->cur_implicit_order_index) == v->cur_implicit_order_index;
	FlushAdvanceOrderIndexDeferred(v, loop);
	if (loop) SetBit(v->vehicle_flags, VF_COND_ORDER_WAIT);
	return loop;
}

/**
 * Handle the loading of the vehicle; when not it skips through dummy
 * orders and does nothing in all other cases.
 * @param mode is the non-first call for this vehicle in this tick?
 */
void Vehicle::HandleLoading(bool mode)
{
	switch (this->current_order.GetType()) {
		case OT_LOADING: {
			TimetableTicks wait_time = std::max<int>(this->current_order.GetTimetabledWait() - this->lateness_counter, 0);

			/* Save time just loading took since that is what goes into the timetable */
			if (!HasBit(this->vehicle_flags, VF_LOADING_FINISHED)) {
				this->current_loading_time = this->current_order_time;
			}

			/* Pay the loading fee for using someone else's station, if appropriate */
			if (!mode && this->type != VEH_TRAIN) PayStationSharingFee(this, Station::Get(this->last_station_visited));

			/* Not the first call for this tick, or still loading */
			if (mode || !HasBit(this->vehicle_flags, VF_LOADING_FINISHED) || (this->current_order_time < wait_time && this->current_order.GetLeaveType() != OLT_LEAVE_EARLY) || ShouldVehicleContinueWaiting(this)) {
				if (!mode && this->type == VEH_TRAIN && HasBit(Train::From(this)->flags, VRF_ADVANCE_IN_PLATFORM)) this->AdvanceLoadingInStation();
				return;
			}

			this->LeaveStation();

			/* Only advance to next order if we just loaded at the current one */
			const Order *order = this->GetOrder(this->cur_implicit_order_index);
			if (order == nullptr ||
					(!order->IsType(OT_IMPLICIT) && !order->IsType(OT_GOTO_STATION)) ||
					order->GetDestination() != this->last_station_visited) {
				return;
			}
			break;
		}

		case OT_DUMMY: break;

		default: return;
	}

	this->IncrementImplicitOrderIndex();
}

/**
 * Handle the waiting time everywhere else as in stations (basically in depot but, eventually, also elsewhere ?)
 * Function is called when order's wait_time is defined.
 * @param stop_waiting should we stop waiting (or definitely avoid) even if there is still time left to wait ?
 * @param process_orders whether to call ProcessOrders when exiting a waiting order
 */
void Vehicle::HandleWaiting(bool stop_waiting, bool process_orders)
{
	switch (this->current_order.GetType()) {
		case OT_WAITING: {
			uint wait_time = std::max<int>(this->current_order.GetTimetabledWait() - this->lateness_counter, 0);
			/* Vehicles holds on until waiting Timetabled time expires. */
			if (!stop_waiting && this->current_order_time < wait_time && this->current_order.GetLeaveType() != OLT_LEAVE_EARLY) {
				return;
			}
			if (!stop_waiting && process_orders && ShouldVehicleContinueWaiting(this)) {
				return;
			}

			/* When wait_time is expired, we move on. */
			ClrBit(this->vehicle_flags, VF_COND_ORDER_WAIT);
			UpdateVehicleTimetable(this, false);
			this->IncrementImplicitOrderIndex();
			this->current_order.MakeDummy();
			if (this->type == VEH_TRAIN) Train::From(this)->force_proceed = TFP_NONE;
			if (process_orders) ProcessOrders(this);
			break;
		}

		default:
			return;
	}
}

/**
 * Send this vehicle to the depot using the given command(s).
 * @param flags   the command flags (like execute and such).
 * @param command the command to execute.
 * @return the cost of the depot action.
 */
CommandCost Vehicle::SendToDepot(DoCommandFlag flags, DepotCommand command, TileIndex specific_depot)
{
	CommandCost ret = CheckOwnership(this->owner);
	if (ret.Failed()) return ret;

	if (this->vehstatus & VS_CRASHED) return CMD_ERROR;
	if (this->IsStoppedInDepot()) {
		if ((command & DEPOT_SELL) && !(command & DEPOT_CANCEL) && (!(command & DEPOT_SPECIFIC) || specific_depot == this->tile)) {
			/* Sell vehicle immediately */

			if (flags & DC_EXEC) {
				int x = this->x_pos;
				int y = this->y_pos;
				int z = this->z_pos;

				CommandCost cost = DoCommand(this->tile, this->index | (1 << 20), 0, flags, CMD_SELL_VEHICLE);
				if (cost.Succeeded()) {
					if (IsLocalCompany()) {
						if (cost.GetCost() != 0) {
							ShowCostOrIncomeAnimation(x, y, z, cost.GetCost());
						}
					}
					SubtractMoneyFromCompany(cost);
				}
			}
			return CommandCost();
		}
		return CMD_ERROR;
	}

	auto cancel_order = [&]() {
		if (flags & DC_EXEC) {
			/* If the orders to 'goto depot' are in the orders list (forced servicing),
			 * then skip to the next order; effectively cancelling this forced service */
			if (this->current_order.GetDepotOrderType() & ODTFB_PART_OF_ORDERS) this->IncrementRealOrderIndex();

			if (this->IsGroundVehicle()) {
				uint16 &gv_flags = this->GetGroundVehicleFlags();
				SetBit(gv_flags, GVF_SUPPRESS_IMPLICIT_ORDERS);
			}

			/* We don't cancel a breakdown-related goto depot order, we only change whether to halt or not */
			if (this->current_order.GetDepotOrderType() & ODTFB_BREAKDOWN) {
				this->current_order.SetDepotActionType(this->current_order.GetDepotActionType() == ODATFB_HALT ? ODATF_SERVICE_ONLY : ODATFB_HALT);
			} else {
				this->ClearSeparation();
				if (HasBit(this->vehicle_flags, VF_TIMETABLE_SEPARATION)) ClrBit(this->vehicle_flags, VF_TIMETABLE_STARTED);

				this->current_order.MakeDummy();
				SetWindowWidgetDirty(WC_VEHICLE_VIEW, this->index, WID_VV_START_STOP);
			}

			/* prevent any attempt to update timetable for current order, as actual travel time will be incorrect due to depot command */
			this->cur_timetable_order_index = INVALID_VEH_ORDER_ID;
		}
	};

	if (command & DEPOT_CANCEL) {
		if (this->current_order.IsType(OT_GOTO_DEPOT)) {
			cancel_order();
			return CommandCost();
		} else {
			return CMD_ERROR;
		}
	}

	if (this->current_order.IsType(OT_GOTO_DEPOT) && !(command & DEPOT_SPECIFIC)) {
		bool halt_in_depot = (this->current_order.GetDepotActionType() & ODATFB_HALT) != 0;
		bool sell_in_depot = (this->current_order.GetDepotActionType() & ODATFB_SELL) != 0;
		if (!!(command & DEPOT_SERVICE) == halt_in_depot || !!(command & DEPOT_SELL) != sell_in_depot) {
			/* We called with a different DEPOT_SERVICE or DEPOT_SELL setting.
			 * Now we change the setting to apply the new one and let the vehicle head for the same depot.
			 * Note: the if is (true for requesting service == true for ordered to stop in depot)          */
			if (flags & DC_EXEC) {
				if (!(this->current_order.GetDepotOrderType() & ODTFB_BREAKDOWN)) this->current_order.SetDepotOrderType(ODTF_MANUAL);
				this->current_order.SetDepotActionType((command & DEPOT_SELL) ? ODATFB_HALT | ODATFB_SELL : ((command & DEPOT_SERVICE) ? ODATF_SERVICE_ONLY : ODATFB_HALT));
				this->ClearSeparation();
				if (HasBit(this->vehicle_flags, VF_TIMETABLE_SEPARATION)) ClrBit(this->vehicle_flags, VF_TIMETABLE_STARTED);
				SetWindowWidgetDirty(WC_VEHICLE_VIEW, this->index, WID_VV_START_STOP);
			}
			return CommandCost();
		}

		if (command & DEPOT_DONT_CANCEL) return CMD_ERROR; // Requested no cancellation of depot orders
		cancel_order();
		return CommandCost();
	}

	ClosestDepot closestDepot;
	static const StringID no_depot[] = {STR_ERROR_UNABLE_TO_FIND_ROUTE_TO, STR_ERROR_UNABLE_TO_FIND_LOCAL_DEPOT, STR_ERROR_UNABLE_TO_FIND_LOCAL_DEPOT, STR_ERROR_CAN_T_SEND_AIRCRAFT_TO_HANGAR};
	if (command & DEPOT_SPECIFIC) {
		if (!(IsDepotTile(specific_depot) && GetDepotVehicleType(specific_depot) == this->type &&
				IsInfraTileUsageAllowed(this->type, this->owner, specific_depot))) {
			return_cmd_error(no_depot[this->type]);
		}
		if ((this->type == VEH_ROAD && (GetPresentRoadTypes(tile) & RoadVehicle::From(this)->compatible_roadtypes) == 0) ||
				(this->type == VEH_TRAIN && !HasBit(Train::From(this)->compatible_railtypes, GetRailType(tile)))) {
			return_cmd_error(no_depot[this->type]);
		}
		closestDepot.location = specific_depot;
		closestDepot.destination = (this->type == VEH_AIRCRAFT) ? GetStationIndex(specific_depot) : GetDepotIndex(specific_depot);
		closestDepot.reverse = false;
	} else {
		closestDepot = this->FindClosestDepot();
		if (!closestDepot.found) return_cmd_error(no_depot[this->type]);
	}

	if (flags & DC_EXEC) {
		if (this->current_order.IsAnyLoadingType()) this->LeaveStation();
		if (this->current_order.IsType(OT_WAITING)) this->HandleWaiting(true);

		if (this->type == VEH_TRAIN) {
			for (Train *v = Train::From(this); v != nullptr; v = v->Next()) {
				ClrBit(v->flags, VRF_BEYOND_PLATFORM_END);
			}
		}

		if (this->IsGroundVehicle() && this->GetNumManualOrders() > 0) {
			uint16 &gv_flags = this->GetGroundVehicleFlags();
			SetBit(gv_flags, GVF_SUPPRESS_IMPLICIT_ORDERS);
		}

		this->SetDestTile(closestDepot.location);
		this->current_order.MakeGoToDepot(closestDepot.destination, ODTF_MANUAL);
		if (command & DEPOT_SELL) {
			this->current_order.SetDepotActionType(ODATFB_HALT | ODATFB_SELL);
		} else if (!(command & DEPOT_SERVICE)) {
			this->current_order.SetDepotActionType(ODATFB_HALT);
		}
		if (command & DEPOT_SPECIFIC) {
			this->current_order.SetDepotExtraFlags(ODEFB_SPECIFIC);
		}
		SetWindowWidgetDirty(WC_VEHICLE_VIEW, this->index, WID_VV_START_STOP);

		/* If there is no depot in front and the train is not already reversing, reverse automatically (trains only) */
		if (this->type == VEH_TRAIN && (closestDepot.reverse ^ HasBit(Train::From(this)->flags, VRF_REVERSING))) {
			DoCommand(this->tile, this->index, 0, DC_EXEC, CMD_REVERSE_TRAIN_DIRECTION);
		}

		if (this->type == VEH_AIRCRAFT) {
			Aircraft *a = Aircraft::From(this);
			if (a->state == FLYING && a->targetairport != closestDepot.destination) {
				/* The aircraft is now heading for a different hangar than the next in the orders */
				AircraftNextAirportPos_and_Order(a);
			}
		}
	}

	return CommandCost();

}

/**
 * Update the cached visual effect.
 * @param allow_power_change true if the wagon-is-powered-state may change.
 */
void Vehicle::UpdateVisualEffect(bool allow_power_change)
{
	bool powered_before = HasBit(this->vcache.cached_vis_effect, VE_DISABLE_WAGON_POWER);
	const Engine *e = this->GetEngine();

	/* Evaluate properties */
	byte visual_effect;
	switch (e->type) {
		case VEH_TRAIN: visual_effect = e->u.rail.visual_effect; break;
		case VEH_ROAD:  visual_effect = e->u.road.visual_effect; break;
		case VEH_SHIP:  visual_effect = e->u.ship.visual_effect; break;
		default:        visual_effect = 1 << VE_DISABLE_EFFECT;  break;
	}

	/* Check powered wagon / visual effect callback */
	if (HasBit(e->info.callback_mask, CBM_VEHICLE_VISUAL_EFFECT)) {
		uint16 callback = GetVehicleCallback(CBID_VEHICLE_VISUAL_EFFECT, 0, 0, this->engine_type, this);

		if (callback != CALLBACK_FAILED) {
			if (callback >= 0x100 && e->GetGRF()->grf_version >= 8) ErrorUnknownCallbackResult(e->GetGRFID(), CBID_VEHICLE_VISUAL_EFFECT, callback);

			callback = GB(callback, 0, 8);
			/* Avoid accidentally setting 'visual_effect' to the default value
			 * Since bit 6 (disable effects) is set anyways, we can safely erase some bits. */
			if (callback == VE_DEFAULT) {
				assert(HasBit(callback, VE_DISABLE_EFFECT));
				SB(callback, VE_TYPE_START, VE_TYPE_COUNT, 0);
			}
			visual_effect = callback;
		}
	}

	/* Apply default values */
	if (visual_effect == VE_DEFAULT ||
			(!HasBit(visual_effect, VE_DISABLE_EFFECT) && GB(visual_effect, VE_TYPE_START, VE_TYPE_COUNT) == VE_TYPE_DEFAULT)) {
		/* Only train engines have default effects.
		 * Note: This is independent of whether the engine is a front engine or articulated part or whatever. */
		if (e->type != VEH_TRAIN || e->u.rail.railveh_type == RAILVEH_WAGON || !IsInsideMM(e->u.rail.engclass, EC_STEAM, EC_MONORAIL)) {
			if (visual_effect == VE_DEFAULT) {
				visual_effect = 1 << VE_DISABLE_EFFECT;
			} else {
				SetBit(visual_effect, VE_DISABLE_EFFECT);
			}
		} else {
			if (visual_effect == VE_DEFAULT) {
				/* Also set the offset */
				visual_effect = (VE_OFFSET_CENTRE - (e->u.rail.engclass == EC_STEAM ? 4 : 0)) << VE_OFFSET_START;
			}
			SB(visual_effect, VE_TYPE_START, VE_TYPE_COUNT, e->u.rail.engclass - EC_STEAM + VE_TYPE_STEAM);
		}
	}

	this->vcache.cached_vis_effect = visual_effect;

	if (!allow_power_change && powered_before != HasBit(this->vcache.cached_vis_effect, VE_DISABLE_WAGON_POWER)) {
		ToggleBit(this->vcache.cached_vis_effect, VE_DISABLE_WAGON_POWER);
		ShowNewGrfVehicleError(this->engine_type, STR_NEWGRF_BROKEN, STR_NEWGRF_BROKEN_POWERED_WAGON, GBUG_VEH_POWERED_WAGON, false);
	}
}

static const int8 _vehicle_smoke_pos[8] = {
	1, 1, 1, 0, -1, -1, -1, 0
};

/**
 * Call CBID_VEHICLE_SPAWN_VISUAL_EFFECT and spawn requested effects.
 * @param v Vehicle to create effects for.
 */
static void SpawnAdvancedVisualEffect(const Vehicle *v)
{
	uint16 callback = GetVehicleCallback(CBID_VEHICLE_SPAWN_VISUAL_EFFECT, 0, Random(), v->engine_type, v);
	if (callback == CALLBACK_FAILED) return;

	uint count = GB(callback, 0, 2);
	bool auto_center = HasBit(callback, 13);
	bool auto_rotate = !HasBit(callback, 14);

	int8 l_center = 0;
	if (auto_center) {
		/* For road vehicles: Compute offset from vehicle position to vehicle center */
		if (v->type == VEH_ROAD) l_center = -(int)(VEHICLE_LENGTH - RoadVehicle::From(v)->gcache.cached_veh_length) / 2;
	} else {
		/* For trains: Compute offset from vehicle position to sprite position */
		if (v->type == VEH_TRAIN) l_center = (VEHICLE_LENGTH - Train::From(v)->gcache.cached_veh_length) / 2;
	}

	Direction l_dir = v->direction;
	if (v->type == VEH_TRAIN && HasBit(Train::From(v)->flags, VRF_REVERSE_DIRECTION)) l_dir = ReverseDir(l_dir);
	Direction t_dir = ChangeDir(l_dir, DIRDIFF_90RIGHT);

	int8 x_center = _vehicle_smoke_pos[l_dir] * l_center;
	int8 y_center = _vehicle_smoke_pos[t_dir] * l_center;

	for (uint i = 0; i < count; i++) {
		uint32 reg = GetRegister(0x100 + i);
		uint type = GB(reg,  0, 8);
		int8 x    = GB(reg,  8, 8);
		int8 y    = GB(reg, 16, 8);
		int8 z    = GB(reg, 24, 8);

		if (auto_rotate) {
			int8 l = x;
			int8 t = y;
			x = _vehicle_smoke_pos[l_dir] * l + _vehicle_smoke_pos[t_dir] * t;
			y = _vehicle_smoke_pos[t_dir] * l - _vehicle_smoke_pos[l_dir] * t;
		}

		if (type >= 0xF0) {
			switch (type) {
				case 0xF1: CreateEffectVehicleRel(v, x_center + x, y_center + y, z, EV_STEAM_SMOKE); break;
				case 0xF2: CreateEffectVehicleRel(v, x_center + x, y_center + y, z, EV_DIESEL_SMOKE); break;
				case 0xF3: CreateEffectVehicleRel(v, x_center + x, y_center + y, z, EV_ELECTRIC_SPARK); break;
				case 0xFA: CreateEffectVehicleRel(v, x_center + x, y_center + y, z, EV_BREAKDOWN_SMOKE_AIRCRAFT); break;
				default: break;
			}
		}
	}
}

int ReversingDistanceTargetSpeed(const Train *v);

/**
 * Draw visual effects (smoke and/or sparks) for a vehicle chain.
 * @param max_speed The speed as limited by underground and orders, UINT_MAX if not already known
 * @pre this->IsPrimaryVehicle()
 */
void Vehicle::ShowVisualEffect(uint max_speed) const
{
	dbg_assert(this->IsPrimaryVehicle());
	bool sound = false;

	/* Do not show any smoke when:
	 * - vehicle smoke is disabled by the player
	 * - the vehicle is slowing down or stopped (by the player)
	 * - the vehicle is moving very slowly
	 */
	if (_settings_game.vehicle.smoke_amount == 0 ||
			this->vehstatus & (VS_TRAIN_SLOWING | VS_STOPPED) ||
			this->cur_speed < 2) {
		return;
	}

	if (max_speed == UINT_MAX) max_speed = this->GetCurrentMaxSpeed();

	if (this->type == VEH_TRAIN) {
		const Train *t = Train::From(this);
		/* For trains, do not show any smoke when:
		 * - the train is reversing
		 * - the train is exceeding the max speed
		 * - is entering a station with an order to stop there and its speed is equal to maximum station entering speed
		 * - is approaching a reversing point and its speed is equal to maximum approach speed
		 */
		if (HasBit(t->flags, VRF_REVERSING) ||
				t->cur_speed > max_speed ||
				(HasStationTileRail(t->tile) && t->IsFrontEngine() && t->current_order.ShouldStopAtStation(t, GetStationIndex(t->tile), IsRailWaypoint(t->tile)) &&
				t->cur_speed >= max_speed) ||
				(t->reverse_distance >= 1 && (int)t->cur_speed >= ReversingDistanceTargetSpeed(t))) {
			return;
		}
	}

	const Vehicle *v = this;

	do {
		bool advanced = HasBit(v->vcache.cached_vis_effect, VE_ADVANCED_EFFECT);
		int effect_offset = GB(v->vcache.cached_vis_effect, VE_OFFSET_START, VE_OFFSET_COUNT) - VE_OFFSET_CENTRE;
		VisualEffectSpawnModel effect_model = VESM_NONE;
		if (advanced) {
			effect_offset = VE_OFFSET_CENTRE;
			effect_model = (VisualEffectSpawnModel)GB(v->vcache.cached_vis_effect, 0, VE_ADVANCED_EFFECT);
			if (effect_model >= VESM_END) effect_model = VESM_NONE; // unknown spawning model
		} else {
			effect_model = (VisualEffectSpawnModel)GB(v->vcache.cached_vis_effect, VE_TYPE_START, VE_TYPE_COUNT);
			assert(effect_model != (VisualEffectSpawnModel)VE_TYPE_DEFAULT); // should have been resolved by UpdateVisualEffect
			static_assert((uint)VESM_STEAM    == (uint)VE_TYPE_STEAM);
			static_assert((uint)VESM_DIESEL   == (uint)VE_TYPE_DIESEL);
			static_assert((uint)VESM_ELECTRIC == (uint)VE_TYPE_ELECTRIC);
		}

		/* Show no smoke when:
		 * - Smoke has been disabled for this vehicle
		 * - The vehicle is not visible
		 * - The vehicle is under a bridge
		 * - The vehicle is on a depot tile
		 * - The vehicle is on a tunnel tile
		 * - The vehicle is a train engine that is currently unpowered */
		if (effect_model == VESM_NONE ||
				v->vehstatus & VS_HIDDEN ||
				IsBridgeAbove(v->tile) ||
				IsDepotTile(v->tile) ||
				IsTunnelTile(v->tile) ||
				(v->type == VEH_TRAIN &&
				!HasPowerOnRail(Train::From(v)->railtype, GetTileRailTypeByTrackBit(v->tile, Train::From(v)->track)))) {
			if (HasBit(v->vcache.cached_veh_flags, VCF_LAST_VISUAL_EFFECT)) break;
			continue;
		}

		EffectVehicleType evt = EV_END;
		switch (effect_model) {
			case VESM_STEAM:
				/* Steam smoke - amount is gradually falling until vehicle reaches its maximum speed, after that it's normal.
				 * Details: while vehicle's current speed is gradually increasing, steam plumes' density decreases by one third each
				 * third of its maximum speed spectrum. Steam emission finally normalises at very close to vehicle's maximum speed.
				 * REGULATION:
				 * - instead of 1, 4 / 2^smoke_amount (max. 2) is used to provide sufficient regulation to steam puffs' amount. */
				if (GB(v->tick_counter, 0, ((4 >> _settings_game.vehicle.smoke_amount) + ((this->cur_speed * 3) / max_speed))) == 0) {
					evt = EV_STEAM_SMOKE;
				}
				break;

			case VESM_DIESEL: {
				/* Diesel smoke - thicker when vehicle is starting, gradually subsiding till it reaches its maximum speed
				 * when smoke emission stops.
				 * Details: Vehicle's (max.) speed spectrum is divided into 32 parts. When max. speed is reached, chance for smoke
				 * emission erodes by 32 (1/4). For trains, power and weight come in handy too to either increase smoke emission in
				 * 6 steps (1000HP each) if the power is low or decrease smoke emission in 6 steps (512 tonnes each) if the train
				 * isn't overweight. Power and weight contributions are expressed in a way that neither extreme power, nor
				 * extreme weight can ruin the balance (e.g. FreightWagonMultiplier) in the formula. When the vehicle reaches
				 * maximum speed no diesel_smoke is emitted.
				 * REGULATION:
				 * - up to which speed a diesel vehicle is emitting smoke (with reduced/small setting only until 1/2 of max_speed),
				 * - in Chance16 - the last value is 512 / 2^smoke_amount (max. smoke when 128 = smoke_amount of 2). */
				int power_weight_effect = 0;
				if (v->type == VEH_TRAIN) {
					power_weight_effect = (32 >> (Train::From(this)->gcache.cached_power >> 10)) - (32 >> (Train::From(this)->gcache.cached_weight >> 9));
				}
				if (this->cur_speed < (max_speed >> (2 >> _settings_game.vehicle.smoke_amount)) &&
						Chance16((64 - ((this->cur_speed << 5) / max_speed) + power_weight_effect), (512 >> _settings_game.vehicle.smoke_amount))) {
					evt = EV_DIESEL_SMOKE;
				}
				break;
			}

			case VESM_ELECTRIC:
				/* Electric train's spark - more often occurs when train is departing (more load)
				 * Details: Electric locomotives are usually at least twice as powerful as their diesel counterparts, so spark
				 * emissions are kept simple. Only when starting, creating huge force are sparks more likely to happen, but when
				 * reaching its max. speed, quarter by quarter of it, chance decreases until the usual 2,22% at train's top speed.
				 * REGULATION:
				 * - in Chance16 the last value is 360 / 2^smoke_amount (max. sparks when 90 = smoke_amount of 2). */
				if (GB(v->tick_counter, 0, 2) == 0 &&
						Chance16((6 - ((this->cur_speed << 2) / max_speed)), (360 >> _settings_game.vehicle.smoke_amount))) {
					evt = EV_ELECTRIC_SPARK;
				}
				break;

			default:
				NOT_REACHED();
		}

		if (evt != EV_END && advanced) {
			sound = true;
			SpawnAdvancedVisualEffect(v);
		} else if (evt != EV_END) {
			sound = true;

			/* The effect offset is relative to a point 4 units behind the vehicle's
			 * front (which is the center of an 8/8 vehicle). Shorter vehicles need a
			 * correction factor. */
			if (v->type == VEH_TRAIN) effect_offset += (VEHICLE_LENGTH - Train::From(v)->gcache.cached_veh_length) / 2;

			int x = _vehicle_smoke_pos[v->direction] * effect_offset;
			int y = _vehicle_smoke_pos[(v->direction + 2) % 8] * effect_offset;

			if (v->type == VEH_TRAIN && HasBit(Train::From(v)->flags, VRF_REVERSE_DIRECTION)) {
				x = -x;
				y = -y;
			}

			CreateEffectVehicleRel(v, x, y, 10, evt);
		}

		if (HasBit(v->vcache.cached_veh_flags, VCF_LAST_VISUAL_EFFECT)) break;
	} while ((v = v->Next()) != nullptr);

	if (sound) PlayVehicleSound(this, VSE_VISUAL_EFFECT);
}

/**
 * Set the next vehicle of this vehicle.
 * @param next the next vehicle. nullptr removes the next vehicle.
 */
void Vehicle::SetNext(Vehicle *next)
{
	dbg_assert(this != next);

	if (this->next != nullptr) {
		/* We had an old next vehicle. Update the first and previous pointers */
		for (Vehicle *v = this->next; v != nullptr; v = v->Next()) {
			v->first = this->next;
		}
		this->next->previous = nullptr;
	}

	this->next = next;

	if (this->next != nullptr) {
		/* A new next vehicle. Update the first and previous pointers */
		if (this->next->previous != nullptr) this->next->previous->next = nullptr;
		this->next->previous = this;
		for (Vehicle *v = this->next; v != nullptr; v = v->Next()) {
			v->first = this->first;
		}
	}
}

/**
 * Adds this vehicle to a shared vehicle chain.
 * @param shared_chain a vehicle of the chain with shared vehicles.
 * @pre !this->IsOrderListShared()
 */
void Vehicle::AddToShared(Vehicle *shared_chain)
{
	dbg_assert(this->previous_shared == nullptr && this->next_shared == nullptr);

	if (shared_chain->orders == nullptr) {
		dbg_assert(shared_chain->previous_shared == nullptr);
		dbg_assert(shared_chain->next_shared == nullptr);
		this->orders = shared_chain->orders = new OrderList(nullptr, shared_chain);
	}

	this->next_shared     = shared_chain->next_shared;
	this->previous_shared = shared_chain;

	shared_chain->next_shared = this;

	if (this->next_shared != nullptr) this->next_shared->previous_shared = this;

	shared_chain->orders->AddVehicle(this);
}

/**
 * Removes the vehicle from the shared order list.
 */
void Vehicle::RemoveFromShared()
{
	/* Remember if we were first and the old window number before RemoveVehicle()
	 * as this changes first if needed. */
	bool were_first = (this->FirstShared() == this);
	VehicleListIdentifier vli(VL_SHARED_ORDERS, this->type, this->owner, this->FirstShared()->index);

	this->orders->RemoveVehicle(this);

	if (!were_first) {
		/* We are not the first shared one, so only relink our previous one. */
		this->previous_shared->next_shared = this->NextShared();
	}

	if (this->next_shared != nullptr) this->next_shared->previous_shared = this->previous_shared;


	if (this->orders->GetNumVehicles() == 1) InvalidateVehicleOrder(this->FirstShared(), VIWD_MODIFY_ORDERS);

	if (this->orders->GetNumVehicles() == 1 && !_settings_client.gui.enable_single_veh_shared_order_gui) {
		/* When there is only one vehicle, remove the shared order list window. */
		DeleteWindowById(GetWindowClassForVehicleType(this->type), vli.Pack());
	} else if (were_first) {
		/* If we were the first one, update to the new first one.
		 * Note: FirstShared() is already the new first */
		InvalidateWindowData(GetWindowClassForVehicleType(this->type), vli.Pack(), this->FirstShared()->index | (1U << 31));
	}

	this->next_shared     = nullptr;
	this->previous_shared = nullptr;

	this->ClearSeparation();
	if (HasBit(this->vehicle_flags, VF_TIMETABLE_SEPARATION)) ClrBit(this->vehicle_flags, VF_TIMETABLE_STARTED);
}

template <typename T, typename U>
void DumpVehicleFlagsGeneric(const Vehicle *v, T dump, U dump_header)
{
	if (v->IsGroundVehicle()) {
		dump_header("st:", "subtype:");
		dump('F', "GVSF_FRONT",            HasBit(v->subtype, GVSF_FRONT));
		dump('A', "GVSF_ARTICULATED_PART", HasBit(v->subtype, GVSF_ARTICULATED_PART));
		dump('W', "GVSF_WAGON",            HasBit(v->subtype, GVSF_WAGON));
		dump('E', "GVSF_ENGINE",           HasBit(v->subtype, GVSF_ENGINE));
		dump('f', "GVSF_FREE_WAGON",       HasBit(v->subtype, GVSF_FREE_WAGON));
		dump('M', "GVSF_MULTIHEADED",      HasBit(v->subtype, GVSF_MULTIHEADED));
		dump('V', "GVSF_VIRTUAL",          HasBit(v->subtype, GVSF_VIRTUAL));
	}
	dump_header("vs:", "vehstatus:");
	dump('H', "VS_HIDDEN",          v->vehstatus & VS_HIDDEN);
	dump('S', "VS_STOPPED",         v->vehstatus & VS_STOPPED);
	dump('U', "VS_UNCLICKABLE",     v->vehstatus & VS_UNCLICKABLE);
	dump('D', "VS_DEFPAL",          v->vehstatus & VS_DEFPAL);
	dump('s', "VS_TRAIN_SLOWING",   v->vehstatus & VS_TRAIN_SLOWING);
	dump('X', "VS_SHADOW",          v->vehstatus & VS_SHADOW);
	dump('B', "VS_AIRCRAFT_BROKEN", v->vehstatus & VS_AIRCRAFT_BROKEN);
	dump('C', "VS_CRASHED",         v->vehstatus & VS_CRASHED);
	dump_header("vf:", "vehicle_flags:");
	dump('F', "VF_LOADING_FINISHED",        HasBit(v->vehicle_flags, VF_LOADING_FINISHED));
	dump('U', "VF_CARGO_UNLOADING",         HasBit(v->vehicle_flags, VF_CARGO_UNLOADING));
	dump('P', "VF_BUILT_AS_PROTOTYPE",      HasBit(v->vehicle_flags, VF_BUILT_AS_PROTOTYPE));
	dump('T', "VF_TIMETABLE_STARTED",       HasBit(v->vehicle_flags, VF_TIMETABLE_STARTED));
	dump('A', "VF_AUTOFILL_TIMETABLE",      HasBit(v->vehicle_flags, VF_AUTOFILL_TIMETABLE));
	dump('w', "VF_AUTOFILL_PRES_WAIT_TIME", HasBit(v->vehicle_flags, VF_AUTOFILL_PRES_WAIT_TIME));
	dump('S', "VF_STOP_LOADING",            HasBit(v->vehicle_flags, VF_STOP_LOADING));
	dump('L', "VF_PATHFINDER_LOST",         HasBit(v->vehicle_flags, VF_PATHFINDER_LOST));
	dump('c', "VF_SERVINT_IS_CUSTOM",       HasBit(v->vehicle_flags, VF_SERVINT_IS_CUSTOM));
	dump('p', "VF_SERVINT_IS_PERCENT",      HasBit(v->vehicle_flags, VF_SERVINT_IS_PERCENT));
	dump('z', "VF_SEPARATION_ACTIVE",       HasBit(v->vehicle_flags, VF_SEPARATION_ACTIVE));
	dump('D', "VF_SCHEDULED_DISPATCH",      HasBit(v->vehicle_flags, VF_SCHEDULED_DISPATCH));
	dump('x', "VF_LAST_LOAD_ST_SEP",        HasBit(v->vehicle_flags, VF_LAST_LOAD_ST_SEP));
	dump('s', "VF_TIMETABLE_SEPARATION",    HasBit(v->vehicle_flags, VF_TIMETABLE_SEPARATION));
	dump('a', "VF_AUTOMATE_TIMETABLE",      HasBit(v->vehicle_flags, VF_AUTOMATE_TIMETABLE));
	dump('Q', "VF_HAVE_SLOT",               HasBit(v->vehicle_flags, VF_HAVE_SLOT));
	dump('W', "VF_COND_ORDER_WAIT",         HasBit(v->vehicle_flags, VF_COND_ORDER_WAIT));
	dump('r', "VF_REPLACEMENT_PENDING",     HasBit(v->vehicle_flags, VF_REPLACEMENT_PENDING));
	dump_header("vcf:", "cached_veh_flags:");
	dump('l', "VCF_LAST_VISUAL_EFFECT",     HasBit(v->vcache.cached_veh_flags, VCF_LAST_VISUAL_EFFECT));
	dump('z', "VCF_GV_ZERO_SLOPE_RESIST",   HasBit(v->vcache.cached_veh_flags, VCF_GV_ZERO_SLOPE_RESIST));
	dump('d', "VCF_IS_DRAWN",               HasBit(v->vcache.cached_veh_flags, VCF_IS_DRAWN));
	dump('t', "VCF_REDRAW_ON_TRIGGER",      HasBit(v->vcache.cached_veh_flags, VCF_REDRAW_ON_TRIGGER));
	dump('s', "VCF_REDRAW_ON_SPEED_CHANGE", HasBit(v->vcache.cached_veh_flags, VCF_REDRAW_ON_SPEED_CHANGE));
	dump('R', "VCF_IMAGE_REFRESH",          HasBit(v->vcache.cached_veh_flags, VCF_IMAGE_REFRESH));
	dump('N', "VCF_IMAGE_REFRESH_NEXT",     HasBit(v->vcache.cached_veh_flags, VCF_IMAGE_REFRESH_NEXT));
	dump('c', "VCF_IMAGE_CURVATURE",        HasBit(v->vcache.cached_veh_flags, VCF_IMAGE_CURVATURE));
	if (v->IsGroundVehicle()) {
		uint16 gv_flags = v->GetGroundVehicleFlags();
		dump_header("gvf:", "GroundVehicleFlags:");
		dump('u', "GVF_GOINGUP_BIT",              HasBit(gv_flags, GVF_GOINGUP_BIT));
		dump('d', "GVF_GOINGDOWN_BIT",            HasBit(gv_flags, GVF_GOINGDOWN_BIT));
		dump('s', "GVF_SUPPRESS_IMPLICIT_ORDERS", HasBit(gv_flags, GVF_SUPPRESS_IMPLICIT_ORDERS));
		dump('c', "GVF_CHUNNEL_BIT",              HasBit(gv_flags, GVF_CHUNNEL_BIT));
	}
	if (v->type == VEH_TRAIN) {
		const Train *t = Train::From(v);
		dump_header("tf:", "train flags:");
		dump('R', "VRF_REVERSING",                     HasBit(t->flags, VRF_REVERSING));
		dump('W', "VRF_WAITING_RESTRICTION",           HasBit(t->flags, VRF_WAITING_RESTRICTION));
		dump('P', "VRF_POWEREDWAGON",                  HasBit(t->flags, VRF_POWEREDWAGON));
		dump('r', "VRF_REVERSE_DIRECTION",             HasBit(t->flags, VRF_REVERSE_DIRECTION));
		dump('h', "VRF_HAS_HIT_RV",                    HasBit(t->flags, VRF_HAS_HIT_RV));
		dump('e', "VRF_EL_ENGINE_ALLOWED_NORMAL_RAIL", HasBit(t->flags, VRF_EL_ENGINE_ALLOWED_NORMAL_RAIL));
		dump('q', "VRF_TOGGLE_REVERSE",                HasBit(t->flags, VRF_TOGGLE_REVERSE));
		dump('s', "VRF_TRAIN_STUCK",                   HasBit(t->flags, VRF_TRAIN_STUCK));
		dump('L', "VRF_LEAVING_STATION",               HasBit(t->flags, VRF_LEAVING_STATION));
		dump('b', "VRF_BREAKDOWN_BRAKING",             HasBit(t->flags, VRF_BREAKDOWN_BRAKING));
		dump('p', "VRF_BREAKDOWN_POWER",               HasBit(t->flags, VRF_BREAKDOWN_POWER));
		dump('v', "VRF_BREAKDOWN_SPEED",               HasBit(t->flags, VRF_BREAKDOWN_SPEED));
		dump('z', "VRF_BREAKDOWN_STOPPED",             HasBit(t->flags, VRF_BREAKDOWN_STOPPED));
		dump('F', "VRF_NEED_REPAIR",                   HasBit(t->flags, VRF_NEED_REPAIR));
		dump('H', "VRF_TOO_HEAVY",                     HasBit(t->flags, VRF_TOO_HEAVY));
		dump('B', "VRF_BEYOND_PLATFORM_END",           HasBit(t->flags, VRF_BEYOND_PLATFORM_END));
		dump('Y', "VRF_NOT_YET_IN_PLATFORM",           HasBit(t->flags, VRF_NOT_YET_IN_PLATFORM));
		dump('A', "VRF_ADVANCE_IN_PLATFORM",           HasBit(t->flags, VRF_ADVANCE_IN_PLATFORM));
		dump('K', "VRF_CONSIST_BREAKDOWN",             HasBit(t->flags, VRF_CONSIST_BREAKDOWN));
		dump('J', "VRF_CONSIST_SPEED_REDUCTION",       HasBit(t->flags, VRF_CONSIST_SPEED_REDUCTION));
		dump('X', "VRF_PENDING_SPEED_RESTRICTION",     HasBit(t->flags, VRF_PENDING_SPEED_RESTRICTION));
		dump('c', "VRF_SPEED_ADAPTATION_EXEMPT",       HasBit(t->flags, VRF_SPEED_ADAPTATION_EXEMPT));
	}
}

char *Vehicle::DumpVehicleFlags(char *b, const char *last, bool include_tile) const
{
	bool first_header = true;
	auto dump = [&](char c, const char *name, bool flag) {
		if (flag) b += seprintf(b, last, "%c", c);
	};
	auto dump_header = [&](const char* header, const char *header_long) {
		if (first_header) {
			first_header = false;
		} else {
			b = strecpy(b, ", ", last, true);
		}
		b = strecpy(b, header, last, true);
	};
	if (!this->IsGroundVehicle()) {
		b += seprintf(b, last, "st:%X", this->subtype);
		first_header = false;
	}
	DumpVehicleFlagsGeneric(this, dump, dump_header);
	if (this->type == VEH_TRAIN) {
		const Train *t = Train::From(this);
		b += seprintf(b, last, ", trk: 0x%02X", (uint) t->track);
		if (t->reverse_distance > 0) b += seprintf(b, last, ", rev: %u", t->reverse_distance);
	} else if (this->type == VEH_ROAD) {
		const RoadVehicle *r = RoadVehicle::From(this);
		b += seprintf(b, last, ", rvs:%X, rvf:%X", r->state, r->frame);
	}
	if (include_tile) {
		b += seprintf(b, last, ", [");
		b = DumpTileInfo(b, last, this->tile);
		b += seprintf(b, last, "]");
		TileIndex vtile = TileVirtXY(this->x_pos, this->y_pos);
		if (this->tile != vtile) b += seprintf(b, last, ", VirtXYTile: %X (%u x %u)", vtile, TileX(vtile), TileY(vtile));
	}
	if (this->cargo_payment) b += seprintf(b, last, ", CP");
	return b;
}


char *Vehicle::DumpVehicleFlagsMultiline(char *b, const char *last, const char *base_indent, const char *extra_indent) const
{
	auto dump = [&](char c, const char *name, bool flag) {
		if (flag) b += seprintf(b, last, "%s%s%s\n", base_indent, extra_indent, name);
	};
	auto dump_header = [&](const char* header, const char *header_long) {
		b += seprintf(b, last, "%s%s\n", base_indent, header_long);
	};
	if (!this->IsGroundVehicle()) {
		b += seprintf(b, last, "%ssubtype: %X\n", base_indent, this->subtype);
	}
	DumpVehicleFlagsGeneric(this, dump, dump_header);
	if (this->type == VEH_TRAIN) {
		const Train *t = Train::From(this);
		b += seprintf(b, last, "%strack: 0x%02X", base_indent, (uint) t->track);
		if (t->reverse_distance > 0) b += seprintf(b, last, "%sreverse_distance: %u", base_indent, t->reverse_distance);
	} else if (this->type == VEH_ROAD) {
		const RoadVehicle *r = RoadVehicle::From(this);
		b += seprintf(b, last, "%sRV state:%X\n%sRV frame:%X\n", base_indent, r->state, base_indent, r->frame);
	}
	if (this->cargo_payment) b += seprintf(b, last, "%scargo_payment present\n", base_indent);
	return b;
}

void VehiclesYearlyLoop()
{
	for (Vehicle *v : Vehicle::Iterate()) {
		if (v->IsPrimaryVehicle()) {
			/* show warning if vehicle is not generating enough income last 2 years (corresponds to a red icon in the vehicle list) */
			Money profit = v->GetDisplayProfitThisYear();
			if (v->age >= 730 && profit < 0) {
				if (_settings_client.gui.vehicle_income_warn && v->owner == _local_company) {
					SetDParam(0, v->index);
					SetDParam(1, profit);
					AddVehicleAdviceNewsItem(STR_NEWS_VEHICLE_IS_UNPROFITABLE, v->index);
				}
				AI::NewEvent(v->owner, new ScriptEventVehicleUnprofitable(v->index));
			}

			v->profit_last_year = v->profit_this_year;
			v->profit_lifetime += v->profit_this_year;
			v->profit_this_year = 0;
			SetWindowDirty(WC_VEHICLE_DETAILS, v->index);
		}
	}
	GroupStatistics::UpdateProfits();
	SetWindowClassesDirty(WC_TRAINS_LIST);
	SetWindowClassesDirty(WC_TRACE_RESTRICT_SLOTS);
	SetWindowClassesDirty(WC_SHIPS_LIST);
	SetWindowClassesDirty(WC_ROADVEH_LIST);
	SetWindowClassesDirty(WC_AIRCRAFT_LIST);
}


/**
 * Can this station be used by the given engine type?
 * @param engine_type the type of vehicles to test
 * @param st the station to test for
 * @return true if and only if the vehicle of the type can use this station.
 * @note For road vehicles the Vehicle is needed to determine whether it can
 *       use the station. This function will return true for road vehicles
 *       when at least one of the facilities is available.
 */
bool CanVehicleUseStation(EngineID engine_type, const Station *st)
{
	const Engine *e = Engine::GetIfValid(engine_type);
	dbg_assert(e != nullptr);

	switch (e->type) {
		case VEH_TRAIN:
			return (st->facilities & FACIL_TRAIN) != 0;

		case VEH_ROAD:
			/* For road vehicles we need the vehicle to know whether it can actually
			 * use the station, but if it doesn't have facilities for RVs it is
			 * certainly not possible that the station can be used. */
			return (st->facilities & (FACIL_BUS_STOP | FACIL_TRUCK_STOP)) != 0;

		case VEH_SHIP:
			return (st->facilities & FACIL_DOCK) != 0;

		case VEH_AIRCRAFT:
			return (st->facilities & FACIL_AIRPORT) != 0 &&
					(st->airport.GetFTA()->flags & (e->u.air.subtype & AIR_CTOL ? AirportFTAClass::AIRPLANES : AirportFTAClass::HELICOPTERS)) != 0;

		default:
			return false;
	}
}

/**
 * Can this station be used by the given vehicle?
 * @param v the vehicle to test
 * @param st the station to test for
 * @return true if and only if the vehicle can use this station.
 */
bool CanVehicleUseStation(const Vehicle *v, const Station *st)
{
	if (v->type == VEH_ROAD) return st->GetPrimaryRoadStop(RoadVehicle::From(v)) != nullptr;

	return CanVehicleUseStation(v->engine_type, st);
}

/**
 * Get reason string why this station can't be used by the given vehicle.
 * @param v The vehicle to test.
 * @param st The station to test for.
 * @return The string explaining why the vehicle cannot use the station.
 */
StringID GetVehicleCannotUseStationReason(const Vehicle *v, const Station *st)
{
	switch (v->type) {
		case VEH_TRAIN:
			return STR_ERROR_NO_RAIL_STATION;

		case VEH_ROAD: {
			const RoadVehicle *rv = RoadVehicle::From(v);
			RoadStop *rs = st->GetPrimaryRoadStop(rv->IsBus() ? ROADSTOP_BUS : ROADSTOP_TRUCK);

			StringID err = rv->IsBus() ? STR_ERROR_NO_BUS_STATION : STR_ERROR_NO_TRUCK_STATION;

			for (; rs != nullptr; rs = rs->next) {
				/* Articulated vehicles cannot use bay road stops, only drive-through. Make sure the vehicle can actually use this bay stop */
				if (HasTileAnyRoadType(rs->xy, rv->compatible_roadtypes) && IsStandardRoadStopTile(rs->xy) && rv->HasArticulatedPart()) {
					err = STR_ERROR_NO_STOP_ARTICULATED_VEHICLE;
					continue;
				}

				/* Bay stop errors take precedence, but otherwise the vehicle may not be compatible with the roadtype/tramtype of this station tile.
				 * We give bay stop errors precedence because they are usually a bus sent to a tram station or vice versa. */
				if (!HasTileAnyRoadType(rs->xy, rv->compatible_roadtypes) && err != STR_ERROR_NO_STOP_ARTICULATED_VEHICLE) {
					err = RoadTypeIsRoad(rv->roadtype) ? STR_ERROR_NO_STOP_COMPATIBLE_ROAD_TYPE : STR_ERROR_NO_STOP_COMPATIBLE_TRAM_TYPE;
					continue;
				}
			}

			return err;
		}

		case VEH_SHIP:
			return STR_ERROR_NO_DOCK;

		case VEH_AIRCRAFT:
			if ((st->facilities & FACIL_AIRPORT) == 0) return STR_ERROR_NO_AIRPORT;
			if (v->GetEngine()->u.air.subtype & AIR_CTOL) {
				return STR_ERROR_AIRPORT_NO_PLANES;
			} else {
				return STR_ERROR_AIRPORT_NO_HELICOPTERS;
			}

		default:
			return INVALID_STRING_ID;
	}
}

/**
 * Access the ground vehicle cache of the vehicle.
 * @pre The vehicle is a #GroundVehicle.
 * @return #GroundVehicleCache of the vehicle.
 */
GroundVehicleCache *Vehicle::GetGroundVehicleCache()
{
	dbg_assert(this->IsGroundVehicle());
	if (this->type == VEH_TRAIN) {
		return &Train::From(this)->gcache;
	} else {
		return &RoadVehicle::From(this)->gcache;
	}
}

/**
 * Access the ground vehicle cache of the vehicle.
 * @pre The vehicle is a #GroundVehicle.
 * @return #GroundVehicleCache of the vehicle.
 */
const GroundVehicleCache *Vehicle::GetGroundVehicleCache() const
{
	dbg_assert(this->IsGroundVehicle());
	if (this->type == VEH_TRAIN) {
		return &Train::From(this)->gcache;
	} else {
		return &RoadVehicle::From(this)->gcache;
	}
}

/**
 * Access the ground vehicle flags of the vehicle.
 * @pre The vehicle is a #GroundVehicle.
 * @return #GroundVehicleFlags of the vehicle.
 */
uint16 &Vehicle::GetGroundVehicleFlags()
{
	dbg_assert(this->IsGroundVehicle());
	if (this->type == VEH_TRAIN) {
		return Train::From(this)->gv_flags;
	} else {
		return RoadVehicle::From(this)->gv_flags;
	}
}

/**
 * Access the ground vehicle flags of the vehicle.
 * @pre The vehicle is a #GroundVehicle.
 * @return #GroundVehicleFlags of the vehicle.
 */
const uint16 &Vehicle::GetGroundVehicleFlags() const
{
	dbg_assert(this->IsGroundVehicle());
	if (this->type == VEH_TRAIN) {
		return Train::From(this)->gv_flags;
	} else {
		return RoadVehicle::From(this)->gv_flags;
	}
}

/**
 * Calculates the set of vehicles that will be affected by a given selection.
 * @param[in,out] set Set of affected vehicles.
 * @param v First vehicle of the selection.
 * @param num_vehicles Number of vehicles in the selection (not counting articulated parts).
 * @pre \a set must be empty.
 * @post \a set will contain the vehicles that will be refitted.
 */
void GetVehicleSet(VehicleSet &set, Vehicle *v, uint8 num_vehicles)
{
	if (v->type == VEH_TRAIN) {
		Train *u = Train::From(v);
		/* Only include whole vehicles, so start with the first articulated part */
		u = u->GetFirstEnginePart();

		/* Include num_vehicles vehicles, not counting articulated parts */
		for (; u != nullptr && num_vehicles > 0; num_vehicles--) {
			do {
				/* Include current vehicle in the selection. */
				include(set, u->index);

				/* If the vehicle is multiheaded, add the other part too. */
				if (u->IsMultiheaded()) include(set, u->other_multiheaded_part->index);

				u = u->Next();
			} while (u != nullptr && u->IsArticulatedPart());
		}
	}
}

void DumpVehicleStats(char *buffer, const char *last)
{
	struct vtypestats {
		uint count[2] = { 0, 0 };

		bool IsEmpty() const { return (count[0] | count[1]) == 0; }
	};
	struct cstats {
		vtypestats vstats[VEH_END];
		vtypestats virt_train;
		vtypestats template_train;
	};
	std::map<Owner, cstats> cstatmap;

	for (Vehicle *v : Vehicle::Iterate()) {
		cstats &cs = cstatmap[v->owner];
		vtypestats &vs = ((v->type == VEH_TRAIN) && Train::From(v)->IsVirtual()) ? cs.virt_train : cs.vstats[v->type];
		vs.count[v->Previous() != nullptr ? 1 : 0]++;
	}

	for (const TemplateVehicle *tv : TemplateVehicle::Iterate()) {
		cstats &cs = cstatmap[tv->owner];
		cs.template_train.count[tv->Prev() != nullptr ? 1 : 0]++;
	}
	for (auto &it : cstatmap) {
		buffer += seprintf(buffer, last, "%u: ", (uint) it.first);
		SetDParam(0, it.first);
		buffer = GetString(buffer, STR_COMPANY_NAME, last);
		buffer += seprintf(buffer, last, "\n");

		auto line = [&](vtypestats &vs, const char *type) {
			if (vs.count[0] || vs.count[1]) {
				buffer += seprintf(buffer, last, "  %10s: primary: %5u, secondary: %5u\n", type, vs.count[0], vs.count[1]);
			}
		};
		line(it.second.vstats[VEH_TRAIN], "train");
		line(it.second.vstats[VEH_ROAD], "road");
		line(it.second.vstats[VEH_SHIP], "ship");
		line(it.second.vstats[VEH_AIRCRAFT], "aircraft");
		line(it.second.vstats[VEH_EFFECT], "effect");
		line(it.second.vstats[VEH_DISASTER], "disaster");
		line(it.second.virt_train, "virt train");
		line(it.second.template_train, "tmpl train");
		buffer += seprintf(buffer, last, "\n");
	}
	buffer += seprintf(buffer, last, "  %10s: %5u\n", "total", (uint)Vehicle::GetNumItems());
}

void AdjustVehicleScaledTickBase(int64 delta)
{
	for (Vehicle *v : Vehicle::Iterate()) {
		v->last_loading_tick += delta;
	}
}

void ShiftVehicleDates(int interval)
{
	for (Vehicle *v : Vehicle::Iterate()) {
		v->date_of_last_service = std::max(v->date_of_last_service + interval, 0);
	}
}

extern void VehicleDayLengthChanged(DateTicksScaled old_scaled_date_ticks, DateTicksScaled old_scaled_date_ticks_offset, uint8 old_day_length_factor)
{
	if (_settings_game.economy.day_length_factor == old_day_length_factor || !_settings_game.game_time.time_in_minutes) return;

	for (Vehicle *v : Vehicle::Iterate()) {
		if (v->timetable_start != 0) {
			DateTicksScaled tt_start = ((int64)v->timetable_start * old_day_length_factor) + v->timetable_start_subticks + old_scaled_date_ticks_offset;
			tt_start += (_scaled_date_ticks - old_scaled_date_ticks);
			std::tie(v->timetable_start, v->timetable_start_subticks) = ScaledDateTicksToDateTicksAndSubTicks(tt_start);
		}
	}

	for (OrderList *orderlist : OrderList::Iterate()) {
		for (DispatchSchedule &ds : orderlist->GetScheduledDispatchScheduleSet()) {
			if (ds.GetScheduledDispatchStartDatePart() >= 0) {
				DateTicksScaled start = ((int64)ds.GetScheduledDispatchStartDatePart() * DAY_TICKS * old_day_length_factor) +
						ds.GetScheduledDispatchStartDateFractPart() + old_scaled_date_ticks_offset;
				start += (_scaled_date_ticks - old_scaled_date_ticks);
				Date date;
				uint16 full_date_fract;
				std::tie(date, full_date_fract) = ScaledDateTicksToDateAndFullSubTicks(start);
				ds.SetScheduledDispatchStartDate(date, full_date_fract);
			}
		}
	}
}

/**
 * Calculates the maximum weight of the ground vehicle when loaded.
 * @return Weight in tonnes
 */
uint32 Vehicle::GetDisplayMaxWeight() const
{
	uint32 max_weight = 0;

	for (const Vehicle* u = this; u != nullptr; u = u->Next()) {
		max_weight += u->GetMaxWeight();
	}

	return max_weight;
}

/**
 * Calculates the minimum power-to-weight ratio using the maximum weight of the ground vehicle
 * @return power-to-weight ratio in 10ths of hp(I) per tonne
 */
uint32 Vehicle::GetDisplayMinPowerToWeight() const
{
	uint32 max_weight = GetDisplayMaxWeight();
	if (max_weight == 0) return 0;
	return GetGroundVehicleCache()->cached_power * 10u / max_weight;
}

/**
 * Checks if two vehicle chains have the same list of engines.
 * @param v1 First vehicle chain.
 * @param v1 Second vehicle chain.
 * @return True if same, false if different.
 */
bool VehiclesHaveSameEngineList(const Vehicle *v1, const Vehicle *v2)
{
	while (true) {
		if (v1 == nullptr && v2 == nullptr) return true;
		if (v1 == nullptr || v2 == nullptr) return false;
		if (v1->GetEngine() != v2->GetEngine()) return false;
		v1 = v1->GetNextVehicle();
		v2 = v2->GetNextVehicle();
	}
}

/**
 * Checks if two vehicles have the same list of orders.
 * @param v1 First vehicles.
 * @param v1 Second vehicles.
 * @return True if same, false if different.
 */
bool VehiclesHaveSameOrderList(const Vehicle *v1, const Vehicle *v2)
{
	const Order *o1 = v1->GetFirstOrder();
	const Order *o2 = v2->GetFirstOrder();
	while (true) {
		if (o1 == nullptr && o2 == nullptr) return true;
		if (o1 == nullptr || o2 == nullptr) return false;
		if (!o1->Equals(*o2)) return false;
		o1 = o1->next;
		o2 = o2->next;
	}
}<|MERGE_RESOLUTION|>--- conflicted
+++ resolved
@@ -40,11 +40,8 @@
 #include "roadstop_base.h"
 #include "core/random_func.hpp"
 #include "core/backup_type.hpp"
-<<<<<<< HEAD
+#include "core/container_func.hpp"
 #include "infrastructure_func.h"
-=======
-#include "core/container_func.hpp"
->>>>>>> 90fdf17e
 #include "order_backup.h"
 #include "sound_func.h"
 #include "effectvehicle_func.h"
@@ -296,7 +293,7 @@
 			if (IsArticulatedVehicleCarryingDifferentCargoes(v, &cargo_type)) continue;
 
 			/* Did the old vehicle carry anything? */
-			if (IsValidCargoID(cargo_type)) {
+			if (cargo_type != CT_INVALID) {
 				/* We can't refit the vehicle to carry the cargo we want */
 				if (!HasBit(available_cargo_types, cargo_type)) continue;
 			}
@@ -403,20 +400,15 @@
 	}
 
 	/* debug output */
+	char buffer[512];
+
 	SetDParamStr(0, grfconfig->GetName());
-<<<<<<< HEAD
 	GetString(buffer, part1, lastof(buffer));
 	DEBUG(grf, 0, "%s", buffer + 3);
 
 	SetDParam(1, engine);
 	GetString(buffer, part2, lastof(buffer));
 	DEBUG(grf, 0, "%s", buffer + 3);
-=======
-	Debug(grf, 0, "{}", StrMakeValid(GetString(part1)));
-
-	SetDParam(1, engine);
-	Debug(grf, 0, "{}", StrMakeValid(GetString(part2)));
->>>>>>> 90fdf17e
 }
 
 /**
@@ -2921,8 +2913,8 @@
 				/* Note: Luckily cargo_type is not needed for engines */
 			}
 
-			if (!IsValidCargoID(cargo_type)) cargo_type = e->GetDefaultCargoType();
-			if (!IsValidCargoID(cargo_type)) cargo_type = CT_GOODS; // The vehicle does not carry anything, let's pick some freight cargo
+			if (cargo_type == CT_INVALID) cargo_type = e->GetDefaultCargoType();
+			if (cargo_type == CT_INVALID) cargo_type = CT_GOODS; // The vehicle does not carry anything, let's pick some freight cargo
 			if (e->u.rail.railveh_type == RAILVEH_WAGON) {
 				if (!CargoSpec::Get(cargo_type)->is_freight) {
 					if (parent_engine_type == INVALID_ENGINE) {
@@ -2961,8 +2953,8 @@
 				e = Engine::Get(engine_type);
 				cargo_type = v->First()->cargo_type;
 			}
-			if (!IsValidCargoID(cargo_type)) cargo_type = e->GetDefaultCargoType();
-			if (!IsValidCargoID(cargo_type)) cargo_type = CT_GOODS; // The vehicle does not carry anything, let's pick some freight cargo
+			if (cargo_type == CT_INVALID) cargo_type = e->GetDefaultCargoType();
+			if (cargo_type == CT_INVALID) cargo_type = CT_GOODS; // The vehicle does not carry anything, let's pick some freight cargo
 
 			/* Important: Use Tram Flag of front part. Luckily engine_type refers to the front part here. */
 			if (HasBit(e->info.misc_flags, EF_ROAD_TRAM)) {
@@ -2974,8 +2966,8 @@
 			}
 
 		case VEH_SHIP:
-			if (!IsValidCargoID(cargo_type)) cargo_type = e->GetDefaultCargoType();
-			if (!IsValidCargoID(cargo_type)) cargo_type = CT_GOODS; // The vehicle does not carry anything, let's pick some freight cargo
+			if (cargo_type == CT_INVALID) cargo_type = e->GetDefaultCargoType();
+			if (cargo_type == CT_INVALID) cargo_type = CT_GOODS; // The vehicle does not carry anything, let's pick some freight cargo
 			return IsCargoInClass(cargo_type, CC_PASSENGERS) ? LS_PASSENGER_SHIP : LS_FREIGHT_SHIP;
 
 		case VEH_AIRCRAFT:
