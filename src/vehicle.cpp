/*
 * This file is part of OpenTTD.
 * OpenTTD is free software; you can redistribute it and/or modify it under the terms of the GNU General Public License as published by the Free Software Foundation, version 2.
 * OpenTTD is distributed in the hope that it will be useful, but WITHOUT ANY WARRANTY; without even the implied warranty of MERCHANTABILITY or FITNESS FOR A PARTICULAR PURPOSE.
 * See the GNU General Public License for more details. You should have received a copy of the GNU General Public License along with OpenTTD. If not, see <http://www.gnu.org/licenses/>.
 */

/** @file vehicle.cpp Base implementations of all vehicles. */

#include "stdafx.h"
#include "error.h"
#include "roadveh.h"
#include "ship.h"
#include "spritecache.h"
#include "timetable.h"
#include "viewport_func.h"
#include "news_func.h"
#include "command_func.h"
#include "company_func.h"
#include "train.h"
#include "aircraft.h"
#include "newgrf_debug.h"
#include "newgrf_sound.h"
#include "newgrf_station.h"
#include "newgrf_roadstop.h"
#include "group_gui.h"
#include "strings_func.h"
#include "zoom_func.h"
#include "date_func.h"
#include "vehicle_func.h"
#include "autoreplace_func.h"
#include "autoreplace_gui.h"
#include "station_base.h"
#include "ai/ai.hpp"
#include "depot_func.h"
#include "network/network.h"
#include "core/pool_func.hpp"
#include "economy_base.h"
#include "articulated_vehicles.h"
#include "roadstop_base.h"
#include "core/random_func.hpp"
#include "core/backup_type.hpp"
#include "core/container_func.hpp"
#include "infrastructure_func.h"
#include "order_backup.h"
#include "sound_func.h"
#include "effectvehicle_func.h"
#include "effectvehicle_base.h"
#include "vehiclelist.h"
#include "bridge_map.h"
#include "tunnel_map.h"
#include "depot_map.h"
#include "gamelog.h"
#include "tracerestrict.h"
#include "linkgraph/linkgraph.h"
#include "linkgraph/refresh.h"
#include "framerate_type.h"
#include "blitter/factory.hpp"
#include "tbtr_template_vehicle_func.h"
#include "string_func.h"
#include "scope_info.h"
#include "debug_settings.h"
#include "network/network_sync.h"
#include "pathfinder/water_regions.h"
#include "event_logs.h"
#include "3rdparty/cpp-btree/btree_set.h"
#include "3rdparty/cpp-btree/btree_map.h"
#include "3rdparty/robin_hood/robin_hood.h"

#include "table/strings.h"

#include <algorithm>

#include "safeguards.h"

/* Number of bits in the hash to use from each vehicle coord */
static const uint GEN_HASHX_BITS = 6;
static const uint GEN_HASHY_BITS = 6;

/* Size of each hash bucket */
static const uint GEN_HASHX_BUCKET_BITS = 7;
static const uint GEN_HASHY_BUCKET_BITS = 6;

/* Compute hash for vehicle coord */
#define GEN_HASHX(x)    GB((x), GEN_HASHX_BUCKET_BITS + ZOOM_BASE_SHIFT, GEN_HASHX_BITS)
#define GEN_HASHY(y)   (GB((y), GEN_HASHY_BUCKET_BITS + ZOOM_BASE_SHIFT, GEN_HASHY_BITS) << GEN_HASHX_BITS)
#define GEN_HASH(x, y) (GEN_HASHY(y) + GEN_HASHX(x))

/* Maximum size until hash repeats */
<<<<<<< HEAD
//static const int GEN_HASHX_SIZE = 1 << (GEN_HASHX_BUCKET_BITS + GEN_HASHX_BITS + ZOOM_LVL_SHIFT);
//static const int GEN_HASHY_SIZE = 1 << (GEN_HASHY_BUCKET_BITS + GEN_HASHY_BITS + ZOOM_LVL_SHIFT);
=======
static const int GEN_HASHX_SIZE = 1 << (GEN_HASHX_BUCKET_BITS + GEN_HASHX_BITS + ZOOM_BASE_SHIFT);
static const int GEN_HASHY_SIZE = 1 << (GEN_HASHY_BUCKET_BITS + GEN_HASHY_BITS + ZOOM_BASE_SHIFT);
>>>>>>> 97bea563

/* Increments to reach next bucket in hash table */
//static const int GEN_HASHX_INC = 1;
//static const int GEN_HASHY_INC = 1 << GEN_HASHX_BITS;

/* Mask to wrap-around buckets */
//static const uint GEN_HASHX_MASK =  (1 << GEN_HASHX_BITS) - 1;
//static const uint GEN_HASHY_MASK = ((1 << GEN_HASHY_BITS) - 1) << GEN_HASHX_BITS;

VehicleID _new_vehicle_id;
uint _returned_refit_capacity;        ///< Stores the capacity after a refit operation.
uint16_t _returned_mail_refit_capacity; ///< Stores the mail capacity after a refit operation (Aircraft only).
CargoArray _returned_vehicle_capacities; ///< Stores the cargo capacities after a vehicle build operation


/** The pool with all our precious vehicles. */
VehiclePool _vehicle_pool("Vehicle");
INSTANTIATE_POOL_METHODS(Vehicle)

static btree::btree_set<VehicleID> _vehicles_to_pay_repair;
static btree::btree_set<VehicleID> _vehicles_to_sell;

btree::btree_multimap<VehicleID, PendingSpeedRestrictionChange> _pending_speed_restriction_change_map;

/**
 * Determine shared bounds of all sprites.
 * @param[out] bounds Shared bounds.
 */
Rect16 VehicleSpriteSeq::GetBounds() const
{
	Rect16 bounds;
	bounds.left = bounds.top = bounds.right = bounds.bottom = 0;
	for (uint i = 0; i < this->count; ++i) {
		const Sprite *spr = GetSprite(this->seq[i].sprite, SpriteType::Normal, 0);
		if (i == 0) {
			bounds.left = spr->x_offs;
			bounds.top  = spr->y_offs;
			bounds.right  = spr->width  + spr->x_offs - 1;
			bounds.bottom = spr->height + spr->y_offs - 1;
		} else {
			if (spr->x_offs < bounds.left) bounds.left = spr->x_offs;
			if (spr->y_offs < bounds.top)  bounds.top  = spr->y_offs;
			int right  = spr->width  + spr->x_offs - 1;
			int bottom = spr->height + spr->y_offs - 1;
			if (right  > bounds.right)  bounds.right  = right;
			if (bottom > bounds.bottom) bounds.bottom = bottom;
		}
	}
	return bounds;
}

/**
 * Draw the sprite sequence.
 * @param x X position
 * @param y Y position
 * @param default_pal Vehicle palette
 * @param force_pal Whether to ignore individual palettes, and draw everything with \a default_pal.
 */
void VehicleSpriteSeq::Draw(int x, int y, PaletteID default_pal, bool force_pal) const
{
	for (uint i = 0; i < this->count; ++i) {
		PaletteID pal = force_pal || !this->seq[i].pal ? default_pal : this->seq[i].pal;
		DrawSprite(this->seq[i].sprite, pal, x, y);
	}
}

/**
 * Function to tell if a vehicle needs to be autorenewed
 * @param *c The vehicle owner
 * @param use_renew_setting Should the company renew setting be considered?
 * @return true if the vehicle is old enough for replacement
 */
bool Vehicle::NeedsAutorenewing(const Company *c, bool use_renew_setting) const
{
	/* We can always generate the Company pointer when we have the vehicle.
	 * However this takes time and since the Company pointer is often present
	 * when this function is called then it's faster to pass the pointer as an
	 * argument rather than finding it again. */
	dbg_assert(c == Company::Get(this->owner));

	if (use_renew_setting && !c->settings.engine_renew) return false;
	if (this->age - this->max_age < (c->settings.engine_renew_months * 30)) return false;

	/* Only engines need renewing */
	if (this->type == VEH_TRAIN && !Train::From(this)->IsEngine()) return false;

	return true;
}

/**
 * Service a vehicle and all subsequent vehicles in the consist
 *
 * @param *v The vehicle or vehicle chain being serviced
 */
void VehicleServiceInDepot(Vehicle *v)
{
	dbg_assert(v != nullptr);
	const Engine *e = Engine::Get(v->engine_type);
	if (v->type == VEH_TRAIN) {
		if (v->Next() != nullptr) VehicleServiceInDepot(v->Next());
		if (!(Train::From(v)->IsEngine()) && !(Train::From(v)->IsRearDualheaded())) return;
		ClrBit(Train::From(v)->flags, VRF_NEED_REPAIR);
		ClrBit(Train::From(v)->flags, VRF_HAS_HIT_RV);
		ClrBit(Train::From(v)->flags, VRF_CONSIST_BREAKDOWN);
		Train::From(v)->critical_breakdown_count = 0;
		const RailVehicleInfo *rvi = &e->u.rail;
		v->vcache.cached_max_speed = rvi->max_speed;
		if (Train::From(v)->IsFrontEngine()) {
			Train::From(v)->ConsistChanged(CCF_REFIT);
			CLRBITS(Train::From(v)->flags, (1 << VRF_BREAKDOWN_BRAKING) | VRF_IS_BROKEN );
		}
	} else if (v->type == VEH_ROAD) {
		RoadVehicle::From(v)->critical_breakdown_count = 0;
	} else if (v->type == VEH_SHIP) {
		Ship::From(v)->critical_breakdown_count = 0;
	}
	v->vehstatus &= ~VS_AIRCRAFT_BROKEN;
	ClrBit(v->vehicle_flags, VF_REPLACEMENT_PENDING);
	SetWindowDirty(WC_VEHICLE_DETAILS, v->index); // ensure that last service date and reliability are updated

	do {
		v->date_of_last_service = EconTime::CurDate();
		v->date_of_last_service_newgrf = CalTime::CurDate();
		if (_settings_game.vehicle.pay_for_repair && v->breakdowns_since_last_service) {
			_vehicles_to_pay_repair.insert(v->index);
		} else {
			v->breakdowns_since_last_service = 0;
		}
		v->reliability = v->GetEngine()->reliability;
		/* Prevent vehicles from breaking down directly after exiting the depot. */
		v->breakdown_chance = 0;
		v->breakdown_ctr = 0;
		v = v->Next();
	} while (v != nullptr && v->HasEngineType());
}

/**
 * Check if the vehicle needs to go to a depot in near future (if a opportunity presents itself) for service or replacement.
 *
 * @see NeedsAutomaticServicing()
 * @return true if the vehicle should go to a depot if a opportunity presents itself.
 */
bool Vehicle::NeedsServicing() const
{
	/* Stopped or crashed vehicles will not move, as such making unmovable
	 * vehicles to go for service is lame. */
	if (this->vehstatus & (VS_STOPPED | VS_CRASHED)) return false;

	bool service_not_due;
	/* Service intervals can be measured in different units, which we handle individually. */
	if (this->ServiceIntervalIsPercent()) {
		/* Service interval is in percents. */
		service_not_due = (this->reliability >= this->GetEngine()->reliability * (100 - this->GetServiceInterval()) / 100);
	} else if (EconTime::UsingWallclockUnits()) {
		/* Service interval is in minutes. */
		service_not_due = (this->date_of_last_service + (this->GetServiceInterval() * EconTime::DAYS_IN_ECONOMY_WALLCLOCK_MONTH) >= EconTime::CurDate());
	} else {
		/* Service interval is in days. */
		service_not_due = (this->date_of_last_service + this->GetServiceInterval() >= EconTime::CurDate());
	}

	/* Are we ready for the next service cycle? */
	bool needs_service = true;
	const Company *c = Company::Get(this->owner);
	if (service_not_due
			&& !(this->type == VEH_TRAIN && HasBit(Train::From(this)->flags, VRF_CONSIST_BREAKDOWN) && Train::From(this)->ConsistNeedsRepair())
			&& !(this->type == VEH_ROAD && RoadVehicle::From(this)->critical_breakdown_count > 0)
			&& !(this->type == VEH_SHIP && Ship::From(this)->critical_breakdown_count > 0)) {
		needs_service = false;
	}

	if (!needs_service && !HasBit(this->vehicle_flags, VF_REPLACEMENT_PENDING)) {
		return false;
	}

	/* If we're servicing anyway, because we have not disabled servicing when
	 * there are no breakdowns or we are playing with breakdowns, bail out. */
	if (needs_service && (!_settings_game.order.no_servicing_if_no_breakdowns ||
			_settings_game.difficulty.vehicle_breakdowns != 0)) {
		return true;
	}

	/* Is vehicle old and renewing is enabled */
	if (needs_service && this->NeedsAutorenewing(c, true)) {
		return true;
	}

	if (this->type == VEH_TRAIN) {
		const TemplateVehicle *tv = GetTemplateVehicleByGroupIDRecursive(this->group_id);
		if (tv != nullptr) {
			return ShouldServiceTrainForTemplateReplacement(Train::From(this), tv);
		}
	}

	/* Test whether there is some pending autoreplace.
	 * Note: We do this after the service-interval test.
	 * There are a lot more reasons for autoreplace to fail than we can test here reasonably. */
	bool pending_replace = false;
	Money needed_money = c->settings.engine_renew_money;
	if (needed_money > GetAvailableMoney(c->index)) return false;

	for (const Vehicle *v = this; v != nullptr; v = (v->type == VEH_TRAIN) ? Train::From(v)->GetNextUnit() : nullptr) {
		bool replace_when_old = false;
		EngineID new_engine = EngineReplacementForCompany(c, v->engine_type, v->group_id, &replace_when_old);

		/* Check engine availability */
		if (new_engine == INVALID_ENGINE || !HasBit(Engine::Get(new_engine)->company_avail, v->owner)) continue;
		/* Is the vehicle old if we are not always replacing? */
		if (replace_when_old && !v->NeedsAutorenewing(c, false)) continue;

		/* Check refittability */
		CargoTypes available_cargo_types, union_mask;
		GetArticulatedRefitMasks(new_engine, true, &union_mask, &available_cargo_types);

		/* Is this a multi-cargo ship? */
		if (union_mask != 0 && v->type == VEH_SHIP && v->Next() != nullptr) {
			CargoTypes cargoes = 0;
			for (const Vehicle *u = v; u != nullptr; u = u->Next()) {
				if (u->cargo_type != INVALID_CARGO && u->GetEngine()->CanCarryCargo()) {
					SetBit(cargoes, u->cargo_type);
				}
			}
			if (!HasAtMostOneBit(cargoes)) {
				/* Ship has more than one cargo, special handling */
				if (!AutoreplaceMultiPartShipWouldSucceed(new_engine, v, cargoes)) continue;
				union_mask = 0;
			}
		}

		/* Is there anything to refit? */
		if (union_mask != 0) {
			CargoID cargo_type;
			CargoTypes cargo_mask = GetCargoTypesOfArticulatedVehicle(v, &cargo_type);
			if (!HasAtMostOneBit(cargo_mask)) {
				CargoTypes new_engine_default_cargoes = GetCargoTypesOfArticulatedParts(new_engine);
				if ((cargo_mask & new_engine_default_cargoes) != cargo_mask) {
					/* We cannot refit to mixed cargoes in an automated way */
					continue;
				}
				/* engine_type is already a mixed cargo type which matches the incoming vehicle by default, no refit required */
			} else {
				/* Did the old vehicle carry anything? */
				if (cargo_type != INVALID_CARGO) {
					/* We can't refit the vehicle to carry the cargo we want */
					if (!HasBit(available_cargo_types, cargo_type)) continue;
				}
			}
		}

		/* Check money.
		 * We want 2*(the price of the new vehicle) without looking at the value of the vehicle we are going to sell. */
		pending_replace = true;
		needed_money += 2 * Engine::Get(new_engine)->GetCost();
		if (needed_money > GetAvailableMoney(c->index)) return false;
	}

	return pending_replace;
}

/**
 * Checks if the current order should be interrupted for a service-in-depot order.
 * @see NeedsServicing()
 * @return true if the current order should be interrupted.
 */
bool Vehicle::NeedsAutomaticServicing() const
{
	if (this->HasDepotOrder()) return false;
	if (this->current_order.IsType(OT_LOADING)) return false;
	if (this->current_order.IsType(OT_LOADING_ADVANCE)) return false;
	if (this->current_order.IsType(OT_GOTO_DEPOT) && this->current_order.GetDepotOrderType() != ODTFB_SERVICE) return false;
	return NeedsServicing();
}

uint Vehicle::Crash(bool)
{
	assert((this->vehstatus & VS_CRASHED) == 0);
	assert(this->Previous() == nullptr); // IsPrimaryVehicle fails for free-wagon-chains

	uint pass = 0;
	/* Stop the vehicle. */
	if (this->IsPrimaryVehicle()) this->vehstatus |= VS_STOPPED;
	/* crash all wagons, and count passengers */
	for (Vehicle *v = this; v != nullptr; v = v->Next()) {
		/* We do not transfer reserver cargo back, so TotalCount() instead of StoredCount() */
		if (IsCargoInClass(v->cargo_type, CC_PASSENGERS)) pass += v->cargo.TotalCount();
		v->vehstatus |= VS_CRASHED;
		v->MarkAllViewportsDirty();
		v->InvalidateImageCache();
	}

	this->ClearSeparation();
	if (HasBit(this->vehicle_flags, VF_TIMETABLE_SEPARATION)) ClrBit(this->vehicle_flags, VF_TIMETABLE_STARTED);

	/* Dirty some windows */
	InvalidateWindowClassesData(GetWindowClassForVehicleType(this->type), 0);
	SetWindowWidgetDirty(WC_VEHICLE_VIEW, this->index, WID_VV_START_STOP);
	SetWindowDirty(WC_VEHICLE_DETAILS, this->index);
	SetWindowDirty(WC_VEHICLE_DEPOT, this->tile);
	InvalidateWindowClassesData(WC_DEPARTURES_BOARD, 0);

	delete this->cargo_payment;
	assert(this->cargo_payment == nullptr); // cleared by ~CargoPayment

	return RandomRange(pass + 1); // Randomise deceased passengers.
}

/**
 * Update cache of whether the vehicle should be drawn (i.e. if it isn't hidden, or it is in a tunnel but being shown transparently)
 * @return whether to show vehicle
 */
void Vehicle::UpdateIsDrawn()
{
	bool drawn = !(HasBit(this->subtype, GVSF_VIRTUAL)) && (!(this->vehstatus & VS_HIDDEN) ||
			(IsTransparencySet(TO_TUNNELS) &&
				((this->type == VEH_TRAIN && Train::From(this)->track == TRACK_BIT_WORMHOLE) ||
				(this->type == VEH_ROAD && RoadVehicle::From(this)->state == RVSB_WORMHOLE))));

	SB(this->vcache.cached_veh_flags, VCF_IS_DRAWN, 1, drawn ? 1 : 0);
}

void UpdateAllVehiclesIsDrawn()
{
	for (Vehicle *v : Vehicle::Iterate()) { v->UpdateIsDrawn(); }
}

/**
 * Displays a "NewGrf Bug" error message for a engine, and pauses the game if not networking.
 * @param engine The engine that caused the problem
 * @param part1  Part 1 of the error message, taking the grfname as parameter 1
 * @param part2  Part 2 of the error message, taking the engine as parameter 2
 * @param bug_type Flag to check and set in grfconfig
 * @param critical Shall the "OpenTTD might crash"-message be shown when the player tries to unpause?
 */
void ShowNewGrfVehicleError(EngineID engine, StringID part1, StringID part2, GRFBugs bug_type, bool critical)
{
	const Engine *e = Engine::Get(engine);
	GRFConfig *grfconfig = GetGRFConfig(e->GetGRFID());

	/* Missing GRF. Nothing useful can be done in this situation. */
	if (grfconfig == nullptr) return;

	if (!HasBit(grfconfig->grf_bugs, bug_type)) {
		SetBit(grfconfig->grf_bugs, bug_type);
		SetDParamStr(0, grfconfig->GetName());
		SetDParam(1, engine);
		ShowErrorMessage(part1, part2, WL_CRITICAL);
		if (!_networking) DoCommand(0, critical ? PM_PAUSED_ERROR : PM_PAUSED_NORMAL, 1, DC_EXEC, CMD_PAUSE);
	}

	std::string log_msg;
	auto log = [&](StringID str) {
		std::string msg = GetString(str);
		const char *start = strip_leading_colours(msg);
		DEBUG(grf, 0, "%s", start);
		log_msg += start;
	};

	SetDParamStr(0, grfconfig->GetName());
	log(part1);

	log_msg += ", ";

	SetDParam(1, engine);
	log(part2);

	AppendSpecialEventsLogEntry(std::move(log_msg));
}

/**
 * Logs a bug in GRF and shows a warning message if this
 * is for the first time this happened.
 * @param u first vehicle of chain
 */
void VehicleLengthChanged(const Vehicle *u)
{
	/* show a warning once for each engine in whole game and once for each GRF after each game load */
	const Engine *engine = u->GetEngine();
	if (engine->grf_prop.grffile == nullptr) {
		// This can be reached if an engine is unexpectedly no longer attached to a GRF at all
		if (GamelogGRFBugReverse(0, engine->grf_prop.local_id)) {
			ShowNewGrfVehicleError(u->engine_type, STR_NEWGRF_BROKEN, STR_NEWGRF_BROKEN_VEHICLE_LENGTH, GBUG_VEH_LENGTH, true);
		}
		return;
	}
	uint32_t grfid = engine->grf_prop.grffile->grfid;
	GRFConfig *grfconfig = GetGRFConfig(grfid);
	if (GamelogGRFBugReverse(grfid, engine->grf_prop.local_id) || !HasBit(grfconfig->grf_bugs, GBUG_VEH_LENGTH)) {
		ShowNewGrfVehicleError(u->engine_type, STR_NEWGRF_BROKEN, STR_NEWGRF_BROKEN_VEHICLE_LENGTH, GBUG_VEH_LENGTH, true);
	}
}

/**
 * Vehicle constructor.
 * @param type Type of the new vehicle.
 */
Vehicle::Vehicle(VehicleType type)
{
	this->type               = type;
	this->coord.left         = INVALID_COORD;
	this->group_id           = DEFAULT_GROUP;
	this->fill_percent_te_id = INVALID_TE_ID;
	this->first              = this;
	this->colourmap          = PAL_NONE;
	this->cargo_age_counter  = 1;
	this->last_station_visited = INVALID_STATION;
	this->last_loading_station = INVALID_STATION;
	this->last_loading_tick = 0;
	this->cur_image_valid_dir  = INVALID_DIR;
	this->vcache.cached_veh_flags = 0;
}

using VehicleTypeTileHash = robin_hood::unordered_map<TileIndex, VehicleID>;
static std::array<VehicleTypeTileHash, 4> _vehicle_tile_hashes;

static Vehicle *VehicleFromTileHash(int xl, int yl, int xu, int yu, VehicleType type, void *data, VehicleFromPosProc *proc, bool find_first)
{
	VehicleTypeTileHash &vhash = _vehicle_tile_hashes[type];

	for (int y = yl; ; y++) {
		for (int x = xl; ; x++) {
			auto iter = vhash.find(TileXY(x, y));
			if (iter != vhash.end()) {
				Vehicle *v = Vehicle::Get(iter->second);
				do {
					Vehicle *a = proc(v, data);
					if (find_first && a != nullptr) return a;

					v = v->hash_tile_next;
				} while (v != nullptr);
			}
			if (x == xu) break;
		}
		if (y == yu) break;
	}

	return nullptr;
}


/**
 * Helper function for FindVehicleOnPos/HasVehicleOnPos.
 * @note Do not call this function directly!
 * @param x    The X location on the map
 * @param y    The Y location on the map
 * @param data Arbitrary data passed to proc
 * @param proc The proc that determines whether a vehicle will be "found".
 * @param find_first Whether to return on the first found or iterate over
 *                   all vehicles
 * @return the best matching or first vehicle (depending on find_first).
 */
Vehicle *VehicleFromPosXY(int x, int y, VehicleType type, void *data, VehicleFromPosProc *proc, bool find_first)
{
	const int COLL_DIST = 6;

	/* Hash area to scan is from xl,yl to xu,yu */
	int xl = (x - COLL_DIST) / TILE_SIZE;
	int xu = (x + COLL_DIST) / TILE_SIZE;
	int yl = (y - COLL_DIST) / TILE_SIZE;
	int yu = (y + COLL_DIST) / TILE_SIZE;

	return VehicleFromTileHash(xl, yl, xu, yu, type, data, proc, find_first);
}

/**
 * Helper function for FindVehicleOnPos/HasVehicleOnPos.
 * @note Do not call this function directly!
 * @param tile The location on the map
 * @param data Arbitrary data passed to \a proc.
 * @param proc The proc that determines whether a vehicle will be "found".
 * @param find_first Whether to return on the first found or iterate over
 *                   all vehicles
 * @return the best matching or first vehicle (depending on find_first).
 */
Vehicle *VehicleFromPos(TileIndex tile, VehicleType type, void *data, VehicleFromPosProc *proc, bool find_first)
{
	VehicleTypeTileHash &vhash = _vehicle_tile_hashes[type];

	auto iter = vhash.find(tile);
	if (iter != vhash.end()) {
		Vehicle *v = Vehicle::Get(iter->second);
		do {
			Vehicle *a = proc(v, data);
			if (find_first && a != nullptr) return a;

			v = v->hash_tile_next;
		} while (v != nullptr);
	}

	return nullptr;
}

/**
 * Callback that returns 'real' vehicles lower or at height \c *(int*)data .
 * @param v Vehicle to examine.
 * @param data unused.
 * @return \a v if conditions are met, else \c nullptr.
 */
static Vehicle *EnsureNoVehicleProc(Vehicle *v, void *data)
{
	return v;
}

/**
 * Callback that returns 'real' train-collidable road vehicles lower or at height \c *(int*)data .
 * @param v Vehicle to examine.
 * @param data unused
 * @return \a v if conditions are met, else \c nullptr.
 */
static Vehicle *EnsureNoTrainCollidableRoadVehicleProc(Vehicle *v, void *data)
{
	if (HasBit(_roadtypes_non_train_colliding, RoadVehicle::From(v)->roadtype)) return nullptr;

	return v;
}

/**
 * Callback that returns 'real' vehicles lower or at height \c *(int*)data .
 * @param v Vehicle to examine.
 * @param data Pointer to height data.
 * @return \a v if conditions are met, else \c nullptr.
 */
static Vehicle *EnsureNoAircraftProcZ(Vehicle *v, void *data)
{
	int z = static_cast<int>(reinterpret_cast<intptr_t>(data));

	if (v->subtype == AIR_SHADOW) return nullptr;
	if (v->z_pos > z) return nullptr;

	return v;
}

/**
 * Ensure there is no vehicle at the ground at the given position.
 * @param tile Position to examine.
 * @return Succeeded command (ground is free) or failed command (a vehicle is found).
 */
CommandCost EnsureNoVehicleOnGround(TileIndex tile)
{
	if (IsAirportTile(tile)) {
		int z = GetTileMaxPixelZ(tile);
		if (VehicleFromPos(tile, VEH_AIRCRAFT, reinterpret_cast<void *>(static_cast<intptr_t>(z)), &EnsureNoAircraftProcZ, true) != nullptr) {
			return CommandCost(STR_ERROR_AIRCRAFT_IN_THE_WAY);
		}
		return CommandCost();
	}

	if (IsTileType(tile, MP_RAILWAY) || IsLevelCrossingTile(tile) || HasStationTileRail(tile) || IsRailTunnelBridgeTile(tile)) {
		if (VehicleFromPos(tile, VEH_TRAIN, nullptr, &EnsureNoVehicleProc, true) != nullptr) {
			return CommandCost(STR_ERROR_TRAIN_IN_THE_WAY);
		}
	}
	if (IsTileType(tile, MP_ROAD) || IsAnyRoadStopTile(tile) || (IsTileType(tile, MP_TUNNELBRIDGE) && GetTunnelBridgeTransportType(tile) == TRANSPORT_ROAD)) {
		if (VehicleFromPos(tile, VEH_ROAD, nullptr, &EnsureNoVehicleProc, true) != nullptr) {
			return CommandCost(STR_ERROR_ROAD_VEHICLE_IN_THE_WAY);
		}
	}
	if (HasTileWaterClass(tile) || (IsBridgeTile(tile) && GetTunnelBridgeTransportType(tile) == TRANSPORT_WATER)) {
		if (VehicleFromPos(tile, VEH_SHIP, nullptr, &EnsureNoVehicleProc, true) != nullptr) {
			return CommandCost(STR_ERROR_SHIP_IN_THE_WAY);
		}
	}

	return CommandCost();
}

bool IsTrainCollidableRoadVehicleOnGround(TileIndex tile)
{
	return VehicleFromPos(tile, VEH_ROAD, nullptr, &EnsureNoTrainCollidableRoadVehicleProc, true) != nullptr;
}

struct GetVehicleTunnelBridgeProcData {
	const Vehicle *v;
	TileIndex t;
	TunnelBridgeIsFreeMode mode;
};

/** Procedure called for every vehicle found in tunnel/bridge in the hash map */
static Vehicle *GetVehicleTunnelBridgeProc(Vehicle *v, void *data)
{
	const GetVehicleTunnelBridgeProcData *info = (GetVehicleTunnelBridgeProcData*) data;
	if (v == info->v) return nullptr;

	if (v->type == VEH_TRAIN && info->mode != TBIFM_ALL && IsBridge(info->t)) {
		TrackBits vehicle_track = Train::From(v)->track;
		if (!(vehicle_track & TRACK_BIT_WORMHOLE)) {
			if (info->mode == TBIFM_ACROSS_ONLY && !(GetAcrossBridgePossibleTrackBits(info->t) & vehicle_track)) return nullptr;
			if (info->mode == TBIFM_PRIMARY_ONLY && !(GetPrimaryTunnelBridgeTrackBits(info->t) & vehicle_track)) return nullptr;
		}
	}

	return v;
}

/**
 * Finds vehicle in tunnel / bridge
 * @param tile first end
 * @param endtile second end
 * @param ignore Ignore this vehicle when searching
 * @param mode Whether to only find vehicles which are passing across the bridge/tunnel or on connecting bridge head track pieces, or only on primary track type pieces
 * @return Succeeded command (if tunnel/bridge is free) or failed command (if a vehicle is using the tunnel/bridge).
 */
CommandCost TunnelBridgeIsFree(TileIndex tile, TileIndex endtile, const Vehicle *ignore, TunnelBridgeIsFreeMode mode)
{
	/* Value v is not safe in MP games, however, it is used to generate a local
	 * error message only (which may be different for different machines).
	 * Such a message does not affect MP synchronisation.
	 */
	GetVehicleTunnelBridgeProcData data;
	data.v = ignore;
	data.t = tile;
	data.mode = mode;
	VehicleType type = static_cast<VehicleType>(GetTunnelBridgeTransportType(tile));
	Vehicle *v = VehicleFromPos(tile, type, &data, &GetVehicleTunnelBridgeProc, true);
	if (v == nullptr) {
		data.t = endtile;
		v = VehicleFromPos(endtile, type, &data, &GetVehicleTunnelBridgeProc, true);
	}

	if (v != nullptr) return_cmd_error(STR_ERROR_TRAIN_IN_THE_WAY + v->type);
	return CommandCost();
}

struct FindTrainClosestToTunnelBridgeEndInfo {
	Train *best;     ///< The currently "best" vehicle we have found.
	int32_t best_pos;
	DiagDirection direction;

	FindTrainClosestToTunnelBridgeEndInfo(DiagDirection direction) : best(nullptr), best_pos(INT32_MIN), direction(direction) {}
};

/** Callback for Has/FindVehicleOnPos to find a train in a signalled tunnel/bridge */
static Vehicle *FindClosestTrainToTunnelBridgeEndEnum(Vehicle *v, void *data)
{
	FindTrainClosestToTunnelBridgeEndInfo *info = (FindTrainClosestToTunnelBridgeEndInfo *)data;

	/* Only look for train heads and tails. */
	if (v->Previous() != nullptr && v->Next() != nullptr) return nullptr;

	if ((v->vehstatus & VS_CRASHED)) return nullptr;

	Train *t = Train::From(v);

	if (!IsDiagonalDirection(t->direction)) {
		/* Check for vehicles on non-across track pieces of custom bridge head */
		if ((GetAcrossTunnelBridgeTrackBits(t->tile) & t->track & TRACK_BIT_ALL) == TRACK_BIT_NONE) return nullptr;
	}

	int32_t pos;
	switch (info->direction) {
		default: NOT_REACHED();
		case DIAGDIR_NE: pos = -v->x_pos; break; // X: lower is better
		case DIAGDIR_SE: pos =  v->y_pos; break; // Y: higher is better
		case DIAGDIR_SW: pos =  v->x_pos; break; // X: higher is better
		case DIAGDIR_NW: pos = -v->y_pos; break; // Y: lower is better
	}

	/* ALWAYS return the lowest ID (anti-desync!) if the coordinate is the same */
	if (pos > info->best_pos || (pos == info->best_pos && t->First()->index < info->best->index)) {
		info->best = t->First();
		info->best_pos = pos;
	}

	return t;
}

Train *GetTrainClosestToTunnelBridgeEnd(TileIndex tile, TileIndex other_tile)
{
	FindTrainClosestToTunnelBridgeEndInfo info(ReverseDiagDir(GetTunnelBridgeDirection(tile)));
	FindVehicleOnPos(tile, VEH_TRAIN, &info, FindClosestTrainToTunnelBridgeEndEnum);
	FindVehicleOnPos(other_tile, VEH_TRAIN, &info, FindClosestTrainToTunnelBridgeEndEnum);
	return info.best;
}


struct GetAvailableFreeTilesInSignalledTunnelBridgeChecker {
	DiagDirection direction;
	int pos;
	int lowest_seen;
};

static Vehicle *GetAvailableFreeTilesInSignalledTunnelBridgeEnum(Vehicle *v, void *data)
{
	/* Don't look at wagons between front and back of train. */
	if ((v->Previous() != nullptr && v->Next() != nullptr)) return nullptr;

	if (!IsDiagonalDirection(v->direction)) {
		/* Check for vehicles on non-across track pieces of custom bridge head */
		if ((GetAcrossTunnelBridgeTrackBits(v->tile) & Train::From(v)->track & TRACK_BIT_ALL) == TRACK_BIT_NONE) return nullptr;
	}

	GetAvailableFreeTilesInSignalledTunnelBridgeChecker *checker = (GetAvailableFreeTilesInSignalledTunnelBridgeChecker*) data;
	int v_pos;

	switch (checker->direction) {
		default: NOT_REACHED();
		case DIAGDIR_NE: v_pos = -v->x_pos + TILE_UNIT_MASK; break;
		case DIAGDIR_SE: v_pos =  v->y_pos; break;
		case DIAGDIR_SW: v_pos =  v->x_pos; break;
		case DIAGDIR_NW: v_pos = -v->y_pos + TILE_UNIT_MASK; break;
	}
	if (v_pos > checker->pos && v_pos < checker->lowest_seen) {
		checker->lowest_seen = v_pos;
	}

	return nullptr;
}

int GetAvailableFreeTilesInSignalledTunnelBridgeWithStartOffset(TileIndex entrance, TileIndex exit, int offset)
{
	if (offset < 0) offset = 0;
	TileIndex tile = entrance;
	if (offset > 0) tile += offset * TileOffsByDiagDir(GetTunnelBridgeDirection(entrance));
	int free_tiles = GetAvailableFreeTilesInSignalledTunnelBridge(entrance, exit, tile);
	if (free_tiles != INT_MAX && offset > 0) free_tiles += offset;
	return free_tiles;
}

int GetAvailableFreeTilesInSignalledTunnelBridge(TileIndex entrance, TileIndex exit, TileIndex tile)
{
	GetAvailableFreeTilesInSignalledTunnelBridgeChecker checker;
	checker.direction = GetTunnelBridgeDirection(entrance);
	checker.lowest_seen = INT_MAX;
	switch (checker.direction) {
		default: NOT_REACHED();
		case DIAGDIR_NE: checker.pos = -(int)(TileX(tile) * TILE_SIZE); break;
		case DIAGDIR_SE: checker.pos =       (TileY(tile) * TILE_SIZE); break;
		case DIAGDIR_SW: checker.pos =       (TileX(tile) * TILE_SIZE); break;
		case DIAGDIR_NW: checker.pos = -(int)(TileY(tile) * TILE_SIZE); break;
	}

	FindVehicleOnPos(entrance, VEH_TRAIN, &checker, &GetAvailableFreeTilesInSignalledTunnelBridgeEnum);
	FindVehicleOnPos(exit, VEH_TRAIN, &checker, &GetAvailableFreeTilesInSignalledTunnelBridgeEnum);

	if (checker.lowest_seen == INT_MAX) {
		/* Remainder of bridge/tunnel is clear */
		return INT_MAX;
	}

	return (checker.lowest_seen - checker.pos) / TILE_SIZE;
}

static Vehicle *EnsureNoTrainOnTrackProc(Vehicle *v, void *data)
{
	TrackBits rail_bits = *(TrackBits *)data;

	Train *t = Train::From(v);
	if (rail_bits & TRACK_BIT_WORMHOLE) {
		if (t->track & TRACK_BIT_WORMHOLE) return v;
		rail_bits &= ~TRACK_BIT_WORMHOLE;
	} else if (t->track & TRACK_BIT_WORMHOLE) {
		return nullptr;
	}
	if ((t->track != rail_bits) && !TracksOverlap(t->track | rail_bits)) return nullptr;

	return v;
}

/**
 * Tests if a vehicle interacts with the specified track bits.
 * All track bits interact except parallel #TRACK_BIT_HORZ or #TRACK_BIT_VERT.
 *
 * @param tile The tile.
 * @param track_bits The track bits.
 * @return \c true if no train that interacts, is found. \c false if a train is found.
 */
CommandCost EnsureNoTrainOnTrackBits(TileIndex tile, TrackBits track_bits)
{
	/* Value v is not safe in MP games, however, it is used to generate a local
	 * error message only (which may be different for different machines).
	 * Such a message does not affect MP synchronisation.
	 */
	Vehicle *v = VehicleFromPos(tile, VEH_TRAIN, &track_bits, &EnsureNoTrainOnTrackProc, true);
	if (v != nullptr) return_cmd_error(STR_ERROR_TRAIN_IN_THE_WAY + v->type);
	return CommandCost();
}

void UpdateVehicleTileHash(Vehicle *v, bool remove)
{
	TileIndex old_hash_tile = v->hash_tile_current;
	TileIndex new_hash_tile;

	if (remove || HasBit(v->subtype, GVSF_VIRTUAL) || (v->tile == 0 && _settings_game.construction.freeform_edges)) {
		new_hash_tile = INVALID_TILE;
	} else {
		new_hash_tile = v->tile;
	}

	if (old_hash_tile == new_hash_tile) return;

	VehicleTypeTileHash &vhash = _vehicle_tile_hashes[v->type];

	/* Remove from the old position in the hash table */
	if (old_hash_tile != INVALID_TILE) {
		if (v->hash_tile_next != nullptr) v->hash_tile_next->hash_tile_prev = v->hash_tile_prev;
		if (v->hash_tile_prev != nullptr) {
			v->hash_tile_prev->hash_tile_next = v->hash_tile_next;
		} else {
			/* This was the first vehicle in the chain */
			if (v->hash_tile_next != nullptr) {
				vhash[old_hash_tile] = v->hash_tile_next->index;
			} else {
				vhash.erase(old_hash_tile);
			}
		}
	}

	/* Insert vehicle at beginning of the new position in the hash table */
	if (new_hash_tile != INVALID_TILE) {
		auto res = vhash.insert({ new_hash_tile, v->index });
		if (res.second) {
			/* Insert took place */
			v->hash_tile_next = nullptr;
			v->hash_tile_prev = nullptr;
		} else {
			/* Key already existed */
			Vehicle *next = Vehicle::Get(res.first->second);
			next->hash_tile_prev = v;
			v->hash_tile_next = next;
			v->hash_tile_prev = nullptr;
			res.first->second = v->index;
		}
	}

	/* Remember current hash tile */
	v->hash_tile_current = new_hash_tile;
}

bool ValidateVehicleTileHash(const Vehicle *v)
{
	if ((v->type == VEH_TRAIN && Train::From(v)->IsVirtual())
			|| (v->type == VEH_SHIP && HasBit(v->subtype, GVSF_VIRTUAL))
			|| (v->type == VEH_AIRCRAFT && v->tile == 0 && _settings_game.construction.freeform_edges)
			|| v->type >= VEH_COMPANY_END) {
		return v->hash_tile_current == INVALID_TILE;
	}

	if (v->hash_tile_current != v->tile) return false;

	auto iter = _vehicle_tile_hashes[v->type].find(v->hash_tile_current);
	if (iter == _vehicle_tile_hashes[v->type].end()) return false;

	for (const Vehicle *u = Vehicle::GetIfValid(iter->second); u != nullptr; u = u->hash_tile_next) {
		if (u == v) return true;
	}

	return false;
}

static Vehicle *_vehicle_viewport_hash[1 << (GEN_HASHX_BITS + GEN_HASHY_BITS)];

static void UpdateVehicleViewportHash(Vehicle *v, int x, int y)
{
	Vehicle **old_hash, **new_hash;
	int old_x = v->coord.left;
	int old_y = v->coord.top;

	new_hash = (x == INVALID_COORD) ? nullptr : &_vehicle_viewport_hash[GEN_HASH(x, y)];
	old_hash = (old_x == INVALID_COORD) ? nullptr : &_vehicle_viewport_hash[GEN_HASH(old_x, old_y)];

	if (old_hash == new_hash) return;

	/* remove from hash table? */
	if (old_hash != nullptr) {
		if (v->hash_viewport_next != nullptr) v->hash_viewport_next->hash_viewport_prev = v->hash_viewport_prev;
		*v->hash_viewport_prev = v->hash_viewport_next;
	}

	/* insert into hash table? */
	if (new_hash != nullptr) {
		v->hash_viewport_next = *new_hash;
		if (v->hash_viewport_next != nullptr) v->hash_viewport_next->hash_viewport_prev = &v->hash_viewport_next;
		v->hash_viewport_prev = new_hash;
		*new_hash = v;
	}
}

struct ViewportHashDeferredItem {
	Vehicle *v;
	int new_hash;
	int old_hash;
};
static std::vector<ViewportHashDeferredItem> _viewport_hash_deferred;

static void UpdateVehicleViewportHashDeferred(Vehicle *v, int x, int y)
{
	int old_x = v->coord.left;
	int old_y = v->coord.top;

	int new_hash = (x == INVALID_COORD) ? INVALID_COORD : GEN_HASH(x, y);
	int old_hash = (old_x == INVALID_COORD) ? INVALID_COORD : GEN_HASH(old_x, old_y);

	if (new_hash != old_hash) {
		_viewport_hash_deferred.push_back({ v, new_hash, old_hash });
	}
}

static void ProcessDeferredUpdateVehicleViewportHashes()
{
	for (const ViewportHashDeferredItem &item : _viewport_hash_deferred) {
		Vehicle *v = item.v;

		/* remove from hash table? */
		if (item.old_hash != INVALID_COORD) {
			if (v->hash_viewport_next != nullptr) v->hash_viewport_next->hash_viewport_prev = v->hash_viewport_prev;
			*v->hash_viewport_prev = v->hash_viewport_next;
		}

		/* insert into hash table? */
		if (item.new_hash != INVALID_COORD) {
			Vehicle **new_hash = &_vehicle_viewport_hash[item.new_hash];
			v->hash_viewport_next = *new_hash;
			if (v->hash_viewport_next != nullptr) v->hash_viewport_next->hash_viewport_prev = &v->hash_viewport_next;
			v->hash_viewport_prev = new_hash;
			*new_hash = v;
		}
	}
	_viewport_hash_deferred.clear();
}

void ResetVehicleHash()
{
	for (Vehicle *v : Vehicle::Iterate()) {
		v->hash_tile_next = nullptr;
		v->hash_tile_prev = nullptr;
		v->hash_tile_current = INVALID_TILE;
	}
	memset(_vehicle_viewport_hash, 0, sizeof(_vehicle_viewport_hash));
	for (VehicleTypeTileHash &vhash : _vehicle_tile_hashes) {
		vhash.clear();
	}
}

void ResetVehicleColourMap()
{
	for (Vehicle *v : Vehicle::Iterate()) { v->colourmap = PAL_NONE; }
}

/**
 * List of vehicles that should check for autoreplace this tick.
 * Mapping of vehicle -> leave depot immediately after autoreplace.
 */
static btree::btree_map<VehicleID, bool> _vehicles_to_autoreplace;

/**
 * List of vehicles that are issued for template replacement this tick.
 */
static btree::btree_set<VehicleID> _vehicles_to_templatereplace;

void InitializeVehicles()
{
	_vehicles_to_autoreplace.clear();
	ResetVehicleHash();
	ResetDisasterVehicleTargeting();
}

uint CountVehiclesInChain(const Vehicle *v)
{
	uint count = 0;
	do count++; while ((v = v->Next()) != nullptr);
	return count;
}

/**
 * Check if a vehicle is counted in num_engines in each company struct
 * @return true if the vehicle is counted in num_engines
 */
bool Vehicle::IsEngineCountable() const
{
	if (HasBit(this->subtype, GVSF_VIRTUAL)) return false;
	switch (this->type) {
		case VEH_AIRCRAFT: return Aircraft::From(this)->IsNormalAircraft(); // don't count plane shadows and helicopter rotors
		case VEH_TRAIN:
			return !this->IsArticulatedPart() && // tenders and other articulated parts
					!Train::From(this)->IsRearDualheaded(); // rear parts of multiheaded engines
		case VEH_ROAD: return RoadVehicle::From(this)->IsFrontEngine();
		case VEH_SHIP: return Ship::From(this)->IsPrimaryVehicle();
		default: return false; // Only count company buildable vehicles
	}
}

/**
 * Check whether Vehicle::engine_type has any meaning.
 * @return true if the vehicle has a usable engine type.
 */
bool Vehicle::HasEngineType() const
{
	switch (this->type) {
		case VEH_AIRCRAFT: return Aircraft::From(this)->IsNormalAircraft();
		case VEH_TRAIN:
		case VEH_ROAD:
		case VEH_SHIP: return true;
		default: return false;
	}
}

/**
 * Retrieves the engine of the vehicle.
 * @return Engine of the vehicle.
 * @pre HasEngineType() == true
 */
const Engine *Vehicle::GetEngine() const
{
	return Engine::Get(this->engine_type);
}

/**
 * Retrieve the NewGRF the vehicle is tied to.
 * This is the GRF providing the Action 3 for the engine type.
 * @return NewGRF associated to the vehicle.
 */
const GRFFile *Vehicle::GetGRF() const
{
	return this->GetEngine()->GetGRF();
}

/**
 * Retrieve the GRF ID of the NewGRF the vehicle is tied to.
 * This is the GRF providing the Action 3 for the engine type.
 * @return GRF ID of the associated NewGRF.
 */
uint32_t Vehicle::GetGRFID() const
{
	return this->GetEngine()->GetGRFID();
}

/**
 * Handle the pathfinding result, especially the lost status.
 * If the vehicle is now lost and wasn't previously fire an
 * event to the AIs and a news message to the user. If the
 * vehicle is not lost anymore remove the news message.
 * @param path_found Whether the vehicle has a path to its destination.
 */
void Vehicle::HandlePathfindingResult(bool path_found)
{
	if (path_found) {
		/* Route found, is the vehicle marked with "lost" flag? */
		if (!HasBit(this->vehicle_flags, VF_PATHFINDER_LOST)) return;

		/* Clear the flag as the PF's problem was solved. */
		ClrBit(this->vehicle_flags, VF_PATHFINDER_LOST);
		if (this->type == VEH_SHIP) {
			Ship::From(this)->lost_count = 0;
		}

		SetWindowWidgetDirty(WC_VEHICLE_VIEW, this->index, WID_VV_START_STOP);
		DirtyVehicleListWindowForVehicle(this);

		/* Delete the news item. */
		DeleteVehicleNews(this->index, STR_NEWS_VEHICLE_IS_LOST);
		return;
	}

	if (!HasBit(this->vehicle_flags, VF_PATHFINDER_LOST)) {
		SetWindowWidgetDirty(WC_VEHICLE_VIEW, this->index, WID_VV_START_STOP);
		DirtyVehicleListWindowForVehicle(this);
	}

	/* Unbunching data is no longer valid. */
	this->ResetDepotUnbunching();

	if (this->type == VEH_SHIP) {
		SetBit(this->vehicle_flags, VF_PATHFINDER_LOST);
		if (Ship::From(this)->lost_count == 255) return;
		Ship::From(this)->lost_count++;
		if (Ship::From(this)->lost_count != 16) return;
	} else {
		/* Were we already lost? */
		if (HasBit(this->vehicle_flags, VF_PATHFINDER_LOST)) return;

		/* It is first time the problem occurred, set the "lost" flag. */
		SetBit(this->vehicle_flags, VF_PATHFINDER_LOST);
	}

	/* Notify user about the event. */
	AI::NewEvent(this->owner, new ScriptEventVehicleLost(this->index));
	if (_settings_client.gui.lost_vehicle_warn && this->owner == _local_company) {
		SetDParam(0, this->index);
		AddVehicleAdviceNewsItem(STR_NEWS_VEHICLE_IS_LOST, this->index);
	}
}

/** Destroy all stuff that (still) needs the virtual functions to work properly */
void Vehicle::PreDestructor()
{
	if (CleaningPool()) return;

	SCOPE_INFO_FMT([this], "Vehicle::PreDestructor: %s", scope_dumper().VehicleInfo(this));

	if (Station::IsValidID(this->last_station_visited)) {
		Station *st = Station::Get(this->last_station_visited);
		st->loading_vehicles.erase(std::remove(st->loading_vehicles.begin(), st->loading_vehicles.end(), this), st->loading_vehicles.end());

		HideFillingPercent(&this->fill_percent_te_id);
		this->CancelReservation(INVALID_STATION, st);
		delete this->cargo_payment;
		dbg_assert(this->cargo_payment == nullptr); // cleared by ~CargoPayment
	}

	if (this->IsEngineCountable()) {
		GroupStatistics::CountEngine(this, -1);
		if (this->IsPrimaryVehicle()) GroupStatistics::CountVehicle(this, -1);
		GroupStatistics::UpdateAutoreplace(this->owner);

		if (this->owner == _local_company) InvalidateAutoreplaceWindow(this->engine_type, this->group_id);
		DeleteGroupHighlightOfVehicle(this);
		if (this->type == VEH_TRAIN) {
			extern void DeleteTraceRestrictSlotHighlightOfVehicle(const Vehicle *v);

			DeleteTraceRestrictSlotHighlightOfVehicle(this);
		}
	}

	Company::Get(this->owner)->freeunits[this->type].ReleaseID(this->unitnumber);

	if (this->type == VEH_AIRCRAFT && this->IsPrimaryVehicle()) {
		Aircraft *a = Aircraft::From(this);
		Station *st = GetTargetAirportIfValid(a);
		if (st != nullptr) {
			const AirportFTA *layout = st->airport.GetFTA()->layout;
			CLRBITS(st->airport.flags, layout[a->previous_pos].block | layout[a->pos].block);
		}
	}


	if (this->type == VEH_ROAD && this->IsPrimaryVehicle()) {
		RoadVehicle *v = RoadVehicle::From(this);
		if ((!(v->vehstatus & VS_CRASHED) && IsInsideMM(v->state, RVSB_IN_DT_ROAD_STOP, RVSB_IN_DT_ROAD_STOP_END)) || IsInsideMM(v->state, RVSB_IN_ROAD_STOP, RVSB_IN_ROAD_STOP_END)) {
			/* Leave the roadstop (bay or drive-through), when you have not already left it. */
			RoadStop::GetByTile(v->tile, GetRoadStopType(v->tile))->Leave(v);
		}

		ReleaseDisasterVehicleTargetingVehicle(this->index);
	}

	if (HasBit(this->vehicle_flags, VF_HAVE_SLOT)) {
		TraceRestrictRemoveVehicleFromAllSlots(this->index);
		ClrBit(this->vehicle_flags, VF_HAVE_SLOT);
	}
	if (this->type == VEH_TRAIN && HasBit(Train::From(this)->flags, VRF_PENDING_SPEED_RESTRICTION)) {
		_pending_speed_restriction_change_map.erase(this->index);
		ClrBit(Train::From(this)->flags, VRF_PENDING_SPEED_RESTRICTION);
	}

	if (this->Previous() == nullptr) {
		InvalidateWindowData(WC_VEHICLE_DEPOT, this->tile);
	}

	if (this->IsPrimaryVehicle()) {
		CloseWindowById(WC_VEHICLE_VIEW, this->index);
		CloseWindowById(WC_VEHICLE_ORDERS, this->index);
		CloseWindowById(WC_VEHICLE_REFIT, this->index);
		CloseWindowById(WC_VEHICLE_DETAILS, this->index);
		CloseWindowById(WC_VEHICLE_TIMETABLE, this->index);
		CloseWindowById(WC_SCHDISPATCH_SLOTS, this->index);
		CloseWindowById(WC_VEHICLE_CARGO_TYPE_LOAD_ORDERS, this->index);
		CloseWindowById(WC_VEHICLE_CARGO_TYPE_UNLOAD_ORDERS, this->index);
		SetWindowDirty(WC_COMPANY, this->owner);
		OrderBackup::ClearVehicle(this);
	}
	InvalidateWindowClassesData(GetWindowClassForVehicleType(this->type), 0);
	InvalidateWindowClassesData(WC_DEPARTURES_BOARD, 0);

	this->cargo.Truncate();
	DeleteVehicleOrders(this);
	DeleteDepotHighlightOfVehicle(this);

	StopGlobalFollowVehicle(this);

	/* sometimes, eg. for disaster vehicles, when company bankrupts, when removing crashed/flooded vehicles,
	 * it may happen that vehicle chain is deleted when visible */
	if (this->IsDrawn()) this->MarkAllViewportsDirty();
}

Vehicle::~Vehicle()
{
	if (CleaningPool()) {
		this->cargo.OnCleanPool();
		return;
	}

	if (this->type != VEH_EFFECT) InvalidateVehicleTickCaches();

	if (this->type == VEH_DISASTER) RemoveFromOtherVehicleTickCache(this);

	if (this->breakdowns_since_last_service) _vehicles_to_pay_repair.erase(this->index);

	if (this->type >= VEH_COMPANY_END) {
		/* sometimes, eg. for disaster vehicles, when company bankrupts, when removing crashed/flooded vehicles,
		 * it may happen that vehicle chain is deleted when visible.
		 * Do not redo this for vehicle types where it is done in PreDestructor(). */
		if (this->IsDrawn()) this->MarkAllViewportsDirty();
	}

	Vehicle *v = this->Next();
	this->SetNext(nullptr);

	delete v;

	if (this->type < VEH_COMPANY_END) UpdateVehicleTileHash(this, true);
	UpdateVehicleViewportHash(this, INVALID_COORD, 0);
	if (this->type != VEH_EFFECT) {
		DeleteVehicleNews(this->index, INVALID_STRING_ID);
		DeleteNewGRFInspectWindow(GetGrfSpecFeature(this->type), this->index);
	}
}

/**
 * Vehicle pool is about to be cleaned
 */
void Vehicle::PreCleanPool()
{
	_pending_speed_restriction_change_map.clear();
}

/**
 * Adds a vehicle to the list of vehicles that visited a depot this tick
 * @param *v vehicle to add
 */
void VehicleEnteredDepotThisTick(Vehicle *v)
{
	/* Template Replacement Setup stuff */
	if (GetTemplateIDByGroupIDRecursive(v->group_id) != INVALID_TEMPLATE) {
		/* Vehicle should stop in the depot if it was in 'stopping' state */
		_vehicles_to_templatereplace.insert(v->index);
	}

	/* Vehicle should stop in the depot if it was in 'stopping' state */
	_vehicles_to_autoreplace[v->index] = !(v->vehstatus & VS_STOPPED);

	/* We ALWAYS set the stopped state. Even when the vehicle does not plan on
	 * stopping in the depot, so we stop it to ensure that it will not reserve
	 * the path out of the depot before we might autoreplace it to a different
	 * engine. The new engine would not own the reserved path we store that we
	 * stopped the vehicle, so autoreplace can start it again */
	v->vehstatus |= VS_STOPPED;
}

template <typename T>
void CallVehicleOnNewDay(Vehicle *v)
{
	T::From(v)->T::OnNewDay();

	/* Vehicle::OnPeriodic is decoupled from Vehicle::OnNewDay at day lengths >= 8 */
	if (DayLengthFactor() < 8) T::From(v)->T::OnPeriodic();
}

/**
 * Increases the day counter for all vehicles and calls 1-day and 32-day handlers.
 * Each tick, it processes vehicles with "index % DAY_TICKS == _date_fract",
 * so each day, all vehicles are processes in DAY_TICKS steps.
 */
static void RunVehicleDayProc()
{
	if (_game_mode != GM_NORMAL) return;

	/* Run the day_proc for every DAY_TICKS vehicle starting at _date_fract. */
	Vehicle *v = nullptr;
	SCOPE_INFO_FMT([&v], "RunVehicleDayProc: %s", scope_dumper().VehicleInfo(v));
	for (size_t i = EconTime::CurDateFract(); i < Vehicle::GetPoolSize(); i += DAY_TICKS) {
		v = Vehicle::Get(i);
		if (v == nullptr) continue;

		/* Call the 32-day callback if needed */
		if ((v->day_counter & 0x1F) == 0 && v->HasEngineType() && (Engine::Get(v->engine_type)->callbacks_used & SGCU_VEHICLE_32DAY_CALLBACK) != 0) {
			uint16_t callback = GetVehicleCallback(CBID_VEHICLE_32DAY_CALLBACK, 0, 0, v->engine_type, v);
			if (callback != CALLBACK_FAILED) {
				if (HasBit(callback, 0)) {
					TriggerVehicle(v, VEHICLE_TRIGGER_CALLBACK_32); // Trigger vehicle trigger 10
				}

				/* After a vehicle trigger, the graphics and properties of the vehicle could change.
				 * Note: MarkDirty also invalidates the palette, which is the meaning of bit 1. So, nothing special there. */
				if (callback != 0) v->First()->MarkDirty();

				if (callback & ~3) ErrorUnknownCallbackResult(v->GetGRFID(), CBID_VEHICLE_32DAY_CALLBACK, callback);
			}
		}

		/* This is called once per day for each vehicle, but not in the first tick of the day */
		switch (v->type) {
			case VEH_TRAIN:
				CallVehicleOnNewDay<Train>(v);
				break;
			case VEH_ROAD:
				CallVehicleOnNewDay<RoadVehicle>(v);
				break;
			case VEH_SHIP:
				CallVehicleOnNewDay<Ship>(v);
				break;
			case VEH_AIRCRAFT:
				CallVehicleOnNewDay<Aircraft>(v);
				break;
			default:
				break;
		}
	}
}

/**
 * Increases the day counter for all vehicles and calls 1-day and 32-day handlers.
 * Each tick, it processes vehicles with "index % DAY_TICKS == _date_fract",
 * so each day, all vehicles are processes in DAY_TICKS steps.
 */
static void RunVehicleCalendarDayProc()
{
	if (_game_mode != GM_NORMAL) return;

	Vehicle *v = nullptr;
	SCOPE_INFO_FMT([&v], "RunVehicleCalendarDayProc: %s", scope_dumper().VehicleInfo(v));
	for (size_t i = CalTime::CurDateFract(); i < Vehicle::GetPoolSize(); i += DAY_TICKS) {
		v = Vehicle::Get(i);
		if (v == nullptr) continue;

		/* This is called once per day for each vehicle, but not in the first tick of the day */
		switch (v->type) {
			case VEH_TRAIN:
				AgeVehicle(v);
				break;
			case VEH_ROAD:
				if (v->IsFrontEngine()) AgeVehicle(v);
				break;
			case VEH_SHIP:
				if (static_cast<Ship *>(v)->IsPrimaryVehicle()) AgeVehicle(v);
				break;
			case VEH_AIRCRAFT:
				if (static_cast<Aircraft *>(v)->IsNormalAircraft()) AgeVehicle(v);
				break;
			default:
				break;
		}
	}
}

static void ShowAutoReplaceAdviceMessage(const CommandCost &res, const Vehicle *v)
{
	StringID error_message = res.GetErrorMessage();
	if (error_message == STR_ERROR_AUTOREPLACE_NOTHING_TO_DO || error_message == INVALID_STRING_ID) return;

	if (error_message == STR_ERROR_NOT_ENOUGH_CASH_REQUIRES_CURRENCY) error_message = STR_ERROR_AUTOREPLACE_MONEY_LIMIT;

	StringID message;
	if (error_message == STR_ERROR_TRAIN_TOO_LONG_AFTER_REPLACEMENT) {
		message = error_message;
	} else {
		message = STR_NEWS_VEHICLE_AUTORENEW_FAILED;
	}

	SetDParam(0, v->index);
	SetDParam(1, error_message);
	AddVehicleAdviceNewsItem(message, v->index);
}

static std::vector<VehicleID> _train_news_too_heavy_this_tick;

void ShowTrainTooHeavyAdviceMessage(const Vehicle *v)
{
	if (find_index(_train_news_too_heavy_this_tick, v->index) < 0) {
		_train_news_too_heavy_this_tick.push_back(v->index);
		SetDParam(0, v->index);
		AddNewsItem(STR_ERROR_TRAIN_TOO_HEAVY, NT_ADVICE, NF_INCOLOUR | NF_SMALL | NF_VEHICLE_PARAM0,
				NR_VEHICLE, v->index);
	}
}

bool _tick_caches_valid = false;
std::vector<Train *> _tick_train_front_cache;
std::vector<RoadVehicle *> _tick_road_veh_front_cache;
std::vector<Aircraft *> _tick_aircraft_front_cache;
std::vector<Ship *> _tick_ship_cache;
std::vector<Vehicle *> _tick_other_veh_cache;

std::vector<VehicleID> _remove_from_tick_effect_veh_cache;
btree::btree_set<VehicleID> _tick_effect_veh_cache;

void ClearVehicleTickCaches()
{
	_tick_train_front_cache.clear();
	_tick_road_veh_front_cache.clear();
	_tick_aircraft_front_cache.clear();
	_tick_ship_cache.clear();
	_tick_effect_veh_cache.clear();
	_remove_from_tick_effect_veh_cache.clear();
	_tick_other_veh_cache.clear();
}

void RemoveFromOtherVehicleTickCache(const Vehicle *v)
{
	for (auto &u : _tick_other_veh_cache) {
		if (u == v) u = nullptr;
	}
}

void RebuildVehicleTickCaches()
{
	ClearVehicleTickCaches();

	for (VehicleID i = 0; i < Vehicle::GetPoolSize(); i++) {
		Vehicle *v = Vehicle::Get(i);
		if (v == nullptr) continue;

#if OTTD_UPPER_TAGGED_PTR
		/* Avoid needing to de-reference v */
		uintptr_t ptr = _vehicle_pool.GetRaw(i);
		const VehicleType vtype = VehiclePoolOps::GetVehicleType(ptr);
		const bool is_front = !VehiclePoolOps::IsNonFrontVehiclePtr(ptr);
#else
		const VehicleType vtype = v->type;
		const bool is_front = (v->Previous() == nullptr);
#endif

		switch (vtype) {
			default:
				_tick_other_veh_cache.push_back(v);
				break;

			case VEH_TRAIN:
				if (is_front) _tick_train_front_cache.push_back(Train::From(v));
				break;

			case VEH_ROAD:
				if (is_front) _tick_road_veh_front_cache.push_back(RoadVehicle::From(v));
				break;

			case VEH_AIRCRAFT:
				if (is_front) _tick_aircraft_front_cache.push_back(Aircraft::From(v));
				break;

			case VEH_SHIP:
				if (is_front) _tick_ship_cache.push_back(Ship::From(v));
				break;

			case VEH_EFFECT:
				_tick_effect_veh_cache.insert(i);
				break;
		}
	}
	_tick_caches_valid = true;
}

void ValidateVehicleTickCaches()
{
	if (!_tick_caches_valid) return;

	std::vector<Train *> saved_tick_train_front_cache = std::move(_tick_train_front_cache);
	std::vector<RoadVehicle *> saved_tick_road_veh_front_cache = std::move(_tick_road_veh_front_cache);
	std::vector<Aircraft *> saved_tick_aircraft_front_cache = std::move(_tick_aircraft_front_cache);
	std::vector<Ship *> saved_tick_ship_cache = std::move(_tick_ship_cache);
	btree::btree_set<VehicleID> saved_tick_effect_veh_cache = std::move(_tick_effect_veh_cache);
	for (VehicleID id : _remove_from_tick_effect_veh_cache) {
		saved_tick_effect_veh_cache.erase(id);
	}
	std::vector<Vehicle *> saved_tick_other_veh_cache = std::move(_tick_other_veh_cache);
	saved_tick_other_veh_cache.erase(std::remove(saved_tick_other_veh_cache.begin(), saved_tick_other_veh_cache.end(), nullptr), saved_tick_other_veh_cache.end());

	RebuildVehicleTickCaches();

	assert(saved_tick_train_front_cache == saved_tick_train_front_cache);
	assert(saved_tick_road_veh_front_cache == _tick_road_veh_front_cache);
	assert(saved_tick_aircraft_front_cache == _tick_aircraft_front_cache);
	assert(saved_tick_ship_cache == _tick_ship_cache);
	assert(saved_tick_effect_veh_cache == _tick_effect_veh_cache);
	assert(saved_tick_other_veh_cache == _tick_other_veh_cache);
}

void VehicleTickCargoAging(Vehicle *v)
{
	if (v->vcache.cached_cargo_age_period != 0) {
		v->cargo_age_counter = std::min(v->cargo_age_counter, v->vcache.cached_cargo_age_period);
		if (--v->cargo_age_counter == 0) {
			v->cargo.AgeCargo();
			v->cargo_age_counter = v->vcache.cached_cargo_age_period;
		}
	}
}

void VehicleTickMotion(Vehicle *v, Vehicle *front)
{
	/* Do not play any sound when crashed */
	if (front->vehstatus & VS_CRASHED) return;

	/* Do not play any sound when in depot or tunnel */
	if (v->vehstatus & VS_HIDDEN) return;

	v->motion_counter += front->cur_speed;
	if (_settings_client.sound.vehicle && _settings_client.music.effect_vol != 0) {
		/* Play a running sound if the motion counter passes 256 (Do we not skip sounds?) */
		if (GB(v->motion_counter, 0, 8) < front->cur_speed) PlayVehicleSound(v, VSE_RUNNING);

		/* Play an alternating running sound every 16 ticks */
		if (GB(v->tick_counter, 0, 4) == 0) {
			/* Play running sound when speed > 0 and not braking */
			bool running = (front->cur_speed > 0) && !(front->vehstatus & (VS_STOPPED | VS_TRAIN_SLOWING));
			PlayVehicleSound(v, running ? VSE_RUNNING_16 : VSE_STOPPED_16);
		}
	}
}

void CallVehicleTicks()
{
	_vehicles_to_autoreplace.clear();
	_vehicles_to_templatereplace.clear();
	_vehicles_to_pay_repair.clear();
	_vehicles_to_sell.clear();

	_train_news_too_heavy_this_tick.clear();

	if (TickSkipCounter() == 0) RunVehicleDayProc();

	if (EconTime::UsingWallclockUnits() && !CalTime::IsCalendarFrozen() && CalTime::CurSubDateFract() == 0) {
		RunVehicleCalendarDayProc();
	}

	if (DayLengthFactor() >= 8 && _game_mode == GM_NORMAL) {
		/*
		 * Vehicle::OnPeriodic is decoupled from Vehicle::OnNewDay at day lengths >= 8
		 * Use a fixed interval of 512 ticks (unscaled) instead
		 */

		Vehicle *v = nullptr;
		SCOPE_INFO_FMT([&v], "CallVehicleTicks -> OnPeriodic: %s", scope_dumper().VehicleInfo(v));
		for (size_t i = (size_t)(_scaled_tick_counter & 0x1FF); i < Vehicle::GetPoolSize(); i += 0x200) {
			v = Vehicle::Get(i);
			if (v == nullptr) continue;

			/* This is called once per day for each vehicle, but not in the first tick of the day */
			switch (v->type) {
				case VEH_TRAIN:
					Train::From(v)->Train::OnPeriodic();
					break;
				case VEH_ROAD:
					RoadVehicle::From(v)->RoadVehicle::OnPeriodic();
					break;
				case VEH_SHIP:
					Ship::From(v)->Ship::OnPeriodic();
					break;
				case VEH_AIRCRAFT:
					Aircraft::From(v)->Aircraft::OnPeriodic();
					break;
				default:
					break;
			}
		}
	}

	RecordSyncEvent(NSRE_VEH_PERIODIC);

	{
		PerformanceMeasurer framerate(PFE_GL_ECONOMY);
		Station *si_st = nullptr;
		SCOPE_INFO_FMT([&si_st], "CallVehicleTicks: LoadUnloadStation: %s", scope_dumper().StationInfo(si_st));
		for (Station *st : Station::Iterate()) {
			si_st = st;
			LoadUnloadStation(st);
		}
	}

	RecordSyncEvent(NSRE_VEH_LOAD_UNLOAD);

	if (!_tick_caches_valid || HasChickenBit(DCBF_VEH_TICK_CACHE)) RebuildVehicleTickCaches();

	if (HasChickenBit(DCBF_WATER_REGION_CLEAR)) {
		DebugInvalidateAllWaterRegions();
	}
	if (HasChickenBit(DCBF_WATER_REGION_INIT_ALL)) {
		DebugInitAllWaterRegions();
	}

	Vehicle *v = nullptr;
	SCOPE_INFO_FMT([&v], "CallVehicleTicks: %s", scope_dumper().VehicleInfo(v));
	{
		for (VehicleID id : _remove_from_tick_effect_veh_cache) {
			_tick_effect_veh_cache.erase(id);
		}
		_remove_from_tick_effect_veh_cache.clear();
		for (VehicleID id : _tick_effect_veh_cache) {
			EffectVehicle *u = EffectVehicle::Get(id);
			v = u;
			u->EffectVehicle::Tick();
		}
	}
	if (!_tick_effect_veh_cache.empty()) RecordSyncEvent(NSRE_VEH_EFFECT);
	{
		PerformanceMeasurer framerate(PFE_GL_TRAINS);
		for (Train *front : _tick_train_front_cache) {
			v = front;
			if (!front->Train::Tick()) continue;
			for (Train *u = front; u != nullptr; u = u->Next()) {
				u->tick_counter++;
				VehicleTickCargoAging(u);
				if (u->IsEngine() && !((front->vehstatus & VS_STOPPED) && front->cur_speed == 0)) VehicleTickMotion(u, front);
			}
		}
	}
	RecordSyncEvent(NSRE_VEH_TRAIN);
	{
		PerformanceMeasurer framerate(PFE_GL_ROADVEHS);
		for (RoadVehicle *front : _tick_road_veh_front_cache) {
			v = front;
			if (!front->RoadVehicle::Tick()) continue;
			for (RoadVehicle *u = front; u != nullptr; u = u->Next()) {
				u->tick_counter++;
				VehicleTickCargoAging(u);
			}
			if (!(front->vehstatus & VS_STOPPED)) VehicleTickMotion(front, front);
		}
	}
	if (!_tick_road_veh_front_cache.empty()) RecordSyncEvent(NSRE_VEH_ROAD);
	{
		PerformanceMeasurer framerate(PFE_GL_AIRCRAFT);
		for (Aircraft *front : _tick_aircraft_front_cache) {
			v = front;
			if (!front->Aircraft::Tick()) continue;
			for (Aircraft *u = front; u != nullptr; u = u->Next()) {
				VehicleTickCargoAging(u);
			}
			if (!(front->vehstatus & VS_STOPPED)) VehicleTickMotion(front, front);
		}
	}
	if (!_tick_aircraft_front_cache.empty()) RecordSyncEvent(NSRE_VEH_AIR);
	{
		PerformanceMeasurer framerate(PFE_GL_SHIPS);
		for (Ship *s : _tick_ship_cache) {
			v = s;
			if (!s->Ship::Tick()) continue;
			for (Ship *u = s; u != nullptr; u = u->Next()) {
				VehicleTickCargoAging(u);
			}
			if (!(s->vehstatus & VS_STOPPED)) VehicleTickMotion(s, s);
		}
	}
	if (!_tick_ship_cache.empty()) RecordSyncEvent(NSRE_VEH_SHIP);
	{
		for (Vehicle *u : _tick_other_veh_cache) {
			if (!u) continue;
			v = u;
			u->Tick();
		}
	}
	v = nullptr;
	if (!_tick_other_veh_cache.empty()) RecordSyncEvent(NSRE_VEH_OTHER);

	/* Handle vehicles marked for immediate sale */
	Backup<CompanyID> sell_cur_company(_current_company, FILE_LINE);
	for (VehicleID index : _vehicles_to_sell) {
		Vehicle *v = Vehicle::Get(index);
		SCOPE_INFO_FMT([v], "CallVehicleTicks: sell: %s", scope_dumper().VehicleInfo(v));
		const bool is_train = (v->type == VEH_TRAIN);

		sell_cur_company.Change(v->owner);

		int x = v->x_pos;
		int y = v->y_pos;
		int z = v->z_pos;

		CommandCost cost = DoCommand(v->tile, v->index | (1 << 20), 0, DC_EXEC, GetCmdSellVeh(v));
		v = nullptr;
		if (!cost.Succeeded()) continue;

		if (IsLocalCompany() && cost.Succeeded()) {
			if (cost.GetCost() != 0) {
				ShowCostOrIncomeAnimation(x, y, z, cost.GetCost());
			}
		}

		if (is_train) _vehicles_to_templatereplace.erase(index);
		_vehicles_to_autoreplace.erase(index);
	}
	sell_cur_company.Restore();
	if (!_vehicles_to_sell.empty()) RecordSyncEvent(NSRE_VEH_SELL);

	/* do Template Replacement */
	Backup<CompanyID> tmpl_cur_company(_current_company, FILE_LINE);
	for (VehicleID index : _vehicles_to_templatereplace) {
		Train *t = Train::Get(index);

		SCOPE_INFO_FMT([t], "CallVehicleTicks: template replace: %s", scope_dumper().VehicleInfo(t));

		auto it = _vehicles_to_autoreplace.find(index);
		assert(it != _vehicles_to_autoreplace.end());
		if (it->second) t->vehstatus &= ~VS_STOPPED;
		_vehicles_to_autoreplace.erase(it);

		/* Store the position of the effect as the vehicle pointer will become invalid later */
		int x = t->x_pos;
		int y = t->y_pos;
		int z = t->z_pos;

		tmpl_cur_company.Change(t->owner);

		_new_vehicle_id = INVALID_VEHICLE;

		CommandCost res = DoCommand(t->tile, t->index, 0, DC_EXEC, CMD_TEMPLATE_REPLACE_VEHICLE);

		if (_new_vehicle_id != INVALID_VEHICLE) {
			VehicleID t_new = _new_vehicle_id;
			t = Train::Get(t_new);
			const Company *c = Company::Get(_current_company);
			SubtractMoneyFromCompany(CommandCost(EXPENSES_NEW_VEHICLES, (Money)c->settings.engine_renew_money));
			CommandCost res2 = DoCommand(0, t_new, 1, DC_EXEC, CMD_AUTOREPLACE_VEHICLE);
			if (res2.HasResultData()) {
				t = Train::Get(res2.GetResultData());
			}
			SubtractMoneyFromCompany(CommandCost(EXPENSES_NEW_VEHICLES, -(Money)c->settings.engine_renew_money));
			if (res2.Succeeded() || res.GetCost() == 0) res.AddCost(res2);
		}

		if (!IsLocalCompany()) continue;

		if (res.GetCost() != 0) {
			ShowCostOrIncomeAnimation(x, y, z, res.GetCost());
		}

		if (res.Failed()) {
			ShowAutoReplaceAdviceMessage(res, t);
		}
	}
	tmpl_cur_company.Restore();
	if (!_vehicles_to_templatereplace.empty()) RecordSyncEvent(NSRE_VEH_TBTR);

	/* do Auto Replacement */
	Backup<CompanyID> cur_company(_current_company, FILE_LINE);
	for (auto &it : _vehicles_to_autoreplace) {
		v = Vehicle::Get(it.first);
		/* Autoreplace needs the current company set as the vehicle owner */
		cur_company.Change(v->owner);

		if (v->type == VEH_TRAIN) {
			assert(!_vehicles_to_templatereplace.count(v->index));
		}

		/* Start vehicle if we stopped them in VehicleEnteredDepotThisTick()
		 * We need to stop them between VehicleEnteredDepotThisTick() and here or we risk that
		 * they are already leaving the depot again before being replaced. */
		if (it.second) v->vehstatus &= ~VS_STOPPED;

		/* Store the position of the effect as the vehicle pointer will become invalid later */
		int x = v->x_pos;
		int y = v->y_pos;
		int z = v->z_pos;

		const Company *c = Company::Get(_current_company);
		SubtractMoneyFromCompany(CommandCost(EXPENSES_NEW_VEHICLES, (Money)c->settings.engine_renew_money));
		CommandCost res = DoCommand(0, v->index, 0, DC_EXEC, CMD_AUTOREPLACE_VEHICLE);
		SubtractMoneyFromCompany(CommandCost(EXPENSES_NEW_VEHICLES, -(Money)c->settings.engine_renew_money));

		if (!IsLocalCompany()) continue;

		if (res.Succeeded()) {
			ShowCostOrIncomeAnimation(x, y, z, res.GetCost());
			continue;
		}

		ShowAutoReplaceAdviceMessage(res, v);
	}
	cur_company.Restore();
	if (!_vehicles_to_autoreplace.empty()) RecordSyncEvent(NSRE_VEH_AUTOREPLACE);

	Backup<CompanyID> repair_cur_company(_current_company, FILE_LINE);
	for (VehicleID index : _vehicles_to_pay_repair) {
		Vehicle *v = Vehicle::Get(index);
		SCOPE_INFO_FMT([v], "CallVehicleTicks: repair: %s", scope_dumper().VehicleInfo(v));

		ExpensesType type = INVALID_EXPENSES;
		_current_company = v->owner;
		switch (v->type) {
			case VEH_AIRCRAFT:
				type = EXPENSES_AIRCRAFT_RUN;
				break;

			case VEH_TRAIN:
				type = EXPENSES_TRAIN_RUN;
				break;

			case VEH_SHIP:
				type = EXPENSES_SHIP_RUN;
				break;

			case VEH_ROAD:
				type = EXPENSES_ROADVEH_RUN;
				break;

			default:
				NOT_REACHED();
		}
		dbg_assert(type != INVALID_EXPENSES);

		Money vehicle_new_value = v->GetEngine()->GetCost();

		// The static cast is to fix compilation on (old) MSVC as the overload for OverflowSafeInt operator / is ambiguous.
		Money repair_cost = (v->breakdowns_since_last_service * vehicle_new_value / static_cast<uint>(_settings_game.vehicle.repair_cost)) + 1;
		if (v->age > v->max_age) repair_cost <<= 1;
		CommandCost cost(type, repair_cost);
		v->First()->profit_this_year -= cost.GetCost() << 8;
		SubtractMoneyFromCompany(cost);
		ShowCostOrIncomeAnimation(v->x_pos, v->y_pos, v->z_pos, cost.GetCost());
		v->breakdowns_since_last_service = 0;
	}
	repair_cur_company.Restore();
	if (!_vehicles_to_pay_repair.empty()) RecordSyncEvent(NSRE_VEH_REPAIR);
	_vehicles_to_pay_repair.clear();
}

void RemoveVirtualTrainsOfUser(uint32_t user)
{
	if (!_tick_caches_valid || HasChickenBit(DCBF_VEH_TICK_CACHE)) RebuildVehicleTickCaches();

	Backup<CompanyID> cur_company(_current_company, FILE_LINE);
	for (const Train *front : _tick_train_front_cache) {
		if (front->IsVirtual() && front->motion_counter == user) {
			cur_company.Change(front->owner);
			DoCommandP(0, front->index, 0, CMD_DELETE_VIRTUAL_TRAIN);
		}
	}
	cur_company.Restore();
}

/**
 * Add vehicle sprite for drawing to the screen.
 * @param v Vehicle to draw.
 */
static void DoDrawVehicle(const Vehicle *v)
{
	PaletteID pal = PAL_NONE;

	if (v->vehstatus & VS_DEFPAL) pal = (v->vehstatus & VS_CRASHED) ? PALETTE_CRASH : GetVehiclePalette(v);

	/* Check whether the vehicle shall be transparent due to the game state */
	bool shadowed = (v->vehstatus & (VS_SHADOW | VS_HIDDEN)) != 0;

	if (v->type == VEH_EFFECT) {
		/* Check whether the vehicle shall be transparent/invisible due to GUI settings.
		 * However, transparent smoke and bubbles look weird, so always hide them. */
		TransparencyOption to = EffectVehicle::From(v)->GetTransparencyOption();
		if (to != TO_INVALID && (IsTransparencySet(to) || IsInvisibilitySet(to))) return;
	}

	{
		Vehicle *v_mutable = const_cast<Vehicle *>(v);
		if (HasBit(v_mutable->vcache.cached_veh_flags, VCF_IMAGE_REFRESH) && v_mutable->cur_image_valid_dir != INVALID_DIR) {
			VehicleSpriteSeq seq;
			v_mutable->GetImage(v_mutable->cur_image_valid_dir, EIT_ON_MAP, &seq);
			v_mutable->sprite_seq = seq;
			v_mutable->UpdateSpriteSeqBound();
			ClrBit(v_mutable->vcache.cached_veh_flags, VCF_IMAGE_REFRESH);
		}
	}

	ViewportSortableSpriteSpecialFlags special_flags = IsDiagonalDirection(v->direction) ? VSSF_NONE : VSSSF_SORT_SPECIAL | VSSSF_SORT_DIAG_VEH;

	StartSpriteCombine();
	for (uint i = 0; i < v->sprite_seq.count; ++i) {
		PaletteID pal2 = v->sprite_seq.seq[i].pal;
		if (!pal2 || (v->vehstatus & VS_CRASHED)) pal2 = pal;
		AddSortableSpriteToDraw(v->sprite_seq.seq[i].sprite, pal2, v->x_pos + v->x_offs, v->y_pos + v->y_offs,
			v->x_extent, v->y_extent, v->z_extent, v->z_pos, shadowed, v->x_bb_offs, v->y_bb_offs, 0, nullptr, special_flags);
	}
	EndSpriteCombine();
}

<<<<<<< HEAD
struct ViewportHashBound {
=======
/**
 * Add the vehicle sprites that should be drawn at a part of the screen.
 * @param dpi Rectangle being drawn.
 */
void ViewportAddVehicles(DrawPixelInfo *dpi)
{
	/* The bounding rectangle */
	const int l = dpi->left;
	const int r = dpi->left + dpi->width;
	const int t = dpi->top;
	const int b = dpi->top + dpi->height;

	/* Border size of MAX_VEHICLE_PIXEL_xy */
	const int xb = MAX_VEHICLE_PIXEL_X * ZOOM_BASE;
	const int yb = MAX_VEHICLE_PIXEL_Y * ZOOM_BASE;

	/* The hash area to scan */
>>>>>>> 97bea563
	int xl, xu, yl, yu;
};

static const int VHB_BASE_MARGIN = 70;

static ViewportHashBound GetViewportHashBound(int l, int r, int t, int b, int x_margin, int y_margin) {
	int xl = (l - ((VHB_BASE_MARGIN + x_margin) * ZOOM_LVL_BASE)) >> (7 + ZOOM_LVL_SHIFT);
	int xu = (r + (x_margin * ZOOM_LVL_BASE))                 >> (7 + ZOOM_LVL_SHIFT);
	/* compare after shifting instead of before, so that lower bits don't affect comparison result */
	if (xu - xl < (1 << 6)) {
		xl &= 0x3F;
		xu &= 0x3F;
	} else {
		/* scan whole hash row */
		xl = 0;
		xu = 0x3F;
	}

	int yl = (t - ((VHB_BASE_MARGIN + y_margin) * ZOOM_LVL_BASE)) >> (6 + ZOOM_LVL_SHIFT);
	int yu = (b + (y_margin * ZOOM_LVL_BASE))                 >> (6 + ZOOM_LVL_SHIFT);
	/* compare after shifting instead of before, so that lower bits don't affect comparison result */
	if (yu - yl < (1 << 6)) {
		yl = (yl & 0x3F) << 6;
		yu = (yu & 0x3F) << 6;
	} else {
		/* scan whole column */
		yl = 0;
		yu = 0x3F << 6;
	}
	return { xl, xu, yl, yu };
};

template <bool update_vehicles>
void ViewportAddVehiclesIntl(DrawPixelInfo *dpi)
{
	/* The bounding rectangle */
	const int l = dpi->left;
	const int r = dpi->left + dpi->width;
	const int t = dpi->top;
	const int b = dpi->top + dpi->height;

	/* The hash area to scan */
	const ViewportHashBound vhb = GetViewportHashBound(l, r, t, b,
			update_vehicles ? MAX_VEHICLE_PIXEL_X - VHB_BASE_MARGIN : 0, update_vehicles ? MAX_VEHICLE_PIXEL_Y - VHB_BASE_MARGIN : 0);

	const int ul = l - (MAX_VEHICLE_PIXEL_X * ZOOM_LVL_BASE);
	const int ur = r + (MAX_VEHICLE_PIXEL_X * ZOOM_LVL_BASE);
	const int ut = t - (MAX_VEHICLE_PIXEL_Y * ZOOM_LVL_BASE);
	const int ub = b + (MAX_VEHICLE_PIXEL_Y * ZOOM_LVL_BASE);

	for (int y = vhb.yl;; y = (y + (1 << 6)) & (0x3F << 6)) {
		for (int x = vhb.xl;; x = (x + 1) & 0x3F) {
			const Vehicle *v = _vehicle_viewport_hash[x + y]; // already masked & 0xFFF

			while (v != nullptr) {
				if (v->IsDrawn()) {
					if (update_vehicles &&
							HasBit(v->vcache.cached_veh_flags, VCF_IMAGE_REFRESH) &&
							ul <= v->coord.right &&
							ut <= v->coord.bottom &&
							ur >= v->coord.left &&
							ub >= v->coord.top) {
						Vehicle *v_mutable = const_cast<Vehicle *>(v);
						switch (v->type) {
							case VEH_TRAIN:       Train::From(v_mutable)->UpdateImageStateUsingMapDirection(v_mutable->sprite_seq); break;
							case VEH_ROAD:  RoadVehicle::From(v_mutable)->UpdateImageStateUsingMapDirection(v_mutable->sprite_seq); break;
							case VEH_SHIP:         Ship::From(v_mutable)->UpdateImageStateUsingMapDirection(v_mutable->sprite_seq); break;
							case VEH_AIRCRAFT: Aircraft::From(v_mutable)->UpdateImageStateUsingMapDirection(v_mutable->sprite_seq); break;
							default: break;
						}
						v_mutable->UpdateSpriteSeqBound();
						v_mutable->UpdateViewportDeferred();
					}

					if (l <= v->coord.right &&
							t <= v->coord.bottom &&
							r >= v->coord.left &&
							b >= v->coord.top) {
						DoDrawVehicle(v);
					}
				}
				v = v->hash_viewport_next;
			}

			if (x == vhb.xu) break;
		}

		if (y == vhb.yu) break;
	}

	if (update_vehicles) ProcessDeferredUpdateVehicleViewportHashes();
}

/**
 * Add the vehicle sprites that should be drawn at a part of the screen.
 * @param dpi Rectangle being drawn.
 * @param update_vehicles Whether to update vehicles around drawing rectangle.
 */
void ViewportAddVehicles(DrawPixelInfo *dpi, bool update_vehicles)
{
	if (update_vehicles) {
		ViewportAddVehiclesIntl<true>(dpi);
	} else {
		ViewportAddVehiclesIntl<false>(dpi);
	}
}

void ViewportMapDrawVehicles(DrawPixelInfo *dpi, Viewport *vp)
{
	/* The save rectangle */
	const int l = vp->virtual_left;
	const int r = vp->virtual_left + vp->virtual_width;
	const int t = vp->virtual_top;
	const int b = vp->virtual_top + vp->virtual_height;

	/* The hash area to scan */
	const ViewportHashBound vhb = GetViewportHashBound(l, r, t, b, 0, 0);

	Blitter *blitter = BlitterFactory::GetCurrentBlitter();
	for (int y = vhb.yl;; y = (y + (1 << 6)) & (0x3F << 6)) {
		if (vp->map_draw_vehicles_cache.done_hash_bits[y >> 6] != UINT64_MAX) {
			for (int x = vhb.xl;; x = (x + 1) & 0x3F) {
				if (!HasBit(vp->map_draw_vehicles_cache.done_hash_bits[y >> 6], x)) {
					SetBit(vp->map_draw_vehicles_cache.done_hash_bits[y >> 6], x);
					const Vehicle *v = _vehicle_viewport_hash[x + y]; // already masked & 0xFFF

					while (v != nullptr) {
						if (!(v->vehstatus & (VS_HIDDEN | VS_UNCLICKABLE)) && (v->type != VEH_EFFECT)) {
							Point pt = { v->coord.left, v->coord.top };
							if (pt.x >= l && pt.x < r && pt.y >= t && pt.y < b) {
								const int pixel_x = UnScaleByZoomLower(pt.x - l, dpi->zoom);
								const int pixel_y = UnScaleByZoomLower(pt.y - t, dpi->zoom);
								vp->map_draw_vehicles_cache.vehicle_pixels[pixel_x + (pixel_y) * vp->width] = true;
							}
						}
						v = v->hash_viewport_next;
					}
				}

				if (x == vhb.xu) break;
			}
		}

		if (y == vhb.yu) break;
	}

	/* The drawing rectangle */
	int mask = ScaleByZoom(-1, vp->zoom);
	const int dl = UnScaleByZoomLower(dpi->left - (vp->virtual_left & mask), dpi->zoom);
	const int dr = UnScaleByZoomLower(dpi->left + dpi->width - (vp->virtual_left & mask), dpi->zoom);
	const int dt = UnScaleByZoomLower(dpi->top - (vp->virtual_top & mask), dpi->zoom);
	const int db = UnScaleByZoomLower(dpi->top + dpi->height - (vp->virtual_top & mask), dpi->zoom);
	int y_ptr = vp->width * dt;
	for (int y = dt; y < db; y++, y_ptr += vp->width) {
		for (int x = dl; x < dr; x++) {
			if (vp->map_draw_vehicles_cache.vehicle_pixels[y_ptr + x]) {
				blitter->SetPixel32(dpi->dst_ptr, x - dl, y - dt, PC_WHITE, Colour(0xFC, 0xFC, 0xFC).data);
			}
		}
	}
}

/**
 * Find the vehicle close to the clicked coordinates.
 * @param vp Viewport clicked in.
 * @param x  X coordinate in the viewport.
 * @param y  Y coordinate in the viewport.
 * @return Closest vehicle, or \c nullptr if none found.
 */
Vehicle *CheckClickOnVehicle(const Viewport *vp, int x, int y)
{
	Vehicle *found = nullptr;
	uint dist, best_dist = UINT_MAX;

	if ((uint)(x -= vp->left) >= (uint)vp->width || (uint)(y -= vp->top) >= (uint)vp->height) return nullptr;

	x = ScaleByZoom(x, vp->zoom) + vp->virtual_left;
	y = ScaleByZoom(y, vp->zoom) + vp->virtual_top;

<<<<<<< HEAD
=======
	/* Border size of MAX_VEHICLE_PIXEL_xy */
	const int xb = MAX_VEHICLE_PIXEL_X * ZOOM_BASE;
	const int yb = MAX_VEHICLE_PIXEL_Y * ZOOM_BASE;

>>>>>>> 97bea563
	/* The hash area to scan */
	const ViewportHashBound vhb = GetViewportHashBound(x, x, y, y, 0, 0);

	for (int hy = vhb.yl;; hy = (hy + (1 << 6)) & (0x3F << 6)) {
		for (int hx = vhb.xl;; hx = (hx + 1) & 0x3F) {
			Vehicle *v = _vehicle_viewport_hash[hx + hy]; // already masked & 0xFFF

			while (v != nullptr) {
				if (((v->vehstatus & VS_UNCLICKABLE) == 0) && v->IsDrawn() &&
					x >= v->coord.left && x <= v->coord.right &&
					y >= v->coord.top && y <= v->coord.bottom) {

					dist = std::max(
						abs(((v->coord.left + v->coord.right) >> 1) - x),
						abs(((v->coord.top + v->coord.bottom) >> 1) - y)
					);

					if (dist < best_dist) {
						found = v;
						best_dist = dist;
					}
				}
				v = v->hash_viewport_next;
			}

			if (hx == vhb.xu) break;
		}

		if (hy == vhb.yu) break;
	}

	return found;
}

/**
 * Decrease the value of a vehicle.
 * @param v %Vehicle to devaluate.
 */
void DecreaseVehicleValue(Vehicle *v)
{
	v->value -= v->value >> 8;
	SetWindowDirty(WC_VEHICLE_DETAILS, v->index);
}

/** The chances for the different types of vehicles to suffer from different types of breakdowns
 * The chance for a given breakdown type n is _breakdown_chances[vehtype][n] - _breakdown_chances[vehtype][n-1] */
static const uint8_t _breakdown_chances[4][4] = {
	{ //Trains:
		25,  ///< 10% chance for BREAKDOWN_CRITICAL.
		51,  ///< 10% chance for BREAKDOWN_EM_STOP.
		127, ///< 30% chance for BREAKDOWN_LOW_SPEED.
		255, ///< 50% chance for BREAKDOWN_LOW_POWER.
	},
	{ //Road Vehicles:
		51,  ///< 20% chance for BREAKDOWN_CRITICAL.
		76,  ///< 10% chance for BREAKDOWN_EM_STOP.
		153, ///< 30% chance for BREAKDOWN_LOW_SPEED.
		255, ///< 40% chance for BREAKDOWN_LOW_POWER.
	},
	{ //Ships:
		51,  ///< 20% chance for BREAKDOWN_CRITICAL.
		76,  ///< 10% chance for BREAKDOWN_EM_STOP.
		178, ///< 40% chance for BREAKDOWN_LOW_SPEED.
		255, ///< 30% chance for BREAKDOWN_LOW_POWER.
	},
	{ //Aircraft:
		178, ///< 70% chance for BREAKDOWN_AIRCRAFT_SPEED.
		229, ///< 20% chance for BREAKDOWN_AIRCRAFT_DEPOT.
		255, ///< 10% chance for BREAKDOWN_AIRCRAFT_EM_LANDING.
		255, ///< Aircraft have only 3 breakdown types, so anything above 0% here will cause a crash.
	},
};

/**
 * Determine the type of breakdown a vehicle will have.
 * Results are saved in breakdown_type and breakdown_severity.
 * @param v the vehicle in question.
 * @param r the random number to use. (Note that bits 0..6 are already used)
 */
void DetermineBreakdownType(Vehicle *v, uint32_t r) {
	/* if 'improved breakdowns' is off, just do the classic breakdown */
	if (!_settings_game.vehicle.improved_breakdowns) {
		v->breakdown_type = BREAKDOWN_CRITICAL;
		v->breakdown_severity = 40; //only used by aircraft (321 km/h)
		return;
	}
	uint8_t rand = GB(r, 8, 8);
	const uint8_t *breakdown_type_chance = _breakdown_chances[v->type];

	if (v->type == VEH_AIRCRAFT) {
		if (rand <= breakdown_type_chance[BREAKDOWN_AIRCRAFT_SPEED]) {
			v->breakdown_type = BREAKDOWN_AIRCRAFT_SPEED;
			/* all speed values here are 1/8th of the real max speed in km/h */
			uint8_t max_speed = std::max(1, std::min(v->vcache.cached_max_speed >> 3, 255));
			uint8_t min_speed = std::max(1, std::min(15 + (max_speed >> 2), v->vcache.cached_max_speed >> 4));
			v->breakdown_severity = min_speed + (((v->reliability + GB(r, 16, 16)) * (max_speed - min_speed)) >> 17);
		} else if (rand <= breakdown_type_chance[BREAKDOWN_AIRCRAFT_DEPOT]) {
			v->breakdown_type = BREAKDOWN_AIRCRAFT_DEPOT;
		} else if (rand <= breakdown_type_chance[BREAKDOWN_AIRCRAFT_EM_LANDING]) {
			/* emergency landings only happen when reliability < 87% */
			if (v->reliability < 0xDDDD) {
				v->breakdown_type = BREAKDOWN_AIRCRAFT_EM_LANDING;
			} else {
				/* try again */
				DetermineBreakdownType(v, Random());
			}
		} else {
			NOT_REACHED();
		}
		return;
	}

	if (rand <= breakdown_type_chance[BREAKDOWN_CRITICAL]) {
		v->breakdown_type = BREAKDOWN_CRITICAL;
	} else if (rand <= breakdown_type_chance[BREAKDOWN_EM_STOP]) {
		/* Non-front engines cannot have emergency stops */
		if (v->type == VEH_TRAIN && !(Train::From(v)->IsFrontEngine())) {
			return DetermineBreakdownType(v, Random());
		}
		v->breakdown_type = BREAKDOWN_EM_STOP;
		v->breakdown_delay >>= 2; //emergency stops don't last long (1/4 of normal)
	} else if (rand <= breakdown_type_chance[BREAKDOWN_LOW_SPEED]) {
		v->breakdown_type = BREAKDOWN_LOW_SPEED;
		/* average of random and reliability */
		uint16_t rand2 = (GB(r, 16, 16) + v->reliability) >> 1;
		uint16_t max_speed =
			(v->type == VEH_TRAIN) ?
			GetVehicleProperty(v, PROP_TRAIN_SPEED, RailVehInfo(v->engine_type)->max_speed) :
			(v->type == VEH_ROAD ) ?
			GetVehicleProperty(v, PROP_ROADVEH_SPEED, RoadVehInfo(v->engine_type)->max_speed) :
			(v->type == VEH_SHIP) ?
			GetVehicleProperty(v, PROP_SHIP_SPEED, ShipVehInfo(v->engine_type)->max_speed ) :
			GetVehicleProperty(v, PROP_AIRCRAFT_SPEED, AircraftVehInfo(v->engine_type)->max_speed);
		uint8_t min_speed = std::min(41, max_speed >> 2);
		/* we use the min() function here because we want to use the real value of max_speed for the min_speed calculation */
		max_speed = std::min<uint16_t>(max_speed, 255);
		v->breakdown_severity = Clamp((max_speed * rand2) >> 16, min_speed, max_speed);
	} else if (rand <= breakdown_type_chance[BREAKDOWN_LOW_POWER]) {
		v->breakdown_type = BREAKDOWN_LOW_POWER;
		/** within this type there are two possibilities: (50/50)
		 * power reduction (10-90%), or no power at all */
		if (GB(r, 7, 1)) {
			v->breakdown_severity = Clamp((GB(r, 16, 16) + v->reliability) >> 9, 26, 231);
		} else {
			v->breakdown_severity = 0;
		}
	} else {
		NOT_REACHED();
	}
}

void CheckVehicleBreakdown(Vehicle *v)
{
	int rel, rel_old;

	/* decrease reliability */
	if (!_settings_game.order.no_servicing_if_no_breakdowns ||
			_settings_game.difficulty.vehicle_breakdowns != 0) {
		v->reliability = rel = std::max((rel_old = v->reliability) - v->reliability_spd_dec, 0);
		if ((rel_old >> 8) != (rel >> 8)) SetWindowDirty(WC_VEHICLE_DETAILS, v->First()->index);
	}

	if (v->breakdown_ctr != 0 || (v->First()->vehstatus & VS_STOPPED) ||
			_settings_game.difficulty.vehicle_breakdowns < 1 ||
			v->First()->cur_speed < 5 || _game_mode == GM_MENU ||
			(v->type == VEH_AIRCRAFT && ((Aircraft*)v)->state != FLYING) ||
			(v->type == VEH_TRAIN && !(Train::From(v)->IsFrontEngine()) && !_settings_game.vehicle.improved_breakdowns)) {
		return;
	}

	uint32_t r = Random();

	/* increase chance of failure */
	int chance = v->breakdown_chance + 1;
	if (Chance16I(1, 25, r)) chance += 25;
	chance = ClampTo<uint8_t>(chance);
	v->breakdown_chance = chance;

	if (_settings_game.vehicle.improved_breakdowns) {
		if (v->type == VEH_TRAIN && Train::From(v)->IsMultiheaded()) {
			/* Dual engines have their breakdown chances reduced to 70% of the normal value */
			chance = chance * 7 / 10;
		}
		chance *= v->First()->breakdown_chance_factor;
		chance >>= 7;
	}
	/**
	 * Chance is (1 - reliability) * breakdown_setting * breakdown_chance / 10.
	 * breakdown_setting is scaled by 2 to support a value of 1/2 (setting value 64).
	 * Chance is (1 - reliability) * breakdown_scaling_x2 * breakdown_chance / 20.
	 *
	 * At 90% reliabilty, normal setting (2) and average breakdown_chance (128),
	 * a vehicle will break down (on average) every 100 days.
	 * This *should* mean that vehicles break down about as often as (or a little less than) they used to.
	 * However, because breakdowns are no longer by definition a complete stop,
	 * their impact will be significantly less.
	 */
	uint32_t r1 = Random();
	uint32_t breakdown_scaling_x2 = (_settings_game.difficulty.vehicle_breakdowns == 64) ? 1 : (_settings_game.difficulty.vehicle_breakdowns * 2);
	if ((uint32_t) (0xffff - v->reliability) * breakdown_scaling_x2 * chance > GB(r1, 0, 24) * 10 * 2) {
		uint32_t r2 = Random();
		v->breakdown_ctr = GB(r1, 24, 6) + 0xF;
		if (v->type == VEH_TRAIN) SetBit(Train::From(v)->First()->flags, VRF_CONSIST_BREAKDOWN);
		v->breakdown_delay = GB(r2, 0, 7) + 0x80;
		v->breakdown_chance = 0;
		DetermineBreakdownType(v, r2);
	}
}

/**
 * Handle all of the aspects of a vehicle breakdown
 * This includes adding smoke and sounds, and ending the breakdown when appropriate.
 * @return true iff the vehicle is stopped because of a breakdown
 * @note This function always returns false for aircraft, since these never stop for breakdowns
 */
bool Vehicle::HandleBreakdown()
{
	/* Possible states for Vehicle::breakdown_ctr
	 * 0  - vehicle is running normally
	 * 1  - vehicle is currently broken down
	 * 2  - vehicle is going to break down now
	 * >2 - vehicle is counting down to the actual breakdown event */
	switch (this->breakdown_ctr) {
		case 0:
			return false;

		case 2:
			this->breakdown_ctr = 1;

			if (this->breakdowns_since_last_service != 255) {
				this->breakdowns_since_last_service++;
			}

			if (this->type == VEH_AIRCRAFT) {
				this->MarkDirty();
				assert(this->breakdown_type <= BREAKDOWN_AIRCRAFT_EM_LANDING);
				/* Aircraft just need this flag, the rest is handled elsewhere */
				this->vehstatus |= VS_AIRCRAFT_BROKEN;
				if(this->breakdown_type == BREAKDOWN_AIRCRAFT_SPEED ||
						(this->current_order.IsType(OT_GOTO_DEPOT) &&
						(this->current_order.GetDepotOrderType() & ODTFB_BREAKDOWN) &&
						GetTargetAirportIfValid(Aircraft::From(this)) != nullptr)) return false;
				FindBreakdownDestination(Aircraft::From(this));
			} else if (this->type == VEH_TRAIN) {
				if (this->breakdown_type == BREAKDOWN_LOW_POWER ||
						this->First()->cur_speed <= ((this->breakdown_type == BREAKDOWN_LOW_SPEED) ? this->breakdown_severity : 0)) {
					switch (this->breakdown_type) {
						case BREAKDOWN_RV_CRASH:
							if (_settings_game.vehicle.improved_breakdowns) SetBit(Train::From(this)->flags, VRF_HAS_HIT_RV);
						/* FALL THROUGH */
						case BREAKDOWN_CRITICAL:
							if (!PlayVehicleSound(this, VSE_BREAKDOWN)) {
								SndPlayVehicleFx((_settings_game.game_creation.landscape != LT_TOYLAND) ? SND_10_BREAKDOWN_TRAIN_SHIP : SND_3A_BREAKDOWN_TRAIN_SHIP_TOYLAND, this);
							}
							if (!(this->vehstatus & VS_HIDDEN) && !HasBit(EngInfo(this->engine_type)->misc_flags, EF_NO_BREAKDOWN_SMOKE) && this->breakdown_delay > 0) {
								EffectVehicle *u = CreateEffectVehicleRel(this, 4, 4, 5, EV_BREAKDOWN_SMOKE);
								if (u != nullptr) u->animation_state = this->breakdown_delay * 2;
							}
							/* Max Speed reduction*/
							if (_settings_game.vehicle.improved_breakdowns) {
								if (!HasBit(Train::From(this)->flags, VRF_NEED_REPAIR)) {
									SetBit(Train::From(this)->flags, VRF_NEED_REPAIR);
									Train::From(this)->critical_breakdown_count = 1;
								} else if (Train::From(this)->critical_breakdown_count != 255) {
									Train::From(this)->critical_breakdown_count++;
								}
								Train::From(this->First())->ConsistChanged(CCF_TRACK);
							}
						/* FALL THROUGH */
						case BREAKDOWN_EM_STOP:
							CheckBreakdownFlags(Train::From(this->First()));
							SetBit(Train::From(this->First())->flags, VRF_BREAKDOWN_STOPPED);
							break;
						case BREAKDOWN_BRAKE_OVERHEAT:
							CheckBreakdownFlags(Train::From(this->First()));
							SetBit(Train::From(this->First())->flags, VRF_BREAKDOWN_STOPPED);
							break;
						case BREAKDOWN_LOW_SPEED:
							CheckBreakdownFlags(Train::From(this->First()));
							SetBit(Train::From(this->First())->flags, VRF_BREAKDOWN_SPEED);
							break;
						case BREAKDOWN_LOW_POWER:
							SetBit(Train::From(this->First())->flags, VRF_BREAKDOWN_POWER);
							break;
						default: NOT_REACHED();
					}
					this->First()->MarkDirty();
					SetWindowDirty(WC_VEHICLE_VIEW, this->index);
					SetWindowDirty(WC_VEHICLE_DETAILS, this->index);
				} else {
					this->breakdown_ctr = 2; // wait until slowdown
					this->breakdowns_since_last_service--;
					SetBit(Train::From(this)->flags, VRF_BREAKDOWN_BRAKING);
					return false;
				}
				if ((!(this->vehstatus & VS_HIDDEN)) && (this->breakdown_type == BREAKDOWN_LOW_SPEED || this->breakdown_type == BREAKDOWN_LOW_POWER)
						&& !HasBit(EngInfo(this->engine_type)->misc_flags, EF_NO_BREAKDOWN_SMOKE)) {
					EffectVehicle *u = CreateEffectVehicleRel(this, 0, 0, 2, EV_BREAKDOWN_SMOKE); //some grey clouds to indicate a broken engine
					if (u != nullptr) u->animation_state = 25;
				}
			} else {
				switch (this->breakdown_type) {
					case BREAKDOWN_CRITICAL:
						if (!PlayVehicleSound(this, VSE_BREAKDOWN)) {
							bool train_or_ship = this->type == VEH_TRAIN || this->type == VEH_SHIP;
							SndPlayVehicleFx((_settings_game.game_creation.landscape != LT_TOYLAND) ?
								(train_or_ship ? SND_10_BREAKDOWN_TRAIN_SHIP : SND_0F_BREAKDOWN_ROADVEHICLE) :
								(train_or_ship ? SND_3A_BREAKDOWN_TRAIN_SHIP_TOYLAND : SND_35_BREAKDOWN_ROADVEHICLE_TOYLAND), this);
						}
						if (!(this->vehstatus & VS_HIDDEN) && !HasBit(EngInfo(this->engine_type)->misc_flags, EF_NO_BREAKDOWN_SMOKE) && this->breakdown_delay > 0) {
							EffectVehicle *u = CreateEffectVehicleRel(this, 4, 4, 5, EV_BREAKDOWN_SMOKE);
							if (u != nullptr) u->animation_state = this->breakdown_delay * 2;
						}
						if (_settings_game.vehicle.improved_breakdowns) {
							if (this->type == VEH_ROAD) {
								if (RoadVehicle::From(this)->critical_breakdown_count != 255) {
									RoadVehicle::From(this)->critical_breakdown_count++;
								}
							} else if (this->type == VEH_SHIP) {
								if (Ship::From(this)->critical_breakdown_count != 255) {
									Ship::From(this)->critical_breakdown_count++;
								}
							}
						}
					/* FALL THROUGH */
					case BREAKDOWN_EM_STOP:
						this->cur_speed = 0;
						break;
					case BREAKDOWN_LOW_SPEED:
					case BREAKDOWN_LOW_POWER:
						/* do nothing */
						break;
					default: NOT_REACHED();
				}
				if ((!(this->vehstatus & VS_HIDDEN)) &&
						(this->breakdown_type == BREAKDOWN_LOW_SPEED || this->breakdown_type == BREAKDOWN_LOW_POWER)) {
					/* Some gray clouds to indicate a broken RV */
					EffectVehicle *u = CreateEffectVehicleRel(this, 0, 0, 2, EV_BREAKDOWN_SMOKE);
					if (u != nullptr) u->animation_state = 25;
				}
				this->First()->MarkDirty();
				SetWindowDirty(WC_VEHICLE_VIEW, this->index);
				SetWindowDirty(WC_VEHICLE_DETAILS, this->index);
				return (this->breakdown_type == BREAKDOWN_CRITICAL || this->breakdown_type == BREAKDOWN_EM_STOP);
			}

			[[fallthrough]];
		case 1:
			/* Aircraft breakdowns end only when arriving at the airport */
			if (this->type == VEH_AIRCRAFT) return false;

			/* For trains this function is called twice per tick, so decrease v->breakdown_delay at half the rate */
			if ((this->tick_counter & (this->type == VEH_TRAIN ? 3 : 1)) == 0) {
				if (--this->breakdown_delay == 0) {
					this->breakdown_ctr = 0;
					if (this->type == VEH_TRAIN) {
						CheckBreakdownFlags(Train::From(this->First()));
						this->First()->MarkDirty();
						SetWindowDirty(WC_VEHICLE_VIEW, this->First()->index);
					} else {
						this->MarkDirty();
						SetWindowDirty(WC_VEHICLE_VIEW, this->index);
					}
				}
			}
			return (this->breakdown_type == BREAKDOWN_CRITICAL || this->breakdown_type == BREAKDOWN_EM_STOP ||
					this->breakdown_type == BREAKDOWN_RV_CRASH || this->breakdown_type == BREAKDOWN_BRAKE_OVERHEAT);

		default:
			if (!this->current_order.IsType(OT_LOADING)) this->breakdown_ctr--;
			return false;
	}
}

/**
 * Update economy age of a vehicle.
 * @param v Vehicle to update.
 */
void EconomyAgeVehicle(Vehicle *v)
{
	/* Stop if a virtual vehicle */
	if (HasBit(v->subtype, GVSF_VIRTUAL)) return;

	if (v->economy_age < EconTime::MAX_DATE.AsDelta()) {
		v->economy_age++;
		if (v->IsPrimaryVehicle() && v->economy_age == VEHICLE_PROFIT_MIN_AGE + 1) GroupStatistics::VehicleReachedMinAge(v);
	}
}

/**
 * Update age of a vehicle.
 * @param v Vehicle to update.
 */
void AgeVehicle(Vehicle *v)
{
	/* Stop if a virtual vehicle */
	if (HasBit(v->subtype, GVSF_VIRTUAL)) return;

	if (v->age < CalTime::MAX_DATE.AsDelta()) v->age++;

	if (!v->IsPrimaryVehicle() && (v->type != VEH_TRAIN || !Train::From(v)->IsEngine())) return;

	DateDelta age = v->age - v->max_age;
	for (int i = 0; i <= 4; i++) {
		if (age == CalTime::DateAtStartOfYear(i).AsDelta()) {
			v->reliability_spd_dec <<= 1;
			break;
		}
	}

	SetWindowDirty(WC_VEHICLE_DETAILS, v->index);

	/* Don't warn about vehicles which are non-primary (e.g., part of an articulated vehicle), don't belong to us, are crashed, or are stopped */
	if (v->Previous() != nullptr || v->owner != _local_company || (v->vehstatus & VS_CRASHED) != 0 || (v->vehstatus & VS_STOPPED) != 0) return;

	const Company *c = Company::Get(v->owner);
	/* Don't warn if a renew is active */
	if (c->settings.engine_renew && v->GetEngine()->company_avail != 0) return;
	/* Don't warn if a replacement is active */
	if (EngineHasReplacementForCompany(c, v->engine_type, v->group_id)) return;

	StringID str;
	if (age == -DAYS_IN_LEAP_YEAR) {
		str = STR_NEWS_VEHICLE_IS_GETTING_OLD;
	} else if (age == 0) {
		str = STR_NEWS_VEHICLE_IS_GETTING_VERY_OLD;
	} else if (age > 0 && (age % DAYS_IN_LEAP_YEAR) == 0) {
		str = STR_NEWS_VEHICLE_IS_GETTING_VERY_OLD_AND;
	} else {
		return;
	}

	SetDParam(0, v->index);
	AddVehicleAdviceNewsItem(str, v->index);
}

/**
 * Calculates how full a vehicle is.
 * @param front The front vehicle of the consist to check.
 * @param colour The string to show depending on if we are unloading or loading
 * @return A percentage of how full the Vehicle is.
 *         Percentages are rounded towards 50%, so that 0% and 100% are only returned
 *         if the vehicle is completely empty or full.
 *         This is useful for both display and conditional orders.
 */
uint8_t CalcPercentVehicleFilled(const Vehicle *front, StringID *colour)
{
	int count = 0;
	int max = 0;
	int cars = 0;
	int unloading = 0;
	bool loading = false;

	bool is_loading = front->current_order.IsType(OT_LOADING);

	/* The station may be nullptr when the (colour) string does not need to be set. */
	const Station *st = Station::GetIfValid(front->last_station_visited);
	assert(colour == nullptr || (st != nullptr && is_loading));

	bool order_no_load = is_loading && (front->current_order.GetLoadType() & OLFB_NO_LOAD);
	bool order_full_load = is_loading && (front->current_order.GetLoadType() & OLFB_FULL_LOAD);

	/* Count up max and used */
	for (const Vehicle *v = front; v != nullptr; v = v->Next()) {
		count += v->cargo.StoredCount();
		max += v->cargo_cap;
		if (v->cargo_cap != 0 && colour != nullptr) {
			unloading += HasBit(v->vehicle_flags, VF_CARGO_UNLOADING) ? 1 : 0;
			loading |= !order_no_load &&
					(order_full_load || st->goods[v->cargo_type].HasRating()) &&
					!HasBit(v->vehicle_flags, VF_LOADING_FINISHED) && !HasBit(v->vehicle_flags, VF_STOP_LOADING);
			cars++;
		}
	}

	if (colour != nullptr) {
		if (unloading == 0 && loading) {
			*colour = STR_PERCENT_UP;
		} else if (unloading == 0 && !loading) {
			*colour = STR_PERCENT_NONE;
		} else if (cars == unloading || !loading) {
			*colour = STR_PERCENT_DOWN;
		} else {
			*colour = STR_PERCENT_UP_DOWN;
		}
	}

	/* Train without capacity */
	if (max == 0) return 100;

	/* Return the percentage */
	if (count * 2 < max) {
		/* Less than 50%; round up, so that 0% means really empty. */
		return CeilDiv(count * 100, max);
	} else {
		/* More than 50%; round down, so that 100% means really full. */
		return (count * 100) / max;
	}
}

uint8_t CalcPercentVehicleFilledOfCargo(const Vehicle *front, CargoID cargo)
{
	int count = 0;
	int max = 0;

	/* Count up max and used */
	for (const Vehicle *v = front; v != nullptr; v = v->Next()) {
		if (v->cargo_type != cargo) continue;
		count += v->cargo.StoredCount();
		max += v->cargo_cap;
	}

	/* Train without capacity */
	if (max == 0) return 0;

	/* Return the percentage */
	if (count * 2 < max) {
		/* Less than 50%; round up, so that 0% means really empty. */
		return CeilDiv(count * 100, max);
	} else {
		/* More than 50%; round down, so that 100% means really full. */
		return (count * 100) / max;
	}
}

/**
 * Vehicle entirely entered the depot, update its status, orders, vehicle windows, service it, etc.
 * @param v Vehicle that entered a depot.
 */
void VehicleEnterDepot(Vehicle *v)
{
	/* Always work with the front of the vehicle */
	dbg_assert(v == v->First());

	switch (v->type) {
		case VEH_TRAIN: {
			Train *t = Train::From(v);
			/* Clear path reservation */
			SetDepotReservation(t->tile, false);
			if (_settings_client.gui.show_track_reservation) MarkTileDirtyByTile(t->tile, VMDF_NOT_MAP_MODE);

			UpdateSignalsOnSegment(t->tile, INVALID_DIAGDIR, t->owner);
			t->wait_counter = 0;
			t->force_proceed = TFP_NONE;
			ClrBit(t->flags, VRF_TOGGLE_REVERSE);
			t->ConsistChanged(CCF_ARRANGE);
			t->reverse_distance = 0;
			t->signal_speed_restriction = 0;
			t->lookahead.reset();
			if (!(t->vehstatus & VS_CRASHED)) {
				t->crash_anim_pos = 0;
			}
			break;
		}

		case VEH_ROAD:
			break;

		case VEH_SHIP: {
			Ship *ship = Ship::From(v);
			ship->state = TRACK_BIT_DEPOT;
			ship->UpdateCache();
			ship->UpdateViewport(true, true);
			SetWindowDirty(WC_VEHICLE_DEPOT, v->tile);
			break;
		}

		case VEH_AIRCRAFT:
			HandleAircraftEnterHangar(Aircraft::From(v));
			break;
		default: NOT_REACHED();
	}
	SetWindowDirty(WC_VEHICLE_VIEW, v->index);
	DirtyVehicleListWindowForVehicle(v);

	if (v->type != VEH_TRAIN) {
		/* Trains update the vehicle list when the first unit enters the depot and calls VehicleEnterDepot() when the last unit enters.
		 * We only increase the number of vehicles when the first one enters, so we will not need to search for more vehicles in the depot */
		InvalidateWindowData(WC_VEHICLE_DEPOT, v->tile);
	}
	SetWindowDirty(WC_VEHICLE_DEPOT, v->tile);

	v->vehstatus |= VS_HIDDEN;
	v->UpdateIsDrawn();
	v->cur_speed = 0;

	VehicleServiceInDepot(v);

	/* After a vehicle trigger, the graphics and properties of the vehicle could change. */
	TriggerVehicle(v, VEHICLE_TRIGGER_DEPOT);
	v->MarkDirty();

	InvalidateWindowData(WC_VEHICLE_VIEW, v->index);

	if (v->current_order.IsType(OT_GOTO_DEPOT)) {
		SetWindowDirty(WC_VEHICLE_VIEW, v->index);

		const Order *real_order = v->GetOrder(v->cur_real_order_index);

		/* Test whether we are heading for this depot. If not, do nothing.
		 * Note: The target depot for nearest-/manual-depot-orders is only updated on junctions, but we want to accept every depot. */
		if ((v->current_order.GetDepotOrderType() & ODTFB_PART_OF_ORDERS) &&
				real_order != nullptr && !(real_order->GetDepotActionType() & ODATFB_NEAREST_DEPOT) &&
				(v->type == VEH_AIRCRAFT ? v->current_order.GetDestination() != GetStationIndex(v->tile) : v->dest_tile != v->tile)) {
			/* We are heading for another depot, keep driving. */
			return;
		}

		/* Test whether we are heading for this depot. If not, do nothing. */
		if ((v->current_order.GetDepotExtraFlags() & ODEFB_SPECIFIC) &&
				(v->type == VEH_AIRCRAFT ? v->current_order.GetDestination() != GetStationIndex(v->tile) : v->dest_tile != v->tile)) {
			/* We are heading for another depot, keep driving. */
			return;
		}

		if (v->current_order.GetDepotActionType() & ODATFB_SELL) {
			_vehicles_to_sell.insert(v->index);
			return;
		}

		if (v->current_order.IsRefit()) {
			Backup<CompanyID> cur_company(_current_company, v->owner, FILE_LINE);
			CommandCost cost = DoCommand(v->tile, v->index, v->current_order.GetRefitCargo() | 0xFF << 8, DC_EXEC, GetCmdRefitVeh(v));
			cur_company.Restore();

			if (cost.Failed()) {
				_vehicles_to_autoreplace[v->index] = false;
				if (v->owner == _local_company) {
					/* Notify the user that we stopped the vehicle */
					SetDParam(0, v->index);
					AddVehicleAdviceNewsItem(STR_NEWS_ORDER_REFIT_FAILED, v->index);
				}
			} else if (cost.GetCost() != 0) {
				v->profit_this_year -= cost.GetCost() << 8;
				if (v->owner == _local_company) {
					ShowCostOrIncomeAnimation(v->x_pos, v->y_pos, v->z_pos, cost.GetCost());
				}
			}
		}

		/* Handle the ODTFB_PART_OF_ORDERS case. If there is a timetabled wait time, hold the train, otherwise skip to the next order.
		Note that if there is a only a travel_time, but no wait_time defined for the order, and the train arrives to the depot sooner as scheduled,
		he doesn't wait in it, as it would in stations. Thus, the original behaviour is maintained if there's no defined wait_time.*/
		if (v->current_order.GetDepotOrderType() & ODTFB_PART_OF_ORDERS) {
			v->DeleteUnreachedImplicitOrders();
			UpdateVehicleTimetable(v, true);
			if (v->current_order.IsWaitTimetabled() && !(v->current_order.GetDepotActionType() & ODATFB_HALT)) {
				v->current_order.MakeWaiting();
				v->current_order.SetNonStopType(ONSF_NO_STOP_AT_ANY_STATION);
				return;
			} else {
				v->IncrementImplicitOrderIndex();
			}
		}

		if (v->current_order.GetDepotActionType() & ODATFB_HALT) {
			/* Vehicles are always stopped on entering depots. Do not restart this one. */
			_vehicles_to_autoreplace[v->index] = false;
			/* Invalidate last_loading_station. As the link from the station
			 * before the stop to the station after the stop can't be predicted
			 * we shouldn't construct it when the vehicle visits the next stop. */
			v->last_loading_station = INVALID_STATION;
			ClrBit(v->vehicle_flags, VF_LAST_LOAD_ST_SEP);

			/* Clear unbunching data. */
			v->ResetDepotUnbunching();

			/* Announce that the vehicle is waiting to players and AIs. */
			if (v->owner == _local_company) {
				SetDParam(0, v->index);
				AddVehicleAdviceNewsItem(STR_NEWS_TRAIN_IS_WAITING + v->type, v->index);
			}
			AI::NewEvent(v->owner, new ScriptEventVehicleWaitingInDepot(v->index));
		}

		/* If we've entered our unbunching depot, record the round trip duration. */
		if (v->current_order.GetDepotActionType() & ODATFB_UNBUNCH && v->unbunch_state != nullptr && v->unbunch_state->depot_unbunching_last_departure != INVALID_STATE_TICKS) {
			v->unbunch_state->round_trip_time = (_state_ticks - v->unbunch_state->depot_unbunching_last_departure).AsTicks();
		}

		v->current_order.MakeDummy();
	}
}

/**
 * Update the vehicle on the viewport, updating the right hash and setting the
 *  new coordinates.
 * @param dirty Mark the (new and old) coordinates of the vehicle as dirty.
 */
void Vehicle::UpdateViewport(bool dirty)
{
	/* Skip updating sprites on dedicated servers without screen */
	if (IsHeadless()) return;

	Rect new_coord = ConvertRect<Rect16, Rect>(this->sprite_seq_bounds);

	Point pt = RemapCoords(this->x_pos + this->x_offs, this->y_pos + this->y_offs, this->z_pos);
	new_coord.left   += pt.x;
	new_coord.top    += pt.y;
	new_coord.right  += pt.x + 2 * ZOOM_BASE;
	new_coord.bottom += pt.y + 2 * ZOOM_BASE;

	UpdateVehicleViewportHash(this, new_coord.left, new_coord.top);

	Rect old_coord = this->coord;
	this->coord = new_coord;

	if (dirty) {
		if (old_coord.left == INVALID_COORD) {
			this->MarkAllViewportsDirty();
		} else {
			::MarkAllViewportsDirty(
					std::min(old_coord.left,   this->coord.left),
					std::min(old_coord.top,    this->coord.top),
					std::max(old_coord.right,  this->coord.right),
					std::max(old_coord.bottom, this->coord.bottom),
					VMDF_NOT_LANDSCAPE | (this->type != VEH_EFFECT ? VMDF_NONE : VMDF_NOT_MAP_MODE)
			);
		}
	}
}

void Vehicle::UpdateViewportDeferred()
{
	Rect new_coord = ConvertRect<Rect16, Rect>(this->sprite_seq_bounds);

	Point pt = RemapCoords(this->x_pos + this->x_offs, this->y_pos + this->y_offs, this->z_pos);
	new_coord.left   += pt.x;
	new_coord.top    += pt.y;
	new_coord.right  += pt.x + 2 * ZOOM_LVL_BASE;
	new_coord.bottom += pt.y + 2 * ZOOM_LVL_BASE;

	UpdateVehicleViewportHashDeferred(this, new_coord.left, new_coord.top);

	this->coord = new_coord;
}

/**
 * Update the position of the vehicle, and update the viewport.
 */
void Vehicle::UpdatePositionAndViewport()
{
	this->UpdatePosition();
	this->UpdateViewport(true);
}

/**
 * Marks viewports dirty where the vehicle's image is.
 */
void Vehicle::MarkAllViewportsDirty() const
{
	::MarkAllViewportsDirty(this->coord.left, this->coord.top, this->coord.right, this->coord.bottom, VMDF_NOT_LANDSCAPE | (this->type != VEH_EFFECT ? VMDF_NONE : VMDF_NOT_MAP_MODE));
}

VehicleOrderID Vehicle::GetFirstWaitingLocation(bool require_wait_timetabled) const
{
	for (int i = 0; i < this->GetNumOrders(); ++i) {
		const Order* order = this->GetOrder(i);

		if (order->IsWaitTimetabled() && !order->IsType(OT_IMPLICIT) && !order->IsType(OT_CONDITIONAL)) {
			return i;
		}
		if (order->IsType(OT_GOTO_STATION)) {
			return (order->IsWaitTimetabled() || !require_wait_timetabled) ? i : INVALID_VEH_ORDER_ID;
		}
	}
	return INVALID_VEH_ORDER_ID;
}

/**
 * Get position information of a vehicle when moving one pixel in the direction it is facing
 * @param v Vehicle to move
 * @return Position information after the move
 */
GetNewVehiclePosResult GetNewVehiclePos(const Vehicle *v)
{
	static const int8_t _delta_coord[16] = {
		-1,-1,-1, 0, 1, 1, 1, 0, /* x */
		-1, 0, 1, 1, 1, 0,-1,-1, /* y */
	};

	int x = v->x_pos + _delta_coord[v->direction];
	int y = v->y_pos + _delta_coord[v->direction + 8];

	GetNewVehiclePosResult gp;
	gp.x = x;
	gp.y = y;
	gp.old_tile = v->tile;
	gp.new_tile = TileVirtXY(x, y);
	return gp;
}

static const Direction _new_direction_table[] = {
	DIR_N,  DIR_NW, DIR_W,
	DIR_NE, DIR_SE, DIR_SW,
	DIR_E,  DIR_SE, DIR_S
};

Direction GetDirectionTowards(const Vehicle *v, int x, int y)
{
	int i = 0;

	if (y >= v->y_pos) {
		if (y != v->y_pos) i += 3;
		i += 3;
	}

	if (x >= v->x_pos) {
		if (x != v->x_pos) i++;
		i++;
	}

	Direction dir = v->direction;

	DirDiff dirdiff = DirDifference(_new_direction_table[i], dir);
	if (dirdiff == DIRDIFF_SAME) return dir;
	return ChangeDir(dir, dirdiff > DIRDIFF_REVERSE ? DIRDIFF_45LEFT : DIRDIFF_45RIGHT);
}

/**
 * Call the tile callback function for a vehicle entering a tile
 * @param v    Vehicle entering the tile
 * @param tile Tile entered
 * @param x    X position
 * @param y    Y position
 * @return Some meta-data over the to be entered tile.
 * @see VehicleEnterTileStatus to see what the bits in the return value mean.
 */
VehicleEnterTileStatus VehicleEnterTile(Vehicle *v, TileIndex tile, int x, int y)
{
	return _tile_type_procs[GetTileType(tile)]->vehicle_enter_tile_proc(v, tile, x, y);
}

/**
 * Find first unused unit number.
 * This does not mark the unit number as used.
 * @returns First unused unit number.
 */
UnitID FreeUnitIDGenerator::NextID() const
{
	for (auto it = std::begin(this->used_bitmap); it != std::end(this->used_bitmap); ++it) {
		BitmapStorage available = ~(*it);
		if (available == 0) continue;
		return static_cast<UnitID>(std::distance(std::begin(this->used_bitmap), it) * BITMAP_SIZE + FindFirstBit(available) + 1);
	}
	return static_cast<UnitID>(this->used_bitmap.size() * BITMAP_SIZE + 1);
}

/**
 * Use a unit number. If the unit number is not valid it is ignored.
 * @param index Unit number to use.
 * @returns Unit number used.
 */
UnitID FreeUnitIDGenerator::UseID(UnitID index)
{
	if (index == 0 || index == UINT16_MAX) return index;

	index--;

	size_t slot = index / BITMAP_SIZE;
	if (slot >= this->used_bitmap.size()) this->used_bitmap.resize(slot + 1);
	SetBit(this->used_bitmap[index / BITMAP_SIZE], index % BITMAP_SIZE);

	return index + 1;
}

/**
 * Release a unit number. If the unit number is not valid it is ignored.
 * @param index Unit number to release.
 */
void FreeUnitIDGenerator::ReleaseID(UnitID index)
{
	if (index == 0 || index == UINT16_MAX) return;

	index--;

	assert(index / BITMAP_SIZE < this->used_bitmap.size());
	ClrBit(this->used_bitmap[index / BITMAP_SIZE], index % BITMAP_SIZE);
}

/**
 * Get an unused unit number for a vehicle (if allowed).
 * @param type Type of vehicle
 * @return A unused unit number for the given type of vehicle if it is allowed to build one, else \c UINT16_MAX.
 */
UnitID GetFreeUnitNumber(VehicleType type)
{
	/* Check whether it is allowed to build another vehicle. */
	uint max_veh;
	switch (type) {
		case VEH_TRAIN:    max_veh = _settings_game.vehicle.max_trains;   break;
		case VEH_ROAD:     max_veh = _settings_game.vehicle.max_roadveh;  break;
		case VEH_SHIP:     max_veh = _settings_game.vehicle.max_ships;    break;
		case VEH_AIRCRAFT: max_veh = _settings_game.vehicle.max_aircraft; break;
		default: NOT_REACHED();
	}

	const Company *c = Company::Get(_current_company);
	if (c->group_all[type].num_vehicle >= max_veh) return UINT16_MAX; // Currently already at the limit, no room to make a new one.

	return c->freeunits[type].NextID();
}


/**
 * Check whether we can build infrastructure for the given
 * vehicle type. This to disable building stations etc. when
 * you are not allowed/able to have the vehicle type yet.
 * @param type the vehicle type to check this for
 * @return true if there is any reason why you may build
 *         the infrastructure for the given vehicle type
 */
bool CanBuildVehicleInfrastructure(VehicleType type, uint8_t subtype)
{
	assert(IsCompanyBuildableVehicleType(type));

	if (!Company::IsValidID(_local_company)) return false;

	UnitID max;
	switch (type) {
		case VEH_TRAIN:
			if (!HasAnyRailTypesAvail(_local_company)) return false;
			max = _settings_game.vehicle.max_trains;
			break;
		case VEH_ROAD:
			if (!HasAnyRoadTypesAvail(_local_company, (RoadTramType)subtype)) return false;
			max = _settings_game.vehicle.max_roadveh;
			break;
		case VEH_SHIP:     max = _settings_game.vehicle.max_ships; break;
		case VEH_AIRCRAFT: max = _settings_game.vehicle.max_aircraft; break;
		default: NOT_REACHED();
	}

	/* We can build vehicle infrastructure when we may build the vehicle type */
	if (max > 0) {
		/* Can we actually build the vehicle type? */
		for (const Engine *e : Engine::IterateType(type)) {
			if (type == VEH_ROAD && GetRoadTramType(e->u.road.roadtype) != (RoadTramType)subtype) continue;
			if (HasBit(e->company_avail, _local_company)) return true;
		}
		return false;
	}

	/* We should be able to build infrastructure when we have the actual vehicle type */
	for (const Vehicle *v : Vehicle::IterateType(type)) {
		if (type == VEH_ROAD && GetRoadTramType(RoadVehicle::From(v)->roadtype) != (RoadTramType)subtype) continue;
		if (v->owner == _local_company) return true;
	}

	return false;
}


/**
 * Determines the #LiveryScheme for a vehicle.
 * @param engine_type Engine of the vehicle.
 * @param parent_engine_type Engine of the front vehicle, #INVALID_ENGINE if vehicle is at front itself.
 * @param v the vehicle, \c nullptr if in purchase list etc.
 * @return livery scheme to use.
 */
LiveryScheme GetEngineLiveryScheme(EngineID engine_type, EngineID parent_engine_type, const Vehicle *v)
{
	CargoID cargo_type = v == nullptr ? INVALID_CARGO : v->cargo_type;
	const Engine *e = Engine::Get(engine_type);
	switch (e->type) {
		default: NOT_REACHED();
		case VEH_TRAIN:
			if (v != nullptr && parent_engine_type != INVALID_ENGINE && (UsesWagonOverride(v) || (v->IsArticulatedPart() && e->u.rail.railveh_type != RAILVEH_WAGON))) {
				/* Wagonoverrides use the colour scheme of the front engine.
				 * Articulated parts use the colour scheme of the first part. (Not supported for articulated wagons) */
				engine_type = parent_engine_type;
				e = Engine::Get(engine_type);
				/* Note: Luckily cargo_type is not needed for engines */
			}

			if (!IsValidCargoID(cargo_type)) cargo_type = e->GetDefaultCargoType();
			if (!IsValidCargoID(cargo_type)) cargo_type = GetCargoIDByLabel(CT_GOODS); // The vehicle does not carry anything, let's pick some freight cargo
			assert(IsValidCargoID(cargo_type));
			if (e->u.rail.railveh_type == RAILVEH_WAGON) {
				if (!CargoSpec::Get(cargo_type)->is_freight) {
					if (parent_engine_type == INVALID_ENGINE) {
						return LS_PASSENGER_WAGON_STEAM;
					} else {
						bool is_mu = HasBit(EngInfo(parent_engine_type)->misc_flags, EF_RAIL_IS_MU);
						switch (RailVehInfo(parent_engine_type)->engclass) {
							default: NOT_REACHED();
							case EC_STEAM:    return LS_PASSENGER_WAGON_STEAM;
							case EC_DIESEL:   return is_mu ? LS_DMU : LS_PASSENGER_WAGON_DIESEL;
							case EC_ELECTRIC: return is_mu ? LS_EMU : LS_PASSENGER_WAGON_ELECTRIC;
							case EC_MONORAIL: return LS_PASSENGER_WAGON_MONORAIL;
							case EC_MAGLEV:   return LS_PASSENGER_WAGON_MAGLEV;
						}
					}
				} else {
					return LS_FREIGHT_WAGON;
				}
			} else {
				bool is_mu = HasBit(e->info.misc_flags, EF_RAIL_IS_MU);

				switch (e->u.rail.engclass) {
					default: NOT_REACHED();
					case EC_STEAM:    return LS_STEAM;
					case EC_DIESEL:   return is_mu ? LS_DMU : LS_DIESEL;
					case EC_ELECTRIC: return is_mu ? LS_EMU : LS_ELECTRIC;
					case EC_MONORAIL: return LS_MONORAIL;
					case EC_MAGLEV:   return LS_MAGLEV;
				}
			}

		case VEH_ROAD:
			/* Always use the livery of the front */
			if (v != nullptr && parent_engine_type != INVALID_ENGINE) {
				engine_type = parent_engine_type;
				e = Engine::Get(engine_type);
				cargo_type = v->First()->cargo_type;
			}
			if (!IsValidCargoID(cargo_type)) cargo_type = e->GetDefaultCargoType();
			if (!IsValidCargoID(cargo_type)) cargo_type = GetCargoIDByLabel(CT_GOODS); // The vehicle does not carry anything, let's pick some freight cargo
			assert(IsValidCargoID(cargo_type));

			/* Important: Use Tram Flag of front part. Luckily engine_type refers to the front part here. */
			if (HasBit(e->info.misc_flags, EF_ROAD_TRAM)) {
				/* Tram */
				return IsCargoInClass(cargo_type, CC_PASSENGERS) ? LS_PASSENGER_TRAM : LS_FREIGHT_TRAM;
			} else {
				/* Bus or truck */
				return IsCargoInClass(cargo_type, CC_PASSENGERS) ? LS_BUS : LS_TRUCK;
			}

		case VEH_SHIP:
			if (!IsValidCargoID(cargo_type)) cargo_type = e->GetDefaultCargoType();
			if (!IsValidCargoID(cargo_type)) cargo_type = GetCargoIDByLabel(CT_GOODS); // The vehicle does not carry anything, let's pick some freight cargo
			assert(IsValidCargoID(cargo_type));
			return IsCargoInClass(cargo_type, CC_PASSENGERS) ? LS_PASSENGER_SHIP : LS_FREIGHT_SHIP;

		case VEH_AIRCRAFT:
			switch (e->u.air.subtype) {
				case AIR_HELI: return LS_HELICOPTER;
				case AIR_CTOL: return LS_SMALL_PLANE;
				case AIR_CTOL | AIR_FAST: return LS_LARGE_PLANE;
				default: NOT_REACHED();
			}
	}
}

/**
 * Determines the livery for a vehicle.
 * @param engine_type EngineID of the vehicle
 * @param company Owner of the vehicle
 * @param parent_engine_type EngineID of the front vehicle. INVALID_VEHICLE if vehicle is at front itself.
 * @param v the vehicle. nullptr if in purchase list etc.
 * @param livery_setting The livery settings to use for acquiring the livery information.
 * @param ignore_group Ignore group overrides.
 * @return livery to use
 */
const Livery *GetEngineLivery(EngineID engine_type, CompanyID company, EngineID parent_engine_type, const Vehicle *v, uint8_t livery_setting, bool ignore_group)
{
	const Company *c = Company::Get(company);
	LiveryScheme scheme = LS_DEFAULT;

	if (livery_setting == LIT_ALL || (livery_setting == LIT_COMPANY && company == _local_company)) {
		if (v != nullptr && !ignore_group) {
			const Group *g = Group::GetIfValid(v->First()->group_id);
			if (g != nullptr) {
				/* Traverse parents until we find a livery or reach the top */
				while (g->livery.in_use == 0 && g->parent != INVALID_GROUP) {
					g = Group::Get(g->parent);
				}
				if (g->livery.in_use != 0) return &g->livery;
			}
		}

		/* The default livery is always available for use, but its in_use flag determines
		 * whether any _other_ liveries are in use. */
		if (c->livery[LS_DEFAULT].in_use != 0) {
			/* Determine the livery scheme to use */
			scheme = GetEngineLiveryScheme(engine_type, parent_engine_type, v);
		}
	}

	return &c->livery[scheme];
}


static PaletteID GetEngineColourMap(EngineID engine_type, CompanyID company, EngineID parent_engine_type, const Vehicle *v, bool ignore_group = false)
{
	PaletteID map = (v != nullptr && !ignore_group) ? v->colourmap : PAL_NONE;

	/* Return cached value if any */
	if (map != PAL_NONE) return map;

	const Engine *e = Engine::Get(engine_type);

	/* Check if we should use the colour map callback */
	if (HasBit(e->info.callback_mask, CBM_VEHICLE_COLOUR_REMAP)) {
		uint16_t callback = GetVehicleCallback(CBID_VEHICLE_COLOUR_MAPPING, 0, 0, engine_type, v);
		/* Failure means "use the default two-colour" */
		if (callback != CALLBACK_FAILED) {
			static_assert(PAL_NONE == 0); // Returning 0x4000 (resp. 0xC000) coincidences with default value (PAL_NONE)
			map = GB(callback, 0, 14);
			/* If bit 14 is set, then the company colours are applied to the
			 * map else it's returned as-is. */
			if (!HasBit(callback, 14)) {
				/* Update cache */
				if (v != nullptr) const_cast<Vehicle *>(v)->colourmap = map;
				return map;
			}
		}
	}

	bool twocc = HasBit(e->info.misc_flags, EF_USES_2CC);

	if (map == PAL_NONE) map = twocc ? (PaletteID)SPR_2CCMAP_BASE : (PaletteID)PALETTE_RECOLOUR_START;

	/* Spectator has news shown too, but has invalid company ID - as well as dedicated server */
	if (!Company::IsValidID(company)) return map;

	const Livery *livery = GetEngineLivery(engine_type, company, parent_engine_type, v, _settings_client.gui.liveries, ignore_group);

	map += livery->colour1;
	if (twocc) map += livery->colour2 * 16;

	/* Update cache */
	if (v != nullptr && !ignore_group) const_cast<Vehicle *>(v)->colourmap = map;
	return map;
}

/**
 * Get the colour map for an engine. This used for unbuilt engines in the user interface.
 * @param engine_type ID of engine
 * @param company ID of company
 * @return A ready-to-use palette modifier
 */
PaletteID GetEnginePalette(EngineID engine_type, CompanyID company)
{
	return GetEngineColourMap(engine_type, company, INVALID_ENGINE, nullptr);
}

/**
 * Get the colour map for a vehicle.
 * @param v Vehicle to get colour map for
 * @return A ready-to-use palette modifier
 */
PaletteID GetVehiclePalette(const Vehicle *v)
{
	if (v->IsGroundVehicle()) {
		return GetEngineColourMap(v->engine_type, v->owner, v->GetGroundVehicleCache()->first_engine, v);
	}

	return GetEngineColourMap(v->engine_type, v->owner, INVALID_ENGINE, v);
}

/**
 * Get the uncached colour map for a train, ignoring the vehicle's group.
 * @param v Vehicle to get colour map for
 * @return A ready-to-use palette modifier
 */
PaletteID GetUncachedTrainPaletteIgnoringGroup(const Train *v)
{
	return GetEngineColourMap(v->engine_type, v->owner, v->GetGroundVehicleCache()->first_engine, v, true);
}

/**
 * Delete all implicit orders which were not reached.
 */
void Vehicle::DeleteUnreachedImplicitOrders()
{
	if (this->IsGroundVehicle()) {
		uint16_t &gv_flags = this->GetGroundVehicleFlags();
		if (HasBit(gv_flags, GVF_SUPPRESS_IMPLICIT_ORDERS)) {
			/* Do not delete orders, only skip them */
			ClrBit(gv_flags, GVF_SUPPRESS_IMPLICIT_ORDERS);
			this->cur_implicit_order_index = this->cur_real_order_index;
			if (this->cur_timetable_order_index != this->cur_real_order_index) {
				Order *real_timetable_order = this->cur_timetable_order_index != INVALID_VEH_ORDER_ID ? this->GetOrder(this->cur_timetable_order_index) : nullptr;
				if (real_timetable_order == nullptr || !real_timetable_order->IsType(OT_CONDITIONAL)) {
					/* Timetable order ID was not the real order or a conditional order, to avoid updating the wrong timetable, just clear the timetable index */
					this->cur_timetable_order_index = INVALID_VEH_ORDER_ID;
				}
			}
			InvalidateVehicleOrder(this, 0);
			return;
		}
	}

	const Order *order = this->GetOrder(this->cur_implicit_order_index);
	while (order != nullptr) {
		if (this->cur_implicit_order_index == this->cur_real_order_index) break;

		if (order->IsType(OT_IMPLICIT)) {
			DeleteOrder(this, this->cur_implicit_order_index);
			/* DeleteOrder does various magic with order_indices, so resync 'order' with 'cur_implicit_order_index' */
			order = this->GetOrder(this->cur_implicit_order_index);
		} else {
			/* Skip non-implicit orders, e.g. service-orders */
			order = order->next;
			this->cur_implicit_order_index++;
		}

		/* Wrap around */
		if (order == nullptr) {
			order = this->GetOrder(0);
			this->cur_implicit_order_index = 0;
		}
	}
}

/**
 * Increase capacity for all link stats associated with vehicles in the given consist.
 * @param st Station to get the link stats from.
 * @param front First vehicle in the consist.
 * @param next_station_id Station the consist will be travelling to next.
 */
static void VehicleIncreaseStats(const Vehicle *front)
{
	for (const Vehicle *v = front; v != nullptr; v = v->Next()) {
		StationID last_loading_station = HasBit(front->vehicle_flags, VF_LAST_LOAD_ST_SEP) ? v->last_loading_station : front->last_loading_station;
		StateTicks loading_tick = HasBit(front->vehicle_flags, VF_LAST_LOAD_ST_SEP) ? v->last_loading_tick : front->last_loading_tick;
		if (v->refit_cap > 0 &&
				last_loading_station != INVALID_STATION &&
				last_loading_station != front->last_station_visited &&
				((front->current_order.GetCargoLoadType(v->cargo_type) & OLFB_NO_LOAD) == 0 ||
				(front->current_order.GetCargoUnloadType(v->cargo_type) & OUFB_NO_UNLOAD) == 0)) {
			/* The cargo count can indeed be higher than the refit_cap if
			 * wagons have been auto-replaced and subsequently auto-
			 * refitted to a higher capacity. The cargo gets redistributed
			 * among the wagons in that case.
			 * As usage is not such an important figure anyway we just
			 * ignore the additional cargo then.*/
			EdgeUpdateMode restricted_mode = EUM_INCREASE;
			if (v->type == VEH_AIRCRAFT) restricted_mode |= EUM_AIRCRAFT;
			IncreaseStats(Station::Get(last_loading_station), v->cargo_type, front->last_station_visited, v->refit_cap,
				std::min<uint>(v->refit_cap, v->cargo.StoredCount()), (_state_ticks - loading_tick).AsTicksT<uint32_t>(), restricted_mode);
		}
	}
}

/**
 * Prepare everything to begin the loading when arriving at a station.
 * @pre IsTileType(this->tile, MP_STATION) || this->type == VEH_SHIP.
 */
void Vehicle::BeginLoading()
{
	if (this->type == VEH_TRAIN) {
		assert_tile(IsTileType(Train::From(this)->GetStationLoadingVehicle()->tile, MP_STATION), Train::From(this)->GetStationLoadingVehicle()->tile);
	} else {
		assert_tile(IsTileType(this->tile, MP_STATION) || this->type == VEH_SHIP, this->tile);
	}

	bool no_load_prepare = false;
	if (this->current_order.IsType(OT_GOTO_STATION) &&
			this->current_order.GetDestination() == this->last_station_visited) {
		this->DeleteUnreachedImplicitOrders();

		/* Now both order indices point to the destination station, and we can start loading */
		this->current_order.MakeLoading(true);
		UpdateVehicleTimetable(this, true);

		/* Furthermore add the Non Stop flag to mark that this station
		 * is the actual destination of the vehicle, which is (for example)
		 * necessary to be known for HandleTrainLoading to determine
		 * whether the train is lost or not; not marking a train lost
		 * that arrives at random stations is bad. */
		this->current_order.SetNonStopType(ONSF_NO_STOP_AT_ANY_STATION);
	} else if (this->current_order.IsType(OT_LOADING_ADVANCE)) {
		this->current_order.MakeLoading(true);
		this->current_order.SetNonStopType(ONSF_NO_STOP_AT_ANY_STATION);
		no_load_prepare = true;
	} else {
		/* We weren't scheduled to stop here. Insert an implicit order
		 * to show that we are stopping here.
		 * While only groundvehicles have implicit orders, e.g. aircraft might still enter
		 * the 'wrong' terminal when skipping orders etc. */
		Order *in_list = this->GetOrder(this->cur_implicit_order_index);
		if (this->IsGroundVehicle() &&
				(in_list == nullptr || !in_list->IsType(OT_IMPLICIT) ||
				in_list->GetDestination() != this->last_station_visited)) {
			bool suppress_implicit_orders = HasBit(this->GetGroundVehicleFlags(), GVF_SUPPRESS_IMPLICIT_ORDERS);
			/* Do not create consecutive duplicates of implicit orders */
			Order *prev_order = this->cur_implicit_order_index > 0 ? this->GetOrder(this->cur_implicit_order_index - 1) : (this->GetNumOrders() > 1 ? this->GetLastOrder() : nullptr);
			if (prev_order == nullptr ||
					(!prev_order->IsType(OT_IMPLICIT) && !prev_order->IsType(OT_GOTO_STATION)) ||
					prev_order->GetDestination() != this->last_station_visited) {

				/* Prefer deleting implicit orders instead of inserting new ones,
				 * so test whether the right order follows later. In case of only
				 * implicit orders treat the last order in the list like an
				 * explicit one, except if the overall number of orders surpasses
				 * IMPLICIT_ORDER_ONLY_CAP. */
				int target_index = this->cur_implicit_order_index;
				bool found = false;
				while (target_index != this->cur_real_order_index || this->GetNumManualOrders() == 0) {
					const Order *order = this->GetOrder(target_index);
					if (order == nullptr) break; // No orders.
					if (order->IsType(OT_IMPLICIT) && order->GetDestination() == this->last_station_visited) {
						found = true;
						break;
					}
					target_index++;
					if (target_index >= this->orders->GetNumOrders()) {
						if (this->GetNumManualOrders() == 0 &&
								this->GetNumOrders() < IMPLICIT_ORDER_ONLY_CAP) {
							break;
						}
						target_index = 0;
					}
					if (target_index == this->cur_implicit_order_index) break; // Avoid infinite loop.
				}

				if (found) {
					if (suppress_implicit_orders) {
						/* Skip to the found order */
						this->cur_implicit_order_index = target_index;
						InvalidateVehicleOrder(this, 0);
					} else {
						/* Delete all implicit orders up to the station we just reached */
						const Order *order = this->GetOrder(this->cur_implicit_order_index);
						while (!order->IsType(OT_IMPLICIT) || order->GetDestination() != this->last_station_visited) {
							if (order->IsType(OT_IMPLICIT)) {
								DeleteOrder(this, this->cur_implicit_order_index);
								/* DeleteOrder does various magic with order_indices, so resync 'order' with 'cur_implicit_order_index' */
								order = this->GetOrder(this->cur_implicit_order_index);
							} else {
								/* Skip non-implicit orders, e.g. service-orders */
								order = order->next;
								this->cur_implicit_order_index++;
							}

							/* Wrap around */
							if (order == nullptr) {
								order = this->GetOrder(0);
								this->cur_implicit_order_index = 0;
							}
							assert(order != nullptr);
						}
					}
				} else if (!suppress_implicit_orders &&
						((this->orders == nullptr ? OrderList::CanAllocateItem() : this->orders->GetNumOrders() < MAX_VEH_ORDER_ID)) &&
						Order::CanAllocateItem()) {
					/* Insert new implicit order */
					Order *implicit_order = new Order();
					implicit_order->MakeImplicit(this->last_station_visited);
					InsertOrder(this, implicit_order, this->cur_implicit_order_index);
					if (this->cur_implicit_order_index > 0) --this->cur_implicit_order_index;

					/* InsertOrder disabled creation of implicit orders for all vehicles with the same implicit order.
					 * Reenable it for this vehicle */
					uint16_t &gv_flags = this->GetGroundVehicleFlags();
					ClrBit(gv_flags, GVF_SUPPRESS_IMPLICIT_ORDERS);
				}
			}
		}
		this->current_order.MakeLoading(false);
	}

	if (!no_load_prepare) {
		VehicleIncreaseStats(this);

		PrepareUnload(this);
	}

	DirtyVehicleListWindowForVehicle(this);
	SetWindowWidgetDirty(WC_VEHICLE_VIEW, this->index, WID_VV_START_STOP);
	SetWindowDirty(WC_VEHICLE_DETAILS, this->index);
	SetWindowDirty(WC_STATION_VIEW, this->last_station_visited);

	Station::Get(this->last_station_visited)->MarkTilesDirty(true);
	this->cur_speed = 0;
	this->MarkDirty();
}

/**
 * Return all reserved cargo packets to the station and reset all packets
 * staged for transfer.
 * @param st the station where the reserved packets should go.
 */
void Vehicle::CancelReservation(StationID next, Station *st)
{
	for (Vehicle *v = this; v != nullptr; v = v->next) {
		VehicleCargoList &cargo = v->cargo;
		if (cargo.ActionCount(VehicleCargoList::MTA_LOAD) > 0) {
			DEBUG(misc, 1, "cancelling cargo reservation");
			cargo.Return(UINT_MAX, &st->goods[v->cargo_type].CreateData().cargo, next, v->tile);
		}
		cargo.KeepAll();
	}
}

CargoTypes Vehicle::GetLastLoadingStationValidCargoMask() const
{
	if (!HasBit(this->vehicle_flags, VF_LAST_LOAD_ST_SEP)) {
		return (this->last_loading_station != INVALID_STATION) ? ALL_CARGOTYPES : 0;
	} else {
		CargoTypes cargo_mask = 0;
		for (const Vehicle *u = this; u != nullptr; u = u->Next()) {
			if (u->cargo_type < NUM_CARGO && u->last_loading_station != INVALID_STATION) {
				SetBit(cargo_mask, u->cargo_type);
			}
		}
		return cargo_mask;
	}
}

/**
 * Perform all actions when leaving a station.
 * @pre this->current_order.IsType(OT_LOADING)
 */
void Vehicle::LeaveStation()
{
	assert(this->current_order.IsAnyLoadingType());

	delete this->cargo_payment;
	dbg_assert(this->cargo_payment == nullptr); // cleared by ~CargoPayment

	ClrBit(this->vehicle_flags, VF_COND_ORDER_WAIT);
	ClrBit(this->vehicle_flags, VF_STOP_LOADING);

	TileIndex station_tile = INVALID_TILE;

	if (this->type == VEH_TRAIN) {
		station_tile = Train::From(this)->GetStationLoadingVehicle()->tile;
		for (Train *v = Train::From(this); v != nullptr; v = v->Next()) {
			ClrBit(v->flags, VRF_BEYOND_PLATFORM_END);
			ClrBit(v->flags, VRF_NOT_YET_IN_PLATFORM);
			ClrBit(v->vehicle_flags, VF_CARGO_UNLOADING);
		}
	}

	/* Only update the timetable if the vehicle was supposed to stop here. */
	if (this->current_order.GetNonStopType() != ONSF_STOP_EVERYWHERE) UpdateVehicleTimetable(this, false);

	CargoTypes cargoes_can_load_unload = this->current_order.FilterLoadUnloadTypeCargoMask([&](const Order *o, CargoID cargo) {
		return ((o->GetCargoLoadType(cargo) & OLFB_NO_LOAD) == 0) || ((o->GetCargoUnloadType(cargo) & OUFB_NO_UNLOAD) == 0);
	});
	CargoTypes has_cargo_mask = this->GetLastLoadingStationValidCargoMask();
	CargoTypes cargoes_can_leave_with_cargo = FilterCargoMask([&](CargoID cargo) {
		return this->current_order.CanLeaveWithCargo(HasBit(has_cargo_mask, cargo), cargo);
	}, cargoes_can_load_unload);

	if (cargoes_can_load_unload != 0) {
		if (cargoes_can_leave_with_cargo != 0) {
			/* Refresh next hop stats to make sure we've done that at least once
			 * during the stop and that refit_cap == cargo_cap for each vehicle in
			 * the consist. */
			this->ResetRefitCaps();
			LinkRefresher::Run(this, true, false, cargoes_can_leave_with_cargo);
		}

		if (cargoes_can_leave_with_cargo == ALL_CARGOTYPES) {
			/* can leave with all cargoes */

			/* if the vehicle could load here or could stop with cargo loaded set the last loading station */
			this->last_loading_station = this->last_station_visited;
			this->last_loading_tick = _state_ticks;
			ClrBit(this->vehicle_flags, VF_LAST_LOAD_ST_SEP);
		} else if (cargoes_can_leave_with_cargo == 0) {
			/* can leave with no cargoes */

			/* if the vehicle couldn't load and had to unload or transfer everything
			 * set the last loading station to invalid as it will leave empty. */
			this->last_loading_station = INVALID_STATION;
			ClrBit(this->vehicle_flags, VF_LAST_LOAD_ST_SEP);
		} else {
			/* mix of cargoes loadable or could not leave with all cargoes */

			/* NB: this is saved here as we overwrite it on the first iteration of the loop below */
			StationID head_last_loading_station = this->last_loading_station;
			StateTicks head_last_loading_tick = this->last_loading_tick;
			for (Vehicle *u = this; u != nullptr; u = u->Next()) {
				StationID last_loading_station = HasBit(this->vehicle_flags, VF_LAST_LOAD_ST_SEP) ? u->last_loading_station : head_last_loading_station;
				StateTicks last_loading_tick = HasBit(this->vehicle_flags, VF_LAST_LOAD_ST_SEP) ? u->last_loading_tick : head_last_loading_tick;
				if (u->cargo_type < NUM_CARGO && HasBit(cargoes_can_load_unload, u->cargo_type)) {
					if (HasBit(cargoes_can_leave_with_cargo, u->cargo_type)) {
						u->last_loading_station = this->last_station_visited;
						u->last_loading_tick = _state_ticks;
					} else {
						u->last_loading_station = INVALID_STATION;
					}
				} else {
					u->last_loading_station = last_loading_station;
					u->last_loading_tick = last_loading_tick;
				}
			}
			SetBit(this->vehicle_flags, VF_LAST_LOAD_ST_SEP);
		}
	}

	this->current_order.MakeLeaveStation();
	Station *st = Station::Get(this->last_station_visited);
	this->CancelReservation(INVALID_STATION, st);
	st->loading_vehicles.erase(std::remove(st->loading_vehicles.begin(), st->loading_vehicles.end(), this), st->loading_vehicles.end());

	HideFillingPercent(&this->fill_percent_te_id);
	trip_occupancy = CalcPercentVehicleFilled(this, nullptr);

	if (this->type == VEH_TRAIN && !(this->vehstatus & VS_CRASHED)) {
		/* Trigger station animation (trains only) */
		if (IsRailStationTile(station_tile)) {
			TriggerStationRandomisation(st, station_tile, SRT_TRAIN_DEPARTS);
			TriggerStationAnimation(st, station_tile, SAT_TRAIN_DEPARTS);
		}

		SetBit(Train::From(this)->flags, VRF_LEAVING_STATION);
		if (Train::From(this)->lookahead != nullptr) Train::From(this)->lookahead->zpos_refresh_remaining = 0;
	}
	if (this->type == VEH_ROAD && !(this->vehstatus & VS_CRASHED)) {
		/* Trigger road stop animation */
		if (IsAnyRoadStopTile(this->tile)) {
			TriggerRoadStopRandomisation(st, this->tile, RSRT_VEH_DEPARTS);
			TriggerRoadStopAnimation(st, this->tile, SAT_TRAIN_DEPARTS);
		}
	}

	if (this->cur_real_order_index < this->GetNumOrders()) {
		Order *real_current_order = this->GetOrder(this->cur_real_order_index);
		uint current_occupancy = CalcPercentVehicleFilled(this, nullptr);
		uint old_occupancy = real_current_order->GetOccupancy();
		uint new_occupancy;
		if (old_occupancy == 0) {
			new_occupancy = current_occupancy;
		} else {
			Company *owner = Company::GetIfValid(this->owner);
			uint8_t occupancy_smoothness = owner ? owner->settings.order_occupancy_smoothness : 0;
			// Exponential weighted moving average using occupancy_smoothness
			new_occupancy = (old_occupancy - 1) * occupancy_smoothness;
			new_occupancy += current_occupancy * (100 - occupancy_smoothness);
			new_occupancy += 50; // round to nearest integer percent, rather than just floor
			new_occupancy /= 100;
		}
		if (new_occupancy + 1 != old_occupancy) {
			this->order_occupancy_average = 0;
			real_current_order->SetOccupancy(static_cast<uint8_t>(new_occupancy + 1));
			for (const Vehicle *v = this->FirstShared(); v != nullptr; v = v->NextShared()) {
				SetWindowDirty(WC_VEHICLE_ORDERS, v->index);
			}
		}
	}

	this->MarkDirty();
}
/**
 * Perform all actions when switching to advancing within a station for loading/unloading
 * @pre this->current_order.IsType(OT_LOADING)
 * @pre this->type == VEH_TRAIN
 */
void Vehicle::AdvanceLoadingInStation()
{
	assert(this->current_order.IsType(OT_LOADING));
	dbg_assert(this->type == VEH_TRAIN);

	ClrBit(Train::From(this)->flags, VRF_ADVANCE_IN_PLATFORM);

	for (Train *v = Train::From(this); v != nullptr; v = v->Next()) {
		if (HasBit(v->flags, VRF_NOT_YET_IN_PLATFORM)) {
			ClrBit(v->flags, VRF_NOT_YET_IN_PLATFORM);
		} else {
			SetBit(v->flags, VRF_BEYOND_PLATFORM_END);
		}
	}

	HideFillingPercent(&this->fill_percent_te_id);
	this->current_order.MakeLoadingAdvance(this->last_station_visited);
	this->current_order.SetNonStopType(ONSF_NO_STOP_AT_ANY_STATION);
	if (Train::From(this)->lookahead != nullptr) Train::From(this)->lookahead->zpos_refresh_remaining = 0;
	this->MarkDirty();
}

void Vehicle::RecalculateOrderOccupancyAverage()
{
	uint num_valid = 0;
	uint total = 0;
	uint order_count = this->GetNumOrders();
	for (uint i = 0; i < order_count; i++) {
		const Order *order = this->GetOrder(i);
		uint occupancy = order->GetOccupancy();
		if (occupancy > 0 && order->UseOccupancyValueForAverage()) {
			num_valid++;
			total += (occupancy - 1);
		}
	}
	if (num_valid > 0) {
		this->order_occupancy_average = 16 + ((total + (num_valid / 2)) / num_valid);
	} else {
		this->order_occupancy_average = 1;
	}
}

/**
 * Reset all refit_cap in the consist to cargo_cap.
 */
void Vehicle::ResetRefitCaps()
{
	for (Vehicle *v = this; v != nullptr; v = v->Next()) v->refit_cap = v->cargo_cap;
}

/**
 * Release the vehicle's unit number.
 */
void Vehicle::ReleaseUnitNumber()
{
	if (this->unitnumber != 0) {
		Company::Get(this->owner)->freeunits[this->type].ReleaseID(this->unitnumber);
		this->unitnumber = 0;
	}
}

static bool ShouldVehicleContinueWaiting(Vehicle *v)
{
	if (v->GetNumOrders() < 1) return false;

	/* Rate-limit re-checking of conditional order loop */
	if (HasBit(v->vehicle_flags, VF_COND_ORDER_WAIT) && v->tick_counter % 32 != 0) return true;

	/* Don't use implicit orders for waiting loops */
	if (v->cur_implicit_order_index < v->GetNumOrders() && v->GetOrder(v->cur_implicit_order_index)->IsType(OT_IMPLICIT)) return false;

	/* If conditional orders lead back to this order, just keep waiting without leaving the order */
	bool loop = AdvanceOrderIndexDeferred(v, v->cur_implicit_order_index + 1) == v->cur_implicit_order_index;
	FlushAdvanceOrderIndexDeferred(v, loop);
	if (loop) SetBit(v->vehicle_flags, VF_COND_ORDER_WAIT);
	return loop;
}

/**
 * Handle the loading of the vehicle; when not it skips through dummy
 * orders and does nothing in all other cases.
 * @param mode is the non-first call for this vehicle in this tick?
 */
void Vehicle::HandleLoading(bool mode)
{
	switch (this->current_order.GetType()) {
		case OT_LOADING: {
			TimetableTicks wait_time = std::max<int>(this->current_order.GetTimetabledWait() - this->lateness_counter, 0);

			/* Save time just loading took since that is what goes into the timetable */
			if (!HasBit(this->vehicle_flags, VF_LOADING_FINISHED)) {
				this->current_loading_time = this->current_order_time;
			}

			/* Pay the loading fee for using someone else's station, if appropriate */
			if (!mode && this->type != VEH_TRAIN) PayStationSharingFee(this, Station::Get(this->last_station_visited));

			/* Not the first call for this tick, or still loading */
			if (mode || !HasBit(this->vehicle_flags, VF_LOADING_FINISHED) || (this->current_order_time < wait_time && this->current_order.GetLeaveType() != OLT_LEAVE_EARLY) || ShouldVehicleContinueWaiting(this)) {
				if (!mode && this->type == VEH_TRAIN && HasBit(Train::From(this)->flags, VRF_ADVANCE_IN_PLATFORM)) this->AdvanceLoadingInStation();
				return;
			}

			this->LeaveStation();

			/* Only advance to next order if we just loaded at the current one */
			const Order *order = this->GetOrder(this->cur_implicit_order_index);
			if (order == nullptr ||
					(!order->IsType(OT_IMPLICIT) && !order->IsType(OT_GOTO_STATION)) ||
					order->GetDestination() != this->last_station_visited) {
				return;
			}
			break;
		}

		case OT_DUMMY: break;

		default: return;
	}

	this->IncrementImplicitOrderIndex();
}

/**
 * Handle the waiting time everywhere else as in stations (basically in depot but, eventually, also elsewhere ?)
 * Function is called when order's wait_time is defined.
 * @param stop_waiting should we stop waiting (or definitely avoid) even if there is still time left to wait ?
 * @param process_orders whether to call ProcessOrders when exiting a waiting order
 */
void Vehicle::HandleWaiting(bool stop_waiting, bool process_orders)
{
	switch (this->current_order.GetType()) {
		case OT_WAITING: {
			uint wait_time = std::max<int>(this->current_order.GetTimetabledWait() - this->lateness_counter, 0);
			/* Vehicles holds on until waiting Timetabled time expires. */
			if (!stop_waiting && this->current_order_time < wait_time && this->current_order.GetLeaveType() != OLT_LEAVE_EARLY) {
				return;
			}
			if (!stop_waiting && process_orders && ShouldVehicleContinueWaiting(this)) {
				return;
			}

			/* When wait_time is expired, we move on. */
			ClrBit(this->vehicle_flags, VF_COND_ORDER_WAIT);
			UpdateVehicleTimetable(this, false);
			this->IncrementImplicitOrderIndex();
			this->current_order.MakeDummy();
			if (this->type == VEH_TRAIN) Train::From(this)->force_proceed = TFP_NONE;
			if (process_orders) ProcessOrders(this);
			break;
		}

		default:
			return;
	}
}

/**
 * Check if the current vehicle has a full load order.
 * @return true Iff this vehicle has a full load order.
 */
bool Vehicle::HasFullLoadOrder() const
{
	for (const Order *o : this->Orders()) {
		if (o->IsType(OT_GOTO_STATION) && o->GetLoadType() & (OLFB_FULL_LOAD | OLF_FULL_LOAD_ANY)) return true;
		if (o->IsType(OT_GOTO_STATION) && o->GetLoadType() == OLFB_CARGO_TYPE_LOAD) {
			for (CargoID cid = 0; cid < NUM_CARGO; cid++) {
				if (o->GetCargoLoadType(cid) & (OLFB_FULL_LOAD | OLF_FULL_LOAD_ANY)) return true;
			}
		}
	}
	return false;
}

/**
 * Check if the current vehicle has a conditional order.
 * @return true Iff this vehicle has a conditional order.
 */
bool Vehicle::HasConditionalOrder() const
{
	for (const Order *o : this->Orders()) {
		if (o->IsType(OT_CONDITIONAL)) return true;
	}
	return false;
}

/**
 * Check if the current vehicle has an unbunching order.
 * @return true Iff this vehicle has an unbunching order.
 */
bool Vehicle::HasUnbunchingOrder() const
{
	for (const Order *o : this->Orders()) {
		if (o->IsType(OT_GOTO_DEPOT) && o->GetDepotActionType() & ODATFB_UNBUNCH) return true;
	}
	return false;
}

/**
 * Check if the previous order is a depot unbunching order.
 * @return true Iff the previous order is a depot order with the unbunch flag.
 */
static bool PreviousOrderIsUnbunching(const Vehicle *v)
{
	/* If we are headed for the first order, we must wrap around back to the last order. */
	bool is_first_order = (v->GetOrder(v->cur_implicit_order_index) == v->GetFirstOrder());
	Order *previous_order = (is_first_order) ? v->GetLastOrder() : v->GetOrder(v->cur_implicit_order_index - 1);

	if (previous_order == nullptr || !previous_order->IsType(OT_GOTO_DEPOT)) return false;
	return (previous_order->GetDepotActionType() & ODATFB_UNBUNCH) != 0;
}

/**
 * Leave an unbunching depot and calculate the next departure time for shared order vehicles.
 */
void Vehicle::LeaveUnbunchingDepot()
{
	/* Don't do anything if this is not our unbunching order. */
	if (!PreviousOrderIsUnbunching(this)) return;

	if (this->unbunch_state == nullptr) this->unbunch_state.reset(new VehicleUnbunchState());

	/* Set the start point for this round trip time. */
	this->unbunch_state->depot_unbunching_last_departure = _state_ticks;

	/* Tell the timetable we are now "on time." */
	this->lateness_counter = 0;
	SetWindowDirty(WC_VEHICLE_TIMETABLE, this->index);

	/* Find the average travel time of vehicles that we share orders with. */
	uint num_vehicles = 0;
	Ticks total_travel_time = 0;

	Vehicle *u = this->FirstShared();
	for (; u != nullptr; u = u->NextShared()) {
		/* Ignore vehicles that are manually stopped or crashed. */
		if (u->vehstatus & (VS_STOPPED | VS_CRASHED)) continue;

		num_vehicles++;
		if (u->unbunch_state != nullptr) total_travel_time += u->unbunch_state->round_trip_time;
	}

	/* Make sure we cannot divide by 0. */
	num_vehicles = std::max(num_vehicles, 1u);

	/* Calculate the separation by finding the average travel time, then calculating equal separation (minimum 1 tick) between vehicles. */
	Ticks separation = std::max((total_travel_time / num_vehicles / num_vehicles), 1u);
	StateTicks next_departure = _state_ticks + separation;

	/* Set the departure time of all vehicles that we share orders with. */
	u = this->FirstShared();
	for (; u != nullptr; u = u->NextShared()) {
		/* Ignore vehicles that are manually stopped or crashed. */
		if (u->vehstatus & (VS_STOPPED | VS_CRASHED)) continue;

		if (u->unbunch_state == nullptr) u->unbunch_state.reset(new VehicleUnbunchState());
		u->unbunch_state->depot_unbunching_next_departure = next_departure;
	}
}

/**
 * Check whether a vehicle inside a depot is waiting for unbunching.
 * @return True if the vehicle must continue waiting, or false if it may try to leave the depot.
 */
bool Vehicle::IsWaitingForUnbunching() const
{
	assert(this->IsInDepot());

	/* Don't bother if there are no vehicles sharing orders. */
	if (!this->IsOrderListShared()) return false;

	/* Don't do anything if there aren't enough orders. */
	if (this->GetNumOrders() <= 1) return false;

	/* Don't do anything if this is not our unbunching order. */
	if (!PreviousOrderIsUnbunching(this)) return false;

	return (this->unbunch_state != nullptr) && (this->unbunch_state->depot_unbunching_next_departure > _state_ticks);
};

/**
 * Send this vehicle to the depot using the given command(s).
 * @param flags   the command flags (like execute and such).
 * @param command the command to execute.
 * @return the cost of the depot action.
 */
CommandCost Vehicle::SendToDepot(DoCommandFlag flags, DepotCommand command, TileIndex specific_depot)
{
	CommandCost ret = CheckOwnership(this->owner);
	if (ret.Failed()) return ret;

	if (this->vehstatus & VS_CRASHED) return CMD_ERROR;
	if (this->IsStoppedInDepot()) {
		if ((command & DEPOT_SELL) && !(command & DEPOT_CANCEL) && (!(command & DEPOT_SPECIFIC) || specific_depot == this->tile)) {
			/* Sell vehicle immediately */

			if (flags & DC_EXEC) {
				int x = this->x_pos;
				int y = this->y_pos;
				int z = this->z_pos;

				CommandCost cost = DoCommand(this->tile, this->index | (1 << 20), 0, flags, CMD_SELL_VEHICLE);
				if (cost.Succeeded()) {
					if (IsLocalCompany()) {
						if (cost.GetCost() != 0) {
							ShowCostOrIncomeAnimation(x, y, z, cost.GetCost());
						}
					}
					SubtractMoneyFromCompany(cost);
				}
			}
			return CommandCost();
		}
		return CMD_ERROR;
	}

	/* No matter why we're headed to the depot, unbunching data is no longer valid. */
	if (flags & DC_EXEC) this->ResetDepotUnbunching();

	auto cancel_order = [&]() {
		if (flags & DC_EXEC) {
			/* If the orders to 'goto depot' are in the orders list (forced servicing),
			 * then skip to the next order; effectively cancelling this forced service */
			if (this->current_order.GetDepotOrderType() & ODTFB_PART_OF_ORDERS) this->IncrementRealOrderIndex();

			if (this->IsGroundVehicle()) {
				uint16_t &gv_flags = this->GetGroundVehicleFlags();
				SetBit(gv_flags, GVF_SUPPRESS_IMPLICIT_ORDERS);
			}

			/* We don't cancel a breakdown-related goto depot order, we only change whether to halt or not */
			if (this->current_order.GetDepotOrderType() & ODTFB_BREAKDOWN) {
				this->current_order.SetDepotActionType(this->current_order.GetDepotActionType() == ODATFB_HALT ? ODATF_SERVICE_ONLY : ODATFB_HALT);
			} else {
				this->ClearSeparation();
				if (HasBit(this->vehicle_flags, VF_TIMETABLE_SEPARATION)) ClrBit(this->vehicle_flags, VF_TIMETABLE_STARTED);

				this->current_order.MakeDummy();
				SetWindowWidgetDirty(WC_VEHICLE_VIEW, this->index, WID_VV_START_STOP);
			}

			/* prevent any attempt to update timetable for current order, as actual travel time will be incorrect due to depot command */
			this->cur_timetable_order_index = INVALID_VEH_ORDER_ID;
		}
	};

	if (command & DEPOT_CANCEL) {
		if (this->current_order.IsType(OT_GOTO_DEPOT)) {
			cancel_order();
			return CommandCost();
		} else {
			return CMD_ERROR;
		}
	}

	if (this->current_order.IsType(OT_GOTO_DEPOT) && !(command & DEPOT_SPECIFIC)) {
		bool halt_in_depot = (this->current_order.GetDepotActionType() & ODATFB_HALT) != 0;
		bool sell_in_depot = (this->current_order.GetDepotActionType() & ODATFB_SELL) != 0;
		if (!!(command & DEPOT_SERVICE) == halt_in_depot || !!(command & DEPOT_SELL) != sell_in_depot) {
			/* We called with a different DEPOT_SERVICE or DEPOT_SELL setting.
			 * Now we change the setting to apply the new one and let the vehicle head for the same depot.
			 * Note: the if is (true for requesting service == true for ordered to stop in depot)          */
			if (flags & DC_EXEC) {
				if (!(this->current_order.GetDepotOrderType() & ODTFB_BREAKDOWN)) this->current_order.SetDepotOrderType(ODTF_MANUAL);
				this->current_order.SetDepotActionType((command & DEPOT_SELL) ? ODATFB_HALT | ODATFB_SELL : ((command & DEPOT_SERVICE) ? ODATF_SERVICE_ONLY : ODATFB_HALT));
				this->ClearSeparation();
				if (HasBit(this->vehicle_flags, VF_TIMETABLE_SEPARATION)) ClrBit(this->vehicle_flags, VF_TIMETABLE_STARTED);
				SetWindowWidgetDirty(WC_VEHICLE_VIEW, this->index, WID_VV_START_STOP);
			}
			return CommandCost();
		}

		if (command & DEPOT_DONT_CANCEL) return CMD_ERROR; // Requested no cancellation of depot orders
		cancel_order();
		return CommandCost();
	}

	ClosestDepot closestDepot;
	static const StringID no_depot[] = {STR_ERROR_UNABLE_TO_FIND_ROUTE_TO, STR_ERROR_UNABLE_TO_FIND_LOCAL_DEPOT, STR_ERROR_UNABLE_TO_FIND_LOCAL_DEPOT, STR_ERROR_CAN_T_SEND_AIRCRAFT_TO_HANGAR};
	if (command & DEPOT_SPECIFIC) {
		if (!(IsDepotTile(specific_depot) && GetDepotVehicleType(specific_depot) == this->type &&
				IsInfraTileUsageAllowed(this->type, this->owner, specific_depot))) {
			return_cmd_error(no_depot[this->type]);
		}
		if ((this->type == VEH_ROAD && (GetPresentRoadTypes(tile) & RoadVehicle::From(this)->compatible_roadtypes) == 0) ||
				(this->type == VEH_TRAIN && !HasBit(Train::From(this)->compatible_railtypes, GetRailType(tile)))) {
			return_cmd_error(no_depot[this->type]);
		}
		closestDepot.location = specific_depot;
		closestDepot.destination = (this->type == VEH_AIRCRAFT) ? GetStationIndex(specific_depot) : GetDepotIndex(specific_depot);
		closestDepot.reverse = false;
	} else {
		closestDepot = this->FindClosestDepot();
		if (!closestDepot.found) return_cmd_error(no_depot[this->type]);
	}

	if (flags & DC_EXEC) {
		if (this->current_order.IsAnyLoadingType()) this->LeaveStation();
		if (this->current_order.IsType(OT_WAITING)) this->HandleWaiting(true);

		if (this->type == VEH_TRAIN) {
			for (Train *v = Train::From(this); v != nullptr; v = v->Next()) {
				ClrBit(v->flags, VRF_BEYOND_PLATFORM_END);
			}
		}

		if (this->IsGroundVehicle() && this->GetNumManualOrders() > 0) {
			uint16_t &gv_flags = this->GetGroundVehicleFlags();
			SetBit(gv_flags, GVF_SUPPRESS_IMPLICIT_ORDERS);
		}

		this->SetDestTile(closestDepot.location);
		this->current_order.MakeGoToDepot(closestDepot.destination, ODTF_MANUAL);
		if (command & DEPOT_SELL) {
			this->current_order.SetDepotActionType(ODATFB_HALT | ODATFB_SELL);
		} else if (!(command & DEPOT_SERVICE)) {
			this->current_order.SetDepotActionType(ODATFB_HALT);
		}
		if (command & DEPOT_SPECIFIC) {
			this->current_order.SetDepotExtraFlags(ODEFB_SPECIFIC);
		}
		SetWindowWidgetDirty(WC_VEHICLE_VIEW, this->index, WID_VV_START_STOP);

		/* If there is no depot in front and the train is not already reversing, reverse automatically (trains only) */
		if (this->type == VEH_TRAIN && (closestDepot.reverse ^ HasBit(Train::From(this)->flags, VRF_REVERSING))) {
			DoCommand(this->tile, this->index, 0, DC_EXEC, CMD_REVERSE_TRAIN_DIRECTION);
		}

		if (this->type == VEH_AIRCRAFT) {
			Aircraft *a = Aircraft::From(this);
			if (a->state == FLYING && a->targetairport != closestDepot.destination) {
				/* The aircraft is now heading for a different hangar than the next in the orders */
				AircraftNextAirportPos_and_Order(a);
			}
		}
	}

	return CommandCost();

}

/**
 * Update the cached visual effect.
 * @param allow_power_change true if the wagon-is-powered-state may change.
 */
void Vehicle::UpdateVisualEffect(bool allow_power_change)
{
	bool powered_before = HasBit(this->vcache.cached_vis_effect, VE_DISABLE_WAGON_POWER);
	const Engine *e = this->GetEngine();

	/* Evaluate properties */
	uint8_t visual_effect;
	switch (e->type) {
		case VEH_TRAIN: visual_effect = e->u.rail.visual_effect; break;
		case VEH_ROAD:  visual_effect = e->u.road.visual_effect; break;
		case VEH_SHIP:  visual_effect = e->u.ship.visual_effect; break;
		default:        visual_effect = 1 << VE_DISABLE_EFFECT;  break;
	}

	/* Check powered wagon / visual effect callback */
	if (HasBit(e->info.callback_mask, CBM_VEHICLE_VISUAL_EFFECT)) {
		uint16_t callback = GetVehicleCallback(CBID_VEHICLE_VISUAL_EFFECT, 0, 0, this->engine_type, this);

		if (callback != CALLBACK_FAILED) {
			if (callback >= 0x100 && e->GetGRF()->grf_version >= 8) ErrorUnknownCallbackResult(e->GetGRFID(), CBID_VEHICLE_VISUAL_EFFECT, callback);

			callback = GB(callback, 0, 8);
			/* Avoid accidentally setting 'visual_effect' to the default value
			 * Since bit 6 (disable effects) is set anyways, we can safely erase some bits. */
			if (callback == VE_DEFAULT) {
				assert(HasBit(callback, VE_DISABLE_EFFECT));
				SB(callback, VE_TYPE_START, VE_TYPE_COUNT, 0);
			}
			visual_effect = callback;
		}
	}

	/* Apply default values */
	if (visual_effect == VE_DEFAULT ||
			(!HasBit(visual_effect, VE_DISABLE_EFFECT) && GB(visual_effect, VE_TYPE_START, VE_TYPE_COUNT) == VE_TYPE_DEFAULT)) {
		/* Only train engines have default effects.
		 * Note: This is independent of whether the engine is a front engine or articulated part or whatever. */
		if (e->type != VEH_TRAIN || e->u.rail.railveh_type == RAILVEH_WAGON || !IsInsideMM(e->u.rail.engclass, EC_STEAM, EC_MONORAIL)) {
			if (visual_effect == VE_DEFAULT) {
				visual_effect = 1 << VE_DISABLE_EFFECT;
			} else {
				SetBit(visual_effect, VE_DISABLE_EFFECT);
			}
		} else {
			if (visual_effect == VE_DEFAULT) {
				/* Also set the offset */
				visual_effect = (VE_OFFSET_CENTRE - (e->u.rail.engclass == EC_STEAM ? 4 : 0)) << VE_OFFSET_START;
			}
			SB(visual_effect, VE_TYPE_START, VE_TYPE_COUNT, e->u.rail.engclass - EC_STEAM + VE_TYPE_STEAM);
		}
	}

	this->vcache.cached_vis_effect = visual_effect;

	if (!allow_power_change && powered_before != HasBit(this->vcache.cached_vis_effect, VE_DISABLE_WAGON_POWER)) {
		ToggleBit(this->vcache.cached_vis_effect, VE_DISABLE_WAGON_POWER);
		ShowNewGrfVehicleError(this->engine_type, STR_NEWGRF_BROKEN, STR_NEWGRF_BROKEN_POWERED_WAGON, GBUG_VEH_POWERED_WAGON, false);
	}
}

static const int8_t _vehicle_smoke_pos[8] = {
	1, 1, 1, 0, -1, -1, -1, 0
};

/**
 * Call CBID_VEHICLE_SPAWN_VISUAL_EFFECT and spawn requested effects.
 * @param v Vehicle to create effects for.
 */
static void SpawnAdvancedVisualEffect(const Vehicle *v)
{
	uint16_t callback = GetVehicleCallback(CBID_VEHICLE_SPAWN_VISUAL_EFFECT, 0, Random(), v->engine_type, v);
	if (callback == CALLBACK_FAILED) return;

	uint count = GB(callback, 0, 2);
	bool auto_center = HasBit(callback, 13);
	bool auto_rotate = !HasBit(callback, 14);

	int8_t l_center = 0;
	if (auto_center) {
		/* For road vehicles: Compute offset from vehicle position to vehicle center */
		if (v->type == VEH_ROAD) l_center = -(int)(VEHICLE_LENGTH - RoadVehicle::From(v)->gcache.cached_veh_length) / 2;
	} else {
		/* For trains: Compute offset from vehicle position to sprite position */
		if (v->type == VEH_TRAIN) l_center = (VEHICLE_LENGTH - Train::From(v)->gcache.cached_veh_length) / 2;
	}

	Direction l_dir = v->direction;
	if (v->type == VEH_TRAIN && HasBit(Train::From(v)->flags, VRF_REVERSE_DIRECTION)) l_dir = ReverseDir(l_dir);
	Direction t_dir = ChangeDir(l_dir, DIRDIFF_90RIGHT);

	int8_t x_center = _vehicle_smoke_pos[l_dir] * l_center;
	int8_t y_center = _vehicle_smoke_pos[t_dir] * l_center;

	for (uint i = 0; i < count; i++) {
		uint32_t reg = GetRegister(0x100 + i);
		uint type = GB(reg,  0, 8);
		int8_t x    = GB(reg,  8, 8);
		int8_t y    = GB(reg, 16, 8);
		int8_t z    = GB(reg, 24, 8);

		if (auto_rotate) {
			int8_t l = x;
			int8_t t = y;
			x = _vehicle_smoke_pos[l_dir] * l + _vehicle_smoke_pos[t_dir] * t;
			y = _vehicle_smoke_pos[t_dir] * l - _vehicle_smoke_pos[l_dir] * t;
		}

		if (type >= 0xF0) {
			switch (type) {
				case 0xF1: CreateEffectVehicleRel(v, x_center + x, y_center + y, z, EV_STEAM_SMOKE); break;
				case 0xF2: CreateEffectVehicleRel(v, x_center + x, y_center + y, z, EV_DIESEL_SMOKE); break;
				case 0xF3: CreateEffectVehicleRel(v, x_center + x, y_center + y, z, EV_ELECTRIC_SPARK); break;
				case 0xFA: CreateEffectVehicleRel(v, x_center + x, y_center + y, z, EV_BREAKDOWN_SMOKE_AIRCRAFT); break;
				default: break;
			}
		}
	}
}

int ReversingDistanceTargetSpeed(const Train *v);

/**
 * Draw visual effects (smoke and/or sparks) for a vehicle chain.
 * @param max_speed The speed as limited by underground and orders, UINT_MAX if not already known
 * @pre this->IsPrimaryVehicle()
 */
void Vehicle::ShowVisualEffect(uint max_speed) const
{
	dbg_assert(this->IsPrimaryVehicle());
	bool sound = false;

	/* Do not show any smoke when:
	 * - vehicle smoke is disabled by the player
	 * - the vehicle is slowing down or stopped (by the player)
	 * - the vehicle is moving very slowly
	 */
	if (_settings_game.vehicle.smoke_amount == 0 ||
			this->vehstatus & (VS_TRAIN_SLOWING | VS_STOPPED) ||
			this->cur_speed < 2) {
		return;
	}

	if (max_speed == UINT_MAX) max_speed = this->GetCurrentMaxSpeed();

	if (this->type == VEH_TRAIN) {
		const Train *t = Train::From(this);
		/* For trains, do not show any smoke when:
		 * - the train is reversing
		 * - the train is exceeding the max speed
		 * - is entering a station with an order to stop there and its speed is equal to maximum station entering speed
		 * - is approaching a reversing point and its speed is equal to maximum approach speed
		 */
		if (HasBit(t->flags, VRF_REVERSING) ||
				t->cur_speed > max_speed ||
				(HasStationTileRail(t->tile) && t->IsFrontEngine() && t->current_order.ShouldStopAtStation(t, GetStationIndex(t->tile), IsRailWaypoint(t->tile)) &&
				t->cur_speed >= max_speed) ||
				(t->reverse_distance >= 1 && (int)t->cur_speed >= ReversingDistanceTargetSpeed(t))) {
			return;
		}
	}

	const Vehicle *v = this;

	do {
		bool advanced = HasBit(v->vcache.cached_vis_effect, VE_ADVANCED_EFFECT);
		int effect_offset = GB(v->vcache.cached_vis_effect, VE_OFFSET_START, VE_OFFSET_COUNT) - VE_OFFSET_CENTRE;
		VisualEffectSpawnModel effect_model = VESM_NONE;
		if (advanced) {
			effect_offset = VE_OFFSET_CENTRE;
			effect_model = (VisualEffectSpawnModel)GB(v->vcache.cached_vis_effect, 0, VE_ADVANCED_EFFECT);
			if (effect_model >= VESM_END) effect_model = VESM_NONE; // unknown spawning model
		} else {
			effect_model = (VisualEffectSpawnModel)GB(v->vcache.cached_vis_effect, VE_TYPE_START, VE_TYPE_COUNT);
			assert(effect_model != (VisualEffectSpawnModel)VE_TYPE_DEFAULT); // should have been resolved by UpdateVisualEffect
			static_assert((uint)VESM_STEAM    == (uint)VE_TYPE_STEAM);
			static_assert((uint)VESM_DIESEL   == (uint)VE_TYPE_DIESEL);
			static_assert((uint)VESM_ELECTRIC == (uint)VE_TYPE_ELECTRIC);
		}

		/* Show no smoke when:
		 * - Smoke has been disabled for this vehicle
		 * - The vehicle is not visible
		 * - The vehicle is under a bridge
		 * - The vehicle is on a depot tile
		 * - The vehicle is on a tunnel tile
		 * - The vehicle is a train engine that is currently unpowered */
		if (effect_model == VESM_NONE ||
				v->vehstatus & VS_HIDDEN ||
				IsBridgeAbove(v->tile) ||
				IsDepotTile(v->tile) ||
				IsTunnelTile(v->tile) ||
				(v->type == VEH_TRAIN &&
				!HasPowerOnRail(Train::From(v)->railtype, GetTileRailTypeByTrackBit(v->tile, Train::From(v)->track)))) {
			if (HasBit(v->vcache.cached_veh_flags, VCF_LAST_VISUAL_EFFECT)) break;
			continue;
		}

		EffectVehicleType evt = EV_END;
		switch (effect_model) {
			case VESM_STEAM:
				/* Steam smoke - amount is gradually falling until vehicle reaches its maximum speed, after that it's normal.
				 * Details: while vehicle's current speed is gradually increasing, steam plumes' density decreases by one third each
				 * third of its maximum speed spectrum. Steam emission finally normalises at very close to vehicle's maximum speed.
				 * REGULATION:
				 * - instead of 1, 4 / 2^smoke_amount (max. 2) is used to provide sufficient regulation to steam puffs' amount. */
				if (GB(v->tick_counter, 0, ((4 >> _settings_game.vehicle.smoke_amount) + ((this->cur_speed * 3) / max_speed))) == 0) {
					evt = EV_STEAM_SMOKE;
				}
				break;

			case VESM_DIESEL: {
				/* Diesel smoke - thicker when vehicle is starting, gradually subsiding till it reaches its maximum speed
				 * when smoke emission stops.
				 * Details: Vehicle's (max.) speed spectrum is divided into 32 parts. When max. speed is reached, chance for smoke
				 * emission erodes by 32 (1/4). For trains, power and weight come in handy too to either increase smoke emission in
				 * 6 steps (1000HP each) if the power is low or decrease smoke emission in 6 steps (512 tonnes each) if the train
				 * isn't overweight. Power and weight contributions are expressed in a way that neither extreme power, nor
				 * extreme weight can ruin the balance (e.g. FreightWagonMultiplier) in the formula. When the vehicle reaches
				 * maximum speed no diesel_smoke is emitted.
				 * REGULATION:
				 * - up to which speed a diesel vehicle is emitting smoke (with reduced/small setting only until 1/2 of max_speed),
				 * - in Chance16 - the last value is 512 / 2^smoke_amount (max. smoke when 128 = smoke_amount of 2). */
				int power_weight_effect = 0;
				if (v->type == VEH_TRAIN) {
					power_weight_effect = (32 >> (Train::From(this)->gcache.cached_power >> 10)) - (32 >> (Train::From(this)->gcache.cached_weight >> 9));
				}
				if (this->cur_speed < (max_speed >> (2 >> _settings_game.vehicle.smoke_amount)) &&
						Chance16((64 - ((this->cur_speed << 5) / max_speed) + power_weight_effect), (512 >> _settings_game.vehicle.smoke_amount))) {
					evt = EV_DIESEL_SMOKE;
				}
				break;
			}

			case VESM_ELECTRIC:
				/* Electric train's spark - more often occurs when train is departing (more load)
				 * Details: Electric locomotives are usually at least twice as powerful as their diesel counterparts, so spark
				 * emissions are kept simple. Only when starting, creating huge force are sparks more likely to happen, but when
				 * reaching its max. speed, quarter by quarter of it, chance decreases until the usual 2,22% at train's top speed.
				 * REGULATION:
				 * - in Chance16 the last value is 360 / 2^smoke_amount (max. sparks when 90 = smoke_amount of 2). */
				if (GB(v->tick_counter, 0, 2) == 0 &&
						Chance16((6 - ((this->cur_speed << 2) / max_speed)), (360 >> _settings_game.vehicle.smoke_amount))) {
					evt = EV_ELECTRIC_SPARK;
				}
				break;

			default:
				NOT_REACHED();
		}

		if (evt != EV_END && advanced) {
			sound = true;
			SpawnAdvancedVisualEffect(v);
		} else if (evt != EV_END) {
			sound = true;

			/* The effect offset is relative to a point 4 units behind the vehicle's
			 * front (which is the center of an 8/8 vehicle). Shorter vehicles need a
			 * correction factor. */
			if (v->type == VEH_TRAIN) effect_offset += (VEHICLE_LENGTH - Train::From(v)->gcache.cached_veh_length) / 2;

			int x = _vehicle_smoke_pos[v->direction] * effect_offset;
			int y = _vehicle_smoke_pos[(v->direction + 2) % 8] * effect_offset;

			if (v->type == VEH_TRAIN && HasBit(Train::From(v)->flags, VRF_REVERSE_DIRECTION)) {
				x = -x;
				y = -y;
			}

			CreateEffectVehicleRel(v, x, y, 10, evt);
		}

		if (HasBit(v->vcache.cached_veh_flags, VCF_LAST_VISUAL_EFFECT)) break;
	} while ((v = v->Next()) != nullptr);

	if (sound) PlayVehicleSound(this, VSE_VISUAL_EFFECT);
}

/**
 * Set the next vehicle of this vehicle.
 * @param next the next vehicle. nullptr removes the next vehicle.
 */
void Vehicle::SetNext(Vehicle *next)
{
	dbg_assert(this != next);

	if (this->next != nullptr) {
		/* We had an old next vehicle. Update the first and previous pointers */
		for (Vehicle *v = this->next; v != nullptr; v = v->Next()) {
			v->first = this->next;
		}
		this->next->previous = nullptr;
#if OTTD_UPPER_TAGGED_PTR
		VehiclePoolOps::SetIsNonFrontVehiclePtr(_vehicle_pool.GetRawRef(this->next->index), false);
#endif
	}

	this->next = next;

	if (this->next != nullptr) {
		/* A new next vehicle. Update the first and previous pointers */
		if (this->next->previous != nullptr) this->next->previous->next = nullptr;
		this->next->previous = this;
#if OTTD_UPPER_TAGGED_PTR
		VehiclePoolOps::SetIsNonFrontVehiclePtr(_vehicle_pool.GetRawRef(this->next->index), true);
#endif
		for (Vehicle *v = this->next; v != nullptr; v = v->Next()) {
			v->first = this->first;
		}
	}
}

/**
 * Gets the running cost of a vehicle  that can be sent into SetDParam for string processing.
 * @return the vehicle's running cost
 */
Money Vehicle::GetDisplayRunningCost() const
{
	Money cost = this->GetRunningCost() >> 8;
	if (_settings_client.gui.show_running_costs_calendar_year) cost *= DayLengthFactor();
	return cost;
}

/**
 * Adds this vehicle to a shared vehicle chain.
 * @param shared_chain a vehicle of the chain with shared vehicles.
 * @pre !this->IsOrderListShared()
 */
void Vehicle::AddToShared(Vehicle *shared_chain)
{
	dbg_assert(this->previous_shared == nullptr && this->next_shared == nullptr);

	if (shared_chain->orders == nullptr) {
		dbg_assert(shared_chain->previous_shared == nullptr);
		dbg_assert(shared_chain->next_shared == nullptr);
		this->orders = shared_chain->orders = new OrderList(nullptr, shared_chain);
	}

	this->next_shared     = shared_chain->next_shared;
	this->previous_shared = shared_chain;

	shared_chain->next_shared = this;

	if (this->next_shared != nullptr) this->next_shared->previous_shared = this;

	shared_chain->orders->AddVehicle(this);
}

/**
 * Removes the vehicle from the shared order list.
 */
void Vehicle::RemoveFromShared()
{
	/* Remember if we were first and the old window number before RemoveVehicle()
	 * as this changes first if needed. */
	bool were_first = (this->FirstShared() == this);
	VehicleListIdentifier vli(VL_SHARED_ORDERS, this->type, this->owner, this->FirstShared()->index);

	this->orders->RemoveVehicle(this);

	if (!were_first) {
		/* We are not the first shared one, so only relink our previous one. */
		this->previous_shared->next_shared = this->NextShared();
	}

	if (this->next_shared != nullptr) this->next_shared->previous_shared = this->previous_shared;


	if (this->orders->GetNumVehicles() == 1) InvalidateVehicleOrder(this->FirstShared(), VIWD_MODIFY_ORDERS);

	if (this->orders->GetNumVehicles() == 1 && !_settings_client.gui.enable_single_veh_shared_order_gui) {
		/* When there is only one vehicle, remove the shared order list window. */
		CloseWindowById(GetWindowClassForVehicleType(this->type), vli.Pack());
	} else if (were_first) {
		/* If we were the first one, update to the new first one.
		 * Note: FirstShared() is already the new first */
		InvalidateWindowData(GetWindowClassForVehicleType(this->type), vli.Pack(), this->FirstShared()->index | (1U << 31));
	}

	this->next_shared     = nullptr;
	this->previous_shared = nullptr;

	this->ClearSeparation();
	if (HasBit(this->vehicle_flags, VF_TIMETABLE_SEPARATION)) ClrBit(this->vehicle_flags, VF_TIMETABLE_STARTED);
}

template <typename T, typename U>
void DumpVehicleFlagsGeneric(const Vehicle *v, T dump, U dump_header)
{
	if (v->IsGroundVehicle()) {
		dump_header("st:", "subtype:");
		dump('F', "GVSF_FRONT",            HasBit(v->subtype, GVSF_FRONT));
		dump('A', "GVSF_ARTICULATED_PART", HasBit(v->subtype, GVSF_ARTICULATED_PART));
		dump('W', "GVSF_WAGON",            HasBit(v->subtype, GVSF_WAGON));
		dump('E', "GVSF_ENGINE",           HasBit(v->subtype, GVSF_ENGINE));
		dump('f', "GVSF_FREE_WAGON",       HasBit(v->subtype, GVSF_FREE_WAGON));
		dump('M', "GVSF_MULTIHEADED",      HasBit(v->subtype, GVSF_MULTIHEADED));
		dump('V', "GVSF_VIRTUAL",          HasBit(v->subtype, GVSF_VIRTUAL));
	}
	dump_header("vs:", "vehstatus:");
	dump('H', "VS_HIDDEN",          v->vehstatus & VS_HIDDEN);
	dump('S', "VS_STOPPED",         v->vehstatus & VS_STOPPED);
	dump('U', "VS_UNCLICKABLE",     v->vehstatus & VS_UNCLICKABLE);
	dump('D', "VS_DEFPAL",          v->vehstatus & VS_DEFPAL);
	dump('s', "VS_TRAIN_SLOWING",   v->vehstatus & VS_TRAIN_SLOWING);
	dump('X', "VS_SHADOW",          v->vehstatus & VS_SHADOW);
	dump('B', "VS_AIRCRAFT_BROKEN", v->vehstatus & VS_AIRCRAFT_BROKEN);
	dump('C', "VS_CRASHED",         v->vehstatus & VS_CRASHED);
	dump_header("vf:", "vehicle_flags:");
	dump('F', "VF_LOADING_FINISHED",        HasBit(v->vehicle_flags, VF_LOADING_FINISHED));
	dump('U', "VF_CARGO_UNLOADING",         HasBit(v->vehicle_flags, VF_CARGO_UNLOADING));
	dump('P', "VF_BUILT_AS_PROTOTYPE",      HasBit(v->vehicle_flags, VF_BUILT_AS_PROTOTYPE));
	dump('T', "VF_TIMETABLE_STARTED",       HasBit(v->vehicle_flags, VF_TIMETABLE_STARTED));
	dump('A', "VF_AUTOFILL_TIMETABLE",      HasBit(v->vehicle_flags, VF_AUTOFILL_TIMETABLE));
	dump('w', "VF_AUTOFILL_PRES_WAIT_TIME", HasBit(v->vehicle_flags, VF_AUTOFILL_PRES_WAIT_TIME));
	dump('S', "VF_STOP_LOADING",            HasBit(v->vehicle_flags, VF_STOP_LOADING));
	dump('L', "VF_PATHFINDER_LOST",         HasBit(v->vehicle_flags, VF_PATHFINDER_LOST));
	dump('c', "VF_SERVINT_IS_CUSTOM",       HasBit(v->vehicle_flags, VF_SERVINT_IS_CUSTOM));
	dump('p', "VF_SERVINT_IS_PERCENT",      HasBit(v->vehicle_flags, VF_SERVINT_IS_PERCENT));
	dump('z', "VF_SEPARATION_ACTIVE",       HasBit(v->vehicle_flags, VF_SEPARATION_ACTIVE));
	dump('D', "VF_SCHEDULED_DISPATCH",      HasBit(v->vehicle_flags, VF_SCHEDULED_DISPATCH));
	dump('x', "VF_LAST_LOAD_ST_SEP",        HasBit(v->vehicle_flags, VF_LAST_LOAD_ST_SEP));
	dump('s', "VF_TIMETABLE_SEPARATION",    HasBit(v->vehicle_flags, VF_TIMETABLE_SEPARATION));
	dump('a', "VF_AUTOMATE_TIMETABLE",      HasBit(v->vehicle_flags, VF_AUTOMATE_TIMETABLE));
	dump('Q', "VF_HAVE_SLOT",               HasBit(v->vehicle_flags, VF_HAVE_SLOT));
	dump('W', "VF_COND_ORDER_WAIT",         HasBit(v->vehicle_flags, VF_COND_ORDER_WAIT));
	dump('r', "VF_REPLACEMENT_PENDING",     HasBit(v->vehicle_flags, VF_REPLACEMENT_PENDING));
	dump_header("vcf:", "cached_veh_flags:");
	dump('l', "VCF_LAST_VISUAL_EFFECT",     HasBit(v->vcache.cached_veh_flags, VCF_LAST_VISUAL_EFFECT));
	dump('z', "VCF_GV_ZERO_SLOPE_RESIST",   HasBit(v->vcache.cached_veh_flags, VCF_GV_ZERO_SLOPE_RESIST));
	dump('d', "VCF_IS_DRAWN",               HasBit(v->vcache.cached_veh_flags, VCF_IS_DRAWN));
	dump('t', "VCF_REDRAW_ON_TRIGGER",      HasBit(v->vcache.cached_veh_flags, VCF_REDRAW_ON_TRIGGER));
	dump('s', "VCF_REDRAW_ON_SPEED_CHANGE", HasBit(v->vcache.cached_veh_flags, VCF_REDRAW_ON_SPEED_CHANGE));
	dump('R', "VCF_IMAGE_REFRESH",          HasBit(v->vcache.cached_veh_flags, VCF_IMAGE_REFRESH));
	dump('N', "VCF_IMAGE_REFRESH_NEXT",     HasBit(v->vcache.cached_veh_flags, VCF_IMAGE_REFRESH_NEXT));
	dump('c', "VCF_IMAGE_CURVATURE",        HasBit(v->vcache.cached_veh_flags, VCF_IMAGE_CURVATURE));
	if (v->IsGroundVehicle()) {
		uint16_t gv_flags = v->GetGroundVehicleFlags();
		dump_header("gvf:", "GroundVehicleFlags:");
		dump('u', "GVF_GOINGUP_BIT",              HasBit(gv_flags, GVF_GOINGUP_BIT));
		dump('d', "GVF_GOINGDOWN_BIT",            HasBit(gv_flags, GVF_GOINGDOWN_BIT));
		dump('s', "GVF_SUPPRESS_IMPLICIT_ORDERS", HasBit(gv_flags, GVF_SUPPRESS_IMPLICIT_ORDERS));
		dump('c', "GVF_CHUNNEL_BIT",              HasBit(gv_flags, GVF_CHUNNEL_BIT));
	}
	if (v->type == VEH_TRAIN) {
		const Train *t = Train::From(v);
		dump_header("tf:", "train flags:");
		dump('R', "VRF_REVERSING",                     HasBit(t->flags, VRF_REVERSING));
		dump('W', "VRF_WAITING_RESTRICTION",           HasBit(t->flags, VRF_WAITING_RESTRICTION));
		dump('P', "VRF_POWEREDWAGON",                  HasBit(t->flags, VRF_POWEREDWAGON));
		dump('r', "VRF_REVERSE_DIRECTION",             HasBit(t->flags, VRF_REVERSE_DIRECTION));
		dump('h', "VRF_HAS_HIT_RV",                    HasBit(t->flags, VRF_HAS_HIT_RV));
		dump('e', "VRF_EL_ENGINE_ALLOWED_NORMAL_RAIL", HasBit(t->flags, VRF_EL_ENGINE_ALLOWED_NORMAL_RAIL));
		dump('q', "VRF_TOGGLE_REVERSE",                HasBit(t->flags, VRF_TOGGLE_REVERSE));
		dump('s', "VRF_TRAIN_STUCK",                   HasBit(t->flags, VRF_TRAIN_STUCK));
		dump('L', "VRF_LEAVING_STATION",               HasBit(t->flags, VRF_LEAVING_STATION));
		dump('b', "VRF_BREAKDOWN_BRAKING",             HasBit(t->flags, VRF_BREAKDOWN_BRAKING));
		dump('p', "VRF_BREAKDOWN_POWER",               HasBit(t->flags, VRF_BREAKDOWN_POWER));
		dump('v', "VRF_BREAKDOWN_SPEED",               HasBit(t->flags, VRF_BREAKDOWN_SPEED));
		dump('z', "VRF_BREAKDOWN_STOPPED",             HasBit(t->flags, VRF_BREAKDOWN_STOPPED));
		dump('F', "VRF_NEED_REPAIR",                   HasBit(t->flags, VRF_NEED_REPAIR));
		dump('B', "VRF_BEYOND_PLATFORM_END",           HasBit(t->flags, VRF_BEYOND_PLATFORM_END));
		dump('Y', "VRF_NOT_YET_IN_PLATFORM",           HasBit(t->flags, VRF_NOT_YET_IN_PLATFORM));
		dump('A', "VRF_ADVANCE_IN_PLATFORM",           HasBit(t->flags, VRF_ADVANCE_IN_PLATFORM));
		dump('K', "VRF_CONSIST_BREAKDOWN",             HasBit(t->flags, VRF_CONSIST_BREAKDOWN));
		dump('J', "VRF_CONSIST_SPEED_REDUCTION",       HasBit(t->flags, VRF_CONSIST_SPEED_REDUCTION));
		dump('X', "VRF_PENDING_SPEED_RESTRICTION",     HasBit(t->flags, VRF_PENDING_SPEED_RESTRICTION));
		dump('c', "VRF_SPEED_ADAPTATION_EXEMPT",       HasBit(t->flags, VRF_SPEED_ADAPTATION_EXEMPT));
	}
	if (v->type == VEH_ROAD) {
		const RoadVehicle *rv = RoadVehicle::From(v);
		dump_header("rvf:", "road vehicle flags:");
		dump('L', "RVF_ON_LEVEL_CROSSING",             HasBit(rv->rvflags, RVF_ON_LEVEL_CROSSING));
	}
}

char *Vehicle::DumpVehicleFlags(char *b, const char *last, bool include_tile) const
{
	bool first_header = true;
	auto dump = [&](char c, const char *name, bool flag) {
		if (flag) b += seprintf(b, last, "%c", c);
	};
	auto dump_header = [&](const char* header, const char *header_long) {
		if (first_header) {
			first_header = false;
		} else {
			b = strecpy(b, ", ", last, true);
		}
		b = strecpy(b, header, last, true);
	};
	if (!this->IsGroundVehicle()) {
		b += seprintf(b, last, "st:%X", this->subtype);
		first_header = false;
	}
	DumpVehicleFlagsGeneric(this, dump, dump_header);
	if (this->type == VEH_TRAIN) {
		const Train *t = Train::From(this);
		b += seprintf(b, last, ", trk: 0x%02X", (uint) t->track);
		if (t->reverse_distance > 0) b += seprintf(b, last, ", rev: %u", t->reverse_distance);
	} else if (this->type == VEH_ROAD) {
		const RoadVehicle *r = RoadVehicle::From(this);
		b += seprintf(b, last, ", rvs:%X, rvf:%X", r->state, r->frame);
	}
	if (include_tile) {
		b += seprintf(b, last, ", [");
		b = DumpTileInfo(b, last, this->tile);
		b += seprintf(b, last, "]");
		TileIndex vtile = TileVirtXY(this->x_pos, this->y_pos);
		if (this->tile != vtile) b += seprintf(b, last, ", VirtXYTile: %X (%u x %u)", vtile, TileX(vtile), TileY(vtile));
	}
	if (this->cargo_payment) b += seprintf(b, last, ", CP");
	return b;
}


char *Vehicle::DumpVehicleFlagsMultiline(char *b, const char *last, const char *base_indent, const char *extra_indent) const
{
	auto dump = [&](char c, const char *name, bool flag) {
		if (flag) b += seprintf(b, last, "%s%s%s\n", base_indent, extra_indent, name);
	};
	auto dump_header = [&](const char* header, const char *header_long) {
		b += seprintf(b, last, "%s%s\n", base_indent, header_long);
	};
	if (!this->IsGroundVehicle()) {
		b += seprintf(b, last, "%ssubtype: %X\n", base_indent, this->subtype);
	}
	DumpVehicleFlagsGeneric(this, dump, dump_header);
	if (this->type == VEH_TRAIN) {
		const Train *t = Train::From(this);
		b += seprintf(b, last, "%strack: 0x%02X", base_indent, (uint) t->track);
		if (t->reverse_distance > 0) b += seprintf(b, last, "%sreverse_distance: %u", base_indent, t->reverse_distance);
	} else if (this->type == VEH_ROAD) {
		const RoadVehicle *r = RoadVehicle::From(this);
		b += seprintf(b, last, "%sRV state:%X\n%sRV frame:%X\n", base_indent, r->state, base_indent, r->frame);
	}
	if (this->cargo_payment) b += seprintf(b, last, "%scargo_payment present\n", base_indent);
	return b;
}

void VehiclesYearlyLoop()
{
	for (Vehicle *v : Vehicle::IterateFrontOnly()) {
		if (v->IsPrimaryVehicle()) {
			/* show warning if vehicle is not generating enough income last 2 years (corresponds to a red icon in the vehicle list) */
			Money profit = v->GetDisplayProfitThisYear();
			if (v->economy_age >= VEHICLE_PROFIT_MIN_AGE && profit < 0) {
				if (_settings_client.gui.vehicle_income_warn && v->owner == _local_company) {
					SetDParam(0, v->index);
					SetDParam(1, profit);
					AddVehicleAdviceNewsItem(EconTime::UsingWallclockUnits() ? STR_NEWS_VEHICLE_UNPROFITABLE_PERIOD : STR_NEWS_VEHICLE_UNPROFITABLE_YEAR, v->index);
				}
				AI::NewEvent(v->owner, new ScriptEventVehicleUnprofitable(v->index));
			}

			v->profit_last_year = v->profit_this_year;
			v->profit_lifetime += v->profit_this_year;
			v->profit_this_year = 0;
			SetWindowDirty(WC_VEHICLE_DETAILS, v->index);
		}
	}
	GroupStatistics::UpdateProfits();
	SetWindowClassesDirty(WC_TRAINS_LIST);
	SetWindowClassesDirty(WC_TRACE_RESTRICT_SLOTS);
	SetWindowClassesDirty(WC_SHIPS_LIST);
	SetWindowClassesDirty(WC_ROADVEH_LIST);
	SetWindowClassesDirty(WC_AIRCRAFT_LIST);
}


/**
 * Can this station be used by the given engine type?
 * @param engine_type the type of vehicles to test
 * @param st the station to test for
 * @return true if and only if the vehicle of the type can use this station.
 * @note For road vehicles the Vehicle is needed to determine whether it can
 *       use the station. This function will return true for road vehicles
 *       when at least one of the facilities is available.
 */
bool CanVehicleUseStation(EngineID engine_type, const Station *st)
{
	const Engine *e = Engine::GetIfValid(engine_type);
	dbg_assert(e != nullptr);

	switch (e->type) {
		case VEH_TRAIN:
			return (st->facilities & FACIL_TRAIN) != 0;

		case VEH_ROAD:
			/* For road vehicles we need the vehicle to know whether it can actually
			 * use the station, but if it doesn't have facilities for RVs it is
			 * certainly not possible that the station can be used. */
			return (st->facilities & (FACIL_BUS_STOP | FACIL_TRUCK_STOP)) != 0;

		case VEH_SHIP:
			return (st->facilities & FACIL_DOCK) != 0;

		case VEH_AIRCRAFT:
			return (st->facilities & FACIL_AIRPORT) != 0 &&
					(st->airport.GetFTA()->flags & (e->u.air.subtype & AIR_CTOL ? AirportFTAClass::AIRPLANES : AirportFTAClass::HELICOPTERS)) != 0;

		default:
			return false;
	}
}

/**
 * Can this station be used by the given vehicle?
 * @param v the vehicle to test
 * @param st the station to test for
 * @return true if and only if the vehicle can use this station.
 */
bool CanVehicleUseStation(const Vehicle *v, const Station *st)
{
	if (v->type == VEH_ROAD) return st->GetPrimaryRoadStop(RoadVehicle::From(v)) != nullptr;

	return CanVehicleUseStation(v->engine_type, st);
}

/**
 * Get reason string why this station can't be used by the given vehicle.
 * @param v The vehicle to test.
 * @param st The station to test for.
 * @return The string explaining why the vehicle cannot use the station.
 */
StringID GetVehicleCannotUseStationReason(const Vehicle *v, const Station *st)
{
	switch (v->type) {
		case VEH_TRAIN:
			return STR_ERROR_NO_RAIL_STATION;

		case VEH_ROAD: {
			const RoadVehicle *rv = RoadVehicle::From(v);
			RoadStop *rs = st->GetPrimaryRoadStop(rv->IsBus() ? ROADSTOP_BUS : ROADSTOP_TRUCK);

			StringID err = rv->IsBus() ? STR_ERROR_NO_BUS_STATION : STR_ERROR_NO_TRUCK_STATION;

			for (; rs != nullptr; rs = rs->next) {
				/* Articulated vehicles cannot use bay road stops, only drive-through. Make sure the vehicle can actually use this bay stop */
				if (HasTileAnyRoadType(rs->xy, rv->compatible_roadtypes) && IsBayRoadStopTile(rs->xy) && rv->HasArticulatedPart()) {
					err = STR_ERROR_NO_STOP_ARTICULATED_VEHICLE;
					continue;
				}

				/* Bay stop errors take precedence, but otherwise the vehicle may not be compatible with the roadtype/tramtype of this station tile.
				 * We give bay stop errors precedence because they are usually a bus sent to a tram station or vice versa. */
				if (!HasTileAnyRoadType(rs->xy, rv->compatible_roadtypes) && err != STR_ERROR_NO_STOP_ARTICULATED_VEHICLE) {
					err = RoadTypeIsRoad(rv->roadtype) ? STR_ERROR_NO_STOP_COMPATIBLE_ROAD_TYPE : STR_ERROR_NO_STOP_COMPATIBLE_TRAM_TYPE;
					continue;
				}
			}

			return err;
		}

		case VEH_SHIP:
			return STR_ERROR_NO_DOCK;

		case VEH_AIRCRAFT:
			if ((st->facilities & FACIL_AIRPORT) == 0) return STR_ERROR_NO_AIRPORT;
			if (v->GetEngine()->u.air.subtype & AIR_CTOL) {
				return STR_ERROR_AIRPORT_NO_PLANES;
			} else {
				return STR_ERROR_AIRPORT_NO_HELICOPTERS;
			}

		default:
			return INVALID_STRING_ID;
	}
}

/**
 * Access the ground vehicle cache of the vehicle.
 * @pre The vehicle is a #GroundVehicle.
 * @return #GroundVehicleCache of the vehicle.
 */
GroundVehicleCache *Vehicle::GetGroundVehicleCache()
{
	dbg_assert(this->IsGroundVehicle());
	if (this->type == VEH_TRAIN) {
		return &Train::From(this)->gcache;
	} else {
		return &RoadVehicle::From(this)->gcache;
	}
}

/**
 * Access the ground vehicle cache of the vehicle.
 * @pre The vehicle is a #GroundVehicle.
 * @return #GroundVehicleCache of the vehicle.
 */
const GroundVehicleCache *Vehicle::GetGroundVehicleCache() const
{
	dbg_assert(this->IsGroundVehicle());
	if (this->type == VEH_TRAIN) {
		return &Train::From(this)->gcache;
	} else {
		return &RoadVehicle::From(this)->gcache;
	}
}

/**
 * Access the ground vehicle flags of the vehicle.
 * @pre The vehicle is a #GroundVehicle.
 * @return #GroundVehicleFlags of the vehicle.
 */
uint16_t &Vehicle::GetGroundVehicleFlags()
{
	dbg_assert(this->IsGroundVehicle());
	if (this->type == VEH_TRAIN) {
		return Train::From(this)->gv_flags;
	} else {
		return RoadVehicle::From(this)->gv_flags;
	}
}

/**
 * Access the ground vehicle flags of the vehicle.
 * @pre The vehicle is a #GroundVehicle.
 * @return #GroundVehicleFlags of the vehicle.
 */
const uint16_t &Vehicle::GetGroundVehicleFlags() const
{
	dbg_assert(this->IsGroundVehicle());
	if (this->type == VEH_TRAIN) {
		return Train::From(this)->gv_flags;
	} else {
		return RoadVehicle::From(this)->gv_flags;
	}
}

/**
 * Calculates the set of vehicles that will be affected by a given selection.
 * @param[in,out] set Set of affected vehicles.
 * @param v First vehicle of the selection.
 * @param num_vehicles Number of vehicles in the selection (not counting articulated parts).
 * @pre \a set must be empty.
 * @post \a set will contain the vehicles that will be refitted.
 */
void GetVehicleSet(VehicleSet &set, Vehicle *v, uint8_t num_vehicles)
{
	if (v->type == VEH_TRAIN) {
		Train *u = Train::From(v);
		/* Only include whole vehicles, so start with the first articulated part */
		u = u->GetFirstEnginePart();

		/* Include num_vehicles vehicles, not counting articulated parts */
		for (; u != nullptr && num_vehicles > 0; num_vehicles--) {
			do {
				/* Include current vehicle in the selection. */
				include(set, u->index);

				/* If the vehicle is multiheaded, add the other part too. */
				if (u->IsMultiheaded()) include(set, u->other_multiheaded_part->index);

				u = u->Next();
			} while (u != nullptr && u->IsArticulatedPart());
		}
	}
}

void DumpVehicleStats(char *buffer, const char *last)
{
	struct vtypestats {
		uint count[2] = { 0, 0 };

		bool IsEmpty() const { return (count[0] | count[1]) == 0; }

		vtypestats &operator+=(const vtypestats &other)
		{
			this->count[0] += other.count[0];
			this->count[1] += other.count[1];
			return *this;
		}
	};
	struct cstats {
		vtypestats vstats[VEH_END];
		vtypestats virt_train;
		vtypestats template_train;
	};
	std::map<Owner, cstats> cstatmap;

	for (Vehicle *v : Vehicle::Iterate()) {
		cstats &cs = cstatmap[v->owner];
		vtypestats &vs = ((v->type == VEH_TRAIN) && Train::From(v)->IsVirtual()) ? cs.virt_train : cs.vstats[v->type];
		vs.count[v->Previous() != nullptr ? 1 : 0]++;
	}

	for (const TemplateVehicle *tv : TemplateVehicle::Iterate()) {
		cstats &cs = cstatmap[tv->owner];
		cs.template_train.count[tv->Prev() != nullptr ? 1 : 0]++;
	}

	auto print_stats = [&](const cstats &cs, bool show_non_company) {
		auto line = [&](const vtypestats &vs, const char *type) {
			if (vs.count[0] || vs.count[1]) {
				buffer += seprintf(buffer, last, "  %10s: primary: %5u, secondary: %5u\n", type, vs.count[0], vs.count[1]);
			}
		};
		line(cs.vstats[VEH_TRAIN], "train");
		line(cs.vstats[VEH_ROAD], "road");
		line(cs.vstats[VEH_SHIP], "ship");
		line(cs.vstats[VEH_AIRCRAFT], "aircraft");
		if (show_non_company) {
			line(cs.vstats[VEH_EFFECT], "effect");
			line(cs.vstats[VEH_DISASTER], "disaster");
		}
		line(cs.virt_train, "virt train");
		line(cs.template_train, "tmpl train");
		buffer += seprintf(buffer, last, "\n");
	};

	cstats totals{};
	for (auto &it : cstatmap) {
		buffer += seprintf(buffer, last, "%u: ", (uint) it.first);
		SetDParam(0, it.first);
		buffer = strecpy(buffer, GetString(STR_COMPANY_NAME).c_str(), last, true);
		buffer += seprintf(buffer, last, "\n");
		print_stats(it.second, false);

		for (VehicleType vt = VEH_BEGIN; vt != VEH_END; vt++) {
			totals.vstats[vt] += it.second.vstats[vt];
		}
		totals.virt_train += it.second.virt_train;
		totals.template_train += it.second.template_train;
	}
	buffer += seprintf(buffer, last, "Totals\n");
	print_stats(totals, true);
	buffer += seprintf(buffer, last, "Total vehicles: %u\n", (uint)Vehicle::GetNumItems());
}

void AdjustVehicleStateTicksBase(StateTicksDelta delta)
{
	for (Vehicle *v : Vehicle::Iterate()) {
		if (v->timetable_start != 0) v->timetable_start += delta;
		if (v->last_loading_tick != 0) v->last_loading_tick += delta;
		if (v->unbunch_state != nullptr) {
			if (v->unbunch_state->depot_unbunching_last_departure != INVALID_STATE_TICKS) v->unbunch_state->depot_unbunching_last_departure += delta;
			if (v->unbunch_state->depot_unbunching_next_departure != INVALID_STATE_TICKS) v->unbunch_state->depot_unbunching_next_departure += delta;
		}
	}

	for (OrderList *order_list : OrderList::Iterate()) {
		for (DispatchSchedule &ds : order_list->GetScheduledDispatchScheduleSet()) {
			ds.SetScheduledDispatchStartTick(ds.GetScheduledDispatchStartTick() + delta);
		}
	}
}

void ShiftVehicleDates(DateDelta interval)
{
	for (Vehicle *v : Vehicle::Iterate()) {
		v->date_of_last_service = std::max<EconTime::Date>(v->date_of_last_service + interval, 0);
	}
	/* date_of_last_service_newgrf is not updated here as it must stay stable
	 * for vehicles outside of a depot. */
}

/**
 * Calculates the maximum weight of the ground vehicle when loaded.
 * @return Weight in tonnes
 */
uint32_t Vehicle::GetDisplayMaxWeight() const
{
	uint32_t max_weight = 0;

	for (const Vehicle *u = this; u != nullptr; u = u->Next()) {
		max_weight += u->GetMaxWeight();
	}

	return max_weight;
}

/**
 * Calculates the minimum power-to-weight ratio using the maximum weight of the ground vehicle
 * @return power-to-weight ratio in 10ths of hp(I) per tonne
 */
uint32_t Vehicle::GetDisplayMinPowerToWeight() const
{
	uint32_t max_weight = GetDisplayMaxWeight();
	if (max_weight == 0) return 0;
	return GetGroundVehicleCache()->cached_power * 10u / max_weight;
}

/**
 * Checks if two vehicle chains have the same list of engines.
 * @param v1 First vehicle chain.
 * @param v1 Second vehicle chain.
 * @return True if same, false if different.
 */
bool VehiclesHaveSameEngineList(const Vehicle *v1, const Vehicle *v2)
{
	while (true) {
		if (v1 == nullptr && v2 == nullptr) return true;
		if (v1 == nullptr || v2 == nullptr) return false;
		if (v1->GetEngine() != v2->GetEngine()) return false;
		v1 = v1->GetNextVehicle();
		v2 = v2->GetNextVehicle();
	}
}

/**
 * Checks if two vehicles have the same list of orders.
 * @param v1 First vehicles.
 * @param v1 Second vehicles.
 * @return True if same, false if different.
 */
bool VehiclesHaveSameOrderList(const Vehicle *v1, const Vehicle *v2)
{
	const Order *o1 = v1->GetFirstOrder();
	const Order *o2 = v2->GetFirstOrder();
	while (true) {
		if (o1 == nullptr && o2 == nullptr) return true;
		if (o1 == nullptr || o2 == nullptr) return false;
		if (!o1->Equals(*o2)) return false;
		o1 = o1->next;
		o2 = o2->next;
	}
}<|MERGE_RESOLUTION|>--- conflicted
+++ resolved
@@ -87,13 +87,8 @@
 #define GEN_HASH(x, y) (GEN_HASHY(y) + GEN_HASHX(x))
 
 /* Maximum size until hash repeats */
-<<<<<<< HEAD
-//static const int GEN_HASHX_SIZE = 1 << (GEN_HASHX_BUCKET_BITS + GEN_HASHX_BITS + ZOOM_LVL_SHIFT);
-//static const int GEN_HASHY_SIZE = 1 << (GEN_HASHY_BUCKET_BITS + GEN_HASHY_BITS + ZOOM_LVL_SHIFT);
-=======
-static const int GEN_HASHX_SIZE = 1 << (GEN_HASHX_BUCKET_BITS + GEN_HASHX_BITS + ZOOM_BASE_SHIFT);
-static const int GEN_HASHY_SIZE = 1 << (GEN_HASHY_BUCKET_BITS + GEN_HASHY_BITS + ZOOM_BASE_SHIFT);
->>>>>>> 97bea563
+//static const int GEN_HASHX_SIZE = 1 << (GEN_HASHX_BUCKET_BITS + GEN_HASHX_BITS + ZOOM_BASE_SHIFT);
+//static const int GEN_HASHY_SIZE = 1 << (GEN_HASHY_BUCKET_BITS + GEN_HASHY_BITS + ZOOM_BASE_SHIFT);
 
 /* Increments to reach next bucket in hash table */
 //static const int GEN_HASHX_INC = 1;
@@ -1953,35 +1948,15 @@
 	EndSpriteCombine();
 }
 
-<<<<<<< HEAD
 struct ViewportHashBound {
-=======
-/**
- * Add the vehicle sprites that should be drawn at a part of the screen.
- * @param dpi Rectangle being drawn.
- */
-void ViewportAddVehicles(DrawPixelInfo *dpi)
-{
-	/* The bounding rectangle */
-	const int l = dpi->left;
-	const int r = dpi->left + dpi->width;
-	const int t = dpi->top;
-	const int b = dpi->top + dpi->height;
-
-	/* Border size of MAX_VEHICLE_PIXEL_xy */
-	const int xb = MAX_VEHICLE_PIXEL_X * ZOOM_BASE;
-	const int yb = MAX_VEHICLE_PIXEL_Y * ZOOM_BASE;
-
-	/* The hash area to scan */
->>>>>>> 97bea563
 	int xl, xu, yl, yu;
 };
 
 static const int VHB_BASE_MARGIN = 70;
 
 static ViewportHashBound GetViewportHashBound(int l, int r, int t, int b, int x_margin, int y_margin) {
-	int xl = (l - ((VHB_BASE_MARGIN + x_margin) * ZOOM_LVL_BASE)) >> (7 + ZOOM_LVL_SHIFT);
-	int xu = (r + (x_margin * ZOOM_LVL_BASE))                 >> (7 + ZOOM_LVL_SHIFT);
+	int xl = (l - ((VHB_BASE_MARGIN + x_margin) * ZOOM_BASE)) >> (7 + ZOOM_BASE_SHIFT);
+	int xu = (r + (x_margin * ZOOM_BASE))                     >> (7 + ZOOM_BASE_SHIFT);
 	/* compare after shifting instead of before, so that lower bits don't affect comparison result */
 	if (xu - xl < (1 << 6)) {
 		xl &= 0x3F;
@@ -1992,8 +1967,8 @@
 		xu = 0x3F;
 	}
 
-	int yl = (t - ((VHB_BASE_MARGIN + y_margin) * ZOOM_LVL_BASE)) >> (6 + ZOOM_LVL_SHIFT);
-	int yu = (b + (y_margin * ZOOM_LVL_BASE))                 >> (6 + ZOOM_LVL_SHIFT);
+	int yl = (t - ((VHB_BASE_MARGIN + y_margin) * ZOOM_BASE)) >> (6 + ZOOM_BASE_SHIFT);
+	int yu = (b + (y_margin * ZOOM_BASE))                     >> (6 + ZOOM_BASE_SHIFT);
 	/* compare after shifting instead of before, so that lower bits don't affect comparison result */
 	if (yu - yl < (1 << 6)) {
 		yl = (yl & 0x3F) << 6;
@@ -2019,10 +1994,10 @@
 	const ViewportHashBound vhb = GetViewportHashBound(l, r, t, b,
 			update_vehicles ? MAX_VEHICLE_PIXEL_X - VHB_BASE_MARGIN : 0, update_vehicles ? MAX_VEHICLE_PIXEL_Y - VHB_BASE_MARGIN : 0);
 
-	const int ul = l - (MAX_VEHICLE_PIXEL_X * ZOOM_LVL_BASE);
-	const int ur = r + (MAX_VEHICLE_PIXEL_X * ZOOM_LVL_BASE);
-	const int ut = t - (MAX_VEHICLE_PIXEL_Y * ZOOM_LVL_BASE);
-	const int ub = b + (MAX_VEHICLE_PIXEL_Y * ZOOM_LVL_BASE);
+	const int ul = l - (MAX_VEHICLE_PIXEL_X * ZOOM_BASE);
+	const int ur = r + (MAX_VEHICLE_PIXEL_X * ZOOM_BASE);
+	const int ut = t - (MAX_VEHICLE_PIXEL_Y * ZOOM_BASE);
+	const int ub = b + (MAX_VEHICLE_PIXEL_Y * ZOOM_BASE);
 
 	for (int y = vhb.yl;; y = (y + (1 << 6)) & (0x3F << 6)) {
 		for (int x = vhb.xl;; x = (x + 1) & 0x3F) {
@@ -2153,13 +2128,6 @@
 	x = ScaleByZoom(x, vp->zoom) + vp->virtual_left;
 	y = ScaleByZoom(y, vp->zoom) + vp->virtual_top;
 
-<<<<<<< HEAD
-=======
-	/* Border size of MAX_VEHICLE_PIXEL_xy */
-	const int xb = MAX_VEHICLE_PIXEL_X * ZOOM_BASE;
-	const int yb = MAX_VEHICLE_PIXEL_Y * ZOOM_BASE;
-
->>>>>>> 97bea563
 	/* The hash area to scan */
 	const ViewportHashBound vhb = GetViewportHashBound(x, x, y, y, 0, 0);
 
@@ -2889,8 +2857,8 @@
 	Point pt = RemapCoords(this->x_pos + this->x_offs, this->y_pos + this->y_offs, this->z_pos);
 	new_coord.left   += pt.x;
 	new_coord.top    += pt.y;
-	new_coord.right  += pt.x + 2 * ZOOM_LVL_BASE;
-	new_coord.bottom += pt.y + 2 * ZOOM_LVL_BASE;
+	new_coord.right  += pt.x + 2 * ZOOM_BASE;
+	new_coord.bottom += pt.y + 2 * ZOOM_BASE;
 
 	UpdateVehicleViewportHashDeferred(this, new_coord.left, new_coord.top);
 
