/*
 * This file is part of OpenTTD.
 * OpenTTD is free software; you can redistribute it and/or modify it under the terms of the GNU General Public License as published by the Free Software Foundation, version 2.
 * OpenTTD is distributed in the hope that it will be useful, but WITHOUT ANY WARRANTY; without even the implied warranty of MERCHANTABILITY or FITNESS FOR A PARTICULAR PURPOSE.
 * See the GNU General Public License for more details. You should have received a copy of the GNU General Public License along with OpenTTD. If not, see <http://www.gnu.org/licenses/>.
 */

/** @file vehicle.cpp Base implementations of all vehicles. */

#include "stdafx.h"
#include "error.h"
#include "roadveh.h"
#include "ship.h"
#include "spritecache.h"
#include "timetable.h"
#include "viewport_func.h"
#include "news_func.h"
#include "command_func.h"
#include "company_func.h"
#include "train.h"
#include "aircraft.h"
#include "newgrf_debug.h"
#include "newgrf_sound.h"
#include "newgrf_station.h"
#include "newgrf_roadstop.h"
#include "group_gui.h"
#include "strings_func.h"
#include "zoom_func.h"
#include "date_func.h"
#include "vehicle_func.h"
#include "autoreplace_func.h"
#include "autoreplace_gui.h"
#include "station_base.h"
#include "ai/ai.hpp"
#include "depot_func.h"
#include "network/network.h"
#include "core/pool_func.hpp"
#include "economy_base.h"
#include "articulated_vehicles.h"
#include "roadstop_base.h"
#include "core/random_func.hpp"
#include "core/backup_type.hpp"
#include "core/container_func.hpp"
#include "infrastructure_func.h"
#include "order_backup.h"
#include "sound_func.h"
#include "effectvehicle_func.h"
#include "effectvehicle_base.h"
#include "vehiclelist.h"
#include "bridge_map.h"
#include "tunnel_map.h"
#include "depot_map.h"
#include "gamelog.h"
#include "tracerestrict.h"
#include "linkgraph/linkgraph.h"
#include "linkgraph/refresh.h"
#include "framerate_type.h"
#include "blitter/factory.hpp"
#include "tbtr_template_vehicle_func.h"
#include "string_func.h"
#include "scope_info.h"
#include "debug_settings.h"
#include "network/network_sync.h"
#include "pathfinder/water_regions.h"
#include "event_logs.h"
#include "3rdparty/cpp-btree/btree_set.h"
#include "3rdparty/cpp-btree/btree_map.h"
#include "3rdparty/robin_hood/robin_hood.h"

#include "table/strings.h"

#include <algorithm>

#include "safeguards.h"

/* Number of bits in the hash to use from each vehicle coord */
static const uint GEN_HASHX_BITS = 6;
static const uint GEN_HASHY_BITS = 6;

/* Size of each hash bucket */
static const uint GEN_HASHX_BUCKET_BITS = 7;
static const uint GEN_HASHY_BUCKET_BITS = 6;

/* Compute hash for vehicle coord */
#define GEN_HASHX(x)    GB((x), GEN_HASHX_BUCKET_BITS + ZOOM_LVL_SHIFT, GEN_HASHX_BITS)
#define GEN_HASHY(y)   (GB((y), GEN_HASHY_BUCKET_BITS + ZOOM_LVL_SHIFT, GEN_HASHY_BITS) << GEN_HASHX_BITS)
#define GEN_HASH(x, y) (GEN_HASHY(y) + GEN_HASHX(x))

/* Maximum size until hash repeats */
//static const int GEN_HASHX_SIZE = 1 << (GEN_HASHX_BUCKET_BITS + GEN_HASHX_BITS + ZOOM_LVL_SHIFT);
//static const int GEN_HASHY_SIZE = 1 << (GEN_HASHY_BUCKET_BITS + GEN_HASHY_BITS + ZOOM_LVL_SHIFT);

/* Increments to reach next bucket in hash table */
//static const int GEN_HASHX_INC = 1;
//static const int GEN_HASHY_INC = 1 << GEN_HASHX_BITS;

/* Mask to wrap-around buckets */
//static const uint GEN_HASHX_MASK =  (1 << GEN_HASHX_BITS) - 1;
//static const uint GEN_HASHY_MASK = ((1 << GEN_HASHY_BITS) - 1) << GEN_HASHX_BITS;

VehicleID _new_vehicle_id;
uint _returned_refit_capacity;        ///< Stores the capacity after a refit operation.
uint16_t _returned_mail_refit_capacity; ///< Stores the mail capacity after a refit operation (Aircraft only).
CargoArray _returned_vehicle_capacities; ///< Stores the cargo capacities after a vehicle build operation


/** The pool with all our precious vehicles. */
VehiclePool _vehicle_pool("Vehicle");
INSTANTIATE_POOL_METHODS(Vehicle)

static btree::btree_set<VehicleID> _vehicles_to_pay_repair;
static btree::btree_set<VehicleID> _vehicles_to_sell;

btree::btree_multimap<VehicleID, PendingSpeedRestrictionChange> _pending_speed_restriction_change_map;

/**
 * Determine shared bounds of all sprites.
 * @param[out] bounds Shared bounds.
 */
Rect16 VehicleSpriteSeq::GetBounds() const
{
	Rect16 bounds;
	bounds.left = bounds.top = bounds.right = bounds.bottom = 0;
	for (uint i = 0; i < this->count; ++i) {
		const Sprite *spr = GetSprite(this->seq[i].sprite, SpriteType::Normal, 0);
		if (i == 0) {
			bounds.left = spr->x_offs;
			bounds.top  = spr->y_offs;
			bounds.right  = spr->width  + spr->x_offs - 1;
			bounds.bottom = spr->height + spr->y_offs - 1;
		} else {
			if (spr->x_offs < bounds.left) bounds.left = spr->x_offs;
			if (spr->y_offs < bounds.top)  bounds.top  = spr->y_offs;
			int right  = spr->width  + spr->x_offs - 1;
			int bottom = spr->height + spr->y_offs - 1;
			if (right  > bounds.right)  bounds.right  = right;
			if (bottom > bounds.bottom) bounds.bottom = bottom;
		}
	}
	return bounds;
}

/**
 * Draw the sprite sequence.
 * @param x X position
 * @param y Y position
 * @param default_pal Vehicle palette
 * @param force_pal Whether to ignore individual palettes, and draw everything with \a default_pal.
 */
void VehicleSpriteSeq::Draw(int x, int y, PaletteID default_pal, bool force_pal) const
{
	for (uint i = 0; i < this->count; ++i) {
		PaletteID pal = force_pal || !this->seq[i].pal ? default_pal : this->seq[i].pal;
		DrawSprite(this->seq[i].sprite, pal, x, y);
	}
}

/**
 * Function to tell if a vehicle needs to be autorenewed
 * @param *c The vehicle owner
 * @param use_renew_setting Should the company renew setting be considered?
 * @return true if the vehicle is old enough for replacement
 */
bool Vehicle::NeedsAutorenewing(const Company *c, bool use_renew_setting) const
{
	/* We can always generate the Company pointer when we have the vehicle.
	 * However this takes time and since the Company pointer is often present
	 * when this function is called then it's faster to pass the pointer as an
	 * argument rather than finding it again. */
	dbg_assert(c == Company::Get(this->owner));

	if (use_renew_setting && !c->settings.engine_renew) return false;
	if (this->age - this->max_age < (c->settings.engine_renew_months * 30)) return false;

	/* Only engines need renewing */
	if (this->type == VEH_TRAIN && !Train::From(this)->IsEngine()) return false;

	return true;
}

/**
 * Service a vehicle and all subsequent vehicles in the consist
 *
 * @param *v The vehicle or vehicle chain being serviced
 */
void VehicleServiceInDepot(Vehicle *v)
{
	dbg_assert(v != nullptr);
	const Engine *e = Engine::Get(v->engine_type);
	if (v->type == VEH_TRAIN) {
		if (v->Next() != nullptr) VehicleServiceInDepot(v->Next());
		if (!(Train::From(v)->IsEngine()) && !(Train::From(v)->IsRearDualheaded())) return;
		ClrBit(Train::From(v)->flags, VRF_NEED_REPAIR);
		ClrBit(Train::From(v)->flags, VRF_HAS_HIT_RV);
		ClrBit(Train::From(v)->flags, VRF_CONSIST_BREAKDOWN);
		Train::From(v)->critical_breakdown_count = 0;
		const RailVehicleInfo *rvi = &e->u.rail;
		v->vcache.cached_max_speed = rvi->max_speed;
		if (Train::From(v)->IsFrontEngine()) {
			Train::From(v)->ConsistChanged(CCF_REFIT);
			CLRBITS(Train::From(v)->flags, (1 << VRF_BREAKDOWN_BRAKING) | VRF_IS_BROKEN );
		}
	} else if (v->type == VEH_ROAD) {
		RoadVehicle::From(v)->critical_breakdown_count = 0;
	} else if (v->type == VEH_SHIP) {
		Ship::From(v)->critical_breakdown_count = 0;
	}
	v->vehstatus &= ~VS_AIRCRAFT_BROKEN;
	ClrBit(v->vehicle_flags, VF_REPLACEMENT_PENDING);
	SetWindowDirty(WC_VEHICLE_DETAILS, v->index); // ensure that last service date and reliability are updated

	do {
		v->date_of_last_service = EconTime::CurDate();
		v->date_of_last_service_newgrf = CalTime::CurDate();
		if (_settings_game.vehicle.pay_for_repair && v->breakdowns_since_last_service) {
			_vehicles_to_pay_repair.insert(v->index);
		} else {
			v->breakdowns_since_last_service = 0;
		}
		v->reliability = v->GetEngine()->reliability;
		/* Prevent vehicles from breaking down directly after exiting the depot. */
		v->breakdown_chance = 0;
		v->breakdown_ctr = 0;
		v = v->Next();
	} while (v != nullptr && v->HasEngineType());
}

/**
 * Check if the vehicle needs to go to a depot in near future (if a opportunity presents itself) for service or replacement.
 *
 * @see NeedsAutomaticServicing()
 * @return true if the vehicle should go to a depot if a opportunity presents itself.
 */
bool Vehicle::NeedsServicing() const
{
	/* Stopped or crashed vehicles will not move, as such making unmovable
	 * vehicles to go for service is lame. */
	if (this->vehstatus & (VS_STOPPED | VS_CRASHED)) return false;

	/* Are we ready for the next service cycle? */
	bool needs_service = true;
	const Company *c = Company::Get(this->owner);
	if ((this->ServiceIntervalIsPercent() ?
			(this->reliability >= this->GetEngine()->reliability * (100 - this->service_interval) / 100) :
			(this->date_of_last_service + this->service_interval >= EconTime::CurDate()))
			&& !(this->type == VEH_TRAIN && HasBit(Train::From(this)->flags, VRF_CONSIST_BREAKDOWN) && Train::From(this)->ConsistNeedsRepair())
			&& !(this->type == VEH_ROAD && RoadVehicle::From(this)->critical_breakdown_count > 0)
			&& !(this->type == VEH_SHIP && Ship::From(this)->critical_breakdown_count > 0)) {
		needs_service = false;
	}

	if (!needs_service && !HasBit(this->vehicle_flags, VF_REPLACEMENT_PENDING)) {
		return false;
	}

	/* If we're servicing anyway, because we have not disabled servicing when
	 * there are no breakdowns or we are playing with breakdowns, bail out. */
	if (needs_service && (!_settings_game.order.no_servicing_if_no_breakdowns ||
			_settings_game.difficulty.vehicle_breakdowns != 0)) {
		return true;
	}

	/* Is vehicle old and renewing is enabled */
	if (needs_service && this->NeedsAutorenewing(c, true)) {
		return true;
	}

	if (this->type == VEH_TRAIN) {
		const TemplateVehicle *tv = GetTemplateVehicleByGroupIDRecursive(this->group_id);
		if (tv != nullptr) {
			return ShouldServiceTrainForTemplateReplacement(Train::From(this), tv);
		}
	}

	/* Test whether there is some pending autoreplace.
	 * Note: We do this after the service-interval test.
	 * There are a lot more reasons for autoreplace to fail than we can test here reasonably. */
	bool pending_replace = false;
	Money needed_money = c->settings.engine_renew_money;
	if (needed_money > GetAvailableMoney(c->index)) return false;

	for (const Vehicle *v = this; v != nullptr; v = (v->type == VEH_TRAIN) ? Train::From(v)->GetNextUnit() : nullptr) {
		bool replace_when_old = false;
		EngineID new_engine = EngineReplacementForCompany(c, v->engine_type, v->group_id, &replace_when_old);

		/* Check engine availability */
		if (new_engine == INVALID_ENGINE || !HasBit(Engine::Get(new_engine)->company_avail, v->owner)) continue;
		/* Is the vehicle old if we are not always replacing? */
		if (replace_when_old && !v->NeedsAutorenewing(c, false)) continue;

		/* Check refittability */
		CargoTypes available_cargo_types, union_mask;
		GetArticulatedRefitMasks(new_engine, true, &union_mask, &available_cargo_types);

		/* Is this a multi-cargo ship? */
		if (union_mask != 0 && v->type == VEH_SHIP && v->Next() != nullptr) {
			CargoTypes cargoes = 0;
			for (const Vehicle *u = v; u != nullptr; u = u->Next()) {
				if (u->cargo_type != INVALID_CARGO && u->GetEngine()->CanCarryCargo()) {
					SetBit(cargoes, u->cargo_type);
				}
			}
			if (!HasAtMostOneBit(cargoes)) {
				/* Ship has more than one cargo, special handling */
				if (!AutoreplaceMultiPartShipWouldSucceed(new_engine, v, cargoes)) continue;
				union_mask = 0;
			}
		}

		/* Is there anything to refit? */
		if (union_mask != 0) {
			CargoID cargo_type;
			CargoTypes cargo_mask = GetCargoTypesOfArticulatedVehicle(v, &cargo_type);
			if (!HasAtMostOneBit(cargo_mask)) {
				CargoTypes new_engine_default_cargoes = GetCargoTypesOfArticulatedParts(new_engine);
				if ((cargo_mask & new_engine_default_cargoes) != cargo_mask) {
					/* We cannot refit to mixed cargoes in an automated way */
					continue;
				}
				/* engine_type is already a mixed cargo type which matches the incoming vehicle by default, no refit required */
			} else {
				/* Did the old vehicle carry anything? */
				if (cargo_type != INVALID_CARGO) {
					/* We can't refit the vehicle to carry the cargo we want */
					if (!HasBit(available_cargo_types, cargo_type)) continue;
				}
			}
		}

		/* Check money.
		 * We want 2*(the price of the new vehicle) without looking at the value of the vehicle we are going to sell. */
		pending_replace = true;
		needed_money += 2 * Engine::Get(new_engine)->GetCost();
		if (needed_money > GetAvailableMoney(c->index)) return false;
	}

	return pending_replace;
}

/**
 * Checks if the current order should be interrupted for a service-in-depot order.
 * @see NeedsServicing()
 * @return true if the current order should be interrupted.
 */
bool Vehicle::NeedsAutomaticServicing() const
{
	if (this->HasDepotOrder()) return false;
	if (this->current_order.IsType(OT_LOADING)) return false;
	if (this->current_order.IsType(OT_LOADING_ADVANCE)) return false;
	if (this->current_order.IsType(OT_GOTO_DEPOT) && this->current_order.GetDepotOrderType() != ODTFB_SERVICE) return false;
	return NeedsServicing();
}

uint Vehicle::Crash(bool)
{
	assert((this->vehstatus & VS_CRASHED) == 0);
	assert(this->Previous() == nullptr); // IsPrimaryVehicle fails for free-wagon-chains

	uint pass = 0;
	/* Stop the vehicle. */
	if (this->IsPrimaryVehicle()) this->vehstatus |= VS_STOPPED;
	/* crash all wagons, and count passengers */
	for (Vehicle *v = this; v != nullptr; v = v->Next()) {
		/* We do not transfer reserver cargo back, so TotalCount() instead of StoredCount() */
		if (IsCargoInClass(v->cargo_type, CC_PASSENGERS)) pass += v->cargo.TotalCount();
		v->vehstatus |= VS_CRASHED;
		v->MarkAllViewportsDirty();
		v->InvalidateImageCache();
	}

	this->ClearSeparation();
	if (HasBit(this->vehicle_flags, VF_TIMETABLE_SEPARATION)) ClrBit(this->vehicle_flags, VF_TIMETABLE_STARTED);

	/* Dirty some windows */
	InvalidateWindowClassesData(GetWindowClassForVehicleType(this->type), 0);
	SetWindowWidgetDirty(WC_VEHICLE_VIEW, this->index, WID_VV_START_STOP);
	SetWindowDirty(WC_VEHICLE_DETAILS, this->index);
	SetWindowDirty(WC_VEHICLE_DEPOT, this->tile);
	InvalidateWindowClassesData(WC_DEPARTURES_BOARD, 0);

	delete this->cargo_payment;
	assert(this->cargo_payment == nullptr); // cleared by ~CargoPayment

	return RandomRange(pass + 1); // Randomise deceased passengers.
}

/**
 * Update cache of whether the vehicle should be drawn (i.e. if it isn't hidden, or it is in a tunnel but being shown transparently)
 * @return whether to show vehicle
 */
void Vehicle::UpdateIsDrawn()
{
	bool drawn = !(HasBit(this->subtype, GVSF_VIRTUAL)) && (!(this->vehstatus & VS_HIDDEN) ||
			(IsTransparencySet(TO_TUNNELS) &&
				((this->type == VEH_TRAIN && Train::From(this)->track == TRACK_BIT_WORMHOLE) ||
				(this->type == VEH_ROAD && RoadVehicle::From(this)->state == RVSB_WORMHOLE))));

	SB(this->vcache.cached_veh_flags, VCF_IS_DRAWN, 1, drawn ? 1 : 0);
}

void UpdateAllVehiclesIsDrawn()
{
	for (Vehicle *v : Vehicle::Iterate()) { v->UpdateIsDrawn(); }
}

/**
 * Displays a "NewGrf Bug" error message for a engine, and pauses the game if not networking.
 * @param engine The engine that caused the problem
 * @param part1  Part 1 of the error message, taking the grfname as parameter 1
 * @param part2  Part 2 of the error message, taking the engine as parameter 2
 * @param bug_type Flag to check and set in grfconfig
 * @param critical Shall the "OpenTTD might crash"-message be shown when the player tries to unpause?
 */
void ShowNewGrfVehicleError(EngineID engine, StringID part1, StringID part2, GRFBugs bug_type, bool critical)
{
	const Engine *e = Engine::Get(engine);
	GRFConfig *grfconfig = GetGRFConfig(e->GetGRFID());

	/* Missing GRF. Nothing useful can be done in this situation. */
	if (grfconfig == nullptr) return;

	if (!HasBit(grfconfig->grf_bugs, bug_type)) {
		SetBit(grfconfig->grf_bugs, bug_type);
		SetDParamStr(0, grfconfig->GetName());
		SetDParam(1, engine);
		ShowErrorMessage(part1, part2, WL_CRITICAL);
		if (!_networking) DoCommand(0, critical ? PM_PAUSED_ERROR : PM_PAUSED_NORMAL, 1, DC_EXEC, CMD_PAUSE);
	}

	std::string log_msg;
	auto log = [&](StringID str) {
		std::string msg = GetString(str);
		const char *start = strip_leading_colours(msg);
		DEBUG(grf, 0, "%s", start);
		log_msg += start;
	};

	SetDParamStr(0, grfconfig->GetName());
	log(part1);

	log_msg += ", ";

	SetDParam(1, engine);
	log(part2);

	AppendSpecialEventsLogEntry(std::move(log_msg));
}

/**
 * Logs a bug in GRF and shows a warning message if this
 * is for the first time this happened.
 * @param u first vehicle of chain
 */
void VehicleLengthChanged(const Vehicle *u)
{
	/* show a warning once for each engine in whole game and once for each GRF after each game load */
	const Engine *engine = u->GetEngine();
	if (engine->grf_prop.grffile == nullptr) {
		// This can be reached if an engine is unexpectedly no longer attached to a GRF at all
		if (GamelogGRFBugReverse(0, engine->grf_prop.local_id)) {
			ShowNewGrfVehicleError(u->engine_type, STR_NEWGRF_BROKEN, STR_NEWGRF_BROKEN_VEHICLE_LENGTH, GBUG_VEH_LENGTH, true);
		}
		return;
	}
	uint32_t grfid = engine->grf_prop.grffile->grfid;
	GRFConfig *grfconfig = GetGRFConfig(grfid);
	if (GamelogGRFBugReverse(grfid, engine->grf_prop.local_id) || !HasBit(grfconfig->grf_bugs, GBUG_VEH_LENGTH)) {
		ShowNewGrfVehicleError(u->engine_type, STR_NEWGRF_BROKEN, STR_NEWGRF_BROKEN_VEHICLE_LENGTH, GBUG_VEH_LENGTH, true);
	}
}

/**
 * Vehicle constructor.
 * @param type Type of the new vehicle.
 */
Vehicle::Vehicle(VehicleType type)
{
	this->type               = type;
	this->coord.left         = INVALID_COORD;
	this->group_id           = DEFAULT_GROUP;
	this->fill_percent_te_id = INVALID_TE_ID;
	this->first              = this;
	this->colourmap          = PAL_NONE;
	this->cargo_age_counter  = 1;
	this->last_station_visited = INVALID_STATION;
	this->last_loading_station = INVALID_STATION;
	this->last_loading_tick = 0;
	this->cur_image_valid_dir  = INVALID_DIR;
	this->vcache.cached_veh_flags = 0;
}

using VehicleTypeTileHash = robin_hood::unordered_map<TileIndex, VehicleID>;
static std::array<VehicleTypeTileHash, 4> _vehicle_tile_hashes;

static Vehicle *VehicleFromTileHash(int xl, int yl, int xu, int yu, VehicleType type, void *data, VehicleFromPosProc *proc, bool find_first)
{
	VehicleTypeTileHash &vhash = _vehicle_tile_hashes[type];

	for (int y = yl; ; y++) {
		for (int x = xl; ; x++) {
			auto iter = vhash.find(TileXY(x, y));
			if (iter != vhash.end()) {
				Vehicle *v = Vehicle::Get(iter->second);
				do {
					Vehicle *a = proc(v, data);
					if (find_first && a != nullptr) return a;

					v = v->hash_tile_next;
				} while (v != nullptr);
			}
			if (x == xu) break;
		}
		if (y == yu) break;
	}

	return nullptr;
}


/**
 * Helper function for FindVehicleOnPos/HasVehicleOnPos.
 * @note Do not call this function directly!
 * @param x    The X location on the map
 * @param y    The Y location on the map
 * @param data Arbitrary data passed to proc
 * @param proc The proc that determines whether a vehicle will be "found".
 * @param find_first Whether to return on the first found or iterate over
 *                   all vehicles
 * @return the best matching or first vehicle (depending on find_first).
 */
Vehicle *VehicleFromPosXY(int x, int y, VehicleType type, void *data, VehicleFromPosProc *proc, bool find_first)
{
	const int COLL_DIST = 6;

	/* Hash area to scan is from xl,yl to xu,yu */
	int xl = (x - COLL_DIST) / TILE_SIZE;
	int xu = (x + COLL_DIST) / TILE_SIZE;
	int yl = (y - COLL_DIST) / TILE_SIZE;
	int yu = (y + COLL_DIST) / TILE_SIZE;

	return VehicleFromTileHash(xl, yl, xu, yu, type, data, proc, find_first);
}

/**
 * Helper function for FindVehicleOnPos/HasVehicleOnPos.
 * @note Do not call this function directly!
 * @param tile The location on the map
 * @param data Arbitrary data passed to \a proc.
 * @param proc The proc that determines whether a vehicle will be "found".
 * @param find_first Whether to return on the first found or iterate over
 *                   all vehicles
 * @return the best matching or first vehicle (depending on find_first).
 */
Vehicle *VehicleFromPos(TileIndex tile, VehicleType type, void *data, VehicleFromPosProc *proc, bool find_first)
{
	VehicleTypeTileHash &vhash = _vehicle_tile_hashes[type];

	auto iter = vhash.find(tile);
	if (iter != vhash.end()) {
		Vehicle *v = Vehicle::Get(iter->second);
		do {
			Vehicle *a = proc(v, data);
			if (find_first && a != nullptr) return a;

			v = v->hash_tile_next;
		} while (v != nullptr);
	}

	return nullptr;
}

/**
 * Callback that returns 'real' vehicles lower or at height \c *(int*)data .
 * @param v Vehicle to examine.
 * @param data unused.
 * @return \a v if conditions are met, else \c nullptr.
 */
static Vehicle *EnsureNoVehicleProc(Vehicle *v, void *data)
{
	return v;
}

/**
 * Callback that returns 'real' train-collidable road vehicles lower or at height \c *(int*)data .
 * @param v Vehicle to examine.
 * @param data unused
 * @return \a v if conditions are met, else \c nullptr.
 */
static Vehicle *EnsureNoTrainCollidableRoadVehicleProc(Vehicle *v, void *data)
{
	if (HasBit(_roadtypes_non_train_colliding, RoadVehicle::From(v)->roadtype)) return nullptr;

	return v;
}

/**
 * Callback that returns 'real' vehicles lower or at height \c *(int*)data .
 * @param v Vehicle to examine.
 * @param data Pointer to height data.
 * @return \a v if conditions are met, else \c nullptr.
 */
static Vehicle *EnsureNoAircraftProcZ(Vehicle *v, void *data)
{
	int z = static_cast<int>(reinterpret_cast<intptr_t>(data));

	if (v->subtype == AIR_SHADOW) return nullptr;
	if (v->z_pos > z) return nullptr;

	return v;
}

/**
 * Ensure there is no vehicle at the ground at the given position.
 * @param tile Position to examine.
 * @return Succeeded command (ground is free) or failed command (a vehicle is found).
 */
CommandCost EnsureNoVehicleOnGround(TileIndex tile)
{
	if (IsAirportTile(tile)) {
		int z = GetTileMaxPixelZ(tile);
		if (VehicleFromPos(tile, VEH_AIRCRAFT, reinterpret_cast<void *>(static_cast<intptr_t>(z)), &EnsureNoAircraftProcZ, true) != nullptr) {
			return CommandCost(STR_ERROR_AIRCRAFT_IN_THE_WAY);
		}
		return CommandCost();
	}

	if (IsTileType(tile, MP_RAILWAY) || IsLevelCrossingTile(tile) || HasStationTileRail(tile) || IsRailTunnelBridgeTile(tile)) {
		if (VehicleFromPos(tile, VEH_TRAIN, nullptr, &EnsureNoVehicleProc, true) != nullptr) {
			return CommandCost(STR_ERROR_TRAIN_IN_THE_WAY);
		}
	}
	if (IsTileType(tile, MP_ROAD) || IsAnyRoadStopTile(tile) || (IsTileType(tile, MP_TUNNELBRIDGE) && GetTunnelBridgeTransportType(tile) == TRANSPORT_ROAD)) {
		if (VehicleFromPos(tile, VEH_ROAD, nullptr, &EnsureNoVehicleProc, true) != nullptr) {
			return CommandCost(STR_ERROR_ROAD_VEHICLE_IN_THE_WAY);
		}
	}
	if (HasTileWaterClass(tile) || (IsBridgeTile(tile) && GetTunnelBridgeTransportType(tile) == TRANSPORT_WATER)) {
		if (VehicleFromPos(tile, VEH_SHIP, nullptr, &EnsureNoVehicleProc, true) != nullptr) {
			return CommandCost(STR_ERROR_SHIP_IN_THE_WAY);
		}
	}

	return CommandCost();
}

bool IsTrainCollidableRoadVehicleOnGround(TileIndex tile)
{
	return VehicleFromPos(tile, VEH_ROAD, nullptr, &EnsureNoTrainCollidableRoadVehicleProc, true) != nullptr;
}

struct GetVehicleTunnelBridgeProcData {
	const Vehicle *v;
	TileIndex t;
	TunnelBridgeIsFreeMode mode;
};

/** Procedure called for every vehicle found in tunnel/bridge in the hash map */
static Vehicle *GetVehicleTunnelBridgeProc(Vehicle *v, void *data)
{
	const GetVehicleTunnelBridgeProcData *info = (GetVehicleTunnelBridgeProcData*) data;
	if (v == info->v) return nullptr;

	if (v->type == VEH_TRAIN && info->mode != TBIFM_ALL && IsBridge(info->t)) {
		TrackBits vehicle_track = Train::From(v)->track;
		if (!(vehicle_track & TRACK_BIT_WORMHOLE)) {
			if (info->mode == TBIFM_ACROSS_ONLY && !(GetAcrossBridgePossibleTrackBits(info->t) & vehicle_track)) return nullptr;
			if (info->mode == TBIFM_PRIMARY_ONLY && !(GetPrimaryTunnelBridgeTrackBits(info->t) & vehicle_track)) return nullptr;
		}
	}

	return v;
}

/**
 * Finds vehicle in tunnel / bridge
 * @param tile first end
 * @param endtile second end
 * @param ignore Ignore this vehicle when searching
 * @param mode Whether to only find vehicles which are passing across the bridge/tunnel or on connecting bridge head track pieces, or only on primary track type pieces
 * @return Succeeded command (if tunnel/bridge is free) or failed command (if a vehicle is using the tunnel/bridge).
 */
CommandCost TunnelBridgeIsFree(TileIndex tile, TileIndex endtile, const Vehicle *ignore, TunnelBridgeIsFreeMode mode)
{
	/* Value v is not safe in MP games, however, it is used to generate a local
	 * error message only (which may be different for different machines).
	 * Such a message does not affect MP synchronisation.
	 */
	GetVehicleTunnelBridgeProcData data;
	data.v = ignore;
	data.t = tile;
	data.mode = mode;
	VehicleType type = static_cast<VehicleType>(GetTunnelBridgeTransportType(tile));
	Vehicle *v = VehicleFromPos(tile, type, &data, &GetVehicleTunnelBridgeProc, true);
	if (v == nullptr) {
		data.t = endtile;
		v = VehicleFromPos(endtile, type, &data, &GetVehicleTunnelBridgeProc, true);
	}

	if (v != nullptr) return_cmd_error(STR_ERROR_TRAIN_IN_THE_WAY + v->type);
	return CommandCost();
}

struct FindTrainClosestToTunnelBridgeEndInfo {
	Train *best;     ///< The currently "best" vehicle we have found.
	int32_t best_pos;
	DiagDirection direction;

	FindTrainClosestToTunnelBridgeEndInfo(DiagDirection direction) : best(nullptr), best_pos(INT32_MIN), direction(direction) {}
};

/** Callback for Has/FindVehicleOnPos to find a train in a signalled tunnel/bridge */
static Vehicle *FindClosestTrainToTunnelBridgeEndEnum(Vehicle *v, void *data)
{
	FindTrainClosestToTunnelBridgeEndInfo *info = (FindTrainClosestToTunnelBridgeEndInfo *)data;

	/* Only look for train heads and tails. */
	if (v->Previous() != nullptr && v->Next() != nullptr) return nullptr;

	if ((v->vehstatus & VS_CRASHED)) return nullptr;

	Train *t = Train::From(v);

	if (!IsDiagonalDirection(t->direction)) {
		/* Check for vehicles on non-across track pieces of custom bridge head */
		if ((GetAcrossTunnelBridgeTrackBits(t->tile) & t->track & TRACK_BIT_ALL) == TRACK_BIT_NONE) return nullptr;
	}

	int32_t pos;
	switch (info->direction) {
		default: NOT_REACHED();
		case DIAGDIR_NE: pos = -v->x_pos; break; // X: lower is better
		case DIAGDIR_SE: pos =  v->y_pos; break; // Y: higher is better
		case DIAGDIR_SW: pos =  v->x_pos; break; // X: higher is better
		case DIAGDIR_NW: pos = -v->y_pos; break; // Y: lower is better
	}

	/* ALWAYS return the lowest ID (anti-desync!) if the coordinate is the same */
	if (pos > info->best_pos || (pos == info->best_pos && t->First()->index < info->best->index)) {
		info->best = t->First();
		info->best_pos = pos;
	}

	return t;
}

Train *GetTrainClosestToTunnelBridgeEnd(TileIndex tile, TileIndex other_tile)
{
	FindTrainClosestToTunnelBridgeEndInfo info(ReverseDiagDir(GetTunnelBridgeDirection(tile)));
	FindVehicleOnPos(tile, VEH_TRAIN, &info, FindClosestTrainToTunnelBridgeEndEnum);
	FindVehicleOnPos(other_tile, VEH_TRAIN, &info, FindClosestTrainToTunnelBridgeEndEnum);
	return info.best;
}


struct GetAvailableFreeTilesInSignalledTunnelBridgeChecker {
	DiagDirection direction;
	int pos;
	int lowest_seen;
};

static Vehicle *GetAvailableFreeTilesInSignalledTunnelBridgeEnum(Vehicle *v, void *data)
{
	/* Don't look at wagons between front and back of train. */
	if ((v->Previous() != nullptr && v->Next() != nullptr)) return nullptr;

	if (!IsDiagonalDirection(v->direction)) {
		/* Check for vehicles on non-across track pieces of custom bridge head */
		if ((GetAcrossTunnelBridgeTrackBits(v->tile) & Train::From(v)->track & TRACK_BIT_ALL) == TRACK_BIT_NONE) return nullptr;
	}

	GetAvailableFreeTilesInSignalledTunnelBridgeChecker *checker = (GetAvailableFreeTilesInSignalledTunnelBridgeChecker*) data;
	int v_pos;

	switch (checker->direction) {
		default: NOT_REACHED();
		case DIAGDIR_NE: v_pos = -v->x_pos + TILE_UNIT_MASK; break;
		case DIAGDIR_SE: v_pos =  v->y_pos; break;
		case DIAGDIR_SW: v_pos =  v->x_pos; break;
		case DIAGDIR_NW: v_pos = -v->y_pos + TILE_UNIT_MASK; break;
	}
	if (v_pos > checker->pos && v_pos < checker->lowest_seen) {
		checker->lowest_seen = v_pos;
	}

	return nullptr;
}

int GetAvailableFreeTilesInSignalledTunnelBridgeWithStartOffset(TileIndex entrance, TileIndex exit, int offset)
{
	if (offset < 0) offset = 0;
	TileIndex tile = entrance;
	if (offset > 0) tile += offset * TileOffsByDiagDir(GetTunnelBridgeDirection(entrance));
	int free_tiles = GetAvailableFreeTilesInSignalledTunnelBridge(entrance, exit, tile);
	if (free_tiles != INT_MAX && offset > 0) free_tiles += offset;
	return free_tiles;
}

int GetAvailableFreeTilesInSignalledTunnelBridge(TileIndex entrance, TileIndex exit, TileIndex tile)
{
	GetAvailableFreeTilesInSignalledTunnelBridgeChecker checker;
	checker.direction = GetTunnelBridgeDirection(entrance);
	checker.lowest_seen = INT_MAX;
	switch (checker.direction) {
		default: NOT_REACHED();
		case DIAGDIR_NE: checker.pos = -(int)(TileX(tile) * TILE_SIZE); break;
		case DIAGDIR_SE: checker.pos =       (TileY(tile) * TILE_SIZE); break;
		case DIAGDIR_SW: checker.pos =       (TileX(tile) * TILE_SIZE); break;
		case DIAGDIR_NW: checker.pos = -(int)(TileY(tile) * TILE_SIZE); break;
	}

	FindVehicleOnPos(entrance, VEH_TRAIN, &checker, &GetAvailableFreeTilesInSignalledTunnelBridgeEnum);
	FindVehicleOnPos(exit, VEH_TRAIN, &checker, &GetAvailableFreeTilesInSignalledTunnelBridgeEnum);

	if (checker.lowest_seen == INT_MAX) {
		/* Remainder of bridge/tunnel is clear */
		return INT_MAX;
	}

	return (checker.lowest_seen - checker.pos) / TILE_SIZE;
}

static Vehicle *EnsureNoTrainOnTrackProc(Vehicle *v, void *data)
{
	TrackBits rail_bits = *(TrackBits *)data;

	Train *t = Train::From(v);
	if (rail_bits & TRACK_BIT_WORMHOLE) {
		if (t->track & TRACK_BIT_WORMHOLE) return v;
		rail_bits &= ~TRACK_BIT_WORMHOLE;
	} else if (t->track & TRACK_BIT_WORMHOLE) {
		return nullptr;
	}
	if ((t->track != rail_bits) && !TracksOverlap(t->track | rail_bits)) return nullptr;

	return v;
}

/**
 * Tests if a vehicle interacts with the specified track bits.
 * All track bits interact except parallel #TRACK_BIT_HORZ or #TRACK_BIT_VERT.
 *
 * @param tile The tile.
 * @param track_bits The track bits.
 * @return \c true if no train that interacts, is found. \c false if a train is found.
 */
CommandCost EnsureNoTrainOnTrackBits(TileIndex tile, TrackBits track_bits)
{
	/* Value v is not safe in MP games, however, it is used to generate a local
	 * error message only (which may be different for different machines).
	 * Such a message does not affect MP synchronisation.
	 */
	Vehicle *v = VehicleFromPos(tile, VEH_TRAIN, &track_bits, &EnsureNoTrainOnTrackProc, true);
	if (v != nullptr) return_cmd_error(STR_ERROR_TRAIN_IN_THE_WAY + v->type);
	return CommandCost();
}

void UpdateVehicleTileHash(Vehicle *v, bool remove)
{
	TileIndex old_hash_tile = v->hash_tile_current;
	TileIndex new_hash_tile;

	if (remove || HasBit(v->subtype, GVSF_VIRTUAL) || (v->tile == 0 && _settings_game.construction.freeform_edges)) {
		new_hash_tile = INVALID_TILE;
	} else {
		new_hash_tile = v->tile;
	}

	if (old_hash_tile == new_hash_tile) return;

	VehicleTypeTileHash &vhash = _vehicle_tile_hashes[v->type];

	/* Remove from the old position in the hash table */
	if (old_hash_tile != INVALID_TILE) {
		if (v->hash_tile_next != nullptr) v->hash_tile_next->hash_tile_prev = v->hash_tile_prev;
		if (v->hash_tile_prev != nullptr) {
			v->hash_tile_prev->hash_tile_next = v->hash_tile_next;
		} else {
			/* This was the first vehicle in the chain */
			if (v->hash_tile_next != nullptr) {
				vhash[old_hash_tile] = v->hash_tile_next->index;
			} else {
				vhash.erase(old_hash_tile);
			}
		}
	}

	/* Insert vehicle at beginning of the new position in the hash table */
	if (new_hash_tile != INVALID_TILE) {
		auto res = vhash.insert({ new_hash_tile, v->index });
		if (res.second) {
			/* Insert took place */
			v->hash_tile_next = nullptr;
			v->hash_tile_prev = nullptr;
		} else {
			/* Key already existed */
			Vehicle *next = Vehicle::Get(res.first->second);
			next->hash_tile_prev = v;
			v->hash_tile_next = next;
			v->hash_tile_prev = nullptr;
			res.first->second = v->index;
		}
	}

	/* Remember current hash tile */
	v->hash_tile_current = new_hash_tile;
}

bool ValidateVehicleTileHash(const Vehicle *v)
{
	if ((v->type == VEH_TRAIN && Train::From(v)->IsVirtual())
			|| (v->type == VEH_SHIP && HasBit(v->subtype, GVSF_VIRTUAL))
			|| (v->type == VEH_AIRCRAFT && v->tile == 0 && _settings_game.construction.freeform_edges)
			|| v->type >= VEH_COMPANY_END) {
		return v->hash_tile_current == INVALID_TILE;
	}

	if (v->hash_tile_current != v->tile) return false;

	auto iter = _vehicle_tile_hashes[v->type].find(v->hash_tile_current);
	if (iter == _vehicle_tile_hashes[v->type].end()) return false;

	for (const Vehicle *u = Vehicle::GetIfValid(iter->second); u != nullptr; u = u->hash_tile_next) {
		if (u == v) return true;
	}

	return false;
}

static Vehicle *_vehicle_viewport_hash[1 << (GEN_HASHX_BITS + GEN_HASHY_BITS)];

static void UpdateVehicleViewportHash(Vehicle *v, int x, int y)
{
	Vehicle **old_hash, **new_hash;
	int old_x = v->coord.left;
	int old_y = v->coord.top;

	new_hash = (x == INVALID_COORD) ? nullptr : &_vehicle_viewport_hash[GEN_HASH(x, y)];
	old_hash = (old_x == INVALID_COORD) ? nullptr : &_vehicle_viewport_hash[GEN_HASH(old_x, old_y)];

	if (old_hash == new_hash) return;

	/* remove from hash table? */
	if (old_hash != nullptr) {
		if (v->hash_viewport_next != nullptr) v->hash_viewport_next->hash_viewport_prev = v->hash_viewport_prev;
		*v->hash_viewport_prev = v->hash_viewport_next;
	}

	/* insert into hash table? */
	if (new_hash != nullptr) {
		v->hash_viewport_next = *new_hash;
		if (v->hash_viewport_next != nullptr) v->hash_viewport_next->hash_viewport_prev = &v->hash_viewport_next;
		v->hash_viewport_prev = new_hash;
		*new_hash = v;
	}
}

struct ViewportHashDeferredItem {
	Vehicle *v;
	int new_hash;
	int old_hash;
};
static std::vector<ViewportHashDeferredItem> _viewport_hash_deferred;

static void UpdateVehicleViewportHashDeferred(Vehicle *v, int x, int y)
{
	int old_x = v->coord.left;
	int old_y = v->coord.top;

	int new_hash = (x == INVALID_COORD) ? INVALID_COORD : GEN_HASH(x, y);
	int old_hash = (old_x == INVALID_COORD) ? INVALID_COORD : GEN_HASH(old_x, old_y);

	if (new_hash != old_hash) {
		_viewport_hash_deferred.push_back({ v, new_hash, old_hash });
	}
}

static void ProcessDeferredUpdateVehicleViewportHashes()
{
	for (const ViewportHashDeferredItem &item : _viewport_hash_deferred) {
		Vehicle *v = item.v;

		/* remove from hash table? */
		if (item.old_hash != INVALID_COORD) {
			if (v->hash_viewport_next != nullptr) v->hash_viewport_next->hash_viewport_prev = v->hash_viewport_prev;
			*v->hash_viewport_prev = v->hash_viewport_next;
		}

		/* insert into hash table? */
		if (item.new_hash != INVALID_COORD) {
			Vehicle **new_hash = &_vehicle_viewport_hash[item.new_hash];
			v->hash_viewport_next = *new_hash;
			if (v->hash_viewport_next != nullptr) v->hash_viewport_next->hash_viewport_prev = &v->hash_viewport_next;
			v->hash_viewport_prev = new_hash;
			*new_hash = v;
		}
	}
	_viewport_hash_deferred.clear();
}

void ResetVehicleHash()
{
	for (Vehicle *v : Vehicle::Iterate()) {
		v->hash_tile_next = nullptr;
		v->hash_tile_prev = nullptr;
		v->hash_tile_current = INVALID_TILE;
	}
	memset(_vehicle_viewport_hash, 0, sizeof(_vehicle_viewport_hash));
	for (VehicleTypeTileHash &vhash : _vehicle_tile_hashes) {
		vhash.clear();
	}
}

void ResetVehicleColourMap()
{
	for (Vehicle *v : Vehicle::Iterate()) { v->colourmap = PAL_NONE; }
}

/**
 * List of vehicles that should check for autoreplace this tick.
 * Mapping of vehicle -> leave depot immediately after autoreplace.
 */
static btree::btree_map<VehicleID, bool> _vehicles_to_autoreplace;

/**
 * List of vehicles that are issued for template replacement this tick.
 */
static btree::btree_set<VehicleID> _vehicles_to_templatereplace;

void InitializeVehicles()
{
	_vehicles_to_autoreplace.clear();
	ResetVehicleHash();
	ResetDisasterVehicleTargeting();
}

uint CountVehiclesInChain(const Vehicle *v)
{
	uint count = 0;
	do count++; while ((v = v->Next()) != nullptr);
	return count;
}

/**
 * Check if a vehicle is counted in num_engines in each company struct
 * @return true if the vehicle is counted in num_engines
 */
bool Vehicle::IsEngineCountable() const
{
	if (HasBit(this->subtype, GVSF_VIRTUAL)) return false;
	switch (this->type) {
		case VEH_AIRCRAFT: return Aircraft::From(this)->IsNormalAircraft(); // don't count plane shadows and helicopter rotors
		case VEH_TRAIN:
			return !this->IsArticulatedPart() && // tenders and other articulated parts
					!Train::From(this)->IsRearDualheaded(); // rear parts of multiheaded engines
		case VEH_ROAD: return RoadVehicle::From(this)->IsFrontEngine();
		case VEH_SHIP: return Ship::From(this)->IsPrimaryVehicle();
		default: return false; // Only count company buildable vehicles
	}
}

/**
 * Check whether Vehicle::engine_type has any meaning.
 * @return true if the vehicle has a usable engine type.
 */
bool Vehicle::HasEngineType() const
{
	switch (this->type) {
		case VEH_AIRCRAFT: return Aircraft::From(this)->IsNormalAircraft();
		case VEH_TRAIN:
		case VEH_ROAD:
		case VEH_SHIP: return true;
		default: return false;
	}
}

/**
 * Retrieves the engine of the vehicle.
 * @return Engine of the vehicle.
 * @pre HasEngineType() == true
 */
const Engine *Vehicle::GetEngine() const
{
	return Engine::Get(this->engine_type);
}

/**
 * Retrieve the NewGRF the vehicle is tied to.
 * This is the GRF providing the Action 3 for the engine type.
 * @return NewGRF associated to the vehicle.
 */
const GRFFile *Vehicle::GetGRF() const
{
	return this->GetEngine()->GetGRF();
}

/**
 * Retrieve the GRF ID of the NewGRF the vehicle is tied to.
 * This is the GRF providing the Action 3 for the engine type.
 * @return GRF ID of the associated NewGRF.
 */
uint32_t Vehicle::GetGRFID() const
{
	return this->GetEngine()->GetGRFID();
}

/**
 * Handle the pathfinding result, especially the lost status.
 * If the vehicle is now lost and wasn't previously fire an
 * event to the AIs and a news message to the user. If the
 * vehicle is not lost anymore remove the news message.
 * @param path_found Whether the vehicle has a path to its destination.
 */
void Vehicle::HandlePathfindingResult(bool path_found)
{
	if (path_found) {
		/* Route found, is the vehicle marked with "lost" flag? */
		if (!HasBit(this->vehicle_flags, VF_PATHFINDER_LOST)) return;

		/* Clear the flag as the PF's problem was solved. */
		ClrBit(this->vehicle_flags, VF_PATHFINDER_LOST);
		if (this->type == VEH_SHIP) {
			Ship::From(this)->lost_count = 0;
		}

		SetWindowWidgetDirty(WC_VEHICLE_VIEW, this->index, WID_VV_START_STOP);
		DirtyVehicleListWindowForVehicle(this);

		/* Delete the news item. */
		DeleteVehicleNews(this->index, STR_NEWS_VEHICLE_IS_LOST);
		return;
	}

	if (!HasBit(this->vehicle_flags, VF_PATHFINDER_LOST)) {
		SetWindowWidgetDirty(WC_VEHICLE_VIEW, this->index, WID_VV_START_STOP);
		DirtyVehicleListWindowForVehicle(this);
	}

	/* Unbunching data is no longer valid. */
	this->ResetDepotUnbunching();

	if (this->type == VEH_SHIP) {
		SetBit(this->vehicle_flags, VF_PATHFINDER_LOST);
		if (Ship::From(this)->lost_count == 255) return;
		Ship::From(this)->lost_count++;
		if (Ship::From(this)->lost_count != 16) return;
	} else {
		/* Were we already lost? */
		if (HasBit(this->vehicle_flags, VF_PATHFINDER_LOST)) return;

		/* It is first time the problem occurred, set the "lost" flag. */
		SetBit(this->vehicle_flags, VF_PATHFINDER_LOST);
	}

	/* Notify user about the event. */
	AI::NewEvent(this->owner, new ScriptEventVehicleLost(this->index));
	if (_settings_client.gui.lost_vehicle_warn && this->owner == _local_company) {
		SetDParam(0, this->index);
		AddVehicleAdviceNewsItem(STR_NEWS_VEHICLE_IS_LOST, this->index);
	}
}

/** Destroy all stuff that (still) needs the virtual functions to work properly */
void Vehicle::PreDestructor()
{
	if (CleaningPool()) return;

	SCOPE_INFO_FMT([this], "Vehicle::PreDestructor: %s", scope_dumper().VehicleInfo(this));

	if (Station::IsValidID(this->last_station_visited)) {
		Station *st = Station::Get(this->last_station_visited);
		st->loading_vehicles.erase(std::remove(st->loading_vehicles.begin(), st->loading_vehicles.end(), this), st->loading_vehicles.end());

		HideFillingPercent(&this->fill_percent_te_id);
		this->CancelReservation(INVALID_STATION, st);
		delete this->cargo_payment;
		dbg_assert(this->cargo_payment == nullptr); // cleared by ~CargoPayment
	}

	if (this->IsEngineCountable()) {
		GroupStatistics::CountEngine(this, -1);
		if (this->IsPrimaryVehicle()) GroupStatistics::CountVehicle(this, -1);
		GroupStatistics::UpdateAutoreplace(this->owner);

		if (this->owner == _local_company) InvalidateAutoreplaceWindow(this->engine_type, this->group_id);
		DeleteGroupHighlightOfVehicle(this);
		if (this->type == VEH_TRAIN) {
			extern void DeleteTraceRestrictSlotHighlightOfVehicle(const Vehicle *v);

			DeleteTraceRestrictSlotHighlightOfVehicle(this);
		}
	}

	Company::Get(this->owner)->freeunits[this->type].ReleaseID(this->unitnumber);

	if (this->type == VEH_AIRCRAFT && this->IsPrimaryVehicle()) {
		Aircraft *a = Aircraft::From(this);
		Station *st = GetTargetAirportIfValid(a);
		if (st != nullptr) {
			const AirportFTA *layout = st->airport.GetFTA()->layout;
			CLRBITS(st->airport.flags, layout[a->previous_pos].block | layout[a->pos].block);
		}
	}


	if (this->type == VEH_ROAD && this->IsPrimaryVehicle()) {
		RoadVehicle *v = RoadVehicle::From(this);
		if (IsInsideMM(v->state, RVSB_IN_DT_ROAD_STOP, RVSB_IN_DT_ROAD_STOP_END) || IsInsideMM(v->state, RVSB_IN_ROAD_STOP, RVSB_IN_ROAD_STOP_END)) {
			/* Leave the roadstop (bay or drive-through), when you have not already left it. */
			RoadStop::GetByTile(v->tile, GetRoadStopType(v->tile))->Leave(v);
		}

		ReleaseDisasterVehicleTargetingVehicle(this->index);
	}

	if (HasBit(this->vehicle_flags, VF_HAVE_SLOT)) {
		TraceRestrictRemoveVehicleFromAllSlots(this->index);
		ClrBit(this->vehicle_flags, VF_HAVE_SLOT);
	}
	if (this->type == VEH_TRAIN && HasBit(Train::From(this)->flags, VRF_PENDING_SPEED_RESTRICTION)) {
		_pending_speed_restriction_change_map.erase(this->index);
		ClrBit(Train::From(this)->flags, VRF_PENDING_SPEED_RESTRICTION);
	}

	if (this->Previous() == nullptr) {
		InvalidateWindowData(WC_VEHICLE_DEPOT, this->tile);
	}

	if (this->IsPrimaryVehicle()) {
		CloseWindowById(WC_VEHICLE_VIEW, this->index);
		CloseWindowById(WC_VEHICLE_ORDERS, this->index);
		CloseWindowById(WC_VEHICLE_REFIT, this->index);
		CloseWindowById(WC_VEHICLE_DETAILS, this->index);
		CloseWindowById(WC_VEHICLE_TIMETABLE, this->index);
		CloseWindowById(WC_SCHDISPATCH_SLOTS, this->index);
		CloseWindowById(WC_VEHICLE_CARGO_TYPE_LOAD_ORDERS, this->index);
		CloseWindowById(WC_VEHICLE_CARGO_TYPE_UNLOAD_ORDERS, this->index);
		SetWindowDirty(WC_COMPANY, this->owner);
		OrderBackup::ClearVehicle(this);
	}
	InvalidateWindowClassesData(GetWindowClassForVehicleType(this->type), 0);
	InvalidateWindowClassesData(WC_DEPARTURES_BOARD, 0);

	this->cargo.Truncate();
	DeleteVehicleOrders(this);
	DeleteDepotHighlightOfVehicle(this);

	StopGlobalFollowVehicle(this);

	/* sometimes, eg. for disaster vehicles, when company bankrupts, when removing crashed/flooded vehicles,
	 * it may happen that vehicle chain is deleted when visible */
	if (this->IsDrawn()) this->MarkAllViewportsDirty();
}

Vehicle::~Vehicle()
{
	if (CleaningPool()) {
		this->cargo.OnCleanPool();
		return;
	}

	if (this->type != VEH_EFFECT) InvalidateVehicleTickCaches();

	if (this->type == VEH_DISASTER) RemoveFromOtherVehicleTickCache(this);

	if (this->breakdowns_since_last_service) _vehicles_to_pay_repair.erase(this->index);

	if (this->type >= VEH_COMPANY_END) {
		/* sometimes, eg. for disaster vehicles, when company bankrupts, when removing crashed/flooded vehicles,
		 * it may happen that vehicle chain is deleted when visible.
		 * Do not redo this for vehicle types where it is done in PreDestructor(). */
		if (this->IsDrawn()) this->MarkAllViewportsDirty();
	}

	Vehicle *v = this->Next();
	this->SetNext(nullptr);

	delete v;

	if (this->type < VEH_COMPANY_END) UpdateVehicleTileHash(this, true);
	UpdateVehicleViewportHash(this, INVALID_COORD, 0);
	DeleteVehicleNews(this->index, INVALID_STRING_ID);
	DeleteNewGRFInspectWindow(GetGrfSpecFeature(this->type), this->index);
}

/**
 * Vehicle pool is about to be cleaned
 */
void Vehicle::PreCleanPool()
{
	_pending_speed_restriction_change_map.clear();
}

/**
 * Adds a vehicle to the list of vehicles that visited a depot this tick
 * @param *v vehicle to add
 */
void VehicleEnteredDepotThisTick(Vehicle *v)
{
	/* Template Replacement Setup stuff */
	if (GetTemplateIDByGroupIDRecursive(v->group_id) != INVALID_TEMPLATE) {
		/* Vehicle should stop in the depot if it was in 'stopping' state */
		_vehicles_to_templatereplace.insert(v->index);
	}

	/* Vehicle should stop in the depot if it was in 'stopping' state */
	_vehicles_to_autoreplace[v->index] = !(v->vehstatus & VS_STOPPED);

	/* We ALWAYS set the stopped state. Even when the vehicle does not plan on
	 * stopping in the depot, so we stop it to ensure that it will not reserve
	 * the path out of the depot before we might autoreplace it to a different
	 * engine. The new engine would not own the reserved path we store that we
	 * stopped the vehicle, so autoreplace can start it again */
	v->vehstatus |= VS_STOPPED;
}

template <typename T>
void CallVehicleOnNewDay(Vehicle *v)
{
	T::From(v)->T::OnNewDay();

	/* Vehicle::OnPeriodic is decoupled from Vehicle::OnNewDay at day lengths >= 8 */
	if (DayLengthFactor() < 8) T::From(v)->T::OnPeriodic();
}

/**
 * Increases the day counter for all vehicles and calls 1-day and 32-day handlers.
 * Each tick, it processes vehicles with "index % DAY_TICKS == _date_fract",
 * so each day, all vehicles are processes in DAY_TICKS steps.
 */
static void RunVehicleDayProc()
{
	if (_game_mode != GM_NORMAL) return;

	/* Run the day_proc for every DAY_TICKS vehicle starting at _date_fract. */
	Vehicle *v = nullptr;
	SCOPE_INFO_FMT([&v], "RunVehicleDayProc: %s", scope_dumper().VehicleInfo(v));
	for (size_t i = EconTime::CurDateFract(); i < Vehicle::GetPoolSize(); i += DAY_TICKS) {
		v = Vehicle::Get(i);
		if (v == nullptr) continue;

		/* Call the 32-day callback if needed */
		if ((v->day_counter & 0x1F) == 0 && v->HasEngineType() && (Engine::Get(v->engine_type)->callbacks_used & SGCU_VEHICLE_32DAY_CALLBACK) != 0) {
			uint16_t callback = GetVehicleCallback(CBID_VEHICLE_32DAY_CALLBACK, 0, 0, v->engine_type, v);
			if (callback != CALLBACK_FAILED) {
				if (HasBit(callback, 0)) {
					TriggerVehicle(v, VEHICLE_TRIGGER_CALLBACK_32); // Trigger vehicle trigger 10
				}

				/* After a vehicle trigger, the graphics and properties of the vehicle could change.
				 * Note: MarkDirty also invalidates the palette, which is the meaning of bit 1. So, nothing special there. */
				if (callback != 0) v->First()->MarkDirty();

				if (callback & ~3) ErrorUnknownCallbackResult(v->GetGRFID(), CBID_VEHICLE_32DAY_CALLBACK, callback);
			}
		}

		/* This is called once per day for each vehicle, but not in the first tick of the day */
		switch (v->type) {
			case VEH_TRAIN:
				CallVehicleOnNewDay<Train>(v);
				break;
			case VEH_ROAD:
				CallVehicleOnNewDay<RoadVehicle>(v);
				break;
			case VEH_SHIP:
				CallVehicleOnNewDay<Ship>(v);
				break;
			case VEH_AIRCRAFT:
				CallVehicleOnNewDay<Aircraft>(v);
				break;
			default:
				break;
		}
	}
}

/**
 * Increases the day counter for all vehicles and calls 1-day and 32-day handlers.
 * Each tick, it processes vehicles with "index % DAY_TICKS == _date_fract",
 * so each day, all vehicles are processes in DAY_TICKS steps.
 */
static void RunVehicleCalendarDayProc()
{
	if (_game_mode != GM_NORMAL) return;

	Vehicle *v = nullptr;
	SCOPE_INFO_FMT([&v], "RunVehicleCalendarDayProc: %s", scope_dumper().VehicleInfo(v));
	for (size_t i = CalTime::CurDateFract(); i < Vehicle::GetPoolSize(); i += DAY_TICKS) {
		v = Vehicle::Get(i);
		if (v == nullptr) continue;

		/* This is called once per day for each vehicle, but not in the first tick of the day */
		switch (v->type) {
			case VEH_TRAIN:
				AgeVehicle(v);
				break;
			case VEH_ROAD:
				if (v->IsFrontEngine()) AgeVehicle(v);
				break;
			case VEH_SHIP:
				if (static_cast<Ship *>(v)->IsPrimaryVehicle()) AgeVehicle(v);
				break;
			case VEH_AIRCRAFT:
				if (static_cast<Aircraft *>(v)->IsNormalAircraft()) AgeVehicle(v);
				break;
			default:
				break;
		}
	}
}

static void ShowAutoReplaceAdviceMessage(const CommandCost &res, const Vehicle *v)
{
	StringID error_message = res.GetErrorMessage();
	if (error_message == STR_ERROR_AUTOREPLACE_NOTHING_TO_DO || error_message == INVALID_STRING_ID) return;

	if (error_message == STR_ERROR_NOT_ENOUGH_CASH_REQUIRES_CURRENCY) error_message = STR_ERROR_AUTOREPLACE_MONEY_LIMIT;

	StringID message;
	if (error_message == STR_ERROR_TRAIN_TOO_LONG_AFTER_REPLACEMENT) {
		message = error_message;
	} else {
		message = STR_NEWS_VEHICLE_AUTORENEW_FAILED;
	}

	SetDParam(0, v->index);
	SetDParam(1, error_message);
	AddVehicleAdviceNewsItem(message, v->index);
}

static std::vector<VehicleID> _train_news_too_heavy_this_tick;

void ShowTrainTooHeavyAdviceMessage(const Vehicle *v)
{
	if (find_index(_train_news_too_heavy_this_tick, v->index) < 0) {
		_train_news_too_heavy_this_tick.push_back(v->index);
		SetDParam(0, v->index);
		AddNewsItem(STR_ERROR_TRAIN_TOO_HEAVY, NT_ADVICE, NF_INCOLOUR | NF_SMALL | NF_VEHICLE_PARAM0,
				NR_VEHICLE, v->index);
	}
}

bool _tick_caches_valid = false;
std::vector<Train *> _tick_train_front_cache;
std::vector<RoadVehicle *> _tick_road_veh_front_cache;
std::vector<Aircraft *> _tick_aircraft_front_cache;
std::vector<Ship *> _tick_ship_cache;
std::vector<Vehicle *> _tick_other_veh_cache;

std::vector<VehicleID> _remove_from_tick_effect_veh_cache;
btree::btree_set<VehicleID> _tick_effect_veh_cache;

void ClearVehicleTickCaches()
{
	_tick_train_front_cache.clear();
	_tick_road_veh_front_cache.clear();
	_tick_aircraft_front_cache.clear();
	_tick_ship_cache.clear();
	_tick_effect_veh_cache.clear();
	_remove_from_tick_effect_veh_cache.clear();
	_tick_other_veh_cache.clear();
}

void RemoveFromOtherVehicleTickCache(const Vehicle *v)
{
	for (auto &u : _tick_other_veh_cache) {
		if (u == v) u = nullptr;
	}
}

void RebuildVehicleTickCaches()
{
	ClearVehicleTickCaches();

	for (VehicleID i = 0; i < Vehicle::GetPoolSize(); i++) {
		Vehicle *v = Vehicle::Get(i);
		if (v == nullptr) continue;

#if OTTD_UPPER_TAGGED_PTR
		/* Avoid needing to de-reference v */
		uintptr_t ptr = _vehicle_pool.GetRaw(i);
		const VehicleType vtype = VehiclePoolOps::GetVehicleType(ptr);
		const bool is_front = !VehiclePoolOps::IsNonFrontVehiclePtr(ptr);
#else
		const VehicleType vtype = v->type;
		const bool is_front = (v->Previous() == nullptr);
#endif

		switch (vtype) {
			default:
				_tick_other_veh_cache.push_back(v);
				break;

			case VEH_TRAIN:
				if (is_front) _tick_train_front_cache.push_back(Train::From(v));
				break;

			case VEH_ROAD:
				if (is_front) _tick_road_veh_front_cache.push_back(RoadVehicle::From(v));
				break;

			case VEH_AIRCRAFT:
				if (is_front) _tick_aircraft_front_cache.push_back(Aircraft::From(v));
				break;

			case VEH_SHIP:
				if (is_front) _tick_ship_cache.push_back(Ship::From(v));
				break;

			case VEH_EFFECT:
				_tick_effect_veh_cache.insert(i);
				break;
		}
	}
	_tick_caches_valid = true;
}

void ValidateVehicleTickCaches()
{
	if (!_tick_caches_valid) return;

	std::vector<Train *> saved_tick_train_front_cache = std::move(_tick_train_front_cache);
	std::vector<RoadVehicle *> saved_tick_road_veh_front_cache = std::move(_tick_road_veh_front_cache);
	std::vector<Aircraft *> saved_tick_aircraft_front_cache = std::move(_tick_aircraft_front_cache);
	std::vector<Ship *> saved_tick_ship_cache = std::move(_tick_ship_cache);
	btree::btree_set<VehicleID> saved_tick_effect_veh_cache = std::move(_tick_effect_veh_cache);
	for (VehicleID id : _remove_from_tick_effect_veh_cache) {
		saved_tick_effect_veh_cache.erase(id);
	}
	std::vector<Vehicle *> saved_tick_other_veh_cache = std::move(_tick_other_veh_cache);
	saved_tick_other_veh_cache.erase(std::remove(saved_tick_other_veh_cache.begin(), saved_tick_other_veh_cache.end(), nullptr), saved_tick_other_veh_cache.end());

	RebuildVehicleTickCaches();

	assert(saved_tick_train_front_cache == saved_tick_train_front_cache);
	assert(saved_tick_road_veh_front_cache == _tick_road_veh_front_cache);
	assert(saved_tick_aircraft_front_cache == _tick_aircraft_front_cache);
	assert(saved_tick_ship_cache == _tick_ship_cache);
	assert(saved_tick_effect_veh_cache == _tick_effect_veh_cache);
	assert(saved_tick_other_veh_cache == _tick_other_veh_cache);
}

void VehicleTickCargoAging(Vehicle *v)
{
	if (v->vcache.cached_cargo_age_period != 0) {
		v->cargo_age_counter = std::min(v->cargo_age_counter, v->vcache.cached_cargo_age_period);
		if (--v->cargo_age_counter == 0) {
			v->cargo.AgeCargo();
			v->cargo_age_counter = v->vcache.cached_cargo_age_period;
		}
	}
}

void VehicleTickMotion(Vehicle *v, Vehicle *front)
{
	/* Do not play any sound when crashed */
	if (front->vehstatus & VS_CRASHED) return;

	/* Do not play any sound when in depot or tunnel */
	if (v->vehstatus & VS_HIDDEN) return;

	v->motion_counter += front->cur_speed;
	if (_settings_client.sound.vehicle && _settings_client.music.effect_vol != 0) {
		/* Play a running sound if the motion counter passes 256 (Do we not skip sounds?) */
		if (GB(v->motion_counter, 0, 8) < front->cur_speed) PlayVehicleSound(v, VSE_RUNNING);

		/* Play an alternating running sound every 16 ticks */
		if (GB(v->tick_counter, 0, 4) == 0) {
			/* Play running sound when speed > 0 and not braking */
			bool running = (front->cur_speed > 0) && !(front->vehstatus & (VS_STOPPED | VS_TRAIN_SLOWING));
			PlayVehicleSound(v, running ? VSE_RUNNING_16 : VSE_STOPPED_16);
		}
	}
}

void CallVehicleTicks()
{
	_vehicles_to_autoreplace.clear();
	_vehicles_to_templatereplace.clear();
	_vehicles_to_pay_repair.clear();
	_vehicles_to_sell.clear();

	_train_news_too_heavy_this_tick.clear();

	if (TickSkipCounter() == 0) RunVehicleDayProc();

	if (EconTime::UsingWallclockUnits() && !CalTime::IsCalendarFrozen() && CalTime::CurSubDateFract() == 0) {
		RunVehicleCalendarDayProc();
	}

	if (DayLengthFactor() >= 8 && _game_mode == GM_NORMAL) {
		/*
		 * Vehicle::OnPeriodic is decoupled from Vehicle::OnNewDay at day lengths >= 8
		 * Use a fixed interval of 512 ticks (unscaled) instead
		 */

		Vehicle *v = nullptr;
		SCOPE_INFO_FMT([&v], "CallVehicleTicks -> OnPeriodic: %s", scope_dumper().VehicleInfo(v));
		for (size_t i = (size_t)(_scaled_tick_counter & 0x1FF); i < Vehicle::GetPoolSize(); i += 0x200) {
			v = Vehicle::Get(i);
			if (v == nullptr) continue;

			/* This is called once per day for each vehicle, but not in the first tick of the day */
			switch (v->type) {
				case VEH_TRAIN:
					Train::From(v)->Train::OnPeriodic();
					break;
				case VEH_ROAD:
					RoadVehicle::From(v)->RoadVehicle::OnPeriodic();
					break;
				case VEH_SHIP:
					Ship::From(v)->Ship::OnPeriodic();
					break;
				case VEH_AIRCRAFT:
					Aircraft::From(v)->Aircraft::OnPeriodic();
					break;
				default:
					break;
			}
		}
	}

	RecordSyncEvent(NSRE_VEH_PERIODIC);

	{
		PerformanceMeasurer framerate(PFE_GL_ECONOMY);
		Station *si_st = nullptr;
		SCOPE_INFO_FMT([&si_st], "CallVehicleTicks: LoadUnloadStation: %s", scope_dumper().StationInfo(si_st));
		for (Station *st : Station::Iterate()) {
			si_st = st;
			LoadUnloadStation(st);
		}
	}

	RecordSyncEvent(NSRE_VEH_LOAD_UNLOAD);

	if (!_tick_caches_valid || HasChickenBit(DCBF_VEH_TICK_CACHE)) RebuildVehicleTickCaches();

	if (HasChickenBit(DCBF_WATER_REGION_CLEAR)) {
		DebugInvalidateAllWaterRegions();
	}
	if (HasChickenBit(DCBF_WATER_REGION_INIT_ALL)) {
		DebugInitAllWaterRegions();
	}

	Vehicle *v = nullptr;
	SCOPE_INFO_FMT([&v], "CallVehicleTicks: %s", scope_dumper().VehicleInfo(v));
	{
		for (VehicleID id : _remove_from_tick_effect_veh_cache) {
			_tick_effect_veh_cache.erase(id);
		}
		_remove_from_tick_effect_veh_cache.clear();
		for (VehicleID id : _tick_effect_veh_cache) {
			EffectVehicle *u = EffectVehicle::Get(id);
			v = u;
			u->EffectVehicle::Tick();
		}
	}
	if (!_tick_effect_veh_cache.empty()) RecordSyncEvent(NSRE_VEH_EFFECT);
	{
		PerformanceMeasurer framerate(PFE_GL_TRAINS);
		for (Train *front : _tick_train_front_cache) {
			v = front;
			if (!front->Train::Tick()) continue;
			for (Train *u = front; u != nullptr; u = u->Next()) {
				u->tick_counter++;
				VehicleTickCargoAging(u);
				if (!u->IsWagon() && !((front->vehstatus & VS_STOPPED) && front->cur_speed == 0)) VehicleTickMotion(u, front);
			}
		}
	}
	RecordSyncEvent(NSRE_VEH_TRAIN);
	{
		PerformanceMeasurer framerate(PFE_GL_ROADVEHS);
		for (RoadVehicle *front : _tick_road_veh_front_cache) {
			v = front;
			if (!front->RoadVehicle::Tick()) continue;
			for (RoadVehicle *u = front; u != nullptr; u = u->Next()) {
				u->tick_counter++;
				VehicleTickCargoAging(u);
			}
			if (!(front->vehstatus & VS_STOPPED)) VehicleTickMotion(front, front);
		}
	}
	if (!_tick_road_veh_front_cache.empty()) RecordSyncEvent(NSRE_VEH_ROAD);
	{
		PerformanceMeasurer framerate(PFE_GL_AIRCRAFT);
		for (Aircraft *front : _tick_aircraft_front_cache) {
			v = front;
			if (!front->Aircraft::Tick()) continue;
			for (Aircraft *u = front; u != nullptr; u = u->Next()) {
				VehicleTickCargoAging(u);
			}
			if (!(front->vehstatus & VS_STOPPED)) VehicleTickMotion(front, front);
		}
	}
	if (!_tick_aircraft_front_cache.empty()) RecordSyncEvent(NSRE_VEH_AIR);
	{
		PerformanceMeasurer framerate(PFE_GL_SHIPS);
		for (Ship *s : _tick_ship_cache) {
			v = s;
			if (!s->Ship::Tick()) continue;
			for (Ship *u = s; u != nullptr; u = u->Next()) {
				VehicleTickCargoAging(u);
			}
			if (!(s->vehstatus & VS_STOPPED)) VehicleTickMotion(s, s);
		}
	}
	if (!_tick_ship_cache.empty()) RecordSyncEvent(NSRE_VEH_SHIP);
	{
		for (Vehicle *u : _tick_other_veh_cache) {
			if (!u) continue;
			v = u;
			u->Tick();
		}
	}
	v = nullptr;
	if (!_tick_other_veh_cache.empty()) RecordSyncEvent(NSRE_VEH_OTHER);

	/* Handle vehicles marked for immediate sale */
	Backup<CompanyID> sell_cur_company(_current_company, FILE_LINE);
	for (VehicleID index : _vehicles_to_sell) {
		Vehicle *v = Vehicle::Get(index);
		SCOPE_INFO_FMT([v], "CallVehicleTicks: sell: %s", scope_dumper().VehicleInfo(v));
		const bool is_train = (v->type == VEH_TRAIN);

		sell_cur_company.Change(v->owner);

		int x = v->x_pos;
		int y = v->y_pos;
		int z = v->z_pos;

		CommandCost cost = DoCommand(v->tile, v->index | (1 << 20), 0, DC_EXEC, GetCmdSellVeh(v));
		v = nullptr;
		if (!cost.Succeeded()) continue;

		if (IsLocalCompany() && cost.Succeeded()) {
			if (cost.GetCost() != 0) {
				ShowCostOrIncomeAnimation(x, y, z, cost.GetCost());
			}
		}

		if (is_train) _vehicles_to_templatereplace.erase(index);
		_vehicles_to_autoreplace.erase(index);
	}
	sell_cur_company.Restore();
	if (!_vehicles_to_sell.empty()) RecordSyncEvent(NSRE_VEH_SELL);

	/* do Template Replacement */
	Backup<CompanyID> tmpl_cur_company(_current_company, FILE_LINE);
	for (VehicleID index : _vehicles_to_templatereplace) {
		Train *t = Train::Get(index);

		SCOPE_INFO_FMT([t], "CallVehicleTicks: template replace: %s", scope_dumper().VehicleInfo(t));

		auto it = _vehicles_to_autoreplace.find(index);
		assert(it != _vehicles_to_autoreplace.end());
		if (it->second) t->vehstatus &= ~VS_STOPPED;
		_vehicles_to_autoreplace.erase(it);

		/* Store the position of the effect as the vehicle pointer will become invalid later */
		int x = t->x_pos;
		int y = t->y_pos;
		int z = t->z_pos;

		tmpl_cur_company.Change(t->owner);

		_new_vehicle_id = INVALID_VEHICLE;

		CommandCost res = DoCommand(t->tile, t->index, 0, DC_EXEC, CMD_TEMPLATE_REPLACE_VEHICLE);

		if (_new_vehicle_id != INVALID_VEHICLE) {
			VehicleID t_new = _new_vehicle_id;
			t = Train::Get(t_new);
			const Company *c = Company::Get(_current_company);
			SubtractMoneyFromCompany(CommandCost(EXPENSES_NEW_VEHICLES, (Money)c->settings.engine_renew_money));
			CommandCost res2 = DoCommand(0, t_new, 1, DC_EXEC, CMD_AUTOREPLACE_VEHICLE);
			if (res2.HasResultData()) {
				t = Train::Get(res2.GetResultData());
			}
			SubtractMoneyFromCompany(CommandCost(EXPENSES_NEW_VEHICLES, -(Money)c->settings.engine_renew_money));
			if (res2.Succeeded() || res.GetCost() == 0) res.AddCost(res2);
		}

		if (!IsLocalCompany()) continue;

		if (res.GetCost() != 0) {
			ShowCostOrIncomeAnimation(x, y, z, res.GetCost());
		}

		if (res.Failed()) {
			ShowAutoReplaceAdviceMessage(res, t);
		}
	}
	tmpl_cur_company.Restore();
	if (!_vehicles_to_templatereplace.empty()) RecordSyncEvent(NSRE_VEH_TBTR);

	/* do Auto Replacement */
	Backup<CompanyID> cur_company(_current_company, FILE_LINE);
	for (auto &it : _vehicles_to_autoreplace) {
		v = Vehicle::Get(it.first);
		/* Autoreplace needs the current company set as the vehicle owner */
		cur_company.Change(v->owner);

		if (v->type == VEH_TRAIN) {
			assert(!_vehicles_to_templatereplace.count(v->index));
		}

		/* Start vehicle if we stopped them in VehicleEnteredDepotThisTick()
		 * We need to stop them between VehicleEnteredDepotThisTick() and here or we risk that
		 * they are already leaving the depot again before being replaced. */
		if (it.second) v->vehstatus &= ~VS_STOPPED;

		/* Store the position of the effect as the vehicle pointer will become invalid later */
		int x = v->x_pos;
		int y = v->y_pos;
		int z = v->z_pos;

		const Company *c = Company::Get(_current_company);
		SubtractMoneyFromCompany(CommandCost(EXPENSES_NEW_VEHICLES, (Money)c->settings.engine_renew_money));
		CommandCost res = DoCommand(0, v->index, 0, DC_EXEC, CMD_AUTOREPLACE_VEHICLE);
		SubtractMoneyFromCompany(CommandCost(EXPENSES_NEW_VEHICLES, -(Money)c->settings.engine_renew_money));

		if (!IsLocalCompany()) continue;

		if (res.Succeeded()) {
			ShowCostOrIncomeAnimation(x, y, z, res.GetCost());
			continue;
		}

		ShowAutoReplaceAdviceMessage(res, v);
	}
	cur_company.Restore();
	if (!_vehicles_to_autoreplace.empty()) RecordSyncEvent(NSRE_VEH_AUTOREPLACE);

	Backup<CompanyID> repair_cur_company(_current_company, FILE_LINE);
	for (VehicleID index : _vehicles_to_pay_repair) {
		Vehicle *v = Vehicle::Get(index);
		SCOPE_INFO_FMT([v], "CallVehicleTicks: repair: %s", scope_dumper().VehicleInfo(v));

		ExpensesType type = INVALID_EXPENSES;
		_current_company = v->owner;
		switch (v->type) {
			case VEH_AIRCRAFT:
				type = EXPENSES_AIRCRAFT_RUN;
				break;

			case VEH_TRAIN:
				type = EXPENSES_TRAIN_RUN;
				break;

			case VEH_SHIP:
				type = EXPENSES_SHIP_RUN;
				break;

			case VEH_ROAD:
				type = EXPENSES_ROADVEH_RUN;
				break;

			default:
				NOT_REACHED();
		}
		dbg_assert(type != INVALID_EXPENSES);

		Money vehicle_new_value = v->GetEngine()->GetCost();

		// The static cast is to fix compilation on (old) MSVC as the overload for OverflowSafeInt operator / is ambiguous.
		Money repair_cost = (v->breakdowns_since_last_service * vehicle_new_value / static_cast<uint>(_settings_game.vehicle.repair_cost)) + 1;
		if (v->age > v->max_age) repair_cost <<= 1;
		CommandCost cost(type, repair_cost);
		v->First()->profit_this_year -= cost.GetCost() << 8;
		SubtractMoneyFromCompany(cost);
		ShowCostOrIncomeAnimation(v->x_pos, v->y_pos, v->z_pos, cost.GetCost());
		v->breakdowns_since_last_service = 0;
	}
	repair_cur_company.Restore();
	if (!_vehicles_to_pay_repair.empty()) RecordSyncEvent(NSRE_VEH_REPAIR);
	_vehicles_to_pay_repair.clear();
}

void RemoveVirtualTrainsOfUser(uint32_t user)
{
	if (!_tick_caches_valid || HasChickenBit(DCBF_VEH_TICK_CACHE)) RebuildVehicleTickCaches();

	Backup<CompanyID> cur_company(_current_company, FILE_LINE);
	for (const Train *front : _tick_train_front_cache) {
		if (front->IsVirtual() && front->motion_counter == user) {
			cur_company.Change(front->owner);
			DoCommandP(0, front->index, 0, CMD_DELETE_VIRTUAL_TRAIN);
		}
	}
	cur_company.Restore();
}

/**
 * Add vehicle sprite for drawing to the screen.
 * @param v Vehicle to draw.
 */
static void DoDrawVehicle(const Vehicle *v)
{
	PaletteID pal = PAL_NONE;

	if (v->vehstatus & VS_DEFPAL) pal = (v->vehstatus & VS_CRASHED) ? PALETTE_CRASH : GetVehiclePalette(v);

	/* Check whether the vehicle shall be transparent due to the game state */
	bool shadowed = (v->vehstatus & (VS_SHADOW | VS_HIDDEN)) != 0;

	if (v->type == VEH_EFFECT) {
		/* Check whether the vehicle shall be transparent/invisible due to GUI settings.
		 * However, transparent smoke and bubbles look weird, so always hide them. */
		TransparencyOption to = EffectVehicle::From(v)->GetTransparencyOption();
		if (to != TO_INVALID && (IsTransparencySet(to) || IsInvisibilitySet(to))) return;
	}

	{
		Vehicle *v_mutable = const_cast<Vehicle *>(v);
		if (HasBit(v_mutable->vcache.cached_veh_flags, VCF_IMAGE_REFRESH) && v_mutable->cur_image_valid_dir != INVALID_DIR) {
			VehicleSpriteSeq seq;
			v_mutable->GetImage(v_mutable->cur_image_valid_dir, EIT_ON_MAP, &seq);
			v_mutable->sprite_seq = seq;
			v_mutable->UpdateSpriteSeqBound();
			ClrBit(v_mutable->vcache.cached_veh_flags, VCF_IMAGE_REFRESH);
		}
	}

	ViewportSortableSpriteSpecialFlags special_flags = IsDiagonalDirection(v->direction) ? VSSF_NONE : VSSSF_SORT_SPECIAL | VSSSF_SORT_DIAG_VEH;

	StartSpriteCombine();
	for (uint i = 0; i < v->sprite_seq.count; ++i) {
		PaletteID pal2 = v->sprite_seq.seq[i].pal;
		if (!pal2 || (v->vehstatus & VS_CRASHED)) pal2 = pal;
		AddSortableSpriteToDraw(v->sprite_seq.seq[i].sprite, pal2, v->x_pos + v->x_offs, v->y_pos + v->y_offs,
			v->x_extent, v->y_extent, v->z_extent, v->z_pos, shadowed, v->x_bb_offs, v->y_bb_offs, 0, nullptr, special_flags);
	}
	EndSpriteCombine();
}

struct ViewportHashBound {
	int xl, xu, yl, yu;
};

static const int VHB_BASE_MARGIN = 70;

static ViewportHashBound GetViewportHashBound(int l, int r, int t, int b, int x_margin, int y_margin) {
	int xl = (l - ((VHB_BASE_MARGIN + x_margin) * ZOOM_LVL_BASE)) >> (7 + ZOOM_LVL_SHIFT);
	int xu = (r + (x_margin * ZOOM_LVL_BASE))                 >> (7 + ZOOM_LVL_SHIFT);
	/* compare after shifting instead of before, so that lower bits don't affect comparison result */
	if (xu - xl < (1 << 6)) {
		xl &= 0x3F;
		xu &= 0x3F;
	} else {
		/* scan whole hash row */
		xl = 0;
		xu = 0x3F;
	}

	int yl = (t - ((VHB_BASE_MARGIN + y_margin) * ZOOM_LVL_BASE)) >> (6 + ZOOM_LVL_SHIFT);
	int yu = (b + (y_margin * ZOOM_LVL_BASE))                 >> (6 + ZOOM_LVL_SHIFT);
	/* compare after shifting instead of before, so that lower bits don't affect comparison result */
	if (yu - yl < (1 << 6)) {
		yl = (yl & 0x3F) << 6;
		yu = (yu & 0x3F) << 6;
	} else {
		/* scan whole column */
		yl = 0;
		yu = 0x3F << 6;
	}
	return { xl, xu, yl, yu };
};

template <bool update_vehicles>
void ViewportAddVehiclesIntl(DrawPixelInfo *dpi)
{
	/* The bounding rectangle */
	const int l = dpi->left;
	const int r = dpi->left + dpi->width;
	const int t = dpi->top;
	const int b = dpi->top + dpi->height;

	/* The hash area to scan */
	const ViewportHashBound vhb = GetViewportHashBound(l, r, t, b,
			update_vehicles ? MAX_VEHICLE_PIXEL_X - VHB_BASE_MARGIN : 0, update_vehicles ? MAX_VEHICLE_PIXEL_Y - VHB_BASE_MARGIN : 0);

	const int ul = l - (MAX_VEHICLE_PIXEL_X * ZOOM_LVL_BASE);
	const int ur = r + (MAX_VEHICLE_PIXEL_X * ZOOM_LVL_BASE);
	const int ut = t - (MAX_VEHICLE_PIXEL_Y * ZOOM_LVL_BASE);
	const int ub = b + (MAX_VEHICLE_PIXEL_Y * ZOOM_LVL_BASE);

	for (int y = vhb.yl;; y = (y + (1 << 6)) & (0x3F << 6)) {
		for (int x = vhb.xl;; x = (x + 1) & 0x3F) {
			const Vehicle *v = _vehicle_viewport_hash[x + y]; // already masked & 0xFFF

			while (v != nullptr) {
				if (v->IsDrawn()) {
					if (update_vehicles &&
							HasBit(v->vcache.cached_veh_flags, VCF_IMAGE_REFRESH) &&
							ul <= v->coord.right &&
							ut <= v->coord.bottom &&
							ur >= v->coord.left &&
							ub >= v->coord.top) {
						Vehicle *v_mutable = const_cast<Vehicle *>(v);
						switch (v->type) {
							case VEH_TRAIN:       Train::From(v_mutable)->UpdateImageStateUsingMapDirection(v_mutable->sprite_seq); break;
							case VEH_ROAD:  RoadVehicle::From(v_mutable)->UpdateImageStateUsingMapDirection(v_mutable->sprite_seq); break;
							case VEH_SHIP:         Ship::From(v_mutable)->UpdateImageStateUsingMapDirection(v_mutable->sprite_seq); break;
							case VEH_AIRCRAFT: Aircraft::From(v_mutable)->UpdateImageStateUsingMapDirection(v_mutable->sprite_seq); break;
							default: break;
						}
						v_mutable->UpdateSpriteSeqBound();
						v_mutable->UpdateViewportDeferred();
					}

					if (l <= v->coord.right &&
							t <= v->coord.bottom &&
							r >= v->coord.left &&
							b >= v->coord.top) {
						DoDrawVehicle(v);
					}
				}
				v = v->hash_viewport_next;
			}

			if (x == vhb.xu) break;
		}

		if (y == vhb.yu) break;
	}

	if (update_vehicles) ProcessDeferredUpdateVehicleViewportHashes();
}

/**
 * Add the vehicle sprites that should be drawn at a part of the screen.
 * @param dpi Rectangle being drawn.
 * @param update_vehicles Whether to update vehicles around drawing rectangle.
 */
void ViewportAddVehicles(DrawPixelInfo *dpi, bool update_vehicles)
{
	if (update_vehicles) {
		ViewportAddVehiclesIntl<true>(dpi);
	} else {
		ViewportAddVehiclesIntl<false>(dpi);
	}
}

void ViewportMapDrawVehicles(DrawPixelInfo *dpi, Viewport *vp)
{
	/* The save rectangle */
	const int l = vp->virtual_left;
	const int r = vp->virtual_left + vp->virtual_width;
	const int t = vp->virtual_top;
	const int b = vp->virtual_top + vp->virtual_height;

	/* The hash area to scan */
	const ViewportHashBound vhb = GetViewportHashBound(l, r, t, b, 0, 0);

	Blitter *blitter = BlitterFactory::GetCurrentBlitter();
	for (int y = vhb.yl;; y = (y + (1 << 6)) & (0x3F << 6)) {
		if (vp->map_draw_vehicles_cache.done_hash_bits[y >> 6] != UINT64_MAX) {
			for (int x = vhb.xl;; x = (x + 1) & 0x3F) {
				if (!HasBit(vp->map_draw_vehicles_cache.done_hash_bits[y >> 6], x)) {
					SetBit(vp->map_draw_vehicles_cache.done_hash_bits[y >> 6], x);
					const Vehicle *v = _vehicle_viewport_hash[x + y]; // already masked & 0xFFF

					while (v != nullptr) {
						if (!(v->vehstatus & (VS_HIDDEN | VS_UNCLICKABLE)) && (v->type != VEH_EFFECT)) {
							Point pt = RemapCoords(v->x_pos, v->y_pos, v->z_pos);
							if (pt.x >= l && pt.x < r && pt.y >= t && pt.y < b) {
								const int pixel_x = UnScaleByZoomLower(pt.x - l, dpi->zoom);
								const int pixel_y = UnScaleByZoomLower(pt.y - t, dpi->zoom);
								vp->map_draw_vehicles_cache.vehicle_pixels[pixel_x + (pixel_y) * vp->width] = true;
							}
						}
						v = v->hash_viewport_next;
					}
				}

				if (x == vhb.xu) break;
			}
		}

		if (y == vhb.yu) break;
	}

	/* The drawing rectangle */
	int mask = ScaleByZoom(-1, vp->zoom);
	const int dl = UnScaleByZoomLower(dpi->left - (vp->virtual_left & mask), dpi->zoom);
	const int dr = UnScaleByZoomLower(dpi->left + dpi->width - (vp->virtual_left & mask), dpi->zoom);
	const int dt = UnScaleByZoomLower(dpi->top - (vp->virtual_top & mask), dpi->zoom);
	const int db = UnScaleByZoomLower(dpi->top + dpi->height - (vp->virtual_top & mask), dpi->zoom);
	int y_ptr = vp->width * dt;
	for (int y = dt; y < db; y++, y_ptr += vp->width) {
		for (int x = dl; x < dr; x++) {
			if (vp->map_draw_vehicles_cache.vehicle_pixels[y_ptr + x]) {
				blitter->SetPixel32(dpi->dst_ptr, x - dl, y - dt, PC_WHITE, Colour(0xFC, 0xFC, 0xFC).data);
			}
		}
	}
}

/**
 * Find the vehicle close to the clicked coordinates.
 * @param vp Viewport clicked in.
 * @param x  X coordinate in the viewport.
 * @param y  Y coordinate in the viewport.
 * @return Closest vehicle, or \c nullptr if none found.
 */
Vehicle *CheckClickOnVehicle(const Viewport *vp, int x, int y)
{
	Vehicle *found = nullptr;
	uint dist, best_dist = UINT_MAX;

	if ((uint)(x -= vp->left) >= (uint)vp->width || (uint)(y -= vp->top) >= (uint)vp->height) return nullptr;

	x = ScaleByZoom(x, vp->zoom) + vp->virtual_left;
	y = ScaleByZoom(y, vp->zoom) + vp->virtual_top;

	/* The hash area to scan */
	const ViewportHashBound vhb = GetViewportHashBound(x, x, y, y, 0, 0);

	for (int hy = vhb.yl;; hy = (hy + (1 << 6)) & (0x3F << 6)) {
		for (int hx = vhb.xl;; hx = (hx + 1) & 0x3F) {
			Vehicle *v = _vehicle_viewport_hash[hx + hy]; // already masked & 0xFFF

			while (v != nullptr) {
				if (((v->vehstatus & VS_UNCLICKABLE) == 0) && v->IsDrawn() &&
					x >= v->coord.left && x <= v->coord.right &&
					y >= v->coord.top && y <= v->coord.bottom) {

					dist = std::max(
						abs(((v->coord.left + v->coord.right) >> 1) - x),
						abs(((v->coord.top + v->coord.bottom) >> 1) - y)
					);

					if (dist < best_dist) {
						found = v;
						best_dist = dist;
					}
				}
				v = v->hash_viewport_next;
			}

			if (hx == vhb.xu) break;
		}

		if (hy == vhb.yu) break;
	}

	return found;
}

/**
 * Decrease the value of a vehicle.
 * @param v %Vehicle to devaluate.
 */
void DecreaseVehicleValue(Vehicle *v)
{
	v->value -= v->value >> 8;
	SetWindowDirty(WC_VEHICLE_DETAILS, v->index);
}

/** The chances for the different types of vehicles to suffer from different types of breakdowns
 * The chance for a given breakdown type n is _breakdown_chances[vehtype][n] - _breakdown_chances[vehtype][n-1] */
static const byte _breakdown_chances[4][4] = {
	{ //Trains:
		25,  ///< 10% chance for BREAKDOWN_CRITICAL.
		51,  ///< 10% chance for BREAKDOWN_EM_STOP.
		127, ///< 30% chance for BREAKDOWN_LOW_SPEED.
		255, ///< 50% chance for BREAKDOWN_LOW_POWER.
	},
	{ //Road Vehicles:
		51,  ///< 20% chance for BREAKDOWN_CRITICAL.
		76,  ///< 10% chance for BREAKDOWN_EM_STOP.
		153, ///< 30% chance for BREAKDOWN_LOW_SPEED.
		255, ///< 40% chance for BREAKDOWN_LOW_POWER.
	},
	{ //Ships:
		51,  ///< 20% chance for BREAKDOWN_CRITICAL.
		76,  ///< 10% chance for BREAKDOWN_EM_STOP.
		178, ///< 40% chance for BREAKDOWN_LOW_SPEED.
		255, ///< 30% chance for BREAKDOWN_LOW_POWER.
	},
	{ //Aircraft:
		178, ///< 70% chance for BREAKDOWN_AIRCRAFT_SPEED.
		229, ///< 20% chance for BREAKDOWN_AIRCRAFT_DEPOT.
		255, ///< 10% chance for BREAKDOWN_AIRCRAFT_EM_LANDING.
		255, ///< Aircraft have only 3 breakdown types, so anything above 0% here will cause a crash.
	},
};

/**
 * Determine the type of breakdown a vehicle will have.
 * Results are saved in breakdown_type and breakdown_severity.
 * @param v the vehicle in question.
 * @param r the random number to use. (Note that bits 0..6 are already used)
 */
void DetermineBreakdownType(Vehicle *v, uint32_t r) {
	/* if 'improved breakdowns' is off, just do the classic breakdown */
	if (!_settings_game.vehicle.improved_breakdowns) {
		v->breakdown_type = BREAKDOWN_CRITICAL;
		v->breakdown_severity = 40; //only used by aircraft (321 km/h)
		return;
	}
	byte rand = GB(r, 8, 8);
	const byte *breakdown_type_chance = _breakdown_chances[v->type];

	if (v->type == VEH_AIRCRAFT) {
		if (rand <= breakdown_type_chance[BREAKDOWN_AIRCRAFT_SPEED]) {
			v->breakdown_type = BREAKDOWN_AIRCRAFT_SPEED;
			/* all speed values here are 1/8th of the real max speed in km/h */
			byte max_speed = std::max(1, std::min(v->vcache.cached_max_speed >> 3, 255));
			byte min_speed = std::max(1, std::min(15 + (max_speed >> 2), v->vcache.cached_max_speed >> 4));
			v->breakdown_severity = min_speed + (((v->reliability + GB(r, 16, 16)) * (max_speed - min_speed)) >> 17);
		} else if (rand <= breakdown_type_chance[BREAKDOWN_AIRCRAFT_DEPOT]) {
			v->breakdown_type = BREAKDOWN_AIRCRAFT_DEPOT;
		} else if (rand <= breakdown_type_chance[BREAKDOWN_AIRCRAFT_EM_LANDING]) {
			/* emergency landings only happen when reliability < 87% */
			if (v->reliability < 0xDDDD) {
				v->breakdown_type = BREAKDOWN_AIRCRAFT_EM_LANDING;
			} else {
				/* try again */
				DetermineBreakdownType(v, Random());
			}
		} else {
			NOT_REACHED();
		}
		return;
	}

	if (rand <= breakdown_type_chance[BREAKDOWN_CRITICAL]) {
		v->breakdown_type = BREAKDOWN_CRITICAL;
	} else if (rand <= breakdown_type_chance[BREAKDOWN_EM_STOP]) {
		/* Non-front engines cannot have emergency stops */
		if (v->type == VEH_TRAIN && !(Train::From(v)->IsFrontEngine())) {
			return DetermineBreakdownType(v, Random());
		}
		v->breakdown_type = BREAKDOWN_EM_STOP;
		v->breakdown_delay >>= 2; //emergency stops don't last long (1/4 of normal)
	} else if (rand <= breakdown_type_chance[BREAKDOWN_LOW_SPEED]) {
		v->breakdown_type = BREAKDOWN_LOW_SPEED;
		/* average of random and reliability */
		uint16_t rand2 = (GB(r, 16, 16) + v->reliability) >> 1;
		uint16_t max_speed =
			(v->type == VEH_TRAIN) ?
			GetVehicleProperty(v, PROP_TRAIN_SPEED, RailVehInfo(v->engine_type)->max_speed) :
			(v->type == VEH_ROAD ) ?
			GetVehicleProperty(v, PROP_ROADVEH_SPEED, RoadVehInfo(v->engine_type)->max_speed) :
			(v->type == VEH_SHIP) ?
			GetVehicleProperty(v, PROP_SHIP_SPEED, ShipVehInfo(v->engine_type)->max_speed ) :
			GetVehicleProperty(v, PROP_AIRCRAFT_SPEED, AircraftVehInfo(v->engine_type)->max_speed);
		byte min_speed = std::min(41, max_speed >> 2);
		/* we use the min() function here because we want to use the real value of max_speed for the min_speed calculation */
		max_speed = std::min<uint16_t>(max_speed, 255);
		v->breakdown_severity = Clamp((max_speed * rand2) >> 16, min_speed, max_speed);
	} else if (rand <= breakdown_type_chance[BREAKDOWN_LOW_POWER]) {
		v->breakdown_type = BREAKDOWN_LOW_POWER;
		/** within this type there are two possibilities: (50/50)
		 * power reduction (10-90%), or no power at all */
		if (GB(r, 7, 1)) {
			v->breakdown_severity = Clamp((GB(r, 16, 16) + v->reliability) >> 9, 26, 231);
		} else {
			v->breakdown_severity = 0;
		}
	} else {
		NOT_REACHED();
	}
}

void CheckVehicleBreakdown(Vehicle *v)
{
	int rel, rel_old;

	/* decrease reliability */
	if (!_settings_game.order.no_servicing_if_no_breakdowns ||
			_settings_game.difficulty.vehicle_breakdowns != 0) {
		v->reliability = rel = std::max((rel_old = v->reliability) - v->reliability_spd_dec, 0);
		if ((rel_old >> 8) != (rel >> 8)) SetWindowDirty(WC_VEHICLE_DETAILS, v->First()->index);
	}

	if (v->breakdown_ctr != 0 || (v->First()->vehstatus & VS_STOPPED) ||
			_settings_game.difficulty.vehicle_breakdowns < 1 ||
			v->First()->cur_speed < 5 || _game_mode == GM_MENU ||
			(v->type == VEH_AIRCRAFT && ((Aircraft*)v)->state != FLYING) ||
			(v->type == VEH_TRAIN && !(Train::From(v)->IsFrontEngine()) && !_settings_game.vehicle.improved_breakdowns)) {
		return;
	}

	uint32_t r = Random();

	/* increase chance of failure */
	int chance = v->breakdown_chance + 1;
	if (Chance16I(1, 25, r)) chance += 25;
	chance = ClampTo<uint8_t>(chance);
	v->breakdown_chance = chance;

	if (_settings_game.vehicle.improved_breakdowns) {
		if (v->type == VEH_TRAIN && Train::From(v)->IsMultiheaded()) {
			/* Dual engines have their breakdown chances reduced to 70% of the normal value */
			chance = chance * 7 / 10;
		}
		chance *= v->First()->breakdown_chance_factor;
		chance >>= 7;
	}
	/**
	 * Chance is (1 - reliability) * breakdown_setting * breakdown_chance / 10.
	 * breakdown_setting is scaled by 2 to support a value of 1/2 (setting value 64).
	 * Chance is (1 - reliability) * breakdown_scaling_x2 * breakdown_chance / 20.
	 *
	 * At 90% reliabilty, normal setting (2) and average breakdown_chance (128),
	 * a vehicle will break down (on average) every 100 days.
	 * This *should* mean that vehicles break down about as often as (or a little less than) they used to.
	 * However, because breakdowns are no longer by definition a complete stop,
	 * their impact will be significantly less.
	 */
	uint32_t r1 = Random();
	uint32_t breakdown_scaling_x2 = (_settings_game.difficulty.vehicle_breakdowns == 64) ? 1 : (_settings_game.difficulty.vehicle_breakdowns * 2);
	if ((uint32_t) (0xffff - v->reliability) * breakdown_scaling_x2 * chance > GB(r1, 0, 24) * 10 * 2) {
		uint32_t r2 = Random();
		v->breakdown_ctr = GB(r1, 24, 6) + 0xF;
		if (v->type == VEH_TRAIN) SetBit(Train::From(v)->First()->flags, VRF_CONSIST_BREAKDOWN);
		v->breakdown_delay = GB(r2, 0, 7) + 0x80;
		v->breakdown_chance = 0;
		DetermineBreakdownType(v, r2);
	}
}

/**
 * Handle all of the aspects of a vehicle breakdown
 * This includes adding smoke and sounds, and ending the breakdown when appropriate.
 * @return true iff the vehicle is stopped because of a breakdown
 * @note This function always returns false for aircraft, since these never stop for breakdowns
 */
bool Vehicle::HandleBreakdown()
{
	/* Possible states for Vehicle::breakdown_ctr
	 * 0  - vehicle is running normally
	 * 1  - vehicle is currently broken down
	 * 2  - vehicle is going to break down now
	 * >2 - vehicle is counting down to the actual breakdown event */
	switch (this->breakdown_ctr) {
		case 0:
			return false;

		case 2:
			this->breakdown_ctr = 1;

			if (this->breakdowns_since_last_service != 255) {
				this->breakdowns_since_last_service++;
			}

			if (this->type == VEH_AIRCRAFT) {
				this->MarkDirty();
				assert(this->breakdown_type <= BREAKDOWN_AIRCRAFT_EM_LANDING);
				/* Aircraft just need this flag, the rest is handled elsewhere */
				this->vehstatus |= VS_AIRCRAFT_BROKEN;
				if(this->breakdown_type == BREAKDOWN_AIRCRAFT_SPEED ||
						(this->current_order.IsType(OT_GOTO_DEPOT) &&
						(this->current_order.GetDepotOrderType() & ODTFB_BREAKDOWN) &&
						GetTargetAirportIfValid(Aircraft::From(this)) != nullptr)) return false;
				FindBreakdownDestination(Aircraft::From(this));
			} else if (this->type == VEH_TRAIN) {
				if (this->breakdown_type == BREAKDOWN_LOW_POWER ||
						this->First()->cur_speed <= ((this->breakdown_type == BREAKDOWN_LOW_SPEED) ? this->breakdown_severity : 0)) {
					switch (this->breakdown_type) {
						case BREAKDOWN_RV_CRASH:
							if (_settings_game.vehicle.improved_breakdowns) SetBit(Train::From(this)->flags, VRF_HAS_HIT_RV);
						/* FALL THROUGH */
						case BREAKDOWN_CRITICAL:
							if (!PlayVehicleSound(this, VSE_BREAKDOWN)) {
								SndPlayVehicleFx((_settings_game.game_creation.landscape != LT_TOYLAND) ? SND_10_BREAKDOWN_TRAIN_SHIP : SND_3A_BREAKDOWN_TRAIN_SHIP_TOYLAND, this);
							}
							if (!(this->vehstatus & VS_HIDDEN) && !HasBit(EngInfo(this->engine_type)->misc_flags, EF_NO_BREAKDOWN_SMOKE) && this->breakdown_delay > 0) {
								EffectVehicle *u = CreateEffectVehicleRel(this, 4, 4, 5, EV_BREAKDOWN_SMOKE);
								if (u != nullptr) u->animation_state = this->breakdown_delay * 2;
							}
							/* Max Speed reduction*/
							if (_settings_game.vehicle.improved_breakdowns) {
								if (!HasBit(Train::From(this)->flags, VRF_NEED_REPAIR)) {
									SetBit(Train::From(this)->flags, VRF_NEED_REPAIR);
									Train::From(this)->critical_breakdown_count = 1;
								} else if (Train::From(this)->critical_breakdown_count != 255) {
									Train::From(this)->critical_breakdown_count++;
								}
								Train::From(this->First())->ConsistChanged(CCF_TRACK);
							}
						/* FALL THROUGH */
						case BREAKDOWN_EM_STOP:
							CheckBreakdownFlags(Train::From(this->First()));
							SetBit(Train::From(this->First())->flags, VRF_BREAKDOWN_STOPPED);
							break;
						case BREAKDOWN_BRAKE_OVERHEAT:
							CheckBreakdownFlags(Train::From(this->First()));
							SetBit(Train::From(this->First())->flags, VRF_BREAKDOWN_STOPPED);
							break;
						case BREAKDOWN_LOW_SPEED:
							CheckBreakdownFlags(Train::From(this->First()));
							SetBit(Train::From(this->First())->flags, VRF_BREAKDOWN_SPEED);
							break;
						case BREAKDOWN_LOW_POWER:
							SetBit(Train::From(this->First())->flags, VRF_BREAKDOWN_POWER);
							break;
						default: NOT_REACHED();
					}
					this->First()->MarkDirty();
					SetWindowDirty(WC_VEHICLE_VIEW, this->index);
					SetWindowDirty(WC_VEHICLE_DETAILS, this->index);
				} else {
					this->breakdown_ctr = 2; // wait until slowdown
					this->breakdowns_since_last_service--;
					SetBit(Train::From(this)->flags, VRF_BREAKDOWN_BRAKING);
					return false;
				}
				if ((!(this->vehstatus & VS_HIDDEN)) && (this->breakdown_type == BREAKDOWN_LOW_SPEED || this->breakdown_type == BREAKDOWN_LOW_POWER)
						&& !HasBit(EngInfo(this->engine_type)->misc_flags, EF_NO_BREAKDOWN_SMOKE)) {
					EffectVehicle *u = CreateEffectVehicleRel(this, 0, 0, 2, EV_BREAKDOWN_SMOKE); //some grey clouds to indicate a broken engine
					if (u != nullptr) u->animation_state = 25;
				}
			} else {
				switch (this->breakdown_type) {
					case BREAKDOWN_CRITICAL:
						if (!PlayVehicleSound(this, VSE_BREAKDOWN)) {
							bool train_or_ship = this->type == VEH_TRAIN || this->type == VEH_SHIP;
							SndPlayVehicleFx((_settings_game.game_creation.landscape != LT_TOYLAND) ?
								(train_or_ship ? SND_10_BREAKDOWN_TRAIN_SHIP : SND_0F_BREAKDOWN_ROADVEHICLE) :
								(train_or_ship ? SND_3A_BREAKDOWN_TRAIN_SHIP_TOYLAND : SND_35_BREAKDOWN_ROADVEHICLE_TOYLAND), this);
						}
						if (!(this->vehstatus & VS_HIDDEN) && !HasBit(EngInfo(this->engine_type)->misc_flags, EF_NO_BREAKDOWN_SMOKE) && this->breakdown_delay > 0) {
							EffectVehicle *u = CreateEffectVehicleRel(this, 4, 4, 5, EV_BREAKDOWN_SMOKE);
							if (u != nullptr) u->animation_state = this->breakdown_delay * 2;
						}
						if (_settings_game.vehicle.improved_breakdowns) {
							if (this->type == VEH_ROAD) {
								if (RoadVehicle::From(this)->critical_breakdown_count != 255) {
									RoadVehicle::From(this)->critical_breakdown_count++;
								}
							} else if (this->type == VEH_SHIP) {
								if (Ship::From(this)->critical_breakdown_count != 255) {
									Ship::From(this)->critical_breakdown_count++;
								}
							}
						}
					/* FALL THROUGH */
					case BREAKDOWN_EM_STOP:
						this->cur_speed = 0;
						break;
					case BREAKDOWN_LOW_SPEED:
					case BREAKDOWN_LOW_POWER:
						/* do nothing */
						break;
					default: NOT_REACHED();
				}
				if ((!(this->vehstatus & VS_HIDDEN)) &&
						(this->breakdown_type == BREAKDOWN_LOW_SPEED || this->breakdown_type == BREAKDOWN_LOW_POWER)) {
					/* Some gray clouds to indicate a broken RV */
					EffectVehicle *u = CreateEffectVehicleRel(this, 0, 0, 2, EV_BREAKDOWN_SMOKE);
					if (u != nullptr) u->animation_state = 25;
				}
				this->First()->MarkDirty();
				SetWindowDirty(WC_VEHICLE_VIEW, this->index);
				SetWindowDirty(WC_VEHICLE_DETAILS, this->index);
				return (this->breakdown_type == BREAKDOWN_CRITICAL || this->breakdown_type == BREAKDOWN_EM_STOP);
			}

			[[fallthrough]];
		case 1:
			/* Aircraft breakdowns end only when arriving at the airport */
			if (this->type == VEH_AIRCRAFT) return false;

			/* For trains this function is called twice per tick, so decrease v->breakdown_delay at half the rate */
			if ((this->tick_counter & (this->type == VEH_TRAIN ? 3 : 1)) == 0) {
				if (--this->breakdown_delay == 0) {
					this->breakdown_ctr = 0;
					if (this->type == VEH_TRAIN) {
						CheckBreakdownFlags(Train::From(this->First()));
						this->First()->MarkDirty();
						SetWindowDirty(WC_VEHICLE_VIEW, this->First()->index);
					} else {
						this->MarkDirty();
						SetWindowDirty(WC_VEHICLE_VIEW, this->index);
					}
				}
			}
			return (this->breakdown_type == BREAKDOWN_CRITICAL || this->breakdown_type == BREAKDOWN_EM_STOP ||
					this->breakdown_type == BREAKDOWN_RV_CRASH || this->breakdown_type == BREAKDOWN_BRAKE_OVERHEAT);

		default:
			if (!this->current_order.IsType(OT_LOADING)) this->breakdown_ctr--;
			return false;
	}
}

/**
 * Update age of a vehicle.
 * @param v Vehicle to update.
 */
void AgeVehicle(Vehicle *v)
{
	/* Stop if a virtual vehicle */
	if (HasBit(v->subtype, GVSF_VIRTUAL)) return;

	if (v->age < CalTime::MAX_DATE.AsDelta()) {
		v->age++;
		if (v->IsPrimaryVehicle() && v->age == VEHICLE_PROFIT_MIN_AGE + 1) GroupStatistics::VehicleReachedMinAge(v);
	}

	if (!v->IsPrimaryVehicle() && (v->type != VEH_TRAIN || !Train::From(v)->IsEngine())) return;

	DateDelta age = v->age - v->max_age;
	for (int i = 0; i <= 4; i++) {
		if (age == CalTime::DateAtStartOfYear(i).AsDelta()) {
			v->reliability_spd_dec <<= 1;
			break;
		}
	}

	SetWindowDirty(WC_VEHICLE_DETAILS, v->index);

	/* Don't warn about vehicles which are non-primary (e.g., part of an articulated vehicle), don't belong to us, are crashed, or are stopped */
	if (v->Previous() != nullptr || v->owner != _local_company || (v->vehstatus & VS_CRASHED) != 0 || (v->vehstatus & VS_STOPPED) != 0) return;

	const Company *c = Company::Get(v->owner);
	/* Don't warn if a renew is active */
	if (c->settings.engine_renew && v->GetEngine()->company_avail != 0) return;
	/* Don't warn if a replacement is active */
	if (EngineHasReplacementForCompany(c, v->engine_type, v->group_id)) return;

	StringID str;
	if (age == -DAYS_IN_LEAP_YEAR) {
		str = STR_NEWS_VEHICLE_IS_GETTING_OLD;
	} else if (age == 0) {
		str = STR_NEWS_VEHICLE_IS_GETTING_VERY_OLD;
	} else if (age > 0 && (age % DAYS_IN_LEAP_YEAR) == 0) {
		str = STR_NEWS_VEHICLE_IS_GETTING_VERY_OLD_AND;
	} else {
		return;
	}

	SetDParam(0, v->index);
	AddVehicleAdviceNewsItem(str, v->index);
}

/**
 * Calculates how full a vehicle is.
 * @param front The front vehicle of the consist to check.
 * @param colour The string to show depending on if we are unloading or loading
 * @return A percentage of how full the Vehicle is.
 *         Percentages are rounded towards 50%, so that 0% and 100% are only returned
 *         if the vehicle is completely empty or full.
 *         This is useful for both display and conditional orders.
 */
uint8_t CalcPercentVehicleFilled(const Vehicle *front, StringID *colour)
{
	int count = 0;
	int max = 0;
	int cars = 0;
	int unloading = 0;
	bool loading = false;

	bool is_loading = front->current_order.IsType(OT_LOADING);

	/* The station may be nullptr when the (colour) string does not need to be set. */
	const Station *st = Station::GetIfValid(front->last_station_visited);
	assert(colour == nullptr || (st != nullptr && is_loading));

	bool order_no_load = is_loading && (front->current_order.GetLoadType() & OLFB_NO_LOAD);
	bool order_full_load = is_loading && (front->current_order.GetLoadType() & OLFB_FULL_LOAD);

	/* Count up max and used */
	for (const Vehicle *v = front; v != nullptr; v = v->Next()) {
		count += v->cargo.StoredCount();
		max += v->cargo_cap;
		if (v->cargo_cap != 0 && colour != nullptr) {
			unloading += HasBit(v->vehicle_flags, VF_CARGO_UNLOADING) ? 1 : 0;
			loading |= !order_no_load &&
					(order_full_load || st->goods[v->cargo_type].HasRating()) &&
					!HasBit(v->vehicle_flags, VF_LOADING_FINISHED) && !HasBit(v->vehicle_flags, VF_STOP_LOADING);
			cars++;
		}
	}

	if (colour != nullptr) {
		if (unloading == 0 && loading) {
			*colour = STR_PERCENT_UP;
		} else if (unloading == 0 && !loading) {
			*colour = STR_PERCENT_NONE;
		} else if (cars == unloading || !loading) {
			*colour = STR_PERCENT_DOWN;
		} else {
			*colour = STR_PERCENT_UP_DOWN;
		}
	}

	/* Train without capacity */
	if (max == 0) return 100;

	/* Return the percentage */
	if (count * 2 < max) {
		/* Less than 50%; round up, so that 0% means really empty. */
		return CeilDiv(count * 100, max);
	} else {
		/* More than 50%; round down, so that 100% means really full. */
		return (count * 100) / max;
	}
}

uint8_t CalcPercentVehicleFilledOfCargo(const Vehicle *front, CargoID cargo)
{
	int count = 0;
	int max = 0;

	/* Count up max and used */
	for (const Vehicle *v = front; v != nullptr; v = v->Next()) {
		if (v->cargo_type != cargo) continue;
		count += v->cargo.StoredCount();
		max += v->cargo_cap;
	}

	/* Train without capacity */
	if (max == 0) return 0;

	/* Return the percentage */
	if (count * 2 < max) {
		/* Less than 50%; round up, so that 0% means really empty. */
		return CeilDiv(count * 100, max);
	} else {
		/* More than 50%; round down, so that 100% means really full. */
		return (count * 100) / max;
	}
}

/**
 * Vehicle entirely entered the depot, update its status, orders, vehicle windows, service it, etc.
 * @param v Vehicle that entered a depot.
 */
void VehicleEnterDepot(Vehicle *v)
{
	/* Always work with the front of the vehicle */
	dbg_assert(v == v->First());

	switch (v->type) {
		case VEH_TRAIN: {
			Train *t = Train::From(v);
			/* Clear path reservation */
			SetDepotReservation(t->tile, false);
			if (_settings_client.gui.show_track_reservation) MarkTileDirtyByTile(t->tile, VMDF_NOT_MAP_MODE);

			UpdateSignalsOnSegment(t->tile, INVALID_DIAGDIR, t->owner);
			t->wait_counter = 0;
			t->force_proceed = TFP_NONE;
			ClrBit(t->flags, VRF_TOGGLE_REVERSE);
			t->ConsistChanged(CCF_ARRANGE);
			t->reverse_distance = 0;
			t->signal_speed_restriction = 0;
			t->lookahead.reset();
			if (!(t->vehstatus & VS_CRASHED)) {
				t->crash_anim_pos = 0;
			}
			break;
		}

		case VEH_ROAD:
			break;

		case VEH_SHIP: {
			Ship *ship = Ship::From(v);
			ship->state = TRACK_BIT_DEPOT;
			ship->UpdateCache();
			ship->UpdateViewport(true, true);
			SetWindowDirty(WC_VEHICLE_DEPOT, v->tile);
			break;
		}

		case VEH_AIRCRAFT:
			HandleAircraftEnterHangar(Aircraft::From(v));
			break;
		default: NOT_REACHED();
	}
	SetWindowDirty(WC_VEHICLE_VIEW, v->index);
	DirtyVehicleListWindowForVehicle(v);

	if (v->type != VEH_TRAIN) {
		/* Trains update the vehicle list when the first unit enters the depot and calls VehicleEnterDepot() when the last unit enters.
		 * We only increase the number of vehicles when the first one enters, so we will not need to search for more vehicles in the depot */
		InvalidateWindowData(WC_VEHICLE_DEPOT, v->tile);
	}
	SetWindowDirty(WC_VEHICLE_DEPOT, v->tile);

	v->vehstatus |= VS_HIDDEN;
	v->UpdateIsDrawn();
	v->cur_speed = 0;

	VehicleServiceInDepot(v);

	/* After a vehicle trigger, the graphics and properties of the vehicle could change. */
	TriggerVehicle(v, VEHICLE_TRIGGER_DEPOT);
	v->MarkDirty();

	InvalidateWindowData(WC_VEHICLE_VIEW, v->index);

	if (v->current_order.IsType(OT_GOTO_DEPOT)) {
		SetWindowDirty(WC_VEHICLE_VIEW, v->index);

		const Order *real_order = v->GetOrder(v->cur_real_order_index);

		/* Test whether we are heading for this depot. If not, do nothing.
		 * Note: The target depot for nearest-/manual-depot-orders is only updated on junctions, but we want to accept every depot. */
		if ((v->current_order.GetDepotOrderType() & ODTFB_PART_OF_ORDERS) &&
				real_order != nullptr && !(real_order->GetDepotActionType() & ODATFB_NEAREST_DEPOT) &&
				(v->type == VEH_AIRCRAFT ? v->current_order.GetDestination() != GetStationIndex(v->tile) : v->dest_tile != v->tile)) {
			/* We are heading for another depot, keep driving. */
			return;
		}

		/* Test whether we are heading for this depot. If not, do nothing. */
		if ((v->current_order.GetDepotExtraFlags() & ODEFB_SPECIFIC) &&
				(v->type == VEH_AIRCRAFT ? v->current_order.GetDestination() != GetStationIndex(v->tile) : v->dest_tile != v->tile)) {
			/* We are heading for another depot, keep driving. */
			return;
		}

		if (v->current_order.GetDepotActionType() & ODATFB_SELL) {
			_vehicles_to_sell.insert(v->index);
			return;
		}

		if (v->current_order.IsRefit()) {
			Backup<CompanyID> cur_company(_current_company, v->owner, FILE_LINE);
			CommandCost cost = DoCommand(v->tile, v->index, v->current_order.GetRefitCargo() | 0xFF << 8, DC_EXEC, GetCmdRefitVeh(v));
			cur_company.Restore();

			if (cost.Failed()) {
				_vehicles_to_autoreplace[v->index] = false;
				if (v->owner == _local_company) {
					/* Notify the user that we stopped the vehicle */
					SetDParam(0, v->index);
					AddVehicleAdviceNewsItem(STR_NEWS_ORDER_REFIT_FAILED, v->index);
				}
			} else if (cost.GetCost() != 0) {
				v->profit_this_year -= cost.GetCost() << 8;
				if (v->owner == _local_company) {
					ShowCostOrIncomeAnimation(v->x_pos, v->y_pos, v->z_pos, cost.GetCost());
				}
			}
		}

		/* Handle the ODTFB_PART_OF_ORDERS case. If there is a timetabled wait time, hold the train, otherwise skip to the next order.
		Note that if there is a only a travel_time, but no wait_time defined for the order, and the train arrives to the depot sooner as scheduled,
		he doesn't wait in it, as it would in stations. Thus, the original behaviour is maintained if there's no defined wait_time.*/
		if (v->current_order.GetDepotOrderType() & ODTFB_PART_OF_ORDERS) {
			v->DeleteUnreachedImplicitOrders();
			UpdateVehicleTimetable(v, true);
			if (v->current_order.IsWaitTimetabled() && !(v->current_order.GetDepotActionType() & ODATFB_HALT)) {
				v->current_order.MakeWaiting();
				v->current_order.SetNonStopType(ONSF_NO_STOP_AT_ANY_STATION);
				return;
			} else {
				v->IncrementImplicitOrderIndex();
			}
		}

		if (v->current_order.GetDepotActionType() & ODATFB_HALT) {
			/* Vehicles are always stopped on entering depots. Do not restart this one. */
			_vehicles_to_autoreplace[v->index] = false;
			/* Invalidate last_loading_station. As the link from the station
			 * before the stop to the station after the stop can't be predicted
			 * we shouldn't construct it when the vehicle visits the next stop. */
			v->last_loading_station = INVALID_STATION;
			ClrBit(v->vehicle_flags, VF_LAST_LOAD_ST_SEP);

			/* Clear unbunching data. */
			v->ResetDepotUnbunching();

			/* Announce that the vehicle is waiting to players and AIs. */
			if (v->owner == _local_company) {
				SetDParam(0, v->index);
				AddVehicleAdviceNewsItem(STR_NEWS_TRAIN_IS_WAITING + v->type, v->index);
			}
			AI::NewEvent(v->owner, new ScriptEventVehicleWaitingInDepot(v->index));
		}

		/* If we've entered our unbunching depot, record the round trip duration. */
		if (v->current_order.GetDepotActionType() & ODATFB_UNBUNCH && v->unbunch_state != nullptr && v->unbunch_state->depot_unbunching_last_departure != INVALID_STATE_TICKS) {
			v->unbunch_state->round_trip_time = (_state_ticks - v->unbunch_state->depot_unbunching_last_departure).AsTicks();
		}

		v->current_order.MakeDummy();
	}
}

/**
 * Update the vehicle on the viewport, updating the right hash and setting the
 *  new coordinates.
 * @param dirty Mark the (new and old) coordinates of the vehicle as dirty.
 */
void Vehicle::UpdateViewport(bool dirty)
{
	/* Skip updating sprites on dedicated servers without screen */
	if (IsHeadless()) return;

	Rect new_coord = ConvertRect<Rect16, Rect>(this->sprite_seq_bounds);

	Point pt = RemapCoords(this->x_pos + this->x_offs, this->y_pos + this->y_offs, this->z_pos);
	new_coord.left   += pt.x;
	new_coord.top    += pt.y;
	new_coord.right  += pt.x + 2 * ZOOM_LVL_BASE;
	new_coord.bottom += pt.y + 2 * ZOOM_LVL_BASE;

	UpdateVehicleViewportHash(this, new_coord.left, new_coord.top);

	Rect old_coord = this->coord;
	this->coord = new_coord;

	if (dirty) {
		if (old_coord.left == INVALID_COORD) {
			this->MarkAllViewportsDirty();
		} else {
			::MarkAllViewportsDirty(
					std::min(old_coord.left,   this->coord.left),
					std::min(old_coord.top,    this->coord.top),
					std::max(old_coord.right,  this->coord.right),
					std::max(old_coord.bottom, this->coord.bottom),
					VMDF_NOT_LANDSCAPE | (this->type != VEH_EFFECT ? VMDF_NONE : VMDF_NOT_MAP_MODE)
			);
		}
	}
}

void Vehicle::UpdateViewportDeferred()
{
	Rect new_coord = ConvertRect<Rect16, Rect>(this->sprite_seq_bounds);

	Point pt = RemapCoords(this->x_pos + this->x_offs, this->y_pos + this->y_offs, this->z_pos);
	new_coord.left   += pt.x;
	new_coord.top    += pt.y;
	new_coord.right  += pt.x + 2 * ZOOM_LVL_BASE;
	new_coord.bottom += pt.y + 2 * ZOOM_LVL_BASE;

	UpdateVehicleViewportHashDeferred(this, new_coord.left, new_coord.top);

	this->coord = new_coord;
}

/**
 * Update the position of the vehicle, and update the viewport.
 */
void Vehicle::UpdatePositionAndViewport()
{
	this->UpdatePosition();
	this->UpdateViewport(true);
}

/**
 * Marks viewports dirty where the vehicle's image is.
 */
void Vehicle::MarkAllViewportsDirty() const
{
	::MarkAllViewportsDirty(this->coord.left, this->coord.top, this->coord.right, this->coord.bottom, VMDF_NOT_LANDSCAPE | (this->type != VEH_EFFECT ? VMDF_NONE : VMDF_NOT_MAP_MODE));
}

VehicleOrderID Vehicle::GetFirstWaitingLocation(bool require_wait_timetabled) const
{
	for (int i = 0; i < this->GetNumOrders(); ++i) {
		const Order* order = this->GetOrder(i);

		if (order->IsWaitTimetabled() && !order->IsType(OT_IMPLICIT) && !order->IsType(OT_CONDITIONAL)) {
			return i;
		}
		if (order->IsType(OT_GOTO_STATION)) {
			return (order->IsWaitTimetabled() || !require_wait_timetabled) ? i : INVALID_VEH_ORDER_ID;
		}
	}
	return INVALID_VEH_ORDER_ID;
}

/**
 * Get position information of a vehicle when moving one pixel in the direction it is facing
 * @param v Vehicle to move
 * @return Position information after the move
 */
GetNewVehiclePosResult GetNewVehiclePos(const Vehicle *v)
{
	static const int8_t _delta_coord[16] = {
		-1,-1,-1, 0, 1, 1, 1, 0, /* x */
		-1, 0, 1, 1, 1, 0,-1,-1, /* y */
	};

	int x = v->x_pos + _delta_coord[v->direction];
	int y = v->y_pos + _delta_coord[v->direction + 8];

	GetNewVehiclePosResult gp;
	gp.x = x;
	gp.y = y;
	gp.old_tile = v->tile;
	gp.new_tile = TileVirtXY(x, y);
	return gp;
}

static const Direction _new_direction_table[] = {
	DIR_N,  DIR_NW, DIR_W,
	DIR_NE, DIR_SE, DIR_SW,
	DIR_E,  DIR_SE, DIR_S
};

Direction GetDirectionTowards(const Vehicle *v, int x, int y)
{
	int i = 0;

	if (y >= v->y_pos) {
		if (y != v->y_pos) i += 3;
		i += 3;
	}

	if (x >= v->x_pos) {
		if (x != v->x_pos) i++;
		i++;
	}

	Direction dir = v->direction;

	DirDiff dirdiff = DirDifference(_new_direction_table[i], dir);
	if (dirdiff == DIRDIFF_SAME) return dir;
	return ChangeDir(dir, dirdiff > DIRDIFF_REVERSE ? DIRDIFF_45LEFT : DIRDIFF_45RIGHT);
}

/**
 * Call the tile callback function for a vehicle entering a tile
 * @param v    Vehicle entering the tile
 * @param tile Tile entered
 * @param x    X position
 * @param y    Y position
 * @return Some meta-data over the to be entered tile.
 * @see VehicleEnterTileStatus to see what the bits in the return value mean.
 */
VehicleEnterTileStatus VehicleEnterTile(Vehicle *v, TileIndex tile, int x, int y)
{
	return _tile_type_procs[GetTileType(tile)]->vehicle_enter_tile_proc(v, tile, x, y);
}

/**
 * Find first unused unit number.
 * This does not mark the unit number as used.
 * @returns First unused unit number.
 */
UnitID FreeUnitIDGenerator::NextID() const
{
	for (auto it = std::begin(this->used_bitmap); it != std::end(this->used_bitmap); ++it) {
		BitmapStorage available = ~(*it);
		if (available == 0) continue;
		return static_cast<UnitID>(std::distance(std::begin(this->used_bitmap), it) * BITMAP_SIZE + FindFirstBit(available) + 1);
	}
	return static_cast<UnitID>(this->used_bitmap.size() * BITMAP_SIZE + 1);
}

/**
 * Use a unit number. If the unit number is not valid it is ignored.
 * @param index Unit number to use.
 * @returns Unit number used.
 */
UnitID FreeUnitIDGenerator::UseID(UnitID index)
{
	if (index == 0 || index == UINT16_MAX) return index;

	index--;

	size_t slot = index / BITMAP_SIZE;
	if (slot >= this->used_bitmap.size()) this->used_bitmap.resize(slot + 1);
	SetBit(this->used_bitmap[index / BITMAP_SIZE], index % BITMAP_SIZE);

	return index + 1;
}

/**
 * Release a unit number. If the unit number is not valid it is ignored.
 * @param index Unit number to release.
 */
void FreeUnitIDGenerator::ReleaseID(UnitID index)
{
	if (index == 0 || index == UINT16_MAX) return;

	index--;

	assert(index / BITMAP_SIZE < this->used_bitmap.size());
	ClrBit(this->used_bitmap[index / BITMAP_SIZE], index % BITMAP_SIZE);
}

/**
 * Get an unused unit number for a vehicle (if allowed).
 * @param type Type of vehicle
 * @return A unused unit number for the given type of vehicle if it is allowed to build one, else \c UINT16_MAX.
 */
UnitID GetFreeUnitNumber(VehicleType type)
{
	/* Check whether it is allowed to build another vehicle. */
	uint max_veh;
	switch (type) {
		case VEH_TRAIN:    max_veh = _settings_game.vehicle.max_trains;   break;
		case VEH_ROAD:     max_veh = _settings_game.vehicle.max_roadveh;  break;
		case VEH_SHIP:     max_veh = _settings_game.vehicle.max_ships;    break;
		case VEH_AIRCRAFT: max_veh = _settings_game.vehicle.max_aircraft; break;
		default: NOT_REACHED();
	}

	const Company *c = Company::Get(_current_company);
	if (c->group_all[type].num_vehicle >= max_veh) return UINT16_MAX; // Currently already at the limit, no room to make a new one.

	return c->freeunits[type].NextID();
}


/**
 * Check whether we can build infrastructure for the given
 * vehicle type. This to disable building stations etc. when
 * you are not allowed/able to have the vehicle type yet.
 * @param type the vehicle type to check this for
 * @return true if there is any reason why you may build
 *         the infrastructure for the given vehicle type
 */
bool CanBuildVehicleInfrastructure(VehicleType type, byte subtype)
{
	assert(IsCompanyBuildableVehicleType(type));

	if (!Company::IsValidID(_local_company)) return false;

	UnitID max;
	switch (type) {
		case VEH_TRAIN:
			if (!HasAnyRailTypesAvail(_local_company)) return false;
			max = _settings_game.vehicle.max_trains;
			break;
		case VEH_ROAD:
			if (!HasAnyRoadTypesAvail(_local_company, (RoadTramType)subtype)) return false;
			max = _settings_game.vehicle.max_roadveh;
			break;
		case VEH_SHIP:     max = _settings_game.vehicle.max_ships; break;
		case VEH_AIRCRAFT: max = _settings_game.vehicle.max_aircraft; break;
		default: NOT_REACHED();
	}

	/* We can build vehicle infrastructure when we may build the vehicle type */
	if (max > 0) {
		/* Can we actually build the vehicle type? */
		for (const Engine *e : Engine::IterateType(type)) {
			if (type == VEH_ROAD && GetRoadTramType(e->u.road.roadtype) != (RoadTramType)subtype) continue;
			if (HasBit(e->company_avail, _local_company)) return true;
		}
		return false;
	}

	/* We should be able to build infrastructure when we have the actual vehicle type */
	for (const Vehicle *v : Vehicle::IterateType(type)) {
		if (type == VEH_ROAD && GetRoadTramType(RoadVehicle::From(v)->roadtype) != (RoadTramType)subtype) continue;
		if (v->owner == _local_company) return true;
	}

	return false;
}


/**
 * Determines the #LiveryScheme for a vehicle.
 * @param engine_type Engine of the vehicle.
 * @param parent_engine_type Engine of the front vehicle, #INVALID_ENGINE if vehicle is at front itself.
 * @param v the vehicle, \c nullptr if in purchase list etc.
 * @return livery scheme to use.
 */
LiveryScheme GetEngineLiveryScheme(EngineID engine_type, EngineID parent_engine_type, const Vehicle *v)
{
	CargoID cargo_type = v == nullptr ? INVALID_CARGO : v->cargo_type;
	const Engine *e = Engine::Get(engine_type);
	switch (e->type) {
		default: NOT_REACHED();
		case VEH_TRAIN:
			if (v != nullptr && parent_engine_type != INVALID_ENGINE && (UsesWagonOverride(v) || (v->IsArticulatedPart() && e->u.rail.railveh_type != RAILVEH_WAGON))) {
				/* Wagonoverrides use the colour scheme of the front engine.
				 * Articulated parts use the colour scheme of the first part. (Not supported for articulated wagons) */
				engine_type = parent_engine_type;
				e = Engine::Get(engine_type);
				/* Note: Luckily cargo_type is not needed for engines */
			}

			if (!IsValidCargoID(cargo_type)) cargo_type = e->GetDefaultCargoType();
			if (!IsValidCargoID(cargo_type)) cargo_type = GetCargoIDByLabel(CT_GOODS); // The vehicle does not carry anything, let's pick some freight cargo
			assert(IsValidCargoID(cargo_type));
			if (e->u.rail.railveh_type == RAILVEH_WAGON) {
				if (!CargoSpec::Get(cargo_type)->is_freight) {
					if (parent_engine_type == INVALID_ENGINE) {
						return LS_PASSENGER_WAGON_STEAM;
					} else {
						bool is_mu = HasBit(EngInfo(parent_engine_type)->misc_flags, EF_RAIL_IS_MU);
						switch (RailVehInfo(parent_engine_type)->engclass) {
							default: NOT_REACHED();
							case EC_STEAM:    return LS_PASSENGER_WAGON_STEAM;
							case EC_DIESEL:   return is_mu ? LS_DMU : LS_PASSENGER_WAGON_DIESEL;
							case EC_ELECTRIC: return is_mu ? LS_EMU : LS_PASSENGER_WAGON_ELECTRIC;
							case EC_MONORAIL: return LS_PASSENGER_WAGON_MONORAIL;
							case EC_MAGLEV:   return LS_PASSENGER_WAGON_MAGLEV;
						}
					}
				} else {
					return LS_FREIGHT_WAGON;
				}
			} else {
				bool is_mu = HasBit(e->info.misc_flags, EF_RAIL_IS_MU);

				switch (e->u.rail.engclass) {
					default: NOT_REACHED();
					case EC_STEAM:    return LS_STEAM;
					case EC_DIESEL:   return is_mu ? LS_DMU : LS_DIESEL;
					case EC_ELECTRIC: return is_mu ? LS_EMU : LS_ELECTRIC;
					case EC_MONORAIL: return LS_MONORAIL;
					case EC_MAGLEV:   return LS_MAGLEV;
				}
			}

		case VEH_ROAD:
			/* Always use the livery of the front */
			if (v != nullptr && parent_engine_type != INVALID_ENGINE) {
				engine_type = parent_engine_type;
				e = Engine::Get(engine_type);
				cargo_type = v->First()->cargo_type;
			}
			if (!IsValidCargoID(cargo_type)) cargo_type = e->GetDefaultCargoType();
			if (!IsValidCargoID(cargo_type)) cargo_type = GetCargoIDByLabel(CT_GOODS); // The vehicle does not carry anything, let's pick some freight cargo
			assert(IsValidCargoID(cargo_type));

			/* Important: Use Tram Flag of front part. Luckily engine_type refers to the front part here. */
			if (HasBit(e->info.misc_flags, EF_ROAD_TRAM)) {
				/* Tram */
				return IsCargoInClass(cargo_type, CC_PASSENGERS) ? LS_PASSENGER_TRAM : LS_FREIGHT_TRAM;
			} else {
				/* Bus or truck */
				return IsCargoInClass(cargo_type, CC_PASSENGERS) ? LS_BUS : LS_TRUCK;
			}

		case VEH_SHIP:
			if (!IsValidCargoID(cargo_type)) cargo_type = e->GetDefaultCargoType();
			if (!IsValidCargoID(cargo_type)) cargo_type = GetCargoIDByLabel(CT_GOODS); // The vehicle does not carry anything, let's pick some freight cargo
			assert(IsValidCargoID(cargo_type));
			return IsCargoInClass(cargo_type, CC_PASSENGERS) ? LS_PASSENGER_SHIP : LS_FREIGHT_SHIP;

		case VEH_AIRCRAFT:
			switch (e->u.air.subtype) {
				case AIR_HELI: return LS_HELICOPTER;
				case AIR_CTOL: return LS_SMALL_PLANE;
				case AIR_CTOL | AIR_FAST: return LS_LARGE_PLANE;
				default: NOT_REACHED();
			}
	}
}

/**
 * Determines the livery for a vehicle.
 * @param engine_type EngineID of the vehicle
 * @param company Owner of the vehicle
 * @param parent_engine_type EngineID of the front vehicle. INVALID_VEHICLE if vehicle is at front itself.
 * @param v the vehicle. nullptr if in purchase list etc.
 * @param livery_setting The livery settings to use for acquiring the livery information.
 * @param ignore_group Ignore group overrides.
 * @return livery to use
 */
const Livery *GetEngineLivery(EngineID engine_type, CompanyID company, EngineID parent_engine_type, const Vehicle *v, byte livery_setting, bool ignore_group)
{
	const Company *c = Company::Get(company);
	LiveryScheme scheme = LS_DEFAULT;

	if (livery_setting == LIT_ALL || (livery_setting == LIT_COMPANY && company == _local_company)) {
		if (v != nullptr && !ignore_group) {
			const Group *g = Group::GetIfValid(v->First()->group_id);
			if (g != nullptr) {
				/* Traverse parents until we find a livery or reach the top */
				while (g->livery.in_use == 0 && g->parent != INVALID_GROUP) {
					g = Group::Get(g->parent);
				}
				if (g->livery.in_use != 0) return &g->livery;
			}
		}

		/* The default livery is always available for use, but its in_use flag determines
		 * whether any _other_ liveries are in use. */
		if (c->livery[LS_DEFAULT].in_use != 0) {
			/* Determine the livery scheme to use */
			scheme = GetEngineLiveryScheme(engine_type, parent_engine_type, v);
		}
	}

	return &c->livery[scheme];
}


static PaletteID GetEngineColourMap(EngineID engine_type, CompanyID company, EngineID parent_engine_type, const Vehicle *v, bool ignore_group = false)
{
	PaletteID map = (v != nullptr && !ignore_group) ? v->colourmap : PAL_NONE;

	/* Return cached value if any */
	if (map != PAL_NONE) return map;

	const Engine *e = Engine::Get(engine_type);

	/* Check if we should use the colour map callback */
	if (HasBit(e->info.callback_mask, CBM_VEHICLE_COLOUR_REMAP)) {
		uint16_t callback = GetVehicleCallback(CBID_VEHICLE_COLOUR_MAPPING, 0, 0, engine_type, v);
		/* Failure means "use the default two-colour" */
		if (callback != CALLBACK_FAILED) {
			static_assert(PAL_NONE == 0); // Returning 0x4000 (resp. 0xC000) coincidences with default value (PAL_NONE)
			map = GB(callback, 0, 14);
			/* If bit 14 is set, then the company colours are applied to the
			 * map else it's returned as-is. */
			if (!HasBit(callback, 14)) {
				/* Update cache */
				if (v != nullptr) const_cast<Vehicle *>(v)->colourmap = map;
				return map;
			}
		}
	}

	bool twocc = HasBit(e->info.misc_flags, EF_USES_2CC);

	if (map == PAL_NONE) map = twocc ? (PaletteID)SPR_2CCMAP_BASE : (PaletteID)PALETTE_RECOLOUR_START;

	/* Spectator has news shown too, but has invalid company ID - as well as dedicated server */
	if (!Company::IsValidID(company)) return map;

	const Livery *livery = GetEngineLivery(engine_type, company, parent_engine_type, v, _settings_client.gui.liveries, ignore_group);

	map += livery->colour1;
	if (twocc) map += livery->colour2 * 16;

	/* Update cache */
	if (v != nullptr && !ignore_group) const_cast<Vehicle *>(v)->colourmap = map;
	return map;
}

/**
 * Get the colour map for an engine. This used for unbuilt engines in the user interface.
 * @param engine_type ID of engine
 * @param company ID of company
 * @return A ready-to-use palette modifier
 */
PaletteID GetEnginePalette(EngineID engine_type, CompanyID company)
{
	return GetEngineColourMap(engine_type, company, INVALID_ENGINE, nullptr);
}

/**
 * Get the colour map for a vehicle.
 * @param v Vehicle to get colour map for
 * @return A ready-to-use palette modifier
 */
PaletteID GetVehiclePalette(const Vehicle *v)
{
	if (v->IsGroundVehicle()) {
		return GetEngineColourMap(v->engine_type, v->owner, v->GetGroundVehicleCache()->first_engine, v);
	}

	return GetEngineColourMap(v->engine_type, v->owner, INVALID_ENGINE, v);
}

/**
 * Get the uncached colour map for a train, ignoring the vehicle's group.
 * @param v Vehicle to get colour map for
 * @return A ready-to-use palette modifier
 */
PaletteID GetUncachedTrainPaletteIgnoringGroup(const Train *v)
{
	return GetEngineColourMap(v->engine_type, v->owner, v->GetGroundVehicleCache()->first_engine, v, true);
}

/**
 * Delete all implicit orders which were not reached.
 */
void Vehicle::DeleteUnreachedImplicitOrders()
{
	if (this->IsGroundVehicle()) {
		uint16_t &gv_flags = this->GetGroundVehicleFlags();
		if (HasBit(gv_flags, GVF_SUPPRESS_IMPLICIT_ORDERS)) {
			/* Do not delete orders, only skip them */
			ClrBit(gv_flags, GVF_SUPPRESS_IMPLICIT_ORDERS);
			this->cur_implicit_order_index = this->cur_real_order_index;
			if (this->cur_timetable_order_index != this->cur_real_order_index) {
				Order *real_timetable_order = this->cur_timetable_order_index != INVALID_VEH_ORDER_ID ? this->GetOrder(this->cur_timetable_order_index) : nullptr;
				if (real_timetable_order == nullptr || !real_timetable_order->IsType(OT_CONDITIONAL)) {
					/* Timetable order ID was not the real order or a conditional order, to avoid updating the wrong timetable, just clear the timetable index */
					this->cur_timetable_order_index = INVALID_VEH_ORDER_ID;
				}
			}
			InvalidateVehicleOrder(this, 0);
			return;
		}
	}

	const Order *order = this->GetOrder(this->cur_implicit_order_index);
	while (order != nullptr) {
		if (this->cur_implicit_order_index == this->cur_real_order_index) break;

		if (order->IsType(OT_IMPLICIT)) {
			DeleteOrder(this, this->cur_implicit_order_index);
			/* DeleteOrder does various magic with order_indices, so resync 'order' with 'cur_implicit_order_index' */
			order = this->GetOrder(this->cur_implicit_order_index);
		} else {
			/* Skip non-implicit orders, e.g. service-orders */
			order = order->next;
			this->cur_implicit_order_index++;
		}

		/* Wrap around */
		if (order == nullptr) {
			order = this->GetOrder(0);
			this->cur_implicit_order_index = 0;
		}
	}
}

/**
 * Increase capacity for all link stats associated with vehicles in the given consist.
 * @param st Station to get the link stats from.
 * @param front First vehicle in the consist.
 * @param next_station_id Station the consist will be travelling to next.
 */
static void VehicleIncreaseStats(const Vehicle *front)
{
	for (const Vehicle *v = front; v != nullptr; v = v->Next()) {
		StationID last_loading_station = HasBit(front->vehicle_flags, VF_LAST_LOAD_ST_SEP) ? v->last_loading_station : front->last_loading_station;
		StateTicks loading_tick = HasBit(front->vehicle_flags, VF_LAST_LOAD_ST_SEP) ? v->last_loading_tick : front->last_loading_tick;
		if (v->refit_cap > 0 &&
				last_loading_station != INVALID_STATION &&
				last_loading_station != front->last_station_visited &&
				((front->current_order.GetCargoLoadType(v->cargo_type) & OLFB_NO_LOAD) == 0 ||
				(front->current_order.GetCargoUnloadType(v->cargo_type) & OUFB_NO_UNLOAD) == 0)) {
			/* The cargo count can indeed be higher than the refit_cap if
			 * wagons have been auto-replaced and subsequently auto-
			 * refitted to a higher capacity. The cargo gets redistributed
			 * among the wagons in that case.
			 * As usage is not such an important figure anyway we just
			 * ignore the additional cargo then.*/
			EdgeUpdateMode restricted_mode = EUM_INCREASE;
			if (v->type == VEH_AIRCRAFT) restricted_mode |= EUM_AIRCRAFT;
			IncreaseStats(Station::Get(last_loading_station), v->cargo_type, front->last_station_visited, v->refit_cap,
				std::min<uint>(v->refit_cap, v->cargo.StoredCount()), (_state_ticks - loading_tick).AsTicksT<uint32_t>(), restricted_mode);
		}
	}
}

/**
 * Prepare everything to begin the loading when arriving at a station.
 * @pre IsTileType(this->tile, MP_STATION) || this->type == VEH_SHIP.
 */
void Vehicle::BeginLoading()
{
	if (this->type == VEH_TRAIN) {
		assert_tile(IsTileType(Train::From(this)->GetStationLoadingVehicle()->tile, MP_STATION), Train::From(this)->GetStationLoadingVehicle()->tile);
	} else {
		assert_tile(IsTileType(this->tile, MP_STATION) || this->type == VEH_SHIP, this->tile);
	}

	bool no_load_prepare = false;
	if (this->current_order.IsType(OT_GOTO_STATION) &&
			this->current_order.GetDestination() == this->last_station_visited) {
		this->DeleteUnreachedImplicitOrders();

		/* Now both order indices point to the destination station, and we can start loading */
		this->current_order.MakeLoading(true);
		UpdateVehicleTimetable(this, true);

		/* Furthermore add the Non Stop flag to mark that this station
		 * is the actual destination of the vehicle, which is (for example)
		 * necessary to be known for HandleTrainLoading to determine
		 * whether the train is lost or not; not marking a train lost
		 * that arrives at random stations is bad. */
		this->current_order.SetNonStopType(ONSF_NO_STOP_AT_ANY_STATION);
	} else if (this->current_order.IsType(OT_LOADING_ADVANCE)) {
		this->current_order.MakeLoading(true);
		this->current_order.SetNonStopType(ONSF_NO_STOP_AT_ANY_STATION);
		no_load_prepare = true;
	} else {
		/* We weren't scheduled to stop here. Insert an implicit order
		 * to show that we are stopping here.
		 * While only groundvehicles have implicit orders, e.g. aircraft might still enter
		 * the 'wrong' terminal when skipping orders etc. */
		Order *in_list = this->GetOrder(this->cur_implicit_order_index);
		if (this->IsGroundVehicle() &&
				(in_list == nullptr || !in_list->IsType(OT_IMPLICIT) ||
				in_list->GetDestination() != this->last_station_visited)) {
			bool suppress_implicit_orders = HasBit(this->GetGroundVehicleFlags(), GVF_SUPPRESS_IMPLICIT_ORDERS);
			/* Do not create consecutive duplicates of implicit orders */
			Order *prev_order = this->cur_implicit_order_index > 0 ? this->GetOrder(this->cur_implicit_order_index - 1) : (this->GetNumOrders() > 1 ? this->GetLastOrder() : nullptr);
			if (prev_order == nullptr ||
					(!prev_order->IsType(OT_IMPLICIT) && !prev_order->IsType(OT_GOTO_STATION)) ||
					prev_order->GetDestination() != this->last_station_visited) {

				/* Prefer deleting implicit orders instead of inserting new ones,
				 * so test whether the right order follows later. In case of only
				 * implicit orders treat the last order in the list like an
				 * explicit one, except if the overall number of orders surpasses
				 * IMPLICIT_ORDER_ONLY_CAP. */
				int target_index = this->cur_implicit_order_index;
				bool found = false;
				while (target_index != this->cur_real_order_index || this->GetNumManualOrders() == 0) {
					const Order *order = this->GetOrder(target_index);
					if (order == nullptr) break; // No orders.
					if (order->IsType(OT_IMPLICIT) && order->GetDestination() == this->last_station_visited) {
						found = true;
						break;
					}
					target_index++;
					if (target_index >= this->orders->GetNumOrders()) {
						if (this->GetNumManualOrders() == 0 &&
								this->GetNumOrders() < IMPLICIT_ORDER_ONLY_CAP) {
							break;
						}
						target_index = 0;
					}
					if (target_index == this->cur_implicit_order_index) break; // Avoid infinite loop.
				}

				if (found) {
					if (suppress_implicit_orders) {
						/* Skip to the found order */
						this->cur_implicit_order_index = target_index;
						InvalidateVehicleOrder(this, 0);
					} else {
						/* Delete all implicit orders up to the station we just reached */
						const Order *order = this->GetOrder(this->cur_implicit_order_index);
						while (!order->IsType(OT_IMPLICIT) || order->GetDestination() != this->last_station_visited) {
							if (order->IsType(OT_IMPLICIT)) {
								DeleteOrder(this, this->cur_implicit_order_index);
								/* DeleteOrder does various magic with order_indices, so resync 'order' with 'cur_implicit_order_index' */
								order = this->GetOrder(this->cur_implicit_order_index);
							} else {
								/* Skip non-implicit orders, e.g. service-orders */
								order = order->next;
								this->cur_implicit_order_index++;
							}

							/* Wrap around */
							if (order == nullptr) {
								order = this->GetOrder(0);
								this->cur_implicit_order_index = 0;
							}
							assert(order != nullptr);
						}
					}
				} else if (!suppress_implicit_orders &&
						((this->orders == nullptr ? OrderList::CanAllocateItem() : this->orders->GetNumOrders() < MAX_VEH_ORDER_ID)) &&
						Order::CanAllocateItem()) {
					/* Insert new implicit order */
					Order *implicit_order = new Order();
					implicit_order->MakeImplicit(this->last_station_visited);
					InsertOrder(this, implicit_order, this->cur_implicit_order_index);
					if (this->cur_implicit_order_index > 0) --this->cur_implicit_order_index;

					/* InsertOrder disabled creation of implicit orders for all vehicles with the same implicit order.
					 * Reenable it for this vehicle */
					uint16_t &gv_flags = this->GetGroundVehicleFlags();
					ClrBit(gv_flags, GVF_SUPPRESS_IMPLICIT_ORDERS);
				}
			}
		}
		this->current_order.MakeLoading(false);
	}

	if (!no_load_prepare) {
		VehicleIncreaseStats(this);

		PrepareUnload(this);
	}

	DirtyVehicleListWindowForVehicle(this);
	SetWindowWidgetDirty(WC_VEHICLE_VIEW, this->index, WID_VV_START_STOP);
	SetWindowDirty(WC_VEHICLE_DETAILS, this->index);
	SetWindowDirty(WC_STATION_VIEW, this->last_station_visited);

	Station::Get(this->last_station_visited)->MarkTilesDirty(true);
	this->cur_speed = 0;
	this->MarkDirty();
}

/**
 * Return all reserved cargo packets to the station and reset all packets
 * staged for transfer.
 * @param st the station where the reserved packets should go.
 */
void Vehicle::CancelReservation(StationID next, Station *st)
{
	for (Vehicle *v = this; v != nullptr; v = v->next) {
		VehicleCargoList &cargo = v->cargo;
		if (cargo.ActionCount(VehicleCargoList::MTA_LOAD) > 0) {
			DEBUG(misc, 1, "cancelling cargo reservation");
			cargo.Return(UINT_MAX, &st->goods[v->cargo_type].CreateData().cargo, next, v->tile);
		}
		cargo.KeepAll();
	}
}

CargoTypes Vehicle::GetLastLoadingStationValidCargoMask() const
{
	if (!HasBit(this->vehicle_flags, VF_LAST_LOAD_ST_SEP)) {
		return (this->last_loading_station != INVALID_STATION) ? ALL_CARGOTYPES : 0;
	} else {
		CargoTypes cargo_mask = 0;
		for (const Vehicle *u = this; u != nullptr; u = u->Next()) {
			if (u->cargo_type < NUM_CARGO && u->last_loading_station != INVALID_STATION) {
				SetBit(cargo_mask, u->cargo_type);
			}
		}
		return cargo_mask;
	}
}

/**
 * Perform all actions when leaving a station.
 * @pre this->current_order.IsType(OT_LOADING)
 */
void Vehicle::LeaveStation()
{
	assert(this->current_order.IsAnyLoadingType());

	delete this->cargo_payment;
	dbg_assert(this->cargo_payment == nullptr); // cleared by ~CargoPayment

	ClrBit(this->vehicle_flags, VF_COND_ORDER_WAIT);
	ClrBit(this->vehicle_flags, VF_STOP_LOADING);

	TileIndex station_tile = INVALID_TILE;

	if (this->type == VEH_TRAIN) {
		station_tile = Train::From(this)->GetStationLoadingVehicle()->tile;
		for (Train *v = Train::From(this); v != nullptr; v = v->Next()) {
			ClrBit(v->flags, VRF_BEYOND_PLATFORM_END);
			ClrBit(v->flags, VRF_NOT_YET_IN_PLATFORM);
			ClrBit(v->vehicle_flags, VF_CARGO_UNLOADING);
		}
	}

	/* Only update the timetable if the vehicle was supposed to stop here. */
	if (this->current_order.GetNonStopType() != ONSF_STOP_EVERYWHERE) UpdateVehicleTimetable(this, false);

	CargoTypes cargoes_can_load_unload = this->current_order.FilterLoadUnloadTypeCargoMask([&](const Order *o, CargoID cargo) {
		return ((o->GetCargoLoadType(cargo) & OLFB_NO_LOAD) == 0) || ((o->GetCargoUnloadType(cargo) & OUFB_NO_UNLOAD) == 0);
	});
	CargoTypes has_cargo_mask = this->GetLastLoadingStationValidCargoMask();
	CargoTypes cargoes_can_leave_with_cargo = FilterCargoMask([&](CargoID cargo) {
		return this->current_order.CanLeaveWithCargo(HasBit(has_cargo_mask, cargo), cargo);
	}, cargoes_can_load_unload);

	if (cargoes_can_load_unload != 0) {
		if (cargoes_can_leave_with_cargo != 0) {
			/* Refresh next hop stats to make sure we've done that at least once
			 * during the stop and that refit_cap == cargo_cap for each vehicle in
			 * the consist. */
			this->ResetRefitCaps();
			LinkRefresher::Run(this, true, false, cargoes_can_leave_with_cargo);
		}

		if (cargoes_can_leave_with_cargo == ALL_CARGOTYPES) {
			/* can leave with all cargoes */

			/* if the vehicle could load here or could stop with cargo loaded set the last loading station */
			this->last_loading_station = this->last_station_visited;
			this->last_loading_tick = _state_ticks;
			ClrBit(this->vehicle_flags, VF_LAST_LOAD_ST_SEP);
		} else if (cargoes_can_leave_with_cargo == 0) {
			/* can leave with no cargoes */

			/* if the vehicle couldn't load and had to unload or transfer everything
			 * set the last loading station to invalid as it will leave empty. */
			this->last_loading_station = INVALID_STATION;
			ClrBit(this->vehicle_flags, VF_LAST_LOAD_ST_SEP);
		} else {
			/* mix of cargoes loadable or could not leave with all cargoes */

			/* NB: this is saved here as we overwrite it on the first iteration of the loop below */
			StationID head_last_loading_station = this->last_loading_station;
			StateTicks head_last_loading_tick = this->last_loading_tick;
			for (Vehicle *u = this; u != nullptr; u = u->Next()) {
				StationID last_loading_station = HasBit(this->vehicle_flags, VF_LAST_LOAD_ST_SEP) ? u->last_loading_station : head_last_loading_station;
				StateTicks last_loading_tick = HasBit(this->vehicle_flags, VF_LAST_LOAD_ST_SEP) ? u->last_loading_tick : head_last_loading_tick;
				if (u->cargo_type < NUM_CARGO && HasBit(cargoes_can_load_unload, u->cargo_type)) {
					if (HasBit(cargoes_can_leave_with_cargo, u->cargo_type)) {
						u->last_loading_station = this->last_station_visited;
						u->last_loading_tick = _state_ticks;
					} else {
						u->last_loading_station = INVALID_STATION;
					}
				} else {
					u->last_loading_station = last_loading_station;
					u->last_loading_tick = last_loading_tick;
				}
			}
			SetBit(this->vehicle_flags, VF_LAST_LOAD_ST_SEP);
		}
	}

	this->current_order.MakeLeaveStation();
	Station *st = Station::Get(this->last_station_visited);
	this->CancelReservation(INVALID_STATION, st);
	st->loading_vehicles.erase(std::remove(st->loading_vehicles.begin(), st->loading_vehicles.end(), this), st->loading_vehicles.end());

	HideFillingPercent(&this->fill_percent_te_id);
	trip_occupancy = CalcPercentVehicleFilled(this, nullptr);

	if (this->type == VEH_TRAIN && !(this->vehstatus & VS_CRASHED)) {
		/* Trigger station animation (trains only) */
		if (IsRailStationTile(station_tile)) {
			TriggerStationRandomisation(st, station_tile, SRT_TRAIN_DEPARTS);
			TriggerStationAnimation(st, station_tile, SAT_TRAIN_DEPARTS);
		}

		SetBit(Train::From(this)->flags, VRF_LEAVING_STATION);
		if (Train::From(this)->lookahead != nullptr) Train::From(this)->lookahead->zpos_refresh_remaining = 0;
	}
	if (this->type == VEH_ROAD && !(this->vehstatus & VS_CRASHED)) {
		/* Trigger road stop animation */
		if (IsAnyRoadStopTile(this->tile)) {
			TriggerRoadStopRandomisation(st, this->tile, RSRT_VEH_DEPARTS);
			TriggerRoadStopAnimation(st, this->tile, SAT_TRAIN_DEPARTS);
		}
	}

	if (this->cur_real_order_index < this->GetNumOrders()) {
		Order *real_current_order = this->GetOrder(this->cur_real_order_index);
		uint current_occupancy = CalcPercentVehicleFilled(this, nullptr);
		uint old_occupancy = real_current_order->GetOccupancy();
		uint new_occupancy;
		if (old_occupancy == 0) {
			new_occupancy = current_occupancy;
		} else {
			Company *owner = Company::GetIfValid(this->owner);
			uint8_t occupancy_smoothness = owner ? owner->settings.order_occupancy_smoothness : 0;
			// Exponential weighted moving average using occupancy_smoothness
			new_occupancy = (old_occupancy - 1) * occupancy_smoothness;
			new_occupancy += current_occupancy * (100 - occupancy_smoothness);
			new_occupancy += 50; // round to nearest integer percent, rather than just floor
			new_occupancy /= 100;
		}
		if (new_occupancy + 1 != old_occupancy) {
			this->order_occupancy_average = 0;
			real_current_order->SetOccupancy(static_cast<uint8_t>(new_occupancy + 1));
			for (const Vehicle *v = this->FirstShared(); v != nullptr; v = v->NextShared()) {
				SetWindowDirty(WC_VEHICLE_ORDERS, v->index);
			}
		}
	}

	this->MarkDirty();
}
/**
 * Perform all actions when switching to advancing within a station for loading/unloading
 * @pre this->current_order.IsType(OT_LOADING)
 * @pre this->type == VEH_TRAIN
 */
void Vehicle::AdvanceLoadingInStation()
{
	assert(this->current_order.IsType(OT_LOADING));
	dbg_assert(this->type == VEH_TRAIN);

	ClrBit(Train::From(this)->flags, VRF_ADVANCE_IN_PLATFORM);

	for (Train *v = Train::From(this); v != nullptr; v = v->Next()) {
		if (HasBit(v->flags, VRF_NOT_YET_IN_PLATFORM)) {
			ClrBit(v->flags, VRF_NOT_YET_IN_PLATFORM);
		} else {
			SetBit(v->flags, VRF_BEYOND_PLATFORM_END);
		}
	}

	HideFillingPercent(&this->fill_percent_te_id);
	this->current_order.MakeLoadingAdvance(this->last_station_visited);
	this->current_order.SetNonStopType(ONSF_NO_STOP_AT_ANY_STATION);
	if (Train::From(this)->lookahead != nullptr) Train::From(this)->lookahead->zpos_refresh_remaining = 0;
	this->MarkDirty();
}

void Vehicle::RecalculateOrderOccupancyAverage()
{
	uint num_valid = 0;
	uint total = 0;
	uint order_count = this->GetNumOrders();
	for (uint i = 0; i < order_count; i++) {
		const Order *order = this->GetOrder(i);
		uint occupancy = order->GetOccupancy();
		if (occupancy > 0 && order->UseOccupancyValueForAverage()) {
			num_valid++;
			total += (occupancy - 1);
		}
	}
	if (num_valid > 0) {
		this->order_occupancy_average = 16 + ((total + (num_valid / 2)) / num_valid);
	} else {
		this->order_occupancy_average = 1;
	}
}

/**
 * Reset all refit_cap in the consist to cargo_cap.
 */
void Vehicle::ResetRefitCaps()
{
	for (Vehicle *v = this; v != nullptr; v = v->Next()) v->refit_cap = v->cargo_cap;
}

static bool ShouldVehicleContinueWaiting(Vehicle *v)
{
	if (v->GetNumOrders() < 1) return false;

	/* Rate-limit re-checking of conditional order loop */
	if (HasBit(v->vehicle_flags, VF_COND_ORDER_WAIT) && v->tick_counter % 32 != 0) return true;

	/* Don't use implicit orders for waiting loops */
	if (v->cur_implicit_order_index < v->GetNumOrders() && v->GetOrder(v->cur_implicit_order_index)->IsType(OT_IMPLICIT)) return false;

	/* If conditional orders lead back to this order, just keep waiting without leaving the order */
	bool loop = AdvanceOrderIndexDeferred(v, v->cur_implicit_order_index) == v->cur_implicit_order_index;
	FlushAdvanceOrderIndexDeferred(v, loop);
	if (loop) SetBit(v->vehicle_flags, VF_COND_ORDER_WAIT);
	return loop;
}

/**
 * Handle the loading of the vehicle; when not it skips through dummy
 * orders and does nothing in all other cases.
 * @param mode is the non-first call for this vehicle in this tick?
 */
void Vehicle::HandleLoading(bool mode)
{
	switch (this->current_order.GetType()) {
		case OT_LOADING: {
			TimetableTicks wait_time = std::max<int>(this->current_order.GetTimetabledWait() - this->lateness_counter, 0);

			/* Save time just loading took since that is what goes into the timetable */
			if (!HasBit(this->vehicle_flags, VF_LOADING_FINISHED)) {
				this->current_loading_time = this->current_order_time;
			}

			/* Pay the loading fee for using someone else's station, if appropriate */
			if (!mode && this->type != VEH_TRAIN) PayStationSharingFee(this, Station::Get(this->last_station_visited));

			/* Not the first call for this tick, or still loading */
			if (mode || !HasBit(this->vehicle_flags, VF_LOADING_FINISHED) || (this->current_order_time < wait_time && this->current_order.GetLeaveType() != OLT_LEAVE_EARLY) || ShouldVehicleContinueWaiting(this)) {
				if (!mode && this->type == VEH_TRAIN && HasBit(Train::From(this)->flags, VRF_ADVANCE_IN_PLATFORM)) this->AdvanceLoadingInStation();
				return;
			}

			this->LeaveStation();

			/* Only advance to next order if we just loaded at the current one */
			const Order *order = this->GetOrder(this->cur_implicit_order_index);
			if (order == nullptr ||
					(!order->IsType(OT_IMPLICIT) && !order->IsType(OT_GOTO_STATION)) ||
					order->GetDestination() != this->last_station_visited) {
				return;
			}
			break;
		}

		case OT_DUMMY: break;

		default: return;
	}

	this->IncrementImplicitOrderIndex();
}

/**
 * Handle the waiting time everywhere else as in stations (basically in depot but, eventually, also elsewhere ?)
 * Function is called when order's wait_time is defined.
 * @param stop_waiting should we stop waiting (or definitely avoid) even if there is still time left to wait ?
 * @param process_orders whether to call ProcessOrders when exiting a waiting order
 */
void Vehicle::HandleWaiting(bool stop_waiting, bool process_orders)
{
	switch (this->current_order.GetType()) {
		case OT_WAITING: {
			uint wait_time = std::max<int>(this->current_order.GetTimetabledWait() - this->lateness_counter, 0);
			/* Vehicles holds on until waiting Timetabled time expires. */
			if (!stop_waiting && this->current_order_time < wait_time && this->current_order.GetLeaveType() != OLT_LEAVE_EARLY) {
				return;
			}
			if (!stop_waiting && process_orders && ShouldVehicleContinueWaiting(this)) {
				return;
			}

			/* When wait_time is expired, we move on. */
			ClrBit(this->vehicle_flags, VF_COND_ORDER_WAIT);
			UpdateVehicleTimetable(this, false);
			this->IncrementImplicitOrderIndex();
			this->current_order.MakeDummy();
			if (this->type == VEH_TRAIN) Train::From(this)->force_proceed = TFP_NONE;
			if (process_orders) ProcessOrders(this);
			break;
		}

		default:
			return;
	}
}

/**
 * Check if the current vehicle has an unbunching order.
 * @return true Iff this vehicle has an unbunching order.
 */
bool Vehicle::HasUnbunchingOrder() const
{
	for (Order *o : this->Orders()) {
		if (o->IsType(OT_GOTO_DEPOT) && o->GetDepotActionType() & ODATFB_UNBUNCH) return true;
	}
	return false;
}

/**
 * Check if the previous order is a depot unbunching order.
 * @return true Iff the previous order is a depot order with the unbunch flag.
 */
static bool PreviousOrderIsUnbunching(const Vehicle *v)
{
	/* If we are headed for the first order, we must wrap around back to the last order. */
	bool is_first_order = (v->GetOrder(v->cur_real_order_index) == v->GetFirstOrder());
	Order *previous_order = (is_first_order) ? v->GetLastOrder() : v->GetOrder(v->cur_real_order_index - 1);

	if (previous_order == nullptr || !previous_order->IsType(OT_GOTO_DEPOT)) return false;
	return (previous_order->GetDepotActionType() & ODATFB_UNBUNCH) != 0;
}

/**
 * Leave an unbunching depot and calculate the next departure time for shared order vehicles.
 */
void Vehicle::LeaveUnbunchingDepot()
{
<<<<<<< HEAD
	if (this->unbunch_state == nullptr) this->unbunch_state.reset(new VehicleUnbunchState());
=======
	/* Don't do anything if this is not our unbunching order. */
	if (!PreviousOrderIsUnbunching(this)) return;
>>>>>>> a602845d

	/* Set the start point for this round trip time. */
	this->unbunch_state->depot_unbunching_last_departure = _state_ticks;

	/* Tell the timetable we are now "on time." */
	this->lateness_counter = 0;
	SetWindowDirty(WC_VEHICLE_TIMETABLE, this->index);

	/* Find the average travel time of vehicles that we share orders with. */
	uint num_vehicles = 0;
	Ticks total_travel_time = 0;

	Vehicle *u = this->FirstShared();
	for (; u != nullptr; u = u->NextShared()) {
		/* Ignore vehicles that are manually stopped or crashed. */
		if (u->vehstatus & (VS_STOPPED | VS_CRASHED)) continue;

		num_vehicles++;
		if (u->unbunch_state != nullptr) total_travel_time += u->unbunch_state->round_trip_time;
	}

	/* Make sure we cannot divide by 0. */
	num_vehicles = std::max(num_vehicles, 1u);

	/* Calculate the separation by finding the average travel time, then calculating equal separation (minimum 1 tick) between vehicles. */
	Ticks separation = std::max((total_travel_time / num_vehicles / num_vehicles), 1u);
	StateTicks next_departure = _state_ticks + separation;

	/* Set the departure time of all vehicles that we share orders with. */
	u = this->FirstShared();
	for (; u != nullptr; u = u->NextShared()) {
		/* Ignore vehicles that are manually stopped or crashed. */
		if (u->vehstatus & (VS_STOPPED | VS_CRASHED)) continue;

		if (u->unbunch_state == nullptr) u->unbunch_state.reset(new VehicleUnbunchState());
		u->unbunch_state->depot_unbunching_next_departure = next_departure;
	}
}

/**
 * Check whether a vehicle inside a depot is waiting for unbunching.
 * @return True if the vehicle must continue waiting, or false if it may try to leave the depot.
 */
bool Vehicle::IsWaitingForUnbunching() const
{
	assert(this->IsInDepot());

	/* Don't bother if there are no vehicles sharing orders. */
	if (!this->IsOrderListShared()) return false;

	/* Don't do anything if there aren't enough orders. */
	if (this->GetNumOrders() <= 1) return false;

	/* Don't do anything if this is not our unbunching order. */
	if (!PreviousOrderIsUnbunching(this)) return false;

	return (this->unbunch_state != nullptr) && (this->unbunch_state->depot_unbunching_next_departure > _state_ticks);
};

/**
 * Send this vehicle to the depot using the given command(s).
 * @param flags   the command flags (like execute and such).
 * @param command the command to execute.
 * @return the cost of the depot action.
 */
CommandCost Vehicle::SendToDepot(DoCommandFlag flags, DepotCommand command, TileIndex specific_depot)
{
	CommandCost ret = CheckOwnership(this->owner);
	if (ret.Failed()) return ret;

	if (this->vehstatus & VS_CRASHED) return CMD_ERROR;
	if (this->IsStoppedInDepot()) {
		if ((command & DEPOT_SELL) && !(command & DEPOT_CANCEL) && (!(command & DEPOT_SPECIFIC) || specific_depot == this->tile)) {
			/* Sell vehicle immediately */

			if (flags & DC_EXEC) {
				int x = this->x_pos;
				int y = this->y_pos;
				int z = this->z_pos;

				CommandCost cost = DoCommand(this->tile, this->index | (1 << 20), 0, flags, CMD_SELL_VEHICLE);
				if (cost.Succeeded()) {
					if (IsLocalCompany()) {
						if (cost.GetCost() != 0) {
							ShowCostOrIncomeAnimation(x, y, z, cost.GetCost());
						}
					}
					SubtractMoneyFromCompany(cost);
				}
			}
			return CommandCost();
		}
		return CMD_ERROR;
	}

	/* No matter why we're headed to the depot, unbunching data is no longer valid. */
	if (flags & DC_EXEC) this->ResetDepotUnbunching();

	auto cancel_order = [&]() {
		if (flags & DC_EXEC) {
			/* If the orders to 'goto depot' are in the orders list (forced servicing),
			 * then skip to the next order; effectively cancelling this forced service */
			if (this->current_order.GetDepotOrderType() & ODTFB_PART_OF_ORDERS) this->IncrementRealOrderIndex();

			if (this->IsGroundVehicle()) {
				uint16_t &gv_flags = this->GetGroundVehicleFlags();
				SetBit(gv_flags, GVF_SUPPRESS_IMPLICIT_ORDERS);
			}

			/* We don't cancel a breakdown-related goto depot order, we only change whether to halt or not */
			if (this->current_order.GetDepotOrderType() & ODTFB_BREAKDOWN) {
				this->current_order.SetDepotActionType(this->current_order.GetDepotActionType() == ODATFB_HALT ? ODATF_SERVICE_ONLY : ODATFB_HALT);
			} else {
				this->ClearSeparation();
				if (HasBit(this->vehicle_flags, VF_TIMETABLE_SEPARATION)) ClrBit(this->vehicle_flags, VF_TIMETABLE_STARTED);

				this->current_order.MakeDummy();
				SetWindowWidgetDirty(WC_VEHICLE_VIEW, this->index, WID_VV_START_STOP);
			}

			/* prevent any attempt to update timetable for current order, as actual travel time will be incorrect due to depot command */
			this->cur_timetable_order_index = INVALID_VEH_ORDER_ID;
		}
	};

	if (command & DEPOT_CANCEL) {
		if (this->current_order.IsType(OT_GOTO_DEPOT)) {
			cancel_order();
			return CommandCost();
		} else {
			return CMD_ERROR;
		}
	}

	if (this->current_order.IsType(OT_GOTO_DEPOT) && !(command & DEPOT_SPECIFIC)) {
		bool halt_in_depot = (this->current_order.GetDepotActionType() & ODATFB_HALT) != 0;
		bool sell_in_depot = (this->current_order.GetDepotActionType() & ODATFB_SELL) != 0;
		if (!!(command & DEPOT_SERVICE) == halt_in_depot || !!(command & DEPOT_SELL) != sell_in_depot) {
			/* We called with a different DEPOT_SERVICE or DEPOT_SELL setting.
			 * Now we change the setting to apply the new one and let the vehicle head for the same depot.
			 * Note: the if is (true for requesting service == true for ordered to stop in depot)          */
			if (flags & DC_EXEC) {
				if (!(this->current_order.GetDepotOrderType() & ODTFB_BREAKDOWN)) this->current_order.SetDepotOrderType(ODTF_MANUAL);
				this->current_order.SetDepotActionType((command & DEPOT_SELL) ? ODATFB_HALT | ODATFB_SELL : ((command & DEPOT_SERVICE) ? ODATF_SERVICE_ONLY : ODATFB_HALT));
				this->ClearSeparation();
				if (HasBit(this->vehicle_flags, VF_TIMETABLE_SEPARATION)) ClrBit(this->vehicle_flags, VF_TIMETABLE_STARTED);
				SetWindowWidgetDirty(WC_VEHICLE_VIEW, this->index, WID_VV_START_STOP);
			}
			return CommandCost();
		}

		if (command & DEPOT_DONT_CANCEL) return CMD_ERROR; // Requested no cancellation of depot orders
		cancel_order();
		return CommandCost();
	}

	ClosestDepot closestDepot;
	static const StringID no_depot[] = {STR_ERROR_UNABLE_TO_FIND_ROUTE_TO, STR_ERROR_UNABLE_TO_FIND_LOCAL_DEPOT, STR_ERROR_UNABLE_TO_FIND_LOCAL_DEPOT, STR_ERROR_CAN_T_SEND_AIRCRAFT_TO_HANGAR};
	if (command & DEPOT_SPECIFIC) {
		if (!(IsDepotTile(specific_depot) && GetDepotVehicleType(specific_depot) == this->type &&
				IsInfraTileUsageAllowed(this->type, this->owner, specific_depot))) {
			return_cmd_error(no_depot[this->type]);
		}
		if ((this->type == VEH_ROAD && (GetPresentRoadTypes(tile) & RoadVehicle::From(this)->compatible_roadtypes) == 0) ||
				(this->type == VEH_TRAIN && !HasBit(Train::From(this)->compatible_railtypes, GetRailType(tile)))) {
			return_cmd_error(no_depot[this->type]);
		}
		closestDepot.location = specific_depot;
		closestDepot.destination = (this->type == VEH_AIRCRAFT) ? GetStationIndex(specific_depot) : GetDepotIndex(specific_depot);
		closestDepot.reverse = false;
	} else {
		closestDepot = this->FindClosestDepot();
		if (!closestDepot.found) return_cmd_error(no_depot[this->type]);
	}

	if (flags & DC_EXEC) {
		if (this->current_order.IsAnyLoadingType()) this->LeaveStation();
		if (this->current_order.IsType(OT_WAITING)) this->HandleWaiting(true);

		if (this->type == VEH_TRAIN) {
			for (Train *v = Train::From(this); v != nullptr; v = v->Next()) {
				ClrBit(v->flags, VRF_BEYOND_PLATFORM_END);
			}
		}

		if (this->IsGroundVehicle() && this->GetNumManualOrders() > 0) {
			uint16_t &gv_flags = this->GetGroundVehicleFlags();
			SetBit(gv_flags, GVF_SUPPRESS_IMPLICIT_ORDERS);
		}

		this->SetDestTile(closestDepot.location);
		this->current_order.MakeGoToDepot(closestDepot.destination, ODTF_MANUAL);
		if (command & DEPOT_SELL) {
			this->current_order.SetDepotActionType(ODATFB_HALT | ODATFB_SELL);
		} else if (!(command & DEPOT_SERVICE)) {
			this->current_order.SetDepotActionType(ODATFB_HALT);
		}
		if (command & DEPOT_SPECIFIC) {
			this->current_order.SetDepotExtraFlags(ODEFB_SPECIFIC);
		}
		SetWindowWidgetDirty(WC_VEHICLE_VIEW, this->index, WID_VV_START_STOP);

		/* If there is no depot in front and the train is not already reversing, reverse automatically (trains only) */
		if (this->type == VEH_TRAIN && (closestDepot.reverse ^ HasBit(Train::From(this)->flags, VRF_REVERSING))) {
			DoCommand(this->tile, this->index, 0, DC_EXEC, CMD_REVERSE_TRAIN_DIRECTION);
		}

		if (this->type == VEH_AIRCRAFT) {
			Aircraft *a = Aircraft::From(this);
			if (a->state == FLYING && a->targetairport != closestDepot.destination) {
				/* The aircraft is now heading for a different hangar than the next in the orders */
				AircraftNextAirportPos_and_Order(a);
			}
		}
	}

	return CommandCost();

}

/**
 * Update the cached visual effect.
 * @param allow_power_change true if the wagon-is-powered-state may change.
 */
void Vehicle::UpdateVisualEffect(bool allow_power_change)
{
	bool powered_before = HasBit(this->vcache.cached_vis_effect, VE_DISABLE_WAGON_POWER);
	const Engine *e = this->GetEngine();

	/* Evaluate properties */
	byte visual_effect;
	switch (e->type) {
		case VEH_TRAIN: visual_effect = e->u.rail.visual_effect; break;
		case VEH_ROAD:  visual_effect = e->u.road.visual_effect; break;
		case VEH_SHIP:  visual_effect = e->u.ship.visual_effect; break;
		default:        visual_effect = 1 << VE_DISABLE_EFFECT;  break;
	}

	/* Check powered wagon / visual effect callback */
	if (HasBit(e->info.callback_mask, CBM_VEHICLE_VISUAL_EFFECT)) {
		uint16_t callback = GetVehicleCallback(CBID_VEHICLE_VISUAL_EFFECT, 0, 0, this->engine_type, this);

		if (callback != CALLBACK_FAILED) {
			if (callback >= 0x100 && e->GetGRF()->grf_version >= 8) ErrorUnknownCallbackResult(e->GetGRFID(), CBID_VEHICLE_VISUAL_EFFECT, callback);

			callback = GB(callback, 0, 8);
			/* Avoid accidentally setting 'visual_effect' to the default value
			 * Since bit 6 (disable effects) is set anyways, we can safely erase some bits. */
			if (callback == VE_DEFAULT) {
				assert(HasBit(callback, VE_DISABLE_EFFECT));
				SB(callback, VE_TYPE_START, VE_TYPE_COUNT, 0);
			}
			visual_effect = callback;
		}
	}

	/* Apply default values */
	if (visual_effect == VE_DEFAULT ||
			(!HasBit(visual_effect, VE_DISABLE_EFFECT) && GB(visual_effect, VE_TYPE_START, VE_TYPE_COUNT) == VE_TYPE_DEFAULT)) {
		/* Only train engines have default effects.
		 * Note: This is independent of whether the engine is a front engine or articulated part or whatever. */
		if (e->type != VEH_TRAIN || e->u.rail.railveh_type == RAILVEH_WAGON || !IsInsideMM(e->u.rail.engclass, EC_STEAM, EC_MONORAIL)) {
			if (visual_effect == VE_DEFAULT) {
				visual_effect = 1 << VE_DISABLE_EFFECT;
			} else {
				SetBit(visual_effect, VE_DISABLE_EFFECT);
			}
		} else {
			if (visual_effect == VE_DEFAULT) {
				/* Also set the offset */
				visual_effect = (VE_OFFSET_CENTRE - (e->u.rail.engclass == EC_STEAM ? 4 : 0)) << VE_OFFSET_START;
			}
			SB(visual_effect, VE_TYPE_START, VE_TYPE_COUNT, e->u.rail.engclass - EC_STEAM + VE_TYPE_STEAM);
		}
	}

	this->vcache.cached_vis_effect = visual_effect;

	if (!allow_power_change && powered_before != HasBit(this->vcache.cached_vis_effect, VE_DISABLE_WAGON_POWER)) {
		ToggleBit(this->vcache.cached_vis_effect, VE_DISABLE_WAGON_POWER);
		ShowNewGrfVehicleError(this->engine_type, STR_NEWGRF_BROKEN, STR_NEWGRF_BROKEN_POWERED_WAGON, GBUG_VEH_POWERED_WAGON, false);
	}
}

static const int8_t _vehicle_smoke_pos[8] = {
	1, 1, 1, 0, -1, -1, -1, 0
};

/**
 * Call CBID_VEHICLE_SPAWN_VISUAL_EFFECT and spawn requested effects.
 * @param v Vehicle to create effects for.
 */
static void SpawnAdvancedVisualEffect(const Vehicle *v)
{
	uint16_t callback = GetVehicleCallback(CBID_VEHICLE_SPAWN_VISUAL_EFFECT, 0, Random(), v->engine_type, v);
	if (callback == CALLBACK_FAILED) return;

	uint count = GB(callback, 0, 2);
	bool auto_center = HasBit(callback, 13);
	bool auto_rotate = !HasBit(callback, 14);

	int8_t l_center = 0;
	if (auto_center) {
		/* For road vehicles: Compute offset from vehicle position to vehicle center */
		if (v->type == VEH_ROAD) l_center = -(int)(VEHICLE_LENGTH - RoadVehicle::From(v)->gcache.cached_veh_length) / 2;
	} else {
		/* For trains: Compute offset from vehicle position to sprite position */
		if (v->type == VEH_TRAIN) l_center = (VEHICLE_LENGTH - Train::From(v)->gcache.cached_veh_length) / 2;
	}

	Direction l_dir = v->direction;
	if (v->type == VEH_TRAIN && HasBit(Train::From(v)->flags, VRF_REVERSE_DIRECTION)) l_dir = ReverseDir(l_dir);
	Direction t_dir = ChangeDir(l_dir, DIRDIFF_90RIGHT);

	int8_t x_center = _vehicle_smoke_pos[l_dir] * l_center;
	int8_t y_center = _vehicle_smoke_pos[t_dir] * l_center;

	for (uint i = 0; i < count; i++) {
		uint32_t reg = GetRegister(0x100 + i);
		uint type = GB(reg,  0, 8);
		int8_t x    = GB(reg,  8, 8);
		int8_t y    = GB(reg, 16, 8);
		int8_t z    = GB(reg, 24, 8);

		if (auto_rotate) {
			int8_t l = x;
			int8_t t = y;
			x = _vehicle_smoke_pos[l_dir] * l + _vehicle_smoke_pos[t_dir] * t;
			y = _vehicle_smoke_pos[t_dir] * l - _vehicle_smoke_pos[l_dir] * t;
		}

		if (type >= 0xF0) {
			switch (type) {
				case 0xF1: CreateEffectVehicleRel(v, x_center + x, y_center + y, z, EV_STEAM_SMOKE); break;
				case 0xF2: CreateEffectVehicleRel(v, x_center + x, y_center + y, z, EV_DIESEL_SMOKE); break;
				case 0xF3: CreateEffectVehicleRel(v, x_center + x, y_center + y, z, EV_ELECTRIC_SPARK); break;
				case 0xFA: CreateEffectVehicleRel(v, x_center + x, y_center + y, z, EV_BREAKDOWN_SMOKE_AIRCRAFT); break;
				default: break;
			}
		}
	}
}

int ReversingDistanceTargetSpeed(const Train *v);

/**
 * Draw visual effects (smoke and/or sparks) for a vehicle chain.
 * @param max_speed The speed as limited by underground and orders, UINT_MAX if not already known
 * @pre this->IsPrimaryVehicle()
 */
void Vehicle::ShowVisualEffect(uint max_speed) const
{
	dbg_assert(this->IsPrimaryVehicle());
	bool sound = false;

	/* Do not show any smoke when:
	 * - vehicle smoke is disabled by the player
	 * - the vehicle is slowing down or stopped (by the player)
	 * - the vehicle is moving very slowly
	 */
	if (_settings_game.vehicle.smoke_amount == 0 ||
			this->vehstatus & (VS_TRAIN_SLOWING | VS_STOPPED) ||
			this->cur_speed < 2) {
		return;
	}

	if (max_speed == UINT_MAX) max_speed = this->GetCurrentMaxSpeed();

	if (this->type == VEH_TRAIN) {
		const Train *t = Train::From(this);
		/* For trains, do not show any smoke when:
		 * - the train is reversing
		 * - the train is exceeding the max speed
		 * - is entering a station with an order to stop there and its speed is equal to maximum station entering speed
		 * - is approaching a reversing point and its speed is equal to maximum approach speed
		 */
		if (HasBit(t->flags, VRF_REVERSING) ||
				t->cur_speed > max_speed ||
				(HasStationTileRail(t->tile) && t->IsFrontEngine() && t->current_order.ShouldStopAtStation(t, GetStationIndex(t->tile), IsRailWaypoint(t->tile)) &&
				t->cur_speed >= max_speed) ||
				(t->reverse_distance >= 1 && (int)t->cur_speed >= ReversingDistanceTargetSpeed(t))) {
			return;
		}
	}

	const Vehicle *v = this;

	do {
		bool advanced = HasBit(v->vcache.cached_vis_effect, VE_ADVANCED_EFFECT);
		int effect_offset = GB(v->vcache.cached_vis_effect, VE_OFFSET_START, VE_OFFSET_COUNT) - VE_OFFSET_CENTRE;
		VisualEffectSpawnModel effect_model = VESM_NONE;
		if (advanced) {
			effect_offset = VE_OFFSET_CENTRE;
			effect_model = (VisualEffectSpawnModel)GB(v->vcache.cached_vis_effect, 0, VE_ADVANCED_EFFECT);
			if (effect_model >= VESM_END) effect_model = VESM_NONE; // unknown spawning model
		} else {
			effect_model = (VisualEffectSpawnModel)GB(v->vcache.cached_vis_effect, VE_TYPE_START, VE_TYPE_COUNT);
			assert(effect_model != (VisualEffectSpawnModel)VE_TYPE_DEFAULT); // should have been resolved by UpdateVisualEffect
			static_assert((uint)VESM_STEAM    == (uint)VE_TYPE_STEAM);
			static_assert((uint)VESM_DIESEL   == (uint)VE_TYPE_DIESEL);
			static_assert((uint)VESM_ELECTRIC == (uint)VE_TYPE_ELECTRIC);
		}

		/* Show no smoke when:
		 * - Smoke has been disabled for this vehicle
		 * - The vehicle is not visible
		 * - The vehicle is under a bridge
		 * - The vehicle is on a depot tile
		 * - The vehicle is on a tunnel tile
		 * - The vehicle is a train engine that is currently unpowered */
		if (effect_model == VESM_NONE ||
				v->vehstatus & VS_HIDDEN ||
				IsBridgeAbove(v->tile) ||
				IsDepotTile(v->tile) ||
				IsTunnelTile(v->tile) ||
				(v->type == VEH_TRAIN &&
				!HasPowerOnRail(Train::From(v)->railtype, GetTileRailTypeByTrackBit(v->tile, Train::From(v)->track)))) {
			if (HasBit(v->vcache.cached_veh_flags, VCF_LAST_VISUAL_EFFECT)) break;
			continue;
		}

		EffectVehicleType evt = EV_END;
		switch (effect_model) {
			case VESM_STEAM:
				/* Steam smoke - amount is gradually falling until vehicle reaches its maximum speed, after that it's normal.
				 * Details: while vehicle's current speed is gradually increasing, steam plumes' density decreases by one third each
				 * third of its maximum speed spectrum. Steam emission finally normalises at very close to vehicle's maximum speed.
				 * REGULATION:
				 * - instead of 1, 4 / 2^smoke_amount (max. 2) is used to provide sufficient regulation to steam puffs' amount. */
				if (GB(v->tick_counter, 0, ((4 >> _settings_game.vehicle.smoke_amount) + ((this->cur_speed * 3) / max_speed))) == 0) {
					evt = EV_STEAM_SMOKE;
				}
				break;

			case VESM_DIESEL: {
				/* Diesel smoke - thicker when vehicle is starting, gradually subsiding till it reaches its maximum speed
				 * when smoke emission stops.
				 * Details: Vehicle's (max.) speed spectrum is divided into 32 parts. When max. speed is reached, chance for smoke
				 * emission erodes by 32 (1/4). For trains, power and weight come in handy too to either increase smoke emission in
				 * 6 steps (1000HP each) if the power is low or decrease smoke emission in 6 steps (512 tonnes each) if the train
				 * isn't overweight. Power and weight contributions are expressed in a way that neither extreme power, nor
				 * extreme weight can ruin the balance (e.g. FreightWagonMultiplier) in the formula. When the vehicle reaches
				 * maximum speed no diesel_smoke is emitted.
				 * REGULATION:
				 * - up to which speed a diesel vehicle is emitting smoke (with reduced/small setting only until 1/2 of max_speed),
				 * - in Chance16 - the last value is 512 / 2^smoke_amount (max. smoke when 128 = smoke_amount of 2). */
				int power_weight_effect = 0;
				if (v->type == VEH_TRAIN) {
					power_weight_effect = (32 >> (Train::From(this)->gcache.cached_power >> 10)) - (32 >> (Train::From(this)->gcache.cached_weight >> 9));
				}
				if (this->cur_speed < (max_speed >> (2 >> _settings_game.vehicle.smoke_amount)) &&
						Chance16((64 - ((this->cur_speed << 5) / max_speed) + power_weight_effect), (512 >> _settings_game.vehicle.smoke_amount))) {
					evt = EV_DIESEL_SMOKE;
				}
				break;
			}

			case VESM_ELECTRIC:
				/* Electric train's spark - more often occurs when train is departing (more load)
				 * Details: Electric locomotives are usually at least twice as powerful as their diesel counterparts, so spark
				 * emissions are kept simple. Only when starting, creating huge force are sparks more likely to happen, but when
				 * reaching its max. speed, quarter by quarter of it, chance decreases until the usual 2,22% at train's top speed.
				 * REGULATION:
				 * - in Chance16 the last value is 360 / 2^smoke_amount (max. sparks when 90 = smoke_amount of 2). */
				if (GB(v->tick_counter, 0, 2) == 0 &&
						Chance16((6 - ((this->cur_speed << 2) / max_speed)), (360 >> _settings_game.vehicle.smoke_amount))) {
					evt = EV_ELECTRIC_SPARK;
				}
				break;

			default:
				NOT_REACHED();
		}

		if (evt != EV_END && advanced) {
			sound = true;
			SpawnAdvancedVisualEffect(v);
		} else if (evt != EV_END) {
			sound = true;

			/* The effect offset is relative to a point 4 units behind the vehicle's
			 * front (which is the center of an 8/8 vehicle). Shorter vehicles need a
			 * correction factor. */
			if (v->type == VEH_TRAIN) effect_offset += (VEHICLE_LENGTH - Train::From(v)->gcache.cached_veh_length) / 2;

			int x = _vehicle_smoke_pos[v->direction] * effect_offset;
			int y = _vehicle_smoke_pos[(v->direction + 2) % 8] * effect_offset;

			if (v->type == VEH_TRAIN && HasBit(Train::From(v)->flags, VRF_REVERSE_DIRECTION)) {
				x = -x;
				y = -y;
			}

			CreateEffectVehicleRel(v, x, y, 10, evt);
		}

		if (HasBit(v->vcache.cached_veh_flags, VCF_LAST_VISUAL_EFFECT)) break;
	} while ((v = v->Next()) != nullptr);

	if (sound) PlayVehicleSound(this, VSE_VISUAL_EFFECT);
}

/**
 * Set the next vehicle of this vehicle.
 * @param next the next vehicle. nullptr removes the next vehicle.
 */
void Vehicle::SetNext(Vehicle *next)
{
	dbg_assert(this != next);

	if (this->next != nullptr) {
		/* We had an old next vehicle. Update the first and previous pointers */
		for (Vehicle *v = this->next; v != nullptr; v = v->Next()) {
			v->first = this->next;
		}
		this->next->previous = nullptr;
#if OTTD_UPPER_TAGGED_PTR
		VehiclePoolOps::SetIsNonFrontVehiclePtr(_vehicle_pool.GetRawRef(this->next->index), false);
#endif
	}

	this->next = next;

	if (this->next != nullptr) {
		/* A new next vehicle. Update the first and previous pointers */
		if (this->next->previous != nullptr) this->next->previous->next = nullptr;
		this->next->previous = this;
#if OTTD_UPPER_TAGGED_PTR
		VehiclePoolOps::SetIsNonFrontVehiclePtr(_vehicle_pool.GetRawRef(this->next->index), true);
#endif
		for (Vehicle *v = this->next; v != nullptr; v = v->Next()) {
			v->first = this->first;
		}
	}
}

/**
 * Gets the running cost of a vehicle  that can be sent into SetDParam for string processing.
 * @return the vehicle's running cost
 */
Money Vehicle::GetDisplayRunningCost() const
{
	Money cost = this->GetRunningCost() >> 8;
	if (_settings_client.gui.show_running_costs_calendar_year) cost *= DayLengthFactor();
	return cost;
}

/**
 * Adds this vehicle to a shared vehicle chain.
 * @param shared_chain a vehicle of the chain with shared vehicles.
 * @pre !this->IsOrderListShared()
 */
void Vehicle::AddToShared(Vehicle *shared_chain)
{
	dbg_assert(this->previous_shared == nullptr && this->next_shared == nullptr);

	if (shared_chain->orders == nullptr) {
		dbg_assert(shared_chain->previous_shared == nullptr);
		dbg_assert(shared_chain->next_shared == nullptr);
		this->orders = shared_chain->orders = new OrderList(nullptr, shared_chain);
	}

	this->next_shared     = shared_chain->next_shared;
	this->previous_shared = shared_chain;

	shared_chain->next_shared = this;

	if (this->next_shared != nullptr) this->next_shared->previous_shared = this;

	shared_chain->orders->AddVehicle(this);
}

/**
 * Removes the vehicle from the shared order list.
 */
void Vehicle::RemoveFromShared()
{
	/* Remember if we were first and the old window number before RemoveVehicle()
	 * as this changes first if needed. */
	bool were_first = (this->FirstShared() == this);
	VehicleListIdentifier vli(VL_SHARED_ORDERS, this->type, this->owner, this->FirstShared()->index);

	this->orders->RemoveVehicle(this);

	if (!were_first) {
		/* We are not the first shared one, so only relink our previous one. */
		this->previous_shared->next_shared = this->NextShared();
	}

	if (this->next_shared != nullptr) this->next_shared->previous_shared = this->previous_shared;


	if (this->orders->GetNumVehicles() == 1) InvalidateVehicleOrder(this->FirstShared(), VIWD_MODIFY_ORDERS);

	if (this->orders->GetNumVehicles() == 1 && !_settings_client.gui.enable_single_veh_shared_order_gui) {
		/* When there is only one vehicle, remove the shared order list window. */
		CloseWindowById(GetWindowClassForVehicleType(this->type), vli.Pack());
	} else if (were_first) {
		/* If we were the first one, update to the new first one.
		 * Note: FirstShared() is already the new first */
		InvalidateWindowData(GetWindowClassForVehicleType(this->type), vli.Pack(), this->FirstShared()->index | (1U << 31));
	}

	this->next_shared     = nullptr;
	this->previous_shared = nullptr;

	this->ClearSeparation();
	if (HasBit(this->vehicle_flags, VF_TIMETABLE_SEPARATION)) ClrBit(this->vehicle_flags, VF_TIMETABLE_STARTED);
}

template <typename T, typename U>
void DumpVehicleFlagsGeneric(const Vehicle *v, T dump, U dump_header)
{
	if (v->IsGroundVehicle()) {
		dump_header("st:", "subtype:");
		dump('F', "GVSF_FRONT",            HasBit(v->subtype, GVSF_FRONT));
		dump('A', "GVSF_ARTICULATED_PART", HasBit(v->subtype, GVSF_ARTICULATED_PART));
		dump('W', "GVSF_WAGON",            HasBit(v->subtype, GVSF_WAGON));
		dump('E', "GVSF_ENGINE",           HasBit(v->subtype, GVSF_ENGINE));
		dump('f', "GVSF_FREE_WAGON",       HasBit(v->subtype, GVSF_FREE_WAGON));
		dump('M', "GVSF_MULTIHEADED",      HasBit(v->subtype, GVSF_MULTIHEADED));
		dump('V', "GVSF_VIRTUAL",          HasBit(v->subtype, GVSF_VIRTUAL));
	}
	dump_header("vs:", "vehstatus:");
	dump('H', "VS_HIDDEN",          v->vehstatus & VS_HIDDEN);
	dump('S', "VS_STOPPED",         v->vehstatus & VS_STOPPED);
	dump('U', "VS_UNCLICKABLE",     v->vehstatus & VS_UNCLICKABLE);
	dump('D', "VS_DEFPAL",          v->vehstatus & VS_DEFPAL);
	dump('s', "VS_TRAIN_SLOWING",   v->vehstatus & VS_TRAIN_SLOWING);
	dump('X', "VS_SHADOW",          v->vehstatus & VS_SHADOW);
	dump('B', "VS_AIRCRAFT_BROKEN", v->vehstatus & VS_AIRCRAFT_BROKEN);
	dump('C', "VS_CRASHED",         v->vehstatus & VS_CRASHED);
	dump_header("vf:", "vehicle_flags:");
	dump('F', "VF_LOADING_FINISHED",        HasBit(v->vehicle_flags, VF_LOADING_FINISHED));
	dump('U', "VF_CARGO_UNLOADING",         HasBit(v->vehicle_flags, VF_CARGO_UNLOADING));
	dump('P', "VF_BUILT_AS_PROTOTYPE",      HasBit(v->vehicle_flags, VF_BUILT_AS_PROTOTYPE));
	dump('T', "VF_TIMETABLE_STARTED",       HasBit(v->vehicle_flags, VF_TIMETABLE_STARTED));
	dump('A', "VF_AUTOFILL_TIMETABLE",      HasBit(v->vehicle_flags, VF_AUTOFILL_TIMETABLE));
	dump('w', "VF_AUTOFILL_PRES_WAIT_TIME", HasBit(v->vehicle_flags, VF_AUTOFILL_PRES_WAIT_TIME));
	dump('S', "VF_STOP_LOADING",            HasBit(v->vehicle_flags, VF_STOP_LOADING));
	dump('L', "VF_PATHFINDER_LOST",         HasBit(v->vehicle_flags, VF_PATHFINDER_LOST));
	dump('c', "VF_SERVINT_IS_CUSTOM",       HasBit(v->vehicle_flags, VF_SERVINT_IS_CUSTOM));
	dump('p', "VF_SERVINT_IS_PERCENT",      HasBit(v->vehicle_flags, VF_SERVINT_IS_PERCENT));
	dump('z', "VF_SEPARATION_ACTIVE",       HasBit(v->vehicle_flags, VF_SEPARATION_ACTIVE));
	dump('D', "VF_SCHEDULED_DISPATCH",      HasBit(v->vehicle_flags, VF_SCHEDULED_DISPATCH));
	dump('x', "VF_LAST_LOAD_ST_SEP",        HasBit(v->vehicle_flags, VF_LAST_LOAD_ST_SEP));
	dump('s', "VF_TIMETABLE_SEPARATION",    HasBit(v->vehicle_flags, VF_TIMETABLE_SEPARATION));
	dump('a', "VF_AUTOMATE_TIMETABLE",      HasBit(v->vehicle_flags, VF_AUTOMATE_TIMETABLE));
	dump('Q', "VF_HAVE_SLOT",               HasBit(v->vehicle_flags, VF_HAVE_SLOT));
	dump('W', "VF_COND_ORDER_WAIT",         HasBit(v->vehicle_flags, VF_COND_ORDER_WAIT));
	dump('r', "VF_REPLACEMENT_PENDING",     HasBit(v->vehicle_flags, VF_REPLACEMENT_PENDING));
	dump_header("vcf:", "cached_veh_flags:");
	dump('l', "VCF_LAST_VISUAL_EFFECT",     HasBit(v->vcache.cached_veh_flags, VCF_LAST_VISUAL_EFFECT));
	dump('z', "VCF_GV_ZERO_SLOPE_RESIST",   HasBit(v->vcache.cached_veh_flags, VCF_GV_ZERO_SLOPE_RESIST));
	dump('d', "VCF_IS_DRAWN",               HasBit(v->vcache.cached_veh_flags, VCF_IS_DRAWN));
	dump('t', "VCF_REDRAW_ON_TRIGGER",      HasBit(v->vcache.cached_veh_flags, VCF_REDRAW_ON_TRIGGER));
	dump('s', "VCF_REDRAW_ON_SPEED_CHANGE", HasBit(v->vcache.cached_veh_flags, VCF_REDRAW_ON_SPEED_CHANGE));
	dump('R', "VCF_IMAGE_REFRESH",          HasBit(v->vcache.cached_veh_flags, VCF_IMAGE_REFRESH));
	dump('N', "VCF_IMAGE_REFRESH_NEXT",     HasBit(v->vcache.cached_veh_flags, VCF_IMAGE_REFRESH_NEXT));
	dump('c', "VCF_IMAGE_CURVATURE",        HasBit(v->vcache.cached_veh_flags, VCF_IMAGE_CURVATURE));
	if (v->IsGroundVehicle()) {
		uint16_t gv_flags = v->GetGroundVehicleFlags();
		dump_header("gvf:", "GroundVehicleFlags:");
		dump('u', "GVF_GOINGUP_BIT",              HasBit(gv_flags, GVF_GOINGUP_BIT));
		dump('d', "GVF_GOINGDOWN_BIT",            HasBit(gv_flags, GVF_GOINGDOWN_BIT));
		dump('s', "GVF_SUPPRESS_IMPLICIT_ORDERS", HasBit(gv_flags, GVF_SUPPRESS_IMPLICIT_ORDERS));
		dump('c', "GVF_CHUNNEL_BIT",              HasBit(gv_flags, GVF_CHUNNEL_BIT));
	}
	if (v->type == VEH_TRAIN) {
		const Train *t = Train::From(v);
		dump_header("tf:", "train flags:");
		dump('R', "VRF_REVERSING",                     HasBit(t->flags, VRF_REVERSING));
		dump('W', "VRF_WAITING_RESTRICTION",           HasBit(t->flags, VRF_WAITING_RESTRICTION));
		dump('P', "VRF_POWEREDWAGON",                  HasBit(t->flags, VRF_POWEREDWAGON));
		dump('r', "VRF_REVERSE_DIRECTION",             HasBit(t->flags, VRF_REVERSE_DIRECTION));
		dump('h', "VRF_HAS_HIT_RV",                    HasBit(t->flags, VRF_HAS_HIT_RV));
		dump('e', "VRF_EL_ENGINE_ALLOWED_NORMAL_RAIL", HasBit(t->flags, VRF_EL_ENGINE_ALLOWED_NORMAL_RAIL));
		dump('q', "VRF_TOGGLE_REVERSE",                HasBit(t->flags, VRF_TOGGLE_REVERSE));
		dump('s', "VRF_TRAIN_STUCK",                   HasBit(t->flags, VRF_TRAIN_STUCK));
		dump('L', "VRF_LEAVING_STATION",               HasBit(t->flags, VRF_LEAVING_STATION));
		dump('b', "VRF_BREAKDOWN_BRAKING",             HasBit(t->flags, VRF_BREAKDOWN_BRAKING));
		dump('p', "VRF_BREAKDOWN_POWER",               HasBit(t->flags, VRF_BREAKDOWN_POWER));
		dump('v', "VRF_BREAKDOWN_SPEED",               HasBit(t->flags, VRF_BREAKDOWN_SPEED));
		dump('z', "VRF_BREAKDOWN_STOPPED",             HasBit(t->flags, VRF_BREAKDOWN_STOPPED));
		dump('F', "VRF_NEED_REPAIR",                   HasBit(t->flags, VRF_NEED_REPAIR));
		dump('B', "VRF_BEYOND_PLATFORM_END",           HasBit(t->flags, VRF_BEYOND_PLATFORM_END));
		dump('Y', "VRF_NOT_YET_IN_PLATFORM",           HasBit(t->flags, VRF_NOT_YET_IN_PLATFORM));
		dump('A', "VRF_ADVANCE_IN_PLATFORM",           HasBit(t->flags, VRF_ADVANCE_IN_PLATFORM));
		dump('K', "VRF_CONSIST_BREAKDOWN",             HasBit(t->flags, VRF_CONSIST_BREAKDOWN));
		dump('J', "VRF_CONSIST_SPEED_REDUCTION",       HasBit(t->flags, VRF_CONSIST_SPEED_REDUCTION));
		dump('X', "VRF_PENDING_SPEED_RESTRICTION",     HasBit(t->flags, VRF_PENDING_SPEED_RESTRICTION));
		dump('c', "VRF_SPEED_ADAPTATION_EXEMPT",       HasBit(t->flags, VRF_SPEED_ADAPTATION_EXEMPT));
	}
	if (v->type == VEH_ROAD) {
		const RoadVehicle *rv = RoadVehicle::From(v);
		dump_header("rvf:", "road vehicle flags:");
		dump('L', "RVF_ON_LEVEL_CROSSING",             HasBit(rv->rvflags, RVF_ON_LEVEL_CROSSING));
	}
}

char *Vehicle::DumpVehicleFlags(char *b, const char *last, bool include_tile) const
{
	bool first_header = true;
	auto dump = [&](char c, const char *name, bool flag) {
		if (flag) b += seprintf(b, last, "%c", c);
	};
	auto dump_header = [&](const char* header, const char *header_long) {
		if (first_header) {
			first_header = false;
		} else {
			b = strecpy(b, ", ", last, true);
		}
		b = strecpy(b, header, last, true);
	};
	if (!this->IsGroundVehicle()) {
		b += seprintf(b, last, "st:%X", this->subtype);
		first_header = false;
	}
	DumpVehicleFlagsGeneric(this, dump, dump_header);
	if (this->type == VEH_TRAIN) {
		const Train *t = Train::From(this);
		b += seprintf(b, last, ", trk: 0x%02X", (uint) t->track);
		if (t->reverse_distance > 0) b += seprintf(b, last, ", rev: %u", t->reverse_distance);
	} else if (this->type == VEH_ROAD) {
		const RoadVehicle *r = RoadVehicle::From(this);
		b += seprintf(b, last, ", rvs:%X, rvf:%X", r->state, r->frame);
	}
	if (include_tile) {
		b += seprintf(b, last, ", [");
		b = DumpTileInfo(b, last, this->tile);
		b += seprintf(b, last, "]");
		TileIndex vtile = TileVirtXY(this->x_pos, this->y_pos);
		if (this->tile != vtile) b += seprintf(b, last, ", VirtXYTile: %X (%u x %u)", vtile, TileX(vtile), TileY(vtile));
	}
	if (this->cargo_payment) b += seprintf(b, last, ", CP");
	return b;
}


char *Vehicle::DumpVehicleFlagsMultiline(char *b, const char *last, const char *base_indent, const char *extra_indent) const
{
	auto dump = [&](char c, const char *name, bool flag) {
		if (flag) b += seprintf(b, last, "%s%s%s\n", base_indent, extra_indent, name);
	};
	auto dump_header = [&](const char* header, const char *header_long) {
		b += seprintf(b, last, "%s%s\n", base_indent, header_long);
	};
	if (!this->IsGroundVehicle()) {
		b += seprintf(b, last, "%ssubtype: %X\n", base_indent, this->subtype);
	}
	DumpVehicleFlagsGeneric(this, dump, dump_header);
	if (this->type == VEH_TRAIN) {
		const Train *t = Train::From(this);
		b += seprintf(b, last, "%strack: 0x%02X", base_indent, (uint) t->track);
		if (t->reverse_distance > 0) b += seprintf(b, last, "%sreverse_distance: %u", base_indent, t->reverse_distance);
	} else if (this->type == VEH_ROAD) {
		const RoadVehicle *r = RoadVehicle::From(this);
		b += seprintf(b, last, "%sRV state:%X\n%sRV frame:%X\n", base_indent, r->state, base_indent, r->frame);
	}
	if (this->cargo_payment) b += seprintf(b, last, "%scargo_payment present\n", base_indent);
	return b;
}

void VehiclesYearlyLoop()
{
	for (Vehicle *v : Vehicle::IterateFrontOnly()) {
		if (v->IsPrimaryVehicle()) {
			/* show warning if vehicle is not generating enough income last 2 years (corresponds to a red icon in the vehicle list) */
			Money profit = v->GetDisplayProfitThisYear();
			if (v->age >= 730 && profit < 0) {
				if (_settings_client.gui.vehicle_income_warn && v->owner == _local_company) {
					SetDParam(0, v->index);
					SetDParam(1, profit);
					AddVehicleAdviceNewsItem(EconTime::UsingWallclockUnits() ? STR_NEWS_VEHICLE_UNPROFITABLE_PERIOD : STR_NEWS_VEHICLE_UNPROFITABLE_YEAR, v->index);
				}
				AI::NewEvent(v->owner, new ScriptEventVehicleUnprofitable(v->index));
			}

			v->profit_last_year = v->profit_this_year;
			v->profit_lifetime += v->profit_this_year;
			v->profit_this_year = 0;
			SetWindowDirty(WC_VEHICLE_DETAILS, v->index);
		}
	}
	GroupStatistics::UpdateProfits();
	SetWindowClassesDirty(WC_TRAINS_LIST);
	SetWindowClassesDirty(WC_TRACE_RESTRICT_SLOTS);
	SetWindowClassesDirty(WC_SHIPS_LIST);
	SetWindowClassesDirty(WC_ROADVEH_LIST);
	SetWindowClassesDirty(WC_AIRCRAFT_LIST);
}


/**
 * Can this station be used by the given engine type?
 * @param engine_type the type of vehicles to test
 * @param st the station to test for
 * @return true if and only if the vehicle of the type can use this station.
 * @note For road vehicles the Vehicle is needed to determine whether it can
 *       use the station. This function will return true for road vehicles
 *       when at least one of the facilities is available.
 */
bool CanVehicleUseStation(EngineID engine_type, const Station *st)
{
	const Engine *e = Engine::GetIfValid(engine_type);
	dbg_assert(e != nullptr);

	switch (e->type) {
		case VEH_TRAIN:
			return (st->facilities & FACIL_TRAIN) != 0;

		case VEH_ROAD:
			/* For road vehicles we need the vehicle to know whether it can actually
			 * use the station, but if it doesn't have facilities for RVs it is
			 * certainly not possible that the station can be used. */
			return (st->facilities & (FACIL_BUS_STOP | FACIL_TRUCK_STOP)) != 0;

		case VEH_SHIP:
			return (st->facilities & FACIL_DOCK) != 0;

		case VEH_AIRCRAFT:
			return (st->facilities & FACIL_AIRPORT) != 0 &&
					(st->airport.GetFTA()->flags & (e->u.air.subtype & AIR_CTOL ? AirportFTAClass::AIRPLANES : AirportFTAClass::HELICOPTERS)) != 0;

		default:
			return false;
	}
}

/**
 * Can this station be used by the given vehicle?
 * @param v the vehicle to test
 * @param st the station to test for
 * @return true if and only if the vehicle can use this station.
 */
bool CanVehicleUseStation(const Vehicle *v, const Station *st)
{
	if (v->type == VEH_ROAD) return st->GetPrimaryRoadStop(RoadVehicle::From(v)) != nullptr;

	return CanVehicleUseStation(v->engine_type, st);
}

/**
 * Get reason string why this station can't be used by the given vehicle.
 * @param v The vehicle to test.
 * @param st The station to test for.
 * @return The string explaining why the vehicle cannot use the station.
 */
StringID GetVehicleCannotUseStationReason(const Vehicle *v, const Station *st)
{
	switch (v->type) {
		case VEH_TRAIN:
			return STR_ERROR_NO_RAIL_STATION;

		case VEH_ROAD: {
			const RoadVehicle *rv = RoadVehicle::From(v);
			RoadStop *rs = st->GetPrimaryRoadStop(rv->IsBus() ? ROADSTOP_BUS : ROADSTOP_TRUCK);

			StringID err = rv->IsBus() ? STR_ERROR_NO_BUS_STATION : STR_ERROR_NO_TRUCK_STATION;

			for (; rs != nullptr; rs = rs->next) {
				/* Articulated vehicles cannot use bay road stops, only drive-through. Make sure the vehicle can actually use this bay stop */
				if (HasTileAnyRoadType(rs->xy, rv->compatible_roadtypes) && IsBayRoadStopTile(rs->xy) && rv->HasArticulatedPart()) {
					err = STR_ERROR_NO_STOP_ARTICULATED_VEHICLE;
					continue;
				}

				/* Bay stop errors take precedence, but otherwise the vehicle may not be compatible with the roadtype/tramtype of this station tile.
				 * We give bay stop errors precedence because they are usually a bus sent to a tram station or vice versa. */
				if (!HasTileAnyRoadType(rs->xy, rv->compatible_roadtypes) && err != STR_ERROR_NO_STOP_ARTICULATED_VEHICLE) {
					err = RoadTypeIsRoad(rv->roadtype) ? STR_ERROR_NO_STOP_COMPATIBLE_ROAD_TYPE : STR_ERROR_NO_STOP_COMPATIBLE_TRAM_TYPE;
					continue;
				}
			}

			return err;
		}

		case VEH_SHIP:
			return STR_ERROR_NO_DOCK;

		case VEH_AIRCRAFT:
			if ((st->facilities & FACIL_AIRPORT) == 0) return STR_ERROR_NO_AIRPORT;
			if (v->GetEngine()->u.air.subtype & AIR_CTOL) {
				return STR_ERROR_AIRPORT_NO_PLANES;
			} else {
				return STR_ERROR_AIRPORT_NO_HELICOPTERS;
			}

		default:
			return INVALID_STRING_ID;
	}
}

/**
 * Access the ground vehicle cache of the vehicle.
 * @pre The vehicle is a #GroundVehicle.
 * @return #GroundVehicleCache of the vehicle.
 */
GroundVehicleCache *Vehicle::GetGroundVehicleCache()
{
	dbg_assert(this->IsGroundVehicle());
	if (this->type == VEH_TRAIN) {
		return &Train::From(this)->gcache;
	} else {
		return &RoadVehicle::From(this)->gcache;
	}
}

/**
 * Access the ground vehicle cache of the vehicle.
 * @pre The vehicle is a #GroundVehicle.
 * @return #GroundVehicleCache of the vehicle.
 */
const GroundVehicleCache *Vehicle::GetGroundVehicleCache() const
{
	dbg_assert(this->IsGroundVehicle());
	if (this->type == VEH_TRAIN) {
		return &Train::From(this)->gcache;
	} else {
		return &RoadVehicle::From(this)->gcache;
	}
}

/**
 * Access the ground vehicle flags of the vehicle.
 * @pre The vehicle is a #GroundVehicle.
 * @return #GroundVehicleFlags of the vehicle.
 */
uint16_t &Vehicle::GetGroundVehicleFlags()
{
	dbg_assert(this->IsGroundVehicle());
	if (this->type == VEH_TRAIN) {
		return Train::From(this)->gv_flags;
	} else {
		return RoadVehicle::From(this)->gv_flags;
	}
}

/**
 * Access the ground vehicle flags of the vehicle.
 * @pre The vehicle is a #GroundVehicle.
 * @return #GroundVehicleFlags of the vehicle.
 */
const uint16_t &Vehicle::GetGroundVehicleFlags() const
{
	dbg_assert(this->IsGroundVehicle());
	if (this->type == VEH_TRAIN) {
		return Train::From(this)->gv_flags;
	} else {
		return RoadVehicle::From(this)->gv_flags;
	}
}

/**
 * Calculates the set of vehicles that will be affected by a given selection.
 * @param[in,out] set Set of affected vehicles.
 * @param v First vehicle of the selection.
 * @param num_vehicles Number of vehicles in the selection (not counting articulated parts).
 * @pre \a set must be empty.
 * @post \a set will contain the vehicles that will be refitted.
 */
void GetVehicleSet(VehicleSet &set, Vehicle *v, uint8_t num_vehicles)
{
	if (v->type == VEH_TRAIN) {
		Train *u = Train::From(v);
		/* Only include whole vehicles, so start with the first articulated part */
		u = u->GetFirstEnginePart();

		/* Include num_vehicles vehicles, not counting articulated parts */
		for (; u != nullptr && num_vehicles > 0; num_vehicles--) {
			do {
				/* Include current vehicle in the selection. */
				include(set, u->index);

				/* If the vehicle is multiheaded, add the other part too. */
				if (u->IsMultiheaded()) include(set, u->other_multiheaded_part->index);

				u = u->Next();
			} while (u != nullptr && u->IsArticulatedPart());
		}
	}
}

void DumpVehicleStats(char *buffer, const char *last)
{
	struct vtypestats {
		uint count[2] = { 0, 0 };

		bool IsEmpty() const { return (count[0] | count[1]) == 0; }

		vtypestats &operator+=(const vtypestats &other)
		{
			this->count[0] += other.count[0];
			this->count[1] += other.count[1];
			return *this;
		}
	};
	struct cstats {
		vtypestats vstats[VEH_END];
		vtypestats virt_train;
		vtypestats template_train;
	};
	std::map<Owner, cstats> cstatmap;

	for (Vehicle *v : Vehicle::Iterate()) {
		cstats &cs = cstatmap[v->owner];
		vtypestats &vs = ((v->type == VEH_TRAIN) && Train::From(v)->IsVirtual()) ? cs.virt_train : cs.vstats[v->type];
		vs.count[v->Previous() != nullptr ? 1 : 0]++;
	}

	for (const TemplateVehicle *tv : TemplateVehicle::Iterate()) {
		cstats &cs = cstatmap[tv->owner];
		cs.template_train.count[tv->Prev() != nullptr ? 1 : 0]++;
	}

	auto print_stats = [&](const cstats &cs, bool show_non_company) {
		auto line = [&](const vtypestats &vs, const char *type) {
			if (vs.count[0] || vs.count[1]) {
				buffer += seprintf(buffer, last, "  %10s: primary: %5u, secondary: %5u\n", type, vs.count[0], vs.count[1]);
			}
		};
		line(cs.vstats[VEH_TRAIN], "train");
		line(cs.vstats[VEH_ROAD], "road");
		line(cs.vstats[VEH_SHIP], "ship");
		line(cs.vstats[VEH_AIRCRAFT], "aircraft");
		if (show_non_company) {
			line(cs.vstats[VEH_EFFECT], "effect");
			line(cs.vstats[VEH_DISASTER], "disaster");
		}
		line(cs.virt_train, "virt train");
		line(cs.template_train, "tmpl train");
		buffer += seprintf(buffer, last, "\n");
	};

	cstats totals{};
	for (auto &it : cstatmap) {
		buffer += seprintf(buffer, last, "%u: ", (uint) it.first);
		SetDParam(0, it.first);
		buffer = strecpy(buffer, GetString(STR_COMPANY_NAME).c_str(), last, true);
		buffer += seprintf(buffer, last, "\n");
		print_stats(it.second, false);

		for (VehicleType vt = VEH_BEGIN; vt != VEH_END; vt++) {
			totals.vstats[vt] += it.second.vstats[vt];
		}
		totals.virt_train += it.second.virt_train;
		totals.template_train += it.second.template_train;
	}
	buffer += seprintf(buffer, last, "Totals\n");
	print_stats(totals, true);
	buffer += seprintf(buffer, last, "Total vehicles: %u\n", (uint)Vehicle::GetNumItems());
}

void AdjustVehicleStateTicksBase(StateTicksDelta delta)
{
	for (Vehicle *v : Vehicle::Iterate()) {
		if (v->timetable_start != 0) v->timetable_start += delta;
		if (v->last_loading_tick != 0) v->last_loading_tick += delta;
		if (v->unbunch_state != nullptr) {
			if (v->unbunch_state->depot_unbunching_last_departure != INVALID_STATE_TICKS) v->unbunch_state->depot_unbunching_last_departure += delta;
			if (v->unbunch_state->depot_unbunching_next_departure != INVALID_STATE_TICKS) v->unbunch_state->depot_unbunching_next_departure += delta;
		}
	}

	for (OrderList *order_list : OrderList::Iterate()) {
		for (DispatchSchedule &ds : order_list->GetScheduledDispatchScheduleSet()) {
			ds.SetScheduledDispatchStartTick(ds.GetScheduledDispatchStartTick() + delta);
		}
	}
}

void ShiftVehicleDates(DateDelta interval)
{
	for (Vehicle *v : Vehicle::Iterate()) {
		v->date_of_last_service = std::max<EconTime::Date>(v->date_of_last_service + interval, 0);
	}
	/* date_of_last_service_newgrf is not updated here as it must stay stable
	 * for vehicles outside of a depot. */
}

/**
 * Calculates the maximum weight of the ground vehicle when loaded.
 * @return Weight in tonnes
 */
uint32_t Vehicle::GetDisplayMaxWeight() const
{
	uint32_t max_weight = 0;

	for (const Vehicle *u = this; u != nullptr; u = u->Next()) {
		max_weight += u->GetMaxWeight();
	}

	return max_weight;
}

/**
 * Calculates the minimum power-to-weight ratio using the maximum weight of the ground vehicle
 * @return power-to-weight ratio in 10ths of hp(I) per tonne
 */
uint32_t Vehicle::GetDisplayMinPowerToWeight() const
{
	uint32_t max_weight = GetDisplayMaxWeight();
	if (max_weight == 0) return 0;
	return GetGroundVehicleCache()->cached_power * 10u / max_weight;
}

/**
 * Checks if two vehicle chains have the same list of engines.
 * @param v1 First vehicle chain.
 * @param v1 Second vehicle chain.
 * @return True if same, false if different.
 */
bool VehiclesHaveSameEngineList(const Vehicle *v1, const Vehicle *v2)
{
	while (true) {
		if (v1 == nullptr && v2 == nullptr) return true;
		if (v1 == nullptr || v2 == nullptr) return false;
		if (v1->GetEngine() != v2->GetEngine()) return false;
		v1 = v1->GetNextVehicle();
		v2 = v2->GetNextVehicle();
	}
}

/**
 * Checks if two vehicles have the same list of orders.
 * @param v1 First vehicles.
 * @param v1 Second vehicles.
 * @return True if same, false if different.
 */
bool VehiclesHaveSameOrderList(const Vehicle *v1, const Vehicle *v2)
{
	const Order *o1 = v1->GetFirstOrder();
	const Order *o2 = v2->GetFirstOrder();
	while (true) {
		if (o1 == nullptr && o2 == nullptr) return true;
		if (o1 == nullptr || o2 == nullptr) return false;
		if (!o1->Equals(*o2)) return false;
		o1 = o1->next;
		o2 = o2->next;
	}
}<|MERGE_RESOLUTION|>--- conflicted
+++ resolved
@@ -3825,12 +3825,10 @@
  */
 void Vehicle::LeaveUnbunchingDepot()
 {
-<<<<<<< HEAD
-	if (this->unbunch_state == nullptr) this->unbunch_state.reset(new VehicleUnbunchState());
-=======
 	/* Don't do anything if this is not our unbunching order. */
 	if (!PreviousOrderIsUnbunching(this)) return;
->>>>>>> a602845d
+
+	if (this->unbunch_state == nullptr) this->unbunch_state.reset(new VehicleUnbunchState());
 
 	/* Set the start point for this round trip time. */
 	this->unbunch_state->depot_unbunching_last_departure = _state_ticks;
