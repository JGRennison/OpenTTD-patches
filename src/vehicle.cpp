--- conflicted
+++ resolved
@@ -3069,14 +3069,9 @@
 				/* Note: Luckily cargo_type is not needed for engines */
 			}
 
-<<<<<<< HEAD
-			if (cargo_type == INVALID_CARGO) cargo_type = e->GetDefaultCargoType();
-			if (cargo_type == INVALID_CARGO) cargo_type = CT_GOODS; // The vehicle does not carry anything, let's pick some freight cargo
-=======
 			if (!IsValidCargoID(cargo_type)) cargo_type = e->GetDefaultCargoType();
 			if (!IsValidCargoID(cargo_type)) cargo_type = GetCargoIDByLabel(CT_GOODS); // The vehicle does not carry anything, let's pick some freight cargo
 			assert(IsValidCargoID(cargo_type));
->>>>>>> 60b6c6c7
 			if (e->u.rail.railveh_type == RAILVEH_WAGON) {
 				if (!CargoSpec::Get(cargo_type)->is_freight) {
 					if (parent_engine_type == INVALID_ENGINE) {
@@ -3115,14 +3110,9 @@
 				e = Engine::Get(engine_type);
 				cargo_type = v->First()->cargo_type;
 			}
-<<<<<<< HEAD
-			if (cargo_type == INVALID_CARGO) cargo_type = e->GetDefaultCargoType();
-			if (cargo_type == INVALID_CARGO) cargo_type = CT_GOODS; // The vehicle does not carry anything, let's pick some freight cargo
-=======
 			if (!IsValidCargoID(cargo_type)) cargo_type = e->GetDefaultCargoType();
 			if (!IsValidCargoID(cargo_type)) cargo_type = GetCargoIDByLabel(CT_GOODS); // The vehicle does not carry anything, let's pick some freight cargo
 			assert(IsValidCargoID(cargo_type));
->>>>>>> 60b6c6c7
 
 			/* Important: Use Tram Flag of front part. Luckily engine_type refers to the front part here. */
 			if (HasBit(e->info.misc_flags, EF_ROAD_TRAM)) {
@@ -3134,14 +3124,9 @@
 			}
 
 		case VEH_SHIP:
-<<<<<<< HEAD
-			if (cargo_type == INVALID_CARGO) cargo_type = e->GetDefaultCargoType();
-			if (cargo_type == INVALID_CARGO) cargo_type = CT_GOODS; // The vehicle does not carry anything, let's pick some freight cargo
-=======
 			if (!IsValidCargoID(cargo_type)) cargo_type = e->GetDefaultCargoType();
 			if (!IsValidCargoID(cargo_type)) cargo_type = GetCargoIDByLabel(CT_GOODS); // The vehicle does not carry anything, let's pick some freight cargo
 			assert(IsValidCargoID(cargo_type));
->>>>>>> 60b6c6c7
 			return IsCargoInClass(cargo_type, CC_PASSENGERS) ? LS_PASSENGER_SHIP : LS_FREIGHT_SHIP;
 
 		case VEH_AIRCRAFT:
