/*
 * This file is part of OpenTTD.
 * OpenTTD is free software; you can redistribute it and/or modify it under the terms of the GNU General Public License as published by the Free Software Foundation, version 2.
 * OpenTTD is distributed in the hope that it will be useful, but WITHOUT ANY WARRANTY; without even the implied warranty of MERCHANTABILITY or FITNESS FOR A PARTICULAR PURPOSE.
 * See the GNU General Public License for more details. You should have received a copy of the GNU General Public License along with OpenTTD. If not, see <http://www.gnu.org/licenses/>.
 */

/** @file vehicle.cpp Base implementations of all vehicles. */

#include "stdafx.h"
#include "error.h"
#include "roadveh.h"
#include "ship.h"
#include "spritecache.h"
#include "timetable.h"
#include "viewport_func.h"
#include "news_func.h"
#include "command_func.h"
#include "company_func.h"
#include "train.h"
#include "aircraft.h"
#include "newgrf_debug.h"
#include "newgrf_sound.h"
#include "newgrf_station.h"
#include "newgrf_roadstop.h"
#include "group_gui.h"
#include "strings_func.h"
#include "zoom_func.h"
#include "date_func.h"
#include "vehicle_func.h"
#include "autoreplace_func.h"
#include "autoreplace_gui.h"
#include "station_base.h"
#include "ai/ai.hpp"
#include "depot_func.h"
#include "network/network.h"
#include "core/pool_func.hpp"
#include "economy_base.h"
#include "articulated_vehicles.h"
#include "roadstop_base.h"
#include "core/random_func.hpp"
#include "core/backup_type.hpp"
#include "core/container_func.hpp"
#include "infrastructure_func.h"
#include "order_backup.h"
#include "sound_func.h"
#include "effectvehicle_func.h"
#include "effectvehicle_base.h"
#include "vehiclelist.h"
#include "bridge_map.h"
#include "tunnel_map.h"
#include "depot_map.h"
#include "gamelog.h"
#include "tracerestrict.h"
#include "linkgraph/linkgraph.h"
#include "linkgraph/refresh.h"
#include "framerate_type.h"
#include "blitter/factory.hpp"
#include "tbtr_template_vehicle_func.h"
#include "string_func.h"
#include "scope_info.h"
#include "debug_settings.h"
#include "network/network_sync.h"
#include "pathfinder/water_regions.h"
#include "event_logs.h"
#include "3rdparty/cpp-btree/btree_set.h"
#include "3rdparty/cpp-btree/btree_map.h"
#include "3rdparty/robin_hood/robin_hood.h"

#include "table/strings.h"

#include <algorithm>

#include "safeguards.h"

/* Number of bits in the hash to use from each vehicle coord */
static const uint GEN_HASHX_BITS = 6;
static const uint GEN_HASHY_BITS = 6;

/* Size of each hash bucket */
static const uint GEN_HASHX_BUCKET_BITS = 7;
static const uint GEN_HASHY_BUCKET_BITS = 6;

/* Compute hash for vehicle coord */
#define GEN_HASHX(x)    GB((x), GEN_HASHX_BUCKET_BITS + ZOOM_LVL_SHIFT, GEN_HASHX_BITS)
#define GEN_HASHY(y)   (GB((y), GEN_HASHY_BUCKET_BITS + ZOOM_LVL_SHIFT, GEN_HASHY_BITS) << GEN_HASHX_BITS)
#define GEN_HASH(x, y) (GEN_HASHY(y) + GEN_HASHX(x))

/* Maximum size until hash repeats */
//static const int GEN_HASHX_SIZE = 1 << (GEN_HASHX_BUCKET_BITS + GEN_HASHX_BITS + ZOOM_LVL_SHIFT);
//static const int GEN_HASHY_SIZE = 1 << (GEN_HASHY_BUCKET_BITS + GEN_HASHY_BITS + ZOOM_LVL_SHIFT);

/* Increments to reach next bucket in hash table */
//static const int GEN_HASHX_INC = 1;
//static const int GEN_HASHY_INC = 1 << GEN_HASHX_BITS;

/* Mask to wrap-around buckets */
//static const uint GEN_HASHX_MASK =  (1 << GEN_HASHX_BITS) - 1;
//static const uint GEN_HASHY_MASK = ((1 << GEN_HASHY_BITS) - 1) << GEN_HASHX_BITS;

VehicleID _new_vehicle_id;
uint _returned_refit_capacity;        ///< Stores the capacity after a refit operation.
uint16_t _returned_mail_refit_capacity; ///< Stores the mail capacity after a refit operation (Aircraft only).
CargoArray _returned_vehicle_capacities; ///< Stores the cargo capacities after a vehicle build operation


/** The pool with all our precious vehicles. */
VehiclePool _vehicle_pool("Vehicle");
INSTANTIATE_POOL_METHODS(Vehicle)

static btree::btree_set<VehicleID> _vehicles_to_pay_repair;
static btree::btree_set<VehicleID> _vehicles_to_sell;

btree::btree_multimap<VehicleID, PendingSpeedRestrictionChange> _pending_speed_restriction_change_map;

/**
 * Determine shared bounds of all sprites.
 * @param[out] bounds Shared bounds.
 */
Rect16 VehicleSpriteSeq::GetBounds() const
{
	Rect16 bounds;
	bounds.left = bounds.top = bounds.right = bounds.bottom = 0;
	for (uint i = 0; i < this->count; ++i) {
		const Sprite *spr = GetSprite(this->seq[i].sprite, SpriteType::Normal, 0);
		if (i == 0) {
			bounds.left = spr->x_offs;
			bounds.top  = spr->y_offs;
			bounds.right  = spr->width  + spr->x_offs - 1;
			bounds.bottom = spr->height + spr->y_offs - 1;
		} else {
			if (spr->x_offs < bounds.left) bounds.left = spr->x_offs;
			if (spr->y_offs < bounds.top)  bounds.top  = spr->y_offs;
			int right  = spr->width  + spr->x_offs - 1;
			int bottom = spr->height + spr->y_offs - 1;
			if (right  > bounds.right)  bounds.right  = right;
			if (bottom > bounds.bottom) bounds.bottom = bottom;
		}
	}
	return bounds;
}

/**
 * Draw the sprite sequence.
 * @param x X position
 * @param y Y position
 * @param default_pal Vehicle palette
 * @param force_pal Whether to ignore individual palettes, and draw everything with \a default_pal.
 */
void VehicleSpriteSeq::Draw(int x, int y, PaletteID default_pal, bool force_pal) const
{
	for (uint i = 0; i < this->count; ++i) {
		PaletteID pal = force_pal || !this->seq[i].pal ? default_pal : this->seq[i].pal;
		DrawSprite(this->seq[i].sprite, pal, x, y);
	}
}

/**
 * Function to tell if a vehicle needs to be autorenewed
 * @param *c The vehicle owner
 * @param use_renew_setting Should the company renew setting be considered?
 * @return true if the vehicle is old enough for replacement
 */
bool Vehicle::NeedsAutorenewing(const Company *c, bool use_renew_setting) const
{
	/* We can always generate the Company pointer when we have the vehicle.
	 * However this takes time and since the Company pointer is often present
	 * when this function is called then it's faster to pass the pointer as an
	 * argument rather than finding it again. */
	dbg_assert(c == Company::Get(this->owner));

	if (use_renew_setting && !c->settings.engine_renew) return false;
	if (this->age - this->max_age < (c->settings.engine_renew_months * 30)) return false;

	/* Only engines need renewing */
	if (this->type == VEH_TRAIN && !Train::From(this)->IsEngine()) return false;

	return true;
}

/**
 * Service a vehicle and all subsequent vehicles in the consist
 *
 * @param *v The vehicle or vehicle chain being serviced
 */
void VehicleServiceInDepot(Vehicle *v)
{
	dbg_assert(v != nullptr);
	const Engine *e = Engine::Get(v->engine_type);
	if (v->type == VEH_TRAIN) {
		if (v->Next() != nullptr) VehicleServiceInDepot(v->Next());
		if (!(Train::From(v)->IsEngine()) && !(Train::From(v)->IsRearDualheaded())) return;
		ClrBit(Train::From(v)->flags, VRF_NEED_REPAIR);
		ClrBit(Train::From(v)->flags, VRF_HAS_HIT_RV);
		ClrBit(Train::From(v)->flags, VRF_CONSIST_BREAKDOWN);
		Train::From(v)->critical_breakdown_count = 0;
		const RailVehicleInfo *rvi = &e->u.rail;
		v->vcache.cached_max_speed = rvi->max_speed;
		if (Train::From(v)->IsFrontEngine()) {
			Train::From(v)->ConsistChanged(CCF_REFIT);
			CLRBITS(Train::From(v)->flags, (1 << VRF_BREAKDOWN_BRAKING) | VRF_IS_BROKEN );
		}
	} else if (v->type == VEH_ROAD) {
		RoadVehicle::From(v)->critical_breakdown_count = 0;
	} else if (v->type == VEH_SHIP) {
		Ship::From(v)->critical_breakdown_count = 0;
	}
	v->vehstatus &= ~VS_AIRCRAFT_BROKEN;
	ClrBit(v->vehicle_flags, VF_REPLACEMENT_PENDING);
	SetWindowDirty(WC_VEHICLE_DETAILS, v->index); // ensure that last service date and reliability are updated

	do {
		v->date_of_last_service = EconTime::CurDate();
		v->date_of_last_service_newgrf = CalTime::CurDate();
		if (_settings_game.vehicle.pay_for_repair && v->breakdowns_since_last_service) {
			_vehicles_to_pay_repair.insert(v->index);
		} else {
			v->breakdowns_since_last_service = 0;
		}
		v->reliability = v->GetEngine()->reliability;
		/* Prevent vehicles from breaking down directly after exiting the depot. */
		v->breakdown_chance = 0;
		v->breakdown_ctr = 0;
		v = v->Next();
	} while (v != nullptr && v->HasEngineType());
}

/**
 * Check if the vehicle needs to go to a depot in near future (if a opportunity presents itself) for service or replacement.
 *
 * @see NeedsAutomaticServicing()
 * @return true if the vehicle should go to a depot if a opportunity presents itself.
 */
bool Vehicle::NeedsServicing() const
{
	/* Stopped or crashed vehicles will not move, as such making unmovable
	 * vehicles to go for service is lame. */
	if (this->vehstatus & (VS_STOPPED | VS_CRASHED)) return false;

	/* Are we ready for the next service cycle? */
	bool needs_service = true;
	const Company *c = Company::Get(this->owner);
	if ((this->ServiceIntervalIsPercent() ?
			(this->reliability >= this->GetEngine()->reliability * (100 - this->service_interval) / 100) :
			(this->date_of_last_service + this->service_interval >= EconTime::CurDate()))
			&& !(this->type == VEH_TRAIN && HasBit(Train::From(this)->flags, VRF_CONSIST_BREAKDOWN) && Train::From(this)->ConsistNeedsRepair())
			&& !(this->type == VEH_ROAD && RoadVehicle::From(this)->critical_breakdown_count > 0)
			&& !(this->type == VEH_SHIP && Ship::From(this)->critical_breakdown_count > 0)) {
		needs_service = false;
	}

	if (!needs_service && !HasBit(this->vehicle_flags, VF_REPLACEMENT_PENDING)) {
		return false;
	}

	/* If we're servicing anyway, because we have not disabled servicing when
	 * there are no breakdowns or we are playing with breakdowns, bail out. */
	if (needs_service && (!_settings_game.order.no_servicing_if_no_breakdowns ||
			_settings_game.difficulty.vehicle_breakdowns != 0)) {
		return true;
	}

	/* Is vehicle old and renewing is enabled */
	if (needs_service && this->NeedsAutorenewing(c, true)) {
		return true;
	}

	if (this->type == VEH_TRAIN) {
		const TemplateVehicle *tv = GetTemplateVehicleByGroupIDRecursive(this->group_id);
		if (tv != nullptr) {
			return ShouldServiceTrainForTemplateReplacement(Train::From(this), tv);
		}
	}

	/* Test whether there is some pending autoreplace.
	 * Note: We do this after the service-interval test.
	 * There are a lot more reasons for autoreplace to fail than we can test here reasonably. */
	bool pending_replace = false;
	Money needed_money = c->settings.engine_renew_money;
	if (needed_money > GetAvailableMoney(c->index)) return false;

	for (const Vehicle *v = this; v != nullptr; v = (v->type == VEH_TRAIN) ? Train::From(v)->GetNextUnit() : nullptr) {
		bool replace_when_old = false;
		EngineID new_engine = EngineReplacementForCompany(c, v->engine_type, v->group_id, &replace_when_old);

		/* Check engine availability */
		if (new_engine == INVALID_ENGINE || !HasBit(Engine::Get(new_engine)->company_avail, v->owner)) continue;
		/* Is the vehicle old if we are not always replacing? */
		if (replace_when_old && !v->NeedsAutorenewing(c, false)) continue;

		/* Check refittability */
		CargoTypes available_cargo_types, union_mask;
		GetArticulatedRefitMasks(new_engine, true, &union_mask, &available_cargo_types);

		/* Is this a multi-cargo ship? */
		if (union_mask != 0 && v->type == VEH_SHIP && v->Next() != nullptr) {
			CargoTypes cargoes = 0;
			for (const Vehicle *u = v; u != nullptr; u = u->Next()) {
				if (u->cargo_type != INVALID_CARGO && u->GetEngine()->CanCarryCargo()) {
					SetBit(cargoes, u->cargo_type);
				}
			}
			if (!HasAtMostOneBit(cargoes)) {
				/* Ship has more than one cargo, special handling */
				if (!AutoreplaceMultiPartShipWouldSucceed(new_engine, v, cargoes)) continue;
				union_mask = 0;
			}
		}

		/* Is there anything to refit? */
		if (union_mask != 0) {
			CargoID cargo_type;
			CargoTypes cargo_mask = GetCargoTypesOfArticulatedVehicle(v, &cargo_type);
			if (!HasAtMostOneBit(cargo_mask)) {
				CargoTypes new_engine_default_cargoes = GetCargoTypesOfArticulatedParts(new_engine);
				if ((cargo_mask & new_engine_default_cargoes) != cargo_mask) {
					/* We cannot refit to mixed cargoes in an automated way */
					continue;
				}
				/* engine_type is already a mixed cargo type which matches the incoming vehicle by default, no refit required */
			} else {
				/* Did the old vehicle carry anything? */
				if (cargo_type != INVALID_CARGO) {
					/* We can't refit the vehicle to carry the cargo we want */
					if (!HasBit(available_cargo_types, cargo_type)) continue;
				}
			}
		}

		/* Check money.
		 * We want 2*(the price of the new vehicle) without looking at the value of the vehicle we are going to sell. */
		pending_replace = true;
		needed_money += 2 * Engine::Get(new_engine)->GetCost();
		if (needed_money > GetAvailableMoney(c->index)) return false;
	}

	return pending_replace;
}

/**
 * Checks if the current order should be interrupted for a service-in-depot order.
 * @see NeedsServicing()
 * @return true if the current order should be interrupted.
 */
bool Vehicle::NeedsAutomaticServicing() const
{
	if (this->HasDepotOrder()) return false;
	if (this->current_order.IsType(OT_LOADING)) return false;
	if (this->current_order.IsType(OT_LOADING_ADVANCE)) return false;
	if (this->current_order.IsType(OT_GOTO_DEPOT) && this->current_order.GetDepotOrderType() != ODTFB_SERVICE) return false;
	return NeedsServicing();
}

uint Vehicle::Crash(bool)
{
	assert((this->vehstatus & VS_CRASHED) == 0);
	assert(this->Previous() == nullptr); // IsPrimaryVehicle fails for free-wagon-chains

	uint pass = 0;
	/* Stop the vehicle. */
	if (this->IsPrimaryVehicle()) this->vehstatus |= VS_STOPPED;
	/* crash all wagons, and count passengers */
	for (Vehicle *v = this; v != nullptr; v = v->Next()) {
		/* We do not transfer reserver cargo back, so TotalCount() instead of StoredCount() */
		if (IsCargoInClass(v->cargo_type, CC_PASSENGERS)) pass += v->cargo.TotalCount();
		v->vehstatus |= VS_CRASHED;
		v->MarkAllViewportsDirty();
		v->InvalidateImageCache();
	}

	this->ClearSeparation();
	if (HasBit(this->vehicle_flags, VF_TIMETABLE_SEPARATION)) ClrBit(this->vehicle_flags, VF_TIMETABLE_STARTED);

	/* Dirty some windows */
	InvalidateWindowClassesData(GetWindowClassForVehicleType(this->type), 0);
	SetWindowWidgetDirty(WC_VEHICLE_VIEW, this->index, WID_VV_START_STOP);
	SetWindowDirty(WC_VEHICLE_DETAILS, this->index);
	SetWindowDirty(WC_VEHICLE_DEPOT, this->tile);
	InvalidateWindowClassesData(WC_DEPARTURES_BOARD, 0);

	delete this->cargo_payment;
	assert(this->cargo_payment == nullptr); // cleared by ~CargoPayment

	return RandomRange(pass + 1); // Randomise deceased passengers.
}

/**
 * Update cache of whether the vehicle should be drawn (i.e. if it isn't hidden, or it is in a tunnel but being shown transparently)
 * @return whether to show vehicle
 */
void Vehicle::UpdateIsDrawn()
{
	bool drawn = !(HasBit(this->subtype, GVSF_VIRTUAL)) && (!(this->vehstatus & VS_HIDDEN) ||
			(IsTransparencySet(TO_TUNNELS) &&
				((this->type == VEH_TRAIN && Train::From(this)->track == TRACK_BIT_WORMHOLE) ||
				(this->type == VEH_ROAD && RoadVehicle::From(this)->state == RVSB_WORMHOLE))));

	SB(this->vcache.cached_veh_flags, VCF_IS_DRAWN, 1, drawn ? 1 : 0);
}

void UpdateAllVehiclesIsDrawn()
{
	for (Vehicle *v : Vehicle::Iterate()) { v->UpdateIsDrawn(); }
}

/**
 * Displays a "NewGrf Bug" error message for a engine, and pauses the game if not networking.
 * @param engine The engine that caused the problem
 * @param part1  Part 1 of the error message, taking the grfname as parameter 1
 * @param part2  Part 2 of the error message, taking the engine as parameter 2
 * @param bug_type Flag to check and set in grfconfig
 * @param critical Shall the "OpenTTD might crash"-message be shown when the player tries to unpause?
 */
void ShowNewGrfVehicleError(EngineID engine, StringID part1, StringID part2, GRFBugs bug_type, bool critical)
{
	const Engine *e = Engine::Get(engine);
	GRFConfig *grfconfig = GetGRFConfig(e->GetGRFID());

	/* Missing GRF. Nothing useful can be done in this situation. */
	if (grfconfig == nullptr) return;

	if (!HasBit(grfconfig->grf_bugs, bug_type)) {
		SetBit(grfconfig->grf_bugs, bug_type);
		SetDParamStr(0, grfconfig->GetName());
		SetDParam(1, engine);
		ShowErrorMessage(part1, part2, WL_CRITICAL);
		if (!_networking) DoCommand(0, critical ? PM_PAUSED_ERROR : PM_PAUSED_NORMAL, 1, DC_EXEC, CMD_PAUSE);
	}

	std::string log_msg;
	auto log = [&](StringID str) {
		std::string msg = GetString(str);
		const char *start = strip_leading_colours(msg);
		DEBUG(grf, 0, "%s", start);
		log_msg += start;
	};

	SetDParamStr(0, grfconfig->GetName());
	log(part1);

	log_msg += ", ";

	SetDParam(1, engine);
	log(part2);

	AppendSpecialEventsLogEntry(std::move(log_msg));
}

/**
 * Logs a bug in GRF and shows a warning message if this
 * is for the first time this happened.
 * @param u first vehicle of chain
 */
void VehicleLengthChanged(const Vehicle *u)
{
	/* show a warning once for each engine in whole game and once for each GRF after each game load */
	const Engine *engine = u->GetEngine();
	if (engine->grf_prop.grffile == nullptr) {
		// This can be reached if an engine is unexpectedly no longer attached to a GRF at all
		if (GamelogGRFBugReverse(0, engine->grf_prop.local_id)) {
			ShowNewGrfVehicleError(u->engine_type, STR_NEWGRF_BROKEN, STR_NEWGRF_BROKEN_VEHICLE_LENGTH, GBUG_VEH_LENGTH, true);
		}
		return;
	}
	uint32_t grfid = engine->grf_prop.grffile->grfid;
	GRFConfig *grfconfig = GetGRFConfig(grfid);
	if (GamelogGRFBugReverse(grfid, engine->grf_prop.local_id) || !HasBit(grfconfig->grf_bugs, GBUG_VEH_LENGTH)) {
		ShowNewGrfVehicleError(u->engine_type, STR_NEWGRF_BROKEN, STR_NEWGRF_BROKEN_VEHICLE_LENGTH, GBUG_VEH_LENGTH, true);
	}
}

/**
 * Vehicle constructor.
 * @param type Type of the new vehicle.
 */
Vehicle::Vehicle(VehicleType type)
{
	this->type               = type;
	this->coord.left         = INVALID_COORD;
	this->group_id           = DEFAULT_GROUP;
	this->fill_percent_te_id = INVALID_TE_ID;
	this->first              = this;
	this->colourmap          = PAL_NONE;
	this->cargo_age_counter  = 1;
	this->last_station_visited = INVALID_STATION;
	this->last_loading_station = INVALID_STATION;
	this->last_loading_tick = 0;
	this->cur_image_valid_dir  = INVALID_DIR;
	this->vcache.cached_veh_flags = 0;
}

using VehicleTypeTileHash = robin_hood::unordered_map<TileIndex, VehicleID>;
static std::array<VehicleTypeTileHash, 4> _vehicle_tile_hashes;

static Vehicle *VehicleFromTileHash(int xl, int yl, int xu, int yu, VehicleType type, void *data, VehicleFromPosProc *proc, bool find_first)
{
	VehicleTypeTileHash &vhash = _vehicle_tile_hashes[type];

	for (int y = yl; ; y++) {
		for (int x = xl; ; x++) {
			auto iter = vhash.find(TileXY(x, y));
			if (iter != vhash.end()) {
				Vehicle *v = Vehicle::Get(iter->second);
				do {
					Vehicle *a = proc(v, data);
					if (find_first && a != nullptr) return a;

					v = v->hash_tile_next;
				} while (v != nullptr);
			}
			if (x == xu) break;
		}
		if (y == yu) break;
	}

	return nullptr;
}


/**
 * Helper function for FindVehicleOnPos/HasVehicleOnPos.
 * @note Do not call this function directly!
 * @param x    The X location on the map
 * @param y    The Y location on the map
 * @param data Arbitrary data passed to proc
 * @param proc The proc that determines whether a vehicle will be "found".
 * @param find_first Whether to return on the first found or iterate over
 *                   all vehicles
 * @return the best matching or first vehicle (depending on find_first).
 */
Vehicle *VehicleFromPosXY(int x, int y, VehicleType type, void *data, VehicleFromPosProc *proc, bool find_first)
{
	const int COLL_DIST = 6;

	/* Hash area to scan is from xl,yl to xu,yu */
	int xl = (x - COLL_DIST) / TILE_SIZE;
	int xu = (x + COLL_DIST) / TILE_SIZE;
	int yl = (y - COLL_DIST) / TILE_SIZE;
	int yu = (y + COLL_DIST) / TILE_SIZE;

	return VehicleFromTileHash(xl, yl, xu, yu, type, data, proc, find_first);
}

/**
 * Helper function for FindVehicleOnPos/HasVehicleOnPos.
 * @note Do not call this function directly!
 * @param tile The location on the map
 * @param data Arbitrary data passed to \a proc.
 * @param proc The proc that determines whether a vehicle will be "found".
 * @param find_first Whether to return on the first found or iterate over
 *                   all vehicles
 * @return the best matching or first vehicle (depending on find_first).
 */
Vehicle *VehicleFromPos(TileIndex tile, VehicleType type, void *data, VehicleFromPosProc *proc, bool find_first)
{
	VehicleTypeTileHash &vhash = _vehicle_tile_hashes[type];

	auto iter = vhash.find(tile);
	if (iter != vhash.end()) {
		Vehicle *v = Vehicle::Get(iter->second);
		do {
			Vehicle *a = proc(v, data);
			if (find_first && a != nullptr) return a;

			v = v->hash_tile_next;
		} while (v != nullptr);
	}

	return nullptr;
}

/**
 * Callback that returns 'real' vehicles lower or at height \c *(int*)data .
 * @param v Vehicle to examine.
 * @param data unused.
 * @return \a v if conditions are met, else \c nullptr.
 */
static Vehicle *EnsureNoVehicleProc(Vehicle *v, void *data)
{
	return v;
}

/**
 * Callback that returns 'real' train-collidable road vehicles lower or at height \c *(int*)data .
 * @param v Vehicle to examine.
 * @param data unused
 * @return \a v if conditions are met, else \c nullptr.
 */
static Vehicle *EnsureNoTrainCollidableRoadVehicleProc(Vehicle *v, void *data)
{
	if (HasBit(_roadtypes_non_train_colliding, RoadVehicle::From(v)->roadtype)) return nullptr;

	return v;
}

/**
 * Callback that returns 'real' vehicles lower or at height \c *(int*)data .
 * @param v Vehicle to examine.
 * @param data Pointer to height data.
 * @return \a v if conditions are met, else \c nullptr.
 */
static Vehicle *EnsureNoAircraftProcZ(Vehicle *v, void *data)
{
	int z = static_cast<int>(reinterpret_cast<intptr_t>(data));

	if (v->subtype == AIR_SHADOW) return nullptr;
	if (v->z_pos > z) return nullptr;

	return v;
}

/**
 * Ensure there is no vehicle at the ground at the given position.
 * @param tile Position to examine.
 * @return Succeeded command (ground is free) or failed command (a vehicle is found).
 */
CommandCost EnsureNoVehicleOnGround(TileIndex tile)
{
	if (IsAirportTile(tile)) {
		int z = GetTileMaxPixelZ(tile);
		if (VehicleFromPos(tile, VEH_AIRCRAFT, reinterpret_cast<void *>(static_cast<intptr_t>(z)), &EnsureNoAircraftProcZ, true) != nullptr) {
			return CommandCost(STR_ERROR_AIRCRAFT_IN_THE_WAY);
		}
		return CommandCost();
	}

	if (IsTileType(tile, MP_RAILWAY) || IsLevelCrossingTile(tile) || HasStationTileRail(tile) || IsRailTunnelBridgeTile(tile)) {
		if (VehicleFromPos(tile, VEH_TRAIN, nullptr, &EnsureNoVehicleProc, true) != nullptr) {
			return CommandCost(STR_ERROR_TRAIN_IN_THE_WAY);
		}
	}
	if (IsTileType(tile, MP_ROAD) || IsAnyRoadStopTile(tile) || (IsTileType(tile, MP_TUNNELBRIDGE) && GetTunnelBridgeTransportType(tile) == TRANSPORT_ROAD)) {
		if (VehicleFromPos(tile, VEH_ROAD, nullptr, &EnsureNoVehicleProc, true) != nullptr) {
			return CommandCost(STR_ERROR_ROAD_VEHICLE_IN_THE_WAY);
		}
	}
	if (HasTileWaterClass(tile) || (IsBridgeTile(tile) && GetTunnelBridgeTransportType(tile) == TRANSPORT_WATER)) {
		if (VehicleFromPos(tile, VEH_SHIP, nullptr, &EnsureNoVehicleProc, true) != nullptr) {
			return CommandCost(STR_ERROR_SHIP_IN_THE_WAY);
		}
	}

	return CommandCost();
}

bool IsTrainCollidableRoadVehicleOnGround(TileIndex tile)
{
	return VehicleFromPos(tile, VEH_ROAD, nullptr, &EnsureNoTrainCollidableRoadVehicleProc, true) != nullptr;
}

struct GetVehicleTunnelBridgeProcData {
	const Vehicle *v;
	TileIndex t;
	TunnelBridgeIsFreeMode mode;
};

/** Procedure called for every vehicle found in tunnel/bridge in the hash map */
static Vehicle *GetVehicleTunnelBridgeProc(Vehicle *v, void *data)
{
	const GetVehicleTunnelBridgeProcData *info = (GetVehicleTunnelBridgeProcData*) data;
	if (v == info->v) return nullptr;

	if (v->type == VEH_TRAIN && info->mode != TBIFM_ALL && IsBridge(info->t)) {
		TrackBits vehicle_track = Train::From(v)->track;
		if (!(vehicle_track & TRACK_BIT_WORMHOLE)) {
			if (info->mode == TBIFM_ACROSS_ONLY && !(GetAcrossBridgePossibleTrackBits(info->t) & vehicle_track)) return nullptr;
			if (info->mode == TBIFM_PRIMARY_ONLY && !(GetPrimaryTunnelBridgeTrackBits(info->t) & vehicle_track)) return nullptr;
		}
	}

	return v;
}

/**
 * Finds vehicle in tunnel / bridge
 * @param tile first end
 * @param endtile second end
 * @param ignore Ignore this vehicle when searching
 * @param mode Whether to only find vehicles which are passing across the bridge/tunnel or on connecting bridge head track pieces, or only on primary track type pieces
 * @return Succeeded command (if tunnel/bridge is free) or failed command (if a vehicle is using the tunnel/bridge).
 */
CommandCost TunnelBridgeIsFree(TileIndex tile, TileIndex endtile, const Vehicle *ignore, TunnelBridgeIsFreeMode mode)
{
	/* Value v is not safe in MP games, however, it is used to generate a local
	 * error message only (which may be different for different machines).
	 * Such a message does not affect MP synchronisation.
	 */
	GetVehicleTunnelBridgeProcData data;
	data.v = ignore;
	data.t = tile;
	data.mode = mode;
	VehicleType type = static_cast<VehicleType>(GetTunnelBridgeTransportType(tile));
	Vehicle *v = VehicleFromPos(tile, type, &data, &GetVehicleTunnelBridgeProc, true);
	if (v == nullptr) {
		data.t = endtile;
		v = VehicleFromPos(endtile, type, &data, &GetVehicleTunnelBridgeProc, true);
	}

	if (v != nullptr) return_cmd_error(STR_ERROR_TRAIN_IN_THE_WAY + v->type);
	return CommandCost();
}

struct FindTrainClosestToTunnelBridgeEndInfo {
	Train *best;     ///< The currently "best" vehicle we have found.
	int32_t best_pos;
	DiagDirection direction;

	FindTrainClosestToTunnelBridgeEndInfo(DiagDirection direction) : best(nullptr), best_pos(INT32_MIN), direction(direction) {}
};

/** Callback for Has/FindVehicleOnPos to find a train in a signalled tunnel/bridge */
static Vehicle *FindClosestTrainToTunnelBridgeEndEnum(Vehicle *v, void *data)
{
	FindTrainClosestToTunnelBridgeEndInfo *info = (FindTrainClosestToTunnelBridgeEndInfo *)data;

	/* Only look for train heads and tails. */
	if (v->Previous() != nullptr && v->Next() != nullptr) return nullptr;

	if ((v->vehstatus & VS_CRASHED)) return nullptr;

	Train *t = Train::From(v);

	if (!IsDiagonalDirection(t->direction)) {
		/* Check for vehicles on non-across track pieces of custom bridge head */
		if ((GetAcrossTunnelBridgeTrackBits(t->tile) & t->track & TRACK_BIT_ALL) == TRACK_BIT_NONE) return nullptr;
	}

	int32_t pos;
	switch (info->direction) {
		default: NOT_REACHED();
		case DIAGDIR_NE: pos = -v->x_pos; break; // X: lower is better
		case DIAGDIR_SE: pos =  v->y_pos; break; // Y: higher is better
		case DIAGDIR_SW: pos =  v->x_pos; break; // X: higher is better
		case DIAGDIR_NW: pos = -v->y_pos; break; // Y: lower is better
	}

	/* ALWAYS return the lowest ID (anti-desync!) if the coordinate is the same */
	if (pos > info->best_pos || (pos == info->best_pos && t->First()->index < info->best->index)) {
		info->best = t->First();
		info->best_pos = pos;
	}

	return t;
}

Train *GetTrainClosestToTunnelBridgeEnd(TileIndex tile, TileIndex other_tile)
{
	FindTrainClosestToTunnelBridgeEndInfo info(ReverseDiagDir(GetTunnelBridgeDirection(tile)));
	FindVehicleOnPos(tile, VEH_TRAIN, &info, FindClosestTrainToTunnelBridgeEndEnum);
	FindVehicleOnPos(other_tile, VEH_TRAIN, &info, FindClosestTrainToTunnelBridgeEndEnum);
	return info.best;
}


struct GetAvailableFreeTilesInSignalledTunnelBridgeChecker {
	DiagDirection direction;
	int pos;
	int lowest_seen;
};

static Vehicle *GetAvailableFreeTilesInSignalledTunnelBridgeEnum(Vehicle *v, void *data)
{
	/* Don't look at wagons between front and back of train. */
	if ((v->Previous() != nullptr && v->Next() != nullptr)) return nullptr;

	if (!IsDiagonalDirection(v->direction)) {
		/* Check for vehicles on non-across track pieces of custom bridge head */
		if ((GetAcrossTunnelBridgeTrackBits(v->tile) & Train::From(v)->track & TRACK_BIT_ALL) == TRACK_BIT_NONE) return nullptr;
	}

	GetAvailableFreeTilesInSignalledTunnelBridgeChecker *checker = (GetAvailableFreeTilesInSignalledTunnelBridgeChecker*) data;
	int v_pos;

	switch (checker->direction) {
		default: NOT_REACHED();
		case DIAGDIR_NE: v_pos = -v->x_pos + TILE_UNIT_MASK; break;
		case DIAGDIR_SE: v_pos =  v->y_pos; break;
		case DIAGDIR_SW: v_pos =  v->x_pos; break;
		case DIAGDIR_NW: v_pos = -v->y_pos + TILE_UNIT_MASK; break;
	}
	if (v_pos > checker->pos && v_pos < checker->lowest_seen) {
		checker->lowest_seen = v_pos;
	}

	return nullptr;
}

int GetAvailableFreeTilesInSignalledTunnelBridgeWithStartOffset(TileIndex entrance, TileIndex exit, int offset)
{
	if (offset < 0) offset = 0;
	TileIndex tile = entrance;
	if (offset > 0) tile += offset * TileOffsByDiagDir(GetTunnelBridgeDirection(entrance));
	int free_tiles = GetAvailableFreeTilesInSignalledTunnelBridge(entrance, exit, tile);
	if (free_tiles != INT_MAX && offset > 0) free_tiles += offset;
	return free_tiles;
}

int GetAvailableFreeTilesInSignalledTunnelBridge(TileIndex entrance, TileIndex exit, TileIndex tile)
{
	GetAvailableFreeTilesInSignalledTunnelBridgeChecker checker;
	checker.direction = GetTunnelBridgeDirection(entrance);
	checker.lowest_seen = INT_MAX;
	switch (checker.direction) {
		default: NOT_REACHED();
		case DIAGDIR_NE: checker.pos = -(int)(TileX(tile) * TILE_SIZE); break;
		case DIAGDIR_SE: checker.pos =       (TileY(tile) * TILE_SIZE); break;
		case DIAGDIR_SW: checker.pos =       (TileX(tile) * TILE_SIZE); break;
		case DIAGDIR_NW: checker.pos = -(int)(TileY(tile) * TILE_SIZE); break;
	}

	FindVehicleOnPos(entrance, VEH_TRAIN, &checker, &GetAvailableFreeTilesInSignalledTunnelBridgeEnum);
	FindVehicleOnPos(exit, VEH_TRAIN, &checker, &GetAvailableFreeTilesInSignalledTunnelBridgeEnum);

	if (checker.lowest_seen == INT_MAX) {
		/* Remainder of bridge/tunnel is clear */
		return INT_MAX;
	}

	return (checker.lowest_seen - checker.pos) / TILE_SIZE;
}

static Vehicle *EnsureNoTrainOnTrackProc(Vehicle *v, void *data)
{
	TrackBits rail_bits = *(TrackBits *)data;

	Train *t = Train::From(v);
	if (rail_bits & TRACK_BIT_WORMHOLE) {
		if (t->track & TRACK_BIT_WORMHOLE) return v;
		rail_bits &= ~TRACK_BIT_WORMHOLE;
	} else if (t->track & TRACK_BIT_WORMHOLE) {
		return nullptr;
	}
	if ((t->track != rail_bits) && !TracksOverlap(t->track | rail_bits)) return nullptr;

	return v;
}

/**
 * Tests if a vehicle interacts with the specified track bits.
 * All track bits interact except parallel #TRACK_BIT_HORZ or #TRACK_BIT_VERT.
 *
 * @param tile The tile.
 * @param track_bits The track bits.
 * @return \c true if no train that interacts, is found. \c false if a train is found.
 */
CommandCost EnsureNoTrainOnTrackBits(TileIndex tile, TrackBits track_bits)
{
	/* Value v is not safe in MP games, however, it is used to generate a local
	 * error message only (which may be different for different machines).
	 * Such a message does not affect MP synchronisation.
	 */
	Vehicle *v = VehicleFromPos(tile, VEH_TRAIN, &track_bits, &EnsureNoTrainOnTrackProc, true);
	if (v != nullptr) return_cmd_error(STR_ERROR_TRAIN_IN_THE_WAY + v->type);
	return CommandCost();
}

void UpdateVehicleTileHash(Vehicle *v, bool remove)
{
	TileIndex old_hash_tile = v->hash_tile_current;
	TileIndex new_hash_tile;

	if (remove || HasBit(v->subtype, GVSF_VIRTUAL) || (v->tile == 0 && _settings_game.construction.freeform_edges)) {
		new_hash_tile = INVALID_TILE;
	} else {
		new_hash_tile = v->tile;
	}

	if (old_hash_tile == new_hash_tile) return;

	VehicleTypeTileHash &vhash = _vehicle_tile_hashes[v->type];

	/* Remove from the old position in the hash table */
	if (old_hash_tile != INVALID_TILE) {
		if (v->hash_tile_next != nullptr) v->hash_tile_next->hash_tile_prev = v->hash_tile_prev;
		if (v->hash_tile_prev != nullptr) {
			v->hash_tile_prev->hash_tile_next = v->hash_tile_next;
		} else {
			/* This was the first vehicle in the chain */
			if (v->hash_tile_next != nullptr) {
				vhash[old_hash_tile] = v->hash_tile_next->index;
			} else {
				vhash.erase(old_hash_tile);
			}
		}
	}

	/* Insert vehicle at beginning of the new position in the hash table */
	if (new_hash_tile != INVALID_TILE) {
		auto res = vhash.insert({ new_hash_tile, v->index });
		if (res.second) {
			/* Insert took place */
			v->hash_tile_next = nullptr;
			v->hash_tile_prev = nullptr;
		} else {
			/* Key already existed */
			Vehicle *next = Vehicle::Get(res.first->second);
			next->hash_tile_prev = v;
			v->hash_tile_next = next;
			v->hash_tile_prev = nullptr;
			res.first->second = v->index;
		}
	}

	/* Remember current hash tile */
	v->hash_tile_current = new_hash_tile;
}

bool ValidateVehicleTileHash(const Vehicle *v)
{
	if ((v->type == VEH_TRAIN && Train::From(v)->IsVirtual())
			|| (v->type == VEH_SHIP && HasBit(v->subtype, GVSF_VIRTUAL))
			|| (v->type == VEH_AIRCRAFT && v->tile == 0 && _settings_game.construction.freeform_edges)
			|| v->type >= VEH_COMPANY_END) {
		return v->hash_tile_current == INVALID_TILE;
	}

	if (v->hash_tile_current != v->tile) return false;

	auto iter = _vehicle_tile_hashes[v->type].find(v->hash_tile_current);
	if (iter == _vehicle_tile_hashes[v->type].end()) return false;

	for (const Vehicle *u = Vehicle::GetIfValid(iter->second); u != nullptr; u = u->hash_tile_next) {
		if (u == v) return true;
	}

	return false;
}

static Vehicle *_vehicle_viewport_hash[1 << (GEN_HASHX_BITS + GEN_HASHY_BITS)];

static void UpdateVehicleViewportHash(Vehicle *v, int x, int y)
{
	Vehicle **old_hash, **new_hash;
	int old_x = v->coord.left;
	int old_y = v->coord.top;

	new_hash = (x == INVALID_COORD) ? nullptr : &_vehicle_viewport_hash[GEN_HASH(x, y)];
	old_hash = (old_x == INVALID_COORD) ? nullptr : &_vehicle_viewport_hash[GEN_HASH(old_x, old_y)];

	if (old_hash == new_hash) return;

	/* remove from hash table? */
	if (old_hash != nullptr) {
		if (v->hash_viewport_next != nullptr) v->hash_viewport_next->hash_viewport_prev = v->hash_viewport_prev;
		*v->hash_viewport_prev = v->hash_viewport_next;
	}

	/* insert into hash table? */
	if (new_hash != nullptr) {
		v->hash_viewport_next = *new_hash;
		if (v->hash_viewport_next != nullptr) v->hash_viewport_next->hash_viewport_prev = &v->hash_viewport_next;
		v->hash_viewport_prev = new_hash;
		*new_hash = v;
	}
}

struct ViewportHashDeferredItem {
	Vehicle *v;
	int new_hash;
	int old_hash;
};
static std::vector<ViewportHashDeferredItem> _viewport_hash_deferred;

static void UpdateVehicleViewportHashDeferred(Vehicle *v, int x, int y)
{
	int old_x = v->coord.left;
	int old_y = v->coord.top;

	int new_hash = (x == INVALID_COORD) ? INVALID_COORD : GEN_HASH(x, y);
	int old_hash = (old_x == INVALID_COORD) ? INVALID_COORD : GEN_HASH(old_x, old_y);

	if (new_hash != old_hash) {
		_viewport_hash_deferred.push_back({ v, new_hash, old_hash });
	}
}

static void ProcessDeferredUpdateVehicleViewportHashes()
{
	for (const ViewportHashDeferredItem &item : _viewport_hash_deferred) {
		Vehicle *v = item.v;

		/* remove from hash table? */
		if (item.old_hash != INVALID_COORD) {
			if (v->hash_viewport_next != nullptr) v->hash_viewport_next->hash_viewport_prev = v->hash_viewport_prev;
			*v->hash_viewport_prev = v->hash_viewport_next;
		}

		/* insert into hash table? */
		if (item.new_hash != INVALID_COORD) {
			Vehicle **new_hash = &_vehicle_viewport_hash[item.new_hash];
			v->hash_viewport_next = *new_hash;
			if (v->hash_viewport_next != nullptr) v->hash_viewport_next->hash_viewport_prev = &v->hash_viewport_next;
			v->hash_viewport_prev = new_hash;
			*new_hash = v;
		}
	}
	_viewport_hash_deferred.clear();
}

void ResetVehicleHash()
{
	for (Vehicle *v : Vehicle::Iterate()) {
		v->hash_tile_next = nullptr;
		v->hash_tile_prev = nullptr;
		v->hash_tile_current = INVALID_TILE;
	}
	memset(_vehicle_viewport_hash, 0, sizeof(_vehicle_viewport_hash));
	for (VehicleTypeTileHash &vhash : _vehicle_tile_hashes) {
		vhash.clear();
	}
}

void ResetVehicleColourMap()
{
	for (Vehicle *v : Vehicle::Iterate()) { v->colourmap = PAL_NONE; }
}

/**
 * List of vehicles that should check for autoreplace this tick.
 * Mapping of vehicle -> leave depot immediately after autoreplace.
 */
static btree::btree_map<VehicleID, bool> _vehicles_to_autoreplace;

/**
 * List of vehicles that are issued for template replacement this tick.
 */
static btree::btree_set<VehicleID> _vehicles_to_templatereplace;

void InitializeVehicles()
{
	_vehicles_to_autoreplace.clear();
	ResetVehicleHash();
	ResetDisasterVehicleTargeting();
}

uint CountVehiclesInChain(const Vehicle *v)
{
	uint count = 0;
	do count++; while ((v = v->Next()) != nullptr);
	return count;
}

/**
 * Check if a vehicle is counted in num_engines in each company struct
 * @return true if the vehicle is counted in num_engines
 */
bool Vehicle::IsEngineCountable() const
{
	if (HasBit(this->subtype, GVSF_VIRTUAL)) return false;
	switch (this->type) {
		case VEH_AIRCRAFT: return Aircraft::From(this)->IsNormalAircraft(); // don't count plane shadows and helicopter rotors
		case VEH_TRAIN:
			return !this->IsArticulatedPart() && // tenders and other articulated parts
					!Train::From(this)->IsRearDualheaded(); // rear parts of multiheaded engines
		case VEH_ROAD: return RoadVehicle::From(this)->IsFrontEngine();
		case VEH_SHIP: return Ship::From(this)->IsPrimaryVehicle();
		default: return false; // Only count company buildable vehicles
	}
}

/**
 * Check whether Vehicle::engine_type has any meaning.
 * @return true if the vehicle has a usable engine type.
 */
bool Vehicle::HasEngineType() const
{
	switch (this->type) {
		case VEH_AIRCRAFT: return Aircraft::From(this)->IsNormalAircraft();
		case VEH_TRAIN:
		case VEH_ROAD:
		case VEH_SHIP: return true;
		default: return false;
	}
}

/**
 * Retrieves the engine of the vehicle.
 * @return Engine of the vehicle.
 * @pre HasEngineType() == true
 */
const Engine *Vehicle::GetEngine() const
{
	return Engine::Get(this->engine_type);
}

/**
 * Retrieve the NewGRF the vehicle is tied to.
 * This is the GRF providing the Action 3 for the engine type.
 * @return NewGRF associated to the vehicle.
 */
const GRFFile *Vehicle::GetGRF() const
{
	return this->GetEngine()->GetGRF();
}

/**
 * Retrieve the GRF ID of the NewGRF the vehicle is tied to.
 * This is the GRF providing the Action 3 for the engine type.
 * @return GRF ID of the associated NewGRF.
 */
uint32_t Vehicle::GetGRFID() const
{
	return this->GetEngine()->GetGRFID();
}

/**
 * Handle the pathfinding result, especially the lost status.
 * If the vehicle is now lost and wasn't previously fire an
 * event to the AIs and a news message to the user. If the
 * vehicle is not lost anymore remove the news message.
 * @param path_found Whether the vehicle has a path to its destination.
 */
void Vehicle::HandlePathfindingResult(bool path_found)
{
	if (path_found) {
		/* Route found, is the vehicle marked with "lost" flag? */
		if (!HasBit(this->vehicle_flags, VF_PATHFINDER_LOST)) return;

		/* Clear the flag as the PF's problem was solved. */
		ClrBit(this->vehicle_flags, VF_PATHFINDER_LOST);
		if (this->type == VEH_SHIP) {
			Ship::From(this)->lost_count = 0;
		}

		SetWindowWidgetDirty(WC_VEHICLE_VIEW, this->index, WID_VV_START_STOP);
		DirtyVehicleListWindowForVehicle(this);

		/* Delete the news item. */
		DeleteVehicleNews(this->index, STR_NEWS_VEHICLE_IS_LOST);
		return;
	}

	if (!HasBit(this->vehicle_flags, VF_PATHFINDER_LOST)) {
		SetWindowWidgetDirty(WC_VEHICLE_VIEW, this->index, WID_VV_START_STOP);
		DirtyVehicleListWindowForVehicle(this);
	}

	/* Unbunching data is no longer valid. */
	this->ResetDepotUnbunching();

	if (this->type == VEH_SHIP) {
		SetBit(this->vehicle_flags, VF_PATHFINDER_LOST);
		if (Ship::From(this)->lost_count == 255) return;
		Ship::From(this)->lost_count++;
		if (Ship::From(this)->lost_count != 16) return;
	} else {
		/* Were we already lost? */
		if (HasBit(this->vehicle_flags, VF_PATHFINDER_LOST)) return;

		/* It is first time the problem occurred, set the "lost" flag. */
		SetBit(this->vehicle_flags, VF_PATHFINDER_LOST);
	}

	/* Notify user about the event. */
	AI::NewEvent(this->owner, new ScriptEventVehicleLost(this->index));
	if (_settings_client.gui.lost_vehicle_warn && this->owner == _local_company) {
		SetDParam(0, this->index);
		AddVehicleAdviceNewsItem(STR_NEWS_VEHICLE_IS_LOST, this->index);
	}
}

/** Destroy all stuff that (still) needs the virtual functions to work properly */
void Vehicle::PreDestructor()
{
	if (CleaningPool()) return;

	SCOPE_INFO_FMT([this], "Vehicle::PreDestructor: %s", scope_dumper().VehicleInfo(this));

	if (Station::IsValidID(this->last_station_visited)) {
		Station *st = Station::Get(this->last_station_visited);
		st->loading_vehicles.erase(std::remove(st->loading_vehicles.begin(), st->loading_vehicles.end(), this), st->loading_vehicles.end());

		HideFillingPercent(&this->fill_percent_te_id);
		this->CancelReservation(INVALID_STATION, st);
		delete this->cargo_payment;
		dbg_assert(this->cargo_payment == nullptr); // cleared by ~CargoPayment
	}

	if (this->IsEngineCountable()) {
		GroupStatistics::CountEngine(this, -1);
		if (this->IsPrimaryVehicle()) GroupStatistics::CountVehicle(this, -1);
		GroupStatistics::UpdateAutoreplace(this->owner);

		if (this->owner == _local_company) InvalidateAutoreplaceWindow(this->engine_type, this->group_id);
		DeleteGroupHighlightOfVehicle(this);
		if (this->type == VEH_TRAIN) {
			extern void DeleteTraceRestrictSlotHighlightOfVehicle(const Vehicle *v);

			DeleteTraceRestrictSlotHighlightOfVehicle(this);
		}
	}

	Company::Get(this->owner)->freeunits[this->type].ReleaseID(this->unitnumber);

	if (this->type == VEH_AIRCRAFT && this->IsPrimaryVehicle()) {
		Aircraft *a = Aircraft::From(this);
		Station *st = GetTargetAirportIfValid(a);
		if (st != nullptr) {
			const AirportFTA *layout = st->airport.GetFTA()->layout;
			CLRBITS(st->airport.flags, layout[a->previous_pos].block | layout[a->pos].block);
		}
	}


	if (this->type == VEH_ROAD && this->IsPrimaryVehicle()) {
		RoadVehicle *v = RoadVehicle::From(this);
		if ((!(v->vehstatus & VS_CRASHED) && IsInsideMM(v->state, RVSB_IN_DT_ROAD_STOP, RVSB_IN_DT_ROAD_STOP_END)) || IsInsideMM(v->state, RVSB_IN_ROAD_STOP, RVSB_IN_ROAD_STOP_END)) {
			/* Leave the roadstop (bay or drive-through), when you have not already left it. */
			RoadStop::GetByTile(v->tile, GetRoadStopType(v->tile))->Leave(v);
		}

		ReleaseDisasterVehicleTargetingVehicle(this->index);
	}

	if (HasBit(this->vehicle_flags, VF_HAVE_SLOT)) {
		TraceRestrictRemoveVehicleFromAllSlots(this->index);
		ClrBit(this->vehicle_flags, VF_HAVE_SLOT);
	}
	if (this->type == VEH_TRAIN && HasBit(Train::From(this)->flags, VRF_PENDING_SPEED_RESTRICTION)) {
		_pending_speed_restriction_change_map.erase(this->index);
		ClrBit(Train::From(this)->flags, VRF_PENDING_SPEED_RESTRICTION);
	}

	if (this->Previous() == nullptr) {
		InvalidateWindowData(WC_VEHICLE_DEPOT, this->tile);
	}

	if (this->IsPrimaryVehicle()) {
		CloseWindowById(WC_VEHICLE_VIEW, this->index);
		CloseWindowById(WC_VEHICLE_ORDERS, this->index);
		CloseWindowById(WC_VEHICLE_REFIT, this->index);
		CloseWindowById(WC_VEHICLE_DETAILS, this->index);
		CloseWindowById(WC_VEHICLE_TIMETABLE, this->index);
		CloseWindowById(WC_SCHDISPATCH_SLOTS, this->index);
		CloseWindowById(WC_VEHICLE_CARGO_TYPE_LOAD_ORDERS, this->index);
		CloseWindowById(WC_VEHICLE_CARGO_TYPE_UNLOAD_ORDERS, this->index);
		SetWindowDirty(WC_COMPANY, this->owner);
		OrderBackup::ClearVehicle(this);
	}
	InvalidateWindowClassesData(GetWindowClassForVehicleType(this->type), 0);
	InvalidateWindowClassesData(WC_DEPARTURES_BOARD, 0);

	this->cargo.Truncate();
	DeleteVehicleOrders(this);
	DeleteDepotHighlightOfVehicle(this);

	StopGlobalFollowVehicle(this);

	/* sometimes, eg. for disaster vehicles, when company bankrupts, when removing crashed/flooded vehicles,
	 * it may happen that vehicle chain is deleted when visible */
	if (this->IsDrawn()) this->MarkAllViewportsDirty();
}

Vehicle::~Vehicle()
{
	if (CleaningPool()) {
		this->cargo.OnCleanPool();
		return;
	}

	if (this->type != VEH_EFFECT) InvalidateVehicleTickCaches();

	if (this->type == VEH_DISASTER) RemoveFromOtherVehicleTickCache(this);

	if (this->breakdowns_since_last_service) _vehicles_to_pay_repair.erase(this->index);

	if (this->type >= VEH_COMPANY_END) {
		/* sometimes, eg. for disaster vehicles, when company bankrupts, when removing crashed/flooded vehicles,
		 * it may happen that vehicle chain is deleted when visible.
		 * Do not redo this for vehicle types where it is done in PreDestructor(). */
		if (this->IsDrawn()) this->MarkAllViewportsDirty();
	}

	Vehicle *v = this->Next();
	this->SetNext(nullptr);

	delete v;

	if (this->type < VEH_COMPANY_END) UpdateVehicleTileHash(this, true);
	UpdateVehicleViewportHash(this, INVALID_COORD, 0);
	DeleteVehicleNews(this->index, INVALID_STRING_ID);
	DeleteNewGRFInspectWindow(GetGrfSpecFeature(this->type), this->index);
}

/**
 * Vehicle pool is about to be cleaned
 */
void Vehicle::PreCleanPool()
{
	_pending_speed_restriction_change_map.clear();
}

/**
 * Adds a vehicle to the list of vehicles that visited a depot this tick
 * @param *v vehicle to add
 */
void VehicleEnteredDepotThisTick(Vehicle *v)
{
	/* Template Replacement Setup stuff */
	if (GetTemplateIDByGroupIDRecursive(v->group_id) != INVALID_TEMPLATE) {
		/* Vehicle should stop in the depot if it was in 'stopping' state */
		_vehicles_to_templatereplace.insert(v->index);
	}

	/* Vehicle should stop in the depot if it was in 'stopping' state */
	_vehicles_to_autoreplace[v->index] = !(v->vehstatus & VS_STOPPED);

	/* We ALWAYS set the stopped state. Even when the vehicle does not plan on
	 * stopping in the depot, so we stop it to ensure that it will not reserve
	 * the path out of the depot before we might autoreplace it to a different
	 * engine. The new engine would not own the reserved path we store that we
	 * stopped the vehicle, so autoreplace can start it again */
	v->vehstatus |= VS_STOPPED;
}

template <typename T>
void CallVehicleOnNewDay(Vehicle *v)
{
	T::From(v)->T::OnNewDay();

	/* Vehicle::OnPeriodic is decoupled from Vehicle::OnNewDay at day lengths >= 8 */
	if (DayLengthFactor() < 8) T::From(v)->T::OnPeriodic();
}

/**
 * Increases the day counter for all vehicles and calls 1-day and 32-day handlers.
 * Each tick, it processes vehicles with "index % DAY_TICKS == _date_fract",
 * so each day, all vehicles are processes in DAY_TICKS steps.
 */
static void RunVehicleDayProc()
{
	if (_game_mode != GM_NORMAL) return;

	/* Run the day_proc for every DAY_TICKS vehicle starting at _date_fract. */
	Vehicle *v = nullptr;
	SCOPE_INFO_FMT([&v], "RunVehicleDayProc: %s", scope_dumper().VehicleInfo(v));
	for (size_t i = EconTime::CurDateFract(); i < Vehicle::GetPoolSize(); i += DAY_TICKS) {
		v = Vehicle::Get(i);
		if (v == nullptr) continue;

		/* Call the 32-day callback if needed */
		if ((v->day_counter & 0x1F) == 0 && v->HasEngineType() && (Engine::Get(v->engine_type)->callbacks_used & SGCU_VEHICLE_32DAY_CALLBACK) != 0) {
			uint16_t callback = GetVehicleCallback(CBID_VEHICLE_32DAY_CALLBACK, 0, 0, v->engine_type, v);
			if (callback != CALLBACK_FAILED) {
				if (HasBit(callback, 0)) {
					TriggerVehicle(v, VEHICLE_TRIGGER_CALLBACK_32); // Trigger vehicle trigger 10
				}

				/* After a vehicle trigger, the graphics and properties of the vehicle could change.
				 * Note: MarkDirty also invalidates the palette, which is the meaning of bit 1. So, nothing special there. */
				if (callback != 0) v->First()->MarkDirty();

				if (callback & ~3) ErrorUnknownCallbackResult(v->GetGRFID(), CBID_VEHICLE_32DAY_CALLBACK, callback);
			}
		}

		/* This is called once per day for each vehicle, but not in the first tick of the day */
		switch (v->type) {
			case VEH_TRAIN:
				CallVehicleOnNewDay<Train>(v);
				break;
			case VEH_ROAD:
				CallVehicleOnNewDay<RoadVehicle>(v);
				break;
			case VEH_SHIP:
				CallVehicleOnNewDay<Ship>(v);
				break;
			case VEH_AIRCRAFT:
				CallVehicleOnNewDay<Aircraft>(v);
				break;
			default:
				break;
		}
	}
}

/**
 * Increases the day counter for all vehicles and calls 1-day and 32-day handlers.
 * Each tick, it processes vehicles with "index % DAY_TICKS == _date_fract",
 * so each day, all vehicles are processes in DAY_TICKS steps.
 */
static void RunVehicleCalendarDayProc()
{
	if (_game_mode != GM_NORMAL) return;

	Vehicle *v = nullptr;
	SCOPE_INFO_FMT([&v], "RunVehicleCalendarDayProc: %s", scope_dumper().VehicleInfo(v));
	for (size_t i = CalTime::CurDateFract(); i < Vehicle::GetPoolSize(); i += DAY_TICKS) {
		v = Vehicle::Get(i);
		if (v == nullptr) continue;

		/* This is called once per day for each vehicle, but not in the first tick of the day */
		switch (v->type) {
			case VEH_TRAIN:
				AgeVehicle(v);
				break;
			case VEH_ROAD:
				if (v->IsFrontEngine()) AgeVehicle(v);
				break;
			case VEH_SHIP:
				if (static_cast<Ship *>(v)->IsPrimaryVehicle()) AgeVehicle(v);
				break;
			case VEH_AIRCRAFT:
				if (static_cast<Aircraft *>(v)->IsNormalAircraft()) AgeVehicle(v);
				break;
			default:
				break;
		}
	}
}

static void ShowAutoReplaceAdviceMessage(const CommandCost &res, const Vehicle *v)
{
	StringID error_message = res.GetErrorMessage();
	if (error_message == STR_ERROR_AUTOREPLACE_NOTHING_TO_DO || error_message == INVALID_STRING_ID) return;

	if (error_message == STR_ERROR_NOT_ENOUGH_CASH_REQUIRES_CURRENCY) error_message = STR_ERROR_AUTOREPLACE_MONEY_LIMIT;

	StringID message;
	if (error_message == STR_ERROR_TRAIN_TOO_LONG_AFTER_REPLACEMENT) {
		message = error_message;
	} else {
		message = STR_NEWS_VEHICLE_AUTORENEW_FAILED;
	}

	SetDParam(0, v->index);
	SetDParam(1, error_message);
	AddVehicleAdviceNewsItem(message, v->index);
}

static std::vector<VehicleID> _train_news_too_heavy_this_tick;

void ShowTrainTooHeavyAdviceMessage(const Vehicle *v)
{
	if (find_index(_train_news_too_heavy_this_tick, v->index) < 0) {
		_train_news_too_heavy_this_tick.push_back(v->index);
		SetDParam(0, v->index);
		AddNewsItem(STR_ERROR_TRAIN_TOO_HEAVY, NT_ADVICE, NF_INCOLOUR | NF_SMALL | NF_VEHICLE_PARAM0,
				NR_VEHICLE, v->index);
	}
}

bool _tick_caches_valid = false;
std::vector<Train *> _tick_train_front_cache;
std::vector<RoadVehicle *> _tick_road_veh_front_cache;
std::vector<Aircraft *> _tick_aircraft_front_cache;
std::vector<Ship *> _tick_ship_cache;
std::vector<Vehicle *> _tick_other_veh_cache;

std::vector<VehicleID> _remove_from_tick_effect_veh_cache;
btree::btree_set<VehicleID> _tick_effect_veh_cache;

void ClearVehicleTickCaches()
{
	_tick_train_front_cache.clear();
	_tick_road_veh_front_cache.clear();
	_tick_aircraft_front_cache.clear();
	_tick_ship_cache.clear();
	_tick_effect_veh_cache.clear();
	_remove_from_tick_effect_veh_cache.clear();
	_tick_other_veh_cache.clear();
}

void RemoveFromOtherVehicleTickCache(const Vehicle *v)
{
	for (auto &u : _tick_other_veh_cache) {
		if (u == v) u = nullptr;
	}
}

void RebuildVehicleTickCaches()
{
	ClearVehicleTickCaches();

	for (VehicleID i = 0; i < Vehicle::GetPoolSize(); i++) {
		Vehicle *v = Vehicle::Get(i);
		if (v == nullptr) continue;

#if OTTD_UPPER_TAGGED_PTR
		/* Avoid needing to de-reference v */
		uintptr_t ptr = _vehicle_pool.GetRaw(i);
		const VehicleType vtype = VehiclePoolOps::GetVehicleType(ptr);
		const bool is_front = !VehiclePoolOps::IsNonFrontVehiclePtr(ptr);
#else
		const VehicleType vtype = v->type;
		const bool is_front = (v->Previous() == nullptr);
#endif

		switch (vtype) {
			default:
				_tick_other_veh_cache.push_back(v);
				break;

			case VEH_TRAIN:
				if (is_front) _tick_train_front_cache.push_back(Train::From(v));
				break;

			case VEH_ROAD:
				if (is_front) _tick_road_veh_front_cache.push_back(RoadVehicle::From(v));
				break;

			case VEH_AIRCRAFT:
				if (is_front) _tick_aircraft_front_cache.push_back(Aircraft::From(v));
				break;

			case VEH_SHIP:
				if (is_front) _tick_ship_cache.push_back(Ship::From(v));
				break;

			case VEH_EFFECT:
				_tick_effect_veh_cache.insert(i);
				break;
		}
	}
	_tick_caches_valid = true;
}

void ValidateVehicleTickCaches()
{
	if (!_tick_caches_valid) return;

	std::vector<Train *> saved_tick_train_front_cache = std::move(_tick_train_front_cache);
	std::vector<RoadVehicle *> saved_tick_road_veh_front_cache = std::move(_tick_road_veh_front_cache);
	std::vector<Aircraft *> saved_tick_aircraft_front_cache = std::move(_tick_aircraft_front_cache);
	std::vector<Ship *> saved_tick_ship_cache = std::move(_tick_ship_cache);
	btree::btree_set<VehicleID> saved_tick_effect_veh_cache = std::move(_tick_effect_veh_cache);
	for (VehicleID id : _remove_from_tick_effect_veh_cache) {
		saved_tick_effect_veh_cache.erase(id);
	}
	std::vector<Vehicle *> saved_tick_other_veh_cache = std::move(_tick_other_veh_cache);
	saved_tick_other_veh_cache.erase(std::remove(saved_tick_other_veh_cache.begin(), saved_tick_other_veh_cache.end(), nullptr), saved_tick_other_veh_cache.end());

	RebuildVehicleTickCaches();

	assert(saved_tick_train_front_cache == saved_tick_train_front_cache);
	assert(saved_tick_road_veh_front_cache == _tick_road_veh_front_cache);
	assert(saved_tick_aircraft_front_cache == _tick_aircraft_front_cache);
	assert(saved_tick_ship_cache == _tick_ship_cache);
	assert(saved_tick_effect_veh_cache == _tick_effect_veh_cache);
	assert(saved_tick_other_veh_cache == _tick_other_veh_cache);
}

void VehicleTickCargoAging(Vehicle *v)
{
	if (v->vcache.cached_cargo_age_period != 0) {
		v->cargo_age_counter = std::min(v->cargo_age_counter, v->vcache.cached_cargo_age_period);
		if (--v->cargo_age_counter == 0) {
			v->cargo.AgeCargo();
			v->cargo_age_counter = v->vcache.cached_cargo_age_period;
		}
	}
}

void VehicleTickMotion(Vehicle *v, Vehicle *front)
{
	/* Do not play any sound when crashed */
	if (front->vehstatus & VS_CRASHED) return;

	/* Do not play any sound when in depot or tunnel */
	if (v->vehstatus & VS_HIDDEN) return;

	v->motion_counter += front->cur_speed;
	if (_settings_client.sound.vehicle && _settings_client.music.effect_vol != 0) {
		/* Play a running sound if the motion counter passes 256 (Do we not skip sounds?) */
		if (GB(v->motion_counter, 0, 8) < front->cur_speed) PlayVehicleSound(v, VSE_RUNNING);

		/* Play an alternating running sound every 16 ticks */
		if (GB(v->tick_counter, 0, 4) == 0) {
			/* Play running sound when speed > 0 and not braking */
			bool running = (front->cur_speed > 0) && !(front->vehstatus & (VS_STOPPED | VS_TRAIN_SLOWING));
			PlayVehicleSound(v, running ? VSE_RUNNING_16 : VSE_STOPPED_16);
		}
	}
}

void CallVehicleTicks()
{
	_vehicles_to_autoreplace.clear();
	_vehicles_to_templatereplace.clear();
	_vehicles_to_pay_repair.clear();
	_vehicles_to_sell.clear();

	_train_news_too_heavy_this_tick.clear();

	if (TickSkipCounter() == 0) RunVehicleDayProc();

	if (EconTime::UsingWallclockUnits() && !CalTime::IsCalendarFrozen() && CalTime::CurSubDateFract() == 0) {
		RunVehicleCalendarDayProc();
	}

	if (DayLengthFactor() >= 8 && _game_mode == GM_NORMAL) {
		/*
		 * Vehicle::OnPeriodic is decoupled from Vehicle::OnNewDay at day lengths >= 8
		 * Use a fixed interval of 512 ticks (unscaled) instead
		 */

		Vehicle *v = nullptr;
		SCOPE_INFO_FMT([&v], "CallVehicleTicks -> OnPeriodic: %s", scope_dumper().VehicleInfo(v));
		for (size_t i = (size_t)(_scaled_tick_counter & 0x1FF); i < Vehicle::GetPoolSize(); i += 0x200) {
			v = Vehicle::Get(i);
			if (v == nullptr) continue;

			/* This is called once per day for each vehicle, but not in the first tick of the day */
			switch (v->type) {
				case VEH_TRAIN:
					Train::From(v)->Train::OnPeriodic();
					break;
				case VEH_ROAD:
					RoadVehicle::From(v)->RoadVehicle::OnPeriodic();
					break;
				case VEH_SHIP:
					Ship::From(v)->Ship::OnPeriodic();
					break;
				case VEH_AIRCRAFT:
					Aircraft::From(v)->Aircraft::OnPeriodic();
					break;
				default:
					break;
			}
		}
	}

	RecordSyncEvent(NSRE_VEH_PERIODIC);

	{
		PerformanceMeasurer framerate(PFE_GL_ECONOMY);
		Station *si_st = nullptr;
		SCOPE_INFO_FMT([&si_st], "CallVehicleTicks: LoadUnloadStation: %s", scope_dumper().StationInfo(si_st));
		for (Station *st : Station::Iterate()) {
			si_st = st;
			LoadUnloadStation(st);
		}
	}

	RecordSyncEvent(NSRE_VEH_LOAD_UNLOAD);

	if (!_tick_caches_valid || HasChickenBit(DCBF_VEH_TICK_CACHE)) RebuildVehicleTickCaches();

	if (HasChickenBit(DCBF_WATER_REGION_CLEAR)) {
		DebugInvalidateAllWaterRegions();
	}
	if (HasChickenBit(DCBF_WATER_REGION_INIT_ALL)) {
		DebugInitAllWaterRegions();
	}

	Vehicle *v = nullptr;
	SCOPE_INFO_FMT([&v], "CallVehicleTicks: %s", scope_dumper().VehicleInfo(v));
	{
		for (VehicleID id : _remove_from_tick_effect_veh_cache) {
			_tick_effect_veh_cache.erase(id);
		}
		_remove_from_tick_effect_veh_cache.clear();
		for (VehicleID id : _tick_effect_veh_cache) {
			EffectVehicle *u = EffectVehicle::Get(id);
			v = u;
			u->EffectVehicle::Tick();
		}
	}
	if (!_tick_effect_veh_cache.empty()) RecordSyncEvent(NSRE_VEH_EFFECT);
	{
		PerformanceMeasurer framerate(PFE_GL_TRAINS);
		for (Train *front : _tick_train_front_cache) {
			v = front;
			if (!front->Train::Tick()) continue;
			for (Train *u = front; u != nullptr; u = u->Next()) {
				u->tick_counter++;
				VehicleTickCargoAging(u);
				if (!u->IsWagon() && !((front->vehstatus & VS_STOPPED) && front->cur_speed == 0)) VehicleTickMotion(u, front);
			}
		}
	}
	RecordSyncEvent(NSRE_VEH_TRAIN);
	{
		PerformanceMeasurer framerate(PFE_GL_ROADVEHS);
		for (RoadVehicle *front : _tick_road_veh_front_cache) {
			v = front;
			if (!front->RoadVehicle::Tick()) continue;
			for (RoadVehicle *u = front; u != nullptr; u = u->Next()) {
				u->tick_counter++;
				VehicleTickCargoAging(u);
			}
			if (!(front->vehstatus & VS_STOPPED)) VehicleTickMotion(front, front);
		}
	}
	if (!_tick_road_veh_front_cache.empty()) RecordSyncEvent(NSRE_VEH_ROAD);
	{
		PerformanceMeasurer framerate(PFE_GL_AIRCRAFT);
		for (Aircraft *front : _tick_aircraft_front_cache) {
			v = front;
			if (!front->Aircraft::Tick()) continue;
			for (Aircraft *u = front; u != nullptr; u = u->Next()) {
				VehicleTickCargoAging(u);
			}
			if (!(front->vehstatus & VS_STOPPED)) VehicleTickMotion(front, front);
		}
	}
	if (!_tick_aircraft_front_cache.empty()) RecordSyncEvent(NSRE_VEH_AIR);
	{
		PerformanceMeasurer framerate(PFE_GL_SHIPS);
		for (Ship *s : _tick_ship_cache) {
			v = s;
			if (!s->Ship::Tick()) continue;
			for (Ship *u = s; u != nullptr; u = u->Next()) {
				VehicleTickCargoAging(u);
			}
			if (!(s->vehstatus & VS_STOPPED)) VehicleTickMotion(s, s);
		}
	}
	if (!_tick_ship_cache.empty()) RecordSyncEvent(NSRE_VEH_SHIP);
	{
		for (Vehicle *u : _tick_other_veh_cache) {
			if (!u) continue;
			v = u;
			u->Tick();
		}
	}
	v = nullptr;
	if (!_tick_other_veh_cache.empty()) RecordSyncEvent(NSRE_VEH_OTHER);

	/* Handle vehicles marked for immediate sale */
	Backup<CompanyID> sell_cur_company(_current_company, FILE_LINE);
	for (VehicleID index : _vehicles_to_sell) {
		Vehicle *v = Vehicle::Get(index);
		SCOPE_INFO_FMT([v], "CallVehicleTicks: sell: %s", scope_dumper().VehicleInfo(v));
		const bool is_train = (v->type == VEH_TRAIN);

		sell_cur_company.Change(v->owner);

		int x = v->x_pos;
		int y = v->y_pos;
		int z = v->z_pos;

		CommandCost cost = DoCommand(v->tile, v->index | (1 << 20), 0, DC_EXEC, GetCmdSellVeh(v));
		v = nullptr;
		if (!cost.Succeeded()) continue;

		if (IsLocalCompany() && cost.Succeeded()) {
			if (cost.GetCost() != 0) {
				ShowCostOrIncomeAnimation(x, y, z, cost.GetCost());
			}
		}

		if (is_train) _vehicles_to_templatereplace.erase(index);
		_vehicles_to_autoreplace.erase(index);
	}
	sell_cur_company.Restore();
	if (!_vehicles_to_sell.empty()) RecordSyncEvent(NSRE_VEH_SELL);

<<<<<<< HEAD
	/* do Template Replacement */
	Backup<CompanyID> tmpl_cur_company(_current_company, FILE_LINE);
	for (VehicleID index : _vehicles_to_templatereplace) {
		Train *t = Train::Get(index);
=======
				/* Check vehicle type specifics */
				switch (v->type) {
					case VEH_TRAIN:
						if (!Train::From(v)->IsEngine()) continue;
						break;
>>>>>>> ce3d0097

		SCOPE_INFO_FMT([t], "CallVehicleTicks: template replace: %s", scope_dumper().VehicleInfo(t));

		auto it = _vehicles_to_autoreplace.find(index);
		assert(it != _vehicles_to_autoreplace.end());
		if (it->second) t->vehstatus &= ~VS_STOPPED;
		_vehicles_to_autoreplace.erase(it);

		/* Store the position of the effect as the vehicle pointer will become invalid later */
		int x = t->x_pos;
		int y = t->y_pos;
		int z = t->z_pos;

		tmpl_cur_company.Change(t->owner);

		_new_vehicle_id = INVALID_VEHICLE;

		CommandCost res = DoCommand(t->tile, t->index, 0, DC_EXEC, CMD_TEMPLATE_REPLACE_VEHICLE);

		if (_new_vehicle_id != INVALID_VEHICLE) {
			VehicleID t_new = _new_vehicle_id;
			t = Train::Get(t_new);
			const Company *c = Company::Get(_current_company);
			SubtractMoneyFromCompany(CommandCost(EXPENSES_NEW_VEHICLES, (Money)c->settings.engine_renew_money));
			CommandCost res2 = DoCommand(0, t_new, 1, DC_EXEC, CMD_AUTOREPLACE_VEHICLE);
			if (res2.HasResultData()) {
				t = Train::Get(res2.GetResultData());
			}
			SubtractMoneyFromCompany(CommandCost(EXPENSES_NEW_VEHICLES, -(Money)c->settings.engine_renew_money));
			if (res2.Succeeded() || res.GetCost() == 0) res.AddCost(res2);
		}

		if (!IsLocalCompany()) continue;

		if (res.GetCost() != 0) {
			ShowCostOrIncomeAnimation(x, y, z, res.GetCost());
		}

		if (res.Failed()) {
			ShowAutoReplaceAdviceMessage(res, t);
		}
	}
	tmpl_cur_company.Restore();
	if (!_vehicles_to_templatereplace.empty()) RecordSyncEvent(NSRE_VEH_TBTR);

	/* do Auto Replacement */
	Backup<CompanyID> cur_company(_current_company, FILE_LINE);
	for (auto &it : _vehicles_to_autoreplace) {
		v = Vehicle::Get(it.first);
		/* Autoreplace needs the current company set as the vehicle owner */
		cur_company.Change(v->owner);

		if (v->type == VEH_TRAIN) {
			assert(!_vehicles_to_templatereplace.count(v->index));
		}

		/* Start vehicle if we stopped them in VehicleEnteredDepotThisTick()
		 * We need to stop them between VehicleEnteredDepotThisTick() and here or we risk that
		 * they are already leaving the depot again before being replaced. */
		if (it.second) v->vehstatus &= ~VS_STOPPED;

		/* Store the position of the effect as the vehicle pointer will become invalid later */
		int x = v->x_pos;
		int y = v->y_pos;
		int z = v->z_pos;

		const Company *c = Company::Get(_current_company);
		SubtractMoneyFromCompany(CommandCost(EXPENSES_NEW_VEHICLES, (Money)c->settings.engine_renew_money));
		CommandCost res = DoCommand(0, v->index, 0, DC_EXEC, CMD_AUTOREPLACE_VEHICLE);
		SubtractMoneyFromCompany(CommandCost(EXPENSES_NEW_VEHICLES, -(Money)c->settings.engine_renew_money));

		if (!IsLocalCompany()) continue;

		if (res.Succeeded()) {
			ShowCostOrIncomeAnimation(x, y, z, res.GetCost());
			continue;
		}

		ShowAutoReplaceAdviceMessage(res, v);
	}
	cur_company.Restore();
	if (!_vehicles_to_autoreplace.empty()) RecordSyncEvent(NSRE_VEH_AUTOREPLACE);

	Backup<CompanyID> repair_cur_company(_current_company, FILE_LINE);
	for (VehicleID index : _vehicles_to_pay_repair) {
		Vehicle *v = Vehicle::Get(index);
		SCOPE_INFO_FMT([v], "CallVehicleTicks: repair: %s", scope_dumper().VehicleInfo(v));

		ExpensesType type = INVALID_EXPENSES;
		_current_company = v->owner;
		switch (v->type) {
			case VEH_AIRCRAFT:
				type = EXPENSES_AIRCRAFT_RUN;
				break;

			case VEH_TRAIN:
				type = EXPENSES_TRAIN_RUN;
				break;

			case VEH_SHIP:
				type = EXPENSES_SHIP_RUN;
				break;

			case VEH_ROAD:
				type = EXPENSES_ROADVEH_RUN;
				break;

			default:
				NOT_REACHED();
		}
		dbg_assert(type != INVALID_EXPENSES);

		Money vehicle_new_value = v->GetEngine()->GetCost();

		// The static cast is to fix compilation on (old) MSVC as the overload for OverflowSafeInt operator / is ambiguous.
		Money repair_cost = (v->breakdowns_since_last_service * vehicle_new_value / static_cast<uint>(_settings_game.vehicle.repair_cost)) + 1;
		if (v->age > v->max_age) repair_cost <<= 1;
		CommandCost cost(type, repair_cost);
		v->First()->profit_this_year -= cost.GetCost() << 8;
		SubtractMoneyFromCompany(cost);
		ShowCostOrIncomeAnimation(v->x_pos, v->y_pos, v->z_pos, cost.GetCost());
		v->breakdowns_since_last_service = 0;
	}
	repair_cur_company.Restore();
	if (!_vehicles_to_pay_repair.empty()) RecordSyncEvent(NSRE_VEH_REPAIR);
	_vehicles_to_pay_repair.clear();
}

void RemoveVirtualTrainsOfUser(uint32_t user)
{
	if (!_tick_caches_valid || HasChickenBit(DCBF_VEH_TICK_CACHE)) RebuildVehicleTickCaches();

	Backup<CompanyID> cur_company(_current_company, FILE_LINE);
	for (const Train *front : _tick_train_front_cache) {
		if (front->IsVirtual() && front->motion_counter == user) {
			cur_company.Change(front->owner);
			DoCommandP(0, front->index, 0, CMD_DELETE_VIRTUAL_TRAIN);
		}
	}
	cur_company.Restore();
}

/**
 * Add vehicle sprite for drawing to the screen.
 * @param v Vehicle to draw.
 */
static void DoDrawVehicle(const Vehicle *v)
{
	PaletteID pal = PAL_NONE;

	if (v->vehstatus & VS_DEFPAL) pal = (v->vehstatus & VS_CRASHED) ? PALETTE_CRASH : GetVehiclePalette(v);

	/* Check whether the vehicle shall be transparent due to the game state */
	bool shadowed = (v->vehstatus & (VS_SHADOW | VS_HIDDEN)) != 0;

	if (v->type == VEH_EFFECT) {
		/* Check whether the vehicle shall be transparent/invisible due to GUI settings.
		 * However, transparent smoke and bubbles look weird, so always hide them. */
		TransparencyOption to = EffectVehicle::From(v)->GetTransparencyOption();
		if (to != TO_INVALID && (IsTransparencySet(to) || IsInvisibilitySet(to))) return;
	}

	{
		Vehicle *v_mutable = const_cast<Vehicle *>(v);
		if (HasBit(v_mutable->vcache.cached_veh_flags, VCF_IMAGE_REFRESH) && v_mutable->cur_image_valid_dir != INVALID_DIR) {
			VehicleSpriteSeq seq;
			v_mutable->GetImage(v_mutable->cur_image_valid_dir, EIT_ON_MAP, &seq);
			v_mutable->sprite_seq = seq;
			v_mutable->UpdateSpriteSeqBound();
			ClrBit(v_mutable->vcache.cached_veh_flags, VCF_IMAGE_REFRESH);
		}
	}

	ViewportSortableSpriteSpecialFlags special_flags = IsDiagonalDirection(v->direction) ? VSSF_NONE : VSSSF_SORT_SPECIAL | VSSSF_SORT_DIAG_VEH;

	StartSpriteCombine();
	for (uint i = 0; i < v->sprite_seq.count; ++i) {
		PaletteID pal2 = v->sprite_seq.seq[i].pal;
		if (!pal2 || (v->vehstatus & VS_CRASHED)) pal2 = pal;
		AddSortableSpriteToDraw(v->sprite_seq.seq[i].sprite, pal2, v->x_pos + v->x_offs, v->y_pos + v->y_offs,
			v->x_extent, v->y_extent, v->z_extent, v->z_pos, shadowed, v->x_bb_offs, v->y_bb_offs, 0, nullptr, special_flags);
	}
	EndSpriteCombine();
}

struct ViewportHashBound {
	int xl, xu, yl, yu;
};

static const int VHB_BASE_MARGIN = 70;

static ViewportHashBound GetViewportHashBound(int l, int r, int t, int b, int x_margin, int y_margin) {
	int xl = (l - ((VHB_BASE_MARGIN + x_margin) * ZOOM_LVL_BASE)) >> (7 + ZOOM_LVL_SHIFT);
	int xu = (r + (x_margin * ZOOM_LVL_BASE))                 >> (7 + ZOOM_LVL_SHIFT);
	/* compare after shifting instead of before, so that lower bits don't affect comparison result */
	if (xu - xl < (1 << 6)) {
		xl &= 0x3F;
		xu &= 0x3F;
	} else {
		/* scan whole hash row */
		xl = 0;
		xu = 0x3F;
	}

	int yl = (t - ((VHB_BASE_MARGIN + y_margin) * ZOOM_LVL_BASE)) >> (6 + ZOOM_LVL_SHIFT);
	int yu = (b + (y_margin * ZOOM_LVL_BASE))                 >> (6 + ZOOM_LVL_SHIFT);
	/* compare after shifting instead of before, so that lower bits don't affect comparison result */
	if (yu - yl < (1 << 6)) {
		yl = (yl & 0x3F) << 6;
		yu = (yu & 0x3F) << 6;
	} else {
		/* scan whole column */
		yl = 0;
		yu = 0x3F << 6;
	}
	return { xl, xu, yl, yu };
};

template <bool update_vehicles>
void ViewportAddVehiclesIntl(DrawPixelInfo *dpi)
{
	/* The bounding rectangle */
	const int l = dpi->left;
	const int r = dpi->left + dpi->width;
	const int t = dpi->top;
	const int b = dpi->top + dpi->height;

	/* The hash area to scan */
	const ViewportHashBound vhb = GetViewportHashBound(l, r, t, b,
			update_vehicles ? MAX_VEHICLE_PIXEL_X - VHB_BASE_MARGIN : 0, update_vehicles ? MAX_VEHICLE_PIXEL_Y - VHB_BASE_MARGIN : 0);

	const int ul = l - (MAX_VEHICLE_PIXEL_X * ZOOM_LVL_BASE);
	const int ur = r + (MAX_VEHICLE_PIXEL_X * ZOOM_LVL_BASE);
	const int ut = t - (MAX_VEHICLE_PIXEL_Y * ZOOM_LVL_BASE);
	const int ub = b + (MAX_VEHICLE_PIXEL_Y * ZOOM_LVL_BASE);

	for (int y = vhb.yl;; y = (y + (1 << 6)) & (0x3F << 6)) {
		for (int x = vhb.xl;; x = (x + 1) & 0x3F) {
			const Vehicle *v = _vehicle_viewport_hash[x + y]; // already masked & 0xFFF

			while (v != nullptr) {
				if (v->IsDrawn()) {
					if (update_vehicles &&
							HasBit(v->vcache.cached_veh_flags, VCF_IMAGE_REFRESH) &&
							ul <= v->coord.right &&
							ut <= v->coord.bottom &&
							ur >= v->coord.left &&
							ub >= v->coord.top) {
						Vehicle *v_mutable = const_cast<Vehicle *>(v);
						switch (v->type) {
							case VEH_TRAIN:       Train::From(v_mutable)->UpdateImageStateUsingMapDirection(v_mutable->sprite_seq); break;
							case VEH_ROAD:  RoadVehicle::From(v_mutable)->UpdateImageStateUsingMapDirection(v_mutable->sprite_seq); break;
							case VEH_SHIP:         Ship::From(v_mutable)->UpdateImageStateUsingMapDirection(v_mutable->sprite_seq); break;
							case VEH_AIRCRAFT: Aircraft::From(v_mutable)->UpdateImageStateUsingMapDirection(v_mutable->sprite_seq); break;
							default: break;
						}
						v_mutable->UpdateSpriteSeqBound();
						v_mutable->UpdateViewportDeferred();
					}

					if (l <= v->coord.right &&
							t <= v->coord.bottom &&
							r >= v->coord.left &&
							b >= v->coord.top) {
						DoDrawVehicle(v);
					}
				}
				v = v->hash_viewport_next;
			}

			if (x == vhb.xu) break;
		}

		if (y == vhb.yu) break;
	}

	if (update_vehicles) ProcessDeferredUpdateVehicleViewportHashes();
}

/**
 * Add the vehicle sprites that should be drawn at a part of the screen.
 * @param dpi Rectangle being drawn.
 * @param update_vehicles Whether to update vehicles around drawing rectangle.
 */
void ViewportAddVehicles(DrawPixelInfo *dpi, bool update_vehicles)
{
	if (update_vehicles) {
		ViewportAddVehiclesIntl<true>(dpi);
	} else {
		ViewportAddVehiclesIntl<false>(dpi);
	}
}

void ViewportMapDrawVehicles(DrawPixelInfo *dpi, Viewport *vp)
{
	/* The save rectangle */
	const int l = vp->virtual_left;
	const int r = vp->virtual_left + vp->virtual_width;
	const int t = vp->virtual_top;
	const int b = vp->virtual_top + vp->virtual_height;

	/* The hash area to scan */
	const ViewportHashBound vhb = GetViewportHashBound(l, r, t, b, 0, 0);

	Blitter *blitter = BlitterFactory::GetCurrentBlitter();
	for (int y = vhb.yl;; y = (y + (1 << 6)) & (0x3F << 6)) {
		if (vp->map_draw_vehicles_cache.done_hash_bits[y >> 6] != UINT64_MAX) {
			for (int x = vhb.xl;; x = (x + 1) & 0x3F) {
				if (!HasBit(vp->map_draw_vehicles_cache.done_hash_bits[y >> 6], x)) {
					SetBit(vp->map_draw_vehicles_cache.done_hash_bits[y >> 6], x);
					const Vehicle *v = _vehicle_viewport_hash[x + y]; // already masked & 0xFFF

					while (v != nullptr) {
						if (!(v->vehstatus & (VS_HIDDEN | VS_UNCLICKABLE)) && (v->type != VEH_EFFECT)) {
							Point pt = RemapCoords(v->x_pos, v->y_pos, v->z_pos);
							if (pt.x >= l && pt.x < r && pt.y >= t && pt.y < b) {
								const int pixel_x = UnScaleByZoomLower(pt.x - l, dpi->zoom);
								const int pixel_y = UnScaleByZoomLower(pt.y - t, dpi->zoom);
								vp->map_draw_vehicles_cache.vehicle_pixels[pixel_x + (pixel_y) * vp->width] = true;
							}
						}
						v = v->hash_viewport_next;
					}
				}

				if (x == vhb.xu) break;
			}
		}

		if (y == vhb.yu) break;
	}

	/* The drawing rectangle */
	int mask = ScaleByZoom(-1, vp->zoom);
	const int dl = UnScaleByZoomLower(dpi->left - (vp->virtual_left & mask), dpi->zoom);
	const int dr = UnScaleByZoomLower(dpi->left + dpi->width - (vp->virtual_left & mask), dpi->zoom);
	const int dt = UnScaleByZoomLower(dpi->top - (vp->virtual_top & mask), dpi->zoom);
	const int db = UnScaleByZoomLower(dpi->top + dpi->height - (vp->virtual_top & mask), dpi->zoom);
	int y_ptr = vp->width * dt;
	for (int y = dt; y < db; y++, y_ptr += vp->width) {
		for (int x = dl; x < dr; x++) {
			if (vp->map_draw_vehicles_cache.vehicle_pixels[y_ptr + x]) {
				blitter->SetPixel32(dpi->dst_ptr, x - dl, y - dt, PC_WHITE, Colour(0xFC, 0xFC, 0xFC).data);
			}
		}
	}
}

/**
 * Find the vehicle close to the clicked coordinates.
 * @param vp Viewport clicked in.
 * @param x  X coordinate in the viewport.
 * @param y  Y coordinate in the viewport.
 * @return Closest vehicle, or \c nullptr if none found.
 */
Vehicle *CheckClickOnVehicle(const Viewport *vp, int x, int y)
{
	Vehicle *found = nullptr;
	uint dist, best_dist = UINT_MAX;

	if ((uint)(x -= vp->left) >= (uint)vp->width || (uint)(y -= vp->top) >= (uint)vp->height) return nullptr;

	x = ScaleByZoom(x, vp->zoom) + vp->virtual_left;
	y = ScaleByZoom(y, vp->zoom) + vp->virtual_top;

	/* The hash area to scan */
	const ViewportHashBound vhb = GetViewportHashBound(x, x, y, y, 0, 0);

	for (int hy = vhb.yl;; hy = (hy + (1 << 6)) & (0x3F << 6)) {
		for (int hx = vhb.xl;; hx = (hx + 1) & 0x3F) {
			Vehicle *v = _vehicle_viewport_hash[hx + hy]; // already masked & 0xFFF

			while (v != nullptr) {
				if (((v->vehstatus & VS_UNCLICKABLE) == 0) && v->IsDrawn() &&
					x >= v->coord.left && x <= v->coord.right &&
					y >= v->coord.top && y <= v->coord.bottom) {

					dist = std::max(
						abs(((v->coord.left + v->coord.right) >> 1) - x),
						abs(((v->coord.top + v->coord.bottom) >> 1) - y)
					);

					if (dist < best_dist) {
						found = v;
						best_dist = dist;
					}
				}
				v = v->hash_viewport_next;
			}

			if (hx == vhb.xu) break;
		}

		if (hy == vhb.yu) break;
	}

	return found;
}

/**
 * Decrease the value of a vehicle.
 * @param v %Vehicle to devaluate.
 */
void DecreaseVehicleValue(Vehicle *v)
{
	v->value -= v->value >> 8;
	SetWindowDirty(WC_VEHICLE_DETAILS, v->index);
}

/** The chances for the different types of vehicles to suffer from different types of breakdowns
 * The chance for a given breakdown type n is _breakdown_chances[vehtype][n] - _breakdown_chances[vehtype][n-1] */
static const byte _breakdown_chances[4][4] = {
	{ //Trains:
		25,  ///< 10% chance for BREAKDOWN_CRITICAL.
		51,  ///< 10% chance for BREAKDOWN_EM_STOP.
		127, ///< 30% chance for BREAKDOWN_LOW_SPEED.
		255, ///< 50% chance for BREAKDOWN_LOW_POWER.
	},
	{ //Road Vehicles:
		51,  ///< 20% chance for BREAKDOWN_CRITICAL.
		76,  ///< 10% chance for BREAKDOWN_EM_STOP.
		153, ///< 30% chance for BREAKDOWN_LOW_SPEED.
		255, ///< 40% chance for BREAKDOWN_LOW_POWER.
	},
	{ //Ships:
		51,  ///< 20% chance for BREAKDOWN_CRITICAL.
		76,  ///< 10% chance for BREAKDOWN_EM_STOP.
		178, ///< 40% chance for BREAKDOWN_LOW_SPEED.
		255, ///< 30% chance for BREAKDOWN_LOW_POWER.
	},
	{ //Aircraft:
		178, ///< 70% chance for BREAKDOWN_AIRCRAFT_SPEED.
		229, ///< 20% chance for BREAKDOWN_AIRCRAFT_DEPOT.
		255, ///< 10% chance for BREAKDOWN_AIRCRAFT_EM_LANDING.
		255, ///< Aircraft have only 3 breakdown types, so anything above 0% here will cause a crash.
	},
};

/**
 * Determine the type of breakdown a vehicle will have.
 * Results are saved in breakdown_type and breakdown_severity.
 * @param v the vehicle in question.
 * @param r the random number to use. (Note that bits 0..6 are already used)
 */
void DetermineBreakdownType(Vehicle *v, uint32_t r) {
	/* if 'improved breakdowns' is off, just do the classic breakdown */
	if (!_settings_game.vehicle.improved_breakdowns) {
		v->breakdown_type = BREAKDOWN_CRITICAL;
		v->breakdown_severity = 40; //only used by aircraft (321 km/h)
		return;
	}
	byte rand = GB(r, 8, 8);
	const byte *breakdown_type_chance = _breakdown_chances[v->type];

	if (v->type == VEH_AIRCRAFT) {
		if (rand <= breakdown_type_chance[BREAKDOWN_AIRCRAFT_SPEED]) {
			v->breakdown_type = BREAKDOWN_AIRCRAFT_SPEED;
			/* all speed values here are 1/8th of the real max speed in km/h */
			byte max_speed = std::max(1, std::min(v->vcache.cached_max_speed >> 3, 255));
			byte min_speed = std::max(1, std::min(15 + (max_speed >> 2), v->vcache.cached_max_speed >> 4));
			v->breakdown_severity = min_speed + (((v->reliability + GB(r, 16, 16)) * (max_speed - min_speed)) >> 17);
		} else if (rand <= breakdown_type_chance[BREAKDOWN_AIRCRAFT_DEPOT]) {
			v->breakdown_type = BREAKDOWN_AIRCRAFT_DEPOT;
		} else if (rand <= breakdown_type_chance[BREAKDOWN_AIRCRAFT_EM_LANDING]) {
			/* emergency landings only happen when reliability < 87% */
			if (v->reliability < 0xDDDD) {
				v->breakdown_type = BREAKDOWN_AIRCRAFT_EM_LANDING;
			} else {
				/* try again */
				DetermineBreakdownType(v, Random());
			}
		} else {
			NOT_REACHED();
		}
		return;
	}

	if (rand <= breakdown_type_chance[BREAKDOWN_CRITICAL]) {
		v->breakdown_type = BREAKDOWN_CRITICAL;
	} else if (rand <= breakdown_type_chance[BREAKDOWN_EM_STOP]) {
		/* Non-front engines cannot have emergency stops */
		if (v->type == VEH_TRAIN && !(Train::From(v)->IsFrontEngine())) {
			return DetermineBreakdownType(v, Random());
		}
		v->breakdown_type = BREAKDOWN_EM_STOP;
		v->breakdown_delay >>= 2; //emergency stops don't last long (1/4 of normal)
	} else if (rand <= breakdown_type_chance[BREAKDOWN_LOW_SPEED]) {
		v->breakdown_type = BREAKDOWN_LOW_SPEED;
		/* average of random and reliability */
		uint16_t rand2 = (GB(r, 16, 16) + v->reliability) >> 1;
		uint16_t max_speed =
			(v->type == VEH_TRAIN) ?
			GetVehicleProperty(v, PROP_TRAIN_SPEED, RailVehInfo(v->engine_type)->max_speed) :
			(v->type == VEH_ROAD ) ?
			GetVehicleProperty(v, PROP_ROADVEH_SPEED, RoadVehInfo(v->engine_type)->max_speed) :
			(v->type == VEH_SHIP) ?
			GetVehicleProperty(v, PROP_SHIP_SPEED, ShipVehInfo(v->engine_type)->max_speed ) :
			GetVehicleProperty(v, PROP_AIRCRAFT_SPEED, AircraftVehInfo(v->engine_type)->max_speed);
		byte min_speed = std::min(41, max_speed >> 2);
		/* we use the min() function here because we want to use the real value of max_speed for the min_speed calculation */
		max_speed = std::min<uint16_t>(max_speed, 255);
		v->breakdown_severity = Clamp((max_speed * rand2) >> 16, min_speed, max_speed);
	} else if (rand <= breakdown_type_chance[BREAKDOWN_LOW_POWER]) {
		v->breakdown_type = BREAKDOWN_LOW_POWER;
		/** within this type there are two possibilities: (50/50)
		 * power reduction (10-90%), or no power at all */
		if (GB(r, 7, 1)) {
			v->breakdown_severity = Clamp((GB(r, 16, 16) + v->reliability) >> 9, 26, 231);
		} else {
			v->breakdown_severity = 0;
		}
	} else {
		NOT_REACHED();
	}
}

void CheckVehicleBreakdown(Vehicle *v)
{
	int rel, rel_old;

	/* decrease reliability */
	if (!_settings_game.order.no_servicing_if_no_breakdowns ||
			_settings_game.difficulty.vehicle_breakdowns != 0) {
		v->reliability = rel = std::max((rel_old = v->reliability) - v->reliability_spd_dec, 0);
		if ((rel_old >> 8) != (rel >> 8)) SetWindowDirty(WC_VEHICLE_DETAILS, v->First()->index);
	}

	if (v->breakdown_ctr != 0 || (v->First()->vehstatus & VS_STOPPED) ||
			_settings_game.difficulty.vehicle_breakdowns < 1 ||
			v->First()->cur_speed < 5 || _game_mode == GM_MENU ||
			(v->type == VEH_AIRCRAFT && ((Aircraft*)v)->state != FLYING) ||
			(v->type == VEH_TRAIN && !(Train::From(v)->IsFrontEngine()) && !_settings_game.vehicle.improved_breakdowns)) {
		return;
	}

	uint32_t r = Random();

	/* increase chance of failure */
	int chance = v->breakdown_chance + 1;
	if (Chance16I(1, 25, r)) chance += 25;
	chance = ClampTo<uint8_t>(chance);
	v->breakdown_chance = chance;

	if (_settings_game.vehicle.improved_breakdowns) {
		if (v->type == VEH_TRAIN && Train::From(v)->IsMultiheaded()) {
			/* Dual engines have their breakdown chances reduced to 70% of the normal value */
			chance = chance * 7 / 10;
		}
		chance *= v->First()->breakdown_chance_factor;
		chance >>= 7;
	}
	/**
	 * Chance is (1 - reliability) * breakdown_setting * breakdown_chance / 10.
	 * breakdown_setting is scaled by 2 to support a value of 1/2 (setting value 64).
	 * Chance is (1 - reliability) * breakdown_scaling_x2 * breakdown_chance / 20.
	 *
	 * At 90% reliabilty, normal setting (2) and average breakdown_chance (128),
	 * a vehicle will break down (on average) every 100 days.
	 * This *should* mean that vehicles break down about as often as (or a little less than) they used to.
	 * However, because breakdowns are no longer by definition a complete stop,
	 * their impact will be significantly less.
	 */
	uint32_t r1 = Random();
	uint32_t breakdown_scaling_x2 = (_settings_game.difficulty.vehicle_breakdowns == 64) ? 1 : (_settings_game.difficulty.vehicle_breakdowns * 2);
	if ((uint32_t) (0xffff - v->reliability) * breakdown_scaling_x2 * chance > GB(r1, 0, 24) * 10 * 2) {
		uint32_t r2 = Random();
		v->breakdown_ctr = GB(r1, 24, 6) + 0xF;
		if (v->type == VEH_TRAIN) SetBit(Train::From(v)->First()->flags, VRF_CONSIST_BREAKDOWN);
		v->breakdown_delay = GB(r2, 0, 7) + 0x80;
		v->breakdown_chance = 0;
		DetermineBreakdownType(v, r2);
	}
}

/**
 * Handle all of the aspects of a vehicle breakdown
 * This includes adding smoke and sounds, and ending the breakdown when appropriate.
 * @return true iff the vehicle is stopped because of a breakdown
 * @note This function always returns false for aircraft, since these never stop for breakdowns
 */
bool Vehicle::HandleBreakdown()
{
	/* Possible states for Vehicle::breakdown_ctr
	 * 0  - vehicle is running normally
	 * 1  - vehicle is currently broken down
	 * 2  - vehicle is going to break down now
	 * >2 - vehicle is counting down to the actual breakdown event */
	switch (this->breakdown_ctr) {
		case 0:
			return false;

		case 2:
			this->breakdown_ctr = 1;

			if (this->breakdowns_since_last_service != 255) {
				this->breakdowns_since_last_service++;
			}

			if (this->type == VEH_AIRCRAFT) {
				this->MarkDirty();
				assert(this->breakdown_type <= BREAKDOWN_AIRCRAFT_EM_LANDING);
				/* Aircraft just need this flag, the rest is handled elsewhere */
				this->vehstatus |= VS_AIRCRAFT_BROKEN;
				if(this->breakdown_type == BREAKDOWN_AIRCRAFT_SPEED ||
						(this->current_order.IsType(OT_GOTO_DEPOT) &&
						(this->current_order.GetDepotOrderType() & ODTFB_BREAKDOWN) &&
						GetTargetAirportIfValid(Aircraft::From(this)) != nullptr)) return false;
				FindBreakdownDestination(Aircraft::From(this));
			} else if (this->type == VEH_TRAIN) {
				if (this->breakdown_type == BREAKDOWN_LOW_POWER ||
						this->First()->cur_speed <= ((this->breakdown_type == BREAKDOWN_LOW_SPEED) ? this->breakdown_severity : 0)) {
					switch (this->breakdown_type) {
						case BREAKDOWN_RV_CRASH:
							if (_settings_game.vehicle.improved_breakdowns) SetBit(Train::From(this)->flags, VRF_HAS_HIT_RV);
						/* FALL THROUGH */
						case BREAKDOWN_CRITICAL:
							if (!PlayVehicleSound(this, VSE_BREAKDOWN)) {
								SndPlayVehicleFx((_settings_game.game_creation.landscape != LT_TOYLAND) ? SND_10_BREAKDOWN_TRAIN_SHIP : SND_3A_BREAKDOWN_TRAIN_SHIP_TOYLAND, this);
							}
							if (!(this->vehstatus & VS_HIDDEN) && !HasBit(EngInfo(this->engine_type)->misc_flags, EF_NO_BREAKDOWN_SMOKE) && this->breakdown_delay > 0) {
								EffectVehicle *u = CreateEffectVehicleRel(this, 4, 4, 5, EV_BREAKDOWN_SMOKE);
								if (u != nullptr) u->animation_state = this->breakdown_delay * 2;
							}
							/* Max Speed reduction*/
							if (_settings_game.vehicle.improved_breakdowns) {
								if (!HasBit(Train::From(this)->flags, VRF_NEED_REPAIR)) {
									SetBit(Train::From(this)->flags, VRF_NEED_REPAIR);
									Train::From(this)->critical_breakdown_count = 1;
								} else if (Train::From(this)->critical_breakdown_count != 255) {
									Train::From(this)->critical_breakdown_count++;
								}
								Train::From(this->First())->ConsistChanged(CCF_TRACK);
							}
						/* FALL THROUGH */
						case BREAKDOWN_EM_STOP:
							CheckBreakdownFlags(Train::From(this->First()));
							SetBit(Train::From(this->First())->flags, VRF_BREAKDOWN_STOPPED);
							break;
						case BREAKDOWN_BRAKE_OVERHEAT:
							CheckBreakdownFlags(Train::From(this->First()));
							SetBit(Train::From(this->First())->flags, VRF_BREAKDOWN_STOPPED);
							break;
						case BREAKDOWN_LOW_SPEED:
							CheckBreakdownFlags(Train::From(this->First()));
							SetBit(Train::From(this->First())->flags, VRF_BREAKDOWN_SPEED);
							break;
						case BREAKDOWN_LOW_POWER:
							SetBit(Train::From(this->First())->flags, VRF_BREAKDOWN_POWER);
							break;
						default: NOT_REACHED();
					}
					this->First()->MarkDirty();
					SetWindowDirty(WC_VEHICLE_VIEW, this->index);
					SetWindowDirty(WC_VEHICLE_DETAILS, this->index);
				} else {
					this->breakdown_ctr = 2; // wait until slowdown
					this->breakdowns_since_last_service--;
					SetBit(Train::From(this)->flags, VRF_BREAKDOWN_BRAKING);
					return false;
				}
				if ((!(this->vehstatus & VS_HIDDEN)) && (this->breakdown_type == BREAKDOWN_LOW_SPEED || this->breakdown_type == BREAKDOWN_LOW_POWER)
						&& !HasBit(EngInfo(this->engine_type)->misc_flags, EF_NO_BREAKDOWN_SMOKE)) {
					EffectVehicle *u = CreateEffectVehicleRel(this, 0, 0, 2, EV_BREAKDOWN_SMOKE); //some grey clouds to indicate a broken engine
					if (u != nullptr) u->animation_state = 25;
				}
			} else {
				switch (this->breakdown_type) {
					case BREAKDOWN_CRITICAL:
						if (!PlayVehicleSound(this, VSE_BREAKDOWN)) {
							bool train_or_ship = this->type == VEH_TRAIN || this->type == VEH_SHIP;
							SndPlayVehicleFx((_settings_game.game_creation.landscape != LT_TOYLAND) ?
								(train_or_ship ? SND_10_BREAKDOWN_TRAIN_SHIP : SND_0F_BREAKDOWN_ROADVEHICLE) :
								(train_or_ship ? SND_3A_BREAKDOWN_TRAIN_SHIP_TOYLAND : SND_35_BREAKDOWN_ROADVEHICLE_TOYLAND), this);
						}
						if (!(this->vehstatus & VS_HIDDEN) && !HasBit(EngInfo(this->engine_type)->misc_flags, EF_NO_BREAKDOWN_SMOKE) && this->breakdown_delay > 0) {
							EffectVehicle *u = CreateEffectVehicleRel(this, 4, 4, 5, EV_BREAKDOWN_SMOKE);
							if (u != nullptr) u->animation_state = this->breakdown_delay * 2;
						}
						if (_settings_game.vehicle.improved_breakdowns) {
							if (this->type == VEH_ROAD) {
								if (RoadVehicle::From(this)->critical_breakdown_count != 255) {
									RoadVehicle::From(this)->critical_breakdown_count++;
								}
							} else if (this->type == VEH_SHIP) {
								if (Ship::From(this)->critical_breakdown_count != 255) {
									Ship::From(this)->critical_breakdown_count++;
								}
							}
						}
					/* FALL THROUGH */
					case BREAKDOWN_EM_STOP:
						this->cur_speed = 0;
						break;
					case BREAKDOWN_LOW_SPEED:
					case BREAKDOWN_LOW_POWER:
						/* do nothing */
						break;
					default: NOT_REACHED();
				}
				if ((!(this->vehstatus & VS_HIDDEN)) &&
						(this->breakdown_type == BREAKDOWN_LOW_SPEED || this->breakdown_type == BREAKDOWN_LOW_POWER)) {
					/* Some gray clouds to indicate a broken RV */
					EffectVehicle *u = CreateEffectVehicleRel(this, 0, 0, 2, EV_BREAKDOWN_SMOKE);
					if (u != nullptr) u->animation_state = 25;
				}
				this->First()->MarkDirty();
				SetWindowDirty(WC_VEHICLE_VIEW, this->index);
				SetWindowDirty(WC_VEHICLE_DETAILS, this->index);
				return (this->breakdown_type == BREAKDOWN_CRITICAL || this->breakdown_type == BREAKDOWN_EM_STOP);
			}

			[[fallthrough]];
		case 1:
			/* Aircraft breakdowns end only when arriving at the airport */
			if (this->type == VEH_AIRCRAFT) return false;

			/* For trains this function is called twice per tick, so decrease v->breakdown_delay at half the rate */
			if ((this->tick_counter & (this->type == VEH_TRAIN ? 3 : 1)) == 0) {
				if (--this->breakdown_delay == 0) {
					this->breakdown_ctr = 0;
					if (this->type == VEH_TRAIN) {
						CheckBreakdownFlags(Train::From(this->First()));
						this->First()->MarkDirty();
						SetWindowDirty(WC_VEHICLE_VIEW, this->First()->index);
					} else {
						this->MarkDirty();
						SetWindowDirty(WC_VEHICLE_VIEW, this->index);
					}
				}
			}
			return (this->breakdown_type == BREAKDOWN_CRITICAL || this->breakdown_type == BREAKDOWN_EM_STOP ||
					this->breakdown_type == BREAKDOWN_RV_CRASH || this->breakdown_type == BREAKDOWN_BRAKE_OVERHEAT);

		default:
			if (!this->current_order.IsType(OT_LOADING)) this->breakdown_ctr--;
			return false;
	}
}

/**
 * Update age of a vehicle.
 * @param v Vehicle to update.
 */
void AgeVehicle(Vehicle *v)
{
	/* Stop if a virtual vehicle */
	if (HasBit(v->subtype, GVSF_VIRTUAL)) return;

	if (v->age < CalTime::MAX_DATE.AsDelta()) {
		v->age++;
		if (v->IsPrimaryVehicle() && v->age == VEHICLE_PROFIT_MIN_AGE + 1) GroupStatistics::VehicleReachedMinAge(v);
	}

	if (!v->IsPrimaryVehicle() && (v->type != VEH_TRAIN || !Train::From(v)->IsEngine())) return;

	DateDelta age = v->age - v->max_age;
	for (int i = 0; i <= 4; i++) {
		if (age == CalTime::DateAtStartOfYear(i).AsDelta()) {
			v->reliability_spd_dec <<= 1;
			break;
		}
	}

	SetWindowDirty(WC_VEHICLE_DETAILS, v->index);

	/* Don't warn about vehicles which are non-primary (e.g., part of an articulated vehicle), don't belong to us, are crashed, or are stopped */
	if (v->Previous() != nullptr || v->owner != _local_company || (v->vehstatus & VS_CRASHED) != 0 || (v->vehstatus & VS_STOPPED) != 0) return;

	const Company *c = Company::Get(v->owner);
	/* Don't warn if a renew is active */
	if (c->settings.engine_renew && v->GetEngine()->company_avail != 0) return;
	/* Don't warn if a replacement is active */
	if (EngineHasReplacementForCompany(c, v->engine_type, v->group_id)) return;

	StringID str;
	if (age == -DAYS_IN_LEAP_YEAR) {
		str = STR_NEWS_VEHICLE_IS_GETTING_OLD;
	} else if (age == 0) {
		str = STR_NEWS_VEHICLE_IS_GETTING_VERY_OLD;
	} else if (age > 0 && (age % DAYS_IN_LEAP_YEAR) == 0) {
		str = STR_NEWS_VEHICLE_IS_GETTING_VERY_OLD_AND;
	} else {
		return;
	}

	SetDParam(0, v->index);
	AddVehicleAdviceNewsItem(str, v->index);
}

/**
 * Calculates how full a vehicle is.
 * @param front The front vehicle of the consist to check.
 * @param colour The string to show depending on if we are unloading or loading
 * @return A percentage of how full the Vehicle is.
 *         Percentages are rounded towards 50%, so that 0% and 100% are only returned
 *         if the vehicle is completely empty or full.
 *         This is useful for both display and conditional orders.
 */
uint8_t CalcPercentVehicleFilled(const Vehicle *front, StringID *colour)
{
	int count = 0;
	int max = 0;
	int cars = 0;
	int unloading = 0;
	bool loading = false;

	bool is_loading = front->current_order.IsType(OT_LOADING);

	/* The station may be nullptr when the (colour) string does not need to be set. */
	const Station *st = Station::GetIfValid(front->last_station_visited);
	assert(colour == nullptr || (st != nullptr && is_loading));

	bool order_no_load = is_loading && (front->current_order.GetLoadType() & OLFB_NO_LOAD);
	bool order_full_load = is_loading && (front->current_order.GetLoadType() & OLFB_FULL_LOAD);

	/* Count up max and used */
	for (const Vehicle *v = front; v != nullptr; v = v->Next()) {
		count += v->cargo.StoredCount();
		max += v->cargo_cap;
		if (v->cargo_cap != 0 && colour != nullptr) {
			unloading += HasBit(v->vehicle_flags, VF_CARGO_UNLOADING) ? 1 : 0;
			loading |= !order_no_load &&
					(order_full_load || st->goods[v->cargo_type].HasRating()) &&
					!HasBit(v->vehicle_flags, VF_LOADING_FINISHED) && !HasBit(v->vehicle_flags, VF_STOP_LOADING);
			cars++;
		}
	}

	if (colour != nullptr) {
		if (unloading == 0 && loading) {
			*colour = STR_PERCENT_UP;
		} else if (unloading == 0 && !loading) {
			*colour = STR_PERCENT_NONE;
		} else if (cars == unloading || !loading) {
			*colour = STR_PERCENT_DOWN;
		} else {
			*colour = STR_PERCENT_UP_DOWN;
		}
	}

	/* Train without capacity */
	if (max == 0) return 100;

	/* Return the percentage */
	if (count * 2 < max) {
		/* Less than 50%; round up, so that 0% means really empty. */
		return CeilDiv(count * 100, max);
	} else {
		/* More than 50%; round down, so that 100% means really full. */
		return (count * 100) / max;
	}
}

uint8_t CalcPercentVehicleFilledOfCargo(const Vehicle *front, CargoID cargo)
{
	int count = 0;
	int max = 0;

	/* Count up max and used */
	for (const Vehicle *v = front; v != nullptr; v = v->Next()) {
		if (v->cargo_type != cargo) continue;
		count += v->cargo.StoredCount();
		max += v->cargo_cap;
	}

	/* Train without capacity */
	if (max == 0) return 0;

	/* Return the percentage */
	if (count * 2 < max) {
		/* Less than 50%; round up, so that 0% means really empty. */
		return CeilDiv(count * 100, max);
	} else {
		/* More than 50%; round down, so that 100% means really full. */
		return (count * 100) / max;
	}
}

/**
 * Vehicle entirely entered the depot, update its status, orders, vehicle windows, service it, etc.
 * @param v Vehicle that entered a depot.
 */
void VehicleEnterDepot(Vehicle *v)
{
	/* Always work with the front of the vehicle */
	dbg_assert(v == v->First());

	switch (v->type) {
		case VEH_TRAIN: {
			Train *t = Train::From(v);
			/* Clear path reservation */
			SetDepotReservation(t->tile, false);
			if (_settings_client.gui.show_track_reservation) MarkTileDirtyByTile(t->tile, VMDF_NOT_MAP_MODE);

			UpdateSignalsOnSegment(t->tile, INVALID_DIAGDIR, t->owner);
			t->wait_counter = 0;
			t->force_proceed = TFP_NONE;
			ClrBit(t->flags, VRF_TOGGLE_REVERSE);
			t->ConsistChanged(CCF_ARRANGE);
			t->reverse_distance = 0;
			t->signal_speed_restriction = 0;
			t->lookahead.reset();
			if (!(t->vehstatus & VS_CRASHED)) {
				t->crash_anim_pos = 0;
			}
			break;
		}

		case VEH_ROAD:
			break;

		case VEH_SHIP: {
			Ship *ship = Ship::From(v);
			ship->state = TRACK_BIT_DEPOT;
			ship->UpdateCache();
			ship->UpdateViewport(true, true);
			SetWindowDirty(WC_VEHICLE_DEPOT, v->tile);
			break;
		}

		case VEH_AIRCRAFT:
			HandleAircraftEnterHangar(Aircraft::From(v));
			break;
		default: NOT_REACHED();
	}
	SetWindowDirty(WC_VEHICLE_VIEW, v->index);
	DirtyVehicleListWindowForVehicle(v);

	if (v->type != VEH_TRAIN) {
		/* Trains update the vehicle list when the first unit enters the depot and calls VehicleEnterDepot() when the last unit enters.
		 * We only increase the number of vehicles when the first one enters, so we will not need to search for more vehicles in the depot */
		InvalidateWindowData(WC_VEHICLE_DEPOT, v->tile);
	}
	SetWindowDirty(WC_VEHICLE_DEPOT, v->tile);

	v->vehstatus |= VS_HIDDEN;
	v->UpdateIsDrawn();
	v->cur_speed = 0;

	VehicleServiceInDepot(v);

	/* After a vehicle trigger, the graphics and properties of the vehicle could change. */
	TriggerVehicle(v, VEHICLE_TRIGGER_DEPOT);
	v->MarkDirty();

	InvalidateWindowData(WC_VEHICLE_VIEW, v->index);

	if (v->current_order.IsType(OT_GOTO_DEPOT)) {
		SetWindowDirty(WC_VEHICLE_VIEW, v->index);

		const Order *real_order = v->GetOrder(v->cur_real_order_index);

		/* Test whether we are heading for this depot. If not, do nothing.
		 * Note: The target depot for nearest-/manual-depot-orders is only updated on junctions, but we want to accept every depot. */
		if ((v->current_order.GetDepotOrderType() & ODTFB_PART_OF_ORDERS) &&
				real_order != nullptr && !(real_order->GetDepotActionType() & ODATFB_NEAREST_DEPOT) &&
				(v->type == VEH_AIRCRAFT ? v->current_order.GetDestination() != GetStationIndex(v->tile) : v->dest_tile != v->tile)) {
			/* We are heading for another depot, keep driving. */
			return;
		}

		/* Test whether we are heading for this depot. If not, do nothing. */
		if ((v->current_order.GetDepotExtraFlags() & ODEFB_SPECIFIC) &&
				(v->type == VEH_AIRCRAFT ? v->current_order.GetDestination() != GetStationIndex(v->tile) : v->dest_tile != v->tile)) {
			/* We are heading for another depot, keep driving. */
			return;
		}

		if (v->current_order.GetDepotActionType() & ODATFB_SELL) {
			_vehicles_to_sell.insert(v->index);
			return;
		}

		if (v->current_order.IsRefit()) {
			Backup<CompanyID> cur_company(_current_company, v->owner, FILE_LINE);
			CommandCost cost = DoCommand(v->tile, v->index, v->current_order.GetRefitCargo() | 0xFF << 8, DC_EXEC, GetCmdRefitVeh(v));
			cur_company.Restore();

			if (cost.Failed()) {
				_vehicles_to_autoreplace[v->index] = false;
				if (v->owner == _local_company) {
					/* Notify the user that we stopped the vehicle */
					SetDParam(0, v->index);
					AddVehicleAdviceNewsItem(STR_NEWS_ORDER_REFIT_FAILED, v->index);
				}
			} else if (cost.GetCost() != 0) {
				v->profit_this_year -= cost.GetCost() << 8;
				if (v->owner == _local_company) {
					ShowCostOrIncomeAnimation(v->x_pos, v->y_pos, v->z_pos, cost.GetCost());
				}
			}
		}

		/* Handle the ODTFB_PART_OF_ORDERS case. If there is a timetabled wait time, hold the train, otherwise skip to the next order.
		Note that if there is a only a travel_time, but no wait_time defined for the order, and the train arrives to the depot sooner as scheduled,
		he doesn't wait in it, as it would in stations. Thus, the original behaviour is maintained if there's no defined wait_time.*/
		if (v->current_order.GetDepotOrderType() & ODTFB_PART_OF_ORDERS) {
			v->DeleteUnreachedImplicitOrders();
			UpdateVehicleTimetable(v, true);
			if (v->current_order.IsWaitTimetabled() && !(v->current_order.GetDepotActionType() & ODATFB_HALT)) {
				v->current_order.MakeWaiting();
				v->current_order.SetNonStopType(ONSF_NO_STOP_AT_ANY_STATION);
				return;
			} else {
				v->IncrementImplicitOrderIndex();
			}
		}

		if (v->current_order.GetDepotActionType() & ODATFB_HALT) {
			/* Vehicles are always stopped on entering depots. Do not restart this one. */
			_vehicles_to_autoreplace[v->index] = false;
			/* Invalidate last_loading_station. As the link from the station
			 * before the stop to the station after the stop can't be predicted
			 * we shouldn't construct it when the vehicle visits the next stop. */
			v->last_loading_station = INVALID_STATION;
			ClrBit(v->vehicle_flags, VF_LAST_LOAD_ST_SEP);

			/* Clear unbunching data. */
			v->ResetDepotUnbunching();

			/* Announce that the vehicle is waiting to players and AIs. */
			if (v->owner == _local_company) {
				SetDParam(0, v->index);
				AddVehicleAdviceNewsItem(STR_NEWS_TRAIN_IS_WAITING + v->type, v->index);
			}
			AI::NewEvent(v->owner, new ScriptEventVehicleWaitingInDepot(v->index));
		}

		/* If we've entered our unbunching depot, record the round trip duration. */
		if (v->current_order.GetDepotActionType() & ODATFB_UNBUNCH && v->unbunch_state != nullptr && v->unbunch_state->depot_unbunching_last_departure != INVALID_STATE_TICKS) {
			v->unbunch_state->round_trip_time = (_state_ticks - v->unbunch_state->depot_unbunching_last_departure).AsTicks();
		}

		v->current_order.MakeDummy();
	}
}

/**
 * Update the vehicle on the viewport, updating the right hash and setting the
 *  new coordinates.
 * @param dirty Mark the (new and old) coordinates of the vehicle as dirty.
 */
void Vehicle::UpdateViewport(bool dirty)
{
	/* Skip updating sprites on dedicated servers without screen */
	if (IsHeadless()) return;

	Rect new_coord = ConvertRect<Rect16, Rect>(this->sprite_seq_bounds);

	Point pt = RemapCoords(this->x_pos + this->x_offs, this->y_pos + this->y_offs, this->z_pos);
	new_coord.left   += pt.x;
	new_coord.top    += pt.y;
	new_coord.right  += pt.x + 2 * ZOOM_LVL_BASE;
	new_coord.bottom += pt.y + 2 * ZOOM_LVL_BASE;

	UpdateVehicleViewportHash(this, new_coord.left, new_coord.top);

	Rect old_coord = this->coord;
	this->coord = new_coord;

	if (dirty) {
		if (old_coord.left == INVALID_COORD) {
			this->MarkAllViewportsDirty();
		} else {
			::MarkAllViewportsDirty(
					std::min(old_coord.left,   this->coord.left),
					std::min(old_coord.top,    this->coord.top),
					std::max(old_coord.right,  this->coord.right),
					std::max(old_coord.bottom, this->coord.bottom),
					VMDF_NOT_LANDSCAPE | (this->type != VEH_EFFECT ? VMDF_NONE : VMDF_NOT_MAP_MODE)
			);
		}
	}
}

void Vehicle::UpdateViewportDeferred()
{
	Rect new_coord = ConvertRect<Rect16, Rect>(this->sprite_seq_bounds);

	Point pt = RemapCoords(this->x_pos + this->x_offs, this->y_pos + this->y_offs, this->z_pos);
	new_coord.left   += pt.x;
	new_coord.top    += pt.y;
	new_coord.right  += pt.x + 2 * ZOOM_LVL_BASE;
	new_coord.bottom += pt.y + 2 * ZOOM_LVL_BASE;

	UpdateVehicleViewportHashDeferred(this, new_coord.left, new_coord.top);

	this->coord = new_coord;
}

/**
 * Update the position of the vehicle, and update the viewport.
 */
void Vehicle::UpdatePositionAndViewport()
{
	this->UpdatePosition();
	this->UpdateViewport(true);
}

/**
 * Marks viewports dirty where the vehicle's image is.
 */
void Vehicle::MarkAllViewportsDirty() const
{
	::MarkAllViewportsDirty(this->coord.left, this->coord.top, this->coord.right, this->coord.bottom, VMDF_NOT_LANDSCAPE | (this->type != VEH_EFFECT ? VMDF_NONE : VMDF_NOT_MAP_MODE));
}

VehicleOrderID Vehicle::GetFirstWaitingLocation(bool require_wait_timetabled) const
{
	for (int i = 0; i < this->GetNumOrders(); ++i) {
		const Order* order = this->GetOrder(i);

		if (order->IsWaitTimetabled() && !order->IsType(OT_IMPLICIT) && !order->IsType(OT_CONDITIONAL)) {
			return i;
		}
		if (order->IsType(OT_GOTO_STATION)) {
			return (order->IsWaitTimetabled() || !require_wait_timetabled) ? i : INVALID_VEH_ORDER_ID;
		}
	}
	return INVALID_VEH_ORDER_ID;
}

/**
 * Get position information of a vehicle when moving one pixel in the direction it is facing
 * @param v Vehicle to move
 * @return Position information after the move
 */
GetNewVehiclePosResult GetNewVehiclePos(const Vehicle *v)
{
	static const int8_t _delta_coord[16] = {
		-1,-1,-1, 0, 1, 1, 1, 0, /* x */
		-1, 0, 1, 1, 1, 0,-1,-1, /* y */
	};

	int x = v->x_pos + _delta_coord[v->direction];
	int y = v->y_pos + _delta_coord[v->direction + 8];

	GetNewVehiclePosResult gp;
	gp.x = x;
	gp.y = y;
	gp.old_tile = v->tile;
	gp.new_tile = TileVirtXY(x, y);
	return gp;
}

static const Direction _new_direction_table[] = {
	DIR_N,  DIR_NW, DIR_W,
	DIR_NE, DIR_SE, DIR_SW,
	DIR_E,  DIR_SE, DIR_S
};

Direction GetDirectionTowards(const Vehicle *v, int x, int y)
{
	int i = 0;

	if (y >= v->y_pos) {
		if (y != v->y_pos) i += 3;
		i += 3;
	}

	if (x >= v->x_pos) {
		if (x != v->x_pos) i++;
		i++;
	}

	Direction dir = v->direction;

	DirDiff dirdiff = DirDifference(_new_direction_table[i], dir);
	if (dirdiff == DIRDIFF_SAME) return dir;
	return ChangeDir(dir, dirdiff > DIRDIFF_REVERSE ? DIRDIFF_45LEFT : DIRDIFF_45RIGHT);
}

/**
 * Call the tile callback function for a vehicle entering a tile
 * @param v    Vehicle entering the tile
 * @param tile Tile entered
 * @param x    X position
 * @param y    Y position
 * @return Some meta-data over the to be entered tile.
 * @see VehicleEnterTileStatus to see what the bits in the return value mean.
 */
VehicleEnterTileStatus VehicleEnterTile(Vehicle *v, TileIndex tile, int x, int y)
{
	return _tile_type_procs[GetTileType(tile)]->vehicle_enter_tile_proc(v, tile, x, y);
}

/**
 * Find first unused unit number.
 * This does not mark the unit number as used.
 * @returns First unused unit number.
 */
UnitID FreeUnitIDGenerator::NextID() const
{
	for (auto it = std::begin(this->used_bitmap); it != std::end(this->used_bitmap); ++it) {
		BitmapStorage available = ~(*it);
		if (available == 0) continue;
		return static_cast<UnitID>(std::distance(std::begin(this->used_bitmap), it) * BITMAP_SIZE + FindFirstBit(available) + 1);
	}
	return static_cast<UnitID>(this->used_bitmap.size() * BITMAP_SIZE + 1);
}

/**
 * Use a unit number. If the unit number is not valid it is ignored.
 * @param index Unit number to use.
 * @returns Unit number used.
 */
UnitID FreeUnitIDGenerator::UseID(UnitID index)
{
	if (index == 0 || index == UINT16_MAX) return index;

	index--;

	size_t slot = index / BITMAP_SIZE;
	if (slot >= this->used_bitmap.size()) this->used_bitmap.resize(slot + 1);
	SetBit(this->used_bitmap[index / BITMAP_SIZE], index % BITMAP_SIZE);

	return index + 1;
}

/**
 * Release a unit number. If the unit number is not valid it is ignored.
 * @param index Unit number to release.
 */
void FreeUnitIDGenerator::ReleaseID(UnitID index)
{
	if (index == 0 || index == UINT16_MAX) return;

	index--;

	assert(index / BITMAP_SIZE < this->used_bitmap.size());
	ClrBit(this->used_bitmap[index / BITMAP_SIZE], index % BITMAP_SIZE);
}

/**
 * Get an unused unit number for a vehicle (if allowed).
 * @param type Type of vehicle
 * @return A unused unit number for the given type of vehicle if it is allowed to build one, else \c UINT16_MAX.
 */
UnitID GetFreeUnitNumber(VehicleType type)
{
	/* Check whether it is allowed to build another vehicle. */
	uint max_veh;
	switch (type) {
		case VEH_TRAIN:    max_veh = _settings_game.vehicle.max_trains;   break;
		case VEH_ROAD:     max_veh = _settings_game.vehicle.max_roadveh;  break;
		case VEH_SHIP:     max_veh = _settings_game.vehicle.max_ships;    break;
		case VEH_AIRCRAFT: max_veh = _settings_game.vehicle.max_aircraft; break;
		default: NOT_REACHED();
	}

	const Company *c = Company::Get(_current_company);
	if (c->group_all[type].num_vehicle >= max_veh) return UINT16_MAX; // Currently already at the limit, no room to make a new one.

	return c->freeunits[type].NextID();
}


/**
 * Check whether we can build infrastructure for the given
 * vehicle type. This to disable building stations etc. when
 * you are not allowed/able to have the vehicle type yet.
 * @param type the vehicle type to check this for
 * @return true if there is any reason why you may build
 *         the infrastructure for the given vehicle type
 */
bool CanBuildVehicleInfrastructure(VehicleType type, byte subtype)
{
	assert(IsCompanyBuildableVehicleType(type));

	if (!Company::IsValidID(_local_company)) return false;

	UnitID max;
	switch (type) {
		case VEH_TRAIN:
			if (!HasAnyRailTypesAvail(_local_company)) return false;
			max = _settings_game.vehicle.max_trains;
			break;
		case VEH_ROAD:
			if (!HasAnyRoadTypesAvail(_local_company, (RoadTramType)subtype)) return false;
			max = _settings_game.vehicle.max_roadveh;
			break;
		case VEH_SHIP:     max = _settings_game.vehicle.max_ships; break;
		case VEH_AIRCRAFT: max = _settings_game.vehicle.max_aircraft; break;
		default: NOT_REACHED();
	}

	/* We can build vehicle infrastructure when we may build the vehicle type */
	if (max > 0) {
		/* Can we actually build the vehicle type? */
		for (const Engine *e : Engine::IterateType(type)) {
			if (type == VEH_ROAD && GetRoadTramType(e->u.road.roadtype) != (RoadTramType)subtype) continue;
			if (HasBit(e->company_avail, _local_company)) return true;
		}
		return false;
	}

	/* We should be able to build infrastructure when we have the actual vehicle type */
	for (const Vehicle *v : Vehicle::IterateType(type)) {
		if (type == VEH_ROAD && GetRoadTramType(RoadVehicle::From(v)->roadtype) != (RoadTramType)subtype) continue;
		if (v->owner == _local_company) return true;
	}

	return false;
}


/**
 * Determines the #LiveryScheme for a vehicle.
 * @param engine_type Engine of the vehicle.
 * @param parent_engine_type Engine of the front vehicle, #INVALID_ENGINE if vehicle is at front itself.
 * @param v the vehicle, \c nullptr if in purchase list etc.
 * @return livery scheme to use.
 */
LiveryScheme GetEngineLiveryScheme(EngineID engine_type, EngineID parent_engine_type, const Vehicle *v)
{
	CargoID cargo_type = v == nullptr ? INVALID_CARGO : v->cargo_type;
	const Engine *e = Engine::Get(engine_type);
	switch (e->type) {
		default: NOT_REACHED();
		case VEH_TRAIN:
			if (v != nullptr && parent_engine_type != INVALID_ENGINE && (UsesWagonOverride(v) || (v->IsArticulatedPart() && e->u.rail.railveh_type != RAILVEH_WAGON))) {
				/* Wagonoverrides use the colour scheme of the front engine.
				 * Articulated parts use the colour scheme of the first part. (Not supported for articulated wagons) */
				engine_type = parent_engine_type;
				e = Engine::Get(engine_type);
				/* Note: Luckily cargo_type is not needed for engines */
			}

			if (!IsValidCargoID(cargo_type)) cargo_type = e->GetDefaultCargoType();
			if (!IsValidCargoID(cargo_type)) cargo_type = GetCargoIDByLabel(CT_GOODS); // The vehicle does not carry anything, let's pick some freight cargo
			assert(IsValidCargoID(cargo_type));
			if (e->u.rail.railveh_type == RAILVEH_WAGON) {
				if (!CargoSpec::Get(cargo_type)->is_freight) {
					if (parent_engine_type == INVALID_ENGINE) {
						return LS_PASSENGER_WAGON_STEAM;
					} else {
						bool is_mu = HasBit(EngInfo(parent_engine_type)->misc_flags, EF_RAIL_IS_MU);
						switch (RailVehInfo(parent_engine_type)->engclass) {
							default: NOT_REACHED();
							case EC_STEAM:    return LS_PASSENGER_WAGON_STEAM;
							case EC_DIESEL:   return is_mu ? LS_DMU : LS_PASSENGER_WAGON_DIESEL;
							case EC_ELECTRIC: return is_mu ? LS_EMU : LS_PASSENGER_WAGON_ELECTRIC;
							case EC_MONORAIL: return LS_PASSENGER_WAGON_MONORAIL;
							case EC_MAGLEV:   return LS_PASSENGER_WAGON_MAGLEV;
						}
					}
				} else {
					return LS_FREIGHT_WAGON;
				}
			} else {
				bool is_mu = HasBit(e->info.misc_flags, EF_RAIL_IS_MU);

				switch (e->u.rail.engclass) {
					default: NOT_REACHED();
					case EC_STEAM:    return LS_STEAM;
					case EC_DIESEL:   return is_mu ? LS_DMU : LS_DIESEL;
					case EC_ELECTRIC: return is_mu ? LS_EMU : LS_ELECTRIC;
					case EC_MONORAIL: return LS_MONORAIL;
					case EC_MAGLEV:   return LS_MAGLEV;
				}
			}

		case VEH_ROAD:
			/* Always use the livery of the front */
			if (v != nullptr && parent_engine_type != INVALID_ENGINE) {
				engine_type = parent_engine_type;
				e = Engine::Get(engine_type);
				cargo_type = v->First()->cargo_type;
			}
			if (!IsValidCargoID(cargo_type)) cargo_type = e->GetDefaultCargoType();
			if (!IsValidCargoID(cargo_type)) cargo_type = GetCargoIDByLabel(CT_GOODS); // The vehicle does not carry anything, let's pick some freight cargo
			assert(IsValidCargoID(cargo_type));

			/* Important: Use Tram Flag of front part. Luckily engine_type refers to the front part here. */
			if (HasBit(e->info.misc_flags, EF_ROAD_TRAM)) {
				/* Tram */
				return IsCargoInClass(cargo_type, CC_PASSENGERS) ? LS_PASSENGER_TRAM : LS_FREIGHT_TRAM;
			} else {
				/* Bus or truck */
				return IsCargoInClass(cargo_type, CC_PASSENGERS) ? LS_BUS : LS_TRUCK;
			}

		case VEH_SHIP:
			if (!IsValidCargoID(cargo_type)) cargo_type = e->GetDefaultCargoType();
			if (!IsValidCargoID(cargo_type)) cargo_type = GetCargoIDByLabel(CT_GOODS); // The vehicle does not carry anything, let's pick some freight cargo
			assert(IsValidCargoID(cargo_type));
			return IsCargoInClass(cargo_type, CC_PASSENGERS) ? LS_PASSENGER_SHIP : LS_FREIGHT_SHIP;

		case VEH_AIRCRAFT:
			switch (e->u.air.subtype) {
				case AIR_HELI: return LS_HELICOPTER;
				case AIR_CTOL: return LS_SMALL_PLANE;
				case AIR_CTOL | AIR_FAST: return LS_LARGE_PLANE;
				default: NOT_REACHED();
			}
	}
}

/**
 * Determines the livery for a vehicle.
 * @param engine_type EngineID of the vehicle
 * @param company Owner of the vehicle
 * @param parent_engine_type EngineID of the front vehicle. INVALID_VEHICLE if vehicle is at front itself.
 * @param v the vehicle. nullptr if in purchase list etc.
 * @param livery_setting The livery settings to use for acquiring the livery information.
 * @param ignore_group Ignore group overrides.
 * @return livery to use
 */
const Livery *GetEngineLivery(EngineID engine_type, CompanyID company, EngineID parent_engine_type, const Vehicle *v, byte livery_setting, bool ignore_group)
{
	const Company *c = Company::Get(company);
	LiveryScheme scheme = LS_DEFAULT;

	if (livery_setting == LIT_ALL || (livery_setting == LIT_COMPANY && company == _local_company)) {
		if (v != nullptr && !ignore_group) {
			const Group *g = Group::GetIfValid(v->First()->group_id);
			if (g != nullptr) {
				/* Traverse parents until we find a livery or reach the top */
				while (g->livery.in_use == 0 && g->parent != INVALID_GROUP) {
					g = Group::Get(g->parent);
				}
				if (g->livery.in_use != 0) return &g->livery;
			}
		}

		/* The default livery is always available for use, but its in_use flag determines
		 * whether any _other_ liveries are in use. */
		if (c->livery[LS_DEFAULT].in_use != 0) {
			/* Determine the livery scheme to use */
			scheme = GetEngineLiveryScheme(engine_type, parent_engine_type, v);
		}
	}

	return &c->livery[scheme];
}


static PaletteID GetEngineColourMap(EngineID engine_type, CompanyID company, EngineID parent_engine_type, const Vehicle *v, bool ignore_group = false)
{
	PaletteID map = (v != nullptr && !ignore_group) ? v->colourmap : PAL_NONE;

	/* Return cached value if any */
	if (map != PAL_NONE) return map;

	const Engine *e = Engine::Get(engine_type);

	/* Check if we should use the colour map callback */
	if (HasBit(e->info.callback_mask, CBM_VEHICLE_COLOUR_REMAP)) {
		uint16_t callback = GetVehicleCallback(CBID_VEHICLE_COLOUR_MAPPING, 0, 0, engine_type, v);
		/* Failure means "use the default two-colour" */
		if (callback != CALLBACK_FAILED) {
			static_assert(PAL_NONE == 0); // Returning 0x4000 (resp. 0xC000) coincidences with default value (PAL_NONE)
			map = GB(callback, 0, 14);
			/* If bit 14 is set, then the company colours are applied to the
			 * map else it's returned as-is. */
			if (!HasBit(callback, 14)) {
				/* Update cache */
				if (v != nullptr) const_cast<Vehicle *>(v)->colourmap = map;
				return map;
			}
		}
	}

	bool twocc = HasBit(e->info.misc_flags, EF_USES_2CC);

	if (map == PAL_NONE) map = twocc ? (PaletteID)SPR_2CCMAP_BASE : (PaletteID)PALETTE_RECOLOUR_START;

	/* Spectator has news shown too, but has invalid company ID - as well as dedicated server */
	if (!Company::IsValidID(company)) return map;

	const Livery *livery = GetEngineLivery(engine_type, company, parent_engine_type, v, _settings_client.gui.liveries, ignore_group);

	map += livery->colour1;
	if (twocc) map += livery->colour2 * 16;

	/* Update cache */
	if (v != nullptr && !ignore_group) const_cast<Vehicle *>(v)->colourmap = map;
	return map;
}

/**
 * Get the colour map for an engine. This used for unbuilt engines in the user interface.
 * @param engine_type ID of engine
 * @param company ID of company
 * @return A ready-to-use palette modifier
 */
PaletteID GetEnginePalette(EngineID engine_type, CompanyID company)
{
	return GetEngineColourMap(engine_type, company, INVALID_ENGINE, nullptr);
}

/**
 * Get the colour map for a vehicle.
 * @param v Vehicle to get colour map for
 * @return A ready-to-use palette modifier
 */
PaletteID GetVehiclePalette(const Vehicle *v)
{
	if (v->IsGroundVehicle()) {
		return GetEngineColourMap(v->engine_type, v->owner, v->GetGroundVehicleCache()->first_engine, v);
	}

	return GetEngineColourMap(v->engine_type, v->owner, INVALID_ENGINE, v);
}

/**
 * Get the uncached colour map for a train, ignoring the vehicle's group.
 * @param v Vehicle to get colour map for
 * @return A ready-to-use palette modifier
 */
PaletteID GetUncachedTrainPaletteIgnoringGroup(const Train *v)
{
	return GetEngineColourMap(v->engine_type, v->owner, v->GetGroundVehicleCache()->first_engine, v, true);
}

/**
 * Delete all implicit orders which were not reached.
 */
void Vehicle::DeleteUnreachedImplicitOrders()
{
	if (this->IsGroundVehicle()) {
		uint16_t &gv_flags = this->GetGroundVehicleFlags();
		if (HasBit(gv_flags, GVF_SUPPRESS_IMPLICIT_ORDERS)) {
			/* Do not delete orders, only skip them */
			ClrBit(gv_flags, GVF_SUPPRESS_IMPLICIT_ORDERS);
			this->cur_implicit_order_index = this->cur_real_order_index;
			if (this->cur_timetable_order_index != this->cur_real_order_index) {
				Order *real_timetable_order = this->cur_timetable_order_index != INVALID_VEH_ORDER_ID ? this->GetOrder(this->cur_timetable_order_index) : nullptr;
				if (real_timetable_order == nullptr || !real_timetable_order->IsType(OT_CONDITIONAL)) {
					/* Timetable order ID was not the real order or a conditional order, to avoid updating the wrong timetable, just clear the timetable index */
					this->cur_timetable_order_index = INVALID_VEH_ORDER_ID;
				}
			}
			InvalidateVehicleOrder(this, 0);
			return;
		}
	}

	const Order *order = this->GetOrder(this->cur_implicit_order_index);
	while (order != nullptr) {
		if (this->cur_implicit_order_index == this->cur_real_order_index) break;

		if (order->IsType(OT_IMPLICIT)) {
			DeleteOrder(this, this->cur_implicit_order_index);
			/* DeleteOrder does various magic with order_indices, so resync 'order' with 'cur_implicit_order_index' */
			order = this->GetOrder(this->cur_implicit_order_index);
		} else {
			/* Skip non-implicit orders, e.g. service-orders */
			order = order->next;
			this->cur_implicit_order_index++;
		}

		/* Wrap around */
		if (order == nullptr) {
			order = this->GetOrder(0);
			this->cur_implicit_order_index = 0;
		}
	}
}

/**
 * Increase capacity for all link stats associated with vehicles in the given consist.
 * @param st Station to get the link stats from.
 * @param front First vehicle in the consist.
 * @param next_station_id Station the consist will be travelling to next.
 */
static void VehicleIncreaseStats(const Vehicle *front)
{
	for (const Vehicle *v = front; v != nullptr; v = v->Next()) {
		StationID last_loading_station = HasBit(front->vehicle_flags, VF_LAST_LOAD_ST_SEP) ? v->last_loading_station : front->last_loading_station;
		StateTicks loading_tick = HasBit(front->vehicle_flags, VF_LAST_LOAD_ST_SEP) ? v->last_loading_tick : front->last_loading_tick;
		if (v->refit_cap > 0 &&
				last_loading_station != INVALID_STATION &&
				last_loading_station != front->last_station_visited &&
				((front->current_order.GetCargoLoadType(v->cargo_type) & OLFB_NO_LOAD) == 0 ||
				(front->current_order.GetCargoUnloadType(v->cargo_type) & OUFB_NO_UNLOAD) == 0)) {
			/* The cargo count can indeed be higher than the refit_cap if
			 * wagons have been auto-replaced and subsequently auto-
			 * refitted to a higher capacity. The cargo gets redistributed
			 * among the wagons in that case.
			 * As usage is not such an important figure anyway we just
			 * ignore the additional cargo then.*/
			EdgeUpdateMode restricted_mode = EUM_INCREASE;
			if (v->type == VEH_AIRCRAFT) restricted_mode |= EUM_AIRCRAFT;
			IncreaseStats(Station::Get(last_loading_station), v->cargo_type, front->last_station_visited, v->refit_cap,
				std::min<uint>(v->refit_cap, v->cargo.StoredCount()), (_state_ticks - loading_tick).AsTicksT<uint32_t>(), restricted_mode);
		}
	}
}

/**
 * Prepare everything to begin the loading when arriving at a station.
 * @pre IsTileType(this->tile, MP_STATION) || this->type == VEH_SHIP.
 */
void Vehicle::BeginLoading()
{
	if (this->type == VEH_TRAIN) {
		assert_tile(IsTileType(Train::From(this)->GetStationLoadingVehicle()->tile, MP_STATION), Train::From(this)->GetStationLoadingVehicle()->tile);
	} else {
		assert_tile(IsTileType(this->tile, MP_STATION) || this->type == VEH_SHIP, this->tile);
	}

	bool no_load_prepare = false;
	if (this->current_order.IsType(OT_GOTO_STATION) &&
			this->current_order.GetDestination() == this->last_station_visited) {
		this->DeleteUnreachedImplicitOrders();

		/* Now both order indices point to the destination station, and we can start loading */
		this->current_order.MakeLoading(true);
		UpdateVehicleTimetable(this, true);

		/* Furthermore add the Non Stop flag to mark that this station
		 * is the actual destination of the vehicle, which is (for example)
		 * necessary to be known for HandleTrainLoading to determine
		 * whether the train is lost or not; not marking a train lost
		 * that arrives at random stations is bad. */
		this->current_order.SetNonStopType(ONSF_NO_STOP_AT_ANY_STATION);
	} else if (this->current_order.IsType(OT_LOADING_ADVANCE)) {
		this->current_order.MakeLoading(true);
		this->current_order.SetNonStopType(ONSF_NO_STOP_AT_ANY_STATION);
		no_load_prepare = true;
	} else {
		/* We weren't scheduled to stop here. Insert an implicit order
		 * to show that we are stopping here.
		 * While only groundvehicles have implicit orders, e.g. aircraft might still enter
		 * the 'wrong' terminal when skipping orders etc. */
		Order *in_list = this->GetOrder(this->cur_implicit_order_index);
		if (this->IsGroundVehicle() &&
				(in_list == nullptr || !in_list->IsType(OT_IMPLICIT) ||
				in_list->GetDestination() != this->last_station_visited)) {
			bool suppress_implicit_orders = HasBit(this->GetGroundVehicleFlags(), GVF_SUPPRESS_IMPLICIT_ORDERS);
			/* Do not create consecutive duplicates of implicit orders */
			Order *prev_order = this->cur_implicit_order_index > 0 ? this->GetOrder(this->cur_implicit_order_index - 1) : (this->GetNumOrders() > 1 ? this->GetLastOrder() : nullptr);
			if (prev_order == nullptr ||
					(!prev_order->IsType(OT_IMPLICIT) && !prev_order->IsType(OT_GOTO_STATION)) ||
					prev_order->GetDestination() != this->last_station_visited) {

				/* Prefer deleting implicit orders instead of inserting new ones,
				 * so test whether the right order follows later. In case of only
				 * implicit orders treat the last order in the list like an
				 * explicit one, except if the overall number of orders surpasses
				 * IMPLICIT_ORDER_ONLY_CAP. */
				int target_index = this->cur_implicit_order_index;
				bool found = false;
				while (target_index != this->cur_real_order_index || this->GetNumManualOrders() == 0) {
					const Order *order = this->GetOrder(target_index);
					if (order == nullptr) break; // No orders.
					if (order->IsType(OT_IMPLICIT) && order->GetDestination() == this->last_station_visited) {
						found = true;
						break;
					}
					target_index++;
					if (target_index >= this->orders->GetNumOrders()) {
						if (this->GetNumManualOrders() == 0 &&
								this->GetNumOrders() < IMPLICIT_ORDER_ONLY_CAP) {
							break;
						}
						target_index = 0;
					}
					if (target_index == this->cur_implicit_order_index) break; // Avoid infinite loop.
				}

				if (found) {
					if (suppress_implicit_orders) {
						/* Skip to the found order */
						this->cur_implicit_order_index = target_index;
						InvalidateVehicleOrder(this, 0);
					} else {
						/* Delete all implicit orders up to the station we just reached */
						const Order *order = this->GetOrder(this->cur_implicit_order_index);
						while (!order->IsType(OT_IMPLICIT) || order->GetDestination() != this->last_station_visited) {
							if (order->IsType(OT_IMPLICIT)) {
								DeleteOrder(this, this->cur_implicit_order_index);
								/* DeleteOrder does various magic with order_indices, so resync 'order' with 'cur_implicit_order_index' */
								order = this->GetOrder(this->cur_implicit_order_index);
							} else {
								/* Skip non-implicit orders, e.g. service-orders */
								order = order->next;
								this->cur_implicit_order_index++;
							}

							/* Wrap around */
							if (order == nullptr) {
								order = this->GetOrder(0);
								this->cur_implicit_order_index = 0;
							}
							assert(order != nullptr);
						}
					}
				} else if (!suppress_implicit_orders &&
						((this->orders == nullptr ? OrderList::CanAllocateItem() : this->orders->GetNumOrders() < MAX_VEH_ORDER_ID)) &&
						Order::CanAllocateItem()) {
					/* Insert new implicit order */
					Order *implicit_order = new Order();
					implicit_order->MakeImplicit(this->last_station_visited);
					InsertOrder(this, implicit_order, this->cur_implicit_order_index);
					if (this->cur_implicit_order_index > 0) --this->cur_implicit_order_index;

					/* InsertOrder disabled creation of implicit orders for all vehicles with the same implicit order.
					 * Reenable it for this vehicle */
					uint16_t &gv_flags = this->GetGroundVehicleFlags();
					ClrBit(gv_flags, GVF_SUPPRESS_IMPLICIT_ORDERS);
				}
			}
		}
		this->current_order.MakeLoading(false);
	}

	if (!no_load_prepare) {
		VehicleIncreaseStats(this);

		PrepareUnload(this);
	}

	DirtyVehicleListWindowForVehicle(this);
	SetWindowWidgetDirty(WC_VEHICLE_VIEW, this->index, WID_VV_START_STOP);
	SetWindowDirty(WC_VEHICLE_DETAILS, this->index);
	SetWindowDirty(WC_STATION_VIEW, this->last_station_visited);

	Station::Get(this->last_station_visited)->MarkTilesDirty(true);
	this->cur_speed = 0;
	this->MarkDirty();
}

/**
 * Return all reserved cargo packets to the station and reset all packets
 * staged for transfer.
 * @param st the station where the reserved packets should go.
 */
void Vehicle::CancelReservation(StationID next, Station *st)
{
	for (Vehicle *v = this; v != nullptr; v = v->next) {
		VehicleCargoList &cargo = v->cargo;
		if (cargo.ActionCount(VehicleCargoList::MTA_LOAD) > 0) {
			DEBUG(misc, 1, "cancelling cargo reservation");
			cargo.Return(UINT_MAX, &st->goods[v->cargo_type].CreateData().cargo, next, v->tile);
		}
		cargo.KeepAll();
	}
}

CargoTypes Vehicle::GetLastLoadingStationValidCargoMask() const
{
	if (!HasBit(this->vehicle_flags, VF_LAST_LOAD_ST_SEP)) {
		return (this->last_loading_station != INVALID_STATION) ? ALL_CARGOTYPES : 0;
	} else {
		CargoTypes cargo_mask = 0;
		for (const Vehicle *u = this; u != nullptr; u = u->Next()) {
			if (u->cargo_type < NUM_CARGO && u->last_loading_station != INVALID_STATION) {
				SetBit(cargo_mask, u->cargo_type);
			}
		}
		return cargo_mask;
	}
}

/**
 * Perform all actions when leaving a station.
 * @pre this->current_order.IsType(OT_LOADING)
 */
void Vehicle::LeaveStation()
{
	assert(this->current_order.IsAnyLoadingType());

	delete this->cargo_payment;
	dbg_assert(this->cargo_payment == nullptr); // cleared by ~CargoPayment

	ClrBit(this->vehicle_flags, VF_COND_ORDER_WAIT);
	ClrBit(this->vehicle_flags, VF_STOP_LOADING);

	TileIndex station_tile = INVALID_TILE;

	if (this->type == VEH_TRAIN) {
		station_tile = Train::From(this)->GetStationLoadingVehicle()->tile;
		for (Train *v = Train::From(this); v != nullptr; v = v->Next()) {
			ClrBit(v->flags, VRF_BEYOND_PLATFORM_END);
			ClrBit(v->flags, VRF_NOT_YET_IN_PLATFORM);
			ClrBit(v->vehicle_flags, VF_CARGO_UNLOADING);
		}
	}

	/* Only update the timetable if the vehicle was supposed to stop here. */
	if (this->current_order.GetNonStopType() != ONSF_STOP_EVERYWHERE) UpdateVehicleTimetable(this, false);

	CargoTypes cargoes_can_load_unload = this->current_order.FilterLoadUnloadTypeCargoMask([&](const Order *o, CargoID cargo) {
		return ((o->GetCargoLoadType(cargo) & OLFB_NO_LOAD) == 0) || ((o->GetCargoUnloadType(cargo) & OUFB_NO_UNLOAD) == 0);
	});
	CargoTypes has_cargo_mask = this->GetLastLoadingStationValidCargoMask();
	CargoTypes cargoes_can_leave_with_cargo = FilterCargoMask([&](CargoID cargo) {
		return this->current_order.CanLeaveWithCargo(HasBit(has_cargo_mask, cargo), cargo);
	}, cargoes_can_load_unload);

	if (cargoes_can_load_unload != 0) {
		if (cargoes_can_leave_with_cargo != 0) {
			/* Refresh next hop stats to make sure we've done that at least once
			 * during the stop and that refit_cap == cargo_cap for each vehicle in
			 * the consist. */
			this->ResetRefitCaps();
			LinkRefresher::Run(this, true, false, cargoes_can_leave_with_cargo);
		}

		if (cargoes_can_leave_with_cargo == ALL_CARGOTYPES) {
			/* can leave with all cargoes */

			/* if the vehicle could load here or could stop with cargo loaded set the last loading station */
			this->last_loading_station = this->last_station_visited;
			this->last_loading_tick = _state_ticks;
			ClrBit(this->vehicle_flags, VF_LAST_LOAD_ST_SEP);
		} else if (cargoes_can_leave_with_cargo == 0) {
			/* can leave with no cargoes */

			/* if the vehicle couldn't load and had to unload or transfer everything
			 * set the last loading station to invalid as it will leave empty. */
			this->last_loading_station = INVALID_STATION;
			ClrBit(this->vehicle_flags, VF_LAST_LOAD_ST_SEP);
		} else {
			/* mix of cargoes loadable or could not leave with all cargoes */

			/* NB: this is saved here as we overwrite it on the first iteration of the loop below */
			StationID head_last_loading_station = this->last_loading_station;
			StateTicks head_last_loading_tick = this->last_loading_tick;
			for (Vehicle *u = this; u != nullptr; u = u->Next()) {
				StationID last_loading_station = HasBit(this->vehicle_flags, VF_LAST_LOAD_ST_SEP) ? u->last_loading_station : head_last_loading_station;
				StateTicks last_loading_tick = HasBit(this->vehicle_flags, VF_LAST_LOAD_ST_SEP) ? u->last_loading_tick : head_last_loading_tick;
				if (u->cargo_type < NUM_CARGO && HasBit(cargoes_can_load_unload, u->cargo_type)) {
					if (HasBit(cargoes_can_leave_with_cargo, u->cargo_type)) {
						u->last_loading_station = this->last_station_visited;
						u->last_loading_tick = _state_ticks;
					} else {
						u->last_loading_station = INVALID_STATION;
					}
				} else {
					u->last_loading_station = last_loading_station;
					u->last_loading_tick = last_loading_tick;
				}
			}
			SetBit(this->vehicle_flags, VF_LAST_LOAD_ST_SEP);
		}
	}

	this->current_order.MakeLeaveStation();
	Station *st = Station::Get(this->last_station_visited);
	this->CancelReservation(INVALID_STATION, st);
	st->loading_vehicles.erase(std::remove(st->loading_vehicles.begin(), st->loading_vehicles.end(), this), st->loading_vehicles.end());

	HideFillingPercent(&this->fill_percent_te_id);
	trip_occupancy = CalcPercentVehicleFilled(this, nullptr);

	if (this->type == VEH_TRAIN && !(this->vehstatus & VS_CRASHED)) {
		/* Trigger station animation (trains only) */
		if (IsRailStationTile(station_tile)) {
			TriggerStationRandomisation(st, station_tile, SRT_TRAIN_DEPARTS);
			TriggerStationAnimation(st, station_tile, SAT_TRAIN_DEPARTS);
		}

		SetBit(Train::From(this)->flags, VRF_LEAVING_STATION);
		if (Train::From(this)->lookahead != nullptr) Train::From(this)->lookahead->zpos_refresh_remaining = 0;
	}
	if (this->type == VEH_ROAD && !(this->vehstatus & VS_CRASHED)) {
		/* Trigger road stop animation */
		if (IsAnyRoadStopTile(this->tile)) {
			TriggerRoadStopRandomisation(st, this->tile, RSRT_VEH_DEPARTS);
			TriggerRoadStopAnimation(st, this->tile, SAT_TRAIN_DEPARTS);
		}
	}

	if (this->cur_real_order_index < this->GetNumOrders()) {
		Order *real_current_order = this->GetOrder(this->cur_real_order_index);
		uint current_occupancy = CalcPercentVehicleFilled(this, nullptr);
		uint old_occupancy = real_current_order->GetOccupancy();
		uint new_occupancy;
		if (old_occupancy == 0) {
			new_occupancy = current_occupancy;
		} else {
			Company *owner = Company::GetIfValid(this->owner);
			uint8_t occupancy_smoothness = owner ? owner->settings.order_occupancy_smoothness : 0;
			// Exponential weighted moving average using occupancy_smoothness
			new_occupancy = (old_occupancy - 1) * occupancy_smoothness;
			new_occupancy += current_occupancy * (100 - occupancy_smoothness);
			new_occupancy += 50; // round to nearest integer percent, rather than just floor
			new_occupancy /= 100;
		}
		if (new_occupancy + 1 != old_occupancy) {
			this->order_occupancy_average = 0;
			real_current_order->SetOccupancy(static_cast<uint8_t>(new_occupancy + 1));
			for (const Vehicle *v = this->FirstShared(); v != nullptr; v = v->NextShared()) {
				SetWindowDirty(WC_VEHICLE_ORDERS, v->index);
			}
		}
	}

	this->MarkDirty();
}
/**
 * Perform all actions when switching to advancing within a station for loading/unloading
 * @pre this->current_order.IsType(OT_LOADING)
 * @pre this->type == VEH_TRAIN
 */
void Vehicle::AdvanceLoadingInStation()
{
	assert(this->current_order.IsType(OT_LOADING));
	dbg_assert(this->type == VEH_TRAIN);

	ClrBit(Train::From(this)->flags, VRF_ADVANCE_IN_PLATFORM);

	for (Train *v = Train::From(this); v != nullptr; v = v->Next()) {
		if (HasBit(v->flags, VRF_NOT_YET_IN_PLATFORM)) {
			ClrBit(v->flags, VRF_NOT_YET_IN_PLATFORM);
		} else {
			SetBit(v->flags, VRF_BEYOND_PLATFORM_END);
		}
	}

	HideFillingPercent(&this->fill_percent_te_id);
	this->current_order.MakeLoadingAdvance(this->last_station_visited);
	this->current_order.SetNonStopType(ONSF_NO_STOP_AT_ANY_STATION);
	if (Train::From(this)->lookahead != nullptr) Train::From(this)->lookahead->zpos_refresh_remaining = 0;
	this->MarkDirty();
}

void Vehicle::RecalculateOrderOccupancyAverage()
{
	uint num_valid = 0;
	uint total = 0;
	uint order_count = this->GetNumOrders();
	for (uint i = 0; i < order_count; i++) {
		const Order *order = this->GetOrder(i);
		uint occupancy = order->GetOccupancy();
		if (occupancy > 0 && order->UseOccupancyValueForAverage()) {
			num_valid++;
			total += (occupancy - 1);
		}
	}
	if (num_valid > 0) {
		this->order_occupancy_average = 16 + ((total + (num_valid / 2)) / num_valid);
	} else {
		this->order_occupancy_average = 1;
	}
}

/**
 * Reset all refit_cap in the consist to cargo_cap.
 */
void Vehicle::ResetRefitCaps()
{
	for (Vehicle *v = this; v != nullptr; v = v->Next()) v->refit_cap = v->cargo_cap;
}

static bool ShouldVehicleContinueWaiting(Vehicle *v)
{
	if (v->GetNumOrders() < 1) return false;

	/* Rate-limit re-checking of conditional order loop */
	if (HasBit(v->vehicle_flags, VF_COND_ORDER_WAIT) && v->tick_counter % 32 != 0) return true;

	/* Don't use implicit orders for waiting loops */
	if (v->cur_implicit_order_index < v->GetNumOrders() && v->GetOrder(v->cur_implicit_order_index)->IsType(OT_IMPLICIT)) return false;

	/* If conditional orders lead back to this order, just keep waiting without leaving the order */
	bool loop = AdvanceOrderIndexDeferred(v, v->cur_implicit_order_index) == v->cur_implicit_order_index;
	FlushAdvanceOrderIndexDeferred(v, loop);
	if (loop) SetBit(v->vehicle_flags, VF_COND_ORDER_WAIT);
	return loop;
}

/**
 * Handle the loading of the vehicle; when not it skips through dummy
 * orders and does nothing in all other cases.
 * @param mode is the non-first call for this vehicle in this tick?
 */
void Vehicle::HandleLoading(bool mode)
{
	switch (this->current_order.GetType()) {
		case OT_LOADING: {
			TimetableTicks wait_time = std::max<int>(this->current_order.GetTimetabledWait() - this->lateness_counter, 0);

			/* Save time just loading took since that is what goes into the timetable */
			if (!HasBit(this->vehicle_flags, VF_LOADING_FINISHED)) {
				this->current_loading_time = this->current_order_time;
			}

			/* Pay the loading fee for using someone else's station, if appropriate */
			if (!mode && this->type != VEH_TRAIN) PayStationSharingFee(this, Station::Get(this->last_station_visited));

			/* Not the first call for this tick, or still loading */
			if (mode || !HasBit(this->vehicle_flags, VF_LOADING_FINISHED) || (this->current_order_time < wait_time && this->current_order.GetLeaveType() != OLT_LEAVE_EARLY) || ShouldVehicleContinueWaiting(this)) {
				if (!mode && this->type == VEH_TRAIN && HasBit(Train::From(this)->flags, VRF_ADVANCE_IN_PLATFORM)) this->AdvanceLoadingInStation();
				return;
			}

			this->LeaveStation();

			/* Only advance to next order if we just loaded at the current one */
			const Order *order = this->GetOrder(this->cur_implicit_order_index);
			if (order == nullptr ||
					(!order->IsType(OT_IMPLICIT) && !order->IsType(OT_GOTO_STATION)) ||
					order->GetDestination() != this->last_station_visited) {
				return;
			}
			break;
		}

		case OT_DUMMY: break;

		default: return;
	}

	this->IncrementImplicitOrderIndex();
}

/**
 * Handle the waiting time everywhere else as in stations (basically in depot but, eventually, also elsewhere ?)
 * Function is called when order's wait_time is defined.
 * @param stop_waiting should we stop waiting (or definitely avoid) even if there is still time left to wait ?
 * @param process_orders whether to call ProcessOrders when exiting a waiting order
 */
void Vehicle::HandleWaiting(bool stop_waiting, bool process_orders)
{
	switch (this->current_order.GetType()) {
		case OT_WAITING: {
			uint wait_time = std::max<int>(this->current_order.GetTimetabledWait() - this->lateness_counter, 0);
			/* Vehicles holds on until waiting Timetabled time expires. */
			if (!stop_waiting && this->current_order_time < wait_time && this->current_order.GetLeaveType() != OLT_LEAVE_EARLY) {
				return;
			}
			if (!stop_waiting && process_orders && ShouldVehicleContinueWaiting(this)) {
				return;
			}

			/* When wait_time is expired, we move on. */
			ClrBit(this->vehicle_flags, VF_COND_ORDER_WAIT);
			UpdateVehicleTimetable(this, false);
			this->IncrementImplicitOrderIndex();
			this->current_order.MakeDummy();
			if (this->type == VEH_TRAIN) Train::From(this)->force_proceed = TFP_NONE;
			if (process_orders) ProcessOrders(this);
			break;
		}

		default:
			return;
	}
}

/**
 * Check if the current vehicle has an unbunching order.
 * @return true Iff this vehicle has an unbunching order.
 */
bool Vehicle::HasUnbunchingOrder() const
{
	for (Order *o : this->Orders()) {
		if (o->IsType(OT_GOTO_DEPOT) && o->GetDepotActionType() & ODATFB_UNBUNCH) return true;
	}
	return false;
}

/**
 * Check if the previous order is a depot unbunching order.
 * @return true Iff the previous order is a depot order with the unbunch flag.
 */
static bool PreviousOrderIsUnbunching(const Vehicle *v)
{
	/* If we are headed for the first order, we must wrap around back to the last order. */
	bool is_first_order = (v->GetOrder(v->cur_implicit_order_index) == v->GetFirstOrder());
	Order *previous_order = (is_first_order) ? v->GetLastOrder() : v->GetOrder(v->cur_implicit_order_index - 1);

	if (previous_order == nullptr || !previous_order->IsType(OT_GOTO_DEPOT)) return false;
	return (previous_order->GetDepotActionType() & ODATFB_UNBUNCH) != 0;
}

/**
 * Leave an unbunching depot and calculate the next departure time for shared order vehicles.
 */
void Vehicle::LeaveUnbunchingDepot()
{
	/* Don't do anything if this is not our unbunching order. */
	if (!PreviousOrderIsUnbunching(this)) return;

	if (this->unbunch_state == nullptr) this->unbunch_state.reset(new VehicleUnbunchState());

	/* Set the start point for this round trip time. */
	this->unbunch_state->depot_unbunching_last_departure = _state_ticks;

	/* Tell the timetable we are now "on time." */
	this->lateness_counter = 0;
	SetWindowDirty(WC_VEHICLE_TIMETABLE, this->index);

	/* Find the average travel time of vehicles that we share orders with. */
	uint num_vehicles = 0;
	Ticks total_travel_time = 0;

	Vehicle *u = this->FirstShared();
	for (; u != nullptr; u = u->NextShared()) {
		/* Ignore vehicles that are manually stopped or crashed. */
		if (u->vehstatus & (VS_STOPPED | VS_CRASHED)) continue;

		num_vehicles++;
		if (u->unbunch_state != nullptr) total_travel_time += u->unbunch_state->round_trip_time;
	}

	/* Make sure we cannot divide by 0. */
	num_vehicles = std::max(num_vehicles, 1u);

	/* Calculate the separation by finding the average travel time, then calculating equal separation (minimum 1 tick) between vehicles. */
	Ticks separation = std::max((total_travel_time / num_vehicles / num_vehicles), 1u);
	StateTicks next_departure = _state_ticks + separation;

	/* Set the departure time of all vehicles that we share orders with. */
	u = this->FirstShared();
	for (; u != nullptr; u = u->NextShared()) {
		/* Ignore vehicles that are manually stopped or crashed. */
		if (u->vehstatus & (VS_STOPPED | VS_CRASHED)) continue;

		if (u->unbunch_state == nullptr) u->unbunch_state.reset(new VehicleUnbunchState());
		u->unbunch_state->depot_unbunching_next_departure = next_departure;
	}
}

/**
 * Check whether a vehicle inside a depot is waiting for unbunching.
 * @return True if the vehicle must continue waiting, or false if it may try to leave the depot.
 */
bool Vehicle::IsWaitingForUnbunching() const
{
	assert(this->IsInDepot());

	/* Don't bother if there are no vehicles sharing orders. */
	if (!this->IsOrderListShared()) return false;

	/* Don't do anything if there aren't enough orders. */
	if (this->GetNumOrders() <= 1) return false;

	/* Don't do anything if this is not our unbunching order. */
	if (!PreviousOrderIsUnbunching(this)) return false;

	return (this->unbunch_state != nullptr) && (this->unbunch_state->depot_unbunching_next_departure > _state_ticks);
};

/**
 * Send this vehicle to the depot using the given command(s).
 * @param flags   the command flags (like execute and such).
 * @param command the command to execute.
 * @return the cost of the depot action.
 */
CommandCost Vehicle::SendToDepot(DoCommandFlag flags, DepotCommand command, TileIndex specific_depot)
{
	CommandCost ret = CheckOwnership(this->owner);
	if (ret.Failed()) return ret;

	if (this->vehstatus & VS_CRASHED) return CMD_ERROR;
	if (this->IsStoppedInDepot()) {
		if ((command & DEPOT_SELL) && !(command & DEPOT_CANCEL) && (!(command & DEPOT_SPECIFIC) || specific_depot == this->tile)) {
			/* Sell vehicle immediately */

			if (flags & DC_EXEC) {
				int x = this->x_pos;
				int y = this->y_pos;
				int z = this->z_pos;

				CommandCost cost = DoCommand(this->tile, this->index | (1 << 20), 0, flags, CMD_SELL_VEHICLE);
				if (cost.Succeeded()) {
					if (IsLocalCompany()) {
						if (cost.GetCost() != 0) {
							ShowCostOrIncomeAnimation(x, y, z, cost.GetCost());
						}
					}
					SubtractMoneyFromCompany(cost);
				}
			}
			return CommandCost();
		}
		return CMD_ERROR;
	}

	/* No matter why we're headed to the depot, unbunching data is no longer valid. */
	if (flags & DC_EXEC) this->ResetDepotUnbunching();

	auto cancel_order = [&]() {
		if (flags & DC_EXEC) {
			/* If the orders to 'goto depot' are in the orders list (forced servicing),
			 * then skip to the next order; effectively cancelling this forced service */
			if (this->current_order.GetDepotOrderType() & ODTFB_PART_OF_ORDERS) this->IncrementRealOrderIndex();

			if (this->IsGroundVehicle()) {
				uint16_t &gv_flags = this->GetGroundVehicleFlags();
				SetBit(gv_flags, GVF_SUPPRESS_IMPLICIT_ORDERS);
			}

			/* We don't cancel a breakdown-related goto depot order, we only change whether to halt or not */
			if (this->current_order.GetDepotOrderType() & ODTFB_BREAKDOWN) {
				this->current_order.SetDepotActionType(this->current_order.GetDepotActionType() == ODATFB_HALT ? ODATF_SERVICE_ONLY : ODATFB_HALT);
			} else {
				this->ClearSeparation();
				if (HasBit(this->vehicle_flags, VF_TIMETABLE_SEPARATION)) ClrBit(this->vehicle_flags, VF_TIMETABLE_STARTED);

				this->current_order.MakeDummy();
				SetWindowWidgetDirty(WC_VEHICLE_VIEW, this->index, WID_VV_START_STOP);
			}

			/* prevent any attempt to update timetable for current order, as actual travel time will be incorrect due to depot command */
			this->cur_timetable_order_index = INVALID_VEH_ORDER_ID;
		}
	};

	if (command & DEPOT_CANCEL) {
		if (this->current_order.IsType(OT_GOTO_DEPOT)) {
			cancel_order();
			return CommandCost();
		} else {
			return CMD_ERROR;
		}
	}

	if (this->current_order.IsType(OT_GOTO_DEPOT) && !(command & DEPOT_SPECIFIC)) {
		bool halt_in_depot = (this->current_order.GetDepotActionType() & ODATFB_HALT) != 0;
		bool sell_in_depot = (this->current_order.GetDepotActionType() & ODATFB_SELL) != 0;
		if (!!(command & DEPOT_SERVICE) == halt_in_depot || !!(command & DEPOT_SELL) != sell_in_depot) {
			/* We called with a different DEPOT_SERVICE or DEPOT_SELL setting.
			 * Now we change the setting to apply the new one and let the vehicle head for the same depot.
			 * Note: the if is (true for requesting service == true for ordered to stop in depot)          */
			if (flags & DC_EXEC) {
				if (!(this->current_order.GetDepotOrderType() & ODTFB_BREAKDOWN)) this->current_order.SetDepotOrderType(ODTF_MANUAL);
				this->current_order.SetDepotActionType((command & DEPOT_SELL) ? ODATFB_HALT | ODATFB_SELL : ((command & DEPOT_SERVICE) ? ODATF_SERVICE_ONLY : ODATFB_HALT));
				this->ClearSeparation();
				if (HasBit(this->vehicle_flags, VF_TIMETABLE_SEPARATION)) ClrBit(this->vehicle_flags, VF_TIMETABLE_STARTED);
				SetWindowWidgetDirty(WC_VEHICLE_VIEW, this->index, WID_VV_START_STOP);
			}
			return CommandCost();
		}

		if (command & DEPOT_DONT_CANCEL) return CMD_ERROR; // Requested no cancellation of depot orders
		cancel_order();
		return CommandCost();
	}

	ClosestDepot closestDepot;
	static const StringID no_depot[] = {STR_ERROR_UNABLE_TO_FIND_ROUTE_TO, STR_ERROR_UNABLE_TO_FIND_LOCAL_DEPOT, STR_ERROR_UNABLE_TO_FIND_LOCAL_DEPOT, STR_ERROR_CAN_T_SEND_AIRCRAFT_TO_HANGAR};
	if (command & DEPOT_SPECIFIC) {
		if (!(IsDepotTile(specific_depot) && GetDepotVehicleType(specific_depot) == this->type &&
				IsInfraTileUsageAllowed(this->type, this->owner, specific_depot))) {
			return_cmd_error(no_depot[this->type]);
		}
		if ((this->type == VEH_ROAD && (GetPresentRoadTypes(tile) & RoadVehicle::From(this)->compatible_roadtypes) == 0) ||
				(this->type == VEH_TRAIN && !HasBit(Train::From(this)->compatible_railtypes, GetRailType(tile)))) {
			return_cmd_error(no_depot[this->type]);
		}
		closestDepot.location = specific_depot;
		closestDepot.destination = (this->type == VEH_AIRCRAFT) ? GetStationIndex(specific_depot) : GetDepotIndex(specific_depot);
		closestDepot.reverse = false;
	} else {
		closestDepot = this->FindClosestDepot();
		if (!closestDepot.found) return_cmd_error(no_depot[this->type]);
	}

	if (flags & DC_EXEC) {
		if (this->current_order.IsAnyLoadingType()) this->LeaveStation();
		if (this->current_order.IsType(OT_WAITING)) this->HandleWaiting(true);

		if (this->type == VEH_TRAIN) {
			for (Train *v = Train::From(this); v != nullptr; v = v->Next()) {
				ClrBit(v->flags, VRF_BEYOND_PLATFORM_END);
			}
		}

		if (this->IsGroundVehicle() && this->GetNumManualOrders() > 0) {
			uint16_t &gv_flags = this->GetGroundVehicleFlags();
			SetBit(gv_flags, GVF_SUPPRESS_IMPLICIT_ORDERS);
		}

		this->SetDestTile(closestDepot.location);
		this->current_order.MakeGoToDepot(closestDepot.destination, ODTF_MANUAL);
		if (command & DEPOT_SELL) {
			this->current_order.SetDepotActionType(ODATFB_HALT | ODATFB_SELL);
		} else if (!(command & DEPOT_SERVICE)) {
			this->current_order.SetDepotActionType(ODATFB_HALT);
		}
		if (command & DEPOT_SPECIFIC) {
			this->current_order.SetDepotExtraFlags(ODEFB_SPECIFIC);
		}
		SetWindowWidgetDirty(WC_VEHICLE_VIEW, this->index, WID_VV_START_STOP);

		/* If there is no depot in front and the train is not already reversing, reverse automatically (trains only) */
		if (this->type == VEH_TRAIN && (closestDepot.reverse ^ HasBit(Train::From(this)->flags, VRF_REVERSING))) {
			DoCommand(this->tile, this->index, 0, DC_EXEC, CMD_REVERSE_TRAIN_DIRECTION);
		}

		if (this->type == VEH_AIRCRAFT) {
			Aircraft *a = Aircraft::From(this);
			if (a->state == FLYING && a->targetairport != closestDepot.destination) {
				/* The aircraft is now heading for a different hangar than the next in the orders */
				AircraftNextAirportPos_and_Order(a);
			}
		}
	}

	return CommandCost();

}

/**
 * Update the cached visual effect.
 * @param allow_power_change true if the wagon-is-powered-state may change.
 */
void Vehicle::UpdateVisualEffect(bool allow_power_change)
{
	bool powered_before = HasBit(this->vcache.cached_vis_effect, VE_DISABLE_WAGON_POWER);
	const Engine *e = this->GetEngine();

	/* Evaluate properties */
	byte visual_effect;
	switch (e->type) {
		case VEH_TRAIN: visual_effect = e->u.rail.visual_effect; break;
		case VEH_ROAD:  visual_effect = e->u.road.visual_effect; break;
		case VEH_SHIP:  visual_effect = e->u.ship.visual_effect; break;
		default:        visual_effect = 1 << VE_DISABLE_EFFECT;  break;
	}

	/* Check powered wagon / visual effect callback */
	if (HasBit(e->info.callback_mask, CBM_VEHICLE_VISUAL_EFFECT)) {
		uint16_t callback = GetVehicleCallback(CBID_VEHICLE_VISUAL_EFFECT, 0, 0, this->engine_type, this);

		if (callback != CALLBACK_FAILED) {
			if (callback >= 0x100 && e->GetGRF()->grf_version >= 8) ErrorUnknownCallbackResult(e->GetGRFID(), CBID_VEHICLE_VISUAL_EFFECT, callback);

			callback = GB(callback, 0, 8);
			/* Avoid accidentally setting 'visual_effect' to the default value
			 * Since bit 6 (disable effects) is set anyways, we can safely erase some bits. */
			if (callback == VE_DEFAULT) {
				assert(HasBit(callback, VE_DISABLE_EFFECT));
				SB(callback, VE_TYPE_START, VE_TYPE_COUNT, 0);
			}
			visual_effect = callback;
		}
	}

	/* Apply default values */
	if (visual_effect == VE_DEFAULT ||
			(!HasBit(visual_effect, VE_DISABLE_EFFECT) && GB(visual_effect, VE_TYPE_START, VE_TYPE_COUNT) == VE_TYPE_DEFAULT)) {
		/* Only train engines have default effects.
		 * Note: This is independent of whether the engine is a front engine or articulated part or whatever. */
		if (e->type != VEH_TRAIN || e->u.rail.railveh_type == RAILVEH_WAGON || !IsInsideMM(e->u.rail.engclass, EC_STEAM, EC_MONORAIL)) {
			if (visual_effect == VE_DEFAULT) {
				visual_effect = 1 << VE_DISABLE_EFFECT;
			} else {
				SetBit(visual_effect, VE_DISABLE_EFFECT);
			}
		} else {
			if (visual_effect == VE_DEFAULT) {
				/* Also set the offset */
				visual_effect = (VE_OFFSET_CENTRE - (e->u.rail.engclass == EC_STEAM ? 4 : 0)) << VE_OFFSET_START;
			}
			SB(visual_effect, VE_TYPE_START, VE_TYPE_COUNT, e->u.rail.engclass - EC_STEAM + VE_TYPE_STEAM);
		}
	}

	this->vcache.cached_vis_effect = visual_effect;

	if (!allow_power_change && powered_before != HasBit(this->vcache.cached_vis_effect, VE_DISABLE_WAGON_POWER)) {
		ToggleBit(this->vcache.cached_vis_effect, VE_DISABLE_WAGON_POWER);
		ShowNewGrfVehicleError(this->engine_type, STR_NEWGRF_BROKEN, STR_NEWGRF_BROKEN_POWERED_WAGON, GBUG_VEH_POWERED_WAGON, false);
	}
}

static const int8_t _vehicle_smoke_pos[8] = {
	1, 1, 1, 0, -1, -1, -1, 0
};

/**
 * Call CBID_VEHICLE_SPAWN_VISUAL_EFFECT and spawn requested effects.
 * @param v Vehicle to create effects for.
 */
static void SpawnAdvancedVisualEffect(const Vehicle *v)
{
	uint16_t callback = GetVehicleCallback(CBID_VEHICLE_SPAWN_VISUAL_EFFECT, 0, Random(), v->engine_type, v);
	if (callback == CALLBACK_FAILED) return;

	uint count = GB(callback, 0, 2);
	bool auto_center = HasBit(callback, 13);
	bool auto_rotate = !HasBit(callback, 14);

	int8_t l_center = 0;
	if (auto_center) {
		/* For road vehicles: Compute offset from vehicle position to vehicle center */
		if (v->type == VEH_ROAD) l_center = -(int)(VEHICLE_LENGTH - RoadVehicle::From(v)->gcache.cached_veh_length) / 2;
	} else {
		/* For trains: Compute offset from vehicle position to sprite position */
		if (v->type == VEH_TRAIN) l_center = (VEHICLE_LENGTH - Train::From(v)->gcache.cached_veh_length) / 2;
	}

	Direction l_dir = v->direction;
	if (v->type == VEH_TRAIN && HasBit(Train::From(v)->flags, VRF_REVERSE_DIRECTION)) l_dir = ReverseDir(l_dir);
	Direction t_dir = ChangeDir(l_dir, DIRDIFF_90RIGHT);

	int8_t x_center = _vehicle_smoke_pos[l_dir] * l_center;
	int8_t y_center = _vehicle_smoke_pos[t_dir] * l_center;

	for (uint i = 0; i < count; i++) {
		uint32_t reg = GetRegister(0x100 + i);
		uint type = GB(reg,  0, 8);
		int8_t x    = GB(reg,  8, 8);
		int8_t y    = GB(reg, 16, 8);
		int8_t z    = GB(reg, 24, 8);

		if (auto_rotate) {
			int8_t l = x;
			int8_t t = y;
			x = _vehicle_smoke_pos[l_dir] * l + _vehicle_smoke_pos[t_dir] * t;
			y = _vehicle_smoke_pos[t_dir] * l - _vehicle_smoke_pos[l_dir] * t;
		}

		if (type >= 0xF0) {
			switch (type) {
				case 0xF1: CreateEffectVehicleRel(v, x_center + x, y_center + y, z, EV_STEAM_SMOKE); break;
				case 0xF2: CreateEffectVehicleRel(v, x_center + x, y_center + y, z, EV_DIESEL_SMOKE); break;
				case 0xF3: CreateEffectVehicleRel(v, x_center + x, y_center + y, z, EV_ELECTRIC_SPARK); break;
				case 0xFA: CreateEffectVehicleRel(v, x_center + x, y_center + y, z, EV_BREAKDOWN_SMOKE_AIRCRAFT); break;
				default: break;
			}
		}
	}
}

int ReversingDistanceTargetSpeed(const Train *v);

/**
 * Draw visual effects (smoke and/or sparks) for a vehicle chain.
 * @param max_speed The speed as limited by underground and orders, UINT_MAX if not already known
 * @pre this->IsPrimaryVehicle()
 */
void Vehicle::ShowVisualEffect(uint max_speed) const
{
	dbg_assert(this->IsPrimaryVehicle());
	bool sound = false;

	/* Do not show any smoke when:
	 * - vehicle smoke is disabled by the player
	 * - the vehicle is slowing down or stopped (by the player)
	 * - the vehicle is moving very slowly
	 */
	if (_settings_game.vehicle.smoke_amount == 0 ||
			this->vehstatus & (VS_TRAIN_SLOWING | VS_STOPPED) ||
			this->cur_speed < 2) {
		return;
	}

	if (max_speed == UINT_MAX) max_speed = this->GetCurrentMaxSpeed();

	if (this->type == VEH_TRAIN) {
		const Train *t = Train::From(this);
		/* For trains, do not show any smoke when:
		 * - the train is reversing
		 * - the train is exceeding the max speed
		 * - is entering a station with an order to stop there and its speed is equal to maximum station entering speed
		 * - is approaching a reversing point and its speed is equal to maximum approach speed
		 */
		if (HasBit(t->flags, VRF_REVERSING) ||
				t->cur_speed > max_speed ||
				(HasStationTileRail(t->tile) && t->IsFrontEngine() && t->current_order.ShouldStopAtStation(t, GetStationIndex(t->tile), IsRailWaypoint(t->tile)) &&
				t->cur_speed >= max_speed) ||
				(t->reverse_distance >= 1 && (int)t->cur_speed >= ReversingDistanceTargetSpeed(t))) {
			return;
		}
	}

	const Vehicle *v = this;

	do {
		bool advanced = HasBit(v->vcache.cached_vis_effect, VE_ADVANCED_EFFECT);
		int effect_offset = GB(v->vcache.cached_vis_effect, VE_OFFSET_START, VE_OFFSET_COUNT) - VE_OFFSET_CENTRE;
		VisualEffectSpawnModel effect_model = VESM_NONE;
		if (advanced) {
			effect_offset = VE_OFFSET_CENTRE;
			effect_model = (VisualEffectSpawnModel)GB(v->vcache.cached_vis_effect, 0, VE_ADVANCED_EFFECT);
			if (effect_model >= VESM_END) effect_model = VESM_NONE; // unknown spawning model
		} else {
			effect_model = (VisualEffectSpawnModel)GB(v->vcache.cached_vis_effect, VE_TYPE_START, VE_TYPE_COUNT);
			assert(effect_model != (VisualEffectSpawnModel)VE_TYPE_DEFAULT); // should have been resolved by UpdateVisualEffect
			static_assert((uint)VESM_STEAM    == (uint)VE_TYPE_STEAM);
			static_assert((uint)VESM_DIESEL   == (uint)VE_TYPE_DIESEL);
			static_assert((uint)VESM_ELECTRIC == (uint)VE_TYPE_ELECTRIC);
		}

		/* Show no smoke when:
		 * - Smoke has been disabled for this vehicle
		 * - The vehicle is not visible
		 * - The vehicle is under a bridge
		 * - The vehicle is on a depot tile
		 * - The vehicle is on a tunnel tile
		 * - The vehicle is a train engine that is currently unpowered */
		if (effect_model == VESM_NONE ||
				v->vehstatus & VS_HIDDEN ||
				IsBridgeAbove(v->tile) ||
				IsDepotTile(v->tile) ||
				IsTunnelTile(v->tile) ||
				(v->type == VEH_TRAIN &&
				!HasPowerOnRail(Train::From(v)->railtype, GetTileRailTypeByTrackBit(v->tile, Train::From(v)->track)))) {
			if (HasBit(v->vcache.cached_veh_flags, VCF_LAST_VISUAL_EFFECT)) break;
			continue;
		}

		EffectVehicleType evt = EV_END;
		switch (effect_model) {
			case VESM_STEAM:
				/* Steam smoke - amount is gradually falling until vehicle reaches its maximum speed, after that it's normal.
				 * Details: while vehicle's current speed is gradually increasing, steam plumes' density decreases by one third each
				 * third of its maximum speed spectrum. Steam emission finally normalises at very close to vehicle's maximum speed.
				 * REGULATION:
				 * - instead of 1, 4 / 2^smoke_amount (max. 2) is used to provide sufficient regulation to steam puffs' amount. */
				if (GB(v->tick_counter, 0, ((4 >> _settings_game.vehicle.smoke_amount) + ((this->cur_speed * 3) / max_speed))) == 0) {
					evt = EV_STEAM_SMOKE;
				}
				break;

			case VESM_DIESEL: {
				/* Diesel smoke - thicker when vehicle is starting, gradually subsiding till it reaches its maximum speed
				 * when smoke emission stops.
				 * Details: Vehicle's (max.) speed spectrum is divided into 32 parts. When max. speed is reached, chance for smoke
				 * emission erodes by 32 (1/4). For trains, power and weight come in handy too to either increase smoke emission in
				 * 6 steps (1000HP each) if the power is low or decrease smoke emission in 6 steps (512 tonnes each) if the train
				 * isn't overweight. Power and weight contributions are expressed in a way that neither extreme power, nor
				 * extreme weight can ruin the balance (e.g. FreightWagonMultiplier) in the formula. When the vehicle reaches
				 * maximum speed no diesel_smoke is emitted.
				 * REGULATION:
				 * - up to which speed a diesel vehicle is emitting smoke (with reduced/small setting only until 1/2 of max_speed),
				 * - in Chance16 - the last value is 512 / 2^smoke_amount (max. smoke when 128 = smoke_amount of 2). */
				int power_weight_effect = 0;
				if (v->type == VEH_TRAIN) {
					power_weight_effect = (32 >> (Train::From(this)->gcache.cached_power >> 10)) - (32 >> (Train::From(this)->gcache.cached_weight >> 9));
				}
				if (this->cur_speed < (max_speed >> (2 >> _settings_game.vehicle.smoke_amount)) &&
						Chance16((64 - ((this->cur_speed << 5) / max_speed) + power_weight_effect), (512 >> _settings_game.vehicle.smoke_amount))) {
					evt = EV_DIESEL_SMOKE;
				}
				break;
			}

			case VESM_ELECTRIC:
				/* Electric train's spark - more often occurs when train is departing (more load)
				 * Details: Electric locomotives are usually at least twice as powerful as their diesel counterparts, so spark
				 * emissions are kept simple. Only when starting, creating huge force are sparks more likely to happen, but when
				 * reaching its max. speed, quarter by quarter of it, chance decreases until the usual 2,22% at train's top speed.
				 * REGULATION:
				 * - in Chance16 the last value is 360 / 2^smoke_amount (max. sparks when 90 = smoke_amount of 2). */
				if (GB(v->tick_counter, 0, 2) == 0 &&
						Chance16((6 - ((this->cur_speed << 2) / max_speed)), (360 >> _settings_game.vehicle.smoke_amount))) {
					evt = EV_ELECTRIC_SPARK;
				}
				break;

			default:
				NOT_REACHED();
		}

		if (evt != EV_END && advanced) {
			sound = true;
			SpawnAdvancedVisualEffect(v);
		} else if (evt != EV_END) {
			sound = true;

			/* The effect offset is relative to a point 4 units behind the vehicle's
			 * front (which is the center of an 8/8 vehicle). Shorter vehicles need a
			 * correction factor. */
			if (v->type == VEH_TRAIN) effect_offset += (VEHICLE_LENGTH - Train::From(v)->gcache.cached_veh_length) / 2;

			int x = _vehicle_smoke_pos[v->direction] * effect_offset;
			int y = _vehicle_smoke_pos[(v->direction + 2) % 8] * effect_offset;

			if (v->type == VEH_TRAIN && HasBit(Train::From(v)->flags, VRF_REVERSE_DIRECTION)) {
				x = -x;
				y = -y;
			}

			CreateEffectVehicleRel(v, x, y, 10, evt);
		}

		if (HasBit(v->vcache.cached_veh_flags, VCF_LAST_VISUAL_EFFECT)) break;
	} while ((v = v->Next()) != nullptr);

	if (sound) PlayVehicleSound(this, VSE_VISUAL_EFFECT);
}

/**
 * Set the next vehicle of this vehicle.
 * @param next the next vehicle. nullptr removes the next vehicle.
 */
void Vehicle::SetNext(Vehicle *next)
{
	dbg_assert(this != next);

	if (this->next != nullptr) {
		/* We had an old next vehicle. Update the first and previous pointers */
		for (Vehicle *v = this->next; v != nullptr; v = v->Next()) {
			v->first = this->next;
		}
		this->next->previous = nullptr;
#if OTTD_UPPER_TAGGED_PTR
		VehiclePoolOps::SetIsNonFrontVehiclePtr(_vehicle_pool.GetRawRef(this->next->index), false);
#endif
	}

	this->next = next;

	if (this->next != nullptr) {
		/* A new next vehicle. Update the first and previous pointers */
		if (this->next->previous != nullptr) this->next->previous->next = nullptr;
		this->next->previous = this;
#if OTTD_UPPER_TAGGED_PTR
		VehiclePoolOps::SetIsNonFrontVehiclePtr(_vehicle_pool.GetRawRef(this->next->index), true);
#endif
		for (Vehicle *v = this->next; v != nullptr; v = v->Next()) {
			v->first = this->first;
		}
	}
}

/**
 * Gets the running cost of a vehicle  that can be sent into SetDParam for string processing.
 * @return the vehicle's running cost
 */
Money Vehicle::GetDisplayRunningCost() const
{
	Money cost = this->GetRunningCost() >> 8;
	if (_settings_client.gui.show_running_costs_calendar_year) cost *= DayLengthFactor();
	return cost;
}

/**
 * Adds this vehicle to a shared vehicle chain.
 * @param shared_chain a vehicle of the chain with shared vehicles.
 * @pre !this->IsOrderListShared()
 */
void Vehicle::AddToShared(Vehicle *shared_chain)
{
	dbg_assert(this->previous_shared == nullptr && this->next_shared == nullptr);

	if (shared_chain->orders == nullptr) {
		dbg_assert(shared_chain->previous_shared == nullptr);
		dbg_assert(shared_chain->next_shared == nullptr);
		this->orders = shared_chain->orders = new OrderList(nullptr, shared_chain);
	}

	this->next_shared     = shared_chain->next_shared;
	this->previous_shared = shared_chain;

	shared_chain->next_shared = this;

	if (this->next_shared != nullptr) this->next_shared->previous_shared = this;

	shared_chain->orders->AddVehicle(this);
}

/**
 * Removes the vehicle from the shared order list.
 */
void Vehicle::RemoveFromShared()
{
	/* Remember if we were first and the old window number before RemoveVehicle()
	 * as this changes first if needed. */
	bool were_first = (this->FirstShared() == this);
	VehicleListIdentifier vli(VL_SHARED_ORDERS, this->type, this->owner, this->FirstShared()->index);

	this->orders->RemoveVehicle(this);

	if (!were_first) {
		/* We are not the first shared one, so only relink our previous one. */
		this->previous_shared->next_shared = this->NextShared();
	}

	if (this->next_shared != nullptr) this->next_shared->previous_shared = this->previous_shared;


	if (this->orders->GetNumVehicles() == 1) InvalidateVehicleOrder(this->FirstShared(), VIWD_MODIFY_ORDERS);

	if (this->orders->GetNumVehicles() == 1 && !_settings_client.gui.enable_single_veh_shared_order_gui) {
		/* When there is only one vehicle, remove the shared order list window. */
		CloseWindowById(GetWindowClassForVehicleType(this->type), vli.Pack());
	} else if (were_first) {
		/* If we were the first one, update to the new first one.
		 * Note: FirstShared() is already the new first */
		InvalidateWindowData(GetWindowClassForVehicleType(this->type), vli.Pack(), this->FirstShared()->index | (1U << 31));
	}

	this->next_shared     = nullptr;
	this->previous_shared = nullptr;

	this->ClearSeparation();
	if (HasBit(this->vehicle_flags, VF_TIMETABLE_SEPARATION)) ClrBit(this->vehicle_flags, VF_TIMETABLE_STARTED);
}

template <typename T, typename U>
void DumpVehicleFlagsGeneric(const Vehicle *v, T dump, U dump_header)
{
	if (v->IsGroundVehicle()) {
		dump_header("st:", "subtype:");
		dump('F', "GVSF_FRONT",            HasBit(v->subtype, GVSF_FRONT));
		dump('A', "GVSF_ARTICULATED_PART", HasBit(v->subtype, GVSF_ARTICULATED_PART));
		dump('W', "GVSF_WAGON",            HasBit(v->subtype, GVSF_WAGON));
		dump('E', "GVSF_ENGINE",           HasBit(v->subtype, GVSF_ENGINE));
		dump('f', "GVSF_FREE_WAGON",       HasBit(v->subtype, GVSF_FREE_WAGON));
		dump('M', "GVSF_MULTIHEADED",      HasBit(v->subtype, GVSF_MULTIHEADED));
		dump('V', "GVSF_VIRTUAL",          HasBit(v->subtype, GVSF_VIRTUAL));
	}
	dump_header("vs:", "vehstatus:");
	dump('H', "VS_HIDDEN",          v->vehstatus & VS_HIDDEN);
	dump('S', "VS_STOPPED",         v->vehstatus & VS_STOPPED);
	dump('U', "VS_UNCLICKABLE",     v->vehstatus & VS_UNCLICKABLE);
	dump('D', "VS_DEFPAL",          v->vehstatus & VS_DEFPAL);
	dump('s', "VS_TRAIN_SLOWING",   v->vehstatus & VS_TRAIN_SLOWING);
	dump('X', "VS_SHADOW",          v->vehstatus & VS_SHADOW);
	dump('B', "VS_AIRCRAFT_BROKEN", v->vehstatus & VS_AIRCRAFT_BROKEN);
	dump('C', "VS_CRASHED",         v->vehstatus & VS_CRASHED);
	dump_header("vf:", "vehicle_flags:");
	dump('F', "VF_LOADING_FINISHED",        HasBit(v->vehicle_flags, VF_LOADING_FINISHED));
	dump('U', "VF_CARGO_UNLOADING",         HasBit(v->vehicle_flags, VF_CARGO_UNLOADING));
	dump('P', "VF_BUILT_AS_PROTOTYPE",      HasBit(v->vehicle_flags, VF_BUILT_AS_PROTOTYPE));
	dump('T', "VF_TIMETABLE_STARTED",       HasBit(v->vehicle_flags, VF_TIMETABLE_STARTED));
	dump('A', "VF_AUTOFILL_TIMETABLE",      HasBit(v->vehicle_flags, VF_AUTOFILL_TIMETABLE));
	dump('w', "VF_AUTOFILL_PRES_WAIT_TIME", HasBit(v->vehicle_flags, VF_AUTOFILL_PRES_WAIT_TIME));
	dump('S', "VF_STOP_LOADING",            HasBit(v->vehicle_flags, VF_STOP_LOADING));
	dump('L', "VF_PATHFINDER_LOST",         HasBit(v->vehicle_flags, VF_PATHFINDER_LOST));
	dump('c', "VF_SERVINT_IS_CUSTOM",       HasBit(v->vehicle_flags, VF_SERVINT_IS_CUSTOM));
	dump('p', "VF_SERVINT_IS_PERCENT",      HasBit(v->vehicle_flags, VF_SERVINT_IS_PERCENT));
	dump('z', "VF_SEPARATION_ACTIVE",       HasBit(v->vehicle_flags, VF_SEPARATION_ACTIVE));
	dump('D', "VF_SCHEDULED_DISPATCH",      HasBit(v->vehicle_flags, VF_SCHEDULED_DISPATCH));
	dump('x', "VF_LAST_LOAD_ST_SEP",        HasBit(v->vehicle_flags, VF_LAST_LOAD_ST_SEP));
	dump('s', "VF_TIMETABLE_SEPARATION",    HasBit(v->vehicle_flags, VF_TIMETABLE_SEPARATION));
	dump('a', "VF_AUTOMATE_TIMETABLE",      HasBit(v->vehicle_flags, VF_AUTOMATE_TIMETABLE));
	dump('Q', "VF_HAVE_SLOT",               HasBit(v->vehicle_flags, VF_HAVE_SLOT));
	dump('W', "VF_COND_ORDER_WAIT",         HasBit(v->vehicle_flags, VF_COND_ORDER_WAIT));
	dump('r', "VF_REPLACEMENT_PENDING",     HasBit(v->vehicle_flags, VF_REPLACEMENT_PENDING));
	dump_header("vcf:", "cached_veh_flags:");
	dump('l', "VCF_LAST_VISUAL_EFFECT",     HasBit(v->vcache.cached_veh_flags, VCF_LAST_VISUAL_EFFECT));
	dump('z', "VCF_GV_ZERO_SLOPE_RESIST",   HasBit(v->vcache.cached_veh_flags, VCF_GV_ZERO_SLOPE_RESIST));
	dump('d', "VCF_IS_DRAWN",               HasBit(v->vcache.cached_veh_flags, VCF_IS_DRAWN));
	dump('t', "VCF_REDRAW_ON_TRIGGER",      HasBit(v->vcache.cached_veh_flags, VCF_REDRAW_ON_TRIGGER));
	dump('s', "VCF_REDRAW_ON_SPEED_CHANGE", HasBit(v->vcache.cached_veh_flags, VCF_REDRAW_ON_SPEED_CHANGE));
	dump('R', "VCF_IMAGE_REFRESH",          HasBit(v->vcache.cached_veh_flags, VCF_IMAGE_REFRESH));
	dump('N', "VCF_IMAGE_REFRESH_NEXT",     HasBit(v->vcache.cached_veh_flags, VCF_IMAGE_REFRESH_NEXT));
	dump('c', "VCF_IMAGE_CURVATURE",        HasBit(v->vcache.cached_veh_flags, VCF_IMAGE_CURVATURE));
	if (v->IsGroundVehicle()) {
		uint16_t gv_flags = v->GetGroundVehicleFlags();
		dump_header("gvf:", "GroundVehicleFlags:");
		dump('u', "GVF_GOINGUP_BIT",              HasBit(gv_flags, GVF_GOINGUP_BIT));
		dump('d', "GVF_GOINGDOWN_BIT",            HasBit(gv_flags, GVF_GOINGDOWN_BIT));
		dump('s', "GVF_SUPPRESS_IMPLICIT_ORDERS", HasBit(gv_flags, GVF_SUPPRESS_IMPLICIT_ORDERS));
		dump('c', "GVF_CHUNNEL_BIT",              HasBit(gv_flags, GVF_CHUNNEL_BIT));
	}
	if (v->type == VEH_TRAIN) {
		const Train *t = Train::From(v);
		dump_header("tf:", "train flags:");
		dump('R', "VRF_REVERSING",                     HasBit(t->flags, VRF_REVERSING));
		dump('W', "VRF_WAITING_RESTRICTION",           HasBit(t->flags, VRF_WAITING_RESTRICTION));
		dump('P', "VRF_POWEREDWAGON",                  HasBit(t->flags, VRF_POWEREDWAGON));
		dump('r', "VRF_REVERSE_DIRECTION",             HasBit(t->flags, VRF_REVERSE_DIRECTION));
		dump('h', "VRF_HAS_HIT_RV",                    HasBit(t->flags, VRF_HAS_HIT_RV));
		dump('e', "VRF_EL_ENGINE_ALLOWED_NORMAL_RAIL", HasBit(t->flags, VRF_EL_ENGINE_ALLOWED_NORMAL_RAIL));
		dump('q', "VRF_TOGGLE_REVERSE",                HasBit(t->flags, VRF_TOGGLE_REVERSE));
		dump('s', "VRF_TRAIN_STUCK",                   HasBit(t->flags, VRF_TRAIN_STUCK));
		dump('L', "VRF_LEAVING_STATION",               HasBit(t->flags, VRF_LEAVING_STATION));
		dump('b', "VRF_BREAKDOWN_BRAKING",             HasBit(t->flags, VRF_BREAKDOWN_BRAKING));
		dump('p', "VRF_BREAKDOWN_POWER",               HasBit(t->flags, VRF_BREAKDOWN_POWER));
		dump('v', "VRF_BREAKDOWN_SPEED",               HasBit(t->flags, VRF_BREAKDOWN_SPEED));
		dump('z', "VRF_BREAKDOWN_STOPPED",             HasBit(t->flags, VRF_BREAKDOWN_STOPPED));
		dump('F', "VRF_NEED_REPAIR",                   HasBit(t->flags, VRF_NEED_REPAIR));
		dump('B', "VRF_BEYOND_PLATFORM_END",           HasBit(t->flags, VRF_BEYOND_PLATFORM_END));
		dump('Y', "VRF_NOT_YET_IN_PLATFORM",           HasBit(t->flags, VRF_NOT_YET_IN_PLATFORM));
		dump('A', "VRF_ADVANCE_IN_PLATFORM",           HasBit(t->flags, VRF_ADVANCE_IN_PLATFORM));
		dump('K', "VRF_CONSIST_BREAKDOWN",             HasBit(t->flags, VRF_CONSIST_BREAKDOWN));
		dump('J', "VRF_CONSIST_SPEED_REDUCTION",       HasBit(t->flags, VRF_CONSIST_SPEED_REDUCTION));
		dump('X', "VRF_PENDING_SPEED_RESTRICTION",     HasBit(t->flags, VRF_PENDING_SPEED_RESTRICTION));
		dump('c', "VRF_SPEED_ADAPTATION_EXEMPT",       HasBit(t->flags, VRF_SPEED_ADAPTATION_EXEMPT));
	}
	if (v->type == VEH_ROAD) {
		const RoadVehicle *rv = RoadVehicle::From(v);
		dump_header("rvf:", "road vehicle flags:");
		dump('L', "RVF_ON_LEVEL_CROSSING",             HasBit(rv->rvflags, RVF_ON_LEVEL_CROSSING));
	}
}

char *Vehicle::DumpVehicleFlags(char *b, const char *last, bool include_tile) const
{
	bool first_header = true;
	auto dump = [&](char c, const char *name, bool flag) {
		if (flag) b += seprintf(b, last, "%c", c);
	};
	auto dump_header = [&](const char* header, const char *header_long) {
		if (first_header) {
			first_header = false;
		} else {
			b = strecpy(b, ", ", last, true);
		}
		b = strecpy(b, header, last, true);
	};
	if (!this->IsGroundVehicle()) {
		b += seprintf(b, last, "st:%X", this->subtype);
		first_header = false;
	}
	DumpVehicleFlagsGeneric(this, dump, dump_header);
	if (this->type == VEH_TRAIN) {
		const Train *t = Train::From(this);
		b += seprintf(b, last, ", trk: 0x%02X", (uint) t->track);
		if (t->reverse_distance > 0) b += seprintf(b, last, ", rev: %u", t->reverse_distance);
	} else if (this->type == VEH_ROAD) {
		const RoadVehicle *r = RoadVehicle::From(this);
		b += seprintf(b, last, ", rvs:%X, rvf:%X", r->state, r->frame);
	}
	if (include_tile) {
		b += seprintf(b, last, ", [");
		b = DumpTileInfo(b, last, this->tile);
		b += seprintf(b, last, "]");
		TileIndex vtile = TileVirtXY(this->x_pos, this->y_pos);
		if (this->tile != vtile) b += seprintf(b, last, ", VirtXYTile: %X (%u x %u)", vtile, TileX(vtile), TileY(vtile));
	}
	if (this->cargo_payment) b += seprintf(b, last, ", CP");
	return b;
}


char *Vehicle::DumpVehicleFlagsMultiline(char *b, const char *last, const char *base_indent, const char *extra_indent) const
{
	auto dump = [&](char c, const char *name, bool flag) {
		if (flag) b += seprintf(b, last, "%s%s%s\n", base_indent, extra_indent, name);
	};
	auto dump_header = [&](const char* header, const char *header_long) {
		b += seprintf(b, last, "%s%s\n", base_indent, header_long);
	};
	if (!this->IsGroundVehicle()) {
		b += seprintf(b, last, "%ssubtype: %X\n", base_indent, this->subtype);
	}
	DumpVehicleFlagsGeneric(this, dump, dump_header);
	if (this->type == VEH_TRAIN) {
		const Train *t = Train::From(this);
		b += seprintf(b, last, "%strack: 0x%02X", base_indent, (uint) t->track);
		if (t->reverse_distance > 0) b += seprintf(b, last, "%sreverse_distance: %u", base_indent, t->reverse_distance);
	} else if (this->type == VEH_ROAD) {
		const RoadVehicle *r = RoadVehicle::From(this);
		b += seprintf(b, last, "%sRV state:%X\n%sRV frame:%X\n", base_indent, r->state, base_indent, r->frame);
	}
	if (this->cargo_payment) b += seprintf(b, last, "%scargo_payment present\n", base_indent);
	return b;
}

void VehiclesYearlyLoop()
{
	for (Vehicle *v : Vehicle::IterateFrontOnly()) {
		if (v->IsPrimaryVehicle()) {
			/* show warning if vehicle is not generating enough income last 2 years (corresponds to a red icon in the vehicle list) */
			Money profit = v->GetDisplayProfitThisYear();
			if (v->age >= 730 && profit < 0) {
				if (_settings_client.gui.vehicle_income_warn && v->owner == _local_company) {
					SetDParam(0, v->index);
					SetDParam(1, profit);
					AddVehicleAdviceNewsItem(EconTime::UsingWallclockUnits() ? STR_NEWS_VEHICLE_UNPROFITABLE_PERIOD : STR_NEWS_VEHICLE_UNPROFITABLE_YEAR, v->index);
				}
				AI::NewEvent(v->owner, new ScriptEventVehicleUnprofitable(v->index));
			}

			v->profit_last_year = v->profit_this_year;
			v->profit_lifetime += v->profit_this_year;
			v->profit_this_year = 0;
			SetWindowDirty(WC_VEHICLE_DETAILS, v->index);
		}
	}
	GroupStatistics::UpdateProfits();
	SetWindowClassesDirty(WC_TRAINS_LIST);
	SetWindowClassesDirty(WC_TRACE_RESTRICT_SLOTS);
	SetWindowClassesDirty(WC_SHIPS_LIST);
	SetWindowClassesDirty(WC_ROADVEH_LIST);
	SetWindowClassesDirty(WC_AIRCRAFT_LIST);
}


/**
 * Can this station be used by the given engine type?
 * @param engine_type the type of vehicles to test
 * @param st the station to test for
 * @return true if and only if the vehicle of the type can use this station.
 * @note For road vehicles the Vehicle is needed to determine whether it can
 *       use the station. This function will return true for road vehicles
 *       when at least one of the facilities is available.
 */
bool CanVehicleUseStation(EngineID engine_type, const Station *st)
{
	const Engine *e = Engine::GetIfValid(engine_type);
	dbg_assert(e != nullptr);

	switch (e->type) {
		case VEH_TRAIN:
			return (st->facilities & FACIL_TRAIN) != 0;

		case VEH_ROAD:
			/* For road vehicles we need the vehicle to know whether it can actually
			 * use the station, but if it doesn't have facilities for RVs it is
			 * certainly not possible that the station can be used. */
			return (st->facilities & (FACIL_BUS_STOP | FACIL_TRUCK_STOP)) != 0;

		case VEH_SHIP:
			return (st->facilities & FACIL_DOCK) != 0;

		case VEH_AIRCRAFT:
			return (st->facilities & FACIL_AIRPORT) != 0 &&
					(st->airport.GetFTA()->flags & (e->u.air.subtype & AIR_CTOL ? AirportFTAClass::AIRPLANES : AirportFTAClass::HELICOPTERS)) != 0;

		default:
			return false;
	}
}

/**
 * Can this station be used by the given vehicle?
 * @param v the vehicle to test
 * @param st the station to test for
 * @return true if and only if the vehicle can use this station.
 */
bool CanVehicleUseStation(const Vehicle *v, const Station *st)
{
	if (v->type == VEH_ROAD) return st->GetPrimaryRoadStop(RoadVehicle::From(v)) != nullptr;

	return CanVehicleUseStation(v->engine_type, st);
}

/**
 * Get reason string why this station can't be used by the given vehicle.
 * @param v The vehicle to test.
 * @param st The station to test for.
 * @return The string explaining why the vehicle cannot use the station.
 */
StringID GetVehicleCannotUseStationReason(const Vehicle *v, const Station *st)
{
	switch (v->type) {
		case VEH_TRAIN:
			return STR_ERROR_NO_RAIL_STATION;

		case VEH_ROAD: {
			const RoadVehicle *rv = RoadVehicle::From(v);
			RoadStop *rs = st->GetPrimaryRoadStop(rv->IsBus() ? ROADSTOP_BUS : ROADSTOP_TRUCK);

			StringID err = rv->IsBus() ? STR_ERROR_NO_BUS_STATION : STR_ERROR_NO_TRUCK_STATION;

			for (; rs != nullptr; rs = rs->next) {
				/* Articulated vehicles cannot use bay road stops, only drive-through. Make sure the vehicle can actually use this bay stop */
				if (HasTileAnyRoadType(rs->xy, rv->compatible_roadtypes) && IsBayRoadStopTile(rs->xy) && rv->HasArticulatedPart()) {
					err = STR_ERROR_NO_STOP_ARTICULATED_VEHICLE;
					continue;
				}

				/* Bay stop errors take precedence, but otherwise the vehicle may not be compatible with the roadtype/tramtype of this station tile.
				 * We give bay stop errors precedence because they are usually a bus sent to a tram station or vice versa. */
				if (!HasTileAnyRoadType(rs->xy, rv->compatible_roadtypes) && err != STR_ERROR_NO_STOP_ARTICULATED_VEHICLE) {
					err = RoadTypeIsRoad(rv->roadtype) ? STR_ERROR_NO_STOP_COMPATIBLE_ROAD_TYPE : STR_ERROR_NO_STOP_COMPATIBLE_TRAM_TYPE;
					continue;
				}
			}

			return err;
		}

		case VEH_SHIP:
			return STR_ERROR_NO_DOCK;

		case VEH_AIRCRAFT:
			if ((st->facilities & FACIL_AIRPORT) == 0) return STR_ERROR_NO_AIRPORT;
			if (v->GetEngine()->u.air.subtype & AIR_CTOL) {
				return STR_ERROR_AIRPORT_NO_PLANES;
			} else {
				return STR_ERROR_AIRPORT_NO_HELICOPTERS;
			}

		default:
			return INVALID_STRING_ID;
	}
}

/**
 * Access the ground vehicle cache of the vehicle.
 * @pre The vehicle is a #GroundVehicle.
 * @return #GroundVehicleCache of the vehicle.
 */
GroundVehicleCache *Vehicle::GetGroundVehicleCache()
{
	dbg_assert(this->IsGroundVehicle());
	if (this->type == VEH_TRAIN) {
		return &Train::From(this)->gcache;
	} else {
		return &RoadVehicle::From(this)->gcache;
	}
}

/**
 * Access the ground vehicle cache of the vehicle.
 * @pre The vehicle is a #GroundVehicle.
 * @return #GroundVehicleCache of the vehicle.
 */
const GroundVehicleCache *Vehicle::GetGroundVehicleCache() const
{
	dbg_assert(this->IsGroundVehicle());
	if (this->type == VEH_TRAIN) {
		return &Train::From(this)->gcache;
	} else {
		return &RoadVehicle::From(this)->gcache;
	}
}

/**
 * Access the ground vehicle flags of the vehicle.
 * @pre The vehicle is a #GroundVehicle.
 * @return #GroundVehicleFlags of the vehicle.
 */
uint16_t &Vehicle::GetGroundVehicleFlags()
{
	dbg_assert(this->IsGroundVehicle());
	if (this->type == VEH_TRAIN) {
		return Train::From(this)->gv_flags;
	} else {
		return RoadVehicle::From(this)->gv_flags;
	}
}

/**
 * Access the ground vehicle flags of the vehicle.
 * @pre The vehicle is a #GroundVehicle.
 * @return #GroundVehicleFlags of the vehicle.
 */
const uint16_t &Vehicle::GetGroundVehicleFlags() const
{
	dbg_assert(this->IsGroundVehicle());
	if (this->type == VEH_TRAIN) {
		return Train::From(this)->gv_flags;
	} else {
		return RoadVehicle::From(this)->gv_flags;
	}
}

/**
 * Calculates the set of vehicles that will be affected by a given selection.
 * @param[in,out] set Set of affected vehicles.
 * @param v First vehicle of the selection.
 * @param num_vehicles Number of vehicles in the selection (not counting articulated parts).
 * @pre \a set must be empty.
 * @post \a set will contain the vehicles that will be refitted.
 */
void GetVehicleSet(VehicleSet &set, Vehicle *v, uint8_t num_vehicles)
{
	if (v->type == VEH_TRAIN) {
		Train *u = Train::From(v);
		/* Only include whole vehicles, so start with the first articulated part */
		u = u->GetFirstEnginePart();

		/* Include num_vehicles vehicles, not counting articulated parts */
		for (; u != nullptr && num_vehicles > 0; num_vehicles--) {
			do {
				/* Include current vehicle in the selection. */
				include(set, u->index);

				/* If the vehicle is multiheaded, add the other part too. */
				if (u->IsMultiheaded()) include(set, u->other_multiheaded_part->index);

				u = u->Next();
			} while (u != nullptr && u->IsArticulatedPart());
		}
	}
}

void DumpVehicleStats(char *buffer, const char *last)
{
	struct vtypestats {
		uint count[2] = { 0, 0 };

		bool IsEmpty() const { return (count[0] | count[1]) == 0; }

		vtypestats &operator+=(const vtypestats &other)
		{
			this->count[0] += other.count[0];
			this->count[1] += other.count[1];
			return *this;
		}
	};
	struct cstats {
		vtypestats vstats[VEH_END];
		vtypestats virt_train;
		vtypestats template_train;
	};
	std::map<Owner, cstats> cstatmap;

	for (Vehicle *v : Vehicle::Iterate()) {
		cstats &cs = cstatmap[v->owner];
		vtypestats &vs = ((v->type == VEH_TRAIN) && Train::From(v)->IsVirtual()) ? cs.virt_train : cs.vstats[v->type];
		vs.count[v->Previous() != nullptr ? 1 : 0]++;
	}

	for (const TemplateVehicle *tv : TemplateVehicle::Iterate()) {
		cstats &cs = cstatmap[tv->owner];
		cs.template_train.count[tv->Prev() != nullptr ? 1 : 0]++;
	}

	auto print_stats = [&](const cstats &cs, bool show_non_company) {
		auto line = [&](const vtypestats &vs, const char *type) {
			if (vs.count[0] || vs.count[1]) {
				buffer += seprintf(buffer, last, "  %10s: primary: %5u, secondary: %5u\n", type, vs.count[0], vs.count[1]);
			}
		};
		line(cs.vstats[VEH_TRAIN], "train");
		line(cs.vstats[VEH_ROAD], "road");
		line(cs.vstats[VEH_SHIP], "ship");
		line(cs.vstats[VEH_AIRCRAFT], "aircraft");
		if (show_non_company) {
			line(cs.vstats[VEH_EFFECT], "effect");
			line(cs.vstats[VEH_DISASTER], "disaster");
		}
		line(cs.virt_train, "virt train");
		line(cs.template_train, "tmpl train");
		buffer += seprintf(buffer, last, "\n");
	};

	cstats totals{};
	for (auto &it : cstatmap) {
		buffer += seprintf(buffer, last, "%u: ", (uint) it.first);
		SetDParam(0, it.first);
		buffer = strecpy(buffer, GetString(STR_COMPANY_NAME).c_str(), last, true);
		buffer += seprintf(buffer, last, "\n");
		print_stats(it.second, false);

		for (VehicleType vt = VEH_BEGIN; vt != VEH_END; vt++) {
			totals.vstats[vt] += it.second.vstats[vt];
		}
		totals.virt_train += it.second.virt_train;
		totals.template_train += it.second.template_train;
	}
	buffer += seprintf(buffer, last, "Totals\n");
	print_stats(totals, true);
	buffer += seprintf(buffer, last, "Total vehicles: %u\n", (uint)Vehicle::GetNumItems());
}

void AdjustVehicleStateTicksBase(StateTicksDelta delta)
{
	for (Vehicle *v : Vehicle::Iterate()) {
		if (v->timetable_start != 0) v->timetable_start += delta;
		if (v->last_loading_tick != 0) v->last_loading_tick += delta;
		if (v->unbunch_state != nullptr) {
			if (v->unbunch_state->depot_unbunching_last_departure != INVALID_STATE_TICKS) v->unbunch_state->depot_unbunching_last_departure += delta;
			if (v->unbunch_state->depot_unbunching_next_departure != INVALID_STATE_TICKS) v->unbunch_state->depot_unbunching_next_departure += delta;
		}
	}

	for (OrderList *order_list : OrderList::Iterate()) {
		for (DispatchSchedule &ds : order_list->GetScheduledDispatchScheduleSet()) {
			ds.SetScheduledDispatchStartTick(ds.GetScheduledDispatchStartTick() + delta);
		}
	}
}

void ShiftVehicleDates(DateDelta interval)
{
	for (Vehicle *v : Vehicle::Iterate()) {
		v->date_of_last_service = std::max<EconTime::Date>(v->date_of_last_service + interval, 0);
	}
	/* date_of_last_service_newgrf is not updated here as it must stay stable
	 * for vehicles outside of a depot. */
}

/**
 * Calculates the maximum weight of the ground vehicle when loaded.
 * @return Weight in tonnes
 */
uint32_t Vehicle::GetDisplayMaxWeight() const
{
	uint32_t max_weight = 0;

	for (const Vehicle *u = this; u != nullptr; u = u->Next()) {
		max_weight += u->GetMaxWeight();
	}

	return max_weight;
}

/**
 * Calculates the minimum power-to-weight ratio using the maximum weight of the ground vehicle
 * @return power-to-weight ratio in 10ths of hp(I) per tonne
 */
uint32_t Vehicle::GetDisplayMinPowerToWeight() const
{
	uint32_t max_weight = GetDisplayMaxWeight();
	if (max_weight == 0) return 0;
	return GetGroundVehicleCache()->cached_power * 10u / max_weight;
}

/**
 * Checks if two vehicle chains have the same list of engines.
 * @param v1 First vehicle chain.
 * @param v1 Second vehicle chain.
 * @return True if same, false if different.
 */
bool VehiclesHaveSameEngineList(const Vehicle *v1, const Vehicle *v2)
{
	while (true) {
		if (v1 == nullptr && v2 == nullptr) return true;
		if (v1 == nullptr || v2 == nullptr) return false;
		if (v1->GetEngine() != v2->GetEngine()) return false;
		v1 = v1->GetNextVehicle();
		v2 = v2->GetNextVehicle();
	}
}

/**
 * Checks if two vehicles have the same list of orders.
 * @param v1 First vehicles.
 * @param v1 Second vehicles.
 * @return True if same, false if different.
 */
bool VehiclesHaveSameOrderList(const Vehicle *v1, const Vehicle *v2)
{
	const Order *o1 = v1->GetFirstOrder();
	const Order *o2 = v2->GetFirstOrder();
	while (true) {
		if (o1 == nullptr && o2 == nullptr) return true;
		if (o1 == nullptr || o2 == nullptr) return false;
		if (!o1->Equals(*o2)) return false;
		o1 = o1->next;
		o2 = o2->next;
	}
}<|MERGE_RESOLUTION|>--- conflicted
+++ resolved
@@ -1665,7 +1665,7 @@
 			for (Train *u = front; u != nullptr; u = u->Next()) {
 				u->tick_counter++;
 				VehicleTickCargoAging(u);
-				if (!u->IsWagon() && !((front->vehstatus & VS_STOPPED) && front->cur_speed == 0)) VehicleTickMotion(u, front);
+				if (u->IsEngine() && !((front->vehstatus & VS_STOPPED) && front->cur_speed == 0)) VehicleTickMotion(u, front);
 			}
 		}
 	}
@@ -1746,18 +1746,10 @@
 	sell_cur_company.Restore();
 	if (!_vehicles_to_sell.empty()) RecordSyncEvent(NSRE_VEH_SELL);
 
-<<<<<<< HEAD
 	/* do Template Replacement */
 	Backup<CompanyID> tmpl_cur_company(_current_company, FILE_LINE);
 	for (VehicleID index : _vehicles_to_templatereplace) {
 		Train *t = Train::Get(index);
-=======
-				/* Check vehicle type specifics */
-				switch (v->type) {
-					case VEH_TRAIN:
-						if (!Train::From(v)->IsEngine()) continue;
-						break;
->>>>>>> ce3d0097
 
 		SCOPE_INFO_FMT([t], "CallVehicleTicks: template replace: %s", scope_dumper().VehicleInfo(t));
 
