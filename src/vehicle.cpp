--- conflicted
+++ resolved
@@ -473,19 +473,14 @@
 	if (engine->grf_prop.grffile == nullptr) {
 		// This can be reached if an engine is unexpectedly no longer attached to a GRF at all
 		if (GamelogGRFBugReverse(0, engine->grf_prop.local_id)) {
-			ShowNewGrfVehicleError(u->engine_type, STR_NEWGRF_BROKEN, STR_NEWGRF_BROKEN_VEHICLE_LENGTH, GBUG_VEH_LENGTH, true);
+			ShowNewGrfVehicleError(u->engine_type, STR_NEWGRF_BROKEN, STR_NEWGRF_BROKEN_VEHICLE_LENGTH, GRFBug::VehLength, true);
 		}
 		return;
 	}
 	uint32_t grfid = engine->grf_prop.grfid;
 	GRFConfig *grfconfig = GetGRFConfig(grfid);
-<<<<<<< HEAD
-	if (GamelogGRFBugReverse(grfid, engine->grf_prop.local_id) || !HasBit(grfconfig->grf_bugs, GBUG_VEH_LENGTH)) {
-		ShowNewGrfVehicleError(u->engine_type, STR_NEWGRF_BROKEN, STR_NEWGRF_BROKEN_VEHICLE_LENGTH, GBUG_VEH_LENGTH, true);
-=======
-	if (_gamelog.GRFBugReverse(grfid, engine->grf_prop.local_id) || !grfconfig->grf_bugs.Test(GRFBug::VehLength)) {
+	if (GamelogGRFBugReverse(grfid, engine->grf_prop.local_id) || !grfconfig->grf_bugs.Test(GRFBug::VehLength)) {
 		ShowNewGrfVehicleError(u->engine_type, STR_NEWGRF_BROKEN, STR_NEWGRF_BROKEN_VEHICLE_LENGTH, GRFBug::VehLength, true);
->>>>>>> 5ffaf6cd
 	}
 }
 
@@ -2415,7 +2410,7 @@
 						/* FALL THROUGH */
 						case BREAKDOWN_CRITICAL:
 							if (!PlayVehicleSound(this, VSE_BREAKDOWN)) {
-								SndPlayVehicleFx((_settings_game.game_creation.landscape != LT_TOYLAND) ? SND_10_BREAKDOWN_TRAIN_SHIP : SND_3A_BREAKDOWN_TRAIN_SHIP_TOYLAND, this);
+								SndPlayVehicleFx((_settings_game.game_creation.landscape != LandscapeType::Toyland) ? SND_10_BREAKDOWN_TRAIN_SHIP : SND_3A_BREAKDOWN_TRAIN_SHIP_TOYLAND, this);
 							}
 							if (!(this->vehstatus & VS_HIDDEN) && !EngInfo(this->engine_type)->misc_flags.Test(EngineMiscFlag::NoBreakdownSmoke) && this->breakdown_delay > 0) {
 								EffectVehicle *u = CreateEffectVehicleRel(this, 4, 4, 5, EV_BREAKDOWN_SMOKE);
@@ -2464,12 +2459,11 @@
 					if (u != nullptr) u->animation_state = 25;
 				}
 			} else {
-<<<<<<< HEAD
 				switch (this->breakdown_type) {
 					case BREAKDOWN_CRITICAL:
 						if (!PlayVehicleSound(this, VSE_BREAKDOWN)) {
 							bool train_or_ship = this->type == VEH_TRAIN || this->type == VEH_SHIP;
-							SndPlayVehicleFx((_settings_game.game_creation.landscape != LT_TOYLAND) ?
+							SndPlayVehicleFx((_settings_game.game_creation.landscape != LandscapeType::Toyland) ?
 								(train_or_ship ? SND_10_BREAKDOWN_TRAIN_SHIP : SND_0F_BREAKDOWN_ROADVEHICLE) :
 								(train_or_ship ? SND_3A_BREAKDOWN_TRAIN_SHIP_TOYLAND : SND_35_BREAKDOWN_ROADVEHICLE_TOYLAND), this);
 						}
@@ -2497,15 +2491,6 @@
 						/* do nothing */
 						break;
 					default: NOT_REACHED();
-=======
-				this->cur_speed = 0;
-
-				if (!PlayVehicleSound(this, VSE_BREAKDOWN)) {
-					bool train_or_ship = this->type == VEH_TRAIN || this->type == VEH_SHIP;
-					SndPlayVehicleFx((_settings_game.game_creation.landscape != LandscapeType::Toyland) ?
-						(train_or_ship ? SND_10_BREAKDOWN_TRAIN_SHIP : SND_0F_BREAKDOWN_ROADVEHICLE) :
-						(train_or_ship ? SND_3A_BREAKDOWN_TRAIN_SHIP_TOYLAND : SND_35_BREAKDOWN_ROADVEHICLE_TOYLAND), this);
->>>>>>> 5ffaf6cd
 				}
 				if ((!(this->vehstatus & VS_HIDDEN)) &&
 						(this->breakdown_type == BREAKDOWN_LOW_SPEED || this->breakdown_type == BREAKDOWN_LOW_POWER) &&
@@ -4548,12 +4533,7 @@
 
 	if (this->orders->GetNumVehicles() == 1 && !_settings_client.gui.enable_single_veh_shared_order_gui) {
 		/* When there is only one vehicle, remove the shared order list window. */
-<<<<<<< HEAD
-		CloseWindowById(GetWindowClassForVehicleType(this->type), vli.Pack());
-=======
 		CloseWindowById(GetWindowClassForVehicleType(this->type), vli.ToWindowNumber());
-		InvalidateVehicleOrder(this->FirstShared(), VIWD_MODIFY_ORDERS);
->>>>>>> 5ffaf6cd
 	} else if (were_first) {
 		/* If we were the first one, update to the new first one.
 		 * Note: FirstShared() is already the new first */
