/*
 * This file is part of OpenTTD.
 * OpenTTD is free software; you can redistribute it and/or modify it under the terms of the GNU General Public License as published by the Free Software Foundation, version 2.
 * OpenTTD is distributed in the hope that it will be useful, but WITHOUT ANY WARRANTY; without even the implied warranty of MERCHANTABILITY or FITNESS FOR A PARTICULAR PURPOSE.
 * See the GNU General Public License for more details. You should have received a copy of the GNU General Public License along with OpenTTD. If not, see <http://www.gnu.org/licenses/>.
 */

/** @file newgrf_airport.cpp NewGRF handling of airports. */

#include "stdafx.h"
#include "debug.h"
#include "date_func.h"
#include "newgrf_spritegroup.h"
#include "newgrf_text.h"
#include "station_base.h"
#include "newgrf_class_func.h"
#include "town.h"

#include "safeguards.h"

/**
 * Reset airport classes to their default state.
 * This includes initialising the defaults classes with an empty
 * entry, for standard airports.
 */
template <>
/* static */ void AirportClass::InsertDefaults()
{
	AirportClass::Get(AirportClass::Allocate('SMAL'))->name = STR_AIRPORT_CLASS_SMALL;
	AirportClass::Get(AirportClass::Allocate('LARG'))->name = STR_AIRPORT_CLASS_LARGE;
	AirportClass::Get(AirportClass::Allocate('HUB_'))->name = STR_AIRPORT_CLASS_HUB;
	AirportClass::Get(AirportClass::Allocate('HELI'))->name = STR_AIRPORT_CLASS_HELIPORTS;
}

template <>
bool AirportClass::IsUIAvailable(uint) const
{
	return true;
}

/* Instantiate AirportClass. */
template class NewGRFClass<AirportSpec, AirportClassID, APC_MAX>;


AirportOverrideManager _airport_mngr(NEW_AIRPORT_OFFSET, NUM_AIRPORTS, AT_INVALID);

AirportSpec AirportSpec::specs[NUM_AIRPORTS]; ///< Airport specifications.

/**
 * Retrieve airport spec for the given airport. If an override is available
 *  it is returned.
 * @param type index of airport
 * @return A pointer to the corresponding AirportSpec
 */
/* static */ const AirportSpec *AirportSpec::Get(uint8_t type)
{
	assert(type < lengthof(AirportSpec::specs));
	const AirportSpec *as = &AirportSpec::specs[type];
	if (type >= NEW_AIRPORT_OFFSET && !as->enabled) {
		if (_airport_mngr.GetGRFID(type) == 0) return as;
		uint8_t subst_id = _airport_mngr.GetSubstituteID(type);
		if (subst_id == AT_INVALID) return as;
		as = &AirportSpec::specs[subst_id];
	}
	if (as->grf_prop.override != AT_INVALID) return &AirportSpec::specs[as->grf_prop.override];
	return as;
}

/**
 * Retrieve airport spec for the given airport. Even if an override is
 *  available the base spec is returned.
 * @param type index of airport
 * @return A pointer to the corresponding AirportSpec
 */
/* static */ AirportSpec *AirportSpec::GetWithoutOverride(uint8_t type)
{
	assert(type < lengthof(AirportSpec::specs));
	return &AirportSpec::specs[type];
}

/** Check whether this airport is available to build. */
bool AirportSpec::IsAvailable() const
{
	if (!this->enabled) return false;
	if (CalTime::CurYear() < this->min_year) return false;
	if (_settings_game.station.never_expire_airports) return true;
	return CalTime::CurYear() <= this->max_year;
}

/**
 * Check if the airport would be within the map bounds at the given tile.
 * @param table Selected layout table. This affects airport rotation, and therefore dimensions.
 * @param tile Top corner of the airport.
 * @return true iff the airport would be within the map bounds at the given tile.
 */
bool AirportSpec::IsWithinMapBounds(uint8_t table, TileIndex tile) const
{
	if (table >= this->layouts.size()) return false;

	uint8_t w = this->size_x;
	uint8_t h = this->size_y;
	if (this->layouts[table].rotation == DIR_E || this->layouts[table].rotation == DIR_W) Swap(w, h);

	return TileX(tile) + w < MapSizeX() &&
		TileY(tile) + h < MapSizeY();
}

/**
 * This function initializes the airportspec array.
 */
void AirportSpec::ResetAirports()
{
	extern const AirportSpec _origin_airport_specs[NEW_AIRPORT_OFFSET];

	auto insert = std::copy(std::begin(_origin_airport_specs), std::end(_origin_airport_specs), std::begin(AirportSpec::specs));
	std::fill(insert, std::end(AirportSpec::specs), AirportSpec{});

	_airport_mngr.ResetOverride();
}

/**
 * Tie all airportspecs to their class.
 */
void BindAirportSpecs()
{
	for (int i = 0; i < NUM_AIRPORTS; i++) {
		AirportSpec *as = AirportSpec::GetWithoutOverride(i);
		if (as->enabled) AirportClass::Assign(as);
	}
}


void AirportOverrideManager::SetEntitySpec(AirportSpec *as)
{
	uint8_t airport_id = this->AddEntityID(as->grf_prop.local_id, as->grf_prop.grfid, as->grf_prop.subst_id);

	if (airport_id == this->invalid_id) {
		GrfMsg(1, "Airport.SetEntitySpec: Too many airports allocated. Ignoring.");
		return;
	}

	*AirportSpec::GetWithoutOverride(airport_id) = *as;

	/* Now add the overrides. */
	for (int i = 0; i < this->max_offset; i++) {
		AirportSpec *overridden_as = AirportSpec::GetWithoutOverride(i);

		if (this->entity_overrides[i] != as->grf_prop.local_id || this->grfid_overrides[i] != as->grf_prop.grfid) continue;

		overridden_as->grf_prop.override = airport_id;
		overridden_as->enabled = false;
		this->entity_overrides[i] = this->invalid_id;
		this->grfid_overrides[i] = 0;
	}
}

/* virtual */ uint32_t AirportScopeResolver::GetVariable(uint16_t variable, uint32_t parameter, GetVariableExtra &extra) const
{
	switch (variable) {
		case 0x40: return this->layout;
	}

	if (this->st == nullptr) {
		extra.available = false;
		return UINT_MAX;
	}

	switch (variable) {
		/* Get a variable from the persistent storage */
		case 0x7C: return (this->st->airport.psa != nullptr) ? this->st->airport.psa->GetValue(parameter) : 0;

		case 0xF0: return this->st->facilities;
		case 0xFA: return ClampTo<uint16_t>((this->st->build_date - CalTime::DAYS_TILL_ORIGINAL_BASE_YEAR).base());
	}

	return this->st->GetNewGRFVariable(this->ro, variable, parameter, extra.available);
}

GrfSpecFeature AirportResolverObject::GetFeature() const
{
	return GSF_AIRPORTS;
}

uint32_t AirportResolverObject::GetDebugID() const
{
	return this->airport_scope.spec->grf_prop.local_id;
}

/* virtual */ uint32_t AirportScopeResolver::GetRandomBits() const
{
	return this->st == nullptr ? 0 : this->st->random_bits;
}

/**
 * Store a value into the object's persistent storage.
 * @param pos Position in the persistent storage to use.
 * @param value Value to store.
 */
/* virtual */ void AirportScopeResolver::StorePSA(uint pos, int32_t value)
{
	if (this->st == nullptr) return;

	if (this->st->airport.psa == nullptr) {
		/* There is no need to create a storage if the value is zero. */
		if (value == 0) return;

		/* Create storage on first modification. */
		uint32_t grfid = (this->ro.grffile != nullptr) ? this->ro.grffile->grfid : 0;
		assert(PersistentStorage::CanAllocateItem());
		this->st->airport.psa = new PersistentStorage(grfid, GSF_AIRPORTS, this->st->airport.tile);
	}
	this->st->airport.psa->StoreValue(pos, value);
}

/**
 * Get the town scope associated with a station, if it exists.
 * On the first call, the town scope is created (if possible).
 * @return Town scope, if available.
 */
TownScopeResolver *AirportResolverObject::GetTown()
{
	if (!this->town_scope.has_value()) {
		Town *t = nullptr;
		if (this->airport_scope.st != nullptr) {
			t = this->airport_scope.st->town;
		} else if (this->airport_scope.tile != INVALID_TILE) {
			t = ClosestTownFromTile(this->airport_scope.tile, UINT_MAX);
		}
		if (t == nullptr) return nullptr;
		this->town_scope.emplace(*this, t, this->airport_scope.st == nullptr);
	}
	return &*this->town_scope;
}

/**
 * Constructor of the airport resolver.
 * @param tile %Tile for the callback, only valid for airporttile callbacks.
 * @param st %Station of the airport for which the callback is run, or \c nullptr for build gui.
 * @param spec AirportSpec for which the callback is run.
 * @param layout Layout of the airport to build.
 * @param callback Callback ID.
 * @param param1 First parameter (var 10) of the callback.
 * @param param2 Second parameter (var 18) of the callback.
 */
AirportResolverObject::AirportResolverObject(TileIndex tile, Station *st, const AirportSpec *spec, uint8_t layout,
		CallbackID callback, uint32_t param1, uint32_t param2)
	: ResolverObject(spec->grf_prop.grffile, callback, param1, param2), airport_scope(*this, tile, st, spec, layout)
{
	this->root_spritegroup = spec->grf_prop.spritegroup[0];
}

SpriteID GetCustomAirportSprite(const AirportSpec *as, uint8_t layout)
{
	AirportResolverObject object(INVALID_TILE, nullptr, as, layout);
	const SpriteGroup *group = object.Resolve();
	if (group == nullptr) return as->preview_sprite;

	return group->GetResult();
}

uint16_t GetAirportCallback(CallbackID callback, uint32_t param1, uint32_t param2, Station *st, TileIndex tile)
{
	AirportResolverObject object(tile, st, AirportSpec::Get(st->airport.type), st->airport.layout, callback, param1, param2);
	return object.ResolveCallback();
}

/**
 * Get a custom text for the airport.
 * @param as The airport type's specification.
 * @param layout The layout index.
 * @param callback The callback to call.
 * @return The custom text.
 */
StringID GetAirportTextCallback(const AirportSpec *as, uint8_t layout, uint16_t callback)
{
	AirportResolverObject object(INVALID_TILE, nullptr, as, layout, (CallbackID)callback);
	uint16_t cb_res = object.ResolveCallback();
	if (cb_res == CALLBACK_FAILED || cb_res == 0x400) return STR_UNDEFINED;
	if (cb_res > 0x400) {
		ErrorUnknownCallbackResult(as->grf_prop.grfid, callback, cb_res);
		return STR_UNDEFINED;
	}

<<<<<<< HEAD
	return GetGRFStringID(as->grf_prop.grffile, 0xD000 + cb_res);
=======
	return GetGRFStringID(as->grf_prop.grfid, 0xD000 + cb_res);
>>>>>>> cba329d9
}<|MERGE_RESOLUTION|>--- conflicted
+++ resolved
@@ -281,9 +281,5 @@
 		return STR_UNDEFINED;
 	}
 
-<<<<<<< HEAD
 	return GetGRFStringID(as->grf_prop.grffile, 0xD000 + cb_res);
-=======
-	return GetGRFStringID(as->grf_prop.grfid, 0xD000 + cb_res);
->>>>>>> cba329d9
 }