--- conflicted
+++ resolved
@@ -172,13 +172,8 @@
 		/* Get a variable from the persistent storage */
 		case 0x7C: return (this->st->airport.psa != nullptr) ? this->st->airport.psa->GetValue(parameter) : 0;
 
-<<<<<<< HEAD
-		case 0xF0: return this->st->facilities;
+		case 0xF0: return this->st->facilities.base();
 		case 0xFA: return ClampTo<uint16_t>((this->st->build_date - CalTime::DAYS_TILL_ORIGINAL_BASE_YEAR).base());
-=======
-		case 0xF0: return this->st->facilities.base();
-		case 0xFA: return ClampTo<uint16_t>(this->st->build_date - CalendarTime::DAYS_TILL_ORIGINAL_BASE_YEAR);
->>>>>>> f309b90a
 	}
 
 	return this->st->GetNewGRFVariable(this->ro, variable, parameter, extra.available);
