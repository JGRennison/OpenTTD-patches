/*
 * This file is part of OpenTTD.
 * OpenTTD is free software; you can redistribute it and/or modify it under the terms of the GNU General Public License as published by the Free Software Foundation, version 2.
 * OpenTTD is distributed in the hope that it will be useful, but WITHOUT ANY WARRANTY; without even the implied warranty of MERCHANTABILITY or FITNESS FOR A PARTICULAR PURPOSE.
 * See the GNU General Public License for more details. You should have received a copy of the GNU General Public License along with OpenTTD. If not, see <http://www.gnu.org/licenses/>.
 */

/** @file newgrf.cpp Base of all NewGRF support. */

#include "stdafx.h"

#include <stdarg.h>

#include "newgrf_internal.h"
#include "core/container_func.hpp"
#include "debug.h"
#include "fileio_func.h"
#include "engine_func.h"
#include "engine_base.h"
#include "bridge.h"
#include "town.h"
#include "newgrf_engine.h"
#include "newgrf_text.h"
#include "fontcache.h"
#include "currency.h"
#include "landscape.h"
#include "newgrf_cargo.h"
#include "newgrf_house.h"
#include "newgrf_sound.h"
#include "newgrf_station.h"
#include "industrytype.h"
#include "industry_map.h"
#include "newgrf_canal.h"
#include "newgrf_townname.h"
#include "newgrf_industries.h"
#include "newgrf_airporttiles.h"
#include "newgrf_airport.h"
#include "newgrf_object.h"
#include "newgrf_newsignals.h"
#include "newgrf_newlandscape.h"
#include "newgrf_extension.h"
#include "rev.h"
#include "fios.h"
#include "strings_func.h"
#include "date_func.h"
#include "string_func.h"
#include "network/core/config.h"
#include "smallmap_gui.h"
#include "genworld.h"
#include "error.h"
#include "vehicle_func.h"
#include "language.h"
#include "vehicle_base.h"
#include "road.h"
#include "newgrf_roadstop.h"
#include "debug_settings.h"

#include "table/strings.h"
#include "table/build_industry.h"

#include "3rdparty/cpp-btree/btree_map.h"
#include <map>

#include "safeguards.h"

/* TTDPatch extended GRF format codec
 * (c) Petr Baudis 2004 (GPL'd)
 * Changes by Florian octo Forster are (c) by the OpenTTD development team.
 *
 * Contains portions of documentation by TTDPatch team.
 * Thanks especially to Josef Drexler for the documentation as well as a lot
 * of help at #tycoon. Also thanks to Michael Blunck for his GRF files which
 * served as subject to the initial testing of this codec. */

/** List of all loaded GRF files */
static std::vector<GRFFile *> _grf_files;

const std::vector<GRFFile *> &GetAllGRFFiles()
{
	return _grf_files;
}

static btree::btree_map<uint16, const CallbackResultSpriteGroup *> _callback_result_cache;

/** Miscellaneous GRF features, set by Action 0x0D, parameter 0x9E */
byte _misc_grf_features = 0;

/** 32 * 8 = 256 flags. Apparently TTDPatch uses this many.. */
static uint32 _ttdpatch_flags[8];
static uint32 _observed_ttdpatch_flags[8];

/** Indicates which are the newgrf features currently loaded ingame */
GRFLoadedFeatures _loaded_newgrf_features;

GrfProcessingState _cur;


/**
 * Helper to check whether an image index is valid for a particular NewGRF vehicle.
 * @tparam T The type of vehicle.
 * @param image_index The image index to check.
 * @return True iff the image index is valid, or 0xFD (use new graphics).
 */
template <VehicleType T>
static inline bool IsValidNewGRFImageIndex(uint8 image_index)
{
	return image_index == 0xFD || IsValidImageIndex<T>(image_index);
}

class OTTDByteReaderSignal { };

/** Class to read from a NewGRF file */
class ByteReader {
protected:
	byte *data;
	byte *end;

public:
	ByteReader(byte *data, byte *end) : data(data), end(end) { }

	inline byte *ReadBytes(size_t size)
	{
		if (data + size >= end) {
			/* Put data at the end, as would happen if every byte had been individually read. */
			data = end;
			throw OTTDByteReaderSignal();
		}

		byte *ret = data;
		data += size;
		return ret;
	}

	inline byte ReadByte()
	{
		if (data < end) return *(data)++;
		throw OTTDByteReaderSignal();
	}

	uint16 ReadWord()
	{
		uint16 val = ReadByte();
		return val | (ReadByte() << 8);
	}

	uint16 ReadExtendedByte()
	{
		uint16 val = ReadByte();
		return val == 0xFF ? ReadWord() : val;
	}

	uint32 ReadDWord()
	{
		uint32 val = ReadWord();
		return val | (ReadWord() << 16);
	}

	uint32 ReadVarSize(byte size)
	{
		switch (size) {
			case 1: return ReadByte();
			case 2: return ReadWord();
			case 4: return ReadDWord();
			default:
				NOT_REACHED();
				return 0;
		}
	}

	const char *ReadString()
	{
		char *string = reinterpret_cast<char *>(data);
		size_t string_length = ttd_strnlen(string, Remaining());

		if (string_length == Remaining()) {
			/* String was not NUL terminated, so make sure it is now. */
			string[string_length - 1] = '\0';
			grfmsg(7, "String was not terminated with a zero byte.");
		} else {
			/* Increase the string length to include the NUL byte. */
			string_length++;
		}
		Skip(string_length);

		return string;
	}

	inline size_t Remaining() const
	{
		return end - data;
	}

	inline bool HasData(size_t count = 1) const
	{
		return data + count <= end;
	}

	inline byte *Data()
	{
		return data;
	}

	inline void Skip(size_t len)
	{
		data += len;
		/* It is valid to move the buffer to exactly the end of the data,
		 * as there may not be any more data read. */
		if (data > end) throw OTTDByteReaderSignal();
	}

	inline void ResetReadPosition(byte *pos)
	{
		data = pos;
	}
};

typedef void (*SpecialSpriteHandler)(ByteReader *buf);

/** The maximum amount of stations a single GRF is allowed to add */
static const uint NUM_STATIONS_PER_GRF = UINT16_MAX - 1;

/** Temporary engine data used when loading only */
struct GRFTempEngineData {
	/** Summary state of refittability properties */
	enum Refittability {
		UNSET    =  0,  ///< No properties assigned. Default refit masks shall be activated.
		EMPTY,          ///< GRF defined vehicle as not-refittable. The vehicle shall only carry the default cargo.
		NONEMPTY,       ///< GRF defined the vehicle as refittable. If the refitmask is empty after translation (cargotypes not available), disable the vehicle.
	};

	uint16 cargo_allowed;
	uint16 cargo_disallowed;
	RailTypeLabel railtypelabel;
	uint8 roadtramtype;
	const GRFFile *defaultcargo_grf; ///< GRF defining the cargo translation table to use if the default cargo is the 'first refittable'.
	Refittability refittability;     ///< Did the newgrf set any refittability property? If not, default refittability will be applied.
	uint8 rv_max_speed;      ///< Temporary storage of RV prop 15, maximum speed in mph/0.8
	CargoTypes ctt_include_mask; ///< Cargo types always included in the refit mask.
	CargoTypes ctt_exclude_mask; ///< Cargo types always excluded from the refit mask.

	/**
	 * Update the summary refittability on setting a refittability property.
	 * @param non_empty true if the GRF sets the vehicle to be refittable.
	 */
	void UpdateRefittability(bool non_empty)
	{
		if (non_empty) {
			this->refittability = NONEMPTY;
		} else if (this->refittability == UNSET) {
			this->refittability = EMPTY;
		}
	}
};

static std::vector<GRFTempEngineData> _gted;  ///< Temporary engine data used during NewGRF loading

/**
 * Contains the GRF ID of the owner of a vehicle if it has been reserved.
 * GRM for vehicles is only used if dynamic engine allocation is disabled,
 * so 256 is the number of original engines. */
static uint32 _grm_engines[256];

/** Contains the GRF ID of the owner of a cargo if it has been reserved */
static uint32 _grm_cargoes[NUM_CARGO * 2];

struct GRFLocation {
	uint32 grfid;
	uint32 nfoline;

	GRFLocation() { }
	GRFLocation(uint32 grfid, uint32 nfoline) : grfid(grfid), nfoline(nfoline) { }

	bool operator<(const GRFLocation &other) const
	{
		return this->grfid < other.grfid || (this->grfid == other.grfid && this->nfoline < other.nfoline);
	}

	bool operator == (const GRFLocation &other) const
	{
		return this->grfid == other.grfid && this->nfoline == other.nfoline;
	}
};

static btree::btree_map<GRFLocation, SpriteID> _grm_sprites;
typedef btree::btree_map<GRFLocation, std::unique_ptr<byte[]>> GRFLineToSpriteOverride;
static GRFLineToSpriteOverride _grf_line_to_action6_sprite_override;
static bool _action6_override_active = false;

/**
 * DEBUG() function dedicated to newGRF debugging messages
 * Function is essentially the same as DEBUG(grf, severity, ...) with the
 * addition of file:line information when parsing grf files.
 * NOTE: for the above reason(s) grfmsg() should ONLY be used for
 * loading/parsing grf files, not for runtime debug messages as there
 * is no file information available during that time.
 * @param severity debugging severity level, see debug.h
 * @param str message in printf() format
 */
void CDECL _intl_grfmsg(int severity, const char *str, ...)
{
	char buf[1024];
	va_list va;

	va_start(va, str);
	vseprintf(buf, lastof(buf), str, va);
	va_end(va);

	DEBUG(grf, severity, "[%s:%d] %s", _cur.grfconfig->GetDisplayPath(), _cur.nfo_line, buf);
}

/**
 * Obtain a NewGRF file by its grfID
 * @param grfid The grfID to obtain the file for
 * @return The file.
 */
GRFFile *GetFileByGRFID(uint32 grfid)
{
	for (GRFFile * const file : _grf_files) {
		if (file->grfid == grfid) return file;
	}
	return nullptr;
}

/**
 * Obtain a NewGRF file by its grfID,  expect it to usually be the current GRF's grfID
 * @param grfid The grfID to obtain the file for
 * @return The file.
 */
GRFFile *GetFileByGRFIDExpectCurrent(uint32 grfid)
{
	if (_cur.grffile->grfid == grfid) return _cur.grffile;
	return GetFileByGRFID(grfid);
}

/**
 * Obtain a NewGRF file by its filename
 * @param filename The filename to obtain the file for.
 * @return The file.
 */
static GRFFile *GetFileByFilename(const std::string &filename)
{
	for (GRFFile * const file : _grf_files) {
		if (file->filename == filename) return file;
	}
	return nullptr;
}

/** Reset all NewGRFData that was used only while processing data */
static void ClearTemporaryNewGRFData(GRFFile *gf)
{
	gf->labels.clear();
}

/**
 * Disable a GRF
 * @param message Error message or STR_NULL.
 * @param config GRFConfig to disable, nullptr for current.
 * @return Error message of the GRF for further customisation.
 */
static GRFError *DisableGrf(StringID message = STR_NULL, GRFConfig *config = nullptr)
{
	GRFFile *file;
	if (config != nullptr) {
		file = GetFileByGRFID(config->ident.grfid);
	} else {
		config = _cur.grfconfig;
		file = _cur.grffile;
	}

	config->status = GCS_DISABLED;
	if (file != nullptr) ClearTemporaryNewGRFData(file);
	if (config == _cur.grfconfig) _cur.skip_sprites = -1;

	if (message != STR_NULL) {
		config->error = std::make_unique<GRFError>(STR_NEWGRF_ERROR_MSG_FATAL, message);
		if (config == _cur.grfconfig) config->error->param_value[0] = _cur.nfo_line;
	}

	return config->error.get();
}

/**
 * Information for mapping static StringIDs.
 */
struct StringIDMapping {
	uint32 grfid;     ///< Source NewGRF.
	StringID source;  ///< Source StringID (GRF local).
	StringID *target; ///< Destination for mapping result.
};
typedef std::vector<StringIDMapping> StringIDMappingVector;
static StringIDMappingVector _string_to_grf_mapping;

/**
 * Record a static StringID for getting translated later.
 * @param source Source StringID (GRF local).
 * @param target Destination for the mapping result.
 */
static void AddStringForMapping(StringID source, StringID *target)
{
	*target = STR_UNDEFINED;
	_string_to_grf_mapping.push_back({_cur.grffile->grfid, source, target});
}

/**
 * Perform a mapping from TTDPatch's string IDs to OpenTTD's
 * string IDs, but only for the ones we are aware off; the rest
 * like likely unused and will show a warning.
 * @param str the string ID to convert
 * @return the converted string ID
 */
static StringID TTDPStringIDToOTTDStringIDMapping(StringID str)
{
	/* StringID table for TextIDs 0x4E->0x6D */
	static const StringID units_volume[] = {
		STR_ITEMS,      STR_PASSENGERS, STR_TONS,       STR_BAGS,
		STR_LITERS,     STR_ITEMS,      STR_CRATES,     STR_TONS,
		STR_TONS,       STR_TONS,       STR_TONS,       STR_BAGS,
		STR_TONS,       STR_TONS,       STR_TONS,       STR_BAGS,
		STR_TONS,       STR_TONS,       STR_BAGS,       STR_LITERS,
		STR_TONS,       STR_LITERS,     STR_TONS,       STR_ITEMS,
		STR_BAGS,       STR_LITERS,     STR_TONS,       STR_ITEMS,
		STR_TONS,       STR_ITEMS,      STR_LITERS,     STR_ITEMS
	};

	/* A string straight from a NewGRF; this was already translated by MapGRFStringID(). */
	assert(!IsInsideMM(str, 0xD000, 0xD7FF));

#define TEXTID_TO_STRINGID(begin, end, stringid, stringend) \
	static_assert(stringend - stringid == end - begin); \
	if (str >= begin && str <= end) return str + (stringid - begin)

	/* We have some changes in our cargo strings, resulting in some missing. */
	TEXTID_TO_STRINGID(0x000E, 0x002D, STR_CARGO_PLURAL_NOTHING,                      STR_CARGO_PLURAL_FIZZY_DRINKS);
	TEXTID_TO_STRINGID(0x002E, 0x004D, STR_CARGO_SINGULAR_NOTHING,                    STR_CARGO_SINGULAR_FIZZY_DRINK);
	if (str >= 0x004E && str <= 0x006D) return units_volume[str - 0x004E];
	TEXTID_TO_STRINGID(0x006E, 0x008D, STR_QUANTITY_NOTHING,                          STR_QUANTITY_FIZZY_DRINKS);
	TEXTID_TO_STRINGID(0x008E, 0x00AD, STR_ABBREV_NOTHING,                            STR_ABBREV_FIZZY_DRINKS);
	TEXTID_TO_STRINGID(0x00D1, 0x00E0, STR_COLOUR_DARK_BLUE,                          STR_COLOUR_WHITE);

	/* Map building names according to our lang file changes. There are several
	 * ranges of house ids, all of which need to be remapped to allow newgrfs
	 * to use original house names. */
	TEXTID_TO_STRINGID(0x200F, 0x201F, STR_TOWN_BUILDING_NAME_TALL_OFFICE_BLOCK_1,    STR_TOWN_BUILDING_NAME_OLD_HOUSES_1);
	TEXTID_TO_STRINGID(0x2036, 0x2041, STR_TOWN_BUILDING_NAME_COTTAGES_1,             STR_TOWN_BUILDING_NAME_SHOPPING_MALL_1);
	TEXTID_TO_STRINGID(0x2059, 0x205C, STR_TOWN_BUILDING_NAME_IGLOO_1,                STR_TOWN_BUILDING_NAME_PIGGY_BANK_1);

	/* Same thing for industries */
	TEXTID_TO_STRINGID(0x4802, 0x4826, STR_INDUSTRY_NAME_COAL_MINE,                   STR_INDUSTRY_NAME_SUGAR_MINE);
	TEXTID_TO_STRINGID(0x482D, 0x482E, STR_NEWS_INDUSTRY_CONSTRUCTION,                STR_NEWS_INDUSTRY_PLANTED);
	TEXTID_TO_STRINGID(0x4832, 0x4834, STR_NEWS_INDUSTRY_CLOSURE_GENERAL,             STR_NEWS_INDUSTRY_CLOSURE_LACK_OF_TREES);
	TEXTID_TO_STRINGID(0x4835, 0x4838, STR_NEWS_INDUSTRY_PRODUCTION_INCREASE_GENERAL, STR_NEWS_INDUSTRY_PRODUCTION_INCREASE_FARM);
	TEXTID_TO_STRINGID(0x4839, 0x483A, STR_NEWS_INDUSTRY_PRODUCTION_DECREASE_GENERAL, STR_NEWS_INDUSTRY_PRODUCTION_DECREASE_FARM);

	switch (str) {
		case 0x4830: return STR_ERROR_CAN_T_CONSTRUCT_THIS_INDUSTRY;
		case 0x4831: return STR_ERROR_FOREST_CAN_ONLY_BE_PLANTED;
		case 0x483B: return STR_ERROR_CAN_ONLY_BE_POSITIONED;
	}
#undef TEXTID_TO_STRINGID

	if (str == STR_NULL) return STR_EMPTY;

	DEBUG(grf, 0, "Unknown StringID 0x%04X remapped to STR_EMPTY. Please open a Feature Request if you need it", str);

	return STR_EMPTY;
}

/**
 * Used when setting an object's property to map to the GRF's strings
 * while taking in consideration the "drift" between TTDPatch string system and OpenTTD's one
 * @param grfid Id of the grf file.
 * @param str StringID that we want to have the equivalent in OoenTTD.
 * @return The properly adjusted StringID.
 */
StringID MapGRFStringID(uint32 grfid, StringID str)
{
	if (IsInsideMM(str, 0xD800, 0x10000)) {
		/* General text provided by NewGRF.
		 * In the specs this is called the 0xDCxx range (misc persistent texts),
		 * but we meanwhile extended the range to 0xD800-0xFFFF.
		 * Note: We are not involved in the "persistent" business, since we do not store
		 * any NewGRF strings in savegames. */
		return GetGRFStringID(grfid, str);
	} else if (IsInsideMM(str, 0xD000, 0xD800)) {
		/* Callback text provided by NewGRF.
		 * In the specs this is called the 0xD0xx range (misc graphics texts).
		 * These texts can be returned by various callbacks.
		 *
		 * Due to how TTDP implements the GRF-local- to global-textid translation
		 * texts included via 0x80 or 0x81 control codes have to add 0x400 to the textid.
		 * We do not care about that difference and just mask out the 0x400 bit.
		 */
		str &= ~0x400;
		return GetGRFStringID(grfid, str);
	} else {
		/* The NewGRF wants to include/reference an original TTD string.
		 * Try our best to find an equivalent one. */
		return TTDPStringIDToOTTDStringIDMapping(str);
	}
}

static std::map<uint32, uint32> _grf_id_overrides;

/**
 * Set the override for a NewGRF
 * @param source_grfid The grfID which wants to override another NewGRF.
 * @param target_grfid The grfID which is being overridden.
 */
static void SetNewGRFOverride(uint32 source_grfid, uint32 target_grfid)
{
	_grf_id_overrides[source_grfid] = target_grfid;
	grfmsg(5, "SetNewGRFOverride: Added override of 0x%X to 0x%X", BSWAP32(source_grfid), BSWAP32(target_grfid));
}

/**
 * Returns the engine associated to a certain internal_id, resp. allocates it.
 * @param file NewGRF that wants to change the engine.
 * @param type Vehicle type.
 * @param internal_id Engine ID inside the NewGRF.
 * @param static_access If the engine is not present, return nullptr instead of allocating a new engine. (Used for static Action 0x04).
 * @return The requested engine.
 */
static Engine *GetNewEngine(const GRFFile *file, VehicleType type, uint16 internal_id, bool static_access = false)
{
	/* Hack for add-on GRFs that need to modify another GRF's engines. This lets
	 * them use the same engine slots. */
	uint32 scope_grfid = INVALID_GRFID; // If not using dynamic_engines, all newgrfs share their ID range
	if (_settings_game.vehicle.dynamic_engines) {
		/* If dynamic_engies is enabled, there can be multiple independent ID ranges. */
		scope_grfid = file->grfid;
		uint32 override = _grf_id_overrides[file->grfid];
		if (override != 0) {
			scope_grfid = override;
			const GRFFile *grf_match = GetFileByGRFID(override);
			if (grf_match == nullptr) {
				grfmsg(5, "Tried mapping from GRFID %x to %x but target is not loaded", BSWAP32(file->grfid), BSWAP32(override));
			} else {
				grfmsg(5, "Mapping from GRFID %x to %x", BSWAP32(file->grfid), BSWAP32(override));
			}
		}

		/* Check if the engine is registered in the override manager */
		EngineID engine = _engine_mngr.GetID(type, internal_id, scope_grfid);
		if (engine != INVALID_ENGINE) {
			Engine *e = Engine::Get(engine);
			if (e->grf_prop.grffile == nullptr) e->grf_prop.grffile = file;
			return e;
		}
	}

	/* Check if there is an unreserved slot */
	EngineID engine = _engine_mngr.GetID(type, internal_id, INVALID_GRFID);
	if (engine != INVALID_ENGINE) {
		Engine *e = Engine::Get(engine);

		if (e->grf_prop.grffile == nullptr) {
			e->grf_prop.grffile = file;
			grfmsg(5, "Replaced engine at index %d for GRFID %x, type %d, index %d", e->index, BSWAP32(file->grfid), type, internal_id);
		}

		/* Reserve the engine slot */
		if (!static_access) {
			EngineIDMapping *eid = _engine_mngr.data() + engine;
			eid->grfid           = scope_grfid; // Note: this is INVALID_GRFID if dynamic_engines is disabled, so no reservation
		}

		return e;
	}

	if (static_access) return nullptr;

	if (!Engine::CanAllocateItem()) {
		grfmsg(0, "Can't allocate any more engines");
		return nullptr;
	}

	size_t engine_pool_size = Engine::GetPoolSize();

	/* ... it's not, so create a new one based off an existing engine */
	Engine *e = new Engine(type, internal_id);
	e->grf_prop.grffile = file;

	/* Reserve the engine slot */
	assert(_engine_mngr.size() == e->index);
	_engine_mngr.push_back({
			scope_grfid, // Note: this is INVALID_GRFID if dynamic_engines is disabled, so no reservation
			internal_id,
			type,
			std::min<uint8>(internal_id, _engine_counts[type]) // substitute_id == _engine_counts[subtype] means "no substitute"
	});

	if (engine_pool_size != Engine::GetPoolSize()) {
		/* Resize temporary engine data ... */
		_gted.resize(Engine::GetPoolSize());
	}
	if (type == VEH_TRAIN) {
		_gted[e->index].railtypelabel = GetRailTypeInfo(e->u.rail.railtype)->label;
	}

	grfmsg(5, "Created new engine at index %d for GRFID %x, type %d, index %d", e->index, BSWAP32(file->grfid), type, internal_id);

	return e;
}

/**
 * Return the ID of a new engine
 * @param file The NewGRF file providing the engine.
 * @param type The Vehicle type.
 * @param internal_id NewGRF-internal ID of the engine.
 * @return The new EngineID.
 * @note depending on the dynamic_engine setting and a possible override
 *       property the grfID may be unique or overwriting or partially re-defining
 *       properties of an existing engine.
 */
EngineID GetNewEngineID(const GRFFile *file, VehicleType type, uint16 internal_id)
{
	uint32 scope_grfid = INVALID_GRFID; // If not using dynamic_engines, all newgrfs share their ID range
	if (_settings_game.vehicle.dynamic_engines) {
		scope_grfid = file->grfid;
		uint32 override = _grf_id_overrides[file->grfid];
		if (override != 0) scope_grfid = override;
	}

	return _engine_mngr.GetID(type, internal_id, scope_grfid);
}

/**
 * Map the colour modifiers of TTDPatch to those that Open is using.
 * @param grf_sprite Pointer to the structure been modified.
 */
static void MapSpriteMappingRecolour(PalSpriteID *grf_sprite)
{
	if (HasBit(grf_sprite->pal, 14)) {
		ClrBit(grf_sprite->pal, 14);
		SetBit(grf_sprite->sprite, SPRITE_MODIFIER_OPAQUE);
	}

	if (HasBit(grf_sprite->sprite, 14)) {
		ClrBit(grf_sprite->sprite, 14);
		SetBit(grf_sprite->sprite, PALETTE_MODIFIER_TRANSPARENT);
	}

	if (HasBit(grf_sprite->sprite, 15)) {
		ClrBit(grf_sprite->sprite, 15);
		SetBit(grf_sprite->sprite, PALETTE_MODIFIER_COLOUR);
	}
}

/**
 * Read a sprite and a palette from the GRF and convert them into a format
 * suitable to OpenTTD.
 * @param buf                 Input stream.
 * @param read_flags          Whether to read TileLayoutFlags.
 * @param invert_action1_flag Set to true, if palette bit 15 means 'not from action 1'.
 * @param use_cur_spritesets  Whether to use currently referenceable action 1 sets.
 * @param feature             GrfSpecFeature to use spritesets from.
 * @param[out] grf_sprite     Read sprite and palette.
 * @param[out] max_sprite_offset  Optionally returns the number of sprites in the spriteset of the sprite. (0 if no spritset)
 * @param[out] max_palette_offset Optionally returns the number of sprites in the spriteset of the palette. (0 if no spritset)
 * @return Read TileLayoutFlags.
 */
static TileLayoutFlags ReadSpriteLayoutSprite(ByteReader *buf, bool read_flags, bool invert_action1_flag, bool use_cur_spritesets, int feature, PalSpriteID *grf_sprite, uint16 *max_sprite_offset = nullptr, uint16 *max_palette_offset = nullptr)
{
	grf_sprite->sprite = buf->ReadWord();
	grf_sprite->pal = buf->ReadWord();
	TileLayoutFlags flags = read_flags ? (TileLayoutFlags)buf->ReadWord() : TLF_NOTHING;

	MapSpriteMappingRecolour(grf_sprite);

	bool custom_sprite = HasBit(grf_sprite->pal, 15) != invert_action1_flag;
	ClrBit(grf_sprite->pal, 15);
	if (custom_sprite) {
		/* Use sprite from Action 1 */
		uint index = GB(grf_sprite->sprite, 0, 14);
		if (use_cur_spritesets && (!_cur.IsValidSpriteSet(feature, index) || _cur.GetNumEnts(feature, index) == 0)) {
			grfmsg(1, "ReadSpriteLayoutSprite: Spritelayout uses undefined custom spriteset %d", index);
			grf_sprite->sprite = SPR_IMG_QUERY;
			grf_sprite->pal = PAL_NONE;
		} else {
			SpriteID sprite = use_cur_spritesets ? _cur.GetSprite(feature, index) : index;
			if (max_sprite_offset != nullptr) *max_sprite_offset = use_cur_spritesets ? _cur.GetNumEnts(feature, index) : UINT16_MAX;
			SB(grf_sprite->sprite, 0, SPRITE_WIDTH, sprite);
			SetBit(grf_sprite->sprite, SPRITE_MODIFIER_CUSTOM_SPRITE);
		}
	} else if ((flags & TLF_SPRITE_VAR10) && !(flags & TLF_SPRITE_REG_FLAGS)) {
		grfmsg(1, "ReadSpriteLayoutSprite: Spritelayout specifies var10 value for non-action-1 sprite");
		DisableGrf(STR_NEWGRF_ERROR_INVALID_SPRITE_LAYOUT);
		return flags;
	}

	if (flags & TLF_CUSTOM_PALETTE) {
		/* Use palette from Action 1 */
		uint index = GB(grf_sprite->pal, 0, 14);
		if (use_cur_spritesets && (!_cur.IsValidSpriteSet(feature, index) || _cur.GetNumEnts(feature, index) == 0)) {
			grfmsg(1, "ReadSpriteLayoutSprite: Spritelayout uses undefined custom spriteset %d for 'palette'", index);
			grf_sprite->pal = PAL_NONE;
		} else {
			SpriteID sprite = use_cur_spritesets ? _cur.GetSprite(feature, index) : index;
			if (max_palette_offset != nullptr) *max_palette_offset = use_cur_spritesets ? _cur.GetNumEnts(feature, index) : UINT16_MAX;
			SB(grf_sprite->pal, 0, SPRITE_WIDTH, sprite);
			SetBit(grf_sprite->pal, SPRITE_MODIFIER_CUSTOM_SPRITE);
		}
	} else if ((flags & TLF_PALETTE_VAR10) && !(flags & TLF_PALETTE_REG_FLAGS)) {
		grfmsg(1, "ReadSpriteLayoutRegisters: Spritelayout specifies var10 value for non-action-1 palette");
		DisableGrf(STR_NEWGRF_ERROR_INVALID_SPRITE_LAYOUT);
		return flags;
	}

	return flags;
}

/**
 * Preprocess the TileLayoutFlags and read register modifiers from the GRF.
 * @param buf        Input stream.
 * @param flags      TileLayoutFlags to process.
 * @param is_parent  Whether the sprite is a parentsprite with a bounding box.
 * @param dts        Sprite layout to insert data into.
 * @param index      Sprite index to process; 0 for ground sprite.
 */
static void ReadSpriteLayoutRegisters(ByteReader *buf, TileLayoutFlags flags, bool is_parent, NewGRFSpriteLayout *dts, uint index)
{
	if (!(flags & TLF_DRAWING_FLAGS)) return;

	if (dts->registers == nullptr) dts->AllocateRegisters();
	TileLayoutRegisters &regs = const_cast<TileLayoutRegisters&>(dts->registers[index]);
	regs.flags = flags & TLF_DRAWING_FLAGS;

	if (flags & TLF_DODRAW)  regs.dodraw  = buf->ReadByte();
	if (flags & TLF_SPRITE)  regs.sprite  = buf->ReadByte();
	if (flags & TLF_PALETTE) regs.palette = buf->ReadByte();

	if (is_parent) {
		if (flags & TLF_BB_XY_OFFSET) {
			regs.delta.parent[0] = buf->ReadByte();
			regs.delta.parent[1] = buf->ReadByte();
		}
		if (flags & TLF_BB_Z_OFFSET)    regs.delta.parent[2] = buf->ReadByte();
	} else {
		if (flags & TLF_CHILD_X_OFFSET) regs.delta.child[0]  = buf->ReadByte();
		if (flags & TLF_CHILD_Y_OFFSET) regs.delta.child[1]  = buf->ReadByte();
	}

	if (flags & TLF_SPRITE_VAR10) {
		regs.sprite_var10 = buf->ReadByte();
		if (regs.sprite_var10 > TLR_MAX_VAR10) {
			grfmsg(1, "ReadSpriteLayoutRegisters: Spritelayout specifies var10 (%d) exceeding the maximal allowed value %d", regs.sprite_var10, TLR_MAX_VAR10);
			DisableGrf(STR_NEWGRF_ERROR_INVALID_SPRITE_LAYOUT);
			return;
		}
	}

	if (flags & TLF_PALETTE_VAR10) {
		regs.palette_var10 = buf->ReadByte();
		if (regs.palette_var10 > TLR_MAX_VAR10) {
			grfmsg(1, "ReadSpriteLayoutRegisters: Spritelayout specifies var10 (%d) exceeding the maximal allowed value %d", regs.palette_var10, TLR_MAX_VAR10);
			DisableGrf(STR_NEWGRF_ERROR_INVALID_SPRITE_LAYOUT);
			return;
		}
	}
}

/**
 * Read a spritelayout from the GRF.
 * @param buf                  Input
 * @param num_building_sprites Number of building sprites to read
 * @param use_cur_spritesets   Whether to use currently referenceable action 1 sets.
 * @param feature              GrfSpecFeature to use spritesets from.
 * @param allow_var10          Whether the spritelayout may specify var10 values for resolving multiple action-1-2-3 chains
 * @param no_z_position        Whether bounding boxes have no Z offset
 * @param dts                  Layout container to output into
 * @return True on error (GRF was disabled).
 */
static bool ReadSpriteLayout(ByteReader *buf, uint num_building_sprites, bool use_cur_spritesets, byte feature, bool allow_var10, bool no_z_position, NewGRFSpriteLayout *dts)
{
	bool has_flags = HasBit(num_building_sprites, 6);
	ClrBit(num_building_sprites, 6);
	TileLayoutFlags valid_flags = TLF_KNOWN_FLAGS;
	if (!allow_var10) valid_flags &= ~TLF_VAR10_FLAGS;
	dts->Allocate(num_building_sprites); // allocate before reading groundsprite flags

	uint16 *max_sprite_offset = AllocaM(uint16, num_building_sprites + 1);
	uint16 *max_palette_offset = AllocaM(uint16, num_building_sprites + 1);
	MemSetT(max_sprite_offset, 0, num_building_sprites + 1);
	MemSetT(max_palette_offset, 0, num_building_sprites + 1);

	/* Groundsprite */
	TileLayoutFlags flags = ReadSpriteLayoutSprite(buf, has_flags, false, use_cur_spritesets, feature, &dts->ground, max_sprite_offset, max_palette_offset);
	if (_cur.skip_sprites < 0) return true;

	if (flags & ~(valid_flags & ~TLF_NON_GROUND_FLAGS)) {
		grfmsg(1, "ReadSpriteLayout: Spritelayout uses invalid flag 0x%x for ground sprite", flags & ~(valid_flags & ~TLF_NON_GROUND_FLAGS));
		DisableGrf(STR_NEWGRF_ERROR_INVALID_SPRITE_LAYOUT);
		return true;
	}

	ReadSpriteLayoutRegisters(buf, flags, false, dts, 0);
	if (_cur.skip_sprites < 0) return true;

	for (uint i = 0; i < num_building_sprites; i++) {
		DrawTileSeqStruct *seq = const_cast<DrawTileSeqStruct*>(&dts->seq[i]);

		flags = ReadSpriteLayoutSprite(buf, has_flags, false, use_cur_spritesets, feature, &seq->image, max_sprite_offset + i + 1, max_palette_offset + i + 1);
		if (_cur.skip_sprites < 0) return true;

		if (flags & ~valid_flags) {
			grfmsg(1, "ReadSpriteLayout: Spritelayout uses unknown flag 0x%x", flags & ~valid_flags);
			DisableGrf(STR_NEWGRF_ERROR_INVALID_SPRITE_LAYOUT);
			return true;
		}

		seq->delta_x = buf->ReadByte();
		seq->delta_y = buf->ReadByte();

		if (!no_z_position) seq->delta_z = buf->ReadByte();

		if (seq->IsParentSprite()) {
			seq->size_x = buf->ReadByte();
			seq->size_y = buf->ReadByte();
			seq->size_z = buf->ReadByte();
		}

		ReadSpriteLayoutRegisters(buf, flags, seq->IsParentSprite(), dts, i + 1);
		if (_cur.skip_sprites < 0) return true;
	}

	/* Check if the number of sprites per spriteset is consistent */
	bool is_consistent = true;
	dts->consistent_max_offset = 0;
	for (uint i = 0; i < num_building_sprites + 1; i++) {
		if (max_sprite_offset[i] > 0) {
			if (dts->consistent_max_offset == 0) {
				dts->consistent_max_offset = max_sprite_offset[i];
			} else if (dts->consistent_max_offset != max_sprite_offset[i]) {
				is_consistent = false;
				break;
			}
		}
		if (max_palette_offset[i] > 0) {
			if (dts->consistent_max_offset == 0) {
				dts->consistent_max_offset = max_palette_offset[i];
			} else if (dts->consistent_max_offset != max_palette_offset[i]) {
				is_consistent = false;
				break;
			}
		}
	}

	/* When the Action1 sets are unknown, everything should be 0 (no spriteset usage) or UINT16_MAX (some spriteset usage) */
	assert(use_cur_spritesets || (is_consistent && (dts->consistent_max_offset == 0 || dts->consistent_max_offset == UINT16_MAX)));

	if (!is_consistent || dts->registers != nullptr) {
		dts->consistent_max_offset = 0;
		if (dts->registers == nullptr) dts->AllocateRegisters();

		for (uint i = 0; i < num_building_sprites + 1; i++) {
			TileLayoutRegisters &regs = const_cast<TileLayoutRegisters&>(dts->registers[i]);
			regs.max_sprite_offset = max_sprite_offset[i];
			regs.max_palette_offset = max_palette_offset[i];
		}
	}

	return false;
}

/**
 * Translate the refit mask. refit_mask is uint32 as it has not been mapped to CargoTypes.
 */
static CargoTypes TranslateRefitMask(uint32 refit_mask)
{
	CargoTypes result = 0;
	for (uint8 bit : SetBitIterator(refit_mask)) {
		CargoID cargo = GetCargoTranslation(bit, _cur.grffile, true);
		if (cargo != CT_INVALID) SetBit(result, cargo);
	}
	return result;
}

/**
 * Converts TTD(P) Base Price pointers into the enum used by OTTD
 * See http://wiki.ttdpatch.net/tiki-index.php?page=BaseCosts
 * @param base_pointer TTD(P) Base Price Pointer
 * @param error_location Function name for grf error messages
 * @param[out] index If \a base_pointer is valid, \a index is assigned to the matching price; else it is left unchanged
 */
static void ConvertTTDBasePrice(uint32 base_pointer, const char *error_location, Price *index)
{
	/* Special value for 'none' */
	if (base_pointer == 0) {
		*index = INVALID_PRICE;
		return;
	}

	static const uint32 start = 0x4B34; ///< Position of first base price
	static const uint32 size  = 6;      ///< Size of each base price record

	if (base_pointer < start || (base_pointer - start) % size != 0 || (base_pointer - start) / size >= PR_END) {
		grfmsg(1, "%s: Unsupported running cost base 0x%04X, ignoring", error_location, base_pointer);
		return;
	}

	*index = (Price)((base_pointer - start) / size);
}

/** Possible return values for the FeatureChangeInfo functions */
enum ChangeInfoResult {
	CIR_SUCCESS,    ///< Variable was parsed and read
	CIR_DISABLED,   ///< GRF was disabled due to error
	CIR_UNHANDLED,  ///< Variable was parsed but unread
	CIR_UNKNOWN,    ///< Variable is unknown
	CIR_INVALID_ID, ///< Attempt to modify an invalid ID
};

typedef ChangeInfoResult (*VCI_Handler)(uint engine, int numinfo, int prop, const GRFFilePropertyRemapEntry *mapping_entry, ByteReader *buf);

static ChangeInfoResult HandleAction0PropertyDefault(ByteReader *buf, int prop)
{
	if (prop == A0RPI_UNKNOWN_ERROR) {
		return CIR_DISABLED;
	} else if (prop < A0RPI_UNKNOWN_IGNORE) {
		return CIR_UNKNOWN;
	} else {
		buf->Skip(buf->ReadExtendedByte());
		return CIR_SUCCESS;
	}
}

static bool MappedPropertyLengthMismatch(ByteReader *buf, uint expected_size, const GRFFilePropertyRemapEntry *mapping_entry)
{
	uint length = buf->ReadExtendedByte();
	if (length != expected_size) {
		if (mapping_entry != nullptr) {
			grfmsg(2, "Ignoring use of mapped property: %s, feature: %s, mapped to: %X%s, with incorrect data size: %u instead of %u",
					mapping_entry->name, GetFeatureString(mapping_entry->feature),
					mapping_entry->property_id, mapping_entry->extended ? " (extended)" : "",
					length, expected_size);
		}
		buf->Skip(length);
		return true;
	} else {
		return false;
	}
}

/**
 * Define properties common to all vehicles
 * @param ei Engine info.
 * @param prop The property to change.
 * @param buf The property value.
 * @return ChangeInfoResult.
 */
static ChangeInfoResult CommonVehicleChangeInfo(EngineInfo *ei, int prop, const GRFFilePropertyRemapEntry *mapping_entry, ByteReader *buf)
{
	switch (prop) {
		case 0x00: // Introduction date
			ei->base_intro = buf->ReadWord() + DAYS_TILL_ORIGINAL_BASE_YEAR;
			break;

		case 0x02: // Decay speed
			ei->decay_speed = buf->ReadByte();
			break;

		case 0x03: // Vehicle life
			ei->lifelength = buf->ReadByte();
			break;

		case 0x04: // Model life
			ei->base_life = buf->ReadByte();
			break;

		case 0x06: // Climates available
			ei->climates = buf->ReadByte();
			break;

		case PROP_VEHICLE_LOAD_AMOUNT: // 0x07 Loading speed
			/* Amount of cargo loaded during a vehicle's "loading tick" */
			ei->load_amount = buf->ReadByte();
			break;

		default:
			return HandleAction0PropertyDefault(buf, prop);
	}

	return CIR_SUCCESS;
}

/**
 * Define properties for rail vehicles
 * @param engine :ocal ID of the first vehicle.
 * @param numinfo Number of subsequent IDs to change the property for.
 * @param prop The property to change.
 * @param buf The property value.
 * @return ChangeInfoResult.
 */
static ChangeInfoResult RailVehicleChangeInfo(uint engine, int numinfo, int prop, const GRFFilePropertyRemapEntry *mapping_entry, ByteReader *buf)
{
	ChangeInfoResult ret = CIR_SUCCESS;

	for (int i = 0; i < numinfo; i++) {
		Engine *e = GetNewEngine(_cur.grffile, VEH_TRAIN, engine + i);
		if (e == nullptr) return CIR_INVALID_ID; // No engine could be allocated, so neither can any next vehicles

		EngineInfo *ei = &e->info;
		RailVehicleInfo *rvi = &e->u.rail;

		switch (prop) {
			case 0x05: { // Track type
				uint8 tracktype = buf->ReadByte();

				if (tracktype < _cur.grffile->railtype_list.size()) {
					_gted[e->index].railtypelabel = _cur.grffile->railtype_list[tracktype];
					break;
				}

				switch (tracktype) {
					case 0: _gted[e->index].railtypelabel = rvi->engclass >= 2 ? RAILTYPE_ELECTRIC_LABEL : RAILTYPE_RAIL_LABEL; break;
					case 1: _gted[e->index].railtypelabel = RAILTYPE_MONO_LABEL; break;
					case 2: _gted[e->index].railtypelabel = RAILTYPE_MAGLEV_LABEL; break;
					default:
						grfmsg(1, "RailVehicleChangeInfo: Invalid track type %d specified, ignoring", tracktype);
						break;
				}
				break;
			}

			case 0x08: // AI passenger service
				/* Tells the AI that this engine is designed for
				 * passenger services and shouldn't be used for freight. */
				rvi->ai_passenger_only = buf->ReadByte();
				break;

			case PROP_TRAIN_SPEED: { // 0x09 Speed (1 unit is 1 km-ish/h)
				uint16 speed = buf->ReadWord();
				if (speed == 0xFFFF) speed = 0;

				rvi->max_speed = speed;
				break;
			}

			case PROP_TRAIN_POWER: // 0x0B Power
				rvi->power = buf->ReadWord();

				/* Set engine / wagon state based on power */
				if (rvi->power != 0) {
					if (rvi->railveh_type == RAILVEH_WAGON) {
						rvi->railveh_type = RAILVEH_SINGLEHEAD;
					}
				} else {
					rvi->railveh_type = RAILVEH_WAGON;
				}
				break;

			case PROP_TRAIN_RUNNING_COST_FACTOR: // 0x0D Running cost factor
				rvi->running_cost = buf->ReadByte();
				break;

			case 0x0E: // Running cost base
				ConvertTTDBasePrice(buf->ReadDWord(), "RailVehicleChangeInfo", &rvi->running_cost_class);
				break;

			case 0x12: { // Sprite ID
				uint8 spriteid = buf->ReadByte();
				uint8 orig_spriteid = spriteid;

				/* TTD sprite IDs point to a location in a 16bit array, but we use it
				 * as an array index, so we need it to be half the original value. */
				if (spriteid < 0xFD) spriteid >>= 1;

				if (IsValidNewGRFImageIndex<VEH_TRAIN>(spriteid)) {
					rvi->image_index = spriteid;
				} else {
					grfmsg(1, "RailVehicleChangeInfo: Invalid Sprite %d specified, ignoring", orig_spriteid);
					rvi->image_index = 0;
				}
				break;
			}

			case 0x13: { // Dual-headed
				uint8 dual = buf->ReadByte();

				if (dual != 0) {
					rvi->railveh_type = RAILVEH_MULTIHEAD;
				} else {
					rvi->railveh_type = rvi->power == 0 ?
						RAILVEH_WAGON : RAILVEH_SINGLEHEAD;
				}
				break;
			}

			case PROP_TRAIN_CARGO_CAPACITY: // 0x14 Cargo capacity
				rvi->capacity = buf->ReadByte();
				break;

			case 0x15: { // Cargo type
				_gted[e->index].defaultcargo_grf = _cur.grffile;
				uint8 ctype = buf->ReadByte();

				if (ctype == 0xFF) {
					/* 0xFF is specified as 'use first refittable' */
					ei->cargo_type = CT_INVALID;
				} else if (_cur.grffile->grf_version >= 8) {
					/* Use translated cargo. Might result in CT_INVALID (first refittable), if cargo is not defined. */
					ei->cargo_type = GetCargoTranslation(ctype, _cur.grffile);
				} else if (ctype < NUM_CARGO) {
					/* Use untranslated cargo. */
					ei->cargo_type = ctype;
				} else {
					ei->cargo_type = CT_INVALID;
					grfmsg(2, "RailVehicleChangeInfo: Invalid cargo type %d, using first refittable", ctype);
				}
				break;
			}

			case PROP_TRAIN_WEIGHT: // 0x16 Weight
				SB(rvi->weight, 0, 8, buf->ReadByte());
				break;

			case PROP_TRAIN_COST_FACTOR: // 0x17 Cost factor
				rvi->cost_factor = buf->ReadByte();
				break;

			case 0x18: // AI rank
				grfmsg(2, "RailVehicleChangeInfo: Property 0x18 'AI rank' not used by NoAI, ignored.");
				buf->ReadByte();
				break;

			case 0x19: { // Engine traction type
				/* What do the individual numbers mean?
				 * 0x00 .. 0x07: Steam
				 * 0x08 .. 0x27: Diesel
				 * 0x28 .. 0x31: Electric
				 * 0x32 .. 0x37: Monorail
				 * 0x38 .. 0x41: Maglev
				 */
				uint8 traction = buf->ReadByte();
				EngineClass engclass;

				if (traction <= 0x07) {
					engclass = EC_STEAM;
				} else if (traction <= 0x27) {
					engclass = EC_DIESEL;
				} else if (traction <= 0x31) {
					engclass = EC_ELECTRIC;
				} else if (traction <= 0x37) {
					engclass = EC_MONORAIL;
				} else if (traction <= 0x41) {
					engclass = EC_MAGLEV;
				} else {
					break;
				}

				if (_cur.grffile->railtype_list.size() == 0) {
					/* Use traction type to select between normal and electrified
					 * rail only when no translation list is in place. */
					if (_gted[e->index].railtypelabel == RAILTYPE_RAIL_LABEL     && engclass >= EC_ELECTRIC) _gted[e->index].railtypelabel = RAILTYPE_ELECTRIC_LABEL;
					if (_gted[e->index].railtypelabel == RAILTYPE_ELECTRIC_LABEL && engclass  < EC_ELECTRIC) _gted[e->index].railtypelabel = RAILTYPE_RAIL_LABEL;
				}

				rvi->engclass = engclass;
				break;
			}

			case 0x1A: // Alter purchase list sort order
				AlterVehicleListOrder(e->index, buf->ReadExtendedByte());
				break;

			case 0x1B: // Powered wagons power bonus
				rvi->pow_wag_power = buf->ReadWord();
				break;

			case 0x1C: // Refit cost
				ei->refit_cost = buf->ReadByte();
				break;

			case 0x1D: { // Refit cargo
				uint32 mask = buf->ReadDWord();
				_gted[e->index].UpdateRefittability(mask != 0);
				ei->refit_mask = TranslateRefitMask(mask);
				_gted[e->index].defaultcargo_grf = _cur.grffile;
				break;
			}

			case 0x1E: // Callback
				SB(ei->callback_mask, 0, 8, buf->ReadByte());
				break;

			case PROP_TRAIN_TRACTIVE_EFFORT: // 0x1F Tractive effort coefficient
				rvi->tractive_effort = buf->ReadByte();
				break;

			case 0x20: // Air drag
				rvi->air_drag = buf->ReadByte();
				break;

			case PROP_TRAIN_SHORTEN_FACTOR: // 0x21 Shorter vehicle
				rvi->shorten_factor = buf->ReadByte();
				break;

			case 0x22: // Visual effect
				rvi->visual_effect = buf->ReadByte();
				/* Avoid accidentally setting visual_effect to the default value
				 * Since bit 6 (disable effects) is set anyways, we can safely erase some bits. */
				if (rvi->visual_effect == VE_DEFAULT) {
					assert(HasBit(rvi->visual_effect, VE_DISABLE_EFFECT));
					SB(rvi->visual_effect, VE_TYPE_START, VE_TYPE_COUNT, 0);
				}
				break;

			case 0x23: // Powered wagons weight bonus
				rvi->pow_wag_weight = buf->ReadByte();
				break;

			case 0x24: { // High byte of vehicle weight
				byte weight = buf->ReadByte();

				if (weight > 4) {
					grfmsg(2, "RailVehicleChangeInfo: Nonsensical weight of %d tons, ignoring", weight << 8);
				} else {
					SB(rvi->weight, 8, 8, weight);
				}
				break;
			}

			case PROP_TRAIN_USER_DATA: // 0x25 User-defined bit mask to set when checking veh. var. 42
				rvi->user_def_data = buf->ReadByte();
				break;

			case 0x26: // Retire vehicle early
				ei->retire_early = buf->ReadByte();
				break;

			case 0x27: // Miscellaneous flags
				ei->misc_flags = buf->ReadByte();
				_loaded_newgrf_features.has_2CC |= HasBit(ei->misc_flags, EF_USES_2CC);
				break;

			case 0x28: // Cargo classes allowed
				_gted[e->index].cargo_allowed = buf->ReadWord();
				_gted[e->index].UpdateRefittability(_gted[e->index].cargo_allowed != 0);
				_gted[e->index].defaultcargo_grf = _cur.grffile;
				break;

			case 0x29: // Cargo classes disallowed
				_gted[e->index].cargo_disallowed = buf->ReadWord();
				_gted[e->index].UpdateRefittability(false);
				break;

			case 0x2A: // Long format introduction date (days since year 0)
				ei->base_intro = buf->ReadDWord();
				break;

			case PROP_TRAIN_CARGO_AGE_PERIOD: // 0x2B Cargo aging period
				ei->cargo_age_period = buf->ReadWord();
				break;

			case 0x2C:   // CTT refit include list
			case 0x2D: { // CTT refit exclude list
				uint8 count = buf->ReadByte();
				_gted[e->index].UpdateRefittability(prop == 0x2C && count != 0);
				if (prop == 0x2C) _gted[e->index].defaultcargo_grf = _cur.grffile;
				CargoTypes &ctt = prop == 0x2C ? _gted[e->index].ctt_include_mask : _gted[e->index].ctt_exclude_mask;
				ctt = 0;
				while (count--) {
					CargoID ctype = GetCargoTranslation(buf->ReadByte(), _cur.grffile);
					if (ctype == CT_INVALID) continue;
					SetBit(ctt, ctype);
				}
				break;
			}

			case PROP_TRAIN_CURVE_SPEED_MOD: // 0x2E Curve speed modifier
				rvi->curve_speed_mod = buf->ReadWord();
				break;

			case 0x2F: // Engine variant
				ei->variant_id = buf->ReadWord();
				break;

			case 0x30: // Extra miscellaneous flags
				ei->extra_flags = static_cast<ExtraEngineFlags>(buf->ReadDWord());
				break;

			case 0x31: // Callback additional mask
				SB(ei->callback_mask, 8, 8, buf->ReadByte());
				break;

			default:
				ret = CommonVehicleChangeInfo(ei, prop, mapping_entry, buf);
				break;
		}
	}

	return ret;
}

/**
 * Define properties for road vehicles
 * @param engine Local ID of the first vehicle.
 * @param numinfo Number of subsequent IDs to change the property for.
 * @param prop The property to change.
 * @param buf The property value.
 * @return ChangeInfoResult.
 */
static ChangeInfoResult RoadVehicleChangeInfo(uint engine, int numinfo, int prop, const GRFFilePropertyRemapEntry *mapping_entry, ByteReader *buf)
{
	ChangeInfoResult ret = CIR_SUCCESS;

	for (int i = 0; i < numinfo; i++) {
		Engine *e = GetNewEngine(_cur.grffile, VEH_ROAD, engine + i);
		if (e == nullptr) return CIR_INVALID_ID; // No engine could be allocated, so neither can any next vehicles

		EngineInfo *ei = &e->info;
		RoadVehicleInfo *rvi = &e->u.road;

		switch (prop) {
			case 0x05: // Road/tram type
				/* RoadTypeLabel is looked up later after the engine's road/tram
				 * flag is set, however 0 means the value has not been set. */
				_gted[e->index].roadtramtype = buf->ReadByte() + 1;
				break;

			case 0x08: // Speed (1 unit is 0.5 kmh)
				rvi->max_speed = buf->ReadByte();
				break;

			case PROP_ROADVEH_RUNNING_COST_FACTOR: // 0x09 Running cost factor
				rvi->running_cost = buf->ReadByte();
				break;

			case 0x0A: // Running cost base
				ConvertTTDBasePrice(buf->ReadDWord(), "RoadVehicleChangeInfo", &rvi->running_cost_class);
				break;

			case 0x0E: { // Sprite ID
				uint8 spriteid = buf->ReadByte();
				uint8 orig_spriteid = spriteid;

				/* cars have different custom id in the GRF file */
				if (spriteid == 0xFF) spriteid = 0xFD;

				if (spriteid < 0xFD) spriteid >>= 1;

				if (IsValidNewGRFImageIndex<VEH_ROAD>(spriteid)) {
					rvi->image_index = spriteid;
				} else {
					grfmsg(1, "RoadVehicleChangeInfo: Invalid Sprite %d specified, ignoring", orig_spriteid);
					rvi->image_index = 0;
				}
				break;
			}

			case PROP_ROADVEH_CARGO_CAPACITY: // 0x0F Cargo capacity
				rvi->capacity = buf->ReadByte();
				break;

			case 0x10: { // Cargo type
				_gted[e->index].defaultcargo_grf = _cur.grffile;
				uint8 ctype = buf->ReadByte();

				if (ctype == 0xFF) {
					/* 0xFF is specified as 'use first refittable' */
					ei->cargo_type = CT_INVALID;
				} else if (_cur.grffile->grf_version >= 8) {
					/* Use translated cargo. Might result in CT_INVALID (first refittable), if cargo is not defined. */
					ei->cargo_type = GetCargoTranslation(ctype, _cur.grffile);
				} else if (ctype < NUM_CARGO) {
					/* Use untranslated cargo. */
					ei->cargo_type = ctype;
				} else {
					ei->cargo_type = CT_INVALID;
					grfmsg(2, "RailVehicleChangeInfo: Invalid cargo type %d, using first refittable", ctype);
				}
				break;
			}

			case PROP_ROADVEH_COST_FACTOR: // 0x11 Cost factor
				rvi->cost_factor = buf->ReadByte();
				break;

			case 0x12: // SFX
				rvi->sfx = GetNewGRFSoundID(_cur.grffile, buf->ReadByte());
				break;

			case PROP_ROADVEH_POWER: // Power in units of 10 HP.
				rvi->power = buf->ReadByte();
				break;

			case PROP_ROADVEH_WEIGHT: // Weight in units of 1/4 tons.
				rvi->weight = buf->ReadByte();
				break;

			case PROP_ROADVEH_SPEED: // Speed in mph/0.8
				_gted[e->index].rv_max_speed = buf->ReadByte();
				break;

			case 0x16: { // Cargoes available for refitting
				uint32 mask = buf->ReadDWord();
				_gted[e->index].UpdateRefittability(mask != 0);
				ei->refit_mask = TranslateRefitMask(mask);
				_gted[e->index].defaultcargo_grf = _cur.grffile;
				break;
			}

			case 0x17: // Callback mask
				SB(ei->callback_mask, 0, 8, buf->ReadByte());
				break;

			case PROP_ROADVEH_TRACTIVE_EFFORT: // Tractive effort coefficient in 1/256.
				rvi->tractive_effort = buf->ReadByte();
				break;

			case 0x19: // Air drag
				rvi->air_drag = buf->ReadByte();
				break;

			case 0x1A: // Refit cost
				ei->refit_cost = buf->ReadByte();
				break;

			case 0x1B: // Retire vehicle early
				ei->retire_early = buf->ReadByte();
				break;

			case 0x1C: // Miscellaneous flags
				ei->misc_flags = buf->ReadByte();
				_loaded_newgrf_features.has_2CC |= HasBit(ei->misc_flags, EF_USES_2CC);
				break;

			case 0x1D: // Cargo classes allowed
				_gted[e->index].cargo_allowed = buf->ReadWord();
				_gted[e->index].UpdateRefittability(_gted[e->index].cargo_allowed != 0);
				_gted[e->index].defaultcargo_grf = _cur.grffile;
				break;

			case 0x1E: // Cargo classes disallowed
				_gted[e->index].cargo_disallowed = buf->ReadWord();
				_gted[e->index].UpdateRefittability(false);
				break;

			case 0x1F: // Long format introduction date (days since year 0)
				ei->base_intro = buf->ReadDWord();
				break;

			case 0x20: // Alter purchase list sort order
				AlterVehicleListOrder(e->index, buf->ReadExtendedByte());
				break;

			case 0x21: // Visual effect
				rvi->visual_effect = buf->ReadByte();
				/* Avoid accidentally setting visual_effect to the default value
				 * Since bit 6 (disable effects) is set anyways, we can safely erase some bits. */
				if (rvi->visual_effect == VE_DEFAULT) {
					assert(HasBit(rvi->visual_effect, VE_DISABLE_EFFECT));
					SB(rvi->visual_effect, VE_TYPE_START, VE_TYPE_COUNT, 0);
				}
				break;

			case PROP_ROADVEH_CARGO_AGE_PERIOD: // 0x22 Cargo aging period
				ei->cargo_age_period = buf->ReadWord();
				break;

			case PROP_ROADVEH_SHORTEN_FACTOR: // 0x23 Shorter vehicle
				rvi->shorten_factor = buf->ReadByte();
				break;

			case 0x24:   // CTT refit include list
			case 0x25: { // CTT refit exclude list
				uint8 count = buf->ReadByte();
				_gted[e->index].UpdateRefittability(prop == 0x24 && count != 0);
				if (prop == 0x24) _gted[e->index].defaultcargo_grf = _cur.grffile;
				CargoTypes &ctt = prop == 0x24 ? _gted[e->index].ctt_include_mask : _gted[e->index].ctt_exclude_mask;
				ctt = 0;
				while (count--) {
					CargoID ctype = GetCargoTranslation(buf->ReadByte(), _cur.grffile);
					if (ctype == CT_INVALID) continue;
					SetBit(ctt, ctype);
				}
				break;
			}

			case 0x26: // Engine variant
				ei->variant_id = buf->ReadWord();
				break;

			case 0x27: // Extra miscellaneous flags
				ei->extra_flags = static_cast<ExtraEngineFlags>(buf->ReadDWord());
				break;

			case 0x28: // Callback additional mask
				SB(ei->callback_mask, 8, 8, buf->ReadByte());
				break;

			default:
				ret = CommonVehicleChangeInfo(ei, prop, mapping_entry, buf);
				break;
		}
	}

	return ret;
}

/**
 * Define properties for ships
 * @param engine Local ID of the first vehicle.
 * @param numinfo Number of subsequent IDs to change the property for.
 * @param prop The property to change.
 * @param buf The property value.
 * @return ChangeInfoResult.
 */
static ChangeInfoResult ShipVehicleChangeInfo(uint engine, int numinfo, int prop, const GRFFilePropertyRemapEntry *mapping_entry, ByteReader *buf)
{
	ChangeInfoResult ret = CIR_SUCCESS;

	for (int i = 0; i < numinfo; i++) {
		Engine *e = GetNewEngine(_cur.grffile, VEH_SHIP, engine + i);
		if (e == nullptr) return CIR_INVALID_ID; // No engine could be allocated, so neither can any next vehicles

		EngineInfo *ei = &e->info;
		ShipVehicleInfo *svi = &e->u.ship;

		switch (prop) {
			case 0x08: { // Sprite ID
				uint8 spriteid = buf->ReadByte();
				uint8 orig_spriteid = spriteid;

				/* ships have different custom id in the GRF file */
				if (spriteid == 0xFF) spriteid = 0xFD;

				if (spriteid < 0xFD) spriteid >>= 1;

				if (IsValidNewGRFImageIndex<VEH_SHIP>(spriteid)) {
					svi->image_index = spriteid;
				} else {
					grfmsg(1, "ShipVehicleChangeInfo: Invalid Sprite %d specified, ignoring", orig_spriteid);
					svi->image_index = 0;
				}
				break;
			}

			case 0x09: // Refittable
				svi->old_refittable = (buf->ReadByte() != 0);
				break;

			case PROP_SHIP_COST_FACTOR: // 0x0A Cost factor
				svi->cost_factor = buf->ReadByte();
				break;

			case PROP_SHIP_SPEED: // 0x0B Speed (1 unit is 0.5 km-ish/h)
				svi->max_speed = buf->ReadByte();
				break;

			case 0x0C: { // Cargo type
				_gted[e->index].defaultcargo_grf = _cur.grffile;
				uint8 ctype = buf->ReadByte();

				if (ctype == 0xFF) {
					/* 0xFF is specified as 'use first refittable' */
					ei->cargo_type = CT_INVALID;
				} else if (_cur.grffile->grf_version >= 8) {
					/* Use translated cargo. Might result in CT_INVALID (first refittable), if cargo is not defined. */
					ei->cargo_type = GetCargoTranslation(ctype, _cur.grffile);
				} else if (ctype < NUM_CARGO) {
					/* Use untranslated cargo. */
					ei->cargo_type = ctype;
				} else {
					ei->cargo_type = CT_INVALID;
					grfmsg(2, "ShipVehicleChangeInfo: Invalid cargo type %d, using first refittable", ctype);
				}
				break;
			}

			case PROP_SHIP_CARGO_CAPACITY: // 0x0D Cargo capacity
				svi->capacity = buf->ReadWord();
				break;

			case PROP_SHIP_RUNNING_COST_FACTOR: // 0x0F Running cost factor
				svi->running_cost = buf->ReadByte();
				break;

			case 0x10: // SFX
				svi->sfx = GetNewGRFSoundID(_cur.grffile, buf->ReadByte());
				break;

			case 0x11: { // Cargoes available for refitting
				uint32 mask = buf->ReadDWord();
				_gted[e->index].UpdateRefittability(mask != 0);
				ei->refit_mask = TranslateRefitMask(mask);
				_gted[e->index].defaultcargo_grf = _cur.grffile;
				break;
			}

			case 0x12: // Callback mask
				SB(ei->callback_mask, 0, 8, buf->ReadByte());
				break;

			case 0x13: // Refit cost
				ei->refit_cost = buf->ReadByte();
				break;

			case 0x14: // Ocean speed fraction
				svi->ocean_speed_frac = buf->ReadByte();
				break;

			case 0x15: // Canal speed fraction
				svi->canal_speed_frac = buf->ReadByte();
				break;

			case 0x16: // Retire vehicle early
				ei->retire_early = buf->ReadByte();
				break;

			case 0x17: // Miscellaneous flags
				ei->misc_flags = buf->ReadByte();
				_loaded_newgrf_features.has_2CC |= HasBit(ei->misc_flags, EF_USES_2CC);
				break;

			case 0x18: // Cargo classes allowed
				_gted[e->index].cargo_allowed = buf->ReadWord();
				_gted[e->index].UpdateRefittability(_gted[e->index].cargo_allowed != 0);
				_gted[e->index].defaultcargo_grf = _cur.grffile;
				break;

			case 0x19: // Cargo classes disallowed
				_gted[e->index].cargo_disallowed = buf->ReadWord();
				_gted[e->index].UpdateRefittability(false);
				break;

			case 0x1A: // Long format introduction date (days since year 0)
				ei->base_intro = buf->ReadDWord();
				break;

			case 0x1B: // Alter purchase list sort order
				AlterVehicleListOrder(e->index, buf->ReadExtendedByte());
				break;

			case 0x1C: // Visual effect
				svi->visual_effect = buf->ReadByte();
				/* Avoid accidentally setting visual_effect to the default value
				 * Since bit 6 (disable effects) is set anyways, we can safely erase some bits. */
				if (svi->visual_effect == VE_DEFAULT) {
					assert(HasBit(svi->visual_effect, VE_DISABLE_EFFECT));
					SB(svi->visual_effect, VE_TYPE_START, VE_TYPE_COUNT, 0);
				}
				break;

			case PROP_SHIP_CARGO_AGE_PERIOD: // 0x1D Cargo aging period
				ei->cargo_age_period = buf->ReadWord();
				break;

			case 0x1E:   // CTT refit include list
			case 0x1F: { // CTT refit exclude list
				uint8 count = buf->ReadByte();
				_gted[e->index].UpdateRefittability(prop == 0x1E && count != 0);
				if (prop == 0x1E) _gted[e->index].defaultcargo_grf = _cur.grffile;
				CargoTypes &ctt = prop == 0x1E ? _gted[e->index].ctt_include_mask : _gted[e->index].ctt_exclude_mask;
				ctt = 0;
				while (count--) {
					CargoID ctype = GetCargoTranslation(buf->ReadByte(), _cur.grffile);
					if (ctype == CT_INVALID) continue;
					SetBit(ctt, ctype);
				}
				break;
			}

			case 0x20: // Engine variant
				ei->variant_id = buf->ReadWord();
				break;

			case 0x21: // Extra miscellaneous flags
				ei->extra_flags = static_cast<ExtraEngineFlags>(buf->ReadDWord());
				break;

			case 0x22: // Callback additional mask
				SB(ei->callback_mask, 8, 8, buf->ReadByte());
				break;

			default:
				ret = CommonVehicleChangeInfo(ei, prop, mapping_entry, buf);
				break;
		}
	}

	return ret;
}

/**
 * Define properties for aircraft
 * @param engine Local ID of the aircraft.
 * @param numinfo Number of subsequent IDs to change the property for.
 * @param prop The property to change.
 * @param buf The property value.
 * @return ChangeInfoResult.
 */
static ChangeInfoResult AircraftVehicleChangeInfo(uint engine, int numinfo, int prop, const GRFFilePropertyRemapEntry *mapping_entry, ByteReader *buf)
{
	ChangeInfoResult ret = CIR_SUCCESS;

	for (int i = 0; i < numinfo; i++) {
		Engine *e = GetNewEngine(_cur.grffile, VEH_AIRCRAFT, engine + i);
		if (e == nullptr) return CIR_INVALID_ID; // No engine could be allocated, so neither can any next vehicles

		EngineInfo *ei = &e->info;
		AircraftVehicleInfo *avi = &e->u.air;

		switch (prop) {
			case 0x08: { // Sprite ID
				uint8 spriteid = buf->ReadByte();
				uint8 orig_spriteid = spriteid;

				/* aircraft have different custom id in the GRF file */
				if (spriteid == 0xFF) spriteid = 0xFD;

				if (spriteid < 0xFD) spriteid >>= 1;

				if (IsValidNewGRFImageIndex<VEH_AIRCRAFT>(spriteid)) {
					avi->image_index = spriteid;
				} else {
					grfmsg(1, "AircraftVehicleChangeInfo: Invalid Sprite %d specified, ignoring", orig_spriteid);
					avi->image_index = 0;
				}
				break;
			}

			case 0x09: // Helicopter
				if (buf->ReadByte() == 0) {
					avi->subtype = AIR_HELI;
				} else {
					SB(avi->subtype, 0, 1, 1); // AIR_CTOL
				}
				break;

			case 0x0A: // Large
				SB(avi->subtype, 1, 1, (buf->ReadByte() != 0 ? 1 : 0)); // AIR_FAST
				break;

			case PROP_AIRCRAFT_COST_FACTOR: // 0x0B Cost factor
				avi->cost_factor = buf->ReadByte();
				break;

			case PROP_AIRCRAFT_SPEED: // 0x0C Speed (1 unit is 8 mph, we translate to 1 unit is 1 km-ish/h)
				avi->max_speed = (buf->ReadByte() * 128) / 10;
				break;

			case 0x0D: // Acceleration
				avi->acceleration = buf->ReadByte();
				break;

			case PROP_AIRCRAFT_RUNNING_COST_FACTOR: // 0x0E Running cost factor
				avi->running_cost = buf->ReadByte();
				break;

			case PROP_AIRCRAFT_PASSENGER_CAPACITY: // 0x0F Passenger capacity
				avi->passenger_capacity = buf->ReadWord();
				break;

			case PROP_AIRCRAFT_MAIL_CAPACITY: // 0x11 Mail capacity
				avi->mail_capacity = buf->ReadByte();
				break;

			case 0x12: // SFX
				avi->sfx = GetNewGRFSoundID(_cur.grffile, buf->ReadByte());
				break;

			case 0x13: { // Cargoes available for refitting
				uint32 mask = buf->ReadDWord();
				_gted[e->index].UpdateRefittability(mask != 0);
				ei->refit_mask = TranslateRefitMask(mask);
				_gted[e->index].defaultcargo_grf = _cur.grffile;
				break;
			}

			case 0x14: // Callback mask
				SB(ei->callback_mask, 0, 8, buf->ReadByte());
				break;

			case 0x15: // Refit cost
				ei->refit_cost = buf->ReadByte();
				break;

			case 0x16: // Retire vehicle early
				ei->retire_early = buf->ReadByte();
				break;

			case 0x17: // Miscellaneous flags
				ei->misc_flags = buf->ReadByte();
				_loaded_newgrf_features.has_2CC |= HasBit(ei->misc_flags, EF_USES_2CC);
				break;

			case 0x18: // Cargo classes allowed
				_gted[e->index].cargo_allowed = buf->ReadWord();
				_gted[e->index].UpdateRefittability(_gted[e->index].cargo_allowed != 0);
				_gted[e->index].defaultcargo_grf = _cur.grffile;
				break;

			case 0x19: // Cargo classes disallowed
				_gted[e->index].cargo_disallowed = buf->ReadWord();
				_gted[e->index].UpdateRefittability(false);
				break;

			case 0x1A: // Long format introduction date (days since year 0)
				ei->base_intro = buf->ReadDWord();
				break;

			case 0x1B: // Alter purchase list sort order
				AlterVehicleListOrder(e->index, buf->ReadExtendedByte());
				break;

			case PROP_AIRCRAFT_CARGO_AGE_PERIOD: // 0x1C Cargo aging period
				ei->cargo_age_period = buf->ReadWord();
				break;

			case 0x1D:   // CTT refit include list
			case 0x1E: { // CTT refit exclude list
				uint8 count = buf->ReadByte();
				_gted[e->index].UpdateRefittability(prop == 0x1D && count != 0);
				if (prop == 0x1D) _gted[e->index].defaultcargo_grf = _cur.grffile;
				CargoTypes &ctt = prop == 0x1D ? _gted[e->index].ctt_include_mask : _gted[e->index].ctt_exclude_mask;
				ctt = 0;
				while (count--) {
					CargoID ctype = GetCargoTranslation(buf->ReadByte(), _cur.grffile);
					if (ctype == CT_INVALID) continue;
					SetBit(ctt, ctype);
				}
				break;
			}

			case PROP_AIRCRAFT_RANGE: // 0x1F Max aircraft range
				avi->max_range = buf->ReadWord();
				break;

			case 0x20: // Engine variant
				ei->variant_id = buf->ReadWord();
				break;

			case 0x21: // Extra miscellaneous flags
				ei->extra_flags = static_cast<ExtraEngineFlags>(buf->ReadDWord());
				break;

			case 0x22: // Callback additional mask
				SB(ei->callback_mask, 8, 8, buf->ReadByte());
				break;

			default:
				ret = CommonVehicleChangeInfo(ei, prop, mapping_entry, buf);
				break;
		}
	}

	return ret;
}

/**
 * Define properties for stations
 * @param stid StationID of the first station tile.
 * @param numinfo Number of subsequent station tiles to change the property for.
 * @param prop The property to change.
 * @param buf The property value.
 * @return ChangeInfoResult.
 */
static ChangeInfoResult StationChangeInfo(uint stid, int numinfo, int prop, const GRFFilePropertyRemapEntry *mapping_entry, ByteReader *buf)
{
	ChangeInfoResult ret = CIR_SUCCESS;

	if (stid + numinfo > NUM_STATIONS_PER_GRF) {
		grfmsg(1, "StationChangeInfo: Station %u is invalid, max %u, ignoring", stid + numinfo, NUM_STATIONS_PER_GRF);
		return CIR_INVALID_ID;
	}

	/* Allocate station specs if necessary */
	if (_cur.grffile->stations.size() < stid + numinfo) _cur.grffile->stations.resize(stid + numinfo);

	for (int i = 0; i < numinfo; i++) {
		StationSpec *statspec = _cur.grffile->stations[stid + i].get();

		/* Check that the station we are modifying is defined. */
		if (statspec == nullptr && prop != 0x08) {
			grfmsg(2, "StationChangeInfo: Attempt to modify undefined station %u, ignoring", stid + i);
			return CIR_INVALID_ID;
		}

		switch (prop) {
			case 0x08: { // Class ID
				/* Property 0x08 is special; it is where the station is allocated */
				if (statspec == nullptr) {
					_cur.grffile->stations[stid + i] = std::make_unique<StationSpec>();
					statspec = _cur.grffile->stations[stid + i].get();
				}

				/* Swap classid because we read it in BE meaning WAYP or DFLT */
				uint32 classid = buf->ReadDWord();
				statspec->cls_id = StationClass::Allocate(BSWAP32(classid));
				break;
			}

			case 0x09: { // Define sprite layout
				uint16 tiles = buf->ReadExtendedByte();
				statspec->renderdata.clear(); // delete earlier loaded stuff
				statspec->renderdata.reserve(tiles);

				for (uint t = 0; t < tiles; t++) {
					NewGRFSpriteLayout *dts = &statspec->renderdata.emplace_back();
					dts->consistent_max_offset = UINT16_MAX; // Spritesets are unknown, so no limit.

					if (buf->HasData(4) && *(unaligned_uint32*)buf->Data() == 0) {
						buf->Skip(4);
						extern const DrawTileSprites _station_display_datas_rail[8];
						dts->Clone(&_station_display_datas_rail[t % 8]);
						continue;
					}

					ReadSpriteLayoutSprite(buf, false, false, false, GSF_STATIONS, &dts->ground);
					/* On error, bail out immediately. Temporary GRF data was already freed */
					if (_cur.skip_sprites < 0) return CIR_DISABLED;

					static std::vector<DrawTileSeqStruct> tmp_layout;
					tmp_layout.clear();
					for (;;) {
						/* no relative bounding box support */
						DrawTileSeqStruct &dtss = tmp_layout.emplace_back();
						MemSetT(&dtss, 0);

						dtss.delta_x = buf->ReadByte();
						if (dtss.IsTerminator()) break;
						dtss.delta_y = buf->ReadByte();
						dtss.delta_z = buf->ReadByte();
						dtss.size_x = buf->ReadByte();
						dtss.size_y = buf->ReadByte();
						dtss.size_z = buf->ReadByte();

						ReadSpriteLayoutSprite(buf, false, true, false, GSF_STATIONS, &dtss.image);
						/* On error, bail out immediately. Temporary GRF data was already freed */
						if (_cur.skip_sprites < 0) return CIR_DISABLED;
					}
					dts->Clone(tmp_layout.data());
				}

				/* Number of layouts must be even, alternating X and Y */
				if (statspec->renderdata.size() & 1) {
					grfmsg(1, "StationChangeInfo: Station %u defines an odd number of sprite layouts, dropping the last item", stid + i);
					statspec->renderdata.pop_back();
				}
				break;
			}

			case 0x0A: { // Copy sprite layout
				uint16 srcid = buf->ReadExtendedByte();
				const StationSpec *srcstatspec = srcid >= _cur.grffile->stations.size() ? nullptr : _cur.grffile->stations[srcid].get();

				if (srcstatspec == nullptr) {
					grfmsg(1, "StationChangeInfo: Station %u is not defined, cannot copy sprite layout to %u.", srcid, stid + i);
					continue;
				}

				statspec->renderdata.clear(); // delete earlier loaded stuff
				statspec->renderdata.reserve(srcstatspec->renderdata.size());

				for (const auto &it : srcstatspec->renderdata) {
					NewGRFSpriteLayout *dts = &statspec->renderdata.emplace_back();
					dts->Clone(&it);
				}
				break;
			}

			case 0x0B: // Callback mask
				statspec->callback_mask = buf->ReadByte();
				break;

			case 0x0C: // Disallowed number of platforms
				statspec->disallowed_platforms = buf->ReadByte();
				break;

			case 0x0D: // Disallowed platform lengths
				statspec->disallowed_lengths = buf->ReadByte();
				break;

			case 0x0E: // Define custom layout
				while (buf->HasData()) {
					byte length = buf->ReadByte();
					byte number = buf->ReadByte();

					if (length == 0 || number == 0) break;

					if (statspec->layouts.size() < length) statspec->layouts.resize(length);
					if (statspec->layouts[length - 1].size() < number) statspec->layouts[length - 1].resize(number);

					const byte *layout = buf->ReadBytes(length * number);
					statspec->layouts[length - 1][number - 1].assign(layout, layout + length * number);

					/* Validate tile values are only the permitted 00, 02, 04 and 06. */
					for (auto &tile : statspec->layouts[length - 1][number - 1]) {
						if ((tile & 6) != tile) {
							grfmsg(1, "StationChangeInfo: Invalid tile %u in layout %ux%u", tile, length, number);
							tile &= 6;
						}
					}
				}
				break;

			case 0x0F: { // Copy custom layout
				uint16 srcid = buf->ReadExtendedByte();
				const StationSpec *srcstatspec = srcid >= _cur.grffile->stations.size() ? nullptr : _cur.grffile->stations[srcid].get();

				if (srcstatspec == nullptr) {
					grfmsg(1, "StationChangeInfo: Station %u is not defined, cannot copy tile layout to %u.", srcid, stid + i);
					continue;
				}

				statspec->layouts = srcstatspec->layouts;
				break;
			}

			case 0x10: // Little/lots cargo threshold
				statspec->cargo_threshold = buf->ReadWord();
				break;

			case 0x11: // Pylon placement
				statspec->pylons = buf->ReadByte();
				break;

			case 0x12: // Cargo types for random triggers
				if (_cur.grffile->grf_version >= 7) {
					statspec->cargo_triggers = TranslateRefitMask(buf->ReadDWord());
				} else {
					statspec->cargo_triggers = (CargoTypes)buf->ReadDWord();
				}
				break;

			case 0x13: // General flags
				statspec->flags = buf->ReadByte();
				break;

			case 0x14: // Overhead wire placement
				statspec->wires = buf->ReadByte();
				break;

			case 0x15: // Blocked tiles
				statspec->blocked = buf->ReadByte();
				break;

			case 0x16: // Animation info
				statspec->animation.frames = buf->ReadByte();
				statspec->animation.status = buf->ReadByte();
				break;

			case 0x17: // Animation speed
				statspec->animation.speed = buf->ReadByte();
				break;

			case 0x18: // Animation triggers
				statspec->animation.triggers = buf->ReadWord();
				break;

			/* 0x19 road routing (not implemented) */

			case 0x1A: { // Advanced sprite layout
				uint16 tiles = buf->ReadExtendedByte();
				statspec->renderdata.clear(); // delete earlier loaded stuff
				statspec->renderdata.reserve(tiles);

				for (uint t = 0; t < tiles; t++) {
					NewGRFSpriteLayout *dts = &statspec->renderdata.emplace_back();
					uint num_building_sprites = buf->ReadByte();
					/* On error, bail out immediately. Temporary GRF data was already freed */
					if (ReadSpriteLayout(buf, num_building_sprites, false, GSF_STATIONS, true, false, dts)) return CIR_DISABLED;
				}

				/* Number of layouts must be even, alternating X and Y */
				if (statspec->renderdata.size() & 1) {
					grfmsg(1, "StationChangeInfo: Station %u defines an odd number of sprite layouts, dropping the last item", stid + i);
					statspec->renderdata.pop_back();
				}
				break;
			}

			case A0RPI_STATION_MIN_BRIDGE_HEIGHT:
				if (MappedPropertyLengthMismatch(buf, 8, mapping_entry)) break;
				FALLTHROUGH;
			case 0x1B: // Minimum height for a bridge above
				SetBit(statspec->internal_flags, SSIF_BRIDGE_HEIGHTS_SET);
				for (uint i = 0; i < 8; i++) {
					statspec->bridge_height[i] = buf->ReadByte();
				}
				break;

			case A0RPI_STATION_DISALLOWED_BRIDGE_PILLARS:
				if (MappedPropertyLengthMismatch(buf, 8, mapping_entry)) break;
				SetBit(statspec->internal_flags, SSIF_BRIDGE_DISALLOWED_PILLARS_SET);
				for (uint i = 0; i < 8; i++) {
					statspec->bridge_disallowed_pillars[i] = buf->ReadByte();
				}
				break;

			case 0x1C: // Station Name
				AddStringForMapping(buf->ReadWord(), &statspec->name);
				break;

			case 0x1D: // Station Class name
				AddStringForMapping(buf->ReadWord(), &StationClass::Get(statspec->cls_id)->name);
				break;

			default:
				ret = HandleAction0PropertyDefault(buf, prop);
				break;
		}
	}

	return ret;
}

/**
 * Define properties for water features
 * @param id Type of the first water feature.
 * @param numinfo Number of subsequent water feature ids to change the property for.
 * @param prop The property to change.
 * @param buf The property value.
 * @return ChangeInfoResult.
 */
static ChangeInfoResult CanalChangeInfo(uint id, int numinfo, int prop, const GRFFilePropertyRemapEntry *mapping_entry, ByteReader *buf)
{
	ChangeInfoResult ret = CIR_SUCCESS;

	if (id + numinfo > CF_END) {
		grfmsg(1, "CanalChangeInfo: Canal feature 0x%02X is invalid, max %u, ignoring", id + numinfo, CF_END);
		return CIR_INVALID_ID;
	}

	for (int i = 0; i < numinfo; i++) {
		CanalProperties *cp = &_cur.grffile->canal_local_properties[id + i];

		switch (prop) {
			case 0x08:
				cp->callback_mask = buf->ReadByte();
				break;

			case 0x09:
				cp->flags = buf->ReadByte();
				break;

			default:
				ret = HandleAction0PropertyDefault(buf, prop);
				break;
		}
	}

	return ret;
}

/**
 * Define properties for bridges
 * @param brid BridgeID of the bridge.
 * @param numinfo Number of subsequent bridgeIDs to change the property for.
 * @param prop The property to change.
 * @param buf The property value.
 * @return ChangeInfoResult.
 */
static ChangeInfoResult BridgeChangeInfo(uint brid, int numinfo, int prop, const GRFFilePropertyRemapEntry *mapping_entry, ByteReader *buf)
{
	ChangeInfoResult ret = CIR_SUCCESS;

	if (brid + numinfo > MAX_BRIDGES) {
		grfmsg(1, "BridgeChangeInfo: Bridge %u is invalid, max %u, ignoring", brid + numinfo, MAX_BRIDGES);
		return CIR_INVALID_ID;
	}

	for (int i = 0; i < numinfo; i++) {
		BridgeSpec *bridge = &_bridge[brid + i];

		switch (prop) {
			case 0x08: { // Year of availability
				/* We treat '0' as always available */
				byte year = buf->ReadByte();
				bridge->avail_year = (year > 0 ? ORIGINAL_BASE_YEAR + year : 0);
				break;
			}

			case 0x09: // Minimum length
				bridge->min_length = buf->ReadByte();
				break;

			case 0x0A: // Maximum length
				bridge->max_length = buf->ReadByte();
				if (bridge->max_length > 16) bridge->max_length = UINT16_MAX;
				break;

			case 0x0B: // Cost factor
				bridge->price = buf->ReadByte();
				break;

			case 0x0C: // Maximum speed
				bridge->speed = buf->ReadWord();
				if (bridge->speed == 0) bridge->speed = UINT16_MAX;
				break;

			case 0x0D: { // Bridge sprite tables
				byte tableid = buf->ReadByte();
				byte numtables = buf->ReadByte();

				if (bridge->sprite_table == nullptr) {
					/* Allocate memory for sprite table pointers and zero out */
					bridge->sprite_table = CallocT<PalSpriteID*>(7);
				}

				for (; numtables-- != 0; tableid++) {
					if (tableid >= 7) { // skip invalid data
						grfmsg(1, "BridgeChangeInfo: Table %d >= 7, skipping", tableid);
						for (byte sprite = 0; sprite < 32; sprite++) buf->ReadDWord();
						continue;
					}

					if (bridge->sprite_table[tableid] == nullptr) {
						bridge->sprite_table[tableid] = MallocT<PalSpriteID>(32);
					}

					for (byte sprite = 0; sprite < 32; sprite++) {
						SpriteID image = buf->ReadWord();
						PaletteID pal  = buf->ReadWord();

						bridge->sprite_table[tableid][sprite].sprite = image;
						bridge->sprite_table[tableid][sprite].pal    = pal;

						MapSpriteMappingRecolour(&bridge->sprite_table[tableid][sprite]);
					}
				}
				if (!HasBit(bridge->ctrl_flags, BSCF_CUSTOM_PILLAR_FLAGS)) SetBit(bridge->ctrl_flags, BSCF_INVALID_PILLAR_FLAGS);
				break;
			}

			case 0x0E: // Flags; bit 0 - disable far pillars
				bridge->flags = buf->ReadByte();
				break;

			case 0x0F: // Long format year of availability (year since year 0)
				bridge->avail_year = Clamp(buf->ReadDWord(), MIN_YEAR, MAX_YEAR);
				break;

			case 0x10: { // purchase string
				StringID newone = GetGRFStringID(_cur.grffile->grfid, buf->ReadWord());
				if (newone != STR_UNDEFINED) bridge->material = newone;
				break;
			}

			case 0x11: // description of bridge with rails or roads
			case 0x12: {
				StringID newone = GetGRFStringID(_cur.grffile->grfid, buf->ReadWord());
				if (newone != STR_UNDEFINED) bridge->transport_name[prop - 0x11] = newone;
				break;
			}

			case 0x13: // 16 bits cost multiplier
				bridge->price = buf->ReadWord();
				break;

			case A0RPI_BRIDGE_MENU_ICON:
				if (MappedPropertyLengthMismatch(buf, 4, mapping_entry)) break;
				FALLTHROUGH;
			case 0x14: // purchase sprite
				bridge->sprite = buf->ReadWord();
				bridge->pal    = buf->ReadWord();
				break;

			case A0RPI_BRIDGE_PILLAR_FLAGS:
				if (MappedPropertyLengthMismatch(buf, 12, mapping_entry)) break;
				for (uint i = 0; i < 12; i++) {
					bridge->pillar_flags[i] = buf->ReadByte();
				}
				ClrBit(bridge->ctrl_flags, BSCF_INVALID_PILLAR_FLAGS);
				SetBit(bridge->ctrl_flags, BSCF_CUSTOM_PILLAR_FLAGS);
				break;

			case A0RPI_BRIDGE_AVAILABILITY_FLAGS: {
				if (MappedPropertyLengthMismatch(buf, 1, mapping_entry)) break;
				byte flags = buf->ReadByte();
				SB(bridge->ctrl_flags, BSCF_NOT_AVAILABLE_TOWN, 1, HasBit(flags, 0) ? 1 : 0);
				SB(bridge->ctrl_flags, BSCF_NOT_AVAILABLE_AI_GS, 1, HasBit(flags, 1) ? 1 : 0);
				break;
			}

			default:
				ret = HandleAction0PropertyDefault(buf, prop);
				break;
		}
	}

	return ret;
}

/**
 * Ignore a house property
 * @param prop Property to read.
 * @param buf Property value.
 * @return ChangeInfoResult.
 */
static ChangeInfoResult IgnoreTownHouseProperty(int prop, ByteReader *buf)
{
	ChangeInfoResult ret = CIR_SUCCESS;

	switch (prop) {
		case 0x09:
		case 0x0B:
		case 0x0C:
		case 0x0D:
		case 0x0E:
		case 0x0F:
		case 0x11:
		case 0x14:
		case 0x15:
		case 0x16:
		case 0x18:
		case 0x19:
		case 0x1A:
		case 0x1B:
		case 0x1C:
		case 0x1D:
		case 0x1F:
			buf->ReadByte();
			break;

		case 0x0A:
		case 0x10:
		case 0x12:
		case 0x13:
		case 0x21:
		case 0x22:
			buf->ReadWord();
			break;

		case 0x1E:
			buf->ReadDWord();
			break;

		case 0x17:
			for (uint j = 0; j < 4; j++) buf->ReadByte();
			break;

		case 0x20: {
			byte count = buf->ReadByte();
			for (byte j = 0; j < count; j++) buf->ReadByte();
			break;
		}

		case 0x23:
			buf->Skip(buf->ReadByte() * 2);
			break;

		default:
			ret = HandleAction0PropertyDefault(buf, prop);
			break;
	}
	return ret;
}

/**
 * Define properties for houses
 * @param hid HouseID of the house.
 * @param numinfo Number of subsequent houseIDs to change the property for.
 * @param prop The property to change.
 * @param buf The property value.
 * @return ChangeInfoResult.
 */
static ChangeInfoResult TownHouseChangeInfo(uint hid, int numinfo, int prop, const GRFFilePropertyRemapEntry *mapping_entry, ByteReader *buf)
{
	ChangeInfoResult ret = CIR_SUCCESS;

	if (hid + numinfo > NUM_HOUSES_PER_GRF) {
		grfmsg(1, "TownHouseChangeInfo: Too many houses loaded (%u), max (%u). Ignoring.", hid + numinfo, NUM_HOUSES_PER_GRF);
		return CIR_INVALID_ID;
	}

	/* Allocate house specs if they haven't been allocated already. */
	if (_cur.grffile->housespec.size() < hid + numinfo) _cur.grffile->housespec.resize(hid + numinfo);

	for (int i = 0; i < numinfo; i++) {
		HouseSpec *housespec = _cur.grffile->housespec[hid + i].get();

		if (prop != 0x08 && housespec == nullptr) {
			/* If the house property 08 is not yet set, ignore this property */
			ChangeInfoResult cir = IgnoreTownHouseProperty(prop, buf);
			if (cir > ret) ret = cir;
			continue;
		}

		switch (prop) {
			case 0x08: { // Substitute building type, and definition of a new house
				byte subs_id = buf->ReadByte();
				if (subs_id == 0xFF) {
					/* Instead of defining a new house, a substitute house id
					 * of 0xFF disables the old house with the current id. */
					if (hid + i < NEW_HOUSE_OFFSET) HouseSpec::Get(hid + i)->enabled = false;
					continue;
				} else if (subs_id >= NEW_HOUSE_OFFSET) {
					/* The substitute id must be one of the original houses. */
					grfmsg(2, "TownHouseChangeInfo: Attempt to use new house %u as substitute house for %u. Ignoring.", subs_id, hid + i);
					continue;
				}

				/* Allocate space for this house. */
				if (housespec == nullptr) {
					/* Only the first property 08 setting copies properties; if you later change it, properties will stay. */
					_cur.grffile->housespec[hid + i] = std::make_unique<HouseSpec>(*HouseSpec::Get(subs_id));
					housespec = _cur.grffile->housespec[hid + i].get();

					housespec->enabled = true;
					housespec->grf_prop.local_id = hid + i;
					housespec->grf_prop.subst_id = subs_id;
					housespec->grf_prop.grffile = _cur.grffile;
					housespec->random_colour[0] = 0x04;  // those 4 random colours are the base colour
					housespec->random_colour[1] = 0x08;  // for all new houses
					housespec->random_colour[2] = 0x0C;  // they stand for red, blue, orange and green
					housespec->random_colour[3] = 0x06;

					/* House flags 40 and 80 are exceptions; these flags are never set automatically. */
					housespec->building_flags &= ~(BUILDING_IS_CHURCH | BUILDING_IS_STADIUM);

					/* Make sure that the third cargo type is valid in this
					 * climate. This can cause problems when copying the properties
					 * of a house that accepts food, where the new house is valid
					 * in the temperate climate. */
					if (!CargoSpec::Get(housespec->accepts_cargo[2])->IsValid()) {
						housespec->cargo_acceptance[2] = 0;
					}
				}
				break;
			}

			case 0x09: // Building flags
				housespec->building_flags = (BuildingFlags)buf->ReadByte();
				break;

			case 0x0A: { // Availability years
				uint16 years = buf->ReadWord();
				housespec->min_year = GB(years, 0, 8) > 150 ? MAX_YEAR : ORIGINAL_BASE_YEAR + GB(years, 0, 8);
				housespec->max_year = GB(years, 8, 8) > 150 ? MAX_YEAR : ORIGINAL_BASE_YEAR + GB(years, 8, 8);
				break;
			}

			case 0x0B: // Population
				housespec->population = buf->ReadByte();
				break;

			case 0x0C: // Mail generation multiplier
				housespec->mail_generation = buf->ReadByte();
				break;

			case 0x0D: // Passenger acceptance
			case 0x0E: // Mail acceptance
				housespec->cargo_acceptance[prop - 0x0D] = buf->ReadByte();
				break;

			case 0x0F: { // Goods/candy, food/fizzy drinks acceptance
				int8 goods = buf->ReadByte();

				/* If value of goods is negative, it means in fact food or, if in toyland, fizzy_drink acceptance.
				 * Else, we have "standard" 3rd cargo type, goods or candy, for toyland once more */
				CargoID cid = (goods >= 0) ? ((_settings_game.game_creation.landscape == LT_TOYLAND) ? CT_CANDY : CT_GOODS) :
						((_settings_game.game_creation.landscape == LT_TOYLAND) ? CT_FIZZY_DRINKS : CT_FOOD);

				/* Make sure the cargo type is valid in this climate. */
				if (!CargoSpec::Get(cid)->IsValid()) goods = 0;

				housespec->accepts_cargo[2] = cid;
				housespec->cargo_acceptance[2] = abs(goods); // but we do need positive value here
				break;
			}

			case 0x10: // Local authority rating decrease on removal
				housespec->remove_rating_decrease = buf->ReadWord();
				break;

			case 0x11: // Removal cost multiplier
				housespec->removal_cost = buf->ReadByte();
				break;

			case 0x12: // Building name ID
				AddStringForMapping(buf->ReadWord(), &housespec->building_name);
				break;

			case 0x13: // Building availability mask
				housespec->building_availability = (HouseZones)buf->ReadWord();
				break;

			case 0x14: // House callback mask
				housespec->callback_mask |= buf->ReadByte();
				break;

			case 0x15: { // House override byte
				byte override = buf->ReadByte();

				/* The house being overridden must be an original house. */
				if (override >= NEW_HOUSE_OFFSET) {
					grfmsg(2, "TownHouseChangeInfo: Attempt to override new house %u with house id %u. Ignoring.", override, hid + i);
					continue;
				}

				_house_mngr.Add(hid + i, _cur.grffile->grfid, override);
				break;
			}

			case 0x16: // Periodic refresh multiplier
				housespec->processing_time = std::min<byte>(buf->ReadByte(), 63u);
				break;

			case 0x17: // Four random colours to use
				for (uint j = 0; j < 4; j++) housespec->random_colour[j] = buf->ReadByte();
				break;

			case 0x18: // Relative probability of appearing
				housespec->probability = buf->ReadByte();
				break;

			case 0x19: // Extra flags
				housespec->extra_flags = (HouseExtraFlags)buf->ReadByte();
				break;

			case 0x1A: // Animation frames
				housespec->animation.frames = buf->ReadByte();
				housespec->animation.status = GB(housespec->animation.frames, 7, 1);
				SB(housespec->animation.frames, 7, 1, 0);
				break;

			case 0x1B: // Animation speed
				housespec->animation.speed = Clamp(buf->ReadByte(), 2, 16);
				break;

			case 0x1C: // Class of the building type
				housespec->class_id = AllocateHouseClassID(buf->ReadByte(), _cur.grffile->grfid);
				break;

			case 0x1D: // Callback mask part 2
				housespec->callback_mask |= (buf->ReadByte() << 8);
				break;

			case 0x1E: { // Accepted cargo types
				uint32 cargotypes = buf->ReadDWord();

				/* Check if the cargo types should not be changed */
				if (cargotypes == 0xFFFFFFFF) break;

				for (uint j = 0; j < 3; j++) {
					/* Get the cargo number from the 'list' */
					uint8 cargo_part = GB(cargotypes, 8 * j, 8);
					CargoID cargo = GetCargoTranslation(cargo_part, _cur.grffile);

					if (cargo == CT_INVALID) {
						/* Disable acceptance of invalid cargo type */
						housespec->cargo_acceptance[j] = 0;
					} else {
						housespec->accepts_cargo[j] = cargo;
					}
				}
				break;
			}

			case 0x1F: // Minimum life span
				housespec->minimum_life = buf->ReadByte();
				break;

			case 0x20: { // Cargo acceptance watch list
				byte count = buf->ReadByte();
				for (byte j = 0; j < count; j++) {
					CargoID cargo = GetCargoTranslation(buf->ReadByte(), _cur.grffile);
					if (cargo != CT_INVALID) SetBit(housespec->watched_cargoes, cargo);
				}
				break;
			}

			case 0x21: // long introduction year
				housespec->min_year = buf->ReadWord();
				break;

			case 0x22: // long maximum year
				housespec->max_year = buf->ReadWord();
				break;

			case 0x23: { // variable length cargo types accepted
				uint count = buf->ReadByte();
				if (count > lengthof(housespec->accepts_cargo)) {
					GRFError *error = DisableGrf(STR_NEWGRF_ERROR_LIST_PROPERTY_TOO_LONG);
					error->param_value[1] = prop;
					return CIR_DISABLED;
				}
				/* Always write the full accepts_cargo array, and check each index for being inside the
				 * provided data. This ensures all values are properly initialized, and also avoids
				 * any risks of array overrun. */
				for (uint i = 0; i < lengthof(housespec->accepts_cargo); i++) {
					if (i < count) {
						housespec->accepts_cargo[i] = GetCargoTranslation(buf->ReadByte(), _cur.grffile);
						housespec->cargo_acceptance[i] = buf->ReadByte();
					} else {
						housespec->accepts_cargo[i] = CT_INVALID;
						housespec->cargo_acceptance[i] = 0;
					}
				}
				break;
			}

			default:
				ret = HandleAction0PropertyDefault(buf, prop);
				break;
		}
	}

	return ret;
}

/**
 * Get the language map associated with a given NewGRF and language.
 * @param grfid       The NewGRF to get the map for.
 * @param language_id The (NewGRF) language ID to get the map for.
 * @return The LanguageMap, or nullptr if it couldn't be found.
 */
/* static */ const LanguageMap *LanguageMap::GetLanguageMap(uint32 grfid, uint8 language_id)
{
	/* LanguageID "MAX_LANG", i.e. 7F is any. This language can't have a gender/case mapping, but has to be handled gracefully. */
	const GRFFile *grffile = GetFileByGRFID(grfid);
	return (grffile != nullptr && grffile->language_map != nullptr && language_id < MAX_LANG) ? &grffile->language_map[language_id] : nullptr;
}

/**
 * Load a cargo- or railtype-translation table.
 * @param gvid ID of the global variable. This is basically only checked for zerones.
 * @param numinfo Number of subsequent IDs to change the property for.
 * @param buf The property value.
 * @param[in,out] translation_table Storage location for the translation table.
 * @param name Name of the table for debug output.
 * @return ChangeInfoResult.
 */
template <typename T>
static ChangeInfoResult LoadTranslationTable(uint gvid, int numinfo, ByteReader *buf, T &translation_table, const char *name)
{
	if (gvid != 0) {
		grfmsg(1, "LoadTranslationTable: %s translation table must start at zero", name);
		return CIR_INVALID_ID;
	}

	translation_table.clear();
	for (int i = 0; i < numinfo; i++) {
		uint32 item = buf->ReadDWord();
		translation_table.push_back(BSWAP32(item));
	}

	return CIR_SUCCESS;
}

/**
 * Helper to read a DWord worth of bytes from the reader
 * and to return it as a valid string.
 * @param reader The source of the DWord.
 * @return The read DWord as string.
 */
static std::string ReadDWordAsString(ByteReader *reader)
{
	char output[5];
	for (int i = 0; i < 4; i++) output[i] = reader->ReadByte();
	output[4] = '\0';
	StrMakeValidInPlace(output, lastof(output));

	return std::string(output);
}

/**
 * Define properties for global variables
 * @param gvid ID of the global variable.
 * @param numinfo Number of subsequent IDs to change the property for.
 * @param prop The property to change.
 * @param buf The property value.
 * @return ChangeInfoResult.
 */
static ChangeInfoResult GlobalVarChangeInfo(uint gvid, int numinfo, int prop, const GRFFilePropertyRemapEntry *mapping_entry, ByteReader *buf)
{
	/* Properties which are handled as a whole */
	switch (prop) {
		case 0x09: // Cargo Translation Table; loading during both reservation and activation stage (in case it is selected depending on defined cargos)
			return LoadTranslationTable(gvid, numinfo, buf, _cur.grffile->cargo_list, "Cargo");

		case 0x12: // Rail type translation table; loading during both reservation and activation stage (in case it is selected depending on defined railtypes)
			return LoadTranslationTable(gvid, numinfo, buf, _cur.grffile->railtype_list, "Rail type");

		case 0x16: // Road type translation table; loading during both reservation and activation stage (in case it is selected depending on defined railtypes)
			return LoadTranslationTable(gvid, numinfo, buf, _cur.grffile->roadtype_list, "Road type");

		case 0x17: // Tram type translation table; loading during both reservation and activation stage (in case it is selected depending on defined railtypes)
			return LoadTranslationTable(gvid, numinfo, buf, _cur.grffile->tramtype_list, "Tram type");

		default:
			break;
	}

	/* Properties which are handled per item */
	ChangeInfoResult ret = CIR_SUCCESS;
	for (int i = 0; i < numinfo; i++) {
		switch (prop) {
			case 0x08: { // Cost base factor
				int factor = buf->ReadByte();
				uint price = gvid + i;

				if (price < PR_END) {
					_cur.grffile->price_base_multipliers[price] = std::min<int>(factor - 8, MAX_PRICE_MODIFIER);
				} else {
					grfmsg(1, "GlobalVarChangeInfo: Price %d out of range, ignoring", price);
				}
				break;
			}

			case 0x0A: { // Currency display names
				uint curidx = GetNewgrfCurrencyIdConverted(gvid + i);
				StringID newone = GetGRFStringID(_cur.grffile->grfid, buf->ReadWord());

				if ((newone != STR_UNDEFINED) && (curidx < CURRENCY_END)) {
					_currency_specs[curidx].name = newone;
				}
				break;
			}

			case 0x0B: { // Currency multipliers
				uint curidx = GetNewgrfCurrencyIdConverted(gvid + i);
				uint32 rate = buf->ReadDWord();

				if (curidx < CURRENCY_END) {
					/* TTDPatch uses a multiple of 1000 for its conversion calculations,
					 * which OTTD does not. For this reason, divide grf value by 1000,
					 * to be compatible */
					_currency_specs[curidx].rate = rate / 1000;
				} else {
					grfmsg(1, "GlobalVarChangeInfo: Currency multipliers %d out of range, ignoring", curidx);
				}
				break;
			}

			case 0x0C: { // Currency options
				uint curidx = GetNewgrfCurrencyIdConverted(gvid + i);
				uint16 options = buf->ReadWord();

				if (curidx < CURRENCY_END) {
					_currency_specs[curidx].separator.clear();
					_currency_specs[curidx].separator.push_back(GB(options, 0, 8));
					/* By specifying only one bit, we prevent errors,
					 * since newgrf specs said that only 0 and 1 can be set for symbol_pos */
					_currency_specs[curidx].symbol_pos = GB(options, 8, 1);
				} else {
					grfmsg(1, "GlobalVarChangeInfo: Currency option %d out of range, ignoring", curidx);
				}
				break;
			}

			case 0x0D: { // Currency prefix symbol
				uint curidx = GetNewgrfCurrencyIdConverted(gvid + i);
				std::string prefix = ReadDWordAsString(buf);

				if (curidx < CURRENCY_END) {
					_currency_specs[curidx].prefix = prefix;
				} else {
					grfmsg(1, "GlobalVarChangeInfo: Currency symbol %d out of range, ignoring", curidx);
				}
				break;
			}

			case 0x0E: { // Currency suffix symbol
				uint curidx = GetNewgrfCurrencyIdConverted(gvid + i);
				std::string suffix = ReadDWordAsString(buf);

				if (curidx < CURRENCY_END) {
					_currency_specs[curidx].suffix = suffix;
				} else {
					grfmsg(1, "GlobalVarChangeInfo: Currency symbol %d out of range, ignoring", curidx);
				}
				break;
			}

			case 0x0F: { //  Euro introduction dates
				uint curidx = GetNewgrfCurrencyIdConverted(gvid + i);
				Year year_euro = buf->ReadWord();

				if (curidx < CURRENCY_END) {
					_currency_specs[curidx].to_euro = year_euro;
				} else {
					grfmsg(1, "GlobalVarChangeInfo: Euro intro date %d out of range, ignoring", curidx);
				}
				break;
			}

			case 0x10: // Snow line height table
				if (numinfo > 1 || IsSnowLineSet()) {
					grfmsg(1, "GlobalVarChangeInfo: The snowline can only be set once (%d)", numinfo);
				} else if (buf->Remaining() < SNOW_LINE_MONTHS * SNOW_LINE_DAYS) {
					grfmsg(1, "GlobalVarChangeInfo: Not enough entries set in the snowline table (" PRINTF_SIZE ")", buf->Remaining());
				} else {
					byte table[SNOW_LINE_MONTHS][SNOW_LINE_DAYS];

					for (uint i = 0; i < SNOW_LINE_MONTHS; i++) {
						for (uint j = 0; j < SNOW_LINE_DAYS; j++) {
							table[i][j] = buf->ReadByte();
							if (_cur.grffile->grf_version >= 8) {
								if (table[i][j] != 0xFF) table[i][j] = table[i][j] * (1 + _settings_game.construction.map_height_limit) / 256;
							} else {
								if (table[i][j] >= 128) {
									/* no snow */
									table[i][j] = 0xFF;
								} else {
									table[i][j] = table[i][j] * (1 + _settings_game.construction.map_height_limit) / 128;
								}
							}
						}
					}
					SetSnowLine(table);
				}
				break;

			case 0x11: // GRF match for engine allocation
				/* This is loaded during the reservation stage, so just skip it here. */
				/* Each entry is 8 bytes. */
				buf->Skip(8);
				break;

			case 0x13:   // Gender translation table
			case 0x14:   // Case translation table
			case 0x15: { // Plural form translation
				uint curidx = gvid + i; // The current index, i.e. language.
				const LanguageMetadata *lang = curidx < MAX_LANG ? GetLanguage(curidx) : nullptr;
				if (lang == nullptr) {
					grfmsg(1, "GlobalVarChangeInfo: Language %d is not known, ignoring", curidx);
					/* Skip over the data. */
					if (prop == 0x15) {
						buf->ReadByte();
					} else {
						while (buf->ReadByte() != 0) {
							buf->ReadString();
						}
					}
					break;
				}

				if (_cur.grffile->language_map == nullptr) _cur.grffile->language_map = new LanguageMap[MAX_LANG];

				if (prop == 0x15) {
					uint plural_form = buf->ReadByte();
					if (plural_form >= LANGUAGE_MAX_PLURAL) {
						grfmsg(1, "GlobalVarChanceInfo: Plural form %d is out of range, ignoring", plural_form);
					} else {
						_cur.grffile->language_map[curidx].plural_form = plural_form;
					}
					break;
				}

				byte newgrf_id = buf->ReadByte(); // The NewGRF (custom) identifier.
				while (newgrf_id != 0) {
					const char *name = buf->ReadString(); // The name for the OpenTTD identifier.

					/* We'll just ignore the UTF8 identifier character. This is (fairly)
					 * safe as OpenTTD's strings gender/cases are usually in ASCII which
					 * is just a subset of UTF8, or they need the bigger UTF8 characters
					 * such as Cyrillic. Thus we will simply assume they're all UTF8. */
					WChar c;
					size_t len = Utf8Decode(&c, name);
					if (c == NFO_UTF8_IDENTIFIER) name += len;

					LanguageMap::Mapping map;
					map.newgrf_id = newgrf_id;
					if (prop == 0x13) {
						map.openttd_id = lang->GetGenderIndex(name);
						if (map.openttd_id >= MAX_NUM_GENDERS) {
							grfmsg(1, "GlobalVarChangeInfo: Gender name %s is not known, ignoring", name);
						} else {
							_cur.grffile->language_map[curidx].gender_map.push_back(map);
						}
					} else {
						map.openttd_id = lang->GetCaseIndex(name);
						if (map.openttd_id >= MAX_NUM_CASES) {
							grfmsg(1, "GlobalVarChangeInfo: Case name %s is not known, ignoring", name);
						} else {
							_cur.grffile->language_map[curidx].case_map.push_back(map);
						}
					}
					newgrf_id = buf->ReadByte();
				}
				break;
			}

			case A0RPI_GLOBALVAR_EXTRA_STATION_NAMES: {
				if (MappedPropertyLengthMismatch(buf, 4, mapping_entry)) break;
				uint16 str = buf->ReadWord();
				uint16 flags = buf->ReadWord();
				if (_extra_station_names_used < MAX_EXTRA_STATION_NAMES) {
					ExtraStationNameInfo &info = _extra_station_names[_extra_station_names_used];
					AddStringForMapping(str, &info.str);
					info.flags = flags;
					_extra_station_names_used++;
				}
				break;
			}

			case A0RPI_GLOBALVAR_EXTRA_STATION_NAMES_PROBABILITY: {
				if (MappedPropertyLengthMismatch(buf, 1, mapping_entry)) break;
				_extra_station_names_probability = buf->ReadByte();
				break;
			}

			case A0RPI_GLOBALVAR_LIGHTHOUSE_GENERATE_AMOUNT:
			case A0RPI_GLOBALVAR_TRANSMITTER_GENERATE_AMOUNT: {
				if (MappedPropertyLengthMismatch(buf, 1, mapping_entry)) break;
				extern std::vector<ObjectSpec> _object_specs;
				ObjectType type = (prop == A0RPI_GLOBALVAR_LIGHTHOUSE_GENERATE_AMOUNT) ? OBJECT_LIGHTHOUSE : OBJECT_TRANSMITTER;
				_object_specs[type].generate_amount = buf->ReadByte();
				break;
			}

			case A0RPI_GLOBALVAR_ALLOW_ROCKS_DESERT: {
				if (MappedPropertyLengthMismatch(buf, 1, mapping_entry)) break;
				extern bool _allow_rocks_desert;
				_allow_rocks_desert = (buf->ReadByte() != 0);
				break;
			}

			default:
				ret = HandleAction0PropertyDefault(buf, prop);
				break;
		}
	}

	return ret;
}

static ChangeInfoResult GlobalVarReserveInfo(uint gvid, int numinfo, int prop, const GRFFilePropertyRemapEntry *mapping_entry, ByteReader *buf)
{
	/* Properties which are handled as a whole */
	switch (prop) {
		case 0x09: // Cargo Translation Table; loading during both reservation and activation stage (in case it is selected depending on defined cargos)
			return LoadTranslationTable(gvid, numinfo, buf, _cur.grffile->cargo_list, "Cargo");

		case 0x12: // Rail type translation table; loading during both reservation and activation stage (in case it is selected depending on defined railtypes)
			return LoadTranslationTable(gvid, numinfo, buf, _cur.grffile->railtype_list, "Rail type");

		case 0x16: // Road type translation table; loading during both reservation and activation stage (in case it is selected depending on defined roadtypes)
			return LoadTranslationTable(gvid, numinfo, buf, _cur.grffile->roadtype_list, "Road type");

		case 0x17: // Tram type translation table; loading during both reservation and activation stage (in case it is selected depending on defined tramtypes)
			return LoadTranslationTable(gvid, numinfo, buf, _cur.grffile->tramtype_list, "Tram type");

		default:
			break;
	}

	/* Properties which are handled per item */
	ChangeInfoResult ret = CIR_SUCCESS;
	for (int i = 0; i < numinfo; i++) {
		switch (prop) {
			case 0x08: // Cost base factor
			case 0x15: // Plural form translation
				buf->ReadByte();
				break;

			case 0x0A: // Currency display names
			case 0x0C: // Currency options
			case 0x0F: // Euro introduction dates
				buf->ReadWord();
				break;

			case 0x0B: // Currency multipliers
			case 0x0D: // Currency prefix symbol
			case 0x0E: // Currency suffix symbol
				buf->ReadDWord();
				break;

			case 0x10: // Snow line height table
				buf->Skip(SNOW_LINE_MONTHS * SNOW_LINE_DAYS);
				break;

			case 0x11: { // GRF match for engine allocation
				uint32 s = buf->ReadDWord();
				uint32 t = buf->ReadDWord();
				SetNewGRFOverride(s, t);
				break;
			}

			case 0x13: // Gender translation table
			case 0x14: // Case translation table
				while (buf->ReadByte() != 0) {
					buf->ReadString();
				}
				break;

			case A0RPI_GLOBALVAR_EXTRA_STATION_NAMES:
			case A0RPI_GLOBALVAR_EXTRA_STATION_NAMES_PROBABILITY:
			case A0RPI_GLOBALVAR_LIGHTHOUSE_GENERATE_AMOUNT:
			case A0RPI_GLOBALVAR_TRANSMITTER_GENERATE_AMOUNT:
			case A0RPI_GLOBALVAR_ALLOW_ROCKS_DESERT:
				buf->Skip(buf->ReadExtendedByte());
				break;

			default:
				ret = HandleAction0PropertyDefault(buf, prop);
				break;
		}
	}

	return ret;
}


/**
 * Define properties for cargoes
 * @param cid Local ID of the cargo.
 * @param numinfo Number of subsequent IDs to change the property for.
 * @param prop The property to change.
 * @param buf The property value.
 * @return ChangeInfoResult.
 */
static ChangeInfoResult CargoChangeInfo(uint cid, int numinfo, int prop, const GRFFilePropertyRemapEntry *mapping_entry, ByteReader *buf)
{
	ChangeInfoResult ret = CIR_SUCCESS;

	if (cid + numinfo > NUM_CARGO) {
		grfmsg(2, "CargoChangeInfo: Cargo type %d out of range (max %d)", cid + numinfo, NUM_CARGO - 1);
		return CIR_INVALID_ID;
	}

	for (int i = 0; i < numinfo; i++) {
		CargoSpec *cs = CargoSpec::Get(cid + i);

		switch (prop) {
			case 0x08: // Bit number of cargo
				cs->bitnum = buf->ReadByte();
				if (cs->IsValid()) {
					cs->grffile = _cur.grffile;
					SetBit(_cargo_mask, cid + i);
				} else {
					ClrBit(_cargo_mask, cid + i);
				}
				break;

			case 0x09: // String ID for cargo type name
				AddStringForMapping(buf->ReadWord(), &cs->name);
				break;

			case 0x0A: // String for 1 unit of cargo
				AddStringForMapping(buf->ReadWord(), &cs->name_single);
				break;

			case 0x0B: // String for singular quantity of cargo (e.g. 1 tonne of coal)
			case 0x1B: // String for cargo units
				/* String for units of cargo. This is different in OpenTTD
				 * (e.g. tonnes) to TTDPatch (e.g. {COMMA} tonne of coal).
				 * Property 1B is used to set OpenTTD's behaviour. */
				AddStringForMapping(buf->ReadWord(), &cs->units_volume);
				break;

			case 0x0C: // String for plural quantity of cargo (e.g. 10 tonnes of coal)
			case 0x1C: // String for any amount of cargo
				/* Strings for an amount of cargo. This is different in OpenTTD
				 * (e.g. {WEIGHT} of coal) to TTDPatch (e.g. {COMMA} tonnes of coal).
				 * Property 1C is used to set OpenTTD's behaviour. */
				AddStringForMapping(buf->ReadWord(), &cs->quantifier);
				break;

			case 0x0D: // String for two letter cargo abbreviation
				AddStringForMapping(buf->ReadWord(), &cs->abbrev);
				break;

			case 0x0E: // Sprite ID for cargo icon
				cs->sprite = buf->ReadWord();
				break;

			case 0x0F: // Weight of one unit of cargo
				cs->weight = buf->ReadByte();
				break;

			case 0x10: // Used for payment calculation
				cs->transit_days[0] = buf->ReadByte();
				break;

			case 0x11: // Used for payment calculation
				cs->transit_days[1] = buf->ReadByte();
				break;

			case 0x12: // Base cargo price
				cs->initial_payment = buf->ReadDWord();
				break;

			case 0x13: // Colour for station rating bars
				cs->rating_colour = buf->ReadByte();
				break;

			case 0x14: // Colour for cargo graph
				cs->legend_colour = buf->ReadByte();
				break;

			case 0x15: // Freight status
				cs->is_freight = (buf->ReadByte() != 0);
				break;

			case 0x16: // Cargo classes
				cs->classes = buf->ReadWord();
				break;

			case 0x17: // Cargo label
				cs->label = buf->ReadDWord();
				cs->label = BSWAP32(cs->label);
				break;

			case 0x18: { // Town growth substitute type
				uint8 substitute_type = buf->ReadByte();

				switch (substitute_type) {
					case 0x00: cs->town_effect = TE_PASSENGERS; break;
					case 0x02: cs->town_effect = TE_MAIL; break;
					case 0x05: cs->town_effect = TE_GOODS; break;
					case 0x09: cs->town_effect = TE_WATER; break;
					case 0x0B: cs->town_effect = TE_FOOD; break;
					default:
						grfmsg(1, "CargoChangeInfo: Unknown town growth substitute value %d, setting to none.", substitute_type);
						FALLTHROUGH;
					case 0xFF: cs->town_effect = TE_NONE; break;
				}
				break;
			}

			case 0x19: // Town growth coefficient
				buf->ReadWord();
				break;

			case 0x1A: // Bitmask of callbacks to use
				cs->callback_mask = buf->ReadByte();
				break;

			case 0x1D: // Vehicle capacity muliplier
				cs->multiplier = std::max<uint16>(1u, buf->ReadWord());
				break;

			default:
				ret = HandleAction0PropertyDefault(buf, prop);
				break;
		}
	}

	return ret;
}


/**
 * Define properties for sound effects
 * @param sid Local ID of the sound.
 * @param numinfo Number of subsequent IDs to change the property for.
 * @param prop The property to change.
 * @param buf The property value.
 * @return ChangeInfoResult.
 */
static ChangeInfoResult SoundEffectChangeInfo(uint sid, int numinfo, int prop, const GRFFilePropertyRemapEntry *mapping_entry, ByteReader *buf)
{
	ChangeInfoResult ret = CIR_SUCCESS;

	if (_cur.grffile->sound_offset == 0) {
		grfmsg(1, "SoundEffectChangeInfo: No effects defined, skipping");
		return CIR_INVALID_ID;
	}

	if (sid + numinfo - ORIGINAL_SAMPLE_COUNT > _cur.grffile->num_sounds) {
		grfmsg(1, "SoundEffectChangeInfo: Attempting to change undefined sound effect (%u), max (%u). Ignoring.", sid + numinfo, ORIGINAL_SAMPLE_COUNT + _cur.grffile->num_sounds);
		return CIR_INVALID_ID;
	}

	for (int i = 0; i < numinfo; i++) {
		SoundEntry *sound = GetSound(sid + i + _cur.grffile->sound_offset - ORIGINAL_SAMPLE_COUNT);

		switch (prop) {
			case 0x08: // Relative volume
				sound->volume = buf->ReadByte();
				break;

			case 0x09: // Priority
				sound->priority = buf->ReadByte();
				break;

			case 0x0A: { // Override old sound
				SoundID orig_sound = buf->ReadByte();

				if (orig_sound >= ORIGINAL_SAMPLE_COUNT) {
					grfmsg(1, "SoundEffectChangeInfo: Original sound %d not defined (max %d)", orig_sound, ORIGINAL_SAMPLE_COUNT);
				} else {
					SoundEntry *old_sound = GetSound(orig_sound);

					/* Literally copy the data of the new sound over the original */
					*old_sound = *sound;
				}
				break;
			}

			default:
				ret = HandleAction0PropertyDefault(buf, prop);
				break;
		}
	}

	return ret;
}

/**
 * Ignore an industry tile property
 * @param prop The property to ignore.
 * @param buf The property value.
 * @return ChangeInfoResult.
 */
static ChangeInfoResult IgnoreIndustryTileProperty(int prop, ByteReader *buf)
{
	ChangeInfoResult ret = CIR_SUCCESS;

	switch (prop) {
		case 0x09:
		case 0x0D:
		case 0x0E:
		case 0x10:
		case 0x11:
		case 0x12:
			buf->ReadByte();
			break;

		case 0x0A:
		case 0x0B:
		case 0x0C:
		case 0x0F:
			buf->ReadWord();
			break;

		case 0x13:
			buf->Skip(buf->ReadByte() * 2);
			break;

		default:
			ret = HandleAction0PropertyDefault(buf, prop);
			break;
	}
	return ret;
}

/**
 * Define properties for industry tiles
 * @param indtid Local ID of the industry tile.
 * @param numinfo Number of subsequent industry tile IDs to change the property for.
 * @param prop The property to change.
 * @param buf The property value.
 * @return ChangeInfoResult.
 */
static ChangeInfoResult IndustrytilesChangeInfo(uint indtid, int numinfo, int prop, const GRFFilePropertyRemapEntry *mapping_entry, ByteReader *buf)
{
	ChangeInfoResult ret = CIR_SUCCESS;

	if (indtid + numinfo > NUM_INDUSTRYTILES_PER_GRF) {
		grfmsg(1, "IndustryTilesChangeInfo: Too many industry tiles loaded (%u), max (%u). Ignoring.", indtid + numinfo, NUM_INDUSTRYTILES_PER_GRF);
		return CIR_INVALID_ID;
	}

	/* Allocate industry tile specs if they haven't been allocated already. */
	if (_cur.grffile->indtspec.size() < indtid + numinfo) _cur.grffile->indtspec.resize(indtid + numinfo);

	for (int i = 0; i < numinfo; i++) {
		IndustryTileSpec *tsp = _cur.grffile->indtspec[indtid + i].get();

		if (prop != 0x08 && tsp == nullptr) {
			ChangeInfoResult cir = IgnoreIndustryTileProperty(prop, buf);
			if (cir > ret) ret = cir;
			continue;
		}

		switch (prop) {
			case 0x08: { // Substitute industry tile type
				byte subs_id = buf->ReadByte();
				if (subs_id >= NEW_INDUSTRYTILEOFFSET) {
					/* The substitute id must be one of the original industry tile. */
					grfmsg(2, "IndustryTilesChangeInfo: Attempt to use new industry tile %u as substitute industry tile for %u. Ignoring.", subs_id, indtid + i);
					continue;
				}

				/* Allocate space for this industry. */
				if (tsp == nullptr) {
					_cur.grffile->indtspec[indtid + i] = std::make_unique<IndustryTileSpec>(_industry_tile_specs[subs_id]);
					tsp = _cur.grffile->indtspec[indtid + i].get();

					tsp->enabled = true;

					/* A copied tile should not have the animation infos copied too.
					 * The anim_state should be left untouched, though
					 * It is up to the author to animate them */
					tsp->anim_production = INDUSTRYTILE_NOANIM;
					tsp->anim_next = INDUSTRYTILE_NOANIM;

					tsp->grf_prop.local_id = indtid + i;
					tsp->grf_prop.subst_id = subs_id;
					tsp->grf_prop.grffile = _cur.grffile;
					_industile_mngr.AddEntityID(indtid + i, _cur.grffile->grfid, subs_id); // pre-reserve the tile slot
				}
				break;
			}

			case 0x09: { // Industry tile override
				byte ovrid = buf->ReadByte();

				/* The industry being overridden must be an original industry. */
				if (ovrid >= NEW_INDUSTRYTILEOFFSET) {
					grfmsg(2, "IndustryTilesChangeInfo: Attempt to override new industry tile %u with industry tile id %u. Ignoring.", ovrid, indtid + i);
					continue;
				}

				_industile_mngr.Add(indtid + i, _cur.grffile->grfid, ovrid);
				break;
			}

			case 0x0A: // Tile acceptance
			case 0x0B:
			case 0x0C: {
				uint16 acctp = buf->ReadWord();
				tsp->accepts_cargo[prop - 0x0A] = GetCargoTranslation(GB(acctp, 0, 8), _cur.grffile);
				tsp->acceptance[prop - 0x0A] = Clamp(GB(acctp, 8, 8), 0, 16);
				break;
			}

			case 0x0D: // Land shape flags
				tsp->slopes_refused = (Slope)buf->ReadByte();
				break;

			case 0x0E: // Callback mask
				tsp->callback_mask = buf->ReadByte();
				break;

			case 0x0F: // Animation information
				tsp->animation.frames = buf->ReadByte();
				tsp->animation.status = buf->ReadByte();
				break;

			case 0x10: // Animation speed
				tsp->animation.speed = buf->ReadByte();
				break;

			case 0x11: // Triggers for callback 25
				tsp->animation.triggers = buf->ReadByte();
				break;

			case 0x12: // Special flags
				tsp->special_flags = (IndustryTileSpecialFlags)buf->ReadByte();
				break;

			case 0x13: { // variable length cargo acceptance
				byte num_cargoes = buf->ReadByte();
				if (num_cargoes > lengthof(tsp->acceptance)) {
					GRFError *error = DisableGrf(STR_NEWGRF_ERROR_LIST_PROPERTY_TOO_LONG);
					error->param_value[1] = prop;
					return CIR_DISABLED;
				}
				for (uint i = 0; i < lengthof(tsp->acceptance); i++) {
					if (i < num_cargoes) {
						tsp->accepts_cargo[i] = GetCargoTranslation(buf->ReadByte(), _cur.grffile);
						/* Tile acceptance can be negative to counteract the INDTILE_SPECIAL_ACCEPTS_ALL_CARGO flag */
						tsp->acceptance[i] = (int8)buf->ReadByte();
					} else {
						tsp->accepts_cargo[i] = CT_INVALID;
						tsp->acceptance[i] = 0;
					}
				}
				break;
			}

			default:
				ret = HandleAction0PropertyDefault(buf, prop);
				break;
		}
	}

	return ret;
}

/**
 * Ignore an industry property
 * @param prop The property to ignore.
 * @param buf The property value.
 * @return ChangeInfoResult.
 */
static ChangeInfoResult IgnoreIndustryProperty(int prop, ByteReader *buf)
{
	ChangeInfoResult ret = CIR_SUCCESS;

	switch (prop) {
		case 0x09:
		case 0x0B:
		case 0x0F:
		case 0x12:
		case 0x13:
		case 0x14:
		case 0x17:
		case 0x18:
		case 0x19:
		case 0x21:
		case 0x22:
			buf->ReadByte();
			break;

		case 0x0C:
		case 0x0D:
		case 0x0E:
		case 0x10:
		case 0x1B:
		case 0x1F:
		case 0x24:
			buf->ReadWord();
			break;

		case 0x11:
		case 0x1A:
		case 0x1C:
		case 0x1D:
		case 0x1E:
		case 0x20:
		case 0x23:
			buf->ReadDWord();
			break;

		case 0x0A: {
			byte num_table = buf->ReadByte();
			for (byte j = 0; j < num_table; j++) {
				for (uint k = 0;; k++) {
					byte x = buf->ReadByte();
					if (x == 0xFE && k == 0) {
						buf->ReadByte();
						buf->ReadByte();
						break;
					}

					byte y = buf->ReadByte();
					if (x == 0 && y == 0x80) break;

					byte gfx = buf->ReadByte();
					if (gfx == 0xFE) buf->ReadWord();
				}
			}
			break;
		}

		case 0x16:
			for (byte j = 0; j < 3; j++) buf->ReadByte();
			break;

		case 0x15:
		case 0x25:
		case 0x26:
		case 0x27:
			buf->Skip(buf->ReadByte());
			break;

		case 0x28: {
			int num_inputs = buf->ReadByte();
			int num_outputs = buf->ReadByte();
			buf->Skip(num_inputs * num_outputs * 2);
			break;
		}

		default:
			ret = HandleAction0PropertyDefault(buf, prop);
			break;
	}
	return ret;
}

/**
 * Validate the industry layout; e.g. to prevent duplicate tiles.
 * @param layout The layout to check.
 * @return True if the layout is deemed valid.
 */
static bool ValidateIndustryLayout(const IndustryTileLayout &layout)
{
	const size_t size = layout.size();
	if (size == 0) return false;

	for (size_t i = 0; i < size - 1; i++) {
		for (size_t j = i + 1; j < size; j++) {
			if (layout[i].ti.x == layout[j].ti.x &&
					layout[i].ti.y == layout[j].ti.y) {
				return false;
			}
		}
	}

	bool have_regular_tile = false;
	for (size_t i = 0; i < size; i++) {
		if (layout[i].gfx != GFX_WATERTILE_SPECIALCHECK) {
			have_regular_tile = true;
			break;
		}
	}

	return have_regular_tile;
}

/**
 * Define properties for industries
 * @param indid Local ID of the industry.
 * @param numinfo Number of subsequent industry IDs to change the property for.
 * @param prop The property to change.
 * @param buf The property value.
 * @return ChangeInfoResult.
 */
static ChangeInfoResult IndustriesChangeInfo(uint indid, int numinfo, int prop, const GRFFilePropertyRemapEntry *mapping_entry, ByteReader *buf)
{
	ChangeInfoResult ret = CIR_SUCCESS;

	if (indid + numinfo > NUM_INDUSTRYTYPES_PER_GRF) {
		grfmsg(1, "IndustriesChangeInfo: Too many industries loaded (%u), max (%u). Ignoring.", indid + numinfo, NUM_INDUSTRYTYPES_PER_GRF);
		return CIR_INVALID_ID;
	}

	/* Allocate industry specs if they haven't been allocated already. */
	if (_cur.grffile->industryspec.size() < indid + numinfo) _cur.grffile->industryspec.resize(indid + numinfo);

	for (int i = 0; i < numinfo; i++) {
		IndustrySpec *indsp = _cur.grffile->industryspec[indid + i].get();

		if (prop != 0x08 && indsp == nullptr) {
			ChangeInfoResult cir = IgnoreIndustryProperty(prop, buf);
			if (cir > ret) ret = cir;
			continue;
		}

		switch (prop) {
			case 0x08: { // Substitute industry type
				byte subs_id = buf->ReadByte();
				if (subs_id == 0xFF) {
					/* Instead of defining a new industry, a substitute industry id
					 * of 0xFF disables the old industry with the current id. */
					_industry_specs[indid + i].enabled = false;
					continue;
				} else if (subs_id >= NEW_INDUSTRYOFFSET) {
					/* The substitute id must be one of the original industry. */
					grfmsg(2, "_industry_specs: Attempt to use new industry %u as substitute industry for %u. Ignoring.", subs_id, indid + i);
					continue;
				}

				/* Allocate space for this industry.
				 * Only need to do it once. If ever it is called again, it should not
				 * do anything */
				if (indsp == nullptr) {
					_cur.grffile->industryspec[indid + i] = std::make_unique<IndustrySpec>(_origin_industry_specs[subs_id]);
					indsp = _cur.grffile->industryspec[indid + i].get();

					indsp->enabled = true;
					indsp->grf_prop.local_id = indid + i;
					indsp->grf_prop.subst_id = subs_id;
					indsp->grf_prop.grffile = _cur.grffile;
					/* If the grf industry needs to check its surrounding upon creation, it should
					 * rely on callbacks, not on the original placement functions */
					indsp->check_proc = CHECK_NOTHING;
				}
				break;
			}

			case 0x09: { // Industry type override
				byte ovrid = buf->ReadByte();

				/* The industry being overridden must be an original industry. */
				if (ovrid >= NEW_INDUSTRYOFFSET) {
					grfmsg(2, "IndustriesChangeInfo: Attempt to override new industry %u with industry id %u. Ignoring.", ovrid, indid + i);
					continue;
				}
				indsp->grf_prop.override = ovrid;
				_industry_mngr.Add(indid + i, _cur.grffile->grfid, ovrid);
				break;
			}

			case 0x0A: { // Set industry layout(s)
				byte new_num_layouts = buf->ReadByte();
				uint32 definition_size = buf->ReadDWord();
				uint32 bytes_read = 0;
				std::vector<IndustryTileLayout> new_layouts;
				IndustryTileLayout layout;

				for (byte j = 0; j < new_num_layouts; j++) {
					layout.clear();

					for (uint k = 0;; k++) {
						if (bytes_read >= definition_size) {
							grfmsg(3, "IndustriesChangeInfo: Incorrect size for industry tile layout definition for industry %u.", indid);
							/* Avoid warning twice */
							definition_size = UINT32_MAX;
						}

						layout.push_back(IndustryTileLayoutTile{});
						IndustryTileLayoutTile &it = layout.back();

						it.ti.x = buf->ReadByte(); // Offsets from northermost tile
						++bytes_read;

						if (it.ti.x == 0xFE && k == 0) {
							/* This means we have to borrow the layout from an old industry */
							IndustryType type = buf->ReadByte();
							byte laynbr = buf->ReadByte();
							bytes_read += 2;

							if (type >= lengthof(_origin_industry_specs)) {
								grfmsg(1, "IndustriesChangeInfo: Invalid original industry number for layout import, industry %u", indid);
								DisableGrf(STR_NEWGRF_ERROR_INVALID_ID);
								return CIR_DISABLED;
							}
							if (laynbr >= _origin_industry_specs[type].layouts.size()) {
								grfmsg(1, "IndustriesChangeInfo: Invalid original industry layout index for layout import, industry %u", indid);
								DisableGrf(STR_NEWGRF_ERROR_INVALID_ID);
								return CIR_DISABLED;
							}
							layout = _origin_industry_specs[type].layouts[laynbr];
							break;
						}

						it.ti.y = buf->ReadByte(); // Or table definition finalisation
						++bytes_read;

						if (it.ti.x == 0 && it.ti.y == 0x80) {
							/* Terminator, remove and finish up */
							layout.pop_back();
							break;
						}

						it.gfx = buf->ReadByte();
						++bytes_read;

						if (it.gfx == 0xFE) {
							/* Use a new tile from this GRF */
							int local_tile_id = buf->ReadWord();
							bytes_read += 2;

							/* Read the ID from the _industile_mngr. */
							int tempid = _industile_mngr.GetID(local_tile_id, _cur.grffile->grfid);

							if (tempid == INVALID_INDUSTRYTILE) {
								grfmsg(2, "IndustriesChangeInfo: Attempt to use industry tile %u with industry id %u, not yet defined. Ignoring.", local_tile_id, indid);
							} else {
								/* Declared as been valid, can be used */
								it.gfx = tempid;
							}
						} else if (it.gfx == GFX_WATERTILE_SPECIALCHECK) {
							it.ti.x = (int8)GB(it.ti.x, 0, 8);
							it.ti.y = (int8)GB(it.ti.y, 0, 8);

							/* When there were only 256x256 maps, TileIndex was a uint16 and
								* it.ti was just a TileIndexDiff that was added to it.
								* As such negative "x" values were shifted into the "y" position.
								*   x = -1, y = 1 -> x = 255, y = 0
								* Since GRF version 8 the position is interpreted as pair of independent int8.
								* For GRF version < 8 we need to emulate the old shifting behaviour.
								*/
							if (_cur.grffile->grf_version < 8 && it.ti.x < 0) it.ti.y += 1;
						}
					}

					if (!ValidateIndustryLayout(layout)) {
						/* The industry layout was not valid, so skip this one. */
						grfmsg(1, "IndustriesChangeInfo: Invalid industry layout for industry id %u. Ignoring", indid);
						new_num_layouts--;
						j--;
					} else {
						new_layouts.push_back(layout);
					}
				}

				/* Install final layout construction in the industry spec */
				indsp->layouts = new_layouts;
				break;
			}

			case 0x0B: // Industry production flags
				indsp->life_type = (IndustryLifeType)buf->ReadByte();
				break;

			case 0x0C: // Industry closure message
				AddStringForMapping(buf->ReadWord(), &indsp->closure_text);
				break;

			case 0x0D: // Production increase message
				AddStringForMapping(buf->ReadWord(), &indsp->production_up_text);
				break;

			case 0x0E: // Production decrease message
				AddStringForMapping(buf->ReadWord(), &indsp->production_down_text);
				break;

			case 0x0F: // Fund cost multiplier
				indsp->cost_multiplier = buf->ReadByte();
				break;

			case 0x10: // Production cargo types
				for (byte j = 0; j < 2; j++) {
					indsp->produced_cargo[j] = GetCargoTranslation(buf->ReadByte(), _cur.grffile);
				}
				break;

			case 0x11: // Acceptance cargo types
				for (byte j = 0; j < 3; j++) {
					indsp->accepts_cargo[j] = GetCargoTranslation(buf->ReadByte(), _cur.grffile);
				}
				buf->ReadByte(); // Unnused, eat it up
				break;

			case 0x12: // Production multipliers
			case 0x13:
				indsp->production_rate[prop - 0x12] = buf->ReadByte();
				break;

			case 0x14: // Minimal amount of cargo distributed
				indsp->minimal_cargo = buf->ReadByte();
				break;

			case 0x15: { // Random sound effects
				indsp->number_of_sounds = buf->ReadByte();
				uint8 *sounds = MallocT<uint8>(indsp->number_of_sounds);

				try {
					for (uint8 j = 0; j < indsp->number_of_sounds; j++) {
						sounds[j] = buf->ReadByte();
					}
				} catch (...) {
					free(sounds);
					throw;
				}

				if (HasBit(indsp->cleanup_flag, CLEAN_RANDOMSOUNDS)) {
					free(indsp->random_sounds);
				}
				indsp->random_sounds = sounds;
				SetBit(indsp->cleanup_flag, CLEAN_RANDOMSOUNDS);
				break;
			}

			case 0x16: // Conflicting industry types
				for (byte j = 0; j < 3; j++) indsp->conflicting[j] = buf->ReadByte();
				break;

			case 0x17: // Probability in random game
				indsp->appear_creation[_settings_game.game_creation.landscape] = buf->ReadByte();
				break;

			case 0x18: // Probability during gameplay
				indsp->appear_ingame[_settings_game.game_creation.landscape] = buf->ReadByte();
				break;

			case 0x19: // Map colour
				indsp->map_colour = buf->ReadByte();
				break;

			case 0x1A: // Special industry flags to define special behavior
				indsp->behaviour = (IndustryBehaviour)buf->ReadDWord();
				break;

			case 0x1B: // New industry text ID
				AddStringForMapping(buf->ReadWord(), &indsp->new_industry_text);
				break;

			case 0x1C: // Input cargo multipliers for the three input cargo types
			case 0x1D:
			case 0x1E: {
					uint32 multiples = buf->ReadDWord();
					indsp->input_cargo_multiplier[prop - 0x1C][0] = GB(multiples, 0, 16);
					indsp->input_cargo_multiplier[prop - 0x1C][1] = GB(multiples, 16, 16);
					break;
				}

			case 0x1F: // Industry name
				AddStringForMapping(buf->ReadWord(), &indsp->name);
				break;

			case 0x20: // Prospecting success chance
				indsp->prospecting_chance = buf->ReadDWord();
				break;

			case 0x21:   // Callback mask
			case 0x22: { // Callback additional mask
				byte aflag = buf->ReadByte();
				SB(indsp->callback_mask, (prop - 0x21) * 8, 8, aflag);
				break;
			}

			case 0x23: // removal cost multiplier
				indsp->removal_cost_multiplier = buf->ReadDWord();
				break;

			case 0x24: { // name for nearby station
				uint16 str = buf->ReadWord();
				if (str == 0) {
					indsp->station_name = STR_NULL;
				} else {
					AddStringForMapping(str, &indsp->station_name);
				}
				break;
			}

			case 0x25: { // variable length produced cargoes
				byte num_cargoes = buf->ReadByte();
				if (num_cargoes > lengthof(indsp->produced_cargo)) {
					GRFError *error = DisableGrf(STR_NEWGRF_ERROR_LIST_PROPERTY_TOO_LONG);
					error->param_value[1] = prop;
					return CIR_DISABLED;
				}
				for (uint i = 0; i < lengthof(indsp->produced_cargo); i++) {
					if (i < num_cargoes) {
						CargoID cargo = GetCargoTranslation(buf->ReadByte(), _cur.grffile);
						indsp->produced_cargo[i] = cargo;
					} else {
						indsp->produced_cargo[i] = CT_INVALID;
					}
				}
				break;
			}

			case 0x26: { // variable length accepted cargoes
				byte num_cargoes = buf->ReadByte();
				if (num_cargoes > lengthof(indsp->accepts_cargo)) {
					GRFError *error = DisableGrf(STR_NEWGRF_ERROR_LIST_PROPERTY_TOO_LONG);
					error->param_value[1] = prop;
					return CIR_DISABLED;
				}
				for (uint i = 0; i < lengthof(indsp->accepts_cargo); i++) {
					if (i < num_cargoes) {
						CargoID cargo = GetCargoTranslation(buf->ReadByte(), _cur.grffile);
						indsp->accepts_cargo[i] = cargo;
					} else {
						indsp->accepts_cargo[i] = CT_INVALID;
					}
				}
				break;
			}

			case 0x27: { // variable length production rates
				byte num_cargoes = buf->ReadByte();
				if (num_cargoes > lengthof(indsp->production_rate)) {
					GRFError *error = DisableGrf(STR_NEWGRF_ERROR_LIST_PROPERTY_TOO_LONG);
					error->param_value[1] = prop;
					return CIR_DISABLED;
				}
				for (uint i = 0; i < lengthof(indsp->production_rate); i++) {
					if (i < num_cargoes) {
						indsp->production_rate[i] = buf->ReadByte();
					} else {
						indsp->production_rate[i] = 0;
					}
				}
				break;
			}

			case 0x28: { // variable size input/output production multiplier table
				byte num_inputs = buf->ReadByte();
				byte num_outputs = buf->ReadByte();
				if (num_inputs > lengthof(indsp->accepts_cargo) || num_outputs > lengthof(indsp->produced_cargo)) {
					GRFError *error = DisableGrf(STR_NEWGRF_ERROR_LIST_PROPERTY_TOO_LONG);
					error->param_value[1] = prop;
					return CIR_DISABLED;
				}
				for (uint i = 0; i < lengthof(indsp->accepts_cargo); i++) {
					for (uint j = 0; j < lengthof(indsp->produced_cargo); j++) {
						uint16 mult = 0;
						if (i < num_inputs && j < num_outputs) mult = buf->ReadWord();
						indsp->input_cargo_multiplier[i][j] = mult;
					}
				}
				break;
			}

			default:
				ret = HandleAction0PropertyDefault(buf, prop);
				break;
		}
	}

	return ret;
}

/**
 * Create a copy of the tile table so it can be freed later
 * without problems.
 * @param as The AirportSpec to copy the arrays of.
 */
static void DuplicateTileTable(AirportSpec *as)
{
	AirportTileTable **table_list = MallocT<AirportTileTable*>(as->num_table);
	for (int i = 0; i < as->num_table; i++) {
		uint num_tiles = 1;
		const AirportTileTable *it = as->table[0];
		do {
			num_tiles++;
		} while ((++it)->ti.x != -0x80);
		table_list[i] = MallocT<AirportTileTable>(num_tiles);
		MemCpyT(table_list[i], as->table[i], num_tiles);
	}
	as->table = table_list;
	HangarTileTable *depot_table = nullptr;
	if (as->nof_depots > 0) {
		depot_table = MallocT<HangarTileTable>(as->nof_depots);
		MemCpyT(depot_table, as->depot_table, as->nof_depots);
	}
	as->depot_table = depot_table;
	Direction *rotation = MallocT<Direction>(as->num_table);
	MemCpyT(rotation, as->rotation, as->num_table);
	as->rotation = rotation;
}

/**
 * Define properties for airports
 * @param airport Local ID of the airport.
 * @param numinfo Number of subsequent airport IDs to change the property for.
 * @param prop The property to change.
 * @param buf The property value.
 * @return ChangeInfoResult.
 */
static ChangeInfoResult AirportChangeInfo(uint airport, int numinfo, int prop, const GRFFilePropertyRemapEntry *mapping_entry, ByteReader *buf)
{
	ChangeInfoResult ret = CIR_SUCCESS;

	if (airport + numinfo > NUM_AIRPORTS_PER_GRF) {
		grfmsg(1, "AirportChangeInfo: Too many airports, trying id (%u), max (%u). Ignoring.", airport + numinfo, NUM_AIRPORTS_PER_GRF);
		return CIR_INVALID_ID;
	}

	/* Allocate industry specs if they haven't been allocated already. */
	if (_cur.grffile->airportspec.size() < airport + numinfo) _cur.grffile->airportspec.resize(airport + numinfo);

	for (int i = 0; i < numinfo; i++) {
		AirportSpec *as = _cur.grffile->airportspec[airport + i].get();

		if (as == nullptr && prop != 0x08 && prop != 0x09) {
			grfmsg(2, "AirportChangeInfo: Attempt to modify undefined airport %u, ignoring", airport + i);
			return CIR_INVALID_ID;
		}

		switch (prop) {
			case 0x08: { // Modify original airport
				byte subs_id = buf->ReadByte();
				if (subs_id == 0xFF) {
					/* Instead of defining a new airport, an airport id
					 * of 0xFF disables the old airport with the current id. */
					AirportSpec::GetWithoutOverride(airport + i)->enabled = false;
					continue;
				} else if (subs_id >= NEW_AIRPORT_OFFSET) {
					/* The substitute id must be one of the original airports. */
					grfmsg(2, "AirportChangeInfo: Attempt to use new airport %u as substitute airport for %u. Ignoring.", subs_id, airport + i);
					continue;
				}

				/* Allocate space for this airport.
				 * Only need to do it once. If ever it is called again, it should not
				 * do anything */
				if (as == nullptr) {
					_cur.grffile->airportspec[airport + i] = std::make_unique<AirportSpec>(*AirportSpec::GetWithoutOverride(subs_id));
					as = _cur.grffile->airportspec[airport + i].get();

					as->enabled = true;
					as->grf_prop.local_id = airport + i;
					as->grf_prop.subst_id = subs_id;
					as->grf_prop.grffile = _cur.grffile;
					/* override the default airport */
					_airport_mngr.Add(airport + i, _cur.grffile->grfid, subs_id);
					/* Create a copy of the original tiletable so it can be freed later. */
					DuplicateTileTable(as);
				}
				break;
			}

			case 0x0A: { // Set airport layout
				byte old_num_table = as->num_table;
				as->num_table = buf->ReadByte(); // Number of layouts
				free(as->rotation);
				as->rotation = MallocT<Direction>(as->num_table);
				uint32 defsize = buf->ReadDWord();  // Total size of the definition
				AirportTileTable **tile_table = CallocT<AirportTileTable*>(as->num_table); // Table with tiles to compose the airport
				AirportTileTable *att = CallocT<AirportTileTable>(defsize); // Temporary array to read the tile layouts from the GRF
				int size;
				const AirportTileTable *copy_from;
				try {
					for (byte j = 0; j < as->num_table; j++) {
						const_cast<Direction&>(as->rotation[j]) = (Direction)buf->ReadByte();
						for (int k = 0;; k++) {
							att[k].ti.x = buf->ReadByte(); // Offsets from northermost tile
							att[k].ti.y = buf->ReadByte();

							if (att[k].ti.x == 0 && att[k].ti.y == 0x80) {
								/*  Not the same terminator.  The one we are using is rather
								 * x = -80, y = 0 .  So, adjust it. */
								att[k].ti.x = -0x80;
								att[k].ti.y =  0;
								att[k].gfx  =  0;

								size = k + 1;
								copy_from = att;
								break;
							}

							att[k].gfx = buf->ReadByte();

							if (att[k].gfx == 0xFE) {
								/* Use a new tile from this GRF */
								int local_tile_id = buf->ReadWord();

								/* Read the ID from the _airporttile_mngr. */
								uint16 tempid = _airporttile_mngr.GetID(local_tile_id, _cur.grffile->grfid);

								if (tempid == INVALID_AIRPORTTILE) {
									grfmsg(2, "AirportChangeInfo: Attempt to use airport tile %u with airport id %u, not yet defined. Ignoring.", local_tile_id, airport + i);
								} else {
									/* Declared as been valid, can be used */
									att[k].gfx = tempid;
								}
							} else if (att[k].gfx == 0xFF) {
								att[k].ti.x = (int8)GB(att[k].ti.x, 0, 8);
								att[k].ti.y = (int8)GB(att[k].ti.y, 0, 8);
							}

							if (as->rotation[j] == DIR_E || as->rotation[j] == DIR_W) {
								as->size_x = std::max<byte>(as->size_x, att[k].ti.y + 1);
								as->size_y = std::max<byte>(as->size_y, att[k].ti.x + 1);
							} else {
								as->size_x = std::max<byte>(as->size_x, att[k].ti.x + 1);
								as->size_y = std::max<byte>(as->size_y, att[k].ti.y + 1);
							}
						}
						tile_table[j] = CallocT<AirportTileTable>(size);
						memcpy(tile_table[j], copy_from, sizeof(*copy_from) * size);
					}
					/* Free old layouts in the airport spec */
					for (int j = 0; j < old_num_table; j++) {
						/* remove the individual layouts */
						free(as->table[j]);
					}
					free(as->table);
					/* Install final layout construction in the airport spec */
					as->table = tile_table;
					free(att);
				} catch (...) {
					for (int i = 0; i < as->num_table; i++) {
						free(tile_table[i]);
					}
					free(tile_table);
					free(att);
					throw;
				}
				break;
			}

			case 0x0C:
				as->min_year = buf->ReadWord();
				as->max_year = buf->ReadWord();
				if (as->max_year == 0xFFFF) as->max_year = MAX_YEAR;
				break;

			case 0x0D:
				as->ttd_airport_type = (TTDPAirportType)buf->ReadByte();
				break;

			case 0x0E:
				as->catchment = Clamp(buf->ReadByte(), 1, MAX_CATCHMENT);
				break;

			case 0x0F:
				as->noise_level = buf->ReadByte();
				break;

			case 0x10:
				AddStringForMapping(buf->ReadWord(), &as->name);
				break;

			case 0x11: // Maintenance cost factor
				as->maintenance_cost = buf->ReadWord();
				break;

			default:
				ret = HandleAction0PropertyDefault(buf, prop);
				break;
		}
	}

	return ret;
}

/**
 * Define properties for signals
 * @param id Local ID (unused).
 * @param numinfo Number of subsequent IDs to change the property for.
 * @param prop The property to change.
 * @param buf The property value.
 * @return ChangeInfoResult.
 */
static ChangeInfoResult SignalsChangeInfo(uint id, int numinfo, int prop, const GRFFilePropertyRemapEntry *mapping_entry, ByteReader *buf)
{
	/* Properties which are handled per item */
	ChangeInfoResult ret = CIR_SUCCESS;
	for (int i = 0; i < numinfo; i++) {
		switch (prop) {
			case A0RPI_SIGNALS_ENABLE_PROGRAMMABLE_SIGNALS:
				if (MappedPropertyLengthMismatch(buf, 1, mapping_entry)) break;
				SB(_cur.grffile->new_signal_ctrl_flags, NSCF_PROGSIG, 1, (buf->ReadByte() != 0 ? 1 : 0));
				break;

			case A0RPI_SIGNALS_ENABLE_NO_ENTRY_SIGNALS:
				if (MappedPropertyLengthMismatch(buf, 1, mapping_entry)) break;
				SB(_cur.grffile->new_signal_ctrl_flags, NSCF_NOENTRYSIG, 1, (buf->ReadByte() != 0 ? 1 : 0));
				break;

			case A0RPI_SIGNALS_ENABLE_RESTRICTED_SIGNALS:
				if (MappedPropertyLengthMismatch(buf, 1, mapping_entry)) break;
				SB(_cur.grffile->new_signal_ctrl_flags, NSCF_RESTRICTEDSIG, 1, (buf->ReadByte() != 0 ? 1 : 0));
				break;

			case A0RPI_SIGNALS_ENABLE_SIGNAL_RECOLOUR:
				if (MappedPropertyLengthMismatch(buf, 1, mapping_entry)) break;
				SB(_cur.grffile->new_signal_ctrl_flags, NSCF_RECOLOUR_ENABLED, 1, (buf->ReadByte() != 0 ? 1 : 0));
				break;

			case A0RPI_SIGNALS_EXTRA_ASPECTS:
				if (MappedPropertyLengthMismatch(buf, 1, mapping_entry)) break;
				_cur.grffile->new_signal_extra_aspects = std::min<byte>(buf->ReadByte(), NEW_SIGNALS_MAX_EXTRA_ASPECT);
				break;

			case A0RPI_SIGNALS_NO_DEFAULT_STYLE:
				if (MappedPropertyLengthMismatch(buf, 1, mapping_entry)) break;
				SB(_cur.grffile->new_signal_style_mask, 0, 1, (buf->ReadByte() != 0 ? 0 : 1));
				break;

			case A0RPI_SIGNALS_DEFINE_STYLE: {
				if (MappedPropertyLengthMismatch(buf, 1, mapping_entry)) break;
				uint8 local_id = buf->ReadByte();
				if (_num_new_signal_styles < MAX_NEW_SIGNAL_STYLES) {
					NewSignalStyle &style = _new_signal_styles[_num_new_signal_styles];
					style = {};
					_num_new_signal_styles++;
					SetBit(_cur.grffile->new_signal_style_mask, _num_new_signal_styles);
					style.grf_local_id = local_id;
					style.grffile = _cur.grffile;
					_cur.grffile->current_new_signal_style = &style;
				} else {
					_cur.grffile->current_new_signal_style = nullptr;
				}
				break;
			}

			case A0RPI_SIGNALS_STYLE_NAME: {
				if (MappedPropertyLengthMismatch(buf, 2, mapping_entry)) break;
				uint16 str = buf->ReadWord();
				if (_cur.grffile->current_new_signal_style != nullptr) {
					AddStringForMapping(str, &(_cur.grffile->current_new_signal_style->name));
				}
				break;
			}

			case A0RPI_SIGNALS_STYLE_NO_ASPECT_INCREASE: {
				if (MappedPropertyLengthMismatch(buf, 1, mapping_entry)) break;
				uint8 value = buf->ReadByte();
				if (_cur.grffile->current_new_signal_style != nullptr) {
					SB(_cur.grffile->current_new_signal_style->style_flags, NSSF_NO_ASPECT_INC, 1, (value != 0 ? 1 : 0));
				}
				break;
			}

			case A0RPI_SIGNALS_STYLE_ALWAYS_RESERVE_THROUGH: {
				if (MappedPropertyLengthMismatch(buf, 1, mapping_entry)) break;
				uint8 value = buf->ReadByte();
				if (_cur.grffile->current_new_signal_style != nullptr) {
					SB(_cur.grffile->current_new_signal_style->style_flags, NSSF_ALWAYS_RESERVE_THROUGH, 1, (value != 0 ? 1 : 0));
				}
				break;
			}

			case A0RPI_SIGNALS_STYLE_LOOKAHEAD_EXTRA_ASPECTS: {
				if (MappedPropertyLengthMismatch(buf, 1, mapping_entry)) break;
				uint8 value = buf->ReadByte();
				if (_cur.grffile->current_new_signal_style != nullptr) {
					SetBit(_cur.grffile->current_new_signal_style->style_flags, NSSF_LOOKAHEAD_ASPECTS_SET);
					_cur.grffile->current_new_signal_style->lookahead_extra_aspects = value;
				}
				break;
			}

			case A0RPI_SIGNALS_STYLE_LOOKAHEAD_SINGLE_SIGNAL_ONLY: {
				if (MappedPropertyLengthMismatch(buf, 1, mapping_entry)) break;
				uint8 value = buf->ReadByte();
				if (_cur.grffile->current_new_signal_style != nullptr) {
					SB(_cur.grffile->current_new_signal_style->style_flags, NSSF_LOOKAHEAD_SINGLE_SIGNAL, 1, (value != 0 ? 1 : 0));
				}
				break;
			}

			case A0RPI_SIGNALS_STYLE_SEMAPHORE_ENABLED: {
				if (MappedPropertyLengthMismatch(buf, 4, mapping_entry)) break;
				uint32 mask = buf->ReadDWord();
				if (_cur.grffile->current_new_signal_style != nullptr) {
					_cur.grffile->current_new_signal_style->semaphore_mask = (uint8)mask;
				}
				break;
			}

			case A0RPI_SIGNALS_STYLE_ELECTRIC_ENABLED: {
				if (MappedPropertyLengthMismatch(buf, 4, mapping_entry)) break;
				uint32 mask = buf->ReadDWord();
				if (_cur.grffile->current_new_signal_style != nullptr) {
					_cur.grffile->current_new_signal_style->electric_mask = (uint8)mask;
				}
				break;
			}

			case A0RPI_SIGNALS_STYLE_OPPOSITE_SIDE: {
				if (MappedPropertyLengthMismatch(buf, 1, mapping_entry)) break;
				uint8 value = buf->ReadByte();
				if (_cur.grffile->current_new_signal_style != nullptr) {
					SB(_cur.grffile->current_new_signal_style->style_flags, NSSF_OPPOSITE_SIDE, 1, (value != 0 ? 1 : 0));
				}
				break;
			}

			case A0RPI_SIGNALS_STYLE_COMBINED_NORMAL_SHUNT: {
				if (MappedPropertyLengthMismatch(buf, 1, mapping_entry)) break;
				uint8 value = buf->ReadByte();
				if (_cur.grffile->current_new_signal_style != nullptr) {
					SB(_cur.grffile->current_new_signal_style->style_flags, NSSF_COMBINED_NORMAL_SHUNT, 1, (value != 0 ? 1 : 0));
				}
				break;
			}

			case A0RPI_SIGNALS_STYLE_REALISTIC_BRAKING_ONLY: {
				if (MappedPropertyLengthMismatch(buf, 1, mapping_entry)) break;
				uint8 value = buf->ReadByte();
				if (_cur.grffile->current_new_signal_style != nullptr) {
					SB(_cur.grffile->current_new_signal_style->style_flags, NSSF_REALISTIC_BRAKING_ONLY, 1, (value != 0 ? 1 : 0));
				}
				break;
			}

			default:
				ret = HandleAction0PropertyDefault(buf, prop);
				break;
		}
	}

	return ret;
}

/**
 * Ignore properties for objects
 * @param prop The property to ignore.
 * @param buf The property value.
 * @return ChangeInfoResult.
 */
static ChangeInfoResult IgnoreObjectProperty(uint prop, ByteReader *buf)
{
	ChangeInfoResult ret = CIR_SUCCESS;

	switch (prop) {
		case 0x0B:
		case 0x0C:
		case 0x0D:
		case 0x12:
		case 0x14:
		case 0x16:
		case 0x17:
		case 0x18:
			buf->ReadByte();
			break;

		case 0x09:
		case 0x0A:
		case 0x10:
		case 0x11:
		case 0x13:
		case 0x15:
			buf->ReadWord();
			break;

		case 0x08:
		case 0x0E:
		case 0x0F:
			buf->ReadDWord();
			break;

		default:
			ret = HandleAction0PropertyDefault(buf, prop);
			break;
	}

	return ret;
}

/**
 * Define properties for objects
 * @param id Local ID of the object.
 * @param numinfo Number of subsequent objectIDs to change the property for.
 * @param prop The property to change.
 * @param buf The property value.
 * @return ChangeInfoResult.
 */
static ChangeInfoResult ObjectChangeInfo(uint id, int numinfo, int prop, const GRFFilePropertyRemapEntry *mapping_entry, ByteReader *buf)
{
	ChangeInfoResult ret = CIR_SUCCESS;

	if (id + numinfo > NUM_OBJECTS) {
		grfmsg(1, "ObjectChangeInfo: Too many objects loaded (%u), max (%u). Ignoring.", id + numinfo, NUM_OBJECTS);
		return CIR_INVALID_ID;
	}

	if (id + numinfo > _cur.grffile->objectspec.size()) {
		_cur.grffile->objectspec.resize(id + numinfo);
	}

	for (int i = 0; i < numinfo; i++) {
		ObjectSpec *spec = _cur.grffile->objectspec[id + i].get();

		if (prop != 0x08 && spec == nullptr) {
			/* If the object property 08 is not yet set, ignore this property */
			ChangeInfoResult cir = IgnoreObjectProperty(prop, buf);
			if (cir > ret) ret = cir;
			continue;
		}

		switch (prop) {
			case 0x08: { // Class ID
				/* Allocate space for this object. */
				if (spec == nullptr) {
					_cur.grffile->objectspec[id + i] = std::make_unique<ObjectSpec>();
					spec = _cur.grffile->objectspec[id + i].get();
					spec->views = 1; // Default for NewGRFs that don't set it.
					spec->size = OBJECT_SIZE_1X1; // Default for NewGRFs that manage to not set it (1x1)
				}

				/* Swap classid because we read it in BE. */
				uint32 classid = buf->ReadDWord();
				spec->cls_id = ObjectClass::Allocate(BSWAP32(classid));
				break;
			}

			case 0x09: { // Class name
				ObjectClass *objclass = ObjectClass::Get(spec->cls_id);
				AddStringForMapping(buf->ReadWord(), &objclass->name);
				break;
			}

			case 0x0A: // Object name
				AddStringForMapping(buf->ReadWord(), &spec->name);
				break;

			case 0x0B: // Climate mask
				spec->climate = buf->ReadByte();
				break;

			case 0x0C: // Size
				spec->size = buf->ReadByte();
				if (GB(spec->size, 0, 4) == 0 || GB(spec->size, 4, 4) == 0) {
					grfmsg(0, "ObjectChangeInfo: Invalid object size requested (0x%x) for object id %u. Ignoring.", spec->size, id + i);
					spec->size = OBJECT_SIZE_1X1;
				}
				break;

			case 0x0D: // Build cost multipler
				spec->build_cost_multiplier = buf->ReadByte();
				spec->clear_cost_multiplier = spec->build_cost_multiplier;
				break;

			case 0x0E: // Introduction date
				spec->introduction_date = buf->ReadDWord();
				break;

			case 0x0F: // End of life
				spec->end_of_life_date = buf->ReadDWord();
				break;

			case 0x10: // Flags
				spec->flags = (ObjectFlags)buf->ReadWord();
				_loaded_newgrf_features.has_2CC |= (spec->flags & OBJECT_FLAG_2CC_COLOUR) != 0;
				break;

			case 0x11: // Animation info
				spec->animation.frames = buf->ReadByte();
				spec->animation.status = buf->ReadByte();
				break;

			case 0x12: // Animation speed
				spec->animation.speed = buf->ReadByte();
				break;

			case 0x13: // Animation triggers
				spec->animation.triggers = buf->ReadWord();
				break;

			case 0x14: // Removal cost multiplier
				spec->clear_cost_multiplier = buf->ReadByte();
				break;

			case 0x15: // Callback mask
				spec->callback_mask = buf->ReadWord();
				break;

			case 0x16: // Building height
				spec->height = buf->ReadByte();
				break;

			case 0x17: // Views
				spec->views = buf->ReadByte();
				if (spec->views != 1 && spec->views != 2 && spec->views != 4) {
					grfmsg(2, "ObjectChangeInfo: Invalid number of views (%u) for object id %u. Ignoring.", spec->views, id + i);
					spec->views = 1;
				}
				break;

			case 0x18: // Amount placed on 256^2 map on map creation
				spec->generate_amount = buf->ReadByte();
				break;

			case A0RPI_OBJECT_USE_LAND_GROUND:
				if (MappedPropertyLengthMismatch(buf, 1, mapping_entry)) break;
				spec->ctrl_flags &= ~OBJECT_CTRL_FLAG_USE_LAND_GROUND;
				if (buf->ReadByte() != 0) spec->ctrl_flags |= OBJECT_CTRL_FLAG_USE_LAND_GROUND;
				break;

			case A0RPI_OBJECT_EDGE_FOUNDATION_MODE:
				if (MappedPropertyLengthMismatch(buf, 4, mapping_entry)) break;
				spec->ctrl_flags |= OBJECT_CTRL_FLAG_EDGE_FOUNDATION;
				for (int i = 0; i < 4; i++) {
					spec->edge_foundation[i] = buf->ReadByte();
				}
				break;

			case A0RPI_OBJECT_FLOOD_RESISTANT:
				if (MappedPropertyLengthMismatch(buf, 1, mapping_entry)) break;
				spec->ctrl_flags &= ~OBJECT_CTRL_FLAG_FLOOD_RESISTANT;
				if (buf->ReadByte() != 0) spec->ctrl_flags |= OBJECT_CTRL_FLAG_FLOOD_RESISTANT;
				break;

			case A0RPI_OBJECT_VIEWPORT_MAP_TYPE:
				if (MappedPropertyLengthMismatch(buf, 1, mapping_entry)) break;
				spec->vport_map_type = (ObjectViewportMapType)buf->ReadByte();
				spec->ctrl_flags |= OBJECT_CTRL_FLAG_VPORT_MAP_TYPE;
				break;

			case A0RPI_OBJECT_VIEWPORT_MAP_SUBTYPE:
				if (MappedPropertyLengthMismatch(buf, 2, mapping_entry)) break;
				spec->vport_map_subtype = buf->ReadWord();
				break;

			default:
				ret = HandleAction0PropertyDefault(buf, prop);
				break;
		}
	}

	return ret;
}

/**
 * Define properties for railtypes
 * @param id ID of the railtype.
 * @param numinfo Number of subsequent IDs to change the property for.
 * @param prop The property to change.
 * @param buf The property value.
 * @return ChangeInfoResult.
 */
static ChangeInfoResult RailTypeChangeInfo(uint id, int numinfo, int prop, const GRFFilePropertyRemapEntry *mapping_entry, ByteReader *buf)
{
	ChangeInfoResult ret = CIR_SUCCESS;

	extern RailtypeInfo _railtypes[RAILTYPE_END];

	if (id + numinfo > RAILTYPE_END) {
		grfmsg(1, "RailTypeChangeInfo: Rail type %u is invalid, max %u, ignoring", id + numinfo, RAILTYPE_END);
		return CIR_INVALID_ID;
	}

	for (int i = 0; i < numinfo; i++) {
		RailType rt = _cur.grffile->railtype_map[id + i];
		if (rt == INVALID_RAILTYPE) return CIR_INVALID_ID;

		RailtypeInfo *rti = &_railtypes[rt];

		switch (prop) {
			case 0x08: // Label of rail type
				/* Skipped here as this is loaded during reservation stage. */
				buf->ReadDWord();
				break;

			case 0x09: { // Toolbar caption of railtype (sets name as well for backwards compatibility for grf ver < 8)
				uint16 str = buf->ReadWord();
				AddStringForMapping(str, &rti->strings.toolbar_caption);
				if (_cur.grffile->grf_version < 8) {
					AddStringForMapping(str, &rti->strings.name);
				}
				break;
			}

			case 0x0A: // Menu text of railtype
				AddStringForMapping(buf->ReadWord(), &rti->strings.menu_text);
				break;

			case 0x0B: // Build window caption
				AddStringForMapping(buf->ReadWord(), &rti->strings.build_caption);
				break;

			case 0x0C: // Autoreplace text
				AddStringForMapping(buf->ReadWord(), &rti->strings.replace_text);
				break;

			case 0x0D: // New locomotive text
				AddStringForMapping(buf->ReadWord(), &rti->strings.new_loco);
				break;

			case 0x0E: // Compatible railtype list
			case 0x0F: // Powered railtype list
			case 0x18: // Railtype list required for date introduction
			case 0x19: // Introduced railtype list
			{
				/* Rail type compatibility bits are added to the existing bits
				 * to allow multiple GRFs to modify compatibility with the
				 * default rail types. */
				int n = buf->ReadByte();
				for (int j = 0; j != n; j++) {
					RailTypeLabel label = buf->ReadDWord();
					RailType resolved_rt = GetRailTypeByLabel(BSWAP32(label), false);
					if (resolved_rt != INVALID_RAILTYPE) {
						switch (prop) {
							case 0x0F: SetBit(rti->powered_railtypes, resolved_rt);               FALLTHROUGH; // Powered implies compatible.
							case 0x0E: SetBit(rti->compatible_railtypes, resolved_rt);            break;
							case 0x18: SetBit(rti->introduction_required_railtypes, resolved_rt); break;
							case 0x19: SetBit(rti->introduces_railtypes, resolved_rt);            break;
						}
					}
				}
				break;
			}

			case 0x10: // Rail Type flags
				rti->flags = (RailTypeFlags)buf->ReadByte();
				break;

			case 0x11: // Curve speed advantage
				rti->curve_speed = buf->ReadByte();
				break;

			case 0x12: // Station graphic
				rti->fallback_railtype = Clamp(buf->ReadByte(), 0, 2);
				break;

			case 0x13: // Construction cost factor
				rti->cost_multiplier = buf->ReadWord();
				break;

			case 0x14: // Speed limit
				rti->max_speed = buf->ReadWord();
				break;

			case 0x15: // Acceleration model
				rti->acceleration_type = Clamp(buf->ReadByte(), 0, 2);
				break;

			case 0x16: // Map colour
				rti->map_colour = buf->ReadByte();
				break;

			case 0x17: // Introduction date
				rti->introduction_date = buf->ReadDWord();
				break;

			case 0x1A: // Sort order
				rti->sorting_order = buf->ReadByte();
				break;

			case 0x1B: // Name of railtype (overridden by prop 09 for grf ver < 8)
				AddStringForMapping(buf->ReadWord(), &rti->strings.name);
				break;

			case 0x1C: // Maintenance cost factor
				rti->maintenance_multiplier = buf->ReadWord();
				break;

			case 0x1D: // Alternate rail type label list
				/* Skipped here as this is loaded during reservation stage. */
				for (int j = buf->ReadByte(); j != 0; j--) buf->ReadDWord();
				break;

			case A0RPI_RAILTYPE_ENABLE_PROGRAMMABLE_SIGNALS:
				if (MappedPropertyLengthMismatch(buf, 1, mapping_entry)) break;
				SB(rti->ctrl_flags, RTCF_PROGSIG, 1, (buf->ReadByte() != 0 ? 1 : 0));
				break;

			case A0RPI_RAILTYPE_ENABLE_NO_ENTRY_SIGNALS:
				if (MappedPropertyLengthMismatch(buf, 1, mapping_entry)) break;
				SB(rti->ctrl_flags, RTCF_NOENTRYSIG, 1, (buf->ReadByte() != 0 ? 1 : 0));
				break;

			case A0RPI_RAILTYPE_ENABLE_RESTRICTED_SIGNALS:
				if (MappedPropertyLengthMismatch(buf, 1, mapping_entry)) break;
				SB(rti->ctrl_flags, RTCF_RESTRICTEDSIG, 1, (buf->ReadByte() != 0 ? 1 : 0));
				break;

			case A0RPI_RAILTYPE_DISABLE_REALISTIC_BRAKING:
				if (MappedPropertyLengthMismatch(buf, 1, mapping_entry)) break;
				SB(rti->ctrl_flags, RTCF_NOREALISTICBRAKING, 1, (buf->ReadByte() != 0 ? 1 : 0));
				break;

			case A0RPI_RAILTYPE_ENABLE_SIGNAL_RECOLOUR:
				if (MappedPropertyLengthMismatch(buf, 1, mapping_entry)) break;
				SB(rti->ctrl_flags, RTCF_RECOLOUR_ENABLED, 1, (buf->ReadByte() != 0 ? 1 : 0));
				break;

			case A0RPI_RAILTYPE_EXTRA_ASPECTS:
				if (MappedPropertyLengthMismatch(buf, 1, mapping_entry)) break;
				rti->signal_extra_aspects = std::min<byte>(buf->ReadByte(), NEW_SIGNALS_MAX_EXTRA_ASPECT);
				break;

			default:
				ret = HandleAction0PropertyDefault(buf, prop);
				break;
		}
	}

	return ret;
}

static ChangeInfoResult RailTypeReserveInfo(uint id, int numinfo, int prop, const GRFFilePropertyRemapEntry *mapping_entry, ByteReader *buf)
{
	ChangeInfoResult ret = CIR_SUCCESS;

	extern RailtypeInfo _railtypes[RAILTYPE_END];

	if (id + numinfo > RAILTYPE_END) {
		grfmsg(1, "RailTypeReserveInfo: Rail type %u is invalid, max %u, ignoring", id + numinfo, RAILTYPE_END);
		return CIR_INVALID_ID;
	}

	for (int i = 0; i < numinfo; i++) {
		switch (prop) {
			case 0x08: // Label of rail type
			{
				RailTypeLabel rtl = buf->ReadDWord();
				rtl = BSWAP32(rtl);

				RailType rt = GetRailTypeByLabel(rtl, false);
				if (rt == INVALID_RAILTYPE) {
					/* Set up new rail type */
					rt = AllocateRailType(rtl);
				}

				_cur.grffile->railtype_map[id + i] = rt;
				break;
			}

			case 0x09: // Toolbar caption of railtype
			case 0x0A: // Menu text
			case 0x0B: // Build window caption
			case 0x0C: // Autoreplace text
			case 0x0D: // New loco
			case 0x13: // Construction cost
			case 0x14: // Speed limit
			case 0x1B: // Name of railtype
			case 0x1C: // Maintenance cost factor
				buf->ReadWord();
				break;

			case 0x1D: // Alternate rail type label list
				if (_cur.grffile->railtype_map[id + i] != INVALID_RAILTYPE) {
					int n = buf->ReadByte();
					for (int j = 0; j != n; j++) {
						_railtypes[_cur.grffile->railtype_map[id + i]].alternate_labels.push_back(BSWAP32(buf->ReadDWord()));
					}
					break;
				}
				grfmsg(1, "RailTypeReserveInfo: Ignoring property 1D for rail type %u because no label was set", id + i);
				FALLTHROUGH;

			case 0x0E: // Compatible railtype list
			case 0x0F: // Powered railtype list
			case 0x18: // Railtype list required for date introduction
			case 0x19: // Introduced railtype list
				for (int j = buf->ReadByte(); j != 0; j--) buf->ReadDWord();
				break;

			case 0x10: // Rail Type flags
			case 0x11: // Curve speed advantage
			case 0x12: // Station graphic
			case 0x15: // Acceleration model
			case 0x16: // Map colour
			case 0x1A: // Sort order
				buf->ReadByte();
				break;

			case 0x17: // Introduction date
				buf->ReadDWord();
				break;

			case A0RPI_RAILTYPE_ENABLE_PROGRAMMABLE_SIGNALS:
			case A0RPI_RAILTYPE_ENABLE_NO_ENTRY_SIGNALS:
			case A0RPI_RAILTYPE_ENABLE_RESTRICTED_SIGNALS:
			case A0RPI_RAILTYPE_DISABLE_REALISTIC_BRAKING:
			case A0RPI_RAILTYPE_ENABLE_SIGNAL_RECOLOUR:
			case A0RPI_RAILTYPE_EXTRA_ASPECTS:
				buf->Skip(buf->ReadExtendedByte());
				break;

			default:
				ret = HandleAction0PropertyDefault(buf, prop);
				break;
		}
	}

	return ret;
}

/**
 * Define properties for roadtypes
 * @param id ID of the roadtype.
 * @param numinfo Number of subsequent IDs to change the property for.
 * @param prop The property to change.
 * @param buf The property value.
 * @return ChangeInfoResult.
 */
static ChangeInfoResult RoadTypeChangeInfo(uint id, int numinfo, int prop, const GRFFilePropertyRemapEntry *mapping_entry, ByteReader *buf, RoadTramType rtt)
{
	ChangeInfoResult ret = CIR_SUCCESS;

	extern RoadTypeInfo _roadtypes[ROADTYPE_END];
	RoadType *type_map = (rtt == RTT_TRAM) ? _cur.grffile->tramtype_map : _cur.grffile->roadtype_map;

	if (id + numinfo > ROADTYPE_END) {
		grfmsg(1, "RoadTypeChangeInfo: Road type %u is invalid, max %u, ignoring", id + numinfo, ROADTYPE_END);
		return CIR_INVALID_ID;
	}

	for (int i = 0; i < numinfo; i++) {
		RoadType rt = type_map[id + i];
		if (rt == INVALID_ROADTYPE) return CIR_INVALID_ID;

		RoadTypeInfo *rti = &_roadtypes[rt];

		switch (prop) {
			case 0x08: // Label of road type
				/* Skipped here as this is loaded during reservation stage. */
				buf->ReadDWord();
				break;

			case 0x09: { // Toolbar caption of roadtype (sets name as well for backwards compatibility for grf ver < 8)
				uint16 str = buf->ReadWord();
				AddStringForMapping(str, &rti->strings.toolbar_caption);
				break;
			}

			case 0x0A: // Menu text of roadtype
				AddStringForMapping(buf->ReadWord(), &rti->strings.menu_text);
				break;

			case 0x0B: // Build window caption
				AddStringForMapping(buf->ReadWord(), &rti->strings.build_caption);
				break;

			case 0x0C: // Autoreplace text
				AddStringForMapping(buf->ReadWord(), &rti->strings.replace_text);
				break;

			case 0x0D: // New engine text
				AddStringForMapping(buf->ReadWord(), &rti->strings.new_engine);
				break;

			case 0x0F: // Powered roadtype list
			case 0x18: // Roadtype list required for date introduction
			case 0x19: { // Introduced roadtype list
				/* Road type compatibility bits are added to the existing bits
				 * to allow multiple GRFs to modify compatibility with the
				 * default road types. */
				int n = buf->ReadByte();
				for (int j = 0; j != n; j++) {
					RoadTypeLabel label = buf->ReadDWord();
					RoadType resolved_rt = GetRoadTypeByLabel(BSWAP32(label), false);
					if (resolved_rt != INVALID_ROADTYPE) {
						switch (prop) {
							case 0x0F:
								if (GetRoadTramType(resolved_rt) == rtt) {
									SetBit(rti->powered_roadtypes, resolved_rt);
								} else {
									grfmsg(1, "RoadTypeChangeInfo: Powered road type list: Road type %u road/tram type does not match road type %u, ignoring", resolved_rt, rt);
								}
								break;
							case 0x18: SetBit(rti->introduction_required_roadtypes, resolved_rt); break;
							case 0x19: SetBit(rti->introduces_roadtypes, resolved_rt);            break;
						}
					}
				}
				break;
			}

			case 0x10: // Road Type flags
				rti->flags = (RoadTypeFlags)buf->ReadByte();
				break;

			case 0x13: // Construction cost factor
				rti->cost_multiplier = buf->ReadWord();
				break;

			case 0x14: // Speed limit
				rti->max_speed = buf->ReadWord();
				break;

			case 0x16: // Map colour
				rti->map_colour = buf->ReadByte();
				break;

			case 0x17: // Introduction date
				rti->introduction_date = buf->ReadDWord();
				break;

			case 0x1A: // Sort order
				rti->sorting_order = buf->ReadByte();
				break;

			case 0x1B: // Name of roadtype
				AddStringForMapping(buf->ReadWord(), &rti->strings.name);
				break;

			case 0x1C: // Maintenance cost factor
				rti->maintenance_multiplier = buf->ReadWord();
				break;

			case 0x1D: // Alternate road type label list
				/* Skipped here as this is loaded during reservation stage. */
				for (int j = buf->ReadByte(); j != 0; j--) buf->ReadDWord();
				break;

			case A0RPI_ROADTYPE_EXTRA_FLAGS:
				if (MappedPropertyLengthMismatch(buf, 1, mapping_entry)) break;
				rti->extra_flags = (RoadTypeExtraFlags)buf->ReadByte();
				break;

			case A0RPI_ROADTYPE_COLLISION_MODE: {
				if (MappedPropertyLengthMismatch(buf, 1, mapping_entry)) break;
				uint8 collision_mode = buf->ReadByte();
				if (collision_mode < RTCM_END) rti->collision_mode = (RoadTypeCollisionMode)collision_mode;
				break;
			}

			default:
				ret = HandleAction0PropertyDefault(buf, prop);
				break;
		}
	}

	return ret;
}

static ChangeInfoResult RoadTypeChangeInfo(uint id, int numinfo, int prop, const GRFFilePropertyRemapEntry *mapping_entry, ByteReader *buf)
{
	return RoadTypeChangeInfo(id, numinfo, prop, mapping_entry, buf, RTT_ROAD);
}

static ChangeInfoResult TramTypeChangeInfo(uint id, int numinfo, int prop, const GRFFilePropertyRemapEntry *mapping_entry, ByteReader *buf)
{
	return RoadTypeChangeInfo(id, numinfo, prop, mapping_entry, buf, RTT_TRAM);
}


static ChangeInfoResult RoadTypeReserveInfo(uint id, int numinfo, int prop, const GRFFilePropertyRemapEntry *mapping_entry, ByteReader *buf, RoadTramType rtt)
{
	ChangeInfoResult ret = CIR_SUCCESS;

	extern RoadTypeInfo _roadtypes[ROADTYPE_END];
	RoadType *type_map = (rtt == RTT_TRAM) ? _cur.grffile->tramtype_map : _cur.grffile->roadtype_map;

	if (id + numinfo > ROADTYPE_END) {
		grfmsg(1, "RoadTypeReserveInfo: Road type %u is invalid, max %u, ignoring", id + numinfo, ROADTYPE_END);
		return CIR_INVALID_ID;
	}

	for (int i = 0; i < numinfo; i++) {
		switch (prop) {
			case 0x08: { // Label of road type
				RoadTypeLabel rtl = buf->ReadDWord();
				rtl = BSWAP32(rtl);

				RoadType rt = GetRoadTypeByLabel(rtl, false);
				if (rt == INVALID_ROADTYPE) {
					/* Set up new road type */
					rt = AllocateRoadType(rtl, rtt);
				} else if (GetRoadTramType(rt) != rtt) {
					grfmsg(1, "RoadTypeReserveInfo: Road type %u is invalid type (road/tram), ignoring", id + numinfo);
					return CIR_INVALID_ID;
				}

				type_map[id + i] = rt;
				break;
			}
			case 0x09: // Toolbar caption of roadtype
			case 0x0A: // Menu text
			case 0x0B: // Build window caption
			case 0x0C: // Autoreplace text
			case 0x0D: // New loco
			case 0x13: // Construction cost
			case 0x14: // Speed limit
			case 0x1B: // Name of roadtype
			case 0x1C: // Maintenance cost factor
				buf->ReadWord();
				break;

			case 0x1D: // Alternate road type label list
				if (type_map[id + i] != INVALID_ROADTYPE) {
					int n = buf->ReadByte();
					for (int j = 0; j != n; j++) {
						_roadtypes[type_map[id + i]].alternate_labels.push_back(BSWAP32(buf->ReadDWord()));
					}
					break;
				}
				grfmsg(1, "RoadTypeReserveInfo: Ignoring property 1D for road type %u because no label was set", id + i);
				/* FALL THROUGH */

			case 0x0F: // Powered roadtype list
			case 0x18: // Roadtype list required for date introduction
			case 0x19: // Introduced roadtype list
				for (int j = buf->ReadByte(); j != 0; j--) buf->ReadDWord();
				break;

			case 0x10: // Road Type flags
			case 0x16: // Map colour
			case 0x1A: // Sort order
				buf->ReadByte();
				break;

			case 0x17: // Introduction date
				buf->ReadDWord();
				break;

			case A0RPI_ROADTYPE_EXTRA_FLAGS:
				buf->Skip(buf->ReadExtendedByte());
				break;

			case A0RPI_ROADTYPE_COLLISION_MODE:
				buf->Skip(buf->ReadExtendedByte());
				break;

			default:
				ret = HandleAction0PropertyDefault(buf, prop);
				break;
		}
	}

	return ret;
}

static ChangeInfoResult RoadTypeReserveInfo(uint id, int numinfo, int prop, const GRFFilePropertyRemapEntry *mapping_entry, ByteReader *buf)
{
	return RoadTypeReserveInfo(id, numinfo, prop, mapping_entry, buf, RTT_ROAD);
}

static ChangeInfoResult TramTypeReserveInfo(uint id, int numinfo, int prop, const GRFFilePropertyRemapEntry *mapping_entry, ByteReader *buf)
{
	return RoadTypeReserveInfo(id, numinfo, prop, mapping_entry, buf, RTT_TRAM);
}

static ChangeInfoResult AirportTilesChangeInfo(uint airtid, int numinfo, int prop, const GRFFilePropertyRemapEntry *mapping_entry, ByteReader *buf)
{
	ChangeInfoResult ret = CIR_SUCCESS;

	if (airtid + numinfo > NUM_AIRPORTTILES_PER_GRF) {
		grfmsg(1, "AirportTileChangeInfo: Too many airport tiles loaded (%u), max (%u). Ignoring.", airtid + numinfo, NUM_AIRPORTTILES_PER_GRF);
		return CIR_INVALID_ID;
	}

	/* Allocate airport tile specs if they haven't been allocated already. */
	if (_cur.grffile->airtspec.size() < airtid + numinfo) _cur.grffile->airtspec.resize(airtid + numinfo);

	for (int i = 0; i < numinfo; i++) {
		AirportTileSpec *tsp = _cur.grffile->airtspec[airtid + i].get();

		if (prop != 0x08 && tsp == nullptr) {
			grfmsg(2, "AirportTileChangeInfo: Attempt to modify undefined airport tile %u. Ignoring.", airtid + i);
			return CIR_INVALID_ID;
		}

		switch (prop) {
			case 0x08: { // Substitute airport tile type
				byte subs_id = buf->ReadByte();
				if (subs_id >= NEW_AIRPORTTILE_OFFSET) {
					/* The substitute id must be one of the original airport tiles. */
					grfmsg(2, "AirportTileChangeInfo: Attempt to use new airport tile %u as substitute airport tile for %u. Ignoring.", subs_id, airtid + i);
					continue;
				}

				/* Allocate space for this airport tile. */
				if (tsp == nullptr) {
					_cur.grffile->airtspec[airtid + i] = std::make_unique<AirportTileSpec>(*AirportTileSpec::Get(subs_id));
					tsp = _cur.grffile->airtspec[airtid + i].get();

					tsp->enabled = true;

					tsp->animation.status = ANIM_STATUS_NO_ANIMATION;

					tsp->grf_prop.local_id = airtid + i;
					tsp->grf_prop.subst_id = subs_id;
					tsp->grf_prop.grffile = _cur.grffile;
					_airporttile_mngr.AddEntityID(airtid + i, _cur.grffile->grfid, subs_id); // pre-reserve the tile slot
				}
				break;
			}

			case 0x09: { // Airport tile override
				byte override = buf->ReadByte();

				/* The airport tile being overridden must be an original airport tile. */
				if (override >= NEW_AIRPORTTILE_OFFSET) {
					grfmsg(2, "AirportTileChangeInfo: Attempt to override new airport tile %u with airport tile id %u. Ignoring.", override, airtid + i);
					continue;
				}

				_airporttile_mngr.Add(airtid + i, _cur.grffile->grfid, override);
				break;
			}

			case 0x0E: // Callback mask
				tsp->callback_mask = buf->ReadByte();
				break;

			case 0x0F: // Animation information
				tsp->animation.frames = buf->ReadByte();
				tsp->animation.status = buf->ReadByte();
				break;

			case 0x10: // Animation speed
				tsp->animation.speed = buf->ReadByte();
				break;

			case 0x11: // Animation triggers
				tsp->animation.triggers = buf->ReadByte();
				break;

			default:
				ret = HandleAction0PropertyDefault(buf, prop);
				break;
		}
	}

	return ret;
}

/**
 * Ignore properties for roadstops
 * @param prop The property to ignore.
 * @param buf The property value.
 * @return ChangeInfoResult.
 */
static ChangeInfoResult IgnoreRoadStopProperty(uint prop, ByteReader *buf)
{
	ChangeInfoResult ret = CIR_SUCCESS;

	switch (prop) {
		case 0x09:
		case 0x0C:
		case 0x0F:
		case 0x11:
			buf->ReadByte();
			break;

		case 0x0A:
		case 0x0B:
		case 0x0E:
		case 0x10:
		case 0x15:
			buf->ReadWord();
			break;

		case 0x08:
		case 0x0D:
		case 0x12:
			buf->ReadDWord();
			break;

		default:
			ret = HandleAction0PropertyDefault(buf, prop);
			break;
	}

	return ret;
}

static ChangeInfoResult RoadStopChangeInfo(uint id, int numinfo, int prop, const GRFFilePropertyRemapEntry *mapping_entry, ByteReader *buf)
{
	ChangeInfoResult ret = CIR_SUCCESS;

	if (id + numinfo > NUM_ROADSTOPS_PER_GRF) {
		grfmsg(1, "RoadStopChangeInfo: RoadStop %u is invalid, max %u, ignoring", id + numinfo, NUM_ROADSTOPS_PER_GRF);
		return CIR_INVALID_ID;
	}

	if (id + numinfo > _cur.grffile->roadstops.size()) {
		_cur.grffile->roadstops.resize(id + numinfo);
	}

	for (int i = 0; i < numinfo; i++) {
		RoadStopSpec *rs = _cur.grffile->roadstops[id + i].get();

		if (rs == nullptr && prop != 0x08 && prop != A0RPI_ROADSTOP_CLASS_ID) {
			grfmsg(1, "RoadStopChangeInfo: Attempt to modify undefined road stop %u, ignoring", id + i);
			ChangeInfoResult cir = IgnoreRoadStopProperty(prop, buf);
			if (cir > ret) ret = cir;
			continue;
		}

		switch (prop) {
			case A0RPI_ROADSTOP_CLASS_ID:
				if (MappedPropertyLengthMismatch(buf, 4, mapping_entry)) break;
				FALLTHROUGH;
			case 0x08: { // Road Stop Class ID
				if (rs == nullptr) {
					_cur.grffile->roadstops[id + i] = std::make_unique<RoadStopSpec>();
					rs = _cur.grffile->roadstops[id + i].get();
				}

				uint32 classid = buf->ReadDWord();
				rs->cls_id = RoadStopClass::Allocate(BSWAP32(classid));
				rs->spec_id = id + i;
				break;
			}

			case A0RPI_ROADSTOP_STOP_TYPE:
				if (MappedPropertyLengthMismatch(buf, 1, mapping_entry)) break;
				FALLTHROUGH;
			case 0x09: // Road stop type
				rs->stop_type = (RoadStopAvailabilityType)buf->ReadByte();
				break;

			case A0RPI_ROADSTOP_STOP_NAME:
				if (MappedPropertyLengthMismatch(buf, 2, mapping_entry)) break;
				FALLTHROUGH;
			case 0x0A: // Road Stop Name
				AddStringForMapping(buf->ReadWord(), &rs->name);
				break;

			case A0RPI_ROADSTOP_CLASS_NAME:
				if (MappedPropertyLengthMismatch(buf, 2, mapping_entry)) break;
				FALLTHROUGH;
			case 0x0B: // Road Stop Class name
				AddStringForMapping(buf->ReadWord(), &RoadStopClass::Get(rs->cls_id)->name);
				break;

			case A0RPI_ROADSTOP_DRAW_MODE:
				if (MappedPropertyLengthMismatch(buf, 1, mapping_entry)) break;
				FALLTHROUGH;
			case 0x0C: // The draw mode
				rs->draw_mode = (RoadStopDrawMode)buf->ReadByte();
				break;

			case A0RPI_ROADSTOP_TRIGGER_CARGOES:
				if (MappedPropertyLengthMismatch(buf, 4, mapping_entry)) break;
				FALLTHROUGH;
			case 0x0D: // Cargo types for random triggers
				rs->cargo_triggers = TranslateRefitMask(buf->ReadDWord());
				break;

			case A0RPI_ROADSTOP_ANIMATION_INFO:
				if (MappedPropertyLengthMismatch(buf, 2, mapping_entry)) break;
				FALLTHROUGH;
			case 0x0E: // Animation info
				rs->animation.frames = buf->ReadByte();
				rs->animation.status = buf->ReadByte();
				break;

			case A0RPI_ROADSTOP_ANIMATION_SPEED:
				if (MappedPropertyLengthMismatch(buf, 1, mapping_entry)) break;
				FALLTHROUGH;
			case 0x0F: // Animation speed
				rs->animation.speed = buf->ReadByte();
				break;

			case A0RPI_ROADSTOP_ANIMATION_TRIGGERS:
				if (MappedPropertyLengthMismatch(buf, 2, mapping_entry)) break;
				FALLTHROUGH;
			case 0x10: // Animation triggers
				rs->animation.triggers = buf->ReadWord();
				break;

			case A0RPI_ROADSTOP_CALLBACK_MASK:
				if (MappedPropertyLengthMismatch(buf, 1, mapping_entry)) break;
				FALLTHROUGH;
			case 0x11: // Callback mask
				rs->callback_mask = buf->ReadByte();
				break;

			case A0RPI_ROADSTOP_GENERAL_FLAGS:
				if (MappedPropertyLengthMismatch(buf, 4, mapping_entry)) break;
				FALLTHROUGH;
			case 0x12: // General flags
				rs->flags = (uint16)buf->ReadDWord(); // Future-proofing, size this as 4 bytes, but we only need two bytes' worth of flags at present
				break;

			case A0RPI_ROADSTOP_MIN_BRIDGE_HEIGHT:
				if (MappedPropertyLengthMismatch(buf, 6, mapping_entry)) break;
				FALLTHROUGH;
			case 0x13: // Minimum height for a bridge above
				SetBit(rs->internal_flags, RSIF_BRIDGE_HEIGHTS_SET);
				for (uint i = 0; i < 6; i++) {
					rs->bridge_height[i] = buf->ReadByte();
				}
				break;

			case A0RPI_ROADSTOP_DISALLOWED_BRIDGE_PILLARS:
				if (MappedPropertyLengthMismatch(buf, 6, mapping_entry)) break;
				FALLTHROUGH;
			case 0x14: // Disallowed bridge pillars
				SetBit(rs->internal_flags, RSIF_BRIDGE_DISALLOWED_PILLARS_SET);
				for (uint i = 0; i < 6; i++) {
					rs->bridge_disallowed_pillars[i] = buf->ReadByte();
				}
				break;

			case A0RPI_ROADSTOP_COST_MULTIPLIERS:
				if (MappedPropertyLengthMismatch(buf, 2, mapping_entry)) break;
				FALLTHROUGH;
			case 0x15: // Cost multipliers
				rs->build_cost_multiplier = buf->ReadByte();
				rs->clear_cost_multiplier = buf->ReadByte();
				break;

			case A0RPI_ROADSTOP_HEIGHT:
				if (MappedPropertyLengthMismatch(buf, 1, mapping_entry)) break;
				FALLTHROUGH;
			case 0x16: // Height
				rs->height = buf->ReadByte();
				break;

			default:
				ret = HandleAction0PropertyDefault(buf, prop);
				break;
		}
	}

	return ret;
}

/**
 * Define properties for new landscape
 * @param id Landscape type.
 * @param numinfo Number of subsequent IDs to change the property for.
 * @param prop The property to change.
 * @param buf The property value.
 * @return ChangeInfoResult.
 */
static ChangeInfoResult NewLandscapeChangeInfo(uint id, int numinfo, int prop, const GRFFilePropertyRemapEntry *mapping_entry, ByteReader *buf)
{
	/* Properties which are handled per item */
	ChangeInfoResult ret = CIR_SUCCESS;
	for (int i = 0; i < numinfo; i++) {
		switch (prop) {
			case A0RPI_NEWLANDSCAPE_ENABLE_RECOLOUR: {
				if (MappedPropertyLengthMismatch(buf, 1, mapping_entry)) break;
				bool enabled = (buf->ReadByte() != 0 ? 1 : 0);
				if (id == NLA3ID_CUSTOM_ROCKS) {
					SB(_cur.grffile->new_landscape_ctrl_flags, NLCF_ROCKS_RECOLOUR_ENABLED, 1, enabled);
				}
				break;
			}

			case A0RPI_NEWLANDSCAPE_ENABLE_DRAW_SNOWY_ROCKS: {
				if (MappedPropertyLengthMismatch(buf, 1, mapping_entry)) break;
				bool enabled = (buf->ReadByte() != 0 ? 1 : 0);
				if (id == NLA3ID_CUSTOM_ROCKS) {
					SB(_cur.grffile->new_landscape_ctrl_flags, NLCF_ROCKS_DRAW_SNOWY_ENABLED, 1, enabled);
				}
				break;
			}

			default:
				ret = HandleAction0PropertyDefault(buf, prop);
				break;
		}
	}

	return ret;
}

static bool HandleChangeInfoResult(const char *caller, ChangeInfoResult cir, GrfSpecFeature feature, int property)
{
	switch (cir) {
		default: NOT_REACHED();

		case CIR_DISABLED:
			/* Error has already been printed; just stop parsing */
			return true;

		case CIR_SUCCESS:
			return false;

		case CIR_UNHANDLED:
			grfmsg(1, "%s: Ignoring property 0x%02X of feature %s (not implemented)", caller, property, GetFeatureString(feature));
			return false;

		case CIR_UNKNOWN:
			grfmsg(0, "%s: Unknown property 0x%02X of feature %s, disabling", caller, property, GetFeatureString(feature));
			FALLTHROUGH;

		case CIR_INVALID_ID: {
			/* No debug message for an invalid ID, as it has already been output */
			GRFError *error = DisableGrf(cir == CIR_INVALID_ID ? STR_NEWGRF_ERROR_INVALID_ID : STR_NEWGRF_ERROR_UNKNOWN_PROPERTY);
			if (cir != CIR_INVALID_ID) error->param_value[1] = property;
			return true;
		}
	}
}

static GrfSpecFeatureRef ReadFeature(uint8 raw_byte, bool allow_48 = false)
{
	if (unlikely(HasBit(_cur.grffile->ctrl_flags, GFCF_HAVE_FEATURE_ID_REMAP))) {
		const GRFFeatureMapRemapSet &remap = _cur.grffile->feature_id_remaps;
		if (remap.remapped_ids[raw_byte]) {
			auto iter = remap.mapping.find(raw_byte);
			const GRFFeatureMapRemapEntry &def = iter->second;
			if (def.feature == GSF_ERROR_ON_USE) {
				grfmsg(0, "Error: Unimplemented mapped feature: %s, mapped to: %02X", def.name, raw_byte);
				GRFError *error = DisableGrf(STR_NEWGRF_ERROR_UNIMPLEMETED_MAPPED_FEATURE_ID);
				error->data = stredup(def.name);
				error->param_value[1] = GSF_INVALID;
				error->param_value[2] = raw_byte;
			} else if (def.feature == GSF_INVALID) {
				grfmsg(2, "Ignoring unimplemented mapped feature: %s, mapped to: %02X", def.name, raw_byte);
			}
			return { def.feature, raw_byte };
		}
	}

	GrfSpecFeature feature;
	if (raw_byte >= GSF_REAL_FEATURE_END && !(allow_48 && raw_byte == 0x48)) {
		feature = GSF_INVALID;
	} else {
		feature = static_cast<GrfSpecFeature>(raw_byte);
	}
	return { feature, raw_byte };
}

static const char *_feature_names[] = {
	"TRAINS",
	"ROADVEHICLES",
	"SHIPS",
	"AIRCRAFT",
	"STATIONS",
	"CANALS",
	"BRIDGES",
	"HOUSES",
	"GLOBALVAR",
	"INDUSTRYTILES",
	"INDUSTRIES",
	"CARGOES",
	"SOUNDFX",
	"AIRPORTS",
	"SIGNALS",
	"OBJECTS",
	"RAILTYPES",
	"AIRPORTTILES",
	"ROADTYPES",
	"TRAMTYPES",
	"ROADSTOPS",
	"NEWLANDSCAPE",
	"TOWN",
};
static_assert(lengthof(_feature_names) == GSF_END);

const char *GetFeatureString(GrfSpecFeatureRef feature)
{
	static char buffer[32];
	if (feature.id < GSF_END) {
		seprintf(buffer, lastof(buffer), "0x%02X (%s)", feature.raw_byte, _feature_names[feature.id]);
	} else {
		if (unlikely(HasBit(_cur.grffile->ctrl_flags, GFCF_HAVE_FEATURE_ID_REMAP))) {
			const GRFFeatureMapRemapSet &remap = _cur.grffile->feature_id_remaps;
			if (remap.remapped_ids[feature.raw_byte]) {
				auto iter = remap.mapping.find(feature.raw_byte);
				const GRFFeatureMapRemapEntry &def = iter->second;
				seprintf(buffer, lastof(buffer), "0x%02X (%s)", feature.raw_byte, def.name);
				return buffer;
			}
		}
		seprintf(buffer, lastof(buffer), "0x%02X", feature.raw_byte);
	}
	return buffer;
}

const char *GetFeatureString(GrfSpecFeature feature)
{
	uint8 raw_byte = feature;
	if (feature >= GSF_REAL_FEATURE_END) {
		for (const auto &entry : _cur.grffile->feature_id_remaps.mapping) {
			if (entry.second.feature == feature) {
				raw_byte = entry.second.raw_id;
				break;
			}
		}
	}
	return GetFeatureString(GrfSpecFeatureRef{ feature, raw_byte });
}

struct GRFFilePropertyDescriptor {
	int prop;
	const GRFFilePropertyRemapEntry *entry;

	GRFFilePropertyDescriptor(int prop, const GRFFilePropertyRemapEntry *entry)
			: prop(prop), entry(entry) {}
};

static GRFFilePropertyDescriptor ReadAction0PropertyID(ByteReader *buf, uint8 feature)
{
	uint8 raw_prop = buf->ReadByte();
	const GRFFilePropertyRemapSet &remap = _cur.grffile->action0_property_remaps[feature];
	if (remap.remapped_ids[raw_prop]) {
		auto iter = remap.mapping.find(raw_prop);
		assert(iter != remap.mapping.end());
		const GRFFilePropertyRemapEntry &def = iter->second;
		int prop = def.id;
		if (prop == A0RPI_UNKNOWN_ERROR) {
			grfmsg(0, "Error: Unimplemented mapped property: %s, feature: %s, mapped to: %X", def.name, GetFeatureString(def.feature), raw_prop);
			GRFError *error = DisableGrf(STR_NEWGRF_ERROR_UNIMPLEMETED_MAPPED_PROPERTY);
			error->data = stredup(def.name);
			error->param_value[1] = def.feature;
			error->param_value[2] = raw_prop;
		} else if (prop == A0RPI_UNKNOWN_IGNORE) {
			grfmsg(2, "Ignoring unimplemented mapped property: %s, feature: %s, mapped to: %X", def.name, GetFeatureString(def.feature), raw_prop);
		} else if (prop == A0RPI_ID_EXTENSION) {
			byte *outer_data = buf->Data();
			size_t outer_length = buf->ReadExtendedByte();
			uint16 mapped_id = buf->ReadWord();
			byte *inner_data = buf->Data();
			size_t inner_length = buf->ReadExtendedByte();
			if (inner_length + (inner_data - outer_data) != outer_length) {
				grfmsg(2, "Ignoring extended ID property with malformed lengths: %s, feature: %s, mapped to: %X", def.name, GetFeatureString(def.feature), raw_prop);
				buf->ResetReadPosition(outer_data);
				return GRFFilePropertyDescriptor(A0RPI_UNKNOWN_IGNORE, &def);
			}

			auto ext = _cur.grffile->action0_extended_property_remaps.find((((uint32)feature) << 16) | mapped_id);
			if (ext != _cur.grffile->action0_extended_property_remaps.end()) {
				buf->ResetReadPosition(inner_data);
				const GRFFilePropertyRemapEntry &ext_def = ext->second;
				prop = ext_def.id;
				if (prop == A0RPI_UNKNOWN_ERROR) {
					grfmsg(0, "Error: Unimplemented mapped extended ID property: %s, feature: %s, mapped to: %X (via %X)", ext_def.name, GetFeatureString(ext_def.feature), mapped_id, raw_prop);
					GRFError *error = DisableGrf(STR_NEWGRF_ERROR_UNIMPLEMETED_MAPPED_PROPERTY);
					error->data = stredup(ext_def.name);
					error->param_value[1] = ext_def.feature;
					error->param_value[2] = 0xE0000 | mapped_id;
				} else if (prop == A0RPI_UNKNOWN_IGNORE) {
					grfmsg(2, "Ignoring unimplemented mapped extended ID property: %s, feature: %s, mapped to: %X (via %X)", ext_def.name, GetFeatureString(ext_def.feature), mapped_id, raw_prop);
				}
				return GRFFilePropertyDescriptor(prop, &ext_def);
			} else {
				grfmsg(2, "Ignoring unknown extended ID property: %s, feature: %s, mapped to: %X (via %X)", def.name, GetFeatureString(def.feature), mapped_id, raw_prop);
				buf->ResetReadPosition(outer_data);
				return GRFFilePropertyDescriptor(A0RPI_UNKNOWN_IGNORE, &def);
			}
		}
		return GRFFilePropertyDescriptor(prop, &def);
	} else {
		return GRFFilePropertyDescriptor(raw_prop, nullptr);
	}
}

/* Action 0x00 */
static void FeatureChangeInfo(ByteReader *buf)
{
	/* <00> <feature> <num-props> <num-info> <id> (<property <new-info>)...
	 *
	 * B feature
	 * B num-props     how many properties to change per vehicle/station
	 * B num-info      how many vehicles/stations to change
	 * E id            ID of first vehicle/station to change, if num-info is
	 *                 greater than one, this one and the following
	 *                 vehicles/stations will be changed
	 * B property      what property to change, depends on the feature
	 * V new-info      new bytes of info (variable size; depends on properties) */

	static const VCI_Handler handler[] = {
		/* GSF_TRAINS */        RailVehicleChangeInfo,
		/* GSF_ROADVEHICLES */  RoadVehicleChangeInfo,
		/* GSF_SHIPS */         ShipVehicleChangeInfo,
		/* GSF_AIRCRAFT */      AircraftVehicleChangeInfo,
		/* GSF_STATIONS */      StationChangeInfo,
		/* GSF_CANALS */        CanalChangeInfo,
		/* GSF_BRIDGES */       BridgeChangeInfo,
		/* GSF_HOUSES */        TownHouseChangeInfo,
		/* GSF_GLOBALVAR */     GlobalVarChangeInfo,
		/* GSF_INDUSTRYTILES */ IndustrytilesChangeInfo,
		/* GSF_INDUSTRIES */    IndustriesChangeInfo,
		/* GSF_CARGOES */       nullptr, // Cargo is handled during reservation
		/* GSF_SOUNDFX */       SoundEffectChangeInfo,
		/* GSF_AIRPORTS */      AirportChangeInfo,
		/* GSF_SIGNALS */       SignalsChangeInfo,
		/* GSF_OBJECTS */       ObjectChangeInfo,
		/* GSF_RAILTYPES */     RailTypeChangeInfo,
		/* GSF_AIRPORTTILES */  AirportTilesChangeInfo,
		/* GSF_ROADTYPES */     RoadTypeChangeInfo,
		/* GSF_TRAMTYPES */     TramTypeChangeInfo,
		/* GSF_ROADSTOPS */     RoadStopChangeInfo,
		/* GSF_NEWLANDSCAPE */  NewLandscapeChangeInfo,
		/* GSF_FAKE_TOWNS */    nullptr,
	};
	static_assert(GSF_END == lengthof(handler));
	static_assert(lengthof(handler) == lengthof(_cur.grffile->action0_property_remaps), "Action 0 feature list length mismatch");

	GrfSpecFeatureRef feature_ref = ReadFeature(buf->ReadByte());
	GrfSpecFeature feature = feature_ref.id;
	uint8 numprops = buf->ReadByte();
	uint numinfo  = buf->ReadByte();
	uint engine   = buf->ReadExtendedByte();

	if (feature >= GSF_END) {
		grfmsg(1, "FeatureChangeInfo: Unsupported feature %s skipping", GetFeatureString(feature_ref));
		return;
	}

	grfmsg(6, "FeatureChangeInfo: Feature %s, %d properties, to apply to %d+%d",
	               GetFeatureString(feature_ref), numprops, engine, numinfo);

	if (handler[feature] == nullptr) {
		if (feature != GSF_CARGOES) grfmsg(1, "FeatureChangeInfo: Unsupported feature %s, skipping", GetFeatureString(feature_ref));
		return;
	}

	/* Mark the feature as used by the grf */
	SetBit(_cur.grffile->grf_features, feature);

	while (numprops-- && buf->HasData()) {
		GRFFilePropertyDescriptor desc = ReadAction0PropertyID(buf, feature);

		ChangeInfoResult cir = handler[feature](engine, numinfo, desc.prop, desc.entry, buf);
		if (HandleChangeInfoResult("FeatureChangeInfo", cir, feature, desc.prop)) return;
	}
}

/* Action 0x00 (GLS_SAFETYSCAN) */
static void SafeChangeInfo(ByteReader *buf)
{
	GrfSpecFeatureRef feature = ReadFeature(buf->ReadByte());
	uint8 numprops = buf->ReadByte();
	uint numinfo = buf->ReadByte();
	buf->ReadExtendedByte(); // id

	if (feature.id == GSF_BRIDGES && numprops == 1) {
		GRFFilePropertyDescriptor desc = ReadAction0PropertyID(buf, feature.id);
		/* Bridge property 0x0D is redefinition of sprite layout tables, which
		 * is considered safe. */
		if (desc.prop == 0x0D) return;
	} else if (feature.id == GSF_GLOBALVAR && numprops == 1) {
		GRFFilePropertyDescriptor desc = ReadAction0PropertyID(buf, feature.id);
		/* Engine ID Mappings are safe, if the source is static */
		if (desc.prop == 0x11) {
			bool is_safe = true;
			for (uint i = 0; i < numinfo; i++) {
				uint32 s = buf->ReadDWord();
				buf->ReadDWord(); // dest
				const GRFConfig *grfconfig = GetGRFConfig(s);
				if (grfconfig != nullptr && !HasBit(grfconfig->flags, GCF_STATIC)) {
					is_safe = false;
					break;
				}
			}
			if (is_safe) return;
		}
	}

	SetBit(_cur.grfconfig->flags, GCF_UNSAFE);

	/* Skip remainder of GRF */
	_cur.skip_sprites = -1;
}

/* Action 0x00 (GLS_RESERVE) */
static void ReserveChangeInfo(ByteReader *buf)
{
	GrfSpecFeatureRef feature_ref = ReadFeature(buf->ReadByte());
	GrfSpecFeature feature = feature_ref.id;

	if (feature != GSF_CARGOES && feature != GSF_GLOBALVAR && feature != GSF_RAILTYPES && feature != GSF_ROADTYPES && feature != GSF_TRAMTYPES) return;

	uint8 numprops = buf->ReadByte();
	uint8 numinfo  = buf->ReadByte();
	uint8 index    = buf->ReadExtendedByte();

	while (numprops-- && buf->HasData()) {
		GRFFilePropertyDescriptor desc = ReadAction0PropertyID(buf, feature);
		ChangeInfoResult cir = CIR_SUCCESS;

		switch (feature) {
			default: NOT_REACHED();
			case GSF_CARGOES:
				cir = CargoChangeInfo(index, numinfo, desc.prop, desc.entry, buf);
				break;

			case GSF_GLOBALVAR:
				cir = GlobalVarReserveInfo(index, numinfo, desc.prop, desc.entry, buf);
				break;

			case GSF_RAILTYPES:
				cir = RailTypeReserveInfo(index, numinfo, desc.prop, desc.entry, buf);
				break;

			case GSF_ROADTYPES:
				cir = RoadTypeReserveInfo(index, numinfo, desc.prop, desc.entry, buf);
				break;

			case GSF_TRAMTYPES:
				cir = TramTypeReserveInfo(index, numinfo, desc.prop, desc.entry, buf);
				break;
		}

		if (HandleChangeInfoResult("ReserveChangeInfo", cir, feature, desc.prop)) return;
	}
}

/* Action 0x01 */
static void NewSpriteSet(ByteReader *buf)
{
	/* Basic format:    <01> <feature> <num-sets> <num-ent>
	 * Extended format: <01> <feature> 00 <first-set> <num-sets> <num-ent>
	 *
	 * B feature       feature to define sprites for
	 *                 0, 1, 2, 3: veh-type, 4: train stations
	 * E first-set     first sprite set to define
	 * B num-sets      number of sprite sets (extended byte in extended format)
	 * E num-ent       how many entries per sprite set
	 *                 For vehicles, this is the number of different
	 *                         vehicle directions in each sprite set
	 *                         Set num-dirs=8, unless your sprites are symmetric.
	 *                         In that case, use num-dirs=4.
	 */

	GrfSpecFeatureRef feature_ref = ReadFeature(buf->ReadByte());
	GrfSpecFeature feature = feature_ref.id;
	uint16 num_sets  = buf->ReadByte();
	uint16 first_set = 0;

	if (num_sets == 0 && buf->HasData(3)) {
		/* Extended Action1 format.
		 * Some GRFs define zero sets of zero sprites, though there is actually no use in that. Ignore them. */
		first_set = buf->ReadExtendedByte();
		num_sets = buf->ReadExtendedByte();
	}
	uint16 num_ents = buf->ReadExtendedByte();

	if (feature >= GSF_END) {
		_cur.skip_sprites = num_sets * num_ents;
		grfmsg(1, "NewSpriteSet: Unsupported feature %s, skipping %d sprites", GetFeatureString(feature_ref), _cur.skip_sprites);
		return;
	}

	_cur.AddSpriteSets(feature, _cur.spriteid, first_set, num_sets, num_ents);

	grfmsg(7, "New sprite set at %d of feature %s, consisting of %d sets with %d views each (total %d)",
		_cur.spriteid, GetFeatureString(feature), num_sets, num_ents, num_sets * num_ents
	);

	for (int i = 0; i < num_sets * num_ents; i++) {
		_cur.nfo_line++;
		LoadNextSprite(_cur.spriteid++, *_cur.file, _cur.nfo_line);
	}
}

/* Action 0x01 (SKIP) */
static void SkipAct1(ByteReader *buf)
{
	buf->ReadByte();
	uint16 num_sets  = buf->ReadByte();

	if (num_sets == 0 && buf->HasData(3)) {
		/* Extended Action1 format.
		 * Some GRFs define zero sets of zero sprites, though there is actually no use in that. Ignore them. */
		buf->ReadExtendedByte(); // first_set
		num_sets = buf->ReadExtendedByte();
	}
	uint16 num_ents = buf->ReadExtendedByte();

	_cur.skip_sprites = num_sets * num_ents;

	grfmsg(3, "SkipAct1: Skipping %d sprites", _cur.skip_sprites);
}

const CallbackResultSpriteGroup *NewCallbackResultSpriteGroupNoTransform(uint16 result)
{
	const CallbackResultSpriteGroup *&ptr = _callback_result_cache[result];
	if (ptr == nullptr) {
		assert(CallbackResultSpriteGroup::CanAllocateItem());
		ptr = new CallbackResultSpriteGroup(result);
	}
	return ptr;
}

static const CallbackResultSpriteGroup *NewCallbackResultSpriteGroup(uint16 groupid)
{
	uint16 result = CallbackResultSpriteGroup::TransformResultValue(groupid, _cur.grffile->grf_version >= 8);
	return NewCallbackResultSpriteGroupNoTransform(result);
}

static const SpriteGroup *GetGroupFromGroupIDNoCBResult(uint16 setid, byte type, uint16 groupid)
{
	if ((size_t)groupid >= _cur.spritegroups.size() || _cur.spritegroups[groupid] == nullptr) {
		grfmsg(1, "GetGroupFromGroupID(0x%04X:0x%02X): Groupid 0x%04X does not exist, leaving empty", setid, type, groupid);
		return nullptr;
	}

	const SpriteGroup *result = _cur.spritegroups[groupid];
	if (likely(!HasBit(_misc_debug_flags, MDF_NEWGRF_SG_SAVE_RAW))) result = PruneTargetSpriteGroup(result);
	return result;
}

/* Helper function to either create a callback or link to a previously
 * defined spritegroup. */
static const SpriteGroup *GetGroupFromGroupID(uint16 setid, byte type, uint16 groupid)
{
	if (HasBit(groupid, 15)) {
		return NewCallbackResultSpriteGroup(groupid);
	}

	return GetGroupFromGroupIDNoCBResult(setid, type, groupid);
}

static const SpriteGroup *GetGroupByID(uint16 groupid)
{
	if ((size_t)groupid >= _cur.spritegroups.size()) return nullptr;

	const SpriteGroup *result = _cur.spritegroups[groupid];
	return result;
}

/**
 * Helper function to either create a callback or a result sprite group.
 * @param feature GrfSpecFeature to define spritegroup for.
 * @param setid SetID of the currently being parsed Action2. (only for debug output)
 * @param type Type of the currently being parsed Action2. (only for debug output)
 * @param spriteid Raw value from the GRF for the new spritegroup; describes either the return value or the referenced spritegroup.
 * @return Created spritegroup.
 */
static const SpriteGroup *CreateGroupFromGroupID(byte feature, uint16 setid, byte type, uint16 spriteid)
{
	if (HasBit(spriteid, 15)) {
		return NewCallbackResultSpriteGroup(spriteid);
	}

	if (!_cur.IsValidSpriteSet(feature, spriteid)) {
		grfmsg(1, "CreateGroupFromGroupID(0x%04X:0x%02X): Sprite set %u invalid", setid, type, spriteid);
		return nullptr;
	}

	SpriteID spriteset_start = _cur.GetSprite(feature, spriteid);
	uint num_sprites = _cur.GetNumEnts(feature, spriteid);

	/* Ensure that the sprites are loeded */
	assert(spriteset_start + num_sprites <= _cur.spriteid);

	assert(ResultSpriteGroup::CanAllocateItem());
	return new ResultSpriteGroup(spriteset_start, num_sprites);
}

static void ProcessDeterministicSpriteGroupRanges(const std::vector<DeterministicSpriteGroupRange> &ranges, std::vector<DeterministicSpriteGroupRange> &ranges_out, const SpriteGroup *default_group)
{
	/* Sort ranges ascending. When ranges overlap, this may required clamping or splitting them */
	std::vector<uint32> bounds;
	for (uint i = 0; i < ranges.size(); i++) {
		bounds.push_back(ranges[i].low);
		if (ranges[i].high != UINT32_MAX) bounds.push_back(ranges[i].high + 1);
	}
	std::sort(bounds.begin(), bounds.end());
	bounds.erase(std::unique(bounds.begin(), bounds.end()), bounds.end());

	std::vector<const SpriteGroup *> target;
	for (uint j = 0; j < bounds.size(); ++j) {
		uint32 v = bounds[j];
		const SpriteGroup *t = default_group;
		for (uint i = 0; i < ranges.size(); i++) {
			if (ranges[i].low <= v && v <= ranges[i].high) {
				t = ranges[i].group;
				break;
			}
		}
		target.push_back(t);
	}
	assert(target.size() == bounds.size());

	for (uint j = 0; j < bounds.size(); ) {
		if (target[j] != default_group) {
			DeterministicSpriteGroupRange &r = ranges_out.emplace_back();
			r.group = target[j];
			r.low = bounds[j];
			while (j < bounds.size() && target[j] == r.group) {
				j++;
			}
			r.high = j < bounds.size() ? bounds[j] - 1 : UINT32_MAX;
		} else {
			j++;
		}
	}
}

static VarSpriteGroupScopeOffset ParseRelativeScopeByte(byte relative)
{
	VarSpriteGroupScopeOffset var_scope_count = (GB(relative, 6, 2) << 8);
	if ((relative & 0xF) == 0) {
		SetBit(var_scope_count, 15);
	} else {
		var_scope_count |= (relative & 0xF);
	}
	return var_scope_count;
}

/* Action 0x02 */
static void NewSpriteGroup(ByteReader *buf)
{
	/* <02> <feature> <set-id> <type/num-entries> <feature-specific-data...>
	 *
	 * B feature       see action 1
	 * B set-id        ID of this particular definition
	 *                 This is an extended byte if feature "more_action2_ids" is tested for
	 * B type/num-entries
	 *                 if 80 or greater, this is a randomized or variational
	 *                 list definition, see below
	 *                 otherwise it specifies a number of entries, the exact
	 *                 meaning depends on the feature
	 * V feature-specific-data (huge mess, don't even look it up --pasky) */
	const SpriteGroup *act_group = nullptr;

	GrfSpecFeatureRef feature_ref = ReadFeature(buf->ReadByte());
	GrfSpecFeature feature = feature_ref.id;
	if (feature >= GSF_END) {
		grfmsg(1, "NewSpriteGroup: Unsupported feature %s, skipping", GetFeatureString(feature_ref));
		return;
	}

	uint16 setid  = HasBit(_cur.grffile->observed_feature_tests, GFTOF_MORE_ACTION2_IDS) ? buf->ReadExtendedByte() : buf->ReadByte();
	uint8 type    = buf->ReadByte();

	/* Sprite Groups are created here but they are allocated from a pool, so
	 * we do not need to delete anything if there is an exception from the
	 * ByteReader. */

	/* Decoded sprite type */
	enum SpriteType {
		STYPE_NORMAL,
		STYPE_DETERMINISTIC,
		STYPE_DETERMINISTIC_RELATIVE,
		STYPE_DETERMINISTIC_RELATIVE_2,
		STYPE_RANDOMIZED,
		STYPE_CB_FAILURE,
	};
	SpriteType stype = STYPE_NORMAL;
	switch (type) {
		/* Deterministic Sprite Group */
		case 0x81: // Self scope, byte
		case 0x82: // Parent scope, byte
		case 0x85: // Self scope, word
		case 0x86: // Parent scope, word
		case 0x89: // Self scope, dword
		case 0x8A: // Parent scope, dword
			stype = STYPE_DETERMINISTIC;
			break;

		/* Randomized Sprite Group */
		case 0x80: // Self scope
		case 0x83: // Parent scope
		case 0x84: // Relative scope
			stype = STYPE_RANDOMIZED;
			break;

		/* Extension type */
		case 0x87:
			if (HasBit(_cur.grffile->observed_feature_tests, GFTOF_MORE_VARACTION2_TYPES)) {
				byte subtype = buf->ReadByte();
				switch (subtype) {
					case 0:
						stype = STYPE_CB_FAILURE;
						break;

					case 1:
						stype = STYPE_DETERMINISTIC_RELATIVE;
						break;

					case 2:
						stype = STYPE_DETERMINISTIC_RELATIVE_2;
						break;

					default:
						grfmsg(1, "NewSpriteGroup: Unknown 0x87 extension subtype %02X for feature %s, handling as CB failure", subtype, GetFeatureString(feature));
						stype = STYPE_CB_FAILURE;
						break;
				}
			}
			break;

		default:
			break;
	}

	switch (stype) {
		/* Deterministic Sprite Group */
		case STYPE_DETERMINISTIC:
		case STYPE_DETERMINISTIC_RELATIVE:
		case STYPE_DETERMINISTIC_RELATIVE_2:
		{
			VarSpriteGroupScopeOffset var_scope_count = 0;
			if (stype == STYPE_DETERMINISTIC_RELATIVE) {
				var_scope_count = ParseRelativeScopeByte(buf->ReadByte());
			} else if (stype == STYPE_DETERMINISTIC_RELATIVE_2) {
				uint8 mode = buf->ReadByte();
				uint8 offset = buf->ReadByte();
				bool invalid = false;
				if ((mode & 0x7F) >= VSGSRM_END) {
					invalid = true;
				}
				if (HasBit(mode, 7)) {
					/* Use variable 0x100 */
					if (offset != 0) invalid = true;
				}
				if (invalid) {
					grfmsg(1, "NewSpriteGroup: Unknown 0x87 extension subtype 2 relative mode: %02X %02X for feature %s, handling as CB failure", mode, offset, GetFeatureString(feature));
					act_group = NewCallbackResultSpriteGroupNoTransform(CALLBACK_FAILED);
					break;
				}
				var_scope_count = (mode << 8) | offset;
			}

			byte varadjust;
			byte varsize;

			bool first_adjust = true;

			assert(DeterministicSpriteGroup::CanAllocateItem());
			DeterministicSpriteGroup *group = new DeterministicSpriteGroup();
			group->nfo_line = _cur.nfo_line;
			group->feature = feature;
			if (_action6_override_active) group->sg_flags |= SGF_ACTION6;
			act_group = group;

			if (stype == STYPE_DETERMINISTIC_RELATIVE || stype == STYPE_DETERMINISTIC_RELATIVE_2) {
				group->var_scope = (feature <= GSF_AIRCRAFT) ? VSG_SCOPE_RELATIVE : VSG_SCOPE_SELF;
				group->var_scope_count = var_scope_count;

				group->size = DSG_SIZE_DWORD;
				varsize = 4;
			} else {
				group->var_scope = HasBit(type, 1) ? VSG_SCOPE_PARENT : VSG_SCOPE_SELF;

				switch (GB(type, 2, 2)) {
					default: NOT_REACHED();
					case 0: group->size = DSG_SIZE_BYTE;  varsize = 1; break;
					case 1: group->size = DSG_SIZE_WORD;  varsize = 2; break;
					case 2: group->size = DSG_SIZE_DWORD; varsize = 4; break;
				}
			}

			const VarAction2AdjustInfo info = { feature, GetGrfSpecFeatureForScope(feature, group->var_scope), varsize };

			DeterministicSpriteGroupShadowCopy *shadow = nullptr;
			if (unlikely(HasBit(_misc_debug_flags, MDF_NEWGRF_SG_SAVE_RAW))) {
				shadow = &(_deterministic_sg_shadows[group]);
			}
			static std::vector<DeterministicSpriteGroupAdjust> current_adjusts;
			current_adjusts.clear();

			VarAction2OptimiseState va2_opt_state;
			/* The initial value is always the constant 0 */
			va2_opt_state.inference = VA2AIF_SIGNED_NON_NEGATIVE | VA2AIF_ONE_OR_ZERO | VA2AIF_HAVE_CONSTANT;
			va2_opt_state.current_constant = 0;

			/* Loop through the var adjusts. Unfortunately we don't know how many we have
			 * from the outset, so we shall have to keep reallocing. */
			do {
				DeterministicSpriteGroupAdjust &adjust = current_adjusts.emplace_back();

				/* The first var adjust doesn't have an operation specified, so we set it to add. */
				adjust.operation = first_adjust ? DSGA_OP_ADD : (DeterministicSpriteGroupAdjustOperation)buf->ReadByte();
				first_adjust = false;
				if (adjust.operation > DSGA_OP_END) adjust.operation = DSGA_OP_END;
				adjust.variable  = buf->ReadByte();
				if (adjust.variable == 0x7E) {
					/* Link subroutine group */
					adjust.subroutine = GetGroupFromGroupIDNoCBResult(setid, type, HasBit(_cur.grffile->observed_feature_tests, GFTOF_MORE_ACTION2_IDS) ? buf->ReadExtendedByte() : buf->ReadByte());
				} else {
					adjust.parameter = IsInsideMM(adjust.variable, 0x60, 0x80) ? buf->ReadByte() : 0;
				}

				varadjust = buf->ReadByte();
				adjust.shift_num = GB(varadjust, 0, 5);
				adjust.type      = (DeterministicSpriteGroupAdjustType)GB(varadjust, 6, 2);
				adjust.and_mask  = buf->ReadVarSize(varsize);

				if (adjust.variable == 0x11) {
					for (const GRFVariableMapEntry &remap : _cur.grffile->grf_variable_remaps) {
						if (remap.feature == info.scope_feature && remap.input_shift == adjust.shift_num && remap.input_mask == adjust.and_mask) {
							adjust.variable = remap.id;
							adjust.shift_num = remap.output_shift;
							adjust.and_mask = remap.output_mask;
							adjust.parameter = remap.output_param;
							break;
						}
					}
				} else if (adjust.variable == 0x7B && adjust.parameter == 0x11) {
					for (const GRFVariableMapEntry &remap : _cur.grffile->grf_variable_remaps) {
						if (remap.feature == info.scope_feature && remap.input_shift == adjust.shift_num && remap.input_mask == adjust.and_mask) {
							adjust.parameter = remap.id;
							adjust.shift_num = remap.output_shift;
							adjust.and_mask = remap.output_mask;
							break;
						}
					}
				}

				if (info.scope_feature == GSF_ROADSTOPS && HasBit(_cur.grffile->observed_feature_tests, GFTOF_ROAD_STOPS)) {
					if (adjust.variable == 0x68) adjust.variable = A2VRI_ROADSTOP_INFO_NEARBY_TILES_EXT;
					if (adjust.variable == 0x7B && adjust.parameter == 0x68) adjust.parameter = A2VRI_ROADSTOP_INFO_NEARBY_TILES_EXT;
				}

				if (adjust.type != DSGA_TYPE_NONE) {
					adjust.add_val    = buf->ReadVarSize(varsize);
					adjust.divmod_val = buf->ReadVarSize(varsize);
				} else {
					adjust.add_val    = 0;
					adjust.divmod_val = 0;
				}
				if (unlikely(shadow != nullptr)) {
					shadow->adjusts.push_back(adjust);
					/* Pruning was turned off so that the unpruned target could be saved in the shadow, prune now */
					if (adjust.subroutine != nullptr) adjust.subroutine = PruneTargetSpriteGroup(adjust.subroutine);
				}

				OptimiseVarAction2PreCheckAdjust(va2_opt_state, adjust);

				/* Continue reading var adjusts while bit 5 is set. */
			} while (HasBit(varadjust, 5));

			/* shrink_to_fit will be called later */
			group->adjusts.reserve(current_adjusts.size());

			for (const DeterministicSpriteGroupAdjust &adjust : current_adjusts) {
				group->adjusts.push_back(adjust);
				OptimiseVarAction2Adjust(va2_opt_state, info, group, group->adjusts.back());
			}

			std::vector<DeterministicSpriteGroupRange> ranges;
			ranges.resize(buf->ReadByte());
			for (uint i = 0; i < ranges.size(); i++) {
				ranges[i].group = GetGroupFromGroupID(setid, type, buf->ReadWord());
				ranges[i].low   = buf->ReadVarSize(varsize);
				ranges[i].high  = buf->ReadVarSize(varsize);
			}

			group->default_group = GetGroupFromGroupID(setid, type, buf->ReadWord());

			if (unlikely(shadow != nullptr)) {
				shadow->calculated_result = ranges.size() == 0;
				ProcessDeterministicSpriteGroupRanges(ranges, shadow->ranges, group->default_group);
				shadow->default_group = group->default_group;

				/* Pruning was turned off so that the unpruned targets could be saved in the shadow ranges, prune now */
				for (DeterministicSpriteGroupRange &range : ranges) {
					range.group = PruneTargetSpriteGroup(range.group);
				}
				group->default_group = PruneTargetSpriteGroup(group->default_group);
			}

			group->error_group = ranges.size() > 0 ? ranges[0].group : group->default_group;
			/* nvar == 0 is a special case -- we turn our value into a callback result */
			group->calculated_result = ranges.size() == 0;

			ProcessDeterministicSpriteGroupRanges(ranges, group->ranges, group->default_group);

			OptimiseVarAction2DeterministicSpriteGroup(va2_opt_state, info, group, current_adjusts);
			current_adjusts.clear();
			break;
		}

		/* Randomized Sprite Group */
		case STYPE_RANDOMIZED:
		{
			assert(RandomizedSpriteGroup::CanAllocateItem());
			RandomizedSpriteGroup *group = new RandomizedSpriteGroup();
			group->nfo_line = _cur.nfo_line;
			if (_action6_override_active) group->sg_flags |= SGF_ACTION6;
			act_group = group;
			group->var_scope = HasBit(type, 1) ? VSG_SCOPE_PARENT : VSG_SCOPE_SELF;

			if (HasBit(type, 2)) {
				if (feature <= GSF_AIRCRAFT) group->var_scope = VSG_SCOPE_RELATIVE;
				group->var_scope_count = ParseRelativeScopeByte(buf->ReadByte());
			}

			uint8 triggers = buf->ReadByte();
			group->triggers       = GB(triggers, 0, 7);
			group->cmp_mode       = HasBit(triggers, 7) ? RSG_CMP_ALL : RSG_CMP_ANY;
			group->lowest_randbit = buf->ReadByte();

			byte num_groups = buf->ReadByte();
			if (!HasExactlyOneBit(num_groups)) {
				grfmsg(1, "NewSpriteGroup: Random Action 2 nrand should be power of 2");
			}

			for (uint i = 0; i < num_groups; i++) {
				group->groups.push_back(GetGroupFromGroupID(setid, type, buf->ReadWord()));
			}

			if (unlikely(HasBit(_misc_debug_flags, MDF_NEWGRF_SG_SAVE_RAW))) {
				RandomizedSpriteGroupShadowCopy *shadow = &(_randomized_sg_shadows[group]);
				shadow->groups = group->groups;

				/* Pruning was turned off so that the unpruned targets could be saved in the shadow groups, prune now */
				for (const SpriteGroup *&group : group->groups) {
					group = PruneTargetSpriteGroup(group);
				}
			}

			break;
		}

		case STYPE_CB_FAILURE:
			act_group = NewCallbackResultSpriteGroupNoTransform(CALLBACK_FAILED);
			break;

		/* Neither a variable or randomized sprite group... must be a real group */
		case STYPE_NORMAL:
		{
			switch (feature) {
				case GSF_TRAINS:
				case GSF_ROADVEHICLES:
				case GSF_SHIPS:
				case GSF_AIRCRAFT:
				case GSF_STATIONS:
				case GSF_CANALS:
				case GSF_CARGOES:
				case GSF_AIRPORTS:
				case GSF_RAILTYPES:
				case GSF_ROADTYPES:
				case GSF_TRAMTYPES:
				case GSF_SIGNALS:
				case GSF_NEWLANDSCAPE:
				{
					byte num_loaded  = type;
					byte num_loading = buf->ReadByte();

					if (!_cur.HasValidSpriteSets(feature)) {
						grfmsg(0, "NewSpriteGroup: No sprite set to work on! Skipping");
						return;
					}

					if (num_loaded + num_loading == 0) {
						grfmsg(1, "NewSpriteGroup: no result, skipping invalid RealSpriteGroup");
						break;
					}

					grfmsg(6, "NewSpriteGroup: New SpriteGroup 0x%02X, %u loaded, %u loading",
							setid, num_loaded, num_loading);

					if (num_loaded + num_loading == 0) {
						grfmsg(1, "NewSpriteGroup: no result, skipping invalid RealSpriteGroup");
						break;
					}

					if (num_loaded + num_loading == 1) {
						/* Avoid creating 'Real' sprite group if only one option. */
						uint16 spriteid = buf->ReadWord();
						act_group = CreateGroupFromGroupID(feature, setid, type, spriteid);
						grfmsg(8, "NewSpriteGroup: one result, skipping RealSpriteGroup = subset %u", spriteid);
						break;
					}

					std::vector<uint16> loaded;
					std::vector<uint16> loading;

					for (uint i = 0; i < num_loaded; i++) {
						loaded.push_back(buf->ReadWord());
						grfmsg(8, "NewSpriteGroup: + rg->loaded[%i]  = subset %u", i, loaded[i]);
					}

					for (uint i = 0; i < num_loading; i++) {
						loading.push_back(buf->ReadWord());
						grfmsg(8, "NewSpriteGroup: + rg->loading[%i] = subset %u", i, loading[i]);
					}

					if (std::adjacent_find(loaded.begin(),  loaded.end(),  std::not_equal_to<>()) == loaded.end() &&
						std::adjacent_find(loading.begin(), loading.end(), std::not_equal_to<>()) == loading.end() &&
						loaded[0] == loading[0])
					{
						/* Both lists only contain the same value, so don't create 'Real' sprite group */
						act_group = CreateGroupFromGroupID(feature, setid, type, loaded[0]);
						grfmsg(8, "NewSpriteGroup: same result, skipping RealSpriteGroup = subset %u", loaded[0]);
						break;
					}

					assert(RealSpriteGroup::CanAllocateItem());
					RealSpriteGroup *group = new RealSpriteGroup();
					group->nfo_line = _cur.nfo_line;
					if (_action6_override_active) group->sg_flags |= SGF_ACTION6;
					act_group = group;

					for (uint16 spriteid : loaded) {
						const SpriteGroup *t = CreateGroupFromGroupID(feature, setid, type, spriteid);
						group->loaded.push_back(t);
					}

					for (uint16 spriteid : loading) {
						const SpriteGroup *t = CreateGroupFromGroupID(feature, setid, type, spriteid);
						group->loading.push_back(t);
					}

					break;
				}

				case GSF_HOUSES:
				case GSF_AIRPORTTILES:
				case GSF_OBJECTS:
				case GSF_INDUSTRYTILES:
				case GSF_ROADSTOPS: {
					byte num_building_sprites = std::max((uint8)1, type);

					assert(TileLayoutSpriteGroup::CanAllocateItem());
					TileLayoutSpriteGroup *group = new TileLayoutSpriteGroup();
					group->nfo_line = _cur.nfo_line;
					if (_action6_override_active) group->sg_flags |= SGF_ACTION6;
					act_group = group;

					/* On error, bail out immediately. Temporary GRF data was already freed */
					if (ReadSpriteLayout(buf, num_building_sprites, true, feature, false, type == 0, &group->dts)) return;
					break;
				}

				case GSF_INDUSTRIES: {
					if (type > 2) {
						grfmsg(1, "NewSpriteGroup: Unsupported industry production version %d, skipping", type);
						break;
					}

					assert(IndustryProductionSpriteGroup::CanAllocateItem());
					IndustryProductionSpriteGroup *group = new IndustryProductionSpriteGroup();
					group->nfo_line = _cur.nfo_line;
					if (_action6_override_active) group->sg_flags |= SGF_ACTION6;
					act_group = group;
					group->version = type;
					if (type == 0) {
						group->num_input = 3;
						for (uint i = 0; i < 3; i++) {
							group->subtract_input[i] = (int16)buf->ReadWord(); // signed
						}
						group->num_output = 2;
						for (uint i = 0; i < 2; i++) {
							group->add_output[i] = buf->ReadWord(); // unsigned
						}
						group->again = buf->ReadByte();
					} else if (type == 1) {
						group->num_input = 3;
						for (uint i = 0; i < 3; i++) {
							group->subtract_input[i] = buf->ReadByte();
						}
						group->num_output = 2;
						for (uint i = 0; i < 2; i++) {
							group->add_output[i] = buf->ReadByte();
						}
						group->again = buf->ReadByte();
					} else if (type == 2) {
						group->num_input = buf->ReadByte();
						if (group->num_input > lengthof(group->subtract_input)) {
							GRFError *error = DisableGrf(STR_NEWGRF_ERROR_INDPROD_CALLBACK);
							error->data = "too many inputs (max 16)";
							return;
						}
						for (uint i = 0; i < group->num_input; i++) {
							byte rawcargo = buf->ReadByte();
							CargoID cargo = GetCargoTranslation(rawcargo, _cur.grffile);
							if (cargo == CT_INVALID) {
								/* The mapped cargo is invalid. This is permitted at this point,
								 * as long as the result is not used. Mark it invalid so this
								 * can be tested later. */
								group->version = 0xFF;
							} else if (std::find(group->cargo_input, group->cargo_input + i, cargo) != group->cargo_input + i) {
								GRFError *error = DisableGrf(STR_NEWGRF_ERROR_INDPROD_CALLBACK);
								error->data = "duplicate input cargo";
								return;
							}
							group->cargo_input[i] = cargo;
							group->subtract_input[i] = buf->ReadByte();
						}
						group->num_output = buf->ReadByte();
						if (group->num_output > lengthof(group->add_output)) {
							GRFError *error = DisableGrf(STR_NEWGRF_ERROR_INDPROD_CALLBACK);
							error->data = "too many outputs (max 16)";
							return;
						}
						for (uint i = 0; i < group->num_output; i++) {
							byte rawcargo = buf->ReadByte();
							CargoID cargo = GetCargoTranslation(rawcargo, _cur.grffile);
							if (cargo == CT_INVALID) {
								/* Mark this result as invalid to use */
								group->version = 0xFF;
							} else if (std::find(group->cargo_output, group->cargo_output + i, cargo) != group->cargo_output + i) {
								GRFError *error = DisableGrf(STR_NEWGRF_ERROR_INDPROD_CALLBACK);
								error->data = "duplicate output cargo";
								return;
							}
							group->cargo_output[i] = cargo;
							group->add_output[i] = buf->ReadByte();
						}
						group->again = buf->ReadByte();
					} else {
						NOT_REACHED();
					}
					break;
				}

				case GSF_FAKE_TOWNS:
					act_group = NewCallbackResultSpriteGroupNoTransform(CALLBACK_FAILED);
					break;

				/* Loading of Tile Layout and Production Callback groups would happen here */
				default: grfmsg(1, "NewSpriteGroup: Unsupported feature %s, skipping", GetFeatureString(feature));
			}
		}
	}

	if ((size_t)setid >= _cur.spritegroups.size()) _cur.spritegroups.resize(setid + 1);
	_cur.spritegroups[setid] = act_group;
}

static CargoID TranslateCargo(uint8 feature, uint8 ctype)
{
<<<<<<< HEAD
	if (feature == GSF_OBJECTS) {
		switch (ctype) {
			case 0:    return 0;
			case 0xFF: return CT_PURCHASE_OBJECT;
			default:
				grfmsg(1, "TranslateCargo: Invalid cargo bitnum %d for objects, skipping.", ctype);
				return CT_INVALID;
		}
	}
=======
>>>>>>> 6eb51666
	/* Special cargo types for purchase list and stations */
	if ((feature == GSF_STATIONS || feature == GSF_ROADSTOPS) && ctype == 0xFE) return CT_DEFAULT_NA;
	if (ctype == 0xFF) return CT_PURCHASE;

	if (_cur.grffile->cargo_list.size() == 0) {
		/* No cargo table, so use bitnum values */
		if (ctype >= 32) {
			grfmsg(1, "TranslateCargo: Cargo bitnum %d out of range (max 31), skipping.", ctype);
			return CT_INVALID;
		}

		for (const CargoSpec *cs : CargoSpec::Iterate()) {
			if (cs->bitnum == ctype) {
				grfmsg(6, "TranslateCargo: Cargo bitnum %d mapped to cargo type %d.", ctype, cs->Index());
				return cs->Index();
			}
		}

		grfmsg(5, "TranslateCargo: Cargo bitnum %d not available in this climate, skipping.", ctype);
		return CT_INVALID;
	}

	/* Check if the cargo type is out of bounds of the cargo translation table */
	if (ctype >= _cur.grffile->cargo_list.size()) {
		grfmsg(1, "TranslateCargo: Cargo type %d out of range (max %d), skipping.", ctype, (unsigned int)_cur.grffile->cargo_list.size() - 1);
		return CT_INVALID;
	}

	/* Look up the cargo label from the translation table */
	CargoLabel cl = _cur.grffile->cargo_list[ctype];
	if (cl == 0) {
		grfmsg(5, "TranslateCargo: Cargo type %d not available in this climate, skipping.", ctype);
		return CT_INVALID;
	}

	ctype = GetCargoIDByLabel(cl);
	if (ctype == CT_INVALID) {
		grfmsg(5, "TranslateCargo: Cargo '%c%c%c%c' unsupported, skipping.", GB(cl, 24, 8), GB(cl, 16, 8), GB(cl, 8, 8), GB(cl, 0, 8));
		return CT_INVALID;
	}

	grfmsg(6, "TranslateCargo: Cargo '%c%c%c%c' mapped to cargo type %d.", GB(cl, 24, 8), GB(cl, 16, 8), GB(cl, 8, 8), GB(cl, 0, 8), ctype);
	return ctype;
}


static bool IsValidGroupID(uint16 groupid, const char *function)
{
	if ((size_t)groupid >= _cur.spritegroups.size() || _cur.spritegroups[groupid] == nullptr) {
		grfmsg(1, "%s: Spritegroup 0x%04X out of range or empty, skipping.", function, groupid);
		return false;
	}

	return true;
}

static void VehicleMapSpriteGroup(ByteReader *buf, byte feature, uint8 idcount)
{
	static EngineID *last_engines;
	static uint last_engines_count;
	bool wagover = false;

	/* Test for 'wagon override' flag */
	if (HasBit(idcount, 7)) {
		wagover = true;
		/* Strip off the flag */
		idcount = GB(idcount, 0, 7);

		if (last_engines_count == 0) {
			grfmsg(0, "VehicleMapSpriteGroup: WagonOverride: No engine to do override with");
			return;
		}

		grfmsg(6, "VehicleMapSpriteGroup: WagonOverride: %u engines, %u wagons",
				last_engines_count, idcount);
	} else {
		if (last_engines_count != idcount) {
			last_engines = ReallocT(last_engines, idcount);
			last_engines_count = idcount;
		}
	}

	EngineID *engines = AllocaM(EngineID, idcount);
	for (uint i = 0; i < idcount; i++) {
		Engine *e = GetNewEngine(_cur.grffile, (VehicleType)feature, buf->ReadExtendedByte());
		if (e == nullptr) {
			/* No engine could be allocated?!? Deal with it. Okay,
			 * this might look bad. Also make sure this NewGRF
			 * gets disabled, as a half loaded one is bad. */
			HandleChangeInfoResult("VehicleMapSpriteGroup", CIR_INVALID_ID, (GrfSpecFeature)0, 0);
			return;
		}

		engines[i] = e->index;
		if (!wagover) last_engines[i] = engines[i];
	}

	uint8 cidcount = buf->ReadByte();
	for (uint c = 0; c < cidcount; c++) {
		uint8 ctype = buf->ReadByte();
		uint16 groupid = buf->ReadWord();
		if (!IsValidGroupID(groupid, "VehicleMapSpriteGroup")) continue;

		grfmsg(8, "VehicleMapSpriteGroup: * [%d] Cargo type 0x%X, group id 0x%02X", c, ctype, groupid);

		ctype = TranslateCargo(feature, ctype);
		if (ctype == CT_INVALID) continue;

		for (uint i = 0; i < idcount; i++) {
			EngineID engine = engines[i];

			grfmsg(7, "VehicleMapSpriteGroup: [%d] Engine %d...", i, engine);

			if (wagover) {
				SetWagonOverrideSprites(engine, ctype, GetGroupByID(groupid), last_engines, last_engines_count);
			} else {
				SetCustomEngineSprites(engine, ctype, GetGroupByID(groupid));
			}
		}
	}

	uint16 groupid = buf->ReadWord();
	if (!IsValidGroupID(groupid, "VehicleMapSpriteGroup")) return;

	grfmsg(8, "-- Default group id 0x%04X", groupid);

	for (uint i = 0; i < idcount; i++) {
		EngineID engine = engines[i];

		if (wagover) {
			SetWagonOverrideSprites(engine, CT_DEFAULT, GetGroupByID(groupid), last_engines, last_engines_count);
		} else {
			SetCustomEngineSprites(engine, CT_DEFAULT, GetGroupByID(groupid));
			SetEngineGRF(engine, _cur.grffile);
		}
	}
}


static void CanalMapSpriteGroup(ByteReader *buf, uint8 idcount)
{
	uint16 *cfs = AllocaM(uint16, idcount);
	for (uint i = 0; i < idcount; i++) {
		cfs[i] = buf->ReadExtendedByte();
	}

	uint8 cidcount = buf->ReadByte();
	buf->Skip(cidcount * 3);

	uint16 groupid = buf->ReadWord();
	if (!IsValidGroupID(groupid, "CanalMapSpriteGroup")) return;

	for (uint i = 0; i < idcount; i++) {
		uint16 cf = cfs[i];

		if (cf >= CF_END) {
			grfmsg(1, "CanalMapSpriteGroup: Canal subset %d out of range, skipping", cf);
			continue;
		}

		_water_feature[cf].grffile = _cur.grffile;
		_water_feature[cf].group = GetGroupByID(groupid);
	}
}


static void StationMapSpriteGroup(ByteReader *buf, uint8 idcount)
{
	if (_cur.grffile->stations.empty()) {
		grfmsg(1, "StationMapSpriteGroup: No stations defined, skipping");
		return;
	}

	uint16 *stations = AllocaM(uint16, idcount);
	for (uint i = 0; i < idcount; i++) {
		stations[i] = buf->ReadExtendedByte();
	}

	uint8 cidcount = buf->ReadByte();
	for (uint c = 0; c < cidcount; c++) {
		uint8 ctype = buf->ReadByte();
		uint16 groupid = buf->ReadWord();
		if (!IsValidGroupID(groupid, "StationMapSpriteGroup")) continue;

		ctype = TranslateCargo(GSF_STATIONS, ctype);
		if (ctype == CT_INVALID) continue;

		for (uint i = 0; i < idcount; i++) {
			StationSpec *statspec = stations[i] >= _cur.grffile->stations.size() ? nullptr : _cur.grffile->stations[stations[i]].get();

			if (statspec == nullptr) {
				grfmsg(1, "StationMapSpriteGroup: Station with ID 0x%X undefined, skipping", stations[i]);
				continue;
			}

			statspec->grf_prop.spritegroup[ctype] = GetGroupByID(groupid);
		}
	}

	uint16 groupid = buf->ReadWord();
	if (!IsValidGroupID(groupid, "StationMapSpriteGroup")) return;

	for (uint i = 0; i < idcount; i++) {
		StationSpec *statspec = stations[i] >= _cur.grffile->stations.size() ? nullptr : _cur.grffile->stations[stations[i]].get();

		if (statspec == nullptr) {
			grfmsg(1, "StationMapSpriteGroup: Station with ID 0x%X undefined, skipping", stations[i]);
			continue;
		}

		if (statspec->grf_prop.grffile != nullptr) {
			grfmsg(1, "StationMapSpriteGroup: Station with ID 0x%X mapped multiple times, skipping", stations[i]);
			continue;
		}

		statspec->grf_prop.spritegroup[CT_DEFAULT] = GetGroupByID(groupid);
		statspec->grf_prop.grffile = _cur.grffile;
		statspec->grf_prop.local_id = stations[i];
		StationClass::Assign(statspec);
	}
}


static void TownHouseMapSpriteGroup(ByteReader *buf, uint8 idcount)
{
	if (_cur.grffile->housespec.empty()) {
		grfmsg(1, "TownHouseMapSpriteGroup: No houses defined, skipping");
		return;
	}

	uint16 *houses = AllocaM(uint16, idcount);
	for (uint i = 0; i < idcount; i++) {
		houses[i] = buf->ReadExtendedByte();
	}

	/* Skip the cargo type section, we only care about the default group */
	uint8 cidcount = buf->ReadByte();
	buf->Skip(cidcount * 3);

	uint16 groupid = buf->ReadWord();
	if (!IsValidGroupID(groupid, "TownHouseMapSpriteGroup")) return;

	for (uint i = 0; i < idcount; i++) {
		HouseSpec *hs = houses[i] >= _cur.grffile->housespec.size() ? nullptr : _cur.grffile->housespec[houses[i]].get();

		if (hs == nullptr) {
			grfmsg(1, "TownHouseMapSpriteGroup: House %d undefined, skipping.", houses[i]);
			continue;
		}

		hs->grf_prop.spritegroup[0] = GetGroupByID(groupid);
	}
}

static void IndustryMapSpriteGroup(ByteReader *buf, uint8 idcount)
{
	if (_cur.grffile->industryspec.empty()) {
		grfmsg(1, "IndustryMapSpriteGroup: No industries defined, skipping");
		return;
	}

	uint16 *industries = AllocaM(uint16, idcount);
	for (uint i = 0; i < idcount; i++) {
		industries[i] = buf->ReadExtendedByte();
	}

	/* Skip the cargo type section, we only care about the default group */
	uint8 cidcount = buf->ReadByte();
	buf->Skip(cidcount * 3);

	uint16 groupid = buf->ReadWord();
	if (!IsValidGroupID(groupid, "IndustryMapSpriteGroup")) return;

	for (uint i = 0; i < idcount; i++) {
		IndustrySpec *indsp = industries[i] >= _cur.grffile->industryspec.size() ? nullptr : _cur.grffile->industryspec[industries[i]].get();

		if (indsp == nullptr) {
			grfmsg(1, "IndustryMapSpriteGroup: Industry %d undefined, skipping", industries[i]);
			continue;
		}

		indsp->grf_prop.spritegroup[0] = GetGroupByID(groupid);
	}
}

static void IndustrytileMapSpriteGroup(ByteReader *buf, uint8 idcount)
{
	if (_cur.grffile->indtspec.empty()) {
		grfmsg(1, "IndustrytileMapSpriteGroup: No industry tiles defined, skipping");
		return;
	}

	uint16 *indtiles = AllocaM(uint16, idcount);
	for (uint i = 0; i < idcount; i++) {
		indtiles[i] = buf->ReadExtendedByte();
	}

	/* Skip the cargo type section, we only care about the default group */
	uint8 cidcount = buf->ReadByte();
	buf->Skip(cidcount * 3);

	uint16 groupid = buf->ReadWord();
	if (!IsValidGroupID(groupid, "IndustrytileMapSpriteGroup")) return;

	for (uint i = 0; i < idcount; i++) {
		IndustryTileSpec *indtsp = indtiles[i] >= _cur.grffile->indtspec.size() ? nullptr : _cur.grffile->indtspec[indtiles[i]].get();

		if (indtsp == nullptr) {
			grfmsg(1, "IndustrytileMapSpriteGroup: Industry tile %d undefined, skipping", indtiles[i]);
			continue;
		}

		indtsp->grf_prop.spritegroup[0] = GetGroupByID(groupid);
	}
}

static void CargoMapSpriteGroup(ByteReader *buf, uint8 idcount)
{
	uint16 *cargoes = AllocaM(uint16, idcount);
	for (uint i = 0; i < idcount; i++) {
		cargoes[i] = buf->ReadExtendedByte();
	}

	/* Skip the cargo type section, we only care about the default group */
	uint8 cidcount = buf->ReadByte();
	buf->Skip(cidcount * 3);

	uint16 groupid = buf->ReadWord();
	if (!IsValidGroupID(groupid, "CargoMapSpriteGroup")) return;

	for (uint i = 0; i < idcount; i++) {
		uint16 cid = cargoes[i];

		if (cid >= NUM_CARGO) {
			grfmsg(1, "CargoMapSpriteGroup: Cargo ID %d out of range, skipping", cid);
			continue;
		}

		CargoSpec *cs = CargoSpec::Get(cid);
		cs->grffile = _cur.grffile;
		cs->group = GetGroupByID(groupid);
	}
}

static void SignalsMapSpriteGroup(ByteReader *buf, uint8 idcount)
{
	uint16 *ids = AllocaM(uint16, idcount);
	for (uint i = 0; i < idcount; i++) {
		ids[i] = buf->ReadExtendedByte();
	}

	/* Skip the cargo type section, we only care about the default group */
	uint8 cidcount = buf->ReadByte();
	buf->Skip(cidcount * 3);

	uint16 groupid = buf->ReadWord();
	if (!IsValidGroupID(groupid, "SignalsMapSpriteGroup")) return;

	for (uint i = 0; i < idcount; i++) {
		uint16 id = ids[i];

		switch (id) {
			case NSA3ID_CUSTOM_SIGNALS:
				_cur.grffile->new_signals_group = GetGroupByID(groupid);
				if (!HasBit(_cur.grffile->new_signal_ctrl_flags, NSCF_GROUPSET)) {
					SetBit(_cur.grffile->new_signal_ctrl_flags, NSCF_GROUPSET);
					_new_signals_grfs.push_back(_cur.grffile);
				}
				break;

			default:
				grfmsg(1, "SignalsMapSpriteGroup: ID not implemented: %d", id);
			break;
		}
	}
}

static void ObjectMapSpriteGroup(ByteReader *buf, uint8 idcount)
{
	if (_cur.grffile->objectspec.empty()) {
		grfmsg(1, "ObjectMapSpriteGroup: No object tiles defined, skipping");
		return;
	}

	uint16 *objects = AllocaM(uint16, idcount);
	for (uint i = 0; i < idcount; i++) {
		objects[i] = buf->ReadExtendedByte();
	}

	uint8 cidcount = buf->ReadByte();
	for (uint c = 0; c < cidcount; c++) {
		uint8 ctype = buf->ReadByte();
		uint16 groupid = buf->ReadWord();
		if (!IsValidGroupID(groupid, "ObjectMapSpriteGroup")) continue;

<<<<<<< HEAD
		ctype = TranslateCargo(GSF_OBJECTS, ctype);
		if (ctype == CT_INVALID) continue;
=======
		/* The only valid option here is purchase list sprite groups. */
		if (ctype != 0xFF) {
			GrfMsg(1, "ObjectMapSpriteGroup: Invalid cargo bitnum {} for objects, skipping.", ctype);
			continue;
		}
>>>>>>> 6eb51666

		for (uint i = 0; i < idcount; i++) {
			ObjectSpec *spec = (objects[i] >= _cur.grffile->objectspec.size()) ? nullptr : _cur.grffile->objectspec[objects[i]].get();

			if (spec == nullptr) {
				grfmsg(1, "ObjectMapSpriteGroup: Object with ID 0x%X undefined, skipping", objects[i]);
				continue;
			}

<<<<<<< HEAD
			spec->grf_prop.spritegroup[ctype] = GetGroupByID(groupid);
=======
			spec->grf_prop.spritegroup[OBJECT_SPRITE_GROUP_PURCHASE] = _cur.spritegroups[groupid];
>>>>>>> 6eb51666
		}
	}

	uint16 groupid = buf->ReadWord();
	if (!IsValidGroupID(groupid, "ObjectMapSpriteGroup")) return;

	for (uint i = 0; i < idcount; i++) {
		ObjectSpec *spec = (objects[i] >= _cur.grffile->objectspec.size()) ? nullptr : _cur.grffile->objectspec[objects[i]].get();

		if (spec == nullptr) {
			grfmsg(1, "ObjectMapSpriteGroup: Object with ID 0x%X undefined, skipping", objects[i]);
			continue;
		}

		if (spec->grf_prop.grffile != nullptr) {
			grfmsg(1, "ObjectMapSpriteGroup: Object with ID 0x%X mapped multiple times, skipping", objects[i]);
			continue;
		}

<<<<<<< HEAD
		spec->grf_prop.spritegroup[0] = GetGroupByID(groupid);
		spec->grf_prop.grffile        = _cur.grffile;
		spec->grf_prop.local_id       = objects[i];
=======
		spec->grf_prop.spritegroup[OBJECT_SPRITE_GROUP_DEFAULT] = _cur.spritegroups[groupid];
		spec->grf_prop.grffile = _cur.grffile;
		spec->grf_prop.local_id = object;
>>>>>>> 6eb51666
	}
}

static void RailTypeMapSpriteGroup(ByteReader *buf, uint8 idcount)
{
	uint8 *railtypes = AllocaM(uint8, idcount);
	for (uint i = 0; i < idcount; i++) {
		uint16 id = buf->ReadExtendedByte();
		railtypes[i] = id < RAILTYPE_END ? _cur.grffile->railtype_map[id] : INVALID_RAILTYPE;
	}

	uint8 cidcount = buf->ReadByte();
	for (uint c = 0; c < cidcount; c++) {
		uint8 ctype = buf->ReadByte();
		uint16 groupid = buf->ReadWord();
		if (!IsValidGroupID(groupid, "RailTypeMapSpriteGroup")) continue;

		if (ctype >= RTSG_END) continue;

		extern RailtypeInfo _railtypes[RAILTYPE_END];
		for (uint i = 0; i < idcount; i++) {
			if (railtypes[i] != INVALID_RAILTYPE) {
				RailtypeInfo *rti = &_railtypes[railtypes[i]];

				rti->grffile[ctype] = _cur.grffile;
				rti->group[ctype] = GetGroupByID(groupid);
			}
		}
	}

	/* Railtypes do not use the default group. */
	buf->ReadWord();
}

static void RoadTypeMapSpriteGroup(ByteReader *buf, uint8 idcount, RoadTramType rtt)
{
	RoadType *type_map = (rtt == RTT_TRAM) ? _cur.grffile->tramtype_map : _cur.grffile->roadtype_map;

	uint8 *roadtypes = AllocaM(uint8, idcount);
	for (uint i = 0; i < idcount; i++) {
		uint16 id = buf->ReadExtendedByte();
		roadtypes[i] = id < ROADTYPE_END ? type_map[id] : INVALID_ROADTYPE;
	}

	uint8 cidcount = buf->ReadByte();
	for (uint c = 0; c < cidcount; c++) {
		uint8 ctype = buf->ReadByte();
		uint16 groupid = buf->ReadWord();
		if (!IsValidGroupID(groupid, "RoadTypeMapSpriteGroup")) continue;

		if (ctype >= ROTSG_END) continue;

		extern RoadTypeInfo _roadtypes[ROADTYPE_END];
		for (uint i = 0; i < idcount; i++) {
			if (roadtypes[i] != INVALID_ROADTYPE) {
				RoadTypeInfo *rti = &_roadtypes[roadtypes[i]];

				rti->grffile[ctype] = _cur.grffile;
				rti->group[ctype] = GetGroupByID(groupid);
			}
		}
	}

	/* Roadtypes do not use the default group. */
	buf->ReadWord();
}

static void AirportMapSpriteGroup(ByteReader *buf, uint8 idcount)
{
	if (_cur.grffile->airportspec.empty()) {
		grfmsg(1, "AirportMapSpriteGroup: No airports defined, skipping");
		return;
	}

	uint16 *airports = AllocaM(uint16, idcount);
	for (uint i = 0; i < idcount; i++) {
		airports[i] = buf->ReadExtendedByte();
	}

	/* Skip the cargo type section, we only care about the default group */
	uint8 cidcount = buf->ReadByte();
	buf->Skip(cidcount * 3);

	uint16 groupid = buf->ReadWord();
	if (!IsValidGroupID(groupid, "AirportMapSpriteGroup")) return;

	for (uint i = 0; i < idcount; i++) {
		AirportSpec *as = airports[i] >= _cur.grffile->airportspec.size() ? nullptr : _cur.grffile->airportspec[airports[i]].get();

		if (as == nullptr) {
			grfmsg(1, "AirportMapSpriteGroup: Airport %d undefined, skipping", airports[i]);
			continue;
		}

		as->grf_prop.spritegroup[0] = GetGroupByID(groupid);
	}
}

static void AirportTileMapSpriteGroup(ByteReader *buf, uint8 idcount)
{
	if (_cur.grffile->airtspec.empty()) {
		grfmsg(1, "AirportTileMapSpriteGroup: No airport tiles defined, skipping");
		return;
	}

	uint16 *airptiles = AllocaM(uint16, idcount);
	for (uint i = 0; i < idcount; i++) {
		airptiles[i] = buf->ReadExtendedByte();
	}

	/* Skip the cargo type section, we only care about the default group */
	uint8 cidcount = buf->ReadByte();
	buf->Skip(cidcount * 3);

	uint16 groupid = buf->ReadWord();
	if (!IsValidGroupID(groupid, "AirportTileMapSpriteGroup")) return;

	for (uint i = 0; i < idcount; i++) {
		AirportTileSpec *airtsp = airptiles[i] >= _cur.grffile->airtspec.size() ? nullptr : _cur.grffile->airtspec[airptiles[i]].get();

		if (airtsp == nullptr) {
			grfmsg(1, "AirportTileMapSpriteGroup: Airport tile %d undefined, skipping", airptiles[i]);
			continue;
		}

		airtsp->grf_prop.spritegroup[0] = GetGroupByID(groupid);
	}
}

static void RoadStopMapSpriteGroup(ByteReader *buf, uint8 idcount)
{
	uint16 *roadstops = AllocaM(uint16, idcount);
	for (uint i = 0; i < idcount; i++) {
		roadstops[i] = buf->ReadExtendedByte();
	}

	uint8 cidcount = buf->ReadByte();
	for (uint c = 0; c < cidcount; c++) {
		uint8 ctype = buf->ReadByte();
		uint16 groupid = buf->ReadWord();
		if (!IsValidGroupID(groupid, "RoadStopMapSpriteGroup")) continue;

		ctype = TranslateCargo(GSF_ROADSTOPS, ctype);
		if (ctype == CT_INVALID) continue;

		for (uint i = 0; i < idcount; i++) {
			RoadStopSpec *roadstopspec = (roadstops[i] >= _cur.grffile->roadstops.size()) ? nullptr : _cur.grffile->roadstops[roadstops[i]].get();

			if (roadstopspec == nullptr) {
				grfmsg(1, "RoadStopMapSpriteGroup: Road stop with ID 0x%X does not exist, skipping", roadstops[i]);
				continue;
			}

			roadstopspec->grf_prop.spritegroup[ctype] = GetGroupByID(groupid);
		}
	}

	uint16 groupid = buf->ReadWord();
	if (!IsValidGroupID(groupid, "RoadStopMapSpriteGroup")) return;

	if (_cur.grffile->roadstops.empty()) {
		grfmsg(0, "RoadStopMapSpriteGroup: No roadstops defined, skipping.");
		return;
	}

	for (uint i = 0; i < idcount; i++) {
		RoadStopSpec *roadstopspec = (roadstops[i] >= _cur.grffile->roadstops.size()) ? nullptr : _cur.grffile->roadstops[roadstops[i]].get();

		if (roadstopspec == nullptr) {
			grfmsg(1, "RoadStopMapSpriteGroup: Road stop with ID 0x%X does not exist, skipping.", roadstops[i]);
			continue;
		}

		if (roadstopspec->grf_prop.grffile != nullptr) {
			grfmsg(1, "RoadStopMapSpriteGroup: Road stop with ID 0x%X mapped multiple times, skipping", roadstops[i]);
			continue;
		}

		roadstopspec->grf_prop.spritegroup[CT_DEFAULT] = GetGroupByID(groupid);
		roadstopspec->grf_prop.grffile = _cur.grffile;
		roadstopspec->grf_prop.local_id = roadstops[i];
		RoadStopClass::Assign(roadstopspec);
	}
}

static void NewLandscapeMapSpriteGroup(ByteReader *buf, uint8 idcount)
{
	uint16 *ids = AllocaM(uint16, idcount);
	for (uint i = 0; i < idcount; i++) {
		ids[i] = buf->ReadExtendedByte();
	}

	/* Skip the cargo type section, we only care about the default group */
	uint8 cidcount = buf->ReadByte();
	buf->Skip(cidcount * 3);

	uint16 groupid = buf->ReadWord();
	if (!IsValidGroupID(groupid, "NewLandscapeMapSpriteGroup")) return;

	for (uint i = 0; i < idcount; i++) {
		uint16 id = ids[i];

		switch (id) {
			case NLA3ID_CUSTOM_ROCKS:
				_cur.grffile->new_rocks_group = GetGroupByID(groupid);
				if (!HasBit(_cur.grffile->new_landscape_ctrl_flags, NLCF_ROCKS_SET)) {
					SetBit(_cur.grffile->new_landscape_ctrl_flags, NLCF_ROCKS_SET);
					_new_landscape_rocks_grfs.push_back(_cur.grffile);
				}
				break;

			default:
				grfmsg(1, "NewLandscapeMapSpriteGroup: ID not implemented: %d", id);
			break;
		}
	}
}

/* Action 0x03 */
static void FeatureMapSpriteGroup(ByteReader *buf)
{
	/* <03> <feature> <n-id> <ids>... <num-cid> [<cargo-type> <cid>]... <def-cid>
	 * id-list    := [<id>] [id-list]
	 * cargo-list := <cargo-type> <cid> [cargo-list]
	 *
	 * B feature       see action 0
	 * B n-id          bits 0-6: how many IDs this definition applies to
	 *                 bit 7: if set, this is a wagon override definition (see below)
	 * E ids           the IDs for which this definition applies
	 * B num-cid       number of cargo IDs (sprite group IDs) in this definition
	 *                 can be zero, in that case the def-cid is used always
	 * B cargo-type    type of this cargo type (e.g. mail=2, wood=7, see below)
	 * W cid           cargo ID (sprite group ID) for this type of cargo
	 * W def-cid       default cargo ID (sprite group ID) */

	GrfSpecFeatureRef feature_ref = ReadFeature(buf->ReadByte());
	GrfSpecFeature feature = feature_ref.id;
	uint8 idcount = buf->ReadByte();

	if (feature >= GSF_END) {
		grfmsg(1, "FeatureMapSpriteGroup: Unsupported feature %s, skipping", GetFeatureString(feature_ref));
		return;
	}

	/* If idcount is zero, this is a feature callback */
	if (idcount == 0) {
		/* Skip number of cargo ids? */
		buf->ReadByte();
		uint16 groupid = buf->ReadWord();
		if (!IsValidGroupID(groupid, "FeatureMapSpriteGroup")) return;

		grfmsg(6, "FeatureMapSpriteGroup: Adding generic feature callback for feature %s", GetFeatureString(feature_ref));

		AddGenericCallback(feature, _cur.grffile, GetGroupByID(groupid));
		return;
	}

	/* Mark the feature as used by the grf (generic callbacks do not count) */
	SetBit(_cur.grffile->grf_features, feature);

	grfmsg(6, "FeatureMapSpriteGroup: Feature %s, %d ids", GetFeatureString(feature_ref), idcount);

	switch (feature) {
		case GSF_TRAINS:
		case GSF_ROADVEHICLES:
		case GSF_SHIPS:
		case GSF_AIRCRAFT:
			VehicleMapSpriteGroup(buf, feature, idcount);
			return;

		case GSF_CANALS:
			CanalMapSpriteGroup(buf, idcount);
			return;

		case GSF_STATIONS:
			StationMapSpriteGroup(buf, idcount);
			return;

		case GSF_HOUSES:
			TownHouseMapSpriteGroup(buf, idcount);
			return;

		case GSF_INDUSTRIES:
			IndustryMapSpriteGroup(buf, idcount);
			return;

		case GSF_INDUSTRYTILES:
			IndustrytileMapSpriteGroup(buf, idcount);
			return;

		case GSF_CARGOES:
			CargoMapSpriteGroup(buf, idcount);
			return;

		case GSF_AIRPORTS:
			AirportMapSpriteGroup(buf, idcount);
			return;

		case GSF_SIGNALS:
			SignalsMapSpriteGroup(buf, idcount);
			break;

		case GSF_OBJECTS:
			ObjectMapSpriteGroup(buf, idcount);
			break;

		case GSF_RAILTYPES:
			RailTypeMapSpriteGroup(buf, idcount);
			break;

		case GSF_ROADTYPES:
			RoadTypeMapSpriteGroup(buf, idcount, RTT_ROAD);
			break;

		case GSF_TRAMTYPES:
			RoadTypeMapSpriteGroup(buf, idcount, RTT_TRAM);
			break;

		case GSF_AIRPORTTILES:
			AirportTileMapSpriteGroup(buf, idcount);
			return;

		case GSF_ROADSTOPS:
			RoadStopMapSpriteGroup(buf, idcount);
			return;

		case GSF_NEWLANDSCAPE:
			NewLandscapeMapSpriteGroup(buf, idcount);
			return;

		default:
			grfmsg(1, "FeatureMapSpriteGroup: Unsupported feature %s, skipping", GetFeatureString(feature_ref));
			return;
	}
}

/* Action 0x04 */
static void FeatureNewName(ByteReader *buf)
{
	/* <04> <veh-type> <language-id> <num-veh> <offset> <data...>
	 *
	 * B veh-type      see action 0 (as 00..07, + 0A
	 *                 But IF veh-type = 48, then generic text
	 * B language-id   If bit 6 is set, This is the extended language scheme,
	 *                 with up to 64 language.
	 *                 Otherwise, it is a mapping where set bits have meaning
	 *                 0 = american, 1 = english, 2 = german, 3 = french, 4 = spanish
	 *                 Bit 7 set means this is a generic text, not a vehicle one (or else)
	 * B num-veh       number of vehicles which are getting a new name
	 * B/W offset      number of the first vehicle that gets a new name
	 *                 Byte : ID of vehicle to change
	 *                 Word : ID of string to change/add
	 * S data          new texts, each of them zero-terminated, after
	 *                 which the next name begins. */

	bool new_scheme = _cur.grffile->grf_version >= 7;

	GrfSpecFeatureRef feature_ref = ReadFeature(buf->ReadByte(), true);
	GrfSpecFeature feature = feature_ref.id;
	if (feature >= GSF_END && feature != 0x48) {
		grfmsg(1, "FeatureNewName: Unsupported feature %s, skipping", GetFeatureString(feature_ref));
		return;
	}

	uint8 lang     = buf->ReadByte();
	uint8 num      = buf->ReadByte();
	bool generic   = HasBit(lang, 7);
	uint16 id;
	if (generic) {
		id = buf->ReadWord();
	} else if (feature <= GSF_AIRCRAFT) {
		id = buf->ReadExtendedByte();
	} else {
		id = buf->ReadByte();
	}

	ClrBit(lang, 7);

	uint16 endid = id + num;

	grfmsg(6, "FeatureNewName: About to rename engines %d..%d (feature %s) in language 0x%02X",
	               id, endid, GetFeatureString(feature), lang);

	for (; id < endid && buf->HasData(); id++) {
		const char *name = buf->ReadString();
		grfmsg(8, "FeatureNewName: 0x%04X <- %s", id, name);

		switch (feature) {
			case GSF_TRAINS:
			case GSF_ROADVEHICLES:
			case GSF_SHIPS:
			case GSF_AIRCRAFT:
				if (!generic) {
					Engine *e = GetNewEngine(_cur.grffile, (VehicleType)feature, id, HasBit(_cur.grfconfig->flags, GCF_STATIC));
					if (e == nullptr) break;
					StringID string = AddGRFString(_cur.grffile->grfid, e->index, lang, new_scheme, false, name, e->info.string_id);
					e->info.string_id = string;
				} else {
					AddGRFString(_cur.grffile->grfid, id, lang, new_scheme, true, name, STR_UNDEFINED);
				}
				break;

			default:
				if (IsInsideMM(id, 0xD000, 0xD400) || IsInsideMM(id, 0xD800, 0x10000)) {
					AddGRFString(_cur.grffile->grfid, id, lang, new_scheme, true, name, STR_UNDEFINED);
					break;
				}

				switch (GB(id, 8, 8)) {
					case 0xC4: // Station class name
						if (GB(id, 0, 8) >= _cur.grffile->stations.size() || _cur.grffile->stations[GB(id, 0, 8)] == nullptr) {
							grfmsg(1, "FeatureNewName: Attempt to name undefined station 0x%X, ignoring", GB(id, 0, 8));
						} else {
							StationClassID cls_id = _cur.grffile->stations[GB(id, 0, 8)]->cls_id;
							StationClass::Get(cls_id)->name = AddGRFString(_cur.grffile->grfid, id, lang, new_scheme, false, name, STR_UNDEFINED);
						}
						break;

					case 0xC5: // Station name
						if (GB(id, 0, 8) >= _cur.grffile->stations.size() || _cur.grffile->stations[GB(id, 0, 8)] == nullptr) {
							grfmsg(1, "FeatureNewName: Attempt to name undefined station 0x%X, ignoring", GB(id, 0, 8));
						} else {
							_cur.grffile->stations[GB(id, 0, 8)]->name = AddGRFString(_cur.grffile->grfid, id, lang, new_scheme, false, name, STR_UNDEFINED);
						}
						break;

					case 0xC7: // Airporttile name
						if (GB(id, 0, 8) >= _cur.grffile->airtspec.size() || _cur.grffile->airtspec[GB(id, 0, 8)] == nullptr) {
							grfmsg(1, "FeatureNewName: Attempt to name undefined airport tile 0x%X, ignoring", GB(id, 0, 8));
						} else {
							_cur.grffile->airtspec[GB(id, 0, 8)]->name = AddGRFString(_cur.grffile->grfid, id, lang, new_scheme, false, name, STR_UNDEFINED);
						}
						break;

					case 0xC9: // House name
						if (GB(id, 0, 8) >= _cur.grffile->housespec.size() || _cur.grffile->housespec[GB(id, 0, 8)] == nullptr) {
							grfmsg(1, "FeatureNewName: Attempt to name undefined house 0x%X, ignoring.", GB(id, 0, 8));
						} else {
							_cur.grffile->housespec[GB(id, 0, 8)]->building_name = AddGRFString(_cur.grffile->grfid, id, lang, new_scheme, false, name, STR_UNDEFINED);
						}
						break;

					default:
						grfmsg(7, "FeatureNewName: Unsupported ID (0x%04X)", id);
						break;
				}
				break;
		}
	}
}

/**
 * Sanitize incoming sprite offsets for Action 5 graphics replacements.
 * @param num         The number of sprites to load.
 * @param offset      Offset from the base.
 * @param max_sprites The maximum number of sprites that can be loaded in this action 5.
 * @param name        Used for error warnings.
 * @return The number of sprites that is going to be skipped.
 */
static uint16 SanitizeSpriteOffset(uint16& num, uint16 offset, int max_sprites, const char *name)
{

	if (offset >= max_sprites) {
		grfmsg(1, "GraphicsNew: %s sprite offset must be less than %i, skipping", name, max_sprites);
		uint orig_num = num;
		num = 0;
		return orig_num;
	}

	if (offset + num > max_sprites) {
		grfmsg(4, "GraphicsNew: %s sprite overflow, truncating...", name);
		uint orig_num = num;
		num = std::max(max_sprites - offset, 0);
		return orig_num - num;
	}

	return 0;
}

/** The information about action 5 types. */
static const Action5Type _action5_types[] = {
	/* Note: min_sprites should not be changed. Therefore these constants are directly here and not in sprites.h */
	/* 0x00 */ { A5BLOCK_INVALID,      0,                            0, 0,                                           "Type 0x00"                },
	/* 0x01 */ { A5BLOCK_INVALID,      0,                            0, 0,                                           "Type 0x01"                },
	/* 0x02 */ { A5BLOCK_INVALID,      0,                            0, 0,                                           "Type 0x02"                },
	/* 0x03 */ { A5BLOCK_INVALID,      0,                            0, 0,                                           "Type 0x03"                },
	/* 0x04 */ { A5BLOCK_ALLOW_OFFSET, SPR_SIGNALS_BASE,             1, PRESIGNAL_SEMAPHORE_AND_PBS_SPRITE_COUNT,    "Signal graphics"          },
	/* 0x05 */ { A5BLOCK_ALLOW_OFFSET, SPR_ELRAIL_BASE,              1, ELRAIL_SPRITE_COUNT,                         "Rail catenary graphics"   },
	/* 0x06 */ { A5BLOCK_ALLOW_OFFSET, SPR_SLOPES_BASE,              1, NORMAL_AND_HALFTILE_FOUNDATION_SPRITE_COUNT, "Foundation graphics"      },
	/* 0x07 */ { A5BLOCK_INVALID,      0,                           75, 0,                                           "TTDP GUI graphics"        }, // Not used by OTTD.
	/* 0x08 */ { A5BLOCK_ALLOW_OFFSET, SPR_CANALS_BASE,              1, CANALS_SPRITE_COUNT,                         "Canal graphics"           },
	/* 0x09 */ { A5BLOCK_ALLOW_OFFSET, SPR_ONEWAY_BASE,              1, ONEWAY_SPRITE_COUNT,                         "One way road graphics"    },
	/* 0x0A */ { A5BLOCK_ALLOW_OFFSET, SPR_2CCMAP_BASE,              1, TWOCCMAP_SPRITE_COUNT,                       "2CC colour maps"          },
	/* 0x0B */ { A5BLOCK_ALLOW_OFFSET, SPR_TRAMWAY_BASE,             1, TRAMWAY_SPRITE_COUNT,                        "Tramway graphics"         },
	/* 0x0C */ { A5BLOCK_INVALID,      0,                          133, 0,                                           "Snowy temperate tree"     }, // Not yet used by OTTD.
	/* 0x0D */ { A5BLOCK_FIXED,        SPR_SHORE_BASE,              16, SPR_SHORE_SPRITE_COUNT,                      "Shore graphics"           },
	/* 0x0E */ { A5BLOCK_INVALID,      0,                            0, 0,                                           "New Signals graphics"     }, // Not yet used by OTTD.
	/* 0x0F */ { A5BLOCK_ALLOW_OFFSET, SPR_TRACKS_FOR_SLOPES_BASE,   1, TRACKS_FOR_SLOPES_SPRITE_COUNT,              "Sloped rail track"        },
	/* 0x10 */ { A5BLOCK_ALLOW_OFFSET, SPR_AIRPORTX_BASE,            1, AIRPORTX_SPRITE_COUNT,                       "Airport graphics"         },
	/* 0x11 */ { A5BLOCK_ALLOW_OFFSET, SPR_ROADSTOP_BASE,            1, ROADSTOP_SPRITE_COUNT,                       "Road stop graphics"       },
	/* 0x12 */ { A5BLOCK_ALLOW_OFFSET, SPR_AQUEDUCT_BASE,            1, AQUEDUCT_SPRITE_COUNT,                       "Aqueduct graphics"        },
	/* 0x13 */ { A5BLOCK_ALLOW_OFFSET, SPR_AUTORAIL_BASE,            1, AUTORAIL_SPRITE_COUNT,                       "Autorail graphics"        },
	/* 0x14 */ { A5BLOCK_INVALID,      0,                            1, 0,                                           "Flag graphics"            }, // deprecated, no longer used.
	/* 0x15 */ { A5BLOCK_ALLOW_OFFSET, SPR_OPENTTD_BASE,             1, OPENTTD_SPRITE_COUNT,                        "OpenTTD GUI graphics"     },
	/* 0x16 */ { A5BLOCK_ALLOW_OFFSET, SPR_AIRPORT_PREVIEW_BASE,     1, SPR_AIRPORT_PREVIEW_COUNT,                   "Airport preview graphics" },
	/* 0x17 */ { A5BLOCK_ALLOW_OFFSET, SPR_RAILTYPE_TUNNEL_BASE,     1, RAILTYPE_TUNNEL_BASE_COUNT,                  "Railtype tunnel base"     },
	/* 0x18 */ { A5BLOCK_ALLOW_OFFSET, SPR_PALETTE_BASE,             1, PALETTE_SPRITE_COUNT,                        "Palette"                  },
};

/* Action 0x05 */
static void GraphicsNew(ByteReader *buf)
{
	/* <05> <graphics-type> <num-sprites> <other data...>
	 *
	 * B graphics-type What set of graphics the sprites define.
	 * E num-sprites   How many sprites are in this set?
	 * V other data    Graphics type specific data.  Currently unused. */

	uint8 type = buf->ReadByte();
	uint16 num = buf->ReadExtendedByte();
	uint16 offset = HasBit(type, 7) ? buf->ReadExtendedByte() : 0;
	ClrBit(type, 7); // Clear the high bit as that only indicates whether there is an offset.

	const Action5Type *action5_type;
	const Action5TypeRemapSet &remap = _cur.grffile->action5_type_remaps;
	if (remap.remapped_ids[type]) {
		auto iter = remap.mapping.find(type);
		assert(iter != remap.mapping.end());
		const Action5TypeRemapEntry &def = iter->second;
		if (def.info == nullptr) {
			if (def.fallback_mode == GPMFM_ERROR_ON_USE) {
				grfmsg(0, "Error: Unimplemented action 5 type: %s, mapped to: %X", def.name, type);
				GRFError *error = DisableGrf(STR_NEWGRF_ERROR_UNIMPLEMETED_MAPPED_ACTION5_TYPE);
				error->data = stredup(def.name);
				error->param_value[1] = type;
			} else if (def.fallback_mode == GPMFM_IGNORE) {
				grfmsg(2, "Ignoring unimplemented action 5 type: %s, mapped to: %X", def.name, type);
			}
			_cur.skip_sprites = num;
			return;
		} else {
			action5_type = def.info;
		}
	} else {
		if ((type == 0x0D) && (num == 10) && HasBit(_cur.grfconfig->flags, GCF_SYSTEM)) {
			/* Special not-TTDP-compatible case used in openttd.grf
			 * Missing shore sprites and initialisation of SPR_SHORE_BASE */
			grfmsg(2, "GraphicsNew: Loading 10 missing shore sprites from extra grf.");
			LoadNextSprite(SPR_SHORE_BASE +  0, *_cur.file, _cur.nfo_line++); // SLOPE_STEEP_S
			LoadNextSprite(SPR_SHORE_BASE +  5, *_cur.file, _cur.nfo_line++); // SLOPE_STEEP_W
			LoadNextSprite(SPR_SHORE_BASE +  7, *_cur.file, _cur.nfo_line++); // SLOPE_WSE
			LoadNextSprite(SPR_SHORE_BASE + 10, *_cur.file, _cur.nfo_line++); // SLOPE_STEEP_N
			LoadNextSprite(SPR_SHORE_BASE + 11, *_cur.file, _cur.nfo_line++); // SLOPE_NWS
			LoadNextSprite(SPR_SHORE_BASE + 13, *_cur.file, _cur.nfo_line++); // SLOPE_ENW
			LoadNextSprite(SPR_SHORE_BASE + 14, *_cur.file, _cur.nfo_line++); // SLOPE_SEN
			LoadNextSprite(SPR_SHORE_BASE + 15, *_cur.file, _cur.nfo_line++); // SLOPE_STEEP_E
			LoadNextSprite(SPR_SHORE_BASE + 16, *_cur.file, _cur.nfo_line++); // SLOPE_EW
			LoadNextSprite(SPR_SHORE_BASE + 17, *_cur.file, _cur.nfo_line++); // SLOPE_NS
			if (_loaded_newgrf_features.shore == SHORE_REPLACE_NONE) _loaded_newgrf_features.shore = SHORE_REPLACE_ONLY_NEW;
			return;
		}

		/* Supported type? */
		if ((type >= lengthof(_action5_types)) || (_action5_types[type].block_type == A5BLOCK_INVALID)) {
			grfmsg(2, "GraphicsNew: Custom graphics (type 0x%02X) sprite block of length %u (unimplemented, ignoring)", type, num);
			_cur.skip_sprites = num;
			return;
		}

		action5_type = &_action5_types[type];
	}

	/* Contrary to TTDP we allow always to specify too few sprites as we allow always an offset,
	 * except for the long version of the shore type:
	 * Ignore offset if not allowed */
	if ((action5_type->block_type != A5BLOCK_ALLOW_OFFSET) && (offset != 0)) {
		grfmsg(1, "GraphicsNew: %s (type 0x%02X) do not allow an <offset> field. Ignoring offset.", action5_type->name, type);
		offset = 0;
	}

	/* Ignore action5 if too few sprites are specified. (for TTDP compatibility)
	 * This does not make sense, if <offset> is allowed */
	if ((action5_type->block_type == A5BLOCK_FIXED) && (num < action5_type->min_sprites)) {
		grfmsg(1, "GraphicsNew: %s (type 0x%02X) count must be at least %d. Only %d were specified. Skipping.", action5_type->name, type, action5_type->min_sprites, num);
		_cur.skip_sprites = num;
		return;
	}

	/* Load at most max_sprites sprites. Skip remaining sprites. (for compatibility with TTDP and future extensions) */
	uint16 skip_num = SanitizeSpriteOffset(num, offset, action5_type->max_sprites, action5_type->name);
	SpriteID replace = action5_type->sprite_base + offset;

	/* Load <num> sprites starting from <replace>, then skip <skip_num> sprites. */
	grfmsg(2, "GraphicsNew: Replacing sprites %d to %d of %s (type 0x%02X) at SpriteID 0x%04X", offset, offset + num - 1, action5_type->name, type, replace);

	if (type == 0x0D) _loaded_newgrf_features.shore = SHORE_REPLACE_ACTION_5;

	if (type == 0x0B) {
		static const SpriteID depot_with_track_offset = SPR_TRAMWAY_DEPOT_WITH_TRACK - SPR_TRAMWAY_BASE;
		static const SpriteID depot_no_track_offset = SPR_TRAMWAY_DEPOT_NO_TRACK - SPR_TRAMWAY_BASE;
		if (offset <= depot_with_track_offset && offset + num > depot_with_track_offset) _loaded_newgrf_features.tram = TRAMWAY_REPLACE_DEPOT_WITH_TRACK;
		if (offset <= depot_no_track_offset && offset + num > depot_no_track_offset) _loaded_newgrf_features.tram = TRAMWAY_REPLACE_DEPOT_NO_TRACK;
	}

	/* If the baseset or grf only provides sprites for flat tiles (pre #10282), duplicate those for use on slopes. */
	bool dup_oneway_sprites = ((type == 0x09) && (offset + num <= SPR_ONEWAY_SLOPE_N_OFFSET));

	for (uint16 n = num; n > 0; n--) {
		_cur.nfo_line++;
		int load_index = (replace == 0 ? _cur.spriteid++ : replace++);
		LoadNextSprite(load_index, *_cur.file, _cur.nfo_line);
		if (dup_oneway_sprites) {
			DupSprite(load_index, load_index + SPR_ONEWAY_SLOPE_N_OFFSET);
			DupSprite(load_index, load_index + SPR_ONEWAY_SLOPE_S_OFFSET);
		}
	}

	if (type == 0x04 && ((_cur.grfconfig->ident.grfid & 0x00FFFFFF) == OPENTTD_GRAPHICS_BASE_GRF_ID ||
			_cur.grfconfig->ident.grfid == BSWAP32(0xFF4F4701) || _cur.grfconfig->ident.grfid == BSWAP32(0xFFFFFFFE))) {
		/* Signal graphics action 5: Fill duplicate signal sprite block if this is a baseset GRF or OpenGFX */
		const SpriteID end = offset + num;
		for (SpriteID i = offset; i < end; i++) {
			DupSprite(SPR_SIGNALS_BASE + i, SPR_DUP_SIGNALS_BASE + i);
		}
	}

	_cur.skip_sprites = skip_num;
}

/* Action 0x05 (SKIP) */
static void SkipAct5(ByteReader *buf)
{
	/* Ignore type byte */
	buf->ReadByte();

	/* Skip the sprites of this action */
	_cur.skip_sprites = buf->ReadExtendedByte();

	grfmsg(3, "SkipAct5: Skipping %d sprites", _cur.skip_sprites);
}

/**
 * Reads a variable common to VarAction2 and Action7/9/D.
 *
 * Returns VarAction2 variable 'param' resp. Action7/9/D variable '0x80 + param'.
 * If a variable is not accessible from all four actions, it is handled in the action specific functions.
 *
 * @param param variable number (as for VarAction2, for Action7/9/D you have to subtract 0x80 first).
 * @param value returns the value of the variable.
 * @param grffile NewGRF querying the variable
 * @return true iff the variable is known and the value is returned in 'value'.
 */
bool GetGlobalVariable(byte param, uint32 *value, const GRFFile *grffile)
{
	if (_sprite_group_resolve_check_veh_check) {
		switch (param) {
			case 0x00:
			case 0x02:
			case 0x09:
			case 0x0A:
			case 0x20:
			case 0x23:
				_sprite_group_resolve_check_veh_check = false;
				break;
		}
	}

	switch (param) {
		case 0x00: // current date
			*value = std::max(_date - DAYS_TILL_ORIGINAL_BASE_YEAR, 0);
			return true;

		case 0x01: // current year
			*value = Clamp(_cur_year, ORIGINAL_BASE_YEAR, ORIGINAL_MAX_YEAR) - ORIGINAL_BASE_YEAR;
			return true;

		case 0x02: { // detailed date information: month of year (bit 0-7), day of month (bit 8-12), leap year (bit 15), day of year (bit 16-24)
			Date start_of_year = ConvertYMDToDate(_cur_date_ymd.year, 0, 1);
			*value = _cur_date_ymd.month | (_cur_date_ymd.day - 1) << 8 | (IsLeapYear(_cur_date_ymd.year) ? 1 << 15 : 0) | (_date - start_of_year) << 16;
			return true;
		}

		case 0x03: // current climate, 0=temp, 1=arctic, 2=trop, 3=toyland
			*value = _settings_game.game_creation.landscape;
			return true;

		case 0x06: // road traffic side, bit 4 clear=left, set=right
			*value = _settings_game.vehicle.road_side << 4;
			return true;

		case 0x09: // date fraction
			*value = _date_fract * 885;
			return true;

		case 0x0A: // animation counter
			*value = GB(_scaled_tick_counter, 0, 16);
			return true;

		case 0x0B: { // TTDPatch version
			uint major    = 2;
			uint minor    = 6;
			uint revision = 1; // special case: 2.0.1 is 2.0.10
			uint build    = 1382;
			*value = (major << 24) | (minor << 20) | (revision << 16) | build;
			return true;
		}

		case 0x0D: // TTD Version, 00=DOS, 01=Windows
			*value = (_cur.grfconfig->palette & GRFP_USE_MASK) | grffile->var8D_overlay;
			return true;

		case 0x0E: // Y-offset for train sprites
			*value = _cur.grffile->traininfo_vehicle_pitch;
			return true;

		case 0x0F: // Rail track type cost factors
			*value = 0;
			SB(*value, 0, 8, GetRailTypeInfo(RAILTYPE_RAIL)->cost_multiplier); // normal rail
			if (_settings_game.vehicle.disable_elrails) {
				/* skip elrail multiplier - disabled */
				SB(*value, 8, 8, GetRailTypeInfo(RAILTYPE_MONO)->cost_multiplier); // monorail
			} else {
				SB(*value, 8, 8, GetRailTypeInfo(RAILTYPE_ELECTRIC)->cost_multiplier); // electified railway
				/* Skip monorail multiplier - no space in result */
			}
			SB(*value, 16, 8, GetRailTypeInfo(RAILTYPE_MAGLEV)->cost_multiplier); // maglev
			return true;

		case 0x11: // current rail tool type
			*value = 0; // constant fake value to avoid desync
			return true;

		case 0x12: // Game mode
			*value = _game_mode;
			return true;

		/* case 0x13: // Tile refresh offset to left    not implemented */
		/* case 0x14: // Tile refresh offset to right   not implemented */
		/* case 0x15: // Tile refresh offset upwards    not implemented */
		/* case 0x16: // Tile refresh offset downwards  not implemented */
		/* case 0x17: // temperate snow line            not implemented */

		case 0x1A: // Always -1
			*value = UINT_MAX;
			return true;

		case 0x1B: // Display options
			*value = 0x3F; // constant fake value to avoid desync
			return true;

		case 0x1D: // TTD Platform, 00=TTDPatch, 01=OpenTTD, also used for feature tests (bits 31..4)
			*value = 1 | grffile->var9D_overlay;
			return true;

		case 0x1E: // Miscellaneous GRF features
			*value = _misc_grf_features;

			/* Add the local flags */
			assert(!HasBit(*value, GMB_TRAIN_WIDTH_32_PIXELS));
			if (_cur.grffile->traininfo_vehicle_width == VEHICLEINFO_FULL_VEHICLE_WIDTH) SetBit(*value, GMB_TRAIN_WIDTH_32_PIXELS);
			return true;

		/* case 0x1F: // locale dependent settings not implemented to avoid desync */

		case 0x20: { // snow line height
			byte snowline = GetSnowLine();
			if (_settings_game.game_creation.landscape == LT_ARCTIC && snowline <= _settings_game.construction.map_height_limit) {
				*value = Clamp(snowline * (grffile->grf_version >= 8 ? 1 : TILE_HEIGHT), 0, 0xFE);
			} else {
				/* No snow */
				*value = 0xFF;
			}
			return true;
		}

		case 0x21: // OpenTTD version
			*value = _openttd_newgrf_version;
			return true;

		case 0x22: // difficulty level
			*value = SP_CUSTOM;
			return true;

		case 0x23: // long format date
			*value = _date;
			return true;

		case 0x24: // long format year
			*value = _cur_year;
			return true;

		default: return false;
	}
}

static uint32 GetParamVal(byte param, uint32 *cond_val)
{
	/* First handle variable common with VarAction2 */
	uint32 value;
	if (GetGlobalVariable(param - 0x80, &value, _cur.grffile)) return value;

	/* Non-common variable */
	switch (param) {
		case 0x84: { // GRF loading stage
			uint32 res = 0;

			if (_cur.stage > GLS_INIT) SetBit(res, 0);
			if (_cur.stage == GLS_RESERVE) SetBit(res, 8);
			if (_cur.stage == GLS_ACTIVATION) SetBit(res, 9);
			return res;
		}

		case 0x85: // TTDPatch flags, only for bit tests
			if (cond_val == nullptr) {
				/* Supported in Action 0x07 and 0x09, not 0x0D */
				return 0;
			} else {
				uint32 index = *cond_val / 0x20;
				*cond_val %= 0x20;
				uint32 param_val = 0;
				if (index < lengthof(_ttdpatch_flags)) {
					param_val = _ttdpatch_flags[index];
					if (!HasBit(_cur.grfconfig->flags, GCF_STATIC) && !HasBit(_cur.grfconfig->flags, GCF_SYSTEM)) {
						SetBit(_observed_ttdpatch_flags[index], *cond_val);
					}
				}
				return param_val;
			}

		case 0x88: // GRF ID check
			return 0;

		/* case 0x99: Global ID offset not implemented */

		default:
			/* GRF Parameter */
			if (param < 0x80) return _cur.grffile->GetParam(param);

			/* In-game variable. */
			grfmsg(1, "Unsupported in-game variable 0x%02X", param);
			return UINT_MAX;
	}
}

/* Action 0x06 */
static void CfgApply(ByteReader *buf)
{
	/* <06> <param-num> <param-size> <offset> ... <FF>
	 *
	 * B param-num     Number of parameter to substitute (First = "zero")
	 *                 Ignored if that parameter was not specified in newgrf.cfg
	 * B param-size    How many bytes to replace.  If larger than 4, the
	 *                 bytes of the following parameter are used.  In that
	 *                 case, nothing is applied unless *all* parameters
	 *                 were specified.
	 * B offset        Offset into data from beginning of next sprite
	 *                 to place where parameter is to be stored. */

	/* Preload the next sprite */
	SpriteFile &file = *_cur.file;
	size_t pos = file.GetPos();
	uint32 num = file.GetContainerVersion() >= 2 ? file.ReadDword() : file.ReadWord();
	uint8 type = file.ReadByte();

	/* Check if the sprite is a pseudo sprite. We can't operate on real sprites. */
	if (type != 0xFF) {
		grfmsg(2, "CfgApply: Ignoring (next sprite is real, unsupported)");

		/* Reset the file position to the start of the next sprite */
		file.SeekTo(pos, SEEK_SET);
		return;
	}

	/* Get (or create) the override for the next sprite. */
	GRFLocation location(_cur.grfconfig->ident.grfid, _cur.nfo_line + 1);
	std::unique_ptr<byte[]> &preload_sprite = _grf_line_to_action6_sprite_override[location];

	/* Load new sprite data if it hasn't already been loaded. */
	if (preload_sprite == nullptr) {
		preload_sprite = std::make_unique<byte[]>(num);
		file.ReadBlock(preload_sprite.get(), num);
	}

	/* Reset the file position to the start of the next sprite */
	file.SeekTo(pos, SEEK_SET);

	/* Now perform the Action 0x06 on our data. */
	for (;;) {
		uint i;
		uint param_num;
		uint param_size;
		uint offset;
		bool add_value;

		/* Read the parameter to apply. 0xFF indicates no more data to change. */
		param_num = buf->ReadByte();
		if (param_num == 0xFF) break;

		/* Get the size of the parameter to use. If the size covers multiple
		 * double words, sequential parameter values are used. */
		param_size = buf->ReadByte();

		/* Bit 7 of param_size indicates we should add to the original value
		 * instead of replacing it. */
		add_value  = HasBit(param_size, 7);
		param_size = GB(param_size, 0, 7);

		/* Where to apply the data to within the pseudo sprite data. */
		offset     = buf->ReadExtendedByte();

		/* If the parameter is a GRF parameter (not an internal variable) check
		 * if it (and all further sequential parameters) has been defined. */
		if (param_num < 0x80 && (param_num + (param_size - 1) / 4) >= _cur.grffile->param_end) {
			grfmsg(2, "CfgApply: Ignoring (param %d not set)", (param_num + (param_size - 1) / 4));
			break;
		}

		grfmsg(8, "CfgApply: Applying %u bytes from parameter 0x%02X at offset 0x%04X", param_size, param_num, offset);

		bool carry = false;
		for (i = 0; i < param_size && offset + i < num; i++) {
			uint32 value = GetParamVal(param_num + i / 4, nullptr);
			/* Reset carry flag for each iteration of the variable (only really
			 * matters if param_size is greater than 4) */
			if (i % 4 == 0) carry = false;

			if (add_value) {
				uint new_value = preload_sprite[offset + i] + GB(value, (i % 4) * 8, 8) + (carry ? 1 : 0);
				preload_sprite[offset + i] = GB(new_value, 0, 8);
				/* Check if the addition overflowed */
				carry = new_value >= 256;
			} else {
				preload_sprite[offset + i] = GB(value, (i % 4) * 8, 8);
			}
		}
	}
}

/**
 * Disable a static NewGRF when it is influencing another (non-static)
 * NewGRF as this could cause desyncs.
 *
 * We could just tell the NewGRF querying that the file doesn't exist,
 * but that might give unwanted results. Disabling the NewGRF gives the
 * best result as no NewGRF author can complain about that.
 * @param c The NewGRF to disable.
 */
static void DisableStaticNewGRFInfluencingNonStaticNewGRFs(GRFConfig *c)
{
	GRFError *error = DisableGrf(STR_NEWGRF_ERROR_STATIC_GRF_CAUSES_DESYNC, c);
	error->data = _cur.grfconfig->GetName();
}

/* Action 0x07
 * Action 0x09 */
static void SkipIf(ByteReader *buf)
{
	/* <07/09> <param-num> <param-size> <condition-type> <value> <num-sprites>
	 *
	 * B param-num
	 * B param-size
	 * B condition-type
	 * V value
	 * B num-sprites */
	uint32 cond_val = 0;
	uint32 mask = 0;
	bool result;

	uint8 param     = buf->ReadByte();
	uint8 paramsize = buf->ReadByte();
	uint8 condtype  = buf->ReadByte();

	if (condtype < 2) {
		/* Always 1 for bit tests, the given value should be ignored. */
		paramsize = 1;
	}

	switch (paramsize) {
		case 8: cond_val = buf->ReadDWord(); mask = buf->ReadDWord(); break;
		case 4: cond_val = buf->ReadDWord(); mask = 0xFFFFFFFF; break;
		case 2: cond_val = buf->ReadWord();  mask = 0x0000FFFF; break;
		case 1: cond_val = buf->ReadByte();  mask = 0x000000FF; break;
		default: break;
	}

	if (param < 0x80 && _cur.grffile->param_end <= param) {
		grfmsg(7, "SkipIf: Param %d undefined, skipping test", param);
		return;
	}

	grfmsg(7, "SkipIf: Test condtype %d, param 0x%02X, condval 0x%08X", condtype, param, cond_val);

	/* condtypes that do not use 'param' are always valid.
	 * condtypes that use 'param' are either not valid for param 0x88, or they are only valid for param 0x88.
	 */
	if (condtype >= 0x0B) {
		/* Tests that ignore 'param' */
		switch (condtype) {
			case 0x0B: result = GetCargoIDByLabel(BSWAP32(cond_val)) == CT_INVALID;
				break;
			case 0x0C: result = GetCargoIDByLabel(BSWAP32(cond_val)) != CT_INVALID;
				break;
			case 0x0D: result = GetRailTypeByLabel(BSWAP32(cond_val)) == INVALID_RAILTYPE;
				break;
			case 0x0E: result = GetRailTypeByLabel(BSWAP32(cond_val)) != INVALID_RAILTYPE;
				break;
			case 0x0F: {
				RoadType rt = GetRoadTypeByLabel(BSWAP32(cond_val));
				result = rt == INVALID_ROADTYPE || !RoadTypeIsRoad(rt);
				break;
			}
			case 0x10: {
				RoadType rt = GetRoadTypeByLabel(BSWAP32(cond_val));
				result = rt != INVALID_ROADTYPE && RoadTypeIsRoad(rt);
				break;
			}
			case 0x11: {
				RoadType rt = GetRoadTypeByLabel(BSWAP32(cond_val));
				result = rt == INVALID_ROADTYPE || !RoadTypeIsTram(rt);
				break;
			}
			case 0x12: {
				RoadType rt = GetRoadTypeByLabel(BSWAP32(cond_val));
				result = rt != INVALID_ROADTYPE && RoadTypeIsTram(rt);
				break;
			}
			default: grfmsg(1, "SkipIf: Unsupported condition type %02X. Ignoring", condtype); return;
		}
	} else if (param == 0x88) {
		/* GRF ID checks */

		GRFConfig *c = GetGRFConfig(cond_val, mask);

		if (c != nullptr && HasBit(c->flags, GCF_STATIC) && !HasBit(_cur.grfconfig->flags, GCF_STATIC) && _networking) {
			DisableStaticNewGRFInfluencingNonStaticNewGRFs(c);
			c = nullptr;
		}

		if (condtype != 10 && c == nullptr) {
			grfmsg(7, "SkipIf: GRFID 0x%08X unknown, skipping test", BSWAP32(cond_val));
			return;
		}

		switch (condtype) {
			/* Tests 0x06 to 0x0A are only for param 0x88, GRFID checks */
			case 0x06: // Is GRFID active?
				result = c->status == GCS_ACTIVATED;
				break;

			case 0x07: // Is GRFID non-active?
				result = c->status != GCS_ACTIVATED;
				break;

			case 0x08: // GRFID is not but will be active?
				result = c->status == GCS_INITIALISED;
				break;

			case 0x09: // GRFID is or will be active?
				result = c->status == GCS_ACTIVATED || c->status == GCS_INITIALISED;
				break;

			case 0x0A: // GRFID is not nor will be active
				/* This is the only condtype that doesn't get ignored if the GRFID is not found */
				result = c == nullptr || c->status == GCS_DISABLED || c->status == GCS_NOT_FOUND;
				break;

			default: grfmsg(1, "SkipIf: Unsupported GRF condition type %02X. Ignoring", condtype); return;
		}
	} else if (param == 0x91 && (condtype == 0x02 || condtype == 0x03) && cond_val > 0) {
		const std::vector<uint32> &values = _cur.grffile->var91_values;
		/* condtype 0x02: skip if test result found
		 * condtype 0x03: skip if test result not found
		 */
		bool found = std::find(values.begin(), values.end(), cond_val) != values.end();
		result = (found == (condtype == 0x02));
	} else {
		/* Tests that use 'param' and are not GRF ID checks.  */
		uint32 param_val = GetParamVal(param, &cond_val); // cond_val is modified for param == 0x85
		switch (condtype) {
			case 0x00: result = !!(param_val & (1 << cond_val));
				break;
			case 0x01: result = !(param_val & (1 << cond_val));
				break;
			case 0x02: result = (param_val & mask) == cond_val;
				break;
			case 0x03: result = (param_val & mask) != cond_val;
				break;
			case 0x04: result = (param_val & mask) < cond_val;
				break;
			case 0x05: result = (param_val & mask) > cond_val;
				break;
			default: grfmsg(1, "SkipIf: Unsupported condition type %02X. Ignoring", condtype); return;
		}
	}

	if (!result) {
		grfmsg(2, "SkipIf: Not skipping sprites, test was false");
		return;
	}

	uint8 numsprites = buf->ReadByte();

	/* numsprites can be a GOTO label if it has been defined in the GRF
	 * file. The jump will always be the first matching label that follows
	 * the current nfo_line. If no matching label is found, the first matching
	 * label in the file is used. */
	const GRFLabel *choice = nullptr;
	for (const auto &label : _cur.grffile->labels) {
		if (label.label != numsprites) continue;

		/* Remember a goto before the current line */
		if (choice == nullptr) choice = &label;
		/* If we find a label here, this is definitely good */
		if (label.nfo_line > _cur.nfo_line) {
			choice = &label;
			break;
		}
	}

	if (choice != nullptr) {
		grfmsg(2, "SkipIf: Jumping to label 0x%0X at line %d, test was true", choice->label, choice->nfo_line);
		_cur.file->SeekTo(choice->pos, SEEK_SET);
		_cur.nfo_line = choice->nfo_line;
		return;
	}

	grfmsg(2, "SkipIf: Skipping %d sprites, test was true", numsprites);
	_cur.skip_sprites = numsprites;
	if (_cur.skip_sprites == 0) {
		/* Zero means there are no sprites to skip, so
		 * we use -1 to indicate that all further
		 * sprites should be skipped. */
		_cur.skip_sprites = -1;

		/* If an action 8 hasn't been encountered yet, disable the grf. */
		if (_cur.grfconfig->status != (_cur.stage < GLS_RESERVE ? GCS_INITIALISED : GCS_ACTIVATED)) {
			DisableGrf();
		}
	}
}


/* Action 0x08 (GLS_FILESCAN) */
static void ScanInfo(ByteReader *buf)
{
	uint8 grf_version = buf->ReadByte();
	uint32 grfid      = buf->ReadDWord();
	const char *name  = buf->ReadString();

	_cur.grfconfig->ident.grfid = grfid;

	if (grf_version < 2 || grf_version > 8) {
		SetBit(_cur.grfconfig->flags, GCF_INVALID);
		DEBUG(grf, 0, "%s: NewGRF \"%s\" (GRFID %08X) uses GRF version %d, which is incompatible with this version of OpenTTD.", _cur.grfconfig->GetDisplayPath(), name, BSWAP32(grfid), grf_version);
	}

	/* GRF IDs starting with 0xFF are reserved for internal TTDPatch use */
	if (GB(grfid, 0, 8) == 0xFF) SetBit(_cur.grfconfig->flags, GCF_SYSTEM);

	AddGRFTextToList(_cur.grfconfig->name, 0x7F, grfid, false, name);

	if (buf->HasData()) {
		const char *info = buf->ReadString();
		AddGRFTextToList(_cur.grfconfig->info, 0x7F, grfid, true, info);
	}

	/* GLS_INFOSCAN only looks for the action 8, so we can skip the rest of the file */
	_cur.skip_sprites = -1;
}

/* Action 0x08 */
static void GRFInfo(ByteReader *buf)
{
	/* <08> <version> <grf-id> <name> <info>
	 *
	 * B version       newgrf version, currently 06
	 * 4*B grf-id      globally unique ID of this .grf file
	 * S name          name of this .grf set
	 * S info          string describing the set, and e.g. author and copyright */

	uint8 version    = buf->ReadByte();
	uint32 grfid     = buf->ReadDWord();
	const char *name = buf->ReadString();

	if (_cur.stage < GLS_RESERVE && _cur.grfconfig->status != GCS_UNKNOWN) {
		DisableGrf(STR_NEWGRF_ERROR_MULTIPLE_ACTION_8);
		return;
	}

	if (_cur.grffile->grfid != grfid) {
		DEBUG(grf, 0, "GRFInfo: GRFID %08X in FILESCAN stage does not match GRFID %08X in INIT/RESERVE/ACTIVATION stage", BSWAP32(_cur.grffile->grfid), BSWAP32(grfid));
		_cur.grffile->grfid = grfid;
	}

	_cur.grffile->grf_version = version;
	_cur.grfconfig->status = _cur.stage < GLS_RESERVE ? GCS_INITIALISED : GCS_ACTIVATED;

	/* Do swap the GRFID for displaying purposes since people expect that */
	DEBUG(grf, 1, "GRFInfo: Loaded GRFv%d set %08X - %s (palette: %s, version: %i)", version, BSWAP32(grfid), name, (_cur.grfconfig->palette & GRFP_USE_MASK) ? "Windows" : "DOS", _cur.grfconfig->version);
}

/* Action 0x0A */
static void SpriteReplace(ByteReader *buf)
{
	/* <0A> <num-sets> <set1> [<set2> ...]
	 * <set>: <num-sprites> <first-sprite>
	 *
	 * B num-sets      How many sets of sprites to replace.
	 * Each set:
	 * B num-sprites   How many sprites are in this set
	 * W first-sprite  First sprite number to replace */

	uint8 num_sets = buf->ReadByte();

	for (uint i = 0; i < num_sets; i++) {
		uint8 num_sprites = buf->ReadByte();
		uint16 first_sprite = buf->ReadWord();

		grfmsg(2, "SpriteReplace: [Set %d] Changing %d sprites, beginning with %d",
			i, num_sprites, first_sprite
		);

		for (uint j = 0; j < num_sprites; j++) {
			int load_index = first_sprite + j;
			_cur.nfo_line++;
			if (load_index < (int)SPR_PROGSIGNAL_BASE || load_index >= (int)SPR_NEWGRFS_BASE) {
				LoadNextSprite(load_index, *_cur.file, _cur.nfo_line); // XXX
			} else {
				/* Skip sprite */
				grfmsg(0, "SpriteReplace: Ignoring attempt to replace protected sprite ID: %d", load_index);
				LoadNextSprite(-1, *_cur.file, _cur.nfo_line);
			}

			/* Shore sprites now located at different addresses.
			 * So detect when the old ones get replaced. */
			if (IsInsideMM(load_index, SPR_ORIGINALSHORE_START, SPR_ORIGINALSHORE_END + 1)) {
				if (_loaded_newgrf_features.shore != SHORE_REPLACE_ACTION_5) _loaded_newgrf_features.shore = SHORE_REPLACE_ACTION_A;
			}
		}
	}
}

/* Action 0x0A (SKIP) */
static void SkipActA(ByteReader *buf)
{
	uint8 num_sets = buf->ReadByte();

	for (uint i = 0; i < num_sets; i++) {
		/* Skip the sprites this replaces */
		_cur.skip_sprites += buf->ReadByte();
		/* But ignore where they go */
		buf->ReadWord();
	}

	grfmsg(3, "SkipActA: Skipping %d sprites", _cur.skip_sprites);
}

/* Action 0x0B */
static void GRFLoadError(ByteReader *buf)
{
	/* <0B> <severity> <language-id> <message-id> [<message...> 00] [<data...>] 00 [<parnum>]
	 *
	 * B severity      00: notice, continue loading grf file
	 *                 01: warning, continue loading grf file
	 *                 02: error, but continue loading grf file, and attempt
	 *                     loading grf again when loading or starting next game
	 *                 03: error, abort loading and prevent loading again in
	 *                     the future (only when restarting the patch)
	 * B language-id   see action 4, use 1F for built-in error messages
	 * B message-id    message to show, see below
	 * S message       for custom messages (message-id FF), text of the message
	 *                 not present for built-in messages.
	 * V data          additional data for built-in (or custom) messages
	 * B parnum        parameter numbers to be shown in the message (maximum of 2) */

	static const StringID msgstr[] = {
		STR_NEWGRF_ERROR_VERSION_NUMBER,
		STR_NEWGRF_ERROR_DOS_OR_WINDOWS,
		STR_NEWGRF_ERROR_UNSET_SWITCH,
		STR_NEWGRF_ERROR_INVALID_PARAMETER,
		STR_NEWGRF_ERROR_LOAD_BEFORE,
		STR_NEWGRF_ERROR_LOAD_AFTER,
		STR_NEWGRF_ERROR_OTTD_VERSION_NUMBER,
	};

	static const StringID sevstr[] = {
		STR_NEWGRF_ERROR_MSG_INFO,
		STR_NEWGRF_ERROR_MSG_WARNING,
		STR_NEWGRF_ERROR_MSG_ERROR,
		STR_NEWGRF_ERROR_MSG_FATAL
	};

	byte severity   = buf->ReadByte();
	byte lang       = buf->ReadByte();
	byte message_id = buf->ReadByte();

	/* Skip the error if it isn't valid for the current language. */
	if (!CheckGrfLangID(lang, _cur.grffile->grf_version)) return;

	/* Skip the error until the activation stage unless bit 7 of the severity
	 * is set. */
	if (!HasBit(severity, 7) && _cur.stage == GLS_INIT) {
		grfmsg(7, "GRFLoadError: Skipping non-fatal GRFLoadError in stage %d", _cur.stage);
		return;
	}
	ClrBit(severity, 7);

	if (severity >= lengthof(sevstr)) {
		grfmsg(7, "GRFLoadError: Invalid severity id %d. Setting to 2 (non-fatal error).", severity);
		severity = 2;
	} else if (severity == 3) {
		/* This is a fatal error, so make sure the GRF is deactivated and no
		 * more of it gets loaded. */
		DisableGrf();

		/* Make sure we show fatal errors, instead of silly infos from before */
		_cur.grfconfig->error.reset();
	}

	if (message_id >= lengthof(msgstr) && message_id != 0xFF) {
		grfmsg(7, "GRFLoadError: Invalid message id.");
		return;
	}

	if (buf->Remaining() <= 1) {
		grfmsg(7, "GRFLoadError: No message data supplied.");
		return;
	}

	/* For now we can only show one message per newgrf file. */
	if (_cur.grfconfig->error != nullptr) return;

	_cur.grfconfig->error = std::make_unique<GRFError>(sevstr[severity]);
	GRFError *error = _cur.grfconfig->error.get();

	if (message_id == 0xFF) {
		/* This is a custom error message. */
		if (buf->HasData()) {
			const char *message = buf->ReadString();

			error->custom_message = TranslateTTDPatchCodes(_cur.grffile->grfid, lang, true, message, SCC_RAW_STRING_POINTER);
		} else {
			grfmsg(7, "GRFLoadError: No custom message supplied.");
			error->custom_message.clear();
		}
	} else {
		error->message = msgstr[message_id];
	}

	if (buf->HasData()) {
		const char *data = buf->ReadString();

		error->data = TranslateTTDPatchCodes(_cur.grffile->grfid, lang, true, data);
	} else {
		grfmsg(7, "GRFLoadError: No message data supplied.");
		error->data.clear();
	}

	/* Only two parameter numbers can be used in the string. */
	for (uint i = 0; i < error->param_value.size() && buf->HasData(); i++) {
		uint param_number = buf->ReadByte();
		error->param_value[i] = _cur.grffile->GetParam(param_number);
	}
}

/* Action 0x0C */
static void GRFComment(ByteReader *buf)
{
	/* <0C> [<ignored...>]
	 *
	 * V ignored       Anything following the 0C is ignored */

	if (!buf->HasData()) return;

	const char *text = buf->ReadString();
	grfmsg(2, "GRFComment: %s", text);
}

/* Action 0x0D (GLS_SAFETYSCAN) */
static void SafeParamSet(ByteReader *buf)
{
	uint8 target = buf->ReadByte();

	/* Writing GRF parameters and some bits of 'misc GRF features' are safe. */
	if (target < 0x80 || target == 0x9E) return;

	/* GRM could be unsafe, but as here it can only happen after other GRFs
	 * are loaded, it should be okay. If the GRF tried to use the slots it
	 * reserved, it would be marked unsafe anyway. GRM for (e.g. bridge)
	 * sprites  is considered safe. */

	SetBit(_cur.grfconfig->flags, GCF_UNSAFE);

	/* Skip remainder of GRF */
	_cur.skip_sprites = -1;
}


static uint32 GetPatchVariable(uint8 param)
{
	switch (param) {
		/* start year - 1920 */
		case 0x0B: return std::max(_settings_game.game_creation.starting_year, ORIGINAL_BASE_YEAR) - ORIGINAL_BASE_YEAR;

		/* freight trains weight factor */
		case 0x0E: return _settings_game.vehicle.freight_trains;

		/* empty wagon speed increase */
		case 0x0F: return 0;

		/* plane speed factor; our patch option is reversed from TTDPatch's,
		 * the following is good for 1x, 2x and 4x (most common?) and...
		 * well not really for 3x. */
		case 0x10:
			switch (_settings_game.vehicle.plane_speed) {
				default:
				case 4: return 1;
				case 3: return 2;
				case 2: return 2;
				case 1: return 4;
			}


		/* 2CC colourmap base sprite */
		case 0x11: return SPR_2CCMAP_BASE;

		/* map size: format = -MABXYSS
		 * M  : the type of map
		 *       bit 0 : set   : squared map. Bit 1 is now not relevant
		 *               clear : rectangle map. Bit 1 will indicate the bigger edge of the map
		 *       bit 1 : set   : Y is the bigger edge. Bit 0 is clear
		 *               clear : X is the bigger edge.
		 * A  : minimum edge(log2) of the map
		 * B  : maximum edge(log2) of the map
		 * XY : edges(log2) of each side of the map.
		 * SS : combination of both X and Y, thus giving the size(log2) of the map
		 */
		case 0x13: {
			byte map_bits = 0;
			byte log_X = MapLogX() - 6; // subtraction is required to make the minimal size (64) zero based
			byte log_Y = MapLogY() - 6;
			byte max_edge = std::max(log_X, log_Y);

			if (log_X == log_Y) { // we have a squared map, since both edges are identical
				SetBit(map_bits, 0);
			} else {
				if (max_edge == log_Y) SetBit(map_bits, 1); // edge Y been the biggest, mark it
			}

			return (map_bits << 24) | (std::min(log_X, log_Y) << 20) | (max_edge << 16) |
				(log_X << 12) | (log_Y << 8) | (log_X + log_Y);
		}

		/* The maximum height of the map. */
		case 0x14:
			return _settings_game.construction.map_height_limit;

		/* Extra foundations base sprite */
		case 0x15:
			return SPR_SLOPES_BASE;

		/* Shore base sprite */
		case 0x16:
			return SPR_SHORE_BASE;

		/* Game map seed */
		case 0x17:
			return _settings_game.game_creation.generation_seed;

		default:
			grfmsg(2, "ParamSet: Unknown Patch variable 0x%02X.", param);
			return 0;
	}
}


static uint32 PerformGRM(uint32 *grm, uint16 num_ids, uint16 count, uint8 op, uint8 target, const char *type)
{
	uint start = 0;
	uint size  = 0;

	if (op == 6) {
		/* Return GRFID of set that reserved ID */
		return grm[_cur.grffile->GetParam(target)];
	}

	/* With an operation of 2 or 3, we want to reserve a specific block of IDs */
	if (op == 2 || op == 3) start = _cur.grffile->GetParam(target);

	for (uint i = start; i < num_ids; i++) {
		if (grm[i] == 0) {
			size++;
		} else {
			if (op == 2 || op == 3) break;
			start = i + 1;
			size = 0;
		}

		if (size == count) break;
	}

	if (size == count) {
		/* Got the slot... */
		if (op == 0 || op == 3) {
			grfmsg(2, "ParamSet: GRM: Reserving %d %s at %d", count, type, start);
			for (uint i = 0; i < count; i++) grm[start + i] = _cur.grffile->grfid;
		}
		return start;
	}

	/* Unable to allocate */
	if (op != 4 && op != 5) {
		/* Deactivate GRF */
		grfmsg(0, "ParamSet: GRM: Unable to allocate %d %s, deactivating", count, type);
		DisableGrf(STR_NEWGRF_ERROR_GRM_FAILED);
		return UINT_MAX;
	}

	grfmsg(1, "ParamSet: GRM: Unable to allocate %d %s", count, type);
	return UINT_MAX;
}


/** Action 0x0D: Set parameter */
static void ParamSet(ByteReader *buf)
{
	/* <0D> <target> <operation> <source1> <source2> [<data>]
	 *
	 * B target        parameter number where result is stored
	 * B operation     operation to perform, see below
	 * B source1       first source operand
	 * B source2       second source operand
	 * D data          data to use in the calculation, not necessary
	 *                 if both source1 and source2 refer to actual parameters
	 *
	 * Operations
	 * 00      Set parameter equal to source1
	 * 01      Addition, source1 + source2
	 * 02      Subtraction, source1 - source2
	 * 03      Unsigned multiplication, source1 * source2 (both unsigned)
	 * 04      Signed multiplication, source1 * source2 (both signed)
	 * 05      Unsigned bit shift, source1 by source2 (source2 taken to be a
	 *         signed quantity; left shift if positive and right shift if
	 *         negative, source1 is unsigned)
	 * 06      Signed bit shift, source1 by source2
	 *         (source2 like in 05, and source1 as well)
	 */

	uint8 target = buf->ReadByte();
	uint8 oper   = buf->ReadByte();
	uint32 src1  = buf->ReadByte();
	uint32 src2  = buf->ReadByte();

	uint32 data = 0;
	if (buf->Remaining() >= 4) data = buf->ReadDWord();

	/* You can add 80 to the operation to make it apply only if the target
	 * is not defined yet.  In this respect, a parameter is taken to be
	 * defined if any of the following applies:
	 * - it has been set to any value in the newgrf(w).cfg parameter list
	 * - it OR A PARAMETER WITH HIGHER NUMBER has been set to any value by
	 *   an earlier action D */
	if (HasBit(oper, 7)) {
		if (target < 0x80 && target < _cur.grffile->param_end) {
			grfmsg(7, "ParamSet: Param %u already defined, skipping", target);
			return;
		}

		oper = GB(oper, 0, 7);
	}

	if (src2 == 0xFE) {
		if (GB(data, 0, 8) == 0xFF) {
			if (data == 0x0000FFFF) {
				/* Patch variables */
				src1 = GetPatchVariable(src1);
			} else {
				/* GRF Resource Management */
				uint8  op      = src1;
				GrfSpecFeatureRef feature_ref = ReadFeature(GB(data, 8, 8));
				GrfSpecFeature feature = feature_ref.id;
				uint16 count   = GB(data, 16, 16);

				if (_cur.stage == GLS_RESERVE) {
					if (feature == 0x08) {
						/* General sprites */
						if (op == 0) {
							/* Check if the allocated sprites will fit below the original sprite limit */
							if (_cur.spriteid + count >= 16384) {
								grfmsg(0, "ParamSet: GRM: Unable to allocate %d sprites; try changing NewGRF order", count);
								DisableGrf(STR_NEWGRF_ERROR_GRM_FAILED);
								return;
							}

							/* Reserve space at the current sprite ID */
							grfmsg(4, "ParamSet: GRM: Allocated %d sprites at %d", count, _cur.spriteid);
							_grm_sprites[GRFLocation(_cur.grffile->grfid, _cur.nfo_line)] = _cur.spriteid;
							_cur.spriteid += count;
						}
					}
					/* Ignore GRM result during reservation */
					src1 = 0;
				} else if (_cur.stage == GLS_ACTIVATION) {
					switch (feature) {
						case 0x00: // Trains
						case 0x01: // Road Vehicles
						case 0x02: // Ships
						case 0x03: // Aircraft
							if (!_settings_game.vehicle.dynamic_engines) {
								src1 = PerformGRM(&_grm_engines[_engine_offsets[feature]], _engine_counts[feature], count, op, target, "vehicles");
								if (_cur.skip_sprites == -1) return;
							} else {
								/* GRM does not apply for dynamic engine allocation. */
								switch (op) {
									case 2:
									case 3:
										src1 = _cur.grffile->GetParam(target);
										break;

									default:
										src1 = 0;
										break;
								}
							}
							break;

						case 0x08: // General sprites
							switch (op) {
								case 0:
									/* Return space reserved during reservation stage */
									src1 = _grm_sprites[GRFLocation(_cur.grffile->grfid, _cur.nfo_line)];
									grfmsg(4, "ParamSet: GRM: Using pre-allocated sprites at %d", src1);
									break;

								case 1:
									src1 = _cur.spriteid;
									break;

								default:
									grfmsg(1, "ParamSet: GRM: Unsupported operation %d for general sprites", op);
									return;
							}
							break;

						case 0x0B: // Cargo
							/* There are two ranges: one for cargo IDs and one for cargo bitmasks */
							src1 = PerformGRM(_grm_cargoes, NUM_CARGO * 2, count, op, target, "cargoes");
							if (_cur.skip_sprites == -1) return;
							break;

						default: grfmsg(1, "ParamSet: GRM: Unsupported feature %s", GetFeatureString(feature_ref)); return;
					}
				} else {
					/* Ignore GRM during initialization */
					src1 = 0;
				}
			}
		} else {
			/* Read another GRF File's parameter */
			const GRFFile *file = GetFileByGRFID(data);
			GRFConfig *c = GetGRFConfig(data);
			if (c != nullptr && HasBit(c->flags, GCF_STATIC) && !HasBit(_cur.grfconfig->flags, GCF_STATIC) && _networking) {
				/* Disable the read GRF if it is a static NewGRF. */
				DisableStaticNewGRFInfluencingNonStaticNewGRFs(c);
				src1 = 0;
			} else if (file == nullptr || c == nullptr || c->status == GCS_DISABLED) {
				src1 = 0;
			} else if (src1 == 0xFE) {
				src1 = c->version;
			} else {
				src1 = file->GetParam(src1);
			}
		}
	} else {
		/* The source1 and source2 operands refer to the grf parameter number
		 * like in action 6 and 7.  In addition, they can refer to the special
		 * variables available in action 7, or they can be FF to use the value
		 * of <data>.  If referring to parameters that are undefined, a value
		 * of 0 is used instead.  */
		src1 = (src1 == 0xFF) ? data : GetParamVal(src1, nullptr);
		src2 = (src2 == 0xFF) ? data : GetParamVal(src2, nullptr);
	}

	uint32 res;
	switch (oper) {
		case 0x00:
			res = src1;
			break;

		case 0x01:
			res = src1 + src2;
			break;

		case 0x02:
			res = src1 - src2;
			break;

		case 0x03:
			res = src1 * src2;
			break;

		case 0x04:
			res = (int32)src1 * (int32)src2;
			break;

		case 0x05:
			if ((int32)src2 < 0) {
				res = src1 >> -(int32)src2;
			} else {
				res = src1 << (src2 & 0x1F); // Same behaviour as in EvalAdjustT, mask 'value' to 5 bits, which should behave the same on all architectures.
			}
			break;

		case 0x06:
			if ((int32)src2 < 0) {
				res = (int32)src1 >> -(int32)src2;
			} else {
				res = (int32)src1 << (src2 & 0x1F); // Same behaviour as in EvalAdjustT, mask 'value' to 5 bits, which should behave the same on all architectures.
			}
			break;

		case 0x07: // Bitwise AND
			res = src1 & src2;
			break;

		case 0x08: // Bitwise OR
			res = src1 | src2;
			break;

		case 0x09: // Unsigned division
			if (src2 == 0) {
				res = src1;
			} else {
				res = src1 / src2;
			}
			break;

		case 0x0A: // Signed division
			if (src2 == 0) {
				res = src1;
			} else {
				res = (int32)src1 / (int32)src2;
			}
			break;

		case 0x0B: // Unsigned modulo
			if (src2 == 0) {
				res = src1;
			} else {
				res = src1 % src2;
			}
			break;

		case 0x0C: // Signed modulo
			if (src2 == 0) {
				res = src1;
			} else {
				res = (int32)src1 % (int32)src2;
			}
			break;

		default: grfmsg(0, "ParamSet: Unknown operation %d, skipping", oper); return;
	}

	switch (target) {
		case 0x8E: // Y-Offset for train sprites
			_cur.grffile->traininfo_vehicle_pitch = res;
			break;

		case 0x8F: { // Rail track type cost factors
			extern RailtypeInfo _railtypes[RAILTYPE_END];
			_railtypes[RAILTYPE_RAIL].cost_multiplier = GB(res, 0, 8);
			if (_settings_game.vehicle.disable_elrails) {
				_railtypes[RAILTYPE_ELECTRIC].cost_multiplier = GB(res, 0, 8);
				_railtypes[RAILTYPE_MONO].cost_multiplier = GB(res, 8, 8);
			} else {
				_railtypes[RAILTYPE_ELECTRIC].cost_multiplier = GB(res, 8, 8);
				_railtypes[RAILTYPE_MONO].cost_multiplier = GB(res, 16, 8);
			}
			_railtypes[RAILTYPE_MAGLEV].cost_multiplier = GB(res, 16, 8);
			break;
		}

		/* not implemented */
		case 0x93: // Tile refresh offset to left -- Intended to allow support for larger sprites, not necessary for OTTD
		case 0x94: // Tile refresh offset to right
		case 0x95: // Tile refresh offset upwards
		case 0x96: // Tile refresh offset downwards
		case 0x97: // Snow line height -- Better supported by feature 8 property 10h (snow line table) TODO: implement by filling the entire snow line table with the given value
		case 0x99: // Global ID offset -- Not necessary since IDs are remapped automatically
			grfmsg(7, "ParamSet: Skipping unimplemented target 0x%02X", target);
			break;

		case 0x9E: // Miscellaneous GRF features
			/* Set train list engine width */
			_cur.grffile->traininfo_vehicle_width = HasBit(res, GMB_TRAIN_WIDTH_32_PIXELS) ? VEHICLEINFO_FULL_VEHICLE_WIDTH : TRAININFO_DEFAULT_VEHICLE_WIDTH;
			/* Remove the local flags from the global flags */
			ClrBit(res, GMB_TRAIN_WIDTH_32_PIXELS);

			/* Only copy safe bits for static grfs */
			if (HasBit(_cur.grfconfig->flags, GCF_STATIC)) {
				uint32 safe_bits = 0;
				SetBit(safe_bits, GMB_SECOND_ROCKY_TILE_SET);

				_misc_grf_features = (_misc_grf_features & ~safe_bits) | (res & safe_bits);
			} else {
				_misc_grf_features = res;
			}
			break;

		case 0x9F: // locale-dependent settings
			grfmsg(7, "ParamSet: Skipping unimplemented target 0x%02X", target);
			break;

		default:
			if (target < 0x80) {
				_cur.grffile->param[target] = res;
				/* param is zeroed by default */
				if (target + 1U > _cur.grffile->param_end) _cur.grffile->param_end = target + 1;
			} else {
				grfmsg(7, "ParamSet: Skipping unknown target 0x%02X", target);
			}
			break;
	}
}

/* Action 0x0E (GLS_SAFETYSCAN) */
static void SafeGRFInhibit(ByteReader *buf)
{
	/* <0E> <num> <grfids...>
	 *
	 * B num           Number of GRFIDs that follow
	 * D grfids        GRFIDs of the files to deactivate */

	uint8 num = buf->ReadByte();

	for (uint i = 0; i < num; i++) {
		uint32 grfid = buf->ReadDWord();

		/* GRF is unsafe it if tries to deactivate other GRFs */
		if (grfid != _cur.grfconfig->ident.grfid) {
			SetBit(_cur.grfconfig->flags, GCF_UNSAFE);

			/* Skip remainder of GRF */
			_cur.skip_sprites = -1;

			return;
		}
	}
}

/* Action 0x0E */
static void GRFInhibit(ByteReader *buf)
{
	/* <0E> <num> <grfids...>
	 *
	 * B num           Number of GRFIDs that follow
	 * D grfids        GRFIDs of the files to deactivate */

	uint8 num = buf->ReadByte();

	for (uint i = 0; i < num; i++) {
		uint32 grfid = buf->ReadDWord();
		GRFConfig *file = GetGRFConfig(grfid);

		/* Unset activation flag */
		if (file != nullptr && file != _cur.grfconfig) {
			grfmsg(2, "GRFInhibit: Deactivating file '%s'", file->GetDisplayPath());
			GRFError *error = DisableGrf(STR_NEWGRF_ERROR_FORCEFULLY_DISABLED, file);
			error->data = _cur.grfconfig->GetName();
		}
	}
}

/** Action 0x0F - Define Town names */
static void FeatureTownName(ByteReader *buf)
{
	/* <0F> <id> <style-name> <num-parts> <parts>
	 *
	 * B id          ID of this definition in bottom 7 bits (final definition if bit 7 set)
	 * V style-name  Name of the style (only for final definition)
	 * B num-parts   Number of parts in this definition
	 * V parts       The parts */

	uint32 grfid = _cur.grffile->grfid;

	GRFTownName *townname = AddGRFTownName(grfid);

	byte id = buf->ReadByte();
	grfmsg(6, "FeatureTownName: definition 0x%02X", id & 0x7F);

	if (HasBit(id, 7)) {
		/* Final definition */
		ClrBit(id, 7);
		bool new_scheme = _cur.grffile->grf_version >= 7;

		byte lang = buf->ReadByte();
		StringID style = STR_UNDEFINED;

		do {
			ClrBit(lang, 7);

			const char *name = buf->ReadString();

			std::string lang_name = TranslateTTDPatchCodes(grfid, lang, false, name);
			grfmsg(6, "FeatureTownName: lang 0x%X -> '%s'", lang, lang_name.c_str());

			style = AddGRFString(grfid, id, lang, new_scheme, false, name, STR_UNDEFINED);

			lang = buf->ReadByte();
		} while (lang != 0);
		townname->styles.emplace_back(style, id);
	}

	uint8 parts = buf->ReadByte();
	grfmsg(6, "FeatureTownName: %u parts", parts);

	townname->partlists[id].reserve(parts);
	for (uint partnum = 0; partnum < parts; partnum++) {
		NamePartList &partlist = townname->partlists[id].emplace_back();
		uint8 texts = buf->ReadByte();
		partlist.bitstart = buf->ReadByte();
		partlist.bitcount = buf->ReadByte();
		partlist.maxprob  = 0;
		grfmsg(6, "FeatureTownName: part %u contains %u texts and will use GB(seed, %u, %u)", partnum, texts, partlist.bitstart, partlist.bitcount);

		partlist.parts.reserve(texts);
		for (uint textnum = 0; textnum < texts; textnum++) {
			NamePart &part = partlist.parts.emplace_back();
			part.prob = buf->ReadByte();

			if (HasBit(part.prob, 7)) {
				byte ref_id = buf->ReadByte();
				if (ref_id >= GRFTownName::MAX_LISTS || townname->partlists[ref_id].empty()) {
					grfmsg(0, "FeatureTownName: definition 0x%02X doesn't exist, deactivating", ref_id);
					DelGRFTownName(grfid);
					DisableGrf(STR_NEWGRF_ERROR_INVALID_ID);
					return;
				}
				part.id = ref_id;
				grfmsg(6, "FeatureTownName: part %u, text %u, uses intermediate definition 0x%02X (with probability %u)", partnum, textnum, ref_id, part.prob & 0x7F);
			} else {
				const char *text = buf->ReadString();
				part.text = TranslateTTDPatchCodes(grfid, 0, false, text);
				grfmsg(6, "FeatureTownName: part %u, text %u, '%s' (with probability %u)", partnum, textnum, part.text.c_str(), part.prob);
			}
			partlist.maxprob += GB(part.prob, 0, 7);
		}
		grfmsg(6, "FeatureTownName: part %u, total probability %u", partnum, partlist.maxprob);
	}
}

/** Action 0x10 - Define goto label */
static void DefineGotoLabel(ByteReader *buf)
{
	/* <10> <label> [<comment>]
	 *
	 * B label      The label to define
	 * V comment    Optional comment - ignored */

	byte nfo_label = buf->ReadByte();

	_cur.grffile->labels.emplace_back(nfo_label, _cur.nfo_line, _cur.file->GetPos());

	grfmsg(2, "DefineGotoLabel: GOTO target with label 0x%02X", nfo_label);
}

/**
 * Process a sound import from another GRF file.
 * @param sound Destination for sound.
 */
static void ImportGRFSound(SoundEntry *sound)
{
	const GRFFile *file;
	uint32 grfid = _cur.file->ReadDword();
	SoundID sound_id = _cur.file->ReadWord();

	file = GetFileByGRFID(grfid);
	if (file == nullptr || file->sound_offset == 0) {
		grfmsg(1, "ImportGRFSound: Source file not available");
		return;
	}

	if (sound_id >= file->num_sounds) {
		grfmsg(1, "ImportGRFSound: Sound effect %d is invalid", sound_id);
		return;
	}

	grfmsg(2, "ImportGRFSound: Copying sound %d (%d) from file %X", sound_id, file->sound_offset + sound_id, grfid);

	*sound = *GetSound(file->sound_offset + sound_id);

	/* Reset volume and priority, which TTDPatch doesn't copy */
	sound->volume   = 128;
	sound->priority = 0;
}

/**
 * Load a sound from a file.
 * @param offs File offset to read sound from.
 * @param sound Destination for sound.
 */
static void LoadGRFSound(size_t offs, SoundEntry *sound)
{
	/* Set default volume and priority */
	sound->volume = 0x80;
	sound->priority = 0;

	if (offs != SIZE_MAX) {
		/* Sound is present in the NewGRF. */
		sound->file = _cur.file;
		sound->file_offset = offs;
		sound->grf_container_ver = _cur.file->GetContainerVersion();
	}
}

/* Action 0x11 */
static void GRFSound(ByteReader *buf)
{
	/* <11> <num>
	 *
	 * W num      Number of sound files that follow */

	uint16 num = buf->ReadWord();
	if (num == 0) return;

	SoundEntry *sound;
	if (_cur.grffile->sound_offset == 0) {
		_cur.grffile->sound_offset = GetNumSounds();
		_cur.grffile->num_sounds = num;
		sound = AllocateSound(num);
	} else {
		sound = GetSound(_cur.grffile->sound_offset);
	}

	SpriteFile &file = *_cur.file;
	byte grf_container_version = file.GetContainerVersion();
	for (int i = 0; i < num; i++) {
		_cur.nfo_line++;

		/* Check whether the index is in range. This might happen if multiple action 11 are present.
		 * While this is invalid, we do not check for this. But we should prevent it from causing bigger trouble */
		bool invalid = i >= _cur.grffile->num_sounds;

		size_t offs = file.GetPos();

		uint32 len = grf_container_version >= 2 ? file.ReadDword() : file.ReadWord();
		byte type = file.ReadByte();

		if (grf_container_version >= 2 && type == 0xFD) {
			/* Reference to sprite section. */
			if (invalid) {
				grfmsg(1, "GRFSound: Sound index out of range (multiple Action 11?)");
				file.SkipBytes(len);
			} else if (len != 4) {
				grfmsg(1, "GRFSound: Invalid sprite section import");
				file.SkipBytes(len);
			} else {
				uint32 id = file.ReadDword();
				if (_cur.stage == GLS_INIT) LoadGRFSound(GetGRFSpriteOffset(id), sound + i);
			}
			continue;
		}

		if (type != 0xFF) {
			grfmsg(1, "GRFSound: Unexpected RealSprite found, skipping");
			file.SkipBytes(7);
			SkipSpriteData(*_cur.file, type, len - 8);
			continue;
		}

		if (invalid) {
			grfmsg(1, "GRFSound: Sound index out of range (multiple Action 11?)");
			file.SkipBytes(len);
		}

		byte action = file.ReadByte();
		switch (action) {
			case 0xFF:
				/* Allocate sound only in init stage. */
				if (_cur.stage == GLS_INIT) {
					if (grf_container_version >= 2) {
						grfmsg(1, "GRFSound: Inline sounds are not supported for container version >= 2");
					} else {
						LoadGRFSound(offs, sound + i);
					}
				}
				file.SkipBytes(len - 1); // already read <action>
				break;

			case 0xFE:
				if (_cur.stage == GLS_ACTIVATION) {
					/* XXX 'Action 0xFE' isn't really specified. It is only mentioned for
					 * importing sounds, so this is probably all wrong... */
					if (file.ReadByte() != 0) grfmsg(1, "GRFSound: Import type mismatch");
					ImportGRFSound(sound + i);
				} else {
					file.SkipBytes(len - 1); // already read <action>
				}
				break;

			default:
				grfmsg(1, "GRFSound: Unexpected Action %x found, skipping", action);
				file.SkipBytes(len - 1); // already read <action>
				break;
		}
	}
}

/* Action 0x11 (SKIP) */
static void SkipAct11(ByteReader *buf)
{
	/* <11> <num>
	 *
	 * W num      Number of sound files that follow */

	_cur.skip_sprites = buf->ReadWord();

	grfmsg(3, "SkipAct11: Skipping %d sprites", _cur.skip_sprites);
}

/** Action 0x12 */
static void LoadFontGlyph(ByteReader *buf)
{
	/* <12> <num_def> <font_size> <num_char> <base_char>
	 *
	 * B num_def      Number of definitions
	 * B font_size    Size of font (0 = normal, 1 = small, 2 = large, 3 = mono)
	 * B num_char     Number of consecutive glyphs
	 * W base_char    First character index */

	uint8 num_def = buf->ReadByte();

	for (uint i = 0; i < num_def; i++) {
		FontSize size    = (FontSize)buf->ReadByte();
		uint8  num_char  = buf->ReadByte();
		uint16 base_char = buf->ReadWord();

		if (size >= FS_END) {
			grfmsg(1, "LoadFontGlyph: Size %u is not supported, ignoring", size);
		}

		grfmsg(7, "LoadFontGlyph: Loading %u glyph(s) at 0x%04X for size %u", num_char, base_char, size);

		for (uint c = 0; c < num_char; c++) {
			if (size < FS_END) SetUnicodeGlyph(size, base_char + c, _cur.spriteid);
			_cur.nfo_line++;
			LoadNextSprite(_cur.spriteid++, *_cur.file, _cur.nfo_line);
		}
	}
}

/** Action 0x12 (SKIP) */
static void SkipAct12(ByteReader *buf)
{
	/* <12> <num_def> <font_size> <num_char> <base_char>
	 *
	 * B num_def      Number of definitions
	 * B font_size    Size of font (0 = normal, 1 = small, 2 = large)
	 * B num_char     Number of consecutive glyphs
	 * W base_char    First character index */

	uint8 num_def = buf->ReadByte();

	for (uint i = 0; i < num_def; i++) {
		/* Ignore 'size' byte */
		buf->ReadByte();

		/* Sum up number of characters */
		_cur.skip_sprites += buf->ReadByte();

		/* Ignore 'base_char' word */
		buf->ReadWord();
	}

	grfmsg(3, "SkipAct12: Skipping %d sprites", _cur.skip_sprites);
}

/** Action 0x13 */
static void TranslateGRFStrings(ByteReader *buf)
{
	/* <13> <grfid> <num-ent> <offset> <text...>
	 *
	 * 4*B grfid     The GRFID of the file whose texts are to be translated
	 * B   num-ent   Number of strings
	 * W   offset    First text ID
	 * S   text...   Zero-terminated strings */

	uint32 grfid = buf->ReadDWord();
	const GRFConfig *c = GetGRFConfig(grfid);
	if (c == nullptr || (c->status != GCS_INITIALISED && c->status != GCS_ACTIVATED)) {
		grfmsg(7, "TranslateGRFStrings: GRFID 0x%08x unknown, skipping action 13", BSWAP32(grfid));
		return;
	}

	if (c->status == GCS_INITIALISED) {
		/* If the file is not active but will be activated later, give an error
		 * and disable this file. */
		GRFError *error = DisableGrf(STR_NEWGRF_ERROR_LOAD_AFTER);

		error->data = GetString(STR_NEWGRF_ERROR_AFTER_TRANSLATED_FILE);

		return;
	}

	/* Since no language id is supplied for with version 7 and lower NewGRFs, this string has
	 * to be added as a generic string, thus the language id of 0x7F. For this to work
	 * new_scheme has to be true as well, which will also be implicitly the case for version 8
	 * and higher. A language id of 0x7F will be overridden by a non-generic id, so this will
	 * not change anything if a string has been provided specifically for this language. */
	byte language = _cur.grffile->grf_version >= 8 ? buf->ReadByte() : 0x7F;
	byte num_strings = buf->ReadByte();
	uint16 first_id  = buf->ReadWord();

	if (!((first_id >= 0xD000 && first_id + num_strings <= 0xD400) || (first_id >= 0xD800 && first_id + num_strings <= 0xE000))) {
		grfmsg(7, "TranslateGRFStrings: Attempting to set out-of-range string IDs in action 13 (first: 0x%4X, number: 0x%2X)", first_id, num_strings);
		return;
	}

	for (uint i = 0; i < num_strings && buf->HasData(); i++) {
		const char *string = buf->ReadString();

		if (StrEmpty(string)) {
			grfmsg(7, "TranslateGRFString: Ignoring empty string.");
			continue;
		}

		AddGRFString(grfid, first_id + i, language, true, true, string, STR_UNDEFINED);
	}
}

/** Callback function for 'INFO'->'NAME' to add a translation to the newgrf name. */
static bool ChangeGRFName(byte langid, const char *str)
{
	AddGRFTextToList(_cur.grfconfig->name, langid, _cur.grfconfig->ident.grfid, false, str);
	return true;
}

/** Callback function for 'INFO'->'DESC' to add a translation to the newgrf description. */
static bool ChangeGRFDescription(byte langid, const char *str)
{
	AddGRFTextToList(_cur.grfconfig->info, langid, _cur.grfconfig->ident.grfid, true, str);
	return true;
}

/** Callback function for 'INFO'->'URL_' to set the newgrf url. */
static bool ChangeGRFURL(byte langid, const char *str)
{
	AddGRFTextToList(_cur.grfconfig->url, langid, _cur.grfconfig->ident.grfid, false, str);
	return true;
}

/** Callback function for 'INFO'->'NPAR' to set the number of valid parameters. */
static bool ChangeGRFNumUsedParams(size_t len, ByteReader *buf)
{
	if (len != 1) {
		grfmsg(2, "StaticGRFInfo: expected only 1 byte for 'INFO'->'NPAR' but got " PRINTF_SIZE ", ignoring this field", len);
		buf->Skip(len);
	} else {
		_cur.grfconfig->num_valid_params = std::min(buf->ReadByte(), ClampTo<uint8_t>(_cur.grfconfig->param.size()));
	}
	return true;
}

/** Callback function for 'INFO'->'PALS' to set the number of valid parameters. */
static bool ChangeGRFPalette(size_t len, ByteReader *buf)
{
	if (len != 1) {
		grfmsg(2, "StaticGRFInfo: expected only 1 byte for 'INFO'->'PALS' but got " PRINTF_SIZE ", ignoring this field", len);
		buf->Skip(len);
	} else {
		char data = buf->ReadByte();
		GRFPalette pal = GRFP_GRF_UNSET;
		switch (data) {
			case '*':
			case 'A': pal = GRFP_GRF_ANY;     break;
			case 'W': pal = GRFP_GRF_WINDOWS; break;
			case 'D': pal = GRFP_GRF_DOS;     break;
			default:
				grfmsg(2, "StaticGRFInfo: unexpected value '%02x' for 'INFO'->'PALS', ignoring this field", data);
				break;
		}
		if (pal != GRFP_GRF_UNSET) {
			_cur.grfconfig->palette &= ~GRFP_GRF_MASK;
			_cur.grfconfig->palette |= pal;
		}
	}
	return true;
}

/** Callback function for 'INFO'->'BLTR' to set the blitter info. */
static bool ChangeGRFBlitter(size_t len, ByteReader *buf)
{
	if (len != 1) {
		grfmsg(2, "StaticGRFInfo: expected only 1 byte for 'INFO'->'BLTR' but got " PRINTF_SIZE ", ignoring this field", len);
		buf->Skip(len);
	} else {
		char data = buf->ReadByte();
		GRFPalette pal = GRFP_BLT_UNSET;
		switch (data) {
			case '8': pal = GRFP_BLT_UNSET; break;
			case '3': pal = GRFP_BLT_32BPP;  break;
			default:
				grfmsg(2, "StaticGRFInfo: unexpected value '%02x' for 'INFO'->'BLTR', ignoring this field", data);
				return true;
		}
		_cur.grfconfig->palette &= ~GRFP_BLT_MASK;
		_cur.grfconfig->palette |= pal;
	}
	return true;
}

/** Callback function for 'INFO'->'VRSN' to the version of the NewGRF. */
static bool ChangeGRFVersion(size_t len, ByteReader *buf)
{
	if (len != 4) {
		grfmsg(2, "StaticGRFInfo: expected 4 bytes for 'INFO'->'VRSN' but got " PRINTF_SIZE ", ignoring this field", len);
		buf->Skip(len);
	} else {
		/* Set min_loadable_version as well (default to minimal compatibility) */
		_cur.grfconfig->version = _cur.grfconfig->min_loadable_version = buf->ReadDWord();
	}
	return true;
}

/** Callback function for 'INFO'->'MINV' to the minimum compatible version of the NewGRF. */
static bool ChangeGRFMinVersion(size_t len, ByteReader *buf)
{
	if (len != 4) {
		grfmsg(2, "StaticGRFInfo: expected 4 bytes for 'INFO'->'MINV' but got " PRINTF_SIZE ", ignoring this field", len);
		buf->Skip(len);
	} else {
		_cur.grfconfig->min_loadable_version = buf->ReadDWord();
		if (_cur.grfconfig->version == 0) {
			grfmsg(2, "StaticGRFInfo: 'MINV' defined before 'VRSN' or 'VRSN' set to 0, ignoring this field");
			_cur.grfconfig->min_loadable_version = 0;
		}
		if (_cur.grfconfig->version < _cur.grfconfig->min_loadable_version) {
			grfmsg(2, "StaticGRFInfo: 'MINV' defined as %d, limiting it to 'VRSN'", _cur.grfconfig->min_loadable_version);
			_cur.grfconfig->min_loadable_version = _cur.grfconfig->version;
		}
	}
	return true;
}

static GRFParameterInfo *_cur_parameter; ///< The parameter which info is currently changed by the newgrf.

/** Callback function for 'INFO'->'PARAM'->param_num->'NAME' to set the name of a parameter. */
static bool ChangeGRFParamName(byte langid, const char *str)
{
	AddGRFTextToList(_cur_parameter->name, langid, _cur.grfconfig->ident.grfid, false, str);
	return true;
}

/** Callback function for 'INFO'->'PARAM'->param_num->'DESC' to set the description of a parameter. */
static bool ChangeGRFParamDescription(byte langid, const char *str)
{
	AddGRFTextToList(_cur_parameter->desc, langid, _cur.grfconfig->ident.grfid, true, str);
	return true;
}

/** Callback function for 'INFO'->'PARAM'->param_num->'TYPE' to set the typeof a parameter. */
static bool ChangeGRFParamType(size_t len, ByteReader *buf)
{
	if (len != 1) {
		grfmsg(2, "StaticGRFInfo: expected 1 byte for 'INFO'->'PARA'->'TYPE' but got " PRINTF_SIZE ", ignoring this field", len);
		buf->Skip(len);
	} else {
		GRFParameterType type = (GRFParameterType)buf->ReadByte();
		if (type < PTYPE_END) {
			_cur_parameter->type = type;
		} else {
			grfmsg(3, "StaticGRFInfo: unknown parameter type %d, ignoring this field", type);
		}
	}
	return true;
}

/** Callback function for 'INFO'->'PARAM'->param_num->'LIMI' to set the min/max value of a parameter. */
static bool ChangeGRFParamLimits(size_t len, ByteReader *buf)
{
	if (_cur_parameter->type != PTYPE_UINT_ENUM) {
		grfmsg(2, "StaticGRFInfo: 'INFO'->'PARA'->'LIMI' is only valid for parameters with type uint/enum, ignoring this field");
		buf->Skip(len);
	} else if (len != 8) {
		grfmsg(2, "StaticGRFInfo: expected 8 bytes for 'INFO'->'PARA'->'LIMI' but got " PRINTF_SIZE ", ignoring this field", len);
		buf->Skip(len);
	} else {
		uint32 min_value = buf->ReadDWord();
		uint32 max_value = buf->ReadDWord();
		if (min_value <= max_value) {
			_cur_parameter->min_value = min_value;
			_cur_parameter->max_value = max_value;
		} else {
			grfmsg(2, "StaticGRFInfo: 'INFO'->'PARA'->'LIMI' values are incoherent, ignoring this field");
		}
	}
	return true;
}

/** Callback function for 'INFO'->'PARAM'->param_num->'MASK' to set the parameter and bits to use. */
static bool ChangeGRFParamMask(size_t len, ByteReader *buf)
{
	if (len < 1 || len > 3) {
		grfmsg(2, "StaticGRFInfo: expected 1 to 3 bytes for 'INFO'->'PARA'->'MASK' but got " PRINTF_SIZE ", ignoring this field", len);
		buf->Skip(len);
	} else {
		byte param_nr = buf->ReadByte();
		if (param_nr >= _cur.grfconfig->param.size()) {
			grfmsg(2, "StaticGRFInfo: invalid parameter number in 'INFO'->'PARA'->'MASK', param %d, ignoring this field", param_nr);
			buf->Skip(len - 1);
		} else {
			_cur_parameter->param_nr = param_nr;
			if (len >= 2) _cur_parameter->first_bit = std::min<byte>(buf->ReadByte(), 31);
			if (len >= 3) _cur_parameter->num_bit = std::min<byte>(buf->ReadByte(), 32 - _cur_parameter->first_bit);
		}
	}

	return true;
}

/** Callback function for 'INFO'->'PARAM'->param_num->'DFLT' to set the default value. */
static bool ChangeGRFParamDefault(size_t len, ByteReader *buf)
{
	if (len != 4) {
		grfmsg(2, "StaticGRFInfo: expected 4 bytes for 'INFO'->'PARA'->'DEFA' but got " PRINTF_SIZE ", ignoring this field", len);
		buf->Skip(len);
	} else {
		_cur_parameter->def_value = buf->ReadDWord();
	}
	_cur.grfconfig->has_param_defaults = true;
	return true;
}

typedef bool (*DataHandler)(size_t, ByteReader *);  ///< Type of callback function for binary nodes
typedef bool (*TextHandler)(byte, const char *str); ///< Type of callback function for text nodes
typedef bool (*BranchHandler)(ByteReader *);        ///< Type of callback function for branch nodes

/**
 * Data structure to store the allowed id/type combinations for action 14. The
 * data can be represented as a tree with 3 types of nodes:
 * 1. Branch nodes (identified by 'C' for choice).
 * 2. Binary leaf nodes (identified by 'B').
 * 3. Text leaf nodes (identified by 'T').
 */
struct AllowedSubtags {
	/** Create empty subtags object used to identify the end of a list. */
	AllowedSubtags() :
		id(0),
		type(0)
	{}

	/**
	 * Create a binary leaf node.
	 * @param id The id for this node.
	 * @param handler The callback function to call.
	 */
	AllowedSubtags(uint32 id, DataHandler handler) :
		id(id),
		type('B')
	{
		this->handler.data = handler;
	}

	/**
	 * Create a text leaf node.
	 * @param id The id for this node.
	 * @param handler The callback function to call.
	 */
	AllowedSubtags(uint32 id, TextHandler handler) :
		id(id),
		type('T')
	{
		this->handler.text = handler;
	}

	/**
	 * Create a branch node with a callback handler
	 * @param id The id for this node.
	 * @param handler The callback function to call.
	 */
	AllowedSubtags(uint32 id, BranchHandler handler) :
		id(id),
		type('C')
	{
		this->handler.call_handler = true;
		this->handler.u.branch = handler;
	}

	/**
	 * Create a branch node with a list of sub-nodes.
	 * @param id The id for this node.
	 * @param subtags Array with all valid subtags.
	 */
	AllowedSubtags(uint32 id, AllowedSubtags *subtags) :
		id(id),
		type('C')
	{
		this->handler.call_handler = false;
		this->handler.u.subtags = subtags;
	}

	uint32 id; ///< The identifier for this node
	byte type; ///< The type of the node, must be one of 'C', 'B' or 'T'.
	union {
		DataHandler data; ///< Callback function for a binary node, only valid if type == 'B'.
		TextHandler text; ///< Callback function for a text node, only valid if type == 'T'.
		struct {
			union {
				BranchHandler branch;    ///< Callback function for a branch node, only valid if type == 'C' && call_handler.
				AllowedSubtags *subtags; ///< Pointer to a list of subtags, only valid if type == 'C' && !call_handler.
			} u;
			bool call_handler; ///< True if there is a callback function for this node, false if there is a list of subnodes.
		};
	} handler;
};

static bool SkipUnknownInfo(ByteReader *buf, byte type);
static bool HandleNodes(ByteReader *buf, AllowedSubtags *tags);

/**
 * Try to skip the current branch node and all subnodes.
 * This is suitable for use with AllowedSubtags.
 * @param buf Buffer.
 * @return True if we could skip the node, false if an error occurred.
 */
static bool SkipInfoChunk(ByteReader *buf)
{
	byte type = buf->ReadByte();
	while (type != 0) {
		buf->ReadDWord(); // chunk ID
		if (!SkipUnknownInfo(buf, type)) return false;
		type = buf->ReadByte();
	}
	return true;
}

/**
 * Callback function for 'INFO'->'PARA'->param_num->'VALU' to set the names
 * of some parameter values (type uint/enum) or the names of some bits
 * (type bitmask). In both cases the format is the same:
 * Each subnode should be a text node with the value/bit number as id.
 */
static bool ChangeGRFParamValueNames(ByteReader *buf)
{
	byte type = buf->ReadByte();
	while (type != 0) {
		uint32 id = buf->ReadDWord();
		if (type != 'T' || id > _cur_parameter->max_value) {
			grfmsg(2, "StaticGRFInfo: all child nodes of 'INFO'->'PARA'->param_num->'VALU' should have type 't' and the value/bit number as id");
			if (!SkipUnknownInfo(buf, type)) return false;
			type = buf->ReadByte();
			continue;
		}

		byte langid = buf->ReadByte();
		const char *name_string = buf->ReadString();

		auto val_name = _cur_parameter->value_names.find(id);
		if (val_name != _cur_parameter->value_names.end()) {
			AddGRFTextToList(val_name->second, langid, _cur.grfconfig->ident.grfid, false, name_string);
		} else {
			GRFTextList list;
			AddGRFTextToList(list, langid, _cur.grfconfig->ident.grfid, false, name_string);
			_cur_parameter->value_names[id] = list;
		}

		type = buf->ReadByte();
	}
	return true;
}

/** Action14 parameter tags */
AllowedSubtags _tags_parameters[] = {
	AllowedSubtags('NAME', ChangeGRFParamName),
	AllowedSubtags('DESC', ChangeGRFParamDescription),
	AllowedSubtags('TYPE', ChangeGRFParamType),
	AllowedSubtags('LIMI', ChangeGRFParamLimits),
	AllowedSubtags('MASK', ChangeGRFParamMask),
	AllowedSubtags('VALU', ChangeGRFParamValueNames),
	AllowedSubtags('DFLT', ChangeGRFParamDefault),
	AllowedSubtags()
};

/**
 * Callback function for 'INFO'->'PARA' to set extra information about the
 * parameters. Each subnode of 'INFO'->'PARA' should be a branch node with
 * the parameter number as id. The first parameter has id 0. The maximum
 * parameter that can be changed is set by 'INFO'->'NPAR' which defaults to 80.
 */
static bool HandleParameterInfo(ByteReader *buf)
{
	byte type = buf->ReadByte();
	while (type != 0) {
		uint32 id = buf->ReadDWord();
		if (type != 'C' || id >= _cur.grfconfig->num_valid_params) {
			grfmsg(2, "StaticGRFInfo: all child nodes of 'INFO'->'PARA' should have type 'C' and their parameter number as id");
			if (!SkipUnknownInfo(buf, type)) return false;
			type = buf->ReadByte();
			continue;
		}

		if (id >= _cur.grfconfig->param_info.size()) {
			_cur.grfconfig->param_info.resize(id + 1);
		}
		if (!_cur.grfconfig->param_info[id].has_value()) {
			_cur.grfconfig->param_info[id] = GRFParameterInfo(id);
		}
		_cur_parameter = &_cur.grfconfig->param_info[id].value();
		/* Read all parameter-data and process each node. */
		if (!HandleNodes(buf, _tags_parameters)) return false;
		type = buf->ReadByte();
	}
	return true;
}

/** Action14 tags for the INFO node */
AllowedSubtags _tags_info[] = {
	AllowedSubtags('NAME', ChangeGRFName),
	AllowedSubtags('DESC', ChangeGRFDescription),
	AllowedSubtags('URL_', ChangeGRFURL),
	AllowedSubtags('NPAR', ChangeGRFNumUsedParams),
	AllowedSubtags('PALS', ChangeGRFPalette),
	AllowedSubtags('BLTR', ChangeGRFBlitter),
	AllowedSubtags('VRSN', ChangeGRFVersion),
	AllowedSubtags('MINV', ChangeGRFMinVersion),
	AllowedSubtags('PARA', HandleParameterInfo),
	AllowedSubtags()
};


/** Action14 feature test instance */
struct GRFFeatureTest {
	const GRFFeatureInfo *feature;
	uint16 min_version;
	uint16 max_version;
	uint8 platform_var_bit;
	uint32 test_91_value;

	void Reset()
	{
		this->feature = nullptr;
		this->min_version = 1;
		this->max_version = UINT16_MAX;
		this->platform_var_bit = 0;
		this->test_91_value = 0;
	}

	void ExecuteTest()
	{
		uint16 version = (this->feature != nullptr) ? this->feature->version : 0;
		bool has_feature = (version >= this->min_version && version <= this->max_version);
		if (this->platform_var_bit > 0) {
			SB(_cur.grffile->var9D_overlay, this->platform_var_bit, 1, has_feature ? 1 : 0);
			grfmsg(2, "Action 14 feature test: feature test: setting bit %u of var 0x9D to %u, %u", platform_var_bit, has_feature ? 1 : 0, _cur.grffile->var9D_overlay);
		}
		if (this->test_91_value > 0) {
			if (has_feature) {
				grfmsg(2, "Action 14 feature test: feature test: adding test value 0x%X to var 0x91", this->test_91_value);
				include(_cur.grffile->var91_values, this->test_91_value);
			} else {
				grfmsg(2, "Action 14 feature test: feature test: not adding test value 0x%X to var 0x91", this->test_91_value);
			}
		}
		if (this->platform_var_bit == 0 && this->test_91_value == 0) {
			grfmsg(2, "Action 14 feature test: feature test: doing nothing: %u", has_feature ? 1 : 0);
		}
		if (this->feature != nullptr && this->feature->observation_flag != GFTOF_INVALID) {
			SetBit(_cur.grffile->observed_feature_tests, this->feature->observation_flag);
		}
	}
};

static GRFFeatureTest _current_grf_feature_test;

/** Callback function for 'FTST'->'NAME' to set the name of the feature being tested. */
static bool ChangeGRFFeatureTestName(byte langid, const char *str)
{
	extern const GRFFeatureInfo _grf_feature_list[];
	for (const GRFFeatureInfo *info = _grf_feature_list; info->name != nullptr; info++) {
		if (strcmp(info->name, str) == 0) {
			_current_grf_feature_test.feature = info;
			grfmsg(2, "Action 14 feature test: found feature named: '%s' (version: %u) in 'FTST'->'NAME'", str, info->version);
			return true;
		}
	}
	grfmsg(2, "Action 14 feature test: could not find feature named: '%s' in 'FTST'->'NAME'", str);
	_current_grf_feature_test.feature = nullptr;
	return true;
}

/** Callback function for 'FTST'->'MINV' to set the minimum version of the feature being tested. */
static bool ChangeGRFFeatureMinVersion(size_t len, ByteReader *buf)
{
	if (len != 2) {
		grfmsg(2, "Action 14 feature test: expected 2 bytes for 'FTST'->'MINV' but got " PRINTF_SIZE ", ignoring this field", len);
		buf->Skip(len);
	} else {
		_current_grf_feature_test.min_version = buf->ReadWord();
	}
	return true;
}

/** Callback function for 'FTST'->'MAXV' to set the maximum version of the feature being tested. */
static bool ChangeGRFFeatureMaxVersion(size_t len, ByteReader *buf)
{
	if (len != 2) {
		grfmsg(2, "Action 14 feature test: expected 2 bytes for 'FTST'->'MAXV' but got " PRINTF_SIZE ", ignoring this field", len);
		buf->Skip(len);
	} else {
		_current_grf_feature_test.max_version = buf->ReadWord();
	}
	return true;
}

/** Callback function for 'FTST'->'SETP' to set the bit number of global variable 9D (platform version) to set/unset with the result of the feature test. */
static bool ChangeGRFFeatureSetPlatformVarBit(size_t len, ByteReader *buf)
{
	if (len != 1) {
		grfmsg(2, "Action 14 feature test: expected 1 byte for 'FTST'->'SETP' but got " PRINTF_SIZE ", ignoring this field", len);
		buf->Skip(len);
	} else {
		uint8 bit_number = buf->ReadByte();
		if (bit_number >= 4 && bit_number <= 31) {
			_current_grf_feature_test.platform_var_bit = bit_number;
		} else {
			grfmsg(2, "Action 14 feature test: expected a bit number >= 4 and <= 32 for 'FTST'->'SETP' but got %u, ignoring this field", bit_number);
		}
	}
	return true;
}

/** Callback function for 'FTST'->'SVAL' to add a test success result value for checking using global variable 91. */
static bool ChangeGRFFeatureTestSuccessResultValue(size_t len, ByteReader *buf)
{
	if (len != 4) {
		grfmsg(2, "Action 14 feature test: expected 4 bytes for 'FTST'->'SVAL' but got " PRINTF_SIZE ", ignoring this field", len);
		buf->Skip(len);
	} else {
		_current_grf_feature_test.test_91_value = buf->ReadDWord();
	}
	return true;
}

/** Action14 tags for the FTST node */
AllowedSubtags _tags_ftst[] = {
	AllowedSubtags('NAME', ChangeGRFFeatureTestName),
	AllowedSubtags('MINV', ChangeGRFFeatureMinVersion),
	AllowedSubtags('MAXV', ChangeGRFFeatureMaxVersion),
	AllowedSubtags('SETP', ChangeGRFFeatureSetPlatformVarBit),
	AllowedSubtags('SVAL', ChangeGRFFeatureTestSuccessResultValue),
	AllowedSubtags()
};

/**
 * Callback function for 'FTST' (feature test)
 */
static bool HandleFeatureTestInfo(ByteReader *buf)
{
	_current_grf_feature_test.Reset();
	HandleNodes(buf, _tags_ftst);
	_current_grf_feature_test.ExecuteTest();
	return true;
}

/** Action14 Action0 property map action instance */
struct GRFPropertyMapAction {
	const char *tag_name = nullptr;
	const char *descriptor = nullptr;

	GrfSpecFeature feature;
	int prop_id;
	int ext_prop_id;
	std::string name;
	GRFPropertyMapFallbackMode fallback_mode;
	uint8 ttd_ver_var_bit;
	uint32 test_91_value;
	uint8 input_shift;
	uint8 output_shift;
	uint input_mask;
	uint output_mask;
	uint output_param;

	void Reset(const char *tag, const char *desc)
	{
		this->tag_name = tag;
		this->descriptor = desc;

		this->feature = GSF_INVALID;
		this->prop_id = -1;
		this->ext_prop_id = -1;
		this->name.clear();
		this->fallback_mode = GPMFM_IGNORE;
		this->ttd_ver_var_bit = 0;
		this->test_91_value = 0;
		this->input_shift = 0;
		this->output_shift = 0;
		this->input_mask = 0;
		this->output_mask = 0;
		this->output_param = 0;
	}

	void ExecuteFeatureIDRemapping()
	{
		if (this->prop_id < 0) {
			grfmsg(2, "Action 14 %s remapping: no feature ID defined, doing nothing", this->descriptor);
			return;
		}
		if (this->name.empty()) {
			grfmsg(2, "Action 14 %s remapping: no name defined, doing nothing", this->descriptor);
			return;
		}
		SetBit(_cur.grffile->ctrl_flags, GFCF_HAVE_FEATURE_ID_REMAP);
		bool success = false;
		const char *str = this->name.c_str();
		extern const GRFFeatureMapDefinition _grf_remappable_features[];
		for (const GRFFeatureMapDefinition *info = _grf_remappable_features; info->name != nullptr; info++) {
			if (strcmp(info->name, str) == 0) {
				GRFFeatureMapRemapEntry &entry = _cur.grffile->feature_id_remaps.Entry(this->prop_id);
				entry.name = info->name;
				entry.feature = info->feature;
				entry.raw_id = this->prop_id;
				success = true;
				break;
			}
		}
		if (this->ttd_ver_var_bit > 0) {
			SB(_cur.grffile->var8D_overlay, this->ttd_ver_var_bit, 1, success ? 1 : 0);
		}
		if (this->test_91_value > 0 && success) {
			include(_cur.grffile->var91_values, this->test_91_value);
		}
		if (!success) {
			if (this->fallback_mode == GPMFM_ERROR_ON_DEFINITION) {
				grfmsg(0, "Error: Unimplemented mapped %s: %s, mapped to: 0x%02X", this->descriptor, str, this->prop_id);
				GRFError *error = DisableGrf(STR_NEWGRF_ERROR_UNIMPLEMETED_MAPPED_FEATURE_ID);
				error->data = stredup(str);
				error->param_value[1] = GSF_INVALID;
				error->param_value[2] = this->prop_id;
			} else {
				const char *str_store = stredup(str);
				grfmsg(2, "Unimplemented mapped %s: %s, mapped to: %X, %s on use",
						this->descriptor, str, this->prop_id, (this->fallback_mode == GPMFM_IGNORE) ? "ignoring" : "error");
				_cur.grffile->remap_unknown_property_names.emplace_back(str_store);
				GRFFeatureMapRemapEntry &entry = _cur.grffile->feature_id_remaps.Entry(this->prop_id);
				entry.name = str_store;
				entry.feature = (this->fallback_mode == GPMFM_IGNORE) ? GSF_INVALID : GSF_ERROR_ON_USE;
				entry.raw_id = this->prop_id;
			}
		}
	}

	void ExecutePropertyRemapping()
	{
		if (this->feature == GSF_INVALID) {
			grfmsg(2, "Action 14 %s remapping: no feature defined, doing nothing", this->descriptor);
			return;
		}
		if (this->prop_id < 0 && this->ext_prop_id < 0) {
			grfmsg(2, "Action 14 %s remapping: no property ID defined, doing nothing", this->descriptor);
			return;
		}
		if (this->name.empty()) {
			grfmsg(2, "Action 14 %s remapping: no name defined, doing nothing", this->descriptor);
			return;
		}
		bool success = false;
		const char *str = this->name.c_str();
		extern const GRFPropertyMapDefinition _grf_action0_remappable_properties[];
		for (const GRFPropertyMapDefinition *info = _grf_action0_remappable_properties; info->name != nullptr; info++) {
			if ((info->feature == GSF_INVALID || info->feature == this->feature) && strcmp(info->name, str) == 0) {
				if (this->prop_id > 0) {
					GRFFilePropertyRemapEntry &entry = _cur.grffile->action0_property_remaps[this->feature].Entry(this->prop_id);
					entry.name = info->name;
					entry.id = info->id;
					entry.feature = this->feature;
					entry.property_id = this->prop_id;
				}
				if (this->ext_prop_id > 0) {
					GRFFilePropertyRemapEntry &entry = _cur.grffile->action0_extended_property_remaps[(((uint32)this->feature) << 16) | this->ext_prop_id];
					entry.name = info->name;
					entry.id = info->id;
					entry.feature = this->feature;
					entry.extended = true;
					entry.property_id = this->ext_prop_id;
				}
				success = true;
				break;
			}
		}
		if (this->ttd_ver_var_bit > 0) {
			SB(_cur.grffile->var8D_overlay, this->ttd_ver_var_bit, 1, success ? 1 : 0);
		}
		if (this->test_91_value > 0 && success) {
			include(_cur.grffile->var91_values, this->test_91_value);
		}
		if (!success) {
			uint mapped_to = (this->prop_id > 0) ? this->prop_id : this->ext_prop_id;
			const char *extended = (this->prop_id > 0) ? "" : " (extended)";
			if (this->fallback_mode == GPMFM_ERROR_ON_DEFINITION) {
				grfmsg(0, "Error: Unimplemented mapped %s: %s, feature: %s, mapped to: %X%s", this->descriptor, str, GetFeatureString(this->feature), mapped_to, extended);
				GRFError *error = DisableGrf(STR_NEWGRF_ERROR_UNIMPLEMETED_MAPPED_PROPERTY);
				error->data = stredup(str);
				error->param_value[1] = this->feature;
				error->param_value[2] = ((this->prop_id > 0) ? 0 : 0xE0000) | mapped_to;
			} else {
				const char *str_store = stredup(str);
				grfmsg(2, "Unimplemented mapped %s: %s, feature: %s, mapped to: %X%s, %s on use",
						this->descriptor, str, GetFeatureString(this->feature), mapped_to, extended, (this->fallback_mode == GPMFM_IGNORE) ? "ignoring" : "error");
				_cur.grffile->remap_unknown_property_names.emplace_back(str_store);
				if (this->prop_id > 0) {
					GRFFilePropertyRemapEntry &entry = _cur.grffile->action0_property_remaps[this->feature].Entry(this->prop_id);
					entry.name = str_store;
					entry.id = (this->fallback_mode == GPMFM_IGNORE) ? A0RPI_UNKNOWN_IGNORE : A0RPI_UNKNOWN_ERROR;
					entry.feature = this->feature;
					entry.property_id = this->prop_id;
				}
				if (this->ext_prop_id > 0) {
					GRFFilePropertyRemapEntry &entry = _cur.grffile->action0_extended_property_remaps[(((uint32)this->feature) << 16) | this->ext_prop_id];
					entry.name = str_store;
					entry.id = (this->fallback_mode == GPMFM_IGNORE) ? A0RPI_UNKNOWN_IGNORE : A0RPI_UNKNOWN_ERROR;;
					entry.feature = this->feature;
					entry.extended = true;
					entry.property_id = this->ext_prop_id;
				}
			}
		}
	}

	void ExecuteVariableRemapping()
	{
		if (this->feature == GSF_INVALID) {
			grfmsg(2, "Action 14 %s remapping: no feature defined, doing nothing", this->descriptor);
			return;
		}
		if (this->name.empty()) {
			grfmsg(2, "Action 14 %s remapping: no name defined, doing nothing", this->descriptor);
			return;
		}
		bool success = false;
		const char *str = this->name.c_str();
		extern const GRFVariableMapDefinition _grf_action2_remappable_variables[];
		for (const GRFVariableMapDefinition *info = _grf_action2_remappable_variables; info->name != nullptr; info++) {
			if (info->feature == this->feature && strcmp(info->name, str) == 0) {
				_cur.grffile->grf_variable_remaps.push_back({ (uint16)info->id, (uint8)this->feature, this->input_shift, this->output_shift, this->input_mask, this->output_mask, this->output_param });
				success = true;
				break;
			}
		}
		if (this->ttd_ver_var_bit > 0) {
			SB(_cur.grffile->var8D_overlay, this->ttd_ver_var_bit, 1, success ? 1 : 0);
		}
		if (this->test_91_value > 0 && success) {
			include(_cur.grffile->var91_values, this->test_91_value);
		}
		if (!success) {
			grfmsg(2, "Unimplemented mapped %s: %s, feature: %s, mapped to 0", this->descriptor, str, GetFeatureString(this->feature));
		}
	}

	void ExecuteAction5TypeRemapping()
	{
		if (this->prop_id < 0) {
			grfmsg(2, "Action 14 %s remapping: no type ID defined, doing nothing", this->descriptor);
			return;
		}
		if (this->name.empty()) {
			grfmsg(2, "Action 14 %s remapping: no name defined, doing nothing", this->descriptor);
			return;
		}
		bool success = false;
		const char *str = this->name.c_str();
		extern const Action5TypeRemapDefinition _grf_action5_remappable_types[];
		for (const Action5TypeRemapDefinition *info = _grf_action5_remappable_types; info->name != nullptr; info++) {
			if (strcmp(info->name, str) == 0) {
				Action5TypeRemapEntry &entry = _cur.grffile->action5_type_remaps.Entry(this->prop_id);
				entry.name = info->name;
				entry.info = &(info->info);
				entry.type_id = this->prop_id;
				success = true;
				break;
			}
		}
		if (this->ttd_ver_var_bit > 0) {
			SB(_cur.grffile->var8D_overlay, this->ttd_ver_var_bit, 1, success ? 1 : 0);
		}
		if (this->test_91_value > 0 && success) {
			include(_cur.grffile->var91_values, this->test_91_value);
		}
		if (!success) {
			if (this->fallback_mode == GPMFM_ERROR_ON_DEFINITION) {
				grfmsg(0, "Error: Unimplemented mapped %s: %s, mapped to: %X", this->descriptor, str, this->prop_id);
				GRFError *error = DisableGrf(STR_NEWGRF_ERROR_UNIMPLEMETED_MAPPED_ACTION5_TYPE);
				error->data = stredup(str);
				error->param_value[1] = this->prop_id;
			} else {
				const char *str_store = stredup(str);
				grfmsg(2, "Unimplemented mapped %s: %s, mapped to: %X, %s on use",
						this->descriptor, str, this->prop_id, (this->fallback_mode == GPMFM_IGNORE) ? "ignoring" : "error");
				_cur.grffile->remap_unknown_property_names.emplace_back(str_store);
				Action5TypeRemapEntry &entry = _cur.grffile->action5_type_remaps.Entry(this->prop_id);
				entry.name = str_store;
				entry.info = nullptr;
				entry.type_id = this->prop_id;
				entry.fallback_mode = this->fallback_mode;
			}
		}
	}
};

static GRFPropertyMapAction _current_grf_property_map_action;

/** Callback function for ->'NAME' to set the name of the item to be mapped. */
static bool ChangePropertyRemapName(byte langid, const char *str)
{
	_current_grf_property_map_action.name = str;
	return true;
}

/** Callback function for ->'FEAT' to set which feature this mapping applies to. */
static bool ChangePropertyRemapFeature(size_t len, ByteReader *buf)
{
	GRFPropertyMapAction &action = _current_grf_property_map_action;
	if (len != 1) {
		grfmsg(2, "Action 14 %s mapping: expected 1 byte for '%s'->'FEAT' but got " PRINTF_SIZE ", ignoring this field", action.descriptor, action.tag_name, len);
		buf->Skip(len);
	} else {
		GrfSpecFeatureRef feature = ReadFeature(buf->ReadByte());
		if (feature.id >= GSF_END) {
			grfmsg(2, "Action 14 %s mapping: invalid feature ID: %s, in '%s'->'FEAT', ignoring this field", action.descriptor, GetFeatureString(feature), action.tag_name);
		} else {
			action.feature = feature.id;
		}
	}
	return true;
}

/** Callback function for ->'PROP' to set the property ID to which this item is being mapped. */
static bool ChangePropertyRemapPropertyId(size_t len, ByteReader *buf)
{
	GRFPropertyMapAction &action = _current_grf_property_map_action;
	if (len != 1) {
		grfmsg(2, "Action 14 %s mapping: expected 1 byte for '%s'->'PROP' but got " PRINTF_SIZE ", ignoring this field", action.descriptor, action.tag_name, len);
		buf->Skip(len);
	} else {
		action.prop_id = buf->ReadByte();
	}
	return true;
}

/** Callback function for ->'XPRP' to set the extended property ID to which this item is being mapped. */
static bool ChangePropertyRemapExtendedPropertyId(size_t len, ByteReader *buf)
{
	GRFPropertyMapAction &action = _current_grf_property_map_action;
	if (len != 2) {
		grfmsg(2, "Action 14 %s mapping: expected 2 bytes for '%s'->'XPRP' but got " PRINTF_SIZE ", ignoring this field", action.descriptor, action.tag_name, len);
		buf->Skip(len);
	} else {
		action.ext_prop_id = buf->ReadWord();
	}
	return true;
}

/** Callback function for ->'FTID' to set the feature ID to which this feature is being mapped. */
static bool ChangePropertyRemapFeatureId(size_t len, ByteReader *buf)
{
	GRFPropertyMapAction &action = _current_grf_property_map_action;
	if (len != 1) {
		grfmsg(2, "Action 14 %s mapping: expected 1 byte for '%s'->'FTID' but got " PRINTF_SIZE ", ignoring this field", action.descriptor, action.tag_name, len);
		buf->Skip(len);
	} else {
		action.prop_id = buf->ReadByte();
	}
	return true;
}

/** Callback function for ->'TYPE' to set the property ID to which this item is being mapped. */
static bool ChangePropertyRemapTypeId(size_t len, ByteReader *buf)
{
	GRFPropertyMapAction &action = _current_grf_property_map_action;
	if (len != 1) {
		grfmsg(2, "Action 14 %s mapping: expected 1 byte for '%s'->'TYPE' but got " PRINTF_SIZE ", ignoring this field", action.descriptor, action.tag_name, len);
		buf->Skip(len);
	} else {
		uint8 prop = buf->ReadByte();
		if (prop < 128) {
			action.prop_id = prop;
		} else {
			grfmsg(2, "Action 14 %s mapping: expected a type < 128 for '%s'->'TYPE' but got %u, ignoring this field", action.descriptor, action.tag_name, prop);
		}
	}
	return true;
}

/** Callback function for ->'FLBK' to set the fallback mode. */
static bool ChangePropertyRemapSetFallbackMode(size_t len, ByteReader *buf)
{
	GRFPropertyMapAction &action = _current_grf_property_map_action;
	if (len != 1) {
		grfmsg(2, "Action 14 %s mapping: expected 1 byte for '%s'->'FLBK' but got " PRINTF_SIZE ", ignoring this field", action.descriptor, action.tag_name, len);
		buf->Skip(len);
	} else {
		GRFPropertyMapFallbackMode mode = (GRFPropertyMapFallbackMode) buf->ReadByte();
		if (mode < GPMFM_END) action.fallback_mode = mode;
	}
	return true;
}
/** Callback function for ->'SETT' to set the bit number of global variable 8D (TTD version) to set/unset with whether the remapping was successful. */
static bool ChangePropertyRemapSetTTDVerVarBit(size_t len, ByteReader *buf)
{
	GRFPropertyMapAction &action = _current_grf_property_map_action;
	if (len != 1) {
		grfmsg(2, "Action 14 %s mapping: expected 1 byte for '%s'->'SETT' but got " PRINTF_SIZE ", ignoring this field", action.descriptor, action.tag_name, len);
		buf->Skip(len);
	} else {
		uint8 bit_number = buf->ReadByte();
		if (bit_number >= 4 && bit_number <= 31) {
			action.ttd_ver_var_bit = bit_number;
		} else {
			grfmsg(2, "Action 14 %s mapping: expected a bit number >= 4 and <= 32 for '%s'->'SETT' but got %u, ignoring this field", action.descriptor, action.tag_name, bit_number);
		}
	}
	return true;
}

/** Callback function for >'SVAL' to add a success result value for checking using global variable 91. */
static bool ChangePropertyRemapSuccessResultValue(size_t len, ByteReader *buf)
{
	GRFPropertyMapAction &action = _current_grf_property_map_action;
	if (len != 4) {
		grfmsg(2, "Action 14 %s mapping: expected 4 bytes for '%s'->'SVAL' but got " PRINTF_SIZE ", ignoring this field", action.descriptor, action.tag_name, len);
		buf->Skip(len);
	} else {
		action.test_91_value = buf->ReadDWord();
	}
	return true;
}

/** Callback function for ->'RSFT' to set the input shift value for variable remapping. */
static bool ChangePropertyRemapSetInputShift(size_t len, ByteReader *buf)
{
	GRFPropertyMapAction &action = _current_grf_property_map_action;
	if (len != 1) {
		grfmsg(2, "Action 14 %s mapping: expected 1 byte for '%s'->'RSFT' but got " PRINTF_SIZE ", ignoring this field", action.descriptor, action.tag_name, len);
		buf->Skip(len);
	} else {
		uint8 input_shift = buf->ReadByte();
		if (input_shift < 0x20) {
			action.input_shift = input_shift;
		} else {
			grfmsg(2, "Action 14 %s mapping: expected a shift value < 0x20 for '%s'->'RSFT' but got %u, ignoring this field", action.descriptor, action.tag_name, input_shift);
		}
	}
	return true;
}

/** Callback function for ->'VSFT' to set the output shift value for variable remapping. */
static bool ChangePropertyRemapSetOutputShift(size_t len, ByteReader *buf)
{
	GRFPropertyMapAction &action = _current_grf_property_map_action;
	if (len != 1) {
		grfmsg(2, "Action 14 %s mapping: expected 1 byte for '%s'->'VSFT' but got " PRINTF_SIZE ", ignoring this field", action.descriptor, action.tag_name, len);
		buf->Skip(len);
	} else {
		uint8 output_shift = buf->ReadByte();
		if (output_shift < 0x20) {
			action.output_shift = output_shift;
		} else {
			grfmsg(2, "Action 14 %s mapping: expected a shift value < 0x20 for '%s'->'VSFT' but got %u, ignoring this field", action.descriptor, action.tag_name, output_shift);
		}
	}
	return true;
}

/** Callback function for ->'RMSK' to set the input mask value for variable remapping. */
static bool ChangePropertyRemapSetInputMask(size_t len, ByteReader *buf)
{
	GRFPropertyMapAction &action = _current_grf_property_map_action;
	if (len != 4) {
		grfmsg(2, "Action 14 %s mapping: expected 4 bytes for '%s'->'RMSK' but got " PRINTF_SIZE ", ignoring this field", action.descriptor, action.tag_name, len);
		buf->Skip(len);
	} else {
		action.input_mask = buf->ReadDWord();
	}
	return true;
}

/** Callback function for ->'VMSK' to set the output mask value for variable remapping. */
static bool ChangePropertyRemapSetOutputMask(size_t len, ByteReader *buf)
{
	GRFPropertyMapAction &action = _current_grf_property_map_action;
	if (len != 4) {
		grfmsg(2, "Action 14 %s mapping: expected 4 bytes for '%s'->'VMSK' but got " PRINTF_SIZE ", ignoring this field", action.descriptor, action.tag_name, len);
		buf->Skip(len);
	} else {
		action.output_mask = buf->ReadDWord();
	}
	return true;
}

/** Callback function for ->'VPRM' to set the output parameter value for variable remapping. */
static bool ChangePropertyRemapSetOutputParam(size_t len, ByteReader *buf)
{
	GRFPropertyMapAction &action = _current_grf_property_map_action;
	if (len != 4) {
		grfmsg(2, "Action 14 %s mapping: expected 4 bytes for '%s'->'VPRM' but got " PRINTF_SIZE ", ignoring this field", action.descriptor, action.tag_name, len);
		buf->Skip(len);
	} else {
		action.output_param = buf->ReadDWord();
	}
	return true;
}

/** Action14 tags for the FIDM node */
AllowedSubtags _tags_fidm[] = {
	AllowedSubtags('NAME', ChangePropertyRemapName),
	AllowedSubtags('FTID', ChangePropertyRemapFeatureId),
	AllowedSubtags('FLBK', ChangePropertyRemapSetFallbackMode),
	AllowedSubtags('SETT', ChangePropertyRemapSetTTDVerVarBit),
	AllowedSubtags('SVAL', ChangePropertyRemapSuccessResultValue),
	AllowedSubtags()
};

/**
 * Callback function for 'FIDM' (feature ID mapping)
 */
static bool HandleFeatureIDMap(ByteReader *buf)
{
	_current_grf_property_map_action.Reset("FIDM", "feature");
	HandleNodes(buf, _tags_fidm);
	_current_grf_property_map_action.ExecuteFeatureIDRemapping();
	return true;
}

/** Action14 tags for the A0PM node */
AllowedSubtags _tags_a0pm[] = {
	AllowedSubtags('NAME', ChangePropertyRemapName),
	AllowedSubtags('FEAT', ChangePropertyRemapFeature),
	AllowedSubtags('PROP', ChangePropertyRemapPropertyId),
	AllowedSubtags('XPRP', ChangePropertyRemapExtendedPropertyId),
	AllowedSubtags('FLBK', ChangePropertyRemapSetFallbackMode),
	AllowedSubtags('SETT', ChangePropertyRemapSetTTDVerVarBit),
	AllowedSubtags('SVAL', ChangePropertyRemapSuccessResultValue),
	AllowedSubtags()
};

/**
 * Callback function for 'A0PM' (action 0 property mapping)
 */
static bool HandleAction0PropertyMap(ByteReader *buf)
{
	_current_grf_property_map_action.Reset("A0PM", "property");
	HandleNodes(buf, _tags_a0pm);
	_current_grf_property_map_action.ExecutePropertyRemapping();
	return true;
}

/** Action14 tags for the A2VM node */
AllowedSubtags _tags_a2vm[] = {
	AllowedSubtags('NAME', ChangePropertyRemapName),
	AllowedSubtags('FEAT', ChangePropertyRemapFeature),
	AllowedSubtags('RSFT', ChangePropertyRemapSetInputShift),
	AllowedSubtags('RMSK', ChangePropertyRemapSetInputMask),
	AllowedSubtags('VSFT', ChangePropertyRemapSetOutputShift),
	AllowedSubtags('VMSK', ChangePropertyRemapSetOutputMask),
	AllowedSubtags('VPRM', ChangePropertyRemapSetOutputParam),
	AllowedSubtags('SETT', ChangePropertyRemapSetTTDVerVarBit),
	AllowedSubtags('SVAL', ChangePropertyRemapSuccessResultValue),
	AllowedSubtags()
};

/**
 * Callback function for 'A2VM' (action 2 variable mapping)
 */
static bool HandleAction2VariableMap(ByteReader *buf)
{
	_current_grf_property_map_action.Reset("A2VM", "variable");
	HandleNodes(buf, _tags_a2vm);
	_current_grf_property_map_action.ExecuteVariableRemapping();
	return true;
}

/** Action14 tags for the A5TM node */
AllowedSubtags _tags_a5tm[] = {
	AllowedSubtags('NAME', ChangePropertyRemapName),
	AllowedSubtags('TYPE', ChangePropertyRemapTypeId),
	AllowedSubtags('FLBK', ChangePropertyRemapSetFallbackMode),
	AllowedSubtags('SETT', ChangePropertyRemapSetTTDVerVarBit),
	AllowedSubtags('SVAL', ChangePropertyRemapSuccessResultValue),
	AllowedSubtags()
};

/**
 * Callback function for 'A5TM' (action 5 type mapping)
 */
static bool HandleAction5TypeMap(ByteReader *buf)
{
	_current_grf_property_map_action.Reset("A5TM", "Action 5 type");
	HandleNodes(buf, _tags_a5tm);
	_current_grf_property_map_action.ExecuteAction5TypeRemapping();
	return true;
}

/** Action14 root tags */
AllowedSubtags _tags_root_static[] = {
	AllowedSubtags('INFO', _tags_info),
	AllowedSubtags('FTST', SkipInfoChunk),
	AllowedSubtags('FIDM', SkipInfoChunk),
	AllowedSubtags('A0PM', SkipInfoChunk),
	AllowedSubtags('A2VM', SkipInfoChunk),
	AllowedSubtags('A5TM', SkipInfoChunk),
	AllowedSubtags()
};

/** Action14 root tags */
AllowedSubtags _tags_root_feature_tests[] = {
	AllowedSubtags('INFO', SkipInfoChunk),
	AllowedSubtags('FTST', HandleFeatureTestInfo),
	AllowedSubtags('FIDM', HandleFeatureIDMap),
	AllowedSubtags('A0PM', HandleAction0PropertyMap),
	AllowedSubtags('A2VM', HandleAction2VariableMap),
	AllowedSubtags('A5TM', HandleAction5TypeMap),
	AllowedSubtags()
};


/**
 * Try to skip the current node and all subnodes (if it's a branch node).
 * @param buf Buffer.
 * @param type The node type to skip.
 * @return True if we could skip the node, false if an error occurred.
 */
static bool SkipUnknownInfo(ByteReader *buf, byte type)
{
	/* type and id are already read */
	switch (type) {
		case 'C': {
			byte new_type = buf->ReadByte();
			while (new_type != 0) {
				buf->ReadDWord(); // skip the id
				if (!SkipUnknownInfo(buf, new_type)) return false;
				new_type = buf->ReadByte();
			}
			break;
		}

		case 'T':
			buf->ReadByte(); // lang
			buf->ReadString(); // actual text
			break;

		case 'B': {
			uint16 size = buf->ReadWord();
			buf->Skip(size);
			break;
		}

		default:
			return false;
	}

	return true;
}

/**
 * Handle the nodes of an Action14
 * @param type Type of node.
 * @param id ID.
 * @param buf Buffer.
 * @param subtags Allowed subtags.
 * @return Whether all tags could be handled.
 */
static bool HandleNode(byte type, uint32 id, ByteReader *buf, AllowedSubtags subtags[])
{
	uint i = 0;
	AllowedSubtags *tag;
	while ((tag = &subtags[i++])->type != 0) {
		if (tag->id != BSWAP32(id) || tag->type != type) continue;
		switch (type) {
			default: NOT_REACHED();

			case 'T': {
				byte langid = buf->ReadByte();
				return tag->handler.text(langid, buf->ReadString());
			}

			case 'B': {
				size_t len = buf->ReadWord();
				if (buf->Remaining() < len) return false;
				return tag->handler.data(len, buf);
			}

			case 'C': {
				if (tag->handler.call_handler) {
					return tag->handler.u.branch(buf);
				}
				return HandleNodes(buf, tag->handler.u.subtags);
			}
		}
	}
	grfmsg(2, "StaticGRFInfo: unknown type/id combination found, type=%c, id=%x", type, id);
	return SkipUnknownInfo(buf, type);
}

/**
 * Handle the contents of a 'C' choice of an Action14
 * @param buf Buffer.
 * @param subtags List of subtags.
 * @return Whether the nodes could all be handled.
 */
static bool HandleNodes(ByteReader *buf, AllowedSubtags subtags[])
{
	byte type = buf->ReadByte();
	while (type != 0) {
		uint32 id = buf->ReadDWord();
		if (!HandleNode(type, id, buf, subtags)) return false;
		type = buf->ReadByte();
	}
	return true;
}

/**
 * Handle Action 0x14 (static info)
 * @param buf Buffer.
 */
static void StaticGRFInfo(ByteReader *buf)
{
	/* <14> <type> <id> <text/data...> */
	HandleNodes(buf, _tags_root_static);
}

/**
 * Handle Action 0x14 (feature tests)
 * @param buf Buffer.
 */
static void Act14FeatureTest(ByteReader *buf)
{
	/* <14> <type> <id> <text/data...> */
	HandleNodes(buf, _tags_root_feature_tests);
}

/**
 * Set the current NewGRF as unsafe for static use
 * @param buf Unused.
 * @note Used during safety scan on unsafe actions.
 */
static void GRFUnsafe(ByteReader *buf)
{
	SetBit(_cur.grfconfig->flags, GCF_UNSAFE);

	/* Skip remainder of GRF */
	_cur.skip_sprites = -1;
}


/** Initialize the TTDPatch flags */
static void InitializeGRFSpecial()
{
	_ttdpatch_flags[0] = ((_settings_game.station.never_expire_airports ? 1U : 0U) << 0x0C)  // keepsmallairport
	                   |                                                       (1U << 0x0D)  // newairports
	                   |                                                       (1U << 0x0E)  // largestations
	                   | ((_settings_game.construction.max_bridge_length > 16 ? 1U : 0U) << 0x0F)  // longbridges
	                   |                                                       (0U << 0x10)  // loadtime
	                   |                                                       (1U << 0x12)  // presignals
	                   |                                                       (1U << 0x13)  // extpresignals
	                   | ((_settings_game.vehicle.never_expire_vehicles ? 1U : 0U) << 0x16)  // enginespersist
	                   |                                                       (1U << 0x1B)  // multihead
	                   |                                                       (1U << 0x1D)  // lowmemory
	                   |                                                       (1U << 0x1E); // generalfixes

	_ttdpatch_flags[1] =   ((_settings_game.economy.station_noise_level ? 1U : 0U) << 0x07)  // moreairports - based on units of noise
	                   |                                                       (1U << 0x08)  // mammothtrains
	                   |                                                       (1U << 0x09)  // trainrefit
	                   |                                                       (0U << 0x0B)  // subsidiaries
	                   |         ((_settings_game.order.gradual_loading ? 1U : 0U) << 0x0C)  // gradualloading
	                   |                                                       (1U << 0x12)  // unifiedmaglevmode - set bit 0 mode. Not revelant to OTTD
	                   |                                                       (1U << 0x13)  // unifiedmaglevmode - set bit 1 mode
	                   |                                                       (1U << 0x14)  // bridgespeedlimits
	                   |                                                       (1U << 0x16)  // eternalgame
	                   |                                                       (1U << 0x17)  // newtrains
	                   |                                                       (1U << 0x18)  // newrvs
	                   |                                                       (1U << 0x19)  // newships
	                   |                                                       (1U << 0x1A)  // newplanes
	                   | ((_settings_game.construction.train_signal_side == 1 ? 1U : 0U) << 0x1B)  // signalsontrafficside
	                   |       ((_settings_game.vehicle.disable_elrails ? 0U : 1U) << 0x1C); // electrifiedrailway

	_ttdpatch_flags[2] =                                                       (1U << 0x01)  // loadallgraphics - obsolote
	                   |                                                       (1U << 0x03)  // semaphores
	                   |                                                       (1U << 0x0A)  // newobjects
	                   |                                                       (0U << 0x0B)  // enhancedgui
	                   |                                                       (0U << 0x0C)  // newagerating
	                   |  ((_settings_game.construction.build_on_slopes ? 1U : 0U) << 0x0D)  // buildonslopes
	                   |                                                       (1U << 0x0E)  // fullloadany
	                   |                                                       (1U << 0x0F)  // planespeed
	                   |                                                       (0U << 0x10)  // moreindustriesperclimate - obsolete
	                   |                                                       (0U << 0x11)  // moretoylandfeatures
	                   |                                                       (1U << 0x12)  // newstations
	                   |                                                       (1U << 0x13)  // tracktypecostdiff
	                   |                                                       (1U << 0x14)  // manualconvert
	                   |  ((_settings_game.construction.build_on_slopes ? 1U : 0U) << 0x15)  // buildoncoasts
	                   |                                                       (1U << 0x16)  // canals
	                   |                                                       (1U << 0x17)  // newstartyear
	                   |    ((_settings_game.vehicle.freight_trains > 1 ? 1U : 0U) << 0x18)  // freighttrains
	                   |                                                       (1U << 0x19)  // newhouses
	                   |                                                       (1U << 0x1A)  // newbridges
	                   |                                                       (1U << 0x1B)  // newtownnames
	                   |                                                       (1U << 0x1C)  // moreanimation
	                   |    ((_settings_game.vehicle.wagon_speed_limits ? 1U : 0U) << 0x1D)  // wagonspeedlimits
	                   |                                                       (1U << 0x1E)  // newshistory
	                   |                                                       (0U << 0x1F); // custombridgeheads

	_ttdpatch_flags[3] =                                                       (0U << 0x00)  // newcargodistribution
	                   |                                                       (1U << 0x01)  // windowsnap
	                   | ((_settings_game.economy.allow_town_roads || _generating_world ? 0U : 1U) << 0x02)  // townbuildnoroad
	                   |                                                       (1U << 0x03)  // pathbasedsignalling
	                   |                                                       (0U << 0x04)  // aichoosechance
	                   |                                                       (1U << 0x05)  // resolutionwidth
	                   |                                                       (1U << 0x06)  // resolutionheight
	                   |                                                       (1U << 0x07)  // newindustries
	                   |           ((_settings_game.order.improved_load ? 1U : 0U) << 0x08)  // fifoloading
	                   |                                                       (0U << 0x09)  // townroadbranchprob
	                   |                                                       (0U << 0x0A)  // tempsnowline
	                   |                                                       (1U << 0x0B)  // newcargo
	                   |                                                       (1U << 0x0C)  // enhancemultiplayer
	                   |                                                       (1U << 0x0D)  // onewayroads
	                   |                                                       (1U << 0x0E)  // irregularstations
	                   |                                                       (1U << 0x0F)  // statistics
	                   |                                                       (1U << 0x10)  // newsounds
	                   |                                                       (1U << 0x11)  // autoreplace
	                   |                                                       (1U << 0x12)  // autoslope
	                   |                                                       (0U << 0x13)  // followvehicle
	                   |                                                       (1U << 0x14)  // trams
	                   |                                                       (0U << 0x15)  // enhancetunnels
	                   |                                                       (1U << 0x16)  // shortrvs
	                   |                                                       (1U << 0x17)  // articulatedrvs
	                   |       ((_settings_game.vehicle.dynamic_engines ? 1U : 0U) << 0x18)  // dynamic engines
	                   |                                                       (1U << 0x1E)  // variablerunningcosts
	                   |                                                       (1U << 0x1F); // any switch is on

	_ttdpatch_flags[4] =                                                       (1U << 0x00)  // larger persistent storage
	                   | ((_settings_game.economy.inflation && !_settings_game.economy.disable_inflation_newgrf_flag ? 1U : 0U) << 0x01) // inflation is on
	                   |                                                       (1U << 0x02); // extended string range
	MemSetT(_observed_ttdpatch_flags, 0, lengthof(_observed_ttdpatch_flags));
}

bool HasTTDPatchFlagBeenObserved(uint flag)
{
	uint index = flag / 0x20;
	flag %= 0x20;
	if (index >= lengthof(_ttdpatch_flags)) return false;
	return HasBit(_observed_ttdpatch_flags[index], flag);
}

/** Reset and clear all NewGRF stations */
static void ResetCustomStations()
{
	for (GRFFile * const file : _grf_files) {
		file->stations.clear();
	}
}

/** Reset and clear all NewGRF houses */
static void ResetCustomHouses()
{
	for (GRFFile * const file : _grf_files) {
		file->housespec.clear();
	}
}

/** Reset and clear all NewGRF airports */
static void ResetCustomAirports()
{
	for (GRFFile * const file : _grf_files) {
		for (auto &as : file->airportspec) {
			if (as != nullptr) {
				/* We need to remove the tiles layouts */
				for (int j = 0; j < as->num_table; j++) {
					/* remove the individual layouts */
					free(as->table[j]);
				}
				free(as->table);
				free(as->depot_table);
				free(as->rotation);
			}
		}
		file->airportspec.clear();
		file->airtspec.clear();
	}
}

/** Reset and clear all NewGRF industries */
static void ResetCustomIndustries()
{
	for (GRFFile * const file : _grf_files) {
		file->industryspec.clear();
		file->indtspec.clear();
	}
}

/** Reset and clear all NewObjects */
static void ResetCustomObjects()
{
	for (GRFFile * const file : _grf_files) {
		file->objectspec.clear();
	}
}

static void ResetCustomRoadStops()
{
	for (auto file : _grf_files) {
		file->roadstops.clear();
	}
}

/** Reset and clear all NewGRFs */
static void ResetNewGRF()
{
	for (GRFFile * const file : _grf_files) {
		delete file;
	}

	_grf_files.clear();
	_cur.grffile   = nullptr;
	_new_signals_grfs.clear();
	MemSetT<NewSignalStyle>(_new_signal_styles.data(), 0, MAX_NEW_SIGNAL_STYLES);
	_num_new_signal_styles = 0;
	_new_landscape_rocks_grfs.clear();
}

/** Clear all NewGRF errors */
static void ResetNewGRFErrors()
{
	for (GRFConfig *c = _grfconfig; c != nullptr; c = c->next) {
		c->error.reset();
	}
}

/**
 * Reset all NewGRF loaded data
 */
void ResetNewGRFData()
{
	CleanUpStrings();
	CleanUpGRFTownNames();

	/* Copy/reset original engine info data */
	SetupEngines();

	/* Copy/reset original bridge info data */
	ResetBridges();

	/* Reset rail type information */
	ResetRailTypes();

	/* Copy/reset original road type info data */
	ResetRoadTypes();

	/* Allocate temporary refit/cargo class data */
	_gted.resize(Engine::GetPoolSize());

	/* Fill rail type label temporary data for default trains */
	for (const Engine *e : Engine::IterateType(VEH_TRAIN)) {
		_gted[e->index].railtypelabel = GetRailTypeInfo(e->u.rail.railtype)->label;
	}

	/* Reset GRM reservations */
	memset(&_grm_engines, 0, sizeof(_grm_engines));
	memset(&_grm_cargoes, 0, sizeof(_grm_cargoes));

	/* Reset generic feature callback lists */
	ResetGenericCallbacks();

	/* Reset price base data */
	ResetPriceBaseMultipliers();

	/* Reset the curencies array */
	ResetCurrencies();

	/* Reset the house array */
	ResetCustomHouses();
	ResetHouses();

	/* Reset the industries structures*/
	ResetCustomIndustries();
	ResetIndustries();

	/* Reset the objects. */
	ObjectClass::Reset();
	ResetCustomObjects();
	ResetObjects();

	/* Reset station classes */
	StationClass::Reset();
	ResetCustomStations();

	/* Reset airport-related structures */
	AirportClass::Reset();
	ResetCustomAirports();
	AirportSpec::ResetAirports();
	AirportTileSpec::ResetAirportTiles();

	/* Reset road stop classes */
	RoadStopClass::Reset();
	ResetCustomRoadStops();

	/* Reset canal sprite groups and flags */
	memset(_water_feature, 0, sizeof(_water_feature));

	/* Reset the snowline table. */
	ClearSnowLine();

	/* Reset NewGRF files */
	ResetNewGRF();

	/* Reset NewGRF errors. */
	ResetNewGRFErrors();

	/* Set up the default cargo types */
	SetupCargoForClimate(_settings_game.game_creation.landscape);

	/* Reset misc GRF features and train list display variables */
	_misc_grf_features = 0;

	_loaded_newgrf_features.has_2CC           = false;
	_loaded_newgrf_features.used_liveries     = 1 << LS_DEFAULT;
	_loaded_newgrf_features.shore             = SHORE_REPLACE_NONE;
	_loaded_newgrf_features.tram              = TRAMWAY_REPLACE_DEPOT_NONE;

	/* Clear all GRF overrides */
	_grf_id_overrides.clear();

	InitializeSoundPool();
	_spritegroup_pool.CleanPool();
	_callback_result_cache.clear();
	_deterministic_sg_shadows.clear();
	_randomized_sg_shadows.clear();
	_grfs_loaded_with_sg_shadow_enable = HasBit(_misc_debug_flags, MDF_NEWGRF_SG_SAVE_RAW);
}

/**
 * Reset NewGRF data which is stored persistently in savegames.
 */
void ResetPersistentNewGRFData()
{
	/* Reset override managers */
	_engine_mngr.ResetToDefaultMapping();
	_house_mngr.ResetMapping();
	_industry_mngr.ResetMapping();
	_industile_mngr.ResetMapping();
	_airport_mngr.ResetMapping();
	_airporttile_mngr.ResetMapping();
}

/**
 * Construct the Cargo Mapping
 * @note This is the reverse of a cargo translation table
 */
static void BuildCargoTranslationMap()
{
	memset(_cur.grffile->cargo_map, 0xFF, sizeof(_cur.grffile->cargo_map));

	for (CargoID c = 0; c < NUM_CARGO; c++) {
		const CargoSpec *cs = CargoSpec::Get(c);
		if (!cs->IsValid()) continue;

		if (_cur.grffile->cargo_list.size() == 0) {
			/* Default translation table, so just a straight mapping to bitnum */
			_cur.grffile->cargo_map[c] = cs->bitnum;
		} else {
			/* Check the translation table for this cargo's label */
			int idx = find_index(_cur.grffile->cargo_list, {cs->label});
			if (idx >= 0) _cur.grffile->cargo_map[c] = idx;
		}
	}
}

/**
 * Prepare loading a NewGRF file with its config
 * @param config The NewGRF configuration struct with name, id, parameters and alike.
 */
static void InitNewGRFFile(const GRFConfig *config)
{
	GRFFile *newfile = GetFileByFilename(config->filename);
	if (newfile != nullptr) {
		/* We already loaded it once. */
		_cur.grffile = newfile;
		return;
	}

	newfile = new GRFFile(config);
	_grf_files.push_back(_cur.grffile = newfile);
}

/**
 * Constructor for GRFFile
 * @param config GRFConfig to copy name, grfid and parameters from.
 */
GRFFile::GRFFile(const GRFConfig *config)
{
	this->filename = config->filename;
	this->grfid = config->ident.grfid;

	/* Initialise local settings to defaults */
	this->traininfo_vehicle_pitch = 0;
	this->traininfo_vehicle_width = TRAININFO_DEFAULT_VEHICLE_WIDTH;

	this->new_signals_group = nullptr;
	this->new_signal_ctrl_flags = 0;
	this->new_signal_extra_aspects = 0;
	this->new_signal_style_mask = 1;
	this->current_new_signal_style = nullptr;

	this->new_rocks_group = nullptr;
	this->new_landscape_ctrl_flags = 0;

	/* Mark price_base_multipliers as 'not set' */
	for (Price i = PR_BEGIN; i < PR_END; i++) {
		this->price_base_multipliers[i] = INVALID_PRICE_MODIFIER;
	}

	/* Initialise rail type map with default rail types */
	std::fill(std::begin(this->railtype_map), std::end(this->railtype_map), INVALID_RAILTYPE);
	this->railtype_map[0] = RAILTYPE_RAIL;
	this->railtype_map[1] = RAILTYPE_ELECTRIC;
	this->railtype_map[2] = RAILTYPE_MONO;
	this->railtype_map[3] = RAILTYPE_MAGLEV;

	/* Initialise road type map with default road types */
	std::fill(std::begin(this->roadtype_map), std::end(this->roadtype_map), INVALID_ROADTYPE);
	this->roadtype_map[0] = ROADTYPE_ROAD;

	/* Initialise tram type map with default tram types */
	std::fill(std::begin(this->tramtype_map), std::end(this->tramtype_map), INVALID_ROADTYPE);
	this->tramtype_map[0] = ROADTYPE_TRAM;

	/* Copy the initial parameter list
	 * 'Uninitialised' parameters are zeroed as that is their default value when dynamically creating them. */
	this->param = config->param;
	this->param_end = config->num_params;
}

GRFFile::~GRFFile()
{
	delete[] this->language_map;
}


/**
 * Precalculate refit masks from cargo classes for all vehicles.
 */
static void CalculateRefitMasks()
{
	CargoTypes original_known_cargoes = 0;
	for (int ct = 0; ct != NUM_ORIGINAL_CARGO; ++ct) {
		CargoID cid = GetDefaultCargoID(_settings_game.game_creation.landscape, static_cast<CargoType>(ct));
		if (cid != CT_INVALID) SetBit(original_known_cargoes, cid);
	}

	for (Engine *e : Engine::Iterate()) {
		EngineID engine = e->index;
		EngineInfo *ei = &e->info;
		bool only_defaultcargo; ///< Set if the vehicle shall carry only the default cargo

		/* If the NewGRF did not set any cargo properties, we apply default values. */
		if (_gted[engine].defaultcargo_grf == nullptr) {
			/* If the vehicle has any capacity, apply the default refit masks */
			if (e->type != VEH_TRAIN || e->u.rail.capacity != 0) {
				static constexpr byte T = 1 << LT_TEMPERATE;
				static constexpr byte A = 1 << LT_ARCTIC;
				static constexpr byte S = 1 << LT_TROPIC;
				static constexpr byte Y = 1 << LT_TOYLAND;
				static const struct DefaultRefitMasks {
					byte climate;
					CargoType cargo_type;
					CargoTypes cargo_allowed;
					CargoTypes cargo_disallowed;
				} _default_refit_masks[] = {
					{T | A | S | Y, CT_PASSENGERS, CC_PASSENGERS,               0},
					{T | A | S    , CT_MAIL,       CC_MAIL,                     0},
					{T | A | S    , CT_VALUABLES,  CC_ARMOURED,                 CC_LIQUID},
					{            Y, CT_MAIL,       CC_MAIL | CC_ARMOURED,       CC_LIQUID},
					{T | A        , CT_COAL,       CC_BULK,                     0},
					{        S    , CT_COPPER_ORE, CC_BULK,                     0},
					{            Y, CT_SUGAR,      CC_BULK,                     0},
					{T | A | S    , CT_OIL,        CC_LIQUID,                   0},
					{            Y, CT_COLA,       CC_LIQUID,                   0},
					{T            , CT_GOODS,      CC_PIECE_GOODS | CC_EXPRESS, CC_LIQUID | CC_PASSENGERS},
					{    A | S    , CT_GOODS,      CC_PIECE_GOODS | CC_EXPRESS, CC_LIQUID | CC_PASSENGERS | CC_REFRIGERATED},
					{    A | S    , CT_FOOD,       CC_REFRIGERATED,             0},
					{            Y, CT_CANDY,      CC_PIECE_GOODS | CC_EXPRESS, CC_LIQUID | CC_PASSENGERS},
				};

				if (e->type == VEH_AIRCRAFT) {
					/* Aircraft default to "light" cargoes */
					_gted[engine].cargo_allowed = CC_PASSENGERS | CC_MAIL | CC_ARMOURED | CC_EXPRESS;
					_gted[engine].cargo_disallowed = CC_LIQUID;
				} else if (e->type == VEH_SHIP) {
					switch (ei->cargo_type) {
						case CT_PASSENGERS:
							/* Ferries */
							_gted[engine].cargo_allowed = CC_PASSENGERS;
							_gted[engine].cargo_disallowed = 0;
							break;
						case CT_OIL:
							/* Tankers */
							_gted[engine].cargo_allowed = CC_LIQUID;
							_gted[engine].cargo_disallowed = 0;
							break;
						default:
							/* Cargo ships */
							if (_settings_game.game_creation.landscape == LT_TOYLAND) {
								/* No tanker in toyland :( */
								_gted[engine].cargo_allowed = CC_MAIL | CC_ARMOURED | CC_EXPRESS | CC_BULK | CC_PIECE_GOODS | CC_LIQUID;
								_gted[engine].cargo_disallowed = CC_PASSENGERS;
							} else {
								_gted[engine].cargo_allowed = CC_MAIL | CC_ARMOURED | CC_EXPRESS | CC_BULK | CC_PIECE_GOODS;
								_gted[engine].cargo_disallowed = CC_LIQUID | CC_PASSENGERS;
							}
							break;
					}
					e->u.ship.old_refittable = true;
				} else if (e->type == VEH_TRAIN && e->u.rail.railveh_type != RAILVEH_WAGON) {
					/* Train engines default to all cargoes, so you can build single-cargo consists with fast engines.
					 * Trains loading multiple cargoes may start stations accepting unwanted cargoes. */
					_gted[engine].cargo_allowed = CC_PASSENGERS | CC_MAIL | CC_ARMOURED | CC_EXPRESS | CC_BULK | CC_PIECE_GOODS | CC_LIQUID;
					_gted[engine].cargo_disallowed = 0;
				} else {
					/* Train wagons and road vehicles are classified by their default cargo type */
					for (const auto &drm : _default_refit_masks) {
						if (!HasBit(drm.climate, _settings_game.game_creation.landscape)) continue;
						if (drm.cargo_type != ei->cargo_type) continue;

						_gted[engine].cargo_allowed = drm.cargo_allowed;
						_gted[engine].cargo_disallowed = drm.cargo_disallowed;
						break;
					}

					/* All original cargoes have specialised vehicles, so exclude them */
					_gted[engine].ctt_exclude_mask = original_known_cargoes;
				}
			}
			_gted[engine].UpdateRefittability(_gted[engine].cargo_allowed != 0);

			/* Translate cargo_type using the original climate-specific cargo table. */
			ei->cargo_type = GetDefaultCargoID(_settings_game.game_creation.landscape, static_cast<CargoType>(ei->cargo_type));
			if (ei->cargo_type != CT_INVALID) ClrBit(_gted[engine].ctt_exclude_mask, ei->cargo_type);
		}

		/* Compute refittability */
		{
			CargoTypes mask = 0;
			CargoTypes not_mask = 0;
			CargoTypes xor_mask = ei->refit_mask;

			/* If the original masks set by the grf are zero, the vehicle shall only carry the default cargo.
			 * Note: After applying the translations, the vehicle may end up carrying no defined cargo. It becomes unavailable in that case. */
			only_defaultcargo = _gted[engine].refittability != GRFTempEngineData::NONEMPTY;

			if (_gted[engine].cargo_allowed != 0) {
				/* Build up the list of cargo types from the set cargo classes. */
				for (const CargoSpec *cs : CargoSpec::Iterate()) {
					if (_gted[engine].cargo_allowed    & cs->classes) SetBit(mask,     cs->Index());
					if (_gted[engine].cargo_disallowed & cs->classes) SetBit(not_mask, cs->Index());
				}
			}

			ei->refit_mask = ((mask & ~not_mask) ^ xor_mask) & _cargo_mask;

			/* Apply explicit refit includes/excludes. */
			ei->refit_mask |= _gted[engine].ctt_include_mask;
			ei->refit_mask &= ~_gted[engine].ctt_exclude_mask;
		}

		/* Clear invalid cargoslots (from default vehicles or pre-NewCargo GRFs) */
		if (ei->cargo_type != CT_INVALID && !HasBit(_cargo_mask, ei->cargo_type)) ei->cargo_type = CT_INVALID;

		/* Ensure that the vehicle is either not refittable, or that the default cargo is one of the refittable cargoes.
		 * Note: Vehicles refittable to no cargo are handle differently to vehicle refittable to a single cargo. The latter might have subtypes. */
		if (!only_defaultcargo && (e->type != VEH_SHIP || e->u.ship.old_refittable) && ei->cargo_type != CT_INVALID && !HasBit(ei->refit_mask, ei->cargo_type)) {
			ei->cargo_type = CT_INVALID;
		}

		/* Check if this engine's cargo type is valid. If not, set to the first refittable
		 * cargo type. Finally disable the vehicle, if there is still no cargo. */
		if (ei->cargo_type == CT_INVALID && ei->refit_mask != 0) {
			/* Figure out which CTT to use for the default cargo, if it is 'first refittable'. */
			const uint8 *cargo_map_for_first_refittable = nullptr;
			{
				const GRFFile *file = _gted[engine].defaultcargo_grf;
				if (file == nullptr) file = e->GetGRF();
				if (file != nullptr && file->grf_version >= 8 && file->cargo_list.size() != 0) {
					cargo_map_for_first_refittable = file->cargo_map;
				}
			}

			if (cargo_map_for_first_refittable != nullptr) {
				/* Use first refittable cargo from cargo translation table */
				byte best_local_slot = 0xFF;
				for (CargoID cargo_type : SetCargoBitIterator(ei->refit_mask)) {
					byte local_slot = cargo_map_for_first_refittable[cargo_type];
					if (local_slot < best_local_slot) {
						best_local_slot = local_slot;
						ei->cargo_type = cargo_type;
					}
				}
			}

			if (ei->cargo_type == CT_INVALID) {
				/* Use first refittable cargo slot */
				ei->cargo_type = (CargoID)FindFirstBit(ei->refit_mask);
			}
		}
		if (ei->cargo_type == CT_INVALID) ei->climates = 0;

		/* Clear refit_mask for not refittable ships */
		if (e->type == VEH_SHIP && !e->u.ship.old_refittable) {
			ei->refit_mask = 0;
		}
	}
}

/** Set to use the correct action0 properties for each canal feature */
static void FinaliseCanals()
{
	for (uint i = 0; i < CF_END; i++) {
		if (_water_feature[i].grffile != nullptr) {
			_water_feature[i].callback_mask = _water_feature[i].grffile->canal_local_properties[i].callback_mask;
			_water_feature[i].flags = _water_feature[i].grffile->canal_local_properties[i].flags;
		}
	}
}

/** Check for invalid engines */
static void FinaliseEngineArray()
{
	for (Engine *e : Engine::Iterate()) {
		if (e->GetGRF() == nullptr) {
			const EngineIDMapping &eid = _engine_mngr[e->index];
			if (eid.grfid != INVALID_GRFID || eid.internal_id != eid.substitute_id) {
				e->info.string_id = STR_NEWGRF_INVALID_ENGINE;
			}
		}

		/* Do final mapping on variant engine ID and set appropriate flags on variant engine */
		if (e->info.variant_id != INVALID_ENGINE) {
			e->info.variant_id = GetNewEngineID(e->grf_prop.grffile, e->type, e->info.variant_id);
			if (e->info.variant_id != INVALID_ENGINE) {
				Engine::Get(e->info.variant_id)->display_flags |= EngineDisplayFlags::HasVariants | EngineDisplayFlags::IsFolded;
			}
		}

		if (!HasBit(e->info.climates, _settings_game.game_creation.landscape)) continue;

		/* Skip wagons, there livery is defined via the engine */
		if (e->type != VEH_TRAIN || e->u.rail.railveh_type != RAILVEH_WAGON) {
			LiveryScheme ls = GetEngineLiveryScheme(e->index, INVALID_ENGINE, nullptr);
			SetBit(_loaded_newgrf_features.used_liveries, ls);
			/* Note: For ships and roadvehicles we assume that they cannot be refitted between passenger and freight */

			if (e->type == VEH_TRAIN) {
				SetBit(_loaded_newgrf_features.used_liveries, LS_FREIGHT_WAGON);
				switch (ls) {
					case LS_STEAM:
					case LS_DIESEL:
					case LS_ELECTRIC:
					case LS_MONORAIL:
					case LS_MAGLEV:
						SetBit(_loaded_newgrf_features.used_liveries, LS_PASSENGER_WAGON_STEAM + ls - LS_STEAM);
						break;

					case LS_DMU:
					case LS_EMU:
						SetBit(_loaded_newgrf_features.used_liveries, LS_PASSENGER_WAGON_DIESEL + ls - LS_DMU);
						break;

					default: NOT_REACHED();
				}
			}
		}
	}
}

/** Check for invalid cargoes */
static void FinaliseCargoArray()
{
	for (CargoID c = 0; c < NUM_CARGO; c++) {
		CargoSpec *cs = CargoSpec::Get(c);
		if (!cs->IsValid()) {
			cs->name = cs->name_single = cs->units_volume = STR_NEWGRF_INVALID_CARGO;
			cs->quantifier = STR_NEWGRF_INVALID_CARGO_QUANTITY;
			cs->abbrev = STR_NEWGRF_INVALID_CARGO_ABBREV;
		}
	}
}

/**
 * Check if a given housespec is valid and disable it if it's not.
 * The housespecs that follow it are used to check the validity of
 * multitile houses.
 * @param hs The housespec to check.
 * @param next1 The housespec that follows \c hs.
 * @param next2 The housespec that follows \c next1.
 * @param next3 The housespec that follows \c next2.
 * @param filename The filename of the newgrf this house was defined in.
 * @return Whether the given housespec is valid.
 */
static bool IsHouseSpecValid(HouseSpec *hs, const HouseSpec *next1, const HouseSpec *next2, const HouseSpec *next3, const std::string &filename)
{
	if (((hs->building_flags & BUILDING_HAS_2_TILES) != 0 &&
				(next1 == nullptr || !next1->enabled || (next1->building_flags & BUILDING_HAS_1_TILE) != 0)) ||
			((hs->building_flags & BUILDING_HAS_4_TILES) != 0 &&
				(next2 == nullptr || !next2->enabled || (next2->building_flags & BUILDING_HAS_1_TILE) != 0 ||
				next3 == nullptr || !next3->enabled || (next3->building_flags & BUILDING_HAS_1_TILE) != 0))) {
		hs->enabled = false;
		if (!filename.empty()) DEBUG(grf, 1, "FinaliseHouseArray: %s defines house %d as multitile, but no suitable tiles follow. Disabling house.", filename.c_str(), hs->grf_prop.local_id);
		return false;
	}

	/* Some places sum population by only counting north tiles. Other places use all tiles causing desyncs.
	 * As the newgrf specs define population to be zero for non-north tiles, we just disable the offending house.
	 * If you want to allow non-zero populations somewhen, make sure to sum the population of all tiles in all places. */
	if (((hs->building_flags & BUILDING_HAS_2_TILES) != 0 && next1->population != 0) ||
			((hs->building_flags & BUILDING_HAS_4_TILES) != 0 && (next2->population != 0 || next3->population != 0))) {
		hs->enabled = false;
		if (!filename.empty()) DEBUG(grf, 1, "FinaliseHouseArray: %s defines multitile house %d with non-zero population on additional tiles. Disabling house.", filename.c_str(), hs->grf_prop.local_id);
		return false;
	}

	/* Substitute type is also used for override, and having an override with a different size causes crashes.
	 * This check should only be done for NewGRF houses because grf_prop.subst_id is not set for original houses.*/
	if (!filename.empty() && (hs->building_flags & BUILDING_HAS_1_TILE) != (HouseSpec::Get(hs->grf_prop.subst_id)->building_flags & BUILDING_HAS_1_TILE)) {
		hs->enabled = false;
		DEBUG(grf, 1, "FinaliseHouseArray: %s defines house %d with different house size then it's substitute type. Disabling house.", filename.c_str(), hs->grf_prop.local_id);
		return false;
	}

	/* Make sure that additional parts of multitile houses are not available. */
	if ((hs->building_flags & BUILDING_HAS_1_TILE) == 0 && (hs->building_availability & HZ_ZONALL) != 0 && (hs->building_availability & HZ_CLIMALL) != 0) {
		hs->enabled = false;
		if (!filename.empty()) DEBUG(grf, 1, "FinaliseHouseArray: %s defines house %d without a size but marked it as available. Disabling house.", filename.c_str(), hs->grf_prop.local_id);
		return false;
	}

	return true;
}

/**
 * Make sure there is at least one house available in the year 0 for the given
 * climate / housezone combination.
 * @param bitmask The climate and housezone to check for. Exactly one climate
 *   bit and one housezone bit should be set.
 */
static void EnsureEarlyHouse(HouseZones bitmask)
{
	Year min_year = MAX_YEAR;

	for (int i = 0; i < NUM_HOUSES; i++) {
		HouseSpec *hs = HouseSpec::Get(i);
		if (hs == nullptr || !hs->enabled) continue;
		if ((hs->building_availability & bitmask) != bitmask) continue;
		if (hs->min_year < min_year) min_year = hs->min_year;
	}

	if (min_year == 0) return;

	for (int i = 0; i < NUM_HOUSES; i++) {
		HouseSpec *hs = HouseSpec::Get(i);
		if (hs == nullptr || !hs->enabled) continue;
		if ((hs->building_availability & bitmask) != bitmask) continue;
		if (hs->min_year == min_year) hs->min_year = 0;
	}
}

/**
 * Add all new houses to the house array. House properties can be set at any
 * time in the GRF file, so we can only add a house spec to the house array
 * after the file has finished loading. We also need to check the dates, due to
 * the TTDPatch behaviour described below that we need to emulate.
 */
static void FinaliseHouseArray()
{
	/* If there are no houses with start dates before 1930, then all houses
	 * with start dates of 1930 have them reset to 0. This is in order to be
	 * compatible with TTDPatch, where if no houses have start dates before
	 * 1930 and the date is before 1930, the game pretends that this is 1930.
	 * If there have been any houses defined with start dates before 1930 then
	 * the dates are left alone.
	 * On the other hand, why 1930? Just 'fix' the houses with the lowest
	 * minimum introduction date to 0.
	 */
	for (GRFFile * const file : _grf_files) {
		if (file->housespec.empty()) continue;

		size_t num_houses = file->housespec.size();
		for (size_t i = 0; i < num_houses; i++) {
			HouseSpec *hs = file->housespec[i].get();

			if (hs == nullptr) continue;

			const HouseSpec *next1 = (i + 1 < num_houses ? file->housespec[i + 1].get() : nullptr);
			const HouseSpec *next2 = (i + 2 < num_houses ? file->housespec[i + 2].get() : nullptr);
			const HouseSpec *next3 = (i + 3 < num_houses ? file->housespec[i + 3].get() : nullptr);

			if (!IsHouseSpecValid(hs, next1, next2, next3, file->filename)) continue;

			_house_mngr.SetEntitySpec(hs);
		}
	}

	for (size_t i = 0; i < NUM_HOUSES; i++) {
		HouseSpec *hs = HouseSpec::Get(i);
		const HouseSpec *next1 = (i + 1 < NUM_HOUSES ? HouseSpec::Get(i + 1) : nullptr);
		const HouseSpec *next2 = (i + 2 < NUM_HOUSES ? HouseSpec::Get(i + 2) : nullptr);
		const HouseSpec *next3 = (i + 3 < NUM_HOUSES ? HouseSpec::Get(i + 3) : nullptr);

		/* We need to check all houses again to we are sure that multitile houses
		 * did get consecutive IDs and none of the parts are missing. */
		if (!IsHouseSpecValid(hs, next1, next2, next3, std::string{})) {
			/* GetHouseNorthPart checks 3 houses that are directly before
			 * it in the house pool. If any of those houses have multi-tile
			 * flags set it assumes it's part of a multitile house. Since
			 * we can have invalid houses in the pool marked as disabled, we
			 * don't want to have them influencing valid tiles. As such set
			 * building_flags to zero here to make sure any house following
			 * this one in the pool is properly handled as 1x1 house. */
			hs->building_flags = TILE_NO_FLAG;
		}
	}

	HouseZones climate_mask = (HouseZones)(1 << (_settings_game.game_creation.landscape + 12));
	EnsureEarlyHouse(HZ_ZON1 | climate_mask);
	EnsureEarlyHouse(HZ_ZON2 | climate_mask);
	EnsureEarlyHouse(HZ_ZON3 | climate_mask);
	EnsureEarlyHouse(HZ_ZON4 | climate_mask);
	EnsureEarlyHouse(HZ_ZON5 | climate_mask);

	if (_settings_game.game_creation.landscape == LT_ARCTIC) {
		EnsureEarlyHouse(HZ_ZON1 | HZ_SUBARTC_ABOVE);
		EnsureEarlyHouse(HZ_ZON2 | HZ_SUBARTC_ABOVE);
		EnsureEarlyHouse(HZ_ZON3 | HZ_SUBARTC_ABOVE);
		EnsureEarlyHouse(HZ_ZON4 | HZ_SUBARTC_ABOVE);
		EnsureEarlyHouse(HZ_ZON5 | HZ_SUBARTC_ABOVE);
	}
}

/**
 * Add all new industries to the industry array. Industry properties can be set at any
 * time in the GRF file, so we can only add a industry spec to the industry array
 * after the file has finished loading.
 */
static void FinaliseIndustriesArray()
{
	for (GRFFile * const file : _grf_files) {
		for (const auto &indsp : file->industryspec) {
			if (indsp == nullptr || !indsp->enabled) continue;

			StringID strid;
			/* process the conversion of text at the end, so to be sure everything will be fine
				* and available.  Check if it does not return undefind marker, which is a very good sign of a
				* substitute industry who has not changed the string been examined, thus using it as such */
			strid = GetGRFStringID(indsp->grf_prop.grffile->grfid, indsp->name);
			if (strid != STR_UNDEFINED) indsp->name = strid;

			strid = GetGRFStringID(indsp->grf_prop.grffile->grfid, indsp->closure_text);
			if (strid != STR_UNDEFINED) indsp->closure_text = strid;

			strid = GetGRFStringID(indsp->grf_prop.grffile->grfid, indsp->production_up_text);
			if (strid != STR_UNDEFINED) indsp->production_up_text = strid;

			strid = GetGRFStringID(indsp->grf_prop.grffile->grfid, indsp->production_down_text);
			if (strid != STR_UNDEFINED) indsp->production_down_text = strid;

			strid = GetGRFStringID(indsp->grf_prop.grffile->grfid, indsp->new_industry_text);
			if (strid != STR_UNDEFINED) indsp->new_industry_text = strid;

			if (indsp->station_name != STR_NULL) {
				/* STR_NULL (0) can be set by grf.  It has a meaning regarding assignation of the
					* station's name. Don't want to lose the value, therefore, do not process. */
				strid = GetGRFStringID(indsp->grf_prop.grffile->grfid, indsp->station_name);
				if (strid != STR_UNDEFINED) indsp->station_name = strid;
			}

			_industry_mngr.SetEntitySpec(indsp.get());
		}

		for (const auto &indtsp : file->indtspec) {
			if (indtsp != nullptr) {
				_industile_mngr.SetEntitySpec(indtsp.get());
			}
		}
	}

	for (uint j = 0; j < NUM_INDUSTRYTYPES; j++) {
		IndustrySpec *indsp = &_industry_specs[j];
		if (indsp->enabled && indsp->grf_prop.grffile != nullptr) {
			for (uint i = 0; i < 3; i++) {
				indsp->conflicting[i] = MapNewGRFIndustryType(indsp->conflicting[i], indsp->grf_prop.grffile->grfid);
			}
		}
		if (!indsp->enabled) {
			indsp->name = STR_NEWGRF_INVALID_INDUSTRYTYPE;
		}
	}
}

/**
 * Add all new objects to the object array. Object properties can be set at any
 * time in the GRF file, so we can only add an object spec to the object array
 * after the file has finished loading.
 */
static void FinaliseObjectsArray()
{
	for (GRFFile * const file : _grf_files) {
		for (auto &objectspec : file->objectspec) {
			if (objectspec != nullptr && objectspec->grf_prop.grffile != nullptr && objectspec->IsEnabled()) {
				_object_mngr.SetEntitySpec(objectspec.get());
			}
		}
	}

	ObjectSpec::BindToClasses();
}

/**
 * Add all new airports to the airport array. Airport properties can be set at any
 * time in the GRF file, so we can only add a airport spec to the airport array
 * after the file has finished loading.
 */
static void FinaliseAirportsArray()
{
	for (GRFFile * const file : _grf_files) {
		for (auto &as : file->airportspec) {
			if (as != nullptr && as->enabled) {
				_airport_mngr.SetEntitySpec(as.get());
			}
		}

		for (auto &ats : file->airtspec) {
			if (ats != nullptr && ats->enabled) {
				_airporttile_mngr.SetEntitySpec(ats.get());
			}
		}
	}
}

/* Here we perform initial decoding of some special sprites (as are they
 * described at http://www.ttdpatch.net/src/newgrf.txt, but this is only a very
 * partial implementation yet).
 * XXX: We consider GRF files trusted. It would be trivial to exploit OTTD by
 * a crafted invalid GRF file. We should tell that to the user somehow, or
 * better make this more robust in the future. */
static void DecodeSpecialSprite(byte *buf, uint num, GrfLoadingStage stage)
{
	/* XXX: There is a difference between staged loading in TTDPatch and
	 * here.  In TTDPatch, for some reason actions 1 and 2 are carried out
	 * during stage 1, whilst action 3 is carried out during stage 2 (to
	 * "resolve" cargo IDs... wtf). This is a little problem, because cargo
	 * IDs are valid only within a given set (action 1) block, and may be
	 * overwritten after action 3 associates them. But overwriting happens
	 * in an earlier stage than associating, so...  We just process actions
	 * 1 and 2 in stage 2 now, let's hope that won't get us into problems.
	 * --pasky
	 * We need a pre-stage to set up GOTO labels of Action 0x10 because the grf
	 * is not in memory and scanning the file every time would be too expensive.
	 * In other stages we skip action 0x10 since it's already dealt with. */
	static const SpecialSpriteHandler handlers[][GLS_END] = {
		/* 0x00 */ { nullptr,       SafeChangeInfo, nullptr,         nullptr,         ReserveChangeInfo, FeatureChangeInfo, },
		/* 0x01 */ { SkipAct1,      SkipAct1,       SkipAct1,        SkipAct1,        SkipAct1,          NewSpriteSet, },
		/* 0x02 */ { nullptr,       nullptr,        nullptr,         nullptr,         nullptr,           NewSpriteGroup, },
		/* 0x03 */ { nullptr,       GRFUnsafe,      nullptr,         nullptr,         nullptr,           FeatureMapSpriteGroup, },
		/* 0x04 */ { nullptr,       nullptr,        nullptr,         nullptr,         nullptr,           FeatureNewName, },
		/* 0x05 */ { SkipAct5,      SkipAct5,       SkipAct5,        SkipAct5,        SkipAct5,          GraphicsNew, },
		/* 0x06 */ { nullptr,       nullptr,        nullptr,         CfgApply,        CfgApply,          CfgApply, },
		/* 0x07 */ { nullptr,       nullptr,        nullptr,         nullptr,         SkipIf,            SkipIf, },
		/* 0x08 */ { ScanInfo,      nullptr,        nullptr,         GRFInfo,         GRFInfo,           GRFInfo, },
		/* 0x09 */ { nullptr,       nullptr,        nullptr,         SkipIf,          SkipIf,            SkipIf, },
		/* 0x0A */ { SkipActA,      SkipActA,       SkipActA,        SkipActA,        SkipActA,          SpriteReplace, },
		/* 0x0B */ { nullptr,       nullptr,        nullptr,         GRFLoadError,    GRFLoadError,      GRFLoadError, },
		/* 0x0C */ { nullptr,       nullptr,        nullptr,         GRFComment,      nullptr,           GRFComment, },
		/* 0x0D */ { nullptr,       SafeParamSet,   nullptr,         ParamSet,        ParamSet,          ParamSet, },
		/* 0x0E */ { nullptr,       SafeGRFInhibit, nullptr,         GRFInhibit,      GRFInhibit,        GRFInhibit, },
		/* 0x0F */ { nullptr,       GRFUnsafe,      nullptr,         FeatureTownName, nullptr,           nullptr, },
		/* 0x10 */ { nullptr,       nullptr,        DefineGotoLabel, nullptr,         nullptr,           nullptr, },
		/* 0x11 */ { SkipAct11,     GRFUnsafe,      SkipAct11,       GRFSound,        SkipAct11,         GRFSound, },
		/* 0x12 */ { SkipAct12,     SkipAct12,      SkipAct12,       SkipAct12,       SkipAct12,         LoadFontGlyph, },
		/* 0x13 */ { nullptr,       nullptr,        nullptr,         nullptr,         nullptr,           TranslateGRFStrings, },
		/* 0x14 */ { StaticGRFInfo, nullptr,        nullptr,         Act14FeatureTest,nullptr,           nullptr, },
	};

	GRFLocation location(_cur.grfconfig->ident.grfid, _cur.nfo_line);

	GRFLineToSpriteOverride::iterator it = _grf_line_to_action6_sprite_override.find(location);
	_action6_override_active = (it != _grf_line_to_action6_sprite_override.end());
	if (it == _grf_line_to_action6_sprite_override.end()) {
		/* No preloaded sprite to work with; read the
		 * pseudo sprite content. */
		_cur.file->ReadBlock(buf, num);
	} else {
		/* Use the preloaded sprite data. */
		buf = it->second.get();
		grfmsg(7, "DecodeSpecialSprite: Using preloaded pseudo sprite data");

		/* Skip the real (original) content of this action. */
		_cur.file->SeekTo(num, SEEK_CUR);
	}

	ByteReader br(buf, buf + num);
	ByteReader *bufp = &br;

	try {
		byte action = bufp->ReadByte();

		if (action == 0xFF) {
			grfmsg(2, "DecodeSpecialSprite: Unexpected data block, skipping");
		} else if (action == 0xFE) {
			grfmsg(2, "DecodeSpecialSprite: Unexpected import block, skipping");
		} else if (action >= lengthof(handlers)) {
			grfmsg(7, "DecodeSpecialSprite: Skipping unknown action 0x%02X", action);
		} else if (handlers[action][stage] == nullptr) {
			grfmsg(7, "DecodeSpecialSprite: Skipping action 0x%02X in stage %d", action, stage);
		} else {
			grfmsg(7, "DecodeSpecialSprite: Handling action 0x%02X in stage %d", action, stage);
			handlers[action][stage](bufp);
		}
	} catch (...) {
		grfmsg(1, "DecodeSpecialSprite: Tried to read past end of pseudo-sprite data");
		DisableGrf(STR_NEWGRF_ERROR_READ_BOUNDS);
	}
}

/**
 * Load a particular NewGRF from a SpriteFile.
 * @param config The configuration of the to be loaded NewGRF.
 * @param stage  The loading stage of the NewGRF.
 * @param file   The file to load the GRF data from.
 */
static void LoadNewGRFFileFromFile(GRFConfig *config, GrfLoadingStage stage, SpriteFile &file)
{
	_cur.file = &file;
	_cur.grfconfig = config;

	DEBUG(grf, 2, "LoadNewGRFFile: Reading NewGRF-file '%s'", config->GetDisplayPath());

	byte grf_container_version = file.GetContainerVersion();
	if (grf_container_version == 0) {
		DEBUG(grf, 7, "LoadNewGRFFile: Custom .grf has invalid format");
		return;
	}

	if (stage == GLS_INIT || stage == GLS_ACTIVATION) {
		/* We need the sprite offsets in the init stage for NewGRF sounds
		 * and in the activation stage for real sprites. */
		ReadGRFSpriteOffsets(file);
	} else {
		/* Skip sprite section offset if present. */
		if (grf_container_version >= 2) file.ReadDword();
	}

	if (grf_container_version >= 2) {
		/* Read compression value. */
		byte compression = file.ReadByte();
		if (compression != 0) {
			DEBUG(grf, 7, "LoadNewGRFFile: Unsupported compression format");
			return;
		}
	}

	/* Skip the first sprite; we don't care about how many sprites this
	 * does contain; newest TTDPatches and George's longvehicles don't
	 * neither, apparently. */
	uint32 num = grf_container_version >= 2 ? file.ReadDword() : file.ReadWord();
	if (num == 4 && file.ReadByte() == 0xFF) {
		file.ReadDword();
	} else {
		DEBUG(grf, 7, "LoadNewGRFFile: Custom .grf has invalid format");
		return;
	}

	_cur.ClearDataForNextFile();

	ReusableBuffer<byte> buf;

	while ((num = (grf_container_version >= 2 ? file.ReadDword() : file.ReadWord())) != 0) {
		byte type = file.ReadByte();
		_cur.nfo_line++;

		if (type == 0xFF) {
			if (_cur.skip_sprites == 0) {
				DecodeSpecialSprite(buf.Allocate(num), num, stage);

				/* Stop all processing if we are to skip the remaining sprites */
				if (_cur.skip_sprites == -1) break;

				continue;
			} else {
				file.SkipBytes(num);
			}
		} else {
			if (_cur.skip_sprites == 0) {
				grfmsg(0, "LoadNewGRFFile: Unexpected sprite, disabling");
				DisableGrf(STR_NEWGRF_ERROR_UNEXPECTED_SPRITE);
				break;
			}

			if (grf_container_version >= 2 && type == 0xFD) {
				/* Reference to data section. Container version >= 2 only. */
				file.SkipBytes(num);
			} else {
				file.SkipBytes(7);
				SkipSpriteData(file, type, num - 8);
			}
		}

		if (_cur.skip_sprites > 0) _cur.skip_sprites--;
	}
}

/**
 * Load a particular NewGRF.
 * @param config     The configuration of the to be loaded NewGRF.
 * @param stage      The loading stage of the NewGRF.
 * @param subdir     The sub directory to find the NewGRF in.
 * @param temporary  The NewGRF/sprite file is to be loaded temporarily and should be closed immediately,
 *                   contrary to loading the SpriteFile and having it cached by the SpriteCache.
 */
void LoadNewGRFFile(GRFConfig *config, GrfLoadingStage stage, Subdirectory subdir, bool temporary)
{
	const std::string &filename = config->filename;

	/* A .grf file is activated only if it was active when the game was
	 * started.  If a game is loaded, only its active .grfs will be
	 * reactivated, unless "loadallgraphics on" is used.  A .grf file is
	 * considered active if its action 8 has been processed, i.e. its
	 * action 8 hasn't been skipped using an action 7.
	 *
	 * During activation, only actions 0, 1, 2, 3, 4, 5, 7, 8, 9, 0A and 0B are
	 * carried out.  All others are ignored, because they only need to be
	 * processed once at initialization.  */
	if (stage != GLS_FILESCAN && stage != GLS_SAFETYSCAN && stage != GLS_LABELSCAN) {
		_cur.grffile = GetFileByFilename(filename);
		if (_cur.grffile == nullptr) usererror("File '%s' lost in cache.\n", filename.c_str());
		if (stage == GLS_RESERVE && config->status != GCS_INITIALISED) return;
		if (stage == GLS_ACTIVATION && !HasBit(config->flags, GCF_RESERVED)) return;
	}

	bool needs_palette_remap = config->palette & GRFP_USE_MASK;
	if (temporary) {
		SpriteFile temporarySpriteFile(filename, subdir, needs_palette_remap);
		LoadNewGRFFileFromFile(config, stage, temporarySpriteFile);
	} else {
		SpriteFile &file = OpenCachedSpriteFile(filename, subdir, needs_palette_remap);
		LoadNewGRFFileFromFile(config, stage, file);
		if (!HasBit(config->flags, GCF_SYSTEM)) file.flags |= SFF_USERGRF;
		if (config->ident.grfid == BSWAP32(0xFFFFFFFE)) file.flags |= SFF_OPENTTDGRF;
	}
}

/**
 * Relocates the old shore sprites at new positions.
 *
 * 1. If shore sprites are neither loaded by Action5 nor ActionA, the extra sprites from openttd(w/d).grf are used. (SHORE_REPLACE_ONLY_NEW)
 * 2. If a newgrf replaces some shore sprites by ActionA. The (maybe also replaced) grass tiles are used for corner shores. (SHORE_REPLACE_ACTION_A)
 * 3. If a newgrf replaces shore sprites by Action5 any shore replacement by ActionA has no effect. (SHORE_REPLACE_ACTION_5)
 */
static void ActivateOldShore()
{
	/* Use default graphics, if no shore sprites were loaded.
	 * Should not happen, as the base set's extra grf should include some. */
	if (_loaded_newgrf_features.shore == SHORE_REPLACE_NONE) _loaded_newgrf_features.shore = SHORE_REPLACE_ACTION_A;

	if (_loaded_newgrf_features.shore != SHORE_REPLACE_ACTION_5) {
		DupSprite(SPR_ORIGINALSHORE_START +  1, SPR_SHORE_BASE +  1); // SLOPE_W
		DupSprite(SPR_ORIGINALSHORE_START +  2, SPR_SHORE_BASE +  2); // SLOPE_S
		DupSprite(SPR_ORIGINALSHORE_START +  6, SPR_SHORE_BASE +  3); // SLOPE_SW
		DupSprite(SPR_ORIGINALSHORE_START +  0, SPR_SHORE_BASE +  4); // SLOPE_E
		DupSprite(SPR_ORIGINALSHORE_START +  4, SPR_SHORE_BASE +  6); // SLOPE_SE
		DupSprite(SPR_ORIGINALSHORE_START +  3, SPR_SHORE_BASE +  8); // SLOPE_N
		DupSprite(SPR_ORIGINALSHORE_START +  7, SPR_SHORE_BASE +  9); // SLOPE_NW
		DupSprite(SPR_ORIGINALSHORE_START +  5, SPR_SHORE_BASE + 12); // SLOPE_NE
	}

	if (_loaded_newgrf_features.shore == SHORE_REPLACE_ACTION_A) {
		DupSprite(SPR_FLAT_GRASS_TILE + 16, SPR_SHORE_BASE +  0); // SLOPE_STEEP_S
		DupSprite(SPR_FLAT_GRASS_TILE + 17, SPR_SHORE_BASE +  5); // SLOPE_STEEP_W
		DupSprite(SPR_FLAT_GRASS_TILE +  7, SPR_SHORE_BASE +  7); // SLOPE_WSE
		DupSprite(SPR_FLAT_GRASS_TILE + 15, SPR_SHORE_BASE + 10); // SLOPE_STEEP_N
		DupSprite(SPR_FLAT_GRASS_TILE + 11, SPR_SHORE_BASE + 11); // SLOPE_NWS
		DupSprite(SPR_FLAT_GRASS_TILE + 13, SPR_SHORE_BASE + 13); // SLOPE_ENW
		DupSprite(SPR_FLAT_GRASS_TILE + 14, SPR_SHORE_BASE + 14); // SLOPE_SEN
		DupSprite(SPR_FLAT_GRASS_TILE + 18, SPR_SHORE_BASE + 15); // SLOPE_STEEP_E

		/* XXX - SLOPE_EW, SLOPE_NS are currently not used.
		 *       If they would be used somewhen, then these grass tiles will most like not look as needed */
		DupSprite(SPR_FLAT_GRASS_TILE +  5, SPR_SHORE_BASE + 16); // SLOPE_EW
		DupSprite(SPR_FLAT_GRASS_TILE + 10, SPR_SHORE_BASE + 17); // SLOPE_NS
	}
}

/**
 * Replocate the old tram depot sprites to the new position, if no new ones were loaded.
 */
static void ActivateOldTramDepot()
{
	if (_loaded_newgrf_features.tram == TRAMWAY_REPLACE_DEPOT_WITH_TRACK) {
		DupSprite(SPR_ROAD_DEPOT               + 0, SPR_TRAMWAY_DEPOT_NO_TRACK + 0); // use road depot graphics for "no tracks"
		DupSprite(SPR_TRAMWAY_DEPOT_WITH_TRACK + 1, SPR_TRAMWAY_DEPOT_NO_TRACK + 1);
		DupSprite(SPR_ROAD_DEPOT               + 2, SPR_TRAMWAY_DEPOT_NO_TRACK + 2); // use road depot graphics for "no tracks"
		DupSprite(SPR_TRAMWAY_DEPOT_WITH_TRACK + 3, SPR_TRAMWAY_DEPOT_NO_TRACK + 3);
		DupSprite(SPR_TRAMWAY_DEPOT_WITH_TRACK + 4, SPR_TRAMWAY_DEPOT_NO_TRACK + 4);
		DupSprite(SPR_TRAMWAY_DEPOT_WITH_TRACK + 5, SPR_TRAMWAY_DEPOT_NO_TRACK + 5);
	}
}

/**
 * Decide whether price base multipliers of grfs shall apply globally or only to the grf specifying them
 */
static void FinalisePriceBaseMultipliers()
{
	extern const PriceBaseSpec _price_base_specs[];
	/** Features, to which '_grf_id_overrides' applies. Currently vehicle features only. */
	static const uint32 override_features = (1 << GSF_TRAINS) | (1 << GSF_ROADVEHICLES) | (1 << GSF_SHIPS) | (1 << GSF_AIRCRAFT);

	/* Evaluate grf overrides */
	int num_grfs = (uint)_grf_files.size();
	int *grf_overrides = AllocaM(int, num_grfs);
	for (int i = 0; i < num_grfs; i++) {
		grf_overrides[i] = -1;

		GRFFile *source = _grf_files[i];
		uint32 override = _grf_id_overrides[source->grfid];
		if (override == 0) continue;

		GRFFile *dest = GetFileByGRFID(override);
		if (dest == nullptr) continue;

		grf_overrides[i] = find_index(_grf_files, dest);
		assert(grf_overrides[i] >= 0);
	}

	/* Override features and price base multipliers of earlier loaded grfs */
	for (int i = 0; i < num_grfs; i++) {
		if (grf_overrides[i] < 0 || grf_overrides[i] >= i) continue;
		GRFFile *source = _grf_files[i];
		GRFFile *dest = _grf_files[grf_overrides[i]];

		uint32 features = (source->grf_features | dest->grf_features) & override_features;
		source->grf_features |= features;
		dest->grf_features |= features;

		for (Price p = PR_BEGIN; p < PR_END; p++) {
			/* No price defined -> nothing to do */
			if (!HasBit(features, _price_base_specs[p].grf_feature) || source->price_base_multipliers[p] == INVALID_PRICE_MODIFIER) continue;
			DEBUG(grf, 3, "'%s' overrides price base multiplier %d of '%s'", source->filename.c_str(), p, dest->filename.c_str());
			dest->price_base_multipliers[p] = source->price_base_multipliers[p];
		}
	}

	/* Propagate features and price base multipliers of afterwards loaded grfs, if none is present yet */
	for (int i = num_grfs - 1; i >= 0; i--) {
		if (grf_overrides[i] < 0 || grf_overrides[i] <= i) continue;
		GRFFile *source = _grf_files[i];
		GRFFile *dest = _grf_files[grf_overrides[i]];

		uint32 features = (source->grf_features | dest->grf_features) & override_features;
		source->grf_features |= features;
		dest->grf_features |= features;

		for (Price p = PR_BEGIN; p < PR_END; p++) {
			/* Already a price defined -> nothing to do */
			if (!HasBit(features, _price_base_specs[p].grf_feature) || dest->price_base_multipliers[p] != INVALID_PRICE_MODIFIER) continue;
			DEBUG(grf, 3, "Price base multiplier %d from '%s' propagated to '%s'", p, source->filename.c_str(), dest->filename.c_str());
			dest->price_base_multipliers[p] = source->price_base_multipliers[p];
		}
	}

	/* The 'master grf' now have the correct multipliers. Assign them to the 'addon grfs' to make everything consistent. */
	for (int i = 0; i < num_grfs; i++) {
		if (grf_overrides[i] < 0) continue;
		GRFFile *source = _grf_files[i];
		GRFFile *dest = _grf_files[grf_overrides[i]];

		uint32 features = (source->grf_features | dest->grf_features) & override_features;
		source->grf_features |= features;
		dest->grf_features |= features;

		for (Price p = PR_BEGIN; p < PR_END; p++) {
			if (!HasBit(features, _price_base_specs[p].grf_feature)) continue;
			if (source->price_base_multipliers[p] != dest->price_base_multipliers[p]) {
				DEBUG(grf, 3, "Price base multiplier %d from '%s' propagated to '%s'", p, dest->filename.c_str(), source->filename.c_str());
			}
			source->price_base_multipliers[p] = dest->price_base_multipliers[p];
		}
	}

	/* Apply fallback prices for grf version < 8 */
	for (GRFFile * const file : _grf_files) {
		if (file->grf_version >= 8) continue;
		PriceMultipliers &price_base_multipliers = file->price_base_multipliers;
		for (Price p = PR_BEGIN; p < PR_END; p++) {
			Price fallback_price = _price_base_specs[p].fallback_price;
			if (fallback_price != INVALID_PRICE && price_base_multipliers[p] == INVALID_PRICE_MODIFIER) {
				/* No price multiplier has been set.
				 * So copy the multiplier from the fallback price, maybe a multiplier was set there. */
				price_base_multipliers[p] = price_base_multipliers[fallback_price];
			}
		}
	}

	/* Decide local/global scope of price base multipliers */
	for (GRFFile * const file : _grf_files) {
		PriceMultipliers &price_base_multipliers = file->price_base_multipliers;
		for (Price p = PR_BEGIN; p < PR_END; p++) {
			if (price_base_multipliers[p] == INVALID_PRICE_MODIFIER) {
				/* No multiplier was set; set it to a neutral value */
				price_base_multipliers[p] = 0;
			} else {
				if (!HasBit(file->grf_features, _price_base_specs[p].grf_feature)) {
					/* The grf does not define any objects of the feature,
					 * so it must be a difficulty setting. Apply it globally */
					DEBUG(grf, 3, "'%s' sets global price base multiplier %d to %d", file->filename.c_str(), p, price_base_multipliers[p]);
					SetPriceBaseMultiplier(p, price_base_multipliers[p]);
					price_base_multipliers[p] = 0;
				} else {
					DEBUG(grf, 3, "'%s' sets local price base multiplier %d to %d", file->filename.c_str(), p, price_base_multipliers[p]);
				}
			}
		}
	}
}

extern void InitGRFTownGeneratorNames();

/** Finish loading NewGRFs and execute needed post-processing */
static void AfterLoadGRFs()
{
	for (StringIDMapping &it : _string_to_grf_mapping) {
		*it.target = MapGRFStringID(it.grfid, it.source);
	}
	_string_to_grf_mapping.clear();

	/* Clear the action 6 override sprites. */
	_grf_line_to_action6_sprite_override.clear();

	/* Polish cargoes */
	FinaliseCargoArray();

	/* Pre-calculate all refit masks after loading GRF files. */
	CalculateRefitMasks();

	/* Polish engines */
	FinaliseEngineArray();

	/* Set the actually used Canal properties */
	FinaliseCanals();

	/* Add all new houses to the house array. */
	FinaliseHouseArray();

	/* Add all new industries to the industry array. */
	FinaliseIndustriesArray();

	/* Add all new objects to the object array. */
	FinaliseObjectsArray();

	InitializeSortedCargoSpecs();

	/* Sort the list of industry types. */
	SortIndustryTypes();

	/* Create dynamic list of industry legends for smallmap_gui.cpp */
	BuildIndustriesLegend();

	/* Build the routemap legend, based on the available cargos */
	BuildLinkStatsLegend();

	/* Add all new airports to the airports array. */
	FinaliseAirportsArray();
	BindAirportSpecs();

	/* Update the townname generators list */
	InitGRFTownGeneratorNames();

	/* Run all queued vehicle list order changes */
	CommitVehicleListOrderChanges();

	/* Load old shore sprites in new position, if they were replaced by ActionA */
	ActivateOldShore();

	/* Load old tram depot sprites in new position, if no new ones are present */
	ActivateOldTramDepot();

	/* Set up custom rail types */
	InitRailTypes();
	InitRoadTypes();
	InitRoadTypesCaches();

	for (Engine *e : Engine::IterateType(VEH_ROAD)) {
		if (_gted[e->index].rv_max_speed != 0) {
			/* Set RV maximum speed from the mph/0.8 unit value */
			e->u.road.max_speed = _gted[e->index].rv_max_speed * 4;
		}

		RoadTramType rtt = HasBit(e->info.misc_flags, EF_ROAD_TRAM) ? RTT_TRAM : RTT_ROAD;

		const GRFFile *file = e->GetGRF();
		if (file == nullptr || _gted[e->index].roadtramtype == 0) {
			e->u.road.roadtype = (rtt == RTT_TRAM) ? ROADTYPE_TRAM : ROADTYPE_ROAD;
			continue;
		}

		/* Remove +1 offset. */
		_gted[e->index].roadtramtype--;

		const std::vector<RoadTypeLabel> *list = (rtt == RTT_TRAM) ? &file->tramtype_list : &file->roadtype_list;
		if (_gted[e->index].roadtramtype < list->size())
		{
			RoadTypeLabel rtl = (*list)[_gted[e->index].roadtramtype];
			RoadType rt = GetRoadTypeByLabel(rtl);
			if (rt != INVALID_ROADTYPE && GetRoadTramType(rt) == rtt) {
				e->u.road.roadtype = rt;
				continue;
			}
		}

		/* Road type is not available, so disable this engine */
		e->info.climates = 0;
	}

	for (Engine *e : Engine::IterateType(VEH_TRAIN)) {
		RailType railtype = GetRailTypeByLabel(_gted[e->index].railtypelabel);
		if (railtype == INVALID_RAILTYPE) {
			/* Rail type is not available, so disable this engine */
			e->info.climates = 0;
		} else {
			e->u.rail.railtype = railtype;
			e->u.rail.intended_railtype = railtype;
		}
	}

	SetYearEngineAgingStops();

	FinalisePriceBaseMultipliers();

	/* Deallocate temporary loading data */
	_gted.clear();
	_grm_sprites.clear();
}

/**
 * Load all the NewGRFs.
 * @param load_index The offset for the first sprite to add.
 * @param num_baseset Number of NewGRFs at the front of the list to look up in the baseset dir instead of the newgrf dir.
 */
void LoadNewGRF(uint load_index, uint num_baseset)
{
	/* In case of networking we need to "sync" the start values
	 * so all NewGRFs are loaded equally. For this we use the
	 * start date of the game and we set the counters, etc. to
	 * 0 so they're the same too. */
	YearMonthDay date_ymd = _cur_date_ymd;
	Date date            = _date;
	DateFract date_fract = _date_fract;
	uint64 tick_counter  = _tick_counter;
	uint8 tick_skip_counter = _tick_skip_counter;
	uint64 scaled_tick_counter = _scaled_tick_counter;
	DateTicksScaled scaled_date_ticks_offset = _scaled_date_ticks_offset;
	byte display_opt     = _display_opt;

	if (_networking) {
		_cur_date_ymd = { _settings_game.game_creation.starting_year, 0, 1};
		_date         = ConvertYMDToDate(_cur_date_ymd);
		_date_fract   = 0;
		_tick_counter = 0;
		_tick_skip_counter = 0;
		_scaled_tick_counter = 0;
		_scaled_date_ticks_offset = 0;
		_display_opt  = 0;
		UpdateCachedSnowLine();
		SetScaledTickVariables();
	}

	InitializeGRFSpecial();

	ResetNewGRFData();

	/*
	 * Reset the status of all files, so we can 'retry' to load them.
	 * This is needed when one for example rearranges the NewGRFs in-game
	 * and a previously disabled NewGRF becomes usable. If it would not
	 * be reset, the NewGRF would remain disabled even though it should
	 * have been enabled.
	 */
	for (GRFConfig *c = _grfconfig; c != nullptr; c = c->next) {
		if (c->status != GCS_NOT_FOUND) c->status = GCS_UNKNOWN;
		if (_settings_client.gui.newgrf_disable_big_gui && (c->ident.grfid == BSWAP32(0x52577801) || c->ident.grfid == BSWAP32(0x55464970))) {
			c->status = GCS_DISABLED;
		}
	}

	_cur.spriteid = load_index;

	/* Load newgrf sprites
	 * in each loading stage, (try to) open each file specified in the config
	 * and load information from it. */
	for (GrfLoadingStage stage = GLS_LABELSCAN; stage <= GLS_ACTIVATION; stage++) {
		/* Set activated grfs back to will-be-activated between reservation- and activation-stage.
		 * This ensures that action7/9 conditions 0x06 - 0x0A work correctly. */
		for (GRFConfig *c = _grfconfig; c != nullptr; c = c->next) {
			if (c->status == GCS_ACTIVATED) c->status = GCS_INITIALISED;
		}

		if (stage == GLS_RESERVE) {
			static const uint32 overrides[][2] = {
				{ 0x44442202, 0x44440111 }, // UKRS addons modifies UKRS
				{ 0x6D620402, 0x6D620401 }, // DBSetXL ECS extension modifies DBSetXL
				{ 0x4D656f20, 0x4D656F17 }, // LV4cut modifies LV4
			};
			for (size_t i = 0; i < lengthof(overrides); i++) {
				SetNewGRFOverride(BSWAP32(overrides[i][0]), BSWAP32(overrides[i][1]));
			}
		}

		uint num_grfs = 0;
		uint num_non_static = 0;

		_cur.stage = stage;
		for (GRFConfig *c = _grfconfig; c != nullptr; c = c->next) {
			if (c->status == GCS_DISABLED || c->status == GCS_NOT_FOUND) continue;
			if (stage > GLS_INIT && HasBit(c->flags, GCF_INIT_ONLY)) continue;

			Subdirectory subdir = num_grfs < num_baseset ? BASESET_DIR : NEWGRF_DIR;
			if (!FioCheckFileExists(c->filename, subdir)) {
				DEBUG(grf, 0, "NewGRF file is missing '%s'; disabling", c->filename.c_str());
				c->status = GCS_NOT_FOUND;
				continue;
			}

			if (stage == GLS_LABELSCAN) InitNewGRFFile(c);

			if (!HasBit(c->flags, GCF_STATIC) && !HasBit(c->flags, GCF_SYSTEM)) {
				if (num_non_static == MAX_NON_STATIC_GRF_COUNT) {
					DEBUG(grf, 0, "'%s' is not loaded as the maximum number of non-static GRFs has been reached", c->filename.c_str());
					c->status = GCS_DISABLED;
					c->error  = std::make_unique<GRFError>(STR_NEWGRF_ERROR_MSG_FATAL, STR_NEWGRF_ERROR_TOO_MANY_NEWGRFS_LOADED);
					continue;
				}
				num_non_static++;
			}

			num_grfs++;

			LoadNewGRFFile(c, stage, subdir, false);
			if (stage == GLS_RESERVE) {
				SetBit(c->flags, GCF_RESERVED);
			} else if (stage == GLS_ACTIVATION) {
				ClrBit(c->flags, GCF_RESERVED);
				assert_msg(GetFileByGRFID(c->ident.grfid) == _cur.grffile, "%08X", BSWAP32(c->ident.grfid));
				ClearTemporaryNewGRFData(_cur.grffile);
				BuildCargoTranslationMap();
				HandleVarAction2OptimisationPasses();
				DEBUG(sprite, 2, "LoadNewGRF: Currently %i sprites are loaded", _cur.spriteid);
			} else if (stage == GLS_INIT && HasBit(c->flags, GCF_INIT_ONLY)) {
				/* We're not going to activate this, so free whatever data we allocated */
				ClearTemporaryNewGRFData(_cur.grffile);
			}
		}
	}

	/* Pseudo sprite processing is finished; free temporary stuff */
	_cur.ClearDataForNextFile();
	_callback_result_cache.clear();

	/* Call any functions that should be run after GRFs have been loaded. */
	AfterLoadGRFs();

	/* Now revert back to the original situation */
	_cur_date_ymd = date_ymd;
	_date         = date;
	_date_fract   = date_fract;
	_tick_counter = tick_counter;
	_tick_skip_counter = tick_skip_counter;
	_scaled_tick_counter = scaled_tick_counter;
	_scaled_date_ticks_offset = scaled_date_ticks_offset;
	_display_opt  = display_opt;
	UpdateCachedSnowLine();
	SetScaledTickVariables();
}

/**
 * Returns amount of user selected NewGRFs files.
 */
uint CountSelectedGRFs(GRFConfig *grfconf)
{
	uint i = 0;

	/* Find last entry in the list */
	for (const GRFConfig *list = grfconf; list != nullptr; list = list->next) {
		if (!HasBit(list->flags, GCF_STATIC) && !HasBit(list->flags, GCF_SYSTEM)) i++;
	}
	return i;
}

const char *GetExtendedVariableNameById(int id)
{
	extern const GRFVariableMapDefinition _grf_action2_remappable_variables[];
	for (const GRFVariableMapDefinition *info = _grf_action2_remappable_variables; info->name != nullptr; info++) {
		if (id == info->id) {
			return info->name;
		}
	}

	extern const GRFNameOnlyVariableMapDefinition _grf_action2_internal_variable_names[];
	for (const GRFNameOnlyVariableMapDefinition *info = _grf_action2_internal_variable_names; info->name != nullptr; info++) {
		if (id == info->id) {
			return info->name;
		}
	}

	return nullptr;
}<|MERGE_RESOLUTION|>--- conflicted
+++ resolved
@@ -6306,18 +6306,6 @@
 
 static CargoID TranslateCargo(uint8 feature, uint8 ctype)
 {
-<<<<<<< HEAD
-	if (feature == GSF_OBJECTS) {
-		switch (ctype) {
-			case 0:    return 0;
-			case 0xFF: return CT_PURCHASE_OBJECT;
-			default:
-				grfmsg(1, "TranslateCargo: Invalid cargo bitnum %d for objects, skipping.", ctype);
-				return CT_INVALID;
-		}
-	}
-=======
->>>>>>> 6eb51666
 	/* Special cargo types for purchase list and stations */
 	if ((feature == GSF_STATIONS || feature == GSF_ROADSTOPS) && ctype == 0xFE) return CT_DEFAULT_NA;
 	if (ctype == 0xFF) return CT_PURCHASE;
@@ -6713,16 +6701,11 @@
 		uint16 groupid = buf->ReadWord();
 		if (!IsValidGroupID(groupid, "ObjectMapSpriteGroup")) continue;
 
-<<<<<<< HEAD
-		ctype = TranslateCargo(GSF_OBJECTS, ctype);
-		if (ctype == CT_INVALID) continue;
-=======
 		/* The only valid option here is purchase list sprite groups. */
 		if (ctype != 0xFF) {
-			GrfMsg(1, "ObjectMapSpriteGroup: Invalid cargo bitnum {} for objects, skipping.", ctype);
+			grfmsg(1, "ObjectMapSpriteGroup: Invalid cargo bitnum %d for objects, skipping.", ctype);
 			continue;
 		}
->>>>>>> 6eb51666
 
 		for (uint i = 0; i < idcount; i++) {
 			ObjectSpec *spec = (objects[i] >= _cur.grffile->objectspec.size()) ? nullptr : _cur.grffile->objectspec[objects[i]].get();
@@ -6732,11 +6715,7 @@
 				continue;
 			}
 
-<<<<<<< HEAD
-			spec->grf_prop.spritegroup[ctype] = GetGroupByID(groupid);
-=======
-			spec->grf_prop.spritegroup[OBJECT_SPRITE_GROUP_PURCHASE] = _cur.spritegroups[groupid];
->>>>>>> 6eb51666
+			spec->grf_prop.spritegroup[OBJECT_SPRITE_GROUP_PURCHASE] = GetGroupByID(groupid);
 		}
 	}
 
@@ -6756,15 +6735,9 @@
 			continue;
 		}
 
-<<<<<<< HEAD
-		spec->grf_prop.spritegroup[0] = GetGroupByID(groupid);
-		spec->grf_prop.grffile        = _cur.grffile;
-		spec->grf_prop.local_id       = objects[i];
-=======
-		spec->grf_prop.spritegroup[OBJECT_SPRITE_GROUP_DEFAULT] = _cur.spritegroups[groupid];
+		spec->grf_prop.spritegroup[OBJECT_SPRITE_GROUP_DEFAULT] = GetGroupByID(groupid);
 		spec->grf_prop.grffile = _cur.grffile;
-		spec->grf_prop.local_id = object;
->>>>>>> 6eb51666
+		spec->grf_prop.local_id = objects[i];
 	}
 }
 
