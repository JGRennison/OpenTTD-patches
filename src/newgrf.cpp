--- conflicted
+++ resolved
@@ -7706,7 +7706,6 @@
 	uint16_t offset = HasBit(type, 7) ? buf.ReadExtendedByte() : 0;
 	ClrBit(type, 7); // Clear the high bit as that only indicates whether there is an offset.
 
-<<<<<<< HEAD
 	const Action5Type *action5_type;
 	const Action5TypeRemapSet &remap = _cur.grffile->action5_type_remaps;
 	if (remap.remapped_ids[type]) {
@@ -7728,7 +7727,7 @@
 			action5_type = def.info;
 		}
 	} else {
-		if ((type == 0x0D) && (num == 10) && HasBit(_cur.grfconfig->flags, GCF_SYSTEM)) {
+		if ((type == 0x0D) && (num == 10) && _cur.grfconfig->flags.Test(GRFConfigFlag::System)) {
 			/* Special not-TTDP-compatible case used in openttd.grf
 			 * Missing shore sprites and initialisation of SPR_SHORE_BASE */
 			GrfMsg(2, "GraphicsNew: Loading 10 missing shore sprites from extra grf.");
@@ -7745,25 +7744,6 @@
 			if (_loaded_newgrf_features.shore == SHORE_REPLACE_NONE) _loaded_newgrf_features.shore = SHORE_REPLACE_ONLY_NEW;
 			return;
 		}
-=======
-	if ((type == 0x0D) && (num == 10) && _cur.grfconfig->flags.Test(GRFConfigFlag::System)) {
-		/* Special not-TTDP-compatible case used in openttd.grf
-		 * Missing shore sprites and initialisation of SPR_SHORE_BASE */
-		GrfMsg(2, "GraphicsNew: Loading 10 missing shore sprites from extra grf.");
-		LoadNextSprite(SPR_SHORE_BASE +  0, *_cur.file, _cur.nfo_line++); // SLOPE_STEEP_S
-		LoadNextSprite(SPR_SHORE_BASE +  5, *_cur.file, _cur.nfo_line++); // SLOPE_STEEP_W
-		LoadNextSprite(SPR_SHORE_BASE +  7, *_cur.file, _cur.nfo_line++); // SLOPE_WSE
-		LoadNextSprite(SPR_SHORE_BASE + 10, *_cur.file, _cur.nfo_line++); // SLOPE_STEEP_N
-		LoadNextSprite(SPR_SHORE_BASE + 11, *_cur.file, _cur.nfo_line++); // SLOPE_NWS
-		LoadNextSprite(SPR_SHORE_BASE + 13, *_cur.file, _cur.nfo_line++); // SLOPE_ENW
-		LoadNextSprite(SPR_SHORE_BASE + 14, *_cur.file, _cur.nfo_line++); // SLOPE_SEN
-		LoadNextSprite(SPR_SHORE_BASE + 15, *_cur.file, _cur.nfo_line++); // SLOPE_STEEP_E
-		LoadNextSprite(SPR_SHORE_BASE + 16, *_cur.file, _cur.nfo_line++); // SLOPE_EW
-		LoadNextSprite(SPR_SHORE_BASE + 17, *_cur.file, _cur.nfo_line++); // SLOPE_NS
-		if (_loaded_newgrf_features.shore == SHORE_REPLACE_NONE) _loaded_newgrf_features.shore = SHORE_REPLACE_ONLY_NEW;
-		return;
-	}
->>>>>>> 5ffaf6cd
 
 		/* Supported type? */
 		if ((type >= std::size(_action5_types)) || (_action5_types[type].block_type == A5BLOCK_INVALID)) {
@@ -8025,7 +8005,7 @@
 				uint32_t param_val = 0;
 				if (index < lengthof(_ttdpatch_flags)) {
 					param_val = _ttdpatch_flags[index];
-					if (!HasBit(_cur.grfconfig->flags, GCF_STATIC) && !HasBit(_cur.grfconfig->flags, GCF_SYSTEM)) {
+					if (!_cur.grfconfig->flags.Any({GRFConfigFlag::Static, GRFConfigFlag::System})) {
 						SetBit(_observed_ttdpatch_flags[index], *cond_val);
 					}
 				}
@@ -8355,13 +8335,8 @@
 	_cur.grfconfig->ident.grfid = grfid;
 
 	if (grf_version < 2 || grf_version > 8) {
-<<<<<<< HEAD
-		SetBit(_cur.grfconfig->flags, GCF_INVALID);
+		_cur.grfconfig->flags.Set(GRFConfigFlag::Invalid);
 		Debug(grf, 0, "{}: NewGRF \"{}\" (GRFID {:08X}) uses GRF version {}, which is incompatible with this version of OpenTTD.", _cur.grfconfig->GetDisplayPath(), StrMakeValid(name), std::byteswap(grfid), grf_version);
-=======
-		_cur.grfconfig->flags.Set(GRFConfigFlag::Invalid);
-		Debug(grf, 0, "{}: NewGRF \"{}\" (GRFID {:08X}) uses GRF version {}, which is incompatible with this version of OpenTTD.", _cur.grfconfig->filename, StrMakeValid(name), std::byteswap(grfid), grf_version);
->>>>>>> 5ffaf6cd
 	}
 
 	/* GRF IDs starting with 0xFF are reserved for internal TTDPatch use */
@@ -11794,7 +11769,7 @@
 	} else {
 		SpriteFile &file = OpenCachedSpriteFile(filename, subdir, needs_palette_remap);
 		LoadNewGRFFileFromFile(config, stage, file);
-		if (!HasBit(config.flags, GCF_SYSTEM)) file.flags |= SFF_USERGRF;
+		if (!config.flags.Test(GRFConfigFlag::System)) file.flags |= SFF_USERGRF;
 		if (config.ident.grfid == std::byteswap<uint32_t>(0xFFFFFFFE)) file.flags |= SFF_OPENTTDGRF;
 	}
 }
@@ -12230,13 +12205,8 @@
 
 			if (stage == GLS_LABELSCAN) InitNewGRFFile(*c);
 
-<<<<<<< HEAD
-			if (!HasBit(c->flags, GCF_STATIC) && !HasBit(c->flags, GCF_SYSTEM)) {
+			if (!c->flags.Test(GRFConfigFlag::Static) && !c->flags.Test(GRFConfigFlag::System)) {
 				if (num_non_static == MAX_NON_STATIC_GRF_COUNT) {
-=======
-			if (!c->flags.Test(GRFConfigFlag::Static) && !c->flags.Test(GRFConfigFlag::System)) {
-				if (num_non_static == NETWORK_MAX_GRF_COUNT) {
->>>>>>> 5ffaf6cd
 					Debug(grf, 0, "'{}' is not loaded as the maximum number of non-static GRFs has been reached", c->filename);
 					c->status = GCS_DISABLED;
 					c->error  = {STR_NEWGRF_ERROR_MSG_FATAL, STR_NEWGRF_ERROR_TOO_MANY_NEWGRFS_LOADED};
@@ -12251,13 +12221,8 @@
 			if (stage == GLS_RESERVE) {
 				c->flags.Set(GRFConfigFlag::Reserved);
 			} else if (stage == GLS_ACTIVATION) {
-<<<<<<< HEAD
-				ClrBit(c->flags, GCF_RESERVED);
+				c->flags.Reset(GRFConfigFlag::Reserved);
 				assert_msg(GetFileByGRFID(c->ident.grfid) == _cur.grffile, "{:08X}", std::byteswap(c->ident.grfid));
-=======
-				c->flags.Reset(GRFConfigFlag::Reserved);
-				assert(GetFileByGRFID(c->ident.grfid) == _cur.grffile);
->>>>>>> 5ffaf6cd
 				ClearTemporaryNewGRFData(_cur.grffile);
 				BuildCargoTranslationMap();
 				HandleVarAction2OptimisationPasses();
