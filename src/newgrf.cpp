--- conflicted
+++ resolved
@@ -262,7 +262,7 @@
 	}
 };
 
-static ReferenceThroughBaseContainer<std::vector<GRFTempEngineData>> _gted;  ///< Temporary engine data used during NewGRF loading
+static TypedIndexContainer<std::vector<GRFTempEngineData>, EngineID> _gted;  ///< Temporary engine data used during NewGRF loading
 
 /**
  * Contains the GRF ID of the owner of a vehicle if it has been reserved.
@@ -7554,11 +7554,7 @@
 				if (!generic) {
 					Engine *e = GetNewEngine(_cur.grffile, (VehicleType)feature, id, _cur.grfconfig->flags.Test(GRFConfigFlag::Static));
 					if (e == nullptr) break;
-<<<<<<< HEAD
-					StringID string = AddGRFString(_cur.grffile->grfid, GRFStringID{feature_overlay | e->index}, lang, new_scheme, false, name, e->info.string_id);
-=======
-					StringID string = AddGRFString(_cur.grffile->grfid, GRFStringID{e->index.base()}, lang, new_scheme, false, name, e->info.string_id);
->>>>>>> 70c9f396
+					StringID string = AddGRFString(_cur.grffile->grfid, GRFStringID{feature_overlay | e->index.base()}, lang, new_scheme, false, name, e->info.string_id);
 					e->info.string_id = string;
 				} else {
 					AddGRFString(_cur.grffile->grfid, GRFStringID{id}, lang, new_scheme, true, name, STR_UNDEFINED);
