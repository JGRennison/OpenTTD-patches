--- conflicted
+++ resolved
@@ -103,123 +103,7 @@
 /** Indicates which are the newgrf features currently loaded ingame */
 GRFLoadedFeatures _loaded_newgrf_features;
 
-<<<<<<< HEAD
 GrfProcessingState _cur;
-=======
-static const uint MAX_SPRITEGROUP = UINT8_MAX; ///< Maximum GRF-local ID for a spritegroup.
-
-/** Temporary data during loading of GRFs */
-struct GrfProcessingState {
-private:
-	/** Definition of a single Action1 spriteset */
-	struct SpriteSet {
-		SpriteID sprite;  ///< SpriteID of the first sprite of the set.
-		uint num_sprites; ///< Number of sprites in the set.
-	};
-
-	/** Currently referenceable spritesets */
-	std::map<uint, SpriteSet> spritesets[GSF_END];
-
-public:
-	/* Global state */
-	GrfLoadingStage stage;    ///< Current loading stage
-	SpriteID spriteid;        ///< First available SpriteID for loading realsprites.
-
-	/* Local state in the file */
-	SpriteFile *file;         ///< File of currently processed GRF file.
-	GRFFile *grffile;         ///< Currently processed GRF file.
-	GRFConfig *grfconfig;     ///< Config of the currently processed GRF file.
-	uint32_t nfo_line;          ///< Currently processed pseudo sprite number in the GRF.
-
-	/* Kind of return values when processing certain actions */
-	int skip_sprites;         ///< Number of pseudo sprites to skip before processing the next one. (-1 to skip to end of file)
-
-	/* Currently referenceable spritegroups */
-	std::array<const SpriteGroup *, MAX_SPRITEGROUP + 1> spritegroups{};
-
-	/** Clear temporary data before processing the next file in the current loading stage */
-	void ClearDataForNextFile()
-	{
-		this->nfo_line = 0;
-		this->skip_sprites = 0;
-
-		for (uint i = 0; i < GSF_END; i++) {
-			this->spritesets[i].clear();
-		}
-
-		this->spritegroups = {};
-	}
-
-	/**
-	 * Records new spritesets.
-	 * @param feature GrfSpecFeature the set is defined for.
-	 * @param first_sprite SpriteID of the first sprite in the set.
-	 * @param first_set First spriteset to define.
-	 * @param numsets Number of sets to define.
-	 * @param numents Number of sprites per set to define.
-	 */
-	void AddSpriteSets(uint8_t feature, SpriteID first_sprite, uint first_set, uint numsets, uint numents)
-	{
-		assert(feature < GSF_END);
-		for (uint i = 0; i < numsets; i++) {
-			SpriteSet &set = this->spritesets[feature][first_set + i];
-			set.sprite = first_sprite + i * numents;
-			set.num_sprites = numents;
-		}
-	}
-
-	/**
-	 * Check whether there are any valid spritesets for a feature.
-	 * @param feature GrfSpecFeature to check.
-	 * @return true if there are any valid sets.
-	 * @note Spritesets with zero sprites are valid to allow callback-failures.
-	 */
-	bool HasValidSpriteSets(uint8_t feature) const
-	{
-		assert(feature < GSF_END);
-		return !this->spritesets[feature].empty();
-	}
-
-	/**
-	 * Check whether a specific set is defined.
-	 * @param feature GrfSpecFeature to check.
-	 * @param set Set to check.
-	 * @return true if the set is valid.
-	 * @note Spritesets with zero sprites are valid to allow callback-failures.
-	 */
-	bool IsValidSpriteSet(uint8_t feature, uint set) const
-	{
-		assert(feature < GSF_END);
-		return this->spritesets[feature].find(set) != this->spritesets[feature].end();
-	}
-
-	/**
-	 * Returns the first sprite of a spriteset.
-	 * @param feature GrfSpecFeature to query.
-	 * @param set Set to query.
-	 * @return First sprite of the set.
-	 */
-	SpriteID GetSprite(uint8_t feature, uint set) const
-	{
-		assert(IsValidSpriteSet(feature, set));
-		return this->spritesets[feature].find(set)->second.sprite;
-	}
-
-	/**
-	 * Returns the number of sprites in a spriteset
-	 * @param feature GrfSpecFeature to query.
-	 * @param set Set to query.
-	 * @return Number of sprites in the set.
-	 */
-	uint GetNumEnts(uint8_t feature, uint set) const
-	{
-		assert(IsValidSpriteSet(feature, set));
-		return this->spritesets[feature].find(set)->second.num_sprites;
-	}
-};
-
-static GrfProcessingState _cur;
->>>>>>> 0de7fd3c
 
 
 /**
