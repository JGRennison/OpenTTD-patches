--- conflicted
+++ resolved
@@ -5747,7 +5747,6 @@
 	GrfMsg(3, "SkipAct1: Skipping {} sprites", _cur.skip_sprites);
 }
 
-<<<<<<< HEAD
 const CallbackResultSpriteGroup *NewCallbackResultSpriteGroupNoTransform(uint16_t result)
 {
 	const CallbackResultSpriteGroup *&ptr = _callback_result_cache[result];
@@ -5763,37 +5762,6 @@
 	uint16_t result = CallbackResultSpriteGroup::TransformResultValue(groupid, _cur.grffile->grf_version >= 8);
 	return NewCallbackResultSpriteGroupNoTransform(result);
 }
-=======
-using CachedCallback = std::pair<uint16_t, SpriteGroupID>;
-static std::vector<CachedCallback> _cached_callback_groups; ///< Sorted list of cached callback result spritegroups.
-
-static const SpriteGroup *GetCallbackResultGroup(uint16_t value)
-{
-	/* Old style callback results (only valid for version < 8) have the highest byte 0xFF to signify it is a callback result.
-	 * New style ones only have the highest bit set (allows 15-bit results, instead of just 8) */
-	if (_cur.grffile->grf_version < 8 && GB(value, 8, 8) == 0xFF) {
-		value &= ~0xFF00;
-	} else {
-		value &= ~0x8000;
-	}
-
-	/* Find position for value within the cached callback list. */
-	auto it = std::ranges::lower_bound(_cached_callback_groups, value, std::less{}, &CachedCallback::first);
-	if (it != std::end(_cached_callback_groups) && it->first == value) return SpriteGroup::Get(it->second);
-
-	/* Result value is not present, so make it and add to cache. */
-	assert(CallbackResultSpriteGroup::CanAllocateItem());
-	const SpriteGroup *group = new CallbackResultSpriteGroup(value);
-	it = _cached_callback_groups.emplace(it, value, group->index);
-	return group;
-}
-
-/* Helper function to either create a callback or link to a previously
- * defined spritegroup. */
-static const SpriteGroup *GetGroupFromGroupID(uint8_t setid, uint8_t type, uint16_t groupid)
-{
-	if (HasBit(groupid, 15)) return GetCallbackResultGroup(groupid);
->>>>>>> b6aece5b
 
 static const SpriteGroup *GetGroupFromGroupIDNoCBResult(uint16_t setid, uint8_t type, uint16_t groupid)
 {
@@ -5836,13 +5804,9 @@
  */
 static const SpriteGroup *CreateGroupFromGroupID(uint8_t feature, uint16_t setid, uint8_t type, uint16_t spriteid)
 {
-<<<<<<< HEAD
 	if (HasBit(spriteid, 15)) {
 		return NewCallbackResultSpriteGroup(spriteid);
 	}
-=======
-	if (HasBit(spriteid, 15)) return GetCallbackResultGroup(spriteid);
->>>>>>> b6aece5b
 
 	const SpriteSetInfo sprite_set_info = _cur.GetSpriteSetInfo(feature, spriteid);
 
@@ -10628,14 +10592,10 @@
 
 	InitializeSoundPool();
 	_spritegroup_pool.CleanPool();
-<<<<<<< HEAD
 	_callback_result_cache.clear();
 	_deterministic_sg_shadows.clear();
 	_randomized_sg_shadows.clear();
 	_grfs_loaded_with_sg_shadow_enable = HasBit(_misc_debug_flags, MDF_NEWGRF_SG_SAVE_RAW);
-=======
-	_cached_callback_groups.clear();
->>>>>>> b6aece5b
 }
 
 /**
@@ -11730,13 +11690,7 @@
 /** Finish loading NewGRFs and execute needed post-processing */
 static void AfterLoadGRFs()
 {
-<<<<<<< HEAD
 	ReleaseVarAction2OptimisationCaches();
-=======
-	/* Cached callback groups are no longer needed. */
-	_cached_callback_groups.clear();
-	_cached_callback_groups.shrink_to_fit();
->>>>>>> b6aece5b
 
 	for (StringIDMapping &it : _string_to_grf_mapping) {
 		StringID str = MapGRFStringID(it.grf, it.source);
