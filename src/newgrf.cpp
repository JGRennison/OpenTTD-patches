--- conflicted
+++ resolved
@@ -11602,25 +11602,17 @@
 		/* 0x14 */ { StaticGRFInfo, nullptr,        nullptr,         Act14FeatureTest,nullptr,           nullptr, },
 	};
 
-<<<<<<< HEAD
 	GRFLocation location(_cur.grfconfig->ident.grfid, _cur.nfo_line);
 
 	GRFLineToSpriteOverride::iterator it = _grf_line_to_action6_sprite_override.find(location);
 	_action6_override_active = (it != _grf_line_to_action6_sprite_override.end());
-=======
-	auto it = _grf_line_to_action6_sprite_override.find({_cur.grfconfig->ident.grfid, _cur.nfo_line});
->>>>>>> 21d2a948
 	if (it == _grf_line_to_action6_sprite_override.end()) {
 		/* No preloaded sprite to work with; read the
 		 * pseudo sprite content. */
 		_cur.file->ReadBlock(buf, num);
 	} else {
 		/* Use the preloaded sprite data. */
-<<<<<<< HEAD
 		buf = it->second.get();
-=======
-		buf = it->second.data();
->>>>>>> 21d2a948
 		GrfMsg(7, "DecodeSpecialSprite: Using preloaded pseudo sprite data");
 
 		/* Skip the real (original) content of this action. */
