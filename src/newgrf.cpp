/*
 * This file is part of OpenTTD.
 * OpenTTD is free software; you can redistribute it and/or modify it under the terms of the GNU General Public License as published by the Free Software Foundation, version 2.
 * OpenTTD is distributed in the hope that it will be useful, but WITHOUT ANY WARRANTY; without even the implied warranty of MERCHANTABILITY or FITNESS FOR A PARTICULAR PURPOSE.
 * See the GNU General Public License for more details. You should have received a copy of the GNU General Public License along with OpenTTD. If not, see <http://www.gnu.org/licenses/>.
 */

/** @file newgrf.cpp Base of all NewGRF support. */

#include "stdafx.h"

#include "newgrf_internal.h"
#include "core/backup_type.hpp"
#include "core/container_func.hpp"
#include "core/bit_cast.hpp"
#include "debug.h"
#include "fileio_func.h"
#include "engine_func.h"
#include "engine_base.h"
#include "engine_override.h"
#include "bridge.h"
#include "town.h"
#include "newgrf_engine.h"
#include "newgrf_text.h"
#include "fontcache.h"
#include "currency.h"
#include "landscape.h"
#include "newgrf_cargo.h"
#include "newgrf_house.h"
#include "newgrf_sound.h"
#include "newgrf_station.h"
#include "industrytype.h"
#include "industry_map.h"
#include "newgrf_act5.h"
#include "newgrf_canal.h"
#include "newgrf_townname.h"
#include "newgrf_industries.h"
#include "newgrf_airporttiles.h"
#include "newgrf_airport.h"
#include "newgrf_object.h"
#include "newgrf_newsignals.h"
#include "newgrf_newlandscape.h"
#include "newgrf_extension.h"
#include "rev.h"
#include "fios.h"
#include "strings_func.h"
#include "date_func.h"
#include "string_func.h"
#include "network/core/config.h"
#include "smallmap_gui.h"
#include "genworld.h"
#include "error.h"
#include "error_func.h"
#include "vehicle_func.h"
#include "language.h"
#include "vehicle_base.h"
#include "road.h"
#include "newgrf_roadstop.h"
#include "debug_settings.h"

#include "table/strings.h"
#include "table/build_industry.h"

#include "3rdparty/cpp-btree/btree_map.h"
#include "3rdparty/robin_hood/robin_hood.h"

#include "safeguards.h"

/* TTDPatch extended GRF format codec
 * (c) Petr Baudis 2004 (GPL'd)
 * Changes by Florian octo Forster are (c) by the OpenTTD development team.
 *
 * Contains portions of documentation by TTDPatch team.
 * Thanks especially to Josef Drexler for the documentation as well as a lot
 * of help at #tycoon. Also thanks to Michael Blunck for his GRF files which
 * served as subject to the initial testing of this codec. */

/** List of all loaded GRF files */
static std::vector<GRFFile *> _grf_files;
static robin_hood::unordered_map<uint32_t, GRFFile *> _grf_file_map;

const std::vector<GRFFile *> &GetAllGRFFiles()
{
	return _grf_files;
}

static robin_hood::unordered_map<uint16_t, const CallbackResultSpriteGroup *> _callback_result_cache;

/** Miscellaneous GRF features, set by Action 0x0D, parameter 0x9E */
uint8_t _misc_grf_features = 0;

/** 32 * 8 = 256 flags. Apparently TTDPatch uses this many.. */
static uint32_t _ttdpatch_flags[8];
static uint32_t _observed_ttdpatch_flags[8];

/** Indicates which are the newgrf features currently loaded ingame */
GRFLoadedFeatures _loaded_newgrf_features;

GrfProcessingState _cur;


/**
 * Helper to check whether an image index is valid for a particular NewGRF vehicle.
 * @tparam T The type of vehicle.
 * @param image_index The image index to check.
 * @return True iff the image index is valid, or 0xFD (use new graphics).
 */
template <VehicleType T>
static inline bool IsValidNewGRFImageIndex(uint8_t image_index)
{
	return image_index == 0xFD || IsValidImageIndex<T>(image_index);
}

class OTTDByteReaderSignal { };

/** Class to read from a NewGRF file */
class ByteReader {
protected:
	uint8_t *data;
	uint8_t *end;

public:
	ByteReader(uint8_t *data, uint8_t *end) : data(data), end(end) { }

	inline uint8_t *ReadBytes(size_t size)
	{
		if (data + size >= end) {
			/* Put data at the end, as would happen if every byte had been individually read. */
			data = end;
			throw OTTDByteReaderSignal();
		}

		uint8_t *ret = data;
		data += size;
		return ret;
	}

	inline uint8_t ReadByte()
	{
		if (data < end) return *(data)++;
		throw OTTDByteReaderSignal();
	}

	uint16_t ReadWord()
	{
		uint16_t val = ReadByte();
		return val | (ReadByte() << 8);
	}

	uint16_t ReadExtendedByte()
	{
		uint16_t val = ReadByte();
		return val == 0xFF ? ReadWord() : val;
	}

	uint32_t ReadDWord()
	{
		uint32_t val = ReadWord();
		return val | (ReadWord() << 16);
	}

	uint32_t PeekDWord()
	{
		AutoRestoreBackup backup(this->data, this->data);
		return this->ReadDWord();
	}

	uint32_t ReadVarSize(uint8_t size)
	{
		switch (size) {
			case 1: return ReadByte();
			case 2: return ReadWord();
			case 4: return ReadDWord();
			default:
				NOT_REACHED();
				return 0;
		}
	}

	std::string_view ReadString()
	{
		char *string = reinterpret_cast<char *>(data);
		size_t string_length = ttd_strnlen(string, Remaining());

		/* Skip past the terminating NUL byte if it is present, but not more than remaining. */
		Skip(std::min(string_length + 1, Remaining()));

		return std::string_view(string, string_length);
	}

	inline size_t Remaining() const
	{
		return end - data;
	}

	inline bool HasData(size_t count = 1) const
	{
		return data + count <= end;
	}

	inline uint8_t *Data()
	{
		return data;
	}

	inline void Skip(size_t len)
	{
		data += len;
		/* It is valid to move the buffer to exactly the end of the data,
		 * as there may not be any more data read. */
		if (data > end) throw OTTDByteReaderSignal();
	}

	inline void ResetReadPosition(uint8_t *pos)
	{
		data = pos;
	}
};

typedef void (*SpecialSpriteHandler)(ByteReader &buf);

/** The maximum amount of stations a single GRF is allowed to add */
static const uint NUM_STATIONS_PER_GRF = UINT16_MAX - 1;

/** Temporary engine data used when loading only */
struct GRFTempEngineData {
	/** Summary state of refittability properties */
	enum Refittability {
		UNSET    =  0,  ///< No properties assigned. Default refit masks shall be activated.
		EMPTY,          ///< GRF defined vehicle as not-refittable. The vehicle shall only carry the default cargo.
		NONEMPTY,       ///< GRF defined the vehicle as refittable. If the refitmask is empty after translation (cargotypes not available), disable the vehicle.
	};

	CargoClasses cargo_allowed;          ///< Bitmask of cargo classes that are allowed as a refit.
	CargoClasses cargo_allowed_required; ///< Bitmask of cargo classes that are required to be all present to allow a cargo as a refit.
	CargoClasses cargo_disallowed;       ///< Bitmask of cargo classes that are disallowed as a refit.
	RailTypeLabel railtypelabel;
	uint8_t roadtramtype;
	const GRFFile *defaultcargo_grf; ///< GRF defining the cargo translation table to use if the default cargo is the 'first refittable'.
	Refittability refittability;     ///< Did the newgrf set any refittability property? If not, default refittability will be applied.
	uint8_t rv_max_speed;        ///< Temporary storage of RV prop 15, maximum speed in mph/0.8
	CargoTypes ctt_include_mask; ///< Cargo types always included in the refit mask.
	CargoTypes ctt_exclude_mask; ///< Cargo types always excluded from the refit mask.

	/**
	 * Update the summary refittability on setting a refittability property.
	 * @param non_empty true if the GRF sets the vehicle to be refittable.
	 */
	void UpdateRefittability(bool non_empty)
	{
		if (non_empty) {
			this->refittability = NONEMPTY;
		} else if (this->refittability == UNSET) {
			this->refittability = EMPTY;
		}
	}
};

static std::vector<GRFTempEngineData> _gted;  ///< Temporary engine data used during NewGRF loading

/**
 * Contains the GRF ID of the owner of a vehicle if it has been reserved.
 * GRM for vehicles is only used if dynamic engine allocation is disabled,
 * so 256 is the number of original engines. */
static uint32_t _grm_engines[256];

/** Contains the GRF ID of the owner of a cargo if it has been reserved */
static uint32_t _grm_cargoes[NUM_CARGO * 2];

struct GRFLocation {
	uint32_t grfid;
	uint32_t nfoline;

	GRFLocation() { }
	GRFLocation(uint32_t grfid, uint32_t nfoline) : grfid(grfid), nfoline(nfoline) { }

	bool operator<(const GRFLocation &other) const
	{
		return this->grfid < other.grfid || (this->grfid == other.grfid && this->nfoline < other.nfoline);
	}

	bool operator == (const GRFLocation &other) const
	{
		return this->grfid == other.grfid && this->nfoline == other.nfoline;
	}
};

static btree::btree_map<GRFLocation, std::pair<SpriteID, uint16_t>> _grm_sprites;
typedef btree::btree_map<GRFLocation, std::unique_ptr<uint8_t[]>> GRFLineToSpriteOverride;
static GRFLineToSpriteOverride _grf_line_to_action6_sprite_override;
static bool _action6_override_active = false;

/**
 * Debug() function dedicated to newGRF debugging messages
 * Function is essentially the same as Debug(grf, severity, ...) with the
 * addition of file:line information when parsing grf files.
 * NOTE: for the above reason(s) GrfMsg() should ONLY be used for
 * loading/parsing grf files, not for runtime debug messages as there
 * is no file information available during that time.
 * @param severity debugging severity level, see debug.h
 * @param msg the message
 * @param msg format arguments
 */
void GrfInfoVFmt(int severity, fmt::string_view msg, fmt::format_args args)
{
	format_buffer buf;
	buf.format("[{}:{}] ", _cur.grfconfig->filename, _cur.nfo_line);
	buf.vformat(msg, args);
	debug_print(DebugLevelID::grf, severity, buf);
}

/**
 * Obtain a NewGRF file by its grfID
 * @param grfid The grfID to obtain the file for
 * @return The file.
 */
GRFFile *GetFileByGRFID(uint32_t grfid)
{
	auto iter = _grf_file_map.find(grfid);
	if (iter != _grf_file_map.end()) return iter->second;
	return nullptr;
}

/**
 * Obtain a NewGRF file by its grfID,  expect it to usually be the current GRF's grfID
 * @param grfid The grfID to obtain the file for
 * @return The file.
 */
GRFFile *GetFileByGRFIDExpectCurrent(uint32_t grfid)
{
	if (_cur.grffile->grfid == grfid) return _cur.grffile;
	return GetFileByGRFID(grfid);
}

/**
 * Obtain a NewGRF file by its filename
 * @param filename The filename to obtain the file for.
 * @return The file.
 */
static GRFFile *GetFileByFilename(const std::string &filename)
{
	for (GRFFile * const file : _grf_files) {
		if (file->filename == filename) return file;
	}
	return nullptr;
}

/** Reset all NewGRFData that was used only while processing data */
static void ClearTemporaryNewGRFData(GRFFile *gf)
{
	gf->labels.clear();
}

/**
 * Disable a GRF
 * @param message Error message or STR_NULL.
 * @param config GRFConfig to disable, nullptr for current.
 * @return Error message of the GRF for further customisation.
 */
static GRFError *DisableGrf(StringID message = STR_NULL, GRFConfig *config = nullptr)
{
	GRFFile *file;
	if (config != nullptr) {
		file = GetFileByGRFID(config->ident.grfid);
	} else {
		config = _cur.grfconfig;
		file = _cur.grffile;
	}

	config->status = GCS_DISABLED;
	if (file != nullptr) ClearTemporaryNewGRFData(file);
	if (config == _cur.grfconfig) _cur.skip_sprites = -1;

	if (message == STR_NULL) return nullptr;

	config->error = {STR_NEWGRF_ERROR_MSG_FATAL, message};
	if (config == _cur.grfconfig) config->error->param_value[0] = _cur.nfo_line;
	return &config->error.value();
}

using StringIDMappingHandler = void(*)(StringID, uintptr_t);

/**
 * Information for mapping static StringIDs.
 */
struct StringIDMapping {
	const GRFFile *grf;          ///< Source NewGRF.
	StringID source;             ///< Source StringID (GRF local).
	StringIDMappingHandler func; ///< Function for mapping result.
	uintptr_t func_data;         ///< Data for func.

	StringIDMapping(const GRFFile *grf, StringID source, uintptr_t func_data, StringIDMappingHandler func) : grf(grf), source(source), func(func), func_data(func_data) { }
};

/** Strings to be mapped during load. */
static std::vector<StringIDMapping> _string_to_grf_mapping;

/**
 * Record a static StringID for getting translated later.
 * @param source Source StringID (GRF local).
 * @param target Destination for the mapping result.
 */
static void AddStringForMapping(StringID source, StringID *target)
{
	*target = STR_UNDEFINED;
	_string_to_grf_mapping.emplace_back(_cur.grffile, source, reinterpret_cast<uintptr_t>(target), nullptr);
}

/**
 * Record a static StringID for getting translated later.
 * @param source Source StringID (GRF local).
 * @param data Arbitrary data (e.g pointer), must fit into a uintptr_t.
 * @param func Function to call to set the mapping result.
 */
template <typename T, typename F>
static void AddStringForMapping(StringID source, T data, F func)
{
	static_assert(sizeof(T) <= sizeof(uintptr_t));

	func(STR_UNDEFINED, data);

	_string_to_grf_mapping.emplace_back(_cur.grffile, source, bit_cast_to_storage<uintptr_t>(data), [](StringID str, uintptr_t func_data) {
		F handler;
		handler(str, bit_cast_from_storage<T>(func_data));
	});
}

/**
 * Perform a mapping from TTDPatch's string IDs to OpenTTD's
 * string IDs, but only for the ones we are aware off; the rest
 * like likely unused and will show a warning.
 * @param str the string ID to convert
 * @return the converted string ID
 */
static StringID TTDPStringIDToOTTDStringIDMapping(StringID str)
{
	/* StringID table for TextIDs 0x4E->0x6D */
	static const StringID units_volume[] = {
		STR_ITEMS,      STR_PASSENGERS, STR_TONS,       STR_BAGS,
		STR_LITERS,     STR_ITEMS,      STR_CRATES,     STR_TONS,
		STR_TONS,       STR_TONS,       STR_TONS,       STR_BAGS,
		STR_TONS,       STR_TONS,       STR_TONS,       STR_BAGS,
		STR_TONS,       STR_TONS,       STR_BAGS,       STR_LITERS,
		STR_TONS,       STR_LITERS,     STR_TONS,       STR_ITEMS,
		STR_BAGS,       STR_LITERS,     STR_TONS,       STR_ITEMS,
		STR_TONS,       STR_ITEMS,      STR_LITERS,     STR_ITEMS
	};

	/* A string straight from a NewGRF; this was already translated by MapGRFStringID(). */
	assert(!IsInsideMM(str, 0xD000, 0xD7FF));

#define TEXTID_TO_STRINGID(begin, end, stringid, stringend) \
	static_assert(stringend - stringid == end - begin); \
	if (str >= begin && str <= end) return str + (stringid - begin)

	/* We have some changes in our cargo strings, resulting in some missing. */
	TEXTID_TO_STRINGID(0x000E, 0x002D, STR_CARGO_PLURAL_NOTHING,                      STR_CARGO_PLURAL_FIZZY_DRINKS);
	TEXTID_TO_STRINGID(0x002E, 0x004D, STR_CARGO_SINGULAR_NOTHING,                    STR_CARGO_SINGULAR_FIZZY_DRINK);
	if (str >= 0x004E && str <= 0x006D) return units_volume[str - 0x004E];
	TEXTID_TO_STRINGID(0x006E, 0x008D, STR_QUANTITY_NOTHING,                          STR_QUANTITY_FIZZY_DRINKS);
	TEXTID_TO_STRINGID(0x008E, 0x00AD, STR_ABBREV_NOTHING,                            STR_ABBREV_FIZZY_DRINKS);
	TEXTID_TO_STRINGID(0x00D1, 0x00E0, STR_COLOUR_DARK_BLUE,                          STR_COLOUR_WHITE);

	/* Map building names according to our lang file changes. There are several
	 * ranges of house ids, all of which need to be remapped to allow newgrfs
	 * to use original house names. */
	TEXTID_TO_STRINGID(0x200F, 0x201F, STR_TOWN_BUILDING_NAME_TALL_OFFICE_BLOCK_1,    STR_TOWN_BUILDING_NAME_OLD_HOUSES_1);
	TEXTID_TO_STRINGID(0x2036, 0x2041, STR_TOWN_BUILDING_NAME_COTTAGES_1,             STR_TOWN_BUILDING_NAME_SHOPPING_MALL_1);
	TEXTID_TO_STRINGID(0x2059, 0x205C, STR_TOWN_BUILDING_NAME_IGLOO_1,                STR_TOWN_BUILDING_NAME_PIGGY_BANK_1);

	/* Same thing for industries */
	TEXTID_TO_STRINGID(0x4802, 0x4826, STR_INDUSTRY_NAME_COAL_MINE,                   STR_INDUSTRY_NAME_SUGAR_MINE);
	TEXTID_TO_STRINGID(0x482D, 0x482E, STR_NEWS_INDUSTRY_CONSTRUCTION,                STR_NEWS_INDUSTRY_PLANTED);
	TEXTID_TO_STRINGID(0x4832, 0x4834, STR_NEWS_INDUSTRY_CLOSURE_GENERAL,             STR_NEWS_INDUSTRY_CLOSURE_LACK_OF_TREES);
	TEXTID_TO_STRINGID(0x4835, 0x4838, STR_NEWS_INDUSTRY_PRODUCTION_INCREASE_GENERAL, STR_NEWS_INDUSTRY_PRODUCTION_INCREASE_FARM);
	TEXTID_TO_STRINGID(0x4839, 0x483A, STR_NEWS_INDUSTRY_PRODUCTION_DECREASE_GENERAL, STR_NEWS_INDUSTRY_PRODUCTION_DECREASE_FARM);

	switch (str) {
		case 0x4830: return STR_ERROR_CAN_T_CONSTRUCT_THIS_INDUSTRY;
		case 0x4831: return STR_ERROR_FOREST_CAN_ONLY_BE_PLANTED;
		case 0x483B: return STR_ERROR_CAN_ONLY_BE_POSITIONED;
	}
#undef TEXTID_TO_STRINGID

	if (str == STR_NULL) return STR_EMPTY;

	Debug(grf, 0, "Unknown StringID 0x{:04X} remapped to STR_EMPTY. Please open a Feature Request if you need it", str);

	return STR_EMPTY;
}

/**
 * Used when setting an object's property to map to the GRF's strings
 * while taking in consideration the "drift" between TTDPatch string system and OpenTTD's one
 * @param grfid Id of the grf file.
 * @param str StringID that we want to have the equivalent in OoenTTD.
 * @return The properly adjusted StringID.
 */
template <typename T>
StringID MapGRFStringIDCommon(T grfid, StringID str)
{
	if (IsInsideMM(str, 0xD800, 0x10000)) {
		/* General text provided by NewGRF.
		 * In the specs this is called the 0xDCxx range (misc persistent texts),
		 * but we meanwhile extended the range to 0xD800-0xFFFF.
		 * Note: We are not involved in the "persistent" business, since we do not store
		 * any NewGRF strings in savegames. */
		return GetGRFStringID(grfid, str);
	} else if (IsInsideMM(str, 0xD000, 0xD800)) {
		/* Callback text provided by NewGRF.
		 * In the specs this is called the 0xD0xx range (misc graphics texts).
		 * These texts can be returned by various callbacks.
		 *
		 * Due to how TTDP implements the GRF-local- to global-textid translation
		 * texts included via 0x80 or 0x81 control codes have to add 0x400 to the textid.
		 * We do not care about that difference and just mask out the 0x400 bit.
		 */
		str &= ~0x400;
		return GetGRFStringID(grfid, str);
	} else {
		/* The NewGRF wants to include/reference an original TTD string.
		 * Try our best to find an equivalent one. */
		return TTDPStringIDToOTTDStringIDMapping(str);
	}
}

StringID MapGRFStringID(uint32_t grfid, StringID str)
{
	return MapGRFStringIDCommon(grfid, str);
}

/* This form should be preferred over the uint32_t grfid form, to avoid redundant GRFID to GRF lookups */
StringID MapGRFStringID(const GRFFile *grf, StringID str)
{
	return MapGRFStringIDCommon(grf, str);
}

static robin_hood::unordered_flat_map<uint32_t, uint32_t> _grf_id_overrides;

/**
 * Set the override for a NewGRF
 * @param source_grfid The grfID which wants to override another NewGRF.
 * @param target_grfid The grfID which is being overridden.
 */
static void SetNewGRFOverride(uint32_t source_grfid, uint32_t target_grfid)
{
	if (target_grfid == 0) {
		_grf_id_overrides.erase(source_grfid);
		GrfMsg(5, "SetNewGRFOverride: Removed override of 0x{:X}", BSWAP32(source_grfid));
	} else {
		_grf_id_overrides[source_grfid] = target_grfid;
		GrfMsg(5, "SetNewGRFOverride: Added override of 0x{:X} to 0x{:X}", BSWAP32(source_grfid), BSWAP32(target_grfid));
	}
}

/**
 * Returns the engine associated to a certain internal_id, resp. allocates it.
 * @param file NewGRF that wants to change the engine.
 * @param type Vehicle type.
 * @param internal_id Engine ID inside the NewGRF.
 * @param static_access If the engine is not present, return nullptr instead of allocating a new engine. (Used for static Action 0x04).
 * @return The requested engine.
 */
static Engine *GetNewEngine(const GRFFile *file, VehicleType type, uint16_t internal_id, bool static_access = false)
{
	/* Hack for add-on GRFs that need to modify another GRF's engines. This lets
	 * them use the same engine slots. */
	uint32_t scope_grfid = INVALID_GRFID; // If not using dynamic_engines, all newgrfs share their ID range
	if (_settings_game.vehicle.dynamic_engines) {
		/* If dynamic_engies is enabled, there can be multiple independent ID ranges. */
		scope_grfid = file->grfid;
		if (auto it = _grf_id_overrides.find(file->grfid); it != std::end(_grf_id_overrides)) {
			scope_grfid = it->second;
			const GRFFile *grf_match = GetFileByGRFID(scope_grfid);
			if (grf_match == nullptr) {
				GrfMsg(5, "Tried mapping from GRFID {:x} to {:x} but target is not loaded", BSWAP32(file->grfid), BSWAP32(scope_grfid));
			} else {
				GrfMsg(5, "Mapping from GRFID {:x} to {:x}", BSWAP32(file->grfid), BSWAP32(scope_grfid));
			}
		}

		/* Check if the engine is registered in the override manager */
		EngineID engine = _engine_mngr.GetID(type, internal_id, scope_grfid);
		if (engine != INVALID_ENGINE) {
			Engine *e = Engine::Get(engine);
			if (!e->grf_prop.HasGrfFile()) {
				e->grf_prop.grfid = file->grfid;
				e->grf_prop.grffile = file;
			}
			return e;
		}
	}

	/* Check if there is an unreserved slot */
	EngineID engine = _engine_mngr.UseUnreservedID(type, internal_id, scope_grfid, static_access);
	if (engine != INVALID_ENGINE) {
		Engine *e = Engine::Get(engine);

		if (!e->grf_prop.HasGrfFile()) {
			e->grf_prop.grfid = file->grfid;
			e->grf_prop.grffile = file;
			GrfMsg(5, "Replaced engine at index {} for GRFID {:x}, type {}, index {}", e->index, BSWAP32(file->grfid), type, internal_id);
		}

<<<<<<< HEAD
		/* Reserve the engine slot */
		if (!static_access) {
			_engine_mngr.RemoveFromIndex(engine);
			EngineIDMapping *eid = _engine_mngr.data() + engine;
			eid->grfid           = scope_grfid; // Note: this is INVALID_GRFID if dynamic_engines is disabled, so no reservation
			_engine_mngr.AddToIndex(engine);
		}

=======
>>>>>>> cba329d9
		return e;
	}

	if (static_access) return nullptr;

	if (!Engine::CanAllocateItem()) {
		GrfMsg(0, "Can't allocate any more engines");
		return nullptr;
	}

	size_t engine_pool_size = Engine::GetPoolSize();

	/* ... it's not, so create a new one based off an existing engine */
	Engine *e = new Engine(type, internal_id);
	e->grf_prop.grfid = file->grfid;
	e->grf_prop.grffile = file;

	/* Reserve the engine slot */
<<<<<<< HEAD
	assert(_engine_mngr.size() == e->index);
	_engine_mngr.push_back({
			scope_grfid, // Note: this is INVALID_GRFID if dynamic_engines is disabled, so no reservation
			internal_id,
			type,
			std::min<uint8_t>(internal_id, _engine_counts[type]) // substitute_id == _engine_counts[subtype] means "no substitute"
	});
	_engine_mngr.AddToIndex(e->index);
=======
	_engine_mngr.SetID(type, internal_id, scope_grfid, std::min<uint8_t>(internal_id, _engine_counts[type]), e->index);
>>>>>>> cba329d9

	if (engine_pool_size != Engine::GetPoolSize()) {
		/* Resize temporary engine data ... */
		_gted.resize(Engine::GetPoolSize());
	}
	if (type == VEH_TRAIN) {
		_gted[e->index].railtypelabel = GetRailTypeInfo(e->u.rail.railtype)->label;
	}

	GrfMsg(5, "Created new engine at index {} for GRFID {:x}, type {}, index {}", e->index, BSWAP32(file->grfid), type, internal_id);

	return e;
}

/**
 * Return the ID of a new engine
 * @param file The NewGRF file providing the engine.
 * @param type The Vehicle type.
 * @param internal_id NewGRF-internal ID of the engine.
 * @return The new EngineID.
 * @note depending on the dynamic_engine setting and a possible override
 *       property the grfID may be unique or overwriting or partially re-defining
 *       properties of an existing engine.
 */
EngineID GetNewEngineID(const GRFFile *file, VehicleType type, uint16_t internal_id)
{
	uint32_t scope_grfid = INVALID_GRFID; // If not using dynamic_engines, all newgrfs share their ID range
	if (_settings_game.vehicle.dynamic_engines) {
		scope_grfid = file->grfid;
		if (auto it = _grf_id_overrides.find(file->grfid); it != std::end(_grf_id_overrides)) {
			scope_grfid = it->second;
		}
	}

	return _engine_mngr.GetID(type, internal_id, scope_grfid);
}

/**
 * Map the colour modifiers of TTDPatch to those that Open is using.
 * @param grf_sprite Pointer to the structure been modified.
 */
static void MapSpriteMappingRecolour(PalSpriteID *grf_sprite)
{
	if (HasBit(grf_sprite->pal, 14)) {
		ClrBit(grf_sprite->pal, 14);
		SetBit(grf_sprite->sprite, SPRITE_MODIFIER_OPAQUE);
	}

	if (HasBit(grf_sprite->sprite, 14)) {
		ClrBit(grf_sprite->sprite, 14);
		SetBit(grf_sprite->sprite, PALETTE_MODIFIER_TRANSPARENT);
	}

	if (HasBit(grf_sprite->sprite, 15)) {
		ClrBit(grf_sprite->sprite, 15);
		SetBit(grf_sprite->sprite, PALETTE_MODIFIER_COLOUR);
	}
}

/**
 * Read a sprite and a palette from the GRF and convert them into a format
 * suitable to OpenTTD.
 * @param buf                 Input stream.
 * @param read_flags          Whether to read TileLayoutFlags.
 * @param invert_action1_flag Set to true, if palette bit 15 means 'not from action 1'.
 * @param use_cur_spritesets  Whether to use currently referenceable action 1 sets.
 * @param feature             GrfSpecFeature to use spritesets from.
 * @param[out] grf_sprite     Read sprite and palette.
 * @param[out] max_sprite_offset  Optionally returns the number of sprites in the spriteset of the sprite. (0 if no spritset)
 * @param[out] max_palette_offset Optionally returns the number of sprites in the spriteset of the palette. (0 if no spritset)
 * @return Read TileLayoutFlags.
 */
static TileLayoutFlags ReadSpriteLayoutSprite(ByteReader &buf, bool read_flags, bool invert_action1_flag, bool use_cur_spritesets, int feature, PalSpriteID *grf_sprite, uint16_t *max_sprite_offset = nullptr, uint16_t *max_palette_offset = nullptr)
{
	grf_sprite->sprite = buf.ReadWord();
	grf_sprite->pal = buf.ReadWord();
	TileLayoutFlags flags = read_flags ? (TileLayoutFlags)buf.ReadWord() : TLF_NOTHING;

	MapSpriteMappingRecolour(grf_sprite);

	bool custom_sprite = HasBit(grf_sprite->pal, 15) != invert_action1_flag;
	ClrBit(grf_sprite->pal, 15);

	if (custom_sprite) {
		/* Use sprite from Action 1 */
		uint index = GB(grf_sprite->sprite, 0, 14);
		SpriteSetInfo sprite_set_info;
		if (use_cur_spritesets) sprite_set_info = _cur.GetSpriteSetInfo(feature, index);
		if (use_cur_spritesets && (!sprite_set_info.IsValid() || sprite_set_info.GetNumEnts() == 0)) {
			GrfMsg(1, "ReadSpriteLayoutSprite: Spritelayout uses undefined custom spriteset {}", index);
			grf_sprite->sprite = SPR_IMG_QUERY;
			grf_sprite->pal = PAL_NONE;
		} else {
			SpriteID sprite = use_cur_spritesets ? sprite_set_info.GetSprite() : index;
			if (max_sprite_offset != nullptr) *max_sprite_offset = use_cur_spritesets ? sprite_set_info.GetNumEnts() : UINT16_MAX;
			SB(grf_sprite->sprite, 0, SPRITE_WIDTH, sprite);
			SetBit(grf_sprite->sprite, SPRITE_MODIFIER_CUSTOM_SPRITE);
		}
	} else if ((flags & TLF_SPRITE_VAR10) && !(flags & TLF_SPRITE_REG_FLAGS)) {
		GrfMsg(1, "ReadSpriteLayoutSprite: Spritelayout specifies var10 value for non-action-1 sprite");
		DisableGrf(STR_NEWGRF_ERROR_INVALID_SPRITE_LAYOUT);
		return flags;
	}

	if (flags & TLF_CUSTOM_PALETTE) {
		/* Use palette from Action 1 */
		uint index = GB(grf_sprite->pal, 0, 14);
		SpriteSetInfo sprite_set_info;
		if (use_cur_spritesets) sprite_set_info = _cur.GetSpriteSetInfo(feature, index);
		if (use_cur_spritesets && (!sprite_set_info.IsValid() || sprite_set_info.GetNumEnts() == 0)) {
			GrfMsg(1, "ReadSpriteLayoutSprite: Spritelayout uses undefined custom spriteset {} for 'palette'", index);
			grf_sprite->pal = PAL_NONE;
		} else {
			SpriteID sprite = use_cur_spritesets ? sprite_set_info.GetSprite() : index;
			if (max_palette_offset != nullptr) *max_palette_offset = use_cur_spritesets ? sprite_set_info.GetNumEnts() : UINT16_MAX;
			SB(grf_sprite->pal, 0, SPRITE_WIDTH, sprite);
			SetBit(grf_sprite->pal, SPRITE_MODIFIER_CUSTOM_SPRITE);
		}
	} else if ((flags & TLF_PALETTE_VAR10) && !(flags & TLF_PALETTE_REG_FLAGS)) {
		GrfMsg(1, "ReadSpriteLayoutRegisters: Spritelayout specifies var10 value for non-action-1 palette");
		DisableGrf(STR_NEWGRF_ERROR_INVALID_SPRITE_LAYOUT);
		return flags;
	}

	return flags;
}

/**
 * Preprocess the TileLayoutFlags and read register modifiers from the GRF.
 * @param buf        Input stream.
 * @param flags      TileLayoutFlags to process.
 * @param is_parent  Whether the sprite is a parentsprite with a bounding box.
 * @param dts        Sprite layout to insert data into.
 * @param index      Sprite index to process; 0 for ground sprite.
 */
static void ReadSpriteLayoutRegisters(ByteReader &buf, TileLayoutFlags flags, bool is_parent, NewGRFSpriteLayout *dts, uint index)
{
	if (!(flags & TLF_DRAWING_FLAGS)) return;

	if (dts->registers == nullptr) dts->AllocateRegisters();
	TileLayoutRegisters &regs = const_cast<TileLayoutRegisters&>(dts->registers[index]);
	regs.flags = flags & TLF_DRAWING_FLAGS;

	if (flags & TLF_DODRAW)  regs.dodraw  = buf.ReadByte();
	if (flags & TLF_SPRITE)  regs.sprite  = buf.ReadByte();
	if (flags & TLF_PALETTE) regs.palette = buf.ReadByte();

	if (is_parent) {
		if (flags & TLF_BB_XY_OFFSET) {
			regs.delta.parent[0] = buf.ReadByte();
			regs.delta.parent[1] = buf.ReadByte();
		}
		if (flags & TLF_BB_Z_OFFSET)    regs.delta.parent[2] = buf.ReadByte();
	} else {
		if (flags & TLF_CHILD_X_OFFSET) regs.delta.child[0]  = buf.ReadByte();
		if (flags & TLF_CHILD_Y_OFFSET) regs.delta.child[1]  = buf.ReadByte();
	}

	if (flags & TLF_SPRITE_VAR10) {
		regs.sprite_var10 = buf.ReadByte();
		if (regs.sprite_var10 > TLR_MAX_VAR10) {
			GrfMsg(1, "ReadSpriteLayoutRegisters: Spritelayout specifies var10 ({}) exceeding the maximal allowed value {}", regs.sprite_var10, TLR_MAX_VAR10);
			DisableGrf(STR_NEWGRF_ERROR_INVALID_SPRITE_LAYOUT);
			return;
		}
	}

	if (flags & TLF_PALETTE_VAR10) {
		regs.palette_var10 = buf.ReadByte();
		if (regs.palette_var10 > TLR_MAX_VAR10) {
			GrfMsg(1, "ReadSpriteLayoutRegisters: Spritelayout specifies var10 ({}) exceeding the maximal allowed value {}", regs.palette_var10, TLR_MAX_VAR10);
			DisableGrf(STR_NEWGRF_ERROR_INVALID_SPRITE_LAYOUT);
			return;
		}
	}
}

/**
 * Read a spritelayout from the GRF.
 * @param buf                  Input
 * @param num_building_sprites Number of building sprites to read
 * @param use_cur_spritesets   Whether to use currently referenceable action 1 sets.
 * @param feature              GrfSpecFeature to use spritesets from.
 * @param allow_var10          Whether the spritelayout may specify var10 values for resolving multiple action-1-2-3 chains
 * @param no_z_position        Whether bounding boxes have no Z offset
 * @param dts                  Layout container to output into
 * @return True on error (GRF was disabled).
 */
static bool ReadSpriteLayout(ByteReader &buf, uint num_building_sprites, bool use_cur_spritesets, uint8_t feature, bool allow_var10, bool no_z_position, NewGRFSpriteLayout *dts)
{
	bool has_flags = HasBit(num_building_sprites, 6);
	ClrBit(num_building_sprites, 6);
	TileLayoutFlags valid_flags = TLF_KNOWN_FLAGS;
	if (!allow_var10) valid_flags &= ~TLF_VAR10_FLAGS;
	dts->Allocate(num_building_sprites); // allocate before reading groundsprite flags

	TempBufferT<uint16_t, 16> max_sprite_offset(num_building_sprites + 1, 0);
	TempBufferT<uint16_t, 16> max_palette_offset(num_building_sprites + 1, 0);

	/* Groundsprite */
	TileLayoutFlags flags = ReadSpriteLayoutSprite(buf, has_flags, false, use_cur_spritesets, feature, &dts->ground, max_sprite_offset, max_palette_offset);
	if (_cur.skip_sprites < 0) return true;

	if (flags & ~(valid_flags & ~TLF_NON_GROUND_FLAGS)) {
		GrfMsg(1, "ReadSpriteLayout: Spritelayout uses invalid flag 0x{:X} for ground sprite", flags & ~(valid_flags & ~TLF_NON_GROUND_FLAGS));
		DisableGrf(STR_NEWGRF_ERROR_INVALID_SPRITE_LAYOUT);
		return true;
	}

	ReadSpriteLayoutRegisters(buf, flags, false, dts, 0);
	if (_cur.skip_sprites < 0) return true;

	for (uint i = 0; i < num_building_sprites; i++) {
		DrawTileSeqStruct *seq = const_cast<DrawTileSeqStruct*>(&dts->seq[i]);

		flags = ReadSpriteLayoutSprite(buf, has_flags, false, use_cur_spritesets, feature, &seq->image, max_sprite_offset + i + 1, max_palette_offset + i + 1);
		if (_cur.skip_sprites < 0) return true;

		if (flags & ~valid_flags) {
			GrfMsg(1, "ReadSpriteLayout: Spritelayout uses unknown flag 0x{:X}", flags & ~valid_flags);
			DisableGrf(STR_NEWGRF_ERROR_INVALID_SPRITE_LAYOUT);
			return true;
		}

		seq->delta_x = buf.ReadByte();
		seq->delta_y = buf.ReadByte();

		if (!no_z_position) seq->delta_z = buf.ReadByte();

		if (seq->IsParentSprite()) {
			seq->size_x = buf.ReadByte();
			seq->size_y = buf.ReadByte();
			seq->size_z = buf.ReadByte();
		}

		ReadSpriteLayoutRegisters(buf, flags, seq->IsParentSprite(), dts, i + 1);
		if (_cur.skip_sprites < 0) return true;
	}

	/* Check if the number of sprites per spriteset is consistent */
	bool is_consistent = true;
	dts->consistent_max_offset = 0;
	for (uint i = 0; i < num_building_sprites + 1; i++) {
		if (max_sprite_offset[i] > 0) {
			if (dts->consistent_max_offset == 0) {
				dts->consistent_max_offset = max_sprite_offset[i];
			} else if (dts->consistent_max_offset != max_sprite_offset[i]) {
				is_consistent = false;
				break;
			}
		}
		if (max_palette_offset[i] > 0) {
			if (dts->consistent_max_offset == 0) {
				dts->consistent_max_offset = max_palette_offset[i];
			} else if (dts->consistent_max_offset != max_palette_offset[i]) {
				is_consistent = false;
				break;
			}
		}
	}

	/* When the Action1 sets are unknown, everything should be 0 (no spriteset usage) or UINT16_MAX (some spriteset usage) */
	assert(use_cur_spritesets || (is_consistent && (dts->consistent_max_offset == 0 || dts->consistent_max_offset == UINT16_MAX)));

	if (!is_consistent || dts->registers != nullptr) {
		dts->consistent_max_offset = 0;
		if (dts->registers == nullptr) dts->AllocateRegisters();

		for (uint i = 0; i < num_building_sprites + 1; i++) {
			TileLayoutRegisters &regs = const_cast<TileLayoutRegisters&>(dts->registers[i]);
			regs.max_sprite_offset = max_sprite_offset[i];
			regs.max_palette_offset = max_palette_offset[i];
		}
	}

	return false;
}

/**
 * Translate the refit mask. refit_mask is uint32_t as it has not been mapped to CargoTypes.
 */
static CargoTypes TranslateRefitMask(uint32_t refit_mask)
{
	CargoTypes result = 0;
	for (uint8_t bit : SetBitIterator(refit_mask)) {
		CargoID cargo = GetCargoTranslation(bit, _cur.grffile, true);
		if (IsValidCargoID(cargo)) SetBit(result, cargo);
	}
	return result;
}

/**
 * Converts TTD(P) Base Price pointers into the enum used by OTTD
 * See http://wiki.ttdpatch.net/tiki-index.php?page=BaseCosts
 * @param base_pointer TTD(P) Base Price Pointer
 * @param error_location Function name for grf error messages
 * @param[out] index If \a base_pointer is valid, \a index is assigned to the matching price; else it is left unchanged
 */
static void ConvertTTDBasePrice(uint32_t base_pointer, const char *error_location, Price *index)
{
	/* Special value for 'none' */
	if (base_pointer == 0) {
		*index = INVALID_PRICE;
		return;
	}

	static const uint32_t start = 0x4B34; ///< Position of first base price
	static const uint32_t size  = 6;      ///< Size of each base price record

	if (base_pointer < start || (base_pointer - start) % size != 0 || (base_pointer - start) / size >= PR_END) {
		GrfMsg(1, "{}: Unsupported running cost base 0x{:04X}, ignoring", error_location, base_pointer);
		return;
	}

	*index = (Price)((base_pointer - start) / size);
}

/** Possible return values for the FeatureChangeInfo functions */
enum ChangeInfoResult {
	CIR_SUCCESS,    ///< Variable was parsed and read
	CIR_DISABLED,   ///< GRF was disabled due to error
	CIR_UNHANDLED,  ///< Variable was parsed but unread
	CIR_UNKNOWN,    ///< Variable is unknown
	CIR_INVALID_ID, ///< Attempt to modify an invalid ID
};

typedef ChangeInfoResult (*VCI_Handler)(uint engine, int numinfo, int prop, const GRFFilePropertyRemapEntry *mapping_entry, ByteReader &buf);

static ChangeInfoResult HandleAction0PropertyDefault(ByteReader &buf, int prop)
{
	if (prop == A0RPI_UNKNOWN_ERROR) {
		return CIR_DISABLED;
	} else if (prop < A0RPI_UNKNOWN_IGNORE) {
		return CIR_UNKNOWN;
	} else {
		buf.Skip(buf.ReadExtendedByte());
		return CIR_SUCCESS;
	}
}

static bool MappedPropertyLengthMismatch(ByteReader &buf, uint expected_size, const GRFFilePropertyRemapEntry *mapping_entry)
{
	uint length = buf.ReadExtendedByte();
	if (length != expected_size) {
		if (mapping_entry != nullptr) {
			GrfMsg(2, "Ignoring use of mapped property: {}, feature: {}, mapped to: {:X}{}, with incorrect data size: {} instead of {}",
					mapping_entry->name, GetFeatureString(mapping_entry->feature),
					mapping_entry->property_id, mapping_entry->extended ? " (extended)" : "",
					length, expected_size);
		}
		buf.Skip(length);
		return true;
	} else {
		return false;
	}
}

/**
 * Define properties common to all vehicles
 * @param ei Engine info.
 * @param prop The property to change.
 * @param buf The property value.
 * @return ChangeInfoResult.
 */
static ChangeInfoResult CommonVehicleChangeInfo(EngineInfo *ei, int prop, const GRFFilePropertyRemapEntry *mapping_entry, ByteReader &buf)
{
	switch (prop) {
		case 0x00: // Introduction date
			ei->base_intro = buf.ReadWord() + CalTime::DAYS_TILL_ORIGINAL_BASE_YEAR;
			break;

		case 0x02: // Decay speed
			ei->decay_speed = buf.ReadByte();
			break;

		case 0x03: // Vehicle life
			ei->lifelength = buf.ReadByte();
			break;

		case 0x04: // Model life
			ei->base_life = buf.ReadByte();
			break;

		case 0x06: // Climates available
			ei->climates = buf.ReadByte();
			break;

		case PROP_VEHICLE_LOAD_AMOUNT: // 0x07 Loading speed
			/* Amount of cargo loaded during a vehicle's "loading tick" */
			ei->load_amount = buf.ReadByte();
			break;

		default:
			return HandleAction0PropertyDefault(buf, prop);
	}

	return CIR_SUCCESS;
}

/**
 * Define properties for rail vehicles
 * @param engine :ocal ID of the first vehicle.
 * @param numinfo Number of subsequent IDs to change the property for.
 * @param prop The property to change.
 * @param buf The property value.
 * @return ChangeInfoResult.
 */
static ChangeInfoResult RailVehicleChangeInfo(uint engine, int numinfo, int prop, const GRFFilePropertyRemapEntry *mapping_entry, ByteReader &buf)
{
	ChangeInfoResult ret = CIR_SUCCESS;

	for (int i = 0; i < numinfo; i++) {
		Engine *e = GetNewEngine(_cur.grffile, VEH_TRAIN, engine + i);
		if (e == nullptr) return CIR_INVALID_ID; // No engine could be allocated, so neither can any next vehicles

		EngineInfo *ei = &e->info;
		RailVehicleInfo *rvi = &e->u.rail;

		switch (prop) {
			case 0x05: { // Track type
				uint8_t tracktype = buf.ReadByte();

				if (tracktype < _cur.grffile->railtype_list.size()) {
					_gted[e->index].railtypelabel = _cur.grffile->railtype_list[tracktype];
					break;
				}

				switch (tracktype) {
					case 0: _gted[e->index].railtypelabel = rvi->engclass >= 2 ? RAILTYPE_LABEL_ELECTRIC : RAILTYPE_LABEL_RAIL; break;
					case 1: _gted[e->index].railtypelabel = RAILTYPE_LABEL_MONO; break;
					case 2: _gted[e->index].railtypelabel = RAILTYPE_LABEL_MAGLEV; break;
					default:
						GrfMsg(1, "RailVehicleChangeInfo: Invalid track type {} specified, ignoring", tracktype);
						break;
				}
				break;
			}

			case 0x08: // AI passenger service
				/* Tells the AI that this engine is designed for
				 * passenger services and shouldn't be used for freight. */
				rvi->ai_passenger_only = buf.ReadByte();
				break;

			case PROP_TRAIN_SPEED: { // 0x09 Speed (1 unit is 1 km-ish/h)
				uint16_t speed = buf.ReadWord();
				if (speed == 0xFFFF) speed = 0;

				rvi->max_speed = speed;
				break;
			}

			case PROP_TRAIN_POWER: // 0x0B Power
				rvi->power = buf.ReadWord();

				/* Set engine / wagon state based on power */
				if (rvi->power != 0) {
					if (rvi->railveh_type == RAILVEH_WAGON) {
						rvi->railveh_type = RAILVEH_SINGLEHEAD;
					}
				} else {
					rvi->railveh_type = RAILVEH_WAGON;
				}
				break;

			case PROP_TRAIN_RUNNING_COST_FACTOR: // 0x0D Running cost factor
				rvi->running_cost = buf.ReadByte();
				break;

			case 0x0E: // Running cost base
				ConvertTTDBasePrice(buf.ReadDWord(), "RailVehicleChangeInfo", &rvi->running_cost_class);
				break;

			case 0x12: { // Sprite ID
				uint8_t spriteid = buf.ReadByte();
				uint8_t orig_spriteid = spriteid;

				/* TTD sprite IDs point to a location in a 16bit array, but we use it
				 * as an array index, so we need it to be half the original value. */
				if (spriteid < 0xFD) spriteid >>= 1;

				if (IsValidNewGRFImageIndex<VEH_TRAIN>(spriteid)) {
					rvi->image_index = spriteid;
				} else {
					GrfMsg(1, "RailVehicleChangeInfo: Invalid Sprite {} specified, ignoring", orig_spriteid);
					rvi->image_index = 0;
				}
				break;
			}

			case 0x13: { // Dual-headed
				uint8_t dual = buf.ReadByte();

				if (dual != 0) {
					rvi->railveh_type = RAILVEH_MULTIHEAD;
				} else {
					rvi->railveh_type = rvi->power == 0 ?
						RAILVEH_WAGON : RAILVEH_SINGLEHEAD;
				}
				break;
			}

			case PROP_TRAIN_CARGO_CAPACITY: // 0x14 Cargo capacity
				rvi->capacity = buf.ReadByte();
				break;

			case 0x15: { // Cargo type
				_gted[e->index].defaultcargo_grf = _cur.grffile;
				uint8_t ctype = buf.ReadByte();

				if (ctype == 0xFF) {
					/* 0xFF is specified as 'use first refittable' */
					ei->cargo_type = INVALID_CARGO;
				} else {
					/* Use translated cargo. Might result in INVALID_CARGO (first refittable), if cargo is not defined. */
					ei->cargo_type = GetCargoTranslation(ctype, _cur.grffile);
					if (ei->cargo_type == INVALID_CARGO) GrfMsg(2, "RailVehicleChangeInfo: Invalid cargo type {}, using first refittable", ctype);
				}
				ei->cargo_label = CT_INVALID;
				break;
			}

			case PROP_TRAIN_WEIGHT: // 0x16 Weight
				SB(rvi->weight, 0, 8, buf.ReadByte());
				break;

			case PROP_TRAIN_COST_FACTOR: // 0x17 Cost factor
				rvi->cost_factor = buf.ReadByte();
				break;

			case 0x18: // AI rank
				GrfMsg(2, "RailVehicleChangeInfo: Property 0x18 'AI rank' not used by NoAI, ignored.");
				buf.ReadByte();
				break;

			case 0x19: { // Engine traction type
				/* What do the individual numbers mean?
				 * 0x00 .. 0x07: Steam
				 * 0x08 .. 0x27: Diesel
				 * 0x28 .. 0x31: Electric
				 * 0x32 .. 0x37: Monorail
				 * 0x38 .. 0x41: Maglev
				 */
				uint8_t traction = buf.ReadByte();
				EngineClass engclass;

				if (traction <= 0x07) {
					engclass = EC_STEAM;
				} else if (traction <= 0x27) {
					engclass = EC_DIESEL;
				} else if (traction <= 0x31) {
					engclass = EC_ELECTRIC;
				} else if (traction <= 0x37) {
					engclass = EC_MONORAIL;
				} else if (traction <= 0x41) {
					engclass = EC_MAGLEV;
				} else {
					break;
				}

				if (_cur.grffile->railtype_list.empty()) {
					/* Use traction type to select between normal and electrified
					 * rail only when no translation list is in place. */
					if (_gted[e->index].railtypelabel == RAILTYPE_LABEL_RAIL     && engclass >= EC_ELECTRIC) _gted[e->index].railtypelabel = RAILTYPE_LABEL_ELECTRIC;
					if (_gted[e->index].railtypelabel == RAILTYPE_LABEL_ELECTRIC && engclass  < EC_ELECTRIC) _gted[e->index].railtypelabel = RAILTYPE_LABEL_RAIL;
				}

				rvi->engclass = engclass;
				break;
			}

			case 0x1A: // Alter purchase list sort order
				AlterVehicleListOrder(e->index, buf.ReadExtendedByte());
				break;

			case 0x1B: // Powered wagons power bonus
				rvi->pow_wag_power = buf.ReadWord();
				break;

			case 0x1C: // Refit cost
				ei->refit_cost = buf.ReadByte();
				break;

			case 0x1D: { // Refit cargo
				uint32_t mask = buf.ReadDWord();
				_gted[e->index].UpdateRefittability(mask != 0);
				ei->refit_mask = TranslateRefitMask(mask);
				_gted[e->index].defaultcargo_grf = _cur.grffile;
				break;
			}

			case 0x1E: // Callback
				SB(ei->callback_mask, 0, 8, buf.ReadByte());
				break;

			case PROP_TRAIN_TRACTIVE_EFFORT: // 0x1F Tractive effort coefficient
				rvi->tractive_effort = buf.ReadByte();
				break;

			case 0x20: // Air drag
				rvi->air_drag = buf.ReadByte();
				break;

			case PROP_TRAIN_SHORTEN_FACTOR: // 0x21 Shorter vehicle
				rvi->shorten_factor = buf.ReadByte();
				break;

			case 0x22: // Visual effect
				rvi->visual_effect = buf.ReadByte();
				/* Avoid accidentally setting visual_effect to the default value
				 * Since bit 6 (disable effects) is set anyways, we can safely erase some bits. */
				if (rvi->visual_effect == VE_DEFAULT) {
					assert(HasBit(rvi->visual_effect, VE_DISABLE_EFFECT));
					SB(rvi->visual_effect, VE_TYPE_START, VE_TYPE_COUNT, 0);
				}
				break;

			case 0x23: // Powered wagons weight bonus
				rvi->pow_wag_weight = buf.ReadByte();
				break;

			case 0x24: { // High byte of vehicle weight
				uint8_t weight = buf.ReadByte();

				if (weight > 4) {
					GrfMsg(2, "RailVehicleChangeInfo: Nonsensical weight of {} tons, ignoring", weight << 8);
				} else {
					SB(rvi->weight, 8, 8, weight);
				}
				break;
			}

			case PROP_TRAIN_USER_DATA: // 0x25 User-defined bit mask to set when checking veh. var. 42
				rvi->user_def_data = buf.ReadByte();
				break;

			case 0x26: // Retire vehicle early
				ei->retire_early = buf.ReadByte();
				break;

			case 0x27: // Miscellaneous flags
				ei->misc_flags = buf.ReadByte();
				_loaded_newgrf_features.has_2CC |= HasBit(ei->misc_flags, EF_USES_2CC);
				break;

			case 0x28: // Cargo classes allowed
				_gted[e->index].cargo_allowed = buf.ReadWord();
				_gted[e->index].UpdateRefittability(_gted[e->index].cargo_allowed != 0);
				_gted[e->index].defaultcargo_grf = _cur.grffile;
				break;

			case 0x29: // Cargo classes disallowed
				_gted[e->index].cargo_disallowed = buf.ReadWord();
				_gted[e->index].UpdateRefittability(false);
				break;

			case 0x2A: // Long format introduction date (days since year 0)
				ei->base_intro = buf.ReadDWord();
				break;

			case PROP_TRAIN_CARGO_AGE_PERIOD: // 0x2B Cargo aging period
				ei->cargo_age_period = buf.ReadWord();
				break;

			case 0x2C:   // CTT refit include list
			case 0x2D: { // CTT refit exclude list
				uint8_t count = buf.ReadByte();
				_gted[e->index].UpdateRefittability(prop == 0x2C && count != 0);
				if (prop == 0x2C) _gted[e->index].defaultcargo_grf = _cur.grffile;
				CargoTypes &ctt = prop == 0x2C ? _gted[e->index].ctt_include_mask : _gted[e->index].ctt_exclude_mask;
				ctt = 0;
				while (count--) {
					CargoID ctype = GetCargoTranslation(buf.ReadByte(), _cur.grffile);
					if (IsValidCargoID(ctype)) SetBit(ctt, ctype);
				}
				break;
			}

			case PROP_TRAIN_CURVE_SPEED_MOD: // 0x2E Curve speed modifier
				rvi->curve_speed_mod = buf.ReadWord();
				break;

			case 0x2F: // Engine variant
				ei->variant_id = buf.ReadWord();
				break;

			case 0x30: // Extra miscellaneous flags
				ei->extra_flags = static_cast<ExtraEngineFlags>(buf.ReadDWord());
				break;

			case 0x31: // Callback additional mask
				SB(ei->callback_mask, 8, 8, buf.ReadByte());
				break;

			case 0x32: // Cargo classes required for a refit.
				_gted[e->index].cargo_allowed_required = buf.ReadWord();
				break;

			default:
				ret = CommonVehicleChangeInfo(ei, prop, mapping_entry, buf);
				break;
		}
	}

	return ret;
}

/**
 * Define properties for road vehicles
 * @param engine Local ID of the first vehicle.
 * @param numinfo Number of subsequent IDs to change the property for.
 * @param prop The property to change.
 * @param buf The property value.
 * @return ChangeInfoResult.
 */
static ChangeInfoResult RoadVehicleChangeInfo(uint engine, int numinfo, int prop, const GRFFilePropertyRemapEntry *mapping_entry, ByteReader &buf)
{
	ChangeInfoResult ret = CIR_SUCCESS;

	for (int i = 0; i < numinfo; i++) {
		Engine *e = GetNewEngine(_cur.grffile, VEH_ROAD, engine + i);
		if (e == nullptr) return CIR_INVALID_ID; // No engine could be allocated, so neither can any next vehicles

		EngineInfo *ei = &e->info;
		RoadVehicleInfo *rvi = &e->u.road;

		switch (prop) {
			case 0x05: // Road/tram type
				/* RoadTypeLabel is looked up later after the engine's road/tram
				 * flag is set, however 0 means the value has not been set. */
				_gted[e->index].roadtramtype = buf.ReadByte() + 1;
				break;

			case 0x08: // Speed (1 unit is 0.5 kmh)
				rvi->max_speed = buf.ReadByte();
				break;

			case PROP_ROADVEH_RUNNING_COST_FACTOR: // 0x09 Running cost factor
				rvi->running_cost = buf.ReadByte();
				break;

			case 0x0A: // Running cost base
				ConvertTTDBasePrice(buf.ReadDWord(), "RoadVehicleChangeInfo", &rvi->running_cost_class);
				break;

			case 0x0E: { // Sprite ID
				uint8_t spriteid = buf.ReadByte();
				uint8_t orig_spriteid = spriteid;

				/* cars have different custom id in the GRF file */
				if (spriteid == 0xFF) spriteid = 0xFD;

				if (spriteid < 0xFD) spriteid >>= 1;

				if (IsValidNewGRFImageIndex<VEH_ROAD>(spriteid)) {
					rvi->image_index = spriteid;
				} else {
					GrfMsg(1, "RoadVehicleChangeInfo: Invalid Sprite {} specified, ignoring", orig_spriteid);
					rvi->image_index = 0;
				}
				break;
			}

			case PROP_ROADVEH_CARGO_CAPACITY: // 0x0F Cargo capacity
				rvi->capacity = buf.ReadByte();
				break;

			case 0x10: { // Cargo type
				_gted[e->index].defaultcargo_grf = _cur.grffile;
				uint8_t ctype = buf.ReadByte();

				if (ctype == 0xFF) {
					/* 0xFF is specified as 'use first refittable' */
					ei->cargo_type = INVALID_CARGO;
				} else {
					/* Use translated cargo. Might result in INVALID_CARGO (first refittable), if cargo is not defined. */
					ei->cargo_type = GetCargoTranslation(ctype, _cur.grffile);
					if (ei->cargo_type == INVALID_CARGO) GrfMsg(2, "RoadVehicleChangeInfo: Invalid cargo type {}, using first refittable", ctype);
				}
				ei->cargo_label = CT_INVALID;
				break;
			}

			case PROP_ROADVEH_COST_FACTOR: // 0x11 Cost factor
				rvi->cost_factor = buf.ReadByte();
				break;

			case 0x12: // SFX
				rvi->sfx = GetNewGRFSoundID(_cur.grffile, buf.ReadByte());
				break;

			case PROP_ROADVEH_POWER: // Power in units of 10 HP.
				rvi->power = buf.ReadByte();
				break;

			case PROP_ROADVEH_WEIGHT: // Weight in units of 1/4 tons.
				rvi->weight = buf.ReadByte();
				break;

			case PROP_ROADVEH_SPEED: // Speed in mph/0.8
				_gted[e->index].rv_max_speed = buf.ReadByte();
				break;

			case 0x16: { // Cargoes available for refitting
				uint32_t mask = buf.ReadDWord();
				_gted[e->index].UpdateRefittability(mask != 0);
				ei->refit_mask = TranslateRefitMask(mask);
				_gted[e->index].defaultcargo_grf = _cur.grffile;
				break;
			}

			case 0x17: // Callback mask
				SB(ei->callback_mask, 0, 8, buf.ReadByte());
				break;

			case PROP_ROADVEH_TRACTIVE_EFFORT: // Tractive effort coefficient in 1/256.
				rvi->tractive_effort = buf.ReadByte();
				break;

			case 0x19: // Air drag
				rvi->air_drag = buf.ReadByte();
				break;

			case 0x1A: // Refit cost
				ei->refit_cost = buf.ReadByte();
				break;

			case 0x1B: // Retire vehicle early
				ei->retire_early = buf.ReadByte();
				break;

			case 0x1C: // Miscellaneous flags
				ei->misc_flags = buf.ReadByte();
				_loaded_newgrf_features.has_2CC |= HasBit(ei->misc_flags, EF_USES_2CC);
				break;

			case 0x1D: // Cargo classes allowed
				_gted[e->index].cargo_allowed = buf.ReadWord();
				_gted[e->index].UpdateRefittability(_gted[e->index].cargo_allowed != 0);
				_gted[e->index].defaultcargo_grf = _cur.grffile;
				break;

			case 0x1E: // Cargo classes disallowed
				_gted[e->index].cargo_disallowed = buf.ReadWord();
				_gted[e->index].UpdateRefittability(false);
				break;

			case 0x1F: // Long format introduction date (days since year 0)
				ei->base_intro = buf.ReadDWord();
				break;

			case 0x20: // Alter purchase list sort order
				AlterVehicleListOrder(e->index, buf.ReadExtendedByte());
				break;

			case 0x21: // Visual effect
				rvi->visual_effect = buf.ReadByte();
				/* Avoid accidentally setting visual_effect to the default value
				 * Since bit 6 (disable effects) is set anyways, we can safely erase some bits. */
				if (rvi->visual_effect == VE_DEFAULT) {
					assert(HasBit(rvi->visual_effect, VE_DISABLE_EFFECT));
					SB(rvi->visual_effect, VE_TYPE_START, VE_TYPE_COUNT, 0);
				}
				break;

			case PROP_ROADVEH_CARGO_AGE_PERIOD: // 0x22 Cargo aging period
				ei->cargo_age_period = buf.ReadWord();
				break;

			case PROP_ROADVEH_SHORTEN_FACTOR: // 0x23 Shorter vehicle
				rvi->shorten_factor = buf.ReadByte();
				break;

			case 0x24:   // CTT refit include list
			case 0x25: { // CTT refit exclude list
				uint8_t count = buf.ReadByte();
				_gted[e->index].UpdateRefittability(prop == 0x24 && count != 0);
				if (prop == 0x24) _gted[e->index].defaultcargo_grf = _cur.grffile;
				CargoTypes &ctt = prop == 0x24 ? _gted[e->index].ctt_include_mask : _gted[e->index].ctt_exclude_mask;
				ctt = 0;
				while (count--) {
					CargoID ctype = GetCargoTranslation(buf.ReadByte(), _cur.grffile);
					if (IsValidCargoID(ctype)) SetBit(ctt, ctype);
				}
				break;
			}

			case 0x26: // Engine variant
				ei->variant_id = buf.ReadWord();
				break;

			case 0x27: // Extra miscellaneous flags
				ei->extra_flags = static_cast<ExtraEngineFlags>(buf.ReadDWord());
				break;

			case 0x28: // Callback additional mask
				SB(ei->callback_mask, 8, 8, buf.ReadByte());
				break;

			case 0x29: // Cargo classes required for a refit.
				_gted[e->index].cargo_allowed_required = buf.ReadWord();
				break;

			default:
				ret = CommonVehicleChangeInfo(ei, prop, mapping_entry, buf);
				break;
		}
	}

	return ret;
}

/**
 * Define properties for ships
 * @param engine Local ID of the first vehicle.
 * @param numinfo Number of subsequent IDs to change the property for.
 * @param prop The property to change.
 * @param buf The property value.
 * @return ChangeInfoResult.
 */
static ChangeInfoResult ShipVehicleChangeInfo(uint engine, int numinfo, int prop, const GRFFilePropertyRemapEntry *mapping_entry, ByteReader &buf)
{
	ChangeInfoResult ret = CIR_SUCCESS;

	for (int i = 0; i < numinfo; i++) {
		Engine *e = GetNewEngine(_cur.grffile, VEH_SHIP, engine + i);
		if (e == nullptr) return CIR_INVALID_ID; // No engine could be allocated, so neither can any next vehicles

		EngineInfo *ei = &e->info;
		ShipVehicleInfo *svi = &e->u.ship;

		switch (prop) {
			case 0x08: { // Sprite ID
				uint8_t spriteid = buf.ReadByte();
				uint8_t orig_spriteid = spriteid;

				/* ships have different custom id in the GRF file */
				if (spriteid == 0xFF) spriteid = 0xFD;

				if (spriteid < 0xFD) spriteid >>= 1;

				if (IsValidNewGRFImageIndex<VEH_SHIP>(spriteid)) {
					svi->image_index = spriteid;
				} else {
					GrfMsg(1, "ShipVehicleChangeInfo: Invalid Sprite {} specified, ignoring", orig_spriteid);
					svi->image_index = 0;
				}
				break;
			}

			case 0x09: // Refittable
				svi->old_refittable = (buf.ReadByte() != 0);
				break;

			case PROP_SHIP_COST_FACTOR: // 0x0A Cost factor
				svi->cost_factor = buf.ReadByte();
				break;

			case PROP_SHIP_SPEED: // 0x0B Speed (1 unit is 0.5 km-ish/h). Use 0x23 to achieve higher speeds.
				svi->max_speed = buf.ReadByte();
				break;

			case 0x0C: { // Cargo type
				_gted[e->index].defaultcargo_grf = _cur.grffile;
				uint8_t ctype = buf.ReadByte();

				if (ctype == 0xFF) {
					/* 0xFF is specified as 'use first refittable' */
					ei->cargo_type = INVALID_CARGO;
				} else {
					/* Use translated cargo. Might result in INVALID_CARGO (first refittable), if cargo is not defined. */
					ei->cargo_type = GetCargoTranslation(ctype, _cur.grffile);
					if (ei->cargo_type == INVALID_CARGO) GrfMsg(2, "ShipVehicleChangeInfo: Invalid cargo type {}, using first refittable", ctype);
				}
				ei->cargo_label = CT_INVALID;
				break;
			}

			case PROP_SHIP_CARGO_CAPACITY: // 0x0D Cargo capacity
				svi->capacity = buf.ReadWord();
				break;

			case PROP_SHIP_RUNNING_COST_FACTOR: // 0x0F Running cost factor
				svi->running_cost = buf.ReadByte();
				break;

			case 0x10: // SFX
				svi->sfx = GetNewGRFSoundID(_cur.grffile, buf.ReadByte());
				break;

			case 0x11: { // Cargoes available for refitting
				uint32_t mask = buf.ReadDWord();
				_gted[e->index].UpdateRefittability(mask != 0);
				ei->refit_mask = TranslateRefitMask(mask);
				_gted[e->index].defaultcargo_grf = _cur.grffile;
				break;
			}

			case 0x12: // Callback mask
				SB(ei->callback_mask, 0, 8, buf.ReadByte());
				break;

			case 0x13: // Refit cost
				ei->refit_cost = buf.ReadByte();
				break;

			case 0x14: // Ocean speed fraction
				svi->ocean_speed_frac = buf.ReadByte();
				break;

			case 0x15: // Canal speed fraction
				svi->canal_speed_frac = buf.ReadByte();
				break;

			case 0x16: // Retire vehicle early
				ei->retire_early = buf.ReadByte();
				break;

			case 0x17: // Miscellaneous flags
				ei->misc_flags = buf.ReadByte();
				_loaded_newgrf_features.has_2CC |= HasBit(ei->misc_flags, EF_USES_2CC);
				break;

			case 0x18: // Cargo classes allowed
				_gted[e->index].cargo_allowed = buf.ReadWord();
				_gted[e->index].UpdateRefittability(_gted[e->index].cargo_allowed != 0);
				_gted[e->index].defaultcargo_grf = _cur.grffile;
				break;

			case 0x19: // Cargo classes disallowed
				_gted[e->index].cargo_disallowed = buf.ReadWord();
				_gted[e->index].UpdateRefittability(false);
				break;

			case 0x1A: // Long format introduction date (days since year 0)
				ei->base_intro = buf.ReadDWord();
				break;

			case 0x1B: // Alter purchase list sort order
				AlterVehicleListOrder(e->index, buf.ReadExtendedByte());
				break;

			case 0x1C: // Visual effect
				svi->visual_effect = buf.ReadByte();
				/* Avoid accidentally setting visual_effect to the default value
				 * Since bit 6 (disable effects) is set anyways, we can safely erase some bits. */
				if (svi->visual_effect == VE_DEFAULT) {
					assert(HasBit(svi->visual_effect, VE_DISABLE_EFFECT));
					SB(svi->visual_effect, VE_TYPE_START, VE_TYPE_COUNT, 0);
				}
				break;

			case PROP_SHIP_CARGO_AGE_PERIOD: // 0x1D Cargo aging period
				ei->cargo_age_period = buf.ReadWord();
				break;

			case 0x1E:   // CTT refit include list
			case 0x1F: { // CTT refit exclude list
				uint8_t count = buf.ReadByte();
				_gted[e->index].UpdateRefittability(prop == 0x1E && count != 0);
				if (prop == 0x1E) _gted[e->index].defaultcargo_grf = _cur.grffile;
				CargoTypes &ctt = prop == 0x1E ? _gted[e->index].ctt_include_mask : _gted[e->index].ctt_exclude_mask;
				ctt = 0;
				while (count--) {
					CargoID ctype = GetCargoTranslation(buf.ReadByte(), _cur.grffile);
					if (IsValidCargoID(ctype)) SetBit(ctt, ctype);
				}
				break;
			}

			case 0x20: // Engine variant
				ei->variant_id = buf.ReadWord();
				break;

			case 0x21: // Extra miscellaneous flags
				ei->extra_flags = static_cast<ExtraEngineFlags>(buf.ReadDWord());
				break;

			case 0x22: // Callback additional mask
				SB(ei->callback_mask, 8, 8, buf.ReadByte());
				break;

			case 0x23: // Speed (1 unit is 0.5 km-ish/h)
				svi->max_speed = buf.ReadWord();
				break;

			case 0x24: // Acceleration (1 unit is 0.5 km-ish/h per tick)
				svi->acceleration = std::max<uint8_t>(1, buf.ReadByte());
				break;

			case 0x25: // Cargo classes required for a refit.
				_gted[e->index].cargo_allowed_required = buf.ReadWord();
				break;

			default:
				ret = CommonVehicleChangeInfo(ei, prop, mapping_entry, buf);
				break;
		}
	}

	return ret;
}

/**
 * Define properties for aircraft
 * @param engine Local ID of the aircraft.
 * @param numinfo Number of subsequent IDs to change the property for.
 * @param prop The property to change.
 * @param buf The property value.
 * @return ChangeInfoResult.
 */
static ChangeInfoResult AircraftVehicleChangeInfo(uint engine, int numinfo, int prop, const GRFFilePropertyRemapEntry *mapping_entry, ByteReader &buf)
{
	ChangeInfoResult ret = CIR_SUCCESS;

	for (int i = 0; i < numinfo; i++) {
		Engine *e = GetNewEngine(_cur.grffile, VEH_AIRCRAFT, engine + i);
		if (e == nullptr) return CIR_INVALID_ID; // No engine could be allocated, so neither can any next vehicles

		EngineInfo *ei = &e->info;
		AircraftVehicleInfo *avi = &e->u.air;

		switch (prop) {
			case 0x08: { // Sprite ID
				uint8_t spriteid = buf.ReadByte();
				uint8_t orig_spriteid = spriteid;

				/* aircraft have different custom id in the GRF file */
				if (spriteid == 0xFF) spriteid = 0xFD;

				if (spriteid < 0xFD) spriteid >>= 1;

				if (IsValidNewGRFImageIndex<VEH_AIRCRAFT>(spriteid)) {
					avi->image_index = spriteid;
				} else {
					GrfMsg(1, "AircraftVehicleChangeInfo: Invalid Sprite {} specified, ignoring", orig_spriteid);
					avi->image_index = 0;
				}
				break;
			}

			case 0x09: // Helicopter
				if (buf.ReadByte() == 0) {
					avi->subtype = AIR_HELI;
				} else {
					SB(avi->subtype, 0, 1, 1); // AIR_CTOL
				}
				break;

			case 0x0A: // Large
				AssignBit(avi->subtype, 1, buf.ReadByte() != 0); // AIR_FAST
				break;

			case PROP_AIRCRAFT_COST_FACTOR: // 0x0B Cost factor
				avi->cost_factor = buf.ReadByte();
				break;

			case PROP_AIRCRAFT_SPEED: // 0x0C Speed (1 unit is 8 mph, we translate to 1 unit is 1 km-ish/h)
				avi->max_speed = (buf.ReadByte() * 128) / 10;
				break;

			case 0x0D: // Acceleration
				avi->acceleration = buf.ReadByte();
				break;

			case PROP_AIRCRAFT_RUNNING_COST_FACTOR: // 0x0E Running cost factor
				avi->running_cost = buf.ReadByte();
				break;

			case PROP_AIRCRAFT_PASSENGER_CAPACITY: // 0x0F Passenger capacity
				avi->passenger_capacity = buf.ReadWord();
				break;

			case PROP_AIRCRAFT_MAIL_CAPACITY: // 0x11 Mail capacity
				avi->mail_capacity = buf.ReadByte();
				break;

			case 0x12: // SFX
				avi->sfx = GetNewGRFSoundID(_cur.grffile, buf.ReadByte());
				break;

			case 0x13: { // Cargoes available for refitting
				uint32_t mask = buf.ReadDWord();
				_gted[e->index].UpdateRefittability(mask != 0);
				ei->refit_mask = TranslateRefitMask(mask);
				_gted[e->index].defaultcargo_grf = _cur.grffile;
				break;
			}

			case 0x14: // Callback mask
				SB(ei->callback_mask, 0, 8, buf.ReadByte());
				break;

			case 0x15: // Refit cost
				ei->refit_cost = buf.ReadByte();
				break;

			case 0x16: // Retire vehicle early
				ei->retire_early = buf.ReadByte();
				break;

			case 0x17: // Miscellaneous flags
				ei->misc_flags = buf.ReadByte();
				_loaded_newgrf_features.has_2CC |= HasBit(ei->misc_flags, EF_USES_2CC);
				break;

			case 0x18: // Cargo classes allowed
				_gted[e->index].cargo_allowed = buf.ReadWord();
				_gted[e->index].UpdateRefittability(_gted[e->index].cargo_allowed != 0);
				_gted[e->index].defaultcargo_grf = _cur.grffile;
				break;

			case 0x19: // Cargo classes disallowed
				_gted[e->index].cargo_disallowed = buf.ReadWord();
				_gted[e->index].UpdateRefittability(false);
				break;

			case 0x1A: // Long format introduction date (days since year 0)
				ei->base_intro = buf.ReadDWord();
				break;

			case 0x1B: // Alter purchase list sort order
				AlterVehicleListOrder(e->index, buf.ReadExtendedByte());
				break;

			case PROP_AIRCRAFT_CARGO_AGE_PERIOD: // 0x1C Cargo aging period
				ei->cargo_age_period = buf.ReadWord();
				break;

			case 0x1D:   // CTT refit include list
			case 0x1E: { // CTT refit exclude list
				uint8_t count = buf.ReadByte();
				_gted[e->index].UpdateRefittability(prop == 0x1D && count != 0);
				if (prop == 0x1D) _gted[e->index].defaultcargo_grf = _cur.grffile;
				CargoTypes &ctt = prop == 0x1D ? _gted[e->index].ctt_include_mask : _gted[e->index].ctt_exclude_mask;
				ctt = 0;
				while (count--) {
					CargoID ctype = GetCargoTranslation(buf.ReadByte(), _cur.grffile);
					if (IsValidCargoID(ctype)) SetBit(ctt, ctype);
				}
				break;
			}

			case PROP_AIRCRAFT_RANGE: // 0x1F Max aircraft range
				avi->max_range = buf.ReadWord();
				break;

			case 0x20: // Engine variant
				ei->variant_id = buf.ReadWord();
				break;

			case 0x21: // Extra miscellaneous flags
				ei->extra_flags = static_cast<ExtraEngineFlags>(buf.ReadDWord());
				break;

			case 0x22: // Callback additional mask
				SB(ei->callback_mask, 8, 8, buf.ReadByte());
				break;

			case 0x23: // Cargo classes required for a refit.
				_gted[e->index].cargo_allowed_required = buf.ReadWord();
				break;

			default:
				ret = CommonVehicleChangeInfo(ei, prop, mapping_entry, buf);
				break;
		}
	}

	return ret;
}

/**
 * Define properties for stations
 * @param stid StationID of the first station tile.
 * @param numinfo Number of subsequent station tiles to change the property for.
 * @param prop The property to change.
 * @param buf The property value.
 * @return ChangeInfoResult.
 */
static ChangeInfoResult StationChangeInfo(uint stid, int numinfo, int prop, const GRFFilePropertyRemapEntry *mapping_entry, ByteReader &buf)
{
	ChangeInfoResult ret = CIR_SUCCESS;

	if (stid + numinfo > NUM_STATIONS_PER_GRF) {
		GrfMsg(1, "StationChangeInfo: Station {} is invalid, max {}, ignoring", stid + numinfo, NUM_STATIONS_PER_GRF);
		return CIR_INVALID_ID;
	}

	/* Allocate station specs if necessary */
	if (_cur.grffile->stations.size() < stid + numinfo) _cur.grffile->stations.resize(stid + numinfo);

	for (int i = 0; i < numinfo; i++) {
		StationSpec *statspec = _cur.grffile->stations[stid + i].get();

		/* Check that the station we are modifying is defined. */
		if (statspec == nullptr && prop != 0x08) {
			GrfMsg(2, "StationChangeInfo: Attempt to modify undefined station {}, ignoring", stid + i);
			return CIR_INVALID_ID;
		}

		switch (prop) {
			case 0x08: { // Class ID
				/* Property 0x08 is special; it is where the station is allocated */
				if (statspec == nullptr) {
					_cur.grffile->stations[stid + i] = std::make_unique<StationSpec>();
					statspec = _cur.grffile->stations[stid + i].get();
				}

				/* Swap classid because we read it in BE meaning WAYP or DFLT */
				uint32_t classid = buf.ReadDWord();
				statspec->class_index = StationClass::Allocate(BSWAP32(classid));
				break;
			}

			case 0x09: { // Define sprite layout
				uint16_t tiles = buf.ReadExtendedByte();
				statspec->renderdata.clear(); // delete earlier loaded stuff
				statspec->renderdata.reserve(tiles);

				for (uint t = 0; t < tiles; t++) {
					NewGRFSpriteLayout *dts = &statspec->renderdata.emplace_back();
					dts->consistent_max_offset = UINT16_MAX; // Spritesets are unknown, so no limit.

					if (buf.HasData(4) && buf.PeekDWord() == 0) {
						buf.Skip(4);
						extern const DrawTileSprites _station_display_datas_rail[8];
						dts->Clone(&_station_display_datas_rail[t % 8]);
						continue;
					}

					ReadSpriteLayoutSprite(buf, false, false, false, GSF_STATIONS, &dts->ground);
					/* On error, bail out immediately. Temporary GRF data was already freed */
					if (_cur.skip_sprites < 0) return CIR_DISABLED;

					static std::vector<DrawTileSeqStruct> tmp_layout;
					tmp_layout.clear();
					for (;;) {
						/* no relative bounding box support */
						DrawTileSeqStruct &dtss = tmp_layout.emplace_back();
						MemSetT(&dtss, 0);

						dtss.delta_x = buf.ReadByte();
						if (dtss.IsTerminator()) break;
						dtss.delta_y = buf.ReadByte();
						dtss.delta_z = buf.ReadByte();
						dtss.size_x = buf.ReadByte();
						dtss.size_y = buf.ReadByte();
						dtss.size_z = buf.ReadByte();

						ReadSpriteLayoutSprite(buf, false, true, false, GSF_STATIONS, &dtss.image);
						/* On error, bail out immediately. Temporary GRF data was already freed */
						if (_cur.skip_sprites < 0) return CIR_DISABLED;
					}
					dts->Clone(tmp_layout.data());
				}

				/* Number of layouts must be even, alternating X and Y */
				if (statspec->renderdata.size() & 1) {
					GrfMsg(1, "StationChangeInfo: Station {} defines an odd number of sprite layouts, dropping the last item", stid + i);
					statspec->renderdata.pop_back();
				}
				break;
			}

			case 0x0A: { // Copy sprite layout
				uint16_t srcid = buf.ReadExtendedByte();
				const StationSpec *srcstatspec = srcid >= _cur.grffile->stations.size() ? nullptr : _cur.grffile->stations[srcid].get();

				if (srcstatspec == nullptr) {
					GrfMsg(1, "StationChangeInfo: Station {} is not defined, cannot copy sprite layout to {}.", srcid, stid + i);
					continue;
				}

				statspec->renderdata.clear(); // delete earlier loaded stuff
				statspec->renderdata.reserve(srcstatspec->renderdata.size());

				for (const auto &it : srcstatspec->renderdata) {
					NewGRFSpriteLayout *dts = &statspec->renderdata.emplace_back();
					dts->Clone(&it);
				}
				break;
			}

			case 0x0B: // Callback mask
				statspec->callback_mask = buf.ReadByte();
				break;

			case 0x0C: // Disallowed number of platforms
				statspec->disallowed_platforms = buf.ReadByte();
				break;

			case 0x0D: // Disallowed platform lengths
				statspec->disallowed_lengths = buf.ReadByte();
				break;

			case 0x0E: // Define custom layout
				while (buf.HasData()) {
					uint8_t length = buf.ReadByte();
					uint8_t number = buf.ReadByte();

					if (length == 0 || number == 0) break;

					const uint8_t *buf_layout = buf.ReadBytes(length * number);

					/* Create entry in layouts and assign the layout to it. */
					auto &layout = statspec->layouts[GetStationLayoutKey(number, length)];
					layout.assign(buf_layout, buf_layout + length * number);

					/* Ensure the first bit, axis, is zero. The rest of the value is validated during rendering, as we don't know the range yet. */
					for (auto &tile : layout) {
						if ((tile & ~1U) != tile) {
							GrfMsg(1, "StationChangeInfo: Invalid tile {} in layout {}x{}", tile, length, number);
							tile &= ~1U;
						}
					}
				}
				break;

			case 0x0F: { // Copy custom layout
				uint16_t srcid = buf.ReadExtendedByte();
				const StationSpec *srcstatspec = srcid >= _cur.grffile->stations.size() ? nullptr : _cur.grffile->stations[srcid].get();

				if (srcstatspec == nullptr) {
					GrfMsg(1, "StationChangeInfo: Station {} is not defined, cannot copy tile layout to {}.", srcid, stid + i);
					continue;
				}

				statspec->layouts = srcstatspec->layouts;
				break;
			}

			case 0x10: // Little/lots cargo threshold
				statspec->cargo_threshold = buf.ReadWord();
				break;

			case 0x11: { // Pylon placement
				uint8_t pylons = buf.ReadByte();
				if (statspec->tileflags.size() < 8) statspec->tileflags.resize(8);
				for (int j = 0; j < 8; ++j) {
					if (HasBit(pylons, j)) {
						statspec->tileflags[j] |= StationSpec::TileFlags::Pylons;
					} else {
						statspec->tileflags[j] &= ~StationSpec::TileFlags::Pylons;
					}
				}
				break;
			}

			case 0x12: // Cargo types for random triggers
				if (_cur.grffile->grf_version >= 7) {
					statspec->cargo_triggers = TranslateRefitMask(buf.ReadDWord());
				} else {
					statspec->cargo_triggers = (CargoTypes)buf.ReadDWord();
				}
				break;

			case 0x13: // General flags
				statspec->flags = buf.ReadByte();
				break;

			case 0x14: { // Overhead wire placement
				uint8_t wires = buf.ReadByte();
				if (statspec->tileflags.size() < 8) statspec->tileflags.resize(8);
				for (int j = 0; j < 8; ++j) {
					if (HasBit(wires, j)) {
						statspec->tileflags[j] |= StationSpec::TileFlags::NoWires;
					} else {
						statspec->tileflags[j] &= ~StationSpec::TileFlags::NoWires;
					}
				}
				break;
			}

			case 0x15: { // Blocked tiles
				uint8_t blocked = buf.ReadByte();
				if (statspec->tileflags.size() < 8) statspec->tileflags.resize(8);
				for (int j = 0; j < 8; ++j) {
					if (HasBit(blocked, j)) {
						statspec->tileflags[j] |= StationSpec::TileFlags::Blocked;
					} else {
						statspec->tileflags[j] &= ~StationSpec::TileFlags::Blocked;
					}
				}
				break;
			}

			case 0x16: // Animation info
				statspec->animation.frames = buf.ReadByte();
				statspec->animation.status = buf.ReadByte();
				break;

			case 0x17: // Animation speed
				statspec->animation.speed = buf.ReadByte();
				break;

			case 0x18: // Animation triggers
				statspec->animation.triggers = buf.ReadWord();
				break;

			/* 0x19 road routing (not implemented) */

			case 0x1A: { // Advanced sprite layout
				uint16_t tiles = buf.ReadExtendedByte();
				statspec->renderdata.clear(); // delete earlier loaded stuff
				statspec->renderdata.reserve(tiles);

				for (uint t = 0; t < tiles; t++) {
					NewGRFSpriteLayout *dts = &statspec->renderdata.emplace_back();
					uint num_building_sprites = buf.ReadByte();
					/* On error, bail out immediately. Temporary GRF data was already freed */
					if (ReadSpriteLayout(buf, num_building_sprites, false, GSF_STATIONS, true, false, dts)) return CIR_DISABLED;
				}

				/* Number of layouts must be even, alternating X and Y */
				if (statspec->renderdata.size() & 1) {
					GrfMsg(1, "StationChangeInfo: Station {} defines an odd number of sprite layouts, dropping the last item", stid + i);
					statspec->renderdata.pop_back();
				}
				break;
			}

			case A0RPI_STATION_MIN_BRIDGE_HEIGHT: {
				SetBit(statspec->internal_flags, SSIF_BRIDGE_HEIGHTS_SET);
				size_t length = buf.ReadExtendedByte();
				if (statspec->bridge_above_flags.size() < length) statspec->bridge_above_flags.resize(length);
				for (size_t i = 0; i < length; i++) {
					statspec->bridge_above_flags[i].height = buf.ReadByte();
				}
				break;
			}

			case 0x1B: // Minimum height for a bridge above
				SetBit(statspec->internal_flags, SSIF_BRIDGE_HEIGHTS_SET);
				if (statspec->bridge_above_flags.size() < 8) statspec->bridge_above_flags.resize(8);
				for (uint i = 0; i < 8; i++) {
					statspec->bridge_above_flags[i].height = buf.ReadByte();
				}
				break;

			case A0RPI_STATION_DISALLOWED_BRIDGE_PILLARS: {
				SetBit(statspec->internal_flags, SSIF_BRIDGE_DISALLOWED_PILLARS_SET);
				size_t length = buf.ReadExtendedByte();
				if (statspec->bridge_above_flags.size() < length) statspec->bridge_above_flags.resize(length);
				for (size_t i = 0; i < length; i++) {
					statspec->bridge_above_flags[i].disallowed_pillars = buf.ReadByte();
				}
				break;
			}

			case 0x1C: // Station Name
				AddStringForMapping(buf.ReadWord(), &statspec->name);
				break;

			case 0x1D: // Station Class name
				AddStringForMapping(buf.ReadWord(), statspec, [](StringID str, StationSpec *statspec) { StationClass::Get(statspec->class_index)->name = str; });
				break;

			case 0x1E: { // Extended tile flags (replaces prop 11, 14 and 15)
				uint16_t tiles = buf.ReadExtendedByte();
				auto flags = reinterpret_cast<const StationSpec::TileFlags *>(buf.ReadBytes(tiles));
				statspec->tileflags.assign(flags, flags + tiles);
				break;
			}

			default:
				ret = HandleAction0PropertyDefault(buf, prop);
				break;
		}
	}

	return ret;
}

/**
 * Define properties for water features
 * @param id Type of the first water feature.
 * @param numinfo Number of subsequent water feature ids to change the property for.
 * @param prop The property to change.
 * @param buf The property value.
 * @return ChangeInfoResult.
 */
static ChangeInfoResult CanalChangeInfo(uint id, int numinfo, int prop, const GRFFilePropertyRemapEntry *mapping_entry, ByteReader &buf)
{
	ChangeInfoResult ret = CIR_SUCCESS;

	if (id + numinfo > CF_END) {
		GrfMsg(1, "CanalChangeInfo: Canal feature 0x{:02X} is invalid, max {}, ignoring", id + numinfo, CF_END);
		return CIR_INVALID_ID;
	}

	for (int i = 0; i < numinfo; i++) {
		CanalProperties *cp = &_cur.grffile->canal_local_properties[id + i];

		switch (prop) {
			case 0x08:
				cp->callback_mask = buf.ReadByte();
				break;

			case 0x09:
				cp->flags = buf.ReadByte();
				break;

			default:
				ret = HandleAction0PropertyDefault(buf, prop);
				break;
		}
	}

	return ret;
}

/**
 * Define properties for bridges
 * @param brid BridgeID of the bridge.
 * @param numinfo Number of subsequent bridgeIDs to change the property for.
 * @param prop The property to change.
 * @param buf The property value.
 * @return ChangeInfoResult.
 */
static ChangeInfoResult BridgeChangeInfo(uint brid, int numinfo, int prop, const GRFFilePropertyRemapEntry *mapping_entry, ByteReader &buf)
{
	ChangeInfoResult ret = CIR_SUCCESS;

	if (brid + numinfo > MAX_BRIDGES) {
		GrfMsg(1, "BridgeChangeInfo: Bridge {} is invalid, max {}, ignoring", brid + numinfo, MAX_BRIDGES);
		return CIR_INVALID_ID;
	}

	for (int i = 0; i < numinfo; i++) {
		BridgeSpec *bridge = &_bridge[brid + i];

		switch (prop) {
			case 0x08: { // Year of availability
				/* We treat '0' as always available */
				uint8_t year = buf.ReadByte();
				bridge->avail_year = (year > 0 ? CalTime::ORIGINAL_BASE_YEAR + year : 0);
				break;
			}

			case 0x09: // Minimum length
				bridge->min_length = buf.ReadByte();
				break;

			case 0x0A: // Maximum length
				bridge->max_length = buf.ReadByte();
				if (bridge->max_length > 16) bridge->max_length = UINT16_MAX;
				break;

			case 0x0B: // Cost factor
				bridge->price = buf.ReadByte();
				break;

			case 0x0C: // Maximum speed
				bridge->speed = buf.ReadWord();
				if (bridge->speed == 0) bridge->speed = UINT16_MAX;
				break;

			case 0x0D: { // Bridge sprite tables
				uint8_t tableid = buf.ReadByte();
				uint8_t numtables = buf.ReadByte();

				if (bridge->sprite_table == nullptr) {
					/* Allocate memory for sprite table pointers and zero out */
					bridge->sprite_table = CallocT<PalSpriteID*>(7);
				}

				for (; numtables-- != 0; tableid++) {
					if (tableid >= 7) { // skip invalid data
						GrfMsg(1, "BridgeChangeInfo: Table {} >= 7, skipping", tableid);
						for (uint8_t sprite = 0; sprite < 32; sprite++) buf.ReadDWord();
						continue;
					}

					if (bridge->sprite_table[tableid] == nullptr) {
						bridge->sprite_table[tableid] = MallocT<PalSpriteID>(32);
					}

					for (uint8_t sprite = 0; sprite < 32; sprite++) {
						SpriteID image = buf.ReadWord();
						PaletteID pal  = buf.ReadWord();

						bridge->sprite_table[tableid][sprite].sprite = image;
						bridge->sprite_table[tableid][sprite].pal    = pal;

						MapSpriteMappingRecolour(&bridge->sprite_table[tableid][sprite]);
					}
				}
				if (!HasBit(bridge->ctrl_flags, BSCF_CUSTOM_PILLAR_FLAGS)) SetBit(bridge->ctrl_flags, BSCF_INVALID_PILLAR_FLAGS);
				break;
			}

			case 0x0E: // Flags; bit 0 - disable far pillars
				bridge->flags = buf.ReadByte();
				break;

			case 0x0F: // Long format year of availability (year since year 0)
				bridge->avail_year = Clamp<CalTime::Year>(buf.ReadDWord(), CalTime::MIN_YEAR, CalTime::MAX_YEAR);
				break;

			case 0x10: { // purchase string
				StringID newone = GetGRFStringID(_cur.grffile, buf.ReadWord());
				if (newone != STR_UNDEFINED) bridge->material = newone;
				break;
			}

			case 0x11: // description of bridge with rails or roads
			case 0x12: {
				StringID newone = GetGRFStringID(_cur.grffile, buf.ReadWord());
				if (newone != STR_UNDEFINED) bridge->transport_name[prop - 0x11] = newone;
				break;
			}

			case 0x13: // 16 bits cost multiplier
				bridge->price = buf.ReadWord();
				break;

			case A0RPI_BRIDGE_MENU_ICON:
				if (MappedPropertyLengthMismatch(buf, 4, mapping_entry)) break;
				[[fallthrough]];
			case 0x14: // purchase sprite
				bridge->sprite = buf.ReadWord();
				bridge->pal    = buf.ReadWord();
				break;

			case A0RPI_BRIDGE_PILLAR_FLAGS:
				if (MappedPropertyLengthMismatch(buf, 12, mapping_entry)) break;
				for (uint i = 0; i < 12; i++) {
					bridge->pillar_flags[i] = buf.ReadByte();
				}
				ClrBit(bridge->ctrl_flags, BSCF_INVALID_PILLAR_FLAGS);
				SetBit(bridge->ctrl_flags, BSCF_CUSTOM_PILLAR_FLAGS);
				break;

			case A0RPI_BRIDGE_AVAILABILITY_FLAGS: {
				if (MappedPropertyLengthMismatch(buf, 1, mapping_entry)) break;
				uint8_t flags = buf.ReadByte();
				AssignBit(bridge->ctrl_flags, BSCF_NOT_AVAILABLE_TOWN, HasBit(flags, 0));
				AssignBit(bridge->ctrl_flags, BSCF_NOT_AVAILABLE_AI_GS, HasBit(flags, 1));
				break;
			}

			default:
				ret = HandleAction0PropertyDefault(buf, prop);
				break;
		}
	}

	return ret;
}

/**
 * Ignore a house property
 * @param prop Property to read.
 * @param buf Property value.
 * @return ChangeInfoResult.
 */
static ChangeInfoResult IgnoreTownHouseProperty(int prop, ByteReader &buf)
{
	ChangeInfoResult ret = CIR_SUCCESS;

	switch (prop) {
		case 0x09:
		case 0x0B:
		case 0x0C:
		case 0x0D:
		case 0x0E:
		case 0x0F:
		case 0x11:
		case 0x14:
		case 0x15:
		case 0x16:
		case 0x18:
		case 0x19:
		case 0x1A:
		case 0x1B:
		case 0x1C:
		case 0x1D:
		case 0x1F:
			buf.ReadByte();
			break;

		case 0x0A:
		case 0x10:
		case 0x12:
		case 0x13:
		case 0x21:
		case 0x22:
			buf.ReadWord();
			break;

		case 0x1E:
			buf.ReadDWord();
			break;

		case 0x17:
			for (uint j = 0; j < 4; j++) buf.ReadByte();
			break;

		case 0x20: {
			uint8_t count = buf.ReadByte();
			for (uint8_t j = 0; j < count; j++) buf.ReadByte();
			break;
		}

		case 0x23:
			buf.Skip(buf.ReadByte() * 2);
			break;

		default:
			ret = HandleAction0PropertyDefault(buf, prop);
			break;
	}
	return ret;
}

/**
 * Define properties for houses
 * @param hid HouseID of the house.
 * @param numinfo Number of subsequent houseIDs to change the property for.
 * @param prop The property to change.
 * @param buf The property value.
 * @return ChangeInfoResult.
 */
static ChangeInfoResult TownHouseChangeInfo(uint hid, int numinfo, int prop, const GRFFilePropertyRemapEntry *mapping_entry, ByteReader &buf)
{
	ChangeInfoResult ret = CIR_SUCCESS;

	if (hid + numinfo > NUM_HOUSES_PER_GRF) {
		GrfMsg(1, "TownHouseChangeInfo: Too many houses loaded ({}), max ({}). Ignoring.", hid + numinfo, NUM_HOUSES_PER_GRF);
		return CIR_INVALID_ID;
	}

	/* Allocate house specs if they haven't been allocated already. */
	if (_cur.grffile->housespec.size() < hid + numinfo) _cur.grffile->housespec.resize(hid + numinfo);

	for (int i = 0; i < numinfo; i++) {
		HouseSpec *housespec = _cur.grffile->housespec[hid + i].get();

		if (prop != 0x08 && housespec == nullptr) {
			/* If the house property 08 is not yet set, ignore this property */
			ChangeInfoResult cir = IgnoreTownHouseProperty(prop, buf);
			if (cir > ret) ret = cir;
			continue;
		}

		switch (prop) {
			case 0x08: { // Substitute building type, and definition of a new house
				uint8_t subs_id = buf.ReadByte();
				if (subs_id == 0xFF) {
					/* Instead of defining a new house, a substitute house id
					 * of 0xFF disables the old house with the current id. */
					if (hid + i < NEW_HOUSE_OFFSET) HouseSpec::Get(hid + i)->enabled = false;
					continue;
				} else if (subs_id >= NEW_HOUSE_OFFSET) {
					/* The substitute id must be one of the original houses. */
					GrfMsg(2, "TownHouseChangeInfo: Attempt to use new house {} as substitute house for {}. Ignoring.", subs_id, hid + i);
					continue;
				}

				/* Allocate space for this house. */
				if (housespec == nullptr) {
					/* Only the first property 08 setting copies properties; if you later change it, properties will stay. */
					_cur.grffile->housespec[hid + i] = std::make_unique<HouseSpec>(*HouseSpec::Get(subs_id));
					housespec = _cur.grffile->housespec[hid + i].get();

					housespec->enabled = true;
					housespec->grf_prop.local_id = hid + i;
					housespec->grf_prop.subst_id = subs_id;
					housespec->grf_prop.grfid = _cur.grffile->grfid;
					housespec->grf_prop.grffile = _cur.grffile;
					/* Set default colours for randomization, used if not overridden. */
					housespec->random_colour[0] = COLOUR_RED;
					housespec->random_colour[1] = COLOUR_BLUE;
					housespec->random_colour[2] = COLOUR_ORANGE;
					housespec->random_colour[3] = COLOUR_GREEN;

					/* House flags 40 and 80 are exceptions; these flags are never set automatically. */
					housespec->building_flags &= ~(BUILDING_IS_CHURCH | BUILDING_IS_STADIUM);

					/* Make sure that the third cargo type is valid in this
					 * climate. This can cause problems when copying the properties
					 * of a house that accepts food, where the new house is valid
					 * in the temperate climate. */
					CargoID cid = housespec->accepts_cargo[2];
					if (!IsValidCargoID(cid)) cid = GetCargoIDByLabel(housespec->accepts_cargo_label[2]);
					if (!IsValidCargoID(cid)) {
						housespec->cargo_acceptance[2] = 0;
					}
				}
				break;
			}

			case 0x09: // Building flags
				housespec->building_flags = (BuildingFlags)buf.ReadByte();
				break;

			case 0x0A: { // Availability years
				uint16_t years = buf.ReadWord();
				housespec->min_year = GB(years, 0, 8) > 150 ? CalTime::MAX_YEAR : CalTime::ORIGINAL_BASE_YEAR + GB(years, 0, 8);
				housespec->max_year = GB(years, 8, 8) > 150 ? CalTime::MAX_YEAR : CalTime::ORIGINAL_BASE_YEAR + GB(years, 8, 8);
				break;
			}

			case 0x0B: // Population
				housespec->population = buf.ReadByte();
				break;

			case 0x0C: // Mail generation multiplier
				housespec->mail_generation = buf.ReadByte();
				break;

			case 0x0D: // Passenger acceptance
			case 0x0E: // Mail acceptance
				housespec->cargo_acceptance[prop - 0x0D] = buf.ReadByte();
				break;

			case 0x0F: { // Goods/candy, food/fizzy drinks acceptance
				int8_t goods = buf.ReadByte();

				/* If value of goods is negative, it means in fact food or, if in toyland, fizzy_drink acceptance.
				 * Else, we have "standard" 3rd cargo type, goods or candy, for toyland once more */
				CargoID cid = (goods >= 0) ? ((_settings_game.game_creation.landscape == LT_TOYLAND) ? GetCargoIDByLabel(CT_CANDY) : GetCargoIDByLabel(CT_GOODS)) :
						((_settings_game.game_creation.landscape == LT_TOYLAND) ? GetCargoIDByLabel(CT_FIZZY_DRINKS) : GetCargoIDByLabel(CT_FOOD));

				/* Make sure the cargo type is valid in this climate. */
				if (!IsValidCargoID(cid)) goods = 0;

				housespec->accepts_cargo[2] = cid;
				housespec->accepts_cargo_label[2] = CT_INVALID;
				housespec->cargo_acceptance[2] = abs(goods); // but we do need positive value here
				break;
			}

			case 0x10: // Local authority rating decrease on removal
				housespec->remove_rating_decrease = buf.ReadWord();
				break;

			case 0x11: // Removal cost multiplier
				housespec->removal_cost = buf.ReadByte();
				break;

			case 0x12: // Building name ID
				AddStringForMapping(buf.ReadWord(), &housespec->building_name);
				break;

			case 0x13: // Building availability mask
				housespec->building_availability = (HouseZones)buf.ReadWord();
				break;

			case 0x14: // House callback mask
				housespec->callback_mask |= buf.ReadByte();
				break;

			case 0x15: { // House override byte
				uint8_t override = buf.ReadByte();

				/* The house being overridden must be an original house. */
				if (override >= NEW_HOUSE_OFFSET) {
					GrfMsg(2, "TownHouseChangeInfo: Attempt to override new house {} with house id {}. Ignoring.", override, hid + i);
					continue;
				}

				_house_mngr.Add(hid + i, _cur.grffile->grfid, override);
				break;
			}

			case 0x16: // Periodic refresh multiplier
				housespec->processing_time = std::min<uint8_t>(buf.ReadByte(), 63u);
				break;

			case 0x17: // Four random colours to use
				for (uint j = 0; j < 4; j++) housespec->random_colour[j] = static_cast<Colours>(GB(buf.ReadByte(), 0, 4));
				break;

			case 0x18: // Relative probability of appearing
				housespec->probability = buf.ReadByte();
				break;

			case 0x19: // Extra flags
				housespec->extra_flags = (HouseExtraFlags)buf.ReadByte();
				break;

			case 0x1A: // Animation frames
				housespec->animation.frames = buf.ReadByte();
				housespec->animation.status = GB(housespec->animation.frames, 7, 1);
				SB(housespec->animation.frames, 7, 1, 0);
				break;

			case 0x1B: // Animation speed
				housespec->animation.speed = Clamp(buf.ReadByte(), 2, 16);
				break;

			case 0x1C: // Class of the building type
				housespec->class_id = AllocateHouseClassID(buf.ReadByte(), _cur.grffile->grfid);
				break;

			case 0x1D: // Callback mask part 2
				housespec->callback_mask |= (buf.ReadByte() << 8);
				break;

			case 0x1E: { // Accepted cargo types
				uint32_t cargotypes = buf.ReadDWord();

				/* Check if the cargo types should not be changed */
				if (cargotypes == 0xFFFFFFFF) break;

				for (uint j = 0; j < HOUSE_ORIGINAL_NUM_ACCEPTS; j++) {
					/* Get the cargo number from the 'list' */
					uint8_t cargo_part = GB(cargotypes, 8 * j, 8);
					CargoID cargo = GetCargoTranslation(cargo_part, _cur.grffile);

					if (!IsValidCargoID(cargo)) {
						/* Disable acceptance of invalid cargo type */
						housespec->cargo_acceptance[j] = 0;
					} else {
						housespec->accepts_cargo[j] = cargo;
					}
					housespec->accepts_cargo_label[j] = CT_INVALID;
				}
				break;
			}

			case 0x1F: // Minimum life span
				housespec->minimum_life = buf.ReadByte();
				break;

			case 0x20: { // Cargo acceptance watch list
				uint8_t count = buf.ReadByte();
				for (uint8_t j = 0; j < count; j++) {
					CargoID cargo = GetCargoTranslation(buf.ReadByte(), _cur.grffile);
					if (IsValidCargoID(cargo)) SetBit(housespec->watched_cargoes, cargo);
				}
				break;
			}

			case 0x21: // long introduction year
				housespec->min_year = buf.ReadWord();
				break;

			case 0x22: // long maximum year
				housespec->max_year = buf.ReadWord();
				if (housespec->max_year == UINT16_MAX) housespec->max_year = CalTime::MAX_YEAR;
				break;

			case 0x23: { // variable length cargo types accepted
				uint count = buf.ReadByte();
				if (count > lengthof(housespec->accepts_cargo)) {
					GRFError *error = DisableGrf(STR_NEWGRF_ERROR_LIST_PROPERTY_TOO_LONG);
					error->param_value[1] = prop;
					return CIR_DISABLED;
				}
				/* Always write the full accepts_cargo array, and check each index for being inside the
				 * provided data. This ensures all values are properly initialized, and also avoids
				 * any risks of array overrun. */
				for (uint i = 0; i < lengthof(housespec->accepts_cargo); i++) {
					if (i < count) {
						housespec->accepts_cargo[i] = GetCargoTranslation(buf.ReadByte(), _cur.grffile);
						housespec->cargo_acceptance[i] = buf.ReadByte();
					} else {
						housespec->accepts_cargo[i] = INVALID_CARGO;
						housespec->cargo_acceptance[i] = 0;
					}
					if (i < std::size(housespec->accepts_cargo_label)) housespec->accepts_cargo_label[i] = CT_INVALID;
				}
				break;
			}

			default:
				ret = HandleAction0PropertyDefault(buf, prop);
				break;
		}
	}

	return ret;
}

/**
 * Get the language map associated with a given NewGRF and language.
 * @param grfid       The NewGRF to get the map for.
 * @param language_id The (NewGRF) language ID to get the map for.
 * @return The LanguageMap, or nullptr if it couldn't be found.
 */
/* static */ const LanguageMap *LanguageMap::GetLanguageMap(uint32_t grfid, uint8_t language_id)
{
	/* LanguageID "MAX_LANG", i.e. 7F is any. This language can't have a gender/case mapping, but has to be handled gracefully. */
	const GRFFile *grffile = GetFileByGRFID(grfid);
	if (grffile == nullptr) return nullptr;

	auto it = grffile->language_map.find(language_id);
	if (it == std::end(grffile->language_map)) return nullptr;

	return &it->second;
}

/**
 * Load a cargo- or railtype-translation table.
 * @param gvid ID of the global variable. This is basically only checked for zerones.
 * @param numinfo Number of subsequent IDs to change the property for.
 * @param buf The property value.
 * @param[in,out] translation_table Storage location for the translation table.
 * @param name Name of the table for debug output.
 * @return ChangeInfoResult.
 */
template <typename T>
static ChangeInfoResult LoadTranslationTable(uint gvid, int numinfo, ByteReader &buf, std::vector<T> &translation_table, const char *name)
{
	if (gvid != 0) {
		GrfMsg(1, "LoadTranslationTable: {} translation table must start at zero", name);
		return CIR_INVALID_ID;
	}

	translation_table.clear();
	translation_table.reserve(numinfo);
	for (int i = 0; i < numinfo; i++) {
		translation_table.push_back(T(BSWAP32(buf.ReadDWord())));
	}

	return CIR_SUCCESS;
}

/**
 * Helper to read a DWord worth of bytes from the reader
 * and to return it as a valid string.
 * @param reader The source of the DWord.
 * @return The read DWord as string.
 */
static std::string ReadDWordAsString(ByteReader &reader)
{
	std::string output;
	for (int i = 0; i < 4; i++) output.push_back(reader.ReadByte());
	return StrMakeValid(output);
}

/**
 * Define properties for global variables
 * @param gvid ID of the global variable.
 * @param numinfo Number of subsequent IDs to change the property for.
 * @param prop The property to change.
 * @param buf The property value.
 * @return ChangeInfoResult.
 */
static ChangeInfoResult GlobalVarChangeInfo(uint gvid, int numinfo, int prop, const GRFFilePropertyRemapEntry *mapping_entry, ByteReader &buf)
{
	/* Properties which are handled as a whole */
	switch (prop) {
		case 0x09: // Cargo Translation Table; loading during both reservation and activation stage (in case it is selected depending on defined cargos)
			return LoadTranslationTable(gvid, numinfo, buf, _cur.grffile->cargo_list, "Cargo");

		case 0x12: // Rail type translation table; loading during both reservation and activation stage (in case it is selected depending on defined railtypes)
			return LoadTranslationTable(gvid, numinfo, buf, _cur.grffile->railtype_list, "Rail type");

		case 0x16: // Road type translation table; loading during both reservation and activation stage (in case it is selected depending on defined railtypes)
			return LoadTranslationTable(gvid, numinfo, buf, _cur.grffile->roadtype_list, "Road type");

		case 0x17: // Tram type translation table; loading during both reservation and activation stage (in case it is selected depending on defined railtypes)
			return LoadTranslationTable(gvid, numinfo, buf, _cur.grffile->tramtype_list, "Tram type");

		default:
			break;
	}

	/* Properties which are handled per item */
	ChangeInfoResult ret = CIR_SUCCESS;
	for (int i = 0; i < numinfo; i++) {
		switch (prop) {
			case 0x08: { // Cost base factor
				int factor = buf.ReadByte();
				uint price = gvid + i;

				if (price < PR_END) {
					_cur.grffile->price_base_multipliers[price] = std::min<int>(factor - 8, MAX_PRICE_MODIFIER);
				} else {
					GrfMsg(1, "GlobalVarChangeInfo: Price {} out of range, ignoring", price);
				}
				break;
			}

			case 0x0A: { // Currency display names
				uint curidx = GetNewgrfCurrencyIdConverted(gvid + i);
				StringID newone = GetGRFStringID(_cur.grffile, buf.ReadWord());

				if ((newone != STR_UNDEFINED) && (curidx < CURRENCY_END)) {
					_currency_specs[curidx].name = newone;
					_currency_specs[curidx].code.clear();
				}
				break;
			}

			case 0x0B: { // Currency multipliers
				uint curidx = GetNewgrfCurrencyIdConverted(gvid + i);
				uint32_t rate = buf.ReadDWord();

				if (curidx < CURRENCY_END) {
					/* TTDPatch uses a multiple of 1000 for its conversion calculations,
					 * which OTTD does not. For this reason, divide grf value by 1000,
					 * to be compatible */
					_currency_specs[curidx].rate = rate / 1000;
				} else {
					GrfMsg(1, "GlobalVarChangeInfo: Currency multipliers {} out of range, ignoring", curidx);
				}
				break;
			}

			case 0x0C: { // Currency options
				uint curidx = GetNewgrfCurrencyIdConverted(gvid + i);
				uint16_t options = buf.ReadWord();

				if (curidx < CURRENCY_END) {
					_currency_specs[curidx].separator.clear();
					_currency_specs[curidx].separator.push_back(GB(options, 0, 8));
					/* By specifying only one bit, we prevent errors,
					 * since newgrf specs said that only 0 and 1 can be set for symbol_pos */
					_currency_specs[curidx].symbol_pos = GB(options, 8, 1);
				} else {
					GrfMsg(1, "GlobalVarChangeInfo: Currency option {} out of range, ignoring", curidx);
				}
				break;
			}

			case 0x0D: { // Currency prefix symbol
				uint curidx = GetNewgrfCurrencyIdConverted(gvid + i);
				std::string prefix = ReadDWordAsString(buf);

				if (curidx < CURRENCY_END) {
					_currency_specs[curidx].prefix = prefix;
				} else {
					GrfMsg(1, "GlobalVarChangeInfo: Currency symbol {} out of range, ignoring", curidx);
				}
				break;
			}

			case 0x0E: { // Currency suffix symbol
				uint curidx = GetNewgrfCurrencyIdConverted(gvid + i);
				std::string suffix = ReadDWordAsString(buf);

				if (curidx < CURRENCY_END) {
					_currency_specs[curidx].suffix = suffix;
				} else {
					GrfMsg(1, "GlobalVarChangeInfo: Currency symbol {} out of range, ignoring", curidx);
				}
				break;
			}

			case 0x0F: { //  Euro introduction dates
				uint curidx = GetNewgrfCurrencyIdConverted(gvid + i);
				CalTime::Year year_euro = buf.ReadWord();

				if (curidx < CURRENCY_END) {
					_currency_specs[curidx].to_euro = year_euro;
				} else {
					GrfMsg(1, "GlobalVarChangeInfo: Euro intro date {} out of range, ignoring", curidx);
				}
				break;
			}

			case 0x10: // Snow line height table
				if (numinfo > 1 || IsSnowLineSet()) {
					GrfMsg(1, "GlobalVarChangeInfo: The snowline can only be set once ({})", numinfo);
				} else if (buf.Remaining() < SNOW_LINE_MONTHS * SNOW_LINE_DAYS) {
					GrfMsg(1, "GlobalVarChangeInfo: Not enough entries set in the snowline table ({})", buf.Remaining());
				} else {
					uint8_t table[SNOW_LINE_MONTHS][SNOW_LINE_DAYS];

					for (uint i = 0; i < SNOW_LINE_MONTHS; i++) {
						for (uint j = 0; j < SNOW_LINE_DAYS; j++) {
							table[i][j] = buf.ReadByte();
							if (_cur.grffile->grf_version >= 8) {
								if (table[i][j] != 0xFF) table[i][j] = table[i][j] * (1 + _settings_game.construction.map_height_limit) / 256;
							} else {
								if (table[i][j] >= 128) {
									/* no snow */
									table[i][j] = 0xFF;
								} else {
									table[i][j] = table[i][j] * (1 + _settings_game.construction.map_height_limit) / 128;
								}
							}
						}
					}
					SetSnowLine(table);
				}
				break;

			case 0x11: // GRF match for engine allocation
				/* This is loaded during the reservation stage, so just skip it here. */
				/* Each entry is 8 bytes. */
				buf.Skip(8);
				break;

			case 0x13:   // Gender translation table
			case 0x14:   // Case translation table
			case 0x15: { // Plural form translation
				uint curidx = gvid + i; // The current index, i.e. language.
				const LanguageMetadata *lang = curidx < MAX_LANG ? GetLanguage(curidx) : nullptr;
				if (lang == nullptr) {
					GrfMsg(1, "GlobalVarChangeInfo: Language {} is not known, ignoring", curidx);
					/* Skip over the data. */
					if (prop == 0x15) {
						buf.ReadByte();
					} else {
						while (buf.ReadByte() != 0) {
							buf.ReadString();
						}
					}
					break;
				}

				if (prop == 0x15) {
					uint plural_form = buf.ReadByte();
					if (plural_form >= LANGUAGE_MAX_PLURAL) {
						GrfMsg(1, "GlobalVarChanceInfo: Plural form {} is out of range, ignoring", plural_form);
					} else {
						_cur.grffile->language_map[curidx].plural_form = plural_form;
					}
					break;
				}

				uint8_t newgrf_id = buf.ReadByte(); // The NewGRF (custom) identifier.
				while (newgrf_id != 0) {
					std::string_view name = buf.ReadString(); // The name for the OpenTTD identifier.

					/* We'll just ignore the UTF8 identifier character. This is (fairly)
					 * safe as OpenTTD's strings gender/cases are usually in ASCII which
					 * is just a subset of UTF8, or they need the bigger UTF8 characters
					 * such as Cyrillic. Thus we will simply assume they're all UTF8. */
					char32_t c;
					size_t len = Utf8Decode(&c, name.data());
					if (c == NFO_UTF8_IDENTIFIER) name = name.substr(len);

					LanguageMap::Mapping map;
					map.newgrf_id = newgrf_id;
					if (prop == 0x13) {
						map.openttd_id = lang->GetGenderIndex(name.data());
						if (map.openttd_id >= MAX_NUM_GENDERS) {
							GrfMsg(1, "GlobalVarChangeInfo: Gender name {} is not known, ignoring", StrMakeValid(name));
						} else {
							_cur.grffile->language_map[curidx].gender_map.push_back(map);
						}
					} else {
						map.openttd_id = lang->GetCaseIndex(name.data());
						if (map.openttd_id >= MAX_NUM_CASES) {
							GrfMsg(1, "GlobalVarChangeInfo: Case name {} is not known, ignoring", StrMakeValid(name));
						} else {
							_cur.grffile->language_map[curidx].case_map.push_back(map);
						}
					}
					newgrf_id = buf.ReadByte();
				}
				break;
			}

			case A0RPI_GLOBALVAR_EXTRA_STATION_NAMES: {
				if (MappedPropertyLengthMismatch(buf, 4, mapping_entry)) break;
				uint16_t str = buf.ReadWord();
				uint16_t flags = buf.ReadWord();
				if (_extra_station_names.size() < MAX_EXTRA_STATION_NAMES) {
					size_t idx = _extra_station_names.size();
					ExtraStationNameInfo &info = _extra_station_names.emplace_back();
					AddStringForMapping(str, idx, [](StringID str, size_t idx) { _extra_station_names[idx].str = str; });
					info.flags = flags;
				}
				break;
			}

			case A0RPI_GLOBALVAR_EXTRA_STATION_NAMES_PROBABILITY: {
				if (MappedPropertyLengthMismatch(buf, 1, mapping_entry)) break;
				_extra_station_names_probability = buf.ReadByte();
				break;
			}

			case A0RPI_GLOBALVAR_LIGHTHOUSE_GENERATE_AMOUNT:
			case A0RPI_GLOBALVAR_TRANSMITTER_GENERATE_AMOUNT: {
				if (MappedPropertyLengthMismatch(buf, 1, mapping_entry)) break;
				extern std::vector<ObjectSpec> _object_specs;
				ObjectType type = (prop == A0RPI_GLOBALVAR_LIGHTHOUSE_GENERATE_AMOUNT) ? OBJECT_LIGHTHOUSE : OBJECT_TRANSMITTER;
				_object_specs[type].generate_amount = buf.ReadByte();
				break;
			}

			case A0RPI_GLOBALVAR_ALLOW_ROCKS_DESERT: {
				if (MappedPropertyLengthMismatch(buf, 1, mapping_entry)) break;
				extern bool _allow_rocks_desert;
				_allow_rocks_desert = (buf.ReadByte() != 0);
				break;
			}

			default:
				ret = HandleAction0PropertyDefault(buf, prop);
				break;
		}
	}

	return ret;
}

static ChangeInfoResult GlobalVarReserveInfo(uint gvid, int numinfo, int prop, const GRFFilePropertyRemapEntry *mapping_entry, ByteReader &buf)
{
	/* Properties which are handled as a whole */
	switch (prop) {
		case 0x09: // Cargo Translation Table; loading during both reservation and activation stage (in case it is selected depending on defined cargos)
			return LoadTranslationTable(gvid, numinfo, buf, _cur.grffile->cargo_list, "Cargo");

		case 0x12: // Rail type translation table; loading during both reservation and activation stage (in case it is selected depending on defined railtypes)
			return LoadTranslationTable(gvid, numinfo, buf, _cur.grffile->railtype_list, "Rail type");

		case 0x16: // Road type translation table; loading during both reservation and activation stage (in case it is selected depending on defined roadtypes)
			return LoadTranslationTable(gvid, numinfo, buf, _cur.grffile->roadtype_list, "Road type");

		case 0x17: // Tram type translation table; loading during both reservation and activation stage (in case it is selected depending on defined tramtypes)
			return LoadTranslationTable(gvid, numinfo, buf, _cur.grffile->tramtype_list, "Tram type");

		default:
			break;
	}

	/* Properties which are handled per item */
	ChangeInfoResult ret = CIR_SUCCESS;
	for (int i = 0; i < numinfo; i++) {
		switch (prop) {
			case 0x08: // Cost base factor
			case 0x15: // Plural form translation
				buf.ReadByte();
				break;

			case 0x0A: // Currency display names
			case 0x0C: // Currency options
			case 0x0F: // Euro introduction dates
				buf.ReadWord();
				break;

			case 0x0B: // Currency multipliers
			case 0x0D: // Currency prefix symbol
			case 0x0E: // Currency suffix symbol
				buf.ReadDWord();
				break;

			case 0x10: // Snow line height table
				buf.Skip(SNOW_LINE_MONTHS * SNOW_LINE_DAYS);
				break;

			case 0x11: { // GRF match for engine allocation
				uint32_t s = buf.ReadDWord();
				uint32_t t = buf.ReadDWord();
				SetNewGRFOverride(s, t);
				break;
			}

			case 0x13: // Gender translation table
			case 0x14: // Case translation table
				while (buf.ReadByte() != 0) {
					buf.ReadString();
				}
				break;

			case A0RPI_GLOBALVAR_EXTRA_STATION_NAMES:
			case A0RPI_GLOBALVAR_EXTRA_STATION_NAMES_PROBABILITY:
			case A0RPI_GLOBALVAR_LIGHTHOUSE_GENERATE_AMOUNT:
			case A0RPI_GLOBALVAR_TRANSMITTER_GENERATE_AMOUNT:
			case A0RPI_GLOBALVAR_ALLOW_ROCKS_DESERT:
				buf.Skip(buf.ReadExtendedByte());
				break;

			default:
				ret = HandleAction0PropertyDefault(buf, prop);
				break;
		}
	}

	return ret;
}


/**
 * Define properties for cargoes
 * @param cid Local ID of the cargo.
 * @param numinfo Number of subsequent IDs to change the property for.
 * @param prop The property to change.
 * @param buf The property value.
 * @return ChangeInfoResult.
 */
static ChangeInfoResult CargoChangeInfo(uint cid, int numinfo, int prop, const GRFFilePropertyRemapEntry *mapping_entry, ByteReader &buf)
{
	ChangeInfoResult ret = CIR_SUCCESS;

	if (cid + numinfo > NUM_CARGO) {
		GrfMsg(2, "CargoChangeInfo: Cargo type {} out of range (max {})", cid + numinfo, NUM_CARGO - 1);
		return CIR_INVALID_ID;
	}

	for (int i = 0; i < numinfo; i++) {
		CargoSpec *cs = CargoSpec::Get(cid + i);

		switch (prop) {
			case 0x08: // Bit number of cargo
				cs->bitnum = buf.ReadByte();
				if (cs->IsValid()) {
					cs->grffile = _cur.grffile;
					SetBit(_cargo_mask, cid + i);
				} else {
					ClrBit(_cargo_mask, cid + i);
				}
				BuildCargoLabelMap();
				break;

			case 0x09: // String ID for cargo type name
				AddStringForMapping(buf.ReadWord(), &cs->name);
				break;

			case 0x0A: // String for 1 unit of cargo
				AddStringForMapping(buf.ReadWord(), &cs->name_single);
				break;

			case 0x0B: // String for singular quantity of cargo (e.g. 1 tonne of coal)
			case 0x1B: // String for cargo units
				/* String for units of cargo. This is different in OpenTTD
				 * (e.g. tonnes) to TTDPatch (e.g. {COMMA} tonne of coal).
				 * Property 1B is used to set OpenTTD's behaviour. */
				AddStringForMapping(buf.ReadWord(), &cs->units_volume);
				break;

			case 0x0C: // String for plural quantity of cargo (e.g. 10 tonnes of coal)
			case 0x1C: // String for any amount of cargo
				/* Strings for an amount of cargo. This is different in OpenTTD
				 * (e.g. {WEIGHT} of coal) to TTDPatch (e.g. {COMMA} tonnes of coal).
				 * Property 1C is used to set OpenTTD's behaviour. */
				AddStringForMapping(buf.ReadWord(), &cs->quantifier);
				break;

			case 0x0D: // String for two letter cargo abbreviation
				AddStringForMapping(buf.ReadWord(), &cs->abbrev);
				break;

			case 0x0E: // Sprite ID for cargo icon
				cs->sprite = buf.ReadWord();
				break;

			case 0x0F: // Weight of one unit of cargo
				cs->weight = buf.ReadByte();
				break;

			case 0x10: // Used for payment calculation
				cs->transit_periods[0] = buf.ReadByte();
				break;

			case 0x11: // Used for payment calculation
				cs->transit_periods[1] = buf.ReadByte();
				break;

			case 0x12: // Base cargo price
				cs->initial_payment = buf.ReadDWord();
				break;

			case 0x13: // Colour for station rating bars
				cs->rating_colour = buf.ReadByte();
				break;

			case 0x14: // Colour for cargo graph
				cs->legend_colour = buf.ReadByte();
				break;

			case 0x15: // Freight status
				cs->is_freight = (buf.ReadByte() != 0);
				break;

			case 0x16: // Cargo classes
				cs->classes = buf.ReadWord();
				break;

			case 0x17: // Cargo label
				cs->label = CargoLabel{BSWAP32(buf.ReadDWord())};
				BuildCargoLabelMap();
				break;

			case 0x18: { // Town growth substitute type
				uint8_t substitute_type = buf.ReadByte();

				switch (substitute_type) {
					case 0x00: cs->town_acceptance_effect = TAE_PASSENGERS; break;
					case 0x02: cs->town_acceptance_effect = TAE_MAIL; break;
					case 0x05: cs->town_acceptance_effect = TAE_GOODS; break;
					case 0x09: cs->town_acceptance_effect = TAE_WATER; break;
					case 0x0B: cs->town_acceptance_effect = TAE_FOOD; break;
					default:
						GrfMsg(1, "CargoChangeInfo: Unknown town growth substitute value {}, setting to none.", substitute_type);
						[[fallthrough]];
					case 0xFF: cs->town_acceptance_effect = TAE_NONE; break;
				}
				break;
			}

			case 0x19: // Town growth coefficient
				buf.ReadWord();
				break;

			case 0x1A: // Bitmask of callbacks to use
				cs->callback_mask = buf.ReadByte();
				break;

			case 0x1D: // Vehicle capacity muliplier
				cs->multiplier = std::max<uint16_t>(1u, buf.ReadWord());
				break;

			case 0x1E: { // Town production substitute type
				uint8_t substitute_type = buf.ReadByte();

				switch (substitute_type) {
					case 0x00: cs->town_production_effect = TPE_PASSENGERS; break;
					case 0x02: cs->town_production_effect = TPE_MAIL; break;
					default:
						GrfMsg(1, "CargoChangeInfo: Unknown town production substitute value {}, setting to none.", substitute_type);
						[[fallthrough]];
					case 0xFF: cs->town_production_effect = TPE_NONE; break;
				}
				break;
			}

			case 0x1F: // Town production multiplier
				cs->town_production_multiplier = std::max<uint16_t>(1U, buf.ReadWord());
				break;

			default:
				ret = HandleAction0PropertyDefault(buf, prop);
				break;
		}
	}

	return ret;
}


/**
 * Define properties for sound effects
 * @param sid Local ID of the sound.
 * @param numinfo Number of subsequent IDs to change the property for.
 * @param prop The property to change.
 * @param buf The property value.
 * @return ChangeInfoResult.
 */
static ChangeInfoResult SoundEffectChangeInfo(uint sid, int numinfo, int prop, const GRFFilePropertyRemapEntry *mapping_entry, ByteReader &buf)
{
	ChangeInfoResult ret = CIR_SUCCESS;

	if (_cur.grffile->sound_offset == 0) {
		GrfMsg(1, "SoundEffectChangeInfo: No effects defined, skipping");
		return CIR_INVALID_ID;
	}

	if (sid + numinfo - ORIGINAL_SAMPLE_COUNT > _cur.grffile->num_sounds) {
		GrfMsg(1, "SoundEffectChangeInfo: Attempting to change undefined sound effect ({}), max ({}). Ignoring.", sid + numinfo, ORIGINAL_SAMPLE_COUNT + _cur.grffile->num_sounds);
		return CIR_INVALID_ID;
	}

	for (int i = 0; i < numinfo; i++) {
		SoundEntry *sound = GetSound(sid + i + _cur.grffile->sound_offset - ORIGINAL_SAMPLE_COUNT);

		switch (prop) {
			case 0x08: // Relative volume
				sound->volume = Clamp(buf.ReadByte(), 0, SOUND_EFFECT_MAX_VOLUME);
				break;

			case 0x09: // Priority
				sound->priority = buf.ReadByte();
				break;

			case 0x0A: { // Override old sound
				SoundID orig_sound = buf.ReadByte();

				if (orig_sound >= ORIGINAL_SAMPLE_COUNT) {
					GrfMsg(1, "SoundEffectChangeInfo: Original sound {} not defined (max {})", orig_sound, ORIGINAL_SAMPLE_COUNT);
				} else {
					SoundEntry *old_sound = GetSound(orig_sound);

					/* Literally copy the data of the new sound over the original */
					*old_sound = *sound;
				}
				break;
			}

			default:
				ret = HandleAction0PropertyDefault(buf, prop);
				break;
		}
	}

	return ret;
}

/**
 * Ignore an industry tile property
 * @param prop The property to ignore.
 * @param buf The property value.
 * @return ChangeInfoResult.
 */
static ChangeInfoResult IgnoreIndustryTileProperty(int prop, ByteReader &buf)
{
	ChangeInfoResult ret = CIR_SUCCESS;

	switch (prop) {
		case 0x09:
		case 0x0D:
		case 0x0E:
		case 0x10:
		case 0x11:
		case 0x12:
			buf.ReadByte();
			break;

		case 0x0A:
		case 0x0B:
		case 0x0C:
		case 0x0F:
			buf.ReadWord();
			break;

		case 0x13:
			buf.Skip(buf.ReadByte() * 2);
			break;

		default:
			ret = HandleAction0PropertyDefault(buf, prop);
			break;
	}
	return ret;
}

/**
 * Define properties for industry tiles
 * @param indtid Local ID of the industry tile.
 * @param numinfo Number of subsequent industry tile IDs to change the property for.
 * @param prop The property to change.
 * @param buf The property value.
 * @return ChangeInfoResult.
 */
static ChangeInfoResult IndustrytilesChangeInfo(uint indtid, int numinfo, int prop, const GRFFilePropertyRemapEntry *mapping_entry, ByteReader &buf)
{
	ChangeInfoResult ret = CIR_SUCCESS;

	if (indtid + numinfo > NUM_INDUSTRYTILES_PER_GRF) {
		GrfMsg(1, "IndustryTilesChangeInfo: Too many industry tiles loaded ({}), max ({}). Ignoring.", indtid + numinfo, NUM_INDUSTRYTILES_PER_GRF);
		return CIR_INVALID_ID;
	}

	/* Allocate industry tile specs if they haven't been allocated already. */
	if (_cur.grffile->indtspec.size() < indtid + numinfo) _cur.grffile->indtspec.resize(indtid + numinfo);

	for (int i = 0; i < numinfo; i++) {
		IndustryTileSpec *tsp = _cur.grffile->indtspec[indtid + i].get();

		if (prop != 0x08 && tsp == nullptr) {
			ChangeInfoResult cir = IgnoreIndustryTileProperty(prop, buf);
			if (cir > ret) ret = cir;
			continue;
		}

		switch (prop) {
			case 0x08: { // Substitute industry tile type
				uint8_t subs_id = buf.ReadByte();
				if (subs_id >= NEW_INDUSTRYTILEOFFSET) {
					/* The substitute id must be one of the original industry tile. */
					GrfMsg(2, "IndustryTilesChangeInfo: Attempt to use new industry tile {} as substitute industry tile for {}. Ignoring.", subs_id, indtid + i);
					continue;
				}

				/* Allocate space for this industry. */
				if (tsp == nullptr) {
					_cur.grffile->indtspec[indtid + i] = std::make_unique<IndustryTileSpec>(_industry_tile_specs[subs_id]);
					tsp = _cur.grffile->indtspec[indtid + i].get();

					tsp->enabled = true;

					/* A copied tile should not have the animation infos copied too.
					 * The anim_state should be left untouched, though
					 * It is up to the author to animate them */
					tsp->anim_production = INDUSTRYTILE_NOANIM;
					tsp->anim_next = INDUSTRYTILE_NOANIM;

					tsp->grf_prop.local_id = indtid + i;
					tsp->grf_prop.subst_id = subs_id;
					tsp->grf_prop.grfid = _cur.grffile->grfid;
					tsp->grf_prop.grffile = _cur.grffile;
					_industile_mngr.AddEntityID(indtid + i, _cur.grffile->grfid, subs_id); // pre-reserve the tile slot
				}
				break;
			}

			case 0x09: { // Industry tile override
				uint8_t ovrid = buf.ReadByte();

				/* The industry being overridden must be an original industry. */
				if (ovrid >= NEW_INDUSTRYTILEOFFSET) {
					GrfMsg(2, "IndustryTilesChangeInfo: Attempt to override new industry tile {} with industry tile id {}. Ignoring.", ovrid, indtid + i);
					continue;
				}

				_industile_mngr.Add(indtid + i, _cur.grffile->grfid, ovrid);
				break;
			}

			case 0x0A: // Tile acceptance
			case 0x0B:
			case 0x0C: {
				uint16_t acctp = buf.ReadWord();
				tsp->accepts_cargo[prop - 0x0A] = GetCargoTranslation(GB(acctp, 0, 8), _cur.grffile);
				tsp->acceptance[prop - 0x0A] = Clamp(GB(acctp, 8, 8), 0, 16);
				tsp->accepts_cargo_label[prop - 0x0A] = CT_INVALID;
				break;
			}

			case 0x0D: // Land shape flags
				tsp->slopes_refused = (Slope)buf.ReadByte();
				break;

			case 0x0E: // Callback mask
				tsp->callback_mask = buf.ReadByte();
				break;

			case 0x0F: // Animation information
				tsp->animation.frames = buf.ReadByte();
				tsp->animation.status = buf.ReadByte();
				break;

			case 0x10: // Animation speed
				tsp->animation.speed = buf.ReadByte();
				break;

			case 0x11: // Triggers for callback 25
				tsp->animation.triggers = buf.ReadByte();
				break;

			case 0x12: // Special flags
				tsp->special_flags = (IndustryTileSpecialFlags)buf.ReadByte();
				break;

			case 0x13: { // variable length cargo acceptance
				uint8_t num_cargoes = buf.ReadByte();
				if (num_cargoes > std::size(tsp->acceptance)) {
					GRFError *error = DisableGrf(STR_NEWGRF_ERROR_LIST_PROPERTY_TOO_LONG);
					error->param_value[1] = prop;
					return CIR_DISABLED;
				}
				for (uint i = 0; i < std::size(tsp->acceptance); i++) {
					if (i < num_cargoes) {
						tsp->accepts_cargo[i] = GetCargoTranslation(buf.ReadByte(), _cur.grffile);
						/* Tile acceptance can be negative to counteract the INDTILE_SPECIAL_ACCEPTS_ALL_CARGO flag */
						tsp->acceptance[i] = (int8_t)buf.ReadByte();
					} else {
						tsp->accepts_cargo[i] = INVALID_CARGO;
						tsp->acceptance[i] = 0;
					}
					if (i < std::size(tsp->accepts_cargo_label)) tsp->accepts_cargo_label[i] = CT_INVALID;
				}
				break;
			}

			default:
				ret = HandleAction0PropertyDefault(buf, prop);
				break;
		}
	}

	return ret;
}

/**
 * Ignore an industry property
 * @param prop The property to ignore.
 * @param buf The property value.
 * @return ChangeInfoResult.
 */
static ChangeInfoResult IgnoreIndustryProperty(int prop, ByteReader &buf)
{
	ChangeInfoResult ret = CIR_SUCCESS;

	switch (prop) {
		case 0x09:
		case 0x0B:
		case 0x0F:
		case 0x12:
		case 0x13:
		case 0x14:
		case 0x17:
		case 0x18:
		case 0x19:
		case 0x21:
		case 0x22:
			buf.ReadByte();
			break;

		case 0x0C:
		case 0x0D:
		case 0x0E:
		case 0x10: // INDUSTRY_ORIGINAL_NUM_OUTPUTS bytes
		case 0x1B:
		case 0x1F:
		case 0x24:
			buf.ReadWord();
			break;

		case 0x11: // INDUSTRY_ORIGINAL_NUM_INPUTS bytes + 1
		case 0x1A:
		case 0x1C:
		case 0x1D:
		case 0x1E:
		case 0x20:
		case 0x23:
			buf.ReadDWord();
			break;

		case 0x0A: {
			uint8_t num_table = buf.ReadByte();
			for (uint8_t j = 0; j < num_table; j++) {
				for (uint k = 0;; k++) {
					uint8_t x = buf.ReadByte();
					if (x == 0xFE && k == 0) {
						buf.ReadByte();
						buf.ReadByte();
						break;
					}

					uint8_t y = buf.ReadByte();
					if (x == 0 && y == 0x80) break;

					uint8_t gfx = buf.ReadByte();
					if (gfx == 0xFE) buf.ReadWord();
				}
			}
			break;
		}

		case 0x16:
			for (uint8_t j = 0; j < INDUSTRY_ORIGINAL_NUM_INPUTS; j++) buf.ReadByte();
			break;

		case 0x15:
		case 0x25:
		case 0x26:
		case 0x27:
			buf.Skip(buf.ReadByte());
			break;

		case 0x28: {
			int num_inputs = buf.ReadByte();
			int num_outputs = buf.ReadByte();
			buf.Skip(num_inputs * num_outputs * 2);
			break;
		}

		default:
			ret = HandleAction0PropertyDefault(buf, prop);
			break;
	}
	return ret;
}

/**
 * Validate the industry layout; e.g. to prevent duplicate tiles.
 * @param layout The layout to check.
 * @return True if the layout is deemed valid.
 */
static bool ValidateIndustryLayout(const IndustryTileLayout &layout)
{
	const size_t size = layout.size();
	if (size == 0) return false;

	for (size_t i = 0; i < size - 1; i++) {
		for (size_t j = i + 1; j < size; j++) {
			if (layout[i].ti.x == layout[j].ti.x &&
					layout[i].ti.y == layout[j].ti.y) {
				return false;
			}
		}
	}

	bool have_regular_tile = false;
	for (const auto &tilelayout : layout) {
		if (tilelayout.gfx != GFX_WATERTILE_SPECIALCHECK) {
			have_regular_tile = true;
			break;
		}
	}

	return have_regular_tile;
}

/**
 * Define properties for industries
 * @param indid Local ID of the industry.
 * @param numinfo Number of subsequent industry IDs to change the property for.
 * @param prop The property to change.
 * @param buf The property value.
 * @return ChangeInfoResult.
 */
static ChangeInfoResult IndustriesChangeInfo(uint indid, int numinfo, int prop, const GRFFilePropertyRemapEntry *mapping_entry, ByteReader &buf)
{
	ChangeInfoResult ret = CIR_SUCCESS;

	if (indid + numinfo > NUM_INDUSTRYTYPES_PER_GRF) {
		GrfMsg(1, "IndustriesChangeInfo: Too many industries loaded ({}), max ({}). Ignoring.", indid + numinfo, NUM_INDUSTRYTYPES_PER_GRF);
		return CIR_INVALID_ID;
	}

	/* Allocate industry specs if they haven't been allocated already. */
	if (_cur.grffile->industryspec.size() < indid + numinfo) _cur.grffile->industryspec.resize(indid + numinfo);

	for (int i = 0; i < numinfo; i++) {
		IndustrySpec *indsp = _cur.grffile->industryspec[indid + i].get();

		if (prop != 0x08 && indsp == nullptr) {
			ChangeInfoResult cir = IgnoreIndustryProperty(prop, buf);
			if (cir > ret) ret = cir;
			continue;
		}

		switch (prop) {
			case 0x08: { // Substitute industry type
				uint8_t subs_id = buf.ReadByte();
				if (subs_id == 0xFF) {
					/* Instead of defining a new industry, a substitute industry id
					 * of 0xFF disables the old industry with the current id. */
					_industry_specs[indid + i].enabled = false;
					continue;
				} else if (subs_id >= NEW_INDUSTRYOFFSET) {
					/* The substitute id must be one of the original industry. */
					GrfMsg(2, "_industry_specs: Attempt to use new industry {} as substitute industry for {}. Ignoring.", subs_id, indid + i);
					continue;
				}

				/* Allocate space for this industry.
				 * Only need to do it once. If ever it is called again, it should not
				 * do anything */
				if (indsp == nullptr) {
					_cur.grffile->industryspec[indid + i] = std::make_unique<IndustrySpec>(_origin_industry_specs[subs_id]);
					indsp = _cur.grffile->industryspec[indid + i].get();

					indsp->enabled = true;
					indsp->grf_prop.local_id = indid + i;
					indsp->grf_prop.subst_id = subs_id;
					indsp->grf_prop.grfid = _cur.grffile->grfid;
					indsp->grf_prop.grffile = _cur.grffile;
					/* If the grf industry needs to check its surrounding upon creation, it should
					 * rely on callbacks, not on the original placement functions */
					indsp->check_proc = CHECK_NOTHING;
				}
				break;
			}

			case 0x09: { // Industry type override
				uint8_t ovrid = buf.ReadByte();

				/* The industry being overridden must be an original industry. */
				if (ovrid >= NEW_INDUSTRYOFFSET) {
					GrfMsg(2, "IndustriesChangeInfo: Attempt to override new industry {} with industry id {}. Ignoring.", ovrid, indid + i);
					continue;
				}
				indsp->grf_prop.override = ovrid;
				_industry_mngr.Add(indid + i, _cur.grffile->grfid, ovrid);
				break;
			}

			case 0x0A: { // Set industry layout(s)
				uint8_t new_num_layouts = buf.ReadByte();
				uint32_t definition_size = buf.ReadDWord();
				uint32_t bytes_read = 0;
				std::vector<IndustryTileLayout> new_layouts;
				IndustryTileLayout layout;

				for (uint8_t j = 0; j < new_num_layouts; j++) {
					layout.clear();
					layout.reserve(new_num_layouts);

					for (uint k = 0;; k++) {
						if (bytes_read >= definition_size) {
							GrfMsg(3, "IndustriesChangeInfo: Incorrect size for industry tile layout definition for industry {}.", indid);
							/* Avoid warning twice */
							definition_size = UINT32_MAX;
						}

						IndustryTileLayoutTile &it = layout.emplace_back();

						it.ti.x = buf.ReadByte(); // Offsets from northermost tile
						++bytes_read;

						if (it.ti.x == 0xFE && k == 0) {
							/* This means we have to borrow the layout from an old industry */
							IndustryType type = buf.ReadByte();
							uint8_t laynbr = buf.ReadByte();
							bytes_read += 2;

							if (type >= lengthof(_origin_industry_specs)) {
								GrfMsg(1, "IndustriesChangeInfo: Invalid original industry number for layout import, industry {}", indid);
								DisableGrf(STR_NEWGRF_ERROR_INVALID_ID);
								return CIR_DISABLED;
							}
							if (laynbr >= _origin_industry_specs[type].layouts.size()) {
								GrfMsg(1, "IndustriesChangeInfo: Invalid original industry layout index for layout import, industry {}", indid);
								DisableGrf(STR_NEWGRF_ERROR_INVALID_ID);
								return CIR_DISABLED;
							}
							layout = _origin_industry_specs[type].layouts[laynbr];
							break;
						}

						it.ti.y = buf.ReadByte(); // Or table definition finalisation
						++bytes_read;

						if (it.ti.x == 0 && it.ti.y == 0x80) {
							/* Terminator, remove and finish up */
							layout.pop_back();
							break;
						}

						it.gfx = buf.ReadByte();
						++bytes_read;

						if (it.gfx == 0xFE) {
							/* Use a new tile from this GRF */
							int local_tile_id = buf.ReadWord();
							bytes_read += 2;

							/* Read the ID from the _industile_mngr. */
							int tempid = _industile_mngr.GetID(local_tile_id, _cur.grffile->grfid);

							if (tempid == INVALID_INDUSTRYTILE) {
								GrfMsg(2, "IndustriesChangeInfo: Attempt to use industry tile {} with industry id {}, not yet defined. Ignoring.", local_tile_id, indid);
							} else {
								/* Declared as been valid, can be used */
								it.gfx = tempid;
							}
						} else if (it.gfx == GFX_WATERTILE_SPECIALCHECK) {
							it.ti.x = (int8_t)GB(it.ti.x, 0, 8);
							it.ti.y = (int8_t)GB(it.ti.y, 0, 8);

							/* When there were only 256x256 maps, TileIndex was a uint16_t and
							 * it.ti was just a TileIndexDiff that was added to it.
							 * As such negative "x" values were shifted into the "y" position.
							 *   x = -1, y = 1 -> x = 255, y = 0
							 * Since GRF version 8 the position is interpreted as pair of independent int8.
							 * For GRF version < 8 we need to emulate the old shifting behaviour.
							 */
							if (_cur.grffile->grf_version < 8 && it.ti.x < 0) it.ti.y += 1;
						}
					}

					if (!ValidateIndustryLayout(layout)) {
						/* The industry layout was not valid, so skip this one. */
						GrfMsg(1, "IndustriesChangeInfo: Invalid industry layout for industry id {}. Ignoring", indid);
						new_num_layouts--;
						j--;
					} else {
						new_layouts.push_back(layout);
					}
				}

				/* Install final layout construction in the industry spec */
				indsp->layouts = new_layouts;
				break;
			}

			case 0x0B: // Industry production flags
				indsp->life_type = (IndustryLifeType)buf.ReadByte();
				break;

			case 0x0C: // Industry closure message
				AddStringForMapping(buf.ReadWord(), &indsp->closure_text);
				break;

			case 0x0D: // Production increase message
				AddStringForMapping(buf.ReadWord(), &indsp->production_up_text);
				break;

			case 0x0E: // Production decrease message
				AddStringForMapping(buf.ReadWord(), &indsp->production_down_text);
				break;

			case 0x0F: // Fund cost multiplier
				indsp->cost_multiplier = buf.ReadByte();
				break;

			case 0x10: // Production cargo types
				for (uint8_t j = 0; j < INDUSTRY_ORIGINAL_NUM_OUTPUTS; j++) {
					indsp->produced_cargo[j] = GetCargoTranslation(buf.ReadByte(), _cur.grffile);
					indsp->produced_cargo_label[j] = CT_INVALID;
				}
				break;

			case 0x11: // Acceptance cargo types
				for (uint8_t j = 0; j < INDUSTRY_ORIGINAL_NUM_INPUTS; j++) {
					indsp->accepts_cargo[j] = GetCargoTranslation(buf.ReadByte(), _cur.grffile);
					indsp->accepts_cargo_label[j] = CT_INVALID;
				}
				buf.ReadByte(); // Unnused, eat it up
				break;

			case 0x12: // Production multipliers
			case 0x13:
				indsp->production_rate[prop - 0x12] = buf.ReadByte();
				break;

			case 0x14: // Minimal amount of cargo distributed
				indsp->minimal_cargo = buf.ReadByte();
				break;

			case 0x15: { // Random sound effects
				uint8_t num_sounds = buf.ReadByte();

				std::vector<uint8_t> sounds;
				sounds.reserve(num_sounds);
				for (uint8_t j = 0; j < num_sounds; ++j) {
					sounds.push_back(buf.ReadByte());
				}

				indsp->random_sounds = std::move(sounds);
				break;
			}

			case 0x16: // Conflicting industry types
				for (uint8_t j = 0; j < 3; j++) indsp->conflicting[j] = buf.ReadByte();
				break;

			case 0x17: // Probability in random game
				indsp->appear_creation[_settings_game.game_creation.landscape] = buf.ReadByte();
				break;

			case 0x18: // Probability during gameplay
				indsp->appear_ingame[_settings_game.game_creation.landscape] = buf.ReadByte();
				break;

			case 0x19: // Map colour
				indsp->map_colour = buf.ReadByte();
				break;

			case 0x1A: // Special industry flags to define special behavior
				indsp->behaviour = (IndustryBehaviour)buf.ReadDWord();
				break;

			case 0x1B: // New industry text ID
				AddStringForMapping(buf.ReadWord(), &indsp->new_industry_text);
				break;

			case 0x1C: // Input cargo multipliers for the three input cargo types
			case 0x1D:
			case 0x1E: {
					uint32_t multiples = buf.ReadDWord();
					indsp->input_cargo_multiplier[prop - 0x1C][0] = GB(multiples, 0, 16);
					indsp->input_cargo_multiplier[prop - 0x1C][1] = GB(multiples, 16, 16);
					break;
				}

			case 0x1F: // Industry name
				AddStringForMapping(buf.ReadWord(), &indsp->name);
				break;

			case 0x20: // Prospecting success chance
				indsp->prospecting_chance = buf.ReadDWord();
				break;

			case 0x21:   // Callback mask
			case 0x22: { // Callback additional mask
				uint8_t aflag = buf.ReadByte();
				SB(indsp->callback_mask, (prop - 0x21) * 8, 8, aflag);
				break;
			}

			case 0x23: // removal cost multiplier
				indsp->removal_cost_multiplier = buf.ReadDWord();
				break;

			case 0x24: { // name for nearby station
				uint16_t str = buf.ReadWord();
				if (str == 0) {
					indsp->station_name = STR_NULL;
				} else {
					AddStringForMapping(str, &indsp->station_name);
				}
				break;
			}

			case 0x25: { // variable length produced cargoes
				uint8_t num_cargoes = buf.ReadByte();
				if (num_cargoes > std::size(indsp->produced_cargo)) {
					GRFError *error = DisableGrf(STR_NEWGRF_ERROR_LIST_PROPERTY_TOO_LONG);
					error->param_value[1] = prop;
					return CIR_DISABLED;
				}
				for (uint i = 0; i < std::size(indsp->produced_cargo); i++) {
					if (i < num_cargoes) {
						CargoID cargo = GetCargoTranslation(buf.ReadByte(), _cur.grffile);
						indsp->produced_cargo[i] = cargo;
					} else {
						indsp->produced_cargo[i] = INVALID_CARGO;
					}
					if (i < std::size(indsp->produced_cargo_label)) indsp->produced_cargo_label[i] = CT_INVALID;
				}
				break;
			}

			case 0x26: { // variable length accepted cargoes
				uint8_t num_cargoes = buf.ReadByte();
				if (num_cargoes > std::size(indsp->accepts_cargo)) {
					GRFError *error = DisableGrf(STR_NEWGRF_ERROR_LIST_PROPERTY_TOO_LONG);
					error->param_value[1] = prop;
					return CIR_DISABLED;
				}
				for (uint i = 0; i < std::size(indsp->accepts_cargo); i++) {
					if (i < num_cargoes) {
						CargoID cargo = GetCargoTranslation(buf.ReadByte(), _cur.grffile);
						indsp->accepts_cargo[i] = cargo;
					} else {
						indsp->accepts_cargo[i] = INVALID_CARGO;
					}
					if (i < std::size(indsp->accepts_cargo_label)) indsp->accepts_cargo_label[i] = CT_INVALID;
				}
				break;
			}

			case 0x27: { // variable length production rates
				uint8_t num_cargoes = buf.ReadByte();
				if (num_cargoes > std::size(indsp->production_rate)) {
					GRFError *error = DisableGrf(STR_NEWGRF_ERROR_LIST_PROPERTY_TOO_LONG);
					error->param_value[1] = prop;
					return CIR_DISABLED;
				}
				for (uint i = 0; i < std::size(indsp->production_rate); i++) {
					if (i < num_cargoes) {
						indsp->production_rate[i] = buf.ReadByte();
					} else {
						indsp->production_rate[i] = 0;
					}
				}
				break;
			}

			case 0x28: { // variable size input/output production multiplier table
				uint8_t num_inputs = buf.ReadByte();
				uint8_t num_outputs = buf.ReadByte();
				if (num_inputs > std::size(indsp->accepts_cargo) || num_outputs > std::size(indsp->produced_cargo)) {
					GRFError *error = DisableGrf(STR_NEWGRF_ERROR_LIST_PROPERTY_TOO_LONG);
					error->param_value[1] = prop;
					return CIR_DISABLED;
				}
				for (uint i = 0; i < std::size(indsp->accepts_cargo); i++) {
					for (uint j = 0; j < std::size(indsp->produced_cargo); j++) {
						uint16_t mult = 0;
						if (i < num_inputs && j < num_outputs) mult = buf.ReadWord();
						indsp->input_cargo_multiplier[i][j] = mult;
					}
				}
				break;
			}

			default:
				ret = HandleAction0PropertyDefault(buf, prop);
				break;
		}
	}

	return ret;
}

/**
 * Define properties for airports
 * @param airport Local ID of the airport.
 * @param numinfo Number of subsequent airport IDs to change the property for.
 * @param prop The property to change.
 * @param buf The property value.
 * @return ChangeInfoResult.
 */
static ChangeInfoResult AirportChangeInfo(uint airport, int numinfo, int prop, const GRFFilePropertyRemapEntry *mapping_entry, ByteReader &buf)
{
	ChangeInfoResult ret = CIR_SUCCESS;

	if (airport + numinfo > NUM_AIRPORTS_PER_GRF) {
		GrfMsg(1, "AirportChangeInfo: Too many airports, trying id ({}), max ({}). Ignoring.", airport + numinfo, NUM_AIRPORTS_PER_GRF);
		return CIR_INVALID_ID;
	}

	/* Allocate industry specs if they haven't been allocated already. */
	if (_cur.grffile->airportspec.size() < airport + numinfo) _cur.grffile->airportspec.resize(airport + numinfo);

	for (int i = 0; i < numinfo; i++) {
		AirportSpec *as = _cur.grffile->airportspec[airport + i].get();

		if (as == nullptr && prop != 0x08 && prop != 0x09) {
			GrfMsg(2, "AirportChangeInfo: Attempt to modify undefined airport {}, ignoring", airport + i);
			return CIR_INVALID_ID;
		}

		switch (prop) {
			case 0x08: { // Modify original airport
				uint8_t subs_id = buf.ReadByte();
				if (subs_id == 0xFF) {
					/* Instead of defining a new airport, an airport id
					 * of 0xFF disables the old airport with the current id. */
					AirportSpec::GetWithoutOverride(airport + i)->enabled = false;
					continue;
				} else if (subs_id >= NEW_AIRPORT_OFFSET) {
					/* The substitute id must be one of the original airports. */
					GrfMsg(2, "AirportChangeInfo: Attempt to use new airport {} as substitute airport for {}. Ignoring.", subs_id, airport + i);
					continue;
				}

				/* Allocate space for this airport.
				 * Only need to do it once. If ever it is called again, it should not
				 * do anything */
				if (as == nullptr) {
					_cur.grffile->airportspec[airport + i] = std::make_unique<AirportSpec>(*AirportSpec::GetWithoutOverride(subs_id));
					as = _cur.grffile->airportspec[airport + i].get();

					as->enabled = true;
					as->grf_prop.local_id = airport + i;
					as->grf_prop.subst_id = subs_id;
					as->grf_prop.grfid = _cur.grffile->grfid;
					as->grf_prop.grffile = _cur.grffile;
					/* override the default airport */
					_airport_mngr.Add(airport + i, _cur.grffile->grfid, subs_id);
				}
				break;
			}

			case 0x0A: { // Set airport layout
				uint8_t num_layouts = buf.ReadByte();
				buf.ReadDWord(); // Total size of definition, unneeded.
				uint8_t size_x = 0;
				uint8_t size_y = 0;

				std::vector<AirportTileLayout> layouts;
				layouts.reserve(num_layouts);

				for (uint8_t j = 0; j != num_layouts; ++j) {
					auto &layout = layouts.emplace_back();
					layout.rotation = static_cast<Direction>(buf.ReadByte() & 6); // Rotation can only be DIR_NORTH, DIR_EAST, DIR_SOUTH or DIR_WEST.

					for (;;) {
						auto &tile = layout.tiles.emplace_back();
						tile.ti.x = buf.ReadByte();
						tile.ti.y = buf.ReadByte();
						if (tile.ti.x == 0 && tile.ti.y == 0x80) {
							/* Convert terminator to our own. */
							tile.ti.x = -0x80;
							tile.ti.y = 0;
							tile.gfx = 0;
							break;
						}

						tile.gfx = buf.ReadByte();

						if (tile.gfx == 0xFE) {
							/* Use a new tile from this GRF */
							int local_tile_id = buf.ReadWord();

							/* Read the ID from the _airporttile_mngr. */
							uint16_t tempid = _airporttile_mngr.GetID(local_tile_id, _cur.grffile->grfid);

							if (tempid == INVALID_AIRPORTTILE) {
								GrfMsg(2, "AirportChangeInfo: Attempt to use airport tile {} with airport id {}, not yet defined. Ignoring.", local_tile_id, airport + i);
							} else {
								/* Declared as been valid, can be used */
								tile.gfx = tempid;
							}
						} else if (tile.gfx == 0xFF) {
							tile.ti.x = static_cast<int8_t>(GB(tile.ti.x, 0, 8));
							tile.ti.y = static_cast<int8_t>(GB(tile.ti.y, 0, 8));
						}

						/* Determine largest size. */
						if (layout.rotation == DIR_E || layout.rotation == DIR_W) {
							size_x = std::max<uint8_t>(size_x, tile.ti.y + 1);
							size_y = std::max<uint8_t>(size_y, tile.ti.x + 1);
						} else {
							size_x = std::max<uint8_t>(size_x, tile.ti.x + 1);
							size_y = std::max<uint8_t>(size_y, tile.ti.y + 1);
						}
					}
				}
				as->layouts = std::move(layouts);
				as->size_x = size_x;
				as->size_y = size_y;
				break;
			}

			case 0x0C:
				as->min_year = buf.ReadWord();
				as->max_year = buf.ReadWord();
				if (as->max_year == 0xFFFF) as->max_year = CalTime::MAX_YEAR;
				break;

			case 0x0D:
				as->ttd_airport_type = (TTDPAirportType)buf.ReadByte();
				break;

			case 0x0E:
				as->catchment = Clamp(buf.ReadByte(), 1, MAX_CATCHMENT);
				break;

			case 0x0F:
				as->noise_level = buf.ReadByte();
				break;

			case 0x10:
				AddStringForMapping(buf.ReadWord(), &as->name);
				break;

			case 0x11: // Maintenance cost factor
				as->maintenance_cost = buf.ReadWord();
				break;

			default:
				ret = HandleAction0PropertyDefault(buf, prop);
				break;
		}
	}

	return ret;
}

/**
 * Define properties for signals
 * @param id Local ID (unused).
 * @param numinfo Number of subsequent IDs to change the property for.
 * @param prop The property to change.
 * @param buf The property value.
 * @return ChangeInfoResult.
 */
static ChangeInfoResult SignalsChangeInfo(uint id, int numinfo, int prop, const GRFFilePropertyRemapEntry *mapping_entry, ByteReader &buf)
{
	/* Properties which are handled per item */
	ChangeInfoResult ret = CIR_SUCCESS;
	for (int i = 0; i < numinfo; i++) {
		switch (prop) {
			case A0RPI_SIGNALS_ENABLE_PROGRAMMABLE_SIGNALS:
				if (MappedPropertyLengthMismatch(buf, 1, mapping_entry)) break;
				AssignBit(_cur.grffile->new_signal_ctrl_flags, NSCF_PROGSIG, buf.ReadByte() != 0);
				break;

			case A0RPI_SIGNALS_ENABLE_NO_ENTRY_SIGNALS:
				if (MappedPropertyLengthMismatch(buf, 1, mapping_entry)) break;
				AssignBit(_cur.grffile->new_signal_ctrl_flags, NSCF_NOENTRYSIG, buf.ReadByte() != 0);
				break;

			case A0RPI_SIGNALS_ENABLE_RESTRICTED_SIGNALS:
				if (MappedPropertyLengthMismatch(buf, 1, mapping_entry)) break;
				AssignBit(_cur.grffile->new_signal_ctrl_flags, NSCF_RESTRICTEDSIG, buf.ReadByte() != 0);
				break;

			case A0RPI_SIGNALS_ENABLE_SIGNAL_RECOLOUR:
				if (MappedPropertyLengthMismatch(buf, 1, mapping_entry)) break;
				AssignBit(_cur.grffile->new_signal_ctrl_flags, NSCF_RECOLOUR_ENABLED, buf.ReadByte() != 0);
				break;

			case A0RPI_SIGNALS_EXTRA_ASPECTS:
				if (MappedPropertyLengthMismatch(buf, 1, mapping_entry)) break;
				_cur.grffile->new_signal_extra_aspects = std::min<uint8_t>(buf.ReadByte(), NEW_SIGNALS_MAX_EXTRA_ASPECT);
				break;

			case A0RPI_SIGNALS_NO_DEFAULT_STYLE:
				if (MappedPropertyLengthMismatch(buf, 1, mapping_entry)) break;
				AssignBit(_cur.grffile->new_signal_style_mask, 0, buf.ReadByte() == 0);
				break;

			case A0RPI_SIGNALS_DEFINE_STYLE: {
				if (MappedPropertyLengthMismatch(buf, 1, mapping_entry)) break;
				uint8_t local_id = buf.ReadByte();
				if (_num_new_signal_styles < MAX_NEW_SIGNAL_STYLES) {
					NewSignalStyle &style = _new_signal_styles[_num_new_signal_styles];
					style = {};
					_num_new_signal_styles++;
					SetBit(_cur.grffile->new_signal_style_mask, _num_new_signal_styles);
					style.grf_local_id = local_id;
					style.grffile = _cur.grffile;
					_cur.grffile->current_new_signal_style = &style;
				} else {
					_cur.grffile->current_new_signal_style = nullptr;
				}
				break;
			}

			case A0RPI_SIGNALS_STYLE_NAME: {
				if (MappedPropertyLengthMismatch(buf, 2, mapping_entry)) break;
				uint16_t str = buf.ReadWord();
				if (_cur.grffile->current_new_signal_style != nullptr) {
					AddStringForMapping(str, &(_cur.grffile->current_new_signal_style->name));
				}
				break;
			}

			case A0RPI_SIGNALS_STYLE_NO_ASPECT_INCREASE: {
				if (MappedPropertyLengthMismatch(buf, 1, mapping_entry)) break;
				uint8_t value = buf.ReadByte();
				if (_cur.grffile->current_new_signal_style != nullptr) {
					AssignBit(_cur.grffile->current_new_signal_style->style_flags, NSSF_NO_ASPECT_INC, value != 0);
				}
				break;
			}

			case A0RPI_SIGNALS_STYLE_ALWAYS_RESERVE_THROUGH: {
				if (MappedPropertyLengthMismatch(buf, 1, mapping_entry)) break;
				uint8_t value = buf.ReadByte();
				if (_cur.grffile->current_new_signal_style != nullptr) {
					AssignBit(_cur.grffile->current_new_signal_style->style_flags, NSSF_ALWAYS_RESERVE_THROUGH, value != 0);
				}
				break;
			}

			case A0RPI_SIGNALS_STYLE_LOOKAHEAD_EXTRA_ASPECTS: {
				if (MappedPropertyLengthMismatch(buf, 1, mapping_entry)) break;
				uint8_t value = buf.ReadByte();
				if (_cur.grffile->current_new_signal_style != nullptr) {
					SetBit(_cur.grffile->current_new_signal_style->style_flags, NSSF_LOOKAHEAD_ASPECTS_SET);
					_cur.grffile->current_new_signal_style->lookahead_extra_aspects = value;
				}
				break;
			}

			case A0RPI_SIGNALS_STYLE_LOOKAHEAD_SINGLE_SIGNAL_ONLY: {
				if (MappedPropertyLengthMismatch(buf, 1, mapping_entry)) break;
				uint8_t value = buf.ReadByte();
				if (_cur.grffile->current_new_signal_style != nullptr) {
					AssignBit(_cur.grffile->current_new_signal_style->style_flags, NSSF_LOOKAHEAD_SINGLE_SIGNAL, value != 0);
				}
				break;
			}

			case A0RPI_SIGNALS_STYLE_SEMAPHORE_ENABLED: {
				if (MappedPropertyLengthMismatch(buf, 4, mapping_entry)) break;
				uint32_t mask = buf.ReadDWord();
				if (_cur.grffile->current_new_signal_style != nullptr) {
					_cur.grffile->current_new_signal_style->semaphore_mask = (uint8_t)mask;
				}
				break;
			}

			case A0RPI_SIGNALS_STYLE_ELECTRIC_ENABLED: {
				if (MappedPropertyLengthMismatch(buf, 4, mapping_entry)) break;
				uint32_t mask = buf.ReadDWord();
				if (_cur.grffile->current_new_signal_style != nullptr) {
					_cur.grffile->current_new_signal_style->electric_mask = (uint8_t)mask;
				}
				break;
			}

			case A0RPI_SIGNALS_STYLE_OPPOSITE_SIDE: {
				if (MappedPropertyLengthMismatch(buf, 1, mapping_entry)) break;
				uint8_t value = buf.ReadByte();
				if (_cur.grffile->current_new_signal_style != nullptr) {
					AssignBit(_cur.grffile->current_new_signal_style->style_flags, NSSF_OPPOSITE_SIDE, value != 0);
				}
				break;
			}

			case A0RPI_SIGNALS_STYLE_COMBINED_NORMAL_SHUNT: {
				if (MappedPropertyLengthMismatch(buf, 1, mapping_entry)) break;
				uint8_t value = buf.ReadByte();
				if (_cur.grffile->current_new_signal_style != nullptr) {
					AssignBit(_cur.grffile->current_new_signal_style->style_flags, NSSF_COMBINED_NORMAL_SHUNT, value != 0);
				}
				break;
			}

			case A0RPI_SIGNALS_STYLE_REALISTIC_BRAKING_ONLY: {
				if (MappedPropertyLengthMismatch(buf, 1, mapping_entry)) break;
				uint8_t value = buf.ReadByte();
				if (_cur.grffile->current_new_signal_style != nullptr) {
					AssignBit(_cur.grffile->current_new_signal_style->style_flags, NSSF_REALISTIC_BRAKING_ONLY, value != 0);
				}
				break;
			}

			case A0RPI_SIGNALS_STYLE_BOTH_SIDES: {
				if (MappedPropertyLengthMismatch(buf, 1, mapping_entry)) break;
				uint8_t value = buf.ReadByte();
				if (_cur.grffile->current_new_signal_style != nullptr) {
					AssignBit(_cur.grffile->current_new_signal_style->style_flags, NSSF_BOTH_SIDES, value != 0);
				}
				break;
			}

			default:
				ret = HandleAction0PropertyDefault(buf, prop);
				break;
		}
	}

	return ret;
}

/**
 * Ignore properties for objects
 * @param prop The property to ignore.
 * @param buf The property value.
 * @return ChangeInfoResult.
 */
static ChangeInfoResult IgnoreObjectProperty(uint prop, ByteReader &buf)
{
	ChangeInfoResult ret = CIR_SUCCESS;

	switch (prop) {
		case 0x0B:
		case 0x0C:
		case 0x0D:
		case 0x12:
		case 0x14:
		case 0x16:
		case 0x17:
		case 0x18:
			buf.ReadByte();
			break;

		case 0x09:
		case 0x0A:
		case 0x10:
		case 0x11:
		case 0x13:
		case 0x15:
			buf.ReadWord();
			break;

		case 0x08:
		case 0x0E:
		case 0x0F:
			buf.ReadDWord();
			break;

		default:
			ret = HandleAction0PropertyDefault(buf, prop);
			break;
	}

	return ret;
}

/**
 * Define properties for objects
 * @param id Local ID of the object.
 * @param numinfo Number of subsequent objectIDs to change the property for.
 * @param prop The property to change.
 * @param buf The property value.
 * @return ChangeInfoResult.
 */
static ChangeInfoResult ObjectChangeInfo(uint id, int numinfo, int prop, const GRFFilePropertyRemapEntry *mapping_entry, ByteReader &buf)
{
	ChangeInfoResult ret = CIR_SUCCESS;

	if (id + numinfo > NUM_OBJECTS_PER_GRF) {
		GrfMsg(1, "ObjectChangeInfo: Too many objects loaded ({}), max ({}). Ignoring.", id + numinfo, NUM_OBJECTS_PER_GRF);
		return CIR_INVALID_ID;
	}

	if (id + numinfo > _cur.grffile->objectspec.size()) {
		_cur.grffile->objectspec.resize(id + numinfo);
	}

	for (int i = 0; i < numinfo; i++) {
		ObjectSpec *spec = _cur.grffile->objectspec[id + i].get();

		if (prop != 0x08 && spec == nullptr) {
			/* If the object property 08 is not yet set, ignore this property */
			ChangeInfoResult cir = IgnoreObjectProperty(prop, buf);
			if (cir > ret) ret = cir;
			continue;
		}

		switch (prop) {
			case 0x08: { // Class ID
				/* Allocate space for this object. */
				if (spec == nullptr) {
					_cur.grffile->objectspec[id + i] = std::make_unique<ObjectSpec>();
					spec = _cur.grffile->objectspec[id + i].get();
					spec->views = 1; // Default for NewGRFs that don't set it.
					spec->size = OBJECT_SIZE_1X1; // Default for NewGRFs that manage to not set it (1x1)
				}

				/* Swap classid because we read it in BE. */
				uint32_t classid = buf.ReadDWord();
				spec->class_index = ObjectClass::Allocate(BSWAP32(classid));
				break;
			}

			case 0x09: { // Class name
				AddStringForMapping(buf.ReadWord(), spec, [](StringID str, ObjectSpec *spec) { ObjectClass::Get(spec->class_index)->name = str; });
				break;
			}

			case 0x0A: // Object name
				AddStringForMapping(buf.ReadWord(), &spec->name);
				break;

			case 0x0B: // Climate mask
				spec->climate = buf.ReadByte();
				break;

			case 0x0C: // Size
				spec->size = buf.ReadByte();
				if (GB(spec->size, 0, 4) == 0 || GB(spec->size, 4, 4) == 0) {
					GrfMsg(0, "ObjectChangeInfo: Invalid object size requested (0x{:X}) for object id {}. Ignoring.", spec->size, id + i);
					spec->size = OBJECT_SIZE_1X1;
				}
				break;

			case 0x0D: // Build cost multipler
				spec->build_cost_multiplier = buf.ReadByte();
				spec->clear_cost_multiplier = spec->build_cost_multiplier;
				break;

			case 0x0E: // Introduction date
				spec->introduction_date = buf.ReadDWord();
				break;

			case 0x0F: // End of life
				spec->end_of_life_date = buf.ReadDWord();
				break;

			case 0x10: // Flags
				spec->flags = (ObjectFlags)buf.ReadWord();
				_loaded_newgrf_features.has_2CC |= (spec->flags & OBJECT_FLAG_2CC_COLOUR) != 0;
				break;

			case 0x11: // Animation info
				spec->animation.frames = buf.ReadByte();
				spec->animation.status = buf.ReadByte();
				break;

			case 0x12: // Animation speed
				spec->animation.speed = buf.ReadByte();
				break;

			case 0x13: // Animation triggers
				spec->animation.triggers = buf.ReadWord();
				break;

			case 0x14: // Removal cost multiplier
				spec->clear_cost_multiplier = buf.ReadByte();
				break;

			case 0x15: // Callback mask
				spec->callback_mask = buf.ReadWord();
				break;

			case 0x16: // Building height
				spec->height = buf.ReadByte();
				break;

			case 0x17: // Views
				spec->views = buf.ReadByte();
				if (spec->views != 1 && spec->views != 2 && spec->views != 4) {
					GrfMsg(2, "ObjectChangeInfo: Invalid number of views ({}) for object id {}. Ignoring.", spec->views, id + i);
					spec->views = 1;
				}
				break;

			case 0x18: // Amount placed on 256^2 map on map creation
				spec->generate_amount = buf.ReadByte();
				break;

			case A0RPI_OBJECT_USE_LAND_GROUND:
				if (MappedPropertyLengthMismatch(buf, 1, mapping_entry)) break;
				spec->ctrl_flags &= ~OBJECT_CTRL_FLAG_USE_LAND_GROUND;
				if (buf.ReadByte() != 0) spec->ctrl_flags |= OBJECT_CTRL_FLAG_USE_LAND_GROUND;
				break;

			case A0RPI_OBJECT_EDGE_FOUNDATION_MODE:
				if (MappedPropertyLengthMismatch(buf, 4, mapping_entry)) break;
				spec->ctrl_flags |= OBJECT_CTRL_FLAG_EDGE_FOUNDATION;
				for (int i = 0; i < 4; i++) {
					spec->edge_foundation[i] = buf.ReadByte();
				}
				break;

			case A0RPI_OBJECT_FLOOD_RESISTANT:
				if (MappedPropertyLengthMismatch(buf, 1, mapping_entry)) break;
				spec->ctrl_flags &= ~OBJECT_CTRL_FLAG_FLOOD_RESISTANT;
				if (buf.ReadByte() != 0) spec->ctrl_flags |= OBJECT_CTRL_FLAG_FLOOD_RESISTANT;
				break;

			case A0RPI_OBJECT_VIEWPORT_MAP_TYPE:
				if (MappedPropertyLengthMismatch(buf, 1, mapping_entry)) break;
				spec->vport_map_type = (ObjectViewportMapType)buf.ReadByte();
				spec->ctrl_flags |= OBJECT_CTRL_FLAG_VPORT_MAP_TYPE;
				break;

			case A0RPI_OBJECT_VIEWPORT_MAP_SUBTYPE:
				if (MappedPropertyLengthMismatch(buf, 2, mapping_entry)) break;
				spec->vport_map_subtype = buf.ReadWord();
				break;

			default:
				ret = HandleAction0PropertyDefault(buf, prop);
				break;
		}
	}

	return ret;
}

/**
 * Define properties for railtypes
 * @param id ID of the railtype.
 * @param numinfo Number of subsequent IDs to change the property for.
 * @param prop The property to change.
 * @param buf The property value.
 * @return ChangeInfoResult.
 */
static ChangeInfoResult RailTypeChangeInfo(uint id, int numinfo, int prop, const GRFFilePropertyRemapEntry *mapping_entry, ByteReader &buf)
{
	ChangeInfoResult ret = CIR_SUCCESS;

	extern RailTypeInfo _railtypes[RAILTYPE_END];

	if (id + numinfo > RAILTYPE_END) {
		GrfMsg(1, "RailTypeChangeInfo: Rail type {} is invalid, max {}, ignoring", id + numinfo, RAILTYPE_END);
		return CIR_INVALID_ID;
	}

	for (int i = 0; i < numinfo; i++) {
		RailType rt = _cur.grffile->railtype_map[id + i];
		if (rt == INVALID_RAILTYPE) return CIR_INVALID_ID;

		RailTypeInfo *rti = &_railtypes[rt];

		switch (prop) {
			case 0x08: // Label of rail type
				/* Skipped here as this is loaded during reservation stage. */
				buf.ReadDWord();
				break;

			case 0x09: { // Toolbar caption of railtype (sets name as well for backwards compatibility for grf ver < 8)
				uint16_t str = buf.ReadWord();
				AddStringForMapping(str, &rti->strings.toolbar_caption);
				if (_cur.grffile->grf_version < 8) {
					AddStringForMapping(str, &rti->strings.name);
				}
				break;
			}

			case 0x0A: // Menu text of railtype
				AddStringForMapping(buf.ReadWord(), &rti->strings.menu_text);
				break;

			case 0x0B: // Build window caption
				AddStringForMapping(buf.ReadWord(), &rti->strings.build_caption);
				break;

			case 0x0C: // Autoreplace text
				AddStringForMapping(buf.ReadWord(), &rti->strings.replace_text);
				break;

			case 0x0D: // New locomotive text
				AddStringForMapping(buf.ReadWord(), &rti->strings.new_loco);
				break;

			case 0x0E: // Compatible railtype list
			case 0x0F: // Powered railtype list
			case 0x18: // Railtype list required for date introduction
			case 0x19: // Introduced railtype list
			{
				/* Rail type compatibility bits are added to the existing bits
				 * to allow multiple GRFs to modify compatibility with the
				 * default rail types. */
				int n = buf.ReadByte();
				for (int j = 0; j != n; j++) {
					RailTypeLabel label = buf.ReadDWord();
					RailType resolved_rt = GetRailTypeByLabel(BSWAP32(label), false);
					if (resolved_rt != INVALID_RAILTYPE) {
						switch (prop) {
							case 0x0F: SetBit(rti->powered_railtypes, resolved_rt);               [[fallthrough]]; // Powered implies compatible.
							case 0x0E: SetBit(rti->compatible_railtypes, resolved_rt);            break;
							case 0x18: SetBit(rti->introduction_required_railtypes, resolved_rt); break;
							case 0x19: SetBit(rti->introduces_railtypes, resolved_rt);            break;
						}
					}
				}
				break;
			}

			case 0x10: // Rail Type flags
				rti->flags = (RailTypeFlags)buf.ReadByte();
				break;

			case 0x11: // Curve speed advantage
				rti->curve_speed = buf.ReadByte();
				break;

			case 0x12: // Station graphic
				rti->fallback_railtype = Clamp(buf.ReadByte(), 0, 2);
				break;

			case 0x13: // Construction cost factor
				rti->cost_multiplier = buf.ReadWord();
				break;

			case 0x14: // Speed limit
				rti->max_speed = buf.ReadWord();
				break;

			case 0x15: // Acceleration model
				rti->acceleration_type = Clamp(buf.ReadByte(), 0, 2);
				break;

			case 0x16: // Map colour
				rti->map_colour = buf.ReadByte();
				break;

			case 0x17: // Introduction date
				rti->introduction_date = buf.ReadDWord();
				break;

			case 0x1A: // Sort order
				rti->sorting_order = buf.ReadByte();
				break;

			case 0x1B: // Name of railtype (overridden by prop 09 for grf ver < 8)
				AddStringForMapping(buf.ReadWord(), &rti->strings.name);
				break;

			case 0x1C: // Maintenance cost factor
				rti->maintenance_multiplier = buf.ReadWord();
				break;

			case 0x1D: // Alternate rail type label list
				/* Skipped here as this is loaded during reservation stage. */
				for (int j = buf.ReadByte(); j != 0; j--) buf.ReadDWord();
				break;

			case A0RPI_RAILTYPE_ENABLE_PROGRAMMABLE_SIGNALS:
				if (MappedPropertyLengthMismatch(buf, 1, mapping_entry)) break;
				AssignBit(rti->ctrl_flags, RTCF_PROGSIG, buf.ReadByte() != 0);
				break;

			case A0RPI_RAILTYPE_ENABLE_NO_ENTRY_SIGNALS:
				if (MappedPropertyLengthMismatch(buf, 1, mapping_entry)) break;
				AssignBit(rti->ctrl_flags, RTCF_NOENTRYSIG, buf.ReadByte() != 0);
				break;

			case A0RPI_RAILTYPE_ENABLE_RESTRICTED_SIGNALS:
				if (MappedPropertyLengthMismatch(buf, 1, mapping_entry)) break;
				AssignBit(rti->ctrl_flags, RTCF_RESTRICTEDSIG, buf.ReadByte() != 0);
				break;

			case A0RPI_RAILTYPE_DISABLE_REALISTIC_BRAKING:
				if (MappedPropertyLengthMismatch(buf, 1, mapping_entry)) break;
				AssignBit(rti->ctrl_flags, RTCF_NOREALISTICBRAKING, buf.ReadByte() != 0);
				break;

			case A0RPI_RAILTYPE_ENABLE_SIGNAL_RECOLOUR:
				if (MappedPropertyLengthMismatch(buf, 1, mapping_entry)) break;
				AssignBit(rti->ctrl_flags, RTCF_RECOLOUR_ENABLED, buf.ReadByte() != 0);
				break;

			case A0RPI_RAILTYPE_EXTRA_ASPECTS:
				if (MappedPropertyLengthMismatch(buf, 1, mapping_entry)) break;
				rti->signal_extra_aspects = std::min<uint8_t>(buf.ReadByte(), NEW_SIGNALS_MAX_EXTRA_ASPECT);
				break;

			default:
				ret = HandleAction0PropertyDefault(buf, prop);
				break;
		}
	}

	return ret;
}

static ChangeInfoResult RailTypeReserveInfo(uint id, int numinfo, int prop, const GRFFilePropertyRemapEntry *mapping_entry, ByteReader &buf)
{
	ChangeInfoResult ret = CIR_SUCCESS;

	extern RailTypeInfo _railtypes[RAILTYPE_END];

	if (id + numinfo > RAILTYPE_END) {
		GrfMsg(1, "RailTypeReserveInfo: Rail type {} is invalid, max {}, ignoring", id + numinfo, RAILTYPE_END);
		return CIR_INVALID_ID;
	}

	for (int i = 0; i < numinfo; i++) {
		switch (prop) {
			case 0x08: // Label of rail type
			{
				RailTypeLabel rtl = buf.ReadDWord();
				rtl = BSWAP32(rtl);

				RailType rt = GetRailTypeByLabel(rtl, false);
				if (rt == INVALID_RAILTYPE) {
					/* Set up new rail type */
					rt = AllocateRailType(rtl);
				}

				_cur.grffile->railtype_map[id + i] = rt;
				break;
			}

			case 0x09: // Toolbar caption of railtype
			case 0x0A: // Menu text
			case 0x0B: // Build window caption
			case 0x0C: // Autoreplace text
			case 0x0D: // New loco
			case 0x13: // Construction cost
			case 0x14: // Speed limit
			case 0x1B: // Name of railtype
			case 0x1C: // Maintenance cost factor
				buf.ReadWord();
				break;

			case 0x1D: // Alternate rail type label list
				if (_cur.grffile->railtype_map[id + i] != INVALID_RAILTYPE) {
					int n = buf.ReadByte();
					for (int j = 0; j != n; j++) {
						_railtypes[_cur.grffile->railtype_map[id + i]].alternate_labels.push_back(BSWAP32(buf.ReadDWord()));
					}
					break;
				}
				GrfMsg(1, "RailTypeReserveInfo: Ignoring property 1D for rail type {} because no label was set", id + i);
				[[fallthrough]];

			case 0x0E: // Compatible railtype list
			case 0x0F: // Powered railtype list
			case 0x18: // Railtype list required for date introduction
			case 0x19: // Introduced railtype list
				for (int j = buf.ReadByte(); j != 0; j--) buf.ReadDWord();
				break;

			case 0x10: // Rail Type flags
			case 0x11: // Curve speed advantage
			case 0x12: // Station graphic
			case 0x15: // Acceleration model
			case 0x16: // Map colour
			case 0x1A: // Sort order
				buf.ReadByte();
				break;

			case 0x17: // Introduction date
				buf.ReadDWord();
				break;

			case A0RPI_RAILTYPE_ENABLE_PROGRAMMABLE_SIGNALS:
			case A0RPI_RAILTYPE_ENABLE_NO_ENTRY_SIGNALS:
			case A0RPI_RAILTYPE_ENABLE_RESTRICTED_SIGNALS:
			case A0RPI_RAILTYPE_DISABLE_REALISTIC_BRAKING:
			case A0RPI_RAILTYPE_ENABLE_SIGNAL_RECOLOUR:
			case A0RPI_RAILTYPE_EXTRA_ASPECTS:
				buf.Skip(buf.ReadExtendedByte());
				break;

			default:
				ret = HandleAction0PropertyDefault(buf, prop);
				break;
		}
	}

	return ret;
}

/**
 * Define properties for roadtypes
 * @param id ID of the roadtype.
 * @param numinfo Number of subsequent IDs to change the property for.
 * @param prop The property to change.
 * @param buf The property value.
 * @return ChangeInfoResult.
 */
static ChangeInfoResult RoadTypeChangeInfo(uint id, int numinfo, int prop, const GRFFilePropertyRemapEntry *mapping_entry, ByteReader &buf, RoadTramType rtt)
{
	ChangeInfoResult ret = CIR_SUCCESS;

	extern RoadTypeInfo _roadtypes[ROADTYPE_END];
	std::array<RoadType, ROADTYPE_END> &type_map = (rtt == RTT_TRAM) ? _cur.grffile->tramtype_map : _cur.grffile->roadtype_map;

	if (id + numinfo > ROADTYPE_END) {
		GrfMsg(1, "RoadTypeChangeInfo: Road type {} is invalid, max {}, ignoring", id + numinfo, ROADTYPE_END);
		return CIR_INVALID_ID;
	}

	for (int i = 0; i < numinfo; i++) {
		RoadType rt = type_map[id + i];
		if (rt == INVALID_ROADTYPE) return CIR_INVALID_ID;

		RoadTypeInfo *rti = &_roadtypes[rt];

		switch (prop) {
			case 0x08: // Label of road type
				/* Skipped here as this is loaded during reservation stage. */
				buf.ReadDWord();
				break;

			case 0x09: { // Toolbar caption of roadtype (sets name as well for backwards compatibility for grf ver < 8)
				uint16_t str = buf.ReadWord();
				AddStringForMapping(str, &rti->strings.toolbar_caption);
				break;
			}

			case 0x0A: // Menu text of roadtype
				AddStringForMapping(buf.ReadWord(), &rti->strings.menu_text);
				break;

			case 0x0B: // Build window caption
				AddStringForMapping(buf.ReadWord(), &rti->strings.build_caption);
				break;

			case 0x0C: // Autoreplace text
				AddStringForMapping(buf.ReadWord(), &rti->strings.replace_text);
				break;

			case 0x0D: // New engine text
				AddStringForMapping(buf.ReadWord(), &rti->strings.new_engine);
				break;

			case 0x0F: // Powered roadtype list
			case 0x18: // Roadtype list required for date introduction
			case 0x19: { // Introduced roadtype list
				/* Road type compatibility bits are added to the existing bits
				 * to allow multiple GRFs to modify compatibility with the
				 * default road types. */
				int n = buf.ReadByte();
				for (int j = 0; j != n; j++) {
					RoadTypeLabel label = buf.ReadDWord();
					RoadType resolved_rt = GetRoadTypeByLabel(BSWAP32(label), false);
					if (resolved_rt != INVALID_ROADTYPE) {
						switch (prop) {
							case 0x0F:
								if (GetRoadTramType(resolved_rt) == rtt) {
									SetBit(rti->powered_roadtypes, resolved_rt);
								} else {
									GrfMsg(1, "RoadTypeChangeInfo: Powered road type list: Road type {} road/tram type does not match road type {}, ignoring", resolved_rt, rt);
								}
								break;
							case 0x18: SetBit(rti->introduction_required_roadtypes, resolved_rt); break;
							case 0x19: SetBit(rti->introduces_roadtypes, resolved_rt);            break;
						}
					}
				}
				break;
			}

			case 0x10: // Road Type flags
				rti->flags = (RoadTypeFlags)buf.ReadByte();
				break;

			case 0x13: // Construction cost factor
				rti->cost_multiplier = buf.ReadWord();
				break;

			case 0x14: // Speed limit
				rti->max_speed = buf.ReadWord();
				break;

			case 0x16: // Map colour
				rti->map_colour = buf.ReadByte();
				break;

			case 0x17: // Introduction date
				rti->introduction_date = buf.ReadDWord();
				break;

			case 0x1A: // Sort order
				rti->sorting_order = buf.ReadByte();
				break;

			case 0x1B: // Name of roadtype
				AddStringForMapping(buf.ReadWord(), &rti->strings.name);
				break;

			case 0x1C: // Maintenance cost factor
				rti->maintenance_multiplier = buf.ReadWord();
				break;

			case 0x1D: // Alternate road type label list
				/* Skipped here as this is loaded during reservation stage. */
				for (int j = buf.ReadByte(); j != 0; j--) buf.ReadDWord();
				break;

			case A0RPI_ROADTYPE_EXTRA_FLAGS:
				if (MappedPropertyLengthMismatch(buf, 1, mapping_entry)) break;
				rti->extra_flags = (RoadTypeExtraFlags)buf.ReadByte();
				break;

			case A0RPI_ROADTYPE_COLLISION_MODE: {
				if (MappedPropertyLengthMismatch(buf, 1, mapping_entry)) break;
				uint8_t collision_mode = buf.ReadByte();
				if (collision_mode < RTCM_END) rti->collision_mode = (RoadTypeCollisionMode)collision_mode;
				break;
			}

			default:
				ret = HandleAction0PropertyDefault(buf, prop);
				break;
		}
	}

	return ret;
}

static ChangeInfoResult RoadTypeChangeInfo(uint id, int numinfo, int prop, const GRFFilePropertyRemapEntry *mapping_entry, ByteReader &buf)
{
	return RoadTypeChangeInfo(id, numinfo, prop, mapping_entry, buf, RTT_ROAD);
}

static ChangeInfoResult TramTypeChangeInfo(uint id, int numinfo, int prop, const GRFFilePropertyRemapEntry *mapping_entry, ByteReader &buf)
{
	return RoadTypeChangeInfo(id, numinfo, prop, mapping_entry, buf, RTT_TRAM);
}


static ChangeInfoResult RoadTypeReserveInfo(uint id, int numinfo, int prop, const GRFFilePropertyRemapEntry *mapping_entry, ByteReader &buf, RoadTramType rtt)
{
	ChangeInfoResult ret = CIR_SUCCESS;

	extern RoadTypeInfo _roadtypes[ROADTYPE_END];
	std::array<RoadType, ROADTYPE_END> &type_map = (rtt == RTT_TRAM) ? _cur.grffile->tramtype_map : _cur.grffile->roadtype_map;

	if (id + numinfo > ROADTYPE_END) {
		GrfMsg(1, "RoadTypeReserveInfo: Road type {} is invalid, max {}, ignoring", id + numinfo, ROADTYPE_END);
		return CIR_INVALID_ID;
	}

	for (int i = 0; i < numinfo; i++) {
		switch (prop) {
			case 0x08: { // Label of road type
				RoadTypeLabel rtl = buf.ReadDWord();
				rtl = BSWAP32(rtl);

				RoadType rt = GetRoadTypeByLabel(rtl, false);
				if (rt == INVALID_ROADTYPE) {
					/* Set up new road type */
					rt = AllocateRoadType(rtl, rtt);
				} else if (GetRoadTramType(rt) != rtt) {
					GrfMsg(1, "RoadTypeReserveInfo: Road type {} is invalid type (road/tram), ignoring", id + numinfo);
					return CIR_INVALID_ID;
				}

				type_map[id + i] = rt;
				break;
			}
			case 0x09: // Toolbar caption of roadtype
			case 0x0A: // Menu text
			case 0x0B: // Build window caption
			case 0x0C: // Autoreplace text
			case 0x0D: // New loco
			case 0x13: // Construction cost
			case 0x14: // Speed limit
			case 0x1B: // Name of roadtype
			case 0x1C: // Maintenance cost factor
				buf.ReadWord();
				break;

			case 0x1D: // Alternate road type label list
				if (type_map[id + i] != INVALID_ROADTYPE) {
					int n = buf.ReadByte();
					for (int j = 0; j != n; j++) {
						_roadtypes[type_map[id + i]].alternate_labels.push_back(BSWAP32(buf.ReadDWord()));
					}
					break;
				}
				GrfMsg(1, "RoadTypeReserveInfo: Ignoring property 1D for road type {} because no label was set", id + i);
				/* FALL THROUGH */

			case 0x0F: // Powered roadtype list
			case 0x18: // Roadtype list required for date introduction
			case 0x19: // Introduced roadtype list
				for (int j = buf.ReadByte(); j != 0; j--) buf.ReadDWord();
				break;

			case 0x10: // Road Type flags
			case 0x16: // Map colour
			case 0x1A: // Sort order
				buf.ReadByte();
				break;

			case 0x17: // Introduction date
				buf.ReadDWord();
				break;

			case A0RPI_ROADTYPE_EXTRA_FLAGS:
				buf.Skip(buf.ReadExtendedByte());
				break;

			case A0RPI_ROADTYPE_COLLISION_MODE:
				buf.Skip(buf.ReadExtendedByte());
				break;

			default:
				ret = HandleAction0PropertyDefault(buf, prop);
				break;
		}
	}

	return ret;
}

static ChangeInfoResult RoadTypeReserveInfo(uint id, int numinfo, int prop, const GRFFilePropertyRemapEntry *mapping_entry, ByteReader &buf)
{
	return RoadTypeReserveInfo(id, numinfo, prop, mapping_entry, buf, RTT_ROAD);
}

static ChangeInfoResult TramTypeReserveInfo(uint id, int numinfo, int prop, const GRFFilePropertyRemapEntry *mapping_entry, ByteReader &buf)
{
	return RoadTypeReserveInfo(id, numinfo, prop, mapping_entry, buf, RTT_TRAM);
}

static ChangeInfoResult AirportTilesChangeInfo(uint airtid, int numinfo, int prop, const GRFFilePropertyRemapEntry *mapping_entry, ByteReader &buf)
{
	ChangeInfoResult ret = CIR_SUCCESS;

	if (airtid + numinfo > NUM_AIRPORTTILES_PER_GRF) {
		GrfMsg(1, "AirportTileChangeInfo: Too many airport tiles loaded ({}), max ({}). Ignoring.", airtid + numinfo, NUM_AIRPORTTILES_PER_GRF);
		return CIR_INVALID_ID;
	}

	/* Allocate airport tile specs if they haven't been allocated already. */
	if (_cur.grffile->airtspec.size() < airtid + numinfo) _cur.grffile->airtspec.resize(airtid + numinfo);

	for (int i = 0; i < numinfo; i++) {
		AirportTileSpec *tsp = _cur.grffile->airtspec[airtid + i].get();

		if (prop != 0x08 && tsp == nullptr) {
			GrfMsg(2, "AirportTileChangeInfo: Attempt to modify undefined airport tile {}. Ignoring.", airtid + i);
			return CIR_INVALID_ID;
		}

		switch (prop) {
			case 0x08: { // Substitute airport tile type
				uint8_t subs_id = buf.ReadByte();
				if (subs_id >= NEW_AIRPORTTILE_OFFSET) {
					/* The substitute id must be one of the original airport tiles. */
					GrfMsg(2, "AirportTileChangeInfo: Attempt to use new airport tile {} as substitute airport tile for {}. Ignoring.", subs_id, airtid + i);
					continue;
				}

				/* Allocate space for this airport tile. */
				if (tsp == nullptr) {
					_cur.grffile->airtspec[airtid + i] = std::make_unique<AirportTileSpec>(*AirportTileSpec::Get(subs_id));
					tsp = _cur.grffile->airtspec[airtid + i].get();

					tsp->enabled = true;

					tsp->animation.status = ANIM_STATUS_NO_ANIMATION;

					tsp->grf_prop.local_id = airtid + i;
					tsp->grf_prop.subst_id = subs_id;
					tsp->grf_prop.grfid = _cur.grffile->grfid;
					tsp->grf_prop.grffile = _cur.grffile;
					_airporttile_mngr.AddEntityID(airtid + i, _cur.grffile->grfid, subs_id); // pre-reserve the tile slot
				}
				break;
			}

			case 0x09: { // Airport tile override
				uint8_t override = buf.ReadByte();

				/* The airport tile being overridden must be an original airport tile. */
				if (override >= NEW_AIRPORTTILE_OFFSET) {
					GrfMsg(2, "AirportTileChangeInfo: Attempt to override new airport tile {} with airport tile id {}. Ignoring.", override, airtid + i);
					continue;
				}

				_airporttile_mngr.Add(airtid + i, _cur.grffile->grfid, override);
				break;
			}

			case 0x0E: // Callback mask
				tsp->callback_mask = buf.ReadByte();
				break;

			case 0x0F: // Animation information
				tsp->animation.frames = buf.ReadByte();
				tsp->animation.status = buf.ReadByte();
				break;

			case 0x10: // Animation speed
				tsp->animation.speed = buf.ReadByte();
				break;

			case 0x11: // Animation triggers
				tsp->animation.triggers = buf.ReadByte();
				break;

			default:
				ret = HandleAction0PropertyDefault(buf, prop);
				break;
		}
	}

	return ret;
}

/**
 * Ignore properties for roadstops
 * @param prop The property to ignore.
 * @param buf The property value.
 * @return ChangeInfoResult.
 */
static ChangeInfoResult IgnoreRoadStopProperty(uint prop, ByteReader &buf)
{
	ChangeInfoResult ret = CIR_SUCCESS;

	switch (prop) {
		case 0x09:
		case 0x0C:
		case 0x0F:
		case 0x11:
			buf.ReadByte();
			break;

		case 0x0A:
		case 0x0B:
		case 0x0E:
		case 0x10:
		case 0x15:
			buf.ReadWord();
			break;

		case 0x08:
		case 0x0D:
		case 0x12:
			buf.ReadDWord();
			break;

		default:
			ret = HandleAction0PropertyDefault(buf, prop);
			break;
	}

	return ret;
}

static ChangeInfoResult RoadStopChangeInfo(uint id, int numinfo, int prop, const GRFFilePropertyRemapEntry *mapping_entry, ByteReader &buf)
{
	ChangeInfoResult ret = CIR_SUCCESS;

	if (id + numinfo > NUM_ROADSTOPS_PER_GRF) {
		GrfMsg(1, "RoadStopChangeInfo: RoadStop {} is invalid, max {}, ignoring", id + numinfo, NUM_ROADSTOPS_PER_GRF);
		return CIR_INVALID_ID;
	}

	if (id + numinfo > _cur.grffile->roadstops.size()) {
		_cur.grffile->roadstops.resize(id + numinfo);
	}

	for (int i = 0; i < numinfo; i++) {
		RoadStopSpec *rs = _cur.grffile->roadstops[id + i].get();

		if (rs == nullptr && prop != 0x08 && prop != A0RPI_ROADSTOP_CLASS_ID) {
			GrfMsg(1, "RoadStopChangeInfo: Attempt to modify undefined road stop {}, ignoring", id + i);
			ChangeInfoResult cir = IgnoreRoadStopProperty(prop, buf);
			if (cir > ret) ret = cir;
			continue;
		}

		switch (prop) {
			case A0RPI_ROADSTOP_CLASS_ID:
				if (MappedPropertyLengthMismatch(buf, 4, mapping_entry)) break;
				[[fallthrough]];
			case 0x08: { // Road Stop Class ID
				if (rs == nullptr) {
					_cur.grffile->roadstops[id + i] = std::make_unique<RoadStopSpec>();
					rs = _cur.grffile->roadstops[id + i].get();
				}

				uint32_t classid = buf.ReadDWord();
				rs->class_index = RoadStopClass::Allocate(BSWAP32(classid));
				break;
			}

			case A0RPI_ROADSTOP_STOP_TYPE:
				if (MappedPropertyLengthMismatch(buf, 1, mapping_entry)) break;
				[[fallthrough]];
			case 0x09: // Road stop type
				rs->stop_type = (RoadStopAvailabilityType)buf.ReadByte();
				break;

			case A0RPI_ROADSTOP_STOP_NAME:
				if (MappedPropertyLengthMismatch(buf, 2, mapping_entry)) break;
				[[fallthrough]];
			case 0x0A: // Road Stop Name
				AddStringForMapping(buf.ReadWord(), &rs->name);
				break;

			case A0RPI_ROADSTOP_CLASS_NAME:
				if (MappedPropertyLengthMismatch(buf, 2, mapping_entry)) break;
				[[fallthrough]];
			case 0x0B: // Road Stop Class name
				AddStringForMapping(buf.ReadWord(), rs, [](StringID str, RoadStopSpec *rs) { RoadStopClass::Get(rs->class_index)->name = str; });
				break;

			case A0RPI_ROADSTOP_DRAW_MODE:
				if (MappedPropertyLengthMismatch(buf, 1, mapping_entry)) break;
				[[fallthrough]];
			case 0x0C: // The draw mode
				rs->draw_mode = static_cast<RoadStopDrawMode>(buf.ReadByte());
				break;

			case A0RPI_ROADSTOP_TRIGGER_CARGOES:
				if (MappedPropertyLengthMismatch(buf, 4, mapping_entry)) break;
				[[fallthrough]];
			case 0x0D: // Cargo types for random triggers
				rs->cargo_triggers = TranslateRefitMask(buf.ReadDWord());
				break;

			case A0RPI_ROADSTOP_ANIMATION_INFO:
				if (MappedPropertyLengthMismatch(buf, 2, mapping_entry)) break;
				[[fallthrough]];
			case 0x0E: // Animation info
				rs->animation.frames = buf.ReadByte();
				rs->animation.status = buf.ReadByte();
				break;

			case A0RPI_ROADSTOP_ANIMATION_SPEED:
				if (MappedPropertyLengthMismatch(buf, 1, mapping_entry)) break;
				[[fallthrough]];
			case 0x0F: // Animation speed
				rs->animation.speed = buf.ReadByte();
				break;

			case A0RPI_ROADSTOP_ANIMATION_TRIGGERS:
				if (MappedPropertyLengthMismatch(buf, 2, mapping_entry)) break;
				[[fallthrough]];
			case 0x10: // Animation triggers
				rs->animation.triggers = buf.ReadWord();
				break;

			case A0RPI_ROADSTOP_CALLBACK_MASK:
				if (MappedPropertyLengthMismatch(buf, 1, mapping_entry)) break;
				[[fallthrough]];
			case 0x11: // Callback mask
				rs->callback_mask = buf.ReadByte();
				break;

			case A0RPI_ROADSTOP_GENERAL_FLAGS:
				if (MappedPropertyLengthMismatch(buf, 4, mapping_entry)) break;
				[[fallthrough]];
			case 0x12: // General flags
				rs->flags = (uint16_t)buf.ReadDWord(); // Future-proofing, size this as 4 bytes, but we only need two byte's worth of flags at present
				break;

			case A0RPI_ROADSTOP_MIN_BRIDGE_HEIGHT:
				if (MappedPropertyLengthMismatch(buf, 6, mapping_entry)) break;
				[[fallthrough]];
			case 0x13: // Minimum height for a bridge above
				SetBit(rs->internal_flags, RSIF_BRIDGE_HEIGHTS_SET);
				for (uint i = 0; i < 6; i++) {
					rs->bridge_height[i] = buf.ReadByte();
				}
				break;

			case A0RPI_ROADSTOP_DISALLOWED_BRIDGE_PILLARS:
				if (MappedPropertyLengthMismatch(buf, 6, mapping_entry)) break;
				[[fallthrough]];
			case 0x14: // Disallowed bridge pillars
				SetBit(rs->internal_flags, RSIF_BRIDGE_DISALLOWED_PILLARS_SET);
				for (uint i = 0; i < 6; i++) {
					rs->bridge_disallowed_pillars[i] = buf.ReadByte();
				}
				break;

			case A0RPI_ROADSTOP_COST_MULTIPLIERS:
				if (MappedPropertyLengthMismatch(buf, 2, mapping_entry)) break;
				[[fallthrough]];
			case 0x15: // Cost multipliers
				rs->build_cost_multiplier = buf.ReadByte();
				rs->clear_cost_multiplier = buf.ReadByte();
				break;

			case A0RPI_ROADSTOP_HEIGHT:
				if (MappedPropertyLengthMismatch(buf, 1, mapping_entry)) break;
				[[fallthrough]];
			case 0x16: // Height
				rs->height = buf.ReadByte();
				break;

			default:
				ret = HandleAction0PropertyDefault(buf, prop);
				break;
		}
	}

	return ret;
}

/**
 * Define properties for new landscape
 * @param id Landscape type.
 * @param numinfo Number of subsequent IDs to change the property for.
 * @param prop The property to change.
 * @param buf The property value.
 * @return ChangeInfoResult.
 */
static ChangeInfoResult NewLandscapeChangeInfo(uint id, int numinfo, int prop, const GRFFilePropertyRemapEntry *mapping_entry, ByteReader &buf)
{
	/* Properties which are handled per item */
	ChangeInfoResult ret = CIR_SUCCESS;
	for (int i = 0; i < numinfo; i++) {
		switch (prop) {
			case A0RPI_NEWLANDSCAPE_ENABLE_RECOLOUR: {
				if (MappedPropertyLengthMismatch(buf, 1, mapping_entry)) break;
				bool enabled = (buf.ReadByte() != 0 ? 1 : 0);
				if (id == NLA3ID_CUSTOM_ROCKS) {
					SB(_cur.grffile->new_landscape_ctrl_flags, NLCF_ROCKS_RECOLOUR_ENABLED, 1, enabled);
				}
				break;
			}

			case A0RPI_NEWLANDSCAPE_ENABLE_DRAW_SNOWY_ROCKS: {
				if (MappedPropertyLengthMismatch(buf, 1, mapping_entry)) break;
				bool enabled = (buf.ReadByte() != 0 ? 1 : 0);
				if (id == NLA3ID_CUSTOM_ROCKS) {
					SB(_cur.grffile->new_landscape_ctrl_flags, NLCF_ROCKS_DRAW_SNOWY_ENABLED, 1, enabled);
				}
				break;
			}

			default:
				ret = HandleAction0PropertyDefault(buf, prop);
				break;
		}
	}

	return ret;
}

static bool HandleChangeInfoResult(const char *caller, ChangeInfoResult cir, GrfSpecFeature feature, int property)
{
	switch (cir) {
		default: NOT_REACHED();

		case CIR_DISABLED:
			/* Error has already been printed; just stop parsing */
			return true;

		case CIR_SUCCESS:
			return false;

		case CIR_UNHANDLED:
			GrfMsg(1, "{}: Ignoring property 0x{:02X} of feature {} (not implemented)", caller, property, GetFeatureString(feature));
			return false;

		case CIR_UNKNOWN:
			GrfMsg(0, "{}: Unknown property 0x{:02X} of feature {}, disabling", caller, property, GetFeatureString(feature));
			[[fallthrough]];

		case CIR_INVALID_ID: {
			/* No debug message for an invalid ID, as it has already been output */
			GRFError *error = DisableGrf(cir == CIR_INVALID_ID ? STR_NEWGRF_ERROR_INVALID_ID : STR_NEWGRF_ERROR_UNKNOWN_PROPERTY);
			if (cir != CIR_INVALID_ID) error->param_value[1] = property;
			return true;
		}
	}
}

static GrfSpecFeatureRef ReadFeature(uint8_t raw_byte, bool allow_48 = false)
{
	if (unlikely(HasBit(_cur.grffile->ctrl_flags, GFCF_HAVE_FEATURE_ID_REMAP))) {
		const GRFFeatureMapRemapSet &remap = _cur.grffile->feature_id_remaps;
		if (remap.remapped_ids[raw_byte]) {
			auto iter = remap.mapping.find(raw_byte);
			const GRFFeatureMapRemapEntry &def = iter->second;
			if (def.feature == GSF_ERROR_ON_USE) {
				GrfMsg(0, "Error: Unimplemented mapped feature: {}, mapped to: {:02X}", def.name, raw_byte);
				GRFError *error = DisableGrf(STR_NEWGRF_ERROR_UNIMPLEMETED_MAPPED_FEATURE_ID);
				error->data = stredup(def.name);
				error->param_value[1] = GSF_INVALID;
				error->param_value[2] = raw_byte;
			} else if (def.feature == GSF_INVALID) {
				GrfMsg(2, "Ignoring unimplemented mapped feature: {}, mapped to: {:02X}", def.name, raw_byte);
			}
			return { def.feature, raw_byte };
		}
	}

	GrfSpecFeature feature;
	if (raw_byte >= GSF_REAL_FEATURE_END && !(allow_48 && raw_byte == 0x48)) {
		feature = GSF_INVALID;
	} else {
		feature = static_cast<GrfSpecFeature>(raw_byte);
	}
	return { feature, raw_byte };
}

static const char *_feature_names[] = {
	"TRAINS",
	"ROADVEHICLES",
	"SHIPS",
	"AIRCRAFT",
	"STATIONS",
	"CANALS",
	"BRIDGES",
	"HOUSES",
	"GLOBALVAR",
	"INDUSTRYTILES",
	"INDUSTRIES",
	"CARGOES",
	"SOUNDFX",
	"AIRPORTS",
	"SIGNALS",
	"OBJECTS",
	"RAILTYPES",
	"AIRPORTTILES",
	"ROADTYPES",
	"TRAMTYPES",
	"ROADSTOPS",
	"NEWLANDSCAPE",
	"TOWN",
};
static_assert(lengthof(_feature_names) == GSF_END);

void GetFeatureStringFormatter::fmt_format_value(format_target &output) const
{
	if (this->feature.id < GSF_END) {
		output.format("0x{:02X} ({})", this->feature.raw_byte, _feature_names[this->feature.id]);
	} else {
		if (unlikely(HasBit(_cur.grffile->ctrl_flags, GFCF_HAVE_FEATURE_ID_REMAP))) {
			const GRFFeatureMapRemapSet &remap = _cur.grffile->feature_id_remaps;
			if (remap.remapped_ids[this->feature.raw_byte]) {
				auto iter = remap.mapping.find(this->feature.raw_byte);
				const GRFFeatureMapRemapEntry &def = iter->second;
				output.format("0x{:02X} ({})", this->feature.raw_byte, def.name);
				return;
			}
		}
		output.format("0x{:02X}", this->feature.raw_byte);
	}
}

GetFeatureStringFormatter GetFeatureString(GrfSpecFeatureRef feature)
{
	return GetFeatureStringFormatter(feature);
}

GetFeatureStringFormatter GetFeatureString(GrfSpecFeature feature)
{
	uint8_t raw_byte = feature;
	if (feature >= GSF_REAL_FEATURE_END) {
		for (const auto &entry : _cur.grffile->feature_id_remaps.mapping) {
			if (entry.second.feature == feature) {
				raw_byte = entry.second.raw_id;
				break;
			}
		}
	}
	return GetFeatureStringFormatter(GrfSpecFeatureRef{ feature, raw_byte });
}

struct GRFFilePropertyDescriptor {
	int prop;
	const GRFFilePropertyRemapEntry *entry;

	GRFFilePropertyDescriptor(int prop, const GRFFilePropertyRemapEntry *entry)
			: prop(prop), entry(entry) {}
};

static GRFFilePropertyDescriptor ReadAction0PropertyID(ByteReader &buf, uint8_t feature)
{
	uint8_t raw_prop = buf.ReadByte();
	const GRFFilePropertyRemapSet &remap = _cur.grffile->action0_property_remaps[feature];
	if (remap.remapped_ids[raw_prop]) {
		auto iter = remap.mapping.find(raw_prop);
		assert(iter != remap.mapping.end());
		const GRFFilePropertyRemapEntry &def = iter->second;
		int prop = def.id;
		if (prop == A0RPI_UNKNOWN_ERROR) {
			GrfMsg(0, "Error: Unimplemented mapped property: {}, feature: {}, mapped to: {:X}", def.name, GetFeatureString(def.feature), raw_prop);
			GRFError *error = DisableGrf(STR_NEWGRF_ERROR_UNIMPLEMETED_MAPPED_PROPERTY);
			error->data = stredup(def.name);
			error->param_value[1] = def.feature;
			error->param_value[2] = raw_prop;
		} else if (prop == A0RPI_UNKNOWN_IGNORE) {
			GrfMsg(2, "Ignoring unimplemented mapped property: {}, feature: {}, mapped to: {:X}", def.name, GetFeatureString(def.feature), raw_prop);
		} else if (prop == A0RPI_ID_EXTENSION) {
			uint8_t *outer_data = buf.Data();
			size_t outer_length = buf.ReadExtendedByte();
			uint16_t mapped_id = buf.ReadWord();
			uint8_t *inner_data = buf.Data();
			size_t inner_length = buf.ReadExtendedByte();
			if (inner_length + (inner_data - outer_data) != outer_length) {
				GrfMsg(2, "Ignoring extended ID property with malformed lengths: {}, feature: {}, mapped to: {:X}", def.name, GetFeatureString(def.feature), raw_prop);
				buf.ResetReadPosition(outer_data);
				return GRFFilePropertyDescriptor(A0RPI_UNKNOWN_IGNORE, &def);
			}

			auto ext = _cur.grffile->action0_extended_property_remaps.find((((uint32_t)feature) << 16) | mapped_id);
			if (ext != _cur.grffile->action0_extended_property_remaps.end()) {
				buf.ResetReadPosition(inner_data);
				const GRFFilePropertyRemapEntry &ext_def = ext->second;
				prop = ext_def.id;
				if (prop == A0RPI_UNKNOWN_ERROR) {
					GrfMsg(0, "Error: Unimplemented mapped extended ID property: {}, feature: {}, mapped to: {:X} (via {:X})", ext_def.name, GetFeatureString(ext_def.feature), mapped_id, raw_prop);
					GRFError *error = DisableGrf(STR_NEWGRF_ERROR_UNIMPLEMETED_MAPPED_PROPERTY);
					error->data = stredup(ext_def.name);
					error->param_value[1] = ext_def.feature;
					error->param_value[2] = 0xE0000 | mapped_id;
				} else if (prop == A0RPI_UNKNOWN_IGNORE) {
					GrfMsg(2, "Ignoring unimplemented mapped extended ID property: {}, feature: {}, mapped to: {:X} (via {:X})", ext_def.name, GetFeatureString(ext_def.feature), mapped_id, raw_prop);
				}
				return GRFFilePropertyDescriptor(prop, &ext_def);
			} else {
				GrfMsg(2, "Ignoring unknown extended ID property: {}, feature: {}, mapped to: {:X} (via {:X})", def.name, GetFeatureString(def.feature), mapped_id, raw_prop);
				buf.ResetReadPosition(outer_data);
				return GRFFilePropertyDescriptor(A0RPI_UNKNOWN_IGNORE, &def);
			}
		}
		return GRFFilePropertyDescriptor(prop, &def);
	} else {
		return GRFFilePropertyDescriptor(raw_prop, nullptr);
	}
}

/* Action 0x00 */
static void FeatureChangeInfo(ByteReader &buf)
{
	/* <00> <feature> <num-props> <num-info> <id> (<property <new-info>)...
	 *
	 * B feature
	 * B num-props     how many properties to change per vehicle/station
	 * B num-info      how many vehicles/stations to change
	 * E id            ID of first vehicle/station to change, if num-info is
	 *                 greater than one, this one and the following
	 *                 vehicles/stations will be changed
	 * B property      what property to change, depends on the feature
	 * V new-info      new bytes of info (variable size; depends on properties) */

	static const VCI_Handler handler[] = {
		/* GSF_TRAINS */        RailVehicleChangeInfo,
		/* GSF_ROADVEHICLES */  RoadVehicleChangeInfo,
		/* GSF_SHIPS */         ShipVehicleChangeInfo,
		/* GSF_AIRCRAFT */      AircraftVehicleChangeInfo,
		/* GSF_STATIONS */      StationChangeInfo,
		/* GSF_CANALS */        CanalChangeInfo,
		/* GSF_BRIDGES */       BridgeChangeInfo,
		/* GSF_HOUSES */        TownHouseChangeInfo,
		/* GSF_GLOBALVAR */     GlobalVarChangeInfo,
		/* GSF_INDUSTRYTILES */ IndustrytilesChangeInfo,
		/* GSF_INDUSTRIES */    IndustriesChangeInfo,
		/* GSF_CARGOES */       nullptr, // Cargo is handled during reservation
		/* GSF_SOUNDFX */       SoundEffectChangeInfo,
		/* GSF_AIRPORTS */      AirportChangeInfo,
		/* GSF_SIGNALS */       SignalsChangeInfo,
		/* GSF_OBJECTS */       ObjectChangeInfo,
		/* GSF_RAILTYPES */     RailTypeChangeInfo,
		/* GSF_AIRPORTTILES */  AirportTilesChangeInfo,
		/* GSF_ROADTYPES */     RoadTypeChangeInfo,
		/* GSF_TRAMTYPES */     TramTypeChangeInfo,
		/* GSF_ROADSTOPS */     RoadStopChangeInfo,
		/* GSF_NEWLANDSCAPE */  NewLandscapeChangeInfo,
		/* GSF_FAKE_TOWNS */    nullptr,
	};
	static_assert(GSF_END == lengthof(handler));
	static_assert(lengthof(handler) == lengthof(_cur.grffile->action0_property_remaps), "Action 0 feature list length mismatch");

	GrfSpecFeatureRef feature_ref = ReadFeature(buf.ReadByte());
	GrfSpecFeature feature = feature_ref.id;
	uint8_t numprops = buf.ReadByte();
	uint numinfo  = buf.ReadByte();
	uint engine   = buf.ReadExtendedByte();

	if (feature >= GSF_END) {
		GrfMsg(1, "FeatureChangeInfo: Unsupported feature {} skipping", GetFeatureString(feature_ref));
		return;
	}

	GrfMsg(6, "FeatureChangeInfo: Feature {}, {} properties, to apply to {}+{}",
	               GetFeatureString(feature_ref), numprops, engine, numinfo);

	if (handler[feature] == nullptr) {
		if (feature != GSF_CARGOES) GrfMsg(1, "FeatureChangeInfo: Unsupported feature {}, skipping", GetFeatureString(feature_ref));
		return;
	}

	/* Mark the feature as used by the grf */
	SetBit(_cur.grffile->grf_features, feature);

	while (numprops-- && buf.HasData()) {
		GRFFilePropertyDescriptor desc = ReadAction0PropertyID(buf, feature);

		ChangeInfoResult cir = handler[feature](engine, numinfo, desc.prop, desc.entry, buf);
		if (HandleChangeInfoResult("FeatureChangeInfo", cir, feature, desc.prop)) return;
	}
}

/* Action 0x00 (GLS_SAFETYSCAN) */
static void SafeChangeInfo(ByteReader &buf)
{
	GrfSpecFeatureRef feature = ReadFeature(buf.ReadByte());
	uint8_t numprops = buf.ReadByte();
	uint numinfo = buf.ReadByte();
	buf.ReadExtendedByte(); // id

	if (feature.id == GSF_BRIDGES && numprops == 1) {
		GRFFilePropertyDescriptor desc = ReadAction0PropertyID(buf, feature.id);
		/* Bridge property 0x0D is redefinition of sprite layout tables, which
		 * is considered safe. */
		if (desc.prop == 0x0D) return;
	} else if (feature.id == GSF_GLOBALVAR && numprops == 1) {
		GRFFilePropertyDescriptor desc = ReadAction0PropertyID(buf, feature.id);
		/* Engine ID Mappings are safe, if the source is static */
		if (desc.prop == 0x11) {
			bool is_safe = true;
			for (uint i = 0; i < numinfo; i++) {
				uint32_t s = buf.ReadDWord();
				buf.ReadDWord(); // dest
				const GRFConfig *grfconfig = GetGRFConfig(s);
				if (grfconfig != nullptr && !HasBit(grfconfig->flags, GCF_STATIC)) {
					is_safe = false;
					break;
				}
			}
			if (is_safe) return;
		}
	}

	SetBit(_cur.grfconfig->flags, GCF_UNSAFE);

	/* Skip remainder of GRF */
	_cur.skip_sprites = -1;
}

/* Action 0x00 (GLS_RESERVE) */
static void ReserveChangeInfo(ByteReader &buf)
{
	GrfSpecFeatureRef feature_ref = ReadFeature(buf.ReadByte());
	GrfSpecFeature feature = feature_ref.id;

	if (feature != GSF_CARGOES && feature != GSF_GLOBALVAR && feature != GSF_RAILTYPES && feature != GSF_ROADTYPES && feature != GSF_TRAMTYPES) return;

	uint8_t numprops = buf.ReadByte();
	uint8_t numinfo  = buf.ReadByte();
	uint8_t index    = buf.ReadExtendedByte();

	while (numprops-- && buf.HasData()) {
		GRFFilePropertyDescriptor desc = ReadAction0PropertyID(buf, feature);
		ChangeInfoResult cir = CIR_SUCCESS;

		switch (feature) {
			default: NOT_REACHED();
			case GSF_CARGOES:
				cir = CargoChangeInfo(index, numinfo, desc.prop, desc.entry, buf);
				break;

			case GSF_GLOBALVAR:
				cir = GlobalVarReserveInfo(index, numinfo, desc.prop, desc.entry, buf);
				break;

			case GSF_RAILTYPES:
				cir = RailTypeReserveInfo(index, numinfo, desc.prop, desc.entry, buf);
				break;

			case GSF_ROADTYPES:
				cir = RoadTypeReserveInfo(index, numinfo, desc.prop, desc.entry, buf);
				break;

			case GSF_TRAMTYPES:
				cir = TramTypeReserveInfo(index, numinfo, desc.prop, desc.entry, buf);
				break;
		}

		if (HandleChangeInfoResult("ReserveChangeInfo", cir, feature, desc.prop)) return;
	}
}

/* Action 0x01 */
static void NewSpriteSet(ByteReader &buf)
{
	/* Basic format:    <01> <feature> <num-sets> <num-ent>
	 * Extended format: <01> <feature> 00 <first-set> <num-sets> <num-ent>
	 *
	 * B feature       feature to define sprites for
	 *                 0, 1, 2, 3: veh-type, 4: train stations
	 * E first-set     first sprite set to define
	 * B num-sets      number of sprite sets (extended byte in extended format)
	 * E num-ent       how many entries per sprite set
	 *                 For vehicles, this is the number of different
	 *                         vehicle directions in each sprite set
	 *                         Set num-dirs=8, unless your sprites are symmetric.
	 *                         In that case, use num-dirs=4.
	 */

	GrfSpecFeatureRef feature_ref = ReadFeature(buf.ReadByte());
	GrfSpecFeature feature = feature_ref.id;
	uint16_t num_sets  = buf.ReadByte();
	uint16_t first_set = 0;

	if (num_sets == 0 && buf.HasData(3)) {
		/* Extended Action1 format.
		 * Some GRFs define zero sets of zero sprites, though there is actually no use in that. Ignore them. */
		first_set = buf.ReadExtendedByte();
		num_sets = buf.ReadExtendedByte();
	}
	uint16_t num_ents = buf.ReadExtendedByte();

	if (feature >= GSF_END) {
		_cur.skip_sprites = num_sets * num_ents;
		GrfMsg(1, "NewSpriteSet: Unsupported feature {}, skipping {} sprites", GetFeatureString(feature_ref), _cur.skip_sprites);
		return;
	}

	_cur.AddSpriteSets(feature, _cur.spriteid, first_set, num_sets, num_ents);

	GrfMsg(7, "New sprite set at {} of feature {}, consisting of {} sets with {} views each (total {})",
		_cur.spriteid, GetFeatureString(feature), num_sets, num_ents, num_sets * num_ents
	);

	for (int i = 0; i < num_sets * num_ents; i++) {
		_cur.nfo_line++;
		LoadNextSprite(_cur.spriteid++, *_cur.file, _cur.nfo_line);
	}
}

/* Action 0x01 (SKIP) */
static void SkipAct1(ByteReader &buf)
{
	buf.ReadByte();
	uint16_t num_sets  = buf.ReadByte();

	if (num_sets == 0 && buf.HasData(3)) {
		/* Extended Action1 format.
		 * Some GRFs define zero sets of zero sprites, though there is actually no use in that. Ignore them. */
		buf.ReadExtendedByte(); // first_set
		num_sets = buf.ReadExtendedByte();
	}
	uint16_t num_ents = buf.ReadExtendedByte();

	_cur.skip_sprites = num_sets * num_ents;

	GrfMsg(3, "SkipAct1: Skipping {} sprites", _cur.skip_sprites);
}

const CallbackResultSpriteGroup *NewCallbackResultSpriteGroupNoTransform(uint16_t result)
{
	const CallbackResultSpriteGroup *&ptr = _callback_result_cache[result];
	if (ptr == nullptr) {
		assert(CallbackResultSpriteGroup::CanAllocateItem());
		ptr = new CallbackResultSpriteGroup(result);
	}
	return ptr;
}

static const CallbackResultSpriteGroup *NewCallbackResultSpriteGroup(uint16_t groupid)
{
	uint16_t result = CallbackResultSpriteGroup::TransformResultValue(groupid, _cur.grffile->grf_version >= 8);
	return NewCallbackResultSpriteGroupNoTransform(result);
}

static const SpriteGroup *GetGroupFromGroupIDNoCBResult(uint16_t setid, uint8_t type, uint16_t groupid)
{
	if ((size_t)groupid >= _cur.spritegroups.size() || _cur.spritegroups[groupid] == nullptr) {
		GrfMsg(1, "GetGroupFromGroupID(0x{:02X}:0x{:02X}): Groupid 0x{:04X} does not exist, leaving empty", setid, type, groupid);
		return nullptr;
	}

	const SpriteGroup *result = _cur.spritegroups[groupid];
	if (likely(!HasBit(_misc_debug_flags, MDF_NEWGRF_SG_SAVE_RAW))) result = PruneTargetSpriteGroup(result);
	return result;
}

/* Helper function to either create a callback or link to a previously
 * defined spritegroup. */
static const SpriteGroup *GetGroupFromGroupID(uint16_t setid, uint8_t type, uint16_t groupid)
{
	if (HasBit(groupid, 15)) {
		return NewCallbackResultSpriteGroup(groupid);
	}

	return GetGroupFromGroupIDNoCBResult(setid, type, groupid);
}

static const SpriteGroup *GetGroupByID(uint16_t groupid)
{
	if ((size_t)groupid >= _cur.spritegroups.size()) return nullptr;

	const SpriteGroup *result = _cur.spritegroups[groupid];
	return result;
}

/**
 * Helper function to either create a callback or a result sprite group.
 * @param feature GrfSpecFeature to define spritegroup for.
 * @param setid SetID of the currently being parsed Action2. (only for debug output)
 * @param type Type of the currently being parsed Action2. (only for debug output)
 * @param spriteid Raw value from the GRF for the new spritegroup; describes either the return value or the referenced spritegroup.
 * @return Created spritegroup.
 */
static const SpriteGroup *CreateGroupFromGroupID(uint8_t feature, uint16_t setid, uint8_t type, uint16_t spriteid)
{
	if (HasBit(spriteid, 15)) {
		return NewCallbackResultSpriteGroup(spriteid);
	}

	const SpriteSetInfo sprite_set_info = _cur.GetSpriteSetInfo(feature, spriteid);

	if (!sprite_set_info.IsValid()) {
		GrfMsg(1, "CreateGroupFromGroupID(0x{:02X}:0x{:02X}): Sprite set {} invalid", setid, type, spriteid);
		return nullptr;
	}

	SpriteID spriteset_start = sprite_set_info.GetSprite();
	uint num_sprites = sprite_set_info.GetNumEnts();

	/* Ensure that the sprites are loeded */
	assert(spriteset_start + num_sprites <= _cur.spriteid);

	assert(ResultSpriteGroup::CanAllocateItem());
	return new ResultSpriteGroup(spriteset_start, num_sprites);
}

static void ProcessDeterministicSpriteGroupRanges(const std::vector<DeterministicSpriteGroupRange> &ranges, std::vector<DeterministicSpriteGroupRange> &ranges_out, const SpriteGroup *default_group)
{
	/* Sort ranges ascending. When ranges overlap, this may required clamping or splitting them */
	std::vector<uint32_t> bounds;
	bounds.reserve(ranges.size());
	for (uint i = 0; i < ranges.size(); i++) {
		bounds.push_back(ranges[i].low);
		if (ranges[i].high != UINT32_MAX) bounds.push_back(ranges[i].high + 1);
	}
	std::sort(bounds.begin(), bounds.end());
	bounds.erase(std::unique(bounds.begin(), bounds.end()), bounds.end());

	std::vector<const SpriteGroup *> target;
	target.reserve(bounds.size());
	for (uint j = 0; j < bounds.size(); ++j) {
		uint32_t v = bounds[j];
		const SpriteGroup *t = default_group;
		for (uint i = 0; i < ranges.size(); i++) {
			if (ranges[i].low <= v && v <= ranges[i].high) {
				t = ranges[i].group;
				break;
			}
		}
		target.push_back(t);
	}
	assert(target.size() == bounds.size());

	for (uint j = 0; j < bounds.size(); ) {
		if (target[j] != default_group) {
			DeterministicSpriteGroupRange &r = ranges_out.emplace_back();
			r.group = target[j];
			r.low = bounds[j];
			while (j < bounds.size() && target[j] == r.group) {
				j++;
			}
			r.high = j < bounds.size() ? bounds[j] - 1 : UINT32_MAX;
		} else {
			j++;
		}
	}
}

static VarSpriteGroupScopeOffset ParseRelativeScopeByte(uint8_t relative)
{
	VarSpriteGroupScopeOffset var_scope_count = (GB(relative, 6, 2) << 8);
	if ((relative & 0xF) == 0) {
		SetBit(var_scope_count, 15);
	} else {
		var_scope_count |= (relative & 0xF);
	}
	return var_scope_count;
}

/* Action 0x02 */
static void NewSpriteGroup(ByteReader &buf)
{
	/* <02> <feature> <set-id> <type/num-entries> <feature-specific-data...>
	 *
	 * B feature       see action 1
	 * B set-id        ID of this particular definition
	 *                 This is an extended byte if feature "more_action2_ids" is tested for
	 * B type/num-entries
	 *                 if 80 or greater, this is a randomized or variational
	 *                 list definition, see below
	 *                 otherwise it specifies a number of entries, the exact
	 *                 meaning depends on the feature
	 * V feature-specific-data (huge mess, don't even look it up --pasky) */
	const SpriteGroup *act_group = nullptr;

	GrfSpecFeatureRef feature_ref = ReadFeature(buf.ReadByte());
	GrfSpecFeature feature = feature_ref.id;
	if (feature >= GSF_END) {
		GrfMsg(1, "NewSpriteGroup: Unsupported feature {}, skipping", GetFeatureString(feature_ref));
		return;
	}

	uint16_t setid  = HasBit(_cur.grffile->observed_feature_tests, GFTOF_MORE_ACTION2_IDS) ? buf.ReadExtendedByte() : buf.ReadByte();
	uint8_t type    = buf.ReadByte();

	/* Sprite Groups are created here but they are allocated from a pool, so
	 * we do not need to delete anything if there is an exception from the
	 * ByteReader. */

	/* Decoded sprite type */
	enum SpriteType {
		STYPE_NORMAL,
		STYPE_DETERMINISTIC,
		STYPE_DETERMINISTIC_RELATIVE,
		STYPE_DETERMINISTIC_RELATIVE_2,
		STYPE_RANDOMIZED,
		STYPE_CB_FAILURE,
	};
	SpriteType stype = STYPE_NORMAL;
	switch (type) {
		/* Deterministic Sprite Group */
		case 0x81: // Self scope, byte
		case 0x82: // Parent scope, byte
		case 0x85: // Self scope, word
		case 0x86: // Parent scope, word
		case 0x89: // Self scope, dword
		case 0x8A: // Parent scope, dword
			stype = STYPE_DETERMINISTIC;
			break;

		/* Randomized Sprite Group */
		case 0x80: // Self scope
		case 0x83: // Parent scope
		case 0x84: // Relative scope
			stype = STYPE_RANDOMIZED;
			break;

		/* Extension type */
		case 0x87:
			if (HasBit(_cur.grffile->observed_feature_tests, GFTOF_MORE_VARACTION2_TYPES)) {
				uint8_t subtype = buf.ReadByte();
				switch (subtype) {
					case 0:
						stype = STYPE_CB_FAILURE;
						break;

					case 1:
						stype = STYPE_DETERMINISTIC_RELATIVE;
						break;

					case 2:
						stype = STYPE_DETERMINISTIC_RELATIVE_2;
						break;

					default:
						GrfMsg(1, "NewSpriteGroup: Unknown 0x87 extension subtype {:02X} for feature {}, handling as CB failure", subtype, GetFeatureString(feature));
						stype = STYPE_CB_FAILURE;
						break;
				}
			}
			break;

		default:
			break;
	}

	switch (stype) {
		/* Deterministic Sprite Group */
		case STYPE_DETERMINISTIC:
		case STYPE_DETERMINISTIC_RELATIVE:
		case STYPE_DETERMINISTIC_RELATIVE_2:
		{
			VarSpriteGroupScopeOffset var_scope_count = 0;
			if (stype == STYPE_DETERMINISTIC_RELATIVE) {
				var_scope_count = ParseRelativeScopeByte(buf.ReadByte());
			} else if (stype == STYPE_DETERMINISTIC_RELATIVE_2) {
				uint8_t mode = buf.ReadByte();
				uint8_t offset = buf.ReadByte();
				bool invalid = false;
				if ((mode & 0x7F) >= VSGSRM_END) {
					invalid = true;
				}
				if (HasBit(mode, 7)) {
					/* Use variable 0x100 */
					if (offset != 0) invalid = true;
				}
				if (invalid) {
					GrfMsg(1, "NewSpriteGroup: Unknown 0x87 extension subtype 2 relative mode: {:02X} {:02X} for feature {}, handling as CB failure", mode, offset, GetFeatureString(feature));
					act_group = NewCallbackResultSpriteGroupNoTransform(CALLBACK_FAILED);
					break;
				}
				var_scope_count = (mode << 8) | offset;
			}

			uint8_t varadjust;
			uint8_t varsize;

			bool first_adjust = true;

			assert(DeterministicSpriteGroup::CanAllocateItem());
			DeterministicSpriteGroup *group = new DeterministicSpriteGroup();
			group->nfo_line = _cur.nfo_line;
			group->feature = feature;
			if (_action6_override_active) group->sg_flags |= SGF_ACTION6;
			act_group = group;

			if (stype == STYPE_DETERMINISTIC_RELATIVE || stype == STYPE_DETERMINISTIC_RELATIVE_2) {
				group->var_scope = (feature <= GSF_AIRCRAFT) ? VSG_SCOPE_RELATIVE : VSG_SCOPE_SELF;
				group->var_scope_count = var_scope_count;

				group->size = DSG_SIZE_DWORD;
				varsize = 4;
			} else {
				group->var_scope = HasBit(type, 1) ? VSG_SCOPE_PARENT : VSG_SCOPE_SELF;

				switch (GB(type, 2, 2)) {
					default: NOT_REACHED();
					case 0: group->size = DSG_SIZE_BYTE;  varsize = 1; break;
					case 1: group->size = DSG_SIZE_WORD;  varsize = 2; break;
					case 2: group->size = DSG_SIZE_DWORD; varsize = 4; break;
				}
			}

			const VarAction2AdjustInfo info = { feature, GetGrfSpecFeatureForScope(feature, group->var_scope), varsize };

			DeterministicSpriteGroupShadowCopy *shadow = nullptr;
			if (unlikely(HasBit(_misc_debug_flags, MDF_NEWGRF_SG_SAVE_RAW))) {
				shadow = &(_deterministic_sg_shadows[group]);
			}
			static std::vector<DeterministicSpriteGroupAdjust> current_adjusts;
			current_adjusts.clear();

			VarAction2OptimiseState va2_opt_state;
			/* The initial value is always the constant 0 */
			va2_opt_state.inference = VA2AIF_SIGNED_NON_NEGATIVE | VA2AIF_ONE_OR_ZERO | VA2AIF_HAVE_CONSTANT;
			va2_opt_state.current_constant = 0;

			/* Loop through the var adjusts. Unfortunately we don't know how many we have
			 * from the outset, so we shall have to keep reallocing. */
			do {
				DeterministicSpriteGroupAdjust &adjust = current_adjusts.emplace_back();

				/* The first var adjust doesn't have an operation specified, so we set it to add. */
				adjust.operation = first_adjust ? DSGA_OP_ADD : (DeterministicSpriteGroupAdjustOperation)buf.ReadByte();
				first_adjust = false;
				if (adjust.operation > DSGA_OP_END) adjust.operation = DSGA_OP_END;
				adjust.variable  = buf.ReadByte();
				if (adjust.variable == 0x7E) {
					/* Link subroutine group */
					adjust.subroutine = GetGroupFromGroupIDNoCBResult(setid, type, HasBit(_cur.grffile->observed_feature_tests, GFTOF_MORE_ACTION2_IDS) ? buf.ReadExtendedByte() : buf.ReadByte());
				} else {
					adjust.parameter = IsInsideMM(adjust.variable, 0x60, 0x80) ? buf.ReadByte() : 0;
				}

				varadjust = buf.ReadByte();
				adjust.shift_num = GB(varadjust, 0, 5);
				adjust.type      = (DeterministicSpriteGroupAdjustType)GB(varadjust, 6, 2);
				adjust.and_mask  = buf.ReadVarSize(varsize);

				if (adjust.variable == 0x11) {
					for (const GRFVariableMapEntry &remap : _cur.grffile->grf_variable_remaps) {
						if (remap.feature == info.scope_feature && remap.input_shift == adjust.shift_num && remap.input_mask == adjust.and_mask) {
							adjust.variable = remap.id;
							adjust.shift_num = remap.output_shift;
							adjust.and_mask = remap.output_mask;
							adjust.parameter = remap.output_param;
							break;
						}
					}
				} else if (adjust.variable == 0x7B && adjust.parameter == 0x11) {
					for (const GRFVariableMapEntry &remap : _cur.grffile->grf_variable_remaps) {
						if (remap.feature == info.scope_feature && remap.input_shift == adjust.shift_num && remap.input_mask == adjust.and_mask) {
							adjust.parameter = remap.id;
							adjust.shift_num = remap.output_shift;
							adjust.and_mask = remap.output_mask;
							break;
						}
					}
				}

				if (info.scope_feature == GSF_ROADSTOPS && HasBit(_cur.grffile->observed_feature_tests, GFTOF_ROAD_STOPS)) {
					if (adjust.variable == 0x68) adjust.variable = A2VRI_ROADSTOP_INFO_NEARBY_TILES_EXT;
					if (adjust.variable == 0x7B && adjust.parameter == 0x68) adjust.parameter = A2VRI_ROADSTOP_INFO_NEARBY_TILES_EXT;
				}

				if (adjust.type != DSGA_TYPE_NONE) {
					adjust.add_val    = buf.ReadVarSize(varsize);
					adjust.divmod_val = buf.ReadVarSize(varsize);
					if (adjust.divmod_val == 0) adjust.divmod_val = 1; // Ensure that divide by zero cannot occur
				} else {
					adjust.add_val    = 0;
					adjust.divmod_val = 0;
				}
				if (unlikely(shadow != nullptr)) {
					shadow->adjusts.push_back(adjust);
					/* Pruning was turned off so that the unpruned target could be saved in the shadow, prune now */
					if (adjust.subroutine != nullptr) adjust.subroutine = PruneTargetSpriteGroup(adjust.subroutine);
				}

				OptimiseVarAction2PreCheckAdjust(va2_opt_state, adjust);

				/* Continue reading var adjusts while bit 5 is set. */
			} while (HasBit(varadjust, 5));

			/* shrink_to_fit will be called later */
			group->adjusts.reserve(current_adjusts.size());

			for (const DeterministicSpriteGroupAdjust &adjust : current_adjusts) {
				group->adjusts.push_back(adjust);
				OptimiseVarAction2Adjust(va2_opt_state, info, group, group->adjusts.back());
			}

			std::vector<DeterministicSpriteGroupRange> ranges;
			ranges.resize(buf.ReadByte());
			for (auto &range : ranges) {
				range.group = GetGroupFromGroupID(setid, type, buf.ReadWord());
				range.low   = buf.ReadVarSize(varsize);
				range.high  = buf.ReadVarSize(varsize);
			}

			group->default_group = GetGroupFromGroupID(setid, type, buf.ReadWord());

			if (unlikely(shadow != nullptr)) {
				shadow->calculated_result = ranges.size() == 0;
				ProcessDeterministicSpriteGroupRanges(ranges, shadow->ranges, group->default_group);
				shadow->default_group = group->default_group;

				/* Pruning was turned off so that the unpruned targets could be saved in the shadow ranges, prune now */
				for (DeterministicSpriteGroupRange &range : ranges) {
					range.group = PruneTargetSpriteGroup(range.group);
				}
				group->default_group = PruneTargetSpriteGroup(group->default_group);
			}

			group->error_group = ranges.empty() ? group->default_group : ranges[0].group;
			/* nvar == 0 is a special case -- we turn our value into a callback result */
			if (ranges.empty()) group->dsg_flags |= DSGF_CALCULATED_RESULT;

			ProcessDeterministicSpriteGroupRanges(ranges, group->ranges, group->default_group);

			OptimiseVarAction2DeterministicSpriteGroup(va2_opt_state, info, group, current_adjusts);
			current_adjusts.clear();
			break;
		}

		/* Randomized Sprite Group */
		case STYPE_RANDOMIZED:
		{
			assert(RandomizedSpriteGroup::CanAllocateItem());
			RandomizedSpriteGroup *group = new RandomizedSpriteGroup();
			group->nfo_line = _cur.nfo_line;
			if (_action6_override_active) group->sg_flags |= SGF_ACTION6;
			act_group = group;
			group->var_scope = HasBit(type, 1) ? VSG_SCOPE_PARENT : VSG_SCOPE_SELF;

			if (HasBit(type, 2)) {
				if (feature <= GSF_AIRCRAFT) group->var_scope = VSG_SCOPE_RELATIVE;
				group->var_scope_count = ParseRelativeScopeByte(buf.ReadByte());
			}

			uint8_t triggers = buf.ReadByte();
			group->triggers       = GB(triggers, 0, 7);
			group->cmp_mode       = HasBit(triggers, 7) ? RSG_CMP_ALL : RSG_CMP_ANY;
			group->lowest_randbit = buf.ReadByte();

			uint8_t num_groups = buf.ReadByte();
			if (!HasExactlyOneBit(num_groups)) {
				GrfMsg(1, "NewSpriteGroup: Random Action 2 nrand should be power of 2");
			}

			group->groups.reserve(num_groups);
			for (uint i = 0; i < num_groups; i++) {
				group->groups.push_back(GetGroupFromGroupID(setid, type, buf.ReadWord()));
			}

			if (unlikely(HasBit(_misc_debug_flags, MDF_NEWGRF_SG_SAVE_RAW))) {
				RandomizedSpriteGroupShadowCopy *shadow = &(_randomized_sg_shadows[group]);
				shadow->groups = group->groups;

				/* Pruning was turned off so that the unpruned targets could be saved in the shadow groups, prune now */
				for (const SpriteGroup *&group : group->groups) {
					group = PruneTargetSpriteGroup(group);
				}
			}

			break;
		}

		case STYPE_CB_FAILURE:
			act_group = NewCallbackResultSpriteGroupNoTransform(CALLBACK_FAILED);
			break;

		/* Neither a variable or randomized sprite group... must be a real group */
		case STYPE_NORMAL:
		{
			switch (feature) {
				case GSF_TRAINS:
				case GSF_ROADVEHICLES:
				case GSF_SHIPS:
				case GSF_AIRCRAFT:
				case GSF_STATIONS:
				case GSF_CANALS:
				case GSF_CARGOES:
				case GSF_AIRPORTS:
				case GSF_RAILTYPES:
				case GSF_ROADTYPES:
				case GSF_TRAMTYPES:
				case GSF_SIGNALS:
				case GSF_NEWLANDSCAPE:
				{
					uint8_t num_loaded  = type;
					uint8_t num_loading = buf.ReadByte();

					if (!_cur.HasValidSpriteSets(feature)) {
						GrfMsg(0, "NewSpriteGroup: No sprite set to work on! Skipping");
						return;
					}

					if (num_loaded + num_loading == 0) {
						GrfMsg(1, "NewSpriteGroup: no result, skipping invalid RealSpriteGroup");
						break;
					}

					GrfMsg(6, "NewSpriteGroup: New SpriteGroup 0x{:02X}, {} loaded, {} loading",
							setid, num_loaded, num_loading);

					if (num_loaded + num_loading == 0) {
						GrfMsg(1, "NewSpriteGroup: no result, skipping invalid RealSpriteGroup");
						break;
					}

					if (num_loaded + num_loading == 1) {
						/* Avoid creating 'Real' sprite group if only one option. */
						uint16_t spriteid = buf.ReadWord();
						act_group = CreateGroupFromGroupID(feature, setid, type, spriteid);
						GrfMsg(8, "NewSpriteGroup: one result, skipping RealSpriteGroup = subset {}", spriteid);
						break;
					}

					std::vector<uint16_t> loaded;
					std::vector<uint16_t> loading;

					loaded.reserve(num_loaded);
					for (uint i = 0; i < num_loaded; i++) {
						loaded.push_back(buf.ReadWord());
						GrfMsg(8, "NewSpriteGroup: + rg->loaded[{}]  = subset {}", i, loaded[i]);
					}

					loading.reserve(num_loading);
					for (uint i = 0; i < num_loading; i++) {
						loading.push_back(buf.ReadWord());
						GrfMsg(8, "NewSpriteGroup: + rg->loading[{}] = subset {}", i, loading[i]);
					}

					bool loaded_same = !loaded.empty() && std::adjacent_find(loaded.begin(),  loaded.end(),  std::not_equal_to<>()) == loaded.end();
					bool loading_same = !loading.empty() && std::adjacent_find(loading.begin(), loading.end(), std::not_equal_to<>()) == loading.end();
					if (loaded_same && loading_same && loaded[0] == loading[0]) {
						/* Both lists only contain the same value, so don't create 'Real' sprite group */
						act_group = CreateGroupFromGroupID(feature, setid, type, loaded[0]);
						GrfMsg(8, "NewSpriteGroup: same result, skipping RealSpriteGroup = subset {}", loaded[0]);
						break;
					}

					assert(RealSpriteGroup::CanAllocateItem());
					RealSpriteGroup *group = new RealSpriteGroup();
					group->nfo_line = _cur.nfo_line;
					if (_action6_override_active) group->sg_flags |= SGF_ACTION6;
					act_group = group;

					if (loaded_same && loaded.size() > 1) loaded.resize(1);
					group->loaded.reserve(loaded.size());
					for (uint16_t spriteid : loaded) {
						const SpriteGroup *t = CreateGroupFromGroupID(feature, setid, type, spriteid);
						group->loaded.push_back(t);
					}

					if (loading_same && loading.size() > 1) loading.resize(1);
					group->loading.reserve(loading.size());
					for (uint16_t spriteid : loading) {
						const SpriteGroup *t = CreateGroupFromGroupID(feature, setid, type, spriteid);
						group->loading.push_back(t);
					}

					break;
				}

				case GSF_HOUSES:
				case GSF_AIRPORTTILES:
				case GSF_OBJECTS:
				case GSF_INDUSTRYTILES:
				case GSF_ROADSTOPS: {
					uint8_t num_building_sprites = std::max((uint8_t)1, type);

					assert(TileLayoutSpriteGroup::CanAllocateItem());
					TileLayoutSpriteGroup *group = new TileLayoutSpriteGroup();
					group->nfo_line = _cur.nfo_line;
					if (_action6_override_active) group->sg_flags |= SGF_ACTION6;
					act_group = group;

					/* On error, bail out immediately. Temporary GRF data was already freed */
					if (ReadSpriteLayout(buf, num_building_sprites, true, feature, false, type == 0, &group->dts)) return;
					break;
				}

				case GSF_INDUSTRIES: {
					if (type > 2) {
						GrfMsg(1, "NewSpriteGroup: Unsupported industry production version {}, skipping", type);
						break;
					}

					assert(IndustryProductionSpriteGroup::CanAllocateItem());
					IndustryProductionSpriteGroup *group = new IndustryProductionSpriteGroup();
					group->nfo_line = _cur.nfo_line;
					if (_action6_override_active) group->sg_flags |= SGF_ACTION6;
					act_group = group;
					group->version = type;
					if (type == 0) {
						group->num_input = INDUSTRY_ORIGINAL_NUM_INPUTS;
						for (uint i = 0; i < INDUSTRY_ORIGINAL_NUM_INPUTS; i++) {
							group->subtract_input[i] = (int16_t)buf.ReadWord(); // signed
						}
						group->num_output = INDUSTRY_ORIGINAL_NUM_OUTPUTS;
						for (uint i = 0; i < INDUSTRY_ORIGINAL_NUM_OUTPUTS; i++) {
							group->add_output[i] = buf.ReadWord(); // unsigned
						}
						group->again = buf.ReadByte();
					} else if (type == 1) {
						group->num_input = INDUSTRY_ORIGINAL_NUM_INPUTS;
						for (uint i = 0; i < INDUSTRY_ORIGINAL_NUM_INPUTS; i++) {
							group->subtract_input[i] = buf.ReadByte();
						}
						group->num_output = INDUSTRY_ORIGINAL_NUM_OUTPUTS;
						for (uint i = 0; i < INDUSTRY_ORIGINAL_NUM_OUTPUTS; i++) {
							group->add_output[i] = buf.ReadByte();
						}
						group->again = buf.ReadByte();
					} else if (type == 2) {
						group->num_input = buf.ReadByte();
						if (group->num_input > lengthof(group->subtract_input)) {
							GRFError *error = DisableGrf(STR_NEWGRF_ERROR_INDPROD_CALLBACK);
							error->data = "too many inputs (max 16)";
							return;
						}
						for (uint i = 0; i < group->num_input; i++) {
							uint8_t rawcargo = buf.ReadByte();
							CargoID cargo = GetCargoTranslation(rawcargo, _cur.grffile);
							if (!IsValidCargoID(cargo)) {
								/* The mapped cargo is invalid. This is permitted at this point,
								 * as long as the result is not used. Mark it invalid so this
								 * can be tested later. */
								group->version = 0xFF;
							} else if (std::find(group->cargo_input, group->cargo_input + i, cargo) != group->cargo_input + i) {
								GRFError *error = DisableGrf(STR_NEWGRF_ERROR_INDPROD_CALLBACK);
								error->data = "duplicate input cargo";
								return;
							}
							group->cargo_input[i] = cargo;
							group->subtract_input[i] = buf.ReadByte();
						}
						group->num_output = buf.ReadByte();
						if (group->num_output > lengthof(group->add_output)) {
							GRFError *error = DisableGrf(STR_NEWGRF_ERROR_INDPROD_CALLBACK);
							error->data = "too many outputs (max 16)";
							return;
						}
						for (uint i = 0; i < group->num_output; i++) {
							uint8_t rawcargo = buf.ReadByte();
							CargoID cargo = GetCargoTranslation(rawcargo, _cur.grffile);
							if (!IsValidCargoID(cargo)) {
								/* Mark this result as invalid to use */
								group->version = 0xFF;
							} else if (std::find(group->cargo_output, group->cargo_output + i, cargo) != group->cargo_output + i) {
								GRFError *error = DisableGrf(STR_NEWGRF_ERROR_INDPROD_CALLBACK);
								error->data = "duplicate output cargo";
								return;
							}
							group->cargo_output[i] = cargo;
							group->add_output[i] = buf.ReadByte();
						}
						group->again = buf.ReadByte();
					} else {
						NOT_REACHED();
					}
					break;
				}

				case GSF_FAKE_TOWNS:
					act_group = NewCallbackResultSpriteGroupNoTransform(CALLBACK_FAILED);
					break;

				/* Loading of Tile Layout and Production Callback groups would happen here */
				default: GrfMsg(1, "NewSpriteGroup: Unsupported feature {}, skipping", GetFeatureString(feature));
			}
		}
	}

	if ((size_t)setid >= _cur.spritegroups.size()) _cur.spritegroups.resize(setid + 1);
	_cur.spritegroups[setid] = act_group;
}

/**
 * Get the cargo translation table to use for the given GRF file.
 * @param grffile GRF file.
 * @returns Readonly cargo translation table to use.
 */
std::span<const CargoLabel> GetCargoTranslationTable(const GRFFile &grffile)
{
	/* Always use the translation table if it's installed. */
	if (!grffile.cargo_list.empty()) return grffile.cargo_list;

	/* Pre-v7 use climate-dependent "slot" table. */
	if (grffile.grf_version < 7) return GetClimateDependentCargoTranslationTable();

	/* Otherwise use climate-independent "bitnum" table. */
	return GetClimateIndependentCargoTranslationTable();
}

static CargoID TranslateCargo(uint8_t feature, uint8_t ctype)
{
	/* Special cargo types for purchase list and stations */
	if ((feature == GSF_STATIONS || feature == GSF_ROADSTOPS) && ctype == 0xFE) return SpriteGroupCargo::SG_DEFAULT_NA;
	if (ctype == 0xFF) return SpriteGroupCargo::SG_PURCHASE;

	auto cargo_list = GetCargoTranslationTable(*_cur.grffile);

	/* Check if the cargo type is out of bounds of the cargo translation table */
	if (ctype >= cargo_list.size()) {
		GrfMsg(1, "TranslateCargo: Cargo type {} out of range (max {}), skipping.", ctype, (unsigned int)_cur.grffile->cargo_list.size() - 1);
		return INVALID_CARGO;
	}

	/* Look up the cargo label from the translation table */
	CargoLabel cl = cargo_list[ctype];
	if (cl == CT_INVALID) {
		GrfMsg(5, "TranslateCargo: Cargo type {} not available in this climate, skipping.", ctype);
		return INVALID_CARGO;
	}

	CargoID cid = GetCargoIDByLabel(cl);
	if (!IsValidCargoID(cid)) {
		GrfMsg(5, "TranslateCargo: Cargo '{:c}{:c}{:c}{:c}' unsupported, skipping.", GB(cl.base(), 24, 8), GB(cl.base(), 16, 8), GB(cl.base(), 8, 8), GB(cl.base(), 0, 8));
		return INVALID_CARGO;
	}

	GrfMsg(6, "TranslateCargo: Cargo '{:c}{:c}{:c}{:c}' mapped to cargo type {}.", GB(cl.base(), 24, 8), GB(cl.base(), 16, 8), GB(cl.base(), 8, 8), GB(cl.base(), 0, 8), cid);
	return cid;
}


static bool IsValidGroupID(uint16_t groupid, const char *function)
{
	if ((size_t)groupid >= _cur.spritegroups.size() || _cur.spritegroups[groupid] == nullptr) {
		GrfMsg(1, "{}: Spritegroup 0x{:04X} out of range or empty, skipping.", function, groupid);
		return false;
	}

	return true;
}

static void VehicleMapSpriteGroup(ByteReader &buf, uint8_t feature, uint8_t idcount)
{
	static std::vector<EngineID> last_engines; // Engine IDs are remembered in case the next action is a wagon override.
	bool wagover = false;

	/* Test for 'wagon override' flag */
	if (HasBit(idcount, 7)) {
		wagover = true;
		/* Strip off the flag */
		idcount = GB(idcount, 0, 7);

		if (last_engines.empty()) {
			GrfMsg(0, "VehicleMapSpriteGroup: WagonOverride: No engine to do override with");
			return;
		}

		GrfMsg(6, "VehicleMapSpriteGroup: WagonOverride: {} engines, {} wagons", last_engines.size(), idcount);
	} else {
		last_engines.resize(idcount);
	}

	TempBufferST<EngineID> engines(idcount);
	for (uint i = 0; i < idcount; i++) {
		Engine *e = GetNewEngine(_cur.grffile, (VehicleType)feature, buf.ReadExtendedByte());
		if (e == nullptr) {
			/* No engine could be allocated?!? Deal with it. Okay,
			 * this might look bad. Also make sure this NewGRF
			 * gets disabled, as a half loaded one is bad. */
			HandleChangeInfoResult("VehicleMapSpriteGroup", CIR_INVALID_ID, (GrfSpecFeature)0, 0);
			return;
		}

		engines[i] = e->index;
		if (!wagover) last_engines[i] = engines[i];
	}

	uint8_t cidcount = buf.ReadByte();
	for (uint c = 0; c < cidcount; c++) {
		uint8_t ctype = buf.ReadByte();
		uint16_t groupid = buf.ReadWord();
		if (!IsValidGroupID(groupid, "VehicleMapSpriteGroup")) continue;

		GrfMsg(8, "VehicleMapSpriteGroup: * [{}] Cargo type 0x{:X}, group id 0x{:02X}", c, ctype, groupid);

		CargoID cid = TranslateCargo(feature, ctype);
		if (!IsValidCargoID(cid)) continue;

		for (uint i = 0; i < idcount; i++) {
			EngineID engine = engines[i];

			GrfMsg(7, "VehicleMapSpriteGroup: [{}] Engine {}...", i, engine);

			if (wagover) {
				SetWagonOverrideSprites(engine, cid, GetGroupByID(groupid), last_engines);
			} else {
				SetCustomEngineSprites(engine, cid, GetGroupByID(groupid));
			}
		}
	}

	uint16_t groupid = buf.ReadWord();
	if (!IsValidGroupID(groupid, "VehicleMapSpriteGroup")) return;

	GrfMsg(8, "-- Default group id 0x{:04X}", groupid);

	for (uint i = 0; i < idcount; i++) {
		EngineID engine = engines[i];

		if (wagover) {
			SetWagonOverrideSprites(engine, SpriteGroupCargo::SG_DEFAULT, GetGroupByID(groupid), last_engines);
		} else {
			SetCustomEngineSprites(engine, SpriteGroupCargo::SG_DEFAULT, GetGroupByID(groupid));
			SetEngineGRF(engine, _cur.grffile);
		}
	}
}


static void CanalMapSpriteGroup(ByteReader &buf, uint8_t idcount)
{
	TempBufferST<uint16_t> cfs(idcount);
	for (uint i = 0; i < idcount; i++) {
		cfs[i] = buf.ReadExtendedByte();
	}

	uint8_t cidcount = buf.ReadByte();
	buf.Skip(cidcount * 3);

	uint16_t groupid = buf.ReadWord();
	if (!IsValidGroupID(groupid, "CanalMapSpriteGroup")) return;

	for (uint i = 0; i < idcount; i++) {
		uint16_t cf = cfs[i];

		if (cf >= CF_END) {
			GrfMsg(1, "CanalMapSpriteGroup: Canal subset {} out of range, skipping", cf);
			continue;
		}

		_water_feature[cf].grffile = _cur.grffile;
		_water_feature[cf].group = GetGroupByID(groupid);
	}
}


static void StationMapSpriteGroup(ByteReader &buf, uint8_t idcount)
{
	if (_cur.grffile->stations.empty()) {
		GrfMsg(1, "StationMapSpriteGroup: No stations defined, skipping");
		return;
	}

	TempBufferST<uint16_t> stations(idcount);
	for (uint i = 0; i < idcount; i++) {
		stations[i] = buf.ReadExtendedByte();
	}

	uint8_t cidcount = buf.ReadByte();
	for (uint c = 0; c < cidcount; c++) {
		uint8_t ctype = buf.ReadByte();
		uint16_t groupid = buf.ReadWord();
		if (!IsValidGroupID(groupid, "StationMapSpriteGroup")) continue;

		ctype = TranslateCargo(GSF_STATIONS, ctype);
		if (ctype == INVALID_CARGO) continue;

		for (uint i = 0; i < idcount; i++) {
			StationSpec *statspec = stations[i] >= _cur.grffile->stations.size() ? nullptr : _cur.grffile->stations[stations[i]].get();

			if (statspec == nullptr) {
				GrfMsg(1, "StationMapSpriteGroup: Station with ID 0x{:X} undefined, skipping", stations[i]);
				continue;
			}

			statspec->grf_prop.spritegroup[ctype] = GetGroupByID(groupid);
		}
	}

	uint16_t groupid = buf.ReadWord();
	if (!IsValidGroupID(groupid, "StationMapSpriteGroup")) return;

	for (uint i = 0; i < idcount; i++) {
		StationSpec *statspec = stations[i] >= _cur.grffile->stations.size() ? nullptr : _cur.grffile->stations[stations[i]].get();

		if (statspec == nullptr) {
			GrfMsg(1, "StationMapSpriteGroup: Station with ID 0x{:X} undefined, skipping", stations[i]);
			continue;
		}

<<<<<<< HEAD
		if (statspec->grf_prop.grffile != nullptr) {
			GrfMsg(1, "StationMapSpriteGroup: Station with ID 0x{:X} mapped multiple times, skipping", stations[i]);
			continue;
		}

		statspec->grf_prop.spritegroup[SpriteGroupCargo::SG_DEFAULT] = GetGroupByID(groupid);
=======
		if (statspec->grf_prop.HasGrfFile()) {
			GrfMsg(1, "StationMapSpriteGroup: Station {} mapped multiple times, skipping", station);
			continue;
		}

		statspec->grf_prop.spritegroup[SpriteGroupCargo::SG_DEFAULT] = _cur.spritegroups[groupid];
		statspec->grf_prop.grfid = _cur.grffile->grfid;
>>>>>>> cba329d9
		statspec->grf_prop.grffile = _cur.grffile;
		statspec->grf_prop.local_id = stations[i];
		StationClass::Assign(statspec);
	}
}


static void TownHouseMapSpriteGroup(ByteReader &buf, uint8_t idcount)
{
	if (_cur.grffile->housespec.empty()) {
		GrfMsg(1, "TownHouseMapSpriteGroup: No houses defined, skipping");
		return;
	}

	TempBufferST<uint16_t> houses(idcount);
	for (uint i = 0; i < idcount; i++) {
		houses[i] = buf.ReadExtendedByte();
	}

	/* Skip the cargo type section, we only care about the default group */
	uint8_t cidcount = buf.ReadByte();
	buf.Skip(cidcount * 3);

	uint16_t groupid = buf.ReadWord();
	if (!IsValidGroupID(groupid, "TownHouseMapSpriteGroup")) return;

	for (uint i = 0; i < idcount; i++) {
		HouseSpec *hs = houses[i] >= _cur.grffile->housespec.size() ? nullptr : _cur.grffile->housespec[houses[i]].get();

		if (hs == nullptr) {
			GrfMsg(1, "TownHouseMapSpriteGroup: House {} undefined, skipping.", houses[i]);
			continue;
		}

		hs->grf_prop.spritegroup[0] = GetGroupByID(groupid);
	}
}

static void IndustryMapSpriteGroup(ByteReader &buf, uint8_t idcount)
{
	if (_cur.grffile->industryspec.empty()) {
		GrfMsg(1, "IndustryMapSpriteGroup: No industries defined, skipping");
		return;
	}

	TempBufferST<uint16_t> industries(idcount);
	for (uint i = 0; i < idcount; i++) {
		industries[i] = buf.ReadExtendedByte();
	}

	/* Skip the cargo type section, we only care about the default group */
	uint8_t cidcount = buf.ReadByte();
	buf.Skip(cidcount * 3);

	uint16_t groupid = buf.ReadWord();
	if (!IsValidGroupID(groupid, "IndustryMapSpriteGroup")) return;

	for (uint i = 0; i < idcount; i++) {
		IndustrySpec *indsp = industries[i] >= _cur.grffile->industryspec.size() ? nullptr : _cur.grffile->industryspec[industries[i]].get();

		if (indsp == nullptr) {
			GrfMsg(1, "IndustryMapSpriteGroup: Industry {} undefined, skipping", industries[i]);
			continue;
		}

		indsp->grf_prop.spritegroup[0] = GetGroupByID(groupid);
	}
}

static void IndustrytileMapSpriteGroup(ByteReader &buf, uint8_t idcount)
{
	if (_cur.grffile->indtspec.empty()) {
		GrfMsg(1, "IndustrytileMapSpriteGroup: No industry tiles defined, skipping");
		return;
	}

	TempBufferST<uint16_t> indtiles(idcount);
	for (uint i = 0; i < idcount; i++) {
		indtiles[i] = buf.ReadExtendedByte();
	}

	/* Skip the cargo type section, we only care about the default group */
	uint8_t cidcount = buf.ReadByte();
	buf.Skip(cidcount * 3);

	uint16_t groupid = buf.ReadWord();
	if (!IsValidGroupID(groupid, "IndustrytileMapSpriteGroup")) return;

	for (uint i = 0; i < idcount; i++) {
		IndustryTileSpec *indtsp = indtiles[i] >= _cur.grffile->indtspec.size() ? nullptr : _cur.grffile->indtspec[indtiles[i]].get();

		if (indtsp == nullptr) {
			GrfMsg(1, "IndustrytileMapSpriteGroup: Industry tile {} undefined, skipping", indtiles[i]);
			continue;
		}

		indtsp->grf_prop.spritegroup[0] = GetGroupByID(groupid);
	}
}

static void CargoMapSpriteGroup(ByteReader &buf, uint8_t idcount)
{
	TempBufferST<uint16_t> cargoes(idcount);
	for (uint i = 0; i < idcount; i++) {
		cargoes[i] = buf.ReadExtendedByte();
	}

	/* Skip the cargo type section, we only care about the default group */
	uint8_t cidcount = buf.ReadByte();
	buf.Skip(cidcount * 3);

	uint16_t groupid = buf.ReadWord();
	if (!IsValidGroupID(groupid, "CargoMapSpriteGroup")) return;

	for (uint i = 0; i < idcount; i++) {
		uint16_t cid = cargoes[i];

		if (cid >= NUM_CARGO) {
			GrfMsg(1, "CargoMapSpriteGroup: Cargo ID {} out of range, skipping", cid);
			continue;
		}

		CargoSpec *cs = CargoSpec::Get(cid);
		cs->grffile = _cur.grffile;
		cs->group = GetGroupByID(groupid);
	}
}

static void SignalsMapSpriteGroup(ByteReader &buf, uint8_t idcount)
{
	TempBufferST<uint16_t> ids(idcount);
	for (uint i = 0; i < idcount; i++) {
		ids[i] = buf.ReadExtendedByte();
	}

	/* Skip the cargo type section, we only care about the default group */
	uint8_t cidcount = buf.ReadByte();
	buf.Skip(cidcount * 3);

	uint16_t groupid = buf.ReadWord();
	if (!IsValidGroupID(groupid, "SignalsMapSpriteGroup")) return;

	for (uint i = 0; i < idcount; i++) {
		uint16_t id = ids[i];

		switch (id) {
			case NSA3ID_CUSTOM_SIGNALS:
				_cur.grffile->new_signals_group = GetGroupByID(groupid);
				if (!HasBit(_cur.grffile->new_signal_ctrl_flags, NSCF_GROUPSET)) {
					SetBit(_cur.grffile->new_signal_ctrl_flags, NSCF_GROUPSET);
					_new_signals_grfs.push_back(_cur.grffile);
				}
				break;

			default:
				GrfMsg(1, "SignalsMapSpriteGroup: ID not implemented: {}", id);
			break;
		}
	}
}

static void ObjectMapSpriteGroup(ByteReader &buf, uint8_t idcount)
{
	if (_cur.grffile->objectspec.empty()) {
		GrfMsg(1, "ObjectMapSpriteGroup: No object tiles defined, skipping");
		return;
	}

	TempBufferST<uint16_t> objects(idcount);
	for (uint i = 0; i < idcount; i++) {
		objects[i] = buf.ReadExtendedByte();
	}

	uint8_t cidcount = buf.ReadByte();
	for (uint c = 0; c < cidcount; c++) {
		uint8_t ctype = buf.ReadByte();
		uint16_t groupid = buf.ReadWord();
		if (!IsValidGroupID(groupid, "ObjectMapSpriteGroup")) continue;

		/* The only valid option here is purchase list sprite groups. */
		if (ctype != 0xFF) {
			GrfMsg(1, "ObjectMapSpriteGroup: Invalid cargo bitnum {} for objects, skipping.", ctype);
			continue;
		}

		for (uint i = 0; i < idcount; i++) {
			ObjectSpec *spec = (objects[i] >= _cur.grffile->objectspec.size()) ? nullptr : _cur.grffile->objectspec[objects[i]].get();

			if (spec == nullptr) {
				GrfMsg(1, "ObjectMapSpriteGroup: Object with ID 0x{:X} undefined, skipping", objects[i]);
				continue;
			}

			spec->grf_prop.spritegroup[OBJECT_SPRITE_GROUP_PURCHASE] = GetGroupByID(groupid);
		}
	}

	uint16_t groupid = buf.ReadWord();
	if (!IsValidGroupID(groupid, "ObjectMapSpriteGroup")) return;

	for (uint i = 0; i < idcount; i++) {
		ObjectSpec *spec = (objects[i] >= _cur.grffile->objectspec.size()) ? nullptr : _cur.grffile->objectspec[objects[i]].get();

		if (spec == nullptr) {
			GrfMsg(1, "ObjectMapSpriteGroup: Object with ID 0x{:X} undefined, skipping", objects[i]);
			continue;
		}

<<<<<<< HEAD
		if (spec->grf_prop.grffile != nullptr) {
			GrfMsg(1, "ObjectMapSpriteGroup: Object with ID 0x{:X} mapped multiple times, skipping", objects[i]);
			continue;
		}

		spec->grf_prop.spritegroup[OBJECT_SPRITE_GROUP_DEFAULT] = GetGroupByID(groupid);
=======
		if (spec->grf_prop.HasGrfFile()) {
			GrfMsg(1, "ObjectMapSpriteGroup: Object {} mapped multiple times, skipping", object);
			continue;
		}

		spec->grf_prop.spritegroup[OBJECT_SPRITE_GROUP_DEFAULT] = _cur.spritegroups[groupid];
		spec->grf_prop.grfid = _cur.grffile->grfid;
>>>>>>> cba329d9
		spec->grf_prop.grffile = _cur.grffile;
		spec->grf_prop.local_id = objects[i];
	}
}

static void RailTypeMapSpriteGroup(ByteReader &buf, uint8_t idcount)
{
	TempBufferST<uint8_t> railtypes(idcount);
	for (uint i = 0; i < idcount; i++) {
		uint16_t id = buf.ReadExtendedByte();
		railtypes[i] = id < RAILTYPE_END ? _cur.grffile->railtype_map[id] : INVALID_RAILTYPE;
	}

	uint8_t cidcount = buf.ReadByte();
	for (uint c = 0; c < cidcount; c++) {
		uint8_t ctype = buf.ReadByte();
		uint16_t groupid = buf.ReadWord();
		if (!IsValidGroupID(groupid, "RailTypeMapSpriteGroup")) continue;

		if (ctype >= RTSG_END) continue;

		extern RailTypeInfo _railtypes[RAILTYPE_END];
		for (uint i = 0; i < idcount; i++) {
			if (railtypes[i] != INVALID_RAILTYPE) {
				RailTypeInfo *rti = &_railtypes[railtypes[i]];

				rti->grffile[ctype] = _cur.grffile;
				rti->group[ctype] = GetGroupByID(groupid);
			}
		}
	}

	/* Railtypes do not use the default group. */
	buf.ReadWord();
}

static void RoadTypeMapSpriteGroup(ByteReader &buf, uint8_t idcount, RoadTramType rtt)
{
	std::array<RoadType, ROADTYPE_END> &type_map = (rtt == RTT_TRAM) ? _cur.grffile->tramtype_map : _cur.grffile->roadtype_map;

	TempBufferST<uint8_t> roadtypes(idcount);
	for (uint i = 0; i < idcount; i++) {
		uint16_t id = buf.ReadExtendedByte();
		roadtypes[i] = id < ROADTYPE_END ? type_map[id] : INVALID_ROADTYPE;
	}

	uint8_t cidcount = buf.ReadByte();
	for (uint c = 0; c < cidcount; c++) {
		uint8_t ctype = buf.ReadByte();
		uint16_t groupid = buf.ReadWord();
		if (!IsValidGroupID(groupid, "RoadTypeMapSpriteGroup")) continue;

		if (ctype >= ROTSG_END) continue;

		extern RoadTypeInfo _roadtypes[ROADTYPE_END];
		for (uint i = 0; i < idcount; i++) {
			if (roadtypes[i] != INVALID_ROADTYPE) {
				RoadTypeInfo *rti = &_roadtypes[roadtypes[i]];

				rti->grffile[ctype] = _cur.grffile;
				rti->group[ctype] = GetGroupByID(groupid);
			}
		}
	}

	/* Roadtypes do not use the default group. */
	buf.ReadWord();
}

static void AirportMapSpriteGroup(ByteReader &buf, uint8_t idcount)
{
	if (_cur.grffile->airportspec.empty()) {
		GrfMsg(1, "AirportMapSpriteGroup: No airports defined, skipping");
		return;
	}

	TempBufferST<uint16_t> airports(idcount);
	for (uint i = 0; i < idcount; i++) {
		airports[i] = buf.ReadExtendedByte();
	}

	/* Skip the cargo type section, we only care about the default group */
	uint8_t cidcount = buf.ReadByte();
	buf.Skip(cidcount * 3);

	uint16_t groupid = buf.ReadWord();
	if (!IsValidGroupID(groupid, "AirportMapSpriteGroup")) return;

	for (uint i = 0; i < idcount; i++) {
		AirportSpec *as = airports[i] >= _cur.grffile->airportspec.size() ? nullptr : _cur.grffile->airportspec[airports[i]].get();

		if (as == nullptr) {
			GrfMsg(1, "AirportMapSpriteGroup: Airport {} undefined, skipping", airports[i]);
			continue;
		}

		as->grf_prop.spritegroup[0] = GetGroupByID(groupid);
	}
}

static void AirportTileMapSpriteGroup(ByteReader &buf, uint8_t idcount)
{
	if (_cur.grffile->airtspec.empty()) {
		GrfMsg(1, "AirportTileMapSpriteGroup: No airport tiles defined, skipping");
		return;
	}

	TempBufferST<uint16_t> airptiles(idcount);
	for (uint i = 0; i < idcount; i++) {
		airptiles[i] = buf.ReadExtendedByte();
	}

	/* Skip the cargo type section, we only care about the default group */
	uint8_t cidcount = buf.ReadByte();
	buf.Skip(cidcount * 3);

	uint16_t groupid = buf.ReadWord();
	if (!IsValidGroupID(groupid, "AirportTileMapSpriteGroup")) return;

	for (uint i = 0; i < idcount; i++) {
		AirportTileSpec *airtsp = airptiles[i] >= _cur.grffile->airtspec.size() ? nullptr : _cur.grffile->airtspec[airptiles[i]].get();

		if (airtsp == nullptr) {
			GrfMsg(1, "AirportTileMapSpriteGroup: Airport tile {} undefined, skipping", airptiles[i]);
			continue;
		}

		airtsp->grf_prop.spritegroup[0] = GetGroupByID(groupid);
	}
}

static void RoadStopMapSpriteGroup(ByteReader &buf, uint8_t idcount)
{
	TempBufferST<uint16_t> roadstops(idcount);
	for (uint i = 0; i < idcount; i++) {
		roadstops[i] = buf.ReadExtendedByte();
	}

	uint8_t cidcount = buf.ReadByte();
	for (uint c = 0; c < cidcount; c++) {
		uint8_t ctype = buf.ReadByte();
		uint16_t groupid = buf.ReadWord();
		if (!IsValidGroupID(groupid, "RoadStopMapSpriteGroup")) continue;

		ctype = TranslateCargo(GSF_ROADSTOPS, ctype);
		if (ctype == INVALID_CARGO) continue;

		for (uint i = 0; i < idcount; i++) {
			RoadStopSpec *roadstopspec = (roadstops[i] >= _cur.grffile->roadstops.size()) ? nullptr : _cur.grffile->roadstops[roadstops[i]].get();

			if (roadstopspec == nullptr) {
				GrfMsg(1, "RoadStopMapSpriteGroup: Road stop with ID 0x{:X} does not exist, skipping", roadstops[i]);
				continue;
			}

			roadstopspec->grf_prop.spritegroup[ctype] = GetGroupByID(groupid);
		}
	}

	uint16_t groupid = buf.ReadWord();
	if (!IsValidGroupID(groupid, "RoadStopMapSpriteGroup")) return;

	if (_cur.grffile->roadstops.empty()) {
		GrfMsg(0, "RoadStopMapSpriteGroup: No roadstops defined, skipping.");
		return;
	}

	for (uint i = 0; i < idcount; i++) {
		RoadStopSpec *roadstopspec = (roadstops[i] >= _cur.grffile->roadstops.size()) ? nullptr : _cur.grffile->roadstops[roadstops[i]].get();

		if (roadstopspec == nullptr) {
			GrfMsg(1, "RoadStopMapSpriteGroup: Road stop with ID 0x{:X} does not exist, skipping.", roadstops[i]);
			continue;
		}

<<<<<<< HEAD
		if (roadstopspec->grf_prop.grffile != nullptr) {
			GrfMsg(1, "RoadStopMapSpriteGroup: Road stop with ID 0x{:X} mapped multiple times, skipping", roadstops[i]);
			continue;
		}

		roadstopspec->grf_prop.spritegroup[SpriteGroupCargo::SG_DEFAULT] = GetGroupByID(groupid);
=======
		if (roadstopspec->grf_prop.HasGrfFile()) {
			GrfMsg(1, "RoadStopMapSpriteGroup: Road stop {} mapped multiple times, skipping", roadstop);
			continue;
		}

		roadstopspec->grf_prop.spritegroup[SpriteGroupCargo::SG_DEFAULT] = _cur.spritegroups[groupid];
		roadstopspec->grf_prop.grfid = _cur.grffile->grfid;
>>>>>>> cba329d9
		roadstopspec->grf_prop.grffile = _cur.grffile;
		roadstopspec->grf_prop.local_id = roadstops[i];
		RoadStopClass::Assign(roadstopspec);
	}
}

static void NewLandscapeMapSpriteGroup(ByteReader &buf, uint8_t idcount)
{
	TempBufferST<uint16_t> ids(idcount);
	for (uint i = 0; i < idcount; i++) {
		ids[i] = buf.ReadExtendedByte();
	}

	/* Skip the cargo type section, we only care about the default group */
	uint8_t cidcount = buf.ReadByte();
	buf.Skip(cidcount * 3);

	uint16_t groupid = buf.ReadWord();
	if (!IsValidGroupID(groupid, "NewLandscapeMapSpriteGroup")) return;

	for (uint i = 0; i < idcount; i++) {
		uint16_t id = ids[i];

		switch (id) {
			case NLA3ID_CUSTOM_ROCKS:
				_cur.grffile->new_rocks_group = GetGroupByID(groupid);
				if (!HasBit(_cur.grffile->new_landscape_ctrl_flags, NLCF_ROCKS_SET)) {
					SetBit(_cur.grffile->new_landscape_ctrl_flags, NLCF_ROCKS_SET);
					_new_landscape_rocks_grfs.push_back(_cur.grffile);
				}
				break;

			default:
				GrfMsg(1, "NewLandscapeMapSpriteGroup: ID not implemented: {}", id);
			break;
		}
	}
}

/* Action 0x03 */
static void FeatureMapSpriteGroup(ByteReader &buf)
{
	/* <03> <feature> <n-id> <ids>... <num-cid> [<cargo-type> <cid>]... <def-cid>
	 * id-list    := [<id>] [id-list]
	 * cargo-list := <cargo-type> <cid> [cargo-list]
	 *
	 * B feature       see action 0
	 * B n-id          bits 0-6: how many IDs this definition applies to
	 *                 bit 7: if set, this is a wagon override definition (see below)
	 * E ids           the IDs for which this definition applies
	 * B num-cid       number of cargo IDs (sprite group IDs) in this definition
	 *                 can be zero, in that case the def-cid is used always
	 * B cargo-type    type of this cargo type (e.g. mail=2, wood=7, see below)
	 * W cid           cargo ID (sprite group ID) for this type of cargo
	 * W def-cid       default cargo ID (sprite group ID) */

	GrfSpecFeatureRef feature_ref = ReadFeature(buf.ReadByte());
	GrfSpecFeature feature = feature_ref.id;
	uint8_t idcount = buf.ReadByte();

	if (feature >= GSF_END) {
		GrfMsg(1, "FeatureMapSpriteGroup: Unsupported feature {}, skipping", GetFeatureString(feature_ref));
		return;
	}

	/* If idcount is zero, this is a feature callback */
	if (idcount == 0) {
		/* Skip number of cargo ids? */
		buf.ReadByte();
		uint16_t groupid = buf.ReadWord();
		if (!IsValidGroupID(groupid, "FeatureMapSpriteGroup")) return;

		GrfMsg(6, "FeatureMapSpriteGroup: Adding generic feature callback for feature {}", GetFeatureString(feature_ref));

		AddGenericCallback(feature, _cur.grffile, GetGroupByID(groupid));
		return;
	}

	/* Mark the feature as used by the grf (generic callbacks do not count) */
	SetBit(_cur.grffile->grf_features, feature);

	GrfMsg(6, "FeatureMapSpriteGroup: Feature {}, {} ids", GetFeatureString(feature_ref), idcount);

	switch (feature) {
		case GSF_TRAINS:
		case GSF_ROADVEHICLES:
		case GSF_SHIPS:
		case GSF_AIRCRAFT:
			VehicleMapSpriteGroup(buf, feature, idcount);
			return;

		case GSF_CANALS:
			CanalMapSpriteGroup(buf, idcount);
			return;

		case GSF_STATIONS:
			StationMapSpriteGroup(buf, idcount);
			return;

		case GSF_HOUSES:
			TownHouseMapSpriteGroup(buf, idcount);
			return;

		case GSF_INDUSTRIES:
			IndustryMapSpriteGroup(buf, idcount);
			return;

		case GSF_INDUSTRYTILES:
			IndustrytileMapSpriteGroup(buf, idcount);
			return;

		case GSF_CARGOES:
			CargoMapSpriteGroup(buf, idcount);
			return;

		case GSF_AIRPORTS:
			AirportMapSpriteGroup(buf, idcount);
			return;

		case GSF_SIGNALS:
			SignalsMapSpriteGroup(buf, idcount);
			break;

		case GSF_OBJECTS:
			ObjectMapSpriteGroup(buf, idcount);
			break;

		case GSF_RAILTYPES:
			RailTypeMapSpriteGroup(buf, idcount);
			break;

		case GSF_ROADTYPES:
			RoadTypeMapSpriteGroup(buf, idcount, RTT_ROAD);
			break;

		case GSF_TRAMTYPES:
			RoadTypeMapSpriteGroup(buf, idcount, RTT_TRAM);
			break;

		case GSF_AIRPORTTILES:
			AirportTileMapSpriteGroup(buf, idcount);
			return;

		case GSF_ROADSTOPS:
			RoadStopMapSpriteGroup(buf, idcount);
			return;

		case GSF_NEWLANDSCAPE:
			NewLandscapeMapSpriteGroup(buf, idcount);
			return;

		default:
			GrfMsg(1, "FeatureMapSpriteGroup: Unsupported feature {}, skipping", GetFeatureString(feature_ref));
			return;
	}
}

/* Action 0x04 */
static void FeatureNewName(ByteReader &buf)
{
	/* <04> <veh-type> <language-id> <num-veh> <offset> <data...>
	 *
	 * B veh-type      see action 0 (as 00..07, + 0A
	 *                 But IF veh-type = 48, then generic text
	 * B language-id   If bit 6 is set, This is the extended language scheme,
	 *                 with up to 64 language.
	 *                 Otherwise, it is a mapping where set bits have meaning
	 *                 0 = american, 1 = english, 2 = german, 3 = french, 4 = spanish
	 *                 Bit 7 set means this is a generic text, not a vehicle one (or else)
	 * B num-veh       number of vehicles which are getting a new name
	 * B/W offset      number of the first vehicle that gets a new name
	 *                 Byte : ID of vehicle to change
	 *                 Word : ID of string to change/add
	 * S data          new texts, each of them zero-terminated, after
	 *                 which the next name begins. */

	bool new_scheme = _cur.grffile->grf_version >= 7;

	GrfSpecFeatureRef feature_ref = ReadFeature(buf.ReadByte(), true);
	GrfSpecFeature feature = feature_ref.id;
	if (feature >= GSF_END && feature != 0x48) {
		GrfMsg(1, "FeatureNewName: Unsupported feature {}, skipping", GetFeatureString(feature_ref));
		return;
	}

	uint8_t lang   = buf.ReadByte();
	uint8_t num    = buf.ReadByte();
	bool generic   = HasBit(lang, 7);
	uint16_t id;
	if (generic) {
		id = buf.ReadWord();
	} else if (feature <= GSF_AIRCRAFT) {
		id = buf.ReadExtendedByte();
	} else {
		id = buf.ReadByte();
	}

	ClrBit(lang, 7);

	uint16_t endid = id + num;

	GrfMsg(6, "FeatureNewName: About to rename engines {}..{} (feature {}) in language 0x{:02X}",
	               id, endid, GetFeatureString(feature), lang);

	for (; id < endid && buf.HasData(); id++) {
		const std::string_view name = buf.ReadString();
		GrfMsg(8, "FeatureNewName: 0x{:04X} <- {}", id, StrMakeValid(name));

		switch (feature) {
			case GSF_TRAINS:
			case GSF_ROADVEHICLES:
			case GSF_SHIPS:
			case GSF_AIRCRAFT:
				if (!generic) {
					Engine *e = GetNewEngine(_cur.grffile, (VehicleType)feature, id, HasBit(_cur.grfconfig->flags, GCF_STATIC));
					if (e == nullptr) break;
					StringID string = AddGRFString(_cur.grffile->grfid, e->index, lang, new_scheme, false, name, e->info.string_id);
					e->info.string_id = string;
				} else {
					AddGRFString(_cur.grffile->grfid, id, lang, new_scheme, true, name, STR_UNDEFINED);
				}
				break;

			default:
				if (IsInsideMM(id, 0xD000, 0xD400) || IsInsideMM(id, 0xD800, 0x10000)) {
					AddGRFString(_cur.grffile->grfid, id, lang, new_scheme, true, name, STR_UNDEFINED);
					break;
				}

				switch (GB(id, 8, 8)) {
					case 0xC4: // Station class name
						if (GB(id, 0, 8) >= _cur.grffile->stations.size() || _cur.grffile->stations[GB(id, 0, 8)] == nullptr) {
							GrfMsg(1, "FeatureNewName: Attempt to name undefined station 0x{:X}, ignoring", GB(id, 0, 8));
						} else {
							StationClassID class_index = _cur.grffile->stations[GB(id, 0, 8)]->class_index;
							StationClass::Get(class_index)->name = AddGRFString(_cur.grffile->grfid, id, lang, new_scheme, false, name, STR_UNDEFINED);
						}
						break;

					case 0xC5: // Station name
						if (GB(id, 0, 8) >= _cur.grffile->stations.size() || _cur.grffile->stations[GB(id, 0, 8)] == nullptr) {
							GrfMsg(1, "FeatureNewName: Attempt to name undefined station 0x{:X}, ignoring", GB(id, 0, 8));
						} else {
							_cur.grffile->stations[GB(id, 0, 8)]->name = AddGRFString(_cur.grffile->grfid, id, lang, new_scheme, false, name, STR_UNDEFINED);
						}
						break;

					case 0xC7: // Airporttile name
						if (GB(id, 0, 8) >= _cur.grffile->airtspec.size() || _cur.grffile->airtspec[GB(id, 0, 8)] == nullptr) {
							GrfMsg(1, "FeatureNewName: Attempt to name undefined airport tile 0x{:X}, ignoring", GB(id, 0, 8));
						} else {
							_cur.grffile->airtspec[GB(id, 0, 8)]->name = AddGRFString(_cur.grffile->grfid, id, lang, new_scheme, false, name, STR_UNDEFINED);
						}
						break;

					case 0xC9: // House name
						if (GB(id, 0, 8) >= _cur.grffile->housespec.size() || _cur.grffile->housespec[GB(id, 0, 8)] == nullptr) {
							GrfMsg(1, "FeatureNewName: Attempt to name undefined house 0x{:X}, ignoring.", GB(id, 0, 8));
						} else {
							_cur.grffile->housespec[GB(id, 0, 8)]->building_name = AddGRFString(_cur.grffile->grfid, id, lang, new_scheme, false, name, STR_UNDEFINED);
						}
						break;

					default:
						GrfMsg(7, "FeatureNewName: Unsupported ID (0x{:04X})", id);
						break;
				}
				break;
		}
	}
}

/**
 * Sanitize incoming sprite offsets for Action 5 graphics replacements.
 * @param num         The number of sprites to load.
 * @param offset      Offset from the base.
 * @param max_sprites The maximum number of sprites that can be loaded in this action 5.
 * @param name        Used for error warnings.
 * @return The number of sprites that is going to be skipped.
 */
static uint16_t SanitizeSpriteOffset(uint16_t &num, uint16_t offset, int max_sprites, const std::string_view name)
{

	if (offset >= max_sprites) {
		GrfMsg(1, "GraphicsNew: {} sprite offset must be less than {}, skipping", name, max_sprites);
		uint orig_num = num;
		num = 0;
		return orig_num;
	}

	if (offset + num > max_sprites) {
		GrfMsg(4, "GraphicsNew: {} sprite overflow, truncating...", name);
		uint orig_num = num;
		num = std::max(max_sprites - offset, 0);
		return orig_num - num;
	}

	return 0;
}


/** The information about action 5 types. */
static constexpr auto _action5_types = std::to_array<Action5Type>({
	/* Note: min_sprites should not be changed. Therefore these constants are directly here and not in sprites.h */
	/* 0x00 */ { A5BLOCK_INVALID,      0,                            0, 0,                                           "Type 0x00"                },
	/* 0x01 */ { A5BLOCK_INVALID,      0,                            0, 0,                                           "Type 0x01"                },
	/* 0x02 */ { A5BLOCK_INVALID,      0,                            0, 0,                                           "Type 0x02"                },
	/* 0x03 */ { A5BLOCK_INVALID,      0,                            0, 0,                                           "Type 0x03"                },
	/* 0x04 */ { A5BLOCK_ALLOW_OFFSET, SPR_SIGNALS_BASE,             1, PRESIGNAL_SEMAPHORE_AND_PBS_SPRITE_COUNT,    "Signal graphics"          },
	/* 0x05 */ { A5BLOCK_ALLOW_OFFSET, SPR_ELRAIL_BASE,              1, ELRAIL_SPRITE_COUNT,                         "Rail catenary graphics"   },
	/* 0x06 */ { A5BLOCK_ALLOW_OFFSET, SPR_SLOPES_BASE,              1, NORMAL_AND_HALFTILE_FOUNDATION_SPRITE_COUNT, "Foundation graphics"      },
	/* 0x07 */ { A5BLOCK_INVALID,      0,                           75, 0,                                           "TTDP GUI graphics"        }, // Not used by OTTD.
	/* 0x08 */ { A5BLOCK_ALLOW_OFFSET, SPR_CANALS_BASE,              1, CANALS_SPRITE_COUNT,                         "Canal graphics"           },
	/* 0x09 */ { A5BLOCK_ALLOW_OFFSET, SPR_ONEWAY_BASE,              1, ONEWAY_SPRITE_COUNT,                         "One way road graphics"    },
	/* 0x0A */ { A5BLOCK_ALLOW_OFFSET, SPR_2CCMAP_BASE,              1, TWOCCMAP_SPRITE_COUNT,                       "2CC colour maps"          },
	/* 0x0B */ { A5BLOCK_ALLOW_OFFSET, SPR_TRAMWAY_BASE,             1, TRAMWAY_SPRITE_COUNT,                        "Tramway graphics"         },
	/* 0x0C */ { A5BLOCK_INVALID,      0,                          133, 0,                                           "Snowy temperate tree"     }, // Not yet used by OTTD.
	/* 0x0D */ { A5BLOCK_FIXED,        SPR_SHORE_BASE,              16, SPR_SHORE_SPRITE_COUNT,                      "Shore graphics"           },
	/* 0x0E */ { A5BLOCK_INVALID,      0,                            0, 0,                                           "New Signals graphics"     }, // Not yet used by OTTD.
	/* 0x0F */ { A5BLOCK_ALLOW_OFFSET, SPR_TRACKS_FOR_SLOPES_BASE,   1, TRACKS_FOR_SLOPES_SPRITE_COUNT,              "Sloped rail track"        },
	/* 0x10 */ { A5BLOCK_ALLOW_OFFSET, SPR_AIRPORTX_BASE,            1, AIRPORTX_SPRITE_COUNT,                       "Airport graphics"         },
	/* 0x11 */ { A5BLOCK_ALLOW_OFFSET, SPR_ROADSTOP_BASE,            1, ROADSTOP_SPRITE_COUNT,                       "Road stop graphics"       },
	/* 0x12 */ { A5BLOCK_ALLOW_OFFSET, SPR_AQUEDUCT_BASE,            1, AQUEDUCT_SPRITE_COUNT,                       "Aqueduct graphics"        },
	/* 0x13 */ { A5BLOCK_ALLOW_OFFSET, SPR_AUTORAIL_BASE,            1, AUTORAIL_SPRITE_COUNT,                       "Autorail graphics"        },
	/* 0x14 */ { A5BLOCK_INVALID,      0,                            1, 0,                                           "Flag graphics"            }, // deprecated, no longer used.
	/* 0x15 */ { A5BLOCK_ALLOW_OFFSET, SPR_OPENTTD_BASE,             1, OPENTTD_SPRITE_COUNT,                        "OpenTTD GUI graphics"     },
	/* 0x16 */ { A5BLOCK_ALLOW_OFFSET, SPR_AIRPORT_PREVIEW_BASE,     1, SPR_AIRPORT_PREVIEW_COUNT,                   "Airport preview graphics" },
	/* 0x17 */ { A5BLOCK_ALLOW_OFFSET, SPR_RAILTYPE_TUNNEL_BASE,     1, RAILTYPE_TUNNEL_BASE_COUNT,                  "Railtype tunnel base"     },
	/* 0x18 */ { A5BLOCK_ALLOW_OFFSET, SPR_PALETTE_BASE,             1, PALETTE_SPRITE_COUNT,                        "Palette"                  },
	/* 0x19 */ { A5BLOCK_ALLOW_OFFSET, SPR_ROAD_WAYPOINTS_BASE,      1, ROAD_WAYPOINTS_SPRITE_COUNT,                 "Road waypoints"           },
});

/**
 * Get list of all action 5 types
 * @return Read-only span of action 5 type information.
 */
std::span<const Action5Type> GetAction5Types()
{
	return _action5_types;
}

/* Action 0x05 */
static void GraphicsNew(ByteReader &buf)
{
	/* <05> <graphics-type> <num-sprites> <other data...>
	 *
	 * B graphics-type What set of graphics the sprites define.
	 * E num-sprites   How many sprites are in this set?
	 * V other data    Graphics type specific data.  Currently unused. */

	uint8_t type = buf.ReadByte();
	uint16_t num = buf.ReadExtendedByte();
	uint16_t offset = HasBit(type, 7) ? buf.ReadExtendedByte() : 0;
	ClrBit(type, 7); // Clear the high bit as that only indicates whether there is an offset.

	const Action5Type *action5_type;
	const Action5TypeRemapSet &remap = _cur.grffile->action5_type_remaps;
	if (remap.remapped_ids[type]) {
		auto iter = remap.mapping.find(type);
		assert(iter != remap.mapping.end());
		const Action5TypeRemapEntry &def = iter->second;
		if (def.info == nullptr) {
			if (def.fallback_mode == GPMFM_ERROR_ON_USE) {
				GrfMsg(0, "Error: Unimplemented action 5 type: {}, mapped to: {:X}", def.name, type);
				GRFError *error = DisableGrf(STR_NEWGRF_ERROR_UNIMPLEMETED_MAPPED_ACTION5_TYPE);
				error->data = stredup(def.name);
				error->param_value[1] = type;
			} else if (def.fallback_mode == GPMFM_IGNORE) {
				GrfMsg(2, "Ignoring unimplemented action 5 type: {}, mapped to: {:X}", def.name, type);
			}
			_cur.skip_sprites = num;
			return;
		} else {
			action5_type = def.info;
		}
	} else {
		if ((type == 0x0D) && (num == 10) && HasBit(_cur.grfconfig->flags, GCF_SYSTEM)) {
			/* Special not-TTDP-compatible case used in openttd.grf
			 * Missing shore sprites and initialisation of SPR_SHORE_BASE */
			GrfMsg(2, "GraphicsNew: Loading 10 missing shore sprites from extra grf.");
			LoadNextSprite(SPR_SHORE_BASE +  0, *_cur.file, _cur.nfo_line++); // SLOPE_STEEP_S
			LoadNextSprite(SPR_SHORE_BASE +  5, *_cur.file, _cur.nfo_line++); // SLOPE_STEEP_W
			LoadNextSprite(SPR_SHORE_BASE +  7, *_cur.file, _cur.nfo_line++); // SLOPE_WSE
			LoadNextSprite(SPR_SHORE_BASE + 10, *_cur.file, _cur.nfo_line++); // SLOPE_STEEP_N
			LoadNextSprite(SPR_SHORE_BASE + 11, *_cur.file, _cur.nfo_line++); // SLOPE_NWS
			LoadNextSprite(SPR_SHORE_BASE + 13, *_cur.file, _cur.nfo_line++); // SLOPE_ENW
			LoadNextSprite(SPR_SHORE_BASE + 14, *_cur.file, _cur.nfo_line++); // SLOPE_SEN
			LoadNextSprite(SPR_SHORE_BASE + 15, *_cur.file, _cur.nfo_line++); // SLOPE_STEEP_E
			LoadNextSprite(SPR_SHORE_BASE + 16, *_cur.file, _cur.nfo_line++); // SLOPE_EW
			LoadNextSprite(SPR_SHORE_BASE + 17, *_cur.file, _cur.nfo_line++); // SLOPE_NS
			if (_loaded_newgrf_features.shore == SHORE_REPLACE_NONE) _loaded_newgrf_features.shore = SHORE_REPLACE_ONLY_NEW;
			return;
		}

		/* Supported type? */
		if ((type >= std::size(_action5_types)) || (_action5_types[type].block_type == A5BLOCK_INVALID)) {
			GrfMsg(2, "GraphicsNew: Custom graphics (type 0x{:02X}) sprite block of length {} (unimplemented, ignoring)", type, num);
			_cur.skip_sprites = num;
			return;
		}

		action5_type = &_action5_types[type];
	}

	/* Contrary to TTDP we allow always to specify too few sprites as we allow always an offset,
	 * except for the long version of the shore type:
	 * Ignore offset if not allowed */
	if ((action5_type->block_type != A5BLOCK_ALLOW_OFFSET) && (offset != 0)) {
		GrfMsg(1, "GraphicsNew: {} (type 0x{:02X}) do not allow an <offset> field. Ignoring offset.", action5_type->name, type);
		offset = 0;
	}

	/* Ignore action5 if too few sprites are specified. (for TTDP compatibility)
	 * This does not make sense, if <offset> is allowed */
	if ((action5_type->block_type == A5BLOCK_FIXED) && (num < action5_type->min_sprites)) {
		GrfMsg(1, "GraphicsNew: {} (type 0x{:02X}) count must be at least {}. Only {} were specified. Skipping.", action5_type->name, type, action5_type->min_sprites, num);
		_cur.skip_sprites = num;
		return;
	}

	/* Load at most max_sprites sprites. Skip remaining sprites. (for compatibility with TTDP and future extensions) */
	uint16_t skip_num = SanitizeSpriteOffset(num, offset, action5_type->max_sprites, action5_type->name);
	SpriteID replace = action5_type->sprite_base + offset;

	/* Load <num> sprites starting from <replace>, then skip <skip_num> sprites. */
	GrfMsg(2, "GraphicsNew: Replacing sprites {} to {} of {} (type 0x{:02X}) at SpriteID 0x{:04X}", offset, offset + num - 1, action5_type->name, type, replace);

	if (type == 0x0D) _loaded_newgrf_features.shore = SHORE_REPLACE_ACTION_5;

	if (type == 0x0B) {
		static const SpriteID depot_with_track_offset = SPR_TRAMWAY_DEPOT_WITH_TRACK - SPR_TRAMWAY_BASE;
		static const SpriteID depot_no_track_offset = SPR_TRAMWAY_DEPOT_NO_TRACK - SPR_TRAMWAY_BASE;
		if (offset <= depot_with_track_offset && offset + num > depot_with_track_offset) _loaded_newgrf_features.tram = TRAMWAY_REPLACE_DEPOT_WITH_TRACK;
		if (offset <= depot_no_track_offset && offset + num > depot_no_track_offset) _loaded_newgrf_features.tram = TRAMWAY_REPLACE_DEPOT_NO_TRACK;
	}

	/* If the baseset or grf only provides sprites for flat tiles (pre #10282), duplicate those for use on slopes. */
	bool dup_oneway_sprites = ((type == 0x09) && (offset + num <= SPR_ONEWAY_SLOPE_N_OFFSET));

	for (uint16_t n = num; n > 0; n--) {
		_cur.nfo_line++;
		SpriteID load_index = (replace == 0 ? _cur.spriteid++ : replace++);
		LoadNextSprite(load_index, *_cur.file, _cur.nfo_line);
		if (dup_oneway_sprites) {
			DupSprite(load_index, load_index + SPR_ONEWAY_SLOPE_N_OFFSET);
			DupSprite(load_index, load_index + SPR_ONEWAY_SLOPE_S_OFFSET);
		}
	}

	if (type == 0x04 && ((_cur.grfconfig->ident.grfid & 0x00FFFFFF) == OPENTTD_GRAPHICS_BASE_GRF_ID ||
			_cur.grfconfig->ident.grfid == BSWAP32(0xFF4F4701) || _cur.grfconfig->ident.grfid == BSWAP32(0xFFFFFFFE))) {
		/* Signal graphics action 5: Fill duplicate signal sprite block if this is a baseset GRF or OpenGFX */
		const SpriteID end = offset + num;
		for (SpriteID i = offset; i < end; i++) {
			DupSprite(SPR_SIGNALS_BASE + i, SPR_DUP_SIGNALS_BASE + i);
		}
	}

	_cur.skip_sprites = skip_num;
}

/* Action 0x05 (SKIP) */
static void SkipAct5(ByteReader &buf)
{
	/* Ignore type byte */
	buf.ReadByte();

	/* Skip the sprites of this action */
	_cur.skip_sprites = buf.ReadExtendedByte();

	GrfMsg(3, "SkipAct5: Skipping {} sprites", _cur.skip_sprites);
}

/**
 * Reads a variable common to VarAction2 and Action7/9/D.
 *
 * Returns VarAction2 variable 'param' resp. Action7/9/D variable '0x80 + param'.
 * If a variable is not accessible from all four actions, it is handled in the action specific functions.
 *
 * @param param variable number (as for VarAction2, for Action7/9/D you have to subtract 0x80 first).
 * @param value returns the value of the variable.
 * @param grffile NewGRF querying the variable
 * @return true iff the variable is known and the value is returned in 'value'.
 */
bool GetGlobalVariable(uint8_t param, uint32_t *value, const GRFFile *grffile)
{
	if (_sprite_group_resolve_check_veh_check) {
		switch (param) {
			case 0x00:
			case 0x02:
			case 0x09:
			case 0x0A:
			case 0x20:
			case 0x23:
				_sprite_group_resolve_check_veh_check = false;
				break;
		}
	}

	switch (param) {
		case 0x00: // current date
			*value = std::max<DateDelta>(CalTime::CurDate() - CalTime::DAYS_TILL_ORIGINAL_BASE_YEAR, 0).base();
			return true;

		case 0x01: // current year
			*value = (Clamp(CalTime::CurYear(), CalTime::ORIGINAL_BASE_YEAR, CalTime::ORIGINAL_MAX_YEAR) - CalTime::ORIGINAL_BASE_YEAR).base();
			return true;

		case 0x02: { // detailed date information: month of year (bit 0-7), day of month (bit 8-12), leap year (bit 15), day of year (bit 16-24)
			CalTime::Date start_of_year = CalTime::ConvertYMDToDate(CalTime::CurYear(), 0, 1);
			*value = CalTime::CurMonth() | (CalTime::CurDay() - 1) << 8 | (CalTime::IsLeapYear(CalTime::CurYear()) ? 1 << 15 : 0) | (CalTime::CurDate() - start_of_year).base() << 16;
			return true;
		}

		case 0x03: // current climate, 0=temp, 1=arctic, 2=trop, 3=toyland
			*value = _settings_game.game_creation.landscape;
			return true;

		case 0x06: // road traffic side, bit 4 clear=left, set=right
			*value = _settings_game.vehicle.road_side << 4;
			return true;

		case 0x09: // date fraction
			*value = CalTime::CurDateFract() * 885;
			return true;

		case 0x0A: // animation counter
			*value = GB(_scaled_tick_counter, 0, 16);
			return true;

		case 0x0B: { // TTDPatch version
			uint major    = 2;
			uint minor    = 6;
			uint revision = 1; // special case: 2.0.1 is 2.0.10
			uint build    = 1382;
			*value = (major << 24) | (minor << 20) | (revision << 16) | build;
			return true;
		}

		case 0x0D: // TTD Version, 00=DOS, 01=Windows
			*value = (_cur.grfconfig->palette & GRFP_USE_MASK) | grffile->var8D_overlay;
			return true;

		case 0x0E: // Y-offset for train sprites
			*value = _cur.grffile->traininfo_vehicle_pitch;
			return true;

		case 0x0F: // Rail track type cost factors
			*value = 0;
			SB(*value, 0, 8, GetRailTypeInfo(RAILTYPE_RAIL)->cost_multiplier); // normal rail
			if (_settings_game.vehicle.disable_elrails) {
				/* skip elrail multiplier - disabled */
				SB(*value, 8, 8, GetRailTypeInfo(RAILTYPE_MONO)->cost_multiplier); // monorail
			} else {
				SB(*value, 8, 8, GetRailTypeInfo(RAILTYPE_ELECTRIC)->cost_multiplier); // electified railway
				/* Skip monorail multiplier - no space in result */
			}
			SB(*value, 16, 8, GetRailTypeInfo(RAILTYPE_MAGLEV)->cost_multiplier); // maglev
			return true;

		case 0x11: // current rail tool type
			*value = 0; // constant fake value to avoid desync
			return true;

		case 0x12: // Game mode
			*value = _game_mode;
			return true;

		/* case 0x13: // Tile refresh offset to left    not implemented */
		/* case 0x14: // Tile refresh offset to right   not implemented */
		/* case 0x15: // Tile refresh offset upwards    not implemented */
		/* case 0x16: // Tile refresh offset downwards  not implemented */
		/* case 0x17: // temperate snow line            not implemented */

		case 0x1A: // Always -1
			*value = UINT_MAX;
			return true;

		case 0x1B: // Display options
			*value = 0x3F; // constant fake value to avoid desync
			return true;

		case 0x1D: // TTD Platform, 00=TTDPatch, 01=OpenTTD, also used for feature tests (bits 31..4)
			*value = 1 | grffile->var9D_overlay;
			return true;

		case 0x1E: // Miscellaneous GRF features
			*value = _misc_grf_features;

			/* Add the local flags */
			assert(!HasBit(*value, GMB_TRAIN_WIDTH_32_PIXELS));
			if (_cur.grffile->traininfo_vehicle_width == VEHICLEINFO_FULL_VEHICLE_WIDTH) SetBit(*value, GMB_TRAIN_WIDTH_32_PIXELS);
			return true;

		/* case 0x1F: // locale dependent settings not implemented to avoid desync */

		case 0x20: { // snow line height
			uint8_t snowline = GetSnowLine();
			if (_settings_game.game_creation.landscape == LT_ARCTIC && snowline <= _settings_game.construction.map_height_limit) {
				*value = Clamp(snowline * (grffile->grf_version >= 8 ? 1 : TILE_HEIGHT), 0, 0xFE);
			} else {
				/* No snow */
				*value = 0xFF;
			}
			return true;
		}

		case 0x21: // OpenTTD version
			*value = _openttd_newgrf_version;
			return true;

		case 0x22: // difficulty level
			*value = SP_CUSTOM;
			return true;

		case 0x23: // long format date
			*value = CalTime::CurDate().base();
			return true;

		case 0x24: // long format year
			*value = CalTime::CurYear().base();
			return true;

		default: return false;
	}
}

static uint32_t GetParamVal(uint8_t param, uint32_t *cond_val)
{
	/* First handle variable common with VarAction2 */
	uint32_t value;
	if (GetGlobalVariable(param - 0x80, &value, _cur.grffile)) return value;

	/* Non-common variable */
	switch (param) {
		case 0x84: { // GRF loading stage
			uint32_t res = 0;

			if (_cur.stage > GLS_INIT) SetBit(res, 0);
			if (_cur.stage == GLS_RESERVE) SetBit(res, 8);
			if (_cur.stage == GLS_ACTIVATION) SetBit(res, 9);
			return res;
		}

		case 0x85: // TTDPatch flags, only for bit tests
			if (cond_val == nullptr) {
				/* Supported in Action 0x07 and 0x09, not 0x0D */
				return 0;
			} else {
				uint32_t index = *cond_val / 0x20;
				*cond_val %= 0x20;
				uint32_t param_val = 0;
				if (index < lengthof(_ttdpatch_flags)) {
					param_val = _ttdpatch_flags[index];
					if (!HasBit(_cur.grfconfig->flags, GCF_STATIC) && !HasBit(_cur.grfconfig->flags, GCF_SYSTEM)) {
						SetBit(_observed_ttdpatch_flags[index], *cond_val);
					}
				}
				return param_val;
			}

		case 0x88: // GRF ID check
			return 0;

		/* case 0x99: Global ID offset not implemented */

		default:
			/* GRF Parameter */
			if (param < 0x80) return _cur.grffile->GetParam(param);

			/* In-game variable. */
			GrfMsg(1, "Unsupported in-game variable 0x{:02X}", param);
			return UINT_MAX;
	}
}

/* Action 0x06 */
static void CfgApply(ByteReader &buf)
{
	/* <06> <param-num> <param-size> <offset> ... <FF>
	 *
	 * B param-num     Number of parameter to substitute (First = "zero")
	 *                 Ignored if that parameter was not specified in newgrf.cfg
	 * B param-size    How many bytes to replace.  If larger than 4, the
	 *                 bytes of the following parameter are used.  In that
	 *                 case, nothing is applied unless *all* parameters
	 *                 were specified.
	 * B offset        Offset into data from beginning of next sprite
	 *                 to place where parameter is to be stored. */

	/* Preload the next sprite */
	SpriteFile &file = *_cur.file;
	size_t pos = file.GetPos();
	uint32_t num = file.GetContainerVersion() >= 2 ? file.ReadDword() : file.ReadWord();
	uint8_t type = file.ReadByte();

	/* Check if the sprite is a pseudo sprite. We can't operate on real sprites. */
	if (type != 0xFF) {
		GrfMsg(2, "CfgApply: Ignoring (next sprite is real, unsupported)");

		/* Reset the file position to the start of the next sprite */
		file.SeekTo(pos, SEEK_SET);
		return;
	}

	/* Get (or create) the override for the next sprite. */
	GRFLocation location(_cur.grfconfig->ident.grfid, _cur.nfo_line + 1);
	std::unique_ptr<uint8_t[]> &preload_sprite = _grf_line_to_action6_sprite_override[location];

	/* Load new sprite data if it hasn't already been loaded. */
	if (preload_sprite == nullptr) {
		preload_sprite = std::make_unique<uint8_t[]>(num);
		file.ReadBlock(preload_sprite.get(), num);
	}

	/* Reset the file position to the start of the next sprite */
	file.SeekTo(pos, SEEK_SET);

	/* Now perform the Action 0x06 on our data. */
	for (;;) {
		uint i;
		uint param_num;
		uint param_size;
		uint offset;
		bool add_value;

		/* Read the parameter to apply. 0xFF indicates no more data to change. */
		param_num = buf.ReadByte();
		if (param_num == 0xFF) break;

		/* Get the size of the parameter to use. If the size covers multiple
		 * double words, sequential parameter values are used. */
		param_size = buf.ReadByte();

		/* Bit 7 of param_size indicates we should add to the original value
		 * instead of replacing it. */
		add_value  = HasBit(param_size, 7);
		param_size = GB(param_size, 0, 7);

		/* Where to apply the data to within the pseudo sprite data. */
		offset     = buf.ReadExtendedByte();

		/* If the parameter is a GRF parameter (not an internal variable) check
		 * if it (and all further sequential parameters) has been defined. */
		if (param_num < 0x80 && (param_num + (param_size - 1) / 4) >= _cur.grffile->param_end) {
			GrfMsg(2, "CfgApply: Ignoring (param {} not set)", (param_num + (param_size - 1) / 4));
			break;
		}

		GrfMsg(8, "CfgApply: Applying {} bytes from parameter 0x{:02X} at offset 0x{:04X}", param_size, param_num, offset);

		bool carry = false;
		for (i = 0; i < param_size && offset + i < num; i++) {
			uint32_t value = GetParamVal(param_num + i / 4, nullptr);
			/* Reset carry flag for each iteration of the variable (only really
			 * matters if param_size is greater than 4) */
			if (i % 4 == 0) carry = false;

			if (add_value) {
				uint new_value = preload_sprite[offset + i] + GB(value, (i % 4) * 8, 8) + (carry ? 1 : 0);
				preload_sprite[offset + i] = GB(new_value, 0, 8);
				/* Check if the addition overflowed */
				carry = new_value >= 256;
			} else {
				preload_sprite[offset + i] = GB(value, (i % 4) * 8, 8);
			}
		}
	}
}

/**
 * Disable a static NewGRF when it is influencing another (non-static)
 * NewGRF as this could cause desyncs.
 *
 * We could just tell the NewGRF querying that the file doesn't exist,
 * but that might give unwanted results. Disabling the NewGRF gives the
 * best result as no NewGRF author can complain about that.
 * @param c The NewGRF to disable.
 */
static void DisableStaticNewGRFInfluencingNonStaticNewGRFs(GRFConfig *c)
{
	GRFError *error = DisableGrf(STR_NEWGRF_ERROR_STATIC_GRF_CAUSES_DESYNC, c);
	error->data = _cur.grfconfig->GetName();
}

/* Action 0x07
 * Action 0x09 */
static void SkipIf(ByteReader &buf)
{
	/* <07/09> <param-num> <param-size> <condition-type> <value> <num-sprites>
	 *
	 * B param-num
	 * B param-size
	 * B condition-type
	 * V value
	 * B num-sprites */
	uint32_t cond_val = 0;
	uint32_t mask = 0;
	bool result;

	uint8_t param     = buf.ReadByte();
	uint8_t paramsize = buf.ReadByte();
	uint8_t condtype  = buf.ReadByte();

	if (condtype < 2) {
		/* Always 1 for bit tests, the given value should be ignored. */
		paramsize = 1;
	}

	switch (paramsize) {
		case 8: cond_val = buf.ReadDWord(); mask = buf.ReadDWord(); break;
		case 4: cond_val = buf.ReadDWord(); mask = 0xFFFFFFFF; break;
		case 2: cond_val = buf.ReadWord();  mask = 0x0000FFFF; break;
		case 1: cond_val = buf.ReadByte();  mask = 0x000000FF; break;
		default: break;
	}

	if (param < 0x80 && _cur.grffile->param_end <= param) {
		GrfMsg(7, "SkipIf: Param {} undefined, skipping test", param);
		return;
	}

	GrfMsg(7, "SkipIf: Test condtype {}, param 0x{:02X}, condval 0x{:08X}", condtype, param, cond_val);

	/* condtypes that do not use 'param' are always valid.
	 * condtypes that use 'param' are either not valid for param 0x88, or they are only valid for param 0x88.
	 */
	if (condtype >= 0x0B) {
		/* Tests that ignore 'param' */
		switch (condtype) {
			case 0x0B: result = !IsValidCargoID(GetCargoIDByLabel(CargoLabel(BSWAP32(cond_val))));
				break;
			case 0x0C: result = IsValidCargoID(GetCargoIDByLabel(CargoLabel(BSWAP32(cond_val))));
				break;
			case 0x0D: result = GetRailTypeByLabel(BSWAP32(cond_val)) == INVALID_RAILTYPE;
				break;
			case 0x0E: result = GetRailTypeByLabel(BSWAP32(cond_val)) != INVALID_RAILTYPE;
				break;
			case 0x0F: {
				RoadType rt = GetRoadTypeByLabel(BSWAP32(cond_val));
				result = rt == INVALID_ROADTYPE || !RoadTypeIsRoad(rt);
				break;
			}
			case 0x10: {
				RoadType rt = GetRoadTypeByLabel(BSWAP32(cond_val));
				result = rt != INVALID_ROADTYPE && RoadTypeIsRoad(rt);
				break;
			}
			case 0x11: {
				RoadType rt = GetRoadTypeByLabel(BSWAP32(cond_val));
				result = rt == INVALID_ROADTYPE || !RoadTypeIsTram(rt);
				break;
			}
			case 0x12: {
				RoadType rt = GetRoadTypeByLabel(BSWAP32(cond_val));
				result = rt != INVALID_ROADTYPE && RoadTypeIsTram(rt);
				break;
			}
			default: GrfMsg(1, "SkipIf: Unsupported condition type {:02X}. Ignoring", condtype); return;
		}
	} else if (param == 0x88) {
		/* GRF ID checks */

		GRFConfig *c = GetGRFConfig(cond_val, mask);

		if (c != nullptr && HasBit(c->flags, GCF_STATIC) && !HasBit(_cur.grfconfig->flags, GCF_STATIC) && _networking) {
			DisableStaticNewGRFInfluencingNonStaticNewGRFs(c);
			c = nullptr;
		}

		if (condtype != 10 && c == nullptr) {
			GrfMsg(7, "SkipIf: GRFID 0x{:08X} unknown, skipping test", BSWAP32(cond_val));
			return;
		}

		switch (condtype) {
			/* Tests 0x06 to 0x0A are only for param 0x88, GRFID checks */
			case 0x06: // Is GRFID active?
				result = c->status == GCS_ACTIVATED;
				break;

			case 0x07: // Is GRFID non-active?
				result = c->status != GCS_ACTIVATED;
				break;

			case 0x08: // GRFID is not but will be active?
				result = c->status == GCS_INITIALISED;
				break;

			case 0x09: // GRFID is or will be active?
				result = c->status == GCS_ACTIVATED || c->status == GCS_INITIALISED;
				break;

			case 0x0A: // GRFID is not nor will be active
				/* This is the only condtype that doesn't get ignored if the GRFID is not found */
				result = c == nullptr || c->status == GCS_DISABLED || c->status == GCS_NOT_FOUND;
				break;

			default: GrfMsg(1, "SkipIf: Unsupported GRF condition type {:02X}. Ignoring", condtype); return;
		}
	} else if (param == 0x91 && (condtype == 0x02 || condtype == 0x03) && cond_val > 0) {
		const std::vector<uint32_t> &values = _cur.grffile->var91_values;
		/* condtype 0x02: skip if test result found
		 * condtype 0x03: skip if test result not found
		 */
		bool found = std::find(values.begin(), values.end(), cond_val) != values.end();
		result = (found == (condtype == 0x02));
	} else {
		/* Tests that use 'param' and are not GRF ID checks.  */
		uint32_t param_val = GetParamVal(param, &cond_val); // cond_val is modified for param == 0x85
		switch (condtype) {
			case 0x00: result = !!(param_val & (1 << cond_val));
				break;
			case 0x01: result = !(param_val & (1 << cond_val));
				break;
			case 0x02: result = (param_val & mask) == cond_val;
				break;
			case 0x03: result = (param_val & mask) != cond_val;
				break;
			case 0x04: result = (param_val & mask) < cond_val;
				break;
			case 0x05: result = (param_val & mask) > cond_val;
				break;
			default: GrfMsg(1, "SkipIf: Unsupported condition type {:02X}. Ignoring", condtype); return;
		}
	}

	if (!result) {
		GrfMsg(2, "SkipIf: Not skipping sprites, test was false");
		return;
	}

	uint8_t numsprites = buf.ReadByte();

	/* numsprites can be a GOTO label if it has been defined in the GRF
	 * file. The jump will always be the first matching label that follows
	 * the current nfo_line. If no matching label is found, the first matching
	 * label in the file is used. */
	const GRFLabel *choice = nullptr;
	for (const auto &label : _cur.grffile->labels) {
		if (label.label != numsprites) continue;

		/* Remember a goto before the current line */
		if (choice == nullptr) choice = &label;
		/* If we find a label here, this is definitely good */
		if (label.nfo_line > _cur.nfo_line) {
			choice = &label;
			break;
		}
	}

	if (choice != nullptr) {
		GrfMsg(2, "SkipIf: Jumping to label 0x{:X} at line {}, test was true", choice->label, choice->nfo_line);
		_cur.file->SeekTo(choice->pos, SEEK_SET);
		_cur.nfo_line = choice->nfo_line;
		return;
	}

	GrfMsg(2, "SkipIf: Skipping {} sprites, test was true", numsprites);
	_cur.skip_sprites = numsprites;
	if (_cur.skip_sprites == 0) {
		/* Zero means there are no sprites to skip, so
		 * we use -1 to indicate that all further
		 * sprites should be skipped. */
		_cur.skip_sprites = -1;

		/* If an action 8 hasn't been encountered yet, disable the grf. */
		if (_cur.grfconfig->status != (_cur.stage < GLS_RESERVE ? GCS_INITIALISED : GCS_ACTIVATED)) {
			DisableGrf();
		}
	}
}


/* Action 0x08 (GLS_FILESCAN) */
static void ScanInfo(ByteReader &buf)
{
	uint8_t grf_version = buf.ReadByte();
	uint32_t grfid      = buf.ReadDWord();
	std::string_view name = buf.ReadString();

	_cur.grfconfig->ident.grfid = grfid;

	if (grf_version < 2 || grf_version > 8) {
		SetBit(_cur.grfconfig->flags, GCF_INVALID);
		Debug(grf, 0, "{}: NewGRF \"{}\" (GRFID {:08X}) uses GRF version {}, which is incompatible with this version of OpenTTD.", _cur.grfconfig->GetDisplayPath(), StrMakeValid(name), BSWAP32(grfid), grf_version);
	}

	/* GRF IDs starting with 0xFF are reserved for internal TTDPatch use */
	if (GB(grfid, 0, 8) == 0xFF) SetBit(_cur.grfconfig->flags, GCF_SYSTEM);

	AddGRFTextToList(_cur.grfconfig->name, 0x7F, grfid, false, name);

	if (buf.HasData()) {
		std::string_view info = buf.ReadString();
		AddGRFTextToList(_cur.grfconfig->info, 0x7F, grfid, true, info);
	}

	/* GLS_INFOSCAN only looks for the action 8, so we can skip the rest of the file */
	_cur.skip_sprites = -1;
}

/* Action 0x08 */
static void GRFInfo(ByteReader &buf)
{
	/* <08> <version> <grf-id> <name> <info>
	 *
	 * B version       newgrf version, currently 06
	 * 4*B grf-id      globally unique ID of this .grf file
	 * S name          name of this .grf set
	 * S info          string describing the set, and e.g. author and copyright */

	uint8_t version    = buf.ReadByte();
	uint32_t grfid     = buf.ReadDWord();
	std::string_view name = buf.ReadString();

	if (_cur.stage < GLS_RESERVE && _cur.grfconfig->status != GCS_UNKNOWN) {
		DisableGrf(STR_NEWGRF_ERROR_MULTIPLE_ACTION_8);
		return;
	}

	if (_cur.grffile->grfid != grfid) {
		Debug(grf, 0, "GRFInfo: GRFID {:08X} in FILESCAN stage does not match GRFID {:08X} in INIT/RESERVE/ACTIVATION stage", BSWAP32(_cur.grffile->grfid), BSWAP32(grfid));
		_cur.grffile->grfid = grfid;
	}

	_cur.grffile->grf_version = version;
	_cur.grfconfig->status = _cur.stage < GLS_RESERVE ? GCS_INITIALISED : GCS_ACTIVATED;

	/* Do swap the GRFID for displaying purposes since people expect that */
	Debug(grf, 1, "GRFInfo: Loaded GRFv{} set {:08X} - {} (palette: {}, version: {})", version, BSWAP32(grfid), StrMakeValid(name), (_cur.grfconfig->palette & GRFP_USE_MASK) ? "Windows" : "DOS", _cur.grfconfig->version);
}

/**
 * Check if a sprite ID range is within the GRM reversed range for the currently loading NewGRF.
 * @param first_sprite First sprite of range.
 * @param num_sprites Number of sprites in the range.
 * @return True iff the NewGRF has reserved a range equal to or greater than the provided range.
 */
static bool IsGRMReservedSprite(SpriteID first_sprite, uint16_t num_sprites)
{
	for (const auto &grm_sprite : _grm_sprites) {
		if (grm_sprite.first.grfid != _cur.grffile->grfid) continue;
		if (grm_sprite.second.first <= first_sprite && grm_sprite.second.first + grm_sprite.second.second >= first_sprite + num_sprites) return true;
	}
	return false;
}

/* Action 0x0A */
static void SpriteReplace(ByteReader &buf)
{
	/* <0A> <num-sets> <set1> [<set2> ...]
	 * <set>: <num-sprites> <first-sprite>
	 *
	 * B num-sets      How many sets of sprites to replace.
	 * Each set:
	 * B num-sprites   How many sprites are in this set
	 * W first-sprite  First sprite number to replace */

	uint8_t num_sets = buf.ReadByte();

	for (uint i = 0; i < num_sets; i++) {
		uint8_t num_sprites = buf.ReadByte();
		uint16_t first_sprite = buf.ReadWord();

		GrfMsg(2, "SpriteReplace: [Set {}] Changing {} sprites, beginning with {}",
			i, num_sprites, first_sprite
		);

		if (first_sprite + num_sprites >= SPR_OPENTTD_BASE) {
			/* Outside allowed range, check for GRM sprite reservations. */
			if (!IsGRMReservedSprite(first_sprite, num_sprites)) {
				GrfMsg(0, "SpriteReplace: [Set {}] Changing {} sprites, beginning with {}, above limit of {} and not within reserved range, ignoring.",
					i, num_sprites, first_sprite, SPR_OPENTTD_BASE);

				for (uint j = 0; j < num_sprites; j++) {
					_cur.nfo_line++;
					LoadNextSprite(INVALID_SPRITE_ID, *_cur.file, _cur.nfo_line);
				}
				return;
			}
		}

		for (uint j = 0; j < num_sprites; j++) {
			SpriteID load_index = first_sprite + j;
			_cur.nfo_line++;
			if (load_index < (int)SPR_PROGSIGNAL_BASE || load_index >= (int)SPR_NEWGRFS_BASE) {
				LoadNextSprite(load_index, *_cur.file, _cur.nfo_line); // XXX
			} else {
				/* Skip sprite */
				GrfMsg(0, "SpriteReplace: Ignoring attempt to replace protected sprite ID: {}", load_index);
				LoadNextSprite(INVALID_SPRITE_ID, *_cur.file, _cur.nfo_line);
			}

			/* Shore sprites now located at different addresses.
			 * So detect when the old ones get replaced. */
			if (IsInsideMM(load_index, SPR_ORIGINALSHORE_START, SPR_ORIGINALSHORE_END + 1)) {
				if (_loaded_newgrf_features.shore != SHORE_REPLACE_ACTION_5) _loaded_newgrf_features.shore = SHORE_REPLACE_ACTION_A;
			}
		}
	}
}

/* Action 0x0A (SKIP) */
static void SkipActA(ByteReader &buf)
{
	uint8_t num_sets = buf.ReadByte();

	for (uint i = 0; i < num_sets; i++) {
		/* Skip the sprites this replaces */
		_cur.skip_sprites += buf.ReadByte();
		/* But ignore where they go */
		buf.ReadWord();
	}

	GrfMsg(3, "SkipActA: Skipping {} sprites", _cur.skip_sprites);
}

/* Action 0x0B */
static void GRFLoadError(ByteReader &buf)
{
	/* <0B> <severity> <language-id> <message-id> [<message...> 00] [<data...>] 00 [<parnum>]
	 *
	 * B severity      00: notice, continue loading grf file
	 *                 01: warning, continue loading grf file
	 *                 02: error, but continue loading grf file, and attempt
	 *                     loading grf again when loading or starting next game
	 *                 03: error, abort loading and prevent loading again in
	 *                     the future (only when restarting the patch)
	 * B language-id   see action 4, use 1F for built-in error messages
	 * B message-id    message to show, see below
	 * S message       for custom messages (message-id FF), text of the message
	 *                 not present for built-in messages.
	 * V data          additional data for built-in (or custom) messages
	 * B parnum        parameter numbers to be shown in the message (maximum of 2) */

	static const StringID msgstr[] = {
		STR_NEWGRF_ERROR_VERSION_NUMBER,
		STR_NEWGRF_ERROR_DOS_OR_WINDOWS,
		STR_NEWGRF_ERROR_UNSET_SWITCH,
		STR_NEWGRF_ERROR_INVALID_PARAMETER,
		STR_NEWGRF_ERROR_LOAD_BEFORE,
		STR_NEWGRF_ERROR_LOAD_AFTER,
		STR_NEWGRF_ERROR_OTTD_VERSION_NUMBER,
	};

	static const StringID sevstr[] = {
		STR_NEWGRF_ERROR_MSG_INFO,
		STR_NEWGRF_ERROR_MSG_WARNING,
		STR_NEWGRF_ERROR_MSG_ERROR,
		STR_NEWGRF_ERROR_MSG_FATAL
	};

	uint8_t severity   = buf.ReadByte();
	uint8_t lang       = buf.ReadByte();
	uint8_t message_id = buf.ReadByte();

	/* Skip the error if it isn't valid for the current language. */
	if (!CheckGrfLangID(lang, _cur.grffile->grf_version)) return;

	/* Skip the error until the activation stage unless bit 7 of the severity
	 * is set. */
	if (!HasBit(severity, 7) && _cur.stage == GLS_INIT) {
		GrfMsg(7, "GRFLoadError: Skipping non-fatal GRFLoadError in stage {}", _cur.stage);
		return;
	}
	ClrBit(severity, 7);

	if (severity >= lengthof(sevstr)) {
		GrfMsg(7, "GRFLoadError: Invalid severity id {}. Setting to 2 (non-fatal error).", severity);
		severity = 2;
	} else if (severity == 3) {
		/* This is a fatal error, so make sure the GRF is deactivated and no
		 * more of it gets loaded. */
		DisableGrf();

		/* Make sure we show fatal errors, instead of silly infos from before */
		_cur.grfconfig->error.reset();
	}

	if (message_id >= lengthof(msgstr) && message_id != 0xFF) {
		GrfMsg(7, "GRFLoadError: Invalid message id.");
		return;
	}

	if (buf.Remaining() <= 1) {
		GrfMsg(7, "GRFLoadError: No message data supplied.");
		return;
	}

	/* For now we can only show one message per newgrf file. */
	if (_cur.grfconfig->error.has_value()) return;

	_cur.grfconfig->error = {sevstr[severity]};
	GRFError *error = &_cur.grfconfig->error.value();

	if (message_id == 0xFF) {
		/* This is a custom error message. */
		if (buf.HasData()) {
			std::string_view message = buf.ReadString();

			error->custom_message = TranslateTTDPatchCodes(_cur.grffile->grfid, lang, true, message, SCC_RAW_STRING_POINTER);
		} else {
			GrfMsg(7, "GRFLoadError: No custom message supplied.");
			error->custom_message.clear();
		}
	} else {
		error->message = msgstr[message_id];
	}

	if (buf.HasData()) {
		std::string_view data = buf.ReadString();

		error->data = TranslateTTDPatchCodes(_cur.grffile->grfid, lang, true, data);
	} else {
		GrfMsg(7, "GRFLoadError: No message data supplied.");
		error->data.clear();
	}

	/* Only two parameter numbers can be used in the string. */
	for (uint i = 0; i < error->param_value.size() && buf.HasData(); i++) {
		uint param_number = buf.ReadByte();
		error->param_value[i] = _cur.grffile->GetParam(param_number);
	}
}

/* Action 0x0C */
static void GRFComment(ByteReader &buf)
{
	/* <0C> [<ignored...>]
	 *
	 * V ignored       Anything following the 0C is ignored */

	if (!buf.HasData()) return;

	std::string_view text = buf.ReadString();
	GrfMsg(2, "GRFComment: {}", StrMakeValid(text));
}

/* Action 0x0D (GLS_SAFETYSCAN) */
static void SafeParamSet(ByteReader &buf)
{
	uint8_t target = buf.ReadByte();

	/* Writing GRF parameters and some bits of 'misc GRF features' are safe. */
	if (target < 0x80 || target == 0x9E) return;

	/* GRM could be unsafe, but as here it can only happen after other GRFs
	 * are loaded, it should be okay. If the GRF tried to use the slots it
	 * reserved, it would be marked unsafe anyway. GRM for (e.g. bridge)
	 * sprites  is considered safe. */

	SetBit(_cur.grfconfig->flags, GCF_UNSAFE);

	/* Skip remainder of GRF */
	_cur.skip_sprites = -1;
}


static uint32_t GetPatchVariable(uint8_t param)
{
	switch (param) {
		/* start year - 1920 */
		case 0x0B: return (std::max(_settings_game.game_creation.starting_year, CalTime::ORIGINAL_BASE_YEAR) - CalTime::ORIGINAL_BASE_YEAR).base();

		/* freight trains weight factor */
		case 0x0E: return _settings_game.vehicle.freight_trains;

		/* empty wagon speed increase */
		case 0x0F: return 0;

		/* plane speed factor; our patch option is reversed from TTDPatch's,
		 * the following is good for 1x, 2x and 4x (most common?) and...
		 * well not really for 3x. */
		case 0x10:
			switch (_settings_game.vehicle.plane_speed) {
				default:
				case 4: return 1;
				case 3: return 2;
				case 2: return 2;
				case 1: return 4;
			}


		/* 2CC colourmap base sprite */
		case 0x11: return SPR_2CCMAP_BASE;

		/* map size: format = -MABXYSS
		 * M  : the type of map
		 *       bit 0 : set   : squared map. Bit 1 is now not relevant
		 *               clear : rectangle map. Bit 1 will indicate the bigger edge of the map
		 *       bit 1 : set   : Y is the bigger edge. Bit 0 is clear
		 *               clear : X is the bigger edge.
		 * A  : minimum edge(log2) of the map
		 * B  : maximum edge(log2) of the map
		 * XY : edges(log2) of each side of the map.
		 * SS : combination of both X and Y, thus giving the size(log2) of the map
		 */
		case 0x13: {
			uint8_t map_bits = 0;
			uint8_t log_X = MapLogX() - 6; // subtraction is required to make the minimal size (64) zero based
			uint8_t log_Y = MapLogY() - 6;
			uint8_t max_edge = std::max(log_X, log_Y);

			if (log_X == log_Y) { // we have a squared map, since both edges are identical
				SetBit(map_bits, 0);
			} else {
				if (max_edge == log_Y) SetBit(map_bits, 1); // edge Y been the biggest, mark it
			}

			return (map_bits << 24) | (std::min(log_X, log_Y) << 20) | (max_edge << 16) |
				(log_X << 12) | (log_Y << 8) | (log_X + log_Y);
		}

		/* The maximum height of the map. */
		case 0x14:
			return _settings_game.construction.map_height_limit;

		/* Extra foundations base sprite */
		case 0x15:
			return SPR_SLOPES_BASE;

		/* Shore base sprite */
		case 0x16:
			return SPR_SHORE_BASE;

		/* Game map seed */
		case 0x17:
			return _settings_game.game_creation.generation_seed;

		default:
			GrfMsg(2, "ParamSet: Unknown Patch variable 0x{:02X}.", param);
			return 0;
	}
}


static uint32_t PerformGRM(uint32_t *grm, uint16_t num_ids, uint16_t count, uint8_t op, uint8_t target, const char *type)
{
	uint start = 0;
	uint size  = 0;

	if (op == 6) {
		/* Return GRFID of set that reserved ID */
		return grm[_cur.grffile->GetParam(target)];
	}

	/* With an operation of 2 or 3, we want to reserve a specific block of IDs */
	if (op == 2 || op == 3) start = _cur.grffile->GetParam(target);

	for (uint i = start; i < num_ids; i++) {
		if (grm[i] == 0) {
			size++;
		} else {
			if (op == 2 || op == 3) break;
			start = i + 1;
			size = 0;
		}

		if (size == count) break;
	}

	if (size == count) {
		/* Got the slot... */
		if (op == 0 || op == 3) {
			GrfMsg(2, "ParamSet: GRM: Reserving {} {} at {}", count, type, start);
			for (uint i = 0; i < count; i++) grm[start + i] = _cur.grffile->grfid;
		}
		return start;
	}

	/* Unable to allocate */
	if (op != 4 && op != 5) {
		/* Deactivate GRF */
		GrfMsg(0, "ParamSet: GRM: Unable to allocate {} {}, deactivating", count, type);
		DisableGrf(STR_NEWGRF_ERROR_GRM_FAILED);
		return UINT_MAX;
	}

	GrfMsg(1, "ParamSet: GRM: Unable to allocate {} {}", count, type);
	return UINT_MAX;
}


/** Action 0x0D: Set parameter */
static void ParamSet(ByteReader &buf)
{
	/* <0D> <target> <operation> <source1> <source2> [<data>]
	 *
	 * B target        parameter number where result is stored
	 * B operation     operation to perform, see below
	 * B source1       first source operand
	 * B source2       second source operand
	 * D data          data to use in the calculation, not necessary
	 *                 if both source1 and source2 refer to actual parameters
	 *
	 * Operations
	 * 00      Set parameter equal to source1
	 * 01      Addition, source1 + source2
	 * 02      Subtraction, source1 - source2
	 * 03      Unsigned multiplication, source1 * source2 (both unsigned)
	 * 04      Signed multiplication, source1 * source2 (both signed)
	 * 05      Unsigned bit shift, source1 by source2 (source2 taken to be a
	 *         signed quantity; left shift if positive and right shift if
	 *         negative, source1 is unsigned)
	 * 06      Signed bit shift, source1 by source2
	 *         (source2 like in 05, and source1 as well)
	 */

	uint8_t target = buf.ReadByte();
	uint8_t oper   = buf.ReadByte();
	uint32_t src1  = buf.ReadByte();
	uint32_t src2  = buf.ReadByte();

	uint32_t data = 0;
	if (buf.Remaining() >= 4) data = buf.ReadDWord();

	/* You can add 80 to the operation to make it apply only if the target
	 * is not defined yet.  In this respect, a parameter is taken to be
	 * defined if any of the following applies:
	 * - it has been set to any value in the newgrf(w).cfg parameter list
	 * - it OR A PARAMETER WITH HIGHER NUMBER has been set to any value by
	 *   an earlier action D */
	if (HasBit(oper, 7)) {
		if (target < 0x80 && target < _cur.grffile->param_end) {
			GrfMsg(7, "ParamSet: Param {} already defined, skipping", target);
			return;
		}

		oper = GB(oper, 0, 7);
	}

	if (src2 == 0xFE) {
		if (GB(data, 0, 8) == 0xFF) {
			if (data == 0x0000FFFF) {
				/* Patch variables */
				src1 = GetPatchVariable(src1);
			} else {
				/* GRF Resource Management */
				uint8_t  op      = src1;
				GrfSpecFeatureRef feature_ref = ReadFeature(GB(data, 8, 8));
				GrfSpecFeature feature = feature_ref.id;
				uint16_t count   = GB(data, 16, 16);

				if (_cur.stage == GLS_RESERVE) {
					if (feature == 0x08) {
						/* General sprites */
						if (op == 0) {
							/* Check if the allocated sprites will fit below the original sprite limit */
							if (_cur.spriteid + count >= 16384) {
								GrfMsg(0, "ParamSet: GRM: Unable to allocate {} sprites; try changing NewGRF order", count);
								DisableGrf(STR_NEWGRF_ERROR_GRM_FAILED);
								return;
							}

							/* Reserve space at the current sprite ID */
							GrfMsg(4, "ParamSet: GRM: Allocated {} sprites at {}", count, _cur.spriteid);
							_grm_sprites[GRFLocation(_cur.grffile->grfid, _cur.nfo_line)] = std::make_pair(_cur.spriteid, count);
							_cur.spriteid += count;
						}
					}
					/* Ignore GRM result during reservation */
					src1 = 0;
				} else if (_cur.stage == GLS_ACTIVATION) {
					switch (feature) {
						case 0x00: // Trains
						case 0x01: // Road Vehicles
						case 0x02: // Ships
						case 0x03: // Aircraft
							if (!_settings_game.vehicle.dynamic_engines) {
								src1 = PerformGRM(&_grm_engines[_engine_offsets[feature]], _engine_counts[feature], count, op, target, "vehicles");
								if (_cur.skip_sprites == -1) return;
							} else {
								/* GRM does not apply for dynamic engine allocation. */
								switch (op) {
									case 2:
									case 3:
										src1 = _cur.grffile->GetParam(target);
										break;

									default:
										src1 = 0;
										break;
								}
							}
							break;

						case 0x08: // General sprites
							switch (op) {
								case 0: {
									/* Return space reserved during reservation stage */
									const auto &grm_alloc = _grm_sprites[GRFLocation(_cur.grffile->grfid, _cur.nfo_line)];
									src1 = grm_alloc.first;
									GrfMsg(4, "ParamSet: GRM: Using pre-allocated sprites at {} (count: {})", src1, grm_alloc.second);
									break;
								}

								case 1:
									src1 = _cur.spriteid;
									break;

								default:
									GrfMsg(1, "ParamSet: GRM: Unsupported operation {} for general sprites", op);
									return;
							}
							break;

						case 0x0B: // Cargo
							/* There are two ranges: one for cargo IDs and one for cargo bitmasks */
							src1 = PerformGRM(_grm_cargoes, NUM_CARGO * 2, count, op, target, "cargoes");
							if (_cur.skip_sprites == -1) return;
							break;

						default: GrfMsg(1, "ParamSet: GRM: Unsupported feature {}", GetFeatureString(feature_ref)); return;
					}
				} else {
					/* Ignore GRM during initialization */
					src1 = 0;
				}
			}
		} else {
			/* Read another GRF File's parameter */
			const GRFFile *file = GetFileByGRFID(data);
			GRFConfig *c = GetGRFConfig(data);
			if (c != nullptr && HasBit(c->flags, GCF_STATIC) && !HasBit(_cur.grfconfig->flags, GCF_STATIC) && _networking) {
				/* Disable the read GRF if it is a static NewGRF. */
				DisableStaticNewGRFInfluencingNonStaticNewGRFs(c);
				src1 = 0;
			} else if (file == nullptr || c == nullptr || c->status == GCS_DISABLED) {
				src1 = 0;
			} else if (src1 == 0xFE) {
				src1 = c->version;
			} else {
				src1 = file->GetParam(src1);
			}
		}
	} else {
		/* The source1 and source2 operands refer to the grf parameter number
		 * like in action 6 and 7.  In addition, they can refer to the special
		 * variables available in action 7, or they can be FF to use the value
		 * of <data>.  If referring to parameters that are undefined, a value
		 * of 0 is used instead.  */
		src1 = (src1 == 0xFF) ? data : GetParamVal(src1, nullptr);
		src2 = (src2 == 0xFF) ? data : GetParamVal(src2, nullptr);
	}

	uint32_t res;
	switch (oper) {
		case 0x00:
			res = src1;
			break;

		case 0x01:
			res = src1 + src2;
			break;

		case 0x02:
			res = src1 - src2;
			break;

		case 0x03:
			res = src1 * src2;
			break;

		case 0x04:
			res = (int32_t)src1 * (int32_t)src2;
			break;

		case 0x05:
			if ((int32_t)src2 < 0) {
				res = src1 >> -(int32_t)src2;
			} else {
				res = src1 << (src2 & 0x1F); // Same behaviour as in EvalAdjustT, mask 'value' to 5 bits, which should behave the same on all architectures.
			}
			break;

		case 0x06:
			if ((int32_t)src2 < 0) {
				res = (int32_t)src1 >> -(int32_t)src2;
			} else {
				res = (int32_t)src1 << (src2 & 0x1F); // Same behaviour as in EvalAdjustT, mask 'value' to 5 bits, which should behave the same on all architectures.
			}
			break;

		case 0x07: // Bitwise AND
			res = src1 & src2;
			break;

		case 0x08: // Bitwise OR
			res = src1 | src2;
			break;

		case 0x09: // Unsigned division
			if (src2 == 0) {
				res = src1;
			} else {
				res = src1 / src2;
			}
			break;

		case 0x0A: // Signed division
			if (src2 == 0) {
				res = src1;
			} else {
				res = (int32_t)src1 / (int32_t)src2;
			}
			break;

		case 0x0B: // Unsigned modulo
			if (src2 == 0) {
				res = src1;
			} else {
				res = src1 % src2;
			}
			break;

		case 0x0C: // Signed modulo
			if (src2 == 0) {
				res = src1;
			} else {
				res = (int32_t)src1 % (int32_t)src2;
			}
			break;

		default: GrfMsg(0, "ParamSet: Unknown operation {}, skipping", oper); return;
	}

	switch (target) {
		case 0x8E: // Y-Offset for train sprites
			_cur.grffile->traininfo_vehicle_pitch = res;
			break;

		case 0x8F: { // Rail track type cost factors
			extern RailTypeInfo _railtypes[RAILTYPE_END];
			_railtypes[RAILTYPE_RAIL].cost_multiplier = GB(res, 0, 8);
			if (_settings_game.vehicle.disable_elrails) {
				_railtypes[RAILTYPE_ELECTRIC].cost_multiplier = GB(res, 0, 8);
				_railtypes[RAILTYPE_MONO].cost_multiplier = GB(res, 8, 8);
			} else {
				_railtypes[RAILTYPE_ELECTRIC].cost_multiplier = GB(res, 8, 8);
				_railtypes[RAILTYPE_MONO].cost_multiplier = GB(res, 16, 8);
			}
			_railtypes[RAILTYPE_MAGLEV].cost_multiplier = GB(res, 16, 8);
			break;
		}

		/* not implemented */
		case 0x93: // Tile refresh offset to left -- Intended to allow support for larger sprites, not necessary for OTTD
		case 0x94: // Tile refresh offset to right
		case 0x95: // Tile refresh offset upwards
		case 0x96: // Tile refresh offset downwards
		case 0x97: // Snow line height -- Better supported by feature 8 property 10h (snow line table) TODO: implement by filling the entire snow line table with the given value
		case 0x99: // Global ID offset -- Not necessary since IDs are remapped automatically
			GrfMsg(7, "ParamSet: Skipping unimplemented target 0x{:02X}", target);
			break;

		case 0x9E: // Miscellaneous GRF features
			/* Set train list engine width */
			_cur.grffile->traininfo_vehicle_width = HasBit(res, GMB_TRAIN_WIDTH_32_PIXELS) ? VEHICLEINFO_FULL_VEHICLE_WIDTH : TRAININFO_DEFAULT_VEHICLE_WIDTH;
			/* Remove the local flags from the global flags */
			ClrBit(res, GMB_TRAIN_WIDTH_32_PIXELS);

			/* Only copy safe bits for static grfs */
			if (HasBit(_cur.grfconfig->flags, GCF_STATIC)) {
				uint32_t safe_bits = 0;
				SetBit(safe_bits, GMB_SECOND_ROCKY_TILE_SET);

				_misc_grf_features = (_misc_grf_features & ~safe_bits) | (res & safe_bits);
			} else {
				_misc_grf_features = res;
			}
			break;

		case 0x9F: // locale-dependent settings
			GrfMsg(7, "ParamSet: Skipping unimplemented target 0x{:02X}", target);
			break;

		default:
			if (target < 0x80) {
				_cur.grffile->param[target] = res;
				/* param is zeroed by default */
				if (target + 1U > _cur.grffile->param_end) _cur.grffile->param_end = target + 1;
			} else {
				GrfMsg(7, "ParamSet: Skipping unknown target 0x{:02X}", target);
			}
			break;
	}
}

/* Action 0x0E (GLS_SAFETYSCAN) */
static void SafeGRFInhibit(ByteReader &buf)
{
	/* <0E> <num> <grfids...>
	 *
	 * B num           Number of GRFIDs that follow
	 * D grfids        GRFIDs of the files to deactivate */

	uint8_t num = buf.ReadByte();

	for (uint i = 0; i < num; i++) {
		uint32_t grfid = buf.ReadDWord();

		/* GRF is unsafe it if tries to deactivate other GRFs */
		if (grfid != _cur.grfconfig->ident.grfid) {
			SetBit(_cur.grfconfig->flags, GCF_UNSAFE);

			/* Skip remainder of GRF */
			_cur.skip_sprites = -1;

			return;
		}
	}
}

/* Action 0x0E */
static void GRFInhibit(ByteReader &buf)
{
	/* <0E> <num> <grfids...>
	 *
	 * B num           Number of GRFIDs that follow
	 * D grfids        GRFIDs of the files to deactivate */

	uint8_t num = buf.ReadByte();

	for (uint i = 0; i < num; i++) {
		uint32_t grfid = buf.ReadDWord();
		GRFConfig *file = GetGRFConfig(grfid);

		/* Unset activation flag */
		if (file != nullptr && file != _cur.grfconfig) {
			GrfMsg(2, "GRFInhibit: Deactivating file '{}'", file->GetDisplayPath());
			GRFError *error = DisableGrf(STR_NEWGRF_ERROR_FORCEFULLY_DISABLED, file);
			error->data = _cur.grfconfig->GetName();
		}
	}
}

/** Action 0x0F - Define Town names */
static void FeatureTownName(ByteReader &buf)
{
	/* <0F> <id> <style-name> <num-parts> <parts>
	 *
	 * B id          ID of this definition in bottom 7 bits (final definition if bit 7 set)
	 * V style-name  Name of the style (only for final definition)
	 * B num-parts   Number of parts in this definition
	 * V parts       The parts */

	uint32_t grfid = _cur.grffile->grfid;

	GRFTownName *townname = AddGRFTownName(grfid);

	uint8_t id = buf.ReadByte();
	GrfMsg(6, "FeatureTownName: definition 0x{:02X}", id & 0x7F);

	if (HasBit(id, 7)) {
		/* Final definition */
		ClrBit(id, 7);
		bool new_scheme = _cur.grffile->grf_version >= 7;

		uint8_t lang = buf.ReadByte();
		StringID style = STR_UNDEFINED;

		do {
			ClrBit(lang, 7);

			std::string_view name = buf.ReadString();

			std::string lang_name = TranslateTTDPatchCodes(grfid, lang, false, name);
			GrfMsg(6, "FeatureTownName: lang 0x{:X} -> '{}'", lang, lang_name);

			style = AddGRFString(grfid, id, lang, new_scheme, false, name, STR_UNDEFINED);

			lang = buf.ReadByte();
		} while (lang != 0);
		townname->styles.emplace_back(style, id);
	}

	uint8_t parts = buf.ReadByte();
	GrfMsg(6, "FeatureTownName: {} parts", parts);

	townname->partlists[id].reserve(parts);
	for (uint partnum = 0; partnum < parts; partnum++) {
		NamePartList &partlist = townname->partlists[id].emplace_back();
		uint8_t texts = buf.ReadByte();
		partlist.bitstart = buf.ReadByte();
		partlist.bitcount = buf.ReadByte();
		partlist.maxprob  = 0;
		GrfMsg(6, "FeatureTownName: part {} contains {} texts and will use GB(seed, {}, {})", partnum, texts, partlist.bitstart, partlist.bitcount);

		partlist.parts.reserve(texts);
		for (uint textnum = 0; textnum < texts; textnum++) {
			NamePart &part = partlist.parts.emplace_back();
			part.prob = buf.ReadByte();

			if (HasBit(part.prob, 7)) {
				uint8_t ref_id = buf.ReadByte();
				if (ref_id >= GRFTownName::MAX_LISTS || townname->partlists[ref_id].empty()) {
					GrfMsg(0, "FeatureTownName: definition 0x{:02X} doesn't exist, deactivating", ref_id);
					DelGRFTownName(grfid);
					DisableGrf(STR_NEWGRF_ERROR_INVALID_ID);
					return;
				}
				part.id = ref_id;
				GrfMsg(6, "FeatureTownName: part {}, text {}, uses intermediate definition 0x{:02X} (with probability {})", partnum, textnum, ref_id, part.prob & 0x7F);
			} else {
				std::string_view text = buf.ReadString();
				part.text = TranslateTTDPatchCodes(grfid, 0, false, text);
				GrfMsg(6, "FeatureTownName: part {}, text {}, '{}' (with probability {})", partnum, textnum, part.text, part.prob);
			}
			partlist.maxprob += GB(part.prob, 0, 7);
		}
		GrfMsg(6, "FeatureTownName: part {}, total probability {}", partnum, partlist.maxprob);
	}
}

/** Action 0x10 - Define goto label */
static void DefineGotoLabel(ByteReader &buf)
{
	/* <10> <label> [<comment>]
	 *
	 * B label      The label to define
	 * V comment    Optional comment - ignored */

	uint8_t nfo_label = buf.ReadByte();

	_cur.grffile->labels.emplace_back(nfo_label, _cur.nfo_line, _cur.file->GetPos());

	GrfMsg(2, "DefineGotoLabel: GOTO target with label 0x{:02X}", nfo_label);
}

/**
 * Process a sound import from another GRF file.
 * @param sound Destination for sound.
 */
static void ImportGRFSound(SoundEntry *sound)
{
	const GRFFile *file;
	uint32_t grfid = _cur.file->ReadDword();
	SoundID sound_id = _cur.file->ReadWord();

	file = GetFileByGRFID(grfid);
	if (file == nullptr || file->sound_offset == 0) {
		GrfMsg(1, "ImportGRFSound: Source file not available");
		return;
	}

	if (sound_id >= file->num_sounds) {
		GrfMsg(1, "ImportGRFSound: Sound effect {} is invalid", sound_id);
		return;
	}

	GrfMsg(2, "ImportGRFSound: Copying sound {} ({}) from file {:x}", sound_id, file->sound_offset + sound_id, grfid);

	*sound = *GetSound(file->sound_offset + sound_id);

	/* Reset volume and priority, which TTDPatch doesn't copy */
	sound->volume = SOUND_EFFECT_MAX_VOLUME;
	sound->priority = 0;
}

/**
 * Load a sound from a file.
 * @param offs File offset to read sound from.
 * @param sound Destination for sound.
 */
static void LoadGRFSound(size_t offs, SoundEntry *sound)
{
	/* Set default volume and priority */
	sound->volume = SOUND_EFFECT_MAX_VOLUME;
	sound->priority = 0;

	if (offs != SIZE_MAX) {
		/* Sound is present in the NewGRF. */
		sound->file = _cur.file;
		sound->file_offset = offs;
		sound->grf_container_ver = _cur.file->GetContainerVersion();
	}
}

/* Action 0x11 */
static void GRFSound(ByteReader &buf)
{
	/* <11> <num>
	 *
	 * W num      Number of sound files that follow */

	uint16_t num = buf.ReadWord();
	if (num == 0) return;

	SoundEntry *sound;
	if (_cur.grffile->sound_offset == 0) {
		_cur.grffile->sound_offset = GetNumSounds();
		_cur.grffile->num_sounds = num;
		sound = AllocateSound(num);
	} else {
		sound = GetSound(_cur.grffile->sound_offset);
	}

	SpriteFile &file = *_cur.file;
	uint8_t grf_container_version = file.GetContainerVersion();
	for (int i = 0; i < num; i++) {
		_cur.nfo_line++;

		/* Check whether the index is in range. This might happen if multiple action 11 are present.
		 * While this is invalid, we do not check for this. But we should prevent it from causing bigger trouble */
		bool invalid = i >= _cur.grffile->num_sounds;

		size_t offs = file.GetPos();

		uint32_t len = grf_container_version >= 2 ? file.ReadDword() : file.ReadWord();
		uint8_t type = file.ReadByte();

		if (grf_container_version >= 2 && type == 0xFD) {
			/* Reference to sprite section. */
			if (invalid) {
				GrfMsg(1, "GRFSound: Sound index out of range (multiple Action 11?)");
				file.SkipBytes(len);
			} else if (len != 4) {
				GrfMsg(1, "GRFSound: Invalid sprite section import");
				file.SkipBytes(len);
			} else {
				uint32_t id = file.ReadDword();
				if (_cur.stage == GLS_INIT) LoadGRFSound(GetGRFSpriteOffset(id), sound + i);
			}
			continue;
		}

		if (type != 0xFF) {
			GrfMsg(1, "GRFSound: Unexpected RealSprite found, skipping");
			file.SkipBytes(7);
			SkipSpriteData(*_cur.file, type, len - 8);
			continue;
		}

		if (invalid) {
			GrfMsg(1, "GRFSound: Sound index out of range (multiple Action 11?)");
			file.SkipBytes(len);
		}

		uint8_t action = file.ReadByte();
		switch (action) {
			case 0xFF:
				/* Allocate sound only in init stage. */
				if (_cur.stage == GLS_INIT) {
					if (grf_container_version >= 2) {
						GrfMsg(1, "GRFSound: Inline sounds are not supported for container version >= 2");
					} else {
						LoadGRFSound(offs, sound + i);
					}
				}
				file.SkipBytes(len - 1); // already read <action>
				break;

			case 0xFE:
				if (_cur.stage == GLS_ACTIVATION) {
					/* XXX 'Action 0xFE' isn't really specified. It is only mentioned for
					 * importing sounds, so this is probably all wrong... */
					if (file.ReadByte() != 0) GrfMsg(1, "GRFSound: Import type mismatch");
					ImportGRFSound(sound + i);
				} else {
					file.SkipBytes(len - 1); // already read <action>
				}
				break;

			default:
				GrfMsg(1, "GRFSound: Unexpected Action {:x} found, skipping", action);
				file.SkipBytes(len - 1); // already read <action>
				break;
		}
	}
}

/* Action 0x11 (SKIP) */
static void SkipAct11(ByteReader &buf)
{
	/* <11> <num>
	 *
	 * W num      Number of sound files that follow */

	_cur.skip_sprites = buf.ReadWord();

	GrfMsg(3, "SkipAct11: Skipping {} sprites", _cur.skip_sprites);
}

/** Action 0x12 */
static void LoadFontGlyph(ByteReader &buf)
{
	/* <12> <num_def> <font_size> <num_char> <base_char>
	 *
	 * B num_def      Number of definitions
	 * B font_size    Size of font (0 = normal, 1 = small, 2 = large, 3 = mono)
	 * B num_char     Number of consecutive glyphs
	 * W base_char    First character index */

	uint8_t num_def = buf.ReadByte();

	for (uint i = 0; i < num_def; i++) {
		FontSize size    = (FontSize)buf.ReadByte();
		uint8_t  num_char  = buf.ReadByte();
		uint16_t base_char = buf.ReadWord();

		if (size >= FS_END) {
			GrfMsg(1, "LoadFontGlyph: Size {} is not supported, ignoring", size);
		}

		GrfMsg(7, "LoadFontGlyph: Loading {} glyph(s) at 0x{:04X} for size {}", num_char, base_char, size);

		for (uint c = 0; c < num_char; c++) {
			if (size < FS_END) SetUnicodeGlyph(size, base_char + c, _cur.spriteid);
			_cur.nfo_line++;
			LoadNextSprite(_cur.spriteid++, *_cur.file, _cur.nfo_line);
		}
	}
}

/** Action 0x12 (SKIP) */
static void SkipAct12(ByteReader &buf)
{
	/* <12> <num_def> <font_size> <num_char> <base_char>
	 *
	 * B num_def      Number of definitions
	 * B font_size    Size of font (0 = normal, 1 = small, 2 = large)
	 * B num_char     Number of consecutive glyphs
	 * W base_char    First character index */

	uint8_t num_def = buf.ReadByte();

	for (uint i = 0; i < num_def; i++) {
		/* Ignore 'size' byte */
		buf.ReadByte();

		/* Sum up number of characters */
		_cur.skip_sprites += buf.ReadByte();

		/* Ignore 'base_char' word */
		buf.ReadWord();
	}

	GrfMsg(3, "SkipAct12: Skipping {} sprites", _cur.skip_sprites);
}

/** Action 0x13 */
static void TranslateGRFStrings(ByteReader &buf)
{
	/* <13> <grfid> <num-ent> <offset> <text...>
	 *
	 * 4*B grfid     The GRFID of the file whose texts are to be translated
	 * B   num-ent   Number of strings
	 * W   offset    First text ID
	 * S   text...   Zero-terminated strings */

	uint32_t grfid = buf.ReadDWord();
	const GRFConfig *c = GetGRFConfig(grfid);
	if (c == nullptr || (c->status != GCS_INITIALISED && c->status != GCS_ACTIVATED)) {
		GrfMsg(7, "TranslateGRFStrings: GRFID 0x{:08X} unknown, skipping action 13", BSWAP32(grfid));
		return;
	}

	if (c->status == GCS_INITIALISED) {
		/* If the file is not active but will be activated later, give an error
		 * and disable this file. */
		GRFError *error = DisableGrf(STR_NEWGRF_ERROR_LOAD_AFTER);

		error->data = GetString(STR_NEWGRF_ERROR_AFTER_TRANSLATED_FILE);

		return;
	}

	/* Since no language id is supplied for with version 7 and lower NewGRFs, this string has
	 * to be added as a generic string, thus the language id of 0x7F. For this to work
	 * new_scheme has to be true as well, which will also be implicitly the case for version 8
	 * and higher. A language id of 0x7F will be overridden by a non-generic id, so this will
	 * not change anything if a string has been provided specifically for this language. */
	uint8_t language = _cur.grffile->grf_version >= 8 ? buf.ReadByte() : 0x7F;
	uint8_t num_strings = buf.ReadByte();
	uint16_t first_id  = buf.ReadWord();

	if (!((first_id >= 0xD000 && first_id + num_strings <= 0xD400) || (first_id >= 0xD800 && first_id + num_strings <= 0xE000))) {
		GrfMsg(7, "TranslateGRFStrings: Attempting to set out-of-range string IDs in action 13 (first: 0x{:04X}, number: 0x{:02X})", first_id, num_strings);
		return;
	}

	for (uint i = 0; i < num_strings && buf.HasData(); i++) {
		std::string_view string = buf.ReadString();

		if (string.empty()) {
			GrfMsg(7, "TranslateGRFString: Ignoring empty string.");
			continue;
		}

		AddGRFString(grfid, first_id + i, language, true, true, string, STR_UNDEFINED);
	}
}

/** Callback function for 'INFO'->'NAME' to add a translation to the newgrf name. */
static bool ChangeGRFName(uint8_t langid, std::string_view str)
{
	AddGRFTextToList(_cur.grfconfig->name, langid, _cur.grfconfig->ident.grfid, false, str);
	return true;
}

/** Callback function for 'INFO'->'DESC' to add a translation to the newgrf description. */
static bool ChangeGRFDescription(uint8_t langid, std::string_view str)
{
	AddGRFTextToList(_cur.grfconfig->info, langid, _cur.grfconfig->ident.grfid, true, str);
	return true;
}

/** Callback function for 'INFO'->'URL_' to set the newgrf url. */
static bool ChangeGRFURL(uint8_t langid, std::string_view str)
{
	AddGRFTextToList(_cur.grfconfig->url, langid, _cur.grfconfig->ident.grfid, false, str);
	return true;
}

/** Callback function for 'INFO'->'NPAR' to set the number of valid parameters. */
static bool ChangeGRFNumUsedParams(size_t len, ByteReader &buf)
{
	if (len != 1) {
		GrfMsg(2, "StaticGRFInfo: expected only 1 byte for 'INFO'->'NPAR' but got {}, ignoring this field", len);
		buf.Skip(len);
	} else {
		_cur.grfconfig->num_valid_params = std::min(buf.ReadByte(), GRFConfig::MAX_NUM_PARAMS);
	}
	return true;
}

/** Callback function for 'INFO'->'PALS' to set the number of valid parameters. */
static bool ChangeGRFPalette(size_t len, ByteReader &buf)
{
	if (len != 1) {
		GrfMsg(2, "StaticGRFInfo: expected only 1 byte for 'INFO'->'PALS' but got {}, ignoring this field", len);
		buf.Skip(len);
	} else {
		char data = buf.ReadByte();
		GRFPalette pal = GRFP_GRF_UNSET;
		switch (data) {
			case '*':
			case 'A': pal = GRFP_GRF_ANY;     break;
			case 'W': pal = GRFP_GRF_WINDOWS; break;
			case 'D': pal = GRFP_GRF_DOS;     break;
			default:
				GrfMsg(2, "StaticGRFInfo: unexpected value '{:02X}' for 'INFO'->'PALS', ignoring this field", data);
				break;
		}
		if (pal != GRFP_GRF_UNSET) {
			_cur.grfconfig->palette &= ~GRFP_GRF_MASK;
			_cur.grfconfig->palette |= pal;
		}
	}
	return true;
}

/** Callback function for 'INFO'->'BLTR' to set the blitter info. */
static bool ChangeGRFBlitter(size_t len, ByteReader &buf)
{
	if (len != 1) {
		GrfMsg(2, "StaticGRFInfo: expected only 1 byte for 'INFO'->'BLTR' but got {}, ignoring this field", len);
		buf.Skip(len);
	} else {
		char data = buf.ReadByte();
		GRFPalette pal = GRFP_BLT_UNSET;
		switch (data) {
			case '8': pal = GRFP_BLT_UNSET; break;
			case '3': pal = GRFP_BLT_32BPP;  break;
			default:
				GrfMsg(2, "StaticGRFInfo: unexpected value '{:02X}' for 'INFO'->'BLTR', ignoring this field", data);
				return true;
		}
		_cur.grfconfig->palette &= ~GRFP_BLT_MASK;
		_cur.grfconfig->palette |= pal;
	}
	return true;
}

/** Callback function for 'INFO'->'VRSN' to the version of the NewGRF. */
static bool ChangeGRFVersion(size_t len, ByteReader &buf)
{
	if (len != 4) {
		GrfMsg(2, "StaticGRFInfo: expected 4 bytes for 'INFO'->'VRSN' but got {}, ignoring this field", len);
		buf.Skip(len);
	} else {
		/* Set min_loadable_version as well (default to minimal compatibility) */
		_cur.grfconfig->version = _cur.grfconfig->min_loadable_version = buf.ReadDWord();
	}
	return true;
}

/** Callback function for 'INFO'->'MINV' to the minimum compatible version of the NewGRF. */
static bool ChangeGRFMinVersion(size_t len, ByteReader &buf)
{
	if (len != 4) {
		GrfMsg(2, "StaticGRFInfo: expected 4 bytes for 'INFO'->'MINV' but got {}, ignoring this field", len);
		buf.Skip(len);
	} else {
		_cur.grfconfig->min_loadable_version = buf.ReadDWord();
		if (_cur.grfconfig->version == 0) {
			GrfMsg(2, "StaticGRFInfo: 'MINV' defined before 'VRSN' or 'VRSN' set to 0, ignoring this field");
			_cur.grfconfig->min_loadable_version = 0;
		}
		if (_cur.grfconfig->version < _cur.grfconfig->min_loadable_version) {
			GrfMsg(2, "StaticGRFInfo: 'MINV' defined as {}, limiting it to 'VRSN'", _cur.grfconfig->min_loadable_version);
			_cur.grfconfig->min_loadable_version = _cur.grfconfig->version;
		}
	}
	return true;
}

static GRFParameterInfo *_cur_parameter; ///< The parameter which info is currently changed by the newgrf.

/** Callback function for 'INFO'->'PARAM'->param_num->'NAME' to set the name of a parameter. */
static bool ChangeGRFParamName(uint8_t langid, std::string_view str)
{
	AddGRFTextToList(_cur_parameter->name, langid, _cur.grfconfig->ident.grfid, false, str);
	return true;
}

/** Callback function for 'INFO'->'PARAM'->param_num->'DESC' to set the description of a parameter. */
static bool ChangeGRFParamDescription(uint8_t langid, std::string_view str)
{
	AddGRFTextToList(_cur_parameter->desc, langid, _cur.grfconfig->ident.grfid, true, str);
	return true;
}

/** Callback function for 'INFO'->'PARAM'->param_num->'TYPE' to set the typeof a parameter. */
static bool ChangeGRFParamType(size_t len, ByteReader &buf)
{
	if (len != 1) {
		GrfMsg(2, "StaticGRFInfo: expected 1 byte for 'INFO'->'PARA'->'TYPE' but got {}, ignoring this field", len);
		buf.Skip(len);
	} else {
		uint8_t type = buf.ReadByte();
		if (type < PTYPE_END) {
			_cur_parameter->type = (GRFParameterType)type;
		} else {
			GrfMsg(3, "StaticGRFInfo: unknown parameter type {}, ignoring this field", type);
		}
	}
	return true;
}

/** Callback function for 'INFO'->'PARAM'->param_num->'LIMI' to set the min/max value of a parameter. */
static bool ChangeGRFParamLimits(size_t len, ByteReader &buf)
{
	if (_cur_parameter->type != PTYPE_UINT_ENUM) {
		GrfMsg(2, "StaticGRFInfo: 'INFO'->'PARA'->'LIMI' is only valid for parameters with type uint/enum, ignoring this field");
		buf.Skip(len);
	} else if (len != 8) {
		GrfMsg(2, "StaticGRFInfo: expected 8 bytes for 'INFO'->'PARA'->'LIMI' but got {}, ignoring this field", len);
		buf.Skip(len);
	} else {
		uint32_t min_value = buf.ReadDWord();
		uint32_t max_value = buf.ReadDWord();
		if (min_value <= max_value) {
			_cur_parameter->min_value = min_value;
			_cur_parameter->max_value = max_value;
		} else {
			GrfMsg(2, "StaticGRFInfo: 'INFO'->'PARA'->'LIMI' values are incoherent, ignoring this field");
		}
	}
	return true;
}

/** Callback function for 'INFO'->'PARAM'->param_num->'MASK' to set the parameter and bits to use. */
static bool ChangeGRFParamMask(size_t len, ByteReader &buf)
{
	if (len < 1 || len > 3) {
		GrfMsg(2, "StaticGRFInfo: expected 1 to 3 bytes for 'INFO'->'PARA'->'MASK' but got {}, ignoring this field", len);
		buf.Skip(len);
	} else {
		uint8_t param_nr = buf.ReadByte();
		if (param_nr >= GRFConfig::MAX_NUM_PARAMS) {
			GrfMsg(2, "StaticGRFInfo: invalid parameter number in 'INFO'->'PARA'->'MASK', param {}, ignoring this field", param_nr);
			buf.Skip(len - 1);
		} else {
			_cur_parameter->param_nr = param_nr;
			if (len >= 2) _cur_parameter->first_bit = std::min<uint8_t>(buf.ReadByte(), 31);
			if (len >= 3) _cur_parameter->num_bit = std::min<uint8_t>(buf.ReadByte(), 32 - _cur_parameter->first_bit);
		}
	}

	return true;
}

/** Callback function for 'INFO'->'PARAM'->param_num->'DFLT' to set the default value. */
static bool ChangeGRFParamDefault(size_t len, ByteReader &buf)
{
	if (len != 4) {
		GrfMsg(2, "StaticGRFInfo: expected 4 bytes for 'INFO'->'PARA'->'DEFA' but got {}, ignoring this field", len);
		buf.Skip(len);
	} else {
		_cur_parameter->def_value = buf.ReadDWord();
	}
	_cur.grfconfig->has_param_defaults = true;
	return true;
}

typedef bool (*DataHandler)(size_t, ByteReader &);          ///< Type of callback function for binary nodes
typedef bool (*TextHandler)(uint8_t, std::string_view str); ///< Type of callback function for text nodes
typedef bool (*BranchHandler)(ByteReader &);                ///< Type of callback function for branch nodes

/**
 * Data structure to store the allowed id/type combinations for action 14. The
 * data can be represented as a tree with 3 types of nodes:
 * 1. Branch nodes (identified by 'C' for choice).
 * 2. Binary leaf nodes (identified by 'B').
 * 3. Text leaf nodes (identified by 'T').
 */
struct AllowedSubtags {
	/** Create empty subtags object used to identify the end of a list. */
	AllowedSubtags() :
		id(0),
		type(0)
	{}

	/**
	 * Create a binary leaf node.
	 * @param id The id for this node.
	 * @param handler The callback function to call.
	 */
	AllowedSubtags(uint32_t id, DataHandler handler) :
		id(id),
		type('B')
	{
		this->handler.data = handler;
	}

	/**
	 * Create a text leaf node.
	 * @param id The id for this node.
	 * @param handler The callback function to call.
	 */
	AllowedSubtags(uint32_t id, TextHandler handler) :
		id(id),
		type('T')
	{
		this->handler.text = handler;
	}

	/**
	 * Create a branch node with a callback handler
	 * @param id The id for this node.
	 * @param handler The callback function to call.
	 */
	AllowedSubtags(uint32_t id, BranchHandler handler) :
		id(id),
		type('C')
	{
		this->handler.call_handler = true;
		this->handler.u.branch = handler;
	}

	/**
	 * Create a branch node with a list of sub-nodes.
	 * @param id The id for this node.
	 * @param subtags Array with all valid subtags.
	 */
	AllowedSubtags(uint32_t id, AllowedSubtags *subtags) :
		id(id),
		type('C')
	{
		this->handler.call_handler = false;
		this->handler.u.subtags = subtags;
	}

	uint32_t id;          ///< The identifier for this node
	uint8_t type;         ///< The type of the node, must be one of 'C', 'B' or 'T'.
	union {
		DataHandler data; ///< Callback function for a binary node, only valid if type == 'B'.
		TextHandler text; ///< Callback function for a text node, only valid if type == 'T'.
		struct {
			union {
				BranchHandler branch;    ///< Callback function for a branch node, only valid if type == 'C' && call_handler.
				AllowedSubtags *subtags; ///< Pointer to a list of subtags, only valid if type == 'C' && !call_handler.
			} u;
			bool call_handler; ///< True if there is a callback function for this node, false if there is a list of subnodes.
		};
	} handler;
};

static bool SkipUnknownInfo(ByteReader &buf, uint8_t type);
static bool HandleNodes(ByteReader &buf, AllowedSubtags *tags);

/**
 * Try to skip the current branch node and all subnodes.
 * This is suitable for use with AllowedSubtags.
 * @param buf Buffer.
 * @return True if we could skip the node, false if an error occurred.
 */
static bool SkipInfoChunk(ByteReader &buf)
{
	uint8_t type = buf.ReadByte();
	while (type != 0) {
		buf.ReadDWord(); // chunk ID
		if (!SkipUnknownInfo(buf, type)) return false;
		type = buf.ReadByte();
	}
	return true;
}

/**
 * Callback function for 'INFO'->'PARA'->param_num->'VALU' to set the names
 * of some parameter values (type uint/enum) or the names of some bits
 * (type bitmask). In both cases the format is the same:
 * Each subnode should be a text node with the value/bit number as id.
 */
static bool ChangeGRFParamValueNames(ByteReader &buf)
{
	uint8_t type = buf.ReadByte();
	while (type != 0) {
		uint32_t id = buf.ReadDWord();
		if (type != 'T' || id > _cur_parameter->max_value) {
			GrfMsg(2, "StaticGRFInfo: all child nodes of 'INFO'->'PARA'->param_num->'VALU' should have type 't' and the value/bit number as id");
			if (!SkipUnknownInfo(buf, type)) return false;
			type = buf.ReadByte();
			continue;
		}

		uint8_t langid = buf.ReadByte();
		std::string_view name_string = buf.ReadString();

		auto val_name = _cur_parameter->value_names.find(id);
		if (val_name != _cur_parameter->value_names.end()) {
			AddGRFTextToList(val_name->second, langid, _cur.grfconfig->ident.grfid, false, name_string);
		} else {
			GRFTextList list;
			AddGRFTextToList(list, langid, _cur.grfconfig->ident.grfid, false, name_string);
			_cur_parameter->value_names[id] = list;
		}

		type = buf.ReadByte();
	}
	return true;
}

/** Action14 parameter tags */
AllowedSubtags _tags_parameters[] = {
	AllowedSubtags('NAME', ChangeGRFParamName),
	AllowedSubtags('DESC', ChangeGRFParamDescription),
	AllowedSubtags('TYPE', ChangeGRFParamType),
	AllowedSubtags('LIMI', ChangeGRFParamLimits),
	AllowedSubtags('MASK', ChangeGRFParamMask),
	AllowedSubtags('VALU', ChangeGRFParamValueNames),
	AllowedSubtags('DFLT', ChangeGRFParamDefault),
	AllowedSubtags()
};

/**
 * Callback function for 'INFO'->'PARA' to set extra information about the
 * parameters. Each subnode of 'INFO'->'PARA' should be a branch node with
 * the parameter number as id. The first parameter has id 0. The maximum
 * parameter that can be changed is set by 'INFO'->'NPAR' which defaults to 80.
 */
static bool HandleParameterInfo(ByteReader &buf)
{
	uint8_t type = buf.ReadByte();
	while (type != 0) {
		uint32_t id = buf.ReadDWord();
		if (type != 'C' || id >= _cur.grfconfig->num_valid_params) {
			GrfMsg(2, "StaticGRFInfo: all child nodes of 'INFO'->'PARA' should have type 'C' and their parameter number as id");
			if (!SkipUnknownInfo(buf, type)) return false;
			type = buf.ReadByte();
			continue;
		}

		if (id >= _cur.grfconfig->param_info.size()) {
			_cur.grfconfig->param_info.resize(id + 1);
		}
		if (!_cur.grfconfig->param_info[id].has_value()) {
			_cur.grfconfig->param_info[id] = GRFParameterInfo(id);
		}
		_cur_parameter = &_cur.grfconfig->param_info[id].value();
		/* Read all parameter-data and process each node. */
		if (!HandleNodes(buf, _tags_parameters)) return false;
		type = buf.ReadByte();
	}
	return true;
}

/** Action14 tags for the INFO node */
AllowedSubtags _tags_info[] = {
	AllowedSubtags('NAME', ChangeGRFName),
	AllowedSubtags('DESC', ChangeGRFDescription),
	AllowedSubtags('URL_', ChangeGRFURL),
	AllowedSubtags('NPAR', ChangeGRFNumUsedParams),
	AllowedSubtags('PALS', ChangeGRFPalette),
	AllowedSubtags('BLTR', ChangeGRFBlitter),
	AllowedSubtags('VRSN', ChangeGRFVersion),
	AllowedSubtags('MINV', ChangeGRFMinVersion),
	AllowedSubtags('PARA', HandleParameterInfo),
	AllowedSubtags()
};


/** Action14 feature test instance */
struct GRFFeatureTest {
	const GRFFeatureInfo *feature;
	uint16_t min_version;
	uint16_t max_version;
	uint8_t platform_var_bit;
	uint32_t test_91_value;

	void Reset()
	{
		this->feature = nullptr;
		this->min_version = 1;
		this->max_version = UINT16_MAX;
		this->platform_var_bit = 0;
		this->test_91_value = 0;
	}

	void ExecuteTest()
	{
		uint16_t version = (this->feature != nullptr) ? this->feature->version : 0;
		bool has_feature = (version >= this->min_version && version <= this->max_version);
		if (this->platform_var_bit > 0) {
			AssignBit(_cur.grffile->var9D_overlay, this->platform_var_bit, has_feature);
			GrfMsg(2, "Action 14 feature test: feature test: setting bit {} of var 0x9D to {}, {}", platform_var_bit, has_feature ? 1 : 0, _cur.grffile->var9D_overlay);
		}
		if (this->test_91_value > 0) {
			if (has_feature) {
				GrfMsg(2, "Action 14 feature test: feature test: adding test value 0x{:X} to var 0x91", this->test_91_value);
				include(_cur.grffile->var91_values, this->test_91_value);
			} else {
				GrfMsg(2, "Action 14 feature test: feature test: not adding test value 0x{:X} to var 0x91", this->test_91_value);
			}
		}
		if (this->platform_var_bit == 0 && this->test_91_value == 0) {
			GrfMsg(2, "Action 14 feature test: feature test: doing nothing: {}", has_feature ? 1 : 0);
		}
		if (this->feature != nullptr && this->feature->observation_flag != GFTOF_INVALID) {
			SetBit(_cur.grffile->observed_feature_tests, this->feature->observation_flag);
		}
	}
};

static GRFFeatureTest _current_grf_feature_test;

/** Callback function for 'FTST'->'NAME' to set the name of the feature being tested. */
static bool ChangeGRFFeatureTestName(uint8_t langid, std::string_view str)
{
	extern const GRFFeatureInfo _grf_feature_list[];
	for (const GRFFeatureInfo *info = _grf_feature_list; info->name != nullptr; info++) {
		if (str == info->name) {
			_current_grf_feature_test.feature = info;
			GrfMsg(2, "Action 14 feature test: found feature named: '{}' (version: {}) in 'FTST'->'NAME'", StrMakeValid(str), info->version);
			return true;
		}
	}
	GrfMsg(2, "Action 14 feature test: could not find feature named: '{}' in 'FTST'->'NAME'", StrMakeValid(str));
	_current_grf_feature_test.feature = nullptr;
	return true;
}

/** Callback function for 'FTST'->'MINV' to set the minimum version of the feature being tested. */
static bool ChangeGRFFeatureMinVersion(size_t len, ByteReader &buf)
{
	if (len != 2) {
		GrfMsg(2, "Action 14 feature test: expected 2 bytes for 'FTST'->'MINV' but got {}, ignoring this field", len);
		buf.Skip(len);
	} else {
		_current_grf_feature_test.min_version = buf.ReadWord();
	}
	return true;
}

/** Callback function for 'FTST'->'MAXV' to set the maximum version of the feature being tested. */
static bool ChangeGRFFeatureMaxVersion(size_t len, ByteReader &buf)
{
	if (len != 2) {
		GrfMsg(2, "Action 14 feature test: expected 2 bytes for 'FTST'->'MAXV' but got {}, ignoring this field", len);
		buf.Skip(len);
	} else {
		_current_grf_feature_test.max_version = buf.ReadWord();
	}
	return true;
}

/** Callback function for 'FTST'->'SETP' to set the bit number of global variable 9D (platform version) to set/unset with the result of the feature test. */
static bool ChangeGRFFeatureSetPlatformVarBit(size_t len, ByteReader &buf)
{
	if (len != 1) {
		GrfMsg(2, "Action 14 feature test: expected 1 byte for 'FTST'->'SETP' but got {}, ignoring this field", len);
		buf.Skip(len);
	} else {
		uint8_t bit_number = buf.ReadByte();
		if (bit_number >= 4 && bit_number <= 31) {
			_current_grf_feature_test.platform_var_bit = bit_number;
		} else {
			GrfMsg(2, "Action 14 feature test: expected a bit number >= 4 and <= 32 for 'FTST'->'SETP' but got {}, ignoring this field", bit_number);
		}
	}
	return true;
}

/** Callback function for 'FTST'->'SVAL' to add a test success result value for checking using global variable 91. */
static bool ChangeGRFFeatureTestSuccessResultValue(size_t len, ByteReader &buf)
{
	if (len != 4) {
		GrfMsg(2, "Action 14 feature test: expected 4 bytes for 'FTST'->'SVAL' but got {}, ignoring this field", len);
		buf.Skip(len);
	} else {
		_current_grf_feature_test.test_91_value = buf.ReadDWord();
	}
	return true;
}

/** Action14 tags for the FTST node */
AllowedSubtags _tags_ftst[] = {
	AllowedSubtags('NAME', ChangeGRFFeatureTestName),
	AllowedSubtags('MINV', ChangeGRFFeatureMinVersion),
	AllowedSubtags('MAXV', ChangeGRFFeatureMaxVersion),
	AllowedSubtags('SETP', ChangeGRFFeatureSetPlatformVarBit),
	AllowedSubtags('SVAL', ChangeGRFFeatureTestSuccessResultValue),
	AllowedSubtags()
};

/**
 * Callback function for 'FTST' (feature test)
 */
static bool HandleFeatureTestInfo(ByteReader &buf)
{
	_current_grf_feature_test.Reset();
	HandleNodes(buf, _tags_ftst);
	_current_grf_feature_test.ExecuteTest();
	return true;
}

/** Action14 Action0 property map action instance */
struct GRFPropertyMapAction {
	const char *tag_name = nullptr;
	const char *descriptor = nullptr;

	GrfSpecFeature feature;
	int prop_id;
	int ext_prop_id;
	std::string name;
	GRFPropertyMapFallbackMode fallback_mode;
	uint8_t ttd_ver_var_bit;
	uint32_t test_91_value;
	uint8_t input_shift;
	uint8_t output_shift;
	uint input_mask;
	uint output_mask;
	uint output_param;

	void Reset(const char *tag, const char *desc)
	{
		this->tag_name = tag;
		this->descriptor = desc;

		this->feature = GSF_INVALID;
		this->prop_id = -1;
		this->ext_prop_id = -1;
		this->name.clear();
		this->fallback_mode = GPMFM_IGNORE;
		this->ttd_ver_var_bit = 0;
		this->test_91_value = 0;
		this->input_shift = 0;
		this->output_shift = 0;
		this->input_mask = 0;
		this->output_mask = 0;
		this->output_param = 0;
	}

	void ExecuteFeatureIDRemapping()
	{
		if (this->prop_id < 0) {
			GrfMsg(2, "Action 14 {} remapping: no feature ID defined, doing nothing", this->descriptor);
			return;
		}
		if (this->name.empty()) {
			GrfMsg(2, "Action 14 {} remapping: no name defined, doing nothing", this->descriptor);
			return;
		}
		SetBit(_cur.grffile->ctrl_flags, GFCF_HAVE_FEATURE_ID_REMAP);
		bool success = false;
		const char *str = this->name.c_str();
		extern const GRFFeatureMapDefinition _grf_remappable_features[];
		for (const GRFFeatureMapDefinition *info = _grf_remappable_features; info->name != nullptr; info++) {
			if (strcmp(info->name, str) == 0) {
				GRFFeatureMapRemapEntry &entry = _cur.grffile->feature_id_remaps.Entry(this->prop_id);
				entry.name = info->name;
				entry.feature = info->feature;
				entry.raw_id = this->prop_id;
				success = true;
				break;
			}
		}
		if (this->ttd_ver_var_bit > 0) {
			AssignBit(_cur.grffile->var8D_overlay, this->ttd_ver_var_bit, success);
		}
		if (this->test_91_value > 0 && success) {
			include(_cur.grffile->var91_values, this->test_91_value);
		}
		if (!success) {
			if (this->fallback_mode == GPMFM_ERROR_ON_DEFINITION) {
				GrfMsg(0, "Error: Unimplemented mapped {}: {}, mapped to: 0x{:02X}", this->descriptor, str, this->prop_id);
				GRFError *error = DisableGrf(STR_NEWGRF_ERROR_UNIMPLEMETED_MAPPED_FEATURE_ID);
				error->data = stredup(str);
				error->param_value[1] = GSF_INVALID;
				error->param_value[2] = this->prop_id;
			} else {
				const char *str_store = stredup(str);
				GrfMsg(2, "Unimplemented mapped {}: {}, mapped to: {:X}, {} on use",
						this->descriptor, str, this->prop_id, (this->fallback_mode == GPMFM_IGNORE) ? "ignoring" : "error");
				_cur.grffile->remap_unknown_property_names.emplace_back(str_store);
				GRFFeatureMapRemapEntry &entry = _cur.grffile->feature_id_remaps.Entry(this->prop_id);
				entry.name = str_store;
				entry.feature = (this->fallback_mode == GPMFM_IGNORE) ? GSF_INVALID : GSF_ERROR_ON_USE;
				entry.raw_id = this->prop_id;
			}
		}
	}

	void ExecutePropertyRemapping()
	{
		if (this->feature == GSF_INVALID) {
			GrfMsg(2, "Action 14 {} remapping: no feature defined, doing nothing", this->descriptor);
			return;
		}
		if (this->prop_id < 0 && this->ext_prop_id < 0) {
			GrfMsg(2, "Action 14 {} remapping: no property ID defined, doing nothing", this->descriptor);
			return;
		}
		if (this->name.empty()) {
			GrfMsg(2, "Action 14 {} remapping: no name defined, doing nothing", this->descriptor);
			return;
		}
		bool success = false;
		const char *str = this->name.c_str();
		extern const GRFPropertyMapDefinition _grf_action0_remappable_properties[];
		for (const GRFPropertyMapDefinition *info = _grf_action0_remappable_properties; info->name != nullptr; info++) {
			if ((info->feature == GSF_INVALID || info->feature == this->feature) && strcmp(info->name, str) == 0) {
				if (this->prop_id > 0) {
					GRFFilePropertyRemapEntry &entry = _cur.grffile->action0_property_remaps[this->feature].Entry(this->prop_id);
					entry.name = info->name;
					entry.id = info->id;
					entry.feature = this->feature;
					entry.property_id = this->prop_id;
				}
				if (this->ext_prop_id > 0) {
					GRFFilePropertyRemapEntry &entry = _cur.grffile->action0_extended_property_remaps[(((uint32_t)this->feature) << 16) | this->ext_prop_id];
					entry.name = info->name;
					entry.id = info->id;
					entry.feature = this->feature;
					entry.extended = true;
					entry.property_id = this->ext_prop_id;
				}
				success = true;
				break;
			}
		}
		if (this->ttd_ver_var_bit > 0) {
			AssignBit(_cur.grffile->var8D_overlay, this->ttd_ver_var_bit, success);
		}
		if (this->test_91_value > 0 && success) {
			include(_cur.grffile->var91_values, this->test_91_value);
		}
		if (!success) {
			uint mapped_to = (this->prop_id > 0) ? this->prop_id : this->ext_prop_id;
			const char *extended = (this->prop_id > 0) ? "" : " (extended)";
			if (this->fallback_mode == GPMFM_ERROR_ON_DEFINITION) {
				GrfMsg(0, "Error: Unimplemented mapped {}: {}, feature: {}, mapped to: {:X}{}", this->descriptor, str, GetFeatureString(this->feature), mapped_to, extended);
				GRFError *error = DisableGrf(STR_NEWGRF_ERROR_UNIMPLEMETED_MAPPED_PROPERTY);
				error->data = stredup(str);
				error->param_value[1] = this->feature;
				error->param_value[2] = ((this->prop_id > 0) ? 0 : 0xE0000) | mapped_to;
			} else {
				const char *str_store = stredup(str);
				GrfMsg(2, "Unimplemented mapped {}: {}, feature: {}, mapped to: {:X}{}, {} on use",
						this->descriptor, str, GetFeatureString(this->feature), mapped_to, extended, (this->fallback_mode == GPMFM_IGNORE) ? "ignoring" : "error");
				_cur.grffile->remap_unknown_property_names.emplace_back(str_store);
				if (this->prop_id > 0) {
					GRFFilePropertyRemapEntry &entry = _cur.grffile->action0_property_remaps[this->feature].Entry(this->prop_id);
					entry.name = str_store;
					entry.id = (this->fallback_mode == GPMFM_IGNORE) ? A0RPI_UNKNOWN_IGNORE : A0RPI_UNKNOWN_ERROR;
					entry.feature = this->feature;
					entry.property_id = this->prop_id;
				}
				if (this->ext_prop_id > 0) {
					GRFFilePropertyRemapEntry &entry = _cur.grffile->action0_extended_property_remaps[(((uint32_t)this->feature) << 16) | this->ext_prop_id];
					entry.name = str_store;
					entry.id = (this->fallback_mode == GPMFM_IGNORE) ? A0RPI_UNKNOWN_IGNORE : A0RPI_UNKNOWN_ERROR;;
					entry.feature = this->feature;
					entry.extended = true;
					entry.property_id = this->ext_prop_id;
				}
			}
		}
	}

	void ExecuteVariableRemapping()
	{
		if (this->feature == GSF_INVALID) {
			GrfMsg(2, "Action 14 {} remapping: no feature defined, doing nothing", this->descriptor);
			return;
		}
		if (this->name.empty()) {
			GrfMsg(2, "Action 14 {} remapping: no name defined, doing nothing", this->descriptor);
			return;
		}
		bool success = false;
		const char *str = this->name.c_str();
		extern const GRFVariableMapDefinition _grf_action2_remappable_variables[];
		for (const GRFVariableMapDefinition *info = _grf_action2_remappable_variables; info->name != nullptr; info++) {
			if (info->feature == this->feature && strcmp(info->name, str) == 0) {
				_cur.grffile->grf_variable_remaps.push_back({ (uint16_t)info->id, (uint8_t)this->feature, this->input_shift, this->output_shift, this->input_mask, this->output_mask, this->output_param });
				success = true;
				break;
			}
		}
		if (this->ttd_ver_var_bit > 0) {
			AssignBit(_cur.grffile->var8D_overlay, this->ttd_ver_var_bit, success);
		}
		if (this->test_91_value > 0 && success) {
			include(_cur.grffile->var91_values, this->test_91_value);
		}
		if (!success) {
			GrfMsg(2, "Unimplemented mapped {}: {}, feature: {}, mapped to 0", this->descriptor, str, GetFeatureString(this->feature));
		}
	}

	void ExecuteAction5TypeRemapping()
	{
		if (this->prop_id < 0) {
			GrfMsg(2, "Action 14 {} remapping: no type ID defined, doing nothing", this->descriptor);
			return;
		}
		if (this->name.empty()) {
			GrfMsg(2, "Action 14 {} remapping: no name defined, doing nothing", this->descriptor);
			return;
		}
		bool success = false;
		const char *str = this->name.c_str();
		extern const Action5TypeRemapDefinition _grf_action5_remappable_types[];
		for (const Action5TypeRemapDefinition *info = _grf_action5_remappable_types; info->name != nullptr; info++) {
			if (strcmp(info->name, str) == 0) {
				Action5TypeRemapEntry &entry = _cur.grffile->action5_type_remaps.Entry(this->prop_id);
				entry.name = info->name;
				entry.info = &(info->info);
				entry.type_id = this->prop_id;
				success = true;
				break;
			}
		}
		if (this->ttd_ver_var_bit > 0) {
			AssignBit(_cur.grffile->var8D_overlay, this->ttd_ver_var_bit, success);
		}
		if (this->test_91_value > 0 && success) {
			include(_cur.grffile->var91_values, this->test_91_value);
		}
		if (!success) {
			if (this->fallback_mode == GPMFM_ERROR_ON_DEFINITION) {
				GrfMsg(0, "Error: Unimplemented mapped {}: {}, mapped to: {:X}", this->descriptor, str, this->prop_id);
				GRFError *error = DisableGrf(STR_NEWGRF_ERROR_UNIMPLEMETED_MAPPED_ACTION5_TYPE);
				error->data = stredup(str);
				error->param_value[1] = this->prop_id;
			} else {
				const char *str_store = stredup(str);
				GrfMsg(2, "Unimplemented mapped {}: {}, mapped to: {:X}, {} on use",
						this->descriptor, str, this->prop_id, (this->fallback_mode == GPMFM_IGNORE) ? "ignoring" : "error");
				_cur.grffile->remap_unknown_property_names.emplace_back(str_store);
				Action5TypeRemapEntry &entry = _cur.grffile->action5_type_remaps.Entry(this->prop_id);
				entry.name = str_store;
				entry.info = nullptr;
				entry.type_id = this->prop_id;
				entry.fallback_mode = this->fallback_mode;
			}
		}
	}
};

static GRFPropertyMapAction _current_grf_property_map_action;

/** Callback function for ->'NAME' to set the name of the item to be mapped. */
static bool ChangePropertyRemapName(uint8_t langid, std::string_view str)
{
	_current_grf_property_map_action.name = str;
	return true;
}

/** Callback function for ->'FEAT' to set which feature this mapping applies to. */
static bool ChangePropertyRemapFeature(size_t len, ByteReader &buf)
{
	GRFPropertyMapAction &action = _current_grf_property_map_action;
	if (len != 1) {
		GrfMsg(2, "Action 14 {} mapping: expected 1 byte for '{}'->'FEAT' but got {}, ignoring this field", action.descriptor, action.tag_name, len);
		buf.Skip(len);
	} else {
		GrfSpecFeatureRef feature = ReadFeature(buf.ReadByte());
		if (feature.id >= GSF_END) {
			GrfMsg(2, "Action 14 {} mapping: invalid feature ID: {}, in '{}'->'FEAT', ignoring this field", action.descriptor, GetFeatureString(feature), action.tag_name);
		} else {
			action.feature = feature.id;
		}
	}
	return true;
}

/** Callback function for ->'PROP' to set the property ID to which this item is being mapped. */
static bool ChangePropertyRemapPropertyId(size_t len, ByteReader &buf)
{
	GRFPropertyMapAction &action = _current_grf_property_map_action;
	if (len != 1) {
		GrfMsg(2, "Action 14 {} mapping: expected 1 byte for '{}'->'PROP' but got {}, ignoring this field", action.descriptor, action.tag_name, len);
		buf.Skip(len);
	} else {
		action.prop_id = buf.ReadByte();
	}
	return true;
}

/** Callback function for ->'XPRP' to set the extended property ID to which this item is being mapped. */
static bool ChangePropertyRemapExtendedPropertyId(size_t len, ByteReader &buf)
{
	GRFPropertyMapAction &action = _current_grf_property_map_action;
	if (len != 2) {
		GrfMsg(2, "Action 14 {} mapping: expected 2 bytes for '{}'->'XPRP' but got {}, ignoring this field", action.descriptor, action.tag_name, len);
		buf.Skip(len);
	} else {
		action.ext_prop_id = buf.ReadWord();
	}
	return true;
}

/** Callback function for ->'FTID' to set the feature ID to which this feature is being mapped. */
static bool ChangePropertyRemapFeatureId(size_t len, ByteReader &buf)
{
	GRFPropertyMapAction &action = _current_grf_property_map_action;
	if (len != 1) {
		GrfMsg(2, "Action 14 {} mapping: expected 1 byte for '{}'->'FTID' but got {}, ignoring this field", action.descriptor, action.tag_name, len);
		buf.Skip(len);
	} else {
		action.prop_id = buf.ReadByte();
	}
	return true;
}

/** Callback function for ->'TYPE' to set the property ID to which this item is being mapped. */
static bool ChangePropertyRemapTypeId(size_t len, ByteReader &buf)
{
	GRFPropertyMapAction &action = _current_grf_property_map_action;
	if (len != 1) {
		GrfMsg(2, "Action 14 {} mapping: expected 1 byte for '{}'->'TYPE' but got {}, ignoring this field", action.descriptor, action.tag_name, len);
		buf.Skip(len);
	} else {
		uint8_t prop = buf.ReadByte();
		if (prop < 128) {
			action.prop_id = prop;
		} else {
			GrfMsg(2, "Action 14 {} mapping: expected a type < 128 for '{}'->'TYPE' but got {}, ignoring this field", action.descriptor, action.tag_name, prop);
		}
	}
	return true;
}

/** Callback function for ->'FLBK' to set the fallback mode. */
static bool ChangePropertyRemapSetFallbackMode(size_t len, ByteReader &buf)
{
	GRFPropertyMapAction &action = _current_grf_property_map_action;
	if (len != 1) {
		GrfMsg(2, "Action 14 {} mapping: expected 1 byte for '{}'->'FLBK' but got {}, ignoring this field", action.descriptor, action.tag_name, len);
		buf.Skip(len);
	} else {
		GRFPropertyMapFallbackMode mode = (GRFPropertyMapFallbackMode) buf.ReadByte();
		if (mode < GPMFM_END) action.fallback_mode = mode;
	}
	return true;
}
/** Callback function for ->'SETT' to set the bit number of global variable 8D (TTD version) to set/unset with whether the remapping was successful. */
static bool ChangePropertyRemapSetTTDVerVarBit(size_t len, ByteReader &buf)
{
	GRFPropertyMapAction &action = _current_grf_property_map_action;
	if (len != 1) {
		GrfMsg(2, "Action 14 {} mapping: expected 1 byte for '{}'->'SETT' but got {}, ignoring this field", action.descriptor, action.tag_name, len);
		buf.Skip(len);
	} else {
		uint8_t bit_number = buf.ReadByte();
		if (bit_number >= 4 && bit_number <= 31) {
			action.ttd_ver_var_bit = bit_number;
		} else {
			GrfMsg(2, "Action 14 {} mapping: expected a bit number >= 4 and <= 32 for '{}'->'SETT' but got {}, ignoring this field", action.descriptor, action.tag_name, bit_number);
		}
	}
	return true;
}

/** Callback function for >'SVAL' to add a success result value for checking using global variable 91. */
static bool ChangePropertyRemapSuccessResultValue(size_t len, ByteReader &buf)
{
	GRFPropertyMapAction &action = _current_grf_property_map_action;
	if (len != 4) {
		GrfMsg(2, "Action 14 {} mapping: expected 4 bytes for '{}'->'SVAL' but got {}, ignoring this field", action.descriptor, action.tag_name, len);
		buf.Skip(len);
	} else {
		action.test_91_value = buf.ReadDWord();
	}
	return true;
}

/** Callback function for ->'RSFT' to set the input shift value for variable remapping. */
static bool ChangePropertyRemapSetInputShift(size_t len, ByteReader &buf)
{
	GRFPropertyMapAction &action = _current_grf_property_map_action;
	if (len != 1) {
		GrfMsg(2, "Action 14 {} mapping: expected 1 byte for '{}'->'RSFT' but got {}, ignoring this field", action.descriptor, action.tag_name, len);
		buf.Skip(len);
	} else {
		uint8_t input_shift = buf.ReadByte();
		if (input_shift < 0x20) {
			action.input_shift = input_shift;
		} else {
			GrfMsg(2, "Action 14 {} mapping: expected a shift value < 0x20 for '{}'->'RSFT' but got {}, ignoring this field", action.descriptor, action.tag_name, input_shift);
		}
	}
	return true;
}

/** Callback function for ->'VSFT' to set the output shift value for variable remapping. */
static bool ChangePropertyRemapSetOutputShift(size_t len, ByteReader &buf)
{
	GRFPropertyMapAction &action = _current_grf_property_map_action;
	if (len != 1) {
		GrfMsg(2, "Action 14 {} mapping: expected 1 byte for '{}'->'VSFT' but got {}, ignoring this field", action.descriptor, action.tag_name, len);
		buf.Skip(len);
	} else {
		uint8_t output_shift = buf.ReadByte();
		if (output_shift < 0x20) {
			action.output_shift = output_shift;
		} else {
			GrfMsg(2, "Action 14 {} mapping: expected a shift value < 0x20 for '{}'->'VSFT' but got {}, ignoring this field", action.descriptor, action.tag_name, output_shift);
		}
	}
	return true;
}

/** Callback function for ->'RMSK' to set the input mask value for variable remapping. */
static bool ChangePropertyRemapSetInputMask(size_t len, ByteReader &buf)
{
	GRFPropertyMapAction &action = _current_grf_property_map_action;
	if (len != 4) {
		GrfMsg(2, "Action 14 {} mapping: expected 4 bytes for '{}'->'RMSK' but got {}, ignoring this field", action.descriptor, action.tag_name, len);
		buf.Skip(len);
	} else {
		action.input_mask = buf.ReadDWord();
	}
	return true;
}

/** Callback function for ->'VMSK' to set the output mask value for variable remapping. */
static bool ChangePropertyRemapSetOutputMask(size_t len, ByteReader &buf)
{
	GRFPropertyMapAction &action = _current_grf_property_map_action;
	if (len != 4) {
		GrfMsg(2, "Action 14 {} mapping: expected 4 bytes for '{}'->'VMSK' but got {}, ignoring this field", action.descriptor, action.tag_name, len);
		buf.Skip(len);
	} else {
		action.output_mask = buf.ReadDWord();
	}
	return true;
}

/** Callback function for ->'VPRM' to set the output parameter value for variable remapping. */
static bool ChangePropertyRemapSetOutputParam(size_t len, ByteReader &buf)
{
	GRFPropertyMapAction &action = _current_grf_property_map_action;
	if (len != 4) {
		GrfMsg(2, "Action 14 {} mapping: expected 4 bytes for '{}'->'VPRM' but got {}, ignoring this field", action.descriptor, action.tag_name, len);
		buf.Skip(len);
	} else {
		action.output_param = buf.ReadDWord();
	}
	return true;
}

/** Action14 tags for the FIDM node */
AllowedSubtags _tags_fidm[] = {
	AllowedSubtags('NAME', ChangePropertyRemapName),
	AllowedSubtags('FTID', ChangePropertyRemapFeatureId),
	AllowedSubtags('FLBK', ChangePropertyRemapSetFallbackMode),
	AllowedSubtags('SETT', ChangePropertyRemapSetTTDVerVarBit),
	AllowedSubtags('SVAL', ChangePropertyRemapSuccessResultValue),
	AllowedSubtags()
};

/**
 * Callback function for 'FIDM' (feature ID mapping)
 */
static bool HandleFeatureIDMap(ByteReader &buf)
{
	_current_grf_property_map_action.Reset("FIDM", "feature");
	HandleNodes(buf, _tags_fidm);
	_current_grf_property_map_action.ExecuteFeatureIDRemapping();
	return true;
}

/** Action14 tags for the A0PM node */
AllowedSubtags _tags_a0pm[] = {
	AllowedSubtags('NAME', ChangePropertyRemapName),
	AllowedSubtags('FEAT', ChangePropertyRemapFeature),
	AllowedSubtags('PROP', ChangePropertyRemapPropertyId),
	AllowedSubtags('XPRP', ChangePropertyRemapExtendedPropertyId),
	AllowedSubtags('FLBK', ChangePropertyRemapSetFallbackMode),
	AllowedSubtags('SETT', ChangePropertyRemapSetTTDVerVarBit),
	AllowedSubtags('SVAL', ChangePropertyRemapSuccessResultValue),
	AllowedSubtags()
};

/**
 * Callback function for 'A0PM' (action 0 property mapping)
 */
static bool HandleAction0PropertyMap(ByteReader &buf)
{
	_current_grf_property_map_action.Reset("A0PM", "property");
	HandleNodes(buf, _tags_a0pm);
	_current_grf_property_map_action.ExecutePropertyRemapping();
	return true;
}

/** Action14 tags for the A2VM node */
AllowedSubtags _tags_a2vm[] = {
	AllowedSubtags('NAME', ChangePropertyRemapName),
	AllowedSubtags('FEAT', ChangePropertyRemapFeature),
	AllowedSubtags('RSFT', ChangePropertyRemapSetInputShift),
	AllowedSubtags('RMSK', ChangePropertyRemapSetInputMask),
	AllowedSubtags('VSFT', ChangePropertyRemapSetOutputShift),
	AllowedSubtags('VMSK', ChangePropertyRemapSetOutputMask),
	AllowedSubtags('VPRM', ChangePropertyRemapSetOutputParam),
	AllowedSubtags('SETT', ChangePropertyRemapSetTTDVerVarBit),
	AllowedSubtags('SVAL', ChangePropertyRemapSuccessResultValue),
	AllowedSubtags()
};

/**
 * Callback function for 'A2VM' (action 2 variable mapping)
 */
static bool HandleAction2VariableMap(ByteReader &buf)
{
	_current_grf_property_map_action.Reset("A2VM", "variable");
	HandleNodes(buf, _tags_a2vm);
	_current_grf_property_map_action.ExecuteVariableRemapping();
	return true;
}

/** Action14 tags for the A5TM node */
AllowedSubtags _tags_a5tm[] = {
	AllowedSubtags('NAME', ChangePropertyRemapName),
	AllowedSubtags('TYPE', ChangePropertyRemapTypeId),
	AllowedSubtags('FLBK', ChangePropertyRemapSetFallbackMode),
	AllowedSubtags('SETT', ChangePropertyRemapSetTTDVerVarBit),
	AllowedSubtags('SVAL', ChangePropertyRemapSuccessResultValue),
	AllowedSubtags()
};

/**
 * Callback function for 'A5TM' (action 5 type mapping)
 */
static bool HandleAction5TypeMap(ByteReader &buf)
{
	_current_grf_property_map_action.Reset("A5TM", "Action 5 type");
	HandleNodes(buf, _tags_a5tm);
	_current_grf_property_map_action.ExecuteAction5TypeRemapping();
	return true;
}

/** Action14 root tags */
AllowedSubtags _tags_root_static[] = {
	AllowedSubtags('INFO', _tags_info),
	AllowedSubtags('FTST', SkipInfoChunk),
	AllowedSubtags('FIDM', SkipInfoChunk),
	AllowedSubtags('A0PM', SkipInfoChunk),
	AllowedSubtags('A2VM', SkipInfoChunk),
	AllowedSubtags('A5TM', SkipInfoChunk),
	AllowedSubtags()
};

/** Action14 root tags */
AllowedSubtags _tags_root_feature_tests[] = {
	AllowedSubtags('INFO', SkipInfoChunk),
	AllowedSubtags('FTST', HandleFeatureTestInfo),
	AllowedSubtags('FIDM', HandleFeatureIDMap),
	AllowedSubtags('A0PM', HandleAction0PropertyMap),
	AllowedSubtags('A2VM', HandleAction2VariableMap),
	AllowedSubtags('A5TM', HandleAction5TypeMap),
	AllowedSubtags()
};


/**
 * Try to skip the current node and all subnodes (if it's a branch node).
 * @param buf Buffer.
 * @param type The node type to skip.
 * @return True if we could skip the node, false if an error occurred.
 */
static bool SkipUnknownInfo(ByteReader &buf, uint8_t type)
{
	/* type and id are already read */
	switch (type) {
		case 'C': {
			uint8_t new_type = buf.ReadByte();
			while (new_type != 0) {
				buf.ReadDWord(); // skip the id
				if (!SkipUnknownInfo(buf, new_type)) return false;
				new_type = buf.ReadByte();
			}
			break;
		}

		case 'T':
			buf.ReadByte(); // lang
			buf.ReadString(); // actual text
			break;

		case 'B': {
			uint16_t size = buf.ReadWord();
			buf.Skip(size);
			break;
		}

		default:
			return false;
	}

	return true;
}

/**
 * Handle the nodes of an Action14
 * @param type Type of node.
 * @param id ID.
 * @param buf Buffer.
 * @param subtags Allowed subtags.
 * @return Whether all tags could be handled.
 */
static bool HandleNode(uint8_t type, uint32_t id, ByteReader &buf, AllowedSubtags subtags[])
{
	uint i = 0;
	AllowedSubtags *tag;
	while ((tag = &subtags[i++])->type != 0) {
		if (tag->id != BSWAP32(id) || tag->type != type) continue;
		switch (type) {
			default: NOT_REACHED();

			case 'T': {
				uint8_t langid = buf.ReadByte();
				return tag->handler.text(langid, buf.ReadString());
			}

			case 'B': {
				size_t len = buf.ReadWord();
				if (buf.Remaining() < len) return false;
				return tag->handler.data(len, buf);
			}

			case 'C': {
				if (tag->handler.call_handler) {
					return tag->handler.u.branch(buf);
				}
				return HandleNodes(buf, tag->handler.u.subtags);
			}
		}
	}
	GrfMsg(2, "StaticGRFInfo: unknown type/id combination found, type={:c}, id={:x}", type, id);
	return SkipUnknownInfo(buf, type);
}

/**
 * Handle the contents of a 'C' choice of an Action14
 * @param buf Buffer.
 * @param subtags List of subtags.
 * @return Whether the nodes could all be handled.
 */
static bool HandleNodes(ByteReader &buf, AllowedSubtags subtags[])
{
	uint8_t type = buf.ReadByte();
	while (type != 0) {
		uint32_t id = buf.ReadDWord();
		if (!HandleNode(type, id, buf, subtags)) return false;
		type = buf.ReadByte();
	}
	return true;
}

/**
 * Handle Action 0x14 (static info)
 * @param buf Buffer.
 */
static void StaticGRFInfo(ByteReader &buf)
{
	/* <14> <type> <id> <text/data...> */
	HandleNodes(buf, _tags_root_static);
}

/**
 * Handle Action 0x14 (feature tests)
 * @param buf Buffer.
 */
static void Act14FeatureTest(ByteReader &buf)
{
	/* <14> <type> <id> <text/data...> */
	HandleNodes(buf, _tags_root_feature_tests);
}

/**
 * Set the current NewGRF as unsafe for static use
 * @note Used during safety scan on unsafe actions.
 */
static void GRFUnsafe(ByteReader &)
{
	SetBit(_cur.grfconfig->flags, GCF_UNSAFE);

	/* Skip remainder of GRF */
	_cur.skip_sprites = -1;
}


/** Initialize the TTDPatch flags */
static void InitializeGRFSpecial()
{
	_ttdpatch_flags[0] = ((_settings_game.station.never_expire_airports ? 1U : 0U) << 0x0C)  // keepsmallairport
	                   |                                                       (1U << 0x0D)  // newairports
	                   |                                                       (1U << 0x0E)  // largestations
	                   | ((_settings_game.construction.max_bridge_length > 16 ? 1U : 0U) << 0x0F)  // longbridges
	                   |                                                       (0U << 0x10)  // loadtime
	                   |                                                       (1U << 0x12)  // presignals
	                   |                                                       (1U << 0x13)  // extpresignals
	                   | ((_settings_game.vehicle.never_expire_vehicles ? 1U : 0U) << 0x16)  // enginespersist
	                   |                                                       (1U << 0x1B)  // multihead
	                   |                                                       (1U << 0x1D)  // lowmemory
	                   |                                                       (1U << 0x1E); // generalfixes

	_ttdpatch_flags[1] =   ((_settings_game.economy.station_noise_level ? 1U : 0U) << 0x07)  // moreairports - based on units of noise
	                   |                                                       (1U << 0x08)  // mammothtrains
	                   |                                                       (1U << 0x09)  // trainrefit
	                   |                                                       (0U << 0x0B)  // subsidiaries
	                   |         ((_settings_game.order.gradual_loading ? 1U : 0U) << 0x0C)  // gradualloading
	                   |                                                       (1U << 0x12)  // unifiedmaglevmode - set bit 0 mode. Not revelant to OTTD
	                   |                                                       (1U << 0x13)  // unifiedmaglevmode - set bit 1 mode
	                   |                                                       (1U << 0x14)  // bridgespeedlimits
	                   |                                                       (1U << 0x16)  // eternalgame
	                   |                                                       (1U << 0x17)  // newtrains
	                   |                                                       (1U << 0x18)  // newrvs
	                   |                                                       (1U << 0x19)  // newships
	                   |                                                       (1U << 0x1A)  // newplanes
	                   | ((_settings_game.construction.train_signal_side == 1 ? 1U : 0U) << 0x1B)  // signalsontrafficside
	                   |       ((_settings_game.vehicle.disable_elrails ? 0U : 1U) << 0x1C); // electrifiedrailway

	_ttdpatch_flags[2] =                                                       (1U << 0x01)  // loadallgraphics - obsolote
	                   |                                                       (1U << 0x03)  // semaphores
	                   |                                                       (1U << 0x0A)  // newobjects
	                   |                                                       (0U << 0x0B)  // enhancedgui
	                   |                                                       (0U << 0x0C)  // newagerating
	                   |  ((_settings_game.construction.build_on_slopes ? 1U : 0U) << 0x0D)  // buildonslopes
	                   |                                                       (1U << 0x0E)  // fullloadany
	                   |                                                       (1U << 0x0F)  // planespeed
	                   |                                                       (0U << 0x10)  // moreindustriesperclimate - obsolete
	                   |                                                       (0U << 0x11)  // moretoylandfeatures
	                   |                                                       (1U << 0x12)  // newstations
	                   |                                                       (1U << 0x13)  // tracktypecostdiff
	                   |                                                       (1U << 0x14)  // manualconvert
	                   |  ((_settings_game.construction.build_on_slopes ? 1U : 0U) << 0x15)  // buildoncoasts
	                   |                                                       (1U << 0x16)  // canals
	                   |                                                       (1U << 0x17)  // newstartyear
	                   |    ((_settings_game.vehicle.freight_trains > 1 ? 1U : 0U) << 0x18)  // freighttrains
	                   |                                                       (1U << 0x19)  // newhouses
	                   |                                                       (1U << 0x1A)  // newbridges
	                   |                                                       (1U << 0x1B)  // newtownnames
	                   |                                                       (1U << 0x1C)  // moreanimation
	                   |    ((_settings_game.vehicle.wagon_speed_limits ? 1U : 0U) << 0x1D)  // wagonspeedlimits
	                   |                                                       (1U << 0x1E)  // newshistory
	                   |                                                       (0U << 0x1F); // custombridgeheads

	_ttdpatch_flags[3] =                                                       (0U << 0x00)  // newcargodistribution
	                   |                                                       (1U << 0x01)  // windowsnap
	                   | ((_settings_game.economy.allow_town_roads || _generating_world ? 0U : 1U) << 0x02)  // townbuildnoroad
	                   |                                                       (1U << 0x03)  // pathbasedsignalling
	                   |                                                       (0U << 0x04)  // aichoosechance
	                   |                                                       (1U << 0x05)  // resolutionwidth
	                   |                                                       (1U << 0x06)  // resolutionheight
	                   |                                                       (1U << 0x07)  // newindustries
	                   |           ((_settings_game.order.improved_load ? 1U : 0U) << 0x08)  // fifoloading
	                   |                                                       (0U << 0x09)  // townroadbranchprob
	                   |                                                       (0U << 0x0A)  // tempsnowline
	                   |                                                       (1U << 0x0B)  // newcargo
	                   |                                                       (1U << 0x0C)  // enhancemultiplayer
	                   |                                                       (1U << 0x0D)  // onewayroads
	                   |                                                       (1U << 0x0E)  // irregularstations
	                   |                                                       (1U << 0x0F)  // statistics
	                   |                                                       (1U << 0x10)  // newsounds
	                   |                                                       (1U << 0x11)  // autoreplace
	                   |                                                       (1U << 0x12)  // autoslope
	                   |                                                       (0U << 0x13)  // followvehicle
	                   |                                                       (1U << 0x14)  // trams
	                   |                                                       (0U << 0x15)  // enhancetunnels
	                   |                                                       (1U << 0x16)  // shortrvs
	                   |                                                       (1U << 0x17)  // articulatedrvs
	                   |       ((_settings_game.vehicle.dynamic_engines ? 1U : 0U) << 0x18)  // dynamic engines
	                   |                                                       (1U << 0x1E)  // variablerunningcosts
	                   |                                                       (1U << 0x1F); // any switch is on

	_ttdpatch_flags[4] =                                                       (1U << 0x00)  // larger persistent storage
	                   | ((_settings_game.economy.inflation && !_settings_game.economy.disable_inflation_newgrf_flag ? 1U : 0U) << 0x01) // inflation is on
	                   |                                                       (1U << 0x02); // extended string range
	MemSetT(_observed_ttdpatch_flags, 0, lengthof(_observed_ttdpatch_flags));
}

bool HasTTDPatchFlagBeenObserved(uint flag)
{
	uint index = flag / 0x20;
	flag %= 0x20;
	if (index >= lengthof(_ttdpatch_flags)) return false;
	return HasBit(_observed_ttdpatch_flags[index], flag);
}

/** Reset and clear all NewGRF stations */
static void ResetCustomStations()
{
	for (GRFFile * const file : _grf_files) {
		file->stations.clear();
	}
}

/** Reset and clear all NewGRF houses */
static void ResetCustomHouses()
{
	for (GRFFile * const file : _grf_files) {
		file->housespec.clear();
	}
}

/** Reset and clear all NewGRF airports */
static void ResetCustomAirports()
{
	for (GRFFile * const file : _grf_files) {
		file->airportspec.clear();
		file->airtspec.clear();
	}
}

/** Reset and clear all NewGRF industries */
static void ResetCustomIndustries()
{
	for (GRFFile * const file : _grf_files) {
		file->industryspec.clear();
		file->indtspec.clear();
	}
}

/** Reset and clear all NewObjects */
static void ResetCustomObjects()
{
	for (GRFFile * const file : _grf_files) {
		file->objectspec.clear();
	}
}

static void ResetCustomRoadStops()
{
	for (auto file : _grf_files) {
		file->roadstops.clear();
	}
}

/** Reset and clear all NewGRFs */
static void ResetNewGRF()
{
	for (GRFFile * const file : _grf_files) {
		delete file;
	}

	_grf_files.clear();
	_grf_file_map.clear();
	_cur.grffile   = nullptr;
	_new_signals_grfs.clear();
	MemSetT<NewSignalStyle>(_new_signal_styles.data(), 0, MAX_NEW_SIGNAL_STYLES);
	_num_new_signal_styles = 0;
	_new_landscape_rocks_grfs.clear();
}

/** Clear all NewGRF errors */
static void ResetNewGRFErrors()
{
	for (GRFConfig *c = _grfconfig; c != nullptr; c = c->next) {
		c->error.reset();
	}
}

/**
 * Reset all NewGRF loaded data
 */
void ResetNewGRFData()
{
	CleanUpStrings();
	CleanUpGRFTownNames();

	/* Copy/reset original engine info data */
	SetupEngines();

	/* Copy/reset original bridge info data */
	ResetBridges();

	/* Reset rail type information */
	ResetRailTypes();

	/* Copy/reset original road type info data */
	ResetRoadTypes();

	/* Allocate temporary refit/cargo class data */
	_gted.resize(Engine::GetPoolSize());

	/* Fill rail type label temporary data for default trains */
	for (const Engine *e : Engine::IterateType(VEH_TRAIN)) {
		_gted[e->index].railtypelabel = GetRailTypeInfo(e->u.rail.railtype)->label;
	}

	/* Reset GRM reservations */
	memset(&_grm_engines, 0, sizeof(_grm_engines));
	memset(&_grm_cargoes, 0, sizeof(_grm_cargoes));

	/* Reset generic feature callback lists */
	ResetGenericCallbacks();

	/* Reset price base data */
	ResetPriceBaseMultipliers();

	/* Reset the curencies array */
	ResetCurrencies();

	/* Reset the house array */
	ResetCustomHouses();
	ResetHouses();

	/* Reset the industries structures*/
	ResetCustomIndustries();
	ResetIndustries();

	/* Reset the objects. */
	ObjectClass::Reset();
	ResetCustomObjects();
	ResetObjects();

	/* Reset station classes */
	StationClass::Reset();
	ResetCustomStations();

	/* Reset airport-related structures */
	AirportClass::Reset();
	ResetCustomAirports();
	AirportSpec::ResetAirports();
	AirportTileSpec::ResetAirportTiles();

	/* Reset road stop classes */
	RoadStopClass::Reset();
	ResetCustomRoadStops();

	/* Reset canal sprite groups and flags */
	memset(_water_feature, 0, sizeof(_water_feature));

	/* Reset the snowline table. */
	ClearSnowLine();

	/* Reset NewGRF files */
	ResetNewGRF();

	/* Reset NewGRF errors. */
	ResetNewGRFErrors();

	/* Set up the default cargo types */
	SetupCargoForClimate(_settings_game.game_creation.landscape);

	/* Reset misc GRF features and train list display variables */
	_misc_grf_features = 0;

	_loaded_newgrf_features.has_2CC           = false;
	_loaded_newgrf_features.used_liveries     = 1 << LS_DEFAULT;
	_loaded_newgrf_features.shore             = SHORE_REPLACE_NONE;
	_loaded_newgrf_features.tram              = TRAMWAY_REPLACE_DEPOT_NONE;

	/* Clear all GRF overrides */
	_grf_id_overrides.clear();

	InitializeSoundPool();
	_spritegroup_pool.CleanPool();
	_callback_result_cache.clear();
	_deterministic_sg_shadows.clear();
	_randomized_sg_shadows.clear();
	_grfs_loaded_with_sg_shadow_enable = HasBit(_misc_debug_flags, MDF_NEWGRF_SG_SAVE_RAW);
}

/**
 * Reset NewGRF data which is stored persistently in savegames.
 */
void ResetPersistentNewGRFData()
{
	/* Reset override managers */
	_engine_mngr.ResetToDefaultMapping();
	_house_mngr.ResetMapping();
	_industry_mngr.ResetMapping();
	_industile_mngr.ResetMapping();
	_airport_mngr.ResetMapping();
	_airporttile_mngr.ResetMapping();
}

/**
 * Construct the Cargo Mapping
 * @note This is the reverse of a cargo translation table
 */
static void BuildCargoTranslationMap()
{
	_cur.grffile->cargo_map.fill(UINT8_MAX);

	auto cargo_list = GetCargoTranslationTable(*_cur.grffile);

	for (const CargoSpec *cs : CargoSpec::Iterate()) {
		if (!cs->IsValid()) continue;

		/* Check the translation table for this cargo's label */
		int idx = find_index(cargo_list, cs->label);
		if (idx >= 0) _cur.grffile->cargo_map[cs->Index()] = idx;
	}
}

/**
 * Prepare loading a NewGRF file with its config
 * @param config The NewGRF configuration struct with name, id, parameters and alike.
 */
static void InitNewGRFFile(const GRFConfig *config)
{
	GRFFile *newfile = GetFileByFilename(config->filename);
	if (newfile != nullptr) {
		/* We already loaded it once. */
		_cur.grffile = newfile;
		return;
	}

	newfile = new GRFFile(config);
	_cur.grffile = newfile;
	_grf_files.push_back(newfile);
	_grf_file_map[newfile->grfid] = newfile;
}

/**
 * Constructor for GRFFile
 * @param config GRFConfig to copy name, grfid and parameters from.
 */
GRFFile::GRFFile(const GRFConfig *config)
{
	this->filename = config->filename;
	this->grfid = config->ident.grfid;

	/* Initialise local settings to defaults */
	this->traininfo_vehicle_pitch = 0;
	this->traininfo_vehicle_width = TRAININFO_DEFAULT_VEHICLE_WIDTH;

	this->new_signals_group = nullptr;
	this->new_signal_ctrl_flags = 0;
	this->new_signal_extra_aspects = 0;
	this->new_signal_style_mask = 1;
	this->current_new_signal_style = nullptr;

	this->new_rocks_group = nullptr;
	this->new_landscape_ctrl_flags = 0;

	/* Mark price_base_multipliers as 'not set' */
	for (Price i = PR_BEGIN; i < PR_END; i++) {
		this->price_base_multipliers[i] = INVALID_PRICE_MODIFIER;
	}

	/* Initialise rail type map with default rail types */
	this->railtype_map.fill(INVALID_RAILTYPE);
	this->railtype_map[0] = RAILTYPE_RAIL;
	this->railtype_map[1] = RAILTYPE_ELECTRIC;
	this->railtype_map[2] = RAILTYPE_MONO;
	this->railtype_map[3] = RAILTYPE_MAGLEV;

	/* Initialise road type map with default road types */
	this->roadtype_map.fill(INVALID_ROADTYPE);
	this->roadtype_map[0] = ROADTYPE_ROAD;

	/* Initialise tram type map with default tram types */
	this->tramtype_map.fill(INVALID_ROADTYPE);
	this->tramtype_map[0] = ROADTYPE_TRAM;

	/* Copy the initial parameter list
	 * 'Uninitialised' parameters are zeroed as that is their default value when dynamically creating them. */
	this->param = {};

	auto last = std::begin(config->param) + std::min<size_t>(std::size(config->param), GRFConfig::MAX_NUM_PARAMS);
	std::copy(std::begin(config->param), last, std::begin(this->param));
}

/**
 * Find first cargo label that exists and is active from a list of cargo labels.
 * @param labels List of cargo labels.
 * @returns First cargo label in list that exists, or CT_INVALID if none exist.
 */
static CargoLabel GetActiveCargoLabel(const std::initializer_list<CargoLabel> &labels)
{
	for (const CargoLabel &label : labels) {
		CargoID cid = GetCargoIDByLabel(label);
		if (cid != INVALID_CARGO) return label;
	}
	return CT_INVALID;
}

/**
 * Get active cargo label from either a cargo label or climate-dependent mixed cargo type.
 * @param label Cargo label or climate-dependent mixed cargo type.
 * @returns Active cargo label, or CT_INVALID if cargo label is not active.
 */
static CargoLabel GetActiveCargoLabel(const std::variant<CargoLabel, MixedCargoType> &label)
{
	struct visitor {
		CargoLabel operator()(const CargoLabel &label) { return label; }
		CargoLabel operator()(const MixedCargoType &mixed)
		{
			switch (mixed) {
				case MCT_LIVESTOCK_FRUIT: return GetActiveCargoLabel({CT_LIVESTOCK, CT_FRUIT});
				case MCT_GRAIN_WHEAT_MAIZE: return GetActiveCargoLabel({CT_GRAIN, CT_WHEAT, CT_MAIZE});
				case MCT_VALUABLES_GOLD_DIAMONDS: return GetActiveCargoLabel({CT_VALUABLES, CT_GOLD, CT_DIAMONDS});
				default: NOT_REACHED();
			}
		}
	};

	return std::visit(visitor{}, label);
}

/**
 * Precalculate refit masks from cargo classes for all vehicles.
 */
static void CalculateRefitMasks()
{
	CargoTypes original_known_cargoes = 0;
	for (CargoID cid = 0; cid != NUM_CARGO; ++cid) {
		if (IsDefaultCargo(cid)) SetBit(original_known_cargoes, cid);
	}

	for (Engine *e : Engine::Iterate()) {
		EngineID engine = e->index;
		EngineInfo *ei = &e->info;
		bool only_defaultcargo; ///< Set if the vehicle shall carry only the default cargo

		/* Apply default cargo translation map if cargo type hasn't been set, either explicitly or by aircraft cargo handling. */
		if (!IsValidCargoID(e->info.cargo_type)) {
			e->info.cargo_type = GetCargoIDByLabel(GetActiveCargoLabel(e->info.cargo_label));
		}

		/* If the NewGRF did not set any cargo properties, we apply default values. */
		if (_gted[engine].defaultcargo_grf == nullptr) {
			/* If the vehicle has any capacity, apply the default refit masks */
			if (e->type != VEH_TRAIN || e->u.rail.capacity != 0) {
				static constexpr uint8_t T = 1 << LT_TEMPERATE;
				static constexpr uint8_t A = 1 << LT_ARCTIC;
				static constexpr uint8_t S = 1 << LT_TROPIC;
				static constexpr uint8_t Y = 1 << LT_TOYLAND;
				static const struct DefaultRefitMasks {
					uint8_t climate;
					CargoLabel cargo_label;
					CargoClasses cargo_allowed;
					CargoClasses cargo_disallowed;
				} _default_refit_masks[] = {
					{T | A | S | Y, CT_PASSENGERS, CC_PASSENGERS,               0},
					{T | A | S    , CT_MAIL,       CC_MAIL,                     0},
					{T | A | S    , CT_VALUABLES,  CC_ARMOURED,                 CC_LIQUID},
					{            Y, CT_MAIL,       CC_MAIL | CC_ARMOURED,       CC_LIQUID},
					{T | A        , CT_COAL,       CC_BULK,                     0},
					{        S    , CT_COPPER_ORE, CC_BULK,                     0},
					{            Y, CT_SUGAR,      CC_BULK,                     0},
					{T | A | S    , CT_OIL,        CC_LIQUID,                   0},
					{            Y, CT_COLA,       CC_LIQUID,                   0},
					{T            , CT_GOODS,      CC_PIECE_GOODS | CC_EXPRESS, CC_LIQUID | CC_PASSENGERS},
					{    A | S    , CT_GOODS,      CC_PIECE_GOODS | CC_EXPRESS, CC_LIQUID | CC_PASSENGERS | CC_REFRIGERATED},
					{    A | S    , CT_FOOD,       CC_REFRIGERATED,             0},
					{            Y, CT_CANDY,      CC_PIECE_GOODS | CC_EXPRESS, CC_LIQUID | CC_PASSENGERS},
				};

				if (e->type == VEH_AIRCRAFT) {
					/* Aircraft default to "light" cargoes */
					_gted[engine].cargo_allowed = CC_PASSENGERS | CC_MAIL | CC_ARMOURED | CC_EXPRESS;
					_gted[engine].cargo_disallowed = CC_LIQUID;
				} else if (e->type == VEH_SHIP) {
					CargoLabel label = GetActiveCargoLabel(ei->cargo_label);
					switch (label.base()) {
						case CT_PASSENGERS.base():
							/* Ferries */
							_gted[engine].cargo_allowed = CC_PASSENGERS;
							_gted[engine].cargo_disallowed = 0;
							break;
						case CT_OIL.base():
							/* Tankers */
							_gted[engine].cargo_allowed = CC_LIQUID;
							_gted[engine].cargo_disallowed = 0;
							break;
						default:
							/* Cargo ships */
							if (_settings_game.game_creation.landscape == LT_TOYLAND) {
								/* No tanker in toyland :( */
								_gted[engine].cargo_allowed = CC_MAIL | CC_ARMOURED | CC_EXPRESS | CC_BULK | CC_PIECE_GOODS | CC_LIQUID;
								_gted[engine].cargo_disallowed = CC_PASSENGERS;
							} else {
								_gted[engine].cargo_allowed = CC_MAIL | CC_ARMOURED | CC_EXPRESS | CC_BULK | CC_PIECE_GOODS;
								_gted[engine].cargo_disallowed = CC_LIQUID | CC_PASSENGERS;
							}
							break;
					}
					e->u.ship.old_refittable = true;
				} else if (e->type == VEH_TRAIN && e->u.rail.railveh_type != RAILVEH_WAGON) {
					/* Train engines default to all cargoes, so you can build single-cargo consists with fast engines.
					 * Trains loading multiple cargoes may start stations accepting unwanted cargoes. */
					_gted[engine].cargo_allowed = CC_PASSENGERS | CC_MAIL | CC_ARMOURED | CC_EXPRESS | CC_BULK | CC_PIECE_GOODS | CC_LIQUID;
					_gted[engine].cargo_disallowed = 0;
				} else {
					/* Train wagons and road vehicles are classified by their default cargo type */
					CargoLabel label = GetActiveCargoLabel(ei->cargo_label);
					for (const auto &drm : _default_refit_masks) {
						if (!HasBit(drm.climate, _settings_game.game_creation.landscape)) continue;
						if (drm.cargo_label != label) continue;

						_gted[engine].cargo_allowed = drm.cargo_allowed;
						_gted[engine].cargo_disallowed = drm.cargo_disallowed;
						break;
					}

					/* All original cargoes have specialised vehicles, so exclude them */
					_gted[engine].ctt_exclude_mask = original_known_cargoes;
				}
			}
			_gted[engine].UpdateRefittability(_gted[engine].cargo_allowed != 0);

			if (IsValidCargoID(ei->cargo_type)) ClrBit(_gted[engine].ctt_exclude_mask, ei->cargo_type);
		}

		/* Compute refittability */
		{
			CargoTypes mask = 0;
			CargoTypes not_mask = 0;
			CargoTypes xor_mask = ei->refit_mask;

			/* If the original masks set by the grf are zero, the vehicle shall only carry the default cargo.
			 * Note: After applying the translations, the vehicle may end up carrying no defined cargo. It becomes unavailable in that case. */
			only_defaultcargo = _gted[engine].refittability != GRFTempEngineData::NONEMPTY;

			if (_gted[engine].cargo_allowed != 0) {
				/* Build up the list of cargo types from the set cargo classes. */
				for (const CargoSpec *cs : CargoSpec::Iterate()) {
					if ((_gted[engine].cargo_allowed & cs->classes) != 0 && (_gted[engine].cargo_allowed_required & cs->classes) == _gted[engine].cargo_allowed_required) SetBit(mask, cs->Index());
					if (_gted[engine].cargo_disallowed & cs->classes) SetBit(not_mask, cs->Index());
				}
			}

			ei->refit_mask = ((mask & ~not_mask) ^ xor_mask) & _cargo_mask;

			/* Apply explicit refit includes/excludes. */
			ei->refit_mask |= _gted[engine].ctt_include_mask;
			ei->refit_mask &= ~_gted[engine].ctt_exclude_mask;

			/* Custom refit mask callback. */
			const GRFFile *file = _gted[e->index].defaultcargo_grf;
			if (file == nullptr) file = e->GetGRF();
			if (file != nullptr && HasBit(e->info.callback_mask, CBM_VEHICLE_CUSTOM_REFIT)) {
				for (const CargoSpec *cs : CargoSpec::Iterate()) {
					uint8_t local_slot = file->cargo_map[cs->Index()];
					uint16_t callback = GetVehicleCallback(CBID_VEHICLE_CUSTOM_REFIT, cs->classes, local_slot, engine, nullptr);
					switch (callback) {
						case CALLBACK_FAILED:
						case 0:
							break; // Do nothing.
						case 1: SetBit(ei->refit_mask, cs->Index()); break;
						case 2: ClrBit(ei->refit_mask, cs->Index()); break;

						default: ErrorUnknownCallbackResult(file->grfid, CBID_VEHICLE_CUSTOM_REFIT, callback);
					}
				}
			}
		}

		/* Clear invalid cargoslots (from default vehicles or pre-NewCargo GRFs) */
		if (IsValidCargoID(ei->cargo_type) && !HasBit(_cargo_mask, ei->cargo_type)) ei->cargo_type = INVALID_CARGO;

		/* Ensure that the vehicle is either not refittable, or that the default cargo is one of the refittable cargoes.
		 * Note: Vehicles refittable to no cargo are handle differently to vehicle refittable to a single cargo. The latter might have subtypes. */
		if (!only_defaultcargo && (e->type != VEH_SHIP || e->u.ship.old_refittable) && IsValidCargoID(ei->cargo_type) && !HasBit(ei->refit_mask, ei->cargo_type)) {
			ei->cargo_type = INVALID_CARGO;
		}

		/* Check if this engine's cargo type is valid. If not, set to the first refittable
		 * cargo type. Finally disable the vehicle, if there is still no cargo. */
		if (!IsValidCargoID(ei->cargo_type) && ei->refit_mask != 0) {
			/* Figure out which CTT to use for the default cargo, if it is 'first refittable'. */
			const GRFFile *file = _gted[engine].defaultcargo_grf;
			if (file == nullptr) file = e->GetGRF();
			if (file != nullptr && file->grf_version >= 8 && !file->cargo_list.empty()) {
				/* Use first refittable cargo from cargo translation table */
				uint8_t best_local_slot = UINT8_MAX;
				for (CargoID cargo_type : SetCargoBitIterator(ei->refit_mask)) {
					uint8_t local_slot = file->cargo_map[cargo_type];
					if (local_slot < best_local_slot) {
						best_local_slot = local_slot;
						ei->cargo_type = cargo_type;
					}
				}
			}

			if (!IsValidCargoID(ei->cargo_type)) {
				/* Use first refittable cargo slot */
				ei->cargo_type = (CargoID)FindFirstBit(ei->refit_mask);
			}
		}
		if (!IsValidCargoID(ei->cargo_type) && e->type == VEH_TRAIN && e->u.rail.railveh_type != RAILVEH_WAGON && e->u.rail.capacity == 0) {
			/* For train engines which do not carry cargo it does not matter if their cargo type is invalid.
			 * Fallback to the first available instead, if the cargo type has not been changed (as indicated by
			 * cargo_label not being CT_INVALID). */
			if (GetActiveCargoLabel(ei->cargo_label) != CT_INVALID) {
				ei->cargo_type = static_cast<CargoID>(FindFirstBit(_standard_cargo_mask));
			}
		}
		if (!IsValidCargoID(ei->cargo_type)) ei->climates = 0;

		/* Clear refit_mask for not refittable ships */
		if (e->type == VEH_SHIP && !e->u.ship.old_refittable) {
			ei->refit_mask = 0;
		}
	}
}

/** Set to use the correct action0 properties for each canal feature */
static void FinaliseCanals()
{
	for (uint i = 0; i < CF_END; i++) {
		if (_water_feature[i].grffile != nullptr) {
			_water_feature[i].callback_mask = _water_feature[i].grffile->canal_local_properties[i].callback_mask;
			_water_feature[i].flags = _water_feature[i].grffile->canal_local_properties[i].flags;
		}
	}
}

/** Check for invalid engines */
static void FinaliseEngineArray()
{
	for (Engine *e : Engine::Iterate()) {
		if (e->GetGRF() == nullptr) {
			auto found = std::ranges::find(_engine_mngr.mappings[e->type], e->index, &EngineIDMapping::engine);
			if (found == std::end(_engine_mngr.mappings[e->type]) || found->grfid != INVALID_GRFID || found->internal_id != found->substitute_id) {
				e->info.string_id = STR_NEWGRF_INVALID_ENGINE;
			}
		}

		/* Do final mapping on variant engine ID. */
		if (e->info.variant_id != INVALID_ENGINE) {
			e->info.variant_id = GetNewEngineID(e->grf_prop.grffile, e->type, e->info.variant_id);
		}

		if (!HasBit(e->info.climates, _settings_game.game_creation.landscape)) continue;

		/* Skip wagons, there livery is defined via the engine */
		if (e->type != VEH_TRAIN || e->u.rail.railveh_type != RAILVEH_WAGON) {
			LiveryScheme ls = GetEngineLiveryScheme(e->index, INVALID_ENGINE, nullptr);
			SetBit(_loaded_newgrf_features.used_liveries, ls);
			/* Note: For ships and roadvehicles we assume that they cannot be refitted between passenger and freight */

			if (e->type == VEH_TRAIN) {
				SetBit(_loaded_newgrf_features.used_liveries, LS_FREIGHT_WAGON);
				switch (ls) {
					case LS_STEAM:
					case LS_DIESEL:
					case LS_ELECTRIC:
					case LS_MONORAIL:
					case LS_MAGLEV:
						SetBit(_loaded_newgrf_features.used_liveries, LS_PASSENGER_WAGON_STEAM + ls - LS_STEAM);
						break;

					case LS_DMU:
					case LS_EMU:
						SetBit(_loaded_newgrf_features.used_liveries, LS_PASSENGER_WAGON_DIESEL + ls - LS_DMU);
						break;

					default: NOT_REACHED();
				}
			}
		}
	}

	/* Check engine variants don't point back on themselves (either directly or via a loop) then set appropriate flags
	 * on variant engine. This is performed separately as all variant engines need to have been resolved. */
	for (Engine *e : Engine::Iterate()) {
		EngineID parent = e->info.variant_id;
		while (parent != INVALID_ENGINE) {
			parent = Engine::Get(parent)->info.variant_id;
			if (parent != e->index) continue;

			/* Engine looped back on itself, so clear the variant. */
			e->info.variant_id = INVALID_ENGINE;

			GrfMsg(1, "FinaliseEngineArray: Variant of engine {:x} in '{}' loops back on itself", e->grf_prop.local_id, e->GetGRF()->filename);
			break;
		}

		if (e->info.variant_id != INVALID_ENGINE) {
			Engine::Get(e->info.variant_id)->display_flags |= EngineDisplayFlags::HasVariants | EngineDisplayFlags::IsFolded;
		}
	}
}

/** Check for invalid cargoes */
void FinaliseCargoArray()
{
	for (CargoSpec &cs : CargoSpec::array) {
		if (cs.town_production_effect == INVALID_TPE) {
			/* Set default town production effect by cargo label. */
			switch (cs.label.base()) {
				case CT_PASSENGERS.base(): cs.town_production_effect = TPE_PASSENGERS; break;
				case CT_MAIL.base():       cs.town_production_effect = TPE_MAIL; break;
				default:                   cs.town_production_effect = TPE_NONE; break;
			}
		}
		if (!cs.IsValid()) {
			cs.name = cs.name_single = cs.units_volume = STR_NEWGRF_INVALID_CARGO;
			cs.quantifier = STR_NEWGRF_INVALID_CARGO_QUANTITY;
			cs.abbrev = STR_NEWGRF_INVALID_CARGO_ABBREV;
		}
	}
}

/**
 * Check if a given housespec is valid and disable it if it's not.
 * The housespecs that follow it are used to check the validity of
 * multitile houses.
 * @param hs The housespec to check.
 * @param next1 The housespec that follows \c hs.
 * @param next2 The housespec that follows \c next1.
 * @param next3 The housespec that follows \c next2.
 * @param filename The filename of the newgrf this house was defined in.
 * @return Whether the given housespec is valid.
 */
static bool IsHouseSpecValid(HouseSpec *hs, const HouseSpec *next1, const HouseSpec *next2, const HouseSpec *next3, const std::string &filename)
{
	if (((hs->building_flags & BUILDING_HAS_2_TILES) != 0 &&
				(next1 == nullptr || !next1->enabled || (next1->building_flags & BUILDING_HAS_1_TILE) != 0)) ||
			((hs->building_flags & BUILDING_HAS_4_TILES) != 0 &&
				(next2 == nullptr || !next2->enabled || (next2->building_flags & BUILDING_HAS_1_TILE) != 0 ||
				next3 == nullptr || !next3->enabled || (next3->building_flags & BUILDING_HAS_1_TILE) != 0))) {
		hs->enabled = false;
		if (!filename.empty()) Debug(grf, 1, "FinaliseHouseArray: {} defines house {} as multitile, but no suitable tiles follow. Disabling house.", filename, hs->grf_prop.local_id);
		return false;
	}

	/* Some places sum population by only counting north tiles. Other places use all tiles causing desyncs.
	 * As the newgrf specs define population to be zero for non-north tiles, we just disable the offending house.
	 * If you want to allow non-zero populations somewhen, make sure to sum the population of all tiles in all places. */
	if (((hs->building_flags & BUILDING_HAS_2_TILES) != 0 && next1->population != 0) ||
			((hs->building_flags & BUILDING_HAS_4_TILES) != 0 && (next2->population != 0 || next3->population != 0))) {
		hs->enabled = false;
		if (!filename.empty()) Debug(grf, 1, "FinaliseHouseArray: {} defines multitile house {} with non-zero population on additional tiles. Disabling house.", filename, hs->grf_prop.local_id);
		return false;
	}

	/* Substitute type is also used for override, and having an override with a different size causes crashes.
	 * This check should only be done for NewGRF houses because grf_prop.subst_id is not set for original houses.*/
	if (!filename.empty() && (hs->building_flags & BUILDING_HAS_1_TILE) != (HouseSpec::Get(hs->grf_prop.subst_id)->building_flags & BUILDING_HAS_1_TILE)) {
		hs->enabled = false;
		Debug(grf, 1, "FinaliseHouseArray: {} defines house {} with different house size then it's substitute type. Disabling house.", filename, hs->grf_prop.local_id);
		return false;
	}

	/* Make sure that additional parts of multitile houses are not available. */
	if ((hs->building_flags & BUILDING_HAS_1_TILE) == 0 && (hs->building_availability & HZ_ZONALL) != 0 && (hs->building_availability & HZ_CLIMALL) != 0) {
		hs->enabled = false;
		if (!filename.empty()) Debug(grf, 1, "FinaliseHouseArray: {} defines house {} without a size but marked it as available. Disabling house.", filename, hs->grf_prop.local_id);
		return false;
	}

	return true;
}

/**
 * Make sure there is at least one house available in the year 0 for the given
 * climate / housezone combination.
 * @param bitmask The climate and housezone to check for. Exactly one climate
 *   bit and one housezone bit should be set.
 */
static void EnsureEarlyHouse(HouseZones bitmask)
{
	CalTime::Year min_year = CalTime::MAX_YEAR;

	for (const auto &hs : HouseSpec::Specs()) {
		if (!hs.enabled) continue;
		if ((hs.building_availability & bitmask) != bitmask) continue;
		if (hs.min_year < min_year) min_year = hs.min_year;
	}

	if (min_year == 0) return;

	for (auto &hs : HouseSpec::Specs()) {
		if (!hs.enabled) continue;
		if ((hs.building_availability & bitmask) != bitmask) continue;
		if (hs.min_year == min_year) hs.min_year = 0;
	}
}

/**
 * Add all new houses to the house array. House properties can be set at any
 * time in the GRF file, so we can only add a house spec to the house array
 * after the file has finished loading. We also need to check the dates, due to
 * the TTDPatch behaviour described below that we need to emulate.
 */
static void FinaliseHouseArray()
{
	/* If there are no houses with start dates before 1930, then all houses
	 * with start dates of 1930 have them reset to 0. This is in order to be
	 * compatible with TTDPatch, where if no houses have start dates before
	 * 1930 and the date is before 1930, the game pretends that this is 1930.
	 * If there have been any houses defined with start dates before 1930 then
	 * the dates are left alone.
	 * On the other hand, why 1930? Just 'fix' the houses with the lowest
	 * minimum introduction date to 0.
	 */
	for (GRFFile * const file : _grf_files) {
		if (file->housespec.empty()) continue;

		size_t num_houses = file->housespec.size();
		for (size_t i = 0; i < num_houses; i++) {
			HouseSpec *hs = file->housespec[i].get();

			if (hs == nullptr) continue;

			const HouseSpec *next1 = (i + 1 < num_houses ? file->housespec[i + 1].get() : nullptr);
			const HouseSpec *next2 = (i + 2 < num_houses ? file->housespec[i + 2].get() : nullptr);
			const HouseSpec *next3 = (i + 3 < num_houses ? file->housespec[i + 3].get() : nullptr);

			if (!IsHouseSpecValid(hs, next1, next2, next3, file->filename)) continue;

			_house_mngr.SetEntitySpec(hs);
		}
	}

	for (size_t i = 0; i < HouseSpec::Specs().size(); i++) {
		HouseSpec *hs = HouseSpec::Get(i);
		const HouseSpec *next1 = (i + 1 < NUM_HOUSES ? HouseSpec::Get(i + 1) : nullptr);
		const HouseSpec *next2 = (i + 2 < NUM_HOUSES ? HouseSpec::Get(i + 2) : nullptr);
		const HouseSpec *next3 = (i + 3 < NUM_HOUSES ? HouseSpec::Get(i + 3) : nullptr);

		/* We need to check all houses again to we are sure that multitile houses
		 * did get consecutive IDs and none of the parts are missing. */
		if (!IsHouseSpecValid(hs, next1, next2, next3, std::string{})) {
			/* GetHouseNorthPart checks 3 houses that are directly before
			 * it in the house pool. If any of those houses have multi-tile
			 * flags set it assumes it's part of a multitile house. Since
			 * we can have invalid houses in the pool marked as disabled, we
			 * don't want to have them influencing valid tiles. As such set
			 * building_flags to zero here to make sure any house following
			 * this one in the pool is properly handled as 1x1 house. */
			hs->building_flags = TILE_NO_FLAG;
		}

		/* Apply default cargo translation map for unset cargo slots */
		for (uint i = 0; i < lengthof(hs->accepts_cargo_label); ++i) {
			if (!IsValidCargoID(hs->accepts_cargo[i])) hs->accepts_cargo[i] = GetCargoIDByLabel(hs->accepts_cargo_label[i]);
			/* Disable acceptance if cargo type is invalid. */
			if (!IsValidCargoID(hs->accepts_cargo[i])) hs->cargo_acceptance[i] = 0;
		}
	}

	HouseZones climate_mask = (HouseZones)(1 << (_settings_game.game_creation.landscape + 12));
	EnsureEarlyHouse(HZ_ZON1 | climate_mask);
	EnsureEarlyHouse(HZ_ZON2 | climate_mask);
	EnsureEarlyHouse(HZ_ZON3 | climate_mask);
	EnsureEarlyHouse(HZ_ZON4 | climate_mask);
	EnsureEarlyHouse(HZ_ZON5 | climate_mask);

	if (_settings_game.game_creation.landscape == LT_ARCTIC) {
		EnsureEarlyHouse(HZ_ZON1 | HZ_SUBARTC_ABOVE);
		EnsureEarlyHouse(HZ_ZON2 | HZ_SUBARTC_ABOVE);
		EnsureEarlyHouse(HZ_ZON3 | HZ_SUBARTC_ABOVE);
		EnsureEarlyHouse(HZ_ZON4 | HZ_SUBARTC_ABOVE);
		EnsureEarlyHouse(HZ_ZON5 | HZ_SUBARTC_ABOVE);
	}
}

/**
 * Add all new industries to the industry array. Industry properties can be set at any
 * time in the GRF file, so we can only add a industry spec to the industry array
 * after the file has finished loading.
 */
static void FinaliseIndustriesArray()
{
	for (GRFFile * const file : _grf_files) {
		for (const auto &indsp : file->industryspec) {
			if (indsp == nullptr || !indsp->enabled) continue;

			StringID strid;
			/* process the conversion of text at the end, so to be sure everything will be fine
			 * and available.  Check if it does not return undefind marker, which is a very good sign of a
			 * substitute industry who has not changed the string been examined, thus using it as such */
<<<<<<< HEAD
			strid = GetGRFStringID(indsp->grf_prop.grffile, indsp->name);
			if (strid != STR_UNDEFINED) indsp->name = strid;

			strid = GetGRFStringID(indsp->grf_prop.grffile, indsp->closure_text);
			if (strid != STR_UNDEFINED) indsp->closure_text = strid;

			strid = GetGRFStringID(indsp->grf_prop.grffile, indsp->production_up_text);
			if (strid != STR_UNDEFINED) indsp->production_up_text = strid;

			strid = GetGRFStringID(indsp->grf_prop.grffile, indsp->production_down_text);
			if (strid != STR_UNDEFINED) indsp->production_down_text = strid;

			strid = GetGRFStringID(indsp->grf_prop.grffile, indsp->new_industry_text);
=======
			strid = GetGRFStringID(indsp->grf_prop.grfid, indsp->name);
			if (strid != STR_UNDEFINED) indsp->name = strid;

			strid = GetGRFStringID(indsp->grf_prop.grfid, indsp->closure_text);
			if (strid != STR_UNDEFINED) indsp->closure_text = strid;

			strid = GetGRFStringID(indsp->grf_prop.grfid, indsp->production_up_text);
			if (strid != STR_UNDEFINED) indsp->production_up_text = strid;

			strid = GetGRFStringID(indsp->grf_prop.grfid, indsp->production_down_text);
			if (strid != STR_UNDEFINED) indsp->production_down_text = strid;

			strid = GetGRFStringID(indsp->grf_prop.grfid, indsp->new_industry_text);
>>>>>>> cba329d9
			if (strid != STR_UNDEFINED) indsp->new_industry_text = strid;

			if (indsp->station_name != STR_NULL) {
				/* STR_NULL (0) can be set by grf.  It has a meaning regarding assignation of the
				 * station's name. Don't want to lose the value, therefore, do not process. */
<<<<<<< HEAD
				strid = GetGRFStringID(indsp->grf_prop.grffile, indsp->station_name);
=======
				strid = GetGRFStringID(indsp->grf_prop.grfid, indsp->station_name);
>>>>>>> cba329d9
				if (strid != STR_UNDEFINED) indsp->station_name = strid;
			}

			_industry_mngr.SetEntitySpec(indsp.get());
		}

		for (const auto &indtsp : file->indtspec) {
			if (indtsp != nullptr) {
				_industile_mngr.SetEntitySpec(indtsp.get());
			}
		}
	}

	for (auto &indsp : _industry_specs) {
		if (indsp.enabled && indsp.grf_prop.HasGrfFile()) {
			for (auto &conflicting : indsp.conflicting) {
				conflicting = MapNewGRFIndustryType(conflicting, indsp.grf_prop.grfid);
			}
		}
		if (!indsp.enabled) {
			indsp.name = STR_NEWGRF_INVALID_INDUSTRYTYPE;
		}

		/* Apply default cargo translation map for unset cargo slots */
		for (size_t i = 0; i < std::size(indsp.produced_cargo_label); ++i) {
			if (!IsValidCargoID(indsp.produced_cargo[i])) indsp.produced_cargo[i] = GetCargoIDByLabel(GetActiveCargoLabel(indsp.produced_cargo_label[i]));
		}
		for (size_t i = 0; i < std::size(indsp.accepts_cargo_label); ++i) {
			if (!IsValidCargoID(indsp.accepts_cargo[i])) indsp.accepts_cargo[i] = GetCargoIDByLabel(GetActiveCargoLabel(indsp.accepts_cargo_label[i]));
		}
	}

	for (auto &indtsp : _industry_tile_specs) {
		/* Apply default cargo translation map for unset cargo slots */
		for (size_t i = 0; i < std::size(indtsp.accepts_cargo_label); ++i) {
			if (!IsValidCargoID(indtsp.accepts_cargo[i])) indtsp.accepts_cargo[i] = GetCargoIDByLabel(GetActiveCargoLabel(indtsp.accepts_cargo_label[i]));
		}
	}
}

/**
 * Add all new objects to the object array. Object properties can be set at any
 * time in the GRF file, so we can only add an object spec to the object array
 * after the file has finished loading.
 */
static void FinaliseObjectsArray()
{
	for (GRFFile * const file : _grf_files) {
		for (auto &objectspec : file->objectspec) {
			if (objectspec != nullptr && objectspec->grf_prop.HasGrfFile() && objectspec->IsEnabled()) {
				_object_mngr.SetEntitySpec(objectspec.get());
			}
		}
	}

	ObjectSpec::BindToClasses();
}

/**
 * Add all new airports to the airport array. Airport properties can be set at any
 * time in the GRF file, so we can only add a airport spec to the airport array
 * after the file has finished loading.
 */
static void FinaliseAirportsArray()
{
	for (GRFFile * const file : _grf_files) {
		for (auto &as : file->airportspec) {
			if (as != nullptr && as->enabled) {
				_airport_mngr.SetEntitySpec(as.get());
			}
		}

		for (auto &ats : file->airtspec) {
			if (ats != nullptr && ats->enabled) {
				_airporttile_mngr.SetEntitySpec(ats.get());
			}
		}
	}
}

/* Here we perform initial decoding of some special sprites (as are they
 * described at http://www.ttdpatch.net/src/newgrf.txt, but this is only a very
 * partial implementation yet).
 * XXX: We consider GRF files trusted. It would be trivial to exploit OTTD by
 * a crafted invalid GRF file. We should tell that to the user somehow, or
 * better make this more robust in the future. */
static void DecodeSpecialSprite(uint8_t *buf, uint num, GrfLoadingStage stage)
{
	/* XXX: There is a difference between staged loading in TTDPatch and
	 * here.  In TTDPatch, for some reason actions 1 and 2 are carried out
	 * during stage 1, whilst action 3 is carried out during stage 2 (to
	 * "resolve" cargo IDs... wtf). This is a little problem, because cargo
	 * IDs are valid only within a given set (action 1) block, and may be
	 * overwritten after action 3 associates them. But overwriting happens
	 * in an earlier stage than associating, so...  We just process actions
	 * 1 and 2 in stage 2 now, let's hope that won't get us into problems.
	 * --pasky
	 * We need a pre-stage to set up GOTO labels of Action 0x10 because the grf
	 * is not in memory and scanning the file every time would be too expensive.
	 * In other stages we skip action 0x10 since it's already dealt with. */
	static const SpecialSpriteHandler handlers[][GLS_END] = {
		/* 0x00 */ { nullptr,       SafeChangeInfo, nullptr,         nullptr,         ReserveChangeInfo, FeatureChangeInfo, },
		/* 0x01 */ { SkipAct1,      SkipAct1,       SkipAct1,        SkipAct1,        SkipAct1,          NewSpriteSet, },
		/* 0x02 */ { nullptr,       nullptr,        nullptr,         nullptr,         nullptr,           NewSpriteGroup, },
		/* 0x03 */ { nullptr,       GRFUnsafe,      nullptr,         nullptr,         nullptr,           FeatureMapSpriteGroup, },
		/* 0x04 */ { nullptr,       nullptr,        nullptr,         nullptr,         nullptr,           FeatureNewName, },
		/* 0x05 */ { SkipAct5,      SkipAct5,       SkipAct5,        SkipAct5,        SkipAct5,          GraphicsNew, },
		/* 0x06 */ { nullptr,       nullptr,        nullptr,         CfgApply,        CfgApply,          CfgApply, },
		/* 0x07 */ { nullptr,       nullptr,        nullptr,         nullptr,         SkipIf,            SkipIf, },
		/* 0x08 */ { ScanInfo,      nullptr,        nullptr,         GRFInfo,         GRFInfo,           GRFInfo, },
		/* 0x09 */ { nullptr,       nullptr,        nullptr,         SkipIf,          SkipIf,            SkipIf, },
		/* 0x0A */ { SkipActA,      SkipActA,       SkipActA,        SkipActA,        SkipActA,          SpriteReplace, },
		/* 0x0B */ { nullptr,       nullptr,        nullptr,         GRFLoadError,    GRFLoadError,      GRFLoadError, },
		/* 0x0C */ { nullptr,       nullptr,        nullptr,         GRFComment,      nullptr,           GRFComment, },
		/* 0x0D */ { nullptr,       SafeParamSet,   nullptr,         ParamSet,        ParamSet,          ParamSet, },
		/* 0x0E */ { nullptr,       SafeGRFInhibit, nullptr,         GRFInhibit,      GRFInhibit,        GRFInhibit, },
		/* 0x0F */ { nullptr,       GRFUnsafe,      nullptr,         FeatureTownName, nullptr,           nullptr, },
		/* 0x10 */ { nullptr,       nullptr,        DefineGotoLabel, nullptr,         nullptr,           nullptr, },
		/* 0x11 */ { SkipAct11,     GRFUnsafe,      SkipAct11,       GRFSound,        SkipAct11,         GRFSound, },
		/* 0x12 */ { SkipAct12,     SkipAct12,      SkipAct12,       SkipAct12,       SkipAct12,         LoadFontGlyph, },
		/* 0x13 */ { nullptr,       nullptr,        nullptr,         nullptr,         nullptr,           TranslateGRFStrings, },
		/* 0x14 */ { StaticGRFInfo, nullptr,        nullptr,         Act14FeatureTest,nullptr,           nullptr, },
	};

	GRFLocation location(_cur.grfconfig->ident.grfid, _cur.nfo_line);

	GRFLineToSpriteOverride::iterator it = _grf_line_to_action6_sprite_override.find(location);
	_action6_override_active = (it != _grf_line_to_action6_sprite_override.end());
	if (it == _grf_line_to_action6_sprite_override.end()) {
		/* No preloaded sprite to work with; read the
		 * pseudo sprite content. */
		_cur.file->ReadBlock(buf, num);
	} else {
		/* Use the preloaded sprite data. */
		buf = it->second.get();
		GrfMsg(7, "DecodeSpecialSprite: Using preloaded pseudo sprite data");

		/* Skip the real (original) content of this action. */
		_cur.file->SeekTo(num, SEEK_CUR);
	}

	ByteReader br(buf, buf + num);

	try {
		uint8_t action = br.ReadByte();

		if (action == 0xFF) {
			GrfMsg(2, "DecodeSpecialSprite: Unexpected data block, skipping");
		} else if (action == 0xFE) {
			GrfMsg(2, "DecodeSpecialSprite: Unexpected import block, skipping");
		} else if (action >= lengthof(handlers)) {
			GrfMsg(7, "DecodeSpecialSprite: Skipping unknown action 0x{:02X}", action);
		} else if (handlers[action][stage] == nullptr) {
			GrfMsg(7, "DecodeSpecialSprite: Skipping action 0x{:02X} in stage {}", action, stage);
		} else {
			GrfMsg(7, "DecodeSpecialSprite: Handling action 0x{:02X} in stage {}", action, stage);
			handlers[action][stage](br);
		}
	} catch (...) {
		GrfMsg(1, "DecodeSpecialSprite: Tried to read past end of pseudo-sprite data");
		DisableGrf(STR_NEWGRF_ERROR_READ_BOUNDS);
	}
}

/**
 * Load a particular NewGRF from a SpriteFile.
 * @param config The configuration of the to be loaded NewGRF.
 * @param stage  The loading stage of the NewGRF.
 * @param file   The file to load the GRF data from.
 */
static void LoadNewGRFFileFromFile(GRFConfig *config, GrfLoadingStage stage, SpriteFile &file)
{
	_cur.file = &file;
	_cur.grfconfig = config;

	Debug(grf, 2, "LoadNewGRFFile: Reading NewGRF-file '{}'", config->GetDisplayPath());

	uint8_t grf_container_version = file.GetContainerVersion();
	if (grf_container_version == 0) {
		Debug(grf, 7, "LoadNewGRFFile: Custom .grf has invalid format");
		return;
	}

	if (stage == GLS_INIT || stage == GLS_ACTIVATION) {
		/* We need the sprite offsets in the init stage for NewGRF sounds
		 * and in the activation stage for real sprites. */
		ReadGRFSpriteOffsets(file);
	} else {
		/* Skip sprite section offset if present. */
		if (grf_container_version >= 2) file.ReadDword();
	}

	if (grf_container_version >= 2) {
		/* Read compression value. */
		uint8_t compression = file.ReadByte();
		if (compression != 0) {
			Debug(grf, 7, "LoadNewGRFFile: Unsupported compression format");
			return;
		}
	}

	/* Skip the first sprite; we don't care about how many sprites this
	 * does contain; newest TTDPatches and George's longvehicles don't
	 * neither, apparently. */
	uint32_t num = grf_container_version >= 2 ? file.ReadDword() : file.ReadWord();
	if (num == 4 && file.ReadByte() == 0xFF) {
		file.ReadDword();
	} else {
		Debug(grf, 7, "LoadNewGRFFile: Custom .grf has invalid format");
		return;
	}

	_cur.ClearDataForNextFile();

	ReusableBuffer<uint8_t> buf;

	while ((num = (grf_container_version >= 2 ? file.ReadDword() : file.ReadWord())) != 0) {
		uint8_t type = file.ReadByte();
		_cur.nfo_line++;

		if (type == 0xFF) {
			if (_cur.skip_sprites == 0) {
				DecodeSpecialSprite(buf.Allocate(num), num, stage);

				/* Stop all processing if we are to skip the remaining sprites */
				if (_cur.skip_sprites == -1) break;

				continue;
			} else {
				file.SkipBytes(num);
			}
		} else {
			if (_cur.skip_sprites == 0) {
				GrfMsg(0, "LoadNewGRFFile: Unexpected sprite, disabling");
				DisableGrf(STR_NEWGRF_ERROR_UNEXPECTED_SPRITE);
				break;
			}

			if (grf_container_version >= 2 && type == 0xFD) {
				/* Reference to data section. Container version >= 2 only. */
				file.SkipBytes(num);
			} else {
				file.SkipBytes(7);
				SkipSpriteData(file, type, num - 8);
			}
		}

		if (_cur.skip_sprites > 0) _cur.skip_sprites--;
	}
}

/**
 * Load a particular NewGRF.
 * @param config     The configuration of the to be loaded NewGRF.
 * @param stage      The loading stage of the NewGRF.
 * @param subdir     The sub directory to find the NewGRF in.
 * @param temporary  The NewGRF/sprite file is to be loaded temporarily and should be closed immediately,
 *                   contrary to loading the SpriteFile and having it cached by the SpriteCache.
 */
void LoadNewGRFFile(GRFConfig *config, GrfLoadingStage stage, Subdirectory subdir, bool temporary)
{
	const std::string &filename = config->filename;

	/* A .grf file is activated only if it was active when the game was
	 * started.  If a game is loaded, only its active .grfs will be
	 * reactivated, unless "loadallgraphics on" is used.  A .grf file is
	 * considered active if its action 8 has been processed, i.e. its
	 * action 8 hasn't been skipped using an action 7.
	 *
	 * During activation, only actions 0, 1, 2, 3, 4, 5, 7, 8, 9, 0A and 0B are
	 * carried out.  All others are ignored, because they only need to be
	 * processed once at initialization.  */
	if (stage != GLS_FILESCAN && stage != GLS_SAFETYSCAN && stage != GLS_LABELSCAN) {
		_cur.grffile = GetFileByFilename(filename);
		if (_cur.grffile == nullptr) UserError("File '{}' lost in cache.\n", filename);
		if (stage == GLS_RESERVE && config->status != GCS_INITIALISED) return;
		if (stage == GLS_ACTIVATION && !HasBit(config->flags, GCF_RESERVED)) return;
	}

	bool needs_palette_remap = config->palette & GRFP_USE_MASK;
	if (temporary) {
		SpriteFile temporarySpriteFile(filename, subdir, needs_palette_remap);
		LoadNewGRFFileFromFile(config, stage, temporarySpriteFile);
	} else {
		SpriteFile &file = OpenCachedSpriteFile(filename, subdir, needs_palette_remap);
		LoadNewGRFFileFromFile(config, stage, file);
		if (!HasBit(config->flags, GCF_SYSTEM)) file.flags |= SFF_USERGRF;
		if (config->ident.grfid == BSWAP32(0xFFFFFFFE)) file.flags |= SFF_OPENTTDGRF;
	}
}

/**
 * Relocates the old shore sprites at new positions.
 *
 * 1. If shore sprites are neither loaded by Action5 nor ActionA, the extra sprites from openttd(w/d).grf are used. (SHORE_REPLACE_ONLY_NEW)
 * 2. If a newgrf replaces some shore sprites by ActionA. The (maybe also replaced) grass tiles are used for corner shores. (SHORE_REPLACE_ACTION_A)
 * 3. If a newgrf replaces shore sprites by Action5 any shore replacement by ActionA has no effect. (SHORE_REPLACE_ACTION_5)
 */
static void ActivateOldShore()
{
	/* Use default graphics, if no shore sprites were loaded.
	 * Should not happen, as the base set's extra grf should include some. */
	if (_loaded_newgrf_features.shore == SHORE_REPLACE_NONE) _loaded_newgrf_features.shore = SHORE_REPLACE_ACTION_A;

	if (_loaded_newgrf_features.shore != SHORE_REPLACE_ACTION_5) {
		DupSprite(SPR_ORIGINALSHORE_START +  1, SPR_SHORE_BASE +  1); // SLOPE_W
		DupSprite(SPR_ORIGINALSHORE_START +  2, SPR_SHORE_BASE +  2); // SLOPE_S
		DupSprite(SPR_ORIGINALSHORE_START +  6, SPR_SHORE_BASE +  3); // SLOPE_SW
		DupSprite(SPR_ORIGINALSHORE_START +  0, SPR_SHORE_BASE +  4); // SLOPE_E
		DupSprite(SPR_ORIGINALSHORE_START +  4, SPR_SHORE_BASE +  6); // SLOPE_SE
		DupSprite(SPR_ORIGINALSHORE_START +  3, SPR_SHORE_BASE +  8); // SLOPE_N
		DupSprite(SPR_ORIGINALSHORE_START +  7, SPR_SHORE_BASE +  9); // SLOPE_NW
		DupSprite(SPR_ORIGINALSHORE_START +  5, SPR_SHORE_BASE + 12); // SLOPE_NE
	}

	if (_loaded_newgrf_features.shore == SHORE_REPLACE_ACTION_A) {
		DupSprite(SPR_FLAT_GRASS_TILE + 16, SPR_SHORE_BASE +  0); // SLOPE_STEEP_S
		DupSprite(SPR_FLAT_GRASS_TILE + 17, SPR_SHORE_BASE +  5); // SLOPE_STEEP_W
		DupSprite(SPR_FLAT_GRASS_TILE +  7, SPR_SHORE_BASE +  7); // SLOPE_WSE
		DupSprite(SPR_FLAT_GRASS_TILE + 15, SPR_SHORE_BASE + 10); // SLOPE_STEEP_N
		DupSprite(SPR_FLAT_GRASS_TILE + 11, SPR_SHORE_BASE + 11); // SLOPE_NWS
		DupSprite(SPR_FLAT_GRASS_TILE + 13, SPR_SHORE_BASE + 13); // SLOPE_ENW
		DupSprite(SPR_FLAT_GRASS_TILE + 14, SPR_SHORE_BASE + 14); // SLOPE_SEN
		DupSprite(SPR_FLAT_GRASS_TILE + 18, SPR_SHORE_BASE + 15); // SLOPE_STEEP_E

		/* XXX - SLOPE_EW, SLOPE_NS are currently not used.
		 *       If they would be used somewhen, then these grass tiles will most like not look as needed */
		DupSprite(SPR_FLAT_GRASS_TILE +  5, SPR_SHORE_BASE + 16); // SLOPE_EW
		DupSprite(SPR_FLAT_GRASS_TILE + 10, SPR_SHORE_BASE + 17); // SLOPE_NS
	}
}

/**
 * Replocate the old tram depot sprites to the new position, if no new ones were loaded.
 */
static void ActivateOldTramDepot()
{
	if (_loaded_newgrf_features.tram == TRAMWAY_REPLACE_DEPOT_WITH_TRACK) {
		DupSprite(SPR_ROAD_DEPOT               + 0, SPR_TRAMWAY_DEPOT_NO_TRACK + 0); // use road depot graphics for "no tracks"
		DupSprite(SPR_TRAMWAY_DEPOT_WITH_TRACK + 1, SPR_TRAMWAY_DEPOT_NO_TRACK + 1);
		DupSprite(SPR_ROAD_DEPOT               + 2, SPR_TRAMWAY_DEPOT_NO_TRACK + 2); // use road depot graphics for "no tracks"
		DupSprite(SPR_TRAMWAY_DEPOT_WITH_TRACK + 3, SPR_TRAMWAY_DEPOT_NO_TRACK + 3);
		DupSprite(SPR_TRAMWAY_DEPOT_WITH_TRACK + 4, SPR_TRAMWAY_DEPOT_NO_TRACK + 4);
		DupSprite(SPR_TRAMWAY_DEPOT_WITH_TRACK + 5, SPR_TRAMWAY_DEPOT_NO_TRACK + 5);
	}
}

/**
 * Decide whether price base multipliers of grfs shall apply globally or only to the grf specifying them
 */
static void FinalisePriceBaseMultipliers()
{
	extern const PriceBaseSpec _price_base_specs[];
	/** Features, to which '_grf_id_overrides' applies. Currently vehicle features only. */
	static const uint32_t override_features = (1 << GSF_TRAINS) | (1 << GSF_ROADVEHICLES) | (1 << GSF_SHIPS) | (1 << GSF_AIRCRAFT);

	/* Evaluate grf overrides */
	int num_grfs = (uint)_grf_files.size();
	TempBufferST<int> grf_overrides(num_grfs);
	for (int i = 0; i < num_grfs; i++) {
		grf_overrides[i] = -1;

		GRFFile *source = _grf_files[i];
		auto it = _grf_id_overrides.find(source->grfid);
		if (it == std::end(_grf_id_overrides)) continue;
		uint32_t override = it->second;

		GRFFile *dest = GetFileByGRFID(override);
		if (dest == nullptr) continue;

		grf_overrides[i] = find_index(_grf_files, dest);
		assert(grf_overrides[i] >= 0);
	}

	/* Override features and price base multipliers of earlier loaded grfs */
	for (int i = 0; i < num_grfs; i++) {
		if (grf_overrides[i] < 0 || grf_overrides[i] >= i) continue;
		GRFFile *source = _grf_files[i];
		GRFFile *dest = _grf_files[grf_overrides[i]];

		uint32_t features = (source->grf_features | dest->grf_features) & override_features;
		source->grf_features |= features;
		dest->grf_features |= features;

		for (Price p = PR_BEGIN; p < PR_END; p++) {
			/* No price defined -> nothing to do */
			if (!HasBit(features, _price_base_specs[p].grf_feature) || source->price_base_multipliers[p] == INVALID_PRICE_MODIFIER) continue;
			Debug(grf, 3, "'{}' overrides price base multiplier {} of '{}'", source->filename, p, dest->filename);
			dest->price_base_multipliers[p] = source->price_base_multipliers[p];
		}
	}

	/* Propagate features and price base multipliers of afterwards loaded grfs, if none is present yet */
	for (int i = num_grfs - 1; i >= 0; i--) {
		if (grf_overrides[i] < 0 || grf_overrides[i] <= i) continue;
		GRFFile *source = _grf_files[i];
		GRFFile *dest = _grf_files[grf_overrides[i]];

		uint32_t features = (source->grf_features | dest->grf_features) & override_features;
		source->grf_features |= features;
		dest->grf_features |= features;

		for (Price p = PR_BEGIN; p < PR_END; p++) {
			/* Already a price defined -> nothing to do */
			if (!HasBit(features, _price_base_specs[p].grf_feature) || dest->price_base_multipliers[p] != INVALID_PRICE_MODIFIER) continue;
			Debug(grf, 3, "Price base multiplier {} from '{}' propagated to '{}'", p, source->filename, dest->filename);
			dest->price_base_multipliers[p] = source->price_base_multipliers[p];
		}
	}

	/* The 'master grf' now have the correct multipliers. Assign them to the 'addon grfs' to make everything consistent. */
	for (int i = 0; i < num_grfs; i++) {
		if (grf_overrides[i] < 0) continue;
		GRFFile *source = _grf_files[i];
		GRFFile *dest = _grf_files[grf_overrides[i]];

		uint32_t features = (source->grf_features | dest->grf_features) & override_features;
		source->grf_features |= features;
		dest->grf_features |= features;

		for (Price p = PR_BEGIN; p < PR_END; p++) {
			if (!HasBit(features, _price_base_specs[p].grf_feature)) continue;
			if (source->price_base_multipliers[p] != dest->price_base_multipliers[p]) {
				Debug(grf, 3, "Price base multiplier {} from '{}' propagated to '{}'", p, dest->filename, source->filename);
			}
			source->price_base_multipliers[p] = dest->price_base_multipliers[p];
		}
	}

	/* Apply fallback prices for grf version < 8 */
	for (GRFFile * const file : _grf_files) {
		if (file->grf_version >= 8) continue;
		PriceMultipliers &price_base_multipliers = file->price_base_multipliers;
		for (Price p = PR_BEGIN; p < PR_END; p++) {
			Price fallback_price = _price_base_specs[p].fallback_price;
			if (fallback_price != INVALID_PRICE && price_base_multipliers[p] == INVALID_PRICE_MODIFIER) {
				/* No price multiplier has been set.
				 * So copy the multiplier from the fallback price, maybe a multiplier was set there. */
				price_base_multipliers[p] = price_base_multipliers[fallback_price];
			}
		}
	}

	/* Decide local/global scope of price base multipliers */
	for (GRFFile * const file : _grf_files) {
		PriceMultipliers &price_base_multipliers = file->price_base_multipliers;
		for (Price p = PR_BEGIN; p < PR_END; p++) {
			if (price_base_multipliers[p] == INVALID_PRICE_MODIFIER) {
				/* No multiplier was set; set it to a neutral value */
				price_base_multipliers[p] = 0;
			} else {
				if (!HasBit(file->grf_features, _price_base_specs[p].grf_feature)) {
					/* The grf does not define any objects of the feature,
					 * so it must be a difficulty setting. Apply it globally */
					Debug(grf, 3, "'{}' sets global price base multiplier {} to {}", file->filename, p, price_base_multipliers[p]);
					SetPriceBaseMultiplier(p, price_base_multipliers[p]);
					price_base_multipliers[p] = 0;
				} else {
					Debug(grf, 3, "'{}' sets local price base multiplier {} to {}", file->filename, p, price_base_multipliers[p]);
				}
			}
		}
	}
}

extern void InitGRFTownGeneratorNames();

/** Finish loading NewGRFs and execute needed post-processing */
static void AfterLoadGRFs()
{
	ReleaseVarAction2OptimisationCaches();

	for (StringIDMapping &it : _string_to_grf_mapping) {
		StringID str = MapGRFStringID(it.grf, it.source);
		if (it.func == nullptr) {
			*reinterpret_cast<StringID *>(it.func_data) = str;
		} else {
			it.func(str, it.func_data);
		}
	}
	_string_to_grf_mapping.clear();

	/* Clear the action 6 override sprites. */
	_grf_line_to_action6_sprite_override.clear();

	/* Polish cargoes */
	FinaliseCargoArray();

	/* Pre-calculate all refit masks after loading GRF files. */
	CalculateRefitMasks();

	/* Polish engines */
	FinaliseEngineArray();

	/* Set the actually used Canal properties */
	FinaliseCanals();

	/* Add all new houses to the house array. */
	FinaliseHouseArray();

	/* Add all new industries to the industry array. */
	FinaliseIndustriesArray();

	/* Add all new objects to the object array. */
	FinaliseObjectsArray();

	InitializeSortedCargoSpecs();

	/* Sort the list of industry types. */
	SortIndustryTypes();

	/* Create dynamic list of industry legends for smallmap_gui.cpp */
	BuildIndustriesLegend();

	/* Build the routemap legend, based on the available cargos */
	BuildLinkStatsLegend();

	/* Add all new airports to the airports array. */
	FinaliseAirportsArray();
	BindAirportSpecs();

	/* Update the townname generators list */
	InitGRFTownGeneratorNames();

	/* Run all queued vehicle list order changes */
	CommitVehicleListOrderChanges();

	/* Load old shore sprites in new position, if they were replaced by ActionA */
	ActivateOldShore();

	/* Load old tram depot sprites in new position, if no new ones are present */
	ActivateOldTramDepot();

	/* Set up custom rail types */
	InitRailTypes();
	InitRoadTypes();
	InitRoadTypesCaches();

	for (Engine *e : Engine::IterateType(VEH_ROAD)) {
		if (_gted[e->index].rv_max_speed != 0) {
			/* Set RV maximum speed from the mph/0.8 unit value */
			e->u.road.max_speed = _gted[e->index].rv_max_speed * 4;
		}

		RoadTramType rtt = HasBit(e->info.misc_flags, EF_ROAD_TRAM) ? RTT_TRAM : RTT_ROAD;

		const GRFFile *file = e->GetGRF();
		if (file == nullptr || _gted[e->index].roadtramtype == 0) {
			e->u.road.roadtype = (rtt == RTT_TRAM) ? ROADTYPE_TRAM : ROADTYPE_ROAD;
			continue;
		}

		/* Remove +1 offset. */
		_gted[e->index].roadtramtype--;

		const std::vector<RoadTypeLabel> *list = (rtt == RTT_TRAM) ? &file->tramtype_list : &file->roadtype_list;
		if (_gted[e->index].roadtramtype < list->size())
		{
			RoadTypeLabel rtl = (*list)[_gted[e->index].roadtramtype];
			RoadType rt = GetRoadTypeByLabel(rtl);
			if (rt != INVALID_ROADTYPE && GetRoadTramType(rt) == rtt) {
				e->u.road.roadtype = rt;
				continue;
			}
		}

		/* Road type is not available, so disable this engine */
		e->info.climates = 0;
	}

	for (Engine *e : Engine::IterateType(VEH_TRAIN)) {
		RailType railtype = GetRailTypeByLabel(_gted[e->index].railtypelabel);
		if (railtype == INVALID_RAILTYPE) {
			/* Rail type is not available, so disable this engine */
			e->info.climates = 0;
		} else {
			e->u.rail.railtype = railtype;
			e->u.rail.intended_railtype = railtype;
		}
	}

	SetYearEngineAgingStops();

	FinalisePriceBaseMultipliers();

	/* Deallocate temporary loading data */
	_gted.clear();
	_grm_sprites.clear();

	ObjectClass::PrepareIndices();
	StationClass::PrepareIndices();
	AirportClass::PrepareIndices();
	RoadStopClass::PrepareIndices();
}

/**
 * Load all the NewGRFs.
 * @param load_index The offset for the first sprite to add.
 * @param num_baseset Number of NewGRFs at the front of the list to look up in the baseset dir instead of the newgrf dir.
 */
void LoadNewGRF(SpriteID load_index, uint num_baseset)
{
	/* In case of networking we need to "sync" the start values
	 * so all NewGRFs are loaded equally. For this we use the
	 * start date of the game and we set the counters, etc. to
	 * 0 so they're the same too. */
	CalTime::State cal_state = CalTime::Detail::now;
	EconTime::State econ_state = EconTime::Detail::now;
	uint8_t tick_skip_counter = DateDetail::_tick_skip_counter;
	uint64_t tick_counter = _tick_counter;
	uint64_t scaled_tick_counter = _scaled_tick_counter;
	StateTicks state_ticks = _state_ticks;
	StateTicksDelta state_ticks_offset = DateDetail::_state_ticks_offset;
	uint8_t display_opt = _display_opt;

	if (_networking) {
		CalTime::Detail::now = CalTime::Detail::NewState(_settings_game.game_creation.starting_year);
		EconTime::Detail::now = EconTime::Detail::NewState(_settings_game.game_creation.starting_year.base());
		_tick_counter = 0;
		_scaled_tick_counter = 0;
		_state_ticks = 0;
		_display_opt  = 0;
		UpdateCachedSnowLine();
		RecalculateStateTicksOffset();
	}

	InitializeGRFSpecial();

	ResetNewGRFData();

	/*
	 * Reset the status of all files, so we can 'retry' to load them.
	 * This is needed when one for example rearranges the NewGRFs in-game
	 * and a previously disabled NewGRF becomes usable. If it would not
	 * be reset, the NewGRF would remain disabled even though it should
	 * have been enabled.
	 */
	for (GRFConfig *c = _grfconfig; c != nullptr; c = c->next) {
		if (c->status != GCS_NOT_FOUND) c->status = GCS_UNKNOWN;
		if (_settings_client.gui.newgrf_disable_big_gui && (c->ident.grfid == BSWAP32(0x52577801) || c->ident.grfid == BSWAP32(0x55464970))) {
			c->status = GCS_DISABLED;
		}
	}

	_cur.spriteid = load_index;

	/* Load newgrf sprites
	 * in each loading stage, (try to) open each file specified in the config
	 * and load information from it. */
	for (GrfLoadingStage stage = GLS_LABELSCAN; stage <= GLS_ACTIVATION; stage++) {
		/* Set activated grfs back to will-be-activated between reservation- and activation-stage.
		 * This ensures that action7/9 conditions 0x06 - 0x0A work correctly. */
		for (GRFConfig *c = _grfconfig; c != nullptr; c = c->next) {
			if (c->status == GCS_ACTIVATED) c->status = GCS_INITIALISED;
		}

		if (stage == GLS_RESERVE) {
			static const std::pair<uint32_t, uint32_t> default_grf_overrides[] = {
				{ BSWAP32(0x44442202), BSWAP32(0x44440111) }, // UKRS addons modifies UKRS
				{ BSWAP32(0x6D620402), BSWAP32(0x6D620401) }, // DBSetXL ECS extension modifies DBSetXL
				{ BSWAP32(0x4D656f20), BSWAP32(0x4D656F17) }, // LV4cut modifies LV4
			};
			for (const auto &grf_override : default_grf_overrides) {
				SetNewGRFOverride(grf_override.first, grf_override.second);
			}
		}

		uint num_grfs = 0;
		uint num_non_static = 0;

		_cur.stage = stage;
		for (GRFConfig *c = _grfconfig; c != nullptr; c = c->next) {
			if (c->status == GCS_DISABLED || c->status == GCS_NOT_FOUND) continue;
			if (stage > GLS_INIT && HasBit(c->flags, GCF_INIT_ONLY)) continue;

			Subdirectory subdir = num_grfs < num_baseset ? BASESET_DIR : NEWGRF_DIR;
			if (!FioCheckFileExists(c->filename, subdir)) {
				Debug(grf, 0, "NewGRF file is missing '{}'; disabling", c->filename);
				c->status = GCS_NOT_FOUND;
				continue;
			}

			if (stage == GLS_LABELSCAN) InitNewGRFFile(c);

			if (!HasBit(c->flags, GCF_STATIC) && !HasBit(c->flags, GCF_SYSTEM)) {
				if (num_non_static == MAX_NON_STATIC_GRF_COUNT) {
					Debug(grf, 0, "'{}' is not loaded as the maximum number of non-static GRFs has been reached", c->filename);
					c->status = GCS_DISABLED;
					c->error  = {STR_NEWGRF_ERROR_MSG_FATAL, STR_NEWGRF_ERROR_TOO_MANY_NEWGRFS_LOADED};
					continue;
				}
				num_non_static++;
			}

			num_grfs++;

			LoadNewGRFFile(c, stage, subdir, false);
			if (stage == GLS_RESERVE) {
				SetBit(c->flags, GCF_RESERVED);
			} else if (stage == GLS_ACTIVATION) {
				ClrBit(c->flags, GCF_RESERVED);
				assert_msg(GetFileByGRFID(c->ident.grfid) == _cur.grffile, "{:08X}", BSWAP32(c->ident.grfid));
				ClearTemporaryNewGRFData(_cur.grffile);
				BuildCargoTranslationMap();
				HandleVarAction2OptimisationPasses();
				Debug(sprite, 2, "LoadNewGRF: Currently {} sprites are loaded", _cur.spriteid);
			} else if (stage == GLS_INIT && HasBit(c->flags, GCF_INIT_ONLY)) {
				/* We're not going to activate this, so free whatever data we allocated */
				ClearTemporaryNewGRFData(_cur.grffile);
			}
		}
	}

	/* Pseudo sprite processing is finished; free temporary stuff */
	_cur.ClearDataForNextFile();
	_callback_result_cache.clear();

	/* Call any functions that should be run after GRFs have been loaded. */
	AfterLoadGRFs();

	/* Now revert back to the original situation */
	CalTime::Detail::now = cal_state;
	EconTime::Detail::now = econ_state;
	DateDetail::_tick_skip_counter = tick_skip_counter;
	_tick_counter = tick_counter;
	_scaled_tick_counter = scaled_tick_counter;
	_state_ticks = state_ticks;
	DateDetail::_state_ticks_offset = state_ticks_offset;
	_display_opt  = display_opt;
	UpdateCachedSnowLine();
}

/**
 * Returns amount of user selected NewGRFs files.
 */
uint CountSelectedGRFs(GRFConfig *grfconf)
{
	uint i = 0;

	/* Find last entry in the list */
	for (const GRFConfig *list = grfconf; list != nullptr; list = list->next) {
		if (!HasBit(list->flags, GCF_STATIC) && !HasBit(list->flags, GCF_SYSTEM)) i++;
	}
	return i;
}

const char *GetExtendedVariableNameById(int id)
{
	extern const GRFVariableMapDefinition _grf_action2_remappable_variables[];
	for (const GRFVariableMapDefinition *info = _grf_action2_remappable_variables; info->name != nullptr; info++) {
		if (id == info->id) {
			return info->name;
		}
	}

	extern const GRFNameOnlyVariableMapDefinition _grf_action2_internal_variable_names[];
	for (const GRFNameOnlyVariableMapDefinition *info = _grf_action2_internal_variable_names; info->name != nullptr; info++) {
		if (id == info->id) {
			return info->name;
		}
	}

	return nullptr;
}

static bool IsLabelPrintable(uint32_t l)
{
	for (uint i = 0; i < 4; i++) {
		if ((l & 0xFF) < 0x20 || (l & 0xFF) > 0x7F) return false;
		l >>= 8;
	}
	return true;
}

const char *NewGRFLabelDumper::Label(uint32_t label)
{
	if (IsLabelPrintable(label)) {
		format_to_fixed_z::format_to(this->buffer, lastof(this->buffer), "{:c}{:c}{:c}{:c}", label >> 24, label >> 16, label >> 8, label);
	} else {
		format_to_fixed_z::format_to(this->buffer, lastof(this->buffer), "0x{:08X}", BSWAP32(label));
	}
	return this->buffer;
}<|MERGE_RESOLUTION|>--- conflicted
+++ resolved
@@ -592,7 +592,7 @@
 	}
 
 	/* Check if there is an unreserved slot */
-	EngineID engine = _engine_mngr.UseUnreservedID(type, internal_id, scope_grfid, static_access);
+	EngineID engine = _engine_mngr.GetID(type, internal_id, INVALID_GRFID);
 	if (engine != INVALID_ENGINE) {
 		Engine *e = Engine::Get(engine);
 
@@ -602,17 +602,14 @@
 			GrfMsg(5, "Replaced engine at index {} for GRFID {:x}, type {}, index {}", e->index, BSWAP32(file->grfid), type, internal_id);
 		}
 
-<<<<<<< HEAD
 		/* Reserve the engine slot */
 		if (!static_access) {
 			_engine_mngr.RemoveFromIndex(engine);
-			EngineIDMapping *eid = _engine_mngr.data() + engine;
-			eid->grfid           = scope_grfid; // Note: this is INVALID_GRFID if dynamic_engines is disabled, so no reservation
+			EngineIDMapping &eid = _engine_mngr.mappings[engine];
+			eid.grfid = scope_grfid; // Note: this is INVALID_GRFID if dynamic_engines is disabled, so no reservation
 			_engine_mngr.AddToIndex(engine);
 		}
 
-=======
->>>>>>> cba329d9
 		return e;
 	}
 
@@ -631,18 +628,14 @@
 	e->grf_prop.grffile = file;
 
 	/* Reserve the engine slot */
-<<<<<<< HEAD
-	assert(_engine_mngr.size() == e->index);
-	_engine_mngr.push_back({
+	assert(_engine_mngr.mappings.size() == e->index);
+	_engine_mngr.mappings.push_back({
 			scope_grfid, // Note: this is INVALID_GRFID if dynamic_engines is disabled, so no reservation
 			internal_id,
 			type,
 			std::min<uint8_t>(internal_id, _engine_counts[type]) // substitute_id == _engine_counts[subtype] means "no substitute"
 	});
 	_engine_mngr.AddToIndex(e->index);
-=======
-	_engine_mngr.SetID(type, internal_id, scope_grfid, std::min<uint8_t>(internal_id, _engine_counts[type]), e->index);
->>>>>>> cba329d9
 
 	if (engine_pool_size != Engine::GetPoolSize()) {
 		/* Resize temporary engine data ... */
@@ -6624,22 +6617,13 @@
 			continue;
 		}
 
-<<<<<<< HEAD
-		if (statspec->grf_prop.grffile != nullptr) {
+		if (statspec->grf_prop.HasGrfFile()) {
 			GrfMsg(1, "StationMapSpriteGroup: Station with ID 0x{:X} mapped multiple times, skipping", stations[i]);
 			continue;
 		}
 
 		statspec->grf_prop.spritegroup[SpriteGroupCargo::SG_DEFAULT] = GetGroupByID(groupid);
-=======
-		if (statspec->grf_prop.HasGrfFile()) {
-			GrfMsg(1, "StationMapSpriteGroup: Station {} mapped multiple times, skipping", station);
-			continue;
-		}
-
-		statspec->grf_prop.spritegroup[SpriteGroupCargo::SG_DEFAULT] = _cur.spritegroups[groupid];
 		statspec->grf_prop.grfid = _cur.grffile->grfid;
->>>>>>> cba329d9
 		statspec->grf_prop.grffile = _cur.grffile;
 		statspec->grf_prop.local_id = stations[i];
 		StationClass::Assign(statspec);
@@ -6848,22 +6832,13 @@
 			continue;
 		}
 
-<<<<<<< HEAD
-		if (spec->grf_prop.grffile != nullptr) {
+		if (spec->grf_prop.HasGrfFile()) {
 			GrfMsg(1, "ObjectMapSpriteGroup: Object with ID 0x{:X} mapped multiple times, skipping", objects[i]);
 			continue;
 		}
 
 		spec->grf_prop.spritegroup[OBJECT_SPRITE_GROUP_DEFAULT] = GetGroupByID(groupid);
-=======
-		if (spec->grf_prop.HasGrfFile()) {
-			GrfMsg(1, "ObjectMapSpriteGroup: Object {} mapped multiple times, skipping", object);
-			continue;
-		}
-
-		spec->grf_prop.spritegroup[OBJECT_SPRITE_GROUP_DEFAULT] = _cur.spritegroups[groupid];
 		spec->grf_prop.grfid = _cur.grffile->grfid;
->>>>>>> cba329d9
 		spec->grf_prop.grffile = _cur.grffile;
 		spec->grf_prop.local_id = objects[i];
 	}
@@ -7039,22 +7014,13 @@
 			continue;
 		}
 
-<<<<<<< HEAD
-		if (roadstopspec->grf_prop.grffile != nullptr) {
+		if (roadstopspec->grf_prop.HasGrfFile()) {
 			GrfMsg(1, "RoadStopMapSpriteGroup: Road stop with ID 0x{:X} mapped multiple times, skipping", roadstops[i]);
 			continue;
 		}
 
 		roadstopspec->grf_prop.spritegroup[SpriteGroupCargo::SG_DEFAULT] = GetGroupByID(groupid);
-=======
-		if (roadstopspec->grf_prop.HasGrfFile()) {
-			GrfMsg(1, "RoadStopMapSpriteGroup: Road stop {} mapped multiple times, skipping", roadstop);
-			continue;
-		}
-
-		roadstopspec->grf_prop.spritegroup[SpriteGroupCargo::SG_DEFAULT] = _cur.spritegroups[groupid];
 		roadstopspec->grf_prop.grfid = _cur.grffile->grfid;
->>>>>>> cba329d9
 		roadstopspec->grf_prop.grffile = _cur.grffile;
 		roadstopspec->grf_prop.local_id = roadstops[i];
 		RoadStopClass::Assign(roadstopspec);
@@ -10998,8 +10964,8 @@
 {
 	for (Engine *e : Engine::Iterate()) {
 		if (e->GetGRF() == nullptr) {
-			auto found = std::ranges::find(_engine_mngr.mappings[e->type], e->index, &EngineIDMapping::engine);
-			if (found == std::end(_engine_mngr.mappings[e->type]) || found->grfid != INVALID_GRFID || found->internal_id != found->substitute_id) {
+			const EngineIDMapping &eid = _engine_mngr.mappings[e->index];
+			if (eid.grfid != INVALID_GRFID || eid.internal_id != eid.substitute_id) {
 				e->info.string_id = STR_NEWGRF_INVALID_ENGINE;
 			}
 		}
@@ -11050,7 +11016,7 @@
 			/* Engine looped back on itself, so clear the variant. */
 			e->info.variant_id = INVALID_ENGINE;
 
-			GrfMsg(1, "FinaliseEngineArray: Variant of engine {:x} in '{}' loops back on itself", e->grf_prop.local_id, e->GetGRF()->filename);
+			GrfMsg(1, "FinaliseEngineArray: Variant of engine {:x} in '{}' loops back on itself", _engine_mngr.mappings[e->index].internal_id, e->GetGRF()->filename);
 			break;
 		}
 
@@ -11250,7 +11216,6 @@
 			/* process the conversion of text at the end, so to be sure everything will be fine
 			 * and available.  Check if it does not return undefind marker, which is a very good sign of a
 			 * substitute industry who has not changed the string been examined, thus using it as such */
-<<<<<<< HEAD
 			strid = GetGRFStringID(indsp->grf_prop.grffile, indsp->name);
 			if (strid != STR_UNDEFINED) indsp->name = strid;
 
@@ -11264,31 +11229,12 @@
 			if (strid != STR_UNDEFINED) indsp->production_down_text = strid;
 
 			strid = GetGRFStringID(indsp->grf_prop.grffile, indsp->new_industry_text);
-=======
-			strid = GetGRFStringID(indsp->grf_prop.grfid, indsp->name);
-			if (strid != STR_UNDEFINED) indsp->name = strid;
-
-			strid = GetGRFStringID(indsp->grf_prop.grfid, indsp->closure_text);
-			if (strid != STR_UNDEFINED) indsp->closure_text = strid;
-
-			strid = GetGRFStringID(indsp->grf_prop.grfid, indsp->production_up_text);
-			if (strid != STR_UNDEFINED) indsp->production_up_text = strid;
-
-			strid = GetGRFStringID(indsp->grf_prop.grfid, indsp->production_down_text);
-			if (strid != STR_UNDEFINED) indsp->production_down_text = strid;
-
-			strid = GetGRFStringID(indsp->grf_prop.grfid, indsp->new_industry_text);
->>>>>>> cba329d9
 			if (strid != STR_UNDEFINED) indsp->new_industry_text = strid;
 
 			if (indsp->station_name != STR_NULL) {
 				/* STR_NULL (0) can be set by grf.  It has a meaning regarding assignation of the
 				 * station's name. Don't want to lose the value, therefore, do not process. */
-<<<<<<< HEAD
 				strid = GetGRFStringID(indsp->grf_prop.grffile, indsp->station_name);
-=======
-				strid = GetGRFStringID(indsp->grf_prop.grfid, indsp->station_name);
->>>>>>> cba329d9
 				if (strid != STR_UNDEFINED) indsp->station_name = strid;
 			}
 
