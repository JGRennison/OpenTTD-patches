/*
 * This file is part of OpenTTD.
 * OpenTTD is free software; you can redistribute it and/or modify it under the terms of the GNU General Public License as published by the Free Software Foundation, version 2.
 * OpenTTD is distributed in the hope that it will be useful, but WITHOUT ANY WARRANTY; without even the implied warranty of MERCHANTABILITY or FITNESS FOR A PARTICULAR PURPOSE.
 * See the GNU General Public License for more details. You should have received a copy of the GNU General Public License along with OpenTTD. If not, see <http://www.gnu.org/licenses/>.
 */

/** @file newgrf.cpp Base of all NewGRF support. */

#include "stdafx.h"

#include "newgrf_internal.h"
#include "core/backup_type.hpp"
#include "core/container_func.hpp"
#include "core/bit_cast.hpp"
#include "debug.h"
#include "fileio_func.h"
#include "engine_func.h"
#include "engine_base.h"
#include "engine_override.h"
#include "bridge.h"
#include "town.h"
#include "newgrf_engine.h"
#include "newgrf_text.h"
#include "fontcache.h"
#include "currency.h"
#include "landscape.h"
#include "newgrf_cargo.h"
#include "newgrf_house.h"
#include "newgrf_sound.h"
#include "newgrf_station.h"
#include "industrytype.h"
#include "industry_map.h"
#include "newgrf_act5.h"
#include "newgrf_canal.h"
#include "newgrf_townname.h"
#include "newgrf_industries.h"
#include "newgrf_airporttiles.h"
#include "newgrf_airport.h"
#include "newgrf_object.h"
#include "newgrf_newsignals.h"
#include "newgrf_newlandscape.h"
#include "newgrf_extension.h"
#include "rev.h"
#include "fios.h"
#include "strings_func.h"
#include "date_func.h"
#include "string_func.h"
#include "network/core/config.h"
#include "smallmap_gui.h"
#include "genworld.h"
#include "error.h"
#include "error_func.h"
#include "vehicle_func.h"
#include "language.h"
#include "vehicle_base.h"
#include "road.h"
#include "newgrf_roadstop.h"
#include "debug_settings.h"

#include "table/strings.h"
#include "table/build_industry.h"

#include "3rdparty/cpp-btree/btree_map.h"
#include "3rdparty/robin_hood/robin_hood.h"

#include "safeguards.h"

/* TTDPatch extended GRF format codec
 * (c) Petr Baudis 2004 (GPL'd)
 * Changes by Florian octo Forster are (c) by the OpenTTD development team.
 *
 * Contains portions of documentation by TTDPatch team.
 * Thanks especially to Josef Drexler for the documentation as well as a lot
 * of help at #tycoon. Also thanks to Michael Blunck for his GRF files which
 * served as subject to the initial testing of this codec. */

/** List of all loaded GRF files */
static std::vector<GRFFile *> _grf_files;
static robin_hood::unordered_map<uint32_t, GRFFile *> _grf_file_map;

const std::vector<GRFFile *> &GetAllGRFFiles()
{
	return _grf_files;
}

static robin_hood::unordered_map<uint16_t, const CallbackResultSpriteGroup *> _callback_result_cache;

/** Miscellaneous GRF features, set by Action 0x0D, parameter 0x9E */
uint8_t _misc_grf_features = 0;

/** 32 * 8 = 256 flags. Apparently TTDPatch uses this many.. */
static uint32_t _ttdpatch_flags[8];
static uint32_t _observed_ttdpatch_flags[8];

/** Indicates which are the newgrf features currently loaded ingame */
GRFLoadedFeatures _loaded_newgrf_features;

GrfProcessingState _cur;


/**
 * Helper to check whether an image index is valid for a particular NewGRF vehicle.
 * @tparam T The type of vehicle.
 * @param image_index The image index to check.
 * @return True iff the image index is valid, or 0xFD (use new graphics).
 */
template <VehicleType T>
static inline bool IsValidNewGRFImageIndex(uint8_t image_index)
{
	return image_index == 0xFD || IsValidImageIndex<T>(image_index);
}

class OTTDByteReaderSignal { };

/** Class to read from a NewGRF file */
class ByteReader {
protected:
	uint8_t *data;
	uint8_t *end;

public:
	ByteReader(uint8_t *data, uint8_t *end) : data(data), end(end) { }

	inline uint8_t *ReadBytes(size_t size)
	{
		if (data + size >= end) {
			/* Put data at the end, as would happen if every byte had been individually read. */
			data = end;
			throw OTTDByteReaderSignal();
		}

		uint8_t *ret = data;
		data += size;
		return ret;
	}

	inline uint8_t ReadByte()
	{
		if (data < end) return *(data)++;
		throw OTTDByteReaderSignal();
	}

	uint16_t ReadWord()
	{
		uint16_t val = ReadByte();
		return val | (ReadByte() << 8);
	}

	uint16_t ReadExtendedByte()
	{
		uint16_t val = ReadByte();
		return val == 0xFF ? ReadWord() : val;
	}

	uint32_t ReadDWord()
	{
		uint32_t val = ReadWord();
		return val | (ReadWord() << 16);
	}

	uint32_t PeekDWord()
	{
		AutoRestoreBackup backup(this->data, this->data);
		return this->ReadDWord();
	}

	uint32_t ReadVarSize(uint8_t size)
	{
		switch (size) {
			case 1: return ReadByte();
			case 2: return ReadWord();
			case 4: return ReadDWord();
			default:
				NOT_REACHED();
				return 0;
		}
	}

	std::string_view ReadString()
	{
		char *string = reinterpret_cast<char *>(data);
		size_t string_length = ttd_strnlen(string, Remaining());

		/* Skip past the terminating NUL byte if it is present, but not more than remaining. */
		Skip(std::min(string_length + 1, Remaining()));

		return std::string_view(string, string_length);
	}

	inline size_t Remaining() const
	{
		return end - data;
	}

	inline bool HasData(size_t count = 1) const
	{
		return data + count <= end;
	}

	inline uint8_t *Data()
	{
		return data;
	}

	inline void Skip(size_t len)
	{
		data += len;
		/* It is valid to move the buffer to exactly the end of the data,
		 * as there may not be any more data read. */
		if (data > end) throw OTTDByteReaderSignal();
	}

	inline void ResetReadPosition(uint8_t *pos)
	{
		data = pos;
	}
};

typedef void (*SpecialSpriteHandler)(ByteReader &buf);

/** The maximum amount of stations a single GRF is allowed to add */
static const uint NUM_STATIONS_PER_GRF = UINT16_MAX - 1;

/** Temporary engine data used when loading only */
struct GRFTempEngineData {
	/** Summary state of refittability properties */
	enum Refittability {
		UNSET    =  0,  ///< No properties assigned. Default refit masks shall be activated.
		EMPTY,          ///< GRF defined vehicle as not-refittable. The vehicle shall only carry the default cargo.
		NONEMPTY,       ///< GRF defined the vehicle as refittable. If the refitmask is empty after translation (cargotypes not available), disable the vehicle.
	};

	CargoClasses cargo_allowed;          ///< Bitmask of cargo classes that are allowed as a refit.
	CargoClasses cargo_allowed_required; ///< Bitmask of cargo classes that are required to be all present to allow a cargo as a refit.
	CargoClasses cargo_disallowed;       ///< Bitmask of cargo classes that are disallowed as a refit.
	RailTypeLabel railtypelabel;
	uint8_t roadtramtype;
	const GRFFile *defaultcargo_grf; ///< GRF defining the cargo translation table to use if the default cargo is the 'first refittable'.
	Refittability refittability;     ///< Did the newgrf set any refittability property? If not, default refittability will be applied.
	uint8_t rv_max_speed;        ///< Temporary storage of RV prop 15, maximum speed in mph/0.8
	CargoTypes ctt_include_mask; ///< Cargo types always included in the refit mask.
	CargoTypes ctt_exclude_mask; ///< Cargo types always excluded from the refit mask.

	/**
	 * Update the summary refittability on setting a refittability property.
	 * @param non_empty true if the GRF sets the vehicle to be refittable.
	 */
	void UpdateRefittability(bool non_empty)
	{
		if (non_empty) {
			this->refittability = NONEMPTY;
		} else if (this->refittability == UNSET) {
			this->refittability = EMPTY;
		}
	}
};

static std::vector<GRFTempEngineData> _gted;  ///< Temporary engine data used during NewGRF loading

/**
 * Contains the GRF ID of the owner of a vehicle if it has been reserved.
 * GRM for vehicles is only used if dynamic engine allocation is disabled,
 * so 256 is the number of original engines. */
static uint32_t _grm_engines[256];

/** Contains the GRF ID of the owner of a cargo if it has been reserved */
static uint32_t _grm_cargoes[NUM_CARGO * 2];

struct GRFLocation {
	uint32_t grfid;
	uint32_t nfoline;

	GRFLocation() { }
	GRFLocation(uint32_t grfid, uint32_t nfoline) : grfid(grfid), nfoline(nfoline) { }

	bool operator<(const GRFLocation &other) const
	{
		return this->grfid < other.grfid || (this->grfid == other.grfid && this->nfoline < other.nfoline);
	}

	bool operator == (const GRFLocation &other) const
	{
		return this->grfid == other.grfid && this->nfoline == other.nfoline;
	}
};

static btree::btree_map<GRFLocation, std::pair<SpriteID, uint16_t>> _grm_sprites;
typedef btree::btree_map<GRFLocation, std::unique_ptr<uint8_t[]>> GRFLineToSpriteOverride;
static GRFLineToSpriteOverride _grf_line_to_action6_sprite_override;
static bool _action6_override_active = false;

/**
 * Debug() function dedicated to newGRF debugging messages
 * Function is essentially the same as Debug(grf, severity, ...) with the
 * addition of file:line information when parsing grf files.
 * NOTE: for the above reason(s) GrfMsg() should ONLY be used for
 * loading/parsing grf files, not for runtime debug messages as there
 * is no file information available during that time.
 * @param severity debugging severity level, see debug.h
 * @param msg the message
 * @param msg format arguments
 */
void GrfInfoVFmt(int severity, fmt::string_view msg, fmt::format_args args)
{
	format_buffer buf;
	buf.format("[{}:{}] ", _cur.grfconfig->filename, _cur.nfo_line);
	buf.vformat(msg, args);
	debug_print(DebugLevelID::grf, severity, buf);
}

/**
 * Obtain a NewGRF file by its grfID
 * @param grfid The grfID to obtain the file for
 * @return The file.
 */
GRFFile *GetFileByGRFID(uint32_t grfid)
{
	auto iter = _grf_file_map.find(grfid);
	if (iter != _grf_file_map.end()) return iter->second;
	return nullptr;
}

/**
 * Obtain a NewGRF file by its grfID,  expect it to usually be the current GRF's grfID
 * @param grfid The grfID to obtain the file for
 * @return The file.
 */
GRFFile *GetFileByGRFIDExpectCurrent(uint32_t grfid)
{
	if (_cur.grffile->grfid == grfid) return _cur.grffile;
	return GetFileByGRFID(grfid);
}

/**
 * Obtain a NewGRF file by its filename
 * @param filename The filename to obtain the file for.
 * @return The file.
 */
static GRFFile *GetFileByFilename(const std::string &filename)
{
	for (GRFFile * const file : _grf_files) {
		if (file->filename == filename) return file;
	}
	return nullptr;
}

/** Reset all NewGRFData that was used only while processing data */
static void ClearTemporaryNewGRFData(GRFFile *gf)
{
	gf->labels.clear();
}

/**
 * Disable a GRF
 * @param message Error message or STR_NULL.
 * @param config GRFConfig to disable, nullptr for current.
 * @return Error message of the GRF for further customisation.
 */
static GRFError *DisableGrf(StringID message = STR_NULL, GRFConfig *config = nullptr)
{
	GRFFile *file;
	if (config != nullptr) {
		file = GetFileByGRFID(config->ident.grfid);
	} else {
		config = _cur.grfconfig;
		file = _cur.grffile;
	}

	config->status = GCS_DISABLED;
	if (file != nullptr) ClearTemporaryNewGRFData(file);
	if (config == _cur.grfconfig) _cur.skip_sprites = -1;

	if (message == STR_NULL) return nullptr;

	config->error = {STR_NEWGRF_ERROR_MSG_FATAL, message};
	if (config == _cur.grfconfig) config->error->param_value[0] = _cur.nfo_line;
	return &config->error.value();
}

using StringIDMappingHandler = void(*)(StringID, uintptr_t);

/**
 * Information for mapping static StringIDs.
 */
struct StringIDMapping {
	const GRFFile *grf;          ///< Source NewGRF.
	StringID source;             ///< Source StringID (GRF local).
	StringIDMappingHandler func; ///< Function for mapping result.
	uintptr_t func_data;         ///< Data for func.

	StringIDMapping(const GRFFile *grf, StringID source, uintptr_t func_data, StringIDMappingHandler func) : grf(grf), source(source), func(func), func_data(func_data) { }
};

/** Strings to be mapped during load. */
static std::vector<StringIDMapping> _string_to_grf_mapping;

/**
 * Record a static StringID for getting translated later.
 * @param source Source StringID (GRF local).
 * @param target Destination for the mapping result.
 */
static void AddStringForMapping(StringID source, StringID *target)
{
	*target = STR_UNDEFINED;
	_string_to_grf_mapping.emplace_back(_cur.grffile, source, reinterpret_cast<uintptr_t>(target), nullptr);
}

/**
 * Record a static StringID for getting translated later.
 * @param source Source StringID (GRF local).
 * @param data Arbitrary data (e.g pointer), must fit into a uintptr_t.
 * @param func Function to call to set the mapping result.
 */
template <typename T, typename F>
static void AddStringForMapping(StringID source, T data, F func)
{
	static_assert(sizeof(T) <= sizeof(uintptr_t));

	func(STR_UNDEFINED, data);

	_string_to_grf_mapping.emplace_back(_cur.grffile, source, bit_cast_to_storage<uintptr_t>(data), [](StringID str, uintptr_t func_data) {
		F handler;
		handler(str, bit_cast_from_storage<T>(func_data));
	});
}

/**
 * Perform a mapping from TTDPatch's string IDs to OpenTTD's
 * string IDs, but only for the ones we are aware off; the rest
 * like likely unused and will show a warning.
 * @param str the string ID to convert
 * @return the converted string ID
 */
static StringID TTDPStringIDToOTTDStringIDMapping(StringID str)
{
	/* StringID table for TextIDs 0x4E->0x6D */
	static const StringID units_volume[] = {
		STR_ITEMS,      STR_PASSENGERS, STR_TONS,       STR_BAGS,
		STR_LITERS,     STR_ITEMS,      STR_CRATES,     STR_TONS,
		STR_TONS,       STR_TONS,       STR_TONS,       STR_BAGS,
		STR_TONS,       STR_TONS,       STR_TONS,       STR_BAGS,
		STR_TONS,       STR_TONS,       STR_BAGS,       STR_LITERS,
		STR_TONS,       STR_LITERS,     STR_TONS,       STR_ITEMS,
		STR_BAGS,       STR_LITERS,     STR_TONS,       STR_ITEMS,
		STR_TONS,       STR_ITEMS,      STR_LITERS,     STR_ITEMS
	};

	/* A string straight from a NewGRF; this was already translated by MapGRFStringID(). */
	assert(!IsInsideMM(str, 0xD000, 0xD7FF));

#define TEXTID_TO_STRINGID(begin, end, stringid, stringend) \
	static_assert(stringend - stringid == end - begin); \
	if (str >= begin && str <= end) return str + (stringid - begin)

	/* We have some changes in our cargo strings, resulting in some missing. */
	TEXTID_TO_STRINGID(0x000E, 0x002D, STR_CARGO_PLURAL_NOTHING,                      STR_CARGO_PLURAL_FIZZY_DRINKS);
	TEXTID_TO_STRINGID(0x002E, 0x004D, STR_CARGO_SINGULAR_NOTHING,                    STR_CARGO_SINGULAR_FIZZY_DRINK);
	if (str >= 0x004E && str <= 0x006D) return units_volume[str - 0x004E];
	TEXTID_TO_STRINGID(0x006E, 0x008D, STR_QUANTITY_NOTHING,                          STR_QUANTITY_FIZZY_DRINKS);
	TEXTID_TO_STRINGID(0x008E, 0x00AD, STR_ABBREV_NOTHING,                            STR_ABBREV_FIZZY_DRINKS);
	TEXTID_TO_STRINGID(0x00D1, 0x00E0, STR_COLOUR_DARK_BLUE,                          STR_COLOUR_WHITE);

	/* Map building names according to our lang file changes. There are several
	 * ranges of house ids, all of which need to be remapped to allow newgrfs
	 * to use original house names. */
	TEXTID_TO_STRINGID(0x200F, 0x201F, STR_TOWN_BUILDING_NAME_TALL_OFFICE_BLOCK_1,    STR_TOWN_BUILDING_NAME_OLD_HOUSES_1);
	TEXTID_TO_STRINGID(0x2036, 0x2041, STR_TOWN_BUILDING_NAME_COTTAGES_1,             STR_TOWN_BUILDING_NAME_SHOPPING_MALL_1);
	TEXTID_TO_STRINGID(0x2059, 0x205C, STR_TOWN_BUILDING_NAME_IGLOO_1,                STR_TOWN_BUILDING_NAME_PIGGY_BANK_1);

	/* Same thing for industries */
	TEXTID_TO_STRINGID(0x4802, 0x4826, STR_INDUSTRY_NAME_COAL_MINE,                   STR_INDUSTRY_NAME_SUGAR_MINE);
	TEXTID_TO_STRINGID(0x482D, 0x482E, STR_NEWS_INDUSTRY_CONSTRUCTION,                STR_NEWS_INDUSTRY_PLANTED);
	TEXTID_TO_STRINGID(0x4832, 0x4834, STR_NEWS_INDUSTRY_CLOSURE_GENERAL,             STR_NEWS_INDUSTRY_CLOSURE_LACK_OF_TREES);
	TEXTID_TO_STRINGID(0x4835, 0x4838, STR_NEWS_INDUSTRY_PRODUCTION_INCREASE_GENERAL, STR_NEWS_INDUSTRY_PRODUCTION_INCREASE_FARM);
	TEXTID_TO_STRINGID(0x4839, 0x483A, STR_NEWS_INDUSTRY_PRODUCTION_DECREASE_GENERAL, STR_NEWS_INDUSTRY_PRODUCTION_DECREASE_FARM);

	switch (str) {
		case 0x4830: return STR_ERROR_CAN_T_CONSTRUCT_THIS_INDUSTRY;
		case 0x4831: return STR_ERROR_FOREST_CAN_ONLY_BE_PLANTED;
		case 0x483B: return STR_ERROR_CAN_ONLY_BE_POSITIONED;
	}
#undef TEXTID_TO_STRINGID

	if (str == STR_NULL) return STR_EMPTY;

	Debug(grf, 0, "Unknown StringID 0x{:04X} remapped to STR_EMPTY. Please open a Feature Request if you need it", str);

	return STR_EMPTY;
}

/**
 * Used when setting an object's property to map to the GRF's strings
 * while taking in consideration the "drift" between TTDPatch string system and OpenTTD's one
 * @param grfid Id of the grf file.
 * @param str StringID that we want to have the equivalent in OoenTTD.
 * @return The properly adjusted StringID.
 */
template <typename T>
StringID MapGRFStringIDCommon(T grfid, StringID str)
{
	if (IsInsideMM(str, 0xD800, 0x10000)) {
		/* General text provided by NewGRF.
		 * In the specs this is called the 0xDCxx range (misc persistent texts),
		 * but we meanwhile extended the range to 0xD800-0xFFFF.
		 * Note: We are not involved in the "persistent" business, since we do not store
		 * any NewGRF strings in savegames. */
		return GetGRFStringID(grfid, str);
	} else if (IsInsideMM(str, 0xD000, 0xD800)) {
		/* Callback text provided by NewGRF.
		 * In the specs this is called the 0xD0xx range (misc graphics texts).
		 * These texts can be returned by various callbacks.
		 *
		 * Due to how TTDP implements the GRF-local- to global-textid translation
		 * texts included via 0x80 or 0x81 control codes have to add 0x400 to the textid.
		 * We do not care about that difference and just mask out the 0x400 bit.
		 */
		str &= ~0x400;
		return GetGRFStringID(grfid, str);
	} else {
		/* The NewGRF wants to include/reference an original TTD string.
		 * Try our best to find an equivalent one. */
		return TTDPStringIDToOTTDStringIDMapping(str);
	}
}

StringID MapGRFStringID(uint32_t grfid, StringID str)
{
	return MapGRFStringIDCommon(grfid, str);
}

/* This form should be preferred over the uint32_t grfid form, to avoid redundant GRFID to GRF lookups */
StringID MapGRFStringID(const GRFFile *grf, StringID str)
{
	return MapGRFStringIDCommon(grf, str);
}

static robin_hood::unordered_flat_map<uint32_t, uint32_t> _grf_id_overrides;

/**
 * Set the override for a NewGRF
 * @param source_grfid The grfID which wants to override another NewGRF.
 * @param target_grfid The grfID which is being overridden.
 */
static void SetNewGRFOverride(uint32_t source_grfid, uint32_t target_grfid)
{
	if (target_grfid == 0) {
		_grf_id_overrides.erase(source_grfid);
		GrfMsg(5, "SetNewGRFOverride: Removed override of 0x{:X}", BSWAP32(source_grfid));
	} else {
		_grf_id_overrides[source_grfid] = target_grfid;
		GrfMsg(5, "SetNewGRFOverride: Added override of 0x{:X} to 0x{:X}", BSWAP32(source_grfid), BSWAP32(target_grfid));
	}
}

/**
 * Get overridden GRF for current GRF if present.
 * @return Overridden GRFFile if present, or nullptr.
 */
static GRFFile *GetCurrentGRFOverride()
{
	auto found = _grf_id_overrides.find(_cur.grffile->grfid);
	if (found != std::end(_grf_id_overrides)) {
		GRFFile *grffile = GetFileByGRFID(found->second);
		if (grffile != nullptr) return grffile;
	}
	return nullptr;
}

/**
 * Returns the engine associated to a certain internal_id, resp. allocates it.
 * @param file NewGRF that wants to change the engine.
 * @param type Vehicle type.
 * @param internal_id Engine ID inside the NewGRF.
 * @param static_access If the engine is not present, return nullptr instead of allocating a new engine. (Used for static Action 0x04).
 * @return The requested engine.
 */
static Engine *GetNewEngine(const GRFFile *file, VehicleType type, uint16_t internal_id, bool static_access = false)
{
	/* Hack for add-on GRFs that need to modify another GRF's engines. This lets
	 * them use the same engine slots. */
	uint32_t scope_grfid = INVALID_GRFID; // If not using dynamic_engines, all newgrfs share their ID range
	if (_settings_game.vehicle.dynamic_engines) {
		/* If dynamic_engies is enabled, there can be multiple independent ID ranges. */
		scope_grfid = file->grfid;
		if (auto it = _grf_id_overrides.find(file->grfid); it != std::end(_grf_id_overrides)) {
			scope_grfid = it->second;
			const GRFFile *grf_match = GetFileByGRFID(scope_grfid);
			if (grf_match == nullptr) {
				GrfMsg(5, "Tried mapping from GRFID {:x} to {:x} but target is not loaded", BSWAP32(file->grfid), BSWAP32(scope_grfid));
			} else {
				GrfMsg(5, "Mapping from GRFID {:x} to {:x}", BSWAP32(file->grfid), BSWAP32(scope_grfid));
			}
		}

		/* Check if the engine is registered in the override manager */
		EngineID engine = _engine_mngr.GetID(type, internal_id, scope_grfid);
		if (engine != INVALID_ENGINE) {
			Engine *e = Engine::Get(engine);
			if (!e->grf_prop.HasGrfFile()) {
				e->grf_prop.grfid = file->grfid;
				e->grf_prop.grffile = file;
			}
			return e;
		}
	}

	/* Check if there is an unreserved slot */
	EngineID engine = _engine_mngr.GetID(type, internal_id, INVALID_GRFID);
	if (engine != INVALID_ENGINE) {
		Engine *e = Engine::Get(engine);

		if (!e->grf_prop.HasGrfFile()) {
			e->grf_prop.grfid = file->grfid;
			e->grf_prop.grffile = file;
			GrfMsg(5, "Replaced engine at index {} for GRFID {:x}, type {}, index {}", e->index, BSWAP32(file->grfid), type, internal_id);
		}

		/* Reserve the engine slot */
		if (!static_access) {
			_engine_mngr.RemoveFromIndex(engine);
			EngineIDMapping &eid = _engine_mngr.mappings[engine];
			eid.grfid = scope_grfid; // Note: this is INVALID_GRFID if dynamic_engines is disabled, so no reservation
			_engine_mngr.AddToIndex(engine);
		}

		return e;
	}

	if (static_access) return nullptr;

	if (!Engine::CanAllocateItem()) {
		GrfMsg(0, "Can't allocate any more engines");
		return nullptr;
	}

	size_t engine_pool_size = Engine::GetPoolSize();

	/* ... it's not, so create a new one based off an existing engine */
	Engine *e = new Engine(type, internal_id);
	e->grf_prop.grfid = file->grfid;
	e->grf_prop.grffile = file;

	/* Reserve the engine slot */
	assert(_engine_mngr.mappings.size() == e->index);
	_engine_mngr.mappings.push_back({
			scope_grfid, // Note: this is INVALID_GRFID if dynamic_engines is disabled, so no reservation
			internal_id,
			type,
			std::min<uint8_t>(internal_id, _engine_counts[type]) // substitute_id == _engine_counts[subtype] means "no substitute"
	});
	_engine_mngr.AddToIndex(e->index);

	if (engine_pool_size != Engine::GetPoolSize()) {
		/* Resize temporary engine data ... */
		_gted.resize(Engine::GetPoolSize());
	}
	if (type == VEH_TRAIN) {
		_gted[e->index].railtypelabel = GetRailTypeInfo(e->u.rail.railtype)->label;
	}

	GrfMsg(5, "Created new engine at index {} for GRFID {:x}, type {}, index {}", e->index, BSWAP32(file->grfid), type, internal_id);

	return e;
}

/**
 * Return the ID of a new engine
 * @param file The NewGRF file providing the engine.
 * @param type The Vehicle type.
 * @param internal_id NewGRF-internal ID of the engine.
 * @return The new EngineID.
 * @note depending on the dynamic_engine setting and a possible override
 *       property the grfID may be unique or overwriting or partially re-defining
 *       properties of an existing engine.
 */
EngineID GetNewEngineID(const GRFFile *file, VehicleType type, uint16_t internal_id)
{
	uint32_t scope_grfid = INVALID_GRFID; // If not using dynamic_engines, all newgrfs share their ID range
	if (_settings_game.vehicle.dynamic_engines) {
		scope_grfid = file->grfid;
		if (auto it = _grf_id_overrides.find(file->grfid); it != std::end(_grf_id_overrides)) {
			scope_grfid = it->second;
		}
	}

	return _engine_mngr.GetID(type, internal_id, scope_grfid);
}

/**
 * Map the colour modifiers of TTDPatch to those that Open is using.
 * @param grf_sprite Pointer to the structure been modified.
 */
static void MapSpriteMappingRecolour(PalSpriteID *grf_sprite)
{
	if (HasBit(grf_sprite->pal, 14)) {
		ClrBit(grf_sprite->pal, 14);
		SetBit(grf_sprite->sprite, SPRITE_MODIFIER_OPAQUE);
	}

	if (HasBit(grf_sprite->sprite, 14)) {
		ClrBit(grf_sprite->sprite, 14);
		SetBit(grf_sprite->sprite, PALETTE_MODIFIER_TRANSPARENT);
	}

	if (HasBit(grf_sprite->sprite, 15)) {
		ClrBit(grf_sprite->sprite, 15);
		SetBit(grf_sprite->sprite, PALETTE_MODIFIER_COLOUR);
	}
}

/**
 * Read a sprite and a palette from the GRF and convert them into a format
 * suitable to OpenTTD.
 * @param buf                 Input stream.
 * @param read_flags          Whether to read TileLayoutFlags.
 * @param invert_action1_flag Set to true, if palette bit 15 means 'not from action 1'.
 * @param use_cur_spritesets  Whether to use currently referenceable action 1 sets.
 * @param feature             GrfSpecFeature to use spritesets from.
 * @param[out] grf_sprite     Read sprite and palette.
 * @param[out] max_sprite_offset  Optionally returns the number of sprites in the spriteset of the sprite. (0 if no spritset)
 * @param[out] max_palette_offset Optionally returns the number of sprites in the spriteset of the palette. (0 if no spritset)
 * @return Read TileLayoutFlags.
 */
static TileLayoutFlags ReadSpriteLayoutSprite(ByteReader &buf, bool read_flags, bool invert_action1_flag, bool use_cur_spritesets, int feature, PalSpriteID *grf_sprite, uint16_t *max_sprite_offset = nullptr, uint16_t *max_palette_offset = nullptr)
{
	grf_sprite->sprite = buf.ReadWord();
	grf_sprite->pal = buf.ReadWord();
	TileLayoutFlags flags = read_flags ? (TileLayoutFlags)buf.ReadWord() : TLF_NOTHING;

	MapSpriteMappingRecolour(grf_sprite);

	bool custom_sprite = HasBit(grf_sprite->pal, 15) != invert_action1_flag;
	ClrBit(grf_sprite->pal, 15);

	if (custom_sprite) {
		/* Use sprite from Action 1 */
		uint index = GB(grf_sprite->sprite, 0, 14);
		SpriteSetInfo sprite_set_info;
		if (use_cur_spritesets) sprite_set_info = _cur.GetSpriteSetInfo(feature, index);
		if (use_cur_spritesets && (!sprite_set_info.IsValid() || sprite_set_info.GetNumEnts() == 0)) {
			GrfMsg(1, "ReadSpriteLayoutSprite: Spritelayout uses undefined custom spriteset {}", index);
			grf_sprite->sprite = SPR_IMG_QUERY;
			grf_sprite->pal = PAL_NONE;
		} else {
			SpriteID sprite = use_cur_spritesets ? sprite_set_info.GetSprite() : index;
			if (max_sprite_offset != nullptr) *max_sprite_offset = use_cur_spritesets ? sprite_set_info.GetNumEnts() : UINT16_MAX;
			SB(grf_sprite->sprite, 0, SPRITE_WIDTH, sprite);
			SetBit(grf_sprite->sprite, SPRITE_MODIFIER_CUSTOM_SPRITE);
		}
	} else if ((flags & TLF_SPRITE_VAR10) && !(flags & TLF_SPRITE_REG_FLAGS)) {
		GrfMsg(1, "ReadSpriteLayoutSprite: Spritelayout specifies var10 value for non-action-1 sprite");
		DisableGrf(STR_NEWGRF_ERROR_INVALID_SPRITE_LAYOUT);
		return flags;
	}

	if (flags & TLF_CUSTOM_PALETTE) {
		/* Use palette from Action 1 */
		uint index = GB(grf_sprite->pal, 0, 14);
		SpriteSetInfo sprite_set_info;
		if (use_cur_spritesets) sprite_set_info = _cur.GetSpriteSetInfo(feature, index);
		if (use_cur_spritesets && (!sprite_set_info.IsValid() || sprite_set_info.GetNumEnts() == 0)) {
			GrfMsg(1, "ReadSpriteLayoutSprite: Spritelayout uses undefined custom spriteset {} for 'palette'", index);
			grf_sprite->pal = PAL_NONE;
		} else {
			SpriteID sprite = use_cur_spritesets ? sprite_set_info.GetSprite() : index;
			if (max_palette_offset != nullptr) *max_palette_offset = use_cur_spritesets ? sprite_set_info.GetNumEnts() : UINT16_MAX;
			SB(grf_sprite->pal, 0, SPRITE_WIDTH, sprite);
			SetBit(grf_sprite->pal, SPRITE_MODIFIER_CUSTOM_SPRITE);
		}
	} else if ((flags & TLF_PALETTE_VAR10) && !(flags & TLF_PALETTE_REG_FLAGS)) {
		GrfMsg(1, "ReadSpriteLayoutRegisters: Spritelayout specifies var10 value for non-action-1 palette");
		DisableGrf(STR_NEWGRF_ERROR_INVALID_SPRITE_LAYOUT);
		return flags;
	}

	return flags;
}

/**
 * Preprocess the TileLayoutFlags and read register modifiers from the GRF.
 * @param buf        Input stream.
 * @param flags      TileLayoutFlags to process.
 * @param is_parent  Whether the sprite is a parentsprite with a bounding box.
 * @param dts        Sprite layout to insert data into.
 * @param index      Sprite index to process; 0 for ground sprite.
 */
static void ReadSpriteLayoutRegisters(ByteReader &buf, TileLayoutFlags flags, bool is_parent, NewGRFSpriteLayout *dts, uint index)
{
	if (!(flags & TLF_DRAWING_FLAGS)) return;

	if (dts->registers == nullptr) dts->AllocateRegisters();
	TileLayoutRegisters &regs = const_cast<TileLayoutRegisters&>(dts->registers[index]);
	regs.flags = flags & TLF_DRAWING_FLAGS;

	if (flags & TLF_DODRAW)  regs.dodraw  = buf.ReadByte();
	if (flags & TLF_SPRITE)  regs.sprite  = buf.ReadByte();
	if (flags & TLF_PALETTE) regs.palette = buf.ReadByte();

	if (is_parent) {
		if (flags & TLF_BB_XY_OFFSET) {
			regs.delta.parent[0] = buf.ReadByte();
			regs.delta.parent[1] = buf.ReadByte();
		}
		if (flags & TLF_BB_Z_OFFSET)    regs.delta.parent[2] = buf.ReadByte();
	} else {
		if (flags & TLF_CHILD_X_OFFSET) regs.delta.child[0]  = buf.ReadByte();
		if (flags & TLF_CHILD_Y_OFFSET) regs.delta.child[1]  = buf.ReadByte();
	}

	if (flags & TLF_SPRITE_VAR10) {
		regs.sprite_var10 = buf.ReadByte();
		if (regs.sprite_var10 > TLR_MAX_VAR10) {
			GrfMsg(1, "ReadSpriteLayoutRegisters: Spritelayout specifies var10 ({}) exceeding the maximal allowed value {}", regs.sprite_var10, TLR_MAX_VAR10);
			DisableGrf(STR_NEWGRF_ERROR_INVALID_SPRITE_LAYOUT);
			return;
		}
	}

	if (flags & TLF_PALETTE_VAR10) {
		regs.palette_var10 = buf.ReadByte();
		if (regs.palette_var10 > TLR_MAX_VAR10) {
			GrfMsg(1, "ReadSpriteLayoutRegisters: Spritelayout specifies var10 ({}) exceeding the maximal allowed value {}", regs.palette_var10, TLR_MAX_VAR10);
			DisableGrf(STR_NEWGRF_ERROR_INVALID_SPRITE_LAYOUT);
			return;
		}
	}
}

/**
 * Read a spritelayout from the GRF.
 * @param buf                  Input
 * @param num_building_sprites Number of building sprites to read
 * @param use_cur_spritesets   Whether to use currently referenceable action 1 sets.
 * @param feature              GrfSpecFeature to use spritesets from.
 * @param allow_var10          Whether the spritelayout may specify var10 values for resolving multiple action-1-2-3 chains
 * @param no_z_position        Whether bounding boxes have no Z offset
 * @param dts                  Layout container to output into
 * @return True on error (GRF was disabled).
 */
static bool ReadSpriteLayout(ByteReader &buf, uint num_building_sprites, bool use_cur_spritesets, uint8_t feature, bool allow_var10, bool no_z_position, NewGRFSpriteLayout *dts)
{
	bool has_flags = HasBit(num_building_sprites, 6);
	ClrBit(num_building_sprites, 6);
	TileLayoutFlags valid_flags = TLF_KNOWN_FLAGS;
	if (!allow_var10) valid_flags &= ~TLF_VAR10_FLAGS;
	dts->Allocate(num_building_sprites); // allocate before reading groundsprite flags

	TempBufferT<uint16_t, 16> max_sprite_offset(num_building_sprites + 1, 0);
	TempBufferT<uint16_t, 16> max_palette_offset(num_building_sprites + 1, 0);

	/* Groundsprite */
	TileLayoutFlags flags = ReadSpriteLayoutSprite(buf, has_flags, false, use_cur_spritesets, feature, &dts->ground, max_sprite_offset, max_palette_offset);
	if (_cur.skip_sprites < 0) return true;

	if (flags & ~(valid_flags & ~TLF_NON_GROUND_FLAGS)) {
		GrfMsg(1, "ReadSpriteLayout: Spritelayout uses invalid flag 0x{:X} for ground sprite", flags & ~(valid_flags & ~TLF_NON_GROUND_FLAGS));
		DisableGrf(STR_NEWGRF_ERROR_INVALID_SPRITE_LAYOUT);
		return true;
	}

	ReadSpriteLayoutRegisters(buf, flags, false, dts, 0);
	if (_cur.skip_sprites < 0) return true;

	for (uint i = 0; i < num_building_sprites; i++) {
		DrawTileSeqStruct *seq = const_cast<DrawTileSeqStruct*>(&dts->seq[i]);

		flags = ReadSpriteLayoutSprite(buf, has_flags, false, use_cur_spritesets, feature, &seq->image, max_sprite_offset + i + 1, max_palette_offset + i + 1);
		if (_cur.skip_sprites < 0) return true;

		if (flags & ~valid_flags) {
			GrfMsg(1, "ReadSpriteLayout: Spritelayout uses unknown flag 0x{:X}", flags & ~valid_flags);
			DisableGrf(STR_NEWGRF_ERROR_INVALID_SPRITE_LAYOUT);
			return true;
		}

		seq->delta_x = buf.ReadByte();
		seq->delta_y = buf.ReadByte();

		if (!no_z_position) seq->delta_z = buf.ReadByte();

		if (seq->IsParentSprite()) {
			seq->size_x = buf.ReadByte();
			seq->size_y = buf.ReadByte();
			seq->size_z = buf.ReadByte();
		}

		ReadSpriteLayoutRegisters(buf, flags, seq->IsParentSprite(), dts, i + 1);
		if (_cur.skip_sprites < 0) return true;
	}

	/* Check if the number of sprites per spriteset is consistent */
	bool is_consistent = true;
	dts->consistent_max_offset = 0;
	for (uint i = 0; i < num_building_sprites + 1; i++) {
		if (max_sprite_offset[i] > 0) {
			if (dts->consistent_max_offset == 0) {
				dts->consistent_max_offset = max_sprite_offset[i];
			} else if (dts->consistent_max_offset != max_sprite_offset[i]) {
				is_consistent = false;
				break;
			}
		}
		if (max_palette_offset[i] > 0) {
			if (dts->consistent_max_offset == 0) {
				dts->consistent_max_offset = max_palette_offset[i];
			} else if (dts->consistent_max_offset != max_palette_offset[i]) {
				is_consistent = false;
				break;
			}
		}
	}

	/* When the Action1 sets are unknown, everything should be 0 (no spriteset usage) or UINT16_MAX (some spriteset usage) */
	assert(use_cur_spritesets || (is_consistent && (dts->consistent_max_offset == 0 || dts->consistent_max_offset == UINT16_MAX)));

	if (!is_consistent || dts->registers != nullptr) {
		dts->consistent_max_offset = 0;
		if (dts->registers == nullptr) dts->AllocateRegisters();

		for (uint i = 0; i < num_building_sprites + 1; i++) {
			TileLayoutRegisters &regs = const_cast<TileLayoutRegisters&>(dts->registers[i]);
			regs.max_sprite_offset = max_sprite_offset[i];
			regs.max_palette_offset = max_palette_offset[i];
		}
	}

	return false;
}

/**
 * Translate the refit mask. refit_mask is uint32_t as it has not been mapped to CargoTypes.
 */
static CargoTypes TranslateRefitMask(uint32_t refit_mask)
{
	CargoTypes result = 0;
	for (uint8_t bit : SetBitIterator(refit_mask)) {
		CargoID cargo = GetCargoTranslation(bit, _cur.grffile, true);
		if (IsValidCargoID(cargo)) SetBit(result, cargo);
	}
	return result;
}

/**
 * Converts TTD(P) Base Price pointers into the enum used by OTTD
 * See http://wiki.ttdpatch.net/tiki-index.php?page=BaseCosts
 * @param base_pointer TTD(P) Base Price Pointer
 * @param error_location Function name for grf error messages
 * @param[out] index If \a base_pointer is valid, \a index is assigned to the matching price; else it is left unchanged
 */
static void ConvertTTDBasePrice(uint32_t base_pointer, const char *error_location, Price *index)
{
	/* Special value for 'none' */
	if (base_pointer == 0) {
		*index = INVALID_PRICE;
		return;
	}

	static const uint32_t start = 0x4B34; ///< Position of first base price
	static const uint32_t size  = 6;      ///< Size of each base price record

	if (base_pointer < start || (base_pointer - start) % size != 0 || (base_pointer - start) / size >= PR_END) {
		GrfMsg(1, "{}: Unsupported running cost base 0x{:04X}, ignoring", error_location, base_pointer);
		return;
	}

	*index = (Price)((base_pointer - start) / size);
}

/** Possible return values for the FeatureChangeInfo functions */
enum ChangeInfoResult {
	CIR_SUCCESS,    ///< Variable was parsed and read
	CIR_DISABLED,   ///< GRF was disabled due to error
	CIR_UNHANDLED,  ///< Variable was parsed but unread
	CIR_UNKNOWN,    ///< Variable is unknown
	CIR_INVALID_ID, ///< Attempt to modify an invalid ID
};

typedef ChangeInfoResult (*VCI_Handler)(uint engine, int numinfo, int prop, const GRFFilePropertyRemapEntry *mapping_entry, ByteReader &buf);

static ChangeInfoResult HandleAction0PropertyDefault(ByteReader &buf, int prop)
{
	if (prop == A0RPI_UNKNOWN_ERROR) {
		return CIR_DISABLED;
	} else if (prop < A0RPI_UNKNOWN_IGNORE) {
		return CIR_UNKNOWN;
	} else {
		buf.Skip(buf.ReadExtendedByte());
		return CIR_SUCCESS;
	}
}

static bool MappedPropertyLengthMismatch(ByteReader &buf, uint expected_size, const GRFFilePropertyRemapEntry *mapping_entry)
{
	uint length = buf.ReadExtendedByte();
	if (length != expected_size) {
		if (mapping_entry != nullptr) {
			GrfMsg(2, "Ignoring use of mapped property: {}, feature: {}, mapped to: {:X}{}, with incorrect data size: {} instead of {}",
					mapping_entry->name, GetFeatureString(mapping_entry->feature),
					mapping_entry->property_id, mapping_entry->extended ? " (extended)" : "",
					length, expected_size);
		}
		buf.Skip(length);
		return true;
	} else {
		return false;
	}
}

/**
 * Define properties common to all vehicles
 * @param ei Engine info.
 * @param prop The property to change.
 * @param buf The property value.
 * @return ChangeInfoResult.
 */
static ChangeInfoResult CommonVehicleChangeInfo(EngineInfo *ei, int prop, const GRFFilePropertyRemapEntry *mapping_entry, ByteReader &buf)
{
	switch (prop) {
		case 0x00: // Introduction date
<<<<<<< HEAD
			ei->base_intro = buf.ReadWord() + CalTime::DAYS_TILL_ORIGINAL_BASE_YEAR;
=======
			ei->base_intro = CalendarTime::DAYS_TILL_ORIGINAL_BASE_YEAR + buf.ReadWord();
>>>>>>> 666f7bfe
			break;

		case 0x02: // Decay speed
			ei->decay_speed = buf.ReadByte();
			break;

		case 0x03: // Vehicle life
			ei->lifelength = TimerGameCalendar::Year{buf.ReadByte()};
			break;

		case 0x04: // Model life
			ei->base_life = TimerGameCalendar::Year{buf.ReadByte()};
			break;

		case 0x06: // Climates available
			ei->climates = buf.ReadByte();
			break;

		case PROP_VEHICLE_LOAD_AMOUNT: // 0x07 Loading speed
			/* Amount of cargo loaded during a vehicle's "loading tick" */
			ei->load_amount = buf.ReadByte();
			break;

		default:
			return HandleAction0PropertyDefault(buf, prop);
	}

	return CIR_SUCCESS;
}

/**
 * Define properties for rail vehicles
 * @param engine :ocal ID of the first vehicle.
 * @param numinfo Number of subsequent IDs to change the property for.
 * @param prop The property to change.
 * @param buf The property value.
 * @return ChangeInfoResult.
 */
static ChangeInfoResult RailVehicleChangeInfo(uint engine, int numinfo, int prop, const GRFFilePropertyRemapEntry *mapping_entry, ByteReader &buf)
{
	ChangeInfoResult ret = CIR_SUCCESS;

	for (int i = 0; i < numinfo; i++) {
		Engine *e = GetNewEngine(_cur.grffile, VEH_TRAIN, engine + i);
		if (e == nullptr) return CIR_INVALID_ID; // No engine could be allocated, so neither can any next vehicles

		EngineInfo *ei = &e->info;
		RailVehicleInfo *rvi = &e->u.rail;

		switch (prop) {
			case 0x05: { // Track type
				uint8_t tracktype = buf.ReadByte();

				if (tracktype < _cur.grffile->railtype_list.size()) {
					_gted[e->index].railtypelabel = _cur.grffile->railtype_list[tracktype];
					break;
				}

				switch (tracktype) {
					case 0: _gted[e->index].railtypelabel = rvi->engclass >= 2 ? RAILTYPE_LABEL_ELECTRIC : RAILTYPE_LABEL_RAIL; break;
					case 1: _gted[e->index].railtypelabel = RAILTYPE_LABEL_MONO; break;
					case 2: _gted[e->index].railtypelabel = RAILTYPE_LABEL_MAGLEV; break;
					default:
						GrfMsg(1, "RailVehicleChangeInfo: Invalid track type {} specified, ignoring", tracktype);
						break;
				}
				break;
			}

			case 0x08: // AI passenger service
				/* Tells the AI that this engine is designed for
				 * passenger services and shouldn't be used for freight. */
				rvi->ai_passenger_only = buf.ReadByte();
				break;

			case PROP_TRAIN_SPEED: { // 0x09 Speed (1 unit is 1 km-ish/h)
				uint16_t speed = buf.ReadWord();
				if (speed == 0xFFFF) speed = 0;

				rvi->max_speed = speed;
				break;
			}

			case PROP_TRAIN_POWER: // 0x0B Power
				rvi->power = buf.ReadWord();

				/* Set engine / wagon state based on power */
				if (rvi->power != 0) {
					if (rvi->railveh_type == RAILVEH_WAGON) {
						rvi->railveh_type = RAILVEH_SINGLEHEAD;
					}
				} else {
					rvi->railveh_type = RAILVEH_WAGON;
				}
				break;

			case PROP_TRAIN_RUNNING_COST_FACTOR: // 0x0D Running cost factor
				rvi->running_cost = buf.ReadByte();
				break;

			case 0x0E: // Running cost base
				ConvertTTDBasePrice(buf.ReadDWord(), "RailVehicleChangeInfo", &rvi->running_cost_class);
				break;

			case 0x12: { // Sprite ID
				uint8_t spriteid = buf.ReadByte();
				uint8_t orig_spriteid = spriteid;

				/* TTD sprite IDs point to a location in a 16bit array, but we use it
				 * as an array index, so we need it to be half the original value. */
				if (spriteid < 0xFD) spriteid >>= 1;

				if (IsValidNewGRFImageIndex<VEH_TRAIN>(spriteid)) {
					rvi->image_index = spriteid;
				} else {
					GrfMsg(1, "RailVehicleChangeInfo: Invalid Sprite {} specified, ignoring", orig_spriteid);
					rvi->image_index = 0;
				}
				break;
			}

			case 0x13: { // Dual-headed
				uint8_t dual = buf.ReadByte();

				if (dual != 0) {
					rvi->railveh_type = RAILVEH_MULTIHEAD;
				} else {
					rvi->railveh_type = rvi->power == 0 ?
						RAILVEH_WAGON : RAILVEH_SINGLEHEAD;
				}
				break;
			}

			case PROP_TRAIN_CARGO_CAPACITY: // 0x14 Cargo capacity
				rvi->capacity = buf.ReadByte();
				break;

			case 0x15: { // Cargo type
				_gted[e->index].defaultcargo_grf = _cur.grffile;
				uint8_t ctype = buf.ReadByte();

				if (ctype == 0xFF) {
					/* 0xFF is specified as 'use first refittable' */
					ei->cargo_type = INVALID_CARGO;
				} else {
					/* Use translated cargo. Might result in INVALID_CARGO (first refittable), if cargo is not defined. */
					ei->cargo_type = GetCargoTranslation(ctype, _cur.grffile);
					if (ei->cargo_type == INVALID_CARGO) GrfMsg(2, "RailVehicleChangeInfo: Invalid cargo type {}, using first refittable", ctype);
				}
				ei->cargo_label = CT_INVALID;
				break;
			}

			case PROP_TRAIN_WEIGHT: // 0x16 Weight
				SB(rvi->weight, 0, 8, buf.ReadByte());
				break;

			case PROP_TRAIN_COST_FACTOR: // 0x17 Cost factor
				rvi->cost_factor = buf.ReadByte();
				break;

			case 0x18: // AI rank
				GrfMsg(2, "RailVehicleChangeInfo: Property 0x18 'AI rank' not used by NoAI, ignored.");
				buf.ReadByte();
				break;

			case 0x19: { // Engine traction type
				/* What do the individual numbers mean?
				 * 0x00 .. 0x07: Steam
				 * 0x08 .. 0x27: Diesel
				 * 0x28 .. 0x31: Electric
				 * 0x32 .. 0x37: Monorail
				 * 0x38 .. 0x41: Maglev
				 */
				uint8_t traction = buf.ReadByte();
				EngineClass engclass;

				if (traction <= 0x07) {
					engclass = EC_STEAM;
				} else if (traction <= 0x27) {
					engclass = EC_DIESEL;
				} else if (traction <= 0x31) {
					engclass = EC_ELECTRIC;
				} else if (traction <= 0x37) {
					engclass = EC_MONORAIL;
				} else if (traction <= 0x41) {
					engclass = EC_MAGLEV;
				} else {
					break;
				}

				if (_cur.grffile->railtype_list.empty()) {
					/* Use traction type to select between normal and electrified
					 * rail only when no translation list is in place. */
					if (_gted[e->index].railtypelabel == RAILTYPE_LABEL_RAIL     && engclass >= EC_ELECTRIC) _gted[e->index].railtypelabel = RAILTYPE_LABEL_ELECTRIC;
					if (_gted[e->index].railtypelabel == RAILTYPE_LABEL_ELECTRIC && engclass  < EC_ELECTRIC) _gted[e->index].railtypelabel = RAILTYPE_LABEL_RAIL;
				}

				rvi->engclass = engclass;
				break;
			}

			case 0x1A: // Alter purchase list sort order
				AlterVehicleListOrder(e->index, buf.ReadExtendedByte());
				break;

			case 0x1B: // Powered wagons power bonus
				rvi->pow_wag_power = buf.ReadWord();
				break;

			case 0x1C: // Refit cost
				ei->refit_cost = buf.ReadByte();
				break;

			case 0x1D: { // Refit cargo
				uint32_t mask = buf.ReadDWord();
				_gted[e->index].UpdateRefittability(mask != 0);
				ei->refit_mask = TranslateRefitMask(mask);
				_gted[e->index].defaultcargo_grf = _cur.grffile;
				break;
			}

			case 0x1E: // Callback
				SB(ei->callback_mask, 0, 8, buf.ReadByte());
				break;

			case PROP_TRAIN_TRACTIVE_EFFORT: // 0x1F Tractive effort coefficient
				rvi->tractive_effort = buf.ReadByte();
				break;

			case 0x20: // Air drag
				rvi->air_drag = buf.ReadByte();
				break;

			case PROP_TRAIN_SHORTEN_FACTOR: // 0x21 Shorter vehicle
				rvi->shorten_factor = buf.ReadByte();
				break;

			case 0x22: // Visual effect
				rvi->visual_effect = buf.ReadByte();
				/* Avoid accidentally setting visual_effect to the default value
				 * Since bit 6 (disable effects) is set anyways, we can safely erase some bits. */
				if (rvi->visual_effect == VE_DEFAULT) {
					assert(HasBit(rvi->visual_effect, VE_DISABLE_EFFECT));
					SB(rvi->visual_effect, VE_TYPE_START, VE_TYPE_COUNT, 0);
				}
				break;

			case 0x23: // Powered wagons weight bonus
				rvi->pow_wag_weight = buf.ReadByte();
				break;

			case 0x24: { // High byte of vehicle weight
				uint8_t weight = buf.ReadByte();

				if (weight > 4) {
					GrfMsg(2, "RailVehicleChangeInfo: Nonsensical weight of {} tons, ignoring", weight << 8);
				} else {
					SB(rvi->weight, 8, 8, weight);
				}
				break;
			}

			case PROP_TRAIN_USER_DATA: // 0x25 User-defined bit mask to set when checking veh. var. 42
				rvi->user_def_data = buf.ReadByte();
				break;

			case 0x26: // Retire vehicle early
				ei->retire_early = buf.ReadByte();
				break;

			case 0x27: // Miscellaneous flags
				ei->misc_flags = buf.ReadByte();
				_loaded_newgrf_features.has_2CC |= HasBit(ei->misc_flags, EF_USES_2CC);
				break;

			case 0x28: // Cargo classes allowed
				_gted[e->index].cargo_allowed = buf.ReadWord();
				_gted[e->index].UpdateRefittability(_gted[e->index].cargo_allowed != 0);
				_gted[e->index].defaultcargo_grf = _cur.grffile;
				break;

			case 0x29: // Cargo classes disallowed
				_gted[e->index].cargo_disallowed = buf.ReadWord();
				_gted[e->index].UpdateRefittability(false);
				break;

			case 0x2A: // Long format introduction date (days since year 0)
				ei->base_intro = TimerGameCalendar::Date(buf.ReadDWord());
				break;

			case PROP_TRAIN_CARGO_AGE_PERIOD: // 0x2B Cargo aging period
				ei->cargo_age_period = buf.ReadWord();
				break;

			case 0x2C:   // CTT refit include list
			case 0x2D: { // CTT refit exclude list
				uint8_t count = buf.ReadByte();
				_gted[e->index].UpdateRefittability(prop == 0x2C && count != 0);
				if (prop == 0x2C) _gted[e->index].defaultcargo_grf = _cur.grffile;
				CargoTypes &ctt = prop == 0x2C ? _gted[e->index].ctt_include_mask : _gted[e->index].ctt_exclude_mask;
				ctt = 0;
				while (count--) {
					CargoID ctype = GetCargoTranslation(buf.ReadByte(), _cur.grffile);
					if (IsValidCargoID(ctype)) SetBit(ctt, ctype);
				}
				break;
			}

			case PROP_TRAIN_CURVE_SPEED_MOD: // 0x2E Curve speed modifier
				rvi->curve_speed_mod = buf.ReadWord();
				break;

			case 0x2F: // Engine variant
				ei->variant_id = buf.ReadWord();
				break;

			case 0x30: // Extra miscellaneous flags
				ei->extra_flags = static_cast<ExtraEngineFlags>(buf.ReadDWord());
				break;

			case 0x31: // Callback additional mask
				SB(ei->callback_mask, 8, 8, buf.ReadByte());
				break;

			case 0x32: // Cargo classes required for a refit.
				_gted[e->index].cargo_allowed_required = buf.ReadWord();
				break;

			default:
				ret = CommonVehicleChangeInfo(ei, prop, mapping_entry, buf);
				break;
		}
	}

	return ret;
}

/**
 * Define properties for road vehicles
 * @param engine Local ID of the first vehicle.
 * @param numinfo Number of subsequent IDs to change the property for.
 * @param prop The property to change.
 * @param buf The property value.
 * @return ChangeInfoResult.
 */
static ChangeInfoResult RoadVehicleChangeInfo(uint engine, int numinfo, int prop, const GRFFilePropertyRemapEntry *mapping_entry, ByteReader &buf)
{
	ChangeInfoResult ret = CIR_SUCCESS;

	for (int i = 0; i < numinfo; i++) {
		Engine *e = GetNewEngine(_cur.grffile, VEH_ROAD, engine + i);
		if (e == nullptr) return CIR_INVALID_ID; // No engine could be allocated, so neither can any next vehicles

		EngineInfo *ei = &e->info;
		RoadVehicleInfo *rvi = &e->u.road;

		switch (prop) {
			case 0x05: // Road/tram type
				/* RoadTypeLabel is looked up later after the engine's road/tram
				 * flag is set, however 0 means the value has not been set. */
				_gted[e->index].roadtramtype = buf.ReadByte() + 1;
				break;

			case 0x08: // Speed (1 unit is 0.5 kmh)
				rvi->max_speed = buf.ReadByte();
				break;

			case PROP_ROADVEH_RUNNING_COST_FACTOR: // 0x09 Running cost factor
				rvi->running_cost = buf.ReadByte();
				break;

			case 0x0A: // Running cost base
				ConvertTTDBasePrice(buf.ReadDWord(), "RoadVehicleChangeInfo", &rvi->running_cost_class);
				break;

			case 0x0E: { // Sprite ID
				uint8_t spriteid = buf.ReadByte();
				uint8_t orig_spriteid = spriteid;

				/* cars have different custom id in the GRF file */
				if (spriteid == 0xFF) spriteid = 0xFD;

				if (spriteid < 0xFD) spriteid >>= 1;

				if (IsValidNewGRFImageIndex<VEH_ROAD>(spriteid)) {
					rvi->image_index = spriteid;
				} else {
					GrfMsg(1, "RoadVehicleChangeInfo: Invalid Sprite {} specified, ignoring", orig_spriteid);
					rvi->image_index = 0;
				}
				break;
			}

			case PROP_ROADVEH_CARGO_CAPACITY: // 0x0F Cargo capacity
				rvi->capacity = buf.ReadByte();
				break;

			case 0x10: { // Cargo type
				_gted[e->index].defaultcargo_grf = _cur.grffile;
				uint8_t ctype = buf.ReadByte();

				if (ctype == 0xFF) {
					/* 0xFF is specified as 'use first refittable' */
					ei->cargo_type = INVALID_CARGO;
				} else {
					/* Use translated cargo. Might result in INVALID_CARGO (first refittable), if cargo is not defined. */
					ei->cargo_type = GetCargoTranslation(ctype, _cur.grffile);
					if (ei->cargo_type == INVALID_CARGO) GrfMsg(2, "RoadVehicleChangeInfo: Invalid cargo type {}, using first refittable", ctype);
				}
				ei->cargo_label = CT_INVALID;
				break;
			}

			case PROP_ROADVEH_COST_FACTOR: // 0x11 Cost factor
				rvi->cost_factor = buf.ReadByte();
				break;

			case 0x12: // SFX
				rvi->sfx = GetNewGRFSoundID(_cur.grffile, buf.ReadByte());
				break;

			case PROP_ROADVEH_POWER: // Power in units of 10 HP.
				rvi->power = buf.ReadByte();
				break;

			case PROP_ROADVEH_WEIGHT: // Weight in units of 1/4 tons.
				rvi->weight = buf.ReadByte();
				break;

			case PROP_ROADVEH_SPEED: // Speed in mph/0.8
				_gted[e->index].rv_max_speed = buf.ReadByte();
				break;

			case 0x16: { // Cargoes available for refitting
				uint32_t mask = buf.ReadDWord();
				_gted[e->index].UpdateRefittability(mask != 0);
				ei->refit_mask = TranslateRefitMask(mask);
				_gted[e->index].defaultcargo_grf = _cur.grffile;
				break;
			}

			case 0x17: // Callback mask
				SB(ei->callback_mask, 0, 8, buf.ReadByte());
				break;

			case PROP_ROADVEH_TRACTIVE_EFFORT: // Tractive effort coefficient in 1/256.
				rvi->tractive_effort = buf.ReadByte();
				break;

			case 0x19: // Air drag
				rvi->air_drag = buf.ReadByte();
				break;

			case 0x1A: // Refit cost
				ei->refit_cost = buf.ReadByte();
				break;

			case 0x1B: // Retire vehicle early
				ei->retire_early = buf.ReadByte();
				break;

			case 0x1C: // Miscellaneous flags
				ei->misc_flags = buf.ReadByte();
				_loaded_newgrf_features.has_2CC |= HasBit(ei->misc_flags, EF_USES_2CC);
				break;

			case 0x1D: // Cargo classes allowed
				_gted[e->index].cargo_allowed = buf.ReadWord();
				_gted[e->index].UpdateRefittability(_gted[e->index].cargo_allowed != 0);
				_gted[e->index].defaultcargo_grf = _cur.grffile;
				break;

			case 0x1E: // Cargo classes disallowed
				_gted[e->index].cargo_disallowed = buf.ReadWord();
				_gted[e->index].UpdateRefittability(false);
				break;

			case 0x1F: // Long format introduction date (days since year 0)
				ei->base_intro = TimerGameCalendar::Date(buf.ReadDWord());
				break;

			case 0x20: // Alter purchase list sort order
				AlterVehicleListOrder(e->index, buf.ReadExtendedByte());
				break;

			case 0x21: // Visual effect
				rvi->visual_effect = buf.ReadByte();
				/* Avoid accidentally setting visual_effect to the default value
				 * Since bit 6 (disable effects) is set anyways, we can safely erase some bits. */
				if (rvi->visual_effect == VE_DEFAULT) {
					assert(HasBit(rvi->visual_effect, VE_DISABLE_EFFECT));
					SB(rvi->visual_effect, VE_TYPE_START, VE_TYPE_COUNT, 0);
				}
				break;

			case PROP_ROADVEH_CARGO_AGE_PERIOD: // 0x22 Cargo aging period
				ei->cargo_age_period = buf.ReadWord();
				break;

			case PROP_ROADVEH_SHORTEN_FACTOR: // 0x23 Shorter vehicle
				rvi->shorten_factor = buf.ReadByte();
				break;

			case 0x24:   // CTT refit include list
			case 0x25: { // CTT refit exclude list
				uint8_t count = buf.ReadByte();
				_gted[e->index].UpdateRefittability(prop == 0x24 && count != 0);
				if (prop == 0x24) _gted[e->index].defaultcargo_grf = _cur.grffile;
				CargoTypes &ctt = prop == 0x24 ? _gted[e->index].ctt_include_mask : _gted[e->index].ctt_exclude_mask;
				ctt = 0;
				while (count--) {
					CargoID ctype = GetCargoTranslation(buf.ReadByte(), _cur.grffile);
					if (IsValidCargoID(ctype)) SetBit(ctt, ctype);
				}
				break;
			}

			case 0x26: // Engine variant
				ei->variant_id = buf.ReadWord();
				break;

			case 0x27: // Extra miscellaneous flags
				ei->extra_flags = static_cast<ExtraEngineFlags>(buf.ReadDWord());
				break;

			case 0x28: // Callback additional mask
				SB(ei->callback_mask, 8, 8, buf.ReadByte());
				break;

			case 0x29: // Cargo classes required for a refit.
				_gted[e->index].cargo_allowed_required = buf.ReadWord();
				break;

			default:
				ret = CommonVehicleChangeInfo(ei, prop, mapping_entry, buf);
				break;
		}
	}

	return ret;
}

/**
 * Define properties for ships
 * @param engine Local ID of the first vehicle.
 * @param numinfo Number of subsequent IDs to change the property for.
 * @param prop The property to change.
 * @param buf The property value.
 * @return ChangeInfoResult.
 */
static ChangeInfoResult ShipVehicleChangeInfo(uint engine, int numinfo, int prop, const GRFFilePropertyRemapEntry *mapping_entry, ByteReader &buf)
{
	ChangeInfoResult ret = CIR_SUCCESS;

	for (int i = 0; i < numinfo; i++) {
		Engine *e = GetNewEngine(_cur.grffile, VEH_SHIP, engine + i);
		if (e == nullptr) return CIR_INVALID_ID; // No engine could be allocated, so neither can any next vehicles

		EngineInfo *ei = &e->info;
		ShipVehicleInfo *svi = &e->u.ship;

		switch (prop) {
			case 0x08: { // Sprite ID
				uint8_t spriteid = buf.ReadByte();
				uint8_t orig_spriteid = spriteid;

				/* ships have different custom id in the GRF file */
				if (spriteid == 0xFF) spriteid = 0xFD;

				if (spriteid < 0xFD) spriteid >>= 1;

				if (IsValidNewGRFImageIndex<VEH_SHIP>(spriteid)) {
					svi->image_index = spriteid;
				} else {
					GrfMsg(1, "ShipVehicleChangeInfo: Invalid Sprite {} specified, ignoring", orig_spriteid);
					svi->image_index = 0;
				}
				break;
			}

			case 0x09: // Refittable
				svi->old_refittable = (buf.ReadByte() != 0);
				break;

			case PROP_SHIP_COST_FACTOR: // 0x0A Cost factor
				svi->cost_factor = buf.ReadByte();
				break;

			case PROP_SHIP_SPEED: // 0x0B Speed (1 unit is 0.5 km-ish/h). Use 0x23 to achieve higher speeds.
				svi->max_speed = buf.ReadByte();
				break;

			case 0x0C: { // Cargo type
				_gted[e->index].defaultcargo_grf = _cur.grffile;
				uint8_t ctype = buf.ReadByte();

				if (ctype == 0xFF) {
					/* 0xFF is specified as 'use first refittable' */
					ei->cargo_type = INVALID_CARGO;
				} else {
					/* Use translated cargo. Might result in INVALID_CARGO (first refittable), if cargo is not defined. */
					ei->cargo_type = GetCargoTranslation(ctype, _cur.grffile);
					if (ei->cargo_type == INVALID_CARGO) GrfMsg(2, "ShipVehicleChangeInfo: Invalid cargo type {}, using first refittable", ctype);
				}
				ei->cargo_label = CT_INVALID;
				break;
			}

			case PROP_SHIP_CARGO_CAPACITY: // 0x0D Cargo capacity
				svi->capacity = buf.ReadWord();
				break;

			case PROP_SHIP_RUNNING_COST_FACTOR: // 0x0F Running cost factor
				svi->running_cost = buf.ReadByte();
				break;

			case 0x10: // SFX
				svi->sfx = GetNewGRFSoundID(_cur.grffile, buf.ReadByte());
				break;

			case 0x11: { // Cargoes available for refitting
				uint32_t mask = buf.ReadDWord();
				_gted[e->index].UpdateRefittability(mask != 0);
				ei->refit_mask = TranslateRefitMask(mask);
				_gted[e->index].defaultcargo_grf = _cur.grffile;
				break;
			}

			case 0x12: // Callback mask
				SB(ei->callback_mask, 0, 8, buf.ReadByte());
				break;

			case 0x13: // Refit cost
				ei->refit_cost = buf.ReadByte();
				break;

			case 0x14: // Ocean speed fraction
				svi->ocean_speed_frac = buf.ReadByte();
				break;

			case 0x15: // Canal speed fraction
				svi->canal_speed_frac = buf.ReadByte();
				break;

			case 0x16: // Retire vehicle early
				ei->retire_early = buf.ReadByte();
				break;

			case 0x17: // Miscellaneous flags
				ei->misc_flags = buf.ReadByte();
				_loaded_newgrf_features.has_2CC |= HasBit(ei->misc_flags, EF_USES_2CC);
				break;

			case 0x18: // Cargo classes allowed
				_gted[e->index].cargo_allowed = buf.ReadWord();
				_gted[e->index].UpdateRefittability(_gted[e->index].cargo_allowed != 0);
				_gted[e->index].defaultcargo_grf = _cur.grffile;
				break;

			case 0x19: // Cargo classes disallowed
				_gted[e->index].cargo_disallowed = buf.ReadWord();
				_gted[e->index].UpdateRefittability(false);
				break;

			case 0x1A: // Long format introduction date (days since year 0)
				ei->base_intro = TimerGameCalendar::Date(buf.ReadDWord());
				break;

			case 0x1B: // Alter purchase list sort order
				AlterVehicleListOrder(e->index, buf.ReadExtendedByte());
				break;

			case 0x1C: // Visual effect
				svi->visual_effect = buf.ReadByte();
				/* Avoid accidentally setting visual_effect to the default value
				 * Since bit 6 (disable effects) is set anyways, we can safely erase some bits. */
				if (svi->visual_effect == VE_DEFAULT) {
					assert(HasBit(svi->visual_effect, VE_DISABLE_EFFECT));
					SB(svi->visual_effect, VE_TYPE_START, VE_TYPE_COUNT, 0);
				}
				break;

			case PROP_SHIP_CARGO_AGE_PERIOD: // 0x1D Cargo aging period
				ei->cargo_age_period = buf.ReadWord();
				break;

			case 0x1E:   // CTT refit include list
			case 0x1F: { // CTT refit exclude list
				uint8_t count = buf.ReadByte();
				_gted[e->index].UpdateRefittability(prop == 0x1E && count != 0);
				if (prop == 0x1E) _gted[e->index].defaultcargo_grf = _cur.grffile;
				CargoTypes &ctt = prop == 0x1E ? _gted[e->index].ctt_include_mask : _gted[e->index].ctt_exclude_mask;
				ctt = 0;
				while (count--) {
					CargoID ctype = GetCargoTranslation(buf.ReadByte(), _cur.grffile);
					if (IsValidCargoID(ctype)) SetBit(ctt, ctype);
				}
				break;
			}

			case 0x20: // Engine variant
				ei->variant_id = buf.ReadWord();
				break;

			case 0x21: // Extra miscellaneous flags
				ei->extra_flags = static_cast<ExtraEngineFlags>(buf.ReadDWord());
				break;

			case 0x22: // Callback additional mask
				SB(ei->callback_mask, 8, 8, buf.ReadByte());
				break;

			case 0x23: // Speed (1 unit is 0.5 km-ish/h)
				svi->max_speed = buf.ReadWord();
				break;

			case 0x24: // Acceleration (1 unit is 0.5 km-ish/h per tick)
				svi->acceleration = std::max<uint8_t>(1, buf.ReadByte());
				break;

			case 0x25: // Cargo classes required for a refit.
				_gted[e->index].cargo_allowed_required = buf.ReadWord();
				break;

			default:
				ret = CommonVehicleChangeInfo(ei, prop, mapping_entry, buf);
				break;
		}
	}

	return ret;
}

/**
 * Define properties for aircraft
 * @param engine Local ID of the aircraft.
 * @param numinfo Number of subsequent IDs to change the property for.
 * @param prop The property to change.
 * @param buf The property value.
 * @return ChangeInfoResult.
 */
static ChangeInfoResult AircraftVehicleChangeInfo(uint engine, int numinfo, int prop, const GRFFilePropertyRemapEntry *mapping_entry, ByteReader &buf)
{
	ChangeInfoResult ret = CIR_SUCCESS;

	for (int i = 0; i < numinfo; i++) {
		Engine *e = GetNewEngine(_cur.grffile, VEH_AIRCRAFT, engine + i);
		if (e == nullptr) return CIR_INVALID_ID; // No engine could be allocated, so neither can any next vehicles

		EngineInfo *ei = &e->info;
		AircraftVehicleInfo *avi = &e->u.air;

		switch (prop) {
			case 0x08: { // Sprite ID
				uint8_t spriteid = buf.ReadByte();
				uint8_t orig_spriteid = spriteid;

				/* aircraft have different custom id in the GRF file */
				if (spriteid == 0xFF) spriteid = 0xFD;

				if (spriteid < 0xFD) spriteid >>= 1;

				if (IsValidNewGRFImageIndex<VEH_AIRCRAFT>(spriteid)) {
					avi->image_index = spriteid;
				} else {
					GrfMsg(1, "AircraftVehicleChangeInfo: Invalid Sprite {} specified, ignoring", orig_spriteid);
					avi->image_index = 0;
				}
				break;
			}

			case 0x09: // Helicopter
				if (buf.ReadByte() == 0) {
					avi->subtype = AIR_HELI;
				} else {
					SB(avi->subtype, 0, 1, 1); // AIR_CTOL
				}
				break;

			case 0x0A: // Large
				AssignBit(avi->subtype, 1, buf.ReadByte() != 0); // AIR_FAST
				break;

			case PROP_AIRCRAFT_COST_FACTOR: // 0x0B Cost factor
				avi->cost_factor = buf.ReadByte();
				break;

			case PROP_AIRCRAFT_SPEED: // 0x0C Speed (1 unit is 8 mph, we translate to 1 unit is 1 km-ish/h)
				avi->max_speed = (buf.ReadByte() * 128) / 10;
				break;

			case 0x0D: // Acceleration
				avi->acceleration = buf.ReadByte();
				break;

			case PROP_AIRCRAFT_RUNNING_COST_FACTOR: // 0x0E Running cost factor
				avi->running_cost = buf.ReadByte();
				break;

			case PROP_AIRCRAFT_PASSENGER_CAPACITY: // 0x0F Passenger capacity
				avi->passenger_capacity = buf.ReadWord();
				break;

			case PROP_AIRCRAFT_MAIL_CAPACITY: // 0x11 Mail capacity
				avi->mail_capacity = buf.ReadByte();
				break;

			case 0x12: // SFX
				avi->sfx = GetNewGRFSoundID(_cur.grffile, buf.ReadByte());
				break;

			case 0x13: { // Cargoes available for refitting
				uint32_t mask = buf.ReadDWord();
				_gted[e->index].UpdateRefittability(mask != 0);
				ei->refit_mask = TranslateRefitMask(mask);
				_gted[e->index].defaultcargo_grf = _cur.grffile;
				break;
			}

			case 0x14: // Callback mask
				SB(ei->callback_mask, 0, 8, buf.ReadByte());
				break;

			case 0x15: // Refit cost
				ei->refit_cost = buf.ReadByte();
				break;

			case 0x16: // Retire vehicle early
				ei->retire_early = buf.ReadByte();
				break;

			case 0x17: // Miscellaneous flags
				ei->misc_flags = buf.ReadByte();
				_loaded_newgrf_features.has_2CC |= HasBit(ei->misc_flags, EF_USES_2CC);
				break;

			case 0x18: // Cargo classes allowed
				_gted[e->index].cargo_allowed = buf.ReadWord();
				_gted[e->index].UpdateRefittability(_gted[e->index].cargo_allowed != 0);
				_gted[e->index].defaultcargo_grf = _cur.grffile;
				break;

			case 0x19: // Cargo classes disallowed
				_gted[e->index].cargo_disallowed = buf.ReadWord();
				_gted[e->index].UpdateRefittability(false);
				break;

			case 0x1A: // Long format introduction date (days since year 0)
				ei->base_intro = TimerGameCalendar::Date(buf.ReadDWord());
				break;

			case 0x1B: // Alter purchase list sort order
				AlterVehicleListOrder(e->index, buf.ReadExtendedByte());
				break;

			case PROP_AIRCRAFT_CARGO_AGE_PERIOD: // 0x1C Cargo aging period
				ei->cargo_age_period = buf.ReadWord();
				break;

			case 0x1D:   // CTT refit include list
			case 0x1E: { // CTT refit exclude list
				uint8_t count = buf.ReadByte();
				_gted[e->index].UpdateRefittability(prop == 0x1D && count != 0);
				if (prop == 0x1D) _gted[e->index].defaultcargo_grf = _cur.grffile;
				CargoTypes &ctt = prop == 0x1D ? _gted[e->index].ctt_include_mask : _gted[e->index].ctt_exclude_mask;
				ctt = 0;
				while (count--) {
					CargoID ctype = GetCargoTranslation(buf.ReadByte(), _cur.grffile);
					if (IsValidCargoID(ctype)) SetBit(ctt, ctype);
				}
				break;
			}

			case PROP_AIRCRAFT_RANGE: // 0x1F Max aircraft range
				avi->max_range = buf.ReadWord();
				break;

			case 0x20: // Engine variant
				ei->variant_id = buf.ReadWord();
				break;

			case 0x21: // Extra miscellaneous flags
				ei->extra_flags = static_cast<ExtraEngineFlags>(buf.ReadDWord());
				break;

			case 0x22: // Callback additional mask
				SB(ei->callback_mask, 8, 8, buf.ReadByte());
				break;

			case 0x23: // Cargo classes required for a refit.
				_gted[e->index].cargo_allowed_required = buf.ReadWord();
				break;

			default:
				ret = CommonVehicleChangeInfo(ei, prop, mapping_entry, buf);
				break;
		}
	}

	return ret;
}

/**
 * Define properties for stations
 * @param stid StationID of the first station tile.
 * @param numinfo Number of subsequent station tiles to change the property for.
 * @param prop The property to change.
 * @param buf The property value.
 * @return ChangeInfoResult.
 */
static ChangeInfoResult StationChangeInfo(uint stid, int numinfo, int prop, const GRFFilePropertyRemapEntry *mapping_entry, ByteReader &buf)
{
	ChangeInfoResult ret = CIR_SUCCESS;

	if (stid + numinfo > NUM_STATIONS_PER_GRF) {
		GrfMsg(1, "StationChangeInfo: Station {} is invalid, max {}, ignoring", stid + numinfo, NUM_STATIONS_PER_GRF);
		return CIR_INVALID_ID;
	}

	/* Allocate station specs if necessary */
	if (_cur.grffile->stations.size() < stid + numinfo) _cur.grffile->stations.resize(stid + numinfo);

	for (int i = 0; i < numinfo; i++) {
		StationSpec *statspec = _cur.grffile->stations[stid + i].get();

		/* Check that the station we are modifying is defined. */
		if (statspec == nullptr && prop != 0x08) {
			GrfMsg(2, "StationChangeInfo: Attempt to modify undefined station {}, ignoring", stid + i);
			return CIR_INVALID_ID;
		}

		switch (prop) {
			case 0x08: { // Class ID
				/* Property 0x08 is special; it is where the station is allocated */
				if (statspec == nullptr) {
					_cur.grffile->stations[stid + i] = std::make_unique<StationSpec>();
					statspec = _cur.grffile->stations[stid + i].get();
				}

				/* Swap classid because we read it in BE meaning WAYP or DFLT */
				uint32_t classid = buf.ReadDWord();
				statspec->class_index = StationClass::Allocate(BSWAP32(classid));
				break;
			}

			case 0x09: { // Define sprite layout
				uint16_t tiles = buf.ReadExtendedByte();
				statspec->renderdata.clear(); // delete earlier loaded stuff
				statspec->renderdata.reserve(tiles);

				for (uint t = 0; t < tiles; t++) {
					NewGRFSpriteLayout *dts = &statspec->renderdata.emplace_back();
					dts->consistent_max_offset = UINT16_MAX; // Spritesets are unknown, so no limit.

					if (buf.HasData(4) && buf.PeekDWord() == 0) {
						buf.Skip(4);
						extern const DrawTileSprites _station_display_datas_rail[8];
						dts->Clone(&_station_display_datas_rail[t % 8]);
						continue;
					}

					ReadSpriteLayoutSprite(buf, false, false, false, GSF_STATIONS, &dts->ground);
					/* On error, bail out immediately. Temporary GRF data was already freed */
					if (_cur.skip_sprites < 0) return CIR_DISABLED;

					static std::vector<DrawTileSeqStruct> tmp_layout;
					tmp_layout.clear();
					for (;;) {
						/* no relative bounding box support */
						DrawTileSeqStruct &dtss = tmp_layout.emplace_back();
						MemSetT(&dtss, 0);

						dtss.delta_x = buf.ReadByte();
						if (dtss.IsTerminator()) break;
						dtss.delta_y = buf.ReadByte();
						dtss.delta_z = buf.ReadByte();
						dtss.size_x = buf.ReadByte();
						dtss.size_y = buf.ReadByte();
						dtss.size_z = buf.ReadByte();

						ReadSpriteLayoutSprite(buf, false, true, false, GSF_STATIONS, &dtss.image);
						/* On error, bail out immediately. Temporary GRF data was already freed */
						if (_cur.skip_sprites < 0) return CIR_DISABLED;
					}
					dts->Clone(tmp_layout.data());
				}

				/* Number of layouts must be even, alternating X and Y */
				if (statspec->renderdata.size() & 1) {
					GrfMsg(1, "StationChangeInfo: Station {} defines an odd number of sprite layouts, dropping the last item", stid + i);
					statspec->renderdata.pop_back();
				}
				break;
			}

			case 0x0A: { // Copy sprite layout
				uint16_t srcid = buf.ReadExtendedByte();
				const StationSpec *srcstatspec = srcid >= _cur.grffile->stations.size() ? nullptr : _cur.grffile->stations[srcid].get();

				if (srcstatspec == nullptr) {
					GrfMsg(1, "StationChangeInfo: Station {} is not defined, cannot copy sprite layout to {}.", srcid, stid + i);
					continue;
				}

				statspec->renderdata.clear(); // delete earlier loaded stuff
				statspec->renderdata.reserve(srcstatspec->renderdata.size());

				for (const auto &it : srcstatspec->renderdata) {
					NewGRFSpriteLayout *dts = &statspec->renderdata.emplace_back();
					dts->Clone(&it);
				}
				break;
			}

			case 0x0B: // Callback mask
				statspec->callback_mask = buf.ReadByte();
				break;

			case 0x0C: // Disallowed number of platforms
				statspec->disallowed_platforms = buf.ReadByte();
				break;

			case 0x0D: // Disallowed platform lengths
				statspec->disallowed_lengths = buf.ReadByte();
				break;

			case 0x0E: // Define custom layout
				while (buf.HasData()) {
					uint8_t length = buf.ReadByte();
					uint8_t number = buf.ReadByte();

					if (length == 0 || number == 0) break;

					const uint8_t *buf_layout = buf.ReadBytes(length * number);

					/* Create entry in layouts and assign the layout to it. */
					auto &layout = statspec->layouts[GetStationLayoutKey(number, length)];
					layout.assign(buf_layout, buf_layout + length * number);

					/* Ensure the first bit, axis, is zero. The rest of the value is validated during rendering, as we don't know the range yet. */
					for (auto &tile : layout) {
						if ((tile & ~1U) != tile) {
							GrfMsg(1, "StationChangeInfo: Invalid tile {} in layout {}x{}", tile, length, number);
							tile &= ~1U;
						}
					}
				}
				break;

			case 0x0F: { // Copy custom layout
				uint16_t srcid = buf.ReadExtendedByte();
				const StationSpec *srcstatspec = srcid >= _cur.grffile->stations.size() ? nullptr : _cur.grffile->stations[srcid].get();

				if (srcstatspec == nullptr) {
					GrfMsg(1, "StationChangeInfo: Station {} is not defined, cannot copy tile layout to {}.", srcid, stid + i);
					continue;
				}

				statspec->layouts = srcstatspec->layouts;
				break;
			}

			case 0x10: // Little/lots cargo threshold
				statspec->cargo_threshold = buf.ReadWord();
				break;

			case 0x11: { // Pylon placement
				uint8_t pylons = buf.ReadByte();
				if (statspec->tileflags.size() < 8) statspec->tileflags.resize(8);
				for (int j = 0; j < 8; ++j) {
					if (HasBit(pylons, j)) {
						statspec->tileflags[j] |= StationSpec::TileFlags::Pylons;
					} else {
						statspec->tileflags[j] &= ~StationSpec::TileFlags::Pylons;
					}
				}
				break;
			}

			case 0x12: // Cargo types for random triggers
				if (_cur.grffile->grf_version >= 7) {
					statspec->cargo_triggers = TranslateRefitMask(buf.ReadDWord());
				} else {
					statspec->cargo_triggers = (CargoTypes)buf.ReadDWord();
				}
				break;

			case 0x13: // General flags
				statspec->flags = buf.ReadByte();
				break;

			case 0x14: { // Overhead wire placement
				uint8_t wires = buf.ReadByte();
				if (statspec->tileflags.size() < 8) statspec->tileflags.resize(8);
				for (int j = 0; j < 8; ++j) {
					if (HasBit(wires, j)) {
						statspec->tileflags[j] |= StationSpec::TileFlags::NoWires;
					} else {
						statspec->tileflags[j] &= ~StationSpec::TileFlags::NoWires;
					}
				}
				break;
			}

			case 0x15: { // Blocked tiles
				uint8_t blocked = buf.ReadByte();
				if (statspec->tileflags.size() < 8) statspec->tileflags.resize(8);
				for (int j = 0; j < 8; ++j) {
					if (HasBit(blocked, j)) {
						statspec->tileflags[j] |= StationSpec::TileFlags::Blocked;
					} else {
						statspec->tileflags[j] &= ~StationSpec::TileFlags::Blocked;
					}
				}
				break;
			}

			case 0x16: // Animation info
				statspec->animation.frames = buf.ReadByte();
				statspec->animation.status = buf.ReadByte();
				break;

			case 0x17: // Animation speed
				statspec->animation.speed = buf.ReadByte();
				break;

			case 0x18: // Animation triggers
				statspec->animation.triggers = buf.ReadWord();
				break;

			/* 0x19 road routing (not implemented) */

			case 0x1A: { // Advanced sprite layout
				uint16_t tiles = buf.ReadExtendedByte();
				statspec->renderdata.clear(); // delete earlier loaded stuff
				statspec->renderdata.reserve(tiles);

				for (uint t = 0; t < tiles; t++) {
					NewGRFSpriteLayout *dts = &statspec->renderdata.emplace_back();
					uint num_building_sprites = buf.ReadByte();
					/* On error, bail out immediately. Temporary GRF data was already freed */
					if (ReadSpriteLayout(buf, num_building_sprites, false, GSF_STATIONS, true, false, dts)) return CIR_DISABLED;
				}

				/* Number of layouts must be even, alternating X and Y */
				if (statspec->renderdata.size() & 1) {
					GrfMsg(1, "StationChangeInfo: Station {} defines an odd number of sprite layouts, dropping the last item", stid + i);
					statspec->renderdata.pop_back();
				}
				break;
			}

			case A0RPI_STATION_MIN_BRIDGE_HEIGHT: {
				SetBit(statspec->internal_flags, SSIF_BRIDGE_HEIGHTS_SET);
				size_t length = buf.ReadExtendedByte();
				if (statspec->bridge_above_flags.size() < length) statspec->bridge_above_flags.resize(length);
				for (size_t i = 0; i < length; i++) {
					statspec->bridge_above_flags[i].height = buf.ReadByte();
				}
				break;
			}

			case 0x1B: // Minimum height for a bridge above
				SetBit(statspec->internal_flags, SSIF_BRIDGE_HEIGHTS_SET);
				if (statspec->bridge_above_flags.size() < 8) statspec->bridge_above_flags.resize(8);
				for (uint i = 0; i < 8; i++) {
					statspec->bridge_above_flags[i].height = buf.ReadByte();
				}
				break;

			case A0RPI_STATION_DISALLOWED_BRIDGE_PILLARS: {
				SetBit(statspec->internal_flags, SSIF_BRIDGE_DISALLOWED_PILLARS_SET);
				size_t length = buf.ReadExtendedByte();
				if (statspec->bridge_above_flags.size() < length) statspec->bridge_above_flags.resize(length);
				for (size_t i = 0; i < length; i++) {
					statspec->bridge_above_flags[i].disallowed_pillars = buf.ReadByte();
				}
				break;
			}

			case 0x1C: // Station Name
				AddStringForMapping(buf.ReadWord(), &statspec->name);
				break;

			case 0x1D: // Station Class name
				AddStringForMapping(buf.ReadWord(), statspec, [](StringID str, StationSpec *statspec) { StationClass::Get(statspec->class_index)->name = str; });
				break;

			case 0x1E: { // Extended tile flags (replaces prop 11, 14 and 15)
				uint16_t tiles = buf.ReadExtendedByte();
				auto flags = reinterpret_cast<const StationSpec::TileFlags *>(buf.ReadBytes(tiles));
				statspec->tileflags.assign(flags, flags + tiles);
				break;
			}

			default:
				ret = HandleAction0PropertyDefault(buf, prop);
				break;
		}
	}

	return ret;
}

/**
 * Define properties for water features
 * @param id Type of the first water feature.
 * @param numinfo Number of subsequent water feature ids to change the property for.
 * @param prop The property to change.
 * @param buf The property value.
 * @return ChangeInfoResult.
 */
static ChangeInfoResult CanalChangeInfo(uint id, int numinfo, int prop, const GRFFilePropertyRemapEntry *mapping_entry, ByteReader &buf)
{
	ChangeInfoResult ret = CIR_SUCCESS;

	if (id + numinfo > CF_END) {
		GrfMsg(1, "CanalChangeInfo: Canal feature 0x{:02X} is invalid, max {}, ignoring", id + numinfo, CF_END);
		return CIR_INVALID_ID;
	}

	for (int i = 0; i < numinfo; i++) {
		CanalProperties *cp = &_cur.grffile->canal_local_properties[id + i];

		switch (prop) {
			case 0x08:
				cp->callback_mask = buf.ReadByte();
				break;

			case 0x09:
				cp->flags = buf.ReadByte();
				break;

			default:
				ret = HandleAction0PropertyDefault(buf, prop);
				break;
		}
	}

	return ret;
}

/**
 * Define properties for bridges
 * @param brid BridgeID of the bridge.
 * @param numinfo Number of subsequent bridgeIDs to change the property for.
 * @param prop The property to change.
 * @param buf The property value.
 * @return ChangeInfoResult.
 */
static ChangeInfoResult BridgeChangeInfo(uint brid, int numinfo, int prop, const GRFFilePropertyRemapEntry *mapping_entry, ByteReader &buf)
{
	ChangeInfoResult ret = CIR_SUCCESS;

	if (brid + numinfo > MAX_BRIDGES) {
		GrfMsg(1, "BridgeChangeInfo: Bridge {} is invalid, max {}, ignoring", brid + numinfo, MAX_BRIDGES);
		return CIR_INVALID_ID;
	}

	for (int i = 0; i < numinfo; i++) {
		BridgeSpec *bridge = &_bridge[brid + i];

		switch (prop) {
			case 0x08: { // Year of availability
				/* We treat '0' as always available */
				uint8_t year = buf.ReadByte();
<<<<<<< HEAD
				bridge->avail_year = (year > 0 ? CalTime::ORIGINAL_BASE_YEAR + year : 0);
=======
				bridge->avail_year = (year > 0 ? CalendarTime::ORIGINAL_BASE_YEAR + year : TimerGameCalendar::Year{});
>>>>>>> 666f7bfe
				break;
			}

			case 0x09: // Minimum length
				bridge->min_length = buf.ReadByte();
				break;

			case 0x0A: // Maximum length
				bridge->max_length = buf.ReadByte();
				if (bridge->max_length > 16) bridge->max_length = UINT16_MAX;
				break;

			case 0x0B: // Cost factor
				bridge->price = buf.ReadByte();
				break;

			case 0x0C: // Maximum speed
				bridge->speed = buf.ReadWord();
				if (bridge->speed == 0) bridge->speed = UINT16_MAX;
				break;

			case 0x0D: { // Bridge sprite tables
				uint8_t tableid = buf.ReadByte();
				uint8_t numtables = buf.ReadByte();

				if (bridge->sprite_table == nullptr) {
					/* Allocate memory for sprite table pointers and zero out */
					bridge->sprite_table = CallocT<PalSpriteID*>(NUM_BRIDGE_PIECES);
				}

				for (; numtables-- != 0; tableid++) {
					if (tableid >= NUM_BRIDGE_PIECES) { // skip invalid data
						GrfMsg(1, "BridgeChangeInfo: Table {} >= {}, skipping", tableid, NUM_BRIDGE_PIECES);
						for (uint8_t sprite = 0; sprite < SPRITES_PER_BRIDGE_PIECE; sprite++) buf.ReadDWord();
						continue;
					}

					if (bridge->sprite_table[tableid] == nullptr) {
						bridge->sprite_table[tableid] = MallocT<PalSpriteID>(SPRITES_PER_BRIDGE_PIECE);
					}

					for (uint8_t sprite = 0; sprite < SPRITES_PER_BRIDGE_PIECE; sprite++) {
						SpriteID image = buf.ReadWord();
						PaletteID pal  = buf.ReadWord();

						bridge->sprite_table[tableid][sprite].sprite = image;
						bridge->sprite_table[tableid][sprite].pal    = pal;

						MapSpriteMappingRecolour(&bridge->sprite_table[tableid][sprite]);
					}
				}
				if (!HasBit(bridge->ctrl_flags, BSCF_CUSTOM_PILLAR_FLAGS)) SetBit(bridge->ctrl_flags, BSCF_INVALID_PILLAR_FLAGS);
				break;
			}

			case 0x0E: // Flags; bit 0 - disable far pillars
				bridge->flags = buf.ReadByte();
				break;

			case 0x0F: // Long format year of availability (year since year 0)
				bridge->avail_year = CalTime::DeserialiseYearClamped(static_cast<int32_t>(buf.ReadDWord()));
				break;

			case 0x10: { // purchase string
				StringID newone = GetGRFStringID(_cur.grffile, buf.ReadWord());
				if (newone != STR_UNDEFINED) bridge->material = newone;
				break;
			}

			case 0x11: // description of bridge with rails or roads
			case 0x12: {
				StringID newone = GetGRFStringID(_cur.grffile, buf.ReadWord());
				if (newone != STR_UNDEFINED) bridge->transport_name[prop - 0x11] = newone;
				break;
			}

			case 0x13: // 16 bits cost multiplier
				bridge->price = buf.ReadWord();
				break;

			case A0RPI_BRIDGE_MENU_ICON:
				if (MappedPropertyLengthMismatch(buf, 4, mapping_entry)) break;
				[[fallthrough]];
			case 0x14: // purchase sprite
				bridge->sprite = buf.ReadWord();
				bridge->pal    = buf.ReadWord();
				break;

			case A0RPI_BRIDGE_PILLAR_FLAGS:
				if (MappedPropertyLengthMismatch(buf, 12, mapping_entry)) break;
				for (uint i = 0; i < 12; i++) {
					bridge->pillar_flags[i] = buf.ReadByte();
				}
				ClrBit(bridge->ctrl_flags, BSCF_INVALID_PILLAR_FLAGS);
				SetBit(bridge->ctrl_flags, BSCF_CUSTOM_PILLAR_FLAGS);
				break;

			case A0RPI_BRIDGE_AVAILABILITY_FLAGS: {
				if (MappedPropertyLengthMismatch(buf, 1, mapping_entry)) break;
				uint8_t flags = buf.ReadByte();
				AssignBit(bridge->ctrl_flags, BSCF_NOT_AVAILABLE_TOWN, HasBit(flags, 0));
				AssignBit(bridge->ctrl_flags, BSCF_NOT_AVAILABLE_AI_GS, HasBit(flags, 1));
				break;
			}

			default:
				ret = HandleAction0PropertyDefault(buf, prop);
				break;
		}
	}

	return ret;
}

/**
 * Ignore a house property
 * @param prop Property to read.
 * @param buf Property value.
 * @return ChangeInfoResult.
 */
static ChangeInfoResult IgnoreTownHouseProperty(int prop, ByteReader &buf)
{
	ChangeInfoResult ret = CIR_SUCCESS;

	switch (prop) {
		case 0x09:
		case 0x0B:
		case 0x0C:
		case 0x0D:
		case 0x0E:
		case 0x0F:
		case 0x11:
		case 0x14:
		case 0x15:
		case 0x16:
		case 0x18:
		case 0x19:
		case 0x1A:
		case 0x1B:
		case 0x1C:
		case 0x1D:
		case 0x1F:
			buf.ReadByte();
			break;

		case 0x0A:
		case 0x10:
		case 0x12:
		case 0x13:
		case 0x21:
		case 0x22:
			buf.ReadWord();
			break;

		case 0x1E:
			buf.ReadDWord();
			break;

		case 0x17:
			for (uint j = 0; j < 4; j++) buf.ReadByte();
			break;

		case 0x20: {
			uint8_t count = buf.ReadByte();
			for (uint8_t j = 0; j < count; j++) buf.ReadByte();
			break;
		}

		case 0x23:
			buf.Skip(buf.ReadByte() * 2);
			break;

		default:
			ret = HandleAction0PropertyDefault(buf, prop);
			break;
	}
	return ret;
}

/**
 * Define properties for houses
 * @param hid HouseID of the house.
 * @param numinfo Number of subsequent houseIDs to change the property for.
 * @param prop The property to change.
 * @param buf The property value.
 * @return ChangeInfoResult.
 */
static ChangeInfoResult TownHouseChangeInfo(uint hid, int numinfo, int prop, const GRFFilePropertyRemapEntry *mapping_entry, ByteReader &buf)
{
	ChangeInfoResult ret = CIR_SUCCESS;

	if (hid + numinfo > NUM_HOUSES_PER_GRF) {
		GrfMsg(1, "TownHouseChangeInfo: Too many houses loaded ({}), max ({}). Ignoring.", hid + numinfo, NUM_HOUSES_PER_GRF);
		return CIR_INVALID_ID;
	}

	/* Allocate house specs if they haven't been allocated already. */
	if (_cur.grffile->housespec.size() < hid + numinfo) _cur.grffile->housespec.resize(hid + numinfo);

	for (int i = 0; i < numinfo; i++) {
		HouseSpec *housespec = _cur.grffile->housespec[hid + i].get();

		if (prop != 0x08 && housespec == nullptr) {
			/* If the house property 08 is not yet set, ignore this property */
			ChangeInfoResult cir = IgnoreTownHouseProperty(prop, buf);
			if (cir > ret) ret = cir;
			continue;
		}

		switch (prop) {
			case 0x08: { // Substitute building type, and definition of a new house
				uint8_t subs_id = buf.ReadByte();
				if (subs_id == 0xFF) {
					/* Instead of defining a new house, a substitute house id
					 * of 0xFF disables the old house with the current id. */
					if (hid + i < NEW_HOUSE_OFFSET) HouseSpec::Get(hid + i)->enabled = false;
					continue;
				} else if (subs_id >= NEW_HOUSE_OFFSET) {
					/* The substitute id must be one of the original houses. */
					GrfMsg(2, "TownHouseChangeInfo: Attempt to use new house {} as substitute house for {}. Ignoring.", subs_id, hid + i);
					continue;
				}

				/* Allocate space for this house. */
				if (housespec == nullptr) {
					/* Only the first property 08 setting copies properties; if you later change it, properties will stay. */
					_cur.grffile->housespec[hid + i] = std::make_unique<HouseSpec>(*HouseSpec::Get(subs_id));
					housespec = _cur.grffile->housespec[hid + i].get();

					housespec->enabled = true;
					housespec->grf_prop.local_id = hid + i;
					housespec->grf_prop.subst_id = subs_id;
					housespec->grf_prop.grfid = _cur.grffile->grfid;
					housespec->grf_prop.grffile = _cur.grffile;
					/* Set default colours for randomization, used if not overridden. */
					housespec->random_colour[0] = COLOUR_RED;
					housespec->random_colour[1] = COLOUR_BLUE;
					housespec->random_colour[2] = COLOUR_ORANGE;
					housespec->random_colour[3] = COLOUR_GREEN;

					/* House flags 40 and 80 are exceptions; these flags are never set automatically. */
					housespec->building_flags &= ~(BUILDING_IS_CHURCH | BUILDING_IS_STADIUM);

					/* Make sure that the third cargo type is valid in this
					 * climate. This can cause problems when copying the properties
					 * of a house that accepts food, where the new house is valid
					 * in the temperate climate. */
					CargoID cid = housespec->accepts_cargo[2];
					if (!IsValidCargoID(cid)) cid = GetCargoIDByLabel(housespec->accepts_cargo_label[2]);
					if (!IsValidCargoID(cid)) {
						housespec->cargo_acceptance[2] = 0;
					}
				}
				break;
			}

			case 0x09: // Building flags
				housespec->building_flags = (BuildingFlags)buf.ReadByte();
				break;

			case 0x0A: { // Availability years
				uint16_t years = buf.ReadWord();
				housespec->min_year = GB(years, 0, 8) > 150 ? CalTime::MAX_YEAR : CalTime::ORIGINAL_BASE_YEAR + GB(years, 0, 8);
				housespec->max_year = GB(years, 8, 8) > 150 ? CalTime::MAX_YEAR : CalTime::ORIGINAL_BASE_YEAR + GB(years, 8, 8);
				break;
			}

			case 0x0B: // Population
				housespec->population = buf.ReadByte();
				break;

			case 0x0C: // Mail generation multiplier
				housespec->mail_generation = buf.ReadByte();
				break;

			case 0x0D: // Passenger acceptance
			case 0x0E: // Mail acceptance
				housespec->cargo_acceptance[prop - 0x0D] = buf.ReadByte();
				break;

			case 0x0F: { // Goods/candy, food/fizzy drinks acceptance
				int8_t goods = buf.ReadByte();

				/* If value of goods is negative, it means in fact food or, if in toyland, fizzy_drink acceptance.
				 * Else, we have "standard" 3rd cargo type, goods or candy, for toyland once more */
				CargoID cid = (goods >= 0) ? ((_settings_game.game_creation.landscape == LT_TOYLAND) ? GetCargoIDByLabel(CT_CANDY) : GetCargoIDByLabel(CT_GOODS)) :
						((_settings_game.game_creation.landscape == LT_TOYLAND) ? GetCargoIDByLabel(CT_FIZZY_DRINKS) : GetCargoIDByLabel(CT_FOOD));

				/* Make sure the cargo type is valid in this climate. */
				if (!IsValidCargoID(cid)) goods = 0;

				housespec->accepts_cargo[2] = cid;
				housespec->accepts_cargo_label[2] = CT_INVALID;
				housespec->cargo_acceptance[2] = abs(goods); // but we do need positive value here
				break;
			}

			case 0x10: // Local authority rating decrease on removal
				housespec->remove_rating_decrease = buf.ReadWord();
				break;

			case 0x11: // Removal cost multiplier
				housespec->removal_cost = buf.ReadByte();
				break;

			case 0x12: // Building name ID
				AddStringForMapping(buf.ReadWord(), &housespec->building_name);
				break;

			case 0x13: // Building availability mask
				housespec->building_availability = (HouseZones)buf.ReadWord();
				break;

			case 0x14: // House callback mask
				housespec->callback_mask |= buf.ReadByte();
				break;

			case 0x15: { // House override byte
				uint8_t override = buf.ReadByte();

				/* The house being overridden must be an original house. */
				if (override >= NEW_HOUSE_OFFSET) {
					GrfMsg(2, "TownHouseChangeInfo: Attempt to override new house {} with house id {}. Ignoring.", override, hid + i);
					continue;
				}

				_house_mngr.Add(hid + i, _cur.grffile->grfid, override);
				break;
			}

			case 0x16: // Periodic refresh multiplier
				housespec->processing_time = std::min<uint8_t>(buf.ReadByte(), 63u);
				break;

			case 0x17: // Four random colours to use
				for (uint j = 0; j < 4; j++) housespec->random_colour[j] = static_cast<Colours>(GB(buf.ReadByte(), 0, 4));
				break;

			case 0x18: // Relative probability of appearing
				housespec->probability = buf.ReadByte();
				break;

			case 0x19: // Extra flags
				housespec->extra_flags = (HouseExtraFlags)buf.ReadByte();
				break;

			case 0x1A: // Animation frames
				housespec->animation.frames = buf.ReadByte();
				housespec->animation.status = GB(housespec->animation.frames, 7, 1);
				SB(housespec->animation.frames, 7, 1, 0);
				break;

			case 0x1B: // Animation speed
				housespec->animation.speed = Clamp(buf.ReadByte(), 2, 16);
				break;

			case 0x1C: // Class of the building type
				housespec->class_id = AllocateHouseClassID(buf.ReadByte(), _cur.grffile->grfid);
				break;

			case 0x1D: // Callback mask part 2
				housespec->callback_mask |= (buf.ReadByte() << 8);
				break;

			case 0x1E: { // Accepted cargo types
				uint32_t cargotypes = buf.ReadDWord();

				/* Check if the cargo types should not be changed */
				if (cargotypes == 0xFFFFFFFF) break;

				for (uint j = 0; j < HOUSE_ORIGINAL_NUM_ACCEPTS; j++) {
					/* Get the cargo number from the 'list' */
					uint8_t cargo_part = GB(cargotypes, 8 * j, 8);
					CargoID cargo = GetCargoTranslation(cargo_part, _cur.grffile);

					if (!IsValidCargoID(cargo)) {
						/* Disable acceptance of invalid cargo type */
						housespec->cargo_acceptance[j] = 0;
					} else {
						housespec->accepts_cargo[j] = cargo;
					}
					housespec->accepts_cargo_label[j] = CT_INVALID;
				}
				break;
			}

			case 0x1F: // Minimum life span
				housespec->minimum_life = buf.ReadByte();
				break;

			case 0x20: { // Cargo acceptance watch list
				uint8_t count = buf.ReadByte();
				for (uint8_t j = 0; j < count; j++) {
					CargoID cargo = GetCargoTranslation(buf.ReadByte(), _cur.grffile);
					if (IsValidCargoID(cargo)) SetBit(housespec->watched_cargoes, cargo);
				}
				break;
			}

			case 0x21: // long introduction year
				housespec->min_year = TimerGameCalendar::Year{buf.ReadWord()};
				break;

			case 0x22: // long maximum year
<<<<<<< HEAD
				housespec->max_year = buf.ReadWord();
				if (housespec->max_year == UINT16_MAX) housespec->max_year = CalTime::MAX_YEAR;
=======
				housespec->max_year = TimerGameCalendar::Year{buf.ReadWord()};
				if (housespec->max_year == UINT16_MAX) housespec->max_year = CalendarTime::MAX_YEAR;
>>>>>>> 666f7bfe
				break;

			case 0x23: { // variable length cargo types accepted
				uint count = buf.ReadByte();
				if (count > lengthof(housespec->accepts_cargo)) {
					GRFError *error = DisableGrf(STR_NEWGRF_ERROR_LIST_PROPERTY_TOO_LONG);
					error->param_value[1] = prop;
					return CIR_DISABLED;
				}
				/* Always write the full accepts_cargo array, and check each index for being inside the
				 * provided data. This ensures all values are properly initialized, and also avoids
				 * any risks of array overrun. */
				for (uint i = 0; i < lengthof(housespec->accepts_cargo); i++) {
					if (i < count) {
						housespec->accepts_cargo[i] = GetCargoTranslation(buf.ReadByte(), _cur.grffile);
						housespec->cargo_acceptance[i] = buf.ReadByte();
					} else {
						housespec->accepts_cargo[i] = INVALID_CARGO;
						housespec->cargo_acceptance[i] = 0;
					}
					if (i < std::size(housespec->accepts_cargo_label)) housespec->accepts_cargo_label[i] = CT_INVALID;
				}
				break;
			}

			default:
				ret = HandleAction0PropertyDefault(buf, prop);
				break;
		}
	}

	return ret;
}

/**
 * Get the language map associated with a given NewGRF and language.
 * @param grfid       The NewGRF to get the map for.
 * @param language_id The (NewGRF) language ID to get the map for.
 * @return The LanguageMap, or nullptr if it couldn't be found.
 */
/* static */ const LanguageMap *LanguageMap::GetLanguageMap(uint32_t grfid, uint8_t language_id)
{
	/* LanguageID "MAX_LANG", i.e. 7F is any. This language can't have a gender/case mapping, but has to be handled gracefully. */
	const GRFFile *grffile = GetFileByGRFID(grfid);
	if (grffile == nullptr) return nullptr;

	auto it = grffile->language_map.find(language_id);
	if (it == std::end(grffile->language_map)) return nullptr;

	return &it->second;
}

/**
 * Load a cargo- or railtype-translation table.
 * @param gvid ID of the global variable. This is basically only checked for zerones.
 * @param numinfo Number of subsequent IDs to change the property for.
 * @param buf The property value.
 * @param gettable Function to get storage for the translation table.
 * @param name Name of the table for debug output.
 * @return ChangeInfoResult.
 */
template <typename T, typename TGetTableFunc>
static ChangeInfoResult LoadTranslationTable(uint gvid, int numinfo, ByteReader &buf, TGetTableFunc gettable, std::string_view name)
{
	if (gvid != 0) {
		GrfMsg(1, "LoadTranslationTable: {} translation table must start at zero", name);
		return CIR_INVALID_ID;
	}

	std::vector<T> &translation_table = gettable(*_cur.grffile);
	translation_table.clear();
	translation_table.reserve(numinfo);
	for (int i = 0; i < numinfo; i++) {
		translation_table.push_back(T(BSWAP32(buf.ReadDWord())));
	}

	GRFFile *grf_override = GetCurrentGRFOverride();
	if (grf_override != nullptr) {
		/* GRF override is present, copy the translation table to the overridden GRF as well. */
		GrfMsg(1, "LoadTranslationTable: Copying {} translation table to override GRFID '{}'", name, BSWAP32(grf_override->grfid));
		std::vector<T> &override_table = gettable(*grf_override);
		override_table = translation_table;
	}

	return CIR_SUCCESS;
}

/**
 * Helper to read a DWord worth of bytes from the reader
 * and to return it as a valid string.
 * @param reader The source of the DWord.
 * @return The read DWord as string.
 */
static std::string ReadDWordAsString(ByteReader &reader)
{
	std::string output;
	for (int i = 0; i < 4; i++) output.push_back(reader.ReadByte());
	return StrMakeValid(output);
}

/**
 * Define properties for global variables
 * @param gvid ID of the global variable.
 * @param numinfo Number of subsequent IDs to change the property for.
 * @param prop The property to change.
 * @param buf The property value.
 * @return ChangeInfoResult.
 */
static ChangeInfoResult GlobalVarChangeInfo(uint gvid, int numinfo, int prop, const GRFFilePropertyRemapEntry *mapping_entry, ByteReader &buf)
{
	/* Properties which are handled as a whole */
	switch (prop) {
		case 0x09: // Cargo Translation Table; loading during both reservation and activation stage (in case it is selected depending on defined cargos)
			return LoadTranslationTable<CargoLabel>(gvid, numinfo, buf, [](GRFFile &grf) -> std::vector<CargoLabel> & { return grf.cargo_list; }, "Cargo");

		case 0x12: // Rail type translation table; loading during both reservation and activation stage (in case it is selected depending on defined railtypes)
			return LoadTranslationTable<RailTypeLabel>(gvid, numinfo, buf, [](GRFFile &grf) -> std::vector<RailTypeLabel> & { return grf.railtype_list; }, "Rail type");

		case 0x16: // Road type translation table; loading during both reservation and activation stage (in case it is selected depending on defined roadtypes)
			return LoadTranslationTable<RoadTypeLabel>(gvid, numinfo, buf, [](GRFFile &grf) -> std::vector<RoadTypeLabel> & { return grf.roadtype_list; }, "Road type");

		case 0x17: // Tram type translation table; loading during both reservation and activation stage (in case it is selected depending on defined tramtypes)
			return LoadTranslationTable<RoadTypeLabel>(gvid, numinfo, buf, [](GRFFile &grf) -> std::vector<RoadTypeLabel> & { return grf.tramtype_list; }, "Tram type");

		default:
			break;
	}

	/* Properties which are handled per item */
	ChangeInfoResult ret = CIR_SUCCESS;
	for (int i = 0; i < numinfo; i++) {
		switch (prop) {
			case 0x08: { // Cost base factor
				int factor = buf.ReadByte();
				uint price = gvid + i;

				if (price < PR_END) {
					_cur.grffile->price_base_multipliers[price] = std::min<int>(factor - 8, MAX_PRICE_MODIFIER);
				} else {
					GrfMsg(1, "GlobalVarChangeInfo: Price {} out of range, ignoring", price);
				}
				break;
			}

			case 0x0A: { // Currency display names
				uint curidx = GetNewgrfCurrencyIdConverted(gvid + i);
				StringID newone = GetGRFStringID(_cur.grffile, buf.ReadWord());

				if ((newone != STR_UNDEFINED) && (curidx < CURRENCY_END)) {
					_currency_specs[curidx].name = newone;
					_currency_specs[curidx].code.clear();
				}
				break;
			}

			case 0x0B: { // Currency multipliers
				uint curidx = GetNewgrfCurrencyIdConverted(gvid + i);
				uint32_t rate = buf.ReadDWord();

				if (curidx < CURRENCY_END) {
					/* TTDPatch uses a multiple of 1000 for its conversion calculations,
					 * which OTTD does not. For this reason, divide grf value by 1000,
					 * to be compatible */
					_currency_specs[curidx].rate = rate / 1000;
				} else {
					GrfMsg(1, "GlobalVarChangeInfo: Currency multipliers {} out of range, ignoring", curidx);
				}
				break;
			}

			case 0x0C: { // Currency options
				uint curidx = GetNewgrfCurrencyIdConverted(gvid + i);
				uint16_t options = buf.ReadWord();

				if (curidx < CURRENCY_END) {
					_currency_specs[curidx].separator.clear();
					_currency_specs[curidx].separator.push_back(GB(options, 0, 8));
					/* By specifying only one bit, we prevent errors,
					 * since newgrf specs said that only 0 and 1 can be set for symbol_pos */
					_currency_specs[curidx].symbol_pos = GB(options, 8, 1);
				} else {
					GrfMsg(1, "GlobalVarChangeInfo: Currency option {} out of range, ignoring", curidx);
				}
				break;
			}

			case 0x0D: { // Currency prefix symbol
				uint curidx = GetNewgrfCurrencyIdConverted(gvid + i);
				std::string prefix = ReadDWordAsString(buf);

				if (curidx < CURRENCY_END) {
					_currency_specs[curidx].prefix = prefix;
				} else {
					GrfMsg(1, "GlobalVarChangeInfo: Currency symbol {} out of range, ignoring", curidx);
				}
				break;
			}

			case 0x0E: { // Currency suffix symbol
				uint curidx = GetNewgrfCurrencyIdConverted(gvid + i);
				std::string suffix = ReadDWordAsString(buf);

				if (curidx < CURRENCY_END) {
					_currency_specs[curidx].suffix = suffix;
				} else {
					GrfMsg(1, "GlobalVarChangeInfo: Currency symbol {} out of range, ignoring", curidx);
				}
				break;
			}

			case 0x0F: { //  Euro introduction dates
				uint curidx = GetNewgrfCurrencyIdConverted(gvid + i);
<<<<<<< HEAD
				CalTime::Year year_euro = buf.ReadWord();
=======
				TimerGameCalendar::Year year_euro{buf.ReadWord()};
>>>>>>> 666f7bfe

				if (curidx < CURRENCY_END) {
					_currency_specs[curidx].to_euro = year_euro;
				} else {
					GrfMsg(1, "GlobalVarChangeInfo: Euro intro date {} out of range, ignoring", curidx);
				}
				break;
			}

			case 0x10: // Snow line height table
				if (numinfo > 1 || IsSnowLineSet()) {
					GrfMsg(1, "GlobalVarChangeInfo: The snowline can only be set once ({})", numinfo);
				} else if (buf.Remaining() < SNOW_LINE_MONTHS * SNOW_LINE_DAYS) {
					GrfMsg(1, "GlobalVarChangeInfo: Not enough entries set in the snowline table ({})", buf.Remaining());
				} else {
					uint8_t table[SNOW_LINE_MONTHS][SNOW_LINE_DAYS];

					for (uint i = 0; i < SNOW_LINE_MONTHS; i++) {
						for (uint j = 0; j < SNOW_LINE_DAYS; j++) {
							table[i][j] = buf.ReadByte();
							if (_cur.grffile->grf_version >= 8) {
								if (table[i][j] != 0xFF) table[i][j] = table[i][j] * (1 + _settings_game.construction.map_height_limit) / 256;
							} else {
								if (table[i][j] >= 128) {
									/* no snow */
									table[i][j] = 0xFF;
								} else {
									table[i][j] = table[i][j] * (1 + _settings_game.construction.map_height_limit) / 128;
								}
							}
						}
					}
					SetSnowLine(table);
				}
				break;

			case 0x11: // GRF match for engine allocation
				/* This is loaded during the reservation stage, so just skip it here. */
				/* Each entry is 8 bytes. */
				buf.Skip(8);
				break;

			case 0x13:   // Gender translation table
			case 0x14:   // Case translation table
			case 0x15: { // Plural form translation
				uint curidx = gvid + i; // The current index, i.e. language.
				const LanguageMetadata *lang = curidx < MAX_LANG ? GetLanguage(curidx) : nullptr;
				if (lang == nullptr) {
					GrfMsg(1, "GlobalVarChangeInfo: Language {} is not known, ignoring", curidx);
					/* Skip over the data. */
					if (prop == 0x15) {
						buf.ReadByte();
					} else {
						while (buf.ReadByte() != 0) {
							buf.ReadString();
						}
					}
					break;
				}

				if (prop == 0x15) {
					uint plural_form = buf.ReadByte();
					if (plural_form >= LANGUAGE_MAX_PLURAL) {
						GrfMsg(1, "GlobalVarChanceInfo: Plural form {} is out of range, ignoring", plural_form);
					} else {
						_cur.grffile->language_map[curidx].plural_form = plural_form;
					}
					break;
				}

				uint8_t newgrf_id = buf.ReadByte(); // The NewGRF (custom) identifier.
				while (newgrf_id != 0) {
					std::string_view name = buf.ReadString(); // The name for the OpenTTD identifier.

					/* We'll just ignore the UTF8 identifier character. This is (fairly)
					 * safe as OpenTTD's strings gender/cases are usually in ASCII which
					 * is just a subset of UTF8, or they need the bigger UTF8 characters
					 * such as Cyrillic. Thus we will simply assume they're all UTF8. */
					char32_t c;
					size_t len = Utf8Decode(&c, name.data());
					if (c == NFO_UTF8_IDENTIFIER) name = name.substr(len);

					LanguageMap::Mapping map;
					map.newgrf_id = newgrf_id;
					if (prop == 0x13) {
						map.openttd_id = lang->GetGenderIndex(name.data());
						if (map.openttd_id >= MAX_NUM_GENDERS) {
							GrfMsg(1, "GlobalVarChangeInfo: Gender name {} is not known, ignoring", StrMakeValid(name));
						} else {
							_cur.grffile->language_map[curidx].gender_map.push_back(map);
						}
					} else {
						map.openttd_id = lang->GetCaseIndex(name.data());
						if (map.openttd_id >= MAX_NUM_CASES) {
							GrfMsg(1, "GlobalVarChangeInfo: Case name {} is not known, ignoring", StrMakeValid(name));
						} else {
							_cur.grffile->language_map[curidx].case_map.push_back(map);
						}
					}
					newgrf_id = buf.ReadByte();
				}
				break;
			}

			case A0RPI_GLOBALVAR_EXTRA_STATION_NAMES: {
				if (MappedPropertyLengthMismatch(buf, 4, mapping_entry)) break;
				uint16_t str = buf.ReadWord();
				uint16_t flags = buf.ReadWord();
				if (_extra_station_names.size() < MAX_EXTRA_STATION_NAMES) {
					size_t idx = _extra_station_names.size();
					ExtraStationNameInfo &info = _extra_station_names.emplace_back();
					AddStringForMapping(str, idx, [](StringID str, size_t idx) { _extra_station_names[idx].str = str; });
					info.flags = flags;
				}
				break;
			}

			case A0RPI_GLOBALVAR_EXTRA_STATION_NAMES_PROBABILITY: {
				if (MappedPropertyLengthMismatch(buf, 1, mapping_entry)) break;
				_extra_station_names_probability = buf.ReadByte();
				break;
			}

			case A0RPI_GLOBALVAR_LIGHTHOUSE_GENERATE_AMOUNT:
			case A0RPI_GLOBALVAR_TRANSMITTER_GENERATE_AMOUNT: {
				if (MappedPropertyLengthMismatch(buf, 1, mapping_entry)) break;
				extern std::vector<ObjectSpec> _object_specs;
				ObjectType type = (prop == A0RPI_GLOBALVAR_LIGHTHOUSE_GENERATE_AMOUNT) ? OBJECT_LIGHTHOUSE : OBJECT_TRANSMITTER;
				_object_specs[type].generate_amount = buf.ReadByte();
				break;
			}

			case A0RPI_GLOBALVAR_ALLOW_ROCKS_DESERT: {
				if (MappedPropertyLengthMismatch(buf, 1, mapping_entry)) break;
				extern bool _allow_rocks_desert;
				_allow_rocks_desert = (buf.ReadByte() != 0);
				break;
			}

			default:
				ret = HandleAction0PropertyDefault(buf, prop);
				break;
		}
	}

	return ret;
}

static ChangeInfoResult GlobalVarReserveInfo(uint gvid, int numinfo, int prop, const GRFFilePropertyRemapEntry *mapping_entry, ByteReader &buf)
{
	/* Properties which are handled as a whole */
	switch (prop) {
		case 0x09: // Cargo Translation Table; loading during both reservation and activation stage (in case it is selected depending on defined cargos)
			return LoadTranslationTable<CargoLabel>(gvid, numinfo, buf, [](GRFFile &grf) -> std::vector<CargoLabel> & { return grf.cargo_list; }, "Cargo");

		case 0x12: // Rail type translation table; loading during both reservation and activation stage (in case it is selected depending on defined railtypes)
			return LoadTranslationTable<RailTypeLabel>(gvid, numinfo, buf, [](GRFFile &grf) -> std::vector<RailTypeLabel> & { return grf.railtype_list; }, "Rail type");

		case 0x16: // Road type translation table; loading during both reservation and activation stage (in case it is selected depending on defined roadtypes)
			return LoadTranslationTable<RoadTypeLabel>(gvid, numinfo, buf, [](GRFFile &grf) -> std::vector<RoadTypeLabel> & { return grf.roadtype_list; }, "Road type");

		case 0x17: // Tram type translation table; loading during both reservation and activation stage (in case it is selected depending on defined tramtypes)
			return LoadTranslationTable<RoadTypeLabel>(gvid, numinfo, buf, [](GRFFile &grf) -> std::vector<RoadTypeLabel> & { return grf.tramtype_list; }, "Tram type");

		default:
			break;
	}

	/* Properties which are handled per item */
	ChangeInfoResult ret = CIR_SUCCESS;
	for (int i = 0; i < numinfo; i++) {
		switch (prop) {
			case 0x08: // Cost base factor
			case 0x15: // Plural form translation
				buf.ReadByte();
				break;

			case 0x0A: // Currency display names
			case 0x0C: // Currency options
			case 0x0F: // Euro introduction dates
				buf.ReadWord();
				break;

			case 0x0B: // Currency multipliers
			case 0x0D: // Currency prefix symbol
			case 0x0E: // Currency suffix symbol
				buf.ReadDWord();
				break;

			case 0x10: // Snow line height table
				buf.Skip(SNOW_LINE_MONTHS * SNOW_LINE_DAYS);
				break;

			case 0x11: { // GRF match for engine allocation
				uint32_t s = buf.ReadDWord();
				uint32_t t = buf.ReadDWord();
				SetNewGRFOverride(s, t);
				break;
			}

			case 0x13: // Gender translation table
			case 0x14: // Case translation table
				while (buf.ReadByte() != 0) {
					buf.ReadString();
				}
				break;

			case A0RPI_GLOBALVAR_EXTRA_STATION_NAMES:
			case A0RPI_GLOBALVAR_EXTRA_STATION_NAMES_PROBABILITY:
			case A0RPI_GLOBALVAR_LIGHTHOUSE_GENERATE_AMOUNT:
			case A0RPI_GLOBALVAR_TRANSMITTER_GENERATE_AMOUNT:
			case A0RPI_GLOBALVAR_ALLOW_ROCKS_DESERT:
				buf.Skip(buf.ReadExtendedByte());
				break;

			default:
				ret = HandleAction0PropertyDefault(buf, prop);
				break;
		}
	}

	return ret;
}


/**
 * Define properties for cargoes
 * @param cid Local ID of the cargo.
 * @param numinfo Number of subsequent IDs to change the property for.
 * @param prop The property to change.
 * @param buf The property value.
 * @return ChangeInfoResult.
 */
static ChangeInfoResult CargoChangeInfo(uint cid, int numinfo, int prop, const GRFFilePropertyRemapEntry *mapping_entry, ByteReader &buf)
{
	ChangeInfoResult ret = CIR_SUCCESS;

	if (cid + numinfo > NUM_CARGO) {
		GrfMsg(2, "CargoChangeInfo: Cargo type {} out of range (max {})", cid + numinfo, NUM_CARGO - 1);
		return CIR_INVALID_ID;
	}

	for (int i = 0; i < numinfo; i++) {
		CargoSpec *cs = CargoSpec::Get(cid + i);

		switch (prop) {
			case 0x08: // Bit number of cargo
				cs->bitnum = buf.ReadByte();
				if (cs->IsValid()) {
					cs->grffile = _cur.grffile;
					SetBit(_cargo_mask, cid + i);
				} else {
					ClrBit(_cargo_mask, cid + i);
				}
				BuildCargoLabelMap();
				break;

			case 0x09: // String ID for cargo type name
				AddStringForMapping(buf.ReadWord(), &cs->name);
				break;

			case 0x0A: // String for 1 unit of cargo
				AddStringForMapping(buf.ReadWord(), &cs->name_single);
				break;

			case 0x0B: // String for singular quantity of cargo (e.g. 1 tonne of coal)
			case 0x1B: // String for cargo units
				/* String for units of cargo. This is different in OpenTTD
				 * (e.g. tonnes) to TTDPatch (e.g. {COMMA} tonne of coal).
				 * Property 1B is used to set OpenTTD's behaviour. */
				AddStringForMapping(buf.ReadWord(), &cs->units_volume);
				break;

			case 0x0C: // String for plural quantity of cargo (e.g. 10 tonnes of coal)
			case 0x1C: // String for any amount of cargo
				/* Strings for an amount of cargo. This is different in OpenTTD
				 * (e.g. {WEIGHT} of coal) to TTDPatch (e.g. {COMMA} tonnes of coal).
				 * Property 1C is used to set OpenTTD's behaviour. */
				AddStringForMapping(buf.ReadWord(), &cs->quantifier);
				break;

			case 0x0D: // String for two letter cargo abbreviation
				AddStringForMapping(buf.ReadWord(), &cs->abbrev);
				break;

			case 0x0E: // Sprite ID for cargo icon
				cs->sprite = buf.ReadWord();
				break;

			case 0x0F: // Weight of one unit of cargo
				cs->weight = buf.ReadByte();
				break;

			case 0x10: // Used for payment calculation
				cs->transit_periods[0] = buf.ReadByte();
				break;

			case 0x11: // Used for payment calculation
				cs->transit_periods[1] = buf.ReadByte();
				break;

			case 0x12: // Base cargo price
				cs->initial_payment = buf.ReadDWord();
				break;

			case 0x13: // Colour for station rating bars
				cs->rating_colour = buf.ReadByte();
				break;

			case 0x14: // Colour for cargo graph
				cs->legend_colour = buf.ReadByte();
				break;

			case 0x15: // Freight status
				cs->is_freight = (buf.ReadByte() != 0);
				break;

			case 0x16: // Cargo classes
				cs->classes = buf.ReadWord();
				break;

			case 0x17: // Cargo label
				cs->label = CargoLabel{BSWAP32(buf.ReadDWord())};
				BuildCargoLabelMap();
				break;

			case 0x18: { // Town growth substitute type
				uint8_t substitute_type = buf.ReadByte();

				switch (substitute_type) {
					case 0x00: cs->town_acceptance_effect = TAE_PASSENGERS; break;
					case 0x02: cs->town_acceptance_effect = TAE_MAIL; break;
					case 0x05: cs->town_acceptance_effect = TAE_GOODS; break;
					case 0x09: cs->town_acceptance_effect = TAE_WATER; break;
					case 0x0B: cs->town_acceptance_effect = TAE_FOOD; break;
					default:
						GrfMsg(1, "CargoChangeInfo: Unknown town growth substitute value {}, setting to none.", substitute_type);
						[[fallthrough]];
					case 0xFF: cs->town_acceptance_effect = TAE_NONE; break;
				}
				break;
			}

			case 0x19: // Town growth coefficient
				buf.ReadWord();
				break;

			case 0x1A: // Bitmask of callbacks to use
				cs->callback_mask = buf.ReadByte();
				break;

			case 0x1D: // Vehicle capacity muliplier
				cs->multiplier = std::max<uint16_t>(1u, buf.ReadWord());
				break;

			case 0x1E: { // Town production substitute type
				uint8_t substitute_type = buf.ReadByte();

				switch (substitute_type) {
					case 0x00: cs->town_production_effect = TPE_PASSENGERS; break;
					case 0x02: cs->town_production_effect = TPE_MAIL; break;
					default:
						GrfMsg(1, "CargoChangeInfo: Unknown town production substitute value {}, setting to none.", substitute_type);
						[[fallthrough]];
					case 0xFF: cs->town_production_effect = TPE_NONE; break;
				}
				break;
			}

			case 0x1F: // Town production multiplier
				cs->town_production_multiplier = std::max<uint16_t>(1U, buf.ReadWord());
				break;

			default:
				ret = HandleAction0PropertyDefault(buf, prop);
				break;
		}
	}

	return ret;
}


/**
 * Define properties for sound effects
 * @param sid Local ID of the sound.
 * @param numinfo Number of subsequent IDs to change the property for.
 * @param prop The property to change.
 * @param buf The property value.
 * @return ChangeInfoResult.
 */
static ChangeInfoResult SoundEffectChangeInfo(uint sid, int numinfo, int prop, const GRFFilePropertyRemapEntry *mapping_entry, ByteReader &buf)
{
	ChangeInfoResult ret = CIR_SUCCESS;

	if (_cur.grffile->sound_offset == 0) {
		GrfMsg(1, "SoundEffectChangeInfo: No effects defined, skipping");
		return CIR_INVALID_ID;
	}

	if (sid + numinfo - ORIGINAL_SAMPLE_COUNT > _cur.grffile->num_sounds) {
		GrfMsg(1, "SoundEffectChangeInfo: Attempting to change undefined sound effect ({}), max ({}). Ignoring.", sid + numinfo, ORIGINAL_SAMPLE_COUNT + _cur.grffile->num_sounds);
		return CIR_INVALID_ID;
	}

	for (int i = 0; i < numinfo; i++) {
		SoundEntry *sound = GetSound(sid + i + _cur.grffile->sound_offset - ORIGINAL_SAMPLE_COUNT);

		switch (prop) {
			case 0x08: // Relative volume
				sound->volume = Clamp(buf.ReadByte(), 0, SOUND_EFFECT_MAX_VOLUME);
				break;

			case 0x09: // Priority
				sound->priority = buf.ReadByte();
				break;

			case 0x0A: { // Override old sound
				SoundID orig_sound = buf.ReadByte();

				if (orig_sound >= ORIGINAL_SAMPLE_COUNT) {
					GrfMsg(1, "SoundEffectChangeInfo: Original sound {} not defined (max {})", orig_sound, ORIGINAL_SAMPLE_COUNT);
				} else {
					SoundEntry *old_sound = GetSound(orig_sound);

					/* Literally copy the data of the new sound over the original */
					*old_sound = *sound;
				}
				break;
			}

			default:
				ret = HandleAction0PropertyDefault(buf, prop);
				break;
		}
	}

	return ret;
}

/**
 * Ignore an industry tile property
 * @param prop The property to ignore.
 * @param buf The property value.
 * @return ChangeInfoResult.
 */
static ChangeInfoResult IgnoreIndustryTileProperty(int prop, ByteReader &buf)
{
	ChangeInfoResult ret = CIR_SUCCESS;

	switch (prop) {
		case 0x09:
		case 0x0D:
		case 0x0E:
		case 0x10:
		case 0x11:
		case 0x12:
			buf.ReadByte();
			break;

		case 0x0A:
		case 0x0B:
		case 0x0C:
		case 0x0F:
			buf.ReadWord();
			break;

		case 0x13:
			buf.Skip(buf.ReadByte() * 2);
			break;

		default:
			ret = HandleAction0PropertyDefault(buf, prop);
			break;
	}
	return ret;
}

/**
 * Define properties for industry tiles
 * @param indtid Local ID of the industry tile.
 * @param numinfo Number of subsequent industry tile IDs to change the property for.
 * @param prop The property to change.
 * @param buf The property value.
 * @return ChangeInfoResult.
 */
static ChangeInfoResult IndustrytilesChangeInfo(uint indtid, int numinfo, int prop, const GRFFilePropertyRemapEntry *mapping_entry, ByteReader &buf)
{
	ChangeInfoResult ret = CIR_SUCCESS;

	if (indtid + numinfo > NUM_INDUSTRYTILES_PER_GRF) {
		GrfMsg(1, "IndustryTilesChangeInfo: Too many industry tiles loaded ({}), max ({}). Ignoring.", indtid + numinfo, NUM_INDUSTRYTILES_PER_GRF);
		return CIR_INVALID_ID;
	}

	/* Allocate industry tile specs if they haven't been allocated already. */
	if (_cur.grffile->indtspec.size() < indtid + numinfo) _cur.grffile->indtspec.resize(indtid + numinfo);

	for (int i = 0; i < numinfo; i++) {
		IndustryTileSpec *tsp = _cur.grffile->indtspec[indtid + i].get();

		if (prop != 0x08 && tsp == nullptr) {
			ChangeInfoResult cir = IgnoreIndustryTileProperty(prop, buf);
			if (cir > ret) ret = cir;
			continue;
		}

		switch (prop) {
			case 0x08: { // Substitute industry tile type
				uint8_t subs_id = buf.ReadByte();
				if (subs_id >= NEW_INDUSTRYTILEOFFSET) {
					/* The substitute id must be one of the original industry tile. */
					GrfMsg(2, "IndustryTilesChangeInfo: Attempt to use new industry tile {} as substitute industry tile for {}. Ignoring.", subs_id, indtid + i);
					continue;
				}

				/* Allocate space for this industry. */
				if (tsp == nullptr) {
					_cur.grffile->indtspec[indtid + i] = std::make_unique<IndustryTileSpec>(_industry_tile_specs[subs_id]);
					tsp = _cur.grffile->indtspec[indtid + i].get();

					tsp->enabled = true;

					/* A copied tile should not have the animation infos copied too.
					 * The anim_state should be left untouched, though
					 * It is up to the author to animate them */
					tsp->anim_production = INDUSTRYTILE_NOANIM;
					tsp->anim_next = INDUSTRYTILE_NOANIM;

					tsp->grf_prop.local_id = indtid + i;
					tsp->grf_prop.subst_id = subs_id;
					tsp->grf_prop.grfid = _cur.grffile->grfid;
					tsp->grf_prop.grffile = _cur.grffile;
					_industile_mngr.AddEntityID(indtid + i, _cur.grffile->grfid, subs_id); // pre-reserve the tile slot
				}
				break;
			}

			case 0x09: { // Industry tile override
				uint8_t ovrid = buf.ReadByte();

				/* The industry being overridden must be an original industry. */
				if (ovrid >= NEW_INDUSTRYTILEOFFSET) {
					GrfMsg(2, "IndustryTilesChangeInfo: Attempt to override new industry tile {} with industry tile id {}. Ignoring.", ovrid, indtid + i);
					continue;
				}

				_industile_mngr.Add(indtid + i, _cur.grffile->grfid, ovrid);
				break;
			}

			case 0x0A: // Tile acceptance
			case 0x0B:
			case 0x0C: {
				uint16_t acctp = buf.ReadWord();
				tsp->accepts_cargo[prop - 0x0A] = GetCargoTranslation(GB(acctp, 0, 8), _cur.grffile);
				tsp->acceptance[prop - 0x0A] = Clamp(GB(acctp, 8, 8), 0, 16);
				tsp->accepts_cargo_label[prop - 0x0A] = CT_INVALID;
				break;
			}

			case 0x0D: // Land shape flags
				tsp->slopes_refused = (Slope)buf.ReadByte();
				break;

			case 0x0E: // Callback mask
				tsp->callback_mask = buf.ReadByte();
				break;

			case 0x0F: // Animation information
				tsp->animation.frames = buf.ReadByte();
				tsp->animation.status = buf.ReadByte();
				break;

			case 0x10: // Animation speed
				tsp->animation.speed = buf.ReadByte();
				break;

			case 0x11: // Triggers for callback 25
				tsp->animation.triggers = buf.ReadByte();
				break;

			case 0x12: // Special flags
				tsp->special_flags = (IndustryTileSpecialFlags)buf.ReadByte();
				break;

			case 0x13: { // variable length cargo acceptance
				uint8_t num_cargoes = buf.ReadByte();
				if (num_cargoes > std::size(tsp->acceptance)) {
					GRFError *error = DisableGrf(STR_NEWGRF_ERROR_LIST_PROPERTY_TOO_LONG);
					error->param_value[1] = prop;
					return CIR_DISABLED;
				}
				for (uint i = 0; i < std::size(tsp->acceptance); i++) {
					if (i < num_cargoes) {
						tsp->accepts_cargo[i] = GetCargoTranslation(buf.ReadByte(), _cur.grffile);
						/* Tile acceptance can be negative to counteract the INDTILE_SPECIAL_ACCEPTS_ALL_CARGO flag */
						tsp->acceptance[i] = (int8_t)buf.ReadByte();
					} else {
						tsp->accepts_cargo[i] = INVALID_CARGO;
						tsp->acceptance[i] = 0;
					}
					if (i < std::size(tsp->accepts_cargo_label)) tsp->accepts_cargo_label[i] = CT_INVALID;
				}
				break;
			}

			default:
				ret = HandleAction0PropertyDefault(buf, prop);
				break;
		}
	}

	return ret;
}

/**
 * Ignore an industry property
 * @param prop The property to ignore.
 * @param buf The property value.
 * @return ChangeInfoResult.
 */
static ChangeInfoResult IgnoreIndustryProperty(int prop, ByteReader &buf)
{
	ChangeInfoResult ret = CIR_SUCCESS;

	switch (prop) {
		case 0x09:
		case 0x0B:
		case 0x0F:
		case 0x12:
		case 0x13:
		case 0x14:
		case 0x17:
		case 0x18:
		case 0x19:
		case 0x21:
		case 0x22:
			buf.ReadByte();
			break;

		case 0x0C:
		case 0x0D:
		case 0x0E:
		case 0x10: // INDUSTRY_ORIGINAL_NUM_OUTPUTS bytes
		case 0x1B:
		case 0x1F:
		case 0x24:
			buf.ReadWord();
			break;

		case 0x11: // INDUSTRY_ORIGINAL_NUM_INPUTS bytes + 1
		case 0x1A:
		case 0x1C:
		case 0x1D:
		case 0x1E:
		case 0x20:
		case 0x23:
			buf.ReadDWord();
			break;

		case 0x0A: {
			uint8_t num_table = buf.ReadByte();
			for (uint8_t j = 0; j < num_table; j++) {
				for (uint k = 0;; k++) {
					uint8_t x = buf.ReadByte();
					if (x == 0xFE && k == 0) {
						buf.ReadByte();
						buf.ReadByte();
						break;
					}

					uint8_t y = buf.ReadByte();
					if (x == 0 && y == 0x80) break;

					uint8_t gfx = buf.ReadByte();
					if (gfx == 0xFE) buf.ReadWord();
				}
			}
			break;
		}

		case 0x16:
			for (uint8_t j = 0; j < INDUSTRY_ORIGINAL_NUM_INPUTS; j++) buf.ReadByte();
			break;

		case 0x15:
		case 0x25:
		case 0x26:
		case 0x27:
			buf.Skip(buf.ReadByte());
			break;

		case 0x28: {
			int num_inputs = buf.ReadByte();
			int num_outputs = buf.ReadByte();
			buf.Skip(num_inputs * num_outputs * 2);
			break;
		}

		default:
			ret = HandleAction0PropertyDefault(buf, prop);
			break;
	}
	return ret;
}

/**
 * Validate the industry layout; e.g. to prevent duplicate tiles.
 * @param layout The layout to check.
 * @return True if the layout is deemed valid.
 */
static bool ValidateIndustryLayout(const IndustryTileLayout &layout)
{
	const size_t size = layout.size();
	if (size == 0) return false;

	for (size_t i = 0; i < size - 1; i++) {
		for (size_t j = i + 1; j < size; j++) {
			if (layout[i].ti.x == layout[j].ti.x &&
					layout[i].ti.y == layout[j].ti.y) {
				return false;
			}
		}
	}

	bool have_regular_tile = false;
	for (const auto &tilelayout : layout) {
		if (tilelayout.gfx != GFX_WATERTILE_SPECIALCHECK) {
			have_regular_tile = true;
			break;
		}
	}

	return have_regular_tile;
}

/**
 * Define properties for industries
 * @param indid Local ID of the industry.
 * @param numinfo Number of subsequent industry IDs to change the property for.
 * @param prop The property to change.
 * @param buf The property value.
 * @return ChangeInfoResult.
 */
static ChangeInfoResult IndustriesChangeInfo(uint indid, int numinfo, int prop, const GRFFilePropertyRemapEntry *mapping_entry, ByteReader &buf)
{
	ChangeInfoResult ret = CIR_SUCCESS;

	if (indid + numinfo > NUM_INDUSTRYTYPES_PER_GRF) {
		GrfMsg(1, "IndustriesChangeInfo: Too many industries loaded ({}), max ({}). Ignoring.", indid + numinfo, NUM_INDUSTRYTYPES_PER_GRF);
		return CIR_INVALID_ID;
	}

	/* Allocate industry specs if they haven't been allocated already. */
	if (_cur.grffile->industryspec.size() < indid + numinfo) _cur.grffile->industryspec.resize(indid + numinfo);

	for (int i = 0; i < numinfo; i++) {
		IndustrySpec *indsp = _cur.grffile->industryspec[indid + i].get();

		if (prop != 0x08 && indsp == nullptr) {
			ChangeInfoResult cir = IgnoreIndustryProperty(prop, buf);
			if (cir > ret) ret = cir;
			continue;
		}

		switch (prop) {
			case 0x08: { // Substitute industry type
				uint8_t subs_id = buf.ReadByte();
				if (subs_id == 0xFF) {
					/* Instead of defining a new industry, a substitute industry id
					 * of 0xFF disables the old industry with the current id. */
					_industry_specs[indid + i].enabled = false;
					continue;
				} else if (subs_id >= NEW_INDUSTRYOFFSET) {
					/* The substitute id must be one of the original industry. */
					GrfMsg(2, "_industry_specs: Attempt to use new industry {} as substitute industry for {}. Ignoring.", subs_id, indid + i);
					continue;
				}

				/* Allocate space for this industry.
				 * Only need to do it once. If ever it is called again, it should not
				 * do anything */
				if (indsp == nullptr) {
					_cur.grffile->industryspec[indid + i] = std::make_unique<IndustrySpec>(_origin_industry_specs[subs_id]);
					indsp = _cur.grffile->industryspec[indid + i].get();

					indsp->enabled = true;
					indsp->grf_prop.local_id = indid + i;
					indsp->grf_prop.subst_id = subs_id;
					indsp->grf_prop.grfid = _cur.grffile->grfid;
					indsp->grf_prop.grffile = _cur.grffile;
					/* If the grf industry needs to check its surrounding upon creation, it should
					 * rely on callbacks, not on the original placement functions */
					indsp->check_proc = CHECK_NOTHING;
				}
				break;
			}

			case 0x09: { // Industry type override
				uint8_t ovrid = buf.ReadByte();

				/* The industry being overridden must be an original industry. */
				if (ovrid >= NEW_INDUSTRYOFFSET) {
					GrfMsg(2, "IndustriesChangeInfo: Attempt to override new industry {} with industry id {}. Ignoring.", ovrid, indid + i);
					continue;
				}
				indsp->grf_prop.override = ovrid;
				_industry_mngr.Add(indid + i, _cur.grffile->grfid, ovrid);
				break;
			}

			case 0x0A: { // Set industry layout(s)
				uint8_t new_num_layouts = buf.ReadByte();
				uint32_t definition_size = buf.ReadDWord();
				uint32_t bytes_read = 0;
				std::vector<IndustryTileLayout> new_layouts;
				IndustryTileLayout layout;

				for (uint8_t j = 0; j < new_num_layouts; j++) {
					layout.clear();
					layout.reserve(new_num_layouts);

					for (uint k = 0;; k++) {
						if (bytes_read >= definition_size) {
							GrfMsg(3, "IndustriesChangeInfo: Incorrect size for industry tile layout definition for industry {}.", indid);
							/* Avoid warning twice */
							definition_size = UINT32_MAX;
						}

						IndustryTileLayoutTile &it = layout.emplace_back();

						it.ti.x = buf.ReadByte(); // Offsets from northermost tile
						++bytes_read;

						if (it.ti.x == 0xFE && k == 0) {
							/* This means we have to borrow the layout from an old industry */
							IndustryType type = buf.ReadByte();
							uint8_t laynbr = buf.ReadByte();
							bytes_read += 2;

							if (type >= lengthof(_origin_industry_specs)) {
								GrfMsg(1, "IndustriesChangeInfo: Invalid original industry number for layout import, industry {}", indid);
								DisableGrf(STR_NEWGRF_ERROR_INVALID_ID);
								return CIR_DISABLED;
							}
							if (laynbr >= _origin_industry_specs[type].layouts.size()) {
								GrfMsg(1, "IndustriesChangeInfo: Invalid original industry layout index for layout import, industry {}", indid);
								DisableGrf(STR_NEWGRF_ERROR_INVALID_ID);
								return CIR_DISABLED;
							}
							layout = _origin_industry_specs[type].layouts[laynbr];
							break;
						}

						it.ti.y = buf.ReadByte(); // Or table definition finalisation
						++bytes_read;

						if (it.ti.x == 0 && it.ti.y == 0x80) {
							/* Terminator, remove and finish up */
							layout.pop_back();
							break;
						}

						it.gfx = buf.ReadByte();
						++bytes_read;

						if (it.gfx == 0xFE) {
							/* Use a new tile from this GRF */
							int local_tile_id = buf.ReadWord();
							bytes_read += 2;

							/* Read the ID from the _industile_mngr. */
							int tempid = _industile_mngr.GetID(local_tile_id, _cur.grffile->grfid);

							if (tempid == INVALID_INDUSTRYTILE) {
								GrfMsg(2, "IndustriesChangeInfo: Attempt to use industry tile {} with industry id {}, not yet defined. Ignoring.", local_tile_id, indid);
							} else {
								/* Declared as been valid, can be used */
								it.gfx = tempid;
							}
						} else if (it.gfx == GFX_WATERTILE_SPECIALCHECK) {
							it.ti.x = (int8_t)GB(it.ti.x, 0, 8);
							it.ti.y = (int8_t)GB(it.ti.y, 0, 8);

							/* When there were only 256x256 maps, TileIndex was a uint16_t and
							 * it.ti was just a TileIndexDiff that was added to it.
							 * As such negative "x" values were shifted into the "y" position.
							 *   x = -1, y = 1 -> x = 255, y = 0
							 * Since GRF version 8 the position is interpreted as pair of independent int8.
							 * For GRF version < 8 we need to emulate the old shifting behaviour.
							 */
							if (_cur.grffile->grf_version < 8 && it.ti.x < 0) it.ti.y += 1;
						}
					}

					if (!ValidateIndustryLayout(layout)) {
						/* The industry layout was not valid, so skip this one. */
						GrfMsg(1, "IndustriesChangeInfo: Invalid industry layout for industry id {}. Ignoring", indid);
						new_num_layouts--;
						j--;
					} else {
						new_layouts.push_back(layout);
					}
				}

				/* Install final layout construction in the industry spec */
				indsp->layouts = new_layouts;
				break;
			}

			case 0x0B: // Industry production flags
				indsp->life_type = (IndustryLifeType)buf.ReadByte();
				break;

			case 0x0C: // Industry closure message
				AddStringForMapping(buf.ReadWord(), &indsp->closure_text);
				break;

			case 0x0D: // Production increase message
				AddStringForMapping(buf.ReadWord(), &indsp->production_up_text);
				break;

			case 0x0E: // Production decrease message
				AddStringForMapping(buf.ReadWord(), &indsp->production_down_text);
				break;

			case 0x0F: // Fund cost multiplier
				indsp->cost_multiplier = buf.ReadByte();
				break;

			case 0x10: // Production cargo types
				for (uint8_t j = 0; j < INDUSTRY_ORIGINAL_NUM_OUTPUTS; j++) {
					indsp->produced_cargo[j] = GetCargoTranslation(buf.ReadByte(), _cur.grffile);
					indsp->produced_cargo_label[j] = CT_INVALID;
				}
				break;

			case 0x11: // Acceptance cargo types
				for (uint8_t j = 0; j < INDUSTRY_ORIGINAL_NUM_INPUTS; j++) {
					indsp->accepts_cargo[j] = GetCargoTranslation(buf.ReadByte(), _cur.grffile);
					indsp->accepts_cargo_label[j] = CT_INVALID;
				}
				buf.ReadByte(); // Unnused, eat it up
				break;

			case 0x12: // Production multipliers
			case 0x13:
				indsp->production_rate[prop - 0x12] = buf.ReadByte();
				break;

			case 0x14: // Minimal amount of cargo distributed
				indsp->minimal_cargo = buf.ReadByte();
				break;

			case 0x15: { // Random sound effects
				uint8_t num_sounds = buf.ReadByte();

				std::vector<uint8_t> sounds;
				sounds.reserve(num_sounds);
				for (uint8_t j = 0; j < num_sounds; ++j) {
					sounds.push_back(buf.ReadByte());
				}

				indsp->random_sounds = std::move(sounds);
				break;
			}

			case 0x16: // Conflicting industry types
				for (uint8_t j = 0; j < 3; j++) indsp->conflicting[j] = buf.ReadByte();
				break;

			case 0x17: // Probability in random game
				indsp->appear_creation[_settings_game.game_creation.landscape] = buf.ReadByte();
				break;

			case 0x18: // Probability during gameplay
				indsp->appear_ingame[_settings_game.game_creation.landscape] = buf.ReadByte();
				break;

			case 0x19: // Map colour
				indsp->map_colour = buf.ReadByte();
				break;

			case 0x1A: // Special industry flags to define special behavior
				indsp->behaviour = (IndustryBehaviour)buf.ReadDWord();
				break;

			case 0x1B: // New industry text ID
				AddStringForMapping(buf.ReadWord(), &indsp->new_industry_text);
				break;

			case 0x1C: // Input cargo multipliers for the three input cargo types
			case 0x1D:
			case 0x1E: {
					uint32_t multiples = buf.ReadDWord();
					indsp->input_cargo_multiplier[prop - 0x1C][0] = GB(multiples, 0, 16);
					indsp->input_cargo_multiplier[prop - 0x1C][1] = GB(multiples, 16, 16);
					break;
				}

			case 0x1F: // Industry name
				AddStringForMapping(buf.ReadWord(), &indsp->name);
				break;

			case 0x20: // Prospecting success chance
				indsp->prospecting_chance = buf.ReadDWord();
				break;

			case 0x21:   // Callback mask
			case 0x22: { // Callback additional mask
				uint8_t aflag = buf.ReadByte();
				SB(indsp->callback_mask, (prop - 0x21) * 8, 8, aflag);
				break;
			}

			case 0x23: // removal cost multiplier
				indsp->removal_cost_multiplier = buf.ReadDWord();
				break;

			case 0x24: { // name for nearby station
				uint16_t str = buf.ReadWord();
				if (str == 0) {
					indsp->station_name = STR_NULL;
				} else {
					AddStringForMapping(str, &indsp->station_name);
				}
				break;
			}

			case 0x25: { // variable length produced cargoes
				uint8_t num_cargoes = buf.ReadByte();
				if (num_cargoes > std::size(indsp->produced_cargo)) {
					GRFError *error = DisableGrf(STR_NEWGRF_ERROR_LIST_PROPERTY_TOO_LONG);
					error->param_value[1] = prop;
					return CIR_DISABLED;
				}
				for (uint i = 0; i < std::size(indsp->produced_cargo); i++) {
					if (i < num_cargoes) {
						CargoID cargo = GetCargoTranslation(buf.ReadByte(), _cur.grffile);
						indsp->produced_cargo[i] = cargo;
					} else {
						indsp->produced_cargo[i] = INVALID_CARGO;
					}
					if (i < std::size(indsp->produced_cargo_label)) indsp->produced_cargo_label[i] = CT_INVALID;
				}
				break;
			}

			case 0x26: { // variable length accepted cargoes
				uint8_t num_cargoes = buf.ReadByte();
				if (num_cargoes > std::size(indsp->accepts_cargo)) {
					GRFError *error = DisableGrf(STR_NEWGRF_ERROR_LIST_PROPERTY_TOO_LONG);
					error->param_value[1] = prop;
					return CIR_DISABLED;
				}
				for (uint i = 0; i < std::size(indsp->accepts_cargo); i++) {
					if (i < num_cargoes) {
						CargoID cargo = GetCargoTranslation(buf.ReadByte(), _cur.grffile);
						indsp->accepts_cargo[i] = cargo;
					} else {
						indsp->accepts_cargo[i] = INVALID_CARGO;
					}
					if (i < std::size(indsp->accepts_cargo_label)) indsp->accepts_cargo_label[i] = CT_INVALID;
				}
				break;
			}

			case 0x27: { // variable length production rates
				uint8_t num_cargoes = buf.ReadByte();
				if (num_cargoes > std::size(indsp->production_rate)) {
					GRFError *error = DisableGrf(STR_NEWGRF_ERROR_LIST_PROPERTY_TOO_LONG);
					error->param_value[1] = prop;
					return CIR_DISABLED;
				}
				for (uint i = 0; i < std::size(indsp->production_rate); i++) {
					if (i < num_cargoes) {
						indsp->production_rate[i] = buf.ReadByte();
					} else {
						indsp->production_rate[i] = 0;
					}
				}
				break;
			}

			case 0x28: { // variable size input/output production multiplier table
				uint8_t num_inputs = buf.ReadByte();
				uint8_t num_outputs = buf.ReadByte();
				if (num_inputs > std::size(indsp->accepts_cargo) || num_outputs > std::size(indsp->produced_cargo)) {
					GRFError *error = DisableGrf(STR_NEWGRF_ERROR_LIST_PROPERTY_TOO_LONG);
					error->param_value[1] = prop;
					return CIR_DISABLED;
				}
				for (uint i = 0; i < std::size(indsp->accepts_cargo); i++) {
					for (uint j = 0; j < std::size(indsp->produced_cargo); j++) {
						uint16_t mult = 0;
						if (i < num_inputs && j < num_outputs) mult = buf.ReadWord();
						indsp->input_cargo_multiplier[i][j] = mult;
					}
				}
				break;
			}

			default:
				ret = HandleAction0PropertyDefault(buf, prop);
				break;
		}
	}

	return ret;
}

/**
 * Define properties for airports
 * @param airport Local ID of the airport.
 * @param numinfo Number of subsequent airport IDs to change the property for.
 * @param prop The property to change.
 * @param buf The property value.
 * @return ChangeInfoResult.
 */
static ChangeInfoResult AirportChangeInfo(uint airport, int numinfo, int prop, const GRFFilePropertyRemapEntry *mapping_entry, ByteReader &buf)
{
	ChangeInfoResult ret = CIR_SUCCESS;

	if (airport + numinfo > NUM_AIRPORTS_PER_GRF) {
		GrfMsg(1, "AirportChangeInfo: Too many airports, trying id ({}), max ({}). Ignoring.", airport + numinfo, NUM_AIRPORTS_PER_GRF);
		return CIR_INVALID_ID;
	}

	/* Allocate industry specs if they haven't been allocated already. */
	if (_cur.grffile->airportspec.size() < airport + numinfo) _cur.grffile->airportspec.resize(airport + numinfo);

	for (int i = 0; i < numinfo; i++) {
		AirportSpec *as = _cur.grffile->airportspec[airport + i].get();

		if (as == nullptr && prop != 0x08 && prop != 0x09) {
			GrfMsg(2, "AirportChangeInfo: Attempt to modify undefined airport {}, ignoring", airport + i);
			return CIR_INVALID_ID;
		}

		switch (prop) {
			case 0x08: { // Modify original airport
				uint8_t subs_id = buf.ReadByte();
				if (subs_id == 0xFF) {
					/* Instead of defining a new airport, an airport id
					 * of 0xFF disables the old airport with the current id. */
					AirportSpec::GetWithoutOverride(airport + i)->enabled = false;
					continue;
				} else if (subs_id >= NEW_AIRPORT_OFFSET) {
					/* The substitute id must be one of the original airports. */
					GrfMsg(2, "AirportChangeInfo: Attempt to use new airport {} as substitute airport for {}. Ignoring.", subs_id, airport + i);
					continue;
				}

				/* Allocate space for this airport.
				 * Only need to do it once. If ever it is called again, it should not
				 * do anything */
				if (as == nullptr) {
					_cur.grffile->airportspec[airport + i] = std::make_unique<AirportSpec>(*AirportSpec::GetWithoutOverride(subs_id));
					as = _cur.grffile->airportspec[airport + i].get();

					as->enabled = true;
					as->grf_prop.local_id = airport + i;
					as->grf_prop.subst_id = subs_id;
					as->grf_prop.grfid = _cur.grffile->grfid;
					as->grf_prop.grffile = _cur.grffile;
					/* override the default airport */
					_airport_mngr.Add(airport + i, _cur.grffile->grfid, subs_id);
				}
				break;
			}

			case 0x0A: { // Set airport layout
				uint8_t num_layouts = buf.ReadByte();
				buf.ReadDWord(); // Total size of definition, unneeded.
				uint8_t size_x = 0;
				uint8_t size_y = 0;

				std::vector<AirportTileLayout> layouts;
				layouts.reserve(num_layouts);

				for (uint8_t j = 0; j != num_layouts; ++j) {
					auto &layout = layouts.emplace_back();
					layout.rotation = static_cast<Direction>(buf.ReadByte() & 6); // Rotation can only be DIR_NORTH, DIR_EAST, DIR_SOUTH or DIR_WEST.

					for (;;) {
						auto &tile = layout.tiles.emplace_back();
						tile.ti.x = buf.ReadByte();
						tile.ti.y = buf.ReadByte();
						if (tile.ti.x == 0 && tile.ti.y == 0x80) {
							/* Convert terminator to our own. */
							tile.ti.x = -0x80;
							tile.ti.y = 0;
							tile.gfx = 0;
							break;
						}

						tile.gfx = buf.ReadByte();

						if (tile.gfx == 0xFE) {
							/* Use a new tile from this GRF */
							int local_tile_id = buf.ReadWord();

							/* Read the ID from the _airporttile_mngr. */
							uint16_t tempid = _airporttile_mngr.GetID(local_tile_id, _cur.grffile->grfid);

							if (tempid == INVALID_AIRPORTTILE) {
								GrfMsg(2, "AirportChangeInfo: Attempt to use airport tile {} with airport id {}, not yet defined. Ignoring.", local_tile_id, airport + i);
							} else {
								/* Declared as been valid, can be used */
								tile.gfx = tempid;
							}
						} else if (tile.gfx == 0xFF) {
							tile.ti.x = static_cast<int8_t>(GB(tile.ti.x, 0, 8));
							tile.ti.y = static_cast<int8_t>(GB(tile.ti.y, 0, 8));
						}

						/* Determine largest size. */
						if (layout.rotation == DIR_E || layout.rotation == DIR_W) {
							size_x = std::max<uint8_t>(size_x, tile.ti.y + 1);
							size_y = std::max<uint8_t>(size_y, tile.ti.x + 1);
						} else {
							size_x = std::max<uint8_t>(size_x, tile.ti.x + 1);
							size_y = std::max<uint8_t>(size_y, tile.ti.y + 1);
						}
					}
				}
				as->layouts = std::move(layouts);
				as->size_x = size_x;
				as->size_y = size_y;
				break;
			}

			case 0x0C:
<<<<<<< HEAD
				as->min_year = buf.ReadWord();
				as->max_year = buf.ReadWord();
				if (as->max_year == 0xFFFF) as->max_year = CalTime::MAX_YEAR;
=======
				as->min_year = TimerGameCalendar::Year{buf.ReadWord()};
				as->max_year = TimerGameCalendar::Year{buf.ReadWord()};
				if (as->max_year == 0xFFFF) as->max_year = CalendarTime::MAX_YEAR;
>>>>>>> 666f7bfe
				break;

			case 0x0D:
				as->ttd_airport_type = (TTDPAirportType)buf.ReadByte();
				break;

			case 0x0E:
				as->catchment = Clamp(buf.ReadByte(), 1, MAX_CATCHMENT);
				break;

			case 0x0F:
				as->noise_level = buf.ReadByte();
				break;

			case 0x10:
				AddStringForMapping(buf.ReadWord(), &as->name);
				break;

			case 0x11: // Maintenance cost factor
				as->maintenance_cost = buf.ReadWord();
				break;

			default:
				ret = HandleAction0PropertyDefault(buf, prop);
				break;
		}
	}

	return ret;
}

/**
 * Define properties for signals
 * @param id Local ID (unused).
 * @param numinfo Number of subsequent IDs to change the property for.
 * @param prop The property to change.
 * @param buf The property value.
 * @return ChangeInfoResult.
 */
static ChangeInfoResult SignalsChangeInfo(uint id, int numinfo, int prop, const GRFFilePropertyRemapEntry *mapping_entry, ByteReader &buf)
{
	/* Properties which are handled per item */
	ChangeInfoResult ret = CIR_SUCCESS;
	for (int i = 0; i < numinfo; i++) {
		switch (prop) {
			case A0RPI_SIGNALS_ENABLE_PROGRAMMABLE_SIGNALS:
				if (MappedPropertyLengthMismatch(buf, 1, mapping_entry)) break;
				AssignBit(_cur.grffile->new_signal_ctrl_flags, NSCF_PROGSIG, buf.ReadByte() != 0);
				break;

			case A0RPI_SIGNALS_ENABLE_NO_ENTRY_SIGNALS:
				if (MappedPropertyLengthMismatch(buf, 1, mapping_entry)) break;
				AssignBit(_cur.grffile->new_signal_ctrl_flags, NSCF_NOENTRYSIG, buf.ReadByte() != 0);
				break;

			case A0RPI_SIGNALS_ENABLE_RESTRICTED_SIGNALS:
				if (MappedPropertyLengthMismatch(buf, 1, mapping_entry)) break;
				AssignBit(_cur.grffile->new_signal_ctrl_flags, NSCF_RESTRICTEDSIG, buf.ReadByte() != 0);
				break;

			case A0RPI_SIGNALS_ENABLE_SIGNAL_RECOLOUR:
				if (MappedPropertyLengthMismatch(buf, 1, mapping_entry)) break;
				AssignBit(_cur.grffile->new_signal_ctrl_flags, NSCF_RECOLOUR_ENABLED, buf.ReadByte() != 0);
				break;

			case A0RPI_SIGNALS_EXTRA_ASPECTS:
				if (MappedPropertyLengthMismatch(buf, 1, mapping_entry)) break;
				_cur.grffile->new_signal_extra_aspects = std::min<uint8_t>(buf.ReadByte(), NEW_SIGNALS_MAX_EXTRA_ASPECT);
				break;

			case A0RPI_SIGNALS_NO_DEFAULT_STYLE:
				if (MappedPropertyLengthMismatch(buf, 1, mapping_entry)) break;
				AssignBit(_cur.grffile->new_signal_style_mask, 0, buf.ReadByte() == 0);
				break;

			case A0RPI_SIGNALS_DEFINE_STYLE: {
				if (MappedPropertyLengthMismatch(buf, 1, mapping_entry)) break;
				uint8_t local_id = buf.ReadByte();
				if (_num_new_signal_styles < MAX_NEW_SIGNAL_STYLES) {
					NewSignalStyle &style = _new_signal_styles[_num_new_signal_styles];
					style = {};
					_num_new_signal_styles++;
					SetBit(_cur.grffile->new_signal_style_mask, _num_new_signal_styles);
					style.grf_local_id = local_id;
					style.grffile = _cur.grffile;
					_cur.grffile->current_new_signal_style = &style;
				} else {
					_cur.grffile->current_new_signal_style = nullptr;
				}
				break;
			}

			case A0RPI_SIGNALS_STYLE_NAME: {
				if (MappedPropertyLengthMismatch(buf, 2, mapping_entry)) break;
				uint16_t str = buf.ReadWord();
				if (_cur.grffile->current_new_signal_style != nullptr) {
					AddStringForMapping(str, &(_cur.grffile->current_new_signal_style->name));
				}
				break;
			}

			case A0RPI_SIGNALS_STYLE_NO_ASPECT_INCREASE: {
				if (MappedPropertyLengthMismatch(buf, 1, mapping_entry)) break;
				uint8_t value = buf.ReadByte();
				if (_cur.grffile->current_new_signal_style != nullptr) {
					AssignBit(_cur.grffile->current_new_signal_style->style_flags, NSSF_NO_ASPECT_INC, value != 0);
				}
				break;
			}

			case A0RPI_SIGNALS_STYLE_ALWAYS_RESERVE_THROUGH: {
				if (MappedPropertyLengthMismatch(buf, 1, mapping_entry)) break;
				uint8_t value = buf.ReadByte();
				if (_cur.grffile->current_new_signal_style != nullptr) {
					AssignBit(_cur.grffile->current_new_signal_style->style_flags, NSSF_ALWAYS_RESERVE_THROUGH, value != 0);
				}
				break;
			}

			case A0RPI_SIGNALS_STYLE_LOOKAHEAD_EXTRA_ASPECTS: {
				if (MappedPropertyLengthMismatch(buf, 1, mapping_entry)) break;
				uint8_t value = buf.ReadByte();
				if (_cur.grffile->current_new_signal_style != nullptr) {
					SetBit(_cur.grffile->current_new_signal_style->style_flags, NSSF_LOOKAHEAD_ASPECTS_SET);
					_cur.grffile->current_new_signal_style->lookahead_extra_aspects = value;
				}
				break;
			}

			case A0RPI_SIGNALS_STYLE_LOOKAHEAD_SINGLE_SIGNAL_ONLY: {
				if (MappedPropertyLengthMismatch(buf, 1, mapping_entry)) break;
				uint8_t value = buf.ReadByte();
				if (_cur.grffile->current_new_signal_style != nullptr) {
					AssignBit(_cur.grffile->current_new_signal_style->style_flags, NSSF_LOOKAHEAD_SINGLE_SIGNAL, value != 0);
				}
				break;
			}

			case A0RPI_SIGNALS_STYLE_SEMAPHORE_ENABLED: {
				if (MappedPropertyLengthMismatch(buf, 4, mapping_entry)) break;
				uint32_t mask = buf.ReadDWord();
				if (_cur.grffile->current_new_signal_style != nullptr) {
					_cur.grffile->current_new_signal_style->semaphore_mask = (uint8_t)mask;
				}
				break;
			}

			case A0RPI_SIGNALS_STYLE_ELECTRIC_ENABLED: {
				if (MappedPropertyLengthMismatch(buf, 4, mapping_entry)) break;
				uint32_t mask = buf.ReadDWord();
				if (_cur.grffile->current_new_signal_style != nullptr) {
					_cur.grffile->current_new_signal_style->electric_mask = (uint8_t)mask;
				}
				break;
			}

			case A0RPI_SIGNALS_STYLE_OPPOSITE_SIDE: {
				if (MappedPropertyLengthMismatch(buf, 1, mapping_entry)) break;
				uint8_t value = buf.ReadByte();
				if (_cur.grffile->current_new_signal_style != nullptr) {
					AssignBit(_cur.grffile->current_new_signal_style->style_flags, NSSF_OPPOSITE_SIDE, value != 0);
				}
				break;
			}

			case A0RPI_SIGNALS_STYLE_COMBINED_NORMAL_SHUNT: {
				if (MappedPropertyLengthMismatch(buf, 1, mapping_entry)) break;
				uint8_t value = buf.ReadByte();
				if (_cur.grffile->current_new_signal_style != nullptr) {
					AssignBit(_cur.grffile->current_new_signal_style->style_flags, NSSF_COMBINED_NORMAL_SHUNT, value != 0);
				}
				break;
			}

			case A0RPI_SIGNALS_STYLE_REALISTIC_BRAKING_ONLY: {
				if (MappedPropertyLengthMismatch(buf, 1, mapping_entry)) break;
				uint8_t value = buf.ReadByte();
				if (_cur.grffile->current_new_signal_style != nullptr) {
					AssignBit(_cur.grffile->current_new_signal_style->style_flags, NSSF_REALISTIC_BRAKING_ONLY, value != 0);
				}
				break;
			}

			case A0RPI_SIGNALS_STYLE_BOTH_SIDES: {
				if (MappedPropertyLengthMismatch(buf, 1, mapping_entry)) break;
				uint8_t value = buf.ReadByte();
				if (_cur.grffile->current_new_signal_style != nullptr) {
					AssignBit(_cur.grffile->current_new_signal_style->style_flags, NSSF_BOTH_SIDES, value != 0);
				}
				break;
			}

			default:
				ret = HandleAction0PropertyDefault(buf, prop);
				break;
		}
	}

	return ret;
}

/**
 * Ignore properties for objects
 * @param prop The property to ignore.
 * @param buf The property value.
 * @return ChangeInfoResult.
 */
static ChangeInfoResult IgnoreObjectProperty(uint prop, ByteReader &buf)
{
	ChangeInfoResult ret = CIR_SUCCESS;

	switch (prop) {
		case 0x0B:
		case 0x0C:
		case 0x0D:
		case 0x12:
		case 0x14:
		case 0x16:
		case 0x17:
		case 0x18:
			buf.ReadByte();
			break;

		case 0x09:
		case 0x0A:
		case 0x10:
		case 0x11:
		case 0x13:
		case 0x15:
			buf.ReadWord();
			break;

		case 0x08:
		case 0x0E:
		case 0x0F:
			buf.ReadDWord();
			break;

		default:
			ret = HandleAction0PropertyDefault(buf, prop);
			break;
	}

	return ret;
}

/**
 * Define properties for objects
 * @param id Local ID of the object.
 * @param numinfo Number of subsequent objectIDs to change the property for.
 * @param prop The property to change.
 * @param buf The property value.
 * @return ChangeInfoResult.
 */
static ChangeInfoResult ObjectChangeInfo(uint id, int numinfo, int prop, const GRFFilePropertyRemapEntry *mapping_entry, ByteReader &buf)
{
	ChangeInfoResult ret = CIR_SUCCESS;

	if (id + numinfo > NUM_OBJECTS_PER_GRF) {
		GrfMsg(1, "ObjectChangeInfo: Too many objects loaded ({}), max ({}). Ignoring.", id + numinfo, NUM_OBJECTS_PER_GRF);
		return CIR_INVALID_ID;
	}

	if (id + numinfo > _cur.grffile->objectspec.size()) {
		_cur.grffile->objectspec.resize(id + numinfo);
	}

	for (int i = 0; i < numinfo; i++) {
		ObjectSpec *spec = _cur.grffile->objectspec[id + i].get();

		if (prop != 0x08 && spec == nullptr) {
			/* If the object property 08 is not yet set, ignore this property */
			ChangeInfoResult cir = IgnoreObjectProperty(prop, buf);
			if (cir > ret) ret = cir;
			continue;
		}

		switch (prop) {
			case 0x08: { // Class ID
				/* Allocate space for this object. */
				if (spec == nullptr) {
					_cur.grffile->objectspec[id + i] = std::make_unique<ObjectSpec>();
					spec = _cur.grffile->objectspec[id + i].get();
					spec->views = 1; // Default for NewGRFs that don't set it.
					spec->size = OBJECT_SIZE_1X1; // Default for NewGRFs that manage to not set it (1x1)
				}

				/* Swap classid because we read it in BE. */
				uint32_t classid = buf.ReadDWord();
				spec->class_index = ObjectClass::Allocate(BSWAP32(classid));
				break;
			}

			case 0x09: { // Class name
				AddStringForMapping(buf.ReadWord(), spec, [](StringID str, ObjectSpec *spec) { ObjectClass::Get(spec->class_index)->name = str; });
				break;
			}

			case 0x0A: // Object name
				AddStringForMapping(buf.ReadWord(), &spec->name);
				break;

			case 0x0B: // Climate mask
				spec->climate = buf.ReadByte();
				break;

			case 0x0C: // Size
				spec->size = buf.ReadByte();
				if (GB(spec->size, 0, 4) == 0 || GB(spec->size, 4, 4) == 0) {
					GrfMsg(0, "ObjectChangeInfo: Invalid object size requested (0x{:X}) for object id {}. Ignoring.", spec->size, id + i);
					spec->size = OBJECT_SIZE_1X1;
				}
				break;

			case 0x0D: // Build cost multipler
				spec->build_cost_multiplier = buf.ReadByte();
				spec->clear_cost_multiplier = spec->build_cost_multiplier;
				break;

			case 0x0E: // Introduction date
				spec->introduction_date = TimerGameCalendar::Date(buf.ReadDWord());
				break;

			case 0x0F: // End of life
				spec->end_of_life_date = TimerGameCalendar::Date(buf.ReadDWord());
				break;

			case 0x10: // Flags
				spec->flags = (ObjectFlags)buf.ReadWord();
				_loaded_newgrf_features.has_2CC |= (spec->flags & OBJECT_FLAG_2CC_COLOUR) != 0;
				break;

			case 0x11: // Animation info
				spec->animation.frames = buf.ReadByte();
				spec->animation.status = buf.ReadByte();
				break;

			case 0x12: // Animation speed
				spec->animation.speed = buf.ReadByte();
				break;

			case 0x13: // Animation triggers
				spec->animation.triggers = buf.ReadWord();
				break;

			case 0x14: // Removal cost multiplier
				spec->clear_cost_multiplier = buf.ReadByte();
				break;

			case 0x15: // Callback mask
				spec->callback_mask = buf.ReadWord();
				break;

			case 0x16: // Building height
				spec->height = buf.ReadByte();
				break;

			case 0x17: // Views
				spec->views = buf.ReadByte();
				if (spec->views != 1 && spec->views != 2 && spec->views != 4) {
					GrfMsg(2, "ObjectChangeInfo: Invalid number of views ({}) for object id {}. Ignoring.", spec->views, id + i);
					spec->views = 1;
				}
				break;

			case 0x18: // Amount placed on 256^2 map on map creation
				spec->generate_amount = buf.ReadByte();
				break;

			case A0RPI_OBJECT_USE_LAND_GROUND:
				if (MappedPropertyLengthMismatch(buf, 1, mapping_entry)) break;
				spec->ctrl_flags &= ~OBJECT_CTRL_FLAG_USE_LAND_GROUND;
				if (buf.ReadByte() != 0) spec->ctrl_flags |= OBJECT_CTRL_FLAG_USE_LAND_GROUND;
				break;

			case A0RPI_OBJECT_EDGE_FOUNDATION_MODE:
				if (MappedPropertyLengthMismatch(buf, 4, mapping_entry)) break;
				spec->ctrl_flags |= OBJECT_CTRL_FLAG_EDGE_FOUNDATION;
				for (int i = 0; i < 4; i++) {
					spec->edge_foundation[i] = buf.ReadByte();
				}
				break;

			case A0RPI_OBJECT_FLOOD_RESISTANT:
				if (MappedPropertyLengthMismatch(buf, 1, mapping_entry)) break;
				spec->ctrl_flags &= ~OBJECT_CTRL_FLAG_FLOOD_RESISTANT;
				if (buf.ReadByte() != 0) spec->ctrl_flags |= OBJECT_CTRL_FLAG_FLOOD_RESISTANT;
				break;

			case A0RPI_OBJECT_VIEWPORT_MAP_TYPE:
				if (MappedPropertyLengthMismatch(buf, 1, mapping_entry)) break;
				spec->vport_map_type = (ObjectViewportMapType)buf.ReadByte();
				spec->ctrl_flags |= OBJECT_CTRL_FLAG_VPORT_MAP_TYPE;
				break;

			case A0RPI_OBJECT_VIEWPORT_MAP_SUBTYPE:
				if (MappedPropertyLengthMismatch(buf, 2, mapping_entry)) break;
				spec->vport_map_subtype = buf.ReadWord();
				break;

			default:
				ret = HandleAction0PropertyDefault(buf, prop);
				break;
		}
	}

	return ret;
}

/**
 * Define properties for railtypes
 * @param id ID of the railtype.
 * @param numinfo Number of subsequent IDs to change the property for.
 * @param prop The property to change.
 * @param buf The property value.
 * @return ChangeInfoResult.
 */
static ChangeInfoResult RailTypeChangeInfo(uint id, int numinfo, int prop, const GRFFilePropertyRemapEntry *mapping_entry, ByteReader &buf)
{
	ChangeInfoResult ret = CIR_SUCCESS;

	extern RailTypeInfo _railtypes[RAILTYPE_END];

	if (id + numinfo > RAILTYPE_END) {
		GrfMsg(1, "RailTypeChangeInfo: Rail type {} is invalid, max {}, ignoring", id + numinfo, RAILTYPE_END);
		return CIR_INVALID_ID;
	}

	for (int i = 0; i < numinfo; i++) {
		RailType rt = _cur.grffile->railtype_map[id + i];
		if (rt == INVALID_RAILTYPE) return CIR_INVALID_ID;

		RailTypeInfo *rti = &_railtypes[rt];

		switch (prop) {
			case 0x08: // Label of rail type
				/* Skipped here as this is loaded during reservation stage. */
				buf.ReadDWord();
				break;

			case 0x09: { // Toolbar caption of railtype (sets name as well for backwards compatibility for grf ver < 8)
				uint16_t str = buf.ReadWord();
				AddStringForMapping(str, &rti->strings.toolbar_caption);
				if (_cur.grffile->grf_version < 8) {
					AddStringForMapping(str, &rti->strings.name);
				}
				break;
			}

			case 0x0A: // Menu text of railtype
				AddStringForMapping(buf.ReadWord(), &rti->strings.menu_text);
				break;

			case 0x0B: // Build window caption
				AddStringForMapping(buf.ReadWord(), &rti->strings.build_caption);
				break;

			case 0x0C: // Autoreplace text
				AddStringForMapping(buf.ReadWord(), &rti->strings.replace_text);
				break;

			case 0x0D: // New locomotive text
				AddStringForMapping(buf.ReadWord(), &rti->strings.new_loco);
				break;

			case 0x0E: // Compatible railtype list
			case 0x0F: // Powered railtype list
			case 0x18: // Railtype list required for date introduction
			case 0x19: // Introduced railtype list
			{
				/* Rail type compatibility bits are added to the existing bits
				 * to allow multiple GRFs to modify compatibility with the
				 * default rail types. */
				int n = buf.ReadByte();
				for (int j = 0; j != n; j++) {
					RailTypeLabel label = buf.ReadDWord();
					RailType resolved_rt = GetRailTypeByLabel(BSWAP32(label), false);
					if (resolved_rt != INVALID_RAILTYPE) {
						switch (prop) {
							case 0x0F: SetBit(rti->powered_railtypes, resolved_rt);               [[fallthrough]]; // Powered implies compatible.
							case 0x0E: SetBit(rti->compatible_railtypes, resolved_rt);            break;
							case 0x18: SetBit(rti->introduction_required_railtypes, resolved_rt); break;
							case 0x19: SetBit(rti->introduces_railtypes, resolved_rt);            break;
						}
					}
				}
				break;
			}

			case 0x10: // Rail Type flags
				rti->flags = (RailTypeFlags)buf.ReadByte();
				break;

			case 0x11: // Curve speed advantage
				rti->curve_speed = buf.ReadByte();
				break;

			case 0x12: // Station graphic
				rti->fallback_railtype = Clamp(buf.ReadByte(), 0, 2);
				break;

			case 0x13: // Construction cost factor
				rti->cost_multiplier = buf.ReadWord();
				break;

			case 0x14: // Speed limit
				rti->max_speed = buf.ReadWord();
				break;

			case 0x15: // Acceleration model
				rti->acceleration_type = Clamp(buf.ReadByte(), 0, 2);
				break;

			case 0x16: // Map colour
				rti->map_colour = buf.ReadByte();
				break;

			case 0x17: // Introduction date
				rti->introduction_date = TimerGameCalendar::Date(buf.ReadDWord());
				break;

			case 0x1A: // Sort order
				rti->sorting_order = buf.ReadByte();
				break;

			case 0x1B: // Name of railtype (overridden by prop 09 for grf ver < 8)
				AddStringForMapping(buf.ReadWord(), &rti->strings.name);
				break;

			case 0x1C: // Maintenance cost factor
				rti->maintenance_multiplier = buf.ReadWord();
				break;

			case 0x1D: // Alternate rail type label list
				/* Skipped here as this is loaded during reservation stage. */
				for (int j = buf.ReadByte(); j != 0; j--) buf.ReadDWord();
				break;

			case A0RPI_RAILTYPE_ENABLE_PROGRAMMABLE_SIGNALS:
				if (MappedPropertyLengthMismatch(buf, 1, mapping_entry)) break;
				AssignBit(rti->ctrl_flags, RTCF_PROGSIG, buf.ReadByte() != 0);
				break;

			case A0RPI_RAILTYPE_ENABLE_NO_ENTRY_SIGNALS:
				if (MappedPropertyLengthMismatch(buf, 1, mapping_entry)) break;
				AssignBit(rti->ctrl_flags, RTCF_NOENTRYSIG, buf.ReadByte() != 0);
				break;

			case A0RPI_RAILTYPE_ENABLE_RESTRICTED_SIGNALS:
				if (MappedPropertyLengthMismatch(buf, 1, mapping_entry)) break;
				AssignBit(rti->ctrl_flags, RTCF_RESTRICTEDSIG, buf.ReadByte() != 0);
				break;

			case A0RPI_RAILTYPE_DISABLE_REALISTIC_BRAKING:
				if (MappedPropertyLengthMismatch(buf, 1, mapping_entry)) break;
				AssignBit(rti->ctrl_flags, RTCF_NOREALISTICBRAKING, buf.ReadByte() != 0);
				break;

			case A0RPI_RAILTYPE_ENABLE_SIGNAL_RECOLOUR:
				if (MappedPropertyLengthMismatch(buf, 1, mapping_entry)) break;
				AssignBit(rti->ctrl_flags, RTCF_RECOLOUR_ENABLED, buf.ReadByte() != 0);
				break;

			case A0RPI_RAILTYPE_EXTRA_ASPECTS:
				if (MappedPropertyLengthMismatch(buf, 1, mapping_entry)) break;
				rti->signal_extra_aspects = std::min<uint8_t>(buf.ReadByte(), NEW_SIGNALS_MAX_EXTRA_ASPECT);
				break;

			default:
				ret = HandleAction0PropertyDefault(buf, prop);
				break;
		}
	}

	return ret;
}

static ChangeInfoResult RailTypeReserveInfo(uint id, int numinfo, int prop, const GRFFilePropertyRemapEntry *mapping_entry, ByteReader &buf)
{
	ChangeInfoResult ret = CIR_SUCCESS;

	extern RailTypeInfo _railtypes[RAILTYPE_END];

	if (id + numinfo > RAILTYPE_END) {
		GrfMsg(1, "RailTypeReserveInfo: Rail type {} is invalid, max {}, ignoring", id + numinfo, RAILTYPE_END);
		return CIR_INVALID_ID;
	}

	for (int i = 0; i < numinfo; i++) {
		switch (prop) {
			case 0x08: // Label of rail type
			{
				RailTypeLabel rtl = buf.ReadDWord();
				rtl = BSWAP32(rtl);

				RailType rt = GetRailTypeByLabel(rtl, false);
				if (rt == INVALID_RAILTYPE) {
					/* Set up new rail type */
					rt = AllocateRailType(rtl);
				}

				_cur.grffile->railtype_map[id + i] = rt;
				break;
			}

			case 0x09: // Toolbar caption of railtype
			case 0x0A: // Menu text
			case 0x0B: // Build window caption
			case 0x0C: // Autoreplace text
			case 0x0D: // New loco
			case 0x13: // Construction cost
			case 0x14: // Speed limit
			case 0x1B: // Name of railtype
			case 0x1C: // Maintenance cost factor
				buf.ReadWord();
				break;

			case 0x1D: // Alternate rail type label list
				if (_cur.grffile->railtype_map[id + i] != INVALID_RAILTYPE) {
					int n = buf.ReadByte();
					for (int j = 0; j != n; j++) {
						_railtypes[_cur.grffile->railtype_map[id + i]].alternate_labels.push_back(BSWAP32(buf.ReadDWord()));
					}
					break;
				}
				GrfMsg(1, "RailTypeReserveInfo: Ignoring property 1D for rail type {} because no label was set", id + i);
				[[fallthrough]];

			case 0x0E: // Compatible railtype list
			case 0x0F: // Powered railtype list
			case 0x18: // Railtype list required for date introduction
			case 0x19: // Introduced railtype list
				for (int j = buf.ReadByte(); j != 0; j--) buf.ReadDWord();
				break;

			case 0x10: // Rail Type flags
			case 0x11: // Curve speed advantage
			case 0x12: // Station graphic
			case 0x15: // Acceleration model
			case 0x16: // Map colour
			case 0x1A: // Sort order
				buf.ReadByte();
				break;

			case 0x17: // Introduction date
				buf.ReadDWord();
				break;

			case A0RPI_RAILTYPE_ENABLE_PROGRAMMABLE_SIGNALS:
			case A0RPI_RAILTYPE_ENABLE_NO_ENTRY_SIGNALS:
			case A0RPI_RAILTYPE_ENABLE_RESTRICTED_SIGNALS:
			case A0RPI_RAILTYPE_DISABLE_REALISTIC_BRAKING:
			case A0RPI_RAILTYPE_ENABLE_SIGNAL_RECOLOUR:
			case A0RPI_RAILTYPE_EXTRA_ASPECTS:
				buf.Skip(buf.ReadExtendedByte());
				break;

			default:
				ret = HandleAction0PropertyDefault(buf, prop);
				break;
		}
	}

	return ret;
}

/**
 * Define properties for roadtypes
 * @param id ID of the roadtype.
 * @param numinfo Number of subsequent IDs to change the property for.
 * @param prop The property to change.
 * @param buf The property value.
 * @return ChangeInfoResult.
 */
static ChangeInfoResult RoadTypeChangeInfo(uint id, int numinfo, int prop, const GRFFilePropertyRemapEntry *mapping_entry, ByteReader &buf, RoadTramType rtt)
{
	ChangeInfoResult ret = CIR_SUCCESS;

	extern RoadTypeInfo _roadtypes[ROADTYPE_END];
	std::array<RoadType, ROADTYPE_END> &type_map = (rtt == RTT_TRAM) ? _cur.grffile->tramtype_map : _cur.grffile->roadtype_map;

	if (id + numinfo > ROADTYPE_END) {
		GrfMsg(1, "RoadTypeChangeInfo: Road type {} is invalid, max {}, ignoring", id + numinfo, ROADTYPE_END);
		return CIR_INVALID_ID;
	}

	for (int i = 0; i < numinfo; i++) {
		RoadType rt = type_map[id + i];
		if (rt == INVALID_ROADTYPE) return CIR_INVALID_ID;

		RoadTypeInfo *rti = &_roadtypes[rt];

		switch (prop) {
			case 0x08: // Label of road type
				/* Skipped here as this is loaded during reservation stage. */
				buf.ReadDWord();
				break;

			case 0x09: { // Toolbar caption of roadtype (sets name as well for backwards compatibility for grf ver < 8)
				uint16_t str = buf.ReadWord();
				AddStringForMapping(str, &rti->strings.toolbar_caption);
				break;
			}

			case 0x0A: // Menu text of roadtype
				AddStringForMapping(buf.ReadWord(), &rti->strings.menu_text);
				break;

			case 0x0B: // Build window caption
				AddStringForMapping(buf.ReadWord(), &rti->strings.build_caption);
				break;

			case 0x0C: // Autoreplace text
				AddStringForMapping(buf.ReadWord(), &rti->strings.replace_text);
				break;

			case 0x0D: // New engine text
				AddStringForMapping(buf.ReadWord(), &rti->strings.new_engine);
				break;

			case 0x0F: // Powered roadtype list
			case 0x18: // Roadtype list required for date introduction
			case 0x19: { // Introduced roadtype list
				/* Road type compatibility bits are added to the existing bits
				 * to allow multiple GRFs to modify compatibility with the
				 * default road types. */
				int n = buf.ReadByte();
				for (int j = 0; j != n; j++) {
					RoadTypeLabel label = buf.ReadDWord();
					RoadType resolved_rt = GetRoadTypeByLabel(BSWAP32(label), false);
					if (resolved_rt != INVALID_ROADTYPE) {
						switch (prop) {
							case 0x0F:
								if (GetRoadTramType(resolved_rt) == rtt) {
									SetBit(rti->powered_roadtypes, resolved_rt);
								} else {
									GrfMsg(1, "RoadTypeChangeInfo: Powered road type list: Road type {} road/tram type does not match road type {}, ignoring", resolved_rt, rt);
								}
								break;
							case 0x18: SetBit(rti->introduction_required_roadtypes, resolved_rt); break;
							case 0x19: SetBit(rti->introduces_roadtypes, resolved_rt);            break;
						}
					}
				}
				break;
			}

			case 0x10: // Road Type flags
				rti->flags = (RoadTypeFlags)buf.ReadByte();
				break;

			case 0x13: // Construction cost factor
				rti->cost_multiplier = buf.ReadWord();
				break;

			case 0x14: // Speed limit
				rti->max_speed = buf.ReadWord();
				break;

			case 0x16: // Map colour
				rti->map_colour = buf.ReadByte();
				break;

			case 0x17: // Introduction date
				rti->introduction_date = TimerGameCalendar::Date(buf.ReadDWord());
				break;

			case 0x1A: // Sort order
				rti->sorting_order = buf.ReadByte();
				break;

			case 0x1B: // Name of roadtype
				AddStringForMapping(buf.ReadWord(), &rti->strings.name);
				break;

			case 0x1C: // Maintenance cost factor
				rti->maintenance_multiplier = buf.ReadWord();
				break;

			case 0x1D: // Alternate road type label list
				/* Skipped here as this is loaded during reservation stage. */
				for (int j = buf.ReadByte(); j != 0; j--) buf.ReadDWord();
				break;

			case A0RPI_ROADTYPE_EXTRA_FLAGS:
				if (MappedPropertyLengthMismatch(buf, 1, mapping_entry)) break;
				rti->extra_flags = (RoadTypeExtraFlags)buf.ReadByte();
				break;

			case A0RPI_ROADTYPE_COLLISION_MODE: {
				if (MappedPropertyLengthMismatch(buf, 1, mapping_entry)) break;
				uint8_t collision_mode = buf.ReadByte();
				if (collision_mode < RTCM_END) rti->collision_mode = (RoadTypeCollisionMode)collision_mode;
				break;
			}

			default:
				ret = HandleAction0PropertyDefault(buf, prop);
				break;
		}
	}

	return ret;
}

static ChangeInfoResult RoadTypeChangeInfo(uint id, int numinfo, int prop, const GRFFilePropertyRemapEntry *mapping_entry, ByteReader &buf)
{
	return RoadTypeChangeInfo(id, numinfo, prop, mapping_entry, buf, RTT_ROAD);
}

static ChangeInfoResult TramTypeChangeInfo(uint id, int numinfo, int prop, const GRFFilePropertyRemapEntry *mapping_entry, ByteReader &buf)
{
	return RoadTypeChangeInfo(id, numinfo, prop, mapping_entry, buf, RTT_TRAM);
}


static ChangeInfoResult RoadTypeReserveInfo(uint id, int numinfo, int prop, const GRFFilePropertyRemapEntry *mapping_entry, ByteReader &buf, RoadTramType rtt)
{
	ChangeInfoResult ret = CIR_SUCCESS;

	extern RoadTypeInfo _roadtypes[ROADTYPE_END];
	std::array<RoadType, ROADTYPE_END> &type_map = (rtt == RTT_TRAM) ? _cur.grffile->tramtype_map : _cur.grffile->roadtype_map;

	if (id + numinfo > ROADTYPE_END) {
		GrfMsg(1, "RoadTypeReserveInfo: Road type {} is invalid, max {}, ignoring", id + numinfo, ROADTYPE_END);
		return CIR_INVALID_ID;
	}

	for (int i = 0; i < numinfo; i++) {
		switch (prop) {
			case 0x08: { // Label of road type
				RoadTypeLabel rtl = buf.ReadDWord();
				rtl = BSWAP32(rtl);

				RoadType rt = GetRoadTypeByLabel(rtl, false);
				if (rt == INVALID_ROADTYPE) {
					/* Set up new road type */
					rt = AllocateRoadType(rtl, rtt);
				} else if (GetRoadTramType(rt) != rtt) {
					GrfMsg(1, "RoadTypeReserveInfo: Road type {} is invalid type (road/tram), ignoring", id + numinfo);
					return CIR_INVALID_ID;
				}

				type_map[id + i] = rt;
				break;
			}
			case 0x09: // Toolbar caption of roadtype
			case 0x0A: // Menu text
			case 0x0B: // Build window caption
			case 0x0C: // Autoreplace text
			case 0x0D: // New loco
			case 0x13: // Construction cost
			case 0x14: // Speed limit
			case 0x1B: // Name of roadtype
			case 0x1C: // Maintenance cost factor
				buf.ReadWord();
				break;

			case 0x1D: // Alternate road type label list
				if (type_map[id + i] != INVALID_ROADTYPE) {
					int n = buf.ReadByte();
					for (int j = 0; j != n; j++) {
						_roadtypes[type_map[id + i]].alternate_labels.push_back(BSWAP32(buf.ReadDWord()));
					}
					break;
				}
				GrfMsg(1, "RoadTypeReserveInfo: Ignoring property 1D for road type {} because no label was set", id + i);
				/* FALL THROUGH */

			case 0x0F: // Powered roadtype list
			case 0x18: // Roadtype list required for date introduction
			case 0x19: // Introduced roadtype list
				for (int j = buf.ReadByte(); j != 0; j--) buf.ReadDWord();
				break;

			case 0x10: // Road Type flags
			case 0x16: // Map colour
			case 0x1A: // Sort order
				buf.ReadByte();
				break;

			case 0x17: // Introduction date
				buf.ReadDWord();
				break;

			case A0RPI_ROADTYPE_EXTRA_FLAGS:
				buf.Skip(buf.ReadExtendedByte());
				break;

			case A0RPI_ROADTYPE_COLLISION_MODE:
				buf.Skip(buf.ReadExtendedByte());
				break;

			default:
				ret = HandleAction0PropertyDefault(buf, prop);
				break;
		}
	}

	return ret;
}

static ChangeInfoResult RoadTypeReserveInfo(uint id, int numinfo, int prop, const GRFFilePropertyRemapEntry *mapping_entry, ByteReader &buf)
{
	return RoadTypeReserveInfo(id, numinfo, prop, mapping_entry, buf, RTT_ROAD);
}

static ChangeInfoResult TramTypeReserveInfo(uint id, int numinfo, int prop, const GRFFilePropertyRemapEntry *mapping_entry, ByteReader &buf)
{
	return RoadTypeReserveInfo(id, numinfo, prop, mapping_entry, buf, RTT_TRAM);
}

static ChangeInfoResult AirportTilesChangeInfo(uint airtid, int numinfo, int prop, const GRFFilePropertyRemapEntry *mapping_entry, ByteReader &buf)
{
	ChangeInfoResult ret = CIR_SUCCESS;

	if (airtid + numinfo > NUM_AIRPORTTILES_PER_GRF) {
		GrfMsg(1, "AirportTileChangeInfo: Too many airport tiles loaded ({}), max ({}). Ignoring.", airtid + numinfo, NUM_AIRPORTTILES_PER_GRF);
		return CIR_INVALID_ID;
	}

	/* Allocate airport tile specs if they haven't been allocated already. */
	if (_cur.grffile->airtspec.size() < airtid + numinfo) _cur.grffile->airtspec.resize(airtid + numinfo);

	for (int i = 0; i < numinfo; i++) {
		AirportTileSpec *tsp = _cur.grffile->airtspec[airtid + i].get();

		if (prop != 0x08 && tsp == nullptr) {
			GrfMsg(2, "AirportTileChangeInfo: Attempt to modify undefined airport tile {}. Ignoring.", airtid + i);
			return CIR_INVALID_ID;
		}

		switch (prop) {
			case 0x08: { // Substitute airport tile type
				uint8_t subs_id = buf.ReadByte();
				if (subs_id >= NEW_AIRPORTTILE_OFFSET) {
					/* The substitute id must be one of the original airport tiles. */
					GrfMsg(2, "AirportTileChangeInfo: Attempt to use new airport tile {} as substitute airport tile for {}. Ignoring.", subs_id, airtid + i);
					continue;
				}

				/* Allocate space for this airport tile. */
				if (tsp == nullptr) {
					_cur.grffile->airtspec[airtid + i] = std::make_unique<AirportTileSpec>(*AirportTileSpec::Get(subs_id));
					tsp = _cur.grffile->airtspec[airtid + i].get();

					tsp->enabled = true;

					tsp->animation.status = ANIM_STATUS_NO_ANIMATION;

					tsp->grf_prop.local_id = airtid + i;
					tsp->grf_prop.subst_id = subs_id;
					tsp->grf_prop.grfid = _cur.grffile->grfid;
					tsp->grf_prop.grffile = _cur.grffile;
					_airporttile_mngr.AddEntityID(airtid + i, _cur.grffile->grfid, subs_id); // pre-reserve the tile slot
				}
				break;
			}

			case 0x09: { // Airport tile override
				uint8_t override = buf.ReadByte();

				/* The airport tile being overridden must be an original airport tile. */
				if (override >= NEW_AIRPORTTILE_OFFSET) {
					GrfMsg(2, "AirportTileChangeInfo: Attempt to override new airport tile {} with airport tile id {}. Ignoring.", override, airtid + i);
					continue;
				}

				_airporttile_mngr.Add(airtid + i, _cur.grffile->grfid, override);
				break;
			}

			case 0x0E: // Callback mask
				tsp->callback_mask = buf.ReadByte();
				break;

			case 0x0F: // Animation information
				tsp->animation.frames = buf.ReadByte();
				tsp->animation.status = buf.ReadByte();
				break;

			case 0x10: // Animation speed
				tsp->animation.speed = buf.ReadByte();
				break;

			case 0x11: // Animation triggers
				tsp->animation.triggers = buf.ReadByte();
				break;

			default:
				ret = HandleAction0PropertyDefault(buf, prop);
				break;
		}
	}

	return ret;
}

/**
 * Ignore properties for roadstops
 * @param prop The property to ignore.
 * @param buf The property value.
 * @return ChangeInfoResult.
 */
static ChangeInfoResult IgnoreRoadStopProperty(uint prop, ByteReader &buf)
{
	ChangeInfoResult ret = CIR_SUCCESS;

	switch (prop) {
		case 0x09:
		case 0x0C:
		case 0x0F:
		case 0x11:
			buf.ReadByte();
			break;

		case 0x0A:
		case 0x0B:
		case 0x0E:
		case 0x10:
		case 0x15:
			buf.ReadWord();
			break;

		case 0x08:
		case 0x0D:
		case 0x12:
			buf.ReadDWord();
			break;

		default:
			ret = HandleAction0PropertyDefault(buf, prop);
			break;
	}

	return ret;
}

static ChangeInfoResult RoadStopChangeInfo(uint id, int numinfo, int prop, const GRFFilePropertyRemapEntry *mapping_entry, ByteReader &buf)
{
	ChangeInfoResult ret = CIR_SUCCESS;

	if (id + numinfo > NUM_ROADSTOPS_PER_GRF) {
		GrfMsg(1, "RoadStopChangeInfo: RoadStop {} is invalid, max {}, ignoring", id + numinfo, NUM_ROADSTOPS_PER_GRF);
		return CIR_INVALID_ID;
	}

	if (id + numinfo > _cur.grffile->roadstops.size()) {
		_cur.grffile->roadstops.resize(id + numinfo);
	}

	for (int i = 0; i < numinfo; i++) {
		RoadStopSpec *rs = _cur.grffile->roadstops[id + i].get();

		if (rs == nullptr && prop != 0x08 && prop != A0RPI_ROADSTOP_CLASS_ID) {
			GrfMsg(1, "RoadStopChangeInfo: Attempt to modify undefined road stop {}, ignoring", id + i);
			ChangeInfoResult cir = IgnoreRoadStopProperty(prop, buf);
			if (cir > ret) ret = cir;
			continue;
		}

		switch (prop) {
			case A0RPI_ROADSTOP_CLASS_ID:
				if (MappedPropertyLengthMismatch(buf, 4, mapping_entry)) break;
				[[fallthrough]];
			case 0x08: { // Road Stop Class ID
				if (rs == nullptr) {
					_cur.grffile->roadstops[id + i] = std::make_unique<RoadStopSpec>();
					rs = _cur.grffile->roadstops[id + i].get();
				}

				uint32_t classid = buf.ReadDWord();
				rs->class_index = RoadStopClass::Allocate(BSWAP32(classid));
				break;
			}

			case A0RPI_ROADSTOP_STOP_TYPE:
				if (MappedPropertyLengthMismatch(buf, 1, mapping_entry)) break;
				[[fallthrough]];
			case 0x09: // Road stop type
				rs->stop_type = (RoadStopAvailabilityType)buf.ReadByte();
				break;

			case A0RPI_ROADSTOP_STOP_NAME:
				if (MappedPropertyLengthMismatch(buf, 2, mapping_entry)) break;
				[[fallthrough]];
			case 0x0A: // Road Stop Name
				AddStringForMapping(buf.ReadWord(), &rs->name);
				break;

			case A0RPI_ROADSTOP_CLASS_NAME:
				if (MappedPropertyLengthMismatch(buf, 2, mapping_entry)) break;
				[[fallthrough]];
			case 0x0B: // Road Stop Class name
				AddStringForMapping(buf.ReadWord(), rs, [](StringID str, RoadStopSpec *rs) { RoadStopClass::Get(rs->class_index)->name = str; });
				break;

			case A0RPI_ROADSTOP_DRAW_MODE:
				if (MappedPropertyLengthMismatch(buf, 1, mapping_entry)) break;
				[[fallthrough]];
			case 0x0C: // The draw mode
				rs->draw_mode = static_cast<RoadStopDrawMode>(buf.ReadByte());
				break;

			case A0RPI_ROADSTOP_TRIGGER_CARGOES:
				if (MappedPropertyLengthMismatch(buf, 4, mapping_entry)) break;
				[[fallthrough]];
			case 0x0D: // Cargo types for random triggers
				rs->cargo_triggers = TranslateRefitMask(buf.ReadDWord());
				break;

			case A0RPI_ROADSTOP_ANIMATION_INFO:
				if (MappedPropertyLengthMismatch(buf, 2, mapping_entry)) break;
				[[fallthrough]];
			case 0x0E: // Animation info
				rs->animation.frames = buf.ReadByte();
				rs->animation.status = buf.ReadByte();
				break;

			case A0RPI_ROADSTOP_ANIMATION_SPEED:
				if (MappedPropertyLengthMismatch(buf, 1, mapping_entry)) break;
				[[fallthrough]];
			case 0x0F: // Animation speed
				rs->animation.speed = buf.ReadByte();
				break;

			case A0RPI_ROADSTOP_ANIMATION_TRIGGERS:
				if (MappedPropertyLengthMismatch(buf, 2, mapping_entry)) break;
				[[fallthrough]];
			case 0x10: // Animation triggers
				rs->animation.triggers = buf.ReadWord();
				break;

			case A0RPI_ROADSTOP_CALLBACK_MASK:
				if (MappedPropertyLengthMismatch(buf, 1, mapping_entry)) break;
				[[fallthrough]];
			case 0x11: // Callback mask
				rs->callback_mask = buf.ReadByte();
				break;

			case A0RPI_ROADSTOP_GENERAL_FLAGS:
				if (MappedPropertyLengthMismatch(buf, 4, mapping_entry)) break;
				[[fallthrough]];
			case 0x12: // General flags
				rs->flags = (uint16_t)buf.ReadDWord(); // Future-proofing, size this as 4 bytes, but we only need two byte's worth of flags at present
				break;

			case A0RPI_ROADSTOP_MIN_BRIDGE_HEIGHT:
				if (MappedPropertyLengthMismatch(buf, 6, mapping_entry)) break;
				[[fallthrough]];
			case 0x13: // Minimum height for a bridge above
				SetBit(rs->internal_flags, RSIF_BRIDGE_HEIGHTS_SET);
				for (uint i = 0; i < 6; i++) {
					rs->bridge_height[i] = buf.ReadByte();
				}
				break;

			case A0RPI_ROADSTOP_DISALLOWED_BRIDGE_PILLARS:
				if (MappedPropertyLengthMismatch(buf, 6, mapping_entry)) break;
				[[fallthrough]];
			case 0x14: // Disallowed bridge pillars
				SetBit(rs->internal_flags, RSIF_BRIDGE_DISALLOWED_PILLARS_SET);
				for (uint i = 0; i < 6; i++) {
					rs->bridge_disallowed_pillars[i] = buf.ReadByte();
				}
				break;

			case A0RPI_ROADSTOP_COST_MULTIPLIERS:
				if (MappedPropertyLengthMismatch(buf, 2, mapping_entry)) break;
				[[fallthrough]];
			case 0x15: // Cost multipliers
				rs->build_cost_multiplier = buf.ReadByte();
				rs->clear_cost_multiplier = buf.ReadByte();
				break;

			case A0RPI_ROADSTOP_HEIGHT:
				if (MappedPropertyLengthMismatch(buf, 1, mapping_entry)) break;
				[[fallthrough]];
			case 0x16: // Height
				rs->height = buf.ReadByte();
				break;

			default:
				ret = HandleAction0PropertyDefault(buf, prop);
				break;
		}
	}

	return ret;
}

/**
 * Define properties for new landscape
 * @param id Landscape type.
 * @param numinfo Number of subsequent IDs to change the property for.
 * @param prop The property to change.
 * @param buf The property value.
 * @return ChangeInfoResult.
 */
static ChangeInfoResult NewLandscapeChangeInfo(uint id, int numinfo, int prop, const GRFFilePropertyRemapEntry *mapping_entry, ByteReader &buf)
{
	/* Properties which are handled per item */
	ChangeInfoResult ret = CIR_SUCCESS;
	for (int i = 0; i < numinfo; i++) {
		switch (prop) {
			case A0RPI_NEWLANDSCAPE_ENABLE_RECOLOUR: {
				if (MappedPropertyLengthMismatch(buf, 1, mapping_entry)) break;
				bool enabled = (buf.ReadByte() != 0 ? 1 : 0);
				if (id == NLA3ID_CUSTOM_ROCKS) {
					SB(_cur.grffile->new_landscape_ctrl_flags, NLCF_ROCKS_RECOLOUR_ENABLED, 1, enabled);
				}
				break;
			}

			case A0RPI_NEWLANDSCAPE_ENABLE_DRAW_SNOWY_ROCKS: {
				if (MappedPropertyLengthMismatch(buf, 1, mapping_entry)) break;
				bool enabled = (buf.ReadByte() != 0 ? 1 : 0);
				if (id == NLA3ID_CUSTOM_ROCKS) {
					SB(_cur.grffile->new_landscape_ctrl_flags, NLCF_ROCKS_DRAW_SNOWY_ENABLED, 1, enabled);
				}
				break;
			}

			default:
				ret = HandleAction0PropertyDefault(buf, prop);
				break;
		}
	}

	return ret;
}

static bool HandleChangeInfoResult(const char *caller, ChangeInfoResult cir, GrfSpecFeature feature, int property)
{
	switch (cir) {
		default: NOT_REACHED();

		case CIR_DISABLED:
			/* Error has already been printed; just stop parsing */
			return true;

		case CIR_SUCCESS:
			return false;

		case CIR_UNHANDLED:
			GrfMsg(1, "{}: Ignoring property 0x{:02X} of feature {} (not implemented)", caller, property, GetFeatureString(feature));
			return false;

		case CIR_UNKNOWN:
			GrfMsg(0, "{}: Unknown property 0x{:02X} of feature {}, disabling", caller, property, GetFeatureString(feature));
			[[fallthrough]];

		case CIR_INVALID_ID: {
			/* No debug message for an invalid ID, as it has already been output */
			GRFError *error = DisableGrf(cir == CIR_INVALID_ID ? STR_NEWGRF_ERROR_INVALID_ID : STR_NEWGRF_ERROR_UNKNOWN_PROPERTY);
			if (cir != CIR_INVALID_ID) error->param_value[1] = property;
			return true;
		}
	}
}

static GrfSpecFeatureRef ReadFeature(uint8_t raw_byte, bool allow_48 = false)
{
	if (unlikely(HasBit(_cur.grffile->ctrl_flags, GFCF_HAVE_FEATURE_ID_REMAP))) {
		const GRFFeatureMapRemapSet &remap = _cur.grffile->feature_id_remaps;
		if (remap.remapped_ids[raw_byte]) {
			auto iter = remap.mapping.find(raw_byte);
			const GRFFeatureMapRemapEntry &def = iter->second;
			if (def.feature == GSF_ERROR_ON_USE) {
				GrfMsg(0, "Error: Unimplemented mapped feature: {}, mapped to: {:02X}", def.name, raw_byte);
				GRFError *error = DisableGrf(STR_NEWGRF_ERROR_UNIMPLEMETED_MAPPED_FEATURE_ID);
				error->data = stredup(def.name);
				error->param_value[1] = GSF_INVALID;
				error->param_value[2] = raw_byte;
			} else if (def.feature == GSF_INVALID) {
				GrfMsg(2, "Ignoring unimplemented mapped feature: {}, mapped to: {:02X}", def.name, raw_byte);
			}
			return { def.feature, raw_byte };
		}
	}

	GrfSpecFeature feature;
	if (raw_byte >= GSF_REAL_FEATURE_END && !(allow_48 && raw_byte == 0x48)) {
		feature = GSF_INVALID;
	} else {
		feature = static_cast<GrfSpecFeature>(raw_byte);
	}
	return { feature, raw_byte };
}

static const char *_feature_names[] = {
	"TRAINS",
	"ROADVEHICLES",
	"SHIPS",
	"AIRCRAFT",
	"STATIONS",
	"CANALS",
	"BRIDGES",
	"HOUSES",
	"GLOBALVAR",
	"INDUSTRYTILES",
	"INDUSTRIES",
	"CARGOES",
	"SOUNDFX",
	"AIRPORTS",
	"SIGNALS",
	"OBJECTS",
	"RAILTYPES",
	"AIRPORTTILES",
	"ROADTYPES",
	"TRAMTYPES",
	"ROADSTOPS",
	"NEWLANDSCAPE",
	"TOWN",
};
static_assert(lengthof(_feature_names) == GSF_END);

void GetFeatureStringFormatter::fmt_format_value(format_target &output) const
{
	if (this->feature.id < GSF_END) {
		output.format("0x{:02X} ({})", this->feature.raw_byte, _feature_names[this->feature.id]);
	} else {
		if (unlikely(HasBit(_cur.grffile->ctrl_flags, GFCF_HAVE_FEATURE_ID_REMAP))) {
			const GRFFeatureMapRemapSet &remap = _cur.grffile->feature_id_remaps;
			if (remap.remapped_ids[this->feature.raw_byte]) {
				auto iter = remap.mapping.find(this->feature.raw_byte);
				const GRFFeatureMapRemapEntry &def = iter->second;
				output.format("0x{:02X} ({})", this->feature.raw_byte, def.name);
				return;
			}
		}
		output.format("0x{:02X}", this->feature.raw_byte);
	}
}

GetFeatureStringFormatter GetFeatureString(GrfSpecFeatureRef feature)
{
	return GetFeatureStringFormatter(feature);
}

GetFeatureStringFormatter GetFeatureString(GrfSpecFeature feature)
{
	uint8_t raw_byte = feature;
	if (feature >= GSF_REAL_FEATURE_END) {
		for (const auto &entry : _cur.grffile->feature_id_remaps.mapping) {
			if (entry.second.feature == feature) {
				raw_byte = entry.second.raw_id;
				break;
			}
		}
	}
	return GetFeatureStringFormatter(GrfSpecFeatureRef{ feature, raw_byte });
}

struct GRFFilePropertyDescriptor {
	int prop;
	const GRFFilePropertyRemapEntry *entry;

	GRFFilePropertyDescriptor(int prop, const GRFFilePropertyRemapEntry *entry)
			: prop(prop), entry(entry) {}
};

static GRFFilePropertyDescriptor ReadAction0PropertyID(ByteReader &buf, uint8_t feature)
{
	uint8_t raw_prop = buf.ReadByte();
	const GRFFilePropertyRemapSet &remap = _cur.grffile->action0_property_remaps[feature];
	if (remap.remapped_ids[raw_prop]) {
		auto iter = remap.mapping.find(raw_prop);
		assert(iter != remap.mapping.end());
		const GRFFilePropertyRemapEntry &def = iter->second;
		int prop = def.id;
		if (prop == A0RPI_UNKNOWN_ERROR) {
			GrfMsg(0, "Error: Unimplemented mapped property: {}, feature: {}, mapped to: {:X}", def.name, GetFeatureString(def.feature), raw_prop);
			GRFError *error = DisableGrf(STR_NEWGRF_ERROR_UNIMPLEMETED_MAPPED_PROPERTY);
			error->data = stredup(def.name);
			error->param_value[1] = def.feature;
			error->param_value[2] = raw_prop;
		} else if (prop == A0RPI_UNKNOWN_IGNORE) {
			GrfMsg(2, "Ignoring unimplemented mapped property: {}, feature: {}, mapped to: {:X}", def.name, GetFeatureString(def.feature), raw_prop);
		} else if (prop == A0RPI_ID_EXTENSION) {
			uint8_t *outer_data = buf.Data();
			size_t outer_length = buf.ReadExtendedByte();
			uint16_t mapped_id = buf.ReadWord();
			uint8_t *inner_data = buf.Data();
			size_t inner_length = buf.ReadExtendedByte();
			if (inner_length + (inner_data - outer_data) != outer_length) {
				GrfMsg(2, "Ignoring extended ID property with malformed lengths: {}, feature: {}, mapped to: {:X}", def.name, GetFeatureString(def.feature), raw_prop);
				buf.ResetReadPosition(outer_data);
				return GRFFilePropertyDescriptor(A0RPI_UNKNOWN_IGNORE, &def);
			}

			auto ext = _cur.grffile->action0_extended_property_remaps.find((((uint32_t)feature) << 16) | mapped_id);
			if (ext != _cur.grffile->action0_extended_property_remaps.end()) {
				buf.ResetReadPosition(inner_data);
				const GRFFilePropertyRemapEntry &ext_def = ext->second;
				prop = ext_def.id;
				if (prop == A0RPI_UNKNOWN_ERROR) {
					GrfMsg(0, "Error: Unimplemented mapped extended ID property: {}, feature: {}, mapped to: {:X} (via {:X})", ext_def.name, GetFeatureString(ext_def.feature), mapped_id, raw_prop);
					GRFError *error = DisableGrf(STR_NEWGRF_ERROR_UNIMPLEMETED_MAPPED_PROPERTY);
					error->data = stredup(ext_def.name);
					error->param_value[1] = ext_def.feature;
					error->param_value[2] = 0xE0000 | mapped_id;
				} else if (prop == A0RPI_UNKNOWN_IGNORE) {
					GrfMsg(2, "Ignoring unimplemented mapped extended ID property: {}, feature: {}, mapped to: {:X} (via {:X})", ext_def.name, GetFeatureString(ext_def.feature), mapped_id, raw_prop);
				}
				return GRFFilePropertyDescriptor(prop, &ext_def);
			} else {
				GrfMsg(2, "Ignoring unknown extended ID property: {}, feature: {}, mapped to: {:X} (via {:X})", def.name, GetFeatureString(def.feature), mapped_id, raw_prop);
				buf.ResetReadPosition(outer_data);
				return GRFFilePropertyDescriptor(A0RPI_UNKNOWN_IGNORE, &def);
			}
		}
		return GRFFilePropertyDescriptor(prop, &def);
	} else {
		return GRFFilePropertyDescriptor(raw_prop, nullptr);
	}
}

/* Action 0x00 */
static void FeatureChangeInfo(ByteReader &buf)
{
	/* <00> <feature> <num-props> <num-info> <id> (<property <new-info>)...
	 *
	 * B feature
	 * B num-props     how many properties to change per vehicle/station
	 * B num-info      how many vehicles/stations to change
	 * E id            ID of first vehicle/station to change, if num-info is
	 *                 greater than one, this one and the following
	 *                 vehicles/stations will be changed
	 * B property      what property to change, depends on the feature
	 * V new-info      new bytes of info (variable size; depends on properties) */

	static const VCI_Handler handler[] = {
		/* GSF_TRAINS */        RailVehicleChangeInfo,
		/* GSF_ROADVEHICLES */  RoadVehicleChangeInfo,
		/* GSF_SHIPS */         ShipVehicleChangeInfo,
		/* GSF_AIRCRAFT */      AircraftVehicleChangeInfo,
		/* GSF_STATIONS */      StationChangeInfo,
		/* GSF_CANALS */        CanalChangeInfo,
		/* GSF_BRIDGES */       BridgeChangeInfo,
		/* GSF_HOUSES */        TownHouseChangeInfo,
		/* GSF_GLOBALVAR */     GlobalVarChangeInfo,
		/* GSF_INDUSTRYTILES */ IndustrytilesChangeInfo,
		/* GSF_INDUSTRIES */    IndustriesChangeInfo,
		/* GSF_CARGOES */       nullptr, // Cargo is handled during reservation
		/* GSF_SOUNDFX */       SoundEffectChangeInfo,
		/* GSF_AIRPORTS */      AirportChangeInfo,
		/* GSF_SIGNALS */       SignalsChangeInfo,
		/* GSF_OBJECTS */       ObjectChangeInfo,
		/* GSF_RAILTYPES */     RailTypeChangeInfo,
		/* GSF_AIRPORTTILES */  AirportTilesChangeInfo,
		/* GSF_ROADTYPES */     RoadTypeChangeInfo,
		/* GSF_TRAMTYPES */     TramTypeChangeInfo,
		/* GSF_ROADSTOPS */     RoadStopChangeInfo,
		/* GSF_NEWLANDSCAPE */  NewLandscapeChangeInfo,
		/* GSF_FAKE_TOWNS */    nullptr,
	};
	static_assert(GSF_END == lengthof(handler));
	static_assert(lengthof(handler) == lengthof(_cur.grffile->action0_property_remaps), "Action 0 feature list length mismatch");

	GrfSpecFeatureRef feature_ref = ReadFeature(buf.ReadByte());
	GrfSpecFeature feature = feature_ref.id;
	uint8_t numprops = buf.ReadByte();
	uint numinfo  = buf.ReadByte();
	uint engine   = buf.ReadExtendedByte();

	if (feature >= GSF_END) {
		GrfMsg(1, "FeatureChangeInfo: Unsupported feature {} skipping", GetFeatureString(feature_ref));
		return;
	}

	GrfMsg(6, "FeatureChangeInfo: Feature {}, {} properties, to apply to {}+{}",
	               GetFeatureString(feature_ref), numprops, engine, numinfo);

	if (handler[feature] == nullptr) {
		if (feature != GSF_CARGOES) GrfMsg(1, "FeatureChangeInfo: Unsupported feature {}, skipping", GetFeatureString(feature_ref));
		return;
	}

	/* Mark the feature as used by the grf */
	SetBit(_cur.grffile->grf_features, feature);

	while (numprops-- && buf.HasData()) {
		GRFFilePropertyDescriptor desc = ReadAction0PropertyID(buf, feature);

		ChangeInfoResult cir = handler[feature](engine, numinfo, desc.prop, desc.entry, buf);
		if (HandleChangeInfoResult("FeatureChangeInfo", cir, feature, desc.prop)) return;
	}
}

/* Action 0x00 (GLS_SAFETYSCAN) */
static void SafeChangeInfo(ByteReader &buf)
{
	GrfSpecFeatureRef feature = ReadFeature(buf.ReadByte());
	uint8_t numprops = buf.ReadByte();
	uint numinfo = buf.ReadByte();
	buf.ReadExtendedByte(); // id

	if (feature.id == GSF_BRIDGES && numprops == 1) {
		GRFFilePropertyDescriptor desc = ReadAction0PropertyID(buf, feature.id);
		/* Bridge property 0x0D is redefinition of sprite layout tables, which
		 * is considered safe. */
		if (desc.prop == 0x0D) return;
	} else if (feature.id == GSF_GLOBALVAR && numprops == 1) {
		GRFFilePropertyDescriptor desc = ReadAction0PropertyID(buf, feature.id);
		/* Engine ID Mappings are safe, if the source is static */
		if (desc.prop == 0x11) {
			bool is_safe = true;
			for (uint i = 0; i < numinfo; i++) {
				uint32_t s = buf.ReadDWord();
				buf.ReadDWord(); // dest
				const GRFConfig *grfconfig = GetGRFConfig(s);
				if (grfconfig != nullptr && !HasBit(grfconfig->flags, GCF_STATIC)) {
					is_safe = false;
					break;
				}
			}
			if (is_safe) return;
		}
	}

	SetBit(_cur.grfconfig->flags, GCF_UNSAFE);

	/* Skip remainder of GRF */
	_cur.skip_sprites = -1;
}

/* Action 0x00 (GLS_RESERVE) */
static void ReserveChangeInfo(ByteReader &buf)
{
	GrfSpecFeatureRef feature_ref = ReadFeature(buf.ReadByte());
	GrfSpecFeature feature = feature_ref.id;

	if (feature != GSF_CARGOES && feature != GSF_GLOBALVAR && feature != GSF_RAILTYPES && feature != GSF_ROADTYPES && feature != GSF_TRAMTYPES) return;

	uint8_t numprops = buf.ReadByte();
	uint8_t numinfo  = buf.ReadByte();
	uint8_t index    = buf.ReadExtendedByte();

	while (numprops-- && buf.HasData()) {
		GRFFilePropertyDescriptor desc = ReadAction0PropertyID(buf, feature);
		ChangeInfoResult cir = CIR_SUCCESS;

		switch (feature) {
			default: NOT_REACHED();
			case GSF_CARGOES:
				cir = CargoChangeInfo(index, numinfo, desc.prop, desc.entry, buf);
				break;

			case GSF_GLOBALVAR:
				cir = GlobalVarReserveInfo(index, numinfo, desc.prop, desc.entry, buf);
				break;

			case GSF_RAILTYPES:
				cir = RailTypeReserveInfo(index, numinfo, desc.prop, desc.entry, buf);
				break;

			case GSF_ROADTYPES:
				cir = RoadTypeReserveInfo(index, numinfo, desc.prop, desc.entry, buf);
				break;

			case GSF_TRAMTYPES:
				cir = TramTypeReserveInfo(index, numinfo, desc.prop, desc.entry, buf);
				break;
		}

		if (HandleChangeInfoResult("ReserveChangeInfo", cir, feature, desc.prop)) return;
	}
}

/* Action 0x01 */
static void NewSpriteSet(ByteReader &buf)
{
	/* Basic format:    <01> <feature> <num-sets> <num-ent>
	 * Extended format: <01> <feature> 00 <first-set> <num-sets> <num-ent>
	 *
	 * B feature       feature to define sprites for
	 *                 0, 1, 2, 3: veh-type, 4: train stations
	 * E first-set     first sprite set to define
	 * B num-sets      number of sprite sets (extended byte in extended format)
	 * E num-ent       how many entries per sprite set
	 *                 For vehicles, this is the number of different
	 *                         vehicle directions in each sprite set
	 *                         Set num-dirs=8, unless your sprites are symmetric.
	 *                         In that case, use num-dirs=4.
	 */

	GrfSpecFeatureRef feature_ref = ReadFeature(buf.ReadByte());
	GrfSpecFeature feature = feature_ref.id;
	uint16_t num_sets  = buf.ReadByte();
	uint16_t first_set = 0;

	if (num_sets == 0 && buf.HasData(3)) {
		/* Extended Action1 format.
		 * Some GRFs define zero sets of zero sprites, though there is actually no use in that. Ignore them. */
		first_set = buf.ReadExtendedByte();
		num_sets = buf.ReadExtendedByte();
	}
	uint16_t num_ents = buf.ReadExtendedByte();

	if (feature >= GSF_END) {
		_cur.skip_sprites = num_sets * num_ents;
		GrfMsg(1, "NewSpriteSet: Unsupported feature {}, skipping {} sprites", GetFeatureString(feature_ref), _cur.skip_sprites);
		return;
	}

	_cur.AddSpriteSets(feature, _cur.spriteid, first_set, num_sets, num_ents);

	GrfMsg(7, "New sprite set at {} of feature {}, consisting of {} sets with {} views each (total {})",
		_cur.spriteid, GetFeatureString(feature), num_sets, num_ents, num_sets * num_ents
	);

	for (int i = 0; i < num_sets * num_ents; i++) {
		_cur.nfo_line++;
		LoadNextSprite(_cur.spriteid++, *_cur.file, _cur.nfo_line);
	}
}

/* Action 0x01 (SKIP) */
static void SkipAct1(ByteReader &buf)
{
	buf.ReadByte();
	uint16_t num_sets  = buf.ReadByte();

	if (num_sets == 0 && buf.HasData(3)) {
		/* Extended Action1 format.
		 * Some GRFs define zero sets of zero sprites, though there is actually no use in that. Ignore them. */
		buf.ReadExtendedByte(); // first_set
		num_sets = buf.ReadExtendedByte();
	}
	uint16_t num_ents = buf.ReadExtendedByte();

	_cur.skip_sprites = num_sets * num_ents;

	GrfMsg(3, "SkipAct1: Skipping {} sprites", _cur.skip_sprites);
}

const CallbackResultSpriteGroup *NewCallbackResultSpriteGroupNoTransform(uint16_t result)
{
	const CallbackResultSpriteGroup *&ptr = _callback_result_cache[result];
	if (ptr == nullptr) {
		assert(CallbackResultSpriteGroup::CanAllocateItem());
		ptr = new CallbackResultSpriteGroup(result);
	}
	return ptr;
}

static const CallbackResultSpriteGroup *NewCallbackResultSpriteGroup(uint16_t groupid)
{
	uint16_t result = CallbackResultSpriteGroup::TransformResultValue(groupid, _cur.grffile->grf_version >= 8);
	return NewCallbackResultSpriteGroupNoTransform(result);
}

static const SpriteGroup *GetGroupFromGroupIDNoCBResult(uint16_t setid, uint8_t type, uint16_t groupid)
{
	if ((size_t)groupid >= _cur.spritegroups.size() || _cur.spritegroups[groupid] == nullptr) {
		GrfMsg(1, "GetGroupFromGroupID(0x{:02X}:0x{:02X}): Groupid 0x{:04X} does not exist, leaving empty", setid, type, groupid);
		return nullptr;
	}

	const SpriteGroup *result = _cur.spritegroups[groupid];
	if (likely(!HasBit(_misc_debug_flags, MDF_NEWGRF_SG_SAVE_RAW))) result = PruneTargetSpriteGroup(result);
	return result;
}

/* Helper function to either create a callback or link to a previously
 * defined spritegroup. */
static const SpriteGroup *GetGroupFromGroupID(uint16_t setid, uint8_t type, uint16_t groupid)
{
	if (HasBit(groupid, 15)) {
		return NewCallbackResultSpriteGroup(groupid);
	}

	return GetGroupFromGroupIDNoCBResult(setid, type, groupid);
}

static const SpriteGroup *GetGroupByID(uint16_t groupid)
{
	if ((size_t)groupid >= _cur.spritegroups.size()) return nullptr;

	const SpriteGroup *result = _cur.spritegroups[groupid];
	return result;
}

/**
 * Helper function to either create a callback or a result sprite group.
 * @param feature GrfSpecFeature to define spritegroup for.
 * @param setid SetID of the currently being parsed Action2. (only for debug output)
 * @param type Type of the currently being parsed Action2. (only for debug output)
 * @param spriteid Raw value from the GRF for the new spritegroup; describes either the return value or the referenced spritegroup.
 * @return Created spritegroup.
 */
static const SpriteGroup *CreateGroupFromGroupID(uint8_t feature, uint16_t setid, uint8_t type, uint16_t spriteid)
{
	if (HasBit(spriteid, 15)) {
		return NewCallbackResultSpriteGroup(spriteid);
	}

	const SpriteSetInfo sprite_set_info = _cur.GetSpriteSetInfo(feature, spriteid);

	if (!sprite_set_info.IsValid()) {
		GrfMsg(1, "CreateGroupFromGroupID(0x{:02X}:0x{:02X}): Sprite set {} invalid", setid, type, spriteid);
		return nullptr;
	}

	SpriteID spriteset_start = sprite_set_info.GetSprite();
	uint num_sprites = sprite_set_info.GetNumEnts();

	/* Ensure that the sprites are loeded */
	assert(spriteset_start + num_sprites <= _cur.spriteid);

	assert(ResultSpriteGroup::CanAllocateItem());
	return new ResultSpriteGroup(spriteset_start, num_sprites);
}

static void ProcessDeterministicSpriteGroupRanges(const std::vector<DeterministicSpriteGroupRange> &ranges, std::vector<DeterministicSpriteGroupRange> &ranges_out, const SpriteGroup *default_group)
{
	/* Sort ranges ascending. When ranges overlap, this may required clamping or splitting them */
	std::vector<uint32_t> bounds;
	bounds.reserve(ranges.size());
	for (uint i = 0; i < ranges.size(); i++) {
		bounds.push_back(ranges[i].low);
		if (ranges[i].high != UINT32_MAX) bounds.push_back(ranges[i].high + 1);
	}
	std::sort(bounds.begin(), bounds.end());
	bounds.erase(std::unique(bounds.begin(), bounds.end()), bounds.end());

	std::vector<const SpriteGroup *> target;
	target.reserve(bounds.size());
	for (uint j = 0; j < bounds.size(); ++j) {
		uint32_t v = bounds[j];
		const SpriteGroup *t = default_group;
		for (uint i = 0; i < ranges.size(); i++) {
			if (ranges[i].low <= v && v <= ranges[i].high) {
				t = ranges[i].group;
				break;
			}
		}
		target.push_back(t);
	}
	assert(target.size() == bounds.size());

	for (uint j = 0; j < bounds.size(); ) {
		if (target[j] != default_group) {
			DeterministicSpriteGroupRange &r = ranges_out.emplace_back();
			r.group = target[j];
			r.low = bounds[j];
			while (j < bounds.size() && target[j] == r.group) {
				j++;
			}
			r.high = j < bounds.size() ? bounds[j] - 1 : UINT32_MAX;
		} else {
			j++;
		}
	}
}

static VarSpriteGroupScopeOffset ParseRelativeScopeByte(uint8_t relative)
{
	VarSpriteGroupScopeOffset var_scope_count = (GB(relative, 6, 2) << 8);
	if ((relative & 0xF) == 0) {
		SetBit(var_scope_count, 15);
	} else {
		var_scope_count |= (relative & 0xF);
	}
	return var_scope_count;
}

/* Action 0x02 */
static void NewSpriteGroup(ByteReader &buf)
{
	/* <02> <feature> <set-id> <type/num-entries> <feature-specific-data...>
	 *
	 * B feature       see action 1
	 * B set-id        ID of this particular definition
	 *                 This is an extended byte if feature "more_action2_ids" is tested for
	 * B type/num-entries
	 *                 if 80 or greater, this is a randomized or variational
	 *                 list definition, see below
	 *                 otherwise it specifies a number of entries, the exact
	 *                 meaning depends on the feature
	 * V feature-specific-data (huge mess, don't even look it up --pasky) */
	const SpriteGroup *act_group = nullptr;

	GrfSpecFeatureRef feature_ref = ReadFeature(buf.ReadByte());
	GrfSpecFeature feature = feature_ref.id;
	if (feature >= GSF_END) {
		GrfMsg(1, "NewSpriteGroup: Unsupported feature {}, skipping", GetFeatureString(feature_ref));
		return;
	}

	uint16_t setid  = HasBit(_cur.grffile->observed_feature_tests, GFTOF_MORE_ACTION2_IDS) ? buf.ReadExtendedByte() : buf.ReadByte();
	uint8_t type    = buf.ReadByte();

	/* Sprite Groups are created here but they are allocated from a pool, so
	 * we do not need to delete anything if there is an exception from the
	 * ByteReader. */

	/* Decoded sprite type */
	enum SpriteType {
		STYPE_NORMAL,
		STYPE_DETERMINISTIC,
		STYPE_DETERMINISTIC_RELATIVE,
		STYPE_DETERMINISTIC_RELATIVE_2,
		STYPE_RANDOMIZED,
		STYPE_CB_FAILURE,
	};
	SpriteType stype = STYPE_NORMAL;
	switch (type) {
		/* Deterministic Sprite Group */
		case 0x81: // Self scope, byte
		case 0x82: // Parent scope, byte
		case 0x85: // Self scope, word
		case 0x86: // Parent scope, word
		case 0x89: // Self scope, dword
		case 0x8A: // Parent scope, dword
			stype = STYPE_DETERMINISTIC;
			break;

		/* Randomized Sprite Group */
		case 0x80: // Self scope
		case 0x83: // Parent scope
		case 0x84: // Relative scope
			stype = STYPE_RANDOMIZED;
			break;

		/* Extension type */
		case 0x87:
			if (HasBit(_cur.grffile->observed_feature_tests, GFTOF_MORE_VARACTION2_TYPES)) {
				uint8_t subtype = buf.ReadByte();
				switch (subtype) {
					case 0:
						stype = STYPE_CB_FAILURE;
						break;

					case 1:
						stype = STYPE_DETERMINISTIC_RELATIVE;
						break;

					case 2:
						stype = STYPE_DETERMINISTIC_RELATIVE_2;
						break;

					default:
						GrfMsg(1, "NewSpriteGroup: Unknown 0x87 extension subtype {:02X} for feature {}, handling as CB failure", subtype, GetFeatureString(feature));
						stype = STYPE_CB_FAILURE;
						break;
				}
			}
			break;

		default:
			break;
	}

	switch (stype) {
		/* Deterministic Sprite Group */
		case STYPE_DETERMINISTIC:
		case STYPE_DETERMINISTIC_RELATIVE:
		case STYPE_DETERMINISTIC_RELATIVE_2:
		{
			VarSpriteGroupScopeOffset var_scope_count = 0;
			if (stype == STYPE_DETERMINISTIC_RELATIVE) {
				var_scope_count = ParseRelativeScopeByte(buf.ReadByte());
			} else if (stype == STYPE_DETERMINISTIC_RELATIVE_2) {
				uint8_t mode = buf.ReadByte();
				uint8_t offset = buf.ReadByte();
				bool invalid = false;
				if ((mode & 0x7F) >= VSGSRM_END) {
					invalid = true;
				}
				if (HasBit(mode, 7)) {
					/* Use variable 0x100 */
					if (offset != 0) invalid = true;
				}
				if (invalid) {
					GrfMsg(1, "NewSpriteGroup: Unknown 0x87 extension subtype 2 relative mode: {:02X} {:02X} for feature {}, handling as CB failure", mode, offset, GetFeatureString(feature));
					act_group = NewCallbackResultSpriteGroupNoTransform(CALLBACK_FAILED);
					break;
				}
				var_scope_count = (mode << 8) | offset;
			}

			uint8_t varadjust;
			uint8_t varsize;

			bool first_adjust = true;

			assert(DeterministicSpriteGroup::CanAllocateItem());
			DeterministicSpriteGroup *group = new DeterministicSpriteGroup();
			group->nfo_line = _cur.nfo_line;
			group->feature = feature;
			if (_action6_override_active) group->sg_flags |= SGF_ACTION6;
			act_group = group;

			if (stype == STYPE_DETERMINISTIC_RELATIVE || stype == STYPE_DETERMINISTIC_RELATIVE_2) {
				group->var_scope = (feature <= GSF_AIRCRAFT) ? VSG_SCOPE_RELATIVE : VSG_SCOPE_SELF;
				group->var_scope_count = var_scope_count;

				group->size = DSG_SIZE_DWORD;
				varsize = 4;
			} else {
				group->var_scope = HasBit(type, 1) ? VSG_SCOPE_PARENT : VSG_SCOPE_SELF;

				switch (GB(type, 2, 2)) {
					default: NOT_REACHED();
					case 0: group->size = DSG_SIZE_BYTE;  varsize = 1; break;
					case 1: group->size = DSG_SIZE_WORD;  varsize = 2; break;
					case 2: group->size = DSG_SIZE_DWORD; varsize = 4; break;
				}
			}

			const VarAction2AdjustInfo info = { feature, GetGrfSpecFeatureForScope(feature, group->var_scope), varsize };

			DeterministicSpriteGroupShadowCopy *shadow = nullptr;
			if (unlikely(HasBit(_misc_debug_flags, MDF_NEWGRF_SG_SAVE_RAW))) {
				shadow = &(_deterministic_sg_shadows[group]);
			}
			static std::vector<DeterministicSpriteGroupAdjust> current_adjusts;
			current_adjusts.clear();

			VarAction2OptimiseState va2_opt_state;
			/* The initial value is always the constant 0 */
			va2_opt_state.inference = VA2AIF_SIGNED_NON_NEGATIVE | VA2AIF_ONE_OR_ZERO | VA2AIF_HAVE_CONSTANT;
			va2_opt_state.current_constant = 0;

			/* Loop through the var adjusts. Unfortunately we don't know how many we have
			 * from the outset, so we shall have to keep reallocing. */
			do {
				DeterministicSpriteGroupAdjust &adjust = current_adjusts.emplace_back();

				/* The first var adjust doesn't have an operation specified, so we set it to add. */
				adjust.operation = first_adjust ? DSGA_OP_ADD : (DeterministicSpriteGroupAdjustOperation)buf.ReadByte();
				first_adjust = false;
				if (adjust.operation > DSGA_OP_END) adjust.operation = DSGA_OP_END;
				adjust.variable  = buf.ReadByte();
				if (adjust.variable == 0x7E) {
					/* Link subroutine group */
					adjust.subroutine = GetGroupFromGroupIDNoCBResult(setid, type, HasBit(_cur.grffile->observed_feature_tests, GFTOF_MORE_ACTION2_IDS) ? buf.ReadExtendedByte() : buf.ReadByte());
				} else {
					adjust.parameter = IsInsideMM(adjust.variable, 0x60, 0x80) ? buf.ReadByte() : 0;
				}

				varadjust = buf.ReadByte();
				adjust.shift_num = GB(varadjust, 0, 5);
				adjust.type      = (DeterministicSpriteGroupAdjustType)GB(varadjust, 6, 2);
				adjust.and_mask  = buf.ReadVarSize(varsize);

				if (adjust.variable == 0x11) {
					for (const GRFVariableMapEntry &remap : _cur.grffile->grf_variable_remaps) {
						if (remap.feature == info.scope_feature && remap.input_shift == adjust.shift_num && remap.input_mask == adjust.and_mask) {
							adjust.variable = remap.id;
							adjust.shift_num = remap.output_shift;
							adjust.and_mask = remap.output_mask;
							adjust.parameter = remap.output_param;
							break;
						}
					}
				} else if (adjust.variable == 0x7B && adjust.parameter == 0x11) {
					for (const GRFVariableMapEntry &remap : _cur.grffile->grf_variable_remaps) {
						if (remap.feature == info.scope_feature && remap.input_shift == adjust.shift_num && remap.input_mask == adjust.and_mask) {
							adjust.parameter = remap.id;
							adjust.shift_num = remap.output_shift;
							adjust.and_mask = remap.output_mask;
							break;
						}
					}
				}

				if (info.scope_feature == GSF_ROADSTOPS && HasBit(_cur.grffile->observed_feature_tests, GFTOF_ROAD_STOPS)) {
					if (adjust.variable == 0x68) adjust.variable = A2VRI_ROADSTOP_INFO_NEARBY_TILES_EXT;
					if (adjust.variable == 0x7B && adjust.parameter == 0x68) adjust.parameter = A2VRI_ROADSTOP_INFO_NEARBY_TILES_EXT;
				}

				if (adjust.type != DSGA_TYPE_NONE) {
					adjust.add_val    = buf.ReadVarSize(varsize);
					adjust.divmod_val = buf.ReadVarSize(varsize);
					if (adjust.divmod_val == 0) adjust.divmod_val = 1; // Ensure that divide by zero cannot occur
				} else {
					adjust.add_val    = 0;
					adjust.divmod_val = 0;
				}
				if (unlikely(shadow != nullptr)) {
					shadow->adjusts.push_back(adjust);
					/* Pruning was turned off so that the unpruned target could be saved in the shadow, prune now */
					if (adjust.subroutine != nullptr) adjust.subroutine = PruneTargetSpriteGroup(adjust.subroutine);
				}

				OptimiseVarAction2PreCheckAdjust(va2_opt_state, adjust);

				/* Continue reading var adjusts while bit 5 is set. */
			} while (HasBit(varadjust, 5));

			/* shrink_to_fit will be called later */
			group->adjusts.reserve(current_adjusts.size());

			for (const DeterministicSpriteGroupAdjust &adjust : current_adjusts) {
				group->adjusts.push_back(adjust);
				OptimiseVarAction2Adjust(va2_opt_state, info, group, group->adjusts.back());
			}

			std::vector<DeterministicSpriteGroupRange> ranges;
			ranges.resize(buf.ReadByte());
			for (auto &range : ranges) {
				range.group = GetGroupFromGroupID(setid, type, buf.ReadWord());
				range.low   = buf.ReadVarSize(varsize);
				range.high  = buf.ReadVarSize(varsize);
			}

			group->default_group = GetGroupFromGroupID(setid, type, buf.ReadWord());

			if (unlikely(shadow != nullptr)) {
				shadow->calculated_result = ranges.size() == 0;
				ProcessDeterministicSpriteGroupRanges(ranges, shadow->ranges, group->default_group);
				shadow->default_group = group->default_group;

				/* Pruning was turned off so that the unpruned targets could be saved in the shadow ranges, prune now */
				for (DeterministicSpriteGroupRange &range : ranges) {
					range.group = PruneTargetSpriteGroup(range.group);
				}
				group->default_group = PruneTargetSpriteGroup(group->default_group);
			}

			group->error_group = ranges.empty() ? group->default_group : ranges[0].group;
			/* nvar == 0 is a special case -- we turn our value into a callback result */
			if (ranges.empty()) group->dsg_flags |= DSGF_CALCULATED_RESULT;

			ProcessDeterministicSpriteGroupRanges(ranges, group->ranges, group->default_group);

			OptimiseVarAction2DeterministicSpriteGroup(va2_opt_state, info, group, current_adjusts);
			current_adjusts.clear();
			break;
		}

		/* Randomized Sprite Group */
		case STYPE_RANDOMIZED:
		{
			assert(RandomizedSpriteGroup::CanAllocateItem());
			RandomizedSpriteGroup *group = new RandomizedSpriteGroup();
			group->nfo_line = _cur.nfo_line;
			if (_action6_override_active) group->sg_flags |= SGF_ACTION6;
			act_group = group;
			group->var_scope = HasBit(type, 1) ? VSG_SCOPE_PARENT : VSG_SCOPE_SELF;

			if (HasBit(type, 2)) {
				if (feature <= GSF_AIRCRAFT) group->var_scope = VSG_SCOPE_RELATIVE;
				group->var_scope_count = ParseRelativeScopeByte(buf.ReadByte());
			}

			uint8_t triggers = buf.ReadByte();
			group->triggers       = GB(triggers, 0, 7);
			group->cmp_mode       = HasBit(triggers, 7) ? RSG_CMP_ALL : RSG_CMP_ANY;
			group->lowest_randbit = buf.ReadByte();

			uint8_t num_groups = buf.ReadByte();
			if (!HasExactlyOneBit(num_groups)) {
				GrfMsg(1, "NewSpriteGroup: Random Action 2 nrand should be power of 2");
			}

			group->groups.reserve(num_groups);
			for (uint i = 0; i < num_groups; i++) {
				group->groups.push_back(GetGroupFromGroupID(setid, type, buf.ReadWord()));
			}

			if (unlikely(HasBit(_misc_debug_flags, MDF_NEWGRF_SG_SAVE_RAW))) {
				RandomizedSpriteGroupShadowCopy *shadow = &(_randomized_sg_shadows[group]);
				shadow->groups = group->groups;

				/* Pruning was turned off so that the unpruned targets could be saved in the shadow groups, prune now */
				for (const SpriteGroup *&group : group->groups) {
					group = PruneTargetSpriteGroup(group);
				}
			}

			break;
		}

		case STYPE_CB_FAILURE:
			act_group = NewCallbackResultSpriteGroupNoTransform(CALLBACK_FAILED);
			break;

		/* Neither a variable or randomized sprite group... must be a real group */
		case STYPE_NORMAL:
		{
			switch (feature) {
				case GSF_TRAINS:
				case GSF_ROADVEHICLES:
				case GSF_SHIPS:
				case GSF_AIRCRAFT:
				case GSF_STATIONS:
				case GSF_CANALS:
				case GSF_CARGOES:
				case GSF_AIRPORTS:
				case GSF_RAILTYPES:
				case GSF_ROADTYPES:
				case GSF_TRAMTYPES:
				case GSF_SIGNALS:
				case GSF_NEWLANDSCAPE:
				{
					uint8_t num_loaded  = type;
					uint8_t num_loading = buf.ReadByte();

					if (!_cur.HasValidSpriteSets(feature)) {
						GrfMsg(0, "NewSpriteGroup: No sprite set to work on! Skipping");
						return;
					}

					if (num_loaded + num_loading == 0) {
						GrfMsg(1, "NewSpriteGroup: no result, skipping invalid RealSpriteGroup");
						break;
					}

					GrfMsg(6, "NewSpriteGroup: New SpriteGroup 0x{:02X}, {} loaded, {} loading",
							setid, num_loaded, num_loading);

					if (num_loaded + num_loading == 0) {
						GrfMsg(1, "NewSpriteGroup: no result, skipping invalid RealSpriteGroup");
						break;
					}

					if (num_loaded + num_loading == 1) {
						/* Avoid creating 'Real' sprite group if only one option. */
						uint16_t spriteid = buf.ReadWord();
						act_group = CreateGroupFromGroupID(feature, setid, type, spriteid);
						GrfMsg(8, "NewSpriteGroup: one result, skipping RealSpriteGroup = subset {}", spriteid);
						break;
					}

					std::vector<uint16_t> loaded;
					std::vector<uint16_t> loading;

					loaded.reserve(num_loaded);
					for (uint i = 0; i < num_loaded; i++) {
						loaded.push_back(buf.ReadWord());
						GrfMsg(8, "NewSpriteGroup: + rg->loaded[{}]  = subset {}", i, loaded[i]);
					}

					loading.reserve(num_loading);
					for (uint i = 0; i < num_loading; i++) {
						loading.push_back(buf.ReadWord());
						GrfMsg(8, "NewSpriteGroup: + rg->loading[{}] = subset {}", i, loading[i]);
					}

					bool loaded_same = !loaded.empty() && std::adjacent_find(loaded.begin(),  loaded.end(),  std::not_equal_to<>()) == loaded.end();
					bool loading_same = !loading.empty() && std::adjacent_find(loading.begin(), loading.end(), std::not_equal_to<>()) == loading.end();
					if (loaded_same && loading_same && loaded[0] == loading[0]) {
						/* Both lists only contain the same value, so don't create 'Real' sprite group */
						act_group = CreateGroupFromGroupID(feature, setid, type, loaded[0]);
						GrfMsg(8, "NewSpriteGroup: same result, skipping RealSpriteGroup = subset {}", loaded[0]);
						break;
					}

					assert(RealSpriteGroup::CanAllocateItem());
					RealSpriteGroup *group = new RealSpriteGroup();
					group->nfo_line = _cur.nfo_line;
					if (_action6_override_active) group->sg_flags |= SGF_ACTION6;
					act_group = group;

					if (loaded_same && loaded.size() > 1) loaded.resize(1);
					group->loaded.reserve(loaded.size());
					for (uint16_t spriteid : loaded) {
						const SpriteGroup *t = CreateGroupFromGroupID(feature, setid, type, spriteid);
						group->loaded.push_back(t);
					}

					if (loading_same && loading.size() > 1) loading.resize(1);
					group->loading.reserve(loading.size());
					for (uint16_t spriteid : loading) {
						const SpriteGroup *t = CreateGroupFromGroupID(feature, setid, type, spriteid);
						group->loading.push_back(t);
					}

					break;
				}

				case GSF_HOUSES:
				case GSF_AIRPORTTILES:
				case GSF_OBJECTS:
				case GSF_INDUSTRYTILES:
				case GSF_ROADSTOPS: {
					uint8_t num_building_sprites = std::max((uint8_t)1, type);

					assert(TileLayoutSpriteGroup::CanAllocateItem());
					TileLayoutSpriteGroup *group = new TileLayoutSpriteGroup();
					group->nfo_line = _cur.nfo_line;
					if (_action6_override_active) group->sg_flags |= SGF_ACTION6;
					act_group = group;

					/* On error, bail out immediately. Temporary GRF data was already freed */
					if (ReadSpriteLayout(buf, num_building_sprites, true, feature, false, type == 0, &group->dts)) return;
					break;
				}

				case GSF_INDUSTRIES: {
					if (type > 2) {
						GrfMsg(1, "NewSpriteGroup: Unsupported industry production version {}, skipping", type);
						break;
					}

					assert(IndustryProductionSpriteGroup::CanAllocateItem());
					IndustryProductionSpriteGroup *group = new IndustryProductionSpriteGroup();
					group->nfo_line = _cur.nfo_line;
					if (_action6_override_active) group->sg_flags |= SGF_ACTION6;
					act_group = group;
					group->version = type;
					if (type == 0) {
						group->num_input = INDUSTRY_ORIGINAL_NUM_INPUTS;
						for (uint i = 0; i < INDUSTRY_ORIGINAL_NUM_INPUTS; i++) {
							group->subtract_input[i] = (int16_t)buf.ReadWord(); // signed
						}
						group->num_output = INDUSTRY_ORIGINAL_NUM_OUTPUTS;
						for (uint i = 0; i < INDUSTRY_ORIGINAL_NUM_OUTPUTS; i++) {
							group->add_output[i] = buf.ReadWord(); // unsigned
						}
						group->again = buf.ReadByte();
					} else if (type == 1) {
						group->num_input = INDUSTRY_ORIGINAL_NUM_INPUTS;
						for (uint i = 0; i < INDUSTRY_ORIGINAL_NUM_INPUTS; i++) {
							group->subtract_input[i] = buf.ReadByte();
						}
						group->num_output = INDUSTRY_ORIGINAL_NUM_OUTPUTS;
						for (uint i = 0; i < INDUSTRY_ORIGINAL_NUM_OUTPUTS; i++) {
							group->add_output[i] = buf.ReadByte();
						}
						group->again = buf.ReadByte();
					} else if (type == 2) {
						group->num_input = buf.ReadByte();
						if (group->num_input > lengthof(group->subtract_input)) {
							GRFError *error = DisableGrf(STR_NEWGRF_ERROR_INDPROD_CALLBACK);
							error->data = "too many inputs (max 16)";
							return;
						}
						for (uint i = 0; i < group->num_input; i++) {
							uint8_t rawcargo = buf.ReadByte();
							CargoID cargo = GetCargoTranslation(rawcargo, _cur.grffile);
							if (!IsValidCargoID(cargo)) {
								/* The mapped cargo is invalid. This is permitted at this point,
								 * as long as the result is not used. Mark it invalid so this
								 * can be tested later. */
								group->version = 0xFF;
							} else if (std::find(group->cargo_input, group->cargo_input + i, cargo) != group->cargo_input + i) {
								GRFError *error = DisableGrf(STR_NEWGRF_ERROR_INDPROD_CALLBACK);
								error->data = "duplicate input cargo";
								return;
							}
							group->cargo_input[i] = cargo;
							group->subtract_input[i] = buf.ReadByte();
						}
						group->num_output = buf.ReadByte();
						if (group->num_output > lengthof(group->add_output)) {
							GRFError *error = DisableGrf(STR_NEWGRF_ERROR_INDPROD_CALLBACK);
							error->data = "too many outputs (max 16)";
							return;
						}
						for (uint i = 0; i < group->num_output; i++) {
							uint8_t rawcargo = buf.ReadByte();
							CargoID cargo = GetCargoTranslation(rawcargo, _cur.grffile);
							if (!IsValidCargoID(cargo)) {
								/* Mark this result as invalid to use */
								group->version = 0xFF;
							} else if (std::find(group->cargo_output, group->cargo_output + i, cargo) != group->cargo_output + i) {
								GRFError *error = DisableGrf(STR_NEWGRF_ERROR_INDPROD_CALLBACK);
								error->data = "duplicate output cargo";
								return;
							}
							group->cargo_output[i] = cargo;
							group->add_output[i] = buf.ReadByte();
						}
						group->again = buf.ReadByte();
					} else {
						NOT_REACHED();
					}
					break;
				}

				case GSF_FAKE_TOWNS:
					act_group = NewCallbackResultSpriteGroupNoTransform(CALLBACK_FAILED);
					break;

				/* Loading of Tile Layout and Production Callback groups would happen here */
				default: GrfMsg(1, "NewSpriteGroup: Unsupported feature {}, skipping", GetFeatureString(feature));
			}
		}
	}

	if ((size_t)setid >= _cur.spritegroups.size()) _cur.spritegroups.resize(setid + 1);
	_cur.spritegroups[setid] = act_group;
}

/**
 * Get the cargo translation table to use for the given GRF file.
 * @param grffile GRF file.
 * @returns Readonly cargo translation table to use.
 */
std::span<const CargoLabel> GetCargoTranslationTable(const GRFFile &grffile)
{
	/* Always use the translation table if it's installed. */
	if (!grffile.cargo_list.empty()) return grffile.cargo_list;

	/* Pre-v7 use climate-dependent "slot" table. */
	if (grffile.grf_version < 7) return GetClimateDependentCargoTranslationTable();

	/* Otherwise use climate-independent "bitnum" table. */
	return GetClimateIndependentCargoTranslationTable();
}

static CargoID TranslateCargo(uint8_t feature, uint8_t ctype)
{
	/* Special cargo types for purchase list and stations */
	if ((feature == GSF_STATIONS || feature == GSF_ROADSTOPS) && ctype == 0xFE) return SpriteGroupCargo::SG_DEFAULT_NA;
	if (ctype == 0xFF) return SpriteGroupCargo::SG_PURCHASE;

	auto cargo_list = GetCargoTranslationTable(*_cur.grffile);

	/* Check if the cargo type is out of bounds of the cargo translation table */
	if (ctype >= cargo_list.size()) {
		GrfMsg(1, "TranslateCargo: Cargo type {} out of range (max {}), skipping.", ctype, (unsigned int)_cur.grffile->cargo_list.size() - 1);
		return INVALID_CARGO;
	}

	/* Look up the cargo label from the translation table */
	CargoLabel cl = cargo_list[ctype];
	if (cl == CT_INVALID) {
		GrfMsg(5, "TranslateCargo: Cargo type {} not available in this climate, skipping.", ctype);
		return INVALID_CARGO;
	}

	CargoID cid = GetCargoIDByLabel(cl);
	if (!IsValidCargoID(cid)) {
		GrfMsg(5, "TranslateCargo: Cargo '{:c}{:c}{:c}{:c}' unsupported, skipping.", GB(cl.base(), 24, 8), GB(cl.base(), 16, 8), GB(cl.base(), 8, 8), GB(cl.base(), 0, 8));
		return INVALID_CARGO;
	}

	GrfMsg(6, "TranslateCargo: Cargo '{:c}{:c}{:c}{:c}' mapped to cargo type {}.", GB(cl.base(), 24, 8), GB(cl.base(), 16, 8), GB(cl.base(), 8, 8), GB(cl.base(), 0, 8), cid);
	return cid;
}


static bool IsValidGroupID(uint16_t groupid, const char *function)
{
	if ((size_t)groupid >= _cur.spritegroups.size() || _cur.spritegroups[groupid] == nullptr) {
		GrfMsg(1, "{}: Spritegroup 0x{:04X} out of range or empty, skipping.", function, groupid);
		return false;
	}

	return true;
}

static void VehicleMapSpriteGroup(ByteReader &buf, uint8_t feature, uint8_t idcount)
{
	static std::vector<EngineID> last_engines; // Engine IDs are remembered in case the next action is a wagon override.
	bool wagover = false;

	/* Test for 'wagon override' flag */
	if (HasBit(idcount, 7)) {
		wagover = true;
		/* Strip off the flag */
		idcount = GB(idcount, 0, 7);

		if (last_engines.empty()) {
			GrfMsg(0, "VehicleMapSpriteGroup: WagonOverride: No engine to do override with");
			return;
		}

		GrfMsg(6, "VehicleMapSpriteGroup: WagonOverride: {} engines, {} wagons", last_engines.size(), idcount);
	} else {
		last_engines.resize(idcount);
	}

	TempBufferST<EngineID> engines(idcount);
	for (uint i = 0; i < idcount; i++) {
		Engine *e = GetNewEngine(_cur.grffile, (VehicleType)feature, buf.ReadExtendedByte());
		if (e == nullptr) {
			/* No engine could be allocated?!? Deal with it. Okay,
			 * this might look bad. Also make sure this NewGRF
			 * gets disabled, as a half loaded one is bad. */
			HandleChangeInfoResult("VehicleMapSpriteGroup", CIR_INVALID_ID, (GrfSpecFeature)0, 0);
			return;
		}

		engines[i] = e->index;
		if (!wagover) last_engines[i] = engines[i];
	}

	uint8_t cidcount = buf.ReadByte();
	for (uint c = 0; c < cidcount; c++) {
		uint8_t ctype = buf.ReadByte();
		uint16_t groupid = buf.ReadWord();
		if (!IsValidGroupID(groupid, "VehicleMapSpriteGroup")) continue;

		GrfMsg(8, "VehicleMapSpriteGroup: * [{}] Cargo type 0x{:X}, group id 0x{:02X}", c, ctype, groupid);

		CargoID cid = TranslateCargo(feature, ctype);
		if (!IsValidCargoID(cid)) continue;

		for (uint i = 0; i < idcount; i++) {
			EngineID engine = engines[i];

			GrfMsg(7, "VehicleMapSpriteGroup: [{}] Engine {}...", i, engine);

			if (wagover) {
				SetWagonOverrideSprites(engine, cid, GetGroupByID(groupid), last_engines);
			} else {
				SetCustomEngineSprites(engine, cid, GetGroupByID(groupid));
			}
		}
	}

	uint16_t groupid = buf.ReadWord();
	if (!IsValidGroupID(groupid, "VehicleMapSpriteGroup")) return;

	GrfMsg(8, "-- Default group id 0x{:04X}", groupid);

	for (uint i = 0; i < idcount; i++) {
		EngineID engine = engines[i];

		if (wagover) {
			SetWagonOverrideSprites(engine, SpriteGroupCargo::SG_DEFAULT, GetGroupByID(groupid), last_engines);
		} else {
			SetCustomEngineSprites(engine, SpriteGroupCargo::SG_DEFAULT, GetGroupByID(groupid));
			SetEngineGRF(engine, _cur.grffile);
		}
	}
}


static void CanalMapSpriteGroup(ByteReader &buf, uint8_t idcount)
{
	TempBufferST<uint16_t> cfs(idcount);
	for (uint i = 0; i < idcount; i++) {
		cfs[i] = buf.ReadExtendedByte();
	}

	uint8_t cidcount = buf.ReadByte();
	buf.Skip(cidcount * 3);

	uint16_t groupid = buf.ReadWord();
	if (!IsValidGroupID(groupid, "CanalMapSpriteGroup")) return;

	for (uint i = 0; i < idcount; i++) {
		uint16_t cf = cfs[i];

		if (cf >= CF_END) {
			GrfMsg(1, "CanalMapSpriteGroup: Canal subset {} out of range, skipping", cf);
			continue;
		}

		_water_feature[cf].grffile = _cur.grffile;
		_water_feature[cf].group = GetGroupByID(groupid);
	}
}


static void StationMapSpriteGroup(ByteReader &buf, uint8_t idcount)
{
	if (_cur.grffile->stations.empty()) {
		GrfMsg(1, "StationMapSpriteGroup: No stations defined, skipping");
		return;
	}

	TempBufferST<uint16_t> stations(idcount);
	for (uint i = 0; i < idcount; i++) {
		stations[i] = buf.ReadExtendedByte();
	}

	uint8_t cidcount = buf.ReadByte();
	for (uint c = 0; c < cidcount; c++) {
		uint8_t ctype = buf.ReadByte();
		uint16_t groupid = buf.ReadWord();
		if (!IsValidGroupID(groupid, "StationMapSpriteGroup")) continue;

		ctype = TranslateCargo(GSF_STATIONS, ctype);
		if (ctype == INVALID_CARGO) continue;

		for (uint i = 0; i < idcount; i++) {
			StationSpec *statspec = stations[i] >= _cur.grffile->stations.size() ? nullptr : _cur.grffile->stations[stations[i]].get();

			if (statspec == nullptr) {
				GrfMsg(1, "StationMapSpriteGroup: Station with ID 0x{:X} undefined, skipping", stations[i]);
				continue;
			}

			statspec->grf_prop.spritegroup[ctype] = GetGroupByID(groupid);
		}
	}

	uint16_t groupid = buf.ReadWord();
	if (!IsValidGroupID(groupid, "StationMapSpriteGroup")) return;

	for (uint i = 0; i < idcount; i++) {
		StationSpec *statspec = stations[i] >= _cur.grffile->stations.size() ? nullptr : _cur.grffile->stations[stations[i]].get();

		if (statspec == nullptr) {
			GrfMsg(1, "StationMapSpriteGroup: Station with ID 0x{:X} undefined, skipping", stations[i]);
			continue;
		}

		if (statspec->grf_prop.HasGrfFile()) {
			GrfMsg(1, "StationMapSpriteGroup: Station with ID 0x{:X} mapped multiple times, skipping", stations[i]);
			continue;
		}

		statspec->grf_prop.spritegroup[SpriteGroupCargo::SG_DEFAULT] = GetGroupByID(groupid);
		statspec->grf_prop.grfid = _cur.grffile->grfid;
		statspec->grf_prop.grffile = _cur.grffile;
		statspec->grf_prop.local_id = stations[i];
		StationClass::Assign(statspec);
	}
}


static void TownHouseMapSpriteGroup(ByteReader &buf, uint8_t idcount)
{
	if (_cur.grffile->housespec.empty()) {
		GrfMsg(1, "TownHouseMapSpriteGroup: No houses defined, skipping");
		return;
	}

	TempBufferST<uint16_t> houses(idcount);
	for (uint i = 0; i < idcount; i++) {
		houses[i] = buf.ReadExtendedByte();
	}

	/* Skip the cargo type section, we only care about the default group */
	uint8_t cidcount = buf.ReadByte();
	buf.Skip(cidcount * 3);

	uint16_t groupid = buf.ReadWord();
	if (!IsValidGroupID(groupid, "TownHouseMapSpriteGroup")) return;

	for (uint i = 0; i < idcount; i++) {
		HouseSpec *hs = houses[i] >= _cur.grffile->housespec.size() ? nullptr : _cur.grffile->housespec[houses[i]].get();

		if (hs == nullptr) {
			GrfMsg(1, "TownHouseMapSpriteGroup: House {} undefined, skipping.", houses[i]);
			continue;
		}

		hs->grf_prop.spritegroup[0] = GetGroupByID(groupid);
	}
}

static void IndustryMapSpriteGroup(ByteReader &buf, uint8_t idcount)
{
	if (_cur.grffile->industryspec.empty()) {
		GrfMsg(1, "IndustryMapSpriteGroup: No industries defined, skipping");
		return;
	}

	TempBufferST<uint16_t> industries(idcount);
	for (uint i = 0; i < idcount; i++) {
		industries[i] = buf.ReadExtendedByte();
	}

	/* Skip the cargo type section, we only care about the default group */
	uint8_t cidcount = buf.ReadByte();
	buf.Skip(cidcount * 3);

	uint16_t groupid = buf.ReadWord();
	if (!IsValidGroupID(groupid, "IndustryMapSpriteGroup")) return;

	for (uint i = 0; i < idcount; i++) {
		IndustrySpec *indsp = industries[i] >= _cur.grffile->industryspec.size() ? nullptr : _cur.grffile->industryspec[industries[i]].get();

		if (indsp == nullptr) {
			GrfMsg(1, "IndustryMapSpriteGroup: Industry {} undefined, skipping", industries[i]);
			continue;
		}

		indsp->grf_prop.spritegroup[0] = GetGroupByID(groupid);
	}
}

static void IndustrytileMapSpriteGroup(ByteReader &buf, uint8_t idcount)
{
	if (_cur.grffile->indtspec.empty()) {
		GrfMsg(1, "IndustrytileMapSpriteGroup: No industry tiles defined, skipping");
		return;
	}

	TempBufferST<uint16_t> indtiles(idcount);
	for (uint i = 0; i < idcount; i++) {
		indtiles[i] = buf.ReadExtendedByte();
	}

	/* Skip the cargo type section, we only care about the default group */
	uint8_t cidcount = buf.ReadByte();
	buf.Skip(cidcount * 3);

	uint16_t groupid = buf.ReadWord();
	if (!IsValidGroupID(groupid, "IndustrytileMapSpriteGroup")) return;

	for (uint i = 0; i < idcount; i++) {
		IndustryTileSpec *indtsp = indtiles[i] >= _cur.grffile->indtspec.size() ? nullptr : _cur.grffile->indtspec[indtiles[i]].get();

		if (indtsp == nullptr) {
			GrfMsg(1, "IndustrytileMapSpriteGroup: Industry tile {} undefined, skipping", indtiles[i]);
			continue;
		}

		indtsp->grf_prop.spritegroup[0] = GetGroupByID(groupid);
	}
}

static void CargoMapSpriteGroup(ByteReader &buf, uint8_t idcount)
{
	TempBufferST<uint16_t> cargoes(idcount);
	for (uint i = 0; i < idcount; i++) {
		cargoes[i] = buf.ReadExtendedByte();
	}

	/* Skip the cargo type section, we only care about the default group */
	uint8_t cidcount = buf.ReadByte();
	buf.Skip(cidcount * 3);

	uint16_t groupid = buf.ReadWord();
	if (!IsValidGroupID(groupid, "CargoMapSpriteGroup")) return;

	for (uint i = 0; i < idcount; i++) {
		uint16_t cid = cargoes[i];

		if (cid >= NUM_CARGO) {
			GrfMsg(1, "CargoMapSpriteGroup: Cargo ID {} out of range, skipping", cid);
			continue;
		}

		CargoSpec *cs = CargoSpec::Get(cid);
		cs->grffile = _cur.grffile;
		cs->group = GetGroupByID(groupid);
	}
}

static void SignalsMapSpriteGroup(ByteReader &buf, uint8_t idcount)
{
	TempBufferST<uint16_t> ids(idcount);
	for (uint i = 0; i < idcount; i++) {
		ids[i] = buf.ReadExtendedByte();
	}

	/* Skip the cargo type section, we only care about the default group */
	uint8_t cidcount = buf.ReadByte();
	buf.Skip(cidcount * 3);

	uint16_t groupid = buf.ReadWord();
	if (!IsValidGroupID(groupid, "SignalsMapSpriteGroup")) return;

	for (uint i = 0; i < idcount; i++) {
		uint16_t id = ids[i];

		switch (id) {
			case NSA3ID_CUSTOM_SIGNALS:
				_cur.grffile->new_signals_group = GetGroupByID(groupid);
				if (!HasBit(_cur.grffile->new_signal_ctrl_flags, NSCF_GROUPSET)) {
					SetBit(_cur.grffile->new_signal_ctrl_flags, NSCF_GROUPSET);
					_new_signals_grfs.push_back(_cur.grffile);
				}
				break;

			default:
				GrfMsg(1, "SignalsMapSpriteGroup: ID not implemented: {}", id);
			break;
		}
	}
}

static void ObjectMapSpriteGroup(ByteReader &buf, uint8_t idcount)
{
	if (_cur.grffile->objectspec.empty()) {
		GrfMsg(1, "ObjectMapSpriteGroup: No object tiles defined, skipping");
		return;
	}

	TempBufferST<uint16_t> objects(idcount);
	for (uint i = 0; i < idcount; i++) {
		objects[i] = buf.ReadExtendedByte();
	}

	uint8_t cidcount = buf.ReadByte();
	for (uint c = 0; c < cidcount; c++) {
		uint8_t ctype = buf.ReadByte();
		uint16_t groupid = buf.ReadWord();
		if (!IsValidGroupID(groupid, "ObjectMapSpriteGroup")) continue;

		/* The only valid option here is purchase list sprite groups. */
		if (ctype != 0xFF) {
			GrfMsg(1, "ObjectMapSpriteGroup: Invalid cargo bitnum {} for objects, skipping.", ctype);
			continue;
		}

		for (uint i = 0; i < idcount; i++) {
			ObjectSpec *spec = (objects[i] >= _cur.grffile->objectspec.size()) ? nullptr : _cur.grffile->objectspec[objects[i]].get();

			if (spec == nullptr) {
				GrfMsg(1, "ObjectMapSpriteGroup: Object with ID 0x{:X} undefined, skipping", objects[i]);
				continue;
			}

			spec->grf_prop.spritegroup[OBJECT_SPRITE_GROUP_PURCHASE] = GetGroupByID(groupid);
		}
	}

	uint16_t groupid = buf.ReadWord();
	if (!IsValidGroupID(groupid, "ObjectMapSpriteGroup")) return;

	for (uint i = 0; i < idcount; i++) {
		ObjectSpec *spec = (objects[i] >= _cur.grffile->objectspec.size()) ? nullptr : _cur.grffile->objectspec[objects[i]].get();

		if (spec == nullptr) {
			GrfMsg(1, "ObjectMapSpriteGroup: Object with ID 0x{:X} undefined, skipping", objects[i]);
			continue;
		}

		if (spec->grf_prop.HasGrfFile()) {
			GrfMsg(1, "ObjectMapSpriteGroup: Object with ID 0x{:X} mapped multiple times, skipping", objects[i]);
			continue;
		}

		spec->grf_prop.spritegroup[OBJECT_SPRITE_GROUP_DEFAULT] = GetGroupByID(groupid);
		spec->grf_prop.grfid = _cur.grffile->grfid;
		spec->grf_prop.grffile = _cur.grffile;
		spec->grf_prop.local_id = objects[i];
	}
}

static void RailTypeMapSpriteGroup(ByteReader &buf, uint8_t idcount)
{
	TempBufferST<uint8_t> railtypes(idcount);
	for (uint i = 0; i < idcount; i++) {
		uint16_t id = buf.ReadExtendedByte();
		railtypes[i] = id < RAILTYPE_END ? _cur.grffile->railtype_map[id] : INVALID_RAILTYPE;
	}

	uint8_t cidcount = buf.ReadByte();
	for (uint c = 0; c < cidcount; c++) {
		uint8_t ctype = buf.ReadByte();
		uint16_t groupid = buf.ReadWord();
		if (!IsValidGroupID(groupid, "RailTypeMapSpriteGroup")) continue;

		if (ctype >= RTSG_END) continue;

		extern RailTypeInfo _railtypes[RAILTYPE_END];
		for (uint i = 0; i < idcount; i++) {
			if (railtypes[i] != INVALID_RAILTYPE) {
				RailTypeInfo *rti = &_railtypes[railtypes[i]];

				rti->grffile[ctype] = _cur.grffile;
				rti->group[ctype] = GetGroupByID(groupid);
			}
		}
	}

	/* Railtypes do not use the default group. */
	buf.ReadWord();
}

static void RoadTypeMapSpriteGroup(ByteReader &buf, uint8_t idcount, RoadTramType rtt)
{
	std::array<RoadType, ROADTYPE_END> &type_map = (rtt == RTT_TRAM) ? _cur.grffile->tramtype_map : _cur.grffile->roadtype_map;

	TempBufferST<uint8_t> roadtypes(idcount);
	for (uint i = 0; i < idcount; i++) {
		uint16_t id = buf.ReadExtendedByte();
		roadtypes[i] = id < ROADTYPE_END ? type_map[id] : INVALID_ROADTYPE;
	}

	uint8_t cidcount = buf.ReadByte();
	for (uint c = 0; c < cidcount; c++) {
		uint8_t ctype = buf.ReadByte();
		uint16_t groupid = buf.ReadWord();
		if (!IsValidGroupID(groupid, "RoadTypeMapSpriteGroup")) continue;

		if (ctype >= ROTSG_END) continue;

		extern RoadTypeInfo _roadtypes[ROADTYPE_END];
		for (uint i = 0; i < idcount; i++) {
			if (roadtypes[i] != INVALID_ROADTYPE) {
				RoadTypeInfo *rti = &_roadtypes[roadtypes[i]];

				rti->grffile[ctype] = _cur.grffile;
				rti->group[ctype] = GetGroupByID(groupid);
			}
		}
	}

	/* Roadtypes do not use the default group. */
	buf.ReadWord();
}

static void AirportMapSpriteGroup(ByteReader &buf, uint8_t idcount)
{
	if (_cur.grffile->airportspec.empty()) {
		GrfMsg(1, "AirportMapSpriteGroup: No airports defined, skipping");
		return;
	}

	TempBufferST<uint16_t> airports(idcount);
	for (uint i = 0; i < idcount; i++) {
		airports[i] = buf.ReadExtendedByte();
	}

	/* Skip the cargo type section, we only care about the default group */
	uint8_t cidcount = buf.ReadByte();
	buf.Skip(cidcount * 3);

	uint16_t groupid = buf.ReadWord();
	if (!IsValidGroupID(groupid, "AirportMapSpriteGroup")) return;

	for (uint i = 0; i < idcount; i++) {
		AirportSpec *as = airports[i] >= _cur.grffile->airportspec.size() ? nullptr : _cur.grffile->airportspec[airports[i]].get();

		if (as == nullptr) {
			GrfMsg(1, "AirportMapSpriteGroup: Airport {} undefined, skipping", airports[i]);
			continue;
		}

		as->grf_prop.spritegroup[0] = GetGroupByID(groupid);
	}
}

static void AirportTileMapSpriteGroup(ByteReader &buf, uint8_t idcount)
{
	if (_cur.grffile->airtspec.empty()) {
		GrfMsg(1, "AirportTileMapSpriteGroup: No airport tiles defined, skipping");
		return;
	}

	TempBufferST<uint16_t> airptiles(idcount);
	for (uint i = 0; i < idcount; i++) {
		airptiles[i] = buf.ReadExtendedByte();
	}

	/* Skip the cargo type section, we only care about the default group */
	uint8_t cidcount = buf.ReadByte();
	buf.Skip(cidcount * 3);

	uint16_t groupid = buf.ReadWord();
	if (!IsValidGroupID(groupid, "AirportTileMapSpriteGroup")) return;

	for (uint i = 0; i < idcount; i++) {
		AirportTileSpec *airtsp = airptiles[i] >= _cur.grffile->airtspec.size() ? nullptr : _cur.grffile->airtspec[airptiles[i]].get();

		if (airtsp == nullptr) {
			GrfMsg(1, "AirportTileMapSpriteGroup: Airport tile {} undefined, skipping", airptiles[i]);
			continue;
		}

		airtsp->grf_prop.spritegroup[0] = GetGroupByID(groupid);
	}
}

static void RoadStopMapSpriteGroup(ByteReader &buf, uint8_t idcount)
{
	TempBufferST<uint16_t> roadstops(idcount);
	for (uint i = 0; i < idcount; i++) {
		roadstops[i] = buf.ReadExtendedByte();
	}

	uint8_t cidcount = buf.ReadByte();
	for (uint c = 0; c < cidcount; c++) {
		uint8_t ctype = buf.ReadByte();
		uint16_t groupid = buf.ReadWord();
		if (!IsValidGroupID(groupid, "RoadStopMapSpriteGroup")) continue;

		ctype = TranslateCargo(GSF_ROADSTOPS, ctype);
		if (ctype == INVALID_CARGO) continue;

		for (uint i = 0; i < idcount; i++) {
			RoadStopSpec *roadstopspec = (roadstops[i] >= _cur.grffile->roadstops.size()) ? nullptr : _cur.grffile->roadstops[roadstops[i]].get();

			if (roadstopspec == nullptr) {
				GrfMsg(1, "RoadStopMapSpriteGroup: Road stop with ID 0x{:X} does not exist, skipping", roadstops[i]);
				continue;
			}

			roadstopspec->grf_prop.spritegroup[ctype] = GetGroupByID(groupid);
		}
	}

	uint16_t groupid = buf.ReadWord();
	if (!IsValidGroupID(groupid, "RoadStopMapSpriteGroup")) return;

	if (_cur.grffile->roadstops.empty()) {
		GrfMsg(0, "RoadStopMapSpriteGroup: No roadstops defined, skipping.");
		return;
	}

	for (uint i = 0; i < idcount; i++) {
		RoadStopSpec *roadstopspec = (roadstops[i] >= _cur.grffile->roadstops.size()) ? nullptr : _cur.grffile->roadstops[roadstops[i]].get();

		if (roadstopspec == nullptr) {
			GrfMsg(1, "RoadStopMapSpriteGroup: Road stop with ID 0x{:X} does not exist, skipping.", roadstops[i]);
			continue;
		}

		if (roadstopspec->grf_prop.HasGrfFile()) {
			GrfMsg(1, "RoadStopMapSpriteGroup: Road stop with ID 0x{:X} mapped multiple times, skipping", roadstops[i]);
			continue;
		}

		roadstopspec->grf_prop.spritegroup[SpriteGroupCargo::SG_DEFAULT] = GetGroupByID(groupid);
		roadstopspec->grf_prop.grfid = _cur.grffile->grfid;
		roadstopspec->grf_prop.grffile = _cur.grffile;
		roadstopspec->grf_prop.local_id = roadstops[i];
		RoadStopClass::Assign(roadstopspec);
	}
}

static void NewLandscapeMapSpriteGroup(ByteReader &buf, uint8_t idcount)
{
	TempBufferST<uint16_t> ids(idcount);
	for (uint i = 0; i < idcount; i++) {
		ids[i] = buf.ReadExtendedByte();
	}

	/* Skip the cargo type section, we only care about the default group */
	uint8_t cidcount = buf.ReadByte();
	buf.Skip(cidcount * 3);

	uint16_t groupid = buf.ReadWord();
	if (!IsValidGroupID(groupid, "NewLandscapeMapSpriteGroup")) return;

	for (uint i = 0; i < idcount; i++) {
		uint16_t id = ids[i];

		switch (id) {
			case NLA3ID_CUSTOM_ROCKS:
				_cur.grffile->new_rocks_group = GetGroupByID(groupid);
				if (!HasBit(_cur.grffile->new_landscape_ctrl_flags, NLCF_ROCKS_SET)) {
					SetBit(_cur.grffile->new_landscape_ctrl_flags, NLCF_ROCKS_SET);
					_new_landscape_rocks_grfs.push_back(_cur.grffile);
				}
				break;

			default:
				GrfMsg(1, "NewLandscapeMapSpriteGroup: ID not implemented: {}", id);
			break;
		}
	}
}

/* Action 0x03 */
static void FeatureMapSpriteGroup(ByteReader &buf)
{
	/* <03> <feature> <n-id> <ids>... <num-cid> [<cargo-type> <cid>]... <def-cid>
	 * id-list    := [<id>] [id-list]
	 * cargo-list := <cargo-type> <cid> [cargo-list]
	 *
	 * B feature       see action 0
	 * B n-id          bits 0-6: how many IDs this definition applies to
	 *                 bit 7: if set, this is a wagon override definition (see below)
	 * E ids           the IDs for which this definition applies
	 * B num-cid       number of cargo IDs (sprite group IDs) in this definition
	 *                 can be zero, in that case the def-cid is used always
	 * B cargo-type    type of this cargo type (e.g. mail=2, wood=7, see below)
	 * W cid           cargo ID (sprite group ID) for this type of cargo
	 * W def-cid       default cargo ID (sprite group ID) */

	GrfSpecFeatureRef feature_ref = ReadFeature(buf.ReadByte());
	GrfSpecFeature feature = feature_ref.id;
	uint8_t idcount = buf.ReadByte();

	if (feature >= GSF_END) {
		GrfMsg(1, "FeatureMapSpriteGroup: Unsupported feature {}, skipping", GetFeatureString(feature_ref));
		return;
	}

	/* If idcount is zero, this is a feature callback */
	if (idcount == 0) {
		/* Skip number of cargo ids? */
		buf.ReadByte();
		uint16_t groupid = buf.ReadWord();
		if (!IsValidGroupID(groupid, "FeatureMapSpriteGroup")) return;

		GrfMsg(6, "FeatureMapSpriteGroup: Adding generic feature callback for feature {}", GetFeatureString(feature_ref));

		AddGenericCallback(feature, _cur.grffile, GetGroupByID(groupid));
		return;
	}

	/* Mark the feature as used by the grf (generic callbacks do not count) */
	SetBit(_cur.grffile->grf_features, feature);

	GrfMsg(6, "FeatureMapSpriteGroup: Feature {}, {} ids", GetFeatureString(feature_ref), idcount);

	switch (feature) {
		case GSF_TRAINS:
		case GSF_ROADVEHICLES:
		case GSF_SHIPS:
		case GSF_AIRCRAFT:
			VehicleMapSpriteGroup(buf, feature, idcount);
			return;

		case GSF_CANALS:
			CanalMapSpriteGroup(buf, idcount);
			return;

		case GSF_STATIONS:
			StationMapSpriteGroup(buf, idcount);
			return;

		case GSF_HOUSES:
			TownHouseMapSpriteGroup(buf, idcount);
			return;

		case GSF_INDUSTRIES:
			IndustryMapSpriteGroup(buf, idcount);
			return;

		case GSF_INDUSTRYTILES:
			IndustrytileMapSpriteGroup(buf, idcount);
			return;

		case GSF_CARGOES:
			CargoMapSpriteGroup(buf, idcount);
			return;

		case GSF_AIRPORTS:
			AirportMapSpriteGroup(buf, idcount);
			return;

		case GSF_SIGNALS:
			SignalsMapSpriteGroup(buf, idcount);
			break;

		case GSF_OBJECTS:
			ObjectMapSpriteGroup(buf, idcount);
			break;

		case GSF_RAILTYPES:
			RailTypeMapSpriteGroup(buf, idcount);
			break;

		case GSF_ROADTYPES:
			RoadTypeMapSpriteGroup(buf, idcount, RTT_ROAD);
			break;

		case GSF_TRAMTYPES:
			RoadTypeMapSpriteGroup(buf, idcount, RTT_TRAM);
			break;

		case GSF_AIRPORTTILES:
			AirportTileMapSpriteGroup(buf, idcount);
			return;

		case GSF_ROADSTOPS:
			RoadStopMapSpriteGroup(buf, idcount);
			return;

		case GSF_NEWLANDSCAPE:
			NewLandscapeMapSpriteGroup(buf, idcount);
			return;

		default:
			GrfMsg(1, "FeatureMapSpriteGroup: Unsupported feature {}, skipping", GetFeatureString(feature_ref));
			return;
	}
}

/* Action 0x04 */
static void FeatureNewName(ByteReader &buf)
{
	/* <04> <veh-type> <language-id> <num-veh> <offset> <data...>
	 *
	 * B veh-type      see action 0 (as 00..07, + 0A
	 *                 But IF veh-type = 48, then generic text
	 * B language-id   If bit 6 is set, This is the extended language scheme,
	 *                 with up to 64 language.
	 *                 Otherwise, it is a mapping where set bits have meaning
	 *                 0 = american, 1 = english, 2 = german, 3 = french, 4 = spanish
	 *                 Bit 7 set means this is a generic text, not a vehicle one (or else)
	 * B num-veh       number of vehicles which are getting a new name
	 * B/W offset      number of the first vehicle that gets a new name
	 *                 Byte : ID of vehicle to change
	 *                 Word : ID of string to change/add
	 * S data          new texts, each of them zero-terminated, after
	 *                 which the next name begins. */

	bool new_scheme = _cur.grffile->grf_version >= 7;

	GrfSpecFeatureRef feature_ref = ReadFeature(buf.ReadByte(), true);
	GrfSpecFeature feature = feature_ref.id;
	if (feature >= GSF_END && feature != 0x48) {
		GrfMsg(1, "FeatureNewName: Unsupported feature {}, skipping", GetFeatureString(feature_ref));
		return;
	}

	uint8_t lang   = buf.ReadByte();
	uint8_t num    = buf.ReadByte();
	bool generic   = HasBit(lang, 7);
	uint16_t id;
	if (generic) {
		id = buf.ReadWord();
	} else if (feature <= GSF_AIRCRAFT) {
		id = buf.ReadExtendedByte();
	} else {
		id = buf.ReadByte();
	}

	ClrBit(lang, 7);

	uint16_t endid = id + num;

	GrfMsg(6, "FeatureNewName: About to rename engines {}..{} (feature {}) in language 0x{:02X}",
	               id, endid, GetFeatureString(feature), lang);

	for (; id < endid && buf.HasData(); id++) {
		const std::string_view name = buf.ReadString();
		GrfMsg(8, "FeatureNewName: 0x{:04X} <- {}", id, StrMakeValid(name));

		switch (feature) {
			case GSF_TRAINS:
			case GSF_ROADVEHICLES:
			case GSF_SHIPS:
			case GSF_AIRCRAFT:
				if (!generic) {
					Engine *e = GetNewEngine(_cur.grffile, (VehicleType)feature, id, HasBit(_cur.grfconfig->flags, GCF_STATIC));
					if (e == nullptr) break;
					StringID string = AddGRFString(_cur.grffile->grfid, e->index, lang, new_scheme, false, name, e->info.string_id);
					e->info.string_id = string;
				} else {
					AddGRFString(_cur.grffile->grfid, id, lang, new_scheme, true, name, STR_UNDEFINED);
				}
				break;

			default:
				if (IsInsideMM(id, 0xD000, 0xD400) || IsInsideMM(id, 0xD800, 0x10000)) {
					AddGRFString(_cur.grffile->grfid, id, lang, new_scheme, true, name, STR_UNDEFINED);
					break;
				}

				switch (GB(id, 8, 8)) {
					case 0xC4: // Station class name
						if (GB(id, 0, 8) >= _cur.grffile->stations.size() || _cur.grffile->stations[GB(id, 0, 8)] == nullptr) {
							GrfMsg(1, "FeatureNewName: Attempt to name undefined station 0x{:X}, ignoring", GB(id, 0, 8));
						} else {
							StationClassID class_index = _cur.grffile->stations[GB(id, 0, 8)]->class_index;
							StationClass::Get(class_index)->name = AddGRFString(_cur.grffile->grfid, id, lang, new_scheme, false, name, STR_UNDEFINED);
						}
						break;

					case 0xC5: // Station name
						if (GB(id, 0, 8) >= _cur.grffile->stations.size() || _cur.grffile->stations[GB(id, 0, 8)] == nullptr) {
							GrfMsg(1, "FeatureNewName: Attempt to name undefined station 0x{:X}, ignoring", GB(id, 0, 8));
						} else {
							_cur.grffile->stations[GB(id, 0, 8)]->name = AddGRFString(_cur.grffile->grfid, id, lang, new_scheme, false, name, STR_UNDEFINED);
						}
						break;

					case 0xC7: // Airporttile name
						if (GB(id, 0, 8) >= _cur.grffile->airtspec.size() || _cur.grffile->airtspec[GB(id, 0, 8)] == nullptr) {
							GrfMsg(1, "FeatureNewName: Attempt to name undefined airport tile 0x{:X}, ignoring", GB(id, 0, 8));
						} else {
							_cur.grffile->airtspec[GB(id, 0, 8)]->name = AddGRFString(_cur.grffile->grfid, id, lang, new_scheme, false, name, STR_UNDEFINED);
						}
						break;

					case 0xC9: // House name
						if (GB(id, 0, 8) >= _cur.grffile->housespec.size() || _cur.grffile->housespec[GB(id, 0, 8)] == nullptr) {
							GrfMsg(1, "FeatureNewName: Attempt to name undefined house 0x{:X}, ignoring.", GB(id, 0, 8));
						} else {
							_cur.grffile->housespec[GB(id, 0, 8)]->building_name = AddGRFString(_cur.grffile->grfid, id, lang, new_scheme, false, name, STR_UNDEFINED);
						}
						break;

					default:
						GrfMsg(7, "FeatureNewName: Unsupported ID (0x{:04X})", id);
						break;
				}
				break;
		}
	}
}

/**
 * Sanitize incoming sprite offsets for Action 5 graphics replacements.
 * @param num         The number of sprites to load.
 * @param offset      Offset from the base.
 * @param max_sprites The maximum number of sprites that can be loaded in this action 5.
 * @param name        Used for error warnings.
 * @return The number of sprites that is going to be skipped.
 */
static uint16_t SanitizeSpriteOffset(uint16_t &num, uint16_t offset, int max_sprites, const std::string_view name)
{

	if (offset >= max_sprites) {
		GrfMsg(1, "GraphicsNew: {} sprite offset must be less than {}, skipping", name, max_sprites);
		uint orig_num = num;
		num = 0;
		return orig_num;
	}

	if (offset + num > max_sprites) {
		GrfMsg(4, "GraphicsNew: {} sprite overflow, truncating...", name);
		uint orig_num = num;
		num = std::max(max_sprites - offset, 0);
		return orig_num - num;
	}

	return 0;
}


/** The information about action 5 types. */
static constexpr auto _action5_types = std::to_array<Action5Type>({
	/* Note: min_sprites should not be changed. Therefore these constants are directly here and not in sprites.h */
	/* 0x00 */ { A5BLOCK_INVALID,      0,                            0, 0,                                           "Type 0x00"                },
	/* 0x01 */ { A5BLOCK_INVALID,      0,                            0, 0,                                           "Type 0x01"                },
	/* 0x02 */ { A5BLOCK_INVALID,      0,                            0, 0,                                           "Type 0x02"                },
	/* 0x03 */ { A5BLOCK_INVALID,      0,                            0, 0,                                           "Type 0x03"                },
	/* 0x04 */ { A5BLOCK_ALLOW_OFFSET, SPR_SIGNALS_BASE,             1, PRESIGNAL_SEMAPHORE_AND_PBS_SPRITE_COUNT,    "Signal graphics"          },
	/* 0x05 */ { A5BLOCK_ALLOW_OFFSET, SPR_ELRAIL_BASE,              1, ELRAIL_SPRITE_COUNT,                         "Rail catenary graphics"   },
	/* 0x06 */ { A5BLOCK_ALLOW_OFFSET, SPR_SLOPES_BASE,              1, NORMAL_AND_HALFTILE_FOUNDATION_SPRITE_COUNT, "Foundation graphics"      },
	/* 0x07 */ { A5BLOCK_INVALID,      0,                           75, 0,                                           "TTDP GUI graphics"        }, // Not used by OTTD.
	/* 0x08 */ { A5BLOCK_ALLOW_OFFSET, SPR_CANALS_BASE,              1, CANALS_SPRITE_COUNT,                         "Canal graphics"           },
	/* 0x09 */ { A5BLOCK_ALLOW_OFFSET, SPR_ONEWAY_BASE,              1, ONEWAY_SPRITE_COUNT,                         "One way road graphics"    },
	/* 0x0A */ { A5BLOCK_ALLOW_OFFSET, SPR_2CCMAP_BASE,              1, TWOCCMAP_SPRITE_COUNT,                       "2CC colour maps"          },
	/* 0x0B */ { A5BLOCK_ALLOW_OFFSET, SPR_TRAMWAY_BASE,             1, TRAMWAY_SPRITE_COUNT,                        "Tramway graphics"         },
	/* 0x0C */ { A5BLOCK_INVALID,      0,                          133, 0,                                           "Snowy temperate tree"     }, // Not yet used by OTTD.
	/* 0x0D */ { A5BLOCK_FIXED,        SPR_SHORE_BASE,              16, SPR_SHORE_SPRITE_COUNT,                      "Shore graphics"           },
	/* 0x0E */ { A5BLOCK_INVALID,      0,                            0, 0,                                           "New Signals graphics"     }, // Not yet used by OTTD.
	/* 0x0F */ { A5BLOCK_ALLOW_OFFSET, SPR_TRACKS_FOR_SLOPES_BASE,   1, TRACKS_FOR_SLOPES_SPRITE_COUNT,              "Sloped rail track"        },
	/* 0x10 */ { A5BLOCK_ALLOW_OFFSET, SPR_AIRPORTX_BASE,            1, AIRPORTX_SPRITE_COUNT,                       "Airport graphics"         },
	/* 0x11 */ { A5BLOCK_ALLOW_OFFSET, SPR_ROADSTOP_BASE,            1, ROADSTOP_SPRITE_COUNT,                       "Road stop graphics"       },
	/* 0x12 */ { A5BLOCK_ALLOW_OFFSET, SPR_AQUEDUCT_BASE,            1, AQUEDUCT_SPRITE_COUNT,                       "Aqueduct graphics"        },
	/* 0x13 */ { A5BLOCK_ALLOW_OFFSET, SPR_AUTORAIL_BASE,            1, AUTORAIL_SPRITE_COUNT,                       "Autorail graphics"        },
	/* 0x14 */ { A5BLOCK_INVALID,      0,                            1, 0,                                           "Flag graphics"            }, // deprecated, no longer used.
	/* 0x15 */ { A5BLOCK_ALLOW_OFFSET, SPR_OPENTTD_BASE,             1, OPENTTD_SPRITE_COUNT,                        "OpenTTD GUI graphics"     },
	/* 0x16 */ { A5BLOCK_ALLOW_OFFSET, SPR_AIRPORT_PREVIEW_BASE,     1, SPR_AIRPORT_PREVIEW_COUNT,                   "Airport preview graphics" },
	/* 0x17 */ { A5BLOCK_ALLOW_OFFSET, SPR_RAILTYPE_TUNNEL_BASE,     1, RAILTYPE_TUNNEL_BASE_COUNT,                  "Railtype tunnel base"     },
	/* 0x18 */ { A5BLOCK_ALLOW_OFFSET, SPR_PALETTE_BASE,             1, PALETTE_SPRITE_COUNT,                        "Palette"                  },
	/* 0x19 */ { A5BLOCK_ALLOW_OFFSET, SPR_ROAD_WAYPOINTS_BASE,      1, ROAD_WAYPOINTS_SPRITE_COUNT,                 "Road waypoints"           },
});

/**
 * Get list of all action 5 types
 * @return Read-only span of action 5 type information.
 */
std::span<const Action5Type> GetAction5Types()
{
	return _action5_types;
}

/* Action 0x05 */
static void GraphicsNew(ByteReader &buf)
{
	/* <05> <graphics-type> <num-sprites> <other data...>
	 *
	 * B graphics-type What set of graphics the sprites define.
	 * E num-sprites   How many sprites are in this set?
	 * V other data    Graphics type specific data.  Currently unused. */

	uint8_t type = buf.ReadByte();
	uint16_t num = buf.ReadExtendedByte();
	uint16_t offset = HasBit(type, 7) ? buf.ReadExtendedByte() : 0;
	ClrBit(type, 7); // Clear the high bit as that only indicates whether there is an offset.

	const Action5Type *action5_type;
	const Action5TypeRemapSet &remap = _cur.grffile->action5_type_remaps;
	if (remap.remapped_ids[type]) {
		auto iter = remap.mapping.find(type);
		assert(iter != remap.mapping.end());
		const Action5TypeRemapEntry &def = iter->second;
		if (def.info == nullptr) {
			if (def.fallback_mode == GPMFM_ERROR_ON_USE) {
				GrfMsg(0, "Error: Unimplemented action 5 type: {}, mapped to: {:X}", def.name, type);
				GRFError *error = DisableGrf(STR_NEWGRF_ERROR_UNIMPLEMETED_MAPPED_ACTION5_TYPE);
				error->data = stredup(def.name);
				error->param_value[1] = type;
			} else if (def.fallback_mode == GPMFM_IGNORE) {
				GrfMsg(2, "Ignoring unimplemented action 5 type: {}, mapped to: {:X}", def.name, type);
			}
			_cur.skip_sprites = num;
			return;
		} else {
			action5_type = def.info;
		}
	} else {
		if ((type == 0x0D) && (num == 10) && HasBit(_cur.grfconfig->flags, GCF_SYSTEM)) {
			/* Special not-TTDP-compatible case used in openttd.grf
			 * Missing shore sprites and initialisation of SPR_SHORE_BASE */
			GrfMsg(2, "GraphicsNew: Loading 10 missing shore sprites from extra grf.");
			LoadNextSprite(SPR_SHORE_BASE +  0, *_cur.file, _cur.nfo_line++); // SLOPE_STEEP_S
			LoadNextSprite(SPR_SHORE_BASE +  5, *_cur.file, _cur.nfo_line++); // SLOPE_STEEP_W
			LoadNextSprite(SPR_SHORE_BASE +  7, *_cur.file, _cur.nfo_line++); // SLOPE_WSE
			LoadNextSprite(SPR_SHORE_BASE + 10, *_cur.file, _cur.nfo_line++); // SLOPE_STEEP_N
			LoadNextSprite(SPR_SHORE_BASE + 11, *_cur.file, _cur.nfo_line++); // SLOPE_NWS
			LoadNextSprite(SPR_SHORE_BASE + 13, *_cur.file, _cur.nfo_line++); // SLOPE_ENW
			LoadNextSprite(SPR_SHORE_BASE + 14, *_cur.file, _cur.nfo_line++); // SLOPE_SEN
			LoadNextSprite(SPR_SHORE_BASE + 15, *_cur.file, _cur.nfo_line++); // SLOPE_STEEP_E
			LoadNextSprite(SPR_SHORE_BASE + 16, *_cur.file, _cur.nfo_line++); // SLOPE_EW
			LoadNextSprite(SPR_SHORE_BASE + 17, *_cur.file, _cur.nfo_line++); // SLOPE_NS
			if (_loaded_newgrf_features.shore == SHORE_REPLACE_NONE) _loaded_newgrf_features.shore = SHORE_REPLACE_ONLY_NEW;
			return;
		}

		/* Supported type? */
		if ((type >= std::size(_action5_types)) || (_action5_types[type].block_type == A5BLOCK_INVALID)) {
			GrfMsg(2, "GraphicsNew: Custom graphics (type 0x{:02X}) sprite block of length {} (unimplemented, ignoring)", type, num);
			_cur.skip_sprites = num;
			return;
		}

		action5_type = &_action5_types[type];
	}

	/* Contrary to TTDP we allow always to specify too few sprites as we allow always an offset,
	 * except for the long version of the shore type:
	 * Ignore offset if not allowed */
	if ((action5_type->block_type != A5BLOCK_ALLOW_OFFSET) && (offset != 0)) {
		GrfMsg(1, "GraphicsNew: {} (type 0x{:02X}) do not allow an <offset> field. Ignoring offset.", action5_type->name, type);
		offset = 0;
	}

	/* Ignore action5 if too few sprites are specified. (for TTDP compatibility)
	 * This does not make sense, if <offset> is allowed */
	if ((action5_type->block_type == A5BLOCK_FIXED) && (num < action5_type->min_sprites)) {
		GrfMsg(1, "GraphicsNew: {} (type 0x{:02X}) count must be at least {}. Only {} were specified. Skipping.", action5_type->name, type, action5_type->min_sprites, num);
		_cur.skip_sprites = num;
		return;
	}

	/* Load at most max_sprites sprites. Skip remaining sprites. (for compatibility with TTDP and future extensions) */
	uint16_t skip_num = SanitizeSpriteOffset(num, offset, action5_type->max_sprites, action5_type->name);
	SpriteID replace = action5_type->sprite_base + offset;

	/* Load <num> sprites starting from <replace>, then skip <skip_num> sprites. */
	GrfMsg(2, "GraphicsNew: Replacing sprites {} to {} of {} (type 0x{:02X}) at SpriteID 0x{:04X}", offset, offset + num - 1, action5_type->name, type, replace);

	if (type == 0x0D) _loaded_newgrf_features.shore = SHORE_REPLACE_ACTION_5;

	if (type == 0x0B) {
		static const SpriteID depot_with_track_offset = SPR_TRAMWAY_DEPOT_WITH_TRACK - SPR_TRAMWAY_BASE;
		static const SpriteID depot_no_track_offset = SPR_TRAMWAY_DEPOT_NO_TRACK - SPR_TRAMWAY_BASE;
		if (offset <= depot_with_track_offset && offset + num > depot_with_track_offset) _loaded_newgrf_features.tram = TRAMWAY_REPLACE_DEPOT_WITH_TRACK;
		if (offset <= depot_no_track_offset && offset + num > depot_no_track_offset) _loaded_newgrf_features.tram = TRAMWAY_REPLACE_DEPOT_NO_TRACK;
	}

	/* If the baseset or grf only provides sprites for flat tiles (pre #10282), duplicate those for use on slopes. */
	bool dup_oneway_sprites = ((type == 0x09) && (offset + num <= SPR_ONEWAY_SLOPE_N_OFFSET));

	for (uint16_t n = num; n > 0; n--) {
		_cur.nfo_line++;
		SpriteID load_index = (replace == 0 ? _cur.spriteid++ : replace++);
		LoadNextSprite(load_index, *_cur.file, _cur.nfo_line);
		if (dup_oneway_sprites) {
			DupSprite(load_index, load_index + SPR_ONEWAY_SLOPE_N_OFFSET);
			DupSprite(load_index, load_index + SPR_ONEWAY_SLOPE_S_OFFSET);
		}
	}

	if (type == 0x04 && ((_cur.grfconfig->ident.grfid & 0x00FFFFFF) == OPENTTD_GRAPHICS_BASE_GRF_ID ||
			_cur.grfconfig->ident.grfid == BSWAP32(0xFF4F4701) || _cur.grfconfig->ident.grfid == BSWAP32(0xFFFFFFFE))) {
		/* Signal graphics action 5: Fill duplicate signal sprite block if this is a baseset GRF or OpenGFX */
		const SpriteID end = offset + num;
		for (SpriteID i = offset; i < end; i++) {
			DupSprite(SPR_SIGNALS_BASE + i, SPR_DUP_SIGNALS_BASE + i);
		}
	}

	_cur.skip_sprites = skip_num;
}

/* Action 0x05 (SKIP) */
static void SkipAct5(ByteReader &buf)
{
	/* Ignore type byte */
	buf.ReadByte();

	/* Skip the sprites of this action */
	_cur.skip_sprites = buf.ReadExtendedByte();

	GrfMsg(3, "SkipAct5: Skipping {} sprites", _cur.skip_sprites);
}

/**
 * Reads a variable common to VarAction2 and Action7/9/D.
 *
 * Returns VarAction2 variable 'param' resp. Action7/9/D variable '0x80 + param'.
 * If a variable is not accessible from all four actions, it is handled in the action specific functions.
 *
 * @param param variable number (as for VarAction2, for Action7/9/D you have to subtract 0x80 first).
 * @param value returns the value of the variable.
 * @param grffile NewGRF querying the variable
 * @return true iff the variable is known and the value is returned in 'value'.
 */
bool GetGlobalVariable(uint8_t param, uint32_t *value, const GRFFile *grffile)
{
	if (_sprite_group_resolve_check_veh_check) {
		switch (param) {
			case 0x00:
			case 0x02:
			case 0x09:
			case 0x0A:
			case 0x20:
			case 0x23:
				_sprite_group_resolve_check_veh_check = false;
				break;
		}
	}

	switch (param) {
		case 0x00: // current date
			*value = std::max<DateDelta>(CalTime::CurDate() - CalTime::DAYS_TILL_ORIGINAL_BASE_YEAR, 0).base();
			return true;

		case 0x01: // current year
			*value = (Clamp(CalTime::CurYear(), CalTime::ORIGINAL_BASE_YEAR, CalTime::ORIGINAL_MAX_YEAR) - CalTime::ORIGINAL_BASE_YEAR).base();
			return true;

		case 0x02: { // detailed date information: month of year (bit 0-7), day of month (bit 8-12), leap year (bit 15), day of year (bit 16-24)
			CalTime::Date start_of_year = CalTime::ConvertYMDToDate(CalTime::CurYear(), 0, 1);
			*value = CalTime::CurMonth() | (CalTime::CurDay() - 1) << 8 | (CalTime::IsLeapYear(CalTime::CurYear()) ? 1 << 15 : 0) | (CalTime::CurDate() - start_of_year).base() << 16;
			return true;
		}

		case 0x03: // current climate, 0=temp, 1=arctic, 2=trop, 3=toyland
			*value = _settings_game.game_creation.landscape;
			return true;

		case 0x06: // road traffic side, bit 4 clear=left, set=right
			*value = _settings_game.vehicle.road_side << 4;
			return true;

		case 0x09: // date fraction
			*value = CalTime::CurDateFract() * 885;
			return true;

		case 0x0A: // animation counter
			*value = GB(_scaled_tick_counter, 0, 16);
			return true;

		case 0x0B: { // TTDPatch version
			uint major    = 2;
			uint minor    = 6;
			uint revision = 1; // special case: 2.0.1 is 2.0.10
			uint build    = 1382;
			*value = (major << 24) | (minor << 20) | (revision << 16) | build;
			return true;
		}

		case 0x0D: // TTD Version, 00=DOS, 01=Windows
			*value = (_cur.grfconfig->palette & GRFP_USE_MASK) | grffile->var8D_overlay;
			return true;

		case 0x0E: // Y-offset for train sprites
			*value = _cur.grffile->traininfo_vehicle_pitch;
			return true;

		case 0x0F: // Rail track type cost factors
			*value = 0;
			SB(*value, 0, 8, GetRailTypeInfo(RAILTYPE_RAIL)->cost_multiplier); // normal rail
			if (_settings_game.vehicle.disable_elrails) {
				/* skip elrail multiplier - disabled */
				SB(*value, 8, 8, GetRailTypeInfo(RAILTYPE_MONO)->cost_multiplier); // monorail
			} else {
				SB(*value, 8, 8, GetRailTypeInfo(RAILTYPE_ELECTRIC)->cost_multiplier); // electified railway
				/* Skip monorail multiplier - no space in result */
			}
			SB(*value, 16, 8, GetRailTypeInfo(RAILTYPE_MAGLEV)->cost_multiplier); // maglev
			return true;

		case 0x11: // current rail tool type
			*value = 0; // constant fake value to avoid desync
			return true;

		case 0x12: // Game mode
			*value = _game_mode;
			return true;

		/* case 0x13: // Tile refresh offset to left    not implemented */
		/* case 0x14: // Tile refresh offset to right   not implemented */
		/* case 0x15: // Tile refresh offset upwards    not implemented */
		/* case 0x16: // Tile refresh offset downwards  not implemented */
		/* case 0x17: // temperate snow line            not implemented */

		case 0x1A: // Always -1
			*value = UINT_MAX;
			return true;

		case 0x1B: // Display options
			*value = 0x3F; // constant fake value to avoid desync
			return true;

		case 0x1D: // TTD Platform, 00=TTDPatch, 01=OpenTTD, also used for feature tests (bits 31..4)
			*value = 1 | grffile->var9D_overlay;
			return true;

		case 0x1E: // Miscellaneous GRF features
			*value = _misc_grf_features;

			/* Add the local flags */
			assert(!HasBit(*value, GMB_TRAIN_WIDTH_32_PIXELS));
			if (_cur.grffile->traininfo_vehicle_width == VEHICLEINFO_FULL_VEHICLE_WIDTH) SetBit(*value, GMB_TRAIN_WIDTH_32_PIXELS);
			return true;

		/* case 0x1F: // locale dependent settings not implemented to avoid desync */

		case 0x20: { // snow line height
			uint8_t snowline = GetSnowLine();
			if (_settings_game.game_creation.landscape == LT_ARCTIC && snowline <= _settings_game.construction.map_height_limit) {
				*value = Clamp(snowline * (grffile->grf_version >= 8 ? 1 : TILE_HEIGHT), 0, 0xFE);
			} else {
				/* No snow */
				*value = 0xFF;
			}
			return true;
		}

		case 0x21: // OpenTTD version
			*value = _openttd_newgrf_version;
			return true;

		case 0x22: // difficulty level
			*value = SP_CUSTOM;
			return true;

		case 0x23: // long format date
			*value = CalTime::CurDate().base();
			return true;

		case 0x24: // long format year
			*value = CalTime::CurYear().base();
			return true;

		default: return false;
	}
}

static uint32_t GetParamVal(uint8_t param, uint32_t *cond_val)
{
	/* First handle variable common with VarAction2 */
	uint32_t value;
	if (GetGlobalVariable(param - 0x80, &value, _cur.grffile)) return value;

	/* Non-common variable */
	switch (param) {
		case 0x84: { // GRF loading stage
			uint32_t res = 0;

			if (_cur.stage > GLS_INIT) SetBit(res, 0);
			if (_cur.stage == GLS_RESERVE) SetBit(res, 8);
			if (_cur.stage == GLS_ACTIVATION) SetBit(res, 9);
			return res;
		}

		case 0x85: // TTDPatch flags, only for bit tests
			if (cond_val == nullptr) {
				/* Supported in Action 0x07 and 0x09, not 0x0D */
				return 0;
			} else {
				uint32_t index = *cond_val / 0x20;
				*cond_val %= 0x20;
				uint32_t param_val = 0;
				if (index < lengthof(_ttdpatch_flags)) {
					param_val = _ttdpatch_flags[index];
					if (!HasBit(_cur.grfconfig->flags, GCF_STATIC) && !HasBit(_cur.grfconfig->flags, GCF_SYSTEM)) {
						SetBit(_observed_ttdpatch_flags[index], *cond_val);
					}
				}
				return param_val;
			}

		case 0x88: // GRF ID check
			return 0;

		/* case 0x99: Global ID offset not implemented */

		default:
			/* GRF Parameter */
			if (param < 0x80) return _cur.grffile->GetParam(param);

			/* In-game variable. */
			GrfMsg(1, "Unsupported in-game variable 0x{:02X}", param);
			return UINT_MAX;
	}
}

/* Action 0x06 */
static void CfgApply(ByteReader &buf)
{
	/* <06> <param-num> <param-size> <offset> ... <FF>
	 *
	 * B param-num     Number of parameter to substitute (First = "zero")
	 *                 Ignored if that parameter was not specified in newgrf.cfg
	 * B param-size    How many bytes to replace.  If larger than 4, the
	 *                 bytes of the following parameter are used.  In that
	 *                 case, nothing is applied unless *all* parameters
	 *                 were specified.
	 * B offset        Offset into data from beginning of next sprite
	 *                 to place where parameter is to be stored. */

	/* Preload the next sprite */
	SpriteFile &file = *_cur.file;
	size_t pos = file.GetPos();
	uint32_t num = file.GetContainerVersion() >= 2 ? file.ReadDword() : file.ReadWord();
	uint8_t type = file.ReadByte();

	/* Check if the sprite is a pseudo sprite. We can't operate on real sprites. */
	if (type != 0xFF) {
		GrfMsg(2, "CfgApply: Ignoring (next sprite is real, unsupported)");

		/* Reset the file position to the start of the next sprite */
		file.SeekTo(pos, SEEK_SET);
		return;
	}

	/* Get (or create) the override for the next sprite. */
	GRFLocation location(_cur.grfconfig->ident.grfid, _cur.nfo_line + 1);
	std::unique_ptr<uint8_t[]> &preload_sprite = _grf_line_to_action6_sprite_override[location];

	/* Load new sprite data if it hasn't already been loaded. */
	if (preload_sprite == nullptr) {
		preload_sprite = std::make_unique<uint8_t[]>(num);
		file.ReadBlock(preload_sprite.get(), num);
	}

	/* Reset the file position to the start of the next sprite */
	file.SeekTo(pos, SEEK_SET);

	/* Now perform the Action 0x06 on our data. */
	for (;;) {
		uint i;
		uint param_num;
		uint param_size;
		uint offset;
		bool add_value;

		/* Read the parameter to apply. 0xFF indicates no more data to change. */
		param_num = buf.ReadByte();
		if (param_num == 0xFF) break;

		/* Get the size of the parameter to use. If the size covers multiple
		 * double words, sequential parameter values are used. */
		param_size = buf.ReadByte();

		/* Bit 7 of param_size indicates we should add to the original value
		 * instead of replacing it. */
		add_value  = HasBit(param_size, 7);
		param_size = GB(param_size, 0, 7);

		/* Where to apply the data to within the pseudo sprite data. */
		offset     = buf.ReadExtendedByte();

		/* If the parameter is a GRF parameter (not an internal variable) check
		 * if it (and all further sequential parameters) has been defined. */
		if (param_num < 0x80 && (param_num + (param_size - 1) / 4) >= std::size(_cur.grffile->param)) {
			GrfMsg(2, "CfgApply: Ignoring (param {} not set)", (param_num + (param_size - 1) / 4));
			break;
		}

		GrfMsg(8, "CfgApply: Applying {} bytes from parameter 0x{:02X} at offset 0x{:04X}", param_size, param_num, offset);

		bool carry = false;
		for (i = 0; i < param_size && offset + i < num; i++) {
			uint32_t value = GetParamVal(param_num + i / 4, nullptr);
			/* Reset carry flag for each iteration of the variable (only really
			 * matters if param_size is greater than 4) */
			if (i % 4 == 0) carry = false;

			if (add_value) {
				uint new_value = preload_sprite[offset + i] + GB(value, (i % 4) * 8, 8) + (carry ? 1 : 0);
				preload_sprite[offset + i] = GB(new_value, 0, 8);
				/* Check if the addition overflowed */
				carry = new_value >= 256;
			} else {
				preload_sprite[offset + i] = GB(value, (i % 4) * 8, 8);
			}
		}
	}
}

/**
 * Disable a static NewGRF when it is influencing another (non-static)
 * NewGRF as this could cause desyncs.
 *
 * We could just tell the NewGRF querying that the file doesn't exist,
 * but that might give unwanted results. Disabling the NewGRF gives the
 * best result as no NewGRF author can complain about that.
 * @param c The NewGRF to disable.
 */
static void DisableStaticNewGRFInfluencingNonStaticNewGRFs(GRFConfig *c)
{
	GRFError *error = DisableGrf(STR_NEWGRF_ERROR_STATIC_GRF_CAUSES_DESYNC, c);
	error->data = _cur.grfconfig->GetName();
}

/* Action 0x07
 * Action 0x09 */
static void SkipIf(ByteReader &buf)
{
	/* <07/09> <param-num> <param-size> <condition-type> <value> <num-sprites>
	 *
	 * B param-num
	 * B param-size
	 * B condition-type
	 * V value
	 * B num-sprites */
	uint32_t cond_val = 0;
	uint32_t mask = 0;
	bool result;

	uint8_t param     = buf.ReadByte();
	uint8_t paramsize = buf.ReadByte();
	uint8_t condtype  = buf.ReadByte();

	if (condtype < 2) {
		/* Always 1 for bit tests, the given value should be ignored. */
		paramsize = 1;
	}

	switch (paramsize) {
		case 8: cond_val = buf.ReadDWord(); mask = buf.ReadDWord(); break;
		case 4: cond_val = buf.ReadDWord(); mask = 0xFFFFFFFF; break;
		case 2: cond_val = buf.ReadWord();  mask = 0x0000FFFF; break;
		case 1: cond_val = buf.ReadByte();  mask = 0x000000FF; break;
		default: break;
	}

	if (param < 0x80 && std::size(_cur.grffile->param) <= param) {
		GrfMsg(7, "SkipIf: Param {} undefined, skipping test", param);
		return;
	}

	GrfMsg(7, "SkipIf: Test condtype {}, param 0x{:02X}, condval 0x{:08X}", condtype, param, cond_val);

	/* condtypes that do not use 'param' are always valid.
	 * condtypes that use 'param' are either not valid for param 0x88, or they are only valid for param 0x88.
	 */
	if (condtype >= 0x0B) {
		/* Tests that ignore 'param' */
		switch (condtype) {
			case 0x0B: result = !IsValidCargoID(GetCargoIDByLabel(CargoLabel(BSWAP32(cond_val))));
				break;
			case 0x0C: result = IsValidCargoID(GetCargoIDByLabel(CargoLabel(BSWAP32(cond_val))));
				break;
			case 0x0D: result = GetRailTypeByLabel(BSWAP32(cond_val)) == INVALID_RAILTYPE;
				break;
			case 0x0E: result = GetRailTypeByLabel(BSWAP32(cond_val)) != INVALID_RAILTYPE;
				break;
			case 0x0F: {
				RoadType rt = GetRoadTypeByLabel(BSWAP32(cond_val));
				result = rt == INVALID_ROADTYPE || !RoadTypeIsRoad(rt);
				break;
			}
			case 0x10: {
				RoadType rt = GetRoadTypeByLabel(BSWAP32(cond_val));
				result = rt != INVALID_ROADTYPE && RoadTypeIsRoad(rt);
				break;
			}
			case 0x11: {
				RoadType rt = GetRoadTypeByLabel(BSWAP32(cond_val));
				result = rt == INVALID_ROADTYPE || !RoadTypeIsTram(rt);
				break;
			}
			case 0x12: {
				RoadType rt = GetRoadTypeByLabel(BSWAP32(cond_val));
				result = rt != INVALID_ROADTYPE && RoadTypeIsTram(rt);
				break;
			}
			default: GrfMsg(1, "SkipIf: Unsupported condition type {:02X}. Ignoring", condtype); return;
		}
	} else if (param == 0x88) {
		/* GRF ID checks */

		GRFConfig *c = GetGRFConfig(cond_val, mask);

		if (c != nullptr && HasBit(c->flags, GCF_STATIC) && !HasBit(_cur.grfconfig->flags, GCF_STATIC) && _networking) {
			DisableStaticNewGRFInfluencingNonStaticNewGRFs(c);
			c = nullptr;
		}

		if (condtype != 10 && c == nullptr) {
			GrfMsg(7, "SkipIf: GRFID 0x{:08X} unknown, skipping test", BSWAP32(cond_val));
			return;
		}

		switch (condtype) {
			/* Tests 0x06 to 0x0A are only for param 0x88, GRFID checks */
			case 0x06: // Is GRFID active?
				result = c->status == GCS_ACTIVATED;
				break;

			case 0x07: // Is GRFID non-active?
				result = c->status != GCS_ACTIVATED;
				break;

			case 0x08: // GRFID is not but will be active?
				result = c->status == GCS_INITIALISED;
				break;

			case 0x09: // GRFID is or will be active?
				result = c->status == GCS_ACTIVATED || c->status == GCS_INITIALISED;
				break;

			case 0x0A: // GRFID is not nor will be active
				/* This is the only condtype that doesn't get ignored if the GRFID is not found */
				result = c == nullptr || c->status == GCS_DISABLED || c->status == GCS_NOT_FOUND;
				break;

			default: GrfMsg(1, "SkipIf: Unsupported GRF condition type {:02X}. Ignoring", condtype); return;
		}
	} else if (param == 0x91 && (condtype == 0x02 || condtype == 0x03) && cond_val > 0) {
		const std::vector<uint32_t> &values = _cur.grffile->var91_values;
		/* condtype 0x02: skip if test result found
		 * condtype 0x03: skip if test result not found
		 */
		bool found = std::find(values.begin(), values.end(), cond_val) != values.end();
		result = (found == (condtype == 0x02));
	} else {
		/* Tests that use 'param' and are not GRF ID checks.  */
		uint32_t param_val = GetParamVal(param, &cond_val); // cond_val is modified for param == 0x85
		switch (condtype) {
			case 0x00: result = !!(param_val & (1 << cond_val));
				break;
			case 0x01: result = !(param_val & (1 << cond_val));
				break;
			case 0x02: result = (param_val & mask) == cond_val;
				break;
			case 0x03: result = (param_val & mask) != cond_val;
				break;
			case 0x04: result = (param_val & mask) < cond_val;
				break;
			case 0x05: result = (param_val & mask) > cond_val;
				break;
			default: GrfMsg(1, "SkipIf: Unsupported condition type {:02X}. Ignoring", condtype); return;
		}
	}

	if (!result) {
		GrfMsg(2, "SkipIf: Not skipping sprites, test was false");
		return;
	}

	uint8_t numsprites = buf.ReadByte();

	/* numsprites can be a GOTO label if it has been defined in the GRF
	 * file. The jump will always be the first matching label that follows
	 * the current nfo_line. If no matching label is found, the first matching
	 * label in the file is used. */
	const GRFLabel *choice = nullptr;
	for (const auto &label : _cur.grffile->labels) {
		if (label.label != numsprites) continue;

		/* Remember a goto before the current line */
		if (choice == nullptr) choice = &label;
		/* If we find a label here, this is definitely good */
		if (label.nfo_line > _cur.nfo_line) {
			choice = &label;
			break;
		}
	}

	if (choice != nullptr) {
		GrfMsg(2, "SkipIf: Jumping to label 0x{:X} at line {}, test was true", choice->label, choice->nfo_line);
		_cur.file->SeekTo(choice->pos, SEEK_SET);
		_cur.nfo_line = choice->nfo_line;
		return;
	}

	GrfMsg(2, "SkipIf: Skipping {} sprites, test was true", numsprites);
	_cur.skip_sprites = numsprites;
	if (_cur.skip_sprites == 0) {
		/* Zero means there are no sprites to skip, so
		 * we use -1 to indicate that all further
		 * sprites should be skipped. */
		_cur.skip_sprites = -1;

		/* If an action 8 hasn't been encountered yet, disable the grf. */
		if (_cur.grfconfig->status != (_cur.stage < GLS_RESERVE ? GCS_INITIALISED : GCS_ACTIVATED)) {
			DisableGrf();
		}
	}
}


/* Action 0x08 (GLS_FILESCAN) */
static void ScanInfo(ByteReader &buf)
{
	uint8_t grf_version = buf.ReadByte();
	uint32_t grfid      = buf.ReadDWord();
	std::string_view name = buf.ReadString();

	_cur.grfconfig->ident.grfid = grfid;

	if (grf_version < 2 || grf_version > 8) {
		SetBit(_cur.grfconfig->flags, GCF_INVALID);
		Debug(grf, 0, "{}: NewGRF \"{}\" (GRFID {:08X}) uses GRF version {}, which is incompatible with this version of OpenTTD.", _cur.grfconfig->GetDisplayPath(), StrMakeValid(name), BSWAP32(grfid), grf_version);
	}

	/* GRF IDs starting with 0xFF are reserved for internal TTDPatch use */
	if (GB(grfid, 0, 8) == 0xFF) SetBit(_cur.grfconfig->flags, GCF_SYSTEM);

	AddGRFTextToList(_cur.grfconfig->name, 0x7F, grfid, false, name);

	if (buf.HasData()) {
		std::string_view info = buf.ReadString();
		AddGRFTextToList(_cur.grfconfig->info, 0x7F, grfid, true, info);
	}

	/* GLS_INFOSCAN only looks for the action 8, so we can skip the rest of the file */
	_cur.skip_sprites = -1;
}

/* Action 0x08 */
static void GRFInfo(ByteReader &buf)
{
	/* <08> <version> <grf-id> <name> <info>
	 *
	 * B version       newgrf version, currently 06
	 * 4*B grf-id      globally unique ID of this .grf file
	 * S name          name of this .grf set
	 * S info          string describing the set, and e.g. author and copyright */

	uint8_t version    = buf.ReadByte();
	uint32_t grfid     = buf.ReadDWord();
	std::string_view name = buf.ReadString();

	if (_cur.stage < GLS_RESERVE && _cur.grfconfig->status != GCS_UNKNOWN) {
		DisableGrf(STR_NEWGRF_ERROR_MULTIPLE_ACTION_8);
		return;
	}

	if (_cur.grffile->grfid != grfid) {
		Debug(grf, 0, "GRFInfo: GRFID {:08X} in FILESCAN stage does not match GRFID {:08X} in INIT/RESERVE/ACTIVATION stage", BSWAP32(_cur.grffile->grfid), BSWAP32(grfid));
		_cur.grffile->grfid = grfid;
	}

	_cur.grffile->grf_version = version;
	_cur.grfconfig->status = _cur.stage < GLS_RESERVE ? GCS_INITIALISED : GCS_ACTIVATED;

	/* Do swap the GRFID for displaying purposes since people expect that */
	Debug(grf, 1, "GRFInfo: Loaded GRFv{} set {:08X} - {} (palette: {}, version: {})", version, BSWAP32(grfid), StrMakeValid(name), (_cur.grfconfig->palette & GRFP_USE_MASK) ? "Windows" : "DOS", _cur.grfconfig->version);
}

/**
 * Check if a sprite ID range is within the GRM reversed range for the currently loading NewGRF.
 * @param first_sprite First sprite of range.
 * @param num_sprites Number of sprites in the range.
 * @return True iff the NewGRF has reserved a range equal to or greater than the provided range.
 */
static bool IsGRMReservedSprite(SpriteID first_sprite, uint16_t num_sprites)
{
	for (const auto &grm_sprite : _grm_sprites) {
		if (grm_sprite.first.grfid != _cur.grffile->grfid) continue;
		if (grm_sprite.second.first <= first_sprite && grm_sprite.second.first + grm_sprite.second.second >= first_sprite + num_sprites) return true;
	}
	return false;
}

/* Action 0x0A */
static void SpriteReplace(ByteReader &buf)
{
	/* <0A> <num-sets> <set1> [<set2> ...]
	 * <set>: <num-sprites> <first-sprite>
	 *
	 * B num-sets      How many sets of sprites to replace.
	 * Each set:
	 * B num-sprites   How many sprites are in this set
	 * W first-sprite  First sprite number to replace */

	uint8_t num_sets = buf.ReadByte();

	for (uint i = 0; i < num_sets; i++) {
		uint8_t num_sprites = buf.ReadByte();
		uint16_t first_sprite = buf.ReadWord();

		GrfMsg(2, "SpriteReplace: [Set {}] Changing {} sprites, beginning with {}",
			i, num_sprites, first_sprite
		);

		if (first_sprite + num_sprites >= SPR_OPENTTD_BASE) {
			/* Outside allowed range, check for GRM sprite reservations. */
			if (!IsGRMReservedSprite(first_sprite, num_sprites)) {
				GrfMsg(0, "SpriteReplace: [Set {}] Changing {} sprites, beginning with {}, above limit of {} and not within reserved range, ignoring.",
					i, num_sprites, first_sprite, SPR_OPENTTD_BASE);

				for (uint j = 0; j < num_sprites; j++) {
					_cur.nfo_line++;
					LoadNextSprite(INVALID_SPRITE_ID, *_cur.file, _cur.nfo_line);
				}
				return;
			}
		}

		for (uint j = 0; j < num_sprites; j++) {
			SpriteID load_index = first_sprite + j;
			_cur.nfo_line++;
			if (load_index < (int)SPR_PROGSIGNAL_BASE || load_index >= (int)SPR_NEWGRFS_BASE) {
				LoadNextSprite(load_index, *_cur.file, _cur.nfo_line); // XXX
			} else {
				/* Skip sprite */
				GrfMsg(0, "SpriteReplace: Ignoring attempt to replace protected sprite ID: {}", load_index);
				LoadNextSprite(INVALID_SPRITE_ID, *_cur.file, _cur.nfo_line);
			}

			/* Shore sprites now located at different addresses.
			 * So detect when the old ones get replaced. */
			if (IsInsideMM(load_index, SPR_ORIGINALSHORE_START, SPR_ORIGINALSHORE_END + 1)) {
				if (_loaded_newgrf_features.shore != SHORE_REPLACE_ACTION_5) _loaded_newgrf_features.shore = SHORE_REPLACE_ACTION_A;
			}
		}
	}
}

/* Action 0x0A (SKIP) */
static void SkipActA(ByteReader &buf)
{
	uint8_t num_sets = buf.ReadByte();

	for (uint i = 0; i < num_sets; i++) {
		/* Skip the sprites this replaces */
		_cur.skip_sprites += buf.ReadByte();
		/* But ignore where they go */
		buf.ReadWord();
	}

	GrfMsg(3, "SkipActA: Skipping {} sprites", _cur.skip_sprites);
}

/* Action 0x0B */
static void GRFLoadError(ByteReader &buf)
{
	/* <0B> <severity> <language-id> <message-id> [<message...> 00] [<data...>] 00 [<parnum>]
	 *
	 * B severity      00: notice, continue loading grf file
	 *                 01: warning, continue loading grf file
	 *                 02: error, but continue loading grf file, and attempt
	 *                     loading grf again when loading or starting next game
	 *                 03: error, abort loading and prevent loading again in
	 *                     the future (only when restarting the patch)
	 * B language-id   see action 4, use 1F for built-in error messages
	 * B message-id    message to show, see below
	 * S message       for custom messages (message-id FF), text of the message
	 *                 not present for built-in messages.
	 * V data          additional data for built-in (or custom) messages
	 * B parnum        parameter numbers to be shown in the message (maximum of 2) */

	static const StringID msgstr[] = {
		STR_NEWGRF_ERROR_VERSION_NUMBER,
		STR_NEWGRF_ERROR_DOS_OR_WINDOWS,
		STR_NEWGRF_ERROR_UNSET_SWITCH,
		STR_NEWGRF_ERROR_INVALID_PARAMETER,
		STR_NEWGRF_ERROR_LOAD_BEFORE,
		STR_NEWGRF_ERROR_LOAD_AFTER,
		STR_NEWGRF_ERROR_OTTD_VERSION_NUMBER,
	};

	static const StringID sevstr[] = {
		STR_NEWGRF_ERROR_MSG_INFO,
		STR_NEWGRF_ERROR_MSG_WARNING,
		STR_NEWGRF_ERROR_MSG_ERROR,
		STR_NEWGRF_ERROR_MSG_FATAL
	};

	uint8_t severity   = buf.ReadByte();
	uint8_t lang       = buf.ReadByte();
	uint8_t message_id = buf.ReadByte();

	/* Skip the error if it isn't valid for the current language. */
	if (!CheckGrfLangID(lang, _cur.grffile->grf_version)) return;

	/* Skip the error until the activation stage unless bit 7 of the severity
	 * is set. */
	if (!HasBit(severity, 7) && _cur.stage == GLS_INIT) {
		GrfMsg(7, "GRFLoadError: Skipping non-fatal GRFLoadError in stage {}", _cur.stage);
		return;
	}
	ClrBit(severity, 7);

	if (severity >= lengthof(sevstr)) {
		GrfMsg(7, "GRFLoadError: Invalid severity id {}. Setting to 2 (non-fatal error).", severity);
		severity = 2;
	} else if (severity == 3) {
		/* This is a fatal error, so make sure the GRF is deactivated and no
		 * more of it gets loaded. */
		DisableGrf();

		/* Make sure we show fatal errors, instead of silly infos from before */
		_cur.grfconfig->error.reset();
	}

	if (message_id >= lengthof(msgstr) && message_id != 0xFF) {
		GrfMsg(7, "GRFLoadError: Invalid message id.");
		return;
	}

	if (buf.Remaining() <= 1) {
		GrfMsg(7, "GRFLoadError: No message data supplied.");
		return;
	}

	/* For now we can only show one message per newgrf file. */
	if (_cur.grfconfig->error.has_value()) return;

	_cur.grfconfig->error = {sevstr[severity]};
	GRFError *error = &_cur.grfconfig->error.value();

	if (message_id == 0xFF) {
		/* This is a custom error message. */
		if (buf.HasData()) {
			std::string_view message = buf.ReadString();

			error->custom_message = TranslateTTDPatchCodes(_cur.grffile->grfid, lang, true, message, SCC_RAW_STRING_POINTER);
		} else {
			GrfMsg(7, "GRFLoadError: No custom message supplied.");
			error->custom_message.clear();
		}
	} else {
		error->message = msgstr[message_id];
	}

	if (buf.HasData()) {
		std::string_view data = buf.ReadString();

		error->data = TranslateTTDPatchCodes(_cur.grffile->grfid, lang, true, data);
	} else {
		GrfMsg(7, "GRFLoadError: No message data supplied.");
		error->data.clear();
	}

	/* Only two parameter numbers can be used in the string. */
	for (uint i = 0; i < error->param_value.size() && buf.HasData(); i++) {
		uint param_number = buf.ReadByte();
		error->param_value[i] = _cur.grffile->GetParam(param_number);
	}
}

/* Action 0x0C */
static void GRFComment(ByteReader &buf)
{
	/* <0C> [<ignored...>]
	 *
	 * V ignored       Anything following the 0C is ignored */

	if (!buf.HasData()) return;

	std::string_view text = buf.ReadString();
	GrfMsg(2, "GRFComment: {}", StrMakeValid(text));
}

/* Action 0x0D (GLS_SAFETYSCAN) */
static void SafeParamSet(ByteReader &buf)
{
	uint8_t target = buf.ReadByte();

	/* Writing GRF parameters and some bits of 'misc GRF features' are safe. */
	if (target < 0x80 || target == 0x9E) return;

	/* GRM could be unsafe, but as here it can only happen after other GRFs
	 * are loaded, it should be okay. If the GRF tried to use the slots it
	 * reserved, it would be marked unsafe anyway. GRM for (e.g. bridge)
	 * sprites  is considered safe. */

	SetBit(_cur.grfconfig->flags, GCF_UNSAFE);

	/* Skip remainder of GRF */
	_cur.skip_sprites = -1;
}


static uint32_t GetPatchVariable(uint8_t param)
{
	switch (param) {
		/* start year - 1920 */
		case 0x0B: return (std::max(_settings_game.game_creation.starting_year, CalTime::ORIGINAL_BASE_YEAR) - CalTime::ORIGINAL_BASE_YEAR).base();

		/* freight trains weight factor */
		case 0x0E: return _settings_game.vehicle.freight_trains;

		/* empty wagon speed increase */
		case 0x0F: return 0;

		/* plane speed factor; our patch option is reversed from TTDPatch's,
		 * the following is good for 1x, 2x and 4x (most common?) and...
		 * well not really for 3x. */
		case 0x10:
			switch (_settings_game.vehicle.plane_speed) {
				default:
				case 4: return 1;
				case 3: return 2;
				case 2: return 2;
				case 1: return 4;
			}


		/* 2CC colourmap base sprite */
		case 0x11: return SPR_2CCMAP_BASE;

		/* map size: format = -MABXYSS
		 * M  : the type of map
		 *       bit 0 : set   : squared map. Bit 1 is now not relevant
		 *               clear : rectangle map. Bit 1 will indicate the bigger edge of the map
		 *       bit 1 : set   : Y is the bigger edge. Bit 0 is clear
		 *               clear : X is the bigger edge.
		 * A  : minimum edge(log2) of the map
		 * B  : maximum edge(log2) of the map
		 * XY : edges(log2) of each side of the map.
		 * SS : combination of both X and Y, thus giving the size(log2) of the map
		 */
		case 0x13: {
			uint8_t map_bits = 0;
			uint8_t log_X = MapLogX() - 6; // subtraction is required to make the minimal size (64) zero based
			uint8_t log_Y = MapLogY() - 6;
			uint8_t max_edge = std::max(log_X, log_Y);

			if (log_X == log_Y) { // we have a squared map, since both edges are identical
				SetBit(map_bits, 0);
			} else {
				if (max_edge == log_Y) SetBit(map_bits, 1); // edge Y been the biggest, mark it
			}

			return (map_bits << 24) | (std::min(log_X, log_Y) << 20) | (max_edge << 16) |
				(log_X << 12) | (log_Y << 8) | (log_X + log_Y);
		}

		/* The maximum height of the map. */
		case 0x14:
			return _settings_game.construction.map_height_limit;

		/* Extra foundations base sprite */
		case 0x15:
			return SPR_SLOPES_BASE;

		/* Shore base sprite */
		case 0x16:
			return SPR_SHORE_BASE;

		/* Game map seed */
		case 0x17:
			return _settings_game.game_creation.generation_seed;

		default:
			GrfMsg(2, "ParamSet: Unknown Patch variable 0x{:02X}.", param);
			return 0;
	}
}


static uint32_t PerformGRM(uint32_t *grm, uint16_t num_ids, uint16_t count, uint8_t op, uint8_t target, const char *type)
{
	uint start = 0;
	uint size  = 0;

	if (op == 6) {
		/* Return GRFID of set that reserved ID */
		return grm[_cur.grffile->GetParam(target)];
	}

	/* With an operation of 2 or 3, we want to reserve a specific block of IDs */
	if (op == 2 || op == 3) start = _cur.grffile->GetParam(target);

	for (uint i = start; i < num_ids; i++) {
		if (grm[i] == 0) {
			size++;
		} else {
			if (op == 2 || op == 3) break;
			start = i + 1;
			size = 0;
		}

		if (size == count) break;
	}

	if (size == count) {
		/* Got the slot... */
		if (op == 0 || op == 3) {
			GrfMsg(2, "ParamSet: GRM: Reserving {} {} at {}", count, type, start);
			for (uint i = 0; i < count; i++) grm[start + i] = _cur.grffile->grfid;
		}
		return start;
	}

	/* Unable to allocate */
	if (op != 4 && op != 5) {
		/* Deactivate GRF */
		GrfMsg(0, "ParamSet: GRM: Unable to allocate {} {}, deactivating", count, type);
		DisableGrf(STR_NEWGRF_ERROR_GRM_FAILED);
		return UINT_MAX;
	}

	GrfMsg(1, "ParamSet: GRM: Unable to allocate {} {}", count, type);
	return UINT_MAX;
}


/** Action 0x0D: Set parameter */
static void ParamSet(ByteReader &buf)
{
	/* <0D> <target> <operation> <source1> <source2> [<data>]
	 *
	 * B target        parameter number where result is stored
	 * B operation     operation to perform, see below
	 * B source1       first source operand
	 * B source2       second source operand
	 * D data          data to use in the calculation, not necessary
	 *                 if both source1 and source2 refer to actual parameters
	 *
	 * Operations
	 * 00      Set parameter equal to source1
	 * 01      Addition, source1 + source2
	 * 02      Subtraction, source1 - source2
	 * 03      Unsigned multiplication, source1 * source2 (both unsigned)
	 * 04      Signed multiplication, source1 * source2 (both signed)
	 * 05      Unsigned bit shift, source1 by source2 (source2 taken to be a
	 *         signed quantity; left shift if positive and right shift if
	 *         negative, source1 is unsigned)
	 * 06      Signed bit shift, source1 by source2
	 *         (source2 like in 05, and source1 as well)
	 */

	uint8_t target = buf.ReadByte();
	uint8_t oper   = buf.ReadByte();
	uint32_t src1  = buf.ReadByte();
	uint32_t src2  = buf.ReadByte();

	uint32_t data = 0;
	if (buf.Remaining() >= 4) data = buf.ReadDWord();

	/* You can add 80 to the operation to make it apply only if the target
	 * is not defined yet.  In this respect, a parameter is taken to be
	 * defined if any of the following applies:
	 * - it has been set to any value in the newgrf(w).cfg parameter list
	 * - it OR A PARAMETER WITH HIGHER NUMBER has been set to any value by
	 *   an earlier action D */
	if (HasBit(oper, 7)) {
		if (target < 0x80 && target < std::size(_cur.grffile->param)) {
			GrfMsg(7, "ParamSet: Param {} already defined, skipping", target);
			return;
		}

		oper = GB(oper, 0, 7);
	}

	if (src2 == 0xFE) {
		if (GB(data, 0, 8) == 0xFF) {
			if (data == 0x0000FFFF) {
				/* Patch variables */
				src1 = GetPatchVariable(src1);
			} else {
				/* GRF Resource Management */
				uint8_t  op      = src1;
				GrfSpecFeatureRef feature_ref = ReadFeature(GB(data, 8, 8));
				GrfSpecFeature feature = feature_ref.id;
				uint16_t count   = GB(data, 16, 16);

				if (_cur.stage == GLS_RESERVE) {
					if (feature == 0x08) {
						/* General sprites */
						if (op == 0) {
							/* Check if the allocated sprites will fit below the original sprite limit */
							if (_cur.spriteid + count >= 16384) {
								GrfMsg(0, "ParamSet: GRM: Unable to allocate {} sprites; try changing NewGRF order", count);
								DisableGrf(STR_NEWGRF_ERROR_GRM_FAILED);
								return;
							}

							/* Reserve space at the current sprite ID */
							GrfMsg(4, "ParamSet: GRM: Allocated {} sprites at {}", count, _cur.spriteid);
							_grm_sprites[GRFLocation(_cur.grffile->grfid, _cur.nfo_line)] = std::make_pair(_cur.spriteid, count);
							_cur.spriteid += count;
						}
					}
					/* Ignore GRM result during reservation */
					src1 = 0;
				} else if (_cur.stage == GLS_ACTIVATION) {
					switch (feature) {
						case 0x00: // Trains
						case 0x01: // Road Vehicles
						case 0x02: // Ships
						case 0x03: // Aircraft
							if (!_settings_game.vehicle.dynamic_engines) {
								src1 = PerformGRM(&_grm_engines[_engine_offsets[feature]], _engine_counts[feature], count, op, target, "vehicles");
								if (_cur.skip_sprites == -1) return;
							} else {
								/* GRM does not apply for dynamic engine allocation. */
								switch (op) {
									case 2:
									case 3:
										src1 = _cur.grffile->GetParam(target);
										break;

									default:
										src1 = 0;
										break;
								}
							}
							break;

						case 0x08: // General sprites
							switch (op) {
								case 0: {
									/* Return space reserved during reservation stage */
									const auto &grm_alloc = _grm_sprites[GRFLocation(_cur.grffile->grfid, _cur.nfo_line)];
									src1 = grm_alloc.first;
									GrfMsg(4, "ParamSet: GRM: Using pre-allocated sprites at {} (count: {})", src1, grm_alloc.second);
									break;
								}

								case 1:
									src1 = _cur.spriteid;
									break;

								default:
									GrfMsg(1, "ParamSet: GRM: Unsupported operation {} for general sprites", op);
									return;
							}
							break;

						case 0x0B: // Cargo
							/* There are two ranges: one for cargo IDs and one for cargo bitmasks */
							src1 = PerformGRM(_grm_cargoes, NUM_CARGO * 2, count, op, target, "cargoes");
							if (_cur.skip_sprites == -1) return;
							break;

						default: GrfMsg(1, "ParamSet: GRM: Unsupported feature {}", GetFeatureString(feature_ref)); return;
					}
				} else {
					/* Ignore GRM during initialization */
					src1 = 0;
				}
			}
		} else {
			/* Read another GRF File's parameter */
			const GRFFile *file = GetFileByGRFID(data);
			GRFConfig *c = GetGRFConfig(data);
			if (c != nullptr && HasBit(c->flags, GCF_STATIC) && !HasBit(_cur.grfconfig->flags, GCF_STATIC) && _networking) {
				/* Disable the read GRF if it is a static NewGRF. */
				DisableStaticNewGRFInfluencingNonStaticNewGRFs(c);
				src1 = 0;
			} else if (file == nullptr || c == nullptr || c->status == GCS_DISABLED) {
				src1 = 0;
			} else if (src1 == 0xFE) {
				src1 = c->version;
			} else {
				src1 = file->GetParam(src1);
			}
		}
	} else {
		/* The source1 and source2 operands refer to the grf parameter number
		 * like in action 6 and 7.  In addition, they can refer to the special
		 * variables available in action 7, or they can be FF to use the value
		 * of <data>.  If referring to parameters that are undefined, a value
		 * of 0 is used instead.  */
		src1 = (src1 == 0xFF) ? data : GetParamVal(src1, nullptr);
		src2 = (src2 == 0xFF) ? data : GetParamVal(src2, nullptr);
	}

	uint32_t res;
	switch (oper) {
		case 0x00:
			res = src1;
			break;

		case 0x01:
			res = src1 + src2;
			break;

		case 0x02:
			res = src1 - src2;
			break;

		case 0x03:
			res = src1 * src2;
			break;

		case 0x04:
			res = (int32_t)src1 * (int32_t)src2;
			break;

		case 0x05:
			if ((int32_t)src2 < 0) {
				res = src1 >> -(int32_t)src2;
			} else {
				res = src1 << (src2 & 0x1F); // Same behaviour as in EvalAdjustT, mask 'value' to 5 bits, which should behave the same on all architectures.
			}
			break;

		case 0x06:
			if ((int32_t)src2 < 0) {
				res = (int32_t)src1 >> -(int32_t)src2;
			} else {
				res = (int32_t)src1 << (src2 & 0x1F); // Same behaviour as in EvalAdjustT, mask 'value' to 5 bits, which should behave the same on all architectures.
			}
			break;

		case 0x07: // Bitwise AND
			res = src1 & src2;
			break;

		case 0x08: // Bitwise OR
			res = src1 | src2;
			break;

		case 0x09: // Unsigned division
			if (src2 == 0) {
				res = src1;
			} else {
				res = src1 / src2;
			}
			break;

		case 0x0A: // Signed division
			if (src2 == 0) {
				res = src1;
			} else {
				res = (int32_t)src1 / (int32_t)src2;
			}
			break;

		case 0x0B: // Unsigned modulo
			if (src2 == 0) {
				res = src1;
			} else {
				res = src1 % src2;
			}
			break;

		case 0x0C: // Signed modulo
			if (src2 == 0) {
				res = src1;
			} else {
				res = (int32_t)src1 % (int32_t)src2;
			}
			break;

		default: GrfMsg(0, "ParamSet: Unknown operation {}, skipping", oper); return;
	}

	switch (target) {
		case 0x8E: // Y-Offset for train sprites
			_cur.grffile->traininfo_vehicle_pitch = res;
			break;

		case 0x8F: { // Rail track type cost factors
			extern RailTypeInfo _railtypes[RAILTYPE_END];
			_railtypes[RAILTYPE_RAIL].cost_multiplier = GB(res, 0, 8);
			if (_settings_game.vehicle.disable_elrails) {
				_railtypes[RAILTYPE_ELECTRIC].cost_multiplier = GB(res, 0, 8);
				_railtypes[RAILTYPE_MONO].cost_multiplier = GB(res, 8, 8);
			} else {
				_railtypes[RAILTYPE_ELECTRIC].cost_multiplier = GB(res, 8, 8);
				_railtypes[RAILTYPE_MONO].cost_multiplier = GB(res, 16, 8);
			}
			_railtypes[RAILTYPE_MAGLEV].cost_multiplier = GB(res, 16, 8);
			break;
		}

		/* not implemented */
		case 0x93: // Tile refresh offset to left -- Intended to allow support for larger sprites, not necessary for OTTD
		case 0x94: // Tile refresh offset to right
		case 0x95: // Tile refresh offset upwards
		case 0x96: // Tile refresh offset downwards
		case 0x97: // Snow line height -- Better supported by feature 8 property 10h (snow line table) TODO: implement by filling the entire snow line table with the given value
		case 0x99: // Global ID offset -- Not necessary since IDs are remapped automatically
			GrfMsg(7, "ParamSet: Skipping unimplemented target 0x{:02X}", target);
			break;

		case 0x9E: // Miscellaneous GRF features
			/* Set train list engine width */
			_cur.grffile->traininfo_vehicle_width = HasBit(res, GMB_TRAIN_WIDTH_32_PIXELS) ? VEHICLEINFO_FULL_VEHICLE_WIDTH : TRAININFO_DEFAULT_VEHICLE_WIDTH;
			/* Remove the local flags from the global flags */
			ClrBit(res, GMB_TRAIN_WIDTH_32_PIXELS);

			/* Only copy safe bits for static grfs */
			if (HasBit(_cur.grfconfig->flags, GCF_STATIC)) {
				uint32_t safe_bits = 0;
				SetBit(safe_bits, GMB_SECOND_ROCKY_TILE_SET);

				_misc_grf_features = (_misc_grf_features & ~safe_bits) | (res & safe_bits);
			} else {
				_misc_grf_features = res;
			}
			break;

		case 0x9F: // locale-dependent settings
			GrfMsg(7, "ParamSet: Skipping unimplemented target 0x{:02X}", target);
			break;

		default:
			if (target < 0x80) {
				/* Resize (and fill with zeroes) if needed. */
				if (target >= std::size(_cur.grffile->param)) _cur.grffile->param.resize(target + 1);
				_cur.grffile->param[target] = res;
			} else {
				GrfMsg(7, "ParamSet: Skipping unknown target 0x{:02X}", target);
			}
			break;
	}
}

/* Action 0x0E (GLS_SAFETYSCAN) */
static void SafeGRFInhibit(ByteReader &buf)
{
	/* <0E> <num> <grfids...>
	 *
	 * B num           Number of GRFIDs that follow
	 * D grfids        GRFIDs of the files to deactivate */

	uint8_t num = buf.ReadByte();

	for (uint i = 0; i < num; i++) {
		uint32_t grfid = buf.ReadDWord();

		/* GRF is unsafe it if tries to deactivate other GRFs */
		if (grfid != _cur.grfconfig->ident.grfid) {
			SetBit(_cur.grfconfig->flags, GCF_UNSAFE);

			/* Skip remainder of GRF */
			_cur.skip_sprites = -1;

			return;
		}
	}
}

/* Action 0x0E */
static void GRFInhibit(ByteReader &buf)
{
	/* <0E> <num> <grfids...>
	 *
	 * B num           Number of GRFIDs that follow
	 * D grfids        GRFIDs of the files to deactivate */

	uint8_t num = buf.ReadByte();

	for (uint i = 0; i < num; i++) {
		uint32_t grfid = buf.ReadDWord();
		GRFConfig *file = GetGRFConfig(grfid);

		/* Unset activation flag */
		if (file != nullptr && file != _cur.grfconfig) {
			GrfMsg(2, "GRFInhibit: Deactivating file '{}'", file->GetDisplayPath());
			GRFError *error = DisableGrf(STR_NEWGRF_ERROR_FORCEFULLY_DISABLED, file);
			error->data = _cur.grfconfig->GetName();
		}
	}
}

/** Action 0x0F - Define Town names */
static void FeatureTownName(ByteReader &buf)
{
	/* <0F> <id> <style-name> <num-parts> <parts>
	 *
	 * B id          ID of this definition in bottom 7 bits (final definition if bit 7 set)
	 * V style-name  Name of the style (only for final definition)
	 * B num-parts   Number of parts in this definition
	 * V parts       The parts */

	uint32_t grfid = _cur.grffile->grfid;

	GRFTownName *townname = AddGRFTownName(grfid);

	uint8_t id = buf.ReadByte();
	GrfMsg(6, "FeatureTownName: definition 0x{:02X}", id & 0x7F);

	if (HasBit(id, 7)) {
		/* Final definition */
		ClrBit(id, 7);
		bool new_scheme = _cur.grffile->grf_version >= 7;

		uint8_t lang = buf.ReadByte();
		StringID style = STR_UNDEFINED;

		do {
			ClrBit(lang, 7);

			std::string_view name = buf.ReadString();

			std::string lang_name = TranslateTTDPatchCodes(grfid, lang, false, name);
			GrfMsg(6, "FeatureTownName: lang 0x{:X} -> '{}'", lang, lang_name);

			style = AddGRFString(grfid, id, lang, new_scheme, false, name, STR_UNDEFINED);

			lang = buf.ReadByte();
		} while (lang != 0);
		townname->styles.emplace_back(style, id);
	}

	uint8_t parts = buf.ReadByte();
	GrfMsg(6, "FeatureTownName: {} parts", parts);

	townname->partlists[id].reserve(parts);
	for (uint partnum = 0; partnum < parts; partnum++) {
		NamePartList &partlist = townname->partlists[id].emplace_back();
		uint8_t texts = buf.ReadByte();
		partlist.bitstart = buf.ReadByte();
		partlist.bitcount = buf.ReadByte();
		partlist.maxprob  = 0;
		GrfMsg(6, "FeatureTownName: part {} contains {} texts and will use GB(seed, {}, {})", partnum, texts, partlist.bitstart, partlist.bitcount);

		partlist.parts.reserve(texts);
		for (uint textnum = 0; textnum < texts; textnum++) {
			NamePart &part = partlist.parts.emplace_back();
			part.prob = buf.ReadByte();

			if (HasBit(part.prob, 7)) {
				uint8_t ref_id = buf.ReadByte();
				if (ref_id >= GRFTownName::MAX_LISTS || townname->partlists[ref_id].empty()) {
					GrfMsg(0, "FeatureTownName: definition 0x{:02X} doesn't exist, deactivating", ref_id);
					DelGRFTownName(grfid);
					DisableGrf(STR_NEWGRF_ERROR_INVALID_ID);
					return;
				}
				part.id = ref_id;
				GrfMsg(6, "FeatureTownName: part {}, text {}, uses intermediate definition 0x{:02X} (with probability {})", partnum, textnum, ref_id, part.prob & 0x7F);
			} else {
				std::string_view text = buf.ReadString();
				part.text = TranslateTTDPatchCodes(grfid, 0, false, text);
				GrfMsg(6, "FeatureTownName: part {}, text {}, '{}' (with probability {})", partnum, textnum, part.text, part.prob);
			}
			partlist.maxprob += GB(part.prob, 0, 7);
		}
		GrfMsg(6, "FeatureTownName: part {}, total probability {}", partnum, partlist.maxprob);
	}
}

/** Action 0x10 - Define goto label */
static void DefineGotoLabel(ByteReader &buf)
{
	/* <10> <label> [<comment>]
	 *
	 * B label      The label to define
	 * V comment    Optional comment - ignored */

	uint8_t nfo_label = buf.ReadByte();

	_cur.grffile->labels.emplace_back(nfo_label, _cur.nfo_line, _cur.file->GetPos());

	GrfMsg(2, "DefineGotoLabel: GOTO target with label 0x{:02X}", nfo_label);
}

/**
 * Process a sound import from another GRF file.
 * @param sound Destination for sound.
 */
static void ImportGRFSound(SoundEntry *sound)
{
	const GRFFile *file;
	uint32_t grfid = _cur.file->ReadDword();
	SoundID sound_id = _cur.file->ReadWord();

	file = GetFileByGRFID(grfid);
	if (file == nullptr || file->sound_offset == 0) {
		GrfMsg(1, "ImportGRFSound: Source file not available");
		return;
	}

	if (sound_id >= file->num_sounds) {
		GrfMsg(1, "ImportGRFSound: Sound effect {} is invalid", sound_id);
		return;
	}

	GrfMsg(2, "ImportGRFSound: Copying sound {} ({}) from file {:x}", sound_id, file->sound_offset + sound_id, grfid);

	*sound = *GetSound(file->sound_offset + sound_id);

	/* Reset volume and priority, which TTDPatch doesn't copy */
	sound->volume = SOUND_EFFECT_MAX_VOLUME;
	sound->priority = 0;
}

/**
 * Load a sound from a file.
 * @param offs File offset to read sound from.
 * @param sound Destination for sound.
 */
static void LoadGRFSound(size_t offs, SoundEntry *sound)
{
	/* Set default volume and priority */
	sound->volume = SOUND_EFFECT_MAX_VOLUME;
	sound->priority = 0;

	if (offs != SIZE_MAX) {
		/* Sound is present in the NewGRF. */
		sound->file = _cur.file;
		sound->file_offset = offs;
		sound->source = SoundSource::NewGRF;
		sound->grf_container_ver = _cur.file->GetContainerVersion();
	}
}

/* Action 0x11 */
static void GRFSound(ByteReader &buf)
{
	/* <11> <num>
	 *
	 * W num      Number of sound files that follow */

	uint16_t num = buf.ReadWord();
	if (num == 0) return;

	SoundEntry *sound;
	if (_cur.grffile->sound_offset == 0) {
		_cur.grffile->sound_offset = GetNumSounds();
		_cur.grffile->num_sounds = num;
		sound = AllocateSound(num);
	} else {
		sound = GetSound(_cur.grffile->sound_offset);
	}

	SpriteFile &file = *_cur.file;
	uint8_t grf_container_version = file.GetContainerVersion();
	for (int i = 0; i < num; i++) {
		_cur.nfo_line++;

		/* Check whether the index is in range. This might happen if multiple action 11 are present.
		 * While this is invalid, we do not check for this. But we should prevent it from causing bigger trouble */
		bool invalid = i >= _cur.grffile->num_sounds;

		size_t offs = file.GetPos();

		uint32_t len = grf_container_version >= 2 ? file.ReadDword() : file.ReadWord();
		uint8_t type = file.ReadByte();

		if (grf_container_version >= 2 && type == 0xFD) {
			/* Reference to sprite section. */
			if (invalid) {
				GrfMsg(1, "GRFSound: Sound index out of range (multiple Action 11?)");
				file.SkipBytes(len);
			} else if (len != 4) {
				GrfMsg(1, "GRFSound: Invalid sprite section import");
				file.SkipBytes(len);
			} else {
				uint32_t id = file.ReadDword();
				if (_cur.stage == GLS_INIT) LoadGRFSound(GetGRFSpriteOffset(id), sound + i);
			}
			continue;
		}

		if (type != 0xFF) {
			GrfMsg(1, "GRFSound: Unexpected RealSprite found, skipping");
			file.SkipBytes(7);
			SkipSpriteData(*_cur.file, type, len - 8);
			continue;
		}

		if (invalid) {
			GrfMsg(1, "GRFSound: Sound index out of range (multiple Action 11?)");
			file.SkipBytes(len);
		}

		uint8_t action = file.ReadByte();
		switch (action) {
			case 0xFF:
				/* Allocate sound only in init stage. */
				if (_cur.stage == GLS_INIT) {
					if (grf_container_version >= 2) {
						GrfMsg(1, "GRFSound: Inline sounds are not supported for container version >= 2");
					} else {
						LoadGRFSound(offs, sound + i);
					}
				}
				file.SkipBytes(len - 1); // already read <action>
				break;

			case 0xFE:
				if (_cur.stage == GLS_ACTIVATION) {
					/* XXX 'Action 0xFE' isn't really specified. It is only mentioned for
					 * importing sounds, so this is probably all wrong... */
					if (file.ReadByte() != 0) GrfMsg(1, "GRFSound: Import type mismatch");
					ImportGRFSound(sound + i);
				} else {
					file.SkipBytes(len - 1); // already read <action>
				}
				break;

			default:
				GrfMsg(1, "GRFSound: Unexpected Action {:x} found, skipping", action);
				file.SkipBytes(len - 1); // already read <action>
				break;
		}
	}
}

/* Action 0x11 (SKIP) */
static void SkipAct11(ByteReader &buf)
{
	/* <11> <num>
	 *
	 * W num      Number of sound files that follow */

	_cur.skip_sprites = buf.ReadWord();

	GrfMsg(3, "SkipAct11: Skipping {} sprites", _cur.skip_sprites);
}

/** Action 0x12 */
static void LoadFontGlyph(ByteReader &buf)
{
	/* <12> <num_def> <font_size> <num_char> <base_char>
	 *
	 * B num_def      Number of definitions
	 * B font_size    Size of font (0 = normal, 1 = small, 2 = large, 3 = mono)
	 * B num_char     Number of consecutive glyphs
	 * W base_char    First character index */

	uint8_t num_def = buf.ReadByte();

	for (uint i = 0; i < num_def; i++) {
		FontSize size    = (FontSize)buf.ReadByte();
		uint8_t  num_char  = buf.ReadByte();
		uint16_t base_char = buf.ReadWord();

		if (size >= FS_END) {
			GrfMsg(1, "LoadFontGlyph: Size {} is not supported, ignoring", size);
		}

		GrfMsg(7, "LoadFontGlyph: Loading {} glyph(s) at 0x{:04X} for size {}", num_char, base_char, size);

		for (uint c = 0; c < num_char; c++) {
			if (size < FS_END) SetUnicodeGlyph(size, base_char + c, _cur.spriteid);
			_cur.nfo_line++;
			LoadNextSprite(_cur.spriteid++, *_cur.file, _cur.nfo_line);
		}
	}
}

/** Action 0x12 (SKIP) */
static void SkipAct12(ByteReader &buf)
{
	/* <12> <num_def> <font_size> <num_char> <base_char>
	 *
	 * B num_def      Number of definitions
	 * B font_size    Size of font (0 = normal, 1 = small, 2 = large)
	 * B num_char     Number of consecutive glyphs
	 * W base_char    First character index */

	uint8_t num_def = buf.ReadByte();

	for (uint i = 0; i < num_def; i++) {
		/* Ignore 'size' byte */
		buf.ReadByte();

		/* Sum up number of characters */
		_cur.skip_sprites += buf.ReadByte();

		/* Ignore 'base_char' word */
		buf.ReadWord();
	}

	GrfMsg(3, "SkipAct12: Skipping {} sprites", _cur.skip_sprites);
}

/** Action 0x13 */
static void TranslateGRFStrings(ByteReader &buf)
{
	/* <13> <grfid> <num-ent> <offset> <text...>
	 *
	 * 4*B grfid     The GRFID of the file whose texts are to be translated
	 * B   num-ent   Number of strings
	 * W   offset    First text ID
	 * S   text...   Zero-terminated strings */

	uint32_t grfid = buf.ReadDWord();
	const GRFConfig *c = GetGRFConfig(grfid);
	if (c == nullptr || (c->status != GCS_INITIALISED && c->status != GCS_ACTIVATED)) {
		GrfMsg(7, "TranslateGRFStrings: GRFID 0x{:08X} unknown, skipping action 13", BSWAP32(grfid));
		return;
	}

	if (c->status == GCS_INITIALISED) {
		/* If the file is not active but will be activated later, give an error
		 * and disable this file. */
		GRFError *error = DisableGrf(STR_NEWGRF_ERROR_LOAD_AFTER);

		error->data = GetString(STR_NEWGRF_ERROR_AFTER_TRANSLATED_FILE);

		return;
	}

	/* Since no language id is supplied for with version 7 and lower NewGRFs, this string has
	 * to be added as a generic string, thus the language id of 0x7F. For this to work
	 * new_scheme has to be true as well, which will also be implicitly the case for version 8
	 * and higher. A language id of 0x7F will be overridden by a non-generic id, so this will
	 * not change anything if a string has been provided specifically for this language. */
	uint8_t language = _cur.grffile->grf_version >= 8 ? buf.ReadByte() : 0x7F;
	uint8_t num_strings = buf.ReadByte();
	uint16_t first_id  = buf.ReadWord();

	if (!((first_id >= 0xD000 && first_id + num_strings <= 0xD400) || (first_id >= 0xD800 && first_id + num_strings <= 0xE000))) {
		GrfMsg(7, "TranslateGRFStrings: Attempting to set out-of-range string IDs in action 13 (first: 0x{:04X}, number: 0x{:02X})", first_id, num_strings);
		return;
	}

	for (uint i = 0; i < num_strings && buf.HasData(); i++) {
		std::string_view string = buf.ReadString();

		if (string.empty()) {
			GrfMsg(7, "TranslateGRFString: Ignoring empty string.");
			continue;
		}

		AddGRFString(grfid, first_id + i, language, true, true, string, STR_UNDEFINED);
	}
}

/** Callback function for 'INFO'->'NAME' to add a translation to the newgrf name. */
static bool ChangeGRFName(uint8_t langid, std::string_view str)
{
	AddGRFTextToList(_cur.grfconfig->name, langid, _cur.grfconfig->ident.grfid, false, str);
	return true;
}

/** Callback function for 'INFO'->'DESC' to add a translation to the newgrf description. */
static bool ChangeGRFDescription(uint8_t langid, std::string_view str)
{
	AddGRFTextToList(_cur.grfconfig->info, langid, _cur.grfconfig->ident.grfid, true, str);
	return true;
}

/** Callback function for 'INFO'->'URL_' to set the newgrf url. */
static bool ChangeGRFURL(uint8_t langid, std::string_view str)
{
	AddGRFTextToList(_cur.grfconfig->url, langid, _cur.grfconfig->ident.grfid, false, str);
	return true;
}

/** Callback function for 'INFO'->'NPAR' to set the number of valid parameters. */
static bool ChangeGRFNumUsedParams(size_t len, ByteReader &buf)
{
	if (len != 1) {
		GrfMsg(2, "StaticGRFInfo: expected only 1 byte for 'INFO'->'NPAR' but got {}, ignoring this field", len);
		buf.Skip(len);
	} else {
		_cur.grfconfig->num_valid_params = std::min(buf.ReadByte(), GRFConfig::MAX_NUM_PARAMS);
	}
	return true;
}

/** Callback function for 'INFO'->'PALS' to set the number of valid parameters. */
static bool ChangeGRFPalette(size_t len, ByteReader &buf)
{
	if (len != 1) {
		GrfMsg(2, "StaticGRFInfo: expected only 1 byte for 'INFO'->'PALS' but got {}, ignoring this field", len);
		buf.Skip(len);
	} else {
		char data = buf.ReadByte();
		GRFPalette pal = GRFP_GRF_UNSET;
		switch (data) {
			case '*':
			case 'A': pal = GRFP_GRF_ANY;     break;
			case 'W': pal = GRFP_GRF_WINDOWS; break;
			case 'D': pal = GRFP_GRF_DOS;     break;
			default:
				GrfMsg(2, "StaticGRFInfo: unexpected value '{:02X}' for 'INFO'->'PALS', ignoring this field", data);
				break;
		}
		if (pal != GRFP_GRF_UNSET) {
			_cur.grfconfig->palette &= ~GRFP_GRF_MASK;
			_cur.grfconfig->palette |= pal;
		}
	}
	return true;
}

/** Callback function for 'INFO'->'BLTR' to set the blitter info. */
static bool ChangeGRFBlitter(size_t len, ByteReader &buf)
{
	if (len != 1) {
		GrfMsg(2, "StaticGRFInfo: expected only 1 byte for 'INFO'->'BLTR' but got {}, ignoring this field", len);
		buf.Skip(len);
	} else {
		char data = buf.ReadByte();
		GRFPalette pal = GRFP_BLT_UNSET;
		switch (data) {
			case '8': pal = GRFP_BLT_UNSET; break;
			case '3': pal = GRFP_BLT_32BPP;  break;
			default:
				GrfMsg(2, "StaticGRFInfo: unexpected value '{:02X}' for 'INFO'->'BLTR', ignoring this field", data);
				return true;
		}
		_cur.grfconfig->palette &= ~GRFP_BLT_MASK;
		_cur.grfconfig->palette |= pal;
	}
	return true;
}

/** Callback function for 'INFO'->'VRSN' to the version of the NewGRF. */
static bool ChangeGRFVersion(size_t len, ByteReader &buf)
{
	if (len != 4) {
		GrfMsg(2, "StaticGRFInfo: expected 4 bytes for 'INFO'->'VRSN' but got {}, ignoring this field", len);
		buf.Skip(len);
	} else {
		/* Set min_loadable_version as well (default to minimal compatibility) */
		_cur.grfconfig->version = _cur.grfconfig->min_loadable_version = buf.ReadDWord();
	}
	return true;
}

/** Callback function for 'INFO'->'MINV' to the minimum compatible version of the NewGRF. */
static bool ChangeGRFMinVersion(size_t len, ByteReader &buf)
{
	if (len != 4) {
		GrfMsg(2, "StaticGRFInfo: expected 4 bytes for 'INFO'->'MINV' but got {}, ignoring this field", len);
		buf.Skip(len);
	} else {
		_cur.grfconfig->min_loadable_version = buf.ReadDWord();
		if (_cur.grfconfig->version == 0) {
			GrfMsg(2, "StaticGRFInfo: 'MINV' defined before 'VRSN' or 'VRSN' set to 0, ignoring this field");
			_cur.grfconfig->min_loadable_version = 0;
		}
		if (_cur.grfconfig->version < _cur.grfconfig->min_loadable_version) {
			GrfMsg(2, "StaticGRFInfo: 'MINV' defined as {}, limiting it to 'VRSN'", _cur.grfconfig->min_loadable_version);
			_cur.grfconfig->min_loadable_version = _cur.grfconfig->version;
		}
	}
	return true;
}

static GRFParameterInfo *_cur_parameter; ///< The parameter which info is currently changed by the newgrf.

/** Callback function for 'INFO'->'PARAM'->param_num->'NAME' to set the name of a parameter. */
static bool ChangeGRFParamName(uint8_t langid, std::string_view str)
{
	AddGRFTextToList(_cur_parameter->name, langid, _cur.grfconfig->ident.grfid, false, str);
	return true;
}

/** Callback function for 'INFO'->'PARAM'->param_num->'DESC' to set the description of a parameter. */
static bool ChangeGRFParamDescription(uint8_t langid, std::string_view str)
{
	AddGRFTextToList(_cur_parameter->desc, langid, _cur.grfconfig->ident.grfid, true, str);
	return true;
}

/** Callback function for 'INFO'->'PARAM'->param_num->'TYPE' to set the typeof a parameter. */
static bool ChangeGRFParamType(size_t len, ByteReader &buf)
{
	if (len != 1) {
		GrfMsg(2, "StaticGRFInfo: expected 1 byte for 'INFO'->'PARA'->'TYPE' but got {}, ignoring this field", len);
		buf.Skip(len);
	} else {
		uint8_t type = buf.ReadByte();
		if (type < PTYPE_END) {
			_cur_parameter->type = (GRFParameterType)type;
		} else {
			GrfMsg(3, "StaticGRFInfo: unknown parameter type {}, ignoring this field", type);
		}
	}
	return true;
}

/** Callback function for 'INFO'->'PARAM'->param_num->'LIMI' to set the min/max value of a parameter. */
static bool ChangeGRFParamLimits(size_t len, ByteReader &buf)
{
	if (_cur_parameter->type != PTYPE_UINT_ENUM) {
		GrfMsg(2, "StaticGRFInfo: 'INFO'->'PARA'->'LIMI' is only valid for parameters with type uint/enum, ignoring this field");
		buf.Skip(len);
	} else if (len != 8) {
		GrfMsg(2, "StaticGRFInfo: expected 8 bytes for 'INFO'->'PARA'->'LIMI' but got {}, ignoring this field", len);
		buf.Skip(len);
	} else {
		uint32_t min_value = buf.ReadDWord();
		uint32_t max_value = buf.ReadDWord();
		if (min_value <= max_value) {
			_cur_parameter->min_value = min_value;
			_cur_parameter->max_value = max_value;
		} else {
			GrfMsg(2, "StaticGRFInfo: 'INFO'->'PARA'->'LIMI' values are incoherent, ignoring this field");
		}
	}
	return true;
}

/** Callback function for 'INFO'->'PARAM'->param_num->'MASK' to set the parameter and bits to use. */
static bool ChangeGRFParamMask(size_t len, ByteReader &buf)
{
	if (len < 1 || len > 3) {
		GrfMsg(2, "StaticGRFInfo: expected 1 to 3 bytes for 'INFO'->'PARA'->'MASK' but got {}, ignoring this field", len);
		buf.Skip(len);
	} else {
		uint8_t param_nr = buf.ReadByte();
		if (param_nr >= GRFConfig::MAX_NUM_PARAMS) {
			GrfMsg(2, "StaticGRFInfo: invalid parameter number in 'INFO'->'PARA'->'MASK', param {}, ignoring this field", param_nr);
			buf.Skip(len - 1);
		} else {
			_cur_parameter->param_nr = param_nr;
			if (len >= 2) _cur_parameter->first_bit = std::min<uint8_t>(buf.ReadByte(), 31);
			if (len >= 3) _cur_parameter->num_bit = std::min<uint8_t>(buf.ReadByte(), 32 - _cur_parameter->first_bit);
		}
	}

	return true;
}

/** Callback function for 'INFO'->'PARAM'->param_num->'DFLT' to set the default value. */
static bool ChangeGRFParamDefault(size_t len, ByteReader &buf)
{
	if (len != 4) {
		GrfMsg(2, "StaticGRFInfo: expected 4 bytes for 'INFO'->'PARA'->'DEFA' but got {}, ignoring this field", len);
		buf.Skip(len);
	} else {
		_cur_parameter->def_value = buf.ReadDWord();
	}
	_cur.grfconfig->has_param_defaults = true;
	return true;
}

typedef bool (*DataHandler)(size_t, ByteReader &);          ///< Type of callback function for binary nodes
typedef bool (*TextHandler)(uint8_t, std::string_view str); ///< Type of callback function for text nodes
typedef bool (*BranchHandler)(ByteReader &);                ///< Type of callback function for branch nodes

/**
 * Data structure to store the allowed id/type combinations for action 14. The
 * data can be represented as a tree with 3 types of nodes:
 * 1. Branch nodes (identified by 'C' for choice).
 * 2. Binary leaf nodes (identified by 'B').
 * 3. Text leaf nodes (identified by 'T').
 */
struct AllowedSubtags {
	/** Create empty subtags object used to identify the end of a list. */
	AllowedSubtags() :
		id(0),
		type(0)
	{}

	/**
	 * Create a binary leaf node.
	 * @param id The id for this node.
	 * @param handler The callback function to call.
	 */
	AllowedSubtags(uint32_t id, DataHandler handler) :
		id(id),
		type('B')
	{
		this->handler.data = handler;
	}

	/**
	 * Create a text leaf node.
	 * @param id The id for this node.
	 * @param handler The callback function to call.
	 */
	AllowedSubtags(uint32_t id, TextHandler handler) :
		id(id),
		type('T')
	{
		this->handler.text = handler;
	}

	/**
	 * Create a branch node with a callback handler
	 * @param id The id for this node.
	 * @param handler The callback function to call.
	 */
	AllowedSubtags(uint32_t id, BranchHandler handler) :
		id(id),
		type('C')
	{
		this->handler.call_handler = true;
		this->handler.u.branch = handler;
	}

	/**
	 * Create a branch node with a list of sub-nodes.
	 * @param id The id for this node.
	 * @param subtags Array with all valid subtags.
	 */
	AllowedSubtags(uint32_t id, AllowedSubtags *subtags) :
		id(id),
		type('C')
	{
		this->handler.call_handler = false;
		this->handler.u.subtags = subtags;
	}

	uint32_t id;          ///< The identifier for this node
	uint8_t type;         ///< The type of the node, must be one of 'C', 'B' or 'T'.
	union {
		DataHandler data; ///< Callback function for a binary node, only valid if type == 'B'.
		TextHandler text; ///< Callback function for a text node, only valid if type == 'T'.
		struct {
			union {
				BranchHandler branch;    ///< Callback function for a branch node, only valid if type == 'C' && call_handler.
				AllowedSubtags *subtags; ///< Pointer to a list of subtags, only valid if type == 'C' && !call_handler.
			} u;
			bool call_handler; ///< True if there is a callback function for this node, false if there is a list of subnodes.
		};
	} handler;
};

static bool SkipUnknownInfo(ByteReader &buf, uint8_t type);
static bool HandleNodes(ByteReader &buf, AllowedSubtags *tags);

/**
 * Try to skip the current branch node and all subnodes.
 * This is suitable for use with AllowedSubtags.
 * @param buf Buffer.
 * @return True if we could skip the node, false if an error occurred.
 */
static bool SkipInfoChunk(ByteReader &buf)
{
	uint8_t type = buf.ReadByte();
	while (type != 0) {
		buf.ReadDWord(); // chunk ID
		if (!SkipUnknownInfo(buf, type)) return false;
		type = buf.ReadByte();
	}
	return true;
}

/**
 * Callback function for 'INFO'->'PARA'->param_num->'VALU' to set the names
 * of some parameter values (type uint/enum) or the names of some bits
 * (type bitmask). In both cases the format is the same:
 * Each subnode should be a text node with the value/bit number as id.
 */
static bool ChangeGRFParamValueNames(ByteReader &buf)
{
	uint8_t type = buf.ReadByte();
	while (type != 0) {
		uint32_t id = buf.ReadDWord();
		if (type != 'T' || id > _cur_parameter->max_value) {
			GrfMsg(2, "StaticGRFInfo: all child nodes of 'INFO'->'PARA'->param_num->'VALU' should have type 't' and the value/bit number as id");
			if (!SkipUnknownInfo(buf, type)) return false;
			type = buf.ReadByte();
			continue;
		}

		uint8_t langid = buf.ReadByte();
		std::string_view name_string = buf.ReadString();

		auto val_name = _cur_parameter->value_names.find(id);
		if (val_name != _cur_parameter->value_names.end()) {
			AddGRFTextToList(val_name->second, langid, _cur.grfconfig->ident.grfid, false, name_string);
		} else {
			GRFTextList list;
			AddGRFTextToList(list, langid, _cur.grfconfig->ident.grfid, false, name_string);
			_cur_parameter->value_names[id] = list;
		}

		type = buf.ReadByte();
	}
	return true;
}

/** Action14 parameter tags */
AllowedSubtags _tags_parameters[] = {
	AllowedSubtags('NAME', ChangeGRFParamName),
	AllowedSubtags('DESC', ChangeGRFParamDescription),
	AllowedSubtags('TYPE', ChangeGRFParamType),
	AllowedSubtags('LIMI', ChangeGRFParamLimits),
	AllowedSubtags('MASK', ChangeGRFParamMask),
	AllowedSubtags('VALU', ChangeGRFParamValueNames),
	AllowedSubtags('DFLT', ChangeGRFParamDefault),
	AllowedSubtags()
};

/**
 * Callback function for 'INFO'->'PARA' to set extra information about the
 * parameters. Each subnode of 'INFO'->'PARA' should be a branch node with
 * the parameter number as id. The first parameter has id 0. The maximum
 * parameter that can be changed is set by 'INFO'->'NPAR' which defaults to 80.
 */
static bool HandleParameterInfo(ByteReader &buf)
{
	uint8_t type = buf.ReadByte();
	while (type != 0) {
		uint32_t id = buf.ReadDWord();
		if (type != 'C' || id >= _cur.grfconfig->num_valid_params) {
			GrfMsg(2, "StaticGRFInfo: all child nodes of 'INFO'->'PARA' should have type 'C' and their parameter number as id");
			if (!SkipUnknownInfo(buf, type)) return false;
			type = buf.ReadByte();
			continue;
		}

		if (id >= _cur.grfconfig->param_info.size()) {
			_cur.grfconfig->param_info.resize(id + 1);
		}
		if (!_cur.grfconfig->param_info[id].has_value()) {
			_cur.grfconfig->param_info[id] = GRFParameterInfo(id);
		}
		_cur_parameter = &_cur.grfconfig->param_info[id].value();
		/* Read all parameter-data and process each node. */
		if (!HandleNodes(buf, _tags_parameters)) return false;
		type = buf.ReadByte();
	}
	return true;
}

/** Action14 tags for the INFO node */
AllowedSubtags _tags_info[] = {
	AllowedSubtags('NAME', ChangeGRFName),
	AllowedSubtags('DESC', ChangeGRFDescription),
	AllowedSubtags('URL_', ChangeGRFURL),
	AllowedSubtags('NPAR', ChangeGRFNumUsedParams),
	AllowedSubtags('PALS', ChangeGRFPalette),
	AllowedSubtags('BLTR', ChangeGRFBlitter),
	AllowedSubtags('VRSN', ChangeGRFVersion),
	AllowedSubtags('MINV', ChangeGRFMinVersion),
	AllowedSubtags('PARA', HandleParameterInfo),
	AllowedSubtags()
};


/** Action14 feature test instance */
struct GRFFeatureTest {
	const GRFFeatureInfo *feature;
	uint16_t min_version;
	uint16_t max_version;
	uint8_t platform_var_bit;
	uint32_t test_91_value;

	void Reset()
	{
		this->feature = nullptr;
		this->min_version = 1;
		this->max_version = UINT16_MAX;
		this->platform_var_bit = 0;
		this->test_91_value = 0;
	}

	void ExecuteTest()
	{
		uint16_t version = (this->feature != nullptr) ? this->feature->version : 0;
		bool has_feature = (version >= this->min_version && version <= this->max_version);
		if (this->platform_var_bit > 0) {
			AssignBit(_cur.grffile->var9D_overlay, this->platform_var_bit, has_feature);
			GrfMsg(2, "Action 14 feature test: feature test: setting bit {} of var 0x9D to {}, {}", platform_var_bit, has_feature ? 1 : 0, _cur.grffile->var9D_overlay);
		}
		if (this->test_91_value > 0) {
			if (has_feature) {
				GrfMsg(2, "Action 14 feature test: feature test: adding test value 0x{:X} to var 0x91", this->test_91_value);
				include(_cur.grffile->var91_values, this->test_91_value);
			} else {
				GrfMsg(2, "Action 14 feature test: feature test: not adding test value 0x{:X} to var 0x91", this->test_91_value);
			}
		}
		if (this->platform_var_bit == 0 && this->test_91_value == 0) {
			GrfMsg(2, "Action 14 feature test: feature test: doing nothing: {}", has_feature ? 1 : 0);
		}
		if (this->feature != nullptr && this->feature->observation_flag != GFTOF_INVALID) {
			SetBit(_cur.grffile->observed_feature_tests, this->feature->observation_flag);
		}
	}
};

static GRFFeatureTest _current_grf_feature_test;

/** Callback function for 'FTST'->'NAME' to set the name of the feature being tested. */
static bool ChangeGRFFeatureTestName(uint8_t langid, std::string_view str)
{
	extern const GRFFeatureInfo _grf_feature_list[];
	for (const GRFFeatureInfo *info = _grf_feature_list; info->name != nullptr; info++) {
		if (str == info->name) {
			_current_grf_feature_test.feature = info;
			GrfMsg(2, "Action 14 feature test: found feature named: '{}' (version: {}) in 'FTST'->'NAME'", StrMakeValid(str), info->version);
			return true;
		}
	}
	GrfMsg(2, "Action 14 feature test: could not find feature named: '{}' in 'FTST'->'NAME'", StrMakeValid(str));
	_current_grf_feature_test.feature = nullptr;
	return true;
}

/** Callback function for 'FTST'->'MINV' to set the minimum version of the feature being tested. */
static bool ChangeGRFFeatureMinVersion(size_t len, ByteReader &buf)
{
	if (len != 2) {
		GrfMsg(2, "Action 14 feature test: expected 2 bytes for 'FTST'->'MINV' but got {}, ignoring this field", len);
		buf.Skip(len);
	} else {
		_current_grf_feature_test.min_version = buf.ReadWord();
	}
	return true;
}

/** Callback function for 'FTST'->'MAXV' to set the maximum version of the feature being tested. */
static bool ChangeGRFFeatureMaxVersion(size_t len, ByteReader &buf)
{
	if (len != 2) {
		GrfMsg(2, "Action 14 feature test: expected 2 bytes for 'FTST'->'MAXV' but got {}, ignoring this field", len);
		buf.Skip(len);
	} else {
		_current_grf_feature_test.max_version = buf.ReadWord();
	}
	return true;
}

/** Callback function for 'FTST'->'SETP' to set the bit number of global variable 9D (platform version) to set/unset with the result of the feature test. */
static bool ChangeGRFFeatureSetPlatformVarBit(size_t len, ByteReader &buf)
{
	if (len != 1) {
		GrfMsg(2, "Action 14 feature test: expected 1 byte for 'FTST'->'SETP' but got {}, ignoring this field", len);
		buf.Skip(len);
	} else {
		uint8_t bit_number = buf.ReadByte();
		if (bit_number >= 4 && bit_number <= 31) {
			_current_grf_feature_test.platform_var_bit = bit_number;
		} else {
			GrfMsg(2, "Action 14 feature test: expected a bit number >= 4 and <= 32 for 'FTST'->'SETP' but got {}, ignoring this field", bit_number);
		}
	}
	return true;
}

/** Callback function for 'FTST'->'SVAL' to add a test success result value for checking using global variable 91. */
static bool ChangeGRFFeatureTestSuccessResultValue(size_t len, ByteReader &buf)
{
	if (len != 4) {
		GrfMsg(2, "Action 14 feature test: expected 4 bytes for 'FTST'->'SVAL' but got {}, ignoring this field", len);
		buf.Skip(len);
	} else {
		_current_grf_feature_test.test_91_value = buf.ReadDWord();
	}
	return true;
}

/** Action14 tags for the FTST node */
AllowedSubtags _tags_ftst[] = {
	AllowedSubtags('NAME', ChangeGRFFeatureTestName),
	AllowedSubtags('MINV', ChangeGRFFeatureMinVersion),
	AllowedSubtags('MAXV', ChangeGRFFeatureMaxVersion),
	AllowedSubtags('SETP', ChangeGRFFeatureSetPlatformVarBit),
	AllowedSubtags('SVAL', ChangeGRFFeatureTestSuccessResultValue),
	AllowedSubtags()
};

/**
 * Callback function for 'FTST' (feature test)
 */
static bool HandleFeatureTestInfo(ByteReader &buf)
{
	_current_grf_feature_test.Reset();
	HandleNodes(buf, _tags_ftst);
	_current_grf_feature_test.ExecuteTest();
	return true;
}

/** Action14 Action0 property map action instance */
struct GRFPropertyMapAction {
	const char *tag_name = nullptr;
	const char *descriptor = nullptr;

	GrfSpecFeature feature;
	int prop_id;
	int ext_prop_id;
	std::string name;
	GRFPropertyMapFallbackMode fallback_mode;
	uint8_t ttd_ver_var_bit;
	uint32_t test_91_value;
	uint8_t input_shift;
	uint8_t output_shift;
	uint input_mask;
	uint output_mask;
	uint output_param;

	void Reset(const char *tag, const char *desc)
	{
		this->tag_name = tag;
		this->descriptor = desc;

		this->feature = GSF_INVALID;
		this->prop_id = -1;
		this->ext_prop_id = -1;
		this->name.clear();
		this->fallback_mode = GPMFM_IGNORE;
		this->ttd_ver_var_bit = 0;
		this->test_91_value = 0;
		this->input_shift = 0;
		this->output_shift = 0;
		this->input_mask = 0;
		this->output_mask = 0;
		this->output_param = 0;
	}

	void ExecuteFeatureIDRemapping()
	{
		if (this->prop_id < 0) {
			GrfMsg(2, "Action 14 {} remapping: no feature ID defined, doing nothing", this->descriptor);
			return;
		}
		if (this->name.empty()) {
			GrfMsg(2, "Action 14 {} remapping: no name defined, doing nothing", this->descriptor);
			return;
		}
		SetBit(_cur.grffile->ctrl_flags, GFCF_HAVE_FEATURE_ID_REMAP);
		bool success = false;
		const char *str = this->name.c_str();
		extern const GRFFeatureMapDefinition _grf_remappable_features[];
		for (const GRFFeatureMapDefinition *info = _grf_remappable_features; info->name != nullptr; info++) {
			if (strcmp(info->name, str) == 0) {
				GRFFeatureMapRemapEntry &entry = _cur.grffile->feature_id_remaps.Entry(this->prop_id);
				entry.name = info->name;
				entry.feature = info->feature;
				entry.raw_id = this->prop_id;
				success = true;
				break;
			}
		}
		if (this->ttd_ver_var_bit > 0) {
			AssignBit(_cur.grffile->var8D_overlay, this->ttd_ver_var_bit, success);
		}
		if (this->test_91_value > 0 && success) {
			include(_cur.grffile->var91_values, this->test_91_value);
		}
		if (!success) {
			if (this->fallback_mode == GPMFM_ERROR_ON_DEFINITION) {
				GrfMsg(0, "Error: Unimplemented mapped {}: {}, mapped to: 0x{:02X}", this->descriptor, str, this->prop_id);
				GRFError *error = DisableGrf(STR_NEWGRF_ERROR_UNIMPLEMETED_MAPPED_FEATURE_ID);
				error->data = stredup(str);
				error->param_value[1] = GSF_INVALID;
				error->param_value[2] = this->prop_id;
			} else {
				const char *str_store = stredup(str);
				GrfMsg(2, "Unimplemented mapped {}: {}, mapped to: {:X}, {} on use",
						this->descriptor, str, this->prop_id, (this->fallback_mode == GPMFM_IGNORE) ? "ignoring" : "error");
				_cur.grffile->remap_unknown_property_names.emplace_back(str_store);
				GRFFeatureMapRemapEntry &entry = _cur.grffile->feature_id_remaps.Entry(this->prop_id);
				entry.name = str_store;
				entry.feature = (this->fallback_mode == GPMFM_IGNORE) ? GSF_INVALID : GSF_ERROR_ON_USE;
				entry.raw_id = this->prop_id;
			}
		}
	}

	void ExecutePropertyRemapping()
	{
		if (this->feature == GSF_INVALID) {
			GrfMsg(2, "Action 14 {} remapping: no feature defined, doing nothing", this->descriptor);
			return;
		}
		if (this->prop_id < 0 && this->ext_prop_id < 0) {
			GrfMsg(2, "Action 14 {} remapping: no property ID defined, doing nothing", this->descriptor);
			return;
		}
		if (this->name.empty()) {
			GrfMsg(2, "Action 14 {} remapping: no name defined, doing nothing", this->descriptor);
			return;
		}
		bool success = false;
		const char *str = this->name.c_str();
		extern const GRFPropertyMapDefinition _grf_action0_remappable_properties[];
		for (const GRFPropertyMapDefinition *info = _grf_action0_remappable_properties; info->name != nullptr; info++) {
			if ((info->feature == GSF_INVALID || info->feature == this->feature) && strcmp(info->name, str) == 0) {
				if (this->prop_id > 0) {
					GRFFilePropertyRemapEntry &entry = _cur.grffile->action0_property_remaps[this->feature].Entry(this->prop_id);
					entry.name = info->name;
					entry.id = info->id;
					entry.feature = this->feature;
					entry.property_id = this->prop_id;
				}
				if (this->ext_prop_id > 0) {
					GRFFilePropertyRemapEntry &entry = _cur.grffile->action0_extended_property_remaps[(((uint32_t)this->feature) << 16) | this->ext_prop_id];
					entry.name = info->name;
					entry.id = info->id;
					entry.feature = this->feature;
					entry.extended = true;
					entry.property_id = this->ext_prop_id;
				}
				success = true;
				break;
			}
		}
		if (this->ttd_ver_var_bit > 0) {
			AssignBit(_cur.grffile->var8D_overlay, this->ttd_ver_var_bit, success);
		}
		if (this->test_91_value > 0 && success) {
			include(_cur.grffile->var91_values, this->test_91_value);
		}
		if (!success) {
			uint mapped_to = (this->prop_id > 0) ? this->prop_id : this->ext_prop_id;
			const char *extended = (this->prop_id > 0) ? "" : " (extended)";
			if (this->fallback_mode == GPMFM_ERROR_ON_DEFINITION) {
				GrfMsg(0, "Error: Unimplemented mapped {}: {}, feature: {}, mapped to: {:X}{}", this->descriptor, str, GetFeatureString(this->feature), mapped_to, extended);
				GRFError *error = DisableGrf(STR_NEWGRF_ERROR_UNIMPLEMETED_MAPPED_PROPERTY);
				error->data = stredup(str);
				error->param_value[1] = this->feature;
				error->param_value[2] = ((this->prop_id > 0) ? 0 : 0xE0000) | mapped_to;
			} else {
				const char *str_store = stredup(str);
				GrfMsg(2, "Unimplemented mapped {}: {}, feature: {}, mapped to: {:X}{}, {} on use",
						this->descriptor, str, GetFeatureString(this->feature), mapped_to, extended, (this->fallback_mode == GPMFM_IGNORE) ? "ignoring" : "error");
				_cur.grffile->remap_unknown_property_names.emplace_back(str_store);
				if (this->prop_id > 0) {
					GRFFilePropertyRemapEntry &entry = _cur.grffile->action0_property_remaps[this->feature].Entry(this->prop_id);
					entry.name = str_store;
					entry.id = (this->fallback_mode == GPMFM_IGNORE) ? A0RPI_UNKNOWN_IGNORE : A0RPI_UNKNOWN_ERROR;
					entry.feature = this->feature;
					entry.property_id = this->prop_id;
				}
				if (this->ext_prop_id > 0) {
					GRFFilePropertyRemapEntry &entry = _cur.grffile->action0_extended_property_remaps[(((uint32_t)this->feature) << 16) | this->ext_prop_id];
					entry.name = str_store;
					entry.id = (this->fallback_mode == GPMFM_IGNORE) ? A0RPI_UNKNOWN_IGNORE : A0RPI_UNKNOWN_ERROR;;
					entry.feature = this->feature;
					entry.extended = true;
					entry.property_id = this->ext_prop_id;
				}
			}
		}
	}

	void ExecuteVariableRemapping()
	{
		if (this->feature == GSF_INVALID) {
			GrfMsg(2, "Action 14 {} remapping: no feature defined, doing nothing", this->descriptor);
			return;
		}
		if (this->name.empty()) {
			GrfMsg(2, "Action 14 {} remapping: no name defined, doing nothing", this->descriptor);
			return;
		}
		bool success = false;
		const char *str = this->name.c_str();
		extern const GRFVariableMapDefinition _grf_action2_remappable_variables[];
		for (const GRFVariableMapDefinition *info = _grf_action2_remappable_variables; info->name != nullptr; info++) {
			if (info->feature == this->feature && strcmp(info->name, str) == 0) {
				_cur.grffile->grf_variable_remaps.push_back({ (uint16_t)info->id, (uint8_t)this->feature, this->input_shift, this->output_shift, this->input_mask, this->output_mask, this->output_param });
				success = true;
				break;
			}
		}
		if (this->ttd_ver_var_bit > 0) {
			AssignBit(_cur.grffile->var8D_overlay, this->ttd_ver_var_bit, success);
		}
		if (this->test_91_value > 0 && success) {
			include(_cur.grffile->var91_values, this->test_91_value);
		}
		if (!success) {
			GrfMsg(2, "Unimplemented mapped {}: {}, feature: {}, mapped to 0", this->descriptor, str, GetFeatureString(this->feature));
		}
	}

	void ExecuteAction5TypeRemapping()
	{
		if (this->prop_id < 0) {
			GrfMsg(2, "Action 14 {} remapping: no type ID defined, doing nothing", this->descriptor);
			return;
		}
		if (this->name.empty()) {
			GrfMsg(2, "Action 14 {} remapping: no name defined, doing nothing", this->descriptor);
			return;
		}
		bool success = false;
		const char *str = this->name.c_str();
		extern const Action5TypeRemapDefinition _grf_action5_remappable_types[];
		for (const Action5TypeRemapDefinition *info = _grf_action5_remappable_types; info->name != nullptr; info++) {
			if (strcmp(info->name, str) == 0) {
				Action5TypeRemapEntry &entry = _cur.grffile->action5_type_remaps.Entry(this->prop_id);
				entry.name = info->name;
				entry.info = &(info->info);
				entry.type_id = this->prop_id;
				success = true;
				break;
			}
		}
		if (this->ttd_ver_var_bit > 0) {
			AssignBit(_cur.grffile->var8D_overlay, this->ttd_ver_var_bit, success);
		}
		if (this->test_91_value > 0 && success) {
			include(_cur.grffile->var91_values, this->test_91_value);
		}
		if (!success) {
			if (this->fallback_mode == GPMFM_ERROR_ON_DEFINITION) {
				GrfMsg(0, "Error: Unimplemented mapped {}: {}, mapped to: {:X}", this->descriptor, str, this->prop_id);
				GRFError *error = DisableGrf(STR_NEWGRF_ERROR_UNIMPLEMETED_MAPPED_ACTION5_TYPE);
				error->data = stredup(str);
				error->param_value[1] = this->prop_id;
			} else {
				const char *str_store = stredup(str);
				GrfMsg(2, "Unimplemented mapped {}: {}, mapped to: {:X}, {} on use",
						this->descriptor, str, this->prop_id, (this->fallback_mode == GPMFM_IGNORE) ? "ignoring" : "error");
				_cur.grffile->remap_unknown_property_names.emplace_back(str_store);
				Action5TypeRemapEntry &entry = _cur.grffile->action5_type_remaps.Entry(this->prop_id);
				entry.name = str_store;
				entry.info = nullptr;
				entry.type_id = this->prop_id;
				entry.fallback_mode = this->fallback_mode;
			}
		}
	}
};

static GRFPropertyMapAction _current_grf_property_map_action;

/** Callback function for ->'NAME' to set the name of the item to be mapped. */
static bool ChangePropertyRemapName(uint8_t langid, std::string_view str)
{
	_current_grf_property_map_action.name = str;
	return true;
}

/** Callback function for ->'FEAT' to set which feature this mapping applies to. */
static bool ChangePropertyRemapFeature(size_t len, ByteReader &buf)
{
	GRFPropertyMapAction &action = _current_grf_property_map_action;
	if (len != 1) {
		GrfMsg(2, "Action 14 {} mapping: expected 1 byte for '{}'->'FEAT' but got {}, ignoring this field", action.descriptor, action.tag_name, len);
		buf.Skip(len);
	} else {
		GrfSpecFeatureRef feature = ReadFeature(buf.ReadByte());
		if (feature.id >= GSF_END) {
			GrfMsg(2, "Action 14 {} mapping: invalid feature ID: {}, in '{}'->'FEAT', ignoring this field", action.descriptor, GetFeatureString(feature), action.tag_name);
		} else {
			action.feature = feature.id;
		}
	}
	return true;
}

/** Callback function for ->'PROP' to set the property ID to which this item is being mapped. */
static bool ChangePropertyRemapPropertyId(size_t len, ByteReader &buf)
{
	GRFPropertyMapAction &action = _current_grf_property_map_action;
	if (len != 1) {
		GrfMsg(2, "Action 14 {} mapping: expected 1 byte for '{}'->'PROP' but got {}, ignoring this field", action.descriptor, action.tag_name, len);
		buf.Skip(len);
	} else {
		action.prop_id = buf.ReadByte();
	}
	return true;
}

/** Callback function for ->'XPRP' to set the extended property ID to which this item is being mapped. */
static bool ChangePropertyRemapExtendedPropertyId(size_t len, ByteReader &buf)
{
	GRFPropertyMapAction &action = _current_grf_property_map_action;
	if (len != 2) {
		GrfMsg(2, "Action 14 {} mapping: expected 2 bytes for '{}'->'XPRP' but got {}, ignoring this field", action.descriptor, action.tag_name, len);
		buf.Skip(len);
	} else {
		action.ext_prop_id = buf.ReadWord();
	}
	return true;
}

/** Callback function for ->'FTID' to set the feature ID to which this feature is being mapped. */
static bool ChangePropertyRemapFeatureId(size_t len, ByteReader &buf)
{
	GRFPropertyMapAction &action = _current_grf_property_map_action;
	if (len != 1) {
		GrfMsg(2, "Action 14 {} mapping: expected 1 byte for '{}'->'FTID' but got {}, ignoring this field", action.descriptor, action.tag_name, len);
		buf.Skip(len);
	} else {
		action.prop_id = buf.ReadByte();
	}
	return true;
}

/** Callback function for ->'TYPE' to set the property ID to which this item is being mapped. */
static bool ChangePropertyRemapTypeId(size_t len, ByteReader &buf)
{
	GRFPropertyMapAction &action = _current_grf_property_map_action;
	if (len != 1) {
		GrfMsg(2, "Action 14 {} mapping: expected 1 byte for '{}'->'TYPE' but got {}, ignoring this field", action.descriptor, action.tag_name, len);
		buf.Skip(len);
	} else {
		uint8_t prop = buf.ReadByte();
		if (prop < 128) {
			action.prop_id = prop;
		} else {
			GrfMsg(2, "Action 14 {} mapping: expected a type < 128 for '{}'->'TYPE' but got {}, ignoring this field", action.descriptor, action.tag_name, prop);
		}
	}
	return true;
}

/** Callback function for ->'FLBK' to set the fallback mode. */
static bool ChangePropertyRemapSetFallbackMode(size_t len, ByteReader &buf)
{
	GRFPropertyMapAction &action = _current_grf_property_map_action;
	if (len != 1) {
		GrfMsg(2, "Action 14 {} mapping: expected 1 byte for '{}'->'FLBK' but got {}, ignoring this field", action.descriptor, action.tag_name, len);
		buf.Skip(len);
	} else {
		GRFPropertyMapFallbackMode mode = (GRFPropertyMapFallbackMode) buf.ReadByte();
		if (mode < GPMFM_END) action.fallback_mode = mode;
	}
	return true;
}
/** Callback function for ->'SETT' to set the bit number of global variable 8D (TTD version) to set/unset with whether the remapping was successful. */
static bool ChangePropertyRemapSetTTDVerVarBit(size_t len, ByteReader &buf)
{
	GRFPropertyMapAction &action = _current_grf_property_map_action;
	if (len != 1) {
		GrfMsg(2, "Action 14 {} mapping: expected 1 byte for '{}'->'SETT' but got {}, ignoring this field", action.descriptor, action.tag_name, len);
		buf.Skip(len);
	} else {
		uint8_t bit_number = buf.ReadByte();
		if (bit_number >= 4 && bit_number <= 31) {
			action.ttd_ver_var_bit = bit_number;
		} else {
			GrfMsg(2, "Action 14 {} mapping: expected a bit number >= 4 and <= 32 for '{}'->'SETT' but got {}, ignoring this field", action.descriptor, action.tag_name, bit_number);
		}
	}
	return true;
}

/** Callback function for >'SVAL' to add a success result value for checking using global variable 91. */
static bool ChangePropertyRemapSuccessResultValue(size_t len, ByteReader &buf)
{
	GRFPropertyMapAction &action = _current_grf_property_map_action;
	if (len != 4) {
		GrfMsg(2, "Action 14 {} mapping: expected 4 bytes for '{}'->'SVAL' but got {}, ignoring this field", action.descriptor, action.tag_name, len);
		buf.Skip(len);
	} else {
		action.test_91_value = buf.ReadDWord();
	}
	return true;
}

/** Callback function for ->'RSFT' to set the input shift value for variable remapping. */
static bool ChangePropertyRemapSetInputShift(size_t len, ByteReader &buf)
{
	GRFPropertyMapAction &action = _current_grf_property_map_action;
	if (len != 1) {
		GrfMsg(2, "Action 14 {} mapping: expected 1 byte for '{}'->'RSFT' but got {}, ignoring this field", action.descriptor, action.tag_name, len);
		buf.Skip(len);
	} else {
		uint8_t input_shift = buf.ReadByte();
		if (input_shift < 0x20) {
			action.input_shift = input_shift;
		} else {
			GrfMsg(2, "Action 14 {} mapping: expected a shift value < 0x20 for '{}'->'RSFT' but got {}, ignoring this field", action.descriptor, action.tag_name, input_shift);
		}
	}
	return true;
}

/** Callback function for ->'VSFT' to set the output shift value for variable remapping. */
static bool ChangePropertyRemapSetOutputShift(size_t len, ByteReader &buf)
{
	GRFPropertyMapAction &action = _current_grf_property_map_action;
	if (len != 1) {
		GrfMsg(2, "Action 14 {} mapping: expected 1 byte for '{}'->'VSFT' but got {}, ignoring this field", action.descriptor, action.tag_name, len);
		buf.Skip(len);
	} else {
		uint8_t output_shift = buf.ReadByte();
		if (output_shift < 0x20) {
			action.output_shift = output_shift;
		} else {
			GrfMsg(2, "Action 14 {} mapping: expected a shift value < 0x20 for '{}'->'VSFT' but got {}, ignoring this field", action.descriptor, action.tag_name, output_shift);
		}
	}
	return true;
}

/** Callback function for ->'RMSK' to set the input mask value for variable remapping. */
static bool ChangePropertyRemapSetInputMask(size_t len, ByteReader &buf)
{
	GRFPropertyMapAction &action = _current_grf_property_map_action;
	if (len != 4) {
		GrfMsg(2, "Action 14 {} mapping: expected 4 bytes for '{}'->'RMSK' but got {}, ignoring this field", action.descriptor, action.tag_name, len);
		buf.Skip(len);
	} else {
		action.input_mask = buf.ReadDWord();
	}
	return true;
}

/** Callback function for ->'VMSK' to set the output mask value for variable remapping. */
static bool ChangePropertyRemapSetOutputMask(size_t len, ByteReader &buf)
{
	GRFPropertyMapAction &action = _current_grf_property_map_action;
	if (len != 4) {
		GrfMsg(2, "Action 14 {} mapping: expected 4 bytes for '{}'->'VMSK' but got {}, ignoring this field", action.descriptor, action.tag_name, len);
		buf.Skip(len);
	} else {
		action.output_mask = buf.ReadDWord();
	}
	return true;
}

/** Callback function for ->'VPRM' to set the output parameter value for variable remapping. */
static bool ChangePropertyRemapSetOutputParam(size_t len, ByteReader &buf)
{
	GRFPropertyMapAction &action = _current_grf_property_map_action;
	if (len != 4) {
		GrfMsg(2, "Action 14 {} mapping: expected 4 bytes for '{}'->'VPRM' but got {}, ignoring this field", action.descriptor, action.tag_name, len);
		buf.Skip(len);
	} else {
		action.output_param = buf.ReadDWord();
	}
	return true;
}

/** Action14 tags for the FIDM node */
AllowedSubtags _tags_fidm[] = {
	AllowedSubtags('NAME', ChangePropertyRemapName),
	AllowedSubtags('FTID', ChangePropertyRemapFeatureId),
	AllowedSubtags('FLBK', ChangePropertyRemapSetFallbackMode),
	AllowedSubtags('SETT', ChangePropertyRemapSetTTDVerVarBit),
	AllowedSubtags('SVAL', ChangePropertyRemapSuccessResultValue),
	AllowedSubtags()
};

/**
 * Callback function for 'FIDM' (feature ID mapping)
 */
static bool HandleFeatureIDMap(ByteReader &buf)
{
	_current_grf_property_map_action.Reset("FIDM", "feature");
	HandleNodes(buf, _tags_fidm);
	_current_grf_property_map_action.ExecuteFeatureIDRemapping();
	return true;
}

/** Action14 tags for the A0PM node */
AllowedSubtags _tags_a0pm[] = {
	AllowedSubtags('NAME', ChangePropertyRemapName),
	AllowedSubtags('FEAT', ChangePropertyRemapFeature),
	AllowedSubtags('PROP', ChangePropertyRemapPropertyId),
	AllowedSubtags('XPRP', ChangePropertyRemapExtendedPropertyId),
	AllowedSubtags('FLBK', ChangePropertyRemapSetFallbackMode),
	AllowedSubtags('SETT', ChangePropertyRemapSetTTDVerVarBit),
	AllowedSubtags('SVAL', ChangePropertyRemapSuccessResultValue),
	AllowedSubtags()
};

/**
 * Callback function for 'A0PM' (action 0 property mapping)
 */
static bool HandleAction0PropertyMap(ByteReader &buf)
{
	_current_grf_property_map_action.Reset("A0PM", "property");
	HandleNodes(buf, _tags_a0pm);
	_current_grf_property_map_action.ExecutePropertyRemapping();
	return true;
}

/** Action14 tags for the A2VM node */
AllowedSubtags _tags_a2vm[] = {
	AllowedSubtags('NAME', ChangePropertyRemapName),
	AllowedSubtags('FEAT', ChangePropertyRemapFeature),
	AllowedSubtags('RSFT', ChangePropertyRemapSetInputShift),
	AllowedSubtags('RMSK', ChangePropertyRemapSetInputMask),
	AllowedSubtags('VSFT', ChangePropertyRemapSetOutputShift),
	AllowedSubtags('VMSK', ChangePropertyRemapSetOutputMask),
	AllowedSubtags('VPRM', ChangePropertyRemapSetOutputParam),
	AllowedSubtags('SETT', ChangePropertyRemapSetTTDVerVarBit),
	AllowedSubtags('SVAL', ChangePropertyRemapSuccessResultValue),
	AllowedSubtags()
};

/**
 * Callback function for 'A2VM' (action 2 variable mapping)
 */
static bool HandleAction2VariableMap(ByteReader &buf)
{
	_current_grf_property_map_action.Reset("A2VM", "variable");
	HandleNodes(buf, _tags_a2vm);
	_current_grf_property_map_action.ExecuteVariableRemapping();
	return true;
}

/** Action14 tags for the A5TM node */
AllowedSubtags _tags_a5tm[] = {
	AllowedSubtags('NAME', ChangePropertyRemapName),
	AllowedSubtags('TYPE', ChangePropertyRemapTypeId),
	AllowedSubtags('FLBK', ChangePropertyRemapSetFallbackMode),
	AllowedSubtags('SETT', ChangePropertyRemapSetTTDVerVarBit),
	AllowedSubtags('SVAL', ChangePropertyRemapSuccessResultValue),
	AllowedSubtags()
};

/**
 * Callback function for 'A5TM' (action 5 type mapping)
 */
static bool HandleAction5TypeMap(ByteReader &buf)
{
	_current_grf_property_map_action.Reset("A5TM", "Action 5 type");
	HandleNodes(buf, _tags_a5tm);
	_current_grf_property_map_action.ExecuteAction5TypeRemapping();
	return true;
}

/** Action14 root tags */
AllowedSubtags _tags_root_static[] = {
	AllowedSubtags('INFO', _tags_info),
	AllowedSubtags('FTST', SkipInfoChunk),
	AllowedSubtags('FIDM', SkipInfoChunk),
	AllowedSubtags('A0PM', SkipInfoChunk),
	AllowedSubtags('A2VM', SkipInfoChunk),
	AllowedSubtags('A5TM', SkipInfoChunk),
	AllowedSubtags()
};

/** Action14 root tags */
AllowedSubtags _tags_root_feature_tests[] = {
	AllowedSubtags('INFO', SkipInfoChunk),
	AllowedSubtags('FTST', HandleFeatureTestInfo),
	AllowedSubtags('FIDM', HandleFeatureIDMap),
	AllowedSubtags('A0PM', HandleAction0PropertyMap),
	AllowedSubtags('A2VM', HandleAction2VariableMap),
	AllowedSubtags('A5TM', HandleAction5TypeMap),
	AllowedSubtags()
};


/**
 * Try to skip the current node and all subnodes (if it's a branch node).
 * @param buf Buffer.
 * @param type The node type to skip.
 * @return True if we could skip the node, false if an error occurred.
 */
static bool SkipUnknownInfo(ByteReader &buf, uint8_t type)
{
	/* type and id are already read */
	switch (type) {
		case 'C': {
			uint8_t new_type = buf.ReadByte();
			while (new_type != 0) {
				buf.ReadDWord(); // skip the id
				if (!SkipUnknownInfo(buf, new_type)) return false;
				new_type = buf.ReadByte();
			}
			break;
		}

		case 'T':
			buf.ReadByte(); // lang
			buf.ReadString(); // actual text
			break;

		case 'B': {
			uint16_t size = buf.ReadWord();
			buf.Skip(size);
			break;
		}

		default:
			return false;
	}

	return true;
}

/**
 * Handle the nodes of an Action14
 * @param type Type of node.
 * @param id ID.
 * @param buf Buffer.
 * @param subtags Allowed subtags.
 * @return Whether all tags could be handled.
 */
static bool HandleNode(uint8_t type, uint32_t id, ByteReader &buf, AllowedSubtags subtags[])
{
	uint i = 0;
	AllowedSubtags *tag;
	while ((tag = &subtags[i++])->type != 0) {
		if (tag->id != BSWAP32(id) || tag->type != type) continue;
		switch (type) {
			default: NOT_REACHED();

			case 'T': {
				uint8_t langid = buf.ReadByte();
				return tag->handler.text(langid, buf.ReadString());
			}

			case 'B': {
				size_t len = buf.ReadWord();
				if (buf.Remaining() < len) return false;
				return tag->handler.data(len, buf);
			}

			case 'C': {
				if (tag->handler.call_handler) {
					return tag->handler.u.branch(buf);
				}
				return HandleNodes(buf, tag->handler.u.subtags);
			}
		}
	}
	GrfMsg(2, "StaticGRFInfo: unknown type/id combination found, type={:c}, id={:x}", type, id);
	return SkipUnknownInfo(buf, type);
}

/**
 * Handle the contents of a 'C' choice of an Action14
 * @param buf Buffer.
 * @param subtags List of subtags.
 * @return Whether the nodes could all be handled.
 */
static bool HandleNodes(ByteReader &buf, AllowedSubtags subtags[])
{
	uint8_t type = buf.ReadByte();
	while (type != 0) {
		uint32_t id = buf.ReadDWord();
		if (!HandleNode(type, id, buf, subtags)) return false;
		type = buf.ReadByte();
	}
	return true;
}

/**
 * Handle Action 0x14 (static info)
 * @param buf Buffer.
 */
static void StaticGRFInfo(ByteReader &buf)
{
	/* <14> <type> <id> <text/data...> */
	HandleNodes(buf, _tags_root_static);
}

/**
 * Handle Action 0x14 (feature tests)
 * @param buf Buffer.
 */
static void Act14FeatureTest(ByteReader &buf)
{
	/* <14> <type> <id> <text/data...> */
	HandleNodes(buf, _tags_root_feature_tests);
}

/**
 * Set the current NewGRF as unsafe for static use
 * @note Used during safety scan on unsafe actions.
 */
static void GRFUnsafe(ByteReader &)
{
	SetBit(_cur.grfconfig->flags, GCF_UNSAFE);

	/* Skip remainder of GRF */
	_cur.skip_sprites = -1;
}


/** Initialize the TTDPatch flags */
static void InitializeGRFSpecial()
{
	_ttdpatch_flags[0] = ((_settings_game.station.never_expire_airports ? 1U : 0U) << 0x0C)  // keepsmallairport
	                   |                                                       (1U << 0x0D)  // newairports
	                   |                                                       (1U << 0x0E)  // largestations
	                   | ((_settings_game.construction.max_bridge_length > 16 ? 1U : 0U) << 0x0F)  // longbridges
	                   |                                                       (0U << 0x10)  // loadtime
	                   |                                                       (1U << 0x12)  // presignals
	                   |                                                       (1U << 0x13)  // extpresignals
	                   | ((_settings_game.vehicle.never_expire_vehicles ? 1U : 0U) << 0x16)  // enginespersist
	                   |                                                       (1U << 0x1B)  // multihead
	                   |                                                       (1U << 0x1D)  // lowmemory
	                   |                                                       (1U << 0x1E); // generalfixes

	_ttdpatch_flags[1] =   ((_settings_game.economy.station_noise_level ? 1U : 0U) << 0x07)  // moreairports - based on units of noise
	                   |                                                       (1U << 0x08)  // mammothtrains
	                   |                                                       (1U << 0x09)  // trainrefit
	                   |                                                       (0U << 0x0B)  // subsidiaries
	                   |         ((_settings_game.order.gradual_loading ? 1U : 0U) << 0x0C)  // gradualloading
	                   |                                                       (1U << 0x12)  // unifiedmaglevmode - set bit 0 mode. Not revelant to OTTD
	                   |                                                       (1U << 0x13)  // unifiedmaglevmode - set bit 1 mode
	                   |                                                       (1U << 0x14)  // bridgespeedlimits
	                   |                                                       (1U << 0x16)  // eternalgame
	                   |                                                       (1U << 0x17)  // newtrains
	                   |                                                       (1U << 0x18)  // newrvs
	                   |                                                       (1U << 0x19)  // newships
	                   |                                                       (1U << 0x1A)  // newplanes
	                   | ((_settings_game.construction.train_signal_side == 1 ? 1U : 0U) << 0x1B)  // signalsontrafficside
	                   |       ((_settings_game.vehicle.disable_elrails ? 0U : 1U) << 0x1C); // electrifiedrailway

	_ttdpatch_flags[2] =                                                       (1U << 0x01)  // loadallgraphics - obsolote
	                   |                                                       (1U << 0x03)  // semaphores
	                   |                                                       (1U << 0x0A)  // newobjects
	                   |                                                       (0U << 0x0B)  // enhancedgui
	                   |                                                       (0U << 0x0C)  // newagerating
	                   |  ((_settings_game.construction.build_on_slopes ? 1U : 0U) << 0x0D)  // buildonslopes
	                   |                                                       (1U << 0x0E)  // fullloadany
	                   |                                                       (1U << 0x0F)  // planespeed
	                   |                                                       (0U << 0x10)  // moreindustriesperclimate - obsolete
	                   |                                                       (0U << 0x11)  // moretoylandfeatures
	                   |                                                       (1U << 0x12)  // newstations
	                   |                                                       (1U << 0x13)  // tracktypecostdiff
	                   |                                                       (1U << 0x14)  // manualconvert
	                   |  ((_settings_game.construction.build_on_slopes ? 1U : 0U) << 0x15)  // buildoncoasts
	                   |                                                       (1U << 0x16)  // canals
	                   |                                                       (1U << 0x17)  // newstartyear
	                   |    ((_settings_game.vehicle.freight_trains > 1 ? 1U : 0U) << 0x18)  // freighttrains
	                   |                                                       (1U << 0x19)  // newhouses
	                   |                                                       (1U << 0x1A)  // newbridges
	                   |                                                       (1U << 0x1B)  // newtownnames
	                   |                                                       (1U << 0x1C)  // moreanimation
	                   |    ((_settings_game.vehicle.wagon_speed_limits ? 1U : 0U) << 0x1D)  // wagonspeedlimits
	                   |                                                       (1U << 0x1E)  // newshistory
	                   |                                                       (0U << 0x1F); // custombridgeheads

	_ttdpatch_flags[3] =                                                       (0U << 0x00)  // newcargodistribution
	                   |                                                       (1U << 0x01)  // windowsnap
	                   | ((_settings_game.economy.allow_town_roads || _generating_world ? 0U : 1U) << 0x02)  // townbuildnoroad
	                   |                                                       (1U << 0x03)  // pathbasedsignalling
	                   |                                                       (0U << 0x04)  // aichoosechance
	                   |                                                       (1U << 0x05)  // resolutionwidth
	                   |                                                       (1U << 0x06)  // resolutionheight
	                   |                                                       (1U << 0x07)  // newindustries
	                   |           ((_settings_game.order.improved_load ? 1U : 0U) << 0x08)  // fifoloading
	                   |                                                       (0U << 0x09)  // townroadbranchprob
	                   |                                                       (0U << 0x0A)  // tempsnowline
	                   |                                                       (1U << 0x0B)  // newcargo
	                   |                                                       (1U << 0x0C)  // enhancemultiplayer
	                   |                                                       (1U << 0x0D)  // onewayroads
	                   |                                                       (1U << 0x0E)  // irregularstations
	                   |                                                       (1U << 0x0F)  // statistics
	                   |                                                       (1U << 0x10)  // newsounds
	                   |                                                       (1U << 0x11)  // autoreplace
	                   |                                                       (1U << 0x12)  // autoslope
	                   |                                                       (0U << 0x13)  // followvehicle
	                   |                                                       (1U << 0x14)  // trams
	                   |                                                       (0U << 0x15)  // enhancetunnels
	                   |                                                       (1U << 0x16)  // shortrvs
	                   |                                                       (1U << 0x17)  // articulatedrvs
	                   |       ((_settings_game.vehicle.dynamic_engines ? 1U : 0U) << 0x18)  // dynamic engines
	                   |                                                       (1U << 0x1E)  // variablerunningcosts
	                   |                                                       (1U << 0x1F); // any switch is on

	_ttdpatch_flags[4] =                                                       (1U << 0x00)  // larger persistent storage
	                   | ((_settings_game.economy.inflation && !_settings_game.economy.disable_inflation_newgrf_flag ? 1U : 0U) << 0x01) // inflation is on
	                   |                                                       (1U << 0x02); // extended string range
	MemSetT(_observed_ttdpatch_flags, 0, lengthof(_observed_ttdpatch_flags));
}

bool HasTTDPatchFlagBeenObserved(uint flag)
{
	uint index = flag / 0x20;
	flag %= 0x20;
	if (index >= lengthof(_ttdpatch_flags)) return false;
	return HasBit(_observed_ttdpatch_flags[index], flag);
}

/** Reset and clear all NewGRF stations */
static void ResetCustomStations()
{
	for (GRFFile * const file : _grf_files) {
		file->stations.clear();
	}
}

/** Reset and clear all NewGRF houses */
static void ResetCustomHouses()
{
	for (GRFFile * const file : _grf_files) {
		file->housespec.clear();
	}
}

/** Reset and clear all NewGRF airports */
static void ResetCustomAirports()
{
	for (GRFFile * const file : _grf_files) {
		file->airportspec.clear();
		file->airtspec.clear();
	}
}

/** Reset and clear all NewGRF industries */
static void ResetCustomIndustries()
{
	for (GRFFile * const file : _grf_files) {
		file->industryspec.clear();
		file->indtspec.clear();
	}
}

/** Reset and clear all NewObjects */
static void ResetCustomObjects()
{
	for (GRFFile * const file : _grf_files) {
		file->objectspec.clear();
	}
}

static void ResetCustomRoadStops()
{
	for (auto file : _grf_files) {
		file->roadstops.clear();
	}
}

/** Reset and clear all NewGRFs */
static void ResetNewGRF()
{
	for (GRFFile * const file : _grf_files) {
		delete file;
	}

	_grf_files.clear();
	_grf_file_map.clear();
	_cur.grffile   = nullptr;
	_new_signals_grfs.clear();
	MemSetT<NewSignalStyle>(_new_signal_styles.data(), 0, MAX_NEW_SIGNAL_STYLES);
	_num_new_signal_styles = 0;
	_new_landscape_rocks_grfs.clear();
}

/** Clear all NewGRF errors */
static void ResetNewGRFErrors()
{
	for (GRFConfig *c = _grfconfig; c != nullptr; c = c->next) {
		c->error.reset();
	}
}

/**
 * Reset all NewGRF loaded data
 */
void ResetNewGRFData()
{
	CleanUpStrings();
	CleanUpGRFTownNames();

	/* Copy/reset original engine info data */
	SetupEngines();

	/* Copy/reset original bridge info data */
	ResetBridges();

	/* Reset rail type information */
	ResetRailTypes();

	/* Copy/reset original road type info data */
	ResetRoadTypes();

	/* Allocate temporary refit/cargo class data */
	_gted.resize(Engine::GetPoolSize());

	/* Fill rail type label temporary data for default trains */
	for (const Engine *e : Engine::IterateType(VEH_TRAIN)) {
		_gted[e->index].railtypelabel = GetRailTypeInfo(e->u.rail.railtype)->label;
	}

	/* Reset GRM reservations */
	memset(&_grm_engines, 0, sizeof(_grm_engines));
	memset(&_grm_cargoes, 0, sizeof(_grm_cargoes));

	/* Reset generic feature callback lists */
	ResetGenericCallbacks();

	/* Reset price base data */
	ResetPriceBaseMultipliers();

	/* Reset the curencies array */
	ResetCurrencies();

	/* Reset the house array */
	ResetCustomHouses();
	ResetHouses();

	/* Reset the industries structures*/
	ResetCustomIndustries();
	ResetIndustries();

	/* Reset the objects. */
	ObjectClass::Reset();
	ResetCustomObjects();
	ResetObjects();

	/* Reset station classes */
	StationClass::Reset();
	ResetCustomStations();

	/* Reset airport-related structures */
	AirportClass::Reset();
	ResetCustomAirports();
	AirportSpec::ResetAirports();
	AirportTileSpec::ResetAirportTiles();

	/* Reset road stop classes */
	RoadStopClass::Reset();
	ResetCustomRoadStops();

	/* Reset canal sprite groups and flags */
	memset(_water_feature, 0, sizeof(_water_feature));

	/* Reset the snowline table. */
	ClearSnowLine();

	/* Reset NewGRF files */
	ResetNewGRF();

	/* Reset NewGRF errors. */
	ResetNewGRFErrors();

	/* Set up the default cargo types */
	SetupCargoForClimate(_settings_game.game_creation.landscape);

	/* Reset misc GRF features and train list display variables */
	_misc_grf_features = 0;

	_loaded_newgrf_features.has_2CC           = false;
	_loaded_newgrf_features.used_liveries     = 1 << LS_DEFAULT;
	_loaded_newgrf_features.shore             = SHORE_REPLACE_NONE;
	_loaded_newgrf_features.tram              = TRAMWAY_REPLACE_DEPOT_NONE;

	/* Clear all GRF overrides */
	_grf_id_overrides.clear();

	InitializeSoundPool();
	_spritegroup_pool.CleanPool();
	_callback_result_cache.clear();
	_deterministic_sg_shadows.clear();
	_randomized_sg_shadows.clear();
	_grfs_loaded_with_sg_shadow_enable = HasBit(_misc_debug_flags, MDF_NEWGRF_SG_SAVE_RAW);
}

/**
 * Reset NewGRF data which is stored persistently in savegames.
 */
void ResetPersistentNewGRFData()
{
	/* Reset override managers */
	_engine_mngr.ResetToDefaultMapping();
	_house_mngr.ResetMapping();
	_industry_mngr.ResetMapping();
	_industile_mngr.ResetMapping();
	_airport_mngr.ResetMapping();
	_airporttile_mngr.ResetMapping();
}

/**
 * Construct the Cargo Mapping
 * @note This is the reverse of a cargo translation table
 */
static void BuildCargoTranslationMap()
{
	_cur.grffile->cargo_map.fill(UINT8_MAX);

	auto cargo_list = GetCargoTranslationTable(*_cur.grffile);

	for (const CargoSpec *cs : CargoSpec::Iterate()) {
		if (!cs->IsValid()) continue;

		/* Check the translation table for this cargo's label */
		int idx = find_index(cargo_list, cs->label);
		if (idx >= 0) _cur.grffile->cargo_map[cs->Index()] = idx;
	}
}

/**
 * Prepare loading a NewGRF file with its config
 * @param config The NewGRF configuration struct with name, id, parameters and alike.
 */
static void InitNewGRFFile(const GRFConfig *config)
{
	GRFFile *newfile = GetFileByFilename(config->filename);
	if (newfile != nullptr) {
		/* We already loaded it once. */
		_cur.grffile = newfile;
		return;
	}

	newfile = new GRFFile(config);
	_cur.grffile = newfile;
	_grf_files.push_back(newfile);
	_grf_file_map[newfile->grfid] = newfile;
}

/**
 * Constructor for GRFFile
 * @param config GRFConfig to copy name, grfid and parameters from.
 */
GRFFile::GRFFile(const GRFConfig *config)
{
	this->filename = config->filename;
	this->grfid = config->ident.grfid;

	/* Initialise local settings to defaults */
	this->traininfo_vehicle_pitch = 0;
	this->traininfo_vehicle_width = TRAININFO_DEFAULT_VEHICLE_WIDTH;

	this->new_signals_group = nullptr;
	this->new_signal_ctrl_flags = 0;
	this->new_signal_extra_aspects = 0;
	this->new_signal_style_mask = 1;
	this->current_new_signal_style = nullptr;

	this->new_rocks_group = nullptr;
	this->new_landscape_ctrl_flags = 0;

	/* Mark price_base_multipliers as 'not set' */
	for (Price i = PR_BEGIN; i < PR_END; i++) {
		this->price_base_multipliers[i] = INVALID_PRICE_MODIFIER;
	}

	/* Initialise rail type map with default rail types */
	this->railtype_map.fill(INVALID_RAILTYPE);
	this->railtype_map[0] = RAILTYPE_RAIL;
	this->railtype_map[1] = RAILTYPE_ELECTRIC;
	this->railtype_map[2] = RAILTYPE_MONO;
	this->railtype_map[3] = RAILTYPE_MAGLEV;

	/* Initialise road type map with default road types */
	this->roadtype_map.fill(INVALID_ROADTYPE);
	this->roadtype_map[0] = ROADTYPE_ROAD;

	/* Initialise tram type map with default tram types */
	this->tramtype_map.fill(INVALID_ROADTYPE);
	this->tramtype_map[0] = ROADTYPE_TRAM;

	/* Copy the initial parameter list */
	this->param = config->param;
}

/**
 * Find first cargo label that exists and is active from a list of cargo labels.
 * @param labels List of cargo labels.
 * @returns First cargo label in list that exists, or CT_INVALID if none exist.
 */
static CargoLabel GetActiveCargoLabel(const std::initializer_list<CargoLabel> &labels)
{
	for (const CargoLabel &label : labels) {
		CargoID cid = GetCargoIDByLabel(label);
		if (cid != INVALID_CARGO) return label;
	}
	return CT_INVALID;
}

/**
 * Get active cargo label from either a cargo label or climate-dependent mixed cargo type.
 * @param label Cargo label or climate-dependent mixed cargo type.
 * @returns Active cargo label, or CT_INVALID if cargo label is not active.
 */
static CargoLabel GetActiveCargoLabel(const std::variant<CargoLabel, MixedCargoType> &label)
{
	struct visitor {
		CargoLabel operator()(const CargoLabel &label) { return label; }
		CargoLabel operator()(const MixedCargoType &mixed)
		{
			switch (mixed) {
				case MCT_LIVESTOCK_FRUIT: return GetActiveCargoLabel({CT_LIVESTOCK, CT_FRUIT});
				case MCT_GRAIN_WHEAT_MAIZE: return GetActiveCargoLabel({CT_GRAIN, CT_WHEAT, CT_MAIZE});
				case MCT_VALUABLES_GOLD_DIAMONDS: return GetActiveCargoLabel({CT_VALUABLES, CT_GOLD, CT_DIAMONDS});
				default: NOT_REACHED();
			}
		}
	};

	return std::visit(visitor{}, label);
}

/**
 * Precalculate refit masks from cargo classes for all vehicles.
 */
static void CalculateRefitMasks()
{
	CargoTypes original_known_cargoes = 0;
	for (CargoID cid = 0; cid != NUM_CARGO; ++cid) {
		if (IsDefaultCargo(cid)) SetBit(original_known_cargoes, cid);
	}

	for (Engine *e : Engine::Iterate()) {
		EngineID engine = e->index;
		EngineInfo *ei = &e->info;
		bool only_defaultcargo; ///< Set if the vehicle shall carry only the default cargo

		/* Apply default cargo translation map if cargo type hasn't been set, either explicitly or by aircraft cargo handling. */
		if (!IsValidCargoID(e->info.cargo_type)) {
			e->info.cargo_type = GetCargoIDByLabel(GetActiveCargoLabel(e->info.cargo_label));
		}

		/* If the NewGRF did not set any cargo properties, we apply default values. */
		if (_gted[engine].defaultcargo_grf == nullptr) {
			/* If the vehicle has any capacity, apply the default refit masks */
			if (e->type != VEH_TRAIN || e->u.rail.capacity != 0) {
				static constexpr uint8_t T = 1 << LT_TEMPERATE;
				static constexpr uint8_t A = 1 << LT_ARCTIC;
				static constexpr uint8_t S = 1 << LT_TROPIC;
				static constexpr uint8_t Y = 1 << LT_TOYLAND;
				static const struct DefaultRefitMasks {
					uint8_t climate;
					CargoLabel cargo_label;
					CargoClasses cargo_allowed;
					CargoClasses cargo_disallowed;
				} _default_refit_masks[] = {
					{T | A | S | Y, CT_PASSENGERS, CC_PASSENGERS,               0},
					{T | A | S    , CT_MAIL,       CC_MAIL,                     0},
					{T | A | S    , CT_VALUABLES,  CC_ARMOURED,                 CC_LIQUID},
					{            Y, CT_MAIL,       CC_MAIL | CC_ARMOURED,       CC_LIQUID},
					{T | A        , CT_COAL,       CC_BULK,                     0},
					{        S    , CT_COPPER_ORE, CC_BULK,                     0},
					{            Y, CT_SUGAR,      CC_BULK,                     0},
					{T | A | S    , CT_OIL,        CC_LIQUID,                   0},
					{            Y, CT_COLA,       CC_LIQUID,                   0},
					{T            , CT_GOODS,      CC_PIECE_GOODS | CC_EXPRESS, CC_LIQUID | CC_PASSENGERS},
					{    A | S    , CT_GOODS,      CC_PIECE_GOODS | CC_EXPRESS, CC_LIQUID | CC_PASSENGERS | CC_REFRIGERATED},
					{    A | S    , CT_FOOD,       CC_REFRIGERATED,             0},
					{            Y, CT_CANDY,      CC_PIECE_GOODS | CC_EXPRESS, CC_LIQUID | CC_PASSENGERS},
				};

				if (e->type == VEH_AIRCRAFT) {
					/* Aircraft default to "light" cargoes */
					_gted[engine].cargo_allowed = CC_PASSENGERS | CC_MAIL | CC_ARMOURED | CC_EXPRESS;
					_gted[engine].cargo_disallowed = CC_LIQUID;
				} else if (e->type == VEH_SHIP) {
					CargoLabel label = GetActiveCargoLabel(ei->cargo_label);
					switch (label.base()) {
						case CT_PASSENGERS.base():
							/* Ferries */
							_gted[engine].cargo_allowed = CC_PASSENGERS;
							_gted[engine].cargo_disallowed = 0;
							break;
						case CT_OIL.base():
							/* Tankers */
							_gted[engine].cargo_allowed = CC_LIQUID;
							_gted[engine].cargo_disallowed = 0;
							break;
						default:
							/* Cargo ships */
							if (_settings_game.game_creation.landscape == LT_TOYLAND) {
								/* No tanker in toyland :( */
								_gted[engine].cargo_allowed = CC_MAIL | CC_ARMOURED | CC_EXPRESS | CC_BULK | CC_PIECE_GOODS | CC_LIQUID;
								_gted[engine].cargo_disallowed = CC_PASSENGERS;
							} else {
								_gted[engine].cargo_allowed = CC_MAIL | CC_ARMOURED | CC_EXPRESS | CC_BULK | CC_PIECE_GOODS;
								_gted[engine].cargo_disallowed = CC_LIQUID | CC_PASSENGERS;
							}
							break;
					}
					e->u.ship.old_refittable = true;
				} else if (e->type == VEH_TRAIN && e->u.rail.railveh_type != RAILVEH_WAGON) {
					/* Train engines default to all cargoes, so you can build single-cargo consists with fast engines.
					 * Trains loading multiple cargoes may start stations accepting unwanted cargoes. */
					_gted[engine].cargo_allowed = CC_PASSENGERS | CC_MAIL | CC_ARMOURED | CC_EXPRESS | CC_BULK | CC_PIECE_GOODS | CC_LIQUID;
					_gted[engine].cargo_disallowed = 0;
				} else {
					/* Train wagons and road vehicles are classified by their default cargo type */
					CargoLabel label = GetActiveCargoLabel(ei->cargo_label);
					for (const auto &drm : _default_refit_masks) {
						if (!HasBit(drm.climate, _settings_game.game_creation.landscape)) continue;
						if (drm.cargo_label != label) continue;

						_gted[engine].cargo_allowed = drm.cargo_allowed;
						_gted[engine].cargo_disallowed = drm.cargo_disallowed;
						break;
					}

					/* All original cargoes have specialised vehicles, so exclude them */
					_gted[engine].ctt_exclude_mask = original_known_cargoes;
				}
			}
			_gted[engine].UpdateRefittability(_gted[engine].cargo_allowed != 0);

			if (IsValidCargoID(ei->cargo_type)) ClrBit(_gted[engine].ctt_exclude_mask, ei->cargo_type);
		}

		/* Compute refittability */
		{
			CargoTypes mask = 0;
			CargoTypes not_mask = 0;
			CargoTypes xor_mask = ei->refit_mask;

			/* If the original masks set by the grf are zero, the vehicle shall only carry the default cargo.
			 * Note: After applying the translations, the vehicle may end up carrying no defined cargo. It becomes unavailable in that case. */
			only_defaultcargo = _gted[engine].refittability != GRFTempEngineData::NONEMPTY;

			if (_gted[engine].cargo_allowed != 0) {
				/* Build up the list of cargo types from the set cargo classes. */
				for (const CargoSpec *cs : CargoSpec::Iterate()) {
					if ((_gted[engine].cargo_allowed & cs->classes) != 0 && (_gted[engine].cargo_allowed_required & cs->classes) == _gted[engine].cargo_allowed_required) SetBit(mask, cs->Index());
					if (_gted[engine].cargo_disallowed & cs->classes) SetBit(not_mask, cs->Index());
				}
			}

			ei->refit_mask = ((mask & ~not_mask) ^ xor_mask) & _cargo_mask;

			/* Apply explicit refit includes/excludes. */
			ei->refit_mask |= _gted[engine].ctt_include_mask;
			ei->refit_mask &= ~_gted[engine].ctt_exclude_mask;

			/* Custom refit mask callback. */
			const GRFFile *file = _gted[e->index].defaultcargo_grf;
			if (file == nullptr) file = e->GetGRF();
			if (file != nullptr && HasBit(e->info.callback_mask, CBM_VEHICLE_CUSTOM_REFIT)) {
				for (const CargoSpec *cs : CargoSpec::Iterate()) {
					uint8_t local_slot = file->cargo_map[cs->Index()];
					uint16_t callback = GetVehicleCallback(CBID_VEHICLE_CUSTOM_REFIT, cs->classes, local_slot, engine, nullptr);
					switch (callback) {
						case CALLBACK_FAILED:
						case 0:
							break; // Do nothing.
						case 1: SetBit(ei->refit_mask, cs->Index()); break;
						case 2: ClrBit(ei->refit_mask, cs->Index()); break;

						default: ErrorUnknownCallbackResult(file->grfid, CBID_VEHICLE_CUSTOM_REFIT, callback);
					}
				}
			}
		}

		/* Clear invalid cargoslots (from default vehicles or pre-NewCargo GRFs) */
		if (IsValidCargoID(ei->cargo_type) && !HasBit(_cargo_mask, ei->cargo_type)) ei->cargo_type = INVALID_CARGO;

		/* Ensure that the vehicle is either not refittable, or that the default cargo is one of the refittable cargoes.
		 * Note: Vehicles refittable to no cargo are handle differently to vehicle refittable to a single cargo. The latter might have subtypes. */
		if (!only_defaultcargo && (e->type != VEH_SHIP || e->u.ship.old_refittable) && IsValidCargoID(ei->cargo_type) && !HasBit(ei->refit_mask, ei->cargo_type)) {
			ei->cargo_type = INVALID_CARGO;
		}

		/* Check if this engine's cargo type is valid. If not, set to the first refittable
		 * cargo type. Finally disable the vehicle, if there is still no cargo. */
		if (!IsValidCargoID(ei->cargo_type) && ei->refit_mask != 0) {
			/* Figure out which CTT to use for the default cargo, if it is 'first refittable'. */
			const GRFFile *file = _gted[engine].defaultcargo_grf;
			if (file == nullptr) file = e->GetGRF();
			if (file != nullptr && file->grf_version >= 8 && !file->cargo_list.empty()) {
				/* Use first refittable cargo from cargo translation table */
				uint8_t best_local_slot = UINT8_MAX;
				for (CargoID cargo_type : SetCargoBitIterator(ei->refit_mask)) {
					uint8_t local_slot = file->cargo_map[cargo_type];
					if (local_slot < best_local_slot) {
						best_local_slot = local_slot;
						ei->cargo_type = cargo_type;
					}
				}
			}

			if (!IsValidCargoID(ei->cargo_type)) {
				/* Use first refittable cargo slot */
				ei->cargo_type = (CargoID)FindFirstBit(ei->refit_mask);
			}
		}
		if (!IsValidCargoID(ei->cargo_type) && e->type == VEH_TRAIN && e->u.rail.railveh_type != RAILVEH_WAGON && e->u.rail.capacity == 0) {
			/* For train engines which do not carry cargo it does not matter if their cargo type is invalid.
			 * Fallback to the first available instead, if the cargo type has not been changed (as indicated by
			 * cargo_label not being CT_INVALID). */
			if (GetActiveCargoLabel(ei->cargo_label) != CT_INVALID) {
				ei->cargo_type = static_cast<CargoID>(FindFirstBit(_standard_cargo_mask));
			}
		}
		if (!IsValidCargoID(ei->cargo_type)) ei->climates = 0;

		/* Clear refit_mask for not refittable ships */
		if (e->type == VEH_SHIP && !e->u.ship.old_refittable) {
			ei->refit_mask = 0;
		}
	}
}

/** Set to use the correct action0 properties for each canal feature */
static void FinaliseCanals()
{
	for (uint i = 0; i < CF_END; i++) {
		if (_water_feature[i].grffile != nullptr) {
			_water_feature[i].callback_mask = _water_feature[i].grffile->canal_local_properties[i].callback_mask;
			_water_feature[i].flags = _water_feature[i].grffile->canal_local_properties[i].flags;
		}
	}
}

/** Check for invalid engines */
static void FinaliseEngineArray()
{
	for (Engine *e : Engine::Iterate()) {
		if (e->GetGRF() == nullptr) {
			const EngineIDMapping &eid = _engine_mngr.mappings[e->index];
			if (eid.grfid != INVALID_GRFID || eid.internal_id != eid.substitute_id) {
				e->info.string_id = STR_NEWGRF_INVALID_ENGINE;
			}
		}

		/* Do final mapping on variant engine ID. */
		if (e->info.variant_id != INVALID_ENGINE) {
			e->info.variant_id = GetNewEngineID(e->grf_prop.grffile, e->type, e->info.variant_id);
		}

		if (!HasBit(e->info.climates, _settings_game.game_creation.landscape)) continue;

		/* Skip wagons, there livery is defined via the engine */
		if (e->type != VEH_TRAIN || e->u.rail.railveh_type != RAILVEH_WAGON) {
			LiveryScheme ls = GetEngineLiveryScheme(e->index, INVALID_ENGINE, nullptr);
			SetBit(_loaded_newgrf_features.used_liveries, ls);
			/* Note: For ships and roadvehicles we assume that they cannot be refitted between passenger and freight */

			if (e->type == VEH_TRAIN) {
				SetBit(_loaded_newgrf_features.used_liveries, LS_FREIGHT_WAGON);
				switch (ls) {
					case LS_STEAM:
					case LS_DIESEL:
					case LS_ELECTRIC:
					case LS_MONORAIL:
					case LS_MAGLEV:
						SetBit(_loaded_newgrf_features.used_liveries, LS_PASSENGER_WAGON_STEAM + ls - LS_STEAM);
						break;

					case LS_DMU:
					case LS_EMU:
						SetBit(_loaded_newgrf_features.used_liveries, LS_PASSENGER_WAGON_DIESEL + ls - LS_DMU);
						break;

					default: NOT_REACHED();
				}
			}
		}
	}

	/* Check engine variants don't point back on themselves (either directly or via a loop) then set appropriate flags
	 * on variant engine. This is performed separately as all variant engines need to have been resolved. */
	for (Engine *e : Engine::Iterate()) {
		EngineID parent = e->info.variant_id;
		while (parent != INVALID_ENGINE) {
			parent = Engine::Get(parent)->info.variant_id;
			if (parent != e->index) continue;

			/* Engine looped back on itself, so clear the variant. */
			e->info.variant_id = INVALID_ENGINE;

			GrfMsg(1, "FinaliseEngineArray: Variant of engine {:x} in '{}' loops back on itself", _engine_mngr.mappings[e->index].internal_id, e->GetGRF()->filename);
			break;
		}

		if (e->info.variant_id != INVALID_ENGINE) {
			Engine::Get(e->info.variant_id)->display_flags |= EngineDisplayFlags::HasVariants | EngineDisplayFlags::IsFolded;
		}
	}
}

/** Check for invalid cargoes */
void FinaliseCargoArray()
{
	for (CargoSpec &cs : CargoSpec::array) {
		if (cs.town_production_effect == INVALID_TPE) {
			/* Set default town production effect by cargo label. */
			switch (cs.label.base()) {
				case CT_PASSENGERS.base(): cs.town_production_effect = TPE_PASSENGERS; break;
				case CT_MAIL.base():       cs.town_production_effect = TPE_MAIL; break;
				default:                   cs.town_production_effect = TPE_NONE; break;
			}
		}
		if (!cs.IsValid()) {
			cs.name = cs.name_single = cs.units_volume = STR_NEWGRF_INVALID_CARGO;
			cs.quantifier = STR_NEWGRF_INVALID_CARGO_QUANTITY;
			cs.abbrev = STR_NEWGRF_INVALID_CARGO_ABBREV;
		}
	}
}

/**
 * Check if a given housespec is valid and disable it if it's not.
 * The housespecs that follow it are used to check the validity of
 * multitile houses.
 * @param hs The housespec to check.
 * @param next1 The housespec that follows \c hs.
 * @param next2 The housespec that follows \c next1.
 * @param next3 The housespec that follows \c next2.
 * @param filename The filename of the newgrf this house was defined in.
 * @return Whether the given housespec is valid.
 */
static bool IsHouseSpecValid(HouseSpec *hs, const HouseSpec *next1, const HouseSpec *next2, const HouseSpec *next3, const std::string &filename)
{
	if (((hs->building_flags & BUILDING_HAS_2_TILES) != 0 &&
				(next1 == nullptr || !next1->enabled || (next1->building_flags & BUILDING_HAS_1_TILE) != 0)) ||
			((hs->building_flags & BUILDING_HAS_4_TILES) != 0 &&
				(next2 == nullptr || !next2->enabled || (next2->building_flags & BUILDING_HAS_1_TILE) != 0 ||
				next3 == nullptr || !next3->enabled || (next3->building_flags & BUILDING_HAS_1_TILE) != 0))) {
		hs->enabled = false;
		if (!filename.empty()) Debug(grf, 1, "FinaliseHouseArray: {} defines house {} as multitile, but no suitable tiles follow. Disabling house.", filename, hs->grf_prop.local_id);
		return false;
	}

	/* Some places sum population by only counting north tiles. Other places use all tiles causing desyncs.
	 * As the newgrf specs define population to be zero for non-north tiles, we just disable the offending house.
	 * If you want to allow non-zero populations somewhen, make sure to sum the population of all tiles in all places. */
	if (((hs->building_flags & BUILDING_HAS_2_TILES) != 0 && next1->population != 0) ||
			((hs->building_flags & BUILDING_HAS_4_TILES) != 0 && (next2->population != 0 || next3->population != 0))) {
		hs->enabled = false;
		if (!filename.empty()) Debug(grf, 1, "FinaliseHouseArray: {} defines multitile house {} with non-zero population on additional tiles. Disabling house.", filename, hs->grf_prop.local_id);
		return false;
	}

	/* Substitute type is also used for override, and having an override with a different size causes crashes.
	 * This check should only be done for NewGRF houses because grf_prop.subst_id is not set for original houses.*/
	if (!filename.empty() && (hs->building_flags & BUILDING_HAS_1_TILE) != (HouseSpec::Get(hs->grf_prop.subst_id)->building_flags & BUILDING_HAS_1_TILE)) {
		hs->enabled = false;
		Debug(grf, 1, "FinaliseHouseArray: {} defines house {} with different house size then it's substitute type. Disabling house.", filename, hs->grf_prop.local_id);
		return false;
	}

	/* Make sure that additional parts of multitile houses are not available. */
	if ((hs->building_flags & BUILDING_HAS_1_TILE) == 0 && (hs->building_availability & HZ_ZONALL) != 0 && (hs->building_availability & HZ_CLIMALL) != 0) {
		hs->enabled = false;
		if (!filename.empty()) Debug(grf, 1, "FinaliseHouseArray: {} defines house {} without a size but marked it as available. Disabling house.", filename, hs->grf_prop.local_id);
		return false;
	}

	return true;
}

/**
 * Make sure there is at least one house available in the year 0 for the given
 * climate / housezone combination.
 * @param bitmask The climate and housezone to check for. Exactly one climate
 *   bit and one housezone bit should be set.
 */
static void EnsureEarlyHouse(HouseZones bitmask)
{
	CalTime::Year min_year = CalTime::MAX_YEAR;

	for (const auto &hs : HouseSpec::Specs()) {
		if (!hs.enabled) continue;
		if ((hs.building_availability & bitmask) != bitmask) continue;
		if (hs.min_year < min_year) min_year = hs.min_year;
	}

	if (min_year == 0) return;

	for (auto &hs : HouseSpec::Specs()) {
		if (!hs.enabled) continue;
		if ((hs.building_availability & bitmask) != bitmask) continue;
		if (hs.min_year == min_year) hs.min_year = CalendarTime::MIN_YEAR;
	}
}

/**
 * Add all new houses to the house array. House properties can be set at any
 * time in the GRF file, so we can only add a house spec to the house array
 * after the file has finished loading. We also need to check the dates, due to
 * the TTDPatch behaviour described below that we need to emulate.
 */
static void FinaliseHouseArray()
{
	/* If there are no houses with start dates before 1930, then all houses
	 * with start dates of 1930 have them reset to 0. This is in order to be
	 * compatible with TTDPatch, where if no houses have start dates before
	 * 1930 and the date is before 1930, the game pretends that this is 1930.
	 * If there have been any houses defined with start dates before 1930 then
	 * the dates are left alone.
	 * On the other hand, why 1930? Just 'fix' the houses with the lowest
	 * minimum introduction date to 0.
	 */
	for (GRFFile * const file : _grf_files) {
		if (file->housespec.empty()) continue;

		size_t num_houses = file->housespec.size();
		for (size_t i = 0; i < num_houses; i++) {
			HouseSpec *hs = file->housespec[i].get();

			if (hs == nullptr) continue;

			const HouseSpec *next1 = (i + 1 < num_houses ? file->housespec[i + 1].get() : nullptr);
			const HouseSpec *next2 = (i + 2 < num_houses ? file->housespec[i + 2].get() : nullptr);
			const HouseSpec *next3 = (i + 3 < num_houses ? file->housespec[i + 3].get() : nullptr);

			if (!IsHouseSpecValid(hs, next1, next2, next3, file->filename)) continue;

			_house_mngr.SetEntitySpec(hs);
		}
	}

	for (size_t i = 0; i < HouseSpec::Specs().size(); i++) {
		HouseSpec *hs = HouseSpec::Get(i);
		const HouseSpec *next1 = (i + 1 < NUM_HOUSES ? HouseSpec::Get(i + 1) : nullptr);
		const HouseSpec *next2 = (i + 2 < NUM_HOUSES ? HouseSpec::Get(i + 2) : nullptr);
		const HouseSpec *next3 = (i + 3 < NUM_HOUSES ? HouseSpec::Get(i + 3) : nullptr);

		/* We need to check all houses again to we are sure that multitile houses
		 * did get consecutive IDs and none of the parts are missing. */
		if (!IsHouseSpecValid(hs, next1, next2, next3, std::string{})) {
			/* GetHouseNorthPart checks 3 houses that are directly before
			 * it in the house pool. If any of those houses have multi-tile
			 * flags set it assumes it's part of a multitile house. Since
			 * we can have invalid houses in the pool marked as disabled, we
			 * don't want to have them influencing valid tiles. As such set
			 * building_flags to zero here to make sure any house following
			 * this one in the pool is properly handled as 1x1 house. */
			hs->building_flags = TILE_NO_FLAG;
		}

		/* Apply default cargo translation map for unset cargo slots */
		for (uint i = 0; i < lengthof(hs->accepts_cargo_label); ++i) {
			if (!IsValidCargoID(hs->accepts_cargo[i])) hs->accepts_cargo[i] = GetCargoIDByLabel(hs->accepts_cargo_label[i]);
			/* Disable acceptance if cargo type is invalid. */
			if (!IsValidCargoID(hs->accepts_cargo[i])) hs->cargo_acceptance[i] = 0;
		}
	}

	HouseZones climate_mask = (HouseZones)(1 << (_settings_game.game_creation.landscape + 12));
	EnsureEarlyHouse(HZ_ZON1 | climate_mask);
	EnsureEarlyHouse(HZ_ZON2 | climate_mask);
	EnsureEarlyHouse(HZ_ZON3 | climate_mask);
	EnsureEarlyHouse(HZ_ZON4 | climate_mask);
	EnsureEarlyHouse(HZ_ZON5 | climate_mask);

	if (_settings_game.game_creation.landscape == LT_ARCTIC) {
		EnsureEarlyHouse(HZ_ZON1 | HZ_SUBARTC_ABOVE);
		EnsureEarlyHouse(HZ_ZON2 | HZ_SUBARTC_ABOVE);
		EnsureEarlyHouse(HZ_ZON3 | HZ_SUBARTC_ABOVE);
		EnsureEarlyHouse(HZ_ZON4 | HZ_SUBARTC_ABOVE);
		EnsureEarlyHouse(HZ_ZON5 | HZ_SUBARTC_ABOVE);
	}
}

/**
 * Add all new industries to the industry array. Industry properties can be set at any
 * time in the GRF file, so we can only add a industry spec to the industry array
 * after the file has finished loading.
 */
static void FinaliseIndustriesArray()
{
	for (GRFFile * const file : _grf_files) {
		for (const auto &indsp : file->industryspec) {
			if (indsp == nullptr || !indsp->enabled) continue;

<<<<<<< HEAD
			StringID strid;
			/* process the conversion of text at the end, so to be sure everything will be fine
			 * and available.  Check if it does not return undefind marker, which is a very good sign of a
			 * substitute industry who has not changed the string been examined, thus using it as such */
			strid = GetGRFStringID(indsp->grf_prop.grffile, indsp->name);
			if (strid != STR_UNDEFINED) indsp->name = strid;

			strid = GetGRFStringID(indsp->grf_prop.grffile, indsp->closure_text);
			if (strid != STR_UNDEFINED) indsp->closure_text = strid;

			strid = GetGRFStringID(indsp->grf_prop.grffile, indsp->production_up_text);
			if (strid != STR_UNDEFINED) indsp->production_up_text = strid;

			strid = GetGRFStringID(indsp->grf_prop.grffile, indsp->production_down_text);
			if (strid != STR_UNDEFINED) indsp->production_down_text = strid;

			strid = GetGRFStringID(indsp->grf_prop.grffile, indsp->new_industry_text);
			if (strid != STR_UNDEFINED) indsp->new_industry_text = strid;

			if (indsp->station_name != STR_NULL) {
				/* STR_NULL (0) can be set by grf.  It has a meaning regarding assignation of the
				 * station's name. Don't want to lose the value, therefore, do not process. */
				strid = GetGRFStringID(indsp->grf_prop.grffile, indsp->station_name);
				if (strid != STR_UNDEFINED) indsp->station_name = strid;
			}

=======
>>>>>>> 666f7bfe
			_industry_mngr.SetEntitySpec(indsp.get());
		}

		for (const auto &indtsp : file->indtspec) {
			if (indtsp != nullptr) {
				_industile_mngr.SetEntitySpec(indtsp.get());
			}
		}
	}

	for (auto &indsp : _industry_specs) {
		if (indsp.enabled && indsp.grf_prop.HasGrfFile()) {
			for (auto &conflicting : indsp.conflicting) {
				conflicting = MapNewGRFIndustryType(conflicting, indsp.grf_prop.grfid);
			}
		}
		if (!indsp.enabled) {
			indsp.name = STR_NEWGRF_INVALID_INDUSTRYTYPE;
		}

		/* Apply default cargo translation map for unset cargo slots */
		for (size_t i = 0; i < std::size(indsp.produced_cargo_label); ++i) {
			if (!IsValidCargoID(indsp.produced_cargo[i])) indsp.produced_cargo[i] = GetCargoIDByLabel(GetActiveCargoLabel(indsp.produced_cargo_label[i]));
		}
		for (size_t i = 0; i < std::size(indsp.accepts_cargo_label); ++i) {
			if (!IsValidCargoID(indsp.accepts_cargo[i])) indsp.accepts_cargo[i] = GetCargoIDByLabel(GetActiveCargoLabel(indsp.accepts_cargo_label[i]));
		}
	}

	for (auto &indtsp : _industry_tile_specs) {
		/* Apply default cargo translation map for unset cargo slots */
		for (size_t i = 0; i < std::size(indtsp.accepts_cargo_label); ++i) {
			if (!IsValidCargoID(indtsp.accepts_cargo[i])) indtsp.accepts_cargo[i] = GetCargoIDByLabel(GetActiveCargoLabel(indtsp.accepts_cargo_label[i]));
		}
	}
}

/**
 * Add all new objects to the object array. Object properties can be set at any
 * time in the GRF file, so we can only add an object spec to the object array
 * after the file has finished loading.
 */
static void FinaliseObjectsArray()
{
	for (GRFFile * const file : _grf_files) {
		for (auto &objectspec : file->objectspec) {
			if (objectspec != nullptr && objectspec->grf_prop.HasGrfFile() && objectspec->IsEnabled()) {
				_object_mngr.SetEntitySpec(objectspec.get());
			}
		}
	}

	ObjectSpec::BindToClasses();
}

/**
 * Add all new airports to the airport array. Airport properties can be set at any
 * time in the GRF file, so we can only add a airport spec to the airport array
 * after the file has finished loading.
 */
static void FinaliseAirportsArray()
{
	for (GRFFile * const file : _grf_files) {
		for (auto &as : file->airportspec) {
			if (as != nullptr && as->enabled) {
				_airport_mngr.SetEntitySpec(as.get());
			}
		}

		for (auto &ats : file->airtspec) {
			if (ats != nullptr && ats->enabled) {
				_airporttile_mngr.SetEntitySpec(ats.get());
			}
		}
	}
}

/* Here we perform initial decoding of some special sprites (as are they
 * described at http://www.ttdpatch.net/src/newgrf.txt, but this is only a very
 * partial implementation yet).
 * XXX: We consider GRF files trusted. It would be trivial to exploit OTTD by
 * a crafted invalid GRF file. We should tell that to the user somehow, or
 * better make this more robust in the future. */
static void DecodeSpecialSprite(uint8_t *buf, uint num, GrfLoadingStage stage)
{
	/* XXX: There is a difference between staged loading in TTDPatch and
	 * here.  In TTDPatch, for some reason actions 1 and 2 are carried out
	 * during stage 1, whilst action 3 is carried out during stage 2 (to
	 * "resolve" cargo IDs... wtf). This is a little problem, because cargo
	 * IDs are valid only within a given set (action 1) block, and may be
	 * overwritten after action 3 associates them. But overwriting happens
	 * in an earlier stage than associating, so...  We just process actions
	 * 1 and 2 in stage 2 now, let's hope that won't get us into problems.
	 * --pasky
	 * We need a pre-stage to set up GOTO labels of Action 0x10 because the grf
	 * is not in memory and scanning the file every time would be too expensive.
	 * In other stages we skip action 0x10 since it's already dealt with. */
	static const SpecialSpriteHandler handlers[][GLS_END] = {
		/* 0x00 */ { nullptr,       SafeChangeInfo, nullptr,         nullptr,         ReserveChangeInfo, FeatureChangeInfo, },
		/* 0x01 */ { SkipAct1,      SkipAct1,       SkipAct1,        SkipAct1,        SkipAct1,          NewSpriteSet, },
		/* 0x02 */ { nullptr,       nullptr,        nullptr,         nullptr,         nullptr,           NewSpriteGroup, },
		/* 0x03 */ { nullptr,       GRFUnsafe,      nullptr,         nullptr,         nullptr,           FeatureMapSpriteGroup, },
		/* 0x04 */ { nullptr,       nullptr,        nullptr,         nullptr,         nullptr,           FeatureNewName, },
		/* 0x05 */ { SkipAct5,      SkipAct5,       SkipAct5,        SkipAct5,        SkipAct5,          GraphicsNew, },
		/* 0x06 */ { nullptr,       nullptr,        nullptr,         CfgApply,        CfgApply,          CfgApply, },
		/* 0x07 */ { nullptr,       nullptr,        nullptr,         nullptr,         SkipIf,            SkipIf, },
		/* 0x08 */ { ScanInfo,      nullptr,        nullptr,         GRFInfo,         GRFInfo,           GRFInfo, },
		/* 0x09 */ { nullptr,       nullptr,        nullptr,         SkipIf,          SkipIf,            SkipIf, },
		/* 0x0A */ { SkipActA,      SkipActA,       SkipActA,        SkipActA,        SkipActA,          SpriteReplace, },
		/* 0x0B */ { nullptr,       nullptr,        nullptr,         GRFLoadError,    GRFLoadError,      GRFLoadError, },
		/* 0x0C */ { nullptr,       nullptr,        nullptr,         GRFComment,      nullptr,           GRFComment, },
		/* 0x0D */ { nullptr,       SafeParamSet,   nullptr,         ParamSet,        ParamSet,          ParamSet, },
		/* 0x0E */ { nullptr,       SafeGRFInhibit, nullptr,         GRFInhibit,      GRFInhibit,        GRFInhibit, },
		/* 0x0F */ { nullptr,       GRFUnsafe,      nullptr,         FeatureTownName, nullptr,           nullptr, },
		/* 0x10 */ { nullptr,       nullptr,        DefineGotoLabel, nullptr,         nullptr,           nullptr, },
		/* 0x11 */ { SkipAct11,     GRFUnsafe,      SkipAct11,       GRFSound,        SkipAct11,         GRFSound, },
		/* 0x12 */ { SkipAct12,     SkipAct12,      SkipAct12,       SkipAct12,       SkipAct12,         LoadFontGlyph, },
		/* 0x13 */ { nullptr,       nullptr,        nullptr,         nullptr,         nullptr,           TranslateGRFStrings, },
		/* 0x14 */ { StaticGRFInfo, nullptr,        nullptr,         Act14FeatureTest,nullptr,           nullptr, },
	};

	GRFLocation location(_cur.grfconfig->ident.grfid, _cur.nfo_line);

	GRFLineToSpriteOverride::iterator it = _grf_line_to_action6_sprite_override.find(location);
	_action6_override_active = (it != _grf_line_to_action6_sprite_override.end());
	if (it == _grf_line_to_action6_sprite_override.end()) {
		/* No preloaded sprite to work with; read the
		 * pseudo sprite content. */
		_cur.file->ReadBlock(buf, num);
	} else {
		/* Use the preloaded sprite data. */
		buf = it->second.get();
		GrfMsg(7, "DecodeSpecialSprite: Using preloaded pseudo sprite data");

		/* Skip the real (original) content of this action. */
		_cur.file->SeekTo(num, SEEK_CUR);
	}

	ByteReader br(buf, buf + num);

	try {
		uint8_t action = br.ReadByte();

		if (action == 0xFF) {
			GrfMsg(2, "DecodeSpecialSprite: Unexpected data block, skipping");
		} else if (action == 0xFE) {
			GrfMsg(2, "DecodeSpecialSprite: Unexpected import block, skipping");
		} else if (action >= lengthof(handlers)) {
			GrfMsg(7, "DecodeSpecialSprite: Skipping unknown action 0x{:02X}", action);
		} else if (handlers[action][stage] == nullptr) {
			GrfMsg(7, "DecodeSpecialSprite: Skipping action 0x{:02X} in stage {}", action, stage);
		} else {
			GrfMsg(7, "DecodeSpecialSprite: Handling action 0x{:02X} in stage {}", action, stage);
			handlers[action][stage](br);
		}
	} catch (...) {
		GrfMsg(1, "DecodeSpecialSprite: Tried to read past end of pseudo-sprite data");
		DisableGrf(STR_NEWGRF_ERROR_READ_BOUNDS);
	}
}

/**
 * Load a particular NewGRF from a SpriteFile.
 * @param config The configuration of the to be loaded NewGRF.
 * @param stage  The loading stage of the NewGRF.
 * @param file   The file to load the GRF data from.
 */
static void LoadNewGRFFileFromFile(GRFConfig *config, GrfLoadingStage stage, SpriteFile &file)
{
	_cur.file = &file;
	_cur.grfconfig = config;

	Debug(grf, 2, "LoadNewGRFFile: Reading NewGRF-file '{}'", config->GetDisplayPath());

	uint8_t grf_container_version = file.GetContainerVersion();
	if (grf_container_version == 0) {
		Debug(grf, 7, "LoadNewGRFFile: Custom .grf has invalid format");
		return;
	}

	if (stage == GLS_INIT || stage == GLS_ACTIVATION) {
		/* We need the sprite offsets in the init stage for NewGRF sounds
		 * and in the activation stage for real sprites. */
		ReadGRFSpriteOffsets(file);
	} else {
		/* Skip sprite section offset if present. */
		if (grf_container_version >= 2) file.ReadDword();
	}

	if (grf_container_version >= 2) {
		/* Read compression value. */
		uint8_t compression = file.ReadByte();
		if (compression != 0) {
			Debug(grf, 7, "LoadNewGRFFile: Unsupported compression format");
			return;
		}
	}

	/* Skip the first sprite; we don't care about how many sprites this
	 * does contain; newest TTDPatches and George's longvehicles don't
	 * neither, apparently. */
	uint32_t num = grf_container_version >= 2 ? file.ReadDword() : file.ReadWord();
	if (num == 4 && file.ReadByte() == 0xFF) {
		file.ReadDword();
	} else {
		Debug(grf, 7, "LoadNewGRFFile: Custom .grf has invalid format");
		return;
	}

	_cur.ClearDataForNextFile();

	ReusableBuffer<uint8_t> buf;

	while ((num = (grf_container_version >= 2 ? file.ReadDword() : file.ReadWord())) != 0) {
		uint8_t type = file.ReadByte();
		_cur.nfo_line++;

		if (type == 0xFF) {
			if (_cur.skip_sprites == 0) {
				DecodeSpecialSprite(buf.Allocate(num), num, stage);

				/* Stop all processing if we are to skip the remaining sprites */
				if (_cur.skip_sprites == -1) break;

				continue;
			} else {
				file.SkipBytes(num);
			}
		} else {
			if (_cur.skip_sprites == 0) {
				GrfMsg(0, "LoadNewGRFFile: Unexpected sprite, disabling");
				DisableGrf(STR_NEWGRF_ERROR_UNEXPECTED_SPRITE);
				break;
			}

			if (grf_container_version >= 2 && type == 0xFD) {
				/* Reference to data section. Container version >= 2 only. */
				file.SkipBytes(num);
			} else {
				file.SkipBytes(7);
				SkipSpriteData(file, type, num - 8);
			}
		}

		if (_cur.skip_sprites > 0) _cur.skip_sprites--;
	}
}

/**
 * Load a particular NewGRF.
 * @param config     The configuration of the to be loaded NewGRF.
 * @param stage      The loading stage of the NewGRF.
 * @param subdir     The sub directory to find the NewGRF in.
 * @param temporary  The NewGRF/sprite file is to be loaded temporarily and should be closed immediately,
 *                   contrary to loading the SpriteFile and having it cached by the SpriteCache.
 */
void LoadNewGRFFile(GRFConfig *config, GrfLoadingStage stage, Subdirectory subdir, bool temporary)
{
	const std::string &filename = config->filename;

	/* A .grf file is activated only if it was active when the game was
	 * started.  If a game is loaded, only its active .grfs will be
	 * reactivated, unless "loadallgraphics on" is used.  A .grf file is
	 * considered active if its action 8 has been processed, i.e. its
	 * action 8 hasn't been skipped using an action 7.
	 *
	 * During activation, only actions 0, 1, 2, 3, 4, 5, 7, 8, 9, 0A and 0B are
	 * carried out.  All others are ignored, because they only need to be
	 * processed once at initialization.  */
	if (stage != GLS_FILESCAN && stage != GLS_SAFETYSCAN && stage != GLS_LABELSCAN) {
		_cur.grffile = GetFileByFilename(filename);
		if (_cur.grffile == nullptr) UserError("File '{}' lost in cache.\n", filename);
		if (stage == GLS_RESERVE && config->status != GCS_INITIALISED) return;
		if (stage == GLS_ACTIVATION && !HasBit(config->flags, GCF_RESERVED)) return;
	}

	bool needs_palette_remap = config->palette & GRFP_USE_MASK;
	if (temporary) {
		SpriteFile temporarySpriteFile(filename, subdir, needs_palette_remap);
		LoadNewGRFFileFromFile(config, stage, temporarySpriteFile);
	} else {
		SpriteFile &file = OpenCachedSpriteFile(filename, subdir, needs_palette_remap);
		LoadNewGRFFileFromFile(config, stage, file);
		if (!HasBit(config->flags, GCF_SYSTEM)) file.flags |= SFF_USERGRF;
		if (config->ident.grfid == BSWAP32(0xFFFFFFFE)) file.flags |= SFF_OPENTTDGRF;
	}
}

/**
 * Relocates the old shore sprites at new positions.
 *
 * 1. If shore sprites are neither loaded by Action5 nor ActionA, the extra sprites from openttd(w/d).grf are used. (SHORE_REPLACE_ONLY_NEW)
 * 2. If a newgrf replaces some shore sprites by ActionA. The (maybe also replaced) grass tiles are used for corner shores. (SHORE_REPLACE_ACTION_A)
 * 3. If a newgrf replaces shore sprites by Action5 any shore replacement by ActionA has no effect. (SHORE_REPLACE_ACTION_5)
 */
static void ActivateOldShore()
{
	/* Use default graphics, if no shore sprites were loaded.
	 * Should not happen, as the base set's extra grf should include some. */
	if (_loaded_newgrf_features.shore == SHORE_REPLACE_NONE) _loaded_newgrf_features.shore = SHORE_REPLACE_ACTION_A;

	if (_loaded_newgrf_features.shore != SHORE_REPLACE_ACTION_5) {
		DupSprite(SPR_ORIGINALSHORE_START +  1, SPR_SHORE_BASE +  1); // SLOPE_W
		DupSprite(SPR_ORIGINALSHORE_START +  2, SPR_SHORE_BASE +  2); // SLOPE_S
		DupSprite(SPR_ORIGINALSHORE_START +  6, SPR_SHORE_BASE +  3); // SLOPE_SW
		DupSprite(SPR_ORIGINALSHORE_START +  0, SPR_SHORE_BASE +  4); // SLOPE_E
		DupSprite(SPR_ORIGINALSHORE_START +  4, SPR_SHORE_BASE +  6); // SLOPE_SE
		DupSprite(SPR_ORIGINALSHORE_START +  3, SPR_SHORE_BASE +  8); // SLOPE_N
		DupSprite(SPR_ORIGINALSHORE_START +  7, SPR_SHORE_BASE +  9); // SLOPE_NW
		DupSprite(SPR_ORIGINALSHORE_START +  5, SPR_SHORE_BASE + 12); // SLOPE_NE
	}

	if (_loaded_newgrf_features.shore == SHORE_REPLACE_ACTION_A) {
		DupSprite(SPR_FLAT_GRASS_TILE + 16, SPR_SHORE_BASE +  0); // SLOPE_STEEP_S
		DupSprite(SPR_FLAT_GRASS_TILE + 17, SPR_SHORE_BASE +  5); // SLOPE_STEEP_W
		DupSprite(SPR_FLAT_GRASS_TILE +  7, SPR_SHORE_BASE +  7); // SLOPE_WSE
		DupSprite(SPR_FLAT_GRASS_TILE + 15, SPR_SHORE_BASE + 10); // SLOPE_STEEP_N
		DupSprite(SPR_FLAT_GRASS_TILE + 11, SPR_SHORE_BASE + 11); // SLOPE_NWS
		DupSprite(SPR_FLAT_GRASS_TILE + 13, SPR_SHORE_BASE + 13); // SLOPE_ENW
		DupSprite(SPR_FLAT_GRASS_TILE + 14, SPR_SHORE_BASE + 14); // SLOPE_SEN
		DupSprite(SPR_FLAT_GRASS_TILE + 18, SPR_SHORE_BASE + 15); // SLOPE_STEEP_E

		/* XXX - SLOPE_EW, SLOPE_NS are currently not used.
		 *       If they would be used somewhen, then these grass tiles will most like not look as needed */
		DupSprite(SPR_FLAT_GRASS_TILE +  5, SPR_SHORE_BASE + 16); // SLOPE_EW
		DupSprite(SPR_FLAT_GRASS_TILE + 10, SPR_SHORE_BASE + 17); // SLOPE_NS
	}
}

/**
 * Replocate the old tram depot sprites to the new position, if no new ones were loaded.
 */
static void ActivateOldTramDepot()
{
	if (_loaded_newgrf_features.tram == TRAMWAY_REPLACE_DEPOT_WITH_TRACK) {
		DupSprite(SPR_ROAD_DEPOT               + 0, SPR_TRAMWAY_DEPOT_NO_TRACK + 0); // use road depot graphics for "no tracks"
		DupSprite(SPR_TRAMWAY_DEPOT_WITH_TRACK + 1, SPR_TRAMWAY_DEPOT_NO_TRACK + 1);
		DupSprite(SPR_ROAD_DEPOT               + 2, SPR_TRAMWAY_DEPOT_NO_TRACK + 2); // use road depot graphics for "no tracks"
		DupSprite(SPR_TRAMWAY_DEPOT_WITH_TRACK + 3, SPR_TRAMWAY_DEPOT_NO_TRACK + 3);
		DupSprite(SPR_TRAMWAY_DEPOT_WITH_TRACK + 4, SPR_TRAMWAY_DEPOT_NO_TRACK + 4);
		DupSprite(SPR_TRAMWAY_DEPOT_WITH_TRACK + 5, SPR_TRAMWAY_DEPOT_NO_TRACK + 5);
	}
}

/**
 * Decide whether price base multipliers of grfs shall apply globally or only to the grf specifying them
 */
static void FinalisePriceBaseMultipliers()
{
	extern const PriceBaseSpec _price_base_specs[];
	/** Features, to which '_grf_id_overrides' applies. Currently vehicle features only. */
	static const uint32_t override_features = (1 << GSF_TRAINS) | (1 << GSF_ROADVEHICLES) | (1 << GSF_SHIPS) | (1 << GSF_AIRCRAFT);

	/* Evaluate grf overrides */
	int num_grfs = (uint)_grf_files.size();
	TempBufferST<int> grf_overrides(num_grfs);
	for (int i = 0; i < num_grfs; i++) {
		grf_overrides[i] = -1;

		GRFFile *source = _grf_files[i];
		auto it = _grf_id_overrides.find(source->grfid);
		if (it == std::end(_grf_id_overrides)) continue;
		uint32_t override = it->second;

		GRFFile *dest = GetFileByGRFID(override);
		if (dest == nullptr) continue;

		grf_overrides[i] = find_index(_grf_files, dest);
		assert(grf_overrides[i] >= 0);
	}

	/* Override features and price base multipliers of earlier loaded grfs */
	for (int i = 0; i < num_grfs; i++) {
		if (grf_overrides[i] < 0 || grf_overrides[i] >= i) continue;
		GRFFile *source = _grf_files[i];
		GRFFile *dest = _grf_files[grf_overrides[i]];

		uint32_t features = (source->grf_features | dest->grf_features) & override_features;
		source->grf_features |= features;
		dest->grf_features |= features;

		for (Price p = PR_BEGIN; p < PR_END; p++) {
			/* No price defined -> nothing to do */
			if (!HasBit(features, _price_base_specs[p].grf_feature) || source->price_base_multipliers[p] == INVALID_PRICE_MODIFIER) continue;
			Debug(grf, 3, "'{}' overrides price base multiplier {} of '{}'", source->filename, p, dest->filename);
			dest->price_base_multipliers[p] = source->price_base_multipliers[p];
		}
	}

	/* Propagate features and price base multipliers of afterwards loaded grfs, if none is present yet */
	for (int i = num_grfs - 1; i >= 0; i--) {
		if (grf_overrides[i] < 0 || grf_overrides[i] <= i) continue;
		GRFFile *source = _grf_files[i];
		GRFFile *dest = _grf_files[grf_overrides[i]];

		uint32_t features = (source->grf_features | dest->grf_features) & override_features;
		source->grf_features |= features;
		dest->grf_features |= features;

		for (Price p = PR_BEGIN; p < PR_END; p++) {
			/* Already a price defined -> nothing to do */
			if (!HasBit(features, _price_base_specs[p].grf_feature) || dest->price_base_multipliers[p] != INVALID_PRICE_MODIFIER) continue;
			Debug(grf, 3, "Price base multiplier {} from '{}' propagated to '{}'", p, source->filename, dest->filename);
			dest->price_base_multipliers[p] = source->price_base_multipliers[p];
		}
	}

	/* The 'master grf' now have the correct multipliers. Assign them to the 'addon grfs' to make everything consistent. */
	for (int i = 0; i < num_grfs; i++) {
		if (grf_overrides[i] < 0) continue;
		GRFFile *source = _grf_files[i];
		GRFFile *dest = _grf_files[grf_overrides[i]];

		uint32_t features = (source->grf_features | dest->grf_features) & override_features;
		source->grf_features |= features;
		dest->grf_features |= features;

		for (Price p = PR_BEGIN; p < PR_END; p++) {
			if (!HasBit(features, _price_base_specs[p].grf_feature)) continue;
			if (source->price_base_multipliers[p] != dest->price_base_multipliers[p]) {
				Debug(grf, 3, "Price base multiplier {} from '{}' propagated to '{}'", p, dest->filename, source->filename);
			}
			source->price_base_multipliers[p] = dest->price_base_multipliers[p];
		}
	}

	/* Apply fallback prices for grf version < 8 */
	for (GRFFile * const file : _grf_files) {
		if (file->grf_version >= 8) continue;
		PriceMultipliers &price_base_multipliers = file->price_base_multipliers;
		for (Price p = PR_BEGIN; p < PR_END; p++) {
			Price fallback_price = _price_base_specs[p].fallback_price;
			if (fallback_price != INVALID_PRICE && price_base_multipliers[p] == INVALID_PRICE_MODIFIER) {
				/* No price multiplier has been set.
				 * So copy the multiplier from the fallback price, maybe a multiplier was set there. */
				price_base_multipliers[p] = price_base_multipliers[fallback_price];
			}
		}
	}

	/* Decide local/global scope of price base multipliers */
	for (GRFFile * const file : _grf_files) {
		PriceMultipliers &price_base_multipliers = file->price_base_multipliers;
		for (Price p = PR_BEGIN; p < PR_END; p++) {
			if (price_base_multipliers[p] == INVALID_PRICE_MODIFIER) {
				/* No multiplier was set; set it to a neutral value */
				price_base_multipliers[p] = 0;
			} else {
				if (!HasBit(file->grf_features, _price_base_specs[p].grf_feature)) {
					/* The grf does not define any objects of the feature,
					 * so it must be a difficulty setting. Apply it globally */
					Debug(grf, 3, "'{}' sets global price base multiplier {} to {}", file->filename, p, price_base_multipliers[p]);
					SetPriceBaseMultiplier(p, price_base_multipliers[p]);
					price_base_multipliers[p] = 0;
				} else {
					Debug(grf, 3, "'{}' sets local price base multiplier {} to {}", file->filename, p, price_base_multipliers[p]);
				}
			}
		}
	}
}

extern void InitGRFTownGeneratorNames();

/** Finish loading NewGRFs and execute needed post-processing */
static void AfterLoadGRFs()
{
	ReleaseVarAction2OptimisationCaches();

	for (StringIDMapping &it : _string_to_grf_mapping) {
		StringID str = MapGRFStringID(it.grf, it.source);
		if (it.func == nullptr) {
			*reinterpret_cast<StringID *>(it.func_data) = str;
		} else {
			it.func(str, it.func_data);
		}
	}
	_string_to_grf_mapping.clear();

	/* Clear the action 6 override sprites. */
	_grf_line_to_action6_sprite_override.clear();

	/* Polish cargoes */
	FinaliseCargoArray();

	/* Pre-calculate all refit masks after loading GRF files. */
	CalculateRefitMasks();

	/* Polish engines */
	FinaliseEngineArray();

	/* Set the actually used Canal properties */
	FinaliseCanals();

	/* Add all new houses to the house array. */
	FinaliseHouseArray();

	/* Add all new industries to the industry array. */
	FinaliseIndustriesArray();

	/* Add all new objects to the object array. */
	FinaliseObjectsArray();

	InitializeSortedCargoSpecs();

	/* Sort the list of industry types. */
	SortIndustryTypes();

	/* Create dynamic list of industry legends for smallmap_gui.cpp */
	BuildIndustriesLegend();

	/* Build the routemap legend, based on the available cargos */
	BuildLinkStatsLegend();

	/* Add all new airports to the airports array. */
	FinaliseAirportsArray();
	BindAirportSpecs();

	/* Update the townname generators list */
	InitGRFTownGeneratorNames();

	/* Run all queued vehicle list order changes */
	CommitVehicleListOrderChanges();

	/* Load old shore sprites in new position, if they were replaced by ActionA */
	ActivateOldShore();

	/* Load old tram depot sprites in new position, if no new ones are present */
	ActivateOldTramDepot();

	/* Set up custom rail types */
	InitRailTypes();
	InitRoadTypes();
	InitRoadTypesCaches();

	for (Engine *e : Engine::IterateType(VEH_ROAD)) {
		if (_gted[e->index].rv_max_speed != 0) {
			/* Set RV maximum speed from the mph/0.8 unit value */
			e->u.road.max_speed = _gted[e->index].rv_max_speed * 4;
		}

		RoadTramType rtt = HasBit(e->info.misc_flags, EF_ROAD_TRAM) ? RTT_TRAM : RTT_ROAD;

		const GRFFile *file = e->GetGRF();
		if (file == nullptr || _gted[e->index].roadtramtype == 0) {
			e->u.road.roadtype = (rtt == RTT_TRAM) ? ROADTYPE_TRAM : ROADTYPE_ROAD;
			continue;
		}

		/* Remove +1 offset. */
		_gted[e->index].roadtramtype--;

		const std::vector<RoadTypeLabel> *list = (rtt == RTT_TRAM) ? &file->tramtype_list : &file->roadtype_list;
		if (_gted[e->index].roadtramtype < list->size())
		{
			RoadTypeLabel rtl = (*list)[_gted[e->index].roadtramtype];
			RoadType rt = GetRoadTypeByLabel(rtl);
			if (rt != INVALID_ROADTYPE && GetRoadTramType(rt) == rtt) {
				e->u.road.roadtype = rt;
				continue;
			}
		}

		/* Road type is not available, so disable this engine */
		e->info.climates = 0;
	}

	for (Engine *e : Engine::IterateType(VEH_TRAIN)) {
		RailType railtype = GetRailTypeByLabel(_gted[e->index].railtypelabel);
		if (railtype == INVALID_RAILTYPE) {
			/* Rail type is not available, so disable this engine */
			e->info.climates = 0;
		} else {
			e->u.rail.railtype = railtype;
			e->u.rail.intended_railtype = railtype;
		}
	}

	SetYearEngineAgingStops();

	FinalisePriceBaseMultipliers();

	/* Deallocate temporary loading data */
	_gted.clear();
	_grm_sprites.clear();

	ObjectClass::PrepareIndices();
	StationClass::PrepareIndices();
	AirportClass::PrepareIndices();
	RoadStopClass::PrepareIndices();
}

/**
 * Load all the NewGRFs.
 * @param load_index The offset for the first sprite to add.
 * @param num_baseset Number of NewGRFs at the front of the list to look up in the baseset dir instead of the newgrf dir.
 */
void LoadNewGRF(SpriteID load_index, uint num_baseset)
{
	/* In case of networking we need to "sync" the start values
	 * so all NewGRFs are loaded equally. For this we use the
	 * start date of the game and we set the counters, etc. to
	 * 0 so they're the same too. */
	CalTime::State cal_state = CalTime::Detail::now;
	EconTime::State econ_state = EconTime::Detail::now;
	uint8_t tick_skip_counter = DateDetail::_tick_skip_counter;
	uint64_t tick_counter = _tick_counter;
	uint64_t scaled_tick_counter = _scaled_tick_counter;
	StateTicks state_ticks = _state_ticks;
	StateTicksDelta state_ticks_offset = DateDetail::_state_ticks_offset;
	uint8_t display_opt = _display_opt;

	if (_networking) {
<<<<<<< HEAD
		CalTime::Detail::now = CalTime::Detail::NewState(_settings_game.game_creation.starting_year);
		EconTime::Detail::now = EconTime::Detail::NewState(ToEconTimeCast(_settings_game.game_creation.starting_year));
		_tick_counter = 0;
		_scaled_tick_counter = 0;
		_state_ticks = 0;
=======
		TimerGameCalendar::year = _settings_game.game_creation.starting_year;
		TimerGameCalendar::date = TimerGameCalendar::ConvertYMDToDate(TimerGameCalendar::year, 0, 1);
		TimerGameCalendar::date_fract = 0;

		TimerGameEconomy::year = TimerGameEconomy::Year{_settings_game.game_creation.starting_year.base()};
		TimerGameEconomy::date = TimerGameEconomy::ConvertYMDToDate(TimerGameEconomy::year, 0, 1);
		TimerGameEconomy::date_fract = 0;

		TimerGameTick::counter = 0;
>>>>>>> 666f7bfe
		_display_opt  = 0;
		UpdateCachedSnowLine();
		RecalculateStateTicksOffset();
	}

	InitializeGRFSpecial();

	ResetNewGRFData();

	/*
	 * Reset the status of all files, so we can 'retry' to load them.
	 * This is needed when one for example rearranges the NewGRFs in-game
	 * and a previously disabled NewGRF becomes usable. If it would not
	 * be reset, the NewGRF would remain disabled even though it should
	 * have been enabled.
	 */
	for (GRFConfig *c = _grfconfig; c != nullptr; c = c->next) {
		if (c->status != GCS_NOT_FOUND) c->status = GCS_UNKNOWN;
		if (_settings_client.gui.newgrf_disable_big_gui && (c->ident.grfid == BSWAP32(0x52577801) || c->ident.grfid == BSWAP32(0x55464970))) {
			c->status = GCS_DISABLED;
		}
	}

	_cur.spriteid = load_index;

	/* Load newgrf sprites
	 * in each loading stage, (try to) open each file specified in the config
	 * and load information from it. */
	for (GrfLoadingStage stage = GLS_LABELSCAN; stage <= GLS_ACTIVATION; stage++) {
		/* Set activated grfs back to will-be-activated between reservation- and activation-stage.
		 * This ensures that action7/9 conditions 0x06 - 0x0A work correctly. */
		for (GRFConfig *c = _grfconfig; c != nullptr; c = c->next) {
			if (c->status == GCS_ACTIVATED) c->status = GCS_INITIALISED;
		}

		if (stage == GLS_RESERVE) {
			static const std::pair<uint32_t, uint32_t> default_grf_overrides[] = {
				{ BSWAP32(0x44442202), BSWAP32(0x44440111) }, // UKRS addons modifies UKRS
				{ BSWAP32(0x6D620402), BSWAP32(0x6D620401) }, // DBSetXL ECS extension modifies DBSetXL
				{ BSWAP32(0x4D656f20), BSWAP32(0x4D656F17) }, // LV4cut modifies LV4
			};
			for (const auto &grf_override : default_grf_overrides) {
				SetNewGRFOverride(grf_override.first, grf_override.second);
			}
		}

		uint num_grfs = 0;
		uint num_non_static = 0;

		_cur.stage = stage;
		for (GRFConfig *c = _grfconfig; c != nullptr; c = c->next) {
			if (c->status == GCS_DISABLED || c->status == GCS_NOT_FOUND) continue;
			if (stage > GLS_INIT && HasBit(c->flags, GCF_INIT_ONLY)) continue;

			Subdirectory subdir = num_grfs < num_baseset ? BASESET_DIR : NEWGRF_DIR;
			if (!FioCheckFileExists(c->filename, subdir)) {
				Debug(grf, 0, "NewGRF file is missing '{}'; disabling", c->filename);
				c->status = GCS_NOT_FOUND;
				continue;
			}

			if (stage == GLS_LABELSCAN) InitNewGRFFile(c);

			if (!HasBit(c->flags, GCF_STATIC) && !HasBit(c->flags, GCF_SYSTEM)) {
				if (num_non_static == MAX_NON_STATIC_GRF_COUNT) {
					Debug(grf, 0, "'{}' is not loaded as the maximum number of non-static GRFs has been reached", c->filename);
					c->status = GCS_DISABLED;
					c->error  = {STR_NEWGRF_ERROR_MSG_FATAL, STR_NEWGRF_ERROR_TOO_MANY_NEWGRFS_LOADED};
					continue;
				}
				num_non_static++;
			}

			num_grfs++;

			LoadNewGRFFile(c, stage, subdir, false);
			if (stage == GLS_RESERVE) {
				SetBit(c->flags, GCF_RESERVED);
			} else if (stage == GLS_ACTIVATION) {
				ClrBit(c->flags, GCF_RESERVED);
				assert_msg(GetFileByGRFID(c->ident.grfid) == _cur.grffile, "{:08X}", BSWAP32(c->ident.grfid));
				ClearTemporaryNewGRFData(_cur.grffile);
				BuildCargoTranslationMap();
				HandleVarAction2OptimisationPasses();
				Debug(sprite, 2, "LoadNewGRF: Currently {} sprites are loaded", _cur.spriteid);
			} else if (stage == GLS_INIT && HasBit(c->flags, GCF_INIT_ONLY)) {
				/* We're not going to activate this, so free whatever data we allocated */
				ClearTemporaryNewGRFData(_cur.grffile);
			}
		}
	}

	/* Pseudo sprite processing is finished; free temporary stuff */
	_cur.ClearDataForNextFile();
	_callback_result_cache.clear();

	/* Call any functions that should be run after GRFs have been loaded. */
	AfterLoadGRFs();

	/* Now revert back to the original situation */
	CalTime::Detail::now = cal_state;
	EconTime::Detail::now = econ_state;
	DateDetail::_tick_skip_counter = tick_skip_counter;
	_tick_counter = tick_counter;
	_scaled_tick_counter = scaled_tick_counter;
	_state_ticks = state_ticks;
	DateDetail::_state_ticks_offset = state_ticks_offset;
	_display_opt  = display_opt;
	UpdateCachedSnowLine();
}

/**
 * Returns amount of user selected NewGRFs files.
 */
uint CountSelectedGRFs(GRFConfig *grfconf)
{
	uint i = 0;

	/* Find last entry in the list */
	for (const GRFConfig *list = grfconf; list != nullptr; list = list->next) {
		if (!HasBit(list->flags, GCF_STATIC) && !HasBit(list->flags, GCF_SYSTEM)) i++;
	}
	return i;
}

const char *GetExtendedVariableNameById(int id)
{
	extern const GRFVariableMapDefinition _grf_action2_remappable_variables[];
	for (const GRFVariableMapDefinition *info = _grf_action2_remappable_variables; info->name != nullptr; info++) {
		if (id == info->id) {
			return info->name;
		}
	}

	extern const GRFNameOnlyVariableMapDefinition _grf_action2_internal_variable_names[];
	for (const GRFNameOnlyVariableMapDefinition *info = _grf_action2_internal_variable_names; info->name != nullptr; info++) {
		if (id == info->id) {
			return info->name;
		}
	}

	return nullptr;
}

static bool IsLabelPrintable(uint32_t l)
{
	for (uint i = 0; i < 4; i++) {
		if ((l & 0xFF) < 0x20 || (l & 0xFF) > 0x7F) return false;
		l >>= 8;
	}
	return true;
}

const char *NewGRFLabelDumper::Label(uint32_t label)
{
	if (IsLabelPrintable(label)) {
		format_to_fixed_z::format_to(this->buffer, lastof(this->buffer), "{:c}{:c}{:c}{:c}", label >> 24, label >> 16, label >> 8, label);
	} else {
		format_to_fixed_z::format_to(this->buffer, lastof(this->buffer), "0x{:08X}", BSWAP32(label));
	}
	return this->buffer;
}<|MERGE_RESOLUTION|>--- conflicted
+++ resolved
@@ -1018,11 +1018,7 @@
 {
 	switch (prop) {
 		case 0x00: // Introduction date
-<<<<<<< HEAD
-			ei->base_intro = buf.ReadWord() + CalTime::DAYS_TILL_ORIGINAL_BASE_YEAR;
-=======
-			ei->base_intro = CalendarTime::DAYS_TILL_ORIGINAL_BASE_YEAR + buf.ReadWord();
->>>>>>> 666f7bfe
+			ei->base_intro = CalTime::DAYS_TILL_ORIGINAL_BASE_YEAR + buf.ReadWord();
 			break;
 
 		case 0x02: // Decay speed
@@ -1030,11 +1026,11 @@
 			break;
 
 		case 0x03: // Vehicle life
-			ei->lifelength = TimerGameCalendar::Year{buf.ReadByte()};
+			ei->lifelength = YearDelta{buf.ReadByte()};
 			break;
 
 		case 0x04: // Model life
-			ei->base_life = TimerGameCalendar::Year{buf.ReadByte()};
+			ei->base_life = YearDelta{buf.ReadByte()};
 			break;
 
 		case 0x06: // Climates available
@@ -1311,7 +1307,7 @@
 				break;
 
 			case 0x2A: // Long format introduction date (days since year 0)
-				ei->base_intro = TimerGameCalendar::Date(buf.ReadDWord());
+				ei->base_intro = CalTime::Date(static_cast<int32_t>(buf.ReadDWord()));
 				break;
 
 			case PROP_TRAIN_CARGO_AGE_PERIOD: // 0x2B Cargo aging period
@@ -1502,7 +1498,7 @@
 				break;
 
 			case 0x1F: // Long format introduction date (days since year 0)
-				ei->base_intro = TimerGameCalendar::Date(buf.ReadDWord());
+				ei->base_intro = CalTime::Date(static_cast<int32_t>(buf.ReadDWord()));
 				break;
 
 			case 0x20: // Alter purchase list sort order
@@ -1689,7 +1685,7 @@
 				break;
 
 			case 0x1A: // Long format introduction date (days since year 0)
-				ei->base_intro = TimerGameCalendar::Date(buf.ReadDWord());
+				ei->base_intro = CalTime::Date(static_cast<int32_t>(buf.ReadDWord()));
 				break;
 
 			case 0x1B: // Alter purchase list sort order
@@ -1872,7 +1868,7 @@
 				break;
 
 			case 0x1A: // Long format introduction date (days since year 0)
-				ei->base_intro = TimerGameCalendar::Date(buf.ReadDWord());
+				ei->base_intro = CalTime::Date(static_cast<int32_t>(buf.ReadDWord()));
 				break;
 
 			case 0x1B: // Alter purchase list sort order
@@ -2290,11 +2286,7 @@
 			case 0x08: { // Year of availability
 				/* We treat '0' as always available */
 				uint8_t year = buf.ReadByte();
-<<<<<<< HEAD
-				bridge->avail_year = (year > 0 ? CalTime::ORIGINAL_BASE_YEAR + year : 0);
-=======
-				bridge->avail_year = (year > 0 ? CalendarTime::ORIGINAL_BASE_YEAR + year : TimerGameCalendar::Year{});
->>>>>>> 666f7bfe
+				bridge->avail_year = (year > 0 ? CalTime::ORIGINAL_BASE_YEAR + year : CalTime::Year{0});
 				break;
 			}
 
@@ -2695,17 +2687,12 @@
 			}
 
 			case 0x21: // long introduction year
-				housespec->min_year = TimerGameCalendar::Year{buf.ReadWord()};
+				housespec->min_year = CalTime::Year{buf.ReadWord()};
 				break;
 
 			case 0x22: // long maximum year
-<<<<<<< HEAD
-				housespec->max_year = buf.ReadWord();
+				housespec->max_year = housespec->max_year = CalTime::Year{buf.ReadWord()};
 				if (housespec->max_year == UINT16_MAX) housespec->max_year = CalTime::MAX_YEAR;
-=======
-				housespec->max_year = TimerGameCalendar::Year{buf.ReadWord()};
-				if (housespec->max_year == UINT16_MAX) housespec->max_year = CalendarTime::MAX_YEAR;
->>>>>>> 666f7bfe
 				break;
 
 			case 0x23: { // variable length cargo types accepted
@@ -2918,11 +2905,7 @@
 
 			case 0x0F: { //  Euro introduction dates
 				uint curidx = GetNewgrfCurrencyIdConverted(gvid + i);
-<<<<<<< HEAD
-				CalTime::Year year_euro = buf.ReadWord();
-=======
-				TimerGameCalendar::Year year_euro{buf.ReadWord()};
->>>>>>> 666f7bfe
+				CalTime::Year year_euro{buf.ReadWord()};
 
 				if (curidx < CURRENCY_END) {
 					_currency_specs[curidx].to_euro = year_euro;
@@ -4157,15 +4140,9 @@
 			}
 
 			case 0x0C:
-<<<<<<< HEAD
-				as->min_year = buf.ReadWord();
-				as->max_year = buf.ReadWord();
+				as->min_year = CalTime::Year{buf.ReadWord()};
+				as->max_year = CalTime::Year{buf.ReadWord()};
 				if (as->max_year == 0xFFFF) as->max_year = CalTime::MAX_YEAR;
-=======
-				as->min_year = TimerGameCalendar::Year{buf.ReadWord()};
-				as->max_year = TimerGameCalendar::Year{buf.ReadWord()};
-				if (as->max_year == 0xFFFF) as->max_year = CalendarTime::MAX_YEAR;
->>>>>>> 666f7bfe
 				break;
 
 			case 0x0D:
@@ -4486,11 +4463,11 @@
 				break;
 
 			case 0x0E: // Introduction date
-				spec->introduction_date = TimerGameCalendar::Date(buf.ReadDWord());
+				spec->introduction_date = CalTime::Date(static_cast<int32_t>(buf.ReadDWord()));
 				break;
 
 			case 0x0F: // End of life
-				spec->end_of_life_date = TimerGameCalendar::Date(buf.ReadDWord());
+				spec->end_of_life_date = CalTime::Date(static_cast<int32_t>(buf.ReadDWord()));
 				break;
 
 			case 0x10: // Flags
@@ -4684,7 +4661,7 @@
 				break;
 
 			case 0x17: // Introduction date
-				rti->introduction_date = TimerGameCalendar::Date(buf.ReadDWord());
+				rti->introduction_date = CalTime::Date(static_cast<int32_t>(buf.ReadDWord()));
 				break;
 
 			case 0x1A: // Sort order
@@ -4930,7 +4907,7 @@
 				break;
 
 			case 0x17: // Introduction date
-				rti->introduction_date = TimerGameCalendar::Date(buf.ReadDWord());
+				rti->introduction_date = CalTime::Date(static_cast<int32_t>(buf.ReadDWord()));
 				break;
 
 			case 0x1A: // Sort order
@@ -7568,7 +7545,7 @@
 
 	switch (param) {
 		case 0x00: // current date
-			*value = std::max<DateDelta>(CalTime::CurDate() - CalTime::DAYS_TILL_ORIGINAL_BASE_YEAR, 0).base();
+			*value = std::max<DateDelta>(CalTime::CurDate() - CalTime::DAYS_TILL_ORIGINAL_BASE_YEAR, DateDelta{0}).base();
 			return true;
 
 		case 0x01: // current year
@@ -11161,7 +11138,7 @@
 	for (auto &hs : HouseSpec::Specs()) {
 		if (!hs.enabled) continue;
 		if ((hs.building_availability & bitmask) != bitmask) continue;
-		if (hs.min_year == min_year) hs.min_year = CalendarTime::MIN_YEAR;
+		if (hs.min_year == min_year) hs.min_year = CalTime::MIN_YEAR;
 	}
 }
 
@@ -11255,35 +11232,6 @@
 		for (const auto &indsp : file->industryspec) {
 			if (indsp == nullptr || !indsp->enabled) continue;
 
-<<<<<<< HEAD
-			StringID strid;
-			/* process the conversion of text at the end, so to be sure everything will be fine
-			 * and available.  Check if it does not return undefind marker, which is a very good sign of a
-			 * substitute industry who has not changed the string been examined, thus using it as such */
-			strid = GetGRFStringID(indsp->grf_prop.grffile, indsp->name);
-			if (strid != STR_UNDEFINED) indsp->name = strid;
-
-			strid = GetGRFStringID(indsp->grf_prop.grffile, indsp->closure_text);
-			if (strid != STR_UNDEFINED) indsp->closure_text = strid;
-
-			strid = GetGRFStringID(indsp->grf_prop.grffile, indsp->production_up_text);
-			if (strid != STR_UNDEFINED) indsp->production_up_text = strid;
-
-			strid = GetGRFStringID(indsp->grf_prop.grffile, indsp->production_down_text);
-			if (strid != STR_UNDEFINED) indsp->production_down_text = strid;
-
-			strid = GetGRFStringID(indsp->grf_prop.grffile, indsp->new_industry_text);
-			if (strid != STR_UNDEFINED) indsp->new_industry_text = strid;
-
-			if (indsp->station_name != STR_NULL) {
-				/* STR_NULL (0) can be set by grf.  It has a meaning regarding assignation of the
-				 * station's name. Don't want to lose the value, therefore, do not process. */
-				strid = GetGRFStringID(indsp->grf_prop.grffile, indsp->station_name);
-				if (strid != STR_UNDEFINED) indsp->station_name = strid;
-			}
-
-=======
->>>>>>> 666f7bfe
 			_industry_mngr.SetEntitySpec(indsp.get());
 		}
 
@@ -11897,23 +11845,11 @@
 	uint8_t display_opt = _display_opt;
 
 	if (_networking) {
-<<<<<<< HEAD
 		CalTime::Detail::now = CalTime::Detail::NewState(_settings_game.game_creation.starting_year);
 		EconTime::Detail::now = EconTime::Detail::NewState(ToEconTimeCast(_settings_game.game_creation.starting_year));
 		_tick_counter = 0;
 		_scaled_tick_counter = 0;
-		_state_ticks = 0;
-=======
-		TimerGameCalendar::year = _settings_game.game_creation.starting_year;
-		TimerGameCalendar::date = TimerGameCalendar::ConvertYMDToDate(TimerGameCalendar::year, 0, 1);
-		TimerGameCalendar::date_fract = 0;
-
-		TimerGameEconomy::year = TimerGameEconomy::Year{_settings_game.game_creation.starting_year.base()};
-		TimerGameEconomy::date = TimerGameEconomy::ConvertYMDToDate(TimerGameEconomy::year, 0, 1);
-		TimerGameEconomy::date_fract = 0;
-
-		TimerGameTick::counter = 0;
->>>>>>> 666f7bfe
+		_state_ticks = StateTicks{0};
 		_display_opt  = 0;
 		UpdateCachedSnowLine();
 		RecalculateStateTicksOffset();
