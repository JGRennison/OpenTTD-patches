--- conflicted
+++ resolved
@@ -950,7 +950,7 @@
 {
 	switch (prop) {
 		case 0x00: // Introduction date
-			ei->base_intro = buf->ReadWord() + CalendarTime::DAYS_TILL_ORIGINAL_BASE_YEAR;
+			ei->base_intro = buf->ReadWord() + DAYS_TILL_ORIGINAL_BASE_YEAR;
 			break;
 
 		case 0x02: // Decay speed
@@ -2166,7 +2166,7 @@
 			case 0x08: { // Year of availability
 				/* We treat '0' as always available */
 				byte year = buf->ReadByte();
-				bridge->avail_year = (year > 0 ? CalendarTime::ORIGINAL_BASE_YEAR + year : 0);
+				bridge->avail_year = (year > 0 ? ORIGINAL_BASE_YEAR + year : 0);
 				break;
 			}
 
@@ -2227,11 +2227,7 @@
 				break;
 
 			case 0x0F: // Long format year of availability (year since year 0)
-<<<<<<< HEAD
 				bridge->avail_year = Clamp(buf->ReadDWord(), MIN_YEAR, MAX_YEAR);
-=======
-				bridge->avail_year = Clamp(TimerGameCalendar::Year(buf->ReadDWord()), CalendarTime::MIN_YEAR, CalendarTime::MAX_YEAR);
->>>>>>> 30eba33f
 				break;
 
 			case 0x10: { // purchase string
@@ -2428,15 +2424,9 @@
 				break;
 
 			case 0x0A: { // Availability years
-<<<<<<< HEAD
 				uint16 years = buf->ReadWord();
 				housespec->min_year = GB(years, 0, 8) > 150 ? MAX_YEAR : ORIGINAL_BASE_YEAR + GB(years, 0, 8);
 				housespec->max_year = GB(years, 8, 8) > 150 ? MAX_YEAR : ORIGINAL_BASE_YEAR + GB(years, 8, 8);
-=======
-				uint16_t years = buf->ReadWord();
-				housespec->min_year = GB(years, 0, 8) > 150 ? CalendarTime::MAX_YEAR : CalendarTime::ORIGINAL_BASE_YEAR + GB(years, 0, 8);
-				housespec->max_year = GB(years, 8, 8) > 150 ? CalendarTime::MAX_YEAR : CalendarTime::ORIGINAL_BASE_YEAR + GB(years, 8, 8);
->>>>>>> 30eba33f
 				break;
 			}
 
@@ -4042,7 +4032,7 @@
 			case 0x0C:
 				as->min_year = buf->ReadWord();
 				as->max_year = buf->ReadWord();
-				if (as->max_year == 0xFFFF) as->max_year = CalendarTime::MAX_YEAR;
+				if (as->max_year == 0xFFFF) as->max_year = MAX_YEAR;
 				break;
 
 			case 0x0D:
@@ -6763,17 +6753,10 @@
 
 		if (ctype >= RTSG_END) continue;
 
-<<<<<<< HEAD
-		extern RailtypeInfo _railtypes[RAILTYPE_END];
+		extern RailTypeInfo _railtypes[RAILTYPE_END];
 		for (uint i = 0; i < idcount; i++) {
 			if (railtypes[i] != INVALID_RAILTYPE) {
-				RailtypeInfo *rti = &_railtypes[railtypes[i]];
-=======
-		extern RailTypeInfo _railtypes[RAILTYPE_END];
-		for (auto &railtype : railtypes) {
-			if (railtype != INVALID_RAILTYPE) {
-				RailTypeInfo *rti = &_railtypes[railtype];
->>>>>>> 30eba33f
+				RailTypeInfo *rti = &_railtypes[railtypes[i]];
 
 				rti->grffile[ctype] = _cur.grffile;
 				rti->group[ctype] = GetGroupByID(groupid);
@@ -7420,19 +7403,11 @@
 
 	switch (param) {
 		case 0x00: // current date
-<<<<<<< HEAD
 			*value = std::max(_date - DAYS_TILL_ORIGINAL_BASE_YEAR, 0);
 			return true;
 
 		case 0x01: // current year
 			*value = Clamp(_cur_year, ORIGINAL_BASE_YEAR, ORIGINAL_MAX_YEAR) - ORIGINAL_BASE_YEAR;
-=======
-			*value = static_cast<int32_t>(std::max(TimerGameCalendar::date - CalendarTime::DAYS_TILL_ORIGINAL_BASE_YEAR, TimerGameCalendar::Date(0)));
-			return true;
-
-		case 0x01: // current year
-			*value = static_cast<int32_t>(Clamp(TimerGameCalendar::year, CalendarTime::ORIGINAL_BASE_YEAR, CalendarTime::ORIGINAL_MAX_YEAR) - CalendarTime::ORIGINAL_BASE_YEAR);
->>>>>>> 30eba33f
 			return true;
 
 		case 0x02: { // detailed date information: month of year (bit 0-7), day of month (bit 8-12), leap year (bit 15), day of year (bit 16-24)
@@ -8161,11 +8136,7 @@
 {
 	switch (param) {
 		/* start year - 1920 */
-<<<<<<< HEAD
 		case 0x0B: return std::max(_settings_game.game_creation.starting_year, ORIGINAL_BASE_YEAR) - ORIGINAL_BASE_YEAR;
-=======
-		case 0x0B: return static_cast<int32_t>(std::max(_settings_game.game_creation.starting_year, CalendarTime::ORIGINAL_BASE_YEAR) - CalendarTime::ORIGINAL_BASE_YEAR);
->>>>>>> 30eba33f
 
 		/* freight trains weight factor */
 		case 0x0E: return _settings_game.vehicle.freight_trains;
@@ -10917,11 +10888,7 @@
  */
 static void EnsureEarlyHouse(HouseZones bitmask)
 {
-<<<<<<< HEAD
 	Year min_year = MAX_YEAR;
-=======
-	TimerGameCalendar::Year min_year = CalendarTime::MAX_YEAR;
->>>>>>> 30eba33f
 
 	for (int i = 0; i < NUM_HOUSES; i++) {
 		HouseSpec *hs = HouseSpec::Get(i);
