/*
 * This file is part of OpenTTD.
 * OpenTTD is free software; you can redistribute it and/or modify it under the terms of the GNU General Public License as published by the Free Software Foundation, version 2.
 * OpenTTD is distributed in the hope that it will be useful, but WITHOUT ANY WARRANTY; without even the implied warranty of MERCHANTABILITY or FITNESS FOR A PARTICULAR PURPOSE.
 * See the GNU General Public License for more details. You should have received a copy of the GNU General Public License along with OpenTTD. If not, see <http://www.gnu.org/licenses/>.
 */

/** @file newgrf.cpp Base of all NewGRF support. */

#include "stdafx.h"

#include <stdarg.h>

#include "debug.h"
#include "fileio_func.h"
#include "engine_func.h"
#include "engine_base.h"
#include "bridge.h"
#include "town.h"
#include "newgrf_engine.h"
#include "newgrf_text.h"
#include "fontcache.h"
#include "currency.h"
#include "landscape.h"
#include "newgrf_cargo.h"
#include "newgrf_house.h"
#include "newgrf_sound.h"
#include "newgrf_station.h"
#include "industrytype.h"
#include "newgrf_canal.h"
#include "newgrf_townname.h"
#include "newgrf_industries.h"
#include "newgrf_airporttiles.h"
#include "newgrf_airport.h"
#include "newgrf_object.h"
#include "newgrf_newsignals.h"
#include "rev.h"
#include "fios.h"
#include "strings_func.h"
#include "date_func.h"
#include "string_func.h"
#include "network/network.h"
#include "smallmap_gui.h"
#include "genworld.h"
#include "error.h"
#include "vehicle_func.h"
#include "language.h"
#include "vehicle_base.h"
#include "road.h"

#include "table/strings.h"
#include "table/build_industry.h"

#include "3rdparty/cpp-btree/btree_map.h"

#include "safeguards.h"

/* TTDPatch extended GRF format codec
 * (c) Petr Baudis 2004 (GPL'd)
 * Changes by Florian octo Forster are (c) by the OpenTTD development team.
 *
 * Contains portions of documentation by TTDPatch team.
 * Thanks especially to Josef Drexler for the documentation as well as a lot
 * of help at #tycoon. Also thanks to Michael Blunck for his GRF files which
 * served as subject to the initial testing of this codec. */

/** List of all loaded GRF files */
static std::vector<GRFFile *> _grf_files;

const std::vector<GRFFile *> &GetAllGRFFiles()
{
	return _grf_files;
}

/** Miscellaneous GRF features, set by Action 0x0D, parameter 0x9E */
byte _misc_grf_features = 0;

/** 32 * 8 = 256 flags. Apparently TTDPatch uses this many.. */
static uint32 _ttdpatch_flags[8];

/** Indicates which are the newgrf features currently loaded ingame */
GRFLoadedFeatures _loaded_newgrf_features;

static const uint MAX_SPRITEGROUP = UINT8_MAX; ///< Maximum GRF-local ID for a spritegroup.
static const uint MAX_GRF_COUNT = 300; ///< Maximum number of NewGRF files that could be loaded.

/** Base GRF ID for OpenTTD's base graphics GRFs. */
static const uint32 OPENTTD_GRAPHICS_BASE_GRF_ID = BSWAP32(0xFF4F5400);

/** Temporary data during loading of GRFs */
struct GrfProcessingState {
private:
	/** Definition of a single Action1 spriteset */
	struct SpriteSet {
		SpriteID sprite;  ///< SpriteID of the first sprite of the set.
		uint num_sprites; ///< Number of sprites in the set.
	};

	/** Currently referenceable spritesets */
	btree::btree_map<uint, SpriteSet> spritesets[GSF_END];

public:
	/* Global state */
	GrfLoadingStage stage;    ///< Current loading stage
	SpriteID spriteid;        ///< First available SpriteID for loading realsprites.

	/* Local state in the file */
	SpriteFile *file;         ///< File of currently processed GRF file.
	GRFFile *grffile;         ///< Currently processed GRF file.
	GRFConfig *grfconfig;     ///< Config of the currently processed GRF file.
	uint32 nfo_line;          ///< Currently processed pseudo sprite number in the GRF.

	/* Kind of return values when processing certain actions */
	int skip_sprites;         ///< Number of pseudo sprites to skip before processing the next one. (-1 to skip to end of file)

	/* Currently referenceable spritegroups */
	SpriteGroup *spritegroups[MAX_SPRITEGROUP + 1];

	/** Clear temporary data before processing the next file in the current loading stage */
	void ClearDataForNextFile()
	{
		this->nfo_line = 0;
		this->skip_sprites = 0;

		for (uint i = 0; i < GSF_END; i++) {
			this->spritesets[i].clear();
		}

		memset(this->spritegroups, 0, sizeof(this->spritegroups));
	}

	/**
	 * Records new spritesets.
	 * @param feature GrfSpecFeature the set is defined for.
	 * @param first_sprite SpriteID of the first sprite in the set.
	 * @param first_set First spriteset to define.
	 * @param numsets Number of sets to define.
	 * @param numents Number of sprites per set to define.
	 */
	void AddSpriteSets(byte feature, SpriteID first_sprite, uint first_set, uint numsets, uint numents)
	{
		assert(feature < GSF_END);
		for (uint i = 0; i < numsets; i++) {
			SpriteSet &set = this->spritesets[feature][first_set + i];
			set.sprite = first_sprite + i * numents;
			set.num_sprites = numents;
		}
	}

	/**
	 * Check whether there are any valid spritesets for a feature.
	 * @param feature GrfSpecFeature to check.
	 * @return true if there are any valid sets.
	 * @note Spritesets with zero sprites are valid to allow callback-failures.
	 */
	bool HasValidSpriteSets(byte feature) const
	{
		assert(feature < GSF_END);
		return !this->spritesets[feature].empty();
	}

	/**
	 * Check whether a specific set is defined.
	 * @param feature GrfSpecFeature to check.
	 * @param set Set to check.
	 * @return true if the set is valid.
	 * @note Spritesets with zero sprites are valid to allow callback-failures.
	 */
	bool IsValidSpriteSet(byte feature, uint set) const
	{
		assert(feature < GSF_END);
		return this->spritesets[feature].find(set) != this->spritesets[feature].end();
	}

	/**
	 * Returns the first sprite of a spriteset.
	 * @param feature GrfSpecFeature to query.
	 * @param set Set to query.
	 * @return First sprite of the set.
	 */
	SpriteID GetSprite(byte feature, uint set) const
	{
		assert(IsValidSpriteSet(feature, set));
		return this->spritesets[feature].find(set)->second.sprite;
	}

	/**
	 * Returns the number of sprites in a spriteset
	 * @param feature GrfSpecFeature to query.
	 * @param set Set to query.
	 * @return Number of sprites in the set.
	 */
	uint GetNumEnts(byte feature, uint set) const
	{
		assert(IsValidSpriteSet(feature, set));
		return this->spritesets[feature].find(set)->second.num_sprites;
	}
};

static GrfProcessingState _cur;


/**
 * Helper to check whether an image index is valid for a particular NewGRF vehicle.
 * @tparam T The type of vehicle.
 * @param image_index The image index to check.
 * @return True iff the image index is valid, or 0xFD (use new graphics).
 */
template <VehicleType T>
static inline bool IsValidNewGRFImageIndex(uint8 image_index)
{
	return image_index == 0xFD || IsValidImageIndex<T>(image_index);
}

class OTTDByteReaderSignal { };

/** Class to read from a NewGRF file */
class ByteReader {
protected:
	byte *data;
	byte *end;

public:
	ByteReader(byte *data, byte *end) : data(data), end(end) { }

	inline byte *ReadBytes(size_t size)
	{
		if (data + size >= end) {
			/* Put data at the end, as would happen if every byte had been individually read. */
			data = end;
			throw OTTDByteReaderSignal();
		}

		byte *ret = data;
		data += size;
		return ret;
	}

	inline byte ReadByte()
	{
		if (data < end) return *(data)++;
		throw OTTDByteReaderSignal();
	}

	uint16 ReadWord()
	{
		uint16 val = ReadByte();
		return val | (ReadByte() << 8);
	}

	uint16 ReadExtendedByte()
	{
		uint16 val = ReadByte();
		return val == 0xFF ? ReadWord() : val;
	}

	uint32 ReadDWord()
	{
		uint32 val = ReadWord();
		return val | (ReadWord() << 16);
	}

	uint32 ReadVarSize(byte size)
	{
		switch (size) {
			case 1: return ReadByte();
			case 2: return ReadWord();
			case 4: return ReadDWord();
			default:
				NOT_REACHED();
				return 0;
		}
	}

	const char *ReadString()
	{
		char *string = reinterpret_cast<char *>(data);
		size_t string_length = ttd_strnlen(string, Remaining());

		if (string_length == Remaining()) {
			/* String was not NUL terminated, so make sure it is now. */
			string[string_length - 1] = '\0';
			grfmsg(7, "String was not terminated with a zero byte.");
		} else {
			/* Increase the string length to include the NUL byte. */
			string_length++;
		}
		Skip(string_length);

		return string;
	}

	inline size_t Remaining() const
	{
		return end - data;
	}

	inline bool HasData(size_t count = 1) const
	{
		return data + count <= end;
	}

	inline byte *Data()
	{
		return data;
	}

	inline void Skip(size_t len)
	{
		data += len;
		/* It is valid to move the buffer to exactly the end of the data,
		 * as there may not be any more data read. */
		if (data > end) throw OTTDByteReaderSignal();
	}
};

typedef void (*SpecialSpriteHandler)(ByteReader *buf);

static const uint NUM_STATIONS_PER_GRF = 255; ///< Number of StationSpecs per NewGRF; limited to 255 to allow extending Action3 with an extended byte later on.

/** Temporary engine data used when loading only */
struct GRFTempEngineData {
	/** Summary state of refittability properties */
	enum Refittability {
		UNSET    =  0,  ///< No properties assigned. Default refit masks shall be activated.
		EMPTY,          ///< GRF defined vehicle as not-refittable. The vehicle shall only carry the default cargo.
		NONEMPTY,       ///< GRF defined the vehicle as refittable. If the refitmask is empty after translation (cargotypes not available), disable the vehicle.
	};

	uint16 cargo_allowed;
	uint16 cargo_disallowed;
	RailTypeLabel railtypelabel;
	uint8 roadtramtype;
	const GRFFile *defaultcargo_grf; ///< GRF defining the cargo translation table to use if the default cargo is the 'first refittable'.
	Refittability refittability;     ///< Did the newgrf set any refittability property? If not, default refittability will be applied.
	bool prop27_set;         ///< Did the NewGRF set property 27 (misc flags)?
	uint8 rv_max_speed;      ///< Temporary storage of RV prop 15, maximum speed in mph/0.8
	CargoTypes ctt_include_mask; ///< Cargo types always included in the refit mask.
	CargoTypes ctt_exclude_mask; ///< Cargo types always excluded from the refit mask.

	/**
	 * Update the summary refittability on setting a refittability property.
	 * @param non_empty true if the GRF sets the vehicle to be refittable.
	 */
	void UpdateRefittability(bool non_empty)
	{
		if (non_empty) {
			this->refittability = NONEMPTY;
		} else if (this->refittability == UNSET) {
			this->refittability = EMPTY;
		}
	}
};

static GRFTempEngineData *_gted;  ///< Temporary engine data used during NewGRF loading

/**
 * Contains the GRF ID of the owner of a vehicle if it has been reserved.
 * GRM for vehicles is only used if dynamic engine allocation is disabled,
 * so 256 is the number of original engines. */
static uint32 _grm_engines[256];

/** Contains the GRF ID of the owner of a cargo if it has been reserved */
static uint32 _grm_cargoes[NUM_CARGO * 2];

struct GRFLocation {
	uint32 grfid;
	uint32 nfoline;

	GRFLocation() { }
	GRFLocation(uint32 grfid, uint32 nfoline) : grfid(grfid), nfoline(nfoline) { }

	bool operator<(const GRFLocation &other) const
	{
		return this->grfid < other.grfid || (this->grfid == other.grfid && this->nfoline < other.nfoline);
	}

	bool operator == (const GRFLocation &other) const
	{
		return this->grfid == other.grfid && this->nfoline == other.nfoline;
	}
};

static btree::btree_map<GRFLocation, SpriteID> _grm_sprites;
typedef btree::btree_map<GRFLocation, byte*> GRFLineToSpriteOverride;
static GRFLineToSpriteOverride _grf_line_to_action6_sprite_override;

/**
 * DEBUG() function dedicated to newGRF debugging messages
 * Function is essentially the same as DEBUG(grf, severity, ...) with the
 * addition of file:line information when parsing grf files.
 * NOTE: for the above reason(s) grfmsg() should ONLY be used for
 * loading/parsing grf files, not for runtime debug messages as there
 * is no file information available during that time.
 * @param severity debugging severity level, see debug.h
 * @param str message in printf() format
 */
void CDECL _intl_grfmsg(int severity, const char *str, ...)
{
	char buf[1024];
	va_list va;

	va_start(va, str);
	vseprintf(buf, lastof(buf), str, va);
	va_end(va);

	DEBUG(grf, severity, "[%s:%d] %s", _cur.grfconfig->GetDisplayPath(), _cur.nfo_line, buf);
}

/**
 * Obtain a NewGRF file by its grfID
 * @param grfid The grfID to obtain the file for
 * @return The file.
 */
GRFFile *GetFileByGRFID(uint32 grfid)
{
	for (GRFFile * const file : _grf_files) {
		if (file->grfid == grfid) return file;
	}
	return nullptr;
}

/**
 * Obtain a NewGRF file by its filename
 * @param filename The filename to obtain the file for.
 * @return The file.
 */
static GRFFile *GetFileByFilename(const char *filename)
{
	for (GRFFile * const file : _grf_files) {
		if (strcmp(file->filename, filename) == 0) return file;
	}
	return nullptr;
}

/** Reset all NewGRFData that was used only while processing data */
static void ClearTemporaryNewGRFData(GRFFile *gf)
{
	/* Clear the GOTO labels used for GRF processing */
	for (GRFLabel *l = gf->label; l != nullptr;) {
		GRFLabel *l2 = l->next;
		free(l);
		l = l2;
	}
	gf->label = nullptr;
}

/**
 * Disable a GRF
 * @param message Error message or STR_NULL.
 * @param config GRFConfig to disable, nullptr for current.
 * @return Error message of the GRF for further customisation.
 */
static GRFError *DisableGrf(StringID message = STR_NULL, GRFConfig *config = nullptr)
{
	GRFFile *file;
	if (config != nullptr) {
		file = GetFileByGRFID(config->ident.grfid);
	} else {
		config = _cur.grfconfig;
		file = _cur.grffile;
	}

	config->status = GCS_DISABLED;
	if (file != nullptr) ClearTemporaryNewGRFData(file);
	if (config == _cur.grfconfig) _cur.skip_sprites = -1;

	if (message != STR_NULL) {
		delete config->error;
		config->error = new GRFError(STR_NEWGRF_ERROR_MSG_FATAL, message);
		if (config == _cur.grfconfig) config->error->param_value[0] = _cur.nfo_line;
	}

	return config->error;
}

/**
 * Information for mapping static StringIDs.
 */
struct StringIDMapping {
	uint32 grfid;     ///< Source NewGRF.
	StringID source;  ///< Source StringID (GRF local).
	StringID *target; ///< Destination for mapping result.
};
typedef std::vector<StringIDMapping> StringIDMappingVector;
static StringIDMappingVector _string_to_grf_mapping;

/**
 * Record a static StringID for getting translated later.
 * @param source Source StringID (GRF local).
 * @param target Destination for the mapping result.
 */
static void AddStringForMapping(StringID source, StringID *target)
{
	*target = STR_UNDEFINED;
	_string_to_grf_mapping.push_back({_cur.grffile->grfid, source, target});
}

/**
 * Perform a mapping from TTDPatch's string IDs to OpenTTD's
 * string IDs, but only for the ones we are aware off; the rest
 * like likely unused and will show a warning.
 * @param str the string ID to convert
 * @return the converted string ID
 */
static StringID TTDPStringIDToOTTDStringIDMapping(StringID str)
{
	/* StringID table for TextIDs 0x4E->0x6D */
	static const StringID units_volume[] = {
		STR_ITEMS,      STR_PASSENGERS, STR_TONS,       STR_BAGS,
		STR_LITERS,     STR_ITEMS,      STR_CRATES,     STR_TONS,
		STR_TONS,       STR_TONS,       STR_TONS,       STR_BAGS,
		STR_TONS,       STR_TONS,       STR_TONS,       STR_BAGS,
		STR_TONS,       STR_TONS,       STR_BAGS,       STR_LITERS,
		STR_TONS,       STR_LITERS,     STR_TONS,       STR_ITEMS,
		STR_BAGS,       STR_LITERS,     STR_TONS,       STR_ITEMS,
		STR_TONS,       STR_ITEMS,      STR_LITERS,     STR_ITEMS
	};

	/* A string straight from a NewGRF; this was already translated by MapGRFStringID(). */
	assert(!IsInsideMM(str, 0xD000, 0xD7FF));

#define TEXTID_TO_STRINGID(begin, end, stringid, stringend) \
	static_assert(stringend - stringid == end - begin); \
	if (str >= begin && str <= end) return str + (stringid - begin)

	/* We have some changes in our cargo strings, resulting in some missing. */
	TEXTID_TO_STRINGID(0x000E, 0x002D, STR_CARGO_PLURAL_NOTHING,                      STR_CARGO_PLURAL_FIZZY_DRINKS);
	TEXTID_TO_STRINGID(0x002E, 0x004D, STR_CARGO_SINGULAR_NOTHING,                    STR_CARGO_SINGULAR_FIZZY_DRINK);
	if (str >= 0x004E && str <= 0x006D) return units_volume[str - 0x004E];
	TEXTID_TO_STRINGID(0x006E, 0x008D, STR_QUANTITY_NOTHING,                          STR_QUANTITY_FIZZY_DRINKS);
	TEXTID_TO_STRINGID(0x008E, 0x00AD, STR_ABBREV_NOTHING,                            STR_ABBREV_FIZZY_DRINKS);
	TEXTID_TO_STRINGID(0x00D1, 0x00E0, STR_COLOUR_DARK_BLUE,                          STR_COLOUR_WHITE);

	/* Map building names according to our lang file changes. There are several
	 * ranges of house ids, all of which need to be remapped to allow newgrfs
	 * to use original house names. */
	TEXTID_TO_STRINGID(0x200F, 0x201F, STR_TOWN_BUILDING_NAME_TALL_OFFICE_BLOCK_1,    STR_TOWN_BUILDING_NAME_OLD_HOUSES_1);
	TEXTID_TO_STRINGID(0x2036, 0x2041, STR_TOWN_BUILDING_NAME_COTTAGES_1,             STR_TOWN_BUILDING_NAME_SHOPPING_MALL_1);
	TEXTID_TO_STRINGID(0x2059, 0x205C, STR_TOWN_BUILDING_NAME_IGLOO_1,                STR_TOWN_BUILDING_NAME_PIGGY_BANK_1);

	/* Same thing for industries */
	TEXTID_TO_STRINGID(0x4802, 0x4826, STR_INDUSTRY_NAME_COAL_MINE,                   STR_INDUSTRY_NAME_SUGAR_MINE);
	TEXTID_TO_STRINGID(0x482D, 0x482E, STR_NEWS_INDUSTRY_CONSTRUCTION,                STR_NEWS_INDUSTRY_PLANTED);
	TEXTID_TO_STRINGID(0x4832, 0x4834, STR_NEWS_INDUSTRY_CLOSURE_GENERAL,             STR_NEWS_INDUSTRY_CLOSURE_LACK_OF_TREES);
	TEXTID_TO_STRINGID(0x4835, 0x4838, STR_NEWS_INDUSTRY_PRODUCTION_INCREASE_GENERAL, STR_NEWS_INDUSTRY_PRODUCTION_INCREASE_FARM);
	TEXTID_TO_STRINGID(0x4839, 0x483A, STR_NEWS_INDUSTRY_PRODUCTION_DECREASE_GENERAL, STR_NEWS_INDUSTRY_PRODUCTION_DECREASE_FARM);

	switch (str) {
		case 0x4830: return STR_ERROR_CAN_T_CONSTRUCT_THIS_INDUSTRY;
		case 0x4831: return STR_ERROR_FOREST_CAN_ONLY_BE_PLANTED;
		case 0x483B: return STR_ERROR_CAN_ONLY_BE_POSITIONED;
	}
#undef TEXTID_TO_STRINGID

	if (str == STR_NULL) return STR_EMPTY;

	DEBUG(grf, 0, "Unknown StringID 0x%04X remapped to STR_EMPTY. Please open a Feature Request if you need it", str);

	return STR_EMPTY;
}

/**
 * Used when setting an object's property to map to the GRF's strings
 * while taking in consideration the "drift" between TTDPatch string system and OpenTTD's one
 * @param grfid Id of the grf file.
 * @param str StringID that we want to have the equivalent in OoenTTD.
 * @return The properly adjusted StringID.
 */
StringID MapGRFStringID(uint32 grfid, StringID str)
{
	if (IsInsideMM(str, 0xD800, 0xE000)) {
		/* General text provided by NewGRF.
		 * In the specs this is called the 0xDCxx range (misc persistent texts),
		 * but we meanwhile extended the range to 0xD800-0xDFFF.
		 * Note: We are not involved in the "persistent" business, since we do not store
		 * any NewGRF strings in savegames. */
		return GetGRFStringID(grfid, str);
	} else if (IsInsideMM(str, 0xD000, 0xD800)) {
		/* Callback text provided by NewGRF.
		 * In the specs this is called the 0xD0xx range (misc graphics texts).
		 * These texts can be returned by various callbacks.
		 *
		 * Due to how TTDP implements the GRF-local- to global-textid translation
		 * texts included via 0x80 or 0x81 control codes have to add 0x400 to the textid.
		 * We do not care about that difference and just mask out the 0x400 bit.
		 */
		str &= ~0x400;
		return GetGRFStringID(grfid, str);
	} else {
		/* The NewGRF wants to include/reference an original TTD string.
		 * Try our best to find an equivalent one. */
		return TTDPStringIDToOTTDStringIDMapping(str);
	}
}

static std::map<uint32, uint32> _grf_id_overrides;

/**
 * Set the override for a NewGRF
 * @param source_grfid The grfID which wants to override another NewGRF.
 * @param target_grfid The grfID which is being overridden.
 */
static void SetNewGRFOverride(uint32 source_grfid, uint32 target_grfid)
{
	_grf_id_overrides[source_grfid] = target_grfid;
	grfmsg(5, "SetNewGRFOverride: Added override of 0x%X to 0x%X", BSWAP32(source_grfid), BSWAP32(target_grfid));
}

/**
 * Returns the engine associated to a certain internal_id, resp. allocates it.
 * @param file NewGRF that wants to change the engine.
 * @param type Vehicle type.
 * @param internal_id Engine ID inside the NewGRF.
 * @param static_access If the engine is not present, return nullptr instead of allocating a new engine. (Used for static Action 0x04).
 * @return The requested engine.
 */
static Engine *GetNewEngine(const GRFFile *file, VehicleType type, uint16 internal_id, bool static_access = false)
{
	/* Hack for add-on GRFs that need to modify another GRF's engines. This lets
	 * them use the same engine slots. */
	uint32 scope_grfid = INVALID_GRFID; // If not using dynamic_engines, all newgrfs share their ID range
	if (_settings_game.vehicle.dynamic_engines) {
		/* If dynamic_engies is enabled, there can be multiple independent ID ranges. */
		scope_grfid = file->grfid;
		uint32 override = _grf_id_overrides[file->grfid];
		if (override != 0) {
			scope_grfid = override;
			const GRFFile *grf_match = GetFileByGRFID(override);
			if (grf_match == nullptr) {
				grfmsg(5, "Tried mapping from GRFID %x to %x but target is not loaded", BSWAP32(file->grfid), BSWAP32(override));
			} else {
				grfmsg(5, "Mapping from GRFID %x to %x", BSWAP32(file->grfid), BSWAP32(override));
			}
		}

		/* Check if the engine is registered in the override manager */
		EngineID engine = _engine_mngr.GetID(type, internal_id, scope_grfid);
		if (engine != INVALID_ENGINE) {
			Engine *e = Engine::Get(engine);
			if (e->grf_prop.grffile == nullptr) e->grf_prop.grffile = file;
			return e;
		}
	}

	/* Check if there is an unreserved slot */
	EngineID engine = _engine_mngr.GetID(type, internal_id, INVALID_GRFID);
	if (engine != INVALID_ENGINE) {
		Engine *e = Engine::Get(engine);

		if (e->grf_prop.grffile == nullptr) {
			e->grf_prop.grffile = file;
			grfmsg(5, "Replaced engine at index %d for GRFID %x, type %d, index %d", e->index, BSWAP32(file->grfid), type, internal_id);
		}

		/* Reserve the engine slot */
		if (!static_access) {
			EngineIDMapping *eid = _engine_mngr.data() + engine;
			eid->grfid           = scope_grfid; // Note: this is INVALID_GRFID if dynamic_engines is disabled, so no reservation
		}

		return e;
	}

	if (static_access) return nullptr;

	if (!Engine::CanAllocateItem()) {
		grfmsg(0, "Can't allocate any more engines");
		return nullptr;
	}

	size_t engine_pool_size = Engine::GetPoolSize();

	/* ... it's not, so create a new one based off an existing engine */
	Engine *e = new Engine(type, internal_id);
	e->grf_prop.grffile = file;

	/* Reserve the engine slot */
	assert(_engine_mngr.size() == e->index);
	_engine_mngr.push_back({
			scope_grfid, // Note: this is INVALID_GRFID if dynamic_engines is disabled, so no reservation
			internal_id,
			type,
			std::min<uint8>(internal_id, _engine_counts[type]) // substitute_id == _engine_counts[subtype] means "no substitute"
	});

	if (engine_pool_size != Engine::GetPoolSize()) {
		/* Resize temporary engine data ... */
		_gted = ReallocT(_gted, Engine::GetPoolSize());

		/* and blank the new block. */
		size_t len = (Engine::GetPoolSize() - engine_pool_size) * sizeof(*_gted);
		memset(_gted + engine_pool_size, 0, len);
	}
	if (type == VEH_TRAIN) {
		_gted[e->index].railtypelabel = GetRailTypeInfo(e->u.rail.railtype)->label;
	}

	grfmsg(5, "Created new engine at index %d for GRFID %x, type %d, index %d", e->index, BSWAP32(file->grfid), type, internal_id);

	return e;
}

/**
 * Return the ID of a new engine
 * @param file The NewGRF file providing the engine.
 * @param type The Vehicle type.
 * @param internal_id NewGRF-internal ID of the engine.
 * @return The new EngineID.
 * @note depending on the dynamic_engine setting and a possible override
 *       property the grfID may be unique or overwriting or partially re-defining
 *       properties of an existing engine.
 */
EngineID GetNewEngineID(const GRFFile *file, VehicleType type, uint16 internal_id)
{
	uint32 scope_grfid = INVALID_GRFID; // If not using dynamic_engines, all newgrfs share their ID range
	if (_settings_game.vehicle.dynamic_engines) {
		scope_grfid = file->grfid;
		uint32 override = _grf_id_overrides[file->grfid];
		if (override != 0) scope_grfid = override;
	}

	return _engine_mngr.GetID(type, internal_id, scope_grfid);
}

/**
 * Map the colour modifiers of TTDPatch to those that Open is using.
 * @param grf_sprite Pointer to the structure been modified.
 */
static void MapSpriteMappingRecolour(PalSpriteID *grf_sprite)
{
	if (HasBit(grf_sprite->pal, 14)) {
		ClrBit(grf_sprite->pal, 14);
		SetBit(grf_sprite->sprite, SPRITE_MODIFIER_OPAQUE);
	}

	if (HasBit(grf_sprite->sprite, 14)) {
		ClrBit(grf_sprite->sprite, 14);
		SetBit(grf_sprite->sprite, PALETTE_MODIFIER_TRANSPARENT);
	}

	if (HasBit(grf_sprite->sprite, 15)) {
		ClrBit(grf_sprite->sprite, 15);
		SetBit(grf_sprite->sprite, PALETTE_MODIFIER_COLOUR);
	}
}

/**
 * Read a sprite and a palette from the GRF and convert them into a format
 * suitable to OpenTTD.
 * @param buf                 Input stream.
 * @param read_flags          Whether to read TileLayoutFlags.
 * @param invert_action1_flag Set to true, if palette bit 15 means 'not from action 1'.
 * @param use_cur_spritesets  Whether to use currently referenceable action 1 sets.
 * @param feature             GrfSpecFeature to use spritesets from.
 * @param[out] grf_sprite     Read sprite and palette.
 * @param[out] max_sprite_offset  Optionally returns the number of sprites in the spriteset of the sprite. (0 if no spritset)
 * @param[out] max_palette_offset Optionally returns the number of sprites in the spriteset of the palette. (0 if no spritset)
 * @return Read TileLayoutFlags.
 */
static TileLayoutFlags ReadSpriteLayoutSprite(ByteReader *buf, bool read_flags, bool invert_action1_flag, bool use_cur_spritesets, int feature, PalSpriteID *grf_sprite, uint16 *max_sprite_offset = nullptr, uint16 *max_palette_offset = nullptr)
{
	grf_sprite->sprite = buf->ReadWord();
	grf_sprite->pal = buf->ReadWord();
	TileLayoutFlags flags = read_flags ? (TileLayoutFlags)buf->ReadWord() : TLF_NOTHING;

	MapSpriteMappingRecolour(grf_sprite);

	bool custom_sprite = HasBit(grf_sprite->pal, 15) != invert_action1_flag;
	ClrBit(grf_sprite->pal, 15);
	if (custom_sprite) {
		/* Use sprite from Action 1 */
		uint index = GB(grf_sprite->sprite, 0, 14);
		if (use_cur_spritesets && (!_cur.IsValidSpriteSet(feature, index) || _cur.GetNumEnts(feature, index) == 0)) {
			grfmsg(1, "ReadSpriteLayoutSprite: Spritelayout uses undefined custom spriteset %d", index);
			grf_sprite->sprite = SPR_IMG_QUERY;
			grf_sprite->pal = PAL_NONE;
		} else {
			SpriteID sprite = use_cur_spritesets ? _cur.GetSprite(feature, index) : index;
			if (max_sprite_offset != nullptr) *max_sprite_offset = use_cur_spritesets ? _cur.GetNumEnts(feature, index) : UINT16_MAX;
			SB(grf_sprite->sprite, 0, SPRITE_WIDTH, sprite);
			SetBit(grf_sprite->sprite, SPRITE_MODIFIER_CUSTOM_SPRITE);
		}
	} else if ((flags & TLF_SPRITE_VAR10) && !(flags & TLF_SPRITE_REG_FLAGS)) {
		grfmsg(1, "ReadSpriteLayoutSprite: Spritelayout specifies var10 value for non-action-1 sprite");
		DisableGrf(STR_NEWGRF_ERROR_INVALID_SPRITE_LAYOUT);
		return flags;
	}

	if (flags & TLF_CUSTOM_PALETTE) {
		/* Use palette from Action 1 */
		uint index = GB(grf_sprite->pal, 0, 14);
		if (use_cur_spritesets && (!_cur.IsValidSpriteSet(feature, index) || _cur.GetNumEnts(feature, index) == 0)) {
			grfmsg(1, "ReadSpriteLayoutSprite: Spritelayout uses undefined custom spriteset %d for 'palette'", index);
			grf_sprite->pal = PAL_NONE;
		} else {
			SpriteID sprite = use_cur_spritesets ? _cur.GetSprite(feature, index) : index;
			if (max_palette_offset != nullptr) *max_palette_offset = use_cur_spritesets ? _cur.GetNumEnts(feature, index) : UINT16_MAX;
			SB(grf_sprite->pal, 0, SPRITE_WIDTH, sprite);
			SetBit(grf_sprite->pal, SPRITE_MODIFIER_CUSTOM_SPRITE);
		}
	} else if ((flags & TLF_PALETTE_VAR10) && !(flags & TLF_PALETTE_REG_FLAGS)) {
		grfmsg(1, "ReadSpriteLayoutRegisters: Spritelayout specifies var10 value for non-action-1 palette");
		DisableGrf(STR_NEWGRF_ERROR_INVALID_SPRITE_LAYOUT);
		return flags;
	}

	return flags;
}

/**
 * Preprocess the TileLayoutFlags and read register modifiers from the GRF.
 * @param buf        Input stream.
 * @param flags      TileLayoutFlags to process.
 * @param is_parent  Whether the sprite is a parentsprite with a bounding box.
 * @param dts        Sprite layout to insert data into.
 * @param index      Sprite index to process; 0 for ground sprite.
 */
static void ReadSpriteLayoutRegisters(ByteReader *buf, TileLayoutFlags flags, bool is_parent, NewGRFSpriteLayout *dts, uint index)
{
	if (!(flags & TLF_DRAWING_FLAGS)) return;

	if (dts->registers == nullptr) dts->AllocateRegisters();
	TileLayoutRegisters &regs = const_cast<TileLayoutRegisters&>(dts->registers[index]);
	regs.flags = flags & TLF_DRAWING_FLAGS;

	if (flags & TLF_DODRAW)  regs.dodraw  = buf->ReadByte();
	if (flags & TLF_SPRITE)  regs.sprite  = buf->ReadByte();
	if (flags & TLF_PALETTE) regs.palette = buf->ReadByte();

	if (is_parent) {
		if (flags & TLF_BB_XY_OFFSET) {
			regs.delta.parent[0] = buf->ReadByte();
			regs.delta.parent[1] = buf->ReadByte();
		}
		if (flags & TLF_BB_Z_OFFSET)    regs.delta.parent[2] = buf->ReadByte();
	} else {
		if (flags & TLF_CHILD_X_OFFSET) regs.delta.child[0]  = buf->ReadByte();
		if (flags & TLF_CHILD_Y_OFFSET) regs.delta.child[1]  = buf->ReadByte();
	}

	if (flags & TLF_SPRITE_VAR10) {
		regs.sprite_var10 = buf->ReadByte();
		if (regs.sprite_var10 > TLR_MAX_VAR10) {
			grfmsg(1, "ReadSpriteLayoutRegisters: Spritelayout specifies var10 (%d) exceeding the maximal allowed value %d", regs.sprite_var10, TLR_MAX_VAR10);
			DisableGrf(STR_NEWGRF_ERROR_INVALID_SPRITE_LAYOUT);
			return;
		}
	}

	if (flags & TLF_PALETTE_VAR10) {
		regs.palette_var10 = buf->ReadByte();
		if (regs.palette_var10 > TLR_MAX_VAR10) {
			grfmsg(1, "ReadSpriteLayoutRegisters: Spritelayout specifies var10 (%d) exceeding the maximal allowed value %d", regs.palette_var10, TLR_MAX_VAR10);
			DisableGrf(STR_NEWGRF_ERROR_INVALID_SPRITE_LAYOUT);
			return;
		}
	}
}

/**
 * Read a spritelayout from the GRF.
 * @param buf                  Input
 * @param num_building_sprites Number of building sprites to read
 * @param use_cur_spritesets   Whether to use currently referenceable action 1 sets.
 * @param feature              GrfSpecFeature to use spritesets from.
 * @param allow_var10          Whether the spritelayout may specify var10 values for resolving multiple action-1-2-3 chains
 * @param no_z_position        Whether bounding boxes have no Z offset
 * @param dts                  Layout container to output into
 * @return True on error (GRF was disabled).
 */
static bool ReadSpriteLayout(ByteReader *buf, uint num_building_sprites, bool use_cur_spritesets, byte feature, bool allow_var10, bool no_z_position, NewGRFSpriteLayout *dts)
{
	bool has_flags = HasBit(num_building_sprites, 6);
	ClrBit(num_building_sprites, 6);
	TileLayoutFlags valid_flags = TLF_KNOWN_FLAGS;
	if (!allow_var10) valid_flags &= ~TLF_VAR10_FLAGS;
	dts->Allocate(num_building_sprites); // allocate before reading groundsprite flags

	uint16 *max_sprite_offset = AllocaM(uint16, num_building_sprites + 1);
	uint16 *max_palette_offset = AllocaM(uint16, num_building_sprites + 1);
	MemSetT(max_sprite_offset, 0, num_building_sprites + 1);
	MemSetT(max_palette_offset, 0, num_building_sprites + 1);

	/* Groundsprite */
	TileLayoutFlags flags = ReadSpriteLayoutSprite(buf, has_flags, false, use_cur_spritesets, feature, &dts->ground, max_sprite_offset, max_palette_offset);
	if (_cur.skip_sprites < 0) return true;

	if (flags & ~(valid_flags & ~TLF_NON_GROUND_FLAGS)) {
		grfmsg(1, "ReadSpriteLayout: Spritelayout uses invalid flag 0x%x for ground sprite", flags & ~(valid_flags & ~TLF_NON_GROUND_FLAGS));
		DisableGrf(STR_NEWGRF_ERROR_INVALID_SPRITE_LAYOUT);
		return true;
	}

	ReadSpriteLayoutRegisters(buf, flags, false, dts, 0);
	if (_cur.skip_sprites < 0) return true;

	for (uint i = 0; i < num_building_sprites; i++) {
		DrawTileSeqStruct *seq = const_cast<DrawTileSeqStruct*>(&dts->seq[i]);

		flags = ReadSpriteLayoutSprite(buf, has_flags, false, use_cur_spritesets, feature, &seq->image, max_sprite_offset + i + 1, max_palette_offset + i + 1);
		if (_cur.skip_sprites < 0) return true;

		if (flags & ~valid_flags) {
			grfmsg(1, "ReadSpriteLayout: Spritelayout uses unknown flag 0x%x", flags & ~valid_flags);
			DisableGrf(STR_NEWGRF_ERROR_INVALID_SPRITE_LAYOUT);
			return true;
		}

		seq->delta_x = buf->ReadByte();
		seq->delta_y = buf->ReadByte();

		if (!no_z_position) seq->delta_z = buf->ReadByte();

		if (seq->IsParentSprite()) {
			seq->size_x = buf->ReadByte();
			seq->size_y = buf->ReadByte();
			seq->size_z = buf->ReadByte();
		}

		ReadSpriteLayoutRegisters(buf, flags, seq->IsParentSprite(), dts, i + 1);
		if (_cur.skip_sprites < 0) return true;
	}

	/* Check if the number of sprites per spriteset is consistent */
	bool is_consistent = true;
	dts->consistent_max_offset = 0;
	for (uint i = 0; i < num_building_sprites + 1; i++) {
		if (max_sprite_offset[i] > 0) {
			if (dts->consistent_max_offset == 0) {
				dts->consistent_max_offset = max_sprite_offset[i];
			} else if (dts->consistent_max_offset != max_sprite_offset[i]) {
				is_consistent = false;
				break;
			}
		}
		if (max_palette_offset[i] > 0) {
			if (dts->consistent_max_offset == 0) {
				dts->consistent_max_offset = max_palette_offset[i];
			} else if (dts->consistent_max_offset != max_palette_offset[i]) {
				is_consistent = false;
				break;
			}
		}
	}

	/* When the Action1 sets are unknown, everything should be 0 (no spriteset usage) or UINT16_MAX (some spriteset usage) */
	assert(use_cur_spritesets || (is_consistent && (dts->consistent_max_offset == 0 || dts->consistent_max_offset == UINT16_MAX)));

	if (!is_consistent || dts->registers != nullptr) {
		dts->consistent_max_offset = 0;
		if (dts->registers == nullptr) dts->AllocateRegisters();

		for (uint i = 0; i < num_building_sprites + 1; i++) {
			TileLayoutRegisters &regs = const_cast<TileLayoutRegisters&>(dts->registers[i]);
			regs.max_sprite_offset = max_sprite_offset[i];
			regs.max_palette_offset = max_palette_offset[i];
		}
	}

	return false;
}

/**
 * Translate the refit mask. refit_mask is uint32 as it has not been mapped to CargoTypes.
 */
static CargoTypes TranslateRefitMask(uint32 refit_mask)
{
	CargoTypes result = 0;
	uint8 bit;
	FOR_EACH_SET_BIT(bit, refit_mask) {
		CargoID cargo = GetCargoTranslation(bit, _cur.grffile, true);
		if (cargo != CT_INVALID) SetBit(result, cargo);
	}
	return result;
}

/**
 * Converts TTD(P) Base Price pointers into the enum used by OTTD
 * See http://wiki.ttdpatch.net/tiki-index.php?page=BaseCosts
 * @param base_pointer TTD(P) Base Price Pointer
 * @param error_location Function name for grf error messages
 * @param[out] index If \a base_pointer is valid, \a index is assigned to the matching price; else it is left unchanged
 */
static void ConvertTTDBasePrice(uint32 base_pointer, const char *error_location, Price *index)
{
	/* Special value for 'none' */
	if (base_pointer == 0) {
		*index = INVALID_PRICE;
		return;
	}

	static const uint32 start = 0x4B34; ///< Position of first base price
	static const uint32 size  = 6;      ///< Size of each base price record

	if (base_pointer < start || (base_pointer - start) % size != 0 || (base_pointer - start) / size >= PR_END) {
		grfmsg(1, "%s: Unsupported running cost base 0x%04X, ignoring", error_location, base_pointer);
		return;
	}

	*index = (Price)((base_pointer - start) / size);
}

/** Possible return values for the FeatureChangeInfo functions */
enum ChangeInfoResult {
	CIR_SUCCESS,    ///< Variable was parsed and read
	CIR_DISABLED,   ///< GRF was disabled due to error
	CIR_UNHANDLED,  ///< Variable was parsed but unread
	CIR_UNKNOWN,    ///< Variable is unknown
	CIR_INVALID_ID, ///< Attempt to modify an invalid ID
};

typedef ChangeInfoResult (*VCI_Handler)(uint engine, int numinfo, int prop, const GRFFilePropertyRemapEntry *mapping_entry, ByteReader *buf);

static ChangeInfoResult HandleAction0PropertyDefault(ByteReader *buf, int prop)
{
	switch (prop) {
		case A0RPI_UNKNOWN_IGNORE:
			buf->Skip(buf->ReadExtendedByte());
			return CIR_SUCCESS;

		case A0RPI_UNKNOWN_ERROR:
			return CIR_DISABLED;

		default:
			return CIR_UNKNOWN;
	}
}

static bool MappedPropertyLengthMismatch(ByteReader *buf, uint expected_size, const GRFFilePropertyRemapEntry *mapping_entry)
{
	uint length = buf->ReadExtendedByte();
	if (length != expected_size) {
		if (mapping_entry != nullptr) {
			grfmsg(2, "Ignoring use of mapped property: %s, feature: %X, mapped to: %X, with incorrect data size: %u instead of %u",
					mapping_entry->name, mapping_entry->feature, mapping_entry->property_id, length, expected_size);
		}
		buf->Skip(length);
		return true;
	} else {
		return false;
	}
}

/**
 * Define properties common to all vehicles
 * @param ei Engine info.
 * @param prop The property to change.
 * @param buf The property value.
 * @return ChangeInfoResult.
 */
static ChangeInfoResult CommonVehicleChangeInfo(EngineInfo *ei, int prop, const GRFFilePropertyRemapEntry *mapping_entry, ByteReader *buf)
{
	switch (prop) {
		case 0x00: // Introduction date
			ei->base_intro = buf->ReadWord() + DAYS_TILL_ORIGINAL_BASE_YEAR;
			break;

		case 0x02: // Decay speed
			ei->decay_speed = buf->ReadByte();
			break;

		case 0x03: // Vehicle life
			ei->lifelength = buf->ReadByte();
			break;

		case 0x04: // Model life
			ei->base_life = buf->ReadByte();
			break;

		case 0x06: // Climates available
			ei->climates = buf->ReadByte();
			break;

		case PROP_VEHICLE_LOAD_AMOUNT: // 0x07 Loading speed
			/* Amount of cargo loaded during a vehicle's "loading tick" */
			ei->load_amount = buf->ReadByte();
			break;

		default:
			return HandleAction0PropertyDefault(buf, prop);
	}

	return CIR_SUCCESS;
}

/**
 * Define properties for rail vehicles
 * @param engine :ocal ID of the first vehicle.
 * @param numinfo Number of subsequent IDs to change the property for.
 * @param prop The property to change.
 * @param buf The property value.
 * @return ChangeInfoResult.
 */
static ChangeInfoResult RailVehicleChangeInfo(uint engine, int numinfo, int prop, const GRFFilePropertyRemapEntry *mapping_entry, ByteReader *buf)
{
	ChangeInfoResult ret = CIR_SUCCESS;

	for (int i = 0; i < numinfo; i++) {
		Engine *e = GetNewEngine(_cur.grffile, VEH_TRAIN, engine + i);
		if (e == nullptr) return CIR_INVALID_ID; // No engine could be allocated, so neither can any next vehicles

		EngineInfo *ei = &e->info;
		RailVehicleInfo *rvi = &e->u.rail;

		switch (prop) {
			case 0x05: { // Track type
				uint8 tracktype = buf->ReadByte();

				if (tracktype < _cur.grffile->railtype_list.size()) {
					_gted[e->index].railtypelabel = _cur.grffile->railtype_list[tracktype];
					break;
				}

				switch (tracktype) {
					case 0: _gted[e->index].railtypelabel = rvi->engclass >= 2 ? RAILTYPE_ELECTRIC_LABEL : RAILTYPE_RAIL_LABEL; break;
					case 1: _gted[e->index].railtypelabel = RAILTYPE_MONO_LABEL; break;
					case 2: _gted[e->index].railtypelabel = RAILTYPE_MAGLEV_LABEL; break;
					default:
						grfmsg(1, "RailVehicleChangeInfo: Invalid track type %d specified, ignoring", tracktype);
						break;
				}
				break;
			}

			case 0x08: // AI passenger service
				/* Tells the AI that this engine is designed for
				 * passenger services and shouldn't be used for freight. */
				rvi->ai_passenger_only = buf->ReadByte();
				break;

			case PROP_TRAIN_SPEED: { // 0x09 Speed (1 unit is 1 km-ish/h)
				uint16 speed = buf->ReadWord();
				if (speed == 0xFFFF) speed = 0;

				rvi->max_speed = speed;
				break;
			}

			case PROP_TRAIN_POWER: // 0x0B Power
				rvi->power = buf->ReadWord();

				/* Set engine / wagon state based on power */
				if (rvi->power != 0) {
					if (rvi->railveh_type == RAILVEH_WAGON) {
						rvi->railveh_type = RAILVEH_SINGLEHEAD;
					}
				} else {
					rvi->railveh_type = RAILVEH_WAGON;
				}
				break;

			case PROP_TRAIN_RUNNING_COST_FACTOR: // 0x0D Running cost factor
				rvi->running_cost = buf->ReadByte();
				break;

			case 0x0E: // Running cost base
				ConvertTTDBasePrice(buf->ReadDWord(), "RailVehicleChangeInfo", &rvi->running_cost_class);
				break;

			case 0x12: { // Sprite ID
				uint8 spriteid = buf->ReadByte();
				uint8 orig_spriteid = spriteid;

				/* TTD sprite IDs point to a location in a 16bit array, but we use it
				 * as an array index, so we need it to be half the original value. */
				if (spriteid < 0xFD) spriteid >>= 1;

				if (IsValidNewGRFImageIndex<VEH_TRAIN>(spriteid)) {
					rvi->image_index = spriteid;
				} else {
					grfmsg(1, "RailVehicleChangeInfo: Invalid Sprite %d specified, ignoring", orig_spriteid);
					rvi->image_index = 0;
				}
				break;
			}

			case 0x13: { // Dual-headed
				uint8 dual = buf->ReadByte();

				if (dual != 0) {
					rvi->railveh_type = RAILVEH_MULTIHEAD;
				} else {
					rvi->railveh_type = rvi->power == 0 ?
						RAILVEH_WAGON : RAILVEH_SINGLEHEAD;
				}
				break;
			}

			case PROP_TRAIN_CARGO_CAPACITY: // 0x14 Cargo capacity
				rvi->capacity = buf->ReadByte();
				break;

			case 0x15: { // Cargo type
				_gted[e->index].defaultcargo_grf = _cur.grffile;
				uint8 ctype = buf->ReadByte();

				if (ctype == 0xFF) {
					/* 0xFF is specified as 'use first refittable' */
					ei->cargo_type = CT_INVALID;
				} else if (_cur.grffile->grf_version >= 8) {
					/* Use translated cargo. Might result in CT_INVALID (first refittable), if cargo is not defined. */
					ei->cargo_type = GetCargoTranslation(ctype, _cur.grffile);
				} else if (ctype < NUM_CARGO) {
					/* Use untranslated cargo. */
					ei->cargo_type = ctype;
				} else {
					ei->cargo_type = CT_INVALID;
					grfmsg(2, "RailVehicleChangeInfo: Invalid cargo type %d, using first refittable", ctype);
				}
				break;
			}

			case PROP_TRAIN_WEIGHT: // 0x16 Weight
				SB(rvi->weight, 0, 8, buf->ReadByte());
				break;

			case PROP_TRAIN_COST_FACTOR: // 0x17 Cost factor
				rvi->cost_factor = buf->ReadByte();
				break;

			case 0x18: // AI rank
				grfmsg(2, "RailVehicleChangeInfo: Property 0x18 'AI rank' not used by NoAI, ignored.");
				buf->ReadByte();
				break;

			case 0x19: { // Engine traction type
				/* What do the individual numbers mean?
				 * 0x00 .. 0x07: Steam
				 * 0x08 .. 0x27: Diesel
				 * 0x28 .. 0x31: Electric
				 * 0x32 .. 0x37: Monorail
				 * 0x38 .. 0x41: Maglev
				 */
				uint8 traction = buf->ReadByte();
				EngineClass engclass;

				if (traction <= 0x07) {
					engclass = EC_STEAM;
				} else if (traction <= 0x27) {
					engclass = EC_DIESEL;
				} else if (traction <= 0x31) {
					engclass = EC_ELECTRIC;
				} else if (traction <= 0x37) {
					engclass = EC_MONORAIL;
				} else if (traction <= 0x41) {
					engclass = EC_MAGLEV;
				} else {
					break;
				}

				if (_cur.grffile->railtype_list.size() == 0) {
					/* Use traction type to select between normal and electrified
					 * rail only when no translation list is in place. */
					if (_gted[e->index].railtypelabel == RAILTYPE_RAIL_LABEL     && engclass >= EC_ELECTRIC) _gted[e->index].railtypelabel = RAILTYPE_ELECTRIC_LABEL;
					if (_gted[e->index].railtypelabel == RAILTYPE_ELECTRIC_LABEL && engclass  < EC_ELECTRIC) _gted[e->index].railtypelabel = RAILTYPE_RAIL_LABEL;
				}

				rvi->engclass = engclass;
				break;
			}

			case 0x1A: // Alter purchase list sort order
				AlterVehicleListOrder(e->index, buf->ReadExtendedByte());
				break;

			case 0x1B: // Powered wagons power bonus
				rvi->pow_wag_power = buf->ReadWord();
				break;

			case 0x1C: // Refit cost
				ei->refit_cost = buf->ReadByte();
				break;

			case 0x1D: { // Refit cargo
				uint32 mask = buf->ReadDWord();
				_gted[e->index].UpdateRefittability(mask != 0);
				ei->refit_mask = TranslateRefitMask(mask);
				_gted[e->index].defaultcargo_grf = _cur.grffile;
				break;
			}

			case 0x1E: // Callback
				ei->callback_mask = buf->ReadByte();
				break;

			case PROP_TRAIN_TRACTIVE_EFFORT: // 0x1F Tractive effort coefficient
				rvi->tractive_effort = buf->ReadByte();
				break;

			case 0x20: // Air drag
				rvi->air_drag = buf->ReadByte();
				break;

			case PROP_TRAIN_SHORTEN_FACTOR: // 0x21 Shorter vehicle
				rvi->shorten_factor = buf->ReadByte();
				break;

			case 0x22: // Visual effect
				rvi->visual_effect = buf->ReadByte();
				/* Avoid accidentally setting visual_effect to the default value
				 * Since bit 6 (disable effects) is set anyways, we can safely erase some bits. */
				if (rvi->visual_effect == VE_DEFAULT) {
					assert(HasBit(rvi->visual_effect, VE_DISABLE_EFFECT));
					SB(rvi->visual_effect, VE_TYPE_START, VE_TYPE_COUNT, 0);
				}
				break;

			case 0x23: // Powered wagons weight bonus
				rvi->pow_wag_weight = buf->ReadByte();
				break;

			case 0x24: { // High byte of vehicle weight
				byte weight = buf->ReadByte();

				if (weight > 4) {
					grfmsg(2, "RailVehicleChangeInfo: Nonsensical weight of %d tons, ignoring", weight << 8);
				} else {
					SB(rvi->weight, 8, 8, weight);
				}
				break;
			}

			case PROP_TRAIN_USER_DATA: // 0x25 User-defined bit mask to set when checking veh. var. 42
				rvi->user_def_data = buf->ReadByte();
				break;

			case 0x26: // Retire vehicle early
				ei->retire_early = buf->ReadByte();
				break;

			case 0x27: // Miscellaneous flags
				ei->misc_flags = buf->ReadByte();
				_loaded_newgrf_features.has_2CC |= HasBit(ei->misc_flags, EF_USES_2CC);
				_gted[e->index].prop27_set = true;
				break;

			case 0x28: // Cargo classes allowed
				_gted[e->index].cargo_allowed = buf->ReadWord();
				_gted[e->index].UpdateRefittability(_gted[e->index].cargo_allowed != 0);
				_gted[e->index].defaultcargo_grf = _cur.grffile;
				break;

			case 0x29: // Cargo classes disallowed
				_gted[e->index].cargo_disallowed = buf->ReadWord();
				_gted[e->index].UpdateRefittability(false);
				break;

			case 0x2A: // Long format introduction date (days since year 0)
				ei->base_intro = buf->ReadDWord();
				break;

			case PROP_TRAIN_CARGO_AGE_PERIOD: // 0x2B Cargo aging period
				ei->cargo_age_period = buf->ReadWord();
				break;

			case 0x2C:   // CTT refit include list
			case 0x2D: { // CTT refit exclude list
				uint8 count = buf->ReadByte();
				_gted[e->index].UpdateRefittability(prop == 0x2C && count != 0);
				if (prop == 0x2C) _gted[e->index].defaultcargo_grf = _cur.grffile;
				CargoTypes &ctt = prop == 0x2C ? _gted[e->index].ctt_include_mask : _gted[e->index].ctt_exclude_mask;
				ctt = 0;
				while (count--) {
					CargoID ctype = GetCargoTranslation(buf->ReadByte(), _cur.grffile);
					if (ctype == CT_INVALID) continue;
					SetBit(ctt, ctype);
				}
				break;
			}

			default:
				ret = CommonVehicleChangeInfo(ei, prop, mapping_entry, buf);
				break;
		}
	}

	return ret;
}

/**
 * Define properties for road vehicles
 * @param engine Local ID of the first vehicle.
 * @param numinfo Number of subsequent IDs to change the property for.
 * @param prop The property to change.
 * @param buf The property value.
 * @return ChangeInfoResult.
 */
static ChangeInfoResult RoadVehicleChangeInfo(uint engine, int numinfo, int prop, const GRFFilePropertyRemapEntry *mapping_entry, ByteReader *buf)
{
	ChangeInfoResult ret = CIR_SUCCESS;

	for (int i = 0; i < numinfo; i++) {
		Engine *e = GetNewEngine(_cur.grffile, VEH_ROAD, engine + i);
		if (e == nullptr) return CIR_INVALID_ID; // No engine could be allocated, so neither can any next vehicles

		EngineInfo *ei = &e->info;
		RoadVehicleInfo *rvi = &e->u.road;

		switch (prop) {
			case 0x05: // Road/tram type
				/* RoadTypeLabel is looked up later after the engine's road/tram
				 * flag is set, however 0 means the value has not been set. */
				_gted[e->index].roadtramtype = buf->ReadByte() + 1;
				break;

			case 0x08: // Speed (1 unit is 0.5 kmh)
				rvi->max_speed = buf->ReadByte();
				break;

			case PROP_ROADVEH_RUNNING_COST_FACTOR: // 0x09 Running cost factor
				rvi->running_cost = buf->ReadByte();
				break;

			case 0x0A: // Running cost base
				ConvertTTDBasePrice(buf->ReadDWord(), "RoadVehicleChangeInfo", &rvi->running_cost_class);
				break;

			case 0x0E: { // Sprite ID
				uint8 spriteid = buf->ReadByte();
				uint8 orig_spriteid = spriteid;

				/* cars have different custom id in the GRF file */
				if (spriteid == 0xFF) spriteid = 0xFD;

				if (spriteid < 0xFD) spriteid >>= 1;

				if (IsValidNewGRFImageIndex<VEH_ROAD>(spriteid)) {
					rvi->image_index = spriteid;
				} else {
					grfmsg(1, "RoadVehicleChangeInfo: Invalid Sprite %d specified, ignoring", orig_spriteid);
					rvi->image_index = 0;
				}
				break;
			}

			case PROP_ROADVEH_CARGO_CAPACITY: // 0x0F Cargo capacity
				rvi->capacity = buf->ReadByte();
				break;

			case 0x10: { // Cargo type
				_gted[e->index].defaultcargo_grf = _cur.grffile;
				uint8 ctype = buf->ReadByte();

				if (ctype == 0xFF) {
					/* 0xFF is specified as 'use first refittable' */
					ei->cargo_type = CT_INVALID;
				} else if (_cur.grffile->grf_version >= 8) {
					/* Use translated cargo. Might result in CT_INVALID (first refittable), if cargo is not defined. */
					ei->cargo_type = GetCargoTranslation(ctype, _cur.grffile);
				} else if (ctype < NUM_CARGO) {
					/* Use untranslated cargo. */
					ei->cargo_type = ctype;
				} else {
					ei->cargo_type = CT_INVALID;
					grfmsg(2, "RailVehicleChangeInfo: Invalid cargo type %d, using first refittable", ctype);
				}
				break;
			}

			case PROP_ROADVEH_COST_FACTOR: // 0x11 Cost factor
				rvi->cost_factor = buf->ReadByte();
				break;

			case 0x12: // SFX
				rvi->sfx = GetNewGRFSoundID(_cur.grffile, buf->ReadByte());
				break;

			case PROP_ROADVEH_POWER: // Power in units of 10 HP.
				rvi->power = buf->ReadByte();
				break;

			case PROP_ROADVEH_WEIGHT: // Weight in units of 1/4 tons.
				rvi->weight = buf->ReadByte();
				break;

			case PROP_ROADVEH_SPEED: // Speed in mph/0.8
				_gted[e->index].rv_max_speed = buf->ReadByte();
				break;

			case 0x16: { // Cargoes available for refitting
				uint32 mask = buf->ReadDWord();
				_gted[e->index].UpdateRefittability(mask != 0);
				ei->refit_mask = TranslateRefitMask(mask);
				_gted[e->index].defaultcargo_grf = _cur.grffile;
				break;
			}

			case 0x17: // Callback mask
				ei->callback_mask = buf->ReadByte();
				break;

			case PROP_ROADVEH_TRACTIVE_EFFORT: // Tractive effort coefficient in 1/256.
				rvi->tractive_effort = buf->ReadByte();
				break;

			case 0x19: // Air drag
				rvi->air_drag = buf->ReadByte();
				break;

			case 0x1A: // Refit cost
				ei->refit_cost = buf->ReadByte();
				break;

			case 0x1B: // Retire vehicle early
				ei->retire_early = buf->ReadByte();
				break;

			case 0x1C: // Miscellaneous flags
				ei->misc_flags = buf->ReadByte();
				_loaded_newgrf_features.has_2CC |= HasBit(ei->misc_flags, EF_USES_2CC);
				break;

			case 0x1D: // Cargo classes allowed
				_gted[e->index].cargo_allowed = buf->ReadWord();
				_gted[e->index].UpdateRefittability(_gted[e->index].cargo_allowed != 0);
				_gted[e->index].defaultcargo_grf = _cur.grffile;
				break;

			case 0x1E: // Cargo classes disallowed
				_gted[e->index].cargo_disallowed = buf->ReadWord();
				_gted[e->index].UpdateRefittability(false);
				break;

			case 0x1F: // Long format introduction date (days since year 0)
				ei->base_intro = buf->ReadDWord();
				break;

			case 0x20: // Alter purchase list sort order
				AlterVehicleListOrder(e->index, buf->ReadExtendedByte());
				break;

			case 0x21: // Visual effect
				rvi->visual_effect = buf->ReadByte();
				/* Avoid accidentally setting visual_effect to the default value
				 * Since bit 6 (disable effects) is set anyways, we can safely erase some bits. */
				if (rvi->visual_effect == VE_DEFAULT) {
					assert(HasBit(rvi->visual_effect, VE_DISABLE_EFFECT));
					SB(rvi->visual_effect, VE_TYPE_START, VE_TYPE_COUNT, 0);
				}
				break;

			case PROP_ROADVEH_CARGO_AGE_PERIOD: // 0x22 Cargo aging period
				ei->cargo_age_period = buf->ReadWord();
				break;

			case PROP_ROADVEH_SHORTEN_FACTOR: // 0x23 Shorter vehicle
				rvi->shorten_factor = buf->ReadByte();
				break;

			case 0x24:   // CTT refit include list
			case 0x25: { // CTT refit exclude list
				uint8 count = buf->ReadByte();
				_gted[e->index].UpdateRefittability(prop == 0x24 && count != 0);
				if (prop == 0x24) _gted[e->index].defaultcargo_grf = _cur.grffile;
				CargoTypes &ctt = prop == 0x24 ? _gted[e->index].ctt_include_mask : _gted[e->index].ctt_exclude_mask;
				ctt = 0;
				while (count--) {
					CargoID ctype = GetCargoTranslation(buf->ReadByte(), _cur.grffile);
					if (ctype == CT_INVALID) continue;
					SetBit(ctt, ctype);
				}
				break;
			}

			default:
				ret = CommonVehicleChangeInfo(ei, prop, mapping_entry, buf);
				break;
		}
	}

	return ret;
}

/**
 * Define properties for ships
 * @param engine Local ID of the first vehicle.
 * @param numinfo Number of subsequent IDs to change the property for.
 * @param prop The property to change.
 * @param buf The property value.
 * @return ChangeInfoResult.
 */
static ChangeInfoResult ShipVehicleChangeInfo(uint engine, int numinfo, int prop, const GRFFilePropertyRemapEntry *mapping_entry, ByteReader *buf)
{
	ChangeInfoResult ret = CIR_SUCCESS;

	for (int i = 0; i < numinfo; i++) {
		Engine *e = GetNewEngine(_cur.grffile, VEH_SHIP, engine + i);
		if (e == nullptr) return CIR_INVALID_ID; // No engine could be allocated, so neither can any next vehicles

		EngineInfo *ei = &e->info;
		ShipVehicleInfo *svi = &e->u.ship;

		switch (prop) {
			case 0x08: { // Sprite ID
				uint8 spriteid = buf->ReadByte();
				uint8 orig_spriteid = spriteid;

				/* ships have different custom id in the GRF file */
				if (spriteid == 0xFF) spriteid = 0xFD;

				if (spriteid < 0xFD) spriteid >>= 1;

				if (IsValidNewGRFImageIndex<VEH_SHIP>(spriteid)) {
					svi->image_index = spriteid;
				} else {
					grfmsg(1, "ShipVehicleChangeInfo: Invalid Sprite %d specified, ignoring", orig_spriteid);
					svi->image_index = 0;
				}
				break;
			}

			case 0x09: // Refittable
				svi->old_refittable = (buf->ReadByte() != 0);
				break;

			case PROP_SHIP_COST_FACTOR: // 0x0A Cost factor
				svi->cost_factor = buf->ReadByte();
				break;

			case PROP_SHIP_SPEED: // 0x0B Speed (1 unit is 0.5 km-ish/h)
				svi->max_speed = buf->ReadByte();
				break;

			case 0x0C: { // Cargo type
				_gted[e->index].defaultcargo_grf = _cur.grffile;
				uint8 ctype = buf->ReadByte();

				if (ctype == 0xFF) {
					/* 0xFF is specified as 'use first refittable' */
					ei->cargo_type = CT_INVALID;
				} else if (_cur.grffile->grf_version >= 8) {
					/* Use translated cargo. Might result in CT_INVALID (first refittable), if cargo is not defined. */
					ei->cargo_type = GetCargoTranslation(ctype, _cur.grffile);
				} else if (ctype < NUM_CARGO) {
					/* Use untranslated cargo. */
					ei->cargo_type = ctype;
				} else {
					ei->cargo_type = CT_INVALID;
					grfmsg(2, "RailVehicleChangeInfo: Invalid cargo type %d, using first refittable", ctype);
				}
				break;
			}

			case PROP_SHIP_CARGO_CAPACITY: // 0x0D Cargo capacity
				svi->capacity = buf->ReadWord();
				break;

			case PROP_SHIP_RUNNING_COST_FACTOR: // 0x0F Running cost factor
				svi->running_cost = buf->ReadByte();
				break;

			case 0x10: // SFX
				svi->sfx = GetNewGRFSoundID(_cur.grffile, buf->ReadByte());
				break;

			case 0x11: { // Cargoes available for refitting
				uint32 mask = buf->ReadDWord();
				_gted[e->index].UpdateRefittability(mask != 0);
				ei->refit_mask = TranslateRefitMask(mask);
				_gted[e->index].defaultcargo_grf = _cur.grffile;
				break;
			}

			case 0x12: // Callback mask
				ei->callback_mask = buf->ReadByte();
				break;

			case 0x13: // Refit cost
				ei->refit_cost = buf->ReadByte();
				break;

			case 0x14: // Ocean speed fraction
				svi->ocean_speed_frac = buf->ReadByte();
				break;

			case 0x15: // Canal speed fraction
				svi->canal_speed_frac = buf->ReadByte();
				break;

			case 0x16: // Retire vehicle early
				ei->retire_early = buf->ReadByte();
				break;

			case 0x17: // Miscellaneous flags
				ei->misc_flags = buf->ReadByte();
				_loaded_newgrf_features.has_2CC |= HasBit(ei->misc_flags, EF_USES_2CC);
				break;

			case 0x18: // Cargo classes allowed
				_gted[e->index].cargo_allowed = buf->ReadWord();
				_gted[e->index].UpdateRefittability(_gted[e->index].cargo_allowed != 0);
				_gted[e->index].defaultcargo_grf = _cur.grffile;
				break;

			case 0x19: // Cargo classes disallowed
				_gted[e->index].cargo_disallowed = buf->ReadWord();
				_gted[e->index].UpdateRefittability(false);
				break;

			case 0x1A: // Long format introduction date (days since year 0)
				ei->base_intro = buf->ReadDWord();
				break;

			case 0x1B: // Alter purchase list sort order
				AlterVehicleListOrder(e->index, buf->ReadExtendedByte());
				break;

			case 0x1C: // Visual effect
				svi->visual_effect = buf->ReadByte();
				/* Avoid accidentally setting visual_effect to the default value
				 * Since bit 6 (disable effects) is set anyways, we can safely erase some bits. */
				if (svi->visual_effect == VE_DEFAULT) {
					assert(HasBit(svi->visual_effect, VE_DISABLE_EFFECT));
					SB(svi->visual_effect, VE_TYPE_START, VE_TYPE_COUNT, 0);
				}
				break;

			case PROP_SHIP_CARGO_AGE_PERIOD: // 0x1D Cargo aging period
				ei->cargo_age_period = buf->ReadWord();
				break;

			case 0x1E:   // CTT refit include list
			case 0x1F: { // CTT refit exclude list
				uint8 count = buf->ReadByte();
				_gted[e->index].UpdateRefittability(prop == 0x1E && count != 0);
				if (prop == 0x1E) _gted[e->index].defaultcargo_grf = _cur.grffile;
				CargoTypes &ctt = prop == 0x1E ? _gted[e->index].ctt_include_mask : _gted[e->index].ctt_exclude_mask;
				ctt = 0;
				while (count--) {
					CargoID ctype = GetCargoTranslation(buf->ReadByte(), _cur.grffile);
					if (ctype == CT_INVALID) continue;
					SetBit(ctt, ctype);
				}
				break;
			}

			default:
				ret = CommonVehicleChangeInfo(ei, prop, mapping_entry, buf);
				break;
		}
	}

	return ret;
}

/**
 * Define properties for aircraft
 * @param engine Local ID of the aircraft.
 * @param numinfo Number of subsequent IDs to change the property for.
 * @param prop The property to change.
 * @param buf The property value.
 * @return ChangeInfoResult.
 */
static ChangeInfoResult AircraftVehicleChangeInfo(uint engine, int numinfo, int prop, const GRFFilePropertyRemapEntry *mapping_entry, ByteReader *buf)
{
	ChangeInfoResult ret = CIR_SUCCESS;

	for (int i = 0; i < numinfo; i++) {
		Engine *e = GetNewEngine(_cur.grffile, VEH_AIRCRAFT, engine + i);
		if (e == nullptr) return CIR_INVALID_ID; // No engine could be allocated, so neither can any next vehicles

		EngineInfo *ei = &e->info;
		AircraftVehicleInfo *avi = &e->u.air;

		switch (prop) {
			case 0x08: { // Sprite ID
				uint8 spriteid = buf->ReadByte();
				uint8 orig_spriteid = spriteid;

				/* aircraft have different custom id in the GRF file */
				if (spriteid == 0xFF) spriteid = 0xFD;

				if (spriteid < 0xFD) spriteid >>= 1;

				if (IsValidNewGRFImageIndex<VEH_AIRCRAFT>(spriteid)) {
					avi->image_index = spriteid;
				} else {
					grfmsg(1, "AircraftVehicleChangeInfo: Invalid Sprite %d specified, ignoring", orig_spriteid);
					avi->image_index = 0;
				}
				break;
			}

			case 0x09: // Helicopter
				if (buf->ReadByte() == 0) {
					avi->subtype = AIR_HELI;
				} else {
					SB(avi->subtype, 0, 1, 1); // AIR_CTOL
				}
				break;

			case 0x0A: // Large
				SB(avi->subtype, 1, 1, (buf->ReadByte() != 0 ? 1 : 0)); // AIR_FAST
				break;

			case PROP_AIRCRAFT_COST_FACTOR: // 0x0B Cost factor
				avi->cost_factor = buf->ReadByte();
				break;

			case PROP_AIRCRAFT_SPEED: // 0x0C Speed (1 unit is 8 mph, we translate to 1 unit is 1 km-ish/h)
				avi->max_speed = (buf->ReadByte() * 128) / 10;
				break;

			case 0x0D: // Acceleration
				avi->acceleration = buf->ReadByte();
				break;

			case PROP_AIRCRAFT_RUNNING_COST_FACTOR: // 0x0E Running cost factor
				avi->running_cost = buf->ReadByte();
				break;

			case PROP_AIRCRAFT_PASSENGER_CAPACITY: // 0x0F Passenger capacity
				avi->passenger_capacity = buf->ReadWord();
				break;

			case PROP_AIRCRAFT_MAIL_CAPACITY: // 0x11 Mail capacity
				avi->mail_capacity = buf->ReadByte();
				break;

			case 0x12: // SFX
				avi->sfx = GetNewGRFSoundID(_cur.grffile, buf->ReadByte());
				break;

			case 0x13: { // Cargoes available for refitting
				uint32 mask = buf->ReadDWord();
				_gted[e->index].UpdateRefittability(mask != 0);
				ei->refit_mask = TranslateRefitMask(mask);
				_gted[e->index].defaultcargo_grf = _cur.grffile;
				break;
			}

			case 0x14: // Callback mask
				ei->callback_mask = buf->ReadByte();
				break;

			case 0x15: // Refit cost
				ei->refit_cost = buf->ReadByte();
				break;

			case 0x16: // Retire vehicle early
				ei->retire_early = buf->ReadByte();
				break;

			case 0x17: // Miscellaneous flags
				ei->misc_flags = buf->ReadByte();
				_loaded_newgrf_features.has_2CC |= HasBit(ei->misc_flags, EF_USES_2CC);
				break;

			case 0x18: // Cargo classes allowed
				_gted[e->index].cargo_allowed = buf->ReadWord();
				_gted[e->index].UpdateRefittability(_gted[e->index].cargo_allowed != 0);
				_gted[e->index].defaultcargo_grf = _cur.grffile;
				break;

			case 0x19: // Cargo classes disallowed
				_gted[e->index].cargo_disallowed = buf->ReadWord();
				_gted[e->index].UpdateRefittability(false);
				break;

			case 0x1A: // Long format introduction date (days since year 0)
				ei->base_intro = buf->ReadDWord();
				break;

			case 0x1B: // Alter purchase list sort order
				AlterVehicleListOrder(e->index, buf->ReadExtendedByte());
				break;

			case PROP_AIRCRAFT_CARGO_AGE_PERIOD: // 0x1C Cargo aging period
				ei->cargo_age_period = buf->ReadWord();
				break;

			case 0x1D:   // CTT refit include list
			case 0x1E: { // CTT refit exclude list
				uint8 count = buf->ReadByte();
				_gted[e->index].UpdateRefittability(prop == 0x1D && count != 0);
				if (prop == 0x1D) _gted[e->index].defaultcargo_grf = _cur.grffile;
				CargoTypes &ctt = prop == 0x1D ? _gted[e->index].ctt_include_mask : _gted[e->index].ctt_exclude_mask;
				ctt = 0;
				while (count--) {
					CargoID ctype = GetCargoTranslation(buf->ReadByte(), _cur.grffile);
					if (ctype == CT_INVALID) continue;
					SetBit(ctt, ctype);
				}
				break;
			}

			case PROP_AIRCRAFT_RANGE: // 0x1F Max aircraft range
				avi->max_range = buf->ReadWord();
				break;

			default:
				ret = CommonVehicleChangeInfo(ei, prop, mapping_entry, buf);
				break;
		}
	}

	return ret;
}

/**
 * Define properties for stations
 * @param stid StationID of the first station tile.
 * @param numinfo Number of subsequent station tiles to change the property for.
 * @param prop The property to change.
 * @param buf The property value.
 * @return ChangeInfoResult.
 */
static ChangeInfoResult StationChangeInfo(uint stid, int numinfo, int prop, const GRFFilePropertyRemapEntry *mapping_entry, ByteReader *buf)
{
	ChangeInfoResult ret = CIR_SUCCESS;

	if (stid + numinfo > NUM_STATIONS_PER_GRF) {
		grfmsg(1, "StationChangeInfo: Station %u is invalid, max %u, ignoring", stid + numinfo, NUM_STATIONS_PER_GRF);
		return CIR_INVALID_ID;
	}

	/* Allocate station specs if necessary */
	if (_cur.grffile->stations == nullptr) _cur.grffile->stations = CallocT<StationSpec*>(NUM_STATIONS_PER_GRF);

	for (int i = 0; i < numinfo; i++) {
		StationSpec *statspec = _cur.grffile->stations[stid + i];

		/* Check that the station we are modifying is defined. */
		if (statspec == nullptr && prop != 0x08) {
			grfmsg(2, "StationChangeInfo: Attempt to modify undefined station %u, ignoring", stid + i);
			return CIR_INVALID_ID;
		}

		switch (prop) {
			case 0x08: { // Class ID
				StationSpec **spec = &_cur.grffile->stations[stid + i];

				/* Property 0x08 is special; it is where the station is allocated */
				if (*spec == nullptr) *spec = new StationSpec();

				/* Swap classid because we read it in BE meaning WAYP or DFLT */
				uint32 classid = buf->ReadDWord();
				(*spec)->cls_id = StationClass::Allocate(BSWAP32(classid));
				break;
			}

			case 0x09: { // Define sprite layout
				uint16 tiles = buf->ReadExtendedByte();
				statspec->renderdata.clear(); // delete earlier loaded stuff
				statspec->renderdata.reserve(tiles);

				for (uint t = 0; t < tiles; t++) {
					NewGRFSpriteLayout *dts = &statspec->renderdata.emplace_back();
					dts->consistent_max_offset = UINT16_MAX; // Spritesets are unknown, so no limit.

					if (buf->HasData(4) && *(unaligned_uint32*)buf->Data() == 0) {
						buf->Skip(4);
						extern const DrawTileSprites _station_display_datas_rail[8];
						dts->Clone(&_station_display_datas_rail[t % 8]);
						continue;
					}

					ReadSpriteLayoutSprite(buf, false, false, false, GSF_STATIONS, &dts->ground);
					/* On error, bail out immediately. Temporary GRF data was already freed */
					if (_cur.skip_sprites < 0) return CIR_DISABLED;

					static std::vector<DrawTileSeqStruct> tmp_layout;
					tmp_layout.clear();
					for (;;) {
						/* no relative bounding box support */
						DrawTileSeqStruct &dtss = tmp_layout.emplace_back();
						MemSetT(&dtss, 0);

						dtss.delta_x = buf->ReadByte();
						if (dtss.IsTerminator()) break;
						dtss.delta_y = buf->ReadByte();
						dtss.delta_z = buf->ReadByte();
						dtss.size_x = buf->ReadByte();
						dtss.size_y = buf->ReadByte();
						dtss.size_z = buf->ReadByte();

						ReadSpriteLayoutSprite(buf, false, true, false, GSF_STATIONS, &dtss.image);
						/* On error, bail out immediately. Temporary GRF data was already freed */
						if (_cur.skip_sprites < 0) return CIR_DISABLED;
					}
					dts->Clone(tmp_layout.data());
				}
				break;
			}

			case 0x0A: { // Copy sprite layout
				byte srcid = buf->ReadByte();
				const StationSpec *srcstatspec = _cur.grffile->stations[srcid];

				if (srcstatspec == nullptr) {
					grfmsg(1, "StationChangeInfo: Station %u is not defined, cannot copy sprite layout to %u.", srcid, stid + i);
					continue;
				}

				statspec->renderdata.clear(); // delete earlier loaded stuff
				statspec->renderdata.reserve(srcstatspec->renderdata.size());

				for (const auto &it : srcstatspec->renderdata) {
					NewGRFSpriteLayout *dts = &statspec->renderdata.emplace_back();
					dts->Clone(&it);
				}
				break;
			}

			case 0x0B: // Callback mask
				statspec->callback_mask = buf->ReadByte();
				break;

			case 0x0C: // Disallowed number of platforms
				statspec->disallowed_platforms = buf->ReadByte();
				break;

			case 0x0D: // Disallowed platform lengths
				statspec->disallowed_lengths = buf->ReadByte();
				break;

			case 0x0E: // Define custom layout
				while (buf->HasData()) {
					byte length = buf->ReadByte();
					byte number = buf->ReadByte();

					if (length == 0 || number == 0) break;

					if (statspec->layouts.size() < length) statspec->layouts.resize(length);
					if (statspec->layouts[length - 1].size() < number) statspec->layouts[length - 1].resize(number);

					const byte *layout = buf->ReadBytes(length * number);
					statspec->layouts[length - 1][number - 1].assign(layout, layout + length * number);

					/* Validate tile values are only the permitted 00, 02, 04 and 06. */
					for (auto &tile : statspec->layouts[length - 1][number - 1]) {
						if ((tile & 6) != tile) {
							grfmsg(1, "StationChangeInfo: Invalid tile %u in layout %ux%u", tile, length, number);
							tile &= 6;
						}
					}
				}
				break;

			case 0x0F: { // Copy custom layout
				byte srcid = buf->ReadByte();
				const StationSpec *srcstatspec = _cur.grffile->stations[srcid];

				if (srcstatspec == nullptr) {
					grfmsg(1, "StationChangeInfo: Station %u is not defined, cannot copy tile layout to %u.", srcid, stid + i);
					continue;
				}

				statspec->layouts = srcstatspec->layouts;
				break;
			}

			case 0x10: // Little/lots cargo threshold
				statspec->cargo_threshold = buf->ReadWord();
				break;

			case 0x11: // Pylon placement
				statspec->pylons = buf->ReadByte();
				break;

			case 0x12: // Cargo types for random triggers
				if (_cur.grffile->grf_version >= 7) {
					statspec->cargo_triggers = TranslateRefitMask(buf->ReadDWord());
				} else {
					statspec->cargo_triggers = (CargoTypes)buf->ReadDWord();
				}
				break;

			case 0x13: // General flags
				statspec->flags = buf->ReadByte();
				break;

			case 0x14: // Overhead wire placement
				statspec->wires = buf->ReadByte();
				break;

			case 0x15: // Blocked tiles
				statspec->blocked = buf->ReadByte();
				break;

			case 0x16: // Animation info
				statspec->animation.frames = buf->ReadByte();
				statspec->animation.status = buf->ReadByte();
				break;

			case 0x17: // Animation speed
				statspec->animation.speed = buf->ReadByte();
				break;

			case 0x18: // Animation triggers
				statspec->animation.triggers = buf->ReadWord();
				break;

			case 0x1A: { // Advanced sprite layout
				uint16 tiles = buf->ReadExtendedByte();
				statspec->renderdata.clear(); // delete earlier loaded stuff
				statspec->renderdata.reserve(tiles);

				for (uint t = 0; t < tiles; t++) {
					NewGRFSpriteLayout *dts = &statspec->renderdata.emplace_back();
					uint num_building_sprites = buf->ReadByte();
					/* On error, bail out immediately. Temporary GRF data was already freed */
					if (ReadSpriteLayout(buf, num_building_sprites, false, GSF_STATIONS, true, false, dts)) return CIR_DISABLED;
				}
				break;
			}

			case A0RPI_STATION_MIN_BRIDGE_HEIGHT:
				if (MappedPropertyLengthMismatch(buf, 8, mapping_entry)) break;
				FALLTHROUGH;
			case 0x1B: // Minimum height for a bridge above
				SetBit(statspec->internal_flags, SSIF_BRIDGE_HEIGHTS_SET);
				for (uint i = 0; i < 8; i++) {
					statspec->bridge_height[i] = buf->ReadByte();
				}
				break;

			case A0RPI_STATION_DISALLOWED_BRIDGE_PILLARS:
				if (MappedPropertyLengthMismatch(buf, 8, mapping_entry)) break;
				SetBit(statspec->internal_flags, SSIF_BRIDGE_DISALLOWED_PILLARS_SET);
				for (uint i = 0; i < 8; i++) {
					statspec->bridge_disallowed_pillars[i] = buf->ReadByte();
				}
				break;

			default:
				ret = HandleAction0PropertyDefault(buf, prop);
				break;
		}
	}

	return ret;
}

/**
 * Define properties for water features
 * @param id Type of the first water feature.
 * @param numinfo Number of subsequent water feature ids to change the property for.
 * @param prop The property to change.
 * @param buf The property value.
 * @return ChangeInfoResult.
 */
static ChangeInfoResult CanalChangeInfo(uint id, int numinfo, int prop, const GRFFilePropertyRemapEntry *mapping_entry, ByteReader *buf)
{
	ChangeInfoResult ret = CIR_SUCCESS;

	if (id + numinfo > CF_END) {
		grfmsg(1, "CanalChangeInfo: Canal feature 0x%02X is invalid, max %u, ignoring", id + numinfo, CF_END);
		return CIR_INVALID_ID;
	}

	for (int i = 0; i < numinfo; i++) {
		CanalProperties *cp = &_cur.grffile->canal_local_properties[id + i];

		switch (prop) {
			case 0x08:
				cp->callback_mask = buf->ReadByte();
				break;

			case 0x09:
				cp->flags = buf->ReadByte();
				break;

			default:
				ret = HandleAction0PropertyDefault(buf, prop);
				break;
		}
	}

	return ret;
}

/**
 * Define properties for bridges
 * @param brid BridgeID of the bridge.
 * @param numinfo Number of subsequent bridgeIDs to change the property for.
 * @param prop The property to change.
 * @param buf The property value.
 * @return ChangeInfoResult.
 */
static ChangeInfoResult BridgeChangeInfo(uint brid, int numinfo, int prop, const GRFFilePropertyRemapEntry *mapping_entry, ByteReader *buf)
{
	ChangeInfoResult ret = CIR_SUCCESS;

	if (brid + numinfo > MAX_BRIDGES) {
		grfmsg(1, "BridgeChangeInfo: Bridge %u is invalid, max %u, ignoring", brid + numinfo, MAX_BRIDGES);
		return CIR_INVALID_ID;
	}

	for (int i = 0; i < numinfo; i++) {
		BridgeSpec *bridge = &_bridge[brid + i];

		switch (prop) {
			case 0x08: { // Year of availability
				/* We treat '0' as always available */
				byte year = buf->ReadByte();
				bridge->avail_year = (year > 0 ? ORIGINAL_BASE_YEAR + year : 0);
				break;
			}

			case 0x09: // Minimum length
				bridge->min_length = buf->ReadByte();
				break;

			case 0x0A: // Maximum length
				bridge->max_length = buf->ReadByte();
				if (bridge->max_length > 16) bridge->max_length = 0xFFFF;
				break;

			case 0x0B: // Cost factor
				bridge->price = buf->ReadByte();
				break;

			case 0x0C: // Maximum speed
				bridge->speed = buf->ReadWord();
				break;

			case 0x0D: { // Bridge sprite tables
				byte tableid = buf->ReadByte();
				byte numtables = buf->ReadByte();

				if (bridge->sprite_table == nullptr) {
					/* Allocate memory for sprite table pointers and zero out */
					bridge->sprite_table = CallocT<PalSpriteID*>(7);
				}

				for (; numtables-- != 0; tableid++) {
					if (tableid >= 7) { // skip invalid data
						grfmsg(1, "BridgeChangeInfo: Table %d >= 7, skipping", tableid);
						for (byte sprite = 0; sprite < 32; sprite++) buf->ReadDWord();
						continue;
					}

					if (bridge->sprite_table[tableid] == nullptr) {
						bridge->sprite_table[tableid] = MallocT<PalSpriteID>(32);
					}

					for (byte sprite = 0; sprite < 32; sprite++) {
						SpriteID image = buf->ReadWord();
						PaletteID pal  = buf->ReadWord();

						bridge->sprite_table[tableid][sprite].sprite = image;
						bridge->sprite_table[tableid][sprite].pal    = pal;

						MapSpriteMappingRecolour(&bridge->sprite_table[tableid][sprite]);
					}
				}
				if (!HasBit(bridge->ctrl_flags, BSCF_CUSTOM_PILLAR_FLAGS)) SetBit(bridge->ctrl_flags, BSCF_INVALID_PILLAR_FLAGS);
				break;
			}

			case 0x0E: // Flags; bit 0 - disable far pillars
				bridge->flags = buf->ReadByte();
				break;

			case 0x0F: // Long format year of availability (year since year 0)
				bridge->avail_year = Clamp(buf->ReadDWord(), MIN_YEAR, MAX_YEAR);
				break;

			case 0x10: { // purchase string
				StringID newone = GetGRFStringID(_cur.grffile->grfid, buf->ReadWord());
				if (newone != STR_UNDEFINED) bridge->material = newone;
				break;
			}

			case 0x11: // description of bridge with rails or roads
			case 0x12: {
				StringID newone = GetGRFStringID(_cur.grffile->grfid, buf->ReadWord());
				if (newone != STR_UNDEFINED) bridge->transport_name[prop - 0x11] = newone;
				break;
			}

			case 0x13: // 16 bits cost multiplier
				bridge->price = buf->ReadWord();
				break;

			case A0RPI_BRIDGE_MENU_ICON:
				if (MappedPropertyLengthMismatch(buf, 4, mapping_entry)) break;
				FALLTHROUGH;
			case 0x14: // purchase sprite
				bridge->sprite = buf->ReadWord();
				bridge->pal    = buf->ReadWord();
				break;

			case A0RPI_BRIDGE_PILLAR_FLAGS:
				if (MappedPropertyLengthMismatch(buf, 12, mapping_entry)) break;
				for (uint i = 0; i < 12; i++) {
					bridge->pillar_flags[i] = buf->ReadByte();
				}
				ClrBit(bridge->ctrl_flags, BSCF_INVALID_PILLAR_FLAGS);
				SetBit(bridge->ctrl_flags, BSCF_CUSTOM_PILLAR_FLAGS);
				break;

			case A0RPI_BRIDGE_AVAILABILITY_FLAGS: {
				if (MappedPropertyLengthMismatch(buf, 1, mapping_entry)) break;
				byte flags = buf->ReadByte();
				SB(bridge->ctrl_flags, BSCF_NOT_AVAILABLE_TOWN, 1, HasBit(flags, 0) ? 1 : 0);
				SB(bridge->ctrl_flags, BSCF_NOT_AVAILABLE_AI_GS, 1, HasBit(flags, 1) ? 1 : 0);
				break;
			}

			default:
				ret = HandleAction0PropertyDefault(buf, prop);
				break;
		}
	}

	return ret;
}

/**
 * Ignore a house property
 * @param prop Property to read.
 * @param buf Property value.
 * @return ChangeInfoResult.
 */
static ChangeInfoResult IgnoreTownHouseProperty(int prop, ByteReader *buf)
{
	ChangeInfoResult ret = CIR_SUCCESS;

	switch (prop) {
		case 0x09:
		case 0x0B:
		case 0x0C:
		case 0x0D:
		case 0x0E:
		case 0x0F:
		case 0x11:
		case 0x14:
		case 0x15:
		case 0x16:
		case 0x18:
		case 0x19:
		case 0x1A:
		case 0x1B:
		case 0x1C:
		case 0x1D:
		case 0x1F:
			buf->ReadByte();
			break;

		case 0x0A:
		case 0x10:
		case 0x12:
		case 0x13:
		case 0x21:
		case 0x22:
			buf->ReadWord();
			break;

		case 0x1E:
			buf->ReadDWord();
			break;

		case 0x17:
			for (uint j = 0; j < 4; j++) buf->ReadByte();
			break;

		case 0x20: {
			byte count = buf->ReadByte();
			for (byte j = 0; j < count; j++) buf->ReadByte();
			break;
		}

		case 0x23:
			buf->Skip(buf->ReadByte() * 2);
			break;

		default:
			ret = HandleAction0PropertyDefault(buf, prop);
			break;
	}
	return ret;
}

/**
 * Define properties for houses
 * @param hid HouseID of the house.
 * @param numinfo Number of subsequent houseIDs to change the property for.
 * @param prop The property to change.
 * @param buf The property value.
 * @return ChangeInfoResult.
 */
static ChangeInfoResult TownHouseChangeInfo(uint hid, int numinfo, int prop, const GRFFilePropertyRemapEntry *mapping_entry, ByteReader *buf)
{
	ChangeInfoResult ret = CIR_SUCCESS;

	if (hid + numinfo > NUM_HOUSES_PER_GRF) {
		grfmsg(1, "TownHouseChangeInfo: Too many houses loaded (%u), max (%u). Ignoring.", hid + numinfo, NUM_HOUSES_PER_GRF);
		return CIR_INVALID_ID;
	}

	/* Allocate house specs if they haven't been allocated already. */
	if (_cur.grffile->housespec == nullptr) {
		_cur.grffile->housespec = CallocT<HouseSpec*>(NUM_HOUSES_PER_GRF);
	}

	for (int i = 0; i < numinfo; i++) {
		HouseSpec *housespec = _cur.grffile->housespec[hid + i];

		if (prop != 0x08 && housespec == nullptr) {
			/* If the house property 08 is not yet set, ignore this property */
			ChangeInfoResult cir = IgnoreTownHouseProperty(prop, buf);
			if (cir > ret) ret = cir;
			continue;
		}

		switch (prop) {
			case 0x08: { // Substitute building type, and definition of a new house
				HouseSpec **house = &_cur.grffile->housespec[hid + i];
				byte subs_id = buf->ReadByte();

				if (subs_id == 0xFF) {
					/* Instead of defining a new house, a substitute house id
					 * of 0xFF disables the old house with the current id. */
					HouseSpec::Get(hid + i)->enabled = false;
					continue;
				} else if (subs_id >= NEW_HOUSE_OFFSET) {
					/* The substitute id must be one of the original houses. */
					grfmsg(2, "TownHouseChangeInfo: Attempt to use new house %u as substitute house for %u. Ignoring.", subs_id, hid + i);
					continue;
				}

				/* Allocate space for this house. */
				if (*house == nullptr) *house = CallocT<HouseSpec>(1);

				housespec = *house;

				MemCpyT(housespec, HouseSpec::Get(subs_id));

				housespec->enabled = true;
				housespec->grf_prop.local_id = hid + i;
				housespec->grf_prop.subst_id = subs_id;
				housespec->grf_prop.grffile = _cur.grffile;
				housespec->random_colour[0] = 0x04;  // those 4 random colours are the base colour
				housespec->random_colour[1] = 0x08;  // for all new houses
				housespec->random_colour[2] = 0x0C;  // they stand for red, blue, orange and green
				housespec->random_colour[3] = 0x06;

				/* Make sure that the third cargo type is valid in this
				 * climate. This can cause problems when copying the properties
				 * of a house that accepts food, where the new house is valid
				 * in the temperate climate. */
				if (!CargoSpec::Get(housespec->accepts_cargo[2])->IsValid()) {
					housespec->cargo_acceptance[2] = 0;
				}
				break;
			}

			case 0x09: // Building flags
				housespec->building_flags = (BuildingFlags)buf->ReadByte();
				break;

			case 0x0A: { // Availability years
				uint16 years = buf->ReadWord();
				housespec->min_year = GB(years, 0, 8) > 150 ? MAX_YEAR : ORIGINAL_BASE_YEAR + GB(years, 0, 8);
				housespec->max_year = GB(years, 8, 8) > 150 ? MAX_YEAR : ORIGINAL_BASE_YEAR + GB(years, 8, 8);
				break;
			}

			case 0x0B: // Population
				housespec->population = buf->ReadByte();
				break;

			case 0x0C: // Mail generation multiplier
				housespec->mail_generation = buf->ReadByte();
				break;

			case 0x0D: // Passenger acceptance
			case 0x0E: // Mail acceptance
				housespec->cargo_acceptance[prop - 0x0D] = buf->ReadByte();
				break;

			case 0x0F: { // Goods/candy, food/fizzy drinks acceptance
				int8 goods = buf->ReadByte();

				/* If value of goods is negative, it means in fact food or, if in toyland, fizzy_drink acceptance.
				 * Else, we have "standard" 3rd cargo type, goods or candy, for toyland once more */
				CargoID cid = (goods >= 0) ? ((_settings_game.game_creation.landscape == LT_TOYLAND) ? CT_CANDY : CT_GOODS) :
						((_settings_game.game_creation.landscape == LT_TOYLAND) ? CT_FIZZY_DRINKS : CT_FOOD);

				/* Make sure the cargo type is valid in this climate. */
				if (!CargoSpec::Get(cid)->IsValid()) goods = 0;

				housespec->accepts_cargo[2] = cid;
				housespec->cargo_acceptance[2] = abs(goods); // but we do need positive value here
				break;
			}

			case 0x10: // Local authority rating decrease on removal
				housespec->remove_rating_decrease = buf->ReadWord();
				break;

			case 0x11: // Removal cost multiplier
				housespec->removal_cost = buf->ReadByte();
				break;

			case 0x12: // Building name ID
				AddStringForMapping(buf->ReadWord(), &housespec->building_name);
				break;

			case 0x13: // Building availability mask
				housespec->building_availability = (HouseZones)buf->ReadWord();
				break;

			case 0x14: // House callback mask
				housespec->callback_mask |= buf->ReadByte();
				break;

			case 0x15: { // House override byte
				byte override = buf->ReadByte();

				/* The house being overridden must be an original house. */
				if (override >= NEW_HOUSE_OFFSET) {
					grfmsg(2, "TownHouseChangeInfo: Attempt to override new house %u with house id %u. Ignoring.", override, hid + i);
					continue;
				}

				_house_mngr.Add(hid + i, _cur.grffile->grfid, override);
				break;
			}

			case 0x16: // Periodic refresh multiplier
				housespec->processing_time = std::min<byte>(buf->ReadByte(), 63u);
				break;

			case 0x17: // Four random colours to use
				for (uint j = 0; j < 4; j++) housespec->random_colour[j] = buf->ReadByte();
				break;

			case 0x18: // Relative probability of appearing
				housespec->probability = buf->ReadByte();
				break;

			case 0x19: // Extra flags
				housespec->extra_flags = (HouseExtraFlags)buf->ReadByte();
				break;

			case 0x1A: // Animation frames
				housespec->animation.frames = buf->ReadByte();
				housespec->animation.status = GB(housespec->animation.frames, 7, 1);
				SB(housespec->animation.frames, 7, 1, 0);
				break;

			case 0x1B: // Animation speed
				housespec->animation.speed = Clamp(buf->ReadByte(), 2, 16);
				break;

			case 0x1C: // Class of the building type
				housespec->class_id = AllocateHouseClassID(buf->ReadByte(), _cur.grffile->grfid);
				break;

			case 0x1D: // Callback mask part 2
				housespec->callback_mask |= (buf->ReadByte() << 8);
				break;

			case 0x1E: { // Accepted cargo types
				uint32 cargotypes = buf->ReadDWord();

				/* Check if the cargo types should not be changed */
				if (cargotypes == 0xFFFFFFFF) break;

				for (uint j = 0; j < 3; j++) {
					/* Get the cargo number from the 'list' */
					uint8 cargo_part = GB(cargotypes, 8 * j, 8);
					CargoID cargo = GetCargoTranslation(cargo_part, _cur.grffile);

					if (cargo == CT_INVALID) {
						/* Disable acceptance of invalid cargo type */
						housespec->cargo_acceptance[j] = 0;
					} else {
						housespec->accepts_cargo[j] = cargo;
					}
				}
				break;
			}

			case 0x1F: // Minimum life span
				housespec->minimum_life = buf->ReadByte();
				break;

			case 0x20: { // Cargo acceptance watch list
				byte count = buf->ReadByte();
				for (byte j = 0; j < count; j++) {
					CargoID cargo = GetCargoTranslation(buf->ReadByte(), _cur.grffile);
					if (cargo != CT_INVALID) SetBit(housespec->watched_cargoes, cargo);
				}
				break;
			}

			case 0x21: // long introduction year
				housespec->min_year = buf->ReadWord();
				break;

			case 0x22: // long maximum year
				housespec->max_year = buf->ReadWord();
				break;

			case 0x23: { // variable length cargo types accepted
				uint count = buf->ReadByte();
				if (count > lengthof(housespec->accepts_cargo)) {
					GRFError *error = DisableGrf(STR_NEWGRF_ERROR_LIST_PROPERTY_TOO_LONG);
					error->param_value[1] = prop;
					return CIR_DISABLED;
				}
				/* Always write the full accepts_cargo array, and check each index for being inside the
				 * provided data. This ensures all values are properly initialized, and also avoids
				 * any risks of array overrun. */
				for (uint i = 0; i < lengthof(housespec->accepts_cargo); i++) {
					if (i < count) {
						housespec->accepts_cargo[i] = GetCargoTranslation(buf->ReadByte(), _cur.grffile);
						housespec->cargo_acceptance[i] = buf->ReadByte();
					} else {
						housespec->accepts_cargo[i] = CT_INVALID;
						housespec->cargo_acceptance[i] = 0;
					}
				}
				break;
			}

			default:
				ret = HandleAction0PropertyDefault(buf, prop);
				break;
		}
	}

	return ret;
}

/**
 * Get the language map associated with a given NewGRF and language.
 * @param grfid       The NewGRF to get the map for.
 * @param language_id The (NewGRF) language ID to get the map for.
 * @return The LanguageMap, or nullptr if it couldn't be found.
 */
/* static */ const LanguageMap *LanguageMap::GetLanguageMap(uint32 grfid, uint8 language_id)
{
	/* LanguageID "MAX_LANG", i.e. 7F is any. This language can't have a gender/case mapping, but has to be handled gracefully. */
	const GRFFile *grffile = GetFileByGRFID(grfid);
	return (grffile != nullptr && grffile->language_map != nullptr && language_id < MAX_LANG) ? &grffile->language_map[language_id] : nullptr;
}

/**
 * Load a cargo- or railtype-translation table.
 * @param gvid ID of the global variable. This is basically only checked for zerones.
 * @param numinfo Number of subsequent IDs to change the property for.
 * @param buf The property value.
 * @param[in,out] translation_table Storage location for the translation table.
 * @param name Name of the table for debug output.
 * @return ChangeInfoResult.
 */
template <typename T>
static ChangeInfoResult LoadTranslationTable(uint gvid, int numinfo, ByteReader *buf, T &translation_table, const char *name)
{
	if (gvid != 0) {
		grfmsg(1, "LoadTranslationTable: %s translation table must start at zero", name);
		return CIR_INVALID_ID;
	}

	translation_table.clear();
	for (int i = 0; i < numinfo; i++) {
		uint32 item = buf->ReadDWord();
		translation_table.push_back(BSWAP32(item));
	}

	return CIR_SUCCESS;
}

/**
 * Helper to read a DWord worth of bytes from the reader
 * and to return it as a valid string.
 * @param reader The source of the DWord.
 * @return The read DWord as string.
 */
static std::string ReadDWordAsString(ByteReader *reader)
{
	char output[5];
	for (int i = 0; i < 4; i++) output[i] = reader->ReadByte();
	output[4] = '\0';
	str_validate(output, lastof(output));

	return std::string(output);
}

/**
 * Define properties for global variables
 * @param gvid ID of the global variable.
 * @param numinfo Number of subsequent IDs to change the property for.
 * @param prop The property to change.
 * @param buf The property value.
 * @return ChangeInfoResult.
 */
static ChangeInfoResult GlobalVarChangeInfo(uint gvid, int numinfo, int prop, const GRFFilePropertyRemapEntry *mapping_entry, ByteReader *buf)
{
	/* Properties which are handled as a whole */
	switch (prop) {
		case 0x09: // Cargo Translation Table; loading during both reservation and activation stage (in case it is selected depending on defined cargos)
			return LoadTranslationTable(gvid, numinfo, buf, _cur.grffile->cargo_list, "Cargo");

		case 0x12: // Rail type translation table; loading during both reservation and activation stage (in case it is selected depending on defined railtypes)
			return LoadTranslationTable(gvid, numinfo, buf, _cur.grffile->railtype_list, "Rail type");

		case 0x16: // Road type translation table; loading during both reservation and activation stage (in case it is selected depending on defined railtypes)
			return LoadTranslationTable(gvid, numinfo, buf, _cur.grffile->roadtype_list, "Road type");

		case 0x17: // Tram type translation table; loading during both reservation and activation stage (in case it is selected depending on defined railtypes)
			return LoadTranslationTable(gvid, numinfo, buf, _cur.grffile->tramtype_list, "Tram type");

		default:
			break;
	}

	/* Properties which are handled per item */
	ChangeInfoResult ret = CIR_SUCCESS;
	for (int i = 0; i < numinfo; i++) {
		switch (prop) {
			case 0x08: { // Cost base factor
				int factor = buf->ReadByte();
				uint price = gvid + i;

				if (price < PR_END) {
					_cur.grffile->price_base_multipliers[price] = std::min<int>(factor - 8, MAX_PRICE_MODIFIER);
				} else {
					grfmsg(1, "GlobalVarChangeInfo: Price %d out of range, ignoring", price);
				}
				break;
			}

			case 0x0A: { // Currency display names
				uint curidx = GetNewgrfCurrencyIdConverted(gvid + i);
				StringID newone = GetGRFStringID(_cur.grffile->grfid, buf->ReadWord());

				if ((newone != STR_UNDEFINED) && (curidx < CURRENCY_END)) {
					_currency_specs[curidx].name = newone;
				}
				break;
			}

			case 0x0B: { // Currency multipliers
				uint curidx = GetNewgrfCurrencyIdConverted(gvid + i);
				uint32 rate = buf->ReadDWord();

				if (curidx < CURRENCY_END) {
					/* TTDPatch uses a multiple of 1000 for its conversion calculations,
					 * which OTTD does not. For this reason, divide grf value by 1000,
					 * to be compatible */
					_currency_specs[curidx].rate = rate / 1000;
				} else {
					grfmsg(1, "GlobalVarChangeInfo: Currency multipliers %d out of range, ignoring", curidx);
				}
				break;
			}

			case 0x0C: { // Currency options
				uint curidx = GetNewgrfCurrencyIdConverted(gvid + i);
				uint16 options = buf->ReadWord();

				if (curidx < CURRENCY_END) {
					_currency_specs[curidx].separator[0] = GB(options, 0, 8);
					_currency_specs[curidx].separator[1] = '\0';
					/* By specifying only one bit, we prevent errors,
					 * since newgrf specs said that only 0 and 1 can be set for symbol_pos */
					_currency_specs[curidx].symbol_pos = GB(options, 8, 1);
				} else {
					grfmsg(1, "GlobalVarChangeInfo: Currency option %d out of range, ignoring", curidx);
				}
				break;
			}

			case 0x0D: { // Currency prefix symbol
				uint curidx = GetNewgrfCurrencyIdConverted(gvid + i);
				std::string prefix = ReadDWordAsString(buf);

				if (curidx < CURRENCY_END) {
					_currency_specs[curidx].prefix = prefix;
				} else {
					grfmsg(1, "GlobalVarChangeInfo: Currency symbol %d out of range, ignoring", curidx);
				}
				break;
			}

			case 0x0E: { // Currency suffix symbol
				uint curidx = GetNewgrfCurrencyIdConverted(gvid + i);
				std::string suffix = ReadDWordAsString(buf);

				if (curidx < CURRENCY_END) {
					_currency_specs[curidx].suffix = suffix;
				} else {
					grfmsg(1, "GlobalVarChangeInfo: Currency symbol %d out of range, ignoring", curidx);
				}
				break;
			}

			case 0x0F: { //  Euro introduction dates
				uint curidx = GetNewgrfCurrencyIdConverted(gvid + i);
				Year year_euro = buf->ReadWord();

				if (curidx < CURRENCY_END) {
					_currency_specs[curidx].to_euro = year_euro;
				} else {
					grfmsg(1, "GlobalVarChangeInfo: Euro intro date %d out of range, ignoring", curidx);
				}
				break;
			}

			case 0x10: // Snow line height table
				if (numinfo > 1 || IsSnowLineSet()) {
					grfmsg(1, "GlobalVarChangeInfo: The snowline can only be set once (%d)", numinfo);
				} else if (buf->Remaining() < SNOW_LINE_MONTHS * SNOW_LINE_DAYS) {
					grfmsg(1, "GlobalVarChangeInfo: Not enough entries set in the snowline table (" PRINTF_SIZE ")", buf->Remaining());
				} else {
					byte table[SNOW_LINE_MONTHS][SNOW_LINE_DAYS];

					for (uint i = 0; i < SNOW_LINE_MONTHS; i++) {
						for (uint j = 0; j < SNOW_LINE_DAYS; j++) {
							table[i][j] = buf->ReadByte();
							if (_cur.grffile->grf_version >= 8) {
								if (table[i][j] != 0xFF) table[i][j] = table[i][j] * (1 + _settings_game.construction.map_height_limit) / 256;
							} else {
								if (table[i][j] >= 128) {
									/* no snow */
									table[i][j] = 0xFF;
								} else {
									table[i][j] = table[i][j] * (1 + _settings_game.construction.map_height_limit) / 128;
								}
							}
						}
					}
					SetSnowLine(table);
				}
				break;

			case 0x11: // GRF match for engine allocation
				/* This is loaded during the reservation stage, so just skip it here. */
				/* Each entry is 8 bytes. */
				buf->Skip(8);
				break;

			case 0x13:   // Gender translation table
			case 0x14:   // Case translation table
			case 0x15: { // Plural form translation
				uint curidx = gvid + i; // The current index, i.e. language.
				const LanguageMetadata *lang = curidx < MAX_LANG ? GetLanguage(curidx) : nullptr;
				if (lang == nullptr) {
					grfmsg(1, "GlobalVarChangeInfo: Language %d is not known, ignoring", curidx);
					/* Skip over the data. */
					if (prop == 0x15) {
						buf->ReadByte();
					} else {
						while (buf->ReadByte() != 0) {
							buf->ReadString();
						}
					}
					break;
				}

				if (_cur.grffile->language_map == nullptr) _cur.grffile->language_map = new LanguageMap[MAX_LANG];

				if (prop == 0x15) {
					uint plural_form = buf->ReadByte();
					if (plural_form >= LANGUAGE_MAX_PLURAL) {
						grfmsg(1, "GlobalVarChanceInfo: Plural form %d is out of range, ignoring", plural_form);
					} else {
						_cur.grffile->language_map[curidx].plural_form = plural_form;
					}
					break;
				}

				byte newgrf_id = buf->ReadByte(); // The NewGRF (custom) identifier.
				while (newgrf_id != 0) {
					const char *name = buf->ReadString(); // The name for the OpenTTD identifier.

					/* We'll just ignore the UTF8 identifier character. This is (fairly)
					 * safe as OpenTTD's strings gender/cases are usually in ASCII which
					 * is just a subset of UTF8, or they need the bigger UTF8 characters
					 * such as Cyrillic. Thus we will simply assume they're all UTF8. */
					WChar c;
					size_t len = Utf8Decode(&c, name);
					if (c == NFO_UTF8_IDENTIFIER) name += len;

					LanguageMap::Mapping map;
					map.newgrf_id = newgrf_id;
					if (prop == 0x13) {
						map.openttd_id = lang->GetGenderIndex(name);
						if (map.openttd_id >= MAX_NUM_GENDERS) {
							grfmsg(1, "GlobalVarChangeInfo: Gender name %s is not known, ignoring", name);
						} else {
							_cur.grffile->language_map[curidx].gender_map.push_back(map);
						}
					} else {
						map.openttd_id = lang->GetCaseIndex(name);
						if (map.openttd_id >= MAX_NUM_CASES) {
							grfmsg(1, "GlobalVarChangeInfo: Case name %s is not known, ignoring", name);
						} else {
							_cur.grffile->language_map[curidx].case_map.push_back(map);
						}
					}
					newgrf_id = buf->ReadByte();
				}
				break;
			}

			case A0RPI_GLOBALVAR_EXTRA_STATION_NAMES: {
				if (MappedPropertyLengthMismatch(buf, 4, mapping_entry)) break;
				uint16 str = buf->ReadWord();
				uint16 flags = buf->ReadWord();
				if (_extra_station_names_used < MAX_EXTRA_STATION_NAMES) {
					ExtraStationNameInfo &info = _extra_station_names[_extra_station_names_used];
					AddStringForMapping(str, &info.str);
					info.flags = flags;
					_extra_station_names_used++;
				}
				break;
			}

			default:
				ret = HandleAction0PropertyDefault(buf, prop);
				break;
		}
	}

	return ret;
}

static ChangeInfoResult GlobalVarReserveInfo(uint gvid, int numinfo, int prop, const GRFFilePropertyRemapEntry *mapping_entry, ByteReader *buf)
{
	/* Properties which are handled as a whole */
	switch (prop) {
		case 0x09: // Cargo Translation Table; loading during both reservation and activation stage (in case it is selected depending on defined cargos)
			return LoadTranslationTable(gvid, numinfo, buf, _cur.grffile->cargo_list, "Cargo");

		case 0x12: // Rail type translation table; loading during both reservation and activation stage (in case it is selected depending on defined railtypes)
			return LoadTranslationTable(gvid, numinfo, buf, _cur.grffile->railtype_list, "Rail type");

		case 0x16: // Road type translation table; loading during both reservation and activation stage (in case it is selected depending on defined roadtypes)
			return LoadTranslationTable(gvid, numinfo, buf, _cur.grffile->roadtype_list, "Road type");

		case 0x17: // Tram type translation table; loading during both reservation and activation stage (in case it is selected depending on defined tramtypes)
			return LoadTranslationTable(gvid, numinfo, buf, _cur.grffile->tramtype_list, "Tram type");

		default:
			break;
	}

	/* Properties which are handled per item */
	ChangeInfoResult ret = CIR_SUCCESS;
	for (int i = 0; i < numinfo; i++) {
		switch (prop) {
			case 0x08: // Cost base factor
			case 0x15: // Plural form translation
				buf->ReadByte();
				break;

			case 0x0A: // Currency display names
			case 0x0C: // Currency options
			case 0x0F: // Euro introduction dates
				buf->ReadWord();
				break;

			case 0x0B: // Currency multipliers
			case 0x0D: // Currency prefix symbol
			case 0x0E: // Currency suffix symbol
				buf->ReadDWord();
				break;

			case 0x10: // Snow line height table
				buf->Skip(SNOW_LINE_MONTHS * SNOW_LINE_DAYS);
				break;

			case 0x11: { // GRF match for engine allocation
				uint32 s = buf->ReadDWord();
				uint32 t = buf->ReadDWord();
				SetNewGRFOverride(s, t);
				break;
			}

			case 0x13: // Gender translation table
			case 0x14: // Case translation table
				while (buf->ReadByte() != 0) {
					buf->ReadString();
				}
				break;

			case A0RPI_GLOBALVAR_EXTRA_STATION_NAMES:
				buf->Skip(buf->ReadExtendedByte());
				break;

			default:
				ret = HandleAction0PropertyDefault(buf, prop);
				break;
		}
	}

	return ret;
}


/**
 * Define properties for cargoes
 * @param cid Local ID of the cargo.
 * @param numinfo Number of subsequent IDs to change the property for.
 * @param prop The property to change.
 * @param buf The property value.
 * @return ChangeInfoResult.
 */
static ChangeInfoResult CargoChangeInfo(uint cid, int numinfo, int prop, const GRFFilePropertyRemapEntry *mapping_entry, ByteReader *buf)
{
	ChangeInfoResult ret = CIR_SUCCESS;

	if (cid + numinfo > NUM_CARGO) {
		grfmsg(2, "CargoChangeInfo: Cargo type %d out of range (max %d)", cid + numinfo, NUM_CARGO - 1);
		return CIR_INVALID_ID;
	}

	for (int i = 0; i < numinfo; i++) {
		CargoSpec *cs = CargoSpec::Get(cid + i);

		switch (prop) {
			case 0x08: // Bit number of cargo
				cs->bitnum = buf->ReadByte();
				if (cs->IsValid()) {
					cs->grffile = _cur.grffile;
					SetBit(_cargo_mask, cid + i);
				} else {
					ClrBit(_cargo_mask, cid + i);
				}
				break;

			case 0x09: // String ID for cargo type name
				AddStringForMapping(buf->ReadWord(), &cs->name);
				break;

			case 0x0A: // String for 1 unit of cargo
				AddStringForMapping(buf->ReadWord(), &cs->name_single);
				break;

			case 0x0B: // String for singular quantity of cargo (e.g. 1 tonne of coal)
			case 0x1B: // String for cargo units
				/* String for units of cargo. This is different in OpenTTD
				 * (e.g. tonnes) to TTDPatch (e.g. {COMMA} tonne of coal).
				 * Property 1B is used to set OpenTTD's behaviour. */
				AddStringForMapping(buf->ReadWord(), &cs->units_volume);
				break;

			case 0x0C: // String for plural quantity of cargo (e.g. 10 tonnes of coal)
			case 0x1C: // String for any amount of cargo
				/* Strings for an amount of cargo. This is different in OpenTTD
				 * (e.g. {WEIGHT} of coal) to TTDPatch (e.g. {COMMA} tonnes of coal).
				 * Property 1C is used to set OpenTTD's behaviour. */
				AddStringForMapping(buf->ReadWord(), &cs->quantifier);
				break;

			case 0x0D: // String for two letter cargo abbreviation
				AddStringForMapping(buf->ReadWord(), &cs->abbrev);
				break;

			case 0x0E: // Sprite ID for cargo icon
				cs->sprite = buf->ReadWord();
				break;

			case 0x0F: // Weight of one unit of cargo
				cs->weight = buf->ReadByte();
				break;

			case 0x10: // Used for payment calculation
				cs->transit_days[0] = buf->ReadByte();
				break;

			case 0x11: // Used for payment calculation
				cs->transit_days[1] = buf->ReadByte();
				break;

			case 0x12: // Base cargo price
				cs->initial_payment = buf->ReadDWord();
				break;

			case 0x13: // Colour for station rating bars
				cs->rating_colour = buf->ReadByte();
				break;

			case 0x14: // Colour for cargo graph
				cs->legend_colour = buf->ReadByte();
				break;

			case 0x15: // Freight status
				cs->is_freight = (buf->ReadByte() != 0);
				break;

			case 0x16: // Cargo classes
				cs->classes = buf->ReadWord();
				break;

			case 0x17: // Cargo label
				cs->label = buf->ReadDWord();
				cs->label = BSWAP32(cs->label);
				break;

			case 0x18: { // Town growth substitute type
				uint8 substitute_type = buf->ReadByte();

				switch (substitute_type) {
					case 0x00: cs->town_effect = TE_PASSENGERS; break;
					case 0x02: cs->town_effect = TE_MAIL; break;
					case 0x05: cs->town_effect = TE_GOODS; break;
					case 0x09: cs->town_effect = TE_WATER; break;
					case 0x0B: cs->town_effect = TE_FOOD; break;
					default:
						grfmsg(1, "CargoChangeInfo: Unknown town growth substitute value %d, setting to none.", substitute_type);
						FALLTHROUGH;
					case 0xFF: cs->town_effect = TE_NONE; break;
				}
				break;
			}

			case 0x19: // Town growth coefficient
				cs->multipliertowngrowth = buf->ReadWord();
				break;

			case 0x1A: // Bitmask of callbacks to use
				cs->callback_mask = buf->ReadByte();
				break;

			case 0x1D: // Vehicle capacity muliplier
				cs->multiplier = std::max<uint16>(1u, buf->ReadWord());
				break;

			default:
				ret = HandleAction0PropertyDefault(buf, prop);
				break;
		}
	}

	return ret;
}


/**
 * Define properties for sound effects
 * @param sid Local ID of the sound.
 * @param numinfo Number of subsequent IDs to change the property for.
 * @param prop The property to change.
 * @param buf The property value.
 * @return ChangeInfoResult.
 */
static ChangeInfoResult SoundEffectChangeInfo(uint sid, int numinfo, int prop, const GRFFilePropertyRemapEntry *mapping_entry, ByteReader *buf)
{
	ChangeInfoResult ret = CIR_SUCCESS;

	if (_cur.grffile->sound_offset == 0) {
		grfmsg(1, "SoundEffectChangeInfo: No effects defined, skipping");
		return CIR_INVALID_ID;
	}

	if (sid + numinfo - ORIGINAL_SAMPLE_COUNT > _cur.grffile->num_sounds) {
		grfmsg(1, "SoundEffectChangeInfo: Attempting to change undefined sound effect (%u), max (%u). Ignoring.", sid + numinfo, ORIGINAL_SAMPLE_COUNT + _cur.grffile->num_sounds);
		return CIR_INVALID_ID;
	}

	for (int i = 0; i < numinfo; i++) {
		SoundEntry *sound = GetSound(sid + i + _cur.grffile->sound_offset - ORIGINAL_SAMPLE_COUNT);

		switch (prop) {
			case 0x08: // Relative volume
				sound->volume = buf->ReadByte();
				break;

			case 0x09: // Priority
				sound->priority = buf->ReadByte();
				break;

			case 0x0A: { // Override old sound
				SoundID orig_sound = buf->ReadByte();

				if (orig_sound >= ORIGINAL_SAMPLE_COUNT) {
					grfmsg(1, "SoundEffectChangeInfo: Original sound %d not defined (max %d)", orig_sound, ORIGINAL_SAMPLE_COUNT);
				} else {
					SoundEntry *old_sound = GetSound(orig_sound);

					/* Literally copy the data of the new sound over the original */
					*old_sound = *sound;
				}
				break;
			}

			default:
				ret = HandleAction0PropertyDefault(buf, prop);
				break;
		}
	}

	return ret;
}

/**
 * Ignore an industry tile property
 * @param prop The property to ignore.
 * @param buf The property value.
 * @return ChangeInfoResult.
 */
static ChangeInfoResult IgnoreIndustryTileProperty(int prop, ByteReader *buf)
{
	ChangeInfoResult ret = CIR_SUCCESS;

	switch (prop) {
		case 0x09:
		case 0x0D:
		case 0x0E:
		case 0x10:
		case 0x11:
		case 0x12:
			buf->ReadByte();
			break;

		case 0x0A:
		case 0x0B:
		case 0x0C:
		case 0x0F:
			buf->ReadWord();
			break;

		case 0x13:
			buf->Skip(buf->ReadByte() * 2);
			break;

		default:
			ret = HandleAction0PropertyDefault(buf, prop);
			break;
	}
	return ret;
}

/**
 * Define properties for industry tiles
 * @param indtid Local ID of the industry tile.
 * @param numinfo Number of subsequent industry tile IDs to change the property for.
 * @param prop The property to change.
 * @param buf The property value.
 * @return ChangeInfoResult.
 */
static ChangeInfoResult IndustrytilesChangeInfo(uint indtid, int numinfo, int prop, const GRFFilePropertyRemapEntry *mapping_entry, ByteReader *buf)
{
	ChangeInfoResult ret = CIR_SUCCESS;

	if (indtid + numinfo > NUM_INDUSTRYTILES_PER_GRF) {
		grfmsg(1, "IndustryTilesChangeInfo: Too many industry tiles loaded (%u), max (%u). Ignoring.", indtid + numinfo, NUM_INDUSTRYTILES_PER_GRF);
		return CIR_INVALID_ID;
	}

	/* Allocate industry tile specs if they haven't been allocated already. */
	if (_cur.grffile->indtspec == nullptr) {
		_cur.grffile->indtspec = CallocT<IndustryTileSpec*>(NUM_INDUSTRYTILES_PER_GRF);
	}

	for (int i = 0; i < numinfo; i++) {
		IndustryTileSpec *tsp = _cur.grffile->indtspec[indtid + i];

		if (prop != 0x08 && tsp == nullptr) {
			ChangeInfoResult cir = IgnoreIndustryTileProperty(prop, buf);
			if (cir > ret) ret = cir;
			continue;
		}

		switch (prop) {
			case 0x08: { // Substitute industry tile type
				IndustryTileSpec **tilespec = &_cur.grffile->indtspec[indtid + i];
				byte subs_id = buf->ReadByte();

				if (subs_id >= NEW_INDUSTRYTILEOFFSET) {
					/* The substitute id must be one of the original industry tile. */
					grfmsg(2, "IndustryTilesChangeInfo: Attempt to use new industry tile %u as substitute industry tile for %u. Ignoring.", subs_id, indtid + i);
					continue;
				}

				/* Allocate space for this industry. */
				if (*tilespec == nullptr) {
					*tilespec = CallocT<IndustryTileSpec>(1);
					tsp = *tilespec;

					memcpy(tsp, &_industry_tile_specs[subs_id], sizeof(_industry_tile_specs[subs_id]));
					tsp->enabled = true;

					/* A copied tile should not have the animation infos copied too.
					 * The anim_state should be left untouched, though
					 * It is up to the author to animate them */
					tsp->anim_production = INDUSTRYTILE_NOANIM;
					tsp->anim_next = INDUSTRYTILE_NOANIM;

					tsp->grf_prop.local_id = indtid + i;
					tsp->grf_prop.subst_id = subs_id;
					tsp->grf_prop.grffile = _cur.grffile;
					_industile_mngr.AddEntityID(indtid + i, _cur.grffile->grfid, subs_id); // pre-reserve the tile slot
				}
				break;
			}

			case 0x09: { // Industry tile override
				byte ovrid = buf->ReadByte();

				/* The industry being overridden must be an original industry. */
				if (ovrid >= NEW_INDUSTRYTILEOFFSET) {
					grfmsg(2, "IndustryTilesChangeInfo: Attempt to override new industry tile %u with industry tile id %u. Ignoring.", ovrid, indtid + i);
					continue;
				}

				_industile_mngr.Add(indtid + i, _cur.grffile->grfid, ovrid);
				break;
			}

			case 0x0A: // Tile acceptance
			case 0x0B:
			case 0x0C: {
				uint16 acctp = buf->ReadWord();
				tsp->accepts_cargo[prop - 0x0A] = GetCargoTranslation(GB(acctp, 0, 8), _cur.grffile);
				tsp->acceptance[prop - 0x0A] = Clamp(GB(acctp, 8, 8), 0, 16);
				break;
			}

			case 0x0D: // Land shape flags
				tsp->slopes_refused = (Slope)buf->ReadByte();
				break;

			case 0x0E: // Callback mask
				tsp->callback_mask = buf->ReadByte();
				break;

			case 0x0F: // Animation information
				tsp->animation.frames = buf->ReadByte();
				tsp->animation.status = buf->ReadByte();
				break;

			case 0x10: // Animation speed
				tsp->animation.speed = buf->ReadByte();
				break;

			case 0x11: // Triggers for callback 25
				tsp->animation.triggers = buf->ReadByte();
				break;

			case 0x12: // Special flags
				tsp->special_flags = (IndustryTileSpecialFlags)buf->ReadByte();
				break;

			case 0x13: { // variable length cargo acceptance
				byte num_cargoes = buf->ReadByte();
				if (num_cargoes > lengthof(tsp->acceptance)) {
					GRFError *error = DisableGrf(STR_NEWGRF_ERROR_LIST_PROPERTY_TOO_LONG);
					error->param_value[1] = prop;
					return CIR_DISABLED;
				}
				for (uint i = 0; i < lengthof(tsp->acceptance); i++) {
					if (i < num_cargoes) {
						tsp->accepts_cargo[i] = GetCargoTranslation(buf->ReadByte(), _cur.grffile);
						/* Tile acceptance can be negative to counteract the INDTILE_SPECIAL_ACCEPTS_ALL_CARGO flag */
						tsp->acceptance[i] = (int8)buf->ReadByte();
					} else {
						tsp->accepts_cargo[i] = CT_INVALID;
						tsp->acceptance[i] = 0;
					}
				}
				break;
			}

			default:
				ret = HandleAction0PropertyDefault(buf, prop);
				break;
		}
	}

	return ret;
}

/**
 * Ignore an industry property
 * @param prop The property to ignore.
 * @param buf The property value.
 * @return ChangeInfoResult.
 */
static ChangeInfoResult IgnoreIndustryProperty(int prop, ByteReader *buf)
{
	ChangeInfoResult ret = CIR_SUCCESS;

	switch (prop) {
		case 0x09:
		case 0x0B:
		case 0x0F:
		case 0x12:
		case 0x13:
		case 0x14:
		case 0x17:
		case 0x18:
		case 0x19:
		case 0x21:
		case 0x22:
			buf->ReadByte();
			break;

		case 0x0C:
		case 0x0D:
		case 0x0E:
		case 0x10:
		case 0x1B:
		case 0x1F:
		case 0x24:
			buf->ReadWord();
			break;

		case 0x11:
		case 0x1A:
		case 0x1C:
		case 0x1D:
		case 0x1E:
		case 0x20:
		case 0x23:
			buf->ReadDWord();
			break;

		case 0x0A: {
			byte num_table = buf->ReadByte();
			for (byte j = 0; j < num_table; j++) {
				for (uint k = 0;; k++) {
					byte x = buf->ReadByte();
					if (x == 0xFE && k == 0) {
						buf->ReadByte();
						buf->ReadByte();
						break;
					}

					byte y = buf->ReadByte();
					if (x == 0 && y == 0x80) break;

					byte gfx = buf->ReadByte();
					if (gfx == 0xFE) buf->ReadWord();
				}
			}
			break;
		}

		case 0x16:
			for (byte j = 0; j < 3; j++) buf->ReadByte();
			break;

		case 0x15:
		case 0x25:
		case 0x26:
		case 0x27:
			buf->Skip(buf->ReadByte());
			break;

		case 0x28: {
			int num_inputs = buf->ReadByte();
			int num_outputs = buf->ReadByte();
			buf->Skip(num_inputs * num_outputs * 2);
			break;
		}

		default:
			ret = HandleAction0PropertyDefault(buf, prop);
			break;
	}
	return ret;
}

/**
 * Validate the industry layout; e.g. to prevent duplicate tiles.
 * @param layout The layout to check.
 * @return True if the layout is deemed valid.
 */
static bool ValidateIndustryLayout(const IndustryTileLayout &layout)
{
	const size_t size = layout.size();
	for (size_t i = 0; i < size - 1; i++) {
		for (size_t j = i + 1; j < size; j++) {
			if (layout[i].ti.x == layout[j].ti.x &&
					layout[i].ti.y == layout[j].ti.y) {
				return false;
			}
		}
	}
	return true;
}

/**
 * Define properties for industries
 * @param indid Local ID of the industry.
 * @param numinfo Number of subsequent industry IDs to change the property for.
 * @param prop The property to change.
 * @param buf The property value.
 * @return ChangeInfoResult.
 */
static ChangeInfoResult IndustriesChangeInfo(uint indid, int numinfo, int prop, const GRFFilePropertyRemapEntry *mapping_entry, ByteReader *buf)
{
	ChangeInfoResult ret = CIR_SUCCESS;

	if (indid + numinfo > NUM_INDUSTRYTYPES_PER_GRF) {
		grfmsg(1, "IndustriesChangeInfo: Too many industries loaded (%u), max (%u). Ignoring.", indid + numinfo, NUM_INDUSTRYTYPES_PER_GRF);
		return CIR_INVALID_ID;
	}

	/* Allocate industry specs if they haven't been allocated already. */
	if (_cur.grffile->industryspec == nullptr) {
		_cur.grffile->industryspec = CallocT<IndustrySpec*>(NUM_INDUSTRYTYPES_PER_GRF);
	}

	for (int i = 0; i < numinfo; i++) {
		IndustrySpec *indsp = _cur.grffile->industryspec[indid + i];

		if (prop != 0x08 && indsp == nullptr) {
			ChangeInfoResult cir = IgnoreIndustryProperty(prop, buf);
			if (cir > ret) ret = cir;
			continue;
		}

		switch (prop) {
			case 0x08: { // Substitute industry type
				IndustrySpec **indspec = &_cur.grffile->industryspec[indid + i];
				byte subs_id = buf->ReadByte();

				if (subs_id == 0xFF) {
					/* Instead of defining a new industry, a substitute industry id
					 * of 0xFF disables the old industry with the current id. */
					_industry_specs[indid + i].enabled = false;
					continue;
				} else if (subs_id >= NEW_INDUSTRYOFFSET) {
					/* The substitute id must be one of the original industry. */
					grfmsg(2, "_industry_specs: Attempt to use new industry %u as substitute industry for %u. Ignoring.", subs_id, indid + i);
					continue;
				}

				/* Allocate space for this industry.
				 * Only need to do it once. If ever it is called again, it should not
				 * do anything */
				if (*indspec == nullptr) {
					*indspec = new IndustrySpec;
					indsp = *indspec;

					*indsp = _origin_industry_specs[subs_id];
					indsp->enabled = true;
					indsp->grf_prop.local_id = indid + i;
					indsp->grf_prop.subst_id = subs_id;
					indsp->grf_prop.grffile = _cur.grffile;
					/* If the grf industry needs to check its surrounding upon creation, it should
					 * rely on callbacks, not on the original placement functions */
					indsp->check_proc = CHECK_NOTHING;
				}
				break;
			}

			case 0x09: { // Industry type override
				byte ovrid = buf->ReadByte();

				/* The industry being overridden must be an original industry. */
				if (ovrid >= NEW_INDUSTRYOFFSET) {
					grfmsg(2, "IndustriesChangeInfo: Attempt to override new industry %u with industry id %u. Ignoring.", ovrid, indid + i);
					continue;
				}
				indsp->grf_prop.override = ovrid;
				_industry_mngr.Add(indid + i, _cur.grffile->grfid, ovrid);
				break;
			}

			case 0x0A: { // Set industry layout(s)
				byte new_num_layouts = buf->ReadByte();
				uint32 definition_size = buf->ReadDWord();
				uint32 bytes_read = 0;
				std::vector<IndustryTileLayout> new_layouts;
				IndustryTileLayout layout;

				for (byte j = 0; j < new_num_layouts; j++) {
					layout.clear();

					for (uint k = 0;; k++) {
						if (bytes_read >= definition_size) {
							grfmsg(3, "IndustriesChangeInfo: Incorrect size for industry tile layout definition for industry %u.", indid);
							/* Avoid warning twice */
							definition_size = UINT32_MAX;
						}

						layout.push_back(IndustryTileLayoutTile{});
						IndustryTileLayoutTile &it = layout.back();

						it.ti.x = buf->ReadByte(); // Offsets from northermost tile
						++bytes_read;

						if (it.ti.x == 0xFE && k == 0) {
							/* This means we have to borrow the layout from an old industry */
							IndustryType type = buf->ReadByte();
							byte laynbr = buf->ReadByte();
							bytes_read += 2;

							if (type >= lengthof(_origin_industry_specs)) {
								grfmsg(1, "IndustriesChangeInfo: Invalid original industry number for layout import, industry %u", indid);
								DisableGrf(STR_NEWGRF_ERROR_INVALID_ID);
								return CIR_DISABLED;
							}
							if (laynbr >= _origin_industry_specs[type].layouts.size()) {
								grfmsg(1, "IndustriesChangeInfo: Invalid original industry layout index for layout import, industry %u", indid);
								DisableGrf(STR_NEWGRF_ERROR_INVALID_ID);
								return CIR_DISABLED;
							}
							layout = _origin_industry_specs[type].layouts[laynbr];
							break;
						}

						it.ti.y = buf->ReadByte(); // Or table definition finalisation
						++bytes_read;

						if (it.ti.x == 0 && it.ti.y == 0x80) {
							/* Terminator, remove and finish up */
							layout.pop_back();
							break;
						}

						it.gfx = buf->ReadByte();
						++bytes_read;

						if (it.gfx == 0xFE) {
							/* Use a new tile from this GRF */
							int local_tile_id = buf->ReadWord();
							bytes_read += 2;

							/* Read the ID from the _industile_mngr. */
							int tempid = _industile_mngr.GetID(local_tile_id, _cur.grffile->grfid);

							if (tempid == INVALID_INDUSTRYTILE) {
								grfmsg(2, "IndustriesChangeInfo: Attempt to use industry tile %u with industry id %u, not yet defined. Ignoring.", local_tile_id, indid);
							} else {
								/* Declared as been valid, can be used */
								it.gfx = tempid;
							}
						} else if (it.gfx == 0xFF) {
							it.ti.x = (int8)GB(it.ti.x, 0, 8);
							it.ti.y = (int8)GB(it.ti.y, 0, 8);

							/* When there were only 256x256 maps, TileIndex was a uint16 and
								* it.ti was just a TileIndexDiff that was added to it.
								* As such negative "x" values were shifted into the "y" position.
								*   x = -1, y = 1 -> x = 255, y = 0
								* Since GRF version 8 the position is interpreted as pair of independent int8.
								* For GRF version < 8 we need to emulate the old shifting behaviour.
								*/
							if (_cur.grffile->grf_version < 8 && it.ti.x < 0) it.ti.y += 1;
						}
					}

					if (!ValidateIndustryLayout(layout)) {
						/* The industry layout was not valid, so skip this one. */
						grfmsg(1, "IndustriesChangeInfo: Invalid industry layout for industry id %u. Ignoring", indid);
						new_num_layouts--;
						j--;
					} else {
						new_layouts.push_back(layout);
					}
				}

				/* Install final layout construction in the industry spec */
				indsp->layouts = new_layouts;
				break;
			}

			case 0x0B: // Industry production flags
				indsp->life_type = (IndustryLifeType)buf->ReadByte();
				break;

			case 0x0C: // Industry closure message
				AddStringForMapping(buf->ReadWord(), &indsp->closure_text);
				break;

			case 0x0D: // Production increase message
				AddStringForMapping(buf->ReadWord(), &indsp->production_up_text);
				break;

			case 0x0E: // Production decrease message
				AddStringForMapping(buf->ReadWord(), &indsp->production_down_text);
				break;

			case 0x0F: // Fund cost multiplier
				indsp->cost_multiplier = buf->ReadByte();
				break;

			case 0x10: // Production cargo types
				for (byte j = 0; j < 2; j++) {
					indsp->produced_cargo[j] = GetCargoTranslation(buf->ReadByte(), _cur.grffile);
				}
				break;

			case 0x11: // Acceptance cargo types
				for (byte j = 0; j < 3; j++) {
					indsp->accepts_cargo[j] = GetCargoTranslation(buf->ReadByte(), _cur.grffile);
				}
				buf->ReadByte(); // Unnused, eat it up
				break;

			case 0x12: // Production multipliers
			case 0x13:
				indsp->production_rate[prop - 0x12] = buf->ReadByte();
				break;

			case 0x14: // Minimal amount of cargo distributed
				indsp->minimal_cargo = buf->ReadByte();
				break;

			case 0x15: { // Random sound effects
				indsp->number_of_sounds = buf->ReadByte();
				uint8 *sounds = MallocT<uint8>(indsp->number_of_sounds);

				try {
					for (uint8 j = 0; j < indsp->number_of_sounds; j++) {
						sounds[j] = buf->ReadByte();
					}
				} catch (...) {
					free(sounds);
					throw;
				}

				if (HasBit(indsp->cleanup_flag, CLEAN_RANDOMSOUNDS)) {
					free(indsp->random_sounds);
				}
				indsp->random_sounds = sounds;
				SetBit(indsp->cleanup_flag, CLEAN_RANDOMSOUNDS);
				break;
			}

			case 0x16: // Conflicting industry types
				for (byte j = 0; j < 3; j++) indsp->conflicting[j] = buf->ReadByte();
				break;

			case 0x17: // Probability in random game
				indsp->appear_creation[_settings_game.game_creation.landscape] = buf->ReadByte();
				break;

			case 0x18: // Probability during gameplay
				indsp->appear_ingame[_settings_game.game_creation.landscape] = buf->ReadByte();
				break;

			case 0x19: // Map colour
				indsp->map_colour = buf->ReadByte();
				break;

			case 0x1A: // Special industry flags to define special behavior
				indsp->behaviour = (IndustryBehaviour)buf->ReadDWord();
				break;

			case 0x1B: // New industry text ID
				AddStringForMapping(buf->ReadWord(), &indsp->new_industry_text);
				break;

			case 0x1C: // Input cargo multipliers for the three input cargo types
			case 0x1D:
			case 0x1E: {
					uint32 multiples = buf->ReadDWord();
					indsp->input_cargo_multiplier[prop - 0x1C][0] = GB(multiples, 0, 16);
					indsp->input_cargo_multiplier[prop - 0x1C][1] = GB(multiples, 16, 16);
					break;
				}

			case 0x1F: // Industry name
				AddStringForMapping(buf->ReadWord(), &indsp->name);
				break;

			case 0x20: // Prospecting success chance
				indsp->prospecting_chance = buf->ReadDWord();
				break;

			case 0x21:   // Callback mask
			case 0x22: { // Callback additional mask
				byte aflag = buf->ReadByte();
				SB(indsp->callback_mask, (prop - 0x21) * 8, 8, aflag);
				break;
			}

			case 0x23: // removal cost multiplier
				indsp->removal_cost_multiplier = buf->ReadDWord();
				break;

			case 0x24: { // name for nearby station
				uint16 str = buf->ReadWord();
				if (str == 0) {
					indsp->station_name = STR_NULL;
				} else {
					AddStringForMapping(str, &indsp->station_name);
				}
				break;
			}

			case 0x25: { // variable length produced cargoes
				byte num_cargoes = buf->ReadByte();
				if (num_cargoes > lengthof(indsp->produced_cargo)) {
					GRFError *error = DisableGrf(STR_NEWGRF_ERROR_LIST_PROPERTY_TOO_LONG);
					error->param_value[1] = prop;
					return CIR_DISABLED;
				}
				for (uint i = 0; i < lengthof(indsp->produced_cargo); i++) {
					if (i < num_cargoes) {
						CargoID cargo = GetCargoTranslation(buf->ReadByte(), _cur.grffile);
						indsp->produced_cargo[i] = cargo;
					} else {
						indsp->produced_cargo[i] = CT_INVALID;
					}
				}
				break;
			}

			case 0x26: { // variable length accepted cargoes
				byte num_cargoes = buf->ReadByte();
				if (num_cargoes > lengthof(indsp->accepts_cargo)) {
					GRFError *error = DisableGrf(STR_NEWGRF_ERROR_LIST_PROPERTY_TOO_LONG);
					error->param_value[1] = prop;
					return CIR_DISABLED;
				}
				for (uint i = 0; i < lengthof(indsp->accepts_cargo); i++) {
					if (i < num_cargoes) {
						CargoID cargo = GetCargoTranslation(buf->ReadByte(), _cur.grffile);
						indsp->accepts_cargo[i] = cargo;
					} else {
						indsp->accepts_cargo[i] = CT_INVALID;
					}
				}
				break;
			}

			case 0x27: { // variable length production rates
				byte num_cargoes = buf->ReadByte();
				if (num_cargoes > lengthof(indsp->production_rate)) {
					GRFError *error = DisableGrf(STR_NEWGRF_ERROR_LIST_PROPERTY_TOO_LONG);
					error->param_value[1] = prop;
					return CIR_DISABLED;
				}
				for (uint i = 0; i < lengthof(indsp->production_rate); i++) {
					if (i < num_cargoes) {
						indsp->production_rate[i] = buf->ReadByte();
					} else {
						indsp->production_rate[i] = 0;
					}
				}
				break;
			}

			case 0x28: { // variable size input/output production multiplier table
				byte num_inputs = buf->ReadByte();
				byte num_outputs = buf->ReadByte();
				if (num_inputs > lengthof(indsp->accepts_cargo) || num_outputs > lengthof(indsp->produced_cargo)) {
					GRFError *error = DisableGrf(STR_NEWGRF_ERROR_LIST_PROPERTY_TOO_LONG);
					error->param_value[1] = prop;
					return CIR_DISABLED;
				}
				for (uint i = 0; i < lengthof(indsp->accepts_cargo); i++) {
					for (uint j = 0; j < lengthof(indsp->produced_cargo); j++) {
						uint16 mult = 0;
						if (i < num_inputs && j < num_outputs) mult = buf->ReadWord();
						indsp->input_cargo_multiplier[i][j] = mult;
					}
				}
				break;
			}

			default:
				ret = HandleAction0PropertyDefault(buf, prop);
				break;
		}
	}

	return ret;
}

/**
 * Create a copy of the tile table so it can be freed later
 * without problems.
 * @param as The AirportSpec to copy the arrays of.
 */
static void DuplicateTileTable(AirportSpec *as)
{
	AirportTileTable **table_list = MallocT<AirportTileTable*>(as->num_table);
	for (int i = 0; i < as->num_table; i++) {
		uint num_tiles = 1;
		const AirportTileTable *it = as->table[0];
		do {
			num_tiles++;
		} while ((++it)->ti.x != -0x80);
		table_list[i] = MallocT<AirportTileTable>(num_tiles);
		MemCpyT(table_list[i], as->table[i], num_tiles);
	}
	as->table = table_list;
	HangarTileTable *depot_table = nullptr;
	if (as->nof_depots > 0) {
		depot_table = MallocT<HangarTileTable>(as->nof_depots);
		MemCpyT(depot_table, as->depot_table, as->nof_depots);
	}
	as->depot_table = depot_table;
	Direction *rotation = MallocT<Direction>(as->num_table);
	MemCpyT(rotation, as->rotation, as->num_table);
	as->rotation = rotation;
}

/**
 * Define properties for airports
 * @param airport Local ID of the airport.
 * @param numinfo Number of subsequent airport IDs to change the property for.
 * @param prop The property to change.
 * @param buf The property value.
 * @return ChangeInfoResult.
 */
static ChangeInfoResult AirportChangeInfo(uint airport, int numinfo, int prop, const GRFFilePropertyRemapEntry *mapping_entry, ByteReader *buf)
{
	ChangeInfoResult ret = CIR_SUCCESS;

	if (airport + numinfo > NUM_AIRPORTS_PER_GRF) {
		grfmsg(1, "AirportChangeInfo: Too many airports, trying id (%u), max (%u). Ignoring.", airport + numinfo, NUM_AIRPORTS_PER_GRF);
		return CIR_INVALID_ID;
	}

	/* Allocate industry specs if they haven't been allocated already. */
	if (_cur.grffile->airportspec == nullptr) {
		_cur.grffile->airportspec = CallocT<AirportSpec*>(NUM_AIRPORTS_PER_GRF);
	}

	for (int i = 0; i < numinfo; i++) {
		AirportSpec *as = _cur.grffile->airportspec[airport + i];

		if (as == nullptr && prop != 0x08 && prop != 0x09) {
			grfmsg(2, "AirportChangeInfo: Attempt to modify undefined airport %u, ignoring", airport + i);
			return CIR_INVALID_ID;
		}

		switch (prop) {
			case 0x08: { // Modify original airport
				byte subs_id = buf->ReadByte();

				if (subs_id == 0xFF) {
					/* Instead of defining a new airport, an airport id
					 * of 0xFF disables the old airport with the current id. */
					AirportSpec::GetWithoutOverride(airport + i)->enabled = false;
					continue;
				} else if (subs_id >= NEW_AIRPORT_OFFSET) {
					/* The substitute id must be one of the original airports. */
					grfmsg(2, "AirportChangeInfo: Attempt to use new airport %u as substitute airport for %u. Ignoring.", subs_id, airport + i);
					continue;
				}

				AirportSpec **spec = &_cur.grffile->airportspec[airport + i];
				/* Allocate space for this airport.
				 * Only need to do it once. If ever it is called again, it should not
				 * do anything */
				if (*spec == nullptr) {
					*spec = MallocT<AirportSpec>(1);
					as = *spec;

					memcpy(as, AirportSpec::GetWithoutOverride(subs_id), sizeof(*as));
					as->enabled = true;
					as->grf_prop.local_id = airport + i;
					as->grf_prop.subst_id = subs_id;
					as->grf_prop.grffile = _cur.grffile;
					/* override the default airport */
					_airport_mngr.Add(airport + i, _cur.grffile->grfid, subs_id);
					/* Create a copy of the original tiletable so it can be freed later. */
					DuplicateTileTable(as);
				}
				break;
			}

			case 0x0A: { // Set airport layout
				byte old_num_table = as->num_table;
				as->num_table = buf->ReadByte(); // Number of layouts
				free(as->rotation);
				as->rotation = MallocT<Direction>(as->num_table);
				uint32 defsize = buf->ReadDWord();  // Total size of the definition
				AirportTileTable **tile_table = CallocT<AirportTileTable*>(as->num_table); // Table with tiles to compose the airport
				AirportTileTable *att = CallocT<AirportTileTable>(defsize); // Temporary array to read the tile layouts from the GRF
				int size;
				const AirportTileTable *copy_from;
				try {
					for (byte j = 0; j < as->num_table; j++) {
						const_cast<Direction&>(as->rotation[j]) = (Direction)buf->ReadByte();
						for (int k = 0;; k++) {
							att[k].ti.x = buf->ReadByte(); // Offsets from northermost tile
							att[k].ti.y = buf->ReadByte();

							if (att[k].ti.x == 0 && att[k].ti.y == 0x80) {
								/*  Not the same terminator.  The one we are using is rather
								 * x = -80, y = 0 .  So, adjust it. */
								att[k].ti.x = -0x80;
								att[k].ti.y =  0;
								att[k].gfx  =  0;

								size = k + 1;
								copy_from = att;
								break;
							}

							att[k].gfx = buf->ReadByte();

							if (att[k].gfx == 0xFE) {
								/* Use a new tile from this GRF */
								int local_tile_id = buf->ReadWord();

								/* Read the ID from the _airporttile_mngr. */
								uint16 tempid = _airporttile_mngr.GetID(local_tile_id, _cur.grffile->grfid);

								if (tempid == INVALID_AIRPORTTILE) {
									grfmsg(2, "AirportChangeInfo: Attempt to use airport tile %u with airport id %u, not yet defined. Ignoring.", local_tile_id, airport + i);
								} else {
									/* Declared as been valid, can be used */
									att[k].gfx = tempid;
								}
							} else if (att[k].gfx == 0xFF) {
								att[k].ti.x = (int8)GB(att[k].ti.x, 0, 8);
								att[k].ti.y = (int8)GB(att[k].ti.y, 0, 8);
							}

							if (as->rotation[j] == DIR_E || as->rotation[j] == DIR_W) {
								as->size_x = std::max<byte>(as->size_x, att[k].ti.y + 1);
								as->size_y = std::max<byte>(as->size_y, att[k].ti.x + 1);
							} else {
								as->size_x = std::max<byte>(as->size_x, att[k].ti.x + 1);
								as->size_y = std::max<byte>(as->size_y, att[k].ti.y + 1);
							}
						}
						tile_table[j] = CallocT<AirportTileTable>(size);
						memcpy(tile_table[j], copy_from, sizeof(*copy_from) * size);
					}
					/* Free old layouts in the airport spec */
					for (int j = 0; j < old_num_table; j++) {
						/* remove the individual layouts */
						free(as->table[j]);
					}
					free(as->table);
					/* Install final layout construction in the airport spec */
					as->table = tile_table;
					free(att);
				} catch (...) {
					for (int i = 0; i < as->num_table; i++) {
						free(tile_table[i]);
					}
					free(tile_table);
					free(att);
					throw;
				}
				break;
			}

			case 0x0C:
				as->min_year = buf->ReadWord();
				as->max_year = buf->ReadWord();
				if (as->max_year == 0xFFFF) as->max_year = MAX_YEAR;
				break;

			case 0x0D:
				as->ttd_airport_type = (TTDPAirportType)buf->ReadByte();
				break;

			case 0x0E:
				as->catchment = Clamp(buf->ReadByte(), 1, MAX_CATCHMENT);
				break;

			case 0x0F:
				as->noise_level = buf->ReadByte();
				break;

			case 0x10:
				AddStringForMapping(buf->ReadWord(), &as->name);
				break;

			case 0x11: // Maintenance cost factor
				as->maintenance_cost = buf->ReadWord();
				break;

			default:
				ret = HandleAction0PropertyDefault(buf, prop);
				break;
		}
	}

	return ret;
}

/**
 * Define properties for signals
 * @param id Local ID (unused).
 * @param numinfo Number of subsequent IDs to change the property for.
 * @param prop The property to change.
 * @param buf The property value.
 * @return ChangeInfoResult.
 */
static ChangeInfoResult SignalsChangeInfo(uint id, int numinfo, int prop, const GRFFilePropertyRemapEntry *mapping_entry, ByteReader *buf)
{
	/* Properties which are handled per item */
	ChangeInfoResult ret = CIR_SUCCESS;
	for (int i = 0; i < numinfo; i++) {
		switch (prop) {
			case A0RPI_SIGNALS_ENABLE_PROGRAMMABLE_SIGNALS:
				if (MappedPropertyLengthMismatch(buf, 1, mapping_entry)) break;
				SB(_cur.grffile->new_signal_ctrl_flags, NSCF_PROGSIG, 1, (buf->ReadByte() != 0 ? 1 : 0));
				break;

			case A0RPI_SIGNALS_ENABLE_NO_ENTRY_SIGNALS:
				if (MappedPropertyLengthMismatch(buf, 1, mapping_entry)) break;
				SB(_cur.grffile->new_signal_ctrl_flags, NSCF_NOENTRYSIG, 1, (buf->ReadByte() != 0 ? 1 : 0));
				break;

			case A0RPI_SIGNALS_ENABLE_RESTRICTED_SIGNALS:
				if (MappedPropertyLengthMismatch(buf, 1, mapping_entry)) break;
				SB(_cur.grffile->new_signal_ctrl_flags, NSCF_RESTRICTEDSIG, 1, (buf->ReadByte() != 0 ? 1 : 0));
				break;

			case A0RPI_SIGNALS_ENABLE_SIGNAL_RECOLOUR:
				if (MappedPropertyLengthMismatch(buf, 1, mapping_entry)) break;
				SB(_cur.grffile->new_signal_ctrl_flags, NSCF_RECOLOUR_ENABLED, 1, (buf->ReadByte() != 0 ? 1 : 0));
				break;

			case A0RPI_SIGNALS_EXTRA_ASPECTS:
				if (MappedPropertyLengthMismatch(buf, 1, mapping_entry)) break;
				_cur.grffile->new_signal_extra_aspects = std::min<byte>(buf->ReadByte(), NEW_SIGNALS_MAX_EXTRA_ASPECT);
				break;

			default:
				ret = HandleAction0PropertyDefault(buf, prop);
				break;
		}
	}

	return ret;
}

/**
 * Ignore properties for objects
 * @param prop The property to ignore.
 * @param buf The property value.
 * @return ChangeInfoResult.
 */
static ChangeInfoResult IgnoreObjectProperty(uint prop, ByteReader *buf)
{
	ChangeInfoResult ret = CIR_SUCCESS;

	switch (prop) {
		case 0x0B:
		case 0x0C:
		case 0x0D:
		case 0x12:
		case 0x14:
		case 0x16:
		case 0x17:
			buf->ReadByte();
			break;

		case 0x09:
		case 0x0A:
		case 0x10:
		case 0x11:
		case 0x13:
		case 0x15:
			buf->ReadWord();
			break;

		case 0x08:
		case 0x0E:
		case 0x0F:
			buf->ReadDWord();
			break;

		default:
			ret = HandleAction0PropertyDefault(buf, prop);
			break;
	}

	return ret;
}

/**
 * Define properties for objects
 * @param id Local ID of the object.
 * @param numinfo Number of subsequent objectIDs to change the property for.
 * @param prop The property to change.
 * @param buf The property value.
 * @return ChangeInfoResult.
 */
static ChangeInfoResult ObjectChangeInfo(uint id, int numinfo, int prop, const GRFFilePropertyRemapEntry *mapping_entry, ByteReader *buf)
{
	ChangeInfoResult ret = CIR_SUCCESS;

	if (id + numinfo > NUM_OBJECTS_PER_GRF) {
		grfmsg(1, "ObjectChangeInfo: Too many objects loaded (%u), max (%u). Ignoring.", id + numinfo, NUM_OBJECTS_PER_GRF);
		return CIR_INVALID_ID;
	}

	/* Allocate object specs if they haven't been allocated already. */
	if (_cur.grffile->objectspec == nullptr) {
		_cur.grffile->objectspec = CallocT<ObjectSpec*>(NUM_OBJECTS_PER_GRF);
	}

	for (int i = 0; i < numinfo; i++) {
		ObjectSpec *spec = _cur.grffile->objectspec[id + i];

		if (prop != 0x08 && spec == nullptr) {
			/* If the object property 08 is not yet set, ignore this property */
			ChangeInfoResult cir = IgnoreObjectProperty(prop, buf);
			if (cir > ret) ret = cir;
			continue;
		}

		switch (prop) {
			case 0x08: { // Class ID
				ObjectSpec **ospec = &_cur.grffile->objectspec[id + i];

				/* Allocate space for this object. */
				if (*ospec == nullptr) {
					*ospec = CallocT<ObjectSpec>(1);
					(*ospec)->views = 1; // Default for NewGRFs that don't set it.
					(*ospec)->size = 0x11; // Default for NewGRFs that manage to not set it (1x1)
				}

				/* Swap classid because we read it in BE. */
				uint32 classid = buf->ReadDWord();
				(*ospec)->cls_id = ObjectClass::Allocate(BSWAP32(classid));
				(*ospec)->enabled = true;
				break;
			}

			case 0x09: { // Class name
				ObjectClass *objclass = ObjectClass::Get(spec->cls_id);
				AddStringForMapping(buf->ReadWord(), &objclass->name);
				break;
			}

			case 0x0A: // Object name
				AddStringForMapping(buf->ReadWord(), &spec->name);
				break;

			case 0x0B: // Climate mask
				spec->climate = buf->ReadByte();
				break;

			case 0x0C: // Size
				spec->size = buf->ReadByte();
				if ((spec->size & 0xF0) == 0 || (spec->size & 0x0F) == 0) {
					grfmsg(1, "ObjectChangeInfo: Invalid object size requested (%u) for object id %u. Ignoring.", spec->size, id + i);
					spec->size = 0x11; // 1x1
				}
				break;

			case 0x0D: // Build cost multipler
				spec->build_cost_multiplier = buf->ReadByte();
				spec->clear_cost_multiplier = spec->build_cost_multiplier;
				break;

			case 0x0E: // Introduction date
				spec->introduction_date = buf->ReadDWord();
				break;

			case 0x0F: // End of life
				spec->end_of_life_date = buf->ReadDWord();
				break;

			case 0x10: // Flags
				spec->flags = (ObjectFlags)buf->ReadWord();
				_loaded_newgrf_features.has_2CC |= (spec->flags & OBJECT_FLAG_2CC_COLOUR) != 0;
				break;

			case 0x11: // Animation info
				spec->animation.frames = buf->ReadByte();
				spec->animation.status = buf->ReadByte();
				break;

			case 0x12: // Animation speed
				spec->animation.speed = buf->ReadByte();
				break;

			case 0x13: // Animation triggers
				spec->animation.triggers = buf->ReadWord();
				break;

			case 0x14: // Removal cost multiplier
				spec->clear_cost_multiplier = buf->ReadByte();
				break;

			case 0x15: // Callback mask
				spec->callback_mask = buf->ReadWord();
				break;

			case 0x16: // Building height
				spec->height = buf->ReadByte();
				break;

			case 0x17: // Views
				spec->views = buf->ReadByte();
				if (spec->views != 1 && spec->views != 2 && spec->views != 4) {
					grfmsg(2, "ObjectChangeInfo: Invalid number of views (%u) for object id %u. Ignoring.", spec->views, id + i);
					spec->views = 1;
				}
				break;

			case 0x18: // Amount placed on 256^2 map on map creation
				spec->generate_amount = buf->ReadByte();
				break;

			default:
				ret = HandleAction0PropertyDefault(buf, prop);
				break;
		}
	}

	return ret;
}

/**
 * Define properties for railtypes
 * @param id ID of the railtype.
 * @param numinfo Number of subsequent IDs to change the property for.
 * @param prop The property to change.
 * @param buf The property value.
 * @return ChangeInfoResult.
 */
static ChangeInfoResult RailTypeChangeInfo(uint id, int numinfo, int prop, const GRFFilePropertyRemapEntry *mapping_entry, ByteReader *buf)
{
	ChangeInfoResult ret = CIR_SUCCESS;

	extern RailtypeInfo _railtypes[RAILTYPE_END];

	if (id + numinfo > RAILTYPE_END) {
		grfmsg(1, "RailTypeChangeInfo: Rail type %u is invalid, max %u, ignoring", id + numinfo, RAILTYPE_END);
		return CIR_INVALID_ID;
	}

	for (int i = 0; i < numinfo; i++) {
		RailType rt = _cur.grffile->railtype_map[id + i];
		if (rt == INVALID_RAILTYPE) return CIR_INVALID_ID;

		RailtypeInfo *rti = &_railtypes[rt];

		switch (prop) {
			case 0x08: // Label of rail type
				/* Skipped here as this is loaded during reservation stage. */
				buf->ReadDWord();
				break;

			case 0x09: { // Toolbar caption of railtype (sets name as well for backwards compatibility for grf ver < 8)
				uint16 str = buf->ReadWord();
				AddStringForMapping(str, &rti->strings.toolbar_caption);
				if (_cur.grffile->grf_version < 8) {
					AddStringForMapping(str, &rti->strings.name);
				}
				break;
			}

			case 0x0A: // Menu text of railtype
				AddStringForMapping(buf->ReadWord(), &rti->strings.menu_text);
				break;

			case 0x0B: // Build window caption
				AddStringForMapping(buf->ReadWord(), &rti->strings.build_caption);
				break;

			case 0x0C: // Autoreplace text
				AddStringForMapping(buf->ReadWord(), &rti->strings.replace_text);
				break;

			case 0x0D: // New locomotive text
				AddStringForMapping(buf->ReadWord(), &rti->strings.new_loco);
				break;

			case 0x0E: // Compatible railtype list
			case 0x0F: // Powered railtype list
			case 0x18: // Railtype list required for date introduction
			case 0x19: // Introduced railtype list
			{
				/* Rail type compatibility bits are added to the existing bits
				 * to allow multiple GRFs to modify compatibility with the
				 * default rail types. */
				int n = buf->ReadByte();
				for (int j = 0; j != n; j++) {
					RailTypeLabel label = buf->ReadDWord();
					RailType rt = GetRailTypeByLabel(BSWAP32(label), false);
					if (rt != INVALID_RAILTYPE) {
						switch (prop) {
							case 0x0F: SetBit(rti->powered_railtypes, rt);               FALLTHROUGH; // Powered implies compatible.
							case 0x0E: SetBit(rti->compatible_railtypes, rt);            break;
							case 0x18: SetBit(rti->introduction_required_railtypes, rt); break;
							case 0x19: SetBit(rti->introduces_railtypes, rt);            break;
						}
					}
				}
				break;
			}

			case 0x10: // Rail Type flags
				rti->flags = (RailTypeFlags)buf->ReadByte();
				break;

			case 0x11: // Curve speed advantage
				rti->curve_speed = buf->ReadByte();
				break;

			case 0x12: // Station graphic
				rti->fallback_railtype = Clamp(buf->ReadByte(), 0, 2);
				break;

			case 0x13: // Construction cost factor
				rti->cost_multiplier = buf->ReadWord();
				break;

			case 0x14: // Speed limit
				rti->max_speed = buf->ReadWord();
				break;

			case 0x15: // Acceleration model
				rti->acceleration_type = Clamp(buf->ReadByte(), 0, 2);
				break;

			case 0x16: // Map colour
				rti->map_colour = buf->ReadByte();
				break;

			case 0x17: // Introduction date
				rti->introduction_date = buf->ReadDWord();
				break;

			case 0x1A: // Sort order
				rti->sorting_order = buf->ReadByte();
				break;

			case 0x1B: // Name of railtype (overridden by prop 09 for grf ver < 8)
				AddStringForMapping(buf->ReadWord(), &rti->strings.name);
				break;

			case 0x1C: // Maintenance cost factor
				rti->maintenance_multiplier = buf->ReadWord();
				break;

			case 0x1D: // Alternate rail type label list
				/* Skipped here as this is loaded during reservation stage. */
				for (int j = buf->ReadByte(); j != 0; j--) buf->ReadDWord();
				break;

			case A0RPI_RAILTYPE_ENABLE_PROGRAMMABLE_SIGNALS:
				if (MappedPropertyLengthMismatch(buf, 1, mapping_entry)) break;
				SB(rti->ctrl_flags, RTCF_PROGSIG, 1, (buf->ReadByte() != 0 ? 1 : 0));
				break;

			case A0RPI_RAILTYPE_ENABLE_NO_ENTRY_SIGNALS:
				if (MappedPropertyLengthMismatch(buf, 1, mapping_entry)) break;
				SB(rti->ctrl_flags, RTCF_NOENTRYSIG, 1, (buf->ReadByte() != 0 ? 1 : 0));
				break;

			case A0RPI_RAILTYPE_ENABLE_RESTRICTED_SIGNALS:
				if (MappedPropertyLengthMismatch(buf, 1, mapping_entry)) break;
				SB(rti->ctrl_flags, RTCF_RESTRICTEDSIG, 1, (buf->ReadByte() != 0 ? 1 : 0));
				break;

			case A0RPI_RAILTYPE_DISABLE_REALISTIC_BRAKING:
				if (MappedPropertyLengthMismatch(buf, 1, mapping_entry)) break;
				SB(rti->ctrl_flags, RTCF_NOREALISTICBRAKING, 1, (buf->ReadByte() != 0 ? 1 : 0));
				break;

			case A0RPI_RAILTYPE_ENABLE_SIGNAL_RECOLOUR:
				if (MappedPropertyLengthMismatch(buf, 1, mapping_entry)) break;
				SB(rti->ctrl_flags, RTCF_RECOLOUR_ENABLED, 1, (buf->ReadByte() != 0 ? 1 : 0));
				break;

			case A0RPI_RAILTYPE_EXTRA_ASPECTS:
				if (MappedPropertyLengthMismatch(buf, 1, mapping_entry)) break;
				rti->signal_extra_aspects = std::min<byte>(buf->ReadByte(), NEW_SIGNALS_MAX_EXTRA_ASPECT);
				break;

			default:
				ret = HandleAction0PropertyDefault(buf, prop);
				break;
		}
	}

	return ret;
}

static ChangeInfoResult RailTypeReserveInfo(uint id, int numinfo, int prop, const GRFFilePropertyRemapEntry *mapping_entry, ByteReader *buf)
{
	ChangeInfoResult ret = CIR_SUCCESS;

	extern RailtypeInfo _railtypes[RAILTYPE_END];

	if (id + numinfo > RAILTYPE_END) {
		grfmsg(1, "RailTypeReserveInfo: Rail type %u is invalid, max %u, ignoring", id + numinfo, RAILTYPE_END);
		return CIR_INVALID_ID;
	}

	for (int i = 0; i < numinfo; i++) {
		switch (prop) {
			case 0x08: // Label of rail type
			{
				RailTypeLabel rtl = buf->ReadDWord();
				rtl = BSWAP32(rtl);

				RailType rt = GetRailTypeByLabel(rtl, false);
				if (rt == INVALID_RAILTYPE) {
					/* Set up new rail type */
					rt = AllocateRailType(rtl);
				}

				_cur.grffile->railtype_map[id + i] = rt;
				break;
			}

			case 0x09: // Toolbar caption of railtype
			case 0x0A: // Menu text
			case 0x0B: // Build window caption
			case 0x0C: // Autoreplace text
			case 0x0D: // New loco
			case 0x13: // Construction cost
			case 0x14: // Speed limit
			case 0x1B: // Name of railtype
			case 0x1C: // Maintenance cost factor
				buf->ReadWord();
				break;

			case 0x1D: // Alternate rail type label list
				if (_cur.grffile->railtype_map[id + i] != INVALID_RAILTYPE) {
					int n = buf->ReadByte();
					for (int j = 0; j != n; j++) {
						_railtypes[_cur.grffile->railtype_map[id + i]].alternate_labels.push_back(BSWAP32(buf->ReadDWord()));
					}
					break;
				}
				grfmsg(1, "RailTypeReserveInfo: Ignoring property 1D for rail type %u because no label was set", id + i);
				FALLTHROUGH;

			case 0x0E: // Compatible railtype list
			case 0x0F: // Powered railtype list
			case 0x18: // Railtype list required for date introduction
			case 0x19: // Introduced railtype list
				for (int j = buf->ReadByte(); j != 0; j--) buf->ReadDWord();
				break;

			case 0x10: // Rail Type flags
			case 0x11: // Curve speed advantage
			case 0x12: // Station graphic
			case 0x15: // Acceleration model
			case 0x16: // Map colour
			case 0x1A: // Sort order
				buf->ReadByte();
				break;

			case 0x17: // Introduction date
				buf->ReadDWord();
				break;

			case A0RPI_RAILTYPE_ENABLE_PROGRAMMABLE_SIGNALS:
			case A0RPI_RAILTYPE_ENABLE_NO_ENTRY_SIGNALS:
			case A0RPI_RAILTYPE_ENABLE_RESTRICTED_SIGNALS:
			case A0RPI_RAILTYPE_DISABLE_REALISTIC_BRAKING:
			case A0RPI_RAILTYPE_ENABLE_SIGNAL_RECOLOUR:
			case A0RPI_RAILTYPE_EXTRA_ASPECTS:
				buf->Skip(buf->ReadExtendedByte());
				break;

			default:
				ret = HandleAction0PropertyDefault(buf, prop);
				break;
		}
	}

	return ret;
}

/**
 * Define properties for roadtypes
 * @param id ID of the roadtype.
 * @param numinfo Number of subsequent IDs to change the property for.
 * @param prop The property to change.
 * @param buf The property value.
 * @return ChangeInfoResult.
 */
static ChangeInfoResult RoadTypeChangeInfo(uint id, int numinfo, int prop, const GRFFilePropertyRemapEntry *mapping_entry, ByteReader *buf, RoadTramType rtt)
{
	ChangeInfoResult ret = CIR_SUCCESS;

	extern RoadTypeInfo _roadtypes[ROADTYPE_END];
	RoadType *type_map = (rtt == RTT_TRAM) ? _cur.grffile->tramtype_map : _cur.grffile->roadtype_map;

	if (id + numinfo > ROADTYPE_END) {
		grfmsg(1, "RoadTypeChangeInfo: Road type %u is invalid, max %u, ignoring", id + numinfo, ROADTYPE_END);
		return CIR_INVALID_ID;
	}

	for (int i = 0; i < numinfo; i++) {
		RoadType rt = type_map[id + i];
		if (rt == INVALID_ROADTYPE) return CIR_INVALID_ID;

		RoadTypeInfo *rti = &_roadtypes[rt];

		switch (prop) {
			case 0x08: // Label of road type
				/* Skipped here as this is loaded during reservation stage. */
				buf->ReadDWord();
				break;

			case 0x09: { // Toolbar caption of roadtype (sets name as well for backwards compatibility for grf ver < 8)
				uint16 str = buf->ReadWord();
				AddStringForMapping(str, &rti->strings.toolbar_caption);
				break;
			}

			case 0x0A: // Menu text of roadtype
				AddStringForMapping(buf->ReadWord(), &rti->strings.menu_text);
				break;

			case 0x0B: // Build window caption
				AddStringForMapping(buf->ReadWord(), &rti->strings.build_caption);
				break;

			case 0x0C: // Autoreplace text
				AddStringForMapping(buf->ReadWord(), &rti->strings.replace_text);
				break;

			case 0x0D: // New engine text
				AddStringForMapping(buf->ReadWord(), &rti->strings.new_engine);
				break;

			case 0x0F: // Powered roadtype list
			case 0x18: // Roadtype list required for date introduction
			case 0x19: { // Introduced roadtype list
				/* Road type compatibility bits are added to the existing bits
				 * to allow multiple GRFs to modify compatibility with the
				 * default road types. */
				int n = buf->ReadByte();
				for (int j = 0; j != n; j++) {
					RoadTypeLabel label = buf->ReadDWord();
					RoadType rt = GetRoadTypeByLabel(BSWAP32(label), false);
					if (rt != INVALID_ROADTYPE) {
						switch (prop) {
							case 0x0F: SetBit(rti->powered_roadtypes, rt);               break;
							case 0x18: SetBit(rti->introduction_required_roadtypes, rt); break;
							case 0x19: SetBit(rti->introduces_roadtypes, rt);            break;
						}
					}
				}
				break;
			}

			case 0x10: // Road Type flags
				rti->flags = (RoadTypeFlags)buf->ReadByte();
				break;

			case 0x13: // Construction cost factor
				rti->cost_multiplier = buf->ReadWord();
				break;

			case 0x14: // Speed limit
				rti->max_speed = buf->ReadWord();
				break;

			case 0x16: // Map colour
				rti->map_colour = buf->ReadByte();
				break;

			case 0x17: // Introduction date
				rti->introduction_date = buf->ReadDWord();
				break;

			case 0x1A: // Sort order
				rti->sorting_order = buf->ReadByte();
				break;

			case 0x1B: // Name of roadtype
				AddStringForMapping(buf->ReadWord(), &rti->strings.name);
				break;

			case 0x1C: // Maintenance cost factor
				rti->maintenance_multiplier = buf->ReadWord();
				break;

			case 0x1D: // Alternate road type label list
				/* Skipped here as this is loaded during reservation stage. */
				for (int j = buf->ReadByte(); j != 0; j--) buf->ReadDWord();
				break;

			case A0RPI_ROADTYPE_EXTRA_FLAGS:
				if (MappedPropertyLengthMismatch(buf, 1, mapping_entry)) break;
				rti->extra_flags = (RoadTypeExtraFlags)buf->ReadByte();
				break;

			default:
				ret = CIR_UNKNOWN;
				break;
		}
	}

	return ret;
}

static ChangeInfoResult RoadTypeChangeInfo(uint id, int numinfo, int prop, const GRFFilePropertyRemapEntry *mapping_entry, ByteReader *buf)
{
	return RoadTypeChangeInfo(id, numinfo, prop, mapping_entry, buf, RTT_ROAD);
}

static ChangeInfoResult TramTypeChangeInfo(uint id, int numinfo, int prop, const GRFFilePropertyRemapEntry *mapping_entry, ByteReader *buf)
{
	return RoadTypeChangeInfo(id, numinfo, prop, mapping_entry, buf, RTT_TRAM);
}


static ChangeInfoResult RoadTypeReserveInfo(uint id, int numinfo, int prop, const GRFFilePropertyRemapEntry *mapping_entry, ByteReader *buf, RoadTramType rtt)
{
	ChangeInfoResult ret = CIR_SUCCESS;

	extern RoadTypeInfo _roadtypes[ROADTYPE_END];
	RoadType *type_map = (rtt == RTT_TRAM) ? _cur.grffile->tramtype_map : _cur.grffile->roadtype_map;

	if (id + numinfo > ROADTYPE_END) {
		grfmsg(1, "RoadTypeReserveInfo: Road type %u is invalid, max %u, ignoring", id + numinfo, ROADTYPE_END);
		return CIR_INVALID_ID;
	}

	for (int i = 0; i < numinfo; i++) {
		switch (prop) {
			case 0x08: { // Label of road type
				RoadTypeLabel rtl = buf->ReadDWord();
				rtl = BSWAP32(rtl);

				RoadType rt = GetRoadTypeByLabel(rtl, false);
				if (rt == INVALID_ROADTYPE) {
					/* Set up new road type */
					rt = AllocateRoadType(rtl, rtt);
				} else if (GetRoadTramType(rt) != rtt) {
					grfmsg(1, "RoadTypeReserveInfo: Road type %u is invalid type (road/tram), ignoring", id + numinfo);
					return CIR_INVALID_ID;
				}

				type_map[id + i] = rt;
				break;
			}
			case 0x09: // Toolbar caption of roadtype
			case 0x0A: // Menu text
			case 0x0B: // Build window caption
			case 0x0C: // Autoreplace text
			case 0x0D: // New loco
			case 0x13: // Construction cost
			case 0x14: // Speed limit
			case 0x1B: // Name of roadtype
			case 0x1C: // Maintenance cost factor
				buf->ReadWord();
				break;

			case 0x1D: // Alternate road type label list
				if (type_map[id + i] != INVALID_ROADTYPE) {
					int n = buf->ReadByte();
					for (int j = 0; j != n; j++) {
						_roadtypes[type_map[id + i]].alternate_labels.push_back(BSWAP32(buf->ReadDWord()));
					}
					break;
				}
				grfmsg(1, "RoadTypeReserveInfo: Ignoring property 1D for road type %u because no label was set", id + i);
				/* FALL THROUGH */

			case 0x0F: // Powered roadtype list
			case 0x18: // Roadtype list required for date introduction
			case 0x19: // Introduced roadtype list
				for (int j = buf->ReadByte(); j != 0; j--) buf->ReadDWord();
				break;

			case 0x10: // Road Type flags
			case 0x16: // Map colour
			case 0x1A: // Sort order
				buf->ReadByte();
				break;

			case 0x17: // Introduction date
				buf->ReadDWord();
				break;

			case A0RPI_ROADTYPE_EXTRA_FLAGS:
				buf->Skip(buf->ReadExtendedByte());
				break;

			default:
				ret = CIR_UNKNOWN;
				break;
		}
	}

	return ret;
}

static ChangeInfoResult RoadTypeReserveInfo(uint id, int numinfo, int prop, const GRFFilePropertyRemapEntry *mapping_entry, ByteReader *buf)
{
	return RoadTypeReserveInfo(id, numinfo, prop, mapping_entry, buf, RTT_ROAD);
}

static ChangeInfoResult TramTypeReserveInfo(uint id, int numinfo, int prop, const GRFFilePropertyRemapEntry *mapping_entry, ByteReader *buf)
{
	return RoadTypeReserveInfo(id, numinfo, prop, mapping_entry, buf, RTT_TRAM);
}

static ChangeInfoResult AirportTilesChangeInfo(uint airtid, int numinfo, int prop, const GRFFilePropertyRemapEntry *mapping_entry, ByteReader *buf)
{
	ChangeInfoResult ret = CIR_SUCCESS;

	if (airtid + numinfo > NUM_AIRPORTTILES_PER_GRF) {
		grfmsg(1, "AirportTileChangeInfo: Too many airport tiles loaded (%u), max (%u). Ignoring.", airtid + numinfo, NUM_AIRPORTTILES_PER_GRF);
		return CIR_INVALID_ID;
	}

	/* Allocate airport tile specs if they haven't been allocated already. */
	if (_cur.grffile->airtspec == nullptr) {
		_cur.grffile->airtspec = CallocT<AirportTileSpec*>(NUM_AIRPORTTILES_PER_GRF);
	}

	for (int i = 0; i < numinfo; i++) {
		AirportTileSpec *tsp = _cur.grffile->airtspec[airtid + i];

		if (prop != 0x08 && tsp == nullptr) {
			grfmsg(2, "AirportTileChangeInfo: Attempt to modify undefined airport tile %u. Ignoring.", airtid + i);
			return CIR_INVALID_ID;
		}

		switch (prop) {
			case 0x08: { // Substitute airport tile type
				AirportTileSpec **tilespec = &_cur.grffile->airtspec[airtid + i];
				byte subs_id = buf->ReadByte();

				if (subs_id >= NEW_AIRPORTTILE_OFFSET) {
					/* The substitute id must be one of the original airport tiles. */
					grfmsg(2, "AirportTileChangeInfo: Attempt to use new airport tile %u as substitute airport tile for %u. Ignoring.", subs_id, airtid + i);
					continue;
				}

				/* Allocate space for this airport tile. */
				if (*tilespec == nullptr) {
					*tilespec = CallocT<AirportTileSpec>(1);
					tsp = *tilespec;

					memcpy(tsp, AirportTileSpec::Get(subs_id), sizeof(AirportTileSpec));
					tsp->enabled = true;

					tsp->animation.status = ANIM_STATUS_NO_ANIMATION;

					tsp->grf_prop.local_id = airtid + i;
					tsp->grf_prop.subst_id = subs_id;
					tsp->grf_prop.grffile = _cur.grffile;
					_airporttile_mngr.AddEntityID(airtid + i, _cur.grffile->grfid, subs_id); // pre-reserve the tile slot
				}
				break;
			}

			case 0x09: { // Airport tile override
				byte override = buf->ReadByte();

				/* The airport tile being overridden must be an original airport tile. */
				if (override >= NEW_AIRPORTTILE_OFFSET) {
					grfmsg(2, "AirportTileChangeInfo: Attempt to override new airport tile %u with airport tile id %u. Ignoring.", override, airtid + i);
					continue;
				}

				_airporttile_mngr.Add(airtid + i, _cur.grffile->grfid, override);
				break;
			}

			case 0x0E: // Callback mask
				tsp->callback_mask = buf->ReadByte();
				break;

			case 0x0F: // Animation information
				tsp->animation.frames = buf->ReadByte();
				tsp->animation.status = buf->ReadByte();
				break;

			case 0x10: // Animation speed
				tsp->animation.speed = buf->ReadByte();
				break;

			case 0x11: // Animation triggers
				tsp->animation.triggers = buf->ReadByte();
				break;

			default:
				ret = HandleAction0PropertyDefault(buf, prop);
				break;
		}
	}

	return ret;
}

static bool HandleChangeInfoResult(const char *caller, ChangeInfoResult cir, uint8 feature, int property)
{
	switch (cir) {
		default: NOT_REACHED();

		case CIR_DISABLED:
			/* Error has already been printed; just stop parsing */
			return true;

		case CIR_SUCCESS:
			return false;

		case CIR_UNHANDLED:
			grfmsg(1, "%s: Ignoring property 0x%02X of feature 0x%02X (not implemented)", caller, property, feature);
			return false;

		case CIR_UNKNOWN:
			grfmsg(0, "%s: Unknown property 0x%02X of feature 0x%02X, disabling", caller, property, feature);
			FALLTHROUGH;

		case CIR_INVALID_ID: {
			/* No debug message for an invalid ID, as it has already been output */
			GRFError *error = DisableGrf(cir == CIR_INVALID_ID ? STR_NEWGRF_ERROR_INVALID_ID : STR_NEWGRF_ERROR_UNKNOWN_PROPERTY);
			if (cir != CIR_INVALID_ID) error->param_value[1] = property;
			return true;
		}
	}
}

struct GRFFilePropertyDescriptor {
	int prop;
	const GRFFilePropertyRemapEntry *entry;

	GRFFilePropertyDescriptor(int prop, const GRFFilePropertyRemapEntry *entry)
			: prop(prop), entry(entry) {}
};

static GRFFilePropertyDescriptor ReadAction0PropertyID(ByteReader *buf, uint8 feature)
{
	uint8 raw_prop = buf->ReadByte();
	const GRFFilePropertyRemapSet &remap = _cur.grffile->action0_property_remaps[feature];
	if (remap.remapped_ids[raw_prop]) {
		auto iter = remap.mapping.find(raw_prop);
		assert(iter != remap.mapping.end());
		const GRFFilePropertyRemapEntry &def = iter->second;
		int prop = def.id;
		if (prop == A0RPI_UNKNOWN_ERROR) {
			grfmsg(0, "Error: Unimplemented mapped property: %s, feature: %X, mapped to: %X", def.name, def.feature, raw_prop);
			GRFError *error = DisableGrf(STR_NEWGRF_ERROR_UNIMPLEMETED_MAPPED_PROPERTY);
			error->data = stredup(def.name);
			error->param_value[1] = def.feature;
			error->param_value[2] = raw_prop;
		} else if (prop == A0RPI_UNKNOWN_IGNORE) {
			grfmsg(2, "Ignoring unimplemented mapped property: %s, feature: %X, mapped to: %X", def.name, def.feature, raw_prop);
		}
		return GRFFilePropertyDescriptor(prop, &def);
	} else {
		return GRFFilePropertyDescriptor(raw_prop, nullptr);
	}
}

/* Action 0x00 */
static void FeatureChangeInfo(ByteReader *buf)
{
	/* <00> <feature> <num-props> <num-info> <id> (<property <new-info>)...
	 *
	 * B feature
	 * B num-props     how many properties to change per vehicle/station
	 * B num-info      how many vehicles/stations to change
	 * E id            ID of first vehicle/station to change, if num-info is
	 *                 greater than one, this one and the following
	 *                 vehicles/stations will be changed
	 * B property      what property to change, depends on the feature
	 * V new-info      new bytes of info (variable size; depends on properties) */

	static const VCI_Handler handler[] = {
		/* GSF_TRAINS */        RailVehicleChangeInfo,
		/* GSF_ROADVEHICLES */  RoadVehicleChangeInfo,
		/* GSF_SHIPS */         ShipVehicleChangeInfo,
		/* GSF_AIRCRAFT */      AircraftVehicleChangeInfo,
		/* GSF_STATIONS */      StationChangeInfo,
		/* GSF_CANALS */        CanalChangeInfo,
		/* GSF_BRIDGES */       BridgeChangeInfo,
		/* GSF_HOUSES */        TownHouseChangeInfo,
		/* GSF_GLOBALVAR */     GlobalVarChangeInfo,
		/* GSF_INDUSTRYTILES */ IndustrytilesChangeInfo,
		/* GSF_INDUSTRIES */    IndustriesChangeInfo,
		/* GSF_CARGOES */       nullptr, // Cargo is handled during reservation
		/* GSF_SOUNDFX */       SoundEffectChangeInfo,
		/* GSF_AIRPORTS */      AirportChangeInfo,
		/* GSF_SIGNALS */       SignalsChangeInfo,
		/* GSF_OBJECTS */       ObjectChangeInfo,
		/* GSF_RAILTYPES */     RailTypeChangeInfo,
		/* GSF_AIRPORTTILES */  AirportTilesChangeInfo,
		/* GSF_ROADTYPES */     RoadTypeChangeInfo,
		/* GSF_TRAMTYPES */     TramTypeChangeInfo,
	};
<<<<<<< HEAD
	static_assert(lengthof(handler) == lengthof(_cur.grffile->action0_property_remaps), "Action 0 feature list length mismatch");
=======
	static_assert(GSF_END == lengthof(handler));
>>>>>>> ac99a381

	uint8 feature  = buf->ReadByte();
	uint8 numprops = buf->ReadByte();
	uint numinfo  = buf->ReadByte();
	uint engine   = buf->ReadExtendedByte();

	if (feature >= GSF_END) {
		grfmsg(1, "FeatureChangeInfo: Unsupported feature 0x%02X, skipping", feature);
		return;
	}

	grfmsg(6, "FeatureChangeInfo: Feature 0x%02X, %d properties, to apply to %d+%d",
	               feature, numprops, engine, numinfo);

	if (handler[feature] == nullptr) {
		if (feature != GSF_CARGOES) grfmsg(1, "FeatureChangeInfo: Unsupported feature 0x%02X, skipping", feature);
		return;
	}

	/* Mark the feature as used by the grf */
	SetBit(_cur.grffile->grf_features, feature);

	while (numprops-- && buf->HasData()) {
		GRFFilePropertyDescriptor desc = ReadAction0PropertyID(buf, feature);

		ChangeInfoResult cir = handler[feature](engine, numinfo, desc.prop, desc.entry, buf);
		if (HandleChangeInfoResult("FeatureChangeInfo", cir, feature, desc.prop)) return;
	}
}

/* Action 0x00 (GLS_SAFETYSCAN) */
static void SafeChangeInfo(ByteReader *buf)
{
	uint8 feature  = buf->ReadByte();
	uint8 numprops = buf->ReadByte();
	uint numinfo = buf->ReadByte();
	buf->ReadExtendedByte(); // id

	if (feature == GSF_BRIDGES && numprops == 1) {
		GRFFilePropertyDescriptor desc = ReadAction0PropertyID(buf, feature);
		/* Bridge property 0x0D is redefinition of sprite layout tables, which
		 * is considered safe. */
		if (desc.prop == 0x0D) return;
	} else if (feature == GSF_GLOBALVAR && numprops == 1) {
		GRFFilePropertyDescriptor desc = ReadAction0PropertyID(buf, feature);
		/* Engine ID Mappings are safe, if the source is static */
		if (desc.prop == 0x11) {
			bool is_safe = true;
			for (uint i = 0; i < numinfo; i++) {
				uint32 s = buf->ReadDWord();
				buf->ReadDWord(); // dest
				const GRFConfig *grfconfig = GetGRFConfig(s);
				if (grfconfig != nullptr && !HasBit(grfconfig->flags, GCF_STATIC)) {
					is_safe = false;
					break;
				}
			}
			if (is_safe) return;
		}
	}

	SetBit(_cur.grfconfig->flags, GCF_UNSAFE);

	/* Skip remainder of GRF */
	_cur.skip_sprites = -1;
}

/* Action 0x00 (GLS_RESERVE) */
static void ReserveChangeInfo(ByteReader *buf)
{
	uint8 feature  = buf->ReadByte();

	if (feature != GSF_CARGOES && feature != GSF_GLOBALVAR && feature != GSF_RAILTYPES && feature != GSF_ROADTYPES && feature != GSF_TRAMTYPES) return;

	uint8 numprops = buf->ReadByte();
	uint8 numinfo  = buf->ReadByte();
	uint8 index    = buf->ReadExtendedByte();

	while (numprops-- && buf->HasData()) {
		GRFFilePropertyDescriptor desc = ReadAction0PropertyID(buf, feature);
		ChangeInfoResult cir = CIR_SUCCESS;

		switch (feature) {
			default: NOT_REACHED();
			case GSF_CARGOES:
				cir = CargoChangeInfo(index, numinfo, desc.prop, desc.entry, buf);
				break;

			case GSF_GLOBALVAR:
				cir = GlobalVarReserveInfo(index, numinfo, desc.prop, desc.entry, buf);
				break;

			case GSF_RAILTYPES:
				cir = RailTypeReserveInfo(index, numinfo, desc.prop, desc.entry, buf);
				break;

			case GSF_ROADTYPES:
				cir = RoadTypeReserveInfo(index, numinfo, desc.prop, desc.entry, buf);
				break;

			case GSF_TRAMTYPES:
				cir = TramTypeReserveInfo(index, numinfo, desc.prop, desc.entry, buf);
				break;
		}

		if (HandleChangeInfoResult("ReserveChangeInfo", cir, feature, desc.prop)) return;
	}
}

/* Action 0x01 */
static void NewSpriteSet(ByteReader *buf)
{
	/* Basic format:    <01> <feature> <num-sets> <num-ent>
	 * Extended format: <01> <feature> 00 <first-set> <num-sets> <num-ent>
	 *
	 * B feature       feature to define sprites for
	 *                 0, 1, 2, 3: veh-type, 4: train stations
	 * E first-set     first sprite set to define
	 * B num-sets      number of sprite sets (extended byte in extended format)
	 * E num-ent       how many entries per sprite set
	 *                 For vehicles, this is the number of different
	 *                         vehicle directions in each sprite set
	 *                         Set num-dirs=8, unless your sprites are symmetric.
	 *                         In that case, use num-dirs=4.
	 */

	uint8  feature   = buf->ReadByte();
	uint16 num_sets  = buf->ReadByte();
	uint16 first_set = 0;

	if (num_sets == 0 && buf->HasData(3)) {
		/* Extended Action1 format.
		 * Some GRFs define zero sets of zero sprites, though there is actually no use in that. Ignore them. */
		first_set = buf->ReadExtendedByte();
		num_sets = buf->ReadExtendedByte();
	}
	uint16 num_ents = buf->ReadExtendedByte();

	if (feature >= GSF_END) {
		_cur.skip_sprites = num_sets * num_ents;
		grfmsg(1, "NewSpriteSet: Unsupported feature 0x%02X, skipping %d sprites", feature, _cur.skip_sprites);
		return;
	}

	_cur.AddSpriteSets(feature, _cur.spriteid, first_set, num_sets, num_ents);

	grfmsg(7, "New sprite set at %d of feature 0x%02X, consisting of %d sets with %d views each (total %d)",
		_cur.spriteid, feature, num_sets, num_ents, num_sets * num_ents
	);

	for (int i = 0; i < num_sets * num_ents; i++) {
		_cur.nfo_line++;
		LoadNextSprite(_cur.spriteid++, *_cur.file, _cur.nfo_line);
	}
}

/* Action 0x01 (SKIP) */
static void SkipAct1(ByteReader *buf)
{
	buf->ReadByte();
	uint16 num_sets  = buf->ReadByte();

	if (num_sets == 0 && buf->HasData(3)) {
		/* Extended Action1 format.
		 * Some GRFs define zero sets of zero sprites, though there is actually no use in that. Ignore them. */
		buf->ReadExtendedByte(); // first_set
		num_sets = buf->ReadExtendedByte();
	}
	uint16 num_ents = buf->ReadExtendedByte();

	_cur.skip_sprites = num_sets * num_ents;

	grfmsg(3, "SkipAct1: Skipping %d sprites", _cur.skip_sprites);
}

/* Helper function to either create a callback or link to a previously
 * defined spritegroup. */
static const SpriteGroup *GetGroupFromGroupID(byte setid, byte type, uint16 groupid)
{
	if (HasBit(groupid, 15)) {
		assert(CallbackResultSpriteGroup::CanAllocateItem());
		return new CallbackResultSpriteGroup(groupid, _cur.grffile->grf_version >= 8);
	}

	if (groupid > MAX_SPRITEGROUP || _cur.spritegroups[groupid] == nullptr) {
		grfmsg(1, "GetGroupFromGroupID(0x%02X:0x%02X): Groupid 0x%04X does not exist, leaving empty", setid, type, groupid);
		return nullptr;
	}

	return _cur.spritegroups[groupid];
}

/**
 * Helper function to either create a callback or a result sprite group.
 * @param feature GrfSpecFeature to define spritegroup for.
 * @param setid SetID of the currently being parsed Action2. (only for debug output)
 * @param type Type of the currently being parsed Action2. (only for debug output)
 * @param spriteid Raw value from the GRF for the new spritegroup; describes either the return value or the referenced spritegroup.
 * @return Created spritegroup.
 */
static const SpriteGroup *CreateGroupFromGroupID(byte feature, byte setid, byte type, uint16 spriteid)
{
	if (HasBit(spriteid, 15)) {
		assert(CallbackResultSpriteGroup::CanAllocateItem());
		return new CallbackResultSpriteGroup(spriteid, _cur.grffile->grf_version >= 8);
	}

	if (!_cur.IsValidSpriteSet(feature, spriteid)) {
		grfmsg(1, "CreateGroupFromGroupID(0x%02X:0x%02X): Sprite set %u invalid", setid, type, spriteid);
		return nullptr;
	}

	SpriteID spriteset_start = _cur.GetSprite(feature, spriteid);
	uint num_sprites = _cur.GetNumEnts(feature, spriteid);

	/* Ensure that the sprites are loeded */
	assert(spriteset_start + num_sprites <= _cur.spriteid);

	assert(ResultSpriteGroup::CanAllocateItem());
	return new ResultSpriteGroup(spriteset_start, num_sprites);
}

/* Action 0x02 */
static void NewSpriteGroup(ByteReader *buf)
{
	/* <02> <feature> <set-id> <type/num-entries> <feature-specific-data...>
	 *
	 * B feature       see action 1
	 * B set-id        ID of this particular definition
	 * B type/num-entries
	 *                 if 80 or greater, this is a randomized or variational
	 *                 list definition, see below
	 *                 otherwise it specifies a number of entries, the exact
	 *                 meaning depends on the feature
	 * V feature-specific-data (huge mess, don't even look it up --pasky) */
	SpriteGroup *act_group = nullptr;

	uint8 feature = buf->ReadByte();
	if (feature >= GSF_END) {
		grfmsg(1, "NewSpriteGroup: Unsupported feature 0x%02X, skipping", feature);
		return;
	}

	uint8 setid   = buf->ReadByte();
	uint8 type    = buf->ReadByte();

	/* Sprite Groups are created here but they are allocated from a pool, so
	 * we do not need to delete anything if there is an exception from the
	 * ByteReader. */

	switch (type) {
		/* Deterministic Sprite Group */
		case 0x81: // Self scope, byte
		case 0x82: // Parent scope, byte
		case 0x85: // Self scope, word
		case 0x86: // Parent scope, word
		case 0x89: // Self scope, dword
		case 0x8A: // Parent scope, dword
		{
			byte varadjust;
			byte varsize;

			assert(DeterministicSpriteGroup::CanAllocateItem());
			DeterministicSpriteGroup *group = new DeterministicSpriteGroup();
			group->nfo_line = _cur.nfo_line;
			act_group = group;
			group->var_scope = HasBit(type, 1) ? VSG_SCOPE_PARENT : VSG_SCOPE_SELF;

			switch (GB(type, 2, 2)) {
				default: NOT_REACHED();
				case 0: group->size = DSG_SIZE_BYTE;  varsize = 1; break;
				case 1: group->size = DSG_SIZE_WORD;  varsize = 2; break;
				case 2: group->size = DSG_SIZE_DWORD; varsize = 4; break;
			}

			/* Loop through the var adjusts. Unfortunately we don't know how many we have
			 * from the outset, so we shall have to keep reallocing. */
			do {
				DeterministicSpriteGroupAdjust &adjust = group->adjusts.emplace_back();

				/* The first var adjust doesn't have an operation specified, so we set it to add. */
				adjust.operation = group->adjusts.size() == 1 ? DSGA_OP_ADD : (DeterministicSpriteGroupAdjustOperation)buf->ReadByte();
				adjust.variable  = buf->ReadByte();
				if (adjust.variable == 0x7E) {
					/* Link subroutine group */
					adjust.subroutine = GetGroupFromGroupID(setid, type, buf->ReadByte());
				} else {
					adjust.parameter = IsInsideMM(adjust.variable, 0x60, 0x80) ? buf->ReadByte() : 0;
				}

				varadjust = buf->ReadByte();
				adjust.shift_num = GB(varadjust, 0, 5);
				adjust.type      = (DeterministicSpriteGroupAdjustType)GB(varadjust, 6, 2);
				adjust.and_mask  = buf->ReadVarSize(varsize);

				if (adjust.type != DSGA_TYPE_NONE) {
					adjust.add_val    = buf->ReadVarSize(varsize);
					adjust.divmod_val = buf->ReadVarSize(varsize);
				} else {
					adjust.add_val    = 0;
					adjust.divmod_val = 0;
				}

				/* Continue reading var adjusts while bit 5 is set. */
			} while (HasBit(varadjust, 5));

			std::vector<DeterministicSpriteGroupRange> ranges;
			ranges.resize(buf->ReadByte());
			for (uint i = 0; i < ranges.size(); i++) {
				ranges[i].group = GetGroupFromGroupID(setid, type, buf->ReadWord());
				ranges[i].low   = buf->ReadVarSize(varsize);
				ranges[i].high  = buf->ReadVarSize(varsize);
			}

			group->default_group = GetGroupFromGroupID(setid, type, buf->ReadWord());
			group->error_group = ranges.size() > 0 ? ranges[0].group : group->default_group;
			/* nvar == 0 is a special case -- we turn our value into a callback result */
			group->calculated_result = ranges.size() == 0;

			/* Sort ranges ascending. When ranges overlap, this may required clamping or splitting them */
			std::vector<uint32> bounds;
			for (uint i = 0; i < ranges.size(); i++) {
				bounds.push_back(ranges[i].low);
				if (ranges[i].high != UINT32_MAX) bounds.push_back(ranges[i].high + 1);
			}
			std::sort(bounds.begin(), bounds.end());
			bounds.erase(std::unique(bounds.begin(), bounds.end()), bounds.end());

			std::vector<const SpriteGroup *> target;
			for (uint j = 0; j < bounds.size(); ++j) {
				uint32 v = bounds[j];
				const SpriteGroup *t = group->default_group;
				for (uint i = 0; i < ranges.size(); i++) {
					if (ranges[i].low <= v && v <= ranges[i].high) {
						t = ranges[i].group;
						break;
					}
				}
				target.push_back(t);
			}
			assert(target.size() == bounds.size());

			for (uint j = 0; j < bounds.size(); ) {
				if (target[j] != group->default_group) {
					DeterministicSpriteGroupRange &r = group->ranges.emplace_back();
					r.group = target[j];
					r.low = bounds[j];
					while (j < bounds.size() && target[j] == r.group) {
						j++;
					}
					r.high = j < bounds.size() ? bounds[j] - 1 : UINT32_MAX;
				} else {
					j++;
				}
			}

			break;
		}

		/* Randomized Sprite Group */
		case 0x80: // Self scope
		case 0x83: // Parent scope
		case 0x84: // Relative scope
		{
			assert(RandomizedSpriteGroup::CanAllocateItem());
			RandomizedSpriteGroup *group = new RandomizedSpriteGroup();
			group->nfo_line = _cur.nfo_line;
			act_group = group;
			group->var_scope = HasBit(type, 1) ? VSG_SCOPE_PARENT : VSG_SCOPE_SELF;

			if (HasBit(type, 2)) {
				if (feature <= GSF_AIRCRAFT) group->var_scope = VSG_SCOPE_RELATIVE;
				group->count = buf->ReadByte();
			}

			uint8 triggers = buf->ReadByte();
			group->triggers       = GB(triggers, 0, 7);
			group->cmp_mode       = HasBit(triggers, 7) ? RSG_CMP_ALL : RSG_CMP_ANY;
			group->lowest_randbit = buf->ReadByte();

			byte num_groups = buf->ReadByte();
			if (!HasExactlyOneBit(num_groups)) {
				grfmsg(1, "NewSpriteGroup: Random Action 2 nrand should be power of 2");
			}

			for (uint i = 0; i < num_groups; i++) {
				group->groups.push_back(GetGroupFromGroupID(setid, type, buf->ReadWord()));
			}

			break;
		}

		/* Neither a variable or randomized sprite group... must be a real group */
		default:
		{
			switch (feature) {
				case GSF_TRAINS:
				case GSF_ROADVEHICLES:
				case GSF_SHIPS:
				case GSF_AIRCRAFT:
				case GSF_STATIONS:
				case GSF_CANALS:
				case GSF_CARGOES:
				case GSF_AIRPORTS:
				case GSF_RAILTYPES:
				case GSF_ROADTYPES:
				case GSF_TRAMTYPES:
				case GSF_SIGNALS:
				{
					byte num_loaded  = type;
					byte num_loading = buf->ReadByte();

					if (!_cur.HasValidSpriteSets(feature)) {
						grfmsg(0, "NewSpriteGroup: No sprite set to work on! Skipping");
						return;
					}

					assert(RealSpriteGroup::CanAllocateItem());
					RealSpriteGroup *group = new RealSpriteGroup();
					group->nfo_line = _cur.nfo_line;
					act_group = group;

					grfmsg(6, "NewSpriteGroup: New SpriteGroup 0x%02X, %u loaded, %u loading",
							setid, num_loaded, num_loading);

					for (uint i = 0; i < num_loaded; i++) {
						uint16 spriteid = buf->ReadWord();
						group->loaded.push_back(CreateGroupFromGroupID(feature, setid, type, spriteid));
						grfmsg(8, "NewSpriteGroup: + rg->loaded[%i]  = subset %u", i, spriteid);
					}

					for (uint i = 0; i < num_loading; i++) {
						uint16 spriteid = buf->ReadWord();
						group->loading.push_back(CreateGroupFromGroupID(feature, setid, type, spriteid));
						grfmsg(8, "NewSpriteGroup: + rg->loading[%i] = subset %u", i, spriteid);
					}

					break;
				}

				case GSF_HOUSES:
				case GSF_AIRPORTTILES:
				case GSF_OBJECTS:
				case GSF_INDUSTRYTILES: {
					byte num_building_sprites = std::max((uint8)1, type);

					assert(TileLayoutSpriteGroup::CanAllocateItem());
					TileLayoutSpriteGroup *group = new TileLayoutSpriteGroup();
					group->nfo_line = _cur.nfo_line;
					act_group = group;

					/* On error, bail out immediately. Temporary GRF data was already freed */
					if (ReadSpriteLayout(buf, num_building_sprites, true, feature, false, type == 0, &group->dts)) return;
					break;
				}

				case GSF_INDUSTRIES: {
					if (type > 2) {
						grfmsg(1, "NewSpriteGroup: Unsupported industry production version %d, skipping", type);
						break;
					}

					assert(IndustryProductionSpriteGroup::CanAllocateItem());
					IndustryProductionSpriteGroup *group = new IndustryProductionSpriteGroup();
					group->nfo_line = _cur.nfo_line;
					act_group = group;
					group->version = type;
					if (type == 0) {
						group->num_input = 3;
						for (uint i = 0; i < 3; i++) {
							group->subtract_input[i] = (int16)buf->ReadWord(); // signed
						}
						group->num_output = 2;
						for (uint i = 0; i < 2; i++) {
							group->add_output[i] = buf->ReadWord(); // unsigned
						}
						group->again = buf->ReadByte();
					} else if (type == 1) {
						group->num_input = 3;
						for (uint i = 0; i < 3; i++) {
							group->subtract_input[i] = buf->ReadByte();
						}
						group->num_output = 2;
						for (uint i = 0; i < 2; i++) {
							group->add_output[i] = buf->ReadByte();
						}
						group->again = buf->ReadByte();
					} else if (type == 2) {
						group->num_input = buf->ReadByte();
						if (group->num_input > lengthof(group->subtract_input)) {
							GRFError *error = DisableGrf(STR_NEWGRF_ERROR_INDPROD_CALLBACK);
							error->data = "too many inputs (max 16)";
							return;
						}
						for (uint i = 0; i < group->num_input; i++) {
							byte rawcargo = buf->ReadByte();
							CargoID cargo = GetCargoTranslation(rawcargo, _cur.grffile);
							if (cargo == CT_INVALID) {
								/* The mapped cargo is invalid. This is permitted at this point,
								 * as long as the result is not used. Mark it invalid so this
								 * can be tested later. */
								group->version = 0xFF;
							} else if (std::find(group->cargo_input, group->cargo_input + i, cargo) != group->cargo_input + i) {
								GRFError *error = DisableGrf(STR_NEWGRF_ERROR_INDPROD_CALLBACK);
								error->data = "duplicate input cargo";
								return;
							}
							group->cargo_input[i] = cargo;
							group->subtract_input[i] = buf->ReadByte();
						}
						group->num_output = buf->ReadByte();
						if (group->num_output > lengthof(group->add_output)) {
							GRFError *error = DisableGrf(STR_NEWGRF_ERROR_INDPROD_CALLBACK);
							error->data = "too many outputs (max 16)";
							return;
						}
						for (uint i = 0; i < group->num_output; i++) {
							byte rawcargo = buf->ReadByte();
							CargoID cargo = GetCargoTranslation(rawcargo, _cur.grffile);
							if (cargo == CT_INVALID) {
								/* Mark this result as invalid to use */
								group->version = 0xFF;
							} else if (std::find(group->cargo_output, group->cargo_output + i, cargo) != group->cargo_output + i) {
								GRFError *error = DisableGrf(STR_NEWGRF_ERROR_INDPROD_CALLBACK);
								error->data = "duplicate output cargo";
								return;
							}
							group->cargo_output[i] = cargo;
							group->add_output[i] = buf->ReadByte();
						}
						group->again = buf->ReadByte();
					} else {
						NOT_REACHED();
					}
					break;
				}

				/* Loading of Tile Layout and Production Callback groups would happen here */
				default: grfmsg(1, "NewSpriteGroup: Unsupported feature 0x%02X, skipping", feature);
			}
		}
	}

	_cur.spritegroups[setid] = act_group;
}

static CargoID TranslateCargo(uint8 feature, uint8 ctype)
{
	if (feature == GSF_OBJECTS) {
		switch (ctype) {
			case 0:    return 0;
			case 0xFF: return CT_PURCHASE_OBJECT;
			default:
				grfmsg(1, "TranslateCargo: Invalid cargo bitnum %d for objects, skipping.", ctype);
				return CT_INVALID;
		}
	}
	/* Special cargo types for purchase list and stations */
	if (feature == GSF_STATIONS && ctype == 0xFE) return CT_DEFAULT_NA;
	if (ctype == 0xFF) return CT_PURCHASE;

	if (_cur.grffile->cargo_list.size() == 0) {
		/* No cargo table, so use bitnum values */
		if (ctype >= 32) {
			grfmsg(1, "TranslateCargo: Cargo bitnum %d out of range (max 31), skipping.", ctype);
			return CT_INVALID;
		}

		for (const CargoSpec *cs : CargoSpec::Iterate()) {
			if (cs->bitnum == ctype) {
				grfmsg(6, "TranslateCargo: Cargo bitnum %d mapped to cargo type %d.", ctype, cs->Index());
				return cs->Index();
			}
		}

		grfmsg(5, "TranslateCargo: Cargo bitnum %d not available in this climate, skipping.", ctype);
		return CT_INVALID;
	}

	/* Check if the cargo type is out of bounds of the cargo translation table */
	if (ctype >= _cur.grffile->cargo_list.size()) {
		grfmsg(1, "TranslateCargo: Cargo type %d out of range (max %d), skipping.", ctype, (unsigned int)_cur.grffile->cargo_list.size() - 1);
		return CT_INVALID;
	}

	/* Look up the cargo label from the translation table */
	CargoLabel cl = _cur.grffile->cargo_list[ctype];
	if (cl == 0) {
		grfmsg(5, "TranslateCargo: Cargo type %d not available in this climate, skipping.", ctype);
		return CT_INVALID;
	}

	ctype = GetCargoIDByLabel(cl);
	if (ctype == CT_INVALID) {
		grfmsg(5, "TranslateCargo: Cargo '%c%c%c%c' unsupported, skipping.", GB(cl, 24, 8), GB(cl, 16, 8), GB(cl, 8, 8), GB(cl, 0, 8));
		return CT_INVALID;
	}

	grfmsg(6, "TranslateCargo: Cargo '%c%c%c%c' mapped to cargo type %d.", GB(cl, 24, 8), GB(cl, 16, 8), GB(cl, 8, 8), GB(cl, 0, 8), ctype);
	return ctype;
}


static bool IsValidGroupID(uint16 groupid, const char *function)
{
	if (groupid > MAX_SPRITEGROUP || _cur.spritegroups[groupid] == nullptr) {
		grfmsg(1, "%s: Spritegroup 0x%04X out of range or empty, skipping.", function, groupid);
		return false;
	}

	return true;
}

static void VehicleMapSpriteGroup(ByteReader *buf, byte feature, uint8 idcount)
{
	static EngineID *last_engines;
	static uint last_engines_count;
	bool wagover = false;

	/* Test for 'wagon override' flag */
	if (HasBit(idcount, 7)) {
		wagover = true;
		/* Strip off the flag */
		idcount = GB(idcount, 0, 7);

		if (last_engines_count == 0) {
			grfmsg(0, "VehicleMapSpriteGroup: WagonOverride: No engine to do override with");
			return;
		}

		grfmsg(6, "VehicleMapSpriteGroup: WagonOverride: %u engines, %u wagons",
				last_engines_count, idcount);
	} else {
		if (last_engines_count != idcount) {
			last_engines = ReallocT(last_engines, idcount);
			last_engines_count = idcount;
		}
	}

	EngineID *engines = AllocaM(EngineID, idcount);
	for (uint i = 0; i < idcount; i++) {
		Engine *e = GetNewEngine(_cur.grffile, (VehicleType)feature, buf->ReadExtendedByte());
		if (e == nullptr) {
			/* No engine could be allocated?!? Deal with it. Okay,
			 * this might look bad. Also make sure this NewGRF
			 * gets disabled, as a half loaded one is bad. */
			HandleChangeInfoResult("VehicleMapSpriteGroup", CIR_INVALID_ID, 0, 0);
			return;
		}

		engines[i] = e->index;
		if (!wagover) last_engines[i] = engines[i];
	}

	uint8 cidcount = buf->ReadByte();
	for (uint c = 0; c < cidcount; c++) {
		uint8 ctype = buf->ReadByte();
		uint16 groupid = buf->ReadWord();
		if (!IsValidGroupID(groupid, "VehicleMapSpriteGroup")) continue;

		grfmsg(8, "VehicleMapSpriteGroup: * [%d] Cargo type 0x%X, group id 0x%02X", c, ctype, groupid);

		ctype = TranslateCargo(feature, ctype);
		if (ctype == CT_INVALID) continue;

		for (uint i = 0; i < idcount; i++) {
			EngineID engine = engines[i];

			grfmsg(7, "VehicleMapSpriteGroup: [%d] Engine %d...", i, engine);

			if (wagover) {
				SetWagonOverrideSprites(engine, ctype, _cur.spritegroups[groupid], last_engines, last_engines_count);
			} else {
				SetCustomEngineSprites(engine, ctype, _cur.spritegroups[groupid]);
			}
		}
	}

	uint16 groupid = buf->ReadWord();
	if (!IsValidGroupID(groupid, "VehicleMapSpriteGroup")) return;

	grfmsg(8, "-- Default group id 0x%04X", groupid);

	for (uint i = 0; i < idcount; i++) {
		EngineID engine = engines[i];

		if (wagover) {
			SetWagonOverrideSprites(engine, CT_DEFAULT, _cur.spritegroups[groupid], last_engines, last_engines_count);
		} else {
			SetCustomEngineSprites(engine, CT_DEFAULT, _cur.spritegroups[groupid]);
			SetEngineGRF(engine, _cur.grffile);
		}
	}
}


static void CanalMapSpriteGroup(ByteReader *buf, uint8 idcount)
{
	CanalFeature *cfs = AllocaM(CanalFeature, idcount);
	for (uint i = 0; i < idcount; i++) {
		cfs[i] = (CanalFeature)buf->ReadByte();
	}

	uint8 cidcount = buf->ReadByte();
	buf->Skip(cidcount * 3);

	uint16 groupid = buf->ReadWord();
	if (!IsValidGroupID(groupid, "CanalMapSpriteGroup")) return;

	for (uint i = 0; i < idcount; i++) {
		CanalFeature cf = cfs[i];

		if (cf >= CF_END) {
			grfmsg(1, "CanalMapSpriteGroup: Canal subset %d out of range, skipping", cf);
			continue;
		}

		_water_feature[cf].grffile = _cur.grffile;
		_water_feature[cf].group = _cur.spritegroups[groupid];
	}
}


static void StationMapSpriteGroup(ByteReader *buf, uint8 idcount)
{
	uint8 *stations = AllocaM(uint8, idcount);
	for (uint i = 0; i < idcount; i++) {
		stations[i] = buf->ReadByte();
	}

	uint8 cidcount = buf->ReadByte();
	for (uint c = 0; c < cidcount; c++) {
		uint8 ctype = buf->ReadByte();
		uint16 groupid = buf->ReadWord();
		if (!IsValidGroupID(groupid, "StationMapSpriteGroup")) continue;

		ctype = TranslateCargo(GSF_STATIONS, ctype);
		if (ctype == CT_INVALID) continue;

		for (uint i = 0; i < idcount; i++) {
			StationSpec *statspec = _cur.grffile->stations == nullptr ? nullptr : _cur.grffile->stations[stations[i]];

			if (statspec == nullptr) {
				grfmsg(1, "StationMapSpriteGroup: Station with ID 0x%02X does not exist, skipping", stations[i]);
				continue;
			}

			statspec->grf_prop.spritegroup[ctype] = _cur.spritegroups[groupid];
		}
	}

	uint16 groupid = buf->ReadWord();
	if (!IsValidGroupID(groupid, "StationMapSpriteGroup")) return;

	for (uint i = 0; i < idcount; i++) {
		StationSpec *statspec = _cur.grffile->stations == nullptr ? nullptr : _cur.grffile->stations[stations[i]];

		if (statspec == nullptr) {
			grfmsg(1, "StationMapSpriteGroup: Station with ID 0x%02X does not exist, skipping", stations[i]);
			continue;
		}

		if (statspec->grf_prop.grffile != nullptr) {
			grfmsg(1, "StationMapSpriteGroup: Station with ID 0x%02X mapped multiple times, skipping", stations[i]);
			continue;
		}

		statspec->grf_prop.spritegroup[CT_DEFAULT] = _cur.spritegroups[groupid];
		statspec->grf_prop.grffile = _cur.grffile;
		statspec->grf_prop.local_id = stations[i];
		StationClass::Assign(statspec);
	}
}


static void TownHouseMapSpriteGroup(ByteReader *buf, uint8 idcount)
{
	uint8 *houses = AllocaM(uint8, idcount);
	for (uint i = 0; i < idcount; i++) {
		houses[i] = buf->ReadByte();
	}

	/* Skip the cargo type section, we only care about the default group */
	uint8 cidcount = buf->ReadByte();
	buf->Skip(cidcount * 3);

	uint16 groupid = buf->ReadWord();
	if (!IsValidGroupID(groupid, "TownHouseMapSpriteGroup")) return;

	if (_cur.grffile->housespec == nullptr) {
		grfmsg(1, "TownHouseMapSpriteGroup: No houses defined, skipping");
		return;
	}

	for (uint i = 0; i < idcount; i++) {
		HouseSpec *hs = _cur.grffile->housespec[houses[i]];

		if (hs == nullptr) {
			grfmsg(1, "TownHouseMapSpriteGroup: House %d undefined, skipping.", houses[i]);
			continue;
		}

		hs->grf_prop.spritegroup[0] = _cur.spritegroups[groupid];
	}
}

static void IndustryMapSpriteGroup(ByteReader *buf, uint8 idcount)
{
	uint8 *industries = AllocaM(uint8, idcount);
	for (uint i = 0; i < idcount; i++) {
		industries[i] = buf->ReadByte();
	}

	/* Skip the cargo type section, we only care about the default group */
	uint8 cidcount = buf->ReadByte();
	buf->Skip(cidcount * 3);

	uint16 groupid = buf->ReadWord();
	if (!IsValidGroupID(groupid, "IndustryMapSpriteGroup")) return;

	if (_cur.grffile->industryspec == nullptr) {
		grfmsg(1, "IndustryMapSpriteGroup: No industries defined, skipping");
		return;
	}

	for (uint i = 0; i < idcount; i++) {
		IndustrySpec *indsp = _cur.grffile->industryspec[industries[i]];

		if (indsp == nullptr) {
			grfmsg(1, "IndustryMapSpriteGroup: Industry %d undefined, skipping", industries[i]);
			continue;
		}

		indsp->grf_prop.spritegroup[0] = _cur.spritegroups[groupid];
	}
}

static void IndustrytileMapSpriteGroup(ByteReader *buf, uint8 idcount)
{
	uint8 *indtiles = AllocaM(uint8, idcount);
	for (uint i = 0; i < idcount; i++) {
		indtiles[i] = buf->ReadByte();
	}

	/* Skip the cargo type section, we only care about the default group */
	uint8 cidcount = buf->ReadByte();
	buf->Skip(cidcount * 3);

	uint16 groupid = buf->ReadWord();
	if (!IsValidGroupID(groupid, "IndustrytileMapSpriteGroup")) return;

	if (_cur.grffile->indtspec == nullptr) {
		grfmsg(1, "IndustrytileMapSpriteGroup: No industry tiles defined, skipping");
		return;
	}

	for (uint i = 0; i < idcount; i++) {
		IndustryTileSpec *indtsp = _cur.grffile->indtspec[indtiles[i]];

		if (indtsp == nullptr) {
			grfmsg(1, "IndustrytileMapSpriteGroup: Industry tile %d undefined, skipping", indtiles[i]);
			continue;
		}

		indtsp->grf_prop.spritegroup[0] = _cur.spritegroups[groupid];
	}
}

static void CargoMapSpriteGroup(ByteReader *buf, uint8 idcount)
{
	CargoID *cargoes = AllocaM(CargoID, idcount);
	for (uint i = 0; i < idcount; i++) {
		cargoes[i] = buf->ReadByte();
	}

	/* Skip the cargo type section, we only care about the default group */
	uint8 cidcount = buf->ReadByte();
	buf->Skip(cidcount * 3);

	uint16 groupid = buf->ReadWord();
	if (!IsValidGroupID(groupid, "CargoMapSpriteGroup")) return;

	for (uint i = 0; i < idcount; i++) {
		CargoID cid = cargoes[i];

		if (cid >= NUM_CARGO) {
			grfmsg(1, "CargoMapSpriteGroup: Cargo ID %d out of range, skipping", cid);
			continue;
		}

		CargoSpec *cs = CargoSpec::Get(cid);
		cs->grffile = _cur.grffile;
		cs->group = _cur.spritegroups[groupid];
	}
}

static void SignalsMapSpriteGroup(ByteReader *buf, uint8 idcount)
{
	uint8 *ids = AllocaM(uint8, idcount);
	for (uint i = 0; i < idcount; i++) {
		ids[i] = buf->ReadByte();
	}

	/* Skip the cargo type section, we only care about the default group */
	uint8 cidcount = buf->ReadByte();
	buf->Skip(cidcount * 3);

	uint16 groupid = buf->ReadWord();
	if (!IsValidGroupID(groupid, "SignalsMapSpriteGroup")) return;

	for (uint i = 0; i < idcount; i++) {
		uint8 id = ids[i];

		switch (id) {
			case NSA3ID_CUSTOM_SIGNALS:
				_cur.grffile->new_signals_group = _cur.spritegroups[groupid];
				if (!HasBit(_cur.grffile->new_signal_ctrl_flags, NSCF_GROUPSET)) {
					SetBit(_cur.grffile->new_signal_ctrl_flags, NSCF_GROUPSET);
					_new_signals_grfs.push_back(_cur.grffile);
				}
				break;

			default:
				grfmsg(1, "SignalsMapSpriteGroup: ID not implemented: %d", id);
			break;
		}
	}
}

static void ObjectMapSpriteGroup(ByteReader *buf, uint8 idcount)
{
	if (_cur.grffile->objectspec == nullptr) {
		grfmsg(1, "ObjectMapSpriteGroup: No object tiles defined, skipping");
		return;
	}

	uint8 *objects = AllocaM(uint8, idcount);
	for (uint i = 0; i < idcount; i++) {
		objects[i] = buf->ReadByte();
	}

	uint8 cidcount = buf->ReadByte();
	for (uint c = 0; c < cidcount; c++) {
		uint8 ctype = buf->ReadByte();
		uint16 groupid = buf->ReadWord();
		if (!IsValidGroupID(groupid, "ObjectMapSpriteGroup")) continue;

		ctype = TranslateCargo(GSF_OBJECTS, ctype);
		if (ctype == CT_INVALID) continue;

		for (uint i = 0; i < idcount; i++) {
			ObjectSpec *spec = _cur.grffile->objectspec[objects[i]];

			if (spec == nullptr) {
				grfmsg(1, "ObjectMapSpriteGroup: Object with ID 0x%02X undefined, skipping", objects[i]);
				continue;
			}

			spec->grf_prop.spritegroup[ctype] = _cur.spritegroups[groupid];
		}
	}

	uint16 groupid = buf->ReadWord();
	if (!IsValidGroupID(groupid, "ObjectMapSpriteGroup")) return;

	for (uint i = 0; i < idcount; i++) {
		ObjectSpec *spec = _cur.grffile->objectspec[objects[i]];

		if (spec == nullptr) {
			grfmsg(1, "ObjectMapSpriteGroup: Object with ID 0x%02X undefined, skipping", objects[i]);
			continue;
		}

		if (spec->grf_prop.grffile != nullptr) {
			grfmsg(1, "ObjectMapSpriteGroup: Object with ID 0x%02X mapped multiple times, skipping", objects[i]);
			continue;
		}

		spec->grf_prop.spritegroup[0] = _cur.spritegroups[groupid];
		spec->grf_prop.grffile        = _cur.grffile;
		spec->grf_prop.local_id       = objects[i];
	}
}

static void RailTypeMapSpriteGroup(ByteReader *buf, uint8 idcount)
{
	uint8 *railtypes = AllocaM(uint8, idcount);
	for (uint i = 0; i < idcount; i++) {
		uint8 id = buf->ReadByte();
		railtypes[i] = id < RAILTYPE_END ? _cur.grffile->railtype_map[id] : INVALID_RAILTYPE;
	}

	uint8 cidcount = buf->ReadByte();
	for (uint c = 0; c < cidcount; c++) {
		uint8 ctype = buf->ReadByte();
		uint16 groupid = buf->ReadWord();
		if (!IsValidGroupID(groupid, "RailTypeMapSpriteGroup")) continue;

		if (ctype >= RTSG_END) continue;

		extern RailtypeInfo _railtypes[RAILTYPE_END];
		for (uint i = 0; i < idcount; i++) {
			if (railtypes[i] != INVALID_RAILTYPE) {
				RailtypeInfo *rti = &_railtypes[railtypes[i]];

				rti->grffile[ctype] = _cur.grffile;
				rti->group[ctype] = _cur.spritegroups[groupid];
			}
		}
	}

	/* Railtypes do not use the default group. */
	buf->ReadWord();
}

static void RoadTypeMapSpriteGroup(ByteReader *buf, uint8 idcount, RoadTramType rtt)
{
	RoadType *type_map = (rtt == RTT_TRAM) ? _cur.grffile->tramtype_map : _cur.grffile->roadtype_map;

	uint8 *roadtypes = AllocaM(uint8, idcount);
	for (uint i = 0; i < idcount; i++) {
		uint8 id = buf->ReadByte();
		roadtypes[i] = id < ROADTYPE_END ? type_map[id] : INVALID_ROADTYPE;
	}

	uint8 cidcount = buf->ReadByte();
	for (uint c = 0; c < cidcount; c++) {
		uint8 ctype = buf->ReadByte();
		uint16 groupid = buf->ReadWord();
		if (!IsValidGroupID(groupid, "RoadTypeMapSpriteGroup")) continue;

		if (ctype >= ROTSG_END) continue;

		extern RoadTypeInfo _roadtypes[ROADTYPE_END];
		for (uint i = 0; i < idcount; i++) {
			if (roadtypes[i] != INVALID_ROADTYPE) {
				RoadTypeInfo *rti = &_roadtypes[roadtypes[i]];

				rti->grffile[ctype] = _cur.grffile;
				rti->group[ctype] = _cur.spritegroups[groupid];
			}
		}
	}

	/* Roadtypes do not use the default group. */
	buf->ReadWord();
}

static void AirportMapSpriteGroup(ByteReader *buf, uint8 idcount)
{
	uint8 *airports = AllocaM(uint8, idcount);
	for (uint i = 0; i < idcount; i++) {
		airports[i] = buf->ReadByte();
	}

	/* Skip the cargo type section, we only care about the default group */
	uint8 cidcount = buf->ReadByte();
	buf->Skip(cidcount * 3);

	uint16 groupid = buf->ReadWord();
	if (!IsValidGroupID(groupid, "AirportMapSpriteGroup")) return;

	if (_cur.grffile->airportspec == nullptr) {
		grfmsg(1, "AirportMapSpriteGroup: No airports defined, skipping");
		return;
	}

	for (uint i = 0; i < idcount; i++) {
		AirportSpec *as = _cur.grffile->airportspec[airports[i]];

		if (as == nullptr) {
			grfmsg(1, "AirportMapSpriteGroup: Airport %d undefined, skipping", airports[i]);
			continue;
		}

		as->grf_prop.spritegroup[0] = _cur.spritegroups[groupid];
	}
}

static void AirportTileMapSpriteGroup(ByteReader *buf, uint8 idcount)
{
	uint8 *airptiles = AllocaM(uint8, idcount);
	for (uint i = 0; i < idcount; i++) {
		airptiles[i] = buf->ReadByte();
	}

	/* Skip the cargo type section, we only care about the default group */
	uint8 cidcount = buf->ReadByte();
	buf->Skip(cidcount * 3);

	uint16 groupid = buf->ReadWord();
	if (!IsValidGroupID(groupid, "AirportTileMapSpriteGroup")) return;

	if (_cur.grffile->airtspec == nullptr) {
		grfmsg(1, "AirportTileMapSpriteGroup: No airport tiles defined, skipping");
		return;
	}

	for (uint i = 0; i < idcount; i++) {
		AirportTileSpec *airtsp = _cur.grffile->airtspec[airptiles[i]];

		if (airtsp == nullptr) {
			grfmsg(1, "AirportTileMapSpriteGroup: Airport tile %d undefined, skipping", airptiles[i]);
			continue;
		}

		airtsp->grf_prop.spritegroup[0] = _cur.spritegroups[groupid];
	}
}


/* Action 0x03 */
static void FeatureMapSpriteGroup(ByteReader *buf)
{
	/* <03> <feature> <n-id> <ids>... <num-cid> [<cargo-type> <cid>]... <def-cid>
	 * id-list    := [<id>] [id-list]
	 * cargo-list := <cargo-type> <cid> [cargo-list]
	 *
	 * B feature       see action 0
	 * B n-id          bits 0-6: how many IDs this definition applies to
	 *                 bit 7: if set, this is a wagon override definition (see below)
	 * B ids           the IDs for which this definition applies
	 * B num-cid       number of cargo IDs (sprite group IDs) in this definition
	 *                 can be zero, in that case the def-cid is used always
	 * B cargo-type    type of this cargo type (e.g. mail=2, wood=7, see below)
	 * W cid           cargo ID (sprite group ID) for this type of cargo
	 * W def-cid       default cargo ID (sprite group ID) */

	uint8 feature = buf->ReadByte();
	uint8 idcount = buf->ReadByte();

	if (feature >= GSF_END) {
		grfmsg(1, "FeatureMapSpriteGroup: Unsupported feature 0x%02X, skipping", feature);
		return;
	}

	/* If idcount is zero, this is a feature callback */
	if (idcount == 0) {
		/* Skip number of cargo ids? */
		buf->ReadByte();
		uint16 groupid = buf->ReadWord();
		if (!IsValidGroupID(groupid, "FeatureMapSpriteGroup")) return;

		grfmsg(6, "FeatureMapSpriteGroup: Adding generic feature callback for feature 0x%02X", feature);

		AddGenericCallback(feature, _cur.grffile, _cur.spritegroups[groupid]);
		return;
	}

	/* Mark the feature as used by the grf (generic callbacks do not count) */
	SetBit(_cur.grffile->grf_features, feature);

	grfmsg(6, "FeatureMapSpriteGroup: Feature 0x%02X, %d ids", feature, idcount);

	switch (feature) {
		case GSF_TRAINS:
		case GSF_ROADVEHICLES:
		case GSF_SHIPS:
		case GSF_AIRCRAFT:
			VehicleMapSpriteGroup(buf, feature, idcount);
			return;

		case GSF_CANALS:
			CanalMapSpriteGroup(buf, idcount);
			return;

		case GSF_STATIONS:
			StationMapSpriteGroup(buf, idcount);
			return;

		case GSF_HOUSES:
			TownHouseMapSpriteGroup(buf, idcount);
			return;

		case GSF_INDUSTRIES:
			IndustryMapSpriteGroup(buf, idcount);
			return;

		case GSF_INDUSTRYTILES:
			IndustrytileMapSpriteGroup(buf, idcount);
			return;

		case GSF_CARGOES:
			CargoMapSpriteGroup(buf, idcount);
			return;

		case GSF_AIRPORTS:
			AirportMapSpriteGroup(buf, idcount);
			return;

		case GSF_SIGNALS:
			SignalsMapSpriteGroup(buf, idcount);
			break;

		case GSF_OBJECTS:
			ObjectMapSpriteGroup(buf, idcount);
			break;

		case GSF_RAILTYPES:
			RailTypeMapSpriteGroup(buf, idcount);
			break;

		case GSF_ROADTYPES:
			RoadTypeMapSpriteGroup(buf, idcount, RTT_ROAD);
			break;

		case GSF_TRAMTYPES:
			RoadTypeMapSpriteGroup(buf, idcount, RTT_TRAM);
			break;

		case GSF_AIRPORTTILES:
			AirportTileMapSpriteGroup(buf, idcount);
			return;

		default:
			grfmsg(1, "FeatureMapSpriteGroup: Unsupported feature 0x%02X, skipping", feature);
			return;
	}
}

/* Action 0x04 */
static void FeatureNewName(ByteReader *buf)
{
	/* <04> <veh-type> <language-id> <num-veh> <offset> <data...>
	 *
	 * B veh-type      see action 0 (as 00..07, + 0A
	 *                 But IF veh-type = 48, then generic text
	 * B language-id   If bit 6 is set, This is the extended language scheme,
	 *                 with up to 64 language.
	 *                 Otherwise, it is a mapping where set bits have meaning
	 *                 0 = american, 1 = english, 2 = german, 3 = french, 4 = spanish
	 *                 Bit 7 set means this is a generic text, not a vehicle one (or else)
	 * B num-veh       number of vehicles which are getting a new name
	 * B/W offset      number of the first vehicle that gets a new name
	 *                 Byte : ID of vehicle to change
	 *                 Word : ID of string to change/add
	 * S data          new texts, each of them zero-terminated, after
	 *                 which the next name begins. */

	bool new_scheme = _cur.grffile->grf_version >= 7;

	uint8 feature  = buf->ReadByte();
	if (feature >= GSF_END && feature != 0x48) {
		grfmsg(1, "FeatureNewName: Unsupported feature 0x%02X, skipping", feature);
		return;
	}

	uint8 lang     = buf->ReadByte();
	uint8 num      = buf->ReadByte();
	bool generic   = HasBit(lang, 7);
	uint16 id;
	if (generic) {
		id = buf->ReadWord();
	} else if (feature <= GSF_AIRCRAFT) {
		id = buf->ReadExtendedByte();
	} else {
		id = buf->ReadByte();
	}

	ClrBit(lang, 7);

	uint16 endid = id + num;

	grfmsg(6, "FeatureNewName: About to rename engines %d..%d (feature 0x%02X) in language 0x%02X",
	               id, endid, feature, lang);

	for (; id < endid && buf->HasData(); id++) {
		const char *name = buf->ReadString();
		grfmsg(8, "FeatureNewName: 0x%04X <- %s", id, name);

		switch (feature) {
			case GSF_TRAINS:
			case GSF_ROADVEHICLES:
			case GSF_SHIPS:
			case GSF_AIRCRAFT:
				if (!generic) {
					Engine *e = GetNewEngine(_cur.grffile, (VehicleType)feature, id, HasBit(_cur.grfconfig->flags, GCF_STATIC));
					if (e == nullptr) break;
					StringID string = AddGRFString(_cur.grffile->grfid, e->index, lang, new_scheme, false, name, e->info.string_id);
					e->info.string_id = string;
				} else {
					AddGRFString(_cur.grffile->grfid, id, lang, new_scheme, true, name, STR_UNDEFINED);
				}
				break;

			default:
				if (IsInsideMM(id, 0xD000, 0xD400) || IsInsideMM(id, 0xD800, 0xE000)) {
					AddGRFString(_cur.grffile->grfid, id, lang, new_scheme, true, name, STR_UNDEFINED);
					break;
				}

				switch (GB(id, 8, 8)) {
					case 0xC4: // Station class name
						if (_cur.grffile->stations == nullptr || _cur.grffile->stations[GB(id, 0, 8)] == nullptr) {
							grfmsg(1, "FeatureNewName: Attempt to name undefined station 0x%X, ignoring", GB(id, 0, 8));
						} else {
							StationClassID cls_id = _cur.grffile->stations[GB(id, 0, 8)]->cls_id;
							StationClass::Get(cls_id)->name = AddGRFString(_cur.grffile->grfid, id, lang, new_scheme, false, name, STR_UNDEFINED);
						}
						break;

					case 0xC5: // Station name
						if (_cur.grffile->stations == nullptr || _cur.grffile->stations[GB(id, 0, 8)] == nullptr) {
							grfmsg(1, "FeatureNewName: Attempt to name undefined station 0x%X, ignoring", GB(id, 0, 8));
						} else {
							_cur.grffile->stations[GB(id, 0, 8)]->name = AddGRFString(_cur.grffile->grfid, id, lang, new_scheme, false, name, STR_UNDEFINED);
						}
						break;

					case 0xC7: // Airporttile name
						if (_cur.grffile->airtspec == nullptr || _cur.grffile->airtspec[GB(id, 0, 8)] == nullptr) {
							grfmsg(1, "FeatureNewName: Attempt to name undefined airport tile 0x%X, ignoring", GB(id, 0, 8));
						} else {
							_cur.grffile->airtspec[GB(id, 0, 8)]->name = AddGRFString(_cur.grffile->grfid, id, lang, new_scheme, false, name, STR_UNDEFINED);
						}
						break;

					case 0xC9: // House name
						if (_cur.grffile->housespec == nullptr || _cur.grffile->housespec[GB(id, 0, 8)] == nullptr) {
							grfmsg(1, "FeatureNewName: Attempt to name undefined house 0x%X, ignoring.", GB(id, 0, 8));
						} else {
							_cur.grffile->housespec[GB(id, 0, 8)]->building_name = AddGRFString(_cur.grffile->grfid, id, lang, new_scheme, false, name, STR_UNDEFINED);
						}
						break;

					default:
						grfmsg(7, "FeatureNewName: Unsupported ID (0x%04X)", id);
						break;
				}
				break;
		}
	}
}

/**
 * Sanitize incoming sprite offsets for Action 5 graphics replacements.
 * @param num         The number of sprites to load.
 * @param offset      Offset from the base.
 * @param max_sprites The maximum number of sprites that can be loaded in this action 5.
 * @param name        Used for error warnings.
 * @return The number of sprites that is going to be skipped.
 */
static uint16 SanitizeSpriteOffset(uint16& num, uint16 offset, int max_sprites, const char *name)
{

	if (offset >= max_sprites) {
		grfmsg(1, "GraphicsNew: %s sprite offset must be less than %i, skipping", name, max_sprites);
		uint orig_num = num;
		num = 0;
		return orig_num;
	}

	if (offset + num > max_sprites) {
		grfmsg(4, "GraphicsNew: %s sprite overflow, truncating...", name);
		uint orig_num = num;
		num = std::max(max_sprites - offset, 0);
		return orig_num - num;
	}

	return 0;
}

/** The information about action 5 types. */
static const Action5Type _action5_types[] = {
	/* Note: min_sprites should not be changed. Therefore these constants are directly here and not in sprites.h */
	/* 0x00 */ { A5BLOCK_INVALID,      0,                            0, 0,                                           "Type 0x00"                },
	/* 0x01 */ { A5BLOCK_INVALID,      0,                            0, 0,                                           "Type 0x01"                },
	/* 0x02 */ { A5BLOCK_INVALID,      0,                            0, 0,                                           "Type 0x02"                },
	/* 0x03 */ { A5BLOCK_INVALID,      0,                            0, 0,                                           "Type 0x03"                },
	/* 0x04 */ { A5BLOCK_ALLOW_OFFSET, SPR_SIGNALS_BASE,             1, PRESIGNAL_SEMAPHORE_AND_PBS_SPRITE_COUNT,    "Signal graphics"          },
	/* 0x05 */ { A5BLOCK_ALLOW_OFFSET, SPR_ELRAIL_BASE,              1, ELRAIL_SPRITE_COUNT,                         "Rail catenary graphics"   },
	/* 0x06 */ { A5BLOCK_ALLOW_OFFSET, SPR_SLOPES_BASE,              1, NORMAL_AND_HALFTILE_FOUNDATION_SPRITE_COUNT, "Foundation graphics"      },
	/* 0x07 */ { A5BLOCK_INVALID,      0,                           75, 0,                                           "TTDP GUI graphics"        }, // Not used by OTTD.
	/* 0x08 */ { A5BLOCK_ALLOW_OFFSET, SPR_CANALS_BASE,              1, CANALS_SPRITE_COUNT,                         "Canal graphics"           },
	/* 0x09 */ { A5BLOCK_ALLOW_OFFSET, SPR_ONEWAY_BASE,              1, ONEWAY_SPRITE_COUNT,                         "One way road graphics"    },
	/* 0x0A */ { A5BLOCK_ALLOW_OFFSET, SPR_2CCMAP_BASE,              1, TWOCCMAP_SPRITE_COUNT,                       "2CC colour maps"          },
	/* 0x0B */ { A5BLOCK_ALLOW_OFFSET, SPR_TRAMWAY_BASE,             1, TRAMWAY_SPRITE_COUNT,                        "Tramway graphics"         },
	/* 0x0C */ { A5BLOCK_INVALID,      0,                          133, 0,                                           "Snowy temperate tree"     }, // Not yet used by OTTD.
	/* 0x0D */ { A5BLOCK_FIXED,        SPR_SHORE_BASE,              16, SPR_SHORE_SPRITE_COUNT,                      "Shore graphics"           },
	/* 0x0E */ { A5BLOCK_INVALID,      0,                            0, 0,                                           "New Signals graphics"     }, // Not yet used by OTTD.
	/* 0x0F */ { A5BLOCK_ALLOW_OFFSET, SPR_TRACKS_FOR_SLOPES_BASE,   1, TRACKS_FOR_SLOPES_SPRITE_COUNT,              "Sloped rail track"        },
	/* 0x10 */ { A5BLOCK_ALLOW_OFFSET, SPR_AIRPORTX_BASE,            1, AIRPORTX_SPRITE_COUNT,                       "Airport graphics"         },
	/* 0x11 */ { A5BLOCK_ALLOW_OFFSET, SPR_ROADSTOP_BASE,            1, ROADSTOP_SPRITE_COUNT,                       "Road stop graphics"       },
	/* 0x12 */ { A5BLOCK_ALLOW_OFFSET, SPR_AQUEDUCT_BASE,            1, AQUEDUCT_SPRITE_COUNT,                       "Aqueduct graphics"        },
	/* 0x13 */ { A5BLOCK_ALLOW_OFFSET, SPR_AUTORAIL_BASE,            1, AUTORAIL_SPRITE_COUNT,                       "Autorail graphics"        },
	/* 0x14 */ { A5BLOCK_ALLOW_OFFSET, SPR_FLAGS_BASE,               1, FLAGS_SPRITE_COUNT,                          "Flag graphics"            },
	/* 0x15 */ { A5BLOCK_ALLOW_OFFSET, SPR_OPENTTD_BASE,             1, OPENTTD_SPRITE_COUNT,                        "OpenTTD GUI graphics"     },
	/* 0x16 */ { A5BLOCK_ALLOW_OFFSET, SPR_AIRPORT_PREVIEW_BASE,     1, SPR_AIRPORT_PREVIEW_COUNT,                   "Airport preview graphics" },
	/* 0x17 */ { A5BLOCK_ALLOW_OFFSET, SPR_RAILTYPE_TUNNEL_BASE,     1, RAILTYPE_TUNNEL_BASE_COUNT,                  "Railtype tunnel base"     },
	/* 0x18 */ { A5BLOCK_ALLOW_OFFSET, SPR_PALETTE_BASE,             1, PALETTE_SPRITE_COUNT,                        "Palette"                  },
};

/* Action 0x05 */
static void GraphicsNew(ByteReader *buf)
{
	/* <05> <graphics-type> <num-sprites> <other data...>
	 *
	 * B graphics-type What set of graphics the sprites define.
	 * E num-sprites   How many sprites are in this set?
	 * V other data    Graphics type specific data.  Currently unused. */

	uint8 type = buf->ReadByte();
	uint16 num = buf->ReadExtendedByte();
	uint16 offset = HasBit(type, 7) ? buf->ReadExtendedByte() : 0;
	ClrBit(type, 7); // Clear the high bit as that only indicates whether there is an offset.

	const Action5Type *action5_type;
	const Action5TypeRemapSet &remap = _cur.grffile->action5_type_remaps;
	if (remap.remapped_ids[type]) {
		auto iter = remap.mapping.find(type);
		assert(iter != remap.mapping.end());
		const Action5TypeRemapEntry &def = iter->second;
		if (def.info == nullptr) {
			if (def.fallback_mode == GPMFM_ERROR_ON_USE) {
				grfmsg(0, "Error: Unimplemented action 5 type: %s, mapped to: %X", def.name, type);
				GRFError *error = DisableGrf(STR_NEWGRF_ERROR_UNIMPLEMETED_MAPPED_ACTION5_TYPE);
				error->data = stredup(def.name);
				error->param_value[1] = type;
			} else if (def.fallback_mode == GPMFM_IGNORE) {
				grfmsg(2, "Ignoring unimplemented action 5 type: %s, mapped to: %X", def.name, type);
			}
			_cur.skip_sprites = num;
			return;
		} else {
			action5_type = def.info;
		}
	} else {
		if ((type == 0x0D) && (num == 10) && HasBit(_cur.grfconfig->flags, GCF_SYSTEM)) {
			/* Special not-TTDP-compatible case used in openttd.grf
			 * Missing shore sprites and initialisation of SPR_SHORE_BASE */
			grfmsg(2, "GraphicsNew: Loading 10 missing shore sprites from extra grf.");
			LoadNextSprite(SPR_SHORE_BASE +  0, *_cur.file, _cur.nfo_line++); // SLOPE_STEEP_S
			LoadNextSprite(SPR_SHORE_BASE +  5, *_cur.file, _cur.nfo_line++); // SLOPE_STEEP_W
			LoadNextSprite(SPR_SHORE_BASE +  7, *_cur.file, _cur.nfo_line++); // SLOPE_WSE
			LoadNextSprite(SPR_SHORE_BASE + 10, *_cur.file, _cur.nfo_line++); // SLOPE_STEEP_N
			LoadNextSprite(SPR_SHORE_BASE + 11, *_cur.file, _cur.nfo_line++); // SLOPE_NWS
			LoadNextSprite(SPR_SHORE_BASE + 13, *_cur.file, _cur.nfo_line++); // SLOPE_ENW
			LoadNextSprite(SPR_SHORE_BASE + 14, *_cur.file, _cur.nfo_line++); // SLOPE_SEN
			LoadNextSprite(SPR_SHORE_BASE + 15, *_cur.file, _cur.nfo_line++); // SLOPE_STEEP_E
			LoadNextSprite(SPR_SHORE_BASE + 16, *_cur.file, _cur.nfo_line++); // SLOPE_EW
			LoadNextSprite(SPR_SHORE_BASE + 17, *_cur.file, _cur.nfo_line++); // SLOPE_NS
			if (_loaded_newgrf_features.shore == SHORE_REPLACE_NONE) _loaded_newgrf_features.shore = SHORE_REPLACE_ONLY_NEW;
			return;
		}

		/* Supported type? */
		if ((type >= lengthof(_action5_types)) || (_action5_types[type].block_type == A5BLOCK_INVALID)) {
			grfmsg(2, "GraphicsNew: Custom graphics (type 0x%02X) sprite block of length %u (unimplemented, ignoring)", type, num);
			_cur.skip_sprites = num;
			return;
		}

		action5_type = &_action5_types[type];
	}

	/* Contrary to TTDP we allow always to specify too few sprites as we allow always an offset,
	 * except for the long version of the shore type:
	 * Ignore offset if not allowed */
	if ((action5_type->block_type != A5BLOCK_ALLOW_OFFSET) && (offset != 0)) {
		grfmsg(1, "GraphicsNew: %s (type 0x%02X) do not allow an <offset> field. Ignoring offset.", action5_type->name, type);
		offset = 0;
	}

	/* Ignore action5 if too few sprites are specified. (for TTDP compatibility)
	 * This does not make sense, if <offset> is allowed */
	if ((action5_type->block_type == A5BLOCK_FIXED) && (num < action5_type->min_sprites)) {
		grfmsg(1, "GraphicsNew: %s (type 0x%02X) count must be at least %d. Only %d were specified. Skipping.", action5_type->name, type, action5_type->min_sprites, num);
		_cur.skip_sprites = num;
		return;
	}

	/* Load at most max_sprites sprites. Skip remaining sprites. (for compatibility with TTDP and future extensions) */
	uint16 skip_num = SanitizeSpriteOffset(num, offset, action5_type->max_sprites, action5_type->name);
	SpriteID replace = action5_type->sprite_base + offset;

	/* Load <num> sprites starting from <replace>, then skip <skip_num> sprites. */
	grfmsg(2, "GraphicsNew: Replacing sprites %d to %d of %s (type 0x%02X) at SpriteID 0x%04X", offset, offset + num - 1, action5_type->name, type, replace);

	if (type == 0x0D) _loaded_newgrf_features.shore = SHORE_REPLACE_ACTION_5;

	if (type == 0x0B) {
		static const SpriteID depot_with_track_offset = SPR_TRAMWAY_DEPOT_WITH_TRACK - SPR_TRAMWAY_BASE;
		static const SpriteID depot_no_track_offset = SPR_TRAMWAY_DEPOT_NO_TRACK - SPR_TRAMWAY_BASE;
		if (offset <= depot_with_track_offset && offset + num > depot_with_track_offset) _loaded_newgrf_features.tram = TRAMWAY_REPLACE_DEPOT_WITH_TRACK;
		if (offset <= depot_no_track_offset && offset + num > depot_no_track_offset) _loaded_newgrf_features.tram = TRAMWAY_REPLACE_DEPOT_NO_TRACK;
	}

	for (uint16 n = num; n > 0; n--) {
		_cur.nfo_line++;
		LoadNextSprite(replace == 0 ? _cur.spriteid++ : replace++, *_cur.file, _cur.nfo_line);
	}

	if (type == 0x04 && ((_cur.grfconfig->ident.grfid & 0x00FFFFFF) == OPENTTD_GRAPHICS_BASE_GRF_ID || _cur.grfconfig->ident.grfid == BSWAP32(0xFF4F4701))) {
		/* Signal graphics action 5: Fill duplicate signal sprite block if this is a baseset GRF or OpenGFX */
		const SpriteID end = offset + num;
		for (SpriteID i = offset; i < end; i++) {
			DupSprite(SPR_SIGNALS_BASE + i, SPR_DUP_SIGNALS_BASE + i);
		}
	}

	_cur.skip_sprites = skip_num;
}

/* Action 0x05 (SKIP) */
static void SkipAct5(ByteReader *buf)
{
	/* Ignore type byte */
	buf->ReadByte();

	/* Skip the sprites of this action */
	_cur.skip_sprites = buf->ReadExtendedByte();

	grfmsg(3, "SkipAct5: Skipping %d sprites", _cur.skip_sprites);
}

/**
 * Reads a variable common to VarAction2 and Action7/9/D.
 *
 * Returns VarAction2 variable 'param' resp. Action7/9/D variable '0x80 + param'.
 * If a variable is not accessible from all four actions, it is handled in the action specific functions.
 *
 * @param param variable number (as for VarAction2, for Action7/9/D you have to subtract 0x80 first).
 * @param value returns the value of the variable.
 * @param grffile NewGRF querying the variable
 * @return true iff the variable is known and the value is returned in 'value'.
 */
bool GetGlobalVariable(byte param, uint32 *value, const GRFFile *grffile)
{
	if (_sprite_group_resolve_check_veh_check) {
		switch (param) {
			case 0x00:
			case 0x02:
			case 0x09:
			case 0x0A:
			case 0x20:
			case 0x23:
				_sprite_group_resolve_check_veh_check = false;
				break;
		}
	}

	switch (param) {
		case 0x00: // current date
			*value = std::max(_date - DAYS_TILL_ORIGINAL_BASE_YEAR, 0);
			return true;

		case 0x01: // current year
			*value = Clamp(_cur_year, ORIGINAL_BASE_YEAR, ORIGINAL_MAX_YEAR) - ORIGINAL_BASE_YEAR;
			return true;

		case 0x02: { // detailed date information: month of year (bit 0-7), day of month (bit 8-12), leap year (bit 15), day of year (bit 16-24)
			Date start_of_year = ConvertYMDToDate(_cur_date_ymd.year, 0, 1);
			*value = _cur_date_ymd.month | (_cur_date_ymd.day - 1) << 8 | (IsLeapYear(_cur_date_ymd.year) ? 1 << 15 : 0) | (_date - start_of_year) << 16;
			return true;
		}

		case 0x03: // current climate, 0=temp, 1=arctic, 2=trop, 3=toyland
			*value = _settings_game.game_creation.landscape;
			return true;

		case 0x06: // road traffic side, bit 4 clear=left, set=right
			*value = _settings_game.vehicle.road_side << 4;
			return true;

		case 0x09: // date fraction
			*value = _date_fract * 885;
			return true;

		case 0x0A: // animation counter
			*value = _tick_counter;
			return true;

		case 0x0B: { // TTDPatch version
			uint major    = 2;
			uint minor    = 6;
			uint revision = 1; // special case: 2.0.1 is 2.0.10
			uint build    = 1382;
			*value = (major << 24) | (minor << 20) | (revision << 16) | build;
			return true;
		}

		case 0x0D: // TTD Version, 00=DOS, 01=Windows
			*value = (_cur.grfconfig->palette & GRFP_USE_MASK) | grffile->var8D_overlay;
			return true;

		case 0x0E: // Y-offset for train sprites
			*value = _cur.grffile->traininfo_vehicle_pitch;
			return true;

		case 0x0F: // Rail track type cost factors
			*value = 0;
			SB(*value, 0, 8, GetRailTypeInfo(RAILTYPE_RAIL)->cost_multiplier); // normal rail
			if (_settings_game.vehicle.disable_elrails) {
				/* skip elrail multiplier - disabled */
				SB(*value, 8, 8, GetRailTypeInfo(RAILTYPE_MONO)->cost_multiplier); // monorail
			} else {
				SB(*value, 8, 8, GetRailTypeInfo(RAILTYPE_ELECTRIC)->cost_multiplier); // electified railway
				/* Skip monorail multiplier - no space in result */
			}
			SB(*value, 16, 8, GetRailTypeInfo(RAILTYPE_MAGLEV)->cost_multiplier); // maglev
			return true;

		case 0x11: // current rail tool type
			*value = 0; // constant fake value to avoid desync
			return true;

		case 0x12: // Game mode
			*value = _game_mode;
			return true;

		/* case 0x13: // Tile refresh offset to left    not implemented */
		/* case 0x14: // Tile refresh offset to right   not implemented */
		/* case 0x15: // Tile refresh offset upwards    not implemented */
		/* case 0x16: // Tile refresh offset downwards  not implemented */
		/* case 0x17: // temperate snow line            not implemented */

		case 0x1A: // Always -1
			*value = UINT_MAX;
			return true;

		case 0x1B: // Display options
			*value = 0x3F; // constant fake value to avoid desync
			return true;

		case 0x1D: // TTD Platform, 00=TTDPatch, 01=OpenTTD, also used for feature tests (bits 31..4)
			*value = 1 | grffile->var9D_overlay;
			return true;

		case 0x1E: // Miscellaneous GRF features
			*value = _misc_grf_features;

			/* Add the local flags */
			assert(!HasBit(*value, GMB_TRAIN_WIDTH_32_PIXELS));
			if (_cur.grffile->traininfo_vehicle_width == VEHICLEINFO_FULL_VEHICLE_WIDTH) SetBit(*value, GMB_TRAIN_WIDTH_32_PIXELS);
			return true;

		/* case 0x1F: // locale dependent settings not implemented to avoid desync */

		case 0x20: { // snow line height
			byte snowline = GetSnowLine();
			if (_settings_game.game_creation.landscape == LT_ARCTIC && snowline <= _settings_game.construction.map_height_limit) {
				*value = Clamp(snowline * (grffile->grf_version >= 8 ? 1 : TILE_HEIGHT), 0, 0xFE);
			} else {
				/* No snow */
				*value = 0xFF;
			}
			return true;
		}

		case 0x21: // OpenTTD version
			*value = _openttd_newgrf_version;
			return true;

		case 0x22: // difficulty level
			*value = SP_CUSTOM;
			return true;

		case 0x23: // long format date
			*value = _date;
			return true;

		case 0x24: // long format year
			*value = _cur_year;
			return true;

		default: return false;
	}
}

static uint32 GetParamVal(byte param, uint32 *cond_val)
{
	/* First handle variable common with VarAction2 */
	uint32 value;
	if (GetGlobalVariable(param - 0x80, &value, _cur.grffile)) return value;

	/* Non-common variable */
	switch (param) {
		case 0x84: { // GRF loading stage
			uint32 res = 0;

			if (_cur.stage > GLS_INIT) SetBit(res, 0);
			if (_cur.stage == GLS_RESERVE) SetBit(res, 8);
			if (_cur.stage == GLS_ACTIVATION) SetBit(res, 9);
			return res;
		}

		case 0x85: // TTDPatch flags, only for bit tests
			if (cond_val == nullptr) {
				/* Supported in Action 0x07 and 0x09, not 0x0D */
				return 0;
			} else {
				uint32 index = *cond_val / 0x20;
				uint32 param_val = index < lengthof(_ttdpatch_flags) ? _ttdpatch_flags[index] : 0;
				*cond_val %= 0x20;
				return param_val;
			}

		case 0x88: // GRF ID check
			return 0;

		/* case 0x99: Global ID offset not implemented */

		default:
			/* GRF Parameter */
			if (param < 0x80) return _cur.grffile->GetParam(param);

			/* In-game variable. */
			grfmsg(1, "Unsupported in-game variable 0x%02X", param);
			return UINT_MAX;
	}
}

/* Action 0x06 */
static void CfgApply(ByteReader *buf)
{
	/* <06> <param-num> <param-size> <offset> ... <FF>
	 *
	 * B param-num     Number of parameter to substitute (First = "zero")
	 *                 Ignored if that parameter was not specified in newgrf.cfg
	 * B param-size    How many bytes to replace.  If larger than 4, the
	 *                 bytes of the following parameter are used.  In that
	 *                 case, nothing is applied unless *all* parameters
	 *                 were specified.
	 * B offset        Offset into data from beginning of next sprite
	 *                 to place where parameter is to be stored. */

	/* Preload the next sprite */
	SpriteFile &file = *_cur.file;
	size_t pos = file.GetPos();
	uint32 num = file.GetContainerVersion() >= 2 ? file.ReadDword() : file.ReadWord();
	uint8 type = file.ReadByte();
	byte *preload_sprite = nullptr;

	/* Check if the sprite is a pseudo sprite. We can't operate on real sprites. */
	if (type == 0xFF) {
		preload_sprite = MallocT<byte>(num);
		file.ReadBlock(preload_sprite, num);
	}

	/* Reset the file position to the start of the next sprite */
	file.SeekTo(pos, SEEK_SET);

	if (type != 0xFF) {
		grfmsg(2, "CfgApply: Ignoring (next sprite is real, unsupported)");
		free(preload_sprite);
		return;
	}

	GRFLocation location(_cur.grfconfig->ident.grfid, _cur.nfo_line + 1);
	GRFLineToSpriteOverride::iterator it = _grf_line_to_action6_sprite_override.find(location);
	if (it != _grf_line_to_action6_sprite_override.end()) {
		free(preload_sprite);
		preload_sprite = it->second;
	} else {
		_grf_line_to_action6_sprite_override[location] = preload_sprite;
	}

	/* Now perform the Action 0x06 on our data. */

	for (;;) {
		uint i;
		uint param_num;
		uint param_size;
		uint offset;
		bool add_value;

		/* Read the parameter to apply. 0xFF indicates no more data to change. */
		param_num = buf->ReadByte();
		if (param_num == 0xFF) break;

		/* Get the size of the parameter to use. If the size covers multiple
		 * double words, sequential parameter values are used. */
		param_size = buf->ReadByte();

		/* Bit 7 of param_size indicates we should add to the original value
		 * instead of replacing it. */
		add_value  = HasBit(param_size, 7);
		param_size = GB(param_size, 0, 7);

		/* Where to apply the data to within the pseudo sprite data. */
		offset     = buf->ReadExtendedByte();

		/* If the parameter is a GRF parameter (not an internal variable) check
		 * if it (and all further sequential parameters) has been defined. */
		if (param_num < 0x80 && (param_num + (param_size - 1) / 4) >= _cur.grffile->param_end) {
			grfmsg(2, "CfgApply: Ignoring (param %d not set)", (param_num + (param_size - 1) / 4));
			break;
		}

		grfmsg(8, "CfgApply: Applying %u bytes from parameter 0x%02X at offset 0x%04X", param_size, param_num, offset);

		bool carry = false;
		for (i = 0; i < param_size && offset + i < num; i++) {
			uint32 value = GetParamVal(param_num + i / 4, nullptr);
			/* Reset carry flag for each iteration of the variable (only really
			 * matters if param_size is greater than 4) */
			if (i % 4 == 0) carry = false;

			if (add_value) {
				uint new_value = preload_sprite[offset + i] + GB(value, (i % 4) * 8, 8) + (carry ? 1 : 0);
				preload_sprite[offset + i] = GB(new_value, 0, 8);
				/* Check if the addition overflowed */
				carry = new_value >= 256;
			} else {
				preload_sprite[offset + i] = GB(value, (i % 4) * 8, 8);
			}
		}
	}
}

/**
 * Disable a static NewGRF when it is influencing another (non-static)
 * NewGRF as this could cause desyncs.
 *
 * We could just tell the NewGRF querying that the file doesn't exist,
 * but that might give unwanted results. Disabling the NewGRF gives the
 * best result as no NewGRF author can complain about that.
 * @param c The NewGRF to disable.
 */
static void DisableStaticNewGRFInfluencingNonStaticNewGRFs(GRFConfig *c)
{
	GRFError *error = DisableGrf(STR_NEWGRF_ERROR_STATIC_GRF_CAUSES_DESYNC, c);
	error->data = _cur.grfconfig->GetName();
}

/* Action 0x07
 * Action 0x09 */
static void SkipIf(ByteReader *buf)
{
	/* <07/09> <param-num> <param-size> <condition-type> <value> <num-sprites>
	 *
	 * B param-num
	 * B param-size
	 * B condition-type
	 * V value
	 * B num-sprites */
	uint32 cond_val = 0;
	uint32 mask = 0;
	bool result;

	uint8 param     = buf->ReadByte();
	uint8 paramsize = buf->ReadByte();
	uint8 condtype  = buf->ReadByte();

	if (condtype < 2) {
		/* Always 1 for bit tests, the given value should be ignored. */
		paramsize = 1;
	}

	switch (paramsize) {
		case 8: cond_val = buf->ReadDWord(); mask = buf->ReadDWord(); break;
		case 4: cond_val = buf->ReadDWord(); mask = 0xFFFFFFFF; break;
		case 2: cond_val = buf->ReadWord();  mask = 0x0000FFFF; break;
		case 1: cond_val = buf->ReadByte();  mask = 0x000000FF; break;
		default: break;
	}

	if (param < 0x80 && _cur.grffile->param_end <= param) {
		grfmsg(7, "SkipIf: Param %d undefined, skipping test", param);
		return;
	}

	grfmsg(7, "SkipIf: Test condtype %d, param 0x%02X, condval 0x%08X", condtype, param, cond_val);

	/* condtypes that do not use 'param' are always valid.
	 * condtypes that use 'param' are either not valid for param 0x88, or they are only valid for param 0x88.
	 */
	if (condtype >= 0x0B) {
		/* Tests that ignore 'param' */
		switch (condtype) {
			case 0x0B: result = GetCargoIDByLabel(BSWAP32(cond_val)) == CT_INVALID;
				break;
			case 0x0C: result = GetCargoIDByLabel(BSWAP32(cond_val)) != CT_INVALID;
				break;
			case 0x0D: result = GetRailTypeByLabel(BSWAP32(cond_val)) == INVALID_RAILTYPE;
				break;
			case 0x0E: result = GetRailTypeByLabel(BSWAP32(cond_val)) != INVALID_RAILTYPE;
				break;
			case 0x0F: {
				RoadType rt = GetRoadTypeByLabel(BSWAP32(cond_val));
				result = rt == INVALID_ROADTYPE || !RoadTypeIsRoad(rt);
				break;
			}
			case 0x10: {
				RoadType rt = GetRoadTypeByLabel(BSWAP32(cond_val));
				result = rt != INVALID_ROADTYPE && RoadTypeIsRoad(rt);
				break;
			}
			case 0x11: {
				RoadType rt = GetRoadTypeByLabel(BSWAP32(cond_val));
				result = rt == INVALID_ROADTYPE || !RoadTypeIsTram(rt);
				break;
			}
			case 0x12: {
				RoadType rt = GetRoadTypeByLabel(BSWAP32(cond_val));
				result = rt != INVALID_ROADTYPE && RoadTypeIsTram(rt);
				break;
			}
			default: grfmsg(1, "SkipIf: Unsupported condition type %02X. Ignoring", condtype); return;
		}
	} else if (param == 0x88) {
		/* GRF ID checks */

		GRFConfig *c = GetGRFConfig(cond_val, mask);

		if (c != nullptr && HasBit(c->flags, GCF_STATIC) && !HasBit(_cur.grfconfig->flags, GCF_STATIC) && _networking) {
			DisableStaticNewGRFInfluencingNonStaticNewGRFs(c);
			c = nullptr;
		}

		if (condtype != 10 && c == nullptr) {
			grfmsg(7, "SkipIf: GRFID 0x%08X unknown, skipping test", BSWAP32(cond_val));
			return;
		}

		switch (condtype) {
			/* Tests 0x06 to 0x0A are only for param 0x88, GRFID checks */
			case 0x06: // Is GRFID active?
				result = c->status == GCS_ACTIVATED;
				break;

			case 0x07: // Is GRFID non-active?
				result = c->status != GCS_ACTIVATED;
				break;

			case 0x08: // GRFID is not but will be active?
				result = c->status == GCS_INITIALISED;
				break;

			case 0x09: // GRFID is or will be active?
				result = c->status == GCS_ACTIVATED || c->status == GCS_INITIALISED;
				break;

			case 0x0A: // GRFID is not nor will be active
				/* This is the only condtype that doesn't get ignored if the GRFID is not found */
				result = c == nullptr || c->status == GCS_DISABLED || c->status == GCS_NOT_FOUND;
				break;

			default: grfmsg(1, "SkipIf: Unsupported GRF condition type %02X. Ignoring", condtype); return;
		}
	} else {
		/* Tests that use 'param' and are not GRF ID checks.  */
		uint32 param_val = GetParamVal(param, &cond_val); // cond_val is modified for param == 0x85
		switch (condtype) {
			case 0x00: result = !!(param_val & (1 << cond_val));
				break;
			case 0x01: result = !(param_val & (1 << cond_val));
				break;
			case 0x02: result = (param_val & mask) == cond_val;
				break;
			case 0x03: result = (param_val & mask) != cond_val;
				break;
			case 0x04: result = (param_val & mask) < cond_val;
				break;
			case 0x05: result = (param_val & mask) > cond_val;
				break;
			default: grfmsg(1, "SkipIf: Unsupported condition type %02X. Ignoring", condtype); return;
		}
	}

	if (!result) {
		grfmsg(2, "SkipIf: Not skipping sprites, test was false");
		return;
	}

	uint8 numsprites = buf->ReadByte();

	/* numsprites can be a GOTO label if it has been defined in the GRF
	 * file. The jump will always be the first matching label that follows
	 * the current nfo_line. If no matching label is found, the first matching
	 * label in the file is used. */
	GRFLabel *choice = nullptr;
	for (GRFLabel *label = _cur.grffile->label; label != nullptr; label = label->next) {
		if (label->label != numsprites) continue;

		/* Remember a goto before the current line */
		if (choice == nullptr) choice = label;
		/* If we find a label here, this is definitely good */
		if (label->nfo_line > _cur.nfo_line) {
			choice = label;
			break;
		}
	}

	if (choice != nullptr) {
		grfmsg(2, "SkipIf: Jumping to label 0x%0X at line %d, test was true", choice->label, choice->nfo_line);
		_cur.file->SeekTo(choice->pos, SEEK_SET);
		_cur.nfo_line = choice->nfo_line;
		return;
	}

	grfmsg(2, "SkipIf: Skipping %d sprites, test was true", numsprites);
	_cur.skip_sprites = numsprites;
	if (_cur.skip_sprites == 0) {
		/* Zero means there are no sprites to skip, so
		 * we use -1 to indicate that all further
		 * sprites should be skipped. */
		_cur.skip_sprites = -1;

		/* If an action 8 hasn't been encountered yet, disable the grf. */
		if (_cur.grfconfig->status != (_cur.stage < GLS_RESERVE ? GCS_INITIALISED : GCS_ACTIVATED)) {
			DisableGrf();
		}
	}
}


/* Action 0x08 (GLS_FILESCAN) */
static void ScanInfo(ByteReader *buf)
{
	uint8 grf_version = buf->ReadByte();
	uint32 grfid      = buf->ReadDWord();
	const char *name  = buf->ReadString();

	_cur.grfconfig->ident.grfid = grfid;

	if (grf_version < 2 || grf_version > 8) {
		SetBit(_cur.grfconfig->flags, GCF_INVALID);
		DEBUG(grf, 0, "%s: NewGRF \"%s\" (GRFID %08X) uses GRF version %d, which is incompatible with this version of OpenTTD.", _cur.grfconfig->GetDisplayPath(), name, BSWAP32(grfid), grf_version);
	}

	/* GRF IDs starting with 0xFF are reserved for internal TTDPatch use */
	if (GB(grfid, 0, 8) == 0xFF) SetBit(_cur.grfconfig->flags, GCF_SYSTEM);

	AddGRFTextToList(_cur.grfconfig->name, 0x7F, grfid, false, name);

	if (buf->HasData()) {
		const char *info = buf->ReadString();
		AddGRFTextToList(_cur.grfconfig->info, 0x7F, grfid, true, info);
	}

	/* GLS_INFOSCAN only looks for the action 8, so we can skip the rest of the file */
	_cur.skip_sprites = -1;
}

/* Action 0x08 */
static void GRFInfo(ByteReader *buf)
{
	/* <08> <version> <grf-id> <name> <info>
	 *
	 * B version       newgrf version, currently 06
	 * 4*B grf-id      globally unique ID of this .grf file
	 * S name          name of this .grf set
	 * S info          string describing the set, and e.g. author and copyright */

	uint8 version    = buf->ReadByte();
	uint32 grfid     = buf->ReadDWord();
	const char *name = buf->ReadString();

	if (_cur.stage < GLS_RESERVE && _cur.grfconfig->status != GCS_UNKNOWN) {
		DisableGrf(STR_NEWGRF_ERROR_MULTIPLE_ACTION_8);
		return;
	}

	if (_cur.grffile->grfid != grfid) {
		DEBUG(grf, 0, "GRFInfo: GRFID %08X in FILESCAN stage does not match GRFID %08X in INIT/RESERVE/ACTIVATION stage", BSWAP32(_cur.grffile->grfid), BSWAP32(grfid));
		_cur.grffile->grfid = grfid;
	}

	_cur.grffile->grf_version = version;
	_cur.grfconfig->status = _cur.stage < GLS_RESERVE ? GCS_INITIALISED : GCS_ACTIVATED;

	/* Do swap the GRFID for displaying purposes since people expect that */
	DEBUG(grf, 1, "GRFInfo: Loaded GRFv%d set %08X - %s (palette: %s, version: %i)", version, BSWAP32(grfid), name, (_cur.grfconfig->palette & GRFP_USE_MASK) ? "Windows" : "DOS", _cur.grfconfig->version);
}

/* Action 0x0A */
static void SpriteReplace(ByteReader *buf)
{
	/* <0A> <num-sets> <set1> [<set2> ...]
	 * <set>: <num-sprites> <first-sprite>
	 *
	 * B num-sets      How many sets of sprites to replace.
	 * Each set:
	 * B num-sprites   How many sprites are in this set
	 * W first-sprite  First sprite number to replace */

	uint8 num_sets = buf->ReadByte();

	for (uint i = 0; i < num_sets; i++) {
		uint8 num_sprites = buf->ReadByte();
		uint16 first_sprite = buf->ReadWord();

		grfmsg(2, "SpriteReplace: [Set %d] Changing %d sprites, beginning with %d",
			i, num_sprites, first_sprite
		);

		for (uint j = 0; j < num_sprites; j++) {
			int load_index = first_sprite + j;
			_cur.nfo_line++;
			LoadNextSprite(load_index, *_cur.file, _cur.nfo_line); // XXX

			/* Shore sprites now located at different addresses.
			 * So detect when the old ones get replaced. */
			if (IsInsideMM(load_index, SPR_ORIGINALSHORE_START, SPR_ORIGINALSHORE_END + 1)) {
				if (_loaded_newgrf_features.shore != SHORE_REPLACE_ACTION_5) _loaded_newgrf_features.shore = SHORE_REPLACE_ACTION_A;
			}
		}
	}
}

/* Action 0x0A (SKIP) */
static void SkipActA(ByteReader *buf)
{
	uint8 num_sets = buf->ReadByte();

	for (uint i = 0; i < num_sets; i++) {
		/* Skip the sprites this replaces */
		_cur.skip_sprites += buf->ReadByte();
		/* But ignore where they go */
		buf->ReadWord();
	}

	grfmsg(3, "SkipActA: Skipping %d sprites", _cur.skip_sprites);
}

/* Action 0x0B */
static void GRFLoadError(ByteReader *buf)
{
	/* <0B> <severity> <language-id> <message-id> [<message...> 00] [<data...>] 00 [<parnum>]
	 *
	 * B severity      00: notice, continue loading grf file
	 *                 01: warning, continue loading grf file
	 *                 02: error, but continue loading grf file, and attempt
	 *                     loading grf again when loading or starting next game
	 *                 03: error, abort loading and prevent loading again in
	 *                     the future (only when restarting the patch)
	 * B language-id   see action 4, use 1F for built-in error messages
	 * B message-id    message to show, see below
	 * S message       for custom messages (message-id FF), text of the message
	 *                 not present for built-in messages.
	 * V data          additional data for built-in (or custom) messages
	 * B parnum        parameter numbers to be shown in the message (maximum of 2) */

	static const StringID msgstr[] = {
		STR_NEWGRF_ERROR_VERSION_NUMBER,
		STR_NEWGRF_ERROR_DOS_OR_WINDOWS,
		STR_NEWGRF_ERROR_UNSET_SWITCH,
		STR_NEWGRF_ERROR_INVALID_PARAMETER,
		STR_NEWGRF_ERROR_LOAD_BEFORE,
		STR_NEWGRF_ERROR_LOAD_AFTER,
		STR_NEWGRF_ERROR_OTTD_VERSION_NUMBER,
	};

	static const StringID sevstr[] = {
		STR_NEWGRF_ERROR_MSG_INFO,
		STR_NEWGRF_ERROR_MSG_WARNING,
		STR_NEWGRF_ERROR_MSG_ERROR,
		STR_NEWGRF_ERROR_MSG_FATAL
	};

	byte severity   = buf->ReadByte();
	byte lang       = buf->ReadByte();
	byte message_id = buf->ReadByte();

	/* Skip the error if it isn't valid for the current language. */
	if (!CheckGrfLangID(lang, _cur.grffile->grf_version)) return;

	/* Skip the error until the activation stage unless bit 7 of the severity
	 * is set. */
	if (!HasBit(severity, 7) && _cur.stage == GLS_INIT) {
		grfmsg(7, "GRFLoadError: Skipping non-fatal GRFLoadError in stage %d", _cur.stage);
		return;
	}
	ClrBit(severity, 7);

	if (severity >= lengthof(sevstr)) {
		grfmsg(7, "GRFLoadError: Invalid severity id %d. Setting to 2 (non-fatal error).", severity);
		severity = 2;
	} else if (severity == 3) {
		/* This is a fatal error, so make sure the GRF is deactivated and no
		 * more of it gets loaded. */
		DisableGrf();

		/* Make sure we show fatal errors, instead of silly infos from before */
		delete _cur.grfconfig->error;
		_cur.grfconfig->error = nullptr;
	}

	if (message_id >= lengthof(msgstr) && message_id != 0xFF) {
		grfmsg(7, "GRFLoadError: Invalid message id.");
		return;
	}

	if (buf->Remaining() <= 1) {
		grfmsg(7, "GRFLoadError: No message data supplied.");
		return;
	}

	/* For now we can only show one message per newgrf file. */
	if (_cur.grfconfig->error != nullptr) return;

	GRFError *error = new GRFError(sevstr[severity]);

	if (message_id == 0xFF) {
		/* This is a custom error message. */
		if (buf->HasData()) {
			const char *message = buf->ReadString();

			error->custom_message = TranslateTTDPatchCodes(_cur.grffile->grfid, lang, true, message, SCC_RAW_STRING_POINTER);
		} else {
			grfmsg(7, "GRFLoadError: No custom message supplied.");
			error->custom_message.clear();
		}
	} else {
		error->message = msgstr[message_id];
	}

	if (buf->HasData()) {
		const char *data = buf->ReadString();

		error->data = TranslateTTDPatchCodes(_cur.grffile->grfid, lang, true, data);
	} else {
		grfmsg(7, "GRFLoadError: No message data supplied.");
		error->data.clear();
	}

	/* Only two parameter numbers can be used in the string. */
	for (uint i = 0; i < lengthof(error->param_value) && buf->HasData(); i++) {
		uint param_number = buf->ReadByte();
		error->param_value[i] = _cur.grffile->GetParam(param_number);
	}

	_cur.grfconfig->error = error;
}

/* Action 0x0C */
static void GRFComment(ByteReader *buf)
{
	/* <0C> [<ignored...>]
	 *
	 * V ignored       Anything following the 0C is ignored */

	if (!buf->HasData()) return;

	const char *text = buf->ReadString();
	grfmsg(2, "GRFComment: %s", text);
}

/* Action 0x0D (GLS_SAFETYSCAN) */
static void SafeParamSet(ByteReader *buf)
{
	uint8 target = buf->ReadByte();

	/* Writing GRF parameters and some bits of 'misc GRF features' are safe. */
	if (target < 0x80 || target == 0x9E) return;

	/* GRM could be unsafe, but as here it can only happen after other GRFs
	 * are loaded, it should be okay. If the GRF tried to use the slots it
	 * reserved, it would be marked unsafe anyway. GRM for (e.g. bridge)
	 * sprites  is considered safe. */

	SetBit(_cur.grfconfig->flags, GCF_UNSAFE);

	/* Skip remainder of GRF */
	_cur.skip_sprites = -1;
}


static uint32 GetPatchVariable(uint8 param)
{
	switch (param) {
		/* start year - 1920 */
		case 0x0B: return std::max(_settings_game.game_creation.starting_year, ORIGINAL_BASE_YEAR) - ORIGINAL_BASE_YEAR;

		/* freight trains weight factor */
		case 0x0E: return _settings_game.vehicle.freight_trains;

		/* empty wagon speed increase */
		case 0x0F: return 0;

		/* plane speed factor; our patch option is reversed from TTDPatch's,
		 * the following is good for 1x, 2x and 4x (most common?) and...
		 * well not really for 3x. */
		case 0x10:
			switch (_settings_game.vehicle.plane_speed) {
				default:
				case 4: return 1;
				case 3: return 2;
				case 2: return 2;
				case 1: return 4;
			}


		/* 2CC colourmap base sprite */
		case 0x11: return SPR_2CCMAP_BASE;

		/* map size: format = -MABXYSS
		 * M  : the type of map
		 *       bit 0 : set   : squared map. Bit 1 is now not relevant
		 *               clear : rectangle map. Bit 1 will indicate the bigger edge of the map
		 *       bit 1 : set   : Y is the bigger edge. Bit 0 is clear
		 *               clear : X is the bigger edge.
		 * A  : minimum edge(log2) of the map
		 * B  : maximum edge(log2) of the map
		 * XY : edges(log2) of each side of the map.
		 * SS : combination of both X and Y, thus giving the size(log2) of the map
		 */
		case 0x13: {
			byte map_bits = 0;
			byte log_X = MapLogX() - 6; // subtraction is required to make the minimal size (64) zero based
			byte log_Y = MapLogY() - 6;
			byte max_edge = std::max(log_X, log_Y);

			if (log_X == log_Y) { // we have a squared map, since both edges are identical
				SetBit(map_bits, 0);
			} else {
				if (max_edge == log_Y) SetBit(map_bits, 1); // edge Y been the biggest, mark it
			}

			return (map_bits << 24) | (std::min(log_X, log_Y) << 20) | (max_edge << 16) |
				(log_X << 12) | (log_Y << 8) | (log_X + log_Y);
		}

		/* The maximum height of the map. */
		case 0x14:
			return _settings_game.construction.map_height_limit;

		/* Extra foundations base sprite */
		case 0x15:
			return SPR_SLOPES_BASE;

		/* Shore base sprite */
		case 0x16:
			return SPR_SHORE_BASE;

		default:
			grfmsg(2, "ParamSet: Unknown Patch variable 0x%02X.", param);
			return 0;
	}
}


static uint32 PerformGRM(uint32 *grm, uint16 num_ids, uint16 count, uint8 op, uint8 target, const char *type)
{
	uint start = 0;
	uint size  = 0;

	if (op == 6) {
		/* Return GRFID of set that reserved ID */
		return grm[_cur.grffile->GetParam(target)];
	}

	/* With an operation of 2 or 3, we want to reserve a specific block of IDs */
	if (op == 2 || op == 3) start = _cur.grffile->GetParam(target);

	for (uint i = start; i < num_ids; i++) {
		if (grm[i] == 0) {
			size++;
		} else {
			if (op == 2 || op == 3) break;
			start = i + 1;
			size = 0;
		}

		if (size == count) break;
	}

	if (size == count) {
		/* Got the slot... */
		if (op == 0 || op == 3) {
			grfmsg(2, "ParamSet: GRM: Reserving %d %s at %d", count, type, start);
			for (uint i = 0; i < count; i++) grm[start + i] = _cur.grffile->grfid;
		}
		return start;
	}

	/* Unable to allocate */
	if (op != 4 && op != 5) {
		/* Deactivate GRF */
		grfmsg(0, "ParamSet: GRM: Unable to allocate %d %s, deactivating", count, type);
		DisableGrf(STR_NEWGRF_ERROR_GRM_FAILED);
		return UINT_MAX;
	}

	grfmsg(1, "ParamSet: GRM: Unable to allocate %d %s", count, type);
	return UINT_MAX;
}


/** Action 0x0D: Set parameter */
static void ParamSet(ByteReader *buf)
{
	/* <0D> <target> <operation> <source1> <source2> [<data>]
	 *
	 * B target        parameter number where result is stored
	 * B operation     operation to perform, see below
	 * B source1       first source operand
	 * B source2       second source operand
	 * D data          data to use in the calculation, not necessary
	 *                 if both source1 and source2 refer to actual parameters
	 *
	 * Operations
	 * 00      Set parameter equal to source1
	 * 01      Addition, source1 + source2
	 * 02      Subtraction, source1 - source2
	 * 03      Unsigned multiplication, source1 * source2 (both unsigned)
	 * 04      Signed multiplication, source1 * source2 (both signed)
	 * 05      Unsigned bit shift, source1 by source2 (source2 taken to be a
	 *         signed quantity; left shift if positive and right shift if
	 *         negative, source1 is unsigned)
	 * 06      Signed bit shift, source1 by source2
	 *         (source2 like in 05, and source1 as well)
	 */

	uint8 target = buf->ReadByte();
	uint8 oper   = buf->ReadByte();
	uint32 src1  = buf->ReadByte();
	uint32 src2  = buf->ReadByte();

	uint32 data = 0;
	if (buf->Remaining() >= 4) data = buf->ReadDWord();

	/* You can add 80 to the operation to make it apply only if the target
	 * is not defined yet.  In this respect, a parameter is taken to be
	 * defined if any of the following applies:
	 * - it has been set to any value in the newgrf(w).cfg parameter list
	 * - it OR A PARAMETER WITH HIGHER NUMBER has been set to any value by
	 *   an earlier action D */
	if (HasBit(oper, 7)) {
		if (target < 0x80 && target < _cur.grffile->param_end) {
			grfmsg(7, "ParamSet: Param %u already defined, skipping", target);
			return;
		}

		oper = GB(oper, 0, 7);
	}

	if (src2 == 0xFE) {
		if (GB(data, 0, 8) == 0xFF) {
			if (data == 0x0000FFFF) {
				/* Patch variables */
				src1 = GetPatchVariable(src1);
			} else {
				/* GRF Resource Management */
				uint8  op      = src1;
				uint8  feature = GB(data, 8, 8);
				uint16 count   = GB(data, 16, 16);

				if (_cur.stage == GLS_RESERVE) {
					if (feature == 0x08) {
						/* General sprites */
						if (op == 0) {
							/* Check if the allocated sprites will fit below the original sprite limit */
							if (_cur.spriteid + count >= 16384) {
								grfmsg(0, "ParamSet: GRM: Unable to allocate %d sprites; try changing NewGRF order", count);
								DisableGrf(STR_NEWGRF_ERROR_GRM_FAILED);
								return;
							}

							/* Reserve space at the current sprite ID */
							grfmsg(4, "ParamSet: GRM: Allocated %d sprites at %d", count, _cur.spriteid);
							_grm_sprites[GRFLocation(_cur.grffile->grfid, _cur.nfo_line)] = _cur.spriteid;
							_cur.spriteid += count;
						}
					}
					/* Ignore GRM result during reservation */
					src1 = 0;
				} else if (_cur.stage == GLS_ACTIVATION) {
					switch (feature) {
						case 0x00: // Trains
						case 0x01: // Road Vehicles
						case 0x02: // Ships
						case 0x03: // Aircraft
							if (!_settings_game.vehicle.dynamic_engines) {
								src1 = PerformGRM(&_grm_engines[_engine_offsets[feature]], _engine_counts[feature], count, op, target, "vehicles");
								if (_cur.skip_sprites == -1) return;
							} else {
								/* GRM does not apply for dynamic engine allocation. */
								switch (op) {
									case 2:
									case 3:
										src1 = _cur.grffile->GetParam(target);
										break;

									default:
										src1 = 0;
										break;
								}
							}
							break;

						case 0x08: // General sprites
							switch (op) {
								case 0:
									/* Return space reserved during reservation stage */
									src1 = _grm_sprites[GRFLocation(_cur.grffile->grfid, _cur.nfo_line)];
									grfmsg(4, "ParamSet: GRM: Using pre-allocated sprites at %d", src1);
									break;

								case 1:
									src1 = _cur.spriteid;
									break;

								default:
									grfmsg(1, "ParamSet: GRM: Unsupported operation %d for general sprites", op);
									return;
							}
							break;

						case 0x0B: // Cargo
							/* There are two ranges: one for cargo IDs and one for cargo bitmasks */
							src1 = PerformGRM(_grm_cargoes, NUM_CARGO * 2, count, op, target, "cargoes");
							if (_cur.skip_sprites == -1) return;
							break;

						default: grfmsg(1, "ParamSet: GRM: Unsupported feature 0x%X", feature); return;
					}
				} else {
					/* Ignore GRM during initialization */
					src1 = 0;
				}
			}
		} else {
			/* Read another GRF File's parameter */
			const GRFFile *file = GetFileByGRFID(data);
			GRFConfig *c = GetGRFConfig(data);
			if (c != nullptr && HasBit(c->flags, GCF_STATIC) && !HasBit(_cur.grfconfig->flags, GCF_STATIC) && _networking) {
				/* Disable the read GRF if it is a static NewGRF. */
				DisableStaticNewGRFInfluencingNonStaticNewGRFs(c);
				src1 = 0;
			} else if (file == nullptr || c == nullptr || c->status == GCS_DISABLED) {
				src1 = 0;
			} else if (src1 == 0xFE) {
				src1 = c->version;
			} else {
				src1 = file->GetParam(src1);
			}
		}
	} else {
		/* The source1 and source2 operands refer to the grf parameter number
		 * like in action 6 and 7.  In addition, they can refer to the special
		 * variables available in action 7, or they can be FF to use the value
		 * of <data>.  If referring to parameters that are undefined, a value
		 * of 0 is used instead.  */
		src1 = (src1 == 0xFF) ? data : GetParamVal(src1, nullptr);
		src2 = (src2 == 0xFF) ? data : GetParamVal(src2, nullptr);
	}

	uint32 res;
	switch (oper) {
		case 0x00:
			res = src1;
			break;

		case 0x01:
			res = src1 + src2;
			break;

		case 0x02:
			res = src1 - src2;
			break;

		case 0x03:
			res = src1 * src2;
			break;

		case 0x04:
			res = (int32)src1 * (int32)src2;
			break;

		case 0x05:
			if ((int32)src2 < 0) {
				res = src1 >> -(int32)src2;
			} else {
				res = src1 << (src2 & 0x1F); // Same behaviour as in EvalAdjustT, mask 'value' to 5 bits, which should behave the same on all architectures.
			}
			break;

		case 0x06:
			if ((int32)src2 < 0) {
				res = (int32)src1 >> -(int32)src2;
			} else {
				res = (int32)src1 << (src2 & 0x1F); // Same behaviour as in EvalAdjustT, mask 'value' to 5 bits, which should behave the same on all architectures.
			}
			break;

		case 0x07: // Bitwise AND
			res = src1 & src2;
			break;

		case 0x08: // Bitwise OR
			res = src1 | src2;
			break;

		case 0x09: // Unsigned division
			if (src2 == 0) {
				res = src1;
			} else {
				res = src1 / src2;
			}
			break;

		case 0x0A: // Signed division
			if (src2 == 0) {
				res = src1;
			} else {
				res = (int32)src1 / (int32)src2;
			}
			break;

		case 0x0B: // Unsigned modulo
			if (src2 == 0) {
				res = src1;
			} else {
				res = src1 % src2;
			}
			break;

		case 0x0C: // Signed modulo
			if (src2 == 0) {
				res = src1;
			} else {
				res = (int32)src1 % (int32)src2;
			}
			break;

		default: grfmsg(0, "ParamSet: Unknown operation %d, skipping", oper); return;
	}

	switch (target) {
		case 0x8E: // Y-Offset for train sprites
			_cur.grffile->traininfo_vehicle_pitch = res;
			break;

		case 0x8F: { // Rail track type cost factors
			extern RailtypeInfo _railtypes[RAILTYPE_END];
			_railtypes[RAILTYPE_RAIL].cost_multiplier = GB(res, 0, 8);
			if (_settings_game.vehicle.disable_elrails) {
				_railtypes[RAILTYPE_ELECTRIC].cost_multiplier = GB(res, 0, 8);
				_railtypes[RAILTYPE_MONO].cost_multiplier = GB(res, 8, 8);
			} else {
				_railtypes[RAILTYPE_ELECTRIC].cost_multiplier = GB(res, 8, 8);
				_railtypes[RAILTYPE_MONO].cost_multiplier = GB(res, 16, 8);
			}
			_railtypes[RAILTYPE_MAGLEV].cost_multiplier = GB(res, 16, 8);
			break;
		}

		/* not implemented */
		case 0x93: // Tile refresh offset to left -- Intended to allow support for larger sprites, not necessary for OTTD
		case 0x94: // Tile refresh offset to right
		case 0x95: // Tile refresh offset upwards
		case 0x96: // Tile refresh offset downwards
		case 0x97: // Snow line height -- Better supported by feature 8 property 10h (snow line table) TODO: implement by filling the entire snow line table with the given value
		case 0x99: // Global ID offset -- Not necessary since IDs are remapped automatically
			grfmsg(7, "ParamSet: Skipping unimplemented target 0x%02X", target);
			break;

		case 0x9E: // Miscellaneous GRF features
			/* Set train list engine width */
			_cur.grffile->traininfo_vehicle_width = HasBit(res, GMB_TRAIN_WIDTH_32_PIXELS) ? VEHICLEINFO_FULL_VEHICLE_WIDTH : TRAININFO_DEFAULT_VEHICLE_WIDTH;
			/* Remove the local flags from the global flags */
			ClrBit(res, GMB_TRAIN_WIDTH_32_PIXELS);

			/* Only copy safe bits for static grfs */
			if (HasBit(_cur.grfconfig->flags, GCF_STATIC)) {
				uint32 safe_bits = 0;
				SetBit(safe_bits, GMB_SECOND_ROCKY_TILE_SET);

				_misc_grf_features = (_misc_grf_features & ~safe_bits) | (res & safe_bits);
			} else {
				_misc_grf_features = res;
			}
			break;

		case 0x9F: // locale-dependent settings
			grfmsg(7, "ParamSet: Skipping unimplemented target 0x%02X", target);
			break;

		default:
			if (target < 0x80) {
				_cur.grffile->param[target] = res;
				/* param is zeroed by default */
				if (target + 1U > _cur.grffile->param_end) _cur.grffile->param_end = target + 1;
			} else {
				grfmsg(7, "ParamSet: Skipping unknown target 0x%02X", target);
			}
			break;
	}
}

/* Action 0x0E (GLS_SAFETYSCAN) */
static void SafeGRFInhibit(ByteReader *buf)
{
	/* <0E> <num> <grfids...>
	 *
	 * B num           Number of GRFIDs that follow
	 * D grfids        GRFIDs of the files to deactivate */

	uint8 num = buf->ReadByte();

	for (uint i = 0; i < num; i++) {
		uint32 grfid = buf->ReadDWord();

		/* GRF is unsafe it if tries to deactivate other GRFs */
		if (grfid != _cur.grfconfig->ident.grfid) {
			SetBit(_cur.grfconfig->flags, GCF_UNSAFE);

			/* Skip remainder of GRF */
			_cur.skip_sprites = -1;

			return;
		}
	}
}

/* Action 0x0E */
static void GRFInhibit(ByteReader *buf)
{
	/* <0E> <num> <grfids...>
	 *
	 * B num           Number of GRFIDs that follow
	 * D grfids        GRFIDs of the files to deactivate */

	uint8 num = buf->ReadByte();

	for (uint i = 0; i < num; i++) {
		uint32 grfid = buf->ReadDWord();
		GRFConfig *file = GetGRFConfig(grfid);

		/* Unset activation flag */
		if (file != nullptr && file != _cur.grfconfig) {
			grfmsg(2, "GRFInhibit: Deactivating file '%s'", file->GetDisplayPath());
			GRFError *error = DisableGrf(STR_NEWGRF_ERROR_FORCEFULLY_DISABLED, file);
			error->data = _cur.grfconfig->GetName();
		}
	}
}

/** Action 0x0F - Define Town names */
static void FeatureTownName(ByteReader *buf)
{
	/* <0F> <id> <style-name> <num-parts> <parts>
	 *
	 * B id          ID of this definition in bottom 7 bits (final definition if bit 7 set)
	 * V style-name  Name of the style (only for final definition)
	 * B num-parts   Number of parts in this definition
	 * V parts       The parts */

	uint32 grfid = _cur.grffile->grfid;

	GRFTownName *townname = AddGRFTownName(grfid);

	byte id = buf->ReadByte();
	grfmsg(6, "FeatureTownName: definition 0x%02X", id & 0x7F);

	if (HasBit(id, 7)) {
		/* Final definition */
		ClrBit(id, 7);
		bool new_scheme = _cur.grffile->grf_version >= 7;

		byte lang = buf->ReadByte();

		byte nb_gen = townname->nb_gen;
		do {
			ClrBit(lang, 7);

			const char *name = buf->ReadString();

			std::string lang_name = TranslateTTDPatchCodes(grfid, lang, false, name);
			grfmsg(6, "FeatureTownName: lang 0x%X -> '%s'", lang, lang_name.c_str());

			townname->name[nb_gen] = AddGRFString(grfid, id, lang, new_scheme, false, name, STR_UNDEFINED);

			lang = buf->ReadByte();
		} while (lang != 0);
		townname->id[nb_gen] = id;
		townname->nb_gen++;
	}

	byte nb = buf->ReadByte();
	grfmsg(6, "FeatureTownName: %u parts", nb);

	townname->nbparts[id] = nb;
	townname->partlist[id] = CallocT<NamePartList>(nb);

	for (int i = 0; i < nb; i++) {
		byte nbtext =  buf->ReadByte();
		townname->partlist[id][i].bitstart  = buf->ReadByte();
		townname->partlist[id][i].bitcount  = buf->ReadByte();
		townname->partlist[id][i].maxprob   = 0;
		townname->partlist[id][i].partcount = nbtext;
		townname->partlist[id][i].parts     = CallocT<NamePart>(nbtext);
		grfmsg(6, "FeatureTownName: part %d contains %d texts and will use GB(seed, %d, %d)", i, nbtext, townname->partlist[id][i].bitstart, townname->partlist[id][i].bitcount);

		for (int j = 0; j < nbtext; j++) {
			byte prob = buf->ReadByte();

			if (HasBit(prob, 7)) {
				byte ref_id = buf->ReadByte();

				if (townname->nbparts[ref_id] == 0) {
					grfmsg(0, "FeatureTownName: definition 0x%02X doesn't exist, deactivating", ref_id);
					DelGRFTownName(grfid);
					DisableGrf(STR_NEWGRF_ERROR_INVALID_ID);
					return;
				}

				grfmsg(6, "FeatureTownName: part %d, text %d, uses intermediate definition 0x%02X (with probability %d)", i, j, ref_id, prob & 0x7F);
				townname->partlist[id][i].parts[j].data.id = ref_id;
			} else {
				const char *text = buf->ReadString();
				townname->partlist[id][i].parts[j].data.text = stredup(TranslateTTDPatchCodes(grfid, 0, false, text).c_str());
				grfmsg(6, "FeatureTownName: part %d, text %d, '%s' (with probability %d)", i, j, townname->partlist[id][i].parts[j].data.text, prob);
			}
			townname->partlist[id][i].parts[j].prob = prob;
			townname->partlist[id][i].maxprob += GB(prob, 0, 7);
		}
		grfmsg(6, "FeatureTownName: part %d, total probability %d", i, townname->partlist[id][i].maxprob);
	}
}

/** Action 0x10 - Define goto label */
static void DefineGotoLabel(ByteReader *buf)
{
	/* <10> <label> [<comment>]
	 *
	 * B label      The label to define
	 * V comment    Optional comment - ignored */

	byte nfo_label = buf->ReadByte();

	GRFLabel *label = MallocT<GRFLabel>(1);
	label->label    = nfo_label;
	label->nfo_line = _cur.nfo_line;
	label->pos      = _cur.file->GetPos();
	label->next     = nullptr;

	/* Set up a linked list of goto targets which we will search in an Action 0x7/0x9 */
	if (_cur.grffile->label == nullptr) {
		_cur.grffile->label = label;
	} else {
		/* Attach the label to the end of the list */
		GRFLabel *l;
		for (l = _cur.grffile->label; l->next != nullptr; l = l->next) {}
		l->next = label;
	}

	grfmsg(2, "DefineGotoLabel: GOTO target with label 0x%02X", label->label);
}

/**
 * Process a sound import from another GRF file.
 * @param sound Destination for sound.
 */
static void ImportGRFSound(SoundEntry *sound)
{
	const GRFFile *file;
	uint32 grfid = _cur.file->ReadDword();
	SoundID sound_id = _cur.file->ReadWord();

	file = GetFileByGRFID(grfid);
	if (file == nullptr || file->sound_offset == 0) {
		grfmsg(1, "ImportGRFSound: Source file not available");
		return;
	}

	if (sound_id >= file->num_sounds) {
		grfmsg(1, "ImportGRFSound: Sound effect %d is invalid", sound_id);
		return;
	}

	grfmsg(2, "ImportGRFSound: Copying sound %d (%d) from file %X", sound_id, file->sound_offset + sound_id, grfid);

	*sound = *GetSound(file->sound_offset + sound_id);

	/* Reset volume and priority, which TTDPatch doesn't copy */
	sound->volume   = 128;
	sound->priority = 0;
}

/**
 * Load a sound from a file.
 * @param offs File offset to read sound from.
 * @param sound Destination for sound.
 */
static void LoadGRFSound(size_t offs, SoundEntry *sound)
{
	/* Set default volume and priority */
	sound->volume = 0x80;
	sound->priority = 0;

	if (offs != SIZE_MAX) {
		/* Sound is present in the NewGRF. */
		sound->file = _cur.file;
		sound->file_offset = offs;
		sound->grf_container_ver = _cur.file->GetContainerVersion();
	}
}

/* Action 0x11 */
static void GRFSound(ByteReader *buf)
{
	/* <11> <num>
	 *
	 * W num      Number of sound files that follow */

	uint16 num = buf->ReadWord();
	if (num == 0) return;

	SoundEntry *sound;
	if (_cur.grffile->sound_offset == 0) {
		_cur.grffile->sound_offset = GetNumSounds();
		_cur.grffile->num_sounds = num;
		sound = AllocateSound(num);
	} else {
		sound = GetSound(_cur.grffile->sound_offset);
	}

	SpriteFile &file = *_cur.file;
	byte grf_container_version = file.GetContainerVersion();
	for (int i = 0; i < num; i++) {
		_cur.nfo_line++;

		/* Check whether the index is in range. This might happen if multiple action 11 are present.
		 * While this is invalid, we do not check for this. But we should prevent it from causing bigger trouble */
		bool invalid = i >= _cur.grffile->num_sounds;

		size_t offs = file.GetPos();

		uint32 len = grf_container_version >= 2 ? file.ReadDword() : file.ReadWord();
		byte type = file.ReadByte();

		if (grf_container_version >= 2 && type == 0xFD) {
			/* Reference to sprite section. */
			if (invalid) {
				grfmsg(1, "GRFSound: Sound index out of range (multiple Action 11?)");
				file.SkipBytes(len);
			} else if (len != 4) {
				grfmsg(1, "GRFSound: Invalid sprite section import");
				file.SkipBytes(len);
			} else {
				uint32 id = file.ReadDword();
				if (_cur.stage == GLS_INIT) LoadGRFSound(GetGRFSpriteOffset(id), sound + i);
			}
			continue;
		}

		if (type != 0xFF) {
			grfmsg(1, "GRFSound: Unexpected RealSprite found, skipping");
			file.SkipBytes(7);
			SkipSpriteData(*_cur.file, type, len - 8);
			continue;
		}

		if (invalid) {
			grfmsg(1, "GRFSound: Sound index out of range (multiple Action 11?)");
			file.SkipBytes(len);
		}

		byte action = file.ReadByte();
		switch (action) {
			case 0xFF:
				/* Allocate sound only in init stage. */
				if (_cur.stage == GLS_INIT) {
					if (grf_container_version >= 2) {
						grfmsg(1, "GRFSound: Inline sounds are not supported for container version >= 2");
					} else {
						LoadGRFSound(offs, sound + i);
					}
				}
				file.SkipBytes(len - 1); // already read <action>
				break;

			case 0xFE:
				if (_cur.stage == GLS_ACTIVATION) {
					/* XXX 'Action 0xFE' isn't really specified. It is only mentioned for
					 * importing sounds, so this is probably all wrong... */
					if (file.ReadByte() != 0) grfmsg(1, "GRFSound: Import type mismatch");
					ImportGRFSound(sound + i);
				} else {
					file.SkipBytes(len - 1); // already read <action>
				}
				break;

			default:
				grfmsg(1, "GRFSound: Unexpected Action %x found, skipping", action);
				file.SkipBytes(len - 1); // already read <action>
				break;
		}
	}
}

/* Action 0x11 (SKIP) */
static void SkipAct11(ByteReader *buf)
{
	/* <11> <num>
	 *
	 * W num      Number of sound files that follow */

	_cur.skip_sprites = buf->ReadWord();

	grfmsg(3, "SkipAct11: Skipping %d sprites", _cur.skip_sprites);
}

/** Action 0x12 */
static void LoadFontGlyph(ByteReader *buf)
{
	/* <12> <num_def> <font_size> <num_char> <base_char>
	 *
	 * B num_def      Number of definitions
	 * B font_size    Size of font (0 = normal, 1 = small, 2 = large, 3 = mono)
	 * B num_char     Number of consecutive glyphs
	 * W base_char    First character index */

	uint8 num_def = buf->ReadByte();

	for (uint i = 0; i < num_def; i++) {
		FontSize size    = (FontSize)buf->ReadByte();
		uint8  num_char  = buf->ReadByte();
		uint16 base_char = buf->ReadWord();

		if (size >= FS_END) {
			grfmsg(1, "LoadFontGlyph: Size %u is not supported, ignoring", size);
		}

		grfmsg(7, "LoadFontGlyph: Loading %u glyph(s) at 0x%04X for size %u", num_char, base_char, size);

		for (uint c = 0; c < num_char; c++) {
			if (size < FS_END) SetUnicodeGlyph(size, base_char + c, _cur.spriteid);
			_cur.nfo_line++;
			LoadNextSprite(_cur.spriteid++, *_cur.file, _cur.nfo_line);
		}
	}
}

/** Action 0x12 (SKIP) */
static void SkipAct12(ByteReader *buf)
{
	/* <12> <num_def> <font_size> <num_char> <base_char>
	 *
	 * B num_def      Number of definitions
	 * B font_size    Size of font (0 = normal, 1 = small, 2 = large)
	 * B num_char     Number of consecutive glyphs
	 * W base_char    First character index */

	uint8 num_def = buf->ReadByte();

	for (uint i = 0; i < num_def; i++) {
		/* Ignore 'size' byte */
		buf->ReadByte();

		/* Sum up number of characters */
		_cur.skip_sprites += buf->ReadByte();

		/* Ignore 'base_char' word */
		buf->ReadWord();
	}

	grfmsg(3, "SkipAct12: Skipping %d sprites", _cur.skip_sprites);
}

/** Action 0x13 */
static void TranslateGRFStrings(ByteReader *buf)
{
	/* <13> <grfid> <num-ent> <offset> <text...>
	 *
	 * 4*B grfid     The GRFID of the file whose texts are to be translated
	 * B   num-ent   Number of strings
	 * W   offset    First text ID
	 * S   text...   Zero-terminated strings */

	uint32 grfid = buf->ReadDWord();
	const GRFConfig *c = GetGRFConfig(grfid);
	if (c == nullptr || (c->status != GCS_INITIALISED && c->status != GCS_ACTIVATED)) {
		grfmsg(7, "TranslateGRFStrings: GRFID 0x%08x unknown, skipping action 13", BSWAP32(grfid));
		return;
	}

	if (c->status == GCS_INITIALISED) {
		/* If the file is not active but will be activated later, give an error
		 * and disable this file. */
		GRFError *error = DisableGrf(STR_NEWGRF_ERROR_LOAD_AFTER);

		error->data = GetString(STR_NEWGRF_ERROR_AFTER_TRANSLATED_FILE);

		return;
	}

	/* Since no language id is supplied for with version 7 and lower NewGRFs, this string has
	 * to be added as a generic string, thus the language id of 0x7F. For this to work
	 * new_scheme has to be true as well, which will also be implicitly the case for version 8
	 * and higher. A language id of 0x7F will be overridden by a non-generic id, so this will
	 * not change anything if a string has been provided specifically for this language. */
	byte language = _cur.grffile->grf_version >= 8 ? buf->ReadByte() : 0x7F;
	byte num_strings = buf->ReadByte();
	uint16 first_id  = buf->ReadWord();

	if (!((first_id >= 0xD000 && first_id + num_strings <= 0xD400) || (first_id >= 0xD800 && first_id + num_strings <= 0xE000))) {
		grfmsg(7, "TranslateGRFStrings: Attempting to set out-of-range string IDs in action 13 (first: 0x%4X, number: 0x%2X)", first_id, num_strings);
		return;
	}

	for (uint i = 0; i < num_strings && buf->HasData(); i++) {
		const char *string = buf->ReadString();

		if (StrEmpty(string)) {
			grfmsg(7, "TranslateGRFString: Ignoring empty string.");
			continue;
		}

		AddGRFString(grfid, first_id + i, language, true, true, string, STR_UNDEFINED);
	}
}

/** Callback function for 'INFO'->'NAME' to add a translation to the newgrf name. */
static bool ChangeGRFName(byte langid, const char *str)
{
	AddGRFTextToList(_cur.grfconfig->name, langid, _cur.grfconfig->ident.grfid, false, str);
	return true;
}

/** Callback function for 'INFO'->'DESC' to add a translation to the newgrf description. */
static bool ChangeGRFDescription(byte langid, const char *str)
{
	AddGRFTextToList(_cur.grfconfig->info, langid, _cur.grfconfig->ident.grfid, true, str);
	return true;
}

/** Callback function for 'INFO'->'URL_' to set the newgrf url. */
static bool ChangeGRFURL(byte langid, const char *str)
{
	AddGRFTextToList(_cur.grfconfig->url, langid, _cur.grfconfig->ident.grfid, false, str);
	return true;
}

/** Callback function for 'INFO'->'NPAR' to set the number of valid parameters. */
static bool ChangeGRFNumUsedParams(size_t len, ByteReader *buf)
{
	if (len != 1) {
		grfmsg(2, "StaticGRFInfo: expected only 1 byte for 'INFO'->'NPAR' but got " PRINTF_SIZE ", ignoring this field", len);
		buf->Skip(len);
	} else {
		_cur.grfconfig->num_valid_params = std::min<byte>(buf->ReadByte(), lengthof(_cur.grfconfig->param));
	}
	return true;
}

/** Callback function for 'INFO'->'PALS' to set the number of valid parameters. */
static bool ChangeGRFPalette(size_t len, ByteReader *buf)
{
	if (len != 1) {
		grfmsg(2, "StaticGRFInfo: expected only 1 byte for 'INFO'->'PALS' but got " PRINTF_SIZE ", ignoring this field", len);
		buf->Skip(len);
	} else {
		char data = buf->ReadByte();
		GRFPalette pal = GRFP_GRF_UNSET;
		switch (data) {
			case '*':
			case 'A': pal = GRFP_GRF_ANY;     break;
			case 'W': pal = GRFP_GRF_WINDOWS; break;
			case 'D': pal = GRFP_GRF_DOS;     break;
			default:
				grfmsg(2, "StaticGRFInfo: unexpected value '%02x' for 'INFO'->'PALS', ignoring this field", data);
				break;
		}
		if (pal != GRFP_GRF_UNSET) {
			_cur.grfconfig->palette &= ~GRFP_GRF_MASK;
			_cur.grfconfig->palette |= pal;
		}
	}
	return true;
}

/** Callback function for 'INFO'->'BLTR' to set the blitter info. */
static bool ChangeGRFBlitter(size_t len, ByteReader *buf)
{
	if (len != 1) {
		grfmsg(2, "StaticGRFInfo: expected only 1 byte for 'INFO'->'BLTR' but got " PRINTF_SIZE ", ignoring this field", len);
		buf->Skip(len);
	} else {
		char data = buf->ReadByte();
		GRFPalette pal = GRFP_BLT_UNSET;
		switch (data) {
			case '8': pal = GRFP_BLT_UNSET; break;
			case '3': pal = GRFP_BLT_32BPP;  break;
			default:
				grfmsg(2, "StaticGRFInfo: unexpected value '%02x' for 'INFO'->'BLTR', ignoring this field", data);
				return true;
		}
		_cur.grfconfig->palette &= ~GRFP_BLT_MASK;
		_cur.grfconfig->palette |= pal;
	}
	return true;
}

/** Callback function for 'INFO'->'VRSN' to the version of the NewGRF. */
static bool ChangeGRFVersion(size_t len, ByteReader *buf)
{
	if (len != 4) {
		grfmsg(2, "StaticGRFInfo: expected 4 bytes for 'INFO'->'VRSN' but got " PRINTF_SIZE ", ignoring this field", len);
		buf->Skip(len);
	} else {
		/* Set min_loadable_version as well (default to minimal compatibility) */
		_cur.grfconfig->version = _cur.grfconfig->min_loadable_version = buf->ReadDWord();
	}
	return true;
}

/** Callback function for 'INFO'->'MINV' to the minimum compatible version of the NewGRF. */
static bool ChangeGRFMinVersion(size_t len, ByteReader *buf)
{
	if (len != 4) {
		grfmsg(2, "StaticGRFInfo: expected 4 bytes for 'INFO'->'MINV' but got " PRINTF_SIZE ", ignoring this field", len);
		buf->Skip(len);
	} else {
		_cur.grfconfig->min_loadable_version = buf->ReadDWord();
		if (_cur.grfconfig->version == 0) {
			grfmsg(2, "StaticGRFInfo: 'MINV' defined before 'VRSN' or 'VRSN' set to 0, ignoring this field");
			_cur.grfconfig->min_loadable_version = 0;
		}
		if (_cur.grfconfig->version < _cur.grfconfig->min_loadable_version) {
			grfmsg(2, "StaticGRFInfo: 'MINV' defined as %d, limiting it to 'VRSN'", _cur.grfconfig->min_loadable_version);
			_cur.grfconfig->min_loadable_version = _cur.grfconfig->version;
		}
	}
	return true;
}

static GRFParameterInfo *_cur_parameter; ///< The parameter which info is currently changed by the newgrf.

/** Callback function for 'INFO'->'PARAM'->param_num->'NAME' to set the name of a parameter. */
static bool ChangeGRFParamName(byte langid, const char *str)
{
	AddGRFTextToList(_cur_parameter->name, langid, _cur.grfconfig->ident.grfid, false, str);
	return true;
}

/** Callback function for 'INFO'->'PARAM'->param_num->'DESC' to set the description of a parameter. */
static bool ChangeGRFParamDescription(byte langid, const char *str)
{
	AddGRFTextToList(_cur_parameter->desc, langid, _cur.grfconfig->ident.grfid, true, str);
	return true;
}

/** Callback function for 'INFO'->'PARAM'->param_num->'TYPE' to set the typeof a parameter. */
static bool ChangeGRFParamType(size_t len, ByteReader *buf)
{
	if (len != 1) {
		grfmsg(2, "StaticGRFInfo: expected 1 byte for 'INFO'->'PARA'->'TYPE' but got " PRINTF_SIZE ", ignoring this field", len);
		buf->Skip(len);
	} else {
		GRFParameterType type = (GRFParameterType)buf->ReadByte();
		if (type < PTYPE_END) {
			_cur_parameter->type = type;
		} else {
			grfmsg(3, "StaticGRFInfo: unknown parameter type %d, ignoring this field", type);
		}
	}
	return true;
}

/** Callback function for 'INFO'->'PARAM'->param_num->'LIMI' to set the min/max value of a parameter. */
static bool ChangeGRFParamLimits(size_t len, ByteReader *buf)
{
	if (_cur_parameter->type != PTYPE_UINT_ENUM) {
		grfmsg(2, "StaticGRFInfo: 'INFO'->'PARA'->'LIMI' is only valid for parameters with type uint/enum, ignoring this field");
		buf->Skip(len);
	} else if (len != 8) {
		grfmsg(2, "StaticGRFInfo: expected 8 bytes for 'INFO'->'PARA'->'LIMI' but got " PRINTF_SIZE ", ignoring this field", len);
		buf->Skip(len);
	} else {
		uint32 min_value = buf->ReadDWord();
		uint32 max_value = buf->ReadDWord();
		if (min_value <= max_value) {
			_cur_parameter->min_value = min_value;
			_cur_parameter->max_value = max_value;
		} else {
			grfmsg(2, "StaticGRFInfo: 'INFO'->'PARA'->'LIMI' values are incoherent, ignoring this field");
		}
	}
	return true;
}

/** Callback function for 'INFO'->'PARAM'->param_num->'MASK' to set the parameter and bits to use. */
static bool ChangeGRFParamMask(size_t len, ByteReader *buf)
{
	if (len < 1 || len > 3) {
		grfmsg(2, "StaticGRFInfo: expected 1 to 3 bytes for 'INFO'->'PARA'->'MASK' but got " PRINTF_SIZE ", ignoring this field", len);
		buf->Skip(len);
	} else {
		byte param_nr = buf->ReadByte();
		if (param_nr >= lengthof(_cur.grfconfig->param)) {
			grfmsg(2, "StaticGRFInfo: invalid parameter number in 'INFO'->'PARA'->'MASK', param %d, ignoring this field", param_nr);
			buf->Skip(len - 1);
		} else {
			_cur_parameter->param_nr = param_nr;
			if (len >= 2) _cur_parameter->first_bit = std::min<byte>(buf->ReadByte(), 31);
			if (len >= 3) _cur_parameter->num_bit = std::min<byte>(buf->ReadByte(), 32 - _cur_parameter->first_bit);
		}
	}

	return true;
}

/** Callback function for 'INFO'->'PARAM'->param_num->'DFLT' to set the default value. */
static bool ChangeGRFParamDefault(size_t len, ByteReader *buf)
{
	if (len != 4) {
		grfmsg(2, "StaticGRFInfo: expected 4 bytes for 'INFO'->'PARA'->'DEFA' but got " PRINTF_SIZE ", ignoring this field", len);
		buf->Skip(len);
	} else {
		_cur_parameter->def_value = buf->ReadDWord();
	}
	_cur.grfconfig->has_param_defaults = true;
	return true;
}

typedef bool (*DataHandler)(size_t, ByteReader *);  ///< Type of callback function for binary nodes
typedef bool (*TextHandler)(byte, const char *str); ///< Type of callback function for text nodes
typedef bool (*BranchHandler)(ByteReader *);        ///< Type of callback function for branch nodes

/**
 * Data structure to store the allowed id/type combinations for action 14. The
 * data can be represented as a tree with 3 types of nodes:
 * 1. Branch nodes (identified by 'C' for choice).
 * 2. Binary leaf nodes (identified by 'B').
 * 3. Text leaf nodes (identified by 'T').
 */
struct AllowedSubtags {
	/** Create empty subtags object used to identify the end of a list. */
	AllowedSubtags() :
		id(0),
		type(0)
	{}

	/**
	 * Create a binary leaf node.
	 * @param id The id for this node.
	 * @param handler The callback function to call.
	 */
	AllowedSubtags(uint32 id, DataHandler handler) :
		id(id),
		type('B')
	{
		this->handler.data = handler;
	}

	/**
	 * Create a text leaf node.
	 * @param id The id for this node.
	 * @param handler The callback function to call.
	 */
	AllowedSubtags(uint32 id, TextHandler handler) :
		id(id),
		type('T')
	{
		this->handler.text = handler;
	}

	/**
	 * Create a branch node with a callback handler
	 * @param id The id for this node.
	 * @param handler The callback function to call.
	 */
	AllowedSubtags(uint32 id, BranchHandler handler) :
		id(id),
		type('C')
	{
		this->handler.call_handler = true;
		this->handler.u.branch = handler;
	}

	/**
	 * Create a branch node with a list of sub-nodes.
	 * @param id The id for this node.
	 * @param subtags Array with all valid subtags.
	 */
	AllowedSubtags(uint32 id, AllowedSubtags *subtags) :
		id(id),
		type('C')
	{
		this->handler.call_handler = false;
		this->handler.u.subtags = subtags;
	}

	uint32 id; ///< The identifier for this node
	byte type; ///< The type of the node, must be one of 'C', 'B' or 'T'.
	union {
		DataHandler data; ///< Callback function for a binary node, only valid if type == 'B'.
		TextHandler text; ///< Callback function for a text node, only valid if type == 'T'.
		struct {
			union {
				BranchHandler branch;    ///< Callback function for a branch node, only valid if type == 'C' && call_handler.
				AllowedSubtags *subtags; ///< Pointer to a list of subtags, only valid if type == 'C' && !call_handler.
			} u;
			bool call_handler; ///< True if there is a callback function for this node, false if there is a list of subnodes.
		};
	} handler;
};

static bool SkipUnknownInfo(ByteReader *buf, byte type);
static bool HandleNodes(ByteReader *buf, AllowedSubtags *tags);

/**
 * Try to skip the current branch node and all subnodes.
 * This is suitable for use with AllowedSubtags.
 * @param buf Buffer.
 * @return True if we could skip the node, false if an error occurred.
 */
static bool SkipInfoChunk(ByteReader *buf)
{
	byte type = buf->ReadByte();
	while (type != 0) {
		buf->ReadDWord(); // chunk ID
		if (!SkipUnknownInfo(buf, type)) return false;
		type = buf->ReadByte();
	}
	return true;
}

/**
 * Callback function for 'INFO'->'PARA'->param_num->'VALU' to set the names
 * of some parameter values (type uint/enum) or the names of some bits
 * (type bitmask). In both cases the format is the same:
 * Each subnode should be a text node with the value/bit number as id.
 */
static bool ChangeGRFParamValueNames(ByteReader *buf)
{
	byte type = buf->ReadByte();
	while (type != 0) {
		uint32 id = buf->ReadDWord();
		if (type != 'T' || id > _cur_parameter->max_value) {
			grfmsg(2, "StaticGRFInfo: all child nodes of 'INFO'->'PARA'->param_num->'VALU' should have type 't' and the value/bit number as id");
			if (!SkipUnknownInfo(buf, type)) return false;
			type = buf->ReadByte();
			continue;
		}

		byte langid = buf->ReadByte();
		const char *name_string = buf->ReadString();

		std::pair<uint32, GRFTextList> *val_name = _cur_parameter->value_names.Find(id);
		if (val_name != _cur_parameter->value_names.End()) {
			AddGRFTextToList(val_name->second, langid, _cur.grfconfig->ident.grfid, false, name_string);
		} else {
			GRFTextList list;
			AddGRFTextToList(list, langid, _cur.grfconfig->ident.grfid, false, name_string);
			_cur_parameter->value_names.Insert(id, list);
		}

		type = buf->ReadByte();
	}
	return true;
}

/** Action14 parameter tags */
AllowedSubtags _tags_parameters[] = {
	AllowedSubtags('NAME', ChangeGRFParamName),
	AllowedSubtags('DESC', ChangeGRFParamDescription),
	AllowedSubtags('TYPE', ChangeGRFParamType),
	AllowedSubtags('LIMI', ChangeGRFParamLimits),
	AllowedSubtags('MASK', ChangeGRFParamMask),
	AllowedSubtags('VALU', ChangeGRFParamValueNames),
	AllowedSubtags('DFLT', ChangeGRFParamDefault),
	AllowedSubtags()
};

/**
 * Callback function for 'INFO'->'PARA' to set extra information about the
 * parameters. Each subnode of 'INFO'->'PARA' should be a branch node with
 * the parameter number as id. The first parameter has id 0. The maximum
 * parameter that can be changed is set by 'INFO'->'NPAR' which defaults to 80.
 */
static bool HandleParameterInfo(ByteReader *buf)
{
	byte type = buf->ReadByte();
	while (type != 0) {
		uint32 id = buf->ReadDWord();
		if (type != 'C' || id >= _cur.grfconfig->num_valid_params) {
			grfmsg(2, "StaticGRFInfo: all child nodes of 'INFO'->'PARA' should have type 'C' and their parameter number as id");
			if (!SkipUnknownInfo(buf, type)) return false;
			type = buf->ReadByte();
			continue;
		}

		if (id >= _cur.grfconfig->param_info.size()) {
			_cur.grfconfig->param_info.resize(id + 1);
		}
		if (_cur.grfconfig->param_info[id] == nullptr) {
			_cur.grfconfig->param_info[id] = new GRFParameterInfo(id);
		}
		_cur_parameter = _cur.grfconfig->param_info[id];
		/* Read all parameter-data and process each node. */
		if (!HandleNodes(buf, _tags_parameters)) return false;
		type = buf->ReadByte();
	}
	return true;
}

/** Action14 tags for the INFO node */
AllowedSubtags _tags_info[] = {
	AllowedSubtags('NAME', ChangeGRFName),
	AllowedSubtags('DESC', ChangeGRFDescription),
	AllowedSubtags('URL_', ChangeGRFURL),
	AllowedSubtags('NPAR', ChangeGRFNumUsedParams),
	AllowedSubtags('PALS', ChangeGRFPalette),
	AllowedSubtags('BLTR', ChangeGRFBlitter),
	AllowedSubtags('VRSN', ChangeGRFVersion),
	AllowedSubtags('MINV', ChangeGRFMinVersion),
	AllowedSubtags('PARA', HandleParameterInfo),
	AllowedSubtags()
};

/** Action14 feature definition */
struct GRFFeatureInfo {
	const char *name; // nullptr indicates the end of the list
	uint16 version;

	/** Create empty object used to identify the end of a list. */
	GRFFeatureInfo() :
		name(nullptr),
		version(0)
	{}

	GRFFeatureInfo(const char *name, uint16 version) :
		name(name),
		version(version)
	{}
};

/** Action14 feature list */
static const GRFFeatureInfo _grf_feature_list[] = {
	GRFFeatureInfo("feature_test", 1),
	GRFFeatureInfo("property_mapping", 1),
	GRFFeatureInfo("action5_type_id_mapping", 1),
	GRFFeatureInfo("action0_station_prop1B", 1),
	GRFFeatureInfo("action0_station_disallowed_bridge_pillars", 1),
	GRFFeatureInfo("varaction2_station_var42", 1),
	GRFFeatureInfo("more_bridge_types", 1),
	GRFFeatureInfo("action0_bridge_prop14", 1),
	GRFFeatureInfo("action0_bridge_pillar_flags", 1),
	GRFFeatureInfo("action0_bridge_availability_flags", 1),
	GRFFeatureInfo("action5_programmable_signals", 1),
	GRFFeatureInfo("action5_no_entry_signals", 1),
	GRFFeatureInfo("action0_railtype_programmable_signals", 1),
	GRFFeatureInfo("action0_railtype_no_entry_signals", 1),
	GRFFeatureInfo("action0_railtype_restricted_signals", 1),
	GRFFeatureInfo("action0_railtype_disable_realistic_braking", 1),
	GRFFeatureInfo("action0_railtype_recolour", 1),
	GRFFeatureInfo("action0_railtype_extra_aspects", 1),
	GRFFeatureInfo("action0_roadtype_extra_flags", 1),
	GRFFeatureInfo("action0_global_extra_station_names", 1),
	GRFFeatureInfo("action0_signals_programmable_signals", 1),
	GRFFeatureInfo("action0_signals_no_entry_signals", 1),
	GRFFeatureInfo("action0_signals_restricted_signals", 1),
	GRFFeatureInfo("action0_signals_recolour", 1),
	GRFFeatureInfo("action0_signals_extra_aspects", 1),
	GRFFeatureInfo("action3_signals_custom_signal_sprites", 1),
	GRFFeatureInfo(),
};

/** Action14 feature test instance */
struct GRFFeatureTest {
	const GRFFeatureInfo *feature;
	uint16 min_version;
	uint16 max_version;
	uint8 platform_var_bit;

	void Reset()
	{
		this->feature = nullptr;
		this->min_version = 1;
		this->max_version = UINT16_MAX;
		this->platform_var_bit = 0;
	}

	void ExecuteTest()
	{
		uint16 version = (this->feature != nullptr) ? this->feature->version : 0;
		bool has_feature = (version >= this->min_version && version <= this->max_version);
		if (this->platform_var_bit > 0) {
			SB(_cur.grffile->var9D_overlay, this->platform_var_bit, 1, has_feature ? 1 : 0);
			grfmsg(2, "Action 14 feature test: feature test: setting bit %u of var 0x9D to %u, %u", platform_var_bit, has_feature ? 1 : 0, _cur.grffile->var9D_overlay);
		} else {
			grfmsg(2, "Action 14 feature test: feature test: doing nothing: %u", has_feature ? 1 : 0);
		}
	}
};

static GRFFeatureTest _current_grf_feature_test;

/** Callback function for 'FTST'->'NAME' to set the name of the feature being tested. */
static bool ChangeGRFFeatureTestName(byte langid, const char *str)
{
	for (const GRFFeatureInfo *info = _grf_feature_list; info->name != nullptr; info++) {
		if (strcmp(info->name, str) == 0) {
			_current_grf_feature_test.feature = info;
			grfmsg(2, "Action 14 feature test: found feature named: '%s' (version: %u) in 'FTST'->'NAME'", str, info->version);
			return true;
		}
	}
	grfmsg(2, "Action 14 feature test: could not find feature named: '%s' in 'FTST'->'NAME'", str);
	_current_grf_feature_test.feature = nullptr;
	return true;
}

/** Callback function for 'FTST'->'MINV' to set the minimum version of the feature being tested. */
static bool ChangeGRFFeatureMinVersion(size_t len, ByteReader *buf)
{
	if (len != 2) {
		grfmsg(2, "Action 14 feature test: expected 2 bytes for 'FTST'->'MINV' but got " PRINTF_SIZE ", ignoring this field", len);
		buf->Skip(len);
	} else {
		_current_grf_feature_test.min_version = buf->ReadWord();
	}
	return true;
}

/** Callback function for 'FTST'->'MAXV' to set the maximum version of the feature being tested. */
static bool ChangeGRFFeatureMaxVersion(size_t len, ByteReader *buf)
{
	if (len != 2) {
		grfmsg(2, "Action 14 feature test: expected 2 bytes for 'FTST'->'MAXV' but got " PRINTF_SIZE ", ignoring this field", len);
		buf->Skip(len);
	} else {
		_current_grf_feature_test.max_version = buf->ReadWord();
	}
	return true;
}

/** Callback function for 'FTST'->'SETP' to set the bit number of global variable 9D (platform version) to set/unset with the result of the feature test. */
static bool ChangeGRFFeatureSetPlatformVarBit(size_t len, ByteReader *buf)
{
	if (len != 1) {
		grfmsg(2, "Action 14 feature test: expected 1 byte for 'FTST'->'SETP' but got " PRINTF_SIZE ", ignoring this field", len);
		buf->Skip(len);
	} else {
		uint8 bit_number = buf->ReadByte();
		if (bit_number >= 4 && bit_number <= 31) {
			_current_grf_feature_test.platform_var_bit = bit_number;
		} else {
			grfmsg(2, "Action 14 feature test: expected a bit number >= 4 and <= 32 for 'FTST'->'SETP' but got %u, ignoring this field", bit_number);
		}
	}
	return true;
}

/** Action14 tags for the FTST node */
AllowedSubtags _tags_ftst[] = {
	AllowedSubtags('NAME', ChangeGRFFeatureTestName),
	AllowedSubtags('MINV', ChangeGRFFeatureMinVersion),
	AllowedSubtags('MAXV', ChangeGRFFeatureMaxVersion),
	AllowedSubtags('SETP', ChangeGRFFeatureSetPlatformVarBit),
	AllowedSubtags()
};

/**
 * Callback function for 'FTST' (feature test)
 */
static bool HandleFeatureTestInfo(ByteReader *buf)
{
	_current_grf_feature_test.Reset();
	HandleNodes(buf, _tags_ftst);
	_current_grf_feature_test.ExecuteTest();
	return true;
}

/** Action14 Action0 remappable property list */
static const GRFPropertyMapDefinition _grf_action0_remappable_properties[] = {
	GRFPropertyMapDefinition(GSF_STATIONS, A0RPI_STATION_MIN_BRIDGE_HEIGHT, "station_min_bridge_height"),
	GRFPropertyMapDefinition(GSF_STATIONS, A0RPI_STATION_DISALLOWED_BRIDGE_PILLARS, "station_disallowed_bridge_pillars"),
	GRFPropertyMapDefinition(GSF_BRIDGES, A0RPI_BRIDGE_MENU_ICON, "bridge_menu_icon"),
	GRFPropertyMapDefinition(GSF_BRIDGES, A0RPI_BRIDGE_PILLAR_FLAGS, "bridge_pillar_flags"),
	GRFPropertyMapDefinition(GSF_BRIDGES, A0RPI_BRIDGE_AVAILABILITY_FLAGS, "bridge_availability_flags"),
	GRFPropertyMapDefinition(GSF_RAILTYPES, A0RPI_RAILTYPE_ENABLE_PROGRAMMABLE_SIGNALS, "railtype_enable_programmable_signals"),
	GRFPropertyMapDefinition(GSF_RAILTYPES, A0RPI_RAILTYPE_ENABLE_NO_ENTRY_SIGNALS, "railtype_enable_no_entry_signals"),
	GRFPropertyMapDefinition(GSF_RAILTYPES, A0RPI_RAILTYPE_ENABLE_RESTRICTED_SIGNALS, "railtype_enable_restricted_signals"),
	GRFPropertyMapDefinition(GSF_RAILTYPES, A0RPI_RAILTYPE_DISABLE_REALISTIC_BRAKING, "railtype_disable_realistic_braking"),
	GRFPropertyMapDefinition(GSF_RAILTYPES, A0RPI_RAILTYPE_ENABLE_SIGNAL_RECOLOUR, "railtype_enable_signal_recolour"),
	GRFPropertyMapDefinition(GSF_RAILTYPES, A0RPI_RAILTYPE_EXTRA_ASPECTS, "railtype_extra_aspects"),
	GRFPropertyMapDefinition(GSF_ROADTYPES, A0RPI_ROADTYPE_EXTRA_FLAGS, "roadtype_extra_flags"),
	GRFPropertyMapDefinition(GSF_TRAMTYPES, A0RPI_ROADTYPE_EXTRA_FLAGS, "roadtype_extra_flags"),
	GRFPropertyMapDefinition(GSF_GLOBALVAR, A0RPI_GLOBALVAR_EXTRA_STATION_NAMES, "global_extra_station_names"),
	GRFPropertyMapDefinition(GSF_SIGNALS, A0RPI_SIGNALS_ENABLE_PROGRAMMABLE_SIGNALS, "signals_enable_programmable_signals"),
	GRFPropertyMapDefinition(GSF_SIGNALS, A0RPI_SIGNALS_ENABLE_NO_ENTRY_SIGNALS, "signals_enable_no_entry_signals"),
	GRFPropertyMapDefinition(GSF_SIGNALS, A0RPI_SIGNALS_ENABLE_RESTRICTED_SIGNALS, "signals_enable_restricted_signals"),
	GRFPropertyMapDefinition(GSF_SIGNALS, A0RPI_SIGNALS_ENABLE_SIGNAL_RECOLOUR, "signals_enable_signal_recolour"),
	GRFPropertyMapDefinition(GSF_SIGNALS, A0RPI_SIGNALS_EXTRA_ASPECTS, "signals_extra_aspects"),
	GRFPropertyMapDefinition(),
};

/** Action14 Action5 remappable type list */
static const Action5TypeRemapDefinition _grf_action5_remappable_types[] = {
	Action5TypeRemapDefinition("programmable_signals", A5BLOCK_ALLOW_OFFSET, SPR_PROGSIGNAL_BASE, 1, 32, "Programmable pre-signal graphics"),
	Action5TypeRemapDefinition("no_entry_signals", A5BLOCK_ALLOW_OFFSET, SPR_EXTRASIGNAL_BASE, 1, 16, "No-entry signal graphics"),
	Action5TypeRemapDefinition(),
};

/** Action14 Action0 property map action instance */
struct GRFPropertyMapAction {
	const char *tag_name = nullptr;
	const char *descriptor = nullptr;

	int feature;
	int prop_id;
	std::string name;
	GRFPropertyMapFallbackMode fallback_mode;
	uint8 ttd_ver_var_bit;

	void Reset(const char *tag, const char *desc)
	{
		this->tag_name = tag;
		this->descriptor = desc;

		this->feature = -1;
		this->prop_id = -1;
		this->name.clear();
		this->fallback_mode = GPMFM_IGNORE;
		this->ttd_ver_var_bit = 0;
	}

	void ExecutePropertyRemapping()
	{
		if (this->feature < 0) {
			grfmsg(2, "Action 14 %s remapping: no feature defined, doing nothing", this->descriptor);
			return;
		}
		if (this->prop_id < 0) {
			grfmsg(2, "Action 14 %s remapping: no property ID defined, doing nothing", this->descriptor);
			return;
		}
		if (this->name.empty()) {
			grfmsg(2, "Action 14 %s remapping: no name defined, doing nothing", this->descriptor);
			return;
		}
		bool success = false;
		const char *str = this->name.c_str();
		for (const GRFPropertyMapDefinition *info = _grf_action0_remappable_properties; info->name != nullptr; info++) {
			if (info->feature == this->feature && strcmp(info->name, str) == 0) {
				GRFFilePropertyRemapEntry &entry = _cur.grffile->action0_property_remaps[this->feature].Entry(this->prop_id);
				entry.name = info->name;
				entry.id = info->id;
				entry.feature = this->feature;
				entry.property_id = this->prop_id;
				success = true;
				break;
			}
		}
		if (this->ttd_ver_var_bit > 0) {
			SB(_cur.grffile->var8D_overlay, this->ttd_ver_var_bit, 1, success ? 1 : 0);
		}
		if (!success) {
			if (this->fallback_mode == GPMFM_ERROR_ON_DEFINITION) {
				grfmsg(0, "Error: Unimplemented mapped %s: %s, feature: %X, mapped to: %X", this->descriptor, str, this->feature, this->prop_id);
				GRFError *error = DisableGrf(STR_NEWGRF_ERROR_UNIMPLEMETED_MAPPED_PROPERTY);
				error->data = stredup(str);
				error->param_value[1] = this->feature;
				error->param_value[2] = this->prop_id;
			} else {
				const char *str_store = stredup(str);
				grfmsg(2, "Unimplemented mapped %s: %s, feature: %X, mapped to: %X, %s on use",
						this->descriptor, str, this->feature, this->prop_id, (this->fallback_mode == GPMFM_IGNORE) ? "ignoring" : "error");
				_cur.grffile->remap_unknown_property_names.emplace_back(str_store);
				GRFFilePropertyRemapEntry &entry = _cur.grffile->action0_property_remaps[this->feature].Entry(this->prop_id);
				entry.name = str_store;
				entry.id = (this->fallback_mode == GPMFM_IGNORE) ? A0RPI_UNKNOWN_IGNORE : A0RPI_UNKNOWN_ERROR;
				entry.feature = this->feature;
				entry.property_id = this->prop_id;
			}
		}
	}

	void ExecuteAction5TypeRemapping()
	{
		if (this->prop_id < 0) {
			grfmsg(2, "Action 14 %s remapping: no type ID defined, doing nothing", this->descriptor);
			return;
		}
		if (this->name.empty()) {
			grfmsg(2, "Action 14 %s remapping: no name defined, doing nothing", this->descriptor);
			return;
		}
		bool success = false;
		const char *str = this->name.c_str();
		for (const Action5TypeRemapDefinition *info = _grf_action5_remappable_types; info->name != nullptr; info++) {
			if (strcmp(info->name, str) == 0) {
				Action5TypeRemapEntry &entry = _cur.grffile->action5_type_remaps.Entry(this->prop_id);
				entry.name = info->name;
				entry.info = &(info->info);
				entry.type_id = this->prop_id;
				success = true;
				break;
			}
		}
		if (this->ttd_ver_var_bit > 0) {
			SB(_cur.grffile->var8D_overlay, this->ttd_ver_var_bit, 1, success ? 1 : 0);
		}
		if (!success) {
			if (this->fallback_mode == GPMFM_ERROR_ON_DEFINITION) {
				grfmsg(0, "Error: Unimplemented mapped %s: %s, mapped to: %X", this->descriptor, str, this->prop_id);
				GRFError *error = DisableGrf(STR_NEWGRF_ERROR_UNIMPLEMETED_MAPPED_ACTION5_TYPE);
				error->data = stredup(str);
				error->param_value[1] = this->prop_id;
			} else {
				const char *str_store = stredup(str);
				grfmsg(2, "Unimplemented mapped %s: %s, mapped to: %X, %s on use",
						this->descriptor, str, this->prop_id, (this->fallback_mode == GPMFM_IGNORE) ? "ignoring" : "error");
				_cur.grffile->remap_unknown_property_names.emplace_back(str_store);
				Action5TypeRemapEntry &entry = _cur.grffile->action5_type_remaps.Entry(this->prop_id);
				entry.name = str_store;
				entry.info = nullptr;
				entry.type_id = this->prop_id;
				entry.fallback_mode = this->fallback_mode;
			}
		}
	}
};

static GRFPropertyMapAction _current_grf_property_map_action;

/** Callback function for ->'NAME' to set the name of the item to be mapped. */
static bool ChangePropertyRemapName(byte langid, const char *str)
{
	_current_grf_property_map_action.name = str;
	return true;
}

/** Callback function for ->'FEAT' to set which feature this mapping applies to. */
static bool ChangePropertyRemapFeature(size_t len, ByteReader *buf)
{
	GRFPropertyMapAction &action = _current_grf_property_map_action;
	if (len != 1) {
		grfmsg(2, "Action 14 %s mapping: expected 1 byte for '%s'->'FEAT' but got " PRINTF_SIZE ", ignoring this field", action.descriptor, action.tag_name, len);
		buf->Skip(len);
	} else {
		uint8 feature = buf->ReadByte();
		if (feature >= GSF_END) {
			grfmsg(2, "Action 14 %s mapping: invalid feature ID: %u, in '%s'->'FEAT', ignoring this field", action.descriptor, feature, action.tag_name);
		} else {
			action.feature = feature;
		}
	}
	return true;
}

/** Callback function for ->'PROP' to set the property ID to which this item is being mapped. */
static bool ChangePropertyRemapPropertyId(size_t len, ByteReader *buf)
{
	GRFPropertyMapAction &action = _current_grf_property_map_action;
	if (len != 1) {
		grfmsg(2, "Action 14 %s mapping: expected 1 byte for '%s'->'PROP' but got " PRINTF_SIZE ", ignoring this field", action.descriptor, action.tag_name, len);
		buf->Skip(len);
	} else {
		action.prop_id = buf->ReadByte();
	}
	return true;
}

/** Callback function for ->'TYPE' to set the property ID to which this item is being mapped. */
static bool ChangePropertyRemapTypeId(size_t len, ByteReader *buf)
{
	GRFPropertyMapAction &action = _current_grf_property_map_action;
	if (len != 1) {
		grfmsg(2, "Action 14 %s mapping: expected 1 byte for '%s'->'TYPE' but got " PRINTF_SIZE ", ignoring this field", action.descriptor, action.tag_name, len);
		buf->Skip(len);
	} else {
		uint8 prop = buf->ReadByte();
		if (prop < 128) {
			action.prop_id = prop;
		} else {
			grfmsg(2, "Action 14 %s mapping: expected a type < 128 for '%s'->'TYPE' but got %u, ignoring this field", action.descriptor, action.tag_name, prop);
		}
	}
	return true;
}

/** Callback function for ->'FLBK' to set the fallback mode. */
static bool ChangePropertyRemapSetFallbackMode(size_t len, ByteReader *buf)
{
	GRFPropertyMapAction &action = _current_grf_property_map_action;
	if (len != 1) {
		grfmsg(2, "Action 14 %s mapping: expected 1 byte for '%s'->'FLBK' but got " PRINTF_SIZE ", ignoring this field", action.descriptor, action.tag_name, len);
		buf->Skip(len);
	} else {
		GRFPropertyMapFallbackMode mode = (GRFPropertyMapFallbackMode) buf->ReadByte();
		if (mode < GPMFM_END) action.fallback_mode = mode;
	}
	return true;
}
/** Callback function for ->'SETT' to set the bit number of global variable 8D (TTD version) to set/unset with whether the remapping was successful. */
static bool ChangePropertyRemapSetTTDVerVarBit(size_t len, ByteReader *buf)
{
	GRFPropertyMapAction &action = _current_grf_property_map_action;
	if (len != 1) {
		grfmsg(2, "Action 14 %s mapping: expected 1 byte for '%s'->'SETT' but got " PRINTF_SIZE ", ignoring this field", action.descriptor, action.tag_name, len);
		buf->Skip(len);
	} else {
		uint8 bit_number = buf->ReadByte();
		if (bit_number >= 4 && bit_number <= 31) {
			action.ttd_ver_var_bit = bit_number;
		} else {
			grfmsg(2, "Action 14 %s mapping: expected a bit number >= 4 and <= 32 for '%s'->'SETT' but got %u, ignoring this field", action.descriptor, action.tag_name, bit_number);
		}
	}
	return true;
}

/** Action14 tags for the A0PM node */
AllowedSubtags _tags_a0pm[] = {
	AllowedSubtags('NAME', ChangePropertyRemapName),
	AllowedSubtags('FEAT', ChangePropertyRemapFeature),
	AllowedSubtags('PROP', ChangePropertyRemapPropertyId),
	AllowedSubtags('FLBK', ChangePropertyRemapSetFallbackMode),
	AllowedSubtags('SETT', ChangePropertyRemapSetTTDVerVarBit),
	AllowedSubtags()
};

/**
 * Callback function for 'A0PM' (action 0 property mapping)
 */
static bool HandleAction0PropertyMap(ByteReader *buf)
{
	_current_grf_property_map_action.Reset("A0PM", "property");
	HandleNodes(buf, _tags_a0pm);
	_current_grf_property_map_action.ExecutePropertyRemapping();
	return true;
}

/** Action14 tags for the A5TM node */
AllowedSubtags _tags_a5tm[] = {
	AllowedSubtags('NAME', ChangePropertyRemapName),
	AllowedSubtags('TYPE', ChangePropertyRemapTypeId),
	AllowedSubtags('FLBK', ChangePropertyRemapSetFallbackMode),
	AllowedSubtags('SETT', ChangePropertyRemapSetTTDVerVarBit),
	AllowedSubtags()
};

/**
 * Callback function for 'A5TM' (action 5 type mapping)
 */
static bool HandleAction5TypeMap(ByteReader *buf)
{
	_current_grf_property_map_action.Reset("A5TM", "Action 5 type");
	HandleNodes(buf, _tags_a5tm);
	_current_grf_property_map_action.ExecuteAction5TypeRemapping();
	return true;
}

/** Action14 root tags */
AllowedSubtags _tags_root_static[] = {
	AllowedSubtags('INFO', _tags_info),
	AllowedSubtags('FTST', SkipInfoChunk),
	AllowedSubtags('A0PM', SkipInfoChunk),
	AllowedSubtags('A5TM', SkipInfoChunk),
	AllowedSubtags()
};

/** Action14 root tags */
AllowedSubtags _tags_root_feature_tests[] = {
	AllowedSubtags('INFO', SkipInfoChunk),
	AllowedSubtags('FTST', HandleFeatureTestInfo),
	AllowedSubtags('A0PM', HandleAction0PropertyMap),
	AllowedSubtags('A5TM', HandleAction5TypeMap),
	AllowedSubtags()
};


/**
 * Try to skip the current node and all subnodes (if it's a branch node).
 * @param buf Buffer.
 * @param type The node type to skip.
 * @return True if we could skip the node, false if an error occurred.
 */
static bool SkipUnknownInfo(ByteReader *buf, byte type)
{
	/* type and id are already read */
	switch (type) {
		case 'C': {
			byte new_type = buf->ReadByte();
			while (new_type != 0) {
				buf->ReadDWord(); // skip the id
				if (!SkipUnknownInfo(buf, new_type)) return false;
				new_type = buf->ReadByte();
			}
			break;
		}

		case 'T':
			buf->ReadByte(); // lang
			buf->ReadString(); // actual text
			break;

		case 'B': {
			uint16 size = buf->ReadWord();
			buf->Skip(size);
			break;
		}

		default:
			return false;
	}

	return true;
}

/**
 * Handle the nodes of an Action14
 * @param type Type of node.
 * @param id ID.
 * @param buf Buffer.
 * @param subtags Allowed subtags.
 * @return Whether all tags could be handled.
 */
static bool HandleNode(byte type, uint32 id, ByteReader *buf, AllowedSubtags subtags[])
{
	uint i = 0;
	AllowedSubtags *tag;
	while ((tag = &subtags[i++])->type != 0) {
		if (tag->id != BSWAP32(id) || tag->type != type) continue;
		switch (type) {
			default: NOT_REACHED();

			case 'T': {
				byte langid = buf->ReadByte();
				return tag->handler.text(langid, buf->ReadString());
			}

			case 'B': {
				size_t len = buf->ReadWord();
				if (buf->Remaining() < len) return false;
				return tag->handler.data(len, buf);
			}

			case 'C': {
				if (tag->handler.call_handler) {
					return tag->handler.u.branch(buf);
				}
				return HandleNodes(buf, tag->handler.u.subtags);
			}
		}
	}
	grfmsg(2, "StaticGRFInfo: unknown type/id combination found, type=%c, id=%x", type, id);
	return SkipUnknownInfo(buf, type);
}

/**
 * Handle the contents of a 'C' choice of an Action14
 * @param buf Buffer.
 * @param subtags List of subtags.
 * @return Whether the nodes could all be handled.
 */
static bool HandleNodes(ByteReader *buf, AllowedSubtags subtags[])
{
	byte type = buf->ReadByte();
	while (type != 0) {
		uint32 id = buf->ReadDWord();
		if (!HandleNode(type, id, buf, subtags)) return false;
		type = buf->ReadByte();
	}
	return true;
}

/**
 * Handle Action 0x14 (static info)
 * @param buf Buffer.
 */
static void StaticGRFInfo(ByteReader *buf)
{
	/* <14> <type> <id> <text/data...> */
	HandleNodes(buf, _tags_root_static);
}

/**
 * Handle Action 0x14 (feature tests)
 * @param buf Buffer.
 */
static void Act14FeatureTest(ByteReader *buf)
{
	/* <14> <type> <id> <text/data...> */
	HandleNodes(buf, _tags_root_feature_tests);
}

/**
 * Set the current NewGRF as unsafe for static use
 * @param buf Unused.
 * @note Used during safety scan on unsafe actions.
 */
static void GRFUnsafe(ByteReader *buf)
{
	SetBit(_cur.grfconfig->flags, GCF_UNSAFE);

	/* Skip remainder of GRF */
	_cur.skip_sprites = -1;
}


/** Initialize the TTDPatch flags */
static void InitializeGRFSpecial()
{
	_ttdpatch_flags[0] = ((_settings_game.station.never_expire_airports ? 1 : 0) << 0x0C)  // keepsmallairport
	                   |                                                      (1 << 0x0D)  // newairports
	                   |                                                      (1 << 0x0E)  // largestations
	                   | ((_settings_game.construction.max_bridge_length > 16 ? 1 : 0) << 0x0F)  // longbridges
	                   |                                                      (0 << 0x10)  // loadtime
	                   |                                                      (1 << 0x12)  // presignals
	                   |                                                      (1 << 0x13)  // extpresignals
	                   | ((_settings_game.vehicle.never_expire_vehicles ? 1 : 0) << 0x16)  // enginespersist
	                   |                                                      (1 << 0x1B)  // multihead
	                   |                                                      (1 << 0x1D)  // lowmemory
	                   |                                                      (1 << 0x1E); // generalfixes

	_ttdpatch_flags[1] =   ((_settings_game.economy.station_noise_level ? 1 : 0) << 0x07)  // moreairports - based on units of noise
	                   |                                                      (1 << 0x08)  // mammothtrains
	                   |                                                      (1 << 0x09)  // trainrefit
	                   |                                                      (0 << 0x0B)  // subsidiaries
	                   |         ((_settings_game.order.gradual_loading ? 1 : 0) << 0x0C)  // gradualloading
	                   |                                                      (1 << 0x12)  // unifiedmaglevmode - set bit 0 mode. Not revelant to OTTD
	                   |                                                      (1 << 0x13)  // unifiedmaglevmode - set bit 1 mode
	                   |                                                      (1 << 0x14)  // bridgespeedlimits
	                   |                                                      (1 << 0x16)  // eternalgame
	                   |                                                      (1 << 0x17)  // newtrains
	                   |                                                      (1 << 0x18)  // newrvs
	                   |                                                      (1 << 0x19)  // newships
	                   |                                                      (1 << 0x1A)  // newplanes
	                   | ((_settings_game.construction.train_signal_side == 1 ? 1 : 0) << 0x1B)  // signalsontrafficside
	                   |       ((_settings_game.vehicle.disable_elrails ? 0 : 1) << 0x1C); // electrifiedrailway

	_ttdpatch_flags[2] =                                                      (1 << 0x01)  // loadallgraphics - obsolote
	                   |                                                      (1 << 0x03)  // semaphores
	                   |                                                      (1 << 0x0A)  // newobjects
	                   |                                                      (0 << 0x0B)  // enhancedgui
	                   |                                                      (0 << 0x0C)  // newagerating
	                   |  ((_settings_game.construction.build_on_slopes ? 1 : 0) << 0x0D)  // buildonslopes
	                   |                                                      (1 << 0x0E)  // fullloadany
	                   |                                                      (1 << 0x0F)  // planespeed
	                   |                                                      (0 << 0x10)  // moreindustriesperclimate - obsolete
	                   |                                                      (0 << 0x11)  // moretoylandfeatures
	                   |                                                      (1 << 0x12)  // newstations
	                   |                                                      (1 << 0x13)  // tracktypecostdiff
	                   |                                                      (1 << 0x14)  // manualconvert
	                   |  ((_settings_game.construction.build_on_slopes ? 1 : 0) << 0x15)  // buildoncoasts
	                   |                                                      (1 << 0x16)  // canals
	                   |                                                      (1 << 0x17)  // newstartyear
	                   |    ((_settings_game.vehicle.freight_trains > 1 ? 1 : 0) << 0x18)  // freighttrains
	                   |                                                      (1 << 0x19)  // newhouses
	                   |                                                      (1 << 0x1A)  // newbridges
	                   |                                                      (1 << 0x1B)  // newtownnames
	                   |                                                      (1 << 0x1C)  // moreanimation
	                   |    ((_settings_game.vehicle.wagon_speed_limits ? 1 : 0) << 0x1D)  // wagonspeedlimits
	                   |                                                      (1 << 0x1E)  // newshistory
	                   |                                                      (0 << 0x1F); // custombridgeheads

	_ttdpatch_flags[3] =                                                      (0 << 0x00)  // newcargodistribution
	                   |                                                      (1 << 0x01)  // windowsnap
	                   | ((_settings_game.economy.allow_town_roads || _generating_world ? 0 : 1) << 0x02)  // townbuildnoroad
	                   |                                                      (1 << 0x03)  // pathbasedsignalling
	                   |                                                      (0 << 0x04)  // aichoosechance
	                   |                                                      (1 << 0x05)  // resolutionwidth
	                   |                                                      (1 << 0x06)  // resolutionheight
	                   |                                                      (1 << 0x07)  // newindustries
	                   |           ((_settings_game.order.improved_load ? 1 : 0) << 0x08)  // fifoloading
	                   |                                                      (0 << 0x09)  // townroadbranchprob
	                   |                                                      (0 << 0x0A)  // tempsnowline
	                   |                                                      (1 << 0x0B)  // newcargo
	                   |                                                      (1 << 0x0C)  // enhancemultiplayer
	                   |                                                      (1 << 0x0D)  // onewayroads
	                   |                                                      (1 << 0x0E)  // irregularstations
	                   |                                                      (1 << 0x0F)  // statistics
	                   |                                                      (1 << 0x10)  // newsounds
	                   |                                                      (1 << 0x11)  // autoreplace
	                   |                                                      (1 << 0x12)  // autoslope
	                   |                                                      (0 << 0x13)  // followvehicle
	                   |                                                      (1 << 0x14)  // trams
	                   |                                                      (0 << 0x15)  // enhancetunnels
	                   |                                                      (1 << 0x16)  // shortrvs
	                   |                                                      (1 << 0x17)  // articulatedrvs
	                   |       ((_settings_game.vehicle.dynamic_engines ? 1 : 0) << 0x18)  // dynamic engines
	                   |                                                      (1 << 0x1E)  // variablerunningcosts
	                   |                                                      (1 << 0x1F); // any switch is on

	_ttdpatch_flags[4] =                                                      (1 << 0x00)  // larger persistent storage
	                   |             ((_settings_game.economy.inflation ? 1 : 0) << 0x01); // inflation is on
}

/** Reset and clear all NewGRF stations */
static void ResetCustomStations()
{
	for (GRFFile * const file : _grf_files) {
		StationSpec **&stations = file->stations;
		if (stations == nullptr) continue;
		for (uint i = 0; i < NUM_STATIONS_PER_GRF; i++) {
			if (stations[i] == nullptr) continue;
			StationSpec *statspec = stations[i];

			/* Release this station */
			delete statspec;
		}

		/* Free and reset the station data */
		free(stations);
		stations = nullptr;
	}
}

/** Reset and clear all NewGRF houses */
static void ResetCustomHouses()
{
	for (GRFFile * const file : _grf_files) {
		HouseSpec **&housespec = file->housespec;
		if (housespec == nullptr) continue;
		for (uint i = 0; i < NUM_HOUSES_PER_GRF; i++) {
			free(housespec[i]);
		}

		free(housespec);
		housespec = nullptr;
	}
}

/** Reset and clear all NewGRF airports */
static void ResetCustomAirports()
{
	for (GRFFile * const file : _grf_files) {
		AirportSpec **aslist = file->airportspec;
		if (aslist != nullptr) {
			for (uint i = 0; i < NUM_AIRPORTS_PER_GRF; i++) {
				AirportSpec *as = aslist[i];

				if (as != nullptr) {
					/* We need to remove the tiles layouts */
					for (int j = 0; j < as->num_table; j++) {
						/* remove the individual layouts */
						free(as->table[j]);
					}
					free(as->table);
					free(as->depot_table);
					free(as->rotation);

					free(as);
				}
			}
			free(aslist);
			file->airportspec = nullptr;
		}

		AirportTileSpec **&airporttilespec = file->airtspec;
		if (airporttilespec != nullptr) {
			for (uint i = 0; i < NUM_AIRPORTTILES_PER_GRF; i++) {
				free(airporttilespec[i]);
			}
			free(airporttilespec);
			airporttilespec = nullptr;
		}
	}
}

/** Reset and clear all NewGRF industries */
static void ResetCustomIndustries()
{
	for (GRFFile * const file : _grf_files) {
		IndustrySpec **&industryspec = file->industryspec;
		IndustryTileSpec **&indtspec = file->indtspec;

		/* We are verifiying both tiles and industries specs loaded from the grf file
		 * First, let's deal with industryspec */
		if (industryspec != nullptr) {
			for (uint i = 0; i < NUM_INDUSTRYTYPES_PER_GRF; i++) {
				IndustrySpec *ind = industryspec[i];
				delete ind;
			}

			free(industryspec);
			industryspec = nullptr;
		}

		if (indtspec == nullptr) continue;
		for (uint i = 0; i < NUM_INDUSTRYTILES_PER_GRF; i++) {
			free(indtspec[i]);
		}

		free(indtspec);
		indtspec = nullptr;
	}
}

/** Reset and clear all NewObjects */
static void ResetCustomObjects()
{
	for (GRFFile * const file : _grf_files) {
		ObjectSpec **&objectspec = file->objectspec;
		if (objectspec == nullptr) continue;
		for (uint i = 0; i < NUM_OBJECTS_PER_GRF; i++) {
			free(objectspec[i]);
		}

		free(objectspec);
		objectspec = nullptr;
	}
}

/** Reset and clear all NewGRFs */
static void ResetNewGRF()
{
	for (GRFFile * const file : _grf_files) {
		delete file;
	}

	_grf_files.clear();
	_cur.grffile   = nullptr;
	_new_signals_grfs.clear();
}

/** Clear all NewGRF errors */
static void ResetNewGRFErrors()
{
	for (GRFConfig *c = _grfconfig; c != nullptr; c = c->next) {
		if (!HasBit(c->flags, GCF_COPY) && c->error != nullptr) {
			delete c->error;
			c->error = nullptr;
		}
	}
}

/**
 * Reset all NewGRF loaded data
 */
void ResetNewGRFData()
{
	CleanUpStrings();
	CleanUpGRFTownNames();

	/* Copy/reset original engine info data */
	SetupEngines();

	/* Copy/reset original bridge info data */
	ResetBridges();

	/* Reset rail type information */
	ResetRailTypes();

	/* Copy/reset original road type info data */
	ResetRoadTypes();

	/* Allocate temporary refit/cargo class data */
	_gted = CallocT<GRFTempEngineData>(Engine::GetPoolSize());

	/* Fill rail type label temporary data for default trains */
	for (const Engine *e : Engine::IterateType(VEH_TRAIN)) {
		_gted[e->index].railtypelabel = GetRailTypeInfo(e->u.rail.railtype)->label;
	}

	/* Reset GRM reservations */
	memset(&_grm_engines, 0, sizeof(_grm_engines));
	memset(&_grm_cargoes, 0, sizeof(_grm_cargoes));

	/* Reset generic feature callback lists */
	ResetGenericCallbacks();

	/* Reset price base data */
	ResetPriceBaseMultipliers();

	/* Reset the curencies array */
	ResetCurrencies();

	/* Reset the house array */
	ResetCustomHouses();
	ResetHouses();

	/* Reset the industries structures*/
	ResetCustomIndustries();
	ResetIndustries();

	/* Reset the objects. */
	ObjectClass::Reset();
	ResetCustomObjects();
	ResetObjects();

	/* Reset station classes */
	StationClass::Reset();
	ResetCustomStations();

	/* Reset airport-related structures */
	AirportClass::Reset();
	ResetCustomAirports();
	AirportSpec::ResetAirports();
	AirportTileSpec::ResetAirportTiles();

	/* Reset canal sprite groups and flags */
	memset(_water_feature, 0, sizeof(_water_feature));

	/* Reset the snowline table. */
	ClearSnowLine();

	/* Reset NewGRF files */
	ResetNewGRF();

	/* Reset NewGRF errors. */
	ResetNewGRFErrors();

	/* Set up the default cargo types */
	SetupCargoForClimate(_settings_game.game_creation.landscape);

	/* Reset misc GRF features and train list display variables */
	_misc_grf_features = 0;

	_loaded_newgrf_features.has_2CC           = false;
	_loaded_newgrf_features.used_liveries     = 1 << LS_DEFAULT;
	_loaded_newgrf_features.shore             = SHORE_REPLACE_NONE;
	_loaded_newgrf_features.tram              = TRAMWAY_REPLACE_DEPOT_NONE;

	/* Clear all GRF overrides */
	_grf_id_overrides.clear();

	InitializeSoundPool();
	_spritegroup_pool.CleanPool();
}

/**
 * Reset NewGRF data which is stored persistently in savegames.
 */
void ResetPersistentNewGRFData()
{
	/* Reset override managers */
	_engine_mngr.ResetToDefaultMapping();
	_house_mngr.ResetMapping();
	_industry_mngr.ResetMapping();
	_industile_mngr.ResetMapping();
	_airport_mngr.ResetMapping();
	_airporttile_mngr.ResetMapping();
}

/**
 * Construct the Cargo Mapping
 * @note This is the reverse of a cargo translation table
 */
static void BuildCargoTranslationMap()
{
	memset(_cur.grffile->cargo_map, 0xFF, sizeof(_cur.grffile->cargo_map));

	for (CargoID c = 0; c < NUM_CARGO; c++) {
		const CargoSpec *cs = CargoSpec::Get(c);
		if (!cs->IsValid()) continue;

		if (_cur.grffile->cargo_list.size() == 0) {
			/* Default translation table, so just a straight mapping to bitnum */
			_cur.grffile->cargo_map[c] = cs->bitnum;
		} else {
			/* Check the translation table for this cargo's label */
			int idx = find_index(_cur.grffile->cargo_list, {cs->label});
			if (idx >= 0) _cur.grffile->cargo_map[c] = idx;
		}
	}
}

/**
 * Prepare loading a NewGRF file with its config
 * @param config The NewGRF configuration struct with name, id, parameters and alike.
 */
static void InitNewGRFFile(const GRFConfig *config)
{
	GRFFile *newfile = GetFileByFilename(config->filename);
	if (newfile != nullptr) {
		/* We already loaded it once. */
		_cur.grffile = newfile;
		return;
	}

	newfile = new GRFFile(config);
	_grf_files.push_back(_cur.grffile = newfile);
}

/**
 * Constructor for GRFFile
 * @param config GRFConfig to copy name, grfid and parameters from.
 */
GRFFile::GRFFile(const GRFConfig *config)
{
	this->filename = stredup(config->filename);
	this->grfid = config->ident.grfid;

	/* Initialise local settings to defaults */
	this->traininfo_vehicle_pitch = 0;
	this->traininfo_vehicle_width = TRAININFO_DEFAULT_VEHICLE_WIDTH;

	this->new_signals_group = nullptr;
	this->new_signal_ctrl_flags = 0;
	this->new_signal_extra_aspects = 0;

	/* Mark price_base_multipliers as 'not set' */
	for (Price i = PR_BEGIN; i < PR_END; i++) {
		this->price_base_multipliers[i] = INVALID_PRICE_MODIFIER;
	}

	/* Initialise rail type map with default rail types */
	std::fill(std::begin(this->railtype_map), std::end(this->railtype_map), INVALID_RAILTYPE);
	this->railtype_map[0] = RAILTYPE_RAIL;
	this->railtype_map[1] = RAILTYPE_ELECTRIC;
	this->railtype_map[2] = RAILTYPE_MONO;
	this->railtype_map[3] = RAILTYPE_MAGLEV;

	/* Initialise road type map with default road types */
	std::fill(std::begin(this->roadtype_map), std::end(this->roadtype_map), INVALID_ROADTYPE);
	this->roadtype_map[0] = ROADTYPE_ROAD;

	/* Initialise tram type map with default tram types */
	std::fill(std::begin(this->tramtype_map), std::end(this->tramtype_map), INVALID_ROADTYPE);
	this->tramtype_map[0] = ROADTYPE_TRAM;

	/* Copy the initial parameter list
	 * 'Uninitialised' parameters are zeroed as that is their default value when dynamically creating them. */
	static_assert(lengthof(this->param) == lengthof(config->param) && lengthof(this->param) == 0x80);

	assert(config->num_params <= lengthof(config->param));
	this->param_end = config->num_params;
	if (this->param_end > 0) {
		MemCpyT(this->param, config->param, this->param_end);
	}
}

GRFFile::~GRFFile()
{
	free(this->filename);
	delete[] this->language_map;
}


/**
 * Precalculate refit masks from cargo classes for all vehicles.
 */
static void CalculateRefitMasks()
{
	CargoTypes original_known_cargoes = 0;
	for (int ct = 0; ct != NUM_ORIGINAL_CARGO; ++ct) {
		CargoID cid = GetDefaultCargoID(_settings_game.game_creation.landscape, static_cast<CargoType>(ct));
		if (cid != CT_INVALID) SetBit(original_known_cargoes, cid);
	}

	for (Engine *e : Engine::Iterate()) {
		EngineID engine = e->index;
		EngineInfo *ei = &e->info;
		bool only_defaultcargo; ///< Set if the vehicle shall carry only the default cargo

		/* If the NewGRF did not set any cargo properties, we apply default values. */
		if (_gted[engine].defaultcargo_grf == nullptr) {
			/* If the vehicle has any capacity, apply the default refit masks */
			if (e->type != VEH_TRAIN || e->u.rail.capacity != 0) {
				static constexpr byte T = 1 << LT_TEMPERATE;
				static constexpr byte A = 1 << LT_ARCTIC;
				static constexpr byte S = 1 << LT_TROPIC;
				static constexpr byte Y = 1 << LT_TOYLAND;
				static const struct DefaultRefitMasks {
					byte climate;
					CargoType cargo_type;
					CargoTypes cargo_allowed;
					CargoTypes cargo_disallowed;
				} _default_refit_masks[] = {
					{T | A | S | Y, CT_PASSENGERS, CC_PASSENGERS,               0},
					{T | A | S    , CT_MAIL,       CC_MAIL,                     0},
					{T | A | S    , CT_VALUABLES,  CC_ARMOURED,                 CC_LIQUID},
					{            Y, CT_MAIL,       CC_MAIL | CC_ARMOURED,       CC_LIQUID},
					{T | A        , CT_COAL,       CC_BULK,                     0},
					{        S    , CT_COPPER_ORE, CC_BULK,                     0},
					{            Y, CT_SUGAR,      CC_BULK,                     0},
					{T | A | S    , CT_OIL,        CC_LIQUID,                   0},
					{            Y, CT_COLA,       CC_LIQUID,                   0},
					{T            , CT_GOODS,      CC_PIECE_GOODS | CC_EXPRESS, CC_LIQUID | CC_PASSENGERS},
					{    A | S    , CT_GOODS,      CC_PIECE_GOODS | CC_EXPRESS, CC_LIQUID | CC_PASSENGERS | CC_REFRIGERATED},
					{    A | S    , CT_FOOD,       CC_REFRIGERATED,             0},
					{            Y, CT_CANDY,      CC_PIECE_GOODS | CC_EXPRESS, CC_LIQUID | CC_PASSENGERS},
				};

				if (e->type == VEH_AIRCRAFT) {
					/* Aircraft default to "light" cargoes */
					_gted[engine].cargo_allowed = CC_PASSENGERS | CC_MAIL | CC_ARMOURED | CC_EXPRESS;
					_gted[engine].cargo_disallowed = CC_LIQUID;
				} else if (e->type == VEH_SHIP) {
					switch (ei->cargo_type) {
						case CT_PASSENGERS:
							/* Ferries */
							_gted[engine].cargo_allowed = CC_PASSENGERS;
							_gted[engine].cargo_disallowed = 0;
							break;
						case CT_OIL:
							/* Tankers */
							_gted[engine].cargo_allowed = CC_LIQUID;
							_gted[engine].cargo_disallowed = 0;
							break;
						default:
							/* Cargo ships */
							if (_settings_game.game_creation.landscape == LT_TOYLAND) {
								/* No tanker in toyland :( */
								_gted[engine].cargo_allowed = CC_MAIL | CC_ARMOURED | CC_EXPRESS | CC_BULK | CC_PIECE_GOODS | CC_LIQUID;
								_gted[engine].cargo_disallowed = CC_PASSENGERS;
							} else {
								_gted[engine].cargo_allowed = CC_MAIL | CC_ARMOURED | CC_EXPRESS | CC_BULK | CC_PIECE_GOODS;
								_gted[engine].cargo_disallowed = CC_LIQUID | CC_PASSENGERS;
							}
							break;
					}
					e->u.ship.old_refittable = true;
				} else if (e->type == VEH_TRAIN && e->u.rail.railveh_type != RAILVEH_WAGON) {
					/* Train engines default to all cargoes, so you can build single-cargo consists with fast engines.
					 * Trains loading multiple cargoes may start stations accepting unwanted cargoes. */
					_gted[engine].cargo_allowed = CC_PASSENGERS | CC_MAIL | CC_ARMOURED | CC_EXPRESS | CC_BULK | CC_PIECE_GOODS | CC_LIQUID;
					_gted[engine].cargo_disallowed = 0;
				} else {
					/* Train wagons and road vehicles are classified by their default cargo type */
					for (const auto &drm : _default_refit_masks) {
						if (!HasBit(drm.climate, _settings_game.game_creation.landscape)) continue;
						if (drm.cargo_type != ei->cargo_type) continue;

						_gted[engine].cargo_allowed = drm.cargo_allowed;
						_gted[engine].cargo_disallowed = drm.cargo_disallowed;
						break;
					}

					/* All original cargoes have specialised vehicles, so exclude them */
					_gted[engine].ctt_exclude_mask = original_known_cargoes;
				}
			}
			_gted[engine].UpdateRefittability(_gted[engine].cargo_allowed != 0);

			/* Translate cargo_type using the original climate-specific cargo table. */
			ei->cargo_type = GetDefaultCargoID(_settings_game.game_creation.landscape, static_cast<CargoType>(ei->cargo_type));
			if (ei->cargo_type != CT_INVALID) ClrBit(_gted[engine].ctt_exclude_mask, ei->cargo_type);
		}

		/* Compute refittability */
		{
			CargoTypes mask = 0;
			CargoTypes not_mask = 0;
			CargoTypes xor_mask = ei->refit_mask;

			/* If the original masks set by the grf are zero, the vehicle shall only carry the default cargo.
			 * Note: After applying the translations, the vehicle may end up carrying no defined cargo. It becomes unavailable in that case. */
			only_defaultcargo = _gted[engine].refittability != GRFTempEngineData::NONEMPTY;

			if (_gted[engine].cargo_allowed != 0) {
				/* Build up the list of cargo types from the set cargo classes. */
				for (const CargoSpec *cs : CargoSpec::Iterate()) {
					if (_gted[engine].cargo_allowed    & cs->classes) SetBit(mask,     cs->Index());
					if (_gted[engine].cargo_disallowed & cs->classes) SetBit(not_mask, cs->Index());
				}
			}

			ei->refit_mask = ((mask & ~not_mask) ^ xor_mask) & _cargo_mask;

			/* Apply explicit refit includes/excludes. */
			ei->refit_mask |= _gted[engine].ctt_include_mask;
			ei->refit_mask &= ~_gted[engine].ctt_exclude_mask;
		}

		/* Clear invalid cargoslots (from default vehicles or pre-NewCargo GRFs) */
		if (ei->cargo_type != CT_INVALID && !HasBit(_cargo_mask, ei->cargo_type)) ei->cargo_type = CT_INVALID;

		/* Ensure that the vehicle is either not refittable, or that the default cargo is one of the refittable cargoes.
		 * Note: Vehicles refittable to no cargo are handle differently to vehicle refittable to a single cargo. The latter might have subtypes. */
		if (!only_defaultcargo && (e->type != VEH_SHIP || e->u.ship.old_refittable) && ei->cargo_type != CT_INVALID && !HasBit(ei->refit_mask, ei->cargo_type)) {
			ei->cargo_type = CT_INVALID;
		}

		/* Check if this engine's cargo type is valid. If not, set to the first refittable
		 * cargo type. Finally disable the vehicle, if there is still no cargo. */
		if (ei->cargo_type == CT_INVALID && ei->refit_mask != 0) {
			/* Figure out which CTT to use for the default cargo, if it is 'first refittable'. */
			const uint8 *cargo_map_for_first_refittable = nullptr;
			{
				const GRFFile *file = _gted[engine].defaultcargo_grf;
				if (file == nullptr) file = e->GetGRF();
				if (file != nullptr && file->grf_version >= 8 && file->cargo_list.size() != 0) {
					cargo_map_for_first_refittable = file->cargo_map;
				}
			}

			if (cargo_map_for_first_refittable != nullptr) {
				/* Use first refittable cargo from cargo translation table */
				byte best_local_slot = 0xFF;
				CargoID cargo_type;
				FOR_EACH_SET_CARGO_ID(cargo_type, ei->refit_mask) {
					byte local_slot = cargo_map_for_first_refittable[cargo_type];
					if (local_slot < best_local_slot) {
						best_local_slot = local_slot;
						ei->cargo_type = cargo_type;
					}
				}
			}

			if (ei->cargo_type == CT_INVALID) {
				/* Use first refittable cargo slot */
				ei->cargo_type = (CargoID)FindFirstBit(ei->refit_mask);
			}
		}
		if (ei->cargo_type == CT_INVALID) ei->climates = 0;

		/* Clear refit_mask for not refittable ships */
		if (e->type == VEH_SHIP && !e->u.ship.old_refittable) {
			ei->refit_mask = 0;
		}
	}
}

/** Set to use the correct action0 properties for each canal feature */
static void FinaliseCanals()
{
	for (uint i = 0; i < CF_END; i++) {
		if (_water_feature[i].grffile != nullptr) {
			_water_feature[i].callback_mask = _water_feature[i].grffile->canal_local_properties[i].callback_mask;
			_water_feature[i].flags = _water_feature[i].grffile->canal_local_properties[i].flags;
		}
	}
}

/** Check for invalid engines */
static void FinaliseEngineArray()
{
	for (Engine *e : Engine::Iterate()) {
		if (e->GetGRF() == nullptr) {
			const EngineIDMapping &eid = _engine_mngr[e->index];
			if (eid.grfid != INVALID_GRFID || eid.internal_id != eid.substitute_id) {
				e->info.string_id = STR_NEWGRF_INVALID_ENGINE;
			}
		}

		if (!HasBit(e->info.climates, _settings_game.game_creation.landscape)) continue;

		/* When the train does not set property 27 (misc flags), but it
		 * is overridden by a NewGRF graphically we want to disable the
		 * flipping possibility. */
		if (e->type == VEH_TRAIN && !_gted[e->index].prop27_set && e->GetGRF() != nullptr && is_custom_sprite(e->u.rail.image_index)) {
			ClrBit(e->info.misc_flags, EF_RAIL_FLIPS);
		}

		/* Skip wagons, there livery is defined via the engine */
		if (e->type != VEH_TRAIN || e->u.rail.railveh_type != RAILVEH_WAGON) {
			LiveryScheme ls = GetEngineLiveryScheme(e->index, INVALID_ENGINE, nullptr);
			SetBit(_loaded_newgrf_features.used_liveries, ls);
			/* Note: For ships and roadvehicles we assume that they cannot be refitted between passenger and freight */

			if (e->type == VEH_TRAIN) {
				SetBit(_loaded_newgrf_features.used_liveries, LS_FREIGHT_WAGON);
				switch (ls) {
					case LS_STEAM:
					case LS_DIESEL:
					case LS_ELECTRIC:
					case LS_MONORAIL:
					case LS_MAGLEV:
						SetBit(_loaded_newgrf_features.used_liveries, LS_PASSENGER_WAGON_STEAM + ls - LS_STEAM);
						break;

					case LS_DMU:
					case LS_EMU:
						SetBit(_loaded_newgrf_features.used_liveries, LS_PASSENGER_WAGON_DIESEL + ls - LS_DMU);
						break;

					default: NOT_REACHED();
				}
			}
		}
	}
}

/** Check for invalid cargoes */
static void FinaliseCargoArray()
{
	for (CargoID c = 0; c < NUM_CARGO; c++) {
		CargoSpec *cs = CargoSpec::Get(c);
		if (!cs->IsValid()) {
			cs->name = cs->name_single = cs->units_volume = STR_NEWGRF_INVALID_CARGO;
			cs->quantifier = STR_NEWGRF_INVALID_CARGO_QUANTITY;
			cs->abbrev = STR_NEWGRF_INVALID_CARGO_ABBREV;
		}
	}
}

/**
 * Check if a given housespec is valid and disable it if it's not.
 * The housespecs that follow it are used to check the validity of
 * multitile houses.
 * @param hs The housespec to check.
 * @param next1 The housespec that follows \c hs.
 * @param next2 The housespec that follows \c next1.
 * @param next3 The housespec that follows \c next2.
 * @param filename The filename of the newgrf this house was defined in.
 * @return Whether the given housespec is valid.
 */
static bool IsHouseSpecValid(HouseSpec *hs, const HouseSpec *next1, const HouseSpec *next2, const HouseSpec *next3, const char *filename)
{
	if (((hs->building_flags & BUILDING_HAS_2_TILES) != 0 &&
				(next1 == nullptr || !next1->enabled || (next1->building_flags & BUILDING_HAS_1_TILE) != 0)) ||
			((hs->building_flags & BUILDING_HAS_4_TILES) != 0 &&
				(next2 == nullptr || !next2->enabled || (next2->building_flags & BUILDING_HAS_1_TILE) != 0 ||
				next3 == nullptr || !next3->enabled || (next3->building_flags & BUILDING_HAS_1_TILE) != 0))) {
		hs->enabled = false;
		if (filename != nullptr) DEBUG(grf, 1, "FinaliseHouseArray: %s defines house %d as multitile, but no suitable tiles follow. Disabling house.", filename, hs->grf_prop.local_id);
		return false;
	}

	/* Some places sum population by only counting north tiles. Other places use all tiles causing desyncs.
	 * As the newgrf specs define population to be zero for non-north tiles, we just disable the offending house.
	 * If you want to allow non-zero populations somewhen, make sure to sum the population of all tiles in all places. */
	if (((hs->building_flags & BUILDING_HAS_2_TILES) != 0 && next1->population != 0) ||
			((hs->building_flags & BUILDING_HAS_4_TILES) != 0 && (next2->population != 0 || next3->population != 0))) {
		hs->enabled = false;
		if (filename != nullptr) DEBUG(grf, 1, "FinaliseHouseArray: %s defines multitile house %d with non-zero population on additional tiles. Disabling house.", filename, hs->grf_prop.local_id);
		return false;
	}

	/* Substitute type is also used for override, and having an override with a different size causes crashes.
	 * This check should only be done for NewGRF houses because grf_prop.subst_id is not set for original houses.*/
	if (filename != nullptr && (hs->building_flags & BUILDING_HAS_1_TILE) != (HouseSpec::Get(hs->grf_prop.subst_id)->building_flags & BUILDING_HAS_1_TILE)) {
		hs->enabled = false;
		DEBUG(grf, 1, "FinaliseHouseArray: %s defines house %d with different house size then it's substitute type. Disabling house.", filename, hs->grf_prop.local_id);
		return false;
	}

	/* Make sure that additional parts of multitile houses are not available. */
	if ((hs->building_flags & BUILDING_HAS_1_TILE) == 0 && (hs->building_availability & HZ_ZONALL) != 0 && (hs->building_availability & HZ_CLIMALL) != 0) {
		hs->enabled = false;
		if (filename != nullptr) DEBUG(grf, 1, "FinaliseHouseArray: %s defines house %d without a size but marked it as available. Disabling house.", filename, hs->grf_prop.local_id);
		return false;
	}

	return true;
}

/**
 * Make sure there is at least one house available in the year 0 for the given
 * climate / housezone combination.
 * @param bitmask The climate and housezone to check for. Exactly one climate
 *   bit and one housezone bit should be set.
 */
static void EnsureEarlyHouse(HouseZones bitmask)
{
	Year min_year = MAX_YEAR;

	for (int i = 0; i < NUM_HOUSES; i++) {
		HouseSpec *hs = HouseSpec::Get(i);
		if (hs == nullptr || !hs->enabled) continue;
		if ((hs->building_availability & bitmask) != bitmask) continue;
		if (hs->min_year < min_year) min_year = hs->min_year;
	}

	if (min_year == 0) return;

	for (int i = 0; i < NUM_HOUSES; i++) {
		HouseSpec *hs = HouseSpec::Get(i);
		if (hs == nullptr || !hs->enabled) continue;
		if ((hs->building_availability & bitmask) != bitmask) continue;
		if (hs->min_year == min_year) hs->min_year = 0;
	}
}

/**
 * Add all new houses to the house array. House properties can be set at any
 * time in the GRF file, so we can only add a house spec to the house array
 * after the file has finished loading. We also need to check the dates, due to
 * the TTDPatch behaviour described below that we need to emulate.
 */
static void FinaliseHouseArray()
{
	/* If there are no houses with start dates before 1930, then all houses
	 * with start dates of 1930 have them reset to 0. This is in order to be
	 * compatible with TTDPatch, where if no houses have start dates before
	 * 1930 and the date is before 1930, the game pretends that this is 1930.
	 * If there have been any houses defined with start dates before 1930 then
	 * the dates are left alone.
	 * On the other hand, why 1930? Just 'fix' the houses with the lowest
	 * minimum introduction date to 0.
	 */
	for (GRFFile * const file : _grf_files) {
		HouseSpec **&housespec = file->housespec;
		if (housespec == nullptr) continue;

		for (int i = 0; i < NUM_HOUSES_PER_GRF; i++) {
			HouseSpec *hs = housespec[i];

			if (hs == nullptr) continue;

			const HouseSpec *next1 = (i + 1 < NUM_HOUSES_PER_GRF ? housespec[i + 1] : nullptr);
			const HouseSpec *next2 = (i + 2 < NUM_HOUSES_PER_GRF ? housespec[i + 2] : nullptr);
			const HouseSpec *next3 = (i + 3 < NUM_HOUSES_PER_GRF ? housespec[i + 3] : nullptr);

			if (!IsHouseSpecValid(hs, next1, next2, next3, file->filename)) continue;

			_house_mngr.SetEntitySpec(hs);
		}
	}

	for (int i = 0; i < NUM_HOUSES; i++) {
		HouseSpec *hs = HouseSpec::Get(i);
		const HouseSpec *next1 = (i + 1 < NUM_HOUSES ? HouseSpec::Get(i + 1) : nullptr);
		const HouseSpec *next2 = (i + 2 < NUM_HOUSES ? HouseSpec::Get(i + 2) : nullptr);
		const HouseSpec *next3 = (i + 3 < NUM_HOUSES ? HouseSpec::Get(i + 3) : nullptr);

		/* We need to check all houses again to we are sure that multitile houses
		 * did get consecutive IDs and none of the parts are missing. */
		if (!IsHouseSpecValid(hs, next1, next2, next3, nullptr)) {
			/* GetHouseNorthPart checks 3 houses that are directly before
			 * it in the house pool. If any of those houses have multi-tile
			 * flags set it assumes it's part of a multitile house. Since
			 * we can have invalid houses in the pool marked as disabled, we
			 * don't want to have them influencing valid tiles. As such set
			 * building_flags to zero here to make sure any house following
			 * this one in the pool is properly handled as 1x1 house. */
			hs->building_flags = TILE_NO_FLAG;
		}
	}

	HouseZones climate_mask = (HouseZones)(1 << (_settings_game.game_creation.landscape + 12));
	EnsureEarlyHouse(HZ_ZON1 | climate_mask);
	EnsureEarlyHouse(HZ_ZON2 | climate_mask);
	EnsureEarlyHouse(HZ_ZON3 | climate_mask);
	EnsureEarlyHouse(HZ_ZON4 | climate_mask);
	EnsureEarlyHouse(HZ_ZON5 | climate_mask);

	if (_settings_game.game_creation.landscape == LT_ARCTIC) {
		EnsureEarlyHouse(HZ_ZON1 | HZ_SUBARTC_ABOVE);
		EnsureEarlyHouse(HZ_ZON2 | HZ_SUBARTC_ABOVE);
		EnsureEarlyHouse(HZ_ZON3 | HZ_SUBARTC_ABOVE);
		EnsureEarlyHouse(HZ_ZON4 | HZ_SUBARTC_ABOVE);
		EnsureEarlyHouse(HZ_ZON5 | HZ_SUBARTC_ABOVE);
	}
}

/**
 * Add all new industries to the industry array. Industry properties can be set at any
 * time in the GRF file, so we can only add a industry spec to the industry array
 * after the file has finished loading.
 */
static void FinaliseIndustriesArray()
{
	for (GRFFile * const file : _grf_files) {
		IndustrySpec **&industryspec = file->industryspec;
		IndustryTileSpec **&indtspec = file->indtspec;
		if (industryspec != nullptr) {
			for (int i = 0; i < NUM_INDUSTRYTYPES_PER_GRF; i++) {
				IndustrySpec *indsp = industryspec[i];

				if (indsp != nullptr && indsp->enabled) {
					StringID strid;
					/* process the conversion of text at the end, so to be sure everything will be fine
					 * and available.  Check if it does not return undefind marker, which is a very good sign of a
					 * substitute industry who has not changed the string been examined, thus using it as such */
					strid = GetGRFStringID(indsp->grf_prop.grffile->grfid, indsp->name);
					if (strid != STR_UNDEFINED) indsp->name = strid;

					strid = GetGRFStringID(indsp->grf_prop.grffile->grfid, indsp->closure_text);
					if (strid != STR_UNDEFINED) indsp->closure_text = strid;

					strid = GetGRFStringID(indsp->grf_prop.grffile->grfid, indsp->production_up_text);
					if (strid != STR_UNDEFINED) indsp->production_up_text = strid;

					strid = GetGRFStringID(indsp->grf_prop.grffile->grfid, indsp->production_down_text);
					if (strid != STR_UNDEFINED) indsp->production_down_text = strid;

					strid = GetGRFStringID(indsp->grf_prop.grffile->grfid, indsp->new_industry_text);
					if (strid != STR_UNDEFINED) indsp->new_industry_text = strid;

					if (indsp->station_name != STR_NULL) {
						/* STR_NULL (0) can be set by grf.  It has a meaning regarding assignation of the
						 * station's name. Don't want to lose the value, therefore, do not process. */
						strid = GetGRFStringID(indsp->grf_prop.grffile->grfid, indsp->station_name);
						if (strid != STR_UNDEFINED) indsp->station_name = strid;
					}

					_industry_mngr.SetEntitySpec(indsp);
				}
			}
		}

		if (indtspec != nullptr) {
			for (int i = 0; i < NUM_INDUSTRYTILES_PER_GRF; i++) {
				IndustryTileSpec *indtsp = indtspec[i];
				if (indtsp != nullptr) {
					_industile_mngr.SetEntitySpec(indtsp);
				}
			}
		}
	}

	for (uint j = 0; j < NUM_INDUSTRYTYPES; j++) {
		IndustrySpec *indsp = &_industry_specs[j];
		if (indsp->enabled && indsp->grf_prop.grffile != nullptr) {
			for (uint i = 0; i < 3; i++) {
				indsp->conflicting[i] = MapNewGRFIndustryType(indsp->conflicting[i], indsp->grf_prop.grffile->grfid);
			}
		}
		if (!indsp->enabled) {
			indsp->name = STR_NEWGRF_INVALID_INDUSTRYTYPE;
		}
	}
}

/**
 * Add all new objects to the object array. Object properties can be set at any
 * time in the GRF file, so we can only add an object spec to the object array
 * after the file has finished loading.
 */
static void FinaliseObjectsArray()
{
	for (GRFFile * const file : _grf_files) {
		ObjectSpec **&objectspec = file->objectspec;
		if (objectspec != nullptr) {
			for (int i = 0; i < NUM_OBJECTS_PER_GRF; i++) {
				if (objectspec[i] != nullptr && objectspec[i]->grf_prop.grffile != nullptr && objectspec[i]->enabled) {
					_object_mngr.SetEntitySpec(objectspec[i]);
				}
			}
		}
	}
}

/**
 * Add all new airports to the airport array. Airport properties can be set at any
 * time in the GRF file, so we can only add a airport spec to the airport array
 * after the file has finished loading.
 */
static void FinaliseAirportsArray()
{
	for (GRFFile * const file : _grf_files) {
		AirportSpec **&airportspec = file->airportspec;
		if (airportspec != nullptr) {
			for (int i = 0; i < NUM_AIRPORTS_PER_GRF; i++) {
				if (airportspec[i] != nullptr && airportspec[i]->enabled) {
					_airport_mngr.SetEntitySpec(airportspec[i]);
				}
			}
		}

		AirportTileSpec **&airporttilespec = file->airtspec;
		if (airporttilespec != nullptr) {
			for (uint i = 0; i < NUM_AIRPORTTILES_PER_GRF; i++) {
				if (airporttilespec[i] != nullptr && airporttilespec[i]->enabled) {
					_airporttile_mngr.SetEntitySpec(airporttilespec[i]);
				}
			}
		}
	}
}

/* Here we perform initial decoding of some special sprites (as are they
 * described at http://www.ttdpatch.net/src/newgrf.txt, but this is only a very
 * partial implementation yet).
 * XXX: We consider GRF files trusted. It would be trivial to exploit OTTD by
 * a crafted invalid GRF file. We should tell that to the user somehow, or
 * better make this more robust in the future. */
static void DecodeSpecialSprite(byte *buf, uint num, GrfLoadingStage stage)
{
	/* XXX: There is a difference between staged loading in TTDPatch and
	 * here.  In TTDPatch, for some reason actions 1 and 2 are carried out
	 * during stage 1, whilst action 3 is carried out during stage 2 (to
	 * "resolve" cargo IDs... wtf). This is a little problem, because cargo
	 * IDs are valid only within a given set (action 1) block, and may be
	 * overwritten after action 3 associates them. But overwriting happens
	 * in an earlier stage than associating, so...  We just process actions
	 * 1 and 2 in stage 2 now, let's hope that won't get us into problems.
	 * --pasky
	 * We need a pre-stage to set up GOTO labels of Action 0x10 because the grf
	 * is not in memory and scanning the file every time would be too expensive.
	 * In other stages we skip action 0x10 since it's already dealt with. */
	static const SpecialSpriteHandler handlers[][GLS_END] = {
		/* 0x00 */ { nullptr,       SafeChangeInfo, nullptr,         nullptr,         ReserveChangeInfo, FeatureChangeInfo, },
		/* 0x01 */ { SkipAct1,      SkipAct1,       SkipAct1,        SkipAct1,        SkipAct1,          NewSpriteSet, },
		/* 0x02 */ { nullptr,       nullptr,        nullptr,         nullptr,         nullptr,           NewSpriteGroup, },
		/* 0x03 */ { nullptr,       GRFUnsafe,      nullptr,         nullptr,         nullptr,           FeatureMapSpriteGroup, },
		/* 0x04 */ { nullptr,       nullptr,        nullptr,         nullptr,         nullptr,           FeatureNewName, },
		/* 0x05 */ { SkipAct5,      SkipAct5,       SkipAct5,        SkipAct5,        SkipAct5,          GraphicsNew, },
		/* 0x06 */ { nullptr,       nullptr,        nullptr,         CfgApply,        CfgApply,          CfgApply, },
		/* 0x07 */ { nullptr,       nullptr,        nullptr,         nullptr,         SkipIf,            SkipIf, },
		/* 0x08 */ { ScanInfo,      nullptr,        nullptr,         GRFInfo,         GRFInfo,           GRFInfo, },
		/* 0x09 */ { nullptr,       nullptr,        nullptr,         SkipIf,          SkipIf,            SkipIf, },
		/* 0x0A */ { SkipActA,      SkipActA,       SkipActA,        SkipActA,        SkipActA,          SpriteReplace, },
		/* 0x0B */ { nullptr,       nullptr,        nullptr,         GRFLoadError,    GRFLoadError,      GRFLoadError, },
		/* 0x0C */ { nullptr,       nullptr,        nullptr,         GRFComment,      nullptr,           GRFComment, },
		/* 0x0D */ { nullptr,       SafeParamSet,   nullptr,         ParamSet,        ParamSet,          ParamSet, },
		/* 0x0E */ { nullptr,       SafeGRFInhibit, nullptr,         GRFInhibit,      GRFInhibit,        GRFInhibit, },
		/* 0x0F */ { nullptr,       GRFUnsafe,      nullptr,         FeatureTownName, nullptr,           nullptr, },
		/* 0x10 */ { nullptr,       nullptr,        DefineGotoLabel, nullptr,         nullptr,           nullptr, },
		/* 0x11 */ { SkipAct11,     GRFUnsafe,      SkipAct11,       GRFSound,        SkipAct11,         GRFSound, },
		/* 0x12 */ { SkipAct12,     SkipAct12,      SkipAct12,       SkipAct12,       SkipAct12,         LoadFontGlyph, },
		/* 0x13 */ { nullptr,       nullptr,        nullptr,         nullptr,         nullptr,           TranslateGRFStrings, },
		/* 0x14 */ { StaticGRFInfo, nullptr,        nullptr,         Act14FeatureTest,nullptr,           nullptr, },
	};

	GRFLocation location(_cur.grfconfig->ident.grfid, _cur.nfo_line);

	GRFLineToSpriteOverride::iterator it = _grf_line_to_action6_sprite_override.find(location);
	if (it == _grf_line_to_action6_sprite_override.end()) {
		/* No preloaded sprite to work with; read the
		 * pseudo sprite content. */
		_cur.file->ReadBlock(buf, num);
	} else {
		/* Use the preloaded sprite data. */
		buf = it->second;
		grfmsg(7, "DecodeSpecialSprite: Using preloaded pseudo sprite data");

		/* Skip the real (original) content of this action. */
		_cur.file->SeekTo(num, SEEK_CUR);
	}

	ByteReader br(buf, buf + num);
	ByteReader *bufp = &br;

	try {
		byte action = bufp->ReadByte();

		if (action == 0xFF) {
			grfmsg(2, "DecodeSpecialSprite: Unexpected data block, skipping");
		} else if (action == 0xFE) {
			grfmsg(2, "DecodeSpecialSprite: Unexpected import block, skipping");
		} else if (action >= lengthof(handlers)) {
			grfmsg(7, "DecodeSpecialSprite: Skipping unknown action 0x%02X", action);
		} else if (handlers[action][stage] == nullptr) {
			grfmsg(7, "DecodeSpecialSprite: Skipping action 0x%02X in stage %d", action, stage);
		} else {
			grfmsg(7, "DecodeSpecialSprite: Handling action 0x%02X in stage %d", action, stage);
			handlers[action][stage](bufp);
		}
	} catch (...) {
		grfmsg(1, "DecodeSpecialSprite: Tried to read past end of pseudo-sprite data");
		DisableGrf(STR_NEWGRF_ERROR_READ_BOUNDS);
	}
}

/**
 * Load a particular NewGRF from a SpriteFile.
 * @param config The configuration of the to be loaded NewGRF.
 * @param stage  The loading stage of the NewGRF.
 * @param file   The file to load the GRF data from.
 */
static void LoadNewGRFFileFromFile(GRFConfig *config, GrfLoadingStage stage, SpriteFile &file)
{
	_cur.file = &file;
	_cur.grfconfig = config;

	DEBUG(grf, 2, "LoadNewGRFFile: Reading NewGRF-file '%s'", config->GetDisplayPath());

	byte grf_container_version = file.GetContainerVersion();
	if (grf_container_version == 0) {
		DEBUG(grf, 7, "LoadNewGRFFile: Custom .grf has invalid format");
		return;
	}

	if (stage == GLS_INIT || stage == GLS_ACTIVATION) {
		/* We need the sprite offsets in the init stage for NewGRF sounds
		 * and in the activation stage for real sprites. */
		ReadGRFSpriteOffsets(file);
	} else {
		/* Skip sprite section offset if present. */
		if (grf_container_version >= 2) file.ReadDword();
	}

	if (grf_container_version >= 2) {
		/* Read compression value. */
		byte compression = file.ReadByte();
		if (compression != 0) {
			DEBUG(grf, 7, "LoadNewGRFFile: Unsupported compression format");
			return;
		}
	}

	/* Skip the first sprite; we don't care about how many sprites this
	 * does contain; newest TTDPatches and George's longvehicles don't
	 * neither, apparently. */
	uint32 num = grf_container_version >= 2 ? file.ReadDword() : file.ReadWord();
	if (num == 4 && file.ReadByte() == 0xFF) {
		file.ReadDword();
	} else {
		DEBUG(grf, 7, "LoadNewGRFFile: Custom .grf has invalid format");
		return;
	}

	_cur.ClearDataForNextFile();

	ReusableBuffer<byte> buf;

	while ((num = (grf_container_version >= 2 ? file.ReadDword() : file.ReadWord())) != 0) {
		byte type = file.ReadByte();
		_cur.nfo_line++;

		if (type == 0xFF) {
			if (_cur.skip_sprites == 0) {
				DecodeSpecialSprite(buf.Allocate(num), num, stage);

				/* Stop all processing if we are to skip the remaining sprites */
				if (_cur.skip_sprites == -1) break;

				continue;
			} else {
				file.SkipBytes(num);
			}
		} else {
			if (_cur.skip_sprites == 0) {
				grfmsg(0, "LoadNewGRFFile: Unexpected sprite, disabling");
				DisableGrf(STR_NEWGRF_ERROR_UNEXPECTED_SPRITE);
				break;
			}

			if (grf_container_version >= 2 && type == 0xFD) {
				/* Reference to data section. Container version >= 2 only. */
				file.SkipBytes(num);
			} else {
				file.SkipBytes(7);
				SkipSpriteData(file, type, num - 8);
			}
		}

		if (_cur.skip_sprites > 0) _cur.skip_sprites--;
	}
}

/**
 * Load a particular NewGRF.
 * @param config     The configuration of the to be loaded NewGRF.
 * @param stage      The loading stage of the NewGRF.
 * @param subdir     The sub directory to find the NewGRF in.
 * @param temporary  The NewGRF/sprite file is to be loaded temporarily and should be closed immediately,
 *                   contrary to loading the SpriteFile and having it cached by the SpriteCache.
 */
void LoadNewGRFFile(GRFConfig *config, GrfLoadingStage stage, Subdirectory subdir, bool temporary)
{
	const char *filename = config->filename;

	/* A .grf file is activated only if it was active when the game was
	 * started.  If a game is loaded, only its active .grfs will be
	 * reactivated, unless "loadallgraphics on" is used.  A .grf file is
	 * considered active if its action 8 has been processed, i.e. its
	 * action 8 hasn't been skipped using an action 7.
	 *
	 * During activation, only actions 0, 1, 2, 3, 4, 5, 7, 8, 9, 0A and 0B are
	 * carried out.  All others are ignored, because they only need to be
	 * processed once at initialization.  */
	if (stage != GLS_FILESCAN && stage != GLS_SAFETYSCAN && stage != GLS_LABELSCAN) {
		_cur.grffile = GetFileByFilename(filename);
		if (_cur.grffile == nullptr) usererror("File '%s' lost in cache.\n", filename);
		if (stage == GLS_RESERVE && config->status != GCS_INITIALISED) return;
		if (stage == GLS_ACTIVATION && !HasBit(config->flags, GCF_RESERVED)) return;
	}

	bool needs_palette_remap = config->palette & GRFP_USE_MASK;
	if (temporary) {
		SpriteFile temporarySpriteFile(filename, subdir, needs_palette_remap);
		LoadNewGRFFileFromFile(config, stage, temporarySpriteFile);
	} else {
		SpriteFile &file = OpenCachedSpriteFile(filename, subdir, needs_palette_remap);
		LoadNewGRFFileFromFile(config, stage, file);
		file.flags |= SFF_USERGRF;
		if (config->ident.grfid == BSWAP32(0xFF4F4701)) file.flags |= SFF_OGFX;
	}
}

/**
 * Relocates the old shore sprites at new positions.
 *
 * 1. If shore sprites are neither loaded by Action5 nor ActionA, the extra sprites from openttd(w/d).grf are used. (SHORE_REPLACE_ONLY_NEW)
 * 2. If a newgrf replaces some shore sprites by ActionA. The (maybe also replaced) grass tiles are used for corner shores. (SHORE_REPLACE_ACTION_A)
 * 3. If a newgrf replaces shore sprites by Action5 any shore replacement by ActionA has no effect. (SHORE_REPLACE_ACTION_5)
 */
static void ActivateOldShore()
{
	/* Use default graphics, if no shore sprites were loaded.
	 * Should not happen, as the base set's extra grf should include some. */
	if (_loaded_newgrf_features.shore == SHORE_REPLACE_NONE) _loaded_newgrf_features.shore = SHORE_REPLACE_ACTION_A;

	if (_loaded_newgrf_features.shore != SHORE_REPLACE_ACTION_5) {
		DupSprite(SPR_ORIGINALSHORE_START +  1, SPR_SHORE_BASE +  1); // SLOPE_W
		DupSprite(SPR_ORIGINALSHORE_START +  2, SPR_SHORE_BASE +  2); // SLOPE_S
		DupSprite(SPR_ORIGINALSHORE_START +  6, SPR_SHORE_BASE +  3); // SLOPE_SW
		DupSprite(SPR_ORIGINALSHORE_START +  0, SPR_SHORE_BASE +  4); // SLOPE_E
		DupSprite(SPR_ORIGINALSHORE_START +  4, SPR_SHORE_BASE +  6); // SLOPE_SE
		DupSprite(SPR_ORIGINALSHORE_START +  3, SPR_SHORE_BASE +  8); // SLOPE_N
		DupSprite(SPR_ORIGINALSHORE_START +  7, SPR_SHORE_BASE +  9); // SLOPE_NW
		DupSprite(SPR_ORIGINALSHORE_START +  5, SPR_SHORE_BASE + 12); // SLOPE_NE
	}

	if (_loaded_newgrf_features.shore == SHORE_REPLACE_ACTION_A) {
		DupSprite(SPR_FLAT_GRASS_TILE + 16, SPR_SHORE_BASE +  0); // SLOPE_STEEP_S
		DupSprite(SPR_FLAT_GRASS_TILE + 17, SPR_SHORE_BASE +  5); // SLOPE_STEEP_W
		DupSprite(SPR_FLAT_GRASS_TILE +  7, SPR_SHORE_BASE +  7); // SLOPE_WSE
		DupSprite(SPR_FLAT_GRASS_TILE + 15, SPR_SHORE_BASE + 10); // SLOPE_STEEP_N
		DupSprite(SPR_FLAT_GRASS_TILE + 11, SPR_SHORE_BASE + 11); // SLOPE_NWS
		DupSprite(SPR_FLAT_GRASS_TILE + 13, SPR_SHORE_BASE + 13); // SLOPE_ENW
		DupSprite(SPR_FLAT_GRASS_TILE + 14, SPR_SHORE_BASE + 14); // SLOPE_SEN
		DupSprite(SPR_FLAT_GRASS_TILE + 18, SPR_SHORE_BASE + 15); // SLOPE_STEEP_E

		/* XXX - SLOPE_EW, SLOPE_NS are currently not used.
		 *       If they would be used somewhen, then these grass tiles will most like not look as needed */
		DupSprite(SPR_FLAT_GRASS_TILE +  5, SPR_SHORE_BASE + 16); // SLOPE_EW
		DupSprite(SPR_FLAT_GRASS_TILE + 10, SPR_SHORE_BASE + 17); // SLOPE_NS
	}
}

/**
 * Replocate the old tram depot sprites to the new position, if no new ones were loaded.
 */
static void ActivateOldTramDepot()
{
	if (_loaded_newgrf_features.tram == TRAMWAY_REPLACE_DEPOT_WITH_TRACK) {
		DupSprite(SPR_ROAD_DEPOT               + 0, SPR_TRAMWAY_DEPOT_NO_TRACK + 0); // use road depot graphics for "no tracks"
		DupSprite(SPR_TRAMWAY_DEPOT_WITH_TRACK + 1, SPR_TRAMWAY_DEPOT_NO_TRACK + 1);
		DupSprite(SPR_ROAD_DEPOT               + 2, SPR_TRAMWAY_DEPOT_NO_TRACK + 2); // use road depot graphics for "no tracks"
		DupSprite(SPR_TRAMWAY_DEPOT_WITH_TRACK + 3, SPR_TRAMWAY_DEPOT_NO_TRACK + 3);
		DupSprite(SPR_TRAMWAY_DEPOT_WITH_TRACK + 4, SPR_TRAMWAY_DEPOT_NO_TRACK + 4);
		DupSprite(SPR_TRAMWAY_DEPOT_WITH_TRACK + 5, SPR_TRAMWAY_DEPOT_NO_TRACK + 5);
	}
}

/**
 * Decide whether price base multipliers of grfs shall apply globally or only to the grf specifying them
 */
static void FinalisePriceBaseMultipliers()
{
	extern const PriceBaseSpec _price_base_specs[];
	/** Features, to which '_grf_id_overrides' applies. Currently vehicle features only. */
	static const uint32 override_features = (1 << GSF_TRAINS) | (1 << GSF_ROADVEHICLES) | (1 << GSF_SHIPS) | (1 << GSF_AIRCRAFT);

	/* Evaluate grf overrides */
	int num_grfs = (uint)_grf_files.size();
	int *grf_overrides = AllocaM(int, num_grfs);
	for (int i = 0; i < num_grfs; i++) {
		grf_overrides[i] = -1;

		GRFFile *source = _grf_files[i];
		uint32 override = _grf_id_overrides[source->grfid];
		if (override == 0) continue;

		GRFFile *dest = GetFileByGRFID(override);
		if (dest == nullptr) continue;

		grf_overrides[i] = find_index(_grf_files, dest);
		assert(grf_overrides[i] >= 0);
	}

	/* Override features and price base multipliers of earlier loaded grfs */
	for (int i = 0; i < num_grfs; i++) {
		if (grf_overrides[i] < 0 || grf_overrides[i] >= i) continue;
		GRFFile *source = _grf_files[i];
		GRFFile *dest = _grf_files[grf_overrides[i]];

		uint32 features = (source->grf_features | dest->grf_features) & override_features;
		source->grf_features |= features;
		dest->grf_features |= features;

		for (Price p = PR_BEGIN; p < PR_END; p++) {
			/* No price defined -> nothing to do */
			if (!HasBit(features, _price_base_specs[p].grf_feature) || source->price_base_multipliers[p] == INVALID_PRICE_MODIFIER) continue;
			DEBUG(grf, 3, "'%s' overrides price base multiplier %d of '%s'", source->filename, p, dest->filename);
			dest->price_base_multipliers[p] = source->price_base_multipliers[p];
		}
	}

	/* Propagate features and price base multipliers of afterwards loaded grfs, if none is present yet */
	for (int i = num_grfs - 1; i >= 0; i--) {
		if (grf_overrides[i] < 0 || grf_overrides[i] <= i) continue;
		GRFFile *source = _grf_files[i];
		GRFFile *dest = _grf_files[grf_overrides[i]];

		uint32 features = (source->grf_features | dest->grf_features) & override_features;
		source->grf_features |= features;
		dest->grf_features |= features;

		for (Price p = PR_BEGIN; p < PR_END; p++) {
			/* Already a price defined -> nothing to do */
			if (!HasBit(features, _price_base_specs[p].grf_feature) || dest->price_base_multipliers[p] != INVALID_PRICE_MODIFIER) continue;
			DEBUG(grf, 3, "Price base multiplier %d from '%s' propagated to '%s'", p, source->filename, dest->filename);
			dest->price_base_multipliers[p] = source->price_base_multipliers[p];
		}
	}

	/* The 'master grf' now have the correct multipliers. Assign them to the 'addon grfs' to make everything consistent. */
	for (int i = 0; i < num_grfs; i++) {
		if (grf_overrides[i] < 0) continue;
		GRFFile *source = _grf_files[i];
		GRFFile *dest = _grf_files[grf_overrides[i]];

		uint32 features = (source->grf_features | dest->grf_features) & override_features;
		source->grf_features |= features;
		dest->grf_features |= features;

		for (Price p = PR_BEGIN; p < PR_END; p++) {
			if (!HasBit(features, _price_base_specs[p].grf_feature)) continue;
			if (source->price_base_multipliers[p] != dest->price_base_multipliers[p]) {
				DEBUG(grf, 3, "Price base multiplier %d from '%s' propagated to '%s'", p, dest->filename, source->filename);
			}
			source->price_base_multipliers[p] = dest->price_base_multipliers[p];
		}
	}

	/* Apply fallback prices for grf version < 8 */
	for (GRFFile * const file : _grf_files) {
		if (file->grf_version >= 8) continue;
		PriceMultipliers &price_base_multipliers = file->price_base_multipliers;
		for (Price p = PR_BEGIN; p < PR_END; p++) {
			Price fallback_price = _price_base_specs[p].fallback_price;
			if (fallback_price != INVALID_PRICE && price_base_multipliers[p] == INVALID_PRICE_MODIFIER) {
				/* No price multiplier has been set.
				 * So copy the multiplier from the fallback price, maybe a multiplier was set there. */
				price_base_multipliers[p] = price_base_multipliers[fallback_price];
			}
		}
	}

	/* Decide local/global scope of price base multipliers */
	for (GRFFile * const file : _grf_files) {
		PriceMultipliers &price_base_multipliers = file->price_base_multipliers;
		for (Price p = PR_BEGIN; p < PR_END; p++) {
			if (price_base_multipliers[p] == INVALID_PRICE_MODIFIER) {
				/* No multiplier was set; set it to a neutral value */
				price_base_multipliers[p] = 0;
			} else {
				if (!HasBit(file->grf_features, _price_base_specs[p].grf_feature)) {
					/* The grf does not define any objects of the feature,
					 * so it must be a difficulty setting. Apply it globally */
					DEBUG(grf, 3, "'%s' sets global price base multiplier %d", file->filename, p);
					SetPriceBaseMultiplier(p, price_base_multipliers[p]);
					price_base_multipliers[p] = 0;
				} else {
					DEBUG(grf, 3, "'%s' sets local price base multiplier %d", file->filename, p);
				}
			}
		}
	}
}

extern void InitGRFTownGeneratorNames();

/** Finish loading NewGRFs and execute needed post-processing */
static void AfterLoadGRFs()
{
	for (StringIDMapping &it : _string_to_grf_mapping) {
		*it.target = MapGRFStringID(it.grfid, it.source);
	}
	_string_to_grf_mapping.clear();

	/* Free the action 6 override sprites. */
	for (GRFLineToSpriteOverride::iterator it = _grf_line_to_action6_sprite_override.begin(); it != _grf_line_to_action6_sprite_override.end(); it++) {
		free((*it).second);
	}
	_grf_line_to_action6_sprite_override.clear();

	/* Polish cargoes */
	FinaliseCargoArray();

	/* Pre-calculate all refit masks after loading GRF files. */
	CalculateRefitMasks();

	/* Polish engines */
	FinaliseEngineArray();

	/* Set the actually used Canal properties */
	FinaliseCanals();

	/* Add all new houses to the house array. */
	FinaliseHouseArray();

	/* Add all new industries to the industry array. */
	FinaliseIndustriesArray();

	/* Add all new objects to the object array. */
	FinaliseObjectsArray();

	InitializeSortedCargoSpecs();

	/* Sort the list of industry types. */
	SortIndustryTypes();

	/* Create dynamic list of industry legends for smallmap_gui.cpp */
	BuildIndustriesLegend();

	/* Build the routemap legend, based on the available cargos */
	BuildLinkStatsLegend();

	/* Add all new airports to the airports array. */
	FinaliseAirportsArray();
	BindAirportSpecs();

	/* Update the townname generators list */
	InitGRFTownGeneratorNames();

	/* Run all queued vehicle list order changes */
	CommitVehicleListOrderChanges();

	/* Load old shore sprites in new position, if they were replaced by ActionA */
	ActivateOldShore();

	/* Load old tram depot sprites in new position, if no new ones are present */
	ActivateOldTramDepot();

	/* Set up custom rail types */
	InitRailTypes();
	InitRoadTypes();

	for (Engine *e : Engine::IterateType(VEH_ROAD)) {
		if (_gted[e->index].rv_max_speed != 0) {
			/* Set RV maximum speed from the mph/0.8 unit value */
			e->u.road.max_speed = _gted[e->index].rv_max_speed * 4;
		}

		RoadTramType rtt = HasBit(e->info.misc_flags, EF_ROAD_TRAM) ? RTT_TRAM : RTT_ROAD;

		const GRFFile *file = e->GetGRF();
		if (file == nullptr || _gted[e->index].roadtramtype == 0) {
			e->u.road.roadtype = (rtt == RTT_TRAM) ? ROADTYPE_TRAM : ROADTYPE_ROAD;
			continue;
		}

		/* Remove +1 offset. */
		_gted[e->index].roadtramtype--;

		const std::vector<RoadTypeLabel> *list = (rtt == RTT_TRAM) ? &file->tramtype_list : &file->roadtype_list;
		if (_gted[e->index].roadtramtype < list->size())
		{
			RoadTypeLabel rtl = (*list)[_gted[e->index].roadtramtype];
			RoadType rt = GetRoadTypeByLabel(rtl);
			if (rt != INVALID_ROADTYPE && GetRoadTramType(rt) == rtt) {
				e->u.road.roadtype = rt;
				continue;
			}
		}

		/* Road type is not available, so disable this engine */
		e->info.climates = 0;
	}

	for (Engine *e : Engine::IterateType(VEH_TRAIN)) {
		RailType railtype = GetRailTypeByLabel(_gted[e->index].railtypelabel);
		if (railtype == INVALID_RAILTYPE) {
			/* Rail type is not available, so disable this engine */
			e->info.climates = 0;
		} else {
			e->u.rail.railtype = railtype;
		}
	}

	SetYearEngineAgingStops();

	FinalisePriceBaseMultipliers();

	/* Deallocate temporary loading data */
	free(_gted);
	_grm_sprites.clear();
}

/**
 * Load all the NewGRFs.
 * @param load_index The offset for the first sprite to add.
 * @param num_baseset Number of NewGRFs at the front of the list to look up in the baseset dir instead of the newgrf dir.
 */
void LoadNewGRF(uint load_index, uint num_baseset)
{
	/* In case of networking we need to "sync" the start values
	 * so all NewGRFs are loaded equally. For this we use the
	 * start date of the game and we set the counters, etc. to
	 * 0 so they're the same too. */
	YearMonthDay date_ymd = _cur_date_ymd;
	Date date            = _date;
	DateFract date_fract = _date_fract;
	uint16 tick_counter  = _tick_counter;
	uint8 tick_skip_counter = _tick_skip_counter;
	byte display_opt     = _display_opt;

	if (_networking) {
		_cur_date_ymd = { _settings_game.game_creation.starting_year, 0, 1};
		_date         = ConvertYMDToDate(_cur_date_ymd);
		_date_fract   = 0;
		_tick_counter = 0;
		_tick_skip_counter = 0;
		_display_opt  = 0;
		UpdateCachedSnowLine();
		SetScaledTickVariables();
	}

	InitializeGRFSpecial();

	ResetNewGRFData();

	/*
	 * Reset the status of all files, so we can 'retry' to load them.
	 * This is needed when one for example rearranges the NewGRFs in-game
	 * and a previously disabled NewGRF becomes usable. If it would not
	 * be reset, the NewGRF would remain disabled even though it should
	 * have been enabled.
	 */
	for (GRFConfig *c = _grfconfig; c != nullptr; c = c->next) {
		if (c->status != GCS_NOT_FOUND) c->status = GCS_UNKNOWN;
	}

	_cur.spriteid = load_index;

	/* Load newgrf sprites
	 * in each loading stage, (try to) open each file specified in the config
	 * and load information from it. */
	for (GrfLoadingStage stage = GLS_LABELSCAN; stage <= GLS_ACTIVATION; stage++) {
		/* Set activated grfs back to will-be-activated between reservation- and activation-stage.
		 * This ensures that action7/9 conditions 0x06 - 0x0A work correctly. */
		for (GRFConfig *c = _grfconfig; c != nullptr; c = c->next) {
			if (c->status == GCS_ACTIVATED) c->status = GCS_INITIALISED;
		}

		if (stage == GLS_RESERVE) {
			static const uint32 overrides[][2] = {
				{ 0x44442202, 0x44440111 }, // UKRS addons modifies UKRS
				{ 0x6D620402, 0x6D620401 }, // DBSetXL ECS extension modifies DBSetXL
				{ 0x4D656f20, 0x4D656F17 }, // LV4cut modifies LV4
			};
			for (size_t i = 0; i < lengthof(overrides); i++) {
				SetNewGRFOverride(BSWAP32(overrides[i][0]), BSWAP32(overrides[i][1]));
			}
		}

		uint num_grfs = 0;
		uint num_non_static = 0;

		_cur.stage = stage;
		for (GRFConfig *c = _grfconfig; c != nullptr; c = c->next) {
			if (c->status == GCS_DISABLED || c->status == GCS_NOT_FOUND) continue;
			if (stage > GLS_INIT && HasBit(c->flags, GCF_INIT_ONLY)) continue;

			Subdirectory subdir = num_grfs < num_baseset ? BASESET_DIR : NEWGRF_DIR;
			if (!FioCheckFileExists(c->filename, subdir)) {
				DEBUG(grf, 0, "NewGRF file is missing '%s'; disabling", c->filename);
				c->status = GCS_NOT_FOUND;
				continue;
			}

			if (stage == GLS_LABELSCAN) InitNewGRFFile(c);

			if (!HasBit(c->flags, GCF_STATIC) && !HasBit(c->flags, GCF_SYSTEM)) {
				if (num_non_static == MAX_NON_STATIC_GRF_COUNT) {
					DEBUG(grf, 0, "'%s' is not loaded as the maximum number of non-static GRFs has been reached", c->filename);
					c->status = GCS_DISABLED;
					c->error  = new GRFError(STR_NEWGRF_ERROR_MSG_FATAL, STR_NEWGRF_ERROR_TOO_MANY_NEWGRFS_LOADED);
					continue;
				}
				num_non_static++;
			}

			if (num_grfs >= MAX_GRF_COUNT) {
				DEBUG(grf, 0, "'%s' is not loaded as the maximum number of file slots has been reached", c->filename);
				c->status = GCS_DISABLED;
				c->error  = new GRFError(STR_NEWGRF_ERROR_MSG_FATAL, STR_NEWGRF_ERROR_TOO_MANY_NEWGRFS_LOADED);
				continue;
			}
			num_grfs++;

			LoadNewGRFFile(c, stage, subdir, false);
			if (stage == GLS_RESERVE) {
				SetBit(c->flags, GCF_RESERVED);
			} else if (stage == GLS_ACTIVATION) {
				ClrBit(c->flags, GCF_RESERVED);
				assert(GetFileByGRFID(c->ident.grfid) == _cur.grffile);
				ClearTemporaryNewGRFData(_cur.grffile);
				BuildCargoTranslationMap();
				DEBUG(sprite, 2, "LoadNewGRF: Currently %i sprites are loaded", _cur.spriteid);
			} else if (stage == GLS_INIT && HasBit(c->flags, GCF_INIT_ONLY)) {
				/* We're not going to activate this, so free whatever data we allocated */
				ClearTemporaryNewGRFData(_cur.grffile);
			}
		}
	}

	/* Pseudo sprite processing is finished; free temporary stuff */
	_cur.ClearDataForNextFile();

	/* Call any functions that should be run after GRFs have been loaded. */
	AfterLoadGRFs();

	/* Now revert back to the original situation */
	_cur_date_ymd = date_ymd;
	_date         = date;
	_date_fract   = date_fract;
	_tick_counter = tick_counter;
	_tick_skip_counter = tick_skip_counter;
	_display_opt  = display_opt;
	UpdateCachedSnowLine();
	SetScaledTickVariables();
}

/**
 * Returns amount of user selected NewGRFs files.
 */
uint CountSelectedGRFs(GRFConfig *grfconf)
{
	uint i = 0;

	/* Find last entry in the list */
	for (const GRFConfig *list = grfconf; list != nullptr; list = list->next) {
		if (!HasBit(list->flags, GCF_STATIC) && !HasBit(list->flags, GCF_SYSTEM)) i++;
	}
	return i;
}<|MERGE_RESOLUTION|>--- conflicted
+++ resolved
@@ -4974,11 +4974,8 @@
 		/* GSF_ROADTYPES */     RoadTypeChangeInfo,
 		/* GSF_TRAMTYPES */     TramTypeChangeInfo,
 	};
-<<<<<<< HEAD
+	static_assert(GSF_END == lengthof(handler));
 	static_assert(lengthof(handler) == lengthof(_cur.grffile->action0_property_remaps), "Action 0 feature list length mismatch");
-=======
-	static_assert(GSF_END == lengthof(handler));
->>>>>>> ac99a381
 
 	uint8 feature  = buf->ReadByte();
 	uint8 numprops = buf->ReadByte();
