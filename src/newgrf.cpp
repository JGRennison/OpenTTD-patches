--- conflicted
+++ resolved
@@ -9,12 +9,7 @@
 
 #include "stdafx.h"
 
-<<<<<<< HEAD
-#include <stdarg.h>
-
 #include "newgrf_internal.h"
-=======
->>>>>>> b4498395
 #include "core/backup_type.hpp"
 #include "core/container_func.hpp"
 #include "core/bit_cast.hpp"
@@ -202,6 +197,11 @@
 		return data + count <= end;
 	}
 
+	inline uint8_t *Data()
+	{
+		return data;
+	}
+
 	inline void Skip(size_t len)
 	{
 		data += len;
@@ -1905,7 +1905,7 @@
 	if (_cur.grffile->stations.size() < stid + numinfo) _cur.grffile->stations.resize(stid + numinfo);
 
 	for (int i = 0; i < numinfo; i++) {
-		auto &statspec = _cur.grffile->stations[stid + i];
+		StationSpec *statspec = _cur.grffile->stations[stid + i].get();
 
 		/* Check that the station we are modifying is defined. */
 		if (statspec == nullptr && prop != 0x08) {
@@ -1917,7 +1917,8 @@
 			case 0x08: { // Class ID
 				/* Property 0x08 is special; it is where the station is allocated */
 				if (statspec == nullptr) {
-					statspec = std::make_unique<StationSpec>();
+					_cur.grffile->stations[stid + i] = std::make_unique<StationSpec>();
+					statspec = _cur.grffile->stations[stid + i].get();
 				}
 
 				/* Swap classid because we read it in BE meaning WAYP or DFLT */
@@ -2166,19 +2167,8 @@
 				break;
 
 			case 0x1D: // Station Class name
-<<<<<<< HEAD
 				AddStringForMapping(buf.ReadWord(), statspec, [](StringID str, StationSpec *statspec) { StationClass::Get(statspec->class_index)->name = str; });
 				break;
-
-			case 0x1E: { // Extended tile flags (replaces prop 11, 14 and 15)
-				uint16_t tiles = buf.ReadExtendedByte();
-				auto flags = reinterpret_cast<const StationSpec::TileFlags *>(buf.ReadBytes(tiles));
-				statspec->tileflags.assign(flags, flags + tiles);
-=======
-				AddStringForMapping(buf.ReadWord(), [statspec = statspec.get()](StringID str) { StationClass::Get(statspec->class_index)->name = str; });
->>>>>>> b4498395
-				break;
-			}
 
 			case 0x1E: { // Extended tile flags (replaces prop 11, 14 and 15)
 				uint16_t tiles = buf.ReadExtendedByte();
@@ -2459,7 +2449,7 @@
 	if (_cur.grffile->housespec.size() < hid + numinfo) _cur.grffile->housespec.resize(hid + numinfo);
 
 	for (int i = 0; i < numinfo; i++) {
-		auto &housespec = _cur.grffile->housespec[hid + i];
+		HouseSpec *housespec = _cur.grffile->housespec[hid + i].get();
 
 		if (prop != 0x08 && housespec == nullptr) {
 			/* If the house property 08 is not yet set, ignore this property */
@@ -2485,7 +2475,8 @@
 				/* Allocate space for this house. */
 				if (housespec == nullptr) {
 					/* Only the first property 08 setting copies properties; if you later change it, properties will stay. */
-					housespec = std::make_unique<HouseSpec>(*HouseSpec::Get(subs_id));
+					_cur.grffile->housespec[hid + i] = std::make_unique<HouseSpec>(*HouseSpec::Get(subs_id));
+					housespec = _cur.grffile->housespec[hid + i].get();
 
 					housespec->enabled = true;
 					housespec->grf_prop.local_id = hid + i;
@@ -3366,7 +3357,7 @@
 	if (_cur.grffile->indtspec.size() < indtid + numinfo) _cur.grffile->indtspec.resize(indtid + numinfo);
 
 	for (int i = 0; i < numinfo; i++) {
-		auto &tsp = _cur.grffile->indtspec[indtid + i];
+		IndustryTileSpec *tsp = _cur.grffile->indtspec[indtid + i].get();
 
 		if (prop != 0x08 && tsp == nullptr) {
 			ChangeInfoResult cir = IgnoreIndustryTileProperty(prop, buf);
@@ -3385,7 +3376,8 @@
 
 				/* Allocate space for this industry. */
 				if (tsp == nullptr) {
-					tsp = std::make_unique<IndustryTileSpec>(_industry_tile_specs[subs_id]);
+					_cur.grffile->indtspec[indtid + i] = std::make_unique<IndustryTileSpec>(_industry_tile_specs[subs_id]);
+					tsp = _cur.grffile->indtspec[indtid + i].get();
 
 					tsp->enabled = true;
 
@@ -3623,7 +3615,7 @@
 	if (_cur.grffile->industryspec.size() < indid + numinfo) _cur.grffile->industryspec.resize(indid + numinfo);
 
 	for (int i = 0; i < numinfo; i++) {
-		auto &indsp = _cur.grffile->industryspec[indid + i];
+		IndustrySpec *indsp = _cur.grffile->industryspec[indid + i].get();
 
 		if (prop != 0x08 && indsp == nullptr) {
 			ChangeInfoResult cir = IgnoreIndustryProperty(prop, buf);
@@ -3649,7 +3641,8 @@
 				 * Only need to do it once. If ever it is called again, it should not
 				 * do anything */
 				if (indsp == nullptr) {
-					indsp = std::make_unique<IndustrySpec>(_origin_industry_specs[subs_id]);
+					_cur.grffile->industryspec[indid + i] = std::make_unique<IndustrySpec>(_origin_industry_specs[subs_id]);
+					indsp = _cur.grffile->industryspec[indid + i].get();
 
 					indsp->enabled = true;
 					indsp->grf_prop.local_id = indid + i;
@@ -3997,7 +3990,7 @@
 	if (_cur.grffile->airportspec.size() < airport + numinfo) _cur.grffile->airportspec.resize(airport + numinfo);
 
 	for (int i = 0; i < numinfo; i++) {
-		auto &as = _cur.grffile->airportspec[airport + i];
+		AirportSpec *as = _cur.grffile->airportspec[airport + i].get();
 
 		if (as == nullptr && prop != 0x08 && prop != 0x09) {
 			GrfMsg(2, "AirportChangeInfo: Attempt to modify undefined airport {}, ignoring", airport + i);
@@ -4022,7 +4015,8 @@
 				 * Only need to do it once. If ever it is called again, it should not
 				 * do anything */
 				if (as == nullptr) {
-					as = std::make_unique<AirportSpec>(*AirportSpec::GetWithoutOverride(subs_id));
+					_cur.grffile->airportspec[airport + i] = std::make_unique<AirportSpec>(*AirportSpec::GetWithoutOverride(subs_id));
+					as = _cur.grffile->airportspec[airport + i].get();
 
 					as->enabled = true;
 					as->grf_prop.local_id = airport + i;
@@ -4367,7 +4361,7 @@
 	}
 
 	for (int i = 0; i < numinfo; i++) {
-		auto &spec = _cur.grffile->objectspec[id + i];
+		ObjectSpec *spec = _cur.grffile->objectspec[id + i].get();
 
 		if (prop != 0x08 && spec == nullptr) {
 			/* If the object property 08 is not yet set, ignore this property */
@@ -4380,7 +4374,8 @@
 			case 0x08: { // Class ID
 				/* Allocate space for this object. */
 				if (spec == nullptr) {
-					spec = std::make_unique<ObjectSpec>();
+					_cur.grffile->objectspec[id + i] = std::make_unique<ObjectSpec>();
+					spec = _cur.grffile->objectspec[id + i].get();
 					spec->views = 1; // Default for NewGRFs that don't set it.
 					spec->size = OBJECT_SIZE_1X1; // Default for NewGRFs that manage to not set it (1x1)
 				}
@@ -4392,11 +4387,7 @@
 			}
 
 			case 0x09: { // Class name
-<<<<<<< HEAD
 				AddStringForMapping(buf.ReadWord(), spec, [](StringID str, ObjectSpec *spec) { ObjectClass::Get(spec->class_index)->name = str; });
-=======
-				AddStringForMapping(buf.ReadWord(), [spec = spec.get()](StringID str) { ObjectClass::Get(spec->class_index)->name = str; });
->>>>>>> b4498395
 				break;
 			}
 
@@ -5027,7 +5018,7 @@
 	if (_cur.grffile->airtspec.size() < airtid + numinfo) _cur.grffile->airtspec.resize(airtid + numinfo);
 
 	for (int i = 0; i < numinfo; i++) {
-		auto &tsp = _cur.grffile->airtspec[airtid + i];
+		AirportTileSpec *tsp = _cur.grffile->airtspec[airtid + i].get();
 
 		if (prop != 0x08 && tsp == nullptr) {
 			GrfMsg(2, "AirportTileChangeInfo: Attempt to modify undefined airport tile {}. Ignoring.", airtid + i);
@@ -5045,7 +5036,8 @@
 
 				/* Allocate space for this airport tile. */
 				if (tsp == nullptr) {
-					tsp = std::make_unique<AirportTileSpec>(*AirportTileSpec::Get(subs_id));
+					_cur.grffile->airtspec[airtid + i] = std::make_unique<AirportTileSpec>(*AirportTileSpec::Get(subs_id));
+					tsp = _cur.grffile->airtspec[airtid + i].get();
 
 					tsp->enabled = true;
 
@@ -5152,7 +5144,7 @@
 	}
 
 	for (int i = 0; i < numinfo; i++) {
-		auto &rs = _cur.grffile->roadstops[id + i];
+		RoadStopSpec *rs = _cur.grffile->roadstops[id + i].get();
 
 		if (rs == nullptr && prop != 0x08 && prop != A0RPI_ROADSTOP_CLASS_ID) {
 			GrfMsg(1, "RoadStopChangeInfo: Attempt to modify undefined road stop {}, ignoring", id + i);
@@ -5167,7 +5159,8 @@
 				[[fallthrough]];
 			case 0x08: { // Road Stop Class ID
 				if (rs == nullptr) {
-					rs = std::make_unique<RoadStopSpec>();
+					_cur.grffile->roadstops[id + i] = std::make_unique<RoadStopSpec>();
+					rs = _cur.grffile->roadstops[id + i].get();
 				}
 
 				uint32_t classid = buf.ReadDWord();
@@ -5193,11 +5186,7 @@
 				if (MappedPropertyLengthMismatch(buf, 2, mapping_entry)) break;
 				[[fallthrough]];
 			case 0x0B: // Road Stop Class name
-<<<<<<< HEAD
 				AddStringForMapping(buf.ReadWord(), rs, [](StringID str, RoadStopSpec *rs) { RoadStopClass::Get(rs->class_index)->name = str; });
-=======
-				AddStringForMapping(buf.ReadWord(), [rs = rs.get()](StringID str) { RoadStopClass::Get(rs->class_index)->name = str; });
->>>>>>> b4498395
 				break;
 
 			case A0RPI_ROADSTOP_DRAW_MODE:
