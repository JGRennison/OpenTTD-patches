/*
 * This file is part of OpenTTD.
 * OpenTTD is free software; you can redistribute it and/or modify it under the terms of the GNU General Public License as published by the Free Software Foundation, version 2.
 * OpenTTD is distributed in the hope that it will be useful, but WITHOUT ANY WARRANTY; without even the implied warranty of MERCHANTABILITY or FITNESS FOR A PARTICULAR PURPOSE.
 * See the GNU General Public License for more details. You should have received a copy of the GNU General Public License along with OpenTTD. If not, see <http://www.gnu.org/licenses/>.
 */

/** @file genworld.cpp Functions to generate a map. */

#include "stdafx.h"
#include "landscape.h"
#include "company_func.h"
#include "command_func.h"
#include "3rdparty/nlohmann/json.hpp"
#include "strings_func.h"
#include "genworld.h"
#include "gfxinit.h"
#include "window_func.h"
#include "network/network.h"
#include "heightmap.h"
#include "viewport_func.h"
#include "date_func.h"
#include "engine_func.h"
#include "water.h"
#include "video/video_driver.hpp"
#include "tilehighlight_func.h"
#include "sl/saveload.h"
#include "void_map.h"
#include "town.h"
#include "newgrf.h"
#include "newgrf_house.h"
#include "core/random_func.hpp"
#include "core/backup_type.hpp"
#include "progress.h"
#include "error.h"
#include "game/game.hpp"
#include "game/game_instance.hpp"
#include "newgrf_railtype.h"
#include "newgrf_roadtype.h"
#include "string_func.h"
#include "thread.h"
#include "tgp.h"
#include "signal_func.h"
#include "newgrf_industrytiles.h"
#include "station_func.h"
#include "town_cmd.h"
#include "signs_cmd.h"

#include "table/strings.h"

#include "safeguards.h"


void GenerateClearTile();
void GenerateIndustries();
void GenerateObjects();
void GenerateTrees();
extern void GeneratePublicRoads(PublicRoadsConstruction build_mode, RoadType road_type = GetTownRoadType());

void StartupEconomy();
void StartupCompanies();
void StartupDisasters();

void InitializeGame(uint size_x, uint size_y, bool reset_date, bool reset_settings);

/** Properties of current genworld process */
struct GenWorldInfo {
	static inline bool abort;            ///< Whether to abort the thread ASAP
	static inline GenWorldMode mode;     ///< What mode are we making a world in
	static inline CompanyID lc;          ///< The local_company before generating
	static inline uint size_x;           ///< X-size of the map
	static inline uint size_y;           ///< Y-size of the map
	static inline GWDoneProc *proc;      ///< Proc that is called when done (can be nullptr)
	static inline GWAbortProc *abortp;   ///< Proc that is called when aborting (can be nullptr)
};

/** Whether we are generating the map or not. */
bool _generating_world;

extern bool _town_noise_no_update;

class AbortGenerateWorldSignal { };

std::function<void()> _exec_with_generate_world;

/**
 * Generation is done; show windows again and delete the progress window.
 */
static void CleanupGeneration()
{
	_generating_world = false;
	_town_noise_no_update = false;

	SetMouseCursorBusy(false);
	SetModalProgress(false);
	GenWorldInfo::proc     = nullptr;
	GenWorldInfo::abortp   = nullptr;

	CloseWindowByClass(WC_MODAL_PROGRESS);
	ShowFirstError();
	MarkWholeScreenDirty();
}

/**
 * The internal, real, generate function.
 */
static void _GenerateWorld()
{
	/* Make sure everything is done via OWNER_NONE. */
	Backup<CompanyID> _cur_company(_current_company, OWNER_NONE, FILE_LINE);

	try {
		_generating_world = true;
		_town_noise_no_update = true;
		if (_network_dedicated) Debug(net, 3, "Generating map, please wait...");
		/* Set the Random() seed to generation_seed so we produce the same map with the same seed */
		_random.SetSeed(_settings_game.game_creation.generation_seed);

		/* Generates a unique id for the savegame, to avoid accidentally overwriting a save */
		/* We keep id 0 for old savegames that don't have an id */
		_settings_game.game_creation.generation_unique_id = _interactive_random.Next(UINT32_MAX - 1) + 1; /* Generates between [1,UINT32_MAX] */

		SetGeneratingWorldProgress(GWP_MAP_INIT, 2);
		SetObjectToPlace(SPR_CURSOR_ZZZ, PAL_NONE, HT_NONE, WC_MAIN_WINDOW, 0);
		ScriptObject::InitializeRandomizers();

		BasePersistentStorageArray::SwitchMode(PSM_ENTER_GAMELOOP);

		IncreaseGeneratingWorldProgress(GWP_MAP_INIT);
		/* Must start economy early because of the costs. */
		StartupEconomy();
		if (!CheckTownRoadTypes()) {
			HandleGeneratingWorldAbortion();
			return;
		}

		bool landscape_generated = false;

		/* Don't generate landscape items when in the scenario editor. */
		if (GenWorldInfo::mode != GWM_EMPTY) {
			landscape_generated = GenerateLandscape(GenWorldInfo::mode);
		}

		if (!landscape_generated) {
			SetGeneratingWorldProgress(GWP_OBJECT, 1);

			/* Make sure the tiles at the north border are void tiles if needed. */
			if (_settings_game.construction.freeform_edges) {
				for (uint x = 0; x < Map::SizeX(); x++) MakeVoid(TileXY(x, 0));
				for (uint y = 0; y < Map::SizeY(); y++) MakeVoid(TileXY(0, y));
			}

			/* Make the map the height of the setting */
			if (_game_mode != GM_MENU) FlatEmptyWorld(_settings_game.game_creation.se_flat_world_height);

			ConvertGroundTilesIntoWaterTiles();
			IncreaseGeneratingWorldProgress(GWP_OBJECT);

			_settings_game.game_creation.snow_line_height = DEF_SNOWLINE_HEIGHT;
			UpdateCachedSnowLine();
			UpdateCachedSnowLineBounds();
		} else {
			GenerateClearTile();

			/* Only generate towns, tree and industries in newgame mode. */
			if (_game_mode != GM_EDITOR) {
				if (!GenerateTowns(_settings_game.economy.town_layout)) {
					HandleGeneratingWorldAbortion();
					return;
				}
				GenerateIndustries();
				GenerateObjects();
				GenerateTrees();
				GeneratePublicRoads(_settings_game.game_creation.build_public_roads);
			}
		}

		/* These are probably pointless when inside the scenario editor. */
		SetGeneratingWorldProgress(GWP_GAME_INIT, 3);
		StartupCompanies();
		IncreaseGeneratingWorldProgress(GWP_GAME_INIT);
		StartupEngines();
		IncreaseGeneratingWorldProgress(GWP_GAME_INIT);
		StartupDisasters();
		_generating_world = false;
		_town_noise_no_update = false;
		UpdateAirportsNoise();

		Game::StartNew();

		/* No need to run the tile loop in the scenario editor. */
		if (GenWorldInfo::mode != GWM_EMPTY) {
			uint i;

			SetGeneratingWorldProgress(GWP_RUNTILELOOP, 0x500);
			for (i = 0; i < 0x500; i++) {
				RunTileLoop();
				_tick_counter++;
				IncreaseGeneratingWorldProgress(GWP_RUNTILELOOP);
			}

			if (_game_mode != GM_EDITOR) {
				if (Game::GetInstance() != nullptr) {
					SetGeneratingWorldProgress(GWP_RUNSCRIPT, 2500);
					_generating_world = true;
					for (i = 0; i < 2500; i++) {
						Game::GameLoop();
						IncreaseGeneratingWorldProgress(GWP_RUNSCRIPT);
						if (Game::GetInstance()->IsSleeping()) break;
					}
					_generating_world = false;
				}
			}
		}

		BasePersistentStorageArray::SwitchMode(PSM_LEAVE_GAMELOOP);

		ResetObjectToPlace();
		_cur_company.Trash();
		_current_company = _local_company = GenWorldInfo::lc;
		/* Show all vital windows again, because we have hidden them. */
		if (_game_mode != GM_MENU) ShowVitalWindows();

		SetGeneratingWorldProgress(GWP_GAME_START, 1);
		/* Call any callback */
		if (GenWorldInfo::proc != nullptr) GenWorldInfo::proc();
		IncreaseGeneratingWorldProgress(GWP_GAME_START);

		CleanupGeneration();

		ShowNewGRFError();

		if (_network_dedicated) Debug(net, 3, "Map generated, starting game");
		Debug(desync, 1, "new_map: {:08x}", _settings_game.game_creation.generation_seed);

		if (GetDebugLevel(DebugLevelID::desync) > 0) {
			std::string name = fmt::format("dmp_cmds_{:08x}_{:08x}.sav", _settings_game.game_creation.generation_seed, EconTime::CurDate());
			SaveOrLoad(name, SLO_SAVE, DFT_GAME_FILE, AUTOSAVE_DIR, false, SMF_ZSTD_OK);
		}
	} catch (AbortGenerateWorldSignal&) {
		CleanupGeneration();

		BasePersistentStorageArray::SwitchMode(PSM_LEAVE_GAMELOOP, true);
		if (_cur_company.IsValid()) _cur_company.Restore();

		if (_network_dedicated) {
			/* Exit the game to prevent a return to main menu.  */
			Debug(net, 0, "Generating map failed; closing server");
			_exit_game = true;
		} else {
			SwitchToMode(_switch_mode);
		}
	}
}

/**
 * Set here the function, if any, that you want to be called when landscape
 * generation is done.
 * @param proc callback procedure
 */
void GenerateWorldSetCallback(GWDoneProc *proc)
{
	GenWorldInfo::proc = proc;
}

/**
 * Set here the function, if any, that you want to be called when landscape
 * generation is aborted.
 * @param proc callback procedure
 */
void GenerateWorldSetAbortCallback(GWAbortProc *proc)
{
	GenWorldInfo::abortp = proc;
}

/**
 * Initializes the abortion process
 */
void AbortGeneratingWorld()
{
	GenWorldInfo::abort = true;
}

/**
 * Is the generation being aborted?
 * @return the 'aborted' status
 */
bool IsGeneratingWorldAborted()
{
	return GenWorldInfo::abort || _exit_game;
}

/**
 * Really handle the abortion, i.e. clean up some of the mess
 */
void HandleGeneratingWorldAbortion()
{
	/* Clean up - in SE create an empty map, otherwise, go to intro menu */
	_switch_mode = (_game_mode == GM_EDITOR) ? SM_EDITOR : SM_MENU;

	if (GenWorldInfo::abortp != nullptr) GenWorldInfo::abortp();

	throw AbortGenerateWorldSignal();
}

/**
 * Generate a world.
 * @param mode The mode of world generation (see GenWorldMode).
 * @param size_x The X-size of the map.
 * @param size_y The Y-size of the map.
 * @param reset_settings Whether to reset the game configuration (used for restart)
 */
void GenerateWorld(GenWorldMode mode, uint size_x, uint size_y, bool reset_settings)
{
	if (HasModalProgress()) return;
	GenWorldInfo::mode   = mode;
	GenWorldInfo::size_x = size_x;
	GenWorldInfo::size_y = size_y;
	SetModalProgress(true);
	GenWorldInfo::abort  = false;
	GenWorldInfo::abortp = nullptr;
	GenWorldInfo::lc     = _local_company;

	/* This disables some commands and stuff */
	SetLocalCompany(COMPANY_SPECTATOR);

	InitializeGame(GenWorldInfo::size_x, GenWorldInfo::size_y, true, reset_settings);
	PrepareGenerateWorldProgress();

	if (_settings_game.construction.map_height_limit == 0) {
		uint estimated_height = 0;

		if (GenWorldInfo::mode == GWM_EMPTY && _game_mode != GM_MENU) {
			estimated_height = _settings_game.game_creation.se_flat_world_height;
		} else if (GenWorldInfo::mode == GWM_HEIGHTMAP) {
			estimated_height = _settings_game.game_creation.heightmap_height;
		} else if (_settings_game.game_creation.land_generator == LG_TERRAGENESIS) {
			estimated_height = GetEstimationTGPMapHeight();
		} else {
			estimated_height = 0;
		}

		_settings_game.construction.map_height_limit = std::max(MAP_HEIGHT_LIMIT_AUTO_MINIMUM, std::min(MAX_MAP_HEIGHT_LIMIT, estimated_height + MAP_HEIGHT_LIMIT_AUTO_CEILING_ROOM));
	}

	if (_settings_game.game_creation.generation_seed == GENERATE_NEW_SEED) _settings_game.game_creation.generation_seed = InteractiveRandom();

	/* Load the right landscape stuff, and the NewGRFs! */
	GfxLoadSprites();
	SetCurrentRailTypeLabelList();
	SetCurrentRoadTypeLabelList();
	InitializeBuildingCounts();
	InitialiseExtraAspectsVariable();
	LoadStringWidthTable();
	AnalyseEngineCallbacks();
	AnalyseIndustryTileSpriteGroups();
	extern void AnalyseHouseSpriteGroups();
	AnalyseHouseSpriteGroups();

	/* Re-init the windowing system */
	ResetWindowSystem();

	/* Create toolbars */
	SetupColoursAndInitialWindow();
	SetObjectToPlace(SPR_CURSOR_ZZZ, PAL_NONE, HT_NONE, WC_MAIN_WINDOW, 0);

	UnshowCriticalError();
	CloseAllNonVitalWindows();
	HideVitalWindows();

	ShowGenerateWorldProgress();

	/* Centre the view on the map */
	if (FindWindowById(WC_MAIN_WINDOW, 0) != nullptr) {
		ScrollMainWindowToTile(TileXY(Map::SizeX() / 2, Map::SizeY() / 2), true);
	}

	_GenerateWorld();
}

<<<<<<< HEAD
void ExecuteWithGenerateWorld(std::function<void()> func)
{
	if (HasModalProgress()) return;
	SetModalProgress(true);
	MarkWholeScreenDirty();
	GenWorldInfo::abort  = false;
	GenWorldInfo::abortp = []() {
		_switch_mode = SM_NONE; // Don't switch mode on abort
	};

	PrepareGenerateWorldProgress(true);
	ShowGenerateWorldProgress();

	try {
		func();
	} catch (AbortGenerateWorldSignal&) {
		/* No action */
	}

	SetMouseCursorBusy(false);
	SetModalProgress(false);
	GenWorldInfo::proc     = nullptr;
	GenWorldInfo::abortp   = nullptr;

	CloseWindowByClass(WC_MODAL_PROGRESS);
	MarkWholeScreenDirty();
}

void ScheduleExecuteWithGenerateWorld(std::function<void()> func)
{
	_exec_with_generate_world = std::move(func);
	_check_special_modes = true;
}

/** Town data imported from JSON files and used to place towns. */
struct ExternalTownData {
	TownID town_id; ///< The TownID of the town in OpenTTD. Not imported, but set during the founding proceess and stored here for convenience.
	std::string name; ///< The name of the town.
	uint population; ///< The target population of the town when created in OpenTTD. If input is blank, defaults to 0.
	bool is_city; ///< Should it be created as a city in OpenTTD? If input is blank, defaults to false.
	float x_proportion; ///< The X coordinate of the town, as a proportion 0..1 of the maximum X coordinate.
	float y_proportion; ///< The Y coordinate of the town, as a proportion 0..1 of the maximum Y coordinate.
};

/**
 * Helper for CircularTileSearch to found a town on or near a given tile.
 * @param tile The tile to try founding the town upon.
 * @param user_data The ExternalTownData to attempt to found.
 * @return True if the town was founded successfully.
 */
static bool TryFoundTownNearby(TileIndex tile, void *user_data)
{
	ExternalTownData &town = *static_cast<ExternalTownData *>(user_data);
	CommandCost result = Command<CMD_FOUND_TOWN>::Do(DoCommandFlag::Execute, tile, TSZ_SMALL, town.is_city, _settings_game.economy.town_layout, false, 0, town.name);
	auto result_id = result.GetResultData<TownID>();
	if (result_id.has_value()) {
		/* The command succeeded, send the ID back through user_data. */
		town.town_id = *result_id;
		return true;
	} else {
		return false;
	}
}

=======
>>>>>>> 54de376c
/**
 * Load town data from _file_to_saveload, place towns at the appropriate locations, and expand them to their target populations.
 */
void LoadTownData()
{
	/* Load the JSON file as a string initially. We'll parse it soon. */
	size_t filesize;
	auto f = FioFOpenFile(_file_to_saveload.name, "rb", HEIGHTMAP_DIR, &filesize);

	if (!f.has_value()) {
		ShowErrorMessage(GetEncodedString(STR_TOWN_DATA_ERROR_LOAD_FAILED),
			GetEncodedString(STR_TOWN_DATA_ERROR_JSON_FORMATTED_INCORRECTLY), WL_ERROR);
		return;
	}

	std::string text(filesize, '\0');
	size_t len = fread(text.data(), filesize, 1, *f);
	f.reset();
	if (len != 1) {
		ShowErrorMessage(GetEncodedString(STR_TOWN_DATA_ERROR_LOAD_FAILED),
			GetEncodedString(STR_TOWN_DATA_ERROR_JSON_FORMATTED_INCORRECTLY), WL_ERROR);
		return;
	}

	/* Now parse the JSON. */
	nlohmann::json town_data;
	try {
		town_data = nlohmann::json::parse(text);
	} catch (nlohmann::json::exception &) {
		ShowErrorMessage(GetEncodedString(STR_TOWN_DATA_ERROR_LOAD_FAILED), GetEncodedString(STR_TOWN_DATA_ERROR_JSON_FORMATTED_INCORRECTLY), WL_ERROR);
		return;
	}

	/* Check for JSON formatting errors with the array of towns. */
	if (!town_data.is_array()) {
		ShowErrorMessage(GetEncodedString(STR_TOWN_DATA_ERROR_LOAD_FAILED), GetEncodedString(STR_TOWN_DATA_ERROR_JSON_FORMATTED_INCORRECTLY), WL_ERROR);
		return;
	}

	std::vector<std::pair<Town *, uint> > towns;
	uint failed_towns = 0;

	/* Iterate through towns and attempt to found them. */
	for (auto &feature : town_data) {
		std::string name; // The name of the town.
		uint population; // The target population of the town when created in OpenTTD. If input is blank, defaults to 0.
		bool is_city; // Should it be created as a city in OpenTTD? If input is blank, defaults to false.
		float x_proportion; // The X coordinate of the town, as a proportion 0..1 of the maximum X coordinate.
		float y_proportion; // The Y coordinate of the town, as a proportion 0..1 of the maximum Y coordinate.

		/* Ensure JSON is formatted properly. */
		if (!feature.is_object()) {
			ShowErrorMessage(GetEncodedString(STR_TOWN_DATA_ERROR_LOAD_FAILED), GetEncodedString(STR_TOWN_DATA_ERROR_JSON_FORMATTED_INCORRECTLY), WL_ERROR);
			return;
		}

		/* Check to ensure all fields exist and are of the correct type.
		 * If the town name is formatted wrong, all we can do is give a general warning. */
		if (!feature.contains("name") || !feature.at("name").is_string()) {
			ShowErrorMessage(GetEncodedString(STR_TOWN_DATA_ERROR_LOAD_FAILED), GetEncodedString(STR_TOWN_DATA_ERROR_JSON_FORMATTED_INCORRECTLY), WL_ERROR);
			return;
		}

		/* If other fields are formatted wrong, we can actually inform the player which town is the problem. */
		if (!feature.contains("population") || !feature.at("population").is_number() ||
				!feature.contains("city") || !feature.at("city").is_boolean() ||
				!feature.contains("x") || !feature.at("x").is_number() ||
				!feature.contains("y") || !feature.at("y").is_number()) {
			feature.at("name").get_to(name);
			ShowErrorMessage(GetEncodedString(STR_TOWN_DATA_ERROR_LOAD_FAILED),
				GetEncodedString(STR_TOWN_DATA_ERROR_TOWN_FORMATTED_INCORRECTLY, name), WL_ERROR);
			return;
		}

		/* Set town properties. */
		feature.at("name").get_to(name);
		feature.at("population").get_to(population);
		feature.at("city").get_to(is_city);

		/* Set town coordinates. */
		feature.at("x").get_to(x_proportion);
		feature.at("y").get_to(y_proportion);

		/* Check for improper coordinates and warn the player. */
		if (x_proportion <= 0.0f || y_proportion <= 0.0f || x_proportion >= 1.0f || y_proportion >= 1.0f) {
			ShowErrorMessage(GetEncodedString(STR_TOWN_DATA_ERROR_LOAD_FAILED),
				GetEncodedString(STR_TOWN_DATA_ERROR_BAD_COORDINATE, name), WL_ERROR);
			return;
		}

		/* Find the target tile for the town. */
		TileIndex target_tile;
		switch (_settings_game.game_creation.heightmap_rotation) {
			case HM_CLOCKWISE:
				/* Tile coordinates align with what we expect. */
				target_tile = TileXY(x_proportion * Map::MaxX(), y_proportion * Map::MaxY());
				break;
			case HM_COUNTER_CLOCKWISE:
				/* Tile coordinates are rotated and must be adjusted. */
				target_tile = TileXY((1 - y_proportion * Map::MaxX()), x_proportion * Map::MaxY());
				break;
			default: NOT_REACHED();
		}

		TownID town_id; // The TownID of the town in OpenTTD. Not imported, but set during the founding proceess and stored here for convenience.
		/* Try founding on the target tile, and if that doesn't work, find the nearest suitable tile up to 16 tiles away.
		 * The target might be on water, blocked somehow, or on a steep slope that can't be terraformed by the founding command. */
		for (auto tile : SpiralTileSequence(target_tile, 16, 0, 0)) {
			std::tuple<CommandCost, Money, TownID> result = Command<CMD_FOUND_TOWN>::Do(DoCommandFlag::Execute, tile, TSZ_SMALL, is_city, _settings_game.economy.town_layout, false, 0, name);

			town_id = std::get<TownID>(result);

			/* Check if the command succeeded. */
			if (town_id != TownID::Invalid()) break;
		}

		/* If we still fail to found the town, we'll create a sign at the intended location and tell the player how many towns we failed to create in an error message.
		 * This allows the player to diagnose a heightmap misalignment, if towns end up in the sea, or place towns manually, if in rough terrain. */
		if (town_id == TownID::Invalid()) {
			Command<CMD_PLACE_SIGN>::Post(target_tile, name);
			failed_towns++;
			continue;
		}

		towns.emplace_back(std::make_pair(Town::Get(town_id), population));
	}

	/* If we couldn't found a town (or multiple), display a message to the player with the number of failed towns. */
	if (failed_towns > 0) {
		ShowErrorMessage(GetEncodedString(STR_TOWN_DATA_ERROR_FAILED_TO_FOUND_TOWN, failed_towns), {}, WL_WARNING);
	}

	/* Now that we've created the towns, let's grow them to their target populations. */
	for (const auto &item : towns) {
		Town *t = item.first;
		uint population = item.second;

		/* Grid towns can grow almost forever, but the town growth algorithm gets less and less efficient as it wanders roads randomly,
		 * so we set an arbitrary limit. With a flat map and a 3x3 grid layout this results in about 4900 houses, or 2800 houses with "Better roads." */
		int try_limit = 1000;

		/* If a town repeatedly fails to grow, continuing to try only wastes time. */
		int fail_limit = 10;

		/* Grow by a constant number of houses each time, instead of growth based on current town size.
		 * We want our try limit to apply in a predictable way, no matter the road layout and other geography. */
		const int HOUSES_TO_GROW = 10;

		do {
			uint before = t->cache.num_houses;
			Command<CMD_EXPAND_TOWN>::Post(t->index, HOUSES_TO_GROW, {TownExpandMode::Buildings, TownExpandMode::Roads});
			if (t->cache.num_houses <= before) fail_limit--;
		} while (fail_limit > 0 && try_limit-- > 0 && t->cache.population < population);
	}
}<|MERGE_RESOLUTION|>--- conflicted
+++ resolved
@@ -378,7 +378,6 @@
 	_GenerateWorld();
 }
 
-<<<<<<< HEAD
 void ExecuteWithGenerateWorld(std::function<void()> func)
 {
 	if (HasModalProgress()) return;
@@ -413,38 +412,6 @@
 	_check_special_modes = true;
 }
 
-/** Town data imported from JSON files and used to place towns. */
-struct ExternalTownData {
-	TownID town_id; ///< The TownID of the town in OpenTTD. Not imported, but set during the founding proceess and stored here for convenience.
-	std::string name; ///< The name of the town.
-	uint population; ///< The target population of the town when created in OpenTTD. If input is blank, defaults to 0.
-	bool is_city; ///< Should it be created as a city in OpenTTD? If input is blank, defaults to false.
-	float x_proportion; ///< The X coordinate of the town, as a proportion 0..1 of the maximum X coordinate.
-	float y_proportion; ///< The Y coordinate of the town, as a proportion 0..1 of the maximum Y coordinate.
-};
-
-/**
- * Helper for CircularTileSearch to found a town on or near a given tile.
- * @param tile The tile to try founding the town upon.
- * @param user_data The ExternalTownData to attempt to found.
- * @return True if the town was founded successfully.
- */
-static bool TryFoundTownNearby(TileIndex tile, void *user_data)
-{
-	ExternalTownData &town = *static_cast<ExternalTownData *>(user_data);
-	CommandCost result = Command<CMD_FOUND_TOWN>::Do(DoCommandFlag::Execute, tile, TSZ_SMALL, town.is_city, _settings_game.economy.town_layout, false, 0, town.name);
-	auto result_id = result.GetResultData<TownID>();
-	if (result_id.has_value()) {
-		/* The command succeeded, send the ID back through user_data. */
-		town.town_id = *result_id;
-		return true;
-	} else {
-		return false;
-	}
-}
-
-=======
->>>>>>> 54de376c
 /**
  * Load town data from _file_to_saveload, place towns at the appropriate locations, and expand them to their target populations.
  */
@@ -549,16 +516,16 @@
 			default: NOT_REACHED();
 		}
 
-		TownID town_id; // The TownID of the town in OpenTTD. Not imported, but set during the founding proceess and stored here for convenience.
+		TownID town_id = TownID::Invalid(); // The TownID of the town in OpenTTD. Not imported, but set during the founding proceess and stored here for convenience.
 		/* Try founding on the target tile, and if that doesn't work, find the nearest suitable tile up to 16 tiles away.
 		 * The target might be on water, blocked somehow, or on a steep slope that can't be terraformed by the founding command. */
 		for (auto tile : SpiralTileSequence(target_tile, 16, 0, 0)) {
-			std::tuple<CommandCost, Money, TownID> result = Command<CMD_FOUND_TOWN>::Do(DoCommandFlag::Execute, tile, TSZ_SMALL, is_city, _settings_game.economy.town_layout, false, 0, name);
-
-			town_id = std::get<TownID>(result);
-
-			/* Check if the command succeeded. */
-			if (town_id != TownID::Invalid()) break;
+			CommandCost result = Command<CMD_FOUND_TOWN>::Do(DoCommandFlag::Execute, tile, TSZ_SMALL, is_city, _settings_game.economy.town_layout, false, 0, name);
+			auto town_result = result.GetResultData<TownID>();
+			if (town_result.has_value()) {
+				town_id = *town_result;
+				break;
+			}
 		}
 
 		/* If we still fail to found the town, we'll create a sign at the intended location and tell the player how many towns we failed to create in an error message.
