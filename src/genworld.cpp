--- conflicted
+++ resolved
@@ -330,11 +330,8 @@
 
 	/* Load the right landscape stuff, and the NewGRFs! */
 	GfxLoadSprites();
-<<<<<<< HEAD
+	InitializeBuildingCounts();
 	InitialiseExtraAspectsVariable();
-=======
-	InitializeBuildingCounts();
->>>>>>> f79ec795
 	LoadStringWidthTable();
 	AnalyseEngineCallbacks();
 	AnalyseIndustryTileSpriteGroups();
