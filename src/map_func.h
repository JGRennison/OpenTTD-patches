--- conflicted
+++ resolved
@@ -481,7 +481,6 @@
 }
 
 /**
-<<<<<<< HEAD
  * A callback function type for searching tiles.
  *
  * @param tile The tile to test
@@ -490,9 +489,6 @@
  */
 typedef bool TestTileOnSearchProc(TileIndex tile, void *user_data);
 
-bool CircularTileSearch(TileIndex *tile, uint size, TestTileOnSearchProc proc, void *user_data);
-bool CircularTileSearch(TileIndex *tile, uint radius, uint w, uint h, TestTileOnSearchProc proc, void *user_data);
-
 bool EnoughContiguousTilesMatchingCondition(TileIndex tile, uint threshold, TestTileOnSearchProc proc, void *user_data);
 
 /**
@@ -506,8 +502,6 @@
 void IterateCurvedCircularTileArea(TileIndex centre_tile, uint diameter, TileIteratorProc proc, void *user_data);
 
 /**
-=======
->>>>>>> 54de376c
  * Get a random tile out of a given seed.
  * @param r the random 'seed'
  * @return a valid tile
