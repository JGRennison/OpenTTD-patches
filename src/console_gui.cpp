--- conflicted
+++ resolved
@@ -206,11 +206,7 @@
 		if (_iconsole_cmdline.HandleCaret()) this->SetDirty();
 	}
 
-<<<<<<< HEAD
 	EventState OnKeyPress(WChar key, uint16 keycode) override
-=======
-	EventState OnKeyPress([[maybe_unused]] char32_t key, uint16_t keycode) override
->>>>>>> 077b08bb
 	{
 		if (_focused_window != this) return ES_NOT_HANDLED;
 
@@ -337,11 +333,7 @@
 		VideoDriver::GetInstance()->EditBoxGainedFocus();
 	}
 
-<<<<<<< HEAD
 	void OnFocusLost(bool closing, Window *newly_focused_window) override
-=======
-	void OnFocusLost(bool) override
->>>>>>> 077b08bb
 	{
 		VideoDriver::GetInstance()->EditBoxLostFocus();
 	}
