/*
 * This file is part of OpenTTD.
 * OpenTTD is free software; you can redistribute it and/or modify it under the terms of the GNU General Public License as published by the Free Software Foundation, version 2.
 * OpenTTD is distributed in the hope that it will be useful, but WITHOUT ANY WARRANTY; without even the implied warranty of MERCHANTABILITY or FITNESS FOR A PARTICULAR PURPOSE.
 * See the GNU General Public License for more details. You should have received a copy of the GNU General Public License along with OpenTTD. If not, see <http://www.gnu.org/licenses/>.
 */

/** @file vehicle_gui.cpp The base GUI for all vehicles. */

#include "stdafx.h"
#include "debug.h"
#include "company_func.h"
#include "gui.h"
#include "textbuf_gui.h"
#include "command_func.h"
#include "vehicle_gui_base.h"
#include "viewport_func.h"
#include "newgrf_text.h"
#include "newgrf_debug.h"
#include "roadveh.h"
#include "train.h"
#include "train_cmd.h"
#include "aircraft.h"
#include "depot_map.h"
#include "group_cmd.h"
#include "group_gui.h"
#include "strings_func.h"
#include "strings_internal.h"
#include "core/string_builder.hpp"
#include "vehicle_func.h"
#include "autoreplace_gui.h"
#include "string_func.h"
#include "dropdown_type.h"
#include "dropdown_func.h"
#include "dropdown_common_type.h"
#include "timetable.h"
#include "articulated_vehicles.h"
#include "spritecache.h"
#include "core/geometry_func.hpp"
#include "core/container_func.hpp"
#include "company_base.h"
#include "engine_func.h"
#include "station_base.h"
#include "infrastructure_func.h"
#include "tilehighlight_func.h"
#include "train.h"
#include "tbtr_template_gui_main.h"
#include "zoom_func.h"
#include "tracerestrict.h"
#include "tracerestrict_cmd.h"
#include "depot_base.h"
#include "hotkeys.h"
#include "schdispatch.h"
#include "order_cmd.h"
#include "vehicle_cmd.h"

#include <vector>
#include <algorithm>

#include "safeguards.h"


BaseVehicleListWindow::GroupBy _grouping[VLT_END][VEH_COMPANY_END];
Sorting _sorting[BaseVehicleListWindow::GB_END];

static BaseVehicleListWindow::VehicleIndividualSortFunction VehicleNumberSorter;
static BaseVehicleListWindow::VehicleIndividualSortFunction VehicleNameSorter;
static BaseVehicleListWindow::VehicleIndividualSortFunction VehicleAgeSorter;
static BaseVehicleListWindow::VehicleIndividualSortFunction VehicleProfitThisYearSorter;
static BaseVehicleListWindow::VehicleIndividualSortFunction VehicleProfitLastYearSorter;
static BaseVehicleListWindow::VehicleIndividualSortFunction VehicleProfitLifetimeSorter;
static BaseVehicleListWindow::VehicleIndividualSortFunction VehicleCargoSorter;
static BaseVehicleListWindow::VehicleIndividualSortFunction VehicleReliabilitySorter;
static BaseVehicleListWindow::VehicleIndividualSortFunction VehicleMaxSpeedSorter;
static BaseVehicleListWindow::VehicleIndividualSortFunction VehicleModelSorter;
static BaseVehicleListWindow::VehicleIndividualSortFunction VehicleValueSorter;
static BaseVehicleListWindow::VehicleIndividualSortFunction VehicleLengthSorter;
static BaseVehicleListWindow::VehicleIndividualSortFunction VehicleTimeToLiveSorter;
static BaseVehicleListWindow::VehicleIndividualSortFunction VehicleTimetableDelaySorter;
static BaseVehicleListWindow::VehicleIndividualSortFunction VehicleAverageOrderOccupancySorter;
static BaseVehicleListWindow::VehicleIndividualSortFunction VehicleMaxSpeedLoadedSorter;
static BaseVehicleListWindow::VehicleIndividualSortFunction VehicleTimetableTypeSorter;
static BaseVehicleListWindow::VehicleGroupSortFunction VehicleGroupLengthSorter;
static BaseVehicleListWindow::VehicleGroupSortFunction VehicleGroupTotalProfitThisYearSorter;
static BaseVehicleListWindow::VehicleGroupSortFunction VehicleGroupTotalProfitLastYearSorter;
static BaseVehicleListWindow::VehicleGroupSortFunction VehicleGroupAverageProfitThisYearSorter;
static BaseVehicleListWindow::VehicleGroupSortFunction VehicleGroupAverageProfitLastYearSorter;
static BaseVehicleListWindow::VehicleGroupSortFunction VehicleGroupAverageOrderOccupancySorter;
static BaseVehicleListWindow::VehicleGroupSortFunction VehicleGroupTimetableTypeSorter;

/** Wrapper to convert a VehicleIndividualSortFunction to a VehicleGroupSortFunction */
template <BaseVehicleListWindow::VehicleIndividualSortFunction func>
static bool VehicleIndividualToGroupSorterWrapper(GUIVehicleGroup const &a, GUIVehicleGroup const &b)
{
	return func(*(a.vehicles_begin), *(b.vehicles_begin));
}

enum VehicleSortType
{
	VST_NUMBER,
	VST_NAME,
	VST_AGE,
	VST_PROFIT_THIS_YEAR,
	VST_PROFIT_LAST_YEAR,
	VST_PROFIT_LIFETIME,
	VST_CARGO,
	VST_RELIABILITY,
	VST_MAX_SPEED,
	VST_MODEL,
	VST_VALUE,
	VST_LENGTH,
	VST_TIME_TO_LIVE,
	VST_TIMETABLE_DELAY,
	VST_AVERAGE_ORDER_OCCUPANCY,
	VST_MAX_SPEED_LOADED,
	VST_TIMETABLE_TYPE,
};

enum VehicleGroupSortType
{
	VGST_LENGTH,
	VGST_TOTAL_PROFIT_THIS_YEAR,
	VGST_TOTAL_PROFIT_LAST_YEAR,
	VGST_AVERAGE_PROFIT_THIS_YEAR,
	VGST_AVERAGE_PROFIT_LAST_YEAR,
	VGST_AVERAGE_ORDER_OCCUPANCY,
	VGST_TIMETABLE_TYPE,
};

const std::initializer_list<BaseVehicleListWindow::VehicleGroupSortFunction * const> BaseVehicleListWindow::vehicle_group_none_sorter_funcs = {
	&VehicleIndividualToGroupSorterWrapper<VehicleNumberSorter>,
	&VehicleIndividualToGroupSorterWrapper<VehicleNameSorter>,
	&VehicleIndividualToGroupSorterWrapper<VehicleAgeSorter>,
	&VehicleIndividualToGroupSorterWrapper<VehicleProfitThisYearSorter>,
	&VehicleIndividualToGroupSorterWrapper<VehicleProfitLastYearSorter>,
	&VehicleIndividualToGroupSorterWrapper<VehicleProfitLifetimeSorter>,
	&VehicleIndividualToGroupSorterWrapper<VehicleCargoSorter>,
	&VehicleIndividualToGroupSorterWrapper<VehicleReliabilitySorter>,
	&VehicleIndividualToGroupSorterWrapper<VehicleMaxSpeedSorter>,
	&VehicleIndividualToGroupSorterWrapper<VehicleModelSorter>,
	&VehicleIndividualToGroupSorterWrapper<VehicleValueSorter>,
	&VehicleIndividualToGroupSorterWrapper<VehicleLengthSorter>,
	&VehicleIndividualToGroupSorterWrapper<VehicleTimeToLiveSorter>,
	&VehicleIndividualToGroupSorterWrapper<VehicleTimetableDelaySorter>,
	&VehicleIndividualToGroupSorterWrapper<VehicleAverageOrderOccupancySorter>,
	&VehicleIndividualToGroupSorterWrapper<VehicleMaxSpeedLoadedSorter>,
	&VehicleIndividualToGroupSorterWrapper<VehicleTimetableTypeSorter>,
};

const std::initializer_list<const StringID> BaseVehicleListWindow::vehicle_group_none_sorter_names_calendar = {
	STR_SORT_BY_NUMBER,
	STR_SORT_BY_NAME,
	STR_SORT_BY_AGE,
	STR_SORT_BY_PROFIT_THIS_YEAR,
	STR_SORT_BY_PROFIT_LAST_YEAR,
	STR_SORT_BY_PROFIT_LIFETIME,
	STR_SORT_BY_TOTAL_CAPACITY_PER_CARGOTYPE,
	STR_SORT_BY_RELIABILITY,
	STR_SORT_BY_MAX_SPEED,
	STR_SORT_BY_MODEL,
	STR_SORT_BY_VALUE,
	STR_SORT_BY_LENGTH,
	STR_SORT_BY_LIFE_TIME,
	STR_SORT_BY_TIMETABLE_DELAY,
	STR_SORT_BY_AVG_ORDER_OCCUPANCY,
	STR_SORT_BY_MAX_SPEED_LOADED,
	STR_SORT_BY_TIMETABLE_TYPE,
};

const std::initializer_list<const StringID> BaseVehicleListWindow::vehicle_group_none_sorter_names_wallclock = {
	STR_SORT_BY_NUMBER,
	STR_SORT_BY_NAME,
	STR_SORT_BY_AGE,
	STR_SORT_BY_PROFIT_THIS_PERIOD,
	STR_SORT_BY_PROFIT_LAST_PERIOD,
	STR_SORT_BY_PROFIT_LIFETIME,
	STR_SORT_BY_TOTAL_CAPACITY_PER_CARGOTYPE,
	STR_SORT_BY_RELIABILITY,
	STR_SORT_BY_MAX_SPEED,
	STR_SORT_BY_MODEL,
	STR_SORT_BY_VALUE,
	STR_SORT_BY_LENGTH,
	STR_SORT_BY_LIFE_TIME,
	STR_SORT_BY_TIMETABLE_DELAY,
	STR_SORT_BY_AVG_ORDER_OCCUPANCY,
	STR_SORT_BY_MAX_SPEED_LOADED,
	STR_SORT_BY_TIMETABLE_TYPE,
};

const std::initializer_list<BaseVehicleListWindow::VehicleGroupSortFunction * const> BaseVehicleListWindow::vehicle_group_shared_orders_sorter_funcs = {
	&VehicleGroupLengthSorter,
	&VehicleGroupTotalProfitThisYearSorter,
	&VehicleGroupTotalProfitLastYearSorter,
	&VehicleGroupAverageProfitThisYearSorter,
	&VehicleGroupAverageProfitLastYearSorter,
	&VehicleGroupAverageOrderOccupancySorter,
	&VehicleGroupTimetableTypeSorter,
};

const std::initializer_list<const StringID> BaseVehicleListWindow::vehicle_group_shared_orders_sorter_names_calendar = {
	STR_SORT_BY_NUM_VEHICLES,
	STR_SORT_BY_TOTAL_PROFIT_THIS_YEAR,
	STR_SORT_BY_TOTAL_PROFIT_LAST_YEAR,
	STR_SORT_BY_AVERAGE_PROFIT_THIS_YEAR,
	STR_SORT_BY_AVERAGE_PROFIT_LAST_YEAR,
	STR_SORT_BY_AVG_ORDER_OCCUPANCY,
	STR_SORT_BY_TIMETABLE_TYPE,
};

const std::initializer_list<const StringID> BaseVehicleListWindow::vehicle_group_shared_orders_sorter_names_wallclock = {
	STR_SORT_BY_NUM_VEHICLES,
	STR_SORT_BY_TOTAL_PROFIT_THIS_PERIOD,
	STR_SORT_BY_TOTAL_PROFIT_LAST_PERIOD,
	STR_SORT_BY_AVERAGE_PROFIT_THIS_PERIOD,
	STR_SORT_BY_AVERAGE_PROFIT_LAST_PERIOD,
	STR_SORT_BY_AVG_ORDER_OCCUPANCY,
	STR_SORT_BY_TIMETABLE_TYPE,
};

const std::initializer_list<const StringID> BaseVehicleListWindow::vehicle_group_by_names = {
	STR_GROUP_BY_NONE,
	STR_GROUP_BY_SHARED_ORDERS,
};

const StringID BaseVehicleListWindow::vehicle_depot_name[] = {
	STR_VEHICLE_LIST_SEND_TRAIN_TO_DEPOT,
	STR_VEHICLE_LIST_SEND_ROAD_VEHICLE_TO_DEPOT,
	STR_VEHICLE_LIST_SEND_SHIP_TO_DEPOT,
	STR_VEHICLE_LIST_SEND_AIRCRAFT_TO_HANGAR
};

const StringID BaseVehicleListWindow::vehicle_depot_sell_name[] = {
	STR_VEHICLE_LIST_SEND_TRAIN_TO_DEPOT_SELL,
	STR_VEHICLE_LIST_SEND_ROAD_VEHICLE_TO_DEPOT_SELL,
	STR_VEHICLE_LIST_SEND_SHIP_TO_DEPOT_SELL,
	STR_VEHICLE_LIST_SEND_AIRCRAFT_TO_HANGAR_SELL
};

BaseVehicleListWindow::BaseVehicleListWindow(WindowDesc &desc, const VehicleListIdentifier &vli) : Window(desc), vli(vli)
{
	this->grouping = _grouping[vli.type][vli.vtype];
	this->vehicle_sel = VehicleID::Invalid();
	this->UpdateSortingFromGrouping();
}

/**
 * Get the number of digits of space required for the given number.
 * @param number The number.
 * @return The number of digits to allocate space for.
 */
uint CountDigitsForAllocatingSpace(uint number)
{
	if (number >= 10000) return 5;
	if (number >= 1000) return 4;
	if (number >= 100) return 3;

	/*
	 * When the smallest unit number is less than 10, it is
	 * quite likely that it will expand to become more than
	 * 10 quite soon.
	 */
	return 2;
}

/**
 * Get the number of digits the biggest unit number of a set of vehicles has.
 * @param vehicles The list of vehicles.
 * @return The number of digits to allocate space for.
 */
uint GetUnitNumberDigits(VehicleList &vehicles)
{
	uint unitnumber = 0;
	for (const Vehicle *v : vehicles) {
		unitnumber = std::max<uint>(unitnumber, v->unitnumber);
	}

	return CountDigitsForAllocatingSpace(unitnumber);
}

void BaseVehicleListWindow::CountOwnVehicles()
{
	this->own_vehicles = 0;
	for (const GUIVehicleGroup &vg : this->vehgroups) {
		if ((*(vg.vehicles_begin))->owner == _local_company) this->own_vehicles++;
	}
	this->own_company = _local_company;
}

void BaseVehicleListWindow::BuildVehicleList()
{
	if (!this->vehgroups.NeedRebuild()) return;

	Debug(misc, 3, "Building vehicle list type {} for company {} given index {}", this->vli.type, this->vli.company, this->vli.index);

	this->vehgroups.clear();

	GenerateVehicleSortList(&this->vehicles, this->vli);

	CargoTypes used = 0;
	for (const Vehicle *v : this->vehicles) {
		for (const Vehicle *u = v; u != nullptr; u = u->Next()) {
			if (u->cargo_cap > 0) SetBit(used, u->cargo_type);
		}
	}
	this->used_cargoes = used;

	if (this->grouping == GB_NONE) {
		uint max_unitnumber = 0;
		for (auto it = this->vehicles.begin(); it != this->vehicles.end(); ++it) {
			this->vehgroups.emplace_back(it, it + 1);

			max_unitnumber = std::max<uint>(max_unitnumber, (*it)->unitnumber);
		}
		this->unitnumber_digits = CountDigitsForAllocatingSpace(max_unitnumber);
	} else {
		/* Sort by the primary vehicle; we just want all vehicles that share the same orders to form a contiguous range. */
		std::stable_sort(this->vehicles.begin(), this->vehicles.end(), [](const Vehicle * const &u, const Vehicle * const &v) {
			return u->FirstShared() < v->FirstShared();
		});

		uint max_num_vehicles = 0;

		VehicleList::const_iterator begin = this->vehicles.begin();
		while (begin != this->vehicles.end()) {
			VehicleList::const_iterator end = std::find_if_not(begin, this->vehicles.cend(), [first_shared = (*begin)->FirstShared()](const Vehicle * const &v) {
				return v->FirstShared() == first_shared;
			});

			this->vehgroups.emplace_back(begin, end);

			max_num_vehicles = std::max<uint>(max_num_vehicles, static_cast<uint>(end - begin));

			begin = end;
		}

		this->unitnumber_digits = CountDigitsForAllocatingSpace(max_num_vehicles);
	}
	this->FilterVehicleList();
	this->CountOwnVehicles();

	this->vehgroups.RebuildDone();
	this->vscroll->SetCount(this->vehgroups.size());
}

static bool GroupCargoFilter(const GUIVehicleGroup* group, const CargoType cid)
{
	if (cid == CargoFilterCriteria::CF_ANY) return true;
	for (VehicleList::const_iterator v = group->vehicles_begin; v != group->vehicles_end; ++v) {
		if (VehicleCargoFilter(*v, cid)) return true;
	}
	return false;
}

/**
 * Test if cargo icon overlays should be drawn.
 * @returns true iff cargo icon overlays should be drawn.
 */
bool ShowCargoIconOverlay()
{
	return _shift_pressed && _ctrl_pressed;
}

/**
 * Add a cargo icon to the list of overlays.
 * @param overlays List of overlays.
 * @param x Horizontal position.
 * @param width Width available.
 * @param v Vehicle to add.
 */
void AddCargoIconOverlay(std::vector<CargoIconOverlay> &overlays, int x, int width, const Vehicle *v)
{
	bool rtl = _current_text_dir == TD_RTL;
	if (!v->IsArticulatedPart() || v->cargo_type != v->Previous()->cargo_type) {
		/* Add new overlay slot. */
		overlays.emplace_back(rtl ? x - width : x, rtl ? x : x + width, v->cargo_type, v->cargo_cap);
	} else {
		/* This is an articulated part with the same cargo type, adjust left or right of last overlay slot. */
		if (rtl) {
			overlays.back().left -= width;
		} else {
			overlays.back().right += width;
		}
		overlays.back().cargo_cap += v->cargo_cap;
	}
}

/**
 * Draw a cargo icon overlaying an existing sprite, with a black contrast outline.
 * @param x Horizontal position from left.
 * @param y Vertical position from top.
 * @param cargo_type Cargo type to draw icon for.
 */
void DrawCargoIconOverlay(int x, int y, CargoType cargo_type)
{
	if (!ShowCargoIconOverlay()) return;
	if (!IsValidCargoType(cargo_type)) return;

	const CargoSpec *cs = CargoSpec::Get(cargo_type);

	SpriteID spr = cs->GetCargoIcon();
	if (spr == 0) return;

	Dimension d = GetSpriteSize(spr);
	d.width /= 2;
	d.height /= 2;
	int one = ScaleGUITrad(1);

	/* Draw the cargo icon in black shifted 4 times to create the outline. */
	DrawSprite(spr, PALETTE_ALL_BLACK, x - d.width - one, y - d.height);
	DrawSprite(spr, PALETTE_ALL_BLACK, x - d.width + one, y - d.height);
	DrawSprite(spr, PALETTE_ALL_BLACK, x - d.width, y - d.height - one);
	DrawSprite(spr, PALETTE_ALL_BLACK, x - d.width, y - d.height + one);
	/* Draw the cargo icon normally. */
	DrawSprite(spr, PAL_NONE, x - d.width, y - d.height);
}

/**
 * Draw a list of cargo icon overlays.
 * @param overlays List of overlays.
 * @param y Vertical position.
 */
void DrawCargoIconOverlays(std::span<const CargoIconOverlay> overlays, int y)
{
	for (const auto &cio : overlays) {
		if (cio.cargo_cap == 0) continue;
		DrawCargoIconOverlay((cio.left + cio.right) / 2, y, cio.cargo_type);
	}
}

static GUIVehicleGroupList::FilterFunction * const _vehicle_group_filter_funcs[] = {
	&GroupCargoFilter,
};

/**
 * Set cargo filter for the vehicle group list.
 * @param cargo_type The cargo to be set.
 */
void BaseVehicleListWindow::SetCargoFilter(CargoType cargo_type)
{
	if (this->cargo_filter_criteria != cargo_type) {
		this->cargo_filter_criteria = cargo_type;
		/* Deactivate filter if criteria is 'Show All', activate it otherwise. */
		this->vehgroups.SetFilterState(this->cargo_filter_criteria != CargoFilterCriteria::CF_ANY);
		this->vehgroups.SetFilterType(0);
		this->vehgroups.ForceRebuild();
	}
}

/** Populate the filter list and set the cargo filter criteria. */
void BaseVehicleListWindow::SetCargoFilterArray()
{
	this->cargo_filter_criteria = CargoFilterCriteria::CF_ANY;
	this->vehgroups.SetFilterFuncs(_vehicle_group_filter_funcs);
	this->vehgroups.SetFilterState(this->cargo_filter_criteria != CargoFilterCriteria::CF_ANY);
}

/** Filter the engine list against the currently selected cargo filter */
void BaseVehicleListWindow::FilterVehicleList()
{
	this->vehgroups.Filter(this->cargo_filter_criteria);
	if (this->vehicles.empty()) {
		/* No vehicle passed through the filter, invalidate the previously selected vehicle */
		this->vehicle_sel = VehicleID::Invalid();
	} else if (this->vehicle_sel != VehicleID::Invalid() && std::ranges::find(this->vehicles, Vehicle::Get(this->vehicle_sel)) == this->vehicles.end()) { // previously selected engine didn't pass the filter, remove selection
		this->vehicle_sel = VehicleID::Invalid();
	}
}

/**
 * Compute the size for the Action dropdown.
 * @param show_autoreplace If true include the autoreplace item.
 * @param show_group If true include group-related stuff.
 * @return Required size.
 */
Dimension BaseVehicleListWindow::GetActionDropdownSize(bool show_autoreplace, bool show_group, bool show_template_replace, StringID change_order_str)
{
	Dimension d = {0, 0};

	if (show_autoreplace) d = maxdim(d, GetStringBoundingBox(STR_VEHICLE_LIST_REPLACE_VEHICLES));
	if (show_autoreplace && show_template_replace) {
		d = maxdim(d, GetStringBoundingBox(STR_TMPL_TEMPLATE_REPLACEMENT));
	}
	d = maxdim(d, GetStringBoundingBox(STR_VEHICLE_LIST_SEND_FOR_SERVICING));
	d = maxdim(d, GetStringBoundingBox(this->vehicle_depot_name[this->vli.vtype]));

	if (show_group) {
		d = maxdim(d, GetStringBoundingBox(STR_GROUP_ADD_SHARED_VEHICLE));
		d = maxdim(d, GetStringBoundingBox(STR_GROUP_REMOVE_ALL_VEHICLES));
	}

	if (change_order_str != 0) {
		d = maxdim(d, GetStringBoundingBox(change_order_str));
	}

	d = maxdim(d, GetStringBoundingBox(STR_VEHICLE_LIST_CREATE_GROUP));

	return d;
}

void BaseVehicleListWindow::OnInit()
{
	this->order_arrow_width = GetStringBoundingBox(STR_JUST_RIGHT_ARROW, FS_SMALL).width;
	this->SetCargoFilterArray();
}

StringID BaseVehicleListWindow::GetCargoFilterLabel(CargoType cargo_type) const
{
	switch (cargo_type) {
		case CargoFilterCriteria::CF_ANY: return STR_CARGO_TYPE_FILTER_ALL;
		case CargoFilterCriteria::CF_FREIGHT: return STR_CARGO_TYPE_FILTER_FREIGHT;
		case CargoFilterCriteria::CF_NONE: return STR_CARGO_TYPE_FILTER_NONE;
		default: return CargoSpec::Get(cargo_type)->name;
	}
}

/**
 * Build drop down list for cargo filter selection.
 * @param full If true, build list with all cargo types, instead of only used cargo types.
 * @return Drop down list for cargo filter.
 */
DropDownList BaseVehicleListWindow::BuildCargoDropDownList(bool full) const
{
	DropDownList list;

	/* Add item for disabling filtering. */
	list.push_back(MakeDropDownListStringItem(this->GetCargoFilterLabel(CargoFilterCriteria::CF_ANY), CargoFilterCriteria::CF_ANY));
	/* Add item for freight (i.e. vehicles with cargo capacity and with no passenger capacity). */
	list.push_back(MakeDropDownListStringItem(this->GetCargoFilterLabel(CargoFilterCriteria::CF_FREIGHT), CargoFilterCriteria::CF_FREIGHT));
	/* Add item for vehicles not carrying anything, e.g. train engines. */
	list.push_back(MakeDropDownListStringItem(this->GetCargoFilterLabel(CargoFilterCriteria::CF_NONE), CargoFilterCriteria::CF_NONE));

	/* Add cargos */
	Dimension d = GetLargestCargoIconSize();
	for (const CargoSpec *cs : _sorted_cargo_specs) {
		if (!full && !HasBit(this->used_cargoes, cs->Index())) continue;
		list.push_back(MakeDropDownListIconItem(d, cs->GetCargoIcon(), PAL_NONE, cs->name, cs->Index(), false, !HasBit(this->used_cargoes, cs->Index())));
	}

	return list;
}

/**
 * Whether the Action dropdown window should be shown/available.
 * @return Whether available
 */
bool BaseVehicleListWindow::ShouldShowActionDropdownList() const
{
	return true;
}

/**
 * Display the Action dropdown window.
 * @param show_autoreplace If true include the autoreplace item.
 * @param show_group If true include group-related stuff.
 * @return Itemlist for dropdown
 */
DropDownList BaseVehicleListWindow::BuildActionDropdownList(bool show_autoreplace, bool show_group, bool show_template_replace,
		StringID change_order_str, bool show_create_group, bool consider_top_level)
{
	DropDownList list;
	bool disable = this->own_vehicles == 0;
	bool mass_action_disable = disable || (_settings_client.gui.disable_top_veh_list_mass_actions && consider_top_level);

	/* Autoreplace actions. */
	if (show_autoreplace) {
		list.push_back(MakeDropDownListStringItem(STR_VEHICLE_LIST_REPLACE_VEHICLES, ADI_REPLACE, disable));
		if (show_template_replace) {
			list.push_back(MakeDropDownListStringItem(STR_TMPL_TEMPLATE_REPLACEMENT, ADI_TEMPLATE_REPLACE, disable));
		}
		list.push_back(MakeDropDownListDividerItem());
	}

	/* Group actions. */
	if (show_group) {
		list.push_back(MakeDropDownListStringItem(STR_GROUP_ADD_SHARED_VEHICLE, ADI_ADD_SHARED, disable));
		list.push_back(MakeDropDownListStringItem(STR_GROUP_REMOVE_ALL_VEHICLES, ADI_REMOVE_ALL, disable));
		list.push_back(MakeDropDownListDividerItem());
	}
	list.push_back(MakeDropDownListStringItem(STR_TRACE_RESTRICT_SLOT_MANAGE, ADI_TRACERESTRICT_SLOT_MGMT, false));
	if (_settings_client.gui.show_adv_tracerestrict_features) {
		list.push_back(MakeDropDownListStringItem(STR_TRACE_RESTRICT_COUNTER_MANAGE, ADI_TRACERESTRICT_COUNTER_MGMT, false));
	}
	if (change_order_str != 0) {
		list.push_back(MakeDropDownListStringItem(change_order_str, ADI_CHANGE_ORDER, disable));
	}
	if (show_create_group) {
		list.push_back(MakeDropDownListStringItem(STR_VEHICLE_LIST_CREATE_GROUP, ADI_CREATE_GROUP, disable));
	}

	list.push_back(MakeDropDownListDividerItem());

	/* Depot actions. */
	list.push_back(MakeDropDownListStringItem(STR_VEHICLE_LIST_SEND_FOR_SERVICING, ADI_SERVICE, mass_action_disable));
	list.push_back(MakeDropDownListStringItem(this->vehicle_depot_name[this->vli.vtype], ADI_DEPOT, mass_action_disable));
	if (_settings_client.gui.show_depot_sell_gui) list.push_back(MakeDropDownListStringItem(this->vehicle_depot_sell_name[this->vli.vtype], ADI_DEPOT_SELL, mass_action_disable));
	list.push_back(MakeDropDownListStringItem(STR_VEHICLE_LIST_CANCEL_DEPOT_SERVICE, ADI_CANCEL_DEPOT, mass_action_disable));

	return list;
}

/* cached values for VehicleNameSorter to spare many GetString() calls */
static const Vehicle *_last_vehicle[2] = { nullptr, nullptr };

static btree::btree_map<VehicleID, int> _vehicle_max_speed_loaded;

void BaseVehicleListWindow::SortVehicleList()
{
	if (this->vehgroups.Sort()) return;

	/* invalidate cached values for name sorter - vehicle names could change */
	_last_vehicle[0] = _last_vehicle[1] = nullptr;
	_vehicle_max_speed_loaded.clear();
}

void DepotSortList(VehicleList *list)
{
	if (list->size() < 2) return;
	std::sort(list->begin(), list->end(), &VehicleNumberSorter);
}

/** draw the vehicle profit button in the vehicle list window. */
static void DrawVehicleProfitButton(EconTime::DateDelta age, Money display_profit_last_year, uint num_vehicles, int x, int y)
{
	SpriteID spr;

	/* draw profit-based coloured icons */
	if (age <= VEHICLE_PROFIT_MIN_AGE) {
		spr = SPR_PROFIT_NA;
	} else if (display_profit_last_year < 0) {
		spr = SPR_PROFIT_NEGATIVE;
	} else if (display_profit_last_year < VEHICLE_PROFIT_THRESHOLD * num_vehicles) {
		spr = SPR_PROFIT_SOME;
	} else {
		spr = SPR_PROFIT_LOT;
	}
	DrawSprite(spr, PAL_NONE, x, y);
}

/** Maximum number of refit cycles we try, to prevent infinite loops. And we store only a byte anyway */
static const uint MAX_REFIT_CYCLE = 256;

/**
 * Get the best fitting subtype when 'cloning'/'replacing' \a v_from with \a v_for.
 * All articulated parts of both vehicles are tested to find a possibly shared subtype.
 * For \a v_for only vehicle refittable to \a dest_cargo_type are considered.
 * @param v_from the vehicle to match the subtype from
 * @param v_for  the vehicle to get the subtype for
 * @param dest_cargo_type Destination cargo type.
 * @return the best sub type
 */
uint8_t GetBestFittingSubType(const Vehicle *v_from, Vehicle *v_for, CargoType dest_cargo_type)
{
	v_from = v_from->GetFirstEnginePart();
	v_for = v_for->GetFirstEnginePart();

	/* Create a list of subtypes used by the various parts of v_for */
	static std::vector<StringID> subtypes;
	subtypes.clear();
	for (; v_from != nullptr; v_from = v_from->HasArticulatedPart() ? v_from->GetNextArticulatedPart() : nullptr) {
		const Engine *e_from = v_from->GetEngine();
		if (!e_from->CanCarryCargo() || !e_from->info.callback_mask.Test(VehicleCallbackMask::CargoSuffix)) continue;
		include(subtypes, GetCargoSubtypeText(v_from));
	}

	uint8_t ret_refit_cyc = 0;
	bool success = false;
	if (!subtypes.empty()) {
		/* Check whether any articulated part is refittable to 'dest_cargo_type' with a subtype listed in 'subtypes' */
		for (Vehicle *v = v_for; v != nullptr; v = v->HasArticulatedPart() ? v->GetNextArticulatedPart() : nullptr) {
			const Engine *e = v->GetEngine();
			if (!e->CanCarryCargo() || !e->info.callback_mask.Test(VehicleCallbackMask::CargoSuffix)) continue;
			if (!HasBit(e->info.refit_mask, dest_cargo_type) && v->cargo_type != dest_cargo_type) continue;

			CargoType old_cargo_type = v->cargo_type;
			uint8_t old_cargo_subtype = v->cargo_subtype;

			/* Set the 'destination' cargo */
			v->cargo_type = dest_cargo_type;

			/* Cycle through the refits */
			for (uint refit_cyc = 0; refit_cyc < MAX_REFIT_CYCLE; refit_cyc++) {
				v->cargo_subtype = refit_cyc;

				/* Make sure we don't pick up anything cached. */
				v->First()->InvalidateNewGRFCache();
				v->InvalidateNewGRFCache();

				StringID subtype = GetCargoSubtypeText(v);
				if (subtype == STR_EMPTY) break;

				if (std::ranges::find(subtypes, subtype) == subtypes.end()) continue;

				/* We found something matching. */
				ret_refit_cyc = refit_cyc;
				success = true;
				break;
			}

			/* Reset the vehicle's cargo type */
			v->cargo_type    = old_cargo_type;
			v->cargo_subtype = old_cargo_subtype;

			/* Make sure we don't taint the vehicle. */
			v->First()->InvalidateNewGRFCache();
			v->InvalidateNewGRFCache();

			if (success) break;
		}
	}

	return ret_refit_cyc;
}

/**
 * Get the engine that suffers from the most severe breakdown.
 * This means the engine with the lowest breakdown_type.
 * If the breakdown types of 2 engines are equal, the one with the lowest breakdown_severity (most severe) is picked.
 * @param v The front engine of the train.
 * @return The most severely broken engine.
 */
const Vehicle *GetMostSeverelyBrokenEngine(const Train *v)
{
	assert(v->IsFrontEngine());
	const Vehicle *w = v;
	uint8_t most_severe_type = 255;
	for (const Vehicle *u = v; u != nullptr; u = u->Next()) {
		if (u->breakdown_ctr == 1) {
			if (u->breakdown_type < most_severe_type) {
				most_severe_type = u->breakdown_type;
				w = u;
			} else if (u->breakdown_type == most_severe_type && u->breakdown_severity < w->breakdown_severity) {
				w = u;
			}
		}
	}
	return w;
}

/** Option to refit a vehicle chain */
struct RefitOption {
	CargoType cargo;    ///< Cargo to refit to
	uint8_t subtype;    ///< Subcargo to use
	StringID string;    ///< GRF-local String to display for the cargo

	/**
	 * Equality operator for #RefitOption.
	 * @param other Compare to this #RefitOption.
	 * @return True if both #RefitOption are equal.
	 */
	inline bool operator == (const RefitOption &other) const
	{
		return other.cargo == this->cargo && other.string == this->string;
	}
};

using RefitOptions = std::map<CargoType, std::vector<RefitOption>, CargoTypeComparator>; ///< Available refit options (subtype and string) associated with each cargo type.

/**
 * Draw the list of available refit options for a consist and highlight the selected refit option (if any).
 * @param refits Available refit options for each (sorted) cargo.
 * @param sel   Selected refit option in the window
 * @param pos   Position of the selected item in caller widow
 * @param rows  Number of rows(capacity) in caller window
 * @param delta Step height in caller window
 * @param r     Rectangle of the matrix widget.
 */
static void DrawVehicleRefitWindow(const RefitOptions &refits, const RefitOption *sel, uint pos, uint rows, uint delta, const Rect &r)
{
	Rect ir = r.Shrink(WidgetDimensions::scaled.matrix);
	uint current = 0;

	bool rtl = _current_text_dir == TD_RTL;
	uint iconwidth = std::max(GetSpriteSize(SPR_CIRCLE_FOLDED).width, GetSpriteSize(SPR_CIRCLE_UNFOLDED).width);
	uint iconheight = GetSpriteSize(SPR_CIRCLE_FOLDED).height;
	int linecolour = GetColourGradient(COLOUR_ORANGE, SHADE_NORMAL);

	int iconleft   = rtl ? ir.right - iconwidth     : ir.left;
	int iconcenter = rtl ? ir.right - iconwidth / 2 : ir.left + iconwidth / 2;
	int iconinner  = rtl ? ir.right - iconwidth     : ir.left + iconwidth;

	Rect tr = ir.Indent(iconwidth + WidgetDimensions::scaled.hsep_wide, rtl);

	/* Draw the list of subtypes for each cargo, and find the selected refit option (by its position). */
	for (const auto &pair : refits) {
		bool has_subtypes = pair.second.size() > 1;
		for (const RefitOption &refit : pair.second) {
			if (current >= pos + rows) break;

			/* Hide subtypes if selected cargo type does not match */
			if ((sel == nullptr || sel->cargo != refit.cargo) && refit.subtype != UINT8_MAX) continue;

			/* Refit options with a position smaller than pos don't have to be drawn. */
			if (current < pos) {
				current++;
				continue;
			}

			if (has_subtypes) {
				if (refit.subtype != UINT8_MAX) {
					/* Draw tree lines */
					int ycenter = tr.top + GetCharacterHeight(FS_NORMAL) / 2;
					GfxDrawLine(iconcenter, tr.top - WidgetDimensions::scaled.matrix.top, iconcenter, (&refit == &pair.second.back()) ? ycenter : tr.top - WidgetDimensions::scaled.matrix.top + delta - 1, linecolour);
					GfxDrawLine(iconcenter, ycenter, iconinner, ycenter, linecolour);
				} else {
					/* Draw expand/collapse icon */
					DrawSprite((sel != nullptr && sel->cargo == refit.cargo) ? SPR_CIRCLE_UNFOLDED : SPR_CIRCLE_FOLDED, PAL_NONE, iconleft, tr.top + (GetCharacterHeight(FS_NORMAL) - iconheight) / 2);
				}
			}

			TextColour colour = (sel != nullptr && sel->cargo == refit.cargo && sel->subtype == refit.subtype) ? TC_WHITE : TC_BLACK;
			/* Get the cargo name. */
			DrawString(tr, GetString(STR_JUST_STRING_STRING, CargoSpec::Get(refit.cargo)->name, refit.string), colour);

			tr.top += delta;
			current++;
		}
	}
}

/** Refit cargo window. */
struct RefitWindow : public Window {
<<<<<<< HEAD
	const RefitOption *selected_refit; ///< Selected refit option.
	RefitOptions refit_list; ///< List of refit subtypes available for each sorted cargo.
	VehicleOrderID order;        ///< If not #INVALID_VEH_ORDER_ID, selection is part of a refit order (rather than execute directly).
	uint information_width;      ///< Width required for correctly displaying all cargoes in the information panel.
	Scrollbar *vscroll;          ///< The main scrollbar.
	Scrollbar *hscroll;          ///< Only used for long vehicles.
	int vehicle_width;           ///< Width of the vehicle being drawn.
	int sprite_left;             ///< Left position of the vehicle sprite.
	int sprite_right;            ///< Right position of the vehicle sprite.
	uint vehicle_margin;         ///< Margin to use while selecting vehicles when the vehicle image is centered.
	int click_x;                 ///< Position of the first click while dragging.
	VehicleID selected_vehicle;  ///< First vehicle in the current selection.
	uint8_t num_vehicles;        ///< Number of selected vehicles.
	bool auto_refit;             ///< Select cargo for auto-refitting.
	bool is_virtual_train;       ///< Template replacement, whether the selected vehicle is virtual
	mutable std::map<VehicleID, std::string> ship_part_names; ///< Ship part name strings
=======
	const RefitOption *selected_refit = nullptr; ///< Selected refit option.
	RefitOptions refit_list{}; ///< List of refit subtypes available for each sorted cargo.
	VehicleOrderID order = INVALID_VEH_ORDER_ID; ///< If not #INVALID_VEH_ORDER_ID, selection is part of a refit order (rather than execute directly).
	uint information_width = 0; ///< Width required for correctly displaying all cargoes in the information panel.
	Scrollbar *vscroll = nullptr; ///< The main scrollbar.
	Scrollbar *hscroll = nullptr; ///< Only used for long vehicles.
	int vehicle_width = 0; ///< Width of the vehicle being drawn.
	int sprite_left = 0; ///< Left position of the vehicle sprite.
	int sprite_right = 0; ///< Right position of the vehicle sprite.
	uint vehicle_margin = 0; ///< Margin to use while selecting vehicles when the vehicle image is centered.
	int click_x = 0; ///< Position of the first click while dragging.
	VehicleID selected_vehicle{}; ///< First vehicle in the current selection.
	uint8_t num_vehicles = 0; ///< Number of selected vehicles.
	bool auto_refit = false; ///< Select cargo for auto-refitting.
>>>>>>> 94783fe2

	/**
	 * Collects all (cargo, subcargo) refit options of a vehicle chain.
	 */
	void BuildRefitList()
	{
		/* Store the currently selected RefitOption. */
		std::optional<RefitOption> current_refit_option;
		if (this->selected_refit != nullptr) current_refit_option = *(this->selected_refit);
		this->selected_refit = nullptr;

		this->refit_list.clear();
		Vehicle *v = Vehicle::Get(this->window_number);

		/* Check only the selected vehicles. */
		VehicleSet vehicles_to_refit;
		GetVehicleSet(vehicles_to_refit, Vehicle::Get(this->selected_vehicle), this->num_vehicles);

		do {
			if (v->type == VEH_TRAIN && std::ranges::find(vehicles_to_refit, v->index) == vehicles_to_refit.end()) continue;
			if (v->type == VEH_SHIP && this->num_vehicles == 1 && v->index != this->selected_vehicle) continue;
			const Engine *e = v->GetEngine();
			CargoTypes cmask = e->info.refit_mask;
			VehicleCallbackMasks callback_mask = e->info.callback_mask;

			/* Skip this engine if it does not carry anything */
			if (!e->CanCarryCargo()) continue;
			/* Skip this engine if we build the list for auto-refitting and engine doesn't allow it. */
			if (this->auto_refit && !e->info.misc_flags.Test(EngineMiscFlag::AutoRefit)) continue;

			/* Loop through all cargoes in the refit mask */
			for (const auto &cs : _sorted_cargo_specs) {
				CargoType cargo_type = cs->Index();
				/* Skip cargo type if it's not listed */
				if (!HasBit(cmask, cargo_type)) continue;

				auto &list = this->refit_list[cargo_type];
				bool first_vehicle = list.empty();
				if (first_vehicle) {
					/* Keeping the current subtype is always an option. It also serves as the option in case of no subtypes */
					list.push_back({cargo_type, UINT8_MAX, STR_EMPTY});
				}

				/* Check the vehicle's callback mask for cargo suffixes.
				 * This is not supported for ordered refits, since subtypes only have a meaning
				 * for a specific vehicle at a specific point in time, which conflicts with shared orders,
				 * autoreplace, autorenew, clone, order restoration, ... */
				if (this->order == INVALID_VEH_ORDER_ID && callback_mask.Test(VehicleCallbackMask::CargoSuffix)) {
					/* Make a note of the original cargo type. It has to be
					 * changed to test the cargo & subtype... */
					CargoType temp_cargo = v->cargo_type;
					uint8_t temp_subtype  = v->cargo_subtype;

					v->cargo_type = cargo_type;

					for (uint refit_cyc = 0; refit_cyc < MAX_REFIT_CYCLE; refit_cyc++) {
						v->cargo_subtype = refit_cyc;

						/* Make sure we don't pick up anything cached. */
						v->First()->InvalidateNewGRFCache();
						v->InvalidateNewGRFCache();

						StringID subtype = GetCargoSubtypeText(v);

						if (first_vehicle) {
							/* Append new subtype (don't add duplicates though) */
							if (subtype == STR_EMPTY) break;

							RefitOption option;
							option.cargo   = cargo_type;
							option.subtype = refit_cyc;
							option.string  = subtype;
							include(list, option);
						} else {
							/* Intersect the subtypes of earlier vehicles with the subtypes of this vehicle */
							if (subtype == STR_EMPTY) {
								/* No more subtypes for this vehicle, delete all subtypes >= refit_cyc */
								/* UINT8_MAX item is in front, other subtypes are sorted. So just truncate the list in the right spot */
								for (uint i = 1; i < list.size(); i++) {
									if (list[i].subtype >= refit_cyc) {
										list.resize(i);
										break;
									}
								}
								break;
							} else {
								/* Check whether the subtype matches with the subtype of earlier vehicles. */
								uint pos = 1;
								while (pos < list.size() && list[pos].subtype != refit_cyc) pos++;
								if (pos < list.size() && list[pos].string != subtype) {
									/* String mismatch, remove item keeping the order */
									list.erase(list.begin() + pos);
								}
							}
						}
					}

					/* Reset the vehicle's cargo type */
					v->cargo_type    = temp_cargo;
					v->cargo_subtype = temp_subtype;

					/* And make sure we haven't tainted the cache */
					v->First()->InvalidateNewGRFCache();
					v->InvalidateNewGRFCache();
				}
			}
		} while (v->IsArticulatedCallbackVehicleType() && (v = v->Next()) != nullptr);

		/* Restore the previously selected RefitOption. */
		if (current_refit_option.has_value()) {
			for (const auto &pair : this->refit_list) {
				for (const auto &refit : pair.second) {
					if (refit.cargo == current_refit_option->cargo && refit.subtype == current_refit_option->subtype) {
						this->selected_refit = &refit;
						break;
					}
				}
				if (this->selected_refit != nullptr) break;
			}
		}

		this->SetWidgetDisabledState(WID_VR_REFIT, this->selected_refit == nullptr);
	}

	/**
	 * Refresh scrollbar after selection changed
	 */
	void RefreshScrollbar()
	{
		size_t scroll_row = 0;
		size_t rows = 0;
		CargoType cargo = this->selected_refit == nullptr ? INVALID_CARGO : this->selected_refit->cargo;

		for (const auto &pair : this->refit_list) {
			if (pair.first == cargo) {
				/* selected_refit points to an element in the vector so no need to search for it. */
				scroll_row = rows + (this->selected_refit - pair.second.data());
				rows += pair.second.size();
			} else {
				rows++; /* Unselected cargo type is collapsed into one row. */
			}
		}

		this->vscroll->SetCount(rows);
		this->vscroll->ScrollTowards(static_cast<int>(scroll_row));
	}

	/**
	 * Select a row.
	 * @param click_row Clicked row
	 */
	void SetSelection(uint click_row)
	{
		uint row = 0;

		for (const auto &pair : refit_list) {
			for (const RefitOption &refit : pair.second) {
				if (row == click_row) {
					this->selected_refit = &refit;
					return;
				}
				row++;
				/* If this cargo type is not already selected then its subtypes are not visible, so skip the rest. */
				if (this->selected_refit == nullptr || this->selected_refit->cargo != refit.cargo) break;
			}
		}

		/* No selection made */
		this->selected_refit = nullptr;
	}

	RefitWindow(WindowDesc &desc, const Vehicle *v, VehicleOrderID order, bool auto_refit, bool is_virtual) : Window(desc)
	{
		this->auto_refit = auto_refit;
		this->is_virtual_train = is_virtual;
		this->order = order;
		this->CreateNestedTree();

		this->vscroll = this->GetScrollbar(WID_VR_SCROLLBAR);
		this->hscroll = (v->IsGroundVehicle() ? this->GetScrollbar(WID_VR_HSCROLLBAR) : nullptr);
		this->GetWidget<NWidgetCore>(WID_VR_SELECT_HEADER)->SetToolTip(STR_REFIT_TRAIN_LIST_TOOLTIP + v->type);
		this->GetWidget<NWidgetCore>(WID_VR_MATRIX)->SetToolTip(STR_REFIT_TRAIN_LIST_TOOLTIP + v->type);
		NWidgetCore *nwi = this->GetWidget<NWidgetCore>(WID_VR_REFIT);
		nwi->SetStringTip(STR_REFIT_TRAIN_REFIT_BUTTON + v->type, STR_REFIT_TRAIN_REFIT_TOOLTIP + v->type);
		int hscrollbar_pane;
		if (v->IsGroundVehicle()) {
			hscrollbar_pane = 0;
		} else if (v->type == VEH_SHIP && v->Next() != nullptr && this->order == INVALID_VEH_ORDER_ID) {
			hscrollbar_pane = 1;
		} else {
			hscrollbar_pane = SZSP_HORIZONTAL;
		}
		this->GetWidget<NWidgetStacked>(WID_VR_SHOW_HSCROLLBAR)->SetDisplayedPlane(hscrollbar_pane);
		this->GetWidget<NWidgetCore>(WID_VR_VEHICLE_PANEL_DISPLAY)->SetToolTip((v->type == VEH_TRAIN) ? STR_REFIT_SELECT_VEHICLES_TOOLTIP : STR_NULL);

		this->FinishInitNested(v->index);
		this->owner = v->owner;

		this->SetWidgetDisabledState(WID_VR_REFIT, this->selected_refit == nullptr);
	}

	void Close(int data = 0) override
	{
		if (this->window_number != VehicleID::Invalid()) {
			FocusWindowById(WC_VEHICLE_VIEW, this->window_number);
		}
		this->Window::Close();
	}

	void OnInit() override
	{
		/* (Re)build the refit list */
		this->OnInvalidateData(VIWD_CONSIST_CHANGED);
	}

	void OnPaint() override
	{
		/* Determine amount of items for scroller. */
		if (this->hscroll != nullptr) this->hscroll->SetCount(this->vehicle_width);

		/* Calculate sprite position. */
		NWidgetCore *vehicle_panel_display = this->GetWidget<NWidgetCore>(WID_VR_VEHICLE_PANEL_DISPLAY);
		int sprite_width = std::max(0, ((int)vehicle_panel_display->current_x - this->vehicle_width) / 2);
		this->sprite_left = vehicle_panel_display->pos_x;
		this->sprite_right = vehicle_panel_display->pos_x + vehicle_panel_display->current_x - 1;
		if (_current_text_dir == TD_RTL) {
			this->sprite_right -= sprite_width;
			this->vehicle_margin = vehicle_panel_display->current_x - sprite_right;
		} else {
			this->sprite_left += sprite_width;
			this->vehicle_margin = sprite_left;
		}

		this->DrawWidgets();
	}

	void UpdateWidgetSize(WidgetID widget, Dimension &size, [[maybe_unused]] const Dimension &padding, [[maybe_unused]] Dimension &fill, [[maybe_unused]] Dimension &resize) override
	{
		switch (widget) {
			case WID_VR_MATRIX:
				resize.height = GetCharacterHeight(FS_NORMAL) + padding.height;
				size.height = resize.height * 8;
				break;

			case WID_VR_VEHICLE_PANEL_DISPLAY:
				size.height = ScaleGUITrad(GetVehicleHeight(Vehicle::Get(this->window_number)->type));
				break;

			case WID_VR_INFO:
				size.width = this->information_width + padding.height;
				break;
		}
	}

	const std::string &GetShipPartName(const Vehicle *v) const
	{
		std::string &name = this->ship_part_names[v->index];
		if (name.empty()) {
			const Vehicle *front = v->First();
			uint offset = 0;
			for (const Vehicle *u = front; u != v; u = u->Next()) offset++;
			uint16_t callback = GetVehicleCallback(XCBID_SHIP_REFIT_PART_NAME, offset, 0, front->engine_type, front);
			if (callback != CALLBACK_FAILED && callback < 0x400) {
				const GRFFile *grffile = v->GetGRF();
				assert(grffile != nullptr);

				name = GetGRFStringWithTextStack(grffile, GRFSTR_MISC_GRF_TEXT + callback, 6);
			} else {
				name = GetString(STR_REFIT_SHIP_PART, offset + 1);
			}
		}
		return name;
	}

	void SetStringParameters(WidgetID widget) const override
	{
		if (widget == WID_VR_CAPTION) SetDParam(0, Vehicle::Get(this->window_number)->index);

		if (widget == WID_VR_VEHICLE_DROPDOWN) {
			if (this->num_vehicles == 1) {
				SetDParam(0, STR_JUST_RAW_STRING);
				SetDParamStr(1, this->GetShipPartName(Vehicle::Get(this->selected_vehicle)));
			} else {
				SetDParam(0, STR_REFIT_WHOLE_SHIP);
			}
		}
	}

	/**
	 * Gets the #StringID to use for displaying capacity.
	 * @param option Cargo and cargo subtype to check for capacity.
	 * @return INVALID_STRING_ID if there is no capacity. StringID to use in any other case.
	 * @post String parameters have been set.
	 */
	std::string GetCapacityString(const RefitOption &option) const
	{
		assert(_current_company == _local_company);
		CommandCost cost = Command<CMD_REFIT_VEHICLE>::Do(DoCommandFlag::QueryCost, this->selected_vehicle, option.cargo, option.subtype, this->auto_refit, false, this->num_vehicles);

		if (cost.Failed()) return {};

		const auto &refit_capacity = _returned_refit_capacity;
		const auto &mail_capacity = _returned_mail_refit_capacity;

		Money money = cost.GetCost();
		if (mail_capacity > 0) {
			if (this->order != INVALID_VEH_ORDER_ID) {
				/* No predictable cost */
				return GetString(STR_PURCHASE_INFO_AIRCRAFT_CAPACITY, option.cargo, refit_capacity, GetCargoTypeByLabel(CT_MAIL), mail_capacity);
			}

			if (money <= 0) {
				return GetString(STR_REFIT_NEW_CAPACITY_INCOME_FROM_AIRCRAFT_REFIT, option.cargo, refit_capacity, GetCargoTypeByLabel(CT_MAIL), mail_capacity, -money);
			}

			return GetString(STR_REFIT_NEW_CAPACITY_COST_OF_AIRCRAFT_REFIT, option.cargo, refit_capacity, GetCargoTypeByLabel(CT_MAIL), mail_capacity, money);
		}

		if (this->order != INVALID_VEH_ORDER_ID) {
			/* No predictable cost */
			return GetString(STR_PURCHASE_INFO_CAPACITY, option.cargo, refit_capacity, STR_EMPTY);
		}

		if (money <= 0) {
			return GetString(STR_REFIT_NEW_CAPACITY_INCOME_FROM_REFIT, option.cargo, refit_capacity, -money);
		}

		return GetString(STR_REFIT_NEW_CAPACITY_COST_OF_REFIT, option.cargo, refit_capacity, money);
	}

	void DrawWidget(const Rect &r, WidgetID widget) const override
	{
		switch (widget) {
			case WID_VR_VEHICLE_PANEL_DISPLAY: {
				Vehicle *v = Vehicle::Get(this->window_number);
				DrawVehicleImage(v, {this->sprite_left, r.top, this->sprite_right, r.bottom},
					VehicleID::Invalid(), EIT_IN_DETAILS, this->hscroll != nullptr ? this->hscroll->GetPosition() : 0);

				/* Highlight selected vehicles. */
				if (this->order != INVALID_VEH_ORDER_ID) break;
				int x = 0;
				switch (v->type) {
					case VEH_TRAIN: {
						VehicleSet vehicles_to_refit;
						GetVehicleSet(vehicles_to_refit, Vehicle::Get(this->selected_vehicle), this->num_vehicles);

						int left = INT32_MIN;
						int width = 0;

						/* Determine top & bottom position of the highlight.*/
						const int height = ScaleSpriteTrad(12);
						const int highlight_top = CenterBounds(r.top, r.bottom, height);
						const int highlight_bottom = highlight_top + height - 1;

						for (Train *u = Train::From(v); u != nullptr; u = u->Next()) {
							/* Start checking. */
							const bool contained = std::ranges::find(vehicles_to_refit, u->index) != vehicles_to_refit.end();
							if (contained && left == INT32_MIN) {
								left = x - this->hscroll->GetPosition() + r.left + this->vehicle_margin;
								width = 0;
							}

							/* Draw a selection. */
							if ((!contained || u->Next() == nullptr) && left != INT32_MIN) {
								if (u->Next() == nullptr && contained) {
									int current_width = u->GetDisplayImageWidth();
									width += current_width;
									x += current_width;
								}

								int right = Clamp(left + width, 0, r.right);
								left = std::max(0, left);

								if (_current_text_dir == TD_RTL) {
									right = r.Width() - left;
									left = right - width;
								}

								if (left != right) {
									Rect hr = {left, highlight_top, right, highlight_bottom};
									DrawFrameRect(hr.Expand(WidgetDimensions::scaled.bevel), COLOUR_WHITE, FrameFlag::BorderOnly);
								}

								left = INT32_MIN;
							}

							int current_width = u->GetDisplayImageWidth();
							width += current_width;
							x += current_width;
						}
						break;
					}

					default: break;
				}
				break;
			}

			case WID_VR_MATRIX:
				DrawVehicleRefitWindow(this->refit_list, this->selected_refit, this->vscroll->GetPosition(), this->vscroll->GetCapacity(), this->resize.step_height, r);
				break;

			case WID_VR_INFO:
				if (this->selected_refit != nullptr) {
					std::string string = this->GetCapacityString(*this->selected_refit);
					if (!string.empty()) {
						DrawStringMultiLine(r.Shrink(WidgetDimensions::scaled.framerect), string);
					}
				}
				break;
		}
	}

	/**
	 * Some data on this window has become invalid.
	 * @param data Information about the changed data.
	 * @param gui_scope Whether the call is done from GUI scope. You may not do everything when not in GUI scope. See #InvalidateWindowData() for details.
	 */
	void OnInvalidateData([[maybe_unused]] int data = 0, [[maybe_unused]] bool gui_scope = true) override
	{
		switch (data) {
			case VIWD_AUTOREPLACE: // Autoreplace replaced the vehicle; selected_vehicle became invalid.
			case VIWD_CONSIST_CHANGED: { // The consist has changed; rebuild the entire list.
				/* Clear the selection. */
				Vehicle *v = Vehicle::Get(this->window_number);
				this->selected_vehicle = v->index;
				this->num_vehicles = UINT8_MAX;
				this->ship_part_names.clear();
				[[fallthrough]];
			}

			case 2: { // The vehicle selection has changed; rebuild the entire list.
				if (!gui_scope) break;
				this->BuildRefitList();

				/* The vehicle width has changed too. */
				this->vehicle_width = GetVehicleWidth(Vehicle::Get(this->window_number), EIT_IN_DETAILS);
				uint max_width = 0;

				/* Check the width of all cargo information strings. */
				for (const auto &list : this->refit_list) {
					for (const RefitOption &refit : list.second) {
						std::string string = this->GetCapacityString(refit);
						if (!string.empty()) {
							Dimension dim = GetStringBoundingBox(string);
							max_width = std::max(dim.width, max_width);
						}
					}
				}

				if (this->information_width < max_width) {
					this->information_width = max_width;
					this->ReInit();
				}
				[[fallthrough]];
			}

			case 1: // A new cargo has been selected.
				if (!gui_scope) break;
				this->RefreshScrollbar();
				break;
		}
	}

	int GetClickPosition(int click_x)
	{
		const NWidgetCore *matrix_widget = this->GetWidget<NWidgetCore>(WID_VR_VEHICLE_PANEL_DISPLAY);
		if (_current_text_dir == TD_RTL) click_x = matrix_widget->current_x - click_x;
		click_x -= this->vehicle_margin;
		if (this->hscroll != nullptr) click_x += this->hscroll->GetPosition();

		return click_x;
	}

	void SetSelectedVehicles(int drag_x)
	{
		drag_x = GetClickPosition(drag_x);

		int left_x  = std::min(this->click_x, drag_x);
		int right_x = std::max(this->click_x, drag_x);
		this->num_vehicles = 0;

		Vehicle *v = Vehicle::Get(this->window_number);
		/* Find the vehicle part that was clicked. */
		switch (v->type) {
			case VEH_TRAIN: {
				/* Don't select anything if we are not clicking in the vehicle. */
				if (left_x >= 0) {
					const Train *u = Train::From(v);
					bool start_counting = false;
					for (; u != nullptr; u = u->Next()) {
						int current_width = u->GetDisplayImageWidth();
						left_x  -= current_width;
						right_x -= current_width;

						if (left_x < 0 && !start_counting) {
							this->selected_vehicle = u->index;
							start_counting = true;

							/* Count the first vehicle, even if articulated part */
							this->num_vehicles++;
						} else if (start_counting && !u->IsArticulatedPart()) {
							/* Do not count articulated parts */
							this->num_vehicles++;
						}

						if (right_x < 0) break;
					}
				}

				/* If the selection is not correct, clear it. */
				if (this->num_vehicles != 0) {
					if (_ctrl_pressed) this->num_vehicles = UINT8_MAX;
					break;
				}
				[[fallthrough]];
			}

			default:
				/* Clear the selection. */
				this->selected_vehicle = v->index;
				this->num_vehicles = UINT8_MAX;
				break;
		}
	}

	virtual void OnDropdownSelect(WidgetID widget, int index) override
	{
		if (widget != WID_VR_VEHICLE_DROPDOWN) return;

		const Vehicle *v = Vehicle::Get(this->window_number);

		if (index > 0) {
			for (const Vehicle *u = v; u != nullptr; u = u->Next()) {
				if (index == 1) {
					this->selected_vehicle = u->index;
					this->num_vehicles = 1;
					this->InvalidateData(2);
					return;
				}
				index--;
			}
		}

		this->selected_vehicle = v->index;
		this->num_vehicles = UINT8_MAX;
		this->InvalidateData(2);
	}

	void OnClick(Point pt, WidgetID widget, int click_count) override
	{
		switch (widget) {
			case WID_VR_VEHICLE_PANEL_DISPLAY: { // Vehicle image.
				if (this->order != INVALID_VEH_ORDER_ID) break;
				NWidgetBase *nwi = this->GetWidget<NWidgetBase>(WID_VR_VEHICLE_PANEL_DISPLAY);
				this->click_x = GetClickPosition(pt.x - nwi->pos_x);
				this->SetSelectedVehicles(pt.x - nwi->pos_x);
				this->SetWidgetDirty(WID_VR_VEHICLE_PANEL_DISPLAY);
				if (!_ctrl_pressed) {
					SetObjectToPlaceWnd(SPR_CURSOR_MOUSE, PAL_NONE, HT_DRAG, this);
				} else {
					/* The vehicle selection has changed. */
					this->InvalidateData(2);
				}
				break;
			}

			case WID_VR_MATRIX: { // listbox
				this->SetSelection(this->vscroll->GetScrolledRowFromWidget(pt.y, this, WID_VR_MATRIX));
				this->SetWidgetDisabledState(WID_VR_REFIT, this->selected_refit == nullptr);
				this->InvalidateData(1);

				if (click_count == 1) break;
				[[fallthrough]];
			}

			case WID_VR_REFIT: // refit button
				if (this->selected_refit != nullptr) {
					const Vehicle *v = Vehicle::Get(this->window_number);

					if (this->order == INVALID_VEH_ORDER_ID) {
						bool delete_window = this->selected_vehicle == v->index && this->num_vehicles == UINT8_MAX;
						if (Command<CMD_REFIT_VEHICLE>::Post(GetCmdRefitVehMsg(v), v->tile, this->selected_vehicle, this->selected_refit->cargo,
								this->selected_refit->subtype, false, false, this->num_vehicles) && delete_window) {
							this->Close();
						}
					} else {
						if (Command<CMD_ORDER_REFIT>::Post(v->tile, v->index, this->order, this->selected_refit->cargo)) this->Close();
					}
				}
				break;

			case WID_VR_VEHICLE_DROPDOWN: {
				const Vehicle *v = Vehicle::Get(this->window_number);
				if (v->type != VEH_SHIP) break;

				DropDownList dlist;
				int selected = 0;
				dlist.push_back(MakeDropDownListStringItem(STR_REFIT_WHOLE_SHIP, 0, false));

				int offset = 1;
				for (const Vehicle *u = v; u != nullptr; u = u->Next()) {
					if (u->index == this->selected_vehicle && this->num_vehicles == 1) selected = offset;
					dlist.push_back(MakeDropDownListStringItem(this->GetShipPartName(u), offset, false));
					offset++;
				}

				ShowDropDownList(this, std::move(dlist), selected, WID_VR_VEHICLE_DROPDOWN);
				break;
			}
		}
	}

	void OnMouseDrag(Point pt, WidgetID widget) override
	{
		switch (widget) {
			case WID_VR_VEHICLE_PANEL_DISPLAY: { // Vehicle image.
				if (this->order != INVALID_VEH_ORDER_ID) break;
				NWidgetBase *nwi = this->GetWidget<NWidgetBase>(WID_VR_VEHICLE_PANEL_DISPLAY);
				this->SetSelectedVehicles(pt.x - nwi->pos_x);
				this->SetWidgetDirty(WID_VR_VEHICLE_PANEL_DISPLAY);
				break;
			}
		}
	}

	void OnDragDrop(Point pt, WidgetID widget) override
	{
		switch (widget) {
			case WID_VR_VEHICLE_PANEL_DISPLAY: { // Vehicle image.
				if (this->order != INVALID_VEH_ORDER_ID) break;
				NWidgetBase *nwi = this->GetWidget<NWidgetBase>(WID_VR_VEHICLE_PANEL_DISPLAY);
				this->SetSelectedVehicles(pt.x - nwi->pos_x);
				this->InvalidateData(2);
				break;
			}
		}
	}

	void OnResize() override
	{
		this->vehicle_width = GetVehicleWidth(Vehicle::Get(this->window_number), EIT_IN_DETAILS);
		this->vscroll->SetCapacityFromWidget(this, WID_VR_MATRIX);
		if (this->hscroll != nullptr) this->hscroll->SetCapacityFromWidget(this, WID_VR_VEHICLE_PANEL_DISPLAY);
	}
};

static constexpr NWidgetPart _nested_vehicle_refit_widgets[] = {
	NWidget(NWID_HORIZONTAL),
		NWidget(WWT_CLOSEBOX, COLOUR_GREY),
		NWidget(WWT_CAPTION, COLOUR_GREY, WID_VR_CAPTION), SetStringTip(STR_REFIT_CAPTION, STR_TOOLTIP_WINDOW_TITLE_DRAG_THIS),
		NWidget(WWT_DEFSIZEBOX, COLOUR_GREY),
	EndContainer(),
	/* Vehicle display + scrollbar. */
	NWidget(NWID_VERTICAL),
		NWidget(WWT_PANEL, COLOUR_GREY, WID_VR_VEHICLE_PANEL_DISPLAY), SetMinimalSize(228, 14), SetResize(1, 0), SetScrollbar(WID_VR_HSCROLLBAR), EndContainer(),
		NWidget(NWID_SELECTION, INVALID_COLOUR, WID_VR_SHOW_HSCROLLBAR),
			NWidget(NWID_HSCROLLBAR, COLOUR_GREY, WID_VR_HSCROLLBAR),
			NWidget(WWT_DROPDOWN, COLOUR_GREY, WID_VR_VEHICLE_DROPDOWN), SetFill(1, 0), SetResize(1, 0), SetStringTip(STR_JUST_STRING1, STR_REFIT_SHIP_PART_DROPDOWN_TOOLTIP),
		EndContainer(),
	EndContainer(),
	NWidget(WWT_TEXTBTN, COLOUR_GREY, WID_VR_SELECT_HEADER), SetStringTip(STR_REFIT_TITLE), SetResize(1, 0),
	/* Matrix + scrollbar. */
	NWidget(NWID_HORIZONTAL),
		NWidget(WWT_MATRIX, COLOUR_GREY, WID_VR_MATRIX), SetMinimalSize(228, 112), SetResize(1, 14), SetFill(1, 1), SetMatrixDataTip(1, 0), SetScrollbar(WID_VR_SCROLLBAR),
		NWidget(NWID_VSCROLLBAR, COLOUR_GREY, WID_VR_SCROLLBAR),
	EndContainer(),
	NWidget(WWT_PANEL, COLOUR_GREY, WID_VR_INFO), SetMinimalTextLines(2, WidgetDimensions::unscaled.framerect.Vertical()), SetResize(1, 0), EndContainer(),
	NWidget(NWID_HORIZONTAL),
		NWidget(WWT_PUSHTXTBTN, COLOUR_GREY, WID_VR_REFIT), SetFill(1, 0), SetResize(1, 0),
		NWidget(WWT_RESIZEBOX, COLOUR_GREY),
	EndContainer(),
};

static WindowDesc _vehicle_refit_desc(__FILE__, __LINE__,
	WDP_AUTO, "view_vehicle_refit", 240, 174,
	WC_VEHICLE_REFIT, WC_VEHICLE_VIEW,
	WindowDefaultFlag::Construction,
	_nested_vehicle_refit_widgets
);

/**
 * Show the refit window for a vehicle
 * @param *v The vehicle to show the refit window for
 * @param order of the vehicle to assign refit to, or INVALID_VEH_ORDER_ID to refit the vehicle now
 * @param parent the parent window of the refit window
 * @param auto_refit Choose cargo for auto-refitting
 */
void ShowVehicleRefitWindow(const Vehicle *v, VehicleOrderID order, Window *parent, bool auto_refit, bool is_virtual_train)
{
	CloseWindowById(WC_VEHICLE_REFIT, v->index);
	RefitWindow *w = new RefitWindow(_vehicle_refit_desc, v, order, auto_refit, is_virtual_train);
	w->parent = parent;
}

/** Display list of cargo types of the engine, for the purchase information window */
uint ShowRefitOptionsList(int left, int right, int y, EngineID engine)
{
	/* List of cargo types of this engine */
	CargoTypes cmask = GetUnionOfArticulatedRefitMasks(engine, false);
	/* List of cargo types available in this climate */
	CargoTypes lmask = _cargo_mask;

	/* Draw nothing if the engine is not refittable */
	if (HasAtMostOneBit(cmask)) return y;

	std::string str;
	if (cmask == lmask) {
		/* Engine can be refitted to all types in this climate */
		str = GetString(STR_PURCHASE_INFO_REFITTABLE_TO, STR_PURCHASE_INFO_ALL_TYPES, std::monostate{});
	} else {
		/* Check if we are able to refit to more cargo types and unable to. If
		 * so, invert the cargo types to list those that we can't refit to. */
		if (CountBits(cmask ^ lmask) < CountBits(cmask) && CountBits(cmask ^ lmask) <= 7) {
			cmask ^= lmask;
			str = GetString(STR_PURCHASE_INFO_REFITTABLE_TO, STR_PURCHASE_INFO_ALL_BUT, cmask);
		} else {
			str = GetString(STR_PURCHASE_INFO_REFITTABLE_TO, STR_JUST_CARGO_LIST, cmask);
		}
	}

	return DrawStringMultiLine(left, right, y, INT32_MAX, str);
}

/** Get the cargo subtype text from NewGRF for the vehicle details window. */
StringID GetCargoSubtypeText(const Vehicle *v)
{
	if (EngInfo(v->engine_type)->callback_mask.Test(VehicleCallbackMask::CargoSuffix)) {
		uint16_t cb = GetVehicleCallback(CBID_VEHICLE_CARGO_SUFFIX, 0, 0, v->engine_type, v);
		if (cb != CALLBACK_FAILED) {
			if (cb > 0x400) ErrorUnknownCallbackResult(v->GetGRFID(), CBID_VEHICLE_CARGO_SUFFIX, cb);
			if (cb >= 0x400 || (v->GetGRF()->grf_version < 8 && cb == 0xFF)) cb = CALLBACK_FAILED;
		}
		if (cb != CALLBACK_FAILED) {
			return GetGRFStringID(v->GetGRF(), GRFSTR_MISC_GRF_TEXT + cb);
		}
	}
	return STR_EMPTY;
}

/** Sort vehicle groups by the number of vehicles in the group */
static bool VehicleGroupLengthSorter(const GUIVehicleGroup &a, const GUIVehicleGroup &b)
{
	return a.NumVehicles() < b.NumVehicles();
}

/** Sort vehicle groups by the total profit this year */
static bool VehicleGroupTotalProfitThisYearSorter(const GUIVehicleGroup &a, const GUIVehicleGroup &b)
{
	return a.GetDisplayProfitThisYear() < b.GetDisplayProfitThisYear();
}

/** Sort vehicle groups by the total profit last year */
static bool VehicleGroupTotalProfitLastYearSorter(const GUIVehicleGroup &a, const GUIVehicleGroup &b)
{
	return a.GetDisplayProfitLastYear() < b.GetDisplayProfitLastYear();
}

/** Sort vehicle groups by the average profit this year */
static bool VehicleGroupAverageProfitThisYearSorter(const GUIVehicleGroup &a, const GUIVehicleGroup &b)
{
	return a.GetDisplayProfitThisYear() * static_cast<uint>(b.NumVehicles()) < b.GetDisplayProfitThisYear() * static_cast<uint>(a.NumVehicles());
}

/** Sort vehicle groups by the average profit last year */
static bool VehicleGroupAverageProfitLastYearSorter(const GUIVehicleGroup &a, const GUIVehicleGroup &b)
{
	return a.GetDisplayProfitLastYear() * static_cast<uint>(b.NumVehicles()) < b.GetDisplayProfitLastYear() * static_cast<uint>(a.NumVehicles());
}

/** Sort vehicle groups by the average vehicle occupancy */
static bool VehicleGroupAverageOrderOccupancySorter(const GUIVehicleGroup &a, const GUIVehicleGroup &b)
{
	return a.GetOrderOccupancyAverage() < b.GetOrderOccupancyAverage();
}

/** Sort vehicle groups by timetable type */
static bool VehicleGroupTimetableTypeSorter(const GUIVehicleGroup &a, const GUIVehicleGroup &b)
{
	return a.GetTimetableTypeSortKey() < b.GetTimetableTypeSortKey();
}

/** Sort vehicles by their number */
static bool VehicleNumberSorter(const Vehicle * const &a, const Vehicle * const &b)
{
	return a->unitnumber < b->unitnumber;
}

/** Sort vehicles by their name */
static bool VehicleNameSorter(const Vehicle * const &a, const Vehicle * const &b)
{
	static format_buffer last_name[2] = { {}, {} };

	if (a != _last_vehicle[0]) {
		_last_vehicle[0] = a;
		last_name[0].clear();
		AppendStringInPlace(last_name[0], STR_VEHICLE_NAME, a->index);
	}

	if (b != _last_vehicle[1]) {
		_last_vehicle[1] = b;
		last_name[1].clear();
		AppendStringInPlace(last_name[1], STR_VEHICLE_NAME, b->index);
	}

	int r = StrNaturalCompare(last_name[0], last_name[1]); // Sort by name (natural sorting).
	return (r != 0) ? r < 0: VehicleNumberSorter(a, b);
}

/** Sort vehicles by their age */
static bool VehicleAgeSorter(const Vehicle * const &a, const Vehicle * const &b)
{
	auto r = a->age - b->age;
	return (r != 0) ? r < 0 : VehicleNumberSorter(a, b);
}

/** Sort vehicles by this year profit */
static bool VehicleProfitThisYearSorter(const Vehicle * const &a, const Vehicle * const &b)
{
	int r = ClampTo<int32_t>(a->GetDisplayProfitThisYear() - b->GetDisplayProfitThisYear());
	return (r != 0) ? r < 0 : VehicleNumberSorter(a, b);
}

/** Sort vehicles by last year profit */
static bool VehicleProfitLastYearSorter(const Vehicle * const &a, const Vehicle * const &b)
{
	int r = ClampTo<int32_t>(a->GetDisplayProfitLastYear() - b->GetDisplayProfitLastYear());
	return (r != 0) ? r < 0 : VehicleNumberSorter(a, b);
}

/** Sort vehicles by lifetime profit */
static bool VehicleProfitLifetimeSorter(const Vehicle * const &a, const Vehicle * const &b)
{
	int r = ClampTo<int32_t>(a->GetDisplayProfitLifetime() - b->GetDisplayProfitLifetime());
	return (r != 0) ? r < 0 : VehicleNumberSorter(a, b);
}

/** Sort vehicles by their cargo */
static bool VehicleCargoSorter(const Vehicle * const &a, const Vehicle * const &b)
{
	const Vehicle *v;
	CargoArray diff{};

	/* Append the cargo of the connected waggons */
	for (v = a; v != nullptr; v = v->Next()) diff[v->cargo_type] += v->cargo_cap;
	for (v = b; v != nullptr; v = v->Next()) diff[v->cargo_type] -= v->cargo_cap;

	int r = 0;
	for (uint d : diff) {
		r = d;
		if (r != 0) break;
	}

	return (r != 0) ? r < 0 : VehicleNumberSorter(a, b);
}

/** Sort vehicles by their reliability */
static bool VehicleReliabilitySorter(const Vehicle * const &a, const Vehicle * const &b)
{
	int r = a->reliability - b->reliability;
	return (r != 0) ? r < 0 : VehicleNumberSorter(a, b);
}

/** Sort vehicles by their max speed */
static bool VehicleMaxSpeedSorter(const Vehicle * const &a, const Vehicle * const &b)
{
	int r = a->vcache.cached_max_speed - b->vcache.cached_max_speed;
	return (r != 0) ? r < 0 : VehicleNumberSorter(a, b);
}

/** Sort vehicles by model */
static bool VehicleModelSorter(const Vehicle * const &a, const Vehicle * const &b)
{
	int r = a->engine_type.base() - b->engine_type.base();
	return (r != 0) ? r < 0 : VehicleNumberSorter(a, b);
}

/** Sort vehicles by their value */
static bool VehicleValueSorter(const Vehicle * const &a, const Vehicle * const &b)
{
	const Vehicle *u;
	Money diff = 0;

	for (u = a; u != nullptr; u = u->Next()) diff += u->value;
	for (u = b; u != nullptr; u = u->Next()) diff -= u->value;

	int r = ClampTo<int32_t>(diff);
	return (r != 0) ? r < 0 : VehicleNumberSorter(a, b);
}

/** Sort vehicles by their length */
static bool VehicleLengthSorter(const Vehicle * const &a, const Vehicle * const &b)
{
	int r = a->GetGroundVehicleCache()->cached_total_length - b->GetGroundVehicleCache()->cached_total_length;
	return (r != 0) ? r < 0 : VehicleNumberSorter(a, b);
}

/** Sort vehicles by the time they can still live */
static bool VehicleTimeToLiveSorter(const Vehicle * const &a, const Vehicle * const &b)
{
	int r = ClampTo<int32_t>((a->max_age - a->age) - (b->max_age - b->age));
	return (r != 0) ? r < 0 : VehicleNumberSorter(a, b);
}

/** Sort vehicles by the timetable delay */
static bool VehicleTimetableDelaySorter(const Vehicle * const &a, const Vehicle * const &b)
{
	int r = a->lateness_counter - b->lateness_counter;
	return (r != 0) ? r < 0 : VehicleNumberSorter(a, b);
}

/** Sort vehicles by the average order occupancy */
static bool VehicleAverageOrderOccupancySorter(const Vehicle * const &a, const Vehicle * const &b)
{
	int r = a->GetOrderOccupancyAverage() - b->GetOrderOccupancyAverage();
	return (r != 0) ? r < 0 : VehicleNumberSorter(a, b);
}

/** Sort vehicles by the max speed (fully loaded) */
static bool VehicleMaxSpeedLoadedSorter(const Vehicle * const &a, const Vehicle * const &b)
{
	auto get_max_speed_loaded = [](const Train * const v) -> int {
		auto res = _vehicle_max_speed_loaded.insert({ v->index, 0 });
		if (!res.second) {
			/* This vehicle's speed was already in _vehicle_max_speed_loaded */
			return res.first->second;
		}
		int loaded_weight = 0;
		for (const Train *u = v; u != nullptr; u = u->Next()) {
			loaded_weight += u->GetWeightWithoutCargo() + u->GetCargoWeight(u->cargo_cap);
		}

		int loaded_max_speed = GetTrainEstimatedMaxAchievableSpeed(v, loaded_weight, v->GetDisplayMaxSpeed());
		res.first->second = loaded_max_speed;
		return loaded_max_speed;
	};

	int r = get_max_speed_loaded(Train::From(a)) - get_max_speed_loaded(Train::From(b));
	return (r != 0) ? r < 0 : VehicleNumberSorter(a, b);
}

/** Sort vehicles by timetable type */
static bool VehicleTimetableTypeSorter(const Vehicle * const &a, const Vehicle * const &b)
{
	int r = GetVehicleTimetableTypeSortKey(a) - GetVehicleTimetableTypeSortKey(b);
	return (r != 0) ? r < 0 : VehicleNumberSorter(a, b);
}

void InitializeGUI()
{
	MemSetT(&_grouping, 0);
	MemSetT(&_sorting, 0);
}

/**
 * Assign a vehicle window a new vehicle
 * @param window_class WindowClass to search for
 * @param from_index the old vehicle ID
 * @param to_index the new vehicle ID
 */
static inline void ChangeVehicleWindow(WindowClass window_class, VehicleID from_index, VehicleID to_index)
{
	Window *w = FindWindowById(window_class, from_index);
	if (w != nullptr) {
		/* Update window_number */
		w->window_number = to_index;
		if (w->viewport != nullptr) w->viewport->follow_vehicle = to_index;

		/* Update vehicle drag data */
		if (_thd.window_class == window_class && _thd.window_number == from_index) {
			_thd.window_number = to_index;
		}

		/* Notify the window. */
		w->InvalidateData(VIWD_AUTOREPLACE, false);
	}
}

/**
 * Report a change in vehicle IDs (due to autoreplace) to affected vehicle windows.
 * @param from_index the old vehicle ID
 * @param to_index the new vehicle ID
 */
void ChangeVehicleViewWindow(VehicleID from_index, VehicleID to_index)
{
	ChangeVehicleWindow(WC_VEHICLE_VIEW,      from_index, to_index);
	ChangeVehicleWindow(WC_VEHICLE_ORDERS,    from_index, to_index);
	ChangeVehicleWindow(WC_VEHICLE_REFIT,     from_index, to_index);
	ChangeVehicleWindow(WC_VEHICLE_DETAILS,   from_index, to_index);
	ChangeVehicleWindow(WC_VEHICLE_TIMETABLE, from_index, to_index);
	ChangeFixedViewportRoutePath(from_index, to_index);
}

static constexpr NWidgetPart _nested_vehicle_list[] = {
	NWidget(NWID_HORIZONTAL),
		NWidget(WWT_CLOSEBOX, COLOUR_GREY),
		NWidget(NWID_SELECTION, INVALID_COLOUR, WID_VL_CAPTION_SELECTION),
			NWidget(WWT_CAPTION, COLOUR_GREY, WID_VL_CAPTION),
			NWidget(NWID_HORIZONTAL),
				NWidget(WWT_CAPTION, COLOUR_GREY, WID_VL_CAPTION_SHARED_ORDERS),
				NWidget(WWT_PUSHTXTBTN, COLOUR_GREY, WID_VL_ORDER_VIEW), SetMinimalSize(61, 14), SetStringTip(STR_GOTO_ORDER_VIEW, STR_GOTO_ORDER_VIEW_TOOLTIP),
			EndContainer(),
		EndContainer(),
		NWidget(WWT_SHADEBOX, COLOUR_GREY),
		NWidget(WWT_DEFSIZEBOX, COLOUR_GREY),
		NWidget(WWT_STICKYBOX, COLOUR_GREY),
	EndContainer(),

	NWidget(NWID_HORIZONTAL),
		NWidget(NWID_VERTICAL, NWidContainerFlag::EqualSize),
			NWidget(WWT_TEXTBTN, COLOUR_GREY, WID_VL_GROUP_ORDER), SetMinimalSize(0, 12), SetFill(1, 1), SetStringTip(STR_STATION_VIEW_GROUP, STR_TOOLTIP_GROUP_ORDER),
			NWidget(WWT_PUSHTXTBTN, COLOUR_GREY, WID_VL_SORT_ORDER), SetMinimalSize(0, 12), SetFill(1, 1), SetStringTip(STR_BUTTON_SORT_BY, STR_TOOLTIP_SORT_ORDER),
		EndContainer(),
		NWidget(NWID_VERTICAL, NWidContainerFlag::EqualSize),
			NWidget(WWT_DROPDOWN, COLOUR_GREY, WID_VL_GROUP_BY_PULLDOWN), SetMinimalSize(0, 12), SetFill(1, 1), SetToolTip(STR_TOOLTIP_GROUP_ORDER),
			NWidget(WWT_DROPDOWN, COLOUR_GREY, WID_VL_SORT_BY_PULLDOWN), SetMinimalSize(0, 12), SetFill(1, 1), SetToolTip(STR_TOOLTIP_SORT_CRITERIA),
		EndContainer(),
		NWidget(NWID_VERTICAL, NWidContainerFlag::EqualSize),
			NWidget(WWT_PANEL, COLOUR_GREY), SetMinimalSize(0, 12), SetFill(1, 1), SetResize(1, 0), EndContainer(),
			NWidget(NWID_HORIZONTAL),
				NWidget(NWID_SELECTION, INVALID_COLOUR, WID_VL_FILTER_BY_CARGO_SEL),
					NWidget(WWT_DROPDOWN, COLOUR_GREY, WID_VL_FILTER_BY_CARGO), SetMinimalSize(0, 12), SetFill(0, 1), SetStringTip(STR_JUST_STRING, STR_TOOLTIP_FILTER_CRITERIA),
				EndContainer(),
				NWidget(WWT_PANEL, COLOUR_GREY), SetMinimalSize(0, 12), SetFill(1, 1), SetResize(1, 0), EndContainer(),
			EndContainer(),
		EndContainer(),
	EndContainer(),

	NWidget(NWID_HORIZONTAL),
		NWidget(WWT_MATRIX, COLOUR_GREY, WID_VL_LIST), SetMinimalSize(248, 0), SetFill(1, 0), SetResize(1, 1), SetMatrixDataTip(1, 0), SetScrollbar(WID_VL_SCROLLBAR),
		NWidget(NWID_VSCROLLBAR, COLOUR_GREY, WID_VL_SCROLLBAR),
	EndContainer(),

	NWidget(NWID_HORIZONTAL),
		NWidget(NWID_SELECTION, INVALID_COLOUR, WID_VL_HIDE_BUTTONS),
			NWidget(NWID_HORIZONTAL),
				NWidget(WWT_PUSHTXTBTN, COLOUR_GREY, WID_VL_AVAILABLE_VEHICLES), SetMinimalSize(106, 12), SetFill(0, 1),
								SetStringTip(STR_JUST_STRING, STR_VEHICLE_LIST_AVAILABLE_ENGINES_TOOLTIP),
				NWidget(WWT_PANEL, COLOUR_GREY), SetMinimalSize(0, 12), SetResize(1, 0), SetFill(1, 1), EndContainer(),
				NWidget(WWT_DROPDOWN, COLOUR_GREY, WID_VL_MANAGE_VEHICLES_DROPDOWN), SetMinimalSize(118, 12), SetFill(0, 1),
								SetStringTip(STR_VEHICLE_LIST_MANAGE_LIST, STR_VEHICLE_LIST_MANAGE_LIST_TOOLTIP),
				NWidget(WWT_PUSHIMGBTN, COLOUR_GREY, WID_VL_STOP_ALL), SetAspect(WidgetDimensions::ASPECT_VEHICLE_FLAG), SetFill(0, 1),
								SetSpriteTip(SPR_FLAG_VEH_STOPPED, STR_VEHICLE_LIST_MASS_STOP_LIST_TOOLTIP),
				NWidget(WWT_PUSHIMGBTN, COLOUR_GREY, WID_VL_START_ALL), SetAspect(WidgetDimensions::ASPECT_VEHICLE_FLAG), SetFill(0, 1),
								SetSpriteTip(SPR_FLAG_VEH_RUNNING, STR_VEHICLE_LIST_MASS_START_LIST_TOOLTIP),
			EndContainer(),
			/* Widget to be shown for other companies hiding the previous 5 widgets. */
			NWidget(WWT_PANEL, COLOUR_GREY), SetFill(1, 1), SetResize(1, 0), EndContainer(),
		EndContainer(),
		NWidget(WWT_RESIZEBOX, COLOUR_GREY),
	EndContainer(),
};

static void DrawSmallOrderList(const Vehicle *v, int left, int right, int y, uint order_arrow_width, VehicleOrderID start)
{
	const Order *order = v->GetOrder(start);
	if (order == nullptr) return;

	bool rtl = _current_text_dir == TD_RTL;
	int l_offset = rtl ? 0 : order_arrow_width;
	int r_offset = rtl ? order_arrow_width : 0;
	int i = 0;
	VehicleOrderID oid = start;

	do {
		if (oid == v->cur_real_order_index) DrawString(left, right, y, STR_JUST_RIGHT_ARROW, TC_BLACK, SA_LEFT, false, FS_SMALL);

		if (order->IsType(OT_GOTO_STATION)) {
			DrawString(left + l_offset, right - r_offset, y, GetString(STR_STATION_NAME, order->GetDestination().ToStationID()), TC_BLACK, SA_LEFT, false, FS_SMALL);

			y += GetCharacterHeight(FS_SMALL);
			if (++i == 4) break;
		}

		v->orders->AdvanceOrderWithIndex(order, oid);
	} while (oid != start);
}

/** Draw small order list in the vehicle GUI, but without the little black arrow.  This is used for shared order groups. */
static void DrawSmallOrderList(OrderIterateWrapper<const Order> orders, int left, int right, int y, uint order_arrow_width)
{
	bool rtl = _current_text_dir == TD_RTL;
	int l_offset = rtl ? 0 : order_arrow_width;
	int r_offset = rtl ? order_arrow_width : 0;
	int i = 0;
	for (const Order *order : orders) {
		if (order->IsType(OT_GOTO_STATION)) {
			DrawString(left + l_offset, right - r_offset, y, GetString(STR_STATION_NAME, order->GetDestination().ToStationID()), TC_BLACK, SA_LEFT, false, FS_SMALL);

			y += GetCharacterHeight(FS_SMALL);
			if (++i == 4) break;
		}
	}
}

/**
 * Draws an image of a vehicle chain
 * @param v         Front vehicle
 * @param r         Rect to draw at
 * @param selection Selected vehicle to draw a frame around
 * @param skip      Number of pixels to skip at the front (for scrolling)
 */
void DrawVehicleImage(const Vehicle *v, const Rect &r, VehicleID selection, EngineImageType image_type, int skip)
{
	switch (v->type) {
		case VEH_TRAIN:    DrawTrainImage(Train::From(v), r, selection, image_type, skip); break;
		case VEH_ROAD:     DrawRoadVehImage(v, r, selection, image_type, skip);  break;
		case VEH_SHIP:     DrawShipImage(v, r, selection, image_type);     break;
		case VEH_AIRCRAFT: DrawAircraftImage(v, r, selection, image_type); break;
		default: NOT_REACHED();
	}
}

/**
 * Get the height of a vehicle in the vehicle list GUIs.
 * @param type    the vehicle type to look at
 * @param divisor the resulting height must be dividable by this
 * @return the height
 */
uint GetVehicleListHeight(VehicleType type, uint divisor)
{
	/* Name + vehicle + profit */
	uint base = ScaleGUITrad(GetVehicleHeight(type)) + 2 * GetCharacterHeight(FS_SMALL) + ScaleGUITrad(1);
	/* Drawing of the 4 small orders + profit*/
	if (type >= VEH_SHIP) base = std::max(base, 6U * GetCharacterHeight(FS_SMALL) + WidgetDimensions::scaled.matrix.Vertical());

	if (divisor == 1) return base;

	/* Make sure the height is dividable by divisor */
	uint rem = base % divisor;
	return base + (rem == 0 ? 0 : divisor - rem);
}

/**
 * Get width required for the formatted unit number display.
 * @param digits Number of digits required for unit number.
 * @return Required width in pixels.
 */
static int GetUnitNumberWidth(int digits)
{
	return GetStringBoundingBox(GetString(STR_JUST_COMMA, GetParamMaxDigits(digits))).width;
}

static std::string GetVehicleTimetableGroupString(const Vehicle *v)
{
	format_buffer buffer;
	auto add_flag = [&](uint8_t flag, StringID str) {
		if (HasBit(v->vehicle_flags, flag)) {
			auto tmp_params = MakeParameters(str);
			GetStringWithArgs(StringBuilder(buffer), buffer.empty() ? STR_JUST_STRING : STR_VEHICLE_LIST_TIMETABLE_TYPE_EXTRA_ITEM, tmp_params);
		}
	};
	add_flag(VF_SCHEDULED_DISPATCH, STR_TIMETABLE_SCHEDULED_DISPATCH);
	add_flag(VF_TIMETABLE_SEPARATION, STR_TIMETABLE_AUTO_SEPARATION);
	add_flag(VF_AUTOFILL_TIMETABLE, STR_TIMETABLE_AUTOFILL);
	add_flag(VF_AUTOMATE_TIMETABLE, STR_TIMETABLE_AUTOMATE);
	return buffer.to_string();
}

/**
 * Draw all the vehicle list items.
 * @param selected_vehicle The vehicle that is to be highlighted.
 * @param line_height      Height of a single item line.
 * @param r                Rectangle with edge positions of the matrix widget.
 */
void BaseVehicleListWindow::DrawVehicleListItems(VehicleID selected_vehicle, int line_height, const Rect &r) const
{
	Rect ir = r.WithHeight(line_height).Shrink(WidgetDimensions::scaled.matrix, RectPadding::zero);
	bool rtl = _current_text_dir == TD_RTL;

	Dimension profit = GetSpriteSize(SPR_PROFIT_LOT);
	int text_offset = std::max<int>(profit.width, GetUnitNumberWidth(this->unitnumber_digits)) + WidgetDimensions::scaled.hsep_normal;
	Rect tr = ir.Indent(text_offset, rtl);

	bool show_orderlist = this->vli.vtype >= VEH_SHIP;
	Rect olr = ir.Indent(std::max(ScaleGUITrad(100) + text_offset, ir.Width() / 2), rtl);

	int image_left  = (rtl && show_orderlist) ? olr.right : tr.left;
	int image_right = (!rtl && show_orderlist) ? olr.left : tr.right;

	int vehicle_button_x = rtl ? ir.right - profit.width : ir.left;

	auto [first, last] = this->vscroll->GetVisibleRangeIterators(this->vehgroups);
	for (auto it = first; it != last; ++it) {
		const GUIVehicleGroup &vehgroup = *it;
		if (this->grouping == GB_NONE) {
			const Vehicle *v = vehgroup.GetSingleVehicle();

			std::array<StringParameter, 5> params = {
				EconTime::UsingWallclockUnits() ? STR_VEHICLE_LIST_PROFIT_THIS_PERIOD_LAST_PERIOD : STR_VEHICLE_LIST_PROFIT_THIS_YEAR_LAST_YEAR,
				v->GetDisplayProfitThisYear(),
				v->GetDisplayProfitLastYear(),
				std::monostate{},
				std::monostate{}
			};

			StringID str;
			switch (this->vehgroups.SortType()) {
				case VST_AGE: {
					str = (v->age + DAYS_IN_YEAR < v->max_age) ? STR_VEHICLE_LIST_AGE : STR_VEHICLE_LIST_AGE_RED;
					params[3] = DateDeltaToYearDelta(v->age);
					params[4] = DateDeltaToYearDelta(v->max_age);
					break;
				}

				case VST_CARGO: {
					CargoTypes cargoes = 0;
					for (const Vehicle *u = v; u != nullptr; u = u->Next()) {
						if (u->cargo_cap > 0) SetBit(cargoes, u->cargo_type);
					}
					str = STR_VEHICLE_LIST_CARGO_LIST;
					params[3] = cargoes;
					break;
				}

				case VST_RELIABILITY: {
					str = ToPercent16(v->reliability) >= 50 ? STR_VEHICLE_LIST_RELIABILITY : STR_VEHICLE_LIST_RELIABILITY_RED;
					params[3] = ToPercent16(v->reliability);
					break;
				}

				case VST_MAX_SPEED: {
					str = STR_VEHICLE_LIST_MAX_SPEED;
					params[3] = v->GetDisplayMaxSpeed();
					break;
				}

				case VST_MODEL: {
					str = STR_VEHICLE_LIST_ENGINE_BUILT;
					params[3] = v->engine_type;
					params[4] = v->build_year;
					break;
				}

				case VST_VALUE: {
					Money total_value = 0;
					for (const Vehicle *u = v; u != nullptr; u = u->GetNextVehicle()) {
						total_value += u->value;
					}
					str = STR_VEHICLE_LIST_VALUE;
					params[3] = total_value;
					break;
				}

				case VST_LENGTH: {
					const GroundVehicleCache* gcache = v->GetGroundVehicleCache();
					assert(gcache != nullptr);
					str = STR_VEHICLE_LIST_LENGTH;
					params[3] = CeilDiv(gcache->cached_total_length * 10, TILE_SIZE);
					params[4] = 1;
					break;
				}

				case VST_TIME_TO_LIVE: {
					auto years_remaining = (v->max_age / DAYS_IN_LEAP_YEAR) - (v->age / DAYS_IN_LEAP_YEAR);
					str = (years_remaining > 1) ? STR_VEHICLE_LIST_TIME_TO_LIVE : ((years_remaining < 0) ? STR_VEHICLE_LIST_TIME_TO_LIVE_OVERDUE : STR_VEHICLE_LIST_TIME_TO_LIVE_RED);
					params[3] = std::abs(years_remaining.base());
					break;
				}

				case VST_TIMETABLE_DELAY: {
					if (v->lateness_counter == 0 || (!_settings_client.gui.timetable_in_ticks && v->lateness_counter / TimetableDisplayUnitSize() == 0)) {
						str = STR_VEHICLE_LIST_TIMETABLE_DELAY_ON_TIME;
					} else {
						str = v->lateness_counter > 0 ? STR_VEHICLE_LIST_TIMETABLE_DELAY_LATE : STR_VEHICLE_LIST_TIMETABLE_DELAY_EARLY;
						std::tie(params[3], params[4]) = GetTimetableParameters(std::abs(v->lateness_counter));
					}
					break;
				}

				case VST_PROFIT_LIFETIME: {
					str = STR_VEHICLE_LIST_PROFIT_THIS_YEAR_LAST_YEAR_LIFETIME;
					params[3] = v->GetDisplayProfitLifetime();
					break;
				}

				case VST_AVERAGE_ORDER_OCCUPANCY: {
					uint8_t occupancy_average = v->GetOrderOccupancyAverage();
					if (occupancy_average >= 16) {
						str = STR_VEHICLE_LIST_ORDER_OCCUPANCY_AVERAGE;
						params[3] = occupancy_average - 16;
					} else {
						str = STR_JUST_STRING2;
					}
					break;
				}

				case VST_TIMETABLE_TYPE: {
					str = STR_VEHICLE_LIST_TIMETABLE_TYPE;
					params[3] = GetVehicleTimetableGroupString(v);
					break;
				}

				default: {
					str = STR_JUST_STRING2;
					break;
				}
			}

			DrawVehicleImage(v, {image_left, ir.top, image_right, ir.bottom}, selected_vehicle, EIT_IN_LIST, 0);
			DrawString(tr.left, tr.right, ir.top + line_height - GetCharacterHeight(FS_SMALL) - WidgetDimensions::scaled.framerect.bottom - 1, GetStringWithArgs(str, params));

			/* company colour stripe along vehicle description row */
			if (_settings_client.gui.show_vehicle_list_company_colour && v->owner != this->vli.company) {
				uint8_t ccolour = 0;
				Company *c = Company::Get(v->owner);
				if (c != nullptr) {
					ccolour = GetColourGradient(c->colour, SHADE_LIGHTER);
				}
				GfxFillRect((tr.right - 1) - (GetCharacterHeight(FS_SMALL) - 2), ir.top + 1, tr.right - 1, (ir.top + 1) + (GetCharacterHeight(FS_SMALL) - 2), ccolour, FILLRECT_OPAQUE);
			}
		} else {
			StringID str = STR_JUST_STRING2;
			std::array<StringParameter, 4> params = {
				EconTime::UsingWallclockUnits() ? STR_VEHICLE_LIST_PROFIT_THIS_PERIOD_LAST_PERIOD : STR_VEHICLE_LIST_PROFIT_THIS_YEAR_LAST_YEAR,
				vehgroup.GetDisplayProfitThisYear(),
				vehgroup.GetDisplayProfitLastYear(),
				std::monostate{},
			};

			switch (this->vehgroups.SortType()) {
				case VGST_AVERAGE_ORDER_OCCUPANCY: {
					uint8_t occupancy_average = vehgroup.GetOrderOccupancyAverage();
					if (occupancy_average >= 16) {
						str = STR_VEHICLE_LIST_ORDER_OCCUPANCY_AVERAGE;
						params[3] = occupancy_average - 16;
					}
					break;
				}

				case VGST_TIMETABLE_TYPE: {
					if (vehgroup.NumVehicles() != 0) {
						str = STR_VEHICLE_LIST_TIMETABLE_TYPE;
						params[3] = GetVehicleTimetableGroupString(vehgroup.vehicles_begin[0]);
					}
					break;
				}

				default:
					break;
			}

			DrawString(tr.left, tr.right, ir.bottom - GetCharacterHeight(FS_SMALL) - WidgetDimensions::scaled.framerect.bottom, GetStringWithArgs(str, params));
		}

		DrawVehicleProfitButton(vehgroup.GetOldestVehicleAge(), vehgroup.GetDisplayProfitLastYear(), vehgroup.NumVehicles(), vehicle_button_x, ir.top + GetCharacterHeight(FS_NORMAL) + WidgetDimensions::scaled.vsep_normal);

		switch (this->grouping) {
			case GB_NONE: {
				const Vehicle *v = vehgroup.GetSingleVehicle();

				if (HasBit(v->vehicle_flags, VF_PATHFINDER_LOST)) {
					DrawSprite(SPR_WARNING_SIGN, PAL_NONE, vehicle_button_x, ir.top + GetCharacterHeight(FS_NORMAL) + WidgetDimensions::scaled.vsep_normal + profit.height);
				}

				DrawVehicleImage(v, {image_left, ir.top, image_right, ir.bottom}, selected_vehicle, EIT_IN_LIST, 0);

				if (_settings_client.gui.show_cargo_in_vehicle_lists) {
					/* Get the cargoes the vehicle can carry */
					CargoTypes vehicle_cargoes = 0;

					for (auto u = v; u != nullptr; u = u->Next()) {
						if (u->cargo_cap == 0) continue;

						SetBit(vehicle_cargoes, u->cargo_type);
					}

					if (!v->name.empty()) {
						/* The vehicle got a name so we will print it and the cargoes */
						DrawString(tr.left, tr.right, ir.top,
								GetString(STR_VEHICLE_LIST_NAME_AND_CARGO, STR_VEHICLE_NAME, v->index, STR_VEHICLE_LIST_CARGO, vehicle_cargoes),
								TC_BLACK, SA_LEFT, false, FS_SMALL);
					} else if (v->group_id != DEFAULT_GROUP) {
						/* The vehicle has no name, but is member of a group, so print group name and the cargoes */
						DrawString(tr.left, tr.right, ir.top,
								GetString(STR_VEHICLE_LIST_NAME_AND_CARGO, STR_GROUP_NAME, v->group_id.base() | GROUP_NAME_HIERARCHY, STR_VEHICLE_LIST_CARGO, vehicle_cargoes),
								TC_BLACK, SA_LEFT, false, FS_SMALL);
					} else {
						/* The vehicle has no name, and is not a member of a group, so just print the cargoes */
						DrawString(tr.left, tr.right, ir.top, GetString(STR_VEHICLE_LIST_CARGO, vehicle_cargoes), TC_BLACK, SA_LEFT, false, FS_SMALL);
					}
				} else if (!v->name.empty()) {
					/* The vehicle got a name so we will print it */
					DrawString(tr.left, tr.right, ir.top, GetString(STR_VEHICLE_NAME, v->index), TC_BLACK, SA_LEFT, false, FS_SMALL);
				} else if (v->group_id != DEFAULT_GROUP) {
					/* The vehicle has no name, but is member of a group, so print group name */
					DrawString(tr.left, tr.right, ir.top, GetString(STR_GROUP_NAME, v->group_id.base() | GROUP_NAME_HIERARCHY), TC_BLACK, SA_LEFT, false, FS_SMALL);
				}

				if (show_orderlist) DrawSmallOrderList(v, olr.left, olr.right, ir.top + GetCharacterHeight(FS_SMALL), this->order_arrow_width, v->cur_real_order_index);

				TextColour tc;
				if (v->IsChainInDepot()) {
					tc = TC_BLUE;
				} else {
					tc = (v->age > v->max_age - DAYS_IN_LEAP_YEAR) ? TC_RED : TC_BLACK;
				}

				DrawString(ir.left, ir.right, ir.top + WidgetDimensions::scaled.framerect.top, GetString(STR_JUST_COMMA, v->unitnumber), tc);
				break;
			}

			case GB_SHARED_ORDERS: {
				assert(vehgroup.NumVehicles() > 0);

				for (int i = 0; i < static_cast<int>(vehgroup.NumVehicles()); ++i) {
					if (image_left + WidgetDimensions::scaled.hsep_wide * i >= image_right) break; // Break if there is no more space to draw any more vehicles anyway.
					DrawVehicleImage(vehgroup.vehicles_begin[i], {image_left + WidgetDimensions::scaled.hsep_wide * i, ir.top, image_right, ir.bottom}, selected_vehicle, EIT_IN_LIST, 0);
				}

				GroupID gid = vehgroup.vehicles_begin[0]->group_id;
				bool show_group = false;

				/* If all vehicles are in the same group, print group name */
				if (vehgroup.vehicles_begin[0]->group_id != DEFAULT_GROUP) {
					show_group = true;
					for (int i = 1; i < static_cast<int>(vehgroup.NumVehicles()); ++i) {
						if (vehgroup.vehicles_begin[i]->group_id != gid) {
							show_group = false;
							break;
						}
					}
				}

				if (_settings_client.gui.show_cargo_in_vehicle_lists) {
					CargoTypes vehicle_cargoes = 0;

					for (int i = 0; i < static_cast<int>(vehgroup.NumVehicles()); ++i) {
						const Vehicle *v = vehgroup.vehicles_begin[i];
						for (auto u = v; u != nullptr; u = u->Next()) {
							if (u->cargo_cap == 0) continue;
							SetBit(vehicle_cargoes, u->cargo_type);
						}
					}

					if (show_group) {
						/* The vehicle is member of a group, so print group name and the cargoes */
						std::string str = GetString(STR_VEHICLE_LIST_NAME_AND_CARGO,
								STR_GROUP_NAME,
								gid.base() | GROUP_NAME_HIERARCHY,
								STR_VEHICLE_LIST_CARGO,
								vehicle_cargoes);
						DrawString(tr.left, tr.right, ir.top, str, TC_BLACK, SA_LEFT, false, FS_SMALL);
					} else {
						/* The vehicle is not a member of a group, so just print the cargoes */
						DrawString(tr.left, tr.right, ir.top, GetString(STR_VEHICLE_LIST_CARGO, vehicle_cargoes), TC_BLACK, SA_LEFT, false, FS_SMALL);
					}
				} else if (show_group) {
					/* The vehicle is member of a group, so print group name */
					DrawString(tr.left, tr.right, ir.top, GetString(STR_GROUP_NAME, gid.base() | GROUP_NAME_HIERARCHY), TC_BLACK, SA_LEFT, false, FS_SMALL);
				}

				if (show_orderlist) DrawSmallOrderList((vehgroup.vehicles_begin[0])->Orders(), olr.left, olr.right, ir.top + GetCharacterHeight(FS_SMALL), this->order_arrow_width);

				DrawString(ir.left, ir.right, ir.top + WidgetDimensions::scaled.framerect.top, GetString(STR_JUST_COMMA, vehgroup.NumVehicles()), TC_BLACK);
				break;
			}

			default:
				NOT_REACHED();
		}

		ir = ir.Translate(0, line_height);
	}
}

void BaseVehicleListWindow::UpdateSortingInterval()
{
	uint16_t resort_interval = DAY_TICKS * 10;
	if (this->grouping == GB_NONE && this->vehgroups.SortType() == VST_TIMETABLE_DELAY) resort_interval = DAY_TICKS;
	this->vehgroups.SetResortInterval(resort_interval);
}

void BaseVehicleListWindow::UpdateSortingFromGrouping()
{
	/* Set up sorting. Make the window-specific _sorting variable
	 * point to the correct global _sorting struct so we are freed
	 * from having conditionals during window operation */
	switch (this->vli.vtype) {
		case VEH_TRAIN:    this->sorting = &_sorting[this->grouping].train; break;
		case VEH_ROAD:     this->sorting = &_sorting[this->grouping].roadveh; break;
		case VEH_SHIP:     this->sorting = &_sorting[this->grouping].ship; break;
		case VEH_AIRCRAFT: this->sorting = &_sorting[this->grouping].aircraft; break;
		default: NOT_REACHED();
	}
	this->vehgroups.SetSortFuncs(this->GetVehicleSorterFuncs());
	this->vehgroups.SetListing(*this->sorting);
	this->vehgroups.ForceRebuild();
	this->vehgroups.NeedResort();
	this->UpdateSortingInterval();
}

void BaseVehicleListWindow::UpdateVehicleGroupBy(GroupBy group_by)
{
	if (this->grouping != group_by) {
		/* Save the old sorting option, so that if we change the grouping option back later on,
		 * UpdateSortingFromGrouping() will automatically restore the saved sorting option. */
		*this->sorting = this->vehgroups.GetListing();

		this->grouping = group_by;
		_grouping[this->vli.type][this->vli.vtype] = group_by;
		this->UpdateSortingFromGrouping();
	}
}

uint BaseVehicleListWindow::GetSorterDisableMask(VehicleType type) const
{
	uint mask = 0;
	if (this->grouping == GB_NONE) {
		if (type != VEH_TRAIN && type != VEH_ROAD) mask |= (1 << VST_LENGTH);
		if (type != VEH_TRAIN || _settings_game.vehicle.train_acceleration_model == AM_ORIGINAL) mask |= (1 << VST_MAX_SPEED_LOADED);
	}
	return mask;
}

/**
 * Window for the (old) vehicle listing.
 * See #VehicleListIdentifier::Pack for the contents of the window number.
 */
struct VehicleListWindow : public BaseVehicleListWindow {
private:
	/** Enumeration of planes of the button row at the bottom. */
	enum ButtonPlanes : uint8_t {
		BP_SHOW_BUTTONS, ///< Show the buttons.
		BP_HIDE_BUTTONS, ///< Show the empty panel.
	};

	StringID GetChangeOrderStringID() const
	{
		if (VehicleListIdentifier::UnPack(this->window_number).type == VL_STATION_LIST) {
			return (BaseStation::Get(this->vli.index)->facilities.Test(StationFacility::Waypoint)) ? STR_VEHICLE_LIST_CHANGE_ORDER_WAYPOINT : STR_VEHICLE_LIST_CHANGE_ORDER_STATION;
		} else if (VehicleListIdentifier::UnPack(this->window_number).type == VL_DEPOT_LIST) {
			return STR_VEHICLE_LIST_CHANGE_ORDER_TRAIN_DEPOT + this->vli.vtype;
		} else {
			return 0;
		}
	}

	/** Enumeration of planes of the title row at the top. */
	enum CaptionPlanes : uint8_t {
		BP_NORMAL,        ///< Show shared orders caption and buttons.
		BP_SHARED_ORDERS, ///< Show the normal caption.
	};

public:
	VehicleListWindow(WindowDesc &desc, WindowNumber window_number, const VehicleListIdentifier &vli) : BaseVehicleListWindow(desc, vli)
	{
		this->CreateNestedTree();

		this->GetWidget<NWidgetStacked>(WID_VL_FILTER_BY_CARGO_SEL)->SetDisplayedPlane((this->vli.type == VL_SHARED_ORDERS || this->vli.type == VL_SINGLE_VEH) ? SZSP_NONE : 0);

		this->vscroll = this->GetScrollbar(WID_VL_SCROLLBAR);

		/* Set up the window widgets */
		this->GetWidget<NWidgetCore>(WID_VL_LIST)->SetToolTip(STR_VEHICLE_LIST_TRAIN_LIST_TOOLTIP + this->vli.vtype);

		NWidgetStacked *nwi = this->GetWidget<NWidgetStacked>(WID_VL_CAPTION_SELECTION);
		if (this->vli.type == VL_SHARED_ORDERS) {
			this->GetWidget<NWidgetCore>(WID_VL_CAPTION_SHARED_ORDERS)->SetString(STR_VEHICLE_LIST_SHARED_ORDERS_LIST_CAPTION);
			/* If we are in the shared orders window, then disable the group-by dropdown menu.
			 * Remove this when the group-by dropdown menu has another option apart from grouping by shared orders. */
			this->SetWidgetDisabledState(WID_VL_GROUP_ORDER, true);
			this->SetWidgetDisabledState(WID_VL_GROUP_BY_PULLDOWN, true);
			nwi->SetDisplayedPlane(BP_SHARED_ORDERS);
		} else {
			this->GetWidget<NWidgetCore>(WID_VL_CAPTION)->SetString(STR_VEHICLE_LIST_TRAIN_CAPTION + this->vli.vtype);
			nwi->SetDisplayedPlane(BP_NORMAL);
		}

		this->FinishInitNested(window_number);
		if (this->vli.company != OWNER_NONE) this->owner = this->vli.company;

		this->BuildVehicleList();
		this->SortVehicleList();
	}

	void Close(int data = 0) override
	{
		*this->sorting = this->vehgroups.GetListing();
		this->Window::Close();
	}

	void UpdateWidgetSize(WidgetID widget, Dimension &size, [[maybe_unused]] const Dimension &padding, [[maybe_unused]] Dimension &fill, [[maybe_unused]] Dimension &resize) override
	{
		switch (widget) {
			case WID_VL_LIST:
				resize.height = GetVehicleListHeight(this->vli.vtype, 1);

				switch (this->vli.vtype) {
					case VEH_TRAIN:
					case VEH_ROAD:
						size.height = 6 * resize.height;
						break;
					case VEH_SHIP:
					case VEH_AIRCRAFT:
						size.height = 4 * resize.height;
						break;
					default: NOT_REACHED();
				}
				break;

			case WID_VL_SORT_ORDER: {
				Dimension d = GetStringBoundingBox(this->GetWidget<NWidgetCore>(widget)->GetString());
				d.width += padding.width + Window::SortButtonWidth() * 2; // Doubled since the string is centred and it also looks better.
				d.height += padding.height;
				size = maxdim(size, d);
				break;
			}

			case WID_VL_GROUP_BY_PULLDOWN:
				size.width = GetStringListWidth(this->vehicle_group_by_names) + padding.width;
				break;

			case WID_VL_SORT_BY_PULLDOWN:
				size.width = GetStringListWidth(EconTime::UsingWallclockUnits() ? this->vehicle_group_none_sorter_names_wallclock : this->vehicle_group_none_sorter_names_calendar);
				size.width = std::max(size.width, GetStringListWidth(EconTime::UsingWallclockUnits() ? this->vehicle_group_shared_orders_sorter_names_wallclock : this->vehicle_group_shared_orders_sorter_names_calendar));
				size.width += padding.width;
				break;

			case WID_VL_FILTER_BY_CARGO:
				size.width = std::max(size.width, GetDropDownListDimension(this->BuildCargoDropDownList(true)).width + padding.width);
				break;

			case WID_VL_MANAGE_VEHICLES_DROPDOWN: {
				Dimension d = this->GetActionDropdownSize(this->vli.type == VL_STANDARD, false,
						this->vli.vtype == VEH_TRAIN, this->GetChangeOrderStringID());
				d.height += padding.height;
				d.width  += padding.width;
				size = maxdim(size, d);
				break;
			}
		}
	}

	void SetStringParameters(WidgetID widget) const override
	{
		switch (widget) {
			case WID_VL_AVAILABLE_VEHICLES:
				SetDParam(0, STR_VEHICLE_LIST_AVAILABLE_TRAINS + this->vli.vtype);
				break;

			case WID_VL_FILTER_BY_CARGO:
				SetDParam(0, this->GetCargoFilterLabel(this->cargo_filter_criteria));
				break;

			case WID_VL_CAPTION:
			case WID_VL_CAPTION_SHARED_ORDERS: {
				switch (this->vli.type) {
					case VL_SHARED_ORDERS: // Shared Orders
						SetDParam(0, this->vehicles.size());
						break;

					case VL_STANDARD: // Company Name
						SetDParam(0, STR_COMPANY_NAME);
						SetDParam(1, this->vli.ToCompanyID());
						SetDParam(3, this->vehicles.size());
						break;

					case VL_STATION_LIST: // Station/Waypoint Name
						SetDParam(0, Station::IsExpected(BaseStation::Get(this->vli.ToStationID())) ? STR_STATION_NAME : STR_WAYPOINT_NAME);
						SetDParam(1, this->vli.ToStationID());
						SetDParam(3, this->vehicles.size());
						break;

					case VL_DEPOT_LIST:
						SetDParam(0, STR_DEPOT_CAPTION);
						SetDParam(1, this->vli.vtype);
						SetDParam(2, this->vli.ToDestinationID());
						SetDParam(3, this->vehicles.size());
						break;
					default: NOT_REACHED();
				}
				break;
			}
		}
	}

	void DrawWidget(const Rect &r, WidgetID widget) const override
	{
		switch (widget) {
			case WID_VL_SORT_ORDER:
				/* draw arrow pointing up/down for ascending/descending sorting */
				this->DrawSortButtonState(widget, this->vehgroups.IsDescSortOrder() ? SBS_DOWN : SBS_UP);
				break;

			case WID_VL_LIST:
				this->DrawVehicleListItems(VehicleID::Invalid(), this->resize.step_height, r);
				break;
		}
	}

	void OnPaint() override
	{
		this->BuildVehicleList();
		this->SortVehicleList();

		if (_local_company != this->own_company) this->CountOwnVehicles();

		if (!this->ShouldShowActionDropdownList() && this->IsWidgetLowered(WID_VL_MANAGE_VEHICLES_DROPDOWN)) {
			HideDropDownMenu(this);
		}

		/* Hide the widgets that we will not use in this window
		 * Some windows contains actions only fit for the owner */
		bool show_buttons = this->owner == _local_company || (_local_company != CompanyID::Invalid() && _settings_game.economy.infrastructure_sharing[this->vli.vtype]);
		int plane_to_show = show_buttons ? BP_SHOW_BUTTONS : BP_HIDE_BUTTONS;
		NWidgetStacked *nwi = this->GetWidget<NWidgetStacked>(WID_VL_HIDE_BUTTONS);
		if (plane_to_show != nwi->shown_plane) {
			nwi->SetDisplayedPlane(plane_to_show);
			nwi->SetDirty(this);
		}
		if (show_buttons) {
			this->SetWidgetDisabledState(WID_VL_AVAILABLE_VEHICLES, this->owner != _local_company || this->vli.type != VL_STANDARD);
			this->SetWidgetDisabledState(WID_VL_MANAGE_VEHICLES_DROPDOWN, !this->ShouldShowActionDropdownList());
			this->SetWidgetsDisabledState(this->owner != _local_company || this->vehicles.empty() || (this->vli.type == VL_STANDARD && _settings_client.gui.disable_top_veh_list_mass_actions),
				WID_VL_STOP_ALL,
				WID_VL_START_ALL);
		}

		/* Set text of group by dropdown widget. */
		this->GetWidget<NWidgetCore>(WID_VL_GROUP_BY_PULLDOWN)->SetString(std::data(this->vehicle_group_by_names)[this->grouping]);

		/* Set text of sort by dropdown widget. */
		this->GetWidget<NWidgetCore>(WID_VL_SORT_BY_PULLDOWN)->SetString(this->GetVehicleSorterNames()[this->vehgroups.SortType()]);

		this->GetWidget<NWidgetCore>(WID_VL_FILTER_BY_CARGO)->SetString(this->GetCargoFilterLabel(this->cargo_filter_criteria));

		this->DrawWidgets();
	}

	bool last_overlay_state = false;
	void OnMouseLoop() override
	{
		if (last_overlay_state != ShowCargoIconOverlay()) {
			last_overlay_state = ShowCargoIconOverlay();
			this->SetWidgetDirty(WID_VL_LIST);
		}
	}

	void OnClick([[maybe_unused]] Point pt, WidgetID widget, [[maybe_unused]] int click_count) override
	{
		switch (widget) {
			case WID_VL_ORDER_VIEW: // Open the shared orders window
				assert(this->vli.type == VL_SHARED_ORDERS);
				assert(!this->vehicles.empty());
				ShowOrdersWindow(this->vehicles[0]);
				break;

			case WID_VL_SORT_ORDER: // Flip sorting method ascending/descending
				this->vehgroups.ToggleSortOrder();
				this->vehgroups.ForceResort();
				this->SetDirty();
				break;

			case WID_VL_GROUP_BY_PULLDOWN: // Select sorting criteria dropdown menu
				ShowDropDownMenu(this, this->vehicle_group_by_names, this->grouping, WID_VL_GROUP_BY_PULLDOWN, 0, 0);
				return;

			case WID_VL_SORT_BY_PULLDOWN: // Select sorting criteria dropdown menu
				ShowDropDownMenu(this, this->GetVehicleSorterNames(), this->vehgroups.SortType(), WID_VL_SORT_BY_PULLDOWN, 0,
						this->GetSorterDisableMask(this->vli.vtype));
				return;

			case WID_VL_FILTER_BY_CARGO: // Cargo filter dropdown
				ShowDropDownList(this, this->BuildCargoDropDownList(false), this->cargo_filter_criteria, widget);
				break;

			case WID_VL_LIST: { // Matrix to show vehicles
				auto it = this->vscroll->GetScrolledItemFromWidget(this->vehgroups, pt.y, this, WID_VL_LIST);
				if (it == this->vehgroups.end()) return; // click out of list bound

				const GUIVehicleGroup &vehgroup = *it;
				switch (this->grouping) {
					case GB_NONE: {
						const Vehicle *v = vehgroup.GetSingleVehicle();
						if (!VehicleClicked(v)) {
							if (_ctrl_pressed) {
								ShowCompanyGroupForVehicle(v);
							} else {
								ShowVehicleViewWindow(v);
							}
						}
						break;
					}

					case GB_SHARED_ORDERS: {
						assert(vehgroup.NumVehicles() > 0);
						if (!VehicleClicked(vehgroup)) {
							const Vehicle *v = vehgroup.vehicles_begin[0];
							if (_ctrl_pressed) {
								ShowOrdersWindow(v);
							} else {
								if (vehgroup.NumVehicles() == 1) {
									ShowVehicleViewWindow(v);
								} else {
									ShowVehicleListWindow(v);
								}
							}
						}
						break;
					}

					default: NOT_REACHED();
				}

				break;
			}

			case WID_VL_AVAILABLE_VEHICLES:
				ShowBuildVehicleWindow(INVALID_TILE, this->vli.vtype);
				break;

			case WID_VL_MANAGE_VEHICLES_DROPDOWN: {
				VehicleListIdentifier vli = VehicleListIdentifier::UnPack(this->window_number);
				DropDownList list = this->BuildActionDropdownList(vli.type == VL_STANDARD, false,
						this->vli.vtype == VEH_TRAIN, this->GetChangeOrderStringID(), true, vli.type == VL_STANDARD);
				ShowDropDownList(this, std::move(list), -1, WID_VL_MANAGE_VEHICLES_DROPDOWN);
				break;
			}

			case WID_VL_STOP_ALL:
			case WID_VL_START_ALL:
				Command<CMD_MASS_START_STOP>::Post(TileIndex{}, widget == WID_VL_START_ALL, true, this->vli, this->GetCargoFilter());
				break;
		}
	}

	void OnDropdownSelect(WidgetID widget, int index) override
	{
		switch (widget) {
			case WID_VL_GROUP_BY_PULLDOWN:
				this->UpdateVehicleGroupBy(static_cast<GroupBy>(index));
				break;

			case WID_VL_SORT_BY_PULLDOWN:
				this->vehgroups.SetSortType(index);
				this->UpdateSortingInterval();
				break;

			case WID_VL_FILTER_BY_CARGO:
				this->SetCargoFilter(index);
				break;

			case WID_VL_MANAGE_VEHICLES_DROPDOWN:
				switch (index) {
					case ADI_REPLACE: // Replace window
						ShowReplaceGroupVehicleWindow(ALL_GROUP, this->vli.vtype);
						break;
					case ADI_TEMPLATE_REPLACE:
						if (vli.vtype == VEH_TRAIN) {
							ShowTemplateReplaceWindow();
						}
						break;
					case ADI_SERVICE: // Send for servicing
						Command<CMD_MASS_SEND_VEHICLE_TO_DEPOT>::Post(GetCmdSendToDepotMsg(this->vli.vtype), DepotCommandFlag::Service, this->vli, this->GetCargoFilter());
						break;
					case ADI_DEPOT: // Send to Depots
						Command<CMD_MASS_SEND_VEHICLE_TO_DEPOT>::Post(GetCmdSendToDepotMsg(this->vli.vtype), DepotCommandFlags{}, this->vli, this->GetCargoFilter());
						break;
					case ADI_DEPOT_SELL:
						Command<CMD_MASS_SEND_VEHICLE_TO_DEPOT>::Post(GetCmdSendToDepotMsg(this->vli.vtype), DepotCommandFlag::Sell, this->vli, this->GetCargoFilter());
						break;
					case ADI_CANCEL_DEPOT:
						Command<CMD_MASS_SEND_VEHICLE_TO_DEPOT>::Post(GetCmdSendToDepotMsg(this->vli.vtype), DepotCommandFlag::Cancel, this->vli, this->GetCargoFilter());
						break;

					case ADI_CHANGE_ORDER:
						SetObjectToPlaceWnd(ANIMCURSOR_PICKSTATION, PAL_NONE, HT_RECT, this);
						break;

					case ADI_CREATE_GROUP:
						ShowQueryString({}, STR_GROUP_RENAME_CAPTION, MAX_LENGTH_GROUP_NAME_CHARS, this, CS_ALPHANUMERAL, QSF_ENABLE_DEFAULT | QSF_LEN_IN_CHARS);
						break;

					case ADI_TRACERESTRICT_SLOT_MGMT: {
						extern void ShowTraceRestrictSlotWindow(CompanyID company, VehicleType vehtype);
						ShowTraceRestrictSlotWindow(this->owner, this->vli.vtype);
						break;
					}

					case ADI_TRACERESTRICT_COUNTER_MGMT: {
						extern void ShowTraceRestrictCounterWindow(CompanyID company);
						ShowTraceRestrictCounterWindow(this->owner);
						break;
					}

					default: NOT_REACHED();
				}
				break;

			default: NOT_REACHED();
		}
		this->SetDirty();
	}

	void OnQueryTextFinished(std::optional<std::string> str) override
	{
		Command<CMD_CREATE_GROUP_FROM_LIST>::Post(STR_ERROR_GROUP_CAN_T_CREATE, this->vli, this->GetCargoFilter(), str.has_value() ? *str : std::string{});
	}

	virtual void OnPlaceObject(Point pt, TileIndex tile) override
	{
		/* check depot first */
		if (IsDepotTile(tile) && GetDepotVehicleType(tile) == this->vli.vtype) {
			if (this->vli.type != VL_DEPOT_LIST) return;
			if (!IsInfraTileUsageAllowed(this->vli.vtype, this->vli.company, tile)) return;
			if (this->vli.vtype == VEH_ROAD && GetPresentRoadTramTypes(Depot::Get(this->vli.index)->xy) != GetPresentRoadTramTypes(tile)) return;

			DestinationID dest = (this->vli.vtype == VEH_AIRCRAFT) ? DestinationID(GetStationIndex(tile)) : DestinationID(GetDepotIndex(tile));
			Command<CMD_MASS_CHANGE_ORDER>::Post(this->vli.index, this->vli.vtype, OT_GOTO_DEPOT, this->GetCargoFilter(), dest);
			ResetObjectToPlace();
			return;
		}

		/* check rail waypoint or buoy (no ownership) */
		if ((IsRailWaypointTile(tile) && this->vli.vtype == VEH_TRAIN && IsInfraTileUsageAllowed(VEH_TRAIN, this->vli.company, tile))
				|| (IsRoadWaypointTile(tile) && this->vli.vtype == VEH_ROAD && IsInfraTileUsageAllowed(VEH_ROAD, this->vli.company, tile))
				|| (IsBuoyTile(tile) && this->vli.vtype == VEH_SHIP)) {
			if (this->vli.type != VL_STATION_LIST) return;
			if (!Station::Get(this->vli.index)->facilities.Test(StationFacility::Waypoint)) return;
			Command<CMD_MASS_CHANGE_ORDER>::Post(this->vli.index, this->vli.vtype, OT_GOTO_WAYPOINT, this->GetCargoFilter(), GetStationIndex(tile));
			ResetObjectToPlace();
			return;
		}

		if (IsTileType(tile, MP_STATION)) {
			if (this->vli.type != VL_STATION_LIST) return;
			if (BaseStation::Get(this->vli.index)->facilities.Test(StationFacility::Waypoint)) return;

			StationID st_index = GetStationIndex(tile);
			const Station *st = Station::Get(st_index);

			if (!IsInfraUsageAllowed(this->vli.vtype, this->vli.company, st->owner)) return;

			if ((this->vli.vtype == VEH_SHIP && st->facilities.Test(StationFacility::Dock)) ||
					(this->vli.vtype == VEH_TRAIN && st->facilities.Test(StationFacility::Train)) ||
					(this->vli.vtype == VEH_AIRCRAFT && st->facilities.Test(StationFacility::Airport)) ||
					(this->vli.vtype == VEH_ROAD && st->facilities.Any({StationFacility::BusStop, StationFacility::TruckStop}))) {
				Command<CMD_MASS_CHANGE_ORDER>::Post(this->vli.index, this->vli.vtype, OT_GOTO_STATION, this->GetCargoFilter(), GetStationIndex(tile));
				ResetObjectToPlace();
				return;
			}
		}
	}

	void OnGameTick() override
	{
		if (this->vehgroups.NeedResort()) {
			StationID station = (this->vli.type == VL_STATION_LIST) ? this->vli.ToStationID() : StationID::Invalid();

			Debug(misc, 3, "Periodic resort {} list company {} at station {}", this->vli.vtype, this->owner, station);
			this->SetDirty();
		}
	}

	void OnResize() override
	{
		this->vscroll->SetCapacityFromWidget(this, WID_VL_LIST);
	}

	/**
	 * Some data on this window has become invalid.
	 * @param data Information about the changed data.
	 * @param gui_scope Whether the call is done from GUI scope. You may not do everything when not in GUI scope. See #InvalidateWindowData() for details.
	 */
	void OnInvalidateData([[maybe_unused]] int data = 0, [[maybe_unused]] bool gui_scope = true) override
	{
		if (!gui_scope && HasBit(data, 31) && this->vli.type == VL_SHARED_ORDERS) {
			/* Needs to be done in command-scope, so everything stays valid */
			this->vli.SetIndex(GB(data, 0, 20));
			this->window_number = this->vli.ToWindowNumber();
			this->vehgroups.ForceRebuild();
			return;
		}

		if (data == 0) {
			/* This needs to be done in command-scope to enforce rebuilding before resorting invalid data */
			this->vehgroups.ForceRebuild();
			if (this->vli.type == VL_SHARED_ORDERS && !_settings_client.gui.enable_single_veh_shared_order_gui && this->vehicles.size() == 1) {
				this->Close();
				return;
			}
		} else {
			this->vehgroups.ForceResort();
		}
	}
};

static WindowDesc _vehicle_list_desc[] = {
	{
		__FILE__, __LINE__,
		WDP_AUTO, "list_vehicles_train", 325, 246,
		WC_TRAINS_LIST, WC_NONE,
		{},
		_nested_vehicle_list
	},
	{
		__FILE__, __LINE__,
		WDP_AUTO, "list_vehicles_roadveh", 260, 246,
		WC_ROADVEH_LIST, WC_NONE,
		{},
		_nested_vehicle_list
	},
	{
		__FILE__, __LINE__,
		WDP_AUTO, "list_vehicles_ship", 260, 246,
		WC_SHIPS_LIST, WC_NONE,
		{},
		_nested_vehicle_list
	},
	{
		__FILE__, __LINE__,
		WDP_AUTO, "list_vehicles_aircraft", 260, 246,
		WC_AIRCRAFT_LIST, WC_NONE,
		{},
		_nested_vehicle_list
	}
};

static void ShowVehicleListWindowLocal(CompanyID company, VehicleListType vlt, VehicleType vehicle_type, uint32_t unique_number)
{
	if (!Company::IsValidID(company) && company != OWNER_NONE) return;

	assert(vehicle_type < std::size(_vehicle_list_desc));
	VehicleListIdentifier vli(vlt, vehicle_type, company, unique_number);
	AllocateWindowDescFront<VehicleListWindow>(_vehicle_list_desc[vehicle_type], vli.ToWindowNumber(), vli);
}

void ShowVehicleListWindow(CompanyID company, VehicleType vehicle_type)
{
	/* If _settings_client.gui.advanced_vehicle_list > 1, display the Advanced list
	 * if _settings_client.gui.advanced_vehicle_list == 1, display Advanced list only for local company
	 * if _ctrl_pressed, do the opposite action (Advanced list x Normal list)
	 */

	if ((_settings_client.gui.advanced_vehicle_list > (uint)(company != _local_company)) != _ctrl_pressed) {
		ShowCompanyGroup(company, vehicle_type);
	} else {
		ShowVehicleListWindowLocal(company, VL_STANDARD, vehicle_type, company.base());
	}
}

void ShowVehicleListWindow(const Vehicle *v)
{
	ShowVehicleListWindowLocal(v->owner, VL_SHARED_ORDERS, v->type, v->FirstShared()->index.base());
}

void ShowVehicleListWindow(CompanyID company, VehicleType vehicle_type, StationID station)
{
	ShowVehicleListWindowLocal(company, VL_STATION_LIST, vehicle_type, station.base());
}

void ShowVehicleListWindow(CompanyID company, VehicleType vehicle_type, TileIndex depot_tile)
{
	ShowVehicleListWindowLocal(company, VL_DEPOT_LIST, vehicle_type, GetDepotDestinationIndex(depot_tile).base());
}

void DirtyVehicleListWindowForVehicle(const Vehicle *v)
{
	WindowClass cls = static_cast<WindowClass>(WC_TRAINS_LIST + v->type);
	WindowClass cls2 = (v->type == VEH_TRAIN) ? WC_TRACE_RESTRICT_SLOTS : cls;
	if (!HaveWindowByClass(cls) && !HaveWindowByClass(cls2)) return;
	for (Window *w : Window::Iterate()) {
		if (w->window_class == cls || w->window_class == cls2) {
			BaseVehicleListWindow *listwin = static_cast<BaseVehicleListWindow *>(w);
			uint max = std::min<uint>(listwin->vscroll->GetPosition() + listwin->vscroll->GetCapacity(), (uint)listwin->vehgroups.size());
			switch (listwin->grouping) {
				case BaseVehicleListWindow::GB_NONE:
					for (uint i = listwin->vscroll->GetPosition(); i < max; ++i) {
						if (v == listwin->vehgroups[i].vehicles_begin[0]) {
							listwin->SetWidgetDirty(0);
							break;
						}
					}
					break;

				case BaseVehicleListWindow::GB_SHARED_ORDERS: {
					const Vehicle *v_first_shared = v->FirstShared();
					for (uint i = listwin->vscroll->GetPosition(); i < max; ++i) {
						if (v_first_shared == listwin->vehgroups[i].vehicles_begin[0]->FirstShared()) {
							listwin->SetWidgetDirty(0);
							break;
						}
					}
					break;
				}

				default:
					NOT_REACHED();
			}
		}
	}
}

/* Unified vehicle GUI - Vehicle Details Window */

static_assert(WID_VD_DETAILS_CARGO_CARRIED    == WID_VD_DETAILS_CARGO_CARRIED + TDW_TAB_CARGO   );
static_assert(WID_VD_DETAILS_TRAIN_VEHICLES   == WID_VD_DETAILS_CARGO_CARRIED + TDW_TAB_INFO    );
static_assert(WID_VD_DETAILS_CAPACITY_OF_EACH == WID_VD_DETAILS_CARGO_CARRIED + TDW_TAB_CAPACITY);
static_assert(WID_VD_DETAILS_TOTAL_CARGO      == WID_VD_DETAILS_CARGO_CARRIED + TDW_TAB_TOTALS  );

/** Vehicle details widgets (other than train). */
static constexpr NWidgetPart _nested_nontrain_vehicle_details_widgets[] = {
	NWidget(NWID_HORIZONTAL),
		NWidget(WWT_CLOSEBOX, COLOUR_GREY),
		NWidget(WWT_IMGBTN, COLOUR_GREY, WID_VD_EXTRA_ACTIONS), SetSpriteTip(SPR_ARROW_DOWN, STR_VEHICLE_DETAILS_EXTRA_ACTIONS_TOOLTIP),
		NWidget(WWT_CAPTION, COLOUR_GREY, WID_VD_CAPTION), SetStringTip(STR_VEHICLE_DETAILS_CAPTION, STR_TOOLTIP_WINDOW_TITLE_DRAG_THIS),
		NWidget(WWT_SHADEBOX, COLOUR_GREY),
		NWidget(WWT_DEFSIZEBOX, COLOUR_GREY),
		NWidget(WWT_STICKYBOX, COLOUR_GREY),
	EndContainer(),
	NWidget(WWT_PANEL, COLOUR_GREY, WID_VD_TOP_DETAILS), SetMinimalSize(405, 42), SetResize(1, 0), EndContainer(),
	NWidget(WWT_PANEL, COLOUR_GREY, WID_VD_MIDDLE_DETAILS), SetMinimalSize(405, 45), SetResize(1, 0), EndContainer(),
	NWidget(NWID_HORIZONTAL),
		NWidget(WWT_PUSHARROWBTN, COLOUR_GREY, WID_VD_DECREASE_SERVICING_INTERVAL), SetFill(0, 1),
				SetArrowWidgetTypeTip(AWV_DECREASE),
		NWidget(WWT_PUSHARROWBTN, COLOUR_GREY, WID_VD_INCREASE_SERVICING_INTERVAL), SetFill(0, 1),
				SetArrowWidgetTypeTip(AWV_INCREASE),
		NWidget(WWT_DROPDOWN, COLOUR_GREY, WID_VD_SERVICE_INTERVAL_DROPDOWN), SetFill(0, 1),
				SetStringTip(STR_EMPTY, STR_SERVICE_INTERVAL_DROPDOWN_TOOLTIP),
		NWidget(WWT_PANEL, COLOUR_GREY, WID_VD_SERVICING_INTERVAL), SetFill(1, 1), SetResize(1, 0), EndContainer(),
		NWidget(WWT_RESIZEBOX, COLOUR_GREY),
	EndContainer(),
};

/** Train details widgets. */
static constexpr NWidgetPart _nested_train_vehicle_details_widgets[] = {
	NWidget(NWID_HORIZONTAL),
		NWidget(WWT_CLOSEBOX, COLOUR_GREY),
		NWidget(WWT_IMGBTN, COLOUR_GREY, WID_VD_EXTRA_ACTIONS), SetSpriteTip(SPR_ARROW_DOWN, STR_VEHICLE_DETAILS_EXTRA_ACTIONS_TOOLTIP),
		NWidget(WWT_CAPTION, COLOUR_GREY, WID_VD_CAPTION), SetStringTip(STR_VEHICLE_DETAILS_CAPTION, STR_TOOLTIP_WINDOW_TITLE_DRAG_THIS),
		NWidget(WWT_SHADEBOX, COLOUR_GREY),
		NWidget(WWT_DEFSIZEBOX, COLOUR_GREY),
		NWidget(WWT_STICKYBOX, COLOUR_GREY),
	EndContainer(),
	NWidget(WWT_PANEL, COLOUR_GREY, WID_VD_TOP_DETAILS), SetResize(1, 0), SetMinimalSize(405, 42), EndContainer(),
	NWidget(NWID_HORIZONTAL),
		NWidget(WWT_MATRIX, COLOUR_GREY, WID_VD_MATRIX), SetResize(1, 1), SetMinimalSize(393, 45), SetMatrixDataTip(1, 0), SetFill(1, 0), SetScrollbar(WID_VD_SCROLLBAR),
		NWidget(NWID_VSCROLLBAR, COLOUR_GREY, WID_VD_SCROLLBAR),
	EndContainer(),
	NWidget(NWID_HORIZONTAL),
		NWidget(WWT_PUSHARROWBTN, COLOUR_GREY, WID_VD_DECREASE_SERVICING_INTERVAL), SetFill(0, 1),
				SetArrowWidgetTypeTip(AWV_DECREASE),
		NWidget(WWT_PUSHARROWBTN, COLOUR_GREY, WID_VD_INCREASE_SERVICING_INTERVAL), SetFill(0, 1),
				SetArrowWidgetTypeTip(AWV_INCREASE),
		NWidget(WWT_DROPDOWN, COLOUR_GREY, WID_VD_SERVICE_INTERVAL_DROPDOWN), SetFill(0, 1),
				SetStringTip(STR_EMPTY, STR_SERVICE_INTERVAL_DROPDOWN_TOOLTIP),
		NWidget(WWT_PANEL, COLOUR_GREY, WID_VD_SERVICING_INTERVAL), SetFill(1, 1), SetResize(1, 0), EndContainer(),
	EndContainer(),
	NWidget(NWID_HORIZONTAL),
		NWidget(WWT_PUSHTXTBTN, COLOUR_GREY, WID_VD_DETAILS_CARGO_CARRIED), SetMinimalSize(96, 12),
				SetStringTip(STR_VEHICLE_DETAIL_TAB_CARGO, STR_VEHICLE_DETAILS_TRAIN_CARGO_TOOLTIP), SetFill(1, 0), SetResize(1, 0),
		NWidget(WWT_PUSHTXTBTN, COLOUR_GREY, WID_VD_DETAILS_TRAIN_VEHICLES), SetMinimalSize(99, 12),
				SetStringTip(STR_VEHICLE_DETAIL_TAB_INFORMATION, STR_VEHICLE_DETAILS_TRAIN_INFORMATION_TOOLTIP), SetFill(1, 0), SetResize(1, 0),
		NWidget(WWT_PUSHTXTBTN, COLOUR_GREY, WID_VD_DETAILS_CAPACITY_OF_EACH), SetMinimalSize(99, 12),
				SetStringTip(STR_VEHICLE_DETAIL_TAB_CAPACITIES, STR_VEHICLE_DETAILS_TRAIN_CAPACITIES_TOOLTIP), SetFill(1, 0), SetResize(1, 0),
		NWidget(WWT_PUSHTXTBTN, COLOUR_GREY, WID_VD_DETAILS_TOTAL_CARGO), SetMinimalSize(99, 12),
				SetStringTip(STR_VEHICLE_DETAIL_TAB_TOTAL_CARGO, STR_VEHICLE_DETAILS_TRAIN_TOTAL_CARGO_TOOLTIP), SetFill(1, 0), SetResize(1, 0),
		NWidget(WWT_RESIZEBOX, COLOUR_GREY),
	EndContainer(),
};


extern int GetTrainDetailsWndVScroll(VehicleID veh_id, TrainDetailsWindowTabs det_tab);
extern void DrawTrainDetails(const Train *v, const Rect &r, int vscroll_pos, uint16_t vscroll_cap, TrainDetailsWindowTabs det_tab);
extern void DrawRoadVehDetails(const Vehicle *v, const Rect &r);
extern void DrawShipDetails(const Vehicle *v, const Rect &r);
extern void DrawAircraftDetails(const Aircraft *v, const Rect &r);

static StringID _service_interval_dropdown_calendar[] = {
	STR_VEHICLE_DETAILS_DEFAULT,
	STR_VEHICLE_DETAILS_DAYS,
	STR_VEHICLE_DETAILS_PERCENT,
};

static StringID _service_interval_dropdown_wallclock[] = {
	STR_VEHICLE_DETAILS_DEFAULT,
	STR_VEHICLE_DETAILS_MINUTES,
	STR_VEHICLE_DETAILS_PERCENT,
};

static StringID _service_interval_dropdown_wallclock_daylength[] = {
	STR_VEHICLE_DETAILS_DEFAULT,
	STR_VEHICLE_DETAILS_PRODUCTION_INTERVALS,
	STR_VEHICLE_DETAILS_PERCENT,
};

std::span<const StringID> GetServiceIntervalDropDownTexts()
{
	if (EconTime::UsingWallclockUnits()) {
		return ReplaceWallclockMinutesUnit() ? _service_interval_dropdown_wallclock_daylength : _service_interval_dropdown_wallclock;
	} else {
		return _service_interval_dropdown_calendar;
	}
}

/** Class for managing the vehicle details window. */
struct VehicleDetailsWindow : Window {
<<<<<<< HEAD
	TrainDetailsWindowTabs tab; ///< For train vehicles: which tab is displayed.
	Scrollbar *vscroll;
	bool vehicle_group_line_shown;
	bool vehicle_weight_ratio_line_shown;
	bool vehicle_slots_line_shown;
	bool vehicle_speed_restriction_line_shown;
	bool vehicle_speed_adaptation_line_shown;

	enum DropDownAction {
		VDWDDA_CLEAR_SPEED_RESTRICTION,
		VDWDDA_SET_SPEED_RESTRICTION,
		VDWDDA_REMOVE_FROM_SLOT,
	};
=======
	TrainDetailsWindowTabs tab = TDW_TAB_CARGO; ///< For train vehicles: which tab is displayed.
	Scrollbar *vscroll = nullptr;
>>>>>>> 94783fe2

	/** Initialize a newly created vehicle details window */
	VehicleDetailsWindow(WindowDesc &desc, WindowNumber window_number) : Window(desc)
	{
		const Vehicle *v = Vehicle::Get(window_number);

		this->CreateNestedTree();
		this->vscroll = (v->type == VEH_TRAIN ? this->GetScrollbar(WID_VD_SCROLLBAR) : nullptr);
		this->FinishInitNested(window_number);

		this->owner = v->owner;
<<<<<<< HEAD
		this->tab = TDW_TAB_CARGO;
		if (v->type == VEH_TRAIN && _shift_pressed) this->tab = TDW_TAB_TOTALS;
	}

	void Close(int data = 0) override
	{
		if (this->window_number != VehicleID::Invalid()) {
			FocusWindowById(WC_VEHICLE_VIEW, this->window_number);
		}
		this->Window::Close();
=======
>>>>>>> 94783fe2
	}

	/**
	 * Some data on this window has become invalid.
	 * @param data Information about the changed data.
	 * @param gui_scope Whether the call is done from GUI scope. You may not do everything when not in GUI scope. See #InvalidateWindowData() for details.
	 */
	void OnInvalidateData([[maybe_unused]] int data = 0, [[maybe_unused]] bool gui_scope = true) override
	{
		if (data == VIWD_AUTOREPLACE) {
			/* Autoreplace replaced the vehicle.
			 * Nothing to do for this window. */
			return;
		}
		if (!gui_scope) return;
		const Vehicle *v = Vehicle::Get(this->window_number);
		if (v->type == VEH_ROAD || v->type == VEH_SHIP) {
			const NWidgetBase *nwid_info = this->GetWidget<NWidgetBase>(WID_VD_MIDDLE_DETAILS);
			uint aimed_height = this->GetRoadOrShipVehDetailsHeight(v);
			/* If the number of articulated parts changes, the size of the window must change too. */
			if (aimed_height != nwid_info->current_y) {
				this->ReInit();
			}
		}

		/* If the presence of the group line changes, the size of the top details widget must change */
		if (this->vehicle_group_line_shown != this->ShouldShowGroupLine(v)) {
			this->ReInit();
		}
	}

	/**
	 * Gets the desired height for the road vehicle and ship details panel.
	 * @param v Road vehicle being shown.
	 * @return Desired height in pixels.
	 */
	uint GetRoadOrShipVehDetailsHeight(const Vehicle *v)
	{
		uint desired_height;
		if (v->Next() != nullptr) {
			/* An articulated RV has its text drawn under the sprite instead of after it, hence 15 pixels extra. */
			desired_height = 4 * GetCharacterHeight(FS_NORMAL) + WidgetDimensions::scaled.vsep_normal * 2;
			if (v->type == VEH_ROAD) desired_height += ScaleGUITrad(15);
			/* Add space for the cargo amount for each part. */
			for (const Vehicle *u = v; u != nullptr; u = u->Next()) {
				if (u->cargo_cap != 0) desired_height += GetCharacterHeight(FS_NORMAL);
			}
		} else {
			desired_height = 5 * GetCharacterHeight(FS_NORMAL) + WidgetDimensions::scaled.vsep_normal * 2;
		}
		return desired_height;
	}

	bool ShouldShowGroupLine(const Vehicle *v) const
	{
		return (_settings_client.gui.show_vehicle_group_in_details && v->group_id != GroupID::Invalid() && v->group_id != DEFAULT_GROUP);
	}

	bool ShouldShowWeightRatioLine(const Vehicle *v) const
	{
		return (v->type == VEH_TRAIN && _settings_client.gui.show_train_weight_ratios_in_details);
	}

	bool ShouldShowSlotsLine(const Vehicle *v) const
	{
		return HasBit(v->vehicle_flags, VF_HAVE_SLOT);
	}

	bool ShouldShowSpeedRestrictionLine(const Vehicle *v) const
	{
		if (v->type != VEH_TRAIN) return false;
		return Train::From(v)->speed_restriction != 0;
	}

	bool ShouldShowSpeedAdaptationLine(const Vehicle *v) const
	{
		return (v->type == VEH_TRAIN && _settings_game.vehicle.train_speed_adaptation);
	}

	std::vector<TraceRestrictSlotID> GetVehicleSlots(const Vehicle *v) const
	{
		std::vector<TraceRestrictSlotID> slots;
		TraceRestrictGetVehicleSlots(v->index, slots);

		std::sort(slots.begin(), slots.end(), [&](TraceRestrictSlotID a, TraceRestrictSlotID b) -> bool {
			int r = StrNaturalCompare(TraceRestrictSlot::Get(a)->name, TraceRestrictSlot::Get(b)->name);
			if (r == 0) return a < b;
			return r < 0;
		});
		return slots;
	}

	void UpdateWidgetSize(WidgetID widget, Dimension &size, [[maybe_unused]] const Dimension &padding, [[maybe_unused]] Dimension &fill, [[maybe_unused]] Dimension &resize) override
	{
		switch (widget) {
			case WID_VD_TOP_DETAILS: {
				const Vehicle *v = Vehicle::Get(this->window_number);
				Dimension dim = { 0, 0 };
				this->vehicle_group_line_shown = ShouldShowGroupLine(v);
				this->vehicle_weight_ratio_line_shown = ShouldShowWeightRatioLine(v);
				this->vehicle_slots_line_shown = ShouldShowSlotsLine(v);
				this->vehicle_speed_restriction_line_shown = ShouldShowSpeedRestrictionLine(v);
				this->vehicle_speed_adaptation_line_shown = ShouldShowSpeedAdaptationLine(v);
				int lines = 4;
				if (this->vehicle_group_line_shown) lines++;
				if (this->vehicle_weight_ratio_line_shown) lines++;
				if (this->vehicle_slots_line_shown) lines++;
				if (this->vehicle_speed_restriction_line_shown) lines++;
				if (this->vehicle_speed_adaptation_line_shown) lines++;
				size.height = lines * GetCharacterHeight(FS_NORMAL) + padding.height;

				format_buffer buffer;
				auto process = [&]<typename... T>(StringID str, T&&... params) {
					buffer.clear();
					AppendStringInPlace(buffer, str, std::forward<T>(params)...);
					dim = maxdim(dim, GetStringBoundingBox(buffer));
				};

				const uint64_t max_value_i16 = GetParamMaxValue(INT16_MAX);
				process(STR_VEHICLE_INFO_MAX_SPEED, max_value_i16);
				process(STR_VEHICLE_INFO_WEIGHT_POWER_MAX_SPEED, max_value_i16, max_value_i16, max_value_i16);
				process(STR_VEHICLE_INFO_WEIGHT_POWER_MAX_SPEED_MAX_TE, max_value_i16, max_value_i16, max_value_i16, max_value_i16);
				process(STR_VEHICLE_INFO_RELIABILITY_BREAKDOWNS, max_value_i16, max_value_i16);
				process(this->GetRunningCostString(), STR_VEHICLE_INFO_AGE, max_value_i16, max_value_i16, max_value_i16);

				const uint64_t max_value_16 = GetParamMaxValue(1 << 16);
				const uint64_t max_value_24 = GetParamMaxValue(1 << 24);
				StringID last_year_profit_str = EconTime::UsingWallclockUnits() ? STR_VEHICLE_INFO_PROFIT_THIS_PERIOD_LAST_PERIOD : STR_VEHICLE_INFO_PROFIT_THIS_YEAR_LAST_YEAR;
				if (v->type == VEH_TRAIN && _settings_client.gui.show_train_length_in_details) {
					process(STR_VEHICLE_INFO_TRAIN_LENGTH,
							_settings_game.vehicle.max_train_length * 10,
							1,
							STR_VEHICLE_INFO_PROFIT_THIS_YEAR_LAST_YEAR_LIFETIME,
							last_year_profit_str,
							max_value_24,
							max_value_24,
							max_value_24);
				} else {
					process(STR_VEHICLE_INFO_PROFIT_THIS_YEAR_LAST_YEAR_LIFETIME, last_year_profit_str, max_value_24, max_value_24, max_value_24);
				}
				if (this->vehicle_group_line_shown) {
					process(STR_VEHICLE_INFO_GROUP, v->group_id.base() | GROUP_NAME_HIERARCHY);
				}
				if (this->vehicle_weight_ratio_line_shown) {
					process(STR_VEHICLE_INFO_WEIGHT_RATIOS,
							STR_VEHICLE_INFO_POWER_WEIGHT_RATIO,
							max_value_16,
							(v->type != VEH_TRAIN || Train::From(v)->GetAccelerationType() == 2) ? STR_EMPTY : STR_VEHICLE_INFO_TE_WEIGHT_RATIO,
							max_value_16);
				}
				size.width = dim.width + padding.width;
				break;
			}

			case WID_VD_MIDDLE_DETAILS: {
				const Vehicle *v = Vehicle::Get(this->window_number);
				switch (v->type) {
					case VEH_ROAD:
					case VEH_SHIP:
						size.height = this->GetRoadOrShipVehDetailsHeight(v) + padding.height;
						break;

					case VEH_AIRCRAFT:
						size.height = 5 * GetCharacterHeight(FS_NORMAL) + WidgetDimensions::scaled.vsep_normal * 2 + padding.height;
						break;

					default:
						NOT_REACHED(); // Train uses WID_VD_MATRIX instead.
				}
				break;
			}

			case WID_VD_MATRIX:
				resize.height = std::max<uint>(ScaleGUITrad(14), GetCharacterHeight(FS_NORMAL) + padding.height);
				size.height = 4 * resize.height;
				break;

			case WID_VD_SERVICE_INTERVAL_DROPDOWN: {
				Dimension d = GetStringListBoundingBox(GetServiceIntervalDropDownTexts());
				d.width += padding.width;
				d.height += padding.height;
				size = maxdim(size, d);
				break;
			}

			case WID_VD_SERVICING_INTERVAL:
				/* Do we show the last serviced value as a date or minutes since service? */
				std::array<StringParameter, 3> params{};
				params[0] = GetParamMaxValue(MAX_SERVINT_DAYS);
				if (EconTime::UsingWallclockUnits()) {
					params[1] = STR_VEHICLE_DETAILS_LAST_SERVICE_MINUTES_AGO;
					/* Vehicle was last serviced at year 0, and we're at max year */
					params[2] = GetParamMaxValue(MONTHS_IN_YEAR * EconTime::MAX_YEAR.base());
				} else {
					params[1] = STR_VEHICLE_DETAILS_LAST_SERVICE_DATE;
					/* Vehicle was last serviced at year 0, and we're at max year */
					params[2] = GetParamMaxValue(EconTime::DateAtStartOfYear(EconTime::MAX_YEAR));
				}

				size.width = std::max(size.width, GetStringBoundingBox(GetStringWithArgs(STR_VEHICLE_DETAILS_SERVICING_INTERVAL_PERCENT, params)).width);
				PrepareArgsForNextRun(params);
				size.width = std::max(size.width, GetStringBoundingBox(GetStringWithArgs(STR_VEHICLE_DETAILS_SERVICING_INTERVAL_DAYS, params)).width);

				size.width += padding.width;
				size.height = GetCharacterHeight(FS_NORMAL) + padding.height;
				break;
		}
	}

	/** Checks whether service interval is enabled for the vehicle. */
	static bool IsVehicleServiceIntervalEnabled(const VehicleType vehicle_type, CompanyID company_id)
	{
		if (_local_company != company_id) return false;

		const VehicleDefaultSettings *vds = &Company::Get(company_id)->settings.vehicle;
		switch (vehicle_type) {
			default: NOT_REACHED();
			case VEH_TRAIN:    return vds->servint_trains   != 0;
			case VEH_ROAD:     return vds->servint_roadveh  != 0;
			case VEH_SHIP:     return vds->servint_ships    != 0;
			case VEH_AIRCRAFT: return vds->servint_aircraft != 0;
		}
	}

	/**
	 * Draw the details for the given vehicle at the position of the Details windows
	 *
	 * @param v     current vehicle
	 * @param r     the Rect to draw within
	 * @param vscroll_pos Position of scrollbar (train only)
	 * @param vscroll_cap Number of lines currently displayed (train only)
	 * @param det_tab Selected details tab (train only)
	 */
	static void DrawVehicleDetails(const Vehicle *v, const Rect &r, int vscroll_pos, uint vscroll_cap, TrainDetailsWindowTabs det_tab)
	{
		switch (v->type) {
			case VEH_TRAIN:    DrawTrainDetails(Train::From(v), r, vscroll_pos, vscroll_cap, det_tab);  break;
			case VEH_ROAD:     DrawRoadVehDetails(v, r);  break;
			case VEH_SHIP:     DrawShipDetails(v, r);     break;
			case VEH_AIRCRAFT: DrawAircraftDetails(Aircraft::From(v), r); break;
			default: NOT_REACHED();
		}
	}

	void SetStringParameters(WidgetID widget) const override
	{
		if (widget == WID_VD_CAPTION) SetDParam(0, Vehicle::Get(this->window_number)->index);
	}

	StringID GetRunningCostString() const
	{
		if (EconTime::UsingWallclockUnits()) {
			return STR_VEHICLE_INFO_AGE_RUNNING_COST_PERIOD;
		} else if (DayLengthFactor() > 1 && !_settings_client.gui.show_running_costs_calendar_year) {
			return STR_VEHICLE_INFO_AGE_RUNNING_COST_ORIG_YR;
		} else {
			return STR_VEHICLE_INFO_AGE_RUNNING_COST_YR;
		}
	}

	void DrawWidget(const Rect &r, WidgetID widget) const override
	{
		const Vehicle *v = Vehicle::Get(this->window_number);

		switch (widget) {
			case WID_VD_TOP_DETAILS: {
				Rect tr = r.Shrink(WidgetDimensions::scaled.framerect);

				/* Draw running cost */
				DrawString(tr,
					GetString(this->GetRunningCostString(),
						(v->age + DAYS_IN_YEAR < v->max_age) ? STR_VEHICLE_INFO_AGE : STR_VEHICLE_INFO_AGE_RED,
						DateDeltaToYearDelta(v->age),
						DateDeltaToYearDelta(v->max_age),
						v->GetDisplayRunningCost()));
				tr.top += GetCharacterHeight(FS_NORMAL);

				/* Draw max speed */
				uint64_t max_speed = PackVelocity(v->GetDisplayMaxSpeed(), v->type);
				if (v->type == VEH_TRAIN ||
						(v->type == VEH_ROAD && _settings_game.vehicle.roadveh_acceleration_model != AM_ORIGINAL)) {
					const GroundVehicleCache *gcache = v->GetGroundVehicleCache();
					if (v->type == VEH_TRAIN && (_settings_game.vehicle.train_acceleration_model == AM_ORIGINAL ||
							GetRailTypeInfo(Train::From(v)->railtype)->acceleration_type == 2)) {
						DrawString(tr, GetString(STR_VEHICLE_INFO_WEIGHT_POWER_MAX_SPEED, gcache->cached_weight, gcache->cached_power, max_speed));
					} else {
						DrawString(tr, GetString(STR_VEHICLE_INFO_WEIGHT_POWER_MAX_SPEED_MAX_TE, gcache->cached_weight, gcache->cached_power, max_speed, gcache->cached_max_te));
					}
				} else if (v->type == VEH_AIRCRAFT) {
					StringID type = v->GetEngine()->GetAircraftTypeText();
					if (Aircraft::From(v)->GetRange() > 0) {
						DrawString(tr, GetString(STR_VEHICLE_INFO_MAX_SPEED_TYPE_RANGE, max_speed, type, Aircraft::From(v)->GetRange()));
					} else {
						DrawString(tr, GetString(STR_VEHICLE_INFO_MAX_SPEED_TYPE, max_speed, type));
					}
				} else {
					DrawString(tr, GetString(STR_VEHICLE_INFO_MAX_SPEED, max_speed));
				}
				tr.top += GetCharacterHeight(FS_NORMAL);

				bool should_show_weight_ratio = this->ShouldShowWeightRatioLine(v);
				if (should_show_weight_ratio) {
					DrawString(tr,
						GetString(STR_VEHICLE_INFO_WEIGHT_RATIOS,
							STR_VEHICLE_INFO_POWER_WEIGHT_RATIO,
							(100 * Train::From(v)->gcache.cached_power) / std::max<uint>(1, Train::From(v)->gcache.cached_weight),
							Train::From(v)->GetAccelerationType() == 2 ? STR_EMPTY : STR_VEHICLE_INFO_TE_WEIGHT_RATIO,
							(100 * Train::From(v)->gcache.cached_max_te) / std::max<uint>(1, Train::From(v)->gcache.cached_weight)));
					tr.top += GetCharacterHeight(FS_NORMAL);
				}

				/* Draw profit */
				StringID last_year_profit_str = EconTime::UsingWallclockUnits() ? STR_VEHICLE_INFO_PROFIT_THIS_PERIOD_LAST_PERIOD : STR_VEHICLE_INFO_PROFIT_THIS_YEAR_LAST_YEAR;
				if (v->type == VEH_TRAIN && _settings_client.gui.show_train_length_in_details) {
					const GroundVehicleCache *gcache = v->GetGroundVehicleCache();
					DrawString(tr,
						GetString(STR_VEHICLE_INFO_TRAIN_LENGTH,
							CeilDiv(gcache->cached_total_length * 10, TILE_SIZE),
							1,
							STR_VEHICLE_INFO_PROFIT_THIS_YEAR_LAST_YEAR_LIFETIME,
							last_year_profit_str,
							v->GetDisplayProfitThisYear(),
							v->GetDisplayProfitLastYear(),
							v->GetDisplayProfitLifetime()));
				} else {
					DrawString(tr,
						GetString(STR_VEHICLE_INFO_PROFIT_THIS_YEAR_LAST_YEAR_LIFETIME,
							last_year_profit_str,
							v->GetDisplayProfitThisYear(),
							v->GetDisplayProfitLastYear(),
							v->GetDisplayProfitLifetime()));
				}
				tr.top += GetCharacterHeight(FS_NORMAL);

				/* Draw breakdown & reliability */
				if (v->type == VEH_TRAIN) {
					/* we want to draw the average reliability and total number of breakdowns */
					uint32_t total_reliability = 0;
					uint16_t total_breakdowns  = 0;
					for (const Vehicle *w = v; w != nullptr; w = w->Next()) {
						if (Train::From(w)->IsEngine() || Train::From(w)->IsMultiheaded()) {
							total_reliability += w->reliability;
							total_breakdowns += w->breakdowns_since_last_service;
						}
					}
					uint8_t total_engines = Train::From(v)->tcache.cached_num_engines;
					assert(total_engines > 0);
					DrawString(tr, GetString(STR_VEHICLE_INFO_RELIABILITY_BREAKDOWNS, ToPercent16(total_reliability / total_engines), total_breakdowns));
				} else {
					DrawString(tr, GetString(STR_VEHICLE_INFO_RELIABILITY_BREAKDOWNS, ToPercent16(v->reliability), v->breakdowns_since_last_service));
				}
				tr.top += GetCharacterHeight(FS_NORMAL);

				bool should_show_group = this->ShouldShowGroupLine(v);
				if (should_show_group) {
					DrawString(tr, GetString(STR_VEHICLE_INFO_GROUP, v->group_id.base() | GROUP_NAME_HIERARCHY));
					tr.top += GetCharacterHeight(FS_NORMAL);
				}

				bool should_show_slots = this->ShouldShowSlotsLine(v);
				if (should_show_slots) {
					std::vector<TraceRestrictSlotID> slots = this->GetVehicleSlots(v);

					format_buffer buffer;
					AppendStringInPlace(buffer, STR_TRACE_RESTRICT_SLOT_LIST_HEADER, slots.size());

					for (size_t i = 0; i < slots.size(); i++) {
						if (i != 0) AppendStringInPlace(buffer, STR_TRACE_RESTRICT_SLOT_LIST_SEPARATOR);
						buffer.append(TraceRestrictSlot::Get(slots[i])->name);
					}
					DrawString(tr, buffer);
					tr.top += GetCharacterHeight(FS_NORMAL);
				}

				bool should_show_speed_restriction = this->ShouldShowSpeedRestrictionLine(v);
				if (should_show_speed_restriction) {
					DrawString(tr, GetString(STR_VEHICLE_INFO_SPEED_RESTRICTION, Train::From(v)->speed_restriction));
					tr.top += GetCharacterHeight(FS_NORMAL);
				}

				bool should_show_speed_adaptation = this->ShouldShowSpeedAdaptationLine(v);
				if (should_show_speed_adaptation) {
					if (HasBit(Train::From(v)->flags, VRF_SPEED_ADAPTATION_EXEMPT)) {
						DrawString(tr, GetString(STR_VEHICLE_INFO_SPEED_ADAPTATION_EXEMPT));
					} else if (Train::From(v)->signal_speed_restriction != 0) {
						DrawString(tr, GetString(STR_VEHICLE_INFO_SPEED_ADAPTATION_LIMIT, Train::From(v)->signal_speed_restriction));
					} else {
						DrawString(tr, GetString(STR_VEHICLE_INFO_SPEED_ADAPTATION_NONE));
					}
					tr.top += GetCharacterHeight(FS_NORMAL);
				}

				if (this->vehicle_weight_ratio_line_shown != should_show_weight_ratio ||
						this->vehicle_weight_ratio_line_shown != should_show_weight_ratio ||
						this->vehicle_slots_line_shown != should_show_slots ||
						this->vehicle_speed_restriction_line_shown != should_show_speed_restriction ||
						this->vehicle_speed_adaptation_line_shown != should_show_speed_adaptation) {
					const_cast<VehicleDetailsWindow *>(this)->ReInit();
				}
				break;
			}

			case WID_VD_MATRIX: {
				/* For trains only. */
				DrawVehicleDetails(v, r.Shrink(WidgetDimensions::scaled.matrix, RectPadding::zero).WithHeight(this->resize.step_height), this->vscroll->GetPosition(), this->vscroll->GetCapacity(), this->tab);
				break;
			}

			case WID_VD_MIDDLE_DETAILS: {
				/* For other vehicles, at the place of the matrix. */
				bool rtl = _current_text_dir == TD_RTL;
				uint sprite_width = GetSingleVehicleWidth(v, EIT_IN_DETAILS) + WidgetDimensions::scaled.framerect.Horizontal();
				Rect tr = r.Shrink(WidgetDimensions::scaled.framerect);

				/* Articulated road vehicles use a complete line. */
				if (v->type == VEH_ROAD && v->HasArticulatedPart()) {
					DrawVehicleImage(v, tr.WithHeight(ScaleGUITrad(GetVehicleHeight(v->type)), false), VehicleID::Invalid(), EIT_IN_DETAILS, 0);
				} else {
					Rect sr = tr.WithWidth(sprite_width, rtl);
					DrawVehicleImage(v, sr.WithHeight(ScaleGUITrad(GetVehicleHeight(v->type)), false), VehicleID::Invalid(), EIT_IN_DETAILS, 0);
				}

				DrawVehicleDetails(v, tr.Indent(sprite_width, rtl), 0, 0, this->tab);
				break;
			}

			case WID_VD_SERVICING_INTERVAL: {
				/* Draw service interval text */
				Rect tr = r.Shrink(WidgetDimensions::scaled.framerect);

				/* We're using wallclock units. Show minutes since last serviced. */
				if (EconTime::UsingWallclockUnits()) {
					int minutes_since_serviced = (EconTime::CurDate() - v->date_of_last_service).base() / EconTime::DAYS_IN_ECONOMY_WALLCLOCK_MONTH;
					StringID str;
					if (v->ServiceIntervalIsPercent()) {
						str = STR_VEHICLE_DETAILS_SERVICING_INTERVAL_PERCENT;
					} else {
						str = ReplaceWallclockMinutesUnit() ? STR_VEHICLE_DETAILS_SERVICING_INTERVAL_PRODUCTION_INTERVALS : STR_VEHICLE_DETAILS_SERVICING_INTERVAL_MINUTES;
					}
					format_buffer buf;
					AppendStringInPlace(buf,
							str,
							v->GetServiceInterval(),
							ReplaceWallclockMinutesUnit() ? STR_VEHICLE_DETAILS_LAST_SERVICE_PRODUCTION_INTERVALS_AGO : STR_VEHICLE_DETAILS_LAST_SERVICE_MINUTES_AGO,
							minutes_since_serviced);
					DrawString(tr.left, tr.right, CenterBounds(r.top, r.bottom, GetCharacterHeight(FS_NORMAL)), buf);
					break;
				}

				/* We're using calendar dates. Show the date of last service. */
				DrawString(tr.left, tr.right, CenterBounds(r.top, r.bottom, GetCharacterHeight(FS_NORMAL)),
						GetString(v->ServiceIntervalIsPercent() ? STR_VEHICLE_DETAILS_SERVICING_INTERVAL_PERCENT : STR_VEHICLE_DETAILS_SERVICING_INTERVAL_DAYS,
								v->GetServiceInterval(), STR_VEHICLE_DETAILS_LAST_SERVICE_DATE, v->date_of_last_service));
				break;
			}
		}
	}

	/** Repaint vehicle details window. */
	void OnPaint() override
	{
		const Vehicle *v = Vehicle::Get(this->window_number);

		if (v->type == VEH_TRAIN) {
			this->LowerWidget(WID_VD_DETAILS_CARGO_CARRIED + this->tab);
			this->vscroll->SetCount(GetTrainDetailsWndVScroll(v->index, this->tab));
		}

		/* Disable service-scroller when interval is set to disabled */
		this->SetWidgetsDisabledState(!IsVehicleServiceIntervalEnabled(v->type, v->owner),
			WID_VD_INCREASE_SERVICING_INTERVAL,
			WID_VD_DECREASE_SERVICING_INTERVAL);

		this->SetWidgetDisabledState(WID_VD_EXTRA_ACTIONS, v->type != VEH_TRAIN && !HasBit(v->vehicle_flags, VF_HAVE_SLOT));

		std::span<const StringID> texts = GetServiceIntervalDropDownTexts();
		StringID str = !v->ServiceIntervalIsCustom() ? texts[0] : (v->ServiceIntervalIsPercent() ? texts[2] : texts[1]);
		this->GetWidget<NWidgetCore>(WID_VD_SERVICE_INTERVAL_DROPDOWN)->SetString(str);
		this->SetWidgetDisabledState(WID_VD_SERVICE_INTERVAL_DROPDOWN, v->owner != _local_company);

		this->DrawWidgets();
	}

	void OnClick([[maybe_unused]] Point pt, WidgetID widget, [[maybe_unused]] int click_count) override
	{
		switch (widget) {
			case WID_VD_INCREASE_SERVICING_INTERVAL:   // increase int
			case WID_VD_DECREASE_SERVICING_INTERVAL: { // decrease int
				const Vehicle *v = Vehicle::Get(this->window_number);
				int mod;
				if (!v->ServiceIntervalIsPercent() && EconTime::UsingWallclockUnits()) {
					mod = _ctrl_pressed ? 1 : 5;
				} else {
					mod = _ctrl_pressed ? 5 : 10;
				}

				mod = (widget == WID_VD_DECREASE_SERVICING_INTERVAL) ? -mod : mod;
				mod = GetServiceIntervalClamped(mod + v->GetServiceInterval(), v->ServiceIntervalIsPercent());
				if (mod == v->GetServiceInterval()) return;

				Command<CMD_CHANGE_SERVICE_INT>::Post(STR_ERROR_CAN_T_CHANGE_SERVICING, v->index, mod, true, v->ServiceIntervalIsPercent());
				break;
			}

			case WID_VD_SERVICE_INTERVAL_DROPDOWN: {
				const Vehicle *v = Vehicle::Get(this->window_number);
				ShowDropDownMenu(this,
						GetServiceIntervalDropDownTexts(),
						v->ServiceIntervalIsCustom() ? (v->ServiceIntervalIsPercent() ? 2 : 1) : 0, widget, 0, 0, 0, DDSF_SHARED);
				break;
			}

			case WID_VD_DETAILS_CARGO_CARRIED:
			case WID_VD_DETAILS_TRAIN_VEHICLES:
			case WID_VD_DETAILS_CAPACITY_OF_EACH:
			case WID_VD_DETAILS_TOTAL_CARGO:
				this->SetWidgetsLoweredState(false,
					WID_VD_DETAILS_CARGO_CARRIED,
					WID_VD_DETAILS_TRAIN_VEHICLES,
					WID_VD_DETAILS_CAPACITY_OF_EACH,
					WID_VD_DETAILS_TOTAL_CARGO);

				this->tab = (TrainDetailsWindowTabs)(widget - WID_VD_DETAILS_CARGO_CARRIED);
				this->SetDirty();
				break;

			case WID_VD_EXTRA_ACTIONS: {
				const Vehicle *v = Vehicle::Get(this->window_number);
				DropDownList list;
				if (v->type == VEH_TRAIN) {
					bool change_allowed = IsVehicleControlAllowed(v, _local_company);
					list.push_back(MakeDropDownListStringItem(STR_VEHICLE_DETAILS_REMOVE_SPEED_RESTRICTION, VDWDDA_CLEAR_SPEED_RESTRICTION, !change_allowed || Train::From(v)->speed_restriction == 0));
					list.push_back(MakeDropDownListStringItem(STR_VEHICLE_DETAILS_SET_SPEED_RESTRICTION, VDWDDA_SET_SPEED_RESTRICTION, !change_allowed));
				}
				if (HasBit(v->vehicle_flags, VF_HAVE_SLOT)) {
					if (!list.empty()) list.push_back(MakeDropDownListDividerItem());
					list.push_back(std::make_unique<DropDownUnselectable<DropDownListStringItem>>(STR_VEHICLE_DETAILS_REMOVE_FROM_SLOT, -1));

					std::vector<TraceRestrictSlotID> slots = this->GetVehicleSlots(v);
					for (TraceRestrictSlotID slot_id : slots) {
						SetDParam(0, slot_id);
						list.push_back(MakeDropDownListCheckedItem(false, STR_TRACE_RESTRICT_SLOT_NAME, VDWDDA_REMOVE_FROM_SLOT | (slot_id.base() << 8), TraceRestrictSlot::Get(slot_id)->owner != _local_company));
					}
				}
				ShowDropDownList(this, std::move(list), -1, WID_VD_EXTRA_ACTIONS, 140);
				break;
			}
		}
	}

	bool OnTooltip([[maybe_unused]] Point pt, WidgetID widget, TooltipCloseCondition close_cond) override
	{
		if (widget == WID_VD_INCREASE_SERVICING_INTERVAL || widget == WID_VD_DECREASE_SERVICING_INTERVAL) {
			const Vehicle *v = Vehicle::Get(this->window_number);
			StringID tool_tip;
			if (v->ServiceIntervalIsPercent()) {
				tool_tip = widget == WID_VD_INCREASE_SERVICING_INTERVAL ? STR_VEHICLE_DETAILS_INCREASE_SERVICING_INTERVAL_TOOLTIP_PERCENT : STR_VEHICLE_DETAILS_DECREASE_SERVICING_INTERVAL_TOOLTIP_PERCENT;
			} else if (EconTime::UsingWallclockUnits()) {
				if (ReplaceWallclockMinutesUnit()) {
					tool_tip = widget == WID_VD_INCREASE_SERVICING_INTERVAL ? STR_VEHICLE_DETAILS_INCREASE_SERVICING_INTERVAL_TOOLTIP_PRODINT : STR_VEHICLE_DETAILS_DECREASE_SERVICING_INTERVAL_TOOLTIP_PRODINT;
				} else {
					tool_tip = widget == WID_VD_INCREASE_SERVICING_INTERVAL ? STR_VEHICLE_DETAILS_INCREASE_SERVICING_INTERVAL_TOOLTIP_MINUTES : STR_VEHICLE_DETAILS_DECREASE_SERVICING_INTERVAL_TOOLTIP_MINUTES;
				}
			} else {
				tool_tip = widget == WID_VD_INCREASE_SERVICING_INTERVAL ? STR_VEHICLE_DETAILS_INCREASE_SERVICING_INTERVAL_TOOLTIP_DAYS : STR_VEHICLE_DETAILS_DECREASE_SERVICING_INTERVAL_TOOLTIP_DAYS;
			}
			GuiShowTooltips(this, GetEncodedString(tool_tip), close_cond);
			return true;
		}

		return false;
	}

	void OnDropdownSelect(WidgetID widget, int index) override
	{
		switch (widget) {
			case WID_VD_SERVICE_INTERVAL_DROPDOWN: {
				const Vehicle *v = Vehicle::Get(this->window_number);
				bool iscustom = index != 0;
				bool ispercent = iscustom ? (index == 2) : Company::Get(v->owner)->settings.vehicle.servint_ispercent;
				uint16_t interval = GetServiceIntervalClamped(v->GetServiceInterval(), ispercent);
				Command<CMD_CHANGE_SERVICE_INT>::Post(STR_ERROR_CAN_T_CHANGE_SERVICING, v->index, interval, iscustom, ispercent);
				break;
			}

			case WID_VD_EXTRA_ACTIONS: {
				const Vehicle *v = Vehicle::Get(this->window_number);
				switch (GB(index, 0, 8)) {
					case VDWDDA_CLEAR_SPEED_RESTRICTION:
						Command<CMD_SET_TRAIN_SPEED_RESTRICTION>::Post(STR_ERROR_CAN_T_CHANGE_SPEED_RESTRICTION, v->tile, v->index, 0);
						break;

					case VDWDDA_SET_SPEED_RESTRICTION: {
						std::string str = GetString(STR_JUST_INT, ConvertKmhishSpeedToDisplaySpeed(Train::From(v)->speed_restriction, VEH_TRAIN));
						ShowQueryString(str, STR_TIMETABLE_CHANGE_SPEED, 10, this, CS_NUMERAL, QSF_NONE);
						break;
					}

					case VDWDDA_REMOVE_FROM_SLOT: {
						Command<CMD_REMOVE_VEHICLE_TRACERESTRICT_SLOT>::Post(STR_TRACE_RESTRICT_ERROR_SLOT_CAN_T_REMOVE_VEHICLE, TraceRestrictSlotID(GB(index, 8, 16)), v->index);
						break;
					}
				}
				break;
			}
		}
	}

	void OnQueryTextFinished(std::optional<std::string> str) override
	{
		if (!str.has_value() || str->empty()) return;

		const Vehicle *v = Vehicle::Get(this->window_number);
		Command<CMD_SET_TRAIN_SPEED_RESTRICTION>::Post(STR_ERROR_CAN_T_CHANGE_SPEED_RESTRICTION, v->tile, v->index, ConvertDisplaySpeedToKmhishSpeed(std::strtoul(str->c_str(), nullptr, 10), VEH_TRAIN));
	}

	void OnResize() override
	{
		NWidgetCore *nwi = this->GetWidget<NWidgetCore>(WID_VD_MATRIX);
		if (nwi != nullptr) {
			this->vscroll->SetCapacityFromWidget(this, WID_VD_MATRIX);
		}
	}
};

/** Vehicle details window descriptor. */
static WindowDesc _train_vehicle_details_desc(__FILE__, __LINE__,
	WDP_AUTO, "view_vehicle_details_train", 405, 178,
	WC_VEHICLE_DETAILS, WC_VEHICLE_VIEW,
	{},
	_nested_train_vehicle_details_widgets
);

/** Vehicle details window descriptor for other vehicles than a train. */
static WindowDesc _nontrain_vehicle_details_desc(__FILE__, __LINE__,
	WDP_AUTO, "view_vehicle_details", 405, 113,
	WC_VEHICLE_DETAILS, WC_VEHICLE_VIEW,
	{},
	_nested_nontrain_vehicle_details_widgets
);

/** Shows the vehicle details window of the given vehicle. */
static void ShowVehicleDetailsWindow(const Vehicle *v)
{
	CloseWindowById(WC_VEHICLE_ORDERS, v->index, false);
	CloseWindowById(WC_VEHICLE_TIMETABLE, v->index, false);
	AllocateWindowDescFront<VehicleDetailsWindow>((v->type == VEH_TRAIN) ? _train_vehicle_details_desc : _nontrain_vehicle_details_desc, v->index);
}


/* Unified vehicle GUI - Vehicle View Window */

/** Vehicle view widgets. */
static constexpr NWidgetPart _nested_vehicle_view_widgets[] = {
	NWidget(NWID_HORIZONTAL),
		NWidget(WWT_CLOSEBOX, COLOUR_GREY),
		NWidget(WWT_PUSHIMGBTN, COLOUR_GREY, WID_VV_RENAME), SetAspect(WidgetDimensions::ASPECT_RENAME), SetSpriteTip(SPR_RENAME),
		NWidget(WWT_CAPTION, COLOUR_GREY, WID_VV_CAPTION), SetStringTip(STR_VEHICLE_VIEW_CAPTION, STR_TOOLTIP_WINDOW_TITLE_DRAG_THIS),
		NWidget(WWT_IMGBTN, COLOUR_GREY, WID_VV_LOCATION), SetAspect(WidgetDimensions::ASPECT_LOCATION), SetSpriteTip(SPR_GOTO_LOCATION),
		NWidget(WWT_DEBUGBOX, COLOUR_GREY),
		NWidget(WWT_SHADEBOX, COLOUR_GREY),
		NWidget(WWT_DEFSIZEBOX, COLOUR_GREY),
		NWidget(WWT_STICKYBOX, COLOUR_GREY),
	EndContainer(),
	NWidget(NWID_HORIZONTAL),
		NWidget(WWT_PANEL, COLOUR_GREY),
			NWidget(WWT_INSET, COLOUR_GREY), SetPadding(2, 2, 2, 2),
				NWidget(NWID_VIEWPORT, INVALID_COLOUR, WID_VV_VIEWPORT), SetMinimalSize(226, 84), SetResize(1, 1),
			EndContainer(),
		EndContainer(),
		NWidget(NWID_VERTICAL),
			NWidget(NWID_SELECTION, INVALID_COLOUR, WID_VV_SELECT_DEPOT_CLONE),
				NWidget(WWT_IMGBTN, COLOUR_GREY, WID_VV_GOTO_DEPOT), SetMinimalSize(18, 18), SetSpriteTip(SPR_EMPTY /* filled later */),
				NWidget(WWT_PUSHIMGBTN, COLOUR_GREY, WID_VV_CLONE), SetMinimalSize(18, 18), SetSpriteTip(SPR_EMPTY /* filled later */),
			EndContainer(),
			/* For trains only, 'ignore signal' button. */
			NWidget(WWT_PUSHIMGBTN, COLOUR_GREY, WID_VV_FORCE_PROCEED), SetMinimalSize(18, 18),
											SetSpriteTip(SPR_IGNORE_SIGNALS, STR_VEHICLE_VIEW_TRAIN_IGNORE_SIGNAL_TOOLTIP),
			NWidget(NWID_SELECTION, INVALID_COLOUR, WID_VV_SELECT_REFIT_TURN),
				NWidget(WWT_PUSHIMGBTN, COLOUR_GREY, WID_VV_REFIT), SetMinimalSize(18, 18), SetSpriteTip(SPR_REFIT_VEHICLE),
				NWidget(WWT_PUSHIMGBTN, COLOUR_GREY, WID_VV_TURN_AROUND), SetMinimalSize(18, 18),
												SetSpriteTip(SPR_FORCE_VEHICLE_TURN, STR_VEHICLE_VIEW_ROAD_VEHICLE_REVERSE_TOOLTIP),
			EndContainer(),
			NWidget(WWT_PUSHIMGBTN, COLOUR_GREY, WID_VV_SHOW_ORDERS), SetMinimalSize(18, 18), SetSpriteTip(SPR_SHOW_ORDERS),
			NWidget(WWT_PUSHIMGBTN, COLOUR_GREY, WID_VV_SHOW_DETAILS), SetMinimalSize(18, 18), SetSpriteTip(SPR_SHOW_VEHICLE_DETAILS),
			NWidget(WWT_PANEL, COLOUR_GREY), SetMinimalSize(18, 0), SetResize(0, 1), EndContainer(),
		EndContainer(),
	EndContainer(),
	NWidget(NWID_HORIZONTAL),
		NWidget(WWT_PUSHBTN, COLOUR_GREY, WID_VV_START_STOP), SetResize(1, 0), SetFill(1, 0),
		NWidget(WWT_PUSHIMGBTN, COLOUR_GREY, WID_VV_ORDER_LOCATION), SetAspect(WidgetDimensions::ASPECT_LOCATION), SetSpriteTip(SPR_GOTO_LOCATION, STR_VEHICLE_VIEW_ORDER_LOCATION_TOOLTIP),
		NWidget(WWT_RESIZEBOX, COLOUR_GREY),
	EndContainer(),
};

/* Just to make sure, nobody has changed the vehicle type constants, as we are
	 using them for array indexing in a number of places here. */
static_assert(VEH_TRAIN == 0);
static_assert(VEH_ROAD == 1);
static_assert(VEH_SHIP == 2);
static_assert(VEH_AIRCRAFT == 3);

/** Zoom levels for vehicle views indexed by vehicle type. */
static const ZoomLevel _vehicle_view_zoom_levels[] = {
	ZOOM_LVL_TRAIN,
	ZOOM_LVL_ROADVEH,
	ZOOM_LVL_SHIP,
	ZOOM_LVL_AIRCRAFT,
};

/* Constants for geometry of vehicle view viewport */
static const int VV_INITIAL_VIEWPORT_WIDTH = 226;
static const int VV_INITIAL_VIEWPORT_HEIGHT = 84;
static const int VV_INITIAL_VIEWPORT_HEIGHT_TRAIN = 102;

/** Command indices for the _vehicle_command_translation_table. */
enum VehicleCommandTranslation : uint8_t {
	VCT_CMD_START_STOP = 0,
	VCT_CMD_CLONE_VEH,
	VCT_CMD_TURN_AROUND,
};

/** Command codes for the shared buttons indexed by VehicleCommandTranslation and vehicle type. */
static const StringID _vehicle_msg_translation_table[][4] = {
	{ // VCT_CMD_START_STOP
		STR_ERROR_CAN_T_STOP_START_TRAIN,
		STR_ERROR_CAN_T_STOP_START_ROAD_VEHICLE,
		STR_ERROR_CAN_T_STOP_START_SHIP,
		STR_ERROR_CAN_T_STOP_START_AIRCRAFT
	},
	{ // VCT_CMD_CLONE_VEH
		STR_ERROR_CAN_T_BUY_TRAIN,
		STR_ERROR_CAN_T_BUY_ROAD_VEHICLE,
		STR_ERROR_CAN_T_BUY_SHIP,
		STR_ERROR_CAN_T_BUY_AIRCRAFT
	},
	{ // VCT_CMD_TURN_AROUND
		STR_ERROR_CAN_T_REVERSE_DIRECTION_TRAIN,
		STR_ERROR_CAN_T_MAKE_ROAD_VEHICLE_TURN,
		INVALID_STRING_ID, // invalid for ships
		INVALID_STRING_ID  // invalid for aircraft
	},
};

/**
 * This is the Callback method after attempting to start/stop a vehicle
 * @param result the result of the start/stop command
 * @param veh_id vehicle ID
 * @param evaluate_startstop_cb unused
 */
void CcStartStopVehicle(const CommandCost &result, VehicleID veh_id, bool evaluate_startstop_cb)
{
	if (result.Failed()) return;

	const Vehicle *v = Vehicle::GetIfValid(veh_id);
	if (v == nullptr || !v->IsPrimaryVehicle()) return;

	StringID msg = (v->vehstatus & VS_STOPPED) ? STR_VEHICLE_COMMAND_STOPPED : STR_VEHICLE_COMMAND_STARTED;
	Point pt = RemapCoords(v->x_pos, v->y_pos, v->z_pos);
	AddTextEffect(msg, pt.x, pt.y, DAY_TICKS, TE_RISING);
}

/**
 * Executes #CMD_START_STOP_VEHICLE for given vehicle.
 * @param v Vehicle to start/stop
 * @param texteffect Should a texteffect be shown?
 */
void StartStopVehicle(const Vehicle *v, bool texteffect)
{
	assert(v->IsPrimaryVehicle());
	Command<CMD_START_STOP_VEHICLE>::Post(_vehicle_msg_translation_table[VCT_CMD_START_STOP][v->type], (texteffect && !IsHeadless()) ? CommandCallback::StartStopVehicle : CommandCallback::None, v->tile, v->index, false);
}

/** Strings for aircraft breakdown types */
static const StringID _aircraft_breakdown_strings[] = {
	STR_BREAKDOWN_TYPE_LOW_SPEED,
	STR_BREAKDOWN_TYPE_DEPOT,
	STR_BREAKDOWN_TYPE_LANDING,
};

/** Checks whether the vehicle may be refitted at the moment.*/
static bool IsVehicleRefitable(const Vehicle *v)
{
	if (!v->IsStoppedInDepot()) return false;

	do {
		if (IsEngineRefittable(v->engine_type)) return true;
	} while (v->IsArticulatedCallbackVehicleType() && (v = v->Next()) != nullptr);

	return false;
}

static StringID AdjustVehicleViewVelocityStringID(StringID str)
{
	if (_settings_client.gui.shorten_vehicle_view_status) {
		const bool speed_first = _settings_client.gui.show_speed_first_vehicle_view;
		if (str == STR_VEHICLE_STATUS_HEADING_FOR_STATION_VEL) {
			return speed_first ? STR_VEHICLE_STATUS_HEADING_FOR_STATION_VEL_SHORT : STR_VEHICLE_STATUS_HEADING_FOR_STATION_VEL_SHORT_END;
		}
		if (str == STR_VEHICLE_STATUS_HEADING_FOR_WAYPOINT_VEL) {
			return speed_first ? STR_VEHICLE_STATUS_HEADING_FOR_WAYPOINT_VEL_SHORT : STR_VEHICLE_STATUS_HEADING_FOR_WAYPOINT_VEL_SHORT_END;
		}
		if (str == STR_VEHICLE_STATUS_HEADING_FOR_DEPOT_VEL) {
			return speed_first ? STR_VEHICLE_STATUS_HEADING_FOR_DEPOT_VEL_SHORT : STR_VEHICLE_STATUS_HEADING_FOR_DEPOT_VEL_SHORT_END;
		}
	}

	if (_settings_client.gui.show_speed_first_vehicle_view) return str;

	if (str == STR_VEHICLE_STATUS_TRAIN_STOPPING_VEL) return STR_VEHICLE_STATUS_TRAIN_STOPPING_VEL_END;

	static_assert(STR_VEHICLE_STATUS_CANNOT_REACH_DEPOT_SERVICE_VEL_END - STR_VEHICLE_STATUS_HEADING_FOR_STATION_VEL_END ==
			STR_VEHICLE_STATUS_CANNOT_REACH_DEPOT_SERVICE_VEL - STR_VEHICLE_STATUS_HEADING_FOR_STATION_VEL);

	if (str >= STR_VEHICLE_STATUS_HEADING_FOR_STATION_VEL && str <= STR_VEHICLE_STATUS_CANNOT_REACH_DEPOT_SERVICE_VEL) {
		return str + STR_VEHICLE_STATUS_HEADING_FOR_STATION_VEL_END - STR_VEHICLE_STATUS_HEADING_FOR_STATION_VEL;
	}

	return str;
}

/** Window manager class for viewing a vehicle. */
struct VehicleViewWindow : Window {
private:
	bool depot_select_active = false;
	bool depot_select_ctrl_pressed = false;
	bool fixed_route_overlay_active = false;

	/** Display planes available in the vehicle view window. */
	enum PlaneSelections : uint8_t {
		SEL_DC_GOTO_DEPOT,  ///< Display 'goto depot' button in #WID_VV_SELECT_DEPOT_CLONE stacked widget.
		SEL_DC_CLONE,       ///< Display 'clone vehicle' button in #WID_VV_SELECT_DEPOT_CLONE stacked widget.

		SEL_RT_REFIT,       ///< Display 'refit' button in #WID_VV_SELECT_REFIT_TURN stacked widget.
		SEL_RT_TURN_AROUND, ///< Display 'turn around' button in #WID_VV_SELECT_REFIT_TURN stacked widget.

		SEL_DC_BASEPLANE = SEL_DC_GOTO_DEPOT, ///< First plane of the #WID_VV_SELECT_DEPOT_CLONE stacked widget.
		SEL_RT_BASEPLANE = SEL_RT_REFIT,      ///< First plane of the #WID_VV_SELECT_REFIT_TURN stacked widget.
	};
	bool mouse_over_start_stop = false;

	/**
	 * Display a plane in the window.
	 * @param plane Plane to show.
	 */
	void SelectPlane(PlaneSelections plane)
	{
		switch (plane) {
			case SEL_DC_GOTO_DEPOT:
			case SEL_DC_CLONE:
				this->GetWidget<NWidgetStacked>(WID_VV_SELECT_DEPOT_CLONE)->SetDisplayedPlane(plane - SEL_DC_BASEPLANE);
				break;

			case SEL_RT_REFIT:
			case SEL_RT_TURN_AROUND:
				this->GetWidget<NWidgetStacked>(WID_VV_SELECT_REFIT_TURN)->SetDisplayedPlane(plane - SEL_RT_BASEPLANE);
				break;

			default:
				NOT_REACHED();
		}
	}

public:
	VehicleViewWindow(WindowDesc &desc, WindowNumber window_number) : Window(desc)
	{
		this->flags.Set(WindowFlag::DisableVpScroll);
		this->CreateNestedTree();

		/* Sprites for the 'send to depot' button indexed by vehicle type. */
		static const SpriteID vehicle_view_goto_depot_sprites[] = {
			SPR_SEND_TRAIN_TODEPOT,
			SPR_SEND_ROADVEH_TODEPOT,
			SPR_SEND_SHIP_TODEPOT,
			SPR_SEND_AIRCRAFT_TODEPOT,
		};
		const Vehicle *v = Vehicle::Get(window_number);
		this->GetWidget<NWidgetCore>(WID_VV_GOTO_DEPOT)->SetSprite(vehicle_view_goto_depot_sprites[v->type]);

		/* Sprites for the 'clone vehicle' button indexed by vehicle type. */
		static const SpriteID vehicle_view_clone_sprites[] = {
			SPR_CLONE_TRAIN,
			SPR_CLONE_ROADVEH,
			SPR_CLONE_SHIP,
			SPR_CLONE_AIRCRAFT,
		};
		this->GetWidget<NWidgetCore>(WID_VV_CLONE)->SetSprite(vehicle_view_clone_sprites[v->type]);

		switch (v->type) {
			case VEH_TRAIN:
				this->GetWidget<NWidgetCore>(WID_VV_TURN_AROUND)->SetToolTip(STR_VEHICLE_VIEW_TRAIN_REVERSE_TOOLTIP);
				break;

			case VEH_ROAD:
				break;

			case VEH_SHIP:
			case VEH_AIRCRAFT:
				this->SelectPlane(SEL_RT_REFIT);
				break;

			default: NOT_REACHED();
		}
		this->FinishInitNested(window_number);
		this->owner = v->owner;
		this->GetWidget<NWidgetViewport>(WID_VV_VIEWPORT)->InitializeViewport(this, this->window_number | (1 << 31), ScaleZoomGUI(_vehicle_view_zoom_levels[v->type]));

		this->GetWidget<NWidgetCore>(WID_VV_START_STOP)->SetToolTip(STR_VEHICLE_VIEW_TRAIN_STATUS_START_STOP_TOOLTIP + v->type);
		this->GetWidget<NWidgetCore>(WID_VV_RENAME)->SetToolTip(STR_VEHICLE_DETAILS_TRAIN_RENAME + v->type);
		this->GetWidget<NWidgetCore>(WID_VV_REFIT)->SetToolTip(STR_VEHICLE_VIEW_TRAIN_REFIT_TOOLTIP + v->type);
		this->GetWidget<NWidgetCore>(WID_VV_SHOW_DETAILS)->SetToolTip(STR_VEHICLE_VIEW_TRAIN_SHOW_DETAILS_TOOLTIP + v->type);
		this->GetWidget<NWidgetCore>(WID_VV_CLONE)->SetToolTip(STR_VEHICLE_VIEW_CLONE_TRAIN_INFO + v->type);

		this->UpdateButtonStatus();
	}

	void Close([[maybe_unused]] int data = 0) override
	{
		CloseWindowById(WC_VEHICLE_ORDERS, this->window_number, false);
		CloseWindowById(WC_VEHICLE_REFIT, this->window_number, false);
		CloseWindowById(WC_VEHICLE_DETAILS, this->window_number, false);
		CloseWindowById(WC_VEHICLE_TIMETABLE, this->window_number, false);
		CloseWindowById(WC_SCHDISPATCH_SLOTS, this->window_number, false);

		if (this->fixed_route_overlay_active) {
			RemoveFixedViewportRoutePath(this->window_number);
		}

		this->Window::Close();
	}

	void UpdateWidgetSize(WidgetID widget, Dimension &size, [[maybe_unused]] const Dimension &padding, [[maybe_unused]] Dimension &fill, [[maybe_unused]] Dimension &resize) override
	{
		const Vehicle *v = Vehicle::Get(this->window_number);
		switch (widget) {
			case WID_VV_START_STOP:
				size.height = std::max<uint>({size.height, (uint)GetCharacterHeight(FS_NORMAL), GetScaledSpriteSize(SPR_WARNING_SIGN).height, GetScaledSpriteSize(SPR_FLAG_VEH_STOPPED).height, GetScaledSpriteSize(SPR_FLAG_VEH_RUNNING).height}) + padding.height;
				break;

			case WID_VV_FORCE_PROCEED:
				if (v->type != VEH_TRAIN) {
					size.height = 0;
					size.width = 0;
				}
				break;

			case WID_VV_VIEWPORT:
				size.width = VV_INITIAL_VIEWPORT_WIDTH;
				size.height = (v->type == VEH_TRAIN) ? VV_INITIAL_VIEWPORT_HEIGHT_TRAIN : VV_INITIAL_VIEWPORT_HEIGHT;
				break;
		}
	}

	void OnPaint() override
	{
		const Vehicle *v = Vehicle::Get(this->window_number);
		bool is_localcompany = v->owner == _local_company;
		bool can_control = IsVehicleControlAllowed(v, _local_company);
		bool refitable_and_stopped_in_depot = IsVehicleRefitable(v);

		this->SetWidgetDisabledState(WID_VV_RENAME, !is_localcompany);
		this->SetWidgetDisabledState(WID_VV_GOTO_DEPOT, !is_localcompany);
		this->SetWidgetDisabledState(WID_VV_REFIT, !refitable_and_stopped_in_depot || !is_localcompany);
		this->SetWidgetDisabledState(WID_VV_CLONE, !is_localcompany);

		if (v->type == VEH_TRAIN) {
			this->SetWidgetLoweredState(WID_VV_FORCE_PROCEED, Train::From(v)->force_proceed == TFP_SIGNAL);
			this->SetWidgetDisabledState(WID_VV_FORCE_PROCEED, !can_control);
		}

		if (v->type == VEH_TRAIN || v->type == VEH_ROAD) {
			this->SetWidgetDisabledState(WID_VV_TURN_AROUND, !can_control);
		}

		this->SetWidgetDisabledState(WID_VV_ORDER_LOCATION, v->current_order.GetLocation(v) == INVALID_TILE);

		const Window *mainwindow = GetMainWindow();
		if (mainwindow->viewport->follow_vehicle == v->index) {
			this->LowerWidget(WID_VV_LOCATION);
		}

		this->DrawWidgets();
	}

	void SetStringParameters(WidgetID widget) const override
	{
		if (widget != WID_VV_CAPTION) return;

		const Vehicle *v = Vehicle::Get(this->window_number);
		SetDParam(0, v->index);
	}

	std::string GetVehicleStatusString(const Vehicle *v, TextColour &text_colour) const
	{
		text_colour = TC_FROMSTRING;

		format_buffer buffer;

		auto show_order_number = [&]() {
			if (_settings_client.gui.show_order_number_vehicle_view && v->cur_implicit_order_index < v->GetNumOrders()) {
				AppendStringInPlace(buffer, STR_VEHICLE_VIEW_ORDER_NUMBER, v->cur_implicit_order_index + 1);
			}
		};

		auto append = [&]<typename... T>(StringID str, T&&... params) {
			AppendStringInPlace(buffer, AdjustVehicleViewVelocityStringID(str), std::forward<T>(params)...);
		};

		auto append_args = [&](StringID str, std::span<StringParameter> args) {
			AppendStringWithArgsInPlace(buffer, AdjustVehicleViewVelocityStringID(str), args);
		};

		if (v->vehstatus & VS_CRASHED) {
			AppendStringInPlace(buffer, STR_VEHICLE_STATUS_CRASHED);
		} else if ((v->breakdown_ctr == 1 || (v->type == VEH_TRAIN && Train::From(v)->flags & VRF_IS_BROKEN)) && !mouse_over_start_stop) {
			const Vehicle *w = (v->type == VEH_TRAIN) ? GetMostSeverelyBrokenEngine(Train::From(v)) : v;

			StringID breakdown_str;
			StringParameter breakdown_param;

			if (v->type == VEH_AIRCRAFT) {
				breakdown_str = _aircraft_breakdown_strings[v->breakdown_type];
				if (v->breakdown_type == BREAKDOWN_AIRCRAFT_SPEED) {
					breakdown_param = v->breakdown_severity << 3;
				} else {
					breakdown_param = v->current_order.GetDestination().base();
				}
			} else {
				breakdown_str = STR_BREAKDOWN_TYPE_CRITICAL + w->breakdown_type;

				if (w->breakdown_type == BREAKDOWN_LOW_SPEED) {
					breakdown_param = std::min(w->First()->GetDisplayMaxSpeed(), w->breakdown_severity >> ((v->type == VEH_TRAIN) ? 0 : 1));
				} else if (w->breakdown_type == BREAKDOWN_LOW_POWER) {
					if (v->type == VEH_TRAIN) {
						uint32_t power, te;
						Train::From(v)->CalculatePower(power, te, true);
						breakdown_param = (100 * power) / Train::From(v)->gcache.cached_power;
					} else {
						breakdown_param = w->breakdown_severity * 100 / 256;
					}
				}
			}

			if (_settings_game.vehicle.improved_breakdowns || w->breakdown_type == BREAKDOWN_RV_CRASH || w->breakdown_type == BREAKDOWN_BRAKE_OVERHEAT) {
				append(STR_VEHICLE_STATUS_BROKEN_DOWN_VEL, breakdown_str, breakdown_param, std::monostate{}, v->GetDisplaySpeed());
			} else {
				append(STR_VEHICLE_STATUS_BROKEN_DOWN);
			}
		} else if (v->vehstatus & VS_STOPPED && (!mouse_over_start_stop || v->IsStoppedInDepot())) {
			if (v->type == VEH_TRAIN) {
				if (v->cur_speed == 0) {
					if (Train::From(v)->gcache.cached_power == 0) {
						append(STR_VEHICLE_STATUS_TRAIN_NO_POWER);
					} else {
						append(STR_VEHICLE_STATUS_STOPPED);
					}
				} else {
					append(STR_VEHICLE_STATUS_TRAIN_STOPPING_VEL, PackVelocity(v->GetDisplaySpeed(), v->type));
				}
			} else if (v->type == VEH_ROAD) {
				if (RoadVehicle::From(v)->IsRoadVehicleStopped()) {
					append(STR_VEHICLE_STATUS_STOPPED);
				} else {
					append(STR_VEHICLE_STATUS_TRAIN_STOPPING_VEL, v->GetDisplaySpeed());
				}
			} else { // no train/RV
				append(STR_VEHICLE_STATUS_STOPPED);
			}
		} else if (v->IsInDepot() && v->IsWaitingForUnbunching()) {
			append(STR_VEHICLE_STATUS_WAITING_UNBUNCHING);
		} else if (v->type == VEH_TRAIN && HasBit(Train::From(v)->flags, VRF_TRAIN_STUCK) && !v->current_order.IsType(OT_LOADING) && !mouse_over_start_stop) {
			append(HasBit(Train::From(v)->flags, VRF_WAITING_RESTRICTION) ? STR_VEHICLE_STATUS_TRAIN_STUCK_WAIT_RESTRICTION : STR_VEHICLE_STATUS_TRAIN_STUCK);
		} else if (v->type == VEH_TRAIN && Train::From(v)->reverse_distance >= 1) {
			if (Train::From(v)->track == TRACK_BIT_DEPOT) {
				append(STR_VEHICLE_STATUS_TRAIN_MOVING_DEPOT);
			} else {
				append(STR_VEHICLE_STATUS_TRAIN_REVERSING, v->GetDisplaySpeed());
			}
		} else if (v->type == VEH_AIRCRAFT && HasBit(Aircraft::From(v)->flags, VAF_DEST_TOO_FAR) && !v->current_order.IsType(OT_LOADING)) {
			append(STR_VEHICLE_STATUS_AIRCRAFT_TOO_FAR);
		} else { // vehicle is in a "normal" state, show current order
			switch (v->current_order.GetType()) {
				case OT_GOTO_STATION: {
					show_order_number();
					text_colour = TC_LIGHT_BLUE;
					append(HasBit(v->vehicle_flags, VF_PATHFINDER_LOST) ? STR_VEHICLE_STATUS_CANNOT_REACH_STATION_VEL : STR_VEHICLE_STATUS_HEADING_FOR_STATION_VEL,
							v->current_order.GetDestination().ToStationID(), PackVelocity(v->GetDisplaySpeed(), v->type));
					break;
				}

				case OT_GOTO_DEPOT: {
					show_order_number();
					text_colour = TC_ORANGE;
					auto params = MakeParameters(v->type, v->current_order.GetDestination().ToDepotID(), PackVelocity(v->GetDisplaySpeed(), v->type));
					if (v->current_order.GetDestination() == DepotID::Invalid()) {
						/* This case *only* happens when multiple nearest depot orders
						 * follow each other (including an order list only one order: a
						 * nearest depot order) and there are no reachable depots.
						 * It is primarily to guard for the case that there is no
						 * depot with index 0, which would be used as fallback for
						 * evaluating the string in the status bar. */
						/* empty */
					} else if (v->current_order.GetDepotActionType() & ODATFB_SELL) {
						append_args(STR_VEHICLE_STATUS_HEADING_FOR_DEPOT_SELL_VEL, params);
					} else if (v->current_order.GetDepotActionType() & ODATFB_HALT) {
						append_args(HasBit(v->vehicle_flags, VF_PATHFINDER_LOST) ? STR_VEHICLE_STATUS_CANNOT_REACH_DEPOT_VEL : STR_VEHICLE_STATUS_HEADING_FOR_DEPOT_VEL, params);
					} else if (v->current_order.GetDepotActionType() & ODATFB_UNBUNCH) {
						append_args(HasBit(v->vehicle_flags, VF_PATHFINDER_LOST) ? STR_VEHICLE_STATUS_CANNOT_REACH_DEPOT_SERVICE_VEL : STR_VEHICLE_STATUS_HEADING_FOR_DEPOT_UNBUNCH_VEL, params);
					} else {
						append_args(HasBit(v->vehicle_flags, VF_PATHFINDER_LOST) ? STR_VEHICLE_STATUS_CANNOT_REACH_DEPOT_SERVICE_VEL : STR_VEHICLE_STATUS_HEADING_FOR_DEPOT_SERVICE_VEL, params);
					}
					break;
				}

				case OT_LOADING:
					append(STR_VEHICLE_STATUS_LOADING_UNLOADING);
					break;

				case OT_LOADING_ADVANCE:
					append(STR_VEHICLE_STATUS_LOADING_UNLOADING_ADVANCE, STR_VEHICLE_STATUS_LOADING_UNLOADING, v->GetDisplaySpeed());
					break;

				case OT_GOTO_WAYPOINT: {
					show_order_number();
					text_colour = TC_LIGHT_BLUE;
					assert(v->type == VEH_TRAIN || v->type == VEH_ROAD || v->type == VEH_SHIP);
					append(HasBit(v->vehicle_flags, VF_PATHFINDER_LOST) ? STR_VEHICLE_STATUS_CANNOT_REACH_WAYPOINT_VEL : STR_VEHICLE_STATUS_HEADING_FOR_WAYPOINT_VEL,
							v->current_order.GetDestination().ToStationID(), PackVelocity(v->GetDisplaySpeed(), v->type));
					break;
				}

				case OT_WAITING: {
					append(STR_VEHICLE_STATUS_TRAIN_WAITING_TIMETABLE);
					break;
				}

				case OT_LEAVESTATION:
					if (v->type != VEH_AIRCRAFT) {
						append(STR_VEHICLE_STATUS_LEAVING);
						break;
					}
					[[fallthrough]];
				default:
					if (v->GetNumManualOrders() == 0) {
						append(STR_VEHICLE_STATUS_NO_ORDERS_VEL, PackVelocity(v->GetDisplaySpeed(), v->type));
					} else {
						/* empty */
					}
					break;
			}

			if (mouse_over_start_stop) {
				if (v->vehstatus & VS_STOPPED || (v->breakdown_ctr == 1 || (v->type == VEH_TRAIN && Train::From(v)->flags & VRF_IS_BROKEN))) {
					text_colour = TC_RED | TC_FORCED;
				} else if (v->type == VEH_TRAIN && HasBit(Train::From(v)->flags, VRF_TRAIN_STUCK) && !v->current_order.IsType(OT_LOADING)) {
					text_colour = TC_ORANGE | TC_FORCED;
				}
			}
		}

		return buffer.to_string();
	}

	void DrawWidget(const Rect &r, WidgetID widget) const override
	{
		if (widget != WID_VV_START_STOP) return;

		/* Draw the flag plus orders. */
		bool rtl = (_current_text_dir == TD_RTL);
		uint icon_width = std::max({GetScaledSpriteSize(SPR_WARNING_SIGN).width, GetScaledSpriteSize(SPR_FLAG_VEH_STOPPED).width, GetScaledSpriteSize(SPR_FLAG_VEH_RUNNING).width});
		Rect tr = r.Shrink(WidgetDimensions::scaled.framerect);

		const Vehicle *v = Vehicle::Get(this->window_number);
		SpriteID image = ((v->vehstatus & VS_STOPPED) != 0) ? SPR_FLAG_VEH_STOPPED : (HasBit(v->vehicle_flags, VF_PATHFINDER_LOST)) ? SPR_WARNING_SIGN : SPR_FLAG_VEH_RUNNING;
		DrawSpriteIgnorePadding(image, PAL_NONE, tr.WithWidth(icon_width, rtl), SA_CENTER);

		tr = tr.Indent(icon_width + WidgetDimensions::scaled.imgbtn.Horizontal(), rtl);

		TextColour text_colour = TC_FROMSTRING;
		std::string str = GetVehicleStatusString(v, text_colour);
		DrawString(tr.left, tr.right, CenterBounds(tr.top, tr.bottom, GetCharacterHeight(FS_NORMAL)), str, text_colour, SA_HOR_CENTER);
	}

	void OnClick([[maybe_unused]] Point pt, WidgetID widget, [[maybe_unused]] int click_count) override
	{
		const Vehicle *v = Vehicle::Get(this->window_number);

		switch (widget) {
			case WID_VV_RENAME: { // rename
				ShowQueryString(GetString(STR_VEHICLE_NAME, v->index), STR_QUERY_RENAME_TRAIN_CAPTION + v->type,
						MAX_LENGTH_VEHICLE_NAME_CHARS, this, CS_ALPHANUMERAL, QSF_ENABLE_DEFAULT | QSF_LEN_IN_CHARS);
				break;
			}

			case WID_VV_START_STOP: // start stop
				StartStopVehicle(v, false);
				break;

			case WID_VV_ORDER_LOCATION: {
				/* Scroll to current order destination */
				TileIndex tile = v->current_order.GetLocation(v);
				if (tile == INVALID_TILE) break;

				if (_ctrl_pressed) {
					ShowExtraViewportWindow(tile);
				} else {
					ScrollMainWindowToTile(tile);
				}
				break;
			}

			case WID_VV_LOCATION: // center main view
				if (_ctrl_pressed) {
					ShowExtraViewportWindow(TileVirtXY(v->x_pos, v->y_pos));
					this->HandleButtonClick(widget);
				} else if (_shift_pressed) {
					this->fixed_route_overlay_active = !this->fixed_route_overlay_active;
					this->SetWidgetLoweredState(widget, this->fixed_route_overlay_active);
					this->SetWidgetDirty(widget);
					if (this->fixed_route_overlay_active) {
						AddFixedViewportRoutePath(this->window_number);
					} else {
						RemoveFixedViewportRoutePath(this->window_number);
					}
				} else {
					const Window *mainwindow = GetMainWindow();
					if (click_count > 1 && mainwindow->viewport->zoom < ZOOM_LVL_DRAW_MAP) {
						/* main window 'follows' vehicle */
						mainwindow->viewport->follow_vehicle = v->index;
					} else {
						if (mainwindow->viewport->follow_vehicle == v->index) mainwindow->viewport->follow_vehicle = VehicleID::Invalid();
						ScrollMainWindowTo(v->x_pos, v->y_pos, v->z_pos);
					}
					this->HandleButtonClick(widget);
				}
				break;

			case WID_VV_GOTO_DEPOT: // goto hangar
				if (_shift_pressed) {
					if (HandlePlacePushButton(this, WID_VV_GOTO_DEPOT, ANIMCURSOR_PICKSTATION, HT_RECT)) {
						this->depot_select_ctrl_pressed = _ctrl_pressed;
						this->depot_select_active = true;
					}
				} else if (_ctrl_pressed && _settings_client.gui.show_depot_sell_gui && v->current_order.IsType(OT_GOTO_DEPOT)) {
					OrderDepotActionFlags flags = v->current_order.GetDepotActionType() & (ODATFB_HALT | ODATFB_SELL);
					DropDownList list;
					list.push_back(MakeDropDownListStringItem(STR_VEHICLE_LIST_SEND_FOR_SERVICING, DepotCommandFlags{DepotCommandFlag::Service, DepotCommandFlag::DontCancel}.base(), !flags));
					list.push_back(MakeDropDownListStringItem(BaseVehicleListWindow::vehicle_depot_name[v->type], DepotCommandFlags{DepotCommandFlag::DontCancel}.base(), flags == ODATFB_HALT));
					list.push_back(MakeDropDownListStringItem(BaseVehicleListWindow::vehicle_depot_sell_name[v->type], DepotCommandFlags{DepotCommandFlag::Sell, DepotCommandFlag::DontCancel}.base(), flags == (ODATFB_HALT | ODATFB_SELL)));
					list.push_back(MakeDropDownListStringItem(STR_VEHICLE_LIST_CANCEL_DEPOT_SERVICE, DepotCommandFlags{DepotCommandFlag::Cancel}.base(), false));
					ShowDropDownList(this, std::move(list), -1, widget);
				} else {
					this->HandleButtonClick(WID_VV_GOTO_DEPOT);
					Command<CMD_SEND_VEHICLE_TO_DEPOT>::Post(GetCmdSendToDepotMsg(v), v->index, _ctrl_pressed ? DepotCommandFlag::Service : DepotCommandFlags{}, {});
				}
				break;
			case WID_VV_REFIT: // refit
				ShowVehicleRefitWindow(v, INVALID_VEH_ORDER_ID, this);
				break;
			case WID_VV_SHOW_ORDERS: // show orders
				if (_ctrl_pressed) {
					ShowTimetableWindow(v);
				} else if (_shift_pressed) {
					ShowSchdispatchWindow(v);
				} else {
					ShowOrdersWindow(v);
				}
				break;
			case WID_VV_SHOW_DETAILS: // show details
				if (_ctrl_pressed) {
					ShowCompanyGroupForVehicle(v);
				} else {
					ShowVehicleDetailsWindow(v);
				}
				break;
			case WID_VV_CLONE: // clone vehicle
				/* Suppress the vehicle GUI when share-cloning.
				 * There is no point to it except for starting the vehicle.
				 * For starting the vehicle the player has to open the depot GUI, which is
				 * most likely already open, but is also visible in the vehicle viewport. */
				Command<CMD_CLONE_VEHICLE>::Post(_vehicle_msg_translation_table[VCT_CMD_CLONE_VEH][v->type],
										_ctrl_pressed ? CommandCallback::None : CommandCallback::CloneVehicle,
										v->tile, v->index, _ctrl_pressed);
				break;
			case WID_VV_TURN_AROUND: // turn around
				assert(v->IsGroundVehicle());
				if (v->type == VEH_ROAD) {
					Command<CMD_TURN_ROADVEH>::Post(_vehicle_msg_translation_table[VCT_CMD_TURN_AROUND][v->type], v->tile, v->index);
				} else {
					Command<CMD_REVERSE_TRAIN_DIRECTION>::Post(_vehicle_msg_translation_table[VCT_CMD_TURN_AROUND][v->type], v->tile, v->index, false);
				}
				break;
			case WID_VV_FORCE_PROCEED: // force proceed
				assert(v->type == VEH_TRAIN);
				Command<CMD_FORCE_TRAIN_PROCEED>::Post(STR_ERROR_CAN_T_MAKE_TRAIN_PASS_SIGNAL, v->tile, v->index);
				break;
		}
	}

	EventState OnHotkey(int hotkey) override
	{
		/* If the hotkey is not for any widget in the UI (i.e. for honking) */
		if (hotkey == WID_VV_HONK_HORN) {
			const Window *mainwindow = GetMainWindow();
			const Vehicle *v = Vehicle::Get(window_number);
			/* Only play the sound if we're following this vehicle */
			if (mainwindow->viewport->follow_vehicle == v->index) {
				v->PlayLeaveStationSound(true);
			}
		}
		return Window::OnHotkey(hotkey);
	}

	void OnQueryTextFinished(std::optional<std::string> str) override
	{
		if (!str.has_value()) return;

		Command<CMD_RENAME_VEHICLE>::Post(STR_ERROR_CAN_T_RENAME_TRAIN + Vehicle::Get(this->window_number)->type, static_cast<VehicleID>(this->window_number), *str);
	}

	virtual void OnDropdownSelect(WidgetID widget, int index) override
	{
		switch (widget) {
			case WID_VV_GOTO_DEPOT: {
				const Vehicle *v = Vehicle::Get(this->window_number);
				Command<CMD_SEND_VEHICLE_TO_DEPOT>::Post(GetCmdSendToDepotMsg(v), v->index, DepotCommandFlags{static_cast<DepotCommandFlags::BaseType>(index)}, {});
				break;
			}
		}
	}

	virtual void OnTimeout() override
	{
		if (!this->depot_select_active) {
			this->RaiseWidget(WID_VV_GOTO_DEPOT);
			this->SetWidgetDirty(WID_VV_GOTO_DEPOT);
		}
		if (!this->fixed_route_overlay_active) {
			this->RaiseWidget(WID_VV_LOCATION);
			this->SetWidgetDirty(WID_VV_LOCATION);
		}
	}

	virtual void OnPlaceObject(Point pt, TileIndex tile) override
	{
		const Vehicle *v = Vehicle::Get(this->window_number);
		if (IsDepotTile(tile) && GetDepotVehicleType(tile) == v->type && IsInfraTileUsageAllowed(v->type, v->owner, tile)) {
			if (v->type == VEH_ROAD && (GetPresentRoadTypes(tile) & RoadVehicle::From(v)->compatible_roadtypes) == 0) return;
			if (v->type == VEH_TRAIN && !HasBit(Train::From(v)->compatible_railtypes, GetRailType(tile))) return;
			Command<CMD_SEND_VEHICLE_TO_DEPOT>::Post(GetCmdSendToDepotMsg(v), v->index, this->depot_select_ctrl_pressed ? DepotCommandFlags{DepotCommandFlag::Specific, DepotCommandFlag::Service} : DepotCommandFlags{DepotCommandFlag::Specific}, tile);
			ResetObjectToPlace();
			this->RaiseButtons();
		}
	}

	virtual void OnPlaceObjectAbort() override
	{
		this->depot_select_active = false;
		this->RaiseWidget(WID_VV_GOTO_DEPOT);
		this->SetWidgetDirty(WID_VV_GOTO_DEPOT);
	}

	virtual bool OnRightClick(Point pt, WidgetID widget) override
	{
		if (widget == WID_VV_GOTO_DEPOT && _settings_client.gui.hover_delay_ms == 0) {
			const Vehicle *v = Vehicle::Get(this->window_number);
			if (_settings_client.gui.show_depot_sell_gui && v->current_order.IsType(OT_GOTO_DEPOT)) {
				GuiShowTooltips(this, GetEncodedString(STR_VEHICLE_VIEW_SEND_TO_DEPOT_MENU), TCC_RIGHT_CLICK);
			} else {
				GuiShowTooltips(this, GetEncodedString(STR_VEHICLE_VIEW_SEND_TO_DEPOT_TOOLTIP_SHIFT, STR_VEHICLE_VIEW_TRAIN_SEND_TO_DEPOT_TOOLTIP + v->type), TCC_RIGHT_CLICK);
			}
		}
		return false;
	}

	virtual bool OnTooltip(Point pt, WidgetID widget, TooltipCloseCondition close_cond) override
	{
		if (widget == WID_VV_GOTO_DEPOT) {
			const Vehicle *v = Vehicle::Get(this->window_number);
			if (_settings_client.gui.show_depot_sell_gui && v->current_order.IsType(OT_GOTO_DEPOT)) {
				GuiShowTooltips(this, GetEncodedString(STR_VEHICLE_VIEW_SEND_TO_DEPOT_MENU), close_cond);
			} else {
				GuiShowTooltips(this, GetEncodedString(STR_VEHICLE_VIEW_SEND_TO_DEPOT_TOOLTIP_SHIFT, STR_VEHICLE_VIEW_TRAIN_SEND_TO_DEPOT_TOOLTIP + v->type), close_cond);
			}
			return true;
		}
		if (widget == WID_VV_LOCATION) {
			const Vehicle *v = Vehicle::Get(this->window_number);
			GuiShowTooltips(this, GetEncodedString(STR_VEHICLE_VIEW_TRAIN_CENTER_TOOLTIP_EXTRA, STR_VEHICLE_VIEW_TRAIN_CENTER_TOOLTIP + v->type), close_cond);
			return true;
		}
		if (widget == WID_VV_SHOW_ORDERS) {
			const Vehicle *v = Vehicle::Get(this->window_number);
			GuiShowTooltips(this, GetEncodedString(STR_VEHICLE_VIEW_SHOW_ORDERS_TOOLTIP_EXTRA, STR_VEHICLE_VIEW_TRAIN_ORDERS_TOOLTIP + v->type), close_cond);
			return true;
		}
		return false;
	}

	void OnMouseOver([[maybe_unused]] Point pt, WidgetID widget) override
	{
		bool start_stop = widget == WID_VV_START_STOP;
		if (start_stop != mouse_over_start_stop) {
			mouse_over_start_stop = start_stop;
			this->SetWidgetDirty(WID_VV_START_STOP);
		}
	}

	void OnMouseWheel(int wheel) override
	{
		if (_settings_client.gui.scrollwheel_scrolling != SWS_OFF) {
			DoZoomInOutWindow(wheel < 0 ? ZOOM_IN : ZOOM_OUT, this);
		}
	}

	void OnResize() override
	{
		if (this->viewport != nullptr) {
			NWidgetViewport *nvp = this->GetWidget<NWidgetViewport>(WID_VV_VIEWPORT);
			nvp->UpdateViewportCoordinates(this);
		}
	}

	void UpdateButtonStatus()
	{
		const Vehicle *v = Vehicle::Get(this->window_number);
		bool veh_stopped = v->IsStoppedInDepot();

		/* Widget WID_VV_GOTO_DEPOT must be hidden if the vehicle is already stopped in depot.
		 * Widget WID_VV_CLONE_VEH should then be shown, since cloning is allowed only while in depot and stopped.
		 */
		PlaneSelections plane = veh_stopped ? SEL_DC_CLONE : SEL_DC_GOTO_DEPOT;
		NWidgetStacked *nwi = this->GetWidget<NWidgetStacked>(WID_VV_SELECT_DEPOT_CLONE); // Selection widget 'send to depot' / 'clone'.
		if (nwi->shown_plane + SEL_DC_BASEPLANE != plane) {
			this->SelectPlane(plane);
			this->SetWidgetDirty(WID_VV_SELECT_DEPOT_CLONE);
		}
		/* The same system applies to widget WID_VV_REFIT_VEH and VVW_WIDGET_TURN_AROUND.*/
		if (v->IsGroundVehicle()) {
			plane = veh_stopped ? SEL_RT_REFIT : SEL_RT_TURN_AROUND;
			nwi = this->GetWidget<NWidgetStacked>(WID_VV_SELECT_REFIT_TURN);
			if (nwi->shown_plane + SEL_RT_BASEPLANE != plane) {
				this->SelectPlane(plane);
				this->SetWidgetDirty(WID_VV_SELECT_REFIT_TURN);
			}
		}
	}

	virtual void OnRealtimeTick(uint delta_ms) override
	{
		if (_pause_mode.Any()) this->OnGameTick();
	}

	/**
	 * Some data on this window has become invalid.
	 * @param data Information about the changed data.
	 * @param gui_scope Whether the call is done from GUI scope. You may not do everything when not in GUI scope. See #InvalidateWindowData() for details.
	 */
	void OnInvalidateData([[maybe_unused]] int data = 0, [[maybe_unused]] bool gui_scope = true) override
	{
		if (data == VIWD_AUTOREPLACE) {
			/* Autoreplace replaced the vehicle.
			 * Nothing to do for this window. */
			return;
		}

		this->UpdateButtonStatus();
	}

	bool IsNewGRFInspectable() const override
	{
		return ::IsNewGRFInspectable(GetGrfSpecFeature(Vehicle::Get(this->window_number)->type), this->window_number);
	}

	void ShowNewGRFInspectWindow() const override
	{
		::ShowNewGRFInspectWindow(GetGrfSpecFeature(Vehicle::Get(this->window_number)->type), this->window_number);
	}

	static HotkeyList hotkeys;
};

static Hotkey vehicleview_hotkeys[] = {
	Hotkey('H', "honk", WID_VV_HONK_HORN),
};
HotkeyList VehicleViewWindow::hotkeys("vehicleview", vehicleview_hotkeys);

/** Vehicle view window descriptor for all vehicles but trains. */
static WindowDesc _vehicle_view_desc(__FILE__, __LINE__,
	WDP_AUTO, "view_vehicle", 250, 116,
	WC_VEHICLE_VIEW, WC_NONE,
	{},
	_nested_vehicle_view_widgets,
	&VehicleViewWindow::hotkeys
);

/**
 * Vehicle view window descriptor for trains. Only minimum_height and
 *  default_height are different for train view.
 */
static WindowDesc _train_view_desc(__FILE__, __LINE__,
	WDP_AUTO, "view_vehicle_train", 250, 134,
	WC_VEHICLE_VIEW, WC_NONE,
	{},
	_nested_vehicle_view_widgets,
	&VehicleViewWindow::hotkeys
);

/** Shows the vehicle view window of the given vehicle. */
void ShowVehicleViewWindow(const Vehicle *v)
{
	AllocateWindowDescFront<VehicleViewWindow>((v->type == VEH_TRAIN) ? _train_view_desc : _vehicle_view_desc, v->index);
}

/**
 * Dispatch a "vehicle selected" event if any window waits for it.
 * @param v selected vehicle;
 * @return did any window accept vehicle selection?
 */
bool VehicleClicked(const Vehicle *v)
{
	assert(v != nullptr);
	if (!(_thd.place_mode & HT_VEHICLE)) return false;

	v = v->First();
	if (!v->IsPrimaryVehicle()) return false;

	return _thd.GetCallbackWnd()->OnVehicleSelect(v);
}

/**
 * Dispatch a "vehicle group selected" event if any window waits for it.
 * @param begin iterator to the start of the range of vehicles
 * @param end iterator to the end of the range of vehicles
 * @return did any window accept vehicle group selection?
 */
bool VehicleClicked(VehicleList::const_iterator begin, VehicleList::const_iterator end)
{
	assert(begin != end);
	if (!(_thd.place_mode & HT_VEHICLE)) return false;

	/* If there is only one vehicle in the group, act as if we clicked a single vehicle */
	if (begin + 1 == end) return _thd.GetCallbackWnd()->OnVehicleSelect(*begin);

	return _thd.GetCallbackWnd()->OnVehicleSelect(begin, end);
}

/**
 * Dispatch a "vehicle group selected" event if any window waits for it.
 * @param vehgroup the GUIVehicleGroup representing the vehicle group
 * @return did any window accept vehicle group selection?
 */
bool VehicleClicked(const GUIVehicleGroup &vehgroup)
{
	return VehicleClicked(vehgroup.vehicles_begin, vehgroup.vehicles_end);
}

void StopGlobalFollowVehicle(const Vehicle *v)
{
	Window *w = FindWindowById(WC_MAIN_WINDOW, 0);
	if (w != nullptr && w->viewport->follow_vehicle == v->index) {
		ScrollMainWindowTo(v->x_pos, v->y_pos, v->z_pos, true); // lock the main view on the vehicle's last position
		w->viewport->CancelFollow(*w);
	}
}


/**
 * This is the Callback method after the construction attempt of a primary vehicle
 * @param result indicates completion (or not) of the operation
 */
void CcBuildPrimaryVehicle(const CommandCost &result)
{
	if (result.Failed() || !result.HasResultData()) return;

	const Vehicle *v = Vehicle::Get(result.GetResultData());
	ShowVehicleViewWindow(v);
}

/**
 * Get the width of a vehicle (part) in pixels.
 * @param v Vehicle to get the width for.
 * @return Width of the vehicle.
 */
int GetSingleVehicleWidth(const Vehicle *v, EngineImageType image_type)
{
	switch (v->type) {
		case VEH_TRAIN:
			return Train::From(v)->GetDisplayImageWidth();

		case VEH_ROAD:
			return RoadVehicle::From(v)->GetDisplayImageWidth();

		default:
			bool rtl = _current_text_dir == TD_RTL;
			VehicleSpriteSeq seq;
			v->GetImage(rtl ? DIR_E : DIR_W, image_type, &seq);
			Rect rec = ConvertRect<Rect16, Rect>(seq.GetBounds());
			return UnScaleGUI(rec.Width());
	}
}

/**
 * Get the width of a vehicle (including all parts of the consist) in pixels.
 * @param v Vehicle to get the width for.
 * @return Width of the vehicle.
 */
int GetVehicleWidth(const Vehicle *v, EngineImageType image_type)
{
	if (v->type == VEH_TRAIN || v->type == VEH_ROAD) {
		int vehicle_width = 0;
		for (const Vehicle *u = v; u != nullptr; u = u->Next()) {
			vehicle_width += GetSingleVehicleWidth(u, image_type);
		}
		return vehicle_width;
	} else {
		return GetSingleVehicleWidth(v, image_type);
	}
}

/**
 * Set the mouse cursor to look like a vehicle.
 * @param v Vehicle
 * @param image_type Type of vehicle image to use.
 */
void SetMouseCursorVehicle(const Vehicle *v, EngineImageType image_type)
{
	bool rtl = _current_text_dir == TD_RTL;

	_cursor.sprites.clear();
	int total_width = 0;
	int y_offset = 0;
	bool rotor_seq = false; // Whether to draw the rotor of the vehicle in this step.
	bool is_ground_vehicle = v->IsGroundVehicle();

	while (v != nullptr) {
		if (total_width >= ScaleSpriteTrad(2 * (int)VEHICLEINFO_FULL_VEHICLE_WIDTH)) break;

		PaletteID pal = (v->vehstatus & VS_CRASHED) ? PALETTE_CRASH : GetVehiclePalette(v);
		VehicleSpriteSeq seq;

		if (rotor_seq) {
			GetCustomRotorSprite(Aircraft::From(v), image_type, &seq);
			if (!seq.IsValid()) seq.Set(SPR_ROTOR_STOPPED);
			y_offset = -ScaleSpriteTrad(5);
		} else {
			v->GetImage(rtl ? DIR_E : DIR_W, image_type, &seq);
		}

		int x_offs = 0;
		if (v->type == VEH_TRAIN) x_offs = Train::From(v)->GetCursorImageOffset();

		for (uint i = 0; i < seq.count; ++i) {
			PaletteID pal2 = (v->vehstatus & VS_CRASHED) || !seq.seq[i].pal ? pal : seq.seq[i].pal;
			_cursor.sprites.emplace_back(seq.seq[i].sprite, pal2, rtl ? (-total_width + x_offs) : (total_width + x_offs), y_offset);
		}

		if (v->type == VEH_AIRCRAFT && v->subtype == AIR_HELICOPTER && !rotor_seq) {
			/* Draw rotor part in the next step. */
			rotor_seq = true;
		} else {
			total_width += GetSingleVehicleWidth(v, image_type);
			v = v->HasArticulatedPart() ? v->GetNextArticulatedPart() : nullptr;
		}
	}

	if (is_ground_vehicle) {
		/* Center trains and road vehicles on the front vehicle */
		int offs = (ScaleSpriteTrad(VEHICLEINFO_FULL_VEHICLE_WIDTH) - total_width) / 2;
		if (rtl) offs = -offs;
		for (auto &cs : _cursor.sprites) {
			cs.pos.x += offs;
		}
	}

	UpdateCursorSize();
}<|MERGE_RESOLUTION|>--- conflicted
+++ resolved
@@ -819,39 +819,22 @@
 
 /** Refit cargo window. */
 struct RefitWindow : public Window {
-<<<<<<< HEAD
-	const RefitOption *selected_refit; ///< Selected refit option.
-	RefitOptions refit_list; ///< List of refit subtypes available for each sorted cargo.
-	VehicleOrderID order;        ///< If not #INVALID_VEH_ORDER_ID, selection is part of a refit order (rather than execute directly).
-	uint information_width;      ///< Width required for correctly displaying all cargoes in the information panel.
-	Scrollbar *vscroll;          ///< The main scrollbar.
-	Scrollbar *hscroll;          ///< Only used for long vehicles.
-	int vehicle_width;           ///< Width of the vehicle being drawn.
-	int sprite_left;             ///< Left position of the vehicle sprite.
-	int sprite_right;            ///< Right position of the vehicle sprite.
-	uint vehicle_margin;         ///< Margin to use while selecting vehicles when the vehicle image is centered.
-	int click_x;                 ///< Position of the first click while dragging.
-	VehicleID selected_vehicle;  ///< First vehicle in the current selection.
-	uint8_t num_vehicles;        ///< Number of selected vehicles.
-	bool auto_refit;             ///< Select cargo for auto-refitting.
-	bool is_virtual_train;       ///< Template replacement, whether the selected vehicle is virtual
+	const RefitOption *selected_refit = nullptr; ///< Selected refit option.
+	RefitOptions refit_list{};                   ///< List of refit subtypes available for each sorted cargo.
+	VehicleOrderID order = INVALID_VEH_ORDER_ID; ///< If not #INVALID_VEH_ORDER_ID, selection is part of a refit order (rather than execute directly).
+	uint information_width = 0;                  ///< Width required for correctly displaying all cargoes in the information panel.
+	Scrollbar *vscroll = nullptr;                ///< The main scrollbar.
+	Scrollbar *hscroll = nullptr;                ///< Only used for long vehicles.
+	int vehicle_width = 0;                       ///< Width of the vehicle being drawn.
+	int sprite_left = 0;                         ///< Left position of the vehicle sprite.
+	int sprite_right = 0;                        ///< Right position of the vehicle sprite.
+	uint vehicle_margin = 0;                     ///< Margin to use while selecting vehicles when the vehicle image is centered.
+	int click_x = 0;                             ///< Position of the first click while dragging.
+	VehicleID selected_vehicle{};                ///< First vehicle in the current selection.
+	uint8_t num_vehicles = 0;                    ///< Number of selected vehicles.
+	bool auto_refit = false;                     ///< Select cargo for auto-refitting.
+	bool is_virtual_train = false;               ///< Template replacement, whether the selected vehicle is virtual
 	mutable std::map<VehicleID, std::string> ship_part_names; ///< Ship part name strings
-=======
-	const RefitOption *selected_refit = nullptr; ///< Selected refit option.
-	RefitOptions refit_list{}; ///< List of refit subtypes available for each sorted cargo.
-	VehicleOrderID order = INVALID_VEH_ORDER_ID; ///< If not #INVALID_VEH_ORDER_ID, selection is part of a refit order (rather than execute directly).
-	uint information_width = 0; ///< Width required for correctly displaying all cargoes in the information panel.
-	Scrollbar *vscroll = nullptr; ///< The main scrollbar.
-	Scrollbar *hscroll = nullptr; ///< Only used for long vehicles.
-	int vehicle_width = 0; ///< Width of the vehicle being drawn.
-	int sprite_left = 0; ///< Left position of the vehicle sprite.
-	int sprite_right = 0; ///< Right position of the vehicle sprite.
-	uint vehicle_margin = 0; ///< Margin to use while selecting vehicles when the vehicle image is centered.
-	int click_x = 0; ///< Position of the first click while dragging.
-	VehicleID selected_vehicle{}; ///< First vehicle in the current selection.
-	uint8_t num_vehicles = 0; ///< Number of selected vehicles.
-	bool auto_refit = false; ///< Select cargo for auto-refitting.
->>>>>>> 94783fe2
 
 	/**
 	 * Collects all (cargo, subcargo) refit options of a vehicle chain.
@@ -1455,7 +1438,7 @@
 				int offset = 1;
 				for (const Vehicle *u = v; u != nullptr; u = u->Next()) {
 					if (u->index == this->selected_vehicle && this->num_vehicles == 1) selected = offset;
-					dlist.push_back(MakeDropDownListStringItem(this->GetShipPartName(u), offset, false));
+					dlist.push_back(MakeDropDownListStringItem(std::string{this->GetShipPartName(u)}, offset, false));
 					offset++;
 				}
 
@@ -3050,24 +3033,19 @@
 
 /** Class for managing the vehicle details window. */
 struct VehicleDetailsWindow : Window {
-<<<<<<< HEAD
-	TrainDetailsWindowTabs tab; ///< For train vehicles: which tab is displayed.
-	Scrollbar *vscroll;
-	bool vehicle_group_line_shown;
-	bool vehicle_weight_ratio_line_shown;
-	bool vehicle_slots_line_shown;
-	bool vehicle_speed_restriction_line_shown;
-	bool vehicle_speed_adaptation_line_shown;
+	TrainDetailsWindowTabs tab = TDW_TAB_CARGO; ///< For train vehicles: which tab is displayed.
+	Scrollbar *vscroll = nullptr;
+	bool vehicle_group_line_shown = false;
+	bool vehicle_weight_ratio_line_shown = false;
+	bool vehicle_slots_line_shown = false;
+	bool vehicle_speed_restriction_line_shown = false;
+	bool vehicle_speed_adaptation_line_shown = false;
 
 	enum DropDownAction {
 		VDWDDA_CLEAR_SPEED_RESTRICTION,
 		VDWDDA_SET_SPEED_RESTRICTION,
 		VDWDDA_REMOVE_FROM_SLOT,
 	};
-=======
-	TrainDetailsWindowTabs tab = TDW_TAB_CARGO; ///< For train vehicles: which tab is displayed.
-	Scrollbar *vscroll = nullptr;
->>>>>>> 94783fe2
 
 	/** Initialize a newly created vehicle details window */
 	VehicleDetailsWindow(WindowDesc &desc, WindowNumber window_number) : Window(desc)
@@ -3079,7 +3057,6 @@
 		this->FinishInitNested(window_number);
 
 		this->owner = v->owner;
-<<<<<<< HEAD
 		this->tab = TDW_TAB_CARGO;
 		if (v->type == VEH_TRAIN && _shift_pressed) this->tab = TDW_TAB_TOTALS;
 	}
@@ -3090,8 +3067,6 @@
 			FocusWindowById(WC_VEHICLE_VIEW, this->window_number);
 		}
 		this->Window::Close();
-=======
->>>>>>> 94783fe2
 	}
 
 	/**
@@ -3628,12 +3603,11 @@
 				}
 				if (HasBit(v->vehicle_flags, VF_HAVE_SLOT)) {
 					if (!list.empty()) list.push_back(MakeDropDownListDividerItem());
-					list.push_back(std::make_unique<DropDownUnselectable<DropDownListStringItem>>(STR_VEHICLE_DETAILS_REMOVE_FROM_SLOT, -1));
+					list.push_back(std::make_unique<DropDownUnselectable<DropDownListStringItem>>(GetString(STR_VEHICLE_DETAILS_REMOVE_FROM_SLOT), -1));
 
 					std::vector<TraceRestrictSlotID> slots = this->GetVehicleSlots(v);
 					for (TraceRestrictSlotID slot_id : slots) {
-						SetDParam(0, slot_id);
-						list.push_back(MakeDropDownListCheckedItem(false, STR_TRACE_RESTRICT_SLOT_NAME, VDWDDA_REMOVE_FROM_SLOT | (slot_id.base() << 8), TraceRestrictSlot::Get(slot_id)->owner != _local_company));
+						list.push_back(MakeDropDownListCheckedItem(false, GetString(STR_TRACE_RESTRICT_SLOT_NAME, slot_id), VDWDDA_REMOVE_FROM_SLOT | (slot_id.base() << 8), TraceRestrictSlot::Get(slot_id)->owner != _local_company));
 					}
 				}
 				ShowDropDownList(this, std::move(list), -1, WID_VD_EXTRA_ACTIONS, 140);
