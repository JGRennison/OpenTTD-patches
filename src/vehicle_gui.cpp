/*
 * This file is part of OpenTTD.
 * OpenTTD is free software; you can redistribute it and/or modify it under the terms of the GNU General Public License as published by the Free Software Foundation, version 2.
 * OpenTTD is distributed in the hope that it will be useful, but WITHOUT ANY WARRANTY; without even the implied warranty of MERCHANTABILITY or FITNESS FOR A PARTICULAR PURPOSE.
 * See the GNU General Public License for more details. You should have received a copy of the GNU General Public License along with OpenTTD. If not, see <http://www.gnu.org/licenses/>.
 */

/** @file vehicle_gui.cpp The base GUI for all vehicles. */

#include "stdafx.h"
#include "debug.h"
#include "company_func.h"
#include "gui.h"
#include "textbuf_gui.h"
#include "command_func.h"
#include "vehicle_gui_base.h"
#include "viewport_func.h"
#include "newgrf_text.h"
#include "newgrf_debug.h"
#include "roadveh.h"
#include "train.h"
#include "train_cmd.h"
#include "aircraft.h"
#include "depot_map.h"
#include "group_cmd.h"
#include "group_gui.h"
#include "strings_func.h"
#include "strings_internal.h"
#include "core/string_builder.hpp"
#include "vehicle_func.h"
#include "autoreplace_gui.h"
#include "string_func.h"
#include "dropdown_type.h"
#include "dropdown_func.h"
#include "dropdown_common_type.h"
#include "timetable.h"
#include "articulated_vehicles.h"
#include "spritecache.h"
#include "core/geometry_func.hpp"
#include "core/container_func.hpp"
#include "company_base.h"
#include "engine_func.h"
#include "station_base.h"
#include "infrastructure_func.h"
#include "tilehighlight_func.h"
#include "train.h"
#include "tbtr_template_gui_main.h"
#include "zoom_func.h"
#include "tracerestrict.h"
#include "tracerestrict_cmd.h"
#include "depot_base.h"
#include "hotkeys.h"
#include "schdispatch.h"
#include "order_cmd.h"
#include "vehicle_cmd.h"

#include <vector>
#include <algorithm>

#include "safeguards.h"


BaseVehicleListWindow::GroupBy _grouping[VLT_END][VEH_COMPANY_END];
Sorting _sorting[BaseVehicleListWindow::GB_END];

static BaseVehicleListWindow::VehicleIndividualSortFunction VehicleNumberSorter;
static BaseVehicleListWindow::VehicleIndividualSortFunction VehicleNameSorter;
static BaseVehicleListWindow::VehicleIndividualSortFunction VehicleAgeSorter;
static BaseVehicleListWindow::VehicleIndividualSortFunction VehicleProfitThisYearSorter;
static BaseVehicleListWindow::VehicleIndividualSortFunction VehicleProfitLastYearSorter;
static BaseVehicleListWindow::VehicleIndividualSortFunction VehicleProfitLifetimeSorter;
static BaseVehicleListWindow::VehicleIndividualSortFunction VehicleCargoSorter;
static BaseVehicleListWindow::VehicleIndividualSortFunction VehicleReliabilitySorter;
static BaseVehicleListWindow::VehicleIndividualSortFunction VehicleMaxSpeedSorter;
static BaseVehicleListWindow::VehicleIndividualSortFunction VehicleModelSorter;
static BaseVehicleListWindow::VehicleIndividualSortFunction VehicleValueSorter;
static BaseVehicleListWindow::VehicleIndividualSortFunction VehicleLengthSorter;
static BaseVehicleListWindow::VehicleIndividualSortFunction VehicleTimeToLiveSorter;
static BaseVehicleListWindow::VehicleIndividualSortFunction VehicleTimetableDelaySorter;
static BaseVehicleListWindow::VehicleIndividualSortFunction VehicleAverageOrderOccupancySorter;
static BaseVehicleListWindow::VehicleIndividualSortFunction VehicleMaxSpeedLoadedSorter;
static BaseVehicleListWindow::VehicleIndividualSortFunction VehicleTimetableTypeSorter;
static BaseVehicleListWindow::VehicleGroupSortFunction VehicleGroupLengthSorter;
static BaseVehicleListWindow::VehicleGroupSortFunction VehicleGroupTotalProfitThisYearSorter;
static BaseVehicleListWindow::VehicleGroupSortFunction VehicleGroupTotalProfitLastYearSorter;
static BaseVehicleListWindow::VehicleGroupSortFunction VehicleGroupAverageProfitThisYearSorter;
static BaseVehicleListWindow::VehicleGroupSortFunction VehicleGroupAverageProfitLastYearSorter;
static BaseVehicleListWindow::VehicleGroupSortFunction VehicleGroupAverageOrderOccupancySorter;
static BaseVehicleListWindow::VehicleGroupSortFunction VehicleGroupTimetableTypeSorter;

/** Wrapper to convert a VehicleIndividualSortFunction to a VehicleGroupSortFunction */
template <BaseVehicleListWindow::VehicleIndividualSortFunction func>
static bool VehicleIndividualToGroupSorterWrapper(GUIVehicleGroup const &a, GUIVehicleGroup const &b)
{
	return func(*(a.vehicles_begin), *(b.vehicles_begin));
}

enum VehicleSortType
{
	VST_NUMBER,
	VST_NAME,
	VST_AGE,
	VST_PROFIT_THIS_YEAR,
	VST_PROFIT_LAST_YEAR,
	VST_PROFIT_LIFETIME,
	VST_CARGO,
	VST_RELIABILITY,
	VST_MAX_SPEED,
	VST_MODEL,
	VST_VALUE,
	VST_LENGTH,
	VST_TIME_TO_LIVE,
	VST_TIMETABLE_DELAY,
	VST_AVERAGE_ORDER_OCCUPANCY,
	VST_MAX_SPEED_LOADED,
	VST_TIMETABLE_TYPE,
};

enum VehicleGroupSortType
{
	VGST_LENGTH,
	VGST_TOTAL_PROFIT_THIS_YEAR,
	VGST_TOTAL_PROFIT_LAST_YEAR,
	VGST_AVERAGE_PROFIT_THIS_YEAR,
	VGST_AVERAGE_PROFIT_LAST_YEAR,
	VGST_AVERAGE_ORDER_OCCUPANCY,
	VGST_TIMETABLE_TYPE,
};

const std::initializer_list<BaseVehicleListWindow::VehicleGroupSortFunction * const> BaseVehicleListWindow::vehicle_group_none_sorter_funcs = {
	&VehicleIndividualToGroupSorterWrapper<VehicleNumberSorter>,
	&VehicleIndividualToGroupSorterWrapper<VehicleNameSorter>,
	&VehicleIndividualToGroupSorterWrapper<VehicleAgeSorter>,
	&VehicleIndividualToGroupSorterWrapper<VehicleProfitThisYearSorter>,
	&VehicleIndividualToGroupSorterWrapper<VehicleProfitLastYearSorter>,
	&VehicleIndividualToGroupSorterWrapper<VehicleProfitLifetimeSorter>,
	&VehicleIndividualToGroupSorterWrapper<VehicleCargoSorter>,
	&VehicleIndividualToGroupSorterWrapper<VehicleReliabilitySorter>,
	&VehicleIndividualToGroupSorterWrapper<VehicleMaxSpeedSorter>,
	&VehicleIndividualToGroupSorterWrapper<VehicleModelSorter>,
	&VehicleIndividualToGroupSorterWrapper<VehicleValueSorter>,
	&VehicleIndividualToGroupSorterWrapper<VehicleLengthSorter>,
	&VehicleIndividualToGroupSorterWrapper<VehicleTimeToLiveSorter>,
	&VehicleIndividualToGroupSorterWrapper<VehicleTimetableDelaySorter>,
	&VehicleIndividualToGroupSorterWrapper<VehicleAverageOrderOccupancySorter>,
	&VehicleIndividualToGroupSorterWrapper<VehicleMaxSpeedLoadedSorter>,
	&VehicleIndividualToGroupSorterWrapper<VehicleTimetableTypeSorter>,
};

const std::initializer_list<const StringID> BaseVehicleListWindow::vehicle_group_none_sorter_names_calendar = {
	STR_SORT_BY_NUMBER,
	STR_SORT_BY_NAME,
	STR_SORT_BY_AGE,
	STR_SORT_BY_PROFIT_THIS_YEAR,
	STR_SORT_BY_PROFIT_LAST_YEAR,
	STR_SORT_BY_PROFIT_LIFETIME,
	STR_SORT_BY_TOTAL_CAPACITY_PER_CARGOTYPE,
	STR_SORT_BY_RELIABILITY,
	STR_SORT_BY_MAX_SPEED,
	STR_SORT_BY_MODEL,
	STR_SORT_BY_VALUE,
	STR_SORT_BY_LENGTH,
	STR_SORT_BY_LIFE_TIME,
	STR_SORT_BY_TIMETABLE_DELAY,
	STR_SORT_BY_AVG_ORDER_OCCUPANCY,
	STR_SORT_BY_MAX_SPEED_LOADED,
	STR_SORT_BY_TIMETABLE_TYPE,
};

const std::initializer_list<const StringID> BaseVehicleListWindow::vehicle_group_none_sorter_names_wallclock = {
	STR_SORT_BY_NUMBER,
	STR_SORT_BY_NAME,
	STR_SORT_BY_AGE,
	STR_SORT_BY_PROFIT_THIS_PERIOD,
	STR_SORT_BY_PROFIT_LAST_PERIOD,
	STR_SORT_BY_PROFIT_LIFETIME,
	STR_SORT_BY_TOTAL_CAPACITY_PER_CARGOTYPE,
	STR_SORT_BY_RELIABILITY,
	STR_SORT_BY_MAX_SPEED,
	STR_SORT_BY_MODEL,
	STR_SORT_BY_VALUE,
	STR_SORT_BY_LENGTH,
	STR_SORT_BY_LIFE_TIME,
	STR_SORT_BY_TIMETABLE_DELAY,
	STR_SORT_BY_AVG_ORDER_OCCUPANCY,
	STR_SORT_BY_MAX_SPEED_LOADED,
	STR_SORT_BY_TIMETABLE_TYPE,
};

const std::initializer_list<BaseVehicleListWindow::VehicleGroupSortFunction * const> BaseVehicleListWindow::vehicle_group_shared_orders_sorter_funcs = {
	&VehicleGroupLengthSorter,
	&VehicleGroupTotalProfitThisYearSorter,
	&VehicleGroupTotalProfitLastYearSorter,
	&VehicleGroupAverageProfitThisYearSorter,
	&VehicleGroupAverageProfitLastYearSorter,
	&VehicleGroupAverageOrderOccupancySorter,
	&VehicleGroupTimetableTypeSorter,
};

const std::initializer_list<const StringID> BaseVehicleListWindow::vehicle_group_shared_orders_sorter_names_calendar = {
	STR_SORT_BY_NUM_VEHICLES,
	STR_SORT_BY_TOTAL_PROFIT_THIS_YEAR,
	STR_SORT_BY_TOTAL_PROFIT_LAST_YEAR,
	STR_SORT_BY_AVERAGE_PROFIT_THIS_YEAR,
	STR_SORT_BY_AVERAGE_PROFIT_LAST_YEAR,
	STR_SORT_BY_AVG_ORDER_OCCUPANCY,
	STR_SORT_BY_TIMETABLE_TYPE,
};

const std::initializer_list<const StringID> BaseVehicleListWindow::vehicle_group_shared_orders_sorter_names_wallclock = {
	STR_SORT_BY_NUM_VEHICLES,
	STR_SORT_BY_TOTAL_PROFIT_THIS_PERIOD,
	STR_SORT_BY_TOTAL_PROFIT_LAST_PERIOD,
	STR_SORT_BY_AVERAGE_PROFIT_THIS_PERIOD,
	STR_SORT_BY_AVERAGE_PROFIT_LAST_PERIOD,
	STR_SORT_BY_AVG_ORDER_OCCUPANCY,
	STR_SORT_BY_TIMETABLE_TYPE,
};

const std::initializer_list<const StringID> BaseVehicleListWindow::vehicle_group_by_names = {
	STR_GROUP_BY_NONE,
	STR_GROUP_BY_SHARED_ORDERS,
};

const StringID BaseVehicleListWindow::vehicle_depot_name[] = {
	STR_VEHICLE_LIST_SEND_TRAIN_TO_DEPOT,
	STR_VEHICLE_LIST_SEND_ROAD_VEHICLE_TO_DEPOT,
	STR_VEHICLE_LIST_SEND_SHIP_TO_DEPOT,
	STR_VEHICLE_LIST_SEND_AIRCRAFT_TO_HANGAR
};

const StringID BaseVehicleListWindow::vehicle_depot_sell_name[] = {
	STR_VEHICLE_LIST_SEND_TRAIN_TO_DEPOT_SELL,
	STR_VEHICLE_LIST_SEND_ROAD_VEHICLE_TO_DEPOT_SELL,
	STR_VEHICLE_LIST_SEND_SHIP_TO_DEPOT_SELL,
	STR_VEHICLE_LIST_SEND_AIRCRAFT_TO_HANGAR_SELL
};

BaseVehicleListWindow::BaseVehicleListWindow(WindowDesc &desc, const VehicleListIdentifier &vli) : Window(desc), vli(vli)
{
	this->grouping = _grouping[vli.type][vli.vtype];
	this->vehicle_sel = VehicleID::Invalid();
	this->UpdateSortingFromGrouping();
}

<<<<<<< HEAD
=======
std::span<const StringID> BaseVehicleListWindow::GetVehicleSorterNames() const
{
	switch (this->grouping) {
		case GB_NONE:
			return TimerGameEconomy::UsingWallclockUnits() ? vehicle_group_none_sorter_names_wallclock : vehicle_group_none_sorter_names_calendar;
		case GB_SHARED_ORDERS:
			return TimerGameEconomy::UsingWallclockUnits() ? vehicle_group_shared_orders_sorter_names_wallclock : vehicle_group_shared_orders_sorter_names_calendar;
		default:
			NOT_REACHED();
	}
}

>>>>>>> e818fcbf
/**
 * Get the number of digits of space required for the given number.
 * @param number The number.
 * @return The number of digits to allocate space for.
 */
uint CountDigitsForAllocatingSpace(uint number)
{
	if (number >= 10000) return 5;
	if (number >= 1000) return 4;
	if (number >= 100) return 3;

	/*
	 * When the smallest unit number is less than 10, it is
	 * quite likely that it will expand to become more than
	 * 10 quite soon.
	 */
	return 2;
}

/**
 * Get the number of digits the biggest unit number of a set of vehicles has.
 * @param vehicles The list of vehicles.
 * @return The number of digits to allocate space for.
 */
uint GetUnitNumberDigits(VehicleList &vehicles)
{
	uint unitnumber = 0;
	for (const Vehicle *v : vehicles) {
		unitnumber = std::max<uint>(unitnumber, v->unitnumber);
	}

	return CountDigitsForAllocatingSpace(unitnumber);
}

void BaseVehicleListWindow::CountOwnVehicles()
{
	this->own_vehicles = 0;
	for (const GUIVehicleGroup &vg : this->vehgroups) {
		if ((*(vg.vehicles_begin))->owner == _local_company) this->own_vehicles++;
	}
	this->own_company = _local_company;
}

void BaseVehicleListWindow::BuildVehicleList()
{
	if (!this->vehgroups.NeedRebuild()) return;

	Debug(misc, 3, "Building vehicle list type {} for company {} given index {}", this->vli.type, this->vli.company, this->vli.index);

	this->vehgroups.clear();

	GenerateVehicleSortList(&this->vehicles, this->vli);

	CargoTypes used = 0;
	for (const Vehicle *v : this->vehicles) {
		for (const Vehicle *u = v; u != nullptr; u = u->Next()) {
			if (u->cargo_cap > 0) SetBit(used, u->cargo_type);
		}
	}
	this->used_cargoes = used;

	if (this->grouping == GB_NONE) {
		uint max_unitnumber = 0;
		for (auto it = this->vehicles.begin(); it != this->vehicles.end(); ++it) {
			this->vehgroups.emplace_back(it, it + 1);

			max_unitnumber = std::max<uint>(max_unitnumber, (*it)->unitnumber);
		}
		this->unitnumber_digits = CountDigitsForAllocatingSpace(max_unitnumber);
	} else {
		/* Sort by the primary vehicle; we just want all vehicles that share the same orders to form a contiguous range. */
		std::stable_sort(this->vehicles.begin(), this->vehicles.end(), [](const Vehicle * const &u, const Vehicle * const &v) {
			return u->FirstShared() < v->FirstShared();
		});

		uint max_num_vehicles = 0;

		VehicleList::const_iterator begin = this->vehicles.begin();
		while (begin != this->vehicles.end()) {
			VehicleList::const_iterator end = std::find_if_not(begin, this->vehicles.cend(), [first_shared = (*begin)->FirstShared()](const Vehicle * const &v) {
				return v->FirstShared() == first_shared;
			});

			this->vehgroups.emplace_back(begin, end);

			max_num_vehicles = std::max<uint>(max_num_vehicles, static_cast<uint>(end - begin));

			begin = end;
		}

		this->unitnumber_digits = CountDigitsForAllocatingSpace(max_num_vehicles);
	}
	this->FilterVehicleList();
	this->CountOwnVehicles();

	this->vehgroups.RebuildDone();
	this->vscroll->SetCount(this->vehgroups.size());
}

static bool GroupCargoFilter(const GUIVehicleGroup* group, const CargoType cid)
{
	if (cid == CargoFilterCriteria::CF_ANY) return true;
	for (VehicleList::const_iterator v = group->vehicles_begin; v != group->vehicles_end; ++v) {
		if (VehicleCargoFilter(*v, cid)) return true;
	}
	return false;
}

/**
 * Test if cargo icon overlays should be drawn.
 * @returns true iff cargo icon overlays should be drawn.
 */
bool ShowCargoIconOverlay()
{
	return _shift_pressed && _ctrl_pressed;
}

/**
 * Add a cargo icon to the list of overlays.
 * @param overlays List of overlays.
 * @param x Horizontal position.
 * @param width Width available.
 * @param v Vehicle to add.
 */
void AddCargoIconOverlay(std::vector<CargoIconOverlay> &overlays, int x, int width, const Vehicle *v)
{
	bool rtl = _current_text_dir == TD_RTL;
	if (!v->IsArticulatedPart() || v->cargo_type != v->Previous()->cargo_type) {
		/* Add new overlay slot. */
		overlays.emplace_back(rtl ? x - width : x, rtl ? x : x + width, v->cargo_type, v->cargo_cap);
	} else {
		/* This is an articulated part with the same cargo type, adjust left or right of last overlay slot. */
		if (rtl) {
			overlays.back().left -= width;
		} else {
			overlays.back().right += width;
		}
		overlays.back().cargo_cap += v->cargo_cap;
	}
}

/**
 * Draw a cargo icon overlaying an existing sprite, with a black contrast outline.
 * @param x Horizontal position from left.
 * @param y Vertical position from top.
 * @param cargo_type Cargo type to draw icon for.
 */
void DrawCargoIconOverlay(int x, int y, CargoType cargo_type)
{
	if (!ShowCargoIconOverlay()) return;
	if (!IsValidCargoType(cargo_type)) return;

	const CargoSpec *cs = CargoSpec::Get(cargo_type);

	SpriteID spr = cs->GetCargoIcon();
	if (spr == 0) return;

	Dimension d = GetSpriteSize(spr);
	d.width /= 2;
	d.height /= 2;
	int one = ScaleGUITrad(1);

	/* Draw the cargo icon in black shifted 4 times to create the outline. */
	DrawSprite(spr, PALETTE_ALL_BLACK, x - d.width - one, y - d.height);
	DrawSprite(spr, PALETTE_ALL_BLACK, x - d.width + one, y - d.height);
	DrawSprite(spr, PALETTE_ALL_BLACK, x - d.width, y - d.height - one);
	DrawSprite(spr, PALETTE_ALL_BLACK, x - d.width, y - d.height + one);
	/* Draw the cargo icon normally. */
	DrawSprite(spr, PAL_NONE, x - d.width, y - d.height);
}

/**
 * Draw a list of cargo icon overlays.
 * @param overlays List of overlays.
 * @param y Vertical position.
 */
void DrawCargoIconOverlays(std::span<const CargoIconOverlay> overlays, int y)
{
	for (const auto &cio : overlays) {
		if (cio.cargo_cap == 0) continue;
		DrawCargoIconOverlay((cio.left + cio.right) / 2, y, cio.cargo_type);
	}
}

static GUIVehicleGroupList::FilterFunction * const _vehicle_group_filter_funcs[] = {
	&GroupCargoFilter,
};

/**
 * Set cargo filter for the vehicle group list.
 * @param cargo_type The cargo to be set.
 */
void BaseVehicleListWindow::SetCargoFilter(CargoType cargo_type)
{
	if (this->cargo_filter_criteria != cargo_type) {
		this->cargo_filter_criteria = cargo_type;
		/* Deactivate filter if criteria is 'Show All', activate it otherwise. */
		this->vehgroups.SetFilterState(this->cargo_filter_criteria != CargoFilterCriteria::CF_ANY);
		this->vehgroups.SetFilterType(0);
		this->vehgroups.ForceRebuild();
	}
}

/** Populate the filter list and set the cargo filter criteria. */
void BaseVehicleListWindow::SetCargoFilterArray()
{
	this->cargo_filter_criteria = CargoFilterCriteria::CF_ANY;
	this->vehgroups.SetFilterFuncs(_vehicle_group_filter_funcs);
	this->vehgroups.SetFilterState(this->cargo_filter_criteria != CargoFilterCriteria::CF_ANY);
}

/** Filter the engine list against the currently selected cargo filter */
void BaseVehicleListWindow::FilterVehicleList()
{
	this->vehgroups.Filter(this->cargo_filter_criteria);
	if (this->vehicles.empty()) {
		/* No vehicle passed through the filter, invalidate the previously selected vehicle */
		this->vehicle_sel = VehicleID::Invalid();
	} else if (this->vehicle_sel != VehicleID::Invalid() && std::ranges::find(this->vehicles, Vehicle::Get(this->vehicle_sel)) == this->vehicles.end()) { // previously selected engine didn't pass the filter, remove selection
		this->vehicle_sel = VehicleID::Invalid();
	}
}

/**
 * Compute the size for the Action dropdown.
 * @param show_autoreplace If true include the autoreplace item.
 * @param show_group If true include group-related stuff.
 * @return Required size.
 */
Dimension BaseVehicleListWindow::GetActionDropdownSize(bool show_autoreplace, bool show_group, bool show_template_replace, StringID change_order_str)
{
	Dimension d = {0, 0};

	if (show_autoreplace) d = maxdim(d, GetStringBoundingBox(STR_VEHICLE_LIST_REPLACE_VEHICLES));
	if (show_autoreplace && show_template_replace) {
		d = maxdim(d, GetStringBoundingBox(STR_TMPL_TEMPLATE_REPLACEMENT));
	}
	d = maxdim(d, GetStringBoundingBox(STR_VEHICLE_LIST_SEND_FOR_SERVICING));
	d = maxdim(d, GetStringBoundingBox(this->vehicle_depot_name[this->vli.vtype]));

	if (show_group) {
		d = maxdim(d, GetStringBoundingBox(STR_GROUP_ADD_SHARED_VEHICLE));
		d = maxdim(d, GetStringBoundingBox(STR_GROUP_REMOVE_ALL_VEHICLES));
	}

	if (change_order_str != 0) {
		d = maxdim(d, GetStringBoundingBox(change_order_str));
	}

	d = maxdim(d, GetStringBoundingBox(STR_VEHICLE_LIST_CREATE_GROUP));

	return d;
}

void BaseVehicleListWindow::OnInit()
{
	this->order_arrow_width = GetStringBoundingBox(STR_JUST_RIGHT_ARROW, FS_SMALL).width;
	this->SetCargoFilterArray();
}

StringID BaseVehicleListWindow::GetCargoFilterLabel(CargoType cargo_type) const
{
	switch (cargo_type) {
		case CargoFilterCriteria::CF_ANY: return STR_CARGO_TYPE_FILTER_ALL;
		case CargoFilterCriteria::CF_FREIGHT: return STR_CARGO_TYPE_FILTER_FREIGHT;
		case CargoFilterCriteria::CF_NONE: return STR_CARGO_TYPE_FILTER_NONE;
		default: return CargoSpec::Get(cargo_type)->name;
	}
}

/**
 * Build drop down list for cargo filter selection.
 * @param full If true, build list with all cargo types, instead of only used cargo types.
 * @return Drop down list for cargo filter.
 */
DropDownList BaseVehicleListWindow::BuildCargoDropDownList(bool full) const
{
	DropDownList list;

	/* Add item for disabling filtering. */
	list.push_back(MakeDropDownListStringItem(this->GetCargoFilterLabel(CargoFilterCriteria::CF_ANY), CargoFilterCriteria::CF_ANY));
	/* Add item for freight (i.e. vehicles with cargo capacity and with no passenger capacity). */
	list.push_back(MakeDropDownListStringItem(this->GetCargoFilterLabel(CargoFilterCriteria::CF_FREIGHT), CargoFilterCriteria::CF_FREIGHT));
	/* Add item for vehicles not carrying anything, e.g. train engines. */
	list.push_back(MakeDropDownListStringItem(this->GetCargoFilterLabel(CargoFilterCriteria::CF_NONE), CargoFilterCriteria::CF_NONE));

	/* Add cargos */
	Dimension d = GetLargestCargoIconSize();
	for (const CargoSpec *cs : _sorted_cargo_specs) {
		if (!full && !HasBit(this->used_cargoes, cs->Index())) continue;
		list.push_back(MakeDropDownListIconItem(d, cs->GetCargoIcon(), PAL_NONE, cs->name, cs->Index(), false, !HasBit(this->used_cargoes, cs->Index())));
	}

	return list;
}

/**
 * Whether the Action dropdown window should be shown/available.
 * @return Whether available
 */
bool BaseVehicleListWindow::ShouldShowActionDropdownList() const
{
	return true;
}

/**
 * Display the Action dropdown window.
 * @param show_autoreplace If true include the autoreplace item.
 * @param show_group If true include group-related stuff.
 * @return Itemlist for dropdown
 */
DropDownList BaseVehicleListWindow::BuildActionDropdownList(bool show_autoreplace, bool show_group, bool show_template_replace,
		StringID change_order_str, bool show_create_group, bool consider_top_level)
{
	DropDownList list;
	bool disable = this->own_vehicles == 0;
	bool mass_action_disable = disable || (_settings_client.gui.disable_top_veh_list_mass_actions && consider_top_level);

	/* Autoreplace actions. */
	if (show_autoreplace) {
		list.push_back(MakeDropDownListStringItem(STR_VEHICLE_LIST_REPLACE_VEHICLES, ADI_REPLACE, disable));
		if (show_template_replace) {
			list.push_back(MakeDropDownListStringItem(STR_TMPL_TEMPLATE_REPLACEMENT, ADI_TEMPLATE_REPLACE, disable));
		}
		list.push_back(MakeDropDownListDividerItem());
	}

	/* Group actions. */
	if (show_group) {
		list.push_back(MakeDropDownListStringItem(STR_GROUP_ADD_SHARED_VEHICLE, ADI_ADD_SHARED, disable));
		list.push_back(MakeDropDownListStringItem(STR_GROUP_REMOVE_ALL_VEHICLES, ADI_REMOVE_ALL, disable));
		list.push_back(MakeDropDownListDividerItem());
	}
	list.push_back(MakeDropDownListStringItem(STR_TRACE_RESTRICT_SLOT_MANAGE, ADI_TRACERESTRICT_SLOT_MGMT, false));
	if (_settings_client.gui.show_adv_tracerestrict_features) {
		list.push_back(MakeDropDownListStringItem(STR_TRACE_RESTRICT_COUNTER_MANAGE, ADI_TRACERESTRICT_COUNTER_MGMT, false));
	}
	if (change_order_str != 0) {
		list.push_back(MakeDropDownListStringItem(change_order_str, ADI_CHANGE_ORDER, disable));
	}
	if (show_create_group) {
		list.push_back(MakeDropDownListStringItem(STR_VEHICLE_LIST_CREATE_GROUP, ADI_CREATE_GROUP, disable));
	}

	list.push_back(MakeDropDownListDividerItem());

	/* Depot actions. */
	list.push_back(MakeDropDownListStringItem(STR_VEHICLE_LIST_SEND_FOR_SERVICING, ADI_SERVICE, mass_action_disable));
	list.push_back(MakeDropDownListStringItem(this->vehicle_depot_name[this->vli.vtype], ADI_DEPOT, mass_action_disable));
	if (_settings_client.gui.show_depot_sell_gui) list.push_back(MakeDropDownListStringItem(this->vehicle_depot_sell_name[this->vli.vtype], ADI_DEPOT_SELL, mass_action_disable));
	list.push_back(MakeDropDownListStringItem(STR_VEHICLE_LIST_CANCEL_DEPOT_SERVICE, ADI_CANCEL_DEPOT, mass_action_disable));

	return list;
}

/* cached values for VehicleNameSorter to spare many GetString() calls */
static const Vehicle *_last_vehicle[2] = { nullptr, nullptr };

static btree::btree_map<VehicleID, int> _vehicle_max_speed_loaded;

void BaseVehicleListWindow::SortVehicleList()
{
	if (this->vehgroups.Sort()) return;

	/* invalidate cached values for name sorter - vehicle names could change */
	_last_vehicle[0] = _last_vehicle[1] = nullptr;
	_vehicle_max_speed_loaded.clear();
}

void DepotSortList(VehicleList *list)
{
	if (list->size() < 2) return;
	std::sort(list->begin(), list->end(), &VehicleNumberSorter);
}

/** draw the vehicle profit button in the vehicle list window. */
static void DrawVehicleProfitButton(EconTime::DateDelta age, Money display_profit_last_year, uint num_vehicles, int x, int y)
{
	SpriteID spr;

	/* draw profit-based coloured icons */
	if (age <= VEHICLE_PROFIT_MIN_AGE) {
		spr = SPR_PROFIT_NA;
	} else if (display_profit_last_year < 0) {
		spr = SPR_PROFIT_NEGATIVE;
	} else if (display_profit_last_year < VEHICLE_PROFIT_THRESHOLD * num_vehicles) {
		spr = SPR_PROFIT_SOME;
	} else {
		spr = SPR_PROFIT_LOT;
	}
	DrawSprite(spr, PAL_NONE, x, y);
}

/** Maximum number of refit cycles we try, to prevent infinite loops. And we store only a byte anyway */
static const uint MAX_REFIT_CYCLE = 256;

/**
 * Get the best fitting subtype when 'cloning'/'replacing' \a v_from with \a v_for.
 * All articulated parts of both vehicles are tested to find a possibly shared subtype.
 * For \a v_for only vehicle refittable to \a dest_cargo_type are considered.
 * @param v_from the vehicle to match the subtype from
 * @param v_for  the vehicle to get the subtype for
 * @param dest_cargo_type Destination cargo type.
 * @return the best sub type
 */
uint8_t GetBestFittingSubType(const Vehicle *v_from, Vehicle *v_for, CargoType dest_cargo_type)
{
	v_from = v_from->GetFirstEnginePart();
	v_for = v_for->GetFirstEnginePart();

	/* Create a list of subtypes used by the various parts of v_for */
	static std::vector<StringID> subtypes;
	subtypes.clear();
	for (; v_from != nullptr; v_from = v_from->HasArticulatedPart() ? v_from->GetNextArticulatedPart() : nullptr) {
		const Engine *e_from = v_from->GetEngine();
		if (!e_from->CanCarryCargo() || !e_from->info.callback_mask.Test(VehicleCallbackMask::CargoSuffix)) continue;
		include(subtypes, GetCargoSubtypeText(v_from));
	}

	uint8_t ret_refit_cyc = 0;
	bool success = false;
	if (!subtypes.empty()) {
		/* Check whether any articulated part is refittable to 'dest_cargo_type' with a subtype listed in 'subtypes' */
		for (Vehicle *v = v_for; v != nullptr; v = v->HasArticulatedPart() ? v->GetNextArticulatedPart() : nullptr) {
			const Engine *e = v->GetEngine();
			if (!e->CanCarryCargo() || !e->info.callback_mask.Test(VehicleCallbackMask::CargoSuffix)) continue;
			if (!HasBit(e->info.refit_mask, dest_cargo_type) && v->cargo_type != dest_cargo_type) continue;

			CargoType old_cargo_type = v->cargo_type;
			uint8_t old_cargo_subtype = v->cargo_subtype;

			/* Set the 'destination' cargo */
			v->cargo_type = dest_cargo_type;

			/* Cycle through the refits */
			for (uint refit_cyc = 0; refit_cyc < MAX_REFIT_CYCLE; refit_cyc++) {
				v->cargo_subtype = refit_cyc;

				/* Make sure we don't pick up anything cached. */
				v->First()->InvalidateNewGRFCache();
				v->InvalidateNewGRFCache();

				StringID subtype = GetCargoSubtypeText(v);
				if (subtype == STR_EMPTY) break;

				if (std::ranges::find(subtypes, subtype) == subtypes.end()) continue;

				/* We found something matching. */
				ret_refit_cyc = refit_cyc;
				success = true;
				break;
			}

			/* Reset the vehicle's cargo type */
			v->cargo_type    = old_cargo_type;
			v->cargo_subtype = old_cargo_subtype;

			/* Make sure we don't taint the vehicle. */
			v->First()->InvalidateNewGRFCache();
			v->InvalidateNewGRFCache();

			if (success) break;
		}
	}

	return ret_refit_cyc;
}

/**
 * Get the engine that suffers from the most severe breakdown.
 * This means the engine with the lowest breakdown_type.
 * If the breakdown types of 2 engines are equal, the one with the lowest breakdown_severity (most severe) is picked.
 * @param v The front engine of the train.
 * @return The most severely broken engine.
 */
const Vehicle *GetMostSeverelyBrokenEngine(const Train *v)
{
	assert(v->IsFrontEngine());
	const Vehicle *w = v;
	uint8_t most_severe_type = 255;
	for (const Vehicle *u = v; u != nullptr; u = u->Next()) {
		if (u->breakdown_ctr == 1) {
			if (u->breakdown_type < most_severe_type) {
				most_severe_type = u->breakdown_type;
				w = u;
			} else if (u->breakdown_type == most_severe_type && u->breakdown_severity < w->breakdown_severity) {
				w = u;
			}
		}
	}
	return w;
}

/** Option to refit a vehicle chain */
struct RefitOption {
	CargoType cargo;    ///< Cargo to refit to
	uint8_t subtype;    ///< Subcargo to use
	StringID string;    ///< GRF-local String to display for the cargo

	/**
	 * Equality operator for #RefitOption.
	 * @param other Compare to this #RefitOption.
	 * @return True if both #RefitOption are equal.
	 */
	inline bool operator == (const RefitOption &other) const
	{
		return other.cargo == this->cargo && other.string == this->string;
	}
};

using RefitOptions = std::map<CargoType, std::vector<RefitOption>, CargoTypeComparator>; ///< Available refit options (subtype and string) associated with each cargo type.

/**
 * Draw the list of available refit options for a consist and highlight the selected refit option (if any).
 * @param refits Available refit options for each (sorted) cargo.
 * @param sel   Selected refit option in the window
 * @param pos   Position of the selected item in caller widow
 * @param rows  Number of rows(capacity) in caller window
 * @param delta Step height in caller window
 * @param r     Rectangle of the matrix widget.
 */
static void DrawVehicleRefitWindow(const RefitOptions &refits, const RefitOption *sel, uint pos, uint rows, uint delta, const Rect &r)
{
	Rect ir = r.Shrink(WidgetDimensions::scaled.matrix);
	uint current = 0;

	bool rtl = _current_text_dir == TD_RTL;
	uint iconwidth = std::max(GetSpriteSize(SPR_CIRCLE_FOLDED).width, GetSpriteSize(SPR_CIRCLE_UNFOLDED).width);
	uint iconheight = GetSpriteSize(SPR_CIRCLE_FOLDED).height;
	int linecolour = GetColourGradient(COLOUR_ORANGE, SHADE_NORMAL);

	int iconleft   = rtl ? ir.right - iconwidth     : ir.left;
	int iconcenter = rtl ? ir.right - iconwidth / 2 : ir.left + iconwidth / 2;
	int iconinner  = rtl ? ir.right - iconwidth     : ir.left + iconwidth;

	Rect tr = ir.Indent(iconwidth + WidgetDimensions::scaled.hsep_wide, rtl);

	/* Draw the list of subtypes for each cargo, and find the selected refit option (by its position). */
	for (const auto &pair : refits) {
		bool has_subtypes = pair.second.size() > 1;
		for (const RefitOption &refit : pair.second) {
			if (current >= pos + rows) break;

			/* Hide subtypes if selected cargo type does not match */
			if ((sel == nullptr || sel->cargo != refit.cargo) && refit.subtype != UINT8_MAX) continue;

			/* Refit options with a position smaller than pos don't have to be drawn. */
			if (current < pos) {
				current++;
				continue;
			}

			if (has_subtypes) {
				if (refit.subtype != UINT8_MAX) {
					/* Draw tree lines */
					int ycenter = tr.top + GetCharacterHeight(FS_NORMAL) / 2;
					GfxDrawLine(iconcenter, tr.top - WidgetDimensions::scaled.matrix.top, iconcenter, (&refit == &pair.second.back()) ? ycenter : tr.top - WidgetDimensions::scaled.matrix.top + delta - 1, linecolour);
					GfxDrawLine(iconcenter, ycenter, iconinner, ycenter, linecolour);
				} else {
					/* Draw expand/collapse icon */
					DrawSprite((sel != nullptr && sel->cargo == refit.cargo) ? SPR_CIRCLE_UNFOLDED : SPR_CIRCLE_FOLDED, PAL_NONE, iconleft, tr.top + (GetCharacterHeight(FS_NORMAL) - iconheight) / 2);
				}
			}

			TextColour colour = (sel != nullptr && sel->cargo == refit.cargo && sel->subtype == refit.subtype) ? TC_WHITE : TC_BLACK;
			/* Get the cargo name. */
			DrawString(tr, GetString(STR_JUST_STRING_STRING, CargoSpec::Get(refit.cargo)->name, refit.string), colour);

			tr.top += delta;
			current++;
		}
	}
}

/** Refit cargo window. */
struct RefitWindow : public Window {
	const RefitOption *selected_refit = nullptr; ///< Selected refit option.
	RefitOptions refit_list{};                   ///< List of refit subtypes available for each sorted cargo.
	VehicleOrderID order = INVALID_VEH_ORDER_ID; ///< If not #INVALID_VEH_ORDER_ID, selection is part of a refit order (rather than execute directly).
	uint information_width = 0;                  ///< Width required for correctly displaying all cargoes in the information panel.
	Scrollbar *vscroll = nullptr;                ///< The main scrollbar.
	Scrollbar *hscroll = nullptr;                ///< Only used for long vehicles.
	int vehicle_width = 0;                       ///< Width of the vehicle being drawn.
	int sprite_left = 0;                         ///< Left position of the vehicle sprite.
	int sprite_right = 0;                        ///< Right position of the vehicle sprite.
	uint vehicle_margin = 0;                     ///< Margin to use while selecting vehicles when the vehicle image is centered.
	int click_x = 0;                             ///< Position of the first click while dragging.
	VehicleID selected_vehicle{};                ///< First vehicle in the current selection.
	uint8_t num_vehicles = 0;                    ///< Number of selected vehicles.
	bool auto_refit = false;                     ///< Select cargo for auto-refitting.
	bool is_virtual_train = false;               ///< Template replacement, whether the selected vehicle is virtual
	mutable std::map<VehicleID, std::string> ship_part_names; ///< Ship part name strings

	/**
	 * Collects all (cargo, subcargo) refit options of a vehicle chain.
	 */
	void BuildRefitList()
	{
		/* Store the currently selected RefitOption. */
		std::optional<RefitOption> current_refit_option;
		if (this->selected_refit != nullptr) current_refit_option = *(this->selected_refit);
		this->selected_refit = nullptr;

		this->refit_list.clear();
		Vehicle *v = Vehicle::Get(this->window_number);

		/* Check only the selected vehicles. */
		VehicleSet vehicles_to_refit;
		GetVehicleSet(vehicles_to_refit, Vehicle::Get(this->selected_vehicle), this->num_vehicles);

		do {
			if (v->type == VEH_TRAIN && std::ranges::find(vehicles_to_refit, v->index) == vehicles_to_refit.end()) continue;
			if (v->type == VEH_SHIP && this->num_vehicles == 1 && v->index != this->selected_vehicle) continue;
			const Engine *e = v->GetEngine();
			CargoTypes cmask = e->info.refit_mask;
			VehicleCallbackMasks callback_mask = e->info.callback_mask;

			/* Skip this engine if it does not carry anything */
			if (!e->CanCarryCargo()) continue;
			/* Skip this engine if we build the list for auto-refitting and engine doesn't allow it. */
			if (this->auto_refit && !e->info.misc_flags.Test(EngineMiscFlag::AutoRefit)) continue;

			/* Loop through all cargoes in the refit mask */
			for (const auto &cs : _sorted_cargo_specs) {
				CargoType cargo_type = cs->Index();
				/* Skip cargo type if it's not listed */
				if (!HasBit(cmask, cargo_type)) continue;

				auto &list = this->refit_list[cargo_type];
				bool first_vehicle = list.empty();
				if (first_vehicle) {
					/* Keeping the current subtype is always an option. It also serves as the option in case of no subtypes */
					list.push_back({cargo_type, UINT8_MAX, STR_EMPTY});
				}

				/* Check the vehicle's callback mask for cargo suffixes.
				 * This is not supported for ordered refits, since subtypes only have a meaning
				 * for a specific vehicle at a specific point in time, which conflicts with shared orders,
				 * autoreplace, autorenew, clone, order restoration, ... */
				if (this->order == INVALID_VEH_ORDER_ID && callback_mask.Test(VehicleCallbackMask::CargoSuffix)) {
					/* Make a note of the original cargo type. It has to be
					 * changed to test the cargo & subtype... */
					CargoType temp_cargo = v->cargo_type;
					uint8_t temp_subtype  = v->cargo_subtype;

					v->cargo_type = cargo_type;

					for (uint refit_cyc = 0; refit_cyc < MAX_REFIT_CYCLE; refit_cyc++) {
						v->cargo_subtype = refit_cyc;

						/* Make sure we don't pick up anything cached. */
						v->First()->InvalidateNewGRFCache();
						v->InvalidateNewGRFCache();

						StringID subtype = GetCargoSubtypeText(v);

						if (first_vehicle) {
							/* Append new subtype (don't add duplicates though) */
							if (subtype == STR_EMPTY) break;

							RefitOption option;
							option.cargo   = cargo_type;
							option.subtype = refit_cyc;
							option.string  = subtype;
							include(list, option);
						} else {
							/* Intersect the subtypes of earlier vehicles with the subtypes of this vehicle */
							if (subtype == STR_EMPTY) {
								/* No more subtypes for this vehicle, delete all subtypes >= refit_cyc */
								/* UINT8_MAX item is in front, other subtypes are sorted. So just truncate the list in the right spot */
								for (uint i = 1; i < list.size(); i++) {
									if (list[i].subtype >= refit_cyc) {
										list.resize(i);
										break;
									}
								}
								break;
							} else {
								/* Check whether the subtype matches with the subtype of earlier vehicles. */
								uint pos = 1;
								while (pos < list.size() && list[pos].subtype != refit_cyc) pos++;
								if (pos < list.size() && list[pos].string != subtype) {
									/* String mismatch, remove item keeping the order */
									list.erase(list.begin() + pos);
								}
							}
						}
					}

					/* Reset the vehicle's cargo type */
					v->cargo_type    = temp_cargo;
					v->cargo_subtype = temp_subtype;

					/* And make sure we haven't tainted the cache */
					v->First()->InvalidateNewGRFCache();
					v->InvalidateNewGRFCache();
				}
			}
		} while (v->IsArticulatedCallbackVehicleType() && (v = v->Next()) != nullptr);

		/* Restore the previously selected RefitOption. */
		if (current_refit_option.has_value()) {
			for (const auto &pair : this->refit_list) {
				for (const auto &refit : pair.second) {
					if (refit.cargo == current_refit_option->cargo && refit.subtype == current_refit_option->subtype) {
						this->selected_refit = &refit;
						break;
					}
				}
				if (this->selected_refit != nullptr) break;
			}
		}

		this->SetWidgetDisabledState(WID_VR_REFIT, this->selected_refit == nullptr);
	}

	/**
	 * Refresh scrollbar after selection changed
	 */
	void RefreshScrollbar()
	{
		size_t scroll_row = 0;
		size_t rows = 0;
		CargoType cargo = this->selected_refit == nullptr ? INVALID_CARGO : this->selected_refit->cargo;

		for (const auto &pair : this->refit_list) {
			if (pair.first == cargo) {
				/* selected_refit points to an element in the vector so no need to search for it. */
				scroll_row = rows + (this->selected_refit - pair.second.data());
				rows += pair.second.size();
			} else {
				rows++; /* Unselected cargo type is collapsed into one row. */
			}
		}

		this->vscroll->SetCount(rows);
		this->vscroll->ScrollTowards(static_cast<int>(scroll_row));
	}

	/**
	 * Select a row.
	 * @param click_row Clicked row
	 */
	void SetSelection(uint click_row)
	{
		uint row = 0;

		for (const auto &pair : refit_list) {
			for (const RefitOption &refit : pair.second) {
				if (row == click_row) {
					this->selected_refit = &refit;
					return;
				}
				row++;
				/* If this cargo type is not already selected then its subtypes are not visible, so skip the rest. */
				if (this->selected_refit == nullptr || this->selected_refit->cargo != refit.cargo) break;
			}
		}

		/* No selection made */
		this->selected_refit = nullptr;
	}

	RefitWindow(WindowDesc &desc, const Vehicle *v, VehicleOrderID order, bool auto_refit, bool is_virtual) : Window(desc)
	{
		this->auto_refit = auto_refit;
		this->is_virtual_train = is_virtual;
		this->order = order;
		this->CreateNestedTree();

		this->vscroll = this->GetScrollbar(WID_VR_SCROLLBAR);
		this->hscroll = (v->IsGroundVehicle() ? this->GetScrollbar(WID_VR_HSCROLLBAR) : nullptr);
		this->GetWidget<NWidgetCore>(WID_VR_SELECT_HEADER)->SetToolTip(STR_REFIT_TRAIN_LIST_TOOLTIP + v->type);
		this->GetWidget<NWidgetCore>(WID_VR_MATRIX)->SetToolTip(STR_REFIT_TRAIN_LIST_TOOLTIP + v->type);
		NWidgetCore *nwi = this->GetWidget<NWidgetCore>(WID_VR_REFIT);
		nwi->SetStringTip(STR_REFIT_TRAIN_REFIT_BUTTON + v->type, STR_REFIT_TRAIN_REFIT_TOOLTIP + v->type);
		int hscrollbar_pane;
		if (v->IsGroundVehicle()) {
			hscrollbar_pane = 0;
		} else if (v->type == VEH_SHIP && v->Next() != nullptr && this->order == INVALID_VEH_ORDER_ID) {
			hscrollbar_pane = 1;
		} else {
			hscrollbar_pane = SZSP_HORIZONTAL;
		}
		this->GetWidget<NWidgetStacked>(WID_VR_SHOW_HSCROLLBAR)->SetDisplayedPlane(hscrollbar_pane);
		this->GetWidget<NWidgetCore>(WID_VR_VEHICLE_PANEL_DISPLAY)->SetToolTip((v->type == VEH_TRAIN) ? STR_REFIT_SELECT_VEHICLES_TOOLTIP : STR_NULL);

		this->FinishInitNested(v->index);
		this->owner = v->owner;

		this->SetWidgetDisabledState(WID_VR_REFIT, this->selected_refit == nullptr);
	}

	void Close(int data = 0) override
	{
		if (this->window_number != VehicleID::Invalid()) {
			FocusWindowById(WC_VEHICLE_VIEW, this->window_number);
		}
		this->Window::Close();
	}

	void OnInit() override
	{
		/* (Re)build the refit list */
		this->OnInvalidateData(VIWD_CONSIST_CHANGED);
	}

	void OnPaint() override
	{
		/* Determine amount of items for scroller. */
		if (this->hscroll != nullptr) this->hscroll->SetCount(this->vehicle_width);

		/* Calculate sprite position. */
		NWidgetCore *vehicle_panel_display = this->GetWidget<NWidgetCore>(WID_VR_VEHICLE_PANEL_DISPLAY);
		int sprite_width = std::max(0, ((int)vehicle_panel_display->current_x - this->vehicle_width) / 2);
		this->sprite_left = vehicle_panel_display->pos_x;
		this->sprite_right = vehicle_panel_display->pos_x + vehicle_panel_display->current_x - 1;
		if (_current_text_dir == TD_RTL) {
			this->sprite_right -= sprite_width;
			this->vehicle_margin = vehicle_panel_display->current_x - sprite_right;
		} else {
			this->sprite_left += sprite_width;
			this->vehicle_margin = sprite_left;
		}

		this->DrawWidgets();
	}

	void UpdateWidgetSize(WidgetID widget, Dimension &size, [[maybe_unused]] const Dimension &padding, [[maybe_unused]] Dimension &fill, [[maybe_unused]] Dimension &resize) override
	{
		switch (widget) {
			case WID_VR_MATRIX:
				resize.height = GetCharacterHeight(FS_NORMAL) + padding.height;
				size.height = resize.height * 8;
				break;

			case WID_VR_VEHICLE_PANEL_DISPLAY:
				size.height = ScaleGUITrad(GetVehicleHeight(Vehicle::Get(this->window_number)->type));
				break;

			case WID_VR_INFO:
				size.width = this->information_width + padding.height;
				break;
		}
	}

<<<<<<< HEAD
	const std::string &GetShipPartName(const Vehicle *v) const
	{
		std::string &name = this->ship_part_names[v->index];
		if (name.empty()) {
			const Vehicle *front = v->First();
			uint offset = 0;
			for (const Vehicle *u = front; u != v; u = u->Next()) offset++;
			uint16_t callback = GetVehicleCallback(XCBID_SHIP_REFIT_PART_NAME, offset, 0, front->engine_type, front);
			if (callback != CALLBACK_FAILED && callback < 0x400) {
				const GRFFile *grffile = v->GetGRF();
				assert(grffile != nullptr);

				name = GetGRFStringWithTextStack(grffile, GRFSTR_MISC_GRF_TEXT + callback, 6);
			} else {
				name = GetString(STR_REFIT_SHIP_PART, offset + 1);
			}
		}
		return name;
	}

	void SetStringParameters(WidgetID widget) const override
	{
		if (widget == WID_VR_CAPTION) SetDParam(0, Vehicle::Get(this->window_number)->index);

		if (widget == WID_VR_VEHICLE_DROPDOWN) {
			if (this->num_vehicles == 1) {
				SetDParam(0, STR_JUST_RAW_STRING);
				SetDParamStr(1, this->GetShipPartName(Vehicle::Get(this->selected_vehicle)));
			} else {
				SetDParam(0, STR_REFIT_WHOLE_SHIP);
			}
		}
=======
	std::string GetWidgetString(WidgetID widget, StringID stringid) const override
	{
		if (widget == WID_VR_CAPTION) return GetString(STR_REFIT_CAPTION, Vehicle::Get(this->window_number)->index);

		return this->Window::GetWidgetString(widget, stringid);
>>>>>>> e818fcbf
	}

	/**
	 * Gets the #StringID to use for displaying capacity.
	 * @param option Cargo and cargo subtype to check for capacity.
	 * @return INVALID_STRING_ID if there is no capacity. StringID to use in any other case.
	 * @post String parameters have been set.
	 */
	std::string GetCapacityString(const RefitOption &option) const
	{
		assert(_current_company == _local_company);
		CommandCost cost = Command<CMD_REFIT_VEHICLE>::Do(DoCommandFlag::QueryCost, this->selected_vehicle, option.cargo, option.subtype, this->auto_refit, false, this->num_vehicles);

		if (cost.Failed()) return {};

		const auto &refit_capacity = _returned_refit_capacity;
		const auto &mail_capacity = _returned_mail_refit_capacity;

		Money money = cost.GetCost();
		if (mail_capacity > 0) {
			if (this->order != INVALID_VEH_ORDER_ID) {
				/* No predictable cost */
				return GetString(STR_PURCHASE_INFO_AIRCRAFT_CAPACITY, option.cargo, refit_capacity, GetCargoTypeByLabel(CT_MAIL), mail_capacity);
			}

			if (money <= 0) {
				return GetString(STR_REFIT_NEW_CAPACITY_INCOME_FROM_AIRCRAFT_REFIT, option.cargo, refit_capacity, GetCargoTypeByLabel(CT_MAIL), mail_capacity, -money);
			}

			return GetString(STR_REFIT_NEW_CAPACITY_COST_OF_AIRCRAFT_REFIT, option.cargo, refit_capacity, GetCargoTypeByLabel(CT_MAIL), mail_capacity, money);
		}

		if (this->order != INVALID_VEH_ORDER_ID) {
			/* No predictable cost */
			return GetString(STR_PURCHASE_INFO_CAPACITY, option.cargo, refit_capacity, STR_EMPTY);
		}

		if (money <= 0) {
			return GetString(STR_REFIT_NEW_CAPACITY_INCOME_FROM_REFIT, option.cargo, refit_capacity, -money);
		}

		return GetString(STR_REFIT_NEW_CAPACITY_COST_OF_REFIT, option.cargo, refit_capacity, money);
	}

	void DrawWidget(const Rect &r, WidgetID widget) const override
	{
		switch (widget) {
			case WID_VR_VEHICLE_PANEL_DISPLAY: {
				Vehicle *v = Vehicle::Get(this->window_number);
				DrawVehicleImage(v, {this->sprite_left, r.top, this->sprite_right, r.bottom},
					VehicleID::Invalid(), EIT_IN_DETAILS, this->hscroll != nullptr ? this->hscroll->GetPosition() : 0);

				/* Highlight selected vehicles. */
				if (this->order != INVALID_VEH_ORDER_ID) break;
				int x = 0;
				switch (v->type) {
					case VEH_TRAIN: {
						VehicleSet vehicles_to_refit;
						GetVehicleSet(vehicles_to_refit, Vehicle::Get(this->selected_vehicle), this->num_vehicles);

						int left = INT32_MIN;
						int width = 0;

						/* Determine top & bottom position of the highlight.*/
						const int height = ScaleSpriteTrad(12);
						const int highlight_top = CenterBounds(r.top, r.bottom, height);
						const int highlight_bottom = highlight_top + height - 1;

						for (Train *u = Train::From(v); u != nullptr; u = u->Next()) {
							/* Start checking. */
							const bool contained = std::ranges::find(vehicles_to_refit, u->index) != vehicles_to_refit.end();
							if (contained && left == INT32_MIN) {
								left = x - this->hscroll->GetPosition() + r.left + this->vehicle_margin;
								width = 0;
							}

							/* Draw a selection. */
							if ((!contained || u->Next() == nullptr) && left != INT32_MIN) {
								if (u->Next() == nullptr && contained) {
									int current_width = u->GetDisplayImageWidth();
									width += current_width;
									x += current_width;
								}

								int right = Clamp(left + width, 0, r.right);
								left = std::max(0, left);

								if (_current_text_dir == TD_RTL) {
									right = r.Width() - left;
									left = right - width;
								}

								if (left != right) {
									Rect hr = {left, highlight_top, right, highlight_bottom};
									DrawFrameRect(hr.Expand(WidgetDimensions::scaled.bevel), COLOUR_WHITE, FrameFlag::BorderOnly);
								}

								left = INT32_MIN;
							}

							int current_width = u->GetDisplayImageWidth();
							width += current_width;
							x += current_width;
						}
						break;
					}

					default: break;
				}
				break;
			}

			case WID_VR_MATRIX:
				DrawVehicleRefitWindow(this->refit_list, this->selected_refit, this->vscroll->GetPosition(), this->vscroll->GetCapacity(), this->resize.step_height, r);
				break;

			case WID_VR_INFO:
				if (this->selected_refit != nullptr) {
					std::string string = this->GetCapacityString(*this->selected_refit);
					if (!string.empty()) {
						DrawStringMultiLine(r.Shrink(WidgetDimensions::scaled.framerect), string);
					}
				}
				break;
		}
	}

	/**
	 * Some data on this window has become invalid.
	 * @param data Information about the changed data.
	 * @param gui_scope Whether the call is done from GUI scope. You may not do everything when not in GUI scope. See #InvalidateWindowData() for details.
	 */
	void OnInvalidateData([[maybe_unused]] int data = 0, [[maybe_unused]] bool gui_scope = true) override
	{
		switch (data) {
			case VIWD_AUTOREPLACE: // Autoreplace replaced the vehicle; selected_vehicle became invalid.
			case VIWD_CONSIST_CHANGED: { // The consist has changed; rebuild the entire list.
				/* Clear the selection. */
				Vehicle *v = Vehicle::Get(this->window_number);
				this->selected_vehicle = v->index;
				this->num_vehicles = UINT8_MAX;
				this->ship_part_names.clear();
				[[fallthrough]];
			}

			case 2: { // The vehicle selection has changed; rebuild the entire list.
				if (!gui_scope) break;
				this->BuildRefitList();

				/* The vehicle width has changed too. */
				this->vehicle_width = GetVehicleWidth(Vehicle::Get(this->window_number), EIT_IN_DETAILS);
				uint max_width = 0;

				/* Check the width of all cargo information strings. */
				for (const auto &list : this->refit_list) {
					for (const RefitOption &refit : list.second) {
						std::string string = this->GetCapacityString(refit);
						if (!string.empty()) {
							Dimension dim = GetStringBoundingBox(string);
							max_width = std::max(dim.width, max_width);
						}
					}
				}

				if (this->information_width < max_width) {
					this->information_width = max_width;
					this->ReInit();
				}
				[[fallthrough]];
			}

			case 1: // A new cargo has been selected.
				if (!gui_scope) break;
				this->RefreshScrollbar();
				break;
		}
	}

	int GetClickPosition(int click_x)
	{
		const NWidgetCore *matrix_widget = this->GetWidget<NWidgetCore>(WID_VR_VEHICLE_PANEL_DISPLAY);
		if (_current_text_dir == TD_RTL) click_x = matrix_widget->current_x - click_x;
		click_x -= this->vehicle_margin;
		if (this->hscroll != nullptr) click_x += this->hscroll->GetPosition();

		return click_x;
	}

	void SetSelectedVehicles(int drag_x)
	{
		drag_x = GetClickPosition(drag_x);

		int left_x  = std::min(this->click_x, drag_x);
		int right_x = std::max(this->click_x, drag_x);
		this->num_vehicles = 0;

		Vehicle *v = Vehicle::Get(this->window_number);
		/* Find the vehicle part that was clicked. */
		switch (v->type) {
			case VEH_TRAIN: {
				/* Don't select anything if we are not clicking in the vehicle. */
				if (left_x >= 0) {
					const Train *u = Train::From(v);
					bool start_counting = false;
					for (; u != nullptr; u = u->Next()) {
						int current_width = u->GetDisplayImageWidth();
						left_x  -= current_width;
						right_x -= current_width;

						if (left_x < 0 && !start_counting) {
							this->selected_vehicle = u->index;
							start_counting = true;

							/* Count the first vehicle, even if articulated part */
							this->num_vehicles++;
						} else if (start_counting && !u->IsArticulatedPart()) {
							/* Do not count articulated parts */
							this->num_vehicles++;
						}

						if (right_x < 0) break;
					}
				}

				/* If the selection is not correct, clear it. */
				if (this->num_vehicles != 0) {
					if (_ctrl_pressed) this->num_vehicles = UINT8_MAX;
					break;
				}
				[[fallthrough]];
			}

			default:
				/* Clear the selection. */
				this->selected_vehicle = v->index;
				this->num_vehicles = UINT8_MAX;
				break;
		}
	}

	virtual void OnDropdownSelect(WidgetID widget, int index) override
	{
		if (widget != WID_VR_VEHICLE_DROPDOWN) return;

		const Vehicle *v = Vehicle::Get(this->window_number);

		if (index > 0) {
			for (const Vehicle *u = v; u != nullptr; u = u->Next()) {
				if (index == 1) {
					this->selected_vehicle = u->index;
					this->num_vehicles = 1;
					this->InvalidateData(2);
					return;
				}
				index--;
			}
		}

		this->selected_vehicle = v->index;
		this->num_vehicles = UINT8_MAX;
		this->InvalidateData(2);
	}

	void OnClick(Point pt, WidgetID widget, int click_count) override
	{
		switch (widget) {
			case WID_VR_VEHICLE_PANEL_DISPLAY: { // Vehicle image.
				if (this->order != INVALID_VEH_ORDER_ID) break;
				NWidgetBase *nwi = this->GetWidget<NWidgetBase>(WID_VR_VEHICLE_PANEL_DISPLAY);
				this->click_x = GetClickPosition(pt.x - nwi->pos_x);
				this->SetSelectedVehicles(pt.x - nwi->pos_x);
				this->SetWidgetDirty(WID_VR_VEHICLE_PANEL_DISPLAY);
				if (!_ctrl_pressed) {
					SetObjectToPlaceWnd(SPR_CURSOR_MOUSE, PAL_NONE, HT_DRAG, this);
				} else {
					/* The vehicle selection has changed. */
					this->InvalidateData(2);
				}
				break;
			}

			case WID_VR_MATRIX: { // listbox
				this->SetSelection(this->vscroll->GetScrolledRowFromWidget(pt.y, this, WID_VR_MATRIX));
				this->SetWidgetDisabledState(WID_VR_REFIT, this->selected_refit == nullptr);
				this->InvalidateData(1);

				if (click_count == 1) break;
				[[fallthrough]];
			}

			case WID_VR_REFIT: // refit button
				if (this->selected_refit != nullptr) {
					const Vehicle *v = Vehicle::Get(this->window_number);

					if (this->order == INVALID_VEH_ORDER_ID) {
						bool delete_window = this->selected_vehicle == v->index && this->num_vehicles == UINT8_MAX;
						if (Command<CMD_REFIT_VEHICLE>::Post(GetCmdRefitVehMsg(v), v->tile, this->selected_vehicle, this->selected_refit->cargo,
								this->selected_refit->subtype, false, false, this->num_vehicles) && delete_window) {
							this->Close();
						}
					} else {
						if (Command<CMD_ORDER_REFIT>::Post(v->tile, v->index, this->order, this->selected_refit->cargo)) this->Close();
					}
				}
				break;

			case WID_VR_VEHICLE_DROPDOWN: {
				const Vehicle *v = Vehicle::Get(this->window_number);
				if (v->type != VEH_SHIP) break;

				DropDownList dlist;
				int selected = 0;
				dlist.push_back(MakeDropDownListStringItem(STR_REFIT_WHOLE_SHIP, 0, false));

				int offset = 1;
				for (const Vehicle *u = v; u != nullptr; u = u->Next()) {
					if (u->index == this->selected_vehicle && this->num_vehicles == 1) selected = offset;
					dlist.push_back(MakeDropDownListStringItem(std::string{this->GetShipPartName(u)}, offset, false));
					offset++;
				}

				ShowDropDownList(this, std::move(dlist), selected, WID_VR_VEHICLE_DROPDOWN);
				break;
			}
		}
	}

	void OnMouseDrag(Point pt, WidgetID widget) override
	{
		switch (widget) {
			case WID_VR_VEHICLE_PANEL_DISPLAY: { // Vehicle image.
				if (this->order != INVALID_VEH_ORDER_ID) break;
				NWidgetBase *nwi = this->GetWidget<NWidgetBase>(WID_VR_VEHICLE_PANEL_DISPLAY);
				this->SetSelectedVehicles(pt.x - nwi->pos_x);
				this->SetWidgetDirty(WID_VR_VEHICLE_PANEL_DISPLAY);
				break;
			}
		}
	}

	void OnDragDrop(Point pt, WidgetID widget) override
	{
		switch (widget) {
			case WID_VR_VEHICLE_PANEL_DISPLAY: { // Vehicle image.
				if (this->order != INVALID_VEH_ORDER_ID) break;
				NWidgetBase *nwi = this->GetWidget<NWidgetBase>(WID_VR_VEHICLE_PANEL_DISPLAY);
				this->SetSelectedVehicles(pt.x - nwi->pos_x);
				this->InvalidateData(2);
				break;
			}
		}
	}

	void OnResize() override
	{
		this->vehicle_width = GetVehicleWidth(Vehicle::Get(this->window_number), EIT_IN_DETAILS);
		this->vscroll->SetCapacityFromWidget(this, WID_VR_MATRIX);
		if (this->hscroll != nullptr) this->hscroll->SetCapacityFromWidget(this, WID_VR_VEHICLE_PANEL_DISPLAY);
	}
};

static constexpr NWidgetPart _nested_vehicle_refit_widgets[] = {
	NWidget(NWID_HORIZONTAL),
		NWidget(WWT_CLOSEBOX, COLOUR_GREY),
		NWidget(WWT_CAPTION, COLOUR_GREY, WID_VR_CAPTION),
		NWidget(WWT_DEFSIZEBOX, COLOUR_GREY),
	EndContainer(),
	/* Vehicle display + scrollbar. */
	NWidget(NWID_VERTICAL),
		NWidget(WWT_PANEL, COLOUR_GREY, WID_VR_VEHICLE_PANEL_DISPLAY), SetMinimalSize(228, 14), SetResize(1, 0), SetScrollbar(WID_VR_HSCROLLBAR), EndContainer(),
		NWidget(NWID_SELECTION, INVALID_COLOUR, WID_VR_SHOW_HSCROLLBAR),
			NWidget(NWID_HSCROLLBAR, COLOUR_GREY, WID_VR_HSCROLLBAR),
			NWidget(WWT_DROPDOWN, COLOUR_GREY, WID_VR_VEHICLE_DROPDOWN), SetFill(1, 0), SetResize(1, 0), SetStringTip(STR_JUST_STRING1, STR_REFIT_SHIP_PART_DROPDOWN_TOOLTIP),
		EndContainer(),
	EndContainer(),
	NWidget(WWT_TEXTBTN, COLOUR_GREY, WID_VR_SELECT_HEADER), SetStringTip(STR_REFIT_TITLE), SetResize(1, 0),
	/* Matrix + scrollbar. */
	NWidget(NWID_HORIZONTAL),
		NWidget(WWT_MATRIX, COLOUR_GREY, WID_VR_MATRIX), SetMinimalSize(228, 112), SetResize(1, 14), SetFill(1, 1), SetMatrixDataTip(1, 0), SetScrollbar(WID_VR_SCROLLBAR),
		NWidget(NWID_VSCROLLBAR, COLOUR_GREY, WID_VR_SCROLLBAR),
	EndContainer(),
	NWidget(WWT_PANEL, COLOUR_GREY, WID_VR_INFO), SetMinimalTextLines(2, WidgetDimensions::unscaled.framerect.Vertical()), SetResize(1, 0), EndContainer(),
	NWidget(NWID_HORIZONTAL),
		NWidget(WWT_PUSHTXTBTN, COLOUR_GREY, WID_VR_REFIT), SetFill(1, 0), SetResize(1, 0),
		NWidget(WWT_RESIZEBOX, COLOUR_GREY),
	EndContainer(),
};

static WindowDesc _vehicle_refit_desc(__FILE__, __LINE__,
	WDP_AUTO, "view_vehicle_refit", 240, 174,
	WC_VEHICLE_REFIT, WC_VEHICLE_VIEW,
	WindowDefaultFlag::Construction,
	_nested_vehicle_refit_widgets
);

/**
 * Show the refit window for a vehicle
 * @param *v The vehicle to show the refit window for
 * @param order of the vehicle to assign refit to, or INVALID_VEH_ORDER_ID to refit the vehicle now
 * @param parent the parent window of the refit window
 * @param auto_refit Choose cargo for auto-refitting
 */
void ShowVehicleRefitWindow(const Vehicle *v, VehicleOrderID order, Window *parent, bool auto_refit, bool is_virtual_train)
{
	CloseWindowById(WC_VEHICLE_REFIT, v->index);
	RefitWindow *w = new RefitWindow(_vehicle_refit_desc, v, order, auto_refit, is_virtual_train);
	w->parent = parent;
}

/** Display list of cargo types of the engine, for the purchase information window */
uint ShowRefitOptionsList(int left, int right, int y, EngineID engine)
{
	/* List of cargo types of this engine */
	CargoTypes cmask = GetUnionOfArticulatedRefitMasks(engine, false);
	/* List of cargo types available in this climate */
	CargoTypes lmask = _cargo_mask;

	/* Draw nothing if the engine is not refittable */
	if (HasAtMostOneBit(cmask)) return y;

	std::string str;
	if (cmask == lmask) {
		/* Engine can be refitted to all types in this climate */
		str = GetString(STR_PURCHASE_INFO_REFITTABLE_TO, STR_PURCHASE_INFO_ALL_TYPES, std::monostate{});
	} else {
		/* Check if we are able to refit to more cargo types and unable to. If
		 * so, invert the cargo types to list those that we can't refit to. */
		if (CountBits(cmask ^ lmask) < CountBits(cmask) && CountBits(cmask ^ lmask) <= 7) {
			cmask ^= lmask;
			str = GetString(STR_PURCHASE_INFO_REFITTABLE_TO, STR_PURCHASE_INFO_ALL_BUT, cmask);
		} else {
			str = GetString(STR_PURCHASE_INFO_REFITTABLE_TO, STR_JUST_CARGO_LIST, cmask);
		}
	}

	return DrawStringMultiLine(left, right, y, INT32_MAX, str);
}

/** Get the cargo subtype text from NewGRF for the vehicle details window. */
StringID GetCargoSubtypeText(const Vehicle *v)
{
	if (EngInfo(v->engine_type)->callback_mask.Test(VehicleCallbackMask::CargoSuffix)) {
		uint16_t cb = GetVehicleCallback(CBID_VEHICLE_CARGO_SUFFIX, 0, 0, v->engine_type, v);
		if (cb != CALLBACK_FAILED) {
			if (cb > 0x400) ErrorUnknownCallbackResult(v->GetGRFID(), CBID_VEHICLE_CARGO_SUFFIX, cb);
			if (cb >= 0x400 || (v->GetGRF()->grf_version < 8 && cb == 0xFF)) cb = CALLBACK_FAILED;
		}
		if (cb != CALLBACK_FAILED) {
			return GetGRFStringID(v->GetGRF(), GRFSTR_MISC_GRF_TEXT + cb);
		}
	}
	return STR_EMPTY;
}

/** Sort vehicle groups by the number of vehicles in the group */
static bool VehicleGroupLengthSorter(const GUIVehicleGroup &a, const GUIVehicleGroup &b)
{
	return a.NumVehicles() < b.NumVehicles();
}

/** Sort vehicle groups by the total profit this year */
static bool VehicleGroupTotalProfitThisYearSorter(const GUIVehicleGroup &a, const GUIVehicleGroup &b)
{
	return a.GetDisplayProfitThisYear() < b.GetDisplayProfitThisYear();
}

/** Sort vehicle groups by the total profit last year */
static bool VehicleGroupTotalProfitLastYearSorter(const GUIVehicleGroup &a, const GUIVehicleGroup &b)
{
	return a.GetDisplayProfitLastYear() < b.GetDisplayProfitLastYear();
}

/** Sort vehicle groups by the average profit this year */
static bool VehicleGroupAverageProfitThisYearSorter(const GUIVehicleGroup &a, const GUIVehicleGroup &b)
{
	return a.GetDisplayProfitThisYear() * static_cast<uint>(b.NumVehicles()) < b.GetDisplayProfitThisYear() * static_cast<uint>(a.NumVehicles());
}

/** Sort vehicle groups by the average profit last year */
static bool VehicleGroupAverageProfitLastYearSorter(const GUIVehicleGroup &a, const GUIVehicleGroup &b)
{
	return a.GetDisplayProfitLastYear() * static_cast<uint>(b.NumVehicles()) < b.GetDisplayProfitLastYear() * static_cast<uint>(a.NumVehicles());
}

/** Sort vehicle groups by the average vehicle occupancy */
static bool VehicleGroupAverageOrderOccupancySorter(const GUIVehicleGroup &a, const GUIVehicleGroup &b)
{
	return a.GetOrderOccupancyAverage() < b.GetOrderOccupancyAverage();
}

/** Sort vehicle groups by timetable type */
static bool VehicleGroupTimetableTypeSorter(const GUIVehicleGroup &a, const GUIVehicleGroup &b)
{
	return a.GetTimetableTypeSortKey() < b.GetTimetableTypeSortKey();
}

/** Sort vehicles by their number */
static bool VehicleNumberSorter(const Vehicle * const &a, const Vehicle * const &b)
{
	return a->unitnumber < b->unitnumber;
}

/** Sort vehicles by their name */
static bool VehicleNameSorter(const Vehicle * const &a, const Vehicle * const &b)
{
	static format_buffer last_name[2] = { {}, {} };

	if (a != _last_vehicle[0]) {
		_last_vehicle[0] = a;
		last_name[0].clear();
		AppendStringInPlace(last_name[0], STR_VEHICLE_NAME, a->index);
	}

	if (b != _last_vehicle[1]) {
		_last_vehicle[1] = b;
		last_name[1].clear();
		AppendStringInPlace(last_name[1], STR_VEHICLE_NAME, b->index);
	}

	int r = StrNaturalCompare(last_name[0], last_name[1]); // Sort by name (natural sorting).
	return (r != 0) ? r < 0: VehicleNumberSorter(a, b);
}

/** Sort vehicles by their age */
static bool VehicleAgeSorter(const Vehicle * const &a, const Vehicle * const &b)
{
	auto r = a->age - b->age;
	return (r != 0) ? r < 0 : VehicleNumberSorter(a, b);
}

/** Sort vehicles by this year profit */
static bool VehicleProfitThisYearSorter(const Vehicle * const &a, const Vehicle * const &b)
{
	int r = ClampTo<int32_t>(a->GetDisplayProfitThisYear() - b->GetDisplayProfitThisYear());
	return (r != 0) ? r < 0 : VehicleNumberSorter(a, b);
}

/** Sort vehicles by last year profit */
static bool VehicleProfitLastYearSorter(const Vehicle * const &a, const Vehicle * const &b)
{
	int r = ClampTo<int32_t>(a->GetDisplayProfitLastYear() - b->GetDisplayProfitLastYear());
	return (r != 0) ? r < 0 : VehicleNumberSorter(a, b);
}

/** Sort vehicles by lifetime profit */
static bool VehicleProfitLifetimeSorter(const Vehicle * const &a, const Vehicle * const &b)
{
	int r = ClampTo<int32_t>(a->GetDisplayProfitLifetime() - b->GetDisplayProfitLifetime());
	return (r != 0) ? r < 0 : VehicleNumberSorter(a, b);
}

/** Sort vehicles by their cargo */
static bool VehicleCargoSorter(const Vehicle * const &a, const Vehicle * const &b)
{
	const Vehicle *v;
	CargoArray diff{};

	/* Append the cargo of the connected waggons */
	for (v = a; v != nullptr; v = v->Next()) diff[v->cargo_type] += v->cargo_cap;
	for (v = b; v != nullptr; v = v->Next()) diff[v->cargo_type] -= v->cargo_cap;

	int r = 0;
	for (uint d : diff) {
		r = d;
		if (r != 0) break;
	}

	return (r != 0) ? r < 0 : VehicleNumberSorter(a, b);
}

/** Sort vehicles by their reliability */
static bool VehicleReliabilitySorter(const Vehicle * const &a, const Vehicle * const &b)
{
	int r = a->reliability - b->reliability;
	return (r != 0) ? r < 0 : VehicleNumberSorter(a, b);
}

/** Sort vehicles by their max speed */
static bool VehicleMaxSpeedSorter(const Vehicle * const &a, const Vehicle * const &b)
{
	int r = a->vcache.cached_max_speed - b->vcache.cached_max_speed;
	return (r != 0) ? r < 0 : VehicleNumberSorter(a, b);
}

/** Sort vehicles by model */
static bool VehicleModelSorter(const Vehicle * const &a, const Vehicle * const &b)
{
	int r = a->engine_type.base() - b->engine_type.base();
	return (r != 0) ? r < 0 : VehicleNumberSorter(a, b);
}

/** Sort vehicles by their value */
static bool VehicleValueSorter(const Vehicle * const &a, const Vehicle * const &b)
{
	const Vehicle *u;
	Money diff = 0;

	for (u = a; u != nullptr; u = u->Next()) diff += u->value;
	for (u = b; u != nullptr; u = u->Next()) diff -= u->value;

	int r = ClampTo<int32_t>(diff);
	return (r != 0) ? r < 0 : VehicleNumberSorter(a, b);
}

/** Sort vehicles by their length */
static bool VehicleLengthSorter(const Vehicle * const &a, const Vehicle * const &b)
{
	int r = a->GetGroundVehicleCache()->cached_total_length - b->GetGroundVehicleCache()->cached_total_length;
	return (r != 0) ? r < 0 : VehicleNumberSorter(a, b);
}

/** Sort vehicles by the time they can still live */
static bool VehicleTimeToLiveSorter(const Vehicle * const &a, const Vehicle * const &b)
{
	int r = ClampTo<int32_t>((a->max_age - a->age) - (b->max_age - b->age));
	return (r != 0) ? r < 0 : VehicleNumberSorter(a, b);
}

/** Sort vehicles by the timetable delay */
static bool VehicleTimetableDelaySorter(const Vehicle * const &a, const Vehicle * const &b)
{
	int r = a->lateness_counter - b->lateness_counter;
	return (r != 0) ? r < 0 : VehicleNumberSorter(a, b);
}

/** Sort vehicles by the average order occupancy */
static bool VehicleAverageOrderOccupancySorter(const Vehicle * const &a, const Vehicle * const &b)
{
	int r = a->GetOrderOccupancyAverage() - b->GetOrderOccupancyAverage();
	return (r != 0) ? r < 0 : VehicleNumberSorter(a, b);
}

/** Sort vehicles by the max speed (fully loaded) */
static bool VehicleMaxSpeedLoadedSorter(const Vehicle * const &a, const Vehicle * const &b)
{
	auto get_max_speed_loaded = [](const Train * const v) -> int {
		auto res = _vehicle_max_speed_loaded.insert({ v->index, 0 });
		if (!res.second) {
			/* This vehicle's speed was already in _vehicle_max_speed_loaded */
			return res.first->second;
		}
		int loaded_weight = 0;
		for (const Train *u = v; u != nullptr; u = u->Next()) {
			loaded_weight += u->GetWeightWithoutCargo() + u->GetCargoWeight(u->cargo_cap);
		}

		int loaded_max_speed = GetTrainEstimatedMaxAchievableSpeed(v, loaded_weight, v->GetDisplayMaxSpeed());
		res.first->second = loaded_max_speed;
		return loaded_max_speed;
	};

	int r = get_max_speed_loaded(Train::From(a)) - get_max_speed_loaded(Train::From(b));
	return (r != 0) ? r < 0 : VehicleNumberSorter(a, b);
}

/** Sort vehicles by timetable type */
static bool VehicleTimetableTypeSorter(const Vehicle * const &a, const Vehicle * const &b)
{
	int r = GetVehicleTimetableTypeSortKey(a) - GetVehicleTimetableTypeSortKey(b);
	return (r != 0) ? r < 0 : VehicleNumberSorter(a, b);
}

void InitializeGUI()
{
	MemSetT(&_grouping, 0);
	MemSetT(&_sorting, 0);
}

/**
 * Assign a vehicle window a new vehicle
 * @param window_class WindowClass to search for
 * @param from_index the old vehicle ID
 * @param to_index the new vehicle ID
 */
static inline void ChangeVehicleWindow(WindowClass window_class, VehicleID from_index, VehicleID to_index)
{
	Window *w = FindWindowById(window_class, from_index);
	if (w != nullptr) {
		/* Update window_number */
		w->window_number = to_index;
		if (w->viewport != nullptr) w->viewport->follow_vehicle = to_index;

		/* Update vehicle drag data */
		if (_thd.window_class == window_class && _thd.window_number == from_index) {
			_thd.window_number = to_index;
		}

		/* Notify the window. */
		w->InvalidateData(VIWD_AUTOREPLACE, false);
	}
}

/**
 * Report a change in vehicle IDs (due to autoreplace) to affected vehicle windows.
 * @param from_index the old vehicle ID
 * @param to_index the new vehicle ID
 */
void ChangeVehicleViewWindow(VehicleID from_index, VehicleID to_index)
{
	ChangeVehicleWindow(WC_VEHICLE_VIEW,      from_index, to_index);
	ChangeVehicleWindow(WC_VEHICLE_ORDERS,    from_index, to_index);
	ChangeVehicleWindow(WC_VEHICLE_REFIT,     from_index, to_index);
	ChangeVehicleWindow(WC_VEHICLE_DETAILS,   from_index, to_index);
	ChangeVehicleWindow(WC_VEHICLE_TIMETABLE, from_index, to_index);
	ChangeFixedViewportRoutePath(from_index, to_index);
}

static constexpr NWidgetPart _nested_vehicle_list[] = {
	NWidget(NWID_HORIZONTAL),
		NWidget(WWT_CLOSEBOX, COLOUR_GREY),
		NWidget(NWID_SELECTION, INVALID_COLOUR, WID_VL_CAPTION_SELECTION),
			NWidget(WWT_CAPTION, COLOUR_GREY, WID_VL_CAPTION),
			NWidget(NWID_HORIZONTAL),
				NWidget(WWT_CAPTION, COLOUR_GREY, WID_VL_CAPTION_SHARED_ORDERS),
				NWidget(WWT_PUSHTXTBTN, COLOUR_GREY, WID_VL_ORDER_VIEW), SetMinimalSize(61, 14), SetStringTip(STR_GOTO_ORDER_VIEW, STR_GOTO_ORDER_VIEW_TOOLTIP),
			EndContainer(),
		EndContainer(),
		NWidget(WWT_SHADEBOX, COLOUR_GREY),
		NWidget(WWT_DEFSIZEBOX, COLOUR_GREY),
		NWidget(WWT_STICKYBOX, COLOUR_GREY),
	EndContainer(),

	NWidget(NWID_HORIZONTAL),
		NWidget(NWID_VERTICAL, NWidContainerFlag::EqualSize),
			NWidget(WWT_TEXTBTN, COLOUR_GREY, WID_VL_GROUP_ORDER), SetMinimalSize(0, 12), SetFill(1, 1), SetStringTip(STR_STATION_VIEW_GROUP, STR_TOOLTIP_GROUP_ORDER),
			NWidget(WWT_PUSHTXTBTN, COLOUR_GREY, WID_VL_SORT_ORDER), SetMinimalSize(0, 12), SetFill(1, 1), SetStringTip(STR_BUTTON_SORT_BY, STR_TOOLTIP_SORT_ORDER),
		EndContainer(),
		NWidget(NWID_VERTICAL, NWidContainerFlag::EqualSize),
			NWidget(WWT_DROPDOWN, COLOUR_GREY, WID_VL_GROUP_BY_PULLDOWN), SetMinimalSize(0, 12), SetFill(1, 1), SetToolTip(STR_TOOLTIP_GROUP_ORDER),
			NWidget(WWT_DROPDOWN, COLOUR_GREY, WID_VL_SORT_BY_PULLDOWN), SetMinimalSize(0, 12), SetFill(1, 1), SetToolTip(STR_TOOLTIP_SORT_CRITERIA),
		EndContainer(),
		NWidget(NWID_VERTICAL, NWidContainerFlag::EqualSize),
			NWidget(WWT_PANEL, COLOUR_GREY), SetMinimalSize(0, 12), SetFill(1, 1), SetResize(1, 0), EndContainer(),
			NWidget(NWID_HORIZONTAL),
				NWidget(NWID_SELECTION, INVALID_COLOUR, WID_VL_FILTER_BY_CARGO_SEL),
					NWidget(WWT_DROPDOWN, COLOUR_GREY, WID_VL_FILTER_BY_CARGO), SetMinimalSize(0, 12), SetFill(0, 1), SetToolTip(STR_TOOLTIP_FILTER_CRITERIA),
				EndContainer(),
				NWidget(WWT_PANEL, COLOUR_GREY), SetMinimalSize(0, 12), SetFill(1, 1), SetResize(1, 0), EndContainer(),
			EndContainer(),
		EndContainer(),
	EndContainer(),

	NWidget(NWID_HORIZONTAL),
		NWidget(WWT_MATRIX, COLOUR_GREY, WID_VL_LIST), SetMinimalSize(248, 0), SetFill(1, 0), SetResize(1, 1), SetMatrixDataTip(1, 0), SetScrollbar(WID_VL_SCROLLBAR),
		NWidget(NWID_VSCROLLBAR, COLOUR_GREY, WID_VL_SCROLLBAR),
	EndContainer(),

	NWidget(NWID_HORIZONTAL),
		NWidget(NWID_SELECTION, INVALID_COLOUR, WID_VL_HIDE_BUTTONS),
			NWidget(NWID_HORIZONTAL),
				NWidget(WWT_PUSHTXTBTN, COLOUR_GREY, WID_VL_AVAILABLE_VEHICLES), SetMinimalSize(106, 12), SetFill(0, 1),
								SetToolTip(STR_VEHICLE_LIST_AVAILABLE_ENGINES_TOOLTIP),
				NWidget(WWT_PANEL, COLOUR_GREY), SetMinimalSize(0, 12), SetResize(1, 0), SetFill(1, 1), EndContainer(),
				NWidget(WWT_DROPDOWN, COLOUR_GREY, WID_VL_MANAGE_VEHICLES_DROPDOWN), SetMinimalSize(118, 12), SetFill(0, 1),
								SetStringTip(STR_VEHICLE_LIST_MANAGE_LIST, STR_VEHICLE_LIST_MANAGE_LIST_TOOLTIP),
				NWidget(WWT_PUSHIMGBTN, COLOUR_GREY, WID_VL_STOP_ALL), SetAspect(WidgetDimensions::ASPECT_VEHICLE_FLAG), SetFill(0, 1),
								SetSpriteTip(SPR_FLAG_VEH_STOPPED, STR_VEHICLE_LIST_MASS_STOP_LIST_TOOLTIP),
				NWidget(WWT_PUSHIMGBTN, COLOUR_GREY, WID_VL_START_ALL), SetAspect(WidgetDimensions::ASPECT_VEHICLE_FLAG), SetFill(0, 1),
								SetSpriteTip(SPR_FLAG_VEH_RUNNING, STR_VEHICLE_LIST_MASS_START_LIST_TOOLTIP),
			EndContainer(),
			/* Widget to be shown for other companies hiding the previous 5 widgets. */
			NWidget(WWT_PANEL, COLOUR_GREY), SetFill(1, 1), SetResize(1, 0), EndContainer(),
		EndContainer(),
		NWidget(WWT_RESIZEBOX, COLOUR_GREY),
	EndContainer(),
};

static void DrawSmallOrderList(const Vehicle *v, int left, int right, int y, uint order_arrow_width, VehicleOrderID start)
{
	const Order *order = v->GetOrder(start);
	if (order == nullptr) return;

	bool rtl = _current_text_dir == TD_RTL;
	int l_offset = rtl ? 0 : order_arrow_width;
	int r_offset = rtl ? order_arrow_width : 0;
	int i = 0;
	VehicleOrderID oid = start;

	do {
		if (oid == v->cur_real_order_index) DrawString(left, right, y, STR_JUST_RIGHT_ARROW, TC_BLACK, SA_LEFT, false, FS_SMALL);

		if (order->IsType(OT_GOTO_STATION)) {
			DrawString(left + l_offset, right - r_offset, y, GetString(STR_STATION_NAME, order->GetDestination().ToStationID()), TC_BLACK, SA_LEFT, false, FS_SMALL);

			y += GetCharacterHeight(FS_SMALL);
			if (++i == 4) break;
		}

		v->orders->AdvanceOrderWithIndex(order, oid);
	} while (oid != start);
}

/** Draw small order list in the vehicle GUI, but without the little black arrow.  This is used for shared order groups. */
static void DrawSmallOrderList(OrderIterateWrapper<const Order> orders, int left, int right, int y, uint order_arrow_width)
{
	bool rtl = _current_text_dir == TD_RTL;
	int l_offset = rtl ? 0 : order_arrow_width;
	int r_offset = rtl ? order_arrow_width : 0;
	int i = 0;
	for (const Order *order : orders) {
		if (order->IsType(OT_GOTO_STATION)) {
			DrawString(left + l_offset, right - r_offset, y, GetString(STR_STATION_NAME, order->GetDestination().ToStationID()), TC_BLACK, SA_LEFT, false, FS_SMALL);

			y += GetCharacterHeight(FS_SMALL);
			if (++i == 4) break;
		}
	}
}

/**
 * Draws an image of a vehicle chain
 * @param v         Front vehicle
 * @param r         Rect to draw at
 * @param selection Selected vehicle to draw a frame around
 * @param skip      Number of pixels to skip at the front (for scrolling)
 */
void DrawVehicleImage(const Vehicle *v, const Rect &r, VehicleID selection, EngineImageType image_type, int skip)
{
	switch (v->type) {
		case VEH_TRAIN:    DrawTrainImage(Train::From(v), r, selection, image_type, skip); break;
		case VEH_ROAD:     DrawRoadVehImage(v, r, selection, image_type, skip);  break;
		case VEH_SHIP:     DrawShipImage(v, r, selection, image_type);     break;
		case VEH_AIRCRAFT: DrawAircraftImage(v, r, selection, image_type); break;
		default: NOT_REACHED();
	}
}

/**
 * Get the height of a vehicle in the vehicle list GUIs.
 * @param type    the vehicle type to look at
 * @param divisor the resulting height must be dividable by this
 * @return the height
 */
uint GetVehicleListHeight(VehicleType type, uint divisor)
{
	/* Name + vehicle + profit */
	uint base = ScaleGUITrad(GetVehicleHeight(type)) + 2 * GetCharacterHeight(FS_SMALL) + ScaleGUITrad(1);
	/* Drawing of the 4 small orders + profit*/
	if (type >= VEH_SHIP) base = std::max(base, 6U * GetCharacterHeight(FS_SMALL) + WidgetDimensions::scaled.matrix.Vertical());

	if (divisor == 1) return base;

	/* Make sure the height is dividable by divisor */
	uint rem = base % divisor;
	return base + (rem == 0 ? 0 : divisor - rem);
}

/**
 * Get width required for the formatted unit number display.
 * @param digits Number of digits required for unit number.
 * @return Required width in pixels.
 */
static int GetUnitNumberWidth(int digits)
{
	return GetStringBoundingBox(GetString(STR_JUST_COMMA, GetParamMaxDigits(digits))).width;
}

static std::string GetVehicleTimetableGroupString(const Vehicle *v)
{
	format_buffer buffer;
	auto add_flag = [&](uint8_t flag, StringID str) {
		if (HasBit(v->vehicle_flags, flag)) {
			auto tmp_params = MakeParameters(str);
			GetStringWithArgs(StringBuilder(buffer), buffer.empty() ? STR_JUST_STRING : STR_VEHICLE_LIST_TIMETABLE_TYPE_EXTRA_ITEM, tmp_params);
		}
	};
	add_flag(VF_SCHEDULED_DISPATCH, STR_TIMETABLE_SCHEDULED_DISPATCH);
	add_flag(VF_TIMETABLE_SEPARATION, STR_TIMETABLE_AUTO_SEPARATION);
	add_flag(VF_AUTOFILL_TIMETABLE, STR_TIMETABLE_AUTOFILL);
	add_flag(VF_AUTOMATE_TIMETABLE, STR_TIMETABLE_AUTOMATE);
	return buffer.to_string();
}

/**
 * Draw all the vehicle list items.
 * @param selected_vehicle The vehicle that is to be highlighted.
 * @param line_height      Height of a single item line.
 * @param r                Rectangle with edge positions of the matrix widget.
 */
void BaseVehicleListWindow::DrawVehicleListItems(VehicleID selected_vehicle, int line_height, const Rect &r) const
{
	Rect ir = r.WithHeight(line_height).Shrink(WidgetDimensions::scaled.matrix, RectPadding::zero);
	bool rtl = _current_text_dir == TD_RTL;

	Dimension profit = GetSpriteSize(SPR_PROFIT_LOT);
	int text_offset = std::max<int>(profit.width, GetUnitNumberWidth(this->unitnumber_digits)) + WidgetDimensions::scaled.hsep_normal;
	Rect tr = ir.Indent(text_offset, rtl);

	bool show_orderlist = this->vli.vtype >= VEH_SHIP;
	Rect olr = ir.Indent(std::max(ScaleGUITrad(100) + text_offset, ir.Width() / 2), rtl);

	int image_left  = (rtl && show_orderlist) ? olr.right : tr.left;
	int image_right = (!rtl && show_orderlist) ? olr.left : tr.right;

	int vehicle_button_x = rtl ? ir.right - profit.width : ir.left;

	auto [first, last] = this->vscroll->GetVisibleRangeIterators(this->vehgroups);
	for (auto it = first; it != last; ++it) {
		const GUIVehicleGroup &vehgroup = *it;
		if (this->grouping == GB_NONE) {
			const Vehicle *v = vehgroup.GetSingleVehicle();

			std::array<StringParameter, 5> params = {
				EconTime::UsingWallclockUnits() ? STR_VEHICLE_LIST_PROFIT_THIS_PERIOD_LAST_PERIOD : STR_VEHICLE_LIST_PROFIT_THIS_YEAR_LAST_YEAR,
				v->GetDisplayProfitThisYear(),
				v->GetDisplayProfitLastYear(),
				std::monostate{},
				std::monostate{}
			};

			StringID str;
			switch (this->vehgroups.SortType()) {
				case VST_AGE: {
					str = (v->age + DAYS_IN_YEAR < v->max_age) ? STR_VEHICLE_LIST_AGE : STR_VEHICLE_LIST_AGE_RED;
					params[3] = DateDeltaToYearDelta(v->age);
					params[4] = DateDeltaToYearDelta(v->max_age);
					break;
				}

				case VST_CARGO: {
					CargoTypes cargoes = 0;
					for (const Vehicle *u = v; u != nullptr; u = u->Next()) {
						if (u->cargo_cap > 0) SetBit(cargoes, u->cargo_type);
					}
					str = STR_VEHICLE_LIST_CARGO_LIST;
					params[3] = cargoes;
					break;
				}

				case VST_RELIABILITY: {
					str = ToPercent16(v->reliability) >= 50 ? STR_VEHICLE_LIST_RELIABILITY : STR_VEHICLE_LIST_RELIABILITY_RED;
					params[3] = ToPercent16(v->reliability);
					break;
				}

				case VST_MAX_SPEED: {
					str = STR_VEHICLE_LIST_MAX_SPEED;
					params[3] = v->GetDisplayMaxSpeed();
					break;
				}

				case VST_MODEL: {
					str = STR_VEHICLE_LIST_ENGINE_BUILT;
					params[3] = v->engine_type;
					params[4] = v->build_year;
					break;
				}

				case VST_VALUE: {
					Money total_value = 0;
					for (const Vehicle *u = v; u != nullptr; u = u->GetNextVehicle()) {
						total_value += u->value;
					}
					str = STR_VEHICLE_LIST_VALUE;
					params[3] = total_value;
					break;
				}

				case VST_LENGTH: {
					const GroundVehicleCache* gcache = v->GetGroundVehicleCache();
					assert(gcache != nullptr);
					str = STR_VEHICLE_LIST_LENGTH;
					params[3] = CeilDiv(gcache->cached_total_length * 10, TILE_SIZE);
					params[4] = 1;
					break;
				}

				case VST_TIME_TO_LIVE: {
					auto years_remaining = (v->max_age / DAYS_IN_LEAP_YEAR) - (v->age / DAYS_IN_LEAP_YEAR);
					str = (years_remaining > 1) ? STR_VEHICLE_LIST_TIME_TO_LIVE : ((years_remaining < 0) ? STR_VEHICLE_LIST_TIME_TO_LIVE_OVERDUE : STR_VEHICLE_LIST_TIME_TO_LIVE_RED);
					params[3] = std::abs(years_remaining.base());
					break;
				}

				case VST_TIMETABLE_DELAY: {
					if (v->lateness_counter == 0 || (!_settings_client.gui.timetable_in_ticks && v->lateness_counter / TimetableDisplayUnitSize() == 0)) {
						str = STR_VEHICLE_LIST_TIMETABLE_DELAY_ON_TIME;
					} else {
						str = v->lateness_counter > 0 ? STR_VEHICLE_LIST_TIMETABLE_DELAY_LATE : STR_VEHICLE_LIST_TIMETABLE_DELAY_EARLY;
						std::tie(params[3], params[4]) = GetTimetableParameters(std::abs(v->lateness_counter));
					}
					break;
				}

				case VST_PROFIT_LIFETIME: {
					str = STR_VEHICLE_LIST_PROFIT_THIS_YEAR_LAST_YEAR_LIFETIME;
					params[3] = v->GetDisplayProfitLifetime();
					break;
				}

				case VST_AVERAGE_ORDER_OCCUPANCY: {
					uint8_t occupancy_average = v->GetOrderOccupancyAverage();
					if (occupancy_average >= 16) {
						str = STR_VEHICLE_LIST_ORDER_OCCUPANCY_AVERAGE;
						params[3] = occupancy_average - 16;
					} else {
						str = STR_JUST_STRING2;
					}
					break;
				}

				case VST_TIMETABLE_TYPE: {
					str = STR_VEHICLE_LIST_TIMETABLE_TYPE;
					params[3] = GetVehicleTimetableGroupString(v);
					break;
				}

				default: {
					str = STR_JUST_STRING2;
					break;
				}
			}

			DrawVehicleImage(v, {image_left, ir.top, image_right, ir.bottom}, selected_vehicle, EIT_IN_LIST, 0);
			DrawString(tr.left, tr.right, ir.top + line_height - GetCharacterHeight(FS_SMALL) - WidgetDimensions::scaled.framerect.bottom - 1, GetStringWithArgs(str, params));

			/* company colour stripe along vehicle description row */
			if (_settings_client.gui.show_vehicle_list_company_colour && v->owner != this->vli.company) {
				uint8_t ccolour = 0;
				Company *c = Company::Get(v->owner);
				if (c != nullptr) {
					ccolour = GetColourGradient(c->colour, SHADE_LIGHTER);
				}
				GfxFillRect((tr.right - 1) - (GetCharacterHeight(FS_SMALL) - 2), ir.top + 1, tr.right - 1, (ir.top + 1) + (GetCharacterHeight(FS_SMALL) - 2), ccolour, FILLRECT_OPAQUE);
			}
		} else {
			StringID str = STR_JUST_STRING2;
			std::array<StringParameter, 4> params = {
				EconTime::UsingWallclockUnits() ? STR_VEHICLE_LIST_PROFIT_THIS_PERIOD_LAST_PERIOD : STR_VEHICLE_LIST_PROFIT_THIS_YEAR_LAST_YEAR,
				vehgroup.GetDisplayProfitThisYear(),
				vehgroup.GetDisplayProfitLastYear(),
				std::monostate{},
			};

			switch (this->vehgroups.SortType()) {
				case VGST_AVERAGE_ORDER_OCCUPANCY: {
					uint8_t occupancy_average = vehgroup.GetOrderOccupancyAverage();
					if (occupancy_average >= 16) {
						str = STR_VEHICLE_LIST_ORDER_OCCUPANCY_AVERAGE;
						params[3] = occupancy_average - 16;
					}
					break;
				}

				case VGST_TIMETABLE_TYPE: {
					if (vehgroup.NumVehicles() != 0) {
						str = STR_VEHICLE_LIST_TIMETABLE_TYPE;
						params[3] = GetVehicleTimetableGroupString(vehgroup.vehicles_begin[0]);
					}
					break;
				}

				default:
					break;
			}

			DrawString(tr.left, tr.right, ir.bottom - GetCharacterHeight(FS_SMALL) - WidgetDimensions::scaled.framerect.bottom, GetStringWithArgs(str, params));
		}

		DrawVehicleProfitButton(vehgroup.GetOldestVehicleAge(), vehgroup.GetDisplayProfitLastYear(), vehgroup.NumVehicles(), vehicle_button_x, ir.top + GetCharacterHeight(FS_NORMAL) + WidgetDimensions::scaled.vsep_normal);

		switch (this->grouping) {
			case GB_NONE: {
				const Vehicle *v = vehgroup.GetSingleVehicle();

				if (HasBit(v->vehicle_flags, VF_PATHFINDER_LOST)) {
					DrawSprite(SPR_WARNING_SIGN, PAL_NONE, vehicle_button_x, ir.top + GetCharacterHeight(FS_NORMAL) + WidgetDimensions::scaled.vsep_normal + profit.height);
				}

				DrawVehicleImage(v, {image_left, ir.top, image_right, ir.bottom}, selected_vehicle, EIT_IN_LIST, 0);

				if (_settings_client.gui.show_cargo_in_vehicle_lists) {
					/* Get the cargoes the vehicle can carry */
					CargoTypes vehicle_cargoes = 0;

					for (auto u = v; u != nullptr; u = u->Next()) {
						if (u->cargo_cap == 0) continue;

						SetBit(vehicle_cargoes, u->cargo_type);
					}

					if (!v->name.empty()) {
						/* The vehicle got a name so we will print it and the cargoes */
						DrawString(tr.left, tr.right, ir.top,
								GetString(STR_VEHICLE_LIST_NAME_AND_CARGO, STR_VEHICLE_NAME, v->index, STR_VEHICLE_LIST_CARGO, vehicle_cargoes),
								TC_BLACK, SA_LEFT, false, FS_SMALL);
					} else if (v->group_id != DEFAULT_GROUP) {
						/* The vehicle has no name, but is member of a group, so print group name and the cargoes */
						DrawString(tr.left, tr.right, ir.top,
								GetString(STR_VEHICLE_LIST_NAME_AND_CARGO, STR_GROUP_NAME, v->group_id.base() | GROUP_NAME_HIERARCHY, STR_VEHICLE_LIST_CARGO, vehicle_cargoes),
								TC_BLACK, SA_LEFT, false, FS_SMALL);
					} else {
						/* The vehicle has no name, and is not a member of a group, so just print the cargoes */
						DrawString(tr.left, tr.right, ir.top, GetString(STR_VEHICLE_LIST_CARGO, vehicle_cargoes), TC_BLACK, SA_LEFT, false, FS_SMALL);
					}
				} else if (!v->name.empty()) {
					/* The vehicle got a name so we will print it */
					DrawString(tr.left, tr.right, ir.top, GetString(STR_VEHICLE_NAME, v->index), TC_BLACK, SA_LEFT, false, FS_SMALL);
				} else if (v->group_id != DEFAULT_GROUP) {
					/* The vehicle has no name, but is member of a group, so print group name */
					DrawString(tr.left, tr.right, ir.top, GetString(STR_GROUP_NAME, v->group_id.base() | GROUP_NAME_HIERARCHY), TC_BLACK, SA_LEFT, false, FS_SMALL);
				}

				if (show_orderlist) DrawSmallOrderList(v, olr.left, olr.right, ir.top + GetCharacterHeight(FS_SMALL), this->order_arrow_width, v->cur_real_order_index);

				TextColour tc;
				if (v->IsChainInDepot()) {
					tc = TC_BLUE;
				} else {
					tc = (v->age > v->max_age - DAYS_IN_LEAP_YEAR) ? TC_RED : TC_BLACK;
				}

				DrawString(ir.left, ir.right, ir.top + WidgetDimensions::scaled.framerect.top, GetString(STR_JUST_COMMA, v->unitnumber), tc);
				break;
			}

			case GB_SHARED_ORDERS: {
				assert(vehgroup.NumVehicles() > 0);

				for (int i = 0; i < static_cast<int>(vehgroup.NumVehicles()); ++i) {
					if (image_left + WidgetDimensions::scaled.hsep_wide * i >= image_right) break; // Break if there is no more space to draw any more vehicles anyway.
					DrawVehicleImage(vehgroup.vehicles_begin[i], {image_left + WidgetDimensions::scaled.hsep_wide * i, ir.top, image_right, ir.bottom}, selected_vehicle, EIT_IN_LIST, 0);
				}

				GroupID gid = vehgroup.vehicles_begin[0]->group_id;
				bool show_group = false;

				/* If all vehicles are in the same group, print group name */
				if (vehgroup.vehicles_begin[0]->group_id != DEFAULT_GROUP) {
					show_group = true;
					for (int i = 1; i < static_cast<int>(vehgroup.NumVehicles()); ++i) {
						if (vehgroup.vehicles_begin[i]->group_id != gid) {
							show_group = false;
							break;
						}
					}
				}

				if (_settings_client.gui.show_cargo_in_vehicle_lists) {
					CargoTypes vehicle_cargoes = 0;

					for (int i = 0; i < static_cast<int>(vehgroup.NumVehicles()); ++i) {
						const Vehicle *v = vehgroup.vehicles_begin[i];
						for (auto u = v; u != nullptr; u = u->Next()) {
							if (u->cargo_cap == 0) continue;
							SetBit(vehicle_cargoes, u->cargo_type);
						}
					}

					if (show_group) {
						/* The vehicle is member of a group, so print group name and the cargoes */
						std::string str = GetString(STR_VEHICLE_LIST_NAME_AND_CARGO,
								STR_GROUP_NAME,
								gid.base() | GROUP_NAME_HIERARCHY,
								STR_VEHICLE_LIST_CARGO,
								vehicle_cargoes);
						DrawString(tr.left, tr.right, ir.top, str, TC_BLACK, SA_LEFT, false, FS_SMALL);
					} else {
						/* The vehicle is not a member of a group, so just print the cargoes */
						DrawString(tr.left, tr.right, ir.top, GetString(STR_VEHICLE_LIST_CARGO, vehicle_cargoes), TC_BLACK, SA_LEFT, false, FS_SMALL);
					}
				} else if (show_group) {
					/* The vehicle is member of a group, so print group name */
					DrawString(tr.left, tr.right, ir.top, GetString(STR_GROUP_NAME, gid.base() | GROUP_NAME_HIERARCHY), TC_BLACK, SA_LEFT, false, FS_SMALL);
				}

				if (show_orderlist) DrawSmallOrderList((vehgroup.vehicles_begin[0])->Orders(), olr.left, olr.right, ir.top + GetCharacterHeight(FS_SMALL), this->order_arrow_width);

				DrawString(ir.left, ir.right, ir.top + WidgetDimensions::scaled.framerect.top, GetString(STR_JUST_COMMA, vehgroup.NumVehicles()), TC_BLACK);
				break;
			}

			default:
				NOT_REACHED();
		}

		ir = ir.Translate(0, line_height);
	}
}

void BaseVehicleListWindow::UpdateSortingInterval()
{
	uint16_t resort_interval = DAY_TICKS * 10;
	if (this->grouping == GB_NONE && this->vehgroups.SortType() == VST_TIMETABLE_DELAY) resort_interval = DAY_TICKS;
	this->vehgroups.SetResortInterval(resort_interval);
}

void BaseVehicleListWindow::UpdateSortingFromGrouping()
{
	/* Set up sorting. Make the window-specific _sorting variable
	 * point to the correct global _sorting struct so we are freed
	 * from having conditionals during window operation */
	switch (this->vli.vtype) {
		case VEH_TRAIN:    this->sorting = &_sorting[this->grouping].train; break;
		case VEH_ROAD:     this->sorting = &_sorting[this->grouping].roadveh; break;
		case VEH_SHIP:     this->sorting = &_sorting[this->grouping].ship; break;
		case VEH_AIRCRAFT: this->sorting = &_sorting[this->grouping].aircraft; break;
		default: NOT_REACHED();
	}
	this->vehgroups.SetSortFuncs(this->GetVehicleSorterFuncs());
	this->vehgroups.SetListing(*this->sorting);
	this->vehgroups.ForceRebuild();
	this->vehgroups.NeedResort();
	this->UpdateSortingInterval();
}

void BaseVehicleListWindow::UpdateVehicleGroupBy(GroupBy group_by)
{
	if (this->grouping != group_by) {
		/* Save the old sorting option, so that if we change the grouping option back later on,
		 * UpdateSortingFromGrouping() will automatically restore the saved sorting option. */
		*this->sorting = this->vehgroups.GetListing();

		this->grouping = group_by;
		_grouping[this->vli.type][this->vli.vtype] = group_by;
		this->UpdateSortingFromGrouping();
	}
}

uint BaseVehicleListWindow::GetSorterDisableMask(VehicleType type) const
{
	uint mask = 0;
	if (this->grouping == GB_NONE) {
		if (type != VEH_TRAIN && type != VEH_ROAD) mask |= (1 << VST_LENGTH);
		if (type != VEH_TRAIN || _settings_game.vehicle.train_acceleration_model == AM_ORIGINAL) mask |= (1 << VST_MAX_SPEED_LOADED);
	}
	return mask;
}

/**
 * Window for the (old) vehicle listing.
 * See #VehicleListIdentifier::Pack for the contents of the window number.
 */
struct VehicleListWindow : public BaseVehicleListWindow {
private:
	/** Enumeration of planes of the button row at the bottom. */
	enum ButtonPlanes : uint8_t {
		BP_SHOW_BUTTONS, ///< Show the buttons.
		BP_HIDE_BUTTONS, ///< Show the empty panel.
	};

	StringID GetChangeOrderStringID() const
	{
		if (VehicleListIdentifier::UnPack(this->window_number).type == VL_STATION_LIST) {
			return (BaseStation::Get(this->vli.index)->facilities.Test(StationFacility::Waypoint)) ? STR_VEHICLE_LIST_CHANGE_ORDER_WAYPOINT : STR_VEHICLE_LIST_CHANGE_ORDER_STATION;
		} else if (VehicleListIdentifier::UnPack(this->window_number).type == VL_DEPOT_LIST) {
			return STR_VEHICLE_LIST_CHANGE_ORDER_TRAIN_DEPOT + this->vli.vtype;
		} else {
			return 0;
		}
	}

	/** Enumeration of planes of the title row at the top. */
	enum CaptionPlanes : uint8_t {
		BP_NORMAL,        ///< Show shared orders caption and buttons.
		BP_SHARED_ORDERS, ///< Show the normal caption.
	};

public:
	VehicleListWindow(WindowDesc &desc, WindowNumber window_number, const VehicleListIdentifier &vli) : BaseVehicleListWindow(desc, vli)
	{
		this->CreateNestedTree();

		this->GetWidget<NWidgetStacked>(WID_VL_FILTER_BY_CARGO_SEL)->SetDisplayedPlane((this->vli.type == VL_SHARED_ORDERS || this->vli.type == VL_SINGLE_VEH) ? SZSP_NONE : 0);

		this->vscroll = this->GetScrollbar(WID_VL_SCROLLBAR);

		/* Set up the window widgets */
		this->GetWidget<NWidgetCore>(WID_VL_LIST)->SetToolTip(STR_VEHICLE_LIST_TRAIN_LIST_TOOLTIP + this->vli.vtype);

		NWidgetStacked *nwi = this->GetWidget<NWidgetStacked>(WID_VL_CAPTION_SELECTION);
		if (this->vli.type == VL_SHARED_ORDERS) {
			this->GetWidget<NWidgetCore>(WID_VL_CAPTION_SHARED_ORDERS)->SetString(STR_VEHICLE_LIST_SHARED_ORDERS_LIST_CAPTION);
			/* If we are in the shared orders window, then disable the group-by dropdown menu.
			 * Remove this when the group-by dropdown menu has another option apart from grouping by shared orders. */
			this->SetWidgetDisabledState(WID_VL_GROUP_ORDER, true);
			this->SetWidgetDisabledState(WID_VL_GROUP_BY_PULLDOWN, true);
			nwi->SetDisplayedPlane(BP_SHARED_ORDERS);
		} else {
			this->GetWidget<NWidgetCore>(WID_VL_CAPTION)->SetString(STR_VEHICLE_LIST_TRAIN_CAPTION + this->vli.vtype);
			nwi->SetDisplayedPlane(BP_NORMAL);
		}

		this->FinishInitNested(window_number);
		if (this->vli.company != OWNER_NONE) this->owner = this->vli.company;

		this->BuildVehicleList();
		this->SortVehicleList();
	}

	void Close(int data = 0) override
	{
		*this->sorting = this->vehgroups.GetListing();
		this->Window::Close();
	}

	void UpdateWidgetSize(WidgetID widget, Dimension &size, [[maybe_unused]] const Dimension &padding, [[maybe_unused]] Dimension &fill, [[maybe_unused]] Dimension &resize) override
	{
		switch (widget) {
			case WID_VL_LIST:
				resize.height = GetVehicleListHeight(this->vli.vtype, 1);

				switch (this->vli.vtype) {
					case VEH_TRAIN:
					case VEH_ROAD:
						size.height = 6 * resize.height;
						break;
					case VEH_SHIP:
					case VEH_AIRCRAFT:
						size.height = 4 * resize.height;
						break;
					default: NOT_REACHED();
				}
				break;

			case WID_VL_SORT_ORDER: {
				Dimension d = GetStringBoundingBox(this->GetWidget<NWidgetCore>(widget)->GetString());
				d.width += padding.width + Window::SortButtonWidth() * 2; // Doubled since the string is centred and it also looks better.
				d.height += padding.height;
				size = maxdim(size, d);
				break;
			}

			case WID_VL_GROUP_BY_PULLDOWN:
				size.width = GetStringListWidth(this->vehicle_group_by_names) + padding.width;
				break;

			case WID_VL_SORT_BY_PULLDOWN:
				size.width = GetStringListWidth(EconTime::UsingWallclockUnits() ? this->vehicle_group_none_sorter_names_wallclock : this->vehicle_group_none_sorter_names_calendar);
				size.width = std::max(size.width, GetStringListWidth(EconTime::UsingWallclockUnits() ? this->vehicle_group_shared_orders_sorter_names_wallclock : this->vehicle_group_shared_orders_sorter_names_calendar));
				size.width += padding.width;
				break;

			case WID_VL_FILTER_BY_CARGO:
				size.width = std::max(size.width, GetDropDownListDimension(this->BuildCargoDropDownList(true)).width + padding.width);
				break;

			case WID_VL_MANAGE_VEHICLES_DROPDOWN: {
				Dimension d = this->GetActionDropdownSize(this->vli.type == VL_STANDARD, false,
						this->vli.vtype == VEH_TRAIN, this->GetChangeOrderStringID());
				d.height += padding.height;
				d.width  += padding.width;
				size = maxdim(size, d);
				break;
			}
		}
	}

	std::string GetWidgetString(WidgetID widget, StringID stringid) const override
	{
		switch (widget) {
			case WID_VL_AVAILABLE_VEHICLES:
				return GetString(STR_VEHICLE_LIST_AVAILABLE_TRAINS + this->vli.vtype);

			case WID_VL_GROUP_BY_PULLDOWN:
				return GetString(std::data(this->vehicle_group_by_names)[this->grouping]);

			case WID_VL_SORT_BY_PULLDOWN:
				return GetString(this->GetVehicleSorterNames()[this->vehgroups.SortType()]);

			case WID_VL_FILTER_BY_CARGO:
				return GetString(this->GetCargoFilterLabel(this->cargo_filter_criteria));

			case WID_VL_CAPTION:
			case WID_VL_CAPTION_SHARED_ORDERS: {
				switch (this->vli.type) {
					case VL_SHARED_ORDERS: // Shared Orders
						return GetString(stringid, this->vehicles.size());

					case VL_STANDARD: // Company Name
						return GetString(stringid, STR_COMPANY_NAME, this->vli.ToCompanyID(), std::monostate{}, this->vehicles.size());

					case VL_STATION_LIST: // Station/Waypoint Name
						return GetString(stringid, Station::IsExpected(BaseStation::Get(this->vli.ToStationID())) ? STR_STATION_NAME : STR_WAYPOINT_NAME, this->vli.ToStationID(), std::monostate{}, this->vehicles.size());

					case VL_DEPOT_LIST:
						return GetString(stringid, STR_DEPOT_CAPTION, this->vli.vtype, this->vli.ToDestinationID(), this->vehicles.size());

					default: NOT_REACHED();
				}
			}

			default:
				return this->Window::GetWidgetString(widget, stringid);
		}
	}

	void DrawWidget(const Rect &r, WidgetID widget) const override
	{
		switch (widget) {
			case WID_VL_SORT_ORDER:
				/* draw arrow pointing up/down for ascending/descending sorting */
				this->DrawSortButtonState(widget, this->vehgroups.IsDescSortOrder() ? SBS_DOWN : SBS_UP);
				break;

			case WID_VL_LIST:
				this->DrawVehicleListItems(VehicleID::Invalid(), this->resize.step_height, r);
				break;
		}
	}

	void OnPaint() override
	{
		this->BuildVehicleList();
		this->SortVehicleList();

		if (_local_company != this->own_company) this->CountOwnVehicles();

		if (!this->ShouldShowActionDropdownList() && this->IsWidgetLowered(WID_VL_MANAGE_VEHICLES_DROPDOWN)) {
			HideDropDownMenu(this);
		}

		/* Hide the widgets that we will not use in this window
		 * Some windows contains actions only fit for the owner */
		bool show_buttons = this->owner == _local_company || (_local_company != CompanyID::Invalid() && _settings_game.economy.infrastructure_sharing[this->vli.vtype]);
		int plane_to_show = show_buttons ? BP_SHOW_BUTTONS : BP_HIDE_BUTTONS;
		NWidgetStacked *nwi = this->GetWidget<NWidgetStacked>(WID_VL_HIDE_BUTTONS);
		if (plane_to_show != nwi->shown_plane) {
			nwi->SetDisplayedPlane(plane_to_show);
			nwi->SetDirty(this);
		}
		if (show_buttons) {
			this->SetWidgetDisabledState(WID_VL_AVAILABLE_VEHICLES, this->owner != _local_company || this->vli.type != VL_STANDARD);
			this->SetWidgetDisabledState(WID_VL_MANAGE_VEHICLES_DROPDOWN, !this->ShouldShowActionDropdownList());
			this->SetWidgetsDisabledState(this->owner != _local_company || this->vehicles.empty() || (this->vli.type == VL_STANDARD && _settings_client.gui.disable_top_veh_list_mass_actions),
				WID_VL_STOP_ALL,
				WID_VL_START_ALL);
		}

		this->DrawWidgets();
	}

	bool last_overlay_state = false;
	void OnMouseLoop() override
	{
		if (last_overlay_state != ShowCargoIconOverlay()) {
			last_overlay_state = ShowCargoIconOverlay();
			this->SetWidgetDirty(WID_VL_LIST);
		}
	}

	void OnClick([[maybe_unused]] Point pt, WidgetID widget, [[maybe_unused]] int click_count) override
	{
		switch (widget) {
			case WID_VL_ORDER_VIEW: // Open the shared orders window
				assert(this->vli.type == VL_SHARED_ORDERS);
				assert(!this->vehicles.empty());
				ShowOrdersWindow(this->vehicles[0]);
				break;

			case WID_VL_SORT_ORDER: // Flip sorting method ascending/descending
				this->vehgroups.ToggleSortOrder();
				this->vehgroups.ForceResort();
				this->SetDirty();
				break;

			case WID_VL_GROUP_BY_PULLDOWN: // Select sorting criteria dropdown menu
				ShowDropDownMenu(this, this->vehicle_group_by_names, this->grouping, WID_VL_GROUP_BY_PULLDOWN, 0, 0);
				return;

			case WID_VL_SORT_BY_PULLDOWN: // Select sorting criteria dropdown menu
				ShowDropDownMenu(this, this->GetVehicleSorterNames(), this->vehgroups.SortType(), WID_VL_SORT_BY_PULLDOWN, 0,
						this->GetSorterDisableMask(this->vli.vtype));
				return;

			case WID_VL_FILTER_BY_CARGO: // Cargo filter dropdown
				ShowDropDownList(this, this->BuildCargoDropDownList(false), this->cargo_filter_criteria, widget);
				break;

			case WID_VL_LIST: { // Matrix to show vehicles
				auto it = this->vscroll->GetScrolledItemFromWidget(this->vehgroups, pt.y, this, WID_VL_LIST);
				if (it == this->vehgroups.end()) return; // click out of list bound

				const GUIVehicleGroup &vehgroup = *it;
				switch (this->grouping) {
					case GB_NONE: {
						const Vehicle *v = vehgroup.GetSingleVehicle();
						if (!VehicleClicked(v)) {
							if (_ctrl_pressed) {
								ShowCompanyGroupForVehicle(v);
							} else {
								ShowVehicleViewWindow(v);
							}
						}
						break;
					}

					case GB_SHARED_ORDERS: {
						assert(vehgroup.NumVehicles() > 0);
						if (!VehicleClicked(vehgroup)) {
							const Vehicle *v = vehgroup.vehicles_begin[0];
							if (_ctrl_pressed) {
								ShowOrdersWindow(v);
							} else {
								if (vehgroup.NumVehicles() == 1) {
									ShowVehicleViewWindow(v);
								} else {
									ShowVehicleListWindow(v);
								}
							}
						}
						break;
					}

					default: NOT_REACHED();
				}

				break;
			}

			case WID_VL_AVAILABLE_VEHICLES:
				ShowBuildVehicleWindow(INVALID_TILE, this->vli.vtype);
				break;

			case WID_VL_MANAGE_VEHICLES_DROPDOWN: {
				VehicleListIdentifier vli = VehicleListIdentifier::UnPack(this->window_number);
				DropDownList list = this->BuildActionDropdownList(vli.type == VL_STANDARD, false,
						this->vli.vtype == VEH_TRAIN, this->GetChangeOrderStringID(), true, vli.type == VL_STANDARD);
				ShowDropDownList(this, std::move(list), -1, WID_VL_MANAGE_VEHICLES_DROPDOWN);
				break;
			}

			case WID_VL_STOP_ALL:
			case WID_VL_START_ALL:
				Command<CMD_MASS_START_STOP>::Post(TileIndex{}, widget == WID_VL_START_ALL, true, this->vli, this->GetCargoFilter());
				break;
		}
	}

	void OnDropdownSelect(WidgetID widget, int index) override
	{
		switch (widget) {
			case WID_VL_GROUP_BY_PULLDOWN:
				this->UpdateVehicleGroupBy(static_cast<GroupBy>(index));
				break;

			case WID_VL_SORT_BY_PULLDOWN:
				this->vehgroups.SetSortType(index);
				this->UpdateSortingInterval();
				break;

			case WID_VL_FILTER_BY_CARGO:
				this->SetCargoFilter(index);
				break;

			case WID_VL_MANAGE_VEHICLES_DROPDOWN:
				switch (index) {
					case ADI_REPLACE: // Replace window
						ShowReplaceGroupVehicleWindow(ALL_GROUP, this->vli.vtype);
						break;
					case ADI_TEMPLATE_REPLACE:
						if (vli.vtype == VEH_TRAIN) {
							ShowTemplateReplaceWindow();
						}
						break;
					case ADI_SERVICE: // Send for servicing
						Command<CMD_MASS_SEND_VEHICLE_TO_DEPOT>::Post(GetCmdSendToDepotMsg(this->vli.vtype), DepotCommandFlag::Service, this->vli, this->GetCargoFilter());
						break;
					case ADI_DEPOT: // Send to Depots
						Command<CMD_MASS_SEND_VEHICLE_TO_DEPOT>::Post(GetCmdSendToDepotMsg(this->vli.vtype), DepotCommandFlags{}, this->vli, this->GetCargoFilter());
						break;
					case ADI_DEPOT_SELL:
						Command<CMD_MASS_SEND_VEHICLE_TO_DEPOT>::Post(GetCmdSendToDepotMsg(this->vli.vtype), DepotCommandFlag::Sell, this->vli, this->GetCargoFilter());
						break;
					case ADI_CANCEL_DEPOT:
						Command<CMD_MASS_SEND_VEHICLE_TO_DEPOT>::Post(GetCmdSendToDepotMsg(this->vli.vtype), DepotCommandFlag::Cancel, this->vli, this->GetCargoFilter());
						break;

					case ADI_CHANGE_ORDER:
						SetObjectToPlaceWnd(ANIMCURSOR_PICKSTATION, PAL_NONE, HT_RECT, this);
						break;

					case ADI_CREATE_GROUP:
						ShowQueryString({}, STR_GROUP_RENAME_CAPTION, MAX_LENGTH_GROUP_NAME_CHARS, this, CS_ALPHANUMERAL, QSF_ENABLE_DEFAULT | QSF_LEN_IN_CHARS);
						break;

					case ADI_TRACERESTRICT_SLOT_MGMT: {
						extern void ShowTraceRestrictSlotWindow(CompanyID company, VehicleType vehtype);
						ShowTraceRestrictSlotWindow(this->owner, this->vli.vtype);
						break;
					}

					case ADI_TRACERESTRICT_COUNTER_MGMT: {
						extern void ShowTraceRestrictCounterWindow(CompanyID company);
						ShowTraceRestrictCounterWindow(this->owner);
						break;
					}

					default: NOT_REACHED();
				}
				break;

			default: NOT_REACHED();
		}
		this->SetDirty();
	}

	void OnQueryTextFinished(std::optional<std::string> str) override
	{
		Command<CMD_CREATE_GROUP_FROM_LIST>::Post(STR_ERROR_GROUP_CAN_T_CREATE, this->vli, this->GetCargoFilter(), str.has_value() ? *str : std::string{});
	}

	virtual void OnPlaceObject(Point pt, TileIndex tile) override
	{
		/* check depot first */
		if (IsDepotTile(tile) && GetDepotVehicleType(tile) == this->vli.vtype) {
			if (this->vli.type != VL_DEPOT_LIST) return;
			if (!IsInfraTileUsageAllowed(this->vli.vtype, this->vli.company, tile)) return;
			if (this->vli.vtype == VEH_ROAD && GetPresentRoadTramTypes(Depot::Get(this->vli.index)->xy) != GetPresentRoadTramTypes(tile)) return;

			DestinationID dest = (this->vli.vtype == VEH_AIRCRAFT) ? DestinationID(GetStationIndex(tile)) : DestinationID(GetDepotIndex(tile));
			Command<CMD_MASS_CHANGE_ORDER>::Post(this->vli.index, this->vli.vtype, OT_GOTO_DEPOT, this->GetCargoFilter(), dest);
			ResetObjectToPlace();
			return;
		}

		/* check rail waypoint or buoy (no ownership) */
		if ((IsRailWaypointTile(tile) && this->vli.vtype == VEH_TRAIN && IsInfraTileUsageAllowed(VEH_TRAIN, this->vli.company, tile))
				|| (IsRoadWaypointTile(tile) && this->vli.vtype == VEH_ROAD && IsInfraTileUsageAllowed(VEH_ROAD, this->vli.company, tile))
				|| (IsBuoyTile(tile) && this->vli.vtype == VEH_SHIP)) {
			if (this->vli.type != VL_STATION_LIST) return;
			if (!Station::Get(this->vli.index)->facilities.Test(StationFacility::Waypoint)) return;
			Command<CMD_MASS_CHANGE_ORDER>::Post(this->vli.index, this->vli.vtype, OT_GOTO_WAYPOINT, this->GetCargoFilter(), GetStationIndex(tile));
			ResetObjectToPlace();
			return;
		}

		if (IsTileType(tile, MP_STATION)) {
			if (this->vli.type != VL_STATION_LIST) return;
			if (BaseStation::Get(this->vli.index)->facilities.Test(StationFacility::Waypoint)) return;

			StationID st_index = GetStationIndex(tile);
			const Station *st = Station::Get(st_index);

			if (!IsInfraUsageAllowed(this->vli.vtype, this->vli.company, st->owner)) return;

			if ((this->vli.vtype == VEH_SHIP && st->facilities.Test(StationFacility::Dock)) ||
					(this->vli.vtype == VEH_TRAIN && st->facilities.Test(StationFacility::Train)) ||
					(this->vli.vtype == VEH_AIRCRAFT && st->facilities.Test(StationFacility::Airport)) ||
					(this->vli.vtype == VEH_ROAD && st->facilities.Any({StationFacility::BusStop, StationFacility::TruckStop}))) {
				Command<CMD_MASS_CHANGE_ORDER>::Post(this->vli.index, this->vli.vtype, OT_GOTO_STATION, this->GetCargoFilter(), GetStationIndex(tile));
				ResetObjectToPlace();
				return;
			}
		}
	}

	void OnGameTick() override
	{
		if (this->vehgroups.NeedResort()) {
			StationID station = (this->vli.type == VL_STATION_LIST) ? this->vli.ToStationID() : StationID::Invalid();

			Debug(misc, 3, "Periodic resort {} list company {} at station {}", this->vli.vtype, this->owner, station);
			this->SetDirty();
		}
	}

	void OnResize() override
	{
		this->vscroll->SetCapacityFromWidget(this, WID_VL_LIST);
	}

	/**
	 * Some data on this window has become invalid.
	 * @param data Information about the changed data.
	 * @param gui_scope Whether the call is done from GUI scope. You may not do everything when not in GUI scope. See #InvalidateWindowData() for details.
	 */
	void OnInvalidateData([[maybe_unused]] int data = 0, [[maybe_unused]] bool gui_scope = true) override
	{
		if (!gui_scope && HasBit(data, 31) && this->vli.type == VL_SHARED_ORDERS) {
			/* Needs to be done in command-scope, so everything stays valid */
			this->vli.SetIndex(GB(data, 0, 20));
			this->window_number = this->vli.ToWindowNumber();
			this->vehgroups.ForceRebuild();
			return;
		}

		if (data == 0) {
			/* This needs to be done in command-scope to enforce rebuilding before resorting invalid data */
			this->vehgroups.ForceRebuild();
			if (this->vli.type == VL_SHARED_ORDERS && !_settings_client.gui.enable_single_veh_shared_order_gui && this->vehicles.size() == 1) {
				this->Close();
				return;
			}
		} else {
			this->vehgroups.ForceResort();
		}
	}
};

static WindowDesc _vehicle_list_desc[] = {
	{
		__FILE__, __LINE__,
		WDP_AUTO, "list_vehicles_train", 325, 246,
		WC_TRAINS_LIST, WC_NONE,
		{},
		_nested_vehicle_list
	},
	{
		__FILE__, __LINE__,
		WDP_AUTO, "list_vehicles_roadveh", 260, 246,
		WC_ROADVEH_LIST, WC_NONE,
		{},
		_nested_vehicle_list
	},
	{
		__FILE__, __LINE__,
		WDP_AUTO, "list_vehicles_ship", 260, 246,
		WC_SHIPS_LIST, WC_NONE,
		{},
		_nested_vehicle_list
	},
	{
		__FILE__, __LINE__,
		WDP_AUTO, "list_vehicles_aircraft", 260, 246,
		WC_AIRCRAFT_LIST, WC_NONE,
		{},
		_nested_vehicle_list
	}
};

static void ShowVehicleListWindowLocal(CompanyID company, VehicleListType vlt, VehicleType vehicle_type, uint32_t unique_number)
{
	if (!Company::IsValidID(company) && company != OWNER_NONE) return;

	assert(vehicle_type < std::size(_vehicle_list_desc));
	VehicleListIdentifier vli(vlt, vehicle_type, company, unique_number);
	AllocateWindowDescFront<VehicleListWindow>(_vehicle_list_desc[vehicle_type], vli.ToWindowNumber(), vli);
}

void ShowVehicleListWindow(CompanyID company, VehicleType vehicle_type)
{
	/* If _settings_client.gui.advanced_vehicle_list > 1, display the Advanced list
	 * if _settings_client.gui.advanced_vehicle_list == 1, display Advanced list only for local company
	 * if _ctrl_pressed, do the opposite action (Advanced list x Normal list)
	 */

	if ((_settings_client.gui.advanced_vehicle_list > (uint)(company != _local_company)) != _ctrl_pressed) {
		ShowCompanyGroup(company, vehicle_type);
	} else {
		ShowVehicleListWindowLocal(company, VL_STANDARD, vehicle_type, company.base());
	}
}

void ShowVehicleListWindow(const Vehicle *v)
{
	ShowVehicleListWindowLocal(v->owner, VL_SHARED_ORDERS, v->type, v->FirstShared()->index.base());
}

void ShowVehicleListWindow(CompanyID company, VehicleType vehicle_type, StationID station)
{
	ShowVehicleListWindowLocal(company, VL_STATION_LIST, vehicle_type, station.base());
}

void ShowVehicleListWindow(CompanyID company, VehicleType vehicle_type, TileIndex depot_tile)
{
	ShowVehicleListWindowLocal(company, VL_DEPOT_LIST, vehicle_type, GetDepotDestinationIndex(depot_tile).base());
}

void DirtyVehicleListWindowForVehicle(const Vehicle *v)
{
	WindowClass cls = static_cast<WindowClass>(WC_TRAINS_LIST + v->type);
	WindowClass cls2 = (v->type == VEH_TRAIN) ? WC_TRACE_RESTRICT_SLOTS : cls;
	if (!HaveWindowByClass(cls) && !HaveWindowByClass(cls2)) return;
	for (Window *w : Window::Iterate()) {
		if (w->window_class == cls || w->window_class == cls2) {
			BaseVehicleListWindow *listwin = static_cast<BaseVehicleListWindow *>(w);
			uint max = std::min<uint>(listwin->vscroll->GetPosition() + listwin->vscroll->GetCapacity(), (uint)listwin->vehgroups.size());
			switch (listwin->grouping) {
				case BaseVehicleListWindow::GB_NONE:
					for (uint i = listwin->vscroll->GetPosition(); i < max; ++i) {
						if (v == listwin->vehgroups[i].vehicles_begin[0]) {
							listwin->SetWidgetDirty(0);
							break;
						}
					}
					break;

				case BaseVehicleListWindow::GB_SHARED_ORDERS: {
					const Vehicle *v_first_shared = v->FirstShared();
					for (uint i = listwin->vscroll->GetPosition(); i < max; ++i) {
						if (v_first_shared == listwin->vehgroups[i].vehicles_begin[0]->FirstShared()) {
							listwin->SetWidgetDirty(0);
							break;
						}
					}
					break;
				}

				default:
					NOT_REACHED();
			}
		}
	}
}

/* Unified vehicle GUI - Vehicle Details Window */

static_assert(WID_VD_DETAILS_CARGO_CARRIED    == WID_VD_DETAILS_CARGO_CARRIED + TDW_TAB_CARGO   );
static_assert(WID_VD_DETAILS_TRAIN_VEHICLES   == WID_VD_DETAILS_CARGO_CARRIED + TDW_TAB_INFO    );
static_assert(WID_VD_DETAILS_CAPACITY_OF_EACH == WID_VD_DETAILS_CARGO_CARRIED + TDW_TAB_CAPACITY);
static_assert(WID_VD_DETAILS_TOTAL_CARGO      == WID_VD_DETAILS_CARGO_CARRIED + TDW_TAB_TOTALS  );

/** Vehicle details widgets (other than train). */
static constexpr NWidgetPart _nested_nontrain_vehicle_details_widgets[] = {
	NWidget(NWID_HORIZONTAL),
		NWidget(WWT_CLOSEBOX, COLOUR_GREY),
<<<<<<< HEAD
		NWidget(WWT_IMGBTN, COLOUR_GREY, WID_VD_EXTRA_ACTIONS), SetSpriteTip(SPR_ARROW_DOWN, STR_VEHICLE_DETAILS_EXTRA_ACTIONS_TOOLTIP),
		NWidget(WWT_CAPTION, COLOUR_GREY, WID_VD_CAPTION), SetStringTip(STR_VEHICLE_DETAILS_CAPTION, STR_TOOLTIP_WINDOW_TITLE_DRAG_THIS),
=======
		NWidget(WWT_CAPTION, COLOUR_GREY, WID_VD_CAPTION),
>>>>>>> e818fcbf
		NWidget(WWT_SHADEBOX, COLOUR_GREY),
		NWidget(WWT_DEFSIZEBOX, COLOUR_GREY),
		NWidget(WWT_STICKYBOX, COLOUR_GREY),
	EndContainer(),
	NWidget(WWT_PANEL, COLOUR_GREY, WID_VD_TOP_DETAILS), SetMinimalSize(405, 42), SetResize(1, 0), EndContainer(),
	NWidget(WWT_PANEL, COLOUR_GREY, WID_VD_MIDDLE_DETAILS), SetMinimalSize(405, 45), SetResize(1, 0), EndContainer(),
	NWidget(NWID_HORIZONTAL),
		NWidget(WWT_PUSHARROWBTN, COLOUR_GREY, WID_VD_DECREASE_SERVICING_INTERVAL), SetFill(0, 1),
				SetArrowWidgetTypeTip(AWV_DECREASE),
		NWidget(WWT_PUSHARROWBTN, COLOUR_GREY, WID_VD_INCREASE_SERVICING_INTERVAL), SetFill(0, 1),
				SetArrowWidgetTypeTip(AWV_INCREASE),
		NWidget(WWT_DROPDOWN, COLOUR_GREY, WID_VD_SERVICE_INTERVAL_DROPDOWN), SetFill(0, 1),
				SetStringTip(STR_EMPTY, STR_SERVICE_INTERVAL_DROPDOWN_TOOLTIP),
		NWidget(WWT_PANEL, COLOUR_GREY, WID_VD_SERVICING_INTERVAL), SetFill(1, 1), SetResize(1, 0), EndContainer(),
		NWidget(WWT_RESIZEBOX, COLOUR_GREY),
	EndContainer(),
};

/** Train details widgets. */
static constexpr NWidgetPart _nested_train_vehicle_details_widgets[] = {
	NWidget(NWID_HORIZONTAL),
		NWidget(WWT_CLOSEBOX, COLOUR_GREY),
		NWidget(WWT_IMGBTN, COLOUR_GREY, WID_VD_EXTRA_ACTIONS), SetSpriteTip(SPR_ARROW_DOWN, STR_VEHICLE_DETAILS_EXTRA_ACTIONS_TOOLTIP),
		NWidget(WWT_CAPTION, COLOUR_GREY, WID_VD_CAPTION), SetStringTip(STR_VEHICLE_DETAILS_CAPTION, STR_TOOLTIP_WINDOW_TITLE_DRAG_THIS),
		NWidget(WWT_SHADEBOX, COLOUR_GREY),
		NWidget(WWT_DEFSIZEBOX, COLOUR_GREY),
		NWidget(WWT_STICKYBOX, COLOUR_GREY),
	EndContainer(),
	NWidget(WWT_PANEL, COLOUR_GREY, WID_VD_TOP_DETAILS), SetResize(1, 0), SetMinimalSize(405, 42), EndContainer(),
	NWidget(NWID_HORIZONTAL),
		NWidget(WWT_MATRIX, COLOUR_GREY, WID_VD_MATRIX), SetResize(1, 1), SetMinimalSize(393, 45), SetMatrixDataTip(1, 0), SetFill(1, 0), SetScrollbar(WID_VD_SCROLLBAR),
		NWidget(NWID_VSCROLLBAR, COLOUR_GREY, WID_VD_SCROLLBAR),
	EndContainer(),
	NWidget(NWID_HORIZONTAL),
		NWidget(WWT_PUSHARROWBTN, COLOUR_GREY, WID_VD_DECREASE_SERVICING_INTERVAL), SetFill(0, 1),
				SetArrowWidgetTypeTip(AWV_DECREASE),
		NWidget(WWT_PUSHARROWBTN, COLOUR_GREY, WID_VD_INCREASE_SERVICING_INTERVAL), SetFill(0, 1),
				SetArrowWidgetTypeTip(AWV_INCREASE),
		NWidget(WWT_DROPDOWN, COLOUR_GREY, WID_VD_SERVICE_INTERVAL_DROPDOWN), SetFill(0, 1),
				SetStringTip(STR_EMPTY, STR_SERVICE_INTERVAL_DROPDOWN_TOOLTIP),
		NWidget(WWT_PANEL, COLOUR_GREY, WID_VD_SERVICING_INTERVAL), SetFill(1, 1), SetResize(1, 0), EndContainer(),
	EndContainer(),
	NWidget(NWID_HORIZONTAL),
		NWidget(WWT_PUSHTXTBTN, COLOUR_GREY, WID_VD_DETAILS_CARGO_CARRIED), SetMinimalSize(96, 12),
				SetStringTip(STR_VEHICLE_DETAIL_TAB_CARGO, STR_VEHICLE_DETAILS_TRAIN_CARGO_TOOLTIP), SetFill(1, 0), SetResize(1, 0),
		NWidget(WWT_PUSHTXTBTN, COLOUR_GREY, WID_VD_DETAILS_TRAIN_VEHICLES), SetMinimalSize(99, 12),
				SetStringTip(STR_VEHICLE_DETAIL_TAB_INFORMATION, STR_VEHICLE_DETAILS_TRAIN_INFORMATION_TOOLTIP), SetFill(1, 0), SetResize(1, 0),
		NWidget(WWT_PUSHTXTBTN, COLOUR_GREY, WID_VD_DETAILS_CAPACITY_OF_EACH), SetMinimalSize(99, 12),
				SetStringTip(STR_VEHICLE_DETAIL_TAB_CAPACITIES, STR_VEHICLE_DETAILS_TRAIN_CAPACITIES_TOOLTIP), SetFill(1, 0), SetResize(1, 0),
		NWidget(WWT_PUSHTXTBTN, COLOUR_GREY, WID_VD_DETAILS_TOTAL_CARGO), SetMinimalSize(99, 12),
				SetStringTip(STR_VEHICLE_DETAIL_TAB_TOTAL_CARGO, STR_VEHICLE_DETAILS_TRAIN_TOTAL_CARGO_TOOLTIP), SetFill(1, 0), SetResize(1, 0),
		NWidget(WWT_RESIZEBOX, COLOUR_GREY),
	EndContainer(),
};


extern int GetTrainDetailsWndVScroll(VehicleID veh_id, TrainDetailsWindowTabs det_tab);
extern void DrawTrainDetails(const Train *v, const Rect &r, int vscroll_pos, uint16_t vscroll_cap, TrainDetailsWindowTabs det_tab);
extern void DrawRoadVehDetails(const Vehicle *v, const Rect &r);
extern void DrawShipDetails(const Vehicle *v, const Rect &r);
extern void DrawAircraftDetails(const Aircraft *v, const Rect &r);

static StringID _service_interval_dropdown_calendar[] = {
	STR_VEHICLE_DETAILS_DEFAULT,
	STR_VEHICLE_DETAILS_DAYS,
	STR_VEHICLE_DETAILS_PERCENT,
};

static StringID _service_interval_dropdown_wallclock[] = {
	STR_VEHICLE_DETAILS_DEFAULT,
	STR_VEHICLE_DETAILS_MINUTES,
	STR_VEHICLE_DETAILS_PERCENT,
};

static StringID _service_interval_dropdown_wallclock_daylength[] = {
	STR_VEHICLE_DETAILS_DEFAULT,
	STR_VEHICLE_DETAILS_PRODUCTION_INTERVALS,
	STR_VEHICLE_DETAILS_PERCENT,
};

std::span<const StringID> GetServiceIntervalDropDownTexts()
{
	if (EconTime::UsingWallclockUnits()) {
		return ReplaceWallclockMinutesUnit() ? _service_interval_dropdown_wallclock_daylength : _service_interval_dropdown_wallclock;
	} else {
		return _service_interval_dropdown_calendar;
	}
}

/** Class for managing the vehicle details window. */
struct VehicleDetailsWindow : Window {
	TrainDetailsWindowTabs tab = TDW_TAB_CARGO; ///< For train vehicles: which tab is displayed.
	Scrollbar *vscroll = nullptr;
	bool vehicle_group_line_shown = false;
	bool vehicle_weight_ratio_line_shown = false;
	bool vehicle_slots_line_shown = false;
	bool vehicle_speed_restriction_line_shown = false;
	bool vehicle_speed_adaptation_line_shown = false;

	enum DropDownAction {
		VDWDDA_CLEAR_SPEED_RESTRICTION,
		VDWDDA_SET_SPEED_RESTRICTION,
		VDWDDA_REMOVE_FROM_SLOT,
	};

	/** Initialize a newly created vehicle details window */
	VehicleDetailsWindow(WindowDesc &desc, WindowNumber window_number) : Window(desc)
	{
		const Vehicle *v = Vehicle::Get(window_number);

		this->CreateNestedTree();
		this->vscroll = (v->type == VEH_TRAIN ? this->GetScrollbar(WID_VD_SCROLLBAR) : nullptr);
		this->FinishInitNested(window_number);

		this->owner = v->owner;
		this->tab = TDW_TAB_CARGO;
		if (v->type == VEH_TRAIN && _shift_pressed) this->tab = TDW_TAB_TOTALS;
	}

	void Close(int data = 0) override
	{
		if (this->window_number != VehicleID::Invalid()) {
			FocusWindowById(WC_VEHICLE_VIEW, this->window_number);
		}
		this->Window::Close();
	}

	/**
	 * Some data on this window has become invalid.
	 * @param data Information about the changed data.
	 * @param gui_scope Whether the call is done from GUI scope. You may not do everything when not in GUI scope. See #InvalidateWindowData() for details.
	 */
	void OnInvalidateData([[maybe_unused]] int data = 0, [[maybe_unused]] bool gui_scope = true) override
	{
		if (data == VIWD_AUTOREPLACE) {
			/* Autoreplace replaced the vehicle.
			 * Nothing to do for this window. */
			return;
		}
		if (!gui_scope) return;
		const Vehicle *v = Vehicle::Get(this->window_number);
		if (v->type == VEH_ROAD || v->type == VEH_SHIP) {
			const NWidgetBase *nwid_info = this->GetWidget<NWidgetBase>(WID_VD_MIDDLE_DETAILS);
			uint aimed_height = this->GetRoadOrShipVehDetailsHeight(v);
			/* If the number of articulated parts changes, the size of the window must change too. */
			if (aimed_height != nwid_info->current_y) {
				this->ReInit();
			}
		}

		/* If the presence of the group line changes, the size of the top details widget must change */
		if (this->vehicle_group_line_shown != this->ShouldShowGroupLine(v)) {
			this->ReInit();
		}
	}

	/**
	 * Gets the desired height for the road vehicle and ship details panel.
	 * @param v Road vehicle being shown.
	 * @return Desired height in pixels.
	 */
	uint GetRoadOrShipVehDetailsHeight(const Vehicle *v)
	{
		uint desired_height;
		if (v->Next() != nullptr) {
			/* An articulated RV has its text drawn under the sprite instead of after it, hence 15 pixels extra. */
			desired_height = 4 * GetCharacterHeight(FS_NORMAL) + WidgetDimensions::scaled.vsep_normal * 2;
			if (v->type == VEH_ROAD) desired_height += ScaleGUITrad(15);
			/* Add space for the cargo amount for each part. */
			for (const Vehicle *u = v; u != nullptr; u = u->Next()) {
				if (u->cargo_cap != 0) desired_height += GetCharacterHeight(FS_NORMAL);
			}
		} else {
			desired_height = 5 * GetCharacterHeight(FS_NORMAL) + WidgetDimensions::scaled.vsep_normal * 2;
		}
		return desired_height;
	}

	bool ShouldShowGroupLine(const Vehicle *v) const
	{
		return (_settings_client.gui.show_vehicle_group_in_details && v->group_id != GroupID::Invalid() && v->group_id != DEFAULT_GROUP);
	}

	bool ShouldShowWeightRatioLine(const Vehicle *v) const
	{
		return (v->type == VEH_TRAIN && _settings_client.gui.show_train_weight_ratios_in_details);
	}

	bool ShouldShowSlotsLine(const Vehicle *v) const
	{
		return HasBit(v->vehicle_flags, VF_HAVE_SLOT);
	}

	bool ShouldShowSpeedRestrictionLine(const Vehicle *v) const
	{
		if (v->type != VEH_TRAIN) return false;
		return Train::From(v)->speed_restriction != 0;
	}

	bool ShouldShowSpeedAdaptationLine(const Vehicle *v) const
	{
		return (v->type == VEH_TRAIN && _settings_game.vehicle.train_speed_adaptation);
	}

	std::vector<TraceRestrictSlotID> GetVehicleSlots(const Vehicle *v) const
	{
		std::vector<TraceRestrictSlotID> slots;
		TraceRestrictGetVehicleSlots(v->index, slots);

		std::sort(slots.begin(), slots.end(), [&](TraceRestrictSlotID a, TraceRestrictSlotID b) -> bool {
			int r = StrNaturalCompare(TraceRestrictSlot::Get(a)->name, TraceRestrictSlot::Get(b)->name);
			if (r == 0) return a < b;
			return r < 0;
		});
		return slots;
	}

	void UpdateWidgetSize(WidgetID widget, Dimension &size, [[maybe_unused]] const Dimension &padding, [[maybe_unused]] Dimension &fill, [[maybe_unused]] Dimension &resize) override
	{
		switch (widget) {
			case WID_VD_TOP_DETAILS: {
				const Vehicle *v = Vehicle::Get(this->window_number);
				Dimension dim = { 0, 0 };
				this->vehicle_group_line_shown = ShouldShowGroupLine(v);
				this->vehicle_weight_ratio_line_shown = ShouldShowWeightRatioLine(v);
				this->vehicle_slots_line_shown = ShouldShowSlotsLine(v);
				this->vehicle_speed_restriction_line_shown = ShouldShowSpeedRestrictionLine(v);
				this->vehicle_speed_adaptation_line_shown = ShouldShowSpeedAdaptationLine(v);
				int lines = 4;
				if (this->vehicle_group_line_shown) lines++;
				if (this->vehicle_weight_ratio_line_shown) lines++;
				if (this->vehicle_slots_line_shown) lines++;
				if (this->vehicle_speed_restriction_line_shown) lines++;
				if (this->vehicle_speed_adaptation_line_shown) lines++;
				size.height = lines * GetCharacterHeight(FS_NORMAL) + padding.height;

				format_buffer buffer;
				auto process = [&]<typename... T>(StringID str, T&&... params) {
					buffer.clear();
					AppendStringInPlace(buffer, str, std::forward<T>(params)...);
					dim = maxdim(dim, GetStringBoundingBox(buffer));
				};

				const uint64_t max_value_i16 = GetParamMaxValue(INT16_MAX);
				process(STR_VEHICLE_INFO_MAX_SPEED, max_value_i16);
				process(STR_VEHICLE_INFO_WEIGHT_POWER_MAX_SPEED, max_value_i16, max_value_i16, max_value_i16);
				process(STR_VEHICLE_INFO_WEIGHT_POWER_MAX_SPEED_MAX_TE, max_value_i16, max_value_i16, max_value_i16, max_value_i16);
				process(STR_VEHICLE_INFO_RELIABILITY_BREAKDOWNS, max_value_i16, max_value_i16);
				process(this->GetRunningCostString(), STR_VEHICLE_INFO_AGE, max_value_i16, max_value_i16, max_value_i16);

				const uint64_t max_value_16 = GetParamMaxValue(1 << 16);
				const uint64_t max_value_24 = GetParamMaxValue(1 << 24);
				StringID last_year_profit_str = EconTime::UsingWallclockUnits() ? STR_VEHICLE_INFO_PROFIT_THIS_PERIOD_LAST_PERIOD : STR_VEHICLE_INFO_PROFIT_THIS_YEAR_LAST_YEAR;
				if (v->type == VEH_TRAIN && _settings_client.gui.show_train_length_in_details) {
					process(STR_VEHICLE_INFO_TRAIN_LENGTH,
							_settings_game.vehicle.max_train_length * 10,
							1,
							STR_VEHICLE_INFO_PROFIT_THIS_YEAR_LAST_YEAR_LIFETIME,
							last_year_profit_str,
							max_value_24,
							max_value_24,
							max_value_24);
				} else {
					process(STR_VEHICLE_INFO_PROFIT_THIS_YEAR_LAST_YEAR_LIFETIME, last_year_profit_str, max_value_24, max_value_24, max_value_24);
				}
				if (this->vehicle_group_line_shown) {
					process(STR_VEHICLE_INFO_GROUP, v->group_id.base() | GROUP_NAME_HIERARCHY);
				}
				if (this->vehicle_weight_ratio_line_shown) {
					process(STR_VEHICLE_INFO_WEIGHT_RATIOS,
							STR_VEHICLE_INFO_POWER_WEIGHT_RATIO,
							max_value_16,
							(v->type != VEH_TRAIN || Train::From(v)->GetAccelerationType() == 2) ? STR_EMPTY : STR_VEHICLE_INFO_TE_WEIGHT_RATIO,
							max_value_16);
				}
				size.width = dim.width + padding.width;
				break;
			}

			case WID_VD_MIDDLE_DETAILS: {
				const Vehicle *v = Vehicle::Get(this->window_number);
				switch (v->type) {
					case VEH_ROAD:
					case VEH_SHIP:
						size.height = this->GetRoadOrShipVehDetailsHeight(v) + padding.height;
						break;

					case VEH_AIRCRAFT:
						size.height = 5 * GetCharacterHeight(FS_NORMAL) + WidgetDimensions::scaled.vsep_normal * 2 + padding.height;
						break;

					default:
						NOT_REACHED(); // Train uses WID_VD_MATRIX instead.
				}
				break;
			}

			case WID_VD_MATRIX:
				resize.height = std::max<uint>(ScaleGUITrad(14), GetCharacterHeight(FS_NORMAL) + padding.height);
				size.height = 4 * resize.height;
				break;

			case WID_VD_SERVICE_INTERVAL_DROPDOWN: {
				Dimension d = GetStringListBoundingBox(GetServiceIntervalDropDownTexts());
				d.width += padding.width;
				d.height += padding.height;
				size = maxdim(size, d);
				break;
			}

			case WID_VD_SERVICING_INTERVAL:
				/* Do we show the last serviced value as a date or minutes since service? */
				std::array<StringParameter, 3> params{};
				params[0] = GetParamMaxValue(MAX_SERVINT_DAYS);
				if (EconTime::UsingWallclockUnits()) {
					params[1] = STR_VEHICLE_DETAILS_LAST_SERVICE_MINUTES_AGO;
					/* Vehicle was last serviced at year 0, and we're at max year */
					params[2] = GetParamMaxValue(MONTHS_IN_YEAR * EconTime::MAX_YEAR.base());
				} else {
					params[1] = STR_VEHICLE_DETAILS_LAST_SERVICE_DATE;
					/* Vehicle was last serviced at year 0, and we're at max year */
					params[2] = GetParamMaxValue(EconTime::DateAtStartOfYear(EconTime::MAX_YEAR));
				}

				size.width = std::max(size.width, GetStringBoundingBox(GetStringWithArgs(STR_VEHICLE_DETAILS_SERVICING_INTERVAL_PERCENT, params)).width);
				PrepareArgsForNextRun(params);
				size.width = std::max(size.width, GetStringBoundingBox(GetStringWithArgs(STR_VEHICLE_DETAILS_SERVICING_INTERVAL_DAYS, params)).width);

				size.width += padding.width;
				size.height = GetCharacterHeight(FS_NORMAL) + padding.height;
				break;
		}
	}

	/** Checks whether service interval is enabled for the vehicle. */
	static bool IsVehicleServiceIntervalEnabled(const VehicleType vehicle_type, CompanyID company_id)
	{
		if (_local_company != company_id) return false;

		const VehicleDefaultSettings *vds = &Company::Get(company_id)->settings.vehicle;
		switch (vehicle_type) {
			default: NOT_REACHED();
			case VEH_TRAIN:    return vds->servint_trains   != 0;
			case VEH_ROAD:     return vds->servint_roadveh  != 0;
			case VEH_SHIP:     return vds->servint_ships    != 0;
			case VEH_AIRCRAFT: return vds->servint_aircraft != 0;
		}
	}

	/**
	 * Draw the details for the given vehicle at the position of the Details windows
	 *
	 * @param v     current vehicle
	 * @param r     the Rect to draw within
	 * @param vscroll_pos Position of scrollbar (train only)
	 * @param vscroll_cap Number of lines currently displayed (train only)
	 * @param det_tab Selected details tab (train only)
	 */
	static void DrawVehicleDetails(const Vehicle *v, const Rect &r, int vscroll_pos, uint vscroll_cap, TrainDetailsWindowTabs det_tab)
	{
		switch (v->type) {
			case VEH_TRAIN:    DrawTrainDetails(Train::From(v), r, vscroll_pos, vscroll_cap, det_tab);  break;
			case VEH_ROAD:     DrawRoadVehDetails(v, r);  break;
			case VEH_SHIP:     DrawShipDetails(v, r);     break;
			case VEH_AIRCRAFT: DrawAircraftDetails(Aircraft::From(v), r); break;
			default: NOT_REACHED();
		}
	}

	std::string GetWidgetString(WidgetID widget, StringID stringid) const override
	{
		if (widget == WID_VD_CAPTION) return GetString(STR_VEHICLE_DETAILS_CAPTION, Vehicle::Get(this->window_number)->index);

		return this->Window::GetWidgetString(widget, stringid);
	}

	StringID GetRunningCostString() const
	{
		if (EconTime::UsingWallclockUnits()) {
			return STR_VEHICLE_INFO_AGE_RUNNING_COST_PERIOD;
		} else if (DayLengthFactor() > 1 && !_settings_client.gui.show_running_costs_calendar_year) {
			return STR_VEHICLE_INFO_AGE_RUNNING_COST_ORIG_YR;
		} else {
			return STR_VEHICLE_INFO_AGE_RUNNING_COST_YR;
		}
	}

	void DrawWidget(const Rect &r, WidgetID widget) const override
	{
		const Vehicle *v = Vehicle::Get(this->window_number);

		switch (widget) {
			case WID_VD_TOP_DETAILS: {
				Rect tr = r.Shrink(WidgetDimensions::scaled.framerect);

				/* Draw running cost */
				DrawString(tr,
					GetString(this->GetRunningCostString(),
						(v->age + DAYS_IN_YEAR < v->max_age) ? STR_VEHICLE_INFO_AGE : STR_VEHICLE_INFO_AGE_RED,
						DateDeltaToYearDelta(v->age),
						DateDeltaToYearDelta(v->max_age),
						v->GetDisplayRunningCost()));
				tr.top += GetCharacterHeight(FS_NORMAL);

				/* Draw max speed */
				uint64_t max_speed = PackVelocity(v->GetDisplayMaxSpeed(), v->type);
				if (v->type == VEH_TRAIN ||
						(v->type == VEH_ROAD && _settings_game.vehicle.roadveh_acceleration_model != AM_ORIGINAL)) {
					const GroundVehicleCache *gcache = v->GetGroundVehicleCache();
					if (v->type == VEH_TRAIN && (_settings_game.vehicle.train_acceleration_model == AM_ORIGINAL ||
							GetRailTypeInfo(Train::From(v)->railtype)->acceleration_type == 2)) {
						DrawString(tr, GetString(STR_VEHICLE_INFO_WEIGHT_POWER_MAX_SPEED, gcache->cached_weight, gcache->cached_power, max_speed));
					} else {
						DrawString(tr, GetString(STR_VEHICLE_INFO_WEIGHT_POWER_MAX_SPEED_MAX_TE, gcache->cached_weight, gcache->cached_power, max_speed, gcache->cached_max_te));
					}
				} else if (v->type == VEH_AIRCRAFT) {
					StringID type = v->GetEngine()->GetAircraftTypeText();
					if (Aircraft::From(v)->GetRange() > 0) {
						DrawString(tr, GetString(STR_VEHICLE_INFO_MAX_SPEED_TYPE_RANGE, max_speed, type, Aircraft::From(v)->GetRange()));
					} else {
						DrawString(tr, GetString(STR_VEHICLE_INFO_MAX_SPEED_TYPE, max_speed, type));
					}
				} else {
					DrawString(tr, GetString(STR_VEHICLE_INFO_MAX_SPEED, max_speed));
				}
				tr.top += GetCharacterHeight(FS_NORMAL);

				bool should_show_weight_ratio = this->ShouldShowWeightRatioLine(v);
				if (should_show_weight_ratio) {
					DrawString(tr,
						GetString(STR_VEHICLE_INFO_WEIGHT_RATIOS,
							STR_VEHICLE_INFO_POWER_WEIGHT_RATIO,
							(100 * Train::From(v)->gcache.cached_power) / std::max<uint>(1, Train::From(v)->gcache.cached_weight),
							Train::From(v)->GetAccelerationType() == 2 ? STR_EMPTY : STR_VEHICLE_INFO_TE_WEIGHT_RATIO,
							(100 * Train::From(v)->gcache.cached_max_te) / std::max<uint>(1, Train::From(v)->gcache.cached_weight)));
					tr.top += GetCharacterHeight(FS_NORMAL);
				}

				/* Draw profit */
				StringID last_year_profit_str = EconTime::UsingWallclockUnits() ? STR_VEHICLE_INFO_PROFIT_THIS_PERIOD_LAST_PERIOD : STR_VEHICLE_INFO_PROFIT_THIS_YEAR_LAST_YEAR;
				if (v->type == VEH_TRAIN && _settings_client.gui.show_train_length_in_details) {
					const GroundVehicleCache *gcache = v->GetGroundVehicleCache();
					DrawString(tr,
						GetString(STR_VEHICLE_INFO_TRAIN_LENGTH,
							CeilDiv(gcache->cached_total_length * 10, TILE_SIZE),
							1,
							STR_VEHICLE_INFO_PROFIT_THIS_YEAR_LAST_YEAR_LIFETIME,
							last_year_profit_str,
							v->GetDisplayProfitThisYear(),
							v->GetDisplayProfitLastYear(),
							v->GetDisplayProfitLifetime()));
				} else {
					DrawString(tr,
						GetString(STR_VEHICLE_INFO_PROFIT_THIS_YEAR_LAST_YEAR_LIFETIME,
							last_year_profit_str,
							v->GetDisplayProfitThisYear(),
							v->GetDisplayProfitLastYear(),
							v->GetDisplayProfitLifetime()));
				}
				tr.top += GetCharacterHeight(FS_NORMAL);

				/* Draw breakdown & reliability */
				if (v->type == VEH_TRAIN) {
					/* we want to draw the average reliability and total number of breakdowns */
					uint32_t total_reliability = 0;
					uint16_t total_breakdowns  = 0;
					for (const Vehicle *w = v; w != nullptr; w = w->Next()) {
						if (Train::From(w)->IsEngine() || Train::From(w)->IsMultiheaded()) {
							total_reliability += w->reliability;
							total_breakdowns += w->breakdowns_since_last_service;
						}
					}
					uint8_t total_engines = Train::From(v)->tcache.cached_num_engines;
					assert(total_engines > 0);
					DrawString(tr, GetString(STR_VEHICLE_INFO_RELIABILITY_BREAKDOWNS, ToPercent16(total_reliability / total_engines), total_breakdowns));
				} else {
					DrawString(tr, GetString(STR_VEHICLE_INFO_RELIABILITY_BREAKDOWNS, ToPercent16(v->reliability), v->breakdowns_since_last_service));
				}
				tr.top += GetCharacterHeight(FS_NORMAL);

				bool should_show_group = this->ShouldShowGroupLine(v);
				if (should_show_group) {
					DrawString(tr, GetString(STR_VEHICLE_INFO_GROUP, v->group_id.base() | GROUP_NAME_HIERARCHY));
					tr.top += GetCharacterHeight(FS_NORMAL);
				}

				bool should_show_slots = this->ShouldShowSlotsLine(v);
				if (should_show_slots) {
					std::vector<TraceRestrictSlotID> slots = this->GetVehicleSlots(v);

					format_buffer buffer;
					AppendStringInPlace(buffer, STR_TRACE_RESTRICT_SLOT_LIST_HEADER, slots.size());

					for (size_t i = 0; i < slots.size(); i++) {
						if (i != 0) AppendStringInPlace(buffer, STR_TRACE_RESTRICT_SLOT_LIST_SEPARATOR);
						buffer.append(TraceRestrictSlot::Get(slots[i])->name);
					}
					DrawString(tr, buffer);
					tr.top += GetCharacterHeight(FS_NORMAL);
				}

				bool should_show_speed_restriction = this->ShouldShowSpeedRestrictionLine(v);
				if (should_show_speed_restriction) {
					DrawString(tr, GetString(STR_VEHICLE_INFO_SPEED_RESTRICTION, Train::From(v)->speed_restriction));
					tr.top += GetCharacterHeight(FS_NORMAL);
				}

				bool should_show_speed_adaptation = this->ShouldShowSpeedAdaptationLine(v);
				if (should_show_speed_adaptation) {
					if (HasBit(Train::From(v)->flags, VRF_SPEED_ADAPTATION_EXEMPT)) {
						DrawString(tr, GetString(STR_VEHICLE_INFO_SPEED_ADAPTATION_EXEMPT));
					} else if (Train::From(v)->signal_speed_restriction != 0) {
						DrawString(tr, GetString(STR_VEHICLE_INFO_SPEED_ADAPTATION_LIMIT, Train::From(v)->signal_speed_restriction));
					} else {
						DrawString(tr, GetString(STR_VEHICLE_INFO_SPEED_ADAPTATION_NONE));
					}
					tr.top += GetCharacterHeight(FS_NORMAL);
				}

				if (this->vehicle_weight_ratio_line_shown != should_show_weight_ratio ||
						this->vehicle_weight_ratio_line_shown != should_show_weight_ratio ||
						this->vehicle_slots_line_shown != should_show_slots ||
						this->vehicle_speed_restriction_line_shown != should_show_speed_restriction ||
						this->vehicle_speed_adaptation_line_shown != should_show_speed_adaptation) {
					const_cast<VehicleDetailsWindow *>(this)->ReInit();
				}
				break;
			}

			case WID_VD_MATRIX: {
				/* For trains only. */
				DrawVehicleDetails(v, r.Shrink(WidgetDimensions::scaled.matrix, RectPadding::zero).WithHeight(this->resize.step_height), this->vscroll->GetPosition(), this->vscroll->GetCapacity(), this->tab);
				break;
			}

			case WID_VD_MIDDLE_DETAILS: {
				/* For other vehicles, at the place of the matrix. */
				bool rtl = _current_text_dir == TD_RTL;
				uint sprite_width = GetSingleVehicleWidth(v, EIT_IN_DETAILS) + WidgetDimensions::scaled.framerect.Horizontal();
				Rect tr = r.Shrink(WidgetDimensions::scaled.framerect);

				/* Articulated road vehicles use a complete line. */
				if (v->type == VEH_ROAD && v->HasArticulatedPart()) {
					DrawVehicleImage(v, tr.WithHeight(ScaleGUITrad(GetVehicleHeight(v->type)), false), VehicleID::Invalid(), EIT_IN_DETAILS, 0);
				} else {
					Rect sr = tr.WithWidth(sprite_width, rtl);
					DrawVehicleImage(v, sr.WithHeight(ScaleGUITrad(GetVehicleHeight(v->type)), false), VehicleID::Invalid(), EIT_IN_DETAILS, 0);
				}

				DrawVehicleDetails(v, tr.Indent(sprite_width, rtl), 0, 0, this->tab);
				break;
			}

			case WID_VD_SERVICING_INTERVAL: {
				/* Draw service interval text */
				Rect tr = r.Shrink(WidgetDimensions::scaled.framerect);

				/* We're using wallclock units. Show minutes since last serviced. */
				if (EconTime::UsingWallclockUnits()) {
					int minutes_since_serviced = (EconTime::CurDate() - v->date_of_last_service).base() / EconTime::DAYS_IN_ECONOMY_WALLCLOCK_MONTH;
					StringID str;
					if (v->ServiceIntervalIsPercent()) {
						str = STR_VEHICLE_DETAILS_SERVICING_INTERVAL_PERCENT;
					} else {
						str = ReplaceWallclockMinutesUnit() ? STR_VEHICLE_DETAILS_SERVICING_INTERVAL_PRODUCTION_INTERVALS : STR_VEHICLE_DETAILS_SERVICING_INTERVAL_MINUTES;
					}
					format_buffer buf;
					AppendStringInPlace(buf,
							str,
							v->GetServiceInterval(),
							ReplaceWallclockMinutesUnit() ? STR_VEHICLE_DETAILS_LAST_SERVICE_PRODUCTION_INTERVALS_AGO : STR_VEHICLE_DETAILS_LAST_SERVICE_MINUTES_AGO,
							minutes_since_serviced);
					DrawString(tr.left, tr.right, CenterBounds(r.top, r.bottom, GetCharacterHeight(FS_NORMAL)), buf);
					break;
				}

				/* We're using calendar dates. Show the date of last service. */
				DrawString(tr.left, tr.right, CenterBounds(r.top, r.bottom, GetCharacterHeight(FS_NORMAL)),
						GetString(v->ServiceIntervalIsPercent() ? STR_VEHICLE_DETAILS_SERVICING_INTERVAL_PERCENT : STR_VEHICLE_DETAILS_SERVICING_INTERVAL_DAYS,
								v->GetServiceInterval(), STR_VEHICLE_DETAILS_LAST_SERVICE_DATE, v->date_of_last_service));
				break;
			}
		}
	}

	/** Repaint vehicle details window. */
	void OnPaint() override
	{
		const Vehicle *v = Vehicle::Get(this->window_number);

		if (v->type == VEH_TRAIN) {
			this->LowerWidget(WID_VD_DETAILS_CARGO_CARRIED + this->tab);
			this->vscroll->SetCount(GetTrainDetailsWndVScroll(v->index, this->tab));
		}

		/* Disable service-scroller when interval is set to disabled */
		this->SetWidgetsDisabledState(!IsVehicleServiceIntervalEnabled(v->type, v->owner),
			WID_VD_INCREASE_SERVICING_INTERVAL,
			WID_VD_DECREASE_SERVICING_INTERVAL);

		this->SetWidgetDisabledState(WID_VD_EXTRA_ACTIONS, v->type != VEH_TRAIN && !HasBit(v->vehicle_flags, VF_HAVE_SLOT));

		std::span<const StringID> texts = GetServiceIntervalDropDownTexts();
		StringID str = !v->ServiceIntervalIsCustom() ? texts[0] : (v->ServiceIntervalIsPercent() ? texts[2] : texts[1]);
		this->GetWidget<NWidgetCore>(WID_VD_SERVICE_INTERVAL_DROPDOWN)->SetString(str);
		this->SetWidgetDisabledState(WID_VD_SERVICE_INTERVAL_DROPDOWN, v->owner != _local_company);

		this->DrawWidgets();
	}

	void OnClick([[maybe_unused]] Point pt, WidgetID widget, [[maybe_unused]] int click_count) override
	{
		switch (widget) {
			case WID_VD_INCREASE_SERVICING_INTERVAL:   // increase int
			case WID_VD_DECREASE_SERVICING_INTERVAL: { // decrease int
				const Vehicle *v = Vehicle::Get(this->window_number);
				int mod;
				if (!v->ServiceIntervalIsPercent() && EconTime::UsingWallclockUnits()) {
					mod = _ctrl_pressed ? 1 : 5;
				} else {
					mod = _ctrl_pressed ? 5 : 10;
				}

				mod = (widget == WID_VD_DECREASE_SERVICING_INTERVAL) ? -mod : mod;
				mod = GetServiceIntervalClamped(mod + v->GetServiceInterval(), v->ServiceIntervalIsPercent());
				if (mod == v->GetServiceInterval()) return;

				Command<CMD_CHANGE_SERVICE_INT>::Post(STR_ERROR_CAN_T_CHANGE_SERVICING, v->index, mod, true, v->ServiceIntervalIsPercent());
				break;
			}

			case WID_VD_SERVICE_INTERVAL_DROPDOWN: {
				const Vehicle *v = Vehicle::Get(this->window_number);
				ShowDropDownMenu(this,
						GetServiceIntervalDropDownTexts(),
						v->ServiceIntervalIsCustom() ? (v->ServiceIntervalIsPercent() ? 2 : 1) : 0, widget, 0, 0, 0, DDSF_SHARED);
				break;
			}

			case WID_VD_DETAILS_CARGO_CARRIED:
			case WID_VD_DETAILS_TRAIN_VEHICLES:
			case WID_VD_DETAILS_CAPACITY_OF_EACH:
			case WID_VD_DETAILS_TOTAL_CARGO:
				this->SetWidgetsLoweredState(false,
					WID_VD_DETAILS_CARGO_CARRIED,
					WID_VD_DETAILS_TRAIN_VEHICLES,
					WID_VD_DETAILS_CAPACITY_OF_EACH,
					WID_VD_DETAILS_TOTAL_CARGO);

				this->tab = (TrainDetailsWindowTabs)(widget - WID_VD_DETAILS_CARGO_CARRIED);
				this->SetDirty();
				break;

			case WID_VD_EXTRA_ACTIONS: {
				const Vehicle *v = Vehicle::Get(this->window_number);
				DropDownList list;
				if (v->type == VEH_TRAIN) {
					bool change_allowed = IsVehicleControlAllowed(v, _local_company);
					list.push_back(MakeDropDownListStringItem(STR_VEHICLE_DETAILS_REMOVE_SPEED_RESTRICTION, VDWDDA_CLEAR_SPEED_RESTRICTION, !change_allowed || Train::From(v)->speed_restriction == 0));
					list.push_back(MakeDropDownListStringItem(STR_VEHICLE_DETAILS_SET_SPEED_RESTRICTION, VDWDDA_SET_SPEED_RESTRICTION, !change_allowed));
				}
				if (HasBit(v->vehicle_flags, VF_HAVE_SLOT)) {
					if (!list.empty()) list.push_back(MakeDropDownListDividerItem());
					list.push_back(std::make_unique<DropDownUnselectable<DropDownListStringItem>>(GetString(STR_VEHICLE_DETAILS_REMOVE_FROM_SLOT), -1));

					std::vector<TraceRestrictSlotID> slots = this->GetVehicleSlots(v);
					for (TraceRestrictSlotID slot_id : slots) {
						list.push_back(MakeDropDownListCheckedItem(false, GetString(STR_TRACE_RESTRICT_SLOT_NAME, slot_id), VDWDDA_REMOVE_FROM_SLOT | (slot_id.base() << 8), TraceRestrictSlot::Get(slot_id)->owner != _local_company));
					}
				}
				ShowDropDownList(this, std::move(list), -1, WID_VD_EXTRA_ACTIONS, 140);
				break;
			}
		}
	}

	bool OnTooltip([[maybe_unused]] Point pt, WidgetID widget, TooltipCloseCondition close_cond) override
	{
		if (widget == WID_VD_INCREASE_SERVICING_INTERVAL || widget == WID_VD_DECREASE_SERVICING_INTERVAL) {
			const Vehicle *v = Vehicle::Get(this->window_number);
			StringID tool_tip;
			if (v->ServiceIntervalIsPercent()) {
				tool_tip = widget == WID_VD_INCREASE_SERVICING_INTERVAL ? STR_VEHICLE_DETAILS_INCREASE_SERVICING_INTERVAL_TOOLTIP_PERCENT : STR_VEHICLE_DETAILS_DECREASE_SERVICING_INTERVAL_TOOLTIP_PERCENT;
			} else if (EconTime::UsingWallclockUnits()) {
				if (ReplaceWallclockMinutesUnit()) {
					tool_tip = widget == WID_VD_INCREASE_SERVICING_INTERVAL ? STR_VEHICLE_DETAILS_INCREASE_SERVICING_INTERVAL_TOOLTIP_PRODINT : STR_VEHICLE_DETAILS_DECREASE_SERVICING_INTERVAL_TOOLTIP_PRODINT;
				} else {
					tool_tip = widget == WID_VD_INCREASE_SERVICING_INTERVAL ? STR_VEHICLE_DETAILS_INCREASE_SERVICING_INTERVAL_TOOLTIP_MINUTES : STR_VEHICLE_DETAILS_DECREASE_SERVICING_INTERVAL_TOOLTIP_MINUTES;
				}
			} else {
				tool_tip = widget == WID_VD_INCREASE_SERVICING_INTERVAL ? STR_VEHICLE_DETAILS_INCREASE_SERVICING_INTERVAL_TOOLTIP_DAYS : STR_VEHICLE_DETAILS_DECREASE_SERVICING_INTERVAL_TOOLTIP_DAYS;
			}
			GuiShowTooltips(this, GetEncodedString(tool_tip), close_cond);
			return true;
		}

		return false;
	}

	void OnDropdownSelect(WidgetID widget, int index) override
	{
		switch (widget) {
			case WID_VD_SERVICE_INTERVAL_DROPDOWN: {
				const Vehicle *v = Vehicle::Get(this->window_number);
				bool iscustom = index != 0;
				bool ispercent = iscustom ? (index == 2) : Company::Get(v->owner)->settings.vehicle.servint_ispercent;
				uint16_t interval = GetServiceIntervalClamped(v->GetServiceInterval(), ispercent);
				Command<CMD_CHANGE_SERVICE_INT>::Post(STR_ERROR_CAN_T_CHANGE_SERVICING, v->index, interval, iscustom, ispercent);
				break;
			}

			case WID_VD_EXTRA_ACTIONS: {
				const Vehicle *v = Vehicle::Get(this->window_number);
				switch (GB(index, 0, 8)) {
					case VDWDDA_CLEAR_SPEED_RESTRICTION:
						Command<CMD_SET_TRAIN_SPEED_RESTRICTION>::Post(STR_ERROR_CAN_T_CHANGE_SPEED_RESTRICTION, v->tile, v->index, 0);
						break;

					case VDWDDA_SET_SPEED_RESTRICTION: {
						std::string str = GetString(STR_JUST_INT, ConvertKmhishSpeedToDisplaySpeed(Train::From(v)->speed_restriction, VEH_TRAIN));
						ShowQueryString(str, STR_TIMETABLE_CHANGE_SPEED, 10, this, CS_NUMERAL, QSF_NONE);
						break;
					}

					case VDWDDA_REMOVE_FROM_SLOT: {
						Command<CMD_REMOVE_VEHICLE_TRACERESTRICT_SLOT>::Post(STR_TRACE_RESTRICT_ERROR_SLOT_CAN_T_REMOVE_VEHICLE, TraceRestrictSlotID(GB(index, 8, 16)), v->index);
						break;
					}
				}
				break;
			}
		}
	}

	void OnQueryTextFinished(std::optional<std::string> str) override
	{
		if (!str.has_value() || str->empty()) return;

		const Vehicle *v = Vehicle::Get(this->window_number);
		Command<CMD_SET_TRAIN_SPEED_RESTRICTION>::Post(STR_ERROR_CAN_T_CHANGE_SPEED_RESTRICTION, v->tile, v->index, ConvertDisplaySpeedToKmhishSpeed(std::strtoul(str->c_str(), nullptr, 10), VEH_TRAIN));
	}

	void OnResize() override
	{
		NWidgetCore *nwi = this->GetWidget<NWidgetCore>(WID_VD_MATRIX);
		if (nwi != nullptr) {
			this->vscroll->SetCapacityFromWidget(this, WID_VD_MATRIX);
		}
	}
};

/** Vehicle details window descriptor. */
static WindowDesc _train_vehicle_details_desc(__FILE__, __LINE__,
	WDP_AUTO, "view_vehicle_details_train", 405, 178,
	WC_VEHICLE_DETAILS, WC_VEHICLE_VIEW,
	{},
	_nested_train_vehicle_details_widgets
);

/** Vehicle details window descriptor for other vehicles than a train. */
static WindowDesc _nontrain_vehicle_details_desc(__FILE__, __LINE__,
	WDP_AUTO, "view_vehicle_details", 405, 113,
	WC_VEHICLE_DETAILS, WC_VEHICLE_VIEW,
	{},
	_nested_nontrain_vehicle_details_widgets
);

/** Shows the vehicle details window of the given vehicle. */
static void ShowVehicleDetailsWindow(const Vehicle *v)
{
	CloseWindowById(WC_VEHICLE_ORDERS, v->index, false);
	CloseWindowById(WC_VEHICLE_TIMETABLE, v->index, false);
	AllocateWindowDescFront<VehicleDetailsWindow>((v->type == VEH_TRAIN) ? _train_vehicle_details_desc : _nontrain_vehicle_details_desc, v->index);
}


/* Unified vehicle GUI - Vehicle View Window */

/** Vehicle view widgets. */
static constexpr NWidgetPart _nested_vehicle_view_widgets[] = {
	NWidget(NWID_HORIZONTAL),
		NWidget(WWT_CLOSEBOX, COLOUR_GREY),
		NWidget(WWT_PUSHIMGBTN, COLOUR_GREY, WID_VV_RENAME), SetAspect(WidgetDimensions::ASPECT_RENAME), SetSpriteTip(SPR_RENAME),
<<<<<<< HEAD
		NWidget(WWT_CAPTION, COLOUR_GREY, WID_VV_CAPTION), SetStringTip(STR_VEHICLE_VIEW_CAPTION, STR_TOOLTIP_WINDOW_TITLE_DRAG_THIS),
		NWidget(WWT_IMGBTN, COLOUR_GREY, WID_VV_LOCATION), SetAspect(WidgetDimensions::ASPECT_LOCATION), SetSpriteTip(SPR_GOTO_LOCATION),
=======
		NWidget(WWT_CAPTION, COLOUR_GREY, WID_VV_CAPTION),
		NWidget(WWT_PUSHIMGBTN, COLOUR_GREY, WID_VV_LOCATION), SetAspect(WidgetDimensions::ASPECT_LOCATION), SetSpriteTip(SPR_GOTO_LOCATION),
>>>>>>> e818fcbf
		NWidget(WWT_DEBUGBOX, COLOUR_GREY),
		NWidget(WWT_SHADEBOX, COLOUR_GREY),
		NWidget(WWT_DEFSIZEBOX, COLOUR_GREY),
		NWidget(WWT_STICKYBOX, COLOUR_GREY),
	EndContainer(),
	NWidget(NWID_HORIZONTAL),
		NWidget(WWT_PANEL, COLOUR_GREY),
			NWidget(WWT_INSET, COLOUR_GREY), SetPadding(2, 2, 2, 2),
				NWidget(NWID_VIEWPORT, INVALID_COLOUR, WID_VV_VIEWPORT), SetMinimalSize(226, 84), SetResize(1, 1),
			EndContainer(),
		EndContainer(),
		NWidget(NWID_VERTICAL),
			NWidget(NWID_SELECTION, INVALID_COLOUR, WID_VV_SELECT_DEPOT_CLONE),
				NWidget(WWT_IMGBTN, COLOUR_GREY, WID_VV_GOTO_DEPOT), SetMinimalSize(18, 18), SetSpriteTip(SPR_EMPTY /* filled later */),
				NWidget(WWT_PUSHIMGBTN, COLOUR_GREY, WID_VV_CLONE), SetMinimalSize(18, 18), SetSpriteTip(SPR_EMPTY /* filled later */),
			EndContainer(),
			/* For trains only, 'ignore signal' button. */
			NWidget(WWT_PUSHIMGBTN, COLOUR_GREY, WID_VV_FORCE_PROCEED), SetMinimalSize(18, 18),
											SetSpriteTip(SPR_IGNORE_SIGNALS, STR_VEHICLE_VIEW_TRAIN_IGNORE_SIGNAL_TOOLTIP),
			NWidget(NWID_SELECTION, INVALID_COLOUR, WID_VV_SELECT_REFIT_TURN),
				NWidget(WWT_PUSHIMGBTN, COLOUR_GREY, WID_VV_REFIT), SetMinimalSize(18, 18), SetSpriteTip(SPR_REFIT_VEHICLE),
				NWidget(WWT_PUSHIMGBTN, COLOUR_GREY, WID_VV_TURN_AROUND), SetMinimalSize(18, 18),
												SetSpriteTip(SPR_FORCE_VEHICLE_TURN, STR_VEHICLE_VIEW_ROAD_VEHICLE_REVERSE_TOOLTIP),
			EndContainer(),
			NWidget(WWT_PUSHIMGBTN, COLOUR_GREY, WID_VV_SHOW_ORDERS), SetMinimalSize(18, 18), SetSpriteTip(SPR_SHOW_ORDERS),
			NWidget(WWT_PUSHIMGBTN, COLOUR_GREY, WID_VV_SHOW_DETAILS), SetMinimalSize(18, 18), SetSpriteTip(SPR_SHOW_VEHICLE_DETAILS),
			NWidget(WWT_PANEL, COLOUR_GREY), SetMinimalSize(18, 0), SetResize(0, 1), EndContainer(),
		EndContainer(),
	EndContainer(),
	NWidget(NWID_HORIZONTAL),
		NWidget(WWT_PUSHBTN, COLOUR_GREY, WID_VV_START_STOP), SetResize(1, 0), SetFill(1, 0),
		NWidget(WWT_PUSHIMGBTN, COLOUR_GREY, WID_VV_ORDER_LOCATION), SetAspect(WidgetDimensions::ASPECT_LOCATION), SetSpriteTip(SPR_GOTO_LOCATION, STR_VEHICLE_VIEW_ORDER_LOCATION_TOOLTIP),
		NWidget(WWT_RESIZEBOX, COLOUR_GREY),
	EndContainer(),
};

/* Just to make sure, nobody has changed the vehicle type constants, as we are
	 using them for array indexing in a number of places here. */
static_assert(VEH_TRAIN == 0);
static_assert(VEH_ROAD == 1);
static_assert(VEH_SHIP == 2);
static_assert(VEH_AIRCRAFT == 3);

/** Zoom levels for vehicle views indexed by vehicle type. */
static const ZoomLevel _vehicle_view_zoom_levels[] = {
	ZOOM_LVL_TRAIN,
	ZOOM_LVL_ROADVEH,
	ZOOM_LVL_SHIP,
	ZOOM_LVL_AIRCRAFT,
};

/* Constants for geometry of vehicle view viewport */
static const int VV_INITIAL_VIEWPORT_WIDTH = 226;
static const int VV_INITIAL_VIEWPORT_HEIGHT = 84;
static const int VV_INITIAL_VIEWPORT_HEIGHT_TRAIN = 102;

/** Command indices for the _vehicle_command_translation_table. */
enum VehicleCommandTranslation : uint8_t {
	VCT_CMD_START_STOP = 0,
	VCT_CMD_CLONE_VEH,
	VCT_CMD_TURN_AROUND,
};

/** Command codes for the shared buttons indexed by VehicleCommandTranslation and vehicle type. */
static const StringID _vehicle_msg_translation_table[][4] = {
	{ // VCT_CMD_START_STOP
		STR_ERROR_CAN_T_STOP_START_TRAIN,
		STR_ERROR_CAN_T_STOP_START_ROAD_VEHICLE,
		STR_ERROR_CAN_T_STOP_START_SHIP,
		STR_ERROR_CAN_T_STOP_START_AIRCRAFT
	},
	{ // VCT_CMD_CLONE_VEH
		STR_ERROR_CAN_T_BUY_TRAIN,
		STR_ERROR_CAN_T_BUY_ROAD_VEHICLE,
		STR_ERROR_CAN_T_BUY_SHIP,
		STR_ERROR_CAN_T_BUY_AIRCRAFT
	},
	{ // VCT_CMD_TURN_AROUND
		STR_ERROR_CAN_T_REVERSE_DIRECTION_TRAIN,
		STR_ERROR_CAN_T_MAKE_ROAD_VEHICLE_TURN,
		INVALID_STRING_ID, // invalid for ships
		INVALID_STRING_ID  // invalid for aircraft
	},
};

/**
 * This is the Callback method after attempting to start/stop a vehicle
 * @param result the result of the start/stop command
 * @param veh_id vehicle ID
 * @param evaluate_startstop_cb unused
 */
void CcStartStopVehicle(const CommandCost &result, VehicleID veh_id, bool evaluate_startstop_cb)
{
	if (result.Failed()) return;

	const Vehicle *v = Vehicle::GetIfValid(veh_id);
	if (v == nullptr || !v->IsPrimaryVehicle()) return;

	StringID msg = (v->vehstatus & VS_STOPPED) ? STR_VEHICLE_COMMAND_STOPPED : STR_VEHICLE_COMMAND_STARTED;
	Point pt = RemapCoords(v->x_pos, v->y_pos, v->z_pos);
	AddTextEffect(msg, pt.x, pt.y, DAY_TICKS, TE_RISING);
}

/**
 * Executes #CMD_START_STOP_VEHICLE for given vehicle.
 * @param v Vehicle to start/stop
 * @param texteffect Should a texteffect be shown?
 */
void StartStopVehicle(const Vehicle *v, bool texteffect)
{
	assert(v->IsPrimaryVehicle());
	Command<CMD_START_STOP_VEHICLE>::Post(_vehicle_msg_translation_table[VCT_CMD_START_STOP][v->type], (texteffect && !IsHeadless()) ? CommandCallback::StartStopVehicle : CommandCallback::None, v->tile, v->index, false);
}

/** Strings for aircraft breakdown types */
static const StringID _aircraft_breakdown_strings[] = {
	STR_BREAKDOWN_TYPE_LOW_SPEED,
	STR_BREAKDOWN_TYPE_DEPOT,
	STR_BREAKDOWN_TYPE_LANDING,
};

/** Checks whether the vehicle may be refitted at the moment.*/
static bool IsVehicleRefitable(const Vehicle *v)
{
	if (!v->IsStoppedInDepot()) return false;

	do {
		if (IsEngineRefittable(v->engine_type)) return true;
	} while (v->IsArticulatedCallbackVehicleType() && (v = v->Next()) != nullptr);

	return false;
}

static StringID AdjustVehicleViewVelocityStringID(StringID str)
{
	if (_settings_client.gui.shorten_vehicle_view_status) {
		const bool speed_first = _settings_client.gui.show_speed_first_vehicle_view;
		if (str == STR_VEHICLE_STATUS_HEADING_FOR_STATION_VEL) {
			return speed_first ? STR_VEHICLE_STATUS_HEADING_FOR_STATION_VEL_SHORT : STR_VEHICLE_STATUS_HEADING_FOR_STATION_VEL_SHORT_END;
		}
		if (str == STR_VEHICLE_STATUS_HEADING_FOR_WAYPOINT_VEL) {
			return speed_first ? STR_VEHICLE_STATUS_HEADING_FOR_WAYPOINT_VEL_SHORT : STR_VEHICLE_STATUS_HEADING_FOR_WAYPOINT_VEL_SHORT_END;
		}
		if (str == STR_VEHICLE_STATUS_HEADING_FOR_DEPOT_VEL) {
			return speed_first ? STR_VEHICLE_STATUS_HEADING_FOR_DEPOT_VEL_SHORT : STR_VEHICLE_STATUS_HEADING_FOR_DEPOT_VEL_SHORT_END;
		}
	}

	if (_settings_client.gui.show_speed_first_vehicle_view) return str;

	if (str == STR_VEHICLE_STATUS_TRAIN_STOPPING_VEL) return STR_VEHICLE_STATUS_TRAIN_STOPPING_VEL_END;

	static_assert(STR_VEHICLE_STATUS_CANNOT_REACH_DEPOT_SERVICE_VEL_END - STR_VEHICLE_STATUS_HEADING_FOR_STATION_VEL_END ==
			STR_VEHICLE_STATUS_CANNOT_REACH_DEPOT_SERVICE_VEL - STR_VEHICLE_STATUS_HEADING_FOR_STATION_VEL);

	if (str >= STR_VEHICLE_STATUS_HEADING_FOR_STATION_VEL && str <= STR_VEHICLE_STATUS_CANNOT_REACH_DEPOT_SERVICE_VEL) {
		return str + STR_VEHICLE_STATUS_HEADING_FOR_STATION_VEL_END - STR_VEHICLE_STATUS_HEADING_FOR_STATION_VEL;
	}

	return str;
}

/** Window manager class for viewing a vehicle. */
struct VehicleViewWindow : Window {
private:
	bool depot_select_active = false;
	bool depot_select_ctrl_pressed = false;
	bool fixed_route_overlay_active = false;

	/** Display planes available in the vehicle view window. */
	enum PlaneSelections : uint8_t {
		SEL_DC_GOTO_DEPOT,  ///< Display 'goto depot' button in #WID_VV_SELECT_DEPOT_CLONE stacked widget.
		SEL_DC_CLONE,       ///< Display 'clone vehicle' button in #WID_VV_SELECT_DEPOT_CLONE stacked widget.

		SEL_RT_REFIT,       ///< Display 'refit' button in #WID_VV_SELECT_REFIT_TURN stacked widget.
		SEL_RT_TURN_AROUND, ///< Display 'turn around' button in #WID_VV_SELECT_REFIT_TURN stacked widget.

		SEL_DC_BASEPLANE = SEL_DC_GOTO_DEPOT, ///< First plane of the #WID_VV_SELECT_DEPOT_CLONE stacked widget.
		SEL_RT_BASEPLANE = SEL_RT_REFIT,      ///< First plane of the #WID_VV_SELECT_REFIT_TURN stacked widget.
	};
	bool mouse_over_start_stop = false;

	/**
	 * Display a plane in the window.
	 * @param plane Plane to show.
	 */
	void SelectPlane(PlaneSelections plane)
	{
		switch (plane) {
			case SEL_DC_GOTO_DEPOT:
			case SEL_DC_CLONE:
				this->GetWidget<NWidgetStacked>(WID_VV_SELECT_DEPOT_CLONE)->SetDisplayedPlane(plane - SEL_DC_BASEPLANE);
				break;

			case SEL_RT_REFIT:
			case SEL_RT_TURN_AROUND:
				this->GetWidget<NWidgetStacked>(WID_VV_SELECT_REFIT_TURN)->SetDisplayedPlane(plane - SEL_RT_BASEPLANE);
				break;

			default:
				NOT_REACHED();
		}
	}

public:
	VehicleViewWindow(WindowDesc &desc, WindowNumber window_number) : Window(desc)
	{
		this->flags.Set(WindowFlag::DisableVpScroll);
		this->CreateNestedTree();

		/* Sprites for the 'send to depot' button indexed by vehicle type. */
		static const SpriteID vehicle_view_goto_depot_sprites[] = {
			SPR_SEND_TRAIN_TODEPOT,
			SPR_SEND_ROADVEH_TODEPOT,
			SPR_SEND_SHIP_TODEPOT,
			SPR_SEND_AIRCRAFT_TODEPOT,
		};
		const Vehicle *v = Vehicle::Get(window_number);
		this->GetWidget<NWidgetCore>(WID_VV_GOTO_DEPOT)->SetSprite(vehicle_view_goto_depot_sprites[v->type]);

		/* Sprites for the 'clone vehicle' button indexed by vehicle type. */
		static const SpriteID vehicle_view_clone_sprites[] = {
			SPR_CLONE_TRAIN,
			SPR_CLONE_ROADVEH,
			SPR_CLONE_SHIP,
			SPR_CLONE_AIRCRAFT,
		};
		this->GetWidget<NWidgetCore>(WID_VV_CLONE)->SetSprite(vehicle_view_clone_sprites[v->type]);

		switch (v->type) {
			case VEH_TRAIN:
				this->GetWidget<NWidgetCore>(WID_VV_TURN_AROUND)->SetToolTip(STR_VEHICLE_VIEW_TRAIN_REVERSE_TOOLTIP);
				break;

			case VEH_ROAD:
				break;

			case VEH_SHIP:
			case VEH_AIRCRAFT:
				this->SelectPlane(SEL_RT_REFIT);
				break;

			default: NOT_REACHED();
		}
		this->FinishInitNested(window_number);
		this->owner = v->owner;
		this->GetWidget<NWidgetViewport>(WID_VV_VIEWPORT)->InitializeViewport(this, this->window_number | (1 << 31), ScaleZoomGUI(_vehicle_view_zoom_levels[v->type]));

		this->GetWidget<NWidgetCore>(WID_VV_START_STOP)->SetToolTip(STR_VEHICLE_VIEW_TRAIN_STATUS_START_STOP_TOOLTIP + v->type);
		this->GetWidget<NWidgetCore>(WID_VV_RENAME)->SetToolTip(STR_VEHICLE_DETAILS_TRAIN_RENAME + v->type);
		this->GetWidget<NWidgetCore>(WID_VV_REFIT)->SetToolTip(STR_VEHICLE_VIEW_TRAIN_REFIT_TOOLTIP + v->type);
		this->GetWidget<NWidgetCore>(WID_VV_SHOW_DETAILS)->SetToolTip(STR_VEHICLE_VIEW_TRAIN_SHOW_DETAILS_TOOLTIP + v->type);
		this->GetWidget<NWidgetCore>(WID_VV_CLONE)->SetToolTip(STR_VEHICLE_VIEW_CLONE_TRAIN_INFO + v->type);

		this->UpdateButtonStatus();
	}

	void Close([[maybe_unused]] int data = 0) override
	{
		CloseWindowById(WC_VEHICLE_ORDERS, this->window_number, false);
		CloseWindowById(WC_VEHICLE_REFIT, this->window_number, false);
		CloseWindowById(WC_VEHICLE_DETAILS, this->window_number, false);
		CloseWindowById(WC_VEHICLE_TIMETABLE, this->window_number, false);
		CloseWindowById(WC_SCHDISPATCH_SLOTS, this->window_number, false);

		if (this->fixed_route_overlay_active) {
			RemoveFixedViewportRoutePath(this->window_number);
		}

		this->Window::Close();
	}

	void UpdateWidgetSize(WidgetID widget, Dimension &size, [[maybe_unused]] const Dimension &padding, [[maybe_unused]] Dimension &fill, [[maybe_unused]] Dimension &resize) override
	{
		const Vehicle *v = Vehicle::Get(this->window_number);
		switch (widget) {
			case WID_VV_START_STOP:
				size.height = std::max<uint>({size.height, (uint)GetCharacterHeight(FS_NORMAL), GetScaledSpriteSize(SPR_WARNING_SIGN).height, GetScaledSpriteSize(SPR_FLAG_VEH_STOPPED).height, GetScaledSpriteSize(SPR_FLAG_VEH_RUNNING).height}) + padding.height;
				break;

			case WID_VV_FORCE_PROCEED:
				if (v->type != VEH_TRAIN) {
					size.height = 0;
					size.width = 0;
				}
				break;

			case WID_VV_VIEWPORT:
				size.width = VV_INITIAL_VIEWPORT_WIDTH;
				size.height = (v->type == VEH_TRAIN) ? VV_INITIAL_VIEWPORT_HEIGHT_TRAIN : VV_INITIAL_VIEWPORT_HEIGHT;
				break;
		}
	}

	void OnPaint() override
	{
		const Vehicle *v = Vehicle::Get(this->window_number);
		bool is_localcompany = v->owner == _local_company;
		bool can_control = IsVehicleControlAllowed(v, _local_company);
		bool refitable_and_stopped_in_depot = IsVehicleRefitable(v);

		this->SetWidgetDisabledState(WID_VV_RENAME, !is_localcompany);
		this->SetWidgetDisabledState(WID_VV_GOTO_DEPOT, !is_localcompany);
		this->SetWidgetDisabledState(WID_VV_REFIT, !refitable_and_stopped_in_depot || !is_localcompany);
		this->SetWidgetDisabledState(WID_VV_CLONE, !is_localcompany);

		if (v->type == VEH_TRAIN) {
			this->SetWidgetLoweredState(WID_VV_FORCE_PROCEED, Train::From(v)->force_proceed == TFP_SIGNAL);
			this->SetWidgetDisabledState(WID_VV_FORCE_PROCEED, !can_control);
		}

		if (v->type == VEH_TRAIN || v->type == VEH_ROAD) {
			this->SetWidgetDisabledState(WID_VV_TURN_AROUND, !can_control);
		}

		this->SetWidgetDisabledState(WID_VV_ORDER_LOCATION, v->current_order.GetLocation(v) == INVALID_TILE);

		const Window *mainwindow = GetMainWindow();
		if (mainwindow->viewport->follow_vehicle == v->index) {
			this->LowerWidget(WID_VV_LOCATION);
		}

		this->DrawWidgets();
	}

	std::string GetWidgetString(WidgetID widget, StringID stringid) const override
	{
		if (widget != WID_VV_CAPTION) return this->Window::GetWidgetString(widget, stringid);

		const Vehicle *v = Vehicle::Get(this->window_number);
		return GetString(STR_VEHICLE_VIEW_CAPTION, v->index);
	}

	std::string GetVehicleStatusString(const Vehicle *v, TextColour &text_colour) const
	{
		text_colour = TC_FROMSTRING;

		format_buffer buffer;

		auto show_order_number = [&]() {
			if (_settings_client.gui.show_order_number_vehicle_view && v->cur_implicit_order_index < v->GetNumOrders()) {
				AppendStringInPlace(buffer, STR_VEHICLE_VIEW_ORDER_NUMBER, v->cur_implicit_order_index + 1);
			}
		};

		auto append = [&]<typename... T>(StringID str, T&&... params) {
			AppendStringInPlace(buffer, AdjustVehicleViewVelocityStringID(str), std::forward<T>(params)...);
		};

		auto append_args = [&](StringID str, std::span<StringParameter> args) {
			AppendStringWithArgsInPlace(buffer, AdjustVehicleViewVelocityStringID(str), args);
		};

		if (v->vehstatus & VS_CRASHED) {
			AppendStringInPlace(buffer, STR_VEHICLE_STATUS_CRASHED);
		} else if ((v->breakdown_ctr == 1 || (v->type == VEH_TRAIN && Train::From(v)->flags & VRF_IS_BROKEN)) && !mouse_over_start_stop) {
			const Vehicle *w = (v->type == VEH_TRAIN) ? GetMostSeverelyBrokenEngine(Train::From(v)) : v;

			StringID breakdown_str;
			StringParameter breakdown_param;

			if (v->type == VEH_AIRCRAFT) {
				breakdown_str = _aircraft_breakdown_strings[v->breakdown_type];
				if (v->breakdown_type == BREAKDOWN_AIRCRAFT_SPEED) {
					breakdown_param = v->breakdown_severity << 3;
				} else {
					breakdown_param = v->current_order.GetDestination().base();
				}
			} else {
				breakdown_str = STR_BREAKDOWN_TYPE_CRITICAL + w->breakdown_type;

				if (w->breakdown_type == BREAKDOWN_LOW_SPEED) {
					breakdown_param = std::min(w->First()->GetDisplayMaxSpeed(), w->breakdown_severity >> ((v->type == VEH_TRAIN) ? 0 : 1));
				} else if (w->breakdown_type == BREAKDOWN_LOW_POWER) {
					if (v->type == VEH_TRAIN) {
						uint32_t power, te;
						Train::From(v)->CalculatePower(power, te, true);
						breakdown_param = (100 * power) / Train::From(v)->gcache.cached_power;
					} else {
						breakdown_param = w->breakdown_severity * 100 / 256;
					}
				}
			}

			if (_settings_game.vehicle.improved_breakdowns || w->breakdown_type == BREAKDOWN_RV_CRASH || w->breakdown_type == BREAKDOWN_BRAKE_OVERHEAT) {
				append(STR_VEHICLE_STATUS_BROKEN_DOWN_VEL, breakdown_str, breakdown_param, std::monostate{}, v->GetDisplaySpeed());
			} else {
				append(STR_VEHICLE_STATUS_BROKEN_DOWN);
			}
		} else if (v->vehstatus & VS_STOPPED && (!mouse_over_start_stop || v->IsStoppedInDepot())) {
			if (v->type == VEH_TRAIN) {
				if (v->cur_speed == 0) {
					if (Train::From(v)->gcache.cached_power == 0) {
						append(STR_VEHICLE_STATUS_TRAIN_NO_POWER);
					} else {
						append(STR_VEHICLE_STATUS_STOPPED);
					}
				} else {
					append(STR_VEHICLE_STATUS_TRAIN_STOPPING_VEL, PackVelocity(v->GetDisplaySpeed(), v->type));
				}
			} else if (v->type == VEH_ROAD) {
				if (RoadVehicle::From(v)->IsRoadVehicleStopped()) {
					append(STR_VEHICLE_STATUS_STOPPED);
				} else {
					append(STR_VEHICLE_STATUS_TRAIN_STOPPING_VEL, v->GetDisplaySpeed());
				}
			} else { // no train/RV
				append(STR_VEHICLE_STATUS_STOPPED);
			}
		} else if (v->IsInDepot() && v->IsWaitingForUnbunching()) {
			append(STR_VEHICLE_STATUS_WAITING_UNBUNCHING);
		} else if (v->type == VEH_TRAIN && HasBit(Train::From(v)->flags, VRF_TRAIN_STUCK) && !v->current_order.IsType(OT_LOADING) && !mouse_over_start_stop) {
			append(HasBit(Train::From(v)->flags, VRF_WAITING_RESTRICTION) ? STR_VEHICLE_STATUS_TRAIN_STUCK_WAIT_RESTRICTION : STR_VEHICLE_STATUS_TRAIN_STUCK);
		} else if (v->type == VEH_TRAIN && Train::From(v)->reverse_distance >= 1) {
			if (Train::From(v)->track == TRACK_BIT_DEPOT) {
				append(STR_VEHICLE_STATUS_TRAIN_MOVING_DEPOT);
			} else {
				append(STR_VEHICLE_STATUS_TRAIN_REVERSING, v->GetDisplaySpeed());
			}
		} else if (v->type == VEH_AIRCRAFT && HasBit(Aircraft::From(v)->flags, VAF_DEST_TOO_FAR) && !v->current_order.IsType(OT_LOADING)) {
			append(STR_VEHICLE_STATUS_AIRCRAFT_TOO_FAR);
		} else { // vehicle is in a "normal" state, show current order
			switch (v->current_order.GetType()) {
				case OT_GOTO_STATION: {
					show_order_number();
					text_colour = TC_LIGHT_BLUE;
					append(HasBit(v->vehicle_flags, VF_PATHFINDER_LOST) ? STR_VEHICLE_STATUS_CANNOT_REACH_STATION_VEL : STR_VEHICLE_STATUS_HEADING_FOR_STATION_VEL,
							v->current_order.GetDestination().ToStationID(), PackVelocity(v->GetDisplaySpeed(), v->type));
					break;
				}

				case OT_GOTO_DEPOT: {
					show_order_number();
					text_colour = TC_ORANGE;
					auto params = MakeParameters(v->type, v->current_order.GetDestination().ToDepotID(), PackVelocity(v->GetDisplaySpeed(), v->type));
					if (v->current_order.GetDestination() == DepotID::Invalid()) {
						/* This case *only* happens when multiple nearest depot orders
						 * follow each other (including an order list only one order: a
						 * nearest depot order) and there are no reachable depots.
						 * It is primarily to guard for the case that there is no
						 * depot with index 0, which would be used as fallback for
						 * evaluating the string in the status bar. */
						/* empty */
					} else if (v->current_order.GetDepotActionType() & ODATFB_SELL) {
						append_args(STR_VEHICLE_STATUS_HEADING_FOR_DEPOT_SELL_VEL, params);
					} else if (v->current_order.GetDepotActionType() & ODATFB_HALT) {
						append_args(HasBit(v->vehicle_flags, VF_PATHFINDER_LOST) ? STR_VEHICLE_STATUS_CANNOT_REACH_DEPOT_VEL : STR_VEHICLE_STATUS_HEADING_FOR_DEPOT_VEL, params);
					} else if (v->current_order.GetDepotActionType() & ODATFB_UNBUNCH) {
						append_args(HasBit(v->vehicle_flags, VF_PATHFINDER_LOST) ? STR_VEHICLE_STATUS_CANNOT_REACH_DEPOT_SERVICE_VEL : STR_VEHICLE_STATUS_HEADING_FOR_DEPOT_UNBUNCH_VEL, params);
					} else {
						append_args(HasBit(v->vehicle_flags, VF_PATHFINDER_LOST) ? STR_VEHICLE_STATUS_CANNOT_REACH_DEPOT_SERVICE_VEL : STR_VEHICLE_STATUS_HEADING_FOR_DEPOT_SERVICE_VEL, params);
					}
					break;
				}

				case OT_LOADING:
					append(STR_VEHICLE_STATUS_LOADING_UNLOADING);
					break;

				case OT_LOADING_ADVANCE:
					append(STR_VEHICLE_STATUS_LOADING_UNLOADING_ADVANCE, STR_VEHICLE_STATUS_LOADING_UNLOADING, v->GetDisplaySpeed());
					break;

				case OT_GOTO_WAYPOINT: {
					show_order_number();
					text_colour = TC_LIGHT_BLUE;
					assert(v->type == VEH_TRAIN || v->type == VEH_ROAD || v->type == VEH_SHIP);
					append(HasBit(v->vehicle_flags, VF_PATHFINDER_LOST) ? STR_VEHICLE_STATUS_CANNOT_REACH_WAYPOINT_VEL : STR_VEHICLE_STATUS_HEADING_FOR_WAYPOINT_VEL,
							v->current_order.GetDestination().ToStationID(), PackVelocity(v->GetDisplaySpeed(), v->type));
					break;
				}

				case OT_WAITING: {
					append(STR_VEHICLE_STATUS_TRAIN_WAITING_TIMETABLE);
					break;
				}

				case OT_LEAVESTATION:
					if (v->type != VEH_AIRCRAFT) {
						append(STR_VEHICLE_STATUS_LEAVING);
						break;
					}
					[[fallthrough]];
				default:
					if (v->GetNumManualOrders() == 0) {
						append(STR_VEHICLE_STATUS_NO_ORDERS_VEL, PackVelocity(v->GetDisplaySpeed(), v->type));
					} else {
						/* empty */
					}
					break;
			}

			if (mouse_over_start_stop) {
				if (v->vehstatus & VS_STOPPED || (v->breakdown_ctr == 1 || (v->type == VEH_TRAIN && Train::From(v)->flags & VRF_IS_BROKEN))) {
					text_colour = TC_RED | TC_FORCED;
				} else if (v->type == VEH_TRAIN && HasBit(Train::From(v)->flags, VRF_TRAIN_STUCK) && !v->current_order.IsType(OT_LOADING)) {
					text_colour = TC_ORANGE | TC_FORCED;
				}
			}
		}

		return buffer.to_string();
	}

	void DrawWidget(const Rect &r, WidgetID widget) const override
	{
		if (widget != WID_VV_START_STOP) return;

		/* Draw the flag plus orders. */
		bool rtl = (_current_text_dir == TD_RTL);
		uint icon_width = std::max({GetScaledSpriteSize(SPR_WARNING_SIGN).width, GetScaledSpriteSize(SPR_FLAG_VEH_STOPPED).width, GetScaledSpriteSize(SPR_FLAG_VEH_RUNNING).width});
		Rect tr = r.Shrink(WidgetDimensions::scaled.framerect);

		const Vehicle *v = Vehicle::Get(this->window_number);
		SpriteID image = ((v->vehstatus & VS_STOPPED) != 0) ? SPR_FLAG_VEH_STOPPED : (HasBit(v->vehicle_flags, VF_PATHFINDER_LOST)) ? SPR_WARNING_SIGN : SPR_FLAG_VEH_RUNNING;
		DrawSpriteIgnorePadding(image, PAL_NONE, tr.WithWidth(icon_width, rtl), SA_CENTER);

		tr = tr.Indent(icon_width + WidgetDimensions::scaled.imgbtn.Horizontal(), rtl);

		TextColour text_colour = TC_FROMSTRING;
		std::string str = GetVehicleStatusString(v, text_colour);
		DrawString(tr.left, tr.right, CenterBounds(tr.top, tr.bottom, GetCharacterHeight(FS_NORMAL)), str, text_colour, SA_HOR_CENTER);
	}

	void OnClick([[maybe_unused]] Point pt, WidgetID widget, [[maybe_unused]] int click_count) override
	{
		const Vehicle *v = Vehicle::Get(this->window_number);

		switch (widget) {
			case WID_VV_RENAME: { // rename
				ShowQueryString(GetString(STR_VEHICLE_NAME, v->index), STR_QUERY_RENAME_TRAIN_CAPTION + v->type,
						MAX_LENGTH_VEHICLE_NAME_CHARS, this, CS_ALPHANUMERAL, QSF_ENABLE_DEFAULT | QSF_LEN_IN_CHARS);
				break;
			}

			case WID_VV_START_STOP: // start stop
				StartStopVehicle(v, false);
				break;

			case WID_VV_ORDER_LOCATION: {
				/* Scroll to current order destination */
				TileIndex tile = v->current_order.GetLocation(v);
				if (tile == INVALID_TILE) break;

				if (_ctrl_pressed) {
					ShowExtraViewportWindow(tile);
				} else {
					ScrollMainWindowToTile(tile);
				}
				break;
			}

			case WID_VV_LOCATION: // center main view
				if (_ctrl_pressed) {
					ShowExtraViewportWindow(TileVirtXY(v->x_pos, v->y_pos));
					this->HandleButtonClick(widget);
				} else if (_shift_pressed) {
					this->fixed_route_overlay_active = !this->fixed_route_overlay_active;
					this->SetWidgetLoweredState(widget, this->fixed_route_overlay_active);
					this->SetWidgetDirty(widget);
					if (this->fixed_route_overlay_active) {
						AddFixedViewportRoutePath(this->window_number);
					} else {
						RemoveFixedViewportRoutePath(this->window_number);
					}
				} else {
					const Window *mainwindow = GetMainWindow();
					if (click_count > 1 && mainwindow->viewport->zoom < ZOOM_LVL_DRAW_MAP) {
						/* main window 'follows' vehicle */
						mainwindow->viewport->follow_vehicle = v->index;
					} else {
						if (mainwindow->viewport->follow_vehicle == v->index) mainwindow->viewport->follow_vehicle = VehicleID::Invalid();
						ScrollMainWindowTo(v->x_pos, v->y_pos, v->z_pos);
					}
					this->HandleButtonClick(widget);
				}
				break;

			case WID_VV_GOTO_DEPOT: // goto hangar
				if (_shift_pressed) {
					if (HandlePlacePushButton(this, WID_VV_GOTO_DEPOT, ANIMCURSOR_PICKSTATION, HT_RECT)) {
						this->depot_select_ctrl_pressed = _ctrl_pressed;
						this->depot_select_active = true;
					}
				} else if (_ctrl_pressed && _settings_client.gui.show_depot_sell_gui && v->current_order.IsType(OT_GOTO_DEPOT)) {
					OrderDepotActionFlags flags = v->current_order.GetDepotActionType() & (ODATFB_HALT | ODATFB_SELL);
					DropDownList list;
					list.push_back(MakeDropDownListStringItem(STR_VEHICLE_LIST_SEND_FOR_SERVICING, DepotCommandFlags{DepotCommandFlag::Service, DepotCommandFlag::DontCancel}.base(), !flags));
					list.push_back(MakeDropDownListStringItem(BaseVehicleListWindow::vehicle_depot_name[v->type], DepotCommandFlags{DepotCommandFlag::DontCancel}.base(), flags == ODATFB_HALT));
					list.push_back(MakeDropDownListStringItem(BaseVehicleListWindow::vehicle_depot_sell_name[v->type], DepotCommandFlags{DepotCommandFlag::Sell, DepotCommandFlag::DontCancel}.base(), flags == (ODATFB_HALT | ODATFB_SELL)));
					list.push_back(MakeDropDownListStringItem(STR_VEHICLE_LIST_CANCEL_DEPOT_SERVICE, DepotCommandFlags{DepotCommandFlag::Cancel}.base(), false));
					ShowDropDownList(this, std::move(list), -1, widget);
				} else {
					this->HandleButtonClick(WID_VV_GOTO_DEPOT);
					Command<CMD_SEND_VEHICLE_TO_DEPOT>::Post(GetCmdSendToDepotMsg(v), v->index, _ctrl_pressed ? DepotCommandFlag::Service : DepotCommandFlags{}, {});
				}
				break;
			case WID_VV_REFIT: // refit
				ShowVehicleRefitWindow(v, INVALID_VEH_ORDER_ID, this);
				break;
			case WID_VV_SHOW_ORDERS: // show orders
				if (_ctrl_pressed) {
					ShowTimetableWindow(v);
				} else if (_shift_pressed) {
					ShowSchdispatchWindow(v);
				} else {
					ShowOrdersWindow(v);
				}
				break;
			case WID_VV_SHOW_DETAILS: // show details
				if (_ctrl_pressed) {
					ShowCompanyGroupForVehicle(v);
				} else {
					ShowVehicleDetailsWindow(v);
				}
				break;
			case WID_VV_CLONE: // clone vehicle
				/* Suppress the vehicle GUI when share-cloning.
				 * There is no point to it except for starting the vehicle.
				 * For starting the vehicle the player has to open the depot GUI, which is
				 * most likely already open, but is also visible in the vehicle viewport. */
				Command<CMD_CLONE_VEHICLE>::Post(_vehicle_msg_translation_table[VCT_CMD_CLONE_VEH][v->type],
										_ctrl_pressed ? CommandCallback::None : CommandCallback::CloneVehicle,
										v->tile, v->index, _ctrl_pressed);
				break;
			case WID_VV_TURN_AROUND: // turn around
				assert(v->IsGroundVehicle());
				if (v->type == VEH_ROAD) {
					Command<CMD_TURN_ROADVEH>::Post(_vehicle_msg_translation_table[VCT_CMD_TURN_AROUND][v->type], v->tile, v->index);
				} else {
					Command<CMD_REVERSE_TRAIN_DIRECTION>::Post(_vehicle_msg_translation_table[VCT_CMD_TURN_AROUND][v->type], v->tile, v->index, false);
				}
				break;
			case WID_VV_FORCE_PROCEED: // force proceed
				assert(v->type == VEH_TRAIN);
				Command<CMD_FORCE_TRAIN_PROCEED>::Post(STR_ERROR_CAN_T_MAKE_TRAIN_PASS_SIGNAL, v->tile, v->index);
				break;
		}
	}

	EventState OnHotkey(int hotkey) override
	{
		/* If the hotkey is not for any widget in the UI (i.e. for honking) */
		if (hotkey == WID_VV_HONK_HORN) {
			const Window *mainwindow = GetMainWindow();
			const Vehicle *v = Vehicle::Get(window_number);
			/* Only play the sound if we're following this vehicle */
			if (mainwindow->viewport->follow_vehicle == v->index) {
				v->PlayLeaveStationSound(true);
			}
		}
		return Window::OnHotkey(hotkey);
	}

	void OnQueryTextFinished(std::optional<std::string> str) override
	{
		if (!str.has_value()) return;

		Command<CMD_RENAME_VEHICLE>::Post(STR_ERROR_CAN_T_RENAME_TRAIN + Vehicle::Get(this->window_number)->type, static_cast<VehicleID>(this->window_number), *str);
	}

	virtual void OnDropdownSelect(WidgetID widget, int index) override
	{
		switch (widget) {
			case WID_VV_GOTO_DEPOT: {
				const Vehicle *v = Vehicle::Get(this->window_number);
				Command<CMD_SEND_VEHICLE_TO_DEPOT>::Post(GetCmdSendToDepotMsg(v), v->index, DepotCommandFlags{static_cast<DepotCommandFlags::BaseType>(index)}, {});
				break;
			}
		}
	}

	virtual void OnTimeout() override
	{
		if (!this->depot_select_active) {
			this->RaiseWidget(WID_VV_GOTO_DEPOT);
			this->SetWidgetDirty(WID_VV_GOTO_DEPOT);
		}
		if (!this->fixed_route_overlay_active) {
			this->RaiseWidget(WID_VV_LOCATION);
			this->SetWidgetDirty(WID_VV_LOCATION);
		}
	}

	virtual void OnPlaceObject(Point pt, TileIndex tile) override
	{
		const Vehicle *v = Vehicle::Get(this->window_number);
		if (IsDepotTile(tile) && GetDepotVehicleType(tile) == v->type && IsInfraTileUsageAllowed(v->type, v->owner, tile)) {
			if (v->type == VEH_ROAD && (GetPresentRoadTypes(tile) & RoadVehicle::From(v)->compatible_roadtypes) == 0) return;
			if (v->type == VEH_TRAIN && !HasBit(Train::From(v)->compatible_railtypes, GetRailType(tile))) return;
			Command<CMD_SEND_VEHICLE_TO_DEPOT>::Post(GetCmdSendToDepotMsg(v), v->index, this->depot_select_ctrl_pressed ? DepotCommandFlags{DepotCommandFlag::Specific, DepotCommandFlag::Service} : DepotCommandFlags{DepotCommandFlag::Specific}, tile);
			ResetObjectToPlace();
			this->RaiseButtons();
		}
	}

	virtual void OnPlaceObjectAbort() override
	{
		this->depot_select_active = false;
		this->RaiseWidget(WID_VV_GOTO_DEPOT);
		this->SetWidgetDirty(WID_VV_GOTO_DEPOT);
	}

	virtual bool OnRightClick(Point pt, WidgetID widget) override
	{
		if (widget == WID_VV_GOTO_DEPOT && _settings_client.gui.hover_delay_ms == 0) {
			const Vehicle *v = Vehicle::Get(this->window_number);
			if (_settings_client.gui.show_depot_sell_gui && v->current_order.IsType(OT_GOTO_DEPOT)) {
				GuiShowTooltips(this, GetEncodedString(STR_VEHICLE_VIEW_SEND_TO_DEPOT_MENU), TCC_RIGHT_CLICK);
			} else {
				GuiShowTooltips(this, GetEncodedString(STR_VEHICLE_VIEW_SEND_TO_DEPOT_TOOLTIP_SHIFT, STR_VEHICLE_VIEW_TRAIN_SEND_TO_DEPOT_TOOLTIP + v->type), TCC_RIGHT_CLICK);
			}
		}
		return false;
	}

	virtual bool OnTooltip(Point pt, WidgetID widget, TooltipCloseCondition close_cond) override
	{
		if (widget == WID_VV_GOTO_DEPOT) {
			const Vehicle *v = Vehicle::Get(this->window_number);
			if (_settings_client.gui.show_depot_sell_gui && v->current_order.IsType(OT_GOTO_DEPOT)) {
				GuiShowTooltips(this, GetEncodedString(STR_VEHICLE_VIEW_SEND_TO_DEPOT_MENU), close_cond);
			} else {
				GuiShowTooltips(this, GetEncodedString(STR_VEHICLE_VIEW_SEND_TO_DEPOT_TOOLTIP_SHIFT, STR_VEHICLE_VIEW_TRAIN_SEND_TO_DEPOT_TOOLTIP + v->type), close_cond);
			}
			return true;
		}
		if (widget == WID_VV_LOCATION) {
			const Vehicle *v = Vehicle::Get(this->window_number);
			GuiShowTooltips(this, GetEncodedString(STR_VEHICLE_VIEW_TRAIN_CENTER_TOOLTIP_EXTRA, STR_VEHICLE_VIEW_TRAIN_CENTER_TOOLTIP + v->type), close_cond);
			return true;
		}
		if (widget == WID_VV_SHOW_ORDERS) {
			const Vehicle *v = Vehicle::Get(this->window_number);
			GuiShowTooltips(this, GetEncodedString(STR_VEHICLE_VIEW_SHOW_ORDERS_TOOLTIP_EXTRA, STR_VEHICLE_VIEW_TRAIN_ORDERS_TOOLTIP + v->type), close_cond);
			return true;
		}
		return false;
	}

	void OnMouseOver([[maybe_unused]] Point pt, WidgetID widget) override
	{
		bool start_stop = widget == WID_VV_START_STOP;
		if (start_stop != mouse_over_start_stop) {
			mouse_over_start_stop = start_stop;
			this->SetWidgetDirty(WID_VV_START_STOP);
		}
	}

	void OnMouseWheel(int wheel) override
	{
		if (_settings_client.gui.scrollwheel_scrolling != SWS_OFF) {
			DoZoomInOutWindow(wheel < 0 ? ZOOM_IN : ZOOM_OUT, this);
		}
	}

	void OnResize() override
	{
		if (this->viewport != nullptr) {
			NWidgetViewport *nvp = this->GetWidget<NWidgetViewport>(WID_VV_VIEWPORT);
			nvp->UpdateViewportCoordinates(this);
		}
	}

	void UpdateButtonStatus()
	{
		const Vehicle *v = Vehicle::Get(this->window_number);
		bool veh_stopped = v->IsStoppedInDepot();

		/* Widget WID_VV_GOTO_DEPOT must be hidden if the vehicle is already stopped in depot.
		 * Widget WID_VV_CLONE_VEH should then be shown, since cloning is allowed only while in depot and stopped.
		 */
		PlaneSelections plane = veh_stopped ? SEL_DC_CLONE : SEL_DC_GOTO_DEPOT;
		NWidgetStacked *nwi = this->GetWidget<NWidgetStacked>(WID_VV_SELECT_DEPOT_CLONE); // Selection widget 'send to depot' / 'clone'.
		if (nwi->shown_plane + SEL_DC_BASEPLANE != plane) {
			this->SelectPlane(plane);
			this->SetWidgetDirty(WID_VV_SELECT_DEPOT_CLONE);
		}
		/* The same system applies to widget WID_VV_REFIT_VEH and VVW_WIDGET_TURN_AROUND.*/
		if (v->IsGroundVehicle()) {
			plane = veh_stopped ? SEL_RT_REFIT : SEL_RT_TURN_AROUND;
			nwi = this->GetWidget<NWidgetStacked>(WID_VV_SELECT_REFIT_TURN);
			if (nwi->shown_plane + SEL_RT_BASEPLANE != plane) {
				this->SelectPlane(plane);
				this->SetWidgetDirty(WID_VV_SELECT_REFIT_TURN);
			}
		}
	}

	virtual void OnRealtimeTick(uint delta_ms) override
	{
		if (_pause_mode.Any()) this->OnGameTick();
	}

	/**
	 * Some data on this window has become invalid.
	 * @param data Information about the changed data.
	 * @param gui_scope Whether the call is done from GUI scope. You may not do everything when not in GUI scope. See #InvalidateWindowData() for details.
	 */
	void OnInvalidateData([[maybe_unused]] int data = 0, [[maybe_unused]] bool gui_scope = true) override
	{
		if (data == VIWD_AUTOREPLACE) {
			/* Autoreplace replaced the vehicle.
			 * Nothing to do for this window. */
			return;
		}

		this->UpdateButtonStatus();
	}

	bool IsNewGRFInspectable() const override
	{
		return ::IsNewGRFInspectable(GetGrfSpecFeature(Vehicle::Get(this->window_number)->type), this->window_number);
	}

	void ShowNewGRFInspectWindow() const override
	{
		::ShowNewGRFInspectWindow(GetGrfSpecFeature(Vehicle::Get(this->window_number)->type), this->window_number);
	}

	static HotkeyList hotkeys;
};

static Hotkey vehicleview_hotkeys[] = {
	Hotkey('H', "honk", WID_VV_HONK_HORN),
};
HotkeyList VehicleViewWindow::hotkeys("vehicleview", vehicleview_hotkeys);

/** Vehicle view window descriptor for all vehicles but trains. */
static WindowDesc _vehicle_view_desc(__FILE__, __LINE__,
	WDP_AUTO, "view_vehicle", 250, 116,
	WC_VEHICLE_VIEW, WC_NONE,
	{},
	_nested_vehicle_view_widgets,
	&VehicleViewWindow::hotkeys
);

/**
 * Vehicle view window descriptor for trains. Only minimum_height and
 *  default_height are different for train view.
 */
static WindowDesc _train_view_desc(__FILE__, __LINE__,
	WDP_AUTO, "view_vehicle_train", 250, 134,
	WC_VEHICLE_VIEW, WC_NONE,
	{},
	_nested_vehicle_view_widgets,
	&VehicleViewWindow::hotkeys
);

/** Shows the vehicle view window of the given vehicle. */
void ShowVehicleViewWindow(const Vehicle *v)
{
	AllocateWindowDescFront<VehicleViewWindow>((v->type == VEH_TRAIN) ? _train_view_desc : _vehicle_view_desc, v->index);
}

/**
 * Dispatch a "vehicle selected" event if any window waits for it.
 * @param v selected vehicle;
 * @return did any window accept vehicle selection?
 */
bool VehicleClicked(const Vehicle *v)
{
	assert(v != nullptr);
	if (!(_thd.place_mode & HT_VEHICLE)) return false;

	v = v->First();
	if (!v->IsPrimaryVehicle()) return false;

	return _thd.GetCallbackWnd()->OnVehicleSelect(v);
}

/**
 * Dispatch a "vehicle group selected" event if any window waits for it.
 * @param begin iterator to the start of the range of vehicles
 * @param end iterator to the end of the range of vehicles
 * @return did any window accept vehicle group selection?
 */
bool VehicleClicked(VehicleList::const_iterator begin, VehicleList::const_iterator end)
{
	assert(begin != end);
	if (!(_thd.place_mode & HT_VEHICLE)) return false;

	/* If there is only one vehicle in the group, act as if we clicked a single vehicle */
	if (begin + 1 == end) return _thd.GetCallbackWnd()->OnVehicleSelect(*begin);

	return _thd.GetCallbackWnd()->OnVehicleSelect(begin, end);
}

/**
 * Dispatch a "vehicle group selected" event if any window waits for it.
 * @param vehgroup the GUIVehicleGroup representing the vehicle group
 * @return did any window accept vehicle group selection?
 */
bool VehicleClicked(const GUIVehicleGroup &vehgroup)
{
	return VehicleClicked(vehgroup.vehicles_begin, vehgroup.vehicles_end);
}

void StopGlobalFollowVehicle(const Vehicle *v)
{
	Window *w = FindWindowById(WC_MAIN_WINDOW, 0);
	if (w != nullptr && w->viewport->follow_vehicle == v->index) {
		ScrollMainWindowTo(v->x_pos, v->y_pos, v->z_pos, true); // lock the main view on the vehicle's last position
		w->viewport->CancelFollow(*w);
	}
}


/**
 * This is the Callback method after the construction attempt of a primary vehicle
 * @param result indicates completion (or not) of the operation
 */
void CcBuildPrimaryVehicle(const CommandCost &result)
{
	if (result.Failed() || !result.HasResultData()) return;

	const Vehicle *v = Vehicle::Get(result.GetResultData());
	ShowVehicleViewWindow(v);
}

/**
 * Get the width of a vehicle (part) in pixels.
 * @param v Vehicle to get the width for.
 * @return Width of the vehicle.
 */
int GetSingleVehicleWidth(const Vehicle *v, EngineImageType image_type)
{
	switch (v->type) {
		case VEH_TRAIN:
			return Train::From(v)->GetDisplayImageWidth();

		case VEH_ROAD:
			return RoadVehicle::From(v)->GetDisplayImageWidth();

		default:
			bool rtl = _current_text_dir == TD_RTL;
			VehicleSpriteSeq seq;
			v->GetImage(rtl ? DIR_E : DIR_W, image_type, &seq);
			Rect rec = ConvertRect<Rect16, Rect>(seq.GetBounds());
			return UnScaleGUI(rec.Width());
	}
}

/**
 * Get the width of a vehicle (including all parts of the consist) in pixels.
 * @param v Vehicle to get the width for.
 * @return Width of the vehicle.
 */
int GetVehicleWidth(const Vehicle *v, EngineImageType image_type)
{
	if (v->type == VEH_TRAIN || v->type == VEH_ROAD) {
		int vehicle_width = 0;
		for (const Vehicle *u = v; u != nullptr; u = u->Next()) {
			vehicle_width += GetSingleVehicleWidth(u, image_type);
		}
		return vehicle_width;
	} else {
		return GetSingleVehicleWidth(v, image_type);
	}
}

/**
 * Set the mouse cursor to look like a vehicle.
 * @param v Vehicle
 * @param image_type Type of vehicle image to use.
 */
void SetMouseCursorVehicle(const Vehicle *v, EngineImageType image_type)
{
	bool rtl = _current_text_dir == TD_RTL;

	_cursor.sprites.clear();
	int total_width = 0;
	int y_offset = 0;
	bool rotor_seq = false; // Whether to draw the rotor of the vehicle in this step.
	bool is_ground_vehicle = v->IsGroundVehicle();

	while (v != nullptr) {
		if (total_width >= ScaleSpriteTrad(2 * (int)VEHICLEINFO_FULL_VEHICLE_WIDTH)) break;

		PaletteID pal = (v->vehstatus & VS_CRASHED) ? PALETTE_CRASH : GetVehiclePalette(v);
		VehicleSpriteSeq seq;

		if (rotor_seq) {
			GetCustomRotorSprite(Aircraft::From(v), image_type, &seq);
			if (!seq.IsValid()) seq.Set(SPR_ROTOR_STOPPED);
			y_offset = -ScaleSpriteTrad(5);
		} else {
			v->GetImage(rtl ? DIR_E : DIR_W, image_type, &seq);
		}

		int x_offs = 0;
		if (v->type == VEH_TRAIN) x_offs = Train::From(v)->GetCursorImageOffset();

		for (uint i = 0; i < seq.count; ++i) {
			PaletteID pal2 = (v->vehstatus & VS_CRASHED) || !seq.seq[i].pal ? pal : seq.seq[i].pal;
			_cursor.sprites.emplace_back(seq.seq[i].sprite, pal2, rtl ? (-total_width + x_offs) : (total_width + x_offs), y_offset);
		}

		if (v->type == VEH_AIRCRAFT && v->subtype == AIR_HELICOPTER && !rotor_seq) {
			/* Draw rotor part in the next step. */
			rotor_seq = true;
		} else {
			total_width += GetSingleVehicleWidth(v, image_type);
			v = v->HasArticulatedPart() ? v->GetNextArticulatedPart() : nullptr;
		}
	}

	if (is_ground_vehicle) {
		/* Center trains and road vehicles on the front vehicle */
		int offs = (ScaleSpriteTrad(VEHICLEINFO_FULL_VEHICLE_WIDTH) - total_width) / 2;
		if (rtl) offs = -offs;
		for (auto &cs : _cursor.sprites) {
			cs.pos.x += offs;
		}
	}

	UpdateCursorSize();
}<|MERGE_RESOLUTION|>--- conflicted
+++ resolved
@@ -243,21 +243,18 @@
 	this->UpdateSortingFromGrouping();
 }
 
-<<<<<<< HEAD
-=======
 std::span<const StringID> BaseVehicleListWindow::GetVehicleSorterNames() const
 {
 	switch (this->grouping) {
 		case GB_NONE:
-			return TimerGameEconomy::UsingWallclockUnits() ? vehicle_group_none_sorter_names_wallclock : vehicle_group_none_sorter_names_calendar;
+			return EconTime::UsingWallclockUnits() ? vehicle_group_none_sorter_names_wallclock : vehicle_group_none_sorter_names_calendar;
 		case GB_SHARED_ORDERS:
-			return TimerGameEconomy::UsingWallclockUnits() ? vehicle_group_shared_orders_sorter_names_wallclock : vehicle_group_shared_orders_sorter_names_calendar;
+			return EconTime::UsingWallclockUnits() ? vehicle_group_shared_orders_sorter_names_wallclock : vehicle_group_shared_orders_sorter_names_calendar;
 		default:
 			NOT_REACHED();
 	}
 }
 
->>>>>>> e818fcbf
 /**
  * Get the number of digits of space required for the given number.
  * @param number The number.
@@ -1104,10 +1101,9 @@
 		}
 	}
 
-<<<<<<< HEAD
-	const std::string &GetShipPartName(const Vehicle *v) const
-	{
-		std::string &name = this->ship_part_names[v->index];
+	std::string GetShipPartName(const Vehicle *v) const
+	{
+		std::string name = this->ship_part_names[v->index];
 		if (name.empty()) {
 			const Vehicle *front = v->First();
 			uint offset = 0;
@@ -1125,25 +1121,19 @@
 		return name;
 	}
 
-	void SetStringParameters(WidgetID widget) const override
-	{
-		if (widget == WID_VR_CAPTION) SetDParam(0, Vehicle::Get(this->window_number)->index);
+	std::string GetWidgetString(WidgetID widget, StringID stringid) const override
+	{
+		if (widget == WID_VR_CAPTION) return GetString(STR_REFIT_CAPTION, Vehicle::Get(this->window_number)->index);
 
 		if (widget == WID_VR_VEHICLE_DROPDOWN) {
 			if (this->num_vehicles == 1) {
-				SetDParam(0, STR_JUST_RAW_STRING);
-				SetDParamStr(1, this->GetShipPartName(Vehicle::Get(this->selected_vehicle)));
+				return this->GetShipPartName(Vehicle::Get(this->selected_vehicle));
 			} else {
-				SetDParam(0, STR_REFIT_WHOLE_SHIP);
-			}
-		}
-=======
-	std::string GetWidgetString(WidgetID widget, StringID stringid) const override
-	{
-		if (widget == WID_VR_CAPTION) return GetString(STR_REFIT_CAPTION, Vehicle::Get(this->window_number)->index);
+				return GetString(STR_REFIT_WHOLE_SHIP);
+			}
+		}
 
 		return this->Window::GetWidgetString(widget, stringid);
->>>>>>> e818fcbf
 	}
 
 	/**
@@ -2951,12 +2941,8 @@
 static constexpr NWidgetPart _nested_nontrain_vehicle_details_widgets[] = {
 	NWidget(NWID_HORIZONTAL),
 		NWidget(WWT_CLOSEBOX, COLOUR_GREY),
-<<<<<<< HEAD
 		NWidget(WWT_IMGBTN, COLOUR_GREY, WID_VD_EXTRA_ACTIONS), SetSpriteTip(SPR_ARROW_DOWN, STR_VEHICLE_DETAILS_EXTRA_ACTIONS_TOOLTIP),
-		NWidget(WWT_CAPTION, COLOUR_GREY, WID_VD_CAPTION), SetStringTip(STR_VEHICLE_DETAILS_CAPTION, STR_TOOLTIP_WINDOW_TITLE_DRAG_THIS),
-=======
 		NWidget(WWT_CAPTION, COLOUR_GREY, WID_VD_CAPTION),
->>>>>>> e818fcbf
 		NWidget(WWT_SHADEBOX, COLOUR_GREY),
 		NWidget(WWT_DEFSIZEBOX, COLOUR_GREY),
 		NWidget(WWT_STICKYBOX, COLOUR_GREY),
@@ -3740,13 +3726,8 @@
 	NWidget(NWID_HORIZONTAL),
 		NWidget(WWT_CLOSEBOX, COLOUR_GREY),
 		NWidget(WWT_PUSHIMGBTN, COLOUR_GREY, WID_VV_RENAME), SetAspect(WidgetDimensions::ASPECT_RENAME), SetSpriteTip(SPR_RENAME),
-<<<<<<< HEAD
-		NWidget(WWT_CAPTION, COLOUR_GREY, WID_VV_CAPTION), SetStringTip(STR_VEHICLE_VIEW_CAPTION, STR_TOOLTIP_WINDOW_TITLE_DRAG_THIS),
+		NWidget(WWT_CAPTION, COLOUR_GREY, WID_VV_CAPTION),
 		NWidget(WWT_IMGBTN, COLOUR_GREY, WID_VV_LOCATION), SetAspect(WidgetDimensions::ASPECT_LOCATION), SetSpriteTip(SPR_GOTO_LOCATION),
-=======
-		NWidget(WWT_CAPTION, COLOUR_GREY, WID_VV_CAPTION),
-		NWidget(WWT_PUSHIMGBTN, COLOUR_GREY, WID_VV_LOCATION), SetAspect(WidgetDimensions::ASPECT_LOCATION), SetSpriteTip(SPR_GOTO_LOCATION),
->>>>>>> e818fcbf
 		NWidget(WWT_DEBUGBOX, COLOUR_GREY),
 		NWidget(WWT_SHADEBOX, COLOUR_GREY),
 		NWidget(WWT_DEFSIZEBOX, COLOUR_GREY),
