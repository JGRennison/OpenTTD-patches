--- conflicted
+++ resolved
@@ -504,11 +504,7 @@
  * @param dest_cargo_type Destination cargo type.
  * @return the best sub type
  */
-<<<<<<< HEAD
-byte GetBestFittingSubType(const Vehicle *v_from, Vehicle *v_for, CargoID dest_cargo_type)
-=======
-uint8_t GetBestFittingSubType(Vehicle *v_from, Vehicle *v_for, CargoID dest_cargo_type)
->>>>>>> 6c5a8f55
+uint8_t GetBestFittingSubType(const Vehicle *v_from, Vehicle *v_for, CargoID dest_cargo_type)
 {
 	v_from = v_from->GetFirstEnginePart();
 	v_for = v_for->GetFirstEnginePart();
@@ -582,7 +578,7 @@
 {
 	assert(v->IsFrontEngine());
 	const Vehicle *w = v;
-	byte most_severe_type = 255;
+	uint8_t most_severe_type = 255;
 	for (const Vehicle *u = v; u != nullptr; u = u->Next()) {
 		if (u->breakdown_ctr == 1) {
 			if (u->breakdown_type < most_severe_type) {
@@ -1998,7 +1994,7 @@
 
 			/* company colour stripe along vehicle description row */
 			if (_settings_client.gui.show_vehicle_list_company_colour && v->owner != this->vli.company) {
-				byte ccolour = 0;
+				uint8_t ccolour = 0;
 				Company *c = Company::Get(v->owner);
 				if (c != nullptr) {
 					ccolour = GetColourGradient(c->colour, SHADE_LIGHTER);
@@ -3234,7 +3230,7 @@
 				tr.top += GetCharacterHeight(FS_NORMAL);
 
 				/* Draw breakdown & reliability */
-				byte total_engines = 0;
+				uint8_t total_engines = 0;
 				if (v->type == VEH_TRAIN) {
 					/* we want to draw the average reliability and total number of breakdowns */
 					uint32_t total_reliability = 0;
