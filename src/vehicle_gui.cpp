--- conflicted
+++ resolved
@@ -39,20 +39,12 @@
 #include "train.h"
 #include "tbtr_template_gui_main.h"
 #include "zoom_func.h"
-<<<<<<< HEAD
 #include "tracerestrict.h"
 #include "depot_base.h"
+#include "hotkeys.h"
 
 #include <vector>
 #include <algorithm>
-=======
-#include "depot_cmd.h"
-#include "vehicle_cmd.h"
-#include "order_cmd.h"
-#include "roadveh_cmd.h"
-#include "train_cmd.h"
-#include "hotkeys.h"
->>>>>>> 7c3c92f8
 
 #include "safeguards.h"
 
@@ -187,7 +179,6 @@
 
 BaseVehicleListWindow::BaseVehicleListWindow(WindowDesc *desc, WindowNumber wno) : Window(desc), vli(VehicleListIdentifier::UnPack(wno))
 {
-	this->vehicle_sel = INVALID_VEHICLE;
 	this->grouping = _grouping[vli.type][vli.vtype];
 	this->vehicle_sel = INVALID_VEHICLE;
 	this->UpdateSortingFromGrouping();
@@ -254,8 +245,6 @@
 			max_unitnumber = std::max<uint>(max_unitnumber, (*it)->unitnumber);
 		}
 		this->unitnumber_digits = CountDigitsForAllocatingSpace(max_unitnumber);
-
-		this->FilterVehicleList();
 	} else {
 		/* Sort by the primary vehicle; we just want all vehicles that share the same orders to form a contiguous range. */
 		std::stable_sort(this->vehicles.begin(), this->vehicles.end(), [](const Vehicle * const &u, const Vehicle * const &v) {
@@ -286,7 +275,6 @@
 	this->vscroll->SetCount(static_cast<int>(this->vehgroups.size()));
 }
 
-<<<<<<< HEAD
 static bool GroupCargoFilter(const GUIVehicleGroup* group, const CargoID cid)
 {
 	if (cid == CF_ANY) return true;
@@ -306,101 +294,16 @@
 	if (this->cargo_filter_criteria != index) {
 		this->cargo_filter_criteria = index;
 		/* deactivate filter if criteria is 'Show All', activate it otherwise */
-=======
-
-/** Cargo filter functions */
-/**
- * Check whether a vehicle can carry a specific cargo.
- * @param vehgroup The vehicle group which contains the vehicle to be checked
- * @param cid The cargo what we are looking for
- * @return Whether the vehicle can carry the specified cargo or not
- */
-static bool CDECL CargoFilter(const GUIVehicleGroup *vehgroup, const CargoID cid)
-{
-	const Vehicle *v = (*vehgroup).GetSingleVehicle();
-	if (cid == BaseVehicleListWindow::CF_ANY) {
-		return true;
-	} else if (cid == BaseVehicleListWindow::CF_NONE) {
-		for (const Vehicle *w = v; w != nullptr; w = w->Next()) {
-			if (w->cargo_cap > 0) {
-				return false;
-			}
-		}
-		return true;
-	} else if (cid == BaseVehicleListWindow::CF_FREIGHT) {
-		bool have_capacity = false;
-		for (const Vehicle *w = v; w != nullptr; w = w->Next()) {
-			if (w->cargo_cap > 0) {
-				if (IsCargoInClass(w->cargo_type, CC_PASSENGERS)) {
-					return false;
-				} else {
-					have_capacity = true;
-				}
-			}
-		}
-		return have_capacity;
-	} else {
-		for (const Vehicle *w = v; w != nullptr; w = w->Next()) {
-			if (w->cargo_cap > 0 && w->cargo_type == cid) {
-				return true;
-			}
-		}
-		return false;
-	}
-}
-
-static GUIVehicleGroupList::FilterFunction * const _filter_funcs[] = {
-	&CargoFilter,
-};
-
-/**
- * Set cargo filter list item index.
- * @param index The index to be set
- */
-void BaseVehicleListWindow::SetCargoFilterIndex(byte index)
-{
-	if (this->cargo_filter_criteria != index) {
-		this->cargo_filter_criteria = index;
-		/* Deactivate filter if criteria is 'Show All', activate it otherwise. */
->>>>>>> 7c3c92f8
 		this->vehgroups.SetFilterState(this->cargo_filter[this->cargo_filter_criteria] != CF_ANY);
 		this->vehgroups.SetFilterType(0);
 		this->vehgroups.ForceRebuild();
 	}
 }
 
-<<<<<<< HEAD
 /** Populate the filter list and set the cargo filter criteria. */
 void BaseVehicleListWindow::SetCargoFilterArray()
 {
 	uint filter_items = 0;
-
-	/* Add item for disabling filtering. */
-	this->cargo_filter[filter_items] = CF_ANY;
-	this->cargo_filter_texts[filter_items] = STR_PURCHASE_INFO_ALL_TYPES;
-	this->cargo_filter_criteria = filter_items;
-	filter_items++;
-
-	/* Add item for freight (i.e. vehicles with cargo capacity and with no passenger capacity) */
-	this->cargo_filter[filter_items] = CF_FREIGHT;
-	this->cargo_filter_texts[filter_items] = STR_CARGO_TYPE_FREIGHT;
-	filter_items++;
-
-	/* Add item for vehicles not carrying anything, e.g. train engines.
-	* This could also be useful for eyecandy vehicles of other types, but is likely too confusing for joe, */
-	this->cargo_filter[filter_items] = CF_NONE;
-	this->cargo_filter_texts[filter_items] = STR_LAND_AREA_INFORMATION_LOCAL_AUTHORITY_NONE;
-	filter_items++;
-
-	/* Collect available cargo types for filtering. */
-	for (const CargoSpec *cs : _sorted_standard_cargo_specs) {
-=======
-/**
- *Populate the filter list and set the cargo filter criteria.
- */
-void BaseVehicleListWindow::SetCargoFilterArray()
-{
-	byte filter_items = 0;
 
 	/* Add item for disabling filtering. */
 	this->cargo_filter[filter_items] = CF_ANY;
@@ -408,19 +311,19 @@
 	this->cargo_filter_criteria = filter_items;
 	filter_items++;
 
-	/* Add item for freight (i.e. vehicles with cargo capacity and with no passenger capacity). */
+	/* Add item for freight (i.e. vehicles with cargo capacity and with no passenger capacity) */
 	this->cargo_filter[filter_items] = CF_FREIGHT;
 	this->cargo_filter_texts[filter_items] = STR_CARGO_TYPE_FILTER_FREIGHT;
 	filter_items++;
 
-	/* Add item for vehicles not carrying anything, e.g. train engines. */
+	/* Add item for vehicles not carrying anything, e.g. train engines.
+	* This could also be useful for eyecandy vehicles of other types, but is likely too confusing for joe, */
 	this->cargo_filter[filter_items] = CF_NONE;
 	this->cargo_filter_texts[filter_items] = STR_CARGO_TYPE_FILTER_NONE;
 	filter_items++;
 
 	/* Collect available cargo types for filtering. */
-	for (const auto &cs : _sorted_cargo_specs) {
->>>>>>> 7c3c92f8
+	for (const CargoSpec *cs : _sorted_standard_cargo_specs) {
 		this->cargo_filter[filter_items] = cs->Index();
 		this->cargo_filter_texts[filter_items] = cs->name;
 		filter_items++;
@@ -433,30 +336,18 @@
 	this->vehgroups.SetFilterState(this->cargo_filter[this->cargo_filter_criteria] != CF_ANY);
 }
 
-<<<<<<< HEAD
 /** Filter the engine list against the currently selected cargo filter */
 void BaseVehicleListWindow::FilterVehicleList()
 {
 	this->vehgroups.Filter(this->cargo_filter[this->cargo_filter_criteria]);
 	if (0 == this->vehicles.size()) {
 		// no vehicle passed through the filter, invalidate the previously selected vehicle
-=======
-/**
- *Filter the engine list against the currently selected cargo filter.
- */
-void BaseVehicleListWindow::FilterVehicleList()
-{
-	this->vehgroups.Filter(this->cargo_filter[this->cargo_filter_criteria]);
-	if (this->vehicles.size() == 0) {
-		/* No vehicle passed through the filter, invalidate the previously selected vehicle */
->>>>>>> 7c3c92f8
 		this->vehicle_sel = INVALID_VEHICLE;
 	} else if (this->vehicle_sel != INVALID_VEHICLE && std::find(this->vehicles.begin(), this->vehicles.end(), Vehicle::Get(this->vehicle_sel)) == this->vehicles.end()) { // previously selected engine didn't pass the filter, remove selection
 		this->vehicle_sel = INVALID_VEHICLE;
 	}
 }
 
-<<<<<<< HEAD
 void BaseVehicleListWindow::CheckCargoFilterEnableState(int plane_widget, bool re_init, bool possible)
 {
 	NWidgetStacked *sel = this->GetWidget<NWidgetStacked>(plane_widget);
@@ -467,8 +358,6 @@
 	}
 }
 
-=======
->>>>>>> 7c3c92f8
 /**
  * Compute the size for the Action dropdown.
  * @param show_autoreplace If true include the autoreplace item.
@@ -504,7 +393,6 @@
 {
 	this->order_arrow_width = GetStringBoundingBox(STR_TINY_RIGHT_ARROW).width;
 	this->SetCargoFilterArray();
-<<<<<<< HEAD
 }
 
 /**
@@ -514,8 +402,6 @@
 bool BaseVehicleListWindow::ShouldShowActionDropdownList() const
 {
 	return this->own_vehicles != 0 || (this->vli.vtype == VEH_TRAIN && _settings_client.gui.show_adv_tracerestrict_features);
-=======
->>>>>>> 7c3c92f8
 }
 
 /**
@@ -2228,11 +2114,7 @@
 	{
 		this->CreateNestedTree();
 
-<<<<<<< HEAD
 		this->CheckCargoFilterEnableState(WID_VL_FILTER_BY_CARGO_SEL, false, this->vli.type != VL_SHARED_ORDERS && this->vli.type != VL_SINGLE_VEH);
-=======
-		this->GetWidget<NWidgetStacked>(WID_VL_FILTER_BY_CARGO_SEL)->SetDisplayedPlane((this->vli.type == VL_SHARED_ORDERS) ? SZSP_NONE : 0);
->>>>>>> 7c3c92f8
 
 		this->vscroll = this->GetScrollbar(WID_VL_SCROLLBAR);
 
@@ -2518,12 +2400,6 @@
 			case WID_VL_FILTER_BY_CARGO:
 				this->SetCargoFilterIndex(index);
 				break;
-<<<<<<< HEAD
-=======
-
-			case WID_VL_MANAGE_VEHICLES_DROPDOWN:
-				assert(this->vehicles.size() != 0);
->>>>>>> 7c3c92f8
 
 			case WID_VL_MANAGE_VEHICLES_DROPDOWN:
 				switch (index) {
@@ -3169,7 +3045,6 @@
 				}
 
 				/* Draw profit */
-<<<<<<< HEAD
 				if (v->type == VEH_TRAIN && _settings_client.gui.show_train_length_in_details) {
 					const GroundVehicleCache *gcache = v->GetGroundVehicleCache();
 					SetDParam(0, CeilDiv(gcache->cached_total_length * 10, TILE_SIZE));
@@ -3186,15 +3061,6 @@
 					SetDParam(2, v->GetDisplayProfitLastYear());
 					SetDParam(3, v->GetDisplayProfitLifetime());
 					DrawString(r.left + WD_FRAMERECT_LEFT, r.right - WD_FRAMERECT_RIGHT, y, STR_VEHICLE_INFO_PROFIT_THIS_YEAR_LAST_YEAR_LIFETIME);
-=======
-				SetDParam(0, v->GetDisplayProfitThisYear());
-				SetDParam(1, v->GetDisplayProfitLastYear());
-				if (v->IsGroundVehicle()) {
-					SetDParam(2, v->GetDisplayMinPowerToWeight());
-					DrawString(r.left + WD_FRAMERECT_LEFT, r.right - WD_FRAMERECT_RIGHT, y, STR_VEHICLE_INFO_PROFIT_THIS_YEAR_LAST_YEAR_MIN_PERFORMANCE);
-				} else {
-					DrawString(r.left + WD_FRAMERECT_LEFT, r.right - WD_FRAMERECT_RIGHT, y, STR_VEHICLE_INFO_PROFIT_THIS_YEAR_LAST_YEAR);
->>>>>>> 7c3c92f8
 				}
 				y += FONT_HEIGHT_NORMAL;
 
@@ -4042,8 +3908,6 @@
 				break;
 		}
 	}
-<<<<<<< HEAD
-=======
 
 	EventState OnHotkey(int hotkey) override
 	{
@@ -4051,7 +3915,7 @@
 		if (hotkey == WID_VV_HONK_HORN) {
 			const Window* mainwindow = FindWindowById(WC_MAIN_WINDOW, 0);
 			const Vehicle* v = Vehicle::Get(window_number);
-			/*Only play the sound if we're following this vehicle */
+			/* Only play the sound if we're following this vehicle */
 			if (mainwindow->viewport->follow_vehicle == v->index) {
 				v->PlayLeaveStationSound(true);
 			}
@@ -4059,7 +3923,6 @@
 		return Window::OnHotkey(hotkey);
 	}
 
->>>>>>> 7c3c92f8
 	void OnQueryTextFinished(char *str) override
 	{
 		if (str == nullptr) return;
