/*
 * This file is part of OpenTTD.
 * OpenTTD is free software; you can redistribute it and/or modify it under the terms of the GNU General Public License as published by the Free Software Foundation, version 2.
 * OpenTTD is distributed in the hope that it will be useful, but WITHOUT ANY WARRANTY; without even the implied warranty of MERCHANTABILITY or FITNESS FOR A PARTICULAR PURPOSE.
 * See the GNU General Public License for more details. You should have received a copy of the GNU General Public License along with OpenTTD. If not, see <http://www.gnu.org/licenses/>.
 */

/** @file vehicle_gui.cpp The base GUI for all vehicles. */

#include "stdafx.h"
#include "debug.h"
#include "company_func.h"
#include "gui.h"
#include "textbuf_gui.h"
#include "command_func.h"
#include "vehicle_gui_base.h"
#include "viewport_func.h"
#include "newgrf_text.h"
#include "newgrf_debug.h"
#include "roadveh.h"
#include "train.h"
#include "train_cmd.h"
#include "aircraft.h"
#include "depot_map.h"
#include "group_cmd.h"
#include "group_gui.h"
#include "strings_func.h"
#include "strings_internal.h"
#include "core/string_builder.hpp"
#include "vehicle_func.h"
#include "autoreplace_gui.h"
#include "string_func.h"
#include "dropdown_type.h"
#include "dropdown_func.h"
#include "dropdown_common_type.h"
#include "timetable.h"
#include "articulated_vehicles.h"
#include "spritecache.h"
#include "core/geometry_func.hpp"
#include "core/container_func.hpp"
#include "company_base.h"
#include "engine_func.h"
#include "station_base.h"
#include "infrastructure_func.h"
#include "tilehighlight_func.h"
#include "train.h"
#include "tbtr_template_gui_main.h"
#include "zoom_func.h"
#include "tracerestrict.h"
#include "tracerestrict_cmd.h"
#include "depot_base.h"
#include "hotkeys.h"
#include "schdispatch.h"
#include "order_cmd.h"
#include "vehicle_cmd.h"

#include <vector>
#include <algorithm>

#include "safeguards.h"


BaseVehicleListWindow::GroupBy _grouping[VLT_END][VEH_COMPANY_END];
Sorting _sorting[BaseVehicleListWindow::GB_END];

static BaseVehicleListWindow::VehicleIndividualSortFunction VehicleNumberSorter;
static BaseVehicleListWindow::VehicleIndividualSortFunction VehicleNameSorter;
static BaseVehicleListWindow::VehicleIndividualSortFunction VehicleAgeSorter;
static BaseVehicleListWindow::VehicleIndividualSortFunction VehicleProfitThisYearSorter;
static BaseVehicleListWindow::VehicleIndividualSortFunction VehicleProfitLastYearSorter;
static BaseVehicleListWindow::VehicleIndividualSortFunction VehicleProfitLifetimeSorter;
static BaseVehicleListWindow::VehicleIndividualSortFunction VehicleCargoSorter;
static BaseVehicleListWindow::VehicleIndividualSortFunction VehicleReliabilitySorter;
static BaseVehicleListWindow::VehicleIndividualSortFunction VehicleMaxSpeedSorter;
static BaseVehicleListWindow::VehicleIndividualSortFunction VehicleModelSorter;
static BaseVehicleListWindow::VehicleIndividualSortFunction VehicleValueSorter;
static BaseVehicleListWindow::VehicleIndividualSortFunction VehicleLengthSorter;
static BaseVehicleListWindow::VehicleIndividualSortFunction VehicleTimeToLiveSorter;
static BaseVehicleListWindow::VehicleIndividualSortFunction VehicleTimetableDelaySorter;
static BaseVehicleListWindow::VehicleIndividualSortFunction VehicleAverageOrderOccupancySorter;
static BaseVehicleListWindow::VehicleIndividualSortFunction VehicleMaxSpeedLoadedSorter;
static BaseVehicleListWindow::VehicleIndividualSortFunction VehicleTimetableTypeSorter;
static BaseVehicleListWindow::VehicleGroupSortFunction VehicleGroupLengthSorter;
static BaseVehicleListWindow::VehicleGroupSortFunction VehicleGroupTotalProfitThisYearSorter;
static BaseVehicleListWindow::VehicleGroupSortFunction VehicleGroupTotalProfitLastYearSorter;
static BaseVehicleListWindow::VehicleGroupSortFunction VehicleGroupAverageProfitThisYearSorter;
static BaseVehicleListWindow::VehicleGroupSortFunction VehicleGroupAverageProfitLastYearSorter;
static BaseVehicleListWindow::VehicleGroupSortFunction VehicleGroupAverageOrderOccupancySorter;
static BaseVehicleListWindow::VehicleGroupSortFunction VehicleGroupTimetableTypeSorter;

/** Wrapper to convert a VehicleIndividualSortFunction to a VehicleGroupSortFunction */
template <BaseVehicleListWindow::VehicleIndividualSortFunction func>
static bool VehicleIndividualToGroupSorterWrapper(GUIVehicleGroup const &a, GUIVehicleGroup const &b)
{
	return func(*(a.vehicles_begin), *(b.vehicles_begin));
}

enum VehicleSortType
{
	VST_NUMBER,
	VST_NAME,
	VST_AGE,
	VST_PROFIT_THIS_YEAR,
	VST_PROFIT_LAST_YEAR,
	VST_PROFIT_LIFETIME,
	VST_CARGO,
	VST_RELIABILITY,
	VST_MAX_SPEED,
	VST_MODEL,
	VST_VALUE,
	VST_LENGTH,
	VST_TIME_TO_LIVE,
	VST_TIMETABLE_DELAY,
	VST_AVERAGE_ORDER_OCCUPANCY,
	VST_MAX_SPEED_LOADED,
	VST_TIMETABLE_TYPE,
};

enum VehicleGroupSortType
{
	VGST_LENGTH,
	VGST_TOTAL_PROFIT_THIS_YEAR,
	VGST_TOTAL_PROFIT_LAST_YEAR,
	VGST_AVERAGE_PROFIT_THIS_YEAR,
	VGST_AVERAGE_PROFIT_LAST_YEAR,
	VGST_AVERAGE_ORDER_OCCUPANCY,
	VGST_TIMETABLE_TYPE,
};

const std::initializer_list<BaseVehicleListWindow::VehicleGroupSortFunction * const> BaseVehicleListWindow::vehicle_group_none_sorter_funcs = {
	&VehicleIndividualToGroupSorterWrapper<VehicleNumberSorter>,
	&VehicleIndividualToGroupSorterWrapper<VehicleNameSorter>,
	&VehicleIndividualToGroupSorterWrapper<VehicleAgeSorter>,
	&VehicleIndividualToGroupSorterWrapper<VehicleProfitThisYearSorter>,
	&VehicleIndividualToGroupSorterWrapper<VehicleProfitLastYearSorter>,
	&VehicleIndividualToGroupSorterWrapper<VehicleProfitLifetimeSorter>,
	&VehicleIndividualToGroupSorterWrapper<VehicleCargoSorter>,
	&VehicleIndividualToGroupSorterWrapper<VehicleReliabilitySorter>,
	&VehicleIndividualToGroupSorterWrapper<VehicleMaxSpeedSorter>,
	&VehicleIndividualToGroupSorterWrapper<VehicleModelSorter>,
	&VehicleIndividualToGroupSorterWrapper<VehicleValueSorter>,
	&VehicleIndividualToGroupSorterWrapper<VehicleLengthSorter>,
	&VehicleIndividualToGroupSorterWrapper<VehicleTimeToLiveSorter>,
	&VehicleIndividualToGroupSorterWrapper<VehicleTimetableDelaySorter>,
	&VehicleIndividualToGroupSorterWrapper<VehicleAverageOrderOccupancySorter>,
	&VehicleIndividualToGroupSorterWrapper<VehicleMaxSpeedLoadedSorter>,
	&VehicleIndividualToGroupSorterWrapper<VehicleTimetableTypeSorter>,
};

const std::initializer_list<const StringID> BaseVehicleListWindow::vehicle_group_none_sorter_names_calendar = {
	STR_SORT_BY_NUMBER,
	STR_SORT_BY_NAME,
	STR_SORT_BY_AGE,
	STR_SORT_BY_PROFIT_THIS_YEAR,
	STR_SORT_BY_PROFIT_LAST_YEAR,
	STR_SORT_BY_PROFIT_LIFETIME,
	STR_SORT_BY_TOTAL_CAPACITY_PER_CARGOTYPE,
	STR_SORT_BY_RELIABILITY,
	STR_SORT_BY_MAX_SPEED,
	STR_SORT_BY_MODEL,
	STR_SORT_BY_VALUE,
	STR_SORT_BY_LENGTH,
	STR_SORT_BY_LIFE_TIME,
	STR_SORT_BY_TIMETABLE_DELAY,
	STR_SORT_BY_AVG_ORDER_OCCUPANCY,
	STR_SORT_BY_MAX_SPEED_LOADED,
	STR_SORT_BY_TIMETABLE_TYPE,
};

const std::initializer_list<const StringID> BaseVehicleListWindow::vehicle_group_none_sorter_names_wallclock = {
	STR_SORT_BY_NUMBER,
	STR_SORT_BY_NAME,
	STR_SORT_BY_AGE,
	STR_SORT_BY_PROFIT_THIS_PERIOD,
	STR_SORT_BY_PROFIT_LAST_PERIOD,
	STR_SORT_BY_PROFIT_LIFETIME,
	STR_SORT_BY_TOTAL_CAPACITY_PER_CARGOTYPE,
	STR_SORT_BY_RELIABILITY,
	STR_SORT_BY_MAX_SPEED,
	STR_SORT_BY_MODEL,
	STR_SORT_BY_VALUE,
	STR_SORT_BY_LENGTH,
	STR_SORT_BY_LIFE_TIME,
	STR_SORT_BY_TIMETABLE_DELAY,
	STR_SORT_BY_AVG_ORDER_OCCUPANCY,
	STR_SORT_BY_MAX_SPEED_LOADED,
	STR_SORT_BY_TIMETABLE_TYPE,
};

const std::initializer_list<BaseVehicleListWindow::VehicleGroupSortFunction * const> BaseVehicleListWindow::vehicle_group_shared_orders_sorter_funcs = {
	&VehicleGroupLengthSorter,
	&VehicleGroupTotalProfitThisYearSorter,
	&VehicleGroupTotalProfitLastYearSorter,
	&VehicleGroupAverageProfitThisYearSorter,
	&VehicleGroupAverageProfitLastYearSorter,
	&VehicleGroupAverageOrderOccupancySorter,
	&VehicleGroupTimetableTypeSorter,
};

const std::initializer_list<const StringID> BaseVehicleListWindow::vehicle_group_shared_orders_sorter_names_calendar = {
	STR_SORT_BY_NUM_VEHICLES,
	STR_SORT_BY_TOTAL_PROFIT_THIS_YEAR,
	STR_SORT_BY_TOTAL_PROFIT_LAST_YEAR,
	STR_SORT_BY_AVERAGE_PROFIT_THIS_YEAR,
	STR_SORT_BY_AVERAGE_PROFIT_LAST_YEAR,
	STR_SORT_BY_AVG_ORDER_OCCUPANCY,
	STR_SORT_BY_TIMETABLE_TYPE,
};

const std::initializer_list<const StringID> BaseVehicleListWindow::vehicle_group_shared_orders_sorter_names_wallclock = {
	STR_SORT_BY_NUM_VEHICLES,
	STR_SORT_BY_TOTAL_PROFIT_THIS_PERIOD,
	STR_SORT_BY_TOTAL_PROFIT_LAST_PERIOD,
	STR_SORT_BY_AVERAGE_PROFIT_THIS_PERIOD,
	STR_SORT_BY_AVERAGE_PROFIT_LAST_PERIOD,
	STR_SORT_BY_AVG_ORDER_OCCUPANCY,
	STR_SORT_BY_TIMETABLE_TYPE,
};

const std::initializer_list<const StringID> BaseVehicleListWindow::vehicle_group_by_names = {
	STR_GROUP_BY_NONE,
	STR_GROUP_BY_SHARED_ORDERS,
};

const StringID BaseVehicleListWindow::vehicle_depot_name[] = {
	STR_VEHICLE_LIST_SEND_TRAIN_TO_DEPOT,
	STR_VEHICLE_LIST_SEND_ROAD_VEHICLE_TO_DEPOT,
	STR_VEHICLE_LIST_SEND_SHIP_TO_DEPOT,
	STR_VEHICLE_LIST_SEND_AIRCRAFT_TO_HANGAR
};

const StringID BaseVehicleListWindow::vehicle_depot_sell_name[] = {
	STR_VEHICLE_LIST_SEND_TRAIN_TO_DEPOT_SELL,
	STR_VEHICLE_LIST_SEND_ROAD_VEHICLE_TO_DEPOT_SELL,
	STR_VEHICLE_LIST_SEND_SHIP_TO_DEPOT_SELL,
	STR_VEHICLE_LIST_SEND_AIRCRAFT_TO_HANGAR_SELL
};

BaseVehicleListWindow::BaseVehicleListWindow(WindowDesc &desc, const VehicleListIdentifier &vli) : Window(desc), vli(vli)
{
	this->grouping = _grouping[vli.type][vli.vtype];
	this->vehicle_sel = VehicleID::Invalid();
	this->UpdateSortingFromGrouping();
}

std::span<const StringID> BaseVehicleListWindow::GetVehicleSorterNames() const
{
	switch (this->grouping) {
		case GB_NONE:
			return EconTime::UsingWallclockUnits() ? vehicle_group_none_sorter_names_wallclock : vehicle_group_none_sorter_names_calendar;
		case GB_SHARED_ORDERS:
			return EconTime::UsingWallclockUnits() ? vehicle_group_shared_orders_sorter_names_wallclock : vehicle_group_shared_orders_sorter_names_calendar;
		default:
			NOT_REACHED();
	}
}

/**
 * Get the number of digits of space required for the given number.
 * @param number The number.
 * @return The number of digits to allocate space for.
 */
uint CountDigitsForAllocatingSpace(uint number)
{
	if (number >= 10000) return 5;
	if (number >= 1000) return 4;
	if (number >= 100) return 3;

	/*
	 * When the smallest unit number is less than 10, it is
	 * quite likely that it will expand to become more than
	 * 10 quite soon.
	 */
	return 2;
}

/**
 * Get the number of digits the biggest unit number of a set of vehicles has.
 * @param vehicles The list of vehicles.
 * @return The number of digits to allocate space for.
 */
uint GetUnitNumberDigits(VehicleList &vehicles)
{
	uint unitnumber = 0;
	for (const Vehicle *v : vehicles) {
		unitnumber = std::max<uint>(unitnumber, v->unitnumber);
	}

	return CountDigitsForAllocatingSpace(unitnumber);
}

void BaseVehicleListWindow::CountOwnVehicles()
{
	this->own_vehicles = 0;
	for (const GUIVehicleGroup &vg : this->vehgroups) {
		if ((*(vg.vehicles_begin))->owner == _local_company) this->own_vehicles++;
	}
	this->own_company = _local_company;
}

void BaseVehicleListWindow::BuildVehicleList()
{
	if (!this->vehgroups.NeedRebuild()) return;

	Debug(misc, 3, "Building vehicle list type {} for company {} given index {}", this->vli.type, this->vli.company, this->vli.index);

	this->vehgroups.clear();

	GenerateVehicleSortList(&this->vehicles, this->vli);

	CargoTypes used = 0;
	for (const Vehicle *v : this->vehicles) {
		for (const Vehicle *u = v; u != nullptr; u = u->Next()) {
			if (u->cargo_cap > 0) SetBit(used, u->cargo_type);
		}
	}
	this->used_cargoes = used;

	if (this->grouping == GB_NONE) {
		uint max_unitnumber = 0;
		for (auto it = this->vehicles.begin(); it != this->vehicles.end(); ++it) {
			this->vehgroups.emplace_back(it, it + 1);

			max_unitnumber = std::max<uint>(max_unitnumber, (*it)->unitnumber);
		}
		this->unitnumber_digits = CountDigitsForAllocatingSpace(max_unitnumber);
	} else {
		/* Sort by the primary vehicle; we just want all vehicles that share the same orders to form a contiguous range. */
		std::stable_sort(this->vehicles.begin(), this->vehicles.end(), [](const Vehicle * const &u, const Vehicle * const &v) {
			return u->FirstShared() < v->FirstShared();
		});

		uint max_num_vehicles = 0;

		VehicleList::const_iterator begin = this->vehicles.begin();
		while (begin != this->vehicles.end()) {
			VehicleList::const_iterator end = std::find_if_not(begin, this->vehicles.cend(), [first_shared = (*begin)->FirstShared()](const Vehicle * const &v) {
				return v->FirstShared() == first_shared;
			});

			this->vehgroups.emplace_back(begin, end);

			max_num_vehicles = std::max<uint>(max_num_vehicles, static_cast<uint>(end - begin));

			begin = end;
		}

		this->unitnumber_digits = CountDigitsForAllocatingSpace(max_num_vehicles);
	}
	this->FilterVehicleList();
	this->CountOwnVehicles();

	this->vehgroups.RebuildDone();
	this->vscroll->SetCount(this->vehgroups.size());
}

static bool GroupCargoFilter(const GUIVehicleGroup* group, const CargoType cid)
{
	if (cid == CargoFilterCriteria::CF_ANY) return true;
	for (VehicleList::const_iterator v = group->vehicles_begin; v != group->vehicles_end; ++v) {
		if (VehicleCargoFilter(*v, cid)) return true;
	}
	return false;
}

/**
 * Test if cargo icon overlays should be drawn.
 * @returns true iff cargo icon overlays should be drawn.
 */
bool ShowCargoIconOverlay()
{
	return _shift_pressed && _ctrl_pressed;
}

/**
 * Add a cargo icon to the list of overlays.
 * @param overlays List of overlays.
 * @param x Horizontal position.
 * @param width Width available.
 * @param v Vehicle to add.
 */
void AddCargoIconOverlay(std::vector<CargoIconOverlay> &overlays, int x, int width, const Vehicle *v)
{
	bool rtl = _current_text_dir == TD_RTL;
	if (!v->IsArticulatedPart() || v->cargo_type != v->Previous()->cargo_type) {
		/* Add new overlay slot. */
		overlays.emplace_back(rtl ? x - width : x, rtl ? x : x + width, v->cargo_type, v->cargo_cap);
	} else {
		/* This is an articulated part with the same cargo type, adjust left or right of last overlay slot. */
		if (rtl) {
			overlays.back().left -= width;
		} else {
			overlays.back().right += width;
		}
		overlays.back().cargo_cap += v->cargo_cap;
	}
}

/**
 * Draw a cargo icon overlaying an existing sprite, with a black contrast outline.
 * @param x Horizontal position from left.
 * @param y Vertical position from top.
 * @param cargo_type Cargo type to draw icon for.
 */
void DrawCargoIconOverlay(int x, int y, CargoType cargo_type)
{
	if (!ShowCargoIconOverlay()) return;
	if (!IsValidCargoType(cargo_type)) return;

	const CargoSpec *cs = CargoSpec::Get(cargo_type);

	SpriteID spr = cs->GetCargoIcon();
	if (spr == 0) return;

	Dimension d = GetSpriteSize(spr);
	d.width /= 2;
	d.height /= 2;
	int one = ScaleGUITrad(1);

	/* Draw the cargo icon in black shifted 4 times to create the outline. */
	DrawSprite(spr, PALETTE_ALL_BLACK, x - d.width - one, y - d.height);
	DrawSprite(spr, PALETTE_ALL_BLACK, x - d.width + one, y - d.height);
	DrawSprite(spr, PALETTE_ALL_BLACK, x - d.width, y - d.height - one);
	DrawSprite(spr, PALETTE_ALL_BLACK, x - d.width, y - d.height + one);
	/* Draw the cargo icon normally. */
	DrawSprite(spr, PAL_NONE, x - d.width, y - d.height);
}

/**
 * Draw a list of cargo icon overlays.
 * @param overlays List of overlays.
 * @param y Vertical position.
 */
void DrawCargoIconOverlays(std::span<const CargoIconOverlay> overlays, int y)
{
	for (const auto &cio : overlays) {
		if (cio.cargo_cap == 0) continue;
		DrawCargoIconOverlay((cio.left + cio.right) / 2, y, cio.cargo_type);
	}
}

static GUIVehicleGroupList::FilterFunction * const _vehicle_group_filter_funcs[] = {
	&GroupCargoFilter,
};

/**
 * Set cargo filter for the vehicle group list.
 * @param cargo_type The cargo to be set.
 */
void BaseVehicleListWindow::SetCargoFilter(CargoType cargo_type)
{
	if (this->cargo_filter_criteria != cargo_type) {
		this->cargo_filter_criteria = cargo_type;
		/* Deactivate filter if criteria is 'Show All', activate it otherwise. */
		this->vehgroups.SetFilterState(this->cargo_filter_criteria != CargoFilterCriteria::CF_ANY);
		this->vehgroups.SetFilterType(0);
		this->vehgroups.ForceRebuild();
	}
}

/** Populate the filter list and set the cargo filter criteria. */
void BaseVehicleListWindow::SetCargoFilterArray()
{
	this->cargo_filter_criteria = CargoFilterCriteria::CF_ANY;
	this->vehgroups.SetFilterFuncs(_vehicle_group_filter_funcs);
	this->vehgroups.SetFilterState(this->cargo_filter_criteria != CargoFilterCriteria::CF_ANY);
}

/** Filter the engine list against the currently selected cargo filter */
void BaseVehicleListWindow::FilterVehicleList()
{
	this->vehgroups.Filter(this->cargo_filter_criteria);
	if (this->vehicles.empty()) {
		/* No vehicle passed through the filter, invalidate the previously selected vehicle */
		this->vehicle_sel = VehicleID::Invalid();
	} else if (this->vehicle_sel != VehicleID::Invalid() && std::ranges::find(this->vehicles, Vehicle::Get(this->vehicle_sel)) == this->vehicles.end()) { // previously selected engine didn't pass the filter, remove selection
		this->vehicle_sel = VehicleID::Invalid();
	}
}

/**
 * Compute the size for the Action dropdown.
 * @param show_autoreplace If true include the autoreplace item.
 * @param show_group If true include group-related stuff.
 * @return Required size.
 */
Dimension BaseVehicleListWindow::GetActionDropdownSize(bool show_autoreplace, bool show_group, bool show_template_replace, StringID change_order_str)
{
	Dimension d = {0, 0};

	if (show_autoreplace) d = maxdim(d, GetStringBoundingBox(STR_VEHICLE_LIST_REPLACE_VEHICLES));
	if (show_autoreplace && show_template_replace) {
		d = maxdim(d, GetStringBoundingBox(STR_TMPL_TEMPLATE_REPLACEMENT));
	}
	d = maxdim(d, GetStringBoundingBox(STR_VEHICLE_LIST_SEND_FOR_SERVICING));
	d = maxdim(d, GetStringBoundingBox(this->vehicle_depot_name[this->vli.vtype]));

	if (show_group) {
		d = maxdim(d, GetStringBoundingBox(STR_GROUP_ADD_SHARED_VEHICLE));
		d = maxdim(d, GetStringBoundingBox(STR_GROUP_REMOVE_ALL_VEHICLES));
	}

	if (change_order_str != 0) {
		d = maxdim(d, GetStringBoundingBox(change_order_str));
	}

	d = maxdim(d, GetStringBoundingBox(STR_VEHICLE_LIST_CREATE_GROUP));

	return d;
}

void BaseVehicleListWindow::OnInit()
{
	this->order_arrow_width = GetStringBoundingBox(STR_JUST_RIGHT_ARROW, FS_SMALL).width;
	this->SetCargoFilterArray();
}

StringID BaseVehicleListWindow::GetCargoFilterLabel(CargoType cargo_type) const
{
	switch (cargo_type) {
		case CargoFilterCriteria::CF_ANY: return STR_CARGO_TYPE_FILTER_ALL;
		case CargoFilterCriteria::CF_FREIGHT: return STR_CARGO_TYPE_FILTER_FREIGHT;
		case CargoFilterCriteria::CF_NONE: return STR_CARGO_TYPE_FILTER_NONE;
		default: return CargoSpec::Get(cargo_type)->name;
	}
}

/**
 * Build drop down list for cargo filter selection.
 * @param full If true, build list with all cargo types, instead of only used cargo types.
 * @return Drop down list for cargo filter.
 */
DropDownList BaseVehicleListWindow::BuildCargoDropDownList(bool full) const
{
	DropDownList list;

	/* Add item for disabling filtering. */
	list.push_back(MakeDropDownListStringItem(this->GetCargoFilterLabel(CargoFilterCriteria::CF_ANY), CargoFilterCriteria::CF_ANY));
	/* Add item for freight (i.e. vehicles with cargo capacity and with no passenger capacity). */
	list.push_back(MakeDropDownListStringItem(this->GetCargoFilterLabel(CargoFilterCriteria::CF_FREIGHT), CargoFilterCriteria::CF_FREIGHT));
	/* Add item for vehicles not carrying anything, e.g. train engines. */
	list.push_back(MakeDropDownListStringItem(this->GetCargoFilterLabel(CargoFilterCriteria::CF_NONE), CargoFilterCriteria::CF_NONE));

	/* Add cargos */
	Dimension d = GetLargestCargoIconSize();
	for (const CargoSpec *cs : _sorted_cargo_specs) {
		if (!full && !HasBit(this->used_cargoes, cs->Index())) continue;
		list.push_back(MakeDropDownListIconItem(d, cs->GetCargoIcon(), PAL_NONE, cs->name, cs->Index(), false, !HasBit(this->used_cargoes, cs->Index())));
	}

	return list;
}

/**
 * Whether the Action dropdown window should be shown/available.
 * @return Whether available
 */
bool BaseVehicleListWindow::ShouldShowActionDropdownList() const
{
	return true;
}

/**
 * Display the Action dropdown window.
 * @param show_autoreplace If true include the autoreplace item.
 * @param show_group If true include group-related stuff.
 * @return Itemlist for dropdown
 */
DropDownList BaseVehicleListWindow::BuildActionDropdownList(bool show_autoreplace, bool show_group, bool show_template_replace,
		StringID change_order_str, bool show_create_group, bool consider_top_level)
{
	DropDownList list;
	bool disable = this->own_vehicles == 0;
	bool mass_action_disable = disable || (_settings_client.gui.disable_top_veh_list_mass_actions && consider_top_level);

	/* Autoreplace actions. */
	if (show_autoreplace) {
		list.push_back(MakeDropDownListStringItem(STR_VEHICLE_LIST_REPLACE_VEHICLES, ADI_REPLACE, disable));
		if (show_template_replace) {
			list.push_back(MakeDropDownListStringItem(STR_TMPL_TEMPLATE_REPLACEMENT, ADI_TEMPLATE_REPLACE, disable));
		}
		list.push_back(MakeDropDownListDividerItem());
	}

	/* Group actions. */
	if (show_group) {
		list.push_back(MakeDropDownListStringItem(STR_GROUP_ADD_SHARED_VEHICLE, ADI_ADD_SHARED, disable));
		list.push_back(MakeDropDownListStringItem(STR_GROUP_REMOVE_ALL_VEHICLES, ADI_REMOVE_ALL, disable));
		list.push_back(MakeDropDownListDividerItem());
	}
	list.push_back(MakeDropDownListStringItem(STR_TRACE_RESTRICT_SLOT_MANAGE, ADI_TRACERESTRICT_SLOT_MGMT, false));
	if (_settings_client.gui.show_adv_tracerestrict_features) {
		list.push_back(MakeDropDownListStringItem(STR_TRACE_RESTRICT_COUNTER_MANAGE, ADI_TRACERESTRICT_COUNTER_MGMT, false));
	}
	if (change_order_str != 0) {
		list.push_back(MakeDropDownListStringItem(change_order_str, ADI_CHANGE_ORDER, disable));
	}
	if (show_create_group) {
		list.push_back(MakeDropDownListStringItem(STR_VEHICLE_LIST_CREATE_GROUP, ADI_CREATE_GROUP, disable));
	}

	list.push_back(MakeDropDownListDividerItem());

	/* Depot actions. */
	list.push_back(MakeDropDownListStringItem(STR_VEHICLE_LIST_SEND_FOR_SERVICING, ADI_SERVICE, mass_action_disable));
	list.push_back(MakeDropDownListStringItem(this->vehicle_depot_name[this->vli.vtype], ADI_DEPOT, mass_action_disable));
	if (_settings_client.gui.show_depot_sell_gui) list.push_back(MakeDropDownListStringItem(this->vehicle_depot_sell_name[this->vli.vtype], ADI_DEPOT_SELL, mass_action_disable));
	list.push_back(MakeDropDownListStringItem(STR_VEHICLE_LIST_CANCEL_DEPOT_SERVICE, ADI_CANCEL_DEPOT, mass_action_disable));

	return list;
}

/* cached values for VehicleNameSorter to spare many GetString() calls */
static const Vehicle *_last_vehicle[2] = { nullptr, nullptr };

static btree::btree_map<VehicleID, int> _vehicle_max_speed_loaded;

void BaseVehicleListWindow::SortVehicleList()
{
	if (this->vehgroups.Sort()) return;

	/* invalidate cached values for name sorter - vehicle names could change */
	_last_vehicle[0] = _last_vehicle[1] = nullptr;
	_vehicle_max_speed_loaded.clear();
}

void DepotSortList(VehicleList *list)
{
	if (list->size() < 2) return;
	std::sort(list->begin(), list->end(), &VehicleNumberSorter);
}

/** draw the vehicle profit button in the vehicle list window. */
static void DrawVehicleProfitButton(EconTime::DateDelta age, Money display_profit_last_year, uint num_vehicles, int x, int y)
{
	SpriteID spr;

	/* draw profit-based coloured icons */
	if (age <= VEHICLE_PROFIT_MIN_AGE) {
		spr = SPR_PROFIT_NA;
	} else if (display_profit_last_year < 0) {
		spr = SPR_PROFIT_NEGATIVE;
	} else if (display_profit_last_year < VEHICLE_PROFIT_THRESHOLD * num_vehicles) {
		spr = SPR_PROFIT_SOME;
	} else {
		spr = SPR_PROFIT_LOT;
	}
	DrawSprite(spr, PAL_NONE, x, y);
}

/** Maximum number of refit cycles we try, to prevent infinite loops. And we store only a byte anyway */
static const uint MAX_REFIT_CYCLE = 256;

/**
 * Get the best fitting subtype when 'cloning'/'replacing' \a v_from with \a v_for.
 * All articulated parts of both vehicles are tested to find a possibly shared subtype.
 * For \a v_for only vehicle refittable to \a dest_cargo_type are considered.
 * @param v_from the vehicle to match the subtype from
 * @param v_for  the vehicle to get the subtype for
 * @param dest_cargo_type Destination cargo type.
 * @return the best sub type
 */
uint8_t GetBestFittingSubType(const Vehicle *v_from, Vehicle *v_for, CargoType dest_cargo_type)
{
	v_from = v_from->GetFirstEnginePart();
	v_for = v_for->GetFirstEnginePart();

	/* Create a list of subtypes used by the various parts of v_for */
	static std::vector<StringID> subtypes;
	subtypes.clear();
	for (; v_from != nullptr; v_from = v_from->HasArticulatedPart() ? v_from->GetNextArticulatedPart() : nullptr) {
		const Engine *e_from = v_from->GetEngine();
		if (!e_from->CanCarryCargo() || !e_from->info.callback_mask.Test(VehicleCallbackMask::CargoSuffix)) continue;
		include(subtypes, GetCargoSubtypeText(v_from));
	}

	uint8_t ret_refit_cyc = 0;
	bool success = false;
	if (!subtypes.empty()) {
		/* Check whether any articulated part is refittable to 'dest_cargo_type' with a subtype listed in 'subtypes' */
		for (Vehicle *v = v_for; v != nullptr; v = v->HasArticulatedPart() ? v->GetNextArticulatedPart() : nullptr) {
			const Engine *e = v->GetEngine();
			if (!e->CanCarryCargo() || !e->info.callback_mask.Test(VehicleCallbackMask::CargoSuffix)) continue;
			if (!HasBit(e->info.refit_mask, dest_cargo_type) && v->cargo_type != dest_cargo_type) continue;

			CargoType old_cargo_type = v->cargo_type;
			uint8_t old_cargo_subtype = v->cargo_subtype;

			/* Set the 'destination' cargo */
			v->cargo_type = dest_cargo_type;

			/* Cycle through the refits */
			for (uint refit_cyc = 0; refit_cyc < MAX_REFIT_CYCLE; refit_cyc++) {
				v->cargo_subtype = refit_cyc;

				/* Make sure we don't pick up anything cached. */
				v->First()->InvalidateNewGRFCache();
				v->InvalidateNewGRFCache();

				StringID subtype = GetCargoSubtypeText(v);
				if (subtype == STR_EMPTY) break;

				if (std::ranges::find(subtypes, subtype) == subtypes.end()) continue;

				/* We found something matching. */
				ret_refit_cyc = refit_cyc;
				success = true;
				break;
			}

			/* Reset the vehicle's cargo type */
			v->cargo_type    = old_cargo_type;
			v->cargo_subtype = old_cargo_subtype;

			/* Make sure we don't taint the vehicle. */
			v->First()->InvalidateNewGRFCache();
			v->InvalidateNewGRFCache();

			if (success) break;
		}
	}

	return ret_refit_cyc;
}

/**
 * Get the engine that suffers from the most severe breakdown.
 * This means the engine with the lowest breakdown_type.
 * If the breakdown types of 2 engines are equal, the one with the lowest breakdown_severity (most severe) is picked.
 * @param v The front engine of the train.
 * @return The most severely broken engine.
 */
const Vehicle *GetMostSeverelyBrokenEngine(const Train *v)
{
	assert(v->IsFrontEngine());
	const Vehicle *w = v;
	uint8_t most_severe_type = 255;
	for (const Vehicle *u = v; u != nullptr; u = u->Next()) {
		if (u->breakdown_ctr == 1) {
			if (u->breakdown_type < most_severe_type) {
				most_severe_type = u->breakdown_type;
				w = u;
			} else if (u->breakdown_type == most_severe_type && u->breakdown_severity < w->breakdown_severity) {
				w = u;
			}
		}
	}
	return w;
}

/** Option to refit a vehicle chain */
struct RefitOption {
	CargoType cargo;    ///< Cargo to refit to
	uint8_t subtype;    ///< Subcargo to use
	StringID string;    ///< GRF-local String to display for the cargo

	/**
	 * Equality operator for #RefitOption.
	 * @param other Compare to this #RefitOption.
	 * @return True if both #RefitOption are equal.
	 */
	inline bool operator == (const RefitOption &other) const
	{
		return other.cargo == this->cargo && other.string == this->string;
	}
};

using RefitOptions = std::map<CargoType, std::vector<RefitOption>, CargoTypeComparator>; ///< Available refit options (subtype and string) associated with each cargo type.

/**
 * Draw the list of available refit options for a consist and highlight the selected refit option (if any).
 * @param refits Available refit options for each (sorted) cargo.
 * @param sel   Selected refit option in the window
 * @param pos   Position of the selected item in caller widow
 * @param rows  Number of rows(capacity) in caller window
 * @param delta Step height in caller window
 * @param r     Rectangle of the matrix widget.
 */
static void DrawVehicleRefitWindow(const RefitOptions &refits, const RefitOption *sel, uint pos, uint rows, uint delta, const Rect &r)
{
	Rect ir = r.Shrink(WidgetDimensions::scaled.matrix);
	uint current = 0;

	bool rtl = _current_text_dir == TD_RTL;
	uint iconwidth = std::max(GetSpriteSize(SPR_CIRCLE_FOLDED).width, GetSpriteSize(SPR_CIRCLE_UNFOLDED).width);
	uint iconheight = GetSpriteSize(SPR_CIRCLE_FOLDED).height;
	int linecolour = GetColourGradient(COLOUR_ORANGE, SHADE_NORMAL);

	int iconleft   = rtl ? ir.right - iconwidth     : ir.left;
	int iconcenter = rtl ? ir.right - iconwidth / 2 : ir.left + iconwidth / 2;
	int iconinner  = rtl ? ir.right - iconwidth     : ir.left + iconwidth;

	Rect tr = ir.Indent(iconwidth + WidgetDimensions::scaled.hsep_wide, rtl);

	/* Draw the list of subtypes for each cargo, and find the selected refit option (by its position). */
	for (const auto &pair : refits) {
		bool has_subtypes = pair.second.size() > 1;
		for (const RefitOption &refit : pair.second) {
			if (current >= pos + rows) break;

			/* Hide subtypes if selected cargo type does not match */
			if ((sel == nullptr || sel->cargo != refit.cargo) && refit.subtype != UINT8_MAX) continue;

			/* Refit options with a position smaller than pos don't have to be drawn. */
			if (current < pos) {
				current++;
				continue;
			}

			if (has_subtypes) {
				if (refit.subtype != UINT8_MAX) {
					/* Draw tree lines */
					int ycenter = tr.top + GetCharacterHeight(FS_NORMAL) / 2;
					GfxDrawLine(iconcenter, tr.top - WidgetDimensions::scaled.matrix.top, iconcenter, (&refit == &pair.second.back()) ? ycenter : tr.top - WidgetDimensions::scaled.matrix.top + delta - 1, linecolour);
					GfxDrawLine(iconcenter, ycenter, iconinner, ycenter, linecolour);
				} else {
					/* Draw expand/collapse icon */
					DrawSprite((sel != nullptr && sel->cargo == refit.cargo) ? SPR_CIRCLE_UNFOLDED : SPR_CIRCLE_FOLDED, PAL_NONE, iconleft, tr.top + (GetCharacterHeight(FS_NORMAL) - iconheight) / 2);
				}
			}

			TextColour colour = (sel != nullptr && sel->cargo == refit.cargo && sel->subtype == refit.subtype) ? TC_WHITE : TC_BLACK;
			/* Get the cargo name. */
			DrawString(tr, GetString(STR_JUST_STRING_STRING, CargoSpec::Get(refit.cargo)->name, refit.string), colour);

			tr.top += delta;
			current++;
		}
	}
}

/** Refit cargo window. */
struct RefitWindow : public Window {
	const RefitOption *selected_refit = nullptr; ///< Selected refit option.
	RefitOptions refit_list{};                   ///< List of refit subtypes available for each sorted cargo.
	VehicleOrderID order = INVALID_VEH_ORDER_ID; ///< If not #INVALID_VEH_ORDER_ID, selection is part of a refit order (rather than execute directly).
	uint information_width = 0;                  ///< Width required for correctly displaying all cargoes in the information panel.
	Scrollbar *vscroll = nullptr;                ///< The main scrollbar.
	Scrollbar *hscroll = nullptr;                ///< Only used for long vehicles.
	int vehicle_width = 0;                       ///< Width of the vehicle being drawn.
	int sprite_left = 0;                         ///< Left position of the vehicle sprite.
	int sprite_right = 0;                        ///< Right position of the vehicle sprite.
	uint vehicle_margin = 0;                     ///< Margin to use while selecting vehicles when the vehicle image is centered.
	int click_x = 0;                             ///< Position of the first click while dragging.
	VehicleID selected_vehicle{};                ///< First vehicle in the current selection.
	uint8_t num_vehicles = 0;                    ///< Number of selected vehicles.
	bool auto_refit = false;                     ///< Select cargo for auto-refitting.
	bool is_virtual_train = false;               ///< Template replacement, whether the selected vehicle is virtual
	mutable std::map<VehicleID, std::string> ship_part_names; ///< Ship part name strings

	/**
	 * Collects all (cargo, subcargo) refit options of a vehicle chain.
	 */
	void BuildRefitList()
	{
		/* Store the currently selected RefitOption. */
		std::optional<RefitOption> current_refit_option;
		if (this->selected_refit != nullptr) current_refit_option = *(this->selected_refit);
		this->selected_refit = nullptr;

		this->refit_list.clear();
		Vehicle *v = Vehicle::Get(this->window_number);

		/* Check only the selected vehicles. */
		VehicleSet vehicles_to_refit;
		GetVehicleSet(vehicles_to_refit, Vehicle::Get(this->selected_vehicle), this->num_vehicles);

		do {
			if (v->type == VEH_TRAIN && std::ranges::find(vehicles_to_refit, v->index) == vehicles_to_refit.end()) continue;
			if (v->type == VEH_SHIP && this->num_vehicles == 1 && v->index != this->selected_vehicle) continue;
			const Engine *e = v->GetEngine();
			CargoTypes cmask = e->info.refit_mask;
			VehicleCallbackMasks callback_mask = e->info.callback_mask;

			/* Skip this engine if it does not carry anything */
			if (!e->CanCarryCargo()) continue;
			/* Skip this engine if we build the list for auto-refitting and engine doesn't allow it. */
			if (this->auto_refit && !e->info.misc_flags.Test(EngineMiscFlag::AutoRefit)) continue;

			/* Loop through all cargoes in the refit mask */
			for (const auto &cs : _sorted_cargo_specs) {
				CargoType cargo_type = cs->Index();
				/* Skip cargo type if it's not listed */
				if (!HasBit(cmask, cargo_type)) continue;

				auto &list = this->refit_list[cargo_type];
				bool first_vehicle = list.empty();
				if (first_vehicle) {
					/* Keeping the current subtype is always an option. It also serves as the option in case of no subtypes */
					list.push_back({cargo_type, UINT8_MAX, STR_EMPTY});
				}

				/* Check the vehicle's callback mask for cargo suffixes.
				 * This is not supported for ordered refits, since subtypes only have a meaning
				 * for a specific vehicle at a specific point in time, which conflicts with shared orders,
				 * autoreplace, autorenew, clone, order restoration, ... */
				if (this->order == INVALID_VEH_ORDER_ID && callback_mask.Test(VehicleCallbackMask::CargoSuffix)) {
					/* Make a note of the original cargo type. It has to be
					 * changed to test the cargo & subtype... */
					CargoType temp_cargo = v->cargo_type;
					uint8_t temp_subtype  = v->cargo_subtype;

					v->cargo_type = cargo_type;

					for (uint refit_cyc = 0; refit_cyc < MAX_REFIT_CYCLE; refit_cyc++) {
						v->cargo_subtype = refit_cyc;

						/* Make sure we don't pick up anything cached. */
						v->First()->InvalidateNewGRFCache();
						v->InvalidateNewGRFCache();

						StringID subtype = GetCargoSubtypeText(v);

						if (first_vehicle) {
							/* Append new subtype (don't add duplicates though) */
							if (subtype == STR_EMPTY) break;

							RefitOption option;
							option.cargo   = cargo_type;
							option.subtype = refit_cyc;
							option.string  = subtype;
							include(list, option);
						} else {
							/* Intersect the subtypes of earlier vehicles with the subtypes of this vehicle */
							if (subtype == STR_EMPTY) {
								/* No more subtypes for this vehicle, delete all subtypes >= refit_cyc */
								/* UINT8_MAX item is in front, other subtypes are sorted. So just truncate the list in the right spot */
								for (uint i = 1; i < list.size(); i++) {
									if (list[i].subtype >= refit_cyc) {
										list.resize(i);
										break;
									}
								}
								break;
							} else {
								/* Check whether the subtype matches with the subtype of earlier vehicles. */
								uint pos = 1;
								while (pos < list.size() && list[pos].subtype != refit_cyc) pos++;
								if (pos < list.size() && list[pos].string != subtype) {
									/* String mismatch, remove item keeping the order */
									list.erase(list.begin() + pos);
								}
							}
						}
					}

					/* Reset the vehicle's cargo type */
					v->cargo_type    = temp_cargo;
					v->cargo_subtype = temp_subtype;

					/* And make sure we haven't tainted the cache */
					v->First()->InvalidateNewGRFCache();
					v->InvalidateNewGRFCache();
				}
			}
		} while (v->IsArticulatedCallbackVehicleType() && (v = v->Next()) != nullptr);

		/* Restore the previously selected RefitOption. */
		if (current_refit_option.has_value()) {
			for (const auto &pair : this->refit_list) {
				for (const auto &refit : pair.second) {
					if (refit.cargo == current_refit_option->cargo && refit.subtype == current_refit_option->subtype) {
						this->selected_refit = &refit;
						break;
					}
				}
				if (this->selected_refit != nullptr) break;
			}
		}

		this->SetWidgetDisabledState(WID_VR_REFIT, this->selected_refit == nullptr);
	}

	/**
	 * Refresh scrollbar after selection changed
	 */
	void RefreshScrollbar()
	{
		size_t scroll_row = 0;
		size_t rows = 0;
		CargoType cargo = this->selected_refit == nullptr ? INVALID_CARGO : this->selected_refit->cargo;

		for (const auto &pair : this->refit_list) {
			if (pair.first == cargo) {
				/* selected_refit points to an element in the vector so no need to search for it. */
				scroll_row = rows + (this->selected_refit - pair.second.data());
				rows += pair.second.size();
			} else {
				rows++; /* Unselected cargo type is collapsed into one row. */
			}
		}

		this->vscroll->SetCount(rows);
		this->vscroll->ScrollTowards(static_cast<int>(scroll_row));
	}

	/**
	 * Select a row.
	 * @param click_row Clicked row
	 */
	void SetSelection(uint click_row)
	{
		uint row = 0;

		for (const auto &pair : refit_list) {
			for (const RefitOption &refit : pair.second) {
				if (row == click_row) {
					this->selected_refit = &refit;
					return;
				}
				row++;
				/* If this cargo type is not already selected then its subtypes are not visible, so skip the rest. */
				if (this->selected_refit == nullptr || this->selected_refit->cargo != refit.cargo) break;
			}
		}

		/* No selection made */
		this->selected_refit = nullptr;
	}

	RefitWindow(WindowDesc &desc, const Vehicle *v, VehicleOrderID order, bool auto_refit, bool is_virtual) : Window(desc)
	{
		this->auto_refit = auto_refit;
		this->is_virtual_train = is_virtual;
		this->order = order;
		this->CreateNestedTree();

		this->vscroll = this->GetScrollbar(WID_VR_SCROLLBAR);
		this->hscroll = (v->IsGroundVehicle() ? this->GetScrollbar(WID_VR_HSCROLLBAR) : nullptr);
		this->GetWidget<NWidgetCore>(WID_VR_SELECT_HEADER)->SetToolTip(STR_REFIT_TRAIN_LIST_TOOLTIP + v->type);
		this->GetWidget<NWidgetCore>(WID_VR_MATRIX)->SetToolTip(STR_REFIT_TRAIN_LIST_TOOLTIP + v->type);
		NWidgetCore *nwi = this->GetWidget<NWidgetCore>(WID_VR_REFIT);
		nwi->SetStringTip(STR_REFIT_TRAIN_REFIT_BUTTON + v->type, STR_REFIT_TRAIN_REFIT_TOOLTIP + v->type);
		int hscrollbar_pane;
		if (v->IsGroundVehicle()) {
			hscrollbar_pane = 0;
		} else if (v->type == VEH_SHIP && v->Next() != nullptr && this->order == INVALID_VEH_ORDER_ID) {
			hscrollbar_pane = 1;
		} else {
			hscrollbar_pane = SZSP_HORIZONTAL;
		}
		this->GetWidget<NWidgetStacked>(WID_VR_SHOW_HSCROLLBAR)->SetDisplayedPlane(hscrollbar_pane);
		this->GetWidget<NWidgetCore>(WID_VR_VEHICLE_PANEL_DISPLAY)->SetToolTip((v->type == VEH_TRAIN) ? STR_REFIT_SELECT_VEHICLES_TOOLTIP : STR_NULL);

		this->FinishInitNested(v->index);
		this->owner = v->owner;

		this->SetWidgetDisabledState(WID_VR_REFIT, this->selected_refit == nullptr);
	}

	void Close(int data = 0) override
	{
		if (this->window_number != VehicleID::Invalid()) {
			FocusWindowById(WC_VEHICLE_VIEW, this->window_number);
		}
		this->Window::Close();
	}

	void OnInit() override
	{
		/* (Re)build the refit list */
		this->OnInvalidateData(VIWD_CONSIST_CHANGED);
	}

	void OnPaint() override
	{
		/* Determine amount of items for scroller. */
		if (this->hscroll != nullptr) this->hscroll->SetCount(this->vehicle_width);

		/* Calculate sprite position. */
		NWidgetCore *vehicle_panel_display = this->GetWidget<NWidgetCore>(WID_VR_VEHICLE_PANEL_DISPLAY);
		int sprite_width = std::max(0, ((int)vehicle_panel_display->current_x - this->vehicle_width) / 2);
		this->sprite_left = vehicle_panel_display->pos_x;
		this->sprite_right = vehicle_panel_display->pos_x + vehicle_panel_display->current_x - 1;
		if (_current_text_dir == TD_RTL) {
			this->sprite_right -= sprite_width;
			this->vehicle_margin = vehicle_panel_display->current_x - sprite_right;
		} else {
			this->sprite_left += sprite_width;
			this->vehicle_margin = sprite_left;
		}

		this->DrawWidgets();
	}

	void UpdateWidgetSize(WidgetID widget, Dimension &size, [[maybe_unused]] const Dimension &padding, [[maybe_unused]] Dimension &fill, [[maybe_unused]] Dimension &resize) override
	{
		switch (widget) {
			case WID_VR_MATRIX:
				resize.height = GetCharacterHeight(FS_NORMAL) + padding.height;
				size.height = resize.height * 8;
				break;

			case WID_VR_VEHICLE_PANEL_DISPLAY:
				size.height = ScaleGUITrad(GetVehicleHeight(Vehicle::Get(this->window_number)->type));
				break;

			case WID_VR_INFO:
				size.width = this->information_width + padding.height;
				break;
		}
	}

	std::string GetShipPartName(const Vehicle *v) const
	{
		std::string name = this->ship_part_names[v->index];
		if (name.empty()) {
			const Vehicle *front = v->First();
			uint offset = 0;
			for (const Vehicle *u = front; u != v; u = u->Next()) offset++;
			uint16_t callback = GetVehicleCallback(XCBID_SHIP_REFIT_PART_NAME, offset, 0, front->engine_type, front);
			if (callback != CALLBACK_FAILED && callback < 0x400) {
				const GRFFile *grffile = v->GetGRF();
				assert(grffile != nullptr);

				name = GetGRFStringWithTextStack(grffile, GRFSTR_MISC_GRF_TEXT + callback, 6);
			} else {
				name = GetString(STR_REFIT_SHIP_PART, offset + 1);
			}
		}
		return name;
	}

	std::string GetWidgetString(WidgetID widget, StringID stringid) const override
	{
		if (widget == WID_VR_CAPTION) return GetString(STR_REFIT_CAPTION, Vehicle::Get(this->window_number)->index);

		if (widget == WID_VR_VEHICLE_DROPDOWN) {
			if (this->num_vehicles == 1) {
				return this->GetShipPartName(Vehicle::Get(this->selected_vehicle));
			} else {
				return GetString(STR_REFIT_WHOLE_SHIP);
			}
		}

		return this->Window::GetWidgetString(widget, stringid);
	}

	/**
	 * Gets the #StringID to use for displaying capacity.
	 * @param option Cargo and cargo subtype to check for capacity.
	 * @return INVALID_STRING_ID if there is no capacity. StringID to use in any other case.
	 * @post String parameters have been set.
	 */
	std::string GetCapacityString(const RefitOption &option) const
	{
		assert(_current_company == _local_company);
		CommandCost cost = Command<CMD_REFIT_VEHICLE>::Do(DoCommandFlag::QueryCost, this->selected_vehicle, option.cargo, option.subtype, this->auto_refit, false, this->num_vehicles);

		if (cost.Failed()) return {};

		const auto &refit_capacity = _returned_refit_capacity;
		const auto &mail_capacity = _returned_mail_refit_capacity;

		Money money = cost.GetCost();
		if (mail_capacity > 0) {
			if (this->order != INVALID_VEH_ORDER_ID) {
				/* No predictable cost */
				return GetString(STR_PURCHASE_INFO_AIRCRAFT_CAPACITY, option.cargo, refit_capacity, GetCargoTypeByLabel(CT_MAIL), mail_capacity);
			}

			if (money <= 0) {
				return GetString(STR_REFIT_NEW_CAPACITY_INCOME_FROM_AIRCRAFT_REFIT, option.cargo, refit_capacity, GetCargoTypeByLabel(CT_MAIL), mail_capacity, -money);
			}

			return GetString(STR_REFIT_NEW_CAPACITY_COST_OF_AIRCRAFT_REFIT, option.cargo, refit_capacity, GetCargoTypeByLabel(CT_MAIL), mail_capacity, money);
		}

		if (this->order != INVALID_VEH_ORDER_ID) {
			/* No predictable cost */
			return GetString(STR_PURCHASE_INFO_CAPACITY, option.cargo, refit_capacity, STR_EMPTY);
		}

		if (money <= 0) {
			return GetString(STR_REFIT_NEW_CAPACITY_INCOME_FROM_REFIT, option.cargo, refit_capacity, -money);
		}

		return GetString(STR_REFIT_NEW_CAPACITY_COST_OF_REFIT, option.cargo, refit_capacity, money);
	}

	void DrawWidget(const Rect &r, WidgetID widget) const override
	{
		switch (widget) {
			case WID_VR_VEHICLE_PANEL_DISPLAY: {
				Vehicle *v = Vehicle::Get(this->window_number);
				DrawVehicleImage(v, {this->sprite_left, r.top, this->sprite_right, r.bottom},
					VehicleID::Invalid(), EIT_IN_DETAILS, this->hscroll != nullptr ? this->hscroll->GetPosition() : 0);

				/* Highlight selected vehicles. */
				if (this->order != INVALID_VEH_ORDER_ID) break;
				int x = 0;
				switch (v->type) {
					case VEH_TRAIN: {
						VehicleSet vehicles_to_refit;
						GetVehicleSet(vehicles_to_refit, Vehicle::Get(this->selected_vehicle), this->num_vehicles);

						int left = INT32_MIN;
						int width = 0;

						/* Determine top & bottom position of the highlight.*/
						const int height = ScaleSpriteTrad(12);
						const int highlight_top = CenterBounds(r.top, r.bottom, height);
						const int highlight_bottom = highlight_top + height - 1;

						for (Train *u = Train::From(v); u != nullptr; u = u->Next()) {
							/* Start checking. */
							const bool contained = std::ranges::find(vehicles_to_refit, u->index) != vehicles_to_refit.end();
							if (contained && left == INT32_MIN) {
								left = x - this->hscroll->GetPosition() + r.left + this->vehicle_margin;
								width = 0;
							}

							/* Draw a selection. */
							if ((!contained || u->Next() == nullptr) && left != INT32_MIN) {
								if (u->Next() == nullptr && contained) {
									int current_width = u->GetDisplayImageWidth();
									width += current_width;
									x += current_width;
								}

								int right = Clamp(left + width, 0, r.right);
								left = std::max(0, left);

								if (_current_text_dir == TD_RTL) {
									right = r.Width() - left;
									left = right - width;
								}

								if (left != right) {
									Rect hr = {left, highlight_top, right, highlight_bottom};
									DrawFrameRect(hr.Expand(WidgetDimensions::scaled.bevel), COLOUR_WHITE, FrameFlag::BorderOnly);
								}

								left = INT32_MIN;
							}

							int current_width = u->GetDisplayImageWidth();
							width += current_width;
							x += current_width;
						}
						break;
					}

					default: break;
				}
				break;
			}

			case WID_VR_MATRIX:
				DrawVehicleRefitWindow(this->refit_list, this->selected_refit, this->vscroll->GetPosition(), this->vscroll->GetCapacity(), this->resize.step_height, r);
				break;

			case WID_VR_INFO:
				if (this->selected_refit != nullptr) {
					std::string string = this->GetCapacityString(*this->selected_refit);
					if (!string.empty()) {
						DrawStringMultiLine(r.Shrink(WidgetDimensions::scaled.framerect), string);
					}
				}
				break;
		}
	}

	/**
	 * Some data on this window has become invalid.
	 * @param data Information about the changed data.
	 * @param gui_scope Whether the call is done from GUI scope. You may not do everything when not in GUI scope. See #InvalidateWindowData() for details.
	 */
	void OnInvalidateData([[maybe_unused]] int data = 0, [[maybe_unused]] bool gui_scope = true) override
	{
		switch (data) {
			case VIWD_AUTOREPLACE: // Autoreplace replaced the vehicle; selected_vehicle became invalid.
			case VIWD_CONSIST_CHANGED: { // The consist has changed; rebuild the entire list.
				/* Clear the selection. */
				Vehicle *v = Vehicle::Get(this->window_number);
				this->selected_vehicle = v->index;
				this->num_vehicles = UINT8_MAX;
				this->ship_part_names.clear();
				[[fallthrough]];
			}

			case 2: { // The vehicle selection has changed; rebuild the entire list.
				if (!gui_scope) break;
				this->BuildRefitList();

				/* The vehicle width has changed too. */
				this->vehicle_width = GetVehicleWidth(Vehicle::Get(this->window_number), EIT_IN_DETAILS);
				uint max_width = 0;

				/* Check the width of all cargo information strings. */
				for (const auto &list : this->refit_list) {
					for (const RefitOption &refit : list.second) {
						std::string string = this->GetCapacityString(refit);
						if (!string.empty()) {
							Dimension dim = GetStringBoundingBox(string);
							max_width = std::max(dim.width, max_width);
						}
					}
				}

				if (this->information_width < max_width) {
					this->information_width = max_width;
					this->ReInit();
				}
				[[fallthrough]];
			}

			case 1: // A new cargo has been selected.
				if (!gui_scope) break;
				this->RefreshScrollbar();
				break;
		}
	}

	int GetClickPosition(int click_x)
	{
		const NWidgetCore *matrix_widget = this->GetWidget<NWidgetCore>(WID_VR_VEHICLE_PANEL_DISPLAY);
		if (_current_text_dir == TD_RTL) click_x = matrix_widget->current_x - click_x;
		click_x -= this->vehicle_margin;
		if (this->hscroll != nullptr) click_x += this->hscroll->GetPosition();

		return click_x;
	}

	void SetSelectedVehicles(int drag_x)
	{
		drag_x = GetClickPosition(drag_x);

		int left_x  = std::min(this->click_x, drag_x);
		int right_x = std::max(this->click_x, drag_x);
		this->num_vehicles = 0;

		Vehicle *v = Vehicle::Get(this->window_number);
		/* Find the vehicle part that was clicked. */
		switch (v->type) {
			case VEH_TRAIN: {
				/* Don't select anything if we are not clicking in the vehicle. */
				if (left_x >= 0) {
					const Train *u = Train::From(v);
					bool start_counting = false;
					for (; u != nullptr; u = u->Next()) {
						int current_width = u->GetDisplayImageWidth();
						left_x  -= current_width;
						right_x -= current_width;

						if (left_x < 0 && !start_counting) {
							this->selected_vehicle = u->index;
							start_counting = true;

							/* Count the first vehicle, even if articulated part */
							this->num_vehicles++;
						} else if (start_counting && !u->IsArticulatedPart()) {
							/* Do not count articulated parts */
							this->num_vehicles++;
						}

						if (right_x < 0) break;
					}
				}

				/* If the selection is not correct, clear it. */
				if (this->num_vehicles != 0) {
					if (_ctrl_pressed) this->num_vehicles = UINT8_MAX;
					break;
				}
				[[fallthrough]];
			}

			default:
				/* Clear the selection. */
				this->selected_vehicle = v->index;
				this->num_vehicles = UINT8_MAX;
				break;
		}
	}

	virtual void OnDropdownSelect(WidgetID widget, int index) override
	{
		if (widget != WID_VR_VEHICLE_DROPDOWN) return;

		const Vehicle *v = Vehicle::Get(this->window_number);

		if (index > 0) {
			for (const Vehicle *u = v; u != nullptr; u = u->Next()) {
				if (index == 1) {
					this->selected_vehicle = u->index;
					this->num_vehicles = 1;
					this->InvalidateData(2);
					return;
				}
				index--;
			}
		}

		this->selected_vehicle = v->index;
		this->num_vehicles = UINT8_MAX;
		this->InvalidateData(2);
	}

	void OnClick(Point pt, WidgetID widget, int click_count) override
	{
		switch (widget) {
			case WID_VR_VEHICLE_PANEL_DISPLAY: { // Vehicle image.
				if (this->order != INVALID_VEH_ORDER_ID) break;
				NWidgetBase *nwi = this->GetWidget<NWidgetBase>(WID_VR_VEHICLE_PANEL_DISPLAY);
				this->click_x = GetClickPosition(pt.x - nwi->pos_x);
				this->SetSelectedVehicles(pt.x - nwi->pos_x);
				this->SetWidgetDirty(WID_VR_VEHICLE_PANEL_DISPLAY);
				if (!_ctrl_pressed) {
					SetObjectToPlaceWnd(SPR_CURSOR_MOUSE, PAL_NONE, HT_DRAG, this);
				} else {
					/* The vehicle selection has changed. */
					this->InvalidateData(2);
				}
				break;
			}

			case WID_VR_MATRIX: { // listbox
				this->SetSelection(this->vscroll->GetScrolledRowFromWidget(pt.y, this, WID_VR_MATRIX));
				this->SetWidgetDisabledState(WID_VR_REFIT, this->selected_refit == nullptr);
				this->InvalidateData(1);

				if (click_count == 1) break;
				[[fallthrough]];
			}

			case WID_VR_REFIT: // refit button
				if (this->selected_refit != nullptr) {
					const Vehicle *v = Vehicle::Get(this->window_number);

					if (this->order == INVALID_VEH_ORDER_ID) {
						bool delete_window = this->selected_vehicle == v->index && this->num_vehicles == UINT8_MAX;
						if (Command<CMD_REFIT_VEHICLE>::Post(GetCmdRefitVehMsg(v), v->tile, this->selected_vehicle, this->selected_refit->cargo,
								this->selected_refit->subtype, false, false, this->num_vehicles) && delete_window) {
							this->Close();
						}
					} else {
						if (Command<CMD_ORDER_REFIT>::Post(v->tile, v->index, this->order, this->selected_refit->cargo)) this->Close();
					}
				}
				break;

			case WID_VR_VEHICLE_DROPDOWN: {
				const Vehicle *v = Vehicle::Get(this->window_number);
				if (v->type != VEH_SHIP) break;

				DropDownList dlist;
				int selected = 0;
				dlist.push_back(MakeDropDownListStringItem(STR_REFIT_WHOLE_SHIP, 0, false));

				int offset = 1;
				for (const Vehicle *u = v; u != nullptr; u = u->Next()) {
					if (u->index == this->selected_vehicle && this->num_vehicles == 1) selected = offset;
					dlist.push_back(MakeDropDownListStringItem(std::string{this->GetShipPartName(u)}, offset, false));
					offset++;
				}

				ShowDropDownList(this, std::move(dlist), selected, WID_VR_VEHICLE_DROPDOWN);
				break;
			}
		}
	}

	void OnMouseDrag(Point pt, WidgetID widget) override
	{
		switch (widget) {
			case WID_VR_VEHICLE_PANEL_DISPLAY: { // Vehicle image.
				if (this->order != INVALID_VEH_ORDER_ID) break;
				NWidgetBase *nwi = this->GetWidget<NWidgetBase>(WID_VR_VEHICLE_PANEL_DISPLAY);
				this->SetSelectedVehicles(pt.x - nwi->pos_x);
				this->SetWidgetDirty(WID_VR_VEHICLE_PANEL_DISPLAY);
				break;
			}
		}
	}

	void OnDragDrop(Point pt, WidgetID widget) override
	{
		switch (widget) {
			case WID_VR_VEHICLE_PANEL_DISPLAY: { // Vehicle image.
				if (this->order != INVALID_VEH_ORDER_ID) break;
				NWidgetBase *nwi = this->GetWidget<NWidgetBase>(WID_VR_VEHICLE_PANEL_DISPLAY);
				this->SetSelectedVehicles(pt.x - nwi->pos_x);
				this->InvalidateData(2);
				break;
			}
		}
	}

	void OnResize() override
	{
		this->vehicle_width = GetVehicleWidth(Vehicle::Get(this->window_number), EIT_IN_DETAILS);
		this->vscroll->SetCapacityFromWidget(this, WID_VR_MATRIX);
		if (this->hscroll != nullptr) this->hscroll->SetCapacityFromWidget(this, WID_VR_VEHICLE_PANEL_DISPLAY);
	}
};

static constexpr NWidgetPart _nested_vehicle_refit_widgets[] = {
	NWidget(NWID_HORIZONTAL),
		NWidget(WWT_CLOSEBOX, COLOUR_GREY),
		NWidget(WWT_CAPTION, COLOUR_GREY, WID_VR_CAPTION),
		NWidget(WWT_DEFSIZEBOX, COLOUR_GREY),
	EndContainer(),
	/* Vehicle display + scrollbar. */
	NWidget(NWID_VERTICAL),
		NWidget(WWT_PANEL, COLOUR_GREY, WID_VR_VEHICLE_PANEL_DISPLAY), SetMinimalSize(228, 14), SetResize(1, 0), SetScrollbar(WID_VR_HSCROLLBAR), EndContainer(),
		NWidget(NWID_SELECTION, INVALID_COLOUR, WID_VR_SHOW_HSCROLLBAR),
			NWidget(NWID_HSCROLLBAR, COLOUR_GREY, WID_VR_HSCROLLBAR),
			NWidget(WWT_DROPDOWN, COLOUR_GREY, WID_VR_VEHICLE_DROPDOWN), SetFill(1, 0), SetResize(1, 0), SetToolTip(STR_REFIT_SHIP_PART_DROPDOWN_TOOLTIP),
		EndContainer(),
	EndContainer(),
	NWidget(WWT_TEXTBTN, COLOUR_GREY, WID_VR_SELECT_HEADER), SetStringTip(STR_REFIT_TITLE), SetResize(1, 0),
	/* Matrix + scrollbar. */
	NWidget(NWID_HORIZONTAL),
		NWidget(WWT_MATRIX, COLOUR_GREY, WID_VR_MATRIX), SetMinimalSize(228, 112), SetResize(1, 14), SetFill(1, 1), SetMatrixDataTip(1, 0), SetScrollbar(WID_VR_SCROLLBAR),
		NWidget(NWID_VSCROLLBAR, COLOUR_GREY, WID_VR_SCROLLBAR),
	EndContainer(),
	NWidget(WWT_PANEL, COLOUR_GREY, WID_VR_INFO), SetMinimalTextLines(2, WidgetDimensions::unscaled.framerect.Vertical()), SetResize(1, 0), EndContainer(),
	NWidget(NWID_HORIZONTAL),
		NWidget(WWT_PUSHTXTBTN, COLOUR_GREY, WID_VR_REFIT), SetFill(1, 0), SetResize(1, 0),
		NWidget(WWT_RESIZEBOX, COLOUR_GREY),
	EndContainer(),
};

static WindowDesc _vehicle_refit_desc(__FILE__, __LINE__,
	WDP_AUTO, "view_vehicle_refit", 240, 174,
	WC_VEHICLE_REFIT, WC_VEHICLE_VIEW,
	WindowDefaultFlag::Construction,
	_nested_vehicle_refit_widgets
);

/**
 * Show the refit window for a vehicle
 * @param *v The vehicle to show the refit window for
 * @param order of the vehicle to assign refit to, or INVALID_VEH_ORDER_ID to refit the vehicle now
 * @param parent the parent window of the refit window
 * @param auto_refit Choose cargo for auto-refitting
 */
void ShowVehicleRefitWindow(const Vehicle *v, VehicleOrderID order, Window *parent, bool auto_refit, bool is_virtual_train)
{
	CloseWindowById(WC_VEHICLE_REFIT, v->index);
	RefitWindow *w = new RefitWindow(_vehicle_refit_desc, v, order, auto_refit, is_virtual_train);
	w->parent = parent;
}

/** Display list of cargo types of the engine, for the purchase information window */
uint ShowRefitOptionsList(int left, int right, int y, EngineID engine)
{
	/* List of cargo types of this engine */
	CargoTypes cmask = GetUnionOfArticulatedRefitMasks(engine, false);
	/* List of cargo types available in this climate */
	CargoTypes lmask = _cargo_mask;

	/* Draw nothing if the engine is not refittable */
	if (HasAtMostOneBit(cmask)) return y;

	std::string str;
	if (cmask == lmask) {
		/* Engine can be refitted to all types in this climate */
		str = GetString(STR_PURCHASE_INFO_REFITTABLE_TO, STR_PURCHASE_INFO_ALL_TYPES, std::monostate{});
	} else {
		/* Check if we are able to refit to more cargo types and unable to. If
		 * so, invert the cargo types to list those that we can't refit to. */
		if (CountBits(cmask ^ lmask) < CountBits(cmask) && CountBits(cmask ^ lmask) <= 7) {
			cmask ^= lmask;
			str = GetString(STR_PURCHASE_INFO_REFITTABLE_TO, STR_PURCHASE_INFO_ALL_BUT, cmask);
		} else {
			str = GetString(STR_PURCHASE_INFO_REFITTABLE_TO, STR_JUST_CARGO_LIST, cmask);
		}
	}

	return DrawStringMultiLine(left, right, y, INT32_MAX, str);
}

/** Get the cargo subtype text from NewGRF for the vehicle details window. */
StringID GetCargoSubtypeText(const Vehicle *v)
{
	if (EngInfo(v->engine_type)->callback_mask.Test(VehicleCallbackMask::CargoSuffix)) {
		uint16_t cb = GetVehicleCallback(CBID_VEHICLE_CARGO_SUFFIX, 0, 0, v->engine_type, v);
		if (cb != CALLBACK_FAILED) {
			if (cb > 0x400) ErrorUnknownCallbackResult(v->GetGRFID(), CBID_VEHICLE_CARGO_SUFFIX, cb);
			if (cb >= 0x400 || (v->GetGRF()->grf_version < 8 && cb == 0xFF)) cb = CALLBACK_FAILED;
		}
		if (cb != CALLBACK_FAILED) {
			return GetGRFStringID(v->GetGRF(), GRFSTR_MISC_GRF_TEXT + cb);
		}
	}
	return STR_EMPTY;
}

/** Sort vehicle groups by the number of vehicles in the group */
static bool VehicleGroupLengthSorter(const GUIVehicleGroup &a, const GUIVehicleGroup &b)
{
	return a.NumVehicles() < b.NumVehicles();
}

/** Sort vehicle groups by the total profit this year */
static bool VehicleGroupTotalProfitThisYearSorter(const GUIVehicleGroup &a, const GUIVehicleGroup &b)
{
	return a.GetDisplayProfitThisYear() < b.GetDisplayProfitThisYear();
}

/** Sort vehicle groups by the total profit last year */
static bool VehicleGroupTotalProfitLastYearSorter(const GUIVehicleGroup &a, const GUIVehicleGroup &b)
{
	return a.GetDisplayProfitLastYear() < b.GetDisplayProfitLastYear();
}

/** Sort vehicle groups by the average profit this year */
static bool VehicleGroupAverageProfitThisYearSorter(const GUIVehicleGroup &a, const GUIVehicleGroup &b)
{
	return a.GetDisplayProfitThisYear() * static_cast<uint>(b.NumVehicles()) < b.GetDisplayProfitThisYear() * static_cast<uint>(a.NumVehicles());
}

/** Sort vehicle groups by the average profit last year */
static bool VehicleGroupAverageProfitLastYearSorter(const GUIVehicleGroup &a, const GUIVehicleGroup &b)
{
	return a.GetDisplayProfitLastYear() * static_cast<uint>(b.NumVehicles()) < b.GetDisplayProfitLastYear() * static_cast<uint>(a.NumVehicles());
}

/** Sort vehicle groups by the average vehicle occupancy */
static bool VehicleGroupAverageOrderOccupancySorter(const GUIVehicleGroup &a, const GUIVehicleGroup &b)
{
	return a.GetOrderOccupancyAverage() < b.GetOrderOccupancyAverage();
}

/** Sort vehicle groups by timetable type */
static bool VehicleGroupTimetableTypeSorter(const GUIVehicleGroup &a, const GUIVehicleGroup &b)
{
	return a.GetTimetableTypeSortKey() < b.GetTimetableTypeSortKey();
}

/** Sort vehicles by their number */
static bool VehicleNumberSorter(const Vehicle * const &a, const Vehicle * const &b)
{
	return a->unitnumber < b->unitnumber;
}

/** Sort vehicles by their name */
static bool VehicleNameSorter(const Vehicle * const &a, const Vehicle * const &b)
{
	static format_buffer last_name[2] = { {}, {} };

	if (a != _last_vehicle[0]) {
		_last_vehicle[0] = a;
		last_name[0].clear();
		AppendStringInPlace(last_name[0], STR_VEHICLE_NAME, a->index);
	}

	if (b != _last_vehicle[1]) {
		_last_vehicle[1] = b;
		last_name[1].clear();
		AppendStringInPlace(last_name[1], STR_VEHICLE_NAME, b->index);
	}

	int r = StrNaturalCompare(last_name[0], last_name[1]); // Sort by name (natural sorting).
	return (r != 0) ? r < 0: VehicleNumberSorter(a, b);
}

/** Sort vehicles by their age */
static bool VehicleAgeSorter(const Vehicle * const &a, const Vehicle * const &b)
{
	auto r = a->age - b->age;
	return (r != 0) ? r < 0 : VehicleNumberSorter(a, b);
}

/** Sort vehicles by this year profit */
static bool VehicleProfitThisYearSorter(const Vehicle * const &a, const Vehicle * const &b)
{
	int r = ClampTo<int32_t>(a->GetDisplayProfitThisYear() - b->GetDisplayProfitThisYear());
	return (r != 0) ? r < 0 : VehicleNumberSorter(a, b);
}

/** Sort vehicles by last year profit */
static bool VehicleProfitLastYearSorter(const Vehicle * const &a, const Vehicle * const &b)
{
	int r = ClampTo<int32_t>(a->GetDisplayProfitLastYear() - b->GetDisplayProfitLastYear());
	return (r != 0) ? r < 0 : VehicleNumberSorter(a, b);
}

/** Sort vehicles by lifetime profit */
static bool VehicleProfitLifetimeSorter(const Vehicle * const &a, const Vehicle * const &b)
{
	int r = ClampTo<int32_t>(a->GetDisplayProfitLifetime() - b->GetDisplayProfitLifetime());
	return (r != 0) ? r < 0 : VehicleNumberSorter(a, b);
}

/** Sort vehicles by their cargo */
static bool VehicleCargoSorter(const Vehicle * const &a, const Vehicle * const &b)
{
	const Vehicle *v;
	CargoArray diff{};

	/* Append the cargo of the connected waggons */
	for (v = a; v != nullptr; v = v->Next()) diff[v->cargo_type] += v->cargo_cap;
	for (v = b; v != nullptr; v = v->Next()) diff[v->cargo_type] -= v->cargo_cap;

	int r = 0;
	for (uint d : diff) {
		r = d;
		if (r != 0) break;
	}

	return (r != 0) ? r < 0 : VehicleNumberSorter(a, b);
}

/** Sort vehicles by their reliability */
static bool VehicleReliabilitySorter(const Vehicle * const &a, const Vehicle * const &b)
{
	int r = a->reliability - b->reliability;
	return (r != 0) ? r < 0 : VehicleNumberSorter(a, b);
}

/** Sort vehicles by their max speed */
static bool VehicleMaxSpeedSorter(const Vehicle * const &a, const Vehicle * const &b)
{
	int r = a->vcache.cached_max_speed - b->vcache.cached_max_speed;
	return (r != 0) ? r < 0 : VehicleNumberSorter(a, b);
}

/** Sort vehicles by model */
static bool VehicleModelSorter(const Vehicle * const &a, const Vehicle * const &b)
{
	int r = a->engine_type.base() - b->engine_type.base();
	return (r != 0) ? r < 0 : VehicleNumberSorter(a, b);
}

/** Sort vehicles by their value */
static bool VehicleValueSorter(const Vehicle * const &a, const Vehicle * const &b)
{
	const Vehicle *u;
	Money diff = 0;

	for (u = a; u != nullptr; u = u->Next()) diff += u->value;
	for (u = b; u != nullptr; u = u->Next()) diff -= u->value;

	int r = ClampTo<int32_t>(diff);
	return (r != 0) ? r < 0 : VehicleNumberSorter(a, b);
}

/** Sort vehicles by their length */
static bool VehicleLengthSorter(const Vehicle * const &a, const Vehicle * const &b)
{
	int r = a->GetGroundVehicleCache()->cached_total_length - b->GetGroundVehicleCache()->cached_total_length;
	return (r != 0) ? r < 0 : VehicleNumberSorter(a, b);
}

/** Sort vehicles by the time they can still live */
static bool VehicleTimeToLiveSorter(const Vehicle * const &a, const Vehicle * const &b)
{
	int r = ClampTo<int32_t>((a->max_age - a->age) - (b->max_age - b->age));
	return (r != 0) ? r < 0 : VehicleNumberSorter(a, b);
}

/** Sort vehicles by the timetable delay */
static bool VehicleTimetableDelaySorter(const Vehicle * const &a, const Vehicle * const &b)
{
	int r = a->lateness_counter - b->lateness_counter;
	return (r != 0) ? r < 0 : VehicleNumberSorter(a, b);
}

/** Sort vehicles by the average order occupancy */
static bool VehicleAverageOrderOccupancySorter(const Vehicle * const &a, const Vehicle * const &b)
{
	int r = a->GetOrderOccupancyAverage() - b->GetOrderOccupancyAverage();
	return (r != 0) ? r < 0 : VehicleNumberSorter(a, b);
}

/** Sort vehicles by the max speed (fully loaded) */
static bool VehicleMaxSpeedLoadedSorter(const Vehicle * const &a, const Vehicle * const &b)
{
	auto get_max_speed_loaded = [](const Train * const v) -> int {
		auto res = _vehicle_max_speed_loaded.insert({ v->index, 0 });
		if (!res.second) {
			/* This vehicle's speed was already in _vehicle_max_speed_loaded */
			return res.first->second;
		}
		int loaded_weight = 0;
		for (const Train *u = v; u != nullptr; u = u->Next()) {
			loaded_weight += u->GetWeightWithoutCargo() + u->GetCargoWeight(u->cargo_cap);
		}

		int loaded_max_speed = GetTrainEstimatedMaxAchievableSpeed(v, loaded_weight, v->GetDisplayMaxSpeed());
		res.first->second = loaded_max_speed;
		return loaded_max_speed;
	};

	int r = get_max_speed_loaded(Train::From(a)) - get_max_speed_loaded(Train::From(b));
	return (r != 0) ? r < 0 : VehicleNumberSorter(a, b);
}

/** Sort vehicles by timetable type */
static bool VehicleTimetableTypeSorter(const Vehicle * const &a, const Vehicle * const &b)
{
	int r = GetVehicleTimetableTypeSortKey(a) - GetVehicleTimetableTypeSortKey(b);
	return (r != 0) ? r < 0 : VehicleNumberSorter(a, b);
}

void InitializeGUI()
{
	MemSetT(&_grouping, 0);
	MemSetT(&_sorting, 0);
}

/**
 * Assign a vehicle window a new vehicle
 * @param window_class WindowClass to search for
 * @param from_index the old vehicle ID
 * @param to_index the new vehicle ID
 */
static inline void ChangeVehicleWindow(WindowClass window_class, VehicleID from_index, VehicleID to_index)
{
	Window *w = FindWindowById(window_class, from_index);
	if (w != nullptr) {
		/* Update window_number */
		w->window_number = to_index;
		if (w->viewport != nullptr) w->viewport->follow_vehicle = to_index;

		/* Update vehicle drag data */
		if (_thd.window_class == window_class && _thd.window_number == from_index) {
			_thd.window_number = to_index;
		}

		/* Notify the window. */
		w->InvalidateData(VIWD_AUTOREPLACE, false);
	}
}

/**
 * Report a change in vehicle IDs (due to autoreplace) to affected vehicle windows.
 * @param from_index the old vehicle ID
 * @param to_index the new vehicle ID
 */
void ChangeVehicleViewWindow(VehicleID from_index, VehicleID to_index)
{
	ChangeVehicleWindow(WC_VEHICLE_VIEW,      from_index, to_index);
	ChangeVehicleWindow(WC_VEHICLE_ORDERS,    from_index, to_index);
	ChangeVehicleWindow(WC_VEHICLE_REFIT,     from_index, to_index);
	ChangeVehicleWindow(WC_VEHICLE_DETAILS,   from_index, to_index);
	ChangeVehicleWindow(WC_VEHICLE_TIMETABLE, from_index, to_index);
	ChangeFixedViewportRoutePath(from_index, to_index);
}

static constexpr NWidgetPart _nested_vehicle_list[] = {
	NWidget(NWID_HORIZONTAL),
		NWidget(WWT_CLOSEBOX, COLOUR_GREY),
		NWidget(NWID_SELECTION, INVALID_COLOUR, WID_VL_CAPTION_SELECTION),
			NWidget(WWT_CAPTION, COLOUR_GREY, WID_VL_CAPTION),
			NWidget(NWID_HORIZONTAL),
				NWidget(WWT_CAPTION, COLOUR_GREY, WID_VL_CAPTION_SHARED_ORDERS),
				NWidget(WWT_PUSHTXTBTN, COLOUR_GREY, WID_VL_ORDER_VIEW), SetMinimalSize(61, 14), SetStringTip(STR_GOTO_ORDER_VIEW, STR_GOTO_ORDER_VIEW_TOOLTIP),
			EndContainer(),
		EndContainer(),
		NWidget(WWT_SHADEBOX, COLOUR_GREY),
		NWidget(WWT_DEFSIZEBOX, COLOUR_GREY),
		NWidget(WWT_STICKYBOX, COLOUR_GREY),
	EndContainer(),

	NWidget(NWID_HORIZONTAL),
		NWidget(NWID_VERTICAL, NWidContainerFlag::EqualSize),
			NWidget(WWT_TEXTBTN, COLOUR_GREY, WID_VL_GROUP_ORDER), SetMinimalSize(0, 12), SetFill(1, 1), SetStringTip(STR_STATION_VIEW_GROUP, STR_TOOLTIP_GROUP_ORDER),
			NWidget(WWT_PUSHTXTBTN, COLOUR_GREY, WID_VL_SORT_ORDER), SetMinimalSize(0, 12), SetFill(1, 1), SetStringTip(STR_BUTTON_SORT_BY, STR_TOOLTIP_SORT_ORDER),
		EndContainer(),
		NWidget(NWID_VERTICAL, NWidContainerFlag::EqualSize),
			NWidget(WWT_DROPDOWN, COLOUR_GREY, WID_VL_GROUP_BY_PULLDOWN), SetMinimalSize(0, 12), SetFill(1, 1), SetToolTip(STR_TOOLTIP_GROUP_ORDER),
			NWidget(WWT_DROPDOWN, COLOUR_GREY, WID_VL_SORT_BY_PULLDOWN), SetMinimalSize(0, 12), SetFill(1, 1), SetToolTip(STR_TOOLTIP_SORT_CRITERIA),
		EndContainer(),
		NWidget(NWID_VERTICAL, NWidContainerFlag::EqualSize),
			NWidget(WWT_PANEL, COLOUR_GREY), SetMinimalSize(0, 12), SetFill(1, 1), SetResize(1, 0), EndContainer(),
			NWidget(NWID_HORIZONTAL),
				NWidget(NWID_SELECTION, INVALID_COLOUR, WID_VL_FILTER_BY_CARGO_SEL),
					NWidget(WWT_DROPDOWN, COLOUR_GREY, WID_VL_FILTER_BY_CARGO), SetMinimalSize(0, 12), SetFill(0, 1), SetToolTip(STR_TOOLTIP_FILTER_CRITERIA),
				EndContainer(),
				NWidget(WWT_PANEL, COLOUR_GREY), SetMinimalSize(0, 12), SetFill(1, 1), SetResize(1, 0), EndContainer(),
			EndContainer(),
		EndContainer(),
	EndContainer(),

	NWidget(NWID_HORIZONTAL),
		NWidget(WWT_MATRIX, COLOUR_GREY, WID_VL_LIST), SetMinimalSize(248, 0), SetFill(1, 0), SetResize(1, 1), SetMatrixDataTip(1, 0), SetScrollbar(WID_VL_SCROLLBAR),
		NWidget(NWID_VSCROLLBAR, COLOUR_GREY, WID_VL_SCROLLBAR),
	EndContainer(),

	NWidget(NWID_HORIZONTAL),
		NWidget(NWID_SELECTION, INVALID_COLOUR, WID_VL_HIDE_BUTTONS),
			NWidget(NWID_HORIZONTAL),
				NWidget(WWT_PUSHTXTBTN, COLOUR_GREY, WID_VL_AVAILABLE_VEHICLES), SetMinimalSize(106, 12), SetFill(0, 1),
								SetToolTip(STR_VEHICLE_LIST_AVAILABLE_ENGINES_TOOLTIP),
				NWidget(WWT_PANEL, COLOUR_GREY), SetMinimalSize(0, 12), SetResize(1, 0), SetFill(1, 1), EndContainer(),
				NWidget(WWT_DROPDOWN, COLOUR_GREY, WID_VL_MANAGE_VEHICLES_DROPDOWN), SetMinimalSize(118, 12), SetFill(0, 1),
								SetStringTip(STR_VEHICLE_LIST_MANAGE_LIST, STR_VEHICLE_LIST_MANAGE_LIST_TOOLTIP),
				NWidget(WWT_PUSHIMGBTN, COLOUR_GREY, WID_VL_STOP_ALL), SetAspect(WidgetDimensions::ASPECT_VEHICLE_FLAG), SetFill(0, 1),
								SetSpriteTip(SPR_FLAG_VEH_STOPPED, STR_VEHICLE_LIST_MASS_STOP_LIST_TOOLTIP),
				NWidget(WWT_PUSHIMGBTN, COLOUR_GREY, WID_VL_START_ALL), SetAspect(WidgetDimensions::ASPECT_VEHICLE_FLAG), SetFill(0, 1),
								SetSpriteTip(SPR_FLAG_VEH_RUNNING, STR_VEHICLE_LIST_MASS_START_LIST_TOOLTIP),
			EndContainer(),
			/* Widget to be shown for other companies hiding the previous 5 widgets. */
			NWidget(WWT_PANEL, COLOUR_GREY), SetFill(1, 1), SetResize(1, 0), EndContainer(),
		EndContainer(),
		NWidget(WWT_RESIZEBOX, COLOUR_GREY),
	EndContainer(),
};

static void DrawSmallOrderList(const Vehicle *v, int left, int right, int y, uint order_arrow_width, VehicleOrderID start)
{
	const Order *order = v->GetOrder(start);
	if (order == nullptr) return;

	bool rtl = _current_text_dir == TD_RTL;
	int l_offset = rtl ? 0 : order_arrow_width;
	int r_offset = rtl ? order_arrow_width : 0;
	int i = 0;
	VehicleOrderID oid = start;

	do {
		if (oid == v->cur_real_order_index) DrawString(left, right, y, STR_JUST_RIGHT_ARROW, TC_BLACK, SA_LEFT, false, FS_SMALL);

		if (order->IsType(OT_GOTO_STATION)) {
			DrawString(left + l_offset, right - r_offset, y, GetString(STR_STATION_NAME, order->GetDestination().ToStationID()), TC_BLACK, SA_LEFT, false, FS_SMALL);

			y += GetCharacterHeight(FS_SMALL);
			if (++i == 4) break;
		}

		v->orders->AdvanceOrderWithIndex(order, oid);
	} while (oid != start);
}

/** Draw small order list in the vehicle GUI, but without the little black arrow.  This is used for shared order groups. */
static void DrawSmallOrderList(OrderIterateWrapper<const Order> orders, int left, int right, int y, uint order_arrow_width)
{
	bool rtl = _current_text_dir == TD_RTL;
	int l_offset = rtl ? 0 : order_arrow_width;
	int r_offset = rtl ? order_arrow_width : 0;
	int i = 0;
	for (const Order *order : orders) {
		if (order->IsType(OT_GOTO_STATION)) {
			DrawString(left + l_offset, right - r_offset, y, GetString(STR_STATION_NAME, order->GetDestination().ToStationID()), TC_BLACK, SA_LEFT, false, FS_SMALL);

			y += GetCharacterHeight(FS_SMALL);
			if (++i == 4) break;
		}
	}
}

/**
 * Draws an image of a vehicle chain
 * @param v         Front vehicle
 * @param r         Rect to draw at
 * @param selection Selected vehicle to draw a frame around
 * @param skip      Number of pixels to skip at the front (for scrolling)
 */
void DrawVehicleImage(const Vehicle *v, const Rect &r, VehicleID selection, EngineImageType image_type, int skip)
{
	switch (v->type) {
		case VEH_TRAIN:    DrawTrainImage(Train::From(v), r, selection, image_type, skip); break;
		case VEH_ROAD:     DrawRoadVehImage(v, r, selection, image_type, skip);  break;
		case VEH_SHIP:     DrawShipImage(v, r, selection, image_type);     break;
		case VEH_AIRCRAFT: DrawAircraftImage(v, r, selection, image_type); break;
		default: NOT_REACHED();
	}
}

/**
 * Get the height of a vehicle in the vehicle list GUIs.
 * @param type    the vehicle type to look at
 * @param divisor the resulting height must be dividable by this
 * @return the height
 */
uint GetVehicleListHeight(VehicleType type, uint divisor)
{
	/* Name + vehicle + profit */
	uint base = ScaleGUITrad(GetVehicleHeight(type)) + 2 * GetCharacterHeight(FS_SMALL) + ScaleGUITrad(1);
	/* Drawing of the 4 small orders + profit*/
	if (type >= VEH_SHIP) base = std::max(base, 6U * GetCharacterHeight(FS_SMALL) + WidgetDimensions::scaled.matrix.Vertical());

	if (divisor == 1) return base;

	/* Make sure the height is dividable by divisor */
	uint rem = base % divisor;
	return base + (rem == 0 ? 0 : divisor - rem);
}

/**
 * Get width required for the formatted unit number display.
 * @param digits Number of digits required for unit number.
 * @return Required width in pixels.
 */
static int GetUnitNumberWidth(int digits)
{
	return GetStringBoundingBox(GetString(STR_JUST_COMMA, GetParamMaxDigits(digits))).width;
}

static std::string GetVehicleTimetableGroupString(const Vehicle *v)
{
	format_buffer buffer;
	auto add_flag = [&](uint8_t flag, StringID str) {
		if (HasBit(v->vehicle_flags, flag)) {
			auto tmp_params = MakeParameters(str);
			GetStringWithArgs(StringBuilder(buffer), buffer.empty() ? STR_JUST_STRING : STR_VEHICLE_LIST_TIMETABLE_TYPE_EXTRA_ITEM, tmp_params);
		}
	};
	add_flag(VF_SCHEDULED_DISPATCH, STR_TIMETABLE_SCHEDULED_DISPATCH);
	add_flag(VF_TIMETABLE_SEPARATION, STR_TIMETABLE_AUTO_SEPARATION);
	add_flag(VF_AUTOFILL_TIMETABLE, STR_TIMETABLE_AUTOFILL);
	add_flag(VF_AUTOMATE_TIMETABLE, STR_TIMETABLE_AUTOMATE);
	return buffer.to_string();
}

/**
 * Draw all the vehicle list items.
 * @param selected_vehicle The vehicle that is to be highlighted.
 * @param line_height      Height of a single item line.
 * @param r                Rectangle with edge positions of the matrix widget.
 */
void BaseVehicleListWindow::DrawVehicleListItems(VehicleID selected_vehicle, int line_height, const Rect &r) const
{
	Rect ir = r.WithHeight(line_height).Shrink(WidgetDimensions::scaled.matrix, RectPadding::zero);
	bool rtl = _current_text_dir == TD_RTL;

	Dimension profit = GetSpriteSize(SPR_PROFIT_LOT);
	int text_offset = std::max<int>(profit.width, GetUnitNumberWidth(this->unitnumber_digits)) + WidgetDimensions::scaled.hsep_normal;
	Rect tr = ir.Indent(text_offset, rtl);

	bool show_orderlist = this->vli.vtype >= VEH_SHIP;
	Rect olr = ir.Indent(std::max(ScaleGUITrad(100) + text_offset, ir.Width() / 2), rtl);

	int image_left  = (rtl && show_orderlist) ? olr.right : tr.left;
	int image_right = (!rtl && show_orderlist) ? olr.left : tr.right;

	int vehicle_button_x = rtl ? ir.right - profit.width : ir.left;

	auto [first, last] = this->vscroll->GetVisibleRangeIterators(this->vehgroups);
	for (auto it = first; it != last; ++it) {
		const GUIVehicleGroup &vehgroup = *it;
		if (this->grouping == GB_NONE) {
			const Vehicle *v = vehgroup.GetSingleVehicle();

			std::array<StringParameter, 5> params = {
				EconTime::UsingWallclockUnits() ? STR_VEHICLE_LIST_PROFIT_THIS_PERIOD_LAST_PERIOD : STR_VEHICLE_LIST_PROFIT_THIS_YEAR_LAST_YEAR,
				v->GetDisplayProfitThisYear(),
				v->GetDisplayProfitLastYear(),
				std::monostate{},
				std::monostate{}
			};

			StringID str;
			switch (this->vehgroups.SortType()) {
				case VST_AGE: {
					str = (v->age + DAYS_IN_YEAR < v->max_age) ? STR_VEHICLE_LIST_AGE : STR_VEHICLE_LIST_AGE_RED;
					params[3] = DateDeltaToYearDelta(v->age);
					params[4] = DateDeltaToYearDelta(v->max_age);
					break;
				}

				case VST_CARGO: {
					CargoTypes cargoes = 0;
					for (const Vehicle *u = v; u != nullptr; u = u->Next()) {
						if (u->cargo_cap > 0) SetBit(cargoes, u->cargo_type);
					}
					str = STR_VEHICLE_LIST_CARGO_LIST;
					params[3] = cargoes;
					break;
				}

				case VST_RELIABILITY: {
					str = ToPercent16(v->reliability) >= 50 ? STR_VEHICLE_LIST_RELIABILITY : STR_VEHICLE_LIST_RELIABILITY_RED;
					params[3] = ToPercent16(v->reliability);
					break;
				}

				case VST_MAX_SPEED: {
					str = STR_VEHICLE_LIST_MAX_SPEED;
					params[3] = v->GetDisplayMaxSpeed();
					break;
				}

				case VST_MODEL: {
					str = STR_VEHICLE_LIST_ENGINE_BUILT;
					params[3] = v->engine_type;
					params[4] = v->build_year;
					break;
				}

				case VST_VALUE: {
					Money total_value = 0;
					for (const Vehicle *u = v; u != nullptr; u = u->GetNextVehicle()) {
						total_value += u->value;
					}
					str = STR_VEHICLE_LIST_VALUE;
					params[3] = total_value;
					break;
				}

				case VST_LENGTH: {
					const GroundVehicleCache* gcache = v->GetGroundVehicleCache();
					assert(gcache != nullptr);
					str = STR_VEHICLE_LIST_LENGTH;
					params[3] = CeilDiv(gcache->cached_total_length * 10, TILE_SIZE);
					params[4] = 1;
					break;
				}

				case VST_TIME_TO_LIVE: {
					auto years_remaining = (v->max_age / DAYS_IN_LEAP_YEAR) - (v->age / DAYS_IN_LEAP_YEAR);
					str = (years_remaining > 1) ? STR_VEHICLE_LIST_TIME_TO_LIVE : ((years_remaining < 0) ? STR_VEHICLE_LIST_TIME_TO_LIVE_OVERDUE : STR_VEHICLE_LIST_TIME_TO_LIVE_RED);
					params[3] = std::abs(years_remaining.base());
					break;
				}

				case VST_TIMETABLE_DELAY: {
					if (v->lateness_counter == 0 || (!_settings_client.gui.timetable_in_ticks && v->lateness_counter / TimetableDisplayUnitSize() == 0)) {
						str = STR_VEHICLE_LIST_TIMETABLE_DELAY_ON_TIME;
					} else {
						str = v->lateness_counter > 0 ? STR_VEHICLE_LIST_TIMETABLE_DELAY_LATE : STR_VEHICLE_LIST_TIMETABLE_DELAY_EARLY;
						std::tie(params[3], params[4]) = GetTimetableParameters(std::abs(v->lateness_counter));
					}
					break;
				}

				case VST_PROFIT_LIFETIME: {
					str = STR_VEHICLE_LIST_PROFIT_THIS_YEAR_LAST_YEAR_LIFETIME;
					params[3] = v->GetDisplayProfitLifetime();
					break;
				}

				case VST_AVERAGE_ORDER_OCCUPANCY: {
					uint8_t occupancy_average = v->GetOrderOccupancyAverage();
					if (occupancy_average >= 16) {
						str = STR_VEHICLE_LIST_ORDER_OCCUPANCY_AVERAGE;
						params[3] = occupancy_average - 16;
					} else {
						str = STR_JUST_STRING2;
					}
					break;
				}

				case VST_TIMETABLE_TYPE: {
					str = STR_VEHICLE_LIST_TIMETABLE_TYPE;
					params[3] = GetVehicleTimetableGroupString(v);
					break;
				}

				default: {
					str = STR_JUST_STRING2;
					break;
				}
			}

			DrawVehicleImage(v, {image_left, ir.top, image_right, ir.bottom}, selected_vehicle, EIT_IN_LIST, 0);
			DrawString(tr.left, tr.right, ir.top + line_height - GetCharacterHeight(FS_SMALL) - WidgetDimensions::scaled.framerect.bottom - 1, GetStringWithArgs(str, params));

			/* company colour stripe along vehicle description row */
			if (_settings_client.gui.show_vehicle_list_company_colour && v->owner != this->vli.company) {
				uint8_t ccolour = 0;
				Company *c = Company::Get(v->owner);
				if (c != nullptr) {
					ccolour = GetColourGradient(c->colour, SHADE_LIGHTER);
				}
				GfxFillRect((tr.right - 1) - (GetCharacterHeight(FS_SMALL) - 2), ir.top + 1, tr.right - 1, (ir.top + 1) + (GetCharacterHeight(FS_SMALL) - 2), ccolour, FILLRECT_OPAQUE);
			}
		} else {
			StringID str = STR_JUST_STRING2;
			std::array<StringParameter, 4> params = {
				EconTime::UsingWallclockUnits() ? STR_VEHICLE_LIST_PROFIT_THIS_PERIOD_LAST_PERIOD : STR_VEHICLE_LIST_PROFIT_THIS_YEAR_LAST_YEAR,
				vehgroup.GetDisplayProfitThisYear(),
				vehgroup.GetDisplayProfitLastYear(),
				std::monostate{},
			};

			switch (this->vehgroups.SortType()) {
				case VGST_AVERAGE_ORDER_OCCUPANCY: {
					uint8_t occupancy_average = vehgroup.GetOrderOccupancyAverage();
					if (occupancy_average >= 16) {
						str = STR_VEHICLE_LIST_ORDER_OCCUPANCY_AVERAGE;
						params[3] = occupancy_average - 16;
					}
					break;
				}

				case VGST_TIMETABLE_TYPE: {
					if (vehgroup.NumVehicles() != 0) {
						str = STR_VEHICLE_LIST_TIMETABLE_TYPE;
						params[3] = GetVehicleTimetableGroupString(vehgroup.vehicles_begin[0]);
					}
					break;
				}

				default:
					break;
			}

			DrawString(tr.left, tr.right, ir.bottom - GetCharacterHeight(FS_SMALL) - WidgetDimensions::scaled.framerect.bottom, GetStringWithArgs(str, params));
		}

		DrawVehicleProfitButton(vehgroup.GetOldestVehicleAge(), vehgroup.GetDisplayProfitLastYear(), vehgroup.NumVehicles(), vehicle_button_x, ir.top + GetCharacterHeight(FS_NORMAL) + WidgetDimensions::scaled.vsep_normal);

		switch (this->grouping) {
			case GB_NONE: {
				const Vehicle *v = vehgroup.GetSingleVehicle();

				if (HasBit(v->vehicle_flags, VF_PATHFINDER_LOST)) {
					DrawSprite(SPR_WARNING_SIGN, PAL_NONE, vehicle_button_x, ir.top + GetCharacterHeight(FS_NORMAL) + WidgetDimensions::scaled.vsep_normal + profit.height);
				}

				DrawVehicleImage(v, {image_left, ir.top, image_right, ir.bottom}, selected_vehicle, EIT_IN_LIST, 0);

				if (_settings_client.gui.show_cargo_in_vehicle_lists) {
					/* Get the cargoes the vehicle can carry */
					CargoTypes vehicle_cargoes = 0;

					for (auto u = v; u != nullptr; u = u->Next()) {
						if (u->cargo_cap == 0) continue;

						SetBit(vehicle_cargoes, u->cargo_type);
					}

					if (!v->name.empty()) {
						/* The vehicle got a name so we will print it and the cargoes */
						DrawString(tr.left, tr.right, ir.top,
								GetString(STR_VEHICLE_LIST_NAME_AND_CARGO, STR_VEHICLE_NAME, v->index, STR_VEHICLE_LIST_CARGO, vehicle_cargoes),
								TC_BLACK, SA_LEFT, false, FS_SMALL);
					} else if (v->group_id != DEFAULT_GROUP) {
						/* The vehicle has no name, but is member of a group, so print group name and the cargoes */
						DrawString(tr.left, tr.right, ir.top,
								GetString(STR_VEHICLE_LIST_NAME_AND_CARGO, STR_GROUP_NAME, v->group_id.base() | GROUP_NAME_HIERARCHY, STR_VEHICLE_LIST_CARGO, vehicle_cargoes),
								TC_BLACK, SA_LEFT, false, FS_SMALL);
					} else {
						/* The vehicle has no name, and is not a member of a group, so just print the cargoes */
						DrawString(tr.left, tr.right, ir.top, GetString(STR_VEHICLE_LIST_CARGO, vehicle_cargoes), TC_BLACK, SA_LEFT, false, FS_SMALL);
					}
				} else if (!v->name.empty()) {
					/* The vehicle got a name so we will print it */
					DrawString(tr.left, tr.right, ir.top, GetString(STR_VEHICLE_NAME, v->index), TC_BLACK, SA_LEFT, false, FS_SMALL);
				} else if (v->group_id != DEFAULT_GROUP) {
					/* The vehicle has no name, but is member of a group, so print group name */
					DrawString(tr.left, tr.right, ir.top, GetString(STR_GROUP_NAME, v->group_id.base() | GROUP_NAME_HIERARCHY), TC_BLACK, SA_LEFT, false, FS_SMALL);
				}

				if (show_orderlist) DrawSmallOrderList(v, olr.left, olr.right, ir.top + GetCharacterHeight(FS_SMALL), this->order_arrow_width, v->cur_real_order_index);

				TextColour tc;
				if (v->IsChainInDepot()) {
					tc = TC_BLUE;
				} else {
					tc = (v->age > v->max_age - DAYS_IN_LEAP_YEAR) ? TC_RED : TC_BLACK;
				}

				DrawString(ir.left, ir.right, ir.top + WidgetDimensions::scaled.framerect.top, GetString(STR_JUST_COMMA, v->unitnumber), tc);
				break;
			}

			case GB_SHARED_ORDERS: {
				assert(vehgroup.NumVehicles() > 0);

				for (int i = 0; i < static_cast<int>(vehgroup.NumVehicles()); ++i) {
					if (image_left + WidgetDimensions::scaled.hsep_wide * i >= image_right) break; // Break if there is no more space to draw any more vehicles anyway.
					DrawVehicleImage(vehgroup.vehicles_begin[i], {image_left + WidgetDimensions::scaled.hsep_wide * i, ir.top, image_right, ir.bottom}, selected_vehicle, EIT_IN_LIST, 0);
				}

				GroupID gid = vehgroup.vehicles_begin[0]->group_id;
				bool show_group = false;

				/* If all vehicles are in the same group, print group name */
				if (vehgroup.vehicles_begin[0]->group_id != DEFAULT_GROUP) {
					show_group = true;
					for (int i = 1; i < static_cast<int>(vehgroup.NumVehicles()); ++i) {
						if (vehgroup.vehicles_begin[i]->group_id != gid) {
							show_group = false;
							break;
						}
					}
				}

				if (_settings_client.gui.show_cargo_in_vehicle_lists) {
					CargoTypes vehicle_cargoes = 0;

					for (int i = 0; i < static_cast<int>(vehgroup.NumVehicles()); ++i) {
						const Vehicle *v = vehgroup.vehicles_begin[i];
						for (auto u = v; u != nullptr; u = u->Next()) {
							if (u->cargo_cap == 0) continue;
							SetBit(vehicle_cargoes, u->cargo_type);
						}
					}

					if (show_group) {
						/* The vehicle is member of a group, so print group name and the cargoes */
						std::string str = GetString(STR_VEHICLE_LIST_NAME_AND_CARGO,
								STR_GROUP_NAME,
								gid.base() | GROUP_NAME_HIERARCHY,
								STR_VEHICLE_LIST_CARGO,
								vehicle_cargoes);
						DrawString(tr.left, tr.right, ir.top, str, TC_BLACK, SA_LEFT, false, FS_SMALL);
					} else {
						/* The vehicle is not a member of a group, so just print the cargoes */
						DrawString(tr.left, tr.right, ir.top, GetString(STR_VEHICLE_LIST_CARGO, vehicle_cargoes), TC_BLACK, SA_LEFT, false, FS_SMALL);
					}
				} else if (show_group) {
					/* The vehicle is member of a group, so print group name */
					DrawString(tr.left, tr.right, ir.top, GetString(STR_GROUP_NAME, gid.base() | GROUP_NAME_HIERARCHY), TC_BLACK, SA_LEFT, false, FS_SMALL);
				}

				if (show_orderlist) DrawSmallOrderList((vehgroup.vehicles_begin[0])->Orders(), olr.left, olr.right, ir.top + GetCharacterHeight(FS_SMALL), this->order_arrow_width);

				DrawString(ir.left, ir.right, ir.top + WidgetDimensions::scaled.framerect.top, GetString(STR_JUST_COMMA, vehgroup.NumVehicles()), TC_BLACK);
				break;
			}

			default:
				NOT_REACHED();
		}

		ir = ir.Translate(0, line_height);
	}
}

void BaseVehicleListWindow::UpdateSortingInterval()
{
	uint16_t resort_interval = DAY_TICKS * 10;
	if (this->grouping == GB_NONE && this->vehgroups.SortType() == VST_TIMETABLE_DELAY) resort_interval = DAY_TICKS;
	this->vehgroups.SetResortInterval(resort_interval);
}

void BaseVehicleListWindow::UpdateSortingFromGrouping()
{
	/* Set up sorting. Make the window-specific _sorting variable
	 * point to the correct global _sorting struct so we are freed
	 * from having conditionals during window operation */
	switch (this->vli.vtype) {
		case VEH_TRAIN:    this->sorting = &_sorting[this->grouping].train; break;
		case VEH_ROAD:     this->sorting = &_sorting[this->grouping].roadveh; break;
		case VEH_SHIP:     this->sorting = &_sorting[this->grouping].ship; break;
		case VEH_AIRCRAFT: this->sorting = &_sorting[this->grouping].aircraft; break;
		default: NOT_REACHED();
	}
	this->vehgroups.SetSortFuncs(this->GetVehicleSorterFuncs());
	this->vehgroups.SetListing(*this->sorting);
	this->vehgroups.ForceRebuild();
	this->vehgroups.NeedResort();
	this->UpdateSortingInterval();
}

void BaseVehicleListWindow::UpdateVehicleGroupBy(GroupBy group_by)
{
	if (this->grouping != group_by) {
		/* Save the old sorting option, so that if we change the grouping option back later on,
		 * UpdateSortingFromGrouping() will automatically restore the saved sorting option. */
		*this->sorting = this->vehgroups.GetListing();

		this->grouping = group_by;
		_grouping[this->vli.type][this->vli.vtype] = group_by;
		this->UpdateSortingFromGrouping();
	}
}

uint BaseVehicleListWindow::GetSorterDisableMask(VehicleType type) const
{
	uint mask = 0;
	if (this->grouping == GB_NONE) {
		if (type != VEH_TRAIN && type != VEH_ROAD) mask |= (1 << VST_LENGTH);
		if (type != VEH_TRAIN || _settings_game.vehicle.train_acceleration_model == AM_ORIGINAL) mask |= (1 << VST_MAX_SPEED_LOADED);
	}
	return mask;
}

/**
 * Window for the (old) vehicle listing.
 * See #VehicleListIdentifier::Pack for the contents of the window number.
 */
struct VehicleListWindow : public BaseVehicleListWindow {
private:
	/** Enumeration of planes of the button row at the bottom. */
	enum ButtonPlanes : uint8_t {
		BP_SHOW_BUTTONS, ///< Show the buttons.
		BP_HIDE_BUTTONS, ///< Show the empty panel.
	};

	StringID GetChangeOrderStringID() const
	{
		if (VehicleListIdentifier::UnPack(this->window_number).type == VL_STATION_LIST) {
			return (BaseStation::Get(this->vli.index)->facilities.Test(StationFacility::Waypoint)) ? STR_VEHICLE_LIST_CHANGE_ORDER_WAYPOINT : STR_VEHICLE_LIST_CHANGE_ORDER_STATION;
		} else if (VehicleListIdentifier::UnPack(this->window_number).type == VL_DEPOT_LIST) {
			return STR_VEHICLE_LIST_CHANGE_ORDER_TRAIN_DEPOT + this->vli.vtype;
		} else {
			return 0;
		}
	}

	/** Enumeration of planes of the title row at the top. */
	enum CaptionPlanes : uint8_t {
		BP_NORMAL,        ///< Show shared orders caption and buttons.
		BP_SHARED_ORDERS, ///< Show the normal caption.
	};

public:
	VehicleListWindow(WindowDesc &desc, WindowNumber window_number, const VehicleListIdentifier &vli) : BaseVehicleListWindow(desc, vli)
	{
		this->CreateNestedTree();

		this->GetWidget<NWidgetStacked>(WID_VL_FILTER_BY_CARGO_SEL)->SetDisplayedPlane((this->vli.type == VL_SHARED_ORDERS || this->vli.type == VL_SINGLE_VEH) ? SZSP_NONE : 0);

		this->vscroll = this->GetScrollbar(WID_VL_SCROLLBAR);

		/* Set up the window widgets */
		this->GetWidget<NWidgetCore>(WID_VL_LIST)->SetToolTip(STR_VEHICLE_LIST_TRAIN_LIST_TOOLTIP + this->vli.vtype);

		NWidgetStacked *nwi = this->GetWidget<NWidgetStacked>(WID_VL_CAPTION_SELECTION);
		if (this->vli.type == VL_SHARED_ORDERS) {
			this->GetWidget<NWidgetCore>(WID_VL_CAPTION_SHARED_ORDERS)->SetString(STR_VEHICLE_LIST_SHARED_ORDERS_LIST_CAPTION);
			/* If we are in the shared orders window, then disable the group-by dropdown menu.
			 * Remove this when the group-by dropdown menu has another option apart from grouping by shared orders. */
			this->SetWidgetDisabledState(WID_VL_GROUP_ORDER, true);
			this->SetWidgetDisabledState(WID_VL_GROUP_BY_PULLDOWN, true);
			nwi->SetDisplayedPlane(BP_SHARED_ORDERS);
		} else {
			this->GetWidget<NWidgetCore>(WID_VL_CAPTION)->SetString(STR_VEHICLE_LIST_TRAIN_CAPTION + this->vli.vtype);
			nwi->SetDisplayedPlane(BP_NORMAL);
		}

		this->FinishInitNested(window_number);
		if (this->vli.company != OWNER_NONE) this->owner = this->vli.company;

		this->BuildVehicleList();
		this->SortVehicleList();
	}

	void Close(int data = 0) override
	{
		*this->sorting = this->vehgroups.GetListing();
		this->Window::Close();
	}

	void UpdateWidgetSize(WidgetID widget, Dimension &size, [[maybe_unused]] const Dimension &padding, [[maybe_unused]] Dimension &fill, [[maybe_unused]] Dimension &resize) override
	{
		switch (widget) {
			case WID_VL_LIST:
				resize.height = GetVehicleListHeight(this->vli.vtype, 1);

				switch (this->vli.vtype) {
					case VEH_TRAIN:
					case VEH_ROAD:
						size.height = 6 * resize.height;
						break;
					case VEH_SHIP:
					case VEH_AIRCRAFT:
						size.height = 4 * resize.height;
						break;
					default: NOT_REACHED();
				}
				break;

			case WID_VL_SORT_ORDER: {
				Dimension d = GetStringBoundingBox(this->GetWidget<NWidgetCore>(widget)->GetString());
				d.width += padding.width + Window::SortButtonWidth() * 2; // Doubled since the string is centred and it also looks better.
				d.height += padding.height;
				size = maxdim(size, d);
				break;
			}

			case WID_VL_GROUP_BY_PULLDOWN:
				size.width = GetStringListWidth(this->vehicle_group_by_names) + padding.width;
				break;

			case WID_VL_SORT_BY_PULLDOWN:
				size.width = GetStringListWidth(EconTime::UsingWallclockUnits() ? this->vehicle_group_none_sorter_names_wallclock : this->vehicle_group_none_sorter_names_calendar);
				size.width = std::max(size.width, GetStringListWidth(EconTime::UsingWallclockUnits() ? this->vehicle_group_shared_orders_sorter_names_wallclock : this->vehicle_group_shared_orders_sorter_names_calendar));
				size.width += padding.width;
				break;

			case WID_VL_FILTER_BY_CARGO:
				size.width = std::max(size.width, GetDropDownListDimension(this->BuildCargoDropDownList(true)).width + padding.width);
				break;

			case WID_VL_MANAGE_VEHICLES_DROPDOWN: {
				Dimension d = this->GetActionDropdownSize(this->vli.type == VL_STANDARD, false,
						this->vli.vtype == VEH_TRAIN, this->GetChangeOrderStringID());
				d.height += padding.height;
				d.width  += padding.width;
				size = maxdim(size, d);
				break;
			}
		}
	}

	std::string GetWidgetString(WidgetID widget, StringID stringid) const override
	{
		switch (widget) {
			case WID_VL_AVAILABLE_VEHICLES:
				return GetString(STR_VEHICLE_LIST_AVAILABLE_TRAINS + this->vli.vtype);

			case WID_VL_GROUP_BY_PULLDOWN:
				return GetString(std::data(this->vehicle_group_by_names)[this->grouping]);

			case WID_VL_SORT_BY_PULLDOWN:
				return GetString(this->GetVehicleSorterNames()[this->vehgroups.SortType()]);

			case WID_VL_FILTER_BY_CARGO:
				return GetString(this->GetCargoFilterLabel(this->cargo_filter_criteria));

			case WID_VL_CAPTION:
			case WID_VL_CAPTION_SHARED_ORDERS: {
				switch (this->vli.type) {
					case VL_SHARED_ORDERS: // Shared Orders
						return GetString(stringid, this->vehicles.size());

					case VL_STANDARD: // Company Name
						return GetString(stringid, STR_COMPANY_NAME, this->vli.ToCompanyID(), std::monostate{}, this->vehicles.size());

					case VL_STATION_LIST: // Station/Waypoint Name
						return GetString(stringid, Station::IsExpected(BaseStation::Get(this->vli.ToStationID())) ? STR_STATION_NAME : STR_WAYPOINT_NAME, this->vli.ToStationID(), std::monostate{}, this->vehicles.size());

					case VL_DEPOT_LIST:
						return GetString(stringid, STR_DEPOT_CAPTION, this->vli.vtype, this->vli.ToDestinationID(), this->vehicles.size());

					default: NOT_REACHED();
				}
			}

			default:
				return this->Window::GetWidgetString(widget, stringid);
		}
	}

	void DrawWidget(const Rect &r, WidgetID widget) const override
	{
		switch (widget) {
			case WID_VL_SORT_ORDER:
				/* draw arrow pointing up/down for ascending/descending sorting */
				this->DrawSortButtonState(widget, this->vehgroups.IsDescSortOrder() ? SBS_DOWN : SBS_UP);
				break;

			case WID_VL_LIST:
				this->DrawVehicleListItems(VehicleID::Invalid(), this->resize.step_height, r);
				break;
		}
	}

	void OnPaint() override
	{
		this->BuildVehicleList();
		this->SortVehicleList();

		if (_local_company != this->own_company) this->CountOwnVehicles();

		if (!this->ShouldShowActionDropdownList() && this->IsWidgetLowered(WID_VL_MANAGE_VEHICLES_DROPDOWN)) {
			HideDropDownMenu(this);
		}

		/* Hide the widgets that we will not use in this window
		 * Some windows contains actions only fit for the owner */
		bool show_buttons = this->owner == _local_company || (_local_company != CompanyID::Invalid() && _settings_game.economy.infrastructure_sharing[this->vli.vtype]);
		int plane_to_show = show_buttons ? BP_SHOW_BUTTONS : BP_HIDE_BUTTONS;
		NWidgetStacked *nwi = this->GetWidget<NWidgetStacked>(WID_VL_HIDE_BUTTONS);
		if (plane_to_show != nwi->shown_plane) {
			nwi->SetDisplayedPlane(plane_to_show);
			nwi->SetDirty(this);
		}
		if (show_buttons) {
			this->SetWidgetDisabledState(WID_VL_AVAILABLE_VEHICLES, this->owner != _local_company || this->vli.type != VL_STANDARD);
			this->SetWidgetDisabledState(WID_VL_MANAGE_VEHICLES_DROPDOWN, !this->ShouldShowActionDropdownList());
			this->SetWidgetsDisabledState(this->owner != _local_company || this->vehicles.empty() || (this->vli.type == VL_STANDARD && _settings_client.gui.disable_top_veh_list_mass_actions),
				WID_VL_STOP_ALL,
				WID_VL_START_ALL);
		}

		this->DrawWidgets();
	}

	bool last_overlay_state = false;
	void OnMouseLoop() override
	{
		if (last_overlay_state != ShowCargoIconOverlay()) {
			last_overlay_state = ShowCargoIconOverlay();
			this->SetWidgetDirty(WID_VL_LIST);
		}
	}

	void OnClick([[maybe_unused]] Point pt, WidgetID widget, [[maybe_unused]] int click_count) override
	{
		switch (widget) {
			case WID_VL_ORDER_VIEW: // Open the shared orders window
				assert(this->vli.type == VL_SHARED_ORDERS);
				assert(!this->vehicles.empty());
				ShowOrdersWindow(this->vehicles[0]);
				break;

			case WID_VL_SORT_ORDER: // Flip sorting method ascending/descending
				this->vehgroups.ToggleSortOrder();
				this->vehgroups.ForceResort();
				this->SetDirty();
				break;

			case WID_VL_GROUP_BY_PULLDOWN: // Select sorting criteria dropdown menu
				ShowDropDownMenu(this, this->vehicle_group_by_names, this->grouping, WID_VL_GROUP_BY_PULLDOWN, 0, 0);
				return;

			case WID_VL_SORT_BY_PULLDOWN: // Select sorting criteria dropdown menu
				ShowDropDownMenu(this, this->GetVehicleSorterNames(), this->vehgroups.SortType(), WID_VL_SORT_BY_PULLDOWN, 0,
						this->GetSorterDisableMask(this->vli.vtype));
				return;

			case WID_VL_FILTER_BY_CARGO: // Cargo filter dropdown
				ShowDropDownList(this, this->BuildCargoDropDownList(false), this->cargo_filter_criteria, widget);
				break;

			case WID_VL_LIST: { // Matrix to show vehicles
				auto it = this->vscroll->GetScrolledItemFromWidget(this->vehgroups, pt.y, this, WID_VL_LIST);
				if (it == this->vehgroups.end()) return; // click out of list bound

				const GUIVehicleGroup &vehgroup = *it;
				switch (this->grouping) {
					case GB_NONE: {
						const Vehicle *v = vehgroup.GetSingleVehicle();
						if (!VehicleClicked(v)) {
							if (_ctrl_pressed) {
								ShowCompanyGroupForVehicle(v);
							} else {
								ShowVehicleViewWindow(v);
							}
						}
						break;
					}

					case GB_SHARED_ORDERS: {
						assert(vehgroup.NumVehicles() > 0);
						if (!VehicleClicked(vehgroup)) {
							const Vehicle *v = vehgroup.vehicles_begin[0];
							if (_ctrl_pressed) {
								ShowOrdersWindow(v);
							} else {
								if (vehgroup.NumVehicles() == 1) {
									ShowVehicleViewWindow(v);
								} else {
									ShowVehicleListWindow(v);
								}
							}
						}
						break;
					}

					default: NOT_REACHED();
				}

				break;
			}

			case WID_VL_AVAILABLE_VEHICLES:
				ShowBuildVehicleWindow(INVALID_TILE, this->vli.vtype);
				break;

			case WID_VL_MANAGE_VEHICLES_DROPDOWN: {
				VehicleListIdentifier vli = VehicleListIdentifier::UnPack(this->window_number);
				DropDownList list = this->BuildActionDropdownList(vli.type == VL_STANDARD, false,
						this->vli.vtype == VEH_TRAIN, this->GetChangeOrderStringID(), true, vli.type == VL_STANDARD);
				ShowDropDownList(this, std::move(list), -1, WID_VL_MANAGE_VEHICLES_DROPDOWN);
				break;
			}

			case WID_VL_STOP_ALL:
			case WID_VL_START_ALL:
				Command<CMD_MASS_START_STOP>::Post(TileIndex{}, widget == WID_VL_START_ALL, true, this->vli, this->GetCargoFilter());
				break;
		}
	}

	void OnDropdownSelect(WidgetID widget, int index) override
	{
		switch (widget) {
			case WID_VL_GROUP_BY_PULLDOWN:
				this->UpdateVehicleGroupBy(static_cast<GroupBy>(index));
				break;

			case WID_VL_SORT_BY_PULLDOWN:
				this->vehgroups.SetSortType(index);
				this->UpdateSortingInterval();
				break;

			case WID_VL_FILTER_BY_CARGO:
				this->SetCargoFilter(index);
				break;

			case WID_VL_MANAGE_VEHICLES_DROPDOWN:
				switch (index) {
					case ADI_REPLACE: // Replace window
						ShowReplaceGroupVehicleWindow(ALL_GROUP, this->vli.vtype);
						break;
					case ADI_TEMPLATE_REPLACE:
						if (vli.vtype == VEH_TRAIN) {
							ShowTemplateReplaceWindow();
						}
						break;
					case ADI_SERVICE: // Send for servicing
						Command<CMD_MASS_SEND_VEHICLE_TO_DEPOT>::Post(GetCmdSendToDepotMsg(this->vli.vtype), DepotCommandFlag::Service, this->vli, this->GetCargoFilter());
						break;
					case ADI_DEPOT: // Send to Depots
						Command<CMD_MASS_SEND_VEHICLE_TO_DEPOT>::Post(GetCmdSendToDepotMsg(this->vli.vtype), DepotCommandFlags{}, this->vli, this->GetCargoFilter());
						break;
					case ADI_DEPOT_SELL:
						Command<CMD_MASS_SEND_VEHICLE_TO_DEPOT>::Post(GetCmdSendToDepotMsg(this->vli.vtype), DepotCommandFlag::Sell, this->vli, this->GetCargoFilter());
						break;
					case ADI_CANCEL_DEPOT:
						Command<CMD_MASS_SEND_VEHICLE_TO_DEPOT>::Post(GetCmdSendToDepotMsg(this->vli.vtype), DepotCommandFlag::Cancel, this->vli, this->GetCargoFilter());
						break;

					case ADI_CHANGE_ORDER:
						SetObjectToPlaceWnd(ANIMCURSOR_PICKSTATION, PAL_NONE, HT_RECT, this);
						break;

					case ADI_CREATE_GROUP:
						ShowQueryString({}, STR_GROUP_RENAME_CAPTION, MAX_LENGTH_GROUP_NAME_CHARS, this, CS_ALPHANUMERAL, QSF_ENABLE_DEFAULT | QSF_LEN_IN_CHARS);
						break;

					case ADI_TRACERESTRICT_SLOT_MGMT: {
						extern void ShowTraceRestrictSlotWindow(CompanyID company, VehicleType vehtype);
						ShowTraceRestrictSlotWindow(this->owner, this->vli.vtype);
						break;
					}

					case ADI_TRACERESTRICT_COUNTER_MGMT: {
						extern void ShowTraceRestrictCounterWindow(CompanyID company);
						ShowTraceRestrictCounterWindow(this->owner);
						break;
					}

					default: NOT_REACHED();
				}
				break;

			default: NOT_REACHED();
		}
		this->SetDirty();
	}

	void OnQueryTextFinished(std::optional<std::string> str) override
	{
		Command<CMD_CREATE_GROUP_FROM_LIST>::Post(STR_ERROR_GROUP_CAN_T_CREATE, this->vli, this->GetCargoFilter(), str.has_value() ? *str : std::string{});
	}

	virtual void OnPlaceObject(Point pt, TileIndex tile) override
	{
		/* check depot first */
		if (IsDepotTile(tile) && GetDepotVehicleType(tile) == this->vli.vtype) {
			if (this->vli.type != VL_DEPOT_LIST) return;
			if (!IsInfraTileUsageAllowed(this->vli.vtype, this->vli.company, tile)) return;
			if (this->vli.vtype == VEH_ROAD && GetPresentRoadTramTypes(Depot::Get(this->vli.index)->xy) != GetPresentRoadTramTypes(tile)) return;

			DestinationID dest = (this->vli.vtype == VEH_AIRCRAFT) ? DestinationID(GetStationIndex(tile)) : DestinationID(GetDepotIndex(tile));
			Command<CMD_MASS_CHANGE_ORDER>::Post(this->vli.index, this->vli.vtype, OT_GOTO_DEPOT, this->GetCargoFilter(), dest);
			ResetObjectToPlace();
			return;
		}

		/* check rail waypoint or buoy (no ownership) */
		if ((IsRailWaypointTile(tile) && this->vli.vtype == VEH_TRAIN && IsInfraTileUsageAllowed(VEH_TRAIN, this->vli.company, tile))
				|| (IsRoadWaypointTile(tile) && this->vli.vtype == VEH_ROAD && IsInfraTileUsageAllowed(VEH_ROAD, this->vli.company, tile))
				|| (IsBuoyTile(tile) && this->vli.vtype == VEH_SHIP)) {
			if (this->vli.type != VL_STATION_LIST) return;
			if (!Station::Get(this->vli.index)->facilities.Test(StationFacility::Waypoint)) return;
			Command<CMD_MASS_CHANGE_ORDER>::Post(this->vli.index, this->vli.vtype, OT_GOTO_WAYPOINT, this->GetCargoFilter(), GetStationIndex(tile));
			ResetObjectToPlace();
			return;
		}

		if (IsTileType(tile, MP_STATION)) {
			if (this->vli.type != VL_STATION_LIST) return;
			if (BaseStation::Get(this->vli.index)->facilities.Test(StationFacility::Waypoint)) return;

			StationID st_index = GetStationIndex(tile);
			const Station *st = Station::Get(st_index);

			if (!IsInfraUsageAllowed(this->vli.vtype, this->vli.company, st->owner)) return;

			if ((this->vli.vtype == VEH_SHIP && st->facilities.Test(StationFacility::Dock)) ||
					(this->vli.vtype == VEH_TRAIN && st->facilities.Test(StationFacility::Train)) ||
					(this->vli.vtype == VEH_AIRCRAFT && st->facilities.Test(StationFacility::Airport)) ||
					(this->vli.vtype == VEH_ROAD && st->facilities.Any({StationFacility::BusStop, StationFacility::TruckStop}))) {
				Command<CMD_MASS_CHANGE_ORDER>::Post(this->vli.index, this->vli.vtype, OT_GOTO_STATION, this->GetCargoFilter(), GetStationIndex(tile));
				ResetObjectToPlace();
				return;
			}
		}
	}

	void OnGameTick() override
	{
		if (this->vehgroups.NeedResort()) {
			StationID station = (this->vli.type == VL_STATION_LIST) ? this->vli.ToStationID() : StationID::Invalid();

			Debug(misc, 3, "Periodic resort {} list company {} at station {}", this->vli.vtype, this->owner, station);
			this->SetDirty();
		}
	}

	void OnResize() override
	{
		this->vscroll->SetCapacityFromWidget(this, WID_VL_LIST);
	}

	/**
	 * Some data on this window has become invalid.
	 * @param data Information about the changed data.
	 * @param gui_scope Whether the call is done from GUI scope. You may not do everything when not in GUI scope. See #InvalidateWindowData() for details.
	 */
	void OnInvalidateData([[maybe_unused]] int data = 0, [[maybe_unused]] bool gui_scope = true) override
	{
		if (!gui_scope && HasBit(data, 31) && this->vli.type == VL_SHARED_ORDERS) {
			/* Needs to be done in command-scope, so everything stays valid */
			this->vli.SetIndex(GB(data, 0, 20));
			this->window_number = this->vli.ToWindowNumber();
			this->vehgroups.ForceRebuild();
			return;
		}

		if (data == 0) {
			/* This needs to be done in command-scope to enforce rebuilding before resorting invalid data */
			this->vehgroups.ForceRebuild();
			if (this->vli.type == VL_SHARED_ORDERS && !_settings_client.gui.enable_single_veh_shared_order_gui && this->vehicles.size() == 1) {
				this->Close();
				return;
			}
		} else {
			this->vehgroups.ForceResort();
		}
	}
};

static WindowDesc _vehicle_list_desc[] = {
	{
		__FILE__, __LINE__,
		WDP_AUTO, "list_vehicles_train", 325, 246,
		WC_TRAINS_LIST, WC_NONE,
		{},
		_nested_vehicle_list
	},
	{
		__FILE__, __LINE__,
		WDP_AUTO, "list_vehicles_roadveh", 260, 246,
		WC_ROADVEH_LIST, WC_NONE,
		{},
		_nested_vehicle_list
	},
	{
		__FILE__, __LINE__,
		WDP_AUTO, "list_vehicles_ship", 260, 246,
		WC_SHIPS_LIST, WC_NONE,
		{},
		_nested_vehicle_list
	},
	{
		__FILE__, __LINE__,
		WDP_AUTO, "list_vehicles_aircraft", 260, 246,
		WC_AIRCRAFT_LIST, WC_NONE,
		{},
		_nested_vehicle_list
	}
};

static void ShowVehicleListWindowLocal(CompanyID company, VehicleListType vlt, VehicleType vehicle_type, uint32_t unique_number)
{
	if (!Company::IsValidID(company) && company != OWNER_NONE) return;

	assert(vehicle_type < std::size(_vehicle_list_desc));
	VehicleListIdentifier vli(vlt, vehicle_type, company, unique_number);
	AllocateWindowDescFront<VehicleListWindow>(_vehicle_list_desc[vehicle_type], vli.ToWindowNumber(), vli);
}

void ShowVehicleListWindow(CompanyID company, VehicleType vehicle_type)
{
	/* If _settings_client.gui.advanced_vehicle_list > 1, display the Advanced list
	 * if _settings_client.gui.advanced_vehicle_list == 1, display Advanced list only for local company
	 * if _ctrl_pressed, do the opposite action (Advanced list x Normal list)
	 */

	if ((_settings_client.gui.advanced_vehicle_list > (uint)(company != _local_company)) != _ctrl_pressed) {
		ShowCompanyGroup(company, vehicle_type);
	} else {
		ShowVehicleListWindowLocal(company, VL_STANDARD, vehicle_type, company.base());
	}
}

void ShowVehicleListWindow(const Vehicle *v)
{
	ShowVehicleListWindowLocal(v->owner, VL_SHARED_ORDERS, v->type, v->FirstShared()->index.base());
}

void ShowVehicleListWindow(CompanyID company, VehicleType vehicle_type, StationID station)
{
	ShowVehicleListWindowLocal(company, VL_STATION_LIST, vehicle_type, station.base());
}

void ShowVehicleListWindow(CompanyID company, VehicleType vehicle_type, TileIndex depot_tile)
{
	ShowVehicleListWindowLocal(company, VL_DEPOT_LIST, vehicle_type, GetDepotDestinationIndex(depot_tile).base());
}

void DirtyVehicleListWindowForVehicle(const Vehicle *v)
{
	WindowClass cls = static_cast<WindowClass>(WC_TRAINS_LIST + v->type);
	WindowClass cls2 = (v->type == VEH_TRAIN) ? WC_TRACE_RESTRICT_SLOTS : cls;
	if (!HaveWindowByClass(cls) && !HaveWindowByClass(cls2)) return;
	for (Window *w : Window::Iterate()) {
		if (w->window_class == cls || w->window_class == cls2) {
			BaseVehicleListWindow *listwin = static_cast<BaseVehicleListWindow *>(w);
			uint max = std::min<uint>(listwin->vscroll->GetPosition() + listwin->vscroll->GetCapacity(), (uint)listwin->vehgroups.size());
			switch (listwin->grouping) {
				case BaseVehicleListWindow::GB_NONE:
					for (uint i = listwin->vscroll->GetPosition(); i < max; ++i) {
						if (v == listwin->vehgroups[i].vehicles_begin[0]) {
							listwin->SetWidgetDirty(0);
							break;
						}
					}
					break;

				case BaseVehicleListWindow::GB_SHARED_ORDERS: {
					const Vehicle *v_first_shared = v->FirstShared();
					for (uint i = listwin->vscroll->GetPosition(); i < max; ++i) {
						if (v_first_shared == listwin->vehgroups[i].vehicles_begin[0]->FirstShared()) {
							listwin->SetWidgetDirty(0);
							break;
						}
					}
					break;
				}

				default:
					NOT_REACHED();
			}
		}
	}
}

/* Unified vehicle GUI - Vehicle Details Window */

static_assert(WID_VD_DETAILS_CARGO_CARRIED    == WID_VD_DETAILS_CARGO_CARRIED + TDW_TAB_CARGO   );
static_assert(WID_VD_DETAILS_TRAIN_VEHICLES   == WID_VD_DETAILS_CARGO_CARRIED + TDW_TAB_INFO    );
static_assert(WID_VD_DETAILS_CAPACITY_OF_EACH == WID_VD_DETAILS_CARGO_CARRIED + TDW_TAB_CAPACITY);
static_assert(WID_VD_DETAILS_TOTAL_CARGO      == WID_VD_DETAILS_CARGO_CARRIED + TDW_TAB_TOTALS  );

/** Vehicle details widgets (other than train). */
static constexpr NWidgetPart _nested_nontrain_vehicle_details_widgets[] = {
	NWidget(NWID_HORIZONTAL),
		NWidget(WWT_CLOSEBOX, COLOUR_GREY),
		NWidget(WWT_IMGBTN, COLOUR_GREY, WID_VD_EXTRA_ACTIONS), SetSpriteTip(SPR_ARROW_DOWN, STR_VEHICLE_DETAILS_EXTRA_ACTIONS_TOOLTIP),
		NWidget(WWT_CAPTION, COLOUR_GREY, WID_VD_CAPTION),
		NWidget(WWT_SHADEBOX, COLOUR_GREY),
		NWidget(WWT_DEFSIZEBOX, COLOUR_GREY),
		NWidget(WWT_STICKYBOX, COLOUR_GREY),
	EndContainer(),
	NWidget(WWT_PANEL, COLOUR_GREY, WID_VD_TOP_DETAILS), SetMinimalSize(405, 42), SetResize(1, 0), EndContainer(),
	NWidget(WWT_PANEL, COLOUR_GREY, WID_VD_MIDDLE_DETAILS), SetMinimalSize(405, 45), SetResize(1, 0), EndContainer(),
	NWidget(NWID_HORIZONTAL),
		NWidget(WWT_PUSHARROWBTN, COLOUR_GREY, WID_VD_DECREASE_SERVICING_INTERVAL), SetFill(0, 1),
				SetArrowWidgetTypeTip(AWV_DECREASE),
		NWidget(WWT_PUSHARROWBTN, COLOUR_GREY, WID_VD_INCREASE_SERVICING_INTERVAL), SetFill(0, 1),
				SetArrowWidgetTypeTip(AWV_INCREASE),
		NWidget(WWT_DROPDOWN, COLOUR_GREY, WID_VD_SERVICE_INTERVAL_DROPDOWN), SetFill(0, 1),
				SetStringTip(STR_EMPTY, STR_SERVICE_INTERVAL_DROPDOWN_TOOLTIP),
		NWidget(WWT_PANEL, COLOUR_GREY, WID_VD_SERVICING_INTERVAL), SetFill(1, 1), SetResize(1, 0), EndContainer(),
		NWidget(WWT_RESIZEBOX, COLOUR_GREY),
	EndContainer(),
};

/** Train details widgets. */
static constexpr NWidgetPart _nested_train_vehicle_details_widgets[] = {
	NWidget(NWID_HORIZONTAL),
		NWidget(WWT_CLOSEBOX, COLOUR_GREY),
		NWidget(WWT_IMGBTN, COLOUR_GREY, WID_VD_EXTRA_ACTIONS), SetSpriteTip(SPR_ARROW_DOWN, STR_VEHICLE_DETAILS_EXTRA_ACTIONS_TOOLTIP),
		NWidget(WWT_CAPTION, COLOUR_GREY, WID_VD_CAPTION), SetStringTip(STR_VEHICLE_DETAILS_CAPTION, STR_TOOLTIP_WINDOW_TITLE_DRAG_THIS),
		NWidget(WWT_SHADEBOX, COLOUR_GREY),
		NWidget(WWT_DEFSIZEBOX, COLOUR_GREY),
		NWidget(WWT_STICKYBOX, COLOUR_GREY),
	EndContainer(),
	NWidget(WWT_PANEL, COLOUR_GREY, WID_VD_TOP_DETAILS), SetResize(1, 0), SetMinimalSize(405, 42), EndContainer(),
	NWidget(NWID_HORIZONTAL),
		NWidget(WWT_MATRIX, COLOUR_GREY, WID_VD_MATRIX), SetResize(1, 1), SetMinimalSize(393, 45), SetMatrixDataTip(1, 0), SetFill(1, 0), SetScrollbar(WID_VD_SCROLLBAR),
		NWidget(NWID_VSCROLLBAR, COLOUR_GREY, WID_VD_SCROLLBAR),
	EndContainer(),
	NWidget(NWID_HORIZONTAL),
		NWidget(WWT_PUSHARROWBTN, COLOUR_GREY, WID_VD_DECREASE_SERVICING_INTERVAL), SetFill(0, 1),
				SetArrowWidgetTypeTip(AWV_DECREASE),
		NWidget(WWT_PUSHARROWBTN, COLOUR_GREY, WID_VD_INCREASE_SERVICING_INTERVAL), SetFill(0, 1),
				SetArrowWidgetTypeTip(AWV_INCREASE),
		NWidget(WWT_DROPDOWN, COLOUR_GREY, WID_VD_SERVICE_INTERVAL_DROPDOWN), SetFill(0, 1),
				SetStringTip(STR_EMPTY, STR_SERVICE_INTERVAL_DROPDOWN_TOOLTIP),
		NWidget(WWT_PANEL, COLOUR_GREY, WID_VD_SERVICING_INTERVAL), SetFill(1, 1), SetResize(1, 0), EndContainer(),
	EndContainer(),
	NWidget(NWID_HORIZONTAL),
		NWidget(WWT_PUSHTXTBTN, COLOUR_GREY, WID_VD_DETAILS_CARGO_CARRIED), SetMinimalSize(96, 12),
				SetStringTip(STR_VEHICLE_DETAIL_TAB_CARGO, STR_VEHICLE_DETAILS_TRAIN_CARGO_TOOLTIP), SetFill(1, 0), SetResize(1, 0),
		NWidget(WWT_PUSHTXTBTN, COLOUR_GREY, WID_VD_DETAILS_TRAIN_VEHICLES), SetMinimalSize(99, 12),
				SetStringTip(STR_VEHICLE_DETAIL_TAB_INFORMATION, STR_VEHICLE_DETAILS_TRAIN_INFORMATION_TOOLTIP), SetFill(1, 0), SetResize(1, 0),
		NWidget(WWT_PUSHTXTBTN, COLOUR_GREY, WID_VD_DETAILS_CAPACITY_OF_EACH), SetMinimalSize(99, 12),
				SetStringTip(STR_VEHICLE_DETAIL_TAB_CAPACITIES, STR_VEHICLE_DETAILS_TRAIN_CAPACITIES_TOOLTIP), SetFill(1, 0), SetResize(1, 0),
		NWidget(WWT_PUSHTXTBTN, COLOUR_GREY, WID_VD_DETAILS_TOTAL_CARGO), SetMinimalSize(99, 12),
				SetStringTip(STR_VEHICLE_DETAIL_TAB_TOTAL_CARGO, STR_VEHICLE_DETAILS_TRAIN_TOTAL_CARGO_TOOLTIP), SetFill(1, 0), SetResize(1, 0),
		NWidget(WWT_RESIZEBOX, COLOUR_GREY),
	EndContainer(),
};


extern int GetTrainDetailsWndVScroll(VehicleID veh_id, TrainDetailsWindowTabs det_tab);
extern void DrawTrainDetails(const Train *v, const Rect &r, int vscroll_pos, uint16_t vscroll_cap, TrainDetailsWindowTabs det_tab);
extern void DrawRoadVehDetails(const Vehicle *v, const Rect &r);
extern void DrawShipDetails(const Vehicle *v, const Rect &r);
extern void DrawAircraftDetails(const Aircraft *v, const Rect &r);

static StringID _service_interval_dropdown_calendar[] = {
	STR_VEHICLE_DETAILS_DEFAULT,
	STR_VEHICLE_DETAILS_DAYS,
	STR_VEHICLE_DETAILS_PERCENT,
};

static StringID _service_interval_dropdown_wallclock[] = {
	STR_VEHICLE_DETAILS_DEFAULT,
	STR_VEHICLE_DETAILS_MINUTES,
	STR_VEHICLE_DETAILS_PERCENT,
};

static StringID _service_interval_dropdown_wallclock_daylength[] = {
	STR_VEHICLE_DETAILS_DEFAULT,
	STR_VEHICLE_DETAILS_PRODUCTION_INTERVALS,
	STR_VEHICLE_DETAILS_PERCENT,
};

std::span<const StringID> GetServiceIntervalDropDownTexts()
{
	if (EconTime::UsingWallclockUnits()) {
		return ReplaceWallclockMinutesUnit() ? _service_interval_dropdown_wallclock_daylength : _service_interval_dropdown_wallclock;
	} else {
		return _service_interval_dropdown_calendar;
	}
}

/** Class for managing the vehicle details window. */
struct VehicleDetailsWindow : Window {
	TrainDetailsWindowTabs tab = TDW_TAB_CARGO; ///< For train vehicles: which tab is displayed.
	Scrollbar *vscroll = nullptr;
	bool vehicle_group_line_shown = false;
	bool vehicle_weight_ratio_line_shown = false;
	bool vehicle_slots_line_shown = false;
	bool vehicle_speed_restriction_line_shown = false;
	bool vehicle_speed_adaptation_line_shown = false;

	enum DropDownAction {
		VDWDDA_CLEAR_SPEED_RESTRICTION,
		VDWDDA_SET_SPEED_RESTRICTION,
		VDWDDA_REMOVE_FROM_SLOT,
	};

	/** Initialize a newly created vehicle details window */
	VehicleDetailsWindow(WindowDesc &desc, WindowNumber window_number) : Window(desc)
	{
		const Vehicle *v = Vehicle::Get(window_number);

		this->CreateNestedTree();
		this->vscroll = (v->type == VEH_TRAIN ? this->GetScrollbar(WID_VD_SCROLLBAR) : nullptr);
		this->FinishInitNested(window_number);

		this->owner = v->owner;
		this->tab = TDW_TAB_CARGO;
		if (v->type == VEH_TRAIN && _shift_pressed) this->tab = TDW_TAB_TOTALS;
	}

	void Close(int data = 0) override
	{
		if (this->window_number != VehicleID::Invalid()) {
			FocusWindowById(WC_VEHICLE_VIEW, this->window_number);
		}
		this->Window::Close();
	}

	/**
	 * Some data on this window has become invalid.
	 * @param data Information about the changed data.
	 * @param gui_scope Whether the call is done from GUI scope. You may not do everything when not in GUI scope. See #InvalidateWindowData() for details.
	 */
	void OnInvalidateData([[maybe_unused]] int data = 0, [[maybe_unused]] bool gui_scope = true) override
	{
		if (data == VIWD_AUTOREPLACE) {
			/* Autoreplace replaced the vehicle.
			 * Nothing to do for this window. */
			return;
		}
		if (!gui_scope) return;
		const Vehicle *v = Vehicle::Get(this->window_number);
		if (v->type == VEH_ROAD || v->type == VEH_SHIP) {
			const NWidgetBase *nwid_info = this->GetWidget<NWidgetBase>(WID_VD_MIDDLE_DETAILS);
			uint aimed_height = this->GetRoadOrShipVehDetailsHeight(v);
			/* If the number of articulated parts changes, the size of the window must change too. */
			if (aimed_height != nwid_info->current_y) {
				this->ReInit();
			}
		}

		/* If the presence of the group line changes, the size of the top details widget must change */
		if (this->vehicle_group_line_shown != this->ShouldShowGroupLine(v)) {
			this->ReInit();
		}
	}

	/**
	 * Gets the desired height for the road vehicle and ship details panel.
	 * @param v Road vehicle being shown.
	 * @return Desired height in pixels.
	 */
	uint GetRoadOrShipVehDetailsHeight(const Vehicle *v)
	{
		uint desired_height;
		if (v->Next() != nullptr) {
			/* An articulated RV has its text drawn under the sprite instead of after it, hence 15 pixels extra. */
			desired_height = 4 * GetCharacterHeight(FS_NORMAL) + WidgetDimensions::scaled.vsep_normal * 2;
			if (v->type == VEH_ROAD) desired_height += ScaleGUITrad(15);
			/* Add space for the cargo amount for each part. */
			for (const Vehicle *u = v; u != nullptr; u = u->Next()) {
				if (u->cargo_cap != 0) desired_height += GetCharacterHeight(FS_NORMAL);
			}
		} else {
			desired_height = 5 * GetCharacterHeight(FS_NORMAL) + WidgetDimensions::scaled.vsep_normal * 2;
		}
		return desired_height;
	}

	bool ShouldShowGroupLine(const Vehicle *v) const
	{
		return (_settings_client.gui.show_vehicle_group_in_details && v->group_id != GroupID::Invalid() && v->group_id != DEFAULT_GROUP);
	}

	bool ShouldShowWeightRatioLine(const Vehicle *v) const
	{
		return (v->type == VEH_TRAIN && _settings_client.gui.show_train_weight_ratios_in_details);
	}

	bool ShouldShowSlotsLine(const Vehicle *v) const
	{
		return HasBit(v->vehicle_flags, VF_HAVE_SLOT);
	}

	bool ShouldShowSpeedRestrictionLine(const Vehicle *v) const
	{
		if (v->type != VEH_TRAIN) return false;
		return Train::From(v)->speed_restriction != 0;
	}

	bool ShouldShowSpeedAdaptationLine(const Vehicle *v) const
	{
		return (v->type == VEH_TRAIN && _settings_game.vehicle.train_speed_adaptation);
	}

	std::vector<TraceRestrictSlotID> GetVehicleSlots(const Vehicle *v) const
	{
		std::vector<TraceRestrictSlotID> slots;
		TraceRestrictGetVehicleSlots(v->index, slots);

		std::sort(slots.begin(), slots.end(), [&](TraceRestrictSlotID a, TraceRestrictSlotID b) -> bool {
			int r = StrNaturalCompare(TraceRestrictSlot::Get(a)->name, TraceRestrictSlot::Get(b)->name);
			if (r == 0) return a < b;
			return r < 0;
		});
		return slots;
	}

	void UpdateWidgetSize(WidgetID widget, Dimension &size, [[maybe_unused]] const Dimension &padding, [[maybe_unused]] Dimension &fill, [[maybe_unused]] Dimension &resize) override
	{
		switch (widget) {
			case WID_VD_TOP_DETAILS: {
				const Vehicle *v = Vehicle::Get(this->window_number);
				Dimension dim = { 0, 0 };
				this->vehicle_group_line_shown = ShouldShowGroupLine(v);
				this->vehicle_weight_ratio_line_shown = ShouldShowWeightRatioLine(v);
				this->vehicle_slots_line_shown = ShouldShowSlotsLine(v);
				this->vehicle_speed_restriction_line_shown = ShouldShowSpeedRestrictionLine(v);
				this->vehicle_speed_adaptation_line_shown = ShouldShowSpeedAdaptationLine(v);
				int lines = 4;
				if (this->vehicle_group_line_shown) lines++;
				if (this->vehicle_weight_ratio_line_shown) lines++;
				if (this->vehicle_slots_line_shown) lines++;
				if (this->vehicle_speed_restriction_line_shown) lines++;
				if (this->vehicle_speed_adaptation_line_shown) lines++;
				size.height = lines * GetCharacterHeight(FS_NORMAL) + padding.height;

				format_buffer buffer;
				auto process = [&]<typename... T>(StringID str, T&&... params) {
					buffer.clear();
					AppendStringInPlace(buffer, str, std::forward<T>(params)...);
					dim = maxdim(dim, GetStringBoundingBox(buffer));
				};

				const uint64_t max_value_i16 = GetParamMaxValue(INT16_MAX);
				process(STR_VEHICLE_INFO_MAX_SPEED, max_value_i16);
				process(STR_VEHICLE_INFO_WEIGHT_POWER_MAX_SPEED, max_value_i16, max_value_i16, max_value_i16);
				process(STR_VEHICLE_INFO_WEIGHT_POWER_MAX_SPEED_MAX_TE, max_value_i16, max_value_i16, max_value_i16, max_value_i16);
				process(STR_VEHICLE_INFO_RELIABILITY_BREAKDOWNS, max_value_i16, max_value_i16);
				process(this->GetRunningCostString(), STR_VEHICLE_INFO_AGE, max_value_i16, max_value_i16, max_value_i16);

				const uint64_t max_value_16 = GetParamMaxValue(1 << 16);
				const uint64_t max_value_24 = GetParamMaxValue(1 << 24);
				StringID last_year_profit_str = EconTime::UsingWallclockUnits() ? STR_VEHICLE_INFO_PROFIT_THIS_PERIOD_LAST_PERIOD : STR_VEHICLE_INFO_PROFIT_THIS_YEAR_LAST_YEAR;
				if (v->type == VEH_TRAIN && _settings_client.gui.show_train_length_in_details) {
					process(STR_VEHICLE_INFO_TRAIN_LENGTH,
							_settings_game.vehicle.max_train_length * 10,
							1,
							STR_VEHICLE_INFO_PROFIT_THIS_YEAR_LAST_YEAR_LIFETIME,
							last_year_profit_str,
							max_value_24,
							max_value_24,
							max_value_24);
				} else {
					process(STR_VEHICLE_INFO_PROFIT_THIS_YEAR_LAST_YEAR_LIFETIME, last_year_profit_str, max_value_24, max_value_24, max_value_24);
				}
				if (this->vehicle_group_line_shown) {
					process(STR_VEHICLE_INFO_GROUP, v->group_id.base() | GROUP_NAME_HIERARCHY);
				}
				if (this->vehicle_weight_ratio_line_shown) {
					process(STR_VEHICLE_INFO_WEIGHT_RATIOS,
							STR_VEHICLE_INFO_POWER_WEIGHT_RATIO,
							max_value_16,
							(v->type != VEH_TRAIN || Train::From(v)->GetAccelerationType() == 2) ? STR_EMPTY : STR_VEHICLE_INFO_TE_WEIGHT_RATIO,
							max_value_16);
				}
				size.width = dim.width + padding.width;
				break;
			}

			case WID_VD_MIDDLE_DETAILS: {
				const Vehicle *v = Vehicle::Get(this->window_number);
				switch (v->type) {
					case VEH_ROAD:
					case VEH_SHIP:
						size.height = this->GetRoadOrShipVehDetailsHeight(v) + padding.height;
						break;

					case VEH_AIRCRAFT:
						size.height = 5 * GetCharacterHeight(FS_NORMAL) + WidgetDimensions::scaled.vsep_normal * 2 + padding.height;
						break;

					default:
						NOT_REACHED(); // Train uses WID_VD_MATRIX instead.
				}
				break;
			}

			case WID_VD_MATRIX:
				resize.height = std::max<uint>(ScaleGUITrad(14), GetCharacterHeight(FS_NORMAL) + padding.height);
				size.height = 4 * resize.height;
				break;

			case WID_VD_SERVICE_INTERVAL_DROPDOWN: {
				Dimension d = GetStringListBoundingBox(GetServiceIntervalDropDownTexts());
				d.width += padding.width;
				d.height += padding.height;
				size = maxdim(size, d);
				break;
			}

			case WID_VD_SERVICING_INTERVAL:
				/* Do we show the last serviced value as a date or minutes since service? */
				std::array<StringParameter, 3> params{};
				params[0] = GetParamMaxValue(MAX_SERVINT_DAYS);
				if (EconTime::UsingWallclockUnits()) {
					params[1] = STR_VEHICLE_DETAILS_LAST_SERVICE_MINUTES_AGO;
					/* Vehicle was last serviced at year 0, and we're at max year */
					params[2] = GetParamMaxValue(MONTHS_IN_YEAR * EconTime::MAX_YEAR.base());
				} else {
					params[1] = STR_VEHICLE_DETAILS_LAST_SERVICE_DATE;
					/* Vehicle was last serviced at year 0, and we're at max year */
					params[2] = GetParamMaxValue(EconTime::DateAtStartOfYear(EconTime::MAX_YEAR));
				}

				size.width = std::max(size.width, GetStringBoundingBox(GetStringWithArgs(STR_VEHICLE_DETAILS_SERVICING_INTERVAL_PERCENT, params)).width);
				PrepareArgsForNextRun(params);
				size.width = std::max(size.width, GetStringBoundingBox(GetStringWithArgs(STR_VEHICLE_DETAILS_SERVICING_INTERVAL_DAYS, params)).width);

				size.width += padding.width;
				size.height = GetCharacterHeight(FS_NORMAL) + padding.height;
				break;
		}
	}

	/** Checks whether service interval is enabled for the vehicle. */
	static bool IsVehicleServiceIntervalEnabled(const VehicleType vehicle_type, CompanyID company_id)
	{
		if (_local_company != company_id) return false;

		const VehicleDefaultSettings *vds = &Company::Get(company_id)->settings.vehicle;
		switch (vehicle_type) {
			default: NOT_REACHED();
			case VEH_TRAIN:    return vds->servint_trains   != 0;
			case VEH_ROAD:     return vds->servint_roadveh  != 0;
			case VEH_SHIP:     return vds->servint_ships    != 0;
			case VEH_AIRCRAFT: return vds->servint_aircraft != 0;
		}
	}

	/**
	 * Draw the details for the given vehicle at the position of the Details windows
	 *
	 * @param v     current vehicle
	 * @param r     the Rect to draw within
	 * @param vscroll_pos Position of scrollbar (train only)
	 * @param vscroll_cap Number of lines currently displayed (train only)
	 * @param det_tab Selected details tab (train only)
	 */
	static void DrawVehicleDetails(const Vehicle *v, const Rect &r, int vscroll_pos, uint vscroll_cap, TrainDetailsWindowTabs det_tab)
	{
		switch (v->type) {
			case VEH_TRAIN:    DrawTrainDetails(Train::From(v), r, vscroll_pos, vscroll_cap, det_tab);  break;
			case VEH_ROAD:     DrawRoadVehDetails(v, r);  break;
			case VEH_SHIP:     DrawShipDetails(v, r);     break;
			case VEH_AIRCRAFT: DrawAircraftDetails(Aircraft::From(v), r); break;
			default: NOT_REACHED();
		}
	}

	std::string GetWidgetString(WidgetID widget, StringID stringid) const override
	{
		if (widget == WID_VD_CAPTION) return GetString(STR_VEHICLE_DETAILS_CAPTION, Vehicle::Get(this->window_number)->index);

		return this->Window::GetWidgetString(widget, stringid);
	}

	StringID GetRunningCostString() const
	{
		if (EconTime::UsingWallclockUnits()) {
			return STR_VEHICLE_INFO_AGE_RUNNING_COST_PERIOD;
		} else if (DayLengthFactor() > 1 && !_settings_client.gui.show_running_costs_calendar_year) {
			return STR_VEHICLE_INFO_AGE_RUNNING_COST_ORIG_YR;
		} else {
			return STR_VEHICLE_INFO_AGE_RUNNING_COST_YR;
		}
	}

	void DrawWidget(const Rect &r, WidgetID widget) const override
	{
		const Vehicle *v = Vehicle::Get(this->window_number);

		switch (widget) {
			case WID_VD_TOP_DETAILS: {
				Rect tr = r.Shrink(WidgetDimensions::scaled.framerect);

				/* Draw running cost */
				DrawString(tr,
					GetString(this->GetRunningCostString(),
						(v->age + DAYS_IN_YEAR < v->max_age) ? STR_VEHICLE_INFO_AGE : STR_VEHICLE_INFO_AGE_RED,
						DateDeltaToYearDelta(v->age),
						DateDeltaToYearDelta(v->max_age),
						v->GetDisplayRunningCost()));
				tr.top += GetCharacterHeight(FS_NORMAL);

				/* Draw max speed */
				uint64_t max_speed = PackVelocity(v->GetDisplayMaxSpeed(), v->type);
				if (v->type == VEH_TRAIN ||
						(v->type == VEH_ROAD && _settings_game.vehicle.roadveh_acceleration_model != AM_ORIGINAL)) {
					const GroundVehicleCache *gcache = v->GetGroundVehicleCache();
					if (v->type == VEH_TRAIN && (_settings_game.vehicle.train_acceleration_model == AM_ORIGINAL ||
							GetRailTypeInfo(Train::From(v)->railtype)->acceleration_type == 2)) {
						DrawString(tr, GetString(STR_VEHICLE_INFO_WEIGHT_POWER_MAX_SPEED, gcache->cached_weight, gcache->cached_power, max_speed));
					} else {
						DrawString(tr, GetString(STR_VEHICLE_INFO_WEIGHT_POWER_MAX_SPEED_MAX_TE, gcache->cached_weight, gcache->cached_power, max_speed, gcache->cached_max_te));
					}
				} else if (v->type == VEH_AIRCRAFT) {
					StringID type = v->GetEngine()->GetAircraftTypeText();
					if (Aircraft::From(v)->GetRange() > 0) {
						DrawString(tr, GetString(STR_VEHICLE_INFO_MAX_SPEED_TYPE_RANGE, max_speed, type, Aircraft::From(v)->GetRange()));
					} else {
						DrawString(tr, GetString(STR_VEHICLE_INFO_MAX_SPEED_TYPE, max_speed, type));
					}
				} else {
					DrawString(tr, GetString(STR_VEHICLE_INFO_MAX_SPEED, max_speed));
				}
				tr.top += GetCharacterHeight(FS_NORMAL);

				bool should_show_weight_ratio = this->ShouldShowWeightRatioLine(v);
				if (should_show_weight_ratio) {
					DrawString(tr,
						GetString(STR_VEHICLE_INFO_WEIGHT_RATIOS,
							STR_VEHICLE_INFO_POWER_WEIGHT_RATIO,
							(100 * Train::From(v)->gcache.cached_power) / std::max<uint>(1, Train::From(v)->gcache.cached_weight),
							Train::From(v)->GetAccelerationType() == 2 ? STR_EMPTY : STR_VEHICLE_INFO_TE_WEIGHT_RATIO,
							(100 * Train::From(v)->gcache.cached_max_te) / std::max<uint>(1, Train::From(v)->gcache.cached_weight)));
					tr.top += GetCharacterHeight(FS_NORMAL);
				}

				/* Draw profit */
				StringID last_year_profit_str = EconTime::UsingWallclockUnits() ? STR_VEHICLE_INFO_PROFIT_THIS_PERIOD_LAST_PERIOD : STR_VEHICLE_INFO_PROFIT_THIS_YEAR_LAST_YEAR;
				if (v->type == VEH_TRAIN && _settings_client.gui.show_train_length_in_details) {
					const GroundVehicleCache *gcache = v->GetGroundVehicleCache();
					DrawString(tr,
						GetString(STR_VEHICLE_INFO_TRAIN_LENGTH,
							CeilDiv(gcache->cached_total_length * 10, TILE_SIZE),
							1,
							STR_VEHICLE_INFO_PROFIT_THIS_YEAR_LAST_YEAR_LIFETIME,
							last_year_profit_str,
							v->GetDisplayProfitThisYear(),
							v->GetDisplayProfitLastYear(),
							v->GetDisplayProfitLifetime()));
				} else {
					DrawString(tr,
						GetString(STR_VEHICLE_INFO_PROFIT_THIS_YEAR_LAST_YEAR_LIFETIME,
							last_year_profit_str,
							v->GetDisplayProfitThisYear(),
							v->GetDisplayProfitLastYear(),
							v->GetDisplayProfitLifetime()));
				}
				tr.top += GetCharacterHeight(FS_NORMAL);

				/* Draw breakdown & reliability */
				if (v->type == VEH_TRAIN) {
					/* we want to draw the average reliability and total number of breakdowns */
					uint32_t total_reliability = 0;
					uint16_t total_breakdowns  = 0;
					for (const Vehicle *w = v; w != nullptr; w = w->Next()) {
						if (Train::From(w)->IsEngine() || Train::From(w)->IsMultiheaded()) {
							total_reliability += w->reliability;
							total_breakdowns += w->breakdowns_since_last_service;
						}
					}
					uint8_t total_engines = Train::From(v)->tcache.cached_num_engines;
					assert(total_engines > 0);
					DrawString(tr, GetString(STR_VEHICLE_INFO_RELIABILITY_BREAKDOWNS, ToPercent16(total_reliability / total_engines), total_breakdowns));
				} else {
					DrawString(tr, GetString(STR_VEHICLE_INFO_RELIABILITY_BREAKDOWNS, ToPercent16(v->reliability), v->breakdowns_since_last_service));
				}
				tr.top += GetCharacterHeight(FS_NORMAL);

				bool should_show_group = this->ShouldShowGroupLine(v);
				if (should_show_group) {
					DrawString(tr, GetString(STR_VEHICLE_INFO_GROUP, v->group_id.base() | GROUP_NAME_HIERARCHY));
					tr.top += GetCharacterHeight(FS_NORMAL);
				}

				bool should_show_slots = this->ShouldShowSlotsLine(v);
				if (should_show_slots) {
					std::vector<TraceRestrictSlotID> slots = this->GetVehicleSlots(v);

					format_buffer buffer;
					AppendStringInPlace(buffer, STR_TRACE_RESTRICT_SLOT_LIST_HEADER, slots.size());

					for (size_t i = 0; i < slots.size(); i++) {
						if (i != 0) AppendStringInPlace(buffer, STR_TRACE_RESTRICT_SLOT_LIST_SEPARATOR);
						buffer.append(TraceRestrictSlot::Get(slots[i])->name);
					}
					DrawString(tr, buffer);
					tr.top += GetCharacterHeight(FS_NORMAL);
				}

				bool should_show_speed_restriction = this->ShouldShowSpeedRestrictionLine(v);
				if (should_show_speed_restriction) {
					DrawString(tr, GetString(STR_VEHICLE_INFO_SPEED_RESTRICTION, Train::From(v)->speed_restriction));
					tr.top += GetCharacterHeight(FS_NORMAL);
				}

				bool should_show_speed_adaptation = this->ShouldShowSpeedAdaptationLine(v);
				if (should_show_speed_adaptation) {
					if (HasBit(Train::From(v)->flags, VRF_SPEED_ADAPTATION_EXEMPT)) {
						DrawString(tr, GetString(STR_VEHICLE_INFO_SPEED_ADAPTATION_EXEMPT));
					} else if (Train::From(v)->signal_speed_restriction != 0) {
						DrawString(tr, GetString(STR_VEHICLE_INFO_SPEED_ADAPTATION_LIMIT, Train::From(v)->signal_speed_restriction));
					} else {
						DrawString(tr, GetString(STR_VEHICLE_INFO_SPEED_ADAPTATION_NONE));
					}
					tr.top += GetCharacterHeight(FS_NORMAL);
				}

				if (this->vehicle_weight_ratio_line_shown != should_show_weight_ratio ||
						this->vehicle_weight_ratio_line_shown != should_show_weight_ratio ||
						this->vehicle_slots_line_shown != should_show_slots ||
						this->vehicle_speed_restriction_line_shown != should_show_speed_restriction ||
						this->vehicle_speed_adaptation_line_shown != should_show_speed_adaptation) {
					const_cast<VehicleDetailsWindow *>(this)->ReInit();
				}
				break;
			}

			case WID_VD_MATRIX: {
				/* For trains only. */
				DrawVehicleDetails(v, r.Shrink(WidgetDimensions::scaled.matrix, RectPadding::zero).WithHeight(this->resize.step_height), this->vscroll->GetPosition(), this->vscroll->GetCapacity(), this->tab);
				break;
			}

			case WID_VD_MIDDLE_DETAILS: {
				/* For other vehicles, at the place of the matrix. */
				bool rtl = _current_text_dir == TD_RTL;
				uint sprite_width = GetSingleVehicleWidth(v, EIT_IN_DETAILS) + WidgetDimensions::scaled.framerect.Horizontal();
				Rect tr = r.Shrink(WidgetDimensions::scaled.framerect);

				/* Articulated road vehicles use a complete line. */
				if (v->type == VEH_ROAD && v->HasArticulatedPart()) {
					DrawVehicleImage(v, tr.WithHeight(ScaleGUITrad(GetVehicleHeight(v->type)), false), VehicleID::Invalid(), EIT_IN_DETAILS, 0);
				} else {
					Rect sr = tr.WithWidth(sprite_width, rtl);
					DrawVehicleImage(v, sr.WithHeight(ScaleGUITrad(GetVehicleHeight(v->type)), false), VehicleID::Invalid(), EIT_IN_DETAILS, 0);
				}

				DrawVehicleDetails(v, tr.Indent(sprite_width, rtl), 0, 0, this->tab);
				break;
			}

			case WID_VD_SERVICING_INTERVAL: {
				/* Draw service interval text */
				Rect tr = r.Shrink(WidgetDimensions::scaled.framerect);

				/* We're using wallclock units. Show minutes since last serviced. */
				if (EconTime::UsingWallclockUnits()) {
					int minutes_since_serviced = (EconTime::CurDate() - v->date_of_last_service).base() / EconTime::DAYS_IN_ECONOMY_WALLCLOCK_MONTH;
					StringID str;
					if (v->ServiceIntervalIsPercent()) {
						str = STR_VEHICLE_DETAILS_SERVICING_INTERVAL_PERCENT;
					} else {
						str = ReplaceWallclockMinutesUnit() ? STR_VEHICLE_DETAILS_SERVICING_INTERVAL_PRODUCTION_INTERVALS : STR_VEHICLE_DETAILS_SERVICING_INTERVAL_MINUTES;
					}
					format_buffer buf;
					AppendStringInPlace(buf,
							str,
							v->GetServiceInterval(),
							ReplaceWallclockMinutesUnit() ? STR_VEHICLE_DETAILS_LAST_SERVICE_PRODUCTION_INTERVALS_AGO : STR_VEHICLE_DETAILS_LAST_SERVICE_MINUTES_AGO,
							minutes_since_serviced);
					DrawString(tr.left, tr.right, CenterBounds(r.top, r.bottom, GetCharacterHeight(FS_NORMAL)), buf);
					break;
				}

				/* We're using calendar dates. Show the date of last service. */
				DrawString(tr.left, tr.right, CenterBounds(r.top, r.bottom, GetCharacterHeight(FS_NORMAL)),
						GetString(v->ServiceIntervalIsPercent() ? STR_VEHICLE_DETAILS_SERVICING_INTERVAL_PERCENT : STR_VEHICLE_DETAILS_SERVICING_INTERVAL_DAYS,
								v->GetServiceInterval(), STR_VEHICLE_DETAILS_LAST_SERVICE_DATE, v->date_of_last_service));
				break;
			}
		}
	}

	/** Repaint vehicle details window. */
	void OnPaint() override
	{
		const Vehicle *v = Vehicle::Get(this->window_number);

		if (v->type == VEH_TRAIN) {
			this->LowerWidget(WID_VD_DETAILS_CARGO_CARRIED + this->tab);
			this->vscroll->SetCount(GetTrainDetailsWndVScroll(v->index, this->tab));
		}

		/* Disable service-scroller when interval is set to disabled */
		this->SetWidgetsDisabledState(!IsVehicleServiceIntervalEnabled(v->type, v->owner),
			WID_VD_INCREASE_SERVICING_INTERVAL,
			WID_VD_DECREASE_SERVICING_INTERVAL);

		this->SetWidgetDisabledState(WID_VD_EXTRA_ACTIONS, v->type != VEH_TRAIN && !HasBit(v->vehicle_flags, VF_HAVE_SLOT));

		std::span<const StringID> texts = GetServiceIntervalDropDownTexts();
		StringID str = !v->ServiceIntervalIsCustom() ? texts[0] : (v->ServiceIntervalIsPercent() ? texts[2] : texts[1]);
		this->GetWidget<NWidgetCore>(WID_VD_SERVICE_INTERVAL_DROPDOWN)->SetString(str);
		this->SetWidgetDisabledState(WID_VD_SERVICE_INTERVAL_DROPDOWN, v->owner != _local_company);

		this->DrawWidgets();
	}

	void OnClick([[maybe_unused]] Point pt, WidgetID widget, [[maybe_unused]] int click_count) override
	{
		switch (widget) {
			case WID_VD_INCREASE_SERVICING_INTERVAL:   // increase int
			case WID_VD_DECREASE_SERVICING_INTERVAL: { // decrease int
				const Vehicle *v = Vehicle::Get(this->window_number);
				int mod;
				if (!v->ServiceIntervalIsPercent() && EconTime::UsingWallclockUnits()) {
					mod = _ctrl_pressed ? 1 : 5;
				} else {
					mod = _ctrl_pressed ? 5 : 10;
				}

				mod = (widget == WID_VD_DECREASE_SERVICING_INTERVAL) ? -mod : mod;
				mod = GetServiceIntervalClamped(mod + v->GetServiceInterval(), v->ServiceIntervalIsPercent());
				if (mod == v->GetServiceInterval()) return;

				Command<CMD_CHANGE_SERVICE_INT>::Post(STR_ERROR_CAN_T_CHANGE_SERVICING, v->index, mod, true, v->ServiceIntervalIsPercent());
				break;
			}

			case WID_VD_SERVICE_INTERVAL_DROPDOWN: {
				const Vehicle *v = Vehicle::Get(this->window_number);
				ShowDropDownMenu(this,
						GetServiceIntervalDropDownTexts(),
						v->ServiceIntervalIsCustom() ? (v->ServiceIntervalIsPercent() ? 2 : 1) : 0, widget, 0, 0, 0, DDSF_SHARED);
				break;
			}

			case WID_VD_DETAILS_CARGO_CARRIED:
			case WID_VD_DETAILS_TRAIN_VEHICLES:
			case WID_VD_DETAILS_CAPACITY_OF_EACH:
			case WID_VD_DETAILS_TOTAL_CARGO:
				this->SetWidgetsLoweredState(false,
					WID_VD_DETAILS_CARGO_CARRIED,
					WID_VD_DETAILS_TRAIN_VEHICLES,
					WID_VD_DETAILS_CAPACITY_OF_EACH,
					WID_VD_DETAILS_TOTAL_CARGO);

				this->tab = (TrainDetailsWindowTabs)(widget - WID_VD_DETAILS_CARGO_CARRIED);
				this->SetDirty();
				break;

			case WID_VD_EXTRA_ACTIONS: {
				const Vehicle *v = Vehicle::Get(this->window_number);
				DropDownList list;
				if (v->type == VEH_TRAIN) {
					bool change_allowed = IsVehicleControlAllowed(v, _local_company);
					list.push_back(MakeDropDownListStringItem(STR_VEHICLE_DETAILS_REMOVE_SPEED_RESTRICTION, VDWDDA_CLEAR_SPEED_RESTRICTION, !change_allowed || Train::From(v)->speed_restriction == 0));
					list.push_back(MakeDropDownListStringItem(STR_VEHICLE_DETAILS_SET_SPEED_RESTRICTION, VDWDDA_SET_SPEED_RESTRICTION, !change_allowed));
				}
				if (HasBit(v->vehicle_flags, VF_HAVE_SLOT)) {
					if (!list.empty()) list.push_back(MakeDropDownListDividerItem());
					list.push_back(std::make_unique<DropDownUnselectable<DropDownListStringItem>>(GetString(STR_VEHICLE_DETAILS_REMOVE_FROM_SLOT), -1));

					std::vector<TraceRestrictSlotID> slots = this->GetVehicleSlots(v);
					for (TraceRestrictSlotID slot_id : slots) {
						list.push_back(MakeDropDownListCheckedItem(false, GetString(STR_TRACE_RESTRICT_SLOT_NAME, slot_id), VDWDDA_REMOVE_FROM_SLOT | (slot_id.base() << 8), TraceRestrictSlot::Get(slot_id)->owner != _local_company));
					}
				}
				ShowDropDownList(this, std::move(list), -1, WID_VD_EXTRA_ACTIONS, 140);
				break;
			}
		}
	}

	bool OnTooltip([[maybe_unused]] Point pt, WidgetID widget, TooltipCloseCondition close_cond) override
	{
		if (widget == WID_VD_INCREASE_SERVICING_INTERVAL || widget == WID_VD_DECREASE_SERVICING_INTERVAL) {
			const Vehicle *v = Vehicle::Get(this->window_number);
			StringID tool_tip;
			if (v->ServiceIntervalIsPercent()) {
				tool_tip = widget == WID_VD_INCREASE_SERVICING_INTERVAL ? STR_VEHICLE_DETAILS_INCREASE_SERVICING_INTERVAL_TOOLTIP_PERCENT : STR_VEHICLE_DETAILS_DECREASE_SERVICING_INTERVAL_TOOLTIP_PERCENT;
			} else if (EconTime::UsingWallclockUnits()) {
				if (ReplaceWallclockMinutesUnit()) {
					tool_tip = widget == WID_VD_INCREASE_SERVICING_INTERVAL ? STR_VEHICLE_DETAILS_INCREASE_SERVICING_INTERVAL_TOOLTIP_PRODINT : STR_VEHICLE_DETAILS_DECREASE_SERVICING_INTERVAL_TOOLTIP_PRODINT;
				} else {
					tool_tip = widget == WID_VD_INCREASE_SERVICING_INTERVAL ? STR_VEHICLE_DETAILS_INCREASE_SERVICING_INTERVAL_TOOLTIP_MINUTES : STR_VEHICLE_DETAILS_DECREASE_SERVICING_INTERVAL_TOOLTIP_MINUTES;
				}
			} else {
				tool_tip = widget == WID_VD_INCREASE_SERVICING_INTERVAL ? STR_VEHICLE_DETAILS_INCREASE_SERVICING_INTERVAL_TOOLTIP_DAYS : STR_VEHICLE_DETAILS_DECREASE_SERVICING_INTERVAL_TOOLTIP_DAYS;
			}
			GuiShowTooltips(this, GetEncodedString(tool_tip), close_cond);
			return true;
		}

		return false;
	}

	void OnDropdownSelect(WidgetID widget, int index) override
	{
		switch (widget) {
			case WID_VD_SERVICE_INTERVAL_DROPDOWN: {
				const Vehicle *v = Vehicle::Get(this->window_number);
				bool iscustom = index != 0;
				bool ispercent = iscustom ? (index == 2) : Company::Get(v->owner)->settings.vehicle.servint_ispercent;
				uint16_t interval = GetServiceIntervalClamped(v->GetServiceInterval(), ispercent);
				Command<CMD_CHANGE_SERVICE_INT>::Post(STR_ERROR_CAN_T_CHANGE_SERVICING, v->index, interval, iscustom, ispercent);
				break;
			}

			case WID_VD_EXTRA_ACTIONS: {
				const Vehicle *v = Vehicle::Get(this->window_number);
				switch (GB(index, 0, 8)) {
					case VDWDDA_CLEAR_SPEED_RESTRICTION:
						Command<CMD_SET_TRAIN_SPEED_RESTRICTION>::Post(STR_ERROR_CAN_T_CHANGE_SPEED_RESTRICTION, v->tile, v->index, 0);
						break;

					case VDWDDA_SET_SPEED_RESTRICTION: {
						std::string str = GetString(STR_JUST_INT, ConvertKmhishSpeedToDisplaySpeed(Train::From(v)->speed_restriction, VEH_TRAIN));
						ShowQueryString(str, STR_TIMETABLE_CHANGE_SPEED, 10, this, CS_NUMERAL, QSF_NONE);
						break;
					}

					case VDWDDA_REMOVE_FROM_SLOT: {
						Command<CMD_REMOVE_VEHICLE_TRACERESTRICT_SLOT>::Post(STR_TRACE_RESTRICT_ERROR_SLOT_CAN_T_REMOVE_VEHICLE, TraceRestrictSlotID(GB(index, 8, 16)), v->index);
						break;
					}
				}
				break;
			}
		}
	}

	void OnQueryTextFinished(std::optional<std::string> str) override
	{
		if (!str.has_value() || str->empty()) return;

		const Vehicle *v = Vehicle::Get(this->window_number);
		Command<CMD_SET_TRAIN_SPEED_RESTRICTION>::Post(STR_ERROR_CAN_T_CHANGE_SPEED_RESTRICTION, v->tile, v->index, ConvertDisplaySpeedToKmhishSpeed(std::strtoul(str->c_str(), nullptr, 10), VEH_TRAIN));
	}

	void OnResize() override
	{
		NWidgetCore *nwi = this->GetWidget<NWidgetCore>(WID_VD_MATRIX);
		if (nwi != nullptr) {
			this->vscroll->SetCapacityFromWidget(this, WID_VD_MATRIX);
		}
	}
};

/** Vehicle details window descriptor. */
static WindowDesc _train_vehicle_details_desc(__FILE__, __LINE__,
	WDP_AUTO, "view_vehicle_details_train", 405, 178,
	WC_VEHICLE_DETAILS, WC_VEHICLE_VIEW,
	{},
	_nested_train_vehicle_details_widgets
);

/** Vehicle details window descriptor for other vehicles than a train. */
static WindowDesc _nontrain_vehicle_details_desc(__FILE__, __LINE__,
	WDP_AUTO, "view_vehicle_details", 405, 113,
	WC_VEHICLE_DETAILS, WC_VEHICLE_VIEW,
	{},
	_nested_nontrain_vehicle_details_widgets
);

/** Shows the vehicle details window of the given vehicle. */
static void ShowVehicleDetailsWindow(const Vehicle *v)
{
	CloseWindowById(WC_VEHICLE_ORDERS, v->index, false);
	CloseWindowById(WC_VEHICLE_TIMETABLE, v->index, false);
	AllocateWindowDescFront<VehicleDetailsWindow>((v->type == VEH_TRAIN) ? _train_vehicle_details_desc : _nontrain_vehicle_details_desc, v->index);
}


/* Unified vehicle GUI - Vehicle View Window */

/** Vehicle view widgets. */
static constexpr NWidgetPart _nested_vehicle_view_widgets[] = {
	NWidget(NWID_HORIZONTAL),
		NWidget(WWT_CLOSEBOX, COLOUR_GREY),
		NWidget(WWT_PUSHIMGBTN, COLOUR_GREY, WID_VV_RENAME), SetAspect(WidgetDimensions::ASPECT_RENAME), SetSpriteTip(SPR_RENAME),
		NWidget(WWT_CAPTION, COLOUR_GREY, WID_VV_CAPTION),
		NWidget(WWT_IMGBTN, COLOUR_GREY, WID_VV_LOCATION), SetAspect(WidgetDimensions::ASPECT_LOCATION), SetSpriteTip(SPR_GOTO_LOCATION),
		NWidget(WWT_DEBUGBOX, COLOUR_GREY),
		NWidget(WWT_SHADEBOX, COLOUR_GREY),
		NWidget(WWT_DEFSIZEBOX, COLOUR_GREY),
		NWidget(WWT_STICKYBOX, COLOUR_GREY),
	EndContainer(),
	NWidget(NWID_HORIZONTAL),
		NWidget(WWT_PANEL, COLOUR_GREY),
			NWidget(WWT_INSET, COLOUR_GREY), SetPadding(2, 2, 2, 2),
				NWidget(NWID_VIEWPORT, INVALID_COLOUR, WID_VV_VIEWPORT), SetMinimalSize(226, 84), SetResize(1, 1),
			EndContainer(),
		EndContainer(),
		NWidget(NWID_VERTICAL),
			NWidget(NWID_SELECTION, INVALID_COLOUR, WID_VV_SELECT_DEPOT_CLONE),
				NWidget(WWT_IMGBTN, COLOUR_GREY, WID_VV_GOTO_DEPOT), SetMinimalSize(18, 18), SetSpriteTip(SPR_EMPTY /* filled later */),
				NWidget(WWT_PUSHIMGBTN, COLOUR_GREY, WID_VV_CLONE), SetMinimalSize(18, 18), SetSpriteTip(SPR_EMPTY /* filled later */),
			EndContainer(),
			/* For trains only, 'ignore signal' button. */
			NWidget(WWT_PUSHIMGBTN, COLOUR_GREY, WID_VV_FORCE_PROCEED), SetMinimalSize(18, 18),
											SetSpriteTip(SPR_IGNORE_SIGNALS, STR_VEHICLE_VIEW_TRAIN_IGNORE_SIGNAL_TOOLTIP),
			NWidget(NWID_SELECTION, INVALID_COLOUR, WID_VV_SELECT_REFIT_TURN),
				NWidget(WWT_PUSHIMGBTN, COLOUR_GREY, WID_VV_REFIT), SetMinimalSize(18, 18), SetSpriteTip(SPR_REFIT_VEHICLE),
				NWidget(WWT_PUSHIMGBTN, COLOUR_GREY, WID_VV_TURN_AROUND), SetMinimalSize(18, 18),
												SetSpriteTip(SPR_FORCE_VEHICLE_TURN, STR_VEHICLE_VIEW_ROAD_VEHICLE_REVERSE_TOOLTIP),
			EndContainer(),
			NWidget(WWT_PUSHIMGBTN, COLOUR_GREY, WID_VV_SHOW_ORDERS), SetMinimalSize(18, 18), SetSpriteTip(SPR_SHOW_ORDERS),
			NWidget(WWT_PUSHIMGBTN, COLOUR_GREY, WID_VV_SHOW_DETAILS), SetMinimalSize(18, 18), SetSpriteTip(SPR_SHOW_VEHICLE_DETAILS),
			NWidget(WWT_PANEL, COLOUR_GREY), SetMinimalSize(18, 0), SetResize(0, 1), EndContainer(),
		EndContainer(),
	EndContainer(),
	NWidget(NWID_HORIZONTAL),
		NWidget(WWT_PUSHBTN, COLOUR_GREY, WID_VV_START_STOP), SetResize(1, 0), SetFill(1, 0),
		NWidget(WWT_PUSHIMGBTN, COLOUR_GREY, WID_VV_ORDER_LOCATION), SetAspect(WidgetDimensions::ASPECT_LOCATION), SetSpriteTip(SPR_GOTO_LOCATION, STR_VEHICLE_VIEW_ORDER_LOCATION_TOOLTIP),
		NWidget(WWT_RESIZEBOX, COLOUR_GREY),
	EndContainer(),
};

/* Just to make sure, nobody has changed the vehicle type constants, as we are
	 using them for array indexing in a number of places here. */
static_assert(VEH_TRAIN == 0);
static_assert(VEH_ROAD == 1);
static_assert(VEH_SHIP == 2);
static_assert(VEH_AIRCRAFT == 3);

/** Zoom levels for vehicle views indexed by vehicle type. */
static const ZoomLevel _vehicle_view_zoom_levels[] = {
	ZOOM_LVL_TRAIN,
	ZOOM_LVL_ROADVEH,
	ZOOM_LVL_SHIP,
	ZOOM_LVL_AIRCRAFT,
};

/* Constants for geometry of vehicle view viewport */
static const int VV_INITIAL_VIEWPORT_WIDTH = 226;
static const int VV_INITIAL_VIEWPORT_HEIGHT = 84;
static const int VV_INITIAL_VIEWPORT_HEIGHT_TRAIN = 102;

/** Command indices for the _vehicle_command_translation_table. */
enum VehicleCommandTranslation : uint8_t {
	VCT_CMD_START_STOP = 0,
	VCT_CMD_CLONE_VEH,
	VCT_CMD_TURN_AROUND,
};

/** Command codes for the shared buttons indexed by VehicleCommandTranslation and vehicle type. */
static const StringID _vehicle_msg_translation_table[][4] = {
	{ // VCT_CMD_START_STOP
		STR_ERROR_CAN_T_STOP_START_TRAIN,
		STR_ERROR_CAN_T_STOP_START_ROAD_VEHICLE,
		STR_ERROR_CAN_T_STOP_START_SHIP,
		STR_ERROR_CAN_T_STOP_START_AIRCRAFT
	},
	{ // VCT_CMD_CLONE_VEH
		STR_ERROR_CAN_T_BUY_TRAIN,
		STR_ERROR_CAN_T_BUY_ROAD_VEHICLE,
		STR_ERROR_CAN_T_BUY_SHIP,
		STR_ERROR_CAN_T_BUY_AIRCRAFT
	},
	{ // VCT_CMD_TURN_AROUND
		STR_ERROR_CAN_T_REVERSE_DIRECTION_TRAIN,
		STR_ERROR_CAN_T_MAKE_ROAD_VEHICLE_TURN,
		INVALID_STRING_ID, // invalid for ships
		INVALID_STRING_ID  // invalid for aircraft
	},
};

/**
 * This is the Callback method after attempting to start/stop a vehicle
 * @param result the result of the start/stop command
 * @param veh_id vehicle ID
 * @param evaluate_startstop_cb unused
 */
void CcStartStopVehicle(const CommandCost &result, VehicleID veh_id, bool evaluate_startstop_cb)
{
	if (result.Failed()) return;

	const Vehicle *v = Vehicle::GetIfValid(veh_id);
	if (v == nullptr || !v->IsPrimaryVehicle()) return;

	StringID msg = v->vehstatus.Test(VehState::Stopped) ? STR_VEHICLE_COMMAND_STOPPED : STR_VEHICLE_COMMAND_STARTED;
	Point pt = RemapCoords(v->x_pos, v->y_pos, v->z_pos);
	AddTextEffect(msg, pt.x, pt.y, DAY_TICKS, TE_RISING);
}

/**
 * Executes #CMD_START_STOP_VEHICLE for given vehicle.
 * @param v Vehicle to start/stop
 * @param texteffect Should a texteffect be shown?
 */
void StartStopVehicle(const Vehicle *v, bool texteffect)
{
	assert(v->IsPrimaryVehicle());
	Command<CMD_START_STOP_VEHICLE>::Post(_vehicle_msg_translation_table[VCT_CMD_START_STOP][v->type], (texteffect && !IsHeadless()) ? CommandCallback::StartStopVehicle : CommandCallback::None, v->tile, v->index, false);
}

/** Strings for aircraft breakdown types */
static const StringID _aircraft_breakdown_strings[] = {
	STR_BREAKDOWN_TYPE_LOW_SPEED,
	STR_BREAKDOWN_TYPE_DEPOT,
	STR_BREAKDOWN_TYPE_LANDING,
};

/** Checks whether the vehicle may be refitted at the moment.*/
static bool IsVehicleRefitable(const Vehicle *v)
{
	if (!v->IsStoppedInDepot()) return false;

	do {
		if (IsEngineRefittable(v->engine_type)) return true;
	} while (v->IsArticulatedCallbackVehicleType() && (v = v->Next()) != nullptr);

	return false;
}

static StringID AdjustVehicleViewVelocityStringID(StringID str)
{
	if (_settings_client.gui.shorten_vehicle_view_status) {
		const bool speed_first = _settings_client.gui.show_speed_first_vehicle_view;
		if (str == STR_VEHICLE_STATUS_HEADING_FOR_STATION_VEL) {
			return speed_first ? STR_VEHICLE_STATUS_HEADING_FOR_STATION_VEL_SHORT : STR_VEHICLE_STATUS_HEADING_FOR_STATION_VEL_SHORT_END;
		}
		if (str == STR_VEHICLE_STATUS_HEADING_FOR_WAYPOINT_VEL) {
			return speed_first ? STR_VEHICLE_STATUS_HEADING_FOR_WAYPOINT_VEL_SHORT : STR_VEHICLE_STATUS_HEADING_FOR_WAYPOINT_VEL_SHORT_END;
		}
		if (str == STR_VEHICLE_STATUS_HEADING_FOR_DEPOT_VEL) {
			return speed_first ? STR_VEHICLE_STATUS_HEADING_FOR_DEPOT_VEL_SHORT : STR_VEHICLE_STATUS_HEADING_FOR_DEPOT_VEL_SHORT_END;
		}
	}

	if (_settings_client.gui.show_speed_first_vehicle_view) return str;

	if (str == STR_VEHICLE_STATUS_TRAIN_STOPPING_VEL) return STR_VEHICLE_STATUS_TRAIN_STOPPING_VEL_END;

	static_assert(STR_VEHICLE_STATUS_CANNOT_REACH_DEPOT_SERVICE_VEL_END - STR_VEHICLE_STATUS_HEADING_FOR_STATION_VEL_END ==
			STR_VEHICLE_STATUS_CANNOT_REACH_DEPOT_SERVICE_VEL - STR_VEHICLE_STATUS_HEADING_FOR_STATION_VEL);

	if (str >= STR_VEHICLE_STATUS_HEADING_FOR_STATION_VEL && str <= STR_VEHICLE_STATUS_CANNOT_REACH_DEPOT_SERVICE_VEL) {
		return str + STR_VEHICLE_STATUS_HEADING_FOR_STATION_VEL_END - STR_VEHICLE_STATUS_HEADING_FOR_STATION_VEL;
	}

	return str;
}

/** Window manager class for viewing a vehicle. */
struct VehicleViewWindow : Window {
private:
	bool depot_select_active = false;
	bool depot_select_ctrl_pressed = false;
	bool fixed_route_overlay_active = false;

	/** Display planes available in the vehicle view window. */
	enum PlaneSelections : uint8_t {
		SEL_DC_GOTO_DEPOT,  ///< Display 'goto depot' button in #WID_VV_SELECT_DEPOT_CLONE stacked widget.
		SEL_DC_CLONE,       ///< Display 'clone vehicle' button in #WID_VV_SELECT_DEPOT_CLONE stacked widget.

		SEL_RT_REFIT,       ///< Display 'refit' button in #WID_VV_SELECT_REFIT_TURN stacked widget.
		SEL_RT_TURN_AROUND, ///< Display 'turn around' button in #WID_VV_SELECT_REFIT_TURN stacked widget.

		SEL_DC_BASEPLANE = SEL_DC_GOTO_DEPOT, ///< First plane of the #WID_VV_SELECT_DEPOT_CLONE stacked widget.
		SEL_RT_BASEPLANE = SEL_RT_REFIT,      ///< First plane of the #WID_VV_SELECT_REFIT_TURN stacked widget.
	};
	bool mouse_over_start_stop = false;

	/**
	 * Display a plane in the window.
	 * @param plane Plane to show.
	 */
	void SelectPlane(PlaneSelections plane)
	{
		switch (plane) {
			case SEL_DC_GOTO_DEPOT:
			case SEL_DC_CLONE:
				this->GetWidget<NWidgetStacked>(WID_VV_SELECT_DEPOT_CLONE)->SetDisplayedPlane(plane - SEL_DC_BASEPLANE);
				break;

			case SEL_RT_REFIT:
			case SEL_RT_TURN_AROUND:
				this->GetWidget<NWidgetStacked>(WID_VV_SELECT_REFIT_TURN)->SetDisplayedPlane(plane - SEL_RT_BASEPLANE);
				break;

			default:
				NOT_REACHED();
		}
	}

public:
	VehicleViewWindow(WindowDesc &desc, WindowNumber window_number) : Window(desc)
	{
		this->flags.Set(WindowFlag::DisableVpScroll);
		this->CreateNestedTree();

		/* Sprites for the 'send to depot' button indexed by vehicle type. */
		static const SpriteID vehicle_view_goto_depot_sprites[] = {
			SPR_SEND_TRAIN_TODEPOT,
			SPR_SEND_ROADVEH_TODEPOT,
			SPR_SEND_SHIP_TODEPOT,
			SPR_SEND_AIRCRAFT_TODEPOT,
		};
		const Vehicle *v = Vehicle::Get(window_number);
		this->GetWidget<NWidgetCore>(WID_VV_GOTO_DEPOT)->SetSprite(vehicle_view_goto_depot_sprites[v->type]);

		/* Sprites for the 'clone vehicle' button indexed by vehicle type. */
		static const SpriteID vehicle_view_clone_sprites[] = {
			SPR_CLONE_TRAIN,
			SPR_CLONE_ROADVEH,
			SPR_CLONE_SHIP,
			SPR_CLONE_AIRCRAFT,
		};
		this->GetWidget<NWidgetCore>(WID_VV_CLONE)->SetSprite(vehicle_view_clone_sprites[v->type]);

		switch (v->type) {
			case VEH_TRAIN:
				this->GetWidget<NWidgetCore>(WID_VV_TURN_AROUND)->SetToolTip(STR_VEHICLE_VIEW_TRAIN_REVERSE_TOOLTIP);
				break;

			case VEH_ROAD:
				break;

			case VEH_SHIP:
			case VEH_AIRCRAFT:
				this->SelectPlane(SEL_RT_REFIT);
				break;

			default: NOT_REACHED();
		}
		this->FinishInitNested(window_number);
		this->owner = v->owner;
		this->GetWidget<NWidgetViewport>(WID_VV_VIEWPORT)->InitializeViewport(this, this->window_number | (1 << 31), ScaleZoomGUI(_vehicle_view_zoom_levels[v->type]));

		this->GetWidget<NWidgetCore>(WID_VV_START_STOP)->SetToolTip(STR_VEHICLE_VIEW_TRAIN_STATUS_START_STOP_TOOLTIP + v->type);
		this->GetWidget<NWidgetCore>(WID_VV_RENAME)->SetToolTip(STR_VEHICLE_DETAILS_TRAIN_RENAME + v->type);
		this->GetWidget<NWidgetCore>(WID_VV_REFIT)->SetToolTip(STR_VEHICLE_VIEW_TRAIN_REFIT_TOOLTIP + v->type);
		this->GetWidget<NWidgetCore>(WID_VV_SHOW_DETAILS)->SetToolTip(STR_VEHICLE_VIEW_TRAIN_SHOW_DETAILS_TOOLTIP + v->type);
		this->GetWidget<NWidgetCore>(WID_VV_CLONE)->SetToolTip(STR_VEHICLE_VIEW_CLONE_TRAIN_INFO + v->type);

		this->UpdateButtonStatus();
	}

	void Close([[maybe_unused]] int data = 0) override
	{
		CloseWindowById(WC_VEHICLE_ORDERS, this->window_number, false);
		CloseWindowById(WC_VEHICLE_REFIT, this->window_number, false);
		CloseWindowById(WC_VEHICLE_DETAILS, this->window_number, false);
		CloseWindowById(WC_VEHICLE_TIMETABLE, this->window_number, false);
		CloseWindowById(WC_SCHDISPATCH_SLOTS, this->window_number, false);

		if (this->fixed_route_overlay_active) {
			RemoveFixedViewportRoutePath(this->window_number);
		}

		this->Window::Close();
	}

	void UpdateWidgetSize(WidgetID widget, Dimension &size, [[maybe_unused]] const Dimension &padding, [[maybe_unused]] Dimension &fill, [[maybe_unused]] Dimension &resize) override
	{
		const Vehicle *v = Vehicle::Get(this->window_number);
		switch (widget) {
			case WID_VV_START_STOP:
				size.height = std::max<uint>({size.height, (uint)GetCharacterHeight(FS_NORMAL), GetScaledSpriteSize(SPR_WARNING_SIGN).height, GetScaledSpriteSize(SPR_FLAG_VEH_STOPPED).height, GetScaledSpriteSize(SPR_FLAG_VEH_RUNNING).height}) + padding.height;
				break;

			case WID_VV_FORCE_PROCEED:
				if (v->type != VEH_TRAIN) {
					size.height = 0;
					size.width = 0;
				}
				break;

			case WID_VV_VIEWPORT:
				size.width = VV_INITIAL_VIEWPORT_WIDTH;
				size.height = (v->type == VEH_TRAIN) ? VV_INITIAL_VIEWPORT_HEIGHT_TRAIN : VV_INITIAL_VIEWPORT_HEIGHT;
				break;
		}
	}

	void OnPaint() override
	{
		const Vehicle *v = Vehicle::Get(this->window_number);
		bool is_localcompany = v->owner == _local_company;
		bool can_control = IsVehicleControlAllowed(v, _local_company);
		bool refitable_and_stopped_in_depot = IsVehicleRefitable(v);

		this->SetWidgetDisabledState(WID_VV_RENAME, !is_localcompany);
		this->SetWidgetDisabledState(WID_VV_GOTO_DEPOT, !is_localcompany);
		this->SetWidgetDisabledState(WID_VV_REFIT, !refitable_and_stopped_in_depot || !is_localcompany);
		this->SetWidgetDisabledState(WID_VV_CLONE, !is_localcompany);

		if (v->type == VEH_TRAIN) {
			this->SetWidgetLoweredState(WID_VV_FORCE_PROCEED, Train::From(v)->force_proceed == TFP_SIGNAL);
			this->SetWidgetDisabledState(WID_VV_FORCE_PROCEED, !can_control);
		}

		if (v->type == VEH_TRAIN || v->type == VEH_ROAD) {
			this->SetWidgetDisabledState(WID_VV_TURN_AROUND, !can_control);
		}

		this->SetWidgetDisabledState(WID_VV_ORDER_LOCATION, v->current_order.GetLocation(v) == INVALID_TILE);

		const Window *mainwindow = GetMainWindow();
		if (mainwindow->viewport->follow_vehicle == v->index) {
			this->LowerWidget(WID_VV_LOCATION);
		}

		this->DrawWidgets();
	}

	std::string GetWidgetString(WidgetID widget, StringID stringid) const override
	{
		if (widget != WID_VV_CAPTION) return this->Window::GetWidgetString(widget, stringid);

		const Vehicle *v = Vehicle::Get(this->window_number);
		return GetString(STR_VEHICLE_VIEW_CAPTION, v->index);
	}

	std::string GetVehicleStatusString(const Vehicle *v, TextColour &text_colour) const
	{
		text_colour = TC_FROMSTRING;

<<<<<<< HEAD
		format_buffer buffer;
=======
		if (v->vehstatus.Test(VehState::Crashed)) return GetString(STR_VEHICLE_STATUS_CRASHED);
>>>>>>> 0de7fd3c

		auto show_order_number = [&]() {
			if (_settings_client.gui.show_order_number_vehicle_view && v->cur_implicit_order_index < v->GetNumOrders()) {
				AppendStringInPlace(buffer, STR_VEHICLE_VIEW_ORDER_NUMBER, v->cur_implicit_order_index + 1);
			}
		};

<<<<<<< HEAD
		auto append = [&]<typename... T>(StringID str, T&&... params) {
			AppendStringInPlace(buffer, AdjustVehicleViewVelocityStringID(str), std::forward<T>(params)...);
		};
=======
		if (v->vehstatus.Test(VehState::Stopped) && (!mouse_over_start_stop || v->IsStoppedInDepot())) {
			if (v->type != VEH_TRAIN) return GetString(STR_VEHICLE_STATUS_STOPPED);
			if (v->cur_speed != 0) return GetString(STR_VEHICLE_STATUS_TRAIN_STOPPING_VEL, PackVelocity(v->GetDisplaySpeed(), v->type));
			if (Train::From(v)->gcache.cached_power == 0) return GetString(STR_VEHICLE_STATUS_TRAIN_NO_POWER);
			return GetString(STR_VEHICLE_STATUS_STOPPED);
		}
>>>>>>> 0de7fd3c

		auto append_args = [&](StringID str, std::span<StringParameter> args) {
			AppendStringWithArgsInPlace(buffer, AdjustVehicleViewVelocityStringID(str), args);
		};

		if (v->vehstatus & VS_CRASHED) {
			AppendStringInPlace(buffer, STR_VEHICLE_STATUS_CRASHED);
		} else if ((v->breakdown_ctr == 1 || (v->type == VEH_TRAIN && Train::From(v)->flags & VRF_IS_BROKEN)) && !mouse_over_start_stop) {
			const Vehicle *w = (v->type == VEH_TRAIN) ? GetMostSeverelyBrokenEngine(Train::From(v)) : v;

			StringID breakdown_str;
			StringParameter breakdown_param;

<<<<<<< HEAD
			if (v->type == VEH_AIRCRAFT) {
				breakdown_str = _aircraft_breakdown_strings[v->breakdown_type];
				if (v->breakdown_type == BREAKDOWN_AIRCRAFT_SPEED) {
					breakdown_param = v->breakdown_severity << 3;
				} else {
					breakdown_param = v->current_order.GetDestination().base();
				}
			} else {
				breakdown_str = STR_BREAKDOWN_TYPE_CRITICAL + w->breakdown_type;

				if (w->breakdown_type == BREAKDOWN_LOW_SPEED) {
					breakdown_param = std::min(w->First()->GetDisplayMaxSpeed(), w->breakdown_severity >> ((v->type == VEH_TRAIN) ? 0 : 1));
				} else if (w->breakdown_type == BREAKDOWN_LOW_POWER) {
					if (v->type == VEH_TRAIN) {
						uint32_t power, te;
						Train::From(v)->CalculatePower(power, te, true);
						breakdown_param = (100 * power) / Train::From(v)->gcache.cached_power;
					} else {
						breakdown_param = w->breakdown_severity * 100 / 256;
					}
				}
=======
		/* Vehicle is in a "normal" state, show current order. */
		if (mouse_over_start_stop) {
			if (v->vehstatus.Test(VehState::Stopped)) {
				text_colour = TC_RED | TC_FORCED;
			} else if (v->type == VEH_TRAIN && HasBit(Train::From(v)->flags, VRF_TRAIN_STUCK) && !v->current_order.IsType(OT_LOADING)) {
				text_colour = TC_ORANGE | TC_FORCED;
>>>>>>> 0de7fd3c
			}

			if (_settings_game.vehicle.improved_breakdowns || w->breakdown_type == BREAKDOWN_RV_CRASH || w->breakdown_type == BREAKDOWN_BRAKE_OVERHEAT) {
				append(STR_VEHICLE_STATUS_BROKEN_DOWN_VEL, breakdown_str, breakdown_param, std::monostate{}, v->GetDisplaySpeed());
			} else {
				append(STR_VEHICLE_STATUS_BROKEN_DOWN);
			}
		} else if (v->vehstatus & VS_STOPPED && (!mouse_over_start_stop || v->IsStoppedInDepot())) {
			if (v->type == VEH_TRAIN) {
				if (v->cur_speed == 0) {
					if (Train::From(v)->gcache.cached_power == 0) {
						append(STR_VEHICLE_STATUS_TRAIN_NO_POWER);
					} else {
						append(STR_VEHICLE_STATUS_STOPPED);
					}
				} else {
					append(STR_VEHICLE_STATUS_TRAIN_STOPPING_VEL, PackVelocity(v->GetDisplaySpeed(), v->type));
				}
			} else if (v->type == VEH_ROAD) {
				if (RoadVehicle::From(v)->IsRoadVehicleStopped()) {
					append(STR_VEHICLE_STATUS_STOPPED);
				} else {
					append(STR_VEHICLE_STATUS_TRAIN_STOPPING_VEL, v->GetDisplaySpeed());
				}
			} else { // no train/RV
				append(STR_VEHICLE_STATUS_STOPPED);
			}
		} else if (v->IsInDepot() && v->IsWaitingForUnbunching()) {
			append(STR_VEHICLE_STATUS_WAITING_UNBUNCHING);
		} else if (v->type == VEH_TRAIN && HasBit(Train::From(v)->flags, VRF_TRAIN_STUCK) && !v->current_order.IsType(OT_LOADING) && !mouse_over_start_stop) {
			append(HasBit(Train::From(v)->flags, VRF_WAITING_RESTRICTION) ? STR_VEHICLE_STATUS_TRAIN_STUCK_WAIT_RESTRICTION : STR_VEHICLE_STATUS_TRAIN_STUCK);
		} else if (v->type == VEH_TRAIN && Train::From(v)->reverse_distance >= 1) {
			if (Train::From(v)->track == TRACK_BIT_DEPOT) {
				append(STR_VEHICLE_STATUS_TRAIN_MOVING_DEPOT);
			} else {
				append(STR_VEHICLE_STATUS_TRAIN_REVERSING, v->GetDisplaySpeed());
			}
		} else if (v->type == VEH_AIRCRAFT && HasBit(Aircraft::From(v)->flags, VAF_DEST_TOO_FAR) && !v->current_order.IsType(OT_LOADING)) {
			append(STR_VEHICLE_STATUS_AIRCRAFT_TOO_FAR);
		} else { // vehicle is in a "normal" state, show current order
			switch (v->current_order.GetType()) {
				case OT_GOTO_STATION: {
					show_order_number();
					text_colour = TC_LIGHT_BLUE;
					append(HasBit(v->vehicle_flags, VF_PATHFINDER_LOST) ? STR_VEHICLE_STATUS_CANNOT_REACH_STATION_VEL : STR_VEHICLE_STATUS_HEADING_FOR_STATION_VEL,
							v->current_order.GetDestination().ToStationID(), PackVelocity(v->GetDisplaySpeed(), v->type));
					break;
				}

				case OT_GOTO_DEPOT: {
					show_order_number();
					text_colour = TC_ORANGE;
					auto params = MakeParameters(v->type, v->current_order.GetDestination().ToDepotID(), PackVelocity(v->GetDisplaySpeed(), v->type));
					if (v->current_order.GetDestination() == DepotID::Invalid()) {
						/* This case *only* happens when multiple nearest depot orders
						 * follow each other (including an order list only one order: a
						 * nearest depot order) and there are no reachable depots.
						 * It is primarily to guard for the case that there is no
						 * depot with index 0, which would be used as fallback for
						 * evaluating the string in the status bar. */
						/* empty */
					} else if (v->current_order.GetDepotActionType() & ODATFB_SELL) {
						append_args(STR_VEHICLE_STATUS_HEADING_FOR_DEPOT_SELL_VEL, params);
					} else if (v->current_order.GetDepotActionType() & ODATFB_HALT) {
						append_args(HasBit(v->vehicle_flags, VF_PATHFINDER_LOST) ? STR_VEHICLE_STATUS_CANNOT_REACH_DEPOT_VEL : STR_VEHICLE_STATUS_HEADING_FOR_DEPOT_VEL, params);
					} else if (v->current_order.GetDepotActionType() & ODATFB_UNBUNCH) {
						append_args(HasBit(v->vehicle_flags, VF_PATHFINDER_LOST) ? STR_VEHICLE_STATUS_CANNOT_REACH_DEPOT_SERVICE_VEL : STR_VEHICLE_STATUS_HEADING_FOR_DEPOT_UNBUNCH_VEL, params);
					} else {
						append_args(HasBit(v->vehicle_flags, VF_PATHFINDER_LOST) ? STR_VEHICLE_STATUS_CANNOT_REACH_DEPOT_SERVICE_VEL : STR_VEHICLE_STATUS_HEADING_FOR_DEPOT_SERVICE_VEL, params);
					}
					break;
				}

				case OT_LOADING:
					append(STR_VEHICLE_STATUS_LOADING_UNLOADING);
					break;

				case OT_LOADING_ADVANCE:
					append(STR_VEHICLE_STATUS_LOADING_UNLOADING_ADVANCE, STR_VEHICLE_STATUS_LOADING_UNLOADING, v->GetDisplaySpeed());
					break;

				case OT_GOTO_WAYPOINT: {
					show_order_number();
					text_colour = TC_LIGHT_BLUE;
					assert(v->type == VEH_TRAIN || v->type == VEH_ROAD || v->type == VEH_SHIP);
					append(HasBit(v->vehicle_flags, VF_PATHFINDER_LOST) ? STR_VEHICLE_STATUS_CANNOT_REACH_WAYPOINT_VEL : STR_VEHICLE_STATUS_HEADING_FOR_WAYPOINT_VEL,
							v->current_order.GetDestination().ToStationID(), PackVelocity(v->GetDisplaySpeed(), v->type));
					break;
				}

				case OT_WAITING: {
					append(STR_VEHICLE_STATUS_TRAIN_WAITING_TIMETABLE);
					break;
				}

				case OT_LEAVESTATION:
					if (v->type != VEH_AIRCRAFT) {
						append(STR_VEHICLE_STATUS_LEAVING);
						break;
					}
					[[fallthrough]];
				default:
					if (v->GetNumManualOrders() == 0) {
						append(STR_VEHICLE_STATUS_NO_ORDERS_VEL, PackVelocity(v->GetDisplaySpeed(), v->type));
					} else {
						/* empty */
					}
					break;
			}

			if (mouse_over_start_stop) {
				if (v->vehstatus & VS_STOPPED || (v->breakdown_ctr == 1 || (v->type == VEH_TRAIN && Train::From(v)->flags & VRF_IS_BROKEN))) {
					text_colour = TC_RED | TC_FORCED;
				} else if (v->type == VEH_TRAIN && HasBit(Train::From(v)->flags, VRF_TRAIN_STUCK) && !v->current_order.IsType(OT_LOADING)) {
					text_colour = TC_ORANGE | TC_FORCED;
				}
			}
		}

		return buffer.to_string();
	}

	void DrawWidget(const Rect &r, WidgetID widget) const override
	{
		if (widget != WID_VV_START_STOP) return;

		/* Draw the flag plus orders. */
		bool rtl = (_current_text_dir == TD_RTL);
		uint icon_width = std::max({GetScaledSpriteSize(SPR_WARNING_SIGN).width, GetScaledSpriteSize(SPR_FLAG_VEH_STOPPED).width, GetScaledSpriteSize(SPR_FLAG_VEH_RUNNING).width});
		Rect tr = r.Shrink(WidgetDimensions::scaled.framerect);

		const Vehicle *v = Vehicle::Get(this->window_number);
		SpriteID image = v->vehstatus.Test(VehState::Stopped) ? SPR_FLAG_VEH_STOPPED : (HasBit(v->vehicle_flags, VF_PATHFINDER_LOST)) ? SPR_WARNING_SIGN : SPR_FLAG_VEH_RUNNING;
		DrawSpriteIgnorePadding(image, PAL_NONE, tr.WithWidth(icon_width, rtl), SA_CENTER);

		tr = tr.Indent(icon_width + WidgetDimensions::scaled.imgbtn.Horizontal(), rtl);

		TextColour text_colour = TC_FROMSTRING;
		std::string str = GetVehicleStatusString(v, text_colour);
		DrawString(tr.left, tr.right, CenterBounds(tr.top, tr.bottom, GetCharacterHeight(FS_NORMAL)), str, text_colour, SA_HOR_CENTER);
	}

	void OnClick([[maybe_unused]] Point pt, WidgetID widget, [[maybe_unused]] int click_count) override
	{
		const Vehicle *v = Vehicle::Get(this->window_number);

		switch (widget) {
			case WID_VV_RENAME: { // rename
				ShowQueryString(GetString(STR_VEHICLE_NAME, v->index), STR_QUERY_RENAME_TRAIN_CAPTION + v->type,
						MAX_LENGTH_VEHICLE_NAME_CHARS, this, CS_ALPHANUMERAL, QSF_ENABLE_DEFAULT | QSF_LEN_IN_CHARS);
				break;
			}

			case WID_VV_START_STOP: // start stop
				StartStopVehicle(v, false);
				break;

			case WID_VV_ORDER_LOCATION: {
				/* Scroll to current order destination */
				TileIndex tile = v->current_order.GetLocation(v);
				if (tile == INVALID_TILE) break;

				if (_ctrl_pressed) {
					ShowExtraViewportWindow(tile);
				} else {
					ScrollMainWindowToTile(tile);
				}
				break;
			}

			case WID_VV_LOCATION: // center main view
				if (_ctrl_pressed) {
					ShowExtraViewportWindow(TileVirtXY(v->x_pos, v->y_pos));
					this->HandleButtonClick(widget);
				} else if (_shift_pressed) {
					this->fixed_route_overlay_active = !this->fixed_route_overlay_active;
					this->SetWidgetLoweredState(widget, this->fixed_route_overlay_active);
					this->SetWidgetDirty(widget);
					if (this->fixed_route_overlay_active) {
						AddFixedViewportRoutePath(this->window_number);
					} else {
						RemoveFixedViewportRoutePath(this->window_number);
					}
				} else {
					const Window *mainwindow = GetMainWindow();
					if (click_count > 1 && mainwindow->viewport->zoom < ZOOM_LVL_DRAW_MAP) {
						/* main window 'follows' vehicle */
						mainwindow->viewport->follow_vehicle = v->index;
					} else {
						if (mainwindow->viewport->follow_vehicle == v->index) mainwindow->viewport->follow_vehicle = VehicleID::Invalid();
						ScrollMainWindowTo(v->x_pos, v->y_pos, v->z_pos);
					}
					this->HandleButtonClick(widget);
				}
				break;

			case WID_VV_GOTO_DEPOT: // goto hangar
				if (_shift_pressed) {
					if (HandlePlacePushButton(this, WID_VV_GOTO_DEPOT, ANIMCURSOR_PICKSTATION, HT_RECT)) {
						this->depot_select_ctrl_pressed = _ctrl_pressed;
						this->depot_select_active = true;
					}
				} else if (_ctrl_pressed && _settings_client.gui.show_depot_sell_gui && v->current_order.IsType(OT_GOTO_DEPOT)) {
					OrderDepotActionFlags flags = v->current_order.GetDepotActionType() & (ODATFB_HALT | ODATFB_SELL);
					DropDownList list;
					list.push_back(MakeDropDownListStringItem(STR_VEHICLE_LIST_SEND_FOR_SERVICING, DepotCommandFlags{DepotCommandFlag::Service, DepotCommandFlag::DontCancel}.base(), !flags));
					list.push_back(MakeDropDownListStringItem(BaseVehicleListWindow::vehicle_depot_name[v->type], DepotCommandFlags{DepotCommandFlag::DontCancel}.base(), flags == ODATFB_HALT));
					list.push_back(MakeDropDownListStringItem(BaseVehicleListWindow::vehicle_depot_sell_name[v->type], DepotCommandFlags{DepotCommandFlag::Sell, DepotCommandFlag::DontCancel}.base(), flags == (ODATFB_HALT | ODATFB_SELL)));
					list.push_back(MakeDropDownListStringItem(STR_VEHICLE_LIST_CANCEL_DEPOT_SERVICE, DepotCommandFlags{DepotCommandFlag::Cancel}.base(), false));
					ShowDropDownList(this, std::move(list), -1, widget);
				} else {
					this->HandleButtonClick(WID_VV_GOTO_DEPOT);
					Command<CMD_SEND_VEHICLE_TO_DEPOT>::Post(GetCmdSendToDepotMsg(v), v->index, _ctrl_pressed ? DepotCommandFlag::Service : DepotCommandFlags{}, {});
				}
				break;
			case WID_VV_REFIT: // refit
				ShowVehicleRefitWindow(v, INVALID_VEH_ORDER_ID, this);
				break;
			case WID_VV_SHOW_ORDERS: // show orders
				if (_ctrl_pressed) {
					ShowTimetableWindow(v);
				} else if (_shift_pressed) {
					ShowSchdispatchWindow(v);
				} else {
					ShowOrdersWindow(v);
				}
				break;
			case WID_VV_SHOW_DETAILS: // show details
				if (_ctrl_pressed) {
					ShowCompanyGroupForVehicle(v);
				} else {
					ShowVehicleDetailsWindow(v);
				}
				break;
			case WID_VV_CLONE: // clone vehicle
				/* Suppress the vehicle GUI when share-cloning.
				 * There is no point to it except for starting the vehicle.
				 * For starting the vehicle the player has to open the depot GUI, which is
				 * most likely already open, but is also visible in the vehicle viewport. */
				Command<CMD_CLONE_VEHICLE>::Post(_vehicle_msg_translation_table[VCT_CMD_CLONE_VEH][v->type],
										_ctrl_pressed ? CommandCallback::None : CommandCallback::CloneVehicle,
										v->tile, v->index, _ctrl_pressed);
				break;
			case WID_VV_TURN_AROUND: // turn around
				assert(v->IsGroundVehicle());
				if (v->type == VEH_ROAD) {
					Command<CMD_TURN_ROADVEH>::Post(_vehicle_msg_translation_table[VCT_CMD_TURN_AROUND][v->type], v->tile, v->index);
				} else {
					Command<CMD_REVERSE_TRAIN_DIRECTION>::Post(_vehicle_msg_translation_table[VCT_CMD_TURN_AROUND][v->type], v->tile, v->index, false);
				}
				break;
			case WID_VV_FORCE_PROCEED: // force proceed
				assert(v->type == VEH_TRAIN);
				Command<CMD_FORCE_TRAIN_PROCEED>::Post(STR_ERROR_CAN_T_MAKE_TRAIN_PASS_SIGNAL, v->tile, v->index);
				break;
		}
	}

	EventState OnHotkey(int hotkey) override
	{
		/* If the hotkey is not for any widget in the UI (i.e. for honking) */
		if (hotkey == WID_VV_HONK_HORN) {
			const Window *mainwindow = GetMainWindow();
			const Vehicle *v = Vehicle::Get(window_number);
			/* Only play the sound if we're following this vehicle */
			if (mainwindow->viewport->follow_vehicle == v->index) {
				v->PlayLeaveStationSound(true);
			}
		}
		return Window::OnHotkey(hotkey);
	}

	void OnQueryTextFinished(std::optional<std::string> str) override
	{
		if (!str.has_value()) return;

		Command<CMD_RENAME_VEHICLE>::Post(STR_ERROR_CAN_T_RENAME_TRAIN + Vehicle::Get(this->window_number)->type, static_cast<VehicleID>(this->window_number), *str);
	}

	virtual void OnDropdownSelect(WidgetID widget, int index) override
	{
		switch (widget) {
			case WID_VV_GOTO_DEPOT: {
				const Vehicle *v = Vehicle::Get(this->window_number);
				Command<CMD_SEND_VEHICLE_TO_DEPOT>::Post(GetCmdSendToDepotMsg(v), v->index, DepotCommandFlags{static_cast<DepotCommandFlags::BaseType>(index)}, {});
				break;
			}
		}
	}

	virtual void OnTimeout() override
	{
		if (!this->depot_select_active) {
			this->RaiseWidget(WID_VV_GOTO_DEPOT);
			this->SetWidgetDirty(WID_VV_GOTO_DEPOT);
		}
		if (!this->fixed_route_overlay_active) {
			this->RaiseWidget(WID_VV_LOCATION);
			this->SetWidgetDirty(WID_VV_LOCATION);
		}
	}

	virtual void OnPlaceObject(Point pt, TileIndex tile) override
	{
		const Vehicle *v = Vehicle::Get(this->window_number);
		if (IsDepotTile(tile) && GetDepotVehicleType(tile) == v->type && IsInfraTileUsageAllowed(v->type, v->owner, tile)) {
			if (v->type == VEH_ROAD && (GetPresentRoadTypes(tile) & RoadVehicle::From(v)->compatible_roadtypes) == 0) return;
			if (v->type == VEH_TRAIN && !HasBit(Train::From(v)->compatible_railtypes, GetRailType(tile))) return;
			Command<CMD_SEND_VEHICLE_TO_DEPOT>::Post(GetCmdSendToDepotMsg(v), v->index, this->depot_select_ctrl_pressed ? DepotCommandFlags{DepotCommandFlag::Specific, DepotCommandFlag::Service} : DepotCommandFlags{DepotCommandFlag::Specific}, tile);
			ResetObjectToPlace();
			this->RaiseButtons();
		}
	}

	virtual void OnPlaceObjectAbort() override
	{
		this->depot_select_active = false;
		this->RaiseWidget(WID_VV_GOTO_DEPOT);
		this->SetWidgetDirty(WID_VV_GOTO_DEPOT);
	}

	virtual bool OnRightClick(Point pt, WidgetID widget) override
	{
		if (widget == WID_VV_GOTO_DEPOT && _settings_client.gui.hover_delay_ms == 0) {
			const Vehicle *v = Vehicle::Get(this->window_number);
			if (_settings_client.gui.show_depot_sell_gui && v->current_order.IsType(OT_GOTO_DEPOT)) {
				GuiShowTooltips(this, GetEncodedString(STR_VEHICLE_VIEW_SEND_TO_DEPOT_MENU), TCC_RIGHT_CLICK);
			} else {
				GuiShowTooltips(this, GetEncodedString(STR_VEHICLE_VIEW_SEND_TO_DEPOT_TOOLTIP_SHIFT, STR_VEHICLE_VIEW_TRAIN_SEND_TO_DEPOT_TOOLTIP + v->type), TCC_RIGHT_CLICK);
			}
		}
		return false;
	}

	virtual bool OnTooltip(Point pt, WidgetID widget, TooltipCloseCondition close_cond) override
	{
		if (widget == WID_VV_GOTO_DEPOT) {
			const Vehicle *v = Vehicle::Get(this->window_number);
			if (_settings_client.gui.show_depot_sell_gui && v->current_order.IsType(OT_GOTO_DEPOT)) {
				GuiShowTooltips(this, GetEncodedString(STR_VEHICLE_VIEW_SEND_TO_DEPOT_MENU), close_cond);
			} else {
				GuiShowTooltips(this, GetEncodedString(STR_VEHICLE_VIEW_SEND_TO_DEPOT_TOOLTIP_SHIFT, STR_VEHICLE_VIEW_TRAIN_SEND_TO_DEPOT_TOOLTIP + v->type), close_cond);
			}
			return true;
		}
		if (widget == WID_VV_LOCATION) {
			const Vehicle *v = Vehicle::Get(this->window_number);
			GuiShowTooltips(this, GetEncodedString(STR_VEHICLE_VIEW_TRAIN_CENTER_TOOLTIP_EXTRA, STR_VEHICLE_VIEW_TRAIN_CENTER_TOOLTIP + v->type), close_cond);
			return true;
		}
		if (widget == WID_VV_SHOW_ORDERS) {
			const Vehicle *v = Vehicle::Get(this->window_number);
			GuiShowTooltips(this, GetEncodedString(STR_VEHICLE_VIEW_SHOW_ORDERS_TOOLTIP_EXTRA, STR_VEHICLE_VIEW_TRAIN_ORDERS_TOOLTIP + v->type), close_cond);
			return true;
		}
		return false;
	}

	void OnMouseOver([[maybe_unused]] Point pt, WidgetID widget) override
	{
		bool start_stop = widget == WID_VV_START_STOP;
		if (start_stop != mouse_over_start_stop) {
			mouse_over_start_stop = start_stop;
			this->SetWidgetDirty(WID_VV_START_STOP);
		}
	}

	void OnMouseWheel(int wheel) override
	{
		if (_settings_client.gui.scrollwheel_scrolling != SWS_OFF) {
			DoZoomInOutWindow(wheel < 0 ? ZOOM_IN : ZOOM_OUT, this);
		}
	}

	void OnResize() override
	{
		if (this->viewport != nullptr) {
			NWidgetViewport *nvp = this->GetWidget<NWidgetViewport>(WID_VV_VIEWPORT);
			nvp->UpdateViewportCoordinates(this);
		}
	}

	void UpdateButtonStatus()
	{
		const Vehicle *v = Vehicle::Get(this->window_number);
		bool veh_stopped = v->IsStoppedInDepot();

		/* Widget WID_VV_GOTO_DEPOT must be hidden if the vehicle is already stopped in depot.
		 * Widget WID_VV_CLONE_VEH should then be shown, since cloning is allowed only while in depot and stopped.
		 */
		PlaneSelections plane = veh_stopped ? SEL_DC_CLONE : SEL_DC_GOTO_DEPOT;
		NWidgetStacked *nwi = this->GetWidget<NWidgetStacked>(WID_VV_SELECT_DEPOT_CLONE); // Selection widget 'send to depot' / 'clone'.
		if (nwi->shown_plane + SEL_DC_BASEPLANE != plane) {
			this->SelectPlane(plane);
			this->SetWidgetDirty(WID_VV_SELECT_DEPOT_CLONE);
		}
		/* The same system applies to widget WID_VV_REFIT_VEH and VVW_WIDGET_TURN_AROUND.*/
		if (v->IsGroundVehicle()) {
			plane = veh_stopped ? SEL_RT_REFIT : SEL_RT_TURN_AROUND;
			nwi = this->GetWidget<NWidgetStacked>(WID_VV_SELECT_REFIT_TURN);
			if (nwi->shown_plane + SEL_RT_BASEPLANE != plane) {
				this->SelectPlane(plane);
				this->SetWidgetDirty(WID_VV_SELECT_REFIT_TURN);
			}
		}
	}

	virtual void OnRealtimeTick(uint delta_ms) override
	{
		if (_pause_mode.Any()) this->OnGameTick();
	}

	/**
	 * Some data on this window has become invalid.
	 * @param data Information about the changed data.
	 * @param gui_scope Whether the call is done from GUI scope. You may not do everything when not in GUI scope. See #InvalidateWindowData() for details.
	 */
	void OnInvalidateData([[maybe_unused]] int data = 0, [[maybe_unused]] bool gui_scope = true) override
	{
		if (data == VIWD_AUTOREPLACE) {
			/* Autoreplace replaced the vehicle.
			 * Nothing to do for this window. */
			return;
		}

		this->UpdateButtonStatus();
	}

	bool IsNewGRFInspectable() const override
	{
		return ::IsNewGRFInspectable(GetGrfSpecFeature(Vehicle::Get(this->window_number)->type), this->window_number);
	}

	void ShowNewGRFInspectWindow() const override
	{
		::ShowNewGRFInspectWindow(GetGrfSpecFeature(Vehicle::Get(this->window_number)->type), this->window_number);
	}

	static HotkeyList hotkeys;
};

static Hotkey vehicleview_hotkeys[] = {
	Hotkey('H', "honk", WID_VV_HONK_HORN),
};
HotkeyList VehicleViewWindow::hotkeys("vehicleview", vehicleview_hotkeys);

/** Vehicle view window descriptor for all vehicles but trains. */
static WindowDesc _vehicle_view_desc(__FILE__, __LINE__,
	WDP_AUTO, "view_vehicle", 250, 116,
	WC_VEHICLE_VIEW, WC_NONE,
	{},
	_nested_vehicle_view_widgets,
	&VehicleViewWindow::hotkeys
);

/**
 * Vehicle view window descriptor for trains. Only minimum_height and
 *  default_height are different for train view.
 */
static WindowDesc _train_view_desc(__FILE__, __LINE__,
	WDP_AUTO, "view_vehicle_train", 250, 134,
	WC_VEHICLE_VIEW, WC_NONE,
	{},
	_nested_vehicle_view_widgets,
	&VehicleViewWindow::hotkeys
);

/** Shows the vehicle view window of the given vehicle. */
void ShowVehicleViewWindow(const Vehicle *v)
{
	AllocateWindowDescFront<VehicleViewWindow>((v->type == VEH_TRAIN) ? _train_view_desc : _vehicle_view_desc, v->index);
}

/**
 * Dispatch a "vehicle selected" event if any window waits for it.
 * @param v selected vehicle;
 * @return did any window accept vehicle selection?
 */
bool VehicleClicked(const Vehicle *v)
{
	assert(v != nullptr);
	if (!(_thd.place_mode & HT_VEHICLE)) return false;

	v = v->First();
	if (!v->IsPrimaryVehicle()) return false;

	return _thd.GetCallbackWnd()->OnVehicleSelect(v);
}

/**
 * Dispatch a "vehicle group selected" event if any window waits for it.
 * @param begin iterator to the start of the range of vehicles
 * @param end iterator to the end of the range of vehicles
 * @return did any window accept vehicle group selection?
 */
bool VehicleClicked(VehicleList::const_iterator begin, VehicleList::const_iterator end)
{
	assert(begin != end);
	if (!(_thd.place_mode & HT_VEHICLE)) return false;

	/* If there is only one vehicle in the group, act as if we clicked a single vehicle */
	if (begin + 1 == end) return _thd.GetCallbackWnd()->OnVehicleSelect(*begin);

	return _thd.GetCallbackWnd()->OnVehicleSelect(begin, end);
}

/**
 * Dispatch a "vehicle group selected" event if any window waits for it.
 * @param vehgroup the GUIVehicleGroup representing the vehicle group
 * @return did any window accept vehicle group selection?
 */
bool VehicleClicked(const GUIVehicleGroup &vehgroup)
{
	return VehicleClicked(vehgroup.vehicles_begin, vehgroup.vehicles_end);
}

void StopGlobalFollowVehicle(const Vehicle *v)
{
	Window *w = FindWindowById(WC_MAIN_WINDOW, 0);
	if (w != nullptr && w->viewport->follow_vehicle == v->index) {
		ScrollMainWindowTo(v->x_pos, v->y_pos, v->z_pos, true); // lock the main view on the vehicle's last position
		w->viewport->CancelFollow(*w);
	}
}


/**
 * This is the Callback method after the construction attempt of a primary vehicle
 * @param result indicates completion (or not) of the operation
 */
void CcBuildPrimaryVehicle(const CommandCost &result)
{
	if (result.Failed() || !result.HasResultData()) return;

	const Vehicle *v = Vehicle::Get(result.GetResultData());
	ShowVehicleViewWindow(v);
}

/**
 * Get the width of a vehicle (part) in pixels.
 * @param v Vehicle to get the width for.
 * @return Width of the vehicle.
 */
int GetSingleVehicleWidth(const Vehicle *v, EngineImageType image_type)
{
	switch (v->type) {
		case VEH_TRAIN:
			return Train::From(v)->GetDisplayImageWidth();

		case VEH_ROAD:
			return RoadVehicle::From(v)->GetDisplayImageWidth();

		default:
			bool rtl = _current_text_dir == TD_RTL;
			VehicleSpriteSeq seq;
			v->GetImage(rtl ? DIR_E : DIR_W, image_type, &seq);
			Rect rec = ConvertRect<Rect16, Rect>(seq.GetBounds());
			return UnScaleGUI(rec.Width());
	}
}

/**
 * Get the width of a vehicle (including all parts of the consist) in pixels.
 * @param v Vehicle to get the width for.
 * @return Width of the vehicle.
 */
int GetVehicleWidth(const Vehicle *v, EngineImageType image_type)
{
	if (v->type == VEH_TRAIN || v->type == VEH_ROAD) {
		int vehicle_width = 0;
		for (const Vehicle *u = v; u != nullptr; u = u->Next()) {
			vehicle_width += GetSingleVehicleWidth(u, image_type);
		}
		return vehicle_width;
	} else {
		return GetSingleVehicleWidth(v, image_type);
	}
}

/**
 * Set the mouse cursor to look like a vehicle.
 * @param v Vehicle
 * @param image_type Type of vehicle image to use.
 */
void SetMouseCursorVehicle(const Vehicle *v, EngineImageType image_type)
{
	bool rtl = _current_text_dir == TD_RTL;

	_cursor.sprites.clear();
	int total_width = 0;
	int y_offset = 0;
	bool rotor_seq = false; // Whether to draw the rotor of the vehicle in this step.
	bool is_ground_vehicle = v->IsGroundVehicle();

	while (v != nullptr) {
		if (total_width >= ScaleSpriteTrad(2 * (int)VEHICLEINFO_FULL_VEHICLE_WIDTH)) break;

		PaletteID pal = v->vehstatus.Test(VehState::Crashed) ? PALETTE_CRASH : GetVehiclePalette(v);
		VehicleSpriteSeq seq;

		if (rotor_seq) {
			GetCustomRotorSprite(Aircraft::From(v), image_type, &seq);
			if (!seq.IsValid()) seq.Set(SPR_ROTOR_STOPPED);
			y_offset = -ScaleSpriteTrad(5);
		} else {
			v->GetImage(rtl ? DIR_E : DIR_W, image_type, &seq);
		}

		int x_offs = 0;
		if (v->type == VEH_TRAIN) x_offs = Train::From(v)->GetCursorImageOffset();

		for (uint i = 0; i < seq.count; ++i) {
			PaletteID pal2 = v->vehstatus.Test(VehState::Crashed) || !seq.seq[i].pal ? pal : seq.seq[i].pal;
			_cursor.sprites.emplace_back(seq.seq[i].sprite, pal2, rtl ? (-total_width + x_offs) : (total_width + x_offs), y_offset);
		}

		if (v->type == VEH_AIRCRAFT && v->subtype == AIR_HELICOPTER && !rotor_seq) {
			/* Draw rotor part in the next step. */
			rotor_seq = true;
		} else {
			total_width += GetSingleVehicleWidth(v, image_type);
			v = v->HasArticulatedPart() ? v->GetNextArticulatedPart() : nullptr;
		}
	}

	if (is_ground_vehicle) {
		/* Center trains and road vehicles on the front vehicle */
		int offs = (ScaleSpriteTrad(VEHICLEINFO_FULL_VEHICLE_WIDTH) - total_width) / 2;
		if (rtl) offs = -offs;
		for (auto &cs : _cursor.sprites) {
			cs.pos.x += offs;
		}
	}

	UpdateCursorSize();
}<|MERGE_RESOLUTION|>--- conflicted
+++ resolved
@@ -4065,11 +4065,7 @@
 	{
 		text_colour = TC_FROMSTRING;
 
-<<<<<<< HEAD
 		format_buffer buffer;
-=======
-		if (v->vehstatus.Test(VehState::Crashed)) return GetString(STR_VEHICLE_STATUS_CRASHED);
->>>>>>> 0de7fd3c
 
 		auto show_order_number = [&]() {
 			if (_settings_client.gui.show_order_number_vehicle_view && v->cur_implicit_order_index < v->GetNumOrders()) {
@@ -4077,24 +4073,15 @@
 			}
 		};
 
-<<<<<<< HEAD
 		auto append = [&]<typename... T>(StringID str, T&&... params) {
 			AppendStringInPlace(buffer, AdjustVehicleViewVelocityStringID(str), std::forward<T>(params)...);
 		};
-=======
-		if (v->vehstatus.Test(VehState::Stopped) && (!mouse_over_start_stop || v->IsStoppedInDepot())) {
-			if (v->type != VEH_TRAIN) return GetString(STR_VEHICLE_STATUS_STOPPED);
-			if (v->cur_speed != 0) return GetString(STR_VEHICLE_STATUS_TRAIN_STOPPING_VEL, PackVelocity(v->GetDisplaySpeed(), v->type));
-			if (Train::From(v)->gcache.cached_power == 0) return GetString(STR_VEHICLE_STATUS_TRAIN_NO_POWER);
-			return GetString(STR_VEHICLE_STATUS_STOPPED);
-		}
->>>>>>> 0de7fd3c
 
 		auto append_args = [&](StringID str, std::span<StringParameter> args) {
 			AppendStringWithArgsInPlace(buffer, AdjustVehicleViewVelocityStringID(str), args);
 		};
 
-		if (v->vehstatus & VS_CRASHED) {
+		if (v->vehstatus.Test(VehState::Crashed)) {
 			AppendStringInPlace(buffer, STR_VEHICLE_STATUS_CRASHED);
 		} else if ((v->breakdown_ctr == 1 || (v->type == VEH_TRAIN && Train::From(v)->flags & VRF_IS_BROKEN)) && !mouse_over_start_stop) {
 			const Vehicle *w = (v->type == VEH_TRAIN) ? GetMostSeverelyBrokenEngine(Train::From(v)) : v;
@@ -4102,7 +4089,6 @@
 			StringID breakdown_str;
 			StringParameter breakdown_param;
 
-<<<<<<< HEAD
 			if (v->type == VEH_AIRCRAFT) {
 				breakdown_str = _aircraft_breakdown_strings[v->breakdown_type];
 				if (v->breakdown_type == BREAKDOWN_AIRCRAFT_SPEED) {
@@ -4124,14 +4110,6 @@
 						breakdown_param = w->breakdown_severity * 100 / 256;
 					}
 				}
-=======
-		/* Vehicle is in a "normal" state, show current order. */
-		if (mouse_over_start_stop) {
-			if (v->vehstatus.Test(VehState::Stopped)) {
-				text_colour = TC_RED | TC_FORCED;
-			} else if (v->type == VEH_TRAIN && HasBit(Train::From(v)->flags, VRF_TRAIN_STUCK) && !v->current_order.IsType(OT_LOADING)) {
-				text_colour = TC_ORANGE | TC_FORCED;
->>>>>>> 0de7fd3c
 			}
 
 			if (_settings_game.vehicle.improved_breakdowns || w->breakdown_type == BREAKDOWN_RV_CRASH || w->breakdown_type == BREAKDOWN_BRAKE_OVERHEAT) {
@@ -4139,7 +4117,7 @@
 			} else {
 				append(STR_VEHICLE_STATUS_BROKEN_DOWN);
 			}
-		} else if (v->vehstatus & VS_STOPPED && (!mouse_over_start_stop || v->IsStoppedInDepot())) {
+		} else if (v->vehstatus.Test(VehState::Stopped) && (!mouse_over_start_stop || v->IsStoppedInDepot())) {
 			if (v->type == VEH_TRAIN) {
 				if (v->cur_speed == 0) {
 					if (Train::From(v)->gcache.cached_power == 0) {
@@ -4243,7 +4221,7 @@
 			}
 
 			if (mouse_over_start_stop) {
-				if (v->vehstatus & VS_STOPPED || (v->breakdown_ctr == 1 || (v->type == VEH_TRAIN && Train::From(v)->flags & VRF_IS_BROKEN))) {
+				if (v->vehstatus.Test(VehState::Stopped) || (v->breakdown_ctr == 1 || (v->type == VEH_TRAIN && Train::From(v)->flags & VRF_IS_BROKEN))) {
 					text_colour = TC_RED | TC_FORCED;
 				} else if (v->type == VEH_TRAIN && HasBit(Train::From(v)->flags, VRF_TRAIN_STUCK) && !v->current_order.IsType(OT_LOADING)) {
 					text_colour = TC_ORANGE | TC_FORCED;
