--- conflicted
+++ resolved
@@ -1882,10 +1882,9 @@
 
 	int vehicle_button_x = rtl ? ir.right - profit.width : ir.left;
 
-<<<<<<< HEAD
-	uint max = static_cast<uint>(std::min<size_t>(this->vscroll->GetPosition() + this->vscroll->GetCapacity(), this->vehgroups.size()));
-	for (uint i = this->vscroll->GetPosition(); i < max; ++i) {
-		const GUIVehicleGroup &vehgroup = this->vehgroups[i];
+	auto [first, last] = this->vscroll->GetVisibleRangeIterators(this->vehgroups);
+	for (auto it = first; it != last; ++it) {
+		const GUIVehicleGroup &vehgroup = *it;
 		if (this->grouping == GB_NONE) {
 			const Vehicle *v = vehgroup.GetSingleVehicle();
 
@@ -1956,11 +1955,6 @@
 					SetDParam(3, std::abs(years_remaining.base()));
 					break;
 				}
-=======
-	auto [first, last] = this->vscroll->GetVisibleRangeIterators(this->vehgroups);
-	for (auto it = first; it != last; ++it) {
-		const GUIVehicleGroup &vehgroup = *it;
->>>>>>> fad77261
 
 				case VST_TIMETABLE_DELAY: {
 					if (v->lateness_counter == 0 || (!_settings_client.gui.timetable_in_ticks && v->lateness_counter / TimetableDisplayUnitSize() == 0)) {
