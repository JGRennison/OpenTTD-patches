/*
 * This file is part of OpenTTD.
 * OpenTTD is free software; you can redistribute it and/or modify it under the terms of the GNU General Public License as published by the Free Software Foundation, version 2.
 * OpenTTD is distributed in the hope that it will be useful, but WITHOUT ANY WARRANTY; without even the implied warranty of MERCHANTABILITY or FITNESS FOR A PARTICULAR PURPOSE.
 * See the GNU General Public License for more details. You should have received a copy of the GNU General Public License along with OpenTTD. If not, see <http://www.gnu.org/licenses/>.
 */

/** @file vehicle_gui.cpp The base GUI for all vehicles. */

#include "stdafx.h"
#include "debug.h"
#include "company_func.h"
#include "gui.h"
#include "textbuf_gui.h"
#include "command_func.h"
#include "vehicle_gui_base.h"
#include "viewport_func.h"
#include "newgrf_text.h"
#include "newgrf_debug.h"
#include "roadveh.h"
#include "train.h"
#include "train_cmd.h"
#include "aircraft.h"
#include "depot_map.h"
#include "group_cmd.h"
#include "group_gui.h"
#include "strings_func.h"
#include "strings_internal.h"
#include "core/string_builder.hpp"
#include "vehicle_func.h"
#include "autoreplace_gui.h"
#include "string_func.h"
#include "dropdown_type.h"
#include "dropdown_func.h"
#include "dropdown_common_type.h"
#include "timetable.h"
#include "articulated_vehicles.h"
#include "spritecache.h"
#include "core/geometry_func.hpp"
#include "core/container_func.hpp"
#include "company_base.h"
#include "engine_func.h"
#include "station_base.h"
#include "infrastructure_func.h"
#include "tilehighlight_func.h"
#include "train.h"
#include "tbtr_template_gui_main.h"
#include "zoom_func.h"
#include "tracerestrict.h"
#include "tracerestrict_cmd.h"
#include "depot_base.h"
#include "hotkeys.h"
#include "schdispatch.h"
#include "order_cmd.h"
#include "vehicle_cmd.h"

#include <vector>
#include <algorithm>

#include "safeguards.h"


BaseVehicleListWindow::GroupBy _grouping[VLT_END][VEH_COMPANY_END];
Sorting _sorting[BaseVehicleListWindow::GB_END];

static BaseVehicleListWindow::VehicleIndividualSortFunction VehicleNumberSorter;
static BaseVehicleListWindow::VehicleIndividualSortFunction VehicleNameSorter;
static BaseVehicleListWindow::VehicleIndividualSortFunction VehicleAgeSorter;
static BaseVehicleListWindow::VehicleIndividualSortFunction VehicleProfitThisYearSorter;
static BaseVehicleListWindow::VehicleIndividualSortFunction VehicleProfitLastYearSorter;
static BaseVehicleListWindow::VehicleIndividualSortFunction VehicleProfitLifetimeSorter;
static BaseVehicleListWindow::VehicleIndividualSortFunction VehicleCargoSorter;
static BaseVehicleListWindow::VehicleIndividualSortFunction VehicleReliabilitySorter;
static BaseVehicleListWindow::VehicleIndividualSortFunction VehicleMaxSpeedSorter;
static BaseVehicleListWindow::VehicleIndividualSortFunction VehicleModelSorter;
static BaseVehicleListWindow::VehicleIndividualSortFunction VehicleValueSorter;
static BaseVehicleListWindow::VehicleIndividualSortFunction VehicleLengthSorter;
static BaseVehicleListWindow::VehicleIndividualSortFunction VehicleTimeToLiveSorter;
static BaseVehicleListWindow::VehicleIndividualSortFunction VehicleTimetableDelaySorter;
static BaseVehicleListWindow::VehicleIndividualSortFunction VehicleAverageOrderOccupancySorter;
static BaseVehicleListWindow::VehicleIndividualSortFunction VehicleMaxSpeedLoadedSorter;
static BaseVehicleListWindow::VehicleIndividualSortFunction VehicleTimetableTypeSorter;
static BaseVehicleListWindow::VehicleGroupSortFunction VehicleGroupLengthSorter;
static BaseVehicleListWindow::VehicleGroupSortFunction VehicleGroupTotalProfitThisYearSorter;
static BaseVehicleListWindow::VehicleGroupSortFunction VehicleGroupTotalProfitLastYearSorter;
static BaseVehicleListWindow::VehicleGroupSortFunction VehicleGroupAverageProfitThisYearSorter;
static BaseVehicleListWindow::VehicleGroupSortFunction VehicleGroupAverageProfitLastYearSorter;
static BaseVehicleListWindow::VehicleGroupSortFunction VehicleGroupAverageOrderOccupancySorter;
static BaseVehicleListWindow::VehicleGroupSortFunction VehicleGroupTimetableTypeSorter;

/** Wrapper to convert a VehicleIndividualSortFunction to a VehicleGroupSortFunction */
template <BaseVehicleListWindow::VehicleIndividualSortFunction func>
static bool VehicleIndividualToGroupSorterWrapper(GUIVehicleGroup const &a, GUIVehicleGroup const &b)
{
	return func(*(a.vehicles_begin), *(b.vehicles_begin));
}

enum VehicleSortType
{
	VST_NUMBER,
	VST_NAME,
	VST_AGE,
	VST_PROFIT_THIS_YEAR,
	VST_PROFIT_LAST_YEAR,
	VST_PROFIT_LIFETIME,
	VST_CARGO,
	VST_RELIABILITY,
	VST_MAX_SPEED,
	VST_MODEL,
	VST_VALUE,
	VST_LENGTH,
	VST_TIME_TO_LIVE,
	VST_TIMETABLE_DELAY,
	VST_AVERAGE_ORDER_OCCUPANCY,
	VST_MAX_SPEED_LOADED,
	VST_TIMETABLE_TYPE,
};

enum VehicleGroupSortType
{
	VGST_LENGTH,
	VGST_TOTAL_PROFIT_THIS_YEAR,
	VGST_TOTAL_PROFIT_LAST_YEAR,
	VGST_AVERAGE_PROFIT_THIS_YEAR,
	VGST_AVERAGE_PROFIT_LAST_YEAR,
	VGST_AVERAGE_ORDER_OCCUPANCY,
	VGST_TIMETABLE_TYPE,
};

const std::initializer_list<BaseVehicleListWindow::VehicleGroupSortFunction * const> BaseVehicleListWindow::vehicle_group_none_sorter_funcs = {
	&VehicleIndividualToGroupSorterWrapper<VehicleNumberSorter>,
	&VehicleIndividualToGroupSorterWrapper<VehicleNameSorter>,
	&VehicleIndividualToGroupSorterWrapper<VehicleAgeSorter>,
	&VehicleIndividualToGroupSorterWrapper<VehicleProfitThisYearSorter>,
	&VehicleIndividualToGroupSorterWrapper<VehicleProfitLastYearSorter>,
	&VehicleIndividualToGroupSorterWrapper<VehicleProfitLifetimeSorter>,
	&VehicleIndividualToGroupSorterWrapper<VehicleCargoSorter>,
	&VehicleIndividualToGroupSorterWrapper<VehicleReliabilitySorter>,
	&VehicleIndividualToGroupSorterWrapper<VehicleMaxSpeedSorter>,
	&VehicleIndividualToGroupSorterWrapper<VehicleModelSorter>,
	&VehicleIndividualToGroupSorterWrapper<VehicleValueSorter>,
	&VehicleIndividualToGroupSorterWrapper<VehicleLengthSorter>,
	&VehicleIndividualToGroupSorterWrapper<VehicleTimeToLiveSorter>,
	&VehicleIndividualToGroupSorterWrapper<VehicleTimetableDelaySorter>,
	&VehicleIndividualToGroupSorterWrapper<VehicleAverageOrderOccupancySorter>,
	&VehicleIndividualToGroupSorterWrapper<VehicleMaxSpeedLoadedSorter>,
	&VehicleIndividualToGroupSorterWrapper<VehicleTimetableTypeSorter>,
};

const std::initializer_list<const StringID> BaseVehicleListWindow::vehicle_group_none_sorter_names_calendar = {
	STR_SORT_BY_NUMBER,
	STR_SORT_BY_NAME,
	STR_SORT_BY_AGE,
	STR_SORT_BY_PROFIT_THIS_YEAR,
	STR_SORT_BY_PROFIT_LAST_YEAR,
	STR_SORT_BY_PROFIT_LIFETIME,
	STR_SORT_BY_TOTAL_CAPACITY_PER_CARGOTYPE,
	STR_SORT_BY_RELIABILITY,
	STR_SORT_BY_MAX_SPEED,
	STR_SORT_BY_MODEL,
	STR_SORT_BY_VALUE,
	STR_SORT_BY_LENGTH,
	STR_SORT_BY_LIFE_TIME,
	STR_SORT_BY_TIMETABLE_DELAY,
	STR_SORT_BY_AVG_ORDER_OCCUPANCY,
	STR_SORT_BY_MAX_SPEED_LOADED,
	STR_SORT_BY_TIMETABLE_TYPE,
};

const std::initializer_list<const StringID> BaseVehicleListWindow::vehicle_group_none_sorter_names_wallclock = {
	STR_SORT_BY_NUMBER,
	STR_SORT_BY_NAME,
	STR_SORT_BY_AGE,
	STR_SORT_BY_PROFIT_THIS_PERIOD,
	STR_SORT_BY_PROFIT_LAST_PERIOD,
	STR_SORT_BY_PROFIT_LIFETIME,
	STR_SORT_BY_TOTAL_CAPACITY_PER_CARGOTYPE,
	STR_SORT_BY_RELIABILITY,
	STR_SORT_BY_MAX_SPEED,
	STR_SORT_BY_MODEL,
	STR_SORT_BY_VALUE,
	STR_SORT_BY_LENGTH,
	STR_SORT_BY_LIFE_TIME,
	STR_SORT_BY_TIMETABLE_DELAY,
	STR_SORT_BY_AVG_ORDER_OCCUPANCY,
	STR_SORT_BY_MAX_SPEED_LOADED,
	STR_SORT_BY_TIMETABLE_TYPE,
};

const std::initializer_list<BaseVehicleListWindow::VehicleGroupSortFunction * const> BaseVehicleListWindow::vehicle_group_shared_orders_sorter_funcs = {
	&VehicleGroupLengthSorter,
	&VehicleGroupTotalProfitThisYearSorter,
	&VehicleGroupTotalProfitLastYearSorter,
	&VehicleGroupAverageProfitThisYearSorter,
	&VehicleGroupAverageProfitLastYearSorter,
	&VehicleGroupAverageOrderOccupancySorter,
	&VehicleGroupTimetableTypeSorter,
};

const std::initializer_list<const StringID> BaseVehicleListWindow::vehicle_group_shared_orders_sorter_names_calendar = {
	STR_SORT_BY_NUM_VEHICLES,
	STR_SORT_BY_TOTAL_PROFIT_THIS_YEAR,
	STR_SORT_BY_TOTAL_PROFIT_LAST_YEAR,
	STR_SORT_BY_AVERAGE_PROFIT_THIS_YEAR,
	STR_SORT_BY_AVERAGE_PROFIT_LAST_YEAR,
	STR_SORT_BY_AVG_ORDER_OCCUPANCY,
	STR_SORT_BY_TIMETABLE_TYPE,
};

const std::initializer_list<const StringID> BaseVehicleListWindow::vehicle_group_shared_orders_sorter_names_wallclock = {
	STR_SORT_BY_NUM_VEHICLES,
	STR_SORT_BY_TOTAL_PROFIT_THIS_PERIOD,
	STR_SORT_BY_TOTAL_PROFIT_LAST_PERIOD,
	STR_SORT_BY_AVERAGE_PROFIT_THIS_PERIOD,
	STR_SORT_BY_AVERAGE_PROFIT_LAST_PERIOD,
	STR_SORT_BY_AVG_ORDER_OCCUPANCY,
	STR_SORT_BY_TIMETABLE_TYPE,
};

const std::initializer_list<const StringID> BaseVehicleListWindow::vehicle_group_by_names = {
	STR_GROUP_BY_NONE,
	STR_GROUP_BY_SHARED_ORDERS,
};

const StringID BaseVehicleListWindow::vehicle_depot_name[] = {
	STR_VEHICLE_LIST_SEND_TRAIN_TO_DEPOT,
	STR_VEHICLE_LIST_SEND_ROAD_VEHICLE_TO_DEPOT,
	STR_VEHICLE_LIST_SEND_SHIP_TO_DEPOT,
	STR_VEHICLE_LIST_SEND_AIRCRAFT_TO_HANGAR
};

const StringID BaseVehicleListWindow::vehicle_depot_sell_name[] = {
	STR_VEHICLE_LIST_SEND_TRAIN_TO_DEPOT_SELL,
	STR_VEHICLE_LIST_SEND_ROAD_VEHICLE_TO_DEPOT_SELL,
	STR_VEHICLE_LIST_SEND_SHIP_TO_DEPOT_SELL,
	STR_VEHICLE_LIST_SEND_AIRCRAFT_TO_HANGAR_SELL
};

BaseVehicleListWindow::BaseVehicleListWindow(WindowDesc &desc, const VehicleListIdentifier &vli) : Window(desc), vli(vli)
{
	this->grouping = _grouping[vli.type][vli.vtype];
	this->vehicle_sel = VehicleID::Invalid();
	this->UpdateSortingFromGrouping();
}

/**
 * Get the number of digits of space required for the given number.
 * @param number The number.
 * @return The number of digits to allocate space for.
 */
uint CountDigitsForAllocatingSpace(uint number)
{
	if (number >= 10000) return 5;
	if (number >= 1000) return 4;
	if (number >= 100) return 3;

	/*
	 * When the smallest unit number is less than 10, it is
	 * quite likely that it will expand to become more than
	 * 10 quite soon.
	 */
	return 2;
}

/**
 * Get the number of digits the biggest unit number of a set of vehicles has.
 * @param vehicles The list of vehicles.
 * @return The number of digits to allocate space for.
 */
uint GetUnitNumberDigits(VehicleList &vehicles)
{
	uint unitnumber = 0;
	for (const Vehicle *v : vehicles) {
		unitnumber = std::max<uint>(unitnumber, v->unitnumber);
	}

	return CountDigitsForAllocatingSpace(unitnumber);
}

void BaseVehicleListWindow::CountOwnVehicles()
{
	this->own_vehicles = 0;
	for (const GUIVehicleGroup &vg : this->vehgroups) {
		if ((*(vg.vehicles_begin))->owner == _local_company) this->own_vehicles++;
	}
	this->own_company = _local_company;
}

void BaseVehicleListWindow::BuildVehicleList()
{
	if (!this->vehgroups.NeedRebuild()) return;

	Debug(misc, 3, "Building vehicle list type {} for company {} given index {}", this->vli.type, this->vli.company, this->vli.index);

	this->vehgroups.clear();

	GenerateVehicleSortList(&this->vehicles, this->vli);

	CargoTypes used = 0;
	for (const Vehicle *v : this->vehicles) {
		for (const Vehicle *u = v; u != nullptr; u = u->Next()) {
			if (u->cargo_cap > 0) SetBit(used, u->cargo_type);
		}
	}
	this->used_cargoes = used;

	if (this->grouping == GB_NONE) {
		uint max_unitnumber = 0;
		for (auto it = this->vehicles.begin(); it != this->vehicles.end(); ++it) {
			this->vehgroups.emplace_back(it, it + 1);

			max_unitnumber = std::max<uint>(max_unitnumber, (*it)->unitnumber);
		}
		this->unitnumber_digits = CountDigitsForAllocatingSpace(max_unitnumber);
	} else {
		/* Sort by the primary vehicle; we just want all vehicles that share the same orders to form a contiguous range. */
		std::stable_sort(this->vehicles.begin(), this->vehicles.end(), [](const Vehicle * const &u, const Vehicle * const &v) {
			return u->FirstShared() < v->FirstShared();
		});

		uint max_num_vehicles = 0;

		VehicleList::const_iterator begin = this->vehicles.begin();
		while (begin != this->vehicles.end()) {
			VehicleList::const_iterator end = std::find_if_not(begin, this->vehicles.cend(), [first_shared = (*begin)->FirstShared()](const Vehicle * const &v) {
				return v->FirstShared() == first_shared;
			});

			this->vehgroups.emplace_back(begin, end);

			max_num_vehicles = std::max<uint>(max_num_vehicles, static_cast<uint>(end - begin));

			begin = end;
		}

		this->unitnumber_digits = CountDigitsForAllocatingSpace(max_num_vehicles);
	}
	this->FilterVehicleList();
	this->CountOwnVehicles();

	this->vehgroups.RebuildDone();
	this->vscroll->SetCount(this->vehgroups.size());
}

static bool GroupCargoFilter(const GUIVehicleGroup* group, const CargoType cid)
{
	if (cid == CargoFilterCriteria::CF_ANY) return true;
	for (VehicleList::const_iterator v = group->vehicles_begin; v != group->vehicles_end; ++v) {
		if (VehicleCargoFilter(*v, cid)) return true;
	}
	return false;
}

/**
 * Test if cargo icon overlays should be drawn.
 * @returns true iff cargo icon overlays should be drawn.
 */
bool ShowCargoIconOverlay()
{
	return _shift_pressed && _ctrl_pressed;
}

/**
 * Add a cargo icon to the list of overlays.
 * @param overlays List of overlays.
 * @param x Horizontal position.
 * @param width Width available.
 * @param v Vehicle to add.
 */
void AddCargoIconOverlay(std::vector<CargoIconOverlay> &overlays, int x, int width, const Vehicle *v)
{
	bool rtl = _current_text_dir == TD_RTL;
	if (!v->IsArticulatedPart() || v->cargo_type != v->Previous()->cargo_type) {
		/* Add new overlay slot. */
		overlays.emplace_back(rtl ? x - width : x, rtl ? x : x + width, v->cargo_type, v->cargo_cap);
	} else {
		/* This is an articulated part with the same cargo type, adjust left or right of last overlay slot. */
		if (rtl) {
			overlays.back().left -= width;
		} else {
			overlays.back().right += width;
		}
		overlays.back().cargo_cap += v->cargo_cap;
	}
}

/**
 * Draw a cargo icon overlaying an existing sprite, with a black contrast outline.
 * @param x Horizontal position from left.
 * @param y Vertical position from top.
 * @param cargo_type Cargo type to draw icon for.
 */
void DrawCargoIconOverlay(int x, int y, CargoType cargo_type)
{
	if (!ShowCargoIconOverlay()) return;
	if (!IsValidCargoType(cargo_type)) return;

	const CargoSpec *cs = CargoSpec::Get(cargo_type);

	SpriteID spr = cs->GetCargoIcon();
	if (spr == 0) return;

	Dimension d = GetSpriteSize(spr);
	d.width /= 2;
	d.height /= 2;
	int one = ScaleGUITrad(1);

	/* Draw the cargo icon in black shifted 4 times to create the outline. */
	DrawSprite(spr, PALETTE_ALL_BLACK, x - d.width - one, y - d.height);
	DrawSprite(spr, PALETTE_ALL_BLACK, x - d.width + one, y - d.height);
	DrawSprite(spr, PALETTE_ALL_BLACK, x - d.width, y - d.height - one);
	DrawSprite(spr, PALETTE_ALL_BLACK, x - d.width, y - d.height + one);
	/* Draw the cargo icon normally. */
	DrawSprite(spr, PAL_NONE, x - d.width, y - d.height);
}

/**
 * Draw a list of cargo icon overlays.
 * @param overlays List of overlays.
 * @param y Vertical position.
 */
void DrawCargoIconOverlays(std::span<const CargoIconOverlay> overlays, int y)
{
	for (const auto &cio : overlays) {
		if (cio.cargo_cap == 0) continue;
		DrawCargoIconOverlay((cio.left + cio.right) / 2, y, cio.cargo_type);
	}
}

static GUIVehicleGroupList::FilterFunction * const _vehicle_group_filter_funcs[] = {
	&GroupCargoFilter,
};

/**
 * Set cargo filter for the vehicle group list.
 * @param cargo_type The cargo to be set.
 */
void BaseVehicleListWindow::SetCargoFilter(CargoType cargo_type)
{
	if (this->cargo_filter_criteria != cargo_type) {
		this->cargo_filter_criteria = cargo_type;
		/* Deactivate filter if criteria is 'Show All', activate it otherwise. */
		this->vehgroups.SetFilterState(this->cargo_filter_criteria != CargoFilterCriteria::CF_ANY);
		this->vehgroups.SetFilterType(0);
		this->vehgroups.ForceRebuild();
	}
}

/** Populate the filter list and set the cargo filter criteria. */
void BaseVehicleListWindow::SetCargoFilterArray()
{
	this->cargo_filter_criteria = CargoFilterCriteria::CF_ANY;
	this->vehgroups.SetFilterFuncs(_vehicle_group_filter_funcs);
	this->vehgroups.SetFilterState(this->cargo_filter_criteria != CargoFilterCriteria::CF_ANY);
}

/** Filter the engine list against the currently selected cargo filter */
void BaseVehicleListWindow::FilterVehicleList()
{
	this->vehgroups.Filter(this->cargo_filter_criteria);
	if (this->vehicles.empty()) {
		/* No vehicle passed through the filter, invalidate the previously selected vehicle */
		this->vehicle_sel = VehicleID::Invalid();
	} else if (this->vehicle_sel != VehicleID::Invalid() && std::ranges::find(this->vehicles, Vehicle::Get(this->vehicle_sel)) == this->vehicles.end()) { // previously selected engine didn't pass the filter, remove selection
		this->vehicle_sel = VehicleID::Invalid();
	}
}

/**
 * Compute the size for the Action dropdown.
 * @param show_autoreplace If true include the autoreplace item.
 * @param show_group If true include group-related stuff.
 * @return Required size.
 */
Dimension BaseVehicleListWindow::GetActionDropdownSize(bool show_autoreplace, bool show_group, bool show_template_replace, StringID change_order_str)
{
	Dimension d = {0, 0};

	if (show_autoreplace) d = maxdim(d, GetStringBoundingBox(STR_VEHICLE_LIST_REPLACE_VEHICLES));
	if (show_autoreplace && show_template_replace) {
		d = maxdim(d, GetStringBoundingBox(STR_TMPL_TEMPLATE_REPLACEMENT));
	}
	d = maxdim(d, GetStringBoundingBox(STR_VEHICLE_LIST_SEND_FOR_SERVICING));
	d = maxdim(d, GetStringBoundingBox(this->vehicle_depot_name[this->vli.vtype]));

	if (show_group) {
		d = maxdim(d, GetStringBoundingBox(STR_GROUP_ADD_SHARED_VEHICLE));
		d = maxdim(d, GetStringBoundingBox(STR_GROUP_REMOVE_ALL_VEHICLES));
	}

	if (change_order_str != 0) {
		d = maxdim(d, GetStringBoundingBox(change_order_str));
	}

	d = maxdim(d, GetStringBoundingBox(STR_VEHICLE_LIST_CREATE_GROUP));

	return d;
}

void BaseVehicleListWindow::OnInit()
{
	this->order_arrow_width = GetStringBoundingBox(STR_JUST_RIGHT_ARROW, FS_SMALL).width;
	this->SetCargoFilterArray();
}

StringID BaseVehicleListWindow::GetCargoFilterLabel(CargoType cargo_type) const
{
	switch (cargo_type) {
		case CargoFilterCriteria::CF_ANY: return STR_CARGO_TYPE_FILTER_ALL;
		case CargoFilterCriteria::CF_FREIGHT: return STR_CARGO_TYPE_FILTER_FREIGHT;
		case CargoFilterCriteria::CF_NONE: return STR_CARGO_TYPE_FILTER_NONE;
		default: return CargoSpec::Get(cargo_type)->name;
	}
}

/**
 * Build drop down list for cargo filter selection.
 * @param full If true, build list with all cargo types, instead of only used cargo types.
 * @return Drop down list for cargo filter.
 */
DropDownList BaseVehicleListWindow::BuildCargoDropDownList(bool full) const
{
	DropDownList list;

	/* Add item for disabling filtering. */
	list.push_back(MakeDropDownListStringItem(this->GetCargoFilterLabel(CargoFilterCriteria::CF_ANY), CargoFilterCriteria::CF_ANY));
	/* Add item for freight (i.e. vehicles with cargo capacity and with no passenger capacity). */
	list.push_back(MakeDropDownListStringItem(this->GetCargoFilterLabel(CargoFilterCriteria::CF_FREIGHT), CargoFilterCriteria::CF_FREIGHT));
	/* Add item for vehicles not carrying anything, e.g. train engines. */
	list.push_back(MakeDropDownListStringItem(this->GetCargoFilterLabel(CargoFilterCriteria::CF_NONE), CargoFilterCriteria::CF_NONE));

	/* Add cargos */
	Dimension d = GetLargestCargoIconSize();
	for (const CargoSpec *cs : _sorted_cargo_specs) {
		if (!full && !HasBit(this->used_cargoes, cs->Index())) continue;
		list.push_back(MakeDropDownListIconItem(d, cs->GetCargoIcon(), PAL_NONE, cs->name, cs->Index(), false, !HasBit(this->used_cargoes, cs->Index())));
	}

	return list;
}

/**
 * Whether the Action dropdown window should be shown/available.
 * @return Whether available
 */
bool BaseVehicleListWindow::ShouldShowActionDropdownList() const
{
	return true;
}

/**
 * Display the Action dropdown window.
 * @param show_autoreplace If true include the autoreplace item.
 * @param show_group If true include group-related stuff.
 * @return Itemlist for dropdown
 */
DropDownList BaseVehicleListWindow::BuildActionDropdownList(bool show_autoreplace, bool show_group, bool show_template_replace,
		StringID change_order_str, bool show_create_group, bool consider_top_level)
{
	DropDownList list;
	bool disable = this->own_vehicles == 0;
	bool mass_action_disable = disable || (_settings_client.gui.disable_top_veh_list_mass_actions && consider_top_level);

	/* Autoreplace actions. */
	if (show_autoreplace) {
		list.push_back(MakeDropDownListStringItem(STR_VEHICLE_LIST_REPLACE_VEHICLES, ADI_REPLACE, disable));
		if (show_template_replace) {
			list.push_back(MakeDropDownListStringItem(STR_TMPL_TEMPLATE_REPLACEMENT, ADI_TEMPLATE_REPLACE, disable));
		}
		list.push_back(MakeDropDownListDividerItem());
	}

	/* Group actions. */
	if (show_group) {
		list.push_back(MakeDropDownListStringItem(STR_GROUP_ADD_SHARED_VEHICLE, ADI_ADD_SHARED, disable));
		list.push_back(MakeDropDownListStringItem(STR_GROUP_REMOVE_ALL_VEHICLES, ADI_REMOVE_ALL, disable));
		list.push_back(MakeDropDownListDividerItem());
	}
	list.push_back(MakeDropDownListStringItem(STR_TRACE_RESTRICT_SLOT_MANAGE, ADI_TRACERESTRICT_SLOT_MGMT, false));
	if (_settings_client.gui.show_adv_tracerestrict_features) {
		list.push_back(MakeDropDownListStringItem(STR_TRACE_RESTRICT_COUNTER_MANAGE, ADI_TRACERESTRICT_COUNTER_MGMT, false));
	}
	if (change_order_str != 0) {
		list.push_back(MakeDropDownListStringItem(change_order_str, ADI_CHANGE_ORDER, disable));
	}
	if (show_create_group) {
		list.push_back(MakeDropDownListStringItem(STR_VEHICLE_LIST_CREATE_GROUP, ADI_CREATE_GROUP, disable));
	}

	list.push_back(MakeDropDownListDividerItem());

	/* Depot actions. */
	list.push_back(MakeDropDownListStringItem(STR_VEHICLE_LIST_SEND_FOR_SERVICING, ADI_SERVICE, mass_action_disable));
	list.push_back(MakeDropDownListStringItem(this->vehicle_depot_name[this->vli.vtype], ADI_DEPOT, mass_action_disable));
	if (_settings_client.gui.show_depot_sell_gui) list.push_back(MakeDropDownListStringItem(this->vehicle_depot_sell_name[this->vli.vtype], ADI_DEPOT_SELL, mass_action_disable));
	list.push_back(MakeDropDownListStringItem(STR_VEHICLE_LIST_CANCEL_DEPOT_SERVICE, ADI_CANCEL_DEPOT, mass_action_disable));

	return list;
}

/* cached values for VehicleNameSorter to spare many GetString() calls */
static const Vehicle *_last_vehicle[2] = { nullptr, nullptr };

static btree::btree_map<VehicleID, int> _vehicle_max_speed_loaded;

void BaseVehicleListWindow::SortVehicleList()
{
	if (this->vehgroups.Sort()) return;

	/* invalidate cached values for name sorter - vehicle names could change */
	_last_vehicle[0] = _last_vehicle[1] = nullptr;
	_vehicle_max_speed_loaded.clear();
}

void DepotSortList(VehicleList *list)
{
	if (list->size() < 2) return;
	std::sort(list->begin(), list->end(), &VehicleNumberSorter);
}

/** draw the vehicle profit button in the vehicle list window. */
static void DrawVehicleProfitButton(EconTime::DateDelta age, Money display_profit_last_year, uint num_vehicles, int x, int y)
{
	SpriteID spr;

	/* draw profit-based coloured icons */
	if (age <= VEHICLE_PROFIT_MIN_AGE) {
		spr = SPR_PROFIT_NA;
	} else if (display_profit_last_year < 0) {
		spr = SPR_PROFIT_NEGATIVE;
	} else if (display_profit_last_year < VEHICLE_PROFIT_THRESHOLD * num_vehicles) {
		spr = SPR_PROFIT_SOME;
	} else {
		spr = SPR_PROFIT_LOT;
	}
	DrawSprite(spr, PAL_NONE, x, y);
}

/** Maximum number of refit cycles we try, to prevent infinite loops. And we store only a byte anyway */
static const uint MAX_REFIT_CYCLE = 256;

/**
 * Get the best fitting subtype when 'cloning'/'replacing' \a v_from with \a v_for.
 * All articulated parts of both vehicles are tested to find a possibly shared subtype.
 * For \a v_for only vehicle refittable to \a dest_cargo_type are considered.
 * @param v_from the vehicle to match the subtype from
 * @param v_for  the vehicle to get the subtype for
 * @param dest_cargo_type Destination cargo type.
 * @return the best sub type
 */
uint8_t GetBestFittingSubType(const Vehicle *v_from, Vehicle *v_for, CargoType dest_cargo_type)
{
	v_from = v_from->GetFirstEnginePart();
	v_for = v_for->GetFirstEnginePart();

	/* Create a list of subtypes used by the various parts of v_for */
	static std::vector<StringID> subtypes;
	subtypes.clear();
	for (; v_from != nullptr; v_from = v_from->HasArticulatedPart() ? v_from->GetNextArticulatedPart() : nullptr) {
		const Engine *e_from = v_from->GetEngine();
		if (!e_from->CanCarryCargo() || !e_from->info.callback_mask.Test(VehicleCallbackMask::CargoSuffix)) continue;
		include(subtypes, GetCargoSubtypeText(v_from));
	}

	uint8_t ret_refit_cyc = 0;
	bool success = false;
	if (!subtypes.empty()) {
		/* Check whether any articulated part is refittable to 'dest_cargo_type' with a subtype listed in 'subtypes' */
		for (Vehicle *v = v_for; v != nullptr; v = v->HasArticulatedPart() ? v->GetNextArticulatedPart() : nullptr) {
			const Engine *e = v->GetEngine();
			if (!e->CanCarryCargo() || !e->info.callback_mask.Test(VehicleCallbackMask::CargoSuffix)) continue;
			if (!HasBit(e->info.refit_mask, dest_cargo_type) && v->cargo_type != dest_cargo_type) continue;

			CargoType old_cargo_type = v->cargo_type;
			uint8_t old_cargo_subtype = v->cargo_subtype;

			/* Set the 'destination' cargo */
			v->cargo_type = dest_cargo_type;

			/* Cycle through the refits */
			for (uint refit_cyc = 0; refit_cyc < MAX_REFIT_CYCLE; refit_cyc++) {
				v->cargo_subtype = refit_cyc;

				/* Make sure we don't pick up anything cached. */
				v->First()->InvalidateNewGRFCache();
				v->InvalidateNewGRFCache();

				StringID subtype = GetCargoSubtypeText(v);
				if (subtype == STR_EMPTY) break;

				if (std::ranges::find(subtypes, subtype) == subtypes.end()) continue;

				/* We found something matching. */
				ret_refit_cyc = refit_cyc;
				success = true;
				break;
			}

			/* Reset the vehicle's cargo type */
			v->cargo_type    = old_cargo_type;
			v->cargo_subtype = old_cargo_subtype;

			/* Make sure we don't taint the vehicle. */
			v->First()->InvalidateNewGRFCache();
			v->InvalidateNewGRFCache();

			if (success) break;
		}
	}

	return ret_refit_cyc;
}

/**
 * Get the engine that suffers from the most severe breakdown.
 * This means the engine with the lowest breakdown_type.
 * If the breakdown types of 2 engines are equal, the one with the lowest breakdown_severity (most severe) is picked.
 * @param v The front engine of the train.
 * @return The most severely broken engine.
 */
const Vehicle *GetMostSeverelyBrokenEngine(const Train *v)
{
	assert(v->IsFrontEngine());
	const Vehicle *w = v;
	uint8_t most_severe_type = 255;
	for (const Vehicle *u = v; u != nullptr; u = u->Next()) {
		if (u->breakdown_ctr == 1) {
			if (u->breakdown_type < most_severe_type) {
				most_severe_type = u->breakdown_type;
				w = u;
			} else if (u->breakdown_type == most_severe_type && u->breakdown_severity < w->breakdown_severity) {
				w = u;
			}
		}
	}
	return w;
}

/** Option to refit a vehicle chain */
struct RefitOption {
	CargoType cargo;    ///< Cargo to refit to
	uint8_t subtype;    ///< Subcargo to use
	StringID string;    ///< GRF-local String to display for the cargo

	/**
	 * Equality operator for #RefitOption.
	 * @param other Compare to this #RefitOption.
	 * @return True if both #RefitOption are equal.
	 */
	inline bool operator == (const RefitOption &other) const
	{
		return other.cargo == this->cargo && other.string == this->string;
	}
};

using RefitOptions = std::map<CargoType, std::vector<RefitOption>, CargoTypeComparator>; ///< Available refit options (subtype and string) associated with each cargo type.

/**
 * Draw the list of available refit options for a consist and highlight the selected refit option (if any).
 * @param refits Available refit options for each (sorted) cargo.
 * @param sel   Selected refit option in the window
 * @param pos   Position of the selected item in caller widow
 * @param rows  Number of rows(capacity) in caller window
 * @param delta Step height in caller window
 * @param r     Rectangle of the matrix widget.
 */
static void DrawVehicleRefitWindow(const RefitOptions &refits, const RefitOption *sel, uint pos, uint rows, uint delta, const Rect &r)
{
	Rect ir = r.Shrink(WidgetDimensions::scaled.matrix);
	uint current = 0;

	bool rtl = _current_text_dir == TD_RTL;
	uint iconwidth = std::max(GetSpriteSize(SPR_CIRCLE_FOLDED).width, GetSpriteSize(SPR_CIRCLE_UNFOLDED).width);
	uint iconheight = GetSpriteSize(SPR_CIRCLE_FOLDED).height;
	int linecolour = GetColourGradient(COLOUR_ORANGE, SHADE_NORMAL);

	int iconleft   = rtl ? ir.right - iconwidth     : ir.left;
	int iconcenter = rtl ? ir.right - iconwidth / 2 : ir.left + iconwidth / 2;
	int iconinner  = rtl ? ir.right - iconwidth     : ir.left + iconwidth;

	Rect tr = ir.Indent(iconwidth + WidgetDimensions::scaled.hsep_wide, rtl);

	/* Draw the list of subtypes for each cargo, and find the selected refit option (by its position). */
	for (const auto &pair : refits) {
		bool has_subtypes = pair.second.size() > 1;
		for (const RefitOption &refit : pair.second) {
			if (current >= pos + rows) break;

			/* Hide subtypes if selected cargo type does not match */
			if ((sel == nullptr || sel->cargo != refit.cargo) && refit.subtype != UINT8_MAX) continue;

			/* Refit options with a position smaller than pos don't have to be drawn. */
			if (current < pos) {
				current++;
				continue;
			}

			if (has_subtypes) {
				if (refit.subtype != UINT8_MAX) {
					/* Draw tree lines */
					int ycenter = tr.top + GetCharacterHeight(FS_NORMAL) / 2;
					GfxDrawLine(iconcenter, tr.top - WidgetDimensions::scaled.matrix.top, iconcenter, (&refit == &pair.second.back()) ? ycenter : tr.top - WidgetDimensions::scaled.matrix.top + delta - 1, linecolour);
					GfxDrawLine(iconcenter, ycenter, iconinner, ycenter, linecolour);
				} else {
					/* Draw expand/collapse icon */
					DrawSprite((sel != nullptr && sel->cargo == refit.cargo) ? SPR_CIRCLE_UNFOLDED : SPR_CIRCLE_FOLDED, PAL_NONE, iconleft, tr.top + (GetCharacterHeight(FS_NORMAL) - iconheight) / 2);
				}
			}

			TextColour colour = (sel != nullptr && sel->cargo == refit.cargo && sel->subtype == refit.subtype) ? TC_WHITE : TC_BLACK;
			/* Get the cargo name. */
			DrawString(tr, GetString(STR_JUST_STRING_STRING, CargoSpec::Get(refit.cargo)->name, refit.string), colour);

			tr.top += delta;
			current++;
		}
	}
}

/** Refit cargo window. */
struct RefitWindow : public Window {
	const RefitOption *selected_refit; ///< Selected refit option.
	RefitOptions refit_list; ///< List of refit subtypes available for each sorted cargo.
	VehicleOrderID order;        ///< If not #INVALID_VEH_ORDER_ID, selection is part of a refit order (rather than execute directly).
	uint information_width;      ///< Width required for correctly displaying all cargoes in the information panel.
	Scrollbar *vscroll;          ///< The main scrollbar.
	Scrollbar *hscroll;          ///< Only used for long vehicles.
	int vehicle_width;           ///< Width of the vehicle being drawn.
	int sprite_left;             ///< Left position of the vehicle sprite.
	int sprite_right;            ///< Right position of the vehicle sprite.
	uint vehicle_margin;         ///< Margin to use while selecting vehicles when the vehicle image is centered.
	int click_x;                 ///< Position of the first click while dragging.
	VehicleID selected_vehicle;  ///< First vehicle in the current selection.
	uint8_t num_vehicles;        ///< Number of selected vehicles.
	bool auto_refit;             ///< Select cargo for auto-refitting.
	bool is_virtual_train;       ///< Template replacement, whether the selected vehicle is virtual
	mutable std::map<VehicleID, std::string> ship_part_names; ///< Ship part name strings

	/**
	 * Collects all (cargo, subcargo) refit options of a vehicle chain.
	 */
	void BuildRefitList()
	{
		/* Store the currently selected RefitOption. */
		std::optional<RefitOption> current_refit_option;
		if (this->selected_refit != nullptr) current_refit_option = *(this->selected_refit);
		this->selected_refit = nullptr;

		this->refit_list.clear();
		Vehicle *v = Vehicle::Get(this->window_number);

		/* Check only the selected vehicles. */
		VehicleSet vehicles_to_refit;
		GetVehicleSet(vehicles_to_refit, Vehicle::Get(this->selected_vehicle), this->num_vehicles);

		do {
			if (v->type == VEH_TRAIN && std::ranges::find(vehicles_to_refit, v->index) == vehicles_to_refit.end()) continue;
			if (v->type == VEH_SHIP && this->num_vehicles == 1 && v->index != this->selected_vehicle) continue;
			const Engine *e = v->GetEngine();
			CargoTypes cmask = e->info.refit_mask;
			VehicleCallbackMasks callback_mask = e->info.callback_mask;

			/* Skip this engine if it does not carry anything */
			if (!e->CanCarryCargo()) continue;
			/* Skip this engine if we build the list for auto-refitting and engine doesn't allow it. */
			if (this->auto_refit && !e->info.misc_flags.Test(EngineMiscFlag::AutoRefit)) continue;

			/* Loop through all cargoes in the refit mask */
			for (const auto &cs : _sorted_cargo_specs) {
				CargoType cargo_type = cs->Index();
				/* Skip cargo type if it's not listed */
				if (!HasBit(cmask, cargo_type)) continue;

				auto &list = this->refit_list[cargo_type];
				bool first_vehicle = list.empty();
				if (first_vehicle) {
					/* Keeping the current subtype is always an option. It also serves as the option in case of no subtypes */
					list.push_back({cargo_type, UINT8_MAX, STR_EMPTY});
				}

				/* Check the vehicle's callback mask for cargo suffixes.
				 * This is not supported for ordered refits, since subtypes only have a meaning
				 * for a specific vehicle at a specific point in time, which conflicts with shared orders,
				 * autoreplace, autorenew, clone, order restoration, ... */
				if (this->order == INVALID_VEH_ORDER_ID && callback_mask.Test(VehicleCallbackMask::CargoSuffix)) {
					/* Make a note of the original cargo type. It has to be
					 * changed to test the cargo & subtype... */
					CargoType temp_cargo = v->cargo_type;
					uint8_t temp_subtype  = v->cargo_subtype;

					v->cargo_type = cargo_type;

					for (uint refit_cyc = 0; refit_cyc < MAX_REFIT_CYCLE; refit_cyc++) {
						v->cargo_subtype = refit_cyc;

						/* Make sure we don't pick up anything cached. */
						v->First()->InvalidateNewGRFCache();
						v->InvalidateNewGRFCache();

						StringID subtype = GetCargoSubtypeText(v);

						if (first_vehicle) {
							/* Append new subtype (don't add duplicates though) */
							if (subtype == STR_EMPTY) break;

							RefitOption option;
							option.cargo   = cargo_type;
							option.subtype = refit_cyc;
							option.string  = subtype;
							include(list, option);
						} else {
							/* Intersect the subtypes of earlier vehicles with the subtypes of this vehicle */
							if (subtype == STR_EMPTY) {
								/* No more subtypes for this vehicle, delete all subtypes >= refit_cyc */
								/* UINT8_MAX item is in front, other subtypes are sorted. So just truncate the list in the right spot */
								for (uint i = 1; i < list.size(); i++) {
									if (list[i].subtype >= refit_cyc) {
										list.resize(i);
										break;
									}
								}
								break;
							} else {
								/* Check whether the subtype matches with the subtype of earlier vehicles. */
								uint pos = 1;
								while (pos < list.size() && list[pos].subtype != refit_cyc) pos++;
								if (pos < list.size() && list[pos].string != subtype) {
									/* String mismatch, remove item keeping the order */
									list.erase(list.begin() + pos);
								}
							}
						}
					}

					/* Reset the vehicle's cargo type */
					v->cargo_type    = temp_cargo;
					v->cargo_subtype = temp_subtype;

					/* And make sure we haven't tainted the cache */
					v->First()->InvalidateNewGRFCache();
					v->InvalidateNewGRFCache();
				}
			}
		} while (v->IsArticulatedCallbackVehicleType() && (v = v->Next()) != nullptr);

		/* Restore the previously selected RefitOption. */
		if (current_refit_option.has_value()) {
			for (const auto &pair : this->refit_list) {
				for (const auto &refit : pair.second) {
					if (refit.cargo == current_refit_option->cargo && refit.subtype == current_refit_option->subtype) {
						this->selected_refit = &refit;
						break;
					}
				}
				if (this->selected_refit != nullptr) break;
			}
		}

		this->SetWidgetDisabledState(WID_VR_REFIT, this->selected_refit == nullptr);
	}

	/**
	 * Refresh scrollbar after selection changed
	 */
	void RefreshScrollbar()
	{
		size_t scroll_row = 0;
		size_t rows = 0;
		CargoType cargo = this->selected_refit == nullptr ? INVALID_CARGO : this->selected_refit->cargo;

		for (const auto &pair : this->refit_list) {
			if (pair.first == cargo) {
				/* selected_refit points to an element in the vector so no need to search for it. */
				scroll_row = rows + (this->selected_refit - pair.second.data());
				rows += pair.second.size();
			} else {
				rows++; /* Unselected cargo type is collapsed into one row. */
			}
		}

		this->vscroll->SetCount(rows);
		this->vscroll->ScrollTowards(static_cast<int>(scroll_row));
	}

	/**
	 * Select a row.
	 * @param click_row Clicked row
	 */
	void SetSelection(uint click_row)
	{
		uint row = 0;

		for (const auto &pair : refit_list) {
			for (const RefitOption &refit : pair.second) {
				if (row == click_row) {
					this->selected_refit = &refit;
					return;
				}
				row++;
				/* If this cargo type is not already selected then its subtypes are not visible, so skip the rest. */
				if (this->selected_refit == nullptr || this->selected_refit->cargo != refit.cargo) break;
			}
		}

		/* No selection made */
		this->selected_refit = nullptr;
	}

	RefitWindow(WindowDesc &desc, const Vehicle *v, VehicleOrderID order, bool auto_refit, bool is_virtual) : Window(desc)
	{
		this->auto_refit = auto_refit;
		this->is_virtual_train = is_virtual;
		this->order = order;
		this->CreateNestedTree();

		this->vscroll = this->GetScrollbar(WID_VR_SCROLLBAR);
		this->hscroll = (v->IsGroundVehicle() ? this->GetScrollbar(WID_VR_HSCROLLBAR) : nullptr);
		this->GetWidget<NWidgetCore>(WID_VR_SELECT_HEADER)->SetToolTip(STR_REFIT_TRAIN_LIST_TOOLTIP + v->type);
		this->GetWidget<NWidgetCore>(WID_VR_MATRIX)->SetToolTip(STR_REFIT_TRAIN_LIST_TOOLTIP + v->type);
		NWidgetCore *nwi = this->GetWidget<NWidgetCore>(WID_VR_REFIT);
		nwi->SetStringTip(STR_REFIT_TRAIN_REFIT_BUTTON + v->type, STR_REFIT_TRAIN_REFIT_TOOLTIP + v->type);
		int hscrollbar_pane;
		if (v->IsGroundVehicle()) {
			hscrollbar_pane = 0;
		} else if (v->type == VEH_SHIP && v->Next() != nullptr && this->order == INVALID_VEH_ORDER_ID) {
			hscrollbar_pane = 1;
		} else {
			hscrollbar_pane = SZSP_HORIZONTAL;
		}
		this->GetWidget<NWidgetStacked>(WID_VR_SHOW_HSCROLLBAR)->SetDisplayedPlane(hscrollbar_pane);
		this->GetWidget<NWidgetCore>(WID_VR_VEHICLE_PANEL_DISPLAY)->SetToolTip((v->type == VEH_TRAIN) ? STR_REFIT_SELECT_VEHICLES_TOOLTIP : STR_NULL);

		this->FinishInitNested(v->index);
		this->owner = v->owner;

		this->SetWidgetDisabledState(WID_VR_REFIT, this->selected_refit == nullptr);
	}

	void Close(int data = 0) override
	{
		if (this->window_number != VehicleID::Invalid()) {
			FocusWindowById(WC_VEHICLE_VIEW, this->window_number);
		}
		this->Window::Close();
	}

	void OnInit() override
	{
		/* (Re)build the refit list */
		this->OnInvalidateData(VIWD_CONSIST_CHANGED);
	}

	void OnPaint() override
	{
		/* Determine amount of items for scroller. */
		if (this->hscroll != nullptr) this->hscroll->SetCount(this->vehicle_width);

		/* Calculate sprite position. */
		NWidgetCore *vehicle_panel_display = this->GetWidget<NWidgetCore>(WID_VR_VEHICLE_PANEL_DISPLAY);
		int sprite_width = std::max(0, ((int)vehicle_panel_display->current_x - this->vehicle_width) / 2);
		this->sprite_left = vehicle_panel_display->pos_x;
		this->sprite_right = vehicle_panel_display->pos_x + vehicle_panel_display->current_x - 1;
		if (_current_text_dir == TD_RTL) {
			this->sprite_right -= sprite_width;
			this->vehicle_margin = vehicle_panel_display->current_x - sprite_right;
		} else {
			this->sprite_left += sprite_width;
			this->vehicle_margin = sprite_left;
		}

		this->DrawWidgets();
	}

	void UpdateWidgetSize(WidgetID widget, Dimension &size, [[maybe_unused]] const Dimension &padding, [[maybe_unused]] Dimension &fill, [[maybe_unused]] Dimension &resize) override
	{
		switch (widget) {
			case WID_VR_MATRIX:
				resize.height = GetCharacterHeight(FS_NORMAL) + padding.height;
				size.height = resize.height * 8;
				break;

			case WID_VR_VEHICLE_PANEL_DISPLAY:
				size.height = ScaleGUITrad(GetVehicleHeight(Vehicle::Get(this->window_number)->type));
				break;

			case WID_VR_INFO:
				size.width = this->information_width + padding.height;
				break;
		}
	}

	const std::string &GetShipPartName(const Vehicle *v) const
	{
		std::string &name = this->ship_part_names[v->index];
		if (name.empty()) {
			const Vehicle *front = v->First();
			uint offset = 0;
			for (const Vehicle *u = front; u != v; u = u->Next()) offset++;
			uint16_t callback = GetVehicleCallback(XCBID_SHIP_REFIT_PART_NAME, offset, 0, front->engine_type, front);
			if (callback != CALLBACK_FAILED && callback < 0x400) {
				const GRFFile *grffile = v->GetGRF();
				assert(grffile != nullptr);

				StartTextRefStackUsage(grffile, 6);
				name = GetString(GetGRFStringID(grffile, GRFSTR_MISC_GRF_TEXT + callback));
				StopTextRefStackUsage();
			} else {
				SetDParam(0, offset + 1);
				name = GetString(STR_REFIT_SHIP_PART);
			}
		}
		return name;
	}

	void SetStringParameters(WidgetID widget) const override
	{
		if (widget == WID_VR_CAPTION) SetDParam(0, Vehicle::Get(this->window_number)->index);

		if (widget == WID_VR_VEHICLE_DROPDOWN) {
			if (this->num_vehicles == 1) {
				SetDParam(0, STR_JUST_RAW_STRING);
				SetDParamStr(1, this->GetShipPartName(Vehicle::Get(this->selected_vehicle)));
			} else {
				SetDParam(0, STR_REFIT_WHOLE_SHIP);
			}
		}
	}

	/**
	 * Gets the #StringID to use for displaying capacity.
	 * @param option Cargo and cargo subtype to check for capacity.
	 * @return INVALID_STRING_ID if there is no capacity. StringID to use in any other case.
	 * @post String parameters have been set.
	 */
	std::string GetCapacityString(const RefitOption &option) const
	{
		assert(_current_company == _local_company);
		CommandCost cost = Command<CMD_REFIT_VEHICLE>::Do(DoCommandFlag::QueryCost, this->selected_vehicle, option.cargo, option.subtype, this->auto_refit, false, this->num_vehicles);

<<<<<<< HEAD
		if (cost.Failed()) return INVALID_STRING_ID;

		SetDParam(0, option.cargo);
		SetDParam(1, _returned_refit_capacity);

		Money money = cost.GetCost();
		if (_returned_mail_refit_capacity > 0) {
			SetDParam(2, GetCargoTypeByLabel(CT_MAIL));
			SetDParam(3, _returned_mail_refit_capacity);
=======
		if (cost.Failed()) return {};

		Money money = cost.GetCost();
		if (mail_capacity > 0) {
>>>>>>> 23ba18ad
			if (this->order != INVALID_VEH_ORDER_ID) {
				/* No predictable cost */
				return GetString(STR_PURCHASE_INFO_AIRCRAFT_CAPACITY, option.cargo, refit_capacity, GetCargoTypeByLabel(CT_MAIL), mail_capacity);
			}

			if (money <= 0) {
				return GetString(STR_REFIT_NEW_CAPACITY_INCOME_FROM_AIRCRAFT_REFIT, option.cargo, refit_capacity, GetCargoTypeByLabel(CT_MAIL), mail_capacity, -money);
			}

			return GetString(STR_REFIT_NEW_CAPACITY_COST_OF_AIRCRAFT_REFIT, option.cargo, refit_capacity, GetCargoTypeByLabel(CT_MAIL), mail_capacity, money);
		}

		if (this->order != INVALID_VEH_ORDER_ID) {
			/* No predictable cost */
			return GetString(STR_PURCHASE_INFO_CAPACITY, option.cargo, refit_capacity, STR_EMPTY);
		}

		if (money <= 0) {
			return GetString(STR_REFIT_NEW_CAPACITY_INCOME_FROM_REFIT, option.cargo, refit_capacity, -money);
		}

		return GetString(STR_REFIT_NEW_CAPACITY_COST_OF_REFIT, option.cargo, refit_capacity, money);
	}

	void DrawWidget(const Rect &r, WidgetID widget) const override
	{
		switch (widget) {
			case WID_VR_VEHICLE_PANEL_DISPLAY: {
				Vehicle *v = Vehicle::Get(this->window_number);
				DrawVehicleImage(v, {this->sprite_left, r.top, this->sprite_right, r.bottom},
					VehicleID::Invalid(), EIT_IN_DETAILS, this->hscroll != nullptr ? this->hscroll->GetPosition() : 0);

				/* Highlight selected vehicles. */
				if (this->order != INVALID_VEH_ORDER_ID) break;
				int x = 0;
				switch (v->type) {
					case VEH_TRAIN: {
						VehicleSet vehicles_to_refit;
						GetVehicleSet(vehicles_to_refit, Vehicle::Get(this->selected_vehicle), this->num_vehicles);

						int left = INT32_MIN;
						int width = 0;

						/* Determine top & bottom position of the highlight.*/
						const int height = ScaleSpriteTrad(12);
						const int highlight_top = CenterBounds(r.top, r.bottom, height);
						const int highlight_bottom = highlight_top + height - 1;

						for (Train *u = Train::From(v); u != nullptr; u = u->Next()) {
							/* Start checking. */
							const bool contained = std::ranges::find(vehicles_to_refit, u->index) != vehicles_to_refit.end();
							if (contained && left == INT32_MIN) {
								left = x - this->hscroll->GetPosition() + r.left + this->vehicle_margin;
								width = 0;
							}

							/* Draw a selection. */
							if ((!contained || u->Next() == nullptr) && left != INT32_MIN) {
								if (u->Next() == nullptr && contained) {
									int current_width = u->GetDisplayImageWidth();
									width += current_width;
									x += current_width;
								}

								int right = Clamp(left + width, 0, r.right);
								left = std::max(0, left);

								if (_current_text_dir == TD_RTL) {
									right = r.Width() - left;
									left = right - width;
								}

								if (left != right) {
									Rect hr = {left, highlight_top, right, highlight_bottom};
									DrawFrameRect(hr.Expand(WidgetDimensions::scaled.bevel), COLOUR_WHITE, FrameFlag::BorderOnly);
								}

								left = INT32_MIN;
							}

							int current_width = u->GetDisplayImageWidth();
							width += current_width;
							x += current_width;
						}
						break;
					}

					default: break;
				}
				break;
			}

			case WID_VR_MATRIX:
				DrawVehicleRefitWindow(this->refit_list, this->selected_refit, this->vscroll->GetPosition(), this->vscroll->GetCapacity(), this->resize.step_height, r);
				break;

			case WID_VR_INFO:
				if (this->selected_refit != nullptr) {
					std::string string = this->GetCapacityString(*this->selected_refit);
					if (!string.empty()) {
						DrawStringMultiLine(r.Shrink(WidgetDimensions::scaled.framerect), string);
					}
				}
				break;
		}
	}

	/**
	 * Some data on this window has become invalid.
	 * @param data Information about the changed data.
	 * @param gui_scope Whether the call is done from GUI scope. You may not do everything when not in GUI scope. See #InvalidateWindowData() for details.
	 */
	void OnInvalidateData([[maybe_unused]] int data = 0, [[maybe_unused]] bool gui_scope = true) override
	{
		switch (data) {
			case VIWD_AUTOREPLACE: // Autoreplace replaced the vehicle; selected_vehicle became invalid.
			case VIWD_CONSIST_CHANGED: { // The consist has changed; rebuild the entire list.
				/* Clear the selection. */
				Vehicle *v = Vehicle::Get(this->window_number);
				this->selected_vehicle = v->index;
				this->num_vehicles = UINT8_MAX;
				this->ship_part_names.clear();
				[[fallthrough]];
			}

			case 2: { // The vehicle selection has changed; rebuild the entire list.
				if (!gui_scope) break;
				this->BuildRefitList();

				/* The vehicle width has changed too. */
				this->vehicle_width = GetVehicleWidth(Vehicle::Get(this->window_number), EIT_IN_DETAILS);
				uint max_width = 0;

				/* Check the width of all cargo information strings. */
				for (const auto &list : this->refit_list) {
					for (const RefitOption &refit : list.second) {
						std::string string = this->GetCapacityString(refit);
						if (!string.empty()) {
							Dimension dim = GetStringBoundingBox(string);
							max_width = std::max(dim.width, max_width);
						}
					}
				}

				if (this->information_width < max_width) {
					this->information_width = max_width;
					this->ReInit();
				}
				[[fallthrough]];
			}

			case 1: // A new cargo has been selected.
				if (!gui_scope) break;
				this->RefreshScrollbar();
				break;
		}
	}

	int GetClickPosition(int click_x)
	{
		const NWidgetCore *matrix_widget = this->GetWidget<NWidgetCore>(WID_VR_VEHICLE_PANEL_DISPLAY);
		if (_current_text_dir == TD_RTL) click_x = matrix_widget->current_x - click_x;
		click_x -= this->vehicle_margin;
		if (this->hscroll != nullptr) click_x += this->hscroll->GetPosition();

		return click_x;
	}

	void SetSelectedVehicles(int drag_x)
	{
		drag_x = GetClickPosition(drag_x);

		int left_x  = std::min(this->click_x, drag_x);
		int right_x = std::max(this->click_x, drag_x);
		this->num_vehicles = 0;

		Vehicle *v = Vehicle::Get(this->window_number);
		/* Find the vehicle part that was clicked. */
		switch (v->type) {
			case VEH_TRAIN: {
				/* Don't select anything if we are not clicking in the vehicle. */
				if (left_x >= 0) {
					const Train *u = Train::From(v);
					bool start_counting = false;
					for (; u != nullptr; u = u->Next()) {
						int current_width = u->GetDisplayImageWidth();
						left_x  -= current_width;
						right_x -= current_width;

						if (left_x < 0 && !start_counting) {
							this->selected_vehicle = u->index;
							start_counting = true;

							/* Count the first vehicle, even if articulated part */
							this->num_vehicles++;
						} else if (start_counting && !u->IsArticulatedPart()) {
							/* Do not count articulated parts */
							this->num_vehicles++;
						}

						if (right_x < 0) break;
					}
				}

				/* If the selection is not correct, clear it. */
				if (this->num_vehicles != 0) {
					if (_ctrl_pressed) this->num_vehicles = UINT8_MAX;
					break;
				}
				[[fallthrough]];
			}

			default:
				/* Clear the selection. */
				this->selected_vehicle = v->index;
				this->num_vehicles = UINT8_MAX;
				break;
		}
	}

	virtual void OnDropdownSelect(WidgetID widget, int index) override
	{
		if (widget != WID_VR_VEHICLE_DROPDOWN) return;

		const Vehicle *v = Vehicle::Get(this->window_number);

		if (index > 0) {
			for (const Vehicle *u = v; u != nullptr; u = u->Next()) {
				if (index == 1) {
					this->selected_vehicle = u->index;
					this->num_vehicles = 1;
					this->InvalidateData(2);
					return;
				}
				index--;
			}
		}

		this->selected_vehicle = v->index;
		this->num_vehicles = UINT8_MAX;
		this->InvalidateData(2);
	}

	void OnClick(Point pt, WidgetID widget, int click_count) override
	{
		switch (widget) {
			case WID_VR_VEHICLE_PANEL_DISPLAY: { // Vehicle image.
				if (this->order != INVALID_VEH_ORDER_ID) break;
				NWidgetBase *nwi = this->GetWidget<NWidgetBase>(WID_VR_VEHICLE_PANEL_DISPLAY);
				this->click_x = GetClickPosition(pt.x - nwi->pos_x);
				this->SetSelectedVehicles(pt.x - nwi->pos_x);
				this->SetWidgetDirty(WID_VR_VEHICLE_PANEL_DISPLAY);
				if (!_ctrl_pressed) {
					SetObjectToPlaceWnd(SPR_CURSOR_MOUSE, PAL_NONE, HT_DRAG, this);
				} else {
					/* The vehicle selection has changed. */
					this->InvalidateData(2);
				}
				break;
			}

			case WID_VR_MATRIX: { // listbox
				this->SetSelection(this->vscroll->GetScrolledRowFromWidget(pt.y, this, WID_VR_MATRIX));
				this->SetWidgetDisabledState(WID_VR_REFIT, this->selected_refit == nullptr);
				this->InvalidateData(1);

				if (click_count == 1) break;
				[[fallthrough]];
			}

			case WID_VR_REFIT: // refit button
				if (this->selected_refit != nullptr) {
					const Vehicle *v = Vehicle::Get(this->window_number);

					if (this->order == INVALID_VEH_ORDER_ID) {
						bool delete_window = this->selected_vehicle == v->index && this->num_vehicles == UINT8_MAX;
						if (Command<CMD_REFIT_VEHICLE>::Post(GetCmdRefitVehMsg(v), v->tile, this->selected_vehicle, this->selected_refit->cargo,
								this->selected_refit->subtype, false, false, this->num_vehicles) && delete_window) {
							this->Close();
						}
					} else {
						if (Command<CMD_ORDER_REFIT>::Post(v->tile, v->index, this->order, this->selected_refit->cargo)) this->Close();
					}
				}
				break;

			case WID_VR_VEHICLE_DROPDOWN: {
				const Vehicle *v = Vehicle::Get(this->window_number);
				if (v->type != VEH_SHIP) break;

				DropDownList dlist;
				int selected = 0;
				dlist.push_back(MakeDropDownListStringItem(STR_REFIT_WHOLE_SHIP, 0, false));

				int offset = 1;
				for (const Vehicle *u = v; u != nullptr; u = u->Next()) {
					if (u->index == this->selected_vehicle && this->num_vehicles == 1) selected = offset;
					dlist.push_back(MakeDropDownListStringItem(this->GetShipPartName(u), offset, false));
					offset++;
				}

				ShowDropDownList(this, std::move(dlist), selected, WID_VR_VEHICLE_DROPDOWN);
				break;
			}
		}
	}

	void OnMouseDrag(Point pt, WidgetID widget) override
	{
		switch (widget) {
			case WID_VR_VEHICLE_PANEL_DISPLAY: { // Vehicle image.
				if (this->order != INVALID_VEH_ORDER_ID) break;
				NWidgetBase *nwi = this->GetWidget<NWidgetBase>(WID_VR_VEHICLE_PANEL_DISPLAY);
				this->SetSelectedVehicles(pt.x - nwi->pos_x);
				this->SetWidgetDirty(WID_VR_VEHICLE_PANEL_DISPLAY);
				break;
			}
		}
	}

	void OnDragDrop(Point pt, WidgetID widget) override
	{
		switch (widget) {
			case WID_VR_VEHICLE_PANEL_DISPLAY: { // Vehicle image.
				if (this->order != INVALID_VEH_ORDER_ID) break;
				NWidgetBase *nwi = this->GetWidget<NWidgetBase>(WID_VR_VEHICLE_PANEL_DISPLAY);
				this->SetSelectedVehicles(pt.x - nwi->pos_x);
				this->InvalidateData(2);
				break;
			}
		}
	}

	void OnResize() override
	{
		this->vehicle_width = GetVehicleWidth(Vehicle::Get(this->window_number), EIT_IN_DETAILS);
		this->vscroll->SetCapacityFromWidget(this, WID_VR_MATRIX);
		if (this->hscroll != nullptr) this->hscroll->SetCapacityFromWidget(this, WID_VR_VEHICLE_PANEL_DISPLAY);
	}
};

static constexpr NWidgetPart _nested_vehicle_refit_widgets[] = {
	NWidget(NWID_HORIZONTAL),
		NWidget(WWT_CLOSEBOX, COLOUR_GREY),
		NWidget(WWT_CAPTION, COLOUR_GREY, WID_VR_CAPTION), SetStringTip(STR_REFIT_CAPTION, STR_TOOLTIP_WINDOW_TITLE_DRAG_THIS),
		NWidget(WWT_DEFSIZEBOX, COLOUR_GREY),
	EndContainer(),
	/* Vehicle display + scrollbar. */
	NWidget(NWID_VERTICAL),
		NWidget(WWT_PANEL, COLOUR_GREY, WID_VR_VEHICLE_PANEL_DISPLAY), SetMinimalSize(228, 14), SetResize(1, 0), SetScrollbar(WID_VR_HSCROLLBAR), EndContainer(),
		NWidget(NWID_SELECTION, INVALID_COLOUR, WID_VR_SHOW_HSCROLLBAR),
			NWidget(NWID_HSCROLLBAR, COLOUR_GREY, WID_VR_HSCROLLBAR),
			NWidget(WWT_DROPDOWN, COLOUR_GREY, WID_VR_VEHICLE_DROPDOWN), SetFill(1, 0), SetResize(1, 0), SetStringTip(STR_JUST_STRING1, STR_REFIT_SHIP_PART_DROPDOWN_TOOLTIP),
		EndContainer(),
	EndContainer(),
	NWidget(WWT_TEXTBTN, COLOUR_GREY, WID_VR_SELECT_HEADER), SetStringTip(STR_REFIT_TITLE), SetResize(1, 0),
	/* Matrix + scrollbar. */
	NWidget(NWID_HORIZONTAL),
		NWidget(WWT_MATRIX, COLOUR_GREY, WID_VR_MATRIX), SetMinimalSize(228, 112), SetResize(1, 14), SetFill(1, 1), SetMatrixDataTip(1, 0), SetScrollbar(WID_VR_SCROLLBAR),
		NWidget(NWID_VSCROLLBAR, COLOUR_GREY, WID_VR_SCROLLBAR),
	EndContainer(),
	NWidget(WWT_PANEL, COLOUR_GREY, WID_VR_INFO), SetMinimalTextLines(2, WidgetDimensions::unscaled.framerect.Vertical()), SetResize(1, 0), EndContainer(),
	NWidget(NWID_HORIZONTAL),
		NWidget(WWT_PUSHTXTBTN, COLOUR_GREY, WID_VR_REFIT), SetFill(1, 0), SetResize(1, 0),
		NWidget(WWT_RESIZEBOX, COLOUR_GREY),
	EndContainer(),
};

static WindowDesc _vehicle_refit_desc(__FILE__, __LINE__,
	WDP_AUTO, "view_vehicle_refit", 240, 174,
	WC_VEHICLE_REFIT, WC_VEHICLE_VIEW,
	WindowDefaultFlag::Construction,
	_nested_vehicle_refit_widgets
);

/**
 * Show the refit window for a vehicle
 * @param *v The vehicle to show the refit window for
 * @param order of the vehicle to assign refit to, or INVALID_VEH_ORDER_ID to refit the vehicle now
 * @param parent the parent window of the refit window
 * @param auto_refit Choose cargo for auto-refitting
 */
void ShowVehicleRefitWindow(const Vehicle *v, VehicleOrderID order, Window *parent, bool auto_refit, bool is_virtual_train)
{
	CloseWindowById(WC_VEHICLE_REFIT, v->index);
	RefitWindow *w = new RefitWindow(_vehicle_refit_desc, v, order, auto_refit, is_virtual_train);
	w->parent = parent;
}

/** Display list of cargo types of the engine, for the purchase information window */
uint ShowRefitOptionsList(int left, int right, int y, EngineID engine)
{
	/* List of cargo types of this engine */
	CargoTypes cmask = GetUnionOfArticulatedRefitMasks(engine, false);
	/* List of cargo types available in this climate */
	CargoTypes lmask = _cargo_mask;

	/* Draw nothing if the engine is not refittable */
	if (HasAtMostOneBit(cmask)) return y;

	std::string str;
	if (cmask == lmask) {
		/* Engine can be refitted to all types in this climate */
		str = GetString(STR_PURCHASE_INFO_REFITTABLE_TO, STR_PURCHASE_INFO_ALL_TYPES, std::monostate{});
	} else {
		/* Check if we are able to refit to more cargo types and unable to. If
		 * so, invert the cargo types to list those that we can't refit to. */
		if (CountBits(cmask ^ lmask) < CountBits(cmask) && CountBits(cmask ^ lmask) <= 7) {
			cmask ^= lmask;
			str = GetString(STR_PURCHASE_INFO_REFITTABLE_TO, STR_PURCHASE_INFO_ALL_BUT, cmask);
		} else {
			str = GetString(STR_PURCHASE_INFO_REFITTABLE_TO, STR_JUST_CARGO_LIST, cmask);
		}
	}

	return DrawStringMultiLine(left, right, y, INT32_MAX, str);
}

/** Get the cargo subtype text from NewGRF for the vehicle details window. */
StringID GetCargoSubtypeText(const Vehicle *v)
{
	if (EngInfo(v->engine_type)->callback_mask.Test(VehicleCallbackMask::CargoSuffix)) {
		uint16_t cb = GetVehicleCallback(CBID_VEHICLE_CARGO_SUFFIX, 0, 0, v->engine_type, v);
		if (cb != CALLBACK_FAILED) {
			if (cb > 0x400) ErrorUnknownCallbackResult(v->GetGRFID(), CBID_VEHICLE_CARGO_SUFFIX, cb);
			if (cb >= 0x400 || (v->GetGRF()->grf_version < 8 && cb == 0xFF)) cb = CALLBACK_FAILED;
		}
		if (cb != CALLBACK_FAILED) {
			return GetGRFStringID(v->GetGRF(), GRFSTR_MISC_GRF_TEXT + cb);
		}
	}
	return STR_EMPTY;
}

/** Sort vehicle groups by the number of vehicles in the group */
static bool VehicleGroupLengthSorter(const GUIVehicleGroup &a, const GUIVehicleGroup &b)
{
	return a.NumVehicles() < b.NumVehicles();
}

/** Sort vehicle groups by the total profit this year */
static bool VehicleGroupTotalProfitThisYearSorter(const GUIVehicleGroup &a, const GUIVehicleGroup &b)
{
	return a.GetDisplayProfitThisYear() < b.GetDisplayProfitThisYear();
}

/** Sort vehicle groups by the total profit last year */
static bool VehicleGroupTotalProfitLastYearSorter(const GUIVehicleGroup &a, const GUIVehicleGroup &b)
{
	return a.GetDisplayProfitLastYear() < b.GetDisplayProfitLastYear();
}

/** Sort vehicle groups by the average profit this year */
static bool VehicleGroupAverageProfitThisYearSorter(const GUIVehicleGroup &a, const GUIVehicleGroup &b)
{
	return a.GetDisplayProfitThisYear() * static_cast<uint>(b.NumVehicles()) < b.GetDisplayProfitThisYear() * static_cast<uint>(a.NumVehicles());
}

/** Sort vehicle groups by the average profit last year */
static bool VehicleGroupAverageProfitLastYearSorter(const GUIVehicleGroup &a, const GUIVehicleGroup &b)
{
	return a.GetDisplayProfitLastYear() * static_cast<uint>(b.NumVehicles()) < b.GetDisplayProfitLastYear() * static_cast<uint>(a.NumVehicles());
}

/** Sort vehicle groups by the average vehicle occupancy */
static bool VehicleGroupAverageOrderOccupancySorter(const GUIVehicleGroup &a, const GUIVehicleGroup &b)
{
	return a.GetOrderOccupancyAverage() < b.GetOrderOccupancyAverage();
}

/** Sort vehicle groups by timetable type */
static bool VehicleGroupTimetableTypeSorter(const GUIVehicleGroup &a, const GUIVehicleGroup &b)
{
	return a.GetTimetableTypeSortKey() < b.GetTimetableTypeSortKey();
}

/** Sort vehicles by their number */
static bool VehicleNumberSorter(const Vehicle * const &a, const Vehicle * const &b)
{
	return a->unitnumber < b->unitnumber;
}

/** Sort vehicles by their name */
static bool VehicleNameSorter(const Vehicle * const &a, const Vehicle * const &b)
{
	static format_buffer last_name[2] = { {}, {} };

	if (a != _last_vehicle[0]) {
		_last_vehicle[0] = a;
		last_name[0].clear();
		AppendStringInPlace(last_name[0], STR_VEHICLE_NAME, a->index);
	}

	if (b != _last_vehicle[1]) {
		_last_vehicle[1] = b;
		last_name[1].clear();
		AppendStringInPlace(last_name[1], STR_VEHICLE_NAME, b->index);
	}

	int r = StrNaturalCompare(last_name[0], last_name[1]); // Sort by name (natural sorting).
	return (r != 0) ? r < 0: VehicleNumberSorter(a, b);
}

/** Sort vehicles by their age */
static bool VehicleAgeSorter(const Vehicle * const &a, const Vehicle * const &b)
{
	auto r = a->age - b->age;
	return (r != 0) ? r < 0 : VehicleNumberSorter(a, b);
}

/** Sort vehicles by this year profit */
static bool VehicleProfitThisYearSorter(const Vehicle * const &a, const Vehicle * const &b)
{
	int r = ClampTo<int32_t>(a->GetDisplayProfitThisYear() - b->GetDisplayProfitThisYear());
	return (r != 0) ? r < 0 : VehicleNumberSorter(a, b);
}

/** Sort vehicles by last year profit */
static bool VehicleProfitLastYearSorter(const Vehicle * const &a, const Vehicle * const &b)
{
	int r = ClampTo<int32_t>(a->GetDisplayProfitLastYear() - b->GetDisplayProfitLastYear());
	return (r != 0) ? r < 0 : VehicleNumberSorter(a, b);
}

/** Sort vehicles by lifetime profit */
static bool VehicleProfitLifetimeSorter(const Vehicle * const &a, const Vehicle * const &b)
{
	int r = ClampTo<int32_t>(a->GetDisplayProfitLifetime() - b->GetDisplayProfitLifetime());
	return (r != 0) ? r < 0 : VehicleNumberSorter(a, b);
}

/** Sort vehicles by their cargo */
static bool VehicleCargoSorter(const Vehicle * const &a, const Vehicle * const &b)
{
	const Vehicle *v;
	CargoArray diff{};

	/* Append the cargo of the connected waggons */
	for (v = a; v != nullptr; v = v->Next()) diff[v->cargo_type] += v->cargo_cap;
	for (v = b; v != nullptr; v = v->Next()) diff[v->cargo_type] -= v->cargo_cap;

	int r = 0;
	for (uint d : diff) {
		r = d;
		if (r != 0) break;
	}

	return (r != 0) ? r < 0 : VehicleNumberSorter(a, b);
}

/** Sort vehicles by their reliability */
static bool VehicleReliabilitySorter(const Vehicle * const &a, const Vehicle * const &b)
{
	int r = a->reliability - b->reliability;
	return (r != 0) ? r < 0 : VehicleNumberSorter(a, b);
}

/** Sort vehicles by their max speed */
static bool VehicleMaxSpeedSorter(const Vehicle * const &a, const Vehicle * const &b)
{
	int r = a->vcache.cached_max_speed - b->vcache.cached_max_speed;
	return (r != 0) ? r < 0 : VehicleNumberSorter(a, b);
}

/** Sort vehicles by model */
static bool VehicleModelSorter(const Vehicle * const &a, const Vehicle * const &b)
{
	int r = a->engine_type.base() - b->engine_type.base();
	return (r != 0) ? r < 0 : VehicleNumberSorter(a, b);
}

/** Sort vehicles by their value */
static bool VehicleValueSorter(const Vehicle * const &a, const Vehicle * const &b)
{
	const Vehicle *u;
	Money diff = 0;

	for (u = a; u != nullptr; u = u->Next()) diff += u->value;
	for (u = b; u != nullptr; u = u->Next()) diff -= u->value;

	int r = ClampTo<int32_t>(diff);
	return (r != 0) ? r < 0 : VehicleNumberSorter(a, b);
}

/** Sort vehicles by their length */
static bool VehicleLengthSorter(const Vehicle * const &a, const Vehicle * const &b)
{
	int r = a->GetGroundVehicleCache()->cached_total_length - b->GetGroundVehicleCache()->cached_total_length;
	return (r != 0) ? r < 0 : VehicleNumberSorter(a, b);
}

/** Sort vehicles by the time they can still live */
static bool VehicleTimeToLiveSorter(const Vehicle * const &a, const Vehicle * const &b)
{
	int r = ClampTo<int32_t>((a->max_age - a->age) - (b->max_age - b->age));
	return (r != 0) ? r < 0 : VehicleNumberSorter(a, b);
}

/** Sort vehicles by the timetable delay */
static bool VehicleTimetableDelaySorter(const Vehicle * const &a, const Vehicle * const &b)
{
	int r = a->lateness_counter - b->lateness_counter;
	return (r != 0) ? r < 0 : VehicleNumberSorter(a, b);
}

/** Sort vehicles by the average order occupancy */
static bool VehicleAverageOrderOccupancySorter(const Vehicle * const &a, const Vehicle * const &b)
{
	int r = a->GetOrderOccupancyAverage() - b->GetOrderOccupancyAverage();
	return (r != 0) ? r < 0 : VehicleNumberSorter(a, b);
}

/** Sort vehicles by the max speed (fully loaded) */
static bool VehicleMaxSpeedLoadedSorter(const Vehicle * const &a, const Vehicle * const &b)
{
	auto get_max_speed_loaded = [](const Train * const v) -> int {
		auto res = _vehicle_max_speed_loaded.insert({ v->index, 0 });
		if (!res.second) {
			/* This vehicle's speed was already in _vehicle_max_speed_loaded */
			return res.first->second;
		}
		int loaded_weight = 0;
		for (const Train *u = v; u != nullptr; u = u->Next()) {
			loaded_weight += u->GetWeightWithoutCargo() + u->GetCargoWeight(u->cargo_cap);
		}

		int loaded_max_speed = GetTrainEstimatedMaxAchievableSpeed(v, loaded_weight, v->GetDisplayMaxSpeed());
		res.first->second = loaded_max_speed;
		return loaded_max_speed;
	};

	int r = get_max_speed_loaded(Train::From(a)) - get_max_speed_loaded(Train::From(b));
	return (r != 0) ? r < 0 : VehicleNumberSorter(a, b);
}

/** Sort vehicles by timetable type */
static bool VehicleTimetableTypeSorter(const Vehicle * const &a, const Vehicle * const &b)
{
	int r = GetVehicleTimetableTypeSortKey(a) - GetVehicleTimetableTypeSortKey(b);
	return (r != 0) ? r < 0 : VehicleNumberSorter(a, b);
}

void InitializeGUI()
{
	MemSetT(&_grouping, 0);
	MemSetT(&_sorting, 0);
}

/**
 * Assign a vehicle window a new vehicle
 * @param window_class WindowClass to search for
 * @param from_index the old vehicle ID
 * @param to_index the new vehicle ID
 */
static inline void ChangeVehicleWindow(WindowClass window_class, VehicleID from_index, VehicleID to_index)
{
	Window *w = FindWindowById(window_class, from_index);
	if (w != nullptr) {
		/* Update window_number */
		w->window_number = to_index;
		if (w->viewport != nullptr) w->viewport->follow_vehicle = to_index;

		/* Update vehicle drag data */
		if (_thd.window_class == window_class && _thd.window_number == from_index) {
			_thd.window_number = to_index;
		}

		/* Notify the window. */
		w->InvalidateData(VIWD_AUTOREPLACE, false);
	}
}

/**
 * Report a change in vehicle IDs (due to autoreplace) to affected vehicle windows.
 * @param from_index the old vehicle ID
 * @param to_index the new vehicle ID
 */
void ChangeVehicleViewWindow(VehicleID from_index, VehicleID to_index)
{
	ChangeVehicleWindow(WC_VEHICLE_VIEW,      from_index, to_index);
	ChangeVehicleWindow(WC_VEHICLE_ORDERS,    from_index, to_index);
	ChangeVehicleWindow(WC_VEHICLE_REFIT,     from_index, to_index);
	ChangeVehicleWindow(WC_VEHICLE_DETAILS,   from_index, to_index);
	ChangeVehicleWindow(WC_VEHICLE_TIMETABLE, from_index, to_index);
	ChangeFixedViewportRoutePath(from_index, to_index);
}

static constexpr NWidgetPart _nested_vehicle_list[] = {
	NWidget(NWID_HORIZONTAL),
		NWidget(WWT_CLOSEBOX, COLOUR_GREY),
		NWidget(NWID_SELECTION, INVALID_COLOUR, WID_VL_CAPTION_SELECTION),
			NWidget(WWT_CAPTION, COLOUR_GREY, WID_VL_CAPTION),
			NWidget(NWID_HORIZONTAL),
				NWidget(WWT_CAPTION, COLOUR_GREY, WID_VL_CAPTION_SHARED_ORDERS),
				NWidget(WWT_PUSHTXTBTN, COLOUR_GREY, WID_VL_ORDER_VIEW), SetMinimalSize(61, 14), SetStringTip(STR_GOTO_ORDER_VIEW, STR_GOTO_ORDER_VIEW_TOOLTIP),
			EndContainer(),
		EndContainer(),
		NWidget(WWT_SHADEBOX, COLOUR_GREY),
		NWidget(WWT_DEFSIZEBOX, COLOUR_GREY),
		NWidget(WWT_STICKYBOX, COLOUR_GREY),
	EndContainer(),

	NWidget(NWID_HORIZONTAL),
		NWidget(NWID_VERTICAL, NWidContainerFlag::EqualSize),
			NWidget(WWT_TEXTBTN, COLOUR_GREY, WID_VL_GROUP_ORDER), SetMinimalSize(0, 12), SetFill(1, 1), SetStringTip(STR_STATION_VIEW_GROUP, STR_TOOLTIP_GROUP_ORDER),
			NWidget(WWT_PUSHTXTBTN, COLOUR_GREY, WID_VL_SORT_ORDER), SetMinimalSize(0, 12), SetFill(1, 1), SetStringTip(STR_BUTTON_SORT_BY, STR_TOOLTIP_SORT_ORDER),
		EndContainer(),
		NWidget(NWID_VERTICAL, NWidContainerFlag::EqualSize),
			NWidget(WWT_DROPDOWN, COLOUR_GREY, WID_VL_GROUP_BY_PULLDOWN), SetMinimalSize(0, 12), SetFill(1, 1), SetToolTip(STR_TOOLTIP_GROUP_ORDER),
			NWidget(WWT_DROPDOWN, COLOUR_GREY, WID_VL_SORT_BY_PULLDOWN), SetMinimalSize(0, 12), SetFill(1, 1), SetToolTip(STR_TOOLTIP_SORT_CRITERIA),
		EndContainer(),
		NWidget(NWID_VERTICAL, NWidContainerFlag::EqualSize),
			NWidget(WWT_PANEL, COLOUR_GREY), SetMinimalSize(0, 12), SetFill(1, 1), SetResize(1, 0), EndContainer(),
			NWidget(NWID_HORIZONTAL),
				NWidget(NWID_SELECTION, INVALID_COLOUR, WID_VL_FILTER_BY_CARGO_SEL),
					NWidget(WWT_DROPDOWN, COLOUR_GREY, WID_VL_FILTER_BY_CARGO), SetMinimalSize(0, 12), SetFill(0, 1), SetStringTip(STR_JUST_STRING, STR_TOOLTIP_FILTER_CRITERIA),
				EndContainer(),
				NWidget(WWT_PANEL, COLOUR_GREY), SetMinimalSize(0, 12), SetFill(1, 1), SetResize(1, 0), EndContainer(),
			EndContainer(),
		EndContainer(),
	EndContainer(),

	NWidget(NWID_HORIZONTAL),
		NWidget(WWT_MATRIX, COLOUR_GREY, WID_VL_LIST), SetMinimalSize(248, 0), SetFill(1, 0), SetResize(1, 1), SetMatrixDataTip(1, 0), SetScrollbar(WID_VL_SCROLLBAR),
		NWidget(NWID_VSCROLLBAR, COLOUR_GREY, WID_VL_SCROLLBAR),
	EndContainer(),

	NWidget(NWID_HORIZONTAL),
		NWidget(NWID_SELECTION, INVALID_COLOUR, WID_VL_HIDE_BUTTONS),
			NWidget(NWID_HORIZONTAL),
				NWidget(WWT_PUSHTXTBTN, COLOUR_GREY, WID_VL_AVAILABLE_VEHICLES), SetMinimalSize(106, 12), SetFill(0, 1),
								SetStringTip(STR_JUST_STRING, STR_VEHICLE_LIST_AVAILABLE_ENGINES_TOOLTIP),
				NWidget(WWT_PANEL, COLOUR_GREY), SetMinimalSize(0, 12), SetResize(1, 0), SetFill(1, 1), EndContainer(),
				NWidget(WWT_DROPDOWN, COLOUR_GREY, WID_VL_MANAGE_VEHICLES_DROPDOWN), SetMinimalSize(118, 12), SetFill(0, 1),
								SetStringTip(STR_VEHICLE_LIST_MANAGE_LIST, STR_VEHICLE_LIST_MANAGE_LIST_TOOLTIP),
				NWidget(WWT_PUSHIMGBTN, COLOUR_GREY, WID_VL_STOP_ALL), SetAspect(WidgetDimensions::ASPECT_VEHICLE_FLAG), SetFill(0, 1),
								SetSpriteTip(SPR_FLAG_VEH_STOPPED, STR_VEHICLE_LIST_MASS_STOP_LIST_TOOLTIP),
				NWidget(WWT_PUSHIMGBTN, COLOUR_GREY, WID_VL_START_ALL), SetAspect(WidgetDimensions::ASPECT_VEHICLE_FLAG), SetFill(0, 1),
								SetSpriteTip(SPR_FLAG_VEH_RUNNING, STR_VEHICLE_LIST_MASS_START_LIST_TOOLTIP),
			EndContainer(),
			/* Widget to be shown for other companies hiding the previous 5 widgets. */
			NWidget(WWT_PANEL, COLOUR_GREY), SetFill(1, 1), SetResize(1, 0), EndContainer(),
		EndContainer(),
		NWidget(WWT_RESIZEBOX, COLOUR_GREY),
	EndContainer(),
};

static void DrawSmallOrderList(const Vehicle *v, int left, int right, int y, uint order_arrow_width, VehicleOrderID start)
{
	const Order *order = v->GetOrder(start);
	if (order == nullptr) return;

	bool rtl = _current_text_dir == TD_RTL;
	int l_offset = rtl ? 0 : order_arrow_width;
	int r_offset = rtl ? order_arrow_width : 0;
	int i = 0;
	VehicleOrderID oid = start;

	do {
		if (oid == v->cur_real_order_index) DrawString(left, right, y, STR_JUST_RIGHT_ARROW, TC_BLACK, SA_LEFT, false, FS_SMALL);

		if (order->IsType(OT_GOTO_STATION)) {
<<<<<<< HEAD
			SetDParam(0, order->GetDestination().ToStationID());
			DrawString(left + l_offset, right - r_offset, y, STR_STATION_NAME, TC_BLACK, SA_LEFT, false, FS_SMALL);
=======
			DrawString(left + l_offset, right - r_offset, y, GetString(STR_STATION_NAME, order->GetDestination()), TC_BLACK, SA_LEFT, false, FS_SMALL);
>>>>>>> 23ba18ad

			y += GetCharacterHeight(FS_SMALL);
			if (++i == 4) break;
		}

		v->orders->AdvanceOrderWithIndex(order, oid);
	} while (oid != start);
}

/** Draw small order list in the vehicle GUI, but without the little black arrow.  This is used for shared order groups. */
static void DrawSmallOrderList(OrderIterateWrapper<const Order> orders, int left, int right, int y, uint order_arrow_width)
{
	bool rtl = _current_text_dir == TD_RTL;
	int l_offset = rtl ? 0 : order_arrow_width;
	int r_offset = rtl ? order_arrow_width : 0;
	int i = 0;
	for (const Order *order : orders) {
		if (order->IsType(OT_GOTO_STATION)) {
<<<<<<< HEAD
			SetDParam(0, order->GetDestination().ToStationID());
			DrawString(left + l_offset, right - r_offset, y, STR_STATION_NAME, TC_BLACK, SA_LEFT, false, FS_SMALL);
=======
			DrawString(left + l_offset, right - r_offset, y, GetString(STR_STATION_NAME, order->GetDestination()), TC_BLACK, SA_LEFT, false, FS_SMALL);
>>>>>>> 23ba18ad

			y += GetCharacterHeight(FS_SMALL);
			if (++i == 4) break;
		}
	}
}

/**
 * Draws an image of a vehicle chain
 * @param v         Front vehicle
 * @param r         Rect to draw at
 * @param selection Selected vehicle to draw a frame around
 * @param skip      Number of pixels to skip at the front (for scrolling)
 */
void DrawVehicleImage(const Vehicle *v, const Rect &r, VehicleID selection, EngineImageType image_type, int skip)
{
	switch (v->type) {
		case VEH_TRAIN:    DrawTrainImage(Train::From(v), r, selection, image_type, skip); break;
		case VEH_ROAD:     DrawRoadVehImage(v, r, selection, image_type, skip);  break;
		case VEH_SHIP:     DrawShipImage(v, r, selection, image_type);     break;
		case VEH_AIRCRAFT: DrawAircraftImage(v, r, selection, image_type); break;
		default: NOT_REACHED();
	}
}

/**
 * Get the height of a vehicle in the vehicle list GUIs.
 * @param type    the vehicle type to look at
 * @param divisor the resulting height must be dividable by this
 * @return the height
 */
uint GetVehicleListHeight(VehicleType type, uint divisor)
{
	/* Name + vehicle + profit */
	uint base = ScaleGUITrad(GetVehicleHeight(type)) + 2 * GetCharacterHeight(FS_SMALL) + ScaleGUITrad(1);
	/* Drawing of the 4 small orders + profit*/
	if (type >= VEH_SHIP) base = std::max(base, 6U * GetCharacterHeight(FS_SMALL) + WidgetDimensions::scaled.matrix.Vertical());

	if (divisor == 1) return base;

	/* Make sure the height is dividable by divisor */
	uint rem = base % divisor;
	return base + (rem == 0 ? 0 : divisor - rem);
}

/**
 * Get width required for the formatted unit number display.
 * @param digits Number of digits required for unit number.
 * @return Required width in pixels.
 */
static int GetUnitNumberWidth(int digits)
{
	return GetStringBoundingBox(GetString(STR_JUST_COMMA, GetParamMaxDigits(digits))).width;
}

static std::string GetVehicleTimetableGroupString(const Vehicle *v)
{
	format_buffer buffer;
	auto add_flag = [&](uint8_t flag, StringID str) {
		if (HasBit(v->vehicle_flags, flag)) {
			auto tmp_params = MakeParameters(str);
			GetStringWithArgs(StringBuilder(buffer), buffer.empty() ? STR_JUST_STRING : STR_VEHICLE_LIST_TIMETABLE_TYPE_EXTRA_ITEM, tmp_params);
		}
	};
	add_flag(VF_SCHEDULED_DISPATCH, STR_TIMETABLE_SCHEDULED_DISPATCH);
	add_flag(VF_TIMETABLE_SEPARATION, STR_TIMETABLE_AUTO_SEPARATION);
	add_flag(VF_AUTOFILL_TIMETABLE, STR_TIMETABLE_AUTOFILL);
	add_flag(VF_AUTOMATE_TIMETABLE, STR_TIMETABLE_AUTOMATE);
	return buffer.to_string();
}

/**
 * Draw all the vehicle list items.
 * @param selected_vehicle The vehicle that is to be highlighted.
 * @param line_height      Height of a single item line.
 * @param r                Rectangle with edge positions of the matrix widget.
 */
void BaseVehicleListWindow::DrawVehicleListItems(VehicleID selected_vehicle, int line_height, const Rect &r) const
{
	Rect ir = r.WithHeight(line_height).Shrink(WidgetDimensions::scaled.matrix, RectPadding::zero);
	bool rtl = _current_text_dir == TD_RTL;

	Dimension profit = GetSpriteSize(SPR_PROFIT_LOT);
	int text_offset = std::max<int>(profit.width, GetUnitNumberWidth(this->unitnumber_digits)) + WidgetDimensions::scaled.hsep_normal;
	Rect tr = ir.Indent(text_offset, rtl);

	bool show_orderlist = this->vli.vtype >= VEH_SHIP;
	Rect olr = ir.Indent(std::max(ScaleGUITrad(100) + text_offset, ir.Width() / 2), rtl);

	int image_left  = (rtl && show_orderlist) ? olr.right : tr.left;
	int image_right = (!rtl && show_orderlist) ? olr.left : tr.right;

	int vehicle_button_x = rtl ? ir.right - profit.width : ir.left;

	auto [first, last] = this->vscroll->GetVisibleRangeIterators(this->vehgroups);
	for (auto it = first; it != last; ++it) {
		const GUIVehicleGroup &vehgroup = *it;
		if (this->grouping == GB_NONE) {
			const Vehicle *v = vehgroup.GetSingleVehicle();

			SetDParam(0, EconTime::UsingWallclockUnits() ? STR_VEHICLE_LIST_PROFIT_THIS_PERIOD_LAST_PERIOD : STR_VEHICLE_LIST_PROFIT_THIS_YEAR_LAST_YEAR);
			SetDParam(1, v->GetDisplayProfitThisYear());
			SetDParam(2, v->GetDisplayProfitLastYear());

			StringID str;
			switch (this->vehgroups.SortType()) {
				case VST_AGE: {
					str = (v->age + DAYS_IN_YEAR < v->max_age) ? STR_VEHICLE_LIST_AGE : STR_VEHICLE_LIST_AGE_RED;
					SetDParam(3, DateDeltaToYearDelta(v->age));
					SetDParam(4, DateDeltaToYearDelta(v->max_age));
					break;
				}

				case VST_CARGO: {
					CargoTypes cargoes = 0;
					for (const Vehicle *u = v; u != nullptr; u = u->Next()) {
						if (u->cargo_cap > 0) SetBit(cargoes, u->cargo_type);
					}
					str = STR_VEHICLE_LIST_CARGO_LIST;
					SetDParam(3, cargoes);
					break;
				}

				case VST_RELIABILITY: {
					str = ToPercent16(v->reliability) >= 50 ? STR_VEHICLE_LIST_RELIABILITY : STR_VEHICLE_LIST_RELIABILITY_RED;
					SetDParam(3, ToPercent16(v->reliability));
					break;
				}

				case VST_MAX_SPEED: {
					str = STR_VEHICLE_LIST_MAX_SPEED;
					SetDParam(3, v->GetDisplayMaxSpeed());
					break;
				}

				case VST_MODEL: {
					str = STR_VEHICLE_LIST_ENGINE_BUILT;
					SetDParam(3, v->engine_type);
					SetDParam(4, v->build_year);
					break;
				}

				case VST_VALUE: {
					Money total_value = 0;
					for (const Vehicle *u = v; u != nullptr; u = u->GetNextVehicle()) {
						total_value += u->value;
					}
					str = STR_VEHICLE_LIST_VALUE;
					SetDParam(3, total_value);
					break;
				}

				case VST_LENGTH: {
					const GroundVehicleCache* gcache = v->GetGroundVehicleCache();
					assert(gcache != nullptr);
					str = STR_VEHICLE_LIST_LENGTH;
					SetDParam(3, CeilDiv(gcache->cached_total_length * 10, TILE_SIZE));
					SetDParam(4, 1);
					break;
				}

				case VST_TIME_TO_LIVE: {
					auto years_remaining = (v->max_age / DAYS_IN_LEAP_YEAR) - (v->age / DAYS_IN_LEAP_YEAR);
					str = (years_remaining > 1) ? STR_VEHICLE_LIST_TIME_TO_LIVE : ((years_remaining < 0) ? STR_VEHICLE_LIST_TIME_TO_LIVE_OVERDUE : STR_VEHICLE_LIST_TIME_TO_LIVE_RED);
					SetDParam(3, std::abs(years_remaining.base()));
					break;
				}

				case VST_TIMETABLE_DELAY: {
					if (v->lateness_counter == 0 || (!_settings_client.gui.timetable_in_ticks && v->lateness_counter / TimetableDisplayUnitSize() == 0)) {
						str = STR_VEHICLE_LIST_TIMETABLE_DELAY_ON_TIME;
					} else {
						str = v->lateness_counter > 0 ? STR_VEHICLE_LIST_TIMETABLE_DELAY_LATE : STR_VEHICLE_LIST_TIMETABLE_DELAY_EARLY;
						SetTimetableParams(3, std::abs(v->lateness_counter));
					}
					break;
				}

				case VST_PROFIT_LIFETIME: {
					str = STR_VEHICLE_LIST_PROFIT_THIS_YEAR_LAST_YEAR_LIFETIME;
					SetDParam(3, v->GetDisplayProfitLifetime());
					break;
				}

				case VST_AVERAGE_ORDER_OCCUPANCY: {
					uint8_t occupancy_average = v->GetOrderOccupancyAverage();
					if (occupancy_average >= 16) {
						str = STR_VEHICLE_LIST_ORDER_OCCUPANCY_AVERAGE;
						SetDParam(3, occupancy_average - 16);
					} else {
						str = STR_JUST_STRING2;
					}
					break;
				}

				case VST_TIMETABLE_TYPE: {
					str = STR_VEHICLE_LIST_TIMETABLE_TYPE;
					SetDParamStr(3, GetVehicleTimetableGroupString(v));
					break;
				}

				default: {
					str = STR_JUST_STRING2;
					break;
				}
			}

			DrawVehicleImage(v, {image_left, ir.top, image_right, ir.bottom}, selected_vehicle, EIT_IN_LIST, 0);
			DrawString(tr.left, tr.right, ir.top + line_height - GetCharacterHeight(FS_SMALL) - WidgetDimensions::scaled.framerect.bottom - 1, str);

			/* company colour stripe along vehicle description row */
			if (_settings_client.gui.show_vehicle_list_company_colour && v->owner != this->vli.company) {
				uint8_t ccolour = 0;
				Company *c = Company::Get(v->owner);
				if (c != nullptr) {
					ccolour = GetColourGradient(c->colour, SHADE_LIGHTER);
				}
				GfxFillRect((tr.right - 1) - (GetCharacterHeight(FS_SMALL) - 2), ir.top + 1, tr.right - 1, (ir.top + 1) + (GetCharacterHeight(FS_SMALL) - 2), ccolour, FILLRECT_OPAQUE);
			}
		} else {
			StringID str = STR_JUST_STRING2;
			SetDParam(0, EconTime::UsingWallclockUnits() ? STR_VEHICLE_LIST_PROFIT_THIS_PERIOD_LAST_PERIOD : STR_VEHICLE_LIST_PROFIT_THIS_YEAR_LAST_YEAR);
			SetDParam(1, vehgroup.GetDisplayProfitThisYear());
			SetDParam(2, vehgroup.GetDisplayProfitLastYear());

			switch (this->vehgroups.SortType()) {
				case VGST_AVERAGE_ORDER_OCCUPANCY: {
					uint8_t occupancy_average = vehgroup.GetOrderOccupancyAverage();
					if (occupancy_average >= 16) {
						str = STR_VEHICLE_LIST_ORDER_OCCUPANCY_AVERAGE;
						SetDParam(3, occupancy_average - 16);
					}
					break;
				}

				case VGST_TIMETABLE_TYPE: {
					if (vehgroup.NumVehicles() != 0) {
						str = STR_VEHICLE_LIST_TIMETABLE_TYPE;
						SetDParamStr(3, GetVehicleTimetableGroupString(vehgroup.vehicles_begin[0]));
					}
					break;
				}

				default:
					break;
			}

<<<<<<< HEAD
			DrawString(tr.left, tr.right, ir.bottom - GetCharacterHeight(FS_SMALL) - WidgetDimensions::scaled.framerect.bottom, str);
		}
=======
		DrawString(tr.left, tr.right, ir.bottom - GetCharacterHeight(FS_SMALL) - WidgetDimensions::scaled.framerect.bottom,
				GetString(TimerGameEconomy::UsingWallclockUnits() ? STR_VEHICLE_LIST_PROFIT_THIS_PERIOD_LAST_PERIOD : STR_VEHICLE_LIST_PROFIT_THIS_YEAR_LAST_YEAR,
						vehgroup.GetDisplayProfitThisYear(),
						vehgroup.GetDisplayProfitLastYear()));
>>>>>>> 23ba18ad

		DrawVehicleProfitButton(vehgroup.GetOldestVehicleAge(), vehgroup.GetDisplayProfitLastYear(), vehgroup.NumVehicles(), vehicle_button_x, ir.top + GetCharacterHeight(FS_NORMAL) + WidgetDimensions::scaled.vsep_normal);

		switch (this->grouping) {
			case GB_NONE: {
				const Vehicle *v = vehgroup.GetSingleVehicle();

				if (HasBit(v->vehicle_flags, VF_PATHFINDER_LOST)) {
					DrawSprite(SPR_WARNING_SIGN, PAL_NONE, vehicle_button_x, ir.top + GetCharacterHeight(FS_NORMAL) + WidgetDimensions::scaled.vsep_normal + profit.height);
				}

				DrawVehicleImage(v, {image_left, ir.top, image_right, ir.bottom}, selected_vehicle, EIT_IN_LIST, 0);

				if (_settings_client.gui.show_cargo_in_vehicle_lists) {
					/* Get the cargoes the vehicle can carry */
					CargoTypes vehicle_cargoes = 0;

					for (auto u = v; u != nullptr; u = u->Next()) {
						if (u->cargo_cap == 0) continue;

						SetBit(vehicle_cargoes, u->cargo_type);
					}

					if (!v->name.empty()) {
						/* The vehicle got a name so we will print it and the cargoes */
						DrawString(tr.left, tr.right, ir.top,
								GetString(STR_VEHICLE_LIST_NAME_AND_CARGO, STR_VEHICLE_NAME, v->index, STR_VEHICLE_LIST_CARGO, vehicle_cargoes),
								TC_BLACK, SA_LEFT, false, FS_SMALL);
					} else if (v->group_id != DEFAULT_GROUP) {
						/* The vehicle has no name, but is member of a group, so print group name and the cargoes */
<<<<<<< HEAD
						SetDParam(0, STR_GROUP_NAME);
						SetDParam(1, v->group_id.base() | GROUP_NAME_HIERARCHY);
						SetDParam(2, STR_VEHICLE_LIST_CARGO);
						SetDParam(3, vehicle_cargoes);
						DrawString(tr.left, tr.right, ir.top, STR_VEHICLE_LIST_NAME_AND_CARGO, TC_BLACK, SA_LEFT, false, FS_SMALL);
=======
						DrawString(tr.left, tr.right, ir.top,
								GetString(STR_VEHICLE_LIST_NAME_AND_CARGO, STR_GROUP_NAME, v->group_id, STR_VEHICLE_LIST_CARGO, vehicle_cargoes),
								TC_BLACK, SA_LEFT, false, FS_SMALL);
>>>>>>> 23ba18ad
					} else {
						/* The vehicle has no name, and is not a member of a group, so just print the cargoes */
						DrawString(tr.left, tr.right, ir.top, GetString(STR_VEHICLE_LIST_CARGO, vehicle_cargoes), TC_BLACK, SA_LEFT, false, FS_SMALL);
					}
				} else if (!v->name.empty()) {
					/* The vehicle got a name so we will print it */
					DrawString(tr.left, tr.right, ir.top, GetString(STR_VEHICLE_NAME, v->index), TC_BLACK, SA_LEFT, false, FS_SMALL);
				} else if (v->group_id != DEFAULT_GROUP) {
					/* The vehicle has no name, but is member of a group, so print group name */
<<<<<<< HEAD
					SetDParam(0, v->group_id.base() | GROUP_NAME_HIERARCHY);
					DrawString(tr.left, tr.right, ir.top, STR_GROUP_NAME, TC_BLACK, SA_LEFT, false, FS_SMALL);
=======
					DrawString(tr.left, tr.right, ir.top, GetString(STR_GROUP_NAME, v->group_id), TC_BLACK, SA_LEFT, false, FS_SMALL);
>>>>>>> 23ba18ad
				}

				if (show_orderlist) DrawSmallOrderList(v, olr.left, olr.right, ir.top + GetCharacterHeight(FS_SMALL), this->order_arrow_width, v->cur_real_order_index);

				TextColour tc;
				if (v->IsChainInDepot()) {
					tc = TC_BLUE;
				} else {
					tc = (v->age > v->max_age - DAYS_IN_LEAP_YEAR) ? TC_RED : TC_BLACK;
				}

				DrawString(ir.left, ir.right, ir.top + WidgetDimensions::scaled.framerect.top, GetString(STR_JUST_COMMA, v->unitnumber), tc);
				break;
			}

			case GB_SHARED_ORDERS: {
				assert(vehgroup.NumVehicles() > 0);

				for (int i = 0; i < static_cast<int>(vehgroup.NumVehicles()); ++i) {
					if (image_left + WidgetDimensions::scaled.hsep_wide * i >= image_right) break; // Break if there is no more space to draw any more vehicles anyway.
					DrawVehicleImage(vehgroup.vehicles_begin[i], {image_left + WidgetDimensions::scaled.hsep_wide * i, ir.top, image_right, ir.bottom}, selected_vehicle, EIT_IN_LIST, 0);
				}

				GroupID gid = vehgroup.vehicles_begin[0]->group_id;
				bool show_group = false;

				/* If all vehicles are in the same group, print group name */
				if (vehgroup.vehicles_begin[0]->group_id != DEFAULT_GROUP) {
					show_group = true;
					for (int i = 1; i < static_cast<int>(vehgroup.NumVehicles()); ++i) {
						if (vehgroup.vehicles_begin[i]->group_id != gid) {
							show_group = false;
							break;
						}
					}
				}

				if (_settings_client.gui.show_cargo_in_vehicle_lists) {
					CargoTypes vehicle_cargoes = 0;

					for (int i = 0; i < static_cast<int>(vehgroup.NumVehicles()); ++i) {
						const Vehicle *v = vehgroup.vehicles_begin[i];
						for (auto u = v; u != nullptr; u = u->Next()) {
							if (u->cargo_cap == 0) continue;
							SetBit(vehicle_cargoes, u->cargo_type);
						}
					}

					if (show_group) {
						/* The vehicle is member of a group, so print group name and the cargoes */
						SetDParam(0, STR_GROUP_NAME);
						SetDParam(1, gid.base() | GROUP_NAME_HIERARCHY);
						SetDParam(2, STR_VEHICLE_LIST_CARGO);
						SetDParam(3, vehicle_cargoes);
						DrawString(tr.left, tr.right, ir.top, STR_VEHICLE_LIST_NAME_AND_CARGO, TC_BLACK, SA_LEFT, false, FS_SMALL);
					} else {
						/* The vehicle is not a member of a group, so just print the cargoes */
						SetDParam(0, vehicle_cargoes);
						DrawString(tr.left, tr.right, ir.top, STR_VEHICLE_LIST_CARGO, TC_BLACK, SA_LEFT, false, FS_SMALL);
					}
				} else if (show_group) {
					/* The vehicle is member of a group, so print group name */
					SetDParam(0, gid.base() | GROUP_NAME_HIERARCHY);
					DrawString(tr.left, tr.right, ir.top, STR_GROUP_NAME, TC_BLACK, SA_LEFT, false, FS_SMALL);
				}

				if (show_orderlist) DrawSmallOrderList((vehgroup.vehicles_begin[0])->Orders(), olr.left, olr.right, ir.top + GetCharacterHeight(FS_SMALL), this->order_arrow_width);

				DrawString(ir.left, ir.right, ir.top + WidgetDimensions::scaled.framerect.top, GetString(STR_JUST_COMMA, vehgroup.NumVehicles()), TC_BLACK);
				break;
			}

			default:
				NOT_REACHED();
		}

		ir = ir.Translate(0, line_height);
	}
}

void BaseVehicleListWindow::UpdateSortingInterval()
{
	uint16_t resort_interval = DAY_TICKS * 10;
	if (this->grouping == GB_NONE && this->vehgroups.SortType() == VST_TIMETABLE_DELAY) resort_interval = DAY_TICKS;
	this->vehgroups.SetResortInterval(resort_interval);
}

void BaseVehicleListWindow::UpdateSortingFromGrouping()
{
	/* Set up sorting. Make the window-specific _sorting variable
	 * point to the correct global _sorting struct so we are freed
	 * from having conditionals during window operation */
	switch (this->vli.vtype) {
		case VEH_TRAIN:    this->sorting = &_sorting[this->grouping].train; break;
		case VEH_ROAD:     this->sorting = &_sorting[this->grouping].roadveh; break;
		case VEH_SHIP:     this->sorting = &_sorting[this->grouping].ship; break;
		case VEH_AIRCRAFT: this->sorting = &_sorting[this->grouping].aircraft; break;
		default: NOT_REACHED();
	}
	this->vehgroups.SetSortFuncs(this->GetVehicleSorterFuncs());
	this->vehgroups.SetListing(*this->sorting);
	this->vehgroups.ForceRebuild();
	this->vehgroups.NeedResort();
	this->UpdateSortingInterval();
}

void BaseVehicleListWindow::UpdateVehicleGroupBy(GroupBy group_by)
{
	if (this->grouping != group_by) {
		/* Save the old sorting option, so that if we change the grouping option back later on,
		 * UpdateSortingFromGrouping() will automatically restore the saved sorting option. */
		*this->sorting = this->vehgroups.GetListing();

		this->grouping = group_by;
		_grouping[this->vli.type][this->vli.vtype] = group_by;
		this->UpdateSortingFromGrouping();
	}
}

uint BaseVehicleListWindow::GetSorterDisableMask(VehicleType type) const
{
	uint mask = 0;
	if (this->grouping == GB_NONE) {
		if (type != VEH_TRAIN && type != VEH_ROAD) mask |= (1 << VST_LENGTH);
		if (type != VEH_TRAIN || _settings_game.vehicle.train_acceleration_model == AM_ORIGINAL) mask |= (1 << VST_MAX_SPEED_LOADED);
	}
	return mask;
}

/**
 * Window for the (old) vehicle listing.
 * See #VehicleListIdentifier::Pack for the contents of the window number.
 */
struct VehicleListWindow : public BaseVehicleListWindow {
private:
	/** Enumeration of planes of the button row at the bottom. */
	enum ButtonPlanes : uint8_t {
		BP_SHOW_BUTTONS, ///< Show the buttons.
		BP_HIDE_BUTTONS, ///< Show the empty panel.
	};

	StringID GetChangeOrderStringID() const
	{
		if (VehicleListIdentifier::UnPack(this->window_number).type == VL_STATION_LIST) {
			return (BaseStation::Get(this->vli.index)->facilities.Test(StationFacility::Waypoint)) ? STR_VEHICLE_LIST_CHANGE_ORDER_WAYPOINT : STR_VEHICLE_LIST_CHANGE_ORDER_STATION;
		} else if (VehicleListIdentifier::UnPack(this->window_number).type == VL_DEPOT_LIST) {
			return STR_VEHICLE_LIST_CHANGE_ORDER_TRAIN_DEPOT + this->vli.vtype;
		} else {
			return 0;
		}
	}

	/** Enumeration of planes of the title row at the top. */
	enum CaptionPlanes : uint8_t {
		BP_NORMAL,        ///< Show shared orders caption and buttons.
		BP_SHARED_ORDERS, ///< Show the normal caption.
	};

public:
	VehicleListWindow(WindowDesc &desc, WindowNumber window_number, const VehicleListIdentifier &vli) : BaseVehicleListWindow(desc, vli)
	{
		this->CreateNestedTree();

		this->GetWidget<NWidgetStacked>(WID_VL_FILTER_BY_CARGO_SEL)->SetDisplayedPlane((this->vli.type == VL_SHARED_ORDERS || this->vli.type == VL_SINGLE_VEH) ? SZSP_NONE : 0);

		this->vscroll = this->GetScrollbar(WID_VL_SCROLLBAR);

		/* Set up the window widgets */
		this->GetWidget<NWidgetCore>(WID_VL_LIST)->SetToolTip(STR_VEHICLE_LIST_TRAIN_LIST_TOOLTIP + this->vli.vtype);

		NWidgetStacked *nwi = this->GetWidget<NWidgetStacked>(WID_VL_CAPTION_SELECTION);
		if (this->vli.type == VL_SHARED_ORDERS) {
			this->GetWidget<NWidgetCore>(WID_VL_CAPTION_SHARED_ORDERS)->SetString(STR_VEHICLE_LIST_SHARED_ORDERS_LIST_CAPTION);
			/* If we are in the shared orders window, then disable the group-by dropdown menu.
			 * Remove this when the group-by dropdown menu has another option apart from grouping by shared orders. */
			this->SetWidgetDisabledState(WID_VL_GROUP_ORDER, true);
			this->SetWidgetDisabledState(WID_VL_GROUP_BY_PULLDOWN, true);
			nwi->SetDisplayedPlane(BP_SHARED_ORDERS);
		} else {
			this->GetWidget<NWidgetCore>(WID_VL_CAPTION)->SetString(STR_VEHICLE_LIST_TRAIN_CAPTION + this->vli.vtype);
			nwi->SetDisplayedPlane(BP_NORMAL);
		}

		this->FinishInitNested(window_number);
		if (this->vli.company != OWNER_NONE) this->owner = this->vli.company;

		this->BuildVehicleList();
		this->SortVehicleList();
	}

	void Close(int data = 0) override
	{
		*this->sorting = this->vehgroups.GetListing();
		this->Window::Close();
	}

	void UpdateWidgetSize(WidgetID widget, Dimension &size, [[maybe_unused]] const Dimension &padding, [[maybe_unused]] Dimension &fill, [[maybe_unused]] Dimension &resize) override
	{
		switch (widget) {
			case WID_VL_LIST:
				resize.height = GetVehicleListHeight(this->vli.vtype, 1);

				switch (this->vli.vtype) {
					case VEH_TRAIN:
					case VEH_ROAD:
						size.height = 6 * resize.height;
						break;
					case VEH_SHIP:
					case VEH_AIRCRAFT:
						size.height = 4 * resize.height;
						break;
					default: NOT_REACHED();
				}
				break;

			case WID_VL_SORT_ORDER: {
				Dimension d = GetStringBoundingBox(this->GetWidget<NWidgetCore>(widget)->GetString());
				d.width += padding.width + Window::SortButtonWidth() * 2; // Doubled since the string is centred and it also looks better.
				d.height += padding.height;
				size = maxdim(size, d);
				break;
			}

			case WID_VL_GROUP_BY_PULLDOWN:
				size.width = GetStringListWidth(this->vehicle_group_by_names) + padding.width;
				break;

			case WID_VL_SORT_BY_PULLDOWN:
				size.width = GetStringListWidth(EconTime::UsingWallclockUnits() ? this->vehicle_group_none_sorter_names_wallclock : this->vehicle_group_none_sorter_names_calendar);
				size.width = std::max(size.width, GetStringListWidth(EconTime::UsingWallclockUnits() ? this->vehicle_group_shared_orders_sorter_names_wallclock : this->vehicle_group_shared_orders_sorter_names_calendar));
				size.width += padding.width;
				break;

			case WID_VL_FILTER_BY_CARGO:
				size.width = std::max(size.width, GetDropDownListDimension(this->BuildCargoDropDownList(true)).width + padding.width);
				break;

			case WID_VL_MANAGE_VEHICLES_DROPDOWN: {
				Dimension d = this->GetActionDropdownSize(this->vli.type == VL_STANDARD, false,
						this->vli.vtype == VEH_TRAIN, this->GetChangeOrderStringID());
				d.height += padding.height;
				d.width  += padding.width;
				size = maxdim(size, d);
				break;
			}
		}
	}

	void SetStringParameters(WidgetID widget) const override
	{
		switch (widget) {
			case WID_VL_AVAILABLE_VEHICLES:
				SetDParam(0, STR_VEHICLE_LIST_AVAILABLE_TRAINS + this->vli.vtype);
				break;

			case WID_VL_FILTER_BY_CARGO:
				SetDParam(0, this->GetCargoFilterLabel(this->cargo_filter_criteria));
				break;

			case WID_VL_CAPTION:
			case WID_VL_CAPTION_SHARED_ORDERS: {
				switch (this->vli.type) {
					case VL_SHARED_ORDERS: // Shared Orders
						SetDParam(0, this->vehicles.size());
						break;

					case VL_STANDARD: // Company Name
						SetDParam(0, STR_COMPANY_NAME);
						SetDParam(1, this->vli.ToCompanyID());
						SetDParam(3, this->vehicles.size());
						break;

					case VL_STATION_LIST: // Station/Waypoint Name
						SetDParam(0, Station::IsExpected(BaseStation::Get(this->vli.ToStationID())) ? STR_STATION_NAME : STR_WAYPOINT_NAME);
						SetDParam(1, this->vli.ToStationID());
						SetDParam(3, this->vehicles.size());
						break;

					case VL_DEPOT_LIST:
						SetDParam(0, STR_DEPOT_CAPTION);
						SetDParam(1, this->vli.vtype);
						SetDParam(2, this->vli.ToDestinationID());
						SetDParam(3, this->vehicles.size());
						break;
					default: NOT_REACHED();
				}
				break;
			}
		}
	}

	void DrawWidget(const Rect &r, WidgetID widget) const override
	{
		switch (widget) {
			case WID_VL_SORT_ORDER:
				/* draw arrow pointing up/down for ascending/descending sorting */
				this->DrawSortButtonState(widget, this->vehgroups.IsDescSortOrder() ? SBS_DOWN : SBS_UP);
				break;

			case WID_VL_LIST:
				this->DrawVehicleListItems(VehicleID::Invalid(), this->resize.step_height, r);
				break;
		}
	}

	void OnPaint() override
	{
		this->BuildVehicleList();
		this->SortVehicleList();

		if (_local_company != this->own_company) this->CountOwnVehicles();

		if (!this->ShouldShowActionDropdownList() && this->IsWidgetLowered(WID_VL_MANAGE_VEHICLES_DROPDOWN)) {
			HideDropDownMenu(this);
		}

		/* Hide the widgets that we will not use in this window
		 * Some windows contains actions only fit for the owner */
		bool show_buttons = this->owner == _local_company || (_local_company != CompanyID::Invalid() && _settings_game.economy.infrastructure_sharing[this->vli.vtype]);
		int plane_to_show = show_buttons ? BP_SHOW_BUTTONS : BP_HIDE_BUTTONS;
		NWidgetStacked *nwi = this->GetWidget<NWidgetStacked>(WID_VL_HIDE_BUTTONS);
		if (plane_to_show != nwi->shown_plane) {
			nwi->SetDisplayedPlane(plane_to_show);
			nwi->SetDirty(this);
		}
		if (show_buttons) {
			this->SetWidgetDisabledState(WID_VL_AVAILABLE_VEHICLES, this->owner != _local_company || this->vli.type != VL_STANDARD);
			this->SetWidgetDisabledState(WID_VL_MANAGE_VEHICLES_DROPDOWN, !this->ShouldShowActionDropdownList());
			this->SetWidgetsDisabledState(this->owner != _local_company || this->vehicles.empty() || (this->vli.type == VL_STANDARD && _settings_client.gui.disable_top_veh_list_mass_actions),
				WID_VL_STOP_ALL,
				WID_VL_START_ALL);
		}

		/* Set text of group by dropdown widget. */
		this->GetWidget<NWidgetCore>(WID_VL_GROUP_BY_PULLDOWN)->SetString(std::data(this->vehicle_group_by_names)[this->grouping]);

		/* Set text of sort by dropdown widget. */
		this->GetWidget<NWidgetCore>(WID_VL_SORT_BY_PULLDOWN)->SetString(this->GetVehicleSorterNames()[this->vehgroups.SortType()]);

		this->GetWidget<NWidgetCore>(WID_VL_FILTER_BY_CARGO)->SetString(this->GetCargoFilterLabel(this->cargo_filter_criteria));

		this->DrawWidgets();
	}

	bool last_overlay_state;
	void OnMouseLoop() override
	{
		if (last_overlay_state != ShowCargoIconOverlay()) {
			last_overlay_state = ShowCargoIconOverlay();
			this->SetWidgetDirty(WID_VL_LIST);
		}
	}

	void OnClick([[maybe_unused]] Point pt, WidgetID widget, [[maybe_unused]] int click_count) override
	{
		switch (widget) {
			case WID_VL_ORDER_VIEW: // Open the shared orders window
				assert(this->vli.type == VL_SHARED_ORDERS);
				assert(!this->vehicles.empty());
				ShowOrdersWindow(this->vehicles[0]);
				break;

			case WID_VL_SORT_ORDER: // Flip sorting method ascending/descending
				this->vehgroups.ToggleSortOrder();
				this->vehgroups.ForceResort();
				this->SetDirty();
				break;

			case WID_VL_GROUP_BY_PULLDOWN: // Select sorting criteria dropdown menu
				ShowDropDownMenu(this, this->vehicle_group_by_names, this->grouping, WID_VL_GROUP_BY_PULLDOWN, 0, 0);
				return;

			case WID_VL_SORT_BY_PULLDOWN: // Select sorting criteria dropdown menu
				ShowDropDownMenu(this, this->GetVehicleSorterNames(), this->vehgroups.SortType(), WID_VL_SORT_BY_PULLDOWN, 0,
						this->GetSorterDisableMask(this->vli.vtype));
				return;

			case WID_VL_FILTER_BY_CARGO: // Cargo filter dropdown
				ShowDropDownList(this, this->BuildCargoDropDownList(false), this->cargo_filter_criteria, widget);
				break;

			case WID_VL_LIST: { // Matrix to show vehicles
				auto it = this->vscroll->GetScrolledItemFromWidget(this->vehgroups, pt.y, this, WID_VL_LIST);
				if (it == this->vehgroups.end()) return; // click out of list bound

				const GUIVehicleGroup &vehgroup = *it;
				switch (this->grouping) {
					case GB_NONE: {
						const Vehicle *v = vehgroup.GetSingleVehicle();
						if (!VehicleClicked(v)) {
							if (_ctrl_pressed) {
								ShowCompanyGroupForVehicle(v);
							} else {
								ShowVehicleViewWindow(v);
							}
						}
						break;
					}

					case GB_SHARED_ORDERS: {
						assert(vehgroup.NumVehicles() > 0);
						if (!VehicleClicked(vehgroup)) {
							const Vehicle *v = vehgroup.vehicles_begin[0];
							if (_ctrl_pressed) {
								ShowOrdersWindow(v);
							} else {
								if (vehgroup.NumVehicles() == 1) {
									ShowVehicleViewWindow(v);
								} else {
									ShowVehicleListWindow(v);
								}
							}
						}
						break;
					}

					default: NOT_REACHED();
				}

				break;
			}

			case WID_VL_AVAILABLE_VEHICLES:
				ShowBuildVehicleWindow(INVALID_TILE, this->vli.vtype);
				break;

			case WID_VL_MANAGE_VEHICLES_DROPDOWN: {
				VehicleListIdentifier vli = VehicleListIdentifier::UnPack(this->window_number);
				DropDownList list = this->BuildActionDropdownList(vli.type == VL_STANDARD, false,
						this->vli.vtype == VEH_TRAIN, this->GetChangeOrderStringID(), true, vli.type == VL_STANDARD);
				ShowDropDownList(this, std::move(list), -1, WID_VL_MANAGE_VEHICLES_DROPDOWN);
				break;
			}

			case WID_VL_STOP_ALL:
			case WID_VL_START_ALL:
				Command<CMD_MASS_START_STOP>::Post(TileIndex{}, widget == WID_VL_START_ALL, true, this->vli, this->GetCargoFilter());
				break;
		}
	}

	void OnDropdownSelect(WidgetID widget, int index) override
	{
		switch (widget) {
			case WID_VL_GROUP_BY_PULLDOWN:
				this->UpdateVehicleGroupBy(static_cast<GroupBy>(index));
				break;

			case WID_VL_SORT_BY_PULLDOWN:
				this->vehgroups.SetSortType(index);
				this->UpdateSortingInterval();
				break;

			case WID_VL_FILTER_BY_CARGO:
				this->SetCargoFilter(index);
				break;

			case WID_VL_MANAGE_VEHICLES_DROPDOWN:
				switch (index) {
					case ADI_REPLACE: // Replace window
						ShowReplaceGroupVehicleWindow(ALL_GROUP, this->vli.vtype);
						break;
					case ADI_TEMPLATE_REPLACE:
						if (vli.vtype == VEH_TRAIN) {
							ShowTemplateReplaceWindow();
						}
						break;
					case ADI_SERVICE: // Send for servicing
						Command<CMD_MASS_SEND_VEHICLE_TO_DEPOT>::Post(GetCmdSendToDepotMsg(this->vli.vtype), DepotCommandFlag::Service, this->vli, this->GetCargoFilter());
						break;
					case ADI_DEPOT: // Send to Depots
						Command<CMD_MASS_SEND_VEHICLE_TO_DEPOT>::Post(GetCmdSendToDepotMsg(this->vli.vtype), DepotCommandFlags{}, this->vli, this->GetCargoFilter());
						break;
					case ADI_DEPOT_SELL:
						Command<CMD_MASS_SEND_VEHICLE_TO_DEPOT>::Post(GetCmdSendToDepotMsg(this->vli.vtype), DepotCommandFlag::Sell, this->vli, this->GetCargoFilter());
						break;
					case ADI_CANCEL_DEPOT:
						Command<CMD_MASS_SEND_VEHICLE_TO_DEPOT>::Post(GetCmdSendToDepotMsg(this->vli.vtype), DepotCommandFlag::Cancel, this->vli, this->GetCargoFilter());
						break;

					case ADI_CHANGE_ORDER:
						SetObjectToPlaceWnd(ANIMCURSOR_PICKSTATION, PAL_NONE, HT_RECT, this);
						break;

					case ADI_CREATE_GROUP:
						ShowQueryString({}, STR_GROUP_RENAME_CAPTION, MAX_LENGTH_GROUP_NAME_CHARS, this, CS_ALPHANUMERAL, QSF_ENABLE_DEFAULT | QSF_LEN_IN_CHARS);
						break;

					case ADI_TRACERESTRICT_SLOT_MGMT: {
						extern void ShowTraceRestrictSlotWindow(CompanyID company, VehicleType vehtype);
						ShowTraceRestrictSlotWindow(this->owner, this->vli.vtype);
						break;
					}

					case ADI_TRACERESTRICT_COUNTER_MGMT: {
						extern void ShowTraceRestrictCounterWindow(CompanyID company);
						ShowTraceRestrictCounterWindow(this->owner);
						break;
					}

					default: NOT_REACHED();
				}
				break;

			default: NOT_REACHED();
		}
		this->SetDirty();
	}

	void OnQueryTextFinished(std::optional<std::string> str) override
	{
		Command<CMD_CREATE_GROUP_FROM_LIST>::Post(STR_ERROR_GROUP_CAN_T_CREATE, this->vli, this->GetCargoFilter(), str.has_value() ? *str : std::string{});
	}

	virtual void OnPlaceObject(Point pt, TileIndex tile) override
	{
		/* check depot first */
		if (IsDepotTile(tile) && GetDepotVehicleType(tile) == this->vli.vtype) {
			if (this->vli.type != VL_DEPOT_LIST) return;
			if (!IsInfraTileUsageAllowed(this->vli.vtype, this->vli.company, tile)) return;
			if (this->vli.vtype == VEH_ROAD && GetPresentRoadTramTypes(Depot::Get(this->vli.index)->xy) != GetPresentRoadTramTypes(tile)) return;

			DestinationID dest = (this->vli.vtype == VEH_AIRCRAFT) ? DestinationID(GetStationIndex(tile)) : DestinationID(GetDepotIndex(tile));
			Command<CMD_MASS_CHANGE_ORDER>::Post(this->vli.index, this->vli.vtype, OT_GOTO_DEPOT, this->GetCargoFilter(), dest);
			ResetObjectToPlace();
			return;
		}

		/* check rail waypoint or buoy (no ownership) */
		if ((IsRailWaypointTile(tile) && this->vli.vtype == VEH_TRAIN && IsInfraTileUsageAllowed(VEH_TRAIN, this->vli.company, tile))
				|| (IsRoadWaypointTile(tile) && this->vli.vtype == VEH_ROAD && IsInfraTileUsageAllowed(VEH_ROAD, this->vli.company, tile))
				|| (IsBuoyTile(tile) && this->vli.vtype == VEH_SHIP)) {
			if (this->vli.type != VL_STATION_LIST) return;
			if (!Station::Get(this->vli.index)->facilities.Test(StationFacility::Waypoint)) return;
			Command<CMD_MASS_CHANGE_ORDER>::Post(this->vli.index, this->vli.vtype, OT_GOTO_WAYPOINT, this->GetCargoFilter(), GetStationIndex(tile));
			ResetObjectToPlace();
			return;
		}

		if (IsTileType(tile, MP_STATION)) {
			if (this->vli.type != VL_STATION_LIST) return;
			if (BaseStation::Get(this->vli.index)->facilities.Test(StationFacility::Waypoint)) return;

			StationID st_index = GetStationIndex(tile);
			const Station *st = Station::Get(st_index);

			if (!IsInfraUsageAllowed(this->vli.vtype, this->vli.company, st->owner)) return;

			if ((this->vli.vtype == VEH_SHIP && st->facilities.Test(StationFacility::Dock)) ||
					(this->vli.vtype == VEH_TRAIN && st->facilities.Test(StationFacility::Train)) ||
					(this->vli.vtype == VEH_AIRCRAFT && st->facilities.Test(StationFacility::Airport)) ||
					(this->vli.vtype == VEH_ROAD && st->facilities.Any({StationFacility::BusStop, StationFacility::TruckStop}))) {
				Command<CMD_MASS_CHANGE_ORDER>::Post(this->vli.index, this->vli.vtype, OT_GOTO_STATION, this->GetCargoFilter(), GetStationIndex(tile));
				ResetObjectToPlace();
				return;
			}
		}
	}

	void OnGameTick() override
	{
		if (this->vehgroups.NeedResort()) {
			StationID station = (this->vli.type == VL_STATION_LIST) ? this->vli.ToStationID() : StationID::Invalid();

			Debug(misc, 3, "Periodic resort {} list company {} at station {}", this->vli.vtype, this->owner, station);
			this->SetDirty();
		}
	}

	void OnResize() override
	{
		this->vscroll->SetCapacityFromWidget(this, WID_VL_LIST);
	}

	/**
	 * Some data on this window has become invalid.
	 * @param data Information about the changed data.
	 * @param gui_scope Whether the call is done from GUI scope. You may not do everything when not in GUI scope. See #InvalidateWindowData() for details.
	 */
	void OnInvalidateData([[maybe_unused]] int data = 0, [[maybe_unused]] bool gui_scope = true) override
	{
		if (!gui_scope && HasBit(data, 31) && this->vli.type == VL_SHARED_ORDERS) {
			/* Needs to be done in command-scope, so everything stays valid */
			this->vli.SetIndex(GB(data, 0, 20));
			this->window_number = this->vli.ToWindowNumber();
			this->vehgroups.ForceRebuild();
			return;
		}

		if (data == 0) {
			/* This needs to be done in command-scope to enforce rebuilding before resorting invalid data */
			this->vehgroups.ForceRebuild();
			if (this->vli.type == VL_SHARED_ORDERS && !_settings_client.gui.enable_single_veh_shared_order_gui && this->vehicles.size() == 1) {
				this->Close();
				return;
			}
		} else {
			this->vehgroups.ForceResort();
		}
	}
};

static WindowDesc _vehicle_list_desc[] = {
	{
		__FILE__, __LINE__,
		WDP_AUTO, "list_vehicles_train", 325, 246,
		WC_TRAINS_LIST, WC_NONE,
		{},
		_nested_vehicle_list
	},
	{
		__FILE__, __LINE__,
		WDP_AUTO, "list_vehicles_roadveh", 260, 246,
		WC_ROADVEH_LIST, WC_NONE,
		{},
		_nested_vehicle_list
	},
	{
		__FILE__, __LINE__,
		WDP_AUTO, "list_vehicles_ship", 260, 246,
		WC_SHIPS_LIST, WC_NONE,
		{},
		_nested_vehicle_list
	},
	{
		__FILE__, __LINE__,
		WDP_AUTO, "list_vehicles_aircraft", 260, 246,
		WC_AIRCRAFT_LIST, WC_NONE,
		{},
		_nested_vehicle_list
	}
};

static void ShowVehicleListWindowLocal(CompanyID company, VehicleListType vlt, VehicleType vehicle_type, uint32_t unique_number)
{
	if (!Company::IsValidID(company) && company != OWNER_NONE) return;

	assert(vehicle_type < std::size(_vehicle_list_desc));
	VehicleListIdentifier vli(vlt, vehicle_type, company, unique_number);
	AllocateWindowDescFront<VehicleListWindow>(_vehicle_list_desc[vehicle_type], vli.ToWindowNumber(), vli);
}

void ShowVehicleListWindow(CompanyID company, VehicleType vehicle_type)
{
	/* If _settings_client.gui.advanced_vehicle_list > 1, display the Advanced list
	 * if _settings_client.gui.advanced_vehicle_list == 1, display Advanced list only for local company
	 * if _ctrl_pressed, do the opposite action (Advanced list x Normal list)
	 */

	if ((_settings_client.gui.advanced_vehicle_list > (uint)(company != _local_company)) != _ctrl_pressed) {
		ShowCompanyGroup(company, vehicle_type);
	} else {
		ShowVehicleListWindowLocal(company, VL_STANDARD, vehicle_type, company.base());
	}
}

void ShowVehicleListWindow(const Vehicle *v)
{
	ShowVehicleListWindowLocal(v->owner, VL_SHARED_ORDERS, v->type, v->FirstShared()->index.base());
}

void ShowVehicleListWindow(CompanyID company, VehicleType vehicle_type, StationID station)
{
	ShowVehicleListWindowLocal(company, VL_STATION_LIST, vehicle_type, station.base());
}

void ShowVehicleListWindow(CompanyID company, VehicleType vehicle_type, TileIndex depot_tile)
{
	ShowVehicleListWindowLocal(company, VL_DEPOT_LIST, vehicle_type, GetDepotDestinationIndex(depot_tile).base());
}

void DirtyVehicleListWindowForVehicle(const Vehicle *v)
{
	WindowClass cls = static_cast<WindowClass>(WC_TRAINS_LIST + v->type);
	WindowClass cls2 = (v->type == VEH_TRAIN) ? WC_TRACE_RESTRICT_SLOTS : cls;
	if (!HaveWindowByClass(cls) && !HaveWindowByClass(cls2)) return;
	for (Window *w : Window::Iterate()) {
		if (w->window_class == cls || w->window_class == cls2) {
			BaseVehicleListWindow *listwin = static_cast<BaseVehicleListWindow *>(w);
			uint max = std::min<uint>(listwin->vscroll->GetPosition() + listwin->vscroll->GetCapacity(), (uint)listwin->vehgroups.size());
			switch (listwin->grouping) {
				case BaseVehicleListWindow::GB_NONE:
					for (uint i = listwin->vscroll->GetPosition(); i < max; ++i) {
						if (v == listwin->vehgroups[i].vehicles_begin[0]) {
							listwin->SetWidgetDirty(0);
							break;
						}
					}
					break;

				case BaseVehicleListWindow::GB_SHARED_ORDERS: {
					const Vehicle *v_first_shared = v->FirstShared();
					for (uint i = listwin->vscroll->GetPosition(); i < max; ++i) {
						if (v_first_shared == listwin->vehgroups[i].vehicles_begin[0]->FirstShared()) {
							listwin->SetWidgetDirty(0);
							break;
						}
					}
					break;
				}

				default:
					NOT_REACHED();
			}
		}
	}
}

/* Unified vehicle GUI - Vehicle Details Window */

static_assert(WID_VD_DETAILS_CARGO_CARRIED    == WID_VD_DETAILS_CARGO_CARRIED + TDW_TAB_CARGO   );
static_assert(WID_VD_DETAILS_TRAIN_VEHICLES   == WID_VD_DETAILS_CARGO_CARRIED + TDW_TAB_INFO    );
static_assert(WID_VD_DETAILS_CAPACITY_OF_EACH == WID_VD_DETAILS_CARGO_CARRIED + TDW_TAB_CAPACITY);
static_assert(WID_VD_DETAILS_TOTAL_CARGO      == WID_VD_DETAILS_CARGO_CARRIED + TDW_TAB_TOTALS  );

/** Vehicle details widgets (other than train). */
static constexpr NWidgetPart _nested_nontrain_vehicle_details_widgets[] = {
	NWidget(NWID_HORIZONTAL),
		NWidget(WWT_CLOSEBOX, COLOUR_GREY),
		NWidget(WWT_IMGBTN, COLOUR_GREY, WID_VD_EXTRA_ACTIONS), SetSpriteTip(SPR_ARROW_DOWN, STR_VEHICLE_DETAILS_EXTRA_ACTIONS_TOOLTIP),
		NWidget(WWT_CAPTION, COLOUR_GREY, WID_VD_CAPTION), SetStringTip(STR_VEHICLE_DETAILS_CAPTION, STR_TOOLTIP_WINDOW_TITLE_DRAG_THIS),
		NWidget(WWT_SHADEBOX, COLOUR_GREY),
		NWidget(WWT_DEFSIZEBOX, COLOUR_GREY),
		NWidget(WWT_STICKYBOX, COLOUR_GREY),
	EndContainer(),
	NWidget(WWT_PANEL, COLOUR_GREY, WID_VD_TOP_DETAILS), SetMinimalSize(405, 42), SetResize(1, 0), EndContainer(),
	NWidget(WWT_PANEL, COLOUR_GREY, WID_VD_MIDDLE_DETAILS), SetMinimalSize(405, 45), SetResize(1, 0), EndContainer(),
	NWidget(NWID_HORIZONTAL),
		NWidget(WWT_PUSHARROWBTN, COLOUR_GREY, WID_VD_DECREASE_SERVICING_INTERVAL), SetFill(0, 1),
				SetArrowWidgetTypeTip(AWV_DECREASE),
		NWidget(WWT_PUSHARROWBTN, COLOUR_GREY, WID_VD_INCREASE_SERVICING_INTERVAL), SetFill(0, 1),
				SetArrowWidgetTypeTip(AWV_INCREASE),
		NWidget(WWT_DROPDOWN, COLOUR_GREY, WID_VD_SERVICE_INTERVAL_DROPDOWN), SetFill(0, 1),
				SetStringTip(STR_EMPTY, STR_SERVICE_INTERVAL_DROPDOWN_TOOLTIP),
		NWidget(WWT_PANEL, COLOUR_GREY, WID_VD_SERVICING_INTERVAL), SetFill(1, 1), SetResize(1, 0), EndContainer(),
		NWidget(WWT_RESIZEBOX, COLOUR_GREY),
	EndContainer(),
};

/** Train details widgets. */
static constexpr NWidgetPart _nested_train_vehicle_details_widgets[] = {
	NWidget(NWID_HORIZONTAL),
		NWidget(WWT_CLOSEBOX, COLOUR_GREY),
		NWidget(WWT_IMGBTN, COLOUR_GREY, WID_VD_EXTRA_ACTIONS), SetSpriteTip(SPR_ARROW_DOWN, STR_VEHICLE_DETAILS_EXTRA_ACTIONS_TOOLTIP),
		NWidget(WWT_CAPTION, COLOUR_GREY, WID_VD_CAPTION), SetStringTip(STR_VEHICLE_DETAILS_CAPTION, STR_TOOLTIP_WINDOW_TITLE_DRAG_THIS),
		NWidget(WWT_SHADEBOX, COLOUR_GREY),
		NWidget(WWT_DEFSIZEBOX, COLOUR_GREY),
		NWidget(WWT_STICKYBOX, COLOUR_GREY),
	EndContainer(),
	NWidget(WWT_PANEL, COLOUR_GREY, WID_VD_TOP_DETAILS), SetResize(1, 0), SetMinimalSize(405, 42), EndContainer(),
	NWidget(NWID_HORIZONTAL),
		NWidget(WWT_MATRIX, COLOUR_GREY, WID_VD_MATRIX), SetResize(1, 1), SetMinimalSize(393, 45), SetMatrixDataTip(1, 0), SetFill(1, 0), SetScrollbar(WID_VD_SCROLLBAR),
		NWidget(NWID_VSCROLLBAR, COLOUR_GREY, WID_VD_SCROLLBAR),
	EndContainer(),
	NWidget(NWID_HORIZONTAL),
		NWidget(WWT_PUSHARROWBTN, COLOUR_GREY, WID_VD_DECREASE_SERVICING_INTERVAL), SetFill(0, 1),
				SetArrowWidgetTypeTip(AWV_DECREASE),
		NWidget(WWT_PUSHARROWBTN, COLOUR_GREY, WID_VD_INCREASE_SERVICING_INTERVAL), SetFill(0, 1),
				SetArrowWidgetTypeTip(AWV_INCREASE),
		NWidget(WWT_DROPDOWN, COLOUR_GREY, WID_VD_SERVICE_INTERVAL_DROPDOWN), SetFill(0, 1),
				SetStringTip(STR_EMPTY, STR_SERVICE_INTERVAL_DROPDOWN_TOOLTIP),
		NWidget(WWT_PANEL, COLOUR_GREY, WID_VD_SERVICING_INTERVAL), SetFill(1, 1), SetResize(1, 0), EndContainer(),
	EndContainer(),
	NWidget(NWID_HORIZONTAL),
		NWidget(WWT_PUSHTXTBTN, COLOUR_GREY, WID_VD_DETAILS_CARGO_CARRIED), SetMinimalSize(96, 12),
				SetStringTip(STR_VEHICLE_DETAIL_TAB_CARGO, STR_VEHICLE_DETAILS_TRAIN_CARGO_TOOLTIP), SetFill(1, 0), SetResize(1, 0),
		NWidget(WWT_PUSHTXTBTN, COLOUR_GREY, WID_VD_DETAILS_TRAIN_VEHICLES), SetMinimalSize(99, 12),
				SetStringTip(STR_VEHICLE_DETAIL_TAB_INFORMATION, STR_VEHICLE_DETAILS_TRAIN_INFORMATION_TOOLTIP), SetFill(1, 0), SetResize(1, 0),
		NWidget(WWT_PUSHTXTBTN, COLOUR_GREY, WID_VD_DETAILS_CAPACITY_OF_EACH), SetMinimalSize(99, 12),
				SetStringTip(STR_VEHICLE_DETAIL_TAB_CAPACITIES, STR_VEHICLE_DETAILS_TRAIN_CAPACITIES_TOOLTIP), SetFill(1, 0), SetResize(1, 0),
		NWidget(WWT_PUSHTXTBTN, COLOUR_GREY, WID_VD_DETAILS_TOTAL_CARGO), SetMinimalSize(99, 12),
				SetStringTip(STR_VEHICLE_DETAIL_TAB_TOTAL_CARGO, STR_VEHICLE_DETAILS_TRAIN_TOTAL_CARGO_TOOLTIP), SetFill(1, 0), SetResize(1, 0),
		NWidget(WWT_RESIZEBOX, COLOUR_GREY),
	EndContainer(),
};


extern int GetTrainDetailsWndVScroll(VehicleID veh_id, TrainDetailsWindowTabs det_tab);
extern void DrawTrainDetails(const Train *v, const Rect &r, int vscroll_pos, uint16_t vscroll_cap, TrainDetailsWindowTabs det_tab);
extern void DrawRoadVehDetails(const Vehicle *v, const Rect &r);
extern void DrawShipDetails(const Vehicle *v, const Rect &r);
extern void DrawAircraftDetails(const Aircraft *v, const Rect &r);

static StringID _service_interval_dropdown_calendar[] = {
	STR_VEHICLE_DETAILS_DEFAULT,
	STR_VEHICLE_DETAILS_DAYS,
	STR_VEHICLE_DETAILS_PERCENT,
};

static StringID _service_interval_dropdown_wallclock[] = {
	STR_VEHICLE_DETAILS_DEFAULT,
	STR_VEHICLE_DETAILS_MINUTES,
	STR_VEHICLE_DETAILS_PERCENT,
};

static StringID _service_interval_dropdown_wallclock_daylength[] = {
	STR_VEHICLE_DETAILS_DEFAULT,
	STR_VEHICLE_DETAILS_PRODUCTION_INTERVALS,
	STR_VEHICLE_DETAILS_PERCENT,
};

std::span<const StringID> GetServiceIntervalDropDownTexts()
{
	if (EconTime::UsingWallclockUnits()) {
		return ReplaceWallclockMinutesUnit() ? _service_interval_dropdown_wallclock_daylength : _service_interval_dropdown_wallclock;
	} else {
		return _service_interval_dropdown_calendar;
	}
}

/** Class for managing the vehicle details window. */
struct VehicleDetailsWindow : Window {
	TrainDetailsWindowTabs tab; ///< For train vehicles: which tab is displayed.
	Scrollbar *vscroll;
	bool vehicle_group_line_shown;
	bool vehicle_weight_ratio_line_shown;
	bool vehicle_slots_line_shown;
	bool vehicle_speed_restriction_line_shown;
	bool vehicle_speed_adaptation_line_shown;

	enum DropDownAction {
		VDWDDA_CLEAR_SPEED_RESTRICTION,
		VDWDDA_SET_SPEED_RESTRICTION,
		VDWDDA_REMOVE_FROM_SLOT,
	};

	/** Initialize a newly created vehicle details window */
	VehicleDetailsWindow(WindowDesc &desc, WindowNumber window_number) : Window(desc)
	{
		const Vehicle *v = Vehicle::Get(window_number);

		this->CreateNestedTree();
		this->vscroll = (v->type == VEH_TRAIN ? this->GetScrollbar(WID_VD_SCROLLBAR) : nullptr);
		this->FinishInitNested(window_number);

		this->owner = v->owner;
		this->tab = TDW_TAB_CARGO;
		if (v->type == VEH_TRAIN && _shift_pressed) this->tab = TDW_TAB_TOTALS;
	}

	void Close(int data = 0) override
	{
		if (this->window_number != VehicleID::Invalid()) {
			FocusWindowById(WC_VEHICLE_VIEW, this->window_number);
		}
		this->Window::Close();
	}

	/**
	 * Some data on this window has become invalid.
	 * @param data Information about the changed data.
	 * @param gui_scope Whether the call is done from GUI scope. You may not do everything when not in GUI scope. See #InvalidateWindowData() for details.
	 */
	void OnInvalidateData([[maybe_unused]] int data = 0, [[maybe_unused]] bool gui_scope = true) override
	{
		if (data == VIWD_AUTOREPLACE) {
			/* Autoreplace replaced the vehicle.
			 * Nothing to do for this window. */
			return;
		}
		if (!gui_scope) return;
		const Vehicle *v = Vehicle::Get(this->window_number);
		if (v->type == VEH_ROAD || v->type == VEH_SHIP) {
			const NWidgetBase *nwid_info = this->GetWidget<NWidgetBase>(WID_VD_MIDDLE_DETAILS);
			uint aimed_height = this->GetRoadOrShipVehDetailsHeight(v);
			/* If the number of articulated parts changes, the size of the window must change too. */
			if (aimed_height != nwid_info->current_y) {
				this->ReInit();
			}
		}

		/* If the presence of the group line changes, the size of the top details widget must change */
		if (this->vehicle_group_line_shown != this->ShouldShowGroupLine(v)) {
			this->ReInit();
		}
	}

	/**
	 * Gets the desired height for the road vehicle and ship details panel.
	 * @param v Road vehicle being shown.
	 * @return Desired height in pixels.
	 */
	uint GetRoadOrShipVehDetailsHeight(const Vehicle *v)
	{
		uint desired_height;
		if (v->Next() != nullptr) {
			/* An articulated RV has its text drawn under the sprite instead of after it, hence 15 pixels extra. */
			desired_height = 4 * GetCharacterHeight(FS_NORMAL) + WidgetDimensions::scaled.vsep_normal * 2;
			if (v->type == VEH_ROAD) desired_height += ScaleGUITrad(15);
			/* Add space for the cargo amount for each part. */
			for (const Vehicle *u = v; u != nullptr; u = u->Next()) {
				if (u->cargo_cap != 0) desired_height += GetCharacterHeight(FS_NORMAL);
			}
		} else {
			desired_height = 5 * GetCharacterHeight(FS_NORMAL) + WidgetDimensions::scaled.vsep_normal * 2;
		}
		return desired_height;
	}

	bool ShouldShowGroupLine(const Vehicle *v) const
	{
		return (_settings_client.gui.show_vehicle_group_in_details && v->group_id != GroupID::Invalid() && v->group_id != DEFAULT_GROUP);
	}

	bool ShouldShowWeightRatioLine(const Vehicle *v) const
	{
		return (v->type == VEH_TRAIN && _settings_client.gui.show_train_weight_ratios_in_details);
	}

	bool ShouldShowSlotsLine(const Vehicle *v) const
	{
		return HasBit(v->vehicle_flags, VF_HAVE_SLOT);
	}

	bool ShouldShowSpeedRestrictionLine(const Vehicle *v) const
	{
		if (v->type != VEH_TRAIN) return false;
		return Train::From(v)->speed_restriction != 0;
	}

	bool ShouldShowSpeedAdaptationLine(const Vehicle *v) const
	{
		return (v->type == VEH_TRAIN && _settings_game.vehicle.train_speed_adaptation);
	}

	std::vector<TraceRestrictSlotID> GetVehicleSlots(const Vehicle *v) const
	{
		std::vector<TraceRestrictSlotID> slots;
		TraceRestrictGetVehicleSlots(v->index, slots);

		std::sort(slots.begin(), slots.end(), [&](TraceRestrictSlotID a, TraceRestrictSlotID b) -> bool {
			int r = StrNaturalCompare(TraceRestrictSlot::Get(a)->name, TraceRestrictSlot::Get(b)->name);
			if (r == 0) return a < b;
			return r < 0;
		});
		return slots;
	}

	void UpdateWidgetSize(WidgetID widget, Dimension &size, [[maybe_unused]] const Dimension &padding, [[maybe_unused]] Dimension &fill, [[maybe_unused]] Dimension &resize) override
	{
		switch (widget) {
			case WID_VD_TOP_DETAILS: {
				const Vehicle *v = Vehicle::Get(this->window_number);
				Dimension dim = { 0, 0 };
<<<<<<< HEAD
				this->vehicle_group_line_shown = ShouldShowGroupLine(v);
				this->vehicle_weight_ratio_line_shown = ShouldShowWeightRatioLine(v);
				this->vehicle_slots_line_shown = ShouldShowSlotsLine(v);
				this->vehicle_speed_restriction_line_shown = ShouldShowSpeedRestrictionLine(v);
				this->vehicle_speed_adaptation_line_shown = ShouldShowSpeedAdaptationLine(v);
				int lines = 4;
				if (this->vehicle_group_line_shown) lines++;
				if (this->vehicle_weight_ratio_line_shown) lines++;
				if (this->vehicle_slots_line_shown) lines++;
				if (this->vehicle_speed_restriction_line_shown) lines++;
				if (this->vehicle_speed_adaptation_line_shown) lines++;
				size.height = lines * GetCharacterHeight(FS_NORMAL) + padding.height;

				for (uint i = 0; i < 5; i++) SetDParamMaxValue(i, INT16_MAX);
				static const StringID info_strings[] = {
					STR_VEHICLE_INFO_MAX_SPEED,
					STR_VEHICLE_INFO_WEIGHT_POWER_MAX_SPEED,
					STR_VEHICLE_INFO_WEIGHT_POWER_MAX_SPEED_MAX_TE,
					STR_VEHICLE_INFO_RELIABILITY_BREAKDOWNS
				};
				for (const auto &info_string : info_strings) {
					dim = maxdim(dim, GetStringBoundingBox(info_string));
				}
				StringID last_year_profit_str = EconTime::UsingWallclockUnits() ? STR_VEHICLE_INFO_PROFIT_THIS_PERIOD_LAST_PERIOD : STR_VEHICLE_INFO_PROFIT_THIS_YEAR_LAST_YEAR;
				if (v->type == VEH_TRAIN && _settings_client.gui.show_train_length_in_details) {
					SetDParamMaxValue(0, _settings_game.vehicle.max_train_length * 10);
					SetDParam(1, 1);
					SetDParam(2, STR_VEHICLE_INFO_PROFIT_THIS_YEAR_LAST_YEAR_LIFETIME);
					SetDParam(3, last_year_profit_str);
					for (uint i = 4; i < 7; i++) SetDParamMaxValue(i, 1 << 24);
					dim = maxdim(dim, GetStringBoundingBox(STR_VEHICLE_INFO_TRAIN_LENGTH));
				} else {
					SetDParam(0, last_year_profit_str);
					for (uint i = 1; i < 4; i++) SetDParamMaxValue(i, 1 << 24);
					dim = maxdim(dim, GetStringBoundingBox(STR_VEHICLE_INFO_PROFIT_THIS_YEAR_LAST_YEAR_LIFETIME));
				}
				if (this->vehicle_group_line_shown) {
					SetDParam(0, v->group_id.base() | GROUP_NAME_HIERARCHY);
					dim = maxdim(dim, GetStringBoundingBox(STR_VEHICLE_INFO_GROUP));
				}
				if (this->vehicle_weight_ratio_line_shown) {
					SetDParam(0, STR_VEHICLE_INFO_POWER_WEIGHT_RATIO);
					SetDParamMaxValue(1, 1 << 16);
					SetDParam(2, (v->type != VEH_TRAIN || Train::From(v)->GetAccelerationType() == 2) ? STR_EMPTY : STR_VEHICLE_INFO_TE_WEIGHT_RATIO);
					SetDParamMaxValue(3, 1 << 16);
					dim = maxdim(dim, GetStringBoundingBox(STR_VEHICLE_INFO_WEIGHT_RATIOS));
				}
				SetDParam(0, STR_VEHICLE_INFO_AGE);
				dim = maxdim(dim, GetStringBoundingBox(this->GetRunningCostString()));
=======
				size.height = 4 * GetCharacterHeight(FS_NORMAL) + padding.height;

				uint64_t max_value = GetParamMaxValue(INT16_MAX);
				dim = maxdim(dim, GetStringBoundingBox(GetString(STR_VEHICLE_INFO_MAX_SPEED, max_value)));
				dim = maxdim(dim, GetStringBoundingBox(GetString(STR_VEHICLE_INFO_WEIGHT_POWER_MAX_SPEED, max_value, max_value, max_value)));
				dim = maxdim(dim, GetStringBoundingBox(GetString(STR_VEHICLE_INFO_WEIGHT_POWER_MAX_SPEED_MAX_TE, max_value, max_value, max_value, max_value)));
				dim = maxdim(dim, GetStringBoundingBox(GetString(STR_VEHICLE_INFO_PROFIT_THIS_YEAR_LAST_YEAR_MIN_PERFORMANCE, max_value, max_value, max_value)));
				dim = maxdim(dim, GetStringBoundingBox(GetString(STR_VEHICLE_INFO_PROFIT_THIS_PERIOD_LAST_PERIOD_MIN_PERFORMANCE, max_value, max_value, max_value)));
				dim = maxdim(dim, GetStringBoundingBox(GetString(STR_VEHICLE_INFO_RELIABILITY_BREAKDOWNS, max_value, max_value)));
				dim = maxdim(dim, GetStringBoundingBox(GetString(TimerGameEconomy::UsingWallclockUnits() ? STR_VEHICLE_INFO_AGE_RUNNING_COST_PERIOD : STR_VEHICLE_INFO_AGE_RUNNING_COST_YR, STR_VEHICLE_INFO_AGE, max_value, max_value, max_value)));
>>>>>>> 23ba18ad
				size.width = dim.width + padding.width;
				break;
			}

			case WID_VD_MIDDLE_DETAILS: {
				const Vehicle *v = Vehicle::Get(this->window_number);
				switch (v->type) {
					case VEH_ROAD:
					case VEH_SHIP:
						size.height = this->GetRoadOrShipVehDetailsHeight(v) + padding.height;
						break;

					case VEH_AIRCRAFT:
						size.height = 5 * GetCharacterHeight(FS_NORMAL) + WidgetDimensions::scaled.vsep_normal * 2 + padding.height;
						break;

					default:
						NOT_REACHED(); // Train uses WID_VD_MATRIX instead.
				}
				break;
			}

			case WID_VD_MATRIX:
				resize.height = std::max<uint>(ScaleGUITrad(14), GetCharacterHeight(FS_NORMAL) + padding.height);
				size.height = 4 * resize.height;
				break;

			case WID_VD_SERVICE_INTERVAL_DROPDOWN: {
				Dimension d = GetStringListBoundingBox(GetServiceIntervalDropDownTexts());
				d.width += padding.width;
				d.height += padding.height;
				size = maxdim(size, d);
				break;
			}

			case WID_VD_SERVICING_INTERVAL:
				/* Do we show the last serviced value as a date or minutes since service? */
<<<<<<< HEAD
				if (EconTime::UsingWallclockUnits()) {
					SetDParam(1, STR_VEHICLE_DETAILS_LAST_SERVICE_MINUTES_AGO);
					/* Vehicle was last serviced at year 0, and we're at max year */
					SetDParamMaxValue(2, MONTHS_IN_YEAR * EconTime::MAX_YEAR.base());
				} else {
					SetDParam(1, STR_VEHICLE_DETAILS_LAST_SERVICE_DATE);
					/* Vehicle was last serviced at year 0, and we're at max year */
					SetDParamMaxValue(2, EconTime::DateAtStartOfYear(EconTime::MAX_YEAR));
				}
				size.width = std::max(
					GetStringBoundingBox(STR_VEHICLE_DETAILS_SERVICING_INTERVAL_PERCENT).width,
					GetStringBoundingBox(STR_VEHICLE_DETAILS_SERVICING_INTERVAL_DAYS).width
				) + padding.width;
=======
				auto params = TimerGameEconomy::UsingWallclockUnits()
					? MakeParameters(GetParamMaxValue(MAX_SERVINT_DAYS), STR_VEHICLE_DETAILS_LAST_SERVICE_MINUTES_AGO, EconomyTime::MAX_DATE)
					: MakeParameters(GetParamMaxValue(MAX_SERVINT_DAYS), STR_VEHICLE_DETAILS_LAST_SERVICE_DATE, TimerGameEconomy::DateAtStartOfYear(EconomyTime::MAX_YEAR));

				size.width = std::max(size.width, GetStringBoundingBox(GetStringWithArgs(STR_VEHICLE_DETAILS_SERVICING_INTERVAL_PERCENT, params)).width);
				PrepareArgsForNextRun(params);
				size.width = std::max(size.width, GetStringBoundingBox(GetStringWithArgs(STR_VEHICLE_DETAILS_SERVICING_INTERVAL_DAYS, params)).width);

				size.width += padding.width;
>>>>>>> 23ba18ad
				size.height = GetCharacterHeight(FS_NORMAL) + padding.height;
				break;
		}
	}

	/** Checks whether service interval is enabled for the vehicle. */
	static bool IsVehicleServiceIntervalEnabled(const VehicleType vehicle_type, CompanyID company_id)
	{
		if (_local_company != company_id) return false;

		const VehicleDefaultSettings *vds = &Company::Get(company_id)->settings.vehicle;
		switch (vehicle_type) {
			default: NOT_REACHED();
			case VEH_TRAIN:    return vds->servint_trains   != 0;
			case VEH_ROAD:     return vds->servint_roadveh  != 0;
			case VEH_SHIP:     return vds->servint_ships    != 0;
			case VEH_AIRCRAFT: return vds->servint_aircraft != 0;
		}
	}

	/**
	 * Draw the details for the given vehicle at the position of the Details windows
	 *
	 * @param v     current vehicle
	 * @param r     the Rect to draw within
	 * @param vscroll_pos Position of scrollbar (train only)
	 * @param vscroll_cap Number of lines currently displayed (train only)
	 * @param det_tab Selected details tab (train only)
	 */
	static void DrawVehicleDetails(const Vehicle *v, const Rect &r, int vscroll_pos, uint vscroll_cap, TrainDetailsWindowTabs det_tab)
	{
		switch (v->type) {
			case VEH_TRAIN:    DrawTrainDetails(Train::From(v), r, vscroll_pos, vscroll_cap, det_tab);  break;
			case VEH_ROAD:     DrawRoadVehDetails(v, r);  break;
			case VEH_SHIP:     DrawShipDetails(v, r);     break;
			case VEH_AIRCRAFT: DrawAircraftDetails(Aircraft::From(v), r); break;
			default: NOT_REACHED();
		}
	}

	void SetStringParameters(WidgetID widget) const override
	{
		if (widget == WID_VD_CAPTION) SetDParam(0, Vehicle::Get(this->window_number)->index);
	}

	StringID GetRunningCostString() const
	{
		if (EconTime::UsingWallclockUnits()) {
			return STR_VEHICLE_INFO_AGE_RUNNING_COST_PERIOD;
		} else if (DayLengthFactor() > 1 && !_settings_client.gui.show_running_costs_calendar_year) {
			return STR_VEHICLE_INFO_AGE_RUNNING_COST_ORIG_YR;
		} else {
			return STR_VEHICLE_INFO_AGE_RUNNING_COST_YR;
		}
	}

	void DrawWidget(const Rect &r, WidgetID widget) const override
	{
		const Vehicle *v = Vehicle::Get(this->window_number);

		switch (widget) {
			case WID_VD_TOP_DETAILS: {
				Rect tr = r.Shrink(WidgetDimensions::scaled.framerect);

				/* Draw running cost */
<<<<<<< HEAD
				SetDParam(1, DateDeltaToYearDelta(v->age));
				SetDParam(0, (v->age + DAYS_IN_YEAR < v->max_age) ? STR_VEHICLE_INFO_AGE : STR_VEHICLE_INFO_AGE_RED);
				SetDParam(2, DateDeltaToYearDelta(v->max_age));
				SetDParam(3, v->GetDisplayRunningCost());
				DrawString(tr, this->GetRunningCostString());
=======
				DrawString(tr,
					GetString(TimerGameEconomy::UsingWallclockUnits() ? STR_VEHICLE_INFO_AGE_RUNNING_COST_PERIOD : STR_VEHICLE_INFO_AGE_RUNNING_COST_YR,
						(v->age + CalendarTime::DAYS_IN_YEAR < v->max_age) ? STR_VEHICLE_INFO_AGE : STR_VEHICLE_INFO_AGE_RED,
						TimerGameCalendar::DateToYear(v->age),
						TimerGameCalendar::DateToYear(v->max_age),
						v->GetDisplayRunningCost()));
>>>>>>> 23ba18ad
				tr.top += GetCharacterHeight(FS_NORMAL);

				/* Draw max speed */
				uint64_t max_speed = PackVelocity(v->GetDisplayMaxSpeed(), v->type);
				if (v->type == VEH_TRAIN ||
						(v->type == VEH_ROAD && _settings_game.vehicle.roadveh_acceleration_model != AM_ORIGINAL)) {
					const GroundVehicleCache *gcache = v->GetGroundVehicleCache();
					if (v->type == VEH_TRAIN && (_settings_game.vehicle.train_acceleration_model == AM_ORIGINAL ||
							GetRailTypeInfo(Train::From(v)->railtype)->acceleration_type == 2)) {
						DrawString(tr, GetString(STR_VEHICLE_INFO_WEIGHT_POWER_MAX_SPEED, gcache->cached_weight, gcache->cached_power, max_speed));
					} else {
						DrawString(tr, GetString(STR_VEHICLE_INFO_WEIGHT_POWER_MAX_SPEED_MAX_TE, gcache->cached_weight, gcache->cached_power, max_speed, gcache->cached_max_te));
					}
				} else if (v->type == VEH_AIRCRAFT) {
					StringID type = v->GetEngine()->GetAircraftTypeText();
					if (Aircraft::From(v)->GetRange() > 0) {
						DrawString(tr, GetString(STR_VEHICLE_INFO_MAX_SPEED_TYPE_RANGE, max_speed, type, Aircraft::From(v)->GetRange()));
					} else {
						DrawString(tr, GetString(STR_VEHICLE_INFO_MAX_SPEED_TYPE, max_speed, type));
					}
				} else {
					DrawString(tr, GetString(STR_VEHICLE_INFO_MAX_SPEED, max_speed));
				}
				tr.top += GetCharacterHeight(FS_NORMAL);

				bool should_show_weight_ratio = this->ShouldShowWeightRatioLine(v);
				if (should_show_weight_ratio) {
					SetDParam(0, STR_VEHICLE_INFO_POWER_WEIGHT_RATIO);
					SetDParam(1, (100 * Train::From(v)->gcache.cached_power) / std::max<uint>(1, Train::From(v)->gcache.cached_weight));
					SetDParam(2, Train::From(v)->GetAccelerationType() == 2 ? STR_EMPTY : STR_VEHICLE_INFO_TE_WEIGHT_RATIO);
					SetDParam(3, (100 * Train::From(v)->gcache.cached_max_te) / std::max<uint>(1, Train::From(v)->gcache.cached_weight));
					DrawString(tr, STR_VEHICLE_INFO_WEIGHT_RATIOS);
					tr.top += GetCharacterHeight(FS_NORMAL);
				}

				/* Draw profit */
<<<<<<< HEAD
				StringID last_year_profit_str = EconTime::UsingWallclockUnits() ? STR_VEHICLE_INFO_PROFIT_THIS_PERIOD_LAST_PERIOD : STR_VEHICLE_INFO_PROFIT_THIS_YEAR_LAST_YEAR;
				if (v->type == VEH_TRAIN && _settings_client.gui.show_train_length_in_details) {
					const GroundVehicleCache *gcache = v->GetGroundVehicleCache();
					SetDParam(0, CeilDiv(gcache->cached_total_length * 10, TILE_SIZE));
					SetDParam(1, 1);
					SetDParam(2, STR_VEHICLE_INFO_PROFIT_THIS_YEAR_LAST_YEAR_LIFETIME);
					SetDParam(3, last_year_profit_str);
					SetDParam(4, v->GetDisplayProfitThisYear());
					SetDParam(5, v->GetDisplayProfitLastYear());
					SetDParam(6, v->GetDisplayProfitLifetime());
					DrawString(tr, STR_VEHICLE_INFO_TRAIN_LENGTH);
				} else {
					SetDParam(0, last_year_profit_str);
					SetDParam(1, v->GetDisplayProfitThisYear());
					SetDParam(2, v->GetDisplayProfitLastYear());
					SetDParam(3, v->GetDisplayProfitLifetime());
					DrawString(tr, STR_VEHICLE_INFO_PROFIT_THIS_YEAR_LAST_YEAR_LIFETIME);
=======
				if (v->IsGroundVehicle()) {
					DrawString(tr,
						GetString(TimerGameEconomy::UsingWallclockUnits() ? STR_VEHICLE_INFO_PROFIT_THIS_PERIOD_LAST_PERIOD_MIN_PERFORMANCE : STR_VEHICLE_INFO_PROFIT_THIS_YEAR_LAST_YEAR_MIN_PERFORMANCE,
							v->GetDisplayProfitThisYear(),
							v->GetDisplayProfitLastYear(),
							v->GetDisplayMinPowerToWeight()));
				} else {
					DrawString(tr,
						GetString(TimerGameEconomy::UsingWallclockUnits() ? STR_VEHICLE_INFO_PROFIT_THIS_PERIOD_LAST_PERIOD : STR_VEHICLE_INFO_PROFIT_THIS_YEAR_LAST_YEAR,
							v->GetDisplayProfitThisYear(),
							v->GetDisplayProfitLastYear()));
>>>>>>> 23ba18ad
				}
				tr.top += GetCharacterHeight(FS_NORMAL);

				/* Draw breakdown & reliability */
<<<<<<< HEAD
				uint8_t total_engines = 0;
				if (v->type == VEH_TRAIN) {
					/* we want to draw the average reliability and total number of breakdowns */
					uint32_t total_reliability = 0;
					uint16_t total_breakdowns  = 0;
					for (const Vehicle *w = v; w != nullptr; w = w->Next()) {
						if (Train::From(w)->IsEngine() || Train::From(w)->IsMultiheaded()) {
							total_reliability += w->reliability;
							total_breakdowns += w->breakdowns_since_last_service;
						}
					}
					total_engines = Train::From(v)->tcache.cached_num_engines;
					assert(total_engines > 0);
					SetDParam(0, ToPercent16(total_reliability / total_engines));
					SetDParam(1, total_breakdowns);
				} else {
					SetDParam(0, ToPercent16(v->reliability));
					SetDParam(1, v->breakdowns_since_last_service);
				}
				DrawString(tr, STR_VEHICLE_INFO_RELIABILITY_BREAKDOWNS);
				tr.top += GetCharacterHeight(FS_NORMAL);

				bool should_show_group = this->ShouldShowGroupLine(v);
				if (should_show_group) {
					SetDParam(0, v->group_id.base() | GROUP_NAME_HIERARCHY);
					DrawString(tr, STR_VEHICLE_INFO_GROUP);
					tr.top += GetCharacterHeight(FS_NORMAL);
				}

				bool should_show_slots = this->ShouldShowSlotsLine(v);
				if (should_show_slots) {
					std::vector<TraceRestrictSlotID> slots = this->GetVehicleSlots(v);

					format_buffer buffer;
					AppendStringInPlace(buffer, STR_TRACE_RESTRICT_SLOT_LIST_HEADER, slots.size());

					for (size_t i = 0; i < slots.size(); i++) {
						if (i != 0) AppendStringInPlace(buffer, STR_TRACE_RESTRICT_SLOT_LIST_SEPARATOR);
						buffer.append(TraceRestrictSlot::Get(slots[i])->name);
					}
					DrawString(tr, buffer);
					tr.top += GetCharacterHeight(FS_NORMAL);
				}

				bool should_show_speed_restriction = this->ShouldShowSpeedRestrictionLine(v);
				if (should_show_speed_restriction) {
					SetDParam(0, Train::From(v)->speed_restriction);
					DrawString(tr, STR_VEHICLE_INFO_SPEED_RESTRICTION);
					tr.top += GetCharacterHeight(FS_NORMAL);
				}

				bool should_show_speed_adaptation = this->ShouldShowSpeedAdaptationLine(v);
				if (should_show_speed_adaptation) {
					if (HasBit(Train::From(v)->flags, VRF_SPEED_ADAPTATION_EXEMPT)) {
						DrawString(tr, STR_VEHICLE_INFO_SPEED_ADAPTATION_EXEMPT);
					} else if (Train::From(v)->signal_speed_restriction != 0) {
						SetDParam(0, Train::From(v)->signal_speed_restriction);
						DrawString(tr, STR_VEHICLE_INFO_SPEED_ADAPTATION_LIMIT);
					} else {
						DrawString(tr, STR_VEHICLE_INFO_SPEED_ADAPTATION_NONE);
					}
					tr.top += GetCharacterHeight(FS_NORMAL);
				}

				if (this->vehicle_weight_ratio_line_shown != should_show_weight_ratio ||
						this->vehicle_weight_ratio_line_shown != should_show_weight_ratio ||
						this->vehicle_slots_line_shown != should_show_slots ||
						this->vehicle_speed_restriction_line_shown != should_show_speed_restriction ||
						this->vehicle_speed_adaptation_line_shown != should_show_speed_adaptation) {
					const_cast<VehicleDetailsWindow *>(this)->ReInit();
				}
=======
				DrawString(tr, GetString(STR_VEHICLE_INFO_RELIABILITY_BREAKDOWNS, ToPercent16(v->reliability), v->breakdowns_since_last_service));
>>>>>>> 23ba18ad
				break;
			}

			case WID_VD_MATRIX: {
				/* For trains only. */
				DrawVehicleDetails(v, r.Shrink(WidgetDimensions::scaled.matrix, RectPadding::zero).WithHeight(this->resize.step_height), this->vscroll->GetPosition(), this->vscroll->GetCapacity(), this->tab);
				break;
			}

			case WID_VD_MIDDLE_DETAILS: {
				/* For other vehicles, at the place of the matrix. */
				bool rtl = _current_text_dir == TD_RTL;
				uint sprite_width = GetSingleVehicleWidth(v, EIT_IN_DETAILS) + WidgetDimensions::scaled.framerect.Horizontal();
				Rect tr = r.Shrink(WidgetDimensions::scaled.framerect);

				/* Articulated road vehicles use a complete line. */
				if (v->type == VEH_ROAD && v->HasArticulatedPart()) {
					DrawVehicleImage(v, tr.WithHeight(ScaleGUITrad(GetVehicleHeight(v->type)), false), VehicleID::Invalid(), EIT_IN_DETAILS, 0);
				} else {
					Rect sr = tr.WithWidth(sprite_width, rtl);
					DrawVehicleImage(v, sr.WithHeight(ScaleGUITrad(GetVehicleHeight(v->type)), false), VehicleID::Invalid(), EIT_IN_DETAILS, 0);
				}

				DrawVehicleDetails(v, tr.Indent(sprite_width, rtl), 0, 0, this->tab);
				break;
			}

			case WID_VD_SERVICING_INTERVAL: {
				/* Draw service interval text */
				Rect tr = r.Shrink(WidgetDimensions::scaled.framerect);

				/* We're using wallclock units. Show minutes since last serviced. */
<<<<<<< HEAD
				if (EconTime::UsingWallclockUnits()) {
					int minutes_since_serviced = (EconTime::CurDate() - v->date_of_last_service).base() / EconTime::DAYS_IN_ECONOMY_WALLCLOCK_MONTH;
					SetDParam(1, ReplaceWallclockMinutesUnit() ? STR_VEHICLE_DETAILS_LAST_SERVICE_PRODUCTION_INTERVALS_AGO : STR_VEHICLE_DETAILS_LAST_SERVICE_MINUTES_AGO);
					SetDParam(2, minutes_since_serviced);
					StringID str;
					if (v->ServiceIntervalIsPercent()) {
						str = STR_VEHICLE_DETAILS_SERVICING_INTERVAL_PERCENT;
					} else {
						str = ReplaceWallclockMinutesUnit() ? STR_VEHICLE_DETAILS_SERVICING_INTERVAL_PRODUCTION_INTERVALS : STR_VEHICLE_DETAILS_SERVICING_INTERVAL_MINUTES;
					}
					DrawString(tr.left, tr.right, CenterBounds(r.top, r.bottom, GetCharacterHeight(FS_NORMAL)), str);
=======
				if (TimerGameEconomy::UsingWallclockUnits()) {
					int minutes_since_serviced = (TimerGameEconomy::date - v->date_of_last_service).base() / EconomyTime::DAYS_IN_ECONOMY_MONTH;
					DrawString(tr.left, tr.right, CenterBounds(r.top, r.bottom, GetCharacterHeight(FS_NORMAL)),
							GetString(v->ServiceIntervalIsPercent() ? STR_VEHICLE_DETAILS_SERVICING_INTERVAL_PERCENT : STR_VEHICLE_DETAILS_SERVICING_INTERVAL_MINUTES,
									v->GetServiceInterval(), STR_VEHICLE_DETAILS_LAST_SERVICE_MINUTES_AGO, minutes_since_serviced));
>>>>>>> 23ba18ad
					break;
				}

				/* We're using calendar dates. Show the date of last service. */
				DrawString(tr.left, tr.right, CenterBounds(r.top, r.bottom, GetCharacterHeight(FS_NORMAL)),
						GetString(v->ServiceIntervalIsPercent() ? STR_VEHICLE_DETAILS_SERVICING_INTERVAL_PERCENT : STR_VEHICLE_DETAILS_SERVICING_INTERVAL_DAYS,
								v->GetServiceInterval(), STR_VEHICLE_DETAILS_LAST_SERVICE_DATE, v->date_of_last_service));
				break;
			}
		}
	}

	/** Repaint vehicle details window. */
	void OnPaint() override
	{
		const Vehicle *v = Vehicle::Get(this->window_number);

		if (v->type == VEH_TRAIN) {
			this->LowerWidget(WID_VD_DETAILS_CARGO_CARRIED + this->tab);
			this->vscroll->SetCount(GetTrainDetailsWndVScroll(v->index, this->tab));
		}

		/* Disable service-scroller when interval is set to disabled */
		this->SetWidgetsDisabledState(!IsVehicleServiceIntervalEnabled(v->type, v->owner),
			WID_VD_INCREASE_SERVICING_INTERVAL,
			WID_VD_DECREASE_SERVICING_INTERVAL);

		this->SetWidgetDisabledState(WID_VD_EXTRA_ACTIONS, v->type != VEH_TRAIN && !HasBit(v->vehicle_flags, VF_HAVE_SLOT));

		std::span<const StringID> texts = GetServiceIntervalDropDownTexts();
		StringID str = !v->ServiceIntervalIsCustom() ? texts[0] : (v->ServiceIntervalIsPercent() ? texts[2] : texts[1]);
		this->GetWidget<NWidgetCore>(WID_VD_SERVICE_INTERVAL_DROPDOWN)->SetString(str);
		this->SetWidgetDisabledState(WID_VD_SERVICE_INTERVAL_DROPDOWN, v->owner != _local_company);

		this->DrawWidgets();
	}

	void OnClick([[maybe_unused]] Point pt, WidgetID widget, [[maybe_unused]] int click_count) override
	{
		switch (widget) {
			case WID_VD_INCREASE_SERVICING_INTERVAL:   // increase int
			case WID_VD_DECREASE_SERVICING_INTERVAL: { // decrease int
				const Vehicle *v = Vehicle::Get(this->window_number);
				int mod;
				if (!v->ServiceIntervalIsPercent() && EconTime::UsingWallclockUnits()) {
					mod = _ctrl_pressed ? 1 : 5;
				} else {
					mod = _ctrl_pressed ? 5 : 10;
				}

				mod = (widget == WID_VD_DECREASE_SERVICING_INTERVAL) ? -mod : mod;
				mod = GetServiceIntervalClamped(mod + v->GetServiceInterval(), v->ServiceIntervalIsPercent());
				if (mod == v->GetServiceInterval()) return;

				Command<CMD_CHANGE_SERVICE_INT>::Post(STR_ERROR_CAN_T_CHANGE_SERVICING, v->index, mod, true, v->ServiceIntervalIsPercent());
				break;
			}

			case WID_VD_SERVICE_INTERVAL_DROPDOWN: {
				const Vehicle *v = Vehicle::Get(this->window_number);
				ShowDropDownMenu(this,
						GetServiceIntervalDropDownTexts(),
						v->ServiceIntervalIsCustom() ? (v->ServiceIntervalIsPercent() ? 2 : 1) : 0, widget, 0, 0, 0, DDSF_SHARED);
				break;
			}

			case WID_VD_DETAILS_CARGO_CARRIED:
			case WID_VD_DETAILS_TRAIN_VEHICLES:
			case WID_VD_DETAILS_CAPACITY_OF_EACH:
			case WID_VD_DETAILS_TOTAL_CARGO:
				this->SetWidgetsLoweredState(false,
					WID_VD_DETAILS_CARGO_CARRIED,
					WID_VD_DETAILS_TRAIN_VEHICLES,
					WID_VD_DETAILS_CAPACITY_OF_EACH,
					WID_VD_DETAILS_TOTAL_CARGO);

				this->tab = (TrainDetailsWindowTabs)(widget - WID_VD_DETAILS_CARGO_CARRIED);
				this->SetDirty();
				break;

			case WID_VD_EXTRA_ACTIONS: {
				const Vehicle *v = Vehicle::Get(this->window_number);
				DropDownList list;
				if (v->type == VEH_TRAIN) {
					bool change_allowed = IsVehicleControlAllowed(v, _local_company);
					list.push_back(MakeDropDownListStringItem(STR_VEHICLE_DETAILS_REMOVE_SPEED_RESTRICTION, VDWDDA_CLEAR_SPEED_RESTRICTION, !change_allowed || Train::From(v)->speed_restriction == 0));
					list.push_back(MakeDropDownListStringItem(STR_VEHICLE_DETAILS_SET_SPEED_RESTRICTION, VDWDDA_SET_SPEED_RESTRICTION, !change_allowed));
				}
				if (HasBit(v->vehicle_flags, VF_HAVE_SLOT)) {
					if (!list.empty()) list.push_back(MakeDropDownListDividerItem());
					list.push_back(std::make_unique<DropDownUnselectable<DropDownListStringItem>>(STR_VEHICLE_DETAILS_REMOVE_FROM_SLOT, -1));

					std::vector<TraceRestrictSlotID> slots = this->GetVehicleSlots(v);
					for (TraceRestrictSlotID slot_id : slots) {
						SetDParam(0, slot_id);
						list.push_back(MakeDropDownListCheckedItem(false, STR_TRACE_RESTRICT_SLOT_NAME, VDWDDA_REMOVE_FROM_SLOT | (slot_id.base() << 8), TraceRestrictSlot::Get(slot_id)->owner != _local_company));
					}
				}
				ShowDropDownList(this, std::move(list), -1, WID_VD_EXTRA_ACTIONS, 140);
				break;
			}
		}
	}

	bool OnTooltip([[maybe_unused]] Point pt, WidgetID widget, TooltipCloseCondition close_cond) override
	{
		if (widget == WID_VD_INCREASE_SERVICING_INTERVAL || widget == WID_VD_DECREASE_SERVICING_INTERVAL) {
			const Vehicle *v = Vehicle::Get(this->window_number);
			StringID tool_tip;
			if (v->ServiceIntervalIsPercent()) {
				tool_tip = widget == WID_VD_INCREASE_SERVICING_INTERVAL ? STR_VEHICLE_DETAILS_INCREASE_SERVICING_INTERVAL_TOOLTIP_PERCENT : STR_VEHICLE_DETAILS_DECREASE_SERVICING_INTERVAL_TOOLTIP_PERCENT;
			} else if (EconTime::UsingWallclockUnits()) {
				if (ReplaceWallclockMinutesUnit()) {
					tool_tip = widget == WID_VD_INCREASE_SERVICING_INTERVAL ? STR_VEHICLE_DETAILS_INCREASE_SERVICING_INTERVAL_TOOLTIP_PRODINT : STR_VEHICLE_DETAILS_DECREASE_SERVICING_INTERVAL_TOOLTIP_PRODINT;
				} else {
					tool_tip = widget == WID_VD_INCREASE_SERVICING_INTERVAL ? STR_VEHICLE_DETAILS_INCREASE_SERVICING_INTERVAL_TOOLTIP_MINUTES : STR_VEHICLE_DETAILS_DECREASE_SERVICING_INTERVAL_TOOLTIP_MINUTES;
				}
			} else {
				tool_tip = widget == WID_VD_INCREASE_SERVICING_INTERVAL ? STR_VEHICLE_DETAILS_INCREASE_SERVICING_INTERVAL_TOOLTIP_DAYS : STR_VEHICLE_DETAILS_DECREASE_SERVICING_INTERVAL_TOOLTIP_DAYS;
			}
			GuiShowTooltips(this, GetEncodedString(tool_tip), close_cond);
			return true;
		}

		return false;
	}

	void OnDropdownSelect(WidgetID widget, int index) override
	{
		switch (widget) {
			case WID_VD_SERVICE_INTERVAL_DROPDOWN: {
				const Vehicle *v = Vehicle::Get(this->window_number);
				bool iscustom = index != 0;
				bool ispercent = iscustom ? (index == 2) : Company::Get(v->owner)->settings.vehicle.servint_ispercent;
				uint16_t interval = GetServiceIntervalClamped(v->GetServiceInterval(), ispercent);
				Command<CMD_CHANGE_SERVICE_INT>::Post(STR_ERROR_CAN_T_CHANGE_SERVICING, v->index, interval, iscustom, ispercent);
				break;
			}

			case WID_VD_EXTRA_ACTIONS: {
				const Vehicle *v = Vehicle::Get(this->window_number);
				switch (GB(index, 0, 8)) {
					case VDWDDA_CLEAR_SPEED_RESTRICTION:
						Command<CMD_SET_TRAIN_SPEED_RESTRICTION>::Post(STR_ERROR_CAN_T_CHANGE_SPEED_RESTRICTION, v->tile, v->index, 0);
						break;

					case VDWDDA_SET_SPEED_RESTRICTION: {
						std::string str = GetString(STR_JUST_INT, ConvertKmhishSpeedToDisplaySpeed(Train::From(v)->speed_restriction, VEH_TRAIN));
						ShowQueryString(str, STR_TIMETABLE_CHANGE_SPEED, 10, this, CS_NUMERAL, QSF_NONE);
						break;
					}

					case VDWDDA_REMOVE_FROM_SLOT: {
						Command<CMD_REMOVE_VEHICLE_TRACERESTRICT_SLOT>::Post(STR_TRACE_RESTRICT_ERROR_SLOT_CAN_T_REMOVE_VEHICLE, TraceRestrictSlotID(GB(index, 8, 16)), v->index);
						break;
					}
				}
				break;
			}
		}
	}

	void OnQueryTextFinished(std::optional<std::string> str) override
	{
		if (!str.has_value() || str->empty()) return;

		const Vehicle *v = Vehicle::Get(this->window_number);
		Command<CMD_SET_TRAIN_SPEED_RESTRICTION>::Post(STR_ERROR_CAN_T_CHANGE_SPEED_RESTRICTION, v->tile, v->index, ConvertDisplaySpeedToKmhishSpeed(std::strtoul(str->c_str(), nullptr, 10), VEH_TRAIN));
	}

	void OnResize() override
	{
		NWidgetCore *nwi = this->GetWidget<NWidgetCore>(WID_VD_MATRIX);
		if (nwi != nullptr) {
			this->vscroll->SetCapacityFromWidget(this, WID_VD_MATRIX);
		}
	}
};

/** Vehicle details window descriptor. */
static WindowDesc _train_vehicle_details_desc(__FILE__, __LINE__,
	WDP_AUTO, "view_vehicle_details_train", 405, 178,
	WC_VEHICLE_DETAILS, WC_VEHICLE_VIEW,
	{},
	_nested_train_vehicle_details_widgets
);

/** Vehicle details window descriptor for other vehicles than a train. */
static WindowDesc _nontrain_vehicle_details_desc(__FILE__, __LINE__,
	WDP_AUTO, "view_vehicle_details", 405, 113,
	WC_VEHICLE_DETAILS, WC_VEHICLE_VIEW,
	{},
	_nested_nontrain_vehicle_details_widgets
);

/** Shows the vehicle details window of the given vehicle. */
static void ShowVehicleDetailsWindow(const Vehicle *v)
{
	CloseWindowById(WC_VEHICLE_ORDERS, v->index, false);
	CloseWindowById(WC_VEHICLE_TIMETABLE, v->index, false);
	AllocateWindowDescFront<VehicleDetailsWindow>((v->type == VEH_TRAIN) ? _train_vehicle_details_desc : _nontrain_vehicle_details_desc, v->index);
}


/* Unified vehicle GUI - Vehicle View Window */

/** Vehicle view widgets. */
static constexpr NWidgetPart _nested_vehicle_view_widgets[] = {
	NWidget(NWID_HORIZONTAL),
		NWidget(WWT_CLOSEBOX, COLOUR_GREY),
		NWidget(WWT_PUSHIMGBTN, COLOUR_GREY, WID_VV_RENAME), SetAspect(WidgetDimensions::ASPECT_RENAME), SetSpriteTip(SPR_RENAME),
		NWidget(WWT_CAPTION, COLOUR_GREY, WID_VV_CAPTION), SetStringTip(STR_VEHICLE_VIEW_CAPTION, STR_TOOLTIP_WINDOW_TITLE_DRAG_THIS),
		NWidget(WWT_IMGBTN, COLOUR_GREY, WID_VV_LOCATION), SetAspect(WidgetDimensions::ASPECT_LOCATION), SetSpriteTip(SPR_GOTO_LOCATION),
		NWidget(WWT_DEBUGBOX, COLOUR_GREY),
		NWidget(WWT_SHADEBOX, COLOUR_GREY),
		NWidget(WWT_DEFSIZEBOX, COLOUR_GREY),
		NWidget(WWT_STICKYBOX, COLOUR_GREY),
	EndContainer(),
	NWidget(NWID_HORIZONTAL),
		NWidget(WWT_PANEL, COLOUR_GREY),
			NWidget(WWT_INSET, COLOUR_GREY), SetPadding(2, 2, 2, 2),
				NWidget(NWID_VIEWPORT, INVALID_COLOUR, WID_VV_VIEWPORT), SetMinimalSize(226, 84), SetResize(1, 1),
			EndContainer(),
		EndContainer(),
		NWidget(NWID_VERTICAL),
			NWidget(NWID_SELECTION, INVALID_COLOUR, WID_VV_SELECT_DEPOT_CLONE),
				NWidget(WWT_IMGBTN, COLOUR_GREY, WID_VV_GOTO_DEPOT), SetMinimalSize(18, 18), SetSpriteTip(SPR_EMPTY /* filled later */),
				NWidget(WWT_PUSHIMGBTN, COLOUR_GREY, WID_VV_CLONE), SetMinimalSize(18, 18), SetSpriteTip(SPR_EMPTY /* filled later */),
			EndContainer(),
			/* For trains only, 'ignore signal' button. */
			NWidget(WWT_PUSHIMGBTN, COLOUR_GREY, WID_VV_FORCE_PROCEED), SetMinimalSize(18, 18),
											SetSpriteTip(SPR_IGNORE_SIGNALS, STR_VEHICLE_VIEW_TRAIN_IGNORE_SIGNAL_TOOLTIP),
			NWidget(NWID_SELECTION, INVALID_COLOUR, WID_VV_SELECT_REFIT_TURN),
				NWidget(WWT_PUSHIMGBTN, COLOUR_GREY, WID_VV_REFIT), SetMinimalSize(18, 18), SetSpriteTip(SPR_REFIT_VEHICLE),
				NWidget(WWT_PUSHIMGBTN, COLOUR_GREY, WID_VV_TURN_AROUND), SetMinimalSize(18, 18),
												SetSpriteTip(SPR_FORCE_VEHICLE_TURN, STR_VEHICLE_VIEW_ROAD_VEHICLE_REVERSE_TOOLTIP),
			EndContainer(),
			NWidget(WWT_PUSHIMGBTN, COLOUR_GREY, WID_VV_SHOW_ORDERS), SetMinimalSize(18, 18), SetSpriteTip(SPR_SHOW_ORDERS),
			NWidget(WWT_PUSHIMGBTN, COLOUR_GREY, WID_VV_SHOW_DETAILS), SetMinimalSize(18, 18), SetSpriteTip(SPR_SHOW_VEHICLE_DETAILS),
			NWidget(WWT_PANEL, COLOUR_GREY), SetMinimalSize(18, 0), SetResize(0, 1), EndContainer(),
		EndContainer(),
	EndContainer(),
	NWidget(NWID_HORIZONTAL),
		NWidget(WWT_PUSHBTN, COLOUR_GREY, WID_VV_START_STOP), SetResize(1, 0), SetFill(1, 0),
		NWidget(WWT_PUSHIMGBTN, COLOUR_GREY, WID_VV_ORDER_LOCATION), SetAspect(WidgetDimensions::ASPECT_LOCATION), SetSpriteTip(SPR_GOTO_LOCATION, STR_VEHICLE_VIEW_ORDER_LOCATION_TOOLTIP),
		NWidget(WWT_RESIZEBOX, COLOUR_GREY),
	EndContainer(),
};

/* Just to make sure, nobody has changed the vehicle type constants, as we are
	 using them for array indexing in a number of places here. */
static_assert(VEH_TRAIN == 0);
static_assert(VEH_ROAD == 1);
static_assert(VEH_SHIP == 2);
static_assert(VEH_AIRCRAFT == 3);

/** Zoom levels for vehicle views indexed by vehicle type. */
static const ZoomLevel _vehicle_view_zoom_levels[] = {
	ZOOM_LVL_TRAIN,
	ZOOM_LVL_ROADVEH,
	ZOOM_LVL_SHIP,
	ZOOM_LVL_AIRCRAFT,
};

/* Constants for geometry of vehicle view viewport */
static const int VV_INITIAL_VIEWPORT_WIDTH = 226;
static const int VV_INITIAL_VIEWPORT_HEIGHT = 84;
static const int VV_INITIAL_VIEWPORT_HEIGHT_TRAIN = 102;

/** Command indices for the _vehicle_command_translation_table. */
enum VehicleCommandTranslation : uint8_t {
	VCT_CMD_START_STOP = 0,
	VCT_CMD_CLONE_VEH,
	VCT_CMD_TURN_AROUND,
};

/** Command codes for the shared buttons indexed by VehicleCommandTranslation and vehicle type. */
static const StringID _vehicle_msg_translation_table[][4] = {
	{ // VCT_CMD_START_STOP
		STR_ERROR_CAN_T_STOP_START_TRAIN,
		STR_ERROR_CAN_T_STOP_START_ROAD_VEHICLE,
		STR_ERROR_CAN_T_STOP_START_SHIP,
		STR_ERROR_CAN_T_STOP_START_AIRCRAFT
	},
	{ // VCT_CMD_CLONE_VEH
		STR_ERROR_CAN_T_BUY_TRAIN,
		STR_ERROR_CAN_T_BUY_ROAD_VEHICLE,
		STR_ERROR_CAN_T_BUY_SHIP,
		STR_ERROR_CAN_T_BUY_AIRCRAFT
	},
	{ // VCT_CMD_TURN_AROUND
		STR_ERROR_CAN_T_REVERSE_DIRECTION_TRAIN,
		STR_ERROR_CAN_T_MAKE_ROAD_VEHICLE_TURN,
		INVALID_STRING_ID, // invalid for ships
		INVALID_STRING_ID  // invalid for aircraft
	},
};

/**
 * This is the Callback method after attempting to start/stop a vehicle
 * @param result the result of the start/stop command
 * @param veh_id vehicle ID
 * @param evaluate_startstop_cb unused
 */
void CcStartStopVehicle(const CommandCost &result, VehicleID veh_id, bool evaluate_startstop_cb)
{
	if (result.Failed()) return;

	const Vehicle *v = Vehicle::GetIfValid(veh_id);
	if (v == nullptr || !v->IsPrimaryVehicle()) return;

	StringID msg = (v->vehstatus & VS_STOPPED) ? STR_VEHICLE_COMMAND_STOPPED : STR_VEHICLE_COMMAND_STARTED;
	Point pt = RemapCoords(v->x_pos, v->y_pos, v->z_pos);
	AddTextEffect(msg, pt.x, pt.y, DAY_TICKS, TE_RISING);
}

/**
 * Executes #CMD_START_STOP_VEHICLE for given vehicle.
 * @param v Vehicle to start/stop
 * @param texteffect Should a texteffect be shown?
 */
void StartStopVehicle(const Vehicle *v, bool texteffect)
{
	assert(v->IsPrimaryVehicle());
	Command<CMD_START_STOP_VEHICLE>::Post(_vehicle_msg_translation_table[VCT_CMD_START_STOP][v->type], (texteffect && !IsHeadless()) ? CommandCallback::StartStopVehicle : CommandCallback::None, v->tile, v->index, false);
}

/** Strings for aircraft breakdown types */
static const StringID _aircraft_breakdown_strings[] = {
	STR_BREAKDOWN_TYPE_LOW_SPEED,
	STR_BREAKDOWN_TYPE_DEPOT,
	STR_BREAKDOWN_TYPE_LANDING,
};

/** Checks whether the vehicle may be refitted at the moment.*/
static bool IsVehicleRefitable(const Vehicle *v)
{
	if (!v->IsStoppedInDepot()) return false;

	do {
		if (IsEngineRefittable(v->engine_type)) return true;
	} while (v->IsArticulatedCallbackVehicleType() && (v = v->Next()) != nullptr);

	return false;
}

static StringID AdjustVehicleViewVelocityStringID(StringID str)
{
	if (_settings_client.gui.shorten_vehicle_view_status) {
		const bool speed_first = _settings_client.gui.show_speed_first_vehicle_view;
		if (str == STR_VEHICLE_STATUS_HEADING_FOR_STATION_VEL) {
			return speed_first ? STR_VEHICLE_STATUS_HEADING_FOR_STATION_VEL_SHORT : STR_VEHICLE_STATUS_HEADING_FOR_STATION_VEL_SHORT_END;
		}
		if (str == STR_VEHICLE_STATUS_HEADING_FOR_WAYPOINT_VEL) {
			return speed_first ? STR_VEHICLE_STATUS_HEADING_FOR_WAYPOINT_VEL_SHORT : STR_VEHICLE_STATUS_HEADING_FOR_WAYPOINT_VEL_SHORT_END;
		}
		if (str == STR_VEHICLE_STATUS_HEADING_FOR_DEPOT_VEL) {
			return speed_first ? STR_VEHICLE_STATUS_HEADING_FOR_DEPOT_VEL_SHORT : STR_VEHICLE_STATUS_HEADING_FOR_DEPOT_VEL_SHORT_END;
		}
	}

	if (_settings_client.gui.show_speed_first_vehicle_view) return str;

	if (str == STR_VEHICLE_STATUS_TRAIN_STOPPING_VEL) return STR_VEHICLE_STATUS_TRAIN_STOPPING_VEL_END;

	static_assert(STR_VEHICLE_STATUS_CANNOT_REACH_DEPOT_SERVICE_VEL_END - STR_VEHICLE_STATUS_HEADING_FOR_STATION_VEL_END ==
			STR_VEHICLE_STATUS_CANNOT_REACH_DEPOT_SERVICE_VEL - STR_VEHICLE_STATUS_HEADING_FOR_STATION_VEL);

	if (str >= STR_VEHICLE_STATUS_HEADING_FOR_STATION_VEL && str <= STR_VEHICLE_STATUS_CANNOT_REACH_DEPOT_SERVICE_VEL) {
		return str + STR_VEHICLE_STATUS_HEADING_FOR_STATION_VEL_END - STR_VEHICLE_STATUS_HEADING_FOR_STATION_VEL;
	}

	return str;
}

/** Window manager class for viewing a vehicle. */
struct VehicleViewWindow : Window {
private:
	bool depot_select_active = false;
	bool depot_select_ctrl_pressed = false;
	bool fixed_route_overlay_active = false;

	/** Display planes available in the vehicle view window. */
	enum PlaneSelections : uint8_t {
		SEL_DC_GOTO_DEPOT,  ///< Display 'goto depot' button in #WID_VV_SELECT_DEPOT_CLONE stacked widget.
		SEL_DC_CLONE,       ///< Display 'clone vehicle' button in #WID_VV_SELECT_DEPOT_CLONE stacked widget.

		SEL_RT_REFIT,       ///< Display 'refit' button in #WID_VV_SELECT_REFIT_TURN stacked widget.
		SEL_RT_TURN_AROUND, ///< Display 'turn around' button in #WID_VV_SELECT_REFIT_TURN stacked widget.

		SEL_DC_BASEPLANE = SEL_DC_GOTO_DEPOT, ///< First plane of the #WID_VV_SELECT_DEPOT_CLONE stacked widget.
		SEL_RT_BASEPLANE = SEL_RT_REFIT,      ///< First plane of the #WID_VV_SELECT_REFIT_TURN stacked widget.
	};
	bool mouse_over_start_stop = false;

	/**
	 * Display a plane in the window.
	 * @param plane Plane to show.
	 */
	void SelectPlane(PlaneSelections plane)
	{
		switch (plane) {
			case SEL_DC_GOTO_DEPOT:
			case SEL_DC_CLONE:
				this->GetWidget<NWidgetStacked>(WID_VV_SELECT_DEPOT_CLONE)->SetDisplayedPlane(plane - SEL_DC_BASEPLANE);
				break;

			case SEL_RT_REFIT:
			case SEL_RT_TURN_AROUND:
				this->GetWidget<NWidgetStacked>(WID_VV_SELECT_REFIT_TURN)->SetDisplayedPlane(plane - SEL_RT_BASEPLANE);
				break;

			default:
				NOT_REACHED();
		}
	}

public:
	VehicleViewWindow(WindowDesc &desc, WindowNumber window_number) : Window(desc)
	{
		this->flags.Set(WindowFlag::DisableVpScroll);
		this->CreateNestedTree();

		/* Sprites for the 'send to depot' button indexed by vehicle type. */
		static const SpriteID vehicle_view_goto_depot_sprites[] = {
			SPR_SEND_TRAIN_TODEPOT,
			SPR_SEND_ROADVEH_TODEPOT,
			SPR_SEND_SHIP_TODEPOT,
			SPR_SEND_AIRCRAFT_TODEPOT,
		};
		const Vehicle *v = Vehicle::Get(window_number);
		this->GetWidget<NWidgetCore>(WID_VV_GOTO_DEPOT)->SetSprite(vehicle_view_goto_depot_sprites[v->type]);

		/* Sprites for the 'clone vehicle' button indexed by vehicle type. */
		static const SpriteID vehicle_view_clone_sprites[] = {
			SPR_CLONE_TRAIN,
			SPR_CLONE_ROADVEH,
			SPR_CLONE_SHIP,
			SPR_CLONE_AIRCRAFT,
		};
		this->GetWidget<NWidgetCore>(WID_VV_CLONE)->SetSprite(vehicle_view_clone_sprites[v->type]);

		switch (v->type) {
			case VEH_TRAIN:
				this->GetWidget<NWidgetCore>(WID_VV_TURN_AROUND)->SetToolTip(STR_VEHICLE_VIEW_TRAIN_REVERSE_TOOLTIP);
				break;

			case VEH_ROAD:
				break;

			case VEH_SHIP:
			case VEH_AIRCRAFT:
				this->SelectPlane(SEL_RT_REFIT);
				break;

			default: NOT_REACHED();
		}
		this->FinishInitNested(window_number);
		this->owner = v->owner;
		this->GetWidget<NWidgetViewport>(WID_VV_VIEWPORT)->InitializeViewport(this, this->window_number | (1 << 31), ScaleZoomGUI(_vehicle_view_zoom_levels[v->type]));

		this->GetWidget<NWidgetCore>(WID_VV_START_STOP)->SetToolTip(STR_VEHICLE_VIEW_TRAIN_STATUS_START_STOP_TOOLTIP + v->type);
		this->GetWidget<NWidgetCore>(WID_VV_RENAME)->SetToolTip(STR_VEHICLE_DETAILS_TRAIN_RENAME + v->type);
		this->GetWidget<NWidgetCore>(WID_VV_REFIT)->SetToolTip(STR_VEHICLE_VIEW_TRAIN_REFIT_TOOLTIP + v->type);
		this->GetWidget<NWidgetCore>(WID_VV_SHOW_DETAILS)->SetToolTip(STR_VEHICLE_VIEW_TRAIN_SHOW_DETAILS_TOOLTIP + v->type);
		this->GetWidget<NWidgetCore>(WID_VV_CLONE)->SetToolTip(STR_VEHICLE_VIEW_CLONE_TRAIN_INFO + v->type);

		this->UpdateButtonStatus();
	}

	void Close([[maybe_unused]] int data = 0) override
	{
		CloseWindowById(WC_VEHICLE_ORDERS, this->window_number, false);
		CloseWindowById(WC_VEHICLE_REFIT, this->window_number, false);
		CloseWindowById(WC_VEHICLE_DETAILS, this->window_number, false);
		CloseWindowById(WC_VEHICLE_TIMETABLE, this->window_number, false);
		CloseWindowById(WC_SCHDISPATCH_SLOTS, this->window_number, false);

		if (this->fixed_route_overlay_active) {
			RemoveFixedViewportRoutePath(this->window_number);
		}

		this->Window::Close();
	}

	void UpdateWidgetSize(WidgetID widget, Dimension &size, [[maybe_unused]] const Dimension &padding, [[maybe_unused]] Dimension &fill, [[maybe_unused]] Dimension &resize) override
	{
		const Vehicle *v = Vehicle::Get(this->window_number);
		switch (widget) {
			case WID_VV_START_STOP:
				size.height = std::max<uint>({size.height, (uint)GetCharacterHeight(FS_NORMAL), GetScaledSpriteSize(SPR_WARNING_SIGN).height, GetScaledSpriteSize(SPR_FLAG_VEH_STOPPED).height, GetScaledSpriteSize(SPR_FLAG_VEH_RUNNING).height}) + padding.height;
				break;

			case WID_VV_FORCE_PROCEED:
				if (v->type != VEH_TRAIN) {
					size.height = 0;
					size.width = 0;
				}
				break;

			case WID_VV_VIEWPORT:
				size.width = VV_INITIAL_VIEWPORT_WIDTH;
				size.height = (v->type == VEH_TRAIN) ? VV_INITIAL_VIEWPORT_HEIGHT_TRAIN : VV_INITIAL_VIEWPORT_HEIGHT;
				break;
		}
	}

	void OnPaint() override
	{
		const Vehicle *v = Vehicle::Get(this->window_number);
		bool is_localcompany = v->owner == _local_company;
		bool can_control = IsVehicleControlAllowed(v, _local_company);
		bool refitable_and_stopped_in_depot = IsVehicleRefitable(v);

		this->SetWidgetDisabledState(WID_VV_RENAME, !is_localcompany);
		this->SetWidgetDisabledState(WID_VV_GOTO_DEPOT, !is_localcompany);
		this->SetWidgetDisabledState(WID_VV_REFIT, !refitable_and_stopped_in_depot || !is_localcompany);
		this->SetWidgetDisabledState(WID_VV_CLONE, !is_localcompany);

		if (v->type == VEH_TRAIN) {
			this->SetWidgetLoweredState(WID_VV_FORCE_PROCEED, Train::From(v)->force_proceed == TFP_SIGNAL);
			this->SetWidgetDisabledState(WID_VV_FORCE_PROCEED, !can_control);
		}

		if (v->type == VEH_TRAIN || v->type == VEH_ROAD) {
			this->SetWidgetDisabledState(WID_VV_TURN_AROUND, !can_control);
		}

		this->SetWidgetDisabledState(WID_VV_ORDER_LOCATION, v->current_order.GetLocation(v) == INVALID_TILE);

		const Window *mainwindow = GetMainWindow();
		if (mainwindow->viewport->follow_vehicle == v->index) {
			this->LowerWidget(WID_VV_LOCATION);
		}

		this->DrawWidgets();
	}

	void SetStringParameters(WidgetID widget) const override
	{
		if (widget != WID_VV_CAPTION) return;

		const Vehicle *v = Vehicle::Get(this->window_number);
		SetDParam(0, v->index);
	}

	std::string GetVehicleStatusString(const Vehicle *v, TextColour &text_colour) const
	{
		text_colour = TC_BLACK;

<<<<<<< HEAD
		const Vehicle *v = Vehicle::Get(this->window_number);
		bool show_order_number = false;
		StringID str;
		TextColour text_colour = TC_FROMSTRING;
		if (v->vehstatus & VS_CRASHED) {
			str = STR_VEHICLE_STATUS_CRASHED;
		} else if ((v->breakdown_ctr == 1 || (v->type == VEH_TRAIN && Train::From(v)->flags & VRF_IS_BROKEN)) && !mouse_over_start_stop) {
			const Vehicle *w = (v->type == VEH_TRAIN) ? GetMostSeverelyBrokenEngine(Train::From(v)) : v;
			if (_settings_game.vehicle.improved_breakdowns || w->breakdown_type == BREAKDOWN_RV_CRASH || w->breakdown_type == BREAKDOWN_BRAKE_OVERHEAT) {
				str = STR_VEHICLE_STATUS_BROKEN_DOWN_VEL;
				SetDParam(3, v->GetDisplaySpeed());
			} else {
				str = STR_VEHICLE_STATUS_BROKEN_DOWN;
			}

			if (v->type == VEH_AIRCRAFT) {
				SetDParam(0, _aircraft_breakdown_strings[v->breakdown_type]);
				if (v->breakdown_type == BREAKDOWN_AIRCRAFT_SPEED) {
					SetDParam(1, v->breakdown_severity << 3);
				} else {
					SetDParam(1, v->current_order.GetDestination().base());
				}
			} else {
				SetDParam(0, STR_BREAKDOWN_TYPE_CRITICAL + w->breakdown_type);

				if (w->breakdown_type == BREAKDOWN_LOW_SPEED) {
					SetDParam(1, std::min(w->First()->GetDisplayMaxSpeed(), w->breakdown_severity >> ((v->type == VEH_TRAIN) ? 0 : 1)));
				} else if (w->breakdown_type == BREAKDOWN_LOW_POWER) {
					int percent;
					if (v->type == VEH_TRAIN) {
						uint32_t power, te;
						Train::From(v)->CalculatePower(power, te, true);
						percent = (100 * power) / Train::From(v)->gcache.cached_power;
					} else {
						percent = w->breakdown_severity * 100 / 256;
					}
					SetDParam(1, percent);
				}
			}
		} else if (v->vehstatus & VS_STOPPED && (!mouse_over_start_stop || v->IsStoppedInDepot())) {
			if (v->type == VEH_TRAIN) {
				if (v->cur_speed == 0) {
					if (Train::From(v)->gcache.cached_power == 0) {
						str = STR_VEHICLE_STATUS_TRAIN_NO_POWER;
					} else {
						str = STR_VEHICLE_STATUS_STOPPED;
					}
				} else {
					SetDParam(0, PackVelocity(v->GetDisplaySpeed(), v->type));
					str = STR_VEHICLE_STATUS_TRAIN_STOPPING_VEL;
				}
			} else if (v->type == VEH_ROAD) {
				if (RoadVehicle::From(v)->IsRoadVehicleStopped()) {
					str = STR_VEHICLE_STATUS_STOPPED;
				} else {
					SetDParam(0, v->GetDisplaySpeed());
					str = STR_VEHICLE_STATUS_TRAIN_STOPPING_VEL;
				}
			} else { // no train/RV
				str = STR_VEHICLE_STATUS_STOPPED;
			}
		} else if (v->IsInDepot() && v->IsWaitingForUnbunching()) {
			str = STR_VEHICLE_STATUS_WAITING_UNBUNCHING;
		} else if (v->type == VEH_TRAIN && HasBit(Train::From(v)->flags, VRF_TRAIN_STUCK) && !v->current_order.IsType(OT_LOADING) && !mouse_over_start_stop) {
			str = HasBit(Train::From(v)->flags, VRF_WAITING_RESTRICTION) ? STR_VEHICLE_STATUS_TRAIN_STUCK_WAIT_RESTRICTION : STR_VEHICLE_STATUS_TRAIN_STUCK;
		} else if (v->type == VEH_TRAIN && Train::From(v)->reverse_distance >= 1) {
			if (Train::From(v)->track == TRACK_BIT_DEPOT) {
				str = STR_VEHICLE_STATUS_TRAIN_MOVING_DEPOT;
			} else {
				str = STR_VEHICLE_STATUS_TRAIN_REVERSING;
				SetDParam(0, v->GetDisplaySpeed());
			}
		} else if (v->type == VEH_AIRCRAFT && HasBit(Aircraft::From(v)->flags, VAF_DEST_TOO_FAR) && !v->current_order.IsType(OT_LOADING)) {
			str = STR_VEHICLE_STATUS_AIRCRAFT_TOO_FAR;
		} else { // vehicle is in a "normal" state, show current order
			switch (v->current_order.GetType()) {
				case OT_GOTO_STATION: {
					show_order_number = true;
					text_colour = TC_LIGHT_BLUE;
					SetDParam(0, v->current_order.GetDestination().ToStationID());
					SetDParam(1, PackVelocity(v->GetDisplaySpeed(), v->type));
					str = HasBit(v->vehicle_flags, VF_PATHFINDER_LOST) ? STR_VEHICLE_STATUS_CANNOT_REACH_STATION_VEL : STR_VEHICLE_STATUS_HEADING_FOR_STATION_VEL;
					break;
				}

				case OT_GOTO_DEPOT: {
					show_order_number = true;
					text_colour = TC_ORANGE;
					SetDParam(0, v->type);
					SetDParam(1, v->current_order.GetDestination().ToDepotID());
					SetDParam(2, PackVelocity(v->GetDisplaySpeed(), v->type));
					if (v->current_order.GetDestination() == DepotID::Invalid()) {
						/* This case *only* happens when multiple nearest depot orders
						 * follow each other (including an order list only one order: a
						 * nearest depot order) and there are no reachable depots.
						 * It is primarily to guard for the case that there is no
						 * depot with index 0, which would be used as fallback for
						 * evaluating the string in the status bar. */
						str = STR_EMPTY;
					} else if (v->current_order.GetDepotActionType() & ODATFB_SELL) {
						str = STR_VEHICLE_STATUS_HEADING_FOR_DEPOT_SELL_VEL;
					} else if (v->current_order.GetDepotActionType() & ODATFB_HALT) {
						str = HasBit(v->vehicle_flags, VF_PATHFINDER_LOST) ? STR_VEHICLE_STATUS_CANNOT_REACH_DEPOT_VEL : STR_VEHICLE_STATUS_HEADING_FOR_DEPOT_VEL;
					} else if (v->current_order.GetDepotActionType() & ODATFB_UNBUNCH) {
						str = HasBit(v->vehicle_flags, VF_PATHFINDER_LOST) ? STR_VEHICLE_STATUS_CANNOT_REACH_DEPOT_SERVICE_VEL : STR_VEHICLE_STATUS_HEADING_FOR_DEPOT_UNBUNCH_VEL;
					} else {
						str = HasBit(v->vehicle_flags, VF_PATHFINDER_LOST) ? STR_VEHICLE_STATUS_CANNOT_REACH_DEPOT_SERVICE_VEL : STR_VEHICLE_STATUS_HEADING_FOR_DEPOT_SERVICE_VEL;
					}
					break;
=======
		if (v->vehstatus & VS_CRASHED) return GetString(STR_VEHICLE_STATUS_CRASHED);

		if (v->type != VEH_AIRCRAFT && v->breakdown_ctr == 1) return GetString(STR_VEHICLE_STATUS_BROKEN_DOWN);

		if (v->vehstatus & VS_STOPPED && (!mouse_over_start_stop || v->IsStoppedInDepot())) {
			if (v->type != VEH_TRAIN) return GetString(STR_VEHICLE_STATUS_STOPPED);
			if (v->cur_speed != 0) return GetString(STR_VEHICLE_STATUS_TRAIN_STOPPING_VEL, PackVelocity(v->GetDisplaySpeed(), v->type));
			if (Train::From(v)->gcache.cached_power == 0) return GetString(STR_VEHICLE_STATUS_TRAIN_NO_POWER);
			return GetString(STR_VEHICLE_STATUS_STOPPED);
		}

		if (v->IsInDepot() && v->IsWaitingForUnbunching()) return GetString(STR_VEHICLE_STATUS_WAITING_UNBUNCHING);

		if (v->type == VEH_TRAIN && HasBit(Train::From(v)->flags, VRF_TRAIN_STUCK) && !v->current_order.IsType(OT_LOADING)) return GetString(STR_VEHICLE_STATUS_TRAIN_STUCK);

		if (v->type == VEH_AIRCRAFT && HasBit(Aircraft::From(v)->flags, VAF_DEST_TOO_FAR) && !v->current_order.IsType(OT_LOADING)) return GetString(STR_VEHICLE_STATUS_AIRCRAFT_TOO_FAR);

		/* Vehicle is in a "normal" state, show current order. */
		if (mouse_over_start_stop) {
			if (v->vehstatus & VS_STOPPED) {
				text_colour = TC_RED | TC_FORCED;
			} else if (v->type == VEH_TRAIN && HasBit(Train::From(v)->flags, VRF_TRAIN_STUCK) && !v->current_order.IsType(OT_LOADING)) {
				text_colour = TC_ORANGE | TC_FORCED;
			}
		}

		switch (v->current_order.GetType()) {
			case OT_GOTO_STATION:
				return GetString(HasBit(v->vehicle_flags, VF_PATHFINDER_LOST) ? STR_VEHICLE_STATUS_CANNOT_REACH_STATION_VEL : STR_VEHICLE_STATUS_HEADING_FOR_STATION_VEL,
					v->current_order.GetDestination(), PackVelocity(v->GetDisplaySpeed(), v->type));

			case OT_GOTO_DEPOT: {
				/* This case *only* happens when multiple nearest depot orders
				 * follow each other (including an order list only one order: a
				 * nearest depot order) and there are no reachable depots.
				 * It is primarily to guard for the case that there is no
				 * depot with index 0, which would be used as fallback for
				 * evaluating the string in the status bar. */
				if (v->current_order.GetDestination() == DepotID::Invalid()) return {};

				auto params = MakeParameters(v->type, v->current_order.GetDestination(), PackVelocity(v->GetDisplaySpeed(), v->type));
				if (v->current_order.GetDepotActionType() & ODATFB_HALT) {
					return GetStringWithArgs(HasBit(v->vehicle_flags, VF_PATHFINDER_LOST) ? STR_VEHICLE_STATUS_CANNOT_REACH_DEPOT_VEL : STR_VEHICLE_STATUS_HEADING_FOR_DEPOT_VEL, params);
				}

				if (v->current_order.GetDepotActionType() & ODATFB_UNBUNCH) {
					return GetStringWithArgs(HasBit(v->vehicle_flags, VF_PATHFINDER_LOST) ? STR_VEHICLE_STATUS_CANNOT_REACH_DEPOT_SERVICE_VEL : STR_VEHICLE_STATUS_HEADING_FOR_DEPOT_UNBUNCH_VEL, params);
>>>>>>> 23ba18ad
				}

				return GetStringWithArgs(HasBit(v->vehicle_flags, VF_PATHFINDER_LOST) ? STR_VEHICLE_STATUS_CANNOT_REACH_DEPOT_SERVICE_VEL : STR_VEHICLE_STATUS_HEADING_FOR_DEPOT_SERVICE_VEL, params);
			}

<<<<<<< HEAD
				case OT_LOADING_ADVANCE:
					str = STR_VEHICLE_STATUS_LOADING_UNLOADING_ADVANCE;
					SetDParam(0, STR_VEHICLE_STATUS_LOADING_UNLOADING);
					SetDParam(1, v->GetDisplaySpeed());
					break;

				case OT_GOTO_WAYPOINT: {
					show_order_number = true;
					text_colour = TC_LIGHT_BLUE;
					assert(v->type == VEH_TRAIN || v->type == VEH_ROAD || v->type == VEH_SHIP);
					SetDParam(0, v->current_order.GetDestination().ToStationID());
					str = HasBit(v->vehicle_flags, VF_PATHFINDER_LOST) ? STR_VEHICLE_STATUS_CANNOT_REACH_WAYPOINT_VEL : STR_VEHICLE_STATUS_HEADING_FOR_WAYPOINT_VEL;
					SetDParam(1, PackVelocity(v->GetDisplaySpeed(), v->type));
					break;
				}

				case OT_WAITING: {
					str = STR_VEHICLE_STATUS_TRAIN_WAITING_TIMETABLE;
					break;
				}

				case OT_LEAVESTATION:
					if (v->type != VEH_AIRCRAFT) {
						str = STR_VEHICLE_STATUS_LEAVING;
						break;
					}
					[[fallthrough]];
				default:
					if (v->GetNumManualOrders() == 0) {
						str = STR_VEHICLE_STATUS_NO_ORDERS_VEL;
						SetDParam(0, PackVelocity(v->GetDisplaySpeed(), v->type));
					} else {
						str = STR_EMPTY;
					}
					break;
			}

			if (mouse_over_start_stop) {
				if (v->vehstatus & VS_STOPPED || (v->breakdown_ctr == 1 || (v->type == VEH_TRAIN && Train::From(v)->flags & VRF_IS_BROKEN))) {
					text_colour = TC_RED | TC_FORCED;
				} else if (v->type == VEH_TRAIN && HasBit(Train::From(v)->flags, VRF_TRAIN_STUCK) && !v->current_order.IsType(OT_LOADING)) {
					text_colour = TC_ORANGE | TC_FORCED;
				}
			}
		}

		str = AdjustVehicleViewVelocityStringID(str);

		if (_settings_client.gui.show_order_number_vehicle_view && show_order_number && v->cur_implicit_order_index < v->GetNumOrders()) {
			_temp_special_strings[0] = GetString(str);
			SetDParam(0, v->cur_implicit_order_index + 1);
			SetDParam(1, SPECSTR_TEMP_START);
			str = STR_VEHICLE_VIEW_ORDER_NUMBER;
=======
			case OT_LOADING:
				return GetString(STR_VEHICLE_STATUS_LOADING_UNLOADING);

			case OT_GOTO_WAYPOINT:
				assert(v->type == VEH_TRAIN || v->type == VEH_ROAD || v->type == VEH_SHIP);
				return GetString(HasBit(v->vehicle_flags, VF_PATHFINDER_LOST) ? STR_VEHICLE_STATUS_CANNOT_REACH_WAYPOINT_VEL : STR_VEHICLE_STATUS_HEADING_FOR_WAYPOINT_VEL,
					v->current_order.GetDestination(),PackVelocity(v->GetDisplaySpeed(), v->type));

			case OT_LEAVESTATION:
				if (v->type != VEH_AIRCRAFT) {
					return GetString(STR_VEHICLE_STATUS_LEAVING);
				}
				[[fallthrough]];

			default:
				if (v->GetNumManualOrders() == 0) {
					return GetString(STR_VEHICLE_STATUS_NO_ORDERS_VEL, PackVelocity(v->GetDisplaySpeed(), v->type));
				}

				return {};
>>>>>>> 23ba18ad
		}
	}

	void DrawWidget(const Rect &r, WidgetID widget) const override
	{
		if (widget != WID_VV_START_STOP) return;

		/* Draw the flag plus orders. */
		bool rtl = (_current_text_dir == TD_RTL);
		uint icon_width = std::max({GetScaledSpriteSize(SPR_WARNING_SIGN).width, GetScaledSpriteSize(SPR_FLAG_VEH_STOPPED).width, GetScaledSpriteSize(SPR_FLAG_VEH_RUNNING).width});
		Rect tr = r.Shrink(WidgetDimensions::scaled.framerect);

		const Vehicle *v = Vehicle::Get(this->window_number);
		SpriteID image = ((v->vehstatus & VS_STOPPED) != 0) ? SPR_FLAG_VEH_STOPPED : (HasBit(v->vehicle_flags, VF_PATHFINDER_LOST)) ? SPR_WARNING_SIGN : SPR_FLAG_VEH_RUNNING;
		DrawSpriteIgnorePadding(image, PAL_NONE, tr.WithWidth(icon_width, rtl), SA_CENTER);

		tr = tr.Indent(icon_width + WidgetDimensions::scaled.imgbtn.Horizontal(), rtl);

		TextColour text_colour = TC_FROMSTRING;
		std::string str = GetVehicleStatusString(v, text_colour);
		DrawString(tr.left, tr.right, CenterBounds(tr.top, tr.bottom, GetCharacterHeight(FS_NORMAL)), str, text_colour, SA_HOR_CENTER);
	}

	void OnClick([[maybe_unused]] Point pt, WidgetID widget, [[maybe_unused]] int click_count) override
	{
		const Vehicle *v = Vehicle::Get(this->window_number);

		switch (widget) {
			case WID_VV_RENAME: { // rename
				ShowQueryString(GetString(STR_VEHICLE_NAME, v->index), STR_QUERY_RENAME_TRAIN_CAPTION + v->type,
						MAX_LENGTH_VEHICLE_NAME_CHARS, this, CS_ALPHANUMERAL, QSF_ENABLE_DEFAULT | QSF_LEN_IN_CHARS);
				break;
			}

			case WID_VV_START_STOP: // start stop
				StartStopVehicle(v, false);
				break;

			case WID_VV_ORDER_LOCATION: {
				/* Scroll to current order destination */
				TileIndex tile = v->current_order.GetLocation(v);
				if (tile == INVALID_TILE) break;

				if (_ctrl_pressed) {
					ShowExtraViewportWindow(tile);
				} else {
					ScrollMainWindowToTile(tile);
				}
				break;
			}

			case WID_VV_LOCATION: // center main view
				if (_ctrl_pressed) {
					ShowExtraViewportWindow(TileVirtXY(v->x_pos, v->y_pos));
					this->HandleButtonClick(widget);
				} else if (_shift_pressed) {
					this->fixed_route_overlay_active = !this->fixed_route_overlay_active;
					this->SetWidgetLoweredState(widget, this->fixed_route_overlay_active);
					this->SetWidgetDirty(widget);
					if (this->fixed_route_overlay_active) {
						AddFixedViewportRoutePath(this->window_number);
					} else {
						RemoveFixedViewportRoutePath(this->window_number);
					}
				} else {
					const Window *mainwindow = GetMainWindow();
					if (click_count > 1 && mainwindow->viewport->zoom < ZOOM_LVL_DRAW_MAP) {
						/* main window 'follows' vehicle */
						mainwindow->viewport->follow_vehicle = v->index;
					} else {
						if (mainwindow->viewport->follow_vehicle == v->index) mainwindow->viewport->follow_vehicle = VehicleID::Invalid();
						ScrollMainWindowTo(v->x_pos, v->y_pos, v->z_pos);
					}
					this->HandleButtonClick(widget);
				}
				break;

			case WID_VV_GOTO_DEPOT: // goto hangar
				if (_shift_pressed) {
					if (HandlePlacePushButton(this, WID_VV_GOTO_DEPOT, ANIMCURSOR_PICKSTATION, HT_RECT)) {
						this->depot_select_ctrl_pressed = _ctrl_pressed;
						this->depot_select_active = true;
					}
				} else if (_ctrl_pressed && _settings_client.gui.show_depot_sell_gui && v->current_order.IsType(OT_GOTO_DEPOT)) {
					OrderDepotActionFlags flags = v->current_order.GetDepotActionType() & (ODATFB_HALT | ODATFB_SELL);
					DropDownList list;
					list.push_back(MakeDropDownListStringItem(STR_VEHICLE_LIST_SEND_FOR_SERVICING, DepotCommandFlags{DepotCommandFlag::Service, DepotCommandFlag::DontCancel}.base(), !flags));
					list.push_back(MakeDropDownListStringItem(BaseVehicleListWindow::vehicle_depot_name[v->type], DepotCommandFlags{DepotCommandFlag::DontCancel}.base(), flags == ODATFB_HALT));
					list.push_back(MakeDropDownListStringItem(BaseVehicleListWindow::vehicle_depot_sell_name[v->type], DepotCommandFlags{DepotCommandFlag::Sell, DepotCommandFlag::DontCancel}.base(), flags == (ODATFB_HALT | ODATFB_SELL)));
					list.push_back(MakeDropDownListStringItem(STR_VEHICLE_LIST_CANCEL_DEPOT_SERVICE, DepotCommandFlags{DepotCommandFlag::Cancel}.base(), false));
					ShowDropDownList(this, std::move(list), -1, widget);
				} else {
					this->HandleButtonClick(WID_VV_GOTO_DEPOT);
					Command<CMD_SEND_VEHICLE_TO_DEPOT>::Post(GetCmdSendToDepotMsg(v), v->index, _ctrl_pressed ? DepotCommandFlag::Service : DepotCommandFlags{}, {});
				}
				break;
			case WID_VV_REFIT: // refit
				ShowVehicleRefitWindow(v, INVALID_VEH_ORDER_ID, this);
				break;
			case WID_VV_SHOW_ORDERS: // show orders
				if (_ctrl_pressed) {
					ShowTimetableWindow(v);
				} else if (_shift_pressed) {
					ShowSchdispatchWindow(v);
				} else {
					ShowOrdersWindow(v);
				}
				break;
			case WID_VV_SHOW_DETAILS: // show details
				if (_ctrl_pressed) {
					ShowCompanyGroupForVehicle(v);
				} else {
					ShowVehicleDetailsWindow(v);
				}
				break;
			case WID_VV_CLONE: // clone vehicle
				/* Suppress the vehicle GUI when share-cloning.
				 * There is no point to it except for starting the vehicle.
				 * For starting the vehicle the player has to open the depot GUI, which is
				 * most likely already open, but is also visible in the vehicle viewport. */
				Command<CMD_CLONE_VEHICLE>::Post(_vehicle_msg_translation_table[VCT_CMD_CLONE_VEH][v->type],
										_ctrl_pressed ? CommandCallback::None : CommandCallback::CloneVehicle,
										v->tile, v->index, _ctrl_pressed);
				break;
			case WID_VV_TURN_AROUND: // turn around
				assert(v->IsGroundVehicle());
				if (v->type == VEH_ROAD) {
					Command<CMD_TURN_ROADVEH>::Post(_vehicle_msg_translation_table[VCT_CMD_TURN_AROUND][v->type], v->tile, v->index);
				} else {
					Command<CMD_REVERSE_TRAIN_DIRECTION>::Post(_vehicle_msg_translation_table[VCT_CMD_TURN_AROUND][v->type], v->tile, v->index, false);
				}
				break;
			case WID_VV_FORCE_PROCEED: // force proceed
				assert(v->type == VEH_TRAIN);
				Command<CMD_FORCE_TRAIN_PROCEED>::Post(STR_ERROR_CAN_T_MAKE_TRAIN_PASS_SIGNAL, v->tile, v->index);
				break;
		}
	}

	EventState OnHotkey(int hotkey) override
	{
		/* If the hotkey is not for any widget in the UI (i.e. for honking) */
		if (hotkey == WID_VV_HONK_HORN) {
			const Window *mainwindow = GetMainWindow();
			const Vehicle *v = Vehicle::Get(window_number);
			/* Only play the sound if we're following this vehicle */
			if (mainwindow->viewport->follow_vehicle == v->index) {
				v->PlayLeaveStationSound(true);
			}
		}
		return Window::OnHotkey(hotkey);
	}

	void OnQueryTextFinished(std::optional<std::string> str) override
	{
		if (!str.has_value()) return;

		Command<CMD_RENAME_VEHICLE>::Post(STR_ERROR_CAN_T_RENAME_TRAIN + Vehicle::Get(this->window_number)->type, static_cast<VehicleID>(this->window_number), *str);
	}

	virtual void OnDropdownSelect(WidgetID widget, int index) override
	{
		switch (widget) {
			case WID_VV_GOTO_DEPOT: {
				const Vehicle *v = Vehicle::Get(this->window_number);
				Command<CMD_SEND_VEHICLE_TO_DEPOT>::Post(GetCmdSendToDepotMsg(v), v->index, DepotCommandFlags{static_cast<DepotCommandFlags::BaseType>(index)}, {});
				break;
			}
		}
	}

	virtual void OnTimeout() override
	{
		if (!this->depot_select_active) {
			this->RaiseWidget(WID_VV_GOTO_DEPOT);
			this->SetWidgetDirty(WID_VV_GOTO_DEPOT);
		}
		if (!this->fixed_route_overlay_active) {
			this->RaiseWidget(WID_VV_LOCATION);
			this->SetWidgetDirty(WID_VV_LOCATION);
		}
	}

	virtual void OnPlaceObject(Point pt, TileIndex tile) override
	{
		const Vehicle *v = Vehicle::Get(this->window_number);
		if (IsDepotTile(tile) && GetDepotVehicleType(tile) == v->type && IsInfraTileUsageAllowed(v->type, v->owner, tile)) {
			if (v->type == VEH_ROAD && (GetPresentRoadTypes(tile) & RoadVehicle::From(v)->compatible_roadtypes) == 0) return;
			if (v->type == VEH_TRAIN && !HasBit(Train::From(v)->compatible_railtypes, GetRailType(tile))) return;
			Command<CMD_SEND_VEHICLE_TO_DEPOT>::Post(GetCmdSendToDepotMsg(v), v->index, this->depot_select_ctrl_pressed ? DepotCommandFlags{DepotCommandFlag::Specific, DepotCommandFlag::Service} : DepotCommandFlags{DepotCommandFlag::Specific}, tile);
			ResetObjectToPlace();
			this->RaiseButtons();
		}
	}

	virtual void OnPlaceObjectAbort() override
	{
		this->depot_select_active = false;
		this->RaiseWidget(WID_VV_GOTO_DEPOT);
		this->SetWidgetDirty(WID_VV_GOTO_DEPOT);
	}

	virtual bool OnRightClick(Point pt, WidgetID widget) override
	{
		if (widget == WID_VV_GOTO_DEPOT && _settings_client.gui.hover_delay_ms == 0) {
			const Vehicle *v = Vehicle::Get(this->window_number);
			if (_settings_client.gui.show_depot_sell_gui && v->current_order.IsType(OT_GOTO_DEPOT)) {
				GuiShowTooltips(this, GetEncodedString(STR_VEHICLE_VIEW_SEND_TO_DEPOT_MENU), TCC_RIGHT_CLICK);
			} else {
				GuiShowTooltips(this, GetEncodedString(STR_VEHICLE_VIEW_SEND_TO_DEPOT_TOOLTIP_SHIFT, STR_VEHICLE_VIEW_TRAIN_SEND_TO_DEPOT_TOOLTIP + v->type), TCC_RIGHT_CLICK);
			}
		}
		return false;
	}

	virtual bool OnTooltip(Point pt, WidgetID widget, TooltipCloseCondition close_cond) override
	{
		if (widget == WID_VV_GOTO_DEPOT) {
			const Vehicle *v = Vehicle::Get(this->window_number);
			if (_settings_client.gui.show_depot_sell_gui && v->current_order.IsType(OT_GOTO_DEPOT)) {
				GuiShowTooltips(this, GetEncodedString(STR_VEHICLE_VIEW_SEND_TO_DEPOT_MENU), close_cond);
			} else {
				GuiShowTooltips(this, GetEncodedString(STR_VEHICLE_VIEW_SEND_TO_DEPOT_TOOLTIP_SHIFT, STR_VEHICLE_VIEW_TRAIN_SEND_TO_DEPOT_TOOLTIP + v->type), close_cond);
			}
			return true;
		}
		if (widget == WID_VV_LOCATION) {
			const Vehicle *v = Vehicle::Get(this->window_number);
			GuiShowTooltips(this, GetEncodedString(STR_VEHICLE_VIEW_TRAIN_CENTER_TOOLTIP_EXTRA, STR_VEHICLE_VIEW_TRAIN_CENTER_TOOLTIP + v->type), close_cond);
			return true;
		}
		if (widget == WID_VV_SHOW_ORDERS) {
			const Vehicle *v = Vehicle::Get(this->window_number);
			GuiShowTooltips(this, GetEncodedString(STR_VEHICLE_VIEW_SHOW_ORDERS_TOOLTIP_EXTRA, STR_VEHICLE_VIEW_TRAIN_ORDERS_TOOLTIP + v->type), close_cond);
			return true;
		}
		return false;
	}

	void OnMouseOver([[maybe_unused]] Point pt, WidgetID widget) override
	{
		bool start_stop = widget == WID_VV_START_STOP;
		if (start_stop != mouse_over_start_stop) {
			mouse_over_start_stop = start_stop;
			this->SetWidgetDirty(WID_VV_START_STOP);
		}
	}

	void OnMouseWheel(int wheel) override
	{
		if (_settings_client.gui.scrollwheel_scrolling != SWS_OFF) {
			DoZoomInOutWindow(wheel < 0 ? ZOOM_IN : ZOOM_OUT, this);
		}
	}

	void OnResize() override
	{
		if (this->viewport != nullptr) {
			NWidgetViewport *nvp = this->GetWidget<NWidgetViewport>(WID_VV_VIEWPORT);
			nvp->UpdateViewportCoordinates(this);
		}
	}

	void UpdateButtonStatus()
	{
		const Vehicle *v = Vehicle::Get(this->window_number);
		bool veh_stopped = v->IsStoppedInDepot();

		/* Widget WID_VV_GOTO_DEPOT must be hidden if the vehicle is already stopped in depot.
		 * Widget WID_VV_CLONE_VEH should then be shown, since cloning is allowed only while in depot and stopped.
		 */
		PlaneSelections plane = veh_stopped ? SEL_DC_CLONE : SEL_DC_GOTO_DEPOT;
		NWidgetStacked *nwi = this->GetWidget<NWidgetStacked>(WID_VV_SELECT_DEPOT_CLONE); // Selection widget 'send to depot' / 'clone'.
		if (nwi->shown_plane + SEL_DC_BASEPLANE != plane) {
			this->SelectPlane(plane);
			this->SetWidgetDirty(WID_VV_SELECT_DEPOT_CLONE);
		}
		/* The same system applies to widget WID_VV_REFIT_VEH and VVW_WIDGET_TURN_AROUND.*/
		if (v->IsGroundVehicle()) {
			plane = veh_stopped ? SEL_RT_REFIT : SEL_RT_TURN_AROUND;
			nwi = this->GetWidget<NWidgetStacked>(WID_VV_SELECT_REFIT_TURN);
			if (nwi->shown_plane + SEL_RT_BASEPLANE != plane) {
				this->SelectPlane(plane);
				this->SetWidgetDirty(WID_VV_SELECT_REFIT_TURN);
			}
		}
	}

	virtual void OnRealtimeTick(uint delta_ms) override
	{
		if (_pause_mode.Any()) this->OnGameTick();
	}

	/**
	 * Some data on this window has become invalid.
	 * @param data Information about the changed data.
	 * @param gui_scope Whether the call is done from GUI scope. You may not do everything when not in GUI scope. See #InvalidateWindowData() for details.
	 */
	void OnInvalidateData([[maybe_unused]] int data = 0, [[maybe_unused]] bool gui_scope = true) override
	{
		if (data == VIWD_AUTOREPLACE) {
			/* Autoreplace replaced the vehicle.
			 * Nothing to do for this window. */
			return;
		}

		this->UpdateButtonStatus();
	}

	bool IsNewGRFInspectable() const override
	{
		return ::IsNewGRFInspectable(GetGrfSpecFeature(Vehicle::Get(this->window_number)->type), this->window_number);
	}

	void ShowNewGRFInspectWindow() const override
	{
		::ShowNewGRFInspectWindow(GetGrfSpecFeature(Vehicle::Get(this->window_number)->type), this->window_number);
	}

	static HotkeyList hotkeys;
};

static Hotkey vehicleview_hotkeys[] = {
	Hotkey('H', "honk", WID_VV_HONK_HORN),
};
HotkeyList VehicleViewWindow::hotkeys("vehicleview", vehicleview_hotkeys);

/** Vehicle view window descriptor for all vehicles but trains. */
static WindowDesc _vehicle_view_desc(__FILE__, __LINE__,
	WDP_AUTO, "view_vehicle", 250, 116,
	WC_VEHICLE_VIEW, WC_NONE,
	{},
	_nested_vehicle_view_widgets,
	&VehicleViewWindow::hotkeys
);

/**
 * Vehicle view window descriptor for trains. Only minimum_height and
 *  default_height are different for train view.
 */
static WindowDesc _train_view_desc(__FILE__, __LINE__,
	WDP_AUTO, "view_vehicle_train", 250, 134,
	WC_VEHICLE_VIEW, WC_NONE,
	{},
	_nested_vehicle_view_widgets,
	&VehicleViewWindow::hotkeys
);

/** Shows the vehicle view window of the given vehicle. */
void ShowVehicleViewWindow(const Vehicle *v)
{
	AllocateWindowDescFront<VehicleViewWindow>((v->type == VEH_TRAIN) ? _train_view_desc : _vehicle_view_desc, v->index);
}

/**
 * Dispatch a "vehicle selected" event if any window waits for it.
 * @param v selected vehicle;
 * @return did any window accept vehicle selection?
 */
bool VehicleClicked(const Vehicle *v)
{
	assert(v != nullptr);
	if (!(_thd.place_mode & HT_VEHICLE)) return false;

	v = v->First();
	if (!v->IsPrimaryVehicle()) return false;

	return _thd.GetCallbackWnd()->OnVehicleSelect(v);
}

/**
 * Dispatch a "vehicle group selected" event if any window waits for it.
 * @param begin iterator to the start of the range of vehicles
 * @param end iterator to the end of the range of vehicles
 * @return did any window accept vehicle group selection?
 */
bool VehicleClicked(VehicleList::const_iterator begin, VehicleList::const_iterator end)
{
	assert(begin != end);
	if (!(_thd.place_mode & HT_VEHICLE)) return false;

	/* If there is only one vehicle in the group, act as if we clicked a single vehicle */
	if (begin + 1 == end) return _thd.GetCallbackWnd()->OnVehicleSelect(*begin);

	return _thd.GetCallbackWnd()->OnVehicleSelect(begin, end);
}

/**
 * Dispatch a "vehicle group selected" event if any window waits for it.
 * @param vehgroup the GUIVehicleGroup representing the vehicle group
 * @return did any window accept vehicle group selection?
 */
bool VehicleClicked(const GUIVehicleGroup &vehgroup)
{
	return VehicleClicked(vehgroup.vehicles_begin, vehgroup.vehicles_end);
}

void StopGlobalFollowVehicle(const Vehicle *v)
{
	Window *w = FindWindowById(WC_MAIN_WINDOW, 0);
	if (w != nullptr && w->viewport->follow_vehicle == v->index) {
		ScrollMainWindowTo(v->x_pos, v->y_pos, v->z_pos, true); // lock the main view on the vehicle's last position
		w->viewport->CancelFollow(*w);
	}
}


/**
 * This is the Callback method after the construction attempt of a primary vehicle
 * @param result indicates completion (or not) of the operation
 */
void CcBuildPrimaryVehicle(const CommandCost &result)
{
	if (result.Failed() || !result.HasResultData()) return;

	const Vehicle *v = Vehicle::Get(result.GetResultData());
	ShowVehicleViewWindow(v);
}

/**
 * Get the width of a vehicle (part) in pixels.
 * @param v Vehicle to get the width for.
 * @return Width of the vehicle.
 */
int GetSingleVehicleWidth(const Vehicle *v, EngineImageType image_type)
{
	switch (v->type) {
		case VEH_TRAIN:
			return Train::From(v)->GetDisplayImageWidth();

		case VEH_ROAD:
			return RoadVehicle::From(v)->GetDisplayImageWidth();

		default:
			bool rtl = _current_text_dir == TD_RTL;
			VehicleSpriteSeq seq;
			v->GetImage(rtl ? DIR_E : DIR_W, image_type, &seq);
			Rect rec = ConvertRect<Rect16, Rect>(seq.GetBounds());
			return UnScaleGUI(rec.Width());
	}
}

/**
 * Get the width of a vehicle (including all parts of the consist) in pixels.
 * @param v Vehicle to get the width for.
 * @return Width of the vehicle.
 */
int GetVehicleWidth(const Vehicle *v, EngineImageType image_type)
{
	if (v->type == VEH_TRAIN || v->type == VEH_ROAD) {
		int vehicle_width = 0;
		for (const Vehicle *u = v; u != nullptr; u = u->Next()) {
			vehicle_width += GetSingleVehicleWidth(u, image_type);
		}
		return vehicle_width;
	} else {
		return GetSingleVehicleWidth(v, image_type);
	}
}

/**
 * Set the mouse cursor to look like a vehicle.
 * @param v Vehicle
 * @param image_type Type of vehicle image to use.
 */
void SetMouseCursorVehicle(const Vehicle *v, EngineImageType image_type)
{
	bool rtl = _current_text_dir == TD_RTL;

	_cursor.sprites.clear();
	int total_width = 0;
	int y_offset = 0;
	bool rotor_seq = false; // Whether to draw the rotor of the vehicle in this step.
	bool is_ground_vehicle = v->IsGroundVehicle();

	while (v != nullptr) {
		if (total_width >= ScaleSpriteTrad(2 * (int)VEHICLEINFO_FULL_VEHICLE_WIDTH)) break;

		PaletteID pal = (v->vehstatus & VS_CRASHED) ? PALETTE_CRASH : GetVehiclePalette(v);
		VehicleSpriteSeq seq;

		if (rotor_seq) {
			GetCustomRotorSprite(Aircraft::From(v), image_type, &seq);
			if (!seq.IsValid()) seq.Set(SPR_ROTOR_STOPPED);
			y_offset = -ScaleSpriteTrad(5);
		} else {
			v->GetImage(rtl ? DIR_E : DIR_W, image_type, &seq);
		}

		int x_offs = 0;
		if (v->type == VEH_TRAIN) x_offs = Train::From(v)->GetCursorImageOffset();

		for (uint i = 0; i < seq.count; ++i) {
			PaletteID pal2 = (v->vehstatus & VS_CRASHED) || !seq.seq[i].pal ? pal : seq.seq[i].pal;
			_cursor.sprites.emplace_back(seq.seq[i].sprite, pal2, rtl ? (-total_width + x_offs) : (total_width + x_offs), y_offset);
		}

		if (v->type == VEH_AIRCRAFT && v->subtype == AIR_HELICOPTER && !rotor_seq) {
			/* Draw rotor part in the next step. */
			rotor_seq = true;
		} else {
			total_width += GetSingleVehicleWidth(v, image_type);
			v = v->HasArticulatedPart() ? v->GetNextArticulatedPart() : nullptr;
		}
	}

	if (is_ground_vehicle) {
		/* Center trains and road vehicles on the front vehicle */
		int offs = (ScaleSpriteTrad(VEHICLEINFO_FULL_VEHICLE_WIDTH) - total_width) / 2;
		if (rtl) offs = -offs;
		for (auto &cs : _cursor.sprites) {
			cs.pos.x += offs;
		}
	}

	UpdateCursorSize();
}<|MERGE_RESOLUTION|>--- conflicted
+++ resolved
@@ -1101,12 +1101,9 @@
 				const GRFFile *grffile = v->GetGRF();
 				assert(grffile != nullptr);
 
-				StartTextRefStackUsage(grffile, 6);
-				name = GetString(GetGRFStringID(grffile, GRFSTR_MISC_GRF_TEXT + callback));
-				StopTextRefStackUsage();
+				name = GetGRFStringWithTextStack(grffile, GRFSTR_MISC_GRF_TEXT + callback, 6);
 			} else {
-				SetDParam(0, offset + 1);
-				name = GetString(STR_REFIT_SHIP_PART);
+				name = GetString(STR_REFIT_SHIP_PART, offset + 1);
 			}
 		}
 		return name;
@@ -1137,22 +1134,13 @@
 		assert(_current_company == _local_company);
 		CommandCost cost = Command<CMD_REFIT_VEHICLE>::Do(DoCommandFlag::QueryCost, this->selected_vehicle, option.cargo, option.subtype, this->auto_refit, false, this->num_vehicles);
 
-<<<<<<< HEAD
-		if (cost.Failed()) return INVALID_STRING_ID;
-
-		SetDParam(0, option.cargo);
-		SetDParam(1, _returned_refit_capacity);
-
-		Money money = cost.GetCost();
-		if (_returned_mail_refit_capacity > 0) {
-			SetDParam(2, GetCargoTypeByLabel(CT_MAIL));
-			SetDParam(3, _returned_mail_refit_capacity);
-=======
 		if (cost.Failed()) return {};
+
+		const auto &refit_capacity = _returned_refit_capacity;
+		const auto &mail_capacity = _returned_mail_refit_capacity;
 
 		Money money = cost.GetCost();
 		if (mail_capacity > 0) {
->>>>>>> 23ba18ad
 			if (this->order != INVALID_VEH_ORDER_ID) {
 				/* No predictable cost */
 				return GetString(STR_PURCHASE_INFO_AIRCRAFT_CAPACITY, option.cargo, refit_capacity, GetCargoTypeByLabel(CT_MAIL), mail_capacity);
@@ -1915,12 +1903,7 @@
 		if (oid == v->cur_real_order_index) DrawString(left, right, y, STR_JUST_RIGHT_ARROW, TC_BLACK, SA_LEFT, false, FS_SMALL);
 
 		if (order->IsType(OT_GOTO_STATION)) {
-<<<<<<< HEAD
-			SetDParam(0, order->GetDestination().ToStationID());
-			DrawString(left + l_offset, right - r_offset, y, STR_STATION_NAME, TC_BLACK, SA_LEFT, false, FS_SMALL);
-=======
-			DrawString(left + l_offset, right - r_offset, y, GetString(STR_STATION_NAME, order->GetDestination()), TC_BLACK, SA_LEFT, false, FS_SMALL);
->>>>>>> 23ba18ad
+			DrawString(left + l_offset, right - r_offset, y, GetString(STR_STATION_NAME, order->GetDestination().ToStationID()), TC_BLACK, SA_LEFT, false, FS_SMALL);
 
 			y += GetCharacterHeight(FS_SMALL);
 			if (++i == 4) break;
@@ -1939,12 +1922,7 @@
 	int i = 0;
 	for (const Order *order : orders) {
 		if (order->IsType(OT_GOTO_STATION)) {
-<<<<<<< HEAD
-			SetDParam(0, order->GetDestination().ToStationID());
-			DrawString(left + l_offset, right - r_offset, y, STR_STATION_NAME, TC_BLACK, SA_LEFT, false, FS_SMALL);
-=======
-			DrawString(left + l_offset, right - r_offset, y, GetString(STR_STATION_NAME, order->GetDestination()), TC_BLACK, SA_LEFT, false, FS_SMALL);
->>>>>>> 23ba18ad
+			DrawString(left + l_offset, right - r_offset, y, GetString(STR_STATION_NAME, order->GetDestination().ToStationID()), TC_BLACK, SA_LEFT, false, FS_SMALL);
 
 			y += GetCharacterHeight(FS_SMALL);
 			if (++i == 4) break;
@@ -2045,16 +2023,20 @@
 		if (this->grouping == GB_NONE) {
 			const Vehicle *v = vehgroup.GetSingleVehicle();
 
-			SetDParam(0, EconTime::UsingWallclockUnits() ? STR_VEHICLE_LIST_PROFIT_THIS_PERIOD_LAST_PERIOD : STR_VEHICLE_LIST_PROFIT_THIS_YEAR_LAST_YEAR);
-			SetDParam(1, v->GetDisplayProfitThisYear());
-			SetDParam(2, v->GetDisplayProfitLastYear());
+			std::array<StringParameter, 5> params = {
+				EconTime::UsingWallclockUnits() ? STR_VEHICLE_LIST_PROFIT_THIS_PERIOD_LAST_PERIOD : STR_VEHICLE_LIST_PROFIT_THIS_YEAR_LAST_YEAR,
+				v->GetDisplayProfitThisYear(),
+				v->GetDisplayProfitLastYear(),
+				std::monostate{},
+				std::monostate{}
+			};
 
 			StringID str;
 			switch (this->vehgroups.SortType()) {
 				case VST_AGE: {
 					str = (v->age + DAYS_IN_YEAR < v->max_age) ? STR_VEHICLE_LIST_AGE : STR_VEHICLE_LIST_AGE_RED;
-					SetDParam(3, DateDeltaToYearDelta(v->age));
-					SetDParam(4, DateDeltaToYearDelta(v->max_age));
+					params[3] = DateDeltaToYearDelta(v->age);
+					params[4] = DateDeltaToYearDelta(v->max_age);
 					break;
 				}
 
@@ -2064,26 +2046,26 @@
 						if (u->cargo_cap > 0) SetBit(cargoes, u->cargo_type);
 					}
 					str = STR_VEHICLE_LIST_CARGO_LIST;
-					SetDParam(3, cargoes);
+					params[3] = cargoes;
 					break;
 				}
 
 				case VST_RELIABILITY: {
 					str = ToPercent16(v->reliability) >= 50 ? STR_VEHICLE_LIST_RELIABILITY : STR_VEHICLE_LIST_RELIABILITY_RED;
-					SetDParam(3, ToPercent16(v->reliability));
+					params[3] = ToPercent16(v->reliability);
 					break;
 				}
 
 				case VST_MAX_SPEED: {
 					str = STR_VEHICLE_LIST_MAX_SPEED;
-					SetDParam(3, v->GetDisplayMaxSpeed());
+					params[3] = v->GetDisplayMaxSpeed();
 					break;
 				}
 
 				case VST_MODEL: {
 					str = STR_VEHICLE_LIST_ENGINE_BUILT;
-					SetDParam(3, v->engine_type);
-					SetDParam(4, v->build_year);
+					params[3] = v->engine_type;
+					params[4] = v->build_year;
 					break;
 				}
 
@@ -2093,7 +2075,7 @@
 						total_value += u->value;
 					}
 					str = STR_VEHICLE_LIST_VALUE;
-					SetDParam(3, total_value);
+					params[3] = total_value;
 					break;
 				}
 
@@ -2101,15 +2083,15 @@
 					const GroundVehicleCache* gcache = v->GetGroundVehicleCache();
 					assert(gcache != nullptr);
 					str = STR_VEHICLE_LIST_LENGTH;
-					SetDParam(3, CeilDiv(gcache->cached_total_length * 10, TILE_SIZE));
-					SetDParam(4, 1);
+					params[3] = CeilDiv(gcache->cached_total_length * 10, TILE_SIZE);
+					params[4] = 1;
 					break;
 				}
 
 				case VST_TIME_TO_LIVE: {
 					auto years_remaining = (v->max_age / DAYS_IN_LEAP_YEAR) - (v->age / DAYS_IN_LEAP_YEAR);
 					str = (years_remaining > 1) ? STR_VEHICLE_LIST_TIME_TO_LIVE : ((years_remaining < 0) ? STR_VEHICLE_LIST_TIME_TO_LIVE_OVERDUE : STR_VEHICLE_LIST_TIME_TO_LIVE_RED);
-					SetDParam(3, std::abs(years_remaining.base()));
+					params[3] = std::abs(years_remaining.base());
 					break;
 				}
 
@@ -2118,14 +2100,14 @@
 						str = STR_VEHICLE_LIST_TIMETABLE_DELAY_ON_TIME;
 					} else {
 						str = v->lateness_counter > 0 ? STR_VEHICLE_LIST_TIMETABLE_DELAY_LATE : STR_VEHICLE_LIST_TIMETABLE_DELAY_EARLY;
-						SetTimetableParams(3, std::abs(v->lateness_counter));
+						std::tie(params[3], params[4]) = MakeTimetableParams(std::abs(v->lateness_counter));
 					}
 					break;
 				}
 
 				case VST_PROFIT_LIFETIME: {
 					str = STR_VEHICLE_LIST_PROFIT_THIS_YEAR_LAST_YEAR_LIFETIME;
-					SetDParam(3, v->GetDisplayProfitLifetime());
+					params[3] = v->GetDisplayProfitLifetime();
 					break;
 				}
 
@@ -2133,7 +2115,7 @@
 					uint8_t occupancy_average = v->GetOrderOccupancyAverage();
 					if (occupancy_average >= 16) {
 						str = STR_VEHICLE_LIST_ORDER_OCCUPANCY_AVERAGE;
-						SetDParam(3, occupancy_average - 16);
+						params[3] = occupancy_average - 16;
 					} else {
 						str = STR_JUST_STRING2;
 					}
@@ -2142,7 +2124,7 @@
 
 				case VST_TIMETABLE_TYPE: {
 					str = STR_VEHICLE_LIST_TIMETABLE_TYPE;
-					SetDParamStr(3, GetVehicleTimetableGroupString(v));
+					params[3] = GetVehicleTimetableGroupString(v);
 					break;
 				}
 
@@ -2153,7 +2135,7 @@
 			}
 
 			DrawVehicleImage(v, {image_left, ir.top, image_right, ir.bottom}, selected_vehicle, EIT_IN_LIST, 0);
-			DrawString(tr.left, tr.right, ir.top + line_height - GetCharacterHeight(FS_SMALL) - WidgetDimensions::scaled.framerect.bottom - 1, str);
+			DrawString(tr.left, tr.right, ir.top + line_height - GetCharacterHeight(FS_SMALL) - WidgetDimensions::scaled.framerect.bottom - 1, GetStringWithArgs(str, params));
 
 			/* company colour stripe along vehicle description row */
 			if (_settings_client.gui.show_vehicle_list_company_colour && v->owner != this->vli.company) {
@@ -2166,16 +2148,19 @@
 			}
 		} else {
 			StringID str = STR_JUST_STRING2;
-			SetDParam(0, EconTime::UsingWallclockUnits() ? STR_VEHICLE_LIST_PROFIT_THIS_PERIOD_LAST_PERIOD : STR_VEHICLE_LIST_PROFIT_THIS_YEAR_LAST_YEAR);
-			SetDParam(1, vehgroup.GetDisplayProfitThisYear());
-			SetDParam(2, vehgroup.GetDisplayProfitLastYear());
+			std::array<StringParameter, 4> params = {
+				EconTime::UsingWallclockUnits() ? STR_VEHICLE_LIST_PROFIT_THIS_PERIOD_LAST_PERIOD : STR_VEHICLE_LIST_PROFIT_THIS_YEAR_LAST_YEAR,
+				vehgroup.GetDisplayProfitThisYear(),
+				vehgroup.GetDisplayProfitLastYear(),
+				std::monostate{},
+			};
 
 			switch (this->vehgroups.SortType()) {
 				case VGST_AVERAGE_ORDER_OCCUPANCY: {
 					uint8_t occupancy_average = vehgroup.GetOrderOccupancyAverage();
 					if (occupancy_average >= 16) {
 						str = STR_VEHICLE_LIST_ORDER_OCCUPANCY_AVERAGE;
-						SetDParam(3, occupancy_average - 16);
+						params[3] = occupancy_average - 16;
 					}
 					break;
 				}
@@ -2183,7 +2168,7 @@
 				case VGST_TIMETABLE_TYPE: {
 					if (vehgroup.NumVehicles() != 0) {
 						str = STR_VEHICLE_LIST_TIMETABLE_TYPE;
-						SetDParamStr(3, GetVehicleTimetableGroupString(vehgroup.vehicles_begin[0]));
+						params[3] = GetVehicleTimetableGroupString(vehgroup.vehicles_begin[0]);
 					}
 					break;
 				}
@@ -2192,15 +2177,8 @@
 					break;
 			}
 
-<<<<<<< HEAD
-			DrawString(tr.left, tr.right, ir.bottom - GetCharacterHeight(FS_SMALL) - WidgetDimensions::scaled.framerect.bottom, str);
-		}
-=======
-		DrawString(tr.left, tr.right, ir.bottom - GetCharacterHeight(FS_SMALL) - WidgetDimensions::scaled.framerect.bottom,
-				GetString(TimerGameEconomy::UsingWallclockUnits() ? STR_VEHICLE_LIST_PROFIT_THIS_PERIOD_LAST_PERIOD : STR_VEHICLE_LIST_PROFIT_THIS_YEAR_LAST_YEAR,
-						vehgroup.GetDisplayProfitThisYear(),
-						vehgroup.GetDisplayProfitLastYear()));
->>>>>>> 23ba18ad
+			DrawString(tr.left, tr.right, ir.bottom - GetCharacterHeight(FS_SMALL) - WidgetDimensions::scaled.framerect.bottom, GetStringWithArgs(str, params));
+		}
 
 		DrawVehicleProfitButton(vehgroup.GetOldestVehicleAge(), vehgroup.GetDisplayProfitLastYear(), vehgroup.NumVehicles(), vehicle_button_x, ir.top + GetCharacterHeight(FS_NORMAL) + WidgetDimensions::scaled.vsep_normal);
 
@@ -2231,17 +2209,9 @@
 								TC_BLACK, SA_LEFT, false, FS_SMALL);
 					} else if (v->group_id != DEFAULT_GROUP) {
 						/* The vehicle has no name, but is member of a group, so print group name and the cargoes */
-<<<<<<< HEAD
-						SetDParam(0, STR_GROUP_NAME);
-						SetDParam(1, v->group_id.base() | GROUP_NAME_HIERARCHY);
-						SetDParam(2, STR_VEHICLE_LIST_CARGO);
-						SetDParam(3, vehicle_cargoes);
-						DrawString(tr.left, tr.right, ir.top, STR_VEHICLE_LIST_NAME_AND_CARGO, TC_BLACK, SA_LEFT, false, FS_SMALL);
-=======
 						DrawString(tr.left, tr.right, ir.top,
-								GetString(STR_VEHICLE_LIST_NAME_AND_CARGO, STR_GROUP_NAME, v->group_id, STR_VEHICLE_LIST_CARGO, vehicle_cargoes),
+								GetString(STR_VEHICLE_LIST_NAME_AND_CARGO, STR_GROUP_NAME, v->group_id.base() | GROUP_NAME_HIERARCHY, STR_VEHICLE_LIST_CARGO, vehicle_cargoes),
 								TC_BLACK, SA_LEFT, false, FS_SMALL);
->>>>>>> 23ba18ad
 					} else {
 						/* The vehicle has no name, and is not a member of a group, so just print the cargoes */
 						DrawString(tr.left, tr.right, ir.top, GetString(STR_VEHICLE_LIST_CARGO, vehicle_cargoes), TC_BLACK, SA_LEFT, false, FS_SMALL);
@@ -2251,12 +2221,7 @@
 					DrawString(tr.left, tr.right, ir.top, GetString(STR_VEHICLE_NAME, v->index), TC_BLACK, SA_LEFT, false, FS_SMALL);
 				} else if (v->group_id != DEFAULT_GROUP) {
 					/* The vehicle has no name, but is member of a group, so print group name */
-<<<<<<< HEAD
-					SetDParam(0, v->group_id.base() | GROUP_NAME_HIERARCHY);
-					DrawString(tr.left, tr.right, ir.top, STR_GROUP_NAME, TC_BLACK, SA_LEFT, false, FS_SMALL);
-=======
-					DrawString(tr.left, tr.right, ir.top, GetString(STR_GROUP_NAME, v->group_id), TC_BLACK, SA_LEFT, false, FS_SMALL);
->>>>>>> 23ba18ad
+					DrawString(tr.left, tr.right, ir.top, GetString(STR_GROUP_NAME, v->group_id.base() | GROUP_NAME_HIERARCHY), TC_BLACK, SA_LEFT, false, FS_SMALL);
 				}
 
 				if (show_orderlist) DrawSmallOrderList(v, olr.left, olr.right, ir.top + GetCharacterHeight(FS_SMALL), this->order_arrow_width, v->cur_real_order_index);
@@ -2307,20 +2272,19 @@
 
 					if (show_group) {
 						/* The vehicle is member of a group, so print group name and the cargoes */
-						SetDParam(0, STR_GROUP_NAME);
-						SetDParam(1, gid.base() | GROUP_NAME_HIERARCHY);
-						SetDParam(2, STR_VEHICLE_LIST_CARGO);
-						SetDParam(3, vehicle_cargoes);
-						DrawString(tr.left, tr.right, ir.top, STR_VEHICLE_LIST_NAME_AND_CARGO, TC_BLACK, SA_LEFT, false, FS_SMALL);
+						std::string str = GetString(STR_VEHICLE_LIST_NAME_AND_CARGO,
+								STR_GROUP_NAME,
+								gid.base() | GROUP_NAME_HIERARCHY,
+								STR_VEHICLE_LIST_CARGO,
+								vehicle_cargoes);
+						DrawString(tr.left, tr.right, ir.top, str, TC_BLACK, SA_LEFT, false, FS_SMALL);
 					} else {
 						/* The vehicle is not a member of a group, so just print the cargoes */
-						SetDParam(0, vehicle_cargoes);
-						DrawString(tr.left, tr.right, ir.top, STR_VEHICLE_LIST_CARGO, TC_BLACK, SA_LEFT, false, FS_SMALL);
+						DrawString(tr.left, tr.right, ir.top, GetString(STR_VEHICLE_LIST_CARGO, vehicle_cargoes), TC_BLACK, SA_LEFT, false, FS_SMALL);
 					}
 				} else if (show_group) {
 					/* The vehicle is member of a group, so print group name */
-					SetDParam(0, gid.base() | GROUP_NAME_HIERARCHY);
-					DrawString(tr.left, tr.right, ir.top, STR_GROUP_NAME, TC_BLACK, SA_LEFT, false, FS_SMALL);
+					DrawString(tr.left, tr.right, ir.top, GetString(STR_GROUP_NAME, gid.base() | GROUP_NAME_HIERARCHY), TC_BLACK, SA_LEFT, false, FS_SMALL);
 				}
 
 				if (show_orderlist) DrawSmallOrderList((vehgroup.vehicles_begin[0])->Orders(), olr.left, olr.right, ir.top + GetCharacterHeight(FS_SMALL), this->order_arrow_width);
@@ -3201,7 +3165,6 @@
 			case WID_VD_TOP_DETAILS: {
 				const Vehicle *v = Vehicle::Get(this->window_number);
 				Dimension dim = { 0, 0 };
-<<<<<<< HEAD
 				this->vehicle_group_line_shown = ShouldShowGroupLine(v);
 				this->vehicle_weight_ratio_line_shown = ShouldShowWeightRatioLine(v);
 				this->vehicle_slots_line_shown = ShouldShowSlotsLine(v);
@@ -3215,54 +3178,45 @@
 				if (this->vehicle_speed_adaptation_line_shown) lines++;
 				size.height = lines * GetCharacterHeight(FS_NORMAL) + padding.height;
 
-				for (uint i = 0; i < 5; i++) SetDParamMaxValue(i, INT16_MAX);
-				static const StringID info_strings[] = {
-					STR_VEHICLE_INFO_MAX_SPEED,
-					STR_VEHICLE_INFO_WEIGHT_POWER_MAX_SPEED,
-					STR_VEHICLE_INFO_WEIGHT_POWER_MAX_SPEED_MAX_TE,
-					STR_VEHICLE_INFO_RELIABILITY_BREAKDOWNS
+				format_buffer buffer;
+				auto process = [&]<typename... T>(StringID str, T&&... params) {
+					buffer.clear();
+					AppendStringInPlace(buffer, str, std::forward<T>(params)...);
+					dim = maxdim(dim, GetStringBoundingBox(buffer));
 				};
-				for (const auto &info_string : info_strings) {
-					dim = maxdim(dim, GetStringBoundingBox(info_string));
-				}
+
+				const uint64_t max_value_i16 = GetParamMaxValue(INT16_MAX);
+				process(STR_VEHICLE_INFO_MAX_SPEED, max_value_i16);
+				process(STR_VEHICLE_INFO_WEIGHT_POWER_MAX_SPEED, max_value_i16, max_value_i16, max_value_i16);
+				process(STR_VEHICLE_INFO_WEIGHT_POWER_MAX_SPEED_MAX_TE, max_value_i16, max_value_i16, max_value_i16, max_value_i16);
+				process(STR_VEHICLE_INFO_RELIABILITY_BREAKDOWNS, max_value_i16, max_value_i16);
+				process(this->GetRunningCostString(), STR_VEHICLE_INFO_AGE, max_value_i16, max_value_i16, max_value_i16);
+
+				const uint64_t max_value_16 = GetParamMaxValue(1 << 16);
+				const uint64_t max_value_24 = GetParamMaxValue(1 << 24);
 				StringID last_year_profit_str = EconTime::UsingWallclockUnits() ? STR_VEHICLE_INFO_PROFIT_THIS_PERIOD_LAST_PERIOD : STR_VEHICLE_INFO_PROFIT_THIS_YEAR_LAST_YEAR;
 				if (v->type == VEH_TRAIN && _settings_client.gui.show_train_length_in_details) {
-					SetDParamMaxValue(0, _settings_game.vehicle.max_train_length * 10);
-					SetDParam(1, 1);
-					SetDParam(2, STR_VEHICLE_INFO_PROFIT_THIS_YEAR_LAST_YEAR_LIFETIME);
-					SetDParam(3, last_year_profit_str);
-					for (uint i = 4; i < 7; i++) SetDParamMaxValue(i, 1 << 24);
-					dim = maxdim(dim, GetStringBoundingBox(STR_VEHICLE_INFO_TRAIN_LENGTH));
+					process(STR_VEHICLE_INFO_TRAIN_LENGTH,
+							_settings_game.vehicle.max_train_length * 10,
+							1,
+							STR_VEHICLE_INFO_PROFIT_THIS_YEAR_LAST_YEAR_LIFETIME,
+							last_year_profit_str,
+							max_value_24,
+							max_value_24,
+							max_value_24);
 				} else {
-					SetDParam(0, last_year_profit_str);
-					for (uint i = 1; i < 4; i++) SetDParamMaxValue(i, 1 << 24);
-					dim = maxdim(dim, GetStringBoundingBox(STR_VEHICLE_INFO_PROFIT_THIS_YEAR_LAST_YEAR_LIFETIME));
+					process(STR_VEHICLE_INFO_PROFIT_THIS_YEAR_LAST_YEAR_LIFETIME, last_year_profit_str, max_value_24, max_value_24, max_value_24);
 				}
 				if (this->vehicle_group_line_shown) {
-					SetDParam(0, v->group_id.base() | GROUP_NAME_HIERARCHY);
-					dim = maxdim(dim, GetStringBoundingBox(STR_VEHICLE_INFO_GROUP));
+					process(STR_VEHICLE_INFO_GROUP, v->group_id.base() | GROUP_NAME_HIERARCHY);
 				}
 				if (this->vehicle_weight_ratio_line_shown) {
-					SetDParam(0, STR_VEHICLE_INFO_POWER_WEIGHT_RATIO);
-					SetDParamMaxValue(1, 1 << 16);
-					SetDParam(2, (v->type != VEH_TRAIN || Train::From(v)->GetAccelerationType() == 2) ? STR_EMPTY : STR_VEHICLE_INFO_TE_WEIGHT_RATIO);
-					SetDParamMaxValue(3, 1 << 16);
-					dim = maxdim(dim, GetStringBoundingBox(STR_VEHICLE_INFO_WEIGHT_RATIOS));
-				}
-				SetDParam(0, STR_VEHICLE_INFO_AGE);
-				dim = maxdim(dim, GetStringBoundingBox(this->GetRunningCostString()));
-=======
-				size.height = 4 * GetCharacterHeight(FS_NORMAL) + padding.height;
-
-				uint64_t max_value = GetParamMaxValue(INT16_MAX);
-				dim = maxdim(dim, GetStringBoundingBox(GetString(STR_VEHICLE_INFO_MAX_SPEED, max_value)));
-				dim = maxdim(dim, GetStringBoundingBox(GetString(STR_VEHICLE_INFO_WEIGHT_POWER_MAX_SPEED, max_value, max_value, max_value)));
-				dim = maxdim(dim, GetStringBoundingBox(GetString(STR_VEHICLE_INFO_WEIGHT_POWER_MAX_SPEED_MAX_TE, max_value, max_value, max_value, max_value)));
-				dim = maxdim(dim, GetStringBoundingBox(GetString(STR_VEHICLE_INFO_PROFIT_THIS_YEAR_LAST_YEAR_MIN_PERFORMANCE, max_value, max_value, max_value)));
-				dim = maxdim(dim, GetStringBoundingBox(GetString(STR_VEHICLE_INFO_PROFIT_THIS_PERIOD_LAST_PERIOD_MIN_PERFORMANCE, max_value, max_value, max_value)));
-				dim = maxdim(dim, GetStringBoundingBox(GetString(STR_VEHICLE_INFO_RELIABILITY_BREAKDOWNS, max_value, max_value)));
-				dim = maxdim(dim, GetStringBoundingBox(GetString(TimerGameEconomy::UsingWallclockUnits() ? STR_VEHICLE_INFO_AGE_RUNNING_COST_PERIOD : STR_VEHICLE_INFO_AGE_RUNNING_COST_YR, STR_VEHICLE_INFO_AGE, max_value, max_value, max_value)));
->>>>>>> 23ba18ad
+					process(STR_VEHICLE_INFO_WEIGHT_RATIOS,
+							STR_VEHICLE_INFO_POWER_WEIGHT_RATIO,
+							max_value_16,
+							(v->type != VEH_TRAIN || Train::From(v)->GetAccelerationType() == 2) ? STR_EMPTY : STR_VEHICLE_INFO_TE_WEIGHT_RATIO,
+							max_value_16);
+				}
 				size.width = dim.width + padding.width;
 				break;
 			}
@@ -3300,31 +3254,23 @@
 
 			case WID_VD_SERVICING_INTERVAL:
 				/* Do we show the last serviced value as a date or minutes since service? */
-<<<<<<< HEAD
+				std::array<StringParameter, 3> params{};
+				params[0] = GetParamMaxValue(MAX_SERVINT_DAYS);
 				if (EconTime::UsingWallclockUnits()) {
-					SetDParam(1, STR_VEHICLE_DETAILS_LAST_SERVICE_MINUTES_AGO);
+					params[1] = STR_VEHICLE_DETAILS_LAST_SERVICE_MINUTES_AGO;
 					/* Vehicle was last serviced at year 0, and we're at max year */
-					SetDParamMaxValue(2, MONTHS_IN_YEAR * EconTime::MAX_YEAR.base());
+					params[2] = GetParamMaxValue(MONTHS_IN_YEAR * EconTime::MAX_YEAR.base());
 				} else {
-					SetDParam(1, STR_VEHICLE_DETAILS_LAST_SERVICE_DATE);
+					params[1] = STR_VEHICLE_DETAILS_LAST_SERVICE_DATE;
 					/* Vehicle was last serviced at year 0, and we're at max year */
-					SetDParamMaxValue(2, EconTime::DateAtStartOfYear(EconTime::MAX_YEAR));
-				}
-				size.width = std::max(
-					GetStringBoundingBox(STR_VEHICLE_DETAILS_SERVICING_INTERVAL_PERCENT).width,
-					GetStringBoundingBox(STR_VEHICLE_DETAILS_SERVICING_INTERVAL_DAYS).width
-				) + padding.width;
-=======
-				auto params = TimerGameEconomy::UsingWallclockUnits()
-					? MakeParameters(GetParamMaxValue(MAX_SERVINT_DAYS), STR_VEHICLE_DETAILS_LAST_SERVICE_MINUTES_AGO, EconomyTime::MAX_DATE)
-					: MakeParameters(GetParamMaxValue(MAX_SERVINT_DAYS), STR_VEHICLE_DETAILS_LAST_SERVICE_DATE, TimerGameEconomy::DateAtStartOfYear(EconomyTime::MAX_YEAR));
+					params[2] = GetParamMaxValue(EconTime::DateAtStartOfYear(EconTime::MAX_YEAR));
+				}
 
 				size.width = std::max(size.width, GetStringBoundingBox(GetStringWithArgs(STR_VEHICLE_DETAILS_SERVICING_INTERVAL_PERCENT, params)).width);
 				PrepareArgsForNextRun(params);
 				size.width = std::max(size.width, GetStringBoundingBox(GetStringWithArgs(STR_VEHICLE_DETAILS_SERVICING_INTERVAL_DAYS, params)).width);
 
 				size.width += padding.width;
->>>>>>> 23ba18ad
 				size.height = GetCharacterHeight(FS_NORMAL) + padding.height;
 				break;
 		}
@@ -3390,20 +3336,12 @@
 				Rect tr = r.Shrink(WidgetDimensions::scaled.framerect);
 
 				/* Draw running cost */
-<<<<<<< HEAD
-				SetDParam(1, DateDeltaToYearDelta(v->age));
-				SetDParam(0, (v->age + DAYS_IN_YEAR < v->max_age) ? STR_VEHICLE_INFO_AGE : STR_VEHICLE_INFO_AGE_RED);
-				SetDParam(2, DateDeltaToYearDelta(v->max_age));
-				SetDParam(3, v->GetDisplayRunningCost());
-				DrawString(tr, this->GetRunningCostString());
-=======
 				DrawString(tr,
-					GetString(TimerGameEconomy::UsingWallclockUnits() ? STR_VEHICLE_INFO_AGE_RUNNING_COST_PERIOD : STR_VEHICLE_INFO_AGE_RUNNING_COST_YR,
-						(v->age + CalendarTime::DAYS_IN_YEAR < v->max_age) ? STR_VEHICLE_INFO_AGE : STR_VEHICLE_INFO_AGE_RED,
-						TimerGameCalendar::DateToYear(v->age),
-						TimerGameCalendar::DateToYear(v->max_age),
+					GetString(this->GetRunningCostString(),
+						(v->age + DAYS_IN_YEAR < v->max_age) ? STR_VEHICLE_INFO_AGE : STR_VEHICLE_INFO_AGE_RED,
+						DateDeltaToYearDelta(v->age),
+						DateDeltaToYearDelta(v->max_age),
 						v->GetDisplayRunningCost()));
->>>>>>> 23ba18ad
 				tr.top += GetCharacterHeight(FS_NORMAL);
 
 				/* Draw max speed */
@@ -3431,52 +3369,39 @@
 
 				bool should_show_weight_ratio = this->ShouldShowWeightRatioLine(v);
 				if (should_show_weight_ratio) {
-					SetDParam(0, STR_VEHICLE_INFO_POWER_WEIGHT_RATIO);
-					SetDParam(1, (100 * Train::From(v)->gcache.cached_power) / std::max<uint>(1, Train::From(v)->gcache.cached_weight));
-					SetDParam(2, Train::From(v)->GetAccelerationType() == 2 ? STR_EMPTY : STR_VEHICLE_INFO_TE_WEIGHT_RATIO);
-					SetDParam(3, (100 * Train::From(v)->gcache.cached_max_te) / std::max<uint>(1, Train::From(v)->gcache.cached_weight));
-					DrawString(tr, STR_VEHICLE_INFO_WEIGHT_RATIOS);
+					DrawString(tr,
+						GetString(STR_VEHICLE_INFO_WEIGHT_RATIOS,
+							STR_VEHICLE_INFO_POWER_WEIGHT_RATIO,
+							(100 * Train::From(v)->gcache.cached_power) / std::max<uint>(1, Train::From(v)->gcache.cached_weight),
+							Train::From(v)->GetAccelerationType() == 2 ? STR_EMPTY : STR_VEHICLE_INFO_TE_WEIGHT_RATIO,
+							(100 * Train::From(v)->gcache.cached_max_te) / std::max<uint>(1, Train::From(v)->gcache.cached_weight)));
 					tr.top += GetCharacterHeight(FS_NORMAL);
 				}
 
 				/* Draw profit */
-<<<<<<< HEAD
 				StringID last_year_profit_str = EconTime::UsingWallclockUnits() ? STR_VEHICLE_INFO_PROFIT_THIS_PERIOD_LAST_PERIOD : STR_VEHICLE_INFO_PROFIT_THIS_YEAR_LAST_YEAR;
 				if (v->type == VEH_TRAIN && _settings_client.gui.show_train_length_in_details) {
 					const GroundVehicleCache *gcache = v->GetGroundVehicleCache();
-					SetDParam(0, CeilDiv(gcache->cached_total_length * 10, TILE_SIZE));
-					SetDParam(1, 1);
-					SetDParam(2, STR_VEHICLE_INFO_PROFIT_THIS_YEAR_LAST_YEAR_LIFETIME);
-					SetDParam(3, last_year_profit_str);
-					SetDParam(4, v->GetDisplayProfitThisYear());
-					SetDParam(5, v->GetDisplayProfitLastYear());
-					SetDParam(6, v->GetDisplayProfitLifetime());
-					DrawString(tr, STR_VEHICLE_INFO_TRAIN_LENGTH);
-				} else {
-					SetDParam(0, last_year_profit_str);
-					SetDParam(1, v->GetDisplayProfitThisYear());
-					SetDParam(2, v->GetDisplayProfitLastYear());
-					SetDParam(3, v->GetDisplayProfitLifetime());
-					DrawString(tr, STR_VEHICLE_INFO_PROFIT_THIS_YEAR_LAST_YEAR_LIFETIME);
-=======
-				if (v->IsGroundVehicle()) {
 					DrawString(tr,
-						GetString(TimerGameEconomy::UsingWallclockUnits() ? STR_VEHICLE_INFO_PROFIT_THIS_PERIOD_LAST_PERIOD_MIN_PERFORMANCE : STR_VEHICLE_INFO_PROFIT_THIS_YEAR_LAST_YEAR_MIN_PERFORMANCE,
+						GetString(STR_VEHICLE_INFO_TRAIN_LENGTH,
+							CeilDiv(gcache->cached_total_length * 10, TILE_SIZE),
+							1,
+							STR_VEHICLE_INFO_PROFIT_THIS_YEAR_LAST_YEAR_LIFETIME,
+							last_year_profit_str,
 							v->GetDisplayProfitThisYear(),
 							v->GetDisplayProfitLastYear(),
-							v->GetDisplayMinPowerToWeight()));
+							v->GetDisplayProfitLifetime()));
 				} else {
 					DrawString(tr,
-						GetString(TimerGameEconomy::UsingWallclockUnits() ? STR_VEHICLE_INFO_PROFIT_THIS_PERIOD_LAST_PERIOD : STR_VEHICLE_INFO_PROFIT_THIS_YEAR_LAST_YEAR,
+						GetString(STR_VEHICLE_INFO_PROFIT_THIS_YEAR_LAST_YEAR_LIFETIME,
+							last_year_profit_str,
 							v->GetDisplayProfitThisYear(),
-							v->GetDisplayProfitLastYear()));
->>>>>>> 23ba18ad
+							v->GetDisplayProfitLastYear(),
+							v->GetDisplayProfitLifetime()));
 				}
 				tr.top += GetCharacterHeight(FS_NORMAL);
 
 				/* Draw breakdown & reliability */
-<<<<<<< HEAD
-				uint8_t total_engines = 0;
 				if (v->type == VEH_TRAIN) {
 					/* we want to draw the average reliability and total number of breakdowns */
 					uint32_t total_reliability = 0;
@@ -3487,21 +3412,17 @@
 							total_breakdowns += w->breakdowns_since_last_service;
 						}
 					}
-					total_engines = Train::From(v)->tcache.cached_num_engines;
+					uint8_t total_engines = Train::From(v)->tcache.cached_num_engines;
 					assert(total_engines > 0);
-					SetDParam(0, ToPercent16(total_reliability / total_engines));
-					SetDParam(1, total_breakdowns);
+					DrawString(tr, GetString(STR_VEHICLE_INFO_RELIABILITY_BREAKDOWNS, ToPercent16(total_reliability / total_engines), total_breakdowns));
 				} else {
-					SetDParam(0, ToPercent16(v->reliability));
-					SetDParam(1, v->breakdowns_since_last_service);
-				}
-				DrawString(tr, STR_VEHICLE_INFO_RELIABILITY_BREAKDOWNS);
+					DrawString(tr, GetString(STR_VEHICLE_INFO_RELIABILITY_BREAKDOWNS, ToPercent16(v->reliability), v->breakdowns_since_last_service));
+				}
 				tr.top += GetCharacterHeight(FS_NORMAL);
 
 				bool should_show_group = this->ShouldShowGroupLine(v);
 				if (should_show_group) {
-					SetDParam(0, v->group_id.base() | GROUP_NAME_HIERARCHY);
-					DrawString(tr, STR_VEHICLE_INFO_GROUP);
+					DrawString(tr, GetString(STR_VEHICLE_INFO_GROUP, v->group_id.base() | GROUP_NAME_HIERARCHY));
 					tr.top += GetCharacterHeight(FS_NORMAL);
 				}
 
@@ -3522,20 +3443,18 @@
 
 				bool should_show_speed_restriction = this->ShouldShowSpeedRestrictionLine(v);
 				if (should_show_speed_restriction) {
-					SetDParam(0, Train::From(v)->speed_restriction);
-					DrawString(tr, STR_VEHICLE_INFO_SPEED_RESTRICTION);
+					DrawString(tr, GetString(STR_VEHICLE_INFO_SPEED_RESTRICTION, Train::From(v)->speed_restriction));
 					tr.top += GetCharacterHeight(FS_NORMAL);
 				}
 
 				bool should_show_speed_adaptation = this->ShouldShowSpeedAdaptationLine(v);
 				if (should_show_speed_adaptation) {
 					if (HasBit(Train::From(v)->flags, VRF_SPEED_ADAPTATION_EXEMPT)) {
-						DrawString(tr, STR_VEHICLE_INFO_SPEED_ADAPTATION_EXEMPT);
+						DrawString(tr, GetString(STR_VEHICLE_INFO_SPEED_ADAPTATION_EXEMPT));
 					} else if (Train::From(v)->signal_speed_restriction != 0) {
-						SetDParam(0, Train::From(v)->signal_speed_restriction);
-						DrawString(tr, STR_VEHICLE_INFO_SPEED_ADAPTATION_LIMIT);
+						DrawString(tr, GetString(STR_VEHICLE_INFO_SPEED_ADAPTATION_LIMIT, Train::From(v)->signal_speed_restriction));
 					} else {
-						DrawString(tr, STR_VEHICLE_INFO_SPEED_ADAPTATION_NONE);
+						DrawString(tr, GetString(STR_VEHICLE_INFO_SPEED_ADAPTATION_NONE));
 					}
 					tr.top += GetCharacterHeight(FS_NORMAL);
 				}
@@ -3547,9 +3466,6 @@
 						this->vehicle_speed_adaptation_line_shown != should_show_speed_adaptation) {
 					const_cast<VehicleDetailsWindow *>(this)->ReInit();
 				}
-=======
-				DrawString(tr, GetString(STR_VEHICLE_INFO_RELIABILITY_BREAKDOWNS, ToPercent16(v->reliability), v->breakdowns_since_last_service));
->>>>>>> 23ba18ad
 				break;
 			}
 
@@ -3582,25 +3498,21 @@
 				Rect tr = r.Shrink(WidgetDimensions::scaled.framerect);
 
 				/* We're using wallclock units. Show minutes since last serviced. */
-<<<<<<< HEAD
 				if (EconTime::UsingWallclockUnits()) {
 					int minutes_since_serviced = (EconTime::CurDate() - v->date_of_last_service).base() / EconTime::DAYS_IN_ECONOMY_WALLCLOCK_MONTH;
-					SetDParam(1, ReplaceWallclockMinutesUnit() ? STR_VEHICLE_DETAILS_LAST_SERVICE_PRODUCTION_INTERVALS_AGO : STR_VEHICLE_DETAILS_LAST_SERVICE_MINUTES_AGO);
-					SetDParam(2, minutes_since_serviced);
 					StringID str;
 					if (v->ServiceIntervalIsPercent()) {
 						str = STR_VEHICLE_DETAILS_SERVICING_INTERVAL_PERCENT;
 					} else {
 						str = ReplaceWallclockMinutesUnit() ? STR_VEHICLE_DETAILS_SERVICING_INTERVAL_PRODUCTION_INTERVALS : STR_VEHICLE_DETAILS_SERVICING_INTERVAL_MINUTES;
 					}
-					DrawString(tr.left, tr.right, CenterBounds(r.top, r.bottom, GetCharacterHeight(FS_NORMAL)), str);
-=======
-				if (TimerGameEconomy::UsingWallclockUnits()) {
-					int minutes_since_serviced = (TimerGameEconomy::date - v->date_of_last_service).base() / EconomyTime::DAYS_IN_ECONOMY_MONTH;
-					DrawString(tr.left, tr.right, CenterBounds(r.top, r.bottom, GetCharacterHeight(FS_NORMAL)),
-							GetString(v->ServiceIntervalIsPercent() ? STR_VEHICLE_DETAILS_SERVICING_INTERVAL_PERCENT : STR_VEHICLE_DETAILS_SERVICING_INTERVAL_MINUTES,
-									v->GetServiceInterval(), STR_VEHICLE_DETAILS_LAST_SERVICE_MINUTES_AGO, minutes_since_serviced));
->>>>>>> 23ba18ad
+					format_buffer buf;
+					AppendStringInPlace(buf,
+							str,
+							v->GetServiceInterval(),
+							ReplaceWallclockMinutesUnit() ? STR_VEHICLE_DETAILS_LAST_SERVICE_PRODUCTION_INTERVALS_AGO : STR_VEHICLE_DETAILS_LAST_SERVICE_MINUTES_AGO,
+							minutes_since_serviced);
+					DrawString(tr.left, tr.right, CenterBounds(r.top, r.bottom, GetCharacterHeight(FS_NORMAL)), buf);
 					break;
 				}
 
@@ -4149,100 +4061,106 @@
 
 	std::string GetVehicleStatusString(const Vehicle *v, TextColour &text_colour) const
 	{
-		text_colour = TC_BLACK;
-
-<<<<<<< HEAD
-		const Vehicle *v = Vehicle::Get(this->window_number);
-		bool show_order_number = false;
-		StringID str;
-		TextColour text_colour = TC_FROMSTRING;
+		text_colour = TC_FROMSTRING;
+
+		format_buffer buffer;
+
+		auto show_order_number = [&]() {
+			if (_settings_client.gui.show_order_number_vehicle_view && v->cur_implicit_order_index < v->GetNumOrders()) {
+				AppendStringInPlace(buffer, STR_VEHICLE_VIEW_ORDER_NUMBER, v->cur_implicit_order_index + 1);
+			}
+		};
+
+		auto append = [&]<typename... T>(StringID str, T&&... params) {
+			AppendStringInPlace(buffer, AdjustVehicleViewVelocityStringID(str), std::forward<T>(params)...);
+		};
+
+		auto append_args = [&](StringID str, std::span<StringParameter> args) {
+			AppendStringWithArgsInPlace(buffer, AdjustVehicleViewVelocityStringID(str), args);
+		};
+
 		if (v->vehstatus & VS_CRASHED) {
-			str = STR_VEHICLE_STATUS_CRASHED;
+			AppendStringInPlace(buffer, STR_VEHICLE_STATUS_CRASHED);
 		} else if ((v->breakdown_ctr == 1 || (v->type == VEH_TRAIN && Train::From(v)->flags & VRF_IS_BROKEN)) && !mouse_over_start_stop) {
 			const Vehicle *w = (v->type == VEH_TRAIN) ? GetMostSeverelyBrokenEngine(Train::From(v)) : v;
-			if (_settings_game.vehicle.improved_breakdowns || w->breakdown_type == BREAKDOWN_RV_CRASH || w->breakdown_type == BREAKDOWN_BRAKE_OVERHEAT) {
-				str = STR_VEHICLE_STATUS_BROKEN_DOWN_VEL;
-				SetDParam(3, v->GetDisplaySpeed());
+
+			StringID breakdown_str;
+			StringParameter breakdown_param;
+
+			if (v->type == VEH_AIRCRAFT) {
+				breakdown_str = _aircraft_breakdown_strings[v->breakdown_type];
+				if (v->breakdown_type == BREAKDOWN_AIRCRAFT_SPEED) {
+					breakdown_param = v->breakdown_severity << 3;
+				} else {
+					breakdown_param = v->current_order.GetDestination().base();
+				}
 			} else {
-				str = STR_VEHICLE_STATUS_BROKEN_DOWN;
-			}
-
-			if (v->type == VEH_AIRCRAFT) {
-				SetDParam(0, _aircraft_breakdown_strings[v->breakdown_type]);
-				if (v->breakdown_type == BREAKDOWN_AIRCRAFT_SPEED) {
-					SetDParam(1, v->breakdown_severity << 3);
-				} else {
-					SetDParam(1, v->current_order.GetDestination().base());
-				}
-			} else {
-				SetDParam(0, STR_BREAKDOWN_TYPE_CRITICAL + w->breakdown_type);
+				breakdown_str = STR_BREAKDOWN_TYPE_CRITICAL + w->breakdown_type;
 
 				if (w->breakdown_type == BREAKDOWN_LOW_SPEED) {
-					SetDParam(1, std::min(w->First()->GetDisplayMaxSpeed(), w->breakdown_severity >> ((v->type == VEH_TRAIN) ? 0 : 1)));
+					breakdown_param = std::min(w->First()->GetDisplayMaxSpeed(), w->breakdown_severity >> ((v->type == VEH_TRAIN) ? 0 : 1));
 				} else if (w->breakdown_type == BREAKDOWN_LOW_POWER) {
-					int percent;
 					if (v->type == VEH_TRAIN) {
 						uint32_t power, te;
 						Train::From(v)->CalculatePower(power, te, true);
-						percent = (100 * power) / Train::From(v)->gcache.cached_power;
+						breakdown_param = (100 * power) / Train::From(v)->gcache.cached_power;
 					} else {
-						percent = w->breakdown_severity * 100 / 256;
+						breakdown_param = w->breakdown_severity * 100 / 256;
 					}
-					SetDParam(1, percent);
-				}
+				}
+			}
+
+			if (_settings_game.vehicle.improved_breakdowns || w->breakdown_type == BREAKDOWN_RV_CRASH || w->breakdown_type == BREAKDOWN_BRAKE_OVERHEAT) {
+				append(STR_VEHICLE_STATUS_BROKEN_DOWN_VEL, breakdown_str, breakdown_param, std::monostate{}, v->GetDisplaySpeed());
+			} else {
+				append(STR_VEHICLE_STATUS_BROKEN_DOWN);
 			}
 		} else if (v->vehstatus & VS_STOPPED && (!mouse_over_start_stop || v->IsStoppedInDepot())) {
 			if (v->type == VEH_TRAIN) {
 				if (v->cur_speed == 0) {
 					if (Train::From(v)->gcache.cached_power == 0) {
-						str = STR_VEHICLE_STATUS_TRAIN_NO_POWER;
+						append(STR_VEHICLE_STATUS_TRAIN_NO_POWER);
 					} else {
-						str = STR_VEHICLE_STATUS_STOPPED;
+						append(STR_VEHICLE_STATUS_STOPPED);
 					}
 				} else {
-					SetDParam(0, PackVelocity(v->GetDisplaySpeed(), v->type));
-					str = STR_VEHICLE_STATUS_TRAIN_STOPPING_VEL;
+					append(STR_VEHICLE_STATUS_TRAIN_STOPPING_VEL, PackVelocity(v->GetDisplaySpeed(), v->type));
 				}
 			} else if (v->type == VEH_ROAD) {
 				if (RoadVehicle::From(v)->IsRoadVehicleStopped()) {
-					str = STR_VEHICLE_STATUS_STOPPED;
+					append(STR_VEHICLE_STATUS_STOPPED);
 				} else {
-					SetDParam(0, v->GetDisplaySpeed());
-					str = STR_VEHICLE_STATUS_TRAIN_STOPPING_VEL;
+					append(STR_VEHICLE_STATUS_TRAIN_STOPPING_VEL, v->GetDisplaySpeed());
 				}
 			} else { // no train/RV
-				str = STR_VEHICLE_STATUS_STOPPED;
+				append(STR_VEHICLE_STATUS_STOPPED);
 			}
 		} else if (v->IsInDepot() && v->IsWaitingForUnbunching()) {
-			str = STR_VEHICLE_STATUS_WAITING_UNBUNCHING;
+			append(STR_VEHICLE_STATUS_WAITING_UNBUNCHING);
 		} else if (v->type == VEH_TRAIN && HasBit(Train::From(v)->flags, VRF_TRAIN_STUCK) && !v->current_order.IsType(OT_LOADING) && !mouse_over_start_stop) {
-			str = HasBit(Train::From(v)->flags, VRF_WAITING_RESTRICTION) ? STR_VEHICLE_STATUS_TRAIN_STUCK_WAIT_RESTRICTION : STR_VEHICLE_STATUS_TRAIN_STUCK;
+			append(HasBit(Train::From(v)->flags, VRF_WAITING_RESTRICTION) ? STR_VEHICLE_STATUS_TRAIN_STUCK_WAIT_RESTRICTION : STR_VEHICLE_STATUS_TRAIN_STUCK);
 		} else if (v->type == VEH_TRAIN && Train::From(v)->reverse_distance >= 1) {
 			if (Train::From(v)->track == TRACK_BIT_DEPOT) {
-				str = STR_VEHICLE_STATUS_TRAIN_MOVING_DEPOT;
+				append(STR_VEHICLE_STATUS_TRAIN_MOVING_DEPOT);
 			} else {
-				str = STR_VEHICLE_STATUS_TRAIN_REVERSING;
-				SetDParam(0, v->GetDisplaySpeed());
+				append(STR_VEHICLE_STATUS_TRAIN_REVERSING, v->GetDisplaySpeed());
 			}
 		} else if (v->type == VEH_AIRCRAFT && HasBit(Aircraft::From(v)->flags, VAF_DEST_TOO_FAR) && !v->current_order.IsType(OT_LOADING)) {
-			str = STR_VEHICLE_STATUS_AIRCRAFT_TOO_FAR;
+			append(STR_VEHICLE_STATUS_AIRCRAFT_TOO_FAR);
 		} else { // vehicle is in a "normal" state, show current order
 			switch (v->current_order.GetType()) {
 				case OT_GOTO_STATION: {
-					show_order_number = true;
+					show_order_number();
 					text_colour = TC_LIGHT_BLUE;
-					SetDParam(0, v->current_order.GetDestination().ToStationID());
-					SetDParam(1, PackVelocity(v->GetDisplaySpeed(), v->type));
-					str = HasBit(v->vehicle_flags, VF_PATHFINDER_LOST) ? STR_VEHICLE_STATUS_CANNOT_REACH_STATION_VEL : STR_VEHICLE_STATUS_HEADING_FOR_STATION_VEL;
+					append(HasBit(v->vehicle_flags, VF_PATHFINDER_LOST) ? STR_VEHICLE_STATUS_CANNOT_REACH_STATION_VEL : STR_VEHICLE_STATUS_HEADING_FOR_STATION_VEL,
+							v->current_order.GetDestination().ToStationID(), PackVelocity(v->GetDisplaySpeed(), v->type));
 					break;
 				}
 
 				case OT_GOTO_DEPOT: {
-					show_order_number = true;
+					show_order_number();
 					text_colour = TC_ORANGE;
-					SetDParam(0, v->type);
-					SetDParam(1, v->current_order.GetDestination().ToDepotID());
-					SetDParam(2, PackVelocity(v->GetDisplaySpeed(), v->type));
+					auto params = MakeParameters(v->type, v->current_order.GetDestination().ToDepotID(), PackVelocity(v->GetDisplaySpeed(), v->type));
 					if (v->current_order.GetDestination() == DepotID::Invalid()) {
 						/* This case *only* happens when multiple nearest depot orders
 						 * follow each other (including an order list only one order: a
@@ -4250,105 +4168,52 @@
 						 * It is primarily to guard for the case that there is no
 						 * depot with index 0, which would be used as fallback for
 						 * evaluating the string in the status bar. */
-						str = STR_EMPTY;
+						/* empty */
 					} else if (v->current_order.GetDepotActionType() & ODATFB_SELL) {
-						str = STR_VEHICLE_STATUS_HEADING_FOR_DEPOT_SELL_VEL;
+						append_args(STR_VEHICLE_STATUS_HEADING_FOR_DEPOT_SELL_VEL, params);
 					} else if (v->current_order.GetDepotActionType() & ODATFB_HALT) {
-						str = HasBit(v->vehicle_flags, VF_PATHFINDER_LOST) ? STR_VEHICLE_STATUS_CANNOT_REACH_DEPOT_VEL : STR_VEHICLE_STATUS_HEADING_FOR_DEPOT_VEL;
+						append_args(HasBit(v->vehicle_flags, VF_PATHFINDER_LOST) ? STR_VEHICLE_STATUS_CANNOT_REACH_DEPOT_VEL : STR_VEHICLE_STATUS_HEADING_FOR_DEPOT_VEL, params);
 					} else if (v->current_order.GetDepotActionType() & ODATFB_UNBUNCH) {
-						str = HasBit(v->vehicle_flags, VF_PATHFINDER_LOST) ? STR_VEHICLE_STATUS_CANNOT_REACH_DEPOT_SERVICE_VEL : STR_VEHICLE_STATUS_HEADING_FOR_DEPOT_UNBUNCH_VEL;
+						append_args(HasBit(v->vehicle_flags, VF_PATHFINDER_LOST) ? STR_VEHICLE_STATUS_CANNOT_REACH_DEPOT_SERVICE_VEL : STR_VEHICLE_STATUS_HEADING_FOR_DEPOT_UNBUNCH_VEL, params);
 					} else {
-						str = HasBit(v->vehicle_flags, VF_PATHFINDER_LOST) ? STR_VEHICLE_STATUS_CANNOT_REACH_DEPOT_SERVICE_VEL : STR_VEHICLE_STATUS_HEADING_FOR_DEPOT_SERVICE_VEL;
+						append_args(HasBit(v->vehicle_flags, VF_PATHFINDER_LOST) ? STR_VEHICLE_STATUS_CANNOT_REACH_DEPOT_SERVICE_VEL : STR_VEHICLE_STATUS_HEADING_FOR_DEPOT_SERVICE_VEL, params);
 					}
 					break;
-=======
-		if (v->vehstatus & VS_CRASHED) return GetString(STR_VEHICLE_STATUS_CRASHED);
-
-		if (v->type != VEH_AIRCRAFT && v->breakdown_ctr == 1) return GetString(STR_VEHICLE_STATUS_BROKEN_DOWN);
-
-		if (v->vehstatus & VS_STOPPED && (!mouse_over_start_stop || v->IsStoppedInDepot())) {
-			if (v->type != VEH_TRAIN) return GetString(STR_VEHICLE_STATUS_STOPPED);
-			if (v->cur_speed != 0) return GetString(STR_VEHICLE_STATUS_TRAIN_STOPPING_VEL, PackVelocity(v->GetDisplaySpeed(), v->type));
-			if (Train::From(v)->gcache.cached_power == 0) return GetString(STR_VEHICLE_STATUS_TRAIN_NO_POWER);
-			return GetString(STR_VEHICLE_STATUS_STOPPED);
-		}
-
-		if (v->IsInDepot() && v->IsWaitingForUnbunching()) return GetString(STR_VEHICLE_STATUS_WAITING_UNBUNCHING);
-
-		if (v->type == VEH_TRAIN && HasBit(Train::From(v)->flags, VRF_TRAIN_STUCK) && !v->current_order.IsType(OT_LOADING)) return GetString(STR_VEHICLE_STATUS_TRAIN_STUCK);
-
-		if (v->type == VEH_AIRCRAFT && HasBit(Aircraft::From(v)->flags, VAF_DEST_TOO_FAR) && !v->current_order.IsType(OT_LOADING)) return GetString(STR_VEHICLE_STATUS_AIRCRAFT_TOO_FAR);
-
-		/* Vehicle is in a "normal" state, show current order. */
-		if (mouse_over_start_stop) {
-			if (v->vehstatus & VS_STOPPED) {
-				text_colour = TC_RED | TC_FORCED;
-			} else if (v->type == VEH_TRAIN && HasBit(Train::From(v)->flags, VRF_TRAIN_STUCK) && !v->current_order.IsType(OT_LOADING)) {
-				text_colour = TC_ORANGE | TC_FORCED;
-			}
-		}
-
-		switch (v->current_order.GetType()) {
-			case OT_GOTO_STATION:
-				return GetString(HasBit(v->vehicle_flags, VF_PATHFINDER_LOST) ? STR_VEHICLE_STATUS_CANNOT_REACH_STATION_VEL : STR_VEHICLE_STATUS_HEADING_FOR_STATION_VEL,
-					v->current_order.GetDestination(), PackVelocity(v->GetDisplaySpeed(), v->type));
-
-			case OT_GOTO_DEPOT: {
-				/* This case *only* happens when multiple nearest depot orders
-				 * follow each other (including an order list only one order: a
-				 * nearest depot order) and there are no reachable depots.
-				 * It is primarily to guard for the case that there is no
-				 * depot with index 0, which would be used as fallback for
-				 * evaluating the string in the status bar. */
-				if (v->current_order.GetDestination() == DepotID::Invalid()) return {};
-
-				auto params = MakeParameters(v->type, v->current_order.GetDestination(), PackVelocity(v->GetDisplaySpeed(), v->type));
-				if (v->current_order.GetDepotActionType() & ODATFB_HALT) {
-					return GetStringWithArgs(HasBit(v->vehicle_flags, VF_PATHFINDER_LOST) ? STR_VEHICLE_STATUS_CANNOT_REACH_DEPOT_VEL : STR_VEHICLE_STATUS_HEADING_FOR_DEPOT_VEL, params);
-				}
-
-				if (v->current_order.GetDepotActionType() & ODATFB_UNBUNCH) {
-					return GetStringWithArgs(HasBit(v->vehicle_flags, VF_PATHFINDER_LOST) ? STR_VEHICLE_STATUS_CANNOT_REACH_DEPOT_SERVICE_VEL : STR_VEHICLE_STATUS_HEADING_FOR_DEPOT_UNBUNCH_VEL, params);
->>>>>>> 23ba18ad
-				}
-
-				return GetStringWithArgs(HasBit(v->vehicle_flags, VF_PATHFINDER_LOST) ? STR_VEHICLE_STATUS_CANNOT_REACH_DEPOT_SERVICE_VEL : STR_VEHICLE_STATUS_HEADING_FOR_DEPOT_SERVICE_VEL, params);
-			}
-
-<<<<<<< HEAD
+				}
+
+				case OT_LOADING:
+					append(STR_VEHICLE_STATUS_LOADING_UNLOADING);
+					break;
+
 				case OT_LOADING_ADVANCE:
-					str = STR_VEHICLE_STATUS_LOADING_UNLOADING_ADVANCE;
-					SetDParam(0, STR_VEHICLE_STATUS_LOADING_UNLOADING);
-					SetDParam(1, v->GetDisplaySpeed());
+					append(STR_VEHICLE_STATUS_LOADING_UNLOADING_ADVANCE, STR_VEHICLE_STATUS_LOADING_UNLOADING, v->GetDisplaySpeed());
 					break;
 
 				case OT_GOTO_WAYPOINT: {
-					show_order_number = true;
+					show_order_number();
 					text_colour = TC_LIGHT_BLUE;
 					assert(v->type == VEH_TRAIN || v->type == VEH_ROAD || v->type == VEH_SHIP);
-					SetDParam(0, v->current_order.GetDestination().ToStationID());
-					str = HasBit(v->vehicle_flags, VF_PATHFINDER_LOST) ? STR_VEHICLE_STATUS_CANNOT_REACH_WAYPOINT_VEL : STR_VEHICLE_STATUS_HEADING_FOR_WAYPOINT_VEL;
-					SetDParam(1, PackVelocity(v->GetDisplaySpeed(), v->type));
+					append(HasBit(v->vehicle_flags, VF_PATHFINDER_LOST) ? STR_VEHICLE_STATUS_CANNOT_REACH_WAYPOINT_VEL : STR_VEHICLE_STATUS_HEADING_FOR_WAYPOINT_VEL,
+							v->current_order.GetDestination().ToStationID(), PackVelocity(v->GetDisplaySpeed(), v->type));
 					break;
 				}
 
 				case OT_WAITING: {
-					str = STR_VEHICLE_STATUS_TRAIN_WAITING_TIMETABLE;
+					append(STR_VEHICLE_STATUS_TRAIN_WAITING_TIMETABLE);
 					break;
 				}
 
 				case OT_LEAVESTATION:
 					if (v->type != VEH_AIRCRAFT) {
-						str = STR_VEHICLE_STATUS_LEAVING;
+						append(STR_VEHICLE_STATUS_LEAVING);
 						break;
 					}
 					[[fallthrough]];
 				default:
 					if (v->GetNumManualOrders() == 0) {
-						str = STR_VEHICLE_STATUS_NO_ORDERS_VEL;
-						SetDParam(0, PackVelocity(v->GetDisplaySpeed(), v->type));
+						append(STR_VEHICLE_STATUS_NO_ORDERS_VEL, PackVelocity(v->GetDisplaySpeed(), v->type));
 					} else {
-						str = STR_EMPTY;
+						/* empty */
 					}
 					break;
 			}
@@ -4362,36 +4227,7 @@
 			}
 		}
 
-		str = AdjustVehicleViewVelocityStringID(str);
-
-		if (_settings_client.gui.show_order_number_vehicle_view && show_order_number && v->cur_implicit_order_index < v->GetNumOrders()) {
-			_temp_special_strings[0] = GetString(str);
-			SetDParam(0, v->cur_implicit_order_index + 1);
-			SetDParam(1, SPECSTR_TEMP_START);
-			str = STR_VEHICLE_VIEW_ORDER_NUMBER;
-=======
-			case OT_LOADING:
-				return GetString(STR_VEHICLE_STATUS_LOADING_UNLOADING);
-
-			case OT_GOTO_WAYPOINT:
-				assert(v->type == VEH_TRAIN || v->type == VEH_ROAD || v->type == VEH_SHIP);
-				return GetString(HasBit(v->vehicle_flags, VF_PATHFINDER_LOST) ? STR_VEHICLE_STATUS_CANNOT_REACH_WAYPOINT_VEL : STR_VEHICLE_STATUS_HEADING_FOR_WAYPOINT_VEL,
-					v->current_order.GetDestination(),PackVelocity(v->GetDisplaySpeed(), v->type));
-
-			case OT_LEAVESTATION:
-				if (v->type != VEH_AIRCRAFT) {
-					return GetString(STR_VEHICLE_STATUS_LEAVING);
-				}
-				[[fallthrough]];
-
-			default:
-				if (v->GetNumManualOrders() == 0) {
-					return GetString(STR_VEHICLE_STATUS_NO_ORDERS_VEL, PackVelocity(v->GetDisplaySpeed(), v->type));
-				}
-
-				return {};
->>>>>>> 23ba18ad
-		}
+		return buffer.to_string();
 	}
 
 	void DrawWidget(const Rect &r, WidgetID widget) const override
