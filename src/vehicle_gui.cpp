--- conflicted
+++ resolved
@@ -2692,20 +2692,16 @@
 						}
 						break;
 					case ADI_SERVICE: // Send for servicing
-						Command<CMD_MASS_SEND_VEHICLE_TO_DEPOT>::Post(GetCmdSendToDepotMsg(this->vli.vtype), DepotCommand::Service, this->vli, this->GetCargoFilter());
+						Command<CMD_MASS_SEND_VEHICLE_TO_DEPOT>::Post(GetCmdSendToDepotMsg(this->vli.vtype), DepotCommandFlag::Service, this->vli, this->GetCargoFilter());
 						break;
 					case ADI_DEPOT: // Send to Depots
-<<<<<<< HEAD
-						Command<CMD_MASS_SEND_VEHICLE_TO_DEPOT>::Post(GetCmdSendToDepotMsg(this->vli.vtype), DepotCommand::None, this->vli, this->GetCargoFilter());
+						Command<CMD_MASS_SEND_VEHICLE_TO_DEPOT>::Post(GetCmdSendToDepotMsg(this->vli.vtype), DepotCommandFlags{}, this->vli, this->GetCargoFilter());
 						break;
 					case ADI_DEPOT_SELL:
-						Command<CMD_MASS_SEND_VEHICLE_TO_DEPOT>::Post(GetCmdSendToDepotMsg(this->vli.vtype), DepotCommand::Sell, this->vli, this->GetCargoFilter());
+						Command<CMD_MASS_SEND_VEHICLE_TO_DEPOT>::Post(GetCmdSendToDepotMsg(this->vli.vtype), DepotCommandFlag::Sell, this->vli, this->GetCargoFilter());
 						break;
 					case ADI_CANCEL_DEPOT:
-						Command<CMD_MASS_SEND_VEHICLE_TO_DEPOT>::Post(GetCmdSendToDepotMsg(this->vli.vtype), DepotCommand::Cancel, this->vli, this->GetCargoFilter());
-=======
-						Command<CMD_SEND_VEHICLE_TO_DEPOT>::Post(GetCmdSendToDepotMsg(this->vli.vtype), INVALID_VEHICLE, (index == ADI_SERVICE ? DepotCommandFlag::Service : DepotCommandFlags{}) | DepotCommandFlag::MassSend, this->vli);
->>>>>>> 56b1e9df
+						Command<CMD_MASS_SEND_VEHICLE_TO_DEPOT>::Post(GetCmdSendToDepotMsg(this->vli.vtype), DepotCommandFlag::Cancel, this->vli, this->GetCargoFilter());
 						break;
 
 					case ADI_CHANGE_ORDER:
@@ -2841,37 +2837,22 @@
 	{
 		__FILE__, __LINE__,
 		WDP_AUTO, "list_vehicles_roadveh", 260, 246,
-<<<<<<< HEAD
 		WC_ROADVEH_LIST, WC_NONE,
-		0,
-=======
-		WC_INVALID, WC_NONE,
 		{},
->>>>>>> 56b1e9df
 		_nested_vehicle_list
 	},
 	{
 		__FILE__, __LINE__,
 		WDP_AUTO, "list_vehicles_ship", 260, 246,
-<<<<<<< HEAD
 		WC_SHIPS_LIST, WC_NONE,
-		0,
-=======
-		WC_INVALID, WC_NONE,
 		{},
->>>>>>> 56b1e9df
 		_nested_vehicle_list
 	},
 	{
 		__FILE__, __LINE__,
 		WDP_AUTO, "list_vehicles_aircraft", 260, 246,
-<<<<<<< HEAD
 		WC_AIRCRAFT_LIST, WC_NONE,
-		0,
-=======
-		WC_INVALID, WC_NONE,
 		{},
->>>>>>> 56b1e9df
 		_nested_vehicle_list
 	}
 };
@@ -4335,7 +4316,6 @@
 				break;
 
 			case WID_VV_GOTO_DEPOT: // goto hangar
-<<<<<<< HEAD
 				if (_shift_pressed) {
 					if (HandlePlacePushButton(this, WID_VV_GOTO_DEPOT, ANIMCURSOR_PICKSTATION, HT_RECT)) {
 						this->depot_select_ctrl_pressed = _ctrl_pressed;
@@ -4344,18 +4324,15 @@
 				} else if (_ctrl_pressed && _settings_client.gui.show_depot_sell_gui && v->current_order.IsType(OT_GOTO_DEPOT)) {
 					OrderDepotActionFlags flags = v->current_order.GetDepotActionType() & (ODATFB_HALT | ODATFB_SELL);
 					DropDownList list;
-					list.push_back(MakeDropDownListStringItem(STR_VEHICLE_LIST_SEND_FOR_SERVICING, (int)(DepotCommand::Service | DepotCommand::DontCancel), !flags));
-					list.push_back(MakeDropDownListStringItem(BaseVehicleListWindow::vehicle_depot_name[v->type], (int)DepotCommand::DontCancel, flags == ODATFB_HALT));
-					list.push_back(MakeDropDownListStringItem(BaseVehicleListWindow::vehicle_depot_sell_name[v->type], (int)(DepotCommand::Sell | DepotCommand::DontCancel), flags == (ODATFB_HALT | ODATFB_SELL)));
-					list.push_back(MakeDropDownListStringItem(STR_VEHICLE_LIST_CANCEL_DEPOT_SERVICE, (int)DepotCommand::DontCancel, false));
+					list.push_back(MakeDropDownListStringItem(STR_VEHICLE_LIST_SEND_FOR_SERVICING, DepotCommandFlags{DepotCommandFlag::Service, DepotCommandFlag::DontCancel}.base(), !flags));
+					list.push_back(MakeDropDownListStringItem(BaseVehicleListWindow::vehicle_depot_name[v->type], DepotCommandFlags{DepotCommandFlag::DontCancel}.base(), flags == ODATFB_HALT));
+					list.push_back(MakeDropDownListStringItem(BaseVehicleListWindow::vehicle_depot_sell_name[v->type], DepotCommandFlags{DepotCommandFlag::Sell, DepotCommandFlag::DontCancel}.base(), flags == (ODATFB_HALT | ODATFB_SELL)));
+					list.push_back(MakeDropDownListStringItem(STR_VEHICLE_LIST_CANCEL_DEPOT_SERVICE, DepotCommandFlags{DepotCommandFlag::DontCancel}.base(), false));
 					ShowDropDownList(this, std::move(list), -1, widget);
 				} else {
 					this->HandleButtonClick(WID_VV_GOTO_DEPOT);
-					Command<CMD_SEND_VEHICLE_TO_DEPOT>::Post(GetCmdSendToDepotMsg(v), v->index, _ctrl_pressed ? DepotCommand::Service : DepotCommand::None, {});
-				}
-=======
-				Command<CMD_SEND_VEHICLE_TO_DEPOT>::Post(GetCmdSendToDepotMsg(v), v->index, _ctrl_pressed ? DepotCommandFlag::Service : DepotCommandFlags{}, {});
->>>>>>> 56b1e9df
+					Command<CMD_SEND_VEHICLE_TO_DEPOT>::Post(GetCmdSendToDepotMsg(v), v->index, _ctrl_pressed ? DepotCommandFlag::Service : DepotCommandFlags{}, {});
+				}
 				break;
 			case WID_VV_REFIT: // refit
 				ShowVehicleRefitWindow(v, INVALID_VEH_ORDER_ID, this);
@@ -4426,7 +4403,7 @@
 		switch (widget) {
 			case WID_VV_GOTO_DEPOT: {
 				const Vehicle *v = Vehicle::Get(this->window_number);
-				Command<CMD_SEND_VEHICLE_TO_DEPOT>::Post(GetCmdSendToDepotMsg(v), v->index, (DepotCommand)index, {});
+				Command<CMD_SEND_VEHICLE_TO_DEPOT>::Post(GetCmdSendToDepotMsg(v), v->index, DepotCommandFlags{static_cast<DepotCommandFlags::BaseType>(index)}, {});
 				break;
 			}
 		}
@@ -4450,7 +4427,7 @@
 		if (IsDepotTile(tile) && GetDepotVehicleType(tile) == v->type && IsInfraTileUsageAllowed(v->type, v->owner, tile)) {
 			if (v->type == VEH_ROAD && (GetPresentRoadTypes(tile) & RoadVehicle::From(v)->compatible_roadtypes) == 0) return;
 			if (v->type == VEH_TRAIN && !HasBit(Train::From(v)->compatible_railtypes, GetRailType(tile))) return;
-			Command<CMD_SEND_VEHICLE_TO_DEPOT>::Post(GetCmdSendToDepotMsg(v), v->index, DepotCommand::Specific | (this->depot_select_ctrl_pressed ? DepotCommand::Service : DepotCommand::None), tile);
+			Command<CMD_SEND_VEHICLE_TO_DEPOT>::Post(GetCmdSendToDepotMsg(v), v->index, this->depot_select_ctrl_pressed ? DepotCommandFlags{DepotCommandFlag::Specific, DepotCommandFlag::Service} : DepotCommandFlags{DepotCommandFlag::Specific}, tile);
 			ResetObjectToPlace();
 			this->RaiseButtons();
 		}
