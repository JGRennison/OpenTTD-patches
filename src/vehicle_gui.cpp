--- conflicted
+++ resolved
@@ -238,12 +238,8 @@
 
 BaseVehicleListWindow::BaseVehicleListWindow(WindowDesc &desc, const VehicleListIdentifier &vli) : Window(desc), vli(vli)
 {
-<<<<<<< HEAD
-=======
+	this->grouping = _grouping[vli.type][vli.vtype];
 	this->vehicle_sel = VehicleID::Invalid();
->>>>>>> 53dd1258
-	this->grouping = _grouping[vli.type][vli.vtype];
-	this->vehicle_sel = INVALID_VEHICLE;
 	this->UpdateSortingFromGrouping();
 }
 
@@ -1044,7 +1040,7 @@
 
 	void Close(int data = 0) override
 	{
-		if (this->window_number != INVALID_VEHICLE) {
+		if (this->window_number != VehicleID::Invalid()) {
 			FocusWindowById(WC_VEHICLE_VIEW, this->window_number);
 		}
 		this->Window::Close();
@@ -2557,7 +2553,7 @@
 
 		/* Hide the widgets that we will not use in this window
 		 * Some windows contains actions only fit for the owner */
-		bool show_buttons = this->owner == _local_company || (_local_company != INVALID_COMPANY && _settings_game.economy.infrastructure_sharing[this->vli.vtype]);
+		bool show_buttons = this->owner == _local_company || (_local_company != CompanyID::Invalid() && _settings_game.economy.infrastructure_sharing[this->vli.vtype]);
 		int plane_to_show = show_buttons ? BP_SHOW_BUTTONS : BP_HIDE_BUTTONS;
 		NWidgetStacked *nwi = this->GetWidget<NWidgetStacked>(WID_VL_HIDE_BUTTONS);
 		if (plane_to_show != nwi->shown_plane) {
@@ -2710,7 +2706,6 @@
 						Command<CMD_MASS_SEND_VEHICLE_TO_DEPOT>::Post(GetCmdSendToDepotMsg(this->vli.vtype), DepotCommandFlag::Service, this->vli, this->GetCargoFilter());
 						break;
 					case ADI_DEPOT: // Send to Depots
-<<<<<<< HEAD
 						Command<CMD_MASS_SEND_VEHICLE_TO_DEPOT>::Post(GetCmdSendToDepotMsg(this->vli.vtype), DepotCommandFlags{}, this->vli, this->GetCargoFilter());
 						break;
 					case ADI_DEPOT_SELL:
@@ -2722,13 +2717,6 @@
 
 					case ADI_CHANGE_ORDER:
 						SetObjectToPlaceWnd(ANIMCURSOR_PICKSTATION, PAL_NONE, HT_RECT, this);
-=======
-						Command<CMD_SEND_VEHICLE_TO_DEPOT>::Post(GetCmdSendToDepotMsg(this->vli.vtype), VehicleID::Invalid(), (index == ADI_SERVICE ? DepotCommandFlag::Service : DepotCommandFlags{}) | DepotCommandFlag::MassSend, this->vli);
-						break;
-
-					case ADI_CREATE_GROUP: // Create group
-						Command<CMD_ADD_VEHICLE_GROUP>::Post(CcAddVehicleNewGroup, NEW_GROUP, VehicleID::Invalid(), false, this->vli);
->>>>>>> 53dd1258
 						break;
 
 					case ADI_CREATE_GROUP:
@@ -3089,7 +3077,7 @@
 
 	void Close(int data = 0) override
 	{
-		if (this->window_number != INVALID_VEHICLE) {
+		if (this->window_number != VehicleID::Invalid()) {
 			FocusWindowById(WC_VEHICLE_VIEW, this->window_number);
 		}
 		this->Window::Close();
@@ -3148,7 +3136,7 @@
 
 	bool ShouldShowGroupLine(const Vehicle *v) const
 	{
-		return (_settings_client.gui.show_vehicle_group_in_details && v->group_id != INVALID_GROUP && v->group_id != DEFAULT_GROUP);
+		return (_settings_client.gui.show_vehicle_group_in_details && v->group_id != GroupID::Invalid() && v->group_id != DEFAULT_GROUP);
 	}
 
 	bool ShouldShowWeightRatioLine(const Vehicle *v) const
@@ -4654,11 +4642,7 @@
 	Window *w = FindWindowById(WC_MAIN_WINDOW, 0);
 	if (w != nullptr && w->viewport->follow_vehicle == v->index) {
 		ScrollMainWindowTo(v->x_pos, v->y_pos, v->z_pos, true); // lock the main view on the vehicle's last position
-<<<<<<< HEAD
 		w->viewport->CancelFollow(*w);
-=======
-		w->viewport->follow_vehicle = VehicleID::Invalid();
->>>>>>> 53dd1258
 	}
 }
 
