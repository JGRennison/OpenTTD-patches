--- conflicted
+++ resolved
@@ -4070,7 +4070,8 @@
 			} else { // no train/RV
 				str = STR_VEHICLE_STATUS_STOPPED;
 			}
-<<<<<<< HEAD
+		} else if (v->IsInDepot() && v->IsWaitingForUnbunching()) {
+			str = STR_VEHICLE_STATUS_WAITING_UNBUNCHING;
 		} else if (v->type == VEH_TRAIN && HasBit(Train::From(v)->flags, VRF_TRAIN_STUCK) && !v->current_order.IsType(OT_LOADING) && !mouse_over_start_stop) {
 			str = HasBit(Train::From(v)->flags, VRF_WAITING_RESTRICTION) ? STR_VEHICLE_STATUS_TRAIN_STUCK_WAIT_RESTRICTION : STR_VEHICLE_STATUS_TRAIN_STUCK;
 		} else if (v->type == VEH_TRAIN && Train::From(v)->reverse_distance >= 1) {
@@ -4080,12 +4081,6 @@
 				str = STR_VEHICLE_STATUS_TRAIN_REVERSING;
 				SetDParam(0, v->GetDisplaySpeed());
 			}
-=======
-		} else if (v->IsInDepot() && v->IsWaitingForUnbunching()) {
-			str = STR_VEHICLE_STATUS_WAITING_UNBUNCHING;
-		} else if (v->type == VEH_TRAIN && HasBit(Train::From(v)->flags, VRF_TRAIN_STUCK) && !v->current_order.IsType(OT_LOADING)) {
-			str = STR_VEHICLE_STATUS_TRAIN_STUCK;
->>>>>>> 45886e50
 		} else if (v->type == VEH_AIRCRAFT && HasBit(Aircraft::From(v)->flags, VAF_DEST_TOO_FAR) && !v->current_order.IsType(OT_LOADING)) {
 			str = STR_VEHICLE_STATUS_AIRCRAFT_TOO_FAR;
 		} else { // vehicle is in a "normal" state, show current order
