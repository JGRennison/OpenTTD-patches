/*
 * This file is part of OpenTTD.
 * OpenTTD is free software; you can redistribute it and/or modify it under the terms of the GNU General Public License as published by the Free Software Foundation, version 2.
 * OpenTTD is distributed in the hope that it will be useful, but WITHOUT ANY WARRANTY; without even the implied warranty of MERCHANTABILITY or FITNESS FOR A PARTICULAR PURPOSE.
 * See the GNU General Public License for more details. You should have received a copy of the GNU General Public License along with OpenTTD. If not, see <http://www.gnu.org/licenses/>.
 */

/** @file vehicle_gui.cpp The base GUI for all vehicles. */

#include "stdafx.h"
#include "debug.h"
#include "company_func.h"
#include "gui.h"
#include "textbuf_gui.h"
#include "command_func.h"
#include "vehicle_gui_base.h"
#include "viewport_func.h"
#include "newgrf_text.h"
#include "newgrf_debug.h"
#include "roadveh.h"
#include "train.h"
#include "aircraft.h"
#include "depot_map.h"
#include "group_gui.h"
#include "strings_func.h"
#include "vehicle_func.h"
#include "autoreplace_gui.h"
#include "string_func.h"
#include "widgets/dropdown_func.h"
#include "timetable.h"
#include "articulated_vehicles.h"
#include "spritecache.h"
#include "core/geometry_func.hpp"
#include "company_base.h"
#include "engine_func.h"
#include "station_base.h"
#include "infrastructure_func.h"
#include "tilehighlight_func.h"
#include "train.h"
#include "tbtr_template_gui_main.h"
#include "zoom_func.h"
#include "tracerestrict.h"
#include "depot_base.h"
#include "hotkeys.h"

#include <vector>
#include <algorithm>

#include "safeguards.h"


BaseVehicleListWindow::GroupBy _grouping[VLT_END][VEH_COMPANY_END];
Sorting _sorting[BaseVehicleListWindow::GB_END];

static BaseVehicleListWindow::VehicleIndividualSortFunction VehicleNumberSorter;
static BaseVehicleListWindow::VehicleIndividualSortFunction VehicleNameSorter;
static BaseVehicleListWindow::VehicleIndividualSortFunction VehicleAgeSorter;
static BaseVehicleListWindow::VehicleIndividualSortFunction VehicleProfitThisYearSorter;
static BaseVehicleListWindow::VehicleIndividualSortFunction VehicleProfitLastYearSorter;
static BaseVehicleListWindow::VehicleIndividualSortFunction VehicleProfitLifetimeSorter;
static BaseVehicleListWindow::VehicleIndividualSortFunction VehicleCargoSorter;
static BaseVehicleListWindow::VehicleIndividualSortFunction VehicleReliabilitySorter;
static BaseVehicleListWindow::VehicleIndividualSortFunction VehicleMaxSpeedSorter;
static BaseVehicleListWindow::VehicleIndividualSortFunction VehicleModelSorter;
static BaseVehicleListWindow::VehicleIndividualSortFunction VehicleValueSorter;
static BaseVehicleListWindow::VehicleIndividualSortFunction VehicleLengthSorter;
static BaseVehicleListWindow::VehicleIndividualSortFunction VehicleTimeToLiveSorter;
static BaseVehicleListWindow::VehicleIndividualSortFunction VehicleTimetableDelaySorter;
static BaseVehicleListWindow::VehicleIndividualSortFunction VehicleAverageOrderOccupancySorter;
static BaseVehicleListWindow::VehicleIndividualSortFunction VehicleMaxSpeedLoadedSorter;
static BaseVehicleListWindow::VehicleGroupSortFunction VehicleGroupLengthSorter;
static BaseVehicleListWindow::VehicleGroupSortFunction VehicleGroupTotalProfitThisYearSorter;
static BaseVehicleListWindow::VehicleGroupSortFunction VehicleGroupTotalProfitLastYearSorter;
static BaseVehicleListWindow::VehicleGroupSortFunction VehicleGroupAverageProfitThisYearSorter;
static BaseVehicleListWindow::VehicleGroupSortFunction VehicleGroupAverageProfitLastYearSorter;

/** Wrapper to convert a VehicleIndividualSortFunction to a VehicleGroupSortFunction */
template <BaseVehicleListWindow::VehicleIndividualSortFunction func>
static bool VehicleIndividualToGroupSorterWrapper(GUIVehicleGroup const &a, GUIVehicleGroup const &b)
{
	return func(*(a.vehicles_begin), *(b.vehicles_begin));
}

enum VehicleSortType
{
	VST_NUMBER,
	VST_NAME,
	VST_AGE,
	VST_PROFIT_THIS_YEAR,
	VST_PROFIT_LAST_YEAR,
	VST_PROFIT_LIFETIME,
	VST_CARGO,
	VST_RELIABILITY,
	VST_MAX_SPEED,
	VST_MODEL,
	VST_VALUE,
	VST_LENGTH,
	VST_TIME_TO_LIVE,
	VST_TIMETABLE_DELAY,
	VST_AVERAGE_ORDER_OCCUPANCY,
	VST_MAX_SPEED_LOADED,
};

BaseVehicleListWindow::VehicleGroupSortFunction * const BaseVehicleListWindow::vehicle_group_none_sorter_funcs[] = {
	&VehicleIndividualToGroupSorterWrapper<VehicleNumberSorter>,
	&VehicleIndividualToGroupSorterWrapper<VehicleNameSorter>,
	&VehicleIndividualToGroupSorterWrapper<VehicleAgeSorter>,
	&VehicleIndividualToGroupSorterWrapper<VehicleProfitThisYearSorter>,
	&VehicleIndividualToGroupSorterWrapper<VehicleProfitLastYearSorter>,
	&VehicleIndividualToGroupSorterWrapper<VehicleProfitLifetimeSorter>,
	&VehicleIndividualToGroupSorterWrapper<VehicleCargoSorter>,
	&VehicleIndividualToGroupSorterWrapper<VehicleReliabilitySorter>,
	&VehicleIndividualToGroupSorterWrapper<VehicleMaxSpeedSorter>,
	&VehicleIndividualToGroupSorterWrapper<VehicleModelSorter>,
	&VehicleIndividualToGroupSorterWrapper<VehicleValueSorter>,
	&VehicleIndividualToGroupSorterWrapper<VehicleLengthSorter>,
	&VehicleIndividualToGroupSorterWrapper<VehicleTimeToLiveSorter>,
	&VehicleIndividualToGroupSorterWrapper<VehicleTimetableDelaySorter>,
	&VehicleIndividualToGroupSorterWrapper<VehicleAverageOrderOccupancySorter>,
	&VehicleIndividualToGroupSorterWrapper<VehicleMaxSpeedLoadedSorter>,
};

const StringID BaseVehicleListWindow::vehicle_group_none_sorter_names[] = {
	STR_SORT_BY_NUMBER,
	STR_SORT_BY_NAME,
	STR_SORT_BY_AGE,
	STR_SORT_BY_PROFIT_THIS_YEAR,
	STR_SORT_BY_PROFIT_LAST_YEAR,
	STR_SORT_BY_PROFIT_LIFETIME,
	STR_SORT_BY_TOTAL_CAPACITY_PER_CARGOTYPE,
	STR_SORT_BY_RELIABILITY,
	STR_SORT_BY_MAX_SPEED,
	STR_SORT_BY_MODEL,
	STR_SORT_BY_VALUE,
	STR_SORT_BY_LENGTH,
	STR_SORT_BY_LIFE_TIME,
	STR_SORT_BY_TIMETABLE_DELAY,
	STR_SORT_BY_AVG_ORDER_OCCUPANCY,
	STR_SORT_BY_MAX_SPEED_LOADED,
	INVALID_STRING_ID
};

BaseVehicleListWindow::VehicleGroupSortFunction * const BaseVehicleListWindow::vehicle_group_shared_orders_sorter_funcs[] = {
	&VehicleGroupLengthSorter,
	&VehicleGroupTotalProfitThisYearSorter,
	&VehicleGroupTotalProfitLastYearSorter,
	&VehicleGroupAverageProfitThisYearSorter,
	&VehicleGroupAverageProfitLastYearSorter,
};

const StringID BaseVehicleListWindow::vehicle_group_shared_orders_sorter_names[] = {
	STR_SORT_BY_NUM_VEHICLES,
	STR_SORT_BY_TOTAL_PROFIT_THIS_YEAR,
	STR_SORT_BY_TOTAL_PROFIT_LAST_YEAR,
	STR_SORT_BY_AVERAGE_PROFIT_THIS_YEAR,
	STR_SORT_BY_AVERAGE_PROFIT_LAST_YEAR,
	INVALID_STRING_ID
};

const StringID BaseVehicleListWindow::vehicle_group_by_names[] = {
	STR_GROUP_BY_NONE,
	STR_GROUP_BY_SHARED_ORDERS,
	INVALID_STRING_ID
};

const StringID BaseVehicleListWindow::vehicle_depot_name[] = {
	STR_VEHICLE_LIST_SEND_TRAIN_TO_DEPOT,
	STR_VEHICLE_LIST_SEND_ROAD_VEHICLE_TO_DEPOT,
	STR_VEHICLE_LIST_SEND_SHIP_TO_DEPOT,
	STR_VEHICLE_LIST_SEND_AIRCRAFT_TO_HANGAR
};

const StringID BaseVehicleListWindow::vehicle_depot_sell_name[] = {
	STR_VEHICLE_LIST_SEND_TRAIN_TO_DEPOT_SELL,
	STR_VEHICLE_LIST_SEND_ROAD_VEHICLE_TO_DEPOT_SELL,
	STR_VEHICLE_LIST_SEND_SHIP_TO_DEPOT_SELL,
	STR_VEHICLE_LIST_SEND_AIRCRAFT_TO_HANGAR_SELL
};

BaseVehicleListWindow::BaseVehicleListWindow(WindowDesc *desc, WindowNumber wno) : Window(desc), vli(VehicleListIdentifier::UnPack(wno))
{
	this->grouping = _grouping[vli.type][vli.vtype];
	this->vehicle_sel = INVALID_VEHICLE;
	this->UpdateSortingFromGrouping();
}

/**
 * Get the number of digits of space required for the given number.
 * @param number The number.
 * @return The number of digits to allocate space for.
 */
uint CountDigitsForAllocatingSpace(uint number)
{
	if (number >= 10000) return 5;
	if (number >= 1000) return 4;
	if (number >= 100) return 3;

	/*
	 * When the smallest unit number is less than 10, it is
	 * quite likely that it will expand to become more than
	 * 10 quite soon.
	 */
	return 2;
}

/**
 * Get the number of digits the biggest unit number of a set of vehicles has.
 * @param vehicles The list of vehicles.
 * @return The number of digits to allocate space for.
 */
uint GetUnitNumberDigits(VehicleList &vehicles)
{
	uint unitnumber = 0;
	for (const Vehicle *v : vehicles) {
		unitnumber = std::max<uint>(unitnumber, v->unitnumber);
	}

	return CountDigitsForAllocatingSpace(unitnumber);
}

void BaseVehicleListWindow::CountOwnVehicles()
{
	this->own_vehicles = 0;
	for (const GUIVehicleGroup &vg : this->vehgroups) {
		if ((*(vg.vehicles_begin))->owner == _local_company) this->own_vehicles++;
	}
	this->own_company = _local_company;
}

void BaseVehicleListWindow::BuildVehicleList()
{
	if (!this->vehgroups.NeedRebuild()) return;

	DEBUG(misc, 3, "Building vehicle list type %d for company %d given index %d", this->vli.type, this->vli.company, this->vli.index);

	this->vehgroups.clear();

	GenerateVehicleSortList(&this->vehicles, this->vli);

	if (this->grouping == GB_NONE) {
		uint max_unitnumber = 0;
		for (auto it = this->vehicles.begin(); it != this->vehicles.end(); ++it) {
			this->vehgroups.emplace_back(it, it + 1);

			max_unitnumber = std::max<uint>(max_unitnumber, (*it)->unitnumber);
		}
		this->unitnumber_digits = CountDigitsForAllocatingSpace(max_unitnumber);
	} else {
		/* Sort by the primary vehicle; we just want all vehicles that share the same orders to form a contiguous range. */
		std::stable_sort(this->vehicles.begin(), this->vehicles.end(), [](const Vehicle * const &u, const Vehicle * const &v) {
			return u->FirstShared() < v->FirstShared();
		});

		uint max_num_vehicles = 0;

		VehicleList::const_iterator begin = this->vehicles.begin();
		while (begin != this->vehicles.end()) {
			VehicleList::const_iterator end = std::find_if_not(begin, this->vehicles.cend(), [first_shared = (*begin)->FirstShared()](const Vehicle * const &v) {
				return v->FirstShared() == first_shared;
			});

			this->vehgroups.emplace_back(begin, end);

			max_num_vehicles = std::max<uint>(max_num_vehicles, static_cast<uint>(end - begin));

			begin = end;
		}

		this->unitnumber_digits = CountDigitsForAllocatingSpace(max_num_vehicles);
	}
	this->FilterVehicleList();
	this->CountOwnVehicles();

	this->vehgroups.RebuildDone();
	this->vscroll->SetCount(static_cast<int>(this->vehgroups.size()));
}

static bool GroupCargoFilter(const GUIVehicleGroup* group, const CargoID cid)
{
	if (cid == CF_ANY) return true;
	for (VehicleList::const_iterator v = group->vehicles_begin; v != group->vehicles_end; ++v) {
		if (VehicleCargoFilter(*v, cid)) return true;
	}
	return false;
}

static GUIVehicleGroupList::FilterFunction * const _filter_funcs[] = {
	&GroupCargoFilter,
};

/** Set cargo filter list item index. */
void BaseVehicleListWindow::SetCargoFilterIndex(int index)
{
	if (this->cargo_filter_criteria != index) {
		this->cargo_filter_criteria = index;
		/* deactivate filter if criteria is 'Show All', activate it otherwise */
		this->vehgroups.SetFilterState(this->cargo_filter[this->cargo_filter_criteria] != CF_ANY);
		this->vehgroups.SetFilterType(0);
		this->vehgroups.ForceRebuild();
	}
}

/** Populate the filter list and set the cargo filter criteria. */
void BaseVehicleListWindow::SetCargoFilterArray()
{
	uint filter_items = 0;

	/* Add item for disabling filtering. */
	this->cargo_filter[filter_items] = CF_ANY;
	this->cargo_filter_texts[filter_items] = STR_CARGO_TYPE_FILTER_ALL;
	this->cargo_filter_criteria = filter_items;
	filter_items++;

	/* Add item for freight (i.e. vehicles with cargo capacity and with no passenger capacity) */
	this->cargo_filter[filter_items] = CF_FREIGHT;
	this->cargo_filter_texts[filter_items] = STR_CARGO_TYPE_FILTER_FREIGHT;
	filter_items++;

	/* Add item for vehicles not carrying anything, e.g. train engines.
	* This could also be useful for eyecandy vehicles of other types, but is likely too confusing for joe, */
	this->cargo_filter[filter_items] = CF_NONE;
	this->cargo_filter_texts[filter_items] = STR_CARGO_TYPE_FILTER_NONE;
	filter_items++;

	/* Collect available cargo types for filtering. */
	for (const CargoSpec *cs : _sorted_standard_cargo_specs) {
		this->cargo_filter[filter_items] = cs->Index();
		this->cargo_filter_texts[filter_items] = cs->name;
		filter_items++;
	}

	/* Terminate the filter list. */
	this->cargo_filter_texts[filter_items] = INVALID_STRING_ID;

	this->vehgroups.SetFilterFuncs(_filter_funcs);
	this->vehgroups.SetFilterState(this->cargo_filter[this->cargo_filter_criteria] != CF_ANY);
}

/** Filter the engine list against the currently selected cargo filter */
void BaseVehicleListWindow::FilterVehicleList()
{
	this->vehgroups.Filter(this->cargo_filter[this->cargo_filter_criteria]);
	if (0 == this->vehicles.size()) {
		// no vehicle passed through the filter, invalidate the previously selected vehicle
		this->vehicle_sel = INVALID_VEHICLE;
	} else if (this->vehicle_sel != INVALID_VEHICLE && std::find(this->vehicles.begin(), this->vehicles.end(), Vehicle::Get(this->vehicle_sel)) == this->vehicles.end()) { // previously selected engine didn't pass the filter, remove selection
		this->vehicle_sel = INVALID_VEHICLE;
	}
}

void BaseVehicleListWindow::CheckCargoFilterEnableState(int plane_widget, bool re_init, bool possible)
{
	NWidgetStacked *sel = this->GetWidget<NWidgetStacked>(plane_widget);
	const int plane = (possible && _settings_client.gui.show_veh_list_cargo_filter) ? 0 : SZSP_NONE;
	if (plane != sel->shown_plane) {
		sel->SetDisplayedPlane(plane);
		if (re_init) this->ReInit();
	}
}

/**
 * Compute the size for the Action dropdown.
 * @param show_autoreplace If true include the autoreplace item.
 * @param show_group If true include group-related stuff.
 * @return Required size.
 */
Dimension BaseVehicleListWindow::GetActionDropdownSize(bool show_autoreplace, bool show_group, bool show_template_replace, StringID change_order_str)
{
	Dimension d = {0, 0};

	if (show_autoreplace) d = maxdim(d, GetStringBoundingBox(STR_VEHICLE_LIST_REPLACE_VEHICLES));
	if (show_autoreplace && show_template_replace) {
		d = maxdim(d, GetStringBoundingBox(STR_TMPL_TEMPLATE_REPLACEMENT));
	}
	d = maxdim(d, GetStringBoundingBox(STR_VEHICLE_LIST_SEND_FOR_SERVICING));
	d = maxdim(d, GetStringBoundingBox(this->vehicle_depot_name[this->vli.vtype]));

	if (show_group) {
		d = maxdim(d, GetStringBoundingBox(STR_GROUP_ADD_SHARED_VEHICLE));
		d = maxdim(d, GetStringBoundingBox(STR_GROUP_REMOVE_ALL_VEHICLES));
	}

	if (change_order_str != 0) {
		d = maxdim(d, GetStringBoundingBox(change_order_str));
	}

	d = maxdim(d, GetStringBoundingBox(STR_VEHICLE_LIST_CREATE_GROUP));

	return d;
}

void BaseVehicleListWindow::OnInit()
{
	this->order_arrow_width = GetStringBoundingBox(STR_TINY_RIGHT_ARROW).width;
	this->SetCargoFilterArray();
}

/**
 * Whether the Action dropdown window should be shown/available.
 * @return Whether available
 */
bool BaseVehicleListWindow::ShouldShowActionDropdownList() const
{
	return this->own_vehicles != 0 || (this->vli.vtype == VEH_TRAIN && _settings_client.gui.show_adv_tracerestrict_features);
}

/**
 * Display the Action dropdown window.
 * @param show_autoreplace If true include the autoreplace item.
 * @param show_group If true include group-related stuff.
 * @return Itemlist for dropdown
 */
DropDownList BaseVehicleListWindow::BuildActionDropdownList(bool show_autoreplace, bool show_group, bool show_template_replace,
		StringID change_order_str, bool show_create_group, bool consider_top_level)
{
	DropDownList list;
	bool disable = this->own_vehicles == 0;
	bool mass_action_disable = disable || (_settings_client.gui.disable_top_veh_list_mass_actions && consider_top_level);

	if (show_autoreplace) list.emplace_back(new DropDownListStringItem(STR_VEHICLE_LIST_REPLACE_VEHICLES, ADI_REPLACE, disable));
	if (show_autoreplace && show_template_replace) {
		list.emplace_back(new DropDownListStringItem(STR_TMPL_TEMPLATE_REPLACEMENT, ADI_TEMPLATE_REPLACE, disable));
	}
	list.emplace_back(new DropDownListStringItem(STR_VEHICLE_LIST_SEND_FOR_SERVICING, ADI_SERVICE, mass_action_disable));
	list.emplace_back(new DropDownListStringItem(this->vehicle_depot_name[this->vli.vtype], ADI_DEPOT, mass_action_disable));
	if (_settings_client.gui.show_depot_sell_gui) list.emplace_back(new DropDownListStringItem(this->vehicle_depot_sell_name[this->vli.vtype], ADI_DEPOT_SELL, mass_action_disable));
	list.emplace_back(new DropDownListStringItem(STR_VEHICLE_LIST_CANCEL_DEPOT_SERVICE, ADI_CANCEL_DEPOT, mass_action_disable));

	if (show_group) {
		list.emplace_back(new DropDownListStringItem(STR_GROUP_ADD_SHARED_VEHICLE, ADI_ADD_SHARED, disable));
		list.emplace_back(new DropDownListStringItem(STR_GROUP_REMOVE_ALL_VEHICLES, ADI_REMOVE_ALL, disable));
	}
	if (_settings_client.gui.show_adv_tracerestrict_features) {
		list.emplace_back(new DropDownListStringItem(STR_TRACE_RESTRICT_SLOT_MANAGE, ADI_TRACERESTRICT_SLOT_MGMT, false));
		list.emplace_back(new DropDownListStringItem(STR_TRACE_RESTRICT_COUNTER_MANAGE, ADI_TRACERESTRICT_COUNTER_MGMT, false));
	}
	if (change_order_str != 0) {
		list.emplace_back(new DropDownListStringItem(change_order_str, ADI_CHANGE_ORDER, disable));
	}
	if (show_create_group) {
		list.emplace_back(new DropDownListStringItem(STR_VEHICLE_LIST_CREATE_GROUP, ADI_CREATE_GROUP, disable));
	}

	return list;
}

/* cached values for VehicleNameSorter to spare many GetString() calls */
static const Vehicle *_last_vehicle[2] = { nullptr, nullptr };

static btree::btree_map<VehicleID, int> _vehicle_max_speed_loaded;

void BaseVehicleListWindow::SortVehicleList()
{
	if (this->vehgroups.Sort()) return;

	/* invalidate cached values for name sorter - vehicle names could change */
	_last_vehicle[0] = _last_vehicle[1] = nullptr;
	_vehicle_max_speed_loaded.clear();
}

void DepotSortList(VehicleList *list)
{
	if (list->size() < 2) return;
	std::sort(list->begin(), list->end(), &VehicleNumberSorter);
}

/** draw the vehicle profit button in the vehicle list window. */
static void DrawVehicleProfitButton(Date age, Money display_profit_last_year, uint num_vehicles, int x, int y)
{
	SpriteID spr;

	/* draw profit-based coloured icons */
	if (age <= VEHICLE_PROFIT_MIN_AGE) {
		spr = SPR_PROFIT_NA;
	} else if (display_profit_last_year < 0) {
		spr = SPR_PROFIT_NEGATIVE;
	} else if (display_profit_last_year < VEHICLE_PROFIT_THRESHOLD * num_vehicles) {
		spr = SPR_PROFIT_SOME;
	} else {
		spr = SPR_PROFIT_LOT;
	}
	DrawSprite(spr, PAL_NONE, x, y);
}

/** Maximum number of refit cycles we try, to prevent infinite loops. And we store only a byte anyway */
static const uint MAX_REFIT_CYCLE = 256;

/**
 * Get the best fitting subtype when 'cloning'/'replacing' \a v_from with \a v_for.
 * All articulated parts of both vehicles are tested to find a possibly shared subtype.
 * For \a v_for only vehicle refittable to \a dest_cargo_type are considered.
 * @param v_from the vehicle to match the subtype from
 * @param v_for  the vehicle to get the subtype for
 * @param dest_cargo_type Destination cargo type.
 * @return the best sub type
 */
byte GetBestFittingSubType(Vehicle *v_from, Vehicle *v_for, CargoID dest_cargo_type)
{
	v_from = v_from->GetFirstEnginePart();
	v_for = v_for->GetFirstEnginePart();

	/* Create a list of subtypes used by the various parts of v_for */
	static std::vector<StringID> subtypes;
	subtypes.clear();
	for (; v_from != nullptr; v_from = v_from->HasArticulatedPart() ? v_from->GetNextArticulatedPart() : nullptr) {
		const Engine *e_from = v_from->GetEngine();
		if (!e_from->CanCarryCargo() || !HasBit(e_from->info.callback_mask, CBM_VEHICLE_CARGO_SUFFIX)) continue;
		include(subtypes, GetCargoSubtypeText(v_from));
	}

	byte ret_refit_cyc = 0;
	bool success = false;
	if (subtypes.size() > 0) {
		/* Check whether any articulated part is refittable to 'dest_cargo_type' with a subtype listed in 'subtypes' */
		for (Vehicle *v = v_for; v != nullptr; v = v->HasArticulatedPart() ? v->GetNextArticulatedPart() : nullptr) {
			const Engine *e = v->GetEngine();
			if (!e->CanCarryCargo() || !HasBit(e->info.callback_mask, CBM_VEHICLE_CARGO_SUFFIX)) continue;
			if (!HasBit(e->info.refit_mask, dest_cargo_type) && v->cargo_type != dest_cargo_type) continue;

			CargoID old_cargo_type = v->cargo_type;
			byte old_cargo_subtype = v->cargo_subtype;

			/* Set the 'destination' cargo */
			v->cargo_type = dest_cargo_type;

			/* Cycle through the refits */
			for (uint refit_cyc = 0; refit_cyc < MAX_REFIT_CYCLE; refit_cyc++) {
				v->cargo_subtype = refit_cyc;

				/* Make sure we don't pick up anything cached. */
				v->First()->InvalidateNewGRFCache();
				v->InvalidateNewGRFCache();

				StringID subtype = GetCargoSubtypeText(v);
				if (subtype == STR_EMPTY) break;

				if (std::find(subtypes.begin(), subtypes.end(), subtype) == subtypes.end()) continue;

				/* We found something matching. */
				ret_refit_cyc = refit_cyc;
				success = true;
				break;
			}

			/* Reset the vehicle's cargo type */
			v->cargo_type    = old_cargo_type;
			v->cargo_subtype = old_cargo_subtype;

			/* Make sure we don't taint the vehicle. */
			v->First()->InvalidateNewGRFCache();
			v->InvalidateNewGRFCache();

			if (success) break;
		}
	}

	return ret_refit_cyc;
}

/**
 * Get the engine that suffers from the most severe breakdown.
 * This means the engine with the lowest breakdown_type.
 * If the breakdown types of 2 engines are equal, the one with the lowest breakdown_severity (most severe) is picked.
 * @param v The front engine of the train.
 * @return The most severly broken engine.
 */
const Vehicle *GetMostSeverelyBrokenEngine(const Train *v)
{
	assert(v->IsFrontEngine());
	const Vehicle *w = v;
	byte most_severe_type = 255;
	for (const Vehicle *u = v; u != nullptr; u = u->Next()) {
		if (u->breakdown_ctr == 1) {
			if (u->breakdown_type < most_severe_type) {
				most_severe_type = u->breakdown_type;
				w = u;
			} else if (u->breakdown_type == most_severe_type && u->breakdown_severity < w->breakdown_severity) {
				w = u;
			}
		}
	}
	return w;
}

/** Option to refit a vehicle chain */
struct RefitOption {
	CargoID cargo;    ///< Cargo to refit to
	byte subtype;     ///< Subcargo to use
	StringID string;  ///< GRF-local String to display for the cargo

	/**
	 * Inequality operator for #RefitOption.
	 * @param other Compare to this #RefitOption.
	 * @return True if both #RefitOption are different.
	 */
	inline bool operator != (const RefitOption &other) const
	{
		return other.cargo != this->cargo || other.string != this->string;
	}

	/**
	 * Equality operator for #RefitOption.
	 * @param other Compare to this #RefitOption.
	 * @return True if both #RefitOption are equal.
	 */
	inline bool operator == (const RefitOption &other) const
	{
		return other.cargo == this->cargo && other.string == this->string;
	}
};

typedef std::vector<RefitOption> SubtypeList; ///< List of refit subtypes associated to a cargo.

/**
 * Draw the list of available refit options for a consist and highlight the selected refit option (if any).
 * @param list  List of subtype options for each (sorted) cargo.
 * @param sel   Selected refit cargo-type in the window
 * @param pos   Position of the selected item in caller widow
 * @param rows  Number of rows(capacity) in caller window
 * @param delta Step height in caller window
 * @param r     Rectangle of the matrix widget.
 */
static void DrawVehicleRefitWindow(const SubtypeList list[NUM_CARGO], const int sel[2], uint pos, uint rows, uint delta, const Rect &r)
{
	Rect ir = r.Shrink(WidgetDimensions::scaled.matrix);
	uint current = 0;

	bool rtl = _current_text_dir == TD_RTL;
	uint iconwidth = std::max(GetSpriteSize(SPR_CIRCLE_FOLDED).width, GetSpriteSize(SPR_CIRCLE_UNFOLDED).width);
	uint iconheight = GetSpriteSize(SPR_CIRCLE_FOLDED).height;
	int linecolour = _colour_gradient[COLOUR_ORANGE][4];

	int iconleft   = rtl ? ir.right - iconwidth     : ir.left;
	int iconcenter = rtl ? ir.right - iconwidth / 2 : ir.left + iconwidth / 2;
	int iconinner  = rtl ? ir.right - iconwidth     : ir.left + iconwidth;

	Rect tr = ir.Indent(iconwidth + WidgetDimensions::scaled.hsep_wide, rtl);

	/* Draw the list of subtypes for each cargo, and find the selected refit option (by its position). */
	for (uint i = 0; current < pos + rows && i < NUM_CARGO; i++) {
		for (uint j = 0; current < pos + rows && j < list[i].size(); j++) {
			const RefitOption &refit = list[i][j];

			/* Hide subtypes if sel[0] does not match */
			if (sel[0] != (int)i && refit.subtype != 0xFF) continue;

			/* Refit options with a position smaller than pos don't have to be drawn. */
			if (current < pos) {
				current++;
				continue;
			}

			if (list[i].size() > 1) {
				if (refit.subtype != 0xFF) {
					/* Draw tree lines */
					int ycenter = tr.top + FONT_HEIGHT_NORMAL / 2;
					GfxDrawLine(iconcenter, tr.top - WidgetDimensions::scaled.matrix.top, iconcenter, j == list[i].size() - 1 ? ycenter : tr.top - WidgetDimensions::scaled.matrix.top + delta - 1, linecolour);
					GfxDrawLine(iconcenter, ycenter, iconinner, ycenter, linecolour);
				} else {
					/* Draw expand/collapse icon */
					DrawSprite(sel[0] == (int)i ? SPR_CIRCLE_UNFOLDED : SPR_CIRCLE_FOLDED, PAL_NONE, iconleft, tr.top + (FONT_HEIGHT_NORMAL - iconheight) / 2);
				}
			}

			TextColour colour = (sel[0] == (int)i && (uint)sel[1] == j) ? TC_WHITE : TC_BLACK;
			/* Get the cargo name. */
			SetDParam(0, CargoSpec::Get(refit.cargo)->name);
			SetDParam(1, refit.string);
			DrawString(tr, STR_JUST_STRING_STRING, colour);

			tr.top += delta;
			current++;
		}
	}
}

/** Refit cargo window. */
struct RefitWindow : public Window {
	int sel[2];                  ///< Index in refit options, sel[0] == -1 if nothing is selected.
	RefitOption *cargo;          ///< Refit option selected by #sel.
	SubtypeList list[NUM_CARGO]; ///< List of refit subtypes available for each sorted cargo.
	VehicleOrderID order;        ///< If not #INVALID_VEH_ORDER_ID, selection is part of a refit order (rather than execute directly).
	uint information_width;      ///< Width required for correctly displaying all cargoes in the information panel.
	Scrollbar *vscroll;          ///< The main scrollbar.
	Scrollbar *hscroll;          ///< Only used for long vehicles.
	int vehicle_width;           ///< Width of the vehicle being drawn.
	int sprite_left;             ///< Left position of the vehicle sprite.
	int sprite_right;            ///< Right position of the vehicle sprite.
	uint vehicle_margin;         ///< Margin to use while selecting vehicles when the vehicle image is centered.
	int click_x;                 ///< Position of the first click while dragging.
	VehicleID selected_vehicle;  ///< First vehicle in the current selection.
	uint8 num_vehicles;          ///< Number of selected vehicles.
	bool auto_refit;             ///< Select cargo for auto-refitting.
	bool is_virtual_train;       ///< TemplateReplacement, whether the selected vehicle is virtual

	/**
	 * Collects all (cargo, subcargo) refit options of a vehicle chain.
	 */
	void BuildRefitList()
	{
		for (uint i = 0; i < NUM_CARGO; i++) this->list[i].clear();
		Vehicle *v = Vehicle::Get(this->window_number);

		/* Check only the selected vehicles. */
		VehicleSet vehicles_to_refit;
		GetVehicleSet(vehicles_to_refit, Vehicle::Get(this->selected_vehicle), this->num_vehicles);

		do {
			if (v->type == VEH_TRAIN && std::find(vehicles_to_refit.begin(), vehicles_to_refit.end(), v->index) == vehicles_to_refit.end()) continue;
			const Engine *e = v->GetEngine();
			CargoTypes cmask = e->info.refit_mask;
			byte callback_mask = e->info.callback_mask;

			/* Skip this engine if it does not carry anything */
			if (!e->CanCarryCargo()) continue;
			/* Skip this engine if we build the list for auto-refitting and engine doesn't allow it. */
			if (this->auto_refit && !HasBit(e->info.misc_flags, EF_AUTO_REFIT)) continue;

			/* Loop through all cargoes in the refit mask */
			int current_index = 0;
			for (const auto &cs : _sorted_cargo_specs) {
				CargoID cid = cs->Index();
				/* Skip cargo type if it's not listed */
				if (!HasBit(cmask, cid)) {
					current_index++;
					continue;
				}

				bool first_vehicle = this->list[current_index].size() == 0;
				if (first_vehicle) {
					/* Keeping the current subtype is always an option. It also serves as the option in case of no subtypes */
					this->list[current_index].push_back({cid, 0xFF, STR_EMPTY});
				}

				/* Check the vehicle's callback mask for cargo suffixes.
				 * This is not supported for ordered refits, since subtypes only have a meaning
				 * for a specific vehicle at a specific point in time, which conflicts with shared orders,
				 * autoreplace, autorenew, clone, order restoration, ... */
				if (this->order == INVALID_VEH_ORDER_ID && HasBit(callback_mask, CBM_VEHICLE_CARGO_SUFFIX)) {
					/* Make a note of the original cargo type. It has to be
					 * changed to test the cargo & subtype... */
					CargoID temp_cargo = v->cargo_type;
					byte temp_subtype  = v->cargo_subtype;

					v->cargo_type = cid;

					for (uint refit_cyc = 0; refit_cyc < MAX_REFIT_CYCLE; refit_cyc++) {
						v->cargo_subtype = refit_cyc;

						/* Make sure we don't pick up anything cached. */
						v->First()->InvalidateNewGRFCache();
						v->InvalidateNewGRFCache();

						StringID subtype = GetCargoSubtypeText(v);

						if (first_vehicle) {
							/* Append new subtype (don't add duplicates though) */
							if (subtype == STR_EMPTY) break;

							RefitOption option;
							option.cargo   = cid;
							option.subtype = refit_cyc;
							option.string  = subtype;
							include(this->list[current_index], option);
						} else {
							/* Intersect the subtypes of earlier vehicles with the subtypes of this vehicle */
							if (subtype == STR_EMPTY) {
								/* No more subtypes for this vehicle, delete all subtypes >= refit_cyc */
								SubtypeList &l = this->list[current_index];
								/* 0xFF item is in front, other subtypes are sorted. So just truncate the list in the right spot */
								for (uint i = 1; i < l.size(); i++) {
									if (l[i].subtype >= refit_cyc) {
										l.resize(i);
										break;
									}
								}
								break;
							} else {
								/* Check whether the subtype matches with the subtype of earlier vehicles. */
								uint pos = 1;
								SubtypeList &l = this->list[current_index];
								while (pos < l.size() && l[pos].subtype != refit_cyc) pos++;
								if (pos < l.size() && l[pos].string != subtype) {
									/* String mismatch, remove item keeping the order */
									l.erase(l.begin() + pos);
								}
							}
						}
					}

					/* Reset the vehicle's cargo type */
					v->cargo_type    = temp_cargo;
					v->cargo_subtype = temp_subtype;

					/* And make sure we haven't tainted the cache */
					v->First()->InvalidateNewGRFCache();
					v->InvalidateNewGRFCache();
				}
				current_index++;
			}
		} while (v->IsGroundVehicle() && (v = v->Next()) != nullptr);
	}

	/**
	 * Refresh scrollbar after selection changed
	 */
	void RefreshScrollbar()
	{
		uint scroll_row = 0;
		uint row = 0;

		for (uint i = 0; i < NUM_CARGO; i++) {
			for (uint j = 0; j < this->list[i].size(); j++) {
				const RefitOption &refit = this->list[i][j];

				/* Hide subtypes if sel[0] does not match */
				if (this->sel[0] != (int)i && refit.subtype != 0xFF) continue;

				if (this->sel[0] == (int)i && (uint)this->sel[1] == j) scroll_row = row;

				row++;
			}
		}

		this->vscroll->SetCount(row);
		if (scroll_row < row) this->vscroll->ScrollTowards(scroll_row);
	}

	/**
	 * Select a row.
	 * @param click_row Clicked row
	 */
	void SetSelection(uint click_row)
	{
		uint row = 0;

		for (uint i = 0; i < NUM_CARGO; i++) {
			for (uint j = 0; j < this->list[i].size(); j++) {
				const RefitOption &refit = this->list[i][j];

				/* Hide subtypes if sel[0] does not match */
				if (this->sel[0] != (int)i && refit.subtype != 0xFF) continue;

				if (row == click_row) {
					this->sel[0] = i;
					this->sel[1] = j;
					return;
				}

				row++;
			}
		}

		this->sel[0] = -1;
		this->sel[1] = 0;
	}

	/**
	 * Gets the #RefitOption placed in the selected index.
	 * @return Pointer to the #RefitOption currently in use.
	 */
	RefitOption *GetRefitOption()
	{
		if (this->sel[0] < 0) return nullptr;

		SubtypeList &l = this->list[this->sel[0]];
		if ((uint)this->sel[1] >= l.size()) return nullptr;

		return &l[this->sel[1]];
	}

	RefitWindow(WindowDesc *desc, const Vehicle *v, VehicleOrderID order, bool auto_refit, bool is_virtual) : Window(desc)
	{
		this->sel[0] = -1;
		this->sel[1] = 0;
		this->auto_refit = auto_refit;
		this->is_virtual_train = is_virtual;
		this->order = order;
		this->CreateNestedTree();

		this->vscroll = this->GetScrollbar(WID_VR_SCROLLBAR);
		this->hscroll = (v->IsGroundVehicle() ? this->GetScrollbar(WID_VR_HSCROLLBAR) : nullptr);
		this->GetWidget<NWidgetCore>(WID_VR_SELECT_HEADER)->tool_tip = STR_REFIT_TRAIN_LIST_TOOLTIP + v->type;
		this->GetWidget<NWidgetCore>(WID_VR_MATRIX)->tool_tip        = STR_REFIT_TRAIN_LIST_TOOLTIP + v->type;
		NWidgetCore *nwi = this->GetWidget<NWidgetCore>(WID_VR_REFIT);
		nwi->widget_data = STR_REFIT_TRAIN_REFIT_BUTTON + v->type;
		nwi->tool_tip    = STR_REFIT_TRAIN_REFIT_TOOLTIP + v->type;
		this->GetWidget<NWidgetStacked>(WID_VR_SHOW_HSCROLLBAR)->SetDisplayedPlane(v->IsGroundVehicle() ? 0 : SZSP_HORIZONTAL);
		this->GetWidget<NWidgetCore>(WID_VR_VEHICLE_PANEL_DISPLAY)->tool_tip = (v->type == VEH_TRAIN) ? STR_REFIT_SELECT_VEHICLES_TOOLTIP : STR_NULL;

		this->FinishInitNested(v->index);
		this->owner = v->owner;

		this->SetWidgetDisabledState(WID_VR_REFIT, this->sel[0] < 0);
	}

	~RefitWindow()
	{
		if (this->window_number != INVALID_VEHICLE) {
			if (!FocusWindowById(WC_VEHICLE_VIEW, this->window_number)) {
				if (this->window_number != INVALID_VEHICLE) {
					const Vehicle *v = Vehicle::Get(this->window_number);
					MarkAllRoutePathsDirty(v);
					MarkAllRouteStepsDirty(v);
				}
			}
		}
	}

	void OnFocus(Window *previously_focused_window) override
	{
		if (HasFocusedVehicleChanged(this->window_number, previously_focused_window)) {
			if (this->window_number != INVALID_VEHICLE) {
				const Vehicle *v = Vehicle::Get(this->window_number);
				MarkAllRoutePathsDirty(v);
				MarkAllRouteStepsDirty(v);
			}
		}
	}

	void OnFocusLost(Window *newly_focused_window) override
	{
		if (HasFocusedVehicleChanged(this->window_number, newly_focused_window)) {
			if (this->window_number != INVALID_VEHICLE) {
				const Vehicle *v = Vehicle::Get(this->window_number);
				MarkAllRoutePathsDirty(v);
				MarkAllRouteStepsDirty(v);
			}
		}
	}

	void OnInit() override
	{
		if (this->cargo != nullptr) {
			/* Store the RefitOption currently in use. */
			RefitOption current_refit_option = *(this->cargo);

			/* Rebuild the refit list */
			this->BuildRefitList();
			this->sel[0] = -1;
			this->sel[1] = 0;
			this->cargo = nullptr;
			for (uint i = 0; this->cargo == nullptr && i < NUM_CARGO; i++) {
				for (uint j = 0; j < list[i].size(); j++) {
					if (list[i][j] == current_refit_option) {
						this->sel[0] = i;
						this->sel[1] = j;
						this->cargo = &list[i][j];
						break;
					}
				}
			}

			this->SetWidgetDisabledState(WID_VR_REFIT, this->sel[0] < 0);
			this->RefreshScrollbar();
		} else {
			/* Rebuild the refit list */
			this->OnInvalidateData(VIWD_CONSIST_CHANGED);
		}
	}

	void OnPaint() override
	{
		/* Determine amount of items for scroller. */
		if (this->hscroll != nullptr) this->hscroll->SetCount(this->vehicle_width);

		/* Calculate sprite position. */
		NWidgetCore *vehicle_panel_display = this->GetWidget<NWidgetCore>(WID_VR_VEHICLE_PANEL_DISPLAY);
		int sprite_width = std::max(0, ((int)vehicle_panel_display->current_x - this->vehicle_width) / 2);
		this->sprite_left = vehicle_panel_display->pos_x;
		this->sprite_right = vehicle_panel_display->pos_x + vehicle_panel_display->current_x - 1;
		if (_current_text_dir == TD_RTL) {
			this->sprite_right -= sprite_width;
			this->vehicle_margin = vehicle_panel_display->current_x - sprite_right;
		} else {
			this->sprite_left += sprite_width;
			this->vehicle_margin = sprite_left;
		}

		this->DrawWidgets();
	}

	void UpdateWidgetSize(int widget, Dimension *size, const Dimension &padding, Dimension *fill, Dimension *resize) override
	{
		switch (widget) {
			case WID_VR_MATRIX:
				resize->height = FONT_HEIGHT_NORMAL + padding.height;
				size->height = resize->height * 8;
				break;

			case WID_VR_VEHICLE_PANEL_DISPLAY:
				size->height = ScaleGUITrad(GetVehicleHeight(Vehicle::Get(this->window_number)->type));
				break;

			case WID_VR_INFO:
				size->width = this->information_width + padding.height;
				break;
		}
	}

	void SetStringParameters(int widget) const override
	{
		if (widget == WID_VR_CAPTION) SetDParam(0, Vehicle::Get(this->window_number)->index);
	}

	/**
	 * Gets the #StringID to use for displaying capacity.
	 * @param option Cargo and cargo subtype to check for capacity.
	 * @return INVALID_STRING_ID if there is no capacity. StringID to use in any other case.
	 * @post String parameters have been set.
	 */
	StringID GetCapacityString(RefitOption *option) const
	{
		assert(_current_company == _local_company);
		Vehicle *v = Vehicle::Get(this->window_number);
		CommandCost cost = DoCommand(v->tile, this->selected_vehicle, option->cargo | option->subtype << 8 | this->num_vehicles << 16 |
				(int)this->auto_refit << 24, DC_QUERY_COST, GetCmdRefitVeh(v->type));

		if (cost.Failed()) return INVALID_STRING_ID;

		SetDParam(0, option->cargo);
		SetDParam(1, _returned_refit_capacity);

		Money money = cost.GetCost();
		if (_returned_mail_refit_capacity > 0) {
			SetDParam(2, CT_MAIL);
			SetDParam(3, _returned_mail_refit_capacity);
			if (this->order != INVALID_VEH_ORDER_ID) {
				/* No predictable cost */
				return STR_PURCHASE_INFO_AIRCRAFT_CAPACITY;
			} else if (money <= 0) {
				SetDParam(4, -money);
				return STR_REFIT_NEW_CAPACITY_INCOME_FROM_AIRCRAFT_REFIT;
			} else {
				SetDParam(4, money);
				return STR_REFIT_NEW_CAPACITY_COST_OF_AIRCRAFT_REFIT;
			}
		} else {
			if (this->order != INVALID_VEH_ORDER_ID) {
				/* No predictable cost */
				SetDParam(2, STR_EMPTY);
				return STR_PURCHASE_INFO_CAPACITY;
			} else if (money <= 0) {
				SetDParam(2, -money);
				return STR_REFIT_NEW_CAPACITY_INCOME_FROM_REFIT;
			} else {
				SetDParam(2, money);
				return STR_REFIT_NEW_CAPACITY_COST_OF_REFIT;
			}
		}
	}

	void DrawWidget(const Rect &r, int widget) const override
	{
		switch (widget) {
			case WID_VR_VEHICLE_PANEL_DISPLAY: {
				Vehicle *v = Vehicle::Get(this->window_number);
				DrawVehicleImage(v, {this->sprite_left, r.top, this->sprite_right, r.bottom},
					INVALID_VEHICLE, EIT_IN_DETAILS, this->hscroll != nullptr ? this->hscroll->GetPosition() : 0);

				/* Highlight selected vehicles. */
				if (this->order != INVALID_VEH_ORDER_ID) break;
				int x = 0;
				switch (v->type) {
					case VEH_TRAIN: {
						VehicleSet vehicles_to_refit;
						GetVehicleSet(vehicles_to_refit, Vehicle::Get(this->selected_vehicle), this->num_vehicles);

						int left = INT32_MIN;
						int width = 0;

						/* Determine top & bottom position of the highlight.*/
						const int height = ScaleSpriteTrad(12);
						const int highlight_top = CenterBounds(r.top, r.bottom, height);
						const int highlight_bottom = highlight_top + height - 1;

						for (Train *u = Train::From(v); u != nullptr; u = u->Next()) {
							/* Start checking. */
							const bool contained = std::find(vehicles_to_refit.begin(), vehicles_to_refit.end(), u->index) != vehicles_to_refit.end();
							if (contained && left == INT32_MIN) {
								left = x - this->hscroll->GetPosition() + r.left + this->vehicle_margin;
								width = 0;
							}

							/* Draw a selection. */
							if ((!contained || u->Next() == nullptr) && left != INT32_MIN) {
								if (u->Next() == nullptr && contained) {
									int current_width = u->GetDisplayImageWidth();
									width += current_width;
									x += current_width;
								}

								int right = Clamp(left + width, 0, r.right);
								left = std::max(0, left);

								if (_current_text_dir == TD_RTL) {
									right = r.Width() - left;
									left = right - width;
								}

								if (left != right) {
									Rect hr = {left, highlight_top, right, highlight_bottom};
									DrawFrameRect(hr.Expand(WidgetDimensions::scaled.bevel), COLOUR_WHITE, FR_BORDERONLY);
								}

								left = INT32_MIN;
							}

							int current_width = u->GetDisplayImageWidth();
							width += current_width;
							x += current_width;
						}
						break;
					}

					default: break;
				}
				break;
			}

			case WID_VR_MATRIX:
				DrawVehicleRefitWindow(this->list, this->sel, this->vscroll->GetPosition(), this->vscroll->GetCapacity(), this->resize.step_height, r);
				break;

			case WID_VR_INFO:
				if (this->cargo != nullptr) {
					StringID string = this->GetCapacityString(this->cargo);
					if (string != INVALID_STRING_ID) {
						DrawStringMultiLine(r.Shrink(WidgetDimensions::scaled.framerect), string);
					}
				}
				break;
		}
	}

	/**
	 * Some data on this window has become invalid.
	 * @param data Information about the changed data.
	 * @param gui_scope Whether the call is done from GUI scope. You may not do everything when not in GUI scope. See #InvalidateWindowData() for details.
	 */
	void OnInvalidateData(int data = 0, bool gui_scope = true) override
	{
		switch (data) {
			case VIWD_AUTOREPLACE: // Autoreplace replaced the vehicle; selected_vehicle became invalid.
			case VIWD_CONSIST_CHANGED: { // The consist has changed; rebuild the entire list.
				/* Clear the selection. */
				Vehicle *v = Vehicle::Get(this->window_number);
				this->selected_vehicle = v->index;
				this->num_vehicles = UINT8_MAX;
				FALLTHROUGH;
			}

			case 2: { // The vehicle selection has changed; rebuild the entire list.
				if (!gui_scope) break;
				this->BuildRefitList();

				/* The vehicle width has changed too. */
				this->vehicle_width = GetVehicleWidth(Vehicle::Get(this->window_number), EIT_IN_DETAILS);
				uint max_width = 0;

				/* Check the width of all cargo information strings. */
				for (uint i = 0; i < NUM_CARGO; i++) {
					for (uint j = 0; j < this->list[i].size(); j++) {
						StringID string = this->GetCapacityString(&list[i][j]);
						if (string != INVALID_STRING_ID) {
							Dimension dim = GetStringBoundingBox(string);
							max_width = std::max(dim.width, max_width);
						}
					}
				}

				if (this->information_width < max_width) {
					this->information_width = max_width;
					this->ReInit();
				}
				FALLTHROUGH;
			}

			case 1: // A new cargo has been selected.
				if (!gui_scope) break;
				this->cargo = GetRefitOption();
				this->RefreshScrollbar();
				break;
		}
	}

	int GetClickPosition(int click_x)
	{
		const NWidgetCore *matrix_widget = this->GetWidget<NWidgetCore>(WID_VR_VEHICLE_PANEL_DISPLAY);
		if (_current_text_dir == TD_RTL) click_x = matrix_widget->current_x - click_x;
		click_x -= this->vehicle_margin;
		if (this->hscroll != nullptr) click_x += this->hscroll->GetPosition();

		return click_x;
	}

	void SetSelectedVehicles(int drag_x)
	{
		drag_x = GetClickPosition(drag_x);

		int left_x  = std::min(this->click_x, drag_x);
		int right_x = std::max(this->click_x, drag_x);
		this->num_vehicles = 0;

		Vehicle *v = Vehicle::Get(this->window_number);
		/* Find the vehicle part that was clicked. */
		switch (v->type) {
			case VEH_TRAIN: {
				/* Don't select anything if we are not clicking in the vehicle. */
				if (left_x >= 0) {
					const Train *u = Train::From(v);
					bool start_counting = false;
					for (; u != nullptr; u = u->Next()) {
						int current_width = u->GetDisplayImageWidth();
						left_x  -= current_width;
						right_x -= current_width;

						if (left_x < 0 && !start_counting) {
							this->selected_vehicle = u->index;
							start_counting = true;

							/* Count the first vehicle, even if articulated part */
							this->num_vehicles++;
						} else if (start_counting && !u->IsArticulatedPart()) {
							/* Do not count articulated parts */
							this->num_vehicles++;
						}

						if (right_x < 0) break;
					}
				}

				/* If the selection is not correct, clear it. */
				if (this->num_vehicles != 0) {
					if (_ctrl_pressed) this->num_vehicles = UINT8_MAX;
					break;
				}
				FALLTHROUGH;
			}

			default:
				/* Clear the selection. */
				this->selected_vehicle = v->index;
				this->num_vehicles = UINT8_MAX;
				break;
		}
	}

	void OnClick(Point pt, int widget, int click_count) override
	{
		switch (widget) {
			case WID_VR_VEHICLE_PANEL_DISPLAY: { // Vehicle image.
				if (this->order != INVALID_VEH_ORDER_ID) break;
				NWidgetBase *nwi = this->GetWidget<NWidgetBase>(WID_VR_VEHICLE_PANEL_DISPLAY);
				this->click_x = GetClickPosition(pt.x - nwi->pos_x);
				this->SetSelectedVehicles(pt.x - nwi->pos_x);
				this->SetWidgetDirty(WID_VR_VEHICLE_PANEL_DISPLAY);
				if (!_ctrl_pressed) {
					SetObjectToPlaceWnd(SPR_CURSOR_MOUSE, PAL_NONE, HT_DRAG, this);
				} else {
					/* The vehicle selection has changed. */
					this->InvalidateData(2);
				}
				break;
			}

			case WID_VR_MATRIX: { // listbox
				this->SetSelection(this->vscroll->GetScrolledRowFromWidget(pt.y, this, WID_VR_MATRIX));
				this->SetWidgetDisabledState(WID_VR_REFIT, this->sel[0] < 0);
				this->InvalidateData(1);

				if (click_count == 1) break;
				FALLTHROUGH;
			}

			case WID_VR_REFIT: // refit button
				if (this->cargo != nullptr) {
					const Vehicle *v = Vehicle::Get(this->window_number);

					if (this->order == INVALID_VEH_ORDER_ID) {
						bool delete_window = this->selected_vehicle == v->index && this->num_vehicles == UINT8_MAX;
						if (DoCommandP(v->tile, this->selected_vehicle, this->cargo->cargo | this->cargo->subtype << 8 | this->num_vehicles << 16 | this->is_virtual_train << 31,
								GetCmdRefitVeh(v)) && delete_window) {
							delete this;
						}
					} else {
						if (DoCommandP(v->tile, v->index, this->cargo->cargo | this->cargo->subtype << 8 | this->order << 16, CMD_ORDER_REFIT)) delete this;
					}
				}
				break;
		}
	}

	void OnMouseDrag(Point pt, int widget) override
	{
		switch (widget) {
			case WID_VR_VEHICLE_PANEL_DISPLAY: { // Vehicle image.
				if (this->order != INVALID_VEH_ORDER_ID) break;
				NWidgetBase *nwi = this->GetWidget<NWidgetBase>(WID_VR_VEHICLE_PANEL_DISPLAY);
				this->SetSelectedVehicles(pt.x - nwi->pos_x);
				this->SetWidgetDirty(WID_VR_VEHICLE_PANEL_DISPLAY);
				break;
			}
		}
	}

	void OnDragDrop(Point pt, int widget) override
	{
		switch (widget) {
			case WID_VR_VEHICLE_PANEL_DISPLAY: { // Vehicle image.
				if (this->order != INVALID_VEH_ORDER_ID) break;
				NWidgetBase *nwi = this->GetWidget<NWidgetBase>(WID_VR_VEHICLE_PANEL_DISPLAY);
				this->SetSelectedVehicles(pt.x - nwi->pos_x);
				this->InvalidateData(2);
				break;
			}
		}
	}

	void OnResize() override
	{
		this->vehicle_width = GetVehicleWidth(Vehicle::Get(this->window_number), EIT_IN_DETAILS);
		this->vscroll->SetCapacityFromWidget(this, WID_VR_MATRIX);
		if (this->hscroll != nullptr) this->hscroll->SetCapacityFromWidget(this, WID_VR_VEHICLE_PANEL_DISPLAY);
	}
};

static const NWidgetPart _nested_vehicle_refit_widgets[] = {
	NWidget(NWID_HORIZONTAL),
		NWidget(WWT_CLOSEBOX, COLOUR_GREY),
		NWidget(WWT_CAPTION, COLOUR_GREY, WID_VR_CAPTION), SetDataTip(STR_REFIT_CAPTION, STR_TOOLTIP_WINDOW_TITLE_DRAG_THIS),
		NWidget(WWT_DEFSIZEBOX, COLOUR_GREY),
	EndContainer(),
	/* Vehicle display + scrollbar. */
	NWidget(NWID_VERTICAL),
		NWidget(WWT_PANEL, COLOUR_GREY, WID_VR_VEHICLE_PANEL_DISPLAY), SetMinimalSize(228, 14), SetResize(1, 0), SetScrollbar(WID_VR_HSCROLLBAR), EndContainer(),
		NWidget(NWID_SELECTION, INVALID_COLOUR, WID_VR_SHOW_HSCROLLBAR),
			NWidget(NWID_HSCROLLBAR, COLOUR_GREY, WID_VR_HSCROLLBAR),
		EndContainer(),
	EndContainer(),
	NWidget(WWT_TEXTBTN, COLOUR_GREY, WID_VR_SELECT_HEADER), SetDataTip(STR_REFIT_TITLE, STR_NULL), SetResize(1, 0),
	/* Matrix + scrollbar. */
	NWidget(NWID_HORIZONTAL),
		NWidget(WWT_MATRIX, COLOUR_GREY, WID_VR_MATRIX), SetMinimalSize(228, 112), SetResize(1, 14), SetFill(1, 1), SetMatrixDataTip(1, 0, STR_NULL), SetScrollbar(WID_VR_SCROLLBAR),
		NWidget(NWID_VSCROLLBAR, COLOUR_GREY, WID_VR_SCROLLBAR),
	EndContainer(),
	NWidget(WWT_PANEL, COLOUR_GREY, WID_VR_INFO), SetMinimalTextLines(2, WidgetDimensions::unscaled.framerect.Vertical()), SetResize(1, 0), EndContainer(),
	NWidget(NWID_HORIZONTAL),
		NWidget(WWT_PUSHTXTBTN, COLOUR_GREY, WID_VR_REFIT), SetFill(1, 0), SetResize(1, 0),
		NWidget(WWT_RESIZEBOX, COLOUR_GREY),
	EndContainer(),
};

static WindowDesc _vehicle_refit_desc(
	WDP_AUTO, "view_vehicle_refit", 240, 174,
	WC_VEHICLE_REFIT, WC_VEHICLE_VIEW,
	WDF_CONSTRUCTION,
	_nested_vehicle_refit_widgets, lengthof(_nested_vehicle_refit_widgets)
);

/**
 * Show the refit window for a vehicle
 * @param *v The vehicle to show the refit window for
 * @param order of the vehicle to assign refit to, or INVALID_VEH_ORDER_ID to refit the vehicle now
 * @param parent the parent window of the refit window
 * @param auto_refit Choose cargo for auto-refitting
 */
void ShowVehicleRefitWindow(const Vehicle *v, VehicleOrderID order, Window *parent, bool auto_refit, bool is_virtual_train)
{
	DeleteWindowById(WC_VEHICLE_REFIT, v->index);
	RefitWindow *w = new RefitWindow(&_vehicle_refit_desc, v, order, auto_refit, is_virtual_train);
	w->parent = parent;
}

/** Display list of cargo types of the engine, for the purchase information window */
uint ShowRefitOptionsList(int left, int right, int y, EngineID engine)
{
	/* List of cargo types of this engine */
	CargoTypes cmask = GetUnionOfArticulatedRefitMasks(engine, false);
	/* List of cargo types available in this climate */
	CargoTypes lmask = _cargo_mask;

	/* Draw nothing if the engine is not refittable */
	if (HasAtMostOneBit(cmask)) return y;

	if (cmask == lmask) {
		/* Engine can be refitted to all types in this climate */
		SetDParam(0, STR_PURCHASE_INFO_ALL_TYPES);
	} else {
		/* Check if we are able to refit to more cargo types and unable to. If
		 * so, invert the cargo types to list those that we can't refit to. */
		if (CountBits(cmask ^ lmask) < CountBits(cmask) && CountBits(cmask ^ lmask) <= 7) {
			cmask ^= lmask;
			SetDParam(0, STR_PURCHASE_INFO_ALL_BUT);
		} else {
			SetDParam(0, STR_JUST_CARGO_LIST);
		}
		SetDParam(1, cmask);
	}

	return DrawStringMultiLine(left, right, y, INT32_MAX, STR_PURCHASE_INFO_REFITTABLE_TO);
}

/** Get the cargo subtype text from NewGRF for the vehicle details window. */
StringID GetCargoSubtypeText(const Vehicle *v)
{
	if (HasBit(EngInfo(v->engine_type)->callback_mask, CBM_VEHICLE_CARGO_SUFFIX)) {
		uint16 cb = GetVehicleCallback(CBID_VEHICLE_CARGO_SUFFIX, 0, 0, v->engine_type, v);
		if (cb != CALLBACK_FAILED) {
			if (cb > 0x400) ErrorUnknownCallbackResult(v->GetGRFID(), CBID_VEHICLE_CARGO_SUFFIX, cb);
			if (cb >= 0x400 || (v->GetGRF()->grf_version < 8 && cb == 0xFF)) cb = CALLBACK_FAILED;
		}
		if (cb != CALLBACK_FAILED) {
			return GetGRFStringID(v->GetGRFID(), 0xD000 + cb);
		}
	}
	return STR_EMPTY;
}

/** Sort vehicle groups by the number of vehicles in the group */
static bool VehicleGroupLengthSorter(const GUIVehicleGroup &a, const GUIVehicleGroup &b)
{
	return a.NumVehicles() < b.NumVehicles();
}

/** Sort vehicle groups by the total profit this year */
static bool VehicleGroupTotalProfitThisYearSorter(const GUIVehicleGroup &a, const GUIVehicleGroup &b)
{
	return a.GetDisplayProfitThisYear() < b.GetDisplayProfitThisYear();
}

/** Sort vehicle groups by the total profit last year */
static bool VehicleGroupTotalProfitLastYearSorter(const GUIVehicleGroup &a, const GUIVehicleGroup &b)
{
	return a.GetDisplayProfitLastYear() < b.GetDisplayProfitLastYear();
}

/** Sort vehicle groups by the average profit this year */
static bool VehicleGroupAverageProfitThisYearSorter(const GUIVehicleGroup &a, const GUIVehicleGroup &b)
{
	return a.GetDisplayProfitThisYear() * static_cast<uint>(b.NumVehicles()) < b.GetDisplayProfitThisYear() * static_cast<uint>(a.NumVehicles());
}

/** Sort vehicle groups by the average profit last year */
static bool VehicleGroupAverageProfitLastYearSorter(const GUIVehicleGroup &a, const GUIVehicleGroup &b)
{
	return a.GetDisplayProfitLastYear() * static_cast<uint>(b.NumVehicles()) < b.GetDisplayProfitLastYear() * static_cast<uint>(a.NumVehicles());
}

/** Sort vehicles by their number */
static bool VehicleNumberSorter(const Vehicle * const &a, const Vehicle * const &b)
{
	return a->unitnumber < b->unitnumber;
}

/** Sort vehicles by their name */
static bool VehicleNameSorter(const Vehicle * const &a, const Vehicle * const &b)
{
	static char last_name[2][64];

	if (a != _last_vehicle[0]) {
		_last_vehicle[0] = a;
		SetDParam(0, a->index);
		GetString(last_name[0], STR_VEHICLE_NAME, lastof(last_name[0]));
	}

	if (b != _last_vehicle[1]) {
		_last_vehicle[1] = b;
		SetDParam(0, b->index);
		GetString(last_name[1], STR_VEHICLE_NAME, lastof(last_name[1]));
	}

	int r = strnatcmp(last_name[0], last_name[1]); // Sort by name (natural sorting).
	return (r != 0) ? r < 0: VehicleNumberSorter(a, b);
}

/** Sort vehicles by their age */
static bool VehicleAgeSorter(const Vehicle * const &a, const Vehicle * const &b)
{
	int r = a->age - b->age;
	return (r != 0) ? r < 0 : VehicleNumberSorter(a, b);
}

/** Sort vehicles by this year profit */
static bool VehicleProfitThisYearSorter(const Vehicle * const &a, const Vehicle * const &b)
{
	int r = ClampToI32(a->GetDisplayProfitThisYear() - b->GetDisplayProfitThisYear());
	return (r != 0) ? r < 0 : VehicleNumberSorter(a, b);
}

/** Sort vehicles by last year profit */
static bool VehicleProfitLastYearSorter(const Vehicle * const &a, const Vehicle * const &b)
{
	int r = ClampToI32(a->GetDisplayProfitLastYear() - b->GetDisplayProfitLastYear());
	return (r != 0) ? r < 0 : VehicleNumberSorter(a, b);
}

/** Sort vehicles by lifetime profit */
static bool VehicleProfitLifetimeSorter(const Vehicle * const &a, const Vehicle * const &b)
{
	int r = ClampToI32(a->GetDisplayProfitLifetime() - b->GetDisplayProfitLifetime());
	return (r != 0) ? r < 0 : VehicleNumberSorter(a, b);
}

/** Sort vehicles by their cargo */
static bool VehicleCargoSorter(const Vehicle * const &a, const Vehicle * const &b)
{
	const Vehicle *v;
	CargoArray diff;

	/* Append the cargo of the connected waggons */
	for (v = a; v != nullptr; v = v->Next()) diff[v->cargo_type] += v->cargo_cap;
	for (v = b; v != nullptr; v = v->Next()) diff[v->cargo_type] -= v->cargo_cap;

	int r = 0;
	for (CargoID i = 0; i < NUM_CARGO; i++) {
		r = diff[i];
		if (r != 0) break;
	}

	return (r != 0) ? r < 0 : VehicleNumberSorter(a, b);
}

/** Sort vehicles by their reliability */
static bool VehicleReliabilitySorter(const Vehicle * const &a, const Vehicle * const &b)
{
	int r = a->reliability - b->reliability;
	return (r != 0) ? r < 0 : VehicleNumberSorter(a, b);
}

/** Sort vehicles by their max speed */
static bool VehicleMaxSpeedSorter(const Vehicle * const &a, const Vehicle * const &b)
{
	int r = a->vcache.cached_max_speed - b->vcache.cached_max_speed;
	return (r != 0) ? r < 0 : VehicleNumberSorter(a, b);
}

/** Sort vehicles by model */
static bool VehicleModelSorter(const Vehicle * const &a, const Vehicle * const &b)
{
	int r = a->engine_type - b->engine_type;
	return (r != 0) ? r < 0 : VehicleNumberSorter(a, b);
}

/** Sort vehicles by their value */
static bool VehicleValueSorter(const Vehicle * const &a, const Vehicle * const &b)
{
	const Vehicle *u;
	Money diff = 0;

	for (u = a; u != nullptr; u = u->Next()) diff += u->value;
	for (u = b; u != nullptr; u = u->Next()) diff -= u->value;

	int r = ClampToI32(diff);
	return (r != 0) ? r < 0 : VehicleNumberSorter(a, b);
}

/** Sort vehicles by their length */
static bool VehicleLengthSorter(const Vehicle * const &a, const Vehicle * const &b)
{
	int r = a->GetGroundVehicleCache()->cached_total_length - b->GetGroundVehicleCache()->cached_total_length;
	return (r != 0) ? r < 0 : VehicleNumberSorter(a, b);
}

/** Sort vehicles by the time they can still live */
static bool VehicleTimeToLiveSorter(const Vehicle * const &a, const Vehicle * const &b)
{
	int r = ClampToI32((a->max_age - a->age) - (b->max_age - b->age));
	return (r != 0) ? r < 0 : VehicleNumberSorter(a, b);
}

/** Sort vehicles by the timetable delay */
static bool VehicleTimetableDelaySorter(const Vehicle * const &a, const Vehicle * const &b)
{
	int r = a->lateness_counter - b->lateness_counter;
	return (r != 0) ? r < 0 : VehicleNumberSorter(a, b);
}

/** Sort vehicles by the average order occupancy */
static bool VehicleAverageOrderOccupancySorter(const Vehicle * const &a, const Vehicle * const &b)
{
	int r = a->GetOrderOccupancyAverage() - b->GetOrderOccupancyAverage();
	return (r != 0) ? r < 0 : VehicleNumberSorter(a, b);
}

/** Sort vehicles by the max speed (fully loaded) */
static bool VehicleMaxSpeedLoadedSorter(const Vehicle * const &a, const Vehicle * const &b)
{
	auto get_max_speed_loaded = [](const Train * const v) -> int {
		auto res = _vehicle_max_speed_loaded.insert({ v->index, 0 });
		if (!res.second) {
			/* This vehicle's speed was already in _vehicle_max_speed_loaded */
			return res.first->second;
		}
		int loaded_weight = 0;
		for (const Train *u = v; u != nullptr; u = u->Next()) {
			loaded_weight += u->GetWeightWithoutCargo() + u->GetCargoWeight(u->cargo_cap);
		}

		int loaded_max_speed = GetTrainEstimatedMaxAchievableSpeed(v, loaded_weight, v->GetDisplayMaxSpeed());
		res.first->second = loaded_max_speed;
		return loaded_max_speed;
	};

	int r = get_max_speed_loaded(Train::From(a)) - get_max_speed_loaded(Train::From(b));
	return (r != 0) ? r < 0 : VehicleNumberSorter(a, b);
}

void InitializeGUI()
{
	MemSetT(&_grouping, 0);
	MemSetT(&_sorting, 0);
}

/**
 * Assign a vehicle window a new vehicle
 * @param window_class WindowClass to search for
 * @param from_index the old vehicle ID
 * @param to_index the new vehicle ID
 */
static inline void ChangeVehicleWindow(WindowClass window_class, VehicleID from_index, VehicleID to_index)
{
	Window *w = FindWindowById(window_class, from_index);
	if (w != nullptr) {
		/* Update window_number */
		w->window_number = to_index;
		if (w->viewport != nullptr) w->viewport->follow_vehicle = to_index;

		/* Update vehicle drag data */
		if (_thd.window_class == window_class && _thd.window_number == (WindowNumber)from_index) {
			_thd.window_number = to_index;
		}

		/* Notify the window. */
		w->InvalidateData(VIWD_AUTOREPLACE, false);
	}
}

/**
 * Report a change in vehicle IDs (due to autoreplace) to affected vehicle windows.
 * @param from_index the old vehicle ID
 * @param to_index the new vehicle ID
 */
void ChangeVehicleViewWindow(VehicleID from_index, VehicleID to_index)
{
	ChangeVehicleWindow(WC_VEHICLE_VIEW,      from_index, to_index);
	ChangeVehicleWindow(WC_VEHICLE_ORDERS,    from_index, to_index);
	ChangeVehicleWindow(WC_VEHICLE_REFIT,     from_index, to_index);
	ChangeVehicleWindow(WC_VEHICLE_DETAILS,   from_index, to_index);
	ChangeVehicleWindow(WC_VEHICLE_TIMETABLE, from_index, to_index);
}

static const NWidgetPart _nested_vehicle_list[] = {
	NWidget(NWID_HORIZONTAL),
		NWidget(WWT_CLOSEBOX, COLOUR_GREY),
		NWidget(NWID_SELECTION, INVALID_COLOUR, WID_VL_CAPTION_SELECTION),
			NWidget(WWT_CAPTION, COLOUR_GREY, WID_VL_CAPTION),
			NWidget(NWID_HORIZONTAL),
				NWidget(WWT_CAPTION, COLOUR_GREY, WID_VL_CAPTION_SHARED_ORDERS),
				NWidget(WWT_PUSHTXTBTN, COLOUR_GREY, WID_VL_ORDER_VIEW), SetMinimalSize(61, 14), SetDataTip(STR_GOTO_ORDER_VIEW, STR_GOTO_ORDER_VIEW_TOOLTIP),
			EndContainer(),
		EndContainer(),
		NWidget(WWT_SHADEBOX, COLOUR_GREY),
		NWidget(WWT_DEFSIZEBOX, COLOUR_GREY),
		NWidget(WWT_STICKYBOX, COLOUR_GREY),
	EndContainer(),

	NWidget(NWID_HORIZONTAL),
		NWidget(WWT_TEXTBTN, COLOUR_GREY, WID_VL_GROUP_ORDER), SetMinimalSize(81, 12), SetFill(0, 1), SetDataTip(STR_STATION_VIEW_GROUP, STR_TOOLTIP_GROUP_ORDER),
		NWidget(WWT_DROPDOWN, COLOUR_GREY, WID_VL_GROUP_BY_PULLDOWN), SetMinimalSize(167, 12), SetFill(0, 1), SetDataTip(0x0, STR_TOOLTIP_GROUP_ORDER),
		NWidget(WWT_PANEL, COLOUR_GREY), SetMinimalSize(12, 12), SetFill(1, 1), SetResize(1, 0), EndContainer(),
	EndContainer(),

	NWidget(NWID_HORIZONTAL),
		NWidget(WWT_PUSHTXTBTN, COLOUR_GREY, WID_VL_SORT_ORDER), SetMinimalSize(81, 12), SetFill(0, 1), SetDataTip(STR_BUTTON_SORT_BY, STR_TOOLTIP_SORT_ORDER),
		NWidget(WWT_DROPDOWN, COLOUR_GREY, WID_VL_SORT_BY_PULLDOWN), SetMinimalSize(167, 12), SetFill(0, 1), SetDataTip(0x0, STR_TOOLTIP_SORT_CRITERIA),
		NWidget(NWID_SELECTION, INVALID_COLOUR, WID_VL_FILTER_BY_CARGO_SEL),
			NWidget(WWT_DROPDOWN, COLOUR_GREY, WID_VL_FILTER_BY_CARGO), SetMinimalSize(167, 12), SetFill(0, 1), SetDataTip(STR_JUST_STRING, STR_TOOLTIP_FILTER_CRITERIA),
		EndContainer(),
		NWidget(WWT_PANEL, COLOUR_GREY), SetMinimalSize(12, 12), SetFill(1, 1), SetResize(1, 0), EndContainer(),
	EndContainer(),

	NWidget(NWID_HORIZONTAL),
		NWidget(WWT_MATRIX, COLOUR_GREY, WID_VL_LIST), SetMinimalSize(248, 0), SetFill(1, 0), SetResize(1, 1), SetMatrixDataTip(1, 0, STR_NULL), SetScrollbar(WID_VL_SCROLLBAR),
		NWidget(NWID_VSCROLLBAR, COLOUR_GREY, WID_VL_SCROLLBAR),
	EndContainer(),

	NWidget(NWID_HORIZONTAL),
		NWidget(NWID_SELECTION, INVALID_COLOUR, WID_VL_HIDE_BUTTONS),
			NWidget(NWID_HORIZONTAL),
				NWidget(WWT_PUSHTXTBTN, COLOUR_GREY, WID_VL_AVAILABLE_VEHICLES), SetMinimalSize(106, 12), SetFill(0, 1),
								SetDataTip(STR_BLACK_STRING, STR_VEHICLE_LIST_AVAILABLE_ENGINES_TOOLTIP),
				NWidget(WWT_PANEL, COLOUR_GREY), SetMinimalSize(0, 12), SetResize(1, 0), SetFill(1, 1), EndContainer(),
				NWidget(WWT_DROPDOWN, COLOUR_GREY, WID_VL_MANAGE_VEHICLES_DROPDOWN), SetMinimalSize(118, 12), SetFill(0, 1),
								SetDataTip(STR_VEHICLE_LIST_MANAGE_LIST, STR_VEHICLE_LIST_MANAGE_LIST_TOOLTIP),
				NWidget(WWT_PUSHIMGBTN, COLOUR_GREY, WID_VL_STOP_ALL), SetMinimalSize(12, 12), SetFill(0, 1),
								SetDataTip(SPR_FLAG_VEH_STOPPED, STR_VEHICLE_LIST_MASS_STOP_LIST_TOOLTIP),
				NWidget(WWT_PUSHIMGBTN, COLOUR_GREY, WID_VL_START_ALL), SetMinimalSize(12, 12), SetFill(0, 1),
								SetDataTip(SPR_FLAG_VEH_RUNNING, STR_VEHICLE_LIST_MASS_START_LIST_TOOLTIP),
			EndContainer(),
			/* Widget to be shown for other companies hiding the previous 5 widgets. */
			NWidget(WWT_PANEL, COLOUR_GREY), SetFill(1, 1), SetResize(1, 0), EndContainer(),
		EndContainer(),
		NWidget(WWT_RESIZEBOX, COLOUR_GREY),
	EndContainer(),
};

static void DrawSmallOrderList(const Vehicle *v, int left, int right, int y, uint order_arrow_width, VehicleOrderID start)
{
	const Order *order = v->GetOrder(start);
	if (order == nullptr) return;

	bool rtl = _current_text_dir == TD_RTL;
	int l_offset = rtl ? 0 : order_arrow_width;
	int r_offset = rtl ? order_arrow_width : 0;
	int i = 0;
	VehicleOrderID oid = start;

	do {
		if (oid == v->cur_real_order_index) DrawString(left, right, y, STR_TINY_RIGHT_ARROW, TC_BLACK);

		if (order->IsType(OT_GOTO_STATION)) {
			SetDParam(0, order->GetDestination());
			DrawString(left + l_offset, right - r_offset, y, STR_TINY_BLACK_STATION);

			y += FONT_HEIGHT_SMALL;
			if (++i == 4) break;
		}

		oid++;
		order = order->next;
		if (order == nullptr) {
			order = v->orders->GetFirstOrder();
			oid = 0;
		}
	} while (oid != start);
}

/** Draw small order list in the vehicle GUI, but without the little black arrow.  This is used for shared order groups. */
static void DrawSmallOrderList(const Order *order, int left, int right, int y, uint order_arrow_width)
{
	bool rtl = _current_text_dir == TD_RTL;
	int l_offset = rtl ? 0 : order_arrow_width;
	int r_offset = rtl ? order_arrow_width : 0;
	int i = 0;
	while (order != nullptr) {
		if (order->IsType(OT_GOTO_STATION)) {
			SetDParam(0, order->GetDestination());
			DrawString(left + l_offset, right - r_offset, y, STR_TINY_BLACK_STATION);

			y += FONT_HEIGHT_SMALL;
			if (++i == 4) break;
		}
		order = order->next;
	}
}

/**
 * Draws an image of a vehicle chain
 * @param v         Front vehicle
 * @param r         Rect to draw at
 * @param selection Selected vehicle to draw a frame around
 * @param skip      Number of pixels to skip at the front (for scrolling)
 */
void DrawVehicleImage(const Vehicle *v, const Rect &r, VehicleID selection, EngineImageType image_type, int skip)
{
	switch (v->type) {
		case VEH_TRAIN:    DrawTrainImage(Train::From(v), r, selection, image_type, skip); break;
		case VEH_ROAD:     DrawRoadVehImage(v, r, selection, image_type, skip);  break;
		case VEH_SHIP:     DrawShipImage(v, r, selection, image_type);     break;
		case VEH_AIRCRAFT: DrawAircraftImage(v, r, selection, image_type); break;
		default: NOT_REACHED();
	}
}

/**
 * Get the height of a vehicle in the vehicle list GUIs.
 * @param type    the vehicle type to look at
 * @param divisor the resulting height must be dividable by this
 * @return the height
 */
uint GetVehicleListHeight(VehicleType type, uint divisor)
{
	/* Name + vehicle + profit */
	uint base = ScaleGUITrad(GetVehicleHeight(type)) + 2 * FONT_HEIGHT_SMALL + WidgetDimensions::scaled.matrix.Vertical();
	/* Drawing of the 4 small orders + profit*/
	if (type >= VEH_SHIP) base = std::max(base, 5U * FONT_HEIGHT_SMALL + WidgetDimensions::scaled.matrix.Vertical());

	if (divisor == 1) return base;

	/* Make sure the height is dividable by divisor */
	uint rem = base % divisor;
	return base + (rem == 0 ? 0 : divisor - rem);
}

/**
 * Draw all the vehicle list items.
 * @param selected_vehicle The vehicle that is to be highlighted.
 * @param line_height      Height of a single item line.
 * @param r                Rectangle with edge positions of the matrix widget.
 */
void BaseVehicleListWindow::DrawVehicleListItems(VehicleID selected_vehicle, int line_height, const Rect &r) const
{
	Rect ir = r.WithHeight(line_height).Shrink(WidgetDimensions::scaled.matrix, RectPadding::zero);
	bool rtl = _current_text_dir == TD_RTL;

	Dimension profit = GetSpriteSize(SPR_PROFIT_LOT);
	int text_offset = std::max<int>(profit.width, GetDigitWidth() * this->unitnumber_digits) + WidgetDimensions::scaled.hsep_normal;
	Rect tr = ir.Indent(text_offset, rtl);

	bool show_orderlist = this->vli.vtype >= VEH_SHIP;
	Rect olr = ir.Indent(std::max(ScaleGUITrad(100) + text_offset, ir.Width() / 2), rtl);

	int image_left  = (rtl && show_orderlist) ? olr.right : tr.left;
	int image_right = (!rtl && show_orderlist) ? olr.left : tr.right;

	int vehicle_button_x = rtl ? ir.right - profit.width : ir.left;

	uint max = static_cast<uint>(std::min<size_t>(this->vscroll->GetPosition() + this->vscroll->GetCapacity(), this->vehgroups.size()));
	for (uint i = this->vscroll->GetPosition(); i < max; ++i) {
		const GUIVehicleGroup &vehgroup = this->vehgroups[i];
		if (this->grouping == GB_NONE) {
			const Vehicle *v = vehgroup.GetSingleVehicle();

			SetDParam(0, STR_VEHICLE_LIST_PROFIT_THIS_YEAR_LAST_YEAR);
			SetDParam(1, v->GetDisplayProfitThisYear());
			SetDParam(2, v->GetDisplayProfitLastYear());

			StringID str;
			switch (this->vehgroups.SortType()) {
				case VST_AGE: {
					str = (v->age + DAYS_IN_YEAR < v->max_age) ? STR_VEHICLE_LIST_AGE : STR_VEHICLE_LIST_AGE_RED;
					SetDParam(3, v->age / DAYS_IN_LEAP_YEAR);
					SetDParam(4, v->max_age / DAYS_IN_LEAP_YEAR);
					break;
				}

				case VST_CARGO: {
					CargoTypes cargoes = 0;
					for (const Vehicle *u = v; u != nullptr; u = u->Next()) {
						if (u->cargo_cap > 0) SetBit(cargoes, u->cargo_type);
					}
					str = STR_VEHICLE_LIST_CARGO;
					SetDParam(3, cargoes);
					break;
				}

				case VST_RELIABILITY: {
					str = ToPercent16(v->reliability) >= 50 ? STR_VEHICLE_LIST_RELIABILITY : STR_VEHICLE_LIST_RELIABILITY_RED;
					SetDParam(3, ToPercent16(v->reliability));
					break;
				}

				case VST_MAX_SPEED: {
					str = STR_VEHICLE_LIST_MAX_SPEED;
					SetDParam(3, v->GetDisplayMaxSpeed());
					break;
				}

				case VST_MODEL: {
					str = STR_VEHICLE_LIST_ENGINE_BUILT;
					SetDParam(3, v->engine_type);
					SetDParam(4, v->build_year);
					break;
				}

				case VST_VALUE: {
					Money total_value = 0;
					for (const Vehicle *u = v; u != nullptr; u = u->GetNextVehicle()) {
						total_value += u->value;
					}
					str = STR_VEHICLE_LIST_VALUE;
					SetDParam(3, total_value);
					break;
				}

<<<<<<< HEAD
				case VST_LENGTH: {
					const GroundVehicleCache* gcache = v->GetGroundVehicleCache();
					assert(gcache != nullptr);
					str = STR_VEHICLE_LIST_LENGTH;
					SetDParam(3, CeilDiv(gcache->cached_total_length * 10, TILE_SIZE));
					SetDParam(4, 1);
					break;
				}

				case VST_TIME_TO_LIVE: {
					auto years_remaining = (v->max_age / DAYS_IN_LEAP_YEAR) - (v->age / DAYS_IN_LEAP_YEAR);
					str = (years_remaining > 1) ? STR_VEHICLE_LIST_TIME_TO_LIVE : ((years_remaining < 0) ? STR_VEHICLE_LIST_TIME_TO_LIVE_OVERDUE : STR_VEHICLE_LIST_TIME_TO_LIVE_RED);
					SetDParam(3, std::abs(years_remaining));
					break;
				}

				case VST_TIMETABLE_DELAY: {
					if (v->lateness_counter == 0 || (!_settings_client.gui.timetable_in_ticks && v->lateness_counter / DATE_UNIT_SIZE == 0)) {
						str = STR_VEHICLE_LIST_TIMETABLE_DELAY_ON_TIME;
					} else {
						str = v->lateness_counter > 0 ? STR_VEHICLE_LIST_TIMETABLE_DELAY_LATE : STR_VEHICLE_LIST_TIMETABLE_DELAY_EARLY;
						SetTimetableParams(3, std::abs(v->lateness_counter));
					}
					break;
				}

				case VST_PROFIT_LIFETIME: {
					str = STR_VEHICLE_LIST_PROFIT_THIS_YEAR_LAST_YEAR_LIFETIME;
					SetDParam(3, v->GetDisplayProfitLifetime());
					break;
				}

				case VST_AVERAGE_ORDER_OCCUPANCY: {
					uint8 occupancy_average = v->GetOrderOccupancyAverage();
					if (occupancy_average >= 16) {
						str = STR_VEHICLE_LIST_ORDER_OCCUPANCY_AVERAGE;
						SetDParam(3, occupancy_average - 16);
					} else {
						str = STR_JUST_STRING2;
					}
					break;
				}

				default: {
					str = STR_JUST_STRING2;
					break;
				}
			}

			DrawVehicleImage(v, image_left, image_right, CenterBounds(ir.top, ir.bottom, image_height), selected_vehicle, EIT_IN_LIST, 0);
			DrawString(tr.left, tr.right, ir.top + line_height - FONT_HEIGHT_SMALL - WD_FRAMERECT_BOTTOM - 1, str);

			/* company colour stripe along vehicle description row */
			if (_settings_client.gui.show_vehicle_list_company_colour && v->owner != this->vli.company) {
				byte ccolour = 0;
				Company *c = Company::Get(v->owner);
				if (c != nullptr) {
					ccolour = _colour_gradient[c->colour][6];
				}
				GfxFillRect((tr.right - 1) - (FONT_HEIGHT_SMALL - 2), ir.top + 1, tr.right - 1, (ir.top + 1) + (FONT_HEIGHT_SMALL - 2), ccolour, FILLRECT_OPAQUE);
			}
		} else {
			SetDParam(0, vehgroup.GetDisplayProfitThisYear());
			SetDParam(1, vehgroup.GetDisplayProfitLastYear());
			DrawString(tr.left, tr.right, ir.bottom - FONT_HEIGHT_SMALL - WD_FRAMERECT_BOTTOM, STR_VEHICLE_LIST_PROFIT_THIS_YEAR_LAST_YEAR);
		}
=======
		SetDParam(0, vehgroup.GetDisplayProfitThisYear());
		SetDParam(1, vehgroup.GetDisplayProfitLastYear());
		DrawString(tr.left, tr.right, ir.bottom - FONT_HEIGHT_SMALL - WidgetDimensions::scaled.framerect.bottom, STR_VEHICLE_LIST_PROFIT_THIS_YEAR_LAST_YEAR);
>>>>>>> 1c82200e

		DrawVehicleProfitButton(vehgroup.GetOldestVehicleAge(), vehgroup.GetDisplayProfitLastYear(), vehgroup.NumVehicles(), vehicle_button_x, ir.top + FONT_HEIGHT_NORMAL + WidgetDimensions::scaled.vsep_normal);

		switch (this->grouping) {
			case GB_NONE: {
				const Vehicle *v = vehgroup.GetSingleVehicle();

				if (HasBit(v->vehicle_flags, VF_PATHFINDER_LOST)) {
					DrawSprite(SPR_WARNING_SIGN, PAL_NONE, vehicle_button_x, ir.top + FONT_HEIGHT_NORMAL + WidgetDimensions::scaled.vsep_normal + profit.height);
				}

				DrawVehicleImage(v, {image_left, ir.top, image_right, ir.bottom}, selected_vehicle, EIT_IN_LIST, 0);

				if (_settings_client.gui.show_cargo_in_vehicle_lists) {
					/* Get the cargoes the vehicle can carry */
					CargoTypes vehicle_cargoes = 0;

					for (auto u = v; u != nullptr; u = u->Next()) {
						if (u->cargo_cap == 0) continue;

						SetBit(vehicle_cargoes, u->cargo_type);
					}

					if (!v->name.empty()) {
						/* The vehicle got a name so we will print it and the cargoes */
						SetDParam(0, STR_TINY_BLACK_VEHICLE);
						SetDParam(1, v->index);
						SetDParam(2, STR_VEHICLE_LIST_CARGO);
						SetDParam(3, vehicle_cargoes);
						DrawString(tr.left, tr.right, ir.top, STR_VEHICLE_LIST_NAME_AND_CARGO);
					} else if (v->group_id != DEFAULT_GROUP) {
						/* The vehicle has no name, but is member of a group, so print group name and the cargoes */
						SetDParam(0, STR_TINY_GROUP);
						SetDParam(1, v->group_id);
						SetDParam(2, STR_VEHICLE_LIST_CARGO);
						SetDParam(3, vehicle_cargoes);
						DrawString(tr.left, tr.right, ir.top, STR_VEHICLE_LIST_NAME_AND_CARGO);
					} else {
						/* The vehicle has no name, and is not a member of a group, so just print the cargoes */
						SetDParam(0, vehicle_cargoes);
						DrawString(tr.left, tr.right, ir.top, STR_VEHICLE_LIST_CARGO);
					}
				} else if (!v->name.empty()) {
					/* The vehicle got a name so we will print it */
					SetDParam(0, v->index);
					DrawString(tr.left, tr.right, ir.top, STR_TINY_BLACK_VEHICLE);
				} else if (v->group_id != DEFAULT_GROUP) {
					/* The vehicle has no name, but is member of a group, so print group name */
					SetDParam(0, v->group_id | GROUP_NAME_HIERARCHY);
					DrawString(tr.left, tr.right, ir.top, STR_TINY_GROUP, TC_BLACK);
				}

				if (show_orderlist) DrawSmallOrderList(v, olr.left, olr.right, ir.top, this->order_arrow_width, v->cur_real_order_index);

				StringID str;
				if (v->IsChainInDepot()) {
					str = STR_BLUE_COMMA;
				} else {
					str = (v->age > v->max_age - DAYS_IN_LEAP_YEAR) ? STR_RED_COMMA : STR_BLACK_COMMA;
				}

				SetDParam(0, v->unitnumber);
				DrawString(ir.left, ir.right, ir.top + WidgetDimensions::scaled.framerect.top, str);
				break;
			}

			case GB_SHARED_ORDERS:
				assert(vehgroup.NumVehicles() > 0);

				for (int i = 0; i < static_cast<int>(vehgroup.NumVehicles()); ++i) {
					if (image_left + WidgetDimensions::scaled.hsep_wide * i >= image_right) break; // Break if there is no more space to draw any more vehicles anyway.
					DrawVehicleImage(vehgroup.vehicles_begin[i], {image_left + WidgetDimensions::scaled.hsep_wide * i, ir.top, image_right, ir.bottom}, selected_vehicle, EIT_IN_LIST, 0);
				}

				if (vehgroup.vehicles_begin[0]->group_id != DEFAULT_GROUP) {
					/* If all vehicles are in the same group, print group name */
					GroupID gid = vehgroup.vehicles_begin[0]->group_id;
					bool show_group = true;
					for (int i = 1; i < static_cast<int>(vehgroup.NumVehicles()); ++i) {
						if (vehgroup.vehicles_begin[i]->group_id != gid) {
							show_group = false;
							break;
						}
					}
					if (show_group) {
						SetDParam(0, gid | GROUP_NAME_HIERARCHY);
						DrawString(tr.left, tr.right, ir.top, STR_TINY_GROUP, TC_BLACK);
					}
				}

				if (show_orderlist) DrawSmallOrderList((vehgroup.vehicles_begin[0])->GetFirstOrder(), olr.left, olr.right, ir.top, this->order_arrow_width);

				SetDParam(0, vehgroup.NumVehicles());
				DrawString(ir.left, ir.right, ir.top + WidgetDimensions::scaled.framerect.top, STR_BLACK_COMMA);
				break;

			default:
				NOT_REACHED();
		}

		ir = ir.Translate(0, line_height);
	}
}

void BaseVehicleListWindow::UpdateSortingInterval()
{
	uint16 resort_interval = DAY_TICKS * 10;
	if (this->grouping == GB_NONE && this->vehgroups.SortType() == VST_TIMETABLE_DELAY) resort_interval = DAY_TICKS;
	this->vehgroups.SetResortInterval(resort_interval);
}

void BaseVehicleListWindow::UpdateSortingFromGrouping()
{
	/* Set up sorting. Make the window-specific _sorting variable
	 * point to the correct global _sorting struct so we are freed
	 * from having conditionals during window operation */
	switch (this->vli.vtype) {
		case VEH_TRAIN:    this->sorting = &_sorting[this->grouping].train; break;
		case VEH_ROAD:     this->sorting = &_sorting[this->grouping].roadveh; break;
		case VEH_SHIP:     this->sorting = &_sorting[this->grouping].ship; break;
		case VEH_AIRCRAFT: this->sorting = &_sorting[this->grouping].aircraft; break;
		default: NOT_REACHED();
	}
	this->vehgroups.SetSortFuncs(this->GetVehicleSorterFuncs());
	this->vehgroups.SetListing(*this->sorting);
	this->vehgroups.ForceRebuild();
	this->vehgroups.NeedResort();
	this->UpdateSortingInterval();
}

void BaseVehicleListWindow::UpdateVehicleGroupBy(GroupBy group_by)
{
	if (this->grouping != group_by) {
		/* Save the old sorting option, so that if we change the grouping option back later on,
		 * UpdateSortingFromGrouping() will automatically restore the saved sorting option. */
		*this->sorting = this->vehgroups.GetListing();

		this->grouping = group_by;
		_grouping[this->vli.type][this->vli.vtype] = group_by;
		this->UpdateSortingFromGrouping();
	}
}

uint BaseVehicleListWindow::GetSorterDisableMask(VehicleType type) const
{
	uint mask = 0;
	if (this->grouping == GB_NONE) {
		if (type != VEH_TRAIN && type != VEH_ROAD) mask |= (1 << VST_LENGTH);
		if (type != VEH_TRAIN || _settings_game.vehicle.train_acceleration_model == AM_ORIGINAL) mask |= (1 << VST_MAX_SPEED_LOADED);
	}
	return mask;
}

/**
 * Window for the (old) vehicle listing.
 *
 * bitmask for w->window_number
 * 0-7 CompanyID (owner)
 * 8-10 window type (use flags in vehicle_gui.h)
 * 11-15 vehicle type (using VEH_, but can be compressed to fewer bytes if needed)
 * 16-31 StationID or OrderID depending on window type (bit 8-10)
 */
struct VehicleListWindow : public BaseVehicleListWindow {
private:
	/** Enumeration of planes of the button row at the bottom. */
	enum ButtonPlanes {
		BP_SHOW_BUTTONS, ///< Show the buttons.
		BP_HIDE_BUTTONS, ///< Show the empty panel.
	};

	StringID GetChangeOrderStringID() const
	{
		if (VehicleListIdentifier::UnPack(this->window_number).type == VL_STATION_LIST) {
			return (BaseStation::Get(this->vli.index)->facilities & FACIL_WAYPOINT) ? STR_VEHICLE_LIST_CHANGE_ORDER_WAYPOINT : STR_VEHICLE_LIST_CHANGE_ORDER_STATION;
		} else if (VehicleListIdentifier::UnPack(this->window_number).type == VL_DEPOT_LIST) {
			return STR_VEHICLE_LIST_CHANGE_ORDER_TRAIN_DEPOT + this->vli.vtype;
		} else {
			return 0;
		}
	}

	/** Enumeration of planes of the title row at the top. */
	enum CaptionPlanes {
		BP_NORMAL,        ///< Show shared orders caption and buttons.
		BP_SHARED_ORDERS, ///< Show the normal caption.
	};

	void RefreshRouteOverlay() const
	{
		if (this->vli.type == VL_SHARED_ORDERS) {
			const Vehicle *v = Vehicle::GetIfValid(this->vli.index);
			MarkAllRoutePathsDirty(v);
			MarkAllRouteStepsDirty(v);
		}
	}

public:
	VehicleListWindow(WindowDesc *desc, WindowNumber window_number) : BaseVehicleListWindow(desc, window_number)
	{
		this->CreateNestedTree();

		this->CheckCargoFilterEnableState(WID_VL_FILTER_BY_CARGO_SEL, false, this->vli.type != VL_SHARED_ORDERS && this->vli.type != VL_SINGLE_VEH);

		this->vscroll = this->GetScrollbar(WID_VL_SCROLLBAR);

		this->BuildVehicleList();
		this->SortVehicleList();

		/* Set up the window widgets */
		this->GetWidget<NWidgetCore>(WID_VL_LIST)->tool_tip = STR_VEHICLE_LIST_TRAIN_LIST_TOOLTIP + this->vli.vtype;

		NWidgetStacked *nwi = this->GetWidget<NWidgetStacked>(WID_VL_CAPTION_SELECTION);
		if (this->vli.type == VL_SHARED_ORDERS) {
			this->GetWidget<NWidgetCore>(WID_VL_CAPTION_SHARED_ORDERS)->widget_data = STR_VEHICLE_LIST_SHARED_ORDERS_LIST_CAPTION;
			/* If we are in the shared orders window, then disable the group-by dropdown menu.
			 * Remove this when the group-by dropdown menu has another option apart from grouping by shared orders. */
			this->SetWidgetDisabledState(WID_VL_GROUP_ORDER, true);
			this->SetWidgetDisabledState(WID_VL_GROUP_BY_PULLDOWN, true);
			nwi->SetDisplayedPlane(BP_SHARED_ORDERS);
		} else {
			this->GetWidget<NWidgetCore>(WID_VL_CAPTION)->widget_data = STR_VEHICLE_LIST_TRAIN_CAPTION + this->vli.vtype;
			nwi->SetDisplayedPlane(BP_NORMAL);
		}

		this->FinishInitNested(window_number);
		if (this->vli.company != OWNER_NONE) this->owner = this->vli.company;
	}

	~VehicleListWindow()
	{
		*this->sorting = this->vehgroups.GetListing();
		this->RefreshRouteOverlay();
	}

	virtual void OnFocus(Window *previously_focused_window) override
	{
		this->RefreshRouteOverlay();
	}

	virtual void OnFocusLost(Window *newly_focused_window) override
	{
		this->RefreshRouteOverlay();
	}

	void UpdateWidgetSize(int widget, Dimension *size, const Dimension &padding, Dimension *fill, Dimension *resize) override
	{
		switch (widget) {
			case WID_VL_LIST:
				resize->height = GetVehicleListHeight(this->vli.vtype, 1);

				switch (this->vli.vtype) {
					case VEH_TRAIN:
					case VEH_ROAD:
						size->height = 6 * resize->height;
						break;
					case VEH_SHIP:
					case VEH_AIRCRAFT:
						size->height = 4 * resize->height;
						break;
					default: NOT_REACHED();
				}
				break;

			case WID_VL_SORT_ORDER: {
				Dimension d = GetStringBoundingBox(this->GetWidget<NWidgetCore>(widget)->widget_data);
				d.width += padding.width + Window::SortButtonWidth() * 2; // Doubled since the string is centred and it also looks better.
				d.height += padding.height;
				*size = maxdim(*size, d);
				break;
			}

			case WID_VL_MANAGE_VEHICLES_DROPDOWN: {
				Dimension d = this->GetActionDropdownSize(this->vli.type == VL_STANDARD, false,
						this->vli.vtype == VEH_TRAIN, this->GetChangeOrderStringID());
				d.height += padding.height;
				d.width  += padding.width;
				*size = maxdim(*size, d);
				break;
			}
		}
	}

	void SetStringParameters(int widget) const override
	{
		switch (widget) {
			case WID_VL_AVAILABLE_VEHICLES:
				SetDParam(0, STR_VEHICLE_LIST_AVAILABLE_TRAINS + this->vli.vtype);
				break;

			case WID_VL_FILTER_BY_CARGO:
				SetDParam(0, this->cargo_filter_texts[this->cargo_filter_criteria]);
				break;

			case WID_VL_CAPTION:
			case WID_VL_CAPTION_SHARED_ORDERS: {
				switch (this->vli.type) {
					case VL_SHARED_ORDERS: // Shared Orders
						if (this->vehicles.size() == 0) {
							/* We can't open this window without vehicles using this order
							 * and we should close the window when deleting the order. */
							NOT_REACHED();
						}
						SetDParam(0, this->vehicles.size());
						break;

					case VL_STANDARD: // Company Name
						SetDParam(0, STR_COMPANY_NAME);
						SetDParam(1, this->vli.index);
						SetDParam(3, this->vehicles.size());
						break;

					case VL_STATION_LIST: // Station/Waypoint Name
						SetDParam(0, Station::IsExpected(BaseStation::Get(this->vli.index)) ? STR_STATION_NAME : STR_WAYPOINT_NAME);
						SetDParam(1, this->vli.index);
						SetDParam(3, this->vehicles.size());
						break;

					case VL_DEPOT_LIST:
						SetDParam(0, STR_DEPOT_CAPTION);
						SetDParam(1, this->vli.vtype);
						SetDParam(2, this->vli.index);
						SetDParam(3, this->vehicles.size());
						break;
					default: NOT_REACHED();
				}
				break;
			}
		}
	}

	void DrawWidget(const Rect &r, int widget) const override
	{
		switch (widget) {
			case WID_VL_SORT_ORDER:
				/* draw arrow pointing up/down for ascending/descending sorting */
				this->DrawSortButtonState(widget, this->vehgroups.IsDescSortOrder() ? SBS_DOWN : SBS_UP);
				break;

			case WID_VL_LIST:
				this->DrawVehicleListItems(INVALID_VEHICLE, this->resize.step_height, r);
				break;
		}
	}

	void OnPaint() override
	{
		this->BuildVehicleList();
		this->SortVehicleList();

		if (_local_company != this->own_company) this->CountOwnVehicles();

		if (!this->ShouldShowActionDropdownList() && this->IsWidgetLowered(WID_VL_MANAGE_VEHICLES_DROPDOWN)) {
			HideDropDownMenu(this);
		}

		/* Hide the widgets that we will not use in this window
		 * Some windows contains actions only fit for the owner */
		bool show_buttons = this->owner == _local_company || (_local_company != INVALID_COMPANY && _settings_game.economy.infrastructure_sharing[this->vli.vtype]);
		int plane_to_show = show_buttons ? BP_SHOW_BUTTONS : BP_HIDE_BUTTONS;
		NWidgetStacked *nwi = this->GetWidget<NWidgetStacked>(WID_VL_HIDE_BUTTONS);
		if (plane_to_show != nwi->shown_plane) {
			nwi->SetDisplayedPlane(plane_to_show);
			nwi->SetDirty(this);
		}
		if (show_buttons) {
			this->SetWidgetDisabledState(WID_VL_AVAILABLE_VEHICLES, this->owner != _local_company || this->vli.type != VL_STANDARD);
			this->SetWidgetDisabledState(WID_VL_MANAGE_VEHICLES_DROPDOWN, !this->ShouldShowActionDropdownList());
			this->SetWidgetsDisabledState(this->owner != _local_company || this->vehicles.size() == 0 || (this->vli.type == VL_STANDARD && _settings_client.gui.disable_top_veh_list_mass_actions),
				WID_VL_STOP_ALL,
				WID_VL_START_ALL,
				WIDGET_LIST_END);
		}

		/* Set text of group by dropdown widget. */
		this->GetWidget<NWidgetCore>(WID_VL_GROUP_BY_PULLDOWN)->widget_data = this->vehicle_group_by_names[this->grouping];

		/* Set text of sort by dropdown widget. */
		this->GetWidget<NWidgetCore>(WID_VL_SORT_BY_PULLDOWN)->widget_data = this->GetVehicleSorterNames()[this->vehgroups.SortType()];

		this->GetWidget<NWidgetCore>(WID_VL_FILTER_BY_CARGO)->widget_data = this->cargo_filter_texts[this->cargo_filter_criteria];

		this->DrawWidgets();
	}

	void OnClick(Point pt, int widget, int click_count) override
	{
		switch (widget) {
		    case WID_VL_ORDER_VIEW: // Open the shared orders window
				assert(this->vli.type == VL_SHARED_ORDERS);
				assert(!this->vehicles.empty());
				ShowOrdersWindow(this->vehicles[0]);
				break;

			case WID_VL_SORT_ORDER: // Flip sorting method ascending/descending
				this->vehgroups.ToggleSortOrder();
				this->vehgroups.ForceResort();
				this->SetDirty();
				break;

			case WID_VL_GROUP_BY_PULLDOWN: // Select sorting criteria dropdown menu
				ShowDropDownMenu(this, this->vehicle_group_by_names, this->grouping, WID_VL_GROUP_BY_PULLDOWN, 0, 0);
				return;

			case WID_VL_SORT_BY_PULLDOWN: // Select sorting criteria dropdown menu
				ShowDropDownMenu(this, this->GetVehicleSorterNames(), this->vehgroups.SortType(), WID_VL_SORT_BY_PULLDOWN, 0,
						this->GetSorterDisableMask(this->vli.vtype), 0, DDSF_LOST_FOCUS);
				return;

			case WID_VL_FILTER_BY_CARGO: // Cargo filter dropdown
				ShowDropDownMenu(this, this->cargo_filter_texts, this->cargo_filter_criteria, WID_VL_FILTER_BY_CARGO, 0, 0);
				break;

			case WID_VL_LIST: { // Matrix to show vehicles
				uint id_v = this->vscroll->GetScrolledRowFromWidget(pt.y, this, WID_VL_LIST);
				if (id_v >= this->vehgroups.size()) return; // click out of list bound

				const GUIVehicleGroup &vehgroup = this->vehgroups[id_v];
				switch (this->grouping) {
					case GB_NONE: {
						const Vehicle *v = vehgroup.GetSingleVehicle();
						if (!VehicleClicked(v)) {
							if (_ctrl_pressed) {
								ShowCompanyGroupForVehicle(v);
							} else {
								ShowVehicleViewWindow(v);
							}
						}
						break;
					}

					case GB_SHARED_ORDERS: {
						assert(vehgroup.NumVehicles() > 0);
						if (!VehicleClicked(vehgroup)) {
							const Vehicle *v = vehgroup.vehicles_begin[0];
							if (_ctrl_pressed) {
								ShowOrdersWindow(v);
							} else {
								if (vehgroup.NumVehicles() == 1) {
									ShowVehicleViewWindow(v);
								} else {
									ShowVehicleListWindow(v);
								}
							}
						}
						break;
					}

					default: NOT_REACHED();
				}

				break;
			}

			case WID_VL_AVAILABLE_VEHICLES:
				ShowBuildVehicleWindow(INVALID_TILE, this->vli.vtype);
				break;

			case WID_VL_MANAGE_VEHICLES_DROPDOWN: {
				VehicleListIdentifier vli = VehicleListIdentifier::UnPack(this->window_number);
				DropDownList list = this->BuildActionDropdownList(vli.type == VL_STANDARD, false,
						this->vli.vtype == VEH_TRAIN, this->GetChangeOrderStringID(), true, vli.type == VL_STANDARD);
				ShowDropDownList(this, std::move(list), -1, WID_VL_MANAGE_VEHICLES_DROPDOWN);
				break;
			}

			case WID_VL_STOP_ALL:
			case WID_VL_START_ALL:
				DoCommandP(0, (1 << 1) | (widget == WID_VL_START_ALL ? (1 << 0) : 0) | (this->GetCargoFilter() << 8), this->window_number, CMD_MASS_START_STOP);
				break;
		}
	}

	void OnDropdownSelect(int widget, int index) override
	{
		switch (widget) {
			case WID_VL_GROUP_BY_PULLDOWN:
				this->UpdateVehicleGroupBy(static_cast<GroupBy>(index));
				break;

			case WID_VL_SORT_BY_PULLDOWN:
				this->vehgroups.SetSortType(index);
				this->UpdateSortingInterval();
				break;

			case WID_VL_FILTER_BY_CARGO:
				this->SetCargoFilterIndex(index);
				break;

			case WID_VL_MANAGE_VEHICLES_DROPDOWN:
				switch (index) {
					case ADI_REPLACE: // Replace window
						ShowReplaceGroupVehicleWindow(ALL_GROUP, this->vli.vtype);
						break;
					case ADI_TEMPLATE_REPLACE:
						if (vli.vtype == VEH_TRAIN) {
							ShowTemplateReplaceWindow();
						}
						break;
					case ADI_SERVICE: // Send for servicing
					case ADI_DEPOT: // Send to Depots
						DoCommandP(0, DEPOT_MASS_SEND | (index == ADI_SERVICE ? DEPOT_SERVICE : (DepotCommand)0) | this->GetCargoFilter(), this->window_number, GetCmdSendToDepot(this->vli.vtype));
						break;
					case ADI_CANCEL_DEPOT:
						DoCommandP(0, DEPOT_MASS_SEND | DEPOT_CANCEL | this->GetCargoFilter(), this->window_number, GetCmdSendToDepot(this->vli.vtype));
						break;

					case ADI_DEPOT_SELL:
						DoCommandP(0, DEPOT_MASS_SEND | DEPOT_SELL | this->GetCargoFilter(), this->window_number, GetCmdSendToDepot(this->vli.vtype));
						break;

					case ADI_CHANGE_ORDER:
						SetObjectToPlaceWnd(ANIMCURSOR_PICKSTATION, PAL_NONE, HT_RECT, this);
						break;

					case ADI_CREATE_GROUP:
						ShowQueryString(STR_EMPTY, STR_GROUP_RENAME_CAPTION, MAX_LENGTH_GROUP_NAME_CHARS, this, CS_ALPHANUMERAL, QSF_ENABLE_DEFAULT | QSF_LEN_IN_CHARS);
						break;

					case ADI_TRACERESTRICT_SLOT_MGMT: {
						extern void ShowTraceRestrictSlotWindow(CompanyID company, VehicleType vehtype);
						ShowTraceRestrictSlotWindow(this->owner, this->vli.vtype);
						break;
					}

					case ADI_TRACERESTRICT_COUNTER_MGMT: {
						extern void ShowTraceRestrictCounterWindow(CompanyID company);
						ShowTraceRestrictCounterWindow(this->owner);
						break;
					}

					default: NOT_REACHED();
				}
				break;

			default: NOT_REACHED();
		}
		this->SetDirty();
	}

	void OnQueryTextFinished(char *str) override
	{
		DoCommandP(0, this->window_number, this->GetCargoFilter(), CMD_CREATE_GROUP_FROM_LIST | CMD_MSG(STR_ERROR_GROUP_CAN_T_CREATE), nullptr, str);
	}

	virtual void OnPlaceObject(Point pt, TileIndex tile) override
	{
		/* check depot first */
		if (IsDepotTile(tile) && GetDepotVehicleType(tile) == this->vli.vtype) {
			if (this->vli.type != VL_DEPOT_LIST) return;
			if (!IsInfraTileUsageAllowed(this->vli.vtype, this->vli.company, tile)) return;
			if (this->vli.vtype == VEH_ROAD && GetPresentRoadTramTypes(Depot::Get(this->vli.index)->xy) != GetPresentRoadTramTypes(tile)) return;

			DestinationID dest = (this->vli.vtype == VEH_AIRCRAFT) ? GetStationIndex(tile) : GetDepotIndex(tile);
			DoCommandP(0, this->vli.index | (this->vli.vtype << 16) | (OT_GOTO_DEPOT << 20) | (this->GetCargoFilter() << 24), dest, CMD_MASS_CHANGE_ORDER);
			ResetObjectToPlace();
			return;
		}

		/* check rail waypoint or buoy (no ownership) */
		if ((IsRailWaypointTile(tile) && this->vli.vtype == VEH_TRAIN && IsInfraTileUsageAllowed(VEH_TRAIN, this->vli.company, tile))
				|| (IsRoadWaypointTile(tile) && this->vli.vtype == VEH_ROAD && IsInfraTileUsageAllowed(VEH_ROAD, this->vli.company, tile))
				|| (IsBuoyTile(tile) && this->vli.vtype == VEH_SHIP)) {
			if (this->vli.type != VL_STATION_LIST) return;
			if (!(Station::Get(this->vli.index)->facilities & FACIL_WAYPOINT)) return;
			DoCommandP(0, this->vli.index | (this->vli.vtype << 16) | (OT_GOTO_WAYPOINT << 20) | (this->GetCargoFilter() << 24), GetStationIndex(tile), CMD_MASS_CHANGE_ORDER);
			ResetObjectToPlace();
			return;
		}

		if (IsTileType(tile, MP_STATION)) {
			if (this->vli.type != VL_STATION_LIST) return;
			if (BaseStation::Get(this->vli.index)->facilities & FACIL_WAYPOINT) return;

			StationID st_index = GetStationIndex(tile);
			const Station *st = Station::Get(st_index);

			if (!IsInfraUsageAllowed(this->vli.vtype, this->vli.company, st->owner)) return;

			if ((this->vli.vtype == VEH_SHIP && st->facilities & FACIL_DOCK) ||
					(this->vli.vtype == VEH_TRAIN && st->facilities & FACIL_TRAIN) ||
					(this->vli.vtype == VEH_AIRCRAFT && st->facilities & FACIL_AIRPORT) ||
					(this->vli.vtype == VEH_ROAD && st->facilities & (FACIL_BUS_STOP | FACIL_TRUCK_STOP))) {
				DoCommandP(0, this->vli.index | (this->vli.vtype << 16) | (OT_GOTO_STATION << 20) | (this->GetCargoFilter() << 24), GetStationIndex(tile), CMD_MASS_CHANGE_ORDER);
				ResetObjectToPlace();
				return;
			}
		}
	}

	void OnGameTick() override
	{
		if (this->vehgroups.NeedResort()) {
			StationID station = (this->vli.type == VL_STATION_LIST) ? this->vli.index : INVALID_STATION;

			DEBUG(misc, 3, "Periodic resort %d list company %d at station %d", this->vli.vtype, this->owner, station);
			this->SetDirty();
		}
	}

	void OnResize() override
	{
		this->vscroll->SetCapacityFromWidget(this, WID_VL_LIST);
	}

	/**
	 * Some data on this window has become invalid.
	 * @param data Information about the changed data.
	 * @param gui_scope Whether the call is done from GUI scope. You may not do everything when not in GUI scope. See #InvalidateWindowData() for details.
	 */
	void OnInvalidateData(int data = 0, bool gui_scope = true) override
	{
		if (!gui_scope && HasBit(data, 31) && this->vli.type == VL_SHARED_ORDERS) {
			/* Needs to be done in command-scope, so everything stays valid */
			this->vli.index = GB(data, 0, 20);
			this->window_number = this->vli.Pack();
			this->vehgroups.ForceRebuild();
			return;
		}

		if (data == 0) {
			/* This needs to be done in command-scope to enforce rebuilding before resorting invalid data */
			this->vehgroups.ForceRebuild();
			if (this->vli.type == VL_SHARED_ORDERS && !_settings_client.gui.enable_single_veh_shared_order_gui && this->vehicles.size() == 1) {
				delete this;
				return;
			}
		} else {
			this->vehgroups.ForceResort();
		}

		this->CheckCargoFilterEnableState(WID_VL_FILTER_BY_CARGO_SEL, true, this->vli.type != VL_SHARED_ORDERS && this->vli.type != VL_SINGLE_VEH);
	}
};

static WindowDesc _vehicle_list_other_desc(
	WDP_AUTO, "list_vehicles", 260, 246,
	WC_INVALID, WC_NONE,
	0,
	_nested_vehicle_list, lengthof(_nested_vehicle_list)
);

static WindowDesc _vehicle_list_train_desc(
	WDP_AUTO, "list_vehicles_train", 325, 246,
	WC_TRAINS_LIST, WC_NONE,
	0,
	_nested_vehicle_list, lengthof(_nested_vehicle_list)
);

static void ShowVehicleListWindowLocal(CompanyID company, VehicleListType vlt, VehicleType vehicle_type, uint32 unique_number)
{
	if (!Company::IsValidID(company) && company != OWNER_NONE) return;

	WindowNumber num = VehicleListIdentifier(vlt, vehicle_type, company, unique_number).Pack();
	if (vehicle_type == VEH_TRAIN) {
		AllocateWindowDescFront<VehicleListWindow>(&_vehicle_list_train_desc, num);
	} else {
		_vehicle_list_other_desc.cls = GetWindowClassForVehicleType(vehicle_type);
		AllocateWindowDescFront<VehicleListWindow>(&_vehicle_list_other_desc, num);
	}
}

void ShowVehicleListWindow(CompanyID company, VehicleType vehicle_type)
{
	/* If _settings_client.gui.advanced_vehicle_list > 1, display the Advanced list
	 * if _settings_client.gui.advanced_vehicle_list == 1, display Advanced list only for local company
	 * if _ctrl_pressed, do the opposite action (Advanced list x Normal list)
	 */

	if ((_settings_client.gui.advanced_vehicle_list > (uint)(company != _local_company)) != _ctrl_pressed) {
		ShowCompanyGroup(company, vehicle_type);
	} else {
		ShowVehicleListWindowLocal(company, VL_STANDARD, vehicle_type, company);
	}
}

void ShowVehicleListWindow(const Vehicle *v)
{
	ShowVehicleListWindowLocal(v->owner, VL_SHARED_ORDERS, v->type, v->FirstShared()->index);
}

void ShowVehicleListWindow(CompanyID company, VehicleType vehicle_type, StationID station)
{
	ShowVehicleListWindowLocal(company, VL_STATION_LIST, vehicle_type, station);
}

void ShowVehicleListWindow(CompanyID company, VehicleType vehicle_type, TileIndex depot_tile)
{
	uint16 depot_airport_index;

	if (vehicle_type == VEH_AIRCRAFT) {
		depot_airport_index = GetStationIndex(depot_tile);
	} else {
		depot_airport_index = GetDepotIndex(depot_tile);
	}
	ShowVehicleListWindowLocal(company, VL_DEPOT_LIST, vehicle_type, depot_airport_index);
}

void DirtyVehicleListWindowForVehicle(const Vehicle *v)
{
	WindowClass cls = static_cast<WindowClass>(WC_TRAINS_LIST + v->type);
	WindowClass cls2 = (v->type == VEH_TRAIN) ? WC_TRACE_RESTRICT_SLOTS : cls;
	for (Window *w : Window::IterateFromBack()) {
		if (w->window_class == cls || w->window_class == cls2) {
			BaseVehicleListWindow *listwin = static_cast<BaseVehicleListWindow *>(w);
			uint max = std::min<uint>(listwin->vscroll->GetPosition() + listwin->vscroll->GetCapacity(), (uint)listwin->vehgroups.size());
			switch (listwin->grouping) {
				case BaseVehicleListWindow::GB_NONE:
					for (uint i = listwin->vscroll->GetPosition(); i < max; ++i) {
						if (v == listwin->vehgroups[i].vehicles_begin[0]) {
							listwin->SetWidgetDirty(0);
							break;
						}
					}
					break;

				case BaseVehicleListWindow::GB_SHARED_ORDERS: {
					const Vehicle *v_first_shared = v->FirstShared();
					for (uint i = listwin->vscroll->GetPosition(); i < max; ++i) {
						if (v_first_shared == listwin->vehgroups[i].vehicles_begin[0]->FirstShared()) {
							listwin->SetWidgetDirty(0);
							break;
						}
					}
					break;
				}

				default:
					NOT_REACHED();
			}
		}
	}
}

/* Unified vehicle GUI - Vehicle Details Window */

static_assert(WID_VD_DETAILS_CARGO_CARRIED    == WID_VD_DETAILS_CARGO_CARRIED + TDW_TAB_CARGO   );
static_assert(WID_VD_DETAILS_TRAIN_VEHICLES   == WID_VD_DETAILS_CARGO_CARRIED + TDW_TAB_INFO    );
static_assert(WID_VD_DETAILS_CAPACITY_OF_EACH == WID_VD_DETAILS_CARGO_CARRIED + TDW_TAB_CAPACITY);
static_assert(WID_VD_DETAILS_TOTAL_CARGO      == WID_VD_DETAILS_CARGO_CARRIED + TDW_TAB_TOTALS  );

/** Vehicle details widgets (other than train). */
static const NWidgetPart _nested_nontrain_vehicle_details_widgets[] = {
	NWidget(NWID_HORIZONTAL),
		NWidget(WWT_CLOSEBOX, COLOUR_GREY),
		NWidget(WWT_CAPTION, COLOUR_GREY, WID_VD_CAPTION), SetDataTip(STR_VEHICLE_DETAILS_CAPTION, STR_TOOLTIP_WINDOW_TITLE_DRAG_THIS),
		NWidget(WWT_SHADEBOX, COLOUR_GREY),
		NWidget(WWT_DEFSIZEBOX, COLOUR_GREY),
		NWidget(WWT_STICKYBOX, COLOUR_GREY),
	EndContainer(),
	NWidget(WWT_PANEL, COLOUR_GREY, WID_VD_TOP_DETAILS), SetMinimalSize(405, 42), SetResize(1, 0), EndContainer(),
	NWidget(WWT_PANEL, COLOUR_GREY, WID_VD_MIDDLE_DETAILS), SetMinimalSize(405, 45), SetResize(1, 0), EndContainer(),
	NWidget(NWID_HORIZONTAL),
		NWidget(WWT_PUSHARROWBTN, COLOUR_GREY, WID_VD_DECREASE_SERVICING_INTERVAL), SetFill(0, 1),
				SetDataTip(AWV_DECREASE, STR_VEHICLE_DETAILS_DECREASE_SERVICING_INTERVAL_TOOLTIP),
		NWidget(WWT_PUSHARROWBTN, COLOUR_GREY, WID_VD_INCREASE_SERVICING_INTERVAL), SetFill(0, 1),
				SetDataTip(AWV_INCREASE, STR_VEHICLE_DETAILS_INCREASE_SERVICING_INTERVAL_TOOLTIP),
		NWidget(WWT_DROPDOWN, COLOUR_GREY, WID_VD_SERVICE_INTERVAL_DROPDOWN), SetFill(0, 1),
				SetDataTip(STR_EMPTY, STR_SERVICE_INTERVAL_DROPDOWN_TOOLTIP),
		NWidget(WWT_PANEL, COLOUR_GREY, WID_VD_SERVICING_INTERVAL), SetFill(1, 1), SetResize(1, 0), EndContainer(),
		NWidget(WWT_RESIZEBOX, COLOUR_GREY),
	EndContainer(),
};

/** Train details widgets. */
static const NWidgetPart _nested_train_vehicle_details_widgets[] = {
	NWidget(NWID_HORIZONTAL),
		NWidget(WWT_CLOSEBOX, COLOUR_GREY),
		NWidget(WWT_CAPTION, COLOUR_GREY, WID_VD_CAPTION), SetDataTip(STR_VEHICLE_DETAILS_CAPTION, STR_TOOLTIP_WINDOW_TITLE_DRAG_THIS),
		NWidget(WWT_SHADEBOX, COLOUR_GREY),
		NWidget(WWT_DEFSIZEBOX, COLOUR_GREY),
		NWidget(WWT_STICKYBOX, COLOUR_GREY),
	EndContainer(),
	NWidget(WWT_PANEL, COLOUR_GREY, WID_VD_TOP_DETAILS), SetResize(1, 0), SetMinimalSize(405, 42), EndContainer(),
	NWidget(NWID_HORIZONTAL),
		NWidget(WWT_MATRIX, COLOUR_GREY, WID_VD_MATRIX), SetResize(1, 1), SetMinimalSize(393, 45), SetMatrixDataTip(1, 0, STR_NULL), SetFill(1, 0), SetScrollbar(WID_VD_SCROLLBAR),
		NWidget(NWID_VSCROLLBAR, COLOUR_GREY, WID_VD_SCROLLBAR),
	EndContainer(),
	NWidget(NWID_HORIZONTAL),
		NWidget(WWT_PUSHARROWBTN, COLOUR_GREY, WID_VD_DECREASE_SERVICING_INTERVAL), SetFill(0, 1),
				SetDataTip(AWV_DECREASE, STR_VEHICLE_DETAILS_DECREASE_SERVICING_INTERVAL_TOOLTIP),
		NWidget(WWT_PUSHARROWBTN, COLOUR_GREY, WID_VD_INCREASE_SERVICING_INTERVAL), SetFill(0, 1),
				SetDataTip(AWV_INCREASE, STR_VEHICLE_DETAILS_INCREASE_SERVICING_INTERVAL_TOOLTIP),
		NWidget(WWT_DROPDOWN, COLOUR_GREY, WID_VD_SERVICE_INTERVAL_DROPDOWN), SetFill(0, 1),
				SetDataTip(STR_EMPTY, STR_SERVICE_INTERVAL_DROPDOWN_TOOLTIP),
		NWidget(WWT_PANEL, COLOUR_GREY, WID_VD_SERVICING_INTERVAL), SetFill(1, 1), SetResize(1, 0), EndContainer(),
	EndContainer(),
	NWidget(NWID_HORIZONTAL),
		NWidget(WWT_PUSHTXTBTN, COLOUR_GREY, WID_VD_DETAILS_CARGO_CARRIED), SetMinimalSize(96, 12),
				SetDataTip(STR_VEHICLE_DETAIL_TAB_CARGO, STR_VEHICLE_DETAILS_TRAIN_CARGO_TOOLTIP), SetFill(1, 0), SetResize(1, 0),
		NWidget(WWT_PUSHTXTBTN, COLOUR_GREY, WID_VD_DETAILS_TRAIN_VEHICLES), SetMinimalSize(99, 12),
				SetDataTip(STR_VEHICLE_DETAIL_TAB_INFORMATION, STR_VEHICLE_DETAILS_TRAIN_INFORMATION_TOOLTIP), SetFill(1, 0), SetResize(1, 0),
		NWidget(WWT_PUSHTXTBTN, COLOUR_GREY, WID_VD_DETAILS_CAPACITY_OF_EACH), SetMinimalSize(99, 12),
				SetDataTip(STR_VEHICLE_DETAIL_TAB_CAPACITIES, STR_VEHICLE_DETAILS_TRAIN_CAPACITIES_TOOLTIP), SetFill(1, 0), SetResize(1, 0),
		NWidget(WWT_PUSHTXTBTN, COLOUR_GREY, WID_VD_DETAILS_TOTAL_CARGO), SetMinimalSize(99, 12),
				SetDataTip(STR_VEHICLE_DETAIL_TAB_TOTAL_CARGO, STR_VEHICLE_DETAILS_TRAIN_TOTAL_CARGO_TOOLTIP), SetFill(1, 0), SetResize(1, 0),
		NWidget(WWT_RESIZEBOX, COLOUR_GREY),
	EndContainer(),
};


extern int GetTrainDetailsWndVScroll(VehicleID veh_id, TrainDetailsWindowTabs det_tab);
extern void DrawTrainDetails(const Train *v, const Rect &r, int vscroll_pos, uint16 vscroll_cap, TrainDetailsWindowTabs det_tab);
extern void DrawRoadVehDetails(const Vehicle *v, const Rect &r);
extern void DrawShipDetails(const Vehicle *v, const Rect &r);
extern void DrawAircraftDetails(const Aircraft *v, const Rect &r);

static StringID _service_interval_dropdown[] = {
	STR_VEHICLE_DETAILS_DEFAULT,
	STR_VEHICLE_DETAILS_DAYS,
	STR_VEHICLE_DETAILS_PERCENT,
	INVALID_STRING_ID,
};

/** Class for managing the vehicle details window. */
struct VehicleDetailsWindow : Window {
	TrainDetailsWindowTabs tab; ///< For train vehicles: which tab is displayed.
	Scrollbar *vscroll;
	bool vehicle_group_line_shown;
	bool vehicle_weight_ratio_line_shown;
	bool vehicle_slots_line_shown;
	bool vehicle_speed_restriction_line_shown;
	bool vehicle_speed_adaptation_exempt_line_shown;

	/** Initialize a newly created vehicle details window */
	VehicleDetailsWindow(WindowDesc *desc, WindowNumber window_number) : Window(desc)
	{
		const Vehicle *v = Vehicle::Get(window_number);

		this->CreateNestedTree();
		this->vscroll = (v->type == VEH_TRAIN ? this->GetScrollbar(WID_VD_SCROLLBAR) : nullptr);
		this->FinishInitNested(window_number);

		this->owner = v->owner;
		this->tab = TDW_TAB_CARGO;
		if (v->type == VEH_TRAIN && _shift_pressed) this->tab = TDW_TAB_TOTALS;
	}

	~VehicleDetailsWindow()
	{
		if (this->window_number != INVALID_VEHICLE) {
			if (!FocusWindowById(WC_VEHICLE_VIEW, this->window_number)) {
				if (this->window_number != INVALID_VEHICLE) {
					const Vehicle *v = Vehicle::Get(this->window_number);
					MarkAllRoutePathsDirty(v);
					MarkAllRouteStepsDirty(v);
				}
			}
		}
	}

	/**
	 * Some data on this window has become invalid.
	 * @param data Information about the changed data.
	 * @param gui_scope Whether the call is done from GUI scope. You may not do everything when not in GUI scope. See #InvalidateWindowData() for details.
	 */
	void OnInvalidateData(int data = 0, bool gui_scope = true) override
	{
		if (data == VIWD_AUTOREPLACE) {
			/* Autoreplace replaced the vehicle.
			 * Nothing to do for this window. */
			return;
		}
		if (!gui_scope) return;
		const Vehicle *v = Vehicle::Get(this->window_number);
		if (v->type == VEH_ROAD) {
			const NWidgetBase *nwid_info = this->GetWidget<NWidgetBase>(WID_VD_MIDDLE_DETAILS);
			uint aimed_height = this->GetRoadVehDetailsHeight(v);
			/* If the number of articulated parts changes, the size of the window must change too. */
			if (aimed_height != nwid_info->current_y) {
				this->ReInit();
			}
		}

		/* If the presence of the group line changes, the size of the top details widget must change */
		if (this->vehicle_group_line_shown != this->ShouldShowGroupLine(v)) {
			this->ReInit();
		}
	}

	/**
	 * Gets the desired height for the road vehicle details panel.
	 * @param v Road vehicle being shown.
	 * @return Desired height in pixels.
	 */
	uint GetRoadVehDetailsHeight(const Vehicle *v)
	{
		uint desired_height;
		if (v->HasArticulatedPart()) {
			/* An articulated RV has its text drawn under the sprite instead of after it, hence 15 pixels extra. */
<<<<<<< HEAD
			desired_height = WD_FRAMERECT_TOP + ScaleGUITrad(15) + 4 * FONT_HEIGHT_NORMAL + WD_PAR_VSEP_NORMAL * 2 + WD_FRAMERECT_BOTTOM;
=======
			desired_height = ScaleGUITrad(15) + 3 * FONT_HEIGHT_NORMAL + WidgetDimensions::scaled.vsep_normal * 2;
>>>>>>> 1c82200e
			/* Add space for the cargo amount for each part. */
			for (const Vehicle *u = v; u != nullptr; u = u->Next()) {
				if (u->cargo_cap != 0) desired_height += FONT_HEIGHT_NORMAL;
			}
		} else {
<<<<<<< HEAD
			desired_height = WD_FRAMERECT_TOP + 5 * FONT_HEIGHT_NORMAL + WD_PAR_VSEP_NORMAL * 2 + WD_FRAMERECT_BOTTOM;
=======
			desired_height = 4 * FONT_HEIGHT_NORMAL + WidgetDimensions::scaled.vsep_normal * 2;
>>>>>>> 1c82200e
		}
		return desired_height;
	}

	bool ShouldShowGroupLine(const Vehicle *v) const
	{
		return (_settings_client.gui.show_vehicle_group_in_details && v->group_id != INVALID_GROUP && v->group_id != DEFAULT_GROUP);
	}

	bool ShouldShowWeightRatioLine(const Vehicle *v) const
	{
		return (v->type == VEH_TRAIN && _settings_client.gui.show_train_weight_ratios_in_details);
	}

	bool ShouldShowSlotsLine(const Vehicle *v) const
	{
		return HasBit(v->vehicle_flags, VF_HAVE_SLOT);
	}

	bool ShouldShowSpeedRestrictionLine(const Vehicle *v) const
	{
		if (v->type != VEH_TRAIN) return false;
		return Train::From(v)->speed_restriction != 0;
	}

	bool ShouldShowSpeedAdaptationExemptLine(const Vehicle *v) const
	{
		if (v->type != VEH_TRAIN) return false;
		return HasBit(Train::From(v)->flags, VRF_SPEED_ADAPTATION_EXEMPT);
	}

	void UpdateWidgetSize(int widget, Dimension *size, const Dimension &padding, Dimension *fill, Dimension *resize) override
	{
		switch (widget) {
			case WID_VD_TOP_DETAILS: {
				const Vehicle *v = Vehicle::Get(this->window_number);
				Dimension dim = { 0, 0 };
<<<<<<< HEAD
				this->vehicle_group_line_shown = ShouldShowGroupLine(v);
				this->vehicle_weight_ratio_line_shown = ShouldShowWeightRatioLine(v);
				this->vehicle_slots_line_shown = ShouldShowSlotsLine(v);
				this->vehicle_speed_restriction_line_shown = ShouldShowSpeedRestrictionLine(v);
				this->vehicle_speed_adaptation_exempt_line_shown = ShouldShowSpeedAdaptationExemptLine(v);
				int lines = 4;
				if (this->vehicle_group_line_shown) lines++;
				if (this->vehicle_weight_ratio_line_shown) lines++;
				if (this->vehicle_slots_line_shown) lines++;
				if (this->vehicle_speed_restriction_line_shown) lines++;
				if (this->vehicle_speed_adaptation_exempt_line_shown) lines++;
				size->height = WD_FRAMERECT_TOP + lines * FONT_HEIGHT_NORMAL + WD_FRAMERECT_BOTTOM;

				for (uint i = 0; i < 5; i++) SetDParamMaxValue(i, INT16_MAX);
=======
				size->height = 4 * FONT_HEIGHT_NORMAL + padding.height;

				for (uint i = 0; i < 4; i++) SetDParamMaxValue(i, INT16_MAX);
>>>>>>> 1c82200e
				static const StringID info_strings[] = {
					STR_VEHICLE_INFO_MAX_SPEED,
					STR_VEHICLE_INFO_WEIGHT_POWER_MAX_SPEED,
					STR_VEHICLE_INFO_WEIGHT_POWER_MAX_SPEED_MAX_TE,
					STR_VEHICLE_INFO_RELIABILITY_BREAKDOWNS
				};
				for (uint i = 0; i < lengthof(info_strings); i++) {
					dim = maxdim(dim, GetStringBoundingBox(info_strings[i]));
				}
				if (v->type == VEH_TRAIN && _settings_client.gui.show_train_length_in_details) {
					SetDParamMaxValue(0, _settings_game.vehicle.max_train_length * 10);
					SetDParam(1, 1);
					SetDParam(2, STR_VEHICLE_INFO_PROFIT_THIS_YEAR_LAST_YEAR_LIFETIME);
					SetDParam(3, STR_VEHICLE_INFO_PROFIT_THIS_YEAR_LAST_YEAR);
					for (uint i = 4; i < 7; i++) SetDParamMaxValue(i, 1 << 24);
					dim = maxdim(dim, GetStringBoundingBox(STR_VEHICLE_INFO_TRAIN_LENGTH));
				} else {
					SetDParam(0, STR_VEHICLE_INFO_PROFIT_THIS_YEAR_LAST_YEAR);
					for (uint i = 1; i < 4; i++) SetDParamMaxValue(i, 1 << 24);
					dim = maxdim(dim, GetStringBoundingBox(STR_VEHICLE_INFO_PROFIT_THIS_YEAR_LAST_YEAR_LIFETIME));
				}
				if (this->vehicle_group_line_shown) {
					SetDParam(0, v->group_id | GROUP_NAME_HIERARCHY);
					dim = maxdim(dim, GetStringBoundingBox(STR_VEHICLE_INFO_GROUP));
				}
				if (this->vehicle_weight_ratio_line_shown) {
					SetDParam(0, STR_VEHICLE_INFO_POWER_WEIGHT_RATIO);
					SetDParamMaxValue(1, 1 << 16);
					SetDParam(2, (v->type != VEH_TRAIN || Train::From(v)->GetAccelerationType() == 2) ? STR_EMPTY : STR_VEHICLE_INFO_TE_WEIGHT_RATIO);
					SetDParamMaxValue(3, 1 << 16);
					dim = maxdim(dim, GetStringBoundingBox(STR_VEHICLE_INFO_WEIGHT_RATIOS));
				}
				SetDParam(0, STR_VEHICLE_INFO_AGE);
				dim = maxdim(dim, GetStringBoundingBox(STR_VEHICLE_INFO_AGE_RUNNING_COST_YR));
				size->width = dim.width + padding.width;
				break;
			}

			case WID_VD_MIDDLE_DETAILS: {
				const Vehicle *v = Vehicle::Get(this->window_number);
				switch (v->type) {
					case VEH_ROAD:
						size->height = this->GetRoadVehDetailsHeight(v) + padding.height;
						break;

					case VEH_SHIP:
<<<<<<< HEAD
						size->height = WD_FRAMERECT_TOP + 5 * FONT_HEIGHT_NORMAL + WD_PAR_VSEP_NORMAL * 2 + WD_FRAMERECT_BOTTOM;
=======
						size->height = 4 * FONT_HEIGHT_NORMAL + WidgetDimensions::scaled.vsep_normal * 2 + padding.height;
>>>>>>> 1c82200e
						break;

					case VEH_AIRCRAFT:
						size->height = 5 * FONT_HEIGHT_NORMAL + WidgetDimensions::scaled.vsep_normal * 2 + padding.height;
						break;

					default:
						NOT_REACHED(); // Train uses WID_VD_MATRIX instead.
				}
				break;
			}

			case WID_VD_MATRIX:
				resize->height = std::max<uint>(ScaleGUITrad(14), FONT_HEIGHT_NORMAL + padding.height);
				size->height = 4 * resize->height;
				break;

			case WID_VD_SERVICE_INTERVAL_DROPDOWN: {
				StringID *strs = _service_interval_dropdown;
				while (*strs != INVALID_STRING_ID) {
					*size = maxdim(*size, GetStringBoundingBox(*strs++));
				}
				size->width += padding.width;
				size->height = FONT_HEIGHT_NORMAL + padding.height;
				break;
			}

			case WID_VD_SERVICING_INTERVAL:
				SetDParamMaxValue(0, MAX_SERVINT_DAYS); // Roughly the maximum interval
				SetDParamMaxValue(1, MAX_YEAR * DAYS_IN_YEAR); // Roughly the maximum year
				size->width = std::max(
					GetStringBoundingBox(STR_VEHICLE_DETAILS_SERVICING_INTERVAL_PERCENT).width,
					GetStringBoundingBox(STR_VEHICLE_DETAILS_SERVICING_INTERVAL_DAYS).width
				) + padding.width;
				size->height = FONT_HEIGHT_NORMAL + padding.height;
				break;
		}
	}

	/** Checks whether service interval is enabled for the vehicle. */
	static bool IsVehicleServiceIntervalEnabled(const VehicleType vehicle_type, CompanyID company_id)
	{
		const VehicleDefaultSettings *vds = &Company::Get(company_id)->settings.vehicle;
		switch (vehicle_type) {
			default: NOT_REACHED();
			case VEH_TRAIN:    return vds->servint_trains   != 0;
			case VEH_ROAD:     return vds->servint_roadveh  != 0;
			case VEH_SHIP:     return vds->servint_ships    != 0;
			case VEH_AIRCRAFT: return vds->servint_aircraft != 0;
		}
	}

	/**
	 * Draw the details for the given vehicle at the position of the Details windows
	 *
	 * @param v     current vehicle
	 * @param r     the Rect to draw within
	 * @param vscroll_pos Position of scrollbar (train only)
	 * @param vscroll_cap Number of lines currently displayed (train only)
	 * @param det_tab Selected details tab (train only)
	 */
	static void DrawVehicleDetails(const Vehicle *v, const Rect &r, int vscroll_pos, uint vscroll_cap, TrainDetailsWindowTabs det_tab)
	{
		switch (v->type) {
			case VEH_TRAIN:    DrawTrainDetails(Train::From(v), r, vscroll_pos, vscroll_cap, det_tab);  break;
			case VEH_ROAD:     DrawRoadVehDetails(v, r);  break;
			case VEH_SHIP:     DrawShipDetails(v, r);     break;
			case VEH_AIRCRAFT: DrawAircraftDetails(Aircraft::From(v), r); break;
			default: NOT_REACHED();
		}
	}

	void SetStringParameters(int widget) const override
	{
		if (widget == WID_VD_CAPTION) SetDParam(0, Vehicle::Get(this->window_number)->index);
	}

	void DrawWidget(const Rect &r, int widget) const override
	{
		const Vehicle *v = Vehicle::Get(this->window_number);

		switch (widget) {
			case WID_VD_TOP_DETAILS: {
				Rect tr = r.Shrink(WidgetDimensions::scaled.framerect);

				/* Draw running cost */
				SetDParam(1, v->age / DAYS_IN_LEAP_YEAR);
				SetDParam(0, (v->age + DAYS_IN_YEAR < v->max_age) ? STR_VEHICLE_INFO_AGE : STR_VEHICLE_INFO_AGE_RED);
				SetDParam(2, v->max_age / DAYS_IN_LEAP_YEAR);
				SetDParam(3, v->GetDisplayRunningCost());
				DrawString(tr, STR_VEHICLE_INFO_AGE_RUNNING_COST_YR);
				tr.top += FONT_HEIGHT_NORMAL;

				/* Draw max speed */
				StringID string;
				if (v->type == VEH_TRAIN ||
						(v->type == VEH_ROAD && _settings_game.vehicle.roadveh_acceleration_model != AM_ORIGINAL)) {
					const GroundVehicleCache *gcache = v->GetGroundVehicleCache();
					SetDParam(2, v->GetDisplayMaxSpeed());
					SetDParam(1, gcache->cached_power);
					SetDParam(0, gcache->cached_weight);
					SetDParam(3, gcache->cached_max_te / 1000);
					if (v->type == VEH_TRAIN && (_settings_game.vehicle.train_acceleration_model == AM_ORIGINAL ||
							GetRailTypeInfo(Train::From(v)->railtype)->acceleration_type == 2)) {
						string = STR_VEHICLE_INFO_WEIGHT_POWER_MAX_SPEED;
					} else {
						string = STR_VEHICLE_INFO_WEIGHT_POWER_MAX_SPEED_MAX_TE;
					}
				} else {
					SetDParam(0, v->GetDisplayMaxSpeed());
					if (v->type == VEH_AIRCRAFT) {
						SetDParam(1, v->GetEngine()->GetAircraftTypeText());
						if (Aircraft::From(v)->GetRange() > 0) {
							SetDParam(2, Aircraft::From(v)->GetRange());
							string = STR_VEHICLE_INFO_MAX_SPEED_TYPE_RANGE;
						} else {
							string = STR_VEHICLE_INFO_MAX_SPEED_TYPE;
						}
					} else {
						string = STR_VEHICLE_INFO_MAX_SPEED;
					}
				}
				DrawString(tr, string);
				tr.top += FONT_HEIGHT_NORMAL;

				bool should_show_weight_ratio = this->ShouldShowWeightRatioLine(v);
				if (should_show_weight_ratio) {
					SetDParam(0, STR_VEHICLE_INFO_POWER_WEIGHT_RATIO);
					SetDParam(1, (100 * Train::From(v)->gcache.cached_power) / std::max<uint>(1, Train::From(v)->gcache.cached_weight));
					SetDParam(2, Train::From(v)->GetAccelerationType() == 2 ? STR_EMPTY : STR_VEHICLE_INFO_TE_WEIGHT_RATIO);
					SetDParam(3, (Train::From(v)->gcache.cached_max_te / 10) / std::max<uint>(1, Train::From(v)->gcache.cached_weight));
					DrawString(tr, STR_VEHICLE_INFO_WEIGHT_RATIOS);
					tr.top += FONT_HEIGHT_NORMAL;
				}

				/* Draw profit */
				if (v->type == VEH_TRAIN && _settings_client.gui.show_train_length_in_details) {
					const GroundVehicleCache *gcache = v->GetGroundVehicleCache();
					SetDParam(0, CeilDiv(gcache->cached_total_length * 10, TILE_SIZE));
					SetDParam(1, 1);
					SetDParam(2, STR_VEHICLE_INFO_PROFIT_THIS_YEAR_LAST_YEAR_LIFETIME);
					SetDParam(3, STR_VEHICLE_INFO_PROFIT_THIS_YEAR_LAST_YEAR);
					SetDParam(4, v->GetDisplayProfitThisYear());
					SetDParam(5, v->GetDisplayProfitLastYear());
					SetDParam(6, v->GetDisplayProfitLifetime());
					DrawString(tr, STR_VEHICLE_INFO_TRAIN_LENGTH);
				} else {
					SetDParam(0, STR_VEHICLE_INFO_PROFIT_THIS_YEAR_LAST_YEAR);
					SetDParam(1, v->GetDisplayProfitThisYear());
					SetDParam(2, v->GetDisplayProfitLastYear());
					SetDParam(3, v->GetDisplayProfitLifetime());
					DrawString(tr, STR_VEHICLE_INFO_PROFIT_THIS_YEAR_LAST_YEAR_LIFETIME);
				}
				tr.top += FONT_HEIGHT_NORMAL;

				/* Draw breakdown & reliability */
				byte total_engines = 0;
				if (v->type == VEH_TRAIN) {
					/* we want to draw the average reliability and total number of breakdowns */
					uint32 total_reliability = 0;
					uint16 total_breakdowns  = 0;
					for (const Vehicle *w = v; w != nullptr; w = w->Next()) {
						if (Train::From(w)->IsEngine() || Train::From(w)->IsMultiheaded()) {
							total_reliability += w->reliability;
							total_breakdowns += w->breakdowns_since_last_service;
						}
					}
					total_engines = Train::From(v)->tcache.cached_num_engines;
					assert(total_engines > 0);
					SetDParam(0, ToPercent16(total_reliability / total_engines));
					SetDParam(1, total_breakdowns);
				} else {
					SetDParam(0, ToPercent16(v->reliability));
					SetDParam(1, v->breakdowns_since_last_service);
				}
				DrawString(tr, STR_VEHICLE_INFO_RELIABILITY_BREAKDOWNS);
				tr.top += FONT_HEIGHT_NORMAL;

				bool should_show_group = this->ShouldShowGroupLine(v);
				if (should_show_group) {
					SetDParam(0, v->group_id | GROUP_NAME_HIERARCHY);
					DrawString(tr, STR_VEHICLE_INFO_GROUP);
					tr.top += FONT_HEIGHT_NORMAL;
				}

				bool should_show_slots = this->ShouldShowSlotsLine(v);
				if (should_show_slots) {
					std::vector<TraceRestrictSlotID> slots;
					TraceRestrictGetVehicleSlots(v->index, slots);

					char text_buffer[512];
					char *buffer = text_buffer;
					const char * const last = lastof(text_buffer);
					SetDParam(0, slots.size());
					buffer = GetString(buffer, STR_TRACE_RESTRICT_SLOT_LIST_HEADER, last);

					for (size_t i = 0; i < slots.size(); i++) {
						if (i != 0) buffer = GetString(buffer, STR_TRACE_RESTRICT_SLOT_LIST_SEPARATOR, last);
						buffer = strecpy(buffer, TraceRestrictSlot::Get(slots[i])->name.c_str(), last);
					}
					SetDParamStr(0, text_buffer);
					DrawString(tr, STR_JUST_RAW_STRING);
					tr.top += FONT_HEIGHT_NORMAL;
				}

				bool should_show_speed_restriction = this->ShouldShowSpeedRestrictionLine(v);
				if (should_show_speed_restriction) {
					SetDParam(0, Train::From(v)->speed_restriction);
					DrawString(tr, STR_VEHICLE_INFO_SPEED_RESTRICTION);
					tr.top += FONT_HEIGHT_NORMAL;
				}

				bool should_show_speed_adaptation_exempt = this->ShouldShowSpeedAdaptationExemptLine(v);
				if (should_show_speed_adaptation_exempt) {
					DrawString(tr, STR_VEHICLE_INFO_SPEED_ADAPTATION_EXEMPT);
					tr.top += FONT_HEIGHT_NORMAL;
				}

				if (this->vehicle_weight_ratio_line_shown != should_show_weight_ratio ||
						this->vehicle_weight_ratio_line_shown != should_show_weight_ratio ||
						this->vehicle_slots_line_shown != should_show_slots ||
						this->vehicle_speed_restriction_line_shown != should_show_speed_restriction ||
						this->vehicle_speed_adaptation_exempt_line_shown != should_show_speed_adaptation_exempt) {
					const_cast<VehicleDetailsWindow *>(this)->ReInit();
				}
				break;
			}

			case WID_VD_MATRIX: {
				/* For trains only. */
				DrawVehicleDetails(v, r.Shrink(WidgetDimensions::scaled.matrix, RectPadding::zero).WithHeight(this->resize.step_height), this->vscroll->GetPosition(), this->vscroll->GetCapacity(), this->tab);
				break;
			}

			case WID_VD_MIDDLE_DETAILS: {
				/* For other vehicles, at the place of the matrix. */
				bool rtl = _current_text_dir == TD_RTL;
				uint sprite_width = GetSingleVehicleWidth(v, EIT_IN_DETAILS) + WidgetDimensions::scaled.framerect.Horizontal();
				Rect tr = r.Shrink(WidgetDimensions::scaled.framerect);

				/* Articulated road vehicles use a complete line. */
				if (v->type == VEH_ROAD && v->HasArticulatedPart()) {
					DrawVehicleImage(v, tr, INVALID_VEHICLE, EIT_IN_DETAILS, 0);
				} else {
					Rect sr = tr.WithWidth(sprite_width, rtl);
					DrawVehicleImage(v, sr, INVALID_VEHICLE, EIT_IN_DETAILS, 0);
				}

				DrawVehicleDetails(v, tr.Indent(sprite_width, rtl), 0, 0, this->tab);
				break;
			}

			case WID_VD_SERVICING_INTERVAL: {
				/* Draw service interval text */
				Rect tr = r.Shrink(WidgetDimensions::scaled.framerect);
				SetDParam(0, v->GetServiceInterval());
				SetDParam(1, v->date_of_last_service);
				DrawString(tr.left, tr.right, CenterBounds(r.top, r.bottom, FONT_HEIGHT_NORMAL),
						v->ServiceIntervalIsPercent() ? STR_VEHICLE_DETAILS_SERVICING_INTERVAL_PERCENT : STR_VEHICLE_DETAILS_SERVICING_INTERVAL_DAYS);
				break;
			}
		}
	}

	/** Repaint vehicle details window. */
	void OnPaint() override
	{
		const Vehicle *v = Vehicle::Get(this->window_number);

		if (v->type == VEH_TRAIN) {
			this->DisableWidget(this->tab + WID_VD_DETAILS_CARGO_CARRIED);
			this->vscroll->SetCount(GetTrainDetailsWndVScroll(v->index, this->tab));
		}

		/* Disable service-scroller when interval is set to disabled */
		this->SetWidgetsDisabledState(!IsVehicleServiceIntervalEnabled(v->type, v->owner),
			WID_VD_INCREASE_SERVICING_INTERVAL,
			WID_VD_DECREASE_SERVICING_INTERVAL,
			WIDGET_LIST_END);

		StringID str = v->ServiceIntervalIsCustom() ?
			(v->ServiceIntervalIsPercent() ? STR_VEHICLE_DETAILS_PERCENT : STR_VEHICLE_DETAILS_DAYS) :
			STR_VEHICLE_DETAILS_DEFAULT;
		this->GetWidget<NWidgetCore>(WID_VD_SERVICE_INTERVAL_DROPDOWN)->widget_data = str;

		this->DrawWidgets();
	}

	void OnClick(Point pt, int widget, int click_count) override
	{
		switch (widget) {
			case WID_VD_INCREASE_SERVICING_INTERVAL:   // increase int
			case WID_VD_DECREASE_SERVICING_INTERVAL: { // decrease int
				int mod = _ctrl_pressed ? 5 : 10;
				const Vehicle *v = Vehicle::Get(this->window_number);

				mod = (widget == WID_VD_DECREASE_SERVICING_INTERVAL) ? -mod : mod;
				mod = GetServiceIntervalClamped(mod + v->GetServiceInterval(), v->ServiceIntervalIsPercent());
				if (mod == v->GetServiceInterval()) return;

				DoCommandP(v->tile, v->index, mod | (1 << 16) | (v->ServiceIntervalIsPercent() << 17), CMD_CHANGE_SERVICE_INT | CMD_MSG(STR_ERROR_CAN_T_CHANGE_SERVICING));
				break;
			}

			case WID_VD_SERVICE_INTERVAL_DROPDOWN: {
				const Vehicle *v = Vehicle::Get(this->window_number);
				ShowDropDownMenu(this, _service_interval_dropdown, v->ServiceIntervalIsCustom() ? (v->ServiceIntervalIsPercent() ? 2 : 1) : 0, widget, 0, 0, 0, DDSF_LOST_FOCUS);
				break;
			}

			case WID_VD_DETAILS_CARGO_CARRIED:
			case WID_VD_DETAILS_TRAIN_VEHICLES:
			case WID_VD_DETAILS_CAPACITY_OF_EACH:
			case WID_VD_DETAILS_TOTAL_CARGO:
				this->SetWidgetsDisabledState(false,
					WID_VD_DETAILS_CARGO_CARRIED,
					WID_VD_DETAILS_TRAIN_VEHICLES,
					WID_VD_DETAILS_CAPACITY_OF_EACH,
					WID_VD_DETAILS_TOTAL_CARGO,
					widget,
					WIDGET_LIST_END);

				this->tab = (TrainDetailsWindowTabs)(widget - WID_VD_DETAILS_CARGO_CARRIED);
				this->SetDirty();
				break;
		}
	}

	void OnDropdownSelect(int widget, int index) override
	{
		switch (widget) {
			case WID_VD_SERVICE_INTERVAL_DROPDOWN: {
				const Vehicle *v = Vehicle::Get(this->window_number);
				bool iscustom = index != 0;
				bool ispercent = iscustom ? (index == 2) : Company::Get(v->owner)->settings.vehicle.servint_ispercent;
				uint16 interval = GetServiceIntervalClamped(v->GetServiceInterval(), ispercent);
				DoCommandP(v->tile, v->index, interval | (iscustom << 16) | (ispercent << 17), CMD_CHANGE_SERVICE_INT | CMD_MSG(STR_ERROR_CAN_T_CHANGE_SERVICING));
				break;
			}
		}
	}

	void OnResize() override
	{
		NWidgetCore *nwi = this->GetWidget<NWidgetCore>(WID_VD_MATRIX);
		if (nwi != nullptr) {
			this->vscroll->SetCapacityFromWidget(this, WID_VD_MATRIX);
		}
	}

	virtual void OnFocus(Window *previously_focused_window) override
	{
		if (HasFocusedVehicleChanged(this->window_number, previously_focused_window)) {
			if (this->window_number != INVALID_VEHICLE) {
				const Vehicle *v = Vehicle::Get(this->window_number);
				MarkAllRoutePathsDirty(v);
				MarkAllRouteStepsDirty(v);
			}
		}
	}

	virtual void OnFocusLost(Window *newly_focused_window) override
	{
		if (HasFocusedVehicleChanged(this->window_number, newly_focused_window)) {
			if (this->window_number != INVALID_VEHICLE) {
				const Vehicle *v = Vehicle::Get(this->window_number);
				MarkAllRoutePathsDirty(v);
				MarkAllRouteStepsDirty(v);
			}
		}
	}
};

/** Vehicle details window descriptor. */
static WindowDesc _train_vehicle_details_desc(
	WDP_AUTO, "view_vehicle_details_train", 405, 178,
	WC_VEHICLE_DETAILS, WC_VEHICLE_VIEW,
	0,
	_nested_train_vehicle_details_widgets, lengthof(_nested_train_vehicle_details_widgets)
);

/** Vehicle details window descriptor for other vehicles than a train. */
static WindowDesc _nontrain_vehicle_details_desc(
	WDP_AUTO, "view_vehicle_details", 405, 113,
	WC_VEHICLE_DETAILS, WC_VEHICLE_VIEW,
	0,
	_nested_nontrain_vehicle_details_widgets, lengthof(_nested_nontrain_vehicle_details_widgets)
);

/** Shows the vehicle details window of the given vehicle. */
static void ShowVehicleDetailsWindow(const Vehicle *v)
{
	DeleteWindowById(WC_VEHICLE_ORDERS, v->index, false);
	DeleteWindowById(WC_VEHICLE_TIMETABLE, v->index, false);
	AllocateWindowDescFront<VehicleDetailsWindow>((v->type == VEH_TRAIN) ? &_train_vehicle_details_desc : &_nontrain_vehicle_details_desc, v->index);
}


/* Unified vehicle GUI - Vehicle View Window */

/** Vehicle view widgets. */
static const NWidgetPart _nested_vehicle_view_widgets[] = {
	NWidget(NWID_HORIZONTAL),
		NWidget(WWT_CLOSEBOX, COLOUR_GREY),
		NWidget(WWT_PUSHIMGBTN, COLOUR_GREY, WID_VV_RENAME), SetMinimalSize(12, 14), SetDataTip(SPR_RENAME, STR_NULL /* filled in later */),
		NWidget(WWT_CAPTION, COLOUR_GREY, WID_VV_CAPTION), SetDataTip(STR_VEHICLE_VIEW_CAPTION, STR_TOOLTIP_WINDOW_TITLE_DRAG_THIS),
		NWidget(WWT_PUSHIMGBTN, COLOUR_GREY, WID_VV_LOCATION), SetMinimalSize(12, 14), SetDataTip(SPR_GOTO_LOCATION, STR_NULL /* filled in later */),
		NWidget(WWT_DEBUGBOX, COLOUR_GREY),
		NWidget(WWT_SHADEBOX, COLOUR_GREY),
		NWidget(WWT_DEFSIZEBOX, COLOUR_GREY),
		NWidget(WWT_STICKYBOX, COLOUR_GREY),
	EndContainer(),
	NWidget(NWID_HORIZONTAL),
		NWidget(WWT_PANEL, COLOUR_GREY),
			NWidget(WWT_INSET, COLOUR_GREY), SetPadding(2, 2, 2, 2),
				NWidget(NWID_VIEWPORT, INVALID_COLOUR, WID_VV_VIEWPORT), SetMinimalSize(226, 84), SetResize(1, 1),
			EndContainer(),
		EndContainer(),
		NWidget(NWID_VERTICAL),
			NWidget(NWID_SELECTION, INVALID_COLOUR, WID_VV_SELECT_DEPOT_CLONE),
				NWidget(WWT_IMGBTN, COLOUR_GREY, WID_VV_GOTO_DEPOT), SetMinimalSize(18, 18), SetDataTip(0x0 /* filled later */, 0x0 /* filled later */),
				NWidget(WWT_PUSHIMGBTN, COLOUR_GREY, WID_VV_CLONE), SetMinimalSize(18, 18), SetDataTip(0x0 /* filled later */, 0x0 /* filled later */),
			EndContainer(),
			/* For trains only, 'ignore signal' button. */
			NWidget(WWT_PUSHIMGBTN, COLOUR_GREY, WID_VV_FORCE_PROCEED), SetMinimalSize(18, 18),
											SetDataTip(SPR_IGNORE_SIGNALS, STR_VEHICLE_VIEW_TRAIN_IGNORE_SIGNAL_TOOLTIP),
			NWidget(NWID_SELECTION, INVALID_COLOUR, WID_VV_SELECT_REFIT_TURN),
				NWidget(WWT_PUSHIMGBTN, COLOUR_GREY, WID_VV_REFIT), SetMinimalSize(18, 18), SetDataTip(SPR_REFIT_VEHICLE, 0x0 /* filled later */),
				NWidget(WWT_PUSHIMGBTN, COLOUR_GREY, WID_VV_TURN_AROUND), SetMinimalSize(18, 18),
												SetDataTip(SPR_FORCE_VEHICLE_TURN, STR_VEHICLE_VIEW_ROAD_VEHICLE_REVERSE_TOOLTIP),
			EndContainer(),
			NWidget(WWT_PUSHIMGBTN, COLOUR_GREY, WID_VV_SHOW_ORDERS), SetMinimalSize(18, 18), SetDataTip(SPR_SHOW_ORDERS, 0x0 /* filled later */),
			NWidget(WWT_PUSHIMGBTN, COLOUR_GREY, WID_VV_SHOW_DETAILS), SetMinimalSize(18, 18), SetDataTip(SPR_SHOW_VEHICLE_DETAILS, 0x0 /* filled later */),
			NWidget(WWT_PANEL, COLOUR_GREY), SetMinimalSize(18, 0), SetResize(0, 1), EndContainer(),
		EndContainer(),
	EndContainer(),
	NWidget(NWID_HORIZONTAL),
		NWidget(WWT_PUSHBTN, COLOUR_GREY, WID_VV_START_STOP), SetResize(1, 0), SetFill(1, 0),
		NWidget(WWT_PUSHIMGBTN, COLOUR_GREY, WID_VV_ORDER_LOCATION), SetMinimalSize(12, 14), SetDataTip(SPR_GOTO_LOCATION, STR_VEHICLE_VIEW_ORDER_LOCATION_TOOLTIP),
		NWidget(WWT_RESIZEBOX, COLOUR_GREY),
	EndContainer(),
};

/* Just to make sure, nobody has changed the vehicle type constants, as we are
	 using them for array indexing in a number of places here. */
static_assert(VEH_TRAIN == 0);
static_assert(VEH_ROAD == 1);
static_assert(VEH_SHIP == 2);
static_assert(VEH_AIRCRAFT == 3);

/** Zoom levels for vehicle views indexed by vehicle type. */
static const ZoomLevel _vehicle_view_zoom_levels[] = {
	ZOOM_LVL_TRAIN,
	ZOOM_LVL_ROADVEH,
	ZOOM_LVL_SHIP,
	ZOOM_LVL_AIRCRAFT,
};

/* Constants for geometry of vehicle view viewport */
static const int VV_INITIAL_VIEWPORT_WIDTH = 226;
static const int VV_INITIAL_VIEWPORT_HEIGHT = 84;
static const int VV_INITIAL_VIEWPORT_HEIGHT_TRAIN = 102;

/** Command indices for the _vehicle_command_translation_table. */
enum VehicleCommandTranslation {
	VCT_CMD_START_STOP = 0,
	VCT_CMD_CLONE_VEH,
	VCT_CMD_TURN_AROUND,
};

/** Command codes for the shared buttons indexed by VehicleCommandTranslation and vehicle type. */
static const uint32 _vehicle_command_translation_table[][4] = {
	{ // VCT_CMD_START_STOP
		CMD_START_STOP_VEHICLE | CMD_MSG(STR_ERROR_CAN_T_STOP_START_TRAIN),
		CMD_START_STOP_VEHICLE | CMD_MSG(STR_ERROR_CAN_T_STOP_START_ROAD_VEHICLE),
		CMD_START_STOP_VEHICLE | CMD_MSG(STR_ERROR_CAN_T_STOP_START_SHIP),
		CMD_START_STOP_VEHICLE | CMD_MSG(STR_ERROR_CAN_T_STOP_START_AIRCRAFT)
	},
	{ // VCT_CMD_CLONE_VEH
		CMD_CLONE_VEHICLE | CMD_MSG(STR_ERROR_CAN_T_BUY_TRAIN),
		CMD_CLONE_VEHICLE | CMD_MSG(STR_ERROR_CAN_T_BUY_ROAD_VEHICLE),
		CMD_CLONE_VEHICLE | CMD_MSG(STR_ERROR_CAN_T_BUY_SHIP),
		CMD_CLONE_VEHICLE | CMD_MSG(STR_ERROR_CAN_T_BUY_AIRCRAFT)
	},
	{ // VCT_CMD_TURN_AROUND
		CMD_REVERSE_TRAIN_DIRECTION | CMD_MSG(STR_ERROR_CAN_T_REVERSE_DIRECTION_TRAIN),
		CMD_TURN_ROADVEH            | CMD_MSG(STR_ERROR_CAN_T_MAKE_ROAD_VEHICLE_TURN),
		0xffffffff, // invalid for ships
		0xffffffff  // invalid for aircraft
	},
};

/**
 * This is the Callback method after attempting to start/stop a vehicle
 * @param result the result of the start/stop command
 * @param tile unused
 * @param p1 vehicle ID
 * @param p2 unused
 */
void CcStartStopVehicle(const CommandCost &result, TileIndex tile, uint32 p1, uint32 p2, uint64 p3, uint32 cmd)
{
	if (result.Failed()) return;

	const Vehicle *v = Vehicle::GetIfValid(p1);
	if (v == nullptr || !v->IsPrimaryVehicle()) return;

	StringID msg = (v->vehstatus & VS_STOPPED) ? STR_VEHICLE_COMMAND_STOPPED : STR_VEHICLE_COMMAND_STARTED;
	Point pt = RemapCoords(v->x_pos, v->y_pos, v->z_pos);
	AddTextEffect(msg, pt.x, pt.y, DAY_TICKS, TE_RISING);
}

/**
 * Executes #CMD_START_STOP_VEHICLE for given vehicle.
 * @param v Vehicle to start/stop
 * @param texteffect Should a texteffect be shown?
 */
void StartStopVehicle(const Vehicle *v, bool texteffect)
{
	assert(v->IsPrimaryVehicle());
	DoCommandP(v->tile, v->index, 0, _vehicle_command_translation_table[VCT_CMD_START_STOP][v->type], texteffect ? CcStartStopVehicle : nullptr);
}

/** Strings for aircraft breakdown types */
static const StringID _aircraft_breakdown_strings[] = {
	STR_BREAKDOWN_TYPE_LOW_SPEED,
	STR_BREAKDOWN_TYPE_DEPOT,
	STR_BREAKDOWN_TYPE_LANDING,
};

/** Checks whether the vehicle may be refitted at the moment.*/
static bool IsVehicleRefitable(const Vehicle *v)
{
	if (!v->IsStoppedInDepot()) return false;

	do {
		if (IsEngineRefittable(v->engine_type)) return true;
	} while (v->IsGroundVehicle() && (v = v->Next()) != nullptr);

	return false;
}

/** Window manager class for viewing a vehicle. */
struct VehicleViewWindow : Window {
private:
	bool depot_select_active = false;
	bool depot_select_ctrl_pressed = false;

	/** Display planes available in the vehicle view window. */
	enum PlaneSelections {
		SEL_DC_GOTO_DEPOT,  ///< Display 'goto depot' button in #WID_VV_SELECT_DEPOT_CLONE stacked widget.
		SEL_DC_CLONE,       ///< Display 'clone vehicle' button in #WID_VV_SELECT_DEPOT_CLONE stacked widget.

		SEL_RT_REFIT,       ///< Display 'refit' button in #WID_VV_SELECT_REFIT_TURN stacked widget.
		SEL_RT_TURN_AROUND, ///< Display 'turn around' button in #WID_VV_SELECT_REFIT_TURN stacked widget.

		SEL_DC_BASEPLANE = SEL_DC_GOTO_DEPOT, ///< First plane of the #WID_VV_SELECT_DEPOT_CLONE stacked widget.
		SEL_RT_BASEPLANE = SEL_RT_REFIT,      ///< First plane of the #WID_VV_SELECT_REFIT_TURN stacked widget.
	};
	bool mouse_over_start_stop = false;

	/**
	 * Display a plane in the window.
	 * @param plane Plane to show.
	 */
	void SelectPlane(PlaneSelections plane)
	{
		switch (plane) {
			case SEL_DC_GOTO_DEPOT:
			case SEL_DC_CLONE:
				this->GetWidget<NWidgetStacked>(WID_VV_SELECT_DEPOT_CLONE)->SetDisplayedPlane(plane - SEL_DC_BASEPLANE);
				break;

			case SEL_RT_REFIT:
			case SEL_RT_TURN_AROUND:
				this->GetWidget<NWidgetStacked>(WID_VV_SELECT_REFIT_TURN)->SetDisplayedPlane(plane - SEL_RT_BASEPLANE);
				break;

			default:
				NOT_REACHED();
		}
	}

public:
	VehicleViewWindow(WindowDesc *desc, WindowNumber window_number) : Window(desc)
	{
		this->flags |= WF_DISABLE_VP_SCROLL;
		this->CreateNestedTree();

		/* Sprites for the 'send to depot' button indexed by vehicle type. */
		static const SpriteID vehicle_view_goto_depot_sprites[] = {
			SPR_SEND_TRAIN_TODEPOT,
			SPR_SEND_ROADVEH_TODEPOT,
			SPR_SEND_SHIP_TODEPOT,
			SPR_SEND_AIRCRAFT_TODEPOT,
		};
		const Vehicle *v = Vehicle::Get(window_number);
		this->GetWidget<NWidgetCore>(WID_VV_GOTO_DEPOT)->widget_data = vehicle_view_goto_depot_sprites[v->type];

		/* Sprites for the 'clone vehicle' button indexed by vehicle type. */
		static const SpriteID vehicle_view_clone_sprites[] = {
			SPR_CLONE_TRAIN,
			SPR_CLONE_ROADVEH,
			SPR_CLONE_SHIP,
			SPR_CLONE_AIRCRAFT,
		};
		this->GetWidget<NWidgetCore>(WID_VV_CLONE)->widget_data = vehicle_view_clone_sprites[v->type];

		switch (v->type) {
			case VEH_TRAIN:
				this->GetWidget<NWidgetCore>(WID_VV_TURN_AROUND)->tool_tip = STR_VEHICLE_VIEW_TRAIN_REVERSE_TOOLTIP;
				break;

			case VEH_ROAD:
				break;

			case VEH_SHIP:
			case VEH_AIRCRAFT:
				this->SelectPlane(SEL_RT_REFIT);
				break;

			default: NOT_REACHED();
		}
		this->FinishInitNested(window_number);
		this->owner = v->owner;
		this->GetWidget<NWidgetViewport>(WID_VV_VIEWPORT)->InitializeViewport(this, this->window_number | (1 << 31), ScaleZoomGUI(_vehicle_view_zoom_levels[v->type]));

		this->GetWidget<NWidgetCore>(WID_VV_START_STOP)->tool_tip       = STR_VEHICLE_VIEW_TRAIN_STATUS_START_STOP_TOOLTIP + v->type;
		this->GetWidget<NWidgetCore>(WID_VV_RENAME)->tool_tip           = STR_VEHICLE_DETAILS_TRAIN_RENAME + v->type;
		this->GetWidget<NWidgetCore>(WID_VV_LOCATION)->tool_tip         = STR_VEHICLE_VIEW_TRAIN_CENTER_TOOLTIP + v->type;
		this->GetWidget<NWidgetCore>(WID_VV_REFIT)->tool_tip            = STR_VEHICLE_VIEW_TRAIN_REFIT_TOOLTIP + v->type;
		this->GetWidget<NWidgetCore>(WID_VV_SHOW_ORDERS)->tool_tip      = STR_VEHICLE_VIEW_TRAIN_ORDERS_TOOLTIP + v->type;
		this->GetWidget<NWidgetCore>(WID_VV_SHOW_DETAILS)->tool_tip     = STR_VEHICLE_VIEW_TRAIN_SHOW_DETAILS_TOOLTIP + v->type;
		this->GetWidget<NWidgetCore>(WID_VV_CLONE)->tool_tip            = STR_VEHICLE_VIEW_CLONE_TRAIN_INFO + v->type;

		this->UpdateButtonStatus();
	}

	~VehicleViewWindow()
	{
		if (this->window_number != INVALID_VEHICLE) {
			const Vehicle *v = Vehicle::Get(this->window_number);
			MarkAllRoutePathsDirty(v);
			MarkAllRouteStepsDirty(v);
		}
		DeleteWindowById(WC_VEHICLE_ORDERS, this->window_number, false);
		DeleteWindowById(WC_VEHICLE_REFIT, this->window_number, false);
		DeleteWindowById(WC_VEHICLE_DETAILS, this->window_number, false);
		DeleteWindowById(WC_VEHICLE_TIMETABLE, this->window_number, false);
	}

	virtual void OnFocus(Window *previously_focused_window) override
	{
		if (HasFocusedVehicleChanged(this->window_number, previously_focused_window)) {
			if (this->window_number != INVALID_VEHICLE) {
				const Vehicle *v = Vehicle::Get(this->window_number);
				MarkAllRoutePathsDirty(v);
				MarkAllRouteStepsDirty(v);
			}
		}
	}

	virtual void OnFocusLost(Window *newly_focused_window) override
	{
		if (HasFocusedVehicleChanged(this->window_number, newly_focused_window)) {
			if (this->window_number != INVALID_VEHICLE) {
				const Vehicle *v = Vehicle::Get(this->window_number);
				MarkAllRoutePathsDirty(v);
				MarkAllRouteStepsDirty(v);
			}
		}
	}

	void UpdateWidgetSize(int widget, Dimension *size, const Dimension &padding, Dimension *fill, Dimension *resize) override
	{
		const Vehicle *v = Vehicle::Get(this->window_number);
		switch (widget) {
			case WID_VV_START_STOP:
				size->height = std::max<uint>({size->height, (uint)FONT_HEIGHT_NORMAL, GetScaledSpriteSize(SPR_WARNING_SIGN).height, GetScaledSpriteSize(SPR_FLAG_VEH_STOPPED).height, GetScaledSpriteSize(SPR_FLAG_VEH_RUNNING).height}) + padding.height;
				break;

			case WID_VV_FORCE_PROCEED:
				if (v->type != VEH_TRAIN) {
					size->height = 0;
					size->width = 0;
				}
				break;

			case WID_VV_VIEWPORT:
				size->width = VV_INITIAL_VIEWPORT_WIDTH;
				size->height = (v->type == VEH_TRAIN) ? VV_INITIAL_VIEWPORT_HEIGHT_TRAIN : VV_INITIAL_VIEWPORT_HEIGHT;
				break;
		}
	}

	void OnPaint() override
	{
		const Vehicle *v = Vehicle::Get(this->window_number);
		bool is_localcompany = v->owner == _local_company;
		bool can_control = IsVehicleControlAllowed(v, _local_company);
		bool refitable_and_stopped_in_depot = IsVehicleRefitable(v);

		this->SetWidgetDisabledState(WID_VV_RENAME, !is_localcompany);
		this->SetWidgetDisabledState(WID_VV_GOTO_DEPOT, !is_localcompany);
		this->SetWidgetDisabledState(WID_VV_REFIT, !refitable_and_stopped_in_depot || !is_localcompany);
		this->SetWidgetDisabledState(WID_VV_CLONE, !is_localcompany);

		if (v->type == VEH_TRAIN) {
			this->SetWidgetLoweredState(WID_VV_FORCE_PROCEED, Train::From(v)->force_proceed == TFP_SIGNAL);
			this->SetWidgetDisabledState(WID_VV_FORCE_PROCEED, !can_control);
		}

		if (v->type == VEH_TRAIN || v->type == VEH_ROAD) {
			this->SetWidgetDisabledState(WID_VV_TURN_AROUND, !can_control);
		}

		this->SetWidgetDisabledState(WID_VV_ORDER_LOCATION, v->current_order.GetLocation(v) == INVALID_TILE);

		this->DrawWidgets();
	}

	void SetStringParameters(int widget) const override
	{
		if (widget != WID_VV_CAPTION) return;

		const Vehicle *v = Vehicle::Get(this->window_number);
		SetDParam(0, v->index);
	}

	void DrawWidget(const Rect &r, int widget) const override
	{
		if (widget != WID_VV_START_STOP) return;

		const Vehicle *v = Vehicle::Get(this->window_number);
		StringID str;
		TextColour text_colour = TC_FROMSTRING;
		if (v->vehstatus & VS_CRASHED) {
			str = STR_VEHICLE_STATUS_CRASHED;
		} else if ((v->breakdown_ctr == 1 || (v->type == VEH_TRAIN && Train::From(v)->flags & VRF_IS_BROKEN)) && !mouse_over_start_stop) {
			const Vehicle *w = (v->type == VEH_TRAIN) ? GetMostSeverelyBrokenEngine(Train::From(v)) : v;
			if (_settings_game.vehicle.improved_breakdowns || w->breakdown_type == BREAKDOWN_RV_CRASH || w->breakdown_type == BREAKDOWN_BRAKE_OVERHEAT) {
				str = STR_VEHICLE_STATUS_BROKEN_DOWN_VEL;
				SetDParam(3, v->GetDisplaySpeed());
			} else {
				str = STR_VEHICLE_STATUS_BROKEN_DOWN;
			}

			if (v->type == VEH_AIRCRAFT) {
				SetDParam(0, _aircraft_breakdown_strings[v->breakdown_type]);
				if (v->breakdown_type == BREAKDOWN_AIRCRAFT_SPEED) {
					SetDParam(1, v->breakdown_severity << 3);
				} else {
					SetDParam(1, v->current_order.GetDestination());
				}
			} else {
				SetDParam(0, STR_BREAKDOWN_TYPE_CRITICAL + w->breakdown_type);

				if (w->breakdown_type == BREAKDOWN_LOW_SPEED) {
					SetDParam(1, std::min(w->First()->GetDisplayMaxSpeed(), w->breakdown_severity >> ((v->type == VEH_TRAIN) ? 0 : 1)));
				} else if (w->breakdown_type == BREAKDOWN_LOW_POWER) {
					int percent;
					if (v->type == VEH_TRAIN) {
						uint32 power, te;
						Train::From(v)->CalculatePower(power, te, true);
						percent = (100 * power) / Train::From(v)->gcache.cached_power;
					} else {
						percent = w->breakdown_severity * 100 / 256;
					}
					SetDParam(1, percent);
				}
			}
		} else if (v->vehstatus & VS_STOPPED && (!mouse_over_start_stop || v->IsStoppedInDepot())) {
			if (v->type == VEH_TRAIN) {
				if (v->cur_speed == 0) {
					if (Train::From(v)->gcache.cached_power == 0) {
						str = STR_VEHICLE_STATUS_TRAIN_NO_POWER;
					} else {
						str = STR_VEHICLE_STATUS_STOPPED;
					}
				} else {
					SetDParam(0, v->GetDisplaySpeed());
					str = STR_VEHICLE_STATUS_TRAIN_STOPPING_VEL;
				}
			} else if (v->type == VEH_ROAD) {
				if (RoadVehicle::From(v)->IsRoadVehicleStopped()) {
					str = STR_VEHICLE_STATUS_STOPPED;
				} else {
					SetDParam(0, v->GetDisplaySpeed());
					str = STR_VEHICLE_STATUS_TRAIN_STOPPING_VEL;
				}
			} else { // no train/RV
				str = STR_VEHICLE_STATUS_STOPPED;
			}
		} else if (v->type == VEH_TRAIN && HasBit(Train::From(v)->flags, VRF_TRAIN_STUCK) && !v->current_order.IsType(OT_LOADING) && !mouse_over_start_stop) {
			str = HasBit(Train::From(v)->flags, VRF_WAITING_RESTRICTION) ? STR_VEHICLE_STATUS_TRAIN_STUCK_WAIT_RESTRICTION : STR_VEHICLE_STATUS_TRAIN_STUCK;
		} else if (v->type == VEH_TRAIN && Train::From(v)->reverse_distance > 1) {
			if (Train::From(v)->track == TRACK_BIT_DEPOT) {
				str = STR_VEHICLE_STATUS_TRAIN_MOVING_DEPOT;
			} else {
				str = STR_VEHICLE_STATUS_TRAIN_REVERSING;
				SetDParam(0, v->GetDisplaySpeed());
			}
		} else if (v->type == VEH_AIRCRAFT && HasBit(Aircraft::From(v)->flags, VAF_DEST_TOO_FAR) && !v->current_order.IsType(OT_LOADING)) {
			str = STR_VEHICLE_STATUS_AIRCRAFT_TOO_FAR;
		} else { // vehicle is in a "normal" state, show current order
			if (mouse_over_start_stop) {
				if (v->vehstatus & VS_STOPPED || (v->breakdown_ctr == 1 || (v->type == VEH_TRAIN && Train::From(v)->flags & VRF_IS_BROKEN))) {
					text_colour = TC_RED | TC_FORCED;
				} else if (v->type == VEH_TRAIN && HasBit(Train::From(v)->flags, VRF_TRAIN_STUCK) && !v->current_order.IsType(OT_LOADING)) {
					text_colour = TC_ORANGE | TC_FORCED;
				}
			}
			switch (v->current_order.GetType()) {
				case OT_GOTO_STATION: {
					SetDParam(0, v->current_order.GetDestination());
					SetDParam(1, v->GetDisplaySpeed());
					str = HasBit(v->vehicle_flags, VF_PATHFINDER_LOST) ? STR_VEHICLE_STATUS_CANNOT_REACH_STATION_VEL : STR_VEHICLE_STATUS_HEADING_FOR_STATION_VEL;
					break;
				}

				case OT_GOTO_DEPOT: {
					SetDParam(0, v->type);
					SetDParam(1, v->current_order.GetDestination());
					SetDParam(2, v->GetDisplaySpeed());
					if (v->current_order.GetDestination() == INVALID_DEPOT) {
						/* This case *only* happens when multiple nearest depot orders
						 * follow each other (including an order list only one order: a
						 * nearest depot order) and there are no reachable depots.
						 * It is primarily to guard for the case that there is no
						 * depot with index 0, which would be used as fallback for
						 * evaluating the string in the status bar. */
						str = STR_EMPTY;
					} else if (v->current_order.GetDepotActionType() & ODATFB_SELL) {
						str = STR_VEHICLE_STATUS_HEADING_FOR_DEPOT_SELL_VEL;
					} else if (v->current_order.GetDepotActionType() & ODATFB_HALT) {
						str = HasBit(v->vehicle_flags, VF_PATHFINDER_LOST) ? STR_VEHICLE_STATUS_CANNOT_REACH_DEPOT_VEL : STR_VEHICLE_STATUS_HEADING_FOR_DEPOT_VEL;
					} else {
						str = HasBit(v->vehicle_flags, VF_PATHFINDER_LOST) ? STR_VEHICLE_STATUS_CANNOT_REACH_DEPOT_SERVICE_VEL : STR_VEHICLE_STATUS_HEADING_FOR_DEPOT_SERVICE_VEL;
					}
					break;
				}

				case OT_LOADING:
					str = STR_VEHICLE_STATUS_LOADING_UNLOADING;
					break;

				case OT_LOADING_ADVANCE:
					str = STR_VEHICLE_STATUS_LOADING_UNLOADING_ADVANCE;
					SetDParam(0, STR_VEHICLE_STATUS_LOADING_UNLOADING);
					SetDParam(1, v->GetDisplaySpeed());
					break;

				case OT_GOTO_WAYPOINT: {
					assert(v->type == VEH_TRAIN || v->type == VEH_ROAD || v->type == VEH_SHIP);
					SetDParam(0, v->current_order.GetDestination());
					str = HasBit(v->vehicle_flags, VF_PATHFINDER_LOST) ? STR_VEHICLE_STATUS_CANNOT_REACH_WAYPOINT_VEL : STR_VEHICLE_STATUS_HEADING_FOR_WAYPOINT_VEL;
					SetDParam(1, v->GetDisplaySpeed());
					break;
				}

				case OT_WAITING: {
					str = STR_VEHICLE_STATUS_TRAIN_WAITING_TIMETABLE;
					break;
				}

				case OT_LEAVESTATION:
					if (v->type != VEH_AIRCRAFT) {
						str = STR_VEHICLE_STATUS_LEAVING;
						break;
					}
					FALLTHROUGH;
				default:
					if (v->GetNumManualOrders() == 0) {
						str = STR_VEHICLE_STATUS_NO_ORDERS_VEL;
						SetDParam(0, v->GetDisplaySpeed());
					} else {
						str = STR_EMPTY;
					}
					break;
			}
		}

		/* Draw the flag plus orders. */
		bool rtl = (_current_text_dir == TD_RTL);
		uint icon_width = std::max({GetScaledSpriteSize(SPR_WARNING_SIGN).width, GetScaledSpriteSize(SPR_FLAG_VEH_STOPPED).width, GetScaledSpriteSize(SPR_FLAG_VEH_RUNNING).width});
		int lowered = this->IsWidgetLowered(widget) ? WidgetDimensions::scaled.pressed : 0;
		Rect tr = r.Shrink(WidgetDimensions::scaled.framerect).Translate(lowered, lowered);
		SpriteID image = ((v->vehstatus & VS_STOPPED) != 0) ? SPR_FLAG_VEH_STOPPED : (HasBit(v->vehicle_flags, VF_PATHFINDER_LOST)) ? SPR_WARNING_SIGN : SPR_FLAG_VEH_RUNNING;
		DrawSpriteIgnorePadding(image, PAL_NONE, tr.WithWidth(icon_width, rtl), false, SA_CENTER);
		tr = tr.Indent(icon_width + WidgetDimensions::scaled.imgbtn.Horizontal(), rtl);
		DrawString(tr.left, tr.right, CenterBounds(tr.top, tr.bottom, FONT_HEIGHT_NORMAL), str, text_colour, SA_HOR_CENTER);
	}

	void OnClick(Point pt, int widget, int click_count) override
	{
		const Vehicle *v = Vehicle::Get(this->window_number);

		switch (widget) {
			case WID_VV_RENAME: { // rename
				SetDParam(0, v->index);
				ShowQueryString(STR_VEHICLE_NAME, STR_QUERY_RENAME_TRAIN_CAPTION + v->type,
						MAX_LENGTH_VEHICLE_NAME_CHARS, this, CS_ALPHANUMERAL, QSF_ENABLE_DEFAULT | QSF_LEN_IN_CHARS);
				break;
			}

			case WID_VV_START_STOP: // start stop
				StartStopVehicle(v, false);
				break;

			case WID_VV_ORDER_LOCATION: {
				/* Scroll to current order destination */
				TileIndex tile = v->current_order.GetLocation(v);
				if (tile == INVALID_TILE) break;

				if (_ctrl_pressed) {
					ShowExtraViewportWindow(tile);
				} else {
					ScrollMainWindowToTile(tile);
				}
				break;
			}

			case WID_VV_LOCATION: // center main view
				if (_ctrl_pressed) {
					ShowExtraViewportWindow(TileVirtXY(v->x_pos, v->y_pos));
				} else {
					const Window *mainwindow = FindWindowById(WC_MAIN_WINDOW, 0);
					if (click_count > 1 && mainwindow->viewport->zoom < ZOOM_LVL_DRAW_MAP) {
						/* main window 'follows' vehicle */
						mainwindow->viewport->follow_vehicle = v->index;
					} else {
						ScrollMainWindowTo(v->x_pos, v->y_pos, v->z_pos);
					}
				}
				break;

			case WID_VV_GOTO_DEPOT: // goto hangar
				if (_shift_pressed) {
					if (HandlePlacePushButton(this, WID_VV_GOTO_DEPOT, ANIMCURSOR_PICKSTATION, HT_RECT)) {
						this->depot_select_ctrl_pressed = _ctrl_pressed;
						this->depot_select_active = true;
					}
				} else if (_settings_client.gui.show_depot_sell_gui && v->current_order.IsType(OT_GOTO_DEPOT)) {
					if (_ctrl_pressed) {
						OrderDepotActionFlags flags = v->current_order.GetDepotActionType() & (ODATFB_HALT | ODATFB_SELL);
						DropDownList list;
						list.emplace_back(new DropDownListStringItem(STR_VEHICLE_LIST_SEND_FOR_SERVICING, DEPOT_SERVICE | DEPOT_DONT_CANCEL, !flags));
						list.emplace_back(new DropDownListStringItem(BaseVehicleListWindow::vehicle_depot_name[v->type], DEPOT_DONT_CANCEL, flags == ODATFB_HALT));
						list.emplace_back(new DropDownListStringItem(BaseVehicleListWindow::vehicle_depot_sell_name[v->type], DEPOT_SELL | DEPOT_DONT_CANCEL, flags == (ODATFB_HALT | ODATFB_SELL)));
						list.emplace_back(new DropDownListStringItem(STR_VEHICLE_LIST_CANCEL_DEPOT_SERVICE, DEPOT_CANCEL, false));
						ShowDropDownList(this, std::move(list), -1, widget, 0, true);
					} else {
						DoCommandP(v->tile, v->index | DEPOT_CANCEL, 0, GetCmdSendToDepot(v));
					}
				} else {
					this->HandleButtonClick(WID_VV_GOTO_DEPOT);
					DoCommandP(v->tile, v->index | (_ctrl_pressed ? DEPOT_SERVICE : 0U), 0, GetCmdSendToDepot(v));
				}
				break;
			case WID_VV_REFIT: // refit
				ShowVehicleRefitWindow(v, INVALID_VEH_ORDER_ID, this);
				break;
			case WID_VV_SHOW_ORDERS: // show orders
				if (_ctrl_pressed) {
					ShowTimetableWindow(v);
				} else {
					ShowOrdersWindow(v);
				}
				break;
			case WID_VV_SHOW_DETAILS: // show details
				if (_ctrl_pressed) {
					ShowCompanyGroupForVehicle(v);
				} else {
					ShowVehicleDetailsWindow(v);
				}
				break;
			case WID_VV_CLONE: // clone vehicle
				/* Suppress the vehicle GUI when share-cloning.
				 * There is no point to it except for starting the vehicle.
				 * For starting the vehicle the player has to open the depot GUI, which is
				 * most likely already open, but is also visible in the vehicle viewport. */
				DoCommandP(v->tile, v->index, _ctrl_pressed ? 1 : 0,
										_vehicle_command_translation_table[VCT_CMD_CLONE_VEH][v->type],
										_ctrl_pressed ? nullptr : CcCloneVehicle);
				break;
			case WID_VV_TURN_AROUND: // turn around
				assert(v->IsGroundVehicle());
				DoCommandP(v->tile, v->index, 0,
										_vehicle_command_translation_table[VCT_CMD_TURN_AROUND][v->type]);
				break;
			case WID_VV_FORCE_PROCEED: // force proceed
				assert(v->type == VEH_TRAIN);
				DoCommandP(v->tile, v->index, 0, CMD_FORCE_TRAIN_PROCEED | CMD_MSG(STR_ERROR_CAN_T_MAKE_TRAIN_PASS_SIGNAL));
				break;
		}
	}

	EventState OnHotkey(int hotkey) override
	{
		/* If the hotkey is not for any widget in the UI (i.e. for honking) */
		if (hotkey == WID_VV_HONK_HORN) {
			const Window* mainwindow = FindWindowById(WC_MAIN_WINDOW, 0);
			const Vehicle* v = Vehicle::Get(window_number);
			/* Only play the sound if we're following this vehicle */
			if (mainwindow->viewport->follow_vehicle == v->index) {
				v->PlayLeaveStationSound(true);
			}
		}
		return Window::OnHotkey(hotkey);
	}

	void OnQueryTextFinished(char *str) override
	{
		if (str == nullptr) return;

		DoCommandP(0, this->window_number, 0, CMD_RENAME_VEHICLE | CMD_MSG(STR_ERROR_CAN_T_RENAME_TRAIN + Vehicle::Get(this->window_number)->type), nullptr, str);
	}

	virtual void OnDropdownSelect(int widget, int index) override
	{
		switch (widget) {
			case WID_VV_GOTO_DEPOT: {
				const Vehicle *v = Vehicle::Get(this->window_number);
				DoCommandP(v->tile, v->index | index, 0, GetCmdSendToDepot(v));
				break;
			}
		}
	}

	virtual void OnTimeout() override
	{
		if (!this->depot_select_active) {
			this->RaiseWidget(WID_VV_GOTO_DEPOT);
			this->SetWidgetDirty(WID_VV_GOTO_DEPOT);
		}
	}

	virtual void OnPlaceObject(Point pt, TileIndex tile) override
	{
		const Vehicle *v = Vehicle::Get(this->window_number);
		if (IsDepotTile(tile) && GetDepotVehicleType(tile) == v->type && IsInfraTileUsageAllowed(v->type, v->owner, tile)) {
			if (v->type == VEH_ROAD && (GetPresentRoadTypes(tile) & RoadVehicle::From(v)->compatible_roadtypes) == 0) return;
			if (v->type == VEH_TRAIN && !HasBit(Train::From(v)->compatible_railtypes, GetRailType(tile))) return;
			DoCommandP(v->tile, v->index | (this->depot_select_ctrl_pressed ? DEPOT_SERVICE : 0U) | DEPOT_SPECIFIC, tile, GetCmdSendToDepot(v));
			ResetObjectToPlace();
			this->RaiseButtons();
		}
	}

	virtual void OnPlaceObjectAbort() override
	{
		this->depot_select_active = false;
		this->RaiseWidget(WID_VV_GOTO_DEPOT);
		this->SetWidgetDirty(WID_VV_GOTO_DEPOT);
	}

	virtual bool OnRightClick(Point pt, int widget) override
	{
		if (widget == WID_VV_GOTO_DEPOT && _settings_client.gui.hover_delay_ms == 0) {
			const Vehicle *v = Vehicle::Get(this->window_number);
			if (_settings_client.gui.show_depot_sell_gui && v->current_order.IsType(OT_GOTO_DEPOT)) {
				GuiShowTooltips(this, STR_VEHICLE_VIEW_SEND_TO_DEPOT_MENU, 0, nullptr, TCC_RIGHT_CLICK);
			} else {
				uint64 arg = STR_VEHICLE_VIEW_TRAIN_SEND_TO_DEPOT_TOOLTIP + v->type;
				GuiShowTooltips(this, STR_VEHICLE_VIEW_SEND_TO_DEPOT_TOOLTIP_SHIFT, 1, &arg, TCC_RIGHT_CLICK);
			}
		}
		return false;
	}

	virtual void OnHover(Point pt, int widget) override
	{
		if (widget == WID_VV_GOTO_DEPOT) {
			const Vehicle *v = Vehicle::Get(this->window_number);
			if (_settings_client.gui.show_depot_sell_gui && v->current_order.IsType(OT_GOTO_DEPOT)) {
				GuiShowTooltips(this, STR_VEHICLE_VIEW_SEND_TO_DEPOT_MENU, 0, nullptr, TCC_HOVER);
			} else {
				uint64 arg = STR_VEHICLE_VIEW_TRAIN_SEND_TO_DEPOT_TOOLTIP + v->type;
				GuiShowTooltips(this, STR_VEHICLE_VIEW_SEND_TO_DEPOT_TOOLTIP_SHIFT, 1, &arg, TCC_HOVER);
			}
		}
	}

	void OnMouseOver(Point pt, int widget) override
	{
		bool start_stop = widget == WID_VV_START_STOP;
		if (start_stop != mouse_over_start_stop) {
			mouse_over_start_stop = start_stop;
			this->SetWidgetDirty(WID_VV_START_STOP);
		}
	}

	void OnResize() override
	{
		if (this->viewport != nullptr) {
			NWidgetViewport *nvp = this->GetWidget<NWidgetViewport>(WID_VV_VIEWPORT);
			nvp->UpdateViewportCoordinates(this);
		}
	}

	void UpdateButtonStatus()
	{
		const Vehicle *v = Vehicle::Get(this->window_number);
		bool veh_stopped = v->IsStoppedInDepot();

		/* Widget WID_VV_GOTO_DEPOT must be hidden if the vehicle is already stopped in depot.
		 * Widget WID_VV_CLONE_VEH should then be shown, since cloning is allowed only while in depot and stopped.
		 */
		PlaneSelections plane = veh_stopped ? SEL_DC_CLONE : SEL_DC_GOTO_DEPOT;
		NWidgetStacked *nwi = this->GetWidget<NWidgetStacked>(WID_VV_SELECT_DEPOT_CLONE); // Selection widget 'send to depot' / 'clone'.
		if (nwi->shown_plane + SEL_DC_BASEPLANE != plane) {
			this->SelectPlane(plane);
			this->SetWidgetDirty(WID_VV_SELECT_DEPOT_CLONE);
		}
		/* The same system applies to widget WID_VV_REFIT_VEH and VVW_WIDGET_TURN_AROUND.*/
		if (v->IsGroundVehicle()) {
			PlaneSelections plane = veh_stopped ? SEL_RT_REFIT : SEL_RT_TURN_AROUND;
			NWidgetStacked *nwi = this->GetWidget<NWidgetStacked>(WID_VV_SELECT_REFIT_TURN);
			if (nwi->shown_plane + SEL_RT_BASEPLANE != plane) {
				this->SelectPlane(plane);
				this->SetWidgetDirty(WID_VV_SELECT_REFIT_TURN);
			}
		}
	}

	virtual void OnRealtimeTick(uint delta_ms) override
	{
		if (_pause_mode != PM_UNPAUSED) this->OnGameTick();
	}

	/**
	 * Some data on this window has become invalid.
	 * @param data Information about the changed data.
	 * @param gui_scope Whether the call is done from GUI scope. You may not do everything when not in GUI scope. See #InvalidateWindowData() for details.
	 */
	void OnInvalidateData(int data = 0, bool gui_scope = true) override
	{
		if (data == VIWD_AUTOREPLACE) {
			/* Autoreplace replaced the vehicle.
			 * Nothing to do for this window. */
			return;
		}

		this->UpdateButtonStatus();
	}

	bool IsNewGRFInspectable() const override
	{
		return ::IsNewGRFInspectable(GetGrfSpecFeature(Vehicle::Get(this->window_number)->type), this->window_number);
	}

	void ShowNewGRFInspectWindow() const override
	{
		::ShowNewGRFInspectWindow(GetGrfSpecFeature(Vehicle::Get(this->window_number)->type), this->window_number);
	}

	static HotkeyList hotkeys;
};

static Hotkey vehicleview_hotkeys[] = {
	Hotkey('H', "honk", WID_VV_HONK_HORN),
	HOTKEY_LIST_END
};
HotkeyList VehicleViewWindow::hotkeys("vehicleview", vehicleview_hotkeys);

/** Vehicle view window descriptor for all vehicles but trains. */
static WindowDesc _vehicle_view_desc(
	WDP_AUTO, "view_vehicle", 250, 116,
	WC_VEHICLE_VIEW, WC_NONE,
	0,
	_nested_vehicle_view_widgets, lengthof(_nested_vehicle_view_widgets),
	&VehicleViewWindow::hotkeys
);

/**
 * Vehicle view window descriptor for trains. Only minimum_height and
 *  default_height are different for train view.
 */
static WindowDesc _train_view_desc(
	WDP_AUTO, "view_vehicle_train", 250, 134,
	WC_VEHICLE_VIEW, WC_NONE,
	0,
	_nested_vehicle_view_widgets, lengthof(_nested_vehicle_view_widgets),
	&VehicleViewWindow::hotkeys
);

/** Shows the vehicle view window of the given vehicle. */
void ShowVehicleViewWindow(const Vehicle *v)
{
	AllocateWindowDescFront<VehicleViewWindow>((v->type == VEH_TRAIN) ? &_train_view_desc : &_vehicle_view_desc, v->index);
}

/**
 * Dispatch a "vehicle selected" event if any window waits for it.
 * @param v selected vehicle;
 * @return did any window accept vehicle selection?
 */
bool VehicleClicked(const Vehicle *v)
{
	assert(v != nullptr);
	if (!(_thd.place_mode & HT_VEHICLE)) return false;

	v = v->First();
	if (!v->IsPrimaryVehicle()) return false;

	return _thd.GetCallbackWnd()->OnVehicleSelect(v);
}

/**
 * Dispatch a "vehicle group selected" event if any window waits for it.
 * @param begin iterator to the start of the range of vehicles
 * @param end iterator to the end of the range of vehicles
 * @return did any window accept vehicle group selection?
 */
bool VehicleClicked(VehicleList::const_iterator begin, VehicleList::const_iterator end)
{
	assert(begin != end);
	if (!(_thd.place_mode & HT_VEHICLE)) return false;

	/* If there is only one vehicle in the group, act as if we clicked a single vehicle */
	if (begin + 1 == end) return _thd.GetCallbackWnd()->OnVehicleSelect(*begin);

	return _thd.GetCallbackWnd()->OnVehicleSelect(begin, end);
}

/**
 * Dispatch a "vehicle group selected" event if any window waits for it.
 * @param vehgroup the GUIVehicleGroup representing the vehicle group
 * @return did any window accept vehicle group selection?
 */
bool VehicleClicked(const GUIVehicleGroup &vehgroup)
{
	return VehicleClicked(vehgroup.vehicles_begin, vehgroup.vehicles_end);
}

void StopGlobalFollowVehicle(const Vehicle *v)
{
	Window *w = FindWindowById(WC_MAIN_WINDOW, 0);
	if (w != nullptr && w->viewport->follow_vehicle == v->index) {
		ScrollMainWindowTo(v->x_pos, v->y_pos, v->z_pos, true); // lock the main view on the vehicle's last position
		w->viewport->follow_vehicle = INVALID_VEHICLE;
	}
}


/**
 * This is the Callback method after the construction attempt of a primary vehicle
 * @param result indicates completion (or not) of the operation
 * @param tile unused
 * @param p1 unused
 * @param p2 unused
 * @param cmd unused
 */
void CcBuildPrimaryVehicle(const CommandCost &result, TileIndex tile, uint32 p1, uint32 p2, uint64 p3, uint32 cmd)
{
	if (result.Failed()) return;

	const Vehicle *v = Vehicle::Get(_new_vehicle_id);
	ShowVehicleViewWindow(v);
}

/**
 * Get the width of a vehicle (part) in pixels.
 * @param v Vehicle to get the width for.
 * @return Width of the vehicle.
 */
int GetSingleVehicleWidth(const Vehicle *v, EngineImageType image_type)
{
	switch (v->type) {
		case VEH_TRAIN:
			return Train::From(v)->GetDisplayImageWidth();

		case VEH_ROAD:
			return RoadVehicle::From(v)->GetDisplayImageWidth();

		default:
			bool rtl = _current_text_dir == TD_RTL;
			VehicleSpriteSeq seq;
			v->GetImage(rtl ? DIR_E : DIR_W, image_type, &seq);
			Rect rec = ConvertRect<Rect16, Rect>(seq.GetBounds());
			return UnScaleGUI(rec.Width());
	}
}

/**
 * Get the width of a vehicle (including all parts of the consist) in pixels.
 * @param v Vehicle to get the width for.
 * @return Width of the vehicle.
 */
int GetVehicleWidth(const Vehicle *v, EngineImageType image_type)
{
	if (v->type == VEH_TRAIN || v->type == VEH_ROAD) {
		int vehicle_width = 0;
		for (const Vehicle *u = v; u != nullptr; u = u->Next()) {
			vehicle_width += GetSingleVehicleWidth(u, image_type);
		}
		return vehicle_width;
	} else {
		return GetSingleVehicleWidth(v, image_type);
	}
}

/**
 * Set the mouse cursor to look like a vehicle.
 * @param v Vehicle
 * @param image_type Type of vehicle image to use.
 */
void SetMouseCursorVehicle(const Vehicle *v, EngineImageType image_type)
{
	bool rtl = _current_text_dir == TD_RTL;

	_cursor.sprite_count = 0;
	int total_width = 0;
	int y_offset = 0;
	bool rotor_seq = false; // Whether to draw the rotor of the vehicle in this step.
	bool is_ground_vehicle = v->IsGroundVehicle();

	while (v != nullptr) {
		if (total_width >= ScaleSpriteTrad(2 * (int)VEHICLEINFO_FULL_VEHICLE_WIDTH)) break;

		PaletteID pal = (v->vehstatus & VS_CRASHED) ? PALETTE_CRASH : GetVehiclePalette(v);
		VehicleSpriteSeq seq;

		if (rotor_seq) {
			GetCustomRotorSprite(Aircraft::From(v), image_type, &seq);
			if (!seq.IsValid()) seq.Set(SPR_ROTOR_STOPPED);
			y_offset = -ScaleSpriteTrad(5);
		} else {
			v->GetImage(rtl ? DIR_E : DIR_W, image_type, &seq);
		}

		if (_cursor.sprite_count + seq.count > lengthof(_cursor.sprite_seq)) break;

		for (uint i = 0; i < seq.count; ++i) {
			PaletteID pal2 = (v->vehstatus & VS_CRASHED) || !seq.seq[i].pal ? pal : seq.seq[i].pal;
			_cursor.sprite_seq[_cursor.sprite_count].sprite = seq.seq[i].sprite;
			_cursor.sprite_seq[_cursor.sprite_count].pal = pal2;
			_cursor.sprite_pos[_cursor.sprite_count].x = rtl ? -total_width : total_width;
			_cursor.sprite_pos[_cursor.sprite_count].y = y_offset;
			_cursor.sprite_count++;
		}

		if (v->type == VEH_AIRCRAFT && v->subtype == AIR_HELICOPTER && !rotor_seq) {
			/* Draw rotor part in the next step. */
			rotor_seq = true;
		} else {
			total_width += GetSingleVehicleWidth(v, image_type);
			v = v->HasArticulatedPart() ? v->GetNextArticulatedPart() : nullptr;
		}
	}

	if (is_ground_vehicle) {
		/* Center trains and road vehicles on the front vehicle */
		int offs = (ScaleSpriteTrad(VEHICLEINFO_FULL_VEHICLE_WIDTH) - total_width) / 2;
		if (rtl) offs = -offs;
		for (uint i = 0; i < _cursor.sprite_count; ++i) {
			_cursor.sprite_pos[i].x += offs;
		}
	}

	UpdateCursorSize();
}<|MERGE_RESOLUTION|>--- conflicted
+++ resolved
@@ -1782,9 +1782,9 @@
 uint GetVehicleListHeight(VehicleType type, uint divisor)
 {
 	/* Name + vehicle + profit */
-	uint base = ScaleGUITrad(GetVehicleHeight(type)) + 2 * FONT_HEIGHT_SMALL + WidgetDimensions::scaled.matrix.Vertical();
+	uint base = ScaleGUITrad(GetVehicleHeight(type)) + 2 * FONT_HEIGHT_SMALL;
 	/* Drawing of the 4 small orders + profit*/
-	if (type >= VEH_SHIP) base = std::max(base, 5U * FONT_HEIGHT_SMALL + WidgetDimensions::scaled.matrix.Vertical());
+	if (type >= VEH_SHIP) base = std::max(base, 5U * FONT_HEIGHT_SMALL);
 
 	if (divisor == 1) return base;
 
@@ -1840,7 +1840,7 @@
 					for (const Vehicle *u = v; u != nullptr; u = u->Next()) {
 						if (u->cargo_cap > 0) SetBit(cargoes, u->cargo_type);
 					}
-					str = STR_VEHICLE_LIST_CARGO;
+					str = STR_VEHICLE_LIST_CARGO_LIST;
 					SetDParam(3, cargoes);
 					break;
 				}
@@ -1874,7 +1874,6 @@
 					break;
 				}
 
-<<<<<<< HEAD
 				case VST_LENGTH: {
 					const GroundVehicleCache* gcache = v->GetGroundVehicleCache();
 					assert(gcache != nullptr);
@@ -1924,8 +1923,8 @@
 				}
 			}
 
-			DrawVehicleImage(v, image_left, image_right, CenterBounds(ir.top, ir.bottom, image_height), selected_vehicle, EIT_IN_LIST, 0);
-			DrawString(tr.left, tr.right, ir.top + line_height - FONT_HEIGHT_SMALL - WD_FRAMERECT_BOTTOM - 1, str);
+			DrawVehicleImage(v, {image_left, ir.top, image_right, ir.bottom}, selected_vehicle, EIT_IN_LIST, 0);
+			DrawString(tr.left, tr.right, ir.top + line_height - FONT_HEIGHT_SMALL - WidgetDimensions::scaled.framerect.bottom - 1, str);
 
 			/* company colour stripe along vehicle description row */
 			if (_settings_client.gui.show_vehicle_list_company_colour && v->owner != this->vli.company) {
@@ -1939,13 +1938,8 @@
 		} else {
 			SetDParam(0, vehgroup.GetDisplayProfitThisYear());
 			SetDParam(1, vehgroup.GetDisplayProfitLastYear());
-			DrawString(tr.left, tr.right, ir.bottom - FONT_HEIGHT_SMALL - WD_FRAMERECT_BOTTOM, STR_VEHICLE_LIST_PROFIT_THIS_YEAR_LAST_YEAR);
-		}
-=======
-		SetDParam(0, vehgroup.GetDisplayProfitThisYear());
-		SetDParam(1, vehgroup.GetDisplayProfitLastYear());
-		DrawString(tr.left, tr.right, ir.bottom - FONT_HEIGHT_SMALL - WidgetDimensions::scaled.framerect.bottom, STR_VEHICLE_LIST_PROFIT_THIS_YEAR_LAST_YEAR);
->>>>>>> 1c82200e
+			DrawString(tr.left, tr.right, ir.bottom - FONT_HEIGHT_SMALL - WidgetDimensions::scaled.framerect.bottom, STR_VEHICLE_LIST_PROFIT_THIS_YEAR_LAST_YEAR);
+		}
 
 		DrawVehicleProfitButton(vehgroup.GetOldestVehicleAge(), vehgroup.GetDisplayProfitLastYear(), vehgroup.NumVehicles(), vehicle_button_x, ir.top + FONT_HEIGHT_NORMAL + WidgetDimensions::scaled.vsep_normal);
 
@@ -2835,21 +2829,13 @@
 		uint desired_height;
 		if (v->HasArticulatedPart()) {
 			/* An articulated RV has its text drawn under the sprite instead of after it, hence 15 pixels extra. */
-<<<<<<< HEAD
-			desired_height = WD_FRAMERECT_TOP + ScaleGUITrad(15) + 4 * FONT_HEIGHT_NORMAL + WD_PAR_VSEP_NORMAL * 2 + WD_FRAMERECT_BOTTOM;
-=======
-			desired_height = ScaleGUITrad(15) + 3 * FONT_HEIGHT_NORMAL + WidgetDimensions::scaled.vsep_normal * 2;
->>>>>>> 1c82200e
+			desired_height = ScaleGUITrad(15) + 4 * FONT_HEIGHT_NORMAL + WidgetDimensions::scaled.vsep_normal * 2;
 			/* Add space for the cargo amount for each part. */
 			for (const Vehicle *u = v; u != nullptr; u = u->Next()) {
 				if (u->cargo_cap != 0) desired_height += FONT_HEIGHT_NORMAL;
 			}
 		} else {
-<<<<<<< HEAD
-			desired_height = WD_FRAMERECT_TOP + 5 * FONT_HEIGHT_NORMAL + WD_PAR_VSEP_NORMAL * 2 + WD_FRAMERECT_BOTTOM;
-=======
-			desired_height = 4 * FONT_HEIGHT_NORMAL + WidgetDimensions::scaled.vsep_normal * 2;
->>>>>>> 1c82200e
+			desired_height = 5 * FONT_HEIGHT_NORMAL + WidgetDimensions::scaled.vsep_normal * 2;
 		}
 		return desired_height;
 	}
@@ -2887,7 +2873,6 @@
 			case WID_VD_TOP_DETAILS: {
 				const Vehicle *v = Vehicle::Get(this->window_number);
 				Dimension dim = { 0, 0 };
-<<<<<<< HEAD
 				this->vehicle_group_line_shown = ShouldShowGroupLine(v);
 				this->vehicle_weight_ratio_line_shown = ShouldShowWeightRatioLine(v);
 				this->vehicle_slots_line_shown = ShouldShowSlotsLine(v);
@@ -2899,14 +2884,9 @@
 				if (this->vehicle_slots_line_shown) lines++;
 				if (this->vehicle_speed_restriction_line_shown) lines++;
 				if (this->vehicle_speed_adaptation_exempt_line_shown) lines++;
-				size->height = WD_FRAMERECT_TOP + lines * FONT_HEIGHT_NORMAL + WD_FRAMERECT_BOTTOM;
+				size->height = lines * FONT_HEIGHT_NORMAL + padding.height;
 
 				for (uint i = 0; i < 5; i++) SetDParamMaxValue(i, INT16_MAX);
-=======
-				size->height = 4 * FONT_HEIGHT_NORMAL + padding.height;
-
-				for (uint i = 0; i < 4; i++) SetDParamMaxValue(i, INT16_MAX);
->>>>>>> 1c82200e
 				static const StringID info_strings[] = {
 					STR_VEHICLE_INFO_MAX_SPEED,
 					STR_VEHICLE_INFO_WEIGHT_POWER_MAX_SPEED,
@@ -2953,11 +2933,7 @@
 						break;
 
 					case VEH_SHIP:
-<<<<<<< HEAD
-						size->height = WD_FRAMERECT_TOP + 5 * FONT_HEIGHT_NORMAL + WD_PAR_VSEP_NORMAL * 2 + WD_FRAMERECT_BOTTOM;
-=======
-						size->height = 4 * FONT_HEIGHT_NORMAL + WidgetDimensions::scaled.vsep_normal * 2 + padding.height;
->>>>>>> 1c82200e
+						size->height = 5 * FONT_HEIGHT_NORMAL + WidgetDimensions::scaled.vsep_normal * 2 + padding.height;
 						break;
 
 					case VEH_AIRCRAFT:
