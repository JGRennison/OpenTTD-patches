/*
 * This file is part of OpenTTD.
 * OpenTTD is free software; you can redistribute it and/or modify it under the terms of the GNU General Public License as published by the Free Software Foundation, version 2.
 * OpenTTD is distributed in the hope that it will be useful, but WITHOUT ANY WARRANTY; without even the implied warranty of MERCHANTABILITY or FITNESS FOR A PARTICULAR PURPOSE.
 * See the GNU General Public License for more details. You should have received a copy of the GNU General Public License along with OpenTTD. If not, see <http://www.gnu.org/licenses/>.
 */

/** @file vehicle_gui.cpp The base GUI for all vehicles. */

#include "stdafx.h"
#include "debug.h"
#include "company_func.h"
#include "gui.h"
#include "textbuf_gui.h"
#include "command_func.h"
#include "vehicle_gui_base.h"
#include "viewport_func.h"
#include "newgrf_text.h"
#include "newgrf_debug.h"
#include "roadveh.h"
#include "train.h"
#include "train_cmd.h"
#include "aircraft.h"
#include "depot_map.h"
#include "group_cmd.h"
#include "group_gui.h"
#include "strings_func.h"
#include "strings_internal.h"
#include "core/string_builder.hpp"
#include "vehicle_func.h"
#include "autoreplace_gui.h"
#include "string_func.h"
#include "dropdown_type.h"
#include "dropdown_func.h"
#include "dropdown_common_type.h"
#include "timetable.h"
#include "articulated_vehicles.h"
#include "spritecache.h"
#include "core/geometry_func.hpp"
#include "core/container_func.hpp"
#include "company_base.h"
#include "engine_func.h"
#include "station_base.h"
#include "infrastructure_func.h"
#include "tilehighlight_func.h"
#include "train.h"
#include "tbtr_template_gui_main.h"
#include "zoom_func.h"
#include "tracerestrict.h"
#include "tracerestrict_cmd.h"
#include "depot_base.h"
#include "hotkeys.h"
#include "schdispatch.h"
#include "order_cmd.h"
#include "vehicle_cmd.h"

#include <vector>
#include <algorithm>

#include "safeguards.h"


BaseVehicleListWindow::GroupBy _grouping[VLT_END][VEH_COMPANY_END];
Sorting _sorting[BaseVehicleListWindow::GB_END];

static BaseVehicleListWindow::VehicleIndividualSortFunction VehicleNumberSorter;
static BaseVehicleListWindow::VehicleIndividualSortFunction VehicleNameSorter;
static BaseVehicleListWindow::VehicleIndividualSortFunction VehicleAgeSorter;
static BaseVehicleListWindow::VehicleIndividualSortFunction VehicleProfitThisYearSorter;
static BaseVehicleListWindow::VehicleIndividualSortFunction VehicleProfitLastYearSorter;
static BaseVehicleListWindow::VehicleIndividualSortFunction VehicleProfitLifetimeSorter;
static BaseVehicleListWindow::VehicleIndividualSortFunction VehicleCargoSorter;
static BaseVehicleListWindow::VehicleIndividualSortFunction VehicleReliabilitySorter;
static BaseVehicleListWindow::VehicleIndividualSortFunction VehicleMaxSpeedSorter;
static BaseVehicleListWindow::VehicleIndividualSortFunction VehicleModelSorter;
static BaseVehicleListWindow::VehicleIndividualSortFunction VehicleValueSorter;
static BaseVehicleListWindow::VehicleIndividualSortFunction VehicleLengthSorter;
static BaseVehicleListWindow::VehicleIndividualSortFunction VehicleTimeToLiveSorter;
static BaseVehicleListWindow::VehicleIndividualSortFunction VehicleTimetableDelaySorter;
static BaseVehicleListWindow::VehicleIndividualSortFunction VehicleAverageOrderOccupancySorter;
static BaseVehicleListWindow::VehicleIndividualSortFunction VehicleMaxSpeedLoadedSorter;
static BaseVehicleListWindow::VehicleIndividualSortFunction VehicleTimetableTypeSorter;
static BaseVehicleListWindow::VehicleGroupSortFunction VehicleGroupLengthSorter;
static BaseVehicleListWindow::VehicleGroupSortFunction VehicleGroupTotalProfitThisYearSorter;
static BaseVehicleListWindow::VehicleGroupSortFunction VehicleGroupTotalProfitLastYearSorter;
static BaseVehicleListWindow::VehicleGroupSortFunction VehicleGroupAverageProfitThisYearSorter;
static BaseVehicleListWindow::VehicleGroupSortFunction VehicleGroupAverageProfitLastYearSorter;
static BaseVehicleListWindow::VehicleGroupSortFunction VehicleGroupAverageOrderOccupancySorter;
static BaseVehicleListWindow::VehicleGroupSortFunction VehicleGroupTimetableTypeSorter;

/** Wrapper to convert a VehicleIndividualSortFunction to a VehicleGroupSortFunction */
template <BaseVehicleListWindow::VehicleIndividualSortFunction func>
static bool VehicleIndividualToGroupSorterWrapper(GUIVehicleGroup const &a, GUIVehicleGroup const &b)
{
	return func(*(a.vehicles_begin), *(b.vehicles_begin));
}

enum VehicleSortType
{
	VST_NUMBER,
	VST_NAME,
	VST_AGE,
	VST_PROFIT_THIS_YEAR,
	VST_PROFIT_LAST_YEAR,
	VST_PROFIT_LIFETIME,
	VST_CARGO,
	VST_RELIABILITY,
	VST_MAX_SPEED,
	VST_MODEL,
	VST_VALUE,
	VST_LENGTH,
	VST_TIME_TO_LIVE,
	VST_TIMETABLE_DELAY,
	VST_AVERAGE_ORDER_OCCUPANCY,
	VST_MAX_SPEED_LOADED,
	VST_TIMETABLE_TYPE,
};

enum VehicleGroupSortType
{
	VGST_LENGTH,
	VGST_TOTAL_PROFIT_THIS_YEAR,
	VGST_TOTAL_PROFIT_LAST_YEAR,
	VGST_AVERAGE_PROFIT_THIS_YEAR,
	VGST_AVERAGE_PROFIT_LAST_YEAR,
	VGST_AVERAGE_ORDER_OCCUPANCY,
	VGST_TIMETABLE_TYPE,
};

const std::initializer_list<BaseVehicleListWindow::VehicleGroupSortFunction * const> BaseVehicleListWindow::vehicle_group_none_sorter_funcs = {
	&VehicleIndividualToGroupSorterWrapper<VehicleNumberSorter>,
	&VehicleIndividualToGroupSorterWrapper<VehicleNameSorter>,
	&VehicleIndividualToGroupSorterWrapper<VehicleAgeSorter>,
	&VehicleIndividualToGroupSorterWrapper<VehicleProfitThisYearSorter>,
	&VehicleIndividualToGroupSorterWrapper<VehicleProfitLastYearSorter>,
	&VehicleIndividualToGroupSorterWrapper<VehicleProfitLifetimeSorter>,
	&VehicleIndividualToGroupSorterWrapper<VehicleCargoSorter>,
	&VehicleIndividualToGroupSorterWrapper<VehicleReliabilitySorter>,
	&VehicleIndividualToGroupSorterWrapper<VehicleMaxSpeedSorter>,
	&VehicleIndividualToGroupSorterWrapper<VehicleModelSorter>,
	&VehicleIndividualToGroupSorterWrapper<VehicleValueSorter>,
	&VehicleIndividualToGroupSorterWrapper<VehicleLengthSorter>,
	&VehicleIndividualToGroupSorterWrapper<VehicleTimeToLiveSorter>,
	&VehicleIndividualToGroupSorterWrapper<VehicleTimetableDelaySorter>,
	&VehicleIndividualToGroupSorterWrapper<VehicleAverageOrderOccupancySorter>,
	&VehicleIndividualToGroupSorterWrapper<VehicleMaxSpeedLoadedSorter>,
	&VehicleIndividualToGroupSorterWrapper<VehicleTimetableTypeSorter>,
};

const std::initializer_list<const StringID> BaseVehicleListWindow::vehicle_group_none_sorter_names_calendar = {
	STR_SORT_BY_NUMBER,
	STR_SORT_BY_NAME,
	STR_SORT_BY_AGE,
	STR_SORT_BY_PROFIT_THIS_YEAR,
	STR_SORT_BY_PROFIT_LAST_YEAR,
	STR_SORT_BY_PROFIT_LIFETIME,
	STR_SORT_BY_TOTAL_CAPACITY_PER_CARGOTYPE,
	STR_SORT_BY_RELIABILITY,
	STR_SORT_BY_MAX_SPEED,
	STR_SORT_BY_MODEL,
	STR_SORT_BY_VALUE,
	STR_SORT_BY_LENGTH,
	STR_SORT_BY_LIFE_TIME,
	STR_SORT_BY_TIMETABLE_DELAY,
	STR_SORT_BY_AVG_ORDER_OCCUPANCY,
	STR_SORT_BY_MAX_SPEED_LOADED,
	STR_SORT_BY_TIMETABLE_TYPE,
};

const std::initializer_list<const StringID> BaseVehicleListWindow::vehicle_group_none_sorter_names_wallclock = {
	STR_SORT_BY_NUMBER,
	STR_SORT_BY_NAME,
	STR_SORT_BY_AGE,
	STR_SORT_BY_PROFIT_THIS_PERIOD,
	STR_SORT_BY_PROFIT_LAST_PERIOD,
	STR_SORT_BY_PROFIT_LIFETIME,
	STR_SORT_BY_TOTAL_CAPACITY_PER_CARGOTYPE,
	STR_SORT_BY_RELIABILITY,
	STR_SORT_BY_MAX_SPEED,
	STR_SORT_BY_MODEL,
	STR_SORT_BY_VALUE,
	STR_SORT_BY_LENGTH,
	STR_SORT_BY_LIFE_TIME,
	STR_SORT_BY_TIMETABLE_DELAY,
	STR_SORT_BY_AVG_ORDER_OCCUPANCY,
	STR_SORT_BY_MAX_SPEED_LOADED,
	STR_SORT_BY_TIMETABLE_TYPE,
};

const std::initializer_list<BaseVehicleListWindow::VehicleGroupSortFunction * const> BaseVehicleListWindow::vehicle_group_shared_orders_sorter_funcs = {
	&VehicleGroupLengthSorter,
	&VehicleGroupTotalProfitThisYearSorter,
	&VehicleGroupTotalProfitLastYearSorter,
	&VehicleGroupAverageProfitThisYearSorter,
	&VehicleGroupAverageProfitLastYearSorter,
	&VehicleGroupAverageOrderOccupancySorter,
	&VehicleGroupTimetableTypeSorter,
};

const std::initializer_list<const StringID> BaseVehicleListWindow::vehicle_group_shared_orders_sorter_names_calendar = {
	STR_SORT_BY_NUM_VEHICLES,
	STR_SORT_BY_TOTAL_PROFIT_THIS_YEAR,
	STR_SORT_BY_TOTAL_PROFIT_LAST_YEAR,
	STR_SORT_BY_AVERAGE_PROFIT_THIS_YEAR,
	STR_SORT_BY_AVERAGE_PROFIT_LAST_YEAR,
	STR_SORT_BY_AVG_ORDER_OCCUPANCY,
	STR_SORT_BY_TIMETABLE_TYPE,
};

const std::initializer_list<const StringID> BaseVehicleListWindow::vehicle_group_shared_orders_sorter_names_wallclock = {
	STR_SORT_BY_NUM_VEHICLES,
	STR_SORT_BY_TOTAL_PROFIT_THIS_PERIOD,
	STR_SORT_BY_TOTAL_PROFIT_LAST_PERIOD,
	STR_SORT_BY_AVERAGE_PROFIT_THIS_PERIOD,
	STR_SORT_BY_AVERAGE_PROFIT_LAST_PERIOD,
	STR_SORT_BY_AVG_ORDER_OCCUPANCY,
	STR_SORT_BY_TIMETABLE_TYPE,
};

const std::initializer_list<const StringID> BaseVehicleListWindow::vehicle_group_by_names = {
	STR_GROUP_BY_NONE,
	STR_GROUP_BY_SHARED_ORDERS,
};

const StringID BaseVehicleListWindow::vehicle_depot_name[] = {
	STR_VEHICLE_LIST_SEND_TRAIN_TO_DEPOT,
	STR_VEHICLE_LIST_SEND_ROAD_VEHICLE_TO_DEPOT,
	STR_VEHICLE_LIST_SEND_SHIP_TO_DEPOT,
	STR_VEHICLE_LIST_SEND_AIRCRAFT_TO_HANGAR
};

const StringID BaseVehicleListWindow::vehicle_depot_sell_name[] = {
	STR_VEHICLE_LIST_SEND_TRAIN_TO_DEPOT_SELL,
	STR_VEHICLE_LIST_SEND_ROAD_VEHICLE_TO_DEPOT_SELL,
	STR_VEHICLE_LIST_SEND_SHIP_TO_DEPOT_SELL,
	STR_VEHICLE_LIST_SEND_AIRCRAFT_TO_HANGAR_SELL
};

BaseVehicleListWindow::BaseVehicleListWindow(WindowDesc &desc, const VehicleListIdentifier &vli) : Window(desc), vli(vli)
{
	this->grouping = _grouping[vli.type][vli.vtype];
	this->vehicle_sel = VehicleID::Invalid();
	this->UpdateSortingFromGrouping();
}

std::span<const StringID> BaseVehicleListWindow::GetVehicleSorterNames() const
{
	switch (this->grouping) {
		case GB_NONE:
			return EconTime::UsingWallclockUnits() ? vehicle_group_none_sorter_names_wallclock : vehicle_group_none_sorter_names_calendar;
		case GB_SHARED_ORDERS:
			return EconTime::UsingWallclockUnits() ? vehicle_group_shared_orders_sorter_names_wallclock : vehicle_group_shared_orders_sorter_names_calendar;
		default:
			NOT_REACHED();
	}
}

/**
 * Get the number of digits of space required for the given number.
 * @param number The number.
 * @return The number of digits to allocate space for.
 */
uint CountDigitsForAllocatingSpace(uint number)
{
	if (number >= 10000) return 5;
	if (number >= 1000) return 4;
	if (number >= 100) return 3;

	/*
	 * When the smallest unit number is less than 10, it is
	 * quite likely that it will expand to become more than
	 * 10 quite soon.
	 */
	return 2;
}

/**
 * Get the number of digits the biggest unit number of a set of vehicles has.
 * @param vehicles The list of vehicles.
 * @return The number of digits to allocate space for.
 */
uint GetUnitNumberDigits(VehicleList &vehicles)
{
	uint unitnumber = 0;
	for (const Vehicle *v : vehicles) {
		unitnumber = std::max<uint>(unitnumber, v->unitnumber);
	}

	return CountDigitsForAllocatingSpace(unitnumber);
}

void BaseVehicleListWindow::CountOwnVehicles()
{
	this->own_vehicles = 0;
	for (const GUIVehicleGroup &vg : this->vehgroups) {
		if ((*(vg.vehicles_begin))->owner == _local_company) this->own_vehicles++;
	}
	this->own_company = _local_company;
}

void BaseVehicleListWindow::BuildVehicleList()
{
	if (!this->vehgroups.NeedRebuild()) return;

	Debug(misc, 3, "Building vehicle list type {} for company {} given index {}", this->vli.type, this->vli.company, this->vli.index);

	this->vehgroups.clear();

	GenerateVehicleSortList(&this->vehicles, this->vli);

	CargoTypes used = 0;
	for (const Vehicle *v : this->vehicles) {
		for (const Vehicle *u = v; u != nullptr; u = u->Next()) {
			if (u->cargo_cap > 0) SetBit(used, u->cargo_type);
		}
	}
	this->used_cargoes = used;

	if (this->grouping == GB_NONE) {
		uint max_unitnumber = 0;
		for (auto it = this->vehicles.begin(); it != this->vehicles.end(); ++it) {
			this->vehgroups.emplace_back(it, it + 1);

			max_unitnumber = std::max<uint>(max_unitnumber, (*it)->unitnumber);
		}
		this->unitnumber_digits = CountDigitsForAllocatingSpace(max_unitnumber);
	} else {
		/* Sort by the primary vehicle; we just want all vehicles that share the same orders to form a contiguous range. */
		std::stable_sort(this->vehicles.begin(), this->vehicles.end(), [](const Vehicle * const &u, const Vehicle * const &v) {
			return u->FirstShared() < v->FirstShared();
		});

		uint max_num_vehicles = 0;

		VehicleList::const_iterator begin = this->vehicles.begin();
		while (begin != this->vehicles.end()) {
			VehicleList::const_iterator end = std::find_if_not(begin, this->vehicles.cend(), [first_shared = (*begin)->FirstShared()](const Vehicle * const &v) {
				return v->FirstShared() == first_shared;
			});

			this->vehgroups.emplace_back(begin, end);

			max_num_vehicles = std::max<uint>(max_num_vehicles, static_cast<uint>(end - begin));

			begin = end;
		}

		this->unitnumber_digits = CountDigitsForAllocatingSpace(max_num_vehicles);
	}
	this->FilterVehicleList();
	this->CountOwnVehicles();

	this->vehgroups.RebuildDone();
	this->vscroll->SetCount(this->vehgroups.size());
}

static bool GroupCargoFilter(const GUIVehicleGroup* group, const CargoType cid)
{
	if (cid == CargoFilterCriteria::CF_ANY) return true;
	for (VehicleList::const_iterator v = group->vehicles_begin; v != group->vehicles_end; ++v) {
		if (VehicleCargoFilter(*v, cid)) return true;
	}
	return false;
}

/**
 * Test if cargo icon overlays should be drawn.
 * @returns true iff cargo icon overlays should be drawn.
 */
bool ShowCargoIconOverlay()
{
	return _shift_pressed && _ctrl_pressed;
}

/**
 * Add a cargo icon to the list of overlays.
 * @param overlays List of overlays.
 * @param x Horizontal position.
 * @param width Width available.
 * @param v Vehicle to add.
 */
void AddCargoIconOverlay(std::vector<CargoIconOverlay> &overlays, int x, int width, const Vehicle *v)
{
	bool rtl = _current_text_dir == TD_RTL;
	if (!v->IsArticulatedPart() || v->cargo_type != v->Previous()->cargo_type) {
		/* Add new overlay slot. */
		overlays.emplace_back(rtl ? x - width : x, rtl ? x : x + width, v->cargo_type, v->cargo_cap);
	} else {
		/* This is an articulated part with the same cargo type, adjust left or right of last overlay slot. */
		if (rtl) {
			overlays.back().left -= width;
		} else {
			overlays.back().right += width;
		}
		overlays.back().cargo_cap += v->cargo_cap;
	}
}

/**
 * Draw a cargo icon overlaying an existing sprite, with a black contrast outline.
 * @param x Horizontal position from left.
 * @param y Vertical position from top.
 * @param cargo_type Cargo type to draw icon for.
 */
void DrawCargoIconOverlay(int x, int y, CargoType cargo_type)
{
	if (!ShowCargoIconOverlay()) return;
	if (!IsValidCargoType(cargo_type)) return;

	const CargoSpec *cs = CargoSpec::Get(cargo_type);

	SpriteID spr = cs->GetCargoIcon();
	if (spr == 0) return;

	Dimension d = GetSpriteSize(spr);
	d.width /= 2;
	d.height /= 2;
	int one = ScaleGUITrad(1);

	/* Draw the cargo icon in black shifted 4 times to create the outline. */
	DrawSprite(spr, PALETTE_ALL_BLACK, x - d.width - one, y - d.height);
	DrawSprite(spr, PALETTE_ALL_BLACK, x - d.width + one, y - d.height);
	DrawSprite(spr, PALETTE_ALL_BLACK, x - d.width, y - d.height - one);
	DrawSprite(spr, PALETTE_ALL_BLACK, x - d.width, y - d.height + one);
	/* Draw the cargo icon normally. */
	DrawSprite(spr, PAL_NONE, x - d.width, y - d.height);
}

/**
 * Draw a list of cargo icon overlays.
 * @param overlays List of overlays.
 * @param y Vertical position.
 */
void DrawCargoIconOverlays(std::span<const CargoIconOverlay> overlays, int y)
{
	for (const auto &cio : overlays) {
		if (cio.cargo_cap == 0) continue;
		DrawCargoIconOverlay((cio.left + cio.right) / 2, y, cio.cargo_type);
	}
}

static GUIVehicleGroupList::FilterFunction * const _vehicle_group_filter_funcs[] = {
	&GroupCargoFilter,
};

/**
 * Set cargo filter for the vehicle group list.
 * @param cargo_type The cargo to be set.
 */
void BaseVehicleListWindow::SetCargoFilter(CargoType cargo_type)
{
	if (this->cargo_filter_criteria != cargo_type) {
		this->cargo_filter_criteria = cargo_type;
		/* Deactivate filter if criteria is 'Show All', activate it otherwise. */
		this->vehgroups.SetFilterState(this->cargo_filter_criteria != CargoFilterCriteria::CF_ANY);
		this->vehgroups.SetFilterType(0);
		this->vehgroups.ForceRebuild();
	}
}

/** Populate the filter list and set the cargo filter criteria. */
void BaseVehicleListWindow::SetCargoFilterArray()
{
	this->cargo_filter_criteria = CargoFilterCriteria::CF_ANY;
	this->vehgroups.SetFilterFuncs(_vehicle_group_filter_funcs);
	this->vehgroups.SetFilterState(this->cargo_filter_criteria != CargoFilterCriteria::CF_ANY);
}

/** Filter the engine list against the currently selected cargo filter */
void BaseVehicleListWindow::FilterVehicleList()
{
	this->vehgroups.Filter(this->cargo_filter_criteria);
	if (this->vehicles.empty()) {
		/* No vehicle passed through the filter, invalidate the previously selected vehicle */
		this->vehicle_sel = VehicleID::Invalid();
	} else if (this->vehicle_sel != VehicleID::Invalid() && std::ranges::find(this->vehicles, Vehicle::Get(this->vehicle_sel)) == this->vehicles.end()) { // previously selected engine didn't pass the filter, remove selection
		this->vehicle_sel = VehicleID::Invalid();
	}
}

/**
 * Compute the size for the Action dropdown.
 * @param show_autoreplace If true include the autoreplace item.
 * @param show_group If true include group-related stuff.
 * @return Required size.
 */
Dimension BaseVehicleListWindow::GetActionDropdownSize(bool show_autoreplace, bool show_group, bool show_template_replace, StringID change_order_str)
{
	Dimension d = {0, 0};

	if (show_autoreplace) d = maxdim(d, GetStringBoundingBox(STR_VEHICLE_LIST_REPLACE_VEHICLES));
	if (show_autoreplace && show_template_replace) {
		d = maxdim(d, GetStringBoundingBox(STR_TMPL_TEMPLATE_REPLACEMENT));
	}
	d = maxdim(d, GetStringBoundingBox(STR_VEHICLE_LIST_SEND_FOR_SERVICING));
	d = maxdim(d, GetStringBoundingBox(this->vehicle_depot_name[this->vli.vtype]));

	if (show_group) {
		d = maxdim(d, GetStringBoundingBox(STR_GROUP_ADD_SHARED_VEHICLE));
		d = maxdim(d, GetStringBoundingBox(STR_GROUP_REMOVE_ALL_VEHICLES));
	}

	if (change_order_str != 0) {
		d = maxdim(d, GetStringBoundingBox(change_order_str));
	}

	d = maxdim(d, GetStringBoundingBox(STR_VEHICLE_LIST_CREATE_GROUP));

	return d;
}

void BaseVehicleListWindow::OnInit()
{
	this->order_arrow_width = GetStringBoundingBox(STR_JUST_RIGHT_ARROW, FS_SMALL).width;
	this->SetCargoFilterArray();
}

StringID BaseVehicleListWindow::GetCargoFilterLabel(CargoType cargo_type) const
{
	switch (cargo_type) {
		case CargoFilterCriteria::CF_ANY: return STR_CARGO_TYPE_FILTER_ALL;
		case CargoFilterCriteria::CF_FREIGHT: return STR_CARGO_TYPE_FILTER_FREIGHT;
		case CargoFilterCriteria::CF_NONE: return STR_CARGO_TYPE_FILTER_NONE;
		default: return CargoSpec::Get(cargo_type)->name;
	}
}

/**
 * Build drop down list for cargo filter selection.
 * @param full If true, build list with all cargo types, instead of only used cargo types.
 * @return Drop down list for cargo filter.
 */
DropDownList BaseVehicleListWindow::BuildCargoDropDownList(bool full) const
{
	DropDownList list;

	/* Add item for disabling filtering. */
	list.push_back(MakeDropDownListStringItem(this->GetCargoFilterLabel(CargoFilterCriteria::CF_ANY), CargoFilterCriteria::CF_ANY));
	/* Add item for freight (i.e. vehicles with cargo capacity and with no passenger capacity). */
	list.push_back(MakeDropDownListStringItem(this->GetCargoFilterLabel(CargoFilterCriteria::CF_FREIGHT), CargoFilterCriteria::CF_FREIGHT));
	/* Add item for vehicles not carrying anything, e.g. train engines. */
	list.push_back(MakeDropDownListStringItem(this->GetCargoFilterLabel(CargoFilterCriteria::CF_NONE), CargoFilterCriteria::CF_NONE));

	/* Add cargos */
	Dimension d = GetLargestCargoIconSize();
	for (const CargoSpec *cs : _sorted_cargo_specs) {
		if (!full && !HasBit(this->used_cargoes, cs->Index())) continue;
		list.push_back(MakeDropDownListIconItem(d, cs->GetCargoIcon(), PAL_NONE, cs->name, cs->Index(), false, !HasBit(this->used_cargoes, cs->Index())));
	}

	return list;
}

/**
 * Whether the Action dropdown window should be shown/available.
 * @return Whether available
 */
bool BaseVehicleListWindow::ShouldShowActionDropdownList() const
{
	return true;
}

/**
 * Display the Action dropdown window.
 * @param show_autoreplace If true include the autoreplace item.
 * @param show_group If true include group-related stuff.
 * @return Itemlist for dropdown
 */
DropDownList BaseVehicleListWindow::BuildActionDropdownList(bool show_autoreplace, bool show_group, bool show_template_replace,
		StringID change_order_str, bool show_create_group, bool consider_top_level)
{
	DropDownList list;
	bool disable = this->own_vehicles == 0;
	bool mass_action_disable = disable || (_settings_client.gui.disable_top_veh_list_mass_actions && consider_top_level);

	/* Autoreplace actions. */
	if (show_autoreplace) {
		list.push_back(MakeDropDownListStringItem(STR_VEHICLE_LIST_REPLACE_VEHICLES, ADI_REPLACE, disable));
		if (show_template_replace) {
			list.push_back(MakeDropDownListStringItem(STR_TMPL_TEMPLATE_REPLACEMENT, ADI_TEMPLATE_REPLACE, disable));
		}
		list.push_back(MakeDropDownListDividerItem());
	}

	/* Group actions. */
	if (show_group) {
		list.push_back(MakeDropDownListStringItem(STR_GROUP_ADD_SHARED_VEHICLE, ADI_ADD_SHARED, disable));
		list.push_back(MakeDropDownListStringItem(STR_GROUP_REMOVE_ALL_VEHICLES, ADI_REMOVE_ALL, disable));
		list.push_back(MakeDropDownListDividerItem());
	}
	list.push_back(MakeDropDownListStringItem(STR_TRACE_RESTRICT_SLOT_MANAGE, ADI_TRACERESTRICT_SLOT_MGMT, false));
	if (_settings_client.gui.show_adv_tracerestrict_features) {
		list.push_back(MakeDropDownListStringItem(STR_TRACE_RESTRICT_COUNTER_MANAGE, ADI_TRACERESTRICT_COUNTER_MGMT, false));
	}
	if (change_order_str != 0) {
		list.push_back(MakeDropDownListStringItem(change_order_str, ADI_CHANGE_ORDER, disable));
	}
	if (show_create_group) {
		list.push_back(MakeDropDownListStringItem(STR_VEHICLE_LIST_CREATE_GROUP, ADI_CREATE_GROUP, disable));
	}

	list.push_back(MakeDropDownListDividerItem());

	/* Depot actions. */
	list.push_back(MakeDropDownListStringItem(STR_VEHICLE_LIST_SEND_FOR_SERVICING, ADI_SERVICE, mass_action_disable));
	list.push_back(MakeDropDownListStringItem(this->vehicle_depot_name[this->vli.vtype], ADI_DEPOT, mass_action_disable));
	if (_settings_client.gui.show_depot_sell_gui) list.push_back(MakeDropDownListStringItem(this->vehicle_depot_sell_name[this->vli.vtype], ADI_DEPOT_SELL, mass_action_disable));
	list.push_back(MakeDropDownListStringItem(STR_VEHICLE_LIST_CANCEL_DEPOT_SERVICE, ADI_CANCEL_DEPOT, mass_action_disable));

	return list;
}

/* cached values for VehicleNameSorter to spare many GetString() calls */
static const Vehicle *_last_vehicle[2] = { nullptr, nullptr };

static btree::btree_map<VehicleID, int> _vehicle_max_speed_loaded;

void BaseVehicleListWindow::SortVehicleList()
{
	if (this->vehgroups.Sort()) return;

	/* invalidate cached values for name sorter - vehicle names could change */
	_last_vehicle[0] = _last_vehicle[1] = nullptr;
	_vehicle_max_speed_loaded.clear();
}

void DepotSortList(VehicleList *list)
{
	if (list->size() < 2) return;
	std::sort(list->begin(), list->end(), &VehicleNumberSorter);
}

/** draw the vehicle profit button in the vehicle list window. */
static void DrawVehicleProfitButton(EconTime::DateDelta age, Money display_profit_last_year, uint num_vehicles, int x, int y)
{
	SpriteID spr;

	/* draw profit-based coloured icons */
	if (age <= VEHICLE_PROFIT_MIN_AGE) {
		spr = SPR_PROFIT_NA;
	} else if (display_profit_last_year < 0) {
		spr = SPR_PROFIT_NEGATIVE;
	} else if (display_profit_last_year < VEHICLE_PROFIT_THRESHOLD * num_vehicles) {
		spr = SPR_PROFIT_SOME;
	} else {
		spr = SPR_PROFIT_LOT;
	}
	DrawSprite(spr, PAL_NONE, x, y);
}

/** Maximum number of refit cycles we try, to prevent infinite loops. And we store only a byte anyway */
static const uint MAX_REFIT_CYCLE = 256;

/**
 * Get the best fitting subtype when 'cloning'/'replacing' \a v_from with \a v_for.
 * All articulated parts of both vehicles are tested to find a possibly shared subtype.
 * For \a v_for only vehicle refittable to \a dest_cargo_type are considered.
 * @param v_from the vehicle to match the subtype from
 * @param v_for  the vehicle to get the subtype for
 * @param dest_cargo_type Destination cargo type.
 * @return the best sub type
 */
uint8_t GetBestFittingSubType(const Vehicle *v_from, Vehicle *v_for, CargoType dest_cargo_type)
{
	v_from = v_from->GetFirstEnginePart();
	v_for = v_for->GetFirstEnginePart();

	/* Create a list of subtypes used by the various parts of v_for */
	static std::vector<StringID> subtypes;
	subtypes.clear();
	for (; v_from != nullptr; v_from = v_from->HasArticulatedPart() ? v_from->GetNextArticulatedPart() : nullptr) {
		const Engine *e_from = v_from->GetEngine();
		if (!e_from->CanCarryCargo() || !e_from->info.callback_mask.Test(VehicleCallbackMask::CargoSuffix)) continue;
		include(subtypes, GetCargoSubtypeText(v_from));
	}

	uint8_t ret_refit_cyc = 0;
	bool success = false;
	if (!subtypes.empty()) {
		/* Check whether any articulated part is refittable to 'dest_cargo_type' with a subtype listed in 'subtypes' */
		for (Vehicle *v = v_for; v != nullptr; v = v->HasArticulatedPart() ? v->GetNextArticulatedPart() : nullptr) {
			const Engine *e = v->GetEngine();
			if (!e->CanCarryCargo() || !e->info.callback_mask.Test(VehicleCallbackMask::CargoSuffix)) continue;
			if (!HasBit(e->info.refit_mask, dest_cargo_type) && v->cargo_type != dest_cargo_type) continue;

			CargoType old_cargo_type = v->cargo_type;
			uint8_t old_cargo_subtype = v->cargo_subtype;

			/* Set the 'destination' cargo */
			v->cargo_type = dest_cargo_type;

			/* Cycle through the refits */
			for (uint refit_cyc = 0; refit_cyc < MAX_REFIT_CYCLE; refit_cyc++) {
				v->cargo_subtype = refit_cyc;

				/* Make sure we don't pick up anything cached. */
				v->First()->InvalidateNewGRFCache();
				v->InvalidateNewGRFCache();

				StringID subtype = GetCargoSubtypeText(v);
				if (subtype == STR_EMPTY) break;

				if (std::ranges::find(subtypes, subtype) == subtypes.end()) continue;

				/* We found something matching. */
				ret_refit_cyc = refit_cyc;
				success = true;
				break;
			}

			/* Reset the vehicle's cargo type */
			v->cargo_type    = old_cargo_type;
			v->cargo_subtype = old_cargo_subtype;

			/* Make sure we don't taint the vehicle. */
			v->First()->InvalidateNewGRFCache();
			v->InvalidateNewGRFCache();

			if (success) break;
		}
	}

	return ret_refit_cyc;
}

/**
 * Get the engine that suffers from the most severe breakdown.
 * This means the engine with the lowest breakdown_type.
 * If the breakdown types of 2 engines are equal, the one with the lowest breakdown_severity (most severe) is picked.
 * @param v The front engine of the train.
 * @return The most severely broken engine.
 */
const Vehicle *GetMostSeverelyBrokenEngine(const Train *v)
{
	assert(v->IsFrontEngine());
	const Vehicle *w = v;
	uint8_t most_severe_type = 255;
	for (const Vehicle *u = v; u != nullptr; u = u->Next()) {
		if (u->breakdown_ctr == 1) {
			if (u->breakdown_type < most_severe_type) {
				most_severe_type = u->breakdown_type;
				w = u;
			} else if (u->breakdown_type == most_severe_type && u->breakdown_severity < w->breakdown_severity) {
				w = u;
			}
		}
	}
	return w;
}

/** Option to refit a vehicle chain */
struct RefitOption {
	CargoType cargo;    ///< Cargo to refit to
	uint8_t subtype;    ///< Subcargo to use
	StringID string;    ///< GRF-local String to display for the cargo

	/**
	 * Equality operator for #RefitOption.
	 * @param other Compare to this #RefitOption.
	 * @return True if both #RefitOption are equal.
	 */
	inline bool operator == (const RefitOption &other) const
	{
		return other.cargo == this->cargo && other.string == this->string;
	}
};

using RefitOptions = std::map<CargoType, std::vector<RefitOption>, CargoTypeComparator>; ///< Available refit options (subtype and string) associated with each cargo type.

/**
 * Draw the list of available refit options for a consist and highlight the selected refit option (if any).
 * @param refits Available refit options for each (sorted) cargo.
 * @param sel   Selected refit option in the window
 * @param pos   Position of the selected item in caller widow
 * @param rows  Number of rows(capacity) in caller window
 * @param delta Step height in caller window
 * @param r     Rectangle of the matrix widget.
 */
static void DrawVehicleRefitWindow(const RefitOptions &refits, const RefitOption *sel, uint pos, uint rows, uint delta, const Rect &r)
{
	Rect ir = r.Shrink(WidgetDimensions::scaled.matrix);
	uint current = 0;

	bool rtl = _current_text_dir == TD_RTL;
	uint iconwidth = std::max(GetSpriteSize(SPR_CIRCLE_FOLDED).width, GetSpriteSize(SPR_CIRCLE_UNFOLDED).width);
	uint iconheight = GetSpriteSize(SPR_CIRCLE_FOLDED).height;
	int linecolour = GetColourGradient(COLOUR_ORANGE, SHADE_NORMAL);

	int iconleft   = rtl ? ir.right - iconwidth     : ir.left;
	int iconcenter = rtl ? ir.right - iconwidth / 2 : ir.left + iconwidth / 2;
	int iconinner  = rtl ? ir.right - iconwidth     : ir.left + iconwidth;

	Rect tr = ir.Indent(iconwidth + WidgetDimensions::scaled.hsep_wide, rtl);

	/* Draw the list of subtypes for each cargo, and find the selected refit option (by its position). */
	for (const auto &pair : refits) {
		bool has_subtypes = pair.second.size() > 1;
		for (const RefitOption &refit : pair.second) {
			if (current >= pos + rows) break;

			/* Hide subtypes if selected cargo type does not match */
			if ((sel == nullptr || sel->cargo != refit.cargo) && refit.subtype != UINT8_MAX) continue;

			/* Refit options with a position smaller than pos don't have to be drawn. */
			if (current < pos) {
				current++;
				continue;
			}

			if (has_subtypes) {
				if (refit.subtype != UINT8_MAX) {
					/* Draw tree lines */
					int ycenter = tr.top + GetCharacterHeight(FS_NORMAL) / 2;
					GfxDrawLine(iconcenter, tr.top - WidgetDimensions::scaled.matrix.top, iconcenter, (&refit == &pair.second.back()) ? ycenter : tr.top - WidgetDimensions::scaled.matrix.top + delta - 1, linecolour);
					GfxDrawLine(iconcenter, ycenter, iconinner, ycenter, linecolour);
				} else {
					/* Draw expand/collapse icon */
					DrawSprite((sel != nullptr && sel->cargo == refit.cargo) ? SPR_CIRCLE_UNFOLDED : SPR_CIRCLE_FOLDED, PAL_NONE, iconleft, tr.top + (GetCharacterHeight(FS_NORMAL) - iconheight) / 2);
				}
			}

			TextColour colour = (sel != nullptr && sel->cargo == refit.cargo && sel->subtype == refit.subtype) ? TC_WHITE : TC_BLACK;
			/* Get the cargo name. */
			DrawString(tr, GetString(STR_JUST_STRING_STRING, CargoSpec::Get(refit.cargo)->name, refit.string), colour);

			tr.top += delta;
			current++;
		}
	}
}

/** Refit cargo window. */
struct RefitWindow : public Window {
	const RefitOption *selected_refit = nullptr; ///< Selected refit option.
	RefitOptions refit_list{};                   ///< List of refit subtypes available for each sorted cargo.
	VehicleOrderID order = INVALID_VEH_ORDER_ID; ///< If not #INVALID_VEH_ORDER_ID, selection is part of a refit order (rather than execute directly).
	uint information_width = 0;                  ///< Width required for correctly displaying all cargoes in the information panel.
	Scrollbar *vscroll = nullptr;                ///< The main scrollbar.
	Scrollbar *hscroll = nullptr;                ///< Only used for long vehicles.
	int vehicle_width = 0;                       ///< Width of the vehicle being drawn.
	int sprite_left = 0;                         ///< Left position of the vehicle sprite.
	int sprite_right = 0;                        ///< Right position of the vehicle sprite.
	uint vehicle_margin = 0;                     ///< Margin to use while selecting vehicles when the vehicle image is centered.
	int click_x = 0;                             ///< Position of the first click while dragging.
	VehicleID selected_vehicle{};                ///< First vehicle in the current selection.
	uint8_t num_vehicles = 0;                    ///< Number of selected vehicles.
	bool auto_refit = false;                     ///< Select cargo for auto-refitting.
	bool is_virtual_train = false;               ///< Template replacement, whether the selected vehicle is virtual
	mutable std::map<VehicleID, std::string> ship_part_names; ///< Ship part name strings

	/**
	 * Collects all (cargo, subcargo) refit options of a vehicle chain.
	 */
	void BuildRefitList()
	{
		/* Store the currently selected RefitOption. */
		std::optional<RefitOption> current_refit_option;
		if (this->selected_refit != nullptr) current_refit_option = *(this->selected_refit);
		this->selected_refit = nullptr;

		this->refit_list.clear();
		Vehicle *v = Vehicle::Get(this->window_number);

		/* Check only the selected vehicles. */
		VehicleSet vehicles_to_refit;
		GetVehicleSet(vehicles_to_refit, Vehicle::Get(this->selected_vehicle), this->num_vehicles);

		do {
			if (v->type == VEH_TRAIN && std::ranges::find(vehicles_to_refit, v->index) == vehicles_to_refit.end()) continue;
			if (v->type == VEH_SHIP && this->num_vehicles == 1 && v->index != this->selected_vehicle) continue;
			const Engine *e = v->GetEngine();
			CargoTypes cmask = e->info.refit_mask;
			VehicleCallbackMasks callback_mask = e->info.callback_mask;

			/* Skip this engine if it does not carry anything */
			if (!e->CanCarryCargo()) continue;
			/* Skip this engine if we build the list for auto-refitting and engine doesn't allow it. */
			if (this->auto_refit && !e->info.misc_flags.Test(EngineMiscFlag::AutoRefit)) continue;

			/* Loop through all cargoes in the refit mask */
			for (const auto &cs : _sorted_cargo_specs) {
				CargoType cargo_type = cs->Index();
				/* Skip cargo type if it's not listed */
				if (!HasBit(cmask, cargo_type)) continue;

				auto &list = this->refit_list[cargo_type];
				bool first_vehicle = list.empty();
				if (first_vehicle) {
					/* Keeping the current subtype is always an option. It also serves as the option in case of no subtypes */
					list.push_back({cargo_type, UINT8_MAX, STR_EMPTY});
				}

				/* Check the vehicle's callback mask for cargo suffixes.
				 * This is not supported for ordered refits, since subtypes only have a meaning
				 * for a specific vehicle at a specific point in time, which conflicts with shared orders,
				 * autoreplace, autorenew, clone, order restoration, ... */
				if (this->order == INVALID_VEH_ORDER_ID && callback_mask.Test(VehicleCallbackMask::CargoSuffix)) {
					/* Make a note of the original cargo type. It has to be
					 * changed to test the cargo & subtype... */
					CargoType temp_cargo = v->cargo_type;
					uint8_t temp_subtype  = v->cargo_subtype;

					v->cargo_type = cargo_type;

					for (uint refit_cyc = 0; refit_cyc < MAX_REFIT_CYCLE; refit_cyc++) {
						v->cargo_subtype = refit_cyc;

						/* Make sure we don't pick up anything cached. */
						v->First()->InvalidateNewGRFCache();
						v->InvalidateNewGRFCache();

						StringID subtype = GetCargoSubtypeText(v);

						if (first_vehicle) {
							/* Append new subtype (don't add duplicates though) */
							if (subtype == STR_EMPTY) break;

							RefitOption option;
							option.cargo   = cargo_type;
							option.subtype = refit_cyc;
							option.string  = subtype;
							include(list, option);
						} else {
							/* Intersect the subtypes of earlier vehicles with the subtypes of this vehicle */
							if (subtype == STR_EMPTY) {
								/* No more subtypes for this vehicle, delete all subtypes >= refit_cyc */
								/* UINT8_MAX item is in front, other subtypes are sorted. So just truncate the list in the right spot */
								for (uint i = 1; i < list.size(); i++) {
									if (list[i].subtype >= refit_cyc) {
										list.resize(i);
										break;
									}
								}
								break;
							} else {
								/* Check whether the subtype matches with the subtype of earlier vehicles. */
								uint pos = 1;
								while (pos < list.size() && list[pos].subtype != refit_cyc) pos++;
								if (pos < list.size() && list[pos].string != subtype) {
									/* String mismatch, remove item keeping the order */
									list.erase(list.begin() + pos);
								}
							}
						}
					}

					/* Reset the vehicle's cargo type */
					v->cargo_type    = temp_cargo;
					v->cargo_subtype = temp_subtype;

					/* And make sure we haven't tainted the cache */
					v->First()->InvalidateNewGRFCache();
					v->InvalidateNewGRFCache();
				}
			}
		} while (v->IsArticulatedCallbackVehicleType() && (v = v->Next()) != nullptr);

		/* Restore the previously selected RefitOption. */
		if (current_refit_option.has_value()) {
			for (const auto &pair : this->refit_list) {
				for (const auto &refit : pair.second) {
					if (refit.cargo == current_refit_option->cargo && refit.subtype == current_refit_option->subtype) {
						this->selected_refit = &refit;
						break;
					}
				}
				if (this->selected_refit != nullptr) break;
			}
		}

		this->SetWidgetDisabledState(WID_VR_REFIT, this->selected_refit == nullptr);
	}

	/**
	 * Refresh scrollbar after selection changed
	 */
	void RefreshScrollbar()
	{
		size_t scroll_row = 0;
		size_t rows = 0;
		CargoType cargo = this->selected_refit == nullptr ? INVALID_CARGO : this->selected_refit->cargo;

		for (const auto &pair : this->refit_list) {
			if (pair.first == cargo) {
				/* selected_refit points to an element in the vector so no need to search for it. */
				scroll_row = rows + (this->selected_refit - pair.second.data());
				rows += pair.second.size();
			} else {
				rows++; /* Unselected cargo type is collapsed into one row. */
			}
		}

		this->vscroll->SetCount(rows);
		this->vscroll->ScrollTowards(static_cast<int>(scroll_row));
	}

	/**
	 * Select a row.
	 * @param click_row Clicked row
	 */
	void SetSelection(uint click_row)
	{
		uint row = 0;

		for (const auto &pair : refit_list) {
			for (const RefitOption &refit : pair.second) {
				if (row == click_row) {
					this->selected_refit = &refit;
					return;
				}
				row++;
				/* If this cargo type is not already selected then its subtypes are not visible, so skip the rest. */
				if (this->selected_refit == nullptr || this->selected_refit->cargo != refit.cargo) break;
			}
		}

		/* No selection made */
		this->selected_refit = nullptr;
	}

	RefitWindow(WindowDesc &desc, const Vehicle *v, VehicleOrderID order, bool auto_refit, bool is_virtual) : Window(desc)
	{
		this->auto_refit = auto_refit;
		this->is_virtual_train = is_virtual;
		this->order = order;
		this->CreateNestedTree();

		this->vscroll = this->GetScrollbar(WID_VR_SCROLLBAR);
		this->hscroll = (v->IsGroundVehicle() ? this->GetScrollbar(WID_VR_HSCROLLBAR) : nullptr);
		this->GetWidget<NWidgetCore>(WID_VR_SELECT_HEADER)->SetToolTip(STR_REFIT_TRAIN_LIST_TOOLTIP + v->type);
		this->GetWidget<NWidgetCore>(WID_VR_MATRIX)->SetToolTip(STR_REFIT_TRAIN_LIST_TOOLTIP + v->type);
		NWidgetCore *nwi = this->GetWidget<NWidgetCore>(WID_VR_REFIT);
		nwi->SetStringTip(STR_REFIT_TRAIN_REFIT_BUTTON + v->type, STR_REFIT_TRAIN_REFIT_TOOLTIP + v->type);
		int hscrollbar_pane;
		if (v->IsGroundVehicle()) {
			hscrollbar_pane = 0;
		} else if (v->type == VEH_SHIP && v->Next() != nullptr && this->order == INVALID_VEH_ORDER_ID) {
			hscrollbar_pane = 1;
		} else {
			hscrollbar_pane = SZSP_HORIZONTAL;
		}
		this->GetWidget<NWidgetStacked>(WID_VR_SHOW_HSCROLLBAR)->SetDisplayedPlane(hscrollbar_pane);
		this->GetWidget<NWidgetCore>(WID_VR_VEHICLE_PANEL_DISPLAY)->SetToolTip((v->type == VEH_TRAIN) ? STR_REFIT_SELECT_VEHICLES_TOOLTIP : STR_NULL);

		this->FinishInitNested(v->index);
		this->owner = v->owner;

		this->SetWidgetDisabledState(WID_VR_REFIT, this->selected_refit == nullptr);
	}

	void Close(int data = 0) override
	{
		if (this->window_number != VehicleID::Invalid()) {
			FocusWindowById(WC_VEHICLE_VIEW, this->window_number);
		}
		this->Window::Close();
	}

	void OnInit() override
	{
		/* (Re)build the refit list */
		this->OnInvalidateData(VIWD_CONSIST_CHANGED);
	}

	void OnPaint() override
	{
		/* Determine amount of items for scroller. */
		if (this->hscroll != nullptr) this->hscroll->SetCount(this->vehicle_width);

		/* Calculate sprite position. */
		NWidgetCore *vehicle_panel_display = this->GetWidget<NWidgetCore>(WID_VR_VEHICLE_PANEL_DISPLAY);
		int sprite_width = std::max(0, ((int)vehicle_panel_display->current_x - this->vehicle_width) / 2);
		this->sprite_left = vehicle_panel_display->pos_x;
		this->sprite_right = vehicle_panel_display->pos_x + vehicle_panel_display->current_x - 1;
		if (_current_text_dir == TD_RTL) {
			this->sprite_right -= sprite_width;
			this->vehicle_margin = vehicle_panel_display->current_x - sprite_right;
		} else {
			this->sprite_left += sprite_width;
			this->vehicle_margin = sprite_left;
		}

		this->DrawWidgets();
	}

	void UpdateWidgetSize(WidgetID widget, Dimension &size, [[maybe_unused]] const Dimension &padding, [[maybe_unused]] Dimension &fill, [[maybe_unused]] Dimension &resize) override
	{
		switch (widget) {
			case WID_VR_MATRIX:
				resize.height = GetCharacterHeight(FS_NORMAL) + padding.height;
				size.height = resize.height * 8;
				break;

			case WID_VR_VEHICLE_PANEL_DISPLAY:
				size.height = ScaleGUITrad(GetVehicleHeight(Vehicle::Get(this->window_number)->type));
				break;

			case WID_VR_INFO:
				size.width = this->information_width + padding.height;
				break;
		}
	}

	std::string GetShipPartName(const Vehicle *v) const
	{
		std::string name = this->ship_part_names[v->index];
		if (name.empty()) {
			const Vehicle *front = v->First();
			uint offset = 0;
			for (const Vehicle *u = front; u != v; u = u->Next()) offset++;
			uint16_t callback = GetVehicleCallback(XCBID_SHIP_REFIT_PART_NAME, offset, 0, front->engine_type, front);
			if (callback != CALLBACK_FAILED && callback < 0x400) {
				const GRFFile *grffile = v->GetGRF();
				assert(grffile != nullptr);

				name = GetGRFStringWithTextStack(grffile, GRFSTR_MISC_GRF_TEXT + callback, 6);
			} else {
				name = GetString(STR_REFIT_SHIP_PART, offset + 1);
			}
		}
		return name;
	}

	std::string GetWidgetString(WidgetID widget, StringID stringid) const override
	{
		if (widget == WID_VR_CAPTION) return GetString(STR_REFIT_CAPTION, Vehicle::Get(this->window_number)->index);

		if (widget == WID_VR_VEHICLE_DROPDOWN) {
			if (this->num_vehicles == 1) {
				return this->GetShipPartName(Vehicle::Get(this->selected_vehicle));
			} else {
				return GetString(STR_REFIT_WHOLE_SHIP);
			}
		}

		return this->Window::GetWidgetString(widget, stringid);
	}

	/**
	 * Gets the #StringID to use for displaying capacity.
	 * @param option Cargo and cargo subtype to check for capacity.
	 * @return INVALID_STRING_ID if there is no capacity. StringID to use in any other case.
	 * @post String parameters have been set.
	 */
	std::string GetCapacityString(const RefitOption &option) const
	{
		assert(_current_company == _local_company);
		CommandCost cost = Command<CMD_REFIT_VEHICLE>::Do(DoCommandFlag::QueryCost, this->selected_vehicle, option.cargo, option.subtype, this->auto_refit, false, this->num_vehicles);

		if (cost.Failed()) return {};

		const auto &refit_capacity = _returned_refit_capacity;
		const auto &mail_capacity = _returned_mail_refit_capacity;

		Money money = cost.GetCost();
		if (mail_capacity > 0) {
			if (this->order != INVALID_VEH_ORDER_ID) {
				/* No predictable cost */
				return GetString(STR_PURCHASE_INFO_AIRCRAFT_CAPACITY, option.cargo, refit_capacity, GetCargoTypeByLabel(CT_MAIL), mail_capacity);
			}

			if (money <= 0) {
				return GetString(STR_REFIT_NEW_CAPACITY_INCOME_FROM_AIRCRAFT_REFIT, option.cargo, refit_capacity, GetCargoTypeByLabel(CT_MAIL), mail_capacity, -money);
			}

			return GetString(STR_REFIT_NEW_CAPACITY_COST_OF_AIRCRAFT_REFIT, option.cargo, refit_capacity, GetCargoTypeByLabel(CT_MAIL), mail_capacity, money);
		}

		if (this->order != INVALID_VEH_ORDER_ID) {
			/* No predictable cost */
			return GetString(STR_PURCHASE_INFO_CAPACITY, option.cargo, refit_capacity, STR_EMPTY);
		}

		if (money <= 0) {
			return GetString(STR_REFIT_NEW_CAPACITY_INCOME_FROM_REFIT, option.cargo, refit_capacity, -money);
		}

		return GetString(STR_REFIT_NEW_CAPACITY_COST_OF_REFIT, option.cargo, refit_capacity, money);
	}

	void DrawWidget(const Rect &r, WidgetID widget) const override
	{
		switch (widget) {
			case WID_VR_VEHICLE_PANEL_DISPLAY: {
				Vehicle *v = Vehicle::Get(this->window_number);
				DrawVehicleImage(v, {this->sprite_left, r.top, this->sprite_right, r.bottom},
					VehicleID::Invalid(), EIT_IN_DETAILS, this->hscroll != nullptr ? this->hscroll->GetPosition() : 0);

				/* Highlight selected vehicles. */
				if (this->order != INVALID_VEH_ORDER_ID) break;
				int x = 0;
				switch (v->type) {
					case VEH_TRAIN: {
						VehicleSet vehicles_to_refit;
						GetVehicleSet(vehicles_to_refit, Vehicle::Get(this->selected_vehicle), this->num_vehicles);

						int left = INT32_MIN;
						int width = 0;

						/* Determine top & bottom position of the highlight.*/
						const int height = ScaleSpriteTrad(12);
						const int highlight_top = CenterBounds(r.top, r.bottom, height);
						const int highlight_bottom = highlight_top + height - 1;

						for (Train *u = Train::From(v); u != nullptr; u = u->Next()) {
							/* Start checking. */
							const bool contained = std::ranges::find(vehicles_to_refit, u->index) != vehicles_to_refit.end();
							if (contained && left == INT32_MIN) {
								left = x - this->hscroll->GetPosition() + r.left + this->vehicle_margin;
								width = 0;
							}

							/* Draw a selection. */
							if ((!contained || u->Next() == nullptr) && left != INT32_MIN) {
								if (u->Next() == nullptr && contained) {
									int current_width = u->GetDisplayImageWidth();
									width += current_width;
									x += current_width;
								}

								int right = Clamp(left + width, 0, r.right);
								left = std::max(0, left);

								if (_current_text_dir == TD_RTL) {
									right = r.Width() - left;
									left = right - width;
								}

								if (left != right) {
									Rect hr = {left, highlight_top, right, highlight_bottom};
									DrawFrameRect(hr.Expand(WidgetDimensions::scaled.bevel), COLOUR_WHITE, FrameFlag::BorderOnly);
								}

								left = INT32_MIN;
							}

							int current_width = u->GetDisplayImageWidth();
							width += current_width;
							x += current_width;
						}
						break;
					}

					default: break;
				}
				break;
			}

			case WID_VR_MATRIX:
				DrawVehicleRefitWindow(this->refit_list, this->selected_refit, this->vscroll->GetPosition(), this->vscroll->GetCapacity(), this->resize.step_height, r);
				break;

			case WID_VR_INFO:
				if (this->selected_refit != nullptr) {
					std::string string = this->GetCapacityString(*this->selected_refit);
					if (!string.empty()) {
						DrawStringMultiLine(r.Shrink(WidgetDimensions::scaled.framerect), string);
					}
				}
				break;
		}
	}

	/**
	 * Some data on this window has become invalid.
	 * @param data Information about the changed data.
	 * @param gui_scope Whether the call is done from GUI scope. You may not do everything when not in GUI scope. See #InvalidateWindowData() for details.
	 */
	void OnInvalidateData([[maybe_unused]] int data = 0, [[maybe_unused]] bool gui_scope = true) override
	{
		switch (data) {
			case VIWD_AUTOREPLACE: // Autoreplace replaced the vehicle; selected_vehicle became invalid.
			case VIWD_CONSIST_CHANGED: { // The consist has changed; rebuild the entire list.
				/* Clear the selection. */
				Vehicle *v = Vehicle::Get(this->window_number);
				this->selected_vehicle = v->index;
				this->num_vehicles = UINT8_MAX;
				this->ship_part_names.clear();
				[[fallthrough]];
			}

			case 2: { // The vehicle selection has changed; rebuild the entire list.
				if (!gui_scope) break;
				this->BuildRefitList();

				/* The vehicle width has changed too. */
				this->vehicle_width = GetVehicleWidth(Vehicle::Get(this->window_number), EIT_IN_DETAILS);
				uint max_width = 0;

				/* Check the width of all cargo information strings. */
				for (const auto &list : this->refit_list) {
					for (const RefitOption &refit : list.second) {
						std::string string = this->GetCapacityString(refit);
						if (!string.empty()) {
							Dimension dim = GetStringBoundingBox(string);
							max_width = std::max(dim.width, max_width);
						}
					}
				}

				if (this->information_width < max_width) {
					this->information_width = max_width;
					this->ReInit();
				}
				[[fallthrough]];
			}

			case 1: // A new cargo has been selected.
				if (!gui_scope) break;
				this->RefreshScrollbar();
				break;
		}
	}

	int GetClickPosition(int click_x)
	{
		const NWidgetCore *matrix_widget = this->GetWidget<NWidgetCore>(WID_VR_VEHICLE_PANEL_DISPLAY);
		if (_current_text_dir == TD_RTL) click_x = matrix_widget->current_x - click_x;
		click_x -= this->vehicle_margin;
		if (this->hscroll != nullptr) click_x += this->hscroll->GetPosition();

		return click_x;
	}

	void SetSelectedVehicles(int drag_x)
	{
		drag_x = GetClickPosition(drag_x);

		int left_x  = std::min(this->click_x, drag_x);
		int right_x = std::max(this->click_x, drag_x);
		this->num_vehicles = 0;

		Vehicle *v = Vehicle::Get(this->window_number);
		/* Find the vehicle part that was clicked. */
		switch (v->type) {
			case VEH_TRAIN: {
				/* Don't select anything if we are not clicking in the vehicle. */
				if (left_x >= 0) {
					const Train *u = Train::From(v);
					bool start_counting = false;
					for (; u != nullptr; u = u->Next()) {
						int current_width = u->GetDisplayImageWidth();
						left_x  -= current_width;
						right_x -= current_width;

						if (left_x < 0 && !start_counting) {
							this->selected_vehicle = u->index;
							start_counting = true;

							/* Count the first vehicle, even if articulated part */
							this->num_vehicles++;
						} else if (start_counting && !u->IsArticulatedPart()) {
							/* Do not count articulated parts */
							this->num_vehicles++;
						}

						if (right_x < 0) break;
					}
				}

				/* If the selection is not correct, clear it. */
				if (this->num_vehicles != 0) {
					if (_ctrl_pressed) this->num_vehicles = UINT8_MAX;
					break;
				}
				[[fallthrough]];
			}

			default:
				/* Clear the selection. */
				this->selected_vehicle = v->index;
				this->num_vehicles = UINT8_MAX;
				break;
		}
	}

	virtual void OnDropdownSelect(WidgetID widget, int index) override
	{
		if (widget != WID_VR_VEHICLE_DROPDOWN) return;

		const Vehicle *v = Vehicle::Get(this->window_number);

		if (index > 0) {
			for (const Vehicle *u = v; u != nullptr; u = u->Next()) {
				if (index == 1) {
					this->selected_vehicle = u->index;
					this->num_vehicles = 1;
					this->InvalidateData(2);
					return;
				}
				index--;
			}
		}

		this->selected_vehicle = v->index;
		this->num_vehicles = UINT8_MAX;
		this->InvalidateData(2);
	}

	void OnClick(Point pt, WidgetID widget, int click_count) override
	{
		switch (widget) {
			case WID_VR_VEHICLE_PANEL_DISPLAY: { // Vehicle image.
				if (this->order != INVALID_VEH_ORDER_ID) break;
				NWidgetBase *nwi = this->GetWidget<NWidgetBase>(WID_VR_VEHICLE_PANEL_DISPLAY);
				this->click_x = GetClickPosition(pt.x - nwi->pos_x);
				this->SetSelectedVehicles(pt.x - nwi->pos_x);
				this->SetWidgetDirty(WID_VR_VEHICLE_PANEL_DISPLAY);
				if (!_ctrl_pressed) {
					SetObjectToPlaceWnd(SPR_CURSOR_MOUSE, PAL_NONE, HT_DRAG, this);
				} else {
					/* The vehicle selection has changed. */
					this->InvalidateData(2);
				}
				break;
			}

			case WID_VR_MATRIX: { // listbox
				this->SetSelection(this->vscroll->GetScrolledRowFromWidget(pt.y, this, WID_VR_MATRIX));
				this->SetWidgetDisabledState(WID_VR_REFIT, this->selected_refit == nullptr);
				this->InvalidateData(1);

				if (click_count == 1) break;
				[[fallthrough]];
			}

			case WID_VR_REFIT: // refit button
				if (this->selected_refit != nullptr) {
					const Vehicle *v = Vehicle::Get(this->window_number);

					if (this->order == INVALID_VEH_ORDER_ID) {
						bool delete_window = this->selected_vehicle == v->index && this->num_vehicles == UINT8_MAX;
						if (Command<CMD_REFIT_VEHICLE>::Post(GetCmdRefitVehMsg(v), v->tile, this->selected_vehicle, this->selected_refit->cargo,
								this->selected_refit->subtype, false, false, this->num_vehicles) && delete_window) {
							this->Close();
						}
					} else {
						if (Command<CMD_ORDER_REFIT>::Post(v->tile, v->index, this->order, this->selected_refit->cargo)) this->Close();
					}
				}
				break;

			case WID_VR_VEHICLE_DROPDOWN: {
				const Vehicle *v = Vehicle::Get(this->window_number);
				if (v->type != VEH_SHIP) break;

				DropDownList dlist;
				int selected = 0;
				dlist.push_back(MakeDropDownListStringItem(STR_REFIT_WHOLE_SHIP, 0, false));

				int offset = 1;
				for (const Vehicle *u = v; u != nullptr; u = u->Next()) {
					if (u->index == this->selected_vehicle && this->num_vehicles == 1) selected = offset;
					dlist.push_back(MakeDropDownListStringItem(std::string{this->GetShipPartName(u)}, offset, false));
					offset++;
				}

				ShowDropDownList(this, std::move(dlist), selected, WID_VR_VEHICLE_DROPDOWN);
				break;
			}
		}
	}

	void OnMouseDrag(Point pt, WidgetID widget) override
	{
		switch (widget) {
			case WID_VR_VEHICLE_PANEL_DISPLAY: { // Vehicle image.
				if (this->order != INVALID_VEH_ORDER_ID) break;
				NWidgetBase *nwi = this->GetWidget<NWidgetBase>(WID_VR_VEHICLE_PANEL_DISPLAY);
				this->SetSelectedVehicles(pt.x - nwi->pos_x);
				this->SetWidgetDirty(WID_VR_VEHICLE_PANEL_DISPLAY);
				break;
			}
		}
	}

	void OnDragDrop(Point pt, WidgetID widget) override
	{
		switch (widget) {
			case WID_VR_VEHICLE_PANEL_DISPLAY: { // Vehicle image.
				if (this->order != INVALID_VEH_ORDER_ID) break;
				NWidgetBase *nwi = this->GetWidget<NWidgetBase>(WID_VR_VEHICLE_PANEL_DISPLAY);
				this->SetSelectedVehicles(pt.x - nwi->pos_x);
				this->InvalidateData(2);
				break;
			}
		}
	}

	void OnResize() override
	{
		this->vehicle_width = GetVehicleWidth(Vehicle::Get(this->window_number), EIT_IN_DETAILS);
		this->vscroll->SetCapacityFromWidget(this, WID_VR_MATRIX);
		if (this->hscroll != nullptr) this->hscroll->SetCapacityFromWidget(this, WID_VR_VEHICLE_PANEL_DISPLAY);
	}
};

static constexpr NWidgetPart _nested_vehicle_refit_widgets[] = {
	NWidget(NWID_HORIZONTAL),
		NWidget(WWT_CLOSEBOX, COLOUR_GREY),
		NWidget(WWT_CAPTION, COLOUR_GREY, WID_VR_CAPTION),
		NWidget(WWT_DEFSIZEBOX, COLOUR_GREY),
	EndContainer(),
	/* Vehicle display + scrollbar. */
	NWidget(NWID_VERTICAL),
		NWidget(WWT_PANEL, COLOUR_GREY, WID_VR_VEHICLE_PANEL_DISPLAY), SetMinimalSize(228, 14), SetResize(1, 0), SetScrollbar(WID_VR_HSCROLLBAR), EndContainer(),
		NWidget(NWID_SELECTION, INVALID_COLOUR, WID_VR_SHOW_HSCROLLBAR),
			NWidget(NWID_HSCROLLBAR, COLOUR_GREY, WID_VR_HSCROLLBAR),
			NWidget(WWT_DROPDOWN, COLOUR_GREY, WID_VR_VEHICLE_DROPDOWN), SetFill(1, 0), SetResize(1, 0), SetToolTip(STR_REFIT_SHIP_PART_DROPDOWN_TOOLTIP),
		EndContainer(),
	EndContainer(),
	NWidget(WWT_TEXTBTN, COLOUR_GREY, WID_VR_SELECT_HEADER), SetStringTip(STR_REFIT_TITLE), SetResize(1, 0),
	/* Matrix + scrollbar. */
	NWidget(NWID_HORIZONTAL),
		NWidget(WWT_MATRIX, COLOUR_GREY, WID_VR_MATRIX), SetMinimalSize(228, 112), SetResize(1, 14), SetFill(1, 1), SetMatrixDataTip(1, 0), SetScrollbar(WID_VR_SCROLLBAR),
		NWidget(NWID_VSCROLLBAR, COLOUR_GREY, WID_VR_SCROLLBAR),
	EndContainer(),
	NWidget(WWT_PANEL, COLOUR_GREY, WID_VR_INFO), SetMinimalTextLines(2, WidgetDimensions::unscaled.framerect.Vertical()), SetResize(1, 0), EndContainer(),
	NWidget(NWID_HORIZONTAL),
		NWidget(WWT_PUSHTXTBTN, COLOUR_GREY, WID_VR_REFIT), SetFill(1, 0), SetResize(1, 0),
		NWidget(WWT_RESIZEBOX, COLOUR_GREY),
	EndContainer(),
};

static WindowDesc _vehicle_refit_desc(__FILE__, __LINE__,
	WDP_AUTO, "view_vehicle_refit", 240, 174,
	WC_VEHICLE_REFIT, WC_VEHICLE_VIEW,
	WindowDefaultFlag::Construction,
	_nested_vehicle_refit_widgets
);

/**
 * Show the refit window for a vehicle
 * @param *v The vehicle to show the refit window for
 * @param order of the vehicle to assign refit to, or INVALID_VEH_ORDER_ID to refit the vehicle now
 * @param parent the parent window of the refit window
 * @param auto_refit Choose cargo for auto-refitting
 */
void ShowVehicleRefitWindow(const Vehicle *v, VehicleOrderID order, Window *parent, bool auto_refit, bool is_virtual_train)
{
	CloseWindowById(WC_VEHICLE_REFIT, v->index);
	RefitWindow *w = new RefitWindow(_vehicle_refit_desc, v, order, auto_refit, is_virtual_train);
	w->parent = parent;
}

/** Display list of cargo types of the engine, for the purchase information window */
uint ShowRefitOptionsList(int left, int right, int y, EngineID engine)
{
	/* List of cargo types of this engine */
	CargoTypes cmask = GetUnionOfArticulatedRefitMasks(engine, false);
	/* List of cargo types available in this climate */
	CargoTypes lmask = _cargo_mask;

	/* Draw nothing if the engine is not refittable */
	if (HasAtMostOneBit(cmask)) return y;

	std::string str;
	if (cmask == lmask) {
		/* Engine can be refitted to all types in this climate */
		str = GetString(STR_PURCHASE_INFO_REFITTABLE_TO, STR_PURCHASE_INFO_ALL_TYPES, std::monostate{});
	} else {
		/* Check if we are able to refit to more cargo types and unable to. If
		 * so, invert the cargo types to list those that we can't refit to. */
		if (CountBits(cmask ^ lmask) < CountBits(cmask) && CountBits(cmask ^ lmask) <= 7) {
			cmask ^= lmask;
			str = GetString(STR_PURCHASE_INFO_REFITTABLE_TO, STR_PURCHASE_INFO_ALL_BUT, cmask);
		} else {
			str = GetString(STR_PURCHASE_INFO_REFITTABLE_TO, STR_JUST_CARGO_LIST, cmask);
		}
	}

	return DrawStringMultiLine(left, right, y, INT32_MAX, str);
}

/** Get the cargo subtype text from NewGRF for the vehicle details window. */
StringID GetCargoSubtypeText(const Vehicle *v)
{
	if (EngInfo(v->engine_type)->callback_mask.Test(VehicleCallbackMask::CargoSuffix)) {
		uint16_t cb = GetVehicleCallback(CBID_VEHICLE_CARGO_SUFFIX, 0, 0, v->engine_type, v);
		if (cb != CALLBACK_FAILED) {
			if (cb > 0x400) ErrorUnknownCallbackResult(v->GetGRFID(), CBID_VEHICLE_CARGO_SUFFIX, cb);
			if (cb >= 0x400 || (v->GetGRF()->grf_version < 8 && cb == 0xFF)) cb = CALLBACK_FAILED;
		}
		if (cb != CALLBACK_FAILED) {
			return GetGRFStringID(v->GetGRF(), GRFSTR_MISC_GRF_TEXT + cb);
		}
	}
	return STR_EMPTY;
}

/** Sort vehicle groups by the number of vehicles in the group */
static bool VehicleGroupLengthSorter(const GUIVehicleGroup &a, const GUIVehicleGroup &b)
{
	return a.NumVehicles() < b.NumVehicles();
}

/** Sort vehicle groups by the total profit this year */
static bool VehicleGroupTotalProfitThisYearSorter(const GUIVehicleGroup &a, const GUIVehicleGroup &b)
{
	return a.GetDisplayProfitThisYear() < b.GetDisplayProfitThisYear();
}

/** Sort vehicle groups by the total profit last year */
static bool VehicleGroupTotalProfitLastYearSorter(const GUIVehicleGroup &a, const GUIVehicleGroup &b)
{
	return a.GetDisplayProfitLastYear() < b.GetDisplayProfitLastYear();
}

/** Sort vehicle groups by the average profit this year */
static bool VehicleGroupAverageProfitThisYearSorter(const GUIVehicleGroup &a, const GUIVehicleGroup &b)
{
	return a.GetDisplayProfitThisYear() * static_cast<uint>(b.NumVehicles()) < b.GetDisplayProfitThisYear() * static_cast<uint>(a.NumVehicles());
}

/** Sort vehicle groups by the average profit last year */
static bool VehicleGroupAverageProfitLastYearSorter(const GUIVehicleGroup &a, const GUIVehicleGroup &b)
{
	return a.GetDisplayProfitLastYear() * static_cast<uint>(b.NumVehicles()) < b.GetDisplayProfitLastYear() * static_cast<uint>(a.NumVehicles());
}

/** Sort vehicle groups by the average vehicle occupancy */
static bool VehicleGroupAverageOrderOccupancySorter(const GUIVehicleGroup &a, const GUIVehicleGroup &b)
{
	return a.GetOrderOccupancyAverage() < b.GetOrderOccupancyAverage();
}

/** Sort vehicle groups by timetable type */
static bool VehicleGroupTimetableTypeSorter(const GUIVehicleGroup &a, const GUIVehicleGroup &b)
{
	return a.GetTimetableTypeSortKey() < b.GetTimetableTypeSortKey();
}

/** Sort vehicles by their number */
static bool VehicleNumberSorter(const Vehicle * const &a, const Vehicle * const &b)
{
	return a->unitnumber < b->unitnumber;
}

/** Sort vehicles by their name */
static bool VehicleNameSorter(const Vehicle * const &a, const Vehicle * const &b)
{
	static format_buffer last_name[2] = { {}, {} };

	if (a != _last_vehicle[0]) {
		_last_vehicle[0] = a;
		last_name[0].clear();
		AppendStringInPlace(last_name[0], STR_VEHICLE_NAME, a->index);
	}

	if (b != _last_vehicle[1]) {
		_last_vehicle[1] = b;
		last_name[1].clear();
		AppendStringInPlace(last_name[1], STR_VEHICLE_NAME, b->index);
	}

	int r = StrNaturalCompare(last_name[0], last_name[1]); // Sort by name (natural sorting).
	return (r != 0) ? r < 0: VehicleNumberSorter(a, b);
}

/** Sort vehicles by their age */
static bool VehicleAgeSorter(const Vehicle * const &a, const Vehicle * const &b)
{
	auto r = a->age - b->age;
	return (r != 0) ? r < 0 : VehicleNumberSorter(a, b);
}

/** Sort vehicles by this year profit */
static bool VehicleProfitThisYearSorter(const Vehicle * const &a, const Vehicle * const &b)
{
	int r = ClampTo<int32_t>(a->GetDisplayProfitThisYear() - b->GetDisplayProfitThisYear());
	return (r != 0) ? r < 0 : VehicleNumberSorter(a, b);
}

/** Sort vehicles by last year profit */
static bool VehicleProfitLastYearSorter(const Vehicle * const &a, const Vehicle * const &b)
{
	int r = ClampTo<int32_t>(a->GetDisplayProfitLastYear() - b->GetDisplayProfitLastYear());
	return (r != 0) ? r < 0 : VehicleNumberSorter(a, b);
}

/** Sort vehicles by lifetime profit */
static bool VehicleProfitLifetimeSorter(const Vehicle * const &a, const Vehicle * const &b)
{
	int r = ClampTo<int32_t>(a->GetDisplayProfitLifetime() - b->GetDisplayProfitLifetime());
	return (r != 0) ? r < 0 : VehicleNumberSorter(a, b);
}

/** Sort vehicles by their cargo */
static bool VehicleCargoSorter(const Vehicle * const &a, const Vehicle * const &b)
{
	const Vehicle *v;
	CargoArray diff{};

	/* Append the cargo of the connected waggons */
	for (v = a; v != nullptr; v = v->Next()) diff[v->cargo_type] += v->cargo_cap;
	for (v = b; v != nullptr; v = v->Next()) diff[v->cargo_type] -= v->cargo_cap;

	int r = 0;
	for (uint d : diff) {
		r = d;
		if (r != 0) break;
	}

	return (r != 0) ? r < 0 : VehicleNumberSorter(a, b);
}

/** Sort vehicles by their reliability */
static bool VehicleReliabilitySorter(const Vehicle * const &a, const Vehicle * const &b)
{
	int r = a->reliability - b->reliability;
	return (r != 0) ? r < 0 : VehicleNumberSorter(a, b);
}

/** Sort vehicles by their max speed */
static bool VehicleMaxSpeedSorter(const Vehicle * const &a, const Vehicle * const &b)
{
	int r = a->vcache.cached_max_speed - b->vcache.cached_max_speed;
	return (r != 0) ? r < 0 : VehicleNumberSorter(a, b);
}

/** Sort vehicles by model */
static bool VehicleModelSorter(const Vehicle * const &a, const Vehicle * const &b)
{
	int r = a->engine_type.base() - b->engine_type.base();
	return (r != 0) ? r < 0 : VehicleNumberSorter(a, b);
}

/** Sort vehicles by their value */
static bool VehicleValueSorter(const Vehicle * const &a, const Vehicle * const &b)
{
	const Vehicle *u;
	Money diff = 0;

	for (u = a; u != nullptr; u = u->Next()) diff += u->value;
	for (u = b; u != nullptr; u = u->Next()) diff -= u->value;

	int r = ClampTo<int32_t>(diff);
	return (r != 0) ? r < 0 : VehicleNumberSorter(a, b);
}

/** Sort vehicles by their length */
static bool VehicleLengthSorter(const Vehicle * const &a, const Vehicle * const &b)
{
	int r = a->GetGroundVehicleCache()->cached_total_length - b->GetGroundVehicleCache()->cached_total_length;
	return (r != 0) ? r < 0 : VehicleNumberSorter(a, b);
}

/** Sort vehicles by the time they can still live */
static bool VehicleTimeToLiveSorter(const Vehicle * const &a, const Vehicle * const &b)
{
	int r = ClampTo<int32_t>((a->max_age - a->age) - (b->max_age - b->age));
	return (r != 0) ? r < 0 : VehicleNumberSorter(a, b);
}

/** Sort vehicles by the timetable delay */
static bool VehicleTimetableDelaySorter(const Vehicle * const &a, const Vehicle * const &b)
{
	int r = a->lateness_counter - b->lateness_counter;
	return (r != 0) ? r < 0 : VehicleNumberSorter(a, b);
}

/** Sort vehicles by the average order occupancy */
static bool VehicleAverageOrderOccupancySorter(const Vehicle * const &a, const Vehicle * const &b)
{
	int r = a->GetOrderOccupancyAverage() - b->GetOrderOccupancyAverage();
	return (r != 0) ? r < 0 : VehicleNumberSorter(a, b);
}

/** Sort vehicles by the max speed (fully loaded) */
static bool VehicleMaxSpeedLoadedSorter(const Vehicle * const &a, const Vehicle * const &b)
{
	auto get_max_speed_loaded = [](const Train * const v) -> int {
		auto res = _vehicle_max_speed_loaded.insert({ v->index, 0 });
		if (!res.second) {
			/* This vehicle's speed was already in _vehicle_max_speed_loaded */
			return res.first->second;
		}
		int loaded_weight = 0;
		for (const Train *u = v; u != nullptr; u = u->Next()) {
			loaded_weight += u->GetWeightWithoutCargo() + u->GetCargoWeight(u->cargo_cap);
		}

		int loaded_max_speed = GetTrainEstimatedMaxAchievableSpeed(v, loaded_weight, v->GetDisplayMaxSpeed());
		res.first->second = loaded_max_speed;
		return loaded_max_speed;
	};

	int r = get_max_speed_loaded(Train::From(a)) - get_max_speed_loaded(Train::From(b));
	return (r != 0) ? r < 0 : VehicleNumberSorter(a, b);
}

/** Sort vehicles by timetable type */
static bool VehicleTimetableTypeSorter(const Vehicle * const &a, const Vehicle * const &b)
{
	int r = GetVehicleTimetableTypeSortKey(a) - GetVehicleTimetableTypeSortKey(b);
	return (r != 0) ? r < 0 : VehicleNumberSorter(a, b);
}

void InitializeGUI()
{
	MemSetT(&_grouping, 0);
	MemSetT(&_sorting, 0);
}

/**
 * Assign a vehicle window a new vehicle
 * @param window_class WindowClass to search for
 * @param from_index the old vehicle ID
 * @param to_index the new vehicle ID
 */
static inline void ChangeVehicleWindow(WindowClass window_class, VehicleID from_index, VehicleID to_index)
{
	Window *w = FindWindowById(window_class, from_index);
	if (w != nullptr) {
		/* Update window_number */
		w->window_number = to_index;
		if (w->viewport != nullptr) w->viewport->follow_vehicle = to_index;

		/* Update vehicle drag data */
		if (_thd.window_class == window_class && _thd.window_number == from_index) {
			_thd.window_number = to_index;
		}

		/* Notify the window. */
		w->InvalidateData(VIWD_AUTOREPLACE, false);
	}
}

/**
 * Report a change in vehicle IDs (due to autoreplace) to affected vehicle windows.
 * @param from_index the old vehicle ID
 * @param to_index the new vehicle ID
 */
void ChangeVehicleViewWindow(VehicleID from_index, VehicleID to_index)
{
	ChangeVehicleWindow(WC_VEHICLE_VIEW,      from_index, to_index);
	ChangeVehicleWindow(WC_VEHICLE_ORDERS,    from_index, to_index);
	ChangeVehicleWindow(WC_VEHICLE_REFIT,     from_index, to_index);
	ChangeVehicleWindow(WC_VEHICLE_DETAILS,   from_index, to_index);
	ChangeVehicleWindow(WC_VEHICLE_TIMETABLE, from_index, to_index);
	ChangeFixedViewportRoutePath(from_index, to_index);
}

static constexpr NWidgetPart _nested_vehicle_list[] = {
	NWidget(NWID_HORIZONTAL),
		NWidget(WWT_CLOSEBOX, COLOUR_GREY),
		NWidget(NWID_SELECTION, INVALID_COLOUR, WID_VL_CAPTION_SELECTION),
			NWidget(WWT_CAPTION, COLOUR_GREY, WID_VL_CAPTION),
			NWidget(NWID_HORIZONTAL),
				NWidget(WWT_CAPTION, COLOUR_GREY, WID_VL_CAPTION_SHARED_ORDERS),
				NWidget(WWT_PUSHTXTBTN, COLOUR_GREY, WID_VL_ORDER_VIEW), SetMinimalSize(61, 14), SetStringTip(STR_GOTO_ORDER_VIEW, STR_GOTO_ORDER_VIEW_TOOLTIP),
			EndContainer(),
		EndContainer(),
		NWidget(WWT_SHADEBOX, COLOUR_GREY),
		NWidget(WWT_DEFSIZEBOX, COLOUR_GREY),
		NWidget(WWT_STICKYBOX, COLOUR_GREY),
	EndContainer(),

	NWidget(NWID_HORIZONTAL),
		NWidget(NWID_VERTICAL, NWidContainerFlag::EqualSize),
			NWidget(WWT_TEXTBTN, COLOUR_GREY, WID_VL_GROUP_ORDER), SetMinimalSize(0, 12), SetFill(1, 1), SetStringTip(STR_STATION_VIEW_GROUP, STR_TOOLTIP_GROUP_ORDER),
			NWidget(WWT_PUSHTXTBTN, COLOUR_GREY, WID_VL_SORT_ORDER), SetMinimalSize(0, 12), SetFill(1, 1), SetStringTip(STR_BUTTON_SORT_BY, STR_TOOLTIP_SORT_ORDER),
		EndContainer(),
		NWidget(NWID_VERTICAL, NWidContainerFlag::EqualSize),
			NWidget(WWT_DROPDOWN, COLOUR_GREY, WID_VL_GROUP_BY_PULLDOWN), SetMinimalSize(0, 12), SetFill(1, 1), SetToolTip(STR_TOOLTIP_GROUP_ORDER),
			NWidget(WWT_DROPDOWN, COLOUR_GREY, WID_VL_SORT_BY_PULLDOWN), SetMinimalSize(0, 12), SetFill(1, 1), SetToolTip(STR_TOOLTIP_SORT_CRITERIA),
		EndContainer(),
		NWidget(NWID_VERTICAL, NWidContainerFlag::EqualSize),
			NWidget(WWT_PANEL, COLOUR_GREY), SetMinimalSize(0, 12), SetFill(1, 1), SetResize(1, 0), EndContainer(),
			NWidget(NWID_HORIZONTAL),
				NWidget(NWID_SELECTION, INVALID_COLOUR, WID_VL_FILTER_BY_CARGO_SEL),
					NWidget(WWT_DROPDOWN, COLOUR_GREY, WID_VL_FILTER_BY_CARGO), SetMinimalSize(0, 12), SetFill(0, 1), SetToolTip(STR_TOOLTIP_FILTER_CRITERIA),
				EndContainer(),
				NWidget(WWT_PANEL, COLOUR_GREY), SetMinimalSize(0, 12), SetFill(1, 1), SetResize(1, 0), EndContainer(),
			EndContainer(),
		EndContainer(),
	EndContainer(),

	NWidget(NWID_HORIZONTAL),
		NWidget(WWT_MATRIX, COLOUR_GREY, WID_VL_LIST), SetMinimalSize(248, 0), SetFill(1, 0), SetResize(1, 1), SetMatrixDataTip(1, 0), SetScrollbar(WID_VL_SCROLLBAR),
		NWidget(NWID_VSCROLLBAR, COLOUR_GREY, WID_VL_SCROLLBAR),
	EndContainer(),

	NWidget(NWID_HORIZONTAL),
		NWidget(NWID_SELECTION, INVALID_COLOUR, WID_VL_HIDE_BUTTONS),
			NWidget(NWID_HORIZONTAL),
				NWidget(WWT_PUSHTXTBTN, COLOUR_GREY, WID_VL_AVAILABLE_VEHICLES), SetMinimalSize(106, 12), SetFill(0, 1),
								SetToolTip(STR_VEHICLE_LIST_AVAILABLE_ENGINES_TOOLTIP),
				NWidget(WWT_PANEL, COLOUR_GREY), SetMinimalSize(0, 12), SetResize(1, 0), SetFill(1, 1), EndContainer(),
				NWidget(WWT_DROPDOWN, COLOUR_GREY, WID_VL_MANAGE_VEHICLES_DROPDOWN), SetMinimalSize(118, 12), SetFill(0, 1),
								SetStringTip(STR_VEHICLE_LIST_MANAGE_LIST, STR_VEHICLE_LIST_MANAGE_LIST_TOOLTIP),
				NWidget(WWT_PUSHIMGBTN, COLOUR_GREY, WID_VL_STOP_ALL), SetAspect(WidgetDimensions::ASPECT_VEHICLE_FLAG), SetFill(0, 1),
								SetSpriteTip(SPR_FLAG_VEH_STOPPED, STR_VEHICLE_LIST_MASS_STOP_LIST_TOOLTIP),
				NWidget(WWT_PUSHIMGBTN, COLOUR_GREY, WID_VL_START_ALL), SetAspect(WidgetDimensions::ASPECT_VEHICLE_FLAG), SetFill(0, 1),
								SetSpriteTip(SPR_FLAG_VEH_RUNNING, STR_VEHICLE_LIST_MASS_START_LIST_TOOLTIP),
			EndContainer(),
			/* Widget to be shown for other companies hiding the previous 5 widgets. */
			NWidget(WWT_PANEL, COLOUR_GREY), SetFill(1, 1), SetResize(1, 0), EndContainer(),
		EndContainer(),
		NWidget(WWT_RESIZEBOX, COLOUR_GREY),
	EndContainer(),
};

static void DrawSmallOrderList(const Vehicle *v, int left, int right, int y, uint order_arrow_width, VehicleOrderID start)
{
	const Order *order = v->GetOrder(start);
	if (order == nullptr) return;

	bool rtl = _current_text_dir == TD_RTL;
	int l_offset = rtl ? 0 : order_arrow_width;
	int r_offset = rtl ? order_arrow_width : 0;
	int i = 0;
	VehicleOrderID oid = start;

	do {
		if (oid == v->cur_real_order_index) DrawString(left, right, y, STR_JUST_RIGHT_ARROW, TC_BLACK, SA_LEFT, false, FS_SMALL);

		if (order->IsType(OT_GOTO_STATION)) {
			DrawString(left + l_offset, right - r_offset, y, GetString(STR_STATION_NAME, order->GetDestination().ToStationID()), TC_BLACK, SA_LEFT, false, FS_SMALL);

			y += GetCharacterHeight(FS_SMALL);
			if (++i == 4) break;
		}

		v->orders->AdvanceOrderWithIndex(order, oid);
	} while (oid != start);
}

/** Draw small order list in the vehicle GUI, but without the little black arrow.  This is used for shared order groups. */
static void DrawSmallOrderList(OrderIterateWrapper<const Order> orders, int left, int right, int y, uint order_arrow_width)
{
	bool rtl = _current_text_dir == TD_RTL;
	int l_offset = rtl ? 0 : order_arrow_width;
	int r_offset = rtl ? order_arrow_width : 0;
	int i = 0;
	for (const Order *order : orders) {
		if (order->IsType(OT_GOTO_STATION)) {
			DrawString(left + l_offset, right - r_offset, y, GetString(STR_STATION_NAME, order->GetDestination().ToStationID()), TC_BLACK, SA_LEFT, false, FS_SMALL);

			y += GetCharacterHeight(FS_SMALL);
			if (++i == 4) break;
		}
	}
}

/**
 * Draws an image of a vehicle chain
 * @param v         Front vehicle
 * @param r         Rect to draw at
 * @param selection Selected vehicle to draw a frame around
 * @param skip      Number of pixels to skip at the front (for scrolling)
 */
void DrawVehicleImage(const Vehicle *v, const Rect &r, VehicleID selection, EngineImageType image_type, int skip)
{
	switch (v->type) {
		case VEH_TRAIN:    DrawTrainImage(Train::From(v), r, selection, image_type, skip); break;
		case VEH_ROAD:     DrawRoadVehImage(v, r, selection, image_type, skip);  break;
		case VEH_SHIP:     DrawShipImage(v, r, selection, image_type);     break;
		case VEH_AIRCRAFT: DrawAircraftImage(v, r, selection, image_type); break;
		default: NOT_REACHED();
	}
}

/**
 * Get the height of a vehicle in the vehicle list GUIs.
 * @param type    the vehicle type to look at
 * @param divisor the resulting height must be dividable by this
 * @return the height
 */
uint GetVehicleListHeight(VehicleType type, uint divisor)
{
	/* Name + vehicle + profit */
	uint base = ScaleGUITrad(GetVehicleHeight(type)) + 2 * GetCharacterHeight(FS_SMALL) + ScaleGUITrad(1);
	/* Drawing of the 4 small orders + profit*/
	if (type >= VEH_SHIP) base = std::max(base, 6U * GetCharacterHeight(FS_SMALL) + WidgetDimensions::scaled.matrix.Vertical());

	if (divisor == 1) return base;

	/* Make sure the height is dividable by divisor */
	uint rem = base % divisor;
	return base + (rem == 0 ? 0 : divisor - rem);
}

/**
 * Get width required for the formatted unit number display.
 * @param digits Number of digits required for unit number.
 * @return Required width in pixels.
 */
static int GetUnitNumberWidth(int digits)
{
	return GetStringBoundingBox(GetString(STR_JUST_COMMA, GetParamMaxDigits(digits))).width;
}

static std::string GetVehicleTimetableGroupString(const Vehicle *v)
{
	format_buffer buffer;
	auto add_flag = [&](uint8_t flag, StringID str) {
		if (HasBit(v->vehicle_flags, flag)) {
			auto tmp_params = MakeParameters(str);
			GetStringWithArgs(StringBuilder(buffer), buffer.empty() ? STR_JUST_STRING : STR_VEHICLE_LIST_TIMETABLE_TYPE_EXTRA_ITEM, tmp_params);
		}
	};
	add_flag(VF_SCHEDULED_DISPATCH, STR_TIMETABLE_SCHEDULED_DISPATCH);
	add_flag(VF_TIMETABLE_SEPARATION, STR_TIMETABLE_AUTO_SEPARATION);
	add_flag(VF_AUTOFILL_TIMETABLE, STR_TIMETABLE_AUTOFILL);
	add_flag(VF_AUTOMATE_TIMETABLE, STR_TIMETABLE_AUTOMATE);
	return buffer.to_string();
}

/**
 * Draw all the vehicle list items.
 * @param selected_vehicle The vehicle that is to be highlighted.
 * @param line_height      Height of a single item line.
 * @param r                Rectangle with edge positions of the matrix widget.
 */
void BaseVehicleListWindow::DrawVehicleListItems(VehicleID selected_vehicle, int line_height, const Rect &r) const
{
	Rect ir = r.WithHeight(line_height).Shrink(WidgetDimensions::scaled.matrix, RectPadding::zero);
	bool rtl = _current_text_dir == TD_RTL;

	Dimension profit = GetSpriteSize(SPR_PROFIT_LOT);
	int text_offset = std::max<int>(profit.width, GetUnitNumberWidth(this->unitnumber_digits)) + WidgetDimensions::scaled.hsep_normal;
	Rect tr = ir.Indent(text_offset, rtl);

	bool show_orderlist = this->vli.vtype >= VEH_SHIP;
	Rect olr = ir.Indent(std::max(ScaleGUITrad(100) + text_offset, ir.Width() / 2), rtl);

	int image_left  = (rtl && show_orderlist) ? olr.right : tr.left;
	int image_right = (!rtl && show_orderlist) ? olr.left : tr.right;

	int vehicle_button_x = rtl ? ir.right - profit.width : ir.left;

	auto [first, last] = this->vscroll->GetVisibleRangeIterators(this->vehgroups);
	for (auto it = first; it != last; ++it) {
		const GUIVehicleGroup &vehgroup = *it;
		if (this->grouping == GB_NONE) {
			const Vehicle *v = vehgroup.GetSingleVehicle();

			std::array<StringParameter, 5> params = {
				EconTime::UsingWallclockUnits() ? STR_VEHICLE_LIST_PROFIT_THIS_PERIOD_LAST_PERIOD : STR_VEHICLE_LIST_PROFIT_THIS_YEAR_LAST_YEAR,
				v->GetDisplayProfitThisYear(),
				v->GetDisplayProfitLastYear(),
				std::monostate{},
				std::monostate{}
			};

			StringID str;
			switch (this->vehgroups.SortType()) {
				case VST_AGE: {
					str = (v->age + DAYS_IN_YEAR < v->max_age) ? STR_VEHICLE_LIST_AGE : STR_VEHICLE_LIST_AGE_RED;
					params[3] = DateDeltaToYearDelta(v->age);
					params[4] = DateDeltaToYearDelta(v->max_age);
					break;
				}

				case VST_CARGO: {
					CargoTypes cargoes = 0;
					for (const Vehicle *u = v; u != nullptr; u = u->Next()) {
						if (u->cargo_cap > 0) SetBit(cargoes, u->cargo_type);
					}
					str = STR_VEHICLE_LIST_CARGO_LIST;
					params[3] = cargoes;
					break;
				}

				case VST_RELIABILITY: {
					str = ToPercent16(v->reliability) >= 50 ? STR_VEHICLE_LIST_RELIABILITY : STR_VEHICLE_LIST_RELIABILITY_RED;
					params[3] = ToPercent16(v->reliability);
					break;
				}

				case VST_MAX_SPEED: {
					str = STR_VEHICLE_LIST_MAX_SPEED;
					params[3] = v->GetDisplayMaxSpeed();
					break;
				}

				case VST_MODEL: {
					str = STR_VEHICLE_LIST_ENGINE_BUILT;
					params[3] = v->engine_type;
					params[4] = v->build_year;
					break;
				}

				case VST_VALUE: {
					Money total_value = 0;
					for (const Vehicle *u = v; u != nullptr; u = u->GetNextVehicle()) {
						total_value += u->value;
					}
					str = STR_VEHICLE_LIST_VALUE;
					params[3] = total_value;
					break;
				}

				case VST_LENGTH: {
					const GroundVehicleCache* gcache = v->GetGroundVehicleCache();
					assert(gcache != nullptr);
					str = STR_VEHICLE_LIST_LENGTH;
					params[3] = CeilDiv(gcache->cached_total_length * 10, TILE_SIZE);
					params[4] = 1;
					break;
				}

				case VST_TIME_TO_LIVE: {
					auto years_remaining = (v->max_age / DAYS_IN_LEAP_YEAR) - (v->age / DAYS_IN_LEAP_YEAR);
					str = (years_remaining > 1) ? STR_VEHICLE_LIST_TIME_TO_LIVE : ((years_remaining < 0) ? STR_VEHICLE_LIST_TIME_TO_LIVE_OVERDUE : STR_VEHICLE_LIST_TIME_TO_LIVE_RED);
					params[3] = std::abs(years_remaining.base());
					break;
				}

				case VST_TIMETABLE_DELAY: {
					if (v->lateness_counter == 0 || (!_settings_client.gui.timetable_in_ticks && v->lateness_counter / TimetableDisplayUnitSize() == 0)) {
						str = STR_VEHICLE_LIST_TIMETABLE_DELAY_ON_TIME;
					} else {
						str = v->lateness_counter > 0 ? STR_VEHICLE_LIST_TIMETABLE_DELAY_LATE : STR_VEHICLE_LIST_TIMETABLE_DELAY_EARLY;
						std::tie(params[3], params[4]) = GetTimetableParameters(std::abs(v->lateness_counter));
					}
					break;
				}

				case VST_PROFIT_LIFETIME: {
					str = STR_VEHICLE_LIST_PROFIT_THIS_YEAR_LAST_YEAR_LIFETIME;
					params[3] = v->GetDisplayProfitLifetime();
					break;
				}

				case VST_AVERAGE_ORDER_OCCUPANCY: {
					uint8_t occupancy_average = v->GetOrderOccupancyAverage();
					if (occupancy_average >= 16) {
						str = STR_VEHICLE_LIST_ORDER_OCCUPANCY_AVERAGE;
						params[3] = occupancy_average - 16;
					} else {
						str = STR_JUST_STRING2;
					}
					break;
				}

				case VST_TIMETABLE_TYPE: {
					str = STR_VEHICLE_LIST_TIMETABLE_TYPE;
					params[3] = GetVehicleTimetableGroupString(v);
					break;
				}

				default: {
					str = STR_JUST_STRING2;
					break;
				}
			}

			DrawVehicleImage(v, {image_left, ir.top, image_right, ir.bottom}, selected_vehicle, EIT_IN_LIST, 0);
			DrawString(tr.left, tr.right, ir.top + line_height - GetCharacterHeight(FS_SMALL) - WidgetDimensions::scaled.framerect.bottom - 1, GetStringWithArgs(str, params));

			/* company colour stripe along vehicle description row */
			if (_settings_client.gui.show_vehicle_list_company_colour && v->owner != this->vli.company) {
				uint8_t ccolour = 0;
				Company *c = Company::Get(v->owner);
				if (c != nullptr) {
					ccolour = GetColourGradient(c->colour, SHADE_LIGHTER);
				}
				GfxFillRect((tr.right - 1) - (GetCharacterHeight(FS_SMALL) - 2), ir.top + 1, tr.right - 1, (ir.top + 1) + (GetCharacterHeight(FS_SMALL) - 2), ccolour, FILLRECT_OPAQUE);
			}
		} else {
			StringID str = STR_JUST_STRING2;
			std::array<StringParameter, 4> params = {
				EconTime::UsingWallclockUnits() ? STR_VEHICLE_LIST_PROFIT_THIS_PERIOD_LAST_PERIOD : STR_VEHICLE_LIST_PROFIT_THIS_YEAR_LAST_YEAR,
				vehgroup.GetDisplayProfitThisYear(),
				vehgroup.GetDisplayProfitLastYear(),
				std::monostate{},
			};

			switch (this->vehgroups.SortType()) {
				case VGST_AVERAGE_ORDER_OCCUPANCY: {
					uint8_t occupancy_average = vehgroup.GetOrderOccupancyAverage();
					if (occupancy_average >= 16) {
						str = STR_VEHICLE_LIST_ORDER_OCCUPANCY_AVERAGE;
						params[3] = occupancy_average - 16;
					}
					break;
				}

				case VGST_TIMETABLE_TYPE: {
					if (vehgroup.NumVehicles() != 0) {
						str = STR_VEHICLE_LIST_TIMETABLE_TYPE;
						params[3] = GetVehicleTimetableGroupString(vehgroup.vehicles_begin[0]);
					}
					break;
				}

				default:
					break;
			}

			DrawString(tr.left, tr.right, ir.bottom - GetCharacterHeight(FS_SMALL) - WidgetDimensions::scaled.framerect.bottom, GetStringWithArgs(str, params));
		}

		DrawVehicleProfitButton(vehgroup.GetOldestVehicleAge(), vehgroup.GetDisplayProfitLastYear(), vehgroup.NumVehicles(), vehicle_button_x, ir.top + GetCharacterHeight(FS_NORMAL) + WidgetDimensions::scaled.vsep_normal);

		switch (this->grouping) {
			case GB_NONE: {
				const Vehicle *v = vehgroup.GetSingleVehicle();

				if (v->vehicle_flags.Test(VehicleFlag::PathfinderLost)) {
					DrawSprite(SPR_WARNING_SIGN, PAL_NONE, vehicle_button_x, ir.top + GetCharacterHeight(FS_NORMAL) + WidgetDimensions::scaled.vsep_normal + profit.height);
				}

				DrawVehicleImage(v, {image_left, ir.top, image_right, ir.bottom}, selected_vehicle, EIT_IN_LIST, 0);

				if (_settings_client.gui.show_cargo_in_vehicle_lists) {
					/* Get the cargoes the vehicle can carry */
					CargoTypes vehicle_cargoes = 0;

					for (auto u = v; u != nullptr; u = u->Next()) {
						if (u->cargo_cap == 0) continue;

						SetBit(vehicle_cargoes, u->cargo_type);
					}

					if (!v->name.empty()) {
						/* The vehicle got a name so we will print it and the cargoes */
						DrawString(tr.left, tr.right, ir.top,
								GetString(STR_VEHICLE_LIST_NAME_AND_CARGO, STR_VEHICLE_NAME, v->index, STR_VEHICLE_LIST_CARGO, vehicle_cargoes),
								TC_BLACK, SA_LEFT, false, FS_SMALL);
					} else if (v->group_id != DEFAULT_GROUP) {
						/* The vehicle has no name, but is member of a group, so print group name and the cargoes */
						DrawString(tr.left, tr.right, ir.top,
								GetString(STR_VEHICLE_LIST_NAME_AND_CARGO, STR_GROUP_NAME, v->group_id.base() | GROUP_NAME_HIERARCHY, STR_VEHICLE_LIST_CARGO, vehicle_cargoes),
								TC_BLACK, SA_LEFT, false, FS_SMALL);
					} else {
						/* The vehicle has no name, and is not a member of a group, so just print the cargoes */
						DrawString(tr.left, tr.right, ir.top, GetString(STR_VEHICLE_LIST_CARGO, vehicle_cargoes), TC_BLACK, SA_LEFT, false, FS_SMALL);
					}
				} else if (!v->name.empty()) {
					/* The vehicle got a name so we will print it */
					DrawString(tr.left, tr.right, ir.top, GetString(STR_VEHICLE_NAME, v->index), TC_BLACK, SA_LEFT, false, FS_SMALL);
				} else if (v->group_id != DEFAULT_GROUP) {
					/* The vehicle has no name, but is member of a group, so print group name */
					DrawString(tr.left, tr.right, ir.top, GetString(STR_GROUP_NAME, v->group_id.base() | GROUP_NAME_HIERARCHY), TC_BLACK, SA_LEFT, false, FS_SMALL);
				}

				if (show_orderlist) DrawSmallOrderList(v, olr.left, olr.right, ir.top + GetCharacterHeight(FS_SMALL), this->order_arrow_width, v->cur_real_order_index);

				TextColour tc;
				if (v->IsChainInDepot()) {
					tc = TC_BLUE;
				} else {
					tc = (v->age > v->max_age - DAYS_IN_LEAP_YEAR) ? TC_RED : TC_BLACK;
				}

				DrawString(ir.left, ir.right, ir.top + WidgetDimensions::scaled.framerect.top, GetString(STR_JUST_COMMA, v->unitnumber), tc);
				break;
			}

			case GB_SHARED_ORDERS: {
				assert(vehgroup.NumVehicles() > 0);

				for (int i = 0; i < static_cast<int>(vehgroup.NumVehicles()); ++i) {
					if (image_left + WidgetDimensions::scaled.hsep_wide * i >= image_right) break; // Break if there is no more space to draw any more vehicles anyway.
					DrawVehicleImage(vehgroup.vehicles_begin[i], {image_left + WidgetDimensions::scaled.hsep_wide * i, ir.top, image_right, ir.bottom}, selected_vehicle, EIT_IN_LIST, 0);
				}

				GroupID gid = vehgroup.vehicles_begin[0]->group_id;
				bool show_group = false;

				/* If all vehicles are in the same group, print group name */
				if (vehgroup.vehicles_begin[0]->group_id != DEFAULT_GROUP) {
					show_group = true;
					for (int i = 1; i < static_cast<int>(vehgroup.NumVehicles()); ++i) {
						if (vehgroup.vehicles_begin[i]->group_id != gid) {
							show_group = false;
							break;
						}
					}
				}

				if (_settings_client.gui.show_cargo_in_vehicle_lists) {
					CargoTypes vehicle_cargoes = 0;

					for (int i = 0; i < static_cast<int>(vehgroup.NumVehicles()); ++i) {
						const Vehicle *v = vehgroup.vehicles_begin[i];
						for (auto u = v; u != nullptr; u = u->Next()) {
							if (u->cargo_cap == 0) continue;
							SetBit(vehicle_cargoes, u->cargo_type);
						}
					}

					if (show_group) {
						/* The vehicle is member of a group, so print group name and the cargoes */
						std::string str = GetString(STR_VEHICLE_LIST_NAME_AND_CARGO,
								STR_GROUP_NAME,
								gid.base() | GROUP_NAME_HIERARCHY,
								STR_VEHICLE_LIST_CARGO,
								vehicle_cargoes);
						DrawString(tr.left, tr.right, ir.top, str, TC_BLACK, SA_LEFT, false, FS_SMALL);
					} else {
						/* The vehicle is not a member of a group, so just print the cargoes */
						DrawString(tr.left, tr.right, ir.top, GetString(STR_VEHICLE_LIST_CARGO, vehicle_cargoes), TC_BLACK, SA_LEFT, false, FS_SMALL);
					}
				} else if (show_group) {
					/* The vehicle is member of a group, so print group name */
					DrawString(tr.left, tr.right, ir.top, GetString(STR_GROUP_NAME, gid.base() | GROUP_NAME_HIERARCHY), TC_BLACK, SA_LEFT, false, FS_SMALL);
				}

				if (show_orderlist) DrawSmallOrderList((vehgroup.vehicles_begin[0])->Orders(), olr.left, olr.right, ir.top + GetCharacterHeight(FS_SMALL), this->order_arrow_width);

				DrawString(ir.left, ir.right, ir.top + WidgetDimensions::scaled.framerect.top, GetString(STR_JUST_COMMA, vehgroup.NumVehicles()), TC_BLACK);
				break;
			}

			default:
				NOT_REACHED();
		}

		ir = ir.Translate(0, line_height);
	}
}

void BaseVehicleListWindow::UpdateSortingInterval()
{
	uint16_t resort_interval = DAY_TICKS * 10;
	if (this->grouping == GB_NONE && this->vehgroups.SortType() == VST_TIMETABLE_DELAY) resort_interval = DAY_TICKS;
	this->vehgroups.SetResortInterval(resort_interval);
}

void BaseVehicleListWindow::UpdateSortingFromGrouping()
{
	/* Set up sorting. Make the window-specific _sorting variable
	 * point to the correct global _sorting struct so we are freed
	 * from having conditionals during window operation */
	switch (this->vli.vtype) {
		case VEH_TRAIN:    this->sorting = &_sorting[this->grouping].train; break;
		case VEH_ROAD:     this->sorting = &_sorting[this->grouping].roadveh; break;
		case VEH_SHIP:     this->sorting = &_sorting[this->grouping].ship; break;
		case VEH_AIRCRAFT: this->sorting = &_sorting[this->grouping].aircraft; break;
		default: NOT_REACHED();
	}
	this->vehgroups.SetSortFuncs(this->GetVehicleSorterFuncs());
	this->vehgroups.SetListing(*this->sorting);
	this->vehgroups.ForceRebuild();
	this->vehgroups.NeedResort();
	this->UpdateSortingInterval();
}

void BaseVehicleListWindow::UpdateVehicleGroupBy(GroupBy group_by)
{
	if (this->grouping != group_by) {
		/* Save the old sorting option, so that if we change the grouping option back later on,
		 * UpdateSortingFromGrouping() will automatically restore the saved sorting option. */
		*this->sorting = this->vehgroups.GetListing();

		this->grouping = group_by;
		_grouping[this->vli.type][this->vli.vtype] = group_by;
		this->UpdateSortingFromGrouping();
	}
}

uint BaseVehicleListWindow::GetSorterDisableMask(VehicleType type) const
{
	uint mask = 0;
	if (this->grouping == GB_NONE) {
		if (type != VEH_TRAIN && type != VEH_ROAD) mask |= (1 << VST_LENGTH);
		if (type != VEH_TRAIN || _settings_game.vehicle.train_acceleration_model == AM_ORIGINAL) mask |= (1 << VST_MAX_SPEED_LOADED);
	}
	return mask;
}

/**
 * Window for the (old) vehicle listing.
 * See #VehicleListIdentifier::Pack for the contents of the window number.
 */
struct VehicleListWindow : public BaseVehicleListWindow {
private:
	/** Enumeration of planes of the button row at the bottom. */
	enum ButtonPlanes : uint8_t {
		BP_SHOW_BUTTONS, ///< Show the buttons.
		BP_HIDE_BUTTONS, ///< Show the empty panel.
	};

	StringID GetChangeOrderStringID() const
	{
		if (VehicleListIdentifier::UnPack(this->window_number).type == VL_STATION_LIST) {
			return (BaseStation::Get(this->vli.index)->facilities.Test(StationFacility::Waypoint)) ? STR_VEHICLE_LIST_CHANGE_ORDER_WAYPOINT : STR_VEHICLE_LIST_CHANGE_ORDER_STATION;
		} else if (VehicleListIdentifier::UnPack(this->window_number).type == VL_DEPOT_LIST) {
			return STR_VEHICLE_LIST_CHANGE_ORDER_TRAIN_DEPOT + this->vli.vtype;
		} else {
			return 0;
		}
	}

	/** Enumeration of planes of the title row at the top. */
	enum CaptionPlanes : uint8_t {
		BP_NORMAL,        ///< Show shared orders caption and buttons.
		BP_SHARED_ORDERS, ///< Show the normal caption.
	};

public:
	VehicleListWindow(WindowDesc &desc, WindowNumber window_number, const VehicleListIdentifier &vli) : BaseVehicleListWindow(desc, vli)
	{
		this->CreateNestedTree();

		this->GetWidget<NWidgetStacked>(WID_VL_FILTER_BY_CARGO_SEL)->SetDisplayedPlane((this->vli.type == VL_SHARED_ORDERS || this->vli.type == VL_SINGLE_VEH) ? SZSP_NONE : 0);

		this->vscroll = this->GetScrollbar(WID_VL_SCROLLBAR);

		/* Set up the window widgets */
		this->GetWidget<NWidgetCore>(WID_VL_LIST)->SetToolTip(STR_VEHICLE_LIST_TRAIN_LIST_TOOLTIP + this->vli.vtype);

		NWidgetStacked *nwi = this->GetWidget<NWidgetStacked>(WID_VL_CAPTION_SELECTION);
		if (this->vli.type == VL_SHARED_ORDERS) {
			this->GetWidget<NWidgetCore>(WID_VL_CAPTION_SHARED_ORDERS)->SetString(STR_VEHICLE_LIST_SHARED_ORDERS_LIST_CAPTION);
			/* If we are in the shared orders window, then disable the group-by dropdown menu.
			 * Remove this when the group-by dropdown menu has another option apart from grouping by shared orders. */
			this->SetWidgetDisabledState(WID_VL_GROUP_ORDER, true);
			this->SetWidgetDisabledState(WID_VL_GROUP_BY_PULLDOWN, true);
			nwi->SetDisplayedPlane(BP_SHARED_ORDERS);
		} else {
			this->GetWidget<NWidgetCore>(WID_VL_CAPTION)->SetString(STR_VEHICLE_LIST_TRAIN_CAPTION + this->vli.vtype);
			nwi->SetDisplayedPlane(BP_NORMAL);
		}

		this->FinishInitNested(window_number);
		if (this->vli.company != OWNER_NONE) this->owner = this->vli.company;

		this->BuildVehicleList();
		this->SortVehicleList();
	}

	void Close(int data = 0) override
	{
		*this->sorting = this->vehgroups.GetListing();
		this->Window::Close();
	}

	void UpdateWidgetSize(WidgetID widget, Dimension &size, [[maybe_unused]] const Dimension &padding, [[maybe_unused]] Dimension &fill, [[maybe_unused]] Dimension &resize) override
	{
		switch (widget) {
			case WID_VL_LIST:
				resize.height = GetVehicleListHeight(this->vli.vtype, 1);

				switch (this->vli.vtype) {
					case VEH_TRAIN:
					case VEH_ROAD:
						size.height = 6 * resize.height;
						break;
					case VEH_SHIP:
					case VEH_AIRCRAFT:
						size.height = 4 * resize.height;
						break;
					default: NOT_REACHED();
				}
				break;

			case WID_VL_SORT_ORDER: {
				Dimension d = GetStringBoundingBox(this->GetWidget<NWidgetCore>(widget)->GetString());
				d.width += padding.width + Window::SortButtonWidth() * 2; // Doubled since the string is centred and it also looks better.
				d.height += padding.height;
				size = maxdim(size, d);
				break;
			}

			case WID_VL_GROUP_BY_PULLDOWN:
				size.width = GetStringListWidth(this->vehicle_group_by_names) + padding.width;
				break;

			case WID_VL_SORT_BY_PULLDOWN:
				size.width = GetStringListWidth(EconTime::UsingWallclockUnits() ? this->vehicle_group_none_sorter_names_wallclock : this->vehicle_group_none_sorter_names_calendar);
				size.width = std::max(size.width, GetStringListWidth(EconTime::UsingWallclockUnits() ? this->vehicle_group_shared_orders_sorter_names_wallclock : this->vehicle_group_shared_orders_sorter_names_calendar));
				size.width += padding.width;
				break;

			case WID_VL_FILTER_BY_CARGO:
				size.width = std::max(size.width, GetDropDownListDimension(this->BuildCargoDropDownList(true)).width + padding.width);
				break;

			case WID_VL_MANAGE_VEHICLES_DROPDOWN: {
				Dimension d = this->GetActionDropdownSize(this->vli.type == VL_STANDARD, false,
						this->vli.vtype == VEH_TRAIN, this->GetChangeOrderStringID());
				d.height += padding.height;
				d.width  += padding.width;
				size = maxdim(size, d);
				break;
			}
		}
	}

	std::string GetWidgetString(WidgetID widget, StringID stringid) const override
	{
		switch (widget) {
			case WID_VL_AVAILABLE_VEHICLES:
				return GetString(STR_VEHICLE_LIST_AVAILABLE_TRAINS + this->vli.vtype);

			case WID_VL_GROUP_BY_PULLDOWN:
				return GetString(std::data(this->vehicle_group_by_names)[this->grouping]);

			case WID_VL_SORT_BY_PULLDOWN:
				return GetString(this->GetVehicleSorterNames()[this->vehgroups.SortType()]);

			case WID_VL_FILTER_BY_CARGO:
				return GetString(this->GetCargoFilterLabel(this->cargo_filter_criteria));

			case WID_VL_CAPTION:
			case WID_VL_CAPTION_SHARED_ORDERS: {
				switch (this->vli.type) {
					case VL_SHARED_ORDERS: // Shared Orders
						return GetString(stringid, this->vehicles.size());

					case VL_STANDARD: // Company Name
						return GetString(stringid, STR_COMPANY_NAME, this->vli.ToCompanyID(), std::monostate{}, this->vehicles.size());

					case VL_STATION_LIST: // Station/Waypoint Name
						return GetString(stringid, Station::IsExpected(BaseStation::Get(this->vli.ToStationID())) ? STR_STATION_NAME : STR_WAYPOINT_NAME, this->vli.ToStationID(), std::monostate{}, this->vehicles.size());

					case VL_DEPOT_LIST:
						return GetString(stringid, STR_DEPOT_CAPTION, this->vli.vtype, this->vli.ToDestinationID(), this->vehicles.size());

					default: NOT_REACHED();
				}
			}

			default:
				return this->Window::GetWidgetString(widget, stringid);
		}
	}

	void DrawWidget(const Rect &r, WidgetID widget) const override
	{
		switch (widget) {
			case WID_VL_SORT_ORDER:
				/* draw arrow pointing up/down for ascending/descending sorting */
				this->DrawSortButtonState(widget, this->vehgroups.IsDescSortOrder() ? SBS_DOWN : SBS_UP);
				break;

			case WID_VL_LIST:
				this->DrawVehicleListItems(VehicleID::Invalid(), this->resize.step_height, r);
				break;
		}
	}

	void OnPaint() override
	{
		this->BuildVehicleList();
		this->SortVehicleList();

		if (_local_company != this->own_company) this->CountOwnVehicles();

		if (!this->ShouldShowActionDropdownList() && this->IsWidgetLowered(WID_VL_MANAGE_VEHICLES_DROPDOWN)) {
			HideDropDownMenu(this);
		}

		/* Hide the widgets that we will not use in this window
		 * Some windows contains actions only fit for the owner */
		bool show_buttons = this->owner == _local_company || (_local_company != CompanyID::Invalid() && _settings_game.economy.infrastructure_sharing[this->vli.vtype]);
		int plane_to_show = show_buttons ? BP_SHOW_BUTTONS : BP_HIDE_BUTTONS;
		NWidgetStacked *nwi = this->GetWidget<NWidgetStacked>(WID_VL_HIDE_BUTTONS);
		if (plane_to_show != nwi->shown_plane) {
			nwi->SetDisplayedPlane(plane_to_show);
			nwi->SetDirty(this);
		}
		if (show_buttons) {
			this->SetWidgetDisabledState(WID_VL_AVAILABLE_VEHICLES, this->owner != _local_company || this->vli.type != VL_STANDARD);
			this->SetWidgetDisabledState(WID_VL_MANAGE_VEHICLES_DROPDOWN, !this->ShouldShowActionDropdownList());
			this->SetWidgetsDisabledState(this->owner != _local_company || this->vehicles.empty() || (this->vli.type == VL_STANDARD && _settings_client.gui.disable_top_veh_list_mass_actions),
				WID_VL_STOP_ALL,
				WID_VL_START_ALL);
		}

		this->DrawWidgets();
	}

	bool last_overlay_state = false;
	void OnMouseLoop() override
	{
		if (last_overlay_state != ShowCargoIconOverlay()) {
			last_overlay_state = ShowCargoIconOverlay();
			this->SetWidgetDirty(WID_VL_LIST);
		}
	}

	void OnClick([[maybe_unused]] Point pt, WidgetID widget, [[maybe_unused]] int click_count) override
	{
		switch (widget) {
			case WID_VL_ORDER_VIEW: // Open the shared orders window
				assert(this->vli.type == VL_SHARED_ORDERS);
				assert(!this->vehicles.empty());
				ShowOrdersWindow(this->vehicles[0]);
				break;

			case WID_VL_SORT_ORDER: // Flip sorting method ascending/descending
				this->vehgroups.ToggleSortOrder();
				this->vehgroups.ForceResort();
				this->SetDirty();
				break;

			case WID_VL_GROUP_BY_PULLDOWN: // Select sorting criteria dropdown menu
				ShowDropDownMenu(this, this->vehicle_group_by_names, this->grouping, WID_VL_GROUP_BY_PULLDOWN, 0, 0);
				return;

			case WID_VL_SORT_BY_PULLDOWN: // Select sorting criteria dropdown menu
				ShowDropDownMenu(this, this->GetVehicleSorterNames(), this->vehgroups.SortType(), WID_VL_SORT_BY_PULLDOWN, 0,
						this->GetSorterDisableMask(this->vli.vtype));
				return;

			case WID_VL_FILTER_BY_CARGO: // Cargo filter dropdown
				ShowDropDownList(this, this->BuildCargoDropDownList(false), this->cargo_filter_criteria, widget);
				break;

			case WID_VL_LIST: { // Matrix to show vehicles
				auto it = this->vscroll->GetScrolledItemFromWidget(this->vehgroups, pt.y, this, WID_VL_LIST);
				if (it == this->vehgroups.end()) return; // click out of list bound

				const GUIVehicleGroup &vehgroup = *it;
				switch (this->grouping) {
					case GB_NONE: {
						const Vehicle *v = vehgroup.GetSingleVehicle();
						if (!VehicleClicked(v)) {
							if (_ctrl_pressed) {
								ShowCompanyGroupForVehicle(v);
							} else {
								ShowVehicleViewWindow(v);
							}
						}
						break;
					}

					case GB_SHARED_ORDERS: {
						assert(vehgroup.NumVehicles() > 0);
						if (!VehicleClicked(vehgroup)) {
							const Vehicle *v = vehgroup.vehicles_begin[0];
							if (_ctrl_pressed) {
								ShowOrdersWindow(v);
							} else {
								if (vehgroup.NumVehicles() == 1) {
									ShowVehicleViewWindow(v);
								} else {
									ShowVehicleListWindow(v);
								}
							}
						}
						break;
					}

					default: NOT_REACHED();
				}

				break;
			}

			case WID_VL_AVAILABLE_VEHICLES:
				ShowBuildVehicleWindow(INVALID_TILE, this->vli.vtype);
				break;

			case WID_VL_MANAGE_VEHICLES_DROPDOWN: {
				VehicleListIdentifier vli = VehicleListIdentifier::UnPack(this->window_number);
				DropDownList list = this->BuildActionDropdownList(vli.type == VL_STANDARD, false,
						this->vli.vtype == VEH_TRAIN, this->GetChangeOrderStringID(), true, vli.type == VL_STANDARD);
				ShowDropDownList(this, std::move(list), -1, WID_VL_MANAGE_VEHICLES_DROPDOWN);
				break;
			}

			case WID_VL_STOP_ALL:
			case WID_VL_START_ALL:
				Command<CMD_MASS_START_STOP>::Post(TileIndex{}, widget == WID_VL_START_ALL, true, this->vli, this->GetCargoFilter());
				break;
		}
	}

	void OnDropdownSelect(WidgetID widget, int index) override
	{
		switch (widget) {
			case WID_VL_GROUP_BY_PULLDOWN:
				this->UpdateVehicleGroupBy(static_cast<GroupBy>(index));
				break;

			case WID_VL_SORT_BY_PULLDOWN:
				this->vehgroups.SetSortType(index);
				this->UpdateSortingInterval();
				break;

			case WID_VL_FILTER_BY_CARGO:
				this->SetCargoFilter(index);
				break;

			case WID_VL_MANAGE_VEHICLES_DROPDOWN:
				switch (index) {
					case ADI_REPLACE: // Replace window
						ShowReplaceGroupVehicleWindow(ALL_GROUP, this->vli.vtype);
						break;
					case ADI_TEMPLATE_REPLACE:
						if (vli.vtype == VEH_TRAIN) {
							ShowTemplateReplaceWindow();
						}
						break;
					case ADI_SERVICE: // Send for servicing
						Command<CMD_MASS_SEND_VEHICLE_TO_DEPOT>::Post(GetCmdSendToDepotMsg(this->vli.vtype), DepotCommandFlag::Service, this->vli, this->GetCargoFilter());
						break;
					case ADI_DEPOT: // Send to Depots
						Command<CMD_MASS_SEND_VEHICLE_TO_DEPOT>::Post(GetCmdSendToDepotMsg(this->vli.vtype), DepotCommandFlags{}, this->vli, this->GetCargoFilter());
						break;
					case ADI_DEPOT_SELL:
						Command<CMD_MASS_SEND_VEHICLE_TO_DEPOT>::Post(GetCmdSendToDepotMsg(this->vli.vtype), DepotCommandFlag::Sell, this->vli, this->GetCargoFilter());
						break;
					case ADI_CANCEL_DEPOT:
						Command<CMD_MASS_SEND_VEHICLE_TO_DEPOT>::Post(GetCmdSendToDepotMsg(this->vli.vtype), DepotCommandFlag::Cancel, this->vli, this->GetCargoFilter());
						break;

					case ADI_CHANGE_ORDER:
						SetObjectToPlaceWnd(ANIMCURSOR_PICKSTATION, PAL_NONE, HT_RECT, this);
						break;

					case ADI_CREATE_GROUP:
						ShowQueryString({}, STR_GROUP_RENAME_CAPTION, MAX_LENGTH_GROUP_NAME_CHARS, this, CS_ALPHANUMERAL, {QueryStringFlag::EnableDefault, QueryStringFlag::LengthIsInChars});
						break;

					case ADI_TRACERESTRICT_SLOT_MGMT: {
						extern void ShowTraceRestrictSlotWindow(CompanyID company, VehicleType vehtype);
						ShowTraceRestrictSlotWindow(this->owner, this->vli.vtype);
						break;
					}

					case ADI_TRACERESTRICT_COUNTER_MGMT: {
						extern void ShowTraceRestrictCounterWindow(CompanyID company);
						ShowTraceRestrictCounterWindow(this->owner);
						break;
					}

					default: NOT_REACHED();
				}
				break;

			default: NOT_REACHED();
		}
		this->SetDirty();
	}

	void OnQueryTextFinished(std::optional<std::string> str) override
	{
		Command<CMD_CREATE_GROUP_FROM_LIST>::Post(STR_ERROR_GROUP_CAN_T_CREATE, this->vli, this->GetCargoFilter(), str.has_value() ? *str : std::string{});
	}

	virtual void OnPlaceObject(Point pt, TileIndex tile) override
	{
		/* check depot first */
		if (IsDepotTile(tile) && GetDepotVehicleType(tile) == this->vli.vtype) {
			if (this->vli.type != VL_DEPOT_LIST) return;
			if (!IsInfraTileUsageAllowed(this->vli.vtype, this->vli.company, tile)) return;
			if (this->vli.vtype == VEH_ROAD && GetPresentRoadTramTypes(Depot::Get(this->vli.index)->xy) != GetPresentRoadTramTypes(tile)) return;

			DestinationID dest = (this->vli.vtype == VEH_AIRCRAFT) ? DestinationID(GetStationIndex(tile)) : DestinationID(GetDepotIndex(tile));
			Command<CMD_MASS_CHANGE_ORDER>::Post(this->vli.index, this->vli.vtype, OT_GOTO_DEPOT, this->GetCargoFilter(), dest);
			ResetObjectToPlace();
			return;
		}

		/* check rail waypoint or buoy (no ownership) */
		if ((IsRailWaypointTile(tile) && this->vli.vtype == VEH_TRAIN && IsInfraTileUsageAllowed(VEH_TRAIN, this->vli.company, tile))
				|| (IsRoadWaypointTile(tile) && this->vli.vtype == VEH_ROAD && IsInfraTileUsageAllowed(VEH_ROAD, this->vli.company, tile))
				|| (IsBuoyTile(tile) && this->vli.vtype == VEH_SHIP)) {
			if (this->vli.type != VL_STATION_LIST) return;
			if (!Station::Get(this->vli.index)->facilities.Test(StationFacility::Waypoint)) return;
			Command<CMD_MASS_CHANGE_ORDER>::Post(this->vli.index, this->vli.vtype, OT_GOTO_WAYPOINT, this->GetCargoFilter(), GetStationIndex(tile));
			ResetObjectToPlace();
			return;
		}

		if (IsTileType(tile, MP_STATION)) {
			if (this->vli.type != VL_STATION_LIST) return;
			if (BaseStation::Get(this->vli.index)->facilities.Test(StationFacility::Waypoint)) return;

			StationID st_index = GetStationIndex(tile);
			const Station *st = Station::Get(st_index);

			if (!IsInfraUsageAllowed(this->vli.vtype, this->vli.company, st->owner)) return;

			if ((this->vli.vtype == VEH_SHIP && st->facilities.Test(StationFacility::Dock)) ||
					(this->vli.vtype == VEH_TRAIN && st->facilities.Test(StationFacility::Train)) ||
					(this->vli.vtype == VEH_AIRCRAFT && st->facilities.Test(StationFacility::Airport)) ||
					(this->vli.vtype == VEH_ROAD && st->facilities.Any({StationFacility::BusStop, StationFacility::TruckStop}))) {
				Command<CMD_MASS_CHANGE_ORDER>::Post(this->vli.index, this->vli.vtype, OT_GOTO_STATION, this->GetCargoFilter(), GetStationIndex(tile));
				ResetObjectToPlace();
				return;
			}
		}
	}

	void OnGameTick() override
	{
		if (this->vehgroups.NeedResort()) {
			StationID station = (this->vli.type == VL_STATION_LIST) ? this->vli.ToStationID() : StationID::Invalid();

			Debug(misc, 3, "Periodic resort {} list company {} at station {}", this->vli.vtype, this->owner, station);
			this->SetDirty();
		}
	}

	void OnResize() override
	{
		this->vscroll->SetCapacityFromWidget(this, WID_VL_LIST);
	}

	/**
	 * Some data on this window has become invalid.
	 * @param data Information about the changed data.
	 * @param gui_scope Whether the call is done from GUI scope. You may not do everything when not in GUI scope. See #InvalidateWindowData() for details.
	 */
	void OnInvalidateData([[maybe_unused]] int data = 0, [[maybe_unused]] bool gui_scope = true) override
	{
		if (!gui_scope && HasBit(data, 31) && this->vli.type == VL_SHARED_ORDERS) {
			/* Needs to be done in command-scope, so everything stays valid */
			this->vli.SetIndex(GB(data, 0, 20));
			this->window_number = this->vli.ToWindowNumber();
			this->vehgroups.ForceRebuild();
			return;
		}

		if (data == 0) {
			/* This needs to be done in command-scope to enforce rebuilding before resorting invalid data */
			this->vehgroups.ForceRebuild();
			if (this->vli.type == VL_SHARED_ORDERS && !_settings_client.gui.enable_single_veh_shared_order_gui && this->vehicles.size() == 1) {
				this->Close();
				return;
			}
		} else {
			this->vehgroups.ForceResort();
		}
	}
};

static WindowDesc _vehicle_list_desc[] = {
	{
		__FILE__, __LINE__,
		WDP_AUTO, "list_vehicles_train", 325, 246,
		WC_TRAINS_LIST, WC_NONE,
		{},
		_nested_vehicle_list
	},
	{
		__FILE__, __LINE__,
		WDP_AUTO, "list_vehicles_roadveh", 260, 246,
		WC_ROADVEH_LIST, WC_NONE,
		{},
		_nested_vehicle_list
	},
	{
		__FILE__, __LINE__,
		WDP_AUTO, "list_vehicles_ship", 260, 246,
		WC_SHIPS_LIST, WC_NONE,
		{},
		_nested_vehicle_list
	},
	{
		__FILE__, __LINE__,
		WDP_AUTO, "list_vehicles_aircraft", 260, 246,
		WC_AIRCRAFT_LIST, WC_NONE,
		{},
		_nested_vehicle_list
	}
};

static void ShowVehicleListWindowLocal(CompanyID company, VehicleListType vlt, VehicleType vehicle_type, uint32_t unique_number)
{
	if (!Company::IsValidID(company) && company != OWNER_NONE) return;

	assert(vehicle_type < std::size(_vehicle_list_desc));
	VehicleListIdentifier vli(vlt, vehicle_type, company, unique_number);
	AllocateWindowDescFront<VehicleListWindow>(_vehicle_list_desc[vehicle_type], vli.ToWindowNumber(), vli);
}

void ShowVehicleListWindow(CompanyID company, VehicleType vehicle_type)
{
	/* If _settings_client.gui.advanced_vehicle_list > 1, display the Advanced list
	 * if _settings_client.gui.advanced_vehicle_list == 1, display Advanced list only for local company
	 * if _ctrl_pressed, do the opposite action (Advanced list x Normal list)
	 */

	if ((_settings_client.gui.advanced_vehicle_list > (uint)(company != _local_company)) != _ctrl_pressed) {
		ShowCompanyGroup(company, vehicle_type);
	} else {
		ShowVehicleListWindowLocal(company, VL_STANDARD, vehicle_type, company.base());
	}
}

void ShowVehicleListWindow(const Vehicle *v)
{
	ShowVehicleListWindowLocal(v->owner, VL_SHARED_ORDERS, v->type, v->FirstShared()->index.base());
}

void ShowVehicleListWindow(CompanyID company, VehicleType vehicle_type, StationID station)
{
	ShowVehicleListWindowLocal(company, VL_STATION_LIST, vehicle_type, station.base());
}

void ShowVehicleListWindow(CompanyID company, VehicleType vehicle_type, TileIndex depot_tile)
{
	ShowVehicleListWindowLocal(company, VL_DEPOT_LIST, vehicle_type, GetDepotDestinationIndex(depot_tile).base());
}

void DirtyVehicleListWindowForVehicle(const Vehicle *v)
{
	WindowClass cls = static_cast<WindowClass>(WC_TRAINS_LIST + v->type);
	WindowClass cls2 = (v->type == VEH_TRAIN) ? WC_TRACE_RESTRICT_SLOTS : cls;
	if (!HaveWindowByClass(cls) && !HaveWindowByClass(cls2)) return;
	for (Window *w : Window::Iterate()) {
		if (w->window_class == cls || w->window_class == cls2) {
			BaseVehicleListWindow *listwin = static_cast<BaseVehicleListWindow *>(w);
			uint max = std::min<uint>(listwin->vscroll->GetPosition() + listwin->vscroll->GetCapacity(), (uint)listwin->vehgroups.size());
			switch (listwin->grouping) {
				case BaseVehicleListWindow::GB_NONE:
					for (uint i = listwin->vscroll->GetPosition(); i < max; ++i) {
						if (v == listwin->vehgroups[i].vehicles_begin[0]) {
							listwin->SetWidgetDirty(0);
							break;
						}
					}
					break;

				case BaseVehicleListWindow::GB_SHARED_ORDERS: {
					const Vehicle *v_first_shared = v->FirstShared();
					for (uint i = listwin->vscroll->GetPosition(); i < max; ++i) {
						if (v_first_shared == listwin->vehgroups[i].vehicles_begin[0]->FirstShared()) {
							listwin->SetWidgetDirty(0);
							break;
						}
					}
					break;
				}

				default:
					NOT_REACHED();
			}
		}
	}
}

/* Unified vehicle GUI - Vehicle Details Window */

static_assert(WID_VD_DETAILS_CARGO_CARRIED    == WID_VD_DETAILS_CARGO_CARRIED + TDW_TAB_CARGO   );
static_assert(WID_VD_DETAILS_TRAIN_VEHICLES   == WID_VD_DETAILS_CARGO_CARRIED + TDW_TAB_INFO    );
static_assert(WID_VD_DETAILS_CAPACITY_OF_EACH == WID_VD_DETAILS_CARGO_CARRIED + TDW_TAB_CAPACITY);
static_assert(WID_VD_DETAILS_TOTAL_CARGO      == WID_VD_DETAILS_CARGO_CARRIED + TDW_TAB_TOTALS  );

/** Vehicle details widgets (other than train). */
static constexpr NWidgetPart _nested_nontrain_vehicle_details_widgets[] = {
	NWidget(NWID_HORIZONTAL),
		NWidget(WWT_CLOSEBOX, COLOUR_GREY),
		NWidget(WWT_IMGBTN, COLOUR_GREY, WID_VD_EXTRA_ACTIONS), SetSpriteTip(SPR_ARROW_DOWN, STR_VEHICLE_DETAILS_EXTRA_ACTIONS_TOOLTIP),
		NWidget(WWT_CAPTION, COLOUR_GREY, WID_VD_CAPTION),
		NWidget(WWT_SHADEBOX, COLOUR_GREY),
		NWidget(WWT_DEFSIZEBOX, COLOUR_GREY),
		NWidget(WWT_STICKYBOX, COLOUR_GREY),
	EndContainer(),
	NWidget(WWT_PANEL, COLOUR_GREY, WID_VD_TOP_DETAILS), SetMinimalSize(405, 42), SetResize(1, 0), EndContainer(),
	NWidget(WWT_PANEL, COLOUR_GREY, WID_VD_MIDDLE_DETAILS), SetMinimalSize(405, 45), SetResize(1, 0), EndContainer(),
	NWidget(NWID_HORIZONTAL),
		NWidget(WWT_PUSHARROWBTN, COLOUR_GREY, WID_VD_DECREASE_SERVICING_INTERVAL), SetFill(0, 1),
				SetArrowWidgetTypeTip(AWV_DECREASE),
		NWidget(WWT_PUSHARROWBTN, COLOUR_GREY, WID_VD_INCREASE_SERVICING_INTERVAL), SetFill(0, 1),
				SetArrowWidgetTypeTip(AWV_INCREASE),
		NWidget(WWT_DROPDOWN, COLOUR_GREY, WID_VD_SERVICE_INTERVAL_DROPDOWN), SetFill(0, 1),
				SetStringTip(STR_EMPTY, STR_SERVICE_INTERVAL_DROPDOWN_TOOLTIP),
		NWidget(WWT_PANEL, COLOUR_GREY, WID_VD_SERVICING_INTERVAL), SetFill(1, 1), SetResize(1, 0), EndContainer(),
		NWidget(WWT_RESIZEBOX, COLOUR_GREY),
	EndContainer(),
};

/** Train details widgets. */
static constexpr NWidgetPart _nested_train_vehicle_details_widgets[] = {
	NWidget(NWID_HORIZONTAL),
		NWidget(WWT_CLOSEBOX, COLOUR_GREY),
		NWidget(WWT_IMGBTN, COLOUR_GREY, WID_VD_EXTRA_ACTIONS), SetSpriteTip(SPR_ARROW_DOWN, STR_VEHICLE_DETAILS_EXTRA_ACTIONS_TOOLTIP),
		NWidget(WWT_CAPTION, COLOUR_GREY, WID_VD_CAPTION), SetStringTip(STR_VEHICLE_DETAILS_CAPTION, STR_TOOLTIP_WINDOW_TITLE_DRAG_THIS),
		NWidget(WWT_SHADEBOX, COLOUR_GREY),
		NWidget(WWT_DEFSIZEBOX, COLOUR_GREY),
		NWidget(WWT_STICKYBOX, COLOUR_GREY),
	EndContainer(),
	NWidget(WWT_PANEL, COLOUR_GREY, WID_VD_TOP_DETAILS), SetResize(1, 0), SetMinimalSize(405, 42), EndContainer(),
	NWidget(NWID_HORIZONTAL),
		NWidget(WWT_MATRIX, COLOUR_GREY, WID_VD_MATRIX), SetResize(1, 1), SetMinimalSize(393, 45), SetMatrixDataTip(1, 0), SetFill(1, 0), SetScrollbar(WID_VD_SCROLLBAR),
		NWidget(NWID_VSCROLLBAR, COLOUR_GREY, WID_VD_SCROLLBAR),
	EndContainer(),
	NWidget(NWID_HORIZONTAL),
		NWidget(WWT_PUSHARROWBTN, COLOUR_GREY, WID_VD_DECREASE_SERVICING_INTERVAL), SetFill(0, 1),
				SetArrowWidgetTypeTip(AWV_DECREASE),
		NWidget(WWT_PUSHARROWBTN, COLOUR_GREY, WID_VD_INCREASE_SERVICING_INTERVAL), SetFill(0, 1),
				SetArrowWidgetTypeTip(AWV_INCREASE),
		NWidget(WWT_DROPDOWN, COLOUR_GREY, WID_VD_SERVICE_INTERVAL_DROPDOWN), SetFill(0, 1),
				SetStringTip(STR_EMPTY, STR_SERVICE_INTERVAL_DROPDOWN_TOOLTIP),
		NWidget(WWT_PANEL, COLOUR_GREY, WID_VD_SERVICING_INTERVAL), SetFill(1, 1), SetResize(1, 0), EndContainer(),
	EndContainer(),
	NWidget(NWID_HORIZONTAL),
		NWidget(WWT_PUSHTXTBTN, COLOUR_GREY, WID_VD_DETAILS_CARGO_CARRIED), SetMinimalSize(96, 12),
				SetStringTip(STR_VEHICLE_DETAIL_TAB_CARGO, STR_VEHICLE_DETAILS_TRAIN_CARGO_TOOLTIP), SetFill(1, 0), SetResize(1, 0),
		NWidget(WWT_PUSHTXTBTN, COLOUR_GREY, WID_VD_DETAILS_TRAIN_VEHICLES), SetMinimalSize(99, 12),
				SetStringTip(STR_VEHICLE_DETAIL_TAB_INFORMATION, STR_VEHICLE_DETAILS_TRAIN_INFORMATION_TOOLTIP), SetFill(1, 0), SetResize(1, 0),
		NWidget(WWT_PUSHTXTBTN, COLOUR_GREY, WID_VD_DETAILS_CAPACITY_OF_EACH), SetMinimalSize(99, 12),
				SetStringTip(STR_VEHICLE_DETAIL_TAB_CAPACITIES, STR_VEHICLE_DETAILS_TRAIN_CAPACITIES_TOOLTIP), SetFill(1, 0), SetResize(1, 0),
		NWidget(WWT_PUSHTXTBTN, COLOUR_GREY, WID_VD_DETAILS_TOTAL_CARGO), SetMinimalSize(99, 12),
				SetStringTip(STR_VEHICLE_DETAIL_TAB_TOTAL_CARGO, STR_VEHICLE_DETAILS_TRAIN_TOTAL_CARGO_TOOLTIP), SetFill(1, 0), SetResize(1, 0),
		NWidget(WWT_RESIZEBOX, COLOUR_GREY),
	EndContainer(),
};


extern int GetTrainDetailsWndVScroll(VehicleID veh_id, TrainDetailsWindowTabs det_tab);
extern void DrawTrainDetails(const Train *v, const Rect &r, int vscroll_pos, uint16_t vscroll_cap, TrainDetailsWindowTabs det_tab);
extern void DrawRoadVehDetails(const Vehicle *v, const Rect &r);
extern void DrawShipDetails(const Vehicle *v, const Rect &r);
extern void DrawAircraftDetails(const Aircraft *v, const Rect &r);

static StringID _service_interval_dropdown_calendar[] = {
	STR_VEHICLE_DETAILS_DEFAULT,
	STR_VEHICLE_DETAILS_DAYS,
	STR_VEHICLE_DETAILS_PERCENT,
};

static StringID _service_interval_dropdown_wallclock[] = {
	STR_VEHICLE_DETAILS_DEFAULT,
	STR_VEHICLE_DETAILS_MINUTES,
	STR_VEHICLE_DETAILS_PERCENT,
};

static StringID _service_interval_dropdown_wallclock_daylength[] = {
	STR_VEHICLE_DETAILS_DEFAULT,
	STR_VEHICLE_DETAILS_PRODUCTION_INTERVALS,
	STR_VEHICLE_DETAILS_PERCENT,
};

std::span<const StringID> GetServiceIntervalDropDownTexts()
{
	if (EconTime::UsingWallclockUnits()) {
		return ReplaceWallclockMinutesUnit() ? _service_interval_dropdown_wallclock_daylength : _service_interval_dropdown_wallclock;
	} else {
		return _service_interval_dropdown_calendar;
	}
}

/** Class for managing the vehicle details window. */
struct VehicleDetailsWindow : Window {
	TrainDetailsWindowTabs tab = TDW_TAB_CARGO; ///< For train vehicles: which tab is displayed.
	Scrollbar *vscroll = nullptr;
	bool vehicle_group_line_shown = false;
	bool vehicle_weight_ratio_line_shown = false;
	bool vehicle_slots_line_shown = false;
	bool vehicle_speed_restriction_line_shown = false;
	bool vehicle_speed_adaptation_line_shown = false;

	enum DropDownAction {
		VDWDDA_CLEAR_SPEED_RESTRICTION,
		VDWDDA_SET_SPEED_RESTRICTION,
		VDWDDA_REMOVE_FROM_SLOT,
	};

	/** Initialize a newly created vehicle details window */
	VehicleDetailsWindow(WindowDesc &desc, WindowNumber window_number) : Window(desc)
	{
		const Vehicle *v = Vehicle::Get(window_number);

		this->CreateNestedTree();
		this->vscroll = (v->type == VEH_TRAIN ? this->GetScrollbar(WID_VD_SCROLLBAR) : nullptr);
		this->FinishInitNested(window_number);

		this->owner = v->owner;
		this->tab = TDW_TAB_CARGO;
		if (v->type == VEH_TRAIN && _shift_pressed) this->tab = TDW_TAB_TOTALS;
	}

	void Close(int data = 0) override
	{
		if (this->window_number != VehicleID::Invalid()) {
			FocusWindowById(WC_VEHICLE_VIEW, this->window_number);
		}
		this->Window::Close();
	}

	/**
	 * Some data on this window has become invalid.
	 * @param data Information about the changed data.
	 * @param gui_scope Whether the call is done from GUI scope. You may not do everything when not in GUI scope. See #InvalidateWindowData() for details.
	 */
	void OnInvalidateData([[maybe_unused]] int data = 0, [[maybe_unused]] bool gui_scope = true) override
	{
		if (data == VIWD_AUTOREPLACE) {
			/* Autoreplace replaced the vehicle.
			 * Nothing to do for this window. */
			return;
		}
		if (!gui_scope) return;
		const Vehicle *v = Vehicle::Get(this->window_number);
		if (v->type == VEH_ROAD || v->type == VEH_SHIP) {
			const NWidgetBase *nwid_info = this->GetWidget<NWidgetBase>(WID_VD_MIDDLE_DETAILS);
			uint aimed_height = this->GetRoadOrShipVehDetailsHeight(v);
			/* If the number of articulated parts changes, the size of the window must change too. */
			if (aimed_height != nwid_info->current_y) {
				this->ReInit();
			}
		}

		/* If the presence of the group line changes, the size of the top details widget must change */
		if (this->vehicle_group_line_shown != this->ShouldShowGroupLine(v)) {
			this->ReInit();
		}
	}

	/**
	 * Gets the desired height for the road vehicle and ship details panel.
	 * @param v Road vehicle being shown.
	 * @return Desired height in pixels.
	 */
	uint GetRoadOrShipVehDetailsHeight(const Vehicle *v)
	{
		uint desired_height;
		if (v->Next() != nullptr) {
			/* An articulated RV has its text drawn under the sprite instead of after it, hence 15 pixels extra. */
			desired_height = 4 * GetCharacterHeight(FS_NORMAL) + WidgetDimensions::scaled.vsep_normal * 2;
			if (v->type == VEH_ROAD) desired_height += ScaleGUITrad(15);
			/* Add space for the cargo amount for each part. */
			for (const Vehicle *u = v; u != nullptr; u = u->Next()) {
				if (u->cargo_cap != 0) desired_height += GetCharacterHeight(FS_NORMAL);
			}
		} else {
			desired_height = 5 * GetCharacterHeight(FS_NORMAL) + WidgetDimensions::scaled.vsep_normal * 2;
		}
		return desired_height;
	}

	bool ShouldShowGroupLine(const Vehicle *v) const
	{
		return (_settings_client.gui.show_vehicle_group_in_details && v->group_id != GroupID::Invalid() && v->group_id != DEFAULT_GROUP);
	}

	bool ShouldShowWeightRatioLine(const Vehicle *v) const
	{
		return (v->type == VEH_TRAIN && _settings_client.gui.show_train_weight_ratios_in_details);
	}

	bool ShouldShowSlotsLine(const Vehicle *v) const
	{
		return HasBit(v->vehicle_flags, VF_HAVE_SLOT);
	}

	bool ShouldShowSpeedRestrictionLine(const Vehicle *v) const
	{
		if (v->type != VEH_TRAIN) return false;
		return Train::From(v)->speed_restriction != 0;
	}

	bool ShouldShowSpeedAdaptationLine(const Vehicle *v) const
	{
		return (v->type == VEH_TRAIN && _settings_game.vehicle.train_speed_adaptation);
	}

	std::vector<TraceRestrictSlotID> GetVehicleSlots(const Vehicle *v) const
	{
		std::vector<TraceRestrictSlotID> slots;
		TraceRestrictGetVehicleSlots(v->index, slots);

		std::sort(slots.begin(), slots.end(), [&](TraceRestrictSlotID a, TraceRestrictSlotID b) -> bool {
			int r = StrNaturalCompare(TraceRestrictSlot::Get(a)->name, TraceRestrictSlot::Get(b)->name);
			if (r == 0) return a < b;
			return r < 0;
		});
		return slots;
	}

	void UpdateWidgetSize(WidgetID widget, Dimension &size, [[maybe_unused]] const Dimension &padding, [[maybe_unused]] Dimension &fill, [[maybe_unused]] Dimension &resize) override
	{
		switch (widget) {
			case WID_VD_TOP_DETAILS: {
				const Vehicle *v = Vehicle::Get(this->window_number);
				Dimension dim = { 0, 0 };
				this->vehicle_group_line_shown = ShouldShowGroupLine(v);
				this->vehicle_weight_ratio_line_shown = ShouldShowWeightRatioLine(v);
				this->vehicle_slots_line_shown = ShouldShowSlotsLine(v);
				this->vehicle_speed_restriction_line_shown = ShouldShowSpeedRestrictionLine(v);
				this->vehicle_speed_adaptation_line_shown = ShouldShowSpeedAdaptationLine(v);
				int lines = 4;
				if (this->vehicle_group_line_shown) lines++;
				if (this->vehicle_weight_ratio_line_shown) lines++;
				if (this->vehicle_slots_line_shown) lines++;
				if (this->vehicle_speed_restriction_line_shown) lines++;
				if (this->vehicle_speed_adaptation_line_shown) lines++;
				size.height = lines * GetCharacterHeight(FS_NORMAL) + padding.height;

				format_buffer buffer;
				auto process = [&]<typename... T>(StringID str, T&&... params) {
					buffer.clear();
					AppendStringInPlace(buffer, str, std::forward<T>(params)...);
					dim = maxdim(dim, GetStringBoundingBox(buffer));
				};

				const uint64_t max_value_i16 = GetParamMaxValue(INT16_MAX);
				process(STR_VEHICLE_INFO_MAX_SPEED, max_value_i16);
				process(STR_VEHICLE_INFO_WEIGHT_POWER_MAX_SPEED, max_value_i16, max_value_i16, max_value_i16);
				process(STR_VEHICLE_INFO_WEIGHT_POWER_MAX_SPEED_MAX_TE, max_value_i16, max_value_i16, max_value_i16, max_value_i16);
				process(STR_VEHICLE_INFO_RELIABILITY_BREAKDOWNS, max_value_i16, max_value_i16);
				process(this->GetRunningCostString(), STR_VEHICLE_INFO_AGE, max_value_i16, max_value_i16, max_value_i16);

				const uint64_t max_value_16 = GetParamMaxValue(1 << 16);
				const uint64_t max_value_24 = GetParamMaxValue(1 << 24);
				StringID last_year_profit_str = EconTime::UsingWallclockUnits() ? STR_VEHICLE_INFO_PROFIT_THIS_PERIOD_LAST_PERIOD : STR_VEHICLE_INFO_PROFIT_THIS_YEAR_LAST_YEAR;
				if (v->type == VEH_TRAIN && _settings_client.gui.show_train_length_in_details) {
					process(STR_VEHICLE_INFO_TRAIN_LENGTH,
							_settings_game.vehicle.max_train_length * 10,
							1,
							STR_VEHICLE_INFO_PROFIT_THIS_YEAR_LAST_YEAR_LIFETIME,
							last_year_profit_str,
							max_value_24,
							max_value_24,
							max_value_24);
				} else {
					process(STR_VEHICLE_INFO_PROFIT_THIS_YEAR_LAST_YEAR_LIFETIME, last_year_profit_str, max_value_24, max_value_24, max_value_24);
				}
				if (this->vehicle_group_line_shown) {
					process(STR_VEHICLE_INFO_GROUP, v->group_id.base() | GROUP_NAME_HIERARCHY);
				}
				if (this->vehicle_weight_ratio_line_shown) {
					process(STR_VEHICLE_INFO_WEIGHT_RATIOS,
							STR_VEHICLE_INFO_POWER_WEIGHT_RATIO,
							max_value_16,
							(v->type != VEH_TRAIN || Train::From(v)->GetAccelerationType() == 2) ? STR_EMPTY : STR_VEHICLE_INFO_TE_WEIGHT_RATIO,
							max_value_16);
				}
				size.width = dim.width + padding.width;
				break;
			}

			case WID_VD_MIDDLE_DETAILS: {
				const Vehicle *v = Vehicle::Get(this->window_number);
				switch (v->type) {
					case VEH_ROAD:
					case VEH_SHIP:
						size.height = this->GetRoadOrShipVehDetailsHeight(v) + padding.height;
						break;

					case VEH_AIRCRAFT:
						size.height = 5 * GetCharacterHeight(FS_NORMAL) + WidgetDimensions::scaled.vsep_normal * 2 + padding.height;
						break;

					default:
						NOT_REACHED(); // Train uses WID_VD_MATRIX instead.
				}
				break;
			}

			case WID_VD_MATRIX:
				resize.height = std::max<uint>(ScaleGUITrad(14), GetCharacterHeight(FS_NORMAL) + padding.height);
				size.height = 4 * resize.height;
				break;

			case WID_VD_SERVICE_INTERVAL_DROPDOWN: {
				Dimension d = GetStringListBoundingBox(GetServiceIntervalDropDownTexts());
				d.width += padding.width;
				d.height += padding.height;
				size = maxdim(size, d);
				break;
			}

			case WID_VD_SERVICING_INTERVAL:
				/* Do we show the last serviced value as a date or minutes since service? */
				std::array<StringParameter, 3> params{};
				params[0] = GetParamMaxValue(MAX_SERVINT_DAYS);
				if (EconTime::UsingWallclockUnits()) {
					params[1] = STR_VEHICLE_DETAILS_LAST_SERVICE_MINUTES_AGO;
					/* Vehicle was last serviced at year 0, and we're at max year */
					params[2] = GetParamMaxValue(MONTHS_IN_YEAR * EconTime::MAX_YEAR.base());
				} else {
					params[1] = STR_VEHICLE_DETAILS_LAST_SERVICE_DATE;
					/* Vehicle was last serviced at year 0, and we're at max year */
					params[2] = GetParamMaxValue(EconTime::DateAtStartOfYear(EconTime::MAX_YEAR));
				}

				size.width = std::max(size.width, GetStringBoundingBox(GetStringWithArgs(STR_VEHICLE_DETAILS_SERVICING_INTERVAL_PERCENT, params)).width);
				PrepareArgsForNextRun(params);
				size.width = std::max(size.width, GetStringBoundingBox(GetStringWithArgs(STR_VEHICLE_DETAILS_SERVICING_INTERVAL_DAYS, params)).width);

				size.width += padding.width;
				size.height = GetCharacterHeight(FS_NORMAL) + padding.height;
				break;
		}
	}

	/** Checks whether service interval is enabled for the vehicle. */
	static bool IsVehicleServiceIntervalEnabled(const VehicleType vehicle_type, CompanyID company_id)
	{
		if (_local_company != company_id) return false;

		const VehicleDefaultSettings *vds = &Company::Get(company_id)->settings.vehicle;
		switch (vehicle_type) {
			default: NOT_REACHED();
			case VEH_TRAIN:    return vds->servint_trains   != 0;
			case VEH_ROAD:     return vds->servint_roadveh  != 0;
			case VEH_SHIP:     return vds->servint_ships    != 0;
			case VEH_AIRCRAFT: return vds->servint_aircraft != 0;
		}
	}

	/**
	 * Draw the details for the given vehicle at the position of the Details windows
	 *
	 * @param v     current vehicle
	 * @param r     the Rect to draw within
	 * @param vscroll_pos Position of scrollbar (train only)
	 * @param vscroll_cap Number of lines currently displayed (train only)
	 * @param det_tab Selected details tab (train only)
	 */
	static void DrawVehicleDetails(const Vehicle *v, const Rect &r, int vscroll_pos, uint vscroll_cap, TrainDetailsWindowTabs det_tab)
	{
		switch (v->type) {
			case VEH_TRAIN:    DrawTrainDetails(Train::From(v), r, vscroll_pos, vscroll_cap, det_tab);  break;
			case VEH_ROAD:     DrawRoadVehDetails(v, r);  break;
			case VEH_SHIP:     DrawShipDetails(v, r);     break;
			case VEH_AIRCRAFT: DrawAircraftDetails(Aircraft::From(v), r); break;
			default: NOT_REACHED();
		}
	}

	std::string GetWidgetString(WidgetID widget, StringID stringid) const override
	{
		if (widget == WID_VD_CAPTION) return GetString(STR_VEHICLE_DETAILS_CAPTION, Vehicle::Get(this->window_number)->index);

		return this->Window::GetWidgetString(widget, stringid);
	}

	StringID GetRunningCostString() const
	{
		if (EconTime::UsingWallclockUnits()) {
			return STR_VEHICLE_INFO_AGE_RUNNING_COST_PERIOD;
		} else if (DayLengthFactor() > 1 && !_settings_client.gui.show_running_costs_calendar_year) {
			return STR_VEHICLE_INFO_AGE_RUNNING_COST_ORIG_YR;
		} else {
			return STR_VEHICLE_INFO_AGE_RUNNING_COST_YR;
		}
	}

	void DrawWidget(const Rect &r, WidgetID widget) const override
	{
		const Vehicle *v = Vehicle::Get(this->window_number);

		switch (widget) {
			case WID_VD_TOP_DETAILS: {
				Rect tr = r.Shrink(WidgetDimensions::scaled.framerect);

				/* Draw running cost */
				DrawString(tr,
					GetString(this->GetRunningCostString(),
						(v->age + DAYS_IN_YEAR < v->max_age) ? STR_VEHICLE_INFO_AGE : STR_VEHICLE_INFO_AGE_RED,
						DateDeltaToYearDelta(v->age),
						DateDeltaToYearDelta(v->max_age),
						v->GetDisplayRunningCost()));
				tr.top += GetCharacterHeight(FS_NORMAL);

				/* Draw max speed */
				uint64_t max_speed = PackVelocity(v->GetDisplayMaxSpeed(), v->type);
				if (v->type == VEH_TRAIN ||
						(v->type == VEH_ROAD && _settings_game.vehicle.roadveh_acceleration_model != AM_ORIGINAL)) {
					const GroundVehicleCache *gcache = v->GetGroundVehicleCache();
					if (v->type == VEH_TRAIN && (_settings_game.vehicle.train_acceleration_model == AM_ORIGINAL ||
							GetRailTypeInfo(Train::From(v)->railtype)->acceleration_type == 2)) {
						DrawString(tr, GetString(STR_VEHICLE_INFO_WEIGHT_POWER_MAX_SPEED, gcache->cached_weight, gcache->cached_power, max_speed));
					} else {
						DrawString(tr, GetString(STR_VEHICLE_INFO_WEIGHT_POWER_MAX_SPEED_MAX_TE, gcache->cached_weight, gcache->cached_power, max_speed, gcache->cached_max_te));
					}
				} else if (v->type == VEH_AIRCRAFT) {
					StringID type = v->GetEngine()->GetAircraftTypeText();
					if (Aircraft::From(v)->GetRange() > 0) {
						DrawString(tr, GetString(STR_VEHICLE_INFO_MAX_SPEED_TYPE_RANGE, max_speed, type, Aircraft::From(v)->GetRange()));
					} else {
						DrawString(tr, GetString(STR_VEHICLE_INFO_MAX_SPEED_TYPE, max_speed, type));
					}
				} else {
					DrawString(tr, GetString(STR_VEHICLE_INFO_MAX_SPEED, max_speed));
				}
				tr.top += GetCharacterHeight(FS_NORMAL);

				bool should_show_weight_ratio = this->ShouldShowWeightRatioLine(v);
				if (should_show_weight_ratio) {
					DrawString(tr,
						GetString(STR_VEHICLE_INFO_WEIGHT_RATIOS,
							STR_VEHICLE_INFO_POWER_WEIGHT_RATIO,
							(100 * Train::From(v)->gcache.cached_power) / std::max<uint>(1, Train::From(v)->gcache.cached_weight),
							Train::From(v)->GetAccelerationType() == 2 ? STR_EMPTY : STR_VEHICLE_INFO_TE_WEIGHT_RATIO,
							(100 * Train::From(v)->gcache.cached_max_te) / std::max<uint>(1, Train::From(v)->gcache.cached_weight)));
					tr.top += GetCharacterHeight(FS_NORMAL);
				}

				/* Draw profit */
				StringID last_year_profit_str = EconTime::UsingWallclockUnits() ? STR_VEHICLE_INFO_PROFIT_THIS_PERIOD_LAST_PERIOD : STR_VEHICLE_INFO_PROFIT_THIS_YEAR_LAST_YEAR;
				if (v->type == VEH_TRAIN && _settings_client.gui.show_train_length_in_details) {
					const GroundVehicleCache *gcache = v->GetGroundVehicleCache();
					DrawString(tr,
						GetString(STR_VEHICLE_INFO_TRAIN_LENGTH,
							CeilDiv(gcache->cached_total_length * 10, TILE_SIZE),
							1,
							STR_VEHICLE_INFO_PROFIT_THIS_YEAR_LAST_YEAR_LIFETIME,
							last_year_profit_str,
							v->GetDisplayProfitThisYear(),
							v->GetDisplayProfitLastYear(),
							v->GetDisplayProfitLifetime()));
				} else {
					DrawString(tr,
						GetString(STR_VEHICLE_INFO_PROFIT_THIS_YEAR_LAST_YEAR_LIFETIME,
							last_year_profit_str,
							v->GetDisplayProfitThisYear(),
							v->GetDisplayProfitLastYear(),
							v->GetDisplayProfitLifetime()));
				}
				tr.top += GetCharacterHeight(FS_NORMAL);

				/* Draw breakdown & reliability */
				if (v->type == VEH_TRAIN) {
					/* we want to draw the average reliability and total number of breakdowns */
					uint32_t total_reliability = 0;
					uint16_t total_breakdowns  = 0;
					for (const Vehicle *w = v; w != nullptr; w = w->Next()) {
						if (Train::From(w)->IsEngine() || Train::From(w)->IsMultiheaded()) {
							total_reliability += w->reliability;
							total_breakdowns += w->breakdowns_since_last_service;
						}
					}
					uint8_t total_engines = Train::From(v)->tcache.cached_num_engines;
					assert(total_engines > 0);
					DrawString(tr, GetString(STR_VEHICLE_INFO_RELIABILITY_BREAKDOWNS, ToPercent16(total_reliability / total_engines), total_breakdowns));
				} else {
					DrawString(tr, GetString(STR_VEHICLE_INFO_RELIABILITY_BREAKDOWNS, ToPercent16(v->reliability), v->breakdowns_since_last_service));
				}
				tr.top += GetCharacterHeight(FS_NORMAL);

				bool should_show_group = this->ShouldShowGroupLine(v);
				if (should_show_group) {
					DrawString(tr, GetString(STR_VEHICLE_INFO_GROUP, v->group_id.base() | GROUP_NAME_HIERARCHY));
					tr.top += GetCharacterHeight(FS_NORMAL);
				}

				bool should_show_slots = this->ShouldShowSlotsLine(v);
				if (should_show_slots) {
					std::vector<TraceRestrictSlotID> slots = this->GetVehicleSlots(v);

					format_buffer buffer;
					AppendStringInPlace(buffer, STR_TRACE_RESTRICT_SLOT_LIST_HEADER, slots.size());

					for (size_t i = 0; i < slots.size(); i++) {
						if (i != 0) AppendStringInPlace(buffer, STR_TRACE_RESTRICT_SLOT_LIST_SEPARATOR);
						buffer.append(TraceRestrictSlot::Get(slots[i])->name);
					}
					DrawString(tr, buffer);
					tr.top += GetCharacterHeight(FS_NORMAL);
				}

				bool should_show_speed_restriction = this->ShouldShowSpeedRestrictionLine(v);
				if (should_show_speed_restriction) {
					DrawString(tr, GetString(STR_VEHICLE_INFO_SPEED_RESTRICTION, Train::From(v)->speed_restriction));
					tr.top += GetCharacterHeight(FS_NORMAL);
				}

				bool should_show_speed_adaptation = this->ShouldShowSpeedAdaptationLine(v);
				if (should_show_speed_adaptation) {
					if (HasBit(Train::From(v)->flags, VRF_SPEED_ADAPTATION_EXEMPT)) {
						DrawString(tr, GetString(STR_VEHICLE_INFO_SPEED_ADAPTATION_EXEMPT));
					} else if (Train::From(v)->signal_speed_restriction != 0) {
						DrawString(tr, GetString(STR_VEHICLE_INFO_SPEED_ADAPTATION_LIMIT, Train::From(v)->signal_speed_restriction));
					} else {
						DrawString(tr, GetString(STR_VEHICLE_INFO_SPEED_ADAPTATION_NONE));
					}
					tr.top += GetCharacterHeight(FS_NORMAL);
				}

				if (this->vehicle_weight_ratio_line_shown != should_show_weight_ratio ||
						this->vehicle_weight_ratio_line_shown != should_show_weight_ratio ||
						this->vehicle_slots_line_shown != should_show_slots ||
						this->vehicle_speed_restriction_line_shown != should_show_speed_restriction ||
						this->vehicle_speed_adaptation_line_shown != should_show_speed_adaptation) {
					const_cast<VehicleDetailsWindow *>(this)->ReInit();
				}
				break;
			}

			case WID_VD_MATRIX: {
				/* For trains only. */
				DrawVehicleDetails(v, r.Shrink(WidgetDimensions::scaled.matrix, RectPadding::zero).WithHeight(this->resize.step_height), this->vscroll->GetPosition(), this->vscroll->GetCapacity(), this->tab);
				break;
			}

			case WID_VD_MIDDLE_DETAILS: {
				/* For other vehicles, at the place of the matrix. */
				bool rtl = _current_text_dir == TD_RTL;
				uint sprite_width = GetSingleVehicleWidth(v, EIT_IN_DETAILS) + WidgetDimensions::scaled.framerect.Horizontal();
				Rect tr = r.Shrink(WidgetDimensions::scaled.framerect);

				/* Articulated road vehicles use a complete line. */
				if (v->type == VEH_ROAD && v->HasArticulatedPart()) {
					DrawVehicleImage(v, tr.WithHeight(ScaleGUITrad(GetVehicleHeight(v->type)), false), VehicleID::Invalid(), EIT_IN_DETAILS, 0);
				} else {
					Rect sr = tr.WithWidth(sprite_width, rtl);
					DrawVehicleImage(v, sr.WithHeight(ScaleGUITrad(GetVehicleHeight(v->type)), false), VehicleID::Invalid(), EIT_IN_DETAILS, 0);
				}

				DrawVehicleDetails(v, tr.Indent(sprite_width, rtl), 0, 0, this->tab);
				break;
			}

			case WID_VD_SERVICING_INTERVAL: {
				/* Draw service interval text */
				Rect tr = r.Shrink(WidgetDimensions::scaled.framerect);

				/* We're using wallclock units. Show minutes since last serviced. */
				if (EconTime::UsingWallclockUnits()) {
					int minutes_since_serviced = (EconTime::CurDate() - v->date_of_last_service).base() / EconTime::DAYS_IN_ECONOMY_WALLCLOCK_MONTH;
					StringID str;
					if (v->ServiceIntervalIsPercent()) {
						str = STR_VEHICLE_DETAILS_SERVICING_INTERVAL_PERCENT;
					} else {
						str = ReplaceWallclockMinutesUnit() ? STR_VEHICLE_DETAILS_SERVICING_INTERVAL_PRODUCTION_INTERVALS : STR_VEHICLE_DETAILS_SERVICING_INTERVAL_MINUTES;
					}
					format_buffer buf;
					AppendStringInPlace(buf,
							str,
							v->GetServiceInterval(),
							ReplaceWallclockMinutesUnit() ? STR_VEHICLE_DETAILS_LAST_SERVICE_PRODUCTION_INTERVALS_AGO : STR_VEHICLE_DETAILS_LAST_SERVICE_MINUTES_AGO,
							minutes_since_serviced);
					DrawString(tr.left, tr.right, CenterBounds(r.top, r.bottom, GetCharacterHeight(FS_NORMAL)), buf);
					break;
				}

				/* We're using calendar dates. Show the date of last service. */
				DrawString(tr.left, tr.right, CenterBounds(r.top, r.bottom, GetCharacterHeight(FS_NORMAL)),
						GetString(v->ServiceIntervalIsPercent() ? STR_VEHICLE_DETAILS_SERVICING_INTERVAL_PERCENT : STR_VEHICLE_DETAILS_SERVICING_INTERVAL_DAYS,
								v->GetServiceInterval(), STR_VEHICLE_DETAILS_LAST_SERVICE_DATE, v->date_of_last_service));
				break;
			}
		}
	}

	/** Repaint vehicle details window. */
	void OnPaint() override
	{
		const Vehicle *v = Vehicle::Get(this->window_number);

		if (v->type == VEH_TRAIN) {
			this->LowerWidget(WID_VD_DETAILS_CARGO_CARRIED + this->tab);
			this->vscroll->SetCount(GetTrainDetailsWndVScroll(v->index, this->tab));
		}

		/* Disable service-scroller when interval is set to disabled */
		this->SetWidgetsDisabledState(!IsVehicleServiceIntervalEnabled(v->type, v->owner),
			WID_VD_INCREASE_SERVICING_INTERVAL,
			WID_VD_DECREASE_SERVICING_INTERVAL);

		this->SetWidgetDisabledState(WID_VD_EXTRA_ACTIONS, v->type != VEH_TRAIN && !HasBit(v->vehicle_flags, VF_HAVE_SLOT));

		std::span<const StringID> texts = GetServiceIntervalDropDownTexts();
		StringID str = !v->ServiceIntervalIsCustom() ? texts[0] : (v->ServiceIntervalIsPercent() ? texts[2] : texts[1]);
		this->GetWidget<NWidgetCore>(WID_VD_SERVICE_INTERVAL_DROPDOWN)->SetString(str);
		this->SetWidgetDisabledState(WID_VD_SERVICE_INTERVAL_DROPDOWN, v->owner != _local_company);

		this->DrawWidgets();
	}

	void OnClick([[maybe_unused]] Point pt, WidgetID widget, [[maybe_unused]] int click_count) override
	{
		switch (widget) {
			case WID_VD_INCREASE_SERVICING_INTERVAL:   // increase int
			case WID_VD_DECREASE_SERVICING_INTERVAL: { // decrease int
				const Vehicle *v = Vehicle::Get(this->window_number);
				int mod;
				if (!v->ServiceIntervalIsPercent() && EconTime::UsingWallclockUnits()) {
					mod = _ctrl_pressed ? 1 : 5;
				} else {
					mod = _ctrl_pressed ? 5 : 10;
				}

				mod = (widget == WID_VD_DECREASE_SERVICING_INTERVAL) ? -mod : mod;
				mod = GetServiceIntervalClamped(mod + v->GetServiceInterval(), v->ServiceIntervalIsPercent());
				if (mod == v->GetServiceInterval()) return;

				Command<CMD_CHANGE_SERVICE_INT>::Post(STR_ERROR_CAN_T_CHANGE_SERVICING, v->index, mod, true, v->ServiceIntervalIsPercent());
				break;
			}

			case WID_VD_SERVICE_INTERVAL_DROPDOWN: {
				const Vehicle *v = Vehicle::Get(this->window_number);
				ShowDropDownMenu(this,
						GetServiceIntervalDropDownTexts(),
						v->ServiceIntervalIsCustom() ? (v->ServiceIntervalIsPercent() ? 2 : 1) : 0, widget, 0, 0, 0, DDSF_SHARED);
				break;
			}

			case WID_VD_DETAILS_CARGO_CARRIED:
			case WID_VD_DETAILS_TRAIN_VEHICLES:
			case WID_VD_DETAILS_CAPACITY_OF_EACH:
			case WID_VD_DETAILS_TOTAL_CARGO:
				this->SetWidgetsLoweredState(false,
					WID_VD_DETAILS_CARGO_CARRIED,
					WID_VD_DETAILS_TRAIN_VEHICLES,
					WID_VD_DETAILS_CAPACITY_OF_EACH,
					WID_VD_DETAILS_TOTAL_CARGO);

				this->tab = (TrainDetailsWindowTabs)(widget - WID_VD_DETAILS_CARGO_CARRIED);
				this->SetDirty();
				break;

			case WID_VD_EXTRA_ACTIONS: {
				const Vehicle *v = Vehicle::Get(this->window_number);
				DropDownList list;
				if (v->type == VEH_TRAIN) {
					bool change_allowed = IsVehicleControlAllowed(v, _local_company);
					list.push_back(MakeDropDownListStringItem(STR_VEHICLE_DETAILS_REMOVE_SPEED_RESTRICTION, VDWDDA_CLEAR_SPEED_RESTRICTION, !change_allowed || Train::From(v)->speed_restriction == 0));
					list.push_back(MakeDropDownListStringItem(STR_VEHICLE_DETAILS_SET_SPEED_RESTRICTION, VDWDDA_SET_SPEED_RESTRICTION, !change_allowed));
				}
				if (HasBit(v->vehicle_flags, VF_HAVE_SLOT)) {
					if (!list.empty()) list.push_back(MakeDropDownListDividerItem());
					list.push_back(std::make_unique<DropDownUnselectable<DropDownListStringItem>>(GetString(STR_VEHICLE_DETAILS_REMOVE_FROM_SLOT), -1));

					std::vector<TraceRestrictSlotID> slots = this->GetVehicleSlots(v);
					for (TraceRestrictSlotID slot_id : slots) {
						list.push_back(MakeDropDownListCheckedItem(false, GetString(STR_TRACE_RESTRICT_SLOT_NAME, slot_id), VDWDDA_REMOVE_FROM_SLOT | (slot_id.base() << 8), TraceRestrictSlot::Get(slot_id)->owner != _local_company));
					}
				}
				ShowDropDownList(this, std::move(list), -1, WID_VD_EXTRA_ACTIONS, 140);
				break;
			}
		}
	}

	bool OnTooltip([[maybe_unused]] Point pt, WidgetID widget, TooltipCloseCondition close_cond) override
	{
		if (widget == WID_VD_INCREASE_SERVICING_INTERVAL || widget == WID_VD_DECREASE_SERVICING_INTERVAL) {
			const Vehicle *v = Vehicle::Get(this->window_number);
			StringID tool_tip;
			if (v->ServiceIntervalIsPercent()) {
				tool_tip = widget == WID_VD_INCREASE_SERVICING_INTERVAL ? STR_VEHICLE_DETAILS_INCREASE_SERVICING_INTERVAL_TOOLTIP_PERCENT : STR_VEHICLE_DETAILS_DECREASE_SERVICING_INTERVAL_TOOLTIP_PERCENT;
			} else if (EconTime::UsingWallclockUnits()) {
				if (ReplaceWallclockMinutesUnit()) {
					tool_tip = widget == WID_VD_INCREASE_SERVICING_INTERVAL ? STR_VEHICLE_DETAILS_INCREASE_SERVICING_INTERVAL_TOOLTIP_PRODINT : STR_VEHICLE_DETAILS_DECREASE_SERVICING_INTERVAL_TOOLTIP_PRODINT;
				} else {
					tool_tip = widget == WID_VD_INCREASE_SERVICING_INTERVAL ? STR_VEHICLE_DETAILS_INCREASE_SERVICING_INTERVAL_TOOLTIP_MINUTES : STR_VEHICLE_DETAILS_DECREASE_SERVICING_INTERVAL_TOOLTIP_MINUTES;
				}
			} else {
				tool_tip = widget == WID_VD_INCREASE_SERVICING_INTERVAL ? STR_VEHICLE_DETAILS_INCREASE_SERVICING_INTERVAL_TOOLTIP_DAYS : STR_VEHICLE_DETAILS_DECREASE_SERVICING_INTERVAL_TOOLTIP_DAYS;
			}
			GuiShowTooltips(this, GetEncodedString(tool_tip), close_cond);
			return true;
		}

		return false;
	}

	void OnDropdownSelect(WidgetID widget, int index) override
	{
		switch (widget) {
			case WID_VD_SERVICE_INTERVAL_DROPDOWN: {
				const Vehicle *v = Vehicle::Get(this->window_number);
				bool iscustom = index != 0;
				bool ispercent = iscustom ? (index == 2) : Company::Get(v->owner)->settings.vehicle.servint_ispercent;
				uint16_t interval = GetServiceIntervalClamped(v->GetServiceInterval(), ispercent);
				Command<CMD_CHANGE_SERVICE_INT>::Post(STR_ERROR_CAN_T_CHANGE_SERVICING, v->index, interval, iscustom, ispercent);
				break;
			}

			case WID_VD_EXTRA_ACTIONS: {
				const Vehicle *v = Vehicle::Get(this->window_number);
				switch (GB(index, 0, 8)) {
					case VDWDDA_CLEAR_SPEED_RESTRICTION:
						Command<CMD_SET_TRAIN_SPEED_RESTRICTION>::Post(STR_ERROR_CAN_T_CHANGE_SPEED_RESTRICTION, v->tile, v->index, 0);
						break;

					case VDWDDA_SET_SPEED_RESTRICTION: {
						std::string str = GetString(STR_JUST_INT, ConvertKmhishSpeedToDisplaySpeed(Train::From(v)->speed_restriction, VEH_TRAIN));
						ShowQueryString(str, STR_TIMETABLE_CHANGE_SPEED, 10, this, CS_NUMERAL, {});
						break;
					}

					case VDWDDA_REMOVE_FROM_SLOT: {
						Command<CMD_REMOVE_VEHICLE_TRACERESTRICT_SLOT>::Post(STR_TRACE_RESTRICT_ERROR_SLOT_CAN_T_REMOVE_VEHICLE, TraceRestrictSlotID(GB(index, 8, 16)), v->index);
						break;
					}
				}
				break;
			}
		}
	}

	void OnQueryTextFinished(std::optional<std::string> str) override
	{
		if (!str.has_value() || str->empty()) return;

		const Vehicle *v = Vehicle::Get(this->window_number);
		Command<CMD_SET_TRAIN_SPEED_RESTRICTION>::Post(STR_ERROR_CAN_T_CHANGE_SPEED_RESTRICTION, v->tile, v->index, ConvertDisplaySpeedToKmhishSpeed(std::strtoul(str->c_str(), nullptr, 10), VEH_TRAIN));
	}

	void OnResize() override
	{
		NWidgetCore *nwi = this->GetWidget<NWidgetCore>(WID_VD_MATRIX);
		if (nwi != nullptr) {
			this->vscroll->SetCapacityFromWidget(this, WID_VD_MATRIX);
		}
	}
};

/** Vehicle details window descriptor. */
static WindowDesc _train_vehicle_details_desc(__FILE__, __LINE__,
	WDP_AUTO, "view_vehicle_details_train", 405, 178,
	WC_VEHICLE_DETAILS, WC_VEHICLE_VIEW,
	{},
	_nested_train_vehicle_details_widgets
);

/** Vehicle details window descriptor for other vehicles than a train. */
static WindowDesc _nontrain_vehicle_details_desc(__FILE__, __LINE__,
	WDP_AUTO, "view_vehicle_details", 405, 113,
	WC_VEHICLE_DETAILS, WC_VEHICLE_VIEW,
	{},
	_nested_nontrain_vehicle_details_widgets
);

/** Shows the vehicle details window of the given vehicle. */
static void ShowVehicleDetailsWindow(const Vehicle *v)
{
	CloseWindowById(WC_VEHICLE_ORDERS, v->index, false);
	CloseWindowById(WC_VEHICLE_TIMETABLE, v->index, false);
	AllocateWindowDescFront<VehicleDetailsWindow>((v->type == VEH_TRAIN) ? _train_vehicle_details_desc : _nontrain_vehicle_details_desc, v->index);
}


/* Unified vehicle GUI - Vehicle View Window */

/** Vehicle view widgets. */
static constexpr NWidgetPart _nested_vehicle_view_widgets[] = {
	NWidget(NWID_HORIZONTAL),
		NWidget(WWT_CLOSEBOX, COLOUR_GREY),
		NWidget(WWT_PUSHIMGBTN, COLOUR_GREY, WID_VV_RENAME), SetAspect(WidgetDimensions::ASPECT_RENAME), SetSpriteTip(SPR_RENAME),
		NWidget(WWT_CAPTION, COLOUR_GREY, WID_VV_CAPTION),
		NWidget(WWT_IMGBTN, COLOUR_GREY, WID_VV_LOCATION), SetAspect(WidgetDimensions::ASPECT_LOCATION), SetSpriteTip(SPR_GOTO_LOCATION),
		NWidget(WWT_DEBUGBOX, COLOUR_GREY),
		NWidget(WWT_SHADEBOX, COLOUR_GREY),
		NWidget(WWT_DEFSIZEBOX, COLOUR_GREY),
		NWidget(WWT_STICKYBOX, COLOUR_GREY),
	EndContainer(),
	NWidget(NWID_HORIZONTAL),
		NWidget(WWT_PANEL, COLOUR_GREY),
			NWidget(WWT_INSET, COLOUR_GREY), SetPadding(2, 2, 2, 2),
				NWidget(NWID_VIEWPORT, INVALID_COLOUR, WID_VV_VIEWPORT), SetMinimalSize(226, 84), SetResize(1, 1),
			EndContainer(),
		EndContainer(),
		NWidget(NWID_VERTICAL),
			NWidget(NWID_SELECTION, INVALID_COLOUR, WID_VV_SELECT_DEPOT_CLONE),
				NWidget(WWT_IMGBTN, COLOUR_GREY, WID_VV_GOTO_DEPOT), SetMinimalSize(18, 18), SetSpriteTip(SPR_EMPTY /* filled later */),
				NWidget(WWT_PUSHIMGBTN, COLOUR_GREY, WID_VV_CLONE), SetMinimalSize(18, 18), SetSpriteTip(SPR_EMPTY /* filled later */),
			EndContainer(),
			/* For trains only, 'ignore signal' button. */
			NWidget(WWT_PUSHIMGBTN, COLOUR_GREY, WID_VV_FORCE_PROCEED), SetMinimalSize(18, 18),
											SetSpriteTip(SPR_IGNORE_SIGNALS, STR_VEHICLE_VIEW_TRAIN_IGNORE_SIGNAL_TOOLTIP),
			NWidget(NWID_SELECTION, INVALID_COLOUR, WID_VV_SELECT_REFIT_TURN),
				NWidget(WWT_PUSHIMGBTN, COLOUR_GREY, WID_VV_REFIT), SetMinimalSize(18, 18), SetSpriteTip(SPR_REFIT_VEHICLE),
				NWidget(WWT_PUSHIMGBTN, COLOUR_GREY, WID_VV_TURN_AROUND), SetMinimalSize(18, 18),
												SetSpriteTip(SPR_FORCE_VEHICLE_TURN, STR_VEHICLE_VIEW_ROAD_VEHICLE_REVERSE_TOOLTIP),
			EndContainer(),
			NWidget(WWT_PUSHIMGBTN, COLOUR_GREY, WID_VV_SHOW_ORDERS), SetMinimalSize(18, 18), SetSpriteTip(SPR_SHOW_ORDERS),
			NWidget(WWT_PUSHIMGBTN, COLOUR_GREY, WID_VV_SHOW_DETAILS), SetMinimalSize(18, 18), SetSpriteTip(SPR_SHOW_VEHICLE_DETAILS),
			NWidget(WWT_PANEL, COLOUR_GREY), SetMinimalSize(18, 0), SetResize(0, 1), EndContainer(),
		EndContainer(),
	EndContainer(),
	NWidget(NWID_HORIZONTAL),
		NWidget(WWT_PUSHBTN, COLOUR_GREY, WID_VV_START_STOP), SetResize(1, 0), SetFill(1, 0),
		NWidget(WWT_PUSHIMGBTN, COLOUR_GREY, WID_VV_ORDER_LOCATION), SetAspect(WidgetDimensions::ASPECT_LOCATION), SetSpriteTip(SPR_GOTO_LOCATION, STR_VEHICLE_VIEW_ORDER_LOCATION_TOOLTIP),
		NWidget(WWT_RESIZEBOX, COLOUR_GREY),
	EndContainer(),
};

/* Just to make sure, nobody has changed the vehicle type constants, as we are
	 using them for array indexing in a number of places here. */
static_assert(VEH_TRAIN == 0);
static_assert(VEH_ROAD == 1);
static_assert(VEH_SHIP == 2);
static_assert(VEH_AIRCRAFT == 3);

/** Zoom levels for vehicle views indexed by vehicle type. */
static const ZoomLevel _vehicle_view_zoom_levels[] = {
	ZOOM_LVL_TRAIN,
	ZOOM_LVL_ROADVEH,
	ZOOM_LVL_SHIP,
	ZOOM_LVL_AIRCRAFT,
};

/* Constants for geometry of vehicle view viewport */
static const int VV_INITIAL_VIEWPORT_WIDTH = 226;
static const int VV_INITIAL_VIEWPORT_HEIGHT = 84;
static const int VV_INITIAL_VIEWPORT_HEIGHT_TRAIN = 102;

/** Command indices for the _vehicle_command_translation_table. */
enum VehicleCommandTranslation : uint8_t {
	VCT_CMD_START_STOP = 0,
	VCT_CMD_CLONE_VEH,
	VCT_CMD_TURN_AROUND,
};

/** Command codes for the shared buttons indexed by VehicleCommandTranslation and vehicle type. */
static const StringID _vehicle_msg_translation_table[][4] = {
	{ // VCT_CMD_START_STOP
		STR_ERROR_CAN_T_STOP_START_TRAIN,
		STR_ERROR_CAN_T_STOP_START_ROAD_VEHICLE,
		STR_ERROR_CAN_T_STOP_START_SHIP,
		STR_ERROR_CAN_T_STOP_START_AIRCRAFT
	},
	{ // VCT_CMD_CLONE_VEH
		STR_ERROR_CAN_T_BUY_TRAIN,
		STR_ERROR_CAN_T_BUY_ROAD_VEHICLE,
		STR_ERROR_CAN_T_BUY_SHIP,
		STR_ERROR_CAN_T_BUY_AIRCRAFT
	},
	{ // VCT_CMD_TURN_AROUND
		STR_ERROR_CAN_T_REVERSE_DIRECTION_TRAIN,
		STR_ERROR_CAN_T_MAKE_ROAD_VEHICLE_TURN,
		INVALID_STRING_ID, // invalid for ships
		INVALID_STRING_ID  // invalid for aircraft
	},
};

/**
 * This is the Callback method after attempting to start/stop a vehicle
 * @param result the result of the start/stop command
 * @param veh_id vehicle ID
 * @param evaluate_startstop_cb unused
 */
void CcStartStopVehicle(const CommandCost &result, VehicleID veh_id, bool evaluate_startstop_cb)
{
	if (result.Failed()) return;

	const Vehicle *v = Vehicle::GetIfValid(veh_id);
	if (v == nullptr || !v->IsPrimaryVehicle()) return;

	StringID msg = v->vehstatus.Test(VehState::Stopped) ? STR_VEHICLE_COMMAND_STOPPED : STR_VEHICLE_COMMAND_STARTED;
	Point pt = RemapCoords(v->x_pos, v->y_pos, v->z_pos);
	AddTextEffect(msg, pt.x, pt.y, DAY_TICKS, TE_RISING);
}

/**
 * Executes #CMD_START_STOP_VEHICLE for given vehicle.
 * @param v Vehicle to start/stop
 * @param texteffect Should a texteffect be shown?
 */
void StartStopVehicle(const Vehicle *v, bool texteffect)
{
	assert(v->IsPrimaryVehicle());
	Command<CMD_START_STOP_VEHICLE>::Post(_vehicle_msg_translation_table[VCT_CMD_START_STOP][v->type], (texteffect && !IsHeadless()) ? CommandCallback::StartStopVehicle : CommandCallback::None, v->tile, v->index, false);
}

/** Strings for aircraft breakdown types */
static const StringID _aircraft_breakdown_strings[] = {
	STR_BREAKDOWN_TYPE_LOW_SPEED,
	STR_BREAKDOWN_TYPE_DEPOT,
	STR_BREAKDOWN_TYPE_LANDING,
};

/** Checks whether the vehicle may be refitted at the moment.*/
static bool IsVehicleRefitable(const Vehicle *v)
{
	if (!v->IsStoppedInDepot()) return false;

	do {
		if (IsEngineRefittable(v->engine_type)) return true;
	} while (v->IsArticulatedCallbackVehicleType() && (v = v->Next()) != nullptr);

	return false;
}

static StringID AdjustVehicleViewVelocityStringID(StringID str)
{
	if (_settings_client.gui.shorten_vehicle_view_status) {
		const bool speed_first = _settings_client.gui.show_speed_first_vehicle_view;
		if (str == STR_VEHICLE_STATUS_HEADING_FOR_STATION_VEL) {
			return speed_first ? STR_VEHICLE_STATUS_HEADING_FOR_STATION_VEL_SHORT : STR_VEHICLE_STATUS_HEADING_FOR_STATION_VEL_SHORT_END;
		}
		if (str == STR_VEHICLE_STATUS_HEADING_FOR_WAYPOINT_VEL) {
			return speed_first ? STR_VEHICLE_STATUS_HEADING_FOR_WAYPOINT_VEL_SHORT : STR_VEHICLE_STATUS_HEADING_FOR_WAYPOINT_VEL_SHORT_END;
		}
		if (str == STR_VEHICLE_STATUS_HEADING_FOR_DEPOT_VEL) {
			return speed_first ? STR_VEHICLE_STATUS_HEADING_FOR_DEPOT_VEL_SHORT : STR_VEHICLE_STATUS_HEADING_FOR_DEPOT_VEL_SHORT_END;
		}
	}

	if (_settings_client.gui.show_speed_first_vehicle_view) return str;

	if (str == STR_VEHICLE_STATUS_TRAIN_STOPPING_VEL) return STR_VEHICLE_STATUS_TRAIN_STOPPING_VEL_END;

	static_assert(STR_VEHICLE_STATUS_CANNOT_REACH_DEPOT_SERVICE_VEL_END - STR_VEHICLE_STATUS_HEADING_FOR_STATION_VEL_END ==
			STR_VEHICLE_STATUS_CANNOT_REACH_DEPOT_SERVICE_VEL - STR_VEHICLE_STATUS_HEADING_FOR_STATION_VEL);

	if (str >= STR_VEHICLE_STATUS_HEADING_FOR_STATION_VEL && str <= STR_VEHICLE_STATUS_CANNOT_REACH_DEPOT_SERVICE_VEL) {
		return str + STR_VEHICLE_STATUS_HEADING_FOR_STATION_VEL_END - STR_VEHICLE_STATUS_HEADING_FOR_STATION_VEL;
	}

	return str;
}

/** Window manager class for viewing a vehicle. */
struct VehicleViewWindow : Window {
private:
	bool depot_select_active = false;
	bool depot_select_ctrl_pressed = false;
	bool fixed_route_overlay_active = false;

	/** Display planes available in the vehicle view window. */
	enum PlaneSelections : uint8_t {
		SEL_DC_GOTO_DEPOT,  ///< Display 'goto depot' button in #WID_VV_SELECT_DEPOT_CLONE stacked widget.
		SEL_DC_CLONE,       ///< Display 'clone vehicle' button in #WID_VV_SELECT_DEPOT_CLONE stacked widget.

		SEL_RT_REFIT,       ///< Display 'refit' button in #WID_VV_SELECT_REFIT_TURN stacked widget.
		SEL_RT_TURN_AROUND, ///< Display 'turn around' button in #WID_VV_SELECT_REFIT_TURN stacked widget.

		SEL_DC_BASEPLANE = SEL_DC_GOTO_DEPOT, ///< First plane of the #WID_VV_SELECT_DEPOT_CLONE stacked widget.
		SEL_RT_BASEPLANE = SEL_RT_REFIT,      ///< First plane of the #WID_VV_SELECT_REFIT_TURN stacked widget.
	};
	bool mouse_over_start_stop = false;

	/**
	 * Display a plane in the window.
	 * @param plane Plane to show.
	 */
	void SelectPlane(PlaneSelections plane)
	{
		switch (plane) {
			case SEL_DC_GOTO_DEPOT:
			case SEL_DC_CLONE:
				this->GetWidget<NWidgetStacked>(WID_VV_SELECT_DEPOT_CLONE)->SetDisplayedPlane(plane - SEL_DC_BASEPLANE);
				break;

			case SEL_RT_REFIT:
			case SEL_RT_TURN_AROUND:
				this->GetWidget<NWidgetStacked>(WID_VV_SELECT_REFIT_TURN)->SetDisplayedPlane(plane - SEL_RT_BASEPLANE);
				break;

			default:
				NOT_REACHED();
		}
	}

public:
	VehicleViewWindow(WindowDesc &desc, WindowNumber window_number) : Window(desc)
	{
		this->flags.Set(WindowFlag::DisableVpScroll);
		this->CreateNestedTree();

		/* Sprites for the 'send to depot' button indexed by vehicle type. */
		static const SpriteID vehicle_view_goto_depot_sprites[] = {
			SPR_SEND_TRAIN_TODEPOT,
			SPR_SEND_ROADVEH_TODEPOT,
			SPR_SEND_SHIP_TODEPOT,
			SPR_SEND_AIRCRAFT_TODEPOT,
		};
		const Vehicle *v = Vehicle::Get(window_number);
		this->GetWidget<NWidgetCore>(WID_VV_GOTO_DEPOT)->SetSprite(vehicle_view_goto_depot_sprites[v->type]);

		/* Sprites for the 'clone vehicle' button indexed by vehicle type. */
		static const SpriteID vehicle_view_clone_sprites[] = {
			SPR_CLONE_TRAIN,
			SPR_CLONE_ROADVEH,
			SPR_CLONE_SHIP,
			SPR_CLONE_AIRCRAFT,
		};
		this->GetWidget<NWidgetCore>(WID_VV_CLONE)->SetSprite(vehicle_view_clone_sprites[v->type]);

		switch (v->type) {
			case VEH_TRAIN:
				this->GetWidget<NWidgetCore>(WID_VV_TURN_AROUND)->SetToolTip(STR_VEHICLE_VIEW_TRAIN_REVERSE_TOOLTIP);
				break;

			case VEH_ROAD:
				break;

			case VEH_SHIP:
			case VEH_AIRCRAFT:
				this->SelectPlane(SEL_RT_REFIT);
				break;

			default: NOT_REACHED();
		}
		this->FinishInitNested(window_number);
		this->owner = v->owner;
		this->GetWidget<NWidgetViewport>(WID_VV_VIEWPORT)->InitializeViewport(this, this->window_number | (1 << 31), ScaleZoomGUI(_vehicle_view_zoom_levels[v->type]));

		this->GetWidget<NWidgetCore>(WID_VV_START_STOP)->SetToolTip(STR_VEHICLE_VIEW_TRAIN_STATUS_START_STOP_TOOLTIP + v->type);
		this->GetWidget<NWidgetCore>(WID_VV_RENAME)->SetToolTip(STR_VEHICLE_DETAILS_TRAIN_RENAME + v->type);
		this->GetWidget<NWidgetCore>(WID_VV_REFIT)->SetToolTip(STR_VEHICLE_VIEW_TRAIN_REFIT_TOOLTIP + v->type);
		this->GetWidget<NWidgetCore>(WID_VV_SHOW_DETAILS)->SetToolTip(STR_VEHICLE_VIEW_TRAIN_SHOW_DETAILS_TOOLTIP + v->type);
		this->GetWidget<NWidgetCore>(WID_VV_CLONE)->SetToolTip(STR_VEHICLE_VIEW_CLONE_TRAIN_INFO + v->type);

		this->UpdateButtonStatus();
	}

	void Close([[maybe_unused]] int data = 0) override
	{
		CloseWindowById(WC_VEHICLE_ORDERS, this->window_number, false);
		CloseWindowById(WC_VEHICLE_REFIT, this->window_number, false);
		CloseWindowById(WC_VEHICLE_DETAILS, this->window_number, false);
		CloseWindowById(WC_VEHICLE_TIMETABLE, this->window_number, false);
		CloseWindowById(WC_SCHDISPATCH_SLOTS, this->window_number, false);

		if (this->fixed_route_overlay_active) {
			RemoveFixedViewportRoutePath(this->window_number);
		}

		this->Window::Close();
	}

	void UpdateWidgetSize(WidgetID widget, Dimension &size, [[maybe_unused]] const Dimension &padding, [[maybe_unused]] Dimension &fill, [[maybe_unused]] Dimension &resize) override
	{
		const Vehicle *v = Vehicle::Get(this->window_number);
		switch (widget) {
			case WID_VV_START_STOP:
				size.height = std::max<uint>({size.height, (uint)GetCharacterHeight(FS_NORMAL), GetScaledSpriteSize(SPR_WARNING_SIGN).height, GetScaledSpriteSize(SPR_FLAG_VEH_STOPPED).height, GetScaledSpriteSize(SPR_FLAG_VEH_RUNNING).height}) + padding.height;
				break;

			case WID_VV_FORCE_PROCEED:
				if (v->type != VEH_TRAIN) {
					size.height = 0;
					size.width = 0;
				}
				break;

			case WID_VV_VIEWPORT:
				size.width = VV_INITIAL_VIEWPORT_WIDTH;
				size.height = (v->type == VEH_TRAIN) ? VV_INITIAL_VIEWPORT_HEIGHT_TRAIN : VV_INITIAL_VIEWPORT_HEIGHT;
				break;
		}
	}

	void OnPaint() override
	{
		const Vehicle *v = Vehicle::Get(this->window_number);
		bool is_localcompany = v->owner == _local_company;
		bool can_control = IsVehicleControlAllowed(v, _local_company);
		bool refitable_and_stopped_in_depot = IsVehicleRefitable(v);

		this->SetWidgetDisabledState(WID_VV_RENAME, !is_localcompany);
		this->SetWidgetDisabledState(WID_VV_GOTO_DEPOT, !is_localcompany);
		this->SetWidgetDisabledState(WID_VV_REFIT, !refitable_and_stopped_in_depot || !is_localcompany);
		this->SetWidgetDisabledState(WID_VV_CLONE, !is_localcompany);

		if (v->type == VEH_TRAIN) {
			this->SetWidgetLoweredState(WID_VV_FORCE_PROCEED, Train::From(v)->force_proceed == TFP_SIGNAL);
			this->SetWidgetDisabledState(WID_VV_FORCE_PROCEED, !can_control);
		}

		if (v->type == VEH_TRAIN || v->type == VEH_ROAD) {
			this->SetWidgetDisabledState(WID_VV_TURN_AROUND, !can_control);
		}

		this->SetWidgetDisabledState(WID_VV_ORDER_LOCATION, v->current_order.GetLocation(v) == INVALID_TILE);

		const Window *mainwindow = GetMainWindow();
		if (mainwindow->viewport->follow_vehicle == v->index) {
			this->LowerWidget(WID_VV_LOCATION);
		}

		this->DrawWidgets();
	}

	std::string GetWidgetString(WidgetID widget, StringID stringid) const override
	{
		if (widget != WID_VV_CAPTION) return this->Window::GetWidgetString(widget, stringid);

		const Vehicle *v = Vehicle::Get(this->window_number);
		return GetString(STR_VEHICLE_VIEW_CAPTION, v->index);
	}

	std::string GetVehicleStatusString(const Vehicle *v, TextColour &text_colour) const
	{
		text_colour = TC_FROMSTRING;

		format_buffer buffer;

		auto show_order_number = [&]() {
			if (_settings_client.gui.show_order_number_vehicle_view && v->cur_implicit_order_index < v->GetNumOrders()) {
				AppendStringInPlace(buffer, STR_VEHICLE_VIEW_ORDER_NUMBER, v->cur_implicit_order_index + 1);
			}
		};

		auto append = [&]<typename... T>(StringID str, T&&... params) {
			AppendStringInPlace(buffer, AdjustVehicleViewVelocityStringID(str), std::forward<T>(params)...);
		};

		auto append_args = [&](StringID str, std::span<StringParameter> args) {
			AppendStringWithArgsInPlace(buffer, AdjustVehicleViewVelocityStringID(str), args);
		};

		if (v->vehstatus.Test(VehState::Crashed)) {
			AppendStringInPlace(buffer, STR_VEHICLE_STATUS_CRASHED);
		} else if ((v->breakdown_ctr == 1 || (v->type == VEH_TRAIN && Train::From(v)->flags & VRF_IS_BROKEN)) && !mouse_over_start_stop) {
			const Vehicle *w = (v->type == VEH_TRAIN) ? GetMostSeverelyBrokenEngine(Train::From(v)) : v;

			StringID breakdown_str;
			StringParameter breakdown_param;

			if (v->type == VEH_AIRCRAFT) {
				breakdown_str = _aircraft_breakdown_strings[v->breakdown_type];
				if (v->breakdown_type == BREAKDOWN_AIRCRAFT_SPEED) {
					breakdown_param = v->breakdown_severity << 3;
				} else {
					breakdown_param = v->current_order.GetDestination().base();
				}
			} else {
				breakdown_str = STR_BREAKDOWN_TYPE_CRITICAL + w->breakdown_type;

				if (w->breakdown_type == BREAKDOWN_LOW_SPEED) {
					breakdown_param = std::min(w->First()->GetDisplayMaxSpeed(), w->breakdown_severity >> ((v->type == VEH_TRAIN) ? 0 : 1));
				} else if (w->breakdown_type == BREAKDOWN_LOW_POWER) {
					if (v->type == VEH_TRAIN) {
						uint32_t power, te;
						Train::From(v)->CalculatePower(power, te, true);
						breakdown_param = (100 * power) / Train::From(v)->gcache.cached_power;
					} else {
						breakdown_param = w->breakdown_severity * 100 / 256;
					}
				}
			}

<<<<<<< HEAD
			if (_settings_game.vehicle.improved_breakdowns || w->breakdown_type == BREAKDOWN_RV_CRASH || w->breakdown_type == BREAKDOWN_BRAKE_OVERHEAT) {
				append(STR_VEHICLE_STATUS_BROKEN_DOWN_VEL, breakdown_str, breakdown_param, std::monostate{}, v->GetDisplaySpeed());
			} else {
				append(STR_VEHICLE_STATUS_BROKEN_DOWN);
			}
		} else if (v->vehstatus.Test(VehState::Stopped) && (!mouse_over_start_stop || v->IsStoppedInDepot())) {
			if (v->type == VEH_TRAIN) {
				if (v->cur_speed == 0) {
					if (Train::From(v)->gcache.cached_power == 0) {
						append(STR_VEHICLE_STATUS_TRAIN_NO_POWER);
					} else {
						append(STR_VEHICLE_STATUS_STOPPED);
					}
				} else {
					append(STR_VEHICLE_STATUS_TRAIN_STOPPING_VEL, PackVelocity(v->GetDisplaySpeed(), v->type));
				}
			} else if (v->type == VEH_ROAD) {
				if (RoadVehicle::From(v)->IsRoadVehicleStopped()) {
					append(STR_VEHICLE_STATUS_STOPPED);
				} else {
					append(STR_VEHICLE_STATUS_TRAIN_STOPPING_VEL, v->GetDisplaySpeed());
				}
			} else { // no train/RV
				append(STR_VEHICLE_STATUS_STOPPED);
			}
		} else if (v->IsInDepot() && v->IsWaitingForUnbunching()) {
			append(STR_VEHICLE_STATUS_WAITING_UNBUNCHING);
		} else if (v->type == VEH_TRAIN && HasBit(Train::From(v)->flags, VRF_TRAIN_STUCK) && !v->current_order.IsType(OT_LOADING) && !mouse_over_start_stop) {
			append(HasBit(Train::From(v)->flags, VRF_WAITING_RESTRICTION) ? STR_VEHICLE_STATUS_TRAIN_STUCK_WAIT_RESTRICTION : STR_VEHICLE_STATUS_TRAIN_STUCK);
		} else if (v->type == VEH_TRAIN && Train::From(v)->reverse_distance >= 1) {
			if (Train::From(v)->track == TRACK_BIT_DEPOT) {
				append(STR_VEHICLE_STATUS_TRAIN_MOVING_DEPOT);
			} else {
				append(STR_VEHICLE_STATUS_TRAIN_REVERSING, v->GetDisplaySpeed());
=======
		switch (v->current_order.GetType()) {
			case OT_GOTO_STATION:
				return GetString(v->vehicle_flags.Test(VehicleFlag::PathfinderLost) ? STR_VEHICLE_STATUS_CANNOT_REACH_STATION_VEL : STR_VEHICLE_STATUS_HEADING_FOR_STATION_VEL,
					v->current_order.GetDestination(), PackVelocity(v->GetDisplaySpeed(), v->type));

			case OT_GOTO_DEPOT: {
				/* This case *only* happens when multiple nearest depot orders
				 * follow each other (including an order list only one order: a
				 * nearest depot order) and there are no reachable depots.
				 * It is primarily to guard for the case that there is no
				 * depot with index 0, which would be used as fallback for
				 * evaluating the string in the status bar. */
				if (v->current_order.GetDestination() == DepotID::Invalid()) return {};

				auto params = MakeParameters(v->type, v->current_order.GetDestination(), PackVelocity(v->GetDisplaySpeed(), v->type));
				if (v->current_order.GetDepotActionType() & ODATFB_HALT) {
					return GetStringWithArgs(v->vehicle_flags.Test(VehicleFlag::PathfinderLost) ? STR_VEHICLE_STATUS_CANNOT_REACH_DEPOT_VEL : STR_VEHICLE_STATUS_HEADING_FOR_DEPOT_VEL, params);
				}

				if (v->current_order.GetDepotActionType() & ODATFB_UNBUNCH) {
					return GetStringWithArgs(v->vehicle_flags.Test(VehicleFlag::PathfinderLost) ? STR_VEHICLE_STATUS_CANNOT_REACH_DEPOT_SERVICE_VEL : STR_VEHICLE_STATUS_HEADING_FOR_DEPOT_UNBUNCH_VEL, params);
				}

				return GetStringWithArgs(v->vehicle_flags.Test(VehicleFlag::PathfinderLost) ? STR_VEHICLE_STATUS_CANNOT_REACH_DEPOT_SERVICE_VEL : STR_VEHICLE_STATUS_HEADING_FOR_DEPOT_SERVICE_VEL, params);
>>>>>>> a87b8043
			}
		} else if (v->type == VEH_AIRCRAFT && HasBit(Aircraft::From(v)->flags, VAF_DEST_TOO_FAR) && !v->current_order.IsType(OT_LOADING)) {
			append(STR_VEHICLE_STATUS_AIRCRAFT_TOO_FAR);
		} else { // vehicle is in a "normal" state, show current order
			switch (v->current_order.GetType()) {
				case OT_GOTO_STATION: {
					show_order_number();
					text_colour = TC_LIGHT_BLUE;
					append(HasBit(v->vehicle_flags, VF_PATHFINDER_LOST) ? STR_VEHICLE_STATUS_CANNOT_REACH_STATION_VEL : STR_VEHICLE_STATUS_HEADING_FOR_STATION_VEL,
							v->current_order.GetDestination().ToStationID(), PackVelocity(v->GetDisplaySpeed(), v->type));
					break;
				}

				case OT_GOTO_DEPOT: {
					show_order_number();
					text_colour = TC_ORANGE;
					auto params = MakeParameters(v->type, v->current_order.GetDestination().ToDepotID(), PackVelocity(v->GetDisplaySpeed(), v->type));
					if (v->current_order.GetDestination() == DepotID::Invalid()) {
						/* This case *only* happens when multiple nearest depot orders
						 * follow each other (including an order list only one order: a
						 * nearest depot order) and there are no reachable depots.
						 * It is primarily to guard for the case that there is no
						 * depot with index 0, which would be used as fallback for
						 * evaluating the string in the status bar. */
						/* empty */
					} else if (v->current_order.GetDepotActionType() & ODATFB_SELL) {
						append_args(STR_VEHICLE_STATUS_HEADING_FOR_DEPOT_SELL_VEL, params);
					} else if (v->current_order.GetDepotActionType() & ODATFB_HALT) {
						append_args(HasBit(v->vehicle_flags, VF_PATHFINDER_LOST) ? STR_VEHICLE_STATUS_CANNOT_REACH_DEPOT_VEL : STR_VEHICLE_STATUS_HEADING_FOR_DEPOT_VEL, params);
					} else if (v->current_order.GetDepotActionType() & ODATFB_UNBUNCH) {
						append_args(HasBit(v->vehicle_flags, VF_PATHFINDER_LOST) ? STR_VEHICLE_STATUS_CANNOT_REACH_DEPOT_SERVICE_VEL : STR_VEHICLE_STATUS_HEADING_FOR_DEPOT_UNBUNCH_VEL, params);
					} else {
						append_args(HasBit(v->vehicle_flags, VF_PATHFINDER_LOST) ? STR_VEHICLE_STATUS_CANNOT_REACH_DEPOT_SERVICE_VEL : STR_VEHICLE_STATUS_HEADING_FOR_DEPOT_SERVICE_VEL, params);
					}
					break;
				}

				case OT_LOADING:
					append(STR_VEHICLE_STATUS_LOADING_UNLOADING);
					break;

<<<<<<< HEAD
				case OT_LOADING_ADVANCE:
					append(STR_VEHICLE_STATUS_LOADING_UNLOADING_ADVANCE, STR_VEHICLE_STATUS_LOADING_UNLOADING, v->GetDisplaySpeed());
					break;
=======
			case OT_GOTO_WAYPOINT:
				assert(v->type == VEH_TRAIN || v->type == VEH_ROAD || v->type == VEH_SHIP);
				return GetString(v->vehicle_flags.Test(VehicleFlag::PathfinderLost) ? STR_VEHICLE_STATUS_CANNOT_REACH_WAYPOINT_VEL : STR_VEHICLE_STATUS_HEADING_FOR_WAYPOINT_VEL,
					v->current_order.GetDestination(),PackVelocity(v->GetDisplaySpeed(), v->type));
>>>>>>> a87b8043

				case OT_GOTO_WAYPOINT: {
					show_order_number();
					text_colour = TC_LIGHT_BLUE;
					assert(v->type == VEH_TRAIN || v->type == VEH_ROAD || v->type == VEH_SHIP);
					append(HasBit(v->vehicle_flags, VF_PATHFINDER_LOST) ? STR_VEHICLE_STATUS_CANNOT_REACH_WAYPOINT_VEL : STR_VEHICLE_STATUS_HEADING_FOR_WAYPOINT_VEL,
							v->current_order.GetDestination().ToStationID(), PackVelocity(v->GetDisplaySpeed(), v->type));
					break;
				}

				case OT_WAITING: {
					append(STR_VEHICLE_STATUS_TRAIN_WAITING_TIMETABLE);
					break;
				}

				case OT_LEAVESTATION:
					if (v->type != VEH_AIRCRAFT) {
						append(STR_VEHICLE_STATUS_LEAVING);
						break;
					}
					[[fallthrough]];
				default:
					if (v->GetNumManualOrders() == 0) {
						append(STR_VEHICLE_STATUS_NO_ORDERS_VEL, PackVelocity(v->GetDisplaySpeed(), v->type));
					} else {
						/* empty */
					}
					break;
			}

			if (mouse_over_start_stop) {
				if (v->vehstatus.Test(VehState::Stopped) || (v->breakdown_ctr == 1 || (v->type == VEH_TRAIN && Train::From(v)->flags & VRF_IS_BROKEN))) {
					text_colour = TC_RED | TC_FORCED;
				} else if (v->type == VEH_TRAIN && HasBit(Train::From(v)->flags, VRF_TRAIN_STUCK) && !v->current_order.IsType(OT_LOADING)) {
					text_colour = TC_ORANGE | TC_FORCED;
				}
			}
		}

		return buffer.to_string();
	}

	void DrawWidget(const Rect &r, WidgetID widget) const override
	{
		if (widget != WID_VV_START_STOP) return;

		/* Draw the flag plus orders. */
		bool rtl = (_current_text_dir == TD_RTL);
		uint icon_width = std::max({GetScaledSpriteSize(SPR_WARNING_SIGN).width, GetScaledSpriteSize(SPR_FLAG_VEH_STOPPED).width, GetScaledSpriteSize(SPR_FLAG_VEH_RUNNING).width});
		Rect tr = r.Shrink(WidgetDimensions::scaled.framerect);

		const Vehicle *v = Vehicle::Get(this->window_number);
		SpriteID image = v->vehstatus.Test(VehState::Stopped) ? SPR_FLAG_VEH_STOPPED : (v->vehicle_flags.Test(VehicleFlag::PathfinderLost)) ? SPR_WARNING_SIGN : SPR_FLAG_VEH_RUNNING;
		DrawSpriteIgnorePadding(image, PAL_NONE, tr.WithWidth(icon_width, rtl), SA_CENTER);

		tr = tr.Indent(icon_width + WidgetDimensions::scaled.imgbtn.Horizontal(), rtl);

		TextColour text_colour = TC_FROMSTRING;
		std::string str = GetVehicleStatusString(v, text_colour);
		DrawString(tr.left, tr.right, CenterBounds(tr.top, tr.bottom, GetCharacterHeight(FS_NORMAL)), str, text_colour, SA_HOR_CENTER);
	}

	void OnClick([[maybe_unused]] Point pt, WidgetID widget, [[maybe_unused]] int click_count) override
	{
		const Vehicle *v = Vehicle::Get(this->window_number);

		switch (widget) {
			case WID_VV_RENAME: { // rename
				ShowQueryString(GetString(STR_VEHICLE_NAME, v->index), STR_QUERY_RENAME_TRAIN_CAPTION + v->type,
						MAX_LENGTH_VEHICLE_NAME_CHARS, this, CS_ALPHANUMERAL, {QueryStringFlag::EnableDefault, QueryStringFlag::LengthIsInChars});
				break;
			}

			case WID_VV_START_STOP: // start stop
				StartStopVehicle(v, false);
				break;

			case WID_VV_ORDER_LOCATION: {
				/* Scroll to current order destination */
				TileIndex tile = v->current_order.GetLocation(v);
				if (tile == INVALID_TILE) break;

				if (_ctrl_pressed) {
					ShowExtraViewportWindow(tile);
				} else {
					ScrollMainWindowToTile(tile);
				}
				break;
			}

			case WID_VV_LOCATION: // center main view
				if (_ctrl_pressed) {
					ShowExtraViewportWindow(TileVirtXY(v->x_pos, v->y_pos));
					this->HandleButtonClick(widget);
				} else if (_shift_pressed) {
					this->fixed_route_overlay_active = !this->fixed_route_overlay_active;
					this->SetWidgetLoweredState(widget, this->fixed_route_overlay_active);
					this->SetWidgetDirty(widget);
					if (this->fixed_route_overlay_active) {
						AddFixedViewportRoutePath(this->window_number);
					} else {
						RemoveFixedViewportRoutePath(this->window_number);
					}
				} else {
					const Window *mainwindow = GetMainWindow();
					if (click_count > 1 && mainwindow->viewport->zoom < ZOOM_LVL_DRAW_MAP) {
						/* main window 'follows' vehicle */
						mainwindow->viewport->follow_vehicle = v->index;
					} else {
						if (mainwindow->viewport->follow_vehicle == v->index) mainwindow->viewport->follow_vehicle = VehicleID::Invalid();
						ScrollMainWindowTo(v->x_pos, v->y_pos, v->z_pos);
					}
					this->HandleButtonClick(widget);
				}
				break;

			case WID_VV_GOTO_DEPOT: // goto hangar
				if (_shift_pressed) {
					if (HandlePlacePushButton(this, WID_VV_GOTO_DEPOT, ANIMCURSOR_PICKSTATION, HT_RECT)) {
						this->depot_select_ctrl_pressed = _ctrl_pressed;
						this->depot_select_active = true;
					}
				} else if (_ctrl_pressed && _settings_client.gui.show_depot_sell_gui && v->current_order.IsType(OT_GOTO_DEPOT)) {
					OrderDepotActionFlags flags = v->current_order.GetDepotActionType() & (ODATFB_HALT | ODATFB_SELL);
					DropDownList list;
					list.push_back(MakeDropDownListStringItem(STR_VEHICLE_LIST_SEND_FOR_SERVICING, DepotCommandFlags{DepotCommandFlag::Service, DepotCommandFlag::DontCancel}.base(), !flags));
					list.push_back(MakeDropDownListStringItem(BaseVehicleListWindow::vehicle_depot_name[v->type], DepotCommandFlags{DepotCommandFlag::DontCancel}.base(), flags == ODATFB_HALT));
					list.push_back(MakeDropDownListStringItem(BaseVehicleListWindow::vehicle_depot_sell_name[v->type], DepotCommandFlags{DepotCommandFlag::Sell, DepotCommandFlag::DontCancel}.base(), flags == (ODATFB_HALT | ODATFB_SELL)));
					list.push_back(MakeDropDownListStringItem(STR_VEHICLE_LIST_CANCEL_DEPOT_SERVICE, DepotCommandFlags{DepotCommandFlag::Cancel}.base(), false));
					ShowDropDownList(this, std::move(list), -1, widget);
				} else {
					this->HandleButtonClick(WID_VV_GOTO_DEPOT);
					Command<CMD_SEND_VEHICLE_TO_DEPOT>::Post(GetCmdSendToDepotMsg(v), v->index, _ctrl_pressed ? DepotCommandFlag::Service : DepotCommandFlags{}, {});
				}
				break;
			case WID_VV_REFIT: // refit
				ShowVehicleRefitWindow(v, INVALID_VEH_ORDER_ID, this);
				break;
			case WID_VV_SHOW_ORDERS: // show orders
				if (_ctrl_pressed) {
					ShowTimetableWindow(v);
				} else if (_shift_pressed) {
					ShowSchdispatchWindow(v);
				} else {
					ShowOrdersWindow(v);
				}
				break;
			case WID_VV_SHOW_DETAILS: // show details
				if (_ctrl_pressed) {
					ShowCompanyGroupForVehicle(v);
				} else {
					ShowVehicleDetailsWindow(v);
				}
				break;
			case WID_VV_CLONE: // clone vehicle
				/* Suppress the vehicle GUI when share-cloning.
				 * There is no point to it except for starting the vehicle.
				 * For starting the vehicle the player has to open the depot GUI, which is
				 * most likely already open, but is also visible in the vehicle viewport. */
				Command<CMD_CLONE_VEHICLE>::Post(_vehicle_msg_translation_table[VCT_CMD_CLONE_VEH][v->type],
										_ctrl_pressed ? CommandCallback::None : CommandCallback::CloneVehicle,
										v->tile, v->index, _ctrl_pressed);
				break;
			case WID_VV_TURN_AROUND: // turn around
				assert(v->IsGroundVehicle());
				if (v->type == VEH_ROAD) {
					Command<CMD_TURN_ROADVEH>::Post(_vehicle_msg_translation_table[VCT_CMD_TURN_AROUND][v->type], v->tile, v->index);
				} else {
					Command<CMD_REVERSE_TRAIN_DIRECTION>::Post(_vehicle_msg_translation_table[VCT_CMD_TURN_AROUND][v->type], v->tile, v->index, false);
				}
				break;
			case WID_VV_FORCE_PROCEED: // force proceed
				assert(v->type == VEH_TRAIN);
				Command<CMD_FORCE_TRAIN_PROCEED>::Post(STR_ERROR_CAN_T_MAKE_TRAIN_PASS_SIGNAL, v->tile, v->index);
				break;
		}
	}

	EventState OnHotkey(int hotkey) override
	{
		/* If the hotkey is not for any widget in the UI (i.e. for honking) */
		if (hotkey == WID_VV_HONK_HORN) {
			const Window *mainwindow = GetMainWindow();
			const Vehicle *v = Vehicle::Get(window_number);
			/* Only play the sound if we're following this vehicle */
			if (mainwindow->viewport->follow_vehicle == v->index) {
				v->PlayLeaveStationSound(true);
			}
		}
		return Window::OnHotkey(hotkey);
	}

	void OnQueryTextFinished(std::optional<std::string> str) override
	{
		if (!str.has_value()) return;

		Command<CMD_RENAME_VEHICLE>::Post(STR_ERROR_CAN_T_RENAME_TRAIN + Vehicle::Get(this->window_number)->type, static_cast<VehicleID>(this->window_number), *str);
	}

	virtual void OnDropdownSelect(WidgetID widget, int index) override
	{
		switch (widget) {
			case WID_VV_GOTO_DEPOT: {
				const Vehicle *v = Vehicle::Get(this->window_number);
				Command<CMD_SEND_VEHICLE_TO_DEPOT>::Post(GetCmdSendToDepotMsg(v), v->index, DepotCommandFlags{static_cast<DepotCommandFlags::BaseType>(index)}, {});
				break;
			}
		}
	}

	virtual void OnTimeout() override
	{
		if (!this->depot_select_active) {
			this->RaiseWidget(WID_VV_GOTO_DEPOT);
			this->SetWidgetDirty(WID_VV_GOTO_DEPOT);
		}
		if (!this->fixed_route_overlay_active) {
			this->RaiseWidget(WID_VV_LOCATION);
			this->SetWidgetDirty(WID_VV_LOCATION);
		}
	}

	virtual void OnPlaceObject(Point pt, TileIndex tile) override
	{
		const Vehicle *v = Vehicle::Get(this->window_number);
		if (IsDepotTile(tile) && GetDepotVehicleType(tile) == v->type && IsInfraTileUsageAllowed(v->type, v->owner, tile)) {
			if (v->type == VEH_ROAD && (GetPresentRoadTypes(tile) & RoadVehicle::From(v)->compatible_roadtypes) == 0) return;
			if (v->type == VEH_TRAIN && !HasBit(Train::From(v)->compatible_railtypes, GetRailType(tile))) return;
			Command<CMD_SEND_VEHICLE_TO_DEPOT>::Post(GetCmdSendToDepotMsg(v), v->index, this->depot_select_ctrl_pressed ? DepotCommandFlags{DepotCommandFlag::Specific, DepotCommandFlag::Service} : DepotCommandFlags{DepotCommandFlag::Specific}, tile);
			ResetObjectToPlace();
			this->RaiseButtons();
		}
	}

	virtual void OnPlaceObjectAbort() override
	{
		this->depot_select_active = false;
		this->RaiseWidget(WID_VV_GOTO_DEPOT);
		this->SetWidgetDirty(WID_VV_GOTO_DEPOT);
	}

	virtual bool OnRightClick(Point pt, WidgetID widget) override
	{
		if (widget == WID_VV_GOTO_DEPOT && _settings_client.gui.hover_delay_ms == 0) {
			const Vehicle *v = Vehicle::Get(this->window_number);
			if (_settings_client.gui.show_depot_sell_gui && v->current_order.IsType(OT_GOTO_DEPOT)) {
				GuiShowTooltips(this, GetEncodedString(STR_VEHICLE_VIEW_SEND_TO_DEPOT_MENU), TCC_RIGHT_CLICK);
			} else {
				GuiShowTooltips(this, GetEncodedString(STR_VEHICLE_VIEW_SEND_TO_DEPOT_TOOLTIP_SHIFT, STR_VEHICLE_VIEW_TRAIN_SEND_TO_DEPOT_TOOLTIP + v->type), TCC_RIGHT_CLICK);
			}
		}
		return false;
	}

	virtual bool OnTooltip(Point pt, WidgetID widget, TooltipCloseCondition close_cond) override
	{
		if (widget == WID_VV_GOTO_DEPOT) {
			const Vehicle *v = Vehicle::Get(this->window_number);
			if (_settings_client.gui.show_depot_sell_gui && v->current_order.IsType(OT_GOTO_DEPOT)) {
				GuiShowTooltips(this, GetEncodedString(STR_VEHICLE_VIEW_SEND_TO_DEPOT_MENU), close_cond);
			} else {
				GuiShowTooltips(this, GetEncodedString(STR_VEHICLE_VIEW_SEND_TO_DEPOT_TOOLTIP_SHIFT, STR_VEHICLE_VIEW_TRAIN_SEND_TO_DEPOT_TOOLTIP + v->type), close_cond);
			}
			return true;
		}
		if (widget == WID_VV_LOCATION) {
			const Vehicle *v = Vehicle::Get(this->window_number);
			GuiShowTooltips(this, GetEncodedString(STR_VEHICLE_VIEW_TRAIN_CENTER_TOOLTIP_EXTRA, STR_VEHICLE_VIEW_TRAIN_CENTER_TOOLTIP + v->type), close_cond);
			return true;
		}
		if (widget == WID_VV_SHOW_ORDERS) {
			const Vehicle *v = Vehicle::Get(this->window_number);
			GuiShowTooltips(this, GetEncodedString(STR_VEHICLE_VIEW_SHOW_ORDERS_TOOLTIP_EXTRA, STR_VEHICLE_VIEW_TRAIN_ORDERS_TOOLTIP + v->type), close_cond);
			return true;
		}
		return false;
	}

	void OnMouseOver([[maybe_unused]] Point pt, WidgetID widget) override
	{
		bool start_stop = widget == WID_VV_START_STOP;
		if (start_stop != mouse_over_start_stop) {
			mouse_over_start_stop = start_stop;
			this->SetWidgetDirty(WID_VV_START_STOP);
		}
	}

	void OnMouseWheel(int wheel) override
	{
		if (_settings_client.gui.scrollwheel_scrolling != SWS_OFF) {
			DoZoomInOutWindow(wheel < 0 ? ZOOM_IN : ZOOM_OUT, this);
		}
	}

	void OnResize() override
	{
		if (this->viewport != nullptr) {
			NWidgetViewport *nvp = this->GetWidget<NWidgetViewport>(WID_VV_VIEWPORT);
			nvp->UpdateViewportCoordinates(this);
		}
	}

	void UpdateButtonStatus()
	{
		const Vehicle *v = Vehicle::Get(this->window_number);
		bool veh_stopped = v->IsStoppedInDepot();

		/* Widget WID_VV_GOTO_DEPOT must be hidden if the vehicle is already stopped in depot.
		 * Widget WID_VV_CLONE_VEH should then be shown, since cloning is allowed only while in depot and stopped.
		 */
		PlaneSelections plane = veh_stopped ? SEL_DC_CLONE : SEL_DC_GOTO_DEPOT;
		NWidgetStacked *nwi = this->GetWidget<NWidgetStacked>(WID_VV_SELECT_DEPOT_CLONE); // Selection widget 'send to depot' / 'clone'.
		if (nwi->shown_plane + SEL_DC_BASEPLANE != plane) {
			this->SelectPlane(plane);
			this->SetWidgetDirty(WID_VV_SELECT_DEPOT_CLONE);
		}
		/* The same system applies to widget WID_VV_REFIT_VEH and VVW_WIDGET_TURN_AROUND.*/
		if (v->IsGroundVehicle()) {
			plane = veh_stopped ? SEL_RT_REFIT : SEL_RT_TURN_AROUND;
			nwi = this->GetWidget<NWidgetStacked>(WID_VV_SELECT_REFIT_TURN);
			if (nwi->shown_plane + SEL_RT_BASEPLANE != plane) {
				this->SelectPlane(plane);
				this->SetWidgetDirty(WID_VV_SELECT_REFIT_TURN);
			}
		}
	}

	virtual void OnRealtimeTick(uint delta_ms) override
	{
		if (_pause_mode.Any()) this->OnGameTick();
	}

	/**
	 * Some data on this window has become invalid.
	 * @param data Information about the changed data.
	 * @param gui_scope Whether the call is done from GUI scope. You may not do everything when not in GUI scope. See #InvalidateWindowData() for details.
	 */
	void OnInvalidateData([[maybe_unused]] int data = 0, [[maybe_unused]] bool gui_scope = true) override
	{
		if (data == VIWD_AUTOREPLACE) {
			/* Autoreplace replaced the vehicle.
			 * Nothing to do for this window. */
			return;
		}

		this->UpdateButtonStatus();
	}

	bool IsNewGRFInspectable() const override
	{
		return ::IsNewGRFInspectable(GetGrfSpecFeature(Vehicle::Get(this->window_number)->type), this->window_number);
	}

	void ShowNewGRFInspectWindow() const override
	{
		::ShowNewGRFInspectWindow(GetGrfSpecFeature(Vehicle::Get(this->window_number)->type), this->window_number);
	}

	static HotkeyList hotkeys;
};

static Hotkey vehicleview_hotkeys[] = {
	Hotkey('H', "honk", WID_VV_HONK_HORN),
};
HotkeyList VehicleViewWindow::hotkeys("vehicleview", vehicleview_hotkeys);

/** Vehicle view window descriptor for all vehicles but trains. */
static WindowDesc _vehicle_view_desc(__FILE__, __LINE__,
	WDP_AUTO, "view_vehicle", 250, 116,
	WC_VEHICLE_VIEW, WC_NONE,
	{},
	_nested_vehicle_view_widgets,
	&VehicleViewWindow::hotkeys
);

/**
 * Vehicle view window descriptor for trains. Only minimum_height and
 *  default_height are different for train view.
 */
static WindowDesc _train_view_desc(__FILE__, __LINE__,
	WDP_AUTO, "view_vehicle_train", 250, 134,
	WC_VEHICLE_VIEW, WC_NONE,
	{},
	_nested_vehicle_view_widgets,
	&VehicleViewWindow::hotkeys
);

/** Shows the vehicle view window of the given vehicle. */
void ShowVehicleViewWindow(const Vehicle *v)
{
	AllocateWindowDescFront<VehicleViewWindow>((v->type == VEH_TRAIN) ? _train_view_desc : _vehicle_view_desc, v->index);
}

/**
 * Dispatch a "vehicle selected" event if any window waits for it.
 * @param v selected vehicle;
 * @return did any window accept vehicle selection?
 */
bool VehicleClicked(const Vehicle *v)
{
	assert(v != nullptr);
	if (!(_thd.place_mode & HT_VEHICLE)) return false;

	v = v->First();
	if (!v->IsPrimaryVehicle()) return false;

	return _thd.GetCallbackWnd()->OnVehicleSelect(v);
}

/**
 * Dispatch a "vehicle group selected" event if any window waits for it.
 * @param begin iterator to the start of the range of vehicles
 * @param end iterator to the end of the range of vehicles
 * @return did any window accept vehicle group selection?
 */
bool VehicleClicked(VehicleList::const_iterator begin, VehicleList::const_iterator end)
{
	assert(begin != end);
	if (!(_thd.place_mode & HT_VEHICLE)) return false;

	/* If there is only one vehicle in the group, act as if we clicked a single vehicle */
	if (begin + 1 == end) return _thd.GetCallbackWnd()->OnVehicleSelect(*begin);

	return _thd.GetCallbackWnd()->OnVehicleSelect(begin, end);
}

/**
 * Dispatch a "vehicle group selected" event if any window waits for it.
 * @param vehgroup the GUIVehicleGroup representing the vehicle group
 * @return did any window accept vehicle group selection?
 */
bool VehicleClicked(const GUIVehicleGroup &vehgroup)
{
	return VehicleClicked(vehgroup.vehicles_begin, vehgroup.vehicles_end);
}

void StopGlobalFollowVehicle(const Vehicle *v)
{
	Window *w = FindWindowById(WC_MAIN_WINDOW, 0);
	if (w != nullptr && w->viewport->follow_vehicle == v->index) {
		ScrollMainWindowTo(v->x_pos, v->y_pos, v->z_pos, true); // lock the main view on the vehicle's last position
		w->viewport->CancelFollow(*w);
	}
}


/**
 * This is the Callback method after the construction attempt of a primary vehicle
 * @param result indicates completion (or not) of the operation
 */
void CcBuildPrimaryVehicle(const CommandCost &result)
{
	if (result.Failed() || !result.HasResultData()) return;

	const Vehicle *v = Vehicle::Get(result.GetResultData());
	ShowVehicleViewWindow(v);
}

/**
 * Get the width of a vehicle (part) in pixels.
 * @param v Vehicle to get the width for.
 * @return Width of the vehicle.
 */
int GetSingleVehicleWidth(const Vehicle *v, EngineImageType image_type)
{
	switch (v->type) {
		case VEH_TRAIN:
			return Train::From(v)->GetDisplayImageWidth();

		case VEH_ROAD:
			return RoadVehicle::From(v)->GetDisplayImageWidth();

		default:
			bool rtl = _current_text_dir == TD_RTL;
			VehicleSpriteSeq seq;
			v->GetImage(rtl ? DIR_E : DIR_W, image_type, &seq);
			Rect rec = ConvertRect<Rect16, Rect>(seq.GetBounds());
			return UnScaleGUI(rec.Width());
	}
}

/**
 * Get the width of a vehicle (including all parts of the consist) in pixels.
 * @param v Vehicle to get the width for.
 * @return Width of the vehicle.
 */
int GetVehicleWidth(const Vehicle *v, EngineImageType image_type)
{
	if (v->type == VEH_TRAIN || v->type == VEH_ROAD) {
		int vehicle_width = 0;
		for (const Vehicle *u = v; u != nullptr; u = u->Next()) {
			vehicle_width += GetSingleVehicleWidth(u, image_type);
		}
		return vehicle_width;
	} else {
		return GetSingleVehicleWidth(v, image_type);
	}
}

/**
 * Set the mouse cursor to look like a vehicle.
 * @param v Vehicle
 * @param image_type Type of vehicle image to use.
 */
void SetMouseCursorVehicle(const Vehicle *v, EngineImageType image_type)
{
	bool rtl = _current_text_dir == TD_RTL;

	_cursor.sprites.clear();
	int total_width = 0;
	int y_offset = 0;
	bool rotor_seq = false; // Whether to draw the rotor of the vehicle in this step.
	bool is_ground_vehicle = v->IsGroundVehicle();

	while (v != nullptr) {
		if (total_width >= ScaleSpriteTrad(2 * (int)VEHICLEINFO_FULL_VEHICLE_WIDTH)) break;

		PaletteID pal = v->vehstatus.Test(VehState::Crashed) ? PALETTE_CRASH : GetVehiclePalette(v);
		VehicleSpriteSeq seq;

		if (rotor_seq) {
			GetCustomRotorSprite(Aircraft::From(v), image_type, &seq);
			if (!seq.IsValid()) seq.Set(SPR_ROTOR_STOPPED);
			y_offset = -ScaleSpriteTrad(5);
		} else {
			v->GetImage(rtl ? DIR_E : DIR_W, image_type, &seq);
		}

		int x_offs = 0;
		if (v->type == VEH_TRAIN) x_offs = Train::From(v)->GetCursorImageOffset();

		for (uint i = 0; i < seq.count; ++i) {
			PaletteID pal2 = v->vehstatus.Test(VehState::Crashed) || !seq.seq[i].pal ? pal : seq.seq[i].pal;
			_cursor.sprites.emplace_back(seq.seq[i].sprite, pal2, rtl ? (-total_width + x_offs) : (total_width + x_offs), y_offset);
		}

		if (v->type == VEH_AIRCRAFT && v->subtype == AIR_HELICOPTER && !rotor_seq) {
			/* Draw rotor part in the next step. */
			rotor_seq = true;
		} else {
			total_width += GetSingleVehicleWidth(v, image_type);
			v = v->HasArticulatedPart() ? v->GetNextArticulatedPart() : nullptr;
		}
	}

	if (is_ground_vehicle) {
		/* Center trains and road vehicles on the front vehicle */
		int offs = (ScaleSpriteTrad(VEHICLEINFO_FULL_VEHICLE_WIDTH) - total_width) / 2;
		if (rtl) offs = -offs;
		for (auto &cs : _cursor.sprites) {
			cs.pos.x += offs;
		}
	}

	UpdateCursorSize();
}<|MERGE_RESOLUTION|>--- conflicted
+++ resolved
@@ -1994,16 +1994,16 @@
 static std::string GetVehicleTimetableGroupString(const Vehicle *v)
 {
 	format_buffer buffer;
-	auto add_flag = [&](uint8_t flag, StringID str) {
-		if (HasBit(v->vehicle_flags, flag)) {
+	auto add_flag = [&](VehicleFlag flag, StringID str) {
+		if (v->vehicle_flags.Test(flag)) {
 			auto tmp_params = MakeParameters(str);
 			GetStringWithArgs(StringBuilder(buffer), buffer.empty() ? STR_JUST_STRING : STR_VEHICLE_LIST_TIMETABLE_TYPE_EXTRA_ITEM, tmp_params);
 		}
 	};
-	add_flag(VF_SCHEDULED_DISPATCH, STR_TIMETABLE_SCHEDULED_DISPATCH);
-	add_flag(VF_TIMETABLE_SEPARATION, STR_TIMETABLE_AUTO_SEPARATION);
-	add_flag(VF_AUTOFILL_TIMETABLE, STR_TIMETABLE_AUTOFILL);
-	add_flag(VF_AUTOMATE_TIMETABLE, STR_TIMETABLE_AUTOMATE);
+	add_flag(VehicleFlag::ScheduledDispatch, STR_TIMETABLE_SCHEDULED_DISPATCH);
+	add_flag(VehicleFlag::TimetableSeparation, STR_TIMETABLE_AUTO_SEPARATION);
+	add_flag(VehicleFlag::AutofillTimetable, STR_TIMETABLE_AUTOFILL);
+	add_flag(VehicleFlag::AutomateTimetable, STR_TIMETABLE_AUTOMATE);
 	return buffer.to_string();
 }
 
@@ -3133,7 +3133,7 @@
 
 	bool ShouldShowSlotsLine(const Vehicle *v) const
 	{
-		return HasBit(v->vehicle_flags, VF_HAVE_SLOT);
+		return v->vehicle_flags.Test(VehicleFlag::HaveSlot);
 	}
 
 	bool ShouldShowSpeedRestrictionLine(const Vehicle *v) const
@@ -3543,7 +3543,7 @@
 			WID_VD_INCREASE_SERVICING_INTERVAL,
 			WID_VD_DECREASE_SERVICING_INTERVAL);
 
-		this->SetWidgetDisabledState(WID_VD_EXTRA_ACTIONS, v->type != VEH_TRAIN && !HasBit(v->vehicle_flags, VF_HAVE_SLOT));
+		this->SetWidgetDisabledState(WID_VD_EXTRA_ACTIONS, v->type != VEH_TRAIN && !v->vehicle_flags.Test(VehicleFlag::HaveSlot));
 
 		std::span<const StringID> texts = GetServiceIntervalDropDownTexts();
 		StringID str = !v->ServiceIntervalIsCustom() ? texts[0] : (v->ServiceIntervalIsPercent() ? texts[2] : texts[1]);
@@ -3604,7 +3604,7 @@
 					list.push_back(MakeDropDownListStringItem(STR_VEHICLE_DETAILS_REMOVE_SPEED_RESTRICTION, VDWDDA_CLEAR_SPEED_RESTRICTION, !change_allowed || Train::From(v)->speed_restriction == 0));
 					list.push_back(MakeDropDownListStringItem(STR_VEHICLE_DETAILS_SET_SPEED_RESTRICTION, VDWDDA_SET_SPEED_RESTRICTION, !change_allowed));
 				}
-				if (HasBit(v->vehicle_flags, VF_HAVE_SLOT)) {
+				if (v->vehicle_flags.Test(VehicleFlag::HaveSlot)) {
 					if (!list.empty()) list.push_back(MakeDropDownListDividerItem());
 					list.push_back(std::make_unique<DropDownUnselectable<DropDownListStringItem>>(GetString(STR_VEHICLE_DETAILS_REMOVE_FROM_SLOT), -1));
 
@@ -4112,7 +4112,6 @@
 				}
 			}
 
-<<<<<<< HEAD
 			if (_settings_game.vehicle.improved_breakdowns || w->breakdown_type == BREAKDOWN_RV_CRASH || w->breakdown_type == BREAKDOWN_BRAKE_OVERHEAT) {
 				append(STR_VEHICLE_STATUS_BROKEN_DOWN_VEL, breakdown_str, breakdown_param, std::monostate{}, v->GetDisplaySpeed());
 			} else {
@@ -4147,32 +4146,6 @@
 				append(STR_VEHICLE_STATUS_TRAIN_MOVING_DEPOT);
 			} else {
 				append(STR_VEHICLE_STATUS_TRAIN_REVERSING, v->GetDisplaySpeed());
-=======
-		switch (v->current_order.GetType()) {
-			case OT_GOTO_STATION:
-				return GetString(v->vehicle_flags.Test(VehicleFlag::PathfinderLost) ? STR_VEHICLE_STATUS_CANNOT_REACH_STATION_VEL : STR_VEHICLE_STATUS_HEADING_FOR_STATION_VEL,
-					v->current_order.GetDestination(), PackVelocity(v->GetDisplaySpeed(), v->type));
-
-			case OT_GOTO_DEPOT: {
-				/* This case *only* happens when multiple nearest depot orders
-				 * follow each other (including an order list only one order: a
-				 * nearest depot order) and there are no reachable depots.
-				 * It is primarily to guard for the case that there is no
-				 * depot with index 0, which would be used as fallback for
-				 * evaluating the string in the status bar. */
-				if (v->current_order.GetDestination() == DepotID::Invalid()) return {};
-
-				auto params = MakeParameters(v->type, v->current_order.GetDestination(), PackVelocity(v->GetDisplaySpeed(), v->type));
-				if (v->current_order.GetDepotActionType() & ODATFB_HALT) {
-					return GetStringWithArgs(v->vehicle_flags.Test(VehicleFlag::PathfinderLost) ? STR_VEHICLE_STATUS_CANNOT_REACH_DEPOT_VEL : STR_VEHICLE_STATUS_HEADING_FOR_DEPOT_VEL, params);
-				}
-
-				if (v->current_order.GetDepotActionType() & ODATFB_UNBUNCH) {
-					return GetStringWithArgs(v->vehicle_flags.Test(VehicleFlag::PathfinderLost) ? STR_VEHICLE_STATUS_CANNOT_REACH_DEPOT_SERVICE_VEL : STR_VEHICLE_STATUS_HEADING_FOR_DEPOT_UNBUNCH_VEL, params);
-				}
-
-				return GetStringWithArgs(v->vehicle_flags.Test(VehicleFlag::PathfinderLost) ? STR_VEHICLE_STATUS_CANNOT_REACH_DEPOT_SERVICE_VEL : STR_VEHICLE_STATUS_HEADING_FOR_DEPOT_SERVICE_VEL, params);
->>>>>>> a87b8043
 			}
 		} else if (v->type == VEH_AIRCRAFT && HasBit(Aircraft::From(v)->flags, VAF_DEST_TOO_FAR) && !v->current_order.IsType(OT_LOADING)) {
 			append(STR_VEHICLE_STATUS_AIRCRAFT_TOO_FAR);
@@ -4181,7 +4154,7 @@
 				case OT_GOTO_STATION: {
 					show_order_number();
 					text_colour = TC_LIGHT_BLUE;
-					append(HasBit(v->vehicle_flags, VF_PATHFINDER_LOST) ? STR_VEHICLE_STATUS_CANNOT_REACH_STATION_VEL : STR_VEHICLE_STATUS_HEADING_FOR_STATION_VEL,
+					append(v->vehicle_flags.Test(VehicleFlag::PathfinderLost) ? STR_VEHICLE_STATUS_CANNOT_REACH_STATION_VEL : STR_VEHICLE_STATUS_HEADING_FOR_STATION_VEL,
 							v->current_order.GetDestination().ToStationID(), PackVelocity(v->GetDisplaySpeed(), v->type));
 					break;
 				}
@@ -4201,11 +4174,11 @@
 					} else if (v->current_order.GetDepotActionType() & ODATFB_SELL) {
 						append_args(STR_VEHICLE_STATUS_HEADING_FOR_DEPOT_SELL_VEL, params);
 					} else if (v->current_order.GetDepotActionType() & ODATFB_HALT) {
-						append_args(HasBit(v->vehicle_flags, VF_PATHFINDER_LOST) ? STR_VEHICLE_STATUS_CANNOT_REACH_DEPOT_VEL : STR_VEHICLE_STATUS_HEADING_FOR_DEPOT_VEL, params);
+						append_args(v->vehicle_flags.Test(VehicleFlag::PathfinderLost) ? STR_VEHICLE_STATUS_CANNOT_REACH_DEPOT_VEL : STR_VEHICLE_STATUS_HEADING_FOR_DEPOT_VEL, params);
 					} else if (v->current_order.GetDepotActionType() & ODATFB_UNBUNCH) {
-						append_args(HasBit(v->vehicle_flags, VF_PATHFINDER_LOST) ? STR_VEHICLE_STATUS_CANNOT_REACH_DEPOT_SERVICE_VEL : STR_VEHICLE_STATUS_HEADING_FOR_DEPOT_UNBUNCH_VEL, params);
+						append_args(v->vehicle_flags.Test(VehicleFlag::PathfinderLost) ? STR_VEHICLE_STATUS_CANNOT_REACH_DEPOT_SERVICE_VEL : STR_VEHICLE_STATUS_HEADING_FOR_DEPOT_UNBUNCH_VEL, params);
 					} else {
-						append_args(HasBit(v->vehicle_flags, VF_PATHFINDER_LOST) ? STR_VEHICLE_STATUS_CANNOT_REACH_DEPOT_SERVICE_VEL : STR_VEHICLE_STATUS_HEADING_FOR_DEPOT_SERVICE_VEL, params);
+						append_args(v->vehicle_flags.Test(VehicleFlag::PathfinderLost) ? STR_VEHICLE_STATUS_CANNOT_REACH_DEPOT_SERVICE_VEL : STR_VEHICLE_STATUS_HEADING_FOR_DEPOT_SERVICE_VEL, params);
 					}
 					break;
 				}
@@ -4214,22 +4187,15 @@
 					append(STR_VEHICLE_STATUS_LOADING_UNLOADING);
 					break;
 
-<<<<<<< HEAD
 				case OT_LOADING_ADVANCE:
 					append(STR_VEHICLE_STATUS_LOADING_UNLOADING_ADVANCE, STR_VEHICLE_STATUS_LOADING_UNLOADING, v->GetDisplaySpeed());
 					break;
-=======
-			case OT_GOTO_WAYPOINT:
-				assert(v->type == VEH_TRAIN || v->type == VEH_ROAD || v->type == VEH_SHIP);
-				return GetString(v->vehicle_flags.Test(VehicleFlag::PathfinderLost) ? STR_VEHICLE_STATUS_CANNOT_REACH_WAYPOINT_VEL : STR_VEHICLE_STATUS_HEADING_FOR_WAYPOINT_VEL,
-					v->current_order.GetDestination(),PackVelocity(v->GetDisplaySpeed(), v->type));
->>>>>>> a87b8043
 
 				case OT_GOTO_WAYPOINT: {
 					show_order_number();
 					text_colour = TC_LIGHT_BLUE;
 					assert(v->type == VEH_TRAIN || v->type == VEH_ROAD || v->type == VEH_SHIP);
-					append(HasBit(v->vehicle_flags, VF_PATHFINDER_LOST) ? STR_VEHICLE_STATUS_CANNOT_REACH_WAYPOINT_VEL : STR_VEHICLE_STATUS_HEADING_FOR_WAYPOINT_VEL,
+					append(v->vehicle_flags.Test(VehicleFlag::PathfinderLost) ? STR_VEHICLE_STATUS_CANNOT_REACH_WAYPOINT_VEL : STR_VEHICLE_STATUS_HEADING_FOR_WAYPOINT_VEL,
 							v->current_order.GetDestination().ToStationID(), PackVelocity(v->GetDisplaySpeed(), v->type));
 					break;
 				}
