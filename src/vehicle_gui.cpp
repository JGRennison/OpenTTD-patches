--- conflicted
+++ resolved
@@ -294,13 +294,8 @@
 {
 	if (this->cargo_filter_criteria != index) {
 		this->cargo_filter_criteria = index;
-<<<<<<< HEAD
-		/* deactivate filter if criteria is 'Show All', activate it otherwise */
-		this->vehgroups.SetFilterState(this->cargo_filter[this->cargo_filter_criteria] != CF_ANY);
-=======
 		/* Deactivate filter if criteria is 'Show All', activate it otherwise. */
 		this->vehgroups.SetFilterState(this->cargo_filter_criteria != CF_ANY);
->>>>>>> 96ec9c1b
 		this->vehgroups.SetFilterType(0);
 		this->vehgroups.ForceRebuild();
 	}
@@ -309,39 +304,7 @@
 /** Populate the filter list and set the cargo filter criteria. */
 void BaseVehicleListWindow::SetCargoFilterArray()
 {
-<<<<<<< HEAD
-	uint filter_items = 0;
-
-	/* Add item for disabling filtering. */
-	this->cargo_filter[filter_items] = CF_ANY;
-	this->cargo_filter_texts[filter_items] = STR_CARGO_TYPE_FILTER_ALL;
-	this->cargo_filter_criteria = filter_items;
-	filter_items++;
-
-	/* Add item for freight (i.e. vehicles with cargo capacity and with no passenger capacity) */
-	this->cargo_filter[filter_items] = CF_FREIGHT;
-	this->cargo_filter_texts[filter_items] = STR_CARGO_TYPE_FILTER_FREIGHT;
-	filter_items++;
-
-	/* Add item for vehicles not carrying anything, e.g. train engines.
-	* This could also be useful for eyecandy vehicles of other types, but is likely too confusing for joe, */
-	this->cargo_filter[filter_items] = CF_NONE;
-	this->cargo_filter_texts[filter_items] = STR_CARGO_TYPE_FILTER_NONE;
-	filter_items++;
-
-	/* Collect available cargo types for filtering. */
-	for (const CargoSpec *cs : _sorted_standard_cargo_specs) {
-		this->cargo_filter[filter_items] = cs->Index();
-		this->cargo_filter_texts[filter_items] = cs->name;
-		filter_items++;
-	}
-
-	/* Terminate the filter list. */
-	this->cargo_filter_texts[filter_items] = INVALID_STRING_ID;
-
-=======
 	this->cargo_filter_criteria = CF_ANY;
->>>>>>> 96ec9c1b
 	this->vehgroups.SetFilterFuncs(_filter_funcs);
 	this->vehgroups.SetFilterState(this->cargo_filter_criteria != CF_ANY);
 }
