--- conflicted
+++ resolved
@@ -375,9 +375,9 @@
 HouseID HouseScopeResolver::GetOtherHouseID(uint32_t parameter) const
 {
 	const HouseSpec *hs = HouseSpec::Get(this->house_id);
-	if (hs->grf_prop.grffile == nullptr) return INVALID_HOUSE_ID;
-
-	return _house_mngr.GetID(parameter, hs->grf_prop.grffile->grfid);
+	if (!hs->grf_prop.HasGrfFile()) return INVALID_HOUSE_ID;
+
+	return _house_mngr.GetID(parameter, hs->grf_prop.grfid);
 }
 
 template <typename F>
@@ -455,22 +455,12 @@
 		case A2VRI_HOUSE_OTHER_OLD_ID_TOWN_COUNT: return parameter < NEW_HOUSE_OFFSET ? this->town->cache.building_counts.id_count[parameter] : 0;
 
 		/* Building counts for new houses with id = parameter. */
-<<<<<<< HEAD
 		case 0x61: return this->OtherHouseIDVariable(parameter, [&](HouseID new_house) { return GetNumHouses(new_house, this->town); });
 
 		case A2VRI_HOUSE_OTHER_ID_MAP_COUNT:     return this->OtherHouseIDVariable(parameter, [&](HouseID new_house) { return _building_counts.id_count[new_house]; });
 		case A2VRI_HOUSE_OTHER_CLASS_MAP_COUNT:  return this->OtherHouseIDVariable(parameter, [&](HouseID new_house) { return _building_counts.class_count[HouseSpec::Get(new_house)->class_id]; });
 		case A2VRI_HOUSE_OTHER_ID_TOWN_COUNT:    return this->OtherHouseIDVariable(parameter, [&](HouseID new_house) { return this->town->cache.building_counts.id_count[new_house]; });
 		case A2VRI_HOUSE_OTHER_CLASS_TOWN_COUNT: return this->OtherHouseIDVariable(parameter, [&](HouseID new_house) { return this->town->cache.building_counts.class_count[HouseSpec::Get(new_house)->class_id]; });
-=======
-		case 0x61: {
-			const HouseSpec *hs = HouseSpec::Get(this->house_id);
-			if (!hs->grf_prop.HasGrfFile()) return 0;
-
-			HouseID new_house = _house_mngr.GetID(parameter, hs->grf_prop.grfid);
-			return new_house == INVALID_HOUSE_ID ? 0 : GetNumHouses(new_house, this->town);
-		}
->>>>>>> cba329d9
 
 		/* Land info for nearby tiles. */
 		case 0x62: return GetNearbyTileInformation(parameter, this->tile, this->ro.grffile->grf_version >= 8, extra.mask);
@@ -637,7 +627,7 @@
 	uint16_t callback_res = GetHouseCallback(CBID_HOUSE_CUSTOM_NAME, house_completed ? 1 : 0, 0, house_id, t, tile);
 	if (callback_res != CALLBACK_FAILED && callback_res != 0x400) {
 		if (callback_res > 0x400) {
-			ErrorUnknownCallbackResult(hs->grf_prop.grffile->grfid, CBID_HOUSE_CUSTOM_NAME, callback_res);
+			ErrorUnknownCallbackResult(hs->grf_prop.grfid, CBID_HOUSE_CUSTOM_NAME, callback_res);
 		} else {
 			StringID ret = GetGRFStringID(hs->grf_prop.grffile, 0xD000 + callback_res);
 			if (ret != STR_NULL && ret != STR_UNDEFINED) return ret;
