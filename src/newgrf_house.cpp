--- conflicted
+++ resolved
@@ -59,15 +59,8 @@
  */
 HouseResolverObject::HouseResolverObject(HouseID house_id, TileIndex tile, Town *town,
 		CallbackID callback, uint32 param1, uint32 param2,
-<<<<<<< HEAD
-		bool not_yet_constructed, uint8 initial_random_bits, uint32 watched_cargo_triggers)
+		bool not_yet_constructed, uint8 initial_random_bits, CargoTypes watched_cargo_triggers)
 	: ResolverObject(GetHouseSpecGrf(house_id), callback, param1, param2)
-=======
-		bool not_yet_constructed, uint8 initial_random_bits, CargoTypes watched_cargo_triggers)
-	: ResolverObject(GetHouseSpecGrf(house_id), callback, param1, param2),
-	house_scope(*this, house_id, tile, town, not_yet_constructed, initial_random_bits, watched_cargo_triggers),
-	town_scope(*this, town, not_yet_constructed) // Don't access StorePSA if house is not yet constructed.
->>>>>>> e1a164b5
 {
 	assert((tile != INVALID_TILE) == (town != NULL));
 	assert(tile == INVALID_TILE || (not_yet_constructed ? IsValidTile(tile) : GetHouseType(tile) == house_id && Town::GetByTile(tile) == town));
