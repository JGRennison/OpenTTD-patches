/*
 * This file is part of OpenTTD.
 * OpenTTD is free software; you can redistribute it and/or modify it under the terms of the GNU General Public License as published by the Free Software Foundation, version 2.
 * OpenTTD is distributed in the hope that it will be useful, but WITHOUT ANY WARRANTY; without even the implied warranty of MERCHANTABILITY or FITNESS FOR A PARTICULAR PURPOSE.
 * See the GNU General Public License for more details. You should have received a copy of the GNU General Public License along with OpenTTD. If not, see <http://www.gnu.org/licenses/>.
 */

/** @file widget_type.h Definitions about widgets. */

#ifndef WIDGET_TYPE_H
#define WIDGET_TYPE_H

#include "core/alloc_type.hpp"
#include "core/bitmath_func.hpp"
#include "core/math_func.hpp"
#include "strings_type.h"
#include "gfx_func.h"
#include "gfx_type.h"
#include "window_type.h"
#include "3rdparty/cpp-btree/btree_map.h"

#include <vector>

/** Values for an arrow widget */
enum ArrowWidgetValues : uint8_t {
	AWV_DECREASE, ///< Arrow to the left or in case of RTL to the right
	AWV_INCREASE, ///< Arrow to the right or in case of RTL to the left
	AWV_LEFT,     ///< Force the arrow to the left
	AWV_RIGHT,    ///< Force the arrow to the right
};

/** WidgetData values for a resize box widget. */
enum ResizeWidgetValues : uint8_t {
	RWV_SHOW_BEVEL, ///< Bevel of resize box is shown.
	RWV_HIDE_BEVEL, ///< Bevel of resize box is hidden.
};

/**
 * Window widget types, nested widget types, and nested widget part types.
 */
enum WidgetType : uint8_t {
	/* Window widget types. */
	WWT_EMPTY,      ///< Empty widget, place holder to reserve space in widget tree.

	WWT_PANEL,      ///< Simple depressed panel
	WWT_INSET,      ///< Pressed (inset) panel, most commonly used as combo box _text_ area
	WWT_IMGBTN,     ///< (Toggle) Button with image
	WWT_IMGBTN_2,   ///< (Toggle) Button with diff image when clicked
	WWT_ARROWBTN,   ///< (Toggle) Button with an arrow
	WWT_TEXTBTN,    ///< (Toggle) Button with text
	WWT_TEXTBTN_2,  ///< (Toggle) Button with diff text when clicked
	WWT_LABEL,      ///< Centered label
	WWT_TEXT,       ///< Pure simple text
	WWT_MATRIX,     ///< Grid of rows and columns. @see MatrixWidgetValues
	WWT_FRAME,      ///< Frame
	WWT_CAPTION,    ///< Window caption (window title between closebox and stickybox)

	WWT_DEBUGBOX,   ///< NewGRF debug box (at top-right of a window, between WWT_CAPTION and WWT_SHADEBOX)
	WWT_SHADEBOX,   ///< Shade box (at top-right of a window, between WWT_DEBUGBOX and WWT_DEFSIZEBOX)
	WWT_DEFSIZEBOX, ///< Default window size box (at top-right of a window, between WWT_SHADEBOX and WWT_STICKYBOX)
	WWT_STICKYBOX,  ///< Sticky box (at top-right of a window, after WWT_DEFSIZEBOX)

	WWT_RESIZEBOX,  ///< Resize box (normally at bottom-right of a window)
	WWT_CLOSEBOX,   ///< Close box (at top-left of a window)
	WWT_DROPDOWN,   ///< Drop down list
	WWT_EDITBOX,    ///< a textbox for typing
	WWT_LAST,       ///< Last Item. use WIDGETS_END to fill up padding!!

	/* Nested widget types. */
	NWID_HORIZONTAL,      ///< Horizontal container.
	NWID_HORIZONTAL_LTR,  ///< Horizontal container that doesn't change the order of the widgets for RTL languages.
	NWID_VERTICAL,        ///< Vertical container.
	NWID_MATRIX,          ///< Matrix container.
	NWID_SPACER,          ///< Invisible widget that takes some space.
	NWID_SELECTION,       ///< Stacked widgets, only one visible at a time (eg in a panel with tabs).
	NWID_LAYER,           ///< Layered widgets, all visible together.
	NWID_VIEWPORT,        ///< Nested widget containing a viewport.
	NWID_BUTTON_DROPDOWN, ///< Button with a drop-down.
	NWID_HSCROLLBAR,      ///< Horizontal scrollbar
	NWID_VSCROLLBAR,      ///< Vertical scrollbar
	NWID_CUSTOM,          ///< General Custom widget.

	/* Nested widget part types. */
	WPT_ATTRIBUTE_BEGIN, ///< Begin marker for attribute NWidgetPart types.
	WPT_RESIZE,       ///< Widget part for specifying resizing.
	WPT_MINSIZE,      ///< Widget part for specifying minimal size.
	WPT_MINTEXTLINES, ///< Widget part for specifying minimal number of lines of text.
	WPT_FILL,         ///< Widget part for specifying fill.
	WPT_DATATIP,      ///< Widget part for specifying data and tooltip.
	WPT_PADDING,      ///< Widget part for specifying a padding.
	WPT_PIPSPACE,     ///< Widget part for specifying pre/inter/post space for containers.
	WPT_PIPRATIO,     ///< Widget part for specifying pre/inter/post ratio for containers.
	WPT_TEXTSTYLE,    ///< Widget part for specifying text colour.
	WPT_ALIGNMENT,    ///< Widget part for specifying text/image alignment.
	WPT_SCROLLBAR,    ///< Widget part for attaching a scrollbar.
	WPT_ASPECT,       ///< Widget part for specifying aspect ratio.
	WPT_ATTRIBUTE_END, ///< End marker for attribute NWidgetPart types.

	WPT_FUNCTION, ///< Widget part for calling a user function.
	WPT_ENDCONTAINER, ///< Widget part to denote end of a container.

	/* Pushable window widget types. */
	WWT_MASK = 0x7F,

	WWB_PUSHBUTTON    = 1 << 7,

	WWT_PUSHBTN       = WWT_PANEL    | WWB_PUSHBUTTON,    ///< Normal push-button (no toggle button) with custom drawing
	WWT_PUSHTXTBTN    = WWT_TEXTBTN  | WWB_PUSHBUTTON,    ///< Normal push-button (no toggle button) with text caption
	WWT_PUSHIMGBTN    = WWT_IMGBTN   | WWB_PUSHBUTTON,    ///< Normal push-button (no toggle button) with image caption
	WWT_PUSHARROWBTN  = WWT_ARROWBTN | WWB_PUSHBUTTON,    ///< Normal push-button (no toggle button) with arrow caption
	NWID_PUSHBUTTON_DROPDOWN = NWID_BUTTON_DROPDOWN | WWB_PUSHBUTTON,
};

/**
 * Base widget flags.
 */
enum WidgetBaseFlag : uint8_t {
	Dirty,            ///< Widget is dirty.
};
using WidgetBaseFlags = EnumBitSet<WidgetBaseFlag, uint8_t>;

/** Different forms of sizing nested widgets, using NWidgetBase::AssignSizePosition() */
enum SizingType : uint8_t {
	ST_SMALLEST, ///< Initialize nested widget tree to smallest size. Also updates \e current_x and \e current_y.
	ST_RESIZE,   ///< Resize the nested widget tree.
};

enum class AspectFlag : uint8_t {
	ResizeX,
	ResizeY,
};
using AspectFlags = EnumBitSet<AspectFlag, uint8_t>;

/* Forward declarations. */
class NWidgetCore;
class Scrollbar;

/** Lookup between widget IDs and NWidget objects. */
using WidgetLookup = btree::btree_map<WidgetID, class NWidgetBase *>;

/**
 * Baseclass for nested widgets.
 * @invariant After initialization, \f$current\_x = smallest\_x + n * resize\_x, for n \geq 0\f$.
 * @invariant After initialization, \f$current\_y = smallest\_y + m * resize\_y, for m \geq 0\f$.
 * @ingroup NestedWidgets
 */
class NWidgetBase : public ZeroedMemoryAllocator {
public:
	NWidgetBase(WidgetType tp);

	void ApplyAspectRatio();
	virtual void AdjustPaddingForZoom();
	virtual void SetupSmallestSize(Window *w) = 0;
	virtual void AssignSizePosition(SizingType sizing, int x, int y, uint given_width, uint given_height, bool rtl) = 0;

	virtual void FillWidgetLookup(WidgetLookup &widget_lookup) = 0;

	virtual NWidgetCore *GetWidgetFromPos(int x, int y) = 0;
	virtual NWidgetBase *GetWidgetOfType(WidgetType tp);

	/**
	 * Get parent widget of type NWID.
	 * @tparam NWID Type of the nested widget.
	 * @returns Parent widget, or nullptr if no widget of the specified type is found.
	 */
	template <class NWID>
	NWID *GetParentWidget()
	{
		for (NWidgetBase *nwid_parent = this->parent; nwid_parent != nullptr; nwid_parent = nwid_parent->parent) {
			if (NWID *nwid = dynamic_cast<NWID *>(nwid_parent); nwid != nullptr) return nwid;
		}
		return nullptr;
	}

	/**
	 * Get parent widget of type NWID.
	 * @tparam NWID Type of the nested widget.
	 * @returns Parent widget, or nullptr if no widget of the specified type is found.
	 */
	template <class NWID>
	const NWID *GetParentWidget() const
	{
		for (const NWidgetBase *nwid_parent = this->parent; nwid_parent != nullptr; nwid_parent = nwid_parent->parent) {
			if (const NWID *nwid = dynamic_cast<const NWID *>(nwid_parent); nwid != nullptr) return nwid;
		}
		return nullptr;
	}

	virtual bool IsHighlighted() const { return false; }
	virtual TextColour GetHighlightColour() const { return TC_INVALID; }
	virtual void SetHighlighted([[maybe_unused]] TextColour highlight_colour) {}

	/**
	 * Set additional space (padding) around the widget.
	 * @param top    Amount of additional space above the widget.
	 * @param right  Amount of additional space right of the widget.
	 * @param bottom Amount of additional space below the widget.
	 * @param left   Amount of additional space left of the widget.
	 */
	inline void SetPadding(uint8_t top, uint8_t right, uint8_t bottom, uint8_t left)
	{
		this->uz_padding.top = top;
		this->uz_padding.right = right;
		this->uz_padding.bottom = bottom;
		this->uz_padding.left = left;
		this->AdjustPaddingForZoom();
	}

	/**
	 * Set additional space (padding) around the widget.
	 * @param padding Amount of padding around the widget.
	 */
	inline void SetPadding(const RectPadding &padding)
	{
		this->uz_padding = padding;
		this->AdjustPaddingForZoom();
	}

	inline uint GetHorizontalStepSize(SizingType sizing) const;
	inline uint GetVerticalStepSize(SizingType sizing) const;

	virtual void Draw(const Window *w) = 0;
	virtual void FillDirtyWidgets(std::vector<NWidgetBase *> &dirty_widgets) = 0;
	virtual void SetDirty(Window *w);

	Rect GetCurrentRect() const
	{
		Rect r;
		r.left = this->pos_x;
		r.top = this->pos_y;
		r.right = this->pos_x + this->current_x - 1;
		r.bottom = this->pos_y + this->current_y - 1;
		return r;
	}

	WidgetType type;      ///< Type of the widget / nested widget.
	WidgetBaseFlags base_flags; ///< Widget base flags
	uint fill_x;          ///< Horizontal fill stepsize (from initial size, \c 0 means not resizable).
	uint fill_y;          ///< Vertical fill stepsize (from initial size, \c 0 means not resizable).
	uint resize_x;        ///< Horizontal resize step (\c 0 means not resizable).
	uint resize_y;        ///< Vertical resize step (\c 0 means not resizable).
	/* Size of the widget in the smallest window possible.
	 * Computed by #SetupSmallestSize() followed by #AssignSizePosition().
	 */
	uint smallest_x;      ///< Smallest horizontal size of the widget in a filled window.
	uint smallest_y;      ///< Smallest vertical size of the widget in a filled window.
	/* Current widget size (that is, after resizing). */
	uint current_x;       ///< Current horizontal size (after resizing).
	uint current_y;       ///< Current vertical size (after resizing).
	float aspect_ratio = 0; ///< Desired aspect ratio of widget.
	AspectFlags aspect_flags = AspectFlag::ResizeX; ///< Which dimensions can be resized.

	int pos_x;            ///< Horizontal position of top-left corner of the widget in the window.
	int pos_y;            ///< Vertical position of top-left corner of the widget in the window.

	RectPadding padding;    ///< Padding added to the widget. Managed by parent container widget. (parent container may swap left and right for RTL)
	RectPadding uz_padding; ///< Unscaled padding, for resize calculation.

	NWidgetBase *parent; ///< Parent widget of this widget, automatically filled in when added to container.

	inline bool IsOutsideDrawArea() const
	{
		if ((int)(this->pos_x + this->current_x) <= _cur_dpi->left || (int)(this->pos_x) >= _cur_dpi->left + _cur_dpi->width) return true;
		if ((int)(this->pos_y + this->current_y) <= _cur_dpi->top || (int)(this->pos_y) >= _cur_dpi->top + _cur_dpi->height) return true;
		return false;
	}

protected:
	inline void StoreSizePosition(SizingType sizing, int x, int y, uint given_width, uint given_height);
};

/**
 * Get the horizontal sizing step.
 * @param sizing Type of resize being performed.
 */
inline uint NWidgetBase::GetHorizontalStepSize(SizingType sizing) const
{
	return (sizing == ST_RESIZE) ? this->resize_x : this->fill_x;
}

/**
 * Get the vertical sizing step.
 * @param sizing Type of resize being performed.
 */
inline uint NWidgetBase::GetVerticalStepSize(SizingType sizing) const
{
	return (sizing == ST_RESIZE) ? this->resize_y : this->fill_y;
}

/**
 * Store size and position.
 * @param sizing       Type of resizing to perform.
 * @param x            Horizontal offset of the widget relative to the left edge of the window.
 * @param y            Vertical offset of the widget relative to the top edge of the window.
 * @param given_width  Width allocated to the widget.
 * @param given_height Height allocated to the widget.
 */
inline void NWidgetBase::StoreSizePosition(SizingType sizing, int x, int y, uint given_width, uint given_height)
{
	this->pos_x = x;
	this->pos_y = y;
	if (sizing == ST_SMALLEST) {
		this->smallest_x = given_width;
		this->smallest_y = given_height;
	}
	this->current_x = given_width;
	this->current_y = given_height;
}


/**
 * Base class for a resizable nested widget.
 * @ingroup NestedWidgets
 */
class NWidgetResizeBase : public NWidgetBase {
public:
	NWidgetResizeBase(WidgetType tp, uint fill_x, uint fill_y);

	void AdjustPaddingForZoom() override;
	void SetMinimalSize(uint min_x, uint min_y);
	void SetMinimalSizeAbsolute(uint min_x, uint min_y);
	void SetMinimalTextLines(uint8_t min_lines, uint8_t spacing, FontSize size);
	void SetFill(uint fill_x, uint fill_y);
	void SetResize(uint resize_x, uint resize_y);
	void SetAspect(float ratio, AspectFlags flags = AspectFlag::ResizeX);
	void SetAspect(int x_ratio, int y_ratio, AspectFlags flags = AspectFlag::ResizeX);

	bool UpdateMultilineWidgetSize(const std::string &str, int max_lines);
	bool UpdateSize(uint min_x, uint min_y);
	bool UpdateVerticalSize(uint min_y);

	void AssignSizePosition(SizingType sizing, int x, int y, uint given_width, uint given_height, bool rtl) override;

	uint min_x; ///< Minimal horizontal size of only this widget.
	uint min_y; ///< Minimal vertical size of only this widget.

	bool absolute; ///< Set if minimum size is fixed and should not be resized.
	uint uz_min_x; ///< Unscaled Minimal horizontal size of only this widget.
	uint uz_min_y; ///< Unscaled Minimal vertical size of only this widget.

	uint8_t uz_text_lines;   ///< 'Unscaled' text lines, stored for resize calculation.
	uint8_t uz_text_spacing; ///< 'Unscaled' text padding, stored for resize calculation.
	FontSize uz_text_size;   ///< 'Unscaled' font size, stored for resize calculation.
};

/** Nested widget flags that affect display and interaction with 'real' widgets. */
enum NWidgetDisplayFlag : uint8_t {
	/* Generic. */
	Lowered, ///< Widget is lowered (pressed down) bit.
	Disabled, ///< Widget is disabled (greyed out) bit.

	/* Viewport widget. */
	NoTransparency, ///< Viewport is never transparent.
	ShadeGrey, ///< Shade viewport to grey-scale.
	ShadeDimmed, ///< Display dimmed colours in the viewport.

	/* Button dropdown widget. */
	DropdownActive, ///< Dropdown menu of the button dropdown widget is active. @see #NWID_BUTTON_DROPDOWN

	/* Scrollbar widget. */
	ScrollbarUp, ///< Up-button is lowered bit.
	ScrollbarDown, ///< Down-button is lowered bit.

	/* Generic. */
<<<<<<< HEAD
	NDB_HIGHLIGHT       = 8, ///< Highlight of widget is on.

	ND_LOWERED  = 1 << NDB_LOWERED,                ///< Bit value of the lowered flag.
	ND_DISABLED = 1 << NDB_DISABLED,               ///< Bit value of the disabled flag.
	ND_HIGHLIGHT = 1 << NDB_HIGHLIGHT,             ///< Bit value of the highlight flag.
	ND_NO_TRANSPARENCY = 1 << NDB_NO_TRANSPARENCY, ///< Bit value of the 'no transparency' flag.
	ND_SHADE_GREY      = 1 << NDB_SHADE_GREY,      ///< Bit value of the 'shade to grey' flag.
	ND_SHADE_DIMMED    = 1 << NDB_SHADE_DIMMED,    ///< Bit value of the 'dimmed colours' flag.
	ND_DROPDOWN_ACTIVE = 1 << NDB_DROPDOWN_ACTIVE, ///< Bit value of the 'dropdown active' flag.
	ND_SCROLLBAR_UP    = 1 << NDB_SCROLLBAR_UP,    ///< Bit value of the 'scrollbar up' flag.
	ND_SCROLLBAR_DOWN  = 1 << NDB_SCROLLBAR_DOWN,  ///< Bit value of the 'scrollbar down' flag.
	ND_SCROLLBAR_BTN   = ND_SCROLLBAR_UP | ND_SCROLLBAR_DOWN, ///< Bit value of the 'scrollbar up' or 'scrollbar down' flag.
=======
	Highlight, ///< Highlight of widget is on.
	DropdownClosed, ///< Dropdown menu of the dropdown widget has closed.
>>>>>>> 8ca03a37
};
using NWidgetDisplayFlags = EnumBitSet<NWidgetDisplayFlag, uint16_t>;

/** Container with the data associated to a single widget. */
struct WidgetData {
	StringID string{};
	SpriteID sprite{};
	ArrowWidgetValues arrow_widget_type{};
	ResizeWidgetValues resize_widget_type{};
	Dimension matrix{};
};

/**
 * Base class for a 'real' widget.
 * @ingroup NestedWidgets
 */
class NWidgetCore : public NWidgetResizeBase {
public:
	NWidgetCore(WidgetType tp, Colours colour, WidgetID index, uint fill_x, uint fill_y, const WidgetData &widget_data, StringID tool_tip);

	inline void SetString(StringID string);
	inline void SetStringTip(StringID string, StringID tool_tip);
	inline void SetSprite(SpriteID sprite);
	inline void SetSpriteTip(SpriteID sprite, StringID tool_tip);
	inline void SetMatrixDimension(uint32_t columns, uint32_t rows);
	inline void SetResizeWidgetType(ResizeWidgetValues type);
	inline void SetToolTip(StringID tool_tip);
	inline StringID GetToolTip() const;
	inline void SetTextStyle(TextColour colour, FontSize size);
	inline void SetAlignment(StringAlignment align);

	inline StringID GetString() const;
	inline SpriteID GetSprite() const;
	inline WidgetID GetIndex() const;
	inline WidgetID GetScrollbarIndex() const;

	inline void SetLowered(bool lowered);
	inline bool IsLowered() const;
	inline void SetDisabled(bool disabled);
	inline bool IsDisabled() const;

	bool IsActiveInLayout() const;

	void FillWidgetLookup(WidgetLookup &widget_lookup) override;
	NWidgetCore *GetWidgetFromPos(int x, int y) override;
	bool IsHighlighted() const override;
	TextColour GetHighlightColour() const override;
	void SetHighlighted(TextColour highlight_colour) override;
	void FillDirtyWidgets(std::vector<NWidgetBase *> &dirty_widgets) override;

	NWidgetDisplayFlags disp_flags; ///< Flags that affect display and interaction with the widget.
	Colours colour;            ///< Colour of this widget.
protected:
	const WidgetID index;      ///< Index of the nested widget (\c -1 means 'not used').
	WidgetData widget_data;    ///< Data of the widget. @see Widget::data
	StringID tool_tip;         ///< Tooltip of the widget. @see Widget::tool_tips
	WidgetID scrollbar_index;  ///< Index of an attached scrollbar.
	TextColour highlight_colour; ///< Colour of highlight.
	TextColour text_colour;    ///< Colour of text within widget.
	FontSize text_size;        ///< Size of text within widget.
	StringAlignment align;     ///< Alignment of text/image within widget.

	/* This function constructs the widgets, so it should be able to write the variables. */
	friend void ApplyNWidgetPartAttribute(const struct NWidgetPart &nwid, NWidgetBase *dest);
};

/**
 * Set string of the nested widget.
 * @param string The new string.
 */
inline void NWidgetCore::SetString(StringID string)
{
	this->widget_data.string = string;
}

/**
 * Set string and tool tip of the nested widget.
 * @param stringThe new string.
 * @param tool_tip The new tool_tip.
 */
inline void NWidgetCore::SetStringTip(StringID string, StringID tool_tip)
{
	this->SetString(string);
	this->SetToolTip(tool_tip);
}

/**
 * Set sprite of the nested widget.
 * @param sprite The new sprite.
 */
inline void NWidgetCore::SetSprite(SpriteID sprite)
{
	this->widget_data.sprite = sprite;
}

/**
 * Set sprite and tool tip of the nested widget.
 * @param sprite The new sprite.
 * @param tool_tip The new tool_tip.
 */
inline void NWidgetCore::SetSpriteTip(SpriteID sprite, StringID tool_tip)
{
	this->SetSprite(sprite);
	this->SetToolTip(tool_tip);
}

/**
 * Set the matrix dimension.
 * @param columns The number of columns in the matrix (0 for autoscaling).
 * @param rows The number of rows in the matrix (0 for autoscaling).
 */
inline void NWidgetCore::SetMatrixDimension(uint32_t columns, uint32_t rows)
{
	this->widget_data.matrix = { columns, rows };
}

/**
 * Set the resize widget type of the nested widget.
 * @param type The new resize widget.
 */
inline void NWidgetCore::SetResizeWidgetType(ResizeWidgetValues type)
{
	this->widget_data.resize_widget_type = type;
}

/**
 * Set the text style of the nested widget.
 * @param colour TextColour to use.
 * @param size Font size to use.
 */
inline void NWidgetCore::SetTextStyle(TextColour colour, FontSize size)
{
	this->text_colour = colour;
	this->text_size = size;
}

/**
 * Set the tool tip of the nested widget.
 * @param tool_tip Tool tip string to use.
 */
inline void NWidgetCore::SetToolTip(StringID tool_tip)
{
	this->tool_tip = tool_tip;
}

/**
 * Get the tool tip of the nested widget.
 * @return The tool tip string.
 */
inline StringID NWidgetCore::GetToolTip() const
{
	return this->tool_tip;
}

/**
 * Set the text/image alignment of the nested widget.
 * @param align Alignment to use.
 */
inline void NWidgetCore::SetAlignment(StringAlignment align)
{
	this->align = align;
}

/**
 * Get the string that has been set for this nested widget.
 * @return The string.
 */
inline StringID NWidgetCore::GetString() const
{
	return this->widget_data.string;
}

/**
 * Get the sprite that has been set for this nested widget.
 * @return The sprite.
 */
inline SpriteID NWidgetCore::GetSprite() const
{
	return this->widget_data.sprite;
}

/**
 * Get the \c WidgetID of this nested widget.
 * @return The \c WidgetID.
 */
inline WidgetID NWidgetCore::GetIndex() const
{
	return this->index;
}

/**
 * Get the \c WidgetID of this nested widget's scrollbar.
 * @return The \c WidgetID.
 */
inline WidgetID NWidgetCore::GetScrollbarIndex() const
{
	return this->scrollbar_index;
}

/**
 * Highlight the widget or not.
 * @param highlight_colour Widget must be highlighted (blink).
 */
inline void NWidgetCore::SetHighlighted(TextColour highlight_colour)
{
	highlight_colour != TC_INVALID ? this->disp_flags.Set(NWidgetDisplayFlag::Highlight) : this->disp_flags.Reset(NWidgetDisplayFlag::Highlight);
	this->highlight_colour = highlight_colour;
}

/** Return whether the widget is highlighted. */
inline bool NWidgetCore::IsHighlighted() const
{
	return this->disp_flags.Test(NWidgetDisplayFlag::Highlight);
}

/** Return the colour of the highlight. */
inline TextColour NWidgetCore::GetHighlightColour() const
{
	return this->highlight_colour;
}

/**
 * Lower or raise the widget.
 * @param lowered Widget must be lowered (drawn pressed down).
 */
inline void NWidgetCore::SetLowered(bool lowered)
{
	lowered ? this->disp_flags.Set(NWidgetDisplayFlag::Lowered) : this->disp_flags.Reset(NWidgetDisplayFlag::Lowered);
}

/** Return whether the widget is lowered. */
inline bool NWidgetCore::IsLowered() const
{
	return this->disp_flags.Test(NWidgetDisplayFlag::Lowered);
}

/**
 * Disable (grey-out) or enable the widget.
 * @param disabled Widget must be disabled.
 */
inline void NWidgetCore::SetDisabled(bool disabled)
{
	this->disp_flags = disabled ? this->disp_flags.Set(NWidgetDisplayFlag::Disabled) : this->disp_flags.Reset(NWidgetDisplayFlag::Disabled);
}

/** Return whether the widget is disabled. */
inline bool NWidgetCore::IsDisabled() const
{
	return this->disp_flags.Test(NWidgetDisplayFlag::Disabled);
}


/**
 * Baseclass for container widgets.
 * @ingroup NestedWidgets
 */
class NWidgetContainer : public NWidgetBase {
public:
	NWidgetContainer(WidgetType tp) : NWidgetBase(tp) { }

	void AdjustPaddingForZoom() override;
	void Add(std::unique_ptr<NWidgetBase> &&wid);
	void FillWidgetLookup(WidgetLookup &widget_lookup) override;

	void Draw(const Window *w) override;
	NWidgetCore *GetWidgetFromPos(int x, int y) override;
	void FillDirtyWidgets(std::vector<NWidgetBase *> &dirty_widgets) override;

	/** Return whether the container is empty. */
	inline bool IsEmpty() { return this->children.empty(); }

	NWidgetBase *GetWidgetOfType(WidgetType tp) override;

protected:
	std::vector<std::unique_ptr<NWidgetBase>> children; ///< Child widgets in container.
};

/** Display planes with zero size for #NWidgetStacked. */
enum StackedZeroSizePlanes : int {
	SZSP_VERTICAL = INT_MAX / 2, ///< Display plane with zero size horizontally, and filling and resizing vertically.
	SZSP_HORIZONTAL,             ///< Display plane with zero size vertically, and filling and resizing horizontally.
	SZSP_NONE,                   ///< Display plane with zero size in both directions (none filling and resizing).

	SZSP_BEGIN = SZSP_VERTICAL,  ///< First zero-size plane.
};

/**
 * Stacked widgets, widgets all occupying the same space in the window.
 * #NWID_SELECTION allows for selecting one of several panels (planes) to be displayed. All planes must have the same size.
 * Since all planes are also initialized, switching between different planes can be done while the window is displayed.
 *
 * There are also a number of special planes (defined in #StackedZeroSizePlanes) that have zero size in one direction (and are stretchable in
 * the other direction) or have zero size in both directions. They are used to make all child planes of the widget disappear.
 * Unlike switching between the regular display planes (that all have the same size), switching from or to one of the zero-sized planes means that
 * a #Window::ReInit() is needed to re-initialize the window since its size changes.
 */
class NWidgetStacked : public NWidgetContainer {
public:
	NWidgetStacked(WidgetID index);

	void SetupSmallestSize(Window *w) override;
	void AssignSizePosition(SizingType sizing, int x, int y, uint given_width, uint given_height, bool rtl) override;
	void FillWidgetLookup(WidgetLookup &widget_lookup) override;

	void Draw(const Window *w) override;
	NWidgetCore *GetWidgetFromPos(int x, int y) override;
	void FillDirtyWidgets(std::vector<NWidgetBase *> &dirty_widgets) override;

	bool SetDisplayedPlane(int plane);

	bool IsChildSelected(const NWidgetBase *child) const;

	int shown_plane; ///< Plane being displayed (for #NWID_SELECTION only).
	const WidgetID index; ///< If non-negative, index in the #Window::widget_lookup.
	bool independent_planes = false; ///< If true, treat planes as independent for layout purposes.

private:
	WidgetLookup *widget_lookup; ///< Window's widget lookup, updated in SetDisplayedPlane().
};

/** Nested widget container flags, */
enum NWidContainerFlag : uint8_t {
	EqualSize, ///< Containers should keep all their (resizing) children equally large.
	BigFirst, ///< Allocate space to biggest resize first.
};
using NWidContainerFlags = EnumBitSet<NWidContainerFlag, uint8_t>;

/** Container with pre/inter/post child space. */
class NWidgetPIPContainer : public NWidgetContainer {
public:
	NWidgetPIPContainer(WidgetType tp, NWidContainerFlags flags = {});

	void AdjustPaddingForZoom() override;
	void SetPIP(uint8_t pip_pre, uint8_t pip_inter, uint8_t pip_post);
	void SetPIPRatio(uint8_t pip_ratio_pre, uint8_t pip_ratio_inter, uint8_t pip_rato_post);

protected:
	NWidContainerFlags flags; ///< Flags of the container.
	uint8_t pip_pre;            ///< Amount of space before first widget.
	uint8_t pip_inter;          ///< Amount of space between widgets.
	uint8_t pip_post;           ///< Amount of space after last widget.
	uint8_t pip_ratio_pre;      ///< Ratio of remaining space before first widget.
	uint8_t pip_ratio_inter;    ///< Ratio of remaining space between widgets.
	uint8_t pip_ratio_post;     ///< Ratio of remaining space after last widget.

	uint8_t uz_pip_pre;         ///< Unscaled space before first widget.
	uint8_t uz_pip_inter;       ///< Unscaled space between widgets.
	uint8_t uz_pip_post;        ///< Unscaled space after last widget.

	uint8_t gaps; ///< Number of gaps between widgets.
};

/**
 * Horizontal container.
 * @ingroup NestedWidgets
 */
class NWidgetHorizontal : public NWidgetPIPContainer {
public:
	NWidgetHorizontal(NWidContainerFlags flags = {});

	void SetupSmallestSize(Window *w) override;
	void AssignSizePosition(SizingType sizing, int x, int y, uint given_width, uint given_height, bool rtl) override;
};

/**
 * Horizontal container that doesn't change the direction of the widgets for RTL languages.
 * @ingroup NestedWidgets
 */
class NWidgetHorizontalLTR : public NWidgetHorizontal {
public:
	NWidgetHorizontalLTR(NWidContainerFlags flags = {});

	void AssignSizePosition(SizingType sizing, int x, int y, uint given_width, uint given_height, bool rtl) override;
};

/**
 * Vertical container.
 * @ingroup NestedWidgets
 */
class NWidgetVertical : public NWidgetPIPContainer {
public:
	NWidgetVertical(NWidContainerFlags flags = {});

	void SetupSmallestSize(Window *w) override;
	void AssignSizePosition(SizingType sizing, int x, int y, uint given_width, uint given_height, bool rtl) override;
};

/**
 * Matrix container with implicitly equal sized (virtual) sub-widgets.
 * This widget must have exactly one sub-widget. After that this sub-widget
 * is used to draw all of the data within the matrix piece by piece.
 * DrawWidget and OnClick calls will be done to that sub-widget, where the
 * 16 high bits are used to encode the index into the matrix.
 * @ingroup NestedWidgets
 */
class NWidgetMatrix : public NWidgetPIPContainer {
public:
	NWidgetMatrix(Colours colour, WidgetID index);

	void SetClicked(int clicked);
	void SetCount(int count);
	void SetScrollbar(Scrollbar *sb);
	int GetCurrentElement() const;

	void SetCurrentElement(int current_element) { this->current_element = current_element; }

	void SetupSmallestSize(Window *w) override;
	void AssignSizePosition(SizingType sizing, int x, int y, uint given_width, uint given_height, bool rtl) override;
	void FillWidgetLookup(WidgetLookup &widget_lookup) override;

	NWidgetCore *GetWidgetFromPos(int x, int y) override;
	void FillDirtyWidgets(std::vector<NWidgetBase *> &dirty_widgets) override;
	void Draw(const Window *w) override;
protected:
	const WidgetID index; ///< If non-negative, index in the #Window::widget_lookup.
	Colours colour; ///< Colour of this widget.
	int clicked;    ///< The currently clicked element.
	int count;      ///< Amount of valid elements.
	int current_element; ///< The element currently being processed.
	Scrollbar *sb;  ///< The scrollbar we're associated with.
private:
	int widget_w;   ///< The width of the child widget including inter spacing.
	int widget_h;   ///< The height of the child widget including inter spacing.
	int widgets_x;  ///< The number of visible widgets in horizontal direction.
	int widgets_y;  ///< The number of visible widgets in vertical direction.

	void GetScrollOffsets(int &start_x, int &start_y, int &base_offs_x, int &base_offs_y);
};


/**
 * Spacer widget.
 * @ingroup NestedWidgets
 */
class NWidgetSpacer : public NWidgetResizeBase {
public:
	NWidgetSpacer(int width, int height);

	void SetupSmallestSize(Window *w) override;
	void FillWidgetLookup(WidgetLookup &widget_lookup) override;

	void Draw(const Window *w) override;
	void SetDirty(Window *w) override;
	NWidgetCore *GetWidgetFromPos(int x, int y) override;
	void FillDirtyWidgets(std::vector<NWidgetBase *> &dirty_widgets) override;
};

/**
 * Nested widget with a child.
 * @ingroup NestedWidgets
 */
class NWidgetBackground : public NWidgetCore {
public:
	NWidgetBackground(WidgetType tp, Colours colour, WidgetID index, std::unique_ptr<NWidgetPIPContainer> child = nullptr);

	void Add(std::unique_ptr<NWidgetBase> &&nwid);
	void SetPIP(uint8_t pip_pre, uint8_t pip_inter, uint8_t pip_post);
	void SetPIPRatio(uint8_t pip_ratio_pre, uint8_t pip_ratio_inter, uint8_t pip_ratio_post);

	void AdjustPaddingForZoom() override;
	void SetupSmallestSize(Window *w) override;
	void AssignSizePosition(SizingType sizing, int x, int y, uint given_width, uint given_height, bool rtl) override;

	void FillWidgetLookup(WidgetLookup &widget_lookup) override;

	void Draw(const Window *w) override;
	NWidgetCore *GetWidgetFromPos(int x, int y) override;
	NWidgetBase *GetWidgetOfType(WidgetType tp) override;
	void FillDirtyWidgets(std::vector<NWidgetBase *> &dirty_widgets) override;

private:
	std::unique_ptr<NWidgetPIPContainer> child; ///< Child widget.
};

/**
 * Nested widget to display a viewport in a window.
 * After initializing the nested widget tree, call #InitializeViewport(). After changing the window size,
 * call #UpdateViewportCoordinates() eg from Window::OnResize().
 * If the #disp_flags field contains the #ND_NO_TRANSPARENCY bit, the viewport will disable transparency.
 * Shading to grey-scale is controlled with the #ND_SHADE_GREY bit (used for B&W news papers), the #ND_SHADE_DIMMED gives dimmed colours (for colour news papers).
 * @todo Class derives from #NWidgetCore, but does not use #colour, #widget_data, or #tool_tip.
 * @ingroup NestedWidgets
 */
class NWidgetViewport : public NWidgetCore {
public:
	NWidgetViewport(WidgetID index);

	void SetupSmallestSize(Window *w) override;
	void Draw(const Window *w) override;

	void InitializeViewport(Window *w, uint32_t follow_flags, ZoomLevel zoom);
	void UpdateViewportCoordinates(Window *w);
};

/**
 * Scrollbar data structure
 */
class Scrollbar {
public:
	using size_type = int32_t;
	static constexpr size_type max_size_type = std::numeric_limits<size_type>::max();
	static constexpr size_type npos = max_size_type;
private:
	const bool is_vertical; ///< Scrollbar has vertical orientation.
	size_type count;        ///< Number of elements in the list.
	size_type cap;          ///< Number of visible elements of the scroll bar.
	size_type pos;          ///< Index of first visible item of the list.
	size_type stepsize;     ///< Distance to scroll, when pressing the buttons or using the wheel.

public:
	/** Stepping sizes when scrolling */
	enum ScrollbarStepping : uint8_t {
		SS_RAW,             ///< Step in single units.
		SS_SMALL,           ///< Step in #stepsize units.
		SS_BIG,             ///< Step in #cap units.
	};

	Scrollbar(bool is_vertical) : is_vertical(is_vertical), stepsize(1)
	{
	}

	/**
	 * Gets the number of elements in the list
	 * @return the number of elements
	 */
	inline size_type GetCount() const
	{
		return this->count;
	}

	/**
	 * Gets the number of visible elements of the scrollbar
	 * @return the number of visible elements
	 */
	inline size_type GetCapacity() const
	{
		return this->cap;
	}

	/**
	 * Gets the position of the first visible element in the list
	 * @return the position of the element
	 */
	inline size_type GetPosition() const
	{
		return this->pos;
	}

	/**
	 * Checks whether given current item is visible in the list
	 * @param item to check
	 * @return true iff the item is visible
	 */
	inline bool IsVisible(size_type item) const
	{
		return IsInsideBS(item, this->GetPosition(), this->GetCapacity());
	}

	/**
	 * Is the scrollbar vertical or not?
	 * @return True iff the scrollbar is vertical.
	 */
	inline bool IsVertical() const
	{
		return this->is_vertical;
	}

	/**
	 * Set the distance to scroll when using the buttons or the wheel.
	 * @param stepsize Scrolling speed.
	 */
	void SetStepSize(size_t stepsize)
	{
		assert(stepsize > 0);

		this->stepsize = ClampTo<size_type>(stepsize);
	}

	/**
	 * Sets the number of elements in the list
	 * @param num the number of elements in the list
	 * @note updates the position if needed
	 */
	void SetCount(size_t num)
	{
		assert(num < Scrollbar::max_size_type);

		this->count = ClampTo<size_type>(num);
		/* Ensure position is within bounds */
		this->SetPosition(this->pos);
	}

	/**
	 * Set the capacity of visible elements.
	 * @param capacity the new capacity
	 * @note updates the position if needed
	 */
	void SetCapacity(size_t capacity)
	{
		assert(capacity < Scrollbar::max_size_type);

		this->cap = ClampTo<size_type>(capacity);
		/* Ensure position is within bounds */
		this->SetPosition(this->pos);
	}

	void SetCapacityFromWidget(Window *w, WidgetID widget, int padding = 0);

	/**
	 * Sets the position of the first visible element
	 * @param position the position of the element
	 * @return true iff the position has changed
	 */
	bool SetPosition(size_type position)
	{
		size_type old_pos = this->pos;
		this->pos = Clamp(position, 0, std::max(this->count - this->cap, 0));
		return this->pos != old_pos;
	}

	/**
	 * Updates the position of the first visible element by the given amount.
	 * If the position would be too low or high it will be clamped appropriately
	 * @param difference the amount of change requested
	 * @param unit The stepping unit of \a difference
	 * @return true iff the position has changed
	 */
	bool UpdatePosition(int difference, ScrollbarStepping unit = SS_SMALL)
	{
		if (difference == 0) return false;
		switch (unit) {
			case SS_SMALL: difference *= this->stepsize; break;
			case SS_BIG:   difference *= this->cap; break;
			default: break;
		}
		return this->SetPosition(this->pos + difference);
	}

	/**
	 * Scroll towards the given position; if the item is visible nothing
	 * happens, otherwise it will be shown either at the bottom or top of
	 * the window depending on where in the list it was.
	 * @param position the position to scroll towards.
	 */
	void ScrollTowards(size_type position)
	{
		if (position < this->GetPosition()) {
			/* scroll up to the item */
			this->SetPosition(position);
		} else if (position >= this->GetPosition() + this->GetCapacity()) {
			/* scroll down so that the item is at the bottom */
			this->SetPosition(position - this->GetCapacity() + 1);
		}
	}

	size_type GetScrolledRowFromWidget(int clickpos, const Window * const w, WidgetID widget, int padding = 0, int line_height = -1) const;

	/**
	 * Get a pair of iterators for the range of visible elements in a container.
	 * @param container Container of elements represented by the scrollbar.
	 * @returns Pair of iterators of visible elements.
	 */
	template <typename Tcontainer>
	auto GetVisibleRangeIterators(Tcontainer &container) const
	{
		assert(static_cast<size_t>(this->GetCount()) == container.size()); // Scrollbar and container size must match.
		auto first = std::next(std::begin(container), this->GetPosition());
		auto last = std::next(first, std::min<size_t>(this->GetCapacity(), this->GetCount() - this->GetPosition()));
		return std::make_pair(first, last);
	}

	/**
	 * Return an iterator pointing to the element of a scrolled widget that a user clicked in.
	 * @param container   Container of elements represented by the scrollbar.
	 * @param clickpos    Vertical position of the mouse click (without taking scrolling into account).
	 * @param w           The window the click was in.
	 * @param widget      Widget number of the widget clicked in.
	 * @param padding     Amount of empty space between the widget edge and the top of the first row. Default value is \c 0.
	 * @param line_height Height of a single row. A negative value means using the vertical resize step of the widget.
	 * @return Iterator to the element clicked at. If clicked at a wrong position, returns an iterator to the end of the container.
	 */
	template <typename Tcontainer>
	auto GetScrolledItemFromWidget(Tcontainer &container, int clickpos, const Window * const w, WidgetID widget, int padding = 0, int line_height = -1) const
	{
		assert(static_cast<size_t>(this->GetCount()) == container.size()); // Scrollbar and container size must match.
		size_type row = this->GetScrolledRowFromWidget(clickpos, w, widget, padding, line_height);
		if (row == Scrollbar::npos) return std::end(container);

		return std::next(std::begin(container), row);
	}

	EventState UpdateListPositionOnKeyPress(int &list_position, uint16_t keycode) const;
};

/**
 * Nested widget to display and control a scrollbar in a window.
 * Also assign the scrollbar to other widgets using #SetScrollbar() to make the mousewheel work.
 * @ingroup NestedWidgets
 */
class NWidgetScrollbar : public NWidgetCore, public Scrollbar {
public:
	NWidgetScrollbar(WidgetType tp, Colours colour, WidgetID index);

	void SetupSmallestSize(Window *w) override;
	void Draw(const Window *w) override;

	static void InvalidateDimensionCache();
	static Dimension GetVerticalDimension();
	static Dimension GetHorizontalDimension();

private:
	static Dimension vertical_dimension;   ///< Cached size of vertical scrollbar button.
	static Dimension horizontal_dimension; ///< Cached size of horizontal scrollbar button.
};

/**
 * Leaf widget.
 * @ingroup NestedWidgets
 */
class NWidgetLeaf : public NWidgetCore {
public:
	NWidgetLeaf(WidgetType tp, Colours colour, WidgetID index, const WidgetData &data, StringID tip);

	void SetupSmallestSize(Window *w) override;
	void Draw(const Window *w) override;

	bool ButtonHit(const Point &pt);

	static void InvalidateDimensionCache();

	static const Dimension &GetDropdownBoxDimension()
	{
		if (dropdown_dimension.width == 0) UpdateDropdownBoxDimension();
		return dropdown_dimension;
	}

	static const Dimension &GetResizeBoxDimension()
	{
		if (resizebox_dimension.width == 0) UpdateResizeBoxDimension();
		return resizebox_dimension;
	}

	static const Dimension &GetCloseBoxDimension()
	{
		if (closebox_dimension.width == 0) UpdateCloseBoxDimension();
		return closebox_dimension;
	}

private:
	static void UpdateDropdownBoxDimension();
	static void UpdateResizeBoxDimension();
	static void UpdateCloseBoxDimension();

	static Dimension dropdown_dimension;  ///< Cached size of a dropdown widget.
	static Dimension resizebox_dimension; ///< Cached size of a resizebox widget.
	static Dimension closebox_dimension;  ///< Cached size of a closebox widget.
	static Dimension shadebox_dimension;  ///< Cached size of a shadebox widget.
	static Dimension debugbox_dimension;  ///< Cached size of a debugbox widget.
	static Dimension defsizebox_dimension; ///< Cached size of a defsizebox widget.
	static Dimension stickybox_dimension; ///< Cached size of a stickybox widget.
};

/**
 * Return the biggest possible size of a nested widget.
 * @param base      Base size of the widget.
 * @param max_space Available space for the widget.
 * @param step      Stepsize of the widget.
 * @return Biggest possible size of the widget, assuming that \a base may only be incremented by \a step size steps.
 */
inline uint ComputeMaxSize(uint base, uint max_space, uint step)
{
	if (base >= max_space || step == 0) return base;
	if (step == 1) return max_space;
	uint increment = max_space - base;
	increment -= increment % step;
	return base + increment;
}

/**
 * @defgroup NestedWidgetParts Hierarchical widget parts
 * To make nested widgets easier to enter, nested widget parts have been created. They allow the tree to be defined in a flat array of parts.
 *
 * - Leaf widgets start with a #NWidget(WidgetType tp, Colours col, int16_t idx) part.
 *   Next, specify its properties with one or more of
 *   - #SetMinimalSize Define the minimal size of the widget.
 *   - #SetFill Define how the widget may grow to make it nicely.
 *   - #SetDataTip Define the data and the tooltip of the widget.
 *   - #SetResize Define how the widget may resize.
 *   - #SetPadding Create additional space around the widget.
 *
 * - To insert a nested widget tree from an external source, nested widget part #NWidgetFunction exists.
 *   For further customization, the #SetPadding part may be used.
 *
 * - Space widgets (#NWidgetSpacer) start with a #NWidget(WidgetType tp), followed by one or more of
 *   - #SetMinimalSize Define the minimal size of the widget.
 *   - #SetFill Define how the widget may grow to make it nicely.
 *   - #SetResize Define how the widget may resize.
 *   - #SetPadding Create additional space around the widget.
 *
 * - Container widgets #NWidgetHorizontal, #NWidgetHorizontalLTR, #NWidgetVertical, and #NWidgetMatrix, start with a #NWidget(WidgetType tp) part.
 *   Their properties are derived from the child widgets so they cannot be specified.
 *   You can however use
 *   - #SetPadding Define additional padding around the container.
 *   - #SetPIP Set additional pre/inter/post child widget space.
 *   .
 *   Underneath these properties, all child widgets of the container must be defined. To denote that they are children, add an indent before the nested widget parts of
 *   the child widgets (it has no meaning for the compiler but it makes the widget parts easier to read).
 *   Below the last child widget, use an #EndContainer part. This part should be aligned with the #NWidget part that started the container.
 *
 * - Stacked widgets #NWidgetStacked map each of their children onto the same space. It behaves like a container, except there is no pre/inter/post space,
 *   so the widget does not support #SetPIP. #SetPadding is allowed though.
 *   Like the other container widgets, below the last child widgets, a #EndContainer part should be used to denote the end of the stacked widget.
 *
 * - Background widgets #NWidgetBackground start with a #NWidget(WidgetType tp, Colours col, int16_t idx) part.
 *   What follows depends on how the widget is used.
 *   - If the widget is used as a leaf widget, that is, to create some space in the window to display a viewport or some text, use the properties of the
 *     leaf widgets to define how it behaves.
 *   - If the widget is used a background behind other widgets, it is considered to be a container widgets. Use the properties listed there to define its
 *     behaviour.
 *   .
 *   In both cases, the background widget \b MUST end with a #EndContainer widget part.
 *
 * @see NestedWidgets
 */

/**
 * Widget part for storing data and tooltip information.
 * @ingroup NestedWidgetParts
 */
struct NWidgetPartDataTip {
	WidgetData data; ///< Data value of the widget.
	StringID tooltip; ///< Tooltip of the widget.
};

/**
 * Widget part for storing basic widget information.
 * @ingroup NestedWidgetParts
 */
struct NWidgetPartWidget {
	Colours colour; ///< Widget colour.
	WidgetID index; ///< Index of the widget.
};

/**
 * Widget part for storing padding.
 * @ingroup NestedWidgetParts
 */
struct NWidgetPartPaddings : RectPadding {
};

/**
 * Widget part for storing pre/inter/post spaces.
 * @ingroup NestedWidgetParts
 */
struct NWidgetPartPIP {
	uint8_t pre, inter, post; ///< Amount of space before/between/after child widgets.
};

/**
 * Widget part for storing minimal text line data.
 * @ingroup NestedWidgetParts
 */
struct NWidgetPartTextLines {
	uint8_t lines;   ///< Number of text lines.
	uint8_t spacing; ///< Extra spacing around lines.
	FontSize size;   ///< Font size of text lines.
};

/**
 * Widget part for storing text colour.
 * @ingroup NestedWidgetParts
 */
struct NWidgetPartTextStyle {
	TextColour colour; ///< TextColour for DrawString.
	FontSize size;     ///< Font size of text.
};

/**
 * Widget part for setting text/image alignment within a widget.
 * @ingroup NestedWidgetParts
 */
struct NWidgetPartAlignment {
	StringAlignment align; ///< Alignment of text/image.
};

struct NWidgetPartAspect {
	float ratio;
	AspectFlags flags;
};

/**
 * Pointer to function returning a nested widget.
 * @return Nested widget (tree).
 */
typedef std::unique_ptr<NWidgetBase> NWidgetFunctionType();

/**
 * Partial widget specification to allow NWidgets to be written nested.
 * @ingroup NestedWidgetParts
 */
struct NWidgetPart {
	WidgetType type;                     ///< Type of the part. @see NWidgetPartType.
	union NWidgetPartUnion {
		Point xy;                        ///< Part with an x/y size.
		NWidgetPartDataTip data_tip;     ///< Part with a data/tooltip.
		NWidgetPartWidget widget;        ///< Part with a start of a widget.
		NWidgetPartPaddings padding;     ///< Part with paddings.
		NWidgetPartPIP pip;              ///< Part with pre/inter/post spaces.
		NWidgetPartTextLines text_lines; ///< Part with text line data.
		NWidgetPartTextStyle text_style; ///< Part with text style data.
		NWidgetPartAlignment align;      ///< Part with internal alignment.
		NWidgetFunctionType *func_ptr;   ///< Part with a function call.
		NWidContainerFlags cont_flags;   ///< Part with container flags.
		NWidgetPartAspect aspect; ///< Part to set aspect ratio.

		/* Constructors for each NWidgetPartUnion data type. */
		constexpr NWidgetPartUnion() : xy() {}
		constexpr NWidgetPartUnion(Point xy) : xy(xy) {}
		constexpr NWidgetPartUnion(NWidgetPartDataTip data_tip) : data_tip(data_tip) {}
		constexpr NWidgetPartUnion(NWidgetPartWidget widget) : widget(widget) {}
		constexpr NWidgetPartUnion(NWidgetPartPaddings padding) : padding(padding) {}
		constexpr NWidgetPartUnion(NWidgetPartPIP pip) : pip(pip) {}
		constexpr NWidgetPartUnion(NWidgetPartTextLines text_lines) : text_lines(text_lines) {}
		constexpr NWidgetPartUnion(NWidgetPartTextStyle text_style) : text_style(text_style) {}
		constexpr NWidgetPartUnion(NWidgetPartAlignment align) : align(align) {}
		constexpr NWidgetPartUnion(NWidgetFunctionType *func_ptr) : func_ptr(func_ptr) {}
		constexpr NWidgetPartUnion(NWidContainerFlags cont_flags) : cont_flags(cont_flags) {}
		constexpr NWidgetPartUnion(NWidgetPartAspect aspect) : aspect(aspect) {}
	} u;

	/* Constructors for each NWidgetPart data type. */
	explicit constexpr NWidgetPart(WidgetType type) : type(type), u() {}
	constexpr NWidgetPart(WidgetType type, Point xy) : type(type), u(xy) {}
	constexpr NWidgetPart(WidgetType type, NWidgetPartDataTip data_tip) : type(type), u(data_tip) {}
	constexpr NWidgetPart(WidgetType type, NWidgetPartWidget widget) : type(type), u(widget) {}
	constexpr NWidgetPart(WidgetType type, NWidgetPartPaddings padding) : type(type), u(padding) {}
	constexpr NWidgetPart(WidgetType type, NWidgetPartPIP pip) : type(type), u(pip) {}
	constexpr NWidgetPart(WidgetType type, NWidgetPartTextLines text_lines) : type(type), u(text_lines) {}
	constexpr NWidgetPart(WidgetType type, NWidgetPartTextStyle text_style) : type(type), u(text_style) {}
	constexpr NWidgetPart(WidgetType type, NWidgetPartAlignment align) : type(type), u(align) {}
	constexpr NWidgetPart(WidgetType type, NWidgetFunctionType *func_ptr) : type(type), u(func_ptr) {}
	constexpr NWidgetPart(WidgetType type, NWidContainerFlags cont_flags) : type(type), u(cont_flags) {}
	constexpr NWidgetPart(WidgetType type, NWidgetPartAspect aspect) : type(type), u(aspect) {}
};

/**
 * Widget part function for setting the resize step.
 * @param dx Horizontal resize step. 0 means no horizontal resizing.
 * @param dy Vertical resize step. 0 means no vertical resizing.
 * @ingroup NestedWidgetParts
 */
constexpr NWidgetPart SetResize(int16_t dx, int16_t dy)
{
	return NWidgetPart{WPT_RESIZE, Point{dx, dy}};
}

/**
 * Widget part function for setting the minimal size.
 * @param x Horizontal minimal size.
 * @param y Vertical minimal size.
 * @ingroup NestedWidgetParts
 */
constexpr NWidgetPart SetMinimalSize(int16_t x, int16_t y)
{
	return NWidgetPart{WPT_MINSIZE, Point{x, y}};
}

/**
 * Widget part function for setting the minimal text lines.
 * @param lines   Number of text lines.
 * @param spacing Extra spacing required.
 * @param size    Font size of text.
 * @ingroup NestedWidgetParts
 */
constexpr NWidgetPart SetMinimalTextLines(uint8_t lines, uint8_t spacing, FontSize size = FS_NORMAL)
{
	return NWidgetPart{WPT_MINTEXTLINES, NWidgetPartTextLines{lines, spacing, size}};
}

/**
 * Widget part function for setting the text style.
 * @param colour Colour to draw string within widget.
 * @param size Font size to draw string within widget.
 * @ingroup NestedWidgetParts
 */
constexpr NWidgetPart SetTextStyle(TextColour colour, FontSize size = FS_NORMAL)
{
	return NWidgetPart{WPT_TEXTSTYLE, NWidgetPartTextStyle{colour, size}};
}

/**
 * Widget part function for setting the alignment of text/images.
 * @param align  Alignment of text/image within widget.
 * @ingroup NestedWidgetParts
 */
constexpr NWidgetPart SetAlignment(StringAlignment align)
{
	return NWidgetPart{WPT_ALIGNMENT, NWidgetPartAlignment{align}};
}

/**
 * Widget part function for setting filling.
 * @param fill_x Horizontal filling step from minimal size.
 * @param fill_y Vertical filling step from minimal size.
 * @ingroup NestedWidgetParts
 */
constexpr NWidgetPart SetFill(uint16_t fill_x, uint16_t fill_y)
{
	return NWidgetPart{WPT_FILL, Point{fill_x, fill_y}};
}

/**
 * Widget part function for denoting the end of a container
 * (horizontal, vertical, WWT_FRAME, WWT_INSET, or WWT_PANEL).
 * @ingroup NestedWidgetParts
 */
constexpr NWidgetPart EndContainer()
{
	return NWidgetPart{WPT_ENDCONTAINER};
}

/**
 * Widget part function for setting the string and tooltip.
 * @param string String of the widget.
 * @param tip  Tooltip of the widget.
 * @ingroup NestedWidgetParts
 */
constexpr NWidgetPart SetStringTip(StringID string, StringID tip = {})
{
	return NWidgetPart{WPT_DATATIP, NWidgetPartDataTip{{.string = string}, tip}};
}

/**
 * Widget part function for setting the sprite and tooltip.
 * @param data Sprite of the widget.
 * @param tip  Tooltip of the widget.
 * @ingroup NestedWidgetParts
 */
constexpr NWidgetPart SetSpriteTip(SpriteID sprite, StringID tip = {})
{
	return NWidgetPart{WPT_DATATIP, NWidgetPartDataTip{{.sprite = sprite}, tip}};
}

/**
 * Widget part function for setting the arrow widget type and tooltip.
 * @param widget_type Type of the widget to draw.
 * @param tip  Tooltip of the widget.
 * @ingroup NestedWidgetParts
 */
constexpr NWidgetPart SetArrowWidgetTypeTip(ArrowWidgetValues widget_type, StringID tip = {})
{
	return NWidgetPart{WPT_DATATIP, NWidgetPartDataTip{{.arrow_widget_type = widget_type}, tip}};
}

/**
 * Widget part function for setting the resize widget type and tooltip.
 * @param widget_type Type of the widget to draw.
 * @param tip  Tooltip of the widget.
 * @ingroup NestedWidgetParts
 */
constexpr NWidgetPart SetResizeWidgetTypeTip(ResizeWidgetValues widget_type, StringID tip)
{
	return NWidgetPart{WPT_DATATIP, NWidgetPartDataTip{{.resize_widget_type = widget_type}, tip}};
}

/**
 * Widget part function for setting the data and tooltip of WWT_MATRIX widgets
 * @param cols Number of columns. \c 0 means to use draw columns with width according to the resize step size.
 * @param rows Number of rows. \c 0 means to use draw rows with height according to the resize step size.
 * @param tip  Tooltip of the widget.
 * @ingroup NestedWidgetParts
 */
constexpr NWidgetPart SetMatrixDataTip(uint32_t cols, uint32_t rows, StringID tip = {})
{
	return NWidgetPart{WPT_DATATIP, NWidgetPartDataTip{{.matrix{ cols, rows }}, tip}};
}

/**
 * Widget part function for setting tooltip and clearing the widget data.
 * @param tip  Tooltip of the widget.
 * @ingroup NestedWidgetParts
 */
constexpr NWidgetPart SetToolTip(StringID tip)
{
	return NWidgetPart{WPT_DATATIP, NWidgetPartDataTip{{}, tip}};
}

/**
 * Widget part function for setting additional space around a widget.
 * Parameters start above the widget, and are specified in clock-wise direction.
 * @param top The padding above the widget.
 * @param right The padding right of the widget.
 * @param bottom The padding below the widget.
 * @param left The padding left of the widget.
 * @ingroup NestedWidgetParts
 */
constexpr NWidgetPart SetPadding(uint8_t top, uint8_t right, uint8_t bottom, uint8_t left)
{
	return NWidgetPart{WPT_PADDING, NWidgetPartPaddings{left, top, right, bottom}};
}

/**
 * Widget part function for setting additional space around a widget.
 * @param horizontal The padding on either side of the widget.
 * @param vertical The padding above and below the widget.
 * @ingroup NestedWidgetParts
 */
constexpr NWidgetPart SetPadding(uint8_t horizontal, uint8_t vertical)
{
	return NWidgetPart{WPT_PADDING, NWidgetPartPaddings{horizontal, vertical, horizontal, vertical}};
}

/**
 * Widget part function for setting additional space around a widget.
 * @param r The padding around the widget.
 * @ingroup NestedWidgetParts
 */
constexpr NWidgetPart SetPadding(const RectPadding &padding)
{
	return NWidgetPart{WPT_PADDING, NWidgetPartPaddings{padding}};
}

/**
 * Widget part function for setting a padding.
 * @param padding The padding to use for all directions.
 * @ingroup NestedWidgetParts
 */
constexpr NWidgetPart SetPadding(uint8_t padding)
{
	return SetPadding(padding, padding, padding, padding);
}

/**
 * Widget part function for setting a pre/inter/post spaces.
 * @param pre The amount of space before the first widget.
 * @param inter The amount of space between widgets.
 * @param post The amount of space after the last widget.
 * @ingroup NestedWidgetParts
 */
constexpr NWidgetPart SetPIP(uint8_t pre, uint8_t inter, uint8_t post)
{
	return NWidgetPart{WPT_PIPSPACE, NWidgetPartPIP{pre, inter, post}};
}

/**
 * Widget part function for setting a pre/inter/post ratio.
 * @param pre The ratio of space before the first widget.
 * @param inter The ratio of space between widgets.
 * @param post The ratio of space after the last widget.
 * @ingroup NestedWidgetParts
 */
constexpr NWidgetPart SetPIPRatio(uint8_t ratio_pre, uint8_t ratio_inter, uint8_t ratio_post)
{
	return NWidgetPart{WPT_PIPRATIO, NWidgetPartPIP{ratio_pre, ratio_inter, ratio_post}};
}

/**
 * Attach a scrollbar to a widget.
 * The scrollbar is controlled when using the mousewheel on the widget.
 * Multiple widgets can refer to the same scrollbar to make the mousewheel work in all of them.
 * @param index Widget index of the scrollbar.
 * @ingroup NestedWidgetParts
 */
constexpr NWidgetPart SetScrollbar(WidgetID index)
{
	return NWidgetPart{WPT_SCROLLBAR, NWidgetPartWidget{INVALID_COLOUR, index}};
}

/**
 * Widget part function for setting the aspect ratio.
 * @param ratio Desired aspect ratio, or 0 for none.
 * @param flags Dimensions which should be resized.
 * @ingroup NestedWidgetParts
 */
constexpr NWidgetPart SetAspect(float ratio, AspectFlags flags = AspectFlag::ResizeX)
{
	return NWidgetPart{WPT_ASPECT, NWidgetPartAspect{ratio, flags}};
}

/**
 * Widget part function for starting a new 'real' widget.
 * @param tp  Type of the new nested widget.
 * @param col Colour of the new widget.
 * @param idx Index of the widget.
 * @note with #WWT_PANEL, #WWT_FRAME, #WWT_INSET, a new container is started.
 *       Child widgets must have a index bigger than the parent index.
 * @ingroup NestedWidgetParts
 */
constexpr NWidgetPart NWidget(WidgetType tp, Colours col, WidgetID idx = -1)
{
	return NWidgetPart{tp, NWidgetPartWidget{col, idx}};
}

/**
 * Widget part function for starting a new horizontal container, vertical container, or spacer widget.
 * @param tp         Type of the new nested widget, #NWID_HORIZONTAL, #NWID_VERTICAL, #NWID_SPACER, #NWID_SELECTION, and #NWID_MATRIX.
 * @param cont_flags Flags for the containers (#NWID_HORIZONTAL and #NWID_VERTICAL).
 * @ingroup NestedWidgetParts
 */
constexpr NWidgetPart NWidget(WidgetType tp, NWidContainerFlags cont_flags = {})
{
	return NWidgetPart{tp, NWidContainerFlags{cont_flags}};
}

/**
 * Obtain a nested widget (sub)tree from an external source.
 * @param func_ptr Pointer to function that returns the tree.
 * @ingroup NestedWidgetParts
 */
constexpr NWidgetPart NWidgetFunction(NWidgetFunctionType *func_ptr)
{
	return NWidgetPart{WPT_FUNCTION, func_ptr};
}

bool IsContainerWidgetType(WidgetType tp);
std::unique_ptr<NWidgetBase> MakeNWidgets(std::span<const NWidgetPart> nwid_parts, std::unique_ptr<NWidgetBase> container);
std::unique_ptr<NWidgetBase> MakeWindowNWidgetTree(std::span<const NWidgetPart> nwid_parts, NWidgetStacked **shade_select);

std::unique_ptr<NWidgetBase> MakeCompanyButtonRows(WidgetID widget_first, WidgetID widget_last, Colours button_colour, int max_length, StringID button_tooltip, bool resizable = true);

void SetupWidgetDimensions();

#endif /* WIDGET_TYPE_H */<|MERGE_RESOLUTION|>--- conflicted
+++ resolved
@@ -362,23 +362,7 @@
 	ScrollbarDown, ///< Down-button is lowered bit.
 
 	/* Generic. */
-<<<<<<< HEAD
-	NDB_HIGHLIGHT       = 8, ///< Highlight of widget is on.
-
-	ND_LOWERED  = 1 << NDB_LOWERED,                ///< Bit value of the lowered flag.
-	ND_DISABLED = 1 << NDB_DISABLED,               ///< Bit value of the disabled flag.
-	ND_HIGHLIGHT = 1 << NDB_HIGHLIGHT,             ///< Bit value of the highlight flag.
-	ND_NO_TRANSPARENCY = 1 << NDB_NO_TRANSPARENCY, ///< Bit value of the 'no transparency' flag.
-	ND_SHADE_GREY      = 1 << NDB_SHADE_GREY,      ///< Bit value of the 'shade to grey' flag.
-	ND_SHADE_DIMMED    = 1 << NDB_SHADE_DIMMED,    ///< Bit value of the 'dimmed colours' flag.
-	ND_DROPDOWN_ACTIVE = 1 << NDB_DROPDOWN_ACTIVE, ///< Bit value of the 'dropdown active' flag.
-	ND_SCROLLBAR_UP    = 1 << NDB_SCROLLBAR_UP,    ///< Bit value of the 'scrollbar up' flag.
-	ND_SCROLLBAR_DOWN  = 1 << NDB_SCROLLBAR_DOWN,  ///< Bit value of the 'scrollbar down' flag.
-	ND_SCROLLBAR_BTN   = ND_SCROLLBAR_UP | ND_SCROLLBAR_DOWN, ///< Bit value of the 'scrollbar up' or 'scrollbar down' flag.
-=======
 	Highlight, ///< Highlight of widget is on.
-	DropdownClosed, ///< Dropdown menu of the dropdown widget has closed.
->>>>>>> 8ca03a37
 };
 using NWidgetDisplayFlags = EnumBitSet<NWidgetDisplayFlag, uint16_t>;
 
