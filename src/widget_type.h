--- conflicted
+++ resolved
@@ -421,11 +421,7 @@
 	NWidgetDisplay disp_flags; ///< Flags that affect display and interaction with the widget.
 	Colours colour;            ///< Colour of this widget.
 	const WidgetID index;      ///< Index of the nested widget (\c -1 means 'not used').
-<<<<<<< HEAD
-	uint32_t widget_data;      ///< Data of the widget. @see Widget::data
-=======
-	WidgetData widget_data; ///< Data of the widget. @see Widget::data
->>>>>>> b653f875
+	WidgetData widget_data;    ///< Data of the widget. @see Widget::data
 	StringID tool_tip;         ///< Tooltip of the widget. @see Widget::tootips
 	WidgetID scrollbar_index;  ///< Index of an attached scrollbar.
 	TextColour highlight_colour; ///< Colour of highlight.
@@ -1069,11 +1065,7 @@
  * @ingroup NestedWidgetParts
  */
 struct NWidgetPartDataTip {
-<<<<<<< HEAD
-	uint32_t data;    ///< Data value of the widget.
-=======
 	WidgetData data; ///< Data value of the widget.
->>>>>>> b653f875
 	StringID tooltip; ///< Tooltip of the widget.
 };
 
