--- conflicted
+++ resolved
@@ -433,6 +433,7 @@
 
 	void Draw(const Window *w) override;
 	NWidgetCore *GetWidgetFromPos(int x, int y) override;
+	void FillDirtyWidgets(std::vector<NWidgetBase *> &dirty_widgets) override;
 
 	/** Return whether the container is empty. */
 	inline bool IsEmpty() { return head == nullptr; }
@@ -504,13 +505,6 @@
 	void AdjustPaddingForZoom() override;
 	void SetPIP(uint8 pip_pre, uint8 pip_inter, uint8 pip_post);
 
-<<<<<<< HEAD
-	void Draw(const Window *w) override;
-	NWidgetCore *GetWidgetFromPos(int x, int y) override;
-	void FillDirtyWidgets(std::vector<NWidgetBase *> &dirty_widgets) override;
-
-=======
->>>>>>> 2d3fef31
 protected:
 	NWidContainerFlags flags; ///< Flags of the container.
 	uint8 pip_pre;            ///< Amount of space before first widget.
