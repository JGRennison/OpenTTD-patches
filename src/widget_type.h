--- conflicted
+++ resolved
@@ -402,14 +402,10 @@
 	void SetTextStyle(TextColour colour, FontSize size);
 	void SetAlignment(StringAlignment align);
 
-<<<<<<< HEAD
 	inline StringID GetString() const;
 	inline SpriteID GetSprite() const;
-=======
-	StringID GetString() const;
-	WidgetID GetIndex() const;
-	WidgetID GetScrollbarIndex() const;
->>>>>>> bf02cb01
+	inline WidgetID GetIndex() const;
+	inline WidgetID GetScrollbarIndex() const;
 
 	inline void SetLowered(bool lowered);
 	inline bool IsLowered() const;
@@ -429,13 +425,8 @@
 	Colours colour;            ///< Colour of this widget.
 protected:
 	const WidgetID index;      ///< Index of the nested widget (\c -1 means 'not used').
-<<<<<<< HEAD
 	WidgetData widget_data;    ///< Data of the widget. @see Widget::data
-	StringID tool_tip;         ///< Tooltip of the widget. @see Widget::tootips
-=======
-	WidgetData widget_data; ///< Data of the widget. @see Widget::data
-	StringID tool_tip; ///< Tooltip of the widget. @see Widget::tool_tips
->>>>>>> bf02cb01
+	StringID tool_tip;         ///< Tooltip of the widget. @see Widget::tool_tips
 	WidgetID scrollbar_index;  ///< Index of an attached scrollbar.
 	TextColour highlight_colour; ///< Colour of highlight.
 	TextColour text_colour;    ///< Colour of text within widget.
@@ -462,6 +453,24 @@
 inline SpriteID NWidgetCore::GetSprite() const
 {
 	return this->widget_data.sprite;
+}
+
+/**
+ * Get the \c WidgetID of this nested widget.
+ * @return The \c WidgetID.
+ */
+inline WidgetID NWidgetCore::GetIndex() const
+{
+	return this->index;
+}
+
+/**
+ * Get the \c WidgetID of this nested widget's scrollbar.
+ * @return The \c WidgetID.
+ */
+inline WidgetID NWidgetCore::GetScrollbarIndex() const
+{
+	return this->scrollbar_index;
 }
 
 /**
