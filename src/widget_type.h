--- conflicted
+++ resolved
@@ -404,12 +404,10 @@
 	inline void SetDisabled(bool disabled);
 	inline bool IsDisabled() const;
 
-<<<<<<< HEAD
-	bool IsActiveInLayout() const;
-=======
 	inline TextColour GetTextColour() const { return this->text_colour; }
 	inline FontSize GetFontSize() const { return this->text_size; }
->>>>>>> 0de7fd3c
+
+	bool IsActiveInLayout() const;
 
 	void FillWidgetLookup(WidgetLookup &widget_lookup) override;
 	NWidgetCore *GetWidgetFromPos(int x, int y) override;
