--- conflicted
+++ resolved
@@ -13,16 +13,9 @@
 #include "core/geometry_type.hpp"
 #include "strings_type.h"
 
-<<<<<<< HEAD
-#include <map>
-
-void DrawSliderWidget(Rect r, int min_value, int max_value, int value, const std::map<int, StringID> &labels);
-bool ClickSliderWidget(Rect r, Point pt, int min_value, int max_value, int &value);
-=======
 using SliderMarkFunc = StringID(int nmarks, int mark, int value);
 void DrawSliderWidget(Rect r, int min_value, int max_value, int nmarks, int value, SliderMarkFunc *mark_func);
 bool ClickSliderWidget(Rect r, Point pt, int min_value, int max_value, int nmarks, int &value);
->>>>>>> 115ac262
 
 inline bool ClickSliderWidget(Rect r, Point pt, int min_value, int max_value, int nmarks, uint8_t &value)
 {
