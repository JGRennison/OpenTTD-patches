--- conflicted
+++ resolved
@@ -893,11 +893,7 @@
 	const Command &command = _command_proc_table[cmd_id];
 	/* Shouldn't happen, but you never know when someone adds
 	 * NULLs to the _command_proc_table. */
-<<<<<<< HEAD
-	assert(command.proc != NULL);
-=======
-	assert(proc != nullptr);
->>>>>>> 7c8e7c6b
+	assert(command.proc != nullptr);
 
 	/* Command flags are used internally */
 	CommandFlags cmd_flags = GetCommandFlags(cmd);
