/*
 * This file is part of OpenTTD.
 * OpenTTD is free software; you can redistribute it and/or modify it under the terms of the GNU General Public License as published by the Free Software Foundation, version 2.
 * OpenTTD is distributed in the hope that it will be useful, but WITHOUT ANY WARRANTY; without even the implied warranty of MERCHANTABILITY or FITNESS FOR A PARTICULAR PURPOSE.
 * See the GNU General Public License for more details. You should have received a copy of the GNU General Public License along with OpenTTD. If not, see <http://www.gnu.org/licenses/>.
 */

/** @file command.cpp Handling of commands. */

#define CMD_DEFINE

#include "stdafx.h"
#include "landscape.h"
#include "error.h"
#include "gui.h"
#include "command_func.h"
#include "command_serialisation.h"
#include "network/network_type.h"
#include "network/network.h"
#include "genworld.h"
#include "strings_func.h"
#include "texteff.hpp"
#include "town.h"
#include "date_func.h"
#include "company_func.h"
#include "company_base.h"
#include "signal_func.h"
#include "core/backup_type.hpp"
#include "object_base.h"
#include "newgrf_text.h"
#include "string_func.h"
#include "scope.h"
#include "scope_info.h"
#include "core/random_func.hpp"
#include "settings_func.h"
#include "signal_func.h"
#include "debug_settings.h"
#include "debug_desync.h"
#include "order_backup.h"
#include "core/checksum_func.hpp"
#include "3rdparty/cpp-ring-buffer/ring_buffer.hpp"
#include "3rdparty/nlohmann/json.hpp"
#include "3rdparty/fmt/std.h"
#include <array>
#include <typeinfo>

#include "autoreplace_cmd.h"
#include "company_cmd.h"
#include "depot_cmd.h"
#include "engine_cmd.h"
#include "goal_cmd.h"
#include "group_cmd.h"
#include "industry_cmd.h"
#include "landscape_cmd.h"
#include "league_cmd.h"
#include "misc_cmd.h"
#include "news_cmd.h"
#include "object_cmd.h"
#include "order_cmd.h"
#include "plans_cmd.h"
#include "programmable_signals_cmd.h"
#include "rail_cmd.h"
#include "road_cmd.h"
#include "settings_cmd.h"
#include "signs_cmd.h"
#include "station_cmd.h"
#include "story_cmd.h"
#include "subsidy_cmd.h"
#include "tbtr_template_vehicle_cmd.h"
#include "terraform_cmd.h"
#include "timetable_cmd.h"
#include "town_cmd.h"
#include "tracerestrict_cmd.h"
#include "train_cmd.h"
#include "tree_cmd.h"
#include "tunnelbridge_cmd.h"
#include "vehicle_cmd.h"
#include "viewport_cmd.h"
#include "water_cmd.h"
#include "waypoint_cmd.h"

#include "table/strings.h"

#include "safeguards.h"

using CommandExecTrampoline = CommandCost(const CommandExecData &);

template <typename T, CommandProcDirect<T> proc, bool no_tile>
static constexpr CommandExecTrampoline *MakeTrampoline()
{
	return [](const CommandExecData &exec_data) -> CommandCost
	{
		const T &data = static_cast<const T &>(exec_data.payload);
		return proc(exec_data.flags, exec_data.tile, data);
	};
}

template <typename T, CommandProcDirectNoTile<T> proc, bool no_tile>
static constexpr CommandExecTrampoline *MakeTrampoline()
{
	return [](const CommandExecData &exec_data) -> CommandCost
	{
		const T &data = static_cast<const T &>(exec_data.payload);
		return proc(exec_data.flags, data);
	};
}

template <bool no_tile, typename F, typename T, size_t... Tindices>
CommandCost CommandExecTrampolineTuple(F proc, TileIndex tile, DoCommandFlags flags, const T &payload, std::index_sequence<Tindices...>)
{
	if constexpr (no_tile) {
		return proc(flags, std::get<Tindices>(payload.GetValues())...);
	} else {
		return proc(flags, tile, std::get<Tindices>(payload.GetValues())...);
	}
}

template <typename T, auto &proc, bool no_tile, typename = std::enable_if_t<std::is_base_of_v<BaseTupleCmdDataTag, T>>>
static constexpr CommandExecTrampoline *MakeTrampoline()
{
	return [](const CommandExecData &exec_data) -> CommandCost
	{
		const T &data = static_cast<const T &>(exec_data.payload);
		return CommandExecTrampolineTuple<no_tile>(proc, exec_data.tile, exec_data.flags, data, std::make_index_sequence<std::tuple_size_v<typename T::Tuple>>{});
	};
}

template <typename T>
static constexpr CommandPayloadDeserialiser *MakePayloadDeserialiser()
{
	return [](DeserialisationBuffer &buffer, StringValidationSettings default_string_validation) -> std::unique_ptr<CommandPayloadBase>
	{
		auto payload = std::make_unique<T>();
		if (!payload->Deserialise(buffer, default_string_validation)) payload = nullptr;
		return payload;
	};
}

enum CommandIntlFlags : uint8_t {
	CIF_NONE                = 0x0, ///< no flag is set
	CIF_NO_OUTPUT_TILE      = 0x1, ///< command does not take a tile at the output side (omit when logging)
};
DECLARE_ENUM_AS_BIT_SET(CommandIntlFlags)

struct CommandInfo {
	CommandExecTrampoline *exec;                      ///< Command proc exec trampoline function
	CommandPayloadDeserialiser *payload_deserialiser; ///< Command payload deserialiser
	const std::type_info &payload_type_info;          ///< Command payload type info
	const char *name;                                 ///< A human readable name for the procedure
	CommandFlags flags;                               ///< The (command) flags to that apply to this command
	CommandType type;                                 ///< The type of command
	CommandIntlFlags intl_flags;                      ///< Internal flags
};

/* Helpers to generate the master command table from the command traits. */
template <typename T, typename H>
inline constexpr CommandInfo CommandFromTrait() noexcept
{
	using Payload = typename T::PayloadType;
	static_assert(std::is_final_v<Payload>);
	return { MakeTrampoline<Payload, H::proc, T::output_no_tile>(), MakePayloadDeserialiser<Payload>(), typeid(Payload), H::name, T::flags, T::type, T::output_no_tile ? CIF_NO_OUTPUT_TILE : CIF_NONE };
};

template <typename T, T... i>
inline constexpr auto MakeCommandsFromTraits(std::integer_sequence<T, i...>) noexcept {
	return std::array<CommandInfo, sizeof...(i)>{{ CommandFromTrait<CommandTraits<static_cast<Commands>(i)>, CommandHandlerTraits<static_cast<Commands>(i)>>()... }};
}

/**
 * The master command table
 *
 * This table contains all possible CommandProc functions with
 * the flags which belongs to it. The indices are the same
 * as the value from the CMD_* enums.
 */
static constexpr auto _command_proc_table = MakeCommandsFromTraits(std::make_integer_sequence<std::underlying_type_t<Commands>, CMD_END>{});


/**
 * Define a callback function for the client, after the command is finished.
 *
 * Functions of this type are called after the command is finished. The parameters
 * are from the #CommandProc callback type. The boolean parameter indicates if the
 * command succeeded or failed.
 *
 * @param result The result of the executed command
 * @param cmd Executed command ID
 * @param tile The tile of the command action
 * @param payload Command payload
 */
using GeneralCommandCallback = void(const CommandCost &result, Commands cmd, TileIndex tile, const CommandPayloadBase &payload, CallbackParameter param);
using ResultTileCommandCallback = void(const CommandCost &result, TileIndex tile);
using ResultCommandCallback = void(const CommandCost &result);

template <typename T>
using ResultPayloadCommandCallback = void(const CommandCost &result, const T &payload);

using CommandCallbackTrampoline = bool(const CommandCost &result, Commands cmd, TileIndex tile, const CommandPayloadBase &payload, CallbackParameter param);

template <CommandCallback Tcb> struct CommandCallbackTraits;

#define DEF_CB_GENERAL(cb_) \
GeneralCommandCallback Cc ## cb_; \
template <> struct CommandCallbackTraits<CommandCallback::cb_> { \
	static constexpr CommandCallbackTrampoline *handler = [](const CommandCost &result, Commands cmd, TileIndex tile, const CommandPayloadBase &payload, CallbackParameter param) { \
		Cc ## cb_(result, cmd, tile, payload, param); \
		return true; \
	}; \
};

#define DEF_CB_RES_TILE(cb_) \
ResultTileCommandCallback Cc ## cb_; \
template <> struct CommandCallbackTraits<CommandCallback::cb_> { \
	static constexpr CommandCallbackTrampoline *handler = [](const CommandCost &result, Commands cmd, TileIndex tile, const CommandPayloadBase &payload, CallbackParameter param) { \
		Cc ## cb_(result, tile); \
		return true; \
	}; \
};

#define DEF_CB_RES(cb_) \
ResultCommandCallback Cc ## cb_; \
template <> struct CommandCallbackTraits<CommandCallback::cb_> { \
	static constexpr CommandCallbackTrampoline *handler = [](const CommandCost &result, Commands cmd, TileIndex tile, const CommandPayloadBase &payload, CallbackParameter param) { \
		Cc ## cb_(result); \
		return true; \
	}; \
};

template <Commands Tcmd, typename S> struct CommandCallbackTupleHelper;

template <Commands Tcmd, typename... Targs>
struct CommandCallbackTupleHelper<Tcmd, std::tuple<Targs...>> {
	using ResultTupleCommandCallback = void(const CommandCost &, typename CommandProcTupleAdapter::replace_string_t<std::remove_cvref_t<Targs>>...);
	using ResultTileTupleCommandCallback = void(const CommandCost &, TileIndex, typename CommandProcTupleAdapter::replace_string_t<std::remove_cvref_t<Targs>>...);

	static inline bool ResultExecute(ResultTupleCommandCallback *cb, Commands cmd, const CommandCost &result, const CommandPayloadBase &payload)
	{
		if (cmd != Tcmd) return false;
		auto handler = [&]<size_t... Tindices>(std::index_sequence<Tindices...>) {
			cb(result, std::get<Tindices>(static_cast<const CmdPayload<Tcmd> &>(payload).GetValues())...);
		};
		handler(std::index_sequence_for<Targs...>{});
		return true;
	}

	static inline bool ResultTileExecute(ResultTileTupleCommandCallback *cb, Commands cmd, const CommandCost &result, TileIndex tile, const CommandPayloadBase &payload)
	{
		if (cmd != Tcmd) return false;
		auto handler = [&]<size_t... Tindices>(std::index_sequence<Tindices...>) {
			cb(result, tile, std::get<Tindices>(static_cast<const CmdPayload<Tcmd> &>(payload).GetValues())...);
		};
		handler(std::index_sequence_for<Targs...>{});
		return true;
	}
};

#define DEF_CB_RES_TUPLE(cb_, cmd_) \
namespace cmd_detail { using cc_helper_ ## cb_ = CommandCallbackTupleHelper<cmd_, std::remove_cvref_t<decltype(std::declval<CmdPayload<cmd_>>().GetValues())>>; } \
typename cmd_detail::cc_helper_ ## cb_ ::ResultTupleCommandCallback Cc ## cb_; \
template <> struct CommandCallbackTraits<CommandCallback::cb_> { \
	static constexpr CommandCallbackTrampoline *handler = [](const CommandCost &result, Commands cmd, TileIndex tile, const CommandPayloadBase &payload, CallbackParameter param) { \
		return cmd_detail::cc_helper_ ## cb_ ::ResultExecute(Cc ## cb_, cmd, result, payload); \
	}; \
};

#define DEF_CB_RES_TILE_TUPLE(cb_, cmd_) \
namespace cmd_detail { using cc_helper_ ## cb_ = CommandCallbackTupleHelper<cmd_, std::remove_cvref_t<decltype(std::declval<CmdPayload<cmd_>>().GetValues())>>; } \
typename cmd_detail::cc_helper_ ## cb_ ::ResultTileTupleCommandCallback Cc ## cb_; \
template <> struct CommandCallbackTraits<CommandCallback::cb_> { \
	static constexpr CommandCallbackTrampoline *handler = [](const CommandCost &result, Commands cmd, TileIndex tile, const CommandPayloadBase &payload, CallbackParameter param) { \
		return cmd_detail::cc_helper_ ## cb_ ::ResultTileExecute(Cc ## cb_, cmd, result, tile, payload); \
	}; \
};

DEF_CB_RES(BuildPrimaryVehicle)
DEF_CB_RES_TILE(BuildAirport)
DEF_CB_RES_TILE_TUPLE(BuildBridge, CMD_BUILD_BRIDGE)
DEF_CB_RES_TILE(PlaySound_CONSTRUCTION_WATER)
DEF_CB_RES_TILE(BuildDocks)
DEF_CB_RES_TILE(FoundTown)
DEF_CB_RES_TILE(BuildRoadTunnel)
DEF_CB_RES_TILE(BuildRailTunnel)
DEF_CB_RES_TILE(BuildWagon)
DEF_CB_RES_TILE_TUPLE(RoadDepot, CMD_BUILD_ROAD_DEPOT)
DEF_CB_RES_TILE_TUPLE(RailDepot, CMD_BUILD_TRAIN_DEPOT)
DEF_CB_RES(PlaceSign)
DEF_CB_RES_TILE(PlaySound_EXPLOSION)
DEF_CB_RES_TILE(PlaySound_CONSTRUCTION_OTHER)
DEF_CB_RES_TILE(PlaySound_CONSTRUCTION_RAIL)
DEF_CB_RES_TILE(Station)
DEF_CB_RES_TILE(Terraform)
DEF_CB_GENERAL(AI)
DEF_CB_RES(CloneVehicle)
DEF_CB_RES_TUPLE(GiveMoney, CMD_GIVE_MONEY)
DEF_CB_RES_TUPLE(CreateGroup, CMD_CREATE_GROUP)
DEF_CB_RES(FoundRandomTown)
DEF_CB_RES_TILE_TUPLE(RoadStop, CMD_BUILD_ROAD_STOP)
DEF_CB_RES_TILE_TUPLE(BuildIndustry, CMD_BUILD_INDUSTRY)
DEF_CB_RES_TUPLE(StartStopVehicle, CMD_START_STOP_VEHICLE)
DEF_CB_GENERAL(Game)
DEF_CB_RES(AddVehicleNewGroup)
DEF_CB_RES(AddPlan)
DEF_CB_RES(SetVirtualTrain)
DEF_CB_RES(VirtualTrainWagonsMoved)
DEF_CB_RES_TUPLE(DeleteVirtualTrain, CMD_SELL_VIRTUAL_VEHICLE)
DEF_CB_RES(AddVirtualEngine)
DEF_CB_RES(MoveNewVirtualEngine)
DEF_CB_RES_TUPLE(AddNewSchDispatchSchedule, CMD_SCH_DISPATCH_ADD_NEW_SCHEDULE)
DEF_CB_RES_TUPLE(SwapSchDispatchSchedules, CMD_SCH_DISPATCH_SWAP_SCHEDULES)
DEF_CB_RES_TUPLE(AdjustSchDispatchSlot, CMD_SCH_DISPATCH_ADJUST_SLOT)
DEF_CB_RES(CreateTraceRestrictSlot)
DEF_CB_RES(CreateTraceRestrictCounter)

template <size_t... i>
inline constexpr auto MakeCommandCallbackTable(std::index_sequence<i...>) noexcept {
	return std::array<CommandCallbackTrampoline *, sizeof...(i)>{{ CommandCallbackTraits<static_cast<CommandCallback>(i + 1)>::handler... }};
}

/**
 * The master callback table
 *
 * No entry for CommandCallback::None, so length reduced by 1.
 */
static constexpr auto _command_callback_table = MakeCommandCallbackTable(std::make_index_sequence<static_cast<size_t>(CommandCallback::End) - 1>{});

static void ExecuteCallback(CommandCallback callback, CallbackParameter callback_param, const CommandCost &result, Commands cmd, TileIndex tile, const CommandPayloadBase &payload)
{
	if (callback != CommandCallback::None && to_underlying(callback) < to_underlying(CommandCallback::End)) {
		if (_command_callback_table[to_underlying(callback) - 1](result, cmd, tile, payload, callback_param)) return;
	}

	Debug(misc, 0, "Failed to execute callback: {}, {}", callback, payload);
}

ClientID _cmd_client_id = INVALID_CLIENT_ID;

/**
 * List of flags for a command log entry
 */
enum CommandLogEntryFlag : uint16_t {
	CLEF_NONE                =  0x00, ///< no flag is set
	CLEF_CMD_FAILED          =  0x01, ///< command failed
	CLEF_GENERATING_WORLD    =  0x02, ///< generating world
	CLEF_NETWORK             =  0x04, ///< network command
	CLEF_ESTIMATE_ONLY       =  0x08, ///< estimate only
	CLEF_ONLY_SENDING        =  0x10, ///< only sending
	CLEF_MY_CMD              =  0x20, ///< locally generated command
	CLEF_SCRIPT              =  0x40, ///< command run by AI/game script
	CLEF_SCRIPT_ASYNC        =  0x80, ///< command run by AI/game script - asynchronous
	CLEF_TWICE               = 0x100, ///< command logged twice (only sending and execution)
	CLEF_RANDOM              = 0x200, ///< command changed random seed
	CLEF_ORDER_BACKUP        = 0x400, ///< command changed order backups
};
DECLARE_ENUM_AS_BIT_SET(CommandLogEntryFlag)

extern uint32_t _frame_counter;

struct CommandLogEntry {
	EconTime::Date date;
	EconTime::DateFract date_fract;
	uint8_t tick_skip_counter;
	uint32_t frame_counter;

	CompanyID current_company;
	CompanyID local_company;
	ClientID client_id;

	CommandLogEntryFlag log_flags;

	Commands cmd;
	TileIndex tile;
	std::string summary;

	CommandLogEntry() { }

	CommandLogEntry(TileIndex tile, Commands cmd, CommandLogEntryFlag log_flags, std::string summary) :
			date(EconTime::CurDate()), date_fract(EconTime::CurDateFract()), tick_skip_counter(TickSkipCounter()), frame_counter(_frame_counter),
			current_company(_current_company), local_company(_local_company), client_id(_cmd_client_id),
			log_flags(log_flags),
			cmd(cmd), tile(tile), summary(summary) {}
};

struct CommandLog {
	std::array<CommandLogEntry, 256> log;
	unsigned int count = 0;
	unsigned int next = 0;

	void Reset()
	{
		this->count = 0;
		this->next = 0;
	}
};

static CommandLog _command_log;
static CommandLog _command_log_aux;

struct CommandQueueItem {
	DynCommandContainer cmd;
	CompanyID company;
	DoCommandIntlFlag intl_flags;
};
static jgr::ring_buffer<CommandQueueItem> _command_queue;

void ClearCommandLog()
{
	_command_log.Reset();
	_command_log_aux.Reset();
}

static void DumpSubCommandLogEntry(format_target &buffer, const CommandLogEntry &entry)
{
	const CommandInfo &cmd_info = _command_proc_table[entry.cmd];

	auto fc = [&](CommandLogEntryFlag flag, char c) -> char {
		return entry.log_flags & flag ? c : '-';
	};

	auto script_fc = [&]() -> char {
		if (!(entry.log_flags & CLEF_SCRIPT)) return '-';
		return (entry.log_flags & CLEF_SCRIPT_ASYNC) ? 'A' : 'a';
	};

	EconTime::YearMonthDay ymd = EconTime::ConvertDateToYMD(entry.date);
	buffer.format("{:4}-{:02}-{:02}, {:2}, {:3}", ymd.year.base(), ymd.month + 1, ymd.day, entry.date_fract, entry.tick_skip_counter);
	if (_networking) {
		buffer.format(", {:08X}", entry.frame_counter);
	}
	buffer.format(" | {}{}{}{}{}{}{}{}{}{} | ",
			fc(CLEF_ORDER_BACKUP, 'o'), fc(CLEF_RANDOM, 'r'), fc(CLEF_TWICE, '2'),
			script_fc(), fc(CLEF_MY_CMD, 'm'), fc(CLEF_ONLY_SENDING, 's'),
			fc(CLEF_ESTIMATE_ONLY, 'e'), fc(CLEF_NETWORK, 'n'), fc(CLEF_GENERATING_WORLD, 'g'), fc(CLEF_CMD_FAILED, 'f')
			);
	buffer.format("cc: {:3}, lc: {:3}", entry.current_company, entry.local_company);
	if (_network_server) {
		buffer.format(", client: {:4}", entry.client_id);
	}
	if (entry.tile != 0 || !(cmd_info.intl_flags & CIF_NO_OUTPUT_TILE)) {
		buffer.format(" | {:{}} x {:{}} | ", TileX(entry.tile), Map::DigitsX(), TileY(entry.tile), Map::DigitsY());
	} else {
		buffer.format(" |{:{}}| ", "", Map::DigitsX() + Map::DigitsY() + 5);
	}
	buffer.format("cmd: {:03X} {:<34} |", entry.cmd, cmd_info.name);

	if (!entry.summary.empty()) {
		buffer.push_back(' ');
		buffer.append(entry.summary);
	}
}

static void DumpSubCommandLog(format_target &buffer, const CommandLog &cmd_log, const unsigned int count)
{
	unsigned int log_index = cmd_log.next;
	for (unsigned int i = 0 ; i < count; i++) {
		if (log_index > 0) {
			log_index--;
		} else {
			log_index = (uint)cmd_log.log.size() - 1;
		}

		buffer.format(" {:3} | ", i);

		const CommandLogEntry &entry = cmd_log.log[log_index];
		DumpSubCommandLogEntry(buffer, entry);

		buffer.push_back('\n');
	}
}

void DumpCommandLog(format_target &buffer)
{
	const unsigned int count = std::min<unsigned int>(_command_log.count, 256);
	buffer.format("Command Log:\n Showing most recent {} of {} commands\n", count, _command_log.count);
	DumpSubCommandLog(buffer, _command_log, count);

	if (_command_log_aux.count > 0) {
		const unsigned int aux_count = std::min<unsigned int>(_command_log_aux.count, 32);
		buffer.format("\n Showing most recent {} of {} commands (aux log)\n", aux_count, _command_log_aux.count);
		DumpSubCommandLog(buffer, _command_log_aux, aux_count);
	}
}

/**
 * This returns the flags which belongs to the given command.
 *
 * @param cmd The integer value of the command
 * @return The flags for this command
 */
CommandFlags GetCommandFlags(Commands cmd)
{
	assert(IsValidCommand(cmd));

	return _command_proc_table[cmd].flags;
}

/**
 * This returns the name which belongs to the given command.
 *
 * @param cmd The integer value of the command
 * @return The name for this command
 */
const char *GetCommandName(Commands cmd)
{
	if (!IsValidCommand(cmd)) return "????"; // This can be reached in error/crash log paths when IsValidCommand checks fail

	return _command_proc_table[cmd].name;
}

/**
 * Returns whether the command is allowed while the game is paused.
 * @param cmd The command to check.
 * @return True if the command is allowed while paused, false otherwise.
 */
bool IsCommandAllowedWhilePaused(Commands cmd)
{
	/* Lookup table for the command types that are allowed for a given pause level setting. */
	static const int command_type_lookup[] = {
		CMDPL_ALL_ACTIONS,     ///< CMDT_LANDSCAPE_CONSTRUCTION
		CMDPL_NO_LANDSCAPING,  ///< CMDT_VEHICLE_CONSTRUCTION
		CMDPL_NO_LANDSCAPING,  ///< CMDT_MONEY_MANAGEMENT
		CMDPL_NO_CONSTRUCTION, ///< CMDT_VEHICLE_MANAGEMENT
		CMDPL_NO_CONSTRUCTION, ///< CMDT_ROUTE_MANAGEMENT
		CMDPL_NO_CONSTRUCTION, ///< CMDT_OTHER_MANAGEMENT
		CMDPL_NO_ACTIONS,      ///< CMDT_COMPANY_SETTING
		CMDPL_NO_ACTIONS,      ///< CMDT_SERVER_SETTING
		CMDPL_NO_ACTIONS,      ///< CMDT_CHEAT
	};
	static_assert(lengthof(command_type_lookup) == CMDT_END);

	assert(IsValidCommand(cmd));
	return _game_mode == GM_EDITOR || command_type_lookup[_command_proc_table[cmd].type] <= _settings_game.construction.command_pause_level;
}

bool IsCorrectCommandPayloadType(Commands cmd, const CommandPayloadBase &payload)
{
	assert(IsValidCommand(cmd));
	return typeid(payload) == _command_proc_table[cmd].payload_type_info;
}

static int _docommand_recursive = 0;

/**
 * This function executes a given command with the parameters from the #CommandProc parameter list.
 * Depending on the flags parameter it execute or test a command.
 *
 * @param cmd The command-id to execute (a value of the CMD_* enums)
 * @param tile The tile to apply the command on
 * @param payload Command payload
 * @param flags Flags for the command and how to execute the command
 * @param intl_flags Internal flags for the command and how to execute the command

 * @return the cost
 */
CommandCost DoCommandImplementation(Commands cmd, TileIndex tile, const CommandPayloadBase &payload, DoCommandFlags flags, DoCommandIntlFlag intl_flags)
{
#if !defined(DISABLE_SCOPE_INFO)
	FunctorScopeStackRecord scope_print([=, &payload](format_target &output) {
		output.format("DoCommand: tile: {}, flags: 0x{:X}, intl_flags: 0x{:X}, company: {}, cmd: 0x{:X} {}, payload: ",
				tile, flags, intl_flags, CompanyInfoDumper(_current_company), cmd, GetCommandName(cmd));
		payload.FormatDebugSummary(output);
	});
#endif

	assert(IsValidCommand(cmd));

	if ((intl_flags & DCIF_TYPE_CHECKED) == 0) {
		if (!IsCorrectCommandPayloadType(cmd, payload)) return CMD_ERROR;
		intl_flags |= DCIF_TYPE_CHECKED;
	}

	CommandCost res;

	/* Do not even think about executing out-of-bounds tile-commands */
	if (tile != 0 && (tile >= Map::Size() || (!IsValidTile(tile) && !flags.Test(DoCommandFlag::AllTiles)))) return CMD_ERROR;

	const CommandInfo &command = _command_proc_table[cmd];

	_docommand_recursive++;

	/* only execute the test call if it's toplevel, or we're not execing. */
	if (_docommand_recursive == 1 || !flags.Test(DoCommandFlag::Execute)) {
		if (_docommand_recursive == 1) _cleared_object_areas.clear();
		SetTownRatingTestMode(true);
		res = command.exec({ tile, DoCommandFlags{flags}.Reset(DoCommandFlag::Execute), payload });
		SetTownRatingTestMode(false);
		if (res.Failed()) {
			_docommand_recursive--;
			return res;
		}

		if (_docommand_recursive == 1 &&
				!flags.Test(DoCommandFlag::QueryCost) &&
				!flags.Test(DoCommandFlag::Bankrupt) &&
				!CheckCompanyHasMoney(res)) { // CheckCompanyHasMoney() modifies 'res' to an error if it fails.
			_docommand_recursive--;
			return res;
		}

		if (!flags.Test(DoCommandFlag::Execute)) {
			_docommand_recursive--;
			return res;
		}
	}

	/* Execute the command here. All cost-relevant functions set the expenses type
	 * themselves to the cost object at some point */
	if (_docommand_recursive == 1) _cleared_object_areas.clear();
	res = command.exec({ tile, flags, payload });
	if (res.Failed()) {
		_docommand_recursive--;
		return res;
	}

	/* if toplevel, subtract the money. */
	if (--_docommand_recursive == 0 && !flags.Test(DoCommandFlag::Bankrupt)) {
		SubtractMoneyFromCompany(res);
	}

	return res;
}

static void DebugLogCommandLogEntry(const CommandLogEntry &entry)
{
	if (GetDebugLevel(DebugLevelID::command) <= 0) return;

	format_buffer buffer;
	DumpSubCommandLogEntry(buffer, entry);
	debug_print(DebugLevelID::command, 1, buffer);
}

static void AppendCommandLogEntry(const CommandCost &res, TileIndex tile, Commands cmd, CommandLogEntryFlag log_flags, const CommandPayloadBase &payload)
{
	if (res.Failed()) log_flags |= CLEF_CMD_FAILED;
	if (_generating_world) log_flags |= CLEF_GENERATING_WORLD;

	CommandLog &cmd_log = GetCommandFlags(cmd).Test(CommandFlag::LogAux) ? _command_log_aux : _command_log;

	format_buffer summary;
	payload.FormatDebugSummary(summary);
	if (res.HasResultData()) {
		summary.format(" --> {}", res.GetResultData());
	}

	if (_networking && cmd_log.count > 0) {
		CommandLogEntry &current = cmd_log.log[(cmd_log.next - 1) % cmd_log.log.size()];
		if (current.log_flags & CLEF_ONLY_SENDING &&
				current.tile == tile &&
				current.cmd == cmd &&
				((current.log_flags ^ log_flags) & ~(CLEF_SCRIPT | CLEF_MY_CMD | CLEF_NETWORK)) == CLEF_ONLY_SENDING &&
				current.date == EconTime::CurDate() && current.date_fract == EconTime::CurDateFract() &&
				current.tick_skip_counter == TickSkipCounter() &&
				current.frame_counter == _frame_counter &&
				current.current_company == _current_company &&
				current.local_company == _local_company &&
				current.summary == (std::string_view)summary) {
			current.log_flags |= log_flags | CLEF_TWICE;
			current.log_flags &= ~CLEF_ONLY_SENDING;
			DebugLogCommandLogEntry(current);
			return;
		}
	}

	cmd_log.log[cmd_log.next] = CommandLogEntry(tile, cmd, log_flags, summary.to_string());
	DebugLogCommandLogEntry(cmd_log.log[cmd_log.next]);
	cmd_log.next = (cmd_log.next + 1) % cmd_log.log.size();
	cmd_log.count++;
}

/**
 * Set client ID for this command payload using the field returned by Payload::GetClientIDField().
 * This provided payload must have already been type-checked as valid for cmd.
 * Not many commands set CMD_CLIENT_ID so a series of ifs is not too onerous.
 */
void SetPreCheckedCommandPayloadClientID(Commands cmd, CommandPayloadBase &payload, ClientID client_id)
{
	static_assert(INVALID_CLIENT_ID == (ClientID)0);

	auto cmd_check = [&]<Commands Tcmd>() -> bool {
		if constexpr (CommandTraits<Tcmd>::flags.Test(CommandFlag::ClientID)) {
			if (cmd == Tcmd) {
				SetCommandPayloadClientID(static_cast<CmdPayload<Tcmd> &>(payload), client_id);
				return true;
			}
		}
		return false;
	};

	using Tseq = std::underlying_type_t<Commands>;
	auto cmd_loop = [&]<Tseq... Tindices>(std::integer_sequence<Tseq, Tindices...>) {
		(cmd_check.template operator()<static_cast<Commands>(Tindices)>() || ...);
	};
	cmd_loop(std::make_integer_sequence<Tseq, static_cast<Tseq>(CMD_END)>{});
}

/**
 * Toplevel network safe docommand function for the current company. Must not be called recursively.
 * The callback is called when the command succeeded or failed.
 *
 * @param cmd The command-id to execute (a value of the CMD_* enums)
 * @param tile The tile to apply the command on
 * @param orig_payload Command payload
 * @param error_msg Error message string ID
 * @param callback A callback function to call after the command is finished
 * @param callback_param An arbitrary parameter associated with the callback
 * @param intl_flags Internal flags for the command and how to execute the command
 *
 * @return \c true if the command succeeded, else \c false.
 */
bool DoCommandPImplementation(Commands cmd, TileIndex tile, const CommandPayloadBase &orig_payload, StringID error_msg, CommandCallback callback, CallbackParameter callback_param, DoCommandIntlFlag intl_flags)
{
#if !defined(DISABLE_SCOPE_INFO)
	FunctorScopeStackRecord scope_print([=, &orig_payload](format_target &output) {
		output.format("DoCommandP: tile: {}, intl_flags: 0x{:X}, company: {}, cmd: 0x{:X} {}, payload: ",
				tile, intl_flags, CompanyInfoDumper(_current_company), cmd, GetCommandName(cmd));
		orig_payload.FormatDebugSummary(output);
	});
#endif

	assert(IsValidCommand(cmd));

	if ((intl_flags & DCIF_TYPE_CHECKED) == 0) {
		if (!IsCorrectCommandPayloadType(cmd, orig_payload)) return false;
		intl_flags |= DCIF_TYPE_CHECKED;
	}

	/* Cost estimation is generally only done when the
	 * local user presses shift while doing something.
	 * However, in case of incoming network commands,
	 * map generation or the pause button we do want
	 * to execute. */
	bool estimate_only = _shift_pressed && IsLocalCompany() &&
			!_generating_world &&
			!(intl_flags & DCIF_NETWORK_COMMAND) &&
			!(intl_flags & DCIF_NO_ESTIMATE) &&
			!GetCommandFlags(cmd).Test(CommandFlag::NoEst);

	/* We're only sending the command, so don't do
	 * fancy things for 'success'. */
	bool only_sending = _networking && !(intl_flags & DCIF_NETWORK_COMMAND);

	/* Where to show the message? */

	int x = TileX(tile) * TILE_SIZE;
	int y = TileY(tile) * TILE_SIZE;

	if (_pause_mode.Any() && !IsCommandAllowedWhilePaused(cmd) && !estimate_only) {
		ShowErrorMessage(GetEncodedString(error_msg), GetEncodedString(STR_ERROR_NOT_ALLOWED_WHILE_PAUSED), WL_INFO, x, y);
		return false;
	}

	std::unique_ptr<CommandPayloadBase> modified_payload;
	const CommandPayloadBase *use_payload = &orig_payload;

	/* Only set client ID when the command does not come from the network. */
	if (!(intl_flags & DCIF_NETWORK_COMMAND) && GetCommandFlags(cmd).Test(CommandFlag::ClientID)) {
		modified_payload = orig_payload.Clone();
		assert(IsCorrectCommandPayloadType(cmd, *modified_payload));
		SetPreCheckedCommandPayloadClientID(cmd, *modified_payload, CLIENT_ID_SERVER);
		use_payload = modified_payload.get();
	}

	GameRandomSeedChecker random_state;
	uint order_backup_update_counter = OrderBackup::GetUpdateCounter();

	CommandCost res = DoCommandPInternal(cmd, tile, *use_payload, error_msg, callback, callback_param, intl_flags, estimate_only);

	CommandLogEntryFlag log_flags;
	log_flags = CLEF_NONE;
	if (estimate_only) log_flags |= CLEF_ESTIMATE_ONLY;
	if (only_sending) log_flags |= CLEF_ONLY_SENDING;
	if (!(intl_flags & DCIF_NOT_MY_CMD)) log_flags |= CLEF_MY_CMD;
	if (!random_state.Check()) log_flags |= CLEF_RANDOM;
	if (order_backup_update_counter != OrderBackup::GetUpdateCounter()) log_flags |= CLEF_ORDER_BACKUP;
	if (intl_flags & DCIF_NETWORK_COMMAND) log_flags |= CLEF_NETWORK;
	AppendCommandLogEntry(res, tile, cmd, log_flags, *use_payload);

	if (unlikely(HasChickenBit(DCBF_DESYNC_CHECK_POST_COMMAND)) && !GetCommandFlags(cmd).Test(CommandFlag::LogAux)) {
		CheckCachesFlags flags = CHECK_CACHE_ALL | CHECK_CACHE_EMIT_LOG;
		if (HasChickenBit(DCBF_DESYNC_CHECK_NO_GENERAL)) flags &= ~CHECK_CACHE_GENERAL;
		CheckCaches(true, nullptr, flags);
	}

	if (res.Failed()) {
		/* Only show the error when it's for us. */
		if (estimate_only || (IsLocalCompany() && error_msg != 0 && !(intl_flags & DCIF_NOT_MY_CMD))) {
			ShowErrorMessage(GetEncodedString(error_msg), x, y, res);
		}
	} else if (estimate_only) {
		ShowEstimatedCostOrIncome(res.GetCost(), x, y);
	} else if (!only_sending && tile != 0 && IsLocalCompany() && _game_mode != GM_EDITOR && HasBit(_extra_display_opt, XDO_SHOW_MONEY_TEXT_EFFECTS)) {
		/* Only show the cost animation when we did actually
		 * execute the command, i.e. we're not sending it to
		 * the server, when it has cost the local company
		 * something. Furthermore in the editor there is no
		 * concept of cost, so don't show it there either. */
		ShowCostOrIncomeAnimation(x, y, GetSlopePixelZ(x, y), res.GetCost());
	}

	if (!estimate_only && !only_sending && callback != CommandCallback::None) {
		ExecuteCallback(callback, callback_param, res, cmd, tile, *use_payload);
	}

	return res.Succeeded();
}

CommandCost DoCommandPScript(Commands cmd, TileIndex tile, const CommandPayloadBase &payload, CommandCallback callback, CallbackParameter callback_param, DoCommandIntlFlag intl_flags, bool estimate_only, bool asynchronous)
{
	GameRandomSeedChecker random_state;
	uint order_backup_update_counter = OrderBackup::GetUpdateCounter();

	CommandCost res = DoCommandPInternal(cmd, tile, payload, static_cast<StringID>(0), callback, callback_param, intl_flags | DCIF_NOT_MY_CMD, estimate_only);

	CommandLogEntryFlag log_flags;
	log_flags = CLEF_SCRIPT;
	if (asynchronous) log_flags |= CLEF_SCRIPT_ASYNC;
	if (estimate_only) log_flags |= CLEF_ESTIMATE_ONLY;
	if (_networking) log_flags |= CLEF_ONLY_SENDING;
	if (!random_state.Check()) log_flags |= CLEF_RANDOM;
	if (order_backup_update_counter != OrderBackup::GetUpdateCounter()) log_flags |= CLEF_ORDER_BACKUP;
	AppendCommandLogEntry(res, tile, cmd, log_flags, payload);

	if (unlikely(HasChickenBit(DCBF_DESYNC_CHECK_POST_COMMAND)) && !GetCommandFlags(cmd).Test(CommandFlag::LogAux)) {
		CheckCachesFlags flags = CHECK_CACHE_ALL | CHECK_CACHE_EMIT_LOG;
		if (HasChickenBit(DCBF_DESYNC_CHECK_NO_GENERAL)) flags &= ~CHECK_CACHE_GENERAL;
		CheckCaches(true, nullptr, flags);
	}

	return res;
}

void ExecuteCommandQueue()
{
	while (!_command_queue.empty()) {
		if (_network_client_commands_sent >= 2) break; // Too many network client commands sent this tick already
		Backup<CompanyID> cur_company(_current_company, FILE_LINE);
		cur_company.Change(_command_queue.front().company);
		DoCommandPContainer(_command_queue.front().cmd, _command_queue.front().intl_flags);
		cur_company.Restore();
		_command_queue.pop_front();
	}
}

void ClearCommandQueue()
{
	_command_queue.clear();
}

void EnqueueDoCommandPImplementation(Commands cmd, TileIndex tile, const CommandPayloadBase &payload, StringID error_msg, CommandCallback callback, CallbackParameter callback_param, DoCommandIntlFlag intl_flags)
{
	/* Do not execute immediately if we are already in DoCommand context or there have already been multiple client commands sent this tick. */
	if (_docommand_recursive == 0 || _network_client_commands_sent >= 2) {
		DoCommandPImplementation(cmd, tile, payload, error_msg, callback, callback_param, intl_flags);
	} else {
		CommandQueueItem &item = _command_queue.emplace_back();
		item.cmd = DynCommandContainer(cmd, error_msg, tile, payload.Clone(), callback, callback_param);
		item.company = _current_company;
		item.intl_flags = intl_flags;
	}
}


/**
 * Helper function for the toplevel network safe docommand function for the current company.
 *
 * @param cmd The command to execute (a CMD_* value)
 * @param tile The tile to perform a command on
 * @param payload Command payload
 * @param error_msg Error message string
 * @param callback A callback function to call after the command is finished
 * @param intl_flags Internal flags
 * @param estimate_only whether to give only the estimate or also execute the command
 * @return the command cost of this function.
 */
CommandCost DoCommandPInternal(Commands cmd, TileIndex tile, const CommandPayloadBase &payload, StringID error_msg, CommandCallback callback, CallbackParameter callback_param, DoCommandIntlFlag intl_flags, bool estimate_only)
{
	/* Prevent recursion; it gives a mess over the network */
	assert(_docommand_recursive == 0);
	_docommand_recursive = 1;
	auto guard = scope_guard([]() {
		_docommand_recursive = 0;
	});

	assert(IsValidCommand(cmd));

	/* Get pointer to command handler */
	const CommandInfo &command = _command_proc_table[cmd];
	/* Shouldn't happen, but you never know when someone adds
	 * NULLs to the _command_proc_table. */
	assert(command.exec != nullptr);

	if ((intl_flags & DCIF_TYPE_CHECKED) == 0) {
		if (!IsCorrectCommandPayloadType(cmd, payload)) return CMD_ERROR;
		intl_flags |= DCIF_TYPE_CHECKED;
	}

	/* Command flags are used internally */
	CommandFlags cmd_flags = GetCommandFlags(cmd);
	/* Flags get send to the DoCommand */
	DoCommandFlags flags = CommandFlagsToDCFlags(cmd_flags);

	/* Do not even think about executing out-of-bounds tile-commands */
	if (tile != 0 && (tile >= Map::Size() || (!IsValidTile(tile) && !cmd_flags.Test(CommandFlag::AllTiles)))) return CMD_ERROR;

	/* Always execute server and spectator commands as spectator */
	bool exec_as_spectator = cmd_flags.Any({CommandFlag::Spectator, CommandFlag::Server});

	/* If the company isn't valid it may only do server command or start a new company!
	 * The server will ditch any server commands a client sends to it, so effectively
	 * this guards the server from executing functions for an invalid company. */
	if (_game_mode == GM_NORMAL && !exec_as_spectator && !Company::IsValidID(_current_company) && !(_current_company == OWNER_DEITY && cmd_flags.Test(CommandFlag::Deity))) {
		return CMD_ERROR;
	}

	Backup<CompanyID> cur_company(_current_company, FILE_LINE);
	if (exec_as_spectator) cur_company.Change(COMPANY_SPECTATOR);

	bool test_and_exec_can_differ = cmd_flags.Test(CommandFlag::NoTest) || HasChickenBit(DCBF_CMD_NO_TEST_ALL);

	GameRandomSeedChecker random_state;

	/* Test the command. */
	_cleared_object_areas.clear();
	SetTownRatingTestMode(true);
	BasePersistentStorageArray::SwitchMode(PSM_ENTER_TESTMODE);
	CommandCost res = command.exec({ tile, flags, payload });
	BasePersistentStorageArray::SwitchMode(PSM_LEAVE_TESTMODE);
	SetTownRatingTestMode(false);

	if (!random_state.Check()) {
		format_buffer buffer;
		buffer.format("Random seed changed in test command: company: {:02x}; tile: {:06x} ({} x {}); cmd: {:03x}; {}; payload: ",
				_current_company, tile, TileX(tile), TileY(tile), cmd, GetCommandName(cmd));
		payload.FormatDebugSummary(buffer);
		Debug(desync, 0, "msg: {}; {}", debug_date_dumper().HexDate(), buffer);
		LogDesyncMsg(buffer.to_string());
	}

	/* Make sure we're not messing things up here. */
	assert(exec_as_spectator ? _current_company == COMPANY_SPECTATOR : cur_company.Verify());

	auto log_desync_cmd = [&](const char *prefix) {
		if (GetDebugLevel(DebugLevelID::desync) >= 1) {
			std::string aux_str;
			{
				std::vector<uint8_t> buffer;
				BufferSerialisationRef serialiser(buffer, SHRT_MAX);
				payload.Serialise(serialiser);
				aux_str = FormatArrayAsHex(buffer, false);
			}

			Debug(desync, 1, "{}: {}; company: {:02x}; tile: {:06x} ({} x {}); cmd: {:03x}; <{}> ({})",
					prefix, debug_date_dumper().HexDate(), _current_company, tile, TileX(tile), TileY(tile),
					cmd, aux_str, GetCommandName(cmd));
		}
	};

	/* If the command fails, we're doing an estimate
	 * or the player does not have enough money
	 * (unless it's a command where the test and
	 * execution phase might return different costs)
	 * we bail out here. */
	if (res.Failed() || estimate_only ||
			(!test_and_exec_can_differ && !CheckCompanyHasMoney(res))) {
		if (!_networking || _generating_world || (intl_flags & DCIF_NETWORK_COMMAND) != 0) {
			/* Log the failed command as well. Just to be able to be find
			 * causes of desyncs due to bad command test implementations. */
			log_desync_cmd("cmdf");
		}
		cur_company.Restore();
		return res;
	}

	/*
	 * If we are in network, and the command is not from the network
	 * send it to the command-queue and abort execution
	 */
	if (_networking && !_generating_world && !(intl_flags & DCIF_NETWORK_COMMAND)) {
		/* Payload is already checked as being of the correct type */
		extern void NetworkSendCommandImplementation(Commands cmd, TileIndex tile, const CommandPayloadBase &payload, StringID error_msg, CommandCallback callback, CallbackParameter callback_param, CompanyID company);
		NetworkSendCommandImplementation(cmd, tile, payload, error_msg, callback, callback_param, _current_company);
		cur_company.Restore();

		/* Don't return anything special here; no error, no costs.
		 * This way it's not handled by DoCommand and only the
		 * actual execution of the command causes messages. Also
		 * reset the storages as we've not executed the command. */
		return CommandCost();
	}
	log_desync_cmd("cmd");

	/* Actually try and execute the command. If no cost-type is given
	 * use the construction one */
	_cleared_object_areas.clear();
	BasePersistentStorageArray::SwitchMode(PSM_ENTER_COMMAND);
	CommandCost res2 = command.exec({ tile, flags | DoCommandFlag::Execute, payload });
	BasePersistentStorageArray::SwitchMode(PSM_LEAVE_COMMAND);

	if (cmd == CMD_COMPANY_CTRL) {
		cur_company.Trash();
		/* We are a new company                  -> Switch to new local company.
		 * We were closed down                   -> Switch to spectator
		 * Some other company opened/closed down -> The outside function will switch back */
		_current_company = _local_company;
	} else {
		/* Make sure nothing bad happened, like changing the current company. */
		assert(exec_as_spectator ? _current_company == COMPANY_SPECTATOR : cur_company.Verify());
		cur_company.Restore();
	}

	/* If the test and execution can differ we have to check the
	 * return of the command. Otherwise we can check whether the
	 * test and execution have yielded the same result,
	 * i.e. cost and error state are the same. */
	if (!test_and_exec_can_differ) {
		assert_msg(res.GetCost() == res2.GetCost() && res.Failed() == res2.Failed(),
				"Command: cmd: 0x{:X} ({}), Test: {}, Exec: {}", cmd, GetCommandName(cmd),
				res.SummaryMessage(error_msg), res2.SummaryMessage(error_msg)); // sanity check
	} else if (res2.Failed()) {
		return res2;
	}

	/* If we're needing more money and we haven't done
	 * anything yet, ask for the money! */
	if (res2.GetAdditionalCashRequired() != 0 && res2.GetCost() == 0) {
		/* It could happen we removed rail, thus gained money, and deleted something else.
		 * So make sure the signal buffer is empty even in this case */
		UpdateSignalsInBuffer();
		if (_extra_aspects > 0) FlushDeferredAspectUpdates();
		return CommandCostWithParam(STR_ERROR_NOT_ENOUGH_CASH_REQUIRES_CURRENCY, res2.GetAdditionalCashRequired());
	}

	/* update last build coordinate of company. */
	if (tile != 0) {
		Company *c = Company::GetIfValid(_current_company);
		if (c != nullptr) c->last_build_coordinate = tile;
	}

	SubtractMoneyFromCompany(res2);
	if (_networking) UpdateStateChecksum(res2.GetCost());

	/* update signals if needed */
	UpdateSignalsInBuffer();
	if (_extra_aspects > 0) FlushDeferredAspectUpdates();

	/* Record if there was a command issues during pause; ignore pause/other setting related changes. */
	if (_pause_mode.Any() && command.type != CMDT_SERVER_SETTING) _pause_mode.Set(PauseMode::CommandDuringPause);

	return res2;
}

CommandCost::CommandCost(const CommandCost &other)
{
	*this = other;
}

CommandCost &CommandCost::operator=(const CommandCost &other)
{
	this->cost = other.cost;
	this->expense_type = other.expense_type;
	this->flags = other.flags;
	this->message = other.message;
	if (other.GetInlineType() == CommandCostInlineType::AuxiliaryData) {
		this->inl.aux_data = new CommandCostAuxiliaryData(*other.inl.aux_data);
	} else {
		this->inl = other.inl;
	}
	return *this;
}

/**
 * Set the encoded message string. If set, this is used by the error message window instead of the error StringID,
 * to allow more information to be displayed to the local player.
 * @note Do not set an encoded message if the error is not for the local player, as it will never be seen.
 * @param message EncodedString message to set.
 */
void CommandCost::SetEncodedMessage(EncodedString &&message)
{
	if (this->GetInlineType() != CommandCostInlineType::AuxiliaryData) {
		this->AllocAuxData();
	}

	this->inl.aux_data->encoded_message = std::move(message);
}

/**
 * Get the last encoded error message.
 * @returns Reference to the encoded message.
 */
EncodedString &CommandCost::GetEncodedMessage()
{
	static EncodedString empty;

	if (this->GetInlineType() == CommandCostInlineType::AuxiliaryData) {
		return this->inl.aux_data->encoded_message;
	} else {
		empty.clear();
		return empty;
	}
}

/**
 * Adds the cost of the given command return value to this cost.
 * Also takes a possible error message when it is set.
 * @param ret The command to add the cost of.
 */
void CommandCost::AddCost(CommandCost &&ret)
{
	this->AddCost(ret.cost);
	if (this->Succeeded() && !ret.Succeeded()) {
		this->message = ret.message;
<<<<<<< HEAD
		this->flags &= ~CCIF_SUCCESS;
		if (ret.GetInlineType() == CommandCostInlineType::AuxiliaryData && !ret.inl.aux_data->encoded_message.empty()) {
			this->SetEncodedMessage(EncodedString{ret.inl.aux_data->encoded_message});
		}
	}
}

std::string CommandCost::SummaryMessage(StringID cmd_msg) const
{
	if (this->Succeeded()) {
		return fmt::format("Success: cost: {}", (int64_t) this->GetCost());
	} else {
		format_buffer buf;
		buf.format("Failed: cost: {}", (int64_t) this->GetCost());
		if (cmd_msg != 0) {
			buf.push_back(' ');
			AppendStringInPlace(buf, cmd_msg);
		}
		if (this->message != INVALID_STRING_ID) {
			buf.push_back(' ');
			AppendStringInPlace(buf, this->message);
		}

		return buf.to_string();
=======
		this->encoded_message = std::move(ret.encoded_message);
		this->success = false;
>>>>>>> edb101d1
	}
}

void CommandCost::AllocAuxData()
{
	CommandCostAuxiliaryData *aux_data = new CommandCostAuxiliaryData();
	switch (this->GetInlineType()) {
		case CommandCostInlineType::None:
			break;

		case CommandCostInlineType::AuxiliaryData:
			NOT_REACHED();

		case CommandCostInlineType::ExtraMsg:
			aux_data->extra_message = this->inl.extra_message;
			break;

		case CommandCostInlineType::Tile:
			aux_data->tile = TileIndex(this->inl.tile);
			break;

		case CommandCostInlineType::Result:
			aux_data->result = this->inl.result;
			break;

		case CommandCostInlineType::AdditionalCash:
			aux_data->additional_cash_required = this->inl.additional_cash_required;
			break;
	}
	this->inl.aux_data = aux_data;
	this->SetInlineType(CommandCostInlineType::AuxiliaryData);
}

bool CommandCost::AddInlineData(CommandCostInlineType inl_type)
{
	const CommandCostInlineType current = this->GetInlineType();
	if (current == CommandCostInlineType::AuxiliaryData) return true;
	if (current == inl_type) return false;
	if (current == CommandCostInlineType::None) {
		this->SetInlineType(inl_type);
		return false;
	}
	this->AllocAuxData();
	return true;
}

void CommandCost::SetTile(TileIndex tile)
{
	if (tile == this->GetTile()) return;

	if (this->AddInlineData(CommandCostInlineType::Tile)) {
		this->inl.aux_data->tile = tile;
	} else {
		this->inl.tile = tile.base();
	}
}

void CommandCost::SetAdditionalCashRequired(Money cash)
{
	if (cash == this->GetAdditionalCashRequired()) return;

	if (this->AddInlineData(CommandCostInlineType::AdditionalCash)) {
		this->inl.aux_data->additional_cash_required = cash;
	} else {
		this->inl.additional_cash_required = static_cast<int64_t>(cash);
	}
}

void CommandCost::SetResultData(uint32_t result)
{
	this->flags |= CCIF_VALID_RESULT;

	if (result == this->GetResultData()) return;

	if (this->AddInlineData(CommandCostInlineType::Result)) {
		this->inl.aux_data->result = result;
	} else {
		this->inl.result = result;
	}
}

template <typename T>
void SerialisePayload(BufferSerialisationRef buffer, const T &payload)
{
	size_t payload_pos = buffer.GetSendOffset();
	buffer.Send_uint16(0);
	payload.Serialise(buffer);
	buffer.SendAtOffset_uint16(payload_pos, (uint16_t)(buffer.GetSendOffset() - payload_pos - 2));
}

void SerialisedBaseCommandContainer::Serialise(BufferSerialisationRef buffer) const
{
	buffer.Send_uint16(this->cmd);
	buffer.Send_uint16(this->error_msg);
	buffer.Send_uint32(this->tile.base());
	SerialisePayload(buffer, this->payload);
}

void DynBaseCommandContainer::Serialise(BufferSerialisationRef buffer) const
{
	buffer.Send_uint16(this->cmd);
	buffer.Send_uint16(this->error_msg);
	buffer.Send_uint32(this->tile.base());
	SerialisePayload(buffer, *this->payload);
}

const char *DynBaseCommandContainer::Deserialise(DeserialisationBuffer &buffer)
{
	this->cmd = static_cast<Commands>(buffer.Recv_uint16());
	if (!IsValidCommand(this->cmd)) return "invalid command";
	if (GetCommandFlags(this->cmd).Test(CommandFlag::Offline)) return "single-player only command";

	this->error_msg = buffer.Recv_uint16();
	this->tile = TileIndex(buffer.Recv_uint32());

	StringValidationSettings default_settings = (!_network_server && GetCommandFlags(this->cmd).Test(CommandFlag::StrCtrl)) ? SVS_ALLOW_CONTROL_CODE | SVS_REPLACE_WITH_QUESTION_MARK : SVS_REPLACE_WITH_QUESTION_MARK;

	uint16_t payload_size = buffer.Recv_uint16();
	size_t expected_offset = buffer.GetDeserialisationPosition() + payload_size;
	this->payload = _command_proc_table[this->cmd].payload_deserialiser(buffer, default_settings);
	if (this->payload == nullptr || expected_offset != buffer.GetDeserialisationPosition()) return "failed to deserialise command payload";

	return nullptr;
}

/**
 * Return an error status, with string and parameter.
 * @param str StringID of error.
 * @param value Single parameter for error.
 * @returns CommandCost representing the error.
 */
CommandCost CommandCostWithParam(StringID str, uint64_t value)
{
	CommandCost error = CommandCost(str);
	if (IsLocalCompany()) {
		error.SetEncodedMessage(GetEncodedString(str, value));
	}
	return error;
}<|MERGE_RESOLUTION|>--- conflicted
+++ resolved
@@ -1108,10 +1108,9 @@
 	this->AddCost(ret.cost);
 	if (this->Succeeded() && !ret.Succeeded()) {
 		this->message = ret.message;
-<<<<<<< HEAD
 		this->flags &= ~CCIF_SUCCESS;
 		if (ret.GetInlineType() == CommandCostInlineType::AuxiliaryData && !ret.inl.aux_data->encoded_message.empty()) {
-			this->SetEncodedMessage(EncodedString{ret.inl.aux_data->encoded_message});
+			this->SetEncodedMessage(std::move(ret.inl.aux_data->encoded_message));
 		}
 	}
 }
@@ -1133,10 +1132,6 @@
 		}
 
 		return buf.to_string();
-=======
-		this->encoded_message = std::move(ret.encoded_message);
-		this->success = false;
->>>>>>> edb101d1
 	}
 }
 
