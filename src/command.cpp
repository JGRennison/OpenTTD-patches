--- conflicted
+++ resolved
@@ -104,7 +104,7 @@
 }
 
 template <bool no_tile, typename F, typename T, size_t... Tindices>
-CommandCost CommandExecTrampolineTuple(F proc, TileIndex tile, DoCommandFlag flags, const T &payload, std::index_sequence<Tindices...>)
+CommandCost CommandExecTrampolineTuple(F proc, TileIndex tile, DoCommandFlags flags, const T &payload, std::index_sequence<Tindices...>)
 {
 	if constexpr (no_tile) {
 		return proc(flags, std::get<Tindices>(payload.GetValues())...);
@@ -549,11 +549,7 @@
 
  * @return the cost
  */
-<<<<<<< HEAD
-CommandCost DoCommandImplementation(Commands cmd, TileIndex tile, const CommandPayloadBase &payload, DoCommandFlag flags, DoCommandIntlFlag intl_flags)
-=======
-void CommandHelperBase::InternalDoAfter(CommandCost &res, DoCommandFlags flags, bool top_level, bool test)
->>>>>>> c3d5e6d2
+CommandCost DoCommandImplementation(Commands cmd, TileIndex tile, const CommandPayloadBase &payload, DoCommandFlags flags, DoCommandIntlFlag intl_flags)
 {
 #if !defined(DISABLE_SCOPE_INFO)
 	FunctorScopeStackRecord scope_print([=, &payload](format_target &output) {
@@ -573,44 +569,34 @@
 	CommandCost res;
 
 	/* Do not even think about executing out-of-bounds tile-commands */
-	if (tile != 0 && (tile >= Map::Size() || (!IsValidTile(tile) && (flags & DC_ALL_TILES) == 0))) return CMD_ERROR;
+	if (tile != 0 && (tile >= Map::Size() || (!IsValidTile(tile) && !flags.Test(DoCommandFlag::AllTiles)))) return CMD_ERROR;
 
 	const CommandInfo &command = _command_proc_table[cmd];
 
 	_docommand_recursive++;
 
 	/* only execute the test call if it's toplevel, or we're not execing. */
-	if (_docommand_recursive == 1 || !(flags & DC_EXEC) ) {
+	if (_docommand_recursive == 1 || !flags.Test(DoCommandFlag::Execute)) {
 		if (_docommand_recursive == 1) _cleared_object_areas.clear();
 		SetTownRatingTestMode(true);
-		res = command.exec({ tile, flags & ~DC_EXEC, payload });
+		res = command.exec({ tile, DoCommandFlags{flags}.Reset(DoCommandFlag::Execute), payload });
 		SetTownRatingTestMode(false);
 		if (res.Failed()) {
 			_docommand_recursive--;
 			return res;
 		}
 
-<<<<<<< HEAD
 		if (_docommand_recursive == 1 &&
-				!(flags & DC_QUERY_COST) &&
-				!(flags & DC_BANKRUPT) &&
+				!flags.Test(DoCommandFlag::QueryCost) &&
+				!flags.Test(DoCommandFlag::Bankrupt) &&
 				!CheckCompanyHasMoney(res)) { // CheckCompanyHasMoney() modifies 'res' to an error if it fails.
 			_docommand_recursive--;
 			return res;
 		}
 
-		if (!(flags & DC_EXEC)) {
+		if (!flags.Test(DoCommandFlag::Execute)) {
 			_docommand_recursive--;
 			return res;
-=======
-		if (res.Succeeded() && top_level && !flags.Test(DoCommandFlag::QueryCost) && !flags.Test(DoCommandFlag::Bankrupt)) {
-			CheckCompanyHasMoney(res); // CheckCompanyHasMoney() modifies 'res' to an error if it fails.
-		}
-	} else {
-		/* If top-level, subtract the money. */
-		if (res.Succeeded() && top_level && !flags.Test(DoCommandFlag::Bankrupt)) {
-			SubtractMoneyFromCompany(res);
->>>>>>> c3d5e6d2
 		}
 	}
 
@@ -624,7 +610,7 @@
 	}
 
 	/* if toplevel, subtract the money. */
-	if (--_docommand_recursive == 0 && !(flags & DC_BANKRUPT)) {
+	if (--_docommand_recursive == 0 && !flags.Test(DoCommandFlag::Bankrupt)) {
 		SubtractMoneyFromCompany(res);
 	}
 
@@ -908,7 +894,7 @@
 	/* Command flags are used internally */
 	CommandFlags cmd_flags = GetCommandFlags(cmd);
 	/* Flags get send to the DoCommand */
-	DoCommandFlag flags = CommandFlagsToDCFlags(cmd_flags);
+	DoCommandFlags flags = CommandFlagsToDCFlags(cmd_flags);
 
 	/* Do not even think about executing out-of-bounds tile-commands */
 	if (tile != 0 && (tile >= Map::Size() || (!IsValidTile(tile) && (cmd_flags & CMD_ALL_TILES) == 0))) return_dcpi(CMD_ERROR);
@@ -1004,7 +990,7 @@
 	 * use the construction one */
 	_cleared_object_areas.clear();
 	BasePersistentStorageArray::SwitchMode(PSM_ENTER_COMMAND);
-	CommandCost res2 = command.exec({ tile, flags | DC_EXEC, payload });
+	CommandCost res2 = command.exec({ tile, flags | DoCommandFlag::Execute, payload });
 	BasePersistentStorageArray::SwitchMode(PSM_LEAVE_COMMAND);
 
 	if (cmd == CMD_COMPANY_CTRL) {
