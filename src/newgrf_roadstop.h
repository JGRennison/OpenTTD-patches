/*
 * This file is part of OpenTTD.
 * OpenTTD is free software; you can redistribute it and/or modify it under the terms of the GNU General Public License as published by the Free Software Foundation, version 2.
 * OpenTTD is distributed in the hope that it will be useful, but WITHOUT ANY WARRANTY; without even the implied warranty of MERCHANTABILITY or FITNESS FOR A PARTICULAR PURPOSE.
 * See the GNU General Public License for more details. You should have received a copy of the GNU General Public License along with OpenTTD. If not, see <http://www.gnu.org/licenses/>.
 */

/**
 * @file newgrf_roadstop.h NewGRF definitions and structures for road stops.
 */

#ifndef NEWGRF_ROADSTATION_H
#define NEWGRF_ROADSTATION_H

#include "newgrf_animation_type.h"
#include "newgrf_spritegroup.h"
#include "newgrf_badge_type.h"
#include "newgrf_callbacks.h"
#include "newgrf_class.h"
#include "newgrf_commons.h"
#include "newgrf_town.h"
#include "road.h"

/** The maximum amount of roadstops a single GRF is allowed to add */
static const int NUM_ROADSTOPS_PER_GRF = 64000;

static const uint32_t ROADSTOP_CLASS_LABEL_DEFAULT = 'DFLT';
static const uint32_t ROADSTOP_CLASS_LABEL_WAYPOINT = 'WAYP';

enum RoadStopClassID : uint16_t {
	ROADSTOP_CLASS_BEGIN = 0,          ///< The lowest valid value
	ROADSTOP_CLASS_DFLT  = 0,          ///< Default road stop class.
	ROADSTOP_CLASS_WAYP,               ///< Waypoint class (unimplemented: this is reserved for future use with road waypoints).
	ROADSTOP_CLASS_MAX   = UINT16_MAX, ///< Maximum number of classes.
};
DECLARE_INCREMENT_DECREMENT_OPERATORS(RoadStopClassID)

/* Some Triggers etc. */
enum RoadStopRandomTrigger : uint8_t {
	RSRT_NEW_CARGO,       ///< Trigger roadstop on arrival of new cargo.
	RSRT_CARGO_TAKEN,     ///< Trigger roadstop when cargo is completely taken.
	RSRT_VEH_ARRIVES,     ///< Trigger roadstop when road vehicle arrives.
	RSRT_VEH_DEPARTS,     ///< Trigger roadstop when road vehicle leaves.
	RSRT_VEH_LOADS,       ///< Trigger roadstop when road vehicle loads.
};

/**
 * Various different options for availability, restricting
 * the roadstop to be only for busses or for trucks.
 */
enum RoadStopAvailabilityType : uint8_t {
	ROADSTOPTYPE_PASSENGER,    ///< This RoadStop is for passenger (bus) stops.
	ROADSTOPTYPE_FREIGHT,      ///< This RoadStop is for freight (truck) stops.
	ROADSTOPTYPE_ALL,          ///< This RoadStop is for both types of station road stops.

	ROADSTOPTYPE_END,
};

/**
 * Different draw modes to disallow rendering of some parts of the stop
 * or road.
 */
enum class RoadStopDrawMode : uint8_t {
	Road = 0, ///< Bay stops: Draw the road itself
	Overlay = 1, ///< Drive-through stops: Draw the road overlay, e.g. pavement
	WaypGround = 2, ///< Waypoints: Draw the sprite layout ground tile (on top of the road)
};
<<<<<<< HEAD
DECLARE_ENUM_AS_BIT_SET(RoadStopDrawMode)

enum RoadStopSpecFlags : uint8_t {
	RSF_CB141_RANDOM_BITS              = 0, ///< Callback 141 needs random bits.
	RSF_NO_ONE_WAY_OVERLAY             = 1, ///< Do not show one-way road overlays.
	RSF_NO_CATENARY                    = 2, ///< Do not show catenary.
	RSF_DRIVE_THROUGH_ONLY             = 3, ///< Stop is drive-through only.
	RSF_NO_AUTO_ROAD_CONNECTION        = 4, ///< No auto road connection.
	RSF_BUILD_MENU_ROAD_ONLY           = 5, ///< Only show in the road build menu (not tram).
	RSF_BUILD_MENU_TRAM_ONLY           = 6, ///< Only show in the tram build menu (not road).
	RSF_BUILD_MENU_DRAW_DISABLED_VIEWS = 7, ///< Use custom road stop graphics for disabled views.
	RSF_DRAW_MODE_REGISTER             = 8, ///< Read draw mode from register 0x100.
};

enum RoadStopSpecIntlFlags : uint8_t {
	RSIF_BRIDGE_HEIGHTS_SET,            ///< bridge_height[6] is set.
	RSIF_BRIDGE_DISALLOWED_PILLARS_SET, ///< bridge_disallowed_pillars[6] is set.
=======
using RoadStopDrawModes = EnumBitSet<RoadStopDrawMode, uint8_t>;

enum class RoadStopSpecFlag : uint8_t {
	Cb141RandomBits = 0, ///< Callback 141 needs random bits.
	NoCatenary = 2, ///< Do not show catenary.
	DriveThroughOnly = 3, ///< Stop is drive-through only.
	NoAutoRoadConnection = 4, ///< No auto road connection.
	RoadOnly = 5, ///< Only show in the road build menu (not tram).
	TramOnly = 6, ///< Only show in the tram build menu (not road).
	DrawModeRegister = 8, ///< Read draw mode from register 0x100.
>>>>>>> adc79aca
};
using RoadStopSpecFlags = EnumBitSet<RoadStopSpecFlag, uint8_t>;

enum RoadStopView : uint8_t {
	RSV_BAY_NE                  = 0, ///< Bay road stop, facing Northeast
	RSV_BAY_SE                  = 1, ///< Bay road stop, facing Southeast
	RSV_BAY_SW                  = 2, ///< Bay road stop, facing Southwest
	RSV_BAY_NW                  = 3, ///< Bay road stop, facing Northwest
	RSV_DRIVE_THROUGH_X         = 4, ///< Drive through road stop, X axis
	RSV_DRIVE_THROUGH_Y         = 5, ///< Drive through road stop, Y axis
};

/** Scope resolver for road stops. */
struct RoadStopScopeResolver : public ScopeResolver {
	TileIndex tile;                             ///< %Tile of the station.
	struct BaseStation *st;                     ///< Instance of the station.
	const struct RoadStopSpec *roadstopspec;    ///< Station (type) specification.
	CargoType cargo_type;                       ///< Type of cargo of the station.
	StationType type;                           ///< Station type.
	uint8_t view;                               ///< Station axis.
	RoadType roadtype;                          ///< Road type (used when no tile)

	RoadStopScopeResolver(ResolverObject &ro, BaseStation *st, const RoadStopSpec *roadstopspec, TileIndex tile, RoadType roadtype, StationType type, uint8_t view = 0)
		: ScopeResolver(ro), tile(tile), st(st), roadstopspec(roadstopspec), type(type), view(view), roadtype(roadtype)
		{

	}

	uint32_t GetRandomBits() const override;
	uint32_t GetTriggers() const override;

	uint32_t GetVariable(uint16_t variable, uint32_t parameter, GetVariableExtra &extra) const override;

private:
	enum class NearbyRoadStopInfoMode {
		Standard,
		Extended,
		V2,
	};
	uint32_t GetNearbyRoadStopsInfo(uint32_t parameter, NearbyRoadStopInfoMode mode) const;
};

/** Road stop resolver. */
struct RoadStopResolverObject : public ResolverObject {
	RoadStopScopeResolver roadstop_scope; ///< The stop scope resolver.
	std::optional<TownScopeResolver> town_scope = std::nullopt; ///< The town scope resolver (created on the first call).

	RoadStopResolverObject(const RoadStopSpec *roadstopspec, BaseStation *st, TileIndex tile, RoadType roadtype, StationType type, uint8_t view, CallbackID callback = CBID_NO_CALLBACK, uint32_t param1 = 0, uint32_t param2 = 0);

	ScopeResolver* GetScope(VarSpriteGroupScope scope = VSG_SCOPE_SELF, VarSpriteGroupScopeOffset relative = 0) override {
		switch (scope) {
			case VSG_SCOPE_SELF: return &this->roadstop_scope;
			case VSG_SCOPE_PARENT: {
				TownScopeResolver *tsr = this->GetTown();
				if (tsr != nullptr) return tsr;
				[[fallthrough]];
			}
			default: return ResolverObject::GetScope(scope, relative);
		}
	}

	TownScopeResolver *GetTown();

	const SpriteGroup *ResolveReal(const RealSpriteGroup *group) const override;
};

/** Road stop specification. */
struct RoadStopSpec : NewGRFSpecBase<RoadStopClassID> {
	/**
	 * Properties related the the grf file.
	 * NUM_CARGO real cargo plus three pseudo cargo sprite groups.
	 * Used for obtaining the sprite offset of custom sprites, and for
	 * evaluating callbacks.
	 */
	VariableGRFFileProps grf_prop;
	StringID name;              ///< Name of this stop

	RoadStopAvailabilityType stop_type = ROADSTOPTYPE_ALL;
	RoadStopDrawModes draw_mode = {RoadStopDrawMode::Road, RoadStopDrawMode::Overlay};
	RoadStopCallbackMasks callback_mask{};
<<<<<<< HEAD
	uint16_t flags = 0;
	uint8_t internal_flags = 0;          ///< Bitmask of internal spec flags (RoadStopSpecIntlFlags)
=======
	RoadStopSpecFlags flags{};
>>>>>>> adc79aca

	CargoTypes cargo_triggers = 0;       ///< Bitmask of cargo types which cause trigger re-randomizing

	AnimationInfo animation;

	uint8_t bridge_height[6];             ///< Minimum height for a bridge above, 0 for none
	uint8_t bridge_disallowed_pillars[6]; ///< Disallowed pillar flags for a bridge above

	uint8_t build_cost_multiplier = 16;  ///< Build cost multiplier per tile.
	uint8_t clear_cost_multiplier = 16;  ///< Clear cost multiplier per tile.

	uint8_t height;                      ///< The height of this structure, in heightlevels; max MAX_TILE_HEIGHT.

	std::vector<BadgeID> badges;

	/**
	 * Get the cost for building a road stop of this type.
	 * @return The cost for building.
	 */
	Money GetBuildCost(Price category) const { return GetPrice(category, this->build_cost_multiplier, this->grf_prop.grffile, -4); }

	/**
	 * Get the cost for clearing a road stop of this type.
	 * @return The cost for clearing.
	 */
	Money GetClearCost(Price category) const { return GetPrice(category, this->clear_cost_multiplier, this->grf_prop.grffile, -4); }

	static const RoadStopSpec *Get(uint16_t index);
};

using RoadStopClass = NewGRFClass<RoadStopSpec, RoadStopClassID, ROADSTOP_CLASS_MAX>;

void DrawRoadStopTile(int x, int y, RoadType roadtype, const RoadStopSpec *spec, StationType type, int view);

uint16_t GetRoadStopCallback(CallbackID callback, uint32_t param1, uint32_t param2, const RoadStopSpec *roadstopspec, BaseStation *st, TileIndex tile, RoadType roadtype, StationType type, uint8_t view);

void AnimateRoadStopTile(TileIndex tile);
uint8_t GetRoadStopTileAnimationSpeed(TileIndex tile);
void TriggerRoadStopAnimation(BaseStation *st, TileIndex tile, StationAnimationTrigger trigger, CargoType cargo_type = INVALID_CARGO);
void TriggerRoadStopRandomisation(Station *st, TileIndex tile, RoadStopRandomTrigger trigger, CargoType cargo_type = INVALID_CARGO);

bool GetIfNewStopsByType(RoadStopType rs, RoadType roadtype);
bool GetIfClassHasNewStopsByType(const RoadStopClass *roadstopclass, RoadStopType rs, RoadType roadtype);
bool GetIfStopIsForType(const RoadStopSpec *roadstopspec, RoadStopType rs, RoadType roadtype);

const RoadStopSpec *GetRoadStopSpec(TileIndex t);
int AllocateRoadStopSpecToStation(const RoadStopSpec *statspec, BaseStation *st, bool exec);
void DeallocateRoadStopSpecFromStation(BaseStation *st, uint8_t specindex);
void StationUpdateRoadStopCachedTriggers(BaseStation *st);

/**
 * Test if a RoadStopClass is the waypoint class.
 * @param cls RoadStopClass to test.
 * @return true if the class is the waypoint class.
 */
inline bool IsWaypointClass(const RoadStopClass &cls)
{
	return cls.global_id == ROADSTOP_CLASS_LABEL_WAYPOINT || GB(cls.global_id, 24, 8) == UINT8_MAX;
}

#endif /* NEWGRF_ROADSTATION_H */<|MERGE_RESOLUTION|>--- conflicted
+++ resolved
@@ -61,42 +61,29 @@
  * or road.
  */
 enum class RoadStopDrawMode : uint8_t {
-	Road = 0, ///< Bay stops: Draw the road itself
-	Overlay = 1, ///< Drive-through stops: Draw the road overlay, e.g. pavement
+	Road       = 0, ///< Bay stops: Draw the road itself
+	Overlay    = 1, ///< Drive-through stops: Draw the road overlay, e.g. pavement
 	WaypGround = 2, ///< Waypoints: Draw the sprite layout ground tile (on top of the road)
 };
-<<<<<<< HEAD
-DECLARE_ENUM_AS_BIT_SET(RoadStopDrawMode)
-
-enum RoadStopSpecFlags : uint8_t {
-	RSF_CB141_RANDOM_BITS              = 0, ///< Callback 141 needs random bits.
-	RSF_NO_ONE_WAY_OVERLAY             = 1, ///< Do not show one-way road overlays.
-	RSF_NO_CATENARY                    = 2, ///< Do not show catenary.
-	RSF_DRIVE_THROUGH_ONLY             = 3, ///< Stop is drive-through only.
-	RSF_NO_AUTO_ROAD_CONNECTION        = 4, ///< No auto road connection.
-	RSF_BUILD_MENU_ROAD_ONLY           = 5, ///< Only show in the road build menu (not tram).
-	RSF_BUILD_MENU_TRAM_ONLY           = 6, ///< Only show in the tram build menu (not road).
-	RSF_BUILD_MENU_DRAW_DISABLED_VIEWS = 7, ///< Use custom road stop graphics for disabled views.
-	RSF_DRAW_MODE_REGISTER             = 8, ///< Read draw mode from register 0x100.
-};
+using RoadStopDrawModes = EnumBitSet<RoadStopDrawMode, uint8_t>;
+
+enum class RoadStopSpecFlag : uint8_t {
+	Cb141RandomBits      = 0, ///< Callback 141 needs random bits.
+	NoOneWayOverlay      = 1, ///< Do not show one-way road overlays.
+	NoCatenary           = 2, ///< Do not show catenary.
+	DriveThroughOnly     = 3, ///< Stop is drive-through only.
+	NoAutoRoadConnection = 4, ///< No auto road connection.
+	RoadOnly             = 5, ///< Only show in the road build menu (not tram).
+	TramOnly             = 6, ///< Only show in the tram build menu (not road).
+	DrawDisabledViews    = 7, ///< Use custom road stop graphics for disabled views.
+	DrawModeRegister     = 8, ///< Read draw mode from register 0x100.
+};
+using RoadStopSpecFlags = EnumBitSet<RoadStopSpecFlag, uint8_t>;
 
 enum RoadStopSpecIntlFlags : uint8_t {
 	RSIF_BRIDGE_HEIGHTS_SET,            ///< bridge_height[6] is set.
 	RSIF_BRIDGE_DISALLOWED_PILLARS_SET, ///< bridge_disallowed_pillars[6] is set.
-=======
-using RoadStopDrawModes = EnumBitSet<RoadStopDrawMode, uint8_t>;
-
-enum class RoadStopSpecFlag : uint8_t {
-	Cb141RandomBits = 0, ///< Callback 141 needs random bits.
-	NoCatenary = 2, ///< Do not show catenary.
-	DriveThroughOnly = 3, ///< Stop is drive-through only.
-	NoAutoRoadConnection = 4, ///< No auto road connection.
-	RoadOnly = 5, ///< Only show in the road build menu (not tram).
-	TramOnly = 6, ///< Only show in the tram build menu (not road).
-	DrawModeRegister = 8, ///< Read draw mode from register 0x100.
->>>>>>> adc79aca
-};
-using RoadStopSpecFlags = EnumBitSet<RoadStopSpecFlag, uint8_t>;
+};
 
 enum RoadStopView : uint8_t {
 	RSV_BAY_NE                  = 0, ///< Bay road stop, facing Northeast
@@ -175,12 +162,8 @@
 	RoadStopAvailabilityType stop_type = ROADSTOPTYPE_ALL;
 	RoadStopDrawModes draw_mode = {RoadStopDrawMode::Road, RoadStopDrawMode::Overlay};
 	RoadStopCallbackMasks callback_mask{};
-<<<<<<< HEAD
-	uint16_t flags = 0;
+	RoadStopSpecFlags flags{};
 	uint8_t internal_flags = 0;          ///< Bitmask of internal spec flags (RoadStopSpecIntlFlags)
-=======
-	RoadStopSpecFlags flags{};
->>>>>>> adc79aca
 
 	CargoTypes cargo_triggers = 0;       ///< Bitmask of cargo types which cause trigger re-randomizing
 
