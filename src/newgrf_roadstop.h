/*
 * This file is part of OpenTTD.
 * OpenTTD is free software; you can redistribute it and/or modify it under the terms of the GNU General Public License as published by the Free Software Foundation, version 2.
 * OpenTTD is distributed in the hope that it will be useful, but WITHOUT ANY WARRANTY; without even the implied warranty of MERCHANTABILITY or FITNESS FOR A PARTICULAR PURPOSE.
 * See the GNU General Public License for more details. You should have received a copy of the GNU General Public License along with OpenTTD. If not, see <http://www.gnu.org/licenses/>.
 */

/**
 * @file newgrf_roadstop.h NewGRF definitions and structures for road stops.
 */

#ifndef NEWGRF_ROADSTATION_H
#define NEWGRF_ROADSTATION_H

#include "newgrf_animation_type.h"
#include "newgrf_spritegroup.h"
#include "newgrf_class.h"
#include "newgrf_commons.h"
#include "newgrf_town.h"
#include "road.h"

/** The maximum amount of roadstops a single GRF is allowed to add */
static const int NUM_ROADSTOPS_PER_GRF = 64000;

enum RoadStopClassID : uint8_t {
	ROADSTOP_CLASS_BEGIN = 0,    ///< The lowest valid value
	ROADSTOP_CLASS_DFLT = 0,     ///< Default road stop class.
	ROADSTOP_CLASS_WAYP,         ///< Waypoint class.
	ROADSTOP_CLASS_MAX = 255,    ///< Maximum number of classes.
};
DECLARE_POSTFIX_INCREMENT(RoadStopClassID)

/* Some Triggers etc. */
enum RoadStopRandomTrigger {
	RSRT_NEW_CARGO,       ///< Trigger roadstop on arrival of new cargo.
	RSRT_CARGO_TAKEN,     ///< Trigger roadstop when cargo is completely taken.
	RSRT_VEH_ARRIVES,     ///< Trigger roadstop when road vehicle arrives.
	RSRT_VEH_DEPARTS,     ///< Trigger roadstop when road vehicle leaves.
	RSRT_VEH_LOADS,       ///< Trigger roadstop when road vehicle loads.
};

/**
 * Various different options for availability, restricting
 * the roadstop to be only for busses or for trucks.
 */
enum RoadStopAvailabilityType : uint8_t {
	ROADSTOPTYPE_PASSENGER,    ///< This RoadStop is for passenger (bus) stops.
	ROADSTOPTYPE_FREIGHT,      ///< This RoadStop is for freight (truck) stops.
	ROADSTOPTYPE_ALL,          ///< This RoadStop is for both types of station road stops.

	ROADSTOPTYPE_END,
};

/**
 * Different draw modes to disallow rendering of some parts of the stop
 * or road.
 */
enum RoadStopDrawMode : uint8_t {
	ROADSTOP_DRAW_MODE_NONE        = 0,
	ROADSTOP_DRAW_MODE_ROAD        = 1 << 0, ///< Bay stops: Draw the road itself
	ROADSTOP_DRAW_MODE_OVERLAY     = 1 << 1, ///< Drive-through stops: Draw the road overlay, e.g. pavement
	ROADSTOP_DRAW_MODE_WAYP_GROUND = 1 << 2, ///< Waypoints: Draw the sprite layout ground tile (on top of the road)
};
DECLARE_ENUM_AS_BIT_SET(RoadStopDrawMode)

enum RoadStopSpecFlags {
	RSF_CB141_RANDOM_BITS,    ///< Callback 141 needs random bits.
	RSF_NO_ONE_WAY_OVERLAY,   ///< Do not show one-way road overlays.
	RSF_NO_CATENARY,          ///< Do not show catenary.
	RSF_DRIVE_THROUGH_ONLY,   ///< Stop is drive-through only.
	RSF_NO_AUTO_ROAD_CONNECTION, ///< No auto road connection.
	RSF_BUILD_MENU_ROAD_ONLY, ///< Only show in the road build menu (not tram).
	RSF_BUILD_MENU_TRAM_ONLY, ///< Only show in the tram build menu (not road).
	RSF_BUILD_MENU_DRAW_DISABLED_VIEWS, ///< Use custom road stop graphics for disabled views.
	RSF_DRAW_MODE_REGISTER,   ///< Read draw mode from register 0x100.
};

enum RoadStopSpecIntlFlags {
	RSIF_BRIDGE_HEIGHTS_SET,            ///< byte bridge_height[6] is set.
	RSIF_BRIDGE_DISALLOWED_PILLARS_SET, ///< byte bridge_disallowed_pillars[6] is set.
};

/** Scope resolver for road stops. */
struct RoadStopScopeResolver : public ScopeResolver {
	TileIndex tile;                             ///< %Tile of the station.
	struct BaseStation *st;                     ///< Instance of the station.
	const struct RoadStopSpec *roadstopspec;    ///< Station (type) specification.
	CargoID cargo_type;                         ///< Type of cargo of the station.
	StationType type;                           ///< Station type.
	uint8_t view;                               ///< Station axis.
	RoadType roadtype;                          ///< Road type (used when no tile)

	RoadStopScopeResolver(ResolverObject &ro, BaseStation *st, const RoadStopSpec *roadstopspec, TileIndex tile, RoadType roadtype, StationType type, uint8_t view = 0)
		: ScopeResolver(ro), tile(tile), st(st), roadstopspec(roadstopspec), type(type), view(view), roadtype(roadtype)
		{

	}

	uint32_t GetRandomBits() const override;
	uint32_t GetTriggers() const override;

<<<<<<< HEAD
	uint32_t GetVariable(uint16_t variable, uint32_t parameter, GetVariableExtra *extra) const override;

private:
	enum class NearbyRoadStopInfoMode {
		Standard,
		Extended,
		V2,
	};
	uint32_t GetNearbyRoadStopsInfo(uint32_t parameter, NearbyRoadStopInfoMode mode) const;
=======
	uint32_t GetVariable(uint8_t variable, [[maybe_unused]] uint32_t parameter, bool *available) const override;
>>>>>>> 6c5a8f55
};

/** Road stop resolver. */
struct RoadStopResolverObject : public ResolverObject {
	RoadStopScopeResolver roadstop_scope; ///< The stop scope resolver.
	TownScopeResolver *town_scope;        ///< The town scope resolver (created on the first call).

	RoadStopResolverObject(const RoadStopSpec *roadstopspec, BaseStation *st, TileIndex tile, RoadType roadtype, StationType type, uint8_t view, CallbackID callback = CBID_NO_CALLBACK, uint32_t param1 = 0, uint32_t param2 = 0);
	~RoadStopResolverObject();

<<<<<<< HEAD
	ScopeResolver* GetScope(VarSpriteGroupScope scope = VSG_SCOPE_SELF, VarSpriteGroupScopeOffset relative = 0) override {
=======
	ScopeResolver *GetScope(VarSpriteGroupScope scope = VSG_SCOPE_SELF, uint8_t relative = 0) override
	{
>>>>>>> 6c5a8f55
		switch (scope) {
			case VSG_SCOPE_SELF: return &this->roadstop_scope;
			case VSG_SCOPE_PARENT: {
				TownScopeResolver *tsr = this->GetTown();
				if (tsr != nullptr) return tsr;
				[[fallthrough]];
			}
			default: return ResolverObject::GetScope(scope, relative);
		}
	}

	TownScopeResolver *GetTown();

	const SpriteGroup *ResolveReal(const RealSpriteGroup *group) const override;
};

/** Road stop specification. */
struct RoadStopSpec {
	/**
	 * Properties related the the grf file.
	 * NUM_CARGO real cargo plus three pseudo cargo sprite groups.
	 * Used for obtaining the sprite offset of custom sprites, and for
	 * evaluating callbacks.
	 */
	GRFFilePropsBase<NUM_CARGO + 3> grf_prop;
	RoadStopClassID cls_id;     ///< The class to which this spec belongs.
	StringID name;              ///< Name of this stop

	RoadStopAvailabilityType stop_type = ROADSTOPTYPE_ALL;
	RoadStopDrawMode draw_mode = ROADSTOP_DRAW_MODE_ROAD | ROADSTOP_DRAW_MODE_OVERLAY;
	uint8_t callback_mask = 0;
	uint16_t flags = 0;
	uint8_t internal_flags = 0;          ///< Bitmask of internal spec flags (RoadStopSpecIntlFlags)

	CargoTypes cargo_triggers = 0;       ///< Bitmask of cargo types which cause trigger re-randomizing

	AnimationInfo animation;

<<<<<<< HEAD
	byte bridge_height[6];               ///< Minimum height for a bridge above, 0 for none
	byte bridge_disallowed_pillars[6];   ///< Disallowed pillar flags for a bridge above
=======
	uint8_t bridge_height[6];             ///< Minimum height for a bridge above, 0 for none
	uint8_t bridge_disallowed_pillars[6]; ///< Disallowed pillar flags for a bridge above
>>>>>>> 6c5a8f55

	uint8_t build_cost_multiplier = 16;  ///< Build cost multiplier per tile.
	uint8_t clear_cost_multiplier = 16;  ///< Clear cost multiplier per tile.

	uint8_t height;                      ///< The height of this structure, in heightlevels; max MAX_TILE_HEIGHT.

	/**
	 * Get the cost for building a road stop of this type.
	 * @return The cost for building.
	 */
	Money GetBuildCost(Price category) const { return GetPrice(category, this->build_cost_multiplier, this->grf_prop.grffile, -4); }

	/**
	 * Get the cost for clearing a road stop of this type.
	 * @return The cost for clearing.
	 */
	Money GetClearCost(Price category) const { return GetPrice(category, this->clear_cost_multiplier, this->grf_prop.grffile, -4); }

	static const RoadStopSpec *Get(uint16_t index);
};

template <>
struct EnumPropsT<RoadStopClassID> : MakeEnumPropsT<RoadStopClassID, byte, ROADSTOP_CLASS_BEGIN, ROADSTOP_CLASS_MAX, ROADSTOP_CLASS_MAX, 8> {};

typedef NewGRFClass<RoadStopSpec, RoadStopClassID, ROADSTOP_CLASS_MAX> RoadStopClass;

void DrawRoadStopTile(int x, int y, RoadType roadtype, const RoadStopSpec *spec, StationType type, int view);

uint16_t GetRoadStopCallback(CallbackID callback, uint32_t param1, uint32_t param2, const RoadStopSpec *roadstopspec, BaseStation *st, TileIndex tile, RoadType roadtype, StationType type, uint8_t view);

void AnimateRoadStopTile(TileIndex tile);
uint8_t GetRoadStopTileAnimationSpeed(TileIndex tile);
void TriggerRoadStopAnimation(BaseStation *st, TileIndex tile, StationAnimationTrigger trigger, CargoID cargo_type = INVALID_CARGO);
void TriggerRoadStopRandomisation(Station *st, TileIndex tile, RoadStopRandomTrigger trigger, CargoID cargo_type = INVALID_CARGO);

bool GetIfNewStopsByType(RoadStopType rs, RoadType roadtype);
bool GetIfClassHasNewStopsByType(const RoadStopClass *roadstopclass, RoadStopType rs, RoadType roadtype);
bool GetIfStopIsForType(const RoadStopSpec *roadstopspec, RoadStopType rs, RoadType roadtype);

const RoadStopSpec *GetRoadStopSpec(TileIndex t);
<<<<<<< HEAD
int AllocateRoadStopSpecToStation(const RoadStopSpec *statspec, BaseStation *st, bool exec);
void DeallocateRoadStopSpecFromStation(BaseStation *st, byte specindex);
void StationUpdateRoadStopCachedTriggers(BaseStation *st);
=======
int AllocateSpecToRoadStop(const RoadStopSpec *statspec, BaseStation *st, bool exec);
void DeallocateSpecFromRoadStop(BaseStation *st, uint8_t specindex);
void RoadStopUpdateCachedTriggers(BaseStation *st);
>>>>>>> 6c5a8f55

#endif /* NEWGRF_ROADSTATION_H */<|MERGE_RESOLUTION|>--- conflicted
+++ resolved
@@ -76,8 +76,8 @@
 };
 
 enum RoadStopSpecIntlFlags {
-	RSIF_BRIDGE_HEIGHTS_SET,            ///< byte bridge_height[6] is set.
-	RSIF_BRIDGE_DISALLOWED_PILLARS_SET, ///< byte bridge_disallowed_pillars[6] is set.
+	RSIF_BRIDGE_HEIGHTS_SET,            ///< bridge_height[6] is set.
+	RSIF_BRIDGE_DISALLOWED_PILLARS_SET, ///< bridge_disallowed_pillars[6] is set.
 };
 
 /** Scope resolver for road stops. */
@@ -99,7 +99,6 @@
 	uint32_t GetRandomBits() const override;
 	uint32_t GetTriggers() const override;
 
-<<<<<<< HEAD
 	uint32_t GetVariable(uint16_t variable, uint32_t parameter, GetVariableExtra *extra) const override;
 
 private:
@@ -109,9 +108,6 @@
 		V2,
 	};
 	uint32_t GetNearbyRoadStopsInfo(uint32_t parameter, NearbyRoadStopInfoMode mode) const;
-=======
-	uint32_t GetVariable(uint8_t variable, [[maybe_unused]] uint32_t parameter, bool *available) const override;
->>>>>>> 6c5a8f55
 };
 
 /** Road stop resolver. */
@@ -122,12 +118,7 @@
 	RoadStopResolverObject(const RoadStopSpec *roadstopspec, BaseStation *st, TileIndex tile, RoadType roadtype, StationType type, uint8_t view, CallbackID callback = CBID_NO_CALLBACK, uint32_t param1 = 0, uint32_t param2 = 0);
 	~RoadStopResolverObject();
 
-<<<<<<< HEAD
 	ScopeResolver* GetScope(VarSpriteGroupScope scope = VSG_SCOPE_SELF, VarSpriteGroupScopeOffset relative = 0) override {
-=======
-	ScopeResolver *GetScope(VarSpriteGroupScope scope = VSG_SCOPE_SELF, uint8_t relative = 0) override
-	{
->>>>>>> 6c5a8f55
 		switch (scope) {
 			case VSG_SCOPE_SELF: return &this->roadstop_scope;
 			case VSG_SCOPE_PARENT: {
@@ -166,13 +157,8 @@
 
 	AnimationInfo animation;
 
-<<<<<<< HEAD
-	byte bridge_height[6];               ///< Minimum height for a bridge above, 0 for none
-	byte bridge_disallowed_pillars[6];   ///< Disallowed pillar flags for a bridge above
-=======
 	uint8_t bridge_height[6];             ///< Minimum height for a bridge above, 0 for none
 	uint8_t bridge_disallowed_pillars[6]; ///< Disallowed pillar flags for a bridge above
->>>>>>> 6c5a8f55
 
 	uint8_t build_cost_multiplier = 16;  ///< Build cost multiplier per tile.
 	uint8_t clear_cost_multiplier = 16;  ///< Clear cost multiplier per tile.
@@ -195,7 +181,7 @@
 };
 
 template <>
-struct EnumPropsT<RoadStopClassID> : MakeEnumPropsT<RoadStopClassID, byte, ROADSTOP_CLASS_BEGIN, ROADSTOP_CLASS_MAX, ROADSTOP_CLASS_MAX, 8> {};
+struct EnumPropsT<RoadStopClassID> : MakeEnumPropsT<RoadStopClassID, uint8_t, ROADSTOP_CLASS_BEGIN, ROADSTOP_CLASS_MAX, ROADSTOP_CLASS_MAX, 8> {};
 
 typedef NewGRFClass<RoadStopSpec, RoadStopClassID, ROADSTOP_CLASS_MAX> RoadStopClass;
 
@@ -213,14 +199,8 @@
 bool GetIfStopIsForType(const RoadStopSpec *roadstopspec, RoadStopType rs, RoadType roadtype);
 
 const RoadStopSpec *GetRoadStopSpec(TileIndex t);
-<<<<<<< HEAD
 int AllocateRoadStopSpecToStation(const RoadStopSpec *statspec, BaseStation *st, bool exec);
-void DeallocateRoadStopSpecFromStation(BaseStation *st, byte specindex);
+void DeallocateRoadStopSpecFromStation(BaseStation *st, uint8_t specindex);
 void StationUpdateRoadStopCachedTriggers(BaseStation *st);
-=======
-int AllocateSpecToRoadStop(const RoadStopSpec *statspec, BaseStation *st, bool exec);
-void DeallocateSpecFromRoadStop(BaseStation *st, uint8_t specindex);
-void RoadStopUpdateCachedTriggers(BaseStation *st);
->>>>>>> 6c5a8f55
 
 #endif /* NEWGRF_ROADSTATION_H */