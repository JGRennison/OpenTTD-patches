/*
 * This file is part of OpenTTD.
 * OpenTTD is free software; you can redistribute it and/or modify it under the terms of the GNU General Public License as published by the Free Software Foundation, version 2.
 * OpenTTD is distributed in the hope that it will be useful, but WITHOUT ANY WARRANTY; without even the implied warranty of MERCHANTABILITY or FITNESS FOR A PARTICULAR PURPOSE.
 * See the GNU General Public License for more details. You should have received a copy of the GNU General Public License along with OpenTTD. If not, see <http://www.gnu.org/licenses/>.
 */

/**
 * @file newgrf_roadstop.h NewGRF definitions and structures for road stops.
 */

#ifndef NEWGRF_ROADSTATION_H
#define NEWGRF_ROADSTATION_H

#include "newgrf_animation_type.h"
#include "newgrf_spritegroup.h"
#include "newgrf_badge_type.h"
#include "newgrf_callbacks.h"
#include "newgrf_class.h"
#include "newgrf_commons.h"
#include "newgrf_town.h"
#include "road.h"

/** The maximum amount of roadstops a single GRF is allowed to add */
static const int NUM_ROADSTOPS_PER_GRF = 64000;

static const uint32_t ROADSTOP_CLASS_LABEL_DEFAULT = 'DFLT';
static const uint32_t ROADSTOP_CLASS_LABEL_WAYPOINT = 'WAYP';

enum RoadStopClassID : uint16_t {
	ROADSTOP_CLASS_BEGIN = 0,          ///< The lowest valid value
	ROADSTOP_CLASS_DFLT  = 0,          ///< Default road stop class.
	ROADSTOP_CLASS_WAYP,               ///< Waypoint class (unimplemented: this is reserved for future use with road waypoints).
	ROADSTOP_CLASS_MAX   = UINT16_MAX, ///< Maximum number of classes.
};
DECLARE_INCREMENT_DECREMENT_OPERATORS(RoadStopClassID)

/* Some Triggers etc. */
enum RoadStopRandomTrigger : uint8_t {
	RSRT_NEW_CARGO,       ///< Trigger roadstop on arrival of new cargo.
	RSRT_CARGO_TAKEN,     ///< Trigger roadstop when cargo is completely taken.
	RSRT_VEH_ARRIVES,     ///< Trigger roadstop when road vehicle arrives.
	RSRT_VEH_DEPARTS,     ///< Trigger roadstop when road vehicle leaves.
	RSRT_VEH_LOADS,       ///< Trigger roadstop when road vehicle loads.
};

/**
 * Various different options for availability, restricting
 * the roadstop to be only for busses or for trucks.
 */
enum RoadStopAvailabilityType : uint8_t {
	ROADSTOPTYPE_PASSENGER,    ///< This RoadStop is for passenger (bus) stops.
	ROADSTOPTYPE_FREIGHT,      ///< This RoadStop is for freight (truck) stops.
	ROADSTOPTYPE_ALL,          ///< This RoadStop is for both types of station road stops.

	ROADSTOPTYPE_END,
};

/**
 * Different draw modes to disallow rendering of some parts of the stop
 * or road.
 */
enum class RoadStopDrawMode : uint8_t {
	Road       = 0, ///< Bay stops: Draw the road itself
	Overlay    = 1, ///< Drive-through stops: Draw the road overlay, e.g. pavement
	WaypGround = 2, ///< Waypoints: Draw the sprite layout ground tile (on top of the road)
};
using RoadStopDrawModes = EnumBitSet<RoadStopDrawMode, uint8_t>;

enum class RoadStopSpecFlag : uint8_t {
	Cb141RandomBits      = 0, ///< Callback 141 needs random bits.
	NoOneWayOverlay      = 1, ///< Do not show one-way road overlays.
	NoCatenary           = 2, ///< Do not show catenary.
	DriveThroughOnly     = 3, ///< Stop is drive-through only.
	NoAutoRoadConnection = 4, ///< No auto road connection.
	RoadOnly             = 5, ///< Only show in the road build menu (not tram).
	TramOnly             = 6, ///< Only show in the tram build menu (not road).
	DrawDisabledViews    = 7, ///< Use custom road stop graphics for disabled views.
	DrawModeRegister     = 8, ///< Read draw mode from register 0x100.
};
using RoadStopSpecFlags = EnumBitSet<RoadStopSpecFlag, uint8_t>;

enum class RoadStopSpecIntlFlag : uint8_t {
	BridgeHeightsSet,           ///< bridge_height[6] is set.
	BridgeDisallowedPillarsSet, ///< bridge_disallowed_pillars[6] is set.
};
using RoadStopSpecIntlFlags = EnumBitSet<RoadStopSpecIntlFlag, uint8_t>;

enum RoadStopView : uint8_t {
	RSV_BAY_NE                  = 0, ///< Bay road stop, facing Northeast
	RSV_BAY_SE                  = 1, ///< Bay road stop, facing Southeast
	RSV_BAY_SW                  = 2, ///< Bay road stop, facing Southwest
	RSV_BAY_NW                  = 3, ///< Bay road stop, facing Northwest
	RSV_DRIVE_THROUGH_X         = 4, ///< Drive through road stop, X axis
	RSV_DRIVE_THROUGH_Y         = 5, ///< Drive through road stop, Y axis
};

/** Scope resolver for road stops. */
struct RoadStopScopeResolver : public ScopeResolver {
<<<<<<< HEAD
	TileIndex tile;                             ///< %Tile of the station.
	struct BaseStation *st;                     ///< Instance of the station.
	const struct RoadStopSpec *roadstopspec;    ///< Station (type) specification.
	CargoType cargo_type;                       ///< Type of cargo of the station.
	StationType type;                           ///< Station type.
	uint8_t view;                               ///< Station axis.
	RoadType roadtype;                          ///< Road type (used when no tile)
=======
	TileIndex tile{}; ///< %Tile of the station.
	struct BaseStation *st = nullptr; ///< Instance of the station.
	const struct RoadStopSpec *roadstopspec = nullptr; ///< Station (type) specification.
	CargoType cargo_type{}; ///< Type of cargo of the station.
	StationType type{}; ///< Station type.
	uint8_t view = 0; ///< Station axis.
	RoadType roadtype{}; ///< Road type (used when no tile)
>>>>>>> dc343ca1

	RoadStopScopeResolver(ResolverObject &ro, BaseStation *st, const RoadStopSpec *roadstopspec, TileIndex tile, RoadType roadtype, StationType type, uint8_t view = 0)
		: ScopeResolver(ro), tile(tile), st(st), roadstopspec(roadstopspec), type(type), view(view), roadtype(roadtype)
		{

	}

	uint32_t GetRandomBits() const override;
	uint32_t GetTriggers() const override;

	uint32_t GetVariable(uint16_t variable, uint32_t parameter, GetVariableExtra &extra) const override;

private:
	enum class NearbyRoadStopInfoMode {
		Standard,
		Extended,
		V2,
	};
	uint32_t GetNearbyRoadStopsInfo(uint32_t parameter, NearbyRoadStopInfoMode mode) const;
};

/** Road stop resolver. */
struct RoadStopResolverObject : public ResolverObject {
	RoadStopScopeResolver roadstop_scope; ///< The stop scope resolver.
	std::optional<TownScopeResolver> town_scope = std::nullopt; ///< The town scope resolver (created on the first call).

	RoadStopResolverObject(const RoadStopSpec *roadstopspec, BaseStation *st, TileIndex tile, RoadType roadtype, StationType type, uint8_t view, CallbackID callback = CBID_NO_CALLBACK, uint32_t param1 = 0, uint32_t param2 = 0);

	ScopeResolver* GetScope(VarSpriteGroupScope scope = VSG_SCOPE_SELF, VarSpriteGroupScopeOffset relative = 0) override {
		switch (scope) {
			case VSG_SCOPE_SELF: return &this->roadstop_scope;
			case VSG_SCOPE_PARENT: {
				TownScopeResolver *tsr = this->GetTown();
				if (tsr != nullptr) return tsr;
				[[fallthrough]];
			}
			default: return ResolverObject::GetScope(scope, relative);
		}
	}

	TownScopeResolver *GetTown();

	const SpriteGroup *ResolveReal(const RealSpriteGroup *group) const override;
};

/** Road stop specification. */
struct RoadStopSpec : NewGRFSpecBase<RoadStopClassID> {
	/**
	 * Properties related the the grf file.
	 * NUM_CARGO real cargo plus three pseudo cargo sprite groups.
	 * Used for obtaining the sprite offset of custom sprites, and for
	 * evaluating callbacks.
	 */
	VariableGRFFileProps grf_prop;
	StringID name;              ///< Name of this stop

	RoadStopAvailabilityType stop_type = ROADSTOPTYPE_ALL;
	RoadStopDrawModes draw_mode = {RoadStopDrawMode::Road, RoadStopDrawMode::Overlay};
	RoadStopCallbackMasks callback_mask{};
	RoadStopSpecFlags flags{};
	RoadStopSpecIntlFlags internal_flags{};

	CargoTypes cargo_triggers = 0;       ///< Bitmask of cargo types which cause trigger re-randomizing

	AnimationInfo animation;

	uint8_t bridge_height[6];             ///< Minimum height for a bridge above, 0 for none
	uint8_t bridge_disallowed_pillars[6]; ///< Disallowed pillar flags for a bridge above

	uint8_t build_cost_multiplier = 16;  ///< Build cost multiplier per tile.
	uint8_t clear_cost_multiplier = 16;  ///< Clear cost multiplier per tile.

	uint8_t height;                      ///< The height of this structure, in heightlevels; max MAX_TILE_HEIGHT.

	std::vector<BadgeID> badges;

	/**
	 * Get the cost for building a road stop of this type.
	 * @return The cost for building.
	 */
	Money GetBuildCost(Price category) const { return GetPrice(category, this->build_cost_multiplier, this->grf_prop.grffile, -4); }

	/**
	 * Get the cost for clearing a road stop of this type.
	 * @return The cost for clearing.
	 */
	Money GetClearCost(Price category) const { return GetPrice(category, this->clear_cost_multiplier, this->grf_prop.grffile, -4); }

	static const RoadStopSpec *Get(uint16_t index);
};

using RoadStopClass = NewGRFClass<RoadStopSpec, RoadStopClassID, ROADSTOP_CLASS_MAX>;

void DrawRoadStopTile(int x, int y, RoadType roadtype, const RoadStopSpec *spec, StationType type, int view);

uint16_t GetRoadStopCallback(CallbackID callback, uint32_t param1, uint32_t param2, const RoadStopSpec *roadstopspec, BaseStation *st, TileIndex tile, RoadType roadtype, StationType type, uint8_t view);

void AnimateRoadStopTile(TileIndex tile);
uint8_t GetRoadStopTileAnimationSpeed(TileIndex tile);
void TriggerRoadStopAnimation(BaseStation *st, TileIndex tile, StationAnimationTrigger trigger, CargoType cargo_type = INVALID_CARGO);
void TriggerRoadStopRandomisation(Station *st, TileIndex tile, RoadStopRandomTrigger trigger, CargoType cargo_type = INVALID_CARGO);

bool GetIfNewStopsByType(RoadStopType rs, RoadType roadtype);
bool GetIfClassHasNewStopsByType(const RoadStopClass *roadstopclass, RoadStopType rs, RoadType roadtype);
bool GetIfStopIsForType(const RoadStopSpec *roadstopspec, RoadStopType rs, RoadType roadtype);

const RoadStopSpec *GetRoadStopSpec(TileIndex t);
int AllocateRoadStopSpecToStation(const RoadStopSpec *statspec, BaseStation *st, bool exec);
void DeallocateRoadStopSpecFromStation(BaseStation *st, uint8_t specindex);
void StationUpdateRoadStopCachedTriggers(BaseStation *st);

/**
 * Test if a RoadStopClass is the waypoint class.
 * @param cls RoadStopClass to test.
 * @return true if the class is the waypoint class.
 */
inline bool IsWaypointClass(const RoadStopClass &cls)
{
	return cls.global_id == ROADSTOP_CLASS_LABEL_WAYPOINT || GB(cls.global_id, 24, 8) == UINT8_MAX;
}

#endif /* NEWGRF_ROADSTATION_H */<|MERGE_RESOLUTION|>--- conflicted
+++ resolved
@@ -97,23 +97,13 @@
 
 /** Scope resolver for road stops. */
 struct RoadStopScopeResolver : public ScopeResolver {
-<<<<<<< HEAD
-	TileIndex tile;                             ///< %Tile of the station.
-	struct BaseStation *st;                     ///< Instance of the station.
-	const struct RoadStopSpec *roadstopspec;    ///< Station (type) specification.
-	CargoType cargo_type;                       ///< Type of cargo of the station.
-	StationType type;                           ///< Station type.
-	uint8_t view;                               ///< Station axis.
-	RoadType roadtype;                          ///< Road type (used when no tile)
-=======
-	TileIndex tile{}; ///< %Tile of the station.
-	struct BaseStation *st = nullptr; ///< Instance of the station.
+	TileIndex tile{};                                  ///< %Tile of the station.
+	struct BaseStation *st = nullptr;                  ///< Instance of the station.
 	const struct RoadStopSpec *roadstopspec = nullptr; ///< Station (type) specification.
-	CargoType cargo_type{}; ///< Type of cargo of the station.
-	StationType type{}; ///< Station type.
-	uint8_t view = 0; ///< Station axis.
-	RoadType roadtype{}; ///< Road type (used when no tile)
->>>>>>> dc343ca1
+	CargoType cargo_type{};                            ///< Type of cargo of the station.
+	StationType type{};                                ///< Station type.
+	uint8_t view = 0;                                  ///< Station axis.
+	RoadType roadtype{};                               ///< Road type (used when no tile)
 
 	RoadStopScopeResolver(ResolverObject &ro, BaseStation *st, const RoadStopSpec *roadstopspec, TileIndex tile, RoadType roadtype, StationType type, uint8_t view = 0)
 		: ScopeResolver(ro), tile(tile), st(st), roadstopspec(roadstopspec), type(type), view(view), roadtype(roadtype)
