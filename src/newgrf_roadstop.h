/*
 * This file is part of OpenTTD.
 * OpenTTD is free software; you can redistribute it and/or modify it under the terms of the GNU General Public License as published by the Free Software Foundation, version 2.
 * OpenTTD is distributed in the hope that it will be useful, but WITHOUT ANY WARRANTY; without even the implied warranty of MERCHANTABILITY or FITNESS FOR A PARTICULAR PURPOSE.
 * See the GNU General Public License for more details. You should have received a copy of the GNU General Public License along with OpenTTD. If not, see <http://www.gnu.org/licenses/>.
 */

/**
 * @file newgrf_roadstop.h NewGRF definitions and structures for road stops.
 */

#ifndef NEWGRF_ROADSTATION_H
#define NEWGRF_ROADSTATION_H

#include "newgrf_animation_type.h"
#include "newgrf_spritegroup.h"
#include "newgrf_class.h"
#include "newgrf_commons.h"
#include "newgrf_town.h"
#include "road.h"

/** The maximum amount of roadstops a single GRF is allowed to add */
static const int NUM_ROADSTOPS_PER_GRF = 64000;

static const uint32_t ROADSTOP_CLASS_LABEL_DEFAULT = 'DFLT';
static const uint32_t ROADSTOP_CLASS_LABEL_WAYPOINT = 'WAYP';

enum RoadStopClassID : uint16_t {
	ROADSTOP_CLASS_BEGIN = 0,          ///< The lowest valid value
	ROADSTOP_CLASS_DFLT  = 0,          ///< Default road stop class.
	ROADSTOP_CLASS_WAYP,               ///< Waypoint class (unimplemented: this is reserved for future use with road waypoints).
	ROADSTOP_CLASS_MAX   = UINT16_MAX, ///< Maximum number of classes.
};
DECLARE_INCREMENT_DECREMENT_OPERATORS(RoadStopClassID)

/* Some Triggers etc. */
enum RoadStopRandomTrigger : uint8_t {
	RSRT_NEW_CARGO,       ///< Trigger roadstop on arrival of new cargo.
	RSRT_CARGO_TAKEN,     ///< Trigger roadstop when cargo is completely taken.
	RSRT_VEH_ARRIVES,     ///< Trigger roadstop when road vehicle arrives.
	RSRT_VEH_DEPARTS,     ///< Trigger roadstop when road vehicle leaves.
	RSRT_VEH_LOADS,       ///< Trigger roadstop when road vehicle loads.
};

/**
 * Various different options for availability, restricting
 * the roadstop to be only for busses or for trucks.
 */
enum RoadStopAvailabilityType : uint8_t {
	ROADSTOPTYPE_PASSENGER,    ///< This RoadStop is for passenger (bus) stops.
	ROADSTOPTYPE_FREIGHT,      ///< This RoadStop is for freight (truck) stops.
	ROADSTOPTYPE_ALL,          ///< This RoadStop is for both types of station road stops.

	ROADSTOPTYPE_END,
};

/**
 * Different draw modes to disallow rendering of some parts of the stop
 * or road.
 */
enum RoadStopDrawMode : uint8_t {
	ROADSTOP_DRAW_MODE_NONE        = 0,
	ROADSTOP_DRAW_MODE_ROAD        = 1 << 0, ///< Bay stops: Draw the road itself
	ROADSTOP_DRAW_MODE_OVERLAY     = 1 << 1, ///< Drive-through stops: Draw the road overlay, e.g. pavement
	ROADSTOP_DRAW_MODE_WAYP_GROUND = 1 << 2, ///< Waypoints: Draw the sprite layout ground tile (on top of the road)
};
DECLARE_ENUM_AS_BIT_SET(RoadStopDrawMode)

<<<<<<< HEAD
enum RoadStopSpecFlags {
	RSF_CB141_RANDOM_BITS,    ///< Callback 141 needs random bits.
	RSF_NO_ONE_WAY_OVERLAY,   ///< Do not show one-way road overlays.
	RSF_NO_CATENARY,          ///< Do not show catenary.
	RSF_DRIVE_THROUGH_ONLY,   ///< Stop is drive-through only.
	RSF_NO_AUTO_ROAD_CONNECTION, ///< No auto road connection.
	RSF_BUILD_MENU_ROAD_ONLY, ///< Only show in the road build menu (not tram).
	RSF_BUILD_MENU_TRAM_ONLY, ///< Only show in the tram build menu (not road).
	RSF_BUILD_MENU_DRAW_DISABLED_VIEWS, ///< Use custom road stop graphics for disabled views.
	RSF_DRAW_MODE_REGISTER,   ///< Read draw mode from register 0x100.
};

enum RoadStopSpecIntlFlags {
	RSIF_BRIDGE_HEIGHTS_SET,            ///< bridge_height[6] is set.
	RSIF_BRIDGE_DISALLOWED_PILLARS_SET, ///< bridge_disallowed_pillars[6] is set.
=======
enum RoadStopSpecFlags : uint8_t {
	RSF_CB141_RANDOM_BITS       = 0, ///< Callback 141 needs random bits.
	RSF_NO_CATENARY             = 2, ///< Do not show catenary.
	RSF_DRIVE_THROUGH_ONLY      = 3, ///< Stop is drive-through only.
	RSF_NO_AUTO_ROAD_CONNECTION = 4, ///< No auto road connection.
	RSF_BUILD_MENU_ROAD_ONLY    = 5, ///< Only show in the road build menu (not tram).
	RSF_BUILD_MENU_TRAM_ONLY    = 6, ///< Only show in the tram build menu (not road).
	RSF_DRAW_MODE_REGISTER      = 8, ///< Read draw mode from register 0x100.
>>>>>>> 6d1f56ce
};

enum RoadStopView : uint8_t {
	RSV_BAY_NE                  = 0, ///< Bay road stop, facing Northeast
	RSV_BAY_SE                  = 1, ///< Bay road stop, facing Southeast
	RSV_BAY_SW                  = 2, ///< Bay road stop, facing Southwest
	RSV_BAY_NW                  = 3, ///< Bay road stop, facing Northwest
	RSV_DRIVE_THROUGH_X         = 4, ///< Drive through road stop, X axis
	RSV_DRIVE_THROUGH_Y         = 5, ///< Drive through road stop, Y axis
};

/** Scope resolver for road stops. */
struct RoadStopScopeResolver : public ScopeResolver {
	TileIndex tile;                             ///< %Tile of the station.
	struct BaseStation *st;                     ///< Instance of the station.
	const struct RoadStopSpec *roadstopspec;    ///< Station (type) specification.
	CargoType cargo_type;                       ///< Type of cargo of the station.
	StationType type;                           ///< Station type.
	uint8_t view;                               ///< Station axis.
	RoadType roadtype;                          ///< Road type (used when no tile)

	RoadStopScopeResolver(ResolverObject &ro, BaseStation *st, const RoadStopSpec *roadstopspec, TileIndex tile, RoadType roadtype, StationType type, uint8_t view = 0)
		: ScopeResolver(ro), tile(tile), st(st), roadstopspec(roadstopspec), type(type), view(view), roadtype(roadtype)
		{

	}

	uint32_t GetRandomBits() const override;
	uint32_t GetTriggers() const override;

	uint32_t GetVariable(uint16_t variable, uint32_t parameter, GetVariableExtra &extra) const override;

private:
	enum class NearbyRoadStopInfoMode {
		Standard,
		Extended,
		V2,
	};
	uint32_t GetNearbyRoadStopsInfo(uint32_t parameter, NearbyRoadStopInfoMode mode) const;
};

/** Road stop resolver. */
struct RoadStopResolverObject : public ResolverObject {
	RoadStopScopeResolver roadstop_scope; ///< The stop scope resolver.
	std::optional<TownScopeResolver> town_scope = std::nullopt; ///< The town scope resolver (created on the first call).

	RoadStopResolverObject(const RoadStopSpec *roadstopspec, BaseStation *st, TileIndex tile, RoadType roadtype, StationType type, uint8_t view, CallbackID callback = CBID_NO_CALLBACK, uint32_t param1 = 0, uint32_t param2 = 0);

	ScopeResolver* GetScope(VarSpriteGroupScope scope = VSG_SCOPE_SELF, VarSpriteGroupScopeOffset relative = 0) override {
		switch (scope) {
			case VSG_SCOPE_SELF: return &this->roadstop_scope;
			case VSG_SCOPE_PARENT: {
				TownScopeResolver *tsr = this->GetTown();
				if (tsr != nullptr) return tsr;
				[[fallthrough]];
			}
			default: return ResolverObject::GetScope(scope, relative);
		}
	}

	TownScopeResolver *GetTown();

	const SpriteGroup *ResolveReal(const RealSpriteGroup *group) const override;
};

/** Road stop specification. */
struct RoadStopSpec : NewGRFSpecBase<RoadStopClassID> {
	/**
	 * Properties related the the grf file.
	 * NUM_CARGO real cargo plus three pseudo cargo sprite groups.
	 * Used for obtaining the sprite offset of custom sprites, and for
	 * evaluating callbacks.
	 */
	GRFFilePropsBase<NUM_CARGO + 3> grf_prop;
	StringID name;              ///< Name of this stop

	RoadStopAvailabilityType stop_type = ROADSTOPTYPE_ALL;
	RoadStopDrawMode draw_mode = ROADSTOP_DRAW_MODE_ROAD | ROADSTOP_DRAW_MODE_OVERLAY;
	uint8_t callback_mask = 0;
	uint16_t flags = 0;
	uint8_t internal_flags = 0;          ///< Bitmask of internal spec flags (RoadStopSpecIntlFlags)

	CargoTypes cargo_triggers = 0;       ///< Bitmask of cargo types which cause trigger re-randomizing

	AnimationInfo animation;

	uint8_t bridge_height[6];             ///< Minimum height for a bridge above, 0 for none
	uint8_t bridge_disallowed_pillars[6]; ///< Disallowed pillar flags for a bridge above

	uint8_t build_cost_multiplier = 16;  ///< Build cost multiplier per tile.
	uint8_t clear_cost_multiplier = 16;  ///< Clear cost multiplier per tile.

	uint8_t height;                      ///< The height of this structure, in heightlevels; max MAX_TILE_HEIGHT.

	/**
	 * Get the cost for building a road stop of this type.
	 * @return The cost for building.
	 */
	Money GetBuildCost(Price category) const { return GetPrice(category, this->build_cost_multiplier, this->grf_prop.grffile, -4); }

	/**
	 * Get the cost for clearing a road stop of this type.
	 * @return The cost for clearing.
	 */
	Money GetClearCost(Price category) const { return GetPrice(category, this->clear_cost_multiplier, this->grf_prop.grffile, -4); }

	static const RoadStopSpec *Get(uint16_t index);
};

using RoadStopClass = NewGRFClass<RoadStopSpec, RoadStopClassID, ROADSTOP_CLASS_MAX>;

void DrawRoadStopTile(int x, int y, RoadType roadtype, const RoadStopSpec *spec, StationType type, int view);

uint16_t GetRoadStopCallback(CallbackID callback, uint32_t param1, uint32_t param2, const RoadStopSpec *roadstopspec, BaseStation *st, TileIndex tile, RoadType roadtype, StationType type, uint8_t view);

void AnimateRoadStopTile(TileIndex tile);
uint8_t GetRoadStopTileAnimationSpeed(TileIndex tile);
void TriggerRoadStopAnimation(BaseStation *st, TileIndex tile, StationAnimationTrigger trigger, CargoType cargo_type = INVALID_CARGO);
void TriggerRoadStopRandomisation(Station *st, TileIndex tile, RoadStopRandomTrigger trigger, CargoType cargo_type = INVALID_CARGO);

bool GetIfNewStopsByType(RoadStopType rs, RoadType roadtype);
bool GetIfClassHasNewStopsByType(const RoadStopClass *roadstopclass, RoadStopType rs, RoadType roadtype);
bool GetIfStopIsForType(const RoadStopSpec *roadstopspec, RoadStopType rs, RoadType roadtype);

const RoadStopSpec *GetRoadStopSpec(TileIndex t);
int AllocateRoadStopSpecToStation(const RoadStopSpec *statspec, BaseStation *st, bool exec);
void DeallocateRoadStopSpecFromStation(BaseStation *st, uint8_t specindex);
void StationUpdateRoadStopCachedTriggers(BaseStation *st);

/**
 * Test if a RoadStopClass is the waypoint class.
 * @param cls RoadStopClass to test.
 * @return true if the class is the waypoint class.
 */
inline bool IsWaypointClass(const RoadStopClass &cls)
{
	return cls.global_id == ROADSTOP_CLASS_LABEL_WAYPOINT || GB(cls.global_id, 24, 8) == UINT8_MAX;
}

#endif /* NEWGRF_ROADSTATION_H */<|MERGE_RESOLUTION|>--- conflicted
+++ resolved
@@ -66,32 +66,21 @@
 };
 DECLARE_ENUM_AS_BIT_SET(RoadStopDrawMode)
 
-<<<<<<< HEAD
-enum RoadStopSpecFlags {
-	RSF_CB141_RANDOM_BITS,    ///< Callback 141 needs random bits.
-	RSF_NO_ONE_WAY_OVERLAY,   ///< Do not show one-way road overlays.
-	RSF_NO_CATENARY,          ///< Do not show catenary.
-	RSF_DRIVE_THROUGH_ONLY,   ///< Stop is drive-through only.
-	RSF_NO_AUTO_ROAD_CONNECTION, ///< No auto road connection.
-	RSF_BUILD_MENU_ROAD_ONLY, ///< Only show in the road build menu (not tram).
-	RSF_BUILD_MENU_TRAM_ONLY, ///< Only show in the tram build menu (not road).
-	RSF_BUILD_MENU_DRAW_DISABLED_VIEWS, ///< Use custom road stop graphics for disabled views.
-	RSF_DRAW_MODE_REGISTER,   ///< Read draw mode from register 0x100.
-};
-
-enum RoadStopSpecIntlFlags {
+enum RoadStopSpecFlags : uint8_t {
+	RSF_CB141_RANDOM_BITS              = 0, ///< Callback 141 needs random bits.
+	RSF_NO_ONE_WAY_OVERLAY             = 1, ///< Do not show one-way road overlays.
+	RSF_NO_CATENARY                    = 2, ///< Do not show catenary.
+	RSF_DRIVE_THROUGH_ONLY             = 3, ///< Stop is drive-through only.
+	RSF_NO_AUTO_ROAD_CONNECTION        = 4, ///< No auto road connection.
+	RSF_BUILD_MENU_ROAD_ONLY           = 5, ///< Only show in the road build menu (not tram).
+	RSF_BUILD_MENU_TRAM_ONLY           = 6, ///< Only show in the tram build menu (not road).
+	RSF_BUILD_MENU_DRAW_DISABLED_VIEWS = 7, ///< Use custom road stop graphics for disabled views.
+	RSF_DRAW_MODE_REGISTER             = 8, ///< Read draw mode from register 0x100.
+};
+
+enum RoadStopSpecIntlFlags : uint8_t {
 	RSIF_BRIDGE_HEIGHTS_SET,            ///< bridge_height[6] is set.
 	RSIF_BRIDGE_DISALLOWED_PILLARS_SET, ///< bridge_disallowed_pillars[6] is set.
-=======
-enum RoadStopSpecFlags : uint8_t {
-	RSF_CB141_RANDOM_BITS       = 0, ///< Callback 141 needs random bits.
-	RSF_NO_CATENARY             = 2, ///< Do not show catenary.
-	RSF_DRIVE_THROUGH_ONLY      = 3, ///< Stop is drive-through only.
-	RSF_NO_AUTO_ROAD_CONNECTION = 4, ///< No auto road connection.
-	RSF_BUILD_MENU_ROAD_ONLY    = 5, ///< Only show in the road build menu (not tram).
-	RSF_BUILD_MENU_TRAM_ONLY    = 6, ///< Only show in the tram build menu (not road).
-	RSF_DRAW_MODE_REGISTER      = 8, ///< Read draw mode from register 0x100.
->>>>>>> 6d1f56ce
 };
 
 enum RoadStopView : uint8_t {
