--- conflicted
+++ resolved
@@ -22,21 +22,16 @@
 /** The maximum amount of roadstops a single GRF is allowed to add */
 static const int NUM_ROADSTOPS_PER_GRF = 64000;
 
-<<<<<<< HEAD
-enum RoadStopClassID : uint8_t {
-	ROADSTOP_CLASS_BEGIN = 0,    ///< The lowest valid value
-	ROADSTOP_CLASS_DFLT = 0,     ///< Default road stop class.
-	ROADSTOP_CLASS_WAYP,         ///< Waypoint class.
-	ROADSTOP_CLASS_MAX = 255,    ///< Maximum number of classes.
-=======
 enum RoadStopClassID : uint16_t {
-	ROADSTOP_CLASS_BEGIN = 0, ///< The lowest valid value
-	ROADSTOP_CLASS_DFLT = 0, ///< Default road stop class.
-	ROADSTOP_CLASS_WAYP, ///< Waypoint class (unimplemented: this is reserved for future use with road waypoints).
-	ROADSTOP_CLASS_MAX = UINT16_MAX, ///< Maximum number of classes.
->>>>>>> a42aa1a0
+	ROADSTOP_CLASS_BEGIN = 0,          ///< The lowest valid value
+	ROADSTOP_CLASS_DFLT  = 0,          ///< Default road stop class.
+	ROADSTOP_CLASS_WAYP,               ///< Waypoint class (unimplemented: this is reserved for future use with road waypoints).
+	ROADSTOP_CLASS_MAX   = UINT16_MAX, ///< Maximum number of classes.
 };
 DECLARE_POSTFIX_INCREMENT(RoadStopClassID)
+
+template <>
+struct EnumPropsT<RoadStopClassID> : MakeEnumPropsT<RoadStopClassID, uint8_t, ROADSTOP_CLASS_BEGIN, ROADSTOP_CLASS_MAX, ROADSTOP_CLASS_MAX, 16> {};
 
 /* Some Triggers etc. */
 enum RoadStopRandomTrigger {
@@ -188,9 +183,6 @@
 	static const RoadStopSpec *Get(uint16_t index);
 };
 
-template <>
-struct EnumPropsT<RoadStopClassID> : MakeEnumPropsT<RoadStopClassID, uint8_t, ROADSTOP_CLASS_BEGIN, ROADSTOP_CLASS_MAX, ROADSTOP_CLASS_MAX, 8> {};
-
 using RoadStopClass = NewGRFClass<RoadStopSpec, RoadStopClassID, ROADSTOP_CLASS_MAX>;
 
 void DrawRoadStopTile(int x, int y, RoadType roadtype, const RoadStopSpec *spec, StationType type, int view);
