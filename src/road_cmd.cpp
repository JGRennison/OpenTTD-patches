/*
 * This file is part of OpenTTD.
 * OpenTTD is free software; you can redistribute it and/or modify it under the terms of the GNU General Public License as published by the Free Software Foundation, version 2.
 * OpenTTD is distributed in the hope that it will be useful, but WITHOUT ANY WARRANTY; without even the implied warranty of MERCHANTABILITY or FITNESS FOR A PARTICULAR PURPOSE.
 * See the GNU General Public License for more details. You should have received a copy of the GNU General Public License along with OpenTTD. If not, see <http://www.gnu.org/licenses/>.
 */

/** @file road_cmd.cpp Commands related to road tiles. */

#include "stdafx.h"
#include "cmd_helper.h"
#include "road.h"
#include "road_internal.h"
#include "viewport_func.h"
#include "command_func.h"
#include "company_func.h"
#include "pathfinder/yapf/yapf_cache.h"
#include "depot_base.h"
#include "newgrf.h"
#include "autoslope.h"
#include "tunnelbridge_map.h"
#include "strings_func.h"
#include "vehicle_func.h"
#include "sound_func.h"
#include "tunnelbridge.h"
#include "cheat_type.h"
#include "effectvehicle_func.h"
#include "effectvehicle_base.h"
#include "elrail_func.h"
#include "roadveh.h"
#include "train.h"
#include "town.h"
#include "company_base.h"
#include "core/random_func.hpp"
#include "core/container_func.hpp"
#include "newgrf_debug.h"
#include "newgrf_railtype.h"
#include "newgrf_roadtype.h"
#include "date_func.h"
#include "genworld.h"
#include "company_gui.h"
#include "road_func.h"
#include "roadstop_base.h"
#include "scope.h"

#include "table/strings.h"
#include "table/roadtypes.h"

#include "safeguards.h"

/** Helper type for lists/vectors of road vehicles */
typedef std::vector<RoadVehicle *> RoadVehicleList;

RoadTypeInfo _roadtypes[ROADTYPE_END];
std::vector<RoadType> _sorted_roadtypes;
RoadTypes _roadtypes_hidden_mask;
std::array<RoadTypes, RTCM_END> _collision_mode_roadtypes;
RoadTypes _roadtypes_non_train_colliding;

/**
 * Bitmap of road/tram types.
 * Bit if set if a roadtype is tram.
 */
RoadTypes _roadtypes_type;

/**
 * Reset all road type information to its default values.
 */
void ResetRoadTypes()
{
	static_assert(lengthof(_original_roadtypes) <= lengthof(_roadtypes));

	auto insert = std::copy(std::begin(_original_roadtypes), std::end(_original_roadtypes), std::begin(_roadtypes));
	std::fill(insert, std::end(_roadtypes), RoadTypeInfo{});

	_roadtypes_hidden_mask = ROADTYPES_NONE;
	_roadtypes_type        = ROADTYPES_TRAM;
}

void ResolveRoadTypeGUISprites(RoadTypeInfo *rti)
{
	SpriteID cursors_base = GetCustomRoadSprite(rti, INVALID_TILE, ROTSG_CURSORS);
	if (cursors_base != 0) {
		rti->gui_sprites.build_y_road = cursors_base +  0;
		rti->gui_sprites.build_x_road = cursors_base +  1;
		rti->gui_sprites.auto_road    = cursors_base +  2;
		rti->gui_sprites.build_depot  = cursors_base +  3;
		rti->gui_sprites.build_tunnel = cursors_base +  4;
		rti->gui_sprites.convert_road = cursors_base +  5;
		rti->cursor.road_swne         = cursors_base +  6;
		rti->cursor.road_nwse         = cursors_base +  7;
		rti->cursor.autoroad          = cursors_base +  8;
		rti->cursor.depot             = cursors_base +  9;
		rti->cursor.tunnel            = cursors_base + 10;
		rti->cursor.convert_road      = cursors_base + 11;
	}
}

/**
 * Compare roadtypes based on their sorting order.
 * @param first  The roadtype to compare to.
 * @param second The roadtype to compare.
 * @return True iff the first should be sorted before the second.
 */
static bool CompareRoadTypes(const RoadType &first, const RoadType &second)
{
	if (RoadTypeIsRoad(first) == RoadTypeIsRoad(second)) {
		return GetRoadTypeInfo(first)->sorting_order < GetRoadTypeInfo(second)->sorting_order;
	}
	return RoadTypeIsTram(first) < RoadTypeIsTram(second);
}

/**
 * Resolve sprites of custom road types
 */
void InitRoadTypes()
{
	for (RoadType rt = ROADTYPE_BEGIN; rt != ROADTYPE_END; rt++) {
		RoadTypeInfo *rti = &_roadtypes[rt];
		ResolveRoadTypeGUISprites(rti);
		if (HasBit(rti->flags, ROTF_HIDDEN)) SetBit(_roadtypes_hidden_mask, rt);
	}

	_sorted_roadtypes.clear();
	for (RoadType rt = ROADTYPE_BEGIN; rt != ROADTYPE_END; rt++) {
		if (_roadtypes[rt].label != 0 && !HasBit(_roadtypes_hidden_mask, rt)) {
			_sorted_roadtypes.push_back(rt);
		}
	}
	std::sort(_sorted_roadtypes.begin(), _sorted_roadtypes.end(), CompareRoadTypes);

	extern void ClearPublicRoadsWindowSelectedPublicRoadsType();
	ClearPublicRoadsWindowSelectedPublicRoadsType();
}

void InitRoadTypesCaches()
{
	std::fill(_collision_mode_roadtypes.begin(), _collision_mode_roadtypes.end(), ROADTYPES_NONE);
	_roadtypes_non_train_colliding = ROADTYPES_NONE;

	for (RoadType rt = ROADTYPE_BEGIN; rt != ROADTYPE_END; rt++) {
		const RoadTypeInfo &rti = _roadtypes[rt];
		SetBit(_collision_mode_roadtypes[rti.collision_mode], rt);
		if (HasBit(rti.extra_flags, RXTF_NO_TRAIN_COLLISION)) SetBit(_roadtypes_non_train_colliding, rt);
	}
}

/**
 * Allocate a new road type label
 */
RoadType AllocateRoadType(RoadTypeLabel label, RoadTramType rtt)
{
	for (RoadType rt = ROADTYPE_BEGIN; rt != ROADTYPE_END; rt++) {
		RoadTypeInfo *rti = &_roadtypes[rt];

		if (rti->label == 0) {
			/* Set up new road type */
			*rti = _original_roadtypes[(rtt == RTT_TRAM) ? ROADTYPE_TRAM : ROADTYPE_ROAD];
			rti->label = label;
			rti->alternate_labels.clear();
			rti->flags = ROTFB_NONE;
			rti->extra_flags = RXTFB_NONE;
			rti->collision_mode = RTCM_NORMAL;
			rti->introduction_date = CalTime::INVALID_DATE;

			/* Make us compatible with ourself. */
			rti->powered_roadtypes = (RoadTypes)(1ULL << rt);

			/* We also introduce ourself. */
			rti->introduces_roadtypes = (RoadTypes)(1ULL << rt);

			/* Default sort order; order of allocation, but with some
			 * offsets so it's easier for NewGRF to pick a spot without
			 * changing the order of other (original) road types.
			 * The << is so you can place other roadtypes in between the
			 * other roadtypes, the 7 is to be able to place something
			 * before the first (default) road type. */
			rti->sorting_order = rt << 2 | 7;

			/* Set bitmap of road/tram types */
			if (rtt == RTT_TRAM) {
				SetBit(_roadtypes_type, rt);
			} else {
				ClrBit(_roadtypes_type, rt);
			}

			return rt;
		}
	}

	return INVALID_ROADTYPE;
}

/**
 * Verify whether a road vehicle has been built.
 * @return \c true if at least one road vehicle has been built, \c false if not
 */
bool RoadVehiclesAreBuilt()
{
	return !RoadVehicle::Iterate().empty();
}

/**
 * Verify whether a road vehicle has been built and is not in a depot.
 * @return \c true if at least one road vehicle has been built and is not in a depot, \c false if not
 */
bool RoadVehiclesExistOutsideDepots()
{
	for (const RoadVehicle *rv : RoadVehicle::IterateFrontOnly()) {
		if (rv->IsFrontEngine() && !rv->IsChainInDepot()) return true;
	}
	return false;
}

static DisallowedRoadDirections GetOneWayRoadTileDisallowedRoadDirections(TileIndex tile)
{
	if (IsNormalRoadTile(tile)) return GetDisallowedRoadDirections(tile);
	if (IsDriveThroughStopTile(tile)) return GetDriveThroughStopDisallowedRoadDirections(tile);
	if (IsRoadBridgeTile(tile)) return GetBridgeDisallowedRoadDirections(tile);
	return DRD_NONE;
}

static DiagDirection OneWaySideJunctionRoadRoadBitsToDiagDir(RoadBits bits)
{
	/*
	 * Drive on left missing bit:
	 * ROAD_SE (bit 2) -> DIAGDIR_NE (0)
	 * ROAD_SW (bit 1) -> DIAGDIR_SE (1)
	 * ROAD_NW (bit 0) -> DIAGDIR_SW (2)
	 * ROAD_NE (bit 3) -> DIAGDIR_NW (3)
	 */
	uint8_t bit = FindFirstBit(bits ^ ROAD_ALL);
	bit ^= 3;
	return (DiagDirection)((bit + 3 + (_settings_game.vehicle.road_side * 2)) % 4);
}

inline bool IsOneWaySideJunctionRoadDRDsPresent(TileIndex tile, DiagDirection dir)
{
	const DisallowedRoadDirections diagdir_to_drd[DIAGDIR_END] = { DRD_NORTHBOUND, DRD_NORTHBOUND, DRD_SOUTHBOUND, DRD_SOUTHBOUND };

	TileIndexDiffC ti = TileIndexDiffCByDiagDir(dir);
	TileIndex ahead = AddTileIndexDiffCWrap(tile, ti);
	if (ahead == INVALID_TILE || GetOneWayRoadTileDisallowedRoadDirections(ahead) != diagdir_to_drd[dir]) return false;
	TileIndex behind = AddTileIndexDiffCWrap(tile, { (int16_t)(-ti.x), (int16_t)(-ti.y) });
	if (behind == INVALID_TILE || GetOneWayRoadTileDisallowedRoadDirections(behind) != diagdir_to_drd[dir]) return false;
	return true;
}

inline bool IsRoadCachedOneWayStateInterpolatableTile(TileIndex tile)
{
	return !IsTileType(tile, MP_STATION) || IsRoadWaypointTile(tile);
}

static btree::btree_set<TileIndex> _road_cache_one_way_state_pending_tiles;
static btree::btree_set<TileIndex> _road_cache_one_way_state_pending_interpolate_tiles;
static bool _defer_update_road_cache_one_way_state = false;
bool _mark_tile_dirty_on_road_cache_one_way_state_update = false;

static void RefreshTileOnCachedOneWayStateChange(TileIndex tile)
{
	if (IsAnyRoadStopTile(tile) && IsCustomRoadStopSpecIndex(tile)) {
		MarkTileGroundDirtyByTile(tile, VMDF_NOT_MAP_MODE);
		return;
	}
	if (unlikely(_mark_tile_dirty_on_road_cache_one_way_state_update)) {
		MarkTileGroundDirtyByTile(tile, VMDF_NOT_MAP_MODE);
		return;
	}
}

static void UpdateTileRoadCachedOneWayState(TileIndex tile)
{
	RefreshTileOnCachedOneWayStateChange(tile);

	DisallowedRoadDirections drd = GetOneWayRoadTileDisallowedRoadDirections(tile);
	if (drd != DRD_NONE) {
		SetRoadCachedOneWayState(tile, (RoadCachedOneWayState)drd);
		return;
	}
	if (IsNormalRoadTile(tile)) {
		RoadBits bits = GetRoadBits(tile, RTT_ROAD);
		if (HasExactlyOneBit(bits ^ ROAD_ALL)) {
			DiagDirection dir = OneWaySideJunctionRoadRoadBitsToDiagDir(bits);
			if (IsOneWaySideJunctionRoadDRDsPresent(tile, dir)) {
				DiagDirection side_dir = (DiagDirection)((dir + 3 + (_settings_game.vehicle.road_side * 2)) % 4);
				TileIndexDiffC ti = TileIndexDiffCByDiagDir(side_dir);
				TileIndex side = AddTileIndexDiffCWrap(tile, ti);

				const DisallowedRoadDirections diagdir_to_drd[DIAGDIR_END] = { DRD_SOUTHBOUND, DRD_SOUTHBOUND, DRD_NORTHBOUND, DRD_NORTHBOUND };
				SetRoadCachedOneWayState(tile, (GetOneWayRoadTileDisallowedRoadDirections(side) & diagdir_to_drd[side_dir]) ? RCOWS_SIDE_JUNCTION_NO_EXIT : RCOWS_SIDE_JUNCTION);
				return;
			}
		}
	}
	if (IsRoadCachedOneWayStateInterpolatableTile(tile)) _road_cache_one_way_state_pending_interpolate_tiles.insert(tile);
	SetRoadCachedOneWayState(tile, RCOWS_NORMAL);
}

/* Do not re-order, see: RoadCachedOneWayState */
enum InterpolateRoadResult {
	IRR_NONE,
	IRR_OUT,
	IRR_IN
};

static TileIndex InterpolateRoadFollowTileStep(TileIndex tile, uint8_t bit)
{
	DiagDirection outgoing = (DiagDirection)(bit ^ 3);
	if (IsTileType(tile, MP_TUNNELBRIDGE) && GetTunnelBridgeDirection(tile) == outgoing) {
		return GetOtherTunnelBridgeEnd(tile);
	}
	TileIndexDiffC ti = TileIndexDiffCByDiagDir(outgoing);
	TileIndex next = AddTileIndexDiffCWrap(tile, ti);
	if (next == INVALID_TILE) return INVALID_TILE;
	if (IsTileType(next, MP_TUNNELBRIDGE) && GetTunnelBridgeDirection(next) == ReverseDiagDir(outgoing)) {
		return INVALID_TILE;
	}
	return next;
}

static InterpolateRoadResult InterpolateRoadFollowRoadBit(TileIndex tile, uint8_t bit)
{
	const TileIndex start = tile;
	do {
		TileIndex next = InterpolateRoadFollowTileStep(tile, bit);
		if (next == INVALID_TILE) return IRR_NONE;
		DisallowedRoadDirections drd = GetOneWayRoadTileDisallowedRoadDirections(next);
		if (drd == DRD_BOTH) return IRR_NONE;
		if (drd != DRD_NONE) {
			const DisallowedRoadDirections outgoing_drd_by_exit_bit[4] = { DRD_SOUTHBOUND, DRD_SOUTHBOUND, DRD_NORTHBOUND, DRD_NORTHBOUND };
			return outgoing_drd_by_exit_bit[bit] == drd ? IRR_OUT : IRR_IN;
		}
		if (!IsRoadCachedOneWayStateInterpolatableTile(next)) return IRR_NONE;
		RoadBits incoming = (RoadBits)(1 << (bit ^ 2));
		RoadBits rb = GetAnyRoadBits(next, RTT_ROAD, true);
		if ((incoming & rb) == 0) return IRR_NONE;
		RoadBits remaining = rb & ~incoming;
		if (!HasExactlyOneBit(remaining)) return IRR_NONE;
		tile = next;
		bit = FindFirstBit(remaining);
	} while (tile != start);
	return IRR_NONE;
}

static void InterpolateRoadFollowRoadBitSetState(TileIndex tile, uint8_t bit, InterpolateRoadResult irr)
{
	const TileIndex start = tile;
	do {
		if (irr == IRR_NONE) {
			SetRoadCachedOneWayState(tile, RCOWS_NORMAL);
		} else {
			uint8_t inbit = FindFirstBit(GetAnyRoadBits(tile, RTT_ROAD, true) & ~static_cast<RoadBits>(1 << bit));
			/*   inbit    bit      piece    Outgoing Trackdir       IRR_IN case
			 *
			 *    0        1       ROAD_W   TRACKDIR_LEFT_S         RCOWS_NON_JUNCTION_A
			 *    0        2       ROAD_Y   TRACKDIR_Y_SE           RCOWS_NON_JUNCTION_A
			 *    0        3       ROAD_N   TRACKDIR_UPPER_E        RCOWS_NON_JUNCTION_A
			 *
			 *    1        0       ROAD_W   TRACKDIR_LEFT_N         RCOWS_NON_JUNCTION_B
			 *    1        2       ROAD_S   TRACKDIR_LOWER_E        RCOWS_NON_JUNCTION_A
			 *    1        3       ROAD_X   TRACKDIR_X_NE           RCOWS_NON_JUNCTION_A
			 *
			 *    2        0       ROAD_Y   TRACKDIR_Y_NW           RCOWS_NON_JUNCTION_B
			 *    2        1       ROAD_S   TRACKDIR_LOWER_W        RCOWS_NON_JUNCTION_B
			 *    2        3       ROAD_E   TRACKDIR_RIGHT_N        RCOWS_NON_JUNCTION_B
			 *
			 *    3        0       ROAD_N   TRACKDIR_UPPER_W        RCOWS_NON_JUNCTION_B
			 *    3        1       ROAD_X   TRACKDIR_X_SW           RCOWS_NON_JUNCTION_B
			 *    3        2       ROAD_E   TRACKDIR_RIGHT_S        RCOWS_NON_JUNCTION_A
			 */

			const uint16_t bits_to_rcows = 0x3B10;
			SetRoadCachedOneWayState(tile, (RoadCachedOneWayState)(irr ^ (HasBit(bits_to_rcows, (inbit << 2) | bit) ? 0 : 3)));
		}
		_road_cache_one_way_state_pending_interpolate_tiles.erase(tile);
		RefreshTileOnCachedOneWayStateChange(tile);
		TileIndex next = InterpolateRoadFollowTileStep(tile, bit);
		if (next == INVALID_TILE) return;
		DisallowedRoadDirections drd = GetOneWayRoadTileDisallowedRoadDirections(next);
		if (drd != DRD_NONE) {
			return;
		}
		if (!IsRoadCachedOneWayStateInterpolatableTile(next)) return;
		RoadBits incoming = (RoadBits)(1 << (bit ^ 2));
		RoadBits rb = GetAnyRoadBits(next, RTT_ROAD, true);
		if ((incoming & rb) == 0) return;
		RoadBits remaining = rb & ~incoming;
		if (!HasExactlyOneBit(remaining)) return;
		tile = next;
		bit = FindFirstBit(remaining);
	} while (tile != start);
}

static void InterpolateRoadCachedOneWayStates()
{
	while (!_road_cache_one_way_state_pending_interpolate_tiles.empty()) {
		auto iter = _road_cache_one_way_state_pending_interpolate_tiles.begin();
		TileIndex tile = *iter;
		_road_cache_one_way_state_pending_interpolate_tiles.erase(iter);

		const RoadBits bits = GetAnyRoadBits(tile, RTT_ROAD, true);
		if (CountBits(bits) != 2) continue;

		uint8_t first_bit = FindFirstBit(bits);
		uint8_t second_bit = FindFirstBit(KillFirstBit(bits));
		InterpolateRoadResult first_irr = InterpolateRoadFollowRoadBit(tile, first_bit);
		InterpolateRoadResult second_irr = first_irr;
		if (first_irr != IRR_NONE) {
			second_irr = InterpolateRoadFollowRoadBit(tile, second_bit);
			if (second_irr == IRR_NONE || second_irr == first_irr) first_irr = second_irr = IRR_NONE;
		}
		InterpolateRoadFollowRoadBitSetState(tile, first_bit, first_irr);
		InterpolateRoadFollowRoadBitSetState(tile, second_bit, second_irr);
	}
}

void RecalculateRoadCachedOneWayStates()
{
	for (TileIndex tile = 0; tile != MapSize(); tile++) {
		if (MayHaveRoad(tile)) UpdateTileRoadCachedOneWayState(tile);
	}
	InterpolateRoadCachedOneWayStates();
}

void UpdateRoadCachedOneWayStatesAroundTile(TileIndex tile)
{
	if (_generating_world) return;

	auto check_tile = [](TileIndex t) {
		if (_defer_update_road_cache_one_way_state) {
			_road_cache_one_way_state_pending_tiles.insert(t);
		} else if (MayHaveRoad(t)) {
			UpdateTileRoadCachedOneWayState(t);
		}
	};
	check_tile(tile);
	uint x_offset = TileXY(1, 0);
	if (tile >= x_offset) check_tile(tile - x_offset);
	if (tile + x_offset < MapSize()) check_tile(tile + x_offset);
	uint y_offset = TileXY(0, 1);
	if (tile >= y_offset) check_tile(tile - y_offset);
	if (tile + y_offset < MapSize()) check_tile(tile + y_offset);
	if (!_defer_update_road_cache_one_way_state) InterpolateRoadCachedOneWayStates();
}

void FlushDeferredUpdateRoadCachedOneWayStates()
{
	_defer_update_road_cache_one_way_state = false;
	for (TileIndex t : _road_cache_one_way_state_pending_tiles) {
		if (MayHaveRoad(t)) UpdateTileRoadCachedOneWayState(t);
	}
	_road_cache_one_way_state_pending_tiles.clear();
	InterpolateRoadCachedOneWayStates();
}

/**
 * Update road infrastructure counts for a company.
 * @param rt Road type to update count of.
 * @param o Owner of road piece.
 * @param count Number of road pieces to adjust.
 */
void UpdateCompanyRoadInfrastructure(RoadType rt, Owner o, int count)
{
	if (rt == INVALID_ROADTYPE) return;

	Company *c = Company::GetIfValid(o);
	if (c == nullptr) return;

	c->infrastructure.road[rt] += count;
	DirtyCompanyInfrastructureWindows(c->index);
}

/** Invalid RoadBits on slopes.  */
extern const RoadBits _invalid_tileh_slopes_road[2][15] = {
	/* The inverse of the mixable RoadBits on a leveled slope */
	{
		ROAD_NONE,         // SLOPE_FLAT
		ROAD_NE | ROAD_SE, // SLOPE_W
		ROAD_NE | ROAD_NW, // SLOPE_S

		ROAD_NE,           // SLOPE_SW
		ROAD_NW | ROAD_SW, // SLOPE_E
		ROAD_NONE,         // SLOPE_EW

		ROAD_NW,           // SLOPE_SE
		ROAD_NONE,         // SLOPE_WSE
		ROAD_SE | ROAD_SW, // SLOPE_N

		ROAD_SE,           // SLOPE_NW
		ROAD_NONE,         // SLOPE_NS
		ROAD_NONE,         // SLOPE_ENW

		ROAD_SW,           // SLOPE_NE
		ROAD_NONE,         // SLOPE_SEN
		ROAD_NONE          // SLOPE_NWS
	},
	/* The inverse of the allowed straight roads on a slope
	 * (with and without a foundation). */
	{
		ROAD_NONE, // SLOPE_FLAT
		ROAD_NONE, // SLOPE_W    Foundation
		ROAD_NONE, // SLOPE_S    Foundation

		ROAD_Y,    // SLOPE_SW
		ROAD_NONE, // SLOPE_E    Foundation
		ROAD_ALL,  // SLOPE_EW

		ROAD_X,    // SLOPE_SE
		ROAD_ALL,  // SLOPE_WSE
		ROAD_NONE, // SLOPE_N    Foundation

		ROAD_X,    // SLOPE_NW
		ROAD_ALL,  // SLOPE_NS
		ROAD_ALL,  // SLOPE_ENW

		ROAD_Y,    // SLOPE_NE
		ROAD_ALL,  // SLOPE_SEN
		ROAD_ALL   // SLOPE_NW
	}
};

Foundation GetRoadFoundation(Slope tileh, RoadBits bits);

void NotifyRoadLayoutChangedIfTileNonLeaf(TileIndex tile, RoadTramType rtt, RoadBits present_bits)
{
	uint connections = 0;
	if ((present_bits & ROAD_NE) && (GetAnyRoadBits(TileAddXY(tile, -1,  0), rtt) & ROAD_SW)) connections++;
	if ((present_bits & ROAD_SE) && (GetAnyRoadBits(TileAddXY(tile,  0,  1), rtt) & ROAD_NW)) connections++;
	if ((present_bits & ROAD_SW) && (GetAnyRoadBits(TileAddXY(tile,  1,  0), rtt) & ROAD_NE)) connections++;
	if ((present_bits & ROAD_NW) && (GetAnyRoadBits(TileAddXY(tile,  0, -1), rtt) & ROAD_SE)) connections++;
	if (connections >= 2) {
		NotifyRoadLayoutChanged();
	}
}

void NotifyRoadLayoutChangedIfSimpleTunnelBridgeNonLeaf(TileIndex start, TileIndex end, DiagDirection start_dir, RoadTramType rtt)
{
	if (!(GetAnyRoadBits(TileAddByDiagDir(start, ReverseDiagDir(start_dir)), rtt) & DiagDirToRoadBits(start_dir))) return;
	if (!(GetAnyRoadBits(TileAddByDiagDir(end, start_dir), rtt) & DiagDirToRoadBits(ReverseDiagDir(start_dir)))) return;

	NotifyRoadLayoutChanged();
}

/**
 * Is it allowed to remove the given road bits from the given tile?
 * @param tile      the tile to remove the road from
 * @param remove    the roadbits that are going to be removed
 * @param owner     the actual owner of the roadbits of the tile
 * @param rt        the road type to remove the bits from
 * @param flags     command flags
 * @param town_check Shall the town rating checked/affected
 * @return A succeeded command when it is allowed to remove the road bits, a failed command otherwise.
 */
CommandCost CheckAllowRemoveRoad(TileIndex tile, RoadBits remove, Owner owner, RoadTramType rtt, DoCommandFlag flags, bool town_check)
{
	if (_game_mode == GM_EDITOR || remove == ROAD_NONE) return CommandCost();

	/* Water can always flood and towns can always remove "normal" road pieces.
	 * Towns are not be allowed to remove non "normal" road pieces, like tram
	 * tracks as that would result in trams that cannot turn. */
	if (_current_company == OWNER_WATER ||
			(rtt == RTT_ROAD && !Company::IsValidID(_current_company))) return CommandCost();

	/* Only do the special processing if the road is owned
	 * by a town */
	if (owner != OWNER_TOWN) {
		if (owner == OWNER_NONE) return CommandCost();
		CommandCost ret = CheckOwnership(owner);
		return ret;
	}

	if (!town_check) return CommandCost();

	if (_cheats.magic_bulldozer.value) return CommandCost();

	Town *t = ClosestTownFromTile(tile, UINT_MAX);
	if (t == nullptr) return CommandCost();

	/* check if you're allowed to remove the street owned by a town
	 * removal allowance depends on difficulty setting */
	CommandCost ret = CheckforTownRating(flags, t, ROAD_REMOVE);
	if (ret.Failed()) return ret;

	/* Get a bitmask of which neighbouring roads has a tile */
	RoadBits n = ROAD_NONE;
	RoadBits present = GetAnyRoadBits(tile, rtt);
	if ((present & ROAD_NE) && (GetAnyRoadBits(TileAddXY(tile, -1,  0), rtt) & ROAD_SW)) n |= ROAD_NE;
	if ((present & ROAD_SE) && (GetAnyRoadBits(TileAddXY(tile,  0,  1), rtt) & ROAD_NW)) n |= ROAD_SE;
	if ((present & ROAD_SW) && (GetAnyRoadBits(TileAddXY(tile,  1,  0), rtt) & ROAD_NE)) n |= ROAD_SW;
	if ((present & ROAD_NW) && (GetAnyRoadBits(TileAddXY(tile,  0, -1), rtt) & ROAD_SE)) n |= ROAD_NW;

	int rating_decrease = RATING_ROAD_DOWN_STEP_EDGE;
	/* If 0 or 1 bits are set in n, or if no bits that match the bits to remove,
	 * then allow it */
	if (KillFirstBit(n) != ROAD_NONE && (n & remove) != ROAD_NONE) {
		/* you can remove all kind of roads with extra dynamite */
		if (!_settings_game.construction.extra_dynamite) {
			SetDParam(0, t->index);
			return CommandCost(STR_ERROR_LOCAL_AUTHORITY_REFUSES_TO_ALLOW_THIS);
		}
		rating_decrease = RATING_ROAD_DOWN_STEP_INNER;
	}
	ChangeTownRating(t, rating_decrease, RATING_ROAD_MINIMUM, flags);

	return CommandCost();
}

static void UpdateRoadStopTileDisallowedRoadDirection(TileIndex tile, DisallowedRoadDirections drd)
{
	if (IsRoadWaypoint(tile)) {
		SetDriveThroughStopDisallowedRoadDirections(tile, drd);
	} else {
		RoadStop *rs = RoadStop::GetByTile(tile, GetRoadStopType(tile));
		rs->ChangeDriveThroughDisallowedRoadDirections(drd);
	}
}

/**
 * Delete a piece of road.
 * @param tile tile where to remove road from
 * @param flags operation to perform
 * @param pieces roadbits to remove
 * @param rt roadtype to remove
 * @param town_check should we check if the town allows removal?
 */
static CommandCost RemoveRoad(TileIndex tile, DoCommandFlag flags, RoadBits pieces, RoadTramType rtt, bool town_check)
{
	assert(pieces != ROAD_NONE);

	RoadType existing_rt = MayHaveRoad(tile) ? GetRoadType(tile, rtt) : INVALID_ROADTYPE;
	/* The tile doesn't have the given road type */
	if (existing_rt == INVALID_ROADTYPE) return CommandCost((rtt == RTT_TRAM) ? STR_ERROR_THERE_IS_NO_TRAMWAY : STR_ERROR_THERE_IS_NO_ROAD);

	switch (GetTileType(tile)) {
		case MP_ROAD: {
			CommandCost ret = EnsureNoVehicleOnGround(tile);
			if (ret.Failed()) return ret;
			break;
		}

		case MP_STATION: {
			if (!IsDriveThroughStopTile(tile)) return CMD_ERROR;

			CommandCost ret = EnsureNoVehicleOnGround(tile);
			if (ret.Failed()) return ret;
			break;
		}

		case MP_TUNNELBRIDGE: {
			if (GetTunnelBridgeTransportType(tile) != TRANSPORT_ROAD) return CMD_ERROR;
			CommandCost ret = TunnelBridgeIsFree(tile, GetOtherTunnelBridgeEnd(tile));
			if (ret.Failed()) return ret;
			break;
		}

		default:
			return CMD_ERROR;
	}

	CommandCost ret = CheckAllowRemoveRoad(tile, pieces, GetRoadOwner(tile, rtt), rtt, flags, town_check);
	if (ret.Failed()) return ret;

	if (!IsTileType(tile, MP_ROAD)) {
		const bool custom_bridge_head = IsBridgeTile(tile) &&
				HasBridgeFlatRamp(GetTileSlope(tile), DiagDirToAxis(GetTunnelBridgeDirection(tile))) &&
				(_settings_game.construction.road_custom_bridge_heads || IsRoadCustomBridgeHead(tile));

		/* If it's the last roadtype, just clear the whole tile */
		if (!custom_bridge_head && GetRoadType(tile, OtherRoadTramType(rtt)) == INVALID_ROADTYPE) return DoCommand(tile, 0, 0, flags, CMD_LANDSCAPE_CLEAR);

		CommandCost cost(EXPENSES_CONSTRUCTION);
		if (IsTileType(tile, MP_TUNNELBRIDGE)) {
			const RoadBits entrance_piece = DiagDirToRoadBits(GetTunnelBridgeDirection(tile));
			const RoadBits axial_pieces = AxisToRoadBits(DiagDirToAxis(GetTunnelBridgeDirection(tile)));
			const RoadBits existing = IsBridge(tile) ? GetCustomBridgeHeadRoadBits(tile, rtt) : axial_pieces;

			/* handle case where we would otherwise leave a single bridge entrance piece */
			if ((existing & ~pieces) == entrance_piece) {
				pieces |= entrance_piece;
			}

			/* Removing any roadbit in the bridge axis removes the roadtype (that's the behaviour remove-long-roads needs) */
			if ((existing & pieces) == ROAD_NONE) return CommandCost((rtt == RTT_TRAM) ? STR_ERROR_THERE_IS_NO_TRAMWAY : STR_ERROR_THERE_IS_NO_ROAD);

			if (!custom_bridge_head) pieces |= axial_pieces;

			const TileIndex other_end = GetOtherTunnelBridgeEnd(tile);
			const uint middle_len = GetTunnelBridgeLength(other_end, tile);
			uint pieces_count = 0;

			const RoadBits other_end_existing = IsBridge(other_end) ? GetCustomBridgeHeadRoadBits(other_end, rtt) : axial_pieces;
			RoadBits other_end_pieces = ROAD_NONE;
			if (pieces & entrance_piece) {
				other_end_pieces |= MirrorRoadBits(entrance_piece);
				/* if removing the other end entrance would only leave one piece, remove that too */
				if (CountBits(other_end_existing & ~other_end_pieces) == 1) {
					other_end_pieces |= other_end_existing;
				}
				pieces_count += middle_len * 2;
				if (custom_bridge_head && ((GetCustomBridgeHeadRoadBits(tile, OtherRoadTramType(rtt)) & entrance_piece) == ROAD_NONE)) {
					/* can't leave no entrance pieces for any road type */
					return DoCommand(tile, 0, 0, flags, CMD_LANDSCAPE_CLEAR);
				}
			}
			pieces_count += CountBits(pieces & existing);
			pieces_count += CountBits(other_end_pieces & other_end_existing);

			cost.AddCost(pieces_count * RoadClearCost(existing_rt));
			if (flags & DC_EXEC) {
				SubtractRoadTunnelBridgeInfrastructure(tile, other_end);

				const RoadBits bits = existing & ~pieces;
				const RoadBits other_bits = other_end_existing & ~other_end_pieces;

				if (bits == ROAD_NONE) SetRoadType(tile, rtt, INVALID_ROADTYPE);
				if (other_bits == ROAD_NONE) SetRoadType(other_end, rtt, INVALID_ROADTYPE);

				if (IsBridge(tile)) {
					if (rtt == RTT_ROAD) {
						SetBridgeDisallowedRoadDirections(tile, DRD_NONE);
						SetBridgeDisallowedRoadDirections(other_end, DRD_NONE);
					}
					SetCustomBridgeHeadRoadBits(tile, rtt, bits);
					SetCustomBridgeHeadRoadBits(other_end, rtt, other_bits);
				}

				if (bits == ROAD_NONE && other_bits == ROAD_NONE) {
					/* If the owner of the bridge sells all its road, also move the ownership
					 * to the owner of the other roadtype, unless the bridge owner is a town. */

					Owner other_owner = GetRoadOwner(tile, OtherRoadTramType(rtt));
					if (!IsTileOwner(tile, other_owner) && !IsTileOwner(tile, OWNER_TOWN)) {
						SetTileOwner(tile, other_owner);
						SetTileOwner(other_end, other_owner);
					}
				}

				/* Mark tiles dirty that have been repaved */
				MarkBridgeOrTunnelDirty(tile, other_end);

				AddRoadTunnelBridgeInfrastructure(tile, other_end);
				DirtyAllCompanyInfrastructureWindows();

				/* Todo: Change this to be more fine-grained if necessary */
				NotifyRoadLayoutChanged(false);
				if (rtt == RTT_ROAD) {
					UpdateRoadCachedOneWayStatesAroundTile(tile);
					UpdateRoadCachedOneWayStatesAroundTile(other_end);
				}
			}
		} else {
			assert_tile(IsDriveThroughStopTile(tile), tile);
			cost.AddCost(RoadClearCost(existing_rt) * 2);
			if (flags & DC_EXEC) {
				/* A full diagonal road tile has two road bits. */
				UpdateCompanyRoadInfrastructure(existing_rt, GetRoadOwner(tile, rtt), -2);
				if (rtt == RTT_ROAD && GetDriveThroughStopDisallowedRoadDirections(tile) != DRD_NONE) {
					UpdateRoadStopTileDisallowedRoadDirection(tile, DRD_NONE);
				}
				SetRoadType(tile, rtt, INVALID_ROADTYPE);
				MarkTileDirtyByTile(tile);
				NotifyRoadLayoutChanged(false);
				if (rtt == RTT_ROAD) {
					UpdateRoadCachedOneWayStatesAroundTile(tile);
				}
			}
		}
		return cost;
	}

	switch (GetRoadTileType(tile)) {
		case ROAD_TILE_NORMAL: {
			Slope tileh = GetTileSlope(tile);

			/* Steep slopes behave the same as slopes with one corner raised. */
			if (IsSteepSlope(tileh)) {
				tileh = SlopeWithOneCornerRaised(GetHighestSlopeCorner(tileh));
			}

			RoadBits present = GetRoadBits(tile, rtt);
			const RoadBits other = GetRoadBits(tile, OtherRoadTramType(rtt));
			const Foundation f = GetRoadFoundation(tileh, present);

			if (HasRoadWorks(tile) && _current_company != OWNER_WATER) return CommandCost(STR_ERROR_ROAD_WORKS_IN_PROGRESS);

			/* Autocomplete to a straight road
			 * @li if the bits of the other roadtypes result in another foundation
			 * @li if build on slopes is disabled */
			if ((IsStraightRoad(other) && (other & _invalid_tileh_slopes_road[0][tileh & SLOPE_ELEVATED]) != ROAD_NONE) ||
					(tileh != SLOPE_FLAT && !_settings_game.construction.build_on_slopes)) {
				pieces |= MirrorRoadBits(pieces);
			}

			/* limit the bits to delete to the existing bits. */
			pieces &= present;
			if (pieces == ROAD_NONE) return CommandCost((rtt == RTT_TRAM) ? STR_ERROR_THERE_IS_NO_TRAMWAY : STR_ERROR_THERE_IS_NO_ROAD);

			/* Now set present what it will be after the remove */
			present ^= pieces;

			/* Check for invalid RoadBit combinations on slopes */
			if (tileh != SLOPE_FLAT && present != ROAD_NONE &&
					(present & _invalid_tileh_slopes_road[0][tileh & SLOPE_ELEVATED]) == present) {
				return CMD_ERROR;
			}

			if (flags & DC_EXEC) {
				if (HasRoadWorks(tile)) {
					/* flooding tile with road works, don't forget to remove the effect vehicle too */
					assert(_current_company == OWNER_WATER);
					for (EffectVehicle *v : EffectVehicle::Iterate()) {
						if (TileVirtXY(v->x_pos, v->y_pos) == tile) {
							delete v;
						}
					}
				}

				if (RoadLayoutChangeNotificationEnabled(false)) NotifyRoadLayoutChangedIfTileNonLeaf(tile, rtt, present | pieces);
				UpdateCompanyRoadInfrastructure(existing_rt, GetRoadOwner(tile, rtt), -(int)CountBits(pieces));

				if (present == ROAD_NONE) {
					/* No other road type, just clear tile. */
					if (GetRoadType(tile, OtherRoadTramType(rtt)) == INVALID_ROADTYPE) {
						/* Includes MarkTileDirtyByTile() */
						DoClearSquare(tile);
						DeleteNewGRFInspectWindow(GSF_ROADTYPES, tile);
					} else {
						if (rtt == RTT_ROAD && IsRoadOwner(tile, rtt, OWNER_TOWN)) {
							/* Update nearest-town index */
							const Town *town = CalcClosestTownFromTile(tile);
							SetTownIndex(tile, town == nullptr ? INVALID_TOWN : town->index);
						}
						if (rtt == RTT_ROAD) SetDisallowedRoadDirections(tile, DRD_NONE);
						SetRoadBits(tile, ROAD_NONE, rtt);
						SetRoadType(tile, rtt, INVALID_ROADTYPE);
						MarkTileDirtyByTile(tile);
					}
				} else {
					/* When bits are removed, you *always* end up with something that
					 * is not a complete straight road tile. However, trams do not have
					 * onewayness, so they cannot remove it either. */
					if (rtt == RTT_ROAD) SetDisallowedRoadDirections(tile, DRD_NONE);
					SetRoadBits(tile, present, rtt);
					MarkTileDirtyByTile(tile);
				}
				if (rtt == RTT_ROAD) {
					UpdateRoadCachedOneWayStatesAroundTile(tile);
				}
			}

			CommandCost cost(EXPENSES_CONSTRUCTION, CountBits(pieces) * RoadClearCost(existing_rt));
			/* If we build a foundation we have to pay for it. */
			if (f == FOUNDATION_NONE && GetRoadFoundation(tileh, present) != FOUNDATION_NONE) cost.AddCost(_price[PR_BUILD_FOUNDATION]);

			return cost;
		}

		case ROAD_TILE_CROSSING: {
			if (pieces & ComplementRoadBits(GetCrossingRoadBits(tile))) {
				return CMD_ERROR;
			}

			if (flags & DC_EXEC) {
				UpdateAdjacentLevelCrossingTilesOnRemove(tile, GetCrossingRoadAxis(tile));

				/* A full diagonal road tile has two road bits. */
				UpdateCompanyRoadInfrastructure(existing_rt, GetRoadOwner(tile, rtt), -2);

				Track railtrack = GetCrossingRailTrack(tile);
				if (RoadLayoutChangeNotificationEnabled(false)) NotifyRoadLayoutChangedIfTileNonLeaf(tile, rtt, GetCrossingRoadBits(tile));
				if (GetRoadType(tile, OtherRoadTramType(rtt)) == INVALID_ROADTYPE) {
					TrackBits tracks = GetCrossingRailBits(tile);
					bool reserved = HasCrossingReservation(tile);
					MakeRailNormal(tile, GetTileOwner(tile), tracks, GetRailType(tile));
					if (reserved) SetTrackReservation(tile, tracks);

					/* Update rail count for level crossings. The plain track should still be accounted
					 * for, so only subtract the difference to the level crossing cost. */
					Company *c = Company::GetIfValid(GetTileOwner(tile));
					if (c != nullptr) {
						c->infrastructure.rail[GetRailType(tile)] -= LEVELCROSSING_TRACKBIT_FACTOR - 1;
						DirtyCompanyInfrastructureWindows(c->index);
					}

					if (_settings_game.vehicle.train_braking_model == TBM_REALISTIC) {
						AddTrackToSignalBuffer(tile, railtrack, GetTileOwner(tile));
						UpdateSignalsInBuffer();
					}

					DeleteNewGRFInspectWindow(GSF_ROADTYPES, tile);
				} else {
					SetRoadType(tile, rtt, INVALID_ROADTYPE);
				}
				MarkTileDirtyByTile(tile);
				YapfNotifyTrackLayoutChange(tile, railtrack);
				if (rtt == RTT_ROAD) {
					UpdateRoadCachedOneWayStatesAroundTile(tile);
				}
			}
			return CommandCost(EXPENSES_CONSTRUCTION, RoadClearCost(existing_rt) * 2);
		}

		default:
		case ROAD_TILE_DEPOT:
			return CMD_ERROR;
	}
}


/**
 * Calculate the costs for roads on slopes
 *  Aside modify the RoadBits to fit on the slopes
 *
 * @note The RoadBits are modified too!
 * @param tileh The current slope
 * @param pieces The RoadBits we want to add
 * @param existing The existent RoadBits of the current type
 * @param other The other existent RoadBits
 * @return The costs for these RoadBits on this slope
 */
static CommandCost CheckRoadSlope(Slope tileh, RoadBits *pieces, RoadBits existing, RoadBits other)
{
	/* Remove already build pieces */
	CLRBITS(*pieces, existing);

	/* If we can't build anything stop here */
	if (*pieces == ROAD_NONE) return CMD_ERROR;

	/* All RoadBit combos are valid on flat land */
	if (tileh == SLOPE_FLAT) return CommandCost();

	/* Steep slopes behave the same as slopes with one corner raised. */
	if (IsSteepSlope(tileh)) {
		tileh = SlopeWithOneCornerRaised(GetHighestSlopeCorner(tileh));
	}

	/* Save the merge of all bits of the current type */
	RoadBits type_bits = existing | *pieces;

	/* Roads on slopes */
	if (_settings_game.construction.build_on_slopes && (_invalid_tileh_slopes_road[0][tileh] & (other | type_bits)) == ROAD_NONE) {

		/* If we add leveling we've got to pay for it */
		if ((other | existing) == ROAD_NONE) return CommandCost(EXPENSES_CONSTRUCTION, _price[PR_BUILD_FOUNDATION]);

		return CommandCost();
	}

	/* Autocomplete uphill roads */
	*pieces |= MirrorRoadBits(*pieces);
	type_bits = existing | *pieces;

	/* Uphill roads */
	if (IsStraightRoad(type_bits) && (other == type_bits || other == ROAD_NONE) &&
			(_invalid_tileh_slopes_road[1][tileh] & (other | type_bits)) == ROAD_NONE) {

		/* Slopes with foundation ? */
		if (IsSlopeWithOneCornerRaised(tileh)) {

			/* Prevent build on slopes if it isn't allowed */
			if (_settings_game.construction.build_on_slopes) {

				/* If we add foundation we've got to pay for it */
				if ((other | existing) == ROAD_NONE) return CommandCost(EXPENSES_CONSTRUCTION, _price[PR_BUILD_FOUNDATION]);

				return CommandCost();
			}
		} else {
			if (HasExactlyOneBit(existing) && GetRoadFoundation(tileh, existing) == FOUNDATION_NONE) return CommandCost(EXPENSES_CONSTRUCTION, _price[PR_BUILD_FOUNDATION]);
			return CommandCost();
		}
	}
	return CMD_ERROR;
}

/**
 * Checks the tile and returns whether the current player is allowed to convert the roadtype to another roadtype without taking ownership
 * @param owner the tile owner.
 * @param rtt Road/tram type.
 * @return whether the road is convertible
 */
static bool CanConvertUnownedRoadType(Owner owner, RoadTramType rtt)
{
	return (owner == OWNER_NONE || (owner == OWNER_TOWN && rtt == RTT_ROAD));
}

/**
 * Build a piece of road.
 * @param tile tile where to build road
<<<<<<< HEAD
 * @param flags operation to perform
 * @param p1 bit 0..3 road pieces to build (RoadBits)
 *           bit 4..9 road type
 *           bit 11..12 disallowed directions to toggle
 *           bit 13   disable custom bridge heads
 * @param p2 the town that is building the road (INVALID_TOWN if not applicable)
 * @param text unused
=======
 * @param pieces road pieces to build (RoadBits)
 * @param rt road type
 * @param toggle_drd disallowed directions to toggle
 * @param town_id the town that is building the road (INVALID_TOWN if not applicable)
>>>>>>> 60d0d7b8
 * @return the cost of this operation or an error
 */
CommandCost CmdBuildRoad(TileIndex tile, DoCommandFlag flags, uint32_t p1, uint32_t p2, const char *text)
{
	CompanyID company = _current_company;
	CommandCost cost(EXPENSES_CONSTRUCTION);

	RoadBits existing = ROAD_NONE;
	RoadBits other_bits = ROAD_NONE;

	/* Road pieces are max 4 bitset values (NE, NW, SE, SW) and town can only be non-zero
	 * if a non-company is building the road */
<<<<<<< HEAD
	if ((Company::IsValidID(company) && p2 != INVALID_TOWN) || (company == OWNER_TOWN && !Town::IsValidID(p2)) || (company == OWNER_DEITY && p2 != INVALID_TOWN)) return CMD_ERROR;
=======
	if ((Company::IsValidID(company) && town_id != INVALID_TOWN) || (company == OWNER_TOWN && !Town::IsValidID(town_id)) || (company == OWNER_DEITY && town_id != INVALID_TOWN)) return CMD_ERROR;
>>>>>>> 60d0d7b8
	if (company != OWNER_TOWN) {
		const Town *town = CalcClosestTownFromTile(tile);
		p2 = (town != nullptr) ? town->index : INVALID_TOWN;

		if (company == OWNER_DEITY) {
			company = OWNER_TOWN;

			/* If we are not within a town, we are not owned by the town */
			if (town == nullptr || DistanceSquare(tile, town->xy) > town->cache.squared_town_zone_radius[HZB_TOWN_EDGE]) {
				company = OWNER_NONE;
			}
		}
	}

	RoadBits pieces = Extract<RoadBits, 0, 4>(p1);

	/* do not allow building 'zero' road bits, code wouldn't handle it */
	if (pieces == ROAD_NONE) return CMD_ERROR;

	RoadType rt = Extract<RoadType, 4, 6>(p1);
	if (!ValParamRoadType(rt)) return CMD_ERROR;

	DisallowedRoadDirections toggle_drd = Extract<DisallowedRoadDirections, 11, 2>(p1);

	bool disable_custom_bridge_heads = HasBit(p1, 13);

	if ((flags & DC_TOWN) && !MayTownModifyRoad(tile)) return CMD_ERROR;

	Slope tileh = GetTileSlope(tile);
	RoadTramType rtt = GetRoadTramType(rt);

	bool need_to_clear = false;
	switch (GetTileType(tile)) {
		case MP_ROAD:
			switch (GetRoadTileType(tile)) {
				case ROAD_TILE_NORMAL: {
					if (HasRoadWorks(tile)) return CommandCost(STR_ERROR_ROAD_WORKS_IN_PROGRESS);

					other_bits = GetRoadBits(tile, OtherRoadTramType(rtt));
					if (!HasTileRoadType(tile, rtt)) break;

					existing = GetRoadBits(tile, rtt);
					bool crossing = !IsStraightRoad(existing | pieces);
					if (rtt == RTT_ROAD && (GetDisallowedRoadDirections(tile) != DRD_NONE || toggle_drd != DRD_NONE) && crossing) {
						/* Junctions cannot be one-way */
						return CommandCost(STR_ERROR_ONEWAY_ROADS_CAN_T_HAVE_JUNCTION);
					}
					if ((existing & pieces) == pieces) {
						/* We only want to set the (dis)allowed road directions */
						if (toggle_drd != DRD_NONE && rtt == RTT_ROAD) {
							if (crossing) return CommandCost(STR_ERROR_ONEWAY_ROADS_CAN_T_HAVE_JUNCTION);

							Owner owner = GetRoadOwner(tile, rtt);
							if (owner != OWNER_NONE) {
								CommandCost ret = CheckOwnership(owner, tile);
								if (ret.Failed()) return ret;
							}

							DisallowedRoadDirections dis_existing = GetDisallowedRoadDirections(tile);
							DisallowedRoadDirections dis_new      = dis_existing ^ toggle_drd;

							/* We allow removing disallowed directions to break up
							 * deadlocks, but adding them can break articulated
							 * vehicles. As such, only when less is disallowed,
							 * i.e. bits are removed, we skip the vehicle check. */
							if (CountBits(dis_existing) <= CountBits(dis_new)) {
								CommandCost ret = EnsureNoVehicleOnGround(tile);
								if (ret.Failed()) return ret;
							}

							/* Ignore half built tiles */
							if ((flags & DC_EXEC) && IsStraightRoad(existing)) {
								SetDisallowedRoadDirections(tile, dis_new);
								MarkTileDirtyByTile(tile);
								NotifyRoadLayoutChanged(CountBits(dis_existing) > CountBits(dis_new));
								UpdateRoadCachedOneWayStatesAroundTile(tile);
							}
							return CommandCost();
						}
						return CommandCost(STR_ERROR_ALREADY_BUILT);
					}
					/* Disallow breaking end-of-line of someone else
					 * so trams can still reverse on this tile. */
					if (rtt == RTT_TRAM && HasExactlyOneBit(existing)) {
						Owner owner = GetRoadOwner(tile, rtt);
						if (Company::IsValidID(owner)) {
							CommandCost ret = CheckOwnership(owner);
							if (ret.Failed()) return ret;
						}
					}
					break;
				}

				case ROAD_TILE_CROSSING:
					if (RoadNoLevelCrossing(rt)) {
						return CommandCost(STR_ERROR_CROSSING_DISALLOWED_ROAD);
					}

					other_bits = GetCrossingRoadBits(tile);
					if (pieces & ComplementRoadBits(other_bits)) goto do_clear;
					pieces = other_bits; // we need to pay for both roadbits

					if (HasTileRoadType(tile, rtt)) return CommandCost(STR_ERROR_ALREADY_BUILT);
					break;

				case ROAD_TILE_DEPOT:
					if ((GetAnyRoadBits(tile, rtt) & pieces) == pieces) return CommandCost(STR_ERROR_ALREADY_BUILT);
					goto do_clear;

				default: NOT_REACHED();
			}
			break;

		case MP_RAILWAY: {
			if (IsSteepSlope(tileh)) {
				return CommandCost(STR_ERROR_LAND_SLOPED_IN_WRONG_DIRECTION);
			}

			/* Level crossings may only be built on these slopes */
			if (!HasBit(VALID_LEVEL_CROSSING_SLOPES, tileh)) {
				return CommandCost(STR_ERROR_LAND_SLOPED_IN_WRONG_DIRECTION);
			}

			if (!_settings_game.construction.crossing_with_competitor && company != OWNER_TOWN && company != OWNER_DEITY) {
				CommandCost ret = CheckTileOwnership(tile);
				if (ret.Failed()) return ret;
			}

			if (GetRailTileType(tile) != RAIL_TILE_NORMAL) goto do_clear;

			if (RoadNoLevelCrossing(rt)) {
				return CommandCost(STR_ERROR_CROSSING_DISALLOWED_ROAD);
			}

			if (RailNoLevelCrossings(GetRailType(tile))) {
				return CommandCost(STR_ERROR_CROSSING_DISALLOWED_RAIL);
			}

			Axis roaddir;
			switch (GetTrackBits(tile)) {
				case TRACK_BIT_X:
					if (pieces & ROAD_X) goto do_clear;
					roaddir = AXIS_Y;
					break;

				case TRACK_BIT_Y:
					if (pieces & ROAD_Y) goto do_clear;
					roaddir = AXIS_X;
					break;

				default: goto do_clear;
			}

			CommandCost ret = EnsureNoVehicleOnGround(tile);
			if (ret.Failed()) return ret;

			if (flags & DC_EXEC) {
				Track railtrack = AxisToTrack(OtherAxis(roaddir));
				YapfNotifyTrackLayoutChange(tile, railtrack);
				/* Update company infrastructure counts. A level crossing has two road bits. */
				UpdateCompanyRoadInfrastructure(rt, company, 2);

				/* Update rail count for level crossings. The plain track is already
				 * counted, so only add the difference to the level crossing cost. */
				Company *c = Company::GetIfValid(GetTileOwner(tile));
				if (c != nullptr) {
					c->infrastructure.rail[GetRailType(tile)] += LEVELCROSSING_TRACKBIT_FACTOR - 1;
					DirtyCompanyInfrastructureWindows(c->index);
				}

				/* Always add road to the roadtypes (can't draw without it) */
				bool reserved = HasBit(GetRailReservationTrackBits(tile), railtrack);
				MakeRoadCrossing(tile, company, company, GetTileOwner(tile), roaddir, GetRailType(tile), rtt == RTT_ROAD ? rt : INVALID_ROADTYPE, (rtt == RTT_TRAM) ? rt : INVALID_ROADTYPE, p2);
				SetCrossingReservation(tile, reserved);
				UpdateLevelCrossing(tile, false);
				MarkDirtyAdjacentLevelCrossingTilesOnAdd(tile, GetCrossingRoadAxis(tile));
				if (RoadLayoutChangeNotificationEnabled(true)) NotifyRoadLayoutChangedIfTileNonLeaf(tile, rtt, GetCrossingRoadBits(tile));
				if (rtt == RTT_ROAD) {
					UpdateRoadCachedOneWayStatesAroundTile(tile);
				}
				if (_settings_game.vehicle.train_braking_model == TBM_REALISTIC) {
					AddTrackToSignalBuffer(tile, railtrack, GetTileOwner(tile));
					UpdateSignalsInBuffer();
				}
				MarkTileDirtyByTile(tile);
			}
			return CommandCost(EXPENSES_CONSTRUCTION, 2 * RoadBuildCost(rt));
		}

		case MP_STATION: {
			if ((GetAnyRoadBits(tile, rtt) & pieces) == pieces) {
				if (toggle_drd != DRD_NONE && rtt == RTT_ROAD && IsDriveThroughStopTile(tile)) {
					Owner owner = GetRoadOwner(tile, rtt);
					if (owner != OWNER_NONE) {
						CommandCost ret = CheckOwnership(owner, tile);
						if (ret.Failed()) return ret;
					}

					DisallowedRoadDirections dis_existing = GetDriveThroughStopDisallowedRoadDirections(tile);
					DisallowedRoadDirections dis_new      = dis_existing ^ toggle_drd;

					/* We allow removing disallowed directions to break up
					 * deadlocks, but adding them can break articulated
					 * vehicles. As such, only when less is disallowed,
					 * i.e. bits are removed, we skip the vehicle check. */
					if (CountBits(dis_existing) <= CountBits(dis_new)) {
						CommandCost ret = EnsureNoVehicleOnGround(tile);
						if (ret.Failed()) return ret;
					}

					if (flags & DC_EXEC) {
						UpdateRoadStopTileDisallowedRoadDirection(tile, dis_new);
						MarkTileDirtyByTile(tile, VMDF_NOT_MAP_MODE);
						NotifyRoadLayoutChanged(CountBits(dis_existing) > CountBits(dis_new));
						UpdateRoadCachedOneWayStatesAroundTile(tile);
					}
					return CommandCost();
				}
				return CommandCost(STR_ERROR_ALREADY_BUILT);
			} else {
				toggle_drd = DRD_NONE;
			}
			if (!IsDriveThroughStopTile(tile)) goto do_clear;

			RoadBits curbits = AxisToRoadBits(GetDriveThroughStopAxis(tile));
			if (pieces & ~curbits) goto do_clear;
			pieces = curbits; // we need to pay for both roadbits

			if (HasTileRoadType(tile, rtt)) return CommandCost(STR_ERROR_ALREADY_BUILT);
			break;
		}

		case MP_TUNNELBRIDGE: {
			if (GetTunnelBridgeTransportType(tile) != TRANSPORT_ROAD) goto do_clear;

			const TileIndex other_end = GetOtherTunnelBridgeEnd(tile);

			if (IsBridge(tile)) {
				const DiagDirection entrance_dir = GetTunnelBridgeDirection(tile);
				const RoadBits entrance_piece = DiagDirToRoadBits(entrance_dir);
				const RoadBits axial_pieces = AxisToRoadBits(DiagDirToAxis(entrance_dir));
				existing = GetCustomBridgeHeadRoadBits(tile, rtt);

				if (!(_settings_game.construction.road_custom_bridge_heads && HasBridgeFlatRamp(tileh, DiagDirToAxis(entrance_dir))) || disable_custom_bridge_heads) {
					/* Ordinary bridge heads only */
					/* Only allow building the outer roadbit, so building long roads stops at existing bridges */
					if (MirrorRoadBits(entrance_piece) != pieces) goto do_clear;
					pieces = axial_pieces;
				}

				if (rtt == RTT_ROAD && (GetBridgeDisallowedRoadDirections(tile) != DRD_NONE || toggle_drd != DRD_NONE) &&
						((existing | pieces) != axial_pieces || (GetCustomBridgeHeadRoadBits(other_end, rtt) & ~axial_pieces) != 0)) {
					/* Junctions cannot be one-way */
					return CommandCost(STR_ERROR_ONEWAY_ROADS_CAN_T_HAVE_JUNCTION);
				}

				if ((existing & pieces) == pieces) {
					/* We only want to set the (dis)allowed road directions */
					if (toggle_drd != DRD_NONE && rtt == RTT_ROAD) {
						if ((pieces & ~axial_pieces) != 0 || GetCustomBridgeHeadRoadBits(other_end, rtt) != axial_pieces) return CommandCost(STR_ERROR_ONEWAY_ROADS_CAN_T_HAVE_JUNCTION);

						Owner owner = GetRoadOwner(tile, rtt);
						if (owner != OWNER_NONE) {
							CommandCost ret = CheckOwnership(owner, tile);
							if (ret.Failed()) return ret;
						}

						DisallowedRoadDirections dis_existing = GetBridgeDisallowedRoadDirections(tile);
						DisallowedRoadDirections dis_new      = dis_existing ^ toggle_drd;

						/* We allow removing disallowed directions to break up
						 * deadlocks, but adding them can break articulated
						 * vehicles. As such, only when less is disallowed,
						 * i.e. bits are removed, we skip the vehicle check. */
						if (CountBits(dis_existing) <= CountBits(dis_new)) {
							CommandCost ret = TunnelBridgeIsFree(tile, other_end);
							if (ret.Failed()) return ret;
						}

						/* Ignore half built tiles */
						if (flags & DC_EXEC) {
							SetBridgeDisallowedRoadDirections(tile, dis_new);
							SetBridgeDisallowedRoadDirections(other_end, dis_new);
							MarkTileDirtyByTile(tile);
							MarkTileDirtyByTile(other_end);
							NotifyRoadLayoutChanged(CountBits(dis_existing) > CountBits(dis_new));
							UpdateRoadCachedOneWayStatesAroundTile(tile);
							UpdateRoadCachedOneWayStatesAroundTile(other_end);
						}
						return CommandCost();
					}
					return CommandCost(STR_ERROR_ALREADY_BUILT);
				}

				if ((pieces & ~axial_pieces) && !_settings_game.construction.build_on_slopes) {
					return CommandCost(STR_ERROR_LAND_SLOPED_IN_WRONG_DIRECTION);
				}

				/* Steep slopes behave the same as slopes with one corner raised. */
				const Slope normalised_tileh = IsSteepSlope(tileh) ? SlopeWithOneCornerRaised(GetHighestSlopeCorner(tileh)) : tileh;

				if ((_invalid_tileh_slopes_road[0][normalised_tileh & SLOPE_ELEVATED] & (pieces & ~entrance_piece)) != ROAD_NONE) {
					return CommandCost(STR_ERROR_LAND_SLOPED_IN_WRONG_DIRECTION);
				}

				/* Don't allow adding roadtype to the bridge/tunnel when vehicles are already driving on it */
				CommandCost ret = TunnelBridgeIsFree(tile, other_end);
				if (ret.Failed()) return ret;


				if ((existing | pieces) == entrance_piece) {
					/*
					 * Don't allow the custom bridge head bits to be only the entrance piece
					 * as this makes road vehicles go haywire
					 */
					pieces = axial_pieces;
				}

				RoadBits added_pieces = (existing | pieces) & ~existing;
				uint added_pieces_count = CountBits(added_pieces);

				RoadType existing_rt = GetRoadType(tile, rtt);
				if (existing_rt != INVALID_ROADTYPE && existing_rt != rt) {
					if (HasPowerOnRoad(rt, existing_rt)) {
						rt = existing_rt;
					} else if (HasPowerOnRoad(existing_rt, rt)) {
						cost.AddCost(CountBits(existing) * RoadConvertCost(existing_rt, rt));
						if (existing & entrance_piece) {
							cost.AddCost((CountBits(GetCustomBridgeHeadRoadBits(other_end, rtt)) + (GetTunnelBridgeLength(tile, other_end) * 2)) * RoadConvertCost(existing_rt, rt));
						}
					} else {
						return CMD_ERROR;
					}
				}

				RoadBits other_end_added_pieces = ROAD_NONE;
				RoadBits other_end_existing = ROAD_NONE;

				if (added_pieces & entrance_piece) {
					/* adding road to whole bridge */

					other_end_added_pieces = MirrorRoadBits(entrance_piece);
					added_pieces_count += 1 + (GetTunnelBridgeLength(tile, other_end) * 2);

					other_end_existing = GetCustomBridgeHeadRoadBits(other_end, rtt);
					assert((other_end_added_pieces & other_end_existing) == ROAD_NONE);

					if (other_end_existing == ROAD_NONE) {
						/*
						 * Don't allow the other end custom bridge head bits to be only the entrance piece
						 * as this makes road vehicles go haywire
						 */
						other_end_added_pieces = axial_pieces;
						added_pieces_count++;
					} else {
						RoadType other_end_rt = GetRoadType(other_end, rtt);
						if (other_end_rt != rt) {
							/* Also check owner of the other side of the bridge, in case it differs */
							Owner other_end_owner = GetRoadOwner(other_end, rtt);
							if (!CanConvertUnownedRoadType(other_end_owner, rtt)) {
								CommandCost ret = CheckOwnership(other_end_owner, other_end);
								if (ret.Failed()) {
									return ret;
								}
							}
							if (HasPowerOnRoad(other_end_rt, rt)) {
								cost.AddCost(CountBits(other_end_existing) * RoadConvertCost(other_end_rt, rt));
							} else {
								return CMD_ERROR;
							}
						}
					}
				}

				cost.AddCost(added_pieces_count * RoadBuildCost(rt));

				if (flags & DC_EXEC) {
					SubtractRoadTunnelBridgeInfrastructure(tile, other_end);

					SetRoadType(tile, rtt, rt);
					if (!existing) {
						SetRoadOwner(tile, rtt, company);
					}
					SetCustomBridgeHeadRoadBits(tile, rtt, existing | pieces);
					if (other_end_added_pieces) {
						SetRoadType(other_end, rtt, rt);
						if (!other_end_existing) {
							SetRoadOwner(other_end, rtt, company);
						}
						SetCustomBridgeHeadRoadBits(other_end, rtt, other_end_existing | other_end_added_pieces);
					} else if (existing & entrance_piece) {
						SetRoadType(other_end, rtt, rt);
					}

					MarkBridgeDirty(tile, other_end);

					AddRoadTunnelBridgeInfrastructure(tile, other_end);
					NotifyRoadLayoutChanged(true);
					if (rtt == RTT_ROAD) {
						SetBridgeDisallowedRoadDirections(tile, DRD_NONE);
						SetBridgeDisallowedRoadDirections(other_end, DRD_NONE);
						UpdateRoadCachedOneWayStatesAroundTile(tile);
						UpdateRoadCachedOneWayStatesAroundTile(other_end);
					}
					DirtyAllCompanyInfrastructureWindows();
				}

				return cost;
			} else { // IsTunnel(tile)
				/* Only allow building the outer roadbit, so building long roads stops at existing bridges */
				if (MirrorRoadBits(DiagDirToRoadBits(GetTunnelBridgeDirection(tile))) != pieces) goto do_clear;
				if (HasTileRoadType(tile, rtt)) return CommandCost(STR_ERROR_ALREADY_BUILT);
				if (RoadNoTunnels(rt)) return CommandCost(STR_ERROR_TUNNEL_DISALLOWED_ROAD);

				/* Don't allow adding roadtype to the bridge/tunnel when vehicles are already driving on it */
				CommandCost ret = TunnelBridgeIsFree(tile, other_end);
				if (ret.Failed()) return ret;
			}
			break;
		}

		default: {
do_clear:;
			need_to_clear = true;
			break;
		}
	}

	if (need_to_clear) {
		CommandCost ret = DoCommand(tile, 0, 0, flags, CMD_LANDSCAPE_CLEAR);
		if (ret.Failed()) return ret;
		cost.AddCost(ret);
	}

	if (other_bits != pieces) {
		/* Check the foundation/slopes when adding road/tram bits */
		CommandCost ret = CheckRoadSlope(tileh, &pieces, existing, other_bits);
		/* Return an error if we need to build a foundation (ret != 0) but the
		 * current setting is turned off */
		if (ret.Failed() || (ret.GetCost() != 0 && !_settings_game.construction.build_on_slopes)) {
			return CommandCost(STR_ERROR_LAND_SLOPED_IN_WRONG_DIRECTION);
		}
		cost.AddCost(ret);
	}

	if (!need_to_clear) {
		if (IsTileType(tile, MP_ROAD)) {
			/* Don't put the pieces that already exist */
			pieces &= ComplementRoadBits(existing);

			/* Check if new road bits will have the same foundation as other existing road types */
			if (IsNormalRoad(tile)) {
				Slope slope = GetTileSlope(tile);
				Foundation found_new = GetRoadFoundation(slope, pieces | existing);

				RoadBits bits = GetRoadBits(tile, OtherRoadTramType(rtt));
				/* do not check if there are not road bits of given type */
				if (bits != ROAD_NONE && GetRoadFoundation(slope, bits) != found_new) {
					return CommandCost(STR_ERROR_LAND_SLOPED_IN_WRONG_DIRECTION);
				}
			}
		}

		CommandCost ret = EnsureNoVehicleOnGround(tile);
		if (ret.Failed()) return ret;

		if (IsNormalRoadTile(tile)) {
			/* If the road types don't match, try to convert only if vehicles of
			 * the new road type are not powered on the present road type and vehicles of
			 * the present road type are powered on the new road type. */
			RoadType existing_rt = GetRoadType(tile, rtt);
			if (existing_rt != INVALID_ROADTYPE && existing_rt != rt) {
				if (HasPowerOnRoad(rt, existing_rt)) {
					rt = existing_rt;
				} else if (HasPowerOnRoad(existing_rt, rt)) {
					CommandCost ret = DoCommand(tile, tile, rt, flags, CMD_CONVERT_ROAD);
					if (ret.Failed()) return ret;
					cost.AddCost(ret);
				} else {
					return CMD_ERROR;
				}
			}
		}
	}

	uint num_pieces = (!need_to_clear && IsTileType(tile, MP_TUNNELBRIDGE)) ?
			/* There are 2 pieces on *every* tile of the bridge or tunnel */
			2 * (GetTunnelBridgeLength(GetOtherTunnelBridgeEnd(tile), tile) + 2) :
			/* Count pieces */
			CountBits(pieces);

	cost.AddCost(num_pieces * RoadBuildCost(rt));

	if (flags & DC_EXEC) {
		switch (GetTileType(tile)) {
			case MP_ROAD: {
				RoadTileType rttype = GetRoadTileType(tile);
				if (existing == ROAD_NONE || rttype == ROAD_TILE_CROSSING) {
					SetRoadType(tile, rtt, rt);
					SetRoadOwner(tile, rtt, company);
					if (rtt == RTT_ROAD) SetTownIndex(tile, p2);
				}
				if (rttype != ROAD_TILE_CROSSING) SetRoadBits(tile, existing | pieces, rtt);
				if (RoadLayoutChangeNotificationEnabled(true)) NotifyRoadLayoutChangedIfTileNonLeaf(tile, rtt, existing | pieces);
				break;
			}

			case MP_TUNNELBRIDGE: {
				TileIndex other_end = GetOtherTunnelBridgeEnd(tile);

				SetRoadType(other_end, rtt, rt);
				SetRoadType(tile, rtt, rt);
				SetRoadOwner(other_end, rtt, company);
				SetRoadOwner(tile, rtt, company);

				/* Mark tiles dirty that have been repaved */
				if (IsBridge(tile)) {
					NOT_REACHED();
				} else {
					MarkTileDirtyByTile(other_end);
					MarkTileDirtyByTile(tile);
				}
				if (rtt == RTT_ROAD) {
					UpdateRoadCachedOneWayStatesAroundTile(other_end);
				}
				NotifyRoadLayoutChanged(true);
				break;
			}

			case MP_STATION: {
				assert_tile(IsDriveThroughStopTile(tile), tile);
				SetRoadType(tile, rtt, rt);
				SetRoadOwner(tile, rtt, company);
				NotifyRoadLayoutChanged(true);
				break;
			}

			default:
				MakeRoadNormal(tile, pieces, (rtt == RTT_ROAD) ? rt : INVALID_ROADTYPE, (rtt == RTT_TRAM) ? rt : INVALID_ROADTYPE, p2, company, company);
				if (RoadLayoutChangeNotificationEnabled(true)) NotifyRoadLayoutChangedIfTileNonLeaf(tile, rtt, pieces);
				break;
		}

		/* Update company infrastructure count. */
		if (IsTileType(tile, MP_TUNNELBRIDGE)) num_pieces *= TUNNELBRIDGE_TRACKBIT_FACTOR;
		UpdateCompanyRoadInfrastructure(rt, GetRoadOwner(tile, rtt), num_pieces);

		if (rtt == RTT_ROAD && IsNormalRoadTile(tile)) {
			existing |= pieces;
			SetDisallowedRoadDirections(tile, IsStraightRoad(existing) ?
					GetDisallowedRoadDirections(tile) ^ toggle_drd : DRD_NONE);
		}
		if (rtt == RTT_ROAD) {
			UpdateRoadCachedOneWayStatesAroundTile(tile);
		}

		MarkTileDirtyByTile(tile);
	}
	return cost;
}

/**
 * Checks whether a road or tram connection can be found when building a new road or tram.
 * @param tile Tile at which the road being built will end.
 * @param rt Roadtype of the road being built.
 * @param dir Direction that the road is following.
 * @return True if the next tile at dir direction is suitable for being connected directly by a second roadbit at the end of the road being built.
 */
static bool CanConnectToRoad(TileIndex tile, RoadType rt, DiagDirection dir)
{
	tile += TileOffsByDiagDir(dir);
	if (!IsValidTile(tile) || !MayHaveRoad(tile)) return false;

	RoadTramType rtt = GetRoadTramType(rt);
	RoadType existing = GetRoadType(tile, rtt);
	if (existing == INVALID_ROADTYPE) return false;
	if (!HasPowerOnRoad(existing, rt) && !HasPowerOnRoad(rt, existing)) return false;

	RoadBits bits = GetAnyRoadBits(tile, rtt, false);
	return (bits & DiagDirToRoadBits(ReverseDiagDir(dir))) != 0;
}

/**
 * Build a long piece of road.
 * @param start_tile start tile of drag (the building cost will appear over this tile)
 * @param flags operation to perform
 * @param p1 end tile of drag
 * @param p2 various bitstuffed elements
 * - p2 = (bit 0) - start tile starts in the 2nd half of tile (p2 & 1). Only used if bit 6 is set or if we are building a single tile
 * - p2 = (bit 1) - end tile starts in the 2nd half of tile (p2 & 2). Only used if bit 6 is set or if we are building a single tile
 * - p2 = (bit 2) - direction: 0 = along x-axis, 1 = along y-axis (p2 & 4)
 * - p2 = (bit 3..8) - road type
 * - p2 = (bit 10) - set road direction
 * - p2 = (bit 11) - defines two different behaviors for this command:
 *      - 0 = Build up to an obstacle. Do not build the first and last roadbits unless they can be connected to something, or if we are building a single tile
 *      - 1 = Fail if an obstacle is found. Always take into account bit 0 and 1. Disable custom bridge heads. This behavior is used for scripts
 * @param text unused
 * @return the cost of this operation or an error
 */
CommandCost CmdBuildLongRoad(TileIndex start_tile, DoCommandFlag flags, uint32_t p1, uint32_t p2, const char *text)
{
	DisallowedRoadDirections drd = DRD_NORTHBOUND;

	if (p1 >= MapSize()) return CMD_ERROR;
	TileIndex end_tile = p1;

	RoadType rt = Extract<RoadType, 3, 6>(p2);
	if (!ValParamRoadType(rt)) return CMD_ERROR;

	Axis axis = Extract<Axis, 2, 1>(p2);
	/* Only drag in X or Y direction dictated by the direction variable */
	if (axis == AXIS_X && TileY(start_tile) != TileY(end_tile)) return CMD_ERROR; // x-axis
	if (axis == AXIS_Y && TileX(start_tile) != TileX(end_tile)) return CMD_ERROR; // y-axis

	DiagDirection dir = AxisToDiagDir(axis);

	/* Swap direction, also the half-tile drag var (bit 0 and 1) */
	if (start_tile > end_tile || (start_tile == end_tile && HasBit(p2, 0))) {
		dir = ReverseDiagDir(dir);
		p2 ^= 3;
		drd = DRD_SOUTHBOUND;
	}

	/* On the X-axis, we have to swap the initial bits, so they
	 * will be interpreted correctly in the GTTS. Furthermore
	 * when you just 'click' on one tile to build them. */
	if ((axis == AXIS_Y) == (start_tile == end_tile && HasBit(p2, 0) == HasBit(p2, 1))) drd ^= DRD_BOTH;
	/* No disallowed direction bits have to be toggled */
	if (!HasBit(p2, 10)) drd = DRD_NONE;

	CommandCost cost(EXPENSES_CONSTRUCTION);
	CommandCost last_error = CMD_ERROR;
	TileIndex tile = start_tile;
	bool had_success = false;
	bool is_ai = HasBit(p2, 11);

	_defer_update_road_cache_one_way_state = true;
	auto guard = scope_guard([]() {
		FlushDeferredUpdateRoadCachedOneWayStates();
	});

	/* Start tile is the first tile clicked by the user. */
	for (;;) {
		RoadBits bits = AxisToRoadBits(axis);

		/* Determine which road parts should be built. */
		if (!is_ai && start_tile != end_tile) {
			/* Only build the first and last roadbit if they can connect to something. */
			if (tile == end_tile && !CanConnectToRoad(tile, rt, dir)) {
				bits = DiagDirToRoadBits(ReverseDiagDir(dir));
			} else if (tile == start_tile && !CanConnectToRoad(tile, rt, ReverseDiagDir(dir))) {
				bits = DiagDirToRoadBits(dir);
			}
		} else {
			/* Road parts only have to be built at the start tile or at the end tile. */
			if (tile == end_tile && !HasBit(p2, 1)) bits &= DiagDirToRoadBits(ReverseDiagDir(dir));
			if (tile == start_tile && HasBit(p2, 0)) bits &= DiagDirToRoadBits(dir);
		}

<<<<<<< HEAD
		CommandCost ret = DoCommand(tile, drd << 11 | rt << 4 | bits | (is_ai ? 1 << 13 : 0), INVALID_TOWN, flags, CMD_BUILD_ROAD);
=======
		CommandCost ret = Command<CMD_BUILD_ROAD>::Do(flags, tile, bits, rt, drd, INVALID_TOWN);
>>>>>>> 60d0d7b8
		if (ret.Failed()) {
			last_error = ret;
			if (last_error.GetErrorMessage() != STR_ERROR_ALREADY_BUILT) {
				if (is_ai) return last_error;
				if (had_success) break; // Keep going if we haven't constructed any road yet, skipping the start of the drag
			}
		} else {
			had_success = true;
			cost.AddCost(ret);
		}
		/* Do not run into or across bridges/tunnels */
		if (IsTileType(tile, MP_TUNNELBRIDGE)) {
			if (GetTunnelBridgeDirection(tile) == dir) break;
		}

		if (tile == end_tile) break;

		tile += TileOffsByDiagDir(dir);

		/* Do not run onto a bridge/tunnel tile from below/above */
		if (IsTileType(tile, MP_TUNNELBRIDGE)) {
			if (GetTunnelBridgeDirection(tile) == ReverseDiagDir(dir)) break;
		}
	}

	return had_success ? cost : last_error;
}

/**
 * Remove a long piece of road.
 * @param start_tile start tile of drag
 * @param flags operation to perform
 * @param p1 end tile of drag
 * @param p2 various bitstuffed elements
 * - p2 = (bit 0) - start tile starts in the 2nd half of tile (p2 & 1)
 * - p2 = (bit 1) - end tile starts in the 2nd half of tile (p2 & 2)
 * - p2 = (bit 2) - direction: 0 = along x-axis, 1 = along y-axis (p2 & 4)
 * - p2 = (bit 3 - 8) - road type
 * @param text unused
 * @return the cost of this operation or an error
 */
CommandCost CmdRemoveLongRoad(TileIndex start_tile, DoCommandFlag flags, uint32_t p1, uint32_t p2, const char *text)
{
	CommandCost cost(EXPENSES_CONSTRUCTION);

	if (p1 >= MapSize()) return CMD_ERROR;

	TileIndex end_tile = p1;
	RoadType rt = Extract<RoadType, 3, 6>(p2);
	if (!ValParamRoadType(rt)) return CMD_ERROR;

	Axis axis = Extract<Axis, 2, 1>(p2);
	/* Only drag in X or Y direction dictated by the direction variable */
	if (axis == AXIS_X && TileY(start_tile) != TileY(end_tile)) return CMD_ERROR; // x-axis
	if (axis == AXIS_Y && TileX(start_tile) != TileX(end_tile)) return CMD_ERROR; // y-axis

	/* Swap start and ending tile, also the half-tile drag var (bit 0 and 1) */
	if (start_tile > end_tile || (start_tile == end_tile && HasBit(p2, 0))) {
		TileIndex t = start_tile;
		start_tile = end_tile;
		end_tile = t;
		p2 ^= IsInsideMM(p2 & 3, 1, 3) ? 3 : 0;
	}

	_defer_update_road_cache_one_way_state = true;
	auto guard = scope_guard([]() {
		FlushDeferredUpdateRoadCachedOneWayStates();
	});

	Money money_available = GetAvailableMoneyForCommand();
	Money money_spent = 0;
	TileIndex tile = start_tile;
	CommandCost last_error = CMD_ERROR;
	bool had_success = false;
	/* Start tile is the small number. */
	for (;;) {
		RoadBits bits = AxisToRoadBits(axis);

		if (tile == end_tile && !HasBit(p2, 1)) bits &= ROAD_NW | ROAD_NE;
		if (tile == start_tile && HasBit(p2, 0)) bits &= ROAD_SE | ROAD_SW;

		/* try to remove the halves. */
		if (bits != 0) {
			RoadTramType rtt = GetRoadTramType(rt);
			CommandCost ret = RemoveRoad(tile, flags & ~DC_EXEC, bits, rtt, true);
			if (ret.Succeeded()) {
				if (flags & DC_EXEC) {
					money_spent += ret.GetCost();
					if (money_spent > 0 && money_spent > money_available) {
						_additional_cash_required = DoCommand(start_tile, end_tile, p2, flags & ~DC_EXEC, CMD_REMOVE_LONG_ROAD).GetCost();
						return cost;
					}
					RemoveRoad(tile, flags, bits, rtt, false);
				}
				cost.AddCost(ret);
				had_success = true;
			} else {
				/* Some errors are more equal than others. */
				switch (last_error.GetErrorMessage()) {
					case STR_ERROR_OWNED_BY:
					case STR_ERROR_LOCAL_AUTHORITY_REFUSES_TO_ALLOW_THIS:
						break;
					default:
						last_error = ret;
				}
			}
		}

		if (tile == end_tile) break;

		tile += TileOffsByAxis(axis);
	}

	return had_success ? cost : last_error;
}

/**
 * Build a road depot.
 * @param tile tile where to build the depot
 * @param flags operation to perform
 * @param p1 bit 0..1 entrance direction (DiagDirection)
 *           bit 2..7 road type
 * @param p2 unused
 * @param text unused
 * @return the cost of this operation or an error
 *
 * @todo When checking for the tile slope,
 * distinguish between "Flat land required" and "land sloped in wrong direction"
 */
CommandCost CmdBuildRoadDepot(TileIndex tile, DoCommandFlag flags, uint32_t p1, uint32_t p2, const char *text)
{
	DiagDirection dir = Extract<DiagDirection, 0, 2>(p1);

	RoadType rt = Extract<RoadType, 2, 6>(p1);
	if (!ValParamRoadType(rt)) return CMD_ERROR;

	CommandCost cost(EXPENSES_CONSTRUCTION);

	Slope tileh = GetTileSlope(tile);
	if (tileh != SLOPE_FLAT) {
		if (!_settings_game.construction.build_on_slopes || !CanBuildDepotByTileh(dir, tileh)) {
			return CommandCost(STR_ERROR_FLAT_LAND_REQUIRED);
		}
		cost.AddCost(_price[PR_BUILD_FOUNDATION]);
	}

	cost.AddCost(DoCommand(tile, 0, 0, flags, CMD_LANDSCAPE_CLEAR));
	if (cost.Failed()) return cost;

	if (IsBridgeAbove(tile)) return CommandCost(STR_ERROR_MUST_DEMOLISH_BRIDGE_FIRST);

	if (!Depot::CanAllocateItem()) return CMD_ERROR;

	if (flags & DC_EXEC) {
		Depot *dep = new Depot(tile);
		dep->build_date = CalTime::CurDate();

		/* A road depot has two road bits. */
		UpdateCompanyRoadInfrastructure(rt, _current_company, ROAD_DEPOT_TRACKBIT_FACTOR);

		MakeRoadDepot(tile, _current_company, dep->index, dir, rt);
		MarkTileDirtyByTile(tile);
		MakeDefaultName(dep);

		NotifyRoadLayoutChanged(true);
	}
	cost.AddCost(_price[PR_BUILD_DEPOT_ROAD]);
	return cost;
}

static CommandCost RemoveRoadDepot(TileIndex tile, DoCommandFlag flags)
{
	if (_current_company != OWNER_WATER) {
		CommandCost ret = CheckTileOwnership(tile);
		if (ret.Failed()) return ret;
	}

	CommandCost ret = EnsureNoVehicleOnGround(tile);
	if (ret.Failed()) return ret;

	if (flags & DC_EXEC) {
		Company *c = Company::GetIfValid(GetTileOwner(tile));
		if (c != nullptr) {
			/* A road depot has two road bits. */
			RoadType rt = GetRoadTypeRoad(tile);
			if (rt == INVALID_ROADTYPE) rt = GetRoadTypeTram(tile);
			c->infrastructure.road[rt] -= ROAD_DEPOT_TRACKBIT_FACTOR;
			DirtyCompanyInfrastructureWindows(c->index);
		}

		delete Depot::GetByTile(tile);
		DoClearSquare(tile);

		NotifyRoadLayoutChanged(false);
		DeleteNewGRFInspectWindow(GSF_ROADTYPES, tile);
	}

	return CommandCost(EXPENSES_CONSTRUCTION, _price[PR_CLEAR_DEPOT_ROAD]);
}

static CommandCost ClearTile_Road(TileIndex tile, DoCommandFlag flags)
{
	switch (GetRoadTileType(tile)) {
		case ROAD_TILE_NORMAL: {
			RoadBits b = GetAllRoadBits(tile);

			/* Clear the road if only one piece is on the tile OR we are not using the DC_AUTO flag */
			if ((HasExactlyOneBit(b) && GetRoadBits(tile, RTT_TRAM) == ROAD_NONE) || !(flags & DC_AUTO)) {
				CommandCost ret(EXPENSES_CONSTRUCTION);
				for (RoadTramType rtt : _roadtramtypes) {
					if (!MayHaveRoad(tile) || GetRoadType(tile, rtt) == INVALID_ROADTYPE) continue;

					CommandCost tmp_ret = RemoveRoad(tile, flags, GetRoadBits(tile, rtt), rtt, true);
					if (tmp_ret.Failed()) return tmp_ret;
					ret.AddCost(tmp_ret);
				}
				return ret;
			}
			return CommandCost(STR_ERROR_MUST_REMOVE_ROAD_FIRST);
		}

		case ROAD_TILE_CROSSING: {
			CommandCost ret(EXPENSES_CONSTRUCTION);

			if (flags & DC_AUTO) return CommandCost(STR_ERROR_MUST_REMOVE_ROAD_FIRST);

			/* Must iterate over the roadtypes in a reverse manner because
			 * tram tracks must be removed before the road bits. */
			for (RoadTramType rtt : { RTT_TRAM, RTT_ROAD }) {
				if (!MayHaveRoad(tile) || GetRoadType(tile, rtt) == INVALID_ROADTYPE) continue;

				CommandCost tmp_ret = RemoveRoad(tile, flags, GetCrossingRoadBits(tile), rtt, true);
				if (tmp_ret.Failed()) return tmp_ret;
				ret.AddCost(tmp_ret);
			}

			if (flags & DC_EXEC) {
				DoCommand(tile, 0, 0, flags, CMD_LANDSCAPE_CLEAR);
			}
			return ret;
		}

		default:
		case ROAD_TILE_DEPOT:
			if (flags & DC_AUTO) {
				return CommandCost(STR_ERROR_BUILDING_MUST_BE_DEMOLISHED);
			}
			return RemoveRoadDepot(tile, flags);
	}
}


struct DrawRoadTileStruct {
	uint16_t image;
	uint8_t subcoord_x;
	uint8_t subcoord_y;
};

#include "table/road_land.h"

/**
 * Get the foundationtype of a RoadBits Slope combination
 *
 * @param tileh The Slope part
 * @param bits The RoadBits part
 * @return The resulting Foundation
 */
Foundation GetRoadFoundation(Slope tileh, RoadBits bits)
{
	/* Flat land and land without a road doesn't require a foundation */
	if (tileh == SLOPE_FLAT || bits == ROAD_NONE) return FOUNDATION_NONE;

	/* Steep slopes behave the same as slopes with one corner raised. */
	if (IsSteepSlope(tileh)) {
		tileh = SlopeWithOneCornerRaised(GetHighestSlopeCorner(tileh));
	}

	/* Leveled RoadBits on a slope */
	if ((_invalid_tileh_slopes_road[0][tileh] & bits) == ROAD_NONE) return FOUNDATION_LEVELED;

	/* Straight roads without foundation on a slope */
	if (!IsSlopeWithOneCornerRaised(tileh) &&
			(_invalid_tileh_slopes_road[1][tileh] & bits) == ROAD_NONE)
		return FOUNDATION_NONE;

	/* Roads on steep Slopes or on Slopes with one corner raised */
	return (bits == ROAD_X ? FOUNDATION_INCLINED_X : FOUNDATION_INCLINED_Y);
}

const uint8_t _road_sloped_sprites[14] = {
	0,  0,  2,  0,
	0,  1,  0,  0,
	3,  0,  0,  0,
	0,  0
};

/**
 * Get the sprite offset within a spritegroup.
 * @param slope Slope
 * @param bits Roadbits
 * @return Offset for the sprite within the spritegroup.
 */
uint GetRoadSpriteOffset(Slope slope, RoadBits bits)
{
	if (slope != SLOPE_FLAT) {
		switch (slope) {
			case SLOPE_NE: return 11;
			case SLOPE_SE: return 12;
			case SLOPE_SW: return 13;
			case SLOPE_NW: return 14;
			default: NOT_REACHED();
		}
	} else {
		static const uint offsets[] = {
			0, 18, 17, 7,
			16, 0, 10, 5,
			15, 8, 1, 4,
			9, 3, 6, 2
		};
		return offsets[bits];
	}
}

/**
 * Should the road be drawn as a unpaved snow/desert road?
 * By default, roads are always drawn as unpaved if they are on desert or
 * above the snow line, but NewGRFs can override this for desert.
 *
 * @param snow_or_desert Is snowy or desert tile
 * @param roadside What sort of road this is
 * @return True if snow/desert road sprites should be used.
 */
static bool DrawRoadAsSnowDesert(bool snow_or_desert, Roadside roadside)
{
	return (snow_or_desert &&
			!(_settings_game.game_creation.landscape == LT_TROPIC && HasGrfMiscBit(GMB_DESERT_PAVED_ROADS) &&
				roadside != ROADSIDE_BARREN && roadside != ROADSIDE_GRASS && roadside != ROADSIDE_GRASS_ROAD_WORKS));
}

/**
 * Draws the catenary for the RoadType of the given tile
 * @param ti information about the tile (slopes, height etc)
 * @param rt road type to draw catenary for
 * @param rb the roadbits for the tram
 */
void DrawRoadTypeCatenary(const TileInfo *ti, RoadType rt, RoadBits rb)
{
	/* Don't draw the catenary under a low bridge */
	if (IsBridgeAbove(ti->tile) && !IsTransparencySet(TO_CATENARY)) {
		int height = GetBridgeHeight(GetNorthernBridgeEnd(ti->tile));

		if (height <= GetTileMaxZ(ti->tile) + 1) return;
	}

	if (CountBits(rb) > 2) {
		/* On junctions we check whether neighbouring tiles also have catenary, and possibly
		 * do not draw catenary towards those neighbours, which do not have catenary. */
		RoadBits rb_new = ROAD_NONE;
		for (DiagDirection dir = DIAGDIR_BEGIN; dir < DIAGDIR_END; dir++) {
			if (rb & DiagDirToRoadBits(dir)) {
				TileIndex neighbour = TileAddByDiagDir(ti->tile, dir);
				if (MayHaveRoad(neighbour)) {
					RoadType rt_road = GetRoadTypeRoad(neighbour);
					RoadType rt_tram = GetRoadTypeTram(neighbour);

					if ((rt_road != INVALID_ROADTYPE && HasRoadCatenary(rt_road)) ||
							(rt_tram != INVALID_ROADTYPE && HasRoadCatenary(rt_tram))) {
						rb_new |= DiagDirToRoadBits(dir);
					}
				}
			}
		}
		if (CountBits(rb_new) >= 2) rb = rb_new;
	}

	const RoadTypeInfo *rti = GetRoadTypeInfo(rt);
	SpriteID front = GetCustomRoadSprite(rti, ti->tile, ROTSG_CATENARY_FRONT);
	SpriteID back = GetCustomRoadSprite(rti, ti->tile, ROTSG_CATENARY_BACK);

	if (front != 0 || back != 0) {
		if (front != 0) front += GetRoadSpriteOffset(ti->tileh, rb);
		if (back != 0) back += GetRoadSpriteOffset(ti->tileh, rb);
	} else if (ti->tileh != SLOPE_FLAT) {
		back  = SPR_TRAMWAY_BACK_WIRES_SLOPED  + _road_sloped_sprites[ti->tileh - 1];
		front = SPR_TRAMWAY_FRONT_WIRES_SLOPED + _road_sloped_sprites[ti->tileh - 1];
	} else {
		back  = SPR_TRAMWAY_BASE + _road_backpole_sprites_1[rb];
		front = SPR_TRAMWAY_BASE + _road_frontwire_sprites_1[rb];
	}

	/* Catenary uses 1st company colour to help identify owner.
	 * For tiles with OWNER_TOWN or OWNER_NONE, recolour CC to grey as a neutral colour. */
	Owner owner = GetRoadOwner(ti->tile, GetRoadTramType(rt));
	PaletteID pal = (owner == OWNER_NONE || owner == OWNER_TOWN ? GENERAL_SPRITE_COLOUR(COLOUR_GREY) : COMPANY_SPRITE_COLOUR(owner));
	int z_wires = (ti->tileh == SLOPE_FLAT ? 0 : TILE_HEIGHT) + BB_HEIGHT_UNDER_BRIDGE;
	if (back != 0) {
		/* The "back" sprite contains the west, north and east pillars.
		 * We cut the sprite at 3/8 of the west/east edges to create 3 sprites.
		 * 3/8 is chosen so that sprites can somewhat graphically extend into the tile. */
		static const int INF = 1000; ///< big number compared to sprite size
		static const SubSprite west  = { -INF, -INF, -12, INF };
		static const SubSprite north = {  -12, -INF,  12, INF };
		static const SubSprite east  = {   12, -INF, INF, INF };
		AddSortableSpriteToDraw(back, pal, ti->x, ti->y, 16,  1, z_wires, ti->z, IsTransparencySet(TO_CATENARY), 15,  0, GetSlopePixelZInCorner(ti->tileh, CORNER_W), &west);
		AddSortableSpriteToDraw(back, pal, ti->x, ti->y,  1,  1, z_wires, ti->z, IsTransparencySet(TO_CATENARY),  0,  0, GetSlopePixelZInCorner(ti->tileh, CORNER_N), &north);
		AddSortableSpriteToDraw(back, pal, ti->x, ti->y,  1, 16, z_wires, ti->z, IsTransparencySet(TO_CATENARY),  0, 15, GetSlopePixelZInCorner(ti->tileh, CORNER_E), &east);
	}
	if (front != 0) {
		/* Draw the "front" sprite (containing south pillar and wires) at a Z height that is both above the vehicles and above the "back" pillars. */
		AddSortableSpriteToDraw(front, pal, ti->x, ti->y, 16, 16, z_wires + 1, ti->z, IsTransparencySet(TO_CATENARY), 0, 0, z_wires);
	}
}

/**
 * Draws the catenary for the given tile
 * @param ti information about the tile (slopes, height etc)
 */
void DrawRoadCatenary(const TileInfo *ti)
{
	RoadBits road = ROAD_NONE;
	RoadBits tram = ROAD_NONE;

	if (IsTileType(ti->tile, MP_ROAD)) {
		if (IsNormalRoad(ti->tile)) {
			road = GetRoadBits(ti->tile, RTT_ROAD);
			tram = GetRoadBits(ti->tile, RTT_TRAM);
		} else if (IsLevelCrossing(ti->tile)) {
			tram = road = (GetCrossingRailAxis(ti->tile) == AXIS_Y ? ROAD_X : ROAD_Y);
		}
	} else if (IsTileType(ti->tile, MP_STATION)) {
		if (IsAnyRoadStop(ti->tile)) {
			if (IsDriveThroughStopTile(ti->tile)) {
				Axis axis = GetDriveThroughStopAxis(ti->tile);
				tram = road = (axis == AXIS_X ? ROAD_X : ROAD_Y);
			} else {
				tram = road = DiagDirToRoadBits(GetBayRoadStopDir(ti->tile));
			}
		}
	} else if (IsTileType(ti->tile, MP_TUNNELBRIDGE)) {
		road = GetCustomBridgeHeadRoadBits(ti->tile, RTT_ROAD);
		tram = GetCustomBridgeHeadRoadBits(ti->tile, RTT_TRAM);
	} else {
		// No road here, no catenary to draw
		return;
	}

	RoadType rt = GetRoadTypeRoad(ti->tile);
	if (rt != INVALID_ROADTYPE && HasRoadCatenaryDrawn(rt)) {
		DrawRoadTypeCatenary(ti, rt, road);
	}

	rt = GetRoadTypeTram(ti->tile);
	if (rt != INVALID_ROADTYPE && HasRoadCatenaryDrawn(rt)) {
		DrawRoadTypeCatenary(ti, rt, tram);
	}
}

/**
 * Draws details on/around the road
 * @param img the sprite to draw
 * @param ti  the tile to draw on
 * @param dx  the offset from the top of the BB of the tile
 * @param dy  the offset from the top of the BB of the tile
 * @param h   the height of the sprite to draw
 * @param transparent  whether the sprite should be transparent (used for roadside trees)
 */
static void DrawRoadDetail(SpriteID img, const TileInfo *ti, int dx, int dy, int h, bool transparent)
{
	int x = ti->x | dx;
	int y = ti->y | dy;
	int z = ti->z;
	if (ti->tileh != SLOPE_FLAT) z = GetSlopePixelZ(x, y);
	AddSortableSpriteToDraw(img, PAL_NONE, x, y, 2, 2, h, z, transparent);
}

/**
 * Draw road underlay and overlay sprites.
 * @param ti TileInfo
 * @param road_rti Road road type information
 * @param tram_rti Tram road type information
 * @param road_offset Road sprite offset (based on road bits)
 * @param tram_offset Tram sprite offset (based on road bits)
 * @param draw_underlay Whether to draw underlays
 */
void DrawRoadOverlays(const TileInfo *ti, PaletteID pal, const RoadTypeInfo *road_rti, const RoadTypeInfo *tram_rti, uint road_offset, uint tram_offset, bool draw_underlay)
{
	if (draw_underlay) {
		/* Road underlay takes precedence over tram */
		if (road_rti != nullptr) {
			if (road_rti->UsesOverlay()) {
				SpriteID ground = GetCustomRoadSprite(road_rti, ti->tile, ROTSG_GROUND);
				DrawGroundSprite(ground + road_offset, pal);
			}
		} else {
			if (tram_rti->UsesOverlay()) {
				SpriteID ground = GetCustomRoadSprite(tram_rti, ti->tile, ROTSG_GROUND);
				DrawGroundSprite(ground + tram_offset, pal);
			} else {
				DrawGroundSprite(SPR_TRAMWAY_TRAM + tram_offset, pal);
			}
		}
	}

	/* Draw road overlay */
	if (road_rti != nullptr) {
		if (road_rti->UsesOverlay()) {
			SpriteID ground = GetCustomRoadSprite(road_rti, ti->tile, ROTSG_OVERLAY);
			if (ground != 0) DrawGroundSprite(ground + road_offset, pal);
		}
	}

	/* Draw tram overlay */
	if (tram_rti != nullptr) {
		if (tram_rti->UsesOverlay()) {
			SpriteID ground = GetCustomRoadSprite(tram_rti, ti->tile, ROTSG_OVERLAY);
			if (ground != 0) DrawGroundSprite(ground + tram_offset, pal);
		} else if (road_rti != nullptr) {
			DrawGroundSprite(SPR_TRAMWAY_OVERLAY + tram_offset, pal);
		}
	}
}

/**
 * Get ground sprite to draw for a road tile.
 * @param ti TileInof
 * @param roadside Road side type
 * @param rti Road type info
 * @param offset Road sprite offset
 * @param[out] pal Palette to draw.
 */
static SpriteID GetRoadGroundSprite(const TileInfo *ti, Roadside roadside, const RoadTypeInfo *rti, uint offset, PaletteID *pal, bool snow_or_desert)
{
	/* Draw bare ground sprite if no road or road uses overlay system. */
	if (rti == nullptr || rti->UsesOverlay()) {
		if (DrawRoadAsSnowDesert(snow_or_desert, roadside)) {
			return SPR_FLAT_SNOW_DESERT_TILE + SlopeToSpriteOffset(ti->tileh);
		}

		switch (roadside) {
			case ROADSIDE_BARREN:           *pal = PALETTE_TO_BARE_LAND;
			                                return SPR_FLAT_GRASS_TILE + SlopeToSpriteOffset(ti->tileh);
			case ROADSIDE_GRASS:
			case ROADSIDE_GRASS_ROAD_WORKS: return SPR_FLAT_GRASS_TILE + SlopeToSpriteOffset(ti->tileh);
			default:                        break; // Paved
		}
	}
	/* Draw original road base sprite */
	SpriteID image = SPR_ROAD_Y + offset;
	if (DrawRoadAsSnowDesert(snow_or_desert, roadside)) {
		image += 19;
	} else {
		switch (roadside) {
			case ROADSIDE_BARREN:           *pal = PALETTE_TO_BARE_LAND; break;
			case ROADSIDE_GRASS:            break;
			case ROADSIDE_GRASS_ROAD_WORKS: break;
			default:                        image -= 19; break; // Paved
		}
	}

	return image;
}

/**
 * Draw ground sprite and road pieces
 * @param ti TileInfo
 */
void DrawRoadBits(TileInfo *ti, RoadBits road, RoadBits tram, Roadside roadside, bool snow_or_desert, bool draw_catenary)
{
	const bool is_road_tile = IsTileType(ti->tile, MP_ROAD);

	RoadType road_rt = GetRoadTypeRoad(ti->tile);
	RoadType tram_rt = GetRoadTypeTram(ti->tile);
	const RoadTypeInfo *road_rti = road_rt == INVALID_ROADTYPE ? nullptr : GetRoadTypeInfo(road_rt);
	const RoadTypeInfo *tram_rti = tram_rt == INVALID_ROADTYPE ? nullptr : GetRoadTypeInfo(tram_rt);

	if (ti->tileh != SLOPE_FLAT) {
		DrawFoundation(ti, !is_road_tile ? FOUNDATION_LEVELED : GetRoadFoundation(ti->tileh, road | tram));
		/* DrawFoundation() is_road_tile ti. */
	}

	/* Determine sprite offsets */
	uint road_offset = GetRoadSpriteOffset(ti->tileh, road);
	uint tram_offset = GetRoadSpriteOffset(ti->tileh, tram);

	/* Draw baseset underlay */
	PaletteID pal = PAL_NONE;
	SpriteID image = GetRoadGroundSprite(ti, roadside, road_rti, road == ROAD_NONE ? tram_offset : road_offset, &pal, snow_or_desert);
	DrawGroundSprite(image, pal);

	DrawRoadOverlays(ti, pal, road_rti, tram_rti, road_offset, tram_offset);

	/* Draw one way */
	if (road_rti != nullptr) {
		DisallowedRoadDirections drd = DRD_NONE;
		if (is_road_tile) {
			drd = GetDisallowedRoadDirections(ti->tile);
		} else if (IsTileType(ti->tile, MP_TUNNELBRIDGE)) {
			drd = GetBridgeDisallowedRoadDirections(ti->tile);
		}
		if (drd != DRD_NONE) {
			SpriteID oneway = GetCustomRoadSprite(road_rti, ti->tile, ROTSG_ONEWAY);

			if (oneway == 0) oneway = SPR_ONEWAY_BASE;

			if ((ti->tileh == SLOPE_NE) || (ti->tileh == SLOPE_NW)) {
				oneway += ONEWAY_SLOPE_N_OFFSET;
			} else if ((ti->tileh == SLOPE_SE) || (ti->tileh == SLOPE_SW)) {
				oneway += ONEWAY_SLOPE_S_OFFSET;
			}

			DrawGroundSpriteAt(oneway + drd - 1 + ((road == ROAD_X) ? 0 : 3), PAL_NONE, 8, 8, GetPartialPixelZ(8, 8, ti->tileh));
		}
	}

	if (is_road_tile && HasRoadWorks(ti->tile)) {
		/* Road works */
		DrawGroundSprite((road | tram) & ROAD_X ? SPR_EXCAVATION_X : SPR_EXCAVATION_Y, PAL_NONE);
		return;
	}

	if (draw_catenary) {
		/* Draw road, tram catenary */
		DrawRoadCatenary(ti);
	}

	/* Return if full detail is disabled, or we are zoomed fully out. */
	if (!HasBit(_display_opt, DO_FULL_DETAIL) || _cur_dpi->zoom > ZOOM_LVL_DETAIL) return;

	/* Do not draw details (street lights, trees) under low bridge */
	if (IsBridgeAbove(ti->tile) && (roadside == ROADSIDE_TREES || roadside == ROADSIDE_STREET_LIGHTS)) {
		int height = GetBridgeHeight(GetNorthernBridgeEnd(ti->tile));
		int minz = GetTileMaxZ(ti->tile) + 2;

		if (roadside == ROADSIDE_TREES) minz++;

		if (height < minz) return;
	}

	/* If there are no road bits, return, as there is nothing left to do */
	if (HasAtMostOneBit(road)) return;

	/* Do not draw details when invisible. */
	if (roadside == ROADSIDE_TREES && IsInvisibilitySet(TO_TREES)) return;
	if (roadside == ROADSIDE_STREET_LIGHTS && IsInvisibilitySet(TO_HOUSES)) return;

	/* Check whether details should be transparent. */
	bool is_transparent = false;
	if (roadside == ROADSIDE_TREES && IsTransparencySet(TO_TREES)) {
		is_transparent = true;
	}
	if (roadside == ROADSIDE_STREET_LIGHTS && IsTransparencySet(TO_HOUSES)) {
		is_transparent = true;
	}

	/* Draw extra details. */
	for (const DrawRoadTileStruct *drts = _road_display_table[roadside][road | tram]; drts->image != 0; drts++) {
		DrawRoadDetail(drts->image, ti, drts->subcoord_x, drts->subcoord_y, 0x10, is_transparent);
	}
}

void DrawRoadBitsRoad(TileInfo *ti)
{
	DrawRoadBits(ti, GetRoadBits(ti->tile, RTT_ROAD), GetRoadBits(ti->tile, RTT_TRAM), GetRoadside(ti->tile), IsOnSnow(ti->tile), true);
}

void DrawRoadBitsTunnelBridge(TileInfo *ti)
{
	DrawRoadBits(ti, GetCustomBridgeHeadRoadBits(ti->tile, RTT_ROAD), GetCustomBridgeHeadRoadBits(ti->tile, RTT_TRAM), ROADSIDE_PAVED, false, true);
}

/** Tile callback function for rendering a road tile to the screen */
static void DrawTile_Road(TileInfo *ti, DrawTileProcParams params)
{
	if (!IsBridgeAbove(ti->tile) && GetRoadTileType(ti->tile) != ROAD_TILE_DEPOT && params.min_visible_height > (int)((TILE_HEIGHT + BB_HEIGHT_UNDER_BRIDGE) * ZOOM_BASE)) return;

	switch (GetRoadTileType(ti->tile)) {
		case ROAD_TILE_NORMAL:
			DrawRoadBitsRoad(ti);
			break;

		case ROAD_TILE_CROSSING: {
			if (ti->tileh != SLOPE_FLAT) DrawFoundation(ti, FOUNDATION_LEVELED);

			Axis axis = GetCrossingRailAxis(ti->tile);

			const RailTypeInfo *rti = GetRailTypeInfo(GetRailType(ti->tile));

			RoadType road_rt = GetRoadTypeRoad(ti->tile);
			RoadType tram_rt = GetRoadTypeTram(ti->tile);
			const RoadTypeInfo *road_rti = road_rt == INVALID_ROADTYPE ? nullptr : GetRoadTypeInfo(road_rt);
			const RoadTypeInfo *tram_rti = tram_rt == INVALID_ROADTYPE ? nullptr : GetRoadTypeInfo(tram_rt);

			PaletteID pal = PAL_NONE;

			/* Draw base ground */
			if (rti->UsesOverlay()) {
				SpriteID image = SPR_ROAD_Y + axis;

				Roadside roadside = GetRoadside(ti->tile);
				if (DrawRoadAsSnowDesert(IsOnSnow(ti->tile), roadside)) {
					image += 19;
				} else {
					switch (roadside) {
						case ROADSIDE_BARREN: pal = PALETTE_TO_BARE_LAND; break;
						case ROADSIDE_GRASS:  break;
						default:              image -= 19; break; // Paved
					}
				}

				DrawGroundSprite(image, pal);
			} else {
				SpriteID image = rti->base_sprites.crossing + axis;
				if (IsCrossingBarred(ti->tile)) image += 2;

				Roadside roadside = GetRoadside(ti->tile);
				if (DrawRoadAsSnowDesert(IsOnSnow(ti->tile), roadside)) {
					image += 8;
				} else {
					switch (roadside) {
						case ROADSIDE_BARREN: pal = PALETTE_TO_BARE_LAND; break;
						case ROADSIDE_GRASS:  break;
						default:              image += 4; break; // Paved
					}
				}

				DrawGroundSprite(image, pal);
			}

			DrawRoadOverlays(ti, pal, road_rti, tram_rti, axis, axis);

			/* Draw rail/PBS overlay */
			bool draw_pbs = _game_mode != GM_MENU && _settings_client.gui.show_track_reservation && HasCrossingReservation(ti->tile);
			if (rti->UsesOverlay()) {
				pal = draw_pbs ? PALETTE_CRASH : PAL_NONE;
				SpriteID rail = GetCustomRailSprite(rti, ti->tile, RTSG_CROSSING) + axis;
				DrawGroundSprite(rail, pal);

				auto is_usable_crossing = [&](TileIndex t) -> bool {
					if (HasRoadTypeRoad(t) && !HasBit(_roadtypes_non_train_colliding, GetRoadTypeRoad(t))) return true;
					if (HasRoadTypeTram(t) && !HasBit(_roadtypes_non_train_colliding, GetRoadTypeTram(t))) return true;
					return false;
				};

				if (!is_usable_crossing(ti->tile)) {
					/* Do not draw crossing overlays */
				} else if (_settings_game.vehicle.adjacent_crossings) {
					const Axis axis = GetCrossingRoadAxis(ti->tile);
					const DiagDirection dir1 = AxisToDiagDir(axis);
					const DiagDirection dir2 = ReverseDiagDir(dir1);
					uint adjacent_diagdirs = 0;
					for (DiagDirection dir : { dir1, dir2 }) {
						const TileIndex t = TileAddByDiagDir(ti->tile, dir);
						if (t < MapSize() && IsLevelCrossingTile(t) && GetCrossingRoadAxis(t) == axis && is_usable_crossing(t)) {
							SetBit(adjacent_diagdirs, dir);
						}
					}

					switch (adjacent_diagdirs) {
						case 0:
							DrawRailTileSeq(ti, &_crossing_layout, TO_CATENARY, rail, 0, PAL_NONE);
							break;

						case (1 << DIAGDIR_NE):
							DrawRailTileSeq(ti, &_crossing_layout_SW, TO_CATENARY, rail, 0, PAL_NONE);
							break;

						case (1 << DIAGDIR_SE):
							DrawRailTileSeq(ti, &_crossing_layout_NW, TO_CATENARY, rail, 0, PAL_NONE);
							break;

						case (1 << DIAGDIR_SW):
							DrawRailTileSeq(ti, &_crossing_layout_NE, TO_CATENARY, rail, 0, PAL_NONE);
							break;

						case (1 << DIAGDIR_NW):
							DrawRailTileSeq(ti, &_crossing_layout_SE, TO_CATENARY, rail, 0, PAL_NONE);
							break;

						default:
							/* Show no sprites */
							break;
					}
				} else {
					DrawRailTileSeq(ti, &_crossing_layout, TO_CATENARY, rail, 0, PAL_NONE);
				}
			} else if (draw_pbs || tram_rti != nullptr || road_rti->UsesOverlay()) {
				/* Add another rail overlay, unless there is only the base road sprite. */
				pal = draw_pbs ? PALETTE_CRASH : PAL_NONE;
				SpriteID rail = GetCrossingRoadAxis(ti->tile) == AXIS_Y ? GetRailTypeInfo(GetRailType(ti->tile))->base_sprites.single_x : GetRailTypeInfo(GetRailType(ti->tile))->base_sprites.single_y;
				DrawGroundSprite(rail, pal);
			}

			/* Draw road, tram catenary */
			DrawRoadCatenary(ti);

			/* Draw rail catenary */
			if (HasRailCatenaryDrawn(GetRailType(ti->tile))) DrawRailCatenary(ti);

			break;
		}

		default:
		case ROAD_TILE_DEPOT: {
			if (ti->tileh != SLOPE_FLAT) DrawFoundation(ti, FOUNDATION_LEVELED);

			PaletteID palette = COMPANY_SPRITE_COLOUR(GetTileOwner(ti->tile));

			RoadType road_rt = GetRoadTypeRoad(ti->tile);
			RoadType tram_rt = GetRoadTypeTram(ti->tile);
			const RoadTypeInfo *rti = GetRoadTypeInfo(road_rt == INVALID_ROADTYPE ? tram_rt : road_rt);

			int relocation = GetCustomRoadSprite(rti, ti->tile, ROTSG_DEPOT);
			bool default_gfx = relocation == 0;
			if (default_gfx) {
				if (HasBit(rti->flags, ROTF_CATENARY)) {
					if (_loaded_newgrf_features.tram == TRAMWAY_REPLACE_DEPOT_WITH_TRACK && road_rt == INVALID_ROADTYPE && !rti->UsesOverlay()) {
						/* Sprites with track only work for default tram */
						relocation = SPR_TRAMWAY_DEPOT_WITH_TRACK - SPR_ROAD_DEPOT;
						default_gfx = false;
					} else {
						/* Sprites without track are always better, if provided */
						relocation = SPR_TRAMWAY_DEPOT_NO_TRACK - SPR_ROAD_DEPOT;
					}
				}
			} else {
				relocation -= SPR_ROAD_DEPOT;
			}

			DiagDirection dir = GetRoadDepotDirection(ti->tile);
			const DrawTileSprites *dts = &_road_depot[dir];
			DrawGroundSprite(dts->ground.sprite, PAL_NONE);

			if (default_gfx) {
				uint offset = GetRoadSpriteOffset(SLOPE_FLAT, DiagDirToRoadBits(dir));
				if (rti->UsesOverlay()) {
					SpriteID ground = GetCustomRoadSprite(rti, ti->tile, ROTSG_OVERLAY);
					if (ground != 0) DrawGroundSprite(ground + offset, PAL_NONE);
				} else if (road_rt == INVALID_ROADTYPE) {
					DrawGroundSprite(SPR_TRAMWAY_OVERLAY + offset, PAL_NONE);
				}
			}

			DrawRailTileSeq(ti, dts, TO_BUILDINGS, relocation, 0, palette);
			break;
		}
	}
	DrawBridgeMiddle(ti);
}

/**
 * Draw the road depot sprite.
 * @param x   The x offset to draw at.
 * @param y   The y offset to draw at.
 * @param dir The direction the depot must be facing.
 * @param rt  The road type of the depot to draw.
 */
void DrawRoadDepotSprite(int x, int y, DiagDirection dir, RoadType rt)
{
	PaletteID palette = COMPANY_SPRITE_COLOUR(_local_company);

	const RoadTypeInfo *rti = GetRoadTypeInfo(rt);
	int relocation = GetCustomRoadSprite(rti, INVALID_TILE, ROTSG_DEPOT);
	bool default_gfx = relocation == 0;
	if (default_gfx) {
		if (HasBit(rti->flags, ROTF_CATENARY)) {
			if (_loaded_newgrf_features.tram == TRAMWAY_REPLACE_DEPOT_WITH_TRACK && RoadTypeIsTram(rt) && !rti->UsesOverlay()) {
				/* Sprites with track only work for default tram */
				relocation = SPR_TRAMWAY_DEPOT_WITH_TRACK - SPR_ROAD_DEPOT;
				default_gfx = false;
			} else {
				/* Sprites without track are always better, if provided */
				relocation = SPR_TRAMWAY_DEPOT_NO_TRACK - SPR_ROAD_DEPOT;
			}
		}
	} else {
		relocation -= SPR_ROAD_DEPOT;
	}

	const DrawTileSprites *dts = &_road_depot[dir];
	DrawSprite(dts->ground.sprite, PAL_NONE, x, y);

	if (default_gfx) {
		uint offset = GetRoadSpriteOffset(SLOPE_FLAT, DiagDirToRoadBits(dir));
		if (rti->UsesOverlay()) {
			SpriteID ground = GetCustomRoadSprite(rti, INVALID_TILE, ROTSG_OVERLAY);
			if (ground != 0) DrawSprite(ground + offset, PAL_NONE, x, y);
		} else if (RoadTypeIsTram(rt)) {
			DrawSprite(SPR_TRAMWAY_OVERLAY + offset, PAL_NONE, x, y);
		}
	}

	DrawRailTileSeqInGUI(x, y, dts, relocation, 0, palette);
}

/**
 * Updates cached nearest town for all road tiles
 * @param invalidate are we just invalidating cached data?
 * @pre invalidate == true implies _generating_world == true
 */
void UpdateNearestTownForRoadTiles(bool invalidate)
{
	assert(!invalidate || _generating_world);

	for (TileIndex t = 0; t < MapSize(); t++) {
		if (IsTileType(t, MP_ROAD) && !IsRoadDepot(t) && !HasTownOwnedRoad(t)) {
			TownID tid = INVALID_TOWN;
			if (!invalidate) {
				const Town *town = CalcClosestTownFromTile(t);
				if (town != nullptr) tid = town->index;
			}
			SetTownIndex(t, tid);
		}
	}
}

static int GetSlopePixelZ_Road(TileIndex tile, uint x, uint y, bool)
{

	if (IsNormalRoad(tile)) {
		auto [tileh, z] = GetTilePixelSlope(tile);
		if (tileh == SLOPE_FLAT) return z;

		Foundation f = GetRoadFoundation(tileh, GetAllRoadBits(tile));
		z += ApplyPixelFoundationToSlope(f, tileh);
		return z + GetPartialPixelZ(x & 0xF, y & 0xF, tileh);
	} else {
		return GetTileMaxPixelZ(tile);
	}
}

static Foundation GetFoundation_Road(TileIndex tile, Slope tileh)
{
	if (IsNormalRoad(tile)) {
		return GetRoadFoundation(tileh, GetAllRoadBits(tile));
	} else {
		return FlatteningFoundation(tileh);
	}
}

static const Roadside _town_road_types[][2] = {
	{ ROADSIDE_GRASS,         ROADSIDE_GRASS },
	{ ROADSIDE_PAVED,         ROADSIDE_PAVED },
	{ ROADSIDE_PAVED,         ROADSIDE_PAVED },
	{ ROADSIDE_TREES,         ROADSIDE_TREES },
	{ ROADSIDE_STREET_LIGHTS, ROADSIDE_PAVED }
};

static_assert(lengthof(_town_road_types) == HZB_END);

static const Roadside _town_road_types_2[][2] = {
	{ ROADSIDE_GRASS,         ROADSIDE_GRASS },
	{ ROADSIDE_PAVED,         ROADSIDE_PAVED },
	{ ROADSIDE_STREET_LIGHTS, ROADSIDE_PAVED },
	{ ROADSIDE_STREET_LIGHTS, ROADSIDE_PAVED },
	{ ROADSIDE_STREET_LIGHTS, ROADSIDE_PAVED }
};

static_assert(lengthof(_town_road_types_2) == HZB_END);


static void TileLoop_Road(TileIndex tile)
{
	switch (_settings_game.game_creation.landscape) {
		case LT_ARCTIC: {
			/* Flat foundation tiles should look the same as the tiles they visually connect to. */
			int tile_z = GetTileZ(tile);
			if (tile_z == GetSnowLine()) {
				std::tie(std::ignore, tile_z) = GetFoundationSlope(tile);
			}

			if (IsOnSnow(tile) != (tile_z > GetSnowLine())) {
				ToggleSnow(tile);
				MarkTileDirtyByTile(tile);
			}
			break;
		}

		case LT_TROPIC:
			if (GetTropicZone(tile) == TROPICZONE_DESERT && !IsOnDesert(tile)) {
				ToggleDesert(tile);
				MarkTileDirtyByTile(tile);
			}
			break;
	}

	if (IsRoadDepot(tile)) return;

	const Town *t = ClosestTownFromTile(tile, UINT_MAX);
	if (!HasRoadWorks(tile)) {
		HouseZonesBits grp = HZB_TOWN_EDGE;

		if (t != nullptr) {
			grp = GetTownRadiusGroup(t, tile);

			/* Show an animation to indicate road work */
			if ((t->road_build_months != 0 || Chance16(_settings_game.economy.random_road_reconstruction, 1000)) &&
					(DistanceManhattan(t->xy, tile) < 8 || grp != HZB_TOWN_EDGE) &&
					IsNormalRoad(tile) && !HasAtMostOneBit(GetAllRoadBits(tile))) {
				if (std::get<0>(GetFoundationSlope(tile)) == SLOPE_FLAT && EnsureNoVehicleOnGround(tile).Succeeded() && Chance16(1, 40)) {
					StartRoadWorks(tile);

					if (_settings_client.sound.ambient) SndPlayTileFx(SND_21_ROAD_WORKS, tile);
					CreateEffectVehicleAbove(
						TileX(tile) * TILE_SIZE + 7,
						TileY(tile) * TILE_SIZE + 7,
						0,
						EV_BULLDOZER);
					MarkTileDirtyByTile(tile, VMDF_NOT_MAP_MODE);
					return;
				}
			}
		}

		{
			/* Adjust road ground type depending on 'grp' (grp is the distance to the center) */
			const Roadside *new_rs = (_settings_game.game_creation.landscape == LT_TOYLAND) ? _town_road_types_2[grp] : _town_road_types[grp];
			Roadside cur_rs = GetRoadside(tile);

			/* We have our desired type, do nothing */
			if (cur_rs == new_rs[0]) return;

			/* We have the pre-type of the desired type, switch to the desired type */
			if (cur_rs == new_rs[1]) {
				cur_rs = new_rs[0];
			/* We have barren land, install the pre-type */
			} else if (cur_rs == ROADSIDE_BARREN) {
				cur_rs = new_rs[1];
			/* We're totally off limits, remove any installation and make barren land */
			} else {
				cur_rs = ROADSIDE_BARREN;
			}
			SetRoadside(tile, cur_rs);
			MarkTileDirtyByTile(tile, VMDF_NOT_MAP_MODE);
		}
	} else if (IncreaseRoadWorksCounter(tile)) {
		TerminateRoadWorks(tile);

		if (_settings_game.economy.mod_road_rebuild) {
			/* Generate a nicer town surface */
			const RoadBits old_rb = GetAnyRoadBits(tile, RTT_ROAD);
			const RoadBits new_rb = CleanUpRoadBits(tile, old_rb);

			if (old_rb != new_rb) {
				RemoveRoad(tile, DC_EXEC | DC_AUTO | DC_NO_WATER, (old_rb ^ new_rb), RTT_ROAD, true);

				/* If new_rb is 0, there are now no road pieces left and the tile is no longer a road tile */
				if (new_rb == 0) {
					MarkTileDirtyByTile(tile, VMDF_NOT_MAP_MODE);
					return;
				}
			}
		}

		/* Possibly change road type */
		if (GetRoadOwner(tile, RTT_ROAD) == OWNER_TOWN) {
			RoadType rt = GetTownRoadType();
			if (rt != GetRoadTypeRoad(tile)) {
				SetRoadType(tile, RTT_ROAD, rt);
			}
		}

		MarkTileDirtyByTile(tile, VMDF_NOT_MAP_MODE);
	}
}

static bool ClickTile_Road(TileIndex tile)
{
	if (!IsRoadDepot(tile)) return false;

	ShowDepotWindow(tile, VEH_ROAD);
	return true;
}

/* Converts RoadBits to TrackBits */
extern const TrackBits _road_trackbits[16] = {
	TRACK_BIT_NONE,                                  // ROAD_NONE
	TRACK_BIT_NONE,                                  // ROAD_NW
	TRACK_BIT_NONE,                                  // ROAD_SW
	TRACK_BIT_LEFT,                                  // ROAD_W
	TRACK_BIT_NONE,                                  // ROAD_SE
	TRACK_BIT_Y,                                     // ROAD_Y
	TRACK_BIT_LOWER,                                 // ROAD_S
	TRACK_BIT_LEFT | TRACK_BIT_LOWER | TRACK_BIT_Y,  // ROAD_Y | ROAD_SW
	TRACK_BIT_NONE,                                  // ROAD_NE
	TRACK_BIT_UPPER,                                 // ROAD_N
	TRACK_BIT_X,                                     // ROAD_X
	TRACK_BIT_LEFT | TRACK_BIT_UPPER | TRACK_BIT_X,  // ROAD_X | ROAD_NW
	TRACK_BIT_RIGHT,                                 // ROAD_E
	TRACK_BIT_RIGHT | TRACK_BIT_UPPER | TRACK_BIT_Y, // ROAD_Y | ROAD_NE
	TRACK_BIT_RIGHT | TRACK_BIT_LOWER | TRACK_BIT_X, // ROAD_X | ROAD_SE
	TRACK_BIT_ALL,                                   // ROAD_ALL
};

static TrackStatus GetTileTrackStatus_Road(TileIndex tile, TransportType mode, uint sub_mode, DiagDirection side)
{
	TrackdirBits trackdirbits = TRACKDIR_BIT_NONE;
	TrackdirBits red_signals = TRACKDIR_BIT_NONE; // crossing barred
	switch (mode) {
		case TRANSPORT_RAIL:
			if (IsLevelCrossing(tile)) trackdirbits = TrackBitsToTrackdirBits(GetCrossingRailBits(tile));
			break;

		case TRANSPORT_ROAD: {
			RoadTramType rtt = (RoadTramType)GB(sub_mode, 0, 8);
			if (!HasTileRoadType(tile, rtt)) break;
			switch (GetRoadTileType(tile)) {
				case ROAD_TILE_NORMAL: {
					const uint drd_to_multiplier[DRD_END] = { 0x101, 0x100, 0x1, 0x0 };
					const TrackdirBits left_turns = TRACKDIR_BIT_LOWER_W | TRACKDIR_BIT_LEFT_N | TRACKDIR_BIT_UPPER_E | TRACKDIR_BIT_RIGHT_S;
					const TrackdirBits right_turns = TRACKDIR_BIT_LOWER_E | TRACKDIR_BIT_LEFT_S | TRACKDIR_BIT_UPPER_W | TRACKDIR_BIT_RIGHT_N;
					const TrackdirBits no_exit_turns[4] = {
						TRACKDIR_BIT_RIGHT_S | TRACKDIR_BIT_LOWER_E, // ROAD_NW
						TRACKDIR_BIT_RIGHT_N | TRACKDIR_BIT_UPPER_E, // ROAD_SW
						TRACKDIR_BIT_LEFT_N  | TRACKDIR_BIT_UPPER_W, // ROAD_SE
						TRACKDIR_BIT_LEFT_S  | TRACKDIR_BIT_LOWER_W  // ROAD_NE
					};

					RoadBits bits = GetRoadBits(tile, rtt);

					/* no roadbit at this side of tile, return 0 */
					if (side != INVALID_DIAGDIR && (DiagDirToRoadBits(side) & bits) == 0) break;

					if (!HasRoadWorks(tile)) {
						RoadCachedOneWayState rcows = (rtt == RTT_TRAM) ? RCOWS_NORMAL : GetRoadCachedOneWayState(tile);
						switch (rcows) {
							case RCOWS_NORMAL:
							case RCOWS_NON_JUNCTION_A:
							case RCOWS_NON_JUNCTION_B:
							case RCOWS_NO_ACCESS:
								trackdirbits = (TrackdirBits)(_road_trackbits[bits] * drd_to_multiplier[(DisallowedRoadDirections)rcows]);
								break;

							case RCOWS_SIDE_JUNCTION:
							case RCOWS_SIDE_JUNCTION_NO_EXIT:
								trackdirbits = (TrackdirBits)((_road_trackbits[bits] * 0x101) & ~(_settings_game.vehicle.road_side ? left_turns : right_turns));
								if (rcows == RCOWS_SIDE_JUNCTION_NO_EXIT) trackdirbits &= ~no_exit_turns[FindFirstBit(bits ^ ROAD_ALL) & 3];
								break;

							default:
								NOT_REACHED();
						}
					}
					break;
				}

				case ROAD_TILE_CROSSING: {
					Axis axis = GetCrossingRoadAxis(tile);

					if (side != INVALID_DIAGDIR && axis != DiagDirToAxis(side)) break;

					trackdirbits = TrackBitsToTrackdirBits(AxisToTrackBits(axis));
					auto is_non_colliding = [&]() -> bool {
						uint8_t rtfield = GB(sub_mode, 8, 8);
						if (rtfield == 0) return false;
						RoadType rt = (RoadType)(rtfield - 1);
						return HasBit(_roadtypes_non_train_colliding, rt);
					};
					if (!(sub_mode & TTSSM_NO_RED_SIGNALS) && IsCrossingBarred(tile) && !is_non_colliding()) {
						red_signals = trackdirbits;
						if (TrainOnCrossing(tile)) break;

						auto mask_red_signal_bits_if_crossing_barred = [&](TileIndex t, TrackdirBits mask) {
							if (IsLevelCrossingTile(t) && IsCrossingBarred(t)) red_signals &= mask;
						};
						/* Check for blocked adjacent crossing to south, keep only southbound red signal trackdirs, allow northbound traffic */
						mask_red_signal_bits_if_crossing_barred(TileAddByDiagDir(tile, AxisToDiagDir(axis)), TRACKDIR_BIT_X_SW | TRACKDIR_BIT_Y_SE);
						/* Check for blocked adjacent crossing to north, keep only northbound red signal trackdirs, allow southbound traffic */
						mask_red_signal_bits_if_crossing_barred(TileAddByDiagDir(tile, ReverseDiagDir(AxisToDiagDir(axis))), TRACKDIR_BIT_X_NE | TRACKDIR_BIT_Y_NW);
					}
					break;
				}

				default:
				case ROAD_TILE_DEPOT: {
					DiagDirection dir = GetRoadDepotDirection(tile);

					if (side != INVALID_DIAGDIR && side != dir) break;

					trackdirbits = TrackBitsToTrackdirBits(DiagDirToDiagTrackBits(dir));
					break;
				}
			}
			break;
		}

		default: break;
	}
	return CombineTrackStatus(trackdirbits, red_signals);
}

static const StringID _road_tile_strings[] = {
	STR_LAI_ROAD_DESCRIPTION_ROAD,
	STR_LAI_ROAD_DESCRIPTION_ROAD,
	STR_LAI_ROAD_DESCRIPTION_ROAD,
	STR_LAI_ROAD_DESCRIPTION_ROAD_WITH_STREETLIGHTS,
	STR_LAI_ROAD_DESCRIPTION_ROAD,
	STR_LAI_ROAD_DESCRIPTION_TREE_LINED_ROAD,
	STR_LAI_ROAD_DESCRIPTION_ROAD,
	STR_LAI_ROAD_DESCRIPTION_ROAD,
};

static void GetTileDesc_Road(TileIndex tile, TileDesc *td)
{
	Owner rail_owner = INVALID_OWNER;
	Owner road_owner = INVALID_OWNER;
	Owner tram_owner = INVALID_OWNER;

	RoadType road_rt = GetRoadTypeRoad(tile);
	RoadType tram_rt = GetRoadTypeTram(tile);
	if (road_rt != INVALID_ROADTYPE) {
		const RoadTypeInfo *rti = GetRoadTypeInfo(road_rt);
		td->roadtype = rti->strings.name;
		td->road_speed = rti->max_speed / 2;
		road_owner = GetRoadOwner(tile, RTT_ROAD);
	}
	if (tram_rt != INVALID_ROADTYPE) {
		const RoadTypeInfo *rti = GetRoadTypeInfo(tram_rt);
		td->tramtype = rti->strings.name;
		td->tram_speed = rti->max_speed / 2;
		tram_owner = GetRoadOwner(tile, RTT_TRAM);
	}

	switch (GetRoadTileType(tile)) {
		case ROAD_TILE_CROSSING: {
			td->str = STR_LAI_ROAD_DESCRIPTION_ROAD_RAIL_LEVEL_CROSSING;
			rail_owner = GetTileOwner(tile);

			const RailTypeInfo *rti = GetRailTypeInfo(GetRailType(tile));
			td->railtype = rti->strings.name;
			td->rail_speed = rti->max_speed;

			break;
		}

		case ROAD_TILE_DEPOT:
			td->str = STR_LAI_ROAD_DESCRIPTION_ROAD_VEHICLE_DEPOT;
			td->build_date = Depot::GetByTile(tile)->build_date;
			break;

		default: {
			td->str = (road_rt != INVALID_ROADTYPE ? _road_tile_strings[GetRoadside(tile)] : STR_LAI_ROAD_DESCRIPTION_TRAMWAY);
			break;
		}
	}

	/* Now we have to discover, if the tile has only one owner or many:
	 *   - Find a first_owner of the tile. (Currently road or tram must be present, but this will break when the third type becomes available)
	 *   - Compare the found owner with the other owners, and test if they differ.
	 * Note: If road exists it will be the first_owner.
	 */
	Owner first_owner = (road_owner == INVALID_OWNER ? tram_owner : road_owner);
	bool mixed_owners = (tram_owner != INVALID_OWNER && tram_owner != first_owner) || (rail_owner != INVALID_OWNER && rail_owner != first_owner);

	if (mixed_owners) {
		/* Multiple owners */
		td->owner_type[0] = (rail_owner == INVALID_OWNER ? STR_NULL : STR_LAND_AREA_INFORMATION_RAIL_OWNER);
		td->owner[0] = rail_owner;
		td->owner_type[1] = (road_owner == INVALID_OWNER ? STR_NULL : STR_LAND_AREA_INFORMATION_ROAD_OWNER);
		td->owner[1] = road_owner;
		td->owner_type[2] = (tram_owner == INVALID_OWNER ? STR_NULL : STR_LAND_AREA_INFORMATION_TRAM_OWNER);
		td->owner[2] = tram_owner;
	} else {
		/* One to rule them all */
		td->owner[0] = first_owner;
	}
}

/**
 * Given the direction the road depot is pointing, this is the direction the
 * vehicle should be travelling in in order to enter the depot.
 */
static const uint8_t _roadveh_enter_depot_dir[4] = {
	TRACKDIR_X_SW, TRACKDIR_Y_NW, TRACKDIR_X_NE, TRACKDIR_Y_SE
};

static VehicleEnterTileStatus VehicleEnter_Road(Vehicle *v, TileIndex tile, int, int)
{
	switch (GetRoadTileType(tile)) {
		case ROAD_TILE_DEPOT: {
			if (v->type != VEH_ROAD) break;

			RoadVehicle *rv = RoadVehicle::From(v);
			if (rv->frame == RVC_DEPOT_STOP_FRAME &&
					_roadveh_enter_depot_dir[GetRoadDepotDirection(tile)] == rv->state) {
				rv->InvalidateImageCache();
				rv->state = RVSB_IN_DEPOT;
				rv->vehstatus |= VS_HIDDEN;
				rv->direction = ReverseDir(rv->direction);
				if (rv->Next() == nullptr) VehicleEnterDepot(rv->First());
				rv->tile = tile;
				rv->UpdateIsDrawn();

				InvalidateWindowData(WC_VEHICLE_DEPOT, rv->tile);
				return VETSB_ENTERED_WORMHOLE;
			}
			break;
		}

		case ROAD_TILE_CROSSING: {
			if (v->type != VEH_ROAD) break;
			SetCrossingOccupiedByRoadVehicle(tile, true);
			SetBit(RoadVehicle::From(v->First())->rvflags, RVF_ON_LEVEL_CROSSING);
			break;
		}

		default: break;
	}
	return VETSB_CONTINUE;
}


static void ChangeTileOwner_Road(TileIndex tile, Owner old_owner, Owner new_owner)
{
	if (IsRoadDepot(tile)) {
		if (GetTileOwner(tile) == old_owner) {
			if (new_owner == INVALID_OWNER) {
				DoCommand(tile, 0, 0, DC_EXEC | DC_BANKRUPT, CMD_LANDSCAPE_CLEAR);
			} else {
				/* A road depot has two road bits. No need to dirty windows here, we'll redraw the whole screen anyway. */
				RoadType rt = GetRoadTypeRoad(tile);
				if (rt == INVALID_ROADTYPE) rt = GetRoadTypeTram(tile);
				Company::Get(old_owner)->infrastructure.road[rt] -= 2;
				Company::Get(new_owner)->infrastructure.road[rt] += 2;

				SetTileOwner(tile, new_owner);
				for (RoadTramType rtt : _roadtramtypes) {
					if (GetRoadOwner(tile, rtt) == old_owner) {
						SetRoadOwner(tile, rtt, new_owner);
					}
				}
			}
		}
		return;
	}

	for (RoadTramType rtt : _roadtramtypes) {
		/* Update all roadtypes, no matter if they are present */
		if (GetRoadOwner(tile, rtt) == old_owner) {
			RoadType rt = GetRoadType(tile, rtt);
			if (rt != INVALID_ROADTYPE) {
				/* A level crossing has two road bits. No need to dirty windows here, we'll redraw the whole screen anyway. */
				uint num_bits = IsLevelCrossing(tile) ? 2 : CountBits(GetRoadBits(tile, rtt));
				Company::Get(old_owner)->infrastructure.road[rt] -= num_bits;
				if (new_owner != INVALID_OWNER) Company::Get(new_owner)->infrastructure.road[rt] += num_bits;
			}

			SetRoadOwner(tile, rtt, new_owner == INVALID_OWNER ? OWNER_NONE : new_owner);
		}
	}

	if (IsLevelCrossing(tile)) {
		if (GetTileOwner(tile) == old_owner) {
			if (new_owner == INVALID_OWNER) {
				DoCommand(tile, 0, GetCrossingRailTrack(tile), DC_EXEC | DC_BANKRUPT, CMD_REMOVE_SINGLE_RAIL);
			} else {
				/* Update infrastructure counts. No need to dirty windows here, we'll redraw the whole screen anyway. */
				Company::Get(old_owner)->infrastructure.rail[GetRailType(tile)] -= LEVELCROSSING_TRACKBIT_FACTOR;
				Company::Get(new_owner)->infrastructure.rail[GetRailType(tile)] += LEVELCROSSING_TRACKBIT_FACTOR;

				SetTileOwner(tile, new_owner);
			}
		}
	}
}

static CommandCost TerraformTile_Road(TileIndex tile, DoCommandFlag flags, int z_new, Slope tileh_new)
{
	if (_settings_game.construction.build_on_slopes && AutoslopeEnabled()) {
		switch (GetRoadTileType(tile)) {
			case ROAD_TILE_CROSSING:
				if (!IsSteepSlope(tileh_new) && (GetTileMaxZ(tile) == z_new + GetSlopeMaxZ(tileh_new)) && HasBit(VALID_LEVEL_CROSSING_SLOPES, tileh_new)) return CommandCost(EXPENSES_CONSTRUCTION, _price[PR_BUILD_FOUNDATION]);
				break;

			case ROAD_TILE_DEPOT:
				if (AutoslopeCheckForEntranceEdge(tile, z_new, tileh_new, GetRoadDepotDirection(tile))) return CommandCost(EXPENSES_CONSTRUCTION, _price[PR_BUILD_FOUNDATION]);
				break;

			case ROAD_TILE_NORMAL: {
				RoadBits bits = GetAllRoadBits(tile);
				RoadBits bits_copy = bits;
				/* Check if the slope-road_bits combination is valid at all, i.e. it is safe to call GetRoadFoundation(). */
				if (CheckRoadSlope(tileh_new, &bits_copy, ROAD_NONE, ROAD_NONE).Succeeded()) {
					/* CheckRoadSlope() sometimes changes the road_bits, if it does not agree with them. */
					if (bits == bits_copy) {
						auto [tileh_old, z_old] = GetTileSlopeZ(tile);

						/* Get the slope on top of the foundation */
						z_old += ApplyFoundationToSlope(GetRoadFoundation(tileh_old, bits), tileh_old);
						z_new += ApplyFoundationToSlope(GetRoadFoundation(tileh_new, bits), tileh_new);

						/* The surface slope must not be changed */
						if ((z_old == z_new) && (tileh_old == tileh_new)) return CommandCost(EXPENSES_CONSTRUCTION, _price[PR_BUILD_FOUNDATION]);
					}
				}
				break;
			}

			default: NOT_REACHED();
		}
	}

	return DoCommand(tile, 0, 0, flags, CMD_LANDSCAPE_CLEAR);
}

/** Update power of road vehicle under which is the roadtype being converted */
static Vehicle *UpdateRoadVehPowerProc(Vehicle *v, void *data)
{
	RoadVehicleList *affected_rvs = static_cast<RoadVehicleList*>(data);
	include(*affected_rvs, RoadVehicle::From(v)->First());

	return nullptr;
}

/**
 * Convert the ownership of the RoadType of the tile if applicable
 * @param tile the tile of which convert ownership
 * @param num_pieces the count of the roadbits to assign to the new owner
 * @param owner the current owner of the RoadType
 * @param from_type the old road type
 * @param to_type the new road type
 */
static void ConvertRoadTypeOwner(TileIndex tile, uint num_pieces, Owner owner, RoadType from_type, RoadType to_type)
{
	// Scenario editor, maybe? Don't touch the owners when converting roadtypes...
	if (_current_company >= MAX_COMPANIES) return;

	// We can't get a company from invalid owners but we can get ownership of roads without an owner
	if (owner >= MAX_COMPANIES && owner != OWNER_NONE) return;

	assert(from_type != INVALID_ROADTYPE && to_type != INVALID_ROADTYPE);

	Company *c;

	switch (owner) {
	case OWNER_NONE:
		SetRoadOwner(tile, GetRoadTramType(to_type), (Owner)_current_company);
		if (num_pieces > 0) UpdateCompanyRoadInfrastructure(to_type, _current_company, num_pieces);
		break;

	default:
		if (num_pieces > 0) {
			c = Company::Get(owner);
			c->infrastructure.road[from_type] -= num_pieces;
			c->infrastructure.road[to_type] += num_pieces;
			DirtyCompanyInfrastructureWindows(c->index);
		}
		break;
	}
}

/**
 * Convert one road subtype to another.
 * Not meant to convert from road to tram.
 *
 * @param tile end tile of road conversion drag
 * @param flags operation to perform
 * @param p1 start tile of drag
 * @param p2 various bitstuffed elements:
 * - p2 = (bit  0..5) new roadtype to convert to.
 * @param text unused
 * @return the cost of this operation or an error
 */
CommandCost CmdConvertRoad(TileIndex tile, DoCommandFlag flags, uint32_t p1, uint32_t p2, const char *text)
{
	RoadType to_type = Extract<RoadType, 0, 6>(p2);

	TileIndex area_start = p1;
	TileIndex area_end = tile;

	if (!ValParamRoadType(to_type)) return CMD_ERROR;
	if (area_start >= MapSize()) return CMD_ERROR;

	RoadVehicleList affected_rvs;
	RoadTramType rtt = GetRoadTramType(to_type);

	CommandCost cost(EXPENSES_CONSTRUCTION);
	CommandCost error = CommandCost((rtt == RTT_TRAM) ? STR_ERROR_NO_SUITABLE_TRAMWAY : STR_ERROR_NO_SUITABLE_ROAD); // by default, there is no road to convert.
	bool found_convertible_road = false; // whether we actually did convert any road/tram (see bug #7633)

	OrthogonalTileIterator iter(area_start, area_end);
	for (; (tile = *iter) != INVALID_TILE; ++iter) {
		/* Is road present on tile? */
		if (!MayHaveRoad(tile)) continue;

		/* Converting to the same subtype? */
		RoadType from_type = GetRoadType(tile, rtt);
		if (from_type == INVALID_ROADTYPE || from_type == to_type) continue;

		/* Check if there is any infrastructure on tile */
		TileType tt = GetTileType(tile);
		switch (tt) {
			case MP_STATION:
				if (!IsAnyRoadStop(tile)) continue;
				break;
			case MP_ROAD:
				if (IsLevelCrossing(tile) && RoadNoLevelCrossing(to_type)) {
					error.MakeError(STR_ERROR_CROSSING_DISALLOWED_ROAD);
					continue;
				}
				break;
			case MP_TUNNELBRIDGE:
				if (GetTunnelBridgeTransportType(tile) != TRANSPORT_ROAD) continue;
				if (IsTunnel(tile) && RoadNoTunnels(to_type)) {
					error.MakeError(STR_ERROR_TUNNEL_DISALLOWED_ROAD);
					continue;
				}
				break;
			default: continue;
		}

		/* Trying to convert other's road */
		Owner owner = GetRoadOwner(tile, rtt);
		if (!CanConvertUnownedRoadType(owner, rtt)) {
			CommandCost ret = CheckOwnership(owner, tile);
			if (ret.Failed()) {
				error = ret;
				continue;
			}
		}

		/* Base the ability to replace town roads and bridges on the town's
		 * acceptance of destructive actions. */
		if (owner == OWNER_TOWN) {
			Town *t = ClosestTownFromTile(tile, _settings_game.economy.dist_local_authority);
			CommandCost ret = CheckforTownRating(DC_NONE, t, tt == MP_TUNNELBRIDGE ? TUNNELBRIDGE_REMOVE : ROAD_REMOVE);
			if (ret.Failed()) {
				error = ret;
				continue;
			}
		}

		/* Disallow converting town roads to types which do not allow houses, unless this is allowed */
		if (rtt == RTT_ROAD && owner == OWNER_TOWN && HasBit(GetRoadTypeInfo(to_type)->flags, ROTF_NO_HOUSES)
				&& !_settings_game.construction.convert_town_road_no_houses) {
			SetDParamsForOwnedBy(OWNER_TOWN, tile);
			error.MakeError(STR_ERROR_OWNED_BY);
			continue;
		}

		/* Vehicle on the tile when not converting normal <-> powered
		 * Tunnels and bridges have special check later */
		if (tt != MP_TUNNELBRIDGE) {
			if (!HasPowerOnRoad(from_type, to_type)) {
				CommandCost ret = EnsureNoVehicleOnGround(tile);
				if (ret.Failed()) {
					error = ret;
					continue;
				}

				if (rtt == RTT_ROAD && owner == OWNER_TOWN) {
					SetDParamsForOwnedBy(OWNER_TOWN, tile);
					error.MakeError(STR_ERROR_OWNED_BY);
					continue;
				}
			}

			uint num_pieces;
			if (IsRoadDepotTile(tile) || IsAnyRoadStopTile(tile)) {
				num_pieces = HasTileRoadType(tile, rtt) ? 2 : 0;
			} else {
				num_pieces = CountBits(GetAnyRoadBits(tile, rtt));
			}

			found_convertible_road = true;
			cost.AddCost(num_pieces * RoadConvertCost(from_type, to_type));

			if (flags & DC_EXEC) { // we can safely convert, too
				/* Update the company infrastructure counters. */
				if (!IsAnyRoadStopTile(tile) && owner == _current_company) {
					ConvertRoadTypeOwner(tile, num_pieces, owner, from_type, to_type);
				} else {
					UpdateCompanyRoadInfrastructure(from_type, owner, -(int)num_pieces);
					UpdateCompanyRoadInfrastructure(to_type, owner, num_pieces);
				}

				/* Perform the conversion */
				SetRoadType(tile, rtt, to_type);
				MarkTileDirtyByTile(tile);

				/* update power of train on this tile */
				FindVehicleOnPos(tile, VEH_ROAD, &affected_rvs, &UpdateRoadVehPowerProc);

				if (IsRoadDepotTile(tile)) {
					/* Update build vehicle window related to this depot */
					InvalidateWindowData(WC_VEHICLE_DEPOT, tile);
					InvalidateWindowData(WC_BUILD_VEHICLE, tile);
				}
			}
		} else {
			TileIndex endtile = GetOtherTunnelBridgeEnd(tile);

			const bool include_middle = !IsBridge(tile) || GetCustomBridgeHeadRoadBits(tile, rtt) & DiagDirToRoadBits(GetTunnelBridgeDirection(tile));

			/* If both ends of tunnel/bridge are in the range, do not try to convert twice -
			 * it would cause assert because of different test and exec runs */
			if (include_middle && endtile < tile) {
				if (OrthogonalTileArea(area_start, area_end).Contains(endtile)) continue;
			}

			if (IsBridge(tile) && include_middle) {
				/* Also check owner of the other side of the bridge, in case it differs */
				Owner end_owner = GetRoadOwner(endtile, rtt);
				if (!CanConvertUnownedRoadType(end_owner, rtt)) {
					CommandCost ret = CheckOwnership(end_owner, endtile);
					if (ret.Failed()) {
						error = ret;
						continue;
					}
				}
			}

			/* When not converting rail <-> el. rail, any vehicle cannot be in tunnel/bridge */
			if (!HasPowerOnRoad(from_type, to_type)) {
				CommandCost ret = TunnelBridgeIsFree(tile, endtile);
				if (ret.Failed()) {
					error = ret;
					continue;
				}

				if (rtt == RTT_ROAD && owner == OWNER_TOWN) {
					SetDParamsForOwnedBy(OWNER_TOWN, tile);
					error.MakeError(STR_ERROR_OWNED_BY);
					continue;
				}
			}

			/* There are 2 pieces on *every* tile of the bridge or tunnel */
			uint num_pieces = (GetTunnelBridgeLength(tile, endtile) + 2) * 2;
			found_convertible_road = true;
			cost.AddCost(num_pieces * RoadConvertCost(from_type, to_type));

			uint tunnel_length = GetTunnelBridgeLength(tile, endtile);
			auto num_pieces_per_side = [tunnel_length, rtt](TileIndex t, bool middle) -> uint {
				uint num_pieces = 0;
				if (IsBridge(t)) {
					const RoadBits bits = GetCustomBridgeHeadRoadBits(t, rtt);
					num_pieces += CountBits(bits) * TUNNELBRIDGE_TRACKBIT_FACTOR;
				} else {
					num_pieces += 2 * TUNNELBRIDGE_TRACKBIT_FACTOR;
				}
				if (middle) {
					num_pieces += 2 * tunnel_length * TUNNELBRIDGE_TRACKBIT_FACTOR;
				}
				return num_pieces;
			};
			uint tile_pieces = num_pieces_per_side(tile, include_middle);
			uint end_pieces = include_middle ? num_pieces_per_side(endtile, false) : 0;
			cost.AddCost((tile_pieces + end_pieces) * RoadConvertCost(from_type, to_type));

			if (flags & DC_EXEC) {
				/* Update the company infrastructure counters. */
				SubtractRoadTunnelBridgeInfrastructure(tile, endtile);

				if (owner == _current_company) {
					ConvertRoadTypeOwner(tile, 0, owner, from_type, to_type);
					if (include_middle) {
						ConvertRoadTypeOwner(endtile, 0, owner, from_type, to_type);
						SetTunnelBridgeOwner(tile, endtile, _current_company);
					}
				}

				/* Perform the conversion */
				SetRoadType(tile, rtt, to_type);
				if (include_middle) SetRoadType(endtile, rtt, to_type);

				AddRoadTunnelBridgeInfrastructure(tile, endtile);

				FindVehicleOnPos(tile, VEH_ROAD, &affected_rvs, &UpdateRoadVehPowerProc);
				FindVehicleOnPos(endtile, VEH_ROAD, &affected_rvs, &UpdateRoadVehPowerProc);

				MarkBridgeOrTunnelDirty(tile, endtile);
			}
		}
	}

	if (flags & DC_EXEC) {
		/* Roadtype changed, update roadvehicles as when entering different track */
		for (RoadVehicle *v : affected_rvs) {
			v->CargoChanged();
		}
	}

	return found_convertible_road ? cost : error;
}


/** Tile callback functions for road tiles */
extern const TileTypeProcs _tile_type_road_procs = {
	DrawTile_Road,           // draw_tile_proc
	GetSlopePixelZ_Road,     // get_slope_z_proc
	ClearTile_Road,          // clear_tile_proc
	nullptr,                    // add_accepted_cargo_proc
	GetTileDesc_Road,        // get_tile_desc_proc
	GetTileTrackStatus_Road, // get_tile_track_status_proc
	ClickTile_Road,          // click_tile_proc
	nullptr,                    // animate_tile_proc
	TileLoop_Road,           // tile_loop_proc
	ChangeTileOwner_Road,    // change_tile_owner_proc
	nullptr,                    // add_produced_cargo_proc
	VehicleEnter_Road,       // vehicle_enter_tile_proc
	GetFoundation_Road,      // get_foundation_proc
	TerraformTile_Road,      // terraform_tile_proc
};<|MERGE_RESOLUTION|>--- conflicted
+++ resolved
@@ -987,7 +987,6 @@
 /**
  * Build a piece of road.
  * @param tile tile where to build road
-<<<<<<< HEAD
  * @param flags operation to perform
  * @param p1 bit 0..3 road pieces to build (RoadBits)
  *           bit 4..9 road type
@@ -995,12 +994,6 @@
  *           bit 13   disable custom bridge heads
  * @param p2 the town that is building the road (INVALID_TOWN if not applicable)
  * @param text unused
-=======
- * @param pieces road pieces to build (RoadBits)
- * @param rt road type
- * @param toggle_drd disallowed directions to toggle
- * @param town_id the town that is building the road (INVALID_TOWN if not applicable)
->>>>>>> 60d0d7b8
  * @return the cost of this operation or an error
  */
 CommandCost CmdBuildRoad(TileIndex tile, DoCommandFlag flags, uint32_t p1, uint32_t p2, const char *text)
@@ -1013,11 +1006,7 @@
 
 	/* Road pieces are max 4 bitset values (NE, NW, SE, SW) and town can only be non-zero
 	 * if a non-company is building the road */
-<<<<<<< HEAD
 	if ((Company::IsValidID(company) && p2 != INVALID_TOWN) || (company == OWNER_TOWN && !Town::IsValidID(p2)) || (company == OWNER_DEITY && p2 != INVALID_TOWN)) return CMD_ERROR;
-=======
-	if ((Company::IsValidID(company) && town_id != INVALID_TOWN) || (company == OWNER_TOWN && !Town::IsValidID(town_id)) || (company == OWNER_DEITY && town_id != INVALID_TOWN)) return CMD_ERROR;
->>>>>>> 60d0d7b8
 	if (company != OWNER_TOWN) {
 		const Town *town = CalcClosestTownFromTile(tile);
 		p2 = (town != nullptr) ? town->index : INVALID_TOWN;
@@ -1677,11 +1666,7 @@
 			if (tile == start_tile && HasBit(p2, 0)) bits &= DiagDirToRoadBits(dir);
 		}
 
-<<<<<<< HEAD
 		CommandCost ret = DoCommand(tile, drd << 11 | rt << 4 | bits | (is_ai ? 1 << 13 : 0), INVALID_TOWN, flags, CMD_BUILD_ROAD);
-=======
-		CommandCost ret = Command<CMD_BUILD_ROAD>::Do(flags, tile, bits, rt, drd, INVALID_TOWN);
->>>>>>> 60d0d7b8
 		if (ret.Failed()) {
 			last_error = ret;
 			if (last_error.GetErrorMessage() != STR_ERROR_ALREADY_BUILT) {
