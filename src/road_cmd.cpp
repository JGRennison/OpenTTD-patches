--- conflicted
+++ resolved
@@ -2152,15 +2152,10 @@
 
 			if (old_rb != new_rb) {
 				RemoveRoad(tile, DC_EXEC | DC_AUTO | DC_NO_WATER, (old_rb ^ new_rb), RTT_ROAD, true);
-<<<<<<< HEAD
+
+				/* If new_rb is 0, there are now no road pieces left and the tile is no longer a road tile */
 				if (new_rb == 0) {
 					MarkTileDirtyByTile(tile, ZOOM_LVL_DRAW_MAP);
-=======
-
-				/* If new_rb is 0, there are now no road pieces left and the tile is no longer a road tile */
-				if (new_rb == 0) {
-					MarkTileDirtyByTile(tile);
->>>>>>> 5b52f259
 					return;
 				}
 			}
@@ -2699,8 +2694,7 @@
 
 			if (flags & DC_EXEC) {
 				/* Update the company infrastructure counters. */
-<<<<<<< HEAD
-				if (CanConvertRoadType(owner, rtt) && owner != OWNER_TOWN) {
+				if (owner == _current_company) {
 					ConvertRoadTypeOwner(tile, tile_pieces, owner, from_type, to_type);
 					if (include_middle) {
 						ConvertRoadTypeOwner(endtile, end_pieces, owner, from_type, to_type);
@@ -2709,12 +2703,6 @@
 				} else {
 					UpdateCompanyRoadInfrastructure(from_type, owner, -(tile_pieces + end_pieces));
 					UpdateCompanyRoadInfrastructure(to_type, owner, tile_pieces + end_pieces);
-=======
-				if (owner == _current_company) {
-					ConvertRoadTypeOwner(tile, num_pieces, owner, from_type, to_type);
-					ConvertRoadTypeOwner(endtile, num_pieces, owner, from_type, to_type);
-					SetTunnelBridgeOwner(tile, endtile, _current_company);
->>>>>>> 5b52f259
 				}
 
 				/* Perform the conversion */
