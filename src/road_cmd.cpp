--- conflicted
+++ resolved
@@ -2600,19 +2600,13 @@
 static void TileLoop_Road(TileIndex tile)
 {
 	switch (_settings_game.game_creation.landscape) {
-<<<<<<< HEAD
-		case LT_ARCTIC: {
+		case LandscapeType::Arctic: {
 			/* Flat foundation tiles should look the same as the tiles they visually connect to. */
 			int tile_z = GetTileZ(tile);
 			if (tile_z == GetSnowLine()) {
 				std::tie(std::ignore, tile_z) = GetFoundationSlope(tile);
 			}
 
-=======
-		case LandscapeType::Arctic: {
-			/* Roads on flat foundations use the snow level of the height they are elevated to. All others use the snow level of their minimum height. */
-			int tile_z = (std::get<Slope>(GetFoundationSlope(tile)) == SLOPE_FLAT) ? GetTileMaxZ(tile) : GetTileZ(tile);
->>>>>>> 5ffaf6cd
 			if (IsOnSnow(tile) != (tile_z > GetSnowLine())) {
 				ToggleSnow(tile);
 				MarkTileDirtyByTile(tile);
