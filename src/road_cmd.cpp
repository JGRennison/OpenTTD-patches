/*
 * This file is part of OpenTTD.
 * OpenTTD is free software; you can redistribute it and/or modify it under the terms of the GNU General Public License as published by the Free Software Foundation, version 2.
 * OpenTTD is distributed in the hope that it will be useful, but WITHOUT ANY WARRANTY; without even the implied warranty of MERCHANTABILITY or FITNESS FOR A PARTICULAR PURPOSE.
 * See the GNU General Public License for more details. You should have received a copy of the GNU General Public License along with OpenTTD. If not, see <http://www.gnu.org/licenses/>.
 */

/** @file road_cmd.cpp Commands related to road tiles. */

#include "stdafx.h"
#include "road.h"
#include "road_internal.h"
#include "viewport_func.h"
#include "command_func.h"
#include "company_func.h"
#include "pathfinder/yapf/yapf_cache.h"
#include "depot_base.h"
#include "newgrf.h"
#include "autoslope.h"
#include "tunnelbridge_map.h"
#include "strings_func.h"
#include "vehicle_func.h"
#include "sound_func.h"
#include "tunnelbridge.h"
#include "cheat_type.h"
#include "effectvehicle_func.h"
#include "effectvehicle_base.h"
#include "elrail_func.h"
#include "roadveh.h"
#include "train.h"
#include "town.h"
#include "company_base.h"
#include "core/random_func.hpp"
#include "core/container_func.hpp"
#include "newgrf_debug.h"
#include "newgrf_railtype.h"
#include "newgrf_roadtype.h"
#include "date_func.h"
#include "genworld.h"
#include "company_gui.h"
#include "road_cmd.h"
#include "road_func.h"
#include "roadstop_base.h"
#include "scope.h"
#include "landscape_cmd.h"
#include "rail_cmd.h"

#include "table/strings.h"
#include "table/roadtypes.h"

#include "safeguards.h"

/** Helper type for lists/vectors of road vehicles */
typedef std::vector<RoadVehicle *> RoadVehicleList;

RoadTypeInfo _roadtypes[ROADTYPE_END];
std::vector<RoadType> _sorted_roadtypes;
RoadTypes _roadtypes_hidden_mask;
std::array<RoadTypes, RTCM_END> _collision_mode_roadtypes;
RoadTypes _roadtypes_non_train_colliding;

/**
 * Bitmap of road/tram types.
 * Bit if set if a roadtype is tram.
 */
RoadTypes _roadtypes_type;

/**
 * Reset all road type information to its default values.
 */
void ResetRoadTypes()
{
	static_assert(lengthof(_original_roadtypes) <= lengthof(_roadtypes));

	auto insert = std::copy(std::begin(_original_roadtypes), std::end(_original_roadtypes), std::begin(_roadtypes));
	std::fill(insert, std::end(_roadtypes), RoadTypeInfo{});

	_roadtypes_hidden_mask = ROADTYPES_NONE;
	_roadtypes_type        = ROADTYPES_TRAM;
}

void ResolveRoadTypeGUISprites(RoadTypeInfo *rti)
{
	SpriteID cursors_base = GetCustomRoadSprite(rti, INVALID_TILE, ROTSG_CURSORS);
	if (cursors_base != 0) {
		rti->gui_sprites.build_y_road = cursors_base +  0;
		rti->gui_sprites.build_x_road = cursors_base +  1;
		rti->gui_sprites.auto_road    = cursors_base +  2;
		rti->gui_sprites.build_depot  = cursors_base +  3;
		rti->gui_sprites.build_tunnel = cursors_base +  4;
		rti->gui_sprites.convert_road = cursors_base +  5;
		rti->cursor.road_swne         = cursors_base +  6;
		rti->cursor.road_nwse         = cursors_base +  7;
		rti->cursor.autoroad          = cursors_base +  8;
		rti->cursor.depot             = cursors_base +  9;
		rti->cursor.tunnel            = cursors_base + 10;
		rti->cursor.convert_road      = cursors_base + 11;
	}
}

/**
 * Compare roadtypes based on their sorting order.
 * @param first  The roadtype to compare to.
 * @param second The roadtype to compare.
 * @return True iff the first should be sorted before the second.
 */
static bool CompareRoadTypes(const RoadType &first, const RoadType &second)
{
	if (RoadTypeIsRoad(first) == RoadTypeIsRoad(second)) {
		return GetRoadTypeInfo(first)->sorting_order < GetRoadTypeInfo(second)->sorting_order;
	}
	return RoadTypeIsTram(first) < RoadTypeIsTram(second);
}

/**
 * Resolve sprites of custom road types
 */
void InitRoadTypes()
{
	for (RoadType rt = ROADTYPE_BEGIN; rt != ROADTYPE_END; rt++) {
		RoadTypeInfo *rti = &_roadtypes[rt];
		ResolveRoadTypeGUISprites(rti);
		if (rti->flags.Test(RoadTypeFlag::Hidden)) SetBit(_roadtypes_hidden_mask, rt);
	}

	_sorted_roadtypes.clear();
	for (RoadType rt = ROADTYPE_BEGIN; rt != ROADTYPE_END; rt++) {
		if (_roadtypes[rt].label != 0 && !HasBit(_roadtypes_hidden_mask, rt)) {
			_sorted_roadtypes.push_back(rt);
		}
	}
	std::sort(_sorted_roadtypes.begin(), _sorted_roadtypes.end(), CompareRoadTypes);

	extern void ClearPublicRoadsWindowSelectedPublicRoadsType();
	ClearPublicRoadsWindowSelectedPublicRoadsType();
}

void InitRoadTypesCaches()
{
	std::fill(_collision_mode_roadtypes.begin(), _collision_mode_roadtypes.end(), ROADTYPES_NONE);
	_roadtypes_non_train_colliding = ROADTYPES_NONE;

	for (RoadType rt = ROADTYPE_BEGIN; rt != ROADTYPE_END; rt++) {
		const RoadTypeInfo &rti = _roadtypes[rt];
		SetBit(_collision_mode_roadtypes[rti.collision_mode], rt);
		if (rti.extra_flags.Test(RoadTypeExtraFlag::NoTrainCollision)) SetBit(_roadtypes_non_train_colliding, rt);
	}
}

/**
 * Allocate a new road type label
 */
RoadType AllocateRoadType(RoadTypeLabel label, RoadTramType rtt)
{
	for (RoadType rt = ROADTYPE_BEGIN; rt != ROADTYPE_END; rt++) {
		RoadTypeInfo *rti = &_roadtypes[rt];

		if (rti->label == 0) {
			/* Set up new road type */
			*rti = _original_roadtypes[(rtt == RTT_TRAM) ? ROADTYPE_TRAM : ROADTYPE_ROAD];
			rti->label = label;
			rti->alternate_labels.clear();
			rti->flags = {};
			rti->extra_flags = {};
			rti->collision_mode = RTCM_NORMAL;
			rti->introduction_date = CalTime::INVALID_DATE;

			/* Make us compatible with ourself. */
			rti->powered_roadtypes = (RoadTypes)(1ULL << rt);

			/* We also introduce ourself. */
			rti->introduces_roadtypes = (RoadTypes)(1ULL << rt);

			/* Default sort order; order of allocation, but with some
			 * offsets so it's easier for NewGRF to pick a spot without
			 * changing the order of other (original) road types.
			 * The << is so you can place other roadtypes in between the
			 * other roadtypes, the 7 is to be able to place something
			 * before the first (default) road type. */
			rti->sorting_order = rt << 2 | 7;

			/* Set bitmap of road/tram types */
			if (rtt == RTT_TRAM) {
				SetBit(_roadtypes_type, rt);
			} else {
				ClrBit(_roadtypes_type, rt);
			}

			return rt;
		}
	}

	return INVALID_ROADTYPE;
}

/**
 * Verify whether a road vehicle has been built.
 * @return \c true if at least one road vehicle has been built, \c false if not
 */
bool RoadVehiclesAreBuilt()
{
	return !RoadVehicle::Iterate().empty();
}

/**
 * Verify whether a road vehicle has been built and is not in a depot.
 * @return \c true if at least one road vehicle has been built and is not in a depot, \c false if not
 */
bool RoadVehiclesExistOutsideDepots()
{
	for (const RoadVehicle *rv : RoadVehicle::IterateFrontOnly()) {
		if (rv->IsFrontEngine() && !rv->IsChainInDepot()) return true;
	}
	return false;
}

static DisallowedRoadDirections GetOneWayRoadTileDisallowedRoadDirections(TileIndex tile)
{
	if (IsNormalRoadTile(tile)) return GetDisallowedRoadDirections(tile);
	if (IsDriveThroughStopTile(tile)) return GetDriveThroughStopDisallowedRoadDirections(tile);
	if (IsRoadBridgeTile(tile)) return GetBridgeDisallowedRoadDirections(tile);
	return DRD_NONE;
}

static DiagDirection OneWaySideJunctionRoadRoadBitsToDiagDir(RoadBits bits)
{
	/*
	 * Drive on left missing bit:
	 * ROAD_SE (bit 2) -> DIAGDIR_NE (0)
	 * ROAD_SW (bit 1) -> DIAGDIR_SE (1)
	 * ROAD_NW (bit 0) -> DIAGDIR_SW (2)
	 * ROAD_NE (bit 3) -> DIAGDIR_NW (3)
	 */
	uint8_t bit = FindFirstBit(bits ^ ROAD_ALL);
	bit ^= 3;
	return (DiagDirection)((bit + 3 + (_settings_game.vehicle.road_side * 2)) % 4);
}

inline bool IsOneWaySideJunctionRoadDRDsPresent(TileIndex tile, DiagDirection dir)
{
	const DisallowedRoadDirections diagdir_to_drd[DIAGDIR_END] = { DRD_NORTHBOUND, DRD_NORTHBOUND, DRD_SOUTHBOUND, DRD_SOUTHBOUND };

	TileIndexDiffC ti = TileIndexDiffCByDiagDir(dir);
	TileIndex ahead = AddTileIndexDiffCWrap(tile, ti);
	if (ahead == INVALID_TILE || GetOneWayRoadTileDisallowedRoadDirections(ahead) != diagdir_to_drd[dir]) return false;
	TileIndex behind = AddTileIndexDiffCWrap(tile, { (int16_t)(-ti.x), (int16_t)(-ti.y) });
	if (behind == INVALID_TILE || GetOneWayRoadTileDisallowedRoadDirections(behind) != diagdir_to_drd[dir]) return false;
	return true;
}

inline bool IsRoadCachedOneWayStateInterpolatableTile(TileIndex tile)
{
	return !IsTileType(tile, MP_STATION) || IsRoadWaypointTile(tile);
}

static btree::btree_set<TileIndex> _road_cache_one_way_state_pending_tiles;
static btree::btree_set<TileIndex> _road_cache_one_way_state_pending_interpolate_tiles;
static bool _defer_update_road_cache_one_way_state = false;
bool _mark_tile_dirty_on_road_cache_one_way_state_update = false;

static void RefreshTileOnCachedOneWayStateChange(TileIndex tile)
{
	if (IsAnyRoadStopTile(tile) && IsCustomRoadStopSpecIndex(tile)) {
		MarkTileGroundDirtyByTile(tile, VMDF_NOT_MAP_MODE);
		return;
	}
	if (unlikely(_mark_tile_dirty_on_road_cache_one_way_state_update)) {
		MarkTileGroundDirtyByTile(tile, VMDF_NOT_MAP_MODE);
		return;
	}
}

static void UpdateTileRoadCachedOneWayState(TileIndex tile)
{
	RefreshTileOnCachedOneWayStateChange(tile);

	DisallowedRoadDirections drd = GetOneWayRoadTileDisallowedRoadDirections(tile);
	if (drd != DRD_NONE) {
		SetRoadCachedOneWayState(tile, (RoadCachedOneWayState)drd);
		return;
	}
	if (IsNormalRoadTile(tile)) {
		RoadBits bits = GetRoadBits(tile, RTT_ROAD);
		if (HasExactlyOneBit(bits ^ ROAD_ALL)) {
			DiagDirection dir = OneWaySideJunctionRoadRoadBitsToDiagDir(bits);
			if (IsOneWaySideJunctionRoadDRDsPresent(tile, dir)) {
				DiagDirection side_dir = (DiagDirection)((dir + 3 + (_settings_game.vehicle.road_side * 2)) % 4);
				TileIndexDiffC ti = TileIndexDiffCByDiagDir(side_dir);
				TileIndex side = AddTileIndexDiffCWrap(tile, ti);

				const DisallowedRoadDirections diagdir_to_drd[DIAGDIR_END] = { DRD_SOUTHBOUND, DRD_SOUTHBOUND, DRD_NORTHBOUND, DRD_NORTHBOUND };
				SetRoadCachedOneWayState(tile, (GetOneWayRoadTileDisallowedRoadDirections(side) & diagdir_to_drd[side_dir]) ? RCOWS_SIDE_JUNCTION_NO_EXIT : RCOWS_SIDE_JUNCTION);
				return;
			}
		}
	}
	if (IsRoadCachedOneWayStateInterpolatableTile(tile)) _road_cache_one_way_state_pending_interpolate_tiles.insert(tile);
	SetRoadCachedOneWayState(tile, RCOWS_NORMAL);
}

/* Do not re-order, see: RoadCachedOneWayState */
enum InterpolateRoadResult {
	IRR_NONE,
	IRR_OUT,
	IRR_IN
};

static TileIndex InterpolateRoadFollowTileStep(TileIndex tile, uint8_t bit)
{
	DiagDirection outgoing = (DiagDirection)(bit ^ 3);
	if (IsTileType(tile, MP_TUNNELBRIDGE) && GetTunnelBridgeDirection(tile) == outgoing) {
		return GetOtherTunnelBridgeEnd(tile);
	}
	TileIndexDiffC ti = TileIndexDiffCByDiagDir(outgoing);
	TileIndex next = AddTileIndexDiffCWrap(tile, ti);
	if (next == INVALID_TILE) return INVALID_TILE;
	if (IsTileType(next, MP_TUNNELBRIDGE) && GetTunnelBridgeDirection(next) == ReverseDiagDir(outgoing)) {
		return INVALID_TILE;
	}
	return next;
}

static InterpolateRoadResult InterpolateRoadFollowRoadBit(TileIndex tile, uint8_t bit)
{
	const TileIndex start = tile;
	do {
		TileIndex next = InterpolateRoadFollowTileStep(tile, bit);
		if (next == INVALID_TILE) return IRR_NONE;
		DisallowedRoadDirections drd = GetOneWayRoadTileDisallowedRoadDirections(next);
		if (drd == DRD_BOTH) return IRR_NONE;
		if (drd != DRD_NONE) {
			const DisallowedRoadDirections outgoing_drd_by_exit_bit[4] = { DRD_SOUTHBOUND, DRD_SOUTHBOUND, DRD_NORTHBOUND, DRD_NORTHBOUND };
			return outgoing_drd_by_exit_bit[bit] == drd ? IRR_OUT : IRR_IN;
		}
		if (!IsRoadCachedOneWayStateInterpolatableTile(next)) return IRR_NONE;
		RoadBits incoming = (RoadBits)(1 << (bit ^ 2));
		RoadBits rb = GetAnyRoadBits(next, RTT_ROAD, true);
		if ((incoming & rb) == 0) return IRR_NONE;
		RoadBits remaining = rb & ~incoming;
		if (!HasExactlyOneBit(remaining)) return IRR_NONE;
		tile = next;
		bit = FindFirstBit(remaining);
	} while (tile != start);
	return IRR_NONE;
}

static void InterpolateRoadFollowRoadBitSetState(TileIndex tile, uint8_t bit, InterpolateRoadResult irr)
{
	const TileIndex start = tile;
	do {
		if (irr == IRR_NONE) {
			SetRoadCachedOneWayState(tile, RCOWS_NORMAL);
		} else {
			uint8_t inbit = FindFirstBit(GetAnyRoadBits(tile, RTT_ROAD, true) & ~static_cast<RoadBits>(1 << bit));
			/*   inbit    bit      piece    Outgoing Trackdir       IRR_IN case
			 *
			 *    0        1       ROAD_W   TRACKDIR_LEFT_S         RCOWS_NON_JUNCTION_A
			 *    0        2       ROAD_Y   TRACKDIR_Y_SE           RCOWS_NON_JUNCTION_A
			 *    0        3       ROAD_N   TRACKDIR_UPPER_E        RCOWS_NON_JUNCTION_A
			 *
			 *    1        0       ROAD_W   TRACKDIR_LEFT_N         RCOWS_NON_JUNCTION_B
			 *    1        2       ROAD_S   TRACKDIR_LOWER_E        RCOWS_NON_JUNCTION_A
			 *    1        3       ROAD_X   TRACKDIR_X_NE           RCOWS_NON_JUNCTION_A
			 *
			 *    2        0       ROAD_Y   TRACKDIR_Y_NW           RCOWS_NON_JUNCTION_B
			 *    2        1       ROAD_S   TRACKDIR_LOWER_W        RCOWS_NON_JUNCTION_B
			 *    2        3       ROAD_E   TRACKDIR_RIGHT_N        RCOWS_NON_JUNCTION_B
			 *
			 *    3        0       ROAD_N   TRACKDIR_UPPER_W        RCOWS_NON_JUNCTION_B
			 *    3        1       ROAD_X   TRACKDIR_X_SW           RCOWS_NON_JUNCTION_B
			 *    3        2       ROAD_E   TRACKDIR_RIGHT_S        RCOWS_NON_JUNCTION_A
			 */

			const uint16_t bits_to_rcows = 0x3B10;
			SetRoadCachedOneWayState(tile, (RoadCachedOneWayState)(irr ^ (HasBit(bits_to_rcows, (inbit << 2) | bit) ? 0 : 3)));
		}
		_road_cache_one_way_state_pending_interpolate_tiles.erase(tile);
		RefreshTileOnCachedOneWayStateChange(tile);
		TileIndex next = InterpolateRoadFollowTileStep(tile, bit);
		if (next == INVALID_TILE) return;
		DisallowedRoadDirections drd = GetOneWayRoadTileDisallowedRoadDirections(next);
		if (drd != DRD_NONE) {
			return;
		}
		if (!IsRoadCachedOneWayStateInterpolatableTile(next)) return;
		RoadBits incoming = (RoadBits)(1 << (bit ^ 2));
		RoadBits rb = GetAnyRoadBits(next, RTT_ROAD, true);
		if ((incoming & rb) == 0) return;
		RoadBits remaining = rb & ~incoming;
		if (!HasExactlyOneBit(remaining)) return;
		tile = next;
		bit = FindFirstBit(remaining);
	} while (tile != start);
}

static void InterpolateRoadCachedOneWayStates()
{
	while (!_road_cache_one_way_state_pending_interpolate_tiles.empty()) {
		auto iter = _road_cache_one_way_state_pending_interpolate_tiles.begin();
		TileIndex tile = *iter;
		_road_cache_one_way_state_pending_interpolate_tiles.erase(iter);

		const RoadBits bits = GetAnyRoadBits(tile, RTT_ROAD, true);
		if (CountBits(bits) != 2) continue;

		uint8_t first_bit = FindFirstBit(bits);
		uint8_t second_bit = FindFirstBit(KillFirstBit(bits));
		InterpolateRoadResult first_irr = InterpolateRoadFollowRoadBit(tile, first_bit);
		InterpolateRoadResult second_irr = first_irr;
		if (first_irr != IRR_NONE) {
			second_irr = InterpolateRoadFollowRoadBit(tile, second_bit);
			if (second_irr == IRR_NONE || second_irr == first_irr) first_irr = second_irr = IRR_NONE;
		}
		InterpolateRoadFollowRoadBitSetState(tile, first_bit, first_irr);
		InterpolateRoadFollowRoadBitSetState(tile, second_bit, second_irr);
	}
}

void RecalculateRoadCachedOneWayStates()
{
	for (TileIndex tile(0); tile != Map::Size(); tile++) {
		if (MayHaveRoad(tile)) UpdateTileRoadCachedOneWayState(tile);
	}
	InterpolateRoadCachedOneWayStates();
}

void UpdateRoadCachedOneWayStatesAroundTile(TileIndex tile)
{
	if (_generating_world) return;

	auto check_tile = [](TileIndex t) {
		if (_defer_update_road_cache_one_way_state) {
			_road_cache_one_way_state_pending_tiles.insert(t);
		} else if (MayHaveRoad(t)) {
			UpdateTileRoadCachedOneWayState(t);
		}
	};
	check_tile(tile);
	TileIndexDiff x_offset = TileDiffXY(1, 0);
	if (tile >= x_offset) check_tile(tile - x_offset);
	if (tile + x_offset < Map::Size()) check_tile(tile + x_offset);
	TileIndexDiff y_offset = TileDiffXY(0, 1);
	if (tile >= y_offset) check_tile(tile - y_offset);
	if (tile + y_offset < Map::Size()) check_tile(tile + y_offset);
	if (!_defer_update_road_cache_one_way_state) InterpolateRoadCachedOneWayStates();
}

void FlushDeferredUpdateRoadCachedOneWayStates()
{
	_defer_update_road_cache_one_way_state = false;
	for (TileIndex t : _road_cache_one_way_state_pending_tiles) {
		if (MayHaveRoad(t)) UpdateTileRoadCachedOneWayState(t);
	}
	_road_cache_one_way_state_pending_tiles.clear();
	InterpolateRoadCachedOneWayStates();
}

/**
 * Update road infrastructure counts for a company.
 * @param rt Road type to update count of.
 * @param o Owner of road piece.
 * @param count Number of road pieces to adjust.
 */
void UpdateCompanyRoadInfrastructure(RoadType rt, Owner o, int count)
{
	if (rt == INVALID_ROADTYPE) return;

	Company *c = Company::GetIfValid(o);
	if (c == nullptr) return;

	c->infrastructure.road[rt] += count;
	DirtyCompanyInfrastructureWindows(c->index);
}

/** Invalid RoadBits on slopes.  */
extern const RoadBits _invalid_tileh_slopes_road[2][15] = {
	/* The inverse of the mixable RoadBits on a leveled slope */
	{
		ROAD_NONE,         // SLOPE_FLAT
		ROAD_NE | ROAD_SE, // SLOPE_W
		ROAD_NE | ROAD_NW, // SLOPE_S

		ROAD_NE,           // SLOPE_SW
		ROAD_NW | ROAD_SW, // SLOPE_E
		ROAD_NONE,         // SLOPE_EW

		ROAD_NW,           // SLOPE_SE
		ROAD_NONE,         // SLOPE_WSE
		ROAD_SE | ROAD_SW, // SLOPE_N

		ROAD_SE,           // SLOPE_NW
		ROAD_NONE,         // SLOPE_NS
		ROAD_NONE,         // SLOPE_ENW

		ROAD_SW,           // SLOPE_NE
		ROAD_NONE,         // SLOPE_SEN
		ROAD_NONE          // SLOPE_NWS
	},
	/* The inverse of the allowed straight roads on a slope
	 * (with and without a foundation). */
	{
		ROAD_NONE, // SLOPE_FLAT
		ROAD_NONE, // SLOPE_W    Foundation
		ROAD_NONE, // SLOPE_S    Foundation

		ROAD_Y,    // SLOPE_SW
		ROAD_NONE, // SLOPE_E    Foundation
		ROAD_ALL,  // SLOPE_EW

		ROAD_X,    // SLOPE_SE
		ROAD_ALL,  // SLOPE_WSE
		ROAD_NONE, // SLOPE_N    Foundation

		ROAD_X,    // SLOPE_NW
		ROAD_ALL,  // SLOPE_NS
		ROAD_ALL,  // SLOPE_ENW

		ROAD_Y,    // SLOPE_NE
		ROAD_ALL,  // SLOPE_SEN
		ROAD_ALL   // SLOPE_NW
	}
};

Foundation GetRoadFoundation(Slope tileh, RoadBits bits);

void NotifyRoadLayoutChangedIfTileNonLeaf(TileIndex tile, RoadTramType rtt, RoadBits present_bits)
{
	uint connections = 0;
	if ((present_bits & ROAD_NE) && (GetAnyRoadBits(TileAddXY(tile, -1,  0), rtt) & ROAD_SW)) connections++;
	if ((present_bits & ROAD_SE) && (GetAnyRoadBits(TileAddXY(tile,  0,  1), rtt) & ROAD_NW)) connections++;
	if ((present_bits & ROAD_SW) && (GetAnyRoadBits(TileAddXY(tile,  1,  0), rtt) & ROAD_NE)) connections++;
	if ((present_bits & ROAD_NW) && (GetAnyRoadBits(TileAddXY(tile,  0, -1), rtt) & ROAD_SE)) connections++;
	if (connections >= 2) {
		NotifyRoadLayoutChanged();
	}
}

void NotifyRoadLayoutChangedIfSimpleTunnelBridgeNonLeaf(TileIndex start, TileIndex end, DiagDirection start_dir, RoadTramType rtt)
{
	if (!(GetAnyRoadBits(TileAddByDiagDir(start, ReverseDiagDir(start_dir)), rtt) & DiagDirToRoadBits(start_dir))) return;
	if (!(GetAnyRoadBits(TileAddByDiagDir(end, start_dir), rtt) & DiagDirToRoadBits(ReverseDiagDir(start_dir)))) return;

	NotifyRoadLayoutChanged();
}

/**
 * Is it allowed to remove the given road bits from the given tile?
 * @param tile      the tile to remove the road from
 * @param remove    the roadbits that are going to be removed
 * @param owner     the actual owner of the roadbits of the tile
 * @param rt        the road type to remove the bits from
 * @param flags     command flags
 * @param town_check Shall the town rating checked/affected
 * @return A succeeded command when it is allowed to remove the road bits, a failed command otherwise.
 */
CommandCost CheckAllowRemoveRoad(TileIndex tile, RoadBits remove, Owner owner, RoadTramType rtt, DoCommandFlags flags, bool town_check)
{
	if (_game_mode == GM_EDITOR || remove == ROAD_NONE) return CommandCost();

	/* Water can always flood and towns can always remove "normal" road pieces.
	 * Towns are not be allowed to remove non "normal" road pieces, like tram
	 * tracks as that would result in trams that cannot turn. */
	if (_current_company == OWNER_WATER ||
			(rtt == RTT_ROAD && !Company::IsValidID(_current_company))) return CommandCost();

	/* Only do the special processing if the road is owned
	 * by a town */
	if (owner != OWNER_TOWN) {
		if (owner == OWNER_NONE) return CommandCost();
		CommandCost ret = CheckOwnership(owner);
		return ret;
	}

	if (!town_check) return CommandCost();

	if (_cheats.magic_bulldozer.value) return CommandCost();

	Town *t = ClosestTownFromTile(tile, UINT_MAX);
	if (t == nullptr) return CommandCost();

	/* check if you're allowed to remove the street owned by a town
	 * removal allowance depends on difficulty setting */
	CommandCost ret = CheckforTownRating(flags, t, ROAD_REMOVE);
	if (ret.Failed()) return ret;

	/* Get a bitmask of which neighbouring roads has a tile */
	RoadBits n = ROAD_NONE;
	RoadBits present = GetAnyRoadBits(tile, rtt);
	if ((present & ROAD_NE) && (GetAnyRoadBits(TileAddXY(tile, -1,  0), rtt) & ROAD_SW)) n |= ROAD_NE;
	if ((present & ROAD_SE) && (GetAnyRoadBits(TileAddXY(tile,  0,  1), rtt) & ROAD_NW)) n |= ROAD_SE;
	if ((present & ROAD_SW) && (GetAnyRoadBits(TileAddXY(tile,  1,  0), rtt) & ROAD_NE)) n |= ROAD_SW;
	if ((present & ROAD_NW) && (GetAnyRoadBits(TileAddXY(tile,  0, -1), rtt) & ROAD_SE)) n |= ROAD_NW;

	int rating_decrease = RATING_ROAD_DOWN_STEP_EDGE;
	/* If 0 or 1 bits are set in n, or if no bits that match the bits to remove,
	 * then allow it */
	if (KillFirstBit(n) != ROAD_NONE && (n & remove) != ROAD_NONE) {
		/* you can remove all kind of roads with extra dynamite */
		if (!_settings_game.construction.extra_dynamite) {
			return CommandCostWithParam(STR_ERROR_LOCAL_AUTHORITY_REFUSES_TO_ALLOW_THIS, t->index);
		}
		rating_decrease = RATING_ROAD_DOWN_STEP_INNER;
	}
	ChangeTownRating(t, rating_decrease, RATING_ROAD_MINIMUM, flags);

	return CommandCost();
}

static void UpdateRoadStopTileDisallowedRoadDirection(TileIndex tile, DisallowedRoadDirections drd)
{
	if (IsRoadWaypoint(tile)) {
		SetDriveThroughStopDisallowedRoadDirections(tile, drd);
	} else {
		RoadStop *rs = RoadStop::GetByTile(tile, GetRoadStopType(tile));
		rs->ChangeDriveThroughDisallowedRoadDirections(drd);
	}
}

/**
 * Delete a piece of road.
 * @param tile tile where to remove road from
 * @param flags operation to perform
 * @param pieces roadbits to remove
 * @param rt roadtype to remove
 * @param town_check should we check if the town allows removal?
 */
static CommandCost RemoveRoad(TileIndex tile, DoCommandFlags flags, RoadBits pieces, RoadTramType rtt, bool town_check)
{
	assert(pieces != ROAD_NONE);

	RoadType existing_rt = MayHaveRoad(tile) ? GetRoadType(tile, rtt) : INVALID_ROADTYPE;
	/* The tile doesn't have the given road type */
	if (existing_rt == INVALID_ROADTYPE) return CommandCost((rtt == RTT_TRAM) ? STR_ERROR_THERE_IS_NO_TRAMWAY : STR_ERROR_THERE_IS_NO_ROAD);

	switch (GetTileType(tile)) {
		case MP_ROAD: {
			CommandCost ret = EnsureNoVehicleOnGround(tile);
			if (ret.Failed()) return ret;
			break;
		}

		case MP_STATION: {
			if (!IsDriveThroughStopTile(tile)) return CMD_ERROR;

			CommandCost ret = EnsureNoVehicleOnGround(tile);
			if (ret.Failed()) return ret;
			break;
		}

		case MP_TUNNELBRIDGE: {
			if (GetTunnelBridgeTransportType(tile) != TRANSPORT_ROAD) return CMD_ERROR;
			CommandCost ret = TunnelBridgeIsFree(tile, GetOtherTunnelBridgeEnd(tile));
			if (ret.Failed()) return ret;
			break;
		}

		default:
			return CMD_ERROR;
	}

	CommandCost ret = CheckAllowRemoveRoad(tile, pieces, GetRoadOwner(tile, rtt), rtt, flags, town_check);
	if (ret.Failed()) return ret;

	if (!IsTileType(tile, MP_ROAD)) {
		const bool custom_bridge_head = IsBridgeTile(tile) &&
				HasBridgeFlatRamp(GetTileSlope(tile), DiagDirToAxis(GetTunnelBridgeDirection(tile))) &&
				(_settings_game.construction.road_custom_bridge_heads || IsRoadCustomBridgeHead(tile));

		/* If it's the last roadtype, just clear the whole tile */
		if (!custom_bridge_head && GetRoadType(tile, OtherRoadTramType(rtt)) == INVALID_ROADTYPE) return Command<CMD_LANDSCAPE_CLEAR>::Do(flags, tile);

		CommandCost cost(EXPENSES_CONSTRUCTION);
		if (IsTileType(tile, MP_TUNNELBRIDGE)) {
			const RoadBits entrance_piece = DiagDirToRoadBits(GetTunnelBridgeDirection(tile));
			const RoadBits axial_pieces = AxisToRoadBits(DiagDirToAxis(GetTunnelBridgeDirection(tile)));
			const RoadBits existing = IsBridge(tile) ? GetCustomBridgeHeadRoadBits(tile, rtt) : axial_pieces;

			/* handle case where we would otherwise leave a single bridge entrance piece */
			if ((existing & ~pieces) == entrance_piece) {
				pieces |= entrance_piece;
			}

			/* Removing any roadbit in the bridge axis removes the roadtype (that's the behaviour remove-long-roads needs) */
			if ((existing & pieces) == ROAD_NONE) return CommandCost((rtt == RTT_TRAM) ? STR_ERROR_THERE_IS_NO_TRAMWAY : STR_ERROR_THERE_IS_NO_ROAD);

			if (!custom_bridge_head) pieces |= axial_pieces;

			const TileIndex other_end = GetOtherTunnelBridgeEnd(tile);
			const uint middle_len = GetTunnelBridgeLength(other_end, tile);
			uint pieces_count = 0;

			const RoadBits other_end_existing = IsBridge(other_end) ? GetCustomBridgeHeadRoadBits(other_end, rtt) : axial_pieces;
			RoadBits other_end_pieces = ROAD_NONE;
			if (pieces & entrance_piece) {
				other_end_pieces |= MirrorRoadBits(entrance_piece);
				/* if removing the other end entrance would only leave one piece, remove that too */
				if (CountBits(other_end_existing & ~other_end_pieces) == 1) {
					other_end_pieces |= other_end_existing;
				}
				pieces_count += middle_len * 2;
				if (custom_bridge_head && ((GetCustomBridgeHeadRoadBits(tile, OtherRoadTramType(rtt)) & entrance_piece) == ROAD_NONE)) {
					/* can't leave no entrance pieces for any road type */
					return Command<CMD_LANDSCAPE_CLEAR>::Do(flags, tile);
				}
			}
			pieces_count += CountBits(pieces & existing);
			pieces_count += CountBits(other_end_pieces & other_end_existing);

			cost.AddCost(pieces_count * RoadClearCost(existing_rt));
			if (flags.Test(DoCommandFlag::Execute)) {
				SubtractRoadTunnelBridgeInfrastructure(tile, other_end);

				const RoadBits bits = existing & ~pieces;
				const RoadBits other_bits = other_end_existing & ~other_end_pieces;

				if (bits == ROAD_NONE) SetRoadType(tile, rtt, INVALID_ROADTYPE);
				if (other_bits == ROAD_NONE) SetRoadType(other_end, rtt, INVALID_ROADTYPE);

				if (IsBridge(tile)) {
					if (rtt == RTT_ROAD) {
						SetBridgeDisallowedRoadDirections(tile, DRD_NONE);
						SetBridgeDisallowedRoadDirections(other_end, DRD_NONE);
					}
					SetCustomBridgeHeadRoadBits(tile, rtt, bits);
					SetCustomBridgeHeadRoadBits(other_end, rtt, other_bits);
				}

				if (bits == ROAD_NONE && other_bits == ROAD_NONE) {
					/* If the owner of the bridge sells all its road, also move the ownership
					 * to the owner of the other roadtype, unless the bridge owner is a town. */

					Owner other_owner = GetRoadOwner(tile, OtherRoadTramType(rtt));
					if (!IsTileOwner(tile, other_owner) && !IsTileOwner(tile, OWNER_TOWN)) {
						SetTileOwner(tile, other_owner);
						SetTileOwner(other_end, other_owner);
					}
				}

				/* Mark tiles dirty that have been repaved */
				MarkBridgeOrTunnelDirty(tile, other_end);

				AddRoadTunnelBridgeInfrastructure(tile, other_end);
				DirtyAllCompanyInfrastructureWindows();

				/* Todo: Change this to be more fine-grained if necessary */
				NotifyRoadLayoutChanged(false);
				if (rtt == RTT_ROAD) {
					UpdateRoadCachedOneWayStatesAroundTile(tile);
					UpdateRoadCachedOneWayStatesAroundTile(other_end);
				}
			}
		} else {
			assert_tile(IsDriveThroughStopTile(tile), tile);
			cost.AddCost(RoadClearCost(existing_rt) * 2);
			if (flags.Test(DoCommandFlag::Execute)) {
				/* A full diagonal road tile has two road bits. */
				UpdateCompanyRoadInfrastructure(existing_rt, GetRoadOwner(tile, rtt), -2);
				if (rtt == RTT_ROAD && GetDriveThroughStopDisallowedRoadDirections(tile) != DRD_NONE) {
					UpdateRoadStopTileDisallowedRoadDirection(tile, DRD_NONE);
				}
				SetRoadType(tile, rtt, INVALID_ROADTYPE);
				MarkTileDirtyByTile(tile);
				NotifyRoadLayoutChanged(false);
				if (rtt == RTT_ROAD) {
					UpdateRoadCachedOneWayStatesAroundTile(tile);
				}
			}
		}
		return cost;
	}

	switch (GetRoadTileType(tile)) {
		case ROAD_TILE_NORMAL: {
			Slope tileh = GetTileSlope(tile);

			/* Steep slopes behave the same as slopes with one corner raised. */
			if (IsSteepSlope(tileh)) {
				tileh = SlopeWithOneCornerRaised(GetHighestSlopeCorner(tileh));
			}

			RoadBits present = GetRoadBits(tile, rtt);
			const RoadBits other = GetRoadBits(tile, OtherRoadTramType(rtt));
			const Foundation f = GetRoadFoundation(tileh, present);

			if (HasRoadWorks(tile) && _current_company != OWNER_WATER) return CommandCost(STR_ERROR_ROAD_WORKS_IN_PROGRESS);

			/* Autocomplete to a straight road
			 * @li if the bits of the other roadtypes result in another foundation
			 * @li if build on slopes is disabled */
			if ((IsStraightRoad(other) && (other & _invalid_tileh_slopes_road[0][tileh & SLOPE_ELEVATED]) != ROAD_NONE) ||
					(tileh != SLOPE_FLAT && !_settings_game.construction.build_on_slopes)) {
				pieces |= MirrorRoadBits(pieces);
			}

			/* limit the bits to delete to the existing bits. */
			pieces &= present;
			if (pieces == ROAD_NONE) return CommandCost((rtt == RTT_TRAM) ? STR_ERROR_THERE_IS_NO_TRAMWAY : STR_ERROR_THERE_IS_NO_ROAD);

			/* Now set present what it will be after the remove */
			present ^= pieces;

			/* Check for invalid RoadBit combinations on slopes */
			if (tileh != SLOPE_FLAT && present != ROAD_NONE &&
					(present & _invalid_tileh_slopes_road[0][tileh & SLOPE_ELEVATED]) == present) {
				return CMD_ERROR;
			}

			if (flags.Test(DoCommandFlag::Execute)) {
				if (HasRoadWorks(tile)) {
					/* flooding tile with road works, don't forget to remove the effect vehicle too */
					assert(_current_company == OWNER_WATER);
					for (EffectVehicle *v : EffectVehicle::Iterate()) {
						if (TileVirtXY(v->x_pos, v->y_pos) == tile) {
							delete v;
						}
					}
				}

				if (RoadLayoutChangeNotificationEnabled(false)) NotifyRoadLayoutChangedIfTileNonLeaf(tile, rtt, present | pieces);
				UpdateCompanyRoadInfrastructure(existing_rt, GetRoadOwner(tile, rtt), -(int)CountBits(pieces));

				if (present == ROAD_NONE) {
					/* No other road type, just clear tile. */
					if (GetRoadType(tile, OtherRoadTramType(rtt)) == INVALID_ROADTYPE) {
						/* Includes MarkTileDirtyByTile() */
						DoClearSquare(tile);
						DeleteNewGRFInspectWindow(GSF_ROADTYPES, tile.base());
					} else {
						if (rtt == RTT_ROAD && IsRoadOwner(tile, rtt, OWNER_TOWN)) {
							/* Update nearest-town index */
							const Town *town = CalcClosestTownFromTile(tile);
							SetTownIndex(tile, town == nullptr ? TownID::Invalid() : town->index);
						}
						if (rtt == RTT_ROAD) SetDisallowedRoadDirections(tile, DRD_NONE);
						SetRoadBits(tile, ROAD_NONE, rtt);
						SetRoadType(tile, rtt, INVALID_ROADTYPE);
						MarkTileDirtyByTile(tile);
					}
				} else {
					/* When bits are removed, you *always* end up with something that
					 * is not a complete straight road tile. However, trams do not have
					 * onewayness, so they cannot remove it either. */
					if (rtt == RTT_ROAD) SetDisallowedRoadDirections(tile, DRD_NONE);
					SetRoadBits(tile, present, rtt);
					MarkTileDirtyByTile(tile);
				}
				if (rtt == RTT_ROAD) {
					UpdateRoadCachedOneWayStatesAroundTile(tile);
				}
			}

			CommandCost cost(EXPENSES_CONSTRUCTION, CountBits(pieces) * RoadClearCost(existing_rt));
			/* If we build a foundation we have to pay for it. */
			if (f == FOUNDATION_NONE && GetRoadFoundation(tileh, present) != FOUNDATION_NONE) cost.AddCost(_price[PR_BUILD_FOUNDATION]);

			return cost;
		}

		case ROAD_TILE_CROSSING: {
			if (pieces & ComplementRoadBits(GetCrossingRoadBits(tile))) {
				return CMD_ERROR;
			}

			if (flags.Test(DoCommandFlag::Execute)) {
				UpdateAdjacentLevelCrossingTilesOnRemove(tile, GetCrossingRoadAxis(tile));

				/* A full diagonal road tile has two road bits. */
				UpdateCompanyRoadInfrastructure(existing_rt, GetRoadOwner(tile, rtt), -2);

				Track railtrack = GetCrossingRailTrack(tile);
				if (RoadLayoutChangeNotificationEnabled(false)) NotifyRoadLayoutChangedIfTileNonLeaf(tile, rtt, GetCrossingRoadBits(tile));
				if (GetRoadType(tile, OtherRoadTramType(rtt)) == INVALID_ROADTYPE) {
					TrackBits tracks = GetCrossingRailBits(tile);
					bool reserved = HasCrossingReservation(tile);
					MakeRailNormal(tile, GetTileOwner(tile), tracks, GetRailType(tile));
					if (reserved) SetTrackReservation(tile, tracks);

					/* Update rail count for level crossings. The plain track should still be accounted
					 * for, so only subtract the difference to the level crossing cost. */
					Company *c = Company::GetIfValid(GetTileOwner(tile));
					if (c != nullptr) {
						c->infrastructure.rail[GetRailType(tile)] -= LEVELCROSSING_TRACKBIT_FACTOR - 1;
						DirtyCompanyInfrastructureWindows(c->index);
					}

					if (_settings_game.vehicle.train_braking_model == TBM_REALISTIC) {
						AddTrackToSignalBuffer(tile, railtrack, GetTileOwner(tile));
						UpdateSignalsInBuffer();
					}

					DeleteNewGRFInspectWindow(GSF_ROADTYPES, tile.base());
				} else {
					SetRoadType(tile, rtt, INVALID_ROADTYPE);
				}
				MarkTileDirtyByTile(tile);
				YapfNotifyTrackLayoutChange(tile, railtrack);
				if (rtt == RTT_ROAD) {
					UpdateRoadCachedOneWayStatesAroundTile(tile);
				}
			}
			return CommandCost(EXPENSES_CONSTRUCTION, RoadClearCost(existing_rt) * 2);
		}

		default:
		case ROAD_TILE_DEPOT:
			return CMD_ERROR;
	}
}


/**
 * Calculate the costs for roads on slopes
 *  Aside modify the RoadBits to fit on the slopes
 *
 * @note The RoadBits are modified too!
 * @param tileh The current slope
 * @param pieces The RoadBits we want to add
 * @param existing The existent RoadBits of the current type
 * @param other The other existent RoadBits
 * @return The costs for these RoadBits on this slope
 */
static CommandCost CheckRoadSlope(Slope tileh, RoadBits *pieces, RoadBits existing, RoadBits other)
{
	/* Remove already build pieces */
	CLRBITS(*pieces, existing);

	/* If we can't build anything stop here */
	if (*pieces == ROAD_NONE) return CMD_ERROR;

	/* All RoadBit combos are valid on flat land */
	if (tileh == SLOPE_FLAT) return CommandCost();

	/* Steep slopes behave the same as slopes with one corner raised. */
	if (IsSteepSlope(tileh)) {
		tileh = SlopeWithOneCornerRaised(GetHighestSlopeCorner(tileh));
	}

	/* Save the merge of all bits of the current type */
	RoadBits type_bits = existing | *pieces;

	/* Roads on slopes */
	if (_settings_game.construction.build_on_slopes && (_invalid_tileh_slopes_road[0][tileh] & (other | type_bits)) == ROAD_NONE) {

		/* If we add leveling we've got to pay for it */
		if ((other | existing) == ROAD_NONE) return CommandCost(EXPENSES_CONSTRUCTION, _price[PR_BUILD_FOUNDATION]);

		return CommandCost();
	}

	/* Autocomplete uphill roads */
	*pieces |= MirrorRoadBits(*pieces);
	type_bits = existing | *pieces;

	/* Uphill roads */
	if (IsStraightRoad(type_bits) && (other == type_bits || other == ROAD_NONE) &&
			(_invalid_tileh_slopes_road[1][tileh] & (other | type_bits)) == ROAD_NONE) {

		/* Slopes with foundation ? */
		if (IsSlopeWithOneCornerRaised(tileh)) {

			/* Prevent build on slopes if it isn't allowed */
			if (_settings_game.construction.build_on_slopes) {

				/* If we add foundation we've got to pay for it */
				if ((other | existing) == ROAD_NONE) return CommandCost(EXPENSES_CONSTRUCTION, _price[PR_BUILD_FOUNDATION]);

				return CommandCost();
			}
		} else {
			if (HasExactlyOneBit(existing) && GetRoadFoundation(tileh, existing) == FOUNDATION_NONE) return CommandCost(EXPENSES_CONSTRUCTION, _price[PR_BUILD_FOUNDATION]);
			return CommandCost();
		}
	}
	return CMD_ERROR;
}

/**
 * Checks the tile and returns whether the current player is allowed to convert the roadtype to another roadtype without taking ownership
 * @param owner the tile owner.
 * @param rtt Road/tram type.
 * @return whether the road is convertible
 */
static bool CanConvertUnownedRoadType(Owner owner, RoadTramType rtt)
{
	return (owner == OWNER_NONE || (owner == OWNER_TOWN && rtt == RTT_ROAD));
}

/**
 * Build a piece of road.
 * @param flags operation to perform
 * @param tile tile where to build road
 * @param pieces road pieces to build (RoadBits)
 * @param rt road type
 * @param toggle_drd disallowed directions to toggle
 * @param town_id the town that is building the road (TownID::Invalid() if not applicable)
 * @param build_flags build road flags
 * @return the cost of this operation or an error
 */
CommandCost CmdBuildRoad(DoCommandFlags flags, TileIndex tile, RoadBits pieces, RoadType rt, DisallowedRoadDirections toggle_drd, TownID town_id, BuildRoadFlags build_flags)
{
	CompanyID company = _current_company;
	CommandCost cost(EXPENSES_CONSTRUCTION);

	RoadBits existing = ROAD_NONE;
	RoadBits other_bits = ROAD_NONE;

	/* Road pieces are max 4 bitset values (NE, NW, SE, SW) and town can only be non-zero
	 * if a non-company is building the road */
	if ((Company::IsValidID(company) && town_id != TownID::Invalid()) || (company == OWNER_TOWN && !Town::IsValidID(town_id)) || (company == OWNER_DEITY && town_id != TownID::Invalid())) return CMD_ERROR;
	if (company != OWNER_TOWN) {
		const Town *town = CalcClosestTownFromTile(tile);
		town_id = (town != nullptr) ? town->index : TownID::Invalid();

		if (company == OWNER_DEITY) {
			company = OWNER_TOWN;

			/* If we are not within a town, we are not owned by the town */
			if (town == nullptr || DistanceSquare(tile, town->xy) > town->cache.squared_town_zone_radius[HZB_TOWN_EDGE]) {
				company = OWNER_NONE;
			}
		}
	}

	/* do not allow building 'zero' road bits, code wouldn't handle it */
	if (pieces == ROAD_NONE || !IsValidRoadBits(pieces) || !IsValidDisallowedRoadDirections(toggle_drd)) return CMD_ERROR;
	if (!ValParamRoadType(rt)) return CMD_ERROR;
	if (flags.Test(DoCommandFlag::Town) && !MayTownModifyRoad(tile)) return CMD_ERROR;

	Slope tileh = GetTileSlope(tile);
	RoadTramType rtt = GetRoadTramType(rt);

	bool need_to_clear = false;
	switch (GetTileType(tile)) {
		case MP_ROAD:
			switch (GetRoadTileType(tile)) {
				case ROAD_TILE_NORMAL: {
					if (HasRoadWorks(tile)) return CommandCost(STR_ERROR_ROAD_WORKS_IN_PROGRESS);

					other_bits = GetRoadBits(tile, OtherRoadTramType(rtt));
					if (!HasTileRoadType(tile, rtt)) break;

					existing = GetRoadBits(tile, rtt);
					bool crossing = !IsStraightRoad(existing | pieces);
					if (rtt == RTT_ROAD && (GetDisallowedRoadDirections(tile) != DRD_NONE || toggle_drd != DRD_NONE) && crossing) {
						/* Junctions cannot be one-way */
						return CommandCost(STR_ERROR_ONEWAY_ROADS_CAN_T_HAVE_JUNCTION);
					}
					if ((existing & pieces) == pieces) {
						/* We only want to set the (dis)allowed road directions */
						if (toggle_drd != DRD_NONE && rtt == RTT_ROAD) {
							if (crossing) return CommandCost(STR_ERROR_ONEWAY_ROADS_CAN_T_HAVE_JUNCTION);

							Owner owner = GetRoadOwner(tile, rtt);
							if (owner != OWNER_NONE) {
								CommandCost ret = CheckOwnership(owner, tile);
								if (ret.Failed()) return ret;
							}

							DisallowedRoadDirections dis_existing = GetDisallowedRoadDirections(tile);
							DisallowedRoadDirections dis_new      = dis_existing ^ toggle_drd;

							/* We allow removing disallowed directions to break up
							 * deadlocks, but adding them can break articulated
							 * vehicles. As such, only when less is disallowed,
							 * i.e. bits are removed, we skip the vehicle check. */
							if (CountBits(dis_existing) <= CountBits(dis_new)) {
								CommandCost ret = EnsureNoVehicleOnGround(tile);
								if (ret.Failed()) return ret;
							}

							/* Ignore half built tiles */
							if (flags.Test(DoCommandFlag::Execute) && IsStraightRoad(existing)) {
								SetDisallowedRoadDirections(tile, dis_new);
								MarkTileDirtyByTile(tile);
								NotifyRoadLayoutChanged(CountBits(dis_existing) > CountBits(dis_new));
								UpdateRoadCachedOneWayStatesAroundTile(tile);
							}
							return CommandCost();
						}
						return CommandCost(STR_ERROR_ALREADY_BUILT);
					}
					/* Disallow breaking end-of-line of someone else
					 * so trams can still reverse on this tile. */
					if (rtt == RTT_TRAM && HasExactlyOneBit(existing)) {
						Owner owner = GetRoadOwner(tile, rtt);
						if (Company::IsValidID(owner)) {
							CommandCost ret = CheckOwnership(owner);
							if (ret.Failed()) return ret;
						}
					}
					break;
				}

				case ROAD_TILE_CROSSING:
					if (RoadNoLevelCrossing(rt)) {
						return CommandCost(STR_ERROR_CROSSING_DISALLOWED_ROAD);
					}

					other_bits = GetCrossingRoadBits(tile);
					if (pieces & ComplementRoadBits(other_bits)) goto do_clear;
					pieces = other_bits; // we need to pay for both roadbits

					if (HasTileRoadType(tile, rtt)) return CommandCost(STR_ERROR_ALREADY_BUILT);
					break;

				case ROAD_TILE_DEPOT:
					if ((GetAnyRoadBits(tile, rtt) & pieces) == pieces) return CommandCost(STR_ERROR_ALREADY_BUILT);
					goto do_clear;

				default: NOT_REACHED();
			}
			break;

		case MP_RAILWAY: {
			if (IsSteepSlope(tileh)) {
				return CommandCost(STR_ERROR_LAND_SLOPED_IN_WRONG_DIRECTION);
			}

			/* Level crossings may only be built on these slopes */
			if (!HasBit(VALID_LEVEL_CROSSING_SLOPES, tileh)) {
				return CommandCost(STR_ERROR_LAND_SLOPED_IN_WRONG_DIRECTION);
			}

			if (!_settings_game.construction.crossing_with_competitor && company != OWNER_TOWN && company != OWNER_DEITY) {
				CommandCost ret = CheckTileOwnership(tile);
				if (ret.Failed()) return ret;
			}

			if (GetRailTileType(tile) != RAIL_TILE_NORMAL) goto do_clear;

			if (RoadNoLevelCrossing(rt)) {
				return CommandCost(STR_ERROR_CROSSING_DISALLOWED_ROAD);
			}

			if (RailNoLevelCrossings(GetRailType(tile))) {
				return CommandCost(STR_ERROR_CROSSING_DISALLOWED_RAIL);
			}

			Axis roaddir;
			switch (GetTrackBits(tile)) {
				case TRACK_BIT_X:
					if (pieces & ROAD_X) goto do_clear;
					roaddir = AXIS_Y;
					break;

				case TRACK_BIT_Y:
					if (pieces & ROAD_Y) goto do_clear;
					roaddir = AXIS_X;
					break;

				default: goto do_clear;
			}

			CommandCost ret = EnsureNoVehicleOnGround(tile);
			if (ret.Failed()) return ret;

			if (flags.Test(DoCommandFlag::Execute)) {
				Track railtrack = AxisToTrack(OtherAxis(roaddir));
				YapfNotifyTrackLayoutChange(tile, railtrack);
				/* Update company infrastructure counts. A level crossing has two road bits. */
				UpdateCompanyRoadInfrastructure(rt, company, 2);

				/* Update rail count for level crossings. The plain track is already
				 * counted, so only add the difference to the level crossing cost. */
				Company *c = Company::GetIfValid(GetTileOwner(tile));
				if (c != nullptr) {
					c->infrastructure.rail[GetRailType(tile)] += LEVELCROSSING_TRACKBIT_FACTOR - 1;
					DirtyCompanyInfrastructureWindows(c->index);
				}

				/* Always add road to the roadtypes (can't draw without it) */
				bool reserved = HasBit(GetRailReservationTrackBits(tile), railtrack);
				MakeRoadCrossing(tile, company, company, GetTileOwner(tile), roaddir, GetRailType(tile), rtt == RTT_ROAD ? rt : INVALID_ROADTYPE, (rtt == RTT_TRAM) ? rt : INVALID_ROADTYPE, town_id);
				SetCrossingReservation(tile, reserved);
				UpdateLevelCrossing(tile, false);
				MarkDirtyAdjacentLevelCrossingTilesOnAdd(tile, GetCrossingRoadAxis(tile));
				if (RoadLayoutChangeNotificationEnabled(true)) NotifyRoadLayoutChangedIfTileNonLeaf(tile, rtt, GetCrossingRoadBits(tile));
				if (rtt == RTT_ROAD) {
					UpdateRoadCachedOneWayStatesAroundTile(tile);
				}
				if (_settings_game.vehicle.train_braking_model == TBM_REALISTIC) {
					AddTrackToSignalBuffer(tile, railtrack, GetTileOwner(tile));
					UpdateSignalsInBuffer();
				}
				MarkTileDirtyByTile(tile);
			}
			return CommandCost(EXPENSES_CONSTRUCTION, 2 * RoadBuildCost(rt));
		}

		case MP_STATION: {
			if ((GetAnyRoadBits(tile, rtt) & pieces) == pieces) {
				if (toggle_drd != DRD_NONE && rtt == RTT_ROAD && IsDriveThroughStopTile(tile)) {
					Owner owner = GetRoadOwner(tile, rtt);
					if (owner != OWNER_NONE) {
						CommandCost ret = CheckOwnership(owner, tile);
						if (ret.Failed()) return ret;
					}

					DisallowedRoadDirections dis_existing = GetDriveThroughStopDisallowedRoadDirections(tile);
					DisallowedRoadDirections dis_new      = dis_existing ^ toggle_drd;

					/* We allow removing disallowed directions to break up
					 * deadlocks, but adding them can break articulated
					 * vehicles. As such, only when less is disallowed,
					 * i.e. bits are removed, we skip the vehicle check. */
					if (CountBits(dis_existing) <= CountBits(dis_new)) {
						CommandCost ret = EnsureNoVehicleOnGround(tile);
						if (ret.Failed()) return ret;
					}

					if (flags.Test(DoCommandFlag::Execute)) {
						UpdateRoadStopTileDisallowedRoadDirection(tile, dis_new);
						MarkTileDirtyByTile(tile, VMDF_NOT_MAP_MODE);
						NotifyRoadLayoutChanged(CountBits(dis_existing) > CountBits(dis_new));
						UpdateRoadCachedOneWayStatesAroundTile(tile);
					}
					return CommandCost();
				}
				return CommandCost(STR_ERROR_ALREADY_BUILT);
			} else {
				toggle_drd = DRD_NONE;
			}
			if (!IsDriveThroughStopTile(tile)) goto do_clear;

			RoadBits curbits = AxisToRoadBits(GetDriveThroughStopAxis(tile));
			if (pieces & ~curbits) goto do_clear;
			pieces = curbits; // we need to pay for both roadbits

			if (HasTileRoadType(tile, rtt)) return CommandCost(STR_ERROR_ALREADY_BUILT);
			break;
		}

		case MP_TUNNELBRIDGE: {
			if (GetTunnelBridgeTransportType(tile) != TRANSPORT_ROAD) goto do_clear;

			const TileIndex other_end = GetOtherTunnelBridgeEnd(tile);

			if (IsBridge(tile)) {
				const DiagDirection entrance_dir = GetTunnelBridgeDirection(tile);
				const RoadBits entrance_piece = DiagDirToRoadBits(entrance_dir);
				const RoadBits axial_pieces = AxisToRoadBits(DiagDirToAxis(entrance_dir));
				existing = GetCustomBridgeHeadRoadBits(tile, rtt);

				if (!(_settings_game.construction.road_custom_bridge_heads && HasBridgeFlatRamp(tileh, DiagDirToAxis(entrance_dir))) || HasFlag(build_flags, BuildRoadFlags::NoCustomBridgeHeads)) {
					/* Ordinary bridge heads only */
					/* Only allow building the outer roadbit, so building long roads stops at existing bridges */
					if (MirrorRoadBits(entrance_piece) != pieces) goto do_clear;
					pieces = axial_pieces;
				}

				if (rtt == RTT_ROAD && (GetBridgeDisallowedRoadDirections(tile) != DRD_NONE || toggle_drd != DRD_NONE) &&
						((existing | pieces) != axial_pieces || (GetCustomBridgeHeadRoadBits(other_end, rtt) & ~axial_pieces) != 0)) {
					/* Junctions cannot be one-way */
					return CommandCost(STR_ERROR_ONEWAY_ROADS_CAN_T_HAVE_JUNCTION);
				}

				if ((existing & pieces) == pieces) {
					/* We only want to set the (dis)allowed road directions */
					if (toggle_drd != DRD_NONE && rtt == RTT_ROAD) {
						if ((pieces & ~axial_pieces) != 0 || GetCustomBridgeHeadRoadBits(other_end, rtt) != axial_pieces) return CommandCost(STR_ERROR_ONEWAY_ROADS_CAN_T_HAVE_JUNCTION);

						Owner owner = GetRoadOwner(tile, rtt);
						if (owner != OWNER_NONE) {
							CommandCost ret = CheckOwnership(owner, tile);
							if (ret.Failed()) return ret;
						}

						DisallowedRoadDirections dis_existing = GetBridgeDisallowedRoadDirections(tile);
						DisallowedRoadDirections dis_new      = dis_existing ^ toggle_drd;

						/* We allow removing disallowed directions to break up
						 * deadlocks, but adding them can break articulated
						 * vehicles. As such, only when less is disallowed,
						 * i.e. bits are removed, we skip the vehicle check. */
						if (CountBits(dis_existing) <= CountBits(dis_new)) {
							CommandCost ret = TunnelBridgeIsFree(tile, other_end);
							if (ret.Failed()) return ret;
						}

						/* Ignore half built tiles */
						if (flags.Test(DoCommandFlag::Execute)) {
							SetBridgeDisallowedRoadDirections(tile, dis_new);
							SetBridgeDisallowedRoadDirections(other_end, dis_new);
							MarkTileDirtyByTile(tile);
							MarkTileDirtyByTile(other_end);
							NotifyRoadLayoutChanged(CountBits(dis_existing) > CountBits(dis_new));
							UpdateRoadCachedOneWayStatesAroundTile(tile);
							UpdateRoadCachedOneWayStatesAroundTile(other_end);
						}
						return CommandCost();
					}
					return CommandCost(STR_ERROR_ALREADY_BUILT);
				}

				if ((pieces & ~axial_pieces) && !_settings_game.construction.build_on_slopes) {
					return CommandCost(STR_ERROR_LAND_SLOPED_IN_WRONG_DIRECTION);
				}

				/* Steep slopes behave the same as slopes with one corner raised. */
				const Slope normalised_tileh = IsSteepSlope(tileh) ? SlopeWithOneCornerRaised(GetHighestSlopeCorner(tileh)) : tileh;

				if ((_invalid_tileh_slopes_road[0][normalised_tileh & SLOPE_ELEVATED] & (pieces & ~entrance_piece)) != ROAD_NONE) {
					return CommandCost(STR_ERROR_LAND_SLOPED_IN_WRONG_DIRECTION);
				}

				/* Don't allow adding roadtype to the bridge/tunnel when vehicles are already driving on it */
				CommandCost ret = TunnelBridgeIsFree(tile, other_end);
				if (ret.Failed()) return ret;


				if ((existing | pieces) == entrance_piece) {
					/*
					 * Don't allow the custom bridge head bits to be only the entrance piece
					 * as this makes road vehicles go haywire
					 */
					pieces = axial_pieces;
				}

				RoadBits added_pieces = (existing | pieces) & ~existing;
				uint added_pieces_count = CountBits(added_pieces);

				RoadType existing_rt = GetRoadType(tile, rtt);
				if (existing_rt != INVALID_ROADTYPE && existing_rt != rt) {
					if (HasPowerOnRoad(rt, existing_rt)) {
						rt = existing_rt;
					} else if (HasPowerOnRoad(existing_rt, rt)) {
						cost.AddCost(CountBits(existing) * RoadConvertCost(existing_rt, rt));
						if (existing & entrance_piece) {
							cost.AddCost((CountBits(GetCustomBridgeHeadRoadBits(other_end, rtt)) + (GetTunnelBridgeLength(tile, other_end) * 2)) * RoadConvertCost(existing_rt, rt));
						}
					} else {
						return CMD_ERROR;
					}
				}

				RoadBits other_end_added_pieces = ROAD_NONE;
				RoadBits other_end_existing = ROAD_NONE;

				if (added_pieces & entrance_piece) {
					/* adding road to whole bridge */

					other_end_added_pieces = MirrorRoadBits(entrance_piece);
					added_pieces_count += 1 + (GetTunnelBridgeLength(tile, other_end) * 2);

					other_end_existing = GetCustomBridgeHeadRoadBits(other_end, rtt);
					assert((other_end_added_pieces & other_end_existing) == ROAD_NONE);

					if (other_end_existing == ROAD_NONE) {
						/*
						 * Don't allow the other end custom bridge head bits to be only the entrance piece
						 * as this makes road vehicles go haywire
						 */
						other_end_added_pieces = axial_pieces;
						added_pieces_count++;
					} else {
						RoadType other_end_rt = GetRoadType(other_end, rtt);
						if (other_end_rt != rt) {
							/* Also check owner of the other side of the bridge, in case it differs */
							Owner other_end_owner = GetRoadOwner(other_end, rtt);
							if (!CanConvertUnownedRoadType(other_end_owner, rtt)) {
								CommandCost ret = CheckOwnership(other_end_owner, other_end);
								if (ret.Failed()) {
									return ret;
								}
							}
							if (HasPowerOnRoad(other_end_rt, rt)) {
								cost.AddCost(CountBits(other_end_existing) * RoadConvertCost(other_end_rt, rt));
							} else {
								return CMD_ERROR;
							}
						}
					}
				}

				cost.AddCost(added_pieces_count * RoadBuildCost(rt));

				if (flags.Test(DoCommandFlag::Execute)) {
					SubtractRoadTunnelBridgeInfrastructure(tile, other_end);

					SetRoadType(tile, rtt, rt);
					if (!existing) {
						SetRoadOwner(tile, rtt, company);
					}
					SetCustomBridgeHeadRoadBits(tile, rtt, existing | pieces);
					if (other_end_added_pieces) {
						SetRoadType(other_end, rtt, rt);
						if (!other_end_existing) {
							SetRoadOwner(other_end, rtt, company);
						}
						SetCustomBridgeHeadRoadBits(other_end, rtt, other_end_existing | other_end_added_pieces);
					} else if (existing & entrance_piece) {
						SetRoadType(other_end, rtt, rt);
					}

					MarkBridgeDirty(tile, other_end);

					AddRoadTunnelBridgeInfrastructure(tile, other_end);
					NotifyRoadLayoutChanged(true);
					if (rtt == RTT_ROAD) {
						SetBridgeDisallowedRoadDirections(tile, DRD_NONE);
						SetBridgeDisallowedRoadDirections(other_end, DRD_NONE);
						UpdateRoadCachedOneWayStatesAroundTile(tile);
						UpdateRoadCachedOneWayStatesAroundTile(other_end);
					}
					DirtyAllCompanyInfrastructureWindows();
				}

				return cost;
			} else { // IsTunnel(tile)
				/* Only allow building the outer roadbit, so building long roads stops at existing bridges */
				if (MirrorRoadBits(DiagDirToRoadBits(GetTunnelBridgeDirection(tile))) != pieces) goto do_clear;
				if (HasTileRoadType(tile, rtt)) return CommandCost(STR_ERROR_ALREADY_BUILT);
				if (RoadNoTunnels(rt)) return CommandCost(STR_ERROR_TUNNEL_DISALLOWED_ROAD);

				/* Don't allow adding roadtype to the bridge/tunnel when vehicles are already driving on it */
				CommandCost ret = TunnelBridgeIsFree(tile, other_end);
				if (ret.Failed()) return ret;
			}
			break;
		}

		default: {
do_clear:;
			need_to_clear = true;
			break;
		}
	}

	if (need_to_clear) {
		CommandCost ret = Command<CMD_LANDSCAPE_CLEAR>::Do(flags, tile);
		if (ret.Failed()) return ret;
		cost.AddCost(ret);
	}

	if (other_bits != pieces) {
		/* Check the foundation/slopes when adding road/tram bits */
		CommandCost ret = CheckRoadSlope(tileh, &pieces, existing, other_bits);
		/* Return an error if we need to build a foundation (ret != 0) but the
		 * current setting is turned off */
		if (ret.Failed() || (ret.GetCost() != 0 && !_settings_game.construction.build_on_slopes)) {
			return CommandCost(STR_ERROR_LAND_SLOPED_IN_WRONG_DIRECTION);
		}
		cost.AddCost(ret);
	}

	if (!need_to_clear) {
		if (IsTileType(tile, MP_ROAD)) {
			/* Don't put the pieces that already exist */
			pieces &= ComplementRoadBits(existing);

			/* Check if new road bits will have the same foundation as other existing road types */
			if (IsNormalRoad(tile)) {
				Slope slope = GetTileSlope(tile);
				Foundation found_new = GetRoadFoundation(slope, pieces | existing);

				RoadBits bits = GetRoadBits(tile, OtherRoadTramType(rtt));
				/* do not check if there are not road bits of given type */
				if (bits != ROAD_NONE && GetRoadFoundation(slope, bits) != found_new) {
					return CommandCost(STR_ERROR_LAND_SLOPED_IN_WRONG_DIRECTION);
				}
			}
		}

		CommandCost ret = EnsureNoVehicleOnGround(tile);
		if (ret.Failed()) return ret;

		if (IsNormalRoadTile(tile)) {
			/* If the road types don't match, try to convert only if vehicles of
			 * the new road type are not powered on the present road type and vehicles of
			 * the present road type are powered on the new road type. */
			RoadType existing_rt = GetRoadType(tile, rtt);
			if (existing_rt != INVALID_ROADTYPE && existing_rt != rt) {
				if (HasPowerOnRoad(rt, existing_rt)) {
					rt = existing_rt;
				} else if (HasPowerOnRoad(existing_rt, rt)) {
					CommandCost ret = Command<CMD_CONVERT_ROAD>::Do(flags, tile, tile, rt);
					if (ret.Failed()) return ret;
					cost.AddCost(ret);
				} else {
					return CMD_ERROR;
				}
			}
		}
	}

	uint num_pieces = (!need_to_clear && IsTileType(tile, MP_TUNNELBRIDGE)) ?
			/* There are 2 pieces on *every* tile of the bridge or tunnel */
			2 * (GetTunnelBridgeLength(GetOtherTunnelBridgeEnd(tile), tile) + 2) :
			/* Count pieces */
			CountBits(pieces);

	cost.AddCost(num_pieces * RoadBuildCost(rt));

	if (flags.Test(DoCommandFlag::Execute)) {
		switch (GetTileType(tile)) {
			case MP_ROAD: {
				RoadTileType rttype = GetRoadTileType(tile);
				if (existing == ROAD_NONE || rttype == ROAD_TILE_CROSSING) {
					SetRoadType(tile, rtt, rt);
					SetRoadOwner(tile, rtt, company);
					if (rtt == RTT_ROAD) SetTownIndex(tile, town_id);
				}
				if (rttype != ROAD_TILE_CROSSING) SetRoadBits(tile, existing | pieces, rtt);
				if (RoadLayoutChangeNotificationEnabled(true)) NotifyRoadLayoutChangedIfTileNonLeaf(tile, rtt, existing | pieces);
				break;
			}

			case MP_TUNNELBRIDGE: {
				TileIndex other_end = GetOtherTunnelBridgeEnd(tile);

				SetRoadType(other_end, rtt, rt);
				SetRoadType(tile, rtt, rt);
				SetRoadOwner(other_end, rtt, company);
				SetRoadOwner(tile, rtt, company);

				/* Mark tiles dirty that have been repaved */
				if (IsBridge(tile)) {
					NOT_REACHED();
				} else {
					MarkTileDirtyByTile(other_end);
					MarkTileDirtyByTile(tile);
				}
				if (rtt == RTT_ROAD) {
					UpdateRoadCachedOneWayStatesAroundTile(other_end);
				}
				NotifyRoadLayoutChanged(true);
				break;
			}

			case MP_STATION: {
				assert_tile(IsDriveThroughStopTile(tile), tile);
				SetRoadType(tile, rtt, rt);
				SetRoadOwner(tile, rtt, company);
				NotifyRoadLayoutChanged(true);
				break;
			}

			default:
				MakeRoadNormal(tile, pieces, (rtt == RTT_ROAD) ? rt : INVALID_ROADTYPE, (rtt == RTT_TRAM) ? rt : INVALID_ROADTYPE, town_id, company, company);
				if (RoadLayoutChangeNotificationEnabled(true)) NotifyRoadLayoutChangedIfTileNonLeaf(tile, rtt, pieces);
				break;
		}

		/* Update company infrastructure count. */
		if (IsTileType(tile, MP_TUNNELBRIDGE)) num_pieces *= TUNNELBRIDGE_TRACKBIT_FACTOR;
		UpdateCompanyRoadInfrastructure(rt, GetRoadOwner(tile, rtt), num_pieces);

		if (rtt == RTT_ROAD && IsNormalRoadTile(tile)) {
			existing |= pieces;
			SetDisallowedRoadDirections(tile, IsStraightRoad(existing) ?
					GetDisallowedRoadDirections(tile) ^ toggle_drd : DRD_NONE);
		}
		if (rtt == RTT_ROAD) {
			UpdateRoadCachedOneWayStatesAroundTile(tile);
		}

		MarkTileDirtyByTile(tile);
	}
	return cost;
}

/**
 * Checks whether a road or tram connection can be found when building a new road or tram.
 * @param tile Tile at which the road being built will end.
 * @param rt Roadtype of the road being built.
 * @param dir Direction that the road is following.
 * @return True if the next tile at dir direction is suitable for being connected directly by a second roadbit at the end of the road being built.
 */
static bool CanConnectToRoad(TileIndex tile, RoadType rt, DiagDirection dir)
{
	tile += TileOffsByDiagDir(dir);
	if (!IsValidTile(tile) || !MayHaveRoad(tile)) return false;

	RoadTramType rtt = GetRoadTramType(rt);
	RoadType existing = GetRoadType(tile, rtt);
	if (existing == INVALID_ROADTYPE) return false;
	if (!HasPowerOnRoad(existing, rt) && !HasPowerOnRoad(rt, existing)) return false;

	RoadBits bits = GetAnyRoadBits(tile, rtt, false);
	return (bits & DiagDirToRoadBits(ReverseDiagDir(dir))) != 0;
}

/**
 * Build a long piece of road.
 * @param flags operation to perform
 * @param end_tile end tile of drag
 * @param start_tile start tile of drag
 * @param rt road type
 * @param axis direction
 * @param drd set road direction
 * @param start_half start tile starts in the 2nd half of tile. Only used if \c is_ai is set or if we are building a single tile
 * @param end_half end tile starts in the 2nd half of tile. Only used if \c is_ai is set or if we are building a single tile
 * @param is_ai defines two different behaviors for this command:
 *      - false = Build up to an obstacle. Do not build the first and last roadbits unless they can be connected to something, or if we are building a single tile
 *      - true = Fail if an obstacle is found. Always take into account start_half and end_half. This behavior is used for scripts
 * @return the cost of this operation or an error
 */
CommandCost CmdBuildLongRoad(DoCommandFlags flags, TileIndex end_tile, TileIndex start_tile, RoadType rt, Axis axis, DisallowedRoadDirections drd, bool start_half, bool end_half, bool is_ai)
{
	if (start_tile >= Map::Size()) return CMD_ERROR;

	if (!ValParamRoadType(rt) || !IsValidAxis(axis) || !IsValidDisallowedRoadDirections(drd)) return CMD_ERROR;

	/* Only drag in X or Y direction dictated by the direction variable */
	if (axis == AXIS_X && TileY(start_tile) != TileY(end_tile)) return CMD_ERROR; // x-axis
	if (axis == AXIS_Y && TileX(start_tile) != TileX(end_tile)) return CMD_ERROR; // y-axis

	DiagDirection dir = AxisToDiagDir(axis);

	/* Swap direction, also the half-tile drag vars. */
	if (start_tile > end_tile || (start_tile == end_tile && start_half)) {
		dir = ReverseDiagDir(dir);
		start_half = !start_half;
		end_half = !end_half;
		if (drd == DRD_NORTHBOUND || drd == DRD_SOUTHBOUND) drd ^= DRD_BOTH;
	}

	/* On the X-axis, we have to swap the initial bits, so they
	 * will be interpreted correctly in the GTTS. Furthermore
	 * when you just 'click' on one tile to build them. */
	if ((drd == DRD_NORTHBOUND || drd == DRD_SOUTHBOUND) && (axis == AXIS_Y) == (start_tile == end_tile && start_half == end_half)) drd ^= DRD_BOTH;

	CommandCost cost(EXPENSES_CONSTRUCTION);
	CommandCost last_error = CMD_ERROR;
	TileIndex tile = start_tile;
	bool had_success = false;

	_defer_update_road_cache_one_way_state = true;
	auto guard = scope_guard([]() {
		FlushDeferredUpdateRoadCachedOneWayStates();
	});

	/* Start tile is the first tile clicked by the user. */
	for (;;) {
		RoadBits bits = AxisToRoadBits(axis);

		/* Determine which road parts should be built. */
		if (!is_ai && start_tile != end_tile) {
			/* Only build the first and last roadbit if they can connect to something. */
			if (tile == end_tile && !CanConnectToRoad(tile, rt, dir)) {
				bits = DiagDirToRoadBits(ReverseDiagDir(dir));
			} else if (tile == start_tile && !CanConnectToRoad(tile, rt, ReverseDiagDir(dir))) {
				bits = DiagDirToRoadBits(dir);
			}
		} else {
			/* Road parts only have to be built at the start tile or at the end tile. */
			if (tile == end_tile && !end_half) bits &= DiagDirToRoadBits(ReverseDiagDir(dir));
			if (tile == start_tile && start_half) bits &= DiagDirToRoadBits(dir);
		}

		CommandCost ret = Command<CMD_BUILD_ROAD>::Do(flags, tile, bits, rt, drd, TownID::Invalid(), is_ai ? BuildRoadFlags::NoCustomBridgeHeads : BuildRoadFlags::None);
		if (ret.Failed()) {
			last_error = ret;
			if (last_error.GetErrorMessage() != STR_ERROR_ALREADY_BUILT) {
				if (is_ai) return last_error;
				if (had_success) break; // Keep going if we haven't constructed any road yet, skipping the start of the drag
			}
		} else {
			had_success = true;
			cost.AddCost(ret);
		}
		/* Do not run into or across bridges/tunnels */
		if (IsTileType(tile, MP_TUNNELBRIDGE)) {
			if (GetTunnelBridgeDirection(tile) == dir) break;
		}

		if (tile == end_tile) break;

		tile += TileOffsByDiagDir(dir);

		/* Do not run onto a bridge/tunnel tile from below/above */
		if (IsTileType(tile, MP_TUNNELBRIDGE)) {
			if (GetTunnelBridgeDirection(tile) == ReverseDiagDir(dir)) break;
		}
	}

	return had_success ? cost : last_error;
}

/**
 * Remove a long piece of road.
 * @param flags operation to perform
 * @param end_tile end tile of drag
 * @param start_tile start tile of drag
 * @param rt road type
 * @param axis direction
 * @param start_half start tile starts in the 2nd half of tile
 * @param end_half end tile starts in the 2nd half of tile
 * @return the cost of this operation or an error
 */
CommandCost CmdRemoveLongRoad(DoCommandFlags flags, TileIndex end_tile, TileIndex start_tile, RoadType rt, Axis axis, bool start_half, bool end_half)
{
	CommandCost cost(EXPENSES_CONSTRUCTION);

	if (start_tile >= Map::Size()) return CMD_ERROR;
	if (!ValParamRoadType(rt) || !IsValidAxis(axis)) return CMD_ERROR;

	/* Only drag in X or Y direction dictated by the direction variable */
	if (axis == AXIS_X && TileY(start_tile) != TileY(end_tile)) return CMD_ERROR; // x-axis
	if (axis == AXIS_Y && TileX(start_tile) != TileX(end_tile)) return CMD_ERROR; // y-axis

	/* Swap start and ending tile, also the half-tile drag vars. */
	if (start_tile > end_tile || (start_tile == end_tile && start_half)) {
		std::swap(start_tile, end_tile);
		std::swap(start_half, end_half);
	}

	_defer_update_road_cache_one_way_state = true;
	auto guard = scope_guard([]() {
		FlushDeferredUpdateRoadCachedOneWayStates();
	});

	Money money_available = GetAvailableMoneyForCommand();
	Money money_spent = 0;
	TileIndex tile = start_tile;
	CommandCost last_error = CMD_ERROR;
	bool had_success = false;
	/* Start tile is the small number. */
	for (;;) {
		RoadBits bits = AxisToRoadBits(axis);

		if (tile == end_tile && !end_half) bits &= ROAD_NW | ROAD_NE;
		if (tile == start_tile && start_half) bits &= ROAD_SE | ROAD_SW;

		/* try to remove the halves. */
		if (bits != 0) {
			RoadTramType rtt = GetRoadTramType(rt);
			CommandCost ret = RemoveRoad(tile, DoCommandFlags{flags}.Reset(DoCommandFlag::Execute), bits, rtt, true);
			if (ret.Succeeded()) {
				if (flags.Test(DoCommandFlag::Execute)) {
					money_spent += ret.GetCost();
					if (money_spent > 0 && money_spent > money_available) {
						cost.SetAdditionalCashRequired(Command<CMD_REMOVE_LONG_ROAD>::Do(DoCommandFlags{flags}.Reset(DoCommandFlag::Execute), end_tile, start_tile, rt, axis, start_half, end_half).GetCost());
						return cost;
					}
					RemoveRoad(tile, flags, bits, rtt, false);
				}
				cost.AddCost(ret);
				had_success = true;
			} else {
				/* Some errors are more equal than others. */
				switch (last_error.GetErrorMessage()) {
					case STR_ERROR_OWNED_BY:
					case STR_ERROR_LOCAL_AUTHORITY_REFUSES_TO_ALLOW_THIS:
						break;
					default:
						last_error = ret;
				}
			}
		}

		if (tile == end_tile) break;

		tile += TileOffsByAxis(axis);
	}

	return had_success ? cost : last_error;
}

/**
 * Build a road depot.
 * @param tile tile where to build the depot
 * @param flags operation to perform
 * @param rt road type
 * @param dir entrance direction
 * @return the cost of this operation or an error
 *
 * @todo When checking for the tile slope,
 * distinguish between "Flat land required" and "land sloped in wrong direction"
 */
CommandCost CmdBuildRoadDepot(DoCommandFlags flags, TileIndex tile, RoadType rt, DiagDirection dir)
{
	if (!ValParamRoadType(rt) || !IsValidDiagDirection(dir)) return CMD_ERROR;

	CommandCost cost(EXPENSES_CONSTRUCTION);

	Slope tileh = GetTileSlope(tile);
	if (tileh != SLOPE_FLAT) {
		if (!_settings_game.construction.build_on_slopes || !CanBuildDepotByTileh(dir, tileh)) {
			return CommandCost(STR_ERROR_FLAT_LAND_REQUIRED);
		}
		cost.AddCost(_price[PR_BUILD_FOUNDATION]);
	}

	cost.AddCost(Command<CMD_LANDSCAPE_CLEAR>::Do(flags, tile));
	if (cost.Failed()) return cost;

	if (IsBridgeAbove(tile)) return CommandCost(STR_ERROR_MUST_DEMOLISH_BRIDGE_FIRST);

	if (!Depot::CanAllocateItem()) return CMD_ERROR;

	if (flags.Test(DoCommandFlag::Execute)) {
<<<<<<< HEAD
		Depot *dep = new Depot(tile);
		dep->build_date = CalTime::CurDate();
=======
		if (rotate_existing_depot) {
			SetRoadDepotExitDirection(tile, dir);
		} else {
			Depot *dep = new Depot(tile);
			MakeRoadDepot(tile, _current_company, dep->index, dir, rt);
			MakeDefaultName(dep);
>>>>>>> 0428f8c6

		/* A road depot has two road bits. */
		UpdateCompanyRoadInfrastructure(rt, _current_company, ROAD_DEPOT_TRACKBIT_FACTOR);

		MakeRoadDepot(tile, _current_company, dep->index, dir, rt);
		MarkTileDirtyByTile(tile);
		MakeDefaultName(dep);

		NotifyRoadLayoutChanged(true);
	}
	cost.AddCost(_price[PR_BUILD_DEPOT_ROAD]);
	return cost;
}

static CommandCost RemoveRoadDepot(TileIndex tile, DoCommandFlags flags)
{
	if (_current_company != OWNER_WATER) {
		CommandCost ret = CheckTileOwnership(tile);
		if (ret.Failed()) return ret;
	}

	CommandCost ret = EnsureNoVehicleOnGround(tile);
	if (ret.Failed()) return ret;

	if (flags.Test(DoCommandFlag::Execute)) {
		Company *c = Company::GetIfValid(GetTileOwner(tile));
		if (c != nullptr) {
			/* A road depot has two road bits. */
			RoadType rt = GetRoadTypeRoad(tile);
			if (rt == INVALID_ROADTYPE) rt = GetRoadTypeTram(tile);
			c->infrastructure.road[rt] -= ROAD_DEPOT_TRACKBIT_FACTOR;
			DirtyCompanyInfrastructureWindows(c->index);
		}

		delete Depot::GetByTile(tile);
		DoClearSquare(tile);

		NotifyRoadLayoutChanged(false);
		DeleteNewGRFInspectWindow(GSF_ROADTYPES, tile.base());
	}

	return CommandCost(EXPENSES_CONSTRUCTION, _price[PR_CLEAR_DEPOT_ROAD]);
}

static CommandCost ClearTile_Road(TileIndex tile, DoCommandFlags flags)
{
	switch (GetRoadTileType(tile)) {
		case ROAD_TILE_NORMAL: {
			RoadBits b = GetAllRoadBits(tile);

			/* Clear the road if only one piece is on the tile OR we are not using the DoCommandFlag::Auto flag */
			if ((HasExactlyOneBit(b) && GetRoadBits(tile, RTT_TRAM) == ROAD_NONE) || !flags.Test(DoCommandFlag::Auto)) {
				CommandCost ret(EXPENSES_CONSTRUCTION);
				for (RoadTramType rtt : _roadtramtypes) {
					if (!MayHaveRoad(tile) || GetRoadType(tile, rtt) == INVALID_ROADTYPE) continue;

					CommandCost tmp_ret = RemoveRoad(tile, flags, GetRoadBits(tile, rtt), rtt, true);
					if (tmp_ret.Failed()) return tmp_ret;
					ret.AddCost(tmp_ret);
				}
				return ret;
			}
			return CommandCost(STR_ERROR_MUST_REMOVE_ROAD_FIRST);
		}

		case ROAD_TILE_CROSSING: {
			CommandCost ret(EXPENSES_CONSTRUCTION);

			if (flags.Test(DoCommandFlag::Auto)) return CommandCost(STR_ERROR_MUST_REMOVE_ROAD_FIRST);

			/* Must iterate over the roadtypes in a reverse manner because
			 * tram tracks must be removed before the road bits. */
			for (RoadTramType rtt : { RTT_TRAM, RTT_ROAD }) {
				if (!MayHaveRoad(tile) || GetRoadType(tile, rtt) == INVALID_ROADTYPE) continue;

				CommandCost tmp_ret = RemoveRoad(tile, flags, GetCrossingRoadBits(tile), rtt, true);
				if (tmp_ret.Failed()) return tmp_ret;
				ret.AddCost(tmp_ret);
			}

			if (flags.Test(DoCommandFlag::Execute)) {
				Command<CMD_LANDSCAPE_CLEAR>::Do(flags, tile);
			}
			return ret;
		}

		default:
		case ROAD_TILE_DEPOT:
			if (flags.Test(DoCommandFlag::Auto)) {
				return CommandCost(STR_ERROR_BUILDING_MUST_BE_DEMOLISHED);
			}
			return RemoveRoadDepot(tile, flags);
	}
}


struct DrawRoadTileStruct {
	uint16_t image;
	uint8_t subcoord_x;
	uint8_t subcoord_y;
};

#include "table/road_land.h"

/**
 * Get the foundationtype of a RoadBits Slope combination
 *
 * @param tileh The Slope part
 * @param bits The RoadBits part
 * @return The resulting Foundation
 */
Foundation GetRoadFoundation(Slope tileh, RoadBits bits)
{
	/* Flat land and land without a road doesn't require a foundation */
	if (tileh == SLOPE_FLAT || bits == ROAD_NONE) return FOUNDATION_NONE;

	/* Steep slopes behave the same as slopes with one corner raised. */
	if (IsSteepSlope(tileh)) {
		tileh = SlopeWithOneCornerRaised(GetHighestSlopeCorner(tileh));
	}

	/* Leveled RoadBits on a slope */
	if ((_invalid_tileh_slopes_road[0][tileh] & bits) == ROAD_NONE) return FOUNDATION_LEVELED;

	/* Straight roads without foundation on a slope */
	if (!IsSlopeWithOneCornerRaised(tileh) &&
			(_invalid_tileh_slopes_road[1][tileh] & bits) == ROAD_NONE)
		return FOUNDATION_NONE;

	/* Roads on steep Slopes or on Slopes with one corner raised */
	return (bits == ROAD_X ? FOUNDATION_INCLINED_X : FOUNDATION_INCLINED_Y);
}

const uint8_t _road_sloped_sprites[14] = {
	0,  0,  2,  0,
	0,  1,  0,  0,
	3,  0,  0,  0,
	0,  0
};

/**
 * Get the sprite offset within a spritegroup.
 * @param slope Slope
 * @param bits Roadbits
 * @return Offset for the sprite within the spritegroup.
 */
uint GetRoadSpriteOffset(Slope slope, RoadBits bits)
{
	if (slope != SLOPE_FLAT) {
		switch (slope) {
			case SLOPE_NE: return 11;
			case SLOPE_SE: return 12;
			case SLOPE_SW: return 13;
			case SLOPE_NW: return 14;
			default: NOT_REACHED();
		}
	} else {
		static const uint offsets[] = {
			0, 18, 17, 7,
			16, 0, 10, 5,
			15, 8, 1, 4,
			9, 3, 6, 2
		};
		return offsets[bits];
	}
}

/**
 * Should the road be drawn as a unpaved snow/desert road?
 * By default, roads are always drawn as unpaved if they are on desert or
 * above the snow line, but NewGRFs can override this for desert.
 *
 * @param snow_or_desert Is snowy or desert tile
 * @param roadside What sort of road this is
 * @return True if snow/desert road sprites should be used.
 */
static bool DrawRoadAsSnowDesert(bool snow_or_desert, Roadside roadside)
{
	return (snow_or_desert &&
			!(_settings_game.game_creation.landscape == LandscapeType::Tropic && HasGrfMiscBit(GMB_DESERT_PAVED_ROADS) &&
				roadside != ROADSIDE_BARREN && roadside != ROADSIDE_GRASS && roadside != ROADSIDE_GRASS_ROAD_WORKS));
}

/**
 * Draws the catenary for the RoadType of the given tile
 * @param ti information about the tile (slopes, height etc)
 * @param rt road type to draw catenary for
 * @param rb the roadbits for the tram
 */
void DrawRoadTypeCatenary(const TileInfo *ti, RoadType rt, RoadBits rb)
{
	/* Don't draw the catenary under a low bridge */
	if (IsBridgeAbove(ti->tile) && !IsTransparencySet(TO_CATENARY)) {
		int height = GetBridgeHeight(GetNorthernBridgeEnd(ti->tile));

		if (height <= GetTileMaxZ(ti->tile) + 1) return;
	}

	if (CountBits(rb) > 2) {
		/* On junctions we check whether neighbouring tiles also have catenary, and possibly
		 * do not draw catenary towards those neighbours, which do not have catenary. */
		RoadBits rb_new = ROAD_NONE;
		for (DiagDirection dir = DIAGDIR_BEGIN; dir < DIAGDIR_END; dir++) {
			if (rb & DiagDirToRoadBits(dir)) {
				TileIndex neighbour = TileAddByDiagDir(ti->tile, dir);
				if (MayHaveRoad(neighbour)) {
					RoadType rt_road = GetRoadTypeRoad(neighbour);
					RoadType rt_tram = GetRoadTypeTram(neighbour);

					if ((rt_road != INVALID_ROADTYPE && HasRoadCatenary(rt_road)) ||
							(rt_tram != INVALID_ROADTYPE && HasRoadCatenary(rt_tram))) {
						rb_new |= DiagDirToRoadBits(dir);
					}
				}
			}
		}
		if (CountBits(rb_new) >= 2) rb = rb_new;
	}

	const RoadTypeInfo *rti = GetRoadTypeInfo(rt);
	SpriteID front = GetCustomRoadSprite(rti, ti->tile, ROTSG_CATENARY_FRONT);
	SpriteID back = GetCustomRoadSprite(rti, ti->tile, ROTSG_CATENARY_BACK);

	if (front != 0 || back != 0) {
		if (front != 0) front += GetRoadSpriteOffset(ti->tileh, rb);
		if (back != 0) back += GetRoadSpriteOffset(ti->tileh, rb);
	} else if (ti->tileh != SLOPE_FLAT) {
		back  = SPR_TRAMWAY_BACK_WIRES_SLOPED  + _road_sloped_sprites[ti->tileh - 1];
		front = SPR_TRAMWAY_FRONT_WIRES_SLOPED + _road_sloped_sprites[ti->tileh - 1];
	} else {
		back  = SPR_TRAMWAY_BASE + _road_backpole_sprites_1[rb];
		front = SPR_TRAMWAY_BASE + _road_frontwire_sprites_1[rb];
	}

	/* Catenary uses 1st company colour to help identify owner.
	 * For tiles with OWNER_TOWN or OWNER_NONE, recolour CC to grey as a neutral colour. */
	Owner owner = GetRoadOwner(ti->tile, GetRoadTramType(rt));
	PaletteID pal = (owner == OWNER_NONE || owner == OWNER_TOWN ? GENERAL_SPRITE_COLOUR(COLOUR_GREY) : COMPANY_SPRITE_COLOUR(owner));
	int z_wires = (ti->tileh == SLOPE_FLAT ? 0 : TILE_HEIGHT) + BB_HEIGHT_UNDER_BRIDGE;
	if (back != 0) {
		/* The "back" sprite contains the west, north and east pillars.
		 * We cut the sprite at 3/8 of the west/east edges to create 3 sprites.
		 * 3/8 is chosen so that sprites can somewhat graphically extend into the tile. */
		static const int INF = 1000; ///< big number compared to sprite size
		static const SubSprite west  = { -INF, -INF, -12, INF };
		static const SubSprite north = {  -12, -INF,  12, INF };
		static const SubSprite east  = {   12, -INF, INF, INF };
		AddSortableSpriteToDraw(back, pal, ti->x, ti->y, 16,  1, z_wires, ti->z, IsTransparencySet(TO_CATENARY), 15,  0, GetSlopePixelZInCorner(ti->tileh, CORNER_W), &west);
		AddSortableSpriteToDraw(back, pal, ti->x, ti->y,  1,  1, z_wires, ti->z, IsTransparencySet(TO_CATENARY),  0,  0, GetSlopePixelZInCorner(ti->tileh, CORNER_N), &north);
		AddSortableSpriteToDraw(back, pal, ti->x, ti->y,  1, 16, z_wires, ti->z, IsTransparencySet(TO_CATENARY),  0, 15, GetSlopePixelZInCorner(ti->tileh, CORNER_E), &east);
	}
	if (front != 0) {
		/* Draw the "front" sprite (containing south pillar and wires) at a Z height that is both above the vehicles and above the "back" pillars. */
		AddSortableSpriteToDraw(front, pal, ti->x, ti->y, 16, 16, z_wires + 1, ti->z, IsTransparencySet(TO_CATENARY), 0, 0, z_wires);
	}
}

/**
 * Draws the catenary for the given tile
 * @param ti information about the tile (slopes, height etc)
 */
void DrawRoadCatenary(const TileInfo *ti)
{
	RoadBits road = ROAD_NONE;
	RoadBits tram = ROAD_NONE;

	if (IsTileType(ti->tile, MP_ROAD)) {
		if (IsNormalRoad(ti->tile)) {
			road = GetRoadBits(ti->tile, RTT_ROAD);
			tram = GetRoadBits(ti->tile, RTT_TRAM);
		} else if (IsLevelCrossing(ti->tile)) {
			tram = road = (GetCrossingRailAxis(ti->tile) == AXIS_Y ? ROAD_X : ROAD_Y);
		}
	} else if (IsTileType(ti->tile, MP_STATION)) {
		if (IsAnyRoadStop(ti->tile)) {
			if (IsDriveThroughStopTile(ti->tile)) {
				Axis axis = GetDriveThroughStopAxis(ti->tile);
				tram = road = (axis == AXIS_X ? ROAD_X : ROAD_Y);
			} else {
				tram = road = DiagDirToRoadBits(GetBayRoadStopDir(ti->tile));
			}
		}
	} else if (IsTileType(ti->tile, MP_TUNNELBRIDGE)) {
		road = GetCustomBridgeHeadRoadBits(ti->tile, RTT_ROAD);
		tram = GetCustomBridgeHeadRoadBits(ti->tile, RTT_TRAM);
	} else {
		// No road here, no catenary to draw
		return;
	}

	RoadType rt = GetRoadTypeRoad(ti->tile);
	if (rt != INVALID_ROADTYPE && HasRoadCatenaryDrawn(rt)) {
		DrawRoadTypeCatenary(ti, rt, road);
	}

	rt = GetRoadTypeTram(ti->tile);
	if (rt != INVALID_ROADTYPE && HasRoadCatenaryDrawn(rt)) {
		DrawRoadTypeCatenary(ti, rt, tram);
	}
}

/**
 * Draws details on/around the road
 * @param img the sprite to draw
 * @param ti  the tile to draw on
 * @param dx  the offset from the top of the BB of the tile
 * @param dy  the offset from the top of the BB of the tile
 * @param h   the height of the sprite to draw
 * @param transparent  whether the sprite should be transparent (used for roadside trees)
 */
static void DrawRoadDetail(SpriteID img, const TileInfo *ti, int dx, int dy, int h, bool transparent)
{
	int x = ti->x | dx;
	int y = ti->y | dy;
	int z = ti->z;
	if (ti->tileh != SLOPE_FLAT) z = GetSlopePixelZ(x, y);
	AddSortableSpriteToDraw(img, PAL_NONE, x, y, 2, 2, h, z, transparent);
}

/**
 * Draw road underlay and overlay sprites.
 * @param ti TileInfo
 * @param road_rti Road road type information
 * @param tram_rti Tram road type information
 * @param road_offset Road sprite offset (based on road bits)
 * @param tram_offset Tram sprite offset (based on road bits)
 * @param draw_underlay Whether to draw underlays
 */
void DrawRoadOverlays(const TileInfo *ti, PaletteID pal, const RoadTypeInfo *road_rti, const RoadTypeInfo *tram_rti, uint road_offset, uint tram_offset, bool draw_underlay)
{
	if (draw_underlay) {
		/* Road underlay takes precedence over tram */
		if (road_rti != nullptr) {
			if (road_rti->UsesOverlay()) {
				SpriteID ground = GetCustomRoadSprite(road_rti, ti->tile, ROTSG_GROUND);
				DrawGroundSprite(ground + road_offset, pal);
			}
		} else {
			if (tram_rti->UsesOverlay()) {
				SpriteID ground = GetCustomRoadSprite(tram_rti, ti->tile, ROTSG_GROUND);
				DrawGroundSprite(ground + tram_offset, pal);
			} else {
				DrawGroundSprite(SPR_TRAMWAY_TRAM + tram_offset, pal);
			}
		}
	}

	/* Draw road overlay */
	if (road_rti != nullptr) {
		if (road_rti->UsesOverlay()) {
			SpriteID ground = GetCustomRoadSprite(road_rti, ti->tile, ROTSG_OVERLAY);
			if (ground != 0) DrawGroundSprite(ground + road_offset, pal);
		}
	}

	/* Draw tram overlay */
	if (tram_rti != nullptr) {
		if (tram_rti->UsesOverlay()) {
			SpriteID ground = GetCustomRoadSprite(tram_rti, ti->tile, ROTSG_OVERLAY);
			if (ground != 0) DrawGroundSprite(ground + tram_offset, pal);
		} else if (road_rti != nullptr) {
			DrawGroundSprite(SPR_TRAMWAY_OVERLAY + tram_offset, pal);
		}
	}
}

/**
 * Get ground sprite to draw for a road tile.
 * @param ti TileInof
 * @param roadside Road side type
 * @param rti Road type info
 * @param offset Road sprite offset
 * @param[out] pal Palette to draw.
 */
static SpriteID GetRoadGroundSprite(const TileInfo *ti, Roadside roadside, const RoadTypeInfo *rti, uint offset, PaletteID *pal, bool snow_or_desert)
{
	/* Draw bare ground sprite if no road or road uses overlay system. */
	if (rti == nullptr || rti->UsesOverlay()) {
		if (DrawRoadAsSnowDesert(snow_or_desert, roadside)) {
			return SPR_FLAT_SNOW_DESERT_TILE + SlopeToSpriteOffset(ti->tileh);
		}

		switch (roadside) {
			case ROADSIDE_BARREN:           *pal = PALETTE_TO_BARE_LAND;
			                                return SPR_FLAT_GRASS_TILE + SlopeToSpriteOffset(ti->tileh);
			case ROADSIDE_GRASS:
			case ROADSIDE_GRASS_ROAD_WORKS: return SPR_FLAT_GRASS_TILE + SlopeToSpriteOffset(ti->tileh);
			default:                        break; // Paved
		}
	}
	/* Draw original road base sprite */
	SpriteID image = SPR_ROAD_Y + offset;
	if (DrawRoadAsSnowDesert(snow_or_desert, roadside)) {
		image += 19;
	} else {
		switch (roadside) {
			case ROADSIDE_BARREN:           *pal = PALETTE_TO_BARE_LAND; break;
			case ROADSIDE_GRASS:            break;
			case ROADSIDE_GRASS_ROAD_WORKS: break;
			default:                        image -= 19; break; // Paved
		}
	}

	return image;
}

/**
 * Draw ground sprite and road pieces
 * @param ti TileInfo
 */
void DrawRoadBits(TileInfo *ti, RoadBits road, RoadBits tram, Roadside roadside, bool snow_or_desert, bool draw_catenary)
{
	const bool is_road_tile = IsTileType(ti->tile, MP_ROAD);

	RoadType road_rt = GetRoadTypeRoad(ti->tile);
	RoadType tram_rt = GetRoadTypeTram(ti->tile);
	const RoadTypeInfo *road_rti = road_rt == INVALID_ROADTYPE ? nullptr : GetRoadTypeInfo(road_rt);
	const RoadTypeInfo *tram_rti = tram_rt == INVALID_ROADTYPE ? nullptr : GetRoadTypeInfo(tram_rt);

	if (ti->tileh != SLOPE_FLAT) {
		DrawFoundation(ti, !is_road_tile ? FOUNDATION_LEVELED : GetRoadFoundation(ti->tileh, road | tram));
		/* DrawFoundation() is_road_tile ti. */
	}

	/* Determine sprite offsets */
	uint road_offset = GetRoadSpriteOffset(ti->tileh, road);
	uint tram_offset = GetRoadSpriteOffset(ti->tileh, tram);

	/* Draw baseset underlay */
	PaletteID pal = PAL_NONE;
	SpriteID image = GetRoadGroundSprite(ti, roadside, road_rti, road == ROAD_NONE ? tram_offset : road_offset, &pal, snow_or_desert);
	DrawGroundSprite(image, pal);

	DrawRoadOverlays(ti, pal, road_rti, tram_rti, road_offset, tram_offset);

	/* Draw one way */
	if (road_rti != nullptr) {
		DisallowedRoadDirections drd = DRD_NONE;
		if (is_road_tile) {
			drd = GetDisallowedRoadDirections(ti->tile);
		} else if (IsTileType(ti->tile, MP_TUNNELBRIDGE)) {
			drd = GetBridgeDisallowedRoadDirections(ti->tile);
		}
		if (drd != DRD_NONE) {
			SpriteID oneway = GetCustomRoadSprite(road_rti, ti->tile, ROTSG_ONEWAY);

			if (oneway == 0) oneway = SPR_ONEWAY_BASE;

			if ((ti->tileh == SLOPE_NE) || (ti->tileh == SLOPE_NW)) {
				oneway += ONEWAY_SLOPE_N_OFFSET;
			} else if ((ti->tileh == SLOPE_SE) || (ti->tileh == SLOPE_SW)) {
				oneway += ONEWAY_SLOPE_S_OFFSET;
			}

			DrawGroundSpriteAt(oneway + drd - 1 + ((road == ROAD_X) ? 0 : 3), PAL_NONE, 8, 8, GetPartialPixelZ(8, 8, ti->tileh));
		}
	}

	if (is_road_tile && HasRoadWorks(ti->tile)) {
		/* Road works */
		DrawGroundSprite((road | tram) & ROAD_X ? SPR_EXCAVATION_X : SPR_EXCAVATION_Y, PAL_NONE);
		return;
	}

	if (draw_catenary) {
		/* Draw road, tram catenary */
		DrawRoadCatenary(ti);
	}

	/* Return if full detail is disabled, or we are zoomed fully out. */
	if (!HasBit(_display_opt, DO_FULL_DETAIL) || _cur_dpi->zoom > ZOOM_LVL_DETAIL) return;

	/* Do not draw details (street lights, trees) under low bridge */
	if (IsBridgeAbove(ti->tile) && (roadside == ROADSIDE_TREES || roadside == ROADSIDE_STREET_LIGHTS)) {
		int height = GetBridgeHeight(GetNorthernBridgeEnd(ti->tile));
		int minz = GetTileMaxZ(ti->tile) + 2;

		if (roadside == ROADSIDE_TREES) minz++;

		if (height < minz) return;
	}

	/* If there are no road bits, return, as there is nothing left to do */
	if (HasAtMostOneBit(road)) return;

	/* Do not draw details when invisible. */
	if (roadside == ROADSIDE_TREES && IsInvisibilitySet(TO_TREES)) return;
	if (roadside == ROADSIDE_STREET_LIGHTS && IsInvisibilitySet(TO_HOUSES)) return;

	/* Check whether details should be transparent. */
	bool is_transparent = false;
	if (roadside == ROADSIDE_TREES && IsTransparencySet(TO_TREES)) {
		is_transparent = true;
	}
	if (roadside == ROADSIDE_STREET_LIGHTS && IsTransparencySet(TO_HOUSES)) {
		is_transparent = true;
	}

	/* Draw extra details. */
	for (const DrawRoadTileStruct *drts = _road_display_table[roadside][road | tram]; drts->image != 0; drts++) {
		DrawRoadDetail(drts->image, ti, drts->subcoord_x, drts->subcoord_y, 0x10, is_transparent);
	}
}

void DrawRoadBitsRoad(TileInfo *ti)
{
	DrawRoadBits(ti, GetRoadBits(ti->tile, RTT_ROAD), GetRoadBits(ti->tile, RTT_TRAM), GetRoadside(ti->tile), IsOnSnow(ti->tile), true);
}

void DrawRoadBitsTunnelBridge(TileInfo *ti)
{
	DrawRoadBits(ti, GetCustomBridgeHeadRoadBits(ti->tile, RTT_ROAD), GetCustomBridgeHeadRoadBits(ti->tile, RTT_TRAM), ROADSIDE_PAVED, false, true);
}

/** Tile callback function for rendering a road tile to the screen */
static void DrawTile_Road(TileInfo *ti, DrawTileProcParams params)
{
	if (!IsBridgeAbove(ti->tile) && GetRoadTileType(ti->tile) != ROAD_TILE_DEPOT && params.min_visible_height > (int)((TILE_HEIGHT + BB_HEIGHT_UNDER_BRIDGE) * ZOOM_BASE)) return;

	switch (GetRoadTileType(ti->tile)) {
		case ROAD_TILE_NORMAL:
			DrawRoadBitsRoad(ti);
			break;

		case ROAD_TILE_CROSSING: {
			if (ti->tileh != SLOPE_FLAT) DrawFoundation(ti, FOUNDATION_LEVELED);

			Axis axis = GetCrossingRailAxis(ti->tile);

			const RailTypeInfo *rti = GetRailTypeInfo(GetRailType(ti->tile));

			RoadType road_rt = GetRoadTypeRoad(ti->tile);
			RoadType tram_rt = GetRoadTypeTram(ti->tile);
			const RoadTypeInfo *road_rti = road_rt == INVALID_ROADTYPE ? nullptr : GetRoadTypeInfo(road_rt);
			const RoadTypeInfo *tram_rti = tram_rt == INVALID_ROADTYPE ? nullptr : GetRoadTypeInfo(tram_rt);

			PaletteID pal = PAL_NONE;

			/* Draw base ground */
			if (rti->UsesOverlay()) {
				SpriteID image = SPR_ROAD_Y + axis;

				Roadside roadside = GetRoadside(ti->tile);
				if (DrawRoadAsSnowDesert(IsOnSnow(ti->tile), roadside)) {
					image += 19;
				} else {
					switch (roadside) {
						case ROADSIDE_BARREN: pal = PALETTE_TO_BARE_LAND; break;
						case ROADSIDE_GRASS:  break;
						default:              image -= 19; break; // Paved
					}
				}

				DrawGroundSprite(image, pal);
			} else {
				SpriteID image = rti->base_sprites.crossing + axis;
				if (IsCrossingBarred(ti->tile)) image += 2;

				Roadside roadside = GetRoadside(ti->tile);
				if (DrawRoadAsSnowDesert(IsOnSnow(ti->tile), roadside)) {
					image += 8;
				} else {
					switch (roadside) {
						case ROADSIDE_BARREN: pal = PALETTE_TO_BARE_LAND; break;
						case ROADSIDE_GRASS:  break;
						default:              image += 4; break; // Paved
					}
				}

				DrawGroundSprite(image, pal);
			}

			DrawRoadOverlays(ti, pal, road_rti, tram_rti, axis, axis);

			/* Draw rail/PBS overlay */
			bool draw_pbs = _game_mode != GM_MENU && _settings_client.gui.show_track_reservation && HasCrossingReservation(ti->tile);
			if (rti->UsesOverlay()) {
				pal = draw_pbs ? PALETTE_CRASH : PAL_NONE;
				SpriteID rail = GetCustomRailSprite(rti, ti->tile, RTSG_CROSSING) + axis;
				DrawGroundSprite(rail, pal);

				auto is_usable_crossing = [&](TileIndex t) -> bool {
					if (HasRoadTypeRoad(t) && !HasBit(_roadtypes_non_train_colliding, GetRoadTypeRoad(t))) return true;
					if (HasRoadTypeTram(t) && !HasBit(_roadtypes_non_train_colliding, GetRoadTypeTram(t))) return true;
					return false;
				};

				if (!is_usable_crossing(ti->tile)) {
					/* Do not draw crossing overlays */
				} else if (_settings_game.vehicle.adjacent_crossings) {
					const Axis axis = GetCrossingRoadAxis(ti->tile);
					const DiagDirection dir1 = AxisToDiagDir(axis);
					const DiagDirection dir2 = ReverseDiagDir(dir1);
					uint adjacent_diagdirs = 0;
					for (DiagDirection dir : { dir1, dir2 }) {
						const TileIndex t = TileAddByDiagDir(ti->tile, dir);
						if (t < Map::Size() && IsLevelCrossingTile(t) && GetCrossingRoadAxis(t) == axis && is_usable_crossing(t)) {
							SetBit(adjacent_diagdirs, dir);
						}
					}

					switch (adjacent_diagdirs) {
						case 0:
							DrawRailTileSeq(ti, &_crossing_layout, TO_CATENARY, rail, 0, PAL_NONE);
							break;

						case (1 << DIAGDIR_NE):
							DrawRailTileSeq(ti, &_crossing_layout_SW, TO_CATENARY, rail, 0, PAL_NONE);
							break;

						case (1 << DIAGDIR_SE):
							DrawRailTileSeq(ti, &_crossing_layout_NW, TO_CATENARY, rail, 0, PAL_NONE);
							break;

						case (1 << DIAGDIR_SW):
							DrawRailTileSeq(ti, &_crossing_layout_NE, TO_CATENARY, rail, 0, PAL_NONE);
							break;

						case (1 << DIAGDIR_NW):
							DrawRailTileSeq(ti, &_crossing_layout_SE, TO_CATENARY, rail, 0, PAL_NONE);
							break;

						default:
							/* Show no sprites */
							break;
					}
				} else {
					DrawRailTileSeq(ti, &_crossing_layout, TO_CATENARY, rail, 0, PAL_NONE);
				}
			} else if (draw_pbs || tram_rti != nullptr || road_rti->UsesOverlay()) {
				/* Add another rail overlay, unless there is only the base road sprite. */
				pal = draw_pbs ? PALETTE_CRASH : PAL_NONE;
				SpriteID rail = GetCrossingRoadAxis(ti->tile) == AXIS_Y ? GetRailTypeInfo(GetRailType(ti->tile))->base_sprites.single_x : GetRailTypeInfo(GetRailType(ti->tile))->base_sprites.single_y;
				DrawGroundSprite(rail, pal);
			}

			/* Draw road, tram catenary */
			DrawRoadCatenary(ti);

			/* Draw rail catenary */
			if (HasRailCatenaryDrawn(GetRailType(ti->tile))) DrawRailCatenary(ti);

			break;
		}

		default:
		case ROAD_TILE_DEPOT: {
			if (ti->tileh != SLOPE_FLAT) DrawFoundation(ti, FOUNDATION_LEVELED);

			PaletteID palette = COMPANY_SPRITE_COLOUR(GetTileOwner(ti->tile));

			RoadType road_rt = GetRoadTypeRoad(ti->tile);
			RoadType tram_rt = GetRoadTypeTram(ti->tile);
			const RoadTypeInfo *rti = GetRoadTypeInfo(road_rt == INVALID_ROADTYPE ? tram_rt : road_rt);

			int relocation = GetCustomRoadSprite(rti, ti->tile, ROTSG_DEPOT);
			bool default_gfx = relocation == 0;
			if (default_gfx) {
				if (rti->flags.Test(RoadTypeFlag::Catenary)) {
					if (_loaded_newgrf_features.tram == TRAMWAY_REPLACE_DEPOT_WITH_TRACK && road_rt == INVALID_ROADTYPE && !rti->UsesOverlay()) {
						/* Sprites with track only work for default tram */
						relocation = SPR_TRAMWAY_DEPOT_WITH_TRACK - SPR_ROAD_DEPOT;
						default_gfx = false;
					} else {
						/* Sprites without track are always better, if provided */
						relocation = SPR_TRAMWAY_DEPOT_NO_TRACK - SPR_ROAD_DEPOT;
					}
				}
			} else {
				relocation -= SPR_ROAD_DEPOT;
			}

			DiagDirection dir = GetRoadDepotDirection(ti->tile);
			const DrawTileSprites *dts = &_road_depot[dir];
			DrawGroundSprite(dts->ground.sprite, PAL_NONE);

			if (default_gfx) {
				uint offset = GetRoadSpriteOffset(SLOPE_FLAT, DiagDirToRoadBits(dir));
				if (rti->UsesOverlay()) {
					SpriteID ground = GetCustomRoadSprite(rti, ti->tile, ROTSG_OVERLAY);
					if (ground != 0) DrawGroundSprite(ground + offset, PAL_NONE);
				} else if (road_rt == INVALID_ROADTYPE) {
					DrawGroundSprite(SPR_TRAMWAY_OVERLAY + offset, PAL_NONE);
				}
			}

			DrawRailTileSeq(ti, dts, TO_BUILDINGS, relocation, 0, palette);
			break;
		}
	}
	DrawBridgeMiddle(ti);
}

/**
 * Draw the road depot sprite.
 * @param x   The x offset to draw at.
 * @param y   The y offset to draw at.
 * @param dir The direction the depot must be facing.
 * @param rt  The road type of the depot to draw.
 */
void DrawRoadDepotSprite(int x, int y, DiagDirection dir, RoadType rt)
{
	PaletteID palette = COMPANY_SPRITE_COLOUR(_local_company);

	const RoadTypeInfo *rti = GetRoadTypeInfo(rt);
	int relocation = GetCustomRoadSprite(rti, INVALID_TILE, ROTSG_DEPOT);
	bool default_gfx = relocation == 0;
	if (default_gfx) {
		if (rti->flags.Test(RoadTypeFlag::Catenary)) {
			if (_loaded_newgrf_features.tram == TRAMWAY_REPLACE_DEPOT_WITH_TRACK && RoadTypeIsTram(rt) && !rti->UsesOverlay()) {
				/* Sprites with track only work for default tram */
				relocation = SPR_TRAMWAY_DEPOT_WITH_TRACK - SPR_ROAD_DEPOT;
				default_gfx = false;
			} else {
				/* Sprites without track are always better, if provided */
				relocation = SPR_TRAMWAY_DEPOT_NO_TRACK - SPR_ROAD_DEPOT;
			}
		}
	} else {
		relocation -= SPR_ROAD_DEPOT;
	}

	const DrawTileSprites *dts = &_road_depot[dir];
	DrawSprite(dts->ground.sprite, PAL_NONE, x, y);

	if (default_gfx) {
		uint offset = GetRoadSpriteOffset(SLOPE_FLAT, DiagDirToRoadBits(dir));
		if (rti->UsesOverlay()) {
			SpriteID ground = GetCustomRoadSprite(rti, INVALID_TILE, ROTSG_OVERLAY);
			if (ground != 0) DrawSprite(ground + offset, PAL_NONE, x, y);
		} else if (RoadTypeIsTram(rt)) {
			DrawSprite(SPR_TRAMWAY_OVERLAY + offset, PAL_NONE, x, y);
		}
	}

	DrawRailTileSeqInGUI(x, y, dts, relocation, 0, palette);
}

/**
 * Updates cached nearest town for all road tiles
 * @param invalidate are we just invalidating cached data?
 * @pre invalidate == true implies _generating_world == true
 */
void UpdateNearestTownForRoadTiles(bool invalidate)
{
	assert(!invalidate || _generating_world);

	for (TileIndex t(0); t < Map::Size(); t++) {
		if (IsTileType(t, MP_ROAD) && !IsRoadDepot(t) && !HasTownOwnedRoad(t)) {
			TownID tid = TownID::Invalid();
			if (!invalidate) {
				const Town *town = CalcClosestTownFromTile(t);
				if (town != nullptr) tid = town->index;
			}
			SetTownIndex(t, tid);
		}
	}
}

static int GetSlopePixelZ_Road(TileIndex tile, uint x, uint y, bool)
{

	if (IsNormalRoad(tile)) {
		auto [tileh, z] = GetTilePixelSlope(tile);
		if (tileh == SLOPE_FLAT) return z;

		Foundation f = GetRoadFoundation(tileh, GetAllRoadBits(tile));
		z += ApplyPixelFoundationToSlope(f, tileh);
		return z + GetPartialPixelZ(x & 0xF, y & 0xF, tileh);
	} else {
		return GetTileMaxPixelZ(tile);
	}
}

static Foundation GetFoundation_Road(TileIndex tile, Slope tileh)
{
	if (IsNormalRoad(tile)) {
		return GetRoadFoundation(tileh, GetAllRoadBits(tile));
	} else {
		return FlatteningFoundation(tileh);
	}
}

static const Roadside _town_road_types[][2] = {
	{ ROADSIDE_GRASS,         ROADSIDE_GRASS },
	{ ROADSIDE_PAVED,         ROADSIDE_PAVED },
	{ ROADSIDE_PAVED,         ROADSIDE_PAVED },
	{ ROADSIDE_TREES,         ROADSIDE_TREES },
	{ ROADSIDE_STREET_LIGHTS, ROADSIDE_PAVED }
};

static_assert(lengthof(_town_road_types) == HZB_END);

static const Roadside _town_road_types_2[][2] = {
	{ ROADSIDE_GRASS,         ROADSIDE_GRASS },
	{ ROADSIDE_PAVED,         ROADSIDE_PAVED },
	{ ROADSIDE_STREET_LIGHTS, ROADSIDE_PAVED },
	{ ROADSIDE_STREET_LIGHTS, ROADSIDE_PAVED },
	{ ROADSIDE_STREET_LIGHTS, ROADSIDE_PAVED }
};

static_assert(lengthof(_town_road_types_2) == HZB_END);


static void TileLoop_Road(TileIndex tile)
{
	switch (_settings_game.game_creation.landscape) {
		case LandscapeType::Arctic: {
			/* Flat foundation tiles should look the same as the tiles they visually connect to. */
			int tile_z = GetTileZ(tile);
			if (tile_z == GetSnowLine()) {
				std::tie(std::ignore, tile_z) = GetFoundationSlope(tile);
			}

			if (IsOnSnow(tile) != (tile_z > GetSnowLine())) {
				ToggleSnow(tile);
				MarkTileDirtyByTile(tile);
			}
			break;
		}

		case LandscapeType::Tropic:
			if (GetTropicZone(tile) == TROPICZONE_DESERT && !IsOnDesert(tile)) {
				ToggleDesert(tile);
				MarkTileDirtyByTile(tile);
			}
			break;

		default:
			break;
	}

	if (IsRoadDepot(tile)) return;

	const Town *t = ClosestTownFromTile(tile, UINT_MAX);
	if (!HasRoadWorks(tile)) {
		HouseZonesBits grp = HZB_TOWN_EDGE;

		if (t != nullptr) {
			grp = GetTownRadiusGroup(t, tile);

			/* Show an animation to indicate road work */
			if ((t->road_build_months != 0 || Chance16(_settings_game.economy.random_road_reconstruction, 1000)) &&
					(DistanceManhattan(t->xy, tile) < 8 || grp != HZB_TOWN_EDGE) &&
					IsNormalRoad(tile) && !HasAtMostOneBit(GetAllRoadBits(tile))) {
				if (std::get<0>(GetFoundationSlope(tile)) == SLOPE_FLAT && EnsureNoVehicleOnGround(tile).Succeeded() && Chance16(1, 40)) {
					StartRoadWorks(tile);

					if (_settings_client.sound.ambient) SndPlayTileFx(SND_21_ROAD_WORKS, tile);
					CreateEffectVehicleAbove(
						TileX(tile) * TILE_SIZE + 7,
						TileY(tile) * TILE_SIZE + 7,
						0,
						EV_BULLDOZER);
					MarkTileDirtyByTile(tile, VMDF_NOT_MAP_MODE);
					return;
				}
			}
		}

		{
			/* Adjust road ground type depending on 'grp' (grp is the distance to the center) */
			const Roadside *new_rs = (_settings_game.game_creation.landscape == LandscapeType::Toyland) ? _town_road_types_2[grp] : _town_road_types[grp];
			Roadside cur_rs = GetRoadside(tile);

			/* We have our desired type, do nothing */
			if (cur_rs == new_rs[0]) return;

			/* We have the pre-type of the desired type, switch to the desired type */
			if (cur_rs == new_rs[1]) {
				cur_rs = new_rs[0];
			/* We have barren land, install the pre-type */
			} else if (cur_rs == ROADSIDE_BARREN) {
				cur_rs = new_rs[1];
			/* We're totally off limits, remove any installation and make barren land */
			} else {
				cur_rs = ROADSIDE_BARREN;
			}
			SetRoadside(tile, cur_rs);
			MarkTileDirtyByTile(tile, VMDF_NOT_MAP_MODE);
		}
	} else if (IncreaseRoadWorksCounter(tile)) {
		TerminateRoadWorks(tile);

		if (_settings_game.economy.mod_road_rebuild) {
			/* Generate a nicer town surface */
			const RoadBits old_rb = GetAnyRoadBits(tile, RTT_ROAD);
			const RoadBits new_rb = CleanUpRoadBits(tile, old_rb);

			if (old_rb != new_rb) {
				RemoveRoad(tile, {DoCommandFlag::Execute, DoCommandFlag::Auto, DoCommandFlag::NoWater}, (old_rb ^ new_rb), RTT_ROAD, true);

				/* If new_rb is 0, there are now no road pieces left and the tile is no longer a road tile */
				if (new_rb == 0) {
					MarkTileDirtyByTile(tile, VMDF_NOT_MAP_MODE);
					return;
				}
			}
		}

		/* Possibly change road type */
		if (GetRoadOwner(tile, RTT_ROAD) == OWNER_TOWN) {
			RoadType rt = GetTownRoadType();
			if (rt != GetRoadTypeRoad(tile)) {
				SetRoadType(tile, RTT_ROAD, rt);
			}
		}

		MarkTileDirtyByTile(tile, VMDF_NOT_MAP_MODE);
	}
}

static bool ClickTile_Road(TileIndex tile)
{
	if (!IsRoadDepot(tile)) return false;

	ShowDepotWindow(tile, VEH_ROAD);
	return true;
}

/* Converts RoadBits to TrackBits */
extern const TrackBits _road_trackbits[16] = {
	TRACK_BIT_NONE,                                  // ROAD_NONE
	TRACK_BIT_NONE,                                  // ROAD_NW
	TRACK_BIT_NONE,                                  // ROAD_SW
	TRACK_BIT_LEFT,                                  // ROAD_W
	TRACK_BIT_NONE,                                  // ROAD_SE
	TRACK_BIT_Y,                                     // ROAD_Y
	TRACK_BIT_LOWER,                                 // ROAD_S
	TRACK_BIT_LEFT | TRACK_BIT_LOWER | TRACK_BIT_Y,  // ROAD_Y | ROAD_SW
	TRACK_BIT_NONE,                                  // ROAD_NE
	TRACK_BIT_UPPER,                                 // ROAD_N
	TRACK_BIT_X,                                     // ROAD_X
	TRACK_BIT_LEFT | TRACK_BIT_UPPER | TRACK_BIT_X,  // ROAD_X | ROAD_NW
	TRACK_BIT_RIGHT,                                 // ROAD_E
	TRACK_BIT_RIGHT | TRACK_BIT_UPPER | TRACK_BIT_Y, // ROAD_Y | ROAD_NE
	TRACK_BIT_RIGHT | TRACK_BIT_LOWER | TRACK_BIT_X, // ROAD_X | ROAD_SE
	TRACK_BIT_ALL,                                   // ROAD_ALL
};

static TrackStatus GetTileTrackStatus_Road(TileIndex tile, TransportType mode, uint sub_mode, DiagDirection side)
{
	TrackdirBits trackdirbits = TRACKDIR_BIT_NONE;
	TrackdirBits red_signals = TRACKDIR_BIT_NONE; // crossing barred
	switch (mode) {
		case TRANSPORT_RAIL:
			if (IsLevelCrossing(tile)) trackdirbits = TrackBitsToTrackdirBits(GetCrossingRailBits(tile));
			break;

		case TRANSPORT_ROAD: {
			RoadTramType rtt = (RoadTramType)GB(sub_mode, 0, 8);
			if (!HasTileRoadType(tile, rtt)) break;
			switch (GetRoadTileType(tile)) {
				case ROAD_TILE_NORMAL: {
					const uint drd_to_multiplier[DRD_END] = { 0x101, 0x100, 0x1, 0x0 };
					const TrackdirBits left_turns = TRACKDIR_BIT_LOWER_W | TRACKDIR_BIT_LEFT_N | TRACKDIR_BIT_UPPER_E | TRACKDIR_BIT_RIGHT_S;
					const TrackdirBits right_turns = TRACKDIR_BIT_LOWER_E | TRACKDIR_BIT_LEFT_S | TRACKDIR_BIT_UPPER_W | TRACKDIR_BIT_RIGHT_N;
					const TrackdirBits no_exit_turns[4] = {
						TRACKDIR_BIT_RIGHT_S | TRACKDIR_BIT_LOWER_E, // ROAD_NW
						TRACKDIR_BIT_RIGHT_N | TRACKDIR_BIT_UPPER_E, // ROAD_SW
						TRACKDIR_BIT_LEFT_N  | TRACKDIR_BIT_UPPER_W, // ROAD_SE
						TRACKDIR_BIT_LEFT_S  | TRACKDIR_BIT_LOWER_W  // ROAD_NE
					};

					RoadBits bits = GetRoadBits(tile, rtt);

					/* no roadbit at this side of tile, return 0 */
					if (side != INVALID_DIAGDIR && (DiagDirToRoadBits(side) & bits) == 0) break;

					if (!HasRoadWorks(tile)) {
						RoadCachedOneWayState rcows = (rtt == RTT_TRAM) ? RCOWS_NORMAL : GetRoadCachedOneWayState(tile);
						switch (rcows) {
							case RCOWS_NORMAL:
							case RCOWS_NON_JUNCTION_A:
							case RCOWS_NON_JUNCTION_B:
							case RCOWS_NO_ACCESS:
								trackdirbits = (TrackdirBits)(_road_trackbits[bits] * drd_to_multiplier[(DisallowedRoadDirections)rcows]);
								break;

							case RCOWS_SIDE_JUNCTION:
							case RCOWS_SIDE_JUNCTION_NO_EXIT:
								trackdirbits = (TrackdirBits)((_road_trackbits[bits] * 0x101) & ~(_settings_game.vehicle.road_side ? left_turns : right_turns));
								if (rcows == RCOWS_SIDE_JUNCTION_NO_EXIT) trackdirbits &= ~no_exit_turns[FindFirstBit(bits ^ ROAD_ALL) & 3];
								break;

							default:
								NOT_REACHED();
						}
					}
					break;
				}

				case ROAD_TILE_CROSSING: {
					Axis axis = GetCrossingRoadAxis(tile);

					if (side != INVALID_DIAGDIR && axis != DiagDirToAxis(side)) break;

					trackdirbits = TrackBitsToTrackdirBits(AxisToTrackBits(axis));
					auto is_non_colliding = [&]() -> bool {
						uint8_t rtfield = GB(sub_mode, 8, 8);
						if (rtfield == 0) return false;
						RoadType rt = (RoadType)(rtfield - 1);
						return HasBit(_roadtypes_non_train_colliding, rt);
					};
					if (!(sub_mode & TTSSM_NO_RED_SIGNALS) && IsCrossingBarred(tile) && !is_non_colliding()) {
						red_signals = trackdirbits;
						if (TrainOnCrossing(tile)) break;

						auto mask_red_signal_bits_if_crossing_barred = [&](TileIndex t, TrackdirBits mask) {
							if (IsLevelCrossingTile(t) && IsCrossingBarred(t)) red_signals &= mask;
						};
						/* Check for blocked adjacent crossing to south, keep only southbound red signal trackdirs, allow northbound traffic */
						mask_red_signal_bits_if_crossing_barred(TileAddByDiagDir(tile, AxisToDiagDir(axis)), TRACKDIR_BIT_X_SW | TRACKDIR_BIT_Y_SE);
						/* Check for blocked adjacent crossing to north, keep only northbound red signal trackdirs, allow southbound traffic */
						mask_red_signal_bits_if_crossing_barred(TileAddByDiagDir(tile, ReverseDiagDir(AxisToDiagDir(axis))), TRACKDIR_BIT_X_NE | TRACKDIR_BIT_Y_NW);
					}
					break;
				}

				default:
				case ROAD_TILE_DEPOT: {
					DiagDirection dir = GetRoadDepotDirection(tile);

					if (side != INVALID_DIAGDIR && side != dir) break;

					trackdirbits = TrackBitsToTrackdirBits(DiagDirToDiagTrackBits(dir));
					break;
				}
			}
			break;
		}

		default: break;
	}
	return CombineTrackStatus(trackdirbits, red_signals);
}

static const StringID _road_tile_strings[] = {
	STR_LAI_ROAD_DESCRIPTION_ROAD,
	STR_LAI_ROAD_DESCRIPTION_ROAD,
	STR_LAI_ROAD_DESCRIPTION_ROAD,
	STR_LAI_ROAD_DESCRIPTION_ROAD_WITH_STREETLIGHTS,
	STR_LAI_ROAD_DESCRIPTION_ROAD,
	STR_LAI_ROAD_DESCRIPTION_TREE_LINED_ROAD,
	STR_LAI_ROAD_DESCRIPTION_ROAD,
	STR_LAI_ROAD_DESCRIPTION_ROAD,
};

static void GetTileDesc_Road(TileIndex tile, TileDesc *td)
{
	Owner rail_owner = INVALID_OWNER;
	Owner road_owner = INVALID_OWNER;
	Owner tram_owner = INVALID_OWNER;

	RoadType road_rt = GetRoadTypeRoad(tile);
	RoadType tram_rt = GetRoadTypeTram(tile);
	if (road_rt != INVALID_ROADTYPE) {
		const RoadTypeInfo *rti = GetRoadTypeInfo(road_rt);
		td->roadtype = rti->strings.name;
		td->road_speed = rti->max_speed / 2;
		road_owner = GetRoadOwner(tile, RTT_ROAD);
	}
	if (tram_rt != INVALID_ROADTYPE) {
		const RoadTypeInfo *rti = GetRoadTypeInfo(tram_rt);
		td->tramtype = rti->strings.name;
		td->tram_speed = rti->max_speed / 2;
		tram_owner = GetRoadOwner(tile, RTT_TRAM);
	}

	switch (GetRoadTileType(tile)) {
		case ROAD_TILE_CROSSING: {
			td->str = STR_LAI_ROAD_DESCRIPTION_ROAD_RAIL_LEVEL_CROSSING;
			rail_owner = GetTileOwner(tile);

			const RailTypeInfo *rti = GetRailTypeInfo(GetRailType(tile));
			td->railtype = rti->strings.name;
			td->rail_speed = rti->max_speed;

			break;
		}

		case ROAD_TILE_DEPOT:
			td->str = STR_LAI_ROAD_DESCRIPTION_ROAD_VEHICLE_DEPOT;
			td->build_date = Depot::GetByTile(tile)->build_date;
			break;

		default: {
			td->str = (road_rt != INVALID_ROADTYPE ? _road_tile_strings[GetRoadside(tile)] : STR_LAI_ROAD_DESCRIPTION_TRAMWAY);
			break;
		}
	}

	/* Now we have to discover, if the tile has only one owner or many:
	 *   - Find a first_owner of the tile. (Currently road or tram must be present, but this will break when the third type becomes available)
	 *   - Compare the found owner with the other owners, and test if they differ.
	 * Note: If road exists it will be the first_owner.
	 */
	Owner first_owner = (road_owner == INVALID_OWNER ? tram_owner : road_owner);
	bool mixed_owners = (tram_owner != INVALID_OWNER && tram_owner != first_owner) || (rail_owner != INVALID_OWNER && rail_owner != first_owner);

	if (mixed_owners) {
		/* Multiple owners */
		td->owner_type[0] = (rail_owner == INVALID_OWNER ? STR_NULL : STR_LAND_AREA_INFORMATION_RAIL_OWNER);
		td->owner[0] = rail_owner;
		td->owner_type[1] = (road_owner == INVALID_OWNER ? STR_NULL : STR_LAND_AREA_INFORMATION_ROAD_OWNER);
		td->owner[1] = road_owner;
		td->owner_type[2] = (tram_owner == INVALID_OWNER ? STR_NULL : STR_LAND_AREA_INFORMATION_TRAM_OWNER);
		td->owner[2] = tram_owner;
	} else {
		/* One to rule them all */
		td->owner[0] = first_owner;
	}
}

/**
 * Given the direction the road depot is pointing, this is the direction the
 * vehicle should be travelling in in order to enter the depot.
 */
static const uint8_t _roadveh_enter_depot_dir[4] = {
	TRACKDIR_X_SW, TRACKDIR_Y_NW, TRACKDIR_X_NE, TRACKDIR_Y_SE
};

static VehicleEnterTileStatus VehicleEnter_Road(Vehicle *v, TileIndex tile, int, int)
{
	switch (GetRoadTileType(tile)) {
		case ROAD_TILE_DEPOT: {
			if (v->type != VEH_ROAD) break;

			RoadVehicle *rv = RoadVehicle::From(v);
			if (rv->frame == RVC_DEPOT_STOP_FRAME &&
					_roadveh_enter_depot_dir[GetRoadDepotDirection(tile)] == rv->state) {
				rv->InvalidateImageCache();
				rv->state = RVSB_IN_DEPOT;
				rv->vehstatus |= VS_HIDDEN;
				rv->direction = ReverseDir(rv->direction);
				if (rv->Next() == nullptr) VehicleEnterDepot(rv->First());
				rv->tile = tile;
				rv->UpdateIsDrawn();

				InvalidateWindowData(WC_VEHICLE_DEPOT, rv->tile.base());
				return VETSB_ENTERED_WORMHOLE;
			}
			break;
		}

		case ROAD_TILE_CROSSING: {
			if (v->type != VEH_ROAD) break;
			SetCrossingOccupiedByRoadVehicle(tile, true);
			SetBit(RoadVehicle::From(v->First())->rvflags, RVF_ON_LEVEL_CROSSING);
			break;
		}

		default: break;
	}
	return VETSB_CONTINUE;
}


static void ChangeTileOwner_Road(TileIndex tile, Owner old_owner, Owner new_owner)
{
	if (IsRoadDepot(tile)) {
		if (GetTileOwner(tile) == old_owner) {
			if (new_owner == INVALID_OWNER) {
				Command<CMD_LANDSCAPE_CLEAR>::Do({DoCommandFlag::Execute, DoCommandFlag::Bankrupt}, tile);
			} else {
				/* A road depot has two road bits. No need to dirty windows here, we'll redraw the whole screen anyway. */
				RoadType rt = GetRoadTypeRoad(tile);
				if (rt == INVALID_ROADTYPE) rt = GetRoadTypeTram(tile);
				Company::Get(old_owner)->infrastructure.road[rt] -= 2;
				Company::Get(new_owner)->infrastructure.road[rt] += 2;

				SetTileOwner(tile, new_owner);
				for (RoadTramType rtt : _roadtramtypes) {
					if (GetRoadOwner(tile, rtt) == old_owner) {
						SetRoadOwner(tile, rtt, new_owner);
					}
				}
			}
		}
		return;
	}

	for (RoadTramType rtt : _roadtramtypes) {
		/* Update all roadtypes, no matter if they are present */
		if (GetRoadOwner(tile, rtt) == old_owner) {
			RoadType rt = GetRoadType(tile, rtt);
			if (rt != INVALID_ROADTYPE) {
				/* A level crossing has two road bits. No need to dirty windows here, we'll redraw the whole screen anyway. */
				uint num_bits = IsLevelCrossing(tile) ? 2 : CountBits(GetRoadBits(tile, rtt));
				Company::Get(old_owner)->infrastructure.road[rt] -= num_bits;
				if (new_owner != INVALID_OWNER) Company::Get(new_owner)->infrastructure.road[rt] += num_bits;
			}

			SetRoadOwner(tile, rtt, new_owner == INVALID_OWNER ? OWNER_NONE : new_owner);
		}
	}

	if (IsLevelCrossing(tile)) {
		if (GetTileOwner(tile) == old_owner) {
			if (new_owner == INVALID_OWNER) {
				Command<CMD_REMOVE_SINGLE_RAIL>::Do({DoCommandFlag::Execute, DoCommandFlag::Bankrupt}, tile, GetCrossingRailTrack(tile));
			} else {
				/* Update infrastructure counts. No need to dirty windows here, we'll redraw the whole screen anyway. */
				Company::Get(old_owner)->infrastructure.rail[GetRailType(tile)] -= LEVELCROSSING_TRACKBIT_FACTOR;
				Company::Get(new_owner)->infrastructure.rail[GetRailType(tile)] += LEVELCROSSING_TRACKBIT_FACTOR;

				SetTileOwner(tile, new_owner);
			}
		}
	}
}

static CommandCost TerraformTile_Road(TileIndex tile, DoCommandFlags flags, int z_new, Slope tileh_new)
{
	if (_settings_game.construction.build_on_slopes && AutoslopeEnabled()) {
		switch (GetRoadTileType(tile)) {
			case ROAD_TILE_CROSSING:
				if (!IsSteepSlope(tileh_new) && (GetTileMaxZ(tile) == z_new + GetSlopeMaxZ(tileh_new)) && HasBit(VALID_LEVEL_CROSSING_SLOPES, tileh_new)) return CommandCost(EXPENSES_CONSTRUCTION, _price[PR_BUILD_FOUNDATION]);
				break;

			case ROAD_TILE_DEPOT:
				if (AutoslopeCheckForEntranceEdge(tile, z_new, tileh_new, GetRoadDepotDirection(tile))) return CommandCost(EXPENSES_CONSTRUCTION, _price[PR_BUILD_FOUNDATION]);
				break;

			case ROAD_TILE_NORMAL: {
				RoadBits bits = GetAllRoadBits(tile);
				RoadBits bits_copy = bits;
				/* Check if the slope-road_bits combination is valid at all, i.e. it is safe to call GetRoadFoundation(). */
				if (CheckRoadSlope(tileh_new, &bits_copy, ROAD_NONE, ROAD_NONE).Succeeded()) {
					/* CheckRoadSlope() sometimes changes the road_bits, if it does not agree with them. */
					if (bits == bits_copy) {
						auto [tileh_old, z_old] = GetTileSlopeZ(tile);

						/* Get the slope on top of the foundation */
						z_old += ApplyFoundationToSlope(GetRoadFoundation(tileh_old, bits), tileh_old);
						z_new += ApplyFoundationToSlope(GetRoadFoundation(tileh_new, bits), tileh_new);

						/* The surface slope must not be changed */
						if ((z_old == z_new) && (tileh_old == tileh_new)) return CommandCost(EXPENSES_CONSTRUCTION, _price[PR_BUILD_FOUNDATION]);
					}
				}
				break;
			}

			default: NOT_REACHED();
		}
	}

	return Command<CMD_LANDSCAPE_CLEAR>::Do(flags, tile);
}

/** Update power of road vehicle under which is the roadtype being converted */
static Vehicle *UpdateRoadVehPowerProc(Vehicle *v, void *data)
{
	RoadVehicleList *affected_rvs = static_cast<RoadVehicleList*>(data);
	include(*affected_rvs, RoadVehicle::From(v)->First());

	return nullptr;
}

/**
 * Convert the ownership of the RoadType of the tile if applicable
 * @param tile the tile of which convert ownership
 * @param num_pieces the count of the roadbits to assign to the new owner
 * @param owner the current owner of the RoadType
 * @param from_type the old road type
 * @param to_type the new road type
 */
static void ConvertRoadTypeOwner(TileIndex tile, uint num_pieces, Owner owner, RoadType from_type, RoadType to_type)
{
	// Scenario editor, maybe? Don't touch the owners when converting roadtypes...
	if (_current_company >= MAX_COMPANIES) return;

	// We can't get a company from invalid owners but we can get ownership of roads without an owner
	if (owner >= MAX_COMPANIES && owner != OWNER_NONE) return;

	assert(from_type != INVALID_ROADTYPE && to_type != INVALID_ROADTYPE);

	Company *c;

	switch (owner.base()) {
	case OWNER_NONE.base():
		SetRoadOwner(tile, GetRoadTramType(to_type), (Owner)_current_company);
		if (num_pieces > 0) UpdateCompanyRoadInfrastructure(to_type, _current_company, num_pieces);
		break;

	default:
		if (num_pieces > 0) {
			c = Company::Get(owner);
			c->infrastructure.road[from_type] -= num_pieces;
			c->infrastructure.road[to_type] += num_pieces;
			DirtyCompanyInfrastructureWindows(c->index);
		}
		break;
	}
}

/**
 * Convert one road subtype to another.
 * Not meant to convert from road to tram.
 *
 * @param flags operation to perform
 * @param tile end tile of road conversion drag
 * @param area_start start tile of drag
 * @param to_type new roadtype to convert to.
 * @return the cost of this operation or an error
 */
CommandCost CmdConvertRoad(DoCommandFlags flags, TileIndex tile, TileIndex area_start, RoadType to_type)
{
	TileIndex area_end = tile;

	if (!ValParamRoadType(to_type)) return CMD_ERROR;
	if (area_start >= Map::Size()) return CMD_ERROR;

	RoadVehicleList affected_rvs;
	RoadTramType rtt = GetRoadTramType(to_type);

	CommandCost cost(EXPENSES_CONSTRUCTION);
	CommandCost error = CommandCost((rtt == RTT_TRAM) ? STR_ERROR_NO_SUITABLE_TRAMWAY : STR_ERROR_NO_SUITABLE_ROAD); // by default, there is no road to convert.
	bool found_convertible_road = false; // whether we actually did convert any road/tram (see bug #7633)

	OrthogonalTileIterator iter(area_start, area_end);
	for (; (tile = *iter) != INVALID_TILE; ++iter) {
		/* Is road present on tile? */
		if (!MayHaveRoad(tile)) continue;

		/* Converting to the same subtype? */
		RoadType from_type = GetRoadType(tile, rtt);
		if (from_type == INVALID_ROADTYPE || from_type == to_type) continue;

		/* Check if there is any infrastructure on tile */
		TileType tt = GetTileType(tile);
		switch (tt) {
			case MP_STATION:
				if (!IsAnyRoadStop(tile)) continue;
				break;
			case MP_ROAD:
				if (IsLevelCrossing(tile) && RoadNoLevelCrossing(to_type)) {
					error.MakeError(STR_ERROR_CROSSING_DISALLOWED_ROAD);
					continue;
				}
				break;
			case MP_TUNNELBRIDGE:
				if (GetTunnelBridgeTransportType(tile) != TRANSPORT_ROAD) continue;
				if (IsTunnel(tile) && RoadNoTunnels(to_type)) {
					error.MakeError(STR_ERROR_TUNNEL_DISALLOWED_ROAD);
					continue;
				}
				break;
			default: continue;
		}

		/* Trying to convert other's road */
		Owner owner = GetRoadOwner(tile, rtt);
		if (!CanConvertUnownedRoadType(owner, rtt)) {
			CommandCost ret = CheckOwnership(owner, tile);
			if (ret.Failed()) {
				error = ret;
				continue;
			}
		}

		/* Base the ability to replace town roads and bridges on the town's
		 * acceptance of destructive actions. */
		if (owner == OWNER_TOWN) {
			Town *t = ClosestTownFromTile(tile, _settings_game.economy.dist_local_authority);
			CommandCost ret = CheckforTownRating({}, t, tt == MP_TUNNELBRIDGE ? TUNNELBRIDGE_REMOVE : ROAD_REMOVE);
			if (ret.Failed()) {
				error = ret;
				continue;
			}
		}

		/* Disallow converting town roads to types which do not allow houses, unless this is allowed */
		if (rtt == RTT_ROAD && owner == OWNER_TOWN && GetRoadTypeInfo(to_type)->flags.Test(RoadTypeFlag::NoHouses)
				&& !_settings_game.construction.convert_town_road_no_houses) {
			error.MakeError(STR_ERROR_OWNED_BY);
			if (IsLocalCompany()) {
				auto params = GetParamsForOwnedBy(OWNER_TOWN, tile);
				error.SetEncodedMessage(GetEncodedStringWithArgs(STR_ERROR_OWNED_BY, params));
				error.SetErrorOwner(owner);
			}
			continue;
		}

		/* Vehicle on the tile when not converting normal <-> powered
		 * Tunnels and bridges have special check later */
		if (tt != MP_TUNNELBRIDGE) {
			if (!HasPowerOnRoad(from_type, to_type)) {
				CommandCost ret = EnsureNoVehicleOnGround(tile);
				if (ret.Failed()) {
					error = ret;
					continue;
				}

				if (rtt == RTT_ROAD && owner == OWNER_TOWN) {
					error.MakeError(STR_ERROR_OWNED_BY);
					if (IsLocalCompany()) {
						auto params = GetParamsForOwnedBy(OWNER_TOWN, tile);
						error.SetEncodedMessage(GetEncodedStringWithArgs(STR_ERROR_OWNED_BY, params));
					}
					continue;
				}
			}

			uint num_pieces;
			if (IsRoadDepotTile(tile) || IsAnyRoadStopTile(tile)) {
				num_pieces = HasTileRoadType(tile, rtt) ? 2 : 0;
			} else {
				num_pieces = CountBits(GetAnyRoadBits(tile, rtt));
			}

			found_convertible_road = true;
			cost.AddCost(num_pieces * RoadConvertCost(from_type, to_type));

			if (flags.Test(DoCommandFlag::Execute)) { // we can safely convert, too
				/* Update the company infrastructure counters. */
				if (!IsAnyRoadStopTile(tile) && owner == _current_company) {
					ConvertRoadTypeOwner(tile, num_pieces, owner, from_type, to_type);
				} else {
					UpdateCompanyRoadInfrastructure(from_type, owner, -(int)num_pieces);
					UpdateCompanyRoadInfrastructure(to_type, owner, num_pieces);
				}

				/* Perform the conversion */
				SetRoadType(tile, rtt, to_type);
				MarkTileDirtyByTile(tile);

				/* update power of train on this tile */
				FindVehicleOnPos(tile, VEH_ROAD, &affected_rvs, &UpdateRoadVehPowerProc);

				if (IsRoadDepotTile(tile)) {
					/* Update build vehicle window related to this depot */
					InvalidateWindowData(WC_VEHICLE_DEPOT, tile.base());
					InvalidateWindowData(WC_BUILD_VEHICLE, tile.base());
				}
			}
		} else {
			TileIndex endtile = GetOtherTunnelBridgeEnd(tile);

			const bool include_middle = !IsBridge(tile) || GetCustomBridgeHeadRoadBits(tile, rtt) & DiagDirToRoadBits(GetTunnelBridgeDirection(tile));

			/* If both ends of tunnel/bridge are in the range, do not try to convert twice -
			 * it would cause assert because of different test and exec runs */
			if (include_middle && endtile < tile) {
				if (OrthogonalTileArea(area_start, area_end).Contains(endtile)) continue;
			}

			if (IsBridge(tile) && include_middle) {
				/* Also check owner of the other side of the bridge, in case it differs */
				Owner end_owner = GetRoadOwner(endtile, rtt);
				if (!CanConvertUnownedRoadType(end_owner, rtt)) {
					CommandCost ret = CheckOwnership(end_owner, endtile);
					if (ret.Failed()) {
						error = ret;
						continue;
					}
				}
			}

			/* When not converting rail <-> el. rail, any vehicle cannot be in tunnel/bridge */
			if (!HasPowerOnRoad(from_type, to_type)) {
				CommandCost ret = TunnelBridgeIsFree(tile, endtile);
				if (ret.Failed()) {
					error = ret;
					continue;
				}

				if (rtt == RTT_ROAD && owner == OWNER_TOWN) {
					error.MakeError(STR_ERROR_OWNED_BY);
					if (IsLocalCompany()) {
						auto params = GetParamsForOwnedBy(OWNER_TOWN, tile);
						error.SetEncodedMessage(GetEncodedStringWithArgs(STR_ERROR_OWNED_BY, params));
					}
					continue;
				}
			}

			/* There are 2 pieces on *every* tile of the bridge or tunnel */
			uint num_pieces = (GetTunnelBridgeLength(tile, endtile) + 2) * 2;
			found_convertible_road = true;
			cost.AddCost(num_pieces * RoadConvertCost(from_type, to_type));

			uint tunnel_length = GetTunnelBridgeLength(tile, endtile);
			auto num_pieces_per_side = [tunnel_length, rtt](TileIndex t, bool middle) -> uint {
				uint num_pieces = 0;
				if (IsBridge(t)) {
					const RoadBits bits = GetCustomBridgeHeadRoadBits(t, rtt);
					num_pieces += CountBits(bits) * TUNNELBRIDGE_TRACKBIT_FACTOR;
				} else {
					num_pieces += 2 * TUNNELBRIDGE_TRACKBIT_FACTOR;
				}
				if (middle) {
					num_pieces += 2 * tunnel_length * TUNNELBRIDGE_TRACKBIT_FACTOR;
				}
				return num_pieces;
			};
			uint tile_pieces = num_pieces_per_side(tile, include_middle);
			uint end_pieces = include_middle ? num_pieces_per_side(endtile, false) : 0;
			cost.AddCost((tile_pieces + end_pieces) * RoadConvertCost(from_type, to_type));

			if (flags.Test(DoCommandFlag::Execute)) {
				/* Update the company infrastructure counters. */
				SubtractRoadTunnelBridgeInfrastructure(tile, endtile);

				if (owner == _current_company) {
					ConvertRoadTypeOwner(tile, 0, owner, from_type, to_type);
					if (include_middle) {
						ConvertRoadTypeOwner(endtile, 0, owner, from_type, to_type);
						SetTunnelBridgeOwner(tile, endtile, _current_company);
					}
				}

				/* Perform the conversion */
				SetRoadType(tile, rtt, to_type);
				if (include_middle) SetRoadType(endtile, rtt, to_type);

				AddRoadTunnelBridgeInfrastructure(tile, endtile);

				FindVehicleOnPos(tile, VEH_ROAD, &affected_rvs, &UpdateRoadVehPowerProc);
				FindVehicleOnPos(endtile, VEH_ROAD, &affected_rvs, &UpdateRoadVehPowerProc);

				MarkBridgeOrTunnelDirty(tile, endtile);
			}
		}
	}

	if (flags.Test(DoCommandFlag::Execute)) {
		/* Roadtype changed, update roadvehicles as when entering different track */
		for (RoadVehicle *v : affected_rvs) {
			v->CargoChanged();
		}
	}

	return found_convertible_road ? cost : error;
}


/** Tile callback functions for road tiles */
extern const TileTypeProcs _tile_type_road_procs = {
	DrawTile_Road,           // draw_tile_proc
	GetSlopePixelZ_Road,     // get_slope_z_proc
	ClearTile_Road,          // clear_tile_proc
	nullptr,                    // add_accepted_cargo_proc
	GetTileDesc_Road,        // get_tile_desc_proc
	GetTileTrackStatus_Road, // get_tile_track_status_proc
	ClickTile_Road,          // click_tile_proc
	nullptr,                    // animate_tile_proc
	TileLoop_Road,           // tile_loop_proc
	ChangeTileOwner_Road,    // change_tile_owner_proc
	nullptr,                    // add_produced_cargo_proc
	VehicleEnter_Road,       // vehicle_enter_tile_proc
	GetFoundation_Road,      // get_foundation_proc
	TerraformTile_Road,      // terraform_tile_proc
};<|MERGE_RESOLUTION|>--- conflicted
+++ resolved
@@ -1790,17 +1790,7 @@
 	if (!Depot::CanAllocateItem()) return CMD_ERROR;
 
 	if (flags.Test(DoCommandFlag::Execute)) {
-<<<<<<< HEAD
 		Depot *dep = new Depot(tile);
-		dep->build_date = CalTime::CurDate();
-=======
-		if (rotate_existing_depot) {
-			SetRoadDepotExitDirection(tile, dir);
-		} else {
-			Depot *dep = new Depot(tile);
-			MakeRoadDepot(tile, _current_company, dep->index, dir, rt);
-			MakeDefaultName(dep);
->>>>>>> 0428f8c6
 
 		/* A road depot has two road bits. */
 		UpdateCompanyRoadInfrastructure(rt, _current_company, ROAD_DEPOT_TRACKBIT_FACTOR);
