/*
 * This file is part of OpenTTD.
 * OpenTTD is free software; you can redistribute it and/or modify it under the terms of the GNU General Public License as published by the Free Software Foundation, version 2.
 * OpenTTD is distributed in the hope that it will be useful, but WITHOUT ANY WARRANTY; without even the implied warranty of MERCHANTABILITY or FITNESS FOR A PARTICULAR PURPOSE.
 * See the GNU General Public License for more details. You should have received a copy of the GNU General Public License along with OpenTTD. If not, see <http://www.gnu.org/licenses/>.
 */

/** @file road_cmd.cpp Commands related to road tiles. */

#include "stdafx.h"
#include "road.h"
#include "road_internal.h"
#include "viewport_func.h"
#include "command_func.h"
#include "company_func.h"
#include "pathfinder/yapf/yapf_cache.h"
#include "depot_base.h"
#include "newgrf.h"
#include "autoslope.h"
#include "tunnelbridge_map.h"
#include "strings_func.h"
#include "vehicle_func.h"
#include "sound_func.h"
#include "tunnelbridge.h"
#include "cheat_type.h"
#include "effectvehicle_func.h"
#include "effectvehicle_base.h"
#include "elrail_func.h"
#include "roadveh.h"
#include "train.h"
#include "town.h"
#include "company_base.h"
#include "core/random_func.hpp"
#include "core/container_func.hpp"
#include "newgrf_debug.h"
#include "newgrf_railtype.h"
#include "newgrf_roadtype.h"
#include "date_func.h"
#include "genworld.h"
#include "company_gui.h"
#include "road_cmd.h"
#include "road_func.h"
#include "roadstop_base.h"
#include "scope.h"
#include "landscape_cmd.h"
#include "rail_cmd.h"

#include "table/strings.h"
#include "table/roadtypes.h"

#include "safeguards.h"

/** Helper type for lists/vectors of road vehicles */
typedef std::vector<RoadVehicle *> RoadVehicleList;

RoadTypeInfo _roadtypes[ROADTYPE_END];
std::vector<RoadType> _sorted_roadtypes;
RoadTypes _roadtypes_hidden_mask;
std::array<RoadTypes, RTCM_END> _collision_mode_roadtypes;
RoadTypes _roadtypes_non_train_colliding;

/**
 * Bitmap of road/tram types.
 * Bit if set if a roadtype is tram.
 */
RoadTypes _roadtypes_type;

/**
 * Reset all road type information to its default values.
 */
void ResetRoadTypes()
{
	static_assert(lengthof(_original_roadtypes) <= lengthof(_roadtypes));

	auto insert = std::copy(std::begin(_original_roadtypes), std::end(_original_roadtypes), std::begin(_roadtypes));
	std::fill(insert, std::end(_roadtypes), RoadTypeInfo{});

	_roadtypes_hidden_mask = ROADTYPES_NONE;
	_roadtypes_type        = ROADTYPES_TRAM;
}

void ResolveRoadTypeGUISprites(RoadTypeInfo *rti)
{
	SpriteID cursors_base = GetCustomRoadSprite(rti, INVALID_TILE, ROTSG_CURSORS);
	if (cursors_base != 0) {
		rti->gui_sprites.build_y_road = cursors_base +  0;
		rti->gui_sprites.build_x_road = cursors_base +  1;
		rti->gui_sprites.auto_road    = cursors_base +  2;
		rti->gui_sprites.build_depot  = cursors_base +  3;
		rti->gui_sprites.build_tunnel = cursors_base +  4;
		rti->gui_sprites.convert_road = cursors_base +  5;
		rti->cursor.road_swne         = cursors_base +  6;
		rti->cursor.road_nwse         = cursors_base +  7;
		rti->cursor.autoroad          = cursors_base +  8;
		rti->cursor.depot             = cursors_base +  9;
		rti->cursor.tunnel            = cursors_base + 10;
		rti->cursor.convert_road      = cursors_base + 11;
	}
}

/**
 * Compare roadtypes based on their sorting order.
 * @param first  The roadtype to compare to.
 * @param second The roadtype to compare.
 * @return True iff the first should be sorted before the second.
 */
static bool CompareRoadTypes(const RoadType &first, const RoadType &second)
{
	if (RoadTypeIsRoad(first) == RoadTypeIsRoad(second)) {
		return GetRoadTypeInfo(first)->sorting_order < GetRoadTypeInfo(second)->sorting_order;
	}
	return RoadTypeIsTram(first) < RoadTypeIsTram(second);
}

/**
 * Resolve sprites of custom road types
 */
void InitRoadTypes()
{
	for (RoadType rt = ROADTYPE_BEGIN; rt != ROADTYPE_END; rt++) {
		RoadTypeInfo *rti = &_roadtypes[rt];
		ResolveRoadTypeGUISprites(rti);
		if (rti->flags.Test(RoadTypeFlag::Hidden)) SetBit(_roadtypes_hidden_mask, rt);
	}

	_sorted_roadtypes.clear();
	for (RoadType rt = ROADTYPE_BEGIN; rt != ROADTYPE_END; rt++) {
		if (_roadtypes[rt].label != 0 && !HasBit(_roadtypes_hidden_mask, rt)) {
			_sorted_roadtypes.push_back(rt);
		}
	}
	std::sort(_sorted_roadtypes.begin(), _sorted_roadtypes.end(), CompareRoadTypes);

	extern void ClearPublicRoadsWindowSelectedPublicRoadsType();
	ClearPublicRoadsWindowSelectedPublicRoadsType();
}

void InitRoadTypesCaches()
{
	std::fill(_collision_mode_roadtypes.begin(), _collision_mode_roadtypes.end(), ROADTYPES_NONE);
	_roadtypes_non_train_colliding = ROADTYPES_NONE;

	for (RoadType rt = ROADTYPE_BEGIN; rt != ROADTYPE_END; rt++) {
		const RoadTypeInfo &rti = _roadtypes[rt];
		SetBit(_collision_mode_roadtypes[rti.collision_mode], rt);
		if (rti.extra_flags.Test(RoadTypeExtraFlag::NoTrainCollision)) SetBit(_roadtypes_non_train_colliding, rt);
	}
}

/**
 * Allocate a new road type label
 */
RoadType AllocateRoadType(RoadTypeLabel label, RoadTramType rtt)
{
	for (RoadType rt = ROADTYPE_BEGIN; rt != ROADTYPE_END; rt++) {
		RoadTypeInfo *rti = &_roadtypes[rt];

		if (rti->label == 0) {
			/* Set up new road type */
			*rti = _original_roadtypes[(rtt == RTT_TRAM) ? ROADTYPE_TRAM : ROADTYPE_ROAD];
			rti->label = label;
			rti->alternate_labels.clear();
			rti->flags = {};
			rti->extra_flags = {};
			rti->collision_mode = RTCM_NORMAL;
			rti->introduction_date = CalTime::INVALID_DATE;

			/* Make us compatible with ourself. */
			rti->powered_roadtypes = (RoadTypes)(1ULL << rt);

			/* We also introduce ourself. */
			rti->introduces_roadtypes = (RoadTypes)(1ULL << rt);

			/* Default sort order; order of allocation, but with some
			 * offsets so it's easier for NewGRF to pick a spot without
			 * changing the order of other (original) road types.
			 * The << is so you can place other roadtypes in between the
			 * other roadtypes, the 7 is to be able to place something
			 * before the first (default) road type. */
			rti->sorting_order = rt << 2 | 7;

			/* Set bitmap of road/tram types */
			if (rtt == RTT_TRAM) {
				SetBit(_roadtypes_type, rt);
			} else {
				ClrBit(_roadtypes_type, rt);
			}

			return rt;
		}
	}

	return INVALID_ROADTYPE;
}

/**
 * Verify whether a road vehicle has been built.
 * @return \c true if at least one road vehicle has been built, \c false if not
 */
bool RoadVehiclesAreBuilt()
{
	return !RoadVehicle::Iterate().empty();
}

/**
 * Verify whether a road vehicle has been built and is not in a depot.
 * @return \c true if at least one road vehicle has been built and is not in a depot, \c false if not
 */
bool RoadVehiclesExistOutsideDepots()
{
	for (const RoadVehicle *rv : RoadVehicle::IterateFrontOnly()) {
		if (rv->IsFrontEngine() && !rv->IsChainInDepot()) return true;
	}
	return false;
}

static DisallowedRoadDirections GetOneWayRoadTileDisallowedRoadDirections(TileIndex tile)
{
	if (IsNormalRoadTile(tile)) return GetDisallowedRoadDirections(tile);
	if (IsDriveThroughStopTile(tile)) return GetDriveThroughStopDisallowedRoadDirections(tile);
	if (IsRoadBridgeTile(tile)) return GetBridgeDisallowedRoadDirections(tile);
	return DRD_NONE;
}

static DiagDirection OneWaySideJunctionRoadRoadBitsToDiagDir(RoadBits bits)
{
	/*
	 * Drive on left missing bit:
	 * ROAD_SE (bit 2) -> DIAGDIR_NE (0)
	 * ROAD_SW (bit 1) -> DIAGDIR_SE (1)
	 * ROAD_NW (bit 0) -> DIAGDIR_SW (2)
	 * ROAD_NE (bit 3) -> DIAGDIR_NW (3)
	 */
	uint8_t bit = FindFirstBit(bits ^ ROAD_ALL);
	bit ^= 3;
	return (DiagDirection)((bit + 3 + (_settings_game.vehicle.road_side * 2)) % 4);
}

inline bool IsOneWaySideJunctionRoadDRDsPresent(TileIndex tile, DiagDirection dir)
{
	const DisallowedRoadDirections diagdir_to_drd[DIAGDIR_END] = { DRD_NORTHBOUND, DRD_NORTHBOUND, DRD_SOUTHBOUND, DRD_SOUTHBOUND };

	TileIndexDiffC ti = TileIndexDiffCByDiagDir(dir);
	TileIndex ahead = AddTileIndexDiffCWrap(tile, ti);
	if (ahead == INVALID_TILE || GetOneWayRoadTileDisallowedRoadDirections(ahead) != diagdir_to_drd[dir]) return false;
	TileIndex behind = AddTileIndexDiffCWrap(tile, { (int16_t)(-ti.x), (int16_t)(-ti.y) });
	if (behind == INVALID_TILE || GetOneWayRoadTileDisallowedRoadDirections(behind) != diagdir_to_drd[dir]) return false;
	return true;
}

inline bool IsRoadCachedOneWayStateInterpolatableTile(TileIndex tile)
{
	return !IsTileType(tile, MP_STATION) || IsRoadWaypointTile(tile);
}

static btree::btree_set<TileIndex> _road_cache_one_way_state_pending_tiles;
static btree::btree_set<TileIndex> _road_cache_one_way_state_pending_interpolate_tiles;
static bool _defer_update_road_cache_one_way_state = false;
bool _mark_tile_dirty_on_road_cache_one_way_state_update = false;

static void RefreshTileOnCachedOneWayStateChange(TileIndex tile)
{
	if (IsAnyRoadStopTile(tile) && IsCustomRoadStopSpecIndex(tile)) {
		MarkTileGroundDirtyByTile(tile, VMDF_NOT_MAP_MODE);
		return;
	}
	if (unlikely(_mark_tile_dirty_on_road_cache_one_way_state_update)) {
		MarkTileGroundDirtyByTile(tile, VMDF_NOT_MAP_MODE);
		return;
	}
}

static void UpdateTileRoadCachedOneWayState(TileIndex tile)
{
	RefreshTileOnCachedOneWayStateChange(tile);

	DisallowedRoadDirections drd = GetOneWayRoadTileDisallowedRoadDirections(tile);
	if (drd != DRD_NONE) {
		SetRoadCachedOneWayState(tile, (RoadCachedOneWayState)drd);
		return;
	}
	if (IsNormalRoadTile(tile)) {
		RoadBits bits = GetRoadBits(tile, RTT_ROAD);
		if (HasExactlyOneBit(bits ^ ROAD_ALL)) {
			DiagDirection dir = OneWaySideJunctionRoadRoadBitsToDiagDir(bits);
			if (IsOneWaySideJunctionRoadDRDsPresent(tile, dir)) {
				DiagDirection side_dir = (DiagDirection)((dir + 3 + (_settings_game.vehicle.road_side * 2)) % 4);
				TileIndexDiffC ti = TileIndexDiffCByDiagDir(side_dir);
				TileIndex side = AddTileIndexDiffCWrap(tile, ti);

				const DisallowedRoadDirections diagdir_to_drd[DIAGDIR_END] = { DRD_SOUTHBOUND, DRD_SOUTHBOUND, DRD_NORTHBOUND, DRD_NORTHBOUND };
				SetRoadCachedOneWayState(tile, (GetOneWayRoadTileDisallowedRoadDirections(side) & diagdir_to_drd[side_dir]) ? RCOWS_SIDE_JUNCTION_NO_EXIT : RCOWS_SIDE_JUNCTION);
				return;
			}
		}
	}
	if (IsRoadCachedOneWayStateInterpolatableTile(tile)) _road_cache_one_way_state_pending_interpolate_tiles.insert(tile);
	SetRoadCachedOneWayState(tile, RCOWS_NORMAL);
}

/* Do not re-order, see: RoadCachedOneWayState */
enum InterpolateRoadResult {
	IRR_NONE,
	IRR_OUT,
	IRR_IN
};

static TileIndex InterpolateRoadFollowTileStep(TileIndex tile, uint8_t bit)
{
	DiagDirection outgoing = (DiagDirection)(bit ^ 3);
	if (IsTileType(tile, MP_TUNNELBRIDGE) && GetTunnelBridgeDirection(tile) == outgoing) {
		return GetOtherTunnelBridgeEnd(tile);
	}
	TileIndexDiffC ti = TileIndexDiffCByDiagDir(outgoing);
	TileIndex next = AddTileIndexDiffCWrap(tile, ti);
	if (next == INVALID_TILE) return INVALID_TILE;
	if (IsTileType(next, MP_TUNNELBRIDGE) && GetTunnelBridgeDirection(next) == ReverseDiagDir(outgoing)) {
		return INVALID_TILE;
	}
	return next;
}

static InterpolateRoadResult InterpolateRoadFollowRoadBit(TileIndex tile, uint8_t bit)
{
	const TileIndex start = tile;
	do {
		TileIndex next = InterpolateRoadFollowTileStep(tile, bit);
		if (next == INVALID_TILE) return IRR_NONE;
		DisallowedRoadDirections drd = GetOneWayRoadTileDisallowedRoadDirections(next);
		if (drd == DRD_BOTH) return IRR_NONE;
		if (drd != DRD_NONE) {
			const DisallowedRoadDirections outgoing_drd_by_exit_bit[4] = { DRD_SOUTHBOUND, DRD_SOUTHBOUND, DRD_NORTHBOUND, DRD_NORTHBOUND };
			return outgoing_drd_by_exit_bit[bit] == drd ? IRR_OUT : IRR_IN;
		}
		if (!IsRoadCachedOneWayStateInterpolatableTile(next)) return IRR_NONE;
		RoadBits incoming = (RoadBits)(1 << (bit ^ 2));
		RoadBits rb = GetAnyRoadBits(next, RTT_ROAD, true);
		if ((incoming & rb) == 0) return IRR_NONE;
		RoadBits remaining = rb & ~incoming;
		if (!HasExactlyOneBit(remaining)) return IRR_NONE;
		tile = next;
		bit = FindFirstBit(remaining);
	} while (tile != start);
	return IRR_NONE;
}

static void InterpolateRoadFollowRoadBitSetState(TileIndex tile, uint8_t bit, InterpolateRoadResult irr)
{
	const TileIndex start = tile;
	do {
		if (irr == IRR_NONE) {
			SetRoadCachedOneWayState(tile, RCOWS_NORMAL);
		} else {
			uint8_t inbit = FindFirstBit(GetAnyRoadBits(tile, RTT_ROAD, true) & ~static_cast<RoadBits>(1 << bit));
			/*   inbit    bit      piece    Outgoing Trackdir       IRR_IN case
			 *
			 *    0        1       ROAD_W   TRACKDIR_LEFT_S         RCOWS_NON_JUNCTION_A
			 *    0        2       ROAD_Y   TRACKDIR_Y_SE           RCOWS_NON_JUNCTION_A
			 *    0        3       ROAD_N   TRACKDIR_UPPER_E        RCOWS_NON_JUNCTION_A
			 *
			 *    1        0       ROAD_W   TRACKDIR_LEFT_N         RCOWS_NON_JUNCTION_B
			 *    1        2       ROAD_S   TRACKDIR_LOWER_E        RCOWS_NON_JUNCTION_A
			 *    1        3       ROAD_X   TRACKDIR_X_NE           RCOWS_NON_JUNCTION_A
			 *
			 *    2        0       ROAD_Y   TRACKDIR_Y_NW           RCOWS_NON_JUNCTION_B
			 *    2        1       ROAD_S   TRACKDIR_LOWER_W        RCOWS_NON_JUNCTION_B
			 *    2        3       ROAD_E   TRACKDIR_RIGHT_N        RCOWS_NON_JUNCTION_B
			 *
			 *    3        0       ROAD_N   TRACKDIR_UPPER_W        RCOWS_NON_JUNCTION_B
			 *    3        1       ROAD_X   TRACKDIR_X_SW           RCOWS_NON_JUNCTION_B
			 *    3        2       ROAD_E   TRACKDIR_RIGHT_S        RCOWS_NON_JUNCTION_A
			 */

			const uint16_t bits_to_rcows = 0x3B10;
			SetRoadCachedOneWayState(tile, (RoadCachedOneWayState)(irr ^ (HasBit(bits_to_rcows, (inbit << 2) | bit) ? 0 : 3)));
		}
		_road_cache_one_way_state_pending_interpolate_tiles.erase(tile);
		RefreshTileOnCachedOneWayStateChange(tile);
		TileIndex next = InterpolateRoadFollowTileStep(tile, bit);
		if (next == INVALID_TILE) return;
		DisallowedRoadDirections drd = GetOneWayRoadTileDisallowedRoadDirections(next);
		if (drd != DRD_NONE) {
			return;
		}
		if (!IsRoadCachedOneWayStateInterpolatableTile(next)) return;
		RoadBits incoming = (RoadBits)(1 << (bit ^ 2));
		RoadBits rb = GetAnyRoadBits(next, RTT_ROAD, true);
		if ((incoming & rb) == 0) return;
		RoadBits remaining = rb & ~incoming;
		if (!HasExactlyOneBit(remaining)) return;
		tile = next;
		bit = FindFirstBit(remaining);
	} while (tile != start);
}

static void InterpolateRoadCachedOneWayStates()
{
	while (!_road_cache_one_way_state_pending_interpolate_tiles.empty()) {
		auto iter = _road_cache_one_way_state_pending_interpolate_tiles.begin();
		TileIndex tile = *iter;
		_road_cache_one_way_state_pending_interpolate_tiles.erase(iter);

		const RoadBits bits = GetAnyRoadBits(tile, RTT_ROAD, true);
		if (CountBits(bits) != 2) continue;

		uint8_t first_bit = FindFirstBit(bits);
		uint8_t second_bit = FindFirstBit(KillFirstBit(bits));
		InterpolateRoadResult first_irr = InterpolateRoadFollowRoadBit(tile, first_bit);
		InterpolateRoadResult second_irr = first_irr;
		if (first_irr != IRR_NONE) {
			second_irr = InterpolateRoadFollowRoadBit(tile, second_bit);
			if (second_irr == IRR_NONE || second_irr == first_irr) first_irr = second_irr = IRR_NONE;
		}
		InterpolateRoadFollowRoadBitSetState(tile, first_bit, first_irr);
		InterpolateRoadFollowRoadBitSetState(tile, second_bit, second_irr);
	}
}

void RecalculateRoadCachedOneWayStates()
{
	for (TileIndex tile(0); tile != Map::Size(); tile++) {
		if (MayHaveRoad(tile)) UpdateTileRoadCachedOneWayState(tile);
	}
	InterpolateRoadCachedOneWayStates();
}

void UpdateRoadCachedOneWayStatesAroundTile(TileIndex tile)
{
	if (_generating_world) return;

	auto check_tile = [](TileIndex t) {
		if (_defer_update_road_cache_one_way_state) {
			_road_cache_one_way_state_pending_tiles.insert(t);
		} else if (MayHaveRoad(t)) {
			UpdateTileRoadCachedOneWayState(t);
		}
	};
	check_tile(tile);
	TileIndexDiff x_offset = TileDiffXY(1, 0);
	if (tile >= x_offset) check_tile(tile - x_offset);
	if (tile + x_offset < Map::Size()) check_tile(tile + x_offset);
	TileIndexDiff y_offset = TileDiffXY(0, 1);
	if (tile >= y_offset) check_tile(tile - y_offset);
	if (tile + y_offset < Map::Size()) check_tile(tile + y_offset);
	if (!_defer_update_road_cache_one_way_state) InterpolateRoadCachedOneWayStates();
}

void FlushDeferredUpdateRoadCachedOneWayStates()
{
	_defer_update_road_cache_one_way_state = false;
	for (TileIndex t : _road_cache_one_way_state_pending_tiles) {
		if (MayHaveRoad(t)) UpdateTileRoadCachedOneWayState(t);
	}
	_road_cache_one_way_state_pending_tiles.clear();
	InterpolateRoadCachedOneWayStates();
}

/**
 * Update road infrastructure counts for a company.
 * @param rt Road type to update count of.
 * @param o Owner of road piece.
 * @param count Number of road pieces to adjust.
 */
void UpdateCompanyRoadInfrastructure(RoadType rt, Owner o, int count)
{
	if (rt == INVALID_ROADTYPE) return;

	Company *c = Company::GetIfValid(o);
	if (c == nullptr) return;

	c->infrastructure.road[rt] += count;
	DirtyCompanyInfrastructureWindows(c->index);
}

/** Invalid RoadBits on slopes.  */
extern const RoadBits _invalid_tileh_slopes_road[2][15] = {
	/* The inverse of the mixable RoadBits on a leveled slope */
	{
		ROAD_NONE,         // SLOPE_FLAT
		ROAD_NE | ROAD_SE, // SLOPE_W
		ROAD_NE | ROAD_NW, // SLOPE_S

		ROAD_NE,           // SLOPE_SW
		ROAD_NW | ROAD_SW, // SLOPE_E
		ROAD_NONE,         // SLOPE_EW

		ROAD_NW,           // SLOPE_SE
		ROAD_NONE,         // SLOPE_WSE
		ROAD_SE | ROAD_SW, // SLOPE_N

		ROAD_SE,           // SLOPE_NW
		ROAD_NONE,         // SLOPE_NS
		ROAD_NONE,         // SLOPE_ENW

		ROAD_SW,           // SLOPE_NE
		ROAD_NONE,         // SLOPE_SEN
		ROAD_NONE          // SLOPE_NWS
	},
	/* The inverse of the allowed straight roads on a slope
	 * (with and without a foundation). */
	{
		ROAD_NONE, // SLOPE_FLAT
		ROAD_NONE, // SLOPE_W    Foundation
		ROAD_NONE, // SLOPE_S    Foundation

		ROAD_Y,    // SLOPE_SW
		ROAD_NONE, // SLOPE_E    Foundation
		ROAD_ALL,  // SLOPE_EW

		ROAD_X,    // SLOPE_SE
		ROAD_ALL,  // SLOPE_WSE
		ROAD_NONE, // SLOPE_N    Foundation

		ROAD_X,    // SLOPE_NW
		ROAD_ALL,  // SLOPE_NS
		ROAD_ALL,  // SLOPE_ENW

		ROAD_Y,    // SLOPE_NE
		ROAD_ALL,  // SLOPE_SEN
		ROAD_ALL   // SLOPE_NW
	}
};

Foundation GetRoadFoundation(Slope tileh, RoadBits bits);

void NotifyRoadLayoutChangedIfTileNonLeaf(TileIndex tile, RoadTramType rtt, RoadBits present_bits)
{
	uint connections = 0;
	if ((present_bits & ROAD_NE) && (GetAnyRoadBits(TileAddXY(tile, -1,  0), rtt) & ROAD_SW)) connections++;
	if ((present_bits & ROAD_SE) && (GetAnyRoadBits(TileAddXY(tile,  0,  1), rtt) & ROAD_NW)) connections++;
	if ((present_bits & ROAD_SW) && (GetAnyRoadBits(TileAddXY(tile,  1,  0), rtt) & ROAD_NE)) connections++;
	if ((present_bits & ROAD_NW) && (GetAnyRoadBits(TileAddXY(tile,  0, -1), rtt) & ROAD_SE)) connections++;
	if (connections >= 2) {
		NotifyRoadLayoutChanged();
	}
}

void NotifyRoadLayoutChangedIfSimpleTunnelBridgeNonLeaf(TileIndex start, TileIndex end, DiagDirection start_dir, RoadTramType rtt)
{
	if (!(GetAnyRoadBits(TileAddByDiagDir(start, ReverseDiagDir(start_dir)), rtt) & DiagDirToRoadBits(start_dir))) return;
	if (!(GetAnyRoadBits(TileAddByDiagDir(end, start_dir), rtt) & DiagDirToRoadBits(ReverseDiagDir(start_dir)))) return;

	NotifyRoadLayoutChanged();
}

/**
 * Is it allowed to remove the given road bits from the given tile?
 * @param tile      the tile to remove the road from
 * @param remove    the roadbits that are going to be removed
 * @param owner     the actual owner of the roadbits of the tile
 * @param rt        the road type to remove the bits from
 * @param flags     command flags
 * @param town_check Shall the town rating checked/affected
 * @return A succeeded command when it is allowed to remove the road bits, a failed command otherwise.
 */
CommandCost CheckAllowRemoveRoad(TileIndex tile, RoadBits remove, Owner owner, RoadTramType rtt, DoCommandFlags flags, bool town_check)
{
	if (_game_mode == GM_EDITOR || remove == ROAD_NONE) return CommandCost();

	/* Water can always flood and towns can always remove "normal" road pieces.
	 * Towns are not be allowed to remove non "normal" road pieces, like tram
	 * tracks as that would result in trams that cannot turn. */
	if (_current_company == OWNER_WATER ||
			(rtt == RTT_ROAD && !Company::IsValidID(_current_company))) return CommandCost();

	/* Only do the special processing if the road is owned
	 * by a town */
	if (owner != OWNER_TOWN) {
		if (owner == OWNER_NONE) return CommandCost();
		CommandCost ret = CheckOwnership(owner);
		return ret;
	}

	if (!town_check) return CommandCost();

	if (_cheats.magic_bulldozer.value) return CommandCost();

	Town *t = ClosestTownFromTile(tile, UINT_MAX);
	if (t == nullptr) return CommandCost();

	/* check if you're allowed to remove the street owned by a town
	 * removal allowance depends on difficulty setting */
	CommandCost ret = CheckforTownRating(flags, t, ROAD_REMOVE);
	if (ret.Failed()) return ret;

	/* Get a bitmask of which neighbouring roads has a tile */
	RoadBits n = ROAD_NONE;
	RoadBits present = GetAnyRoadBits(tile, rtt);
	if ((present & ROAD_NE) && (GetAnyRoadBits(TileAddXY(tile, -1,  0), rtt) & ROAD_SW)) n |= ROAD_NE;
	if ((present & ROAD_SE) && (GetAnyRoadBits(TileAddXY(tile,  0,  1), rtt) & ROAD_NW)) n |= ROAD_SE;
	if ((present & ROAD_SW) && (GetAnyRoadBits(TileAddXY(tile,  1,  0), rtt) & ROAD_NE)) n |= ROAD_SW;
	if ((present & ROAD_NW) && (GetAnyRoadBits(TileAddXY(tile,  0, -1), rtt) & ROAD_SE)) n |= ROAD_NW;

	int rating_decrease = RATING_ROAD_DOWN_STEP_EDGE;
	/* If 0 or 1 bits are set in n, or if no bits that match the bits to remove,
	 * then allow it */
	if (KillFirstBit(n) != ROAD_NONE && (n & remove) != ROAD_NONE) {
		/* you can remove all kind of roads with extra dynamite */
		if (!_settings_game.construction.extra_dynamite) {
			return CommandCostWithParam(STR_ERROR_LOCAL_AUTHORITY_REFUSES_TO_ALLOW_THIS, t->index);
		}
		rating_decrease = RATING_ROAD_DOWN_STEP_INNER;
	}
	ChangeTownRating(t, rating_decrease, RATING_ROAD_MINIMUM, flags);

	return CommandCost();
}

static void UpdateRoadStopTileDisallowedRoadDirection(TileIndex tile, DisallowedRoadDirections drd)
{
	if (IsRoadWaypoint(tile)) {
		SetDriveThroughStopDisallowedRoadDirections(tile, drd);
	} else {
		RoadStop *rs = RoadStop::GetByTile(tile, GetRoadStopType(tile));
		rs->ChangeDriveThroughDisallowedRoadDirections(drd);
	}
}

/**
 * Delete a piece of road.
 * @param tile tile where to remove road from
 * @param flags operation to perform
 * @param pieces roadbits to remove
 * @param rt roadtype to remove
 * @param town_check should we check if the town allows removal?
 */
static CommandCost RemoveRoad(TileIndex tile, DoCommandFlags flags, RoadBits pieces, RoadTramType rtt, bool town_check)
{
	assert(pieces != ROAD_NONE);

	RoadType existing_rt = MayHaveRoad(tile) ? GetRoadType(tile, rtt) : INVALID_ROADTYPE;
	/* The tile doesn't have the given road type */
	if (existing_rt == INVALID_ROADTYPE) return CommandCost((rtt == RTT_TRAM) ? STR_ERROR_THERE_IS_NO_TRAMWAY : STR_ERROR_THERE_IS_NO_ROAD);

	switch (GetTileType(tile)) {
		case MP_ROAD: {
			CommandCost ret = EnsureNoVehicleOnGround(tile);
			if (ret.Failed()) return ret;
			break;
		}

		case MP_STATION: {
			if (!IsDriveThroughStopTile(tile)) return CMD_ERROR;

			CommandCost ret = EnsureNoVehicleOnGround(tile);
			if (ret.Failed()) return ret;
			break;
		}

		case MP_TUNNELBRIDGE: {
			if (GetTunnelBridgeTransportType(tile) != TRANSPORT_ROAD) return CMD_ERROR;
			CommandCost ret = TunnelBridgeIsFree(tile, GetOtherTunnelBridgeEnd(tile));
			if (ret.Failed()) return ret;
			break;
		}

		default:
			return CMD_ERROR;
	}

	CommandCost ret = CheckAllowRemoveRoad(tile, pieces, GetRoadOwner(tile, rtt), rtt, flags, town_check);
	if (ret.Failed()) return ret;

	if (!IsTileType(tile, MP_ROAD)) {
		const bool custom_bridge_head = IsBridgeTile(tile) &&
				HasBridgeFlatRamp(GetTileSlope(tile), DiagDirToAxis(GetTunnelBridgeDirection(tile))) &&
				(_settings_game.construction.road_custom_bridge_heads || IsRoadCustomBridgeHead(tile));

		/* If it's the last roadtype, just clear the whole tile */
		if (!custom_bridge_head && GetRoadType(tile, OtherRoadTramType(rtt)) == INVALID_ROADTYPE) return Command<CMD_LANDSCAPE_CLEAR>::Do(flags, tile);

		CommandCost cost(EXPENSES_CONSTRUCTION);
		if (IsTileType(tile, MP_TUNNELBRIDGE)) {
			const RoadBits entrance_piece = DiagDirToRoadBits(GetTunnelBridgeDirection(tile));
			const RoadBits axial_pieces = AxisToRoadBits(DiagDirToAxis(GetTunnelBridgeDirection(tile)));
			const RoadBits existing = IsBridge(tile) ? GetCustomBridgeHeadRoadBits(tile, rtt) : axial_pieces;

			/* handle case where we would otherwise leave a single bridge entrance piece */
			if ((existing & ~pieces) == entrance_piece) {
				pieces |= entrance_piece;
			}

			/* Removing any roadbit in the bridge axis removes the roadtype (that's the behaviour remove-long-roads needs) */
			if ((existing & pieces) == ROAD_NONE) return CommandCost((rtt == RTT_TRAM) ? STR_ERROR_THERE_IS_NO_TRAMWAY : STR_ERROR_THERE_IS_NO_ROAD);

			if (!custom_bridge_head) pieces |= axial_pieces;

			const TileIndex other_end = GetOtherTunnelBridgeEnd(tile);
			const uint middle_len = GetTunnelBridgeLength(other_end, tile);
			uint pieces_count = 0;

			const RoadBits other_end_existing = IsBridge(other_end) ? GetCustomBridgeHeadRoadBits(other_end, rtt) : axial_pieces;
			RoadBits other_end_pieces = ROAD_NONE;
			if (pieces & entrance_piece) {
				other_end_pieces |= MirrorRoadBits(entrance_piece);
				/* if removing the other end entrance would only leave one piece, remove that too */
				if (CountBits(other_end_existing & ~other_end_pieces) == 1) {
					other_end_pieces |= other_end_existing;
				}
				pieces_count += middle_len * 2;
				if (custom_bridge_head && ((GetCustomBridgeHeadRoadBits(tile, OtherRoadTramType(rtt)) & entrance_piece) == ROAD_NONE)) {
					/* can't leave no entrance pieces for any road type */
					return Command<CMD_LANDSCAPE_CLEAR>::Do(flags, tile);
				}
			}
			pieces_count += CountBits(pieces & existing);
			pieces_count += CountBits(other_end_pieces & other_end_existing);

			cost.AddCost(pieces_count * RoadClearCost(existing_rt));
			if (flags.Test(DoCommandFlag::Execute)) {
				SubtractRoadTunnelBridgeInfrastructure(tile, other_end);

				const RoadBits bits = existing & ~pieces;
				const RoadBits other_bits = other_end_existing & ~other_end_pieces;

				if (bits == ROAD_NONE) SetRoadType(tile, rtt, INVALID_ROADTYPE);
				if (other_bits == ROAD_NONE) SetRoadType(other_end, rtt, INVALID_ROADTYPE);

				if (IsBridge(tile)) {
					if (rtt == RTT_ROAD) {
						SetBridgeDisallowedRoadDirections(tile, DRD_NONE);
						SetBridgeDisallowedRoadDirections(other_end, DRD_NONE);
					}
					SetCustomBridgeHeadRoadBits(tile, rtt, bits);
					SetCustomBridgeHeadRoadBits(other_end, rtt, other_bits);
				}

				if (bits == ROAD_NONE && other_bits == ROAD_NONE) {
					/* If the owner of the bridge sells all its road, also move the ownership
					 * to the owner of the other roadtype, unless the bridge owner is a town. */

					Owner other_owner = GetRoadOwner(tile, OtherRoadTramType(rtt));
					if (!IsTileOwner(tile, other_owner) && !IsTileOwner(tile, OWNER_TOWN)) {
						SetTileOwner(tile, other_owner);
						SetTileOwner(other_end, other_owner);
					}
				}

				/* Mark tiles dirty that have been repaved */
				MarkBridgeOrTunnelDirty(tile, other_end);

				AddRoadTunnelBridgeInfrastructure(tile, other_end);
				DirtyAllCompanyInfrastructureWindows();

				/* Todo: Change this to be more fine-grained if necessary */
				NotifyRoadLayoutChanged(false);
				if (rtt == RTT_ROAD) {
					UpdateRoadCachedOneWayStatesAroundTile(tile);
					UpdateRoadCachedOneWayStatesAroundTile(other_end);
				}
			}
		} else {
			assert_tile(IsDriveThroughStopTile(tile), tile);
			cost.AddCost(RoadClearCost(existing_rt) * 2);
			if (flags.Test(DoCommandFlag::Execute)) {
				/* A full diagonal road tile has two road bits. */
				UpdateCompanyRoadInfrastructure(existing_rt, GetRoadOwner(tile, rtt), -2);
				if (rtt == RTT_ROAD && GetDriveThroughStopDisallowedRoadDirections(tile) != DRD_NONE) {
					UpdateRoadStopTileDisallowedRoadDirection(tile, DRD_NONE);
				}
				SetRoadType(tile, rtt, INVALID_ROADTYPE);
				MarkTileDirtyByTile(tile);
				NotifyRoadLayoutChanged(false);
				if (rtt == RTT_ROAD) {
					UpdateRoadCachedOneWayStatesAroundTile(tile);
				}
			}
		}
		return cost;
	}

	switch (GetRoadTileType(tile)) {
		case ROAD_TILE_NORMAL: {
			Slope tileh = GetTileSlope(tile);

			/* Steep slopes behave the same as slopes with one corner raised. */
			if (IsSteepSlope(tileh)) {
				tileh = SlopeWithOneCornerRaised(GetHighestSlopeCorner(tileh));
			}

			RoadBits present = GetRoadBits(tile, rtt);
			const RoadBits other = GetRoadBits(tile, OtherRoadTramType(rtt));
			const Foundation f = GetRoadFoundation(tileh, present);

			if (HasRoadWorks(tile) && _current_company != OWNER_WATER) return CommandCost(STR_ERROR_ROAD_WORKS_IN_PROGRESS);

			/* Autocomplete to a straight road
			 * @li if the bits of the other roadtypes result in another foundation
			 * @li if build on slopes is disabled */
			if ((IsStraightRoad(other) && (other & _invalid_tileh_slopes_road[0][tileh & SLOPE_ELEVATED]) != ROAD_NONE) ||
					(tileh != SLOPE_FLAT && !_settings_game.construction.build_on_slopes)) {
				pieces |= MirrorRoadBits(pieces);
			}

			/* limit the bits to delete to the existing bits. */
			pieces &= present;
			if (pieces == ROAD_NONE) return CommandCost((rtt == RTT_TRAM) ? STR_ERROR_THERE_IS_NO_TRAMWAY : STR_ERROR_THERE_IS_NO_ROAD);

			/* Now set present what it will be after the remove */
			present ^= pieces;

			/* Check for invalid RoadBit combinations on slopes */
			if (tileh != SLOPE_FLAT && present != ROAD_NONE &&
					(present & _invalid_tileh_slopes_road[0][tileh & SLOPE_ELEVATED]) == present) {
				return CMD_ERROR;
			}

			if (flags.Test(DoCommandFlag::Execute)) {
				if (HasRoadWorks(tile)) {
					/* flooding tile with road works, don't forget to remove the effect vehicle too */
					assert(_current_company == OWNER_WATER);
					for (EffectVehicle *v : EffectVehicle::Iterate()) {
						if (TileVirtXY(v->x_pos, v->y_pos) == tile) {
							delete v;
						}
					}
				}

				if (RoadLayoutChangeNotificationEnabled(false)) NotifyRoadLayoutChangedIfTileNonLeaf(tile, rtt, present | pieces);
				UpdateCompanyRoadInfrastructure(existing_rt, GetRoadOwner(tile, rtt), -(int)CountBits(pieces));

				if (present == ROAD_NONE) {
					/* No other road type, just clear tile. */
					if (GetRoadType(tile, OtherRoadTramType(rtt)) == INVALID_ROADTYPE) {
						/* Includes MarkTileDirtyByTile() */
						DoClearSquare(tile);
						DeleteNewGRFInspectWindow(GSF_ROADTYPES, tile.base());
					} else {
						if (rtt == RTT_ROAD && IsRoadOwner(tile, rtt, OWNER_TOWN)) {
							/* Update nearest-town index */
							const Town *town = CalcClosestTownFromTile(tile);
							SetTownIndex(tile, town == nullptr ? TownID::Invalid() : town->index);
						}
						if (rtt == RTT_ROAD) SetDisallowedRoadDirections(tile, DRD_NONE);
						SetRoadBits(tile, ROAD_NONE, rtt);
						SetRoadType(tile, rtt, INVALID_ROADTYPE);
						MarkTileDirtyByTile(tile);
					}
				} else {
					/* When bits are removed, you *always* end up with something that
					 * is not a complete straight road tile. However, trams do not have
					 * onewayness, so they cannot remove it either. */
					if (rtt == RTT_ROAD) SetDisallowedRoadDirections(tile, DRD_NONE);
					SetRoadBits(tile, present, rtt);
					MarkTileDirtyByTile(tile);
				}
				if (rtt == RTT_ROAD) {
					UpdateRoadCachedOneWayStatesAroundTile(tile);
				}
			}

			CommandCost cost(EXPENSES_CONSTRUCTION, CountBits(pieces) * RoadClearCost(existing_rt));
			/* If we build a foundation we have to pay for it. */
			if (f == FOUNDATION_NONE && GetRoadFoundation(tileh, present) != FOUNDATION_NONE) cost.AddCost(_price[PR_BUILD_FOUNDATION]);

			return cost;
		}

		case ROAD_TILE_CROSSING: {
			if (pieces & ComplementRoadBits(GetCrossingRoadBits(tile))) {
				return CMD_ERROR;
			}

			if (flags.Test(DoCommandFlag::Execute)) {
				UpdateAdjacentLevelCrossingTilesOnRemove(tile, GetCrossingRoadAxis(tile));

				/* A full diagonal road tile has two road bits. */
				UpdateCompanyRoadInfrastructure(existing_rt, GetRoadOwner(tile, rtt), -2);

				Track railtrack = GetCrossingRailTrack(tile);
				if (RoadLayoutChangeNotificationEnabled(false)) NotifyRoadLayoutChangedIfTileNonLeaf(tile, rtt, GetCrossingRoadBits(tile));
				if (GetRoadType(tile, OtherRoadTramType(rtt)) == INVALID_ROADTYPE) {
					TrackBits tracks = GetCrossingRailBits(tile);
					bool reserved = HasCrossingReservation(tile);
					MakeRailNormal(tile, GetTileOwner(tile), tracks, GetRailType(tile));
					if (reserved) SetTrackReservation(tile, tracks);

					/* Update rail count for level crossings. The plain track should still be accounted
					 * for, so only subtract the difference to the level crossing cost. */
					Company *c = Company::GetIfValid(GetTileOwner(tile));
					if (c != nullptr) {
						c->infrastructure.rail[GetRailType(tile)] -= LEVELCROSSING_TRACKBIT_FACTOR - 1;
						DirtyCompanyInfrastructureWindows(c->index);
					}

					if (_settings_game.vehicle.train_braking_model == TBM_REALISTIC) {
						AddTrackToSignalBuffer(tile, railtrack, GetTileOwner(tile));
						UpdateSignalsInBuffer();
					}

					DeleteNewGRFInspectWindow(GSF_ROADTYPES, tile.base());
				} else {
					SetRoadType(tile, rtt, INVALID_ROADTYPE);
				}
				MarkTileDirtyByTile(tile);
				YapfNotifyTrackLayoutChange(tile, railtrack);
				if (rtt == RTT_ROAD) {
					UpdateRoadCachedOneWayStatesAroundTile(tile);
				}
			}
			return CommandCost(EXPENSES_CONSTRUCTION, RoadClearCost(existing_rt) * 2);
		}

		default:
		case ROAD_TILE_DEPOT:
			return CMD_ERROR;
	}
}


/**
 * Calculate the costs for roads on slopes
 *  Aside modify the RoadBits to fit on the slopes
 *
 * @note The RoadBits are modified too!
 * @param tileh The current slope
 * @param pieces The RoadBits we want to add
 * @param existing The existent RoadBits of the current type
 * @param other The other existent RoadBits
 * @return The costs for these RoadBits on this slope
 */
static CommandCost CheckRoadSlope(Slope tileh, RoadBits *pieces, RoadBits existing, RoadBits other)
{
	/* Remove already build pieces */
	CLRBITS(*pieces, existing);

	/* If we can't build anything stop here */
	if (*pieces == ROAD_NONE) return CMD_ERROR;

	/* All RoadBit combos are valid on flat land */
	if (tileh == SLOPE_FLAT) return CommandCost();

	/* Steep slopes behave the same as slopes with one corner raised. */
	if (IsSteepSlope(tileh)) {
		tileh = SlopeWithOneCornerRaised(GetHighestSlopeCorner(tileh));
	}

	/* Save the merge of all bits of the current type */
	RoadBits type_bits = existing | *pieces;

	/* Roads on slopes */
	if (_settings_game.construction.build_on_slopes && (_invalid_tileh_slopes_road[0][tileh] & (other | type_bits)) == ROAD_NONE) {

		/* If we add leveling we've got to pay for it */
		if ((other | existing) == ROAD_NONE) return CommandCost(EXPENSES_CONSTRUCTION, _price[PR_BUILD_FOUNDATION]);

		return CommandCost();
	}

	/* Autocomplete uphill roads */
	*pieces |= MirrorRoadBits(*pieces);
	type_bits = existing | *pieces;

	/* Uphill roads */
	if (IsStraightRoad(type_bits) && (other == type_bits || other == ROAD_NONE) &&
			(_invalid_tileh_slopes_road[1][tileh] & (other | type_bits)) == ROAD_NONE) {

		/* Slopes with foundation ? */
		if (IsSlopeWithOneCornerRaised(tileh)) {

			/* Prevent build on slopes if it isn't allowed */
			if (_settings_game.construction.build_on_slopes) {

				/* If we add foundation we've got to pay for it */
				if ((other | existing) == ROAD_NONE) return CommandCost(EXPENSES_CONSTRUCTION, _price[PR_BUILD_FOUNDATION]);

				return CommandCost();
			}
		} else {
			if (HasExactlyOneBit(existing) && GetRoadFoundation(tileh, existing) == FOUNDATION_NONE) return CommandCost(EXPENSES_CONSTRUCTION, _price[PR_BUILD_FOUNDATION]);
			return CommandCost();
		}
	}
	return CMD_ERROR;
}

/**
 * Checks the tile and returns whether the current player is allowed to convert the roadtype to another roadtype without taking ownership
 * @param owner the tile owner.
 * @param rtt Road/tram type.
 * @return whether the road is convertible
 */
static bool CanConvertUnownedRoadType(Owner owner, RoadTramType rtt)
{
	return (owner == OWNER_NONE || (owner == OWNER_TOWN && rtt == RTT_ROAD));
}

/**
 * Build a piece of road.
 * @param flags operation to perform
 * @param tile tile where to build road
 * @param pieces road pieces to build (RoadBits)
 * @param rt road type
 * @param toggle_drd disallowed directions to toggle
 * @param town_id the town that is building the road (TownID::Invalid() if not applicable)
 * @param build_flags build road flags
 * @return the cost of this operation or an error
 */
CommandCost CmdBuildRoad(DoCommandFlags flags, TileIndex tile, RoadBits pieces, RoadType rt, DisallowedRoadDirections toggle_drd, TownID town_id, BuildRoadFlags build_flags)
{
	CompanyID company = _current_company;
	CommandCost cost(EXPENSES_CONSTRUCTION);

	RoadBits existing = ROAD_NONE;
	RoadBits other_bits = ROAD_NONE;

	/* Road pieces are max 4 bitset values (NE, NW, SE, SW) and town can only be non-zero
	 * if a non-company is building the road */
	if ((Company::IsValidID(company) && town_id != TownID::Invalid()) || (company == OWNER_TOWN && !Town::IsValidID(town_id)) || (company == OWNER_DEITY && town_id != TownID::Invalid())) return CMD_ERROR;
	if (company != OWNER_TOWN) {
		const Town *town = CalcClosestTownFromTile(tile);
		town_id = (town != nullptr) ? town->index : TownID::Invalid();

		if (company == OWNER_DEITY) {
			company = OWNER_TOWN;

			/* If we are not within a town, we are not owned by the town */
			if (town == nullptr || DistanceSquare(tile, town->xy) > town->cache.squared_town_zone_radius[HZB_TOWN_EDGE]) {
				company = OWNER_NONE;
			}
		}
	}

	/* do not allow building 'zero' road bits, code wouldn't handle it */
	if (pieces == ROAD_NONE || !IsValidRoadBits(pieces) || !IsValidDisallowedRoadDirections(toggle_drd)) return CMD_ERROR;
	if (!ValParamRoadType(rt)) return CMD_ERROR;
	if (flags.Test(DoCommandFlag::Town) && !MayTownModifyRoad(tile)) return CMD_ERROR;

	Slope tileh = GetTileSlope(tile);
	RoadTramType rtt = GetRoadTramType(rt);

	bool need_to_clear = false;
	switch (GetTileType(tile)) {
		case MP_ROAD:
			switch (GetRoadTileType(tile)) {
				case ROAD_TILE_NORMAL: {
					if (HasRoadWorks(tile)) return CommandCost(STR_ERROR_ROAD_WORKS_IN_PROGRESS);

					other_bits = GetRoadBits(tile, OtherRoadTramType(rtt));
					if (!HasTileRoadType(tile, rtt)) break;

					existing = GetRoadBits(tile, rtt);
					bool crossing = !IsStraightRoad(existing | pieces);
					if (rtt == RTT_ROAD && (GetDisallowedRoadDirections(tile) != DRD_NONE || toggle_drd != DRD_NONE) && crossing) {
						/* Junctions cannot be one-way */
						return CommandCost(STR_ERROR_ONEWAY_ROADS_CAN_T_HAVE_JUNCTION);
					}
					if ((existing & pieces) == pieces) {
						/* We only want to set the (dis)allowed road directions */
						if (toggle_drd != DRD_NONE && rtt == RTT_ROAD) {
							Owner owner = GetRoadOwner(tile, rtt);
							if (owner != OWNER_NONE) {
								CommandCost ret = CheckOwnership(owner, tile);
								if (ret.Failed()) return ret;
							}

							DisallowedRoadDirections dis_existing = GetDisallowedRoadDirections(tile);
							DisallowedRoadDirections dis_new      = dis_existing ^ toggle_drd;

							/* We allow removing disallowed directions to break up
							 * deadlocks, but adding them can break articulated
							 * vehicles. As such, only when less is disallowed,
							 * i.e. bits are removed, we skip the vehicle check. */
							if (CountBits(dis_existing) <= CountBits(dis_new)) {
								CommandCost ret = EnsureNoVehicleOnGround(tile);
								if (ret.Failed()) return ret;
							}

							/* Ignore half built tiles */
							if (flags.Test(DoCommandFlag::Execute) && IsStraightRoad(existing)) {
								SetDisallowedRoadDirections(tile, dis_new);
								MarkTileDirtyByTile(tile);
								NotifyRoadLayoutChanged(CountBits(dis_existing) > CountBits(dis_new));
								UpdateRoadCachedOneWayStatesAroundTile(tile);
							}
							return CommandCost();
						}
						return CommandCost(STR_ERROR_ALREADY_BUILT);
					}
					/* Disallow breaking end-of-line of someone else
					 * so trams can still reverse on this tile. */
					if (rtt == RTT_TRAM && HasExactlyOneBit(existing)) {
						Owner owner = GetRoadOwner(tile, rtt);
						if (Company::IsValidID(owner)) {
							CommandCost ret = CheckOwnership(owner);
							if (ret.Failed()) return ret;
						}
					}
					break;
				}

				case ROAD_TILE_CROSSING:
					if (RoadNoLevelCrossing(rt)) {
						return CommandCost(STR_ERROR_CROSSING_DISALLOWED_ROAD);
					}

					other_bits = GetCrossingRoadBits(tile);
					if (pieces & ComplementRoadBits(other_bits)) goto do_clear;
					pieces = other_bits; // we need to pay for both roadbits

					if (HasTileRoadType(tile, rtt)) return CommandCost(STR_ERROR_ALREADY_BUILT);
					break;

				case ROAD_TILE_DEPOT:
					if ((GetAnyRoadBits(tile, rtt) & pieces) == pieces) return CommandCost(STR_ERROR_ALREADY_BUILT);
					goto do_clear;

				default: NOT_REACHED();
			}
			break;

		case MP_RAILWAY: {
			if (IsSteepSlope(tileh)) {
				return CommandCost(STR_ERROR_LAND_SLOPED_IN_WRONG_DIRECTION);
			}

			/* Level crossings may only be built on these slopes */
			if (!HasBit(VALID_LEVEL_CROSSING_SLOPES, tileh)) {
				return CommandCost(STR_ERROR_LAND_SLOPED_IN_WRONG_DIRECTION);
			}

			if (!_settings_game.construction.crossing_with_competitor && company != OWNER_TOWN && company != OWNER_DEITY) {
				CommandCost ret = CheckTileOwnership(tile);
				if (ret.Failed()) return ret;
			}

			if (GetRailTileType(tile) != RAIL_TILE_NORMAL) goto do_clear;

			if (RoadNoLevelCrossing(rt)) {
				return CommandCost(STR_ERROR_CROSSING_DISALLOWED_ROAD);
			}

			if (RailNoLevelCrossings(GetRailType(tile))) {
				return CommandCost(STR_ERROR_CROSSING_DISALLOWED_RAIL);
			}

			Axis roaddir;
			switch (GetTrackBits(tile)) {
				case TRACK_BIT_X:
					if (pieces & ROAD_X) goto do_clear;
					roaddir = AXIS_Y;
					break;

				case TRACK_BIT_Y:
					if (pieces & ROAD_Y) goto do_clear;
					roaddir = AXIS_X;
					break;

				default: goto do_clear;
			}

			CommandCost ret = EnsureNoVehicleOnGround(tile);
			if (ret.Failed()) return ret;

			if (flags.Test(DoCommandFlag::Execute)) {
				Track railtrack = AxisToTrack(OtherAxis(roaddir));
				YapfNotifyTrackLayoutChange(tile, railtrack);
				/* Update company infrastructure counts. A level crossing has two road bits. */
				UpdateCompanyRoadInfrastructure(rt, company, 2);

				/* Update rail count for level crossings. The plain track is already
				 * counted, so only add the difference to the level crossing cost. */
				Company *c = Company::GetIfValid(GetTileOwner(tile));
				if (c != nullptr) {
					c->infrastructure.rail[GetRailType(tile)] += LEVELCROSSING_TRACKBIT_FACTOR - 1;
					DirtyCompanyInfrastructureWindows(c->index);
				}

				/* Always add road to the roadtypes (can't draw without it) */
				bool reserved = HasBit(GetRailReservationTrackBits(tile), railtrack);
				MakeRoadCrossing(tile, company, company, GetTileOwner(tile), roaddir, GetRailType(tile), rtt == RTT_ROAD ? rt : INVALID_ROADTYPE, (rtt == RTT_TRAM) ? rt : INVALID_ROADTYPE, town_id);
				SetCrossingReservation(tile, reserved);
				UpdateLevelCrossing(tile, false);
				MarkDirtyAdjacentLevelCrossingTilesOnAdd(tile, GetCrossingRoadAxis(tile));
				if (RoadLayoutChangeNotificationEnabled(true)) NotifyRoadLayoutChangedIfTileNonLeaf(tile, rtt, GetCrossingRoadBits(tile));
				if (rtt == RTT_ROAD) {
					UpdateRoadCachedOneWayStatesAroundTile(tile);
				}
				if (_settings_game.vehicle.train_braking_model == TBM_REALISTIC) {
					AddTrackToSignalBuffer(tile, railtrack, GetTileOwner(tile));
					UpdateSignalsInBuffer();
				}
				MarkTileDirtyByTile(tile);
			}
			return CommandCost(EXPENSES_CONSTRUCTION, 2 * RoadBuildCost(rt));
		}

		case MP_STATION: {
			if ((GetAnyRoadBits(tile, rtt) & pieces) == pieces) {
				if (toggle_drd != DRD_NONE && rtt == RTT_ROAD && IsDriveThroughStopTile(tile)) {
					Owner owner = GetRoadOwner(tile, rtt);
					if (owner != OWNER_NONE) {
						CommandCost ret = CheckOwnership(owner, tile);
						if (ret.Failed()) return ret;
					}

					DisallowedRoadDirections dis_existing = GetDriveThroughStopDisallowedRoadDirections(tile);
					DisallowedRoadDirections dis_new      = dis_existing ^ toggle_drd;

					/* We allow removing disallowed directions to break up
					 * deadlocks, but adding them can break articulated
					 * vehicles. As such, only when less is disallowed,
					 * i.e. bits are removed, we skip the vehicle check. */
					if (CountBits(dis_existing) <= CountBits(dis_new)) {
						CommandCost ret = EnsureNoVehicleOnGround(tile);
						if (ret.Failed()) return ret;
					}

					if (flags.Test(DoCommandFlag::Execute)) {
						UpdateRoadStopTileDisallowedRoadDirection(tile, dis_new);
						MarkTileDirtyByTile(tile, VMDF_NOT_MAP_MODE);
						NotifyRoadLayoutChanged(CountBits(dis_existing) > CountBits(dis_new));
						UpdateRoadCachedOneWayStatesAroundTile(tile);
					}
					return CommandCost();
				}
				return CommandCost(STR_ERROR_ALREADY_BUILT);
			} else {
				toggle_drd = DRD_NONE;
			}
			if (!IsDriveThroughStopTile(tile)) goto do_clear;

			RoadBits curbits = AxisToRoadBits(GetDriveThroughStopAxis(tile));
			if (pieces & ~curbits) goto do_clear;
			pieces = curbits; // we need to pay for both roadbits

			if (HasTileRoadType(tile, rtt)) return CommandCost(STR_ERROR_ALREADY_BUILT);
			break;
		}

		case MP_TUNNELBRIDGE: {
			if (GetTunnelBridgeTransportType(tile) != TRANSPORT_ROAD) goto do_clear;

			const TileIndex other_end = GetOtherTunnelBridgeEnd(tile);

			if (IsBridge(tile)) {
				const DiagDirection entrance_dir = GetTunnelBridgeDirection(tile);
				const RoadBits entrance_piece = DiagDirToRoadBits(entrance_dir);
				const RoadBits axial_pieces = AxisToRoadBits(DiagDirToAxis(entrance_dir));
				existing = GetCustomBridgeHeadRoadBits(tile, rtt);

				if (!(_settings_game.construction.road_custom_bridge_heads && HasBridgeFlatRamp(tileh, DiagDirToAxis(entrance_dir))) || HasFlag(build_flags, BuildRoadFlags::NoCustomBridgeHeads)) {
					/* Ordinary bridge heads only */
					/* Only allow building the outer roadbit, so building long roads stops at existing bridges */
					if (MirrorRoadBits(entrance_piece) != pieces) goto do_clear;
					pieces = axial_pieces;
				}

				if (rtt == RTT_ROAD && (GetBridgeDisallowedRoadDirections(tile) != DRD_NONE || toggle_drd != DRD_NONE) &&
						((existing | pieces) != axial_pieces || (GetCustomBridgeHeadRoadBits(other_end, rtt) & ~axial_pieces) != 0)) {
					/* Junctions cannot be one-way */
					return CommandCost(STR_ERROR_ONEWAY_ROADS_CAN_T_HAVE_JUNCTION);
				}

				if ((existing & pieces) == pieces) {
					/* We only want to set the (dis)allowed road directions */
					if (toggle_drd != DRD_NONE && rtt == RTT_ROAD) {
						if ((pieces & ~axial_pieces) != 0 || GetCustomBridgeHeadRoadBits(other_end, rtt) != axial_pieces) return CommandCost(STR_ERROR_ONEWAY_ROADS_CAN_T_HAVE_JUNCTION);

						Owner owner = GetRoadOwner(tile, rtt);
						if (owner != OWNER_NONE) {
							CommandCost ret = CheckOwnership(owner, tile);
							if (ret.Failed()) return ret;
						}

						DisallowedRoadDirections dis_existing = GetBridgeDisallowedRoadDirections(tile);
						DisallowedRoadDirections dis_new      = dis_existing ^ toggle_drd;

						/* We allow removing disallowed directions to break up
						 * deadlocks, but adding them can break articulated
						 * vehicles. As such, only when less is disallowed,
						 * i.e. bits are removed, we skip the vehicle check. */
						if (CountBits(dis_existing) <= CountBits(dis_new)) {
							CommandCost ret = TunnelBridgeIsFree(tile, other_end);
							if (ret.Failed()) return ret;
						}

						/* Ignore half built tiles */
						if (flags.Test(DoCommandFlag::Execute)) {
							SetBridgeDisallowedRoadDirections(tile, dis_new);
							SetBridgeDisallowedRoadDirections(other_end, dis_new);
							MarkTileDirtyByTile(tile);
							MarkTileDirtyByTile(other_end);
							NotifyRoadLayoutChanged(CountBits(dis_existing) > CountBits(dis_new));
							UpdateRoadCachedOneWayStatesAroundTile(tile);
							UpdateRoadCachedOneWayStatesAroundTile(other_end);
						}
						return CommandCost();
					}
					return CommandCost(STR_ERROR_ALREADY_BUILT);
				}

				if ((pieces & ~axial_pieces) && !_settings_game.construction.build_on_slopes) {
					return CommandCost(STR_ERROR_LAND_SLOPED_IN_WRONG_DIRECTION);
				}

				/* Steep slopes behave the same as slopes with one corner raised. */
				const Slope normalised_tileh = IsSteepSlope(tileh) ? SlopeWithOneCornerRaised(GetHighestSlopeCorner(tileh)) : tileh;

				if ((_invalid_tileh_slopes_road[0][normalised_tileh & SLOPE_ELEVATED] & (pieces & ~entrance_piece)) != ROAD_NONE) {
					return CommandCost(STR_ERROR_LAND_SLOPED_IN_WRONG_DIRECTION);
				}

				/* Don't allow adding roadtype to the bridge/tunnel when vehicles are already driving on it */
				CommandCost ret = TunnelBridgeIsFree(tile, other_end);
				if (ret.Failed()) return ret;


				if ((existing | pieces) == entrance_piece) {
					/*
					 * Don't allow the custom bridge head bits to be only the entrance piece
					 * as this makes road vehicles go haywire
					 */
					pieces = axial_pieces;
				}

				RoadBits added_pieces = (existing | pieces) & ~existing;
				uint added_pieces_count = CountBits(added_pieces);

				RoadType existing_rt = GetRoadType(tile, rtt);
				if (existing_rt != INVALID_ROADTYPE && existing_rt != rt) {
					if (HasPowerOnRoad(rt, existing_rt)) {
						rt = existing_rt;
					} else if (HasPowerOnRoad(existing_rt, rt)) {
						cost.AddCost(CountBits(existing) * RoadConvertCost(existing_rt, rt));
						if (existing & entrance_piece) {
							cost.AddCost((CountBits(GetCustomBridgeHeadRoadBits(other_end, rtt)) + (GetTunnelBridgeLength(tile, other_end) * 2)) * RoadConvertCost(existing_rt, rt));
						}
					} else {
						return CMD_ERROR;
					}
				}

				RoadBits other_end_added_pieces = ROAD_NONE;
				RoadBits other_end_existing = ROAD_NONE;

				if (added_pieces & entrance_piece) {
					/* adding road to whole bridge */

					other_end_added_pieces = MirrorRoadBits(entrance_piece);
					added_pieces_count += 1 + (GetTunnelBridgeLength(tile, other_end) * 2);

					other_end_existing = GetCustomBridgeHeadRoadBits(other_end, rtt);
					assert((other_end_added_pieces & other_end_existing) == ROAD_NONE);

					if (other_end_existing == ROAD_NONE) {
						/*
						 * Don't allow the other end custom bridge head bits to be only the entrance piece
						 * as this makes road vehicles go haywire
						 */
						other_end_added_pieces = axial_pieces;
						added_pieces_count++;
					} else {
						RoadType other_end_rt = GetRoadType(other_end, rtt);
						if (other_end_rt != rt) {
							/* Also check owner of the other side of the bridge, in case it differs */
							Owner other_end_owner = GetRoadOwner(other_end, rtt);
							if (!CanConvertUnownedRoadType(other_end_owner, rtt)) {
								CommandCost ret = CheckOwnership(other_end_owner, other_end);
								if (ret.Failed()) {
									return ret;
								}
							}
							if (HasPowerOnRoad(other_end_rt, rt)) {
								cost.AddCost(CountBits(other_end_existing) * RoadConvertCost(other_end_rt, rt));
							} else {
								return CMD_ERROR;
							}
						}
					}
				}

				cost.AddCost(added_pieces_count * RoadBuildCost(rt));

				if (flags.Test(DoCommandFlag::Execute)) {
					SubtractRoadTunnelBridgeInfrastructure(tile, other_end);

					SetRoadType(tile, rtt, rt);
					if (!existing) {
						SetRoadOwner(tile, rtt, company);
					}
					SetCustomBridgeHeadRoadBits(tile, rtt, existing | pieces);
					if (other_end_added_pieces) {
						SetRoadType(other_end, rtt, rt);
						if (!other_end_existing) {
							SetRoadOwner(other_end, rtt, company);
						}
						SetCustomBridgeHeadRoadBits(other_end, rtt, other_end_existing | other_end_added_pieces);
					} else if (existing & entrance_piece) {
						SetRoadType(other_end, rtt, rt);
					}

					MarkBridgeDirty(tile, other_end);

					AddRoadTunnelBridgeInfrastructure(tile, other_end);
					NotifyRoadLayoutChanged(true);
					if (rtt == RTT_ROAD) {
						SetBridgeDisallowedRoadDirections(tile, DRD_NONE);
						SetBridgeDisallowedRoadDirections(other_end, DRD_NONE);
						UpdateRoadCachedOneWayStatesAroundTile(tile);
						UpdateRoadCachedOneWayStatesAroundTile(other_end);
					}
					DirtyAllCompanyInfrastructureWindows();
				}

				return cost;
			} else { // IsTunnel(tile)
				/* Only allow building the outer roadbit, so building long roads stops at existing bridges */
				if (MirrorRoadBits(DiagDirToRoadBits(GetTunnelBridgeDirection(tile))) != pieces) goto do_clear;
				if (HasTileRoadType(tile, rtt)) return CommandCost(STR_ERROR_ALREADY_BUILT);
				if (RoadNoTunnels(rt)) return CommandCost(STR_ERROR_TUNNEL_DISALLOWED_ROAD);

				/* Don't allow adding roadtype to the bridge/tunnel when vehicles are already driving on it */
				CommandCost ret = TunnelBridgeIsFree(tile, other_end);
				if (ret.Failed()) return ret;
			}
			break;
		}

		default: {
do_clear:;
			need_to_clear = true;
			break;
		}
	}

	if (need_to_clear) {
		CommandCost ret = Command<CMD_LANDSCAPE_CLEAR>::Do(flags, tile);
		if (ret.Failed()) return ret;
		cost.AddCost(ret.GetCost());
	}

	if (other_bits != pieces) {
		/* Check the foundation/slopes when adding road/tram bits */
		CommandCost ret = CheckRoadSlope(tileh, &pieces, existing, other_bits);
		/* Return an error if we need to build a foundation (ret != 0) but the
		 * current setting is turned off */
		if (ret.Failed() || (ret.GetCost() != 0 && !_settings_game.construction.build_on_slopes)) {
			return CommandCost(STR_ERROR_LAND_SLOPED_IN_WRONG_DIRECTION);
		}
		cost.AddCost(ret.GetCost());
	}

	if (!need_to_clear) {
		if (IsTileType(tile, MP_ROAD)) {
			/* Don't put the pieces that already exist */
			pieces &= ComplementRoadBits(existing);

			/* Check if new road bits will have the same foundation as other existing road types */
			if (IsNormalRoad(tile)) {
				Slope slope = GetTileSlope(tile);
				Foundation found_new = GetRoadFoundation(slope, pieces | existing);

				RoadBits bits = GetRoadBits(tile, OtherRoadTramType(rtt));
				/* do not check if there are not road bits of given type */
				if (bits != ROAD_NONE && GetRoadFoundation(slope, bits) != found_new) {
					return CommandCost(STR_ERROR_LAND_SLOPED_IN_WRONG_DIRECTION);
				}
			}
		}

		CommandCost ret = EnsureNoVehicleOnGround(tile);
		if (ret.Failed()) return ret;

		if (IsNormalRoadTile(tile)) {
			/* If the road types don't match, try to convert only if vehicles of
			 * the new road type are not powered on the present road type and vehicles of
			 * the present road type are powered on the new road type. */
			RoadType existing_rt = GetRoadType(tile, rtt);
			if (existing_rt != INVALID_ROADTYPE && existing_rt != rt) {
				if (HasPowerOnRoad(rt, existing_rt)) {
					rt = existing_rt;
				} else if (HasPowerOnRoad(existing_rt, rt)) {
					CommandCost ret = Command<CMD_CONVERT_ROAD>::Do(flags, tile, tile, rt);
					if (ret.Failed()) return ret;
					cost.AddCost(ret.GetCost());
				} else {
					return CMD_ERROR;
				}
			}
		}
	}

	uint num_pieces = (!need_to_clear && IsTileType(tile, MP_TUNNELBRIDGE)) ?
			/* There are 2 pieces on *every* tile of the bridge or tunnel */
			2 * (GetTunnelBridgeLength(GetOtherTunnelBridgeEnd(tile), tile) + 2) :
			/* Count pieces */
			CountBits(pieces);

	cost.AddCost(num_pieces * RoadBuildCost(rt));

	if (flags.Test(DoCommandFlag::Execute)) {
		switch (GetTileType(tile)) {
			case MP_ROAD: {
				RoadTileType rttype = GetRoadTileType(tile);
				if (existing == ROAD_NONE || rttype == ROAD_TILE_CROSSING) {
					SetRoadType(tile, rtt, rt);
					SetRoadOwner(tile, rtt, company);
					if (rtt == RTT_ROAD) SetTownIndex(tile, town_id);
				}
				if (rttype != ROAD_TILE_CROSSING) SetRoadBits(tile, existing | pieces, rtt);
				if (RoadLayoutChangeNotificationEnabled(true)) NotifyRoadLayoutChangedIfTileNonLeaf(tile, rtt, existing | pieces);
				break;
			}

			case MP_TUNNELBRIDGE: {
				TileIndex other_end = GetOtherTunnelBridgeEnd(tile);

				SetRoadType(other_end, rtt, rt);
				SetRoadType(tile, rtt, rt);
				SetRoadOwner(other_end, rtt, company);
				SetRoadOwner(tile, rtt, company);

				/* Mark tiles dirty that have been repaved */
				if (IsBridge(tile)) {
					NOT_REACHED();
				} else {
					MarkTileDirtyByTile(other_end);
					MarkTileDirtyByTile(tile);
				}
				if (rtt == RTT_ROAD) {
					UpdateRoadCachedOneWayStatesAroundTile(other_end);
				}
				NotifyRoadLayoutChanged(true);
				break;
			}

			case MP_STATION: {
				assert_tile(IsDriveThroughStopTile(tile), tile);
				SetRoadType(tile, rtt, rt);
				SetRoadOwner(tile, rtt, company);
				NotifyRoadLayoutChanged(true);
				break;
			}

			default:
				MakeRoadNormal(tile, pieces, (rtt == RTT_ROAD) ? rt : INVALID_ROADTYPE, (rtt == RTT_TRAM) ? rt : INVALID_ROADTYPE, town_id, company, company);
				if (RoadLayoutChangeNotificationEnabled(true)) NotifyRoadLayoutChangedIfTileNonLeaf(tile, rtt, pieces);
				break;
		}

		/* Update company infrastructure count. */
		if (IsTileType(tile, MP_TUNNELBRIDGE)) num_pieces *= TUNNELBRIDGE_TRACKBIT_FACTOR;
		UpdateCompanyRoadInfrastructure(rt, GetRoadOwner(tile, rtt), num_pieces);

		if (rtt == RTT_ROAD && IsNormalRoadTile(tile)) {
			existing |= pieces;
			SetDisallowedRoadDirections(tile, IsStraightRoad(existing) ?
					GetDisallowedRoadDirections(tile) ^ toggle_drd : DRD_NONE);
		}
		if (rtt == RTT_ROAD) {
			UpdateRoadCachedOneWayStatesAroundTile(tile);
		}

		MarkTileDirtyByTile(tile);
	}
	return cost;
}

/**
 * Checks whether a road or tram connection can be found when building a new road or tram.
 * @param tile Tile at which the road being built will end.
 * @param rt Roadtype of the road being built.
 * @param dir Direction that the road is following.
 * @return True if the next tile at dir direction is suitable for being connected directly by a second roadbit at the end of the road being built.
 */
static bool CanConnectToRoad(TileIndex tile, RoadType rt, DiagDirection dir)
{
	tile += TileOffsByDiagDir(dir);
	if (!IsValidTile(tile) || !MayHaveRoad(tile)) return false;

	RoadTramType rtt = GetRoadTramType(rt);
	RoadType existing = GetRoadType(tile, rtt);
	if (existing == INVALID_ROADTYPE) return false;
	if (!HasPowerOnRoad(existing, rt) && !HasPowerOnRoad(rt, existing)) return false;

	RoadBits bits = GetAnyRoadBits(tile, rtt, false);
	return (bits & DiagDirToRoadBits(ReverseDiagDir(dir))) != 0;
}

/**
 * Build a long piece of road.
 * @param flags operation to perform
 * @param end_tile end tile of drag
 * @param start_tile start tile of drag
 * @param rt road type
 * @param axis direction
 * @param drd set road direction
 * @param start_half start tile starts in the 2nd half of tile. Only used if \c is_ai is set or if we are building a single tile
 * @param end_half end tile starts in the 2nd half of tile. Only used if \c is_ai is set or if we are building a single tile
 * @param is_ai defines two different behaviors for this command:
 *      - false = Build up to an obstacle. Do not build the first and last roadbits unless they can be connected to something, or if we are building a single tile
 *      - true = Fail if an obstacle is found. Always take into account start_half and end_half. This behavior is used for scripts
 * @return the cost of this operation or an error
 */
CommandCost CmdBuildLongRoad(DoCommandFlags flags, TileIndex end_tile, TileIndex start_tile, RoadType rt, Axis axis, DisallowedRoadDirections drd, bool start_half, bool end_half, bool is_ai)
{
	if (start_tile >= Map::Size()) return CMD_ERROR;

	if (!ValParamRoadType(rt) || !IsValidAxis(axis) || !IsValidDisallowedRoadDirections(drd)) return CMD_ERROR;

	/* Only drag in X or Y direction dictated by the direction variable */
	if (axis == AXIS_X && TileY(start_tile) != TileY(end_tile)) return CMD_ERROR; // x-axis
	if (axis == AXIS_Y && TileX(start_tile) != TileX(end_tile)) return CMD_ERROR; // y-axis

	DiagDirection dir = AxisToDiagDir(axis);

	/* Swap direction, also the half-tile drag vars. */
	if (start_tile > end_tile || (start_tile == end_tile && start_half)) {
		dir = ReverseDiagDir(dir);
		start_half = !start_half;
		end_half = !end_half;
		if (drd == DRD_NORTHBOUND || drd == DRD_SOUTHBOUND) drd ^= DRD_BOTH;
	}

	/* On the X-axis, we have to swap the initial bits, so they
	 * will be interpreted correctly in the GTTS. Furthermore
	 * when you just 'click' on one tile to build them. */
	if ((drd == DRD_NORTHBOUND || drd == DRD_SOUTHBOUND) && (axis == AXIS_Y) == (start_tile == end_tile && start_half == end_half)) drd ^= DRD_BOTH;

	CommandCost cost(EXPENSES_CONSTRUCTION);
	CommandCost last_error = CMD_ERROR;
	TileIndex tile = start_tile;
	bool had_success = false;

	_defer_update_road_cache_one_way_state = true;
	auto guard = scope_guard([]() {
		FlushDeferredUpdateRoadCachedOneWayStates();
	});

	/* Start tile is the first tile clicked by the user. */
	for (;;) {
		RoadBits bits = AxisToRoadBits(axis);

		/* Determine which road parts should be built. */
		if (!is_ai && start_tile != end_tile) {
			/* Only build the first and last roadbit if they can connect to something. */
			if (tile == end_tile && !CanConnectToRoad(tile, rt, dir)) {
				bits = DiagDirToRoadBits(ReverseDiagDir(dir));
			} else if (tile == start_tile && !CanConnectToRoad(tile, rt, ReverseDiagDir(dir))) {
				bits = DiagDirToRoadBits(dir);
			}
		} else {
			/* Road parts only have to be built at the start tile or at the end tile. */
			if (tile == end_tile && !end_half) bits &= DiagDirToRoadBits(ReverseDiagDir(dir));
			if (tile == start_tile && start_half) bits &= DiagDirToRoadBits(dir);
		}

		CommandCost ret = Command<CMD_BUILD_ROAD>::Do(flags, tile, bits, rt, drd, TownID::Invalid(), is_ai ? BuildRoadFlags::NoCustomBridgeHeads : BuildRoadFlags::None);
		if (ret.Failed()) {
			last_error = std::move(ret);
			if (last_error.GetErrorMessage() != STR_ERROR_ALREADY_BUILT) {
				if (is_ai) return last_error;
				if (had_success) break; // Keep going if we haven't constructed any road yet, skipping the start of the drag
			}
		} else {
			had_success = true;
<<<<<<< HEAD
			cost.AddCost(ret);
		}
		/* Do not run into or across bridges/tunnels */
		if (IsTileType(tile, MP_TUNNELBRIDGE)) {
			if (GetTunnelBridgeDirection(tile) == dir) break;
=======
			/* Only pay for the upgrade on one side of the bridges and tunnels */
			if (IsTileType(tile, MP_TUNNELBRIDGE)) {
				if (IsBridge(tile)) {
					if (!had_bridge || GetTunnelBridgeDirection(tile) == dir) {
						cost.AddCost(ret.GetCost());
					}
					had_bridge = true;
				} else { // IsTunnel(tile)
					if (!had_tunnel || GetTunnelBridgeDirection(tile) == dir) {
						cost.AddCost(ret.GetCost());
					}
					had_tunnel = true;
				}
			} else {
				cost.AddCost(ret.GetCost());
			}
>>>>>>> edb101d1
		}

		if (tile == end_tile) break;

		tile += TileOffsByDiagDir(dir);

		/* Do not run onto a bridge/tunnel tile from below/above */
		if (IsTileType(tile, MP_TUNNELBRIDGE)) {
			if (GetTunnelBridgeDirection(tile) == ReverseDiagDir(dir)) break;
		}
	}

	return had_success ? cost : last_error;
}

/**
 * Remove a long piece of road.
 * @param flags operation to perform
 * @param end_tile end tile of drag
 * @param start_tile start tile of drag
 * @param rt road type
 * @param axis direction
 * @param start_half start tile starts in the 2nd half of tile
 * @param end_half end tile starts in the 2nd half of tile
 * @return the cost of this operation or an error
 */
CommandCost CmdRemoveLongRoad(DoCommandFlags flags, TileIndex end_tile, TileIndex start_tile, RoadType rt, Axis axis, bool start_half, bool end_half)
{
	CommandCost cost(EXPENSES_CONSTRUCTION);

	if (start_tile >= Map::Size()) return CMD_ERROR;
	if (!ValParamRoadType(rt) || !IsValidAxis(axis)) return CMD_ERROR;

	/* Only drag in X or Y direction dictated by the direction variable */
	if (axis == AXIS_X && TileY(start_tile) != TileY(end_tile)) return CMD_ERROR; // x-axis
	if (axis == AXIS_Y && TileX(start_tile) != TileX(end_tile)) return CMD_ERROR; // y-axis

	/* Swap start and ending tile, also the half-tile drag vars. */
	if (start_tile > end_tile || (start_tile == end_tile && start_half)) {
		std::swap(start_tile, end_tile);
		std::swap(start_half, end_half);
	}

	_defer_update_road_cache_one_way_state = true;
	auto guard = scope_guard([]() {
		FlushDeferredUpdateRoadCachedOneWayStates();
	});

	Money money_available = GetAvailableMoneyForCommand();
	Money money_spent = 0;
	TileIndex tile = start_tile;
	CommandCost last_error = CMD_ERROR;
	bool had_success = false;
	/* Start tile is the small number. */
	for (;;) {
		RoadBits bits = AxisToRoadBits(axis);

		if (tile == end_tile && !end_half) bits &= ROAD_NW | ROAD_NE;
		if (tile == start_tile && start_half) bits &= ROAD_SE | ROAD_SW;

		/* try to remove the halves. */
		if (bits != 0) {
			RoadTramType rtt = GetRoadTramType(rt);
			CommandCost ret = RemoveRoad(tile, DoCommandFlags{flags}.Reset(DoCommandFlag::Execute), bits, rtt, true);
			if (ret.Succeeded()) {
				if (flags.Test(DoCommandFlag::Execute)) {
					money_spent += ret.GetCost();
					if (money_spent > 0 && money_spent > money_available) {
						cost.SetAdditionalCashRequired(Command<CMD_REMOVE_LONG_ROAD>::Do(DoCommandFlags{flags}.Reset(DoCommandFlag::Execute), end_tile, start_tile, rt, axis, start_half, end_half).GetCost());
						return cost;
					}
					RemoveRoad(tile, flags, bits, rtt, false);
				}
				cost.AddCost(ret.GetCost());
				had_success = true;
			} else {
				/* Some errors are more equal than others. */
				switch (last_error.GetErrorMessage()) {
					case STR_ERROR_OWNED_BY:
					case STR_ERROR_LOCAL_AUTHORITY_REFUSES_TO_ALLOW_THIS:
						break;
					default:
						last_error = std::move(ret);
				}
			}
		}

		if (tile == end_tile) break;

		tile += TileOffsByAxis(axis);
	}

	return had_success ? cost : last_error;
}

/**
 * Build a road depot.
 * @param tile tile where to build the depot
 * @param flags operation to perform
 * @param rt road type
 * @param dir entrance direction
 * @return the cost of this operation or an error
 *
 * @todo When checking for the tile slope,
 * distinguish between "Flat land required" and "land sloped in wrong direction"
 */
CommandCost CmdBuildRoadDepot(DoCommandFlags flags, TileIndex tile, RoadType rt, DiagDirection dir)
{
	if (!ValParamRoadType(rt) || !IsValidDiagDirection(dir)) return CMD_ERROR;

	CommandCost cost(EXPENSES_CONSTRUCTION);

	Slope tileh = GetTileSlope(tile);
	if (tileh != SLOPE_FLAT) {
		if (!_settings_game.construction.build_on_slopes || !CanBuildDepotByTileh(dir, tileh)) {
			return CommandCost(STR_ERROR_FLAT_LAND_REQUIRED);
		}
		cost.AddCost(_price[PR_BUILD_FOUNDATION]);
	}

	cost.AddCost(Command<CMD_LANDSCAPE_CLEAR>::Do(flags, tile));
	if (cost.Failed()) return cost;

	if (IsBridgeAbove(tile)) return CommandCost(STR_ERROR_MUST_DEMOLISH_BRIDGE_FIRST);

	if (!Depot::CanAllocateItem()) return CMD_ERROR;

	if (flags.Test(DoCommandFlag::Execute)) {
		Depot *dep = new Depot(tile);

		/* A road depot has two road bits. */
		UpdateCompanyRoadInfrastructure(rt, _current_company, ROAD_DEPOT_TRACKBIT_FACTOR);

		MakeRoadDepot(tile, _current_company, dep->index, dir, rt);
		MarkTileDirtyByTile(tile);
		MakeDefaultName(dep);

		NotifyRoadLayoutChanged(true);
	}
	cost.AddCost(_price[PR_BUILD_DEPOT_ROAD]);
	return cost;
}

static CommandCost RemoveRoadDepot(TileIndex tile, DoCommandFlags flags)
{
	if (_current_company != OWNER_WATER) {
		CommandCost ret = CheckTileOwnership(tile);
		if (ret.Failed()) return ret;
	}

	CommandCost ret = EnsureNoVehicleOnGround(tile);
	if (ret.Failed()) return ret;

	if (flags.Test(DoCommandFlag::Execute)) {
		Company *c = Company::GetIfValid(GetTileOwner(tile));
		if (c != nullptr) {
			/* A road depot has two road bits. */
			RoadType rt = GetRoadTypeRoad(tile);
			if (rt == INVALID_ROADTYPE) rt = GetRoadTypeTram(tile);
			c->infrastructure.road[rt] -= ROAD_DEPOT_TRACKBIT_FACTOR;
			DirtyCompanyInfrastructureWindows(c->index);
		}

		delete Depot::GetByTile(tile);
		DoClearSquare(tile);

		NotifyRoadLayoutChanged(false);
		DeleteNewGRFInspectWindow(GSF_ROADTYPES, tile.base());
	}

	return CommandCost(EXPENSES_CONSTRUCTION, _price[PR_CLEAR_DEPOT_ROAD]);
}

static CommandCost ClearTile_Road(TileIndex tile, DoCommandFlags flags)
{
	switch (GetRoadTileType(tile)) {
		case ROAD_TILE_NORMAL: {
			RoadBits b = GetAllRoadBits(tile);

			/* Clear the road if only one piece is on the tile OR we are not using the DoCommandFlag::Auto flag */
			if ((HasExactlyOneBit(b) && GetRoadBits(tile, RTT_TRAM) == ROAD_NONE) || !flags.Test(DoCommandFlag::Auto)) {
				CommandCost ret(EXPENSES_CONSTRUCTION);
				for (RoadTramType rtt : _roadtramtypes) {
					if (!MayHaveRoad(tile) || GetRoadType(tile, rtt) == INVALID_ROADTYPE) continue;

					CommandCost tmp_ret = RemoveRoad(tile, flags, GetRoadBits(tile, rtt), rtt, true);
					if (tmp_ret.Failed()) return tmp_ret;
					ret.AddCost(tmp_ret.GetCost());
				}
				return ret;
			}
			return CommandCost(STR_ERROR_MUST_REMOVE_ROAD_FIRST);
		}

		case ROAD_TILE_CROSSING: {
			CommandCost ret(EXPENSES_CONSTRUCTION);

			if (flags.Test(DoCommandFlag::Auto)) return CommandCost(STR_ERROR_MUST_REMOVE_ROAD_FIRST);

			/* Must iterate over the roadtypes in a reverse manner because
			 * tram tracks must be removed before the road bits. */
			for (RoadTramType rtt : { RTT_TRAM, RTT_ROAD }) {
				if (!MayHaveRoad(tile) || GetRoadType(tile, rtt) == INVALID_ROADTYPE) continue;

				CommandCost tmp_ret = RemoveRoad(tile, flags, GetCrossingRoadBits(tile), rtt, true);
				if (tmp_ret.Failed()) return tmp_ret;
				ret.AddCost(tmp_ret.GetCost());
			}

			if (flags.Test(DoCommandFlag::Execute)) {
				Command<CMD_LANDSCAPE_CLEAR>::Do(flags, tile);
			}
			return ret;
		}

		default:
		case ROAD_TILE_DEPOT:
			if (flags.Test(DoCommandFlag::Auto)) {
				return CommandCost(STR_ERROR_BUILDING_MUST_BE_DEMOLISHED);
			}
			return RemoveRoadDepot(tile, flags);
	}
}


struct DrawRoadTileStruct {
	uint16_t image;
	uint8_t subcoord_x;
	uint8_t subcoord_y;
};

#include "table/road_land.h"

/**
 * Get the foundationtype of a RoadBits Slope combination
 *
 * @param tileh The Slope part
 * @param bits The RoadBits part
 * @return The resulting Foundation
 */
Foundation GetRoadFoundation(Slope tileh, RoadBits bits)
{
	/* Flat land and land without a road doesn't require a foundation */
	if (tileh == SLOPE_FLAT || bits == ROAD_NONE) return FOUNDATION_NONE;

	/* Steep slopes behave the same as slopes with one corner raised. */
	if (IsSteepSlope(tileh)) {
		tileh = SlopeWithOneCornerRaised(GetHighestSlopeCorner(tileh));
	}

	/* Leveled RoadBits on a slope */
	if ((_invalid_tileh_slopes_road[0][tileh] & bits) == ROAD_NONE) return FOUNDATION_LEVELED;

	/* Straight roads without foundation on a slope */
	if (!IsSlopeWithOneCornerRaised(tileh) &&
			(_invalid_tileh_slopes_road[1][tileh] & bits) == ROAD_NONE)
		return FOUNDATION_NONE;

	/* Roads on steep Slopes or on Slopes with one corner raised */
	return (bits == ROAD_X ? FOUNDATION_INCLINED_X : FOUNDATION_INCLINED_Y);
}

const uint8_t _road_sloped_sprites[14] = {
	0,  0,  2,  0,
	0,  1,  0,  0,
	3,  0,  0,  0,
	0,  0
};

/**
 * Get the sprite offset within a spritegroup.
 * @param slope Slope
 * @param bits Roadbits
 * @return Offset for the sprite within the spritegroup.
 */
uint GetRoadSpriteOffset(Slope slope, RoadBits bits)
{
	if (slope != SLOPE_FLAT) {
		switch (slope) {
			case SLOPE_NE: return 11;
			case SLOPE_SE: return 12;
			case SLOPE_SW: return 13;
			case SLOPE_NW: return 14;
			default: NOT_REACHED();
		}
	} else {
		static const uint offsets[] = {
			0, 18, 17, 7,
			16, 0, 10, 5,
			15, 8, 1, 4,
			9, 3, 6, 2
		};
		return offsets[bits];
	}
}

/**
 * Should the road be drawn as a unpaved snow/desert road?
 * By default, roads are always drawn as unpaved if they are on desert or
 * above the snow line, but NewGRFs can override this for desert.
 *
 * @param snow_or_desert Is snowy or desert tile
 * @param roadside What sort of road this is
 * @return True if snow/desert road sprites should be used.
 */
static bool DrawRoadAsSnowDesert(bool snow_or_desert, Roadside roadside)
{
	return (snow_or_desert &&
			!(_settings_game.game_creation.landscape == LandscapeType::Tropic && HasGrfMiscBit(GMB_DESERT_PAVED_ROADS) &&
				roadside != ROADSIDE_BARREN && roadside != ROADSIDE_GRASS && roadside != ROADSIDE_GRASS_ROAD_WORKS));
}

/**
 * Draws the catenary for the RoadType of the given tile
 * @param ti information about the tile (slopes, height etc)
 * @param rt road type to draw catenary for
 * @param rb the roadbits for the tram
 */
void DrawRoadTypeCatenary(const TileInfo *ti, RoadType rt, RoadBits rb)
{
	/* Don't draw the catenary under a low bridge */
	if (IsBridgeAbove(ti->tile) && !IsTransparencySet(TO_CATENARY)) {
		int height = GetBridgeHeight(GetNorthernBridgeEnd(ti->tile));

		if (height <= GetTileMaxZ(ti->tile) + 1) return;
	}

	if (CountBits(rb) > 2) {
		/* On junctions we check whether neighbouring tiles also have catenary, and possibly
		 * do not draw catenary towards those neighbours, which do not have catenary. */
		RoadBits rb_new = ROAD_NONE;
		for (DiagDirection dir = DIAGDIR_BEGIN; dir < DIAGDIR_END; dir++) {
			if (rb & DiagDirToRoadBits(dir)) {
				TileIndex neighbour = TileAddByDiagDir(ti->tile, dir);
				if (MayHaveRoad(neighbour)) {
					RoadType rt_road = GetRoadTypeRoad(neighbour);
					RoadType rt_tram = GetRoadTypeTram(neighbour);

					if ((rt_road != INVALID_ROADTYPE && HasRoadCatenary(rt_road)) ||
							(rt_tram != INVALID_ROADTYPE && HasRoadCatenary(rt_tram))) {
						rb_new |= DiagDirToRoadBits(dir);
					}
				}
			}
		}
		if (CountBits(rb_new) >= 2) rb = rb_new;
	}

	const RoadTypeInfo *rti = GetRoadTypeInfo(rt);
	SpriteID front = GetCustomRoadSprite(rti, ti->tile, ROTSG_CATENARY_FRONT);
	SpriteID back = GetCustomRoadSprite(rti, ti->tile, ROTSG_CATENARY_BACK);

	if (front != 0 || back != 0) {
		if (front != 0) front += GetRoadSpriteOffset(ti->tileh, rb);
		if (back != 0) back += GetRoadSpriteOffset(ti->tileh, rb);
	} else if (ti->tileh != SLOPE_FLAT) {
		back  = SPR_TRAMWAY_BACK_WIRES_SLOPED  + _road_sloped_sprites[ti->tileh - 1];
		front = SPR_TRAMWAY_FRONT_WIRES_SLOPED + _road_sloped_sprites[ti->tileh - 1];
	} else {
		back  = SPR_TRAMWAY_BASE + _road_backpole_sprites_1[rb];
		front = SPR_TRAMWAY_BASE + _road_frontwire_sprites_1[rb];
	}

	/* Catenary uses 1st company colour to help identify owner.
	 * For tiles with OWNER_TOWN or OWNER_NONE, recolour CC to grey as a neutral colour. */
	Owner owner = GetRoadOwner(ti->tile, GetRoadTramType(rt));
	PaletteID pal = (owner == OWNER_NONE || owner == OWNER_TOWN ? GENERAL_SPRITE_COLOUR(COLOUR_GREY) : COMPANY_SPRITE_COLOUR(owner));
	int z_wires = (ti->tileh == SLOPE_FLAT ? 0 : TILE_HEIGHT) + BB_HEIGHT_UNDER_BRIDGE;
	if (back != 0) {
		/* The "back" sprite contains the west, north and east pillars.
		 * We cut the sprite at 3/8 of the west/east edges to create 3 sprites.
		 * 3/8 is chosen so that sprites can somewhat graphically extend into the tile. */
		static const int INF = 1000; ///< big number compared to sprite size
		static const SubSprite west  = { -INF, -INF, -12, INF };
		static const SubSprite north = {  -12, -INF,  12, INF };
		static const SubSprite east  = {   12, -INF, INF, INF };
		AddSortableSpriteToDraw(back, pal, ti->x, ti->y, 16,  1, z_wires, ti->z, IsTransparencySet(TO_CATENARY), 15,  0, GetSlopePixelZInCorner(ti->tileh, CORNER_W), &west);
		AddSortableSpriteToDraw(back, pal, ti->x, ti->y,  1,  1, z_wires, ti->z, IsTransparencySet(TO_CATENARY),  0,  0, GetSlopePixelZInCorner(ti->tileh, CORNER_N), &north);
		AddSortableSpriteToDraw(back, pal, ti->x, ti->y,  1, 16, z_wires, ti->z, IsTransparencySet(TO_CATENARY),  0, 15, GetSlopePixelZInCorner(ti->tileh, CORNER_E), &east);
	}
	if (front != 0) {
		/* Draw the "front" sprite (containing south pillar and wires) at a Z height that is both above the vehicles and above the "back" pillars. */
		AddSortableSpriteToDraw(front, pal, ti->x, ti->y, 16, 16, z_wires + 1, ti->z, IsTransparencySet(TO_CATENARY), 0, 0, z_wires);
	}
}

/**
 * Draws the catenary for the given tile
 * @param ti information about the tile (slopes, height etc)
 */
void DrawRoadCatenary(const TileInfo *ti)
{
	RoadBits road = ROAD_NONE;
	RoadBits tram = ROAD_NONE;

	if (IsTileType(ti->tile, MP_ROAD)) {
		if (IsNormalRoad(ti->tile)) {
			road = GetRoadBits(ti->tile, RTT_ROAD);
			tram = GetRoadBits(ti->tile, RTT_TRAM);
		} else if (IsLevelCrossing(ti->tile)) {
			tram = road = (GetCrossingRailAxis(ti->tile) == AXIS_Y ? ROAD_X : ROAD_Y);
		}
	} else if (IsTileType(ti->tile, MP_STATION)) {
		if (IsAnyRoadStop(ti->tile)) {
			if (IsDriveThroughStopTile(ti->tile)) {
				Axis axis = GetDriveThroughStopAxis(ti->tile);
				tram = road = (axis == AXIS_X ? ROAD_X : ROAD_Y);
			} else {
				tram = road = DiagDirToRoadBits(GetBayRoadStopDir(ti->tile));
			}
		}
	} else if (IsTileType(ti->tile, MP_TUNNELBRIDGE)) {
		road = GetCustomBridgeHeadRoadBits(ti->tile, RTT_ROAD);
		tram = GetCustomBridgeHeadRoadBits(ti->tile, RTT_TRAM);
	} else {
		// No road here, no catenary to draw
		return;
	}

	RoadType rt = GetRoadTypeRoad(ti->tile);
	if (rt != INVALID_ROADTYPE && HasRoadCatenaryDrawn(rt)) {
		DrawRoadTypeCatenary(ti, rt, road);
	}

	rt = GetRoadTypeTram(ti->tile);
	if (rt != INVALID_ROADTYPE && HasRoadCatenaryDrawn(rt)) {
		DrawRoadTypeCatenary(ti, rt, tram);
	}
}

/**
 * Draws details on/around the road
 * @param img the sprite to draw
 * @param ti  the tile to draw on
 * @param dx  the offset from the top of the BB of the tile
 * @param dy  the offset from the top of the BB of the tile
 * @param h   the height of the sprite to draw
 * @param transparent  whether the sprite should be transparent (used for roadside trees)
 */
static void DrawRoadDetail(SpriteID img, const TileInfo *ti, int dx, int dy, int h, bool transparent)
{
	int x = ti->x | dx;
	int y = ti->y | dy;
	int z = ti->z;
	if (ti->tileh != SLOPE_FLAT) z = GetSlopePixelZ(x, y);
	AddSortableSpriteToDraw(img, PAL_NONE, x, y, 2, 2, h, z, transparent);
}

/**
 * Draw road underlay and overlay sprites.
 * @param ti TileInfo
 * @param road_rti Road road type information
 * @param tram_rti Tram road type information
 * @param road_offset Road sprite offset (based on road bits)
 * @param tram_offset Tram sprite offset (based on road bits)
 * @param draw_underlay Whether to draw underlays
 */
void DrawRoadOverlays(const TileInfo *ti, PaletteID pal, const RoadTypeInfo *road_rti, const RoadTypeInfo *tram_rti, uint road_offset, uint tram_offset, bool draw_underlay)
{
	if (draw_underlay) {
		/* Road underlay takes precedence over tram */
		if (road_rti != nullptr) {
			if (road_rti->UsesOverlay()) {
				SpriteID ground = GetCustomRoadSprite(road_rti, ti->tile, ROTSG_GROUND);
				DrawGroundSprite(ground + road_offset, pal);
			}
		} else {
			if (tram_rti->UsesOverlay()) {
				SpriteID ground = GetCustomRoadSprite(tram_rti, ti->tile, ROTSG_GROUND);
				DrawGroundSprite(ground + tram_offset, pal);
			} else {
				DrawGroundSprite(SPR_TRAMWAY_TRAM + tram_offset, pal);
			}
		}
	}

	/* Draw road overlay */
	if (road_rti != nullptr) {
		if (road_rti->UsesOverlay()) {
			SpriteID ground = GetCustomRoadSprite(road_rti, ti->tile, ROTSG_OVERLAY);
			if (ground != 0) DrawGroundSprite(ground + road_offset, pal);
		}
	}

	/* Draw tram overlay */
	if (tram_rti != nullptr) {
		if (tram_rti->UsesOverlay()) {
			SpriteID ground = GetCustomRoadSprite(tram_rti, ti->tile, ROTSG_OVERLAY);
			if (ground != 0) DrawGroundSprite(ground + tram_offset, pal);
		} else if (road_rti != nullptr) {
			DrawGroundSprite(SPR_TRAMWAY_OVERLAY + tram_offset, pal);
		}
	}
}

/**
 * Get ground sprite to draw for a road tile.
 * @param ti TileInof
 * @param roadside Road side type
 * @param rti Road type info
 * @param offset Road sprite offset
 * @param[out] pal Palette to draw.
 */
static SpriteID GetRoadGroundSprite(const TileInfo *ti, Roadside roadside, const RoadTypeInfo *rti, uint offset, PaletteID *pal, bool snow_or_desert)
{
	/* Draw bare ground sprite if no road or road uses overlay system. */
	if (rti == nullptr || rti->UsesOverlay()) {
		if (DrawRoadAsSnowDesert(snow_or_desert, roadside)) {
			return SPR_FLAT_SNOW_DESERT_TILE + SlopeToSpriteOffset(ti->tileh);
		}

		switch (roadside) {
			case ROADSIDE_BARREN:           *pal = PALETTE_TO_BARE_LAND;
			                                return SPR_FLAT_GRASS_TILE + SlopeToSpriteOffset(ti->tileh);
			case ROADSIDE_GRASS:
			case ROADSIDE_GRASS_ROAD_WORKS: return SPR_FLAT_GRASS_TILE + SlopeToSpriteOffset(ti->tileh);
			default:                        break; // Paved
		}
	}
	/* Draw original road base sprite */
	SpriteID image = SPR_ROAD_Y + offset;
	if (DrawRoadAsSnowDesert(snow_or_desert, roadside)) {
		image += 19;
	} else {
		switch (roadside) {
			case ROADSIDE_BARREN:           *pal = PALETTE_TO_BARE_LAND; break;
			case ROADSIDE_GRASS:            break;
			case ROADSIDE_GRASS_ROAD_WORKS: break;
			default:                        image -= 19; break; // Paved
		}
	}

	return image;
}

/**
 * Draw ground sprite and road pieces
 * @param ti TileInfo
 */
void DrawRoadBits(TileInfo *ti, RoadBits road, RoadBits tram, Roadside roadside, bool snow_or_desert, bool draw_catenary)
{
	const bool is_road_tile = IsTileType(ti->tile, MP_ROAD);

	RoadType road_rt = GetRoadTypeRoad(ti->tile);
	RoadType tram_rt = GetRoadTypeTram(ti->tile);
	const RoadTypeInfo *road_rti = road_rt == INVALID_ROADTYPE ? nullptr : GetRoadTypeInfo(road_rt);
	const RoadTypeInfo *tram_rti = tram_rt == INVALID_ROADTYPE ? nullptr : GetRoadTypeInfo(tram_rt);

	if (ti->tileh != SLOPE_FLAT) {
		DrawFoundation(ti, !is_road_tile ? FOUNDATION_LEVELED : GetRoadFoundation(ti->tileh, road | tram));
		/* DrawFoundation() is_road_tile ti. */
	}

	/* Determine sprite offsets */
	uint road_offset = GetRoadSpriteOffset(ti->tileh, road);
	uint tram_offset = GetRoadSpriteOffset(ti->tileh, tram);

	/* Draw baseset underlay */
	PaletteID pal = PAL_NONE;
	SpriteID image = GetRoadGroundSprite(ti, roadside, road_rti, road == ROAD_NONE ? tram_offset : road_offset, &pal, snow_or_desert);
	DrawGroundSprite(image, pal);

	DrawRoadOverlays(ti, pal, road_rti, tram_rti, road_offset, tram_offset);

	/* Draw one way */
	if (road_rti != nullptr) {
		DisallowedRoadDirections drd = DRD_NONE;
		if (is_road_tile) {
			drd = GetDisallowedRoadDirections(ti->tile);
		} else if (IsTileType(ti->tile, MP_TUNNELBRIDGE)) {
			drd = GetBridgeDisallowedRoadDirections(ti->tile);
		}
		if (drd != DRD_NONE) {
			SpriteID oneway = GetCustomRoadSprite(road_rti, ti->tile, ROTSG_ONEWAY);

			if (oneway == 0) oneway = SPR_ONEWAY_BASE;

			if ((ti->tileh == SLOPE_NE) || (ti->tileh == SLOPE_NW)) {
				oneway += ONEWAY_SLOPE_N_OFFSET;
			} else if ((ti->tileh == SLOPE_SE) || (ti->tileh == SLOPE_SW)) {
				oneway += ONEWAY_SLOPE_S_OFFSET;
			}

			DrawGroundSpriteAt(oneway + drd - 1 + ((road == ROAD_X) ? 0 : 3), PAL_NONE, 8, 8, GetPartialPixelZ(8, 8, ti->tileh));
		}
	}

	if (is_road_tile && HasRoadWorks(ti->tile)) {
		/* Road works */
		DrawGroundSprite((road | tram) & ROAD_X ? SPR_EXCAVATION_X : SPR_EXCAVATION_Y, PAL_NONE);
		return;
	}

	if (draw_catenary) {
		/* Draw road, tram catenary */
		DrawRoadCatenary(ti);
	}

	/* Return if full detail is disabled, or we are zoomed fully out. */
	if (!HasBit(_display_opt, DO_FULL_DETAIL) || _cur_dpi->zoom > ZOOM_LVL_DETAIL) return;

	/* Do not draw details (street lights, trees) under low bridge */
	if (IsBridgeAbove(ti->tile) && (roadside == ROADSIDE_TREES || roadside == ROADSIDE_STREET_LIGHTS)) {
		int height = GetBridgeHeight(GetNorthernBridgeEnd(ti->tile));
		int minz = GetTileMaxZ(ti->tile) + 2;

		if (roadside == ROADSIDE_TREES) minz++;

		if (height < minz) return;
	}

	/* If there are no road bits, return, as there is nothing left to do */
	if (HasAtMostOneBit(road)) return;

	/* Do not draw details when invisible. */
	if (roadside == ROADSIDE_TREES && IsInvisibilitySet(TO_TREES)) return;
	if (roadside == ROADSIDE_STREET_LIGHTS && IsInvisibilitySet(TO_HOUSES)) return;

	/* Check whether details should be transparent. */
	bool is_transparent = false;
	if (roadside == ROADSIDE_TREES && IsTransparencySet(TO_TREES)) {
		is_transparent = true;
	}
	if (roadside == ROADSIDE_STREET_LIGHTS && IsTransparencySet(TO_HOUSES)) {
		is_transparent = true;
	}

	/* Draw extra details. */
	for (const DrawRoadTileStruct *drts = _road_display_table[roadside][road | tram]; drts->image != 0; drts++) {
		DrawRoadDetail(drts->image, ti, drts->subcoord_x, drts->subcoord_y, 0x10, is_transparent);
	}
}

void DrawRoadBitsRoad(TileInfo *ti)
{
	DrawRoadBits(ti, GetRoadBits(ti->tile, RTT_ROAD), GetRoadBits(ti->tile, RTT_TRAM), GetRoadside(ti->tile), IsOnSnow(ti->tile), true);
}

void DrawRoadBitsTunnelBridge(TileInfo *ti)
{
	DrawRoadBits(ti, GetCustomBridgeHeadRoadBits(ti->tile, RTT_ROAD), GetCustomBridgeHeadRoadBits(ti->tile, RTT_TRAM), ROADSIDE_PAVED, false, true);
}

/** Tile callback function for rendering a road tile to the screen */
static void DrawTile_Road(TileInfo *ti, DrawTileProcParams params)
{
	if (!IsBridgeAbove(ti->tile) && GetRoadTileType(ti->tile) != ROAD_TILE_DEPOT && params.min_visible_height > (int)((TILE_HEIGHT + BB_HEIGHT_UNDER_BRIDGE) * ZOOM_BASE)) return;

	switch (GetRoadTileType(ti->tile)) {
		case ROAD_TILE_NORMAL:
			DrawRoadBitsRoad(ti);
			break;

		case ROAD_TILE_CROSSING: {
			if (ti->tileh != SLOPE_FLAT) DrawFoundation(ti, FOUNDATION_LEVELED);

			Axis axis = GetCrossingRailAxis(ti->tile);

			const RailTypeInfo *rti = GetRailTypeInfo(GetRailType(ti->tile));

			RoadType road_rt = GetRoadTypeRoad(ti->tile);
			RoadType tram_rt = GetRoadTypeTram(ti->tile);
			const RoadTypeInfo *road_rti = road_rt == INVALID_ROADTYPE ? nullptr : GetRoadTypeInfo(road_rt);
			const RoadTypeInfo *tram_rti = tram_rt == INVALID_ROADTYPE ? nullptr : GetRoadTypeInfo(tram_rt);

			PaletteID pal = PAL_NONE;

			/* Draw base ground */
			if (rti->UsesOverlay()) {
				SpriteID image = SPR_ROAD_Y + axis;

				Roadside roadside = GetRoadside(ti->tile);
				if (DrawRoadAsSnowDesert(IsOnSnow(ti->tile), roadside)) {
					image += 19;
				} else {
					switch (roadside) {
						case ROADSIDE_BARREN: pal = PALETTE_TO_BARE_LAND; break;
						case ROADSIDE_GRASS:  break;
						default:              image -= 19; break; // Paved
					}
				}

				DrawGroundSprite(image, pal);
			} else {
				SpriteID image = rti->base_sprites.crossing + axis;
				if (IsCrossingBarred(ti->tile)) image += 2;

				Roadside roadside = GetRoadside(ti->tile);
				if (DrawRoadAsSnowDesert(IsOnSnow(ti->tile), roadside)) {
					image += 8;
				} else {
					switch (roadside) {
						case ROADSIDE_BARREN: pal = PALETTE_TO_BARE_LAND; break;
						case ROADSIDE_GRASS:  break;
						default:              image += 4; break; // Paved
					}
				}

				DrawGroundSprite(image, pal);
			}

			DrawRoadOverlays(ti, pal, road_rti, tram_rti, axis, axis);

			/* Draw rail/PBS overlay */
			bool draw_pbs = _game_mode != GM_MENU && _settings_client.gui.show_track_reservation && HasCrossingReservation(ti->tile);
			if (rti->UsesOverlay()) {
				pal = draw_pbs ? PALETTE_CRASH : PAL_NONE;
				SpriteID rail = GetCustomRailSprite(rti, ti->tile, RTSG_CROSSING) + axis;
				DrawGroundSprite(rail, pal);

				auto is_usable_crossing = [&](TileIndex t) -> bool {
					if (HasRoadTypeRoad(t) && !HasBit(_roadtypes_non_train_colliding, GetRoadTypeRoad(t))) return true;
					if (HasRoadTypeTram(t) && !HasBit(_roadtypes_non_train_colliding, GetRoadTypeTram(t))) return true;
					return false;
				};

				if (!is_usable_crossing(ti->tile)) {
					/* Do not draw crossing overlays */
				} else if (_settings_game.vehicle.adjacent_crossings) {
					const Axis axis = GetCrossingRoadAxis(ti->tile);
					const DiagDirection dir1 = AxisToDiagDir(axis);
					const DiagDirection dir2 = ReverseDiagDir(dir1);
					uint adjacent_diagdirs = 0;
					for (DiagDirection dir : { dir1, dir2 }) {
						const TileIndex t = TileAddByDiagDir(ti->tile, dir);
						if (t < Map::Size() && IsLevelCrossingTile(t) && GetCrossingRoadAxis(t) == axis && is_usable_crossing(t)) {
							SetBit(adjacent_diagdirs, dir);
						}
					}

					switch (adjacent_diagdirs) {
						case 0:
							DrawRailTileSeq(ti, &_crossing_layout, TO_CATENARY, rail, 0, PAL_NONE);
							break;

						case (1 << DIAGDIR_NE):
							DrawRailTileSeq(ti, &_crossing_layout_SW, TO_CATENARY, rail, 0, PAL_NONE);
							break;

						case (1 << DIAGDIR_SE):
							DrawRailTileSeq(ti, &_crossing_layout_NW, TO_CATENARY, rail, 0, PAL_NONE);
							break;

						case (1 << DIAGDIR_SW):
							DrawRailTileSeq(ti, &_crossing_layout_NE, TO_CATENARY, rail, 0, PAL_NONE);
							break;

						case (1 << DIAGDIR_NW):
							DrawRailTileSeq(ti, &_crossing_layout_SE, TO_CATENARY, rail, 0, PAL_NONE);
							break;

						default:
							/* Show no sprites */
							break;
					}
				} else {
					DrawRailTileSeq(ti, &_crossing_layout, TO_CATENARY, rail, 0, PAL_NONE);
				}
			} else if (draw_pbs || tram_rti != nullptr || road_rti->UsesOverlay()) {
				/* Add another rail overlay, unless there is only the base road sprite. */
				pal = draw_pbs ? PALETTE_CRASH : PAL_NONE;
				SpriteID rail = GetCrossingRoadAxis(ti->tile) == AXIS_Y ? GetRailTypeInfo(GetRailType(ti->tile))->base_sprites.single_x : GetRailTypeInfo(GetRailType(ti->tile))->base_sprites.single_y;
				DrawGroundSprite(rail, pal);
			}

			/* Draw road, tram catenary */
			DrawRoadCatenary(ti);

			/* Draw rail catenary */
			if (HasRailCatenaryDrawn(GetRailType(ti->tile))) DrawRailCatenary(ti);

			break;
		}

		default:
		case ROAD_TILE_DEPOT: {
			if (ti->tileh != SLOPE_FLAT) DrawFoundation(ti, FOUNDATION_LEVELED);

			PaletteID palette = COMPANY_SPRITE_COLOUR(GetTileOwner(ti->tile));

			RoadType road_rt = GetRoadTypeRoad(ti->tile);
			RoadType tram_rt = GetRoadTypeTram(ti->tile);
			const RoadTypeInfo *rti = GetRoadTypeInfo(road_rt == INVALID_ROADTYPE ? tram_rt : road_rt);

			int relocation = GetCustomRoadSprite(rti, ti->tile, ROTSG_DEPOT);
			bool default_gfx = relocation == 0;
			if (default_gfx) {
				if (rti->flags.Test(RoadTypeFlag::Catenary)) {
					if (_loaded_newgrf_features.tram == TRAMWAY_REPLACE_DEPOT_WITH_TRACK && road_rt == INVALID_ROADTYPE && !rti->UsesOverlay()) {
						/* Sprites with track only work for default tram */
						relocation = SPR_TRAMWAY_DEPOT_WITH_TRACK - SPR_ROAD_DEPOT;
						default_gfx = false;
					} else {
						/* Sprites without track are always better, if provided */
						relocation = SPR_TRAMWAY_DEPOT_NO_TRACK - SPR_ROAD_DEPOT;
					}
				}
			} else {
				relocation -= SPR_ROAD_DEPOT;
			}

			DiagDirection dir = GetRoadDepotDirection(ti->tile);
			const DrawTileSprites *dts = &_road_depot[dir];
			DrawGroundSprite(dts->ground.sprite, PAL_NONE);

			if (default_gfx) {
				uint offset = GetRoadSpriteOffset(SLOPE_FLAT, DiagDirToRoadBits(dir));
				if (rti->UsesOverlay()) {
					SpriteID ground = GetCustomRoadSprite(rti, ti->tile, ROTSG_OVERLAY);
					if (ground != 0) DrawGroundSprite(ground + offset, PAL_NONE);
				} else if (road_rt == INVALID_ROADTYPE) {
					DrawGroundSprite(SPR_TRAMWAY_OVERLAY + offset, PAL_NONE);
				}
			}

			DrawRailTileSeq(ti, dts, TO_BUILDINGS, relocation, 0, palette);
			break;
		}
	}
	DrawBridgeMiddle(ti);
}

/**
 * Draw the road depot sprite.
 * @param x   The x offset to draw at.
 * @param y   The y offset to draw at.
 * @param dir The direction the depot must be facing.
 * @param rt  The road type of the depot to draw.
 */
void DrawRoadDepotSprite(int x, int y, DiagDirection dir, RoadType rt)
{
	PaletteID palette = COMPANY_SPRITE_COLOUR(_local_company);

	const RoadTypeInfo *rti = GetRoadTypeInfo(rt);
	int relocation = GetCustomRoadSprite(rti, INVALID_TILE, ROTSG_DEPOT);
	bool default_gfx = relocation == 0;
	if (default_gfx) {
		if (rti->flags.Test(RoadTypeFlag::Catenary)) {
			if (_loaded_newgrf_features.tram == TRAMWAY_REPLACE_DEPOT_WITH_TRACK && RoadTypeIsTram(rt) && !rti->UsesOverlay()) {
				/* Sprites with track only work for default tram */
				relocation = SPR_TRAMWAY_DEPOT_WITH_TRACK - SPR_ROAD_DEPOT;
				default_gfx = false;
			} else {
				/* Sprites without track are always better, if provided */
				relocation = SPR_TRAMWAY_DEPOT_NO_TRACK - SPR_ROAD_DEPOT;
			}
		}
	} else {
		relocation -= SPR_ROAD_DEPOT;
	}

	const DrawTileSprites *dts = &_road_depot[dir];
	DrawSprite(dts->ground.sprite, PAL_NONE, x, y);

	if (default_gfx) {
		uint offset = GetRoadSpriteOffset(SLOPE_FLAT, DiagDirToRoadBits(dir));
		if (rti->UsesOverlay()) {
			SpriteID ground = GetCustomRoadSprite(rti, INVALID_TILE, ROTSG_OVERLAY);
			if (ground != 0) DrawSprite(ground + offset, PAL_NONE, x, y);
		} else if (RoadTypeIsTram(rt)) {
			DrawSprite(SPR_TRAMWAY_OVERLAY + offset, PAL_NONE, x, y);
		}
	}

	DrawRailTileSeqInGUI(x, y, dts, relocation, 0, palette);
}

/**
 * Updates cached nearest town for all road tiles
 * @param invalidate are we just invalidating cached data?
 * @pre invalidate == true implies _generating_world == true
 */
void UpdateNearestTownForRoadTiles(bool invalidate)
{
	assert(!invalidate || _generating_world);

	for (TileIndex t(0); t < Map::Size(); t++) {
		if (IsTileType(t, MP_ROAD) && !IsRoadDepot(t) && !HasTownOwnedRoad(t)) {
			TownID tid = TownID::Invalid();
			if (!invalidate) {
				const Town *town = CalcClosestTownFromTile(t);
				if (town != nullptr) tid = town->index;
			}
			SetTownIndex(t, tid);
		}
	}
}

static int GetSlopePixelZ_Road(TileIndex tile, uint x, uint y, bool)
{

	if (IsNormalRoad(tile)) {
		auto [tileh, z] = GetTilePixelSlope(tile);
		if (tileh == SLOPE_FLAT) return z;

		Foundation f = GetRoadFoundation(tileh, GetAllRoadBits(tile));
		z += ApplyPixelFoundationToSlope(f, tileh);
		return z + GetPartialPixelZ(x & 0xF, y & 0xF, tileh);
	} else {
		return GetTileMaxPixelZ(tile);
	}
}

static Foundation GetFoundation_Road(TileIndex tile, Slope tileh)
{
	if (IsNormalRoad(tile)) {
		return GetRoadFoundation(tileh, GetAllRoadBits(tile));
	} else {
		return FlatteningFoundation(tileh);
	}
}

static const Roadside _town_road_types[][2] = {
	{ ROADSIDE_GRASS,         ROADSIDE_GRASS },
	{ ROADSIDE_PAVED,         ROADSIDE_PAVED },
	{ ROADSIDE_PAVED,         ROADSIDE_PAVED },
	{ ROADSIDE_TREES,         ROADSIDE_TREES },
	{ ROADSIDE_STREET_LIGHTS, ROADSIDE_PAVED }
};

static_assert(lengthof(_town_road_types) == HZB_END);

static const Roadside _town_road_types_2[][2] = {
	{ ROADSIDE_GRASS,         ROADSIDE_GRASS },
	{ ROADSIDE_PAVED,         ROADSIDE_PAVED },
	{ ROADSIDE_STREET_LIGHTS, ROADSIDE_PAVED },
	{ ROADSIDE_STREET_LIGHTS, ROADSIDE_PAVED },
	{ ROADSIDE_STREET_LIGHTS, ROADSIDE_PAVED }
};

static_assert(lengthof(_town_road_types_2) == HZB_END);


static void TileLoop_Road(TileIndex tile)
{
	switch (_settings_game.game_creation.landscape) {
		case LandscapeType::Arctic: {
			/* Flat foundation tiles should look the same as the tiles they visually connect to. */
			int tile_z = GetTileZ(tile);
			if (tile_z == GetSnowLine()) {
				std::tie(std::ignore, tile_z) = GetFoundationSlope(tile);
			}

			if (IsOnSnow(tile) != (tile_z > GetSnowLine())) {
				ToggleSnow(tile);
				MarkTileDirtyByTile(tile);
			}
			break;
		}

		case LandscapeType::Tropic:
			if (GetTropicZone(tile) == TROPICZONE_DESERT && !IsOnDesert(tile)) {
				ToggleDesert(tile);
				MarkTileDirtyByTile(tile);
			}
			break;

		default:
			break;
	}

	if (IsRoadDepot(tile)) return;

	const Town *t = ClosestTownFromTile(tile, UINT_MAX);
	if (!HasRoadWorks(tile)) {
		HouseZonesBits grp = HZB_TOWN_EDGE;

		if (t != nullptr) {
			grp = GetTownRadiusGroup(t, tile);

			/* Show an animation to indicate road work */
			if ((t->road_build_months != 0 || Chance16(_settings_game.economy.random_road_reconstruction, 1000)) &&
					(DistanceManhattan(t->xy, tile) < 8 || grp != HZB_TOWN_EDGE) &&
					IsNormalRoad(tile) && !HasAtMostOneBit(GetAllRoadBits(tile))) {
				if (std::get<0>(GetFoundationSlope(tile)) == SLOPE_FLAT && EnsureNoVehicleOnGround(tile).Succeeded() && Chance16(1, 40)) {
					StartRoadWorks(tile);

					if (_settings_client.sound.ambient) SndPlayTileFx(SND_21_ROAD_WORKS, tile);
					CreateEffectVehicleAbove(
						TileX(tile) * TILE_SIZE + 7,
						TileY(tile) * TILE_SIZE + 7,
						0,
						EV_BULLDOZER);
					MarkTileDirtyByTile(tile, VMDF_NOT_MAP_MODE);
					return;
				}
			}
		}

		{
			/* Adjust road ground type depending on 'grp' (grp is the distance to the center) */
			const Roadside *new_rs = (_settings_game.game_creation.landscape == LandscapeType::Toyland) ? _town_road_types_2[grp] : _town_road_types[grp];
			Roadside cur_rs = GetRoadside(tile);

			/* We have our desired type, do nothing */
			if (cur_rs == new_rs[0]) return;

			/* We have the pre-type of the desired type, switch to the desired type */
			if (cur_rs == new_rs[1]) {
				cur_rs = new_rs[0];
			/* We have barren land, install the pre-type */
			} else if (cur_rs == ROADSIDE_BARREN) {
				cur_rs = new_rs[1];
			/* We're totally off limits, remove any installation and make barren land */
			} else {
				cur_rs = ROADSIDE_BARREN;
			}
			SetRoadside(tile, cur_rs);
			MarkTileDirtyByTile(tile, VMDF_NOT_MAP_MODE);
		}
	} else if (IncreaseRoadWorksCounter(tile)) {
		TerminateRoadWorks(tile);

		if (_settings_game.economy.mod_road_rebuild) {
			/* Generate a nicer town surface */
			const RoadBits old_rb = GetAnyRoadBits(tile, RTT_ROAD);
			const RoadBits new_rb = CleanUpRoadBits(tile, old_rb);

			if (old_rb != new_rb) {
				RemoveRoad(tile, {DoCommandFlag::Execute, DoCommandFlag::Auto, DoCommandFlag::NoWater}, (old_rb ^ new_rb), RTT_ROAD, true);

				/* If new_rb is 0, there are now no road pieces left and the tile is no longer a road tile */
				if (new_rb == 0) {
					MarkTileDirtyByTile(tile, VMDF_NOT_MAP_MODE);
					return;
				}
			}
		}

		/* Possibly change road type */
		if (GetRoadOwner(tile, RTT_ROAD) == OWNER_TOWN) {
			RoadType rt = GetTownRoadType();
			if (rt != GetRoadTypeRoad(tile)) {
				SetRoadType(tile, RTT_ROAD, rt);
			}
		}

		MarkTileDirtyByTile(tile, VMDF_NOT_MAP_MODE);
	}
}

static bool ClickTile_Road(TileIndex tile)
{
	if (!IsRoadDepot(tile)) return false;

	ShowDepotWindow(tile, VEH_ROAD);
	return true;
}

/* Converts RoadBits to TrackBits */
extern const TrackBits _road_trackbits[16] = {
	TRACK_BIT_NONE,                                  // ROAD_NONE
	TRACK_BIT_NONE,                                  // ROAD_NW
	TRACK_BIT_NONE,                                  // ROAD_SW
	TRACK_BIT_LEFT,                                  // ROAD_W
	TRACK_BIT_NONE,                                  // ROAD_SE
	TRACK_BIT_Y,                                     // ROAD_Y
	TRACK_BIT_LOWER,                                 // ROAD_S
	TRACK_BIT_LEFT | TRACK_BIT_LOWER | TRACK_BIT_Y,  // ROAD_Y | ROAD_SW
	TRACK_BIT_NONE,                                  // ROAD_NE
	TRACK_BIT_UPPER,                                 // ROAD_N
	TRACK_BIT_X,                                     // ROAD_X
	TRACK_BIT_LEFT | TRACK_BIT_UPPER | TRACK_BIT_X,  // ROAD_X | ROAD_NW
	TRACK_BIT_RIGHT,                                 // ROAD_E
	TRACK_BIT_RIGHT | TRACK_BIT_UPPER | TRACK_BIT_Y, // ROAD_Y | ROAD_NE
	TRACK_BIT_RIGHT | TRACK_BIT_LOWER | TRACK_BIT_X, // ROAD_X | ROAD_SE
	TRACK_BIT_ALL,                                   // ROAD_ALL
};

static TrackStatus GetTileTrackStatus_Road(TileIndex tile, TransportType mode, uint sub_mode, DiagDirection side)
{
	TrackdirBits trackdirbits = TRACKDIR_BIT_NONE;
	TrackdirBits red_signals = TRACKDIR_BIT_NONE; // crossing barred
	switch (mode) {
		case TRANSPORT_RAIL:
			if (IsLevelCrossing(tile)) trackdirbits = TrackBitsToTrackdirBits(GetCrossingRailBits(tile));
			break;

		case TRANSPORT_ROAD: {
			RoadTramType rtt = (RoadTramType)GB(sub_mode, 0, 8);
			if (!HasTileRoadType(tile, rtt)) break;
			switch (GetRoadTileType(tile)) {
				case ROAD_TILE_NORMAL: {
					const uint drd_to_multiplier[DRD_END] = { 0x101, 0x100, 0x1, 0x0 };
					const TrackdirBits left_turns = TRACKDIR_BIT_LOWER_W | TRACKDIR_BIT_LEFT_N | TRACKDIR_BIT_UPPER_E | TRACKDIR_BIT_RIGHT_S;
					const TrackdirBits right_turns = TRACKDIR_BIT_LOWER_E | TRACKDIR_BIT_LEFT_S | TRACKDIR_BIT_UPPER_W | TRACKDIR_BIT_RIGHT_N;
					const TrackdirBits no_exit_turns[4] = {
						TRACKDIR_BIT_RIGHT_S | TRACKDIR_BIT_LOWER_E, // ROAD_NW
						TRACKDIR_BIT_RIGHT_N | TRACKDIR_BIT_UPPER_E, // ROAD_SW
						TRACKDIR_BIT_LEFT_N  | TRACKDIR_BIT_UPPER_W, // ROAD_SE
						TRACKDIR_BIT_LEFT_S  | TRACKDIR_BIT_LOWER_W  // ROAD_NE
					};

					RoadBits bits = GetRoadBits(tile, rtt);

					/* no roadbit at this side of tile, return 0 */
					if (side != INVALID_DIAGDIR && (DiagDirToRoadBits(side) & bits) == 0) break;

					if (!HasRoadWorks(tile)) {
						RoadCachedOneWayState rcows = (rtt == RTT_TRAM) ? RCOWS_NORMAL : GetRoadCachedOneWayState(tile);
						switch (rcows) {
							case RCOWS_NORMAL:
							case RCOWS_NON_JUNCTION_A:
							case RCOWS_NON_JUNCTION_B:
							case RCOWS_NO_ACCESS:
								trackdirbits = (TrackdirBits)(_road_trackbits[bits] * drd_to_multiplier[(DisallowedRoadDirections)rcows]);
								break;

							case RCOWS_SIDE_JUNCTION:
							case RCOWS_SIDE_JUNCTION_NO_EXIT:
								trackdirbits = (TrackdirBits)((_road_trackbits[bits] * 0x101) & ~(_settings_game.vehicle.road_side ? left_turns : right_turns));
								if (rcows == RCOWS_SIDE_JUNCTION_NO_EXIT) trackdirbits &= ~no_exit_turns[FindFirstBit(bits ^ ROAD_ALL) & 3];
								break;

							default:
								NOT_REACHED();
						}
					}
					break;
				}

				case ROAD_TILE_CROSSING: {
					Axis axis = GetCrossingRoadAxis(tile);

					if (side != INVALID_DIAGDIR && axis != DiagDirToAxis(side)) break;

					trackdirbits = TrackBitsToTrackdirBits(AxisToTrackBits(axis));
					auto is_non_colliding = [&]() -> bool {
						uint8_t rtfield = GB(sub_mode, 8, 8);
						if (rtfield == 0) return false;
						RoadType rt = (RoadType)(rtfield - 1);
						return HasBit(_roadtypes_non_train_colliding, rt);
					};
					if (!(sub_mode & TTSSM_NO_RED_SIGNALS) && IsCrossingBarred(tile) && !is_non_colliding()) {
						red_signals = trackdirbits;
						if (TrainOnCrossing(tile)) break;

						auto mask_red_signal_bits_if_crossing_barred = [&](TileIndex t, TrackdirBits mask) {
							if (IsLevelCrossingTile(t) && IsCrossingBarred(t)) red_signals &= mask;
						};
						/* Check for blocked adjacent crossing to south, keep only southbound red signal trackdirs, allow northbound traffic */
						mask_red_signal_bits_if_crossing_barred(TileAddByDiagDir(tile, AxisToDiagDir(axis)), TRACKDIR_BIT_X_SW | TRACKDIR_BIT_Y_SE);
						/* Check for blocked adjacent crossing to north, keep only northbound red signal trackdirs, allow southbound traffic */
						mask_red_signal_bits_if_crossing_barred(TileAddByDiagDir(tile, ReverseDiagDir(AxisToDiagDir(axis))), TRACKDIR_BIT_X_NE | TRACKDIR_BIT_Y_NW);
					}
					break;
				}

				default:
				case ROAD_TILE_DEPOT: {
					DiagDirection dir = GetRoadDepotDirection(tile);

					if (side != INVALID_DIAGDIR && side != dir) break;

					trackdirbits = TrackBitsToTrackdirBits(DiagDirToDiagTrackBits(dir));
					break;
				}
			}
			break;
		}

		default: break;
	}
	return CombineTrackStatus(trackdirbits, red_signals);
}

static const StringID _road_tile_strings[] = {
	STR_LAI_ROAD_DESCRIPTION_ROAD,
	STR_LAI_ROAD_DESCRIPTION_ROAD,
	STR_LAI_ROAD_DESCRIPTION_ROAD,
	STR_LAI_ROAD_DESCRIPTION_ROAD_WITH_STREETLIGHTS,
	STR_LAI_ROAD_DESCRIPTION_ROAD,
	STR_LAI_ROAD_DESCRIPTION_TREE_LINED_ROAD,
	STR_LAI_ROAD_DESCRIPTION_ROAD,
	STR_LAI_ROAD_DESCRIPTION_ROAD,
};

static void GetTileDesc_Road(TileIndex tile, TileDesc &td)
{
	Owner rail_owner = INVALID_OWNER;
	Owner road_owner = INVALID_OWNER;
	Owner tram_owner = INVALID_OWNER;

	RoadType road_rt = GetRoadTypeRoad(tile);
	RoadType tram_rt = GetRoadTypeTram(tile);
	if (road_rt != INVALID_ROADTYPE) {
		const RoadTypeInfo *rti = GetRoadTypeInfo(road_rt);
		td.roadtype = rti->strings.name;
		td.road_speed = rti->max_speed / 2;
		road_owner = GetRoadOwner(tile, RTT_ROAD);
	}
	if (tram_rt != INVALID_ROADTYPE) {
		const RoadTypeInfo *rti = GetRoadTypeInfo(tram_rt);
		td.tramtype = rti->strings.name;
		td.tram_speed = rti->max_speed / 2;
		tram_owner = GetRoadOwner(tile, RTT_TRAM);
	}

	switch (GetRoadTileType(tile)) {
		case ROAD_TILE_CROSSING: {
			td.str = STR_LAI_ROAD_DESCRIPTION_ROAD_RAIL_LEVEL_CROSSING;
			rail_owner = GetTileOwner(tile);

			const RailTypeInfo *rti = GetRailTypeInfo(GetRailType(tile));
			td.railtype = rti->strings.name;
			td.rail_speed = rti->max_speed;

			break;
		}

		case ROAD_TILE_DEPOT:
			td.str = STR_LAI_ROAD_DESCRIPTION_ROAD_VEHICLE_DEPOT;
			td.build_date = Depot::GetByTile(tile)->build_date;
			break;

		default: {
			td.str = (road_rt != INVALID_ROADTYPE ? _road_tile_strings[GetRoadside(tile)] : STR_LAI_ROAD_DESCRIPTION_TRAMWAY);
			break;
		}
	}

	/* Now we have to discover, if the tile has only one owner or many:
	 *   - Find a first_owner of the tile. (Currently road or tram must be present, but this will break when the third type becomes available)
	 *   - Compare the found owner with the other owners, and test if they differ.
	 * Note: If road exists it will be the first_owner.
	 */
	Owner first_owner = (road_owner == INVALID_OWNER ? tram_owner : road_owner);
	bool mixed_owners = (tram_owner != INVALID_OWNER && tram_owner != first_owner) || (rail_owner != INVALID_OWNER && rail_owner != first_owner);

	if (mixed_owners) {
		/* Multiple owners */
		td.owner_type[0] = (rail_owner == INVALID_OWNER ? STR_NULL : STR_LAND_AREA_INFORMATION_RAIL_OWNER);
		td.owner[0] = rail_owner;
		td.owner_type[1] = (road_owner == INVALID_OWNER ? STR_NULL : STR_LAND_AREA_INFORMATION_ROAD_OWNER);
		td.owner[1] = road_owner;
		td.owner_type[2] = (tram_owner == INVALID_OWNER ? STR_NULL : STR_LAND_AREA_INFORMATION_TRAM_OWNER);
		td.owner[2] = tram_owner;
	} else {
		/* One to rule them all */
		td.owner[0] = first_owner;
	}
}

/**
 * Given the direction the road depot is pointing, this is the direction the
 * vehicle should be travelling in in order to enter the depot.
 */
static const uint8_t _roadveh_enter_depot_dir[4] = {
	TRACKDIR_X_SW, TRACKDIR_Y_NW, TRACKDIR_X_NE, TRACKDIR_Y_SE
};

static VehicleEnterTileStatus VehicleEnter_Road(Vehicle *v, TileIndex tile, int, int)
{
	switch (GetRoadTileType(tile)) {
		case ROAD_TILE_DEPOT: {
			if (v->type != VEH_ROAD) break;

			RoadVehicle *rv = RoadVehicle::From(v);
			if (rv->frame == RVC_DEPOT_STOP_FRAME &&
					_roadveh_enter_depot_dir[GetRoadDepotDirection(tile)] == rv->state) {
				rv->InvalidateImageCache();
				rv->state = RVSB_IN_DEPOT;
				rv->vehstatus.Set(VehState::Hidden);
				rv->direction = ReverseDir(rv->direction);
				if (rv->Next() == nullptr) VehicleEnterDepot(rv->First());
				rv->tile = tile;
				rv->UpdateIsDrawn();

				InvalidateWindowData(WC_VEHICLE_DEPOT, rv->tile.base());
				return VETSB_ENTERED_WORMHOLE;
			}
			break;
		}

		case ROAD_TILE_CROSSING: {
			if (v->type != VEH_ROAD) break;
			SetCrossingOccupiedByRoadVehicle(tile, true);
			SetBit(RoadVehicle::From(v->First())->rvflags, RVF_ON_LEVEL_CROSSING);
			break;
		}

		default: break;
	}
	return VETSB_CONTINUE;
}


static void ChangeTileOwner_Road(TileIndex tile, Owner old_owner, Owner new_owner)
{
	if (IsRoadDepot(tile)) {
		if (GetTileOwner(tile) == old_owner) {
			if (new_owner == INVALID_OWNER) {
				Command<CMD_LANDSCAPE_CLEAR>::Do({DoCommandFlag::Execute, DoCommandFlag::Bankrupt}, tile);
			} else {
				/* A road depot has two road bits. No need to dirty windows here, we'll redraw the whole screen anyway. */
				RoadType rt = GetRoadTypeRoad(tile);
				if (rt == INVALID_ROADTYPE) rt = GetRoadTypeTram(tile);
				Company::Get(old_owner)->infrastructure.road[rt] -= 2;
				Company::Get(new_owner)->infrastructure.road[rt] += 2;

				SetTileOwner(tile, new_owner);
				for (RoadTramType rtt : _roadtramtypes) {
					if (GetRoadOwner(tile, rtt) == old_owner) {
						SetRoadOwner(tile, rtt, new_owner);
					}
				}
			}
		}
		return;
	}

	for (RoadTramType rtt : _roadtramtypes) {
		/* Update all roadtypes, no matter if they are present */
		if (GetRoadOwner(tile, rtt) == old_owner) {
			RoadType rt = GetRoadType(tile, rtt);
			if (rt != INVALID_ROADTYPE) {
				/* A level crossing has two road bits. No need to dirty windows here, we'll redraw the whole screen anyway. */
				uint num_bits = IsLevelCrossing(tile) ? 2 : CountBits(GetRoadBits(tile, rtt));
				Company::Get(old_owner)->infrastructure.road[rt] -= num_bits;
				if (new_owner != INVALID_OWNER) Company::Get(new_owner)->infrastructure.road[rt] += num_bits;
			}

			SetRoadOwner(tile, rtt, new_owner == INVALID_OWNER ? OWNER_NONE : new_owner);
		}
	}

	if (IsLevelCrossing(tile)) {
		if (GetTileOwner(tile) == old_owner) {
			if (new_owner == INVALID_OWNER) {
				Command<CMD_REMOVE_SINGLE_RAIL>::Do({DoCommandFlag::Execute, DoCommandFlag::Bankrupt}, tile, GetCrossingRailTrack(tile));
			} else {
				/* Update infrastructure counts. No need to dirty windows here, we'll redraw the whole screen anyway. */
				Company::Get(old_owner)->infrastructure.rail[GetRailType(tile)] -= LEVELCROSSING_TRACKBIT_FACTOR;
				Company::Get(new_owner)->infrastructure.rail[GetRailType(tile)] += LEVELCROSSING_TRACKBIT_FACTOR;

				SetTileOwner(tile, new_owner);
			}
		}
	}
}

static CommandCost TerraformTile_Road(TileIndex tile, DoCommandFlags flags, int z_new, Slope tileh_new)
{
	if (_settings_game.construction.build_on_slopes && AutoslopeEnabled()) {
		switch (GetRoadTileType(tile)) {
			case ROAD_TILE_CROSSING:
				if (!IsSteepSlope(tileh_new) && (GetTileMaxZ(tile) == z_new + GetSlopeMaxZ(tileh_new)) && HasBit(VALID_LEVEL_CROSSING_SLOPES, tileh_new)) return CommandCost(EXPENSES_CONSTRUCTION, _price[PR_BUILD_FOUNDATION]);
				break;

			case ROAD_TILE_DEPOT:
				if (AutoslopeCheckForEntranceEdge(tile, z_new, tileh_new, GetRoadDepotDirection(tile))) return CommandCost(EXPENSES_CONSTRUCTION, _price[PR_BUILD_FOUNDATION]);
				break;

			case ROAD_TILE_NORMAL: {
				RoadBits bits = GetAllRoadBits(tile);
				RoadBits bits_copy = bits;
				/* Check if the slope-road_bits combination is valid at all, i.e. it is safe to call GetRoadFoundation(). */
				if (CheckRoadSlope(tileh_new, &bits_copy, ROAD_NONE, ROAD_NONE).Succeeded()) {
					/* CheckRoadSlope() sometimes changes the road_bits, if it does not agree with them. */
					if (bits == bits_copy) {
						auto [tileh_old, z_old] = GetTileSlopeZ(tile);

						/* Get the slope on top of the foundation */
						z_old += ApplyFoundationToSlope(GetRoadFoundation(tileh_old, bits), tileh_old);
						z_new += ApplyFoundationToSlope(GetRoadFoundation(tileh_new, bits), tileh_new);

						/* The surface slope must not be changed */
						if ((z_old == z_new) && (tileh_old == tileh_new)) return CommandCost(EXPENSES_CONSTRUCTION, _price[PR_BUILD_FOUNDATION]);
					}
				}
				break;
			}

			default: NOT_REACHED();
		}
	}

	return Command<CMD_LANDSCAPE_CLEAR>::Do(flags, tile);
}

/** Update power of road vehicle under which is the roadtype being converted */
static Vehicle *UpdateRoadVehPowerProc(Vehicle *v, void *data)
{
	RoadVehicleList *affected_rvs = static_cast<RoadVehicleList*>(data);
	include(*affected_rvs, RoadVehicle::From(v)->First());

	return nullptr;
}

/**
 * Convert the ownership of the RoadType of the tile if applicable
 * @param tile the tile of which convert ownership
 * @param num_pieces the count of the roadbits to assign to the new owner
 * @param owner the current owner of the RoadType
 * @param from_type the old road type
 * @param to_type the new road type
 */
static void ConvertRoadTypeOwner(TileIndex tile, uint num_pieces, Owner owner, RoadType from_type, RoadType to_type)
{
	// Scenario editor, maybe? Don't touch the owners when converting roadtypes...
	if (_current_company >= MAX_COMPANIES) return;

	// We can't get a company from invalid owners but we can get ownership of roads without an owner
	if (owner >= MAX_COMPANIES && owner != OWNER_NONE) return;

	assert(from_type != INVALID_ROADTYPE && to_type != INVALID_ROADTYPE);

	Company *c;

	switch (owner.base()) {
	case OWNER_NONE.base():
		SetRoadOwner(tile, GetRoadTramType(to_type), (Owner)_current_company);
		if (num_pieces > 0) UpdateCompanyRoadInfrastructure(to_type, _current_company, num_pieces);
		break;

	default:
		if (num_pieces > 0) {
			c = Company::Get(owner);
			c->infrastructure.road[from_type] -= num_pieces;
			c->infrastructure.road[to_type] += num_pieces;
			DirtyCompanyInfrastructureWindows(c->index);
		}
		break;
	}
}

/**
 * Convert one road subtype to another.
 * Not meant to convert from road to tram.
 *
 * @param flags operation to perform
 * @param tile end tile of road conversion drag
 * @param area_start start tile of drag
 * @param to_type new roadtype to convert to.
 * @return the cost of this operation or an error
 */
CommandCost CmdConvertRoad(DoCommandFlags flags, TileIndex tile, TileIndex area_start, RoadType to_type)
{
	TileIndex area_end = tile;

	if (!ValParamRoadType(to_type)) return CMD_ERROR;
	if (area_start >= Map::Size()) return CMD_ERROR;

	RoadVehicleList affected_rvs;
	RoadTramType rtt = GetRoadTramType(to_type);

	CommandCost cost(EXPENSES_CONSTRUCTION);
	CommandCost error = CommandCost((rtt == RTT_TRAM) ? STR_ERROR_NO_SUITABLE_TRAMWAY : STR_ERROR_NO_SUITABLE_ROAD); // by default, there is no road to convert.
	bool found_convertible_road = false; // whether we actually did convert any road/tram (see bug #7633)

	OrthogonalTileIterator iter(area_start, area_end);
	for (; (tile = *iter) != INVALID_TILE; ++iter) {
		/* Is road present on tile? */
		if (!MayHaveRoad(tile)) continue;

		/* Converting to the same subtype? */
		RoadType from_type = GetRoadType(tile, rtt);
		if (from_type == INVALID_ROADTYPE || from_type == to_type) continue;

		/* Check if there is any infrastructure on tile */
		TileType tt = GetTileType(tile);
		switch (tt) {
			case MP_STATION:
				if (!IsAnyRoadStop(tile)) continue;
				break;
			case MP_ROAD:
				if (IsLevelCrossing(tile) && RoadNoLevelCrossing(to_type)) {
					error.MakeError(STR_ERROR_CROSSING_DISALLOWED_ROAD);
					continue;
				}
				break;
			case MP_TUNNELBRIDGE:
				if (GetTunnelBridgeTransportType(tile) != TRANSPORT_ROAD) continue;
				if (IsTunnel(tile) && RoadNoTunnels(to_type)) {
					error.MakeError(STR_ERROR_TUNNEL_DISALLOWED_ROAD);
					continue;
				}
				break;
			default: continue;
		}

		/* Trying to convert other's road */
		Owner owner = GetRoadOwner(tile, rtt);
		if (!CanConvertUnownedRoadType(owner, rtt)) {
			CommandCost ret = CheckOwnership(owner, tile);
			if (ret.Failed()) {
				error = std::move(ret);
				continue;
			}
		}

		/* Base the ability to replace town roads and bridges on the town's
		 * acceptance of destructive actions. */
		if (owner == OWNER_TOWN) {
			Town *t = ClosestTownFromTile(tile, _settings_game.economy.dist_local_authority);
			CommandCost ret = CheckforTownRating({}, t, tt == MP_TUNNELBRIDGE ? TUNNELBRIDGE_REMOVE : ROAD_REMOVE);
			if (ret.Failed()) {
				error = std::move(ret);
				continue;
			}
		}

		/* Disallow converting town roads to types which do not allow houses, unless this is allowed */
		if (rtt == RTT_ROAD && owner == OWNER_TOWN && GetRoadTypeInfo(to_type)->flags.Test(RoadTypeFlag::NoHouses)
				&& !_settings_game.construction.convert_town_road_no_houses) {
			error.MakeError(STR_ERROR_OWNED_BY);
			if (IsLocalCompany()) {
				auto params = GetParamsForOwnedBy(OWNER_TOWN, tile);
				error.SetEncodedMessage(GetEncodedStringWithArgs(STR_ERROR_OWNED_BY, params));
				error.SetErrorOwner(owner);
			}
			continue;
		}

		/* Vehicle on the tile when not converting normal <-> powered
		 * Tunnels and bridges have special check later */
		if (tt != MP_TUNNELBRIDGE) {
			if (!HasPowerOnRoad(from_type, to_type)) {
				CommandCost ret = EnsureNoVehicleOnGround(tile);
				if (ret.Failed()) {
					error = std::move(ret);
					continue;
				}

				if (rtt == RTT_ROAD && owner == OWNER_TOWN) {
					error.MakeError(STR_ERROR_OWNED_BY);
					if (IsLocalCompany()) {
						auto params = GetParamsForOwnedBy(OWNER_TOWN, tile);
						error.SetEncodedMessage(GetEncodedStringWithArgs(STR_ERROR_OWNED_BY, params));
					}
					continue;
				}
			}

			uint num_pieces;
			if (IsRoadDepotTile(tile) || IsAnyRoadStopTile(tile)) {
				num_pieces = HasTileRoadType(tile, rtt) ? 2 : 0;
			} else {
				num_pieces = CountBits(GetAnyRoadBits(tile, rtt));
			}

			found_convertible_road = true;
			cost.AddCost(num_pieces * RoadConvertCost(from_type, to_type));

			if (flags.Test(DoCommandFlag::Execute)) { // we can safely convert, too
				/* Update the company infrastructure counters. */
				if (!IsAnyRoadStopTile(tile) && owner == _current_company) {
					ConvertRoadTypeOwner(tile, num_pieces, owner, from_type, to_type);
				} else {
					UpdateCompanyRoadInfrastructure(from_type, owner, -(int)num_pieces);
					UpdateCompanyRoadInfrastructure(to_type, owner, num_pieces);
				}

				/* Perform the conversion */
				SetRoadType(tile, rtt, to_type);
				MarkTileDirtyByTile(tile);

				/* update power of train on this tile */
				FindVehicleOnPos(tile, VEH_ROAD, &affected_rvs, &UpdateRoadVehPowerProc);

				if (IsRoadDepotTile(tile)) {
					/* Update build vehicle window related to this depot */
					InvalidateWindowData(WC_VEHICLE_DEPOT, tile.base());
					InvalidateWindowData(WC_BUILD_VEHICLE, tile.base());
				}
			}
		} else {
			TileIndex endtile = GetOtherTunnelBridgeEnd(tile);

			const bool include_middle = !IsBridge(tile) || GetCustomBridgeHeadRoadBits(tile, rtt) & DiagDirToRoadBits(GetTunnelBridgeDirection(tile));

			/* If both ends of tunnel/bridge are in the range, do not try to convert twice -
			 * it would cause assert because of different test and exec runs */
			if (include_middle && endtile < tile) {
				if (OrthogonalTileArea(area_start, area_end).Contains(endtile)) continue;
			}

			if (IsBridge(tile) && include_middle) {
				/* Also check owner of the other side of the bridge, in case it differs */
				Owner end_owner = GetRoadOwner(endtile, rtt);
				if (!CanConvertUnownedRoadType(end_owner, rtt)) {
					CommandCost ret = CheckOwnership(end_owner, endtile);
					if (ret.Failed()) {
						error = ret;
						continue;
					}
				}
			}

			/* When not converting rail <-> el. rail, any vehicle cannot be in tunnel/bridge */
			if (!HasPowerOnRoad(from_type, to_type)) {
				CommandCost ret = TunnelBridgeIsFree(tile, endtile);
				if (ret.Failed()) {
					error = std::move(ret);
					continue;
				}

				if (rtt == RTT_ROAD && owner == OWNER_TOWN) {
					error.MakeError(STR_ERROR_OWNED_BY);
					if (IsLocalCompany()) {
						auto params = GetParamsForOwnedBy(OWNER_TOWN, tile);
						error.SetEncodedMessage(GetEncodedStringWithArgs(STR_ERROR_OWNED_BY, params));
					}
					continue;
				}
			}

			/* There are 2 pieces on *every* tile of the bridge or tunnel */
			uint num_pieces = (GetTunnelBridgeLength(tile, endtile) + 2) * 2;
			found_convertible_road = true;
			cost.AddCost(num_pieces * RoadConvertCost(from_type, to_type));

			uint tunnel_length = GetTunnelBridgeLength(tile, endtile);
			auto num_pieces_per_side = [tunnel_length, rtt](TileIndex t, bool middle) -> uint {
				uint num_pieces = 0;
				if (IsBridge(t)) {
					const RoadBits bits = GetCustomBridgeHeadRoadBits(t, rtt);
					num_pieces += CountBits(bits) * TUNNELBRIDGE_TRACKBIT_FACTOR;
				} else {
					num_pieces += 2 * TUNNELBRIDGE_TRACKBIT_FACTOR;
				}
				if (middle) {
					num_pieces += 2 * tunnel_length * TUNNELBRIDGE_TRACKBIT_FACTOR;
				}
				return num_pieces;
			};
			uint tile_pieces = num_pieces_per_side(tile, include_middle);
			uint end_pieces = include_middle ? num_pieces_per_side(endtile, false) : 0;
			cost.AddCost((tile_pieces + end_pieces) * RoadConvertCost(from_type, to_type));

			if (flags.Test(DoCommandFlag::Execute)) {
				/* Update the company infrastructure counters. */
				SubtractRoadTunnelBridgeInfrastructure(tile, endtile);

				if (owner == _current_company) {
					ConvertRoadTypeOwner(tile, 0, owner, from_type, to_type);
					if (include_middle) {
						ConvertRoadTypeOwner(endtile, 0, owner, from_type, to_type);
						SetTunnelBridgeOwner(tile, endtile, _current_company);
					}
				}

				/* Perform the conversion */
				SetRoadType(tile, rtt, to_type);
				if (include_middle) SetRoadType(endtile, rtt, to_type);

				AddRoadTunnelBridgeInfrastructure(tile, endtile);

				FindVehicleOnPos(tile, VEH_ROAD, &affected_rvs, &UpdateRoadVehPowerProc);
				FindVehicleOnPos(endtile, VEH_ROAD, &affected_rvs, &UpdateRoadVehPowerProc);

				MarkBridgeOrTunnelDirty(tile, endtile);
			}
		}
	}

	if (flags.Test(DoCommandFlag::Execute)) {
		/* Roadtype changed, update roadvehicles as when entering different track */
		for (RoadVehicle *v : affected_rvs) {
			v->CargoChanged();
		}
	}

	return found_convertible_road ? cost : error;
}


/** Tile callback functions for road tiles */
extern const TileTypeProcs _tile_type_road_procs = {
	DrawTile_Road,           // draw_tile_proc
	GetSlopePixelZ_Road,     // get_slope_z_proc
	ClearTile_Road,          // clear_tile_proc
	nullptr,                    // add_accepted_cargo_proc
	GetTileDesc_Road,        // get_tile_desc_proc
	GetTileTrackStatus_Road, // get_tile_track_status_proc
	ClickTile_Road,          // click_tile_proc
	nullptr,                    // animate_tile_proc
	TileLoop_Road,           // tile_loop_proc
	ChangeTileOwner_Road,    // change_tile_owner_proc
	nullptr,                    // add_produced_cargo_proc
	VehicleEnter_Road,       // vehicle_enter_tile_proc
	GetFoundation_Road,      // get_foundation_proc
	TerraformTile_Road,      // terraform_tile_proc
};<|MERGE_RESOLUTION|>--- conflicted
+++ resolved
@@ -1655,30 +1655,11 @@
 			}
 		} else {
 			had_success = true;
-<<<<<<< HEAD
-			cost.AddCost(ret);
+			cost.AddCost(ret.GetCost());
 		}
 		/* Do not run into or across bridges/tunnels */
 		if (IsTileType(tile, MP_TUNNELBRIDGE)) {
 			if (GetTunnelBridgeDirection(tile) == dir) break;
-=======
-			/* Only pay for the upgrade on one side of the bridges and tunnels */
-			if (IsTileType(tile, MP_TUNNELBRIDGE)) {
-				if (IsBridge(tile)) {
-					if (!had_bridge || GetTunnelBridgeDirection(tile) == dir) {
-						cost.AddCost(ret.GetCost());
-					}
-					had_bridge = true;
-				} else { // IsTunnel(tile)
-					if (!had_tunnel || GetTunnelBridgeDirection(tile) == dir) {
-						cost.AddCost(ret.GetCost());
-					}
-					had_tunnel = true;
-				}
-			} else {
-				cost.AddCost(ret.GetCost());
-			}
->>>>>>> edb101d1
 		}
 
 		if (tile == end_tile) break;
