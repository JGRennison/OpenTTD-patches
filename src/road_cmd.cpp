--- conflicted
+++ resolved
@@ -2926,13 +2926,8 @@
 				rv->tile = tile;
 				rv->UpdateIsDrawn();
 
-<<<<<<< HEAD
 				InvalidateWindowData(WC_VEHICLE_DEPOT, rv->tile.base());
-				return VETSB_ENTERED_WORMHOLE;
-=======
-				InvalidateWindowData(WC_VEHICLE_DEPOT, rv->tile);
 				return VehicleEnterTileState::EnteredWormhole;
->>>>>>> 7d03cee5
 			}
 			break;
 		}
