--- conflicted
+++ resolved
@@ -1469,11 +1469,7 @@
 				if (HasPowerOnRoad(rt, existing_rt)) {
 					rt = existing_rt;
 				} else if (HasPowerOnRoad(existing_rt, rt)) {
-<<<<<<< HEAD
-					CommandCost ret = Command<CMD_CONVERT_ROAD>::Do(flags, tile, tile, rt);
-=======
-					ret = Command<CMD_CONVERT_ROAD>::Do(flags, tile, tile, rt, false);
->>>>>>> 36998384
+					CommandCost ret = Command<CMD_CONVERT_ROAD>::Do(flags, tile, tile, rt, false);
 					if (ret.Failed()) return ret;
 					cost.AddCost(ret.GetCost());
 				} else {
@@ -1648,12 +1644,7 @@
 			if (tile == start_tile && start_half) bits &= DiagDirToRoadBits(dir);
 		}
 
-<<<<<<< HEAD
 		CommandCost ret = Command<CMD_BUILD_ROAD>::Do(flags, tile, bits, rt, drd, TownID::Invalid(), is_ai ? BuildRoadFlags::NoCustomBridgeHeads : BuildRoadFlags::None);
-=======
-		CommandCost ret = Command<CMD_BUILD_ROAD>::Do(flags, tile, bits, rt, drd, TownID::Invalid());
-		if (!is_ai && ret.GetErrorMessage() == STR_ERROR_ALREADY_BUILT) had_success = true;
->>>>>>> 36998384
 		if (ret.Failed()) {
 			last_error = std::move(ret);
 			if (last_error.GetErrorMessage() != STR_ERROR_ALREADY_BUILT) {
@@ -3117,13 +3108,8 @@
 	CommandCost error = CommandCost((rtt == RTT_TRAM) ? STR_ERROR_NO_SUITABLE_TRAMWAY : STR_ERROR_NO_SUITABLE_ROAD); // by default, there is no road to convert.
 	bool found_convertible_road = false; // whether we actually did convert any road/tram (see bug #7633)
 
-<<<<<<< HEAD
-	OrthogonalTileIterator iter(area_start, area_end);
+	OrthogonalOrDiagonalTileIterator iter(area_start, area_end, diagonal);
 	for (; (tile = *iter) != INVALID_TILE; ++iter) {
-=======
-	std::unique_ptr<TileIterator> iter = TileIterator::Create(area_start, area_end, diagonal);
-	for (; (tile = *iter) != INVALID_TILE; ++(*iter)) {
->>>>>>> 36998384
 		/* Is road present on tile? */
 		if (!MayHaveRoad(tile)) continue;
 
@@ -3245,17 +3231,12 @@
 
 			/* If both ends of tunnel/bridge are in the range, do not try to convert twice -
 			 * it would cause assert because of different test and exec runs */
-<<<<<<< HEAD
 			if (include_middle && endtile < tile) {
-				if (OrthogonalTileArea(area_start, area_end).Contains(endtile)) continue;
-=======
-			if (endtile < tile) {
 				if (diagonal) {
 					if (DiagonalTileArea(area_start, area_end).Contains(endtile)) continue;
 				} else {
 					if (OrthogonalTileArea(area_start, area_end).Contains(endtile)) continue;
 				}
->>>>>>> 36998384
 			}
 
 			if (IsBridge(tile) && include_middle) {
