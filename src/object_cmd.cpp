--- conflicted
+++ resolved
@@ -336,15 +336,9 @@
 
 		for (TileIndex t : ta) {
 			uint16_t callback = CALLBACK_FAILED;
-<<<<<<< HEAD
-			if (HasBit(spec->callback_mask, CBM_OBJ_SLOPE_CHECK)) {
+			if (spec->callback_mask.Test(ObjectCallbackMask::SlopeCheck)) {
 				TileIndexDiffCUnsigned diff = TileIndexToTileIndexDiffCUnsigned(t, tile);
 				callback = GetObjectCallback(CBID_OBJECT_LAND_SLOPE_CHECK, GetTileSlope(t), diff.y << 4 | diff.x, spec, nullptr, t, view);
-=======
-			if (spec->callback_mask.Test(ObjectCallbackMask::SlopeCheck)) {
-				TileIndex diff = t - tile;
-				callback = GetObjectCallback(CBID_OBJECT_LAND_SLOPE_CHECK, GetTileSlope(t), TileY(diff) << 4 | TileX(diff), spec, nullptr, t, view);
->>>>>>> 2c7b3bb5
 			}
 
 			if (callback == CALLBACK_FAILED) {
@@ -791,7 +785,7 @@
 		case OBJECT_STATUE:
 			if (flags & DC_EXEC) {
 				Town *town = o->town;
-				ClrBit(town->statues, GetTileOwner(tile));
+				town->statues.Reset(GetTileOwner(tile));
 				SetWindowDirty(WC_TOWN_AUTHORITY, town->index);
 			}
 			break;
@@ -1178,10 +1172,10 @@
 		}
 	} else if (type == OBJECT_STATUE) {
 		Town *t = Object::GetByTile(tile)->town;
-		ClrBit(t->statues, old_owner);
-		if (new_owner != INVALID_OWNER && !HasBit(t->statues, new_owner)) {
+		t->statues.Reset(old_owner);
+		if (new_owner != INVALID_OWNER && !t->statues.Test(new_owner)) {
 			/* Transfer ownership to the new company */
-			SetBit(t->statues, new_owner);
+			t->statues.Set(new_owner);
 			SetTileOwner(tile, new_owner);
 		} else {
 			do_clear = true;
