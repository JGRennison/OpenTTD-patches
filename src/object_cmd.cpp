/*
 * This file is part of OpenTTD.
 * OpenTTD is free software; you can redistribute it and/or modify it under the terms of the GNU General Public License as published by the Free Software Foundation, version 2.
 * OpenTTD is distributed in the hope that it will be useful, but WITHOUT ANY WARRANTY; without even the implied warranty of MERCHANTABILITY or FITNESS FOR A PARTICULAR PURPOSE.
 * See the GNU General Public License for more details. You should have received a copy of the GNU General Public License along with OpenTTD. If not, see <http://www.gnu.org/licenses/>.
 */

/** @file object_cmd.cpp Handling of object tiles. */

#include "stdafx.h"
#include "landscape.h"
#include "command_func.h"
#include "company_func.h"
#include "viewport_func.h"
#include "company_base.h"
#include "town.h"
#include "bridge_map.h"
#include "genworld.h"
#include "autoslope.h"
#include "clear_func.h"
#include "water.h"
#include "window_func.h"
#include "company_gui.h"
#include "cheat_type.h"
#include "object.h"
#include "cargopacket.h"
#include "core/random_func.hpp"
#include "core/pool_func.hpp"
#include "object_map.h"
#include "object_base.h"
#include "newgrf_config.h"
#include "newgrf_object.h"
#include "date_func.h"
#include "newgrf_debug.h"
#include "vehicle_func.h"
#include "station_func.h"
#include "pathfinder/water_regions.h"

#include "table/strings.h"
#include "table/object_land.h"

#include "safeguards.h"

ObjectPool _object_pool("Object");
INSTANTIATE_POOL_METHODS(Object)
std::vector<uint16_t> Object::counts;

/**
 * Get the object associated with a tile.
 * @param tile The tile to fetch the object for.
 * @return The object.
 */
/* static */ Object *Object::GetByTile(TileIndex tile)
{
	return Object::Get(GetObjectIndex(tile));
}

/**
 * Gets the ObjectType of the given object tile
 * @param t the tile to get the type from.
 * @pre IsTileType(t, MP_OBJECT)
 * @return the type.
 */
ObjectType GetObjectType(TileIndex t)
{
	assert_tile(IsTileType(t, MP_OBJECT), t);
	return Object::GetByTile(t)->type;
}

/** Initialize/reset the objects. */
void InitializeObjects()
{
	Object::ResetTypeCounts();
}

/**
 * Set the object has no effective foundation flag for this tile.
 * Set tileh to SLOPE_ELEVATED if not known, it will be redetermined if required.
 */
void SetObjectFoundationType(TileIndex tile, Slope tileh, ObjectType type, const ObjectSpec *spec)
{
	if (type == OBJECT_OWNED_LAND) {
		SetObjectEffectiveFoundationType(tile, OEFT_NONE);
		return;
	}

	if (((spec->flags & OBJECT_FLAG_HAS_NO_FOUNDATION) == 0) && (spec->ctrl_flags & OBJECT_CTRL_FLAG_EDGE_FOUNDATION)) {
		if (tileh == SLOPE_ELEVATED) tileh = GetTileSlope(tile);

		if (tileh == SLOPE_FLAT) {
			SetObjectEffectiveFoundationType(tile, OEFT_NONE);
			return;
		}

		uint8_t flags = spec->edge_foundation[Object::GetByTile(tile)->view];
		DiagDirection edge = (DiagDirection)GB(flags, 0, 2);
		Slope incline = InclinedSlope(edge);

		if (IsSteepSlope(tileh)) {
			if ((flags & OBJECT_EF_FLAG_INCLINE_FOUNDATION) && (incline & tileh)) {
				SetObjectEffectiveFoundationType(tile, DiagDirToAxis(edge) == AXIS_X ? OEFT_INCLINE_X : OEFT_INCLINE_Y);
				return;
			}

			SetObjectEffectiveFoundationType(tile, OEFT_FLAT);
			return;
		}

		if ((flags & OBJECT_EF_FLAG_FOUNDATION_LOWER) && !(tileh & incline)) {
			SetObjectEffectiveFoundationType(tile, OEFT_FLAT);
			return;
		}

		if (IsOddParity(incline & tileh)) {
			if ((flags & OBJECT_EF_FLAG_INCLINE_FOUNDATION) && IsSlopeWithOneCornerRaised(tileh)) {
				SetObjectEffectiveFoundationType(tile, DiagDirToAxis(edge) == AXIS_X ? OEFT_INCLINE_X : OEFT_INCLINE_Y);
			} else {
				SetObjectEffectiveFoundationType(tile, OEFT_FLAT);
			}
		} else {
			SetObjectEffectiveFoundationType(tile, OEFT_NONE);
		}
	} else {
		SetObjectEffectiveFoundationType(tile, OEFT_FLAT);
	}
}

/**
 * Actually build the object.
 * @param type  The type of object to build.
 * @param tile  The tile to build the northern tile of the object on.
 * @param owner The owner of the object.
 * @param town  Town the tile is related with.
 * @param view  The view for the object.
 * @pre All preconditions for building the object at that location
 *      are met, e.g. slope and clearness of tiles are checked.
 */
void BuildObject(ObjectType type, TileIndex tile, CompanyID owner, Town *town, uint8_t view)
{
	const ObjectSpec *spec = ObjectSpec::Get(type);

	TileArea ta(tile, GB(spec->size, HasBit(view, 0) ? 4 : 0, 4), GB(spec->size, HasBit(view, 0) ? 0 : 4, 4));
	Object *o = new Object();
	o->type          = type;
	o->location      = ta;
	o->town          = town == nullptr ? CalcClosestTownFromTile(tile) : town;
	o->build_date    = CalTime::CurDate();
	o->view          = view;

	/* If nothing owns the object, the colour will be random. Otherwise
	 * get the colour from the company's livery settings. */
	if (owner == OWNER_NONE) {
		o->colour = Random();
	} else {
		const Livery *l = Company::Get(owner)->livery;
		o->colour = l->colour1 + l->colour2 * 16;
	}

	/* If the object wants only one colour, then give it that colour. */
	if ((spec->flags & OBJECT_FLAG_2CC_COLOUR) == 0) o->colour &= 0xF;

	if (HasBit(spec->callback_mask, CBM_OBJ_COLOUR)) {
		uint16_t res = GetObjectCallback(CBID_OBJECT_COLOUR, o->colour, 0, spec, o, tile);
		if (res != CALLBACK_FAILED) {
			if (res >= 0x100) ErrorUnknownCallbackResult(spec->grf_prop.grfid, CBID_OBJECT_COLOUR, res);
			o->colour = GB(res, 0, 8);
		}
	}

	assert(o->town != nullptr);

	for (TileIndex t : ta) {
		if (IsWaterTile(t)) ClearNeighbourNonFloodingStates(t);
		if (HasTileWaterGround(t)) InvalidateWaterRegion(t);
		WaterClass wc = (IsWaterTile(t) ? GetWaterClass(t) : WATER_CLASS_INVALID);
		/* Update company infrastructure counts for objects build on canals owned by nobody. */
		if (wc == WATER_CLASS_CANAL && owner != OWNER_NONE && (IsTileOwner(t, OWNER_NONE) || IsTileOwner(t, OWNER_WATER))) {
			Company::Get(owner)->infrastructure.water++;
			DirtyCompanyInfrastructureWindows(owner);
		}
		bool remove = IsDockingTile(t);
		MakeObject(t, owner, o->index, wc, Random());
		if (remove) RemoveDockingTile(t);
		if ((spec->ctrl_flags & OBJECT_CTRL_FLAG_USE_LAND_GROUND) && wc == WATER_CLASS_INVALID) {
			SetObjectGroundTypeDensity(t, OBJECT_GROUND_GRASS, 0);
		}
		SetObjectFoundationType(t, SLOPE_ELEVATED, type, spec);
		if (spec->ctrl_flags & OBJECT_CTRL_FLAG_VPORT_MAP_TYPE) {
			SetObjectHasViewportMapViewOverride(t, true);
		}
		MarkTileDirtyByTile(t, VMDF_NOT_MAP_MODE);
	}

	Object::IncTypeCount(type);
	if (spec->flags & OBJECT_FLAG_ANIMATION) TriggerObjectAnimation(o, OAT_BUILT, spec);
}

/**
 * Increase the animation stage of a whole structure.
 * @param tile The tile of the structure.
 */
static void IncreaseAnimationStage(TileIndex tile)
{
	TileArea ta = Object::GetByTile(tile)->location;
	for (TileIndex t : ta) {
		SetAnimationFrame(t, GetAnimationFrame(t) + 1);
		MarkTileDirtyByTile(t, VMDF_NOT_MAP_MODE);
	}
}

/** We encode the company HQ size in the animation stage. */
#define GetCompanyHQSize GetAnimationFrame
/** We encode the company HQ size in the animation stage. */
#define IncreaseCompanyHQSize IncreaseAnimationStage

/**
 * Update the CompanyHQ to the state associated with the given score
 * @param tile  The (northern) tile of the company HQ, or INVALID_TILE.
 * @param score The current (performance) score of the company.
 */
void UpdateCompanyHQ(TileIndex tile, uint score)
{
	if (tile == INVALID_TILE) return;

	uint8_t val = 0;
	if (score >= 170) val++;
	if (score >= 350) val++;
	if (score >= 520) val++;
	if (score >= 720) val++;

	while (GetCompanyHQSize(tile) < val) {
		IncreaseCompanyHQSize(tile);
	}
}

/**
 * Updates the colour of the object whenever a company changes.
 * @param c The company the company colour changed of.
 */
void UpdateObjectColours(const Company *c)
{
	for (Object *obj : Object::Iterate()) {
		if (!IsTileType(obj->location.tile, MP_OBJECT)) continue;

		Owner owner = GetTileOwner(obj->location.tile);
		/* Not the current owner, so colour doesn't change. */
		if (owner != c->index) continue;

		const ObjectSpec *spec = ObjectSpec::GetByTile(obj->location.tile);
		/* Using the object colour callback, so not using company colour. */
		if (HasBit(spec->callback_mask, CBM_OBJ_COLOUR)) continue;

		const Livery *l = c->livery;
		obj->colour = ((spec->flags & OBJECT_FLAG_2CC_COLOUR) ? (l->colour2 * 16) : 0) + l->colour1;
	}
}

extern CommandCost CheckBuildableTile(TileIndex tile, uint invalid_dirs, int &allowed_z, bool allow_steep, bool check_bridge);
static CommandCost ClearTile_Object(TileIndex tile, DoCommandFlag flags);

/**
 * Build an object object
 * @param tile tile where the object will be located
 * @param flags type of operation
 * @param p1 the object type to build
 * @param p2 the view for the object
 * @param text unused
 * @return the cost of this operation or an error
 */
CommandCost CmdBuildObject(TileIndex tile, DoCommandFlag flags, uint32_t p1, uint32_t p2, const char *text)
{
	CommandCost cost(EXPENSES_CONSTRUCTION);

	ObjectType type = (ObjectType)GB(p1, 0, 16);
	if (type >= ObjectSpec::Count()) return CMD_ERROR;
	uint8_t view = GB(p2, 0, 2);
	const ObjectSpec *spec = ObjectSpec::Get(type);
	if (_game_mode == GM_NORMAL && !spec->IsAvailable() && !_generating_world) return CMD_ERROR;
	if ((_game_mode == GM_EDITOR || _generating_world) && !spec->WasEverAvailable()) return CMD_ERROR;

	if ((spec->flags & OBJECT_FLAG_ONLY_IN_SCENEDIT) != 0 && ((!_generating_world && _game_mode != GM_EDITOR) || _current_company != OWNER_NONE)) return CMD_ERROR;
	if ((spec->flags & OBJECT_FLAG_ONLY_IN_GAME) != 0 && (_generating_world || _game_mode != GM_NORMAL || _current_company > MAX_COMPANIES)) return CMD_ERROR;
	if (view >= spec->views) return CMD_ERROR;

	if (!Object::CanAllocateItem()) return CommandCost(STR_ERROR_TOO_MANY_OBJECTS);
	if (Town::GetNumItems() == 0) return CommandCost(STR_ERROR_MUST_FOUND_TOWN_FIRST);

	int size_x = GB(spec->size, HasBit(view, 0) ? 4 : 0, 4);
	int size_y = GB(spec->size, HasBit(view, 0) ? 0 : 4, 4);
	TileArea ta(tile, size_x, size_y);
	for (TileIndex t : ta) {
		if (!IsValidTile(t)) return CommandCost(STR_ERROR_TOO_CLOSE_TO_EDGE_OF_MAP_SUB); // Might be off the map
	}

	if (type == OBJECT_OWNED_LAND) {
		if (_settings_game.construction.purchase_land_permitted == 0) return_cmd_error(STR_PURCHASE_LAND_NOT_PERMITTED);
		/* Owned land is special as it can be placed on any slope. */
		cost.AddCost(DoCommand(tile, 0, 0, flags, CMD_LANDSCAPE_CLEAR));
	} else {
		/* Check the surface to build on. At this time we can't actually execute the
		 * the CLEAR_TILE commands since the newgrf callback later on can check
		 * some information about the tiles. */
		bool allow_water = (spec->flags & (OBJECT_FLAG_BUILT_ON_WATER | OBJECT_FLAG_NOT_ON_LAND)) != 0;
		bool allow_ground = (spec->flags & OBJECT_FLAG_NOT_ON_LAND) == 0;
		for (TileIndex t : ta) {
			if (HasTileWaterGround(t)) {
				if (!allow_water) return CommandCost(STR_ERROR_CAN_T_BUILD_ON_WATER);
				if (!IsWaterTile(t)) {
					/* Normal water tiles don't have to be cleared. For all other tile types clear
					 * the tile but leave the water. */
					cost.AddCost(DoCommand(t, 0, 0, flags & ~DC_NO_WATER & ~DC_EXEC, CMD_LANDSCAPE_CLEAR));
				} else {
					/* Can't build on water owned by another company. */
					Owner o = GetTileOwner(t);
					if (o != OWNER_NONE && o != OWNER_WATER) cost.AddCost(CheckOwnership(o, t));

					/* However, the tile has to be clear of vehicles. */
					cost.AddCost(EnsureNoVehicleOnGround(t));
				}
			} else {
				if (!allow_ground) return CommandCost(STR_ERROR_MUST_BE_BUILT_ON_WATER);
				/* For non-water tiles, we'll have to clear it before building. */

				/* When relocating HQ, allow it to be relocated (partial) on itself. */
				if (!(type == OBJECT_HQ &&
						IsTileType(t, MP_OBJECT) &&
						IsTileOwner(t, _current_company) &&
						IsObjectType(t, OBJECT_HQ))) {
					cost.AddCost(DoCommand(t, 0, 0, flags & ~DC_EXEC, CMD_LANDSCAPE_CLEAR));
				}
			}
		}

		/* So, now the surface is checked... check the slope of said surface. */
		auto [slope, allowed_z] = GetTileSlopeZ(tile);
		if (slope != SLOPE_FLAT) allowed_z++;

		for (TileIndex t : ta) {
			uint16_t callback = CALLBACK_FAILED;
			if (HasBit(spec->callback_mask, CBM_OBJ_SLOPE_CHECK)) {
				TileIndex diff = t - tile;
				callback = GetObjectCallback(CBID_OBJECT_LAND_SLOPE_CHECK, GetTileSlope(t), TileY(diff) << 4 | TileX(diff), spec, nullptr, t, view);
			}

			if (callback == CALLBACK_FAILED) {
				cost.AddCost(CheckBuildableTile(t, 0, allowed_z, false, false));
			} else {
				/* The meaning of bit 10 is inverted for a grf version < 8. */
				if (spec->grf_prop.grffile->grf_version < 8) ToggleBit(callback, 10);
				CommandCost ret = GetErrorMessageFromLocationCallbackResult(callback, spec->grf_prop.grffile, STR_ERROR_LAND_SLOPED_IN_WRONG_DIRECTION);
				if (ret.Failed()) return ret;
			}
		}

		if (flags & DC_EXEC) {
			/* This is basically a copy of the loop above with the exception that we now
			 * execute the commands and don't check for errors, since that's already done. */
			for (TileIndex t : ta) {
				if (HasTileWaterGround(t)) {
					if (!IsWaterTile(t)) {
						DoCommand(t, 0, 0, (flags & ~DC_NO_WATER) | DC_NO_MODIFY_TOWN_RATING, CMD_LANDSCAPE_CLEAR);
					}
				} else {
					DoCommand(t, 0, 0, flags | DC_NO_MODIFY_TOWN_RATING, CMD_LANDSCAPE_CLEAR);
				}
			}
		}
	}
	if (cost.Failed()) return cost;

	/* Finally do a check for bridges. */
<<<<<<< HEAD
	if (type < NEW_OBJECT_OFFSET || !_settings_game.construction.allow_grf_objects_under_bridges) {
		for (TileIndex t : ta) {
			if (IsBridgeAbove(t) && (
					!(spec->flags & OBJECT_FLAG_ALLOW_UNDER_BRIDGE) ||
					(GetTileMaxZ(t) + spec->height >= GetBridgeHeight(GetSouthernBridgeEnd(t))))) {
				return_cmd_error(STR_ERROR_MUST_DEMOLISH_BRIDGE_FIRST);
			}
=======
	for (TileIndex t : ta) {
		if (IsBridgeAbove(t) && (
				!(spec->flags & OBJECT_FLAG_ALLOW_UNDER_BRIDGE) ||
				(GetTileMaxZ(t) + spec->height >= GetBridgeHeight(GetSouthernBridgeEnd(t))))) {
			return CommandCost(STR_ERROR_MUST_DEMOLISH_BRIDGE_FIRST);
>>>>>>> 56510b5d
		}
	}

	int hq_score = 0;
	int build_object_size = 0;
	Company *c = nullptr;
	switch (type) {
		case OBJECT_TRANSMITTER:
		case OBJECT_LIGHTHOUSE:
<<<<<<< HEAD
			if (!IsTileFlat(tile)) return_cmd_error(STR_ERROR_FLAT_LAND_REQUIRED);
			build_object_size = 1;
=======
			if (!IsTileFlat(tile)) return CommandCost(STR_ERROR_FLAT_LAND_REQUIRED);
>>>>>>> 56510b5d
			break;

		case OBJECT_OWNED_LAND:
			if (IsTileType(tile, MP_OBJECT) &&
					IsTileOwner(tile, _current_company) &&
					IsObjectType(tile, OBJECT_OWNED_LAND)) {
				return CommandCost(STR_ERROR_YOU_ALREADY_OWN_IT);
			}
			c = Company::GetIfValid(_current_company);
			if (c != nullptr && (int)GB(c->purchase_land_limit, 16, 16) < 1) {
				return_cmd_error(STR_ERROR_PURCHASE_LAND_LIMIT_REACHED);
			}
			break;

		case OBJECT_HQ: {
			Company *c = Company::Get(_current_company);
			if (c->location_of_HQ != INVALID_TILE) {
				/* Don't relocate HQ on the same location. */
				if (c->location_of_HQ == tile) return CommandCost(STR_ERROR_ALREADY_BUILT);
				/* We need to persuade a bit harder to remove the old HQ. */
				_current_company = OWNER_WATER;
				cost.AddCost(ClearTile_Object(c->location_of_HQ, flags));
				_current_company = c->index;
			}

			if (flags & DC_EXEC) {
				hq_score = UpdateCompanyRatingAndValue(c, false);
				c->location_of_HQ = tile;
				SetWindowDirty(WC_COMPANY, c->index);
			}
			break;
		}

		case OBJECT_STATUE:
			/* This may never be constructed using this method. */
			return CMD_ERROR;

		default: { // i.e. NewGRF provided.
			const ObjectSpec *spec = ObjectSpec::Get(type);
			build_object_size = GB(spec->size, 0, 4) * GB(spec->size, 4, 4);
			break;
		}
	}

<<<<<<< HEAD
	if (build_object_size > 0) {
		c = Company::GetIfValid(_current_company);
		if (c != nullptr && (int)GB(c->build_object_limit, 16, 16) < build_object_size) {
			return_cmd_error(STR_ERROR_BUILD_OBJECT_LIMIT_REACHED);
		}
=======
	/* Don't allow building more objects if the company has reached its limit. */
	Company *c = Company::GetIfValid(_current_company);
	if (c != nullptr && GB(c->build_object_limit, 16, 16) < build_object_size) {
		return CommandCost(STR_ERROR_BUILD_OBJECT_LIMIT_REACHED);
>>>>>>> 56510b5d
	}

	if (flags & DC_EXEC) {
		BuildObject(type, tile, _current_company == OWNER_DEITY ? OWNER_NONE : _current_company, nullptr, view);

		/* Make sure the HQ starts at the right size. */
		if (type == OBJECT_HQ) UpdateCompanyHQ(tile, hq_score);

		if (type == OBJECT_OWNED_LAND && c != nullptr) c->purchase_land_limit -= 1 << 16;
		if (build_object_size > 0 && c != nullptr) c->build_object_limit -= build_object_size << 16;
	}

	cost.AddCost(ObjectSpec::Get(type)->GetBuildCost() * size_x * size_y);
	return cost;
}

/**
 * Buy a big piece of landscape
 * @param tile end tile of area dragging
 * @param flags of operation to conduct
 * @param p1 start tile of area dragging
 * @param p2 various bitstuffed data.
 *  bit      0: Whether to use the Orthogonal (0) or Diagonal (1) iterator.
 * @param text unused
 * @return the cost of this operation or an error
 */
CommandCost CmdPurchaseLandArea(TileIndex tile, DoCommandFlag flags, uint32_t p1, uint32_t p2, const char *text)
{
	if (p1 >= MapSize()) return CMD_ERROR;
	if (_settings_game.construction.purchase_land_permitted == 0) return_cmd_error(STR_PURCHASE_LAND_NOT_PERMITTED);
	if (_settings_game.construction.purchase_land_permitted != 2) return_cmd_error(STR_PURCHASE_LAND_NOT_PERMITTED_BULK);

	Money money = GetAvailableMoneyForCommand();
	CommandCost cost(EXPENSES_CONSTRUCTION);
	CommandCost last_error = CMD_ERROR;
	bool had_success = false;

	const Company *c = Company::GetIfValid(_current_company);
	int limit = (c == nullptr ? INT32_MAX : GB(c->purchase_land_limit, 16, 16));

	OrthogonalOrDiagonalTileIterator iter(tile, p1, HasBit(p2, 0));
	for (; *iter != INVALID_TILE; ++iter) {
		TileIndex t = *iter;
		CommandCost ret = DoCommand(t, OBJECT_OWNED_LAND, 0, flags & ~DC_EXEC, CMD_BUILD_OBJECT);
		if (ret.Failed()) {
			last_error = ret;

			/* We may not clear more tiles. */
			if (c != nullptr && GB(c->purchase_land_limit, 16, 16) < 1) break;
			continue;
		}

		had_success = true;
		if (flags & DC_EXEC) {
			money -= ret.GetCost();
			if (ret.GetCost() > 0 && money < 0) {
				_additional_cash_required = ret.GetCost();
				return cost;
			}
			DoCommand(t, OBJECT_OWNED_LAND, 0, flags, CMD_BUILD_OBJECT);
		} else {
			/* When we're at the clearing limit we better bail (unneed) testing as well. */
			if (ret.GetCost() != 0 && --limit <= 0) break;
		}
		cost.AddCost(ret);
	}

	return had_success ? cost : last_error;
}

/**
 * Construct multiple objects in an area
 * @param tile end tile of area dragging
 * @param flags of operation to conduct
 * @param p1 start tile of area dragging
 * @param p2 various bitstuffed data.
 * - p2 = (bit      0) - Whether to use the Orthogonal (0) or Diagonal (1) iterator.
 * - p2 = (bit 1 -  2) - Object view
 * - p2 = (bit 3 - 19) - Object type
 * @param text unused
 * @return the cost of this operation or an error
 */
CommandCost CmdBuildObjectArea(TileIndex tile, DoCommandFlag flags, uint32_t p1, uint32_t p2, const char *text)
{
	if (p1 >= MapSize()) return CMD_ERROR;
	if (!_settings_game.construction.build_object_area_permitted) return_cmd_error(STR_BUILD_OBJECT_NOT_PERMITTED_BULK);

	ObjectType type = (ObjectType)GB(p2, 3, 16);
	if (type >= ObjectSpec::Count()) return CMD_ERROR;
	uint8_t view = GB(p2, 1, 2);
	const ObjectSpec *spec = ObjectSpec::Get(type);
	if (view >= spec->views) return CMD_ERROR;

	if (spec->size != 0x11) return CMD_ERROR;

	Money money = GetAvailableMoneyForCommand();
	CommandCost cost(EXPENSES_CONSTRUCTION);
	CommandCost last_error = CMD_ERROR;
	bool had_success = false;

	const Company *c = Company::GetIfValid(_current_company);
	int limit = (c == nullptr ? INT32_MAX : GB(c->build_object_limit, 16, 16));

	OrthogonalOrDiagonalTileIterator iter(tile, p1, HasBit(p2, 0));
	for (; *iter != INVALID_TILE; ++iter) {
		TileIndex t = *iter;
		CommandCost ret = DoCommand(t, type, view, flags & ~DC_EXEC, CMD_BUILD_OBJECT);
		if (ret.Failed()) {
			last_error = ret;

			/* We may not clear more tiles. */
			if (c != nullptr && GB(c->build_object_limit, 16, 16) < 1) break;
			continue;
		}

		had_success = true;
		if (flags & DC_EXEC) {
			money -= ret.GetCost();
			if (ret.GetCost() > 0 && money < 0) {
				_additional_cash_required = ret.GetCost();
				return cost;
			}
			DoCommand(t, type, view, flags, CMD_BUILD_OBJECT);
		} else {
			/* When we're at the clearing limit we better bail (unneed) testing as well. */
			if (ret.GetCost() != 0 && --limit <= 0) break;
		}
		cost.AddCost(ret);
	}

	return had_success ? cost : last_error;
}


Foundation GetFoundation_Object(TileIndex tile, Slope tileh);

static void DrawTile_Object(TileInfo *ti, DrawTileProcParams params)
{
	const Object *obj = Object::GetByTile(ti->tile);
	ObjectType type = obj->type;
	const ObjectSpec *spec = ObjectSpec::Get(type);

	int building_z_offset = 0;

	/* Fall back for when the object doesn't exist anymore. */
	if (!spec->IsEnabled()) {
		type = OBJECT_TRANSMITTER;
	} else if ((spec->flags & OBJECT_FLAG_HAS_NO_FOUNDATION) == 0) {
		if (spec->ctrl_flags & OBJECT_CTRL_FLAG_EDGE_FOUNDATION) {
			uint8_t flags = spec->edge_foundation[obj->view];
			DiagDirection edge = (DiagDirection)GB(flags, 0, 2);
			Slope incline = InclinedSlope(edge);
			Foundation foundation = GetFoundation_Object(ti->tile, ti->tileh);
			switch (foundation) {
				case FOUNDATION_NONE:
					if (flags & OBJECT_EF_FLAG_ADJUST_Z && ti->tileh & incline) {
						/* The edge is elevated relative to the lowest tile height, adjust z */
						building_z_offset = TILE_HEIGHT;
					}
					break;

				case FOUNDATION_LEVELED:
					break;

				case FOUNDATION_INCLINED_X:
				case FOUNDATION_INCLINED_Y:
					if (flags & OBJECT_EF_FLAG_ADJUST_Z) {
						/* The edge is elevated relative to the lowest tile height, adjust z */
						building_z_offset = TILE_HEIGHT;
					}
					break;

				default:
					NOT_REACHED();
			}
			if (foundation != FOUNDATION_NONE) DrawFoundation(ti, foundation);
		} else {
			DrawFoundation(ti, GetFoundation_Object(ti->tile, ti->tileh));
		}
	}

	if (type < NEW_OBJECT_OFFSET) {
		const DrawTileSprites *dts = nullptr;
		Owner to = GetTileOwner(ti->tile);
		PaletteID palette = to == OWNER_NONE ? PAL_NONE : COMPANY_SPRITE_COLOUR(to);

		if (type == OBJECT_HQ) {
			TileIndex diff = ti->tile - Object::GetByTile(ti->tile)->location.tile;
			dts = &_object_hq[GetCompanyHQSize(ti->tile) << 2 | TileY(diff) << 1 | TileX(diff)];
		} else {
			dts = &_objects[type];
		}

		if ((spec->ctrl_flags & OBJECT_CTRL_FLAG_USE_LAND_GROUND) && _settings_game.construction.purchased_land_clear_ground) {
			DrawObjectLandscapeGround(ti);
		} else if (spec->flags & OBJECT_FLAG_HAS_NO_FOUNDATION) {
			/* If an object has no foundation, but tries to draw a (flat) ground
			 * type... we have to be nice and convert that for them. */
			switch (dts->ground.sprite) {
				case SPR_FLAT_BARE_LAND:          DrawClearLandTile(ti, 0); break;
				case SPR_FLAT_1_THIRD_GRASS_TILE: DrawClearLandTile(ti, 1); break;
				case SPR_FLAT_2_THIRD_GRASS_TILE: DrawClearLandTile(ti, 2); break;
				case SPR_FLAT_GRASS_TILE:         DrawClearLandTile(ti, 3); break;
				default: DrawGroundSprite(dts->ground.sprite, palette);     break;
			}
		} else {
			DrawGroundSprite(dts->ground.sprite, palette);
		}

		if (!IsInvisibilitySet(TO_STRUCTURES)) {
			const DrawTileSeqStruct *dtss;
			foreach_draw_tile_seq(dtss, dts->seq) {
				AddSortableSpriteToDraw(
					dtss->image.sprite, palette,
					ti->x + dtss->delta_x, ti->y + dtss->delta_y,
					dtss->size_x, dtss->size_y,
					dtss->size_z, ti->z + dtss->delta_z,
					IsTransparencySet(TO_STRUCTURES)
				);
			}
		}
	} else {
		DrawNewObjectTile(ti, spec, building_z_offset);
	}

	DrawBridgeMiddle(ti);
}

static int GetSlopePixelZ_Object(TileIndex tile, uint x, uint y, bool)
{
	if (IsObjectType(tile, OBJECT_OWNED_LAND)) {
		auto [tileh, z] = GetTilePixelSlope(tile);

		return z + GetPartialPixelZ(x & 0xF, y & 0xF, tileh);
	} else {
		return GetTileMaxPixelZ(tile);
	}
}

Foundation GetFoundation_Object(TileIndex tile, Slope tileh)
{
	if (tileh == SLOPE_FLAT) return FOUNDATION_NONE;
	switch (GetObjectEffectiveFoundationType(tile)) {
		case OEFT_NONE:
			return FOUNDATION_NONE;

		case OEFT_FLAT:
			return FOUNDATION_LEVELED;

		case OEFT_INCLINE_X:
			return FOUNDATION_INCLINED_X;

		case OEFT_INCLINE_Y:
			return FOUNDATION_INCLINED_Y;

		default:
			NOT_REACHED();
	}
}

/**
 * Perform the actual removal of the object from the map.
 * @param o The object to really clear.
 */
static void ReallyClearObjectTile(Object *o)
{
	Object::DecTypeCount(o->type);
	for (TileIndex tile_cur : o->location) {
		DeleteNewGRFInspectWindow(GSF_OBJECTS, tile_cur);

		MakeWaterKeepingClass(tile_cur, GetTileOwner(tile_cur));
	}
	delete o;
}

std::vector<ClearedObjectArea> _cleared_object_areas;

/**
 * Find the entry in _cleared_object_areas which occupies a certain tile.
 * @param tile Tile of interest
 * @return Occupying entry, or nullptr if none
 */
ClearedObjectArea *FindClearedObject(TileIndex tile)
{
	TileArea ta = TileArea(tile, 1, 1);

	for (ClearedObjectArea &coa : _cleared_object_areas) {
		if (coa.area.Intersects(ta)) return &coa;
	}

	return nullptr;
}

static CommandCost ClearTile_Object(TileIndex tile, DoCommandFlag flags)
{
	/* Get to the northern most tile. */
	Object *o = Object::GetByTile(tile);
	TileArea ta = o->location;

	ObjectType type = o->type;
	const ObjectSpec *spec = ObjectSpec::Get(type);

	CommandCost cost(EXPENSES_CONSTRUCTION, spec->GetClearCost() * ta.w * ta.h / 5);
	if (spec->flags & OBJECT_FLAG_CLEAR_INCOME) cost.MultiplyCost(-1); // They get an income!

	/* Towns can't remove any objects. */
	if (_current_company == OWNER_TOWN) return CMD_ERROR;

	/* Water can remove everything! */
	if (_current_company != OWNER_WATER) {
		if ((flags & DC_NO_WATER) && IsTileOnWater(tile)) {
			/* There is water under the object, treat it as water tile. */
			return CommandCost(STR_ERROR_CAN_T_BUILD_ON_WATER);
		} else if (!(spec->flags & OBJECT_FLAG_AUTOREMOVE) && (flags & DC_AUTO)) {
			/* No automatic removal by overbuilding stuff. */
			return CommandCost(type == OBJECT_HQ ? STR_ERROR_COMPANY_HEADQUARTERS_IN : STR_ERROR_OBJECT_IN_THE_WAY);
		} else if (_game_mode == GM_EDITOR) {
			/* No further limitations for the editor. */
		} else if (GetTileOwner(tile) == OWNER_NONE) {
			/* Owned by nobody and unremovable, so we can only remove it with brute force! */
			if (!_cheats.magic_bulldozer.value && (spec->flags & OBJECT_FLAG_CANNOT_REMOVE) != 0) return CMD_ERROR;
		} else if (CheckTileOwnership(tile).Failed()) {
			/* We don't own it!. */
			return CommandCost(STR_ERROR_OWNED_BY);
		} else if ((spec->flags & OBJECT_FLAG_CANNOT_REMOVE) != 0 && (spec->flags & OBJECT_FLAG_AUTOREMOVE) == 0) {
			/* In the game editor or with cheats we can remove, otherwise we can't. */
			if (!_cheats.magic_bulldozer.value) {
				if (type == OBJECT_HQ) return CommandCost(STR_ERROR_COMPANY_HEADQUARTERS_IN);
				return CMD_ERROR;
			}

			/* Removing with the cheat costs more in TTDPatch / the specs. */
			cost.MultiplyCost(25);
		}
	} else if ((spec->flags & (OBJECT_FLAG_BUILT_ON_WATER | OBJECT_FLAG_NOT_ON_LAND)) != 0 || (spec->ctrl_flags & OBJECT_CTRL_FLAG_FLOOD_RESISTANT) != 0) {
		/* Water can't remove objects that are buildable on water. */
		return CMD_ERROR;
	}

	switch (type) {
		case OBJECT_HQ: {
			Company *c = Company::Get(GetTileOwner(tile));
			if (flags & DC_EXEC) {
				c->location_of_HQ = INVALID_TILE; // reset HQ position
				SetWindowDirty(WC_COMPANY, c->index);
				CargoPacket::InvalidateAllFrom(SourceType::Headquarters, c->index);
			}

			/* cost of relocating company is 1% of company value */
			cost = CommandCost(EXPENSES_CONSTRUCTION, CalculateCompanyValue(c) / 100);
			break;
		}

		case OBJECT_STATUE:
			if (flags & DC_EXEC) {
				Town *town = o->town;
				ClrBit(town->statues, GetTileOwner(tile));
				SetWindowDirty(WC_TOWN_AUTHORITY, town->index);
			}
			break;

		default:
			break;
	}

	_cleared_object_areas.push_back({tile, ta});

	if (flags & DC_EXEC) ReallyClearObjectTile(o);

	return cost;
}

static void AddAcceptedCargo_Object(TileIndex tile, CargoArray &acceptance, CargoTypes &always_accepted)
{
	if (!IsObjectType(tile, OBJECT_HQ)) return;

	/* HQ accepts passenger and mail; but we have to divide the values
	 * between 4 tiles it occupies! */

	/* HQ level (depends on company performance) in the range 1..5. */
	uint level = GetCompanyHQSize(tile) + 1;

	/* Top town building generates 10, so to make HQ interesting, the top
	 * type makes 20. */
	CargoID pass = GetCargoIDByLabel(CT_PASSENGERS);
	if (IsValidCargoID(pass)) {
		acceptance[pass] += std::max(1U, level);
		SetBit(always_accepted, pass);
	}

	/* Top town building generates 4, HQ can make up to 8. The
	 * proportion passengers:mail is different because such a huge
	 * commercial building generates unusually high amount of mail
	 * correspondence per physical visitor. */
	CargoID mail = GetCargoIDByLabel(CT_MAIL);
	if (IsValidCargoID(mail)) {
		acceptance[mail] += std::max(1U, level / 2);
		SetBit(always_accepted, mail);
	}
}

static void AddProducedCargo_Object(TileIndex tile, CargoArray &produced)
{
	if (!IsObjectType(tile, OBJECT_HQ)) return;

	CargoID pass = GetCargoIDByLabel(CT_PASSENGERS);
	if (IsValidCargoID(pass)) produced[pass]++;
	CargoID mail = GetCargoIDByLabel(CT_MAIL);
	if (IsValidCargoID(mail)) produced[mail]++;
}


static void GetTileDesc_Object(TileIndex tile, TileDesc *td)
{
	const ObjectSpec *spec = ObjectSpec::GetByTile(tile);
	td->str = spec->name;
	td->owner[0] = GetTileOwner(tile);
	td->build_date = Object::GetByTile(tile)->build_date;

	if (spec->grf_prop.HasGrfFile()) {
		td->grf = GetGRFConfig(spec->grf_prop.grfid)->GetName();
	}
}

/** Convert to or from snowy tiles. */
static void TileLoopObjectGroundAlps(TileIndex tile)
{
	int k;
	if ((int)TileHeight(tile) < GetSnowLine() - 1) {
		/* Fast path to avoid needing to check all 4 corners */
		k = -1;
	} else {
		k = GetTileZ(tile) - GetSnowLine() + 1;
	}

	if (k < 0) {
		/* Below the snow line, do nothing if no snow. */
		if (GetObjectGroundType(tile) != OBJECT_GROUND_SNOW_DESERT) return;
	} else {
		/* At or above the snow line, make snow tile if needed. */
		if (GetObjectGroundType(tile) != OBJECT_GROUND_SNOW_DESERT) {
			SetObjectGroundTypeDensity(tile, OBJECT_GROUND_SNOW_DESERT, 0);
			MarkTileDirtyByTile(tile);
			return;
		}
	}
	/* Update snow density. */
	uint current_density = GetObjectGroundDensity(tile);
	uint req_density = (k < 0) ? 0u : std::min<uint>(k, 3u);

	if (current_density < req_density) {
		SetObjectGroundDensity(tile, current_density + 1);
	} else if (current_density > req_density) {
		SetObjectGroundDensity(tile, current_density - 1);
	} else {
		/* Density at the required level. */
		if (k >= 0) return;
		SetObjectGroundTypeDensity(tile, OBJECT_GROUND_GRASS, 3);
	}
	MarkTileDirtyByTile(tile);
}

/**
 * Tests if at least one surrounding tile is non-desert
 * @param tile tile to check
 * @return does this tile have at least one non-desert tile around?
 */
static inline bool NeighbourIsNormal(TileIndex tile)
{
	for (DiagDirection dir = DIAGDIR_BEGIN; dir < DIAGDIR_END; dir++) {
		TileIndex t = tile + TileOffsByDiagDir(dir);
		if (!IsValidTile(t)) continue;
		if (GetTropicZone(t) != TROPICZONE_DESERT) return true;
		if (HasTileWaterClass(t) && GetWaterClass(t) == WATER_CLASS_SEA) return true;
	}
	return false;
}

static void TileLoopObjectGroundDesert(TileIndex tile)
{
	/* Current desert level - 0 if it is not desert */
	uint current = 0;
	if (GetObjectGroundType(tile) == OBJECT_GROUND_SNOW_DESERT) current = GetObjectGroundDensity(tile);

	/* Expected desert level - 0 if it shouldn't be desert */
	uint expected = 0;
	if (GetTropicZone(tile) == TROPICZONE_DESERT) {
		expected = NeighbourIsNormal(tile) ? 1 : 3;
	}

	if (current == expected) return;

	if (expected == 0) {
		SetObjectGroundTypeDensity(tile, OBJECT_GROUND_GRASS, 3);
	} else {
		/* Transition from clear to desert is not smooth (after clearing desert tile) */
		SetObjectGroundTypeDensity(tile, OBJECT_GROUND_SNOW_DESERT, expected);
	}

	MarkTileDirtyByTile(tile);
}

static void TileLoop_Object(TileIndex tile)
{
	const ObjectSpec *spec = ObjectSpec::GetByTile(tile);
	if (spec->flags & OBJECT_FLAG_ANIMATION) {
		Object *o = Object::GetByTile(tile);
		TriggerObjectTileAnimation(o, tile, OAT_TILELOOP, spec);
		if (o->location.tile == tile) TriggerObjectAnimation(o, OAT_256_TICKS, spec);
	}

	if (IsTileOnWater(tile)) {
		TileLoop_Water(tile);
	} else if (spec->ctrl_flags & OBJECT_CTRL_FLAG_USE_LAND_GROUND) {
		if (GetObjectGroundType(tile) == OBJECT_GROUND_SHORE) {
			TileLoop_Water(tile);
		} else {
			switch (_settings_game.game_creation.landscape) {
				case LT_TROPIC: TileLoopObjectGroundDesert(tile); break;
				case LT_ARCTIC: TileLoopObjectGroundAlps(tile);   break;
			}
		}

		if (GetObjectGroundType(tile) == OBJECT_GROUND_GRASS && GetObjectGroundDensity(tile) != 3) {
			if (_game_mode != GM_EDITOR) {
				if (GetObjectGroundCounter(tile) < 7) {
					AddObjectGroundCounter(tile, 1);
				} else {
					SetObjectGroundCounter(tile, 0);
					SetObjectGroundDensity(tile, GetObjectGroundDensity(tile) + 1);
					MarkTileDirtyByTile(tile, spec->vport_map_type != OVMT_CLEAR ? VMDF_NOT_MAP_MODE : VMDF_NONE);
				}
			} else {
				SetObjectGroundTypeDensity(tile, OBJECT_GROUND_GRASS, 3);
				MarkTileDirtyByTile(tile, spec->vport_map_type != OVMT_CLEAR ? VMDF_NOT_MAP_MODE : VMDF_NONE);
			}
		}
	}

	if (!IsObjectType(tile, OBJECT_HQ)) return;

	/* HQ accepts passenger and mail; but we have to divide the values
	 * between 4 tiles it occupies! */

	/* HQ level (depends on company performance) in the range 1..5. */
	uint level = GetCompanyHQSize(tile) + 1;
	assert(level < 6);

	StationFinder stations(TileArea(tile, 2, 2));

	uint r = Random();
	/* Top town buildings generate 250, so the top HQ type makes 256. */
	CargoID pass = GetCargoIDByLabel(CT_PASSENGERS);
	if (IsValidCargoID(pass) && GB(r, 0, 8) < (256 / 4 / (6 - level))) {
		uint amt = GB(r, 0, 8) / 8 / 4 + 1;
		if (EconomyIsInRecession()) amt = (amt + 1) >> 1;

		/* Scale by cargo scale setting. */
		amt = _town_cargo_scaler.ScaleAllowTrunc(amt);
		if (amt != 0) {
			MoveGoodsToStation(pass, amt, SourceType::Headquarters, GetTileOwner(tile), stations.GetStations());
		}
	}

	/* Top town building generates 90, HQ can make up to 196. The
	 * proportion passengers:mail is about the same as in the acceptance
	 * equations. */
	CargoID mail = GetCargoIDByLabel(CT_MAIL);
	if (IsValidCargoID(mail) && GB(r, 8, 8) < (196 / 4 / (6 - level))) {
		uint amt = GB(r, 8, 8) / 8 / 4 + 1;
		if (EconomyIsInRecession()) amt = (amt + 1) >> 1;

		/* Scale by cargo scale setting. */
		amt = _town_cargo_scaler.ScaleAllowTrunc(amt);
		if (amt != 0) {
			MoveGoodsToStation(mail, amt, SourceType::Headquarters, GetTileOwner(tile), stations.GetStations());
		}
	}
}


static TrackStatus GetTileTrackStatus_Object(TileIndex, TransportType, uint, DiagDirection)
{
	return 0;
}

static bool ClickTile_Object(TileIndex tile)
{
	if (!IsObjectType(tile, OBJECT_HQ)) return false;

	ShowCompany(GetTileOwner(tile));
	return true;
}

void AnimateTile_Object(TileIndex tile)
{
	AnimateNewObjectTile(tile);
}

/**
 * Helper function for \c CircularTileSearch.
 * @param tile The tile to check.
 * @return True iff the tile has a radio tower.
 */
static bool HasTransmitter(TileIndex tile, void *)
{
	return IsObjectTypeTile(tile, OBJECT_TRANSMITTER);
}

/**
 * Try to build a lighthouse.
 * @return True iff building a lighthouse succeeded.
 */
static bool TryBuildLightHouse()
{
	uint maxx = MapMaxX();
	uint maxy = MapMaxY();
	uint r = Random();

	/* Scatter the lighthouses more evenly around the perimeter */
	int perimeter = (GB(r, 16, 16) % (2 * (maxx + maxy))) - maxy;
	DiagDirection dir;
	for (dir = DIAGDIR_NE; perimeter > 0; dir++) {
		perimeter -= (DiagDirToAxis(dir) == AXIS_X) ? maxx : maxy;
	}

	TileIndex tile;
	switch (dir) {
		default:
		case DIAGDIR_NE: tile = TileXY(maxx - 1, r % maxy); break;
		case DIAGDIR_SE: tile = TileXY(r % maxx, 1); break;
		case DIAGDIR_SW: tile = TileXY(1,        r % maxy); break;
		case DIAGDIR_NW: tile = TileXY(r % maxx, maxy - 1); break;
	}

	/* Only build lighthouses at tiles where the border is sea. */
	if (!IsTileType(tile, MP_WATER)) return false;

	for (int j = 0; j < 19; j++) {
		int h;
		if (IsTileType(tile, MP_CLEAR) && IsTileFlat(tile, &h) && h <= 2 && !IsBridgeAbove(tile)) {
			BuildObject(OBJECT_LIGHTHOUSE, tile);
			assert(tile < MapSize());
			return true;
		}
		tile += TileOffsByDiagDir(dir);
		if (!IsValidTile(tile)) return false;
	}
	return false;
}

/**
 * Try to build a transmitter.
 * @return True iff a transmitter was built.
 */
static bool TryBuildTransmitter()
{
	TileIndex tile = RandomTile();
	int h;
	if (IsTileType(tile, MP_CLEAR) && IsTileFlat(tile, &h) && h >= 4 && !IsBridgeAbove(tile)) {
		TileIndex t = tile;
		if (CircularTileSearch(&t, 9, HasTransmitter, nullptr)) return false;

		BuildObject(OBJECT_TRANSMITTER, tile);
		return true;
	}
	return false;
}

void GenerateObjects()
{
	/* Set a guestimate on how much we progress */
	SetGeneratingWorldProgress(GWP_OBJECT, (uint)ObjectSpec::Count());

	/* Determine number of water tiles at map border needed for freeform_edges */
	uint num_water_tiles = 0;
	if (_settings_game.construction.freeform_edges) {
		for (uint x = 0; x < MapMaxX(); x++) {
			if (IsTileType(TileXY(x, 1), MP_WATER)) num_water_tiles++;
			if (IsTileType(TileXY(x, MapMaxY() - 1), MP_WATER)) num_water_tiles++;
		}
		for (uint y = 1; y < MapMaxY() - 1; y++) {
			if (IsTileType(TileXY(1, y), MP_WATER)) num_water_tiles++;
			if (IsTileType(TileXY(MapMaxX() - 1, y), MP_WATER)) num_water_tiles++;
		}
	}

	/* Iterate over all possible object types */
	for (const auto &spec : ObjectSpec::Specs()) {

		/* Continue, if the object was never available till now or shall not be placed */
		if (!spec.WasEverAvailable() || spec.generate_amount == 0) continue;

		uint16_t amount = spec.generate_amount;

		/* Scale by map size */
		if ((spec.flags & OBJECT_FLAG_SCALE_BY_WATER) && _settings_game.construction.freeform_edges) {
			/* Scale the amount of lighthouses with the amount of land at the borders.
			 * The -6 is because the top borders are MP_VOID (-2) and all corners
			 * are counted twice (-4). */
			amount = ScaleByMapSize1D(amount * num_water_tiles) / (2 * MapMaxY() + 2 * MapMaxX() - 6);
		} else if (spec.flags & OBJECT_FLAG_SCALE_BY_WATER) {
			amount = ScaleByMapSize1D(amount);
		} else {
			amount = ScaleByMapSize(amount);
		}

		/* Now try to place the requested amount of this object */
		for (uint j = ScaleByMapSize(1000); j != 0 && amount != 0 && Object::CanAllocateItem(); j--) {
			switch (spec.Index()) {
				case OBJECT_TRANSMITTER:
					if (TryBuildTransmitter()) amount--;
					break;

				case OBJECT_LIGHTHOUSE:
					if (TryBuildLightHouse()) amount--;
					break;

				default:
					uint8_t view = RandomRange(spec.views);
					if (CmdBuildObject(RandomTile(), DC_EXEC | DC_AUTO | DC_NO_TEST_TOWN_RATING | DC_NO_MODIFY_TOWN_RATING, spec.Index(), view, nullptr).Succeeded()) amount--;
					break;
			}
		}
		IncreaseGeneratingWorldProgress(GWP_OBJECT);
	}
}

static void ChangeTileOwner_Object(TileIndex tile, Owner old_owner, Owner new_owner)
{
	if (!IsTileOwner(tile, old_owner)) return;

	bool do_clear = false;

	ObjectType type = GetObjectType(tile);
	if ((type == OBJECT_OWNED_LAND || type >= NEW_OBJECT_OFFSET) && new_owner != INVALID_OWNER) {
		SetTileOwner(tile, new_owner);
		if (GetWaterClass(tile) == WATER_CLASS_CANAL) {
			Company::Get(old_owner)->infrastructure.water--;
			Company::Get(new_owner)->infrastructure.water++;
		}
	} else if (type == OBJECT_STATUE) {
		Town *t = Object::GetByTile(tile)->town;
		ClrBit(t->statues, old_owner);
		if (new_owner != INVALID_OWNER && !HasBit(t->statues, new_owner)) {
			/* Transfer ownership to the new company */
			SetBit(t->statues, new_owner);
			SetTileOwner(tile, new_owner);
		} else {
			do_clear = true;
		}

		SetWindowDirty(WC_TOWN_AUTHORITY, t->index);
	} else {
		do_clear = true;
	}

	if (do_clear) {
		ReallyClearObjectTile(Object::GetByTile(tile));
		/* When clearing objects, they may turn into canal, which may require transferring ownership. */
		ChangeTileOwner(tile, old_owner, new_owner);
	}
}

static int GetObjectEffectiveZ(TileIndex tile, const ObjectSpec *spec, int z, Slope tileh)
{
	if ((spec->ctrl_flags & OBJECT_CTRL_FLAG_EDGE_FOUNDATION) && !(spec->flags & OBJECT_FLAG_HAS_NO_FOUNDATION)) {
		uint8_t flags = spec->edge_foundation[Object::GetByTile(tile)->view];
		DiagDirection edge = (DiagDirection)GB(flags, 0, 2);
		if (!(flags & OBJECT_EF_FLAG_FOUNDATION_LOWER) && !(tileh & InclinedSlope(edge))) return z;
	}
	return z + GetSlopeMaxZ(tileh);
}

static CommandCost TerraformTile_Object(TileIndex tile, DoCommandFlag flags, int z_new, Slope tileh_new)
{
	ObjectType type = GetObjectType(tile);

	auto update_water_class = [&]() {
		if (GetWaterClass(tile) == WATER_CLASS_CANAL) {
			Company *c = Company::GetIfValid(GetTileOwner(tile));
			if (c != nullptr) {
				c->infrastructure.water--;
				DirtyCompanyInfrastructureWindows(c->index);
			}
		}
		SetWaterClass(tile, WATER_CLASS_INVALID);
	};

	if (type == OBJECT_OWNED_LAND) {
		/* Owned land remains unsold */
		CommandCost ret = CheckTileOwnership(tile);
		if (ret.Succeeded()) {
			if (flags & DC_EXEC) {
				SetObjectGroundTypeDensity(tile, OBJECT_GROUND_GRASS, 0);
				update_water_class();
			}
			return CommandCost();
		}
	} else if (AutoslopeEnabled() && type != OBJECT_TRANSMITTER && type != OBJECT_LIGHTHOUSE) {
		const ObjectSpec *spec = ObjectSpec::Get(type);

		auto pre_success_checks = [&]() {
			if (flags & DC_EXEC) {
				SetObjectFoundationType(tile, tileh_new, type, spec);
				if (spec->ctrl_flags & OBJECT_CTRL_FLAG_USE_LAND_GROUND) SetObjectGroundTypeDensity(tile, OBJECT_GROUND_GRASS, 0);
				update_water_class();
			}
		};

		/* Behaviour:
		 *  - Both new and old slope must not be steep.
		 *  - TileMaxZ must not be changed.
		 *  - Allow autoslope by default.
		 *  - Disallow autoslope if callback succeeds and returns non-zero.
		 */
		Slope tileh_old;
		int z_old;
		std::tie(tileh_old, z_old) = GetTileSlopeZ(tile);

		/* Object height must not be changed. Slopes must not be steep. */
		if (!IsSteepSlope(tileh_old) && !IsSteepSlope(tileh_new) && (GetObjectEffectiveZ(tile, spec, z_old, tileh_old) == GetObjectEffectiveZ(tile, spec, z_new, tileh_new))) {

			/* Call callback 'disable autosloping for objects'. */
			if (HasBit(spec->callback_mask, CBM_OBJ_AUTOSLOPE)) {
				/* If the callback fails, allow autoslope. */
				uint16_t res = GetObjectCallback(CBID_OBJECT_AUTOSLOPE, 0, 0, spec, Object::GetByTile(tile), tile);
				if (res == CALLBACK_FAILED || !ConvertBooleanCallback(spec->grf_prop.grffile, CBID_OBJECT_AUTOSLOPE, res)) {
					pre_success_checks();
					return CommandCost(EXPENSES_CONSTRUCTION, _price[PR_BUILD_FOUNDATION]);
				}
			} else if (spec->IsEnabled()) {
				/* allow autoslope */
				pre_success_checks();
				return CommandCost(EXPENSES_CONSTRUCTION, _price[PR_BUILD_FOUNDATION]);
			}
		}
	}

	return DoCommand(tile, 0, 0, flags, CMD_LANDSCAPE_CLEAR);
}

extern const TileTypeProcs _tile_type_object_procs = {
	DrawTile_Object,             // draw_tile_proc
	GetSlopePixelZ_Object,       // get_slope_z_proc
	ClearTile_Object,            // clear_tile_proc
	AddAcceptedCargo_Object,     // add_accepted_cargo_proc
	GetTileDesc_Object,          // get_tile_desc_proc
	GetTileTrackStatus_Object,   // get_tile_track_status_proc
	ClickTile_Object,            // click_tile_proc
	AnimateTile_Object,          // animate_tile_proc
	TileLoop_Object,             // tile_loop_proc
	ChangeTileOwner_Object,      // change_tile_owner_proc
	AddProducedCargo_Object,     // add_produced_cargo_proc
	nullptr,                        // vehicle_enter_tile_proc
	GetFoundation_Object,        // get_foundation_proc
	TerraformTile_Object,        // terraform_tile_proc
};

TileIndex FindMissingObjectTile()
{
	for (TileIndex t = 0; t < MapSize(); t++) {
		if (IsTileType(t, MP_OBJECT)) {
			const Object *obj = Object::GetByTile(t);
			const ObjectSpec *spec = ObjectSpec::Get(obj->type);
			if (!spec->IsEnabled()) return t;
		}
	}

	return INVALID_TILE;
}<|MERGE_RESOLUTION|>--- conflicted
+++ resolved
@@ -293,7 +293,7 @@
 	}
 
 	if (type == OBJECT_OWNED_LAND) {
-		if (_settings_game.construction.purchase_land_permitted == 0) return_cmd_error(STR_PURCHASE_LAND_NOT_PERMITTED);
+		if (_settings_game.construction.purchase_land_permitted == 0) return CommandCost(STR_PURCHASE_LAND_NOT_PERMITTED);
 		/* Owned land is special as it can be placed on any slope. */
 		cost.AddCost(DoCommand(tile, 0, 0, flags, CMD_LANDSCAPE_CLEAR));
 	} else {
@@ -369,21 +369,13 @@
 	if (cost.Failed()) return cost;
 
 	/* Finally do a check for bridges. */
-<<<<<<< HEAD
 	if (type < NEW_OBJECT_OFFSET || !_settings_game.construction.allow_grf_objects_under_bridges) {
 		for (TileIndex t : ta) {
 			if (IsBridgeAbove(t) && (
 					!(spec->flags & OBJECT_FLAG_ALLOW_UNDER_BRIDGE) ||
 					(GetTileMaxZ(t) + spec->height >= GetBridgeHeight(GetSouthernBridgeEnd(t))))) {
-				return_cmd_error(STR_ERROR_MUST_DEMOLISH_BRIDGE_FIRST);
-			}
-=======
-	for (TileIndex t : ta) {
-		if (IsBridgeAbove(t) && (
-				!(spec->flags & OBJECT_FLAG_ALLOW_UNDER_BRIDGE) ||
-				(GetTileMaxZ(t) + spec->height >= GetBridgeHeight(GetSouthernBridgeEnd(t))))) {
-			return CommandCost(STR_ERROR_MUST_DEMOLISH_BRIDGE_FIRST);
->>>>>>> 56510b5d
+				return CommandCost(STR_ERROR_MUST_DEMOLISH_BRIDGE_FIRST);
+			}
 		}
 	}
 
@@ -393,12 +385,8 @@
 	switch (type) {
 		case OBJECT_TRANSMITTER:
 		case OBJECT_LIGHTHOUSE:
-<<<<<<< HEAD
-			if (!IsTileFlat(tile)) return_cmd_error(STR_ERROR_FLAT_LAND_REQUIRED);
+			if (!IsTileFlat(tile)) return CommandCost(STR_ERROR_FLAT_LAND_REQUIRED);
 			build_object_size = 1;
-=======
-			if (!IsTileFlat(tile)) return CommandCost(STR_ERROR_FLAT_LAND_REQUIRED);
->>>>>>> 56510b5d
 			break;
 
 		case OBJECT_OWNED_LAND:
@@ -409,7 +397,7 @@
 			}
 			c = Company::GetIfValid(_current_company);
 			if (c != nullptr && (int)GB(c->purchase_land_limit, 16, 16) < 1) {
-				return_cmd_error(STR_ERROR_PURCHASE_LAND_LIMIT_REACHED);
+				return CommandCost(STR_ERROR_PURCHASE_LAND_LIMIT_REACHED);
 			}
 			break;
 
@@ -443,18 +431,11 @@
 		}
 	}
 
-<<<<<<< HEAD
 	if (build_object_size > 0) {
 		c = Company::GetIfValid(_current_company);
 		if (c != nullptr && (int)GB(c->build_object_limit, 16, 16) < build_object_size) {
-			return_cmd_error(STR_ERROR_BUILD_OBJECT_LIMIT_REACHED);
-		}
-=======
-	/* Don't allow building more objects if the company has reached its limit. */
-	Company *c = Company::GetIfValid(_current_company);
-	if (c != nullptr && GB(c->build_object_limit, 16, 16) < build_object_size) {
-		return CommandCost(STR_ERROR_BUILD_OBJECT_LIMIT_REACHED);
->>>>>>> 56510b5d
+			return CommandCost(STR_ERROR_BUILD_OBJECT_LIMIT_REACHED);
+		}
 	}
 
 	if (flags & DC_EXEC) {
@@ -484,8 +465,8 @@
 CommandCost CmdPurchaseLandArea(TileIndex tile, DoCommandFlag flags, uint32_t p1, uint32_t p2, const char *text)
 {
 	if (p1 >= MapSize()) return CMD_ERROR;
-	if (_settings_game.construction.purchase_land_permitted == 0) return_cmd_error(STR_PURCHASE_LAND_NOT_PERMITTED);
-	if (_settings_game.construction.purchase_land_permitted != 2) return_cmd_error(STR_PURCHASE_LAND_NOT_PERMITTED_BULK);
+	if (_settings_game.construction.purchase_land_permitted == 0) return CommandCost(STR_PURCHASE_LAND_NOT_PERMITTED);
+	if (_settings_game.construction.purchase_land_permitted != 2) return CommandCost(STR_PURCHASE_LAND_NOT_PERMITTED_BULK);
 
 	Money money = GetAvailableMoneyForCommand();
 	CommandCost cost(EXPENSES_CONSTRUCTION);
@@ -540,7 +521,7 @@
 CommandCost CmdBuildObjectArea(TileIndex tile, DoCommandFlag flags, uint32_t p1, uint32_t p2, const char *text)
 {
 	if (p1 >= MapSize()) return CMD_ERROR;
-	if (!_settings_game.construction.build_object_area_permitted) return_cmd_error(STR_BUILD_OBJECT_NOT_PERMITTED_BULK);
+	if (!_settings_game.construction.build_object_area_permitted) return CommandCost(STR_BUILD_OBJECT_NOT_PERMITTED_BULK);
 
 	ObjectType type = (ObjectType)GB(p2, 3, 16);
 	if (type >= ObjectSpec::Count()) return CMD_ERROR;
