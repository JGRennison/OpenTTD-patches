/*
 * This file is part of OpenTTD.
 * OpenTTD is free software; you can redistribute it and/or modify it under the terms of the GNU General Public License as published by the Free Software Foundation, version 2.
 * OpenTTD is distributed in the hope that it will be useful, but WITHOUT ANY WARRANTY; without even the implied warranty of MERCHANTABILITY or FITNESS FOR A PARTICULAR PURPOSE.
 * See the GNU General Public License for more details. You should have received a copy of the GNU General Public License along with OpenTTD. If not, see <http://www.gnu.org/licenses/>.
 */

/** @file object_cmd.cpp Handling of object tiles. */

#include "stdafx.h"
#include "landscape.h"
#include "landscape_cmd.h"
#include "command_func.h"
#include "company_func.h"
#include "viewport_func.h"
#include "company_base.h"
#include "town.h"
#include "bridge_map.h"
#include "genworld.h"
#include "autoslope.h"
#include "clear_func.h"
#include "water.h"
#include "window_func.h"
#include "company_gui.h"
#include "cheat_type.h"
#include "object.h"
#include "object_cmd.h"
#include "cargopacket.h"
#include "core/random_func.hpp"
#include "core/pool_func.hpp"
#include "object_map.h"
#include "object_base.h"
#include "newgrf_config.h"
#include "newgrf_object.h"
#include "date_func.h"
#include "newgrf_debug.h"
#include "vehicle_func.h"
#include "station_func.h"
#include "pathfinder/water_regions.h"

#include "table/strings.h"
#include "table/object_land.h"

#include "safeguards.h"

ObjectPool _object_pool("Object");
INSTANTIATE_POOL_METHODS(Object)
std::vector<uint16_t> Object::counts;

/**
 * Get the object associated with a tile.
 * @param tile The tile to fetch the object for.
 * @return The object.
 */
/* static */ Object *Object::GetByTile(TileIndex tile)
{
	return Object::Get(GetObjectIndex(tile));
}

/**
 * Gets the ObjectType of the given object tile
 * @param t the tile to get the type from.
 * @pre IsTileType(t, MP_OBJECT)
 * @return the type.
 */
ObjectType GetObjectType(TileIndex t)
{
	assert_tile(IsTileType(t, MP_OBJECT), t);
	return Object::GetByTile(t)->type;
}

/** Initialize/reset the objects. */
void InitializeObjects()
{
	Object::ResetTypeCounts();
}

/**
 * Set the object has no effective foundation flag for this tile.
 * Set tileh to SLOPE_ELEVATED if not known, it will be redetermined if required.
 */
void SetObjectFoundationType(TileIndex tile, Slope tileh, ObjectType type, const ObjectSpec *spec)
{
	if (type == OBJECT_OWNED_LAND) {
		SetObjectEffectiveFoundationType(tile, OEFT_NONE);
		return;
	}

	if (((spec->flags & OBJECT_FLAG_HAS_NO_FOUNDATION) == 0) && (spec->ctrl_flags & OBJECT_CTRL_FLAG_EDGE_FOUNDATION)) {
		if (tileh == SLOPE_ELEVATED) tileh = GetTileSlope(tile);

		if (tileh == SLOPE_FLAT) {
			SetObjectEffectiveFoundationType(tile, OEFT_NONE);
			return;
		}

		uint8_t flags = spec->edge_foundation[Object::GetByTile(tile)->view];
		DiagDirection edge = (DiagDirection)GB(flags, 0, 2);
		Slope incline = InclinedSlope(edge);

		if (IsSteepSlope(tileh)) {
			if ((flags & OBJECT_EF_FLAG_INCLINE_FOUNDATION) && (incline & tileh)) {
				SetObjectEffectiveFoundationType(tile, DiagDirToAxis(edge) == AXIS_X ? OEFT_INCLINE_X : OEFT_INCLINE_Y);
				return;
			}

			SetObjectEffectiveFoundationType(tile, OEFT_FLAT);
			return;
		}

		if ((flags & OBJECT_EF_FLAG_FOUNDATION_LOWER) && !(tileh & incline)) {
			SetObjectEffectiveFoundationType(tile, OEFT_FLAT);
			return;
		}

		if (IsOddParity(incline & tileh)) {
			if ((flags & OBJECT_EF_FLAG_INCLINE_FOUNDATION) && IsSlopeWithOneCornerRaised(tileh)) {
				SetObjectEffectiveFoundationType(tile, DiagDirToAxis(edge) == AXIS_X ? OEFT_INCLINE_X : OEFT_INCLINE_Y);
			} else {
				SetObjectEffectiveFoundationType(tile, OEFT_FLAT);
			}
		} else {
			SetObjectEffectiveFoundationType(tile, OEFT_NONE);
		}
	} else {
		SetObjectEffectiveFoundationType(tile, OEFT_FLAT);
	}
}

/**
 * Actually build the object.
 * @param type  The type of object to build.
 * @param tile  The tile to build the northern tile of the object on.
 * @param owner The owner of the object.
 * @param town  Town the tile is related with.
 * @param view  The view for the object.
 * @pre All preconditions for building the object at that location
 *      are met, e.g. slope and clearness of tiles are checked.
 */
void BuildObject(ObjectType type, TileIndex tile, CompanyID owner, Town *town, uint8_t view)
{
	const ObjectSpec *spec = ObjectSpec::Get(type);

	TileArea ta(tile, GB(spec->size, HasBit(view, 0) ? 4 : 0, 4), GB(spec->size, HasBit(view, 0) ? 0 : 4, 4));
	Object *o = new Object();
	o->type          = type;
	o->location      = ta;
	o->town          = town == nullptr ? CalcClosestTownFromTile(tile) : town;
	o->build_date    = CalTime::CurDate();
	o->view          = view;

	/* If nothing owns the object, the colour will be random. Otherwise
	 * get the colour from the company's livery settings. */
	if (owner == OWNER_NONE) {
		o->colour = Random();
	} else {
		const Livery *l = Company::Get(owner)->livery;
		o->colour = l->colour1 + l->colour2 * 16;
	}

	/* If the object wants only one colour, then give it that colour. */
	if ((spec->flags & OBJECT_FLAG_2CC_COLOUR) == 0) o->colour &= 0xF;

	if (HasBit(spec->callback_mask, CBM_OBJ_COLOUR)) {
		uint16_t res = GetObjectCallback(CBID_OBJECT_COLOUR, o->colour, 0, spec, o, tile);
		if (res != CALLBACK_FAILED) {
			if (res >= 0x100) ErrorUnknownCallbackResult(spec->grf_prop.grfid, CBID_OBJECT_COLOUR, res);
			o->colour = GB(res, 0, 8);
		}
	}

	assert(o->town != nullptr);

	for (TileIndex t : ta) {
		if (IsWaterTile(t)) ClearNeighbourNonFloodingStates(t);
		if (HasTileWaterGround(t)) InvalidateWaterRegion(t);
		WaterClass wc = (IsWaterTile(t) ? GetWaterClass(t) : WATER_CLASS_INVALID);
		/* Update company infrastructure counts for objects build on canals owned by nobody. */
		if (wc == WATER_CLASS_CANAL && owner != OWNER_NONE && (IsTileOwner(t, OWNER_NONE) || IsTileOwner(t, OWNER_WATER))) {
			Company::Get(owner)->infrastructure.water++;
			DirtyCompanyInfrastructureWindows(owner);
		}
		bool remove = IsDockingTile(t);
		MakeObject(t, owner, o->index, wc, Random());
		if (remove) RemoveDockingTile(t);
		if ((spec->ctrl_flags & OBJECT_CTRL_FLAG_USE_LAND_GROUND) && wc == WATER_CLASS_INVALID) {
			SetObjectGroundTypeDensity(t, OBJECT_GROUND_GRASS, 0);
		}
		SetObjectFoundationType(t, SLOPE_ELEVATED, type, spec);
		if (spec->ctrl_flags & OBJECT_CTRL_FLAG_VPORT_MAP_TYPE) {
			SetObjectHasViewportMapViewOverride(t, true);
		}
		MarkTileDirtyByTile(t, VMDF_NOT_MAP_MODE);
	}

	Object::IncTypeCount(type);
	if (spec->flags & OBJECT_FLAG_ANIMATION) TriggerObjectAnimation(o, OAT_BUILT, spec);
}

/**
 * Increase the animation stage of a whole structure.
 * @param tile The tile of the structure.
 */
static void IncreaseAnimationStage(TileIndex tile)
{
	TileArea ta = Object::GetByTile(tile)->location;
	for (TileIndex t : ta) {
		SetAnimationFrame(t, GetAnimationFrame(t) + 1);
		MarkTileDirtyByTile(t, VMDF_NOT_MAP_MODE);
	}
}

/** We encode the company HQ size in the animation stage. */
#define GetCompanyHQSize GetAnimationFrame
/** We encode the company HQ size in the animation stage. */
#define IncreaseCompanyHQSize IncreaseAnimationStage

/**
 * Update the CompanyHQ to the state associated with the given score
 * @param tile  The (northern) tile of the company HQ, or INVALID_TILE.
 * @param score The current (performance) score of the company.
 */
void UpdateCompanyHQ(TileIndex tile, uint score)
{
	if (tile == INVALID_TILE) return;

	uint8_t val = 0;
	if (score >= 170) val++;
	if (score >= 350) val++;
	if (score >= 520) val++;
	if (score >= 720) val++;

	while (GetCompanyHQSize(tile) < val) {
		IncreaseCompanyHQSize(tile);
	}
}

/**
 * Updates the colour of the object whenever a company changes.
 * @param c The company the company colour changed of.
 */
void UpdateObjectColours(const Company *c)
{
	for (Object *obj : Object::Iterate()) {
		if (!IsTileType(obj->location.tile, MP_OBJECT)) continue;

		Owner owner = GetTileOwner(obj->location.tile);
		/* Not the current owner, so colour doesn't change. */
		if (owner != c->index) continue;

		const ObjectSpec *spec = ObjectSpec::GetByTile(obj->location.tile);
		/* Using the object colour callback, so not using company colour. */
		if (HasBit(spec->callback_mask, CBM_OBJ_COLOUR)) continue;

		const Livery *l = c->livery;
		obj->colour = ((spec->flags & OBJECT_FLAG_2CC_COLOUR) ? (l->colour2 * 16) : 0) + l->colour1;
	}
}

extern CommandCost CheckBuildableTile(TileIndex tile, uint invalid_dirs, int &allowed_z, bool allow_steep, bool check_bridge);
static CommandCost ClearTile_Object(TileIndex tile, DoCommandFlag flags);

/**
 * Build an object object
 * @param flags type of operation
 * @param tile tile where the object will be located
 * @param type the object type to build
 * @param view the view for the object
 * @return the cost of this operation or an error
 */
CommandCost CmdBuildObject(DoCommandFlag flags, TileIndex tile, ObjectType type, uint8_t view)
{
	CommandCost cost(EXPENSES_CONSTRUCTION);

	if (type >= ObjectSpec::Count()) return CMD_ERROR;
	const ObjectSpec *spec = ObjectSpec::Get(type);
	if (_game_mode == GM_NORMAL && !spec->IsAvailable() && !_generating_world) return CMD_ERROR;
	if ((_game_mode == GM_EDITOR || _generating_world) && !spec->WasEverAvailable()) return CMD_ERROR;

	if ((spec->flags & OBJECT_FLAG_ONLY_IN_SCENEDIT) != 0 && ((!_generating_world && _game_mode != GM_EDITOR) || _current_company != OWNER_NONE)) return CMD_ERROR;
	if ((spec->flags & OBJECT_FLAG_ONLY_IN_GAME) != 0 && (_generating_world || _game_mode != GM_NORMAL || _current_company > MAX_COMPANIES)) return CMD_ERROR;
	if (view >= spec->views) return CMD_ERROR;

	if (!Object::CanAllocateItem()) return CommandCost(STR_ERROR_TOO_MANY_OBJECTS);
	if (Town::GetNumItems() == 0) return CommandCost(STR_ERROR_MUST_FOUND_TOWN_FIRST);

	int size_x = GB(spec->size, HasBit(view, 0) ? 4 : 0, 4);
	int size_y = GB(spec->size, HasBit(view, 0) ? 0 : 4, 4);
	TileArea ta(tile, size_x, size_y);
	for (TileIndex t : ta) {
		if (!IsValidTile(t)) return CommandCost(STR_ERROR_TOO_CLOSE_TO_EDGE_OF_MAP_SUB); // Might be off the map
	}

	if (type == OBJECT_OWNED_LAND) {
		if (_settings_game.construction.purchase_land_permitted == 0) return CommandCost(STR_PURCHASE_LAND_NOT_PERMITTED);
		/* Owned land is special as it can be placed on any slope. */
		cost.AddCost(Command<CMD_LANDSCAPE_CLEAR>::Do(flags, tile));
	} else {
		/* Check the surface to build on. At this time we can't actually execute the
		 * the CLEAR_TILE commands since the newgrf callback later on can check
		 * some information about the tiles. */
		bool allow_water = (spec->flags & (OBJECT_FLAG_BUILT_ON_WATER | OBJECT_FLAG_NOT_ON_LAND)) != 0;
		bool allow_ground = (spec->flags & OBJECT_FLAG_NOT_ON_LAND) == 0;
		for (TileIndex t : ta) {
			if (HasTileWaterGround(t)) {
				if (!allow_water) return CommandCost(STR_ERROR_CAN_T_BUILD_ON_WATER);
				if (!IsWaterTile(t)) {
					/* Normal water tiles don't have to be cleared. For all other tile types clear
					 * the tile but leave the water. */
					cost.AddCost(Command<CMD_LANDSCAPE_CLEAR>::Do(flags & ~DC_NO_WATER & ~DC_EXEC, t));
				} else {
					/* Can't build on water owned by another company. */
					Owner o = GetTileOwner(t);
					if (o != OWNER_NONE && o != OWNER_WATER) cost.AddCost(CheckOwnership(o, t));

					/* However, the tile has to be clear of vehicles. */
					cost.AddCost(EnsureNoVehicleOnGround(t));
				}
			} else {
				if (!allow_ground) return CommandCost(STR_ERROR_MUST_BE_BUILT_ON_WATER);
				/* For non-water tiles, we'll have to clear it before building. */

				/* When relocating HQ, allow it to be relocated (partial) on itself. */
				if (!(type == OBJECT_HQ &&
						IsTileType(t, MP_OBJECT) &&
						IsTileOwner(t, _current_company) &&
						IsObjectType(t, OBJECT_HQ))) {
					cost.AddCost(Command<CMD_LANDSCAPE_CLEAR>::Do(flags & ~DC_EXEC, t));
				}
			}
		}

		/* So, now the surface is checked... check the slope of said surface. */
		auto [slope, allowed_z] = GetTileSlopeZ(tile);
		if (slope != SLOPE_FLAT) allowed_z++;

		for (TileIndex t : ta) {
			uint16_t callback = CALLBACK_FAILED;
			if (HasBit(spec->callback_mask, CBM_OBJ_SLOPE_CHECK)) {
				TileIndexDiffCUnsigned diff = TileIndexToTileIndexDiffCUnsigned(t, tile);
				callback = GetObjectCallback(CBID_OBJECT_LAND_SLOPE_CHECK, GetTileSlope(t), diff.y << 4 | diff.x, spec, nullptr, t, view);
			}

			if (callback == CALLBACK_FAILED) {
				cost.AddCost(CheckBuildableTile(t, 0, allowed_z, false, false));
			} else {
				/* The meaning of bit 10 is inverted for a grf version < 8. */
				if (spec->grf_prop.grffile->grf_version < 8) ToggleBit(callback, 10);
				CommandCost ret = GetErrorMessageFromLocationCallbackResult(callback, spec->grf_prop.grffile, STR_ERROR_LAND_SLOPED_IN_WRONG_DIRECTION);
				if (ret.Failed()) return ret;
			}
		}

		if (flags & DC_EXEC) {
			/* This is basically a copy of the loop above with the exception that we now
			 * execute the commands and don't check for errors, since that's already done. */
			for (TileIndex t : ta) {
				if (HasTileWaterGround(t)) {
					if (!IsWaterTile(t)) {
						Command<CMD_LANDSCAPE_CLEAR>::Do((flags & ~DC_NO_WATER) | DC_NO_MODIFY_TOWN_RATING, t);
					}
				} else {
					Command<CMD_LANDSCAPE_CLEAR>::Do(flags | DC_NO_MODIFY_TOWN_RATING, t);
				}
			}
		}
	}
	if (cost.Failed()) return cost;

	/* Finally do a check for bridges. */
	if (type < NEW_OBJECT_OFFSET || !_settings_game.construction.allow_grf_objects_under_bridges) {
		for (TileIndex t : ta) {
			if (IsBridgeAbove(t) && (
					!(spec->flags & OBJECT_FLAG_ALLOW_UNDER_BRIDGE) ||
					(GetTileMaxZ(t) + spec->height >= GetBridgeHeight(GetSouthernBridgeEnd(t))))) {
				return CommandCost(STR_ERROR_MUST_DEMOLISH_BRIDGE_FIRST);
			}
		}
	}

	int hq_score = 0;
	int build_object_size = 0;
	Company *c = nullptr;
	switch (type) {
		case OBJECT_TRANSMITTER:
		case OBJECT_LIGHTHOUSE:
			if (!IsTileFlat(tile)) return CommandCost(STR_ERROR_FLAT_LAND_REQUIRED);
			build_object_size = 1;
			break;

		case OBJECT_OWNED_LAND:
			if (IsTileType(tile, MP_OBJECT) &&
					IsTileOwner(tile, _current_company) &&
					IsObjectType(tile, OBJECT_OWNED_LAND)) {
				return CommandCost(STR_ERROR_YOU_ALREADY_OWN_IT);
			}
			c = Company::GetIfValid(_current_company);
			if (c != nullptr && (int)GB(c->purchase_land_limit, 16, 16) < 1) {
				return CommandCost(STR_ERROR_PURCHASE_LAND_LIMIT_REACHED);
			}
			break;

		case OBJECT_HQ: {
			Company *c = Company::Get(_current_company);
			if (c->location_of_HQ != INVALID_TILE) {
				/* Don't relocate HQ on the same location. */
				if (c->location_of_HQ == tile) return CommandCost(STR_ERROR_ALREADY_BUILT);
				/* We need to persuade a bit harder to remove the old HQ. */
				_current_company = OWNER_WATER;
				cost.AddCost(ClearTile_Object(c->location_of_HQ, flags));
				_current_company = c->index;
			}

			if (flags & DC_EXEC) {
				hq_score = UpdateCompanyRatingAndValue(c, false);
				c->location_of_HQ = tile;
				SetWindowDirty(WC_COMPANY, c->index);
			}
			break;
		}

		case OBJECT_STATUE:
			/* This may never be constructed using this method. */
			return CMD_ERROR;

		default: { // i.e. NewGRF provided.
			const ObjectSpec *spec = ObjectSpec::Get(type);
			build_object_size = GB(spec->size, 0, 4) * GB(spec->size, 4, 4);
			break;
		}
	}

	if (build_object_size > 0) {
		c = Company::GetIfValid(_current_company);
		if (c != nullptr && (int)GB(c->build_object_limit, 16, 16) < build_object_size) {
			return CommandCost(STR_ERROR_BUILD_OBJECT_LIMIT_REACHED);
		}
	}

	if (flags & DC_EXEC) {
		BuildObject(type, tile, _current_company == OWNER_DEITY ? OWNER_NONE : _current_company, nullptr, view);

		/* Make sure the HQ starts at the right size. */
		if (type == OBJECT_HQ) UpdateCompanyHQ(tile, hq_score);

		if (type == OBJECT_OWNED_LAND && c != nullptr) c->purchase_land_limit -= 1 << 16;
		if (build_object_size > 0 && c != nullptr) c->build_object_limit -= build_object_size << 16;
	}

	cost.AddCost(ObjectSpec::Get(type)->GetBuildCost() * size_x * size_y);
	return cost;
}

/**
 * Buy a big piece of landscape
 * @param flags of operation to conduct
 * @param tile end tile of area dragging
 * @param start_tile start tile of area dragging
 * @param diagonal Whether to use the Orthogonal (0) or Diagonal (1) iterator.
 * @return the cost of this operation or an error
 */
CommandCost CmdPurchaseLandArea(DoCommandFlag flags, TileIndex tile, TileIndex start_tile, bool diagonal)
{
	if (start_tile >= Map::Size()) return CMD_ERROR;
	if (_settings_game.construction.purchase_land_permitted == 0) return CommandCost(STR_PURCHASE_LAND_NOT_PERMITTED);
	if (_settings_game.construction.purchase_land_permitted != 2) return CommandCost(STR_PURCHASE_LAND_NOT_PERMITTED_BULK);

	Money money = GetAvailableMoneyForCommand();
	CommandCost cost(EXPENSES_CONSTRUCTION);
	CommandCost last_error = CMD_ERROR;
	bool had_success = false;

	const Company *c = Company::GetIfValid(_current_company);
	int limit = (c == nullptr ? INT32_MAX : GB(c->purchase_land_limit, 16, 16));

	OrthogonalOrDiagonalTileIterator iter(tile, start_tile, diagonal);
	for (; *iter != INVALID_TILE; ++iter) {
		TileIndex t = *iter;
		CommandCost ret = Command<CMD_BUILD_OBJECT>::Do(flags & ~DC_EXEC, t, OBJECT_OWNED_LAND, 0);
		if (ret.Failed()) {
			last_error = ret;

			/* We may not clear more tiles. */
			if (c != nullptr && GB(c->purchase_land_limit, 16, 16) < 1) break;
			continue;
		}

		had_success = true;
		if (flags & DC_EXEC) {
			money -= ret.GetCost();
			if (ret.GetCost() > 0 && money < 0) {
				cost.SetAdditionalCashRequired(ret.GetCost());
				return cost;
			}
			Command<CMD_BUILD_OBJECT>::Do(flags, t, OBJECT_OWNED_LAND, 0);
		} else {
			/* When we're at the clearing limit we better bail (unneed) testing as well. */
			if (ret.GetCost() != 0 && --limit <= 0) break;
		}
		cost.AddCost(ret);
	}

	return had_success ? cost : last_error;
}

/**
 * Construct multiple objects in an area
 * @param flags of operation to conduct
 * @param tile end tile of area dragging
 * @param start_tile start tile of area dragging
 * @param type the object type to build
 * @param view the view for the object
 * @param diagonal Whether to use the Orthogonal (0) or Diagonal (1) iterator.
 * @return the cost of this operation or an error
 */
CommandCost CmdBuildObjectArea(DoCommandFlag flags, TileIndex tile, TileIndex start_tile, ObjectType type, uint8_t view, bool diagonal)
{
	if (start_tile >= Map::Size() || type == OBJECT_OWNED_LAND) return CMD_ERROR;
	if (!_settings_game.construction.build_object_area_permitted) return CommandCost(STR_BUILD_OBJECT_NOT_PERMITTED_BULK);

	if (type >= ObjectSpec::Count()) return CMD_ERROR;
	const ObjectSpec *spec = ObjectSpec::Get(type);
	if (view >= spec->views) return CMD_ERROR;

	if (spec->size != 0x11) return CMD_ERROR;

	Money money = GetAvailableMoneyForCommand();
	CommandCost cost(EXPENSES_CONSTRUCTION);
	CommandCost last_error = CMD_ERROR;
	bool had_success = false;

	const Company *c = Company::GetIfValid(_current_company);
	int limit = (c == nullptr ? INT32_MAX : GB(c->build_object_limit, 16, 16));

	OrthogonalOrDiagonalTileIterator iter(tile, start_tile, diagonal);
	for (; *iter != INVALID_TILE; ++iter) {
		TileIndex t = *iter;
		CommandCost ret = Command<CMD_BUILD_OBJECT>::Do(flags & ~DC_EXEC, t, type, view);
		if (ret.Failed()) {
			last_error = ret;

			/* We may not clear more tiles. */
			if (c != nullptr && GB(c->build_object_limit, 16, 16) < 1) break;
			continue;
		}

		had_success = true;
		if (flags & DC_EXEC) {
			money -= ret.GetCost();
			if (ret.GetCost() > 0 && money < 0) {
				cost.SetAdditionalCashRequired(ret.GetCost());
				return cost;
			}
			Command<CMD_BUILD_OBJECT>::Do(flags, t, type, view);
		} else {
			/* When we're at the clearing limit we better bail (unneed) testing as well. */
			if (ret.GetCost() != 0 && --limit <= 0) break;
		}
		cost.AddCost(ret);
	}

	return had_success ? cost : last_error;
}


Foundation GetFoundation_Object(TileIndex tile, Slope tileh);

static void DrawTile_Object(TileInfo *ti, DrawTileProcParams params)
{
	const Object *obj = Object::GetByTile(ti->tile);
	ObjectType type = obj->type;
	const ObjectSpec *spec = ObjectSpec::Get(type);

	int building_z_offset = 0;

	/* Fall back for when the object doesn't exist anymore. */
	if (!spec->IsEnabled()) {
		type = OBJECT_TRANSMITTER;
	} else if ((spec->flags & OBJECT_FLAG_HAS_NO_FOUNDATION) == 0) {
		if (spec->ctrl_flags & OBJECT_CTRL_FLAG_EDGE_FOUNDATION) {
			uint8_t flags = spec->edge_foundation[obj->view];
			DiagDirection edge = (DiagDirection)GB(flags, 0, 2);
			Slope incline = InclinedSlope(edge);
			Foundation foundation = GetFoundation_Object(ti->tile, ti->tileh);
			switch (foundation) {
				case FOUNDATION_NONE:
					if (flags & OBJECT_EF_FLAG_ADJUST_Z && ti->tileh & incline) {
						/* The edge is elevated relative to the lowest tile height, adjust z */
						building_z_offset = TILE_HEIGHT;
					}
					break;

				case FOUNDATION_LEVELED:
					break;

				case FOUNDATION_INCLINED_X:
				case FOUNDATION_INCLINED_Y:
					if (flags & OBJECT_EF_FLAG_ADJUST_Z) {
						/* The edge is elevated relative to the lowest tile height, adjust z */
						building_z_offset = TILE_HEIGHT;
					}
					break;

				default:
					NOT_REACHED();
			}
			if (foundation != FOUNDATION_NONE) DrawFoundation(ti, foundation);
		} else {
			DrawFoundation(ti, GetFoundation_Object(ti->tile, ti->tileh));
		}
	}

	if (type < NEW_OBJECT_OFFSET) {
		const DrawTileSprites *dts = nullptr;
		Owner to = GetTileOwner(ti->tile);
		PaletteID palette = to == OWNER_NONE ? PAL_NONE : COMPANY_SPRITE_COLOUR(to);

		if (type == OBJECT_HQ) {
			TileIndexDiffCUnsigned diff = TileIndexToTileIndexDiffCUnsigned(ti->tile, Object::GetByTile(ti->tile)->location.tile);
			dts = &_object_hq[GetCompanyHQSize(ti->tile) << 2 | diff.y << 1 | diff.x];
		} else {
			dts = &_objects[type];
		}

		if ((spec->ctrl_flags & OBJECT_CTRL_FLAG_USE_LAND_GROUND) && _settings_game.construction.purchased_land_clear_ground) {
			DrawObjectLandscapeGround(ti);
		} else if (spec->flags & OBJECT_FLAG_HAS_NO_FOUNDATION) {
			/* If an object has no foundation, but tries to draw a (flat) ground
			 * type... we have to be nice and convert that for them. */
			switch (dts->ground.sprite) {
				case SPR_FLAT_BARE_LAND:          DrawClearLandTile(ti, 0); break;
				case SPR_FLAT_1_THIRD_GRASS_TILE: DrawClearLandTile(ti, 1); break;
				case SPR_FLAT_2_THIRD_GRASS_TILE: DrawClearLandTile(ti, 2); break;
				case SPR_FLAT_GRASS_TILE:         DrawClearLandTile(ti, 3); break;
				default: DrawGroundSprite(dts->ground.sprite, palette);     break;
			}
		} else {
			DrawGroundSprite(dts->ground.sprite, palette);
		}

		if (!IsInvisibilitySet(TO_STRUCTURES)) {
			const DrawTileSeqStruct *dtss;
			foreach_draw_tile_seq(dtss, dts->seq) {
				AddSortableSpriteToDraw(
					dtss->image.sprite, palette,
					ti->x + dtss->delta_x, ti->y + dtss->delta_y,
					dtss->size_x, dtss->size_y,
					dtss->size_z, ti->z + dtss->delta_z,
					IsTransparencySet(TO_STRUCTURES)
				);
			}
		}
	} else {
		DrawNewObjectTile(ti, spec, building_z_offset);
	}

	DrawBridgeMiddle(ti);
}

static int GetSlopePixelZ_Object(TileIndex tile, uint x, uint y, bool)
{
	if (IsObjectType(tile, OBJECT_OWNED_LAND)) {
		auto [tileh, z] = GetTilePixelSlope(tile);

		return z + GetPartialPixelZ(x & 0xF, y & 0xF, tileh);
	} else {
		return GetTileMaxPixelZ(tile);
	}
}

Foundation GetFoundation_Object(TileIndex tile, Slope tileh)
{
	if (tileh == SLOPE_FLAT) return FOUNDATION_NONE;
	switch (GetObjectEffectiveFoundationType(tile)) {
		case OEFT_NONE:
			return FOUNDATION_NONE;

		case OEFT_FLAT:
			return FOUNDATION_LEVELED;

		case OEFT_INCLINE_X:
			return FOUNDATION_INCLINED_X;

		case OEFT_INCLINE_Y:
			return FOUNDATION_INCLINED_Y;

		default:
			NOT_REACHED();
	}
}

/**
 * Perform the actual removal of the object from the map.
 * @param o The object to really clear.
 */
static void ReallyClearObjectTile(Object *o)
{
	Object::DecTypeCount(o->type);
	for (TileIndex tile_cur : o->location) {
		DeleteNewGRFInspectWindow(GSF_OBJECTS, tile_cur.base());

		MakeWaterKeepingClass(tile_cur, GetTileOwner(tile_cur));
	}
	delete o;
}

std::vector<ClearedObjectArea> _cleared_object_areas;

/**
 * Find the entry in _cleared_object_areas which occupies a certain tile.
 * @param tile Tile of interest
 * @return Occupying entry, or nullptr if none
 */
ClearedObjectArea *FindClearedObject(TileIndex tile)
{
	TileArea ta = TileArea(tile, 1, 1);

	for (ClearedObjectArea &coa : _cleared_object_areas) {
		if (coa.area.Intersects(ta)) return &coa;
	}

	return nullptr;
}

static CommandCost ClearTile_Object(TileIndex tile, DoCommandFlag flags)
{
	/* Get to the northern most tile. */
	Object *o = Object::GetByTile(tile);
	TileArea ta = o->location;

	ObjectType type = o->type;
	const ObjectSpec *spec = ObjectSpec::Get(type);

	CommandCost cost(EXPENSES_CONSTRUCTION, spec->GetClearCost() * ta.w * ta.h / 5);
	if (spec->flags & OBJECT_FLAG_CLEAR_INCOME) cost.MultiplyCost(-1); // They get an income!

	/* Towns can't remove any objects. */
	if (_current_company == OWNER_TOWN) return CMD_ERROR;

	/* Water can remove everything! */
	if (_current_company != OWNER_WATER) {
		if ((flags & DC_NO_WATER) && IsTileOnWater(tile)) {
			/* There is water under the object, treat it as water tile. */
			return CommandCost(STR_ERROR_CAN_T_BUILD_ON_WATER);
		} else if (!(spec->flags & OBJECT_FLAG_AUTOREMOVE) && (flags & DC_AUTO)) {
			/* No automatic removal by overbuilding stuff. */
			return CommandCost(type == OBJECT_HQ ? STR_ERROR_COMPANY_HEADQUARTERS_IN : STR_ERROR_OBJECT_IN_THE_WAY);
		} else if (_game_mode == GM_EDITOR) {
			/* No further limitations for the editor. */
		} else if (GetTileOwner(tile) == OWNER_NONE) {
			/* Owned by nobody and unremovable, so we can only remove it with brute force! */
			if (!_cheats.magic_bulldozer.value && (spec->flags & OBJECT_FLAG_CANNOT_REMOVE) != 0) return CMD_ERROR;
		} else if (CheckTileOwnership(tile).Failed()) {
			/* We don't own it!. */
			return CommandCost(STR_ERROR_OWNED_BY);
		} else if ((spec->flags & OBJECT_FLAG_CANNOT_REMOVE) != 0 && (spec->flags & OBJECT_FLAG_AUTOREMOVE) == 0) {
			/* In the game editor or with cheats we can remove, otherwise we can't. */
			if (!_cheats.magic_bulldozer.value) {
				if (type == OBJECT_HQ) return CommandCost(STR_ERROR_COMPANY_HEADQUARTERS_IN);
				return CMD_ERROR;
			}

			/* Removing with the cheat costs more in TTDPatch / the specs. */
			cost.MultiplyCost(25);
		}
	} else if ((spec->flags & (OBJECT_FLAG_BUILT_ON_WATER | OBJECT_FLAG_NOT_ON_LAND)) != 0 || (spec->ctrl_flags & OBJECT_CTRL_FLAG_FLOOD_RESISTANT) != 0) {
		/* Water can't remove objects that are buildable on water. */
		return CMD_ERROR;
	}

	switch (type) {
		case OBJECT_HQ: {
			Company *c = Company::Get(GetTileOwner(tile));
			if (flags & DC_EXEC) {
				c->location_of_HQ = INVALID_TILE; // reset HQ position
				SetWindowDirty(WC_COMPANY, c->index);
				CargoPacket::InvalidateAllFrom(SourceType::Headquarters, c->index);
			}

			/* cost of relocating company is 1% of company value */
			cost = CommandCost(EXPENSES_CONSTRUCTION, CalculateCompanyValue(c) / 100);
			break;
		}

		case OBJECT_STATUE:
			if (flags & DC_EXEC) {
				Town *town = o->town;
				ClrBit(town->statues, GetTileOwner(tile));
				SetWindowDirty(WC_TOWN_AUTHORITY, town->index);
			}
			break;

		default:
			break;
	}

	_cleared_object_areas.push_back({tile, ta});

	if (flags & DC_EXEC) ReallyClearObjectTile(o);

	return cost;
}

static void AddAcceptedCargo_Object(TileIndex tile, CargoArray &acceptance, CargoTypes &always_accepted)
{
	if (!IsObjectType(tile, OBJECT_HQ)) return;

	/* HQ accepts passenger and mail; but we have to divide the values
	 * between 4 tiles it occupies! */

	/* HQ level (depends on company performance) in the range 1..5. */
	uint level = GetCompanyHQSize(tile) + 1;

	/* Top town building generates 10, so to make HQ interesting, the top
	 * type makes 20. */
	CargoType pass = GetCargoTypeByLabel(CT_PASSENGERS);
	if (IsValidCargoType(pass)) {
		acceptance[pass] += std::max(1U, level);
		SetBit(always_accepted, pass);
	}

	/* Top town building generates 4, HQ can make up to 8. The
	 * proportion passengers:mail is different because such a huge
	 * commercial building generates unusually high amount of mail
	 * correspondence per physical visitor. */
	CargoType mail = GetCargoTypeByLabel(CT_MAIL);
	if (IsValidCargoType(mail)) {
		acceptance[mail] += std::max(1U, level / 2);
		SetBit(always_accepted, mail);
	}
}

static void AddProducedCargo_Object(TileIndex tile, CargoArray &produced)
{
	if (!IsObjectType(tile, OBJECT_HQ)) return;

	CargoType pass = GetCargoTypeByLabel(CT_PASSENGERS);
	if (IsValidCargoType(pass)) produced[pass]++;
	CargoType mail = GetCargoTypeByLabel(CT_MAIL);
	if (IsValidCargoType(mail)) produced[mail]++;
}


static void GetTileDesc_Object(TileIndex tile, TileDesc *td)
{
	const ObjectSpec *spec = ObjectSpec::GetByTile(tile);
	td->str = spec->name;
	td->owner[0] = GetTileOwner(tile);
	td->build_date = Object::GetByTile(tile)->build_date;

	if (spec->grf_prop.HasGrfFile()) {
		td->grf = GetGRFConfig(spec->grf_prop.grfid)->GetName();
	}
}

/** Convert to or from snowy tiles. */
static void TileLoopObjectGroundAlps(TileIndex tile)
{
	int k;
	if ((int)TileHeight(tile) < GetSnowLine() - 1) {
		/* Fast path to avoid needing to check all 4 corners */
		k = -1;
	} else {
		k = GetTileZ(tile) - GetSnowLine() + 1;
	}

	if (k < 0) {
		/* Below the snow line, do nothing if no snow. */
		if (GetObjectGroundType(tile) != OBJECT_GROUND_SNOW_DESERT) return;
	} else {
		/* At or above the snow line, make snow tile if needed. */
		if (GetObjectGroundType(tile) != OBJECT_GROUND_SNOW_DESERT) {
			SetObjectGroundTypeDensity(tile, OBJECT_GROUND_SNOW_DESERT, 0);
			MarkTileDirtyByTile(tile);
			return;
		}
	}
	/* Update snow density. */
	uint current_density = GetObjectGroundDensity(tile);
	uint req_density = (k < 0) ? 0u : std::min<uint>(k, 3u);

	if (current_density < req_density) {
		SetObjectGroundDensity(tile, current_density + 1);
	} else if (current_density > req_density) {
		SetObjectGroundDensity(tile, current_density - 1);
	} else {
		/* Density at the required level. */
		if (k >= 0) return;
		SetObjectGroundTypeDensity(tile, OBJECT_GROUND_GRASS, 3);
	}
	MarkTileDirtyByTile(tile);
}

/**
 * Tests if at least one surrounding tile is non-desert
 * @param tile tile to check
 * @return does this tile have at least one non-desert tile around?
 */
static inline bool NeighbourIsNormal(TileIndex tile)
{
	for (DiagDirection dir = DIAGDIR_BEGIN; dir < DIAGDIR_END; dir++) {
		TileIndex t = tile + TileOffsByDiagDir(dir);
		if (!IsValidTile(t)) continue;
		if (GetTropicZone(t) != TROPICZONE_DESERT) return true;
		if (HasTileWaterClass(t) && GetWaterClass(t) == WATER_CLASS_SEA) return true;
	}
	return false;
}

static void TileLoopObjectGroundDesert(TileIndex tile)
{
	/* Current desert level - 0 if it is not desert */
	uint current = 0;
	if (GetObjectGroundType(tile) == OBJECT_GROUND_SNOW_DESERT) current = GetObjectGroundDensity(tile);

	/* Expected desert level - 0 if it shouldn't be desert */
	uint expected = 0;
	if (GetTropicZone(tile) == TROPICZONE_DESERT) {
		expected = NeighbourIsNormal(tile) ? 1 : 3;
	}

	if (current == expected) return;

	if (expected == 0) {
		SetObjectGroundTypeDensity(tile, OBJECT_GROUND_GRASS, 3);
	} else {
		/* Transition from clear to desert is not smooth (after clearing desert tile) */
		SetObjectGroundTypeDensity(tile, OBJECT_GROUND_SNOW_DESERT, expected);
	}

	MarkTileDirtyByTile(tile);
}

static void TileLoop_Object(TileIndex tile)
{
	const ObjectSpec *spec = ObjectSpec::GetByTile(tile);
	if (spec->flags & OBJECT_FLAG_ANIMATION) {
		Object *o = Object::GetByTile(tile);
		TriggerObjectTileAnimation(o, tile, OAT_TILELOOP, spec);
		if (o->location.tile == tile) TriggerObjectAnimation(o, OAT_256_TICKS, spec);
	}

	if (IsTileOnWater(tile)) {
		TileLoop_Water(tile);
	} else if (spec->ctrl_flags & OBJECT_CTRL_FLAG_USE_LAND_GROUND) {
		if (GetObjectGroundType(tile) == OBJECT_GROUND_SHORE) {
			TileLoop_Water(tile);
		} else {
			switch (_settings_game.game_creation.landscape) {
				case LT_TROPIC: TileLoopObjectGroundDesert(tile); break;
				case LT_ARCTIC: TileLoopObjectGroundAlps(tile);   break;
			}
		}

		if (GetObjectGroundType(tile) == OBJECT_GROUND_GRASS && GetObjectGroundDensity(tile) != 3) {
			if (_game_mode != GM_EDITOR) {
				if (GetObjectGroundCounter(tile) < 7) {
					AddObjectGroundCounter(tile, 1);
				} else {
					SetObjectGroundCounter(tile, 0);
					SetObjectGroundDensity(tile, GetObjectGroundDensity(tile) + 1);
					MarkTileDirtyByTile(tile, spec->vport_map_type != OVMT_CLEAR ? VMDF_NOT_MAP_MODE : VMDF_NONE);
				}
			} else {
				SetObjectGroundTypeDensity(tile, OBJECT_GROUND_GRASS, 3);
				MarkTileDirtyByTile(tile, spec->vport_map_type != OVMT_CLEAR ? VMDF_NOT_MAP_MODE : VMDF_NONE);
			}
		}
	}

	if (!IsObjectType(tile, OBJECT_HQ)) return;

	/* HQ accepts passenger and mail; but we have to divide the values
	 * between 4 tiles it occupies! */

	/* HQ level (depends on company performance) in the range 1..5. */
	uint level = GetCompanyHQSize(tile) + 1;
	assert(level < 6);

	StationFinder stations(TileArea(tile, 2, 2));

	uint r = Random();
	/* Top town buildings generate 250, so the top HQ type makes 256. */
	CargoType pass = GetCargoTypeByLabel(CT_PASSENGERS);
	if (IsValidCargoType(pass) && GB(r, 0, 8) < (256 / 4 / (6 - level))) {
		uint amt = GB(r, 0, 8) / 8 / 4 + 1;
		if (EconomyIsInRecession()) amt = (amt + 1) >> 1;

		/* Scale by cargo scale setting. */
		amt = _town_cargo_scaler.ScaleAllowTrunc(amt);
		if (amt != 0) {
			MoveGoodsToStation(pass, amt, SourceType::Headquarters, GetTileOwner(tile), stations.GetStations());
		}
	}

	/* Top town building generates 90, HQ can make up to 196. The
	 * proportion passengers:mail is about the same as in the acceptance
	 * equations. */
<<<<<<< HEAD
	CargoID mail = GetCargoIDByLabel(CT_MAIL);
	if (IsValidCargoID(mail) && GB(r, 8, 8) < (196 / 4 / (6 - level))) {
=======
	 CargoType mail = GetCargoTypeByLabel(CT_MAIL);
	if (IsValidCargoType(mail) && GB(r, 8, 8) < (196 / 4 / (6 - level))) {
>>>>>>> d1e001f1
		uint amt = GB(r, 8, 8) / 8 / 4 + 1;
		if (EconomyIsInRecession()) amt = (amt + 1) >> 1;

		/* Scale by cargo scale setting. */
		amt = _town_cargo_scaler.ScaleAllowTrunc(amt);
		if (amt != 0) {
			MoveGoodsToStation(mail, amt, SourceType::Headquarters, GetTileOwner(tile), stations.GetStations());
		}
	}
}


static TrackStatus GetTileTrackStatus_Object(TileIndex, TransportType, uint, DiagDirection)
{
	return 0;
}

static bool ClickTile_Object(TileIndex tile)
{
	if (!IsObjectType(tile, OBJECT_HQ)) return false;

	ShowCompany(GetTileOwner(tile));
	return true;
}

void AnimateTile_Object(TileIndex tile)
{
	AnimateNewObjectTile(tile);
}

/**
 * Helper function for \c CircularTileSearch.
 * @param tile The tile to check.
 * @return True iff the tile has a radio tower.
 */
static bool HasTransmitter(TileIndex tile, void *)
{
	return IsObjectTypeTile(tile, OBJECT_TRANSMITTER);
}

/**
 * Try to build a lighthouse.
 * @return True iff building a lighthouse succeeded.
 */
static bool TryBuildLightHouse()
{
	uint maxx = Map::MaxX();
	uint maxy = Map::MaxY();
	uint r = Random();

	/* Scatter the lighthouses more evenly around the perimeter */
	int perimeter = (GB(r, 16, 16) % (2 * (maxx + maxy))) - maxy;
	DiagDirection dir;
	for (dir = DIAGDIR_NE; perimeter > 0; dir++) {
		perimeter -= (DiagDirToAxis(dir) == AXIS_X) ? maxx : maxy;
	}

	TileIndex tile;
	switch (dir) {
		default:
		case DIAGDIR_NE: tile = TileXY(maxx - 1, r % maxy); break;
		case DIAGDIR_SE: tile = TileXY(r % maxx, 1); break;
		case DIAGDIR_SW: tile = TileXY(1,        r % maxy); break;
		case DIAGDIR_NW: tile = TileXY(r % maxx, maxy - 1); break;
	}

	/* Only build lighthouses at tiles where the border is sea. */
	if (!IsTileType(tile, MP_WATER)) return false;

	for (int j = 0; j < 19; j++) {
		int h;
		if (IsTileType(tile, MP_CLEAR) && IsTileFlat(tile, &h) && h <= 2 && !IsBridgeAbove(tile)) {
			BuildObject(OBJECT_LIGHTHOUSE, tile);
			assert(tile < Map::Size());
			return true;
		}
		tile += TileOffsByDiagDir(dir);
		if (!IsValidTile(tile)) return false;
	}
	return false;
}

/**
 * Try to build a transmitter.
 * @return True iff a transmitter was built.
 */
static bool TryBuildTransmitter()
{
	TileIndex tile = RandomTile();
	int h;
	if (IsTileType(tile, MP_CLEAR) && IsTileFlat(tile, &h) && h >= 4 && !IsBridgeAbove(tile)) {
		TileIndex t = tile;
		if (CircularTileSearch(&t, 9, HasTransmitter, nullptr)) return false;

		BuildObject(OBJECT_TRANSMITTER, tile);
		return true;
	}
	return false;
}

void GenerateObjects()
{
	/* Set a guestimate on how much we progress */
	SetGeneratingWorldProgress(GWP_OBJECT, (uint)ObjectSpec::Count());

	/* Determine number of water tiles at map border needed for freeform_edges */
	uint num_water_tiles = 0;
	if (_settings_game.construction.freeform_edges) {
		for (uint x = 0; x < Map::MaxX(); x++) {
			if (IsTileType(TileXY(x, 1), MP_WATER)) num_water_tiles++;
			if (IsTileType(TileXY(x, Map::MaxY() - 1), MP_WATER)) num_water_tiles++;
		}
		for (uint y = 1; y < Map::MaxY() - 1; y++) {
			if (IsTileType(TileXY(1, y), MP_WATER)) num_water_tiles++;
			if (IsTileType(TileXY(Map::MaxX() - 1, y), MP_WATER)) num_water_tiles++;
		}
	}

	/* Iterate over all possible object types */
	for (const auto &spec : ObjectSpec::Specs()) {

		/* Continue, if the object was never available till now or shall not be placed */
		if (!spec.WasEverAvailable() || spec.generate_amount == 0) continue;

		uint16_t amount = spec.generate_amount;

		/* Scale by map size */
		if ((spec.flags & OBJECT_FLAG_SCALE_BY_WATER) && _settings_game.construction.freeform_edges) {
			/* Scale the amount of lighthouses with the amount of land at the borders.
			 * The -6 is because the top borders are MP_VOID (-2) and all corners
			 * are counted twice (-4). */
			amount = Map::ScaleBySize1D(amount * num_water_tiles) / (2 * Map::MaxY() + 2 * Map::MaxX() - 6);
		} else if (spec.flags & OBJECT_FLAG_SCALE_BY_WATER) {
			amount = Map::ScaleBySize1D(amount);
		} else {
			amount = Map::ScaleBySize(amount);
		}

		/* Now try to place the requested amount of this object */
		for (uint j = Map::ScaleBySize(1000); j != 0 && amount != 0 && Object::CanAllocateItem(); j--) {
			switch (spec.Index()) {
				case OBJECT_TRANSMITTER:
					if (TryBuildTransmitter()) amount--;
					break;

				case OBJECT_LIGHTHOUSE:
					if (TryBuildLightHouse()) amount--;
					break;

				default:
					uint8_t view = RandomRange(spec.views);
					if (CmdBuildObject(DC_EXEC | DC_AUTO | DC_NO_TEST_TOWN_RATING | DC_NO_MODIFY_TOWN_RATING, RandomTile(), spec.Index(), view).Succeeded()) amount--;
					break;
			}
		}
		IncreaseGeneratingWorldProgress(GWP_OBJECT);
	}
}

static void ChangeTileOwner_Object(TileIndex tile, Owner old_owner, Owner new_owner)
{
	if (!IsTileOwner(tile, old_owner)) return;

	bool do_clear = false;

	ObjectType type = GetObjectType(tile);
	if ((type == OBJECT_OWNED_LAND || type >= NEW_OBJECT_OFFSET) && new_owner != INVALID_OWNER) {
		SetTileOwner(tile, new_owner);
		if (GetWaterClass(tile) == WATER_CLASS_CANAL) {
			Company::Get(old_owner)->infrastructure.water--;
			Company::Get(new_owner)->infrastructure.water++;
		}
	} else if (type == OBJECT_STATUE) {
		Town *t = Object::GetByTile(tile)->town;
		ClrBit(t->statues, old_owner);
		if (new_owner != INVALID_OWNER && !HasBit(t->statues, new_owner)) {
			/* Transfer ownership to the new company */
			SetBit(t->statues, new_owner);
			SetTileOwner(tile, new_owner);
		} else {
			do_clear = true;
		}

		SetWindowDirty(WC_TOWN_AUTHORITY, t->index);
	} else {
		do_clear = true;
	}

	if (do_clear) {
		ReallyClearObjectTile(Object::GetByTile(tile));
		/* When clearing objects, they may turn into canal, which may require transferring ownership. */
		ChangeTileOwner(tile, old_owner, new_owner);
	}
}

static int GetObjectEffectiveZ(TileIndex tile, const ObjectSpec *spec, int z, Slope tileh)
{
	if ((spec->ctrl_flags & OBJECT_CTRL_FLAG_EDGE_FOUNDATION) && !(spec->flags & OBJECT_FLAG_HAS_NO_FOUNDATION)) {
		uint8_t flags = spec->edge_foundation[Object::GetByTile(tile)->view];
		DiagDirection edge = (DiagDirection)GB(flags, 0, 2);
		if (!(flags & OBJECT_EF_FLAG_FOUNDATION_LOWER) && !(tileh & InclinedSlope(edge))) return z;
	}
	return z + GetSlopeMaxZ(tileh);
}

static CommandCost TerraformTile_Object(TileIndex tile, DoCommandFlag flags, int z_new, Slope tileh_new)
{
	ObjectType type = GetObjectType(tile);

	auto update_water_class = [&]() {
		if (GetWaterClass(tile) == WATER_CLASS_CANAL) {
			Company *c = Company::GetIfValid(GetTileOwner(tile));
			if (c != nullptr) {
				c->infrastructure.water--;
				DirtyCompanyInfrastructureWindows(c->index);
			}
		}
		SetWaterClass(tile, WATER_CLASS_INVALID);
	};

	if (type == OBJECT_OWNED_LAND) {
		/* Owned land remains unsold */
		CommandCost ret = CheckTileOwnership(tile);
		if (ret.Succeeded()) {
			if (flags & DC_EXEC) {
				SetObjectGroundTypeDensity(tile, OBJECT_GROUND_GRASS, 0);
				update_water_class();
			}
			return CommandCost();
		}
	} else if (AutoslopeEnabled() && type != OBJECT_TRANSMITTER && type != OBJECT_LIGHTHOUSE) {
		const ObjectSpec *spec = ObjectSpec::Get(type);

		auto pre_success_checks = [&]() {
			if (flags & DC_EXEC) {
				SetObjectFoundationType(tile, tileh_new, type, spec);
				if (spec->ctrl_flags & OBJECT_CTRL_FLAG_USE_LAND_GROUND) SetObjectGroundTypeDensity(tile, OBJECT_GROUND_GRASS, 0);
				update_water_class();
			}
		};

		/* Behaviour:
		 *  - Both new and old slope must not be steep.
		 *  - TileMaxZ must not be changed.
		 *  - Allow autoslope by default.
		 *  - Disallow autoslope if callback succeeds and returns non-zero.
		 */
		Slope tileh_old;
		int z_old;
		std::tie(tileh_old, z_old) = GetTileSlopeZ(tile);

		/* Object height must not be changed. Slopes must not be steep. */
		if (!IsSteepSlope(tileh_old) && !IsSteepSlope(tileh_new) && (GetObjectEffectiveZ(tile, spec, z_old, tileh_old) == GetObjectEffectiveZ(tile, spec, z_new, tileh_new))) {

			/* Call callback 'disable autosloping for objects'. */
			if (HasBit(spec->callback_mask, CBM_OBJ_AUTOSLOPE)) {
				/* If the callback fails, allow autoslope. */
				uint16_t res = GetObjectCallback(CBID_OBJECT_AUTOSLOPE, 0, 0, spec, Object::GetByTile(tile), tile);
				if (res == CALLBACK_FAILED || !ConvertBooleanCallback(spec->grf_prop.grffile, CBID_OBJECT_AUTOSLOPE, res)) {
					pre_success_checks();
					return CommandCost(EXPENSES_CONSTRUCTION, _price[PR_BUILD_FOUNDATION]);
				}
			} else if (spec->IsEnabled()) {
				/* allow autoslope */
				pre_success_checks();
				return CommandCost(EXPENSES_CONSTRUCTION, _price[PR_BUILD_FOUNDATION]);
			}
		}
	}

	return Command<CMD_LANDSCAPE_CLEAR>::Do(flags, tile);
}

extern const TileTypeProcs _tile_type_object_procs = {
	DrawTile_Object,             // draw_tile_proc
	GetSlopePixelZ_Object,       // get_slope_z_proc
	ClearTile_Object,            // clear_tile_proc
	AddAcceptedCargo_Object,     // add_accepted_cargo_proc
	GetTileDesc_Object,          // get_tile_desc_proc
	GetTileTrackStatus_Object,   // get_tile_track_status_proc
	ClickTile_Object,            // click_tile_proc
	AnimateTile_Object,          // animate_tile_proc
	TileLoop_Object,             // tile_loop_proc
	ChangeTileOwner_Object,      // change_tile_owner_proc
	AddProducedCargo_Object,     // add_produced_cargo_proc
	nullptr,                        // vehicle_enter_tile_proc
	GetFoundation_Object,        // get_foundation_proc
	TerraformTile_Object,        // terraform_tile_proc
};

TileIndex FindMissingObjectTile()
{
	for (TileIndex t(0); t < Map::Size(); t++) {
		if (IsTileType(t, MP_OBJECT)) {
			const Object *obj = Object::GetByTile(t);
			const ObjectSpec *spec = ObjectSpec::Get(obj->type);
			if (!spec->IsEnabled()) return t;
		}
	}

	return INVALID_TILE;
}<|MERGE_RESOLUTION|>--- conflicted
+++ resolved
@@ -996,13 +996,8 @@
 	/* Top town building generates 90, HQ can make up to 196. The
 	 * proportion passengers:mail is about the same as in the acceptance
 	 * equations. */
-<<<<<<< HEAD
-	CargoID mail = GetCargoIDByLabel(CT_MAIL);
-	if (IsValidCargoID(mail) && GB(r, 8, 8) < (196 / 4 / (6 - level))) {
-=======
-	 CargoType mail = GetCargoTypeByLabel(CT_MAIL);
+	CargoType mail = GetCargoTypeByLabel(CT_MAIL);
 	if (IsValidCargoType(mail) && GB(r, 8, 8) < (196 / 4 / (6 - level))) {
->>>>>>> d1e001f1
 		uint amt = GB(r, 8, 8) / 8 / 4 + 1;
 		if (EconomyIsInRecession()) amt = (amt + 1) >> 1;
 
