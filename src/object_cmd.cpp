--- conflicted
+++ resolved
@@ -126,11 +126,7 @@
 		bool remove = IsDockingTile(t);
 		MakeObject(t, owner, o->index, wc, Random());
 		if (remove) RemoveDockingTile(t);
-<<<<<<< HEAD
 		MarkTileDirtyByTile(t, VMDF_NOT_MAP_MODE);
-=======
-		MarkTileDirtyByTile(t);
->>>>>>> 9edb75ec
 	}
 
 	Object::IncTypeCount(type);
