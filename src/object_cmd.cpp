/*
 * This file is part of OpenTTD.
 * OpenTTD is free software; you can redistribute it and/or modify it under the terms of the GNU General Public License as published by the Free Software Foundation, version 2.
 * OpenTTD is distributed in the hope that it will be useful, but WITHOUT ANY WARRANTY; without even the implied warranty of MERCHANTABILITY or FITNESS FOR A PARTICULAR PURPOSE.
 * See the GNU General Public License for more details. You should have received a copy of the GNU General Public License along with OpenTTD. If not, see <http://www.gnu.org/licenses/>.
 */

/** @file object_cmd.cpp Handling of object tiles. */

#include "stdafx.h"
#include "landscape.h"
#include "landscape_cmd.h"
#include "command_func.h"
#include "company_func.h"
#include "viewport_func.h"
#include "company_base.h"
#include "town.h"
#include "bridge_map.h"
#include "genworld.h"
#include "autoslope.h"
#include "clear_func.h"
#include "water.h"
#include "window_func.h"
#include "company_gui.h"
#include "cheat_type.h"
#include "object.h"
#include "object_cmd.h"
#include "cargopacket.h"
#include "core/random_func.hpp"
#include "core/pool_func.hpp"
#include "object_map.h"
#include "object_base.h"
#include "newgrf_config.h"
#include "newgrf_object.h"
#include "date_func.h"
#include "newgrf_debug.h"
#include "vehicle_func.h"
#include "station_func.h"
#include "pathfinder/water_regions.h"

#include "table/strings.h"
#include "table/object_land.h"

#include "safeguards.h"

ObjectPool _object_pool("Object");
INSTANTIATE_POOL_METHODS(Object)
std::vector<uint16_t> Object::counts;

/**
 * Get the object associated with a tile.
 * @param tile The tile to fetch the object for.
 * @return The object.
 */
/* static */ Object *Object::GetByTile(TileIndex tile)
{
	return Object::Get(GetObjectIndex(tile));
}

/**
 * Gets the ObjectType of the given object tile
 * @param t the tile to get the type from.
 * @pre IsTileType(t, MP_OBJECT)
 * @return the type.
 */
ObjectType GetObjectType(TileIndex t)
{
	assert_tile(IsTileType(t, MP_OBJECT), t);
	return Object::GetByTile(t)->type;
}

/** Initialize/reset the objects. */
void InitializeObjects()
{
	Object::ResetTypeCounts();
}

/**
 * Set the object has no effective foundation flag for this tile.
 * Set tileh to SLOPE_ELEVATED if not known, it will be redetermined if required.
 */
void SetObjectFoundationType(TileIndex tile, Slope tileh, ObjectType type, const ObjectSpec *spec)
{
	if (type == OBJECT_OWNED_LAND) {
		SetObjectEffectiveFoundationType(tile, OEFT_NONE);
		return;
	}

	if (!spec->flags.Test(ObjectFlag::HasNoFoundation) && spec->ctrl_flags.Test(ObjectCtrlFlag::EdgeFoundation)) {
		if (tileh == SLOPE_ELEVATED) tileh = GetTileSlope(tile);

		if (tileh == SLOPE_FLAT) {
			SetObjectEffectiveFoundationType(tile, OEFT_NONE);
			return;
		}

		uint8_t flags = spec->edge_foundation[Object::GetByTile(tile)->view];
		DiagDirection edge = (DiagDirection)GB(flags, 0, 2);
		Slope incline = InclinedSlope(edge);

		if (IsSteepSlope(tileh)) {
			if ((flags & OBJECT_EF_FLAG_INCLINE_FOUNDATION) && (incline & tileh)) {
				SetObjectEffectiveFoundationType(tile, DiagDirToAxis(edge) == AXIS_X ? OEFT_INCLINE_X : OEFT_INCLINE_Y);
				return;
			}

			SetObjectEffectiveFoundationType(tile, OEFT_FLAT);
			return;
		}

		if ((flags & OBJECT_EF_FLAG_FOUNDATION_LOWER) && !(tileh & incline)) {
			SetObjectEffectiveFoundationType(tile, OEFT_FLAT);
			return;
		}

		if (IsOddParity(incline & tileh)) {
			if ((flags & OBJECT_EF_FLAG_INCLINE_FOUNDATION) && IsSlopeWithOneCornerRaised(tileh)) {
				SetObjectEffectiveFoundationType(tile, DiagDirToAxis(edge) == AXIS_X ? OEFT_INCLINE_X : OEFT_INCLINE_Y);
			} else {
				SetObjectEffectiveFoundationType(tile, OEFT_FLAT);
			}
		} else {
			SetObjectEffectiveFoundationType(tile, OEFT_NONE);
		}
	} else {
		SetObjectEffectiveFoundationType(tile, OEFT_FLAT);
	}
}

/**
 * Actually build the object.
 * @param type  The type of object to build.
 * @param tile  The tile to build the northern tile of the object on.
 * @param owner The owner of the object.
 * @param town  Town the tile is related with.
 * @param view  The view for the object.
 * @pre All preconditions for building the object at that location
 *      are met, e.g. slope and clearness of tiles are checked.
 */
void BuildObject(ObjectType type, TileIndex tile, CompanyID owner, Town *town, uint8_t view)
{
	const ObjectSpec *spec = ObjectSpec::Get(type);

	TileArea ta(tile, GB(spec->size, HasBit(view, 0) ? 4 : 0, 4), GB(spec->size, HasBit(view, 0) ? 0 : 4, 4));
	Object *o = new Object();
	o->type          = type;
	o->location      = ta;
	o->town          = town == nullptr ? CalcClosestTownFromTile(tile) : town;
	o->build_date    = CalTime::CurDate();
	o->view          = view;

	/* If nothing owns the object, the colour will be random. Otherwise
	 * get the colour from the company's livery settings. */
	if (owner == OWNER_NONE) {
		o->colour = Random();
	} else {
		const Livery *l = Company::Get(owner)->livery;
		o->colour = l->colour1 + l->colour2 * 16;
	}

	/* If the object wants only one colour, then give it that colour. */
	if (!spec->flags.Test(ObjectFlag::Uses2CC)) o->colour &= 0xF;

	if (spec->callback_mask.Test(ObjectCallbackMask::Colour)) {
		uint16_t res = GetObjectCallback(CBID_OBJECT_COLOUR, o->colour, 0, spec, o, tile);
		if (res != CALLBACK_FAILED) {
			if (res >= 0x100) ErrorUnknownCallbackResult(spec->grf_prop.grfid, CBID_OBJECT_COLOUR, res);
			o->colour = GB(res, 0, 8);
		}
	}

	assert(o->town != nullptr);

	for (TileIndex t : ta) {
		if (IsWaterTile(t)) ClearNeighbourNonFloodingStates(t);
		if (HasTileWaterGround(t)) InvalidateWaterRegion(t);
		WaterClass wc = (IsWaterTile(t) ? GetWaterClass(t) : WATER_CLASS_INVALID);
		/* Update company infrastructure counts for objects build on canals owned by nobody. */
		if (wc == WATER_CLASS_CANAL && owner != OWNER_NONE && (IsTileOwner(t, OWNER_NONE) || IsTileOwner(t, OWNER_WATER))) {
			Company::Get(owner)->infrastructure.water++;
			DirtyCompanyInfrastructureWindows(owner);
		}
		bool remove = IsDockingTile(t);
		MakeObject(t, owner, o->index, wc, Random());
		if (remove) RemoveDockingTile(t);
		if (spec->ctrl_flags.Test(ObjectCtrlFlag::UseLandGround) && wc == WATER_CLASS_INVALID) {
			SetObjectGroundTypeDensity(t, OBJECT_GROUND_GRASS, 0);
		}
		SetObjectFoundationType(t, SLOPE_ELEVATED, type, spec);
		if (spec->ctrl_flags.Test(ObjectCtrlFlag::ViewportMapTypeSet)) {
			SetObjectHasViewportMapViewOverride(t, true);
		}
		MarkTileDirtyByTile(t, VMDF_NOT_MAP_MODE);
	}

	Object::IncTypeCount(type);
	if (spec->flags.Test(ObjectFlag::Animation)) TriggerObjectAnimation(o, OAT_BUILT, spec);
}

/**
 * Increase the animation stage of a whole structure.
 * @param tile The tile of the structure.
 */
static void IncreaseAnimationStage(TileIndex tile)
{
	TileArea ta = Object::GetByTile(tile)->location;
	for (TileIndex t : ta) {
		SetAnimationFrame(t, GetAnimationFrame(t) + 1);
		MarkTileDirtyByTile(t, VMDF_NOT_MAP_MODE);
	}
}

/** We encode the company HQ size in the animation stage. */
#define GetCompanyHQSize GetAnimationFrame
/** We encode the company HQ size in the animation stage. */
#define IncreaseCompanyHQSize IncreaseAnimationStage

/**
 * Update the CompanyHQ to the state associated with the given score
 * @param tile  The (northern) tile of the company HQ, or INVALID_TILE.
 * @param score The current (performance) score of the company.
 */
void UpdateCompanyHQ(TileIndex tile, uint score)
{
	if (tile == INVALID_TILE) return;

	uint8_t val = 0;
	if (score >= 170) val++;
	if (score >= 350) val++;
	if (score >= 520) val++;
	if (score >= 720) val++;

	while (GetCompanyHQSize(tile) < val) {
		IncreaseCompanyHQSize(tile);
	}
}

/**
 * Updates the colour of the object whenever a company changes.
 * @param c The company the company colour changed of.
 */
void UpdateObjectColours(const Company *c)
{
	for (Object *obj : Object::Iterate()) {
		if (!IsTileType(obj->location.tile, MP_OBJECT)) continue;

		Owner owner = GetTileOwner(obj->location.tile);
		/* Not the current owner, so colour doesn't change. */
		if (owner != c->index) continue;

		const ObjectSpec *spec = ObjectSpec::GetByTile(obj->location.tile);
		/* Using the object colour callback, so not using company colour. */
		if (spec->callback_mask.Test(ObjectCallbackMask::Colour)) continue;

		const Livery *l = c->livery;
		obj->colour = (spec->flags.Test(ObjectFlag::Uses2CC) ? (l->colour2 * 16) : 0) + l->colour1;
	}
}

extern CommandCost CheckBuildableTile(TileIndex tile, uint invalid_dirs, int &allowed_z, bool allow_steep, bool check_bridge);
static CommandCost ClearTile_Object(TileIndex tile, DoCommandFlags flags);

/**
 * Build an object object
 * @param flags type of operation
 * @param tile tile where the object will be located
 * @param type the object type to build
 * @param view the view for the object
 * @return the cost of this operation or an error
 */
CommandCost CmdBuildObject(DoCommandFlags flags, TileIndex tile, ObjectType type, uint8_t view)
{
	CommandCost cost(EXPENSES_CONSTRUCTION);

	if (type >= ObjectSpec::Count()) return CMD_ERROR;
	const ObjectSpec *spec = ObjectSpec::Get(type);
	if (_game_mode == GM_NORMAL && !spec->IsAvailable() && !_generating_world) return CMD_ERROR;
	if ((_game_mode == GM_EDITOR || _generating_world) && !spec->WasEverAvailable()) return CMD_ERROR;

	if (spec->flags.Test(ObjectFlag::OnlyInScenedit) && ((!_generating_world && _game_mode != GM_EDITOR) || _current_company != OWNER_NONE)) return CMD_ERROR;
	if (spec->flags.Test(ObjectFlag::OnlyInGame) && (_generating_world || _game_mode != GM_NORMAL || _current_company > MAX_COMPANIES)) return CMD_ERROR;
	if (view >= spec->views) return CMD_ERROR;

	if (!Object::CanAllocateItem()) return CommandCost(STR_ERROR_TOO_MANY_OBJECTS);
	if (Town::GetNumItems() == 0) return CommandCost(STR_ERROR_MUST_FOUND_TOWN_FIRST);

	int size_x = GB(spec->size, HasBit(view, 0) ? 4 : 0, 4);
	int size_y = GB(spec->size, HasBit(view, 0) ? 0 : 4, 4);
	TileArea ta(tile, size_x, size_y);
	for (TileIndex t : ta) {
		if (!IsValidTile(t)) return CommandCost(STR_ERROR_TOO_CLOSE_TO_EDGE_OF_MAP_SUB); // Might be off the map
	}

	if (type == OBJECT_OWNED_LAND) {
		if (_settings_game.construction.purchase_land_permitted == 0) return CommandCost(STR_PURCHASE_LAND_NOT_PERMITTED);
		/* Owned land is special as it can be placed on any slope. */
		cost.AddCost(Command<CMD_LANDSCAPE_CLEAR>::Do(flags, tile));
	} else {
		/* Check the surface to build on. At this time we can't actually execute the
		 * the CLEAR_TILE commands since the newgrf callback later on can check
		 * some information about the tiles. */
		bool allow_water = spec->flags.Any({ObjectFlag::BuiltOnWater, ObjectFlag::NotOnLand});
		bool allow_ground = !spec->flags.Test(ObjectFlag::NotOnLand);
		for (TileIndex t : ta) {
			if (HasTileWaterGround(t)) {
				if (!allow_water) return CommandCost(STR_ERROR_CAN_T_BUILD_ON_WATER);
				if (!IsWaterTile(t)) {
					/* Normal water tiles don't have to be cleared. For all other tile types clear
					 * the tile but leave the water. */
					cost.AddCost(Command<CMD_LANDSCAPE_CLEAR>::Do(DoCommandFlags{flags}.Reset(DoCommandFlag::NoWater).Reset(DoCommandFlag::Execute), t));
				} else {
					/* Can't build on water owned by another company. */
					Owner o = GetTileOwner(t);
					if (o != OWNER_NONE && o != OWNER_WATER) cost.AddCost(CheckOwnership(o, t));

					/* However, the tile has to be clear of vehicles. */
					cost.AddCost(EnsureNoVehicleOnGround(t));
				}
			} else {
				if (!allow_ground) return CommandCost(STR_ERROR_MUST_BE_BUILT_ON_WATER);
				/* For non-water tiles, we'll have to clear it before building. */

				/* When relocating HQ, allow it to be relocated (partial) on itself. */
				if (!(type == OBJECT_HQ &&
						IsTileType(t, MP_OBJECT) &&
						IsTileOwner(t, _current_company) &&
						IsObjectType(t, OBJECT_HQ))) {
					cost.AddCost(Command<CMD_LANDSCAPE_CLEAR>::Do(DoCommandFlags{flags}.Reset(DoCommandFlag::Execute), t));
				}
			}
		}

		/* So, now the surface is checked... check the slope of said surface. */
		auto [slope, allowed_z] = GetTileSlopeZ(tile);
		if (slope != SLOPE_FLAT) allowed_z++;

		for (TileIndex t : ta) {
			uint16_t callback = CALLBACK_FAILED;
			if (spec->callback_mask.Test(ObjectCallbackMask::SlopeCheck)) {
				TileIndexDiffCUnsigned diff = TileIndexToTileIndexDiffCUnsigned(t, tile);
				callback = GetObjectCallback(CBID_OBJECT_LAND_SLOPE_CHECK, GetTileSlope(t), diff.y << 4 | diff.x, spec, nullptr, t, view);
			}

			if (callback == CALLBACK_FAILED) {
				cost.AddCost(CheckBuildableTile(t, 0, allowed_z, false, false));
			} else {
				/* The meaning of bit 10 is inverted for a grf version < 8. */
				if (spec->grf_prop.grffile->grf_version < 8) ToggleBit(callback, 10);
				CommandCost ret = GetErrorMessageFromLocationCallbackResult(callback, spec->grf_prop.grffile, STR_ERROR_LAND_SLOPED_IN_WRONG_DIRECTION);
				if (ret.Failed()) return ret;
			}
		}

		if (flags.Test(DoCommandFlag::Execute)) {
			/* This is basically a copy of the loop above with the exception that we now
			 * execute the commands and don't check for errors, since that's already done. */
			for (TileIndex t : ta) {
				if (HasTileWaterGround(t)) {
					if (!IsWaterTile(t)) {
						Command<CMD_LANDSCAPE_CLEAR>::Do(DoCommandFlags{flags}.Reset(DoCommandFlag::NoWater).Set(DoCommandFlag::NoModifyTownRating), t);
					}
				} else {
					Command<CMD_LANDSCAPE_CLEAR>::Do(flags | DoCommandFlag::NoModifyTownRating, t);
				}
			}
		}
	}
	if (cost.Failed()) return cost;

	/* Finally do a check for bridges. */
	if (type < NEW_OBJECT_OFFSET || !_settings_game.construction.allow_grf_objects_under_bridges) {
		for (TileIndex t : ta) {
			if (IsBridgeAbove(t) && (
					!spec->flags.Test(ObjectFlag::AllowUnderBridge) ||
					(GetTileMaxZ(t) + spec->height >= GetBridgeHeight(GetSouthernBridgeEnd(t))))) {
				return CommandCost(STR_ERROR_MUST_DEMOLISH_BRIDGE_FIRST);
			}
		}
	}

	int hq_score = 0;
	int build_object_size = 0;
	Company *c = nullptr;
	switch (type) {
		case OBJECT_TRANSMITTER:
		case OBJECT_LIGHTHOUSE:
			if (!IsTileFlat(tile)) return CommandCost(STR_ERROR_FLAT_LAND_REQUIRED);
			build_object_size = 1;
			break;

		case OBJECT_OWNED_LAND:
			if (IsTileType(tile, MP_OBJECT) &&
					IsTileOwner(tile, _current_company) &&
					IsObjectType(tile, OBJECT_OWNED_LAND)) {
				return CommandCost(STR_ERROR_YOU_ALREADY_OWN_IT);
			}
			c = Company::GetIfValid(_current_company);
			if (c != nullptr && (int)GB(c->purchase_land_limit, 16, 16) < 1) {
				return CommandCost(STR_ERROR_PURCHASE_LAND_LIMIT_REACHED);
			}
			break;

		case OBJECT_HQ: {
			Company *c = Company::Get(_current_company);
			if (c->location_of_HQ != INVALID_TILE) {
				/* Don't relocate HQ on the same location. */
				if (c->location_of_HQ == tile) return CommandCost(STR_ERROR_ALREADY_BUILT);
				/* We need to persuade a bit harder to remove the old HQ. */
				_current_company = OWNER_WATER;
				cost.AddCost(ClearTile_Object(c->location_of_HQ, flags));
				_current_company = c->index;
			}

			if (flags.Test(DoCommandFlag::Execute)) {
				hq_score = UpdateCompanyRatingAndValue(c, false);
				c->location_of_HQ = tile;
				SetWindowDirty(WC_COMPANY, c->index);
			}
			break;
		}

		case OBJECT_STATUE:
			/* This may never be constructed using this method. */
			return CMD_ERROR;

		default: { // i.e. NewGRF provided.
			const ObjectSpec *spec = ObjectSpec::Get(type);
			build_object_size = GB(spec->size, 0, 4) * GB(spec->size, 4, 4);
			break;
		}
	}

	if (build_object_size > 0) {
		c = Company::GetIfValid(_current_company);
		if (c != nullptr && (int)GB(c->build_object_limit, 16, 16) < build_object_size) {
			return CommandCost(STR_ERROR_BUILD_OBJECT_LIMIT_REACHED);
		}
	}

	if (flags.Test(DoCommandFlag::Execute)) {
		BuildObject(type, tile, _current_company == OWNER_DEITY ? OWNER_NONE : _current_company, nullptr, view);

		/* Make sure the HQ starts at the right size. */
		if (type == OBJECT_HQ) UpdateCompanyHQ(tile, hq_score);

		if (type == OBJECT_OWNED_LAND && c != nullptr) c->purchase_land_limit -= 1 << 16;
		if (build_object_size > 0 && c != nullptr) c->build_object_limit -= build_object_size << 16;
	}

	cost.AddCost(ObjectSpec::Get(type)->GetBuildCost() * size_x * size_y);
	return cost;
}

/**
 * Buy a big piece of landscape
 * @param flags of operation to conduct
 * @param tile end tile of area dragging
 * @param start_tile start tile of area dragging
 * @param diagonal Whether to use the Orthogonal (0) or Diagonal (1) iterator.
 * @return the cost of this operation or an error
 */
CommandCost CmdPurchaseLandArea(DoCommandFlag flags, TileIndex tile, TileIndex start_tile, bool diagonal)
{
	if (start_tile >= Map::Size()) return CMD_ERROR;
	if (_settings_game.construction.purchase_land_permitted == 0) return CommandCost(STR_PURCHASE_LAND_NOT_PERMITTED);
	if (_settings_game.construction.purchase_land_permitted != 2) return CommandCost(STR_PURCHASE_LAND_NOT_PERMITTED_BULK);

	Money money = GetAvailableMoneyForCommand();
	CommandCost cost(EXPENSES_CONSTRUCTION);
	CommandCost last_error = CMD_ERROR;
	bool had_success = false;

	const Company *c = Company::GetIfValid(_current_company);
	int limit = (c == nullptr ? INT32_MAX : GB(c->purchase_land_limit, 16, 16));

	OrthogonalOrDiagonalTileIterator iter(tile, start_tile, diagonal);
	for (; *iter != INVALID_TILE; ++iter) {
		TileIndex t = *iter;
		CommandCost ret = Command<CMD_BUILD_OBJECT>::Do(flags & ~DC_EXEC, t, OBJECT_OWNED_LAND, 0);
		if (ret.Failed()) {
			last_error = ret;

			/* We may not clear more tiles. */
			if (c != nullptr && GB(c->purchase_land_limit, 16, 16) < 1) break;
			continue;
		}

		had_success = true;
		if (flags & DC_EXEC) {
			money -= ret.GetCost();
			if (ret.GetCost() > 0 && money < 0) {
				cost.SetAdditionalCashRequired(ret.GetCost());
				return cost;
			}
			Command<CMD_BUILD_OBJECT>::Do(flags, t, OBJECT_OWNED_LAND, 0);
		} else {
			/* When we're at the clearing limit we better bail (unneed) testing as well. */
			if (ret.GetCost() != 0 && --limit <= 0) break;
		}
		cost.AddCost(ret);
	}

	return had_success ? cost : last_error;
}

/**
 * Construct multiple objects in an area
 * @param flags of operation to conduct
 * @param tile end tile of area dragging
 * @param start_tile start tile of area dragging
 * @param type the object type to build
 * @param view the view for the object
 * @param diagonal Whether to use the Orthogonal (0) or Diagonal (1) iterator.
 * @return the cost of this operation or an error
 */
CommandCost CmdBuildObjectArea(DoCommandFlags flags, TileIndex tile, TileIndex start_tile, ObjectType type, uint8_t view, bool diagonal)
{
	if (start_tile >= Map::Size() || type == OBJECT_OWNED_LAND) return CMD_ERROR;
	if (!_settings_game.construction.build_object_area_permitted) return CommandCost(STR_BUILD_OBJECT_NOT_PERMITTED_BULK);

	if (type >= ObjectSpec::Count()) return CMD_ERROR;
	const ObjectSpec *spec = ObjectSpec::Get(type);
	if (view >= spec->views) return CMD_ERROR;

	if (spec->size != 0x11) return CMD_ERROR;

	Money money = GetAvailableMoneyForCommand();
	CommandCost cost(EXPENSES_CONSTRUCTION);
	CommandCost last_error = CMD_ERROR;
	bool had_success = false;

	const Company *c = Company::GetIfValid(_current_company);
	int limit = (c == nullptr ? INT32_MAX : GB(c->build_object_limit, 16, 16));

	OrthogonalOrDiagonalTileIterator iter(tile, start_tile, diagonal);
	for (; *iter != INVALID_TILE; ++iter) {
		TileIndex t = *iter;
<<<<<<< HEAD
		CommandCost ret = Command<CMD_BUILD_OBJECT>::Do(flags & ~DC_EXEC, t, type, view);
=======
		CommandCost ret = Command<CMD_BUILD_OBJECT>::Do(DoCommandFlags{flags}.Reset(DoCommandFlag::Execute), t, type, view);

		/* If we've reached the limit, stop building (or testing). */
		if (c != nullptr && limit-- <= 0) break;

>>>>>>> c3d5e6d2
		if (ret.Failed()) {
			last_error = ret;

			/* We may not clear more tiles. */
			if (c != nullptr && GB(c->build_object_limit, 16, 16) < 1) break;
			continue;
		}

		had_success = true;
		if (flags.Test(DoCommandFlag::Execute)) {
			money -= ret.GetCost();
			if (ret.GetCost() > 0 && money < 0) {
				cost.SetAdditionalCashRequired(ret.GetCost());
				return cost;
			}
			Command<CMD_BUILD_OBJECT>::Do(flags, t, type, view);
		} else {
			/* When we're at the clearing limit we better bail (unneed) testing as well. */
			if (ret.GetCost() != 0 && --limit <= 0) break;
		}
		cost.AddCost(ret);
	}

	return had_success ? cost : last_error;
}


Foundation GetFoundation_Object(TileIndex tile, Slope tileh);

static void DrawTile_Object(TileInfo *ti, DrawTileProcParams params)
{
	const Object *obj = Object::GetByTile(ti->tile);
	ObjectType type = obj->type;
	const ObjectSpec *spec = ObjectSpec::Get(type);

	int building_z_offset = 0;

	/* Fall back for when the object doesn't exist anymore. */
	if (!spec->IsEnabled()) {
		type = OBJECT_TRANSMITTER;
	} else if (!spec->flags.Test(ObjectFlag::HasNoFoundation)) {
		if (spec->ctrl_flags.Test(ObjectCtrlFlag::EdgeFoundation)) {
			uint8_t flags = spec->edge_foundation[obj->view];
			DiagDirection edge = (DiagDirection)GB(flags, 0, 2);
			Slope incline = InclinedSlope(edge);
			Foundation foundation = GetFoundation_Object(ti->tile, ti->tileh);
			switch (foundation) {
				case FOUNDATION_NONE:
					if (flags & OBJECT_EF_FLAG_ADJUST_Z && ti->tileh & incline) {
						/* The edge is elevated relative to the lowest tile height, adjust z */
						building_z_offset = TILE_HEIGHT;
					}
					break;

				case FOUNDATION_LEVELED:
					break;

				case FOUNDATION_INCLINED_X:
				case FOUNDATION_INCLINED_Y:
					if (flags & OBJECT_EF_FLAG_ADJUST_Z) {
						/* The edge is elevated relative to the lowest tile height, adjust z */
						building_z_offset = TILE_HEIGHT;
					}
					break;

				default:
					NOT_REACHED();
			}
			if (foundation != FOUNDATION_NONE) DrawFoundation(ti, foundation);
		} else {
			DrawFoundation(ti, GetFoundation_Object(ti->tile, ti->tileh));
		}
	}

	if (type < NEW_OBJECT_OFFSET) {
		const DrawTileSprites *dts = nullptr;
		Owner to = GetTileOwner(ti->tile);
		PaletteID palette = to == OWNER_NONE ? PAL_NONE : COMPANY_SPRITE_COLOUR(to);

		if (type == OBJECT_HQ) {
			TileIndexDiffCUnsigned diff = TileIndexToTileIndexDiffCUnsigned(ti->tile, Object::GetByTile(ti->tile)->location.tile);
			dts = &_object_hq[GetCompanyHQSize(ti->tile) << 2 | diff.y << 1 | diff.x];
		} else {
			dts = &_objects[type];
		}

		if (spec->ctrl_flags.Test(ObjectCtrlFlag::UseLandGround) && _settings_game.construction.purchased_land_clear_ground) {
			DrawObjectLandscapeGround(ti);
		} else if (spec->flags.Test(ObjectFlag::HasNoFoundation)) {
			/* If an object has no foundation, but tries to draw a (flat) ground
			 * type... we have to be nice and convert that for them. */
			switch (dts->ground.sprite) {
				case SPR_FLAT_BARE_LAND:          DrawClearLandTile(ti, 0); break;
				case SPR_FLAT_1_THIRD_GRASS_TILE: DrawClearLandTile(ti, 1); break;
				case SPR_FLAT_2_THIRD_GRASS_TILE: DrawClearLandTile(ti, 2); break;
				case SPR_FLAT_GRASS_TILE:         DrawClearLandTile(ti, 3); break;
				default: DrawGroundSprite(dts->ground.sprite, palette);     break;
			}
		} else {
			DrawGroundSprite(dts->ground.sprite, palette);
		}

		if (!IsInvisibilitySet(TO_STRUCTURES)) {
			const DrawTileSeqStruct *dtss;
			foreach_draw_tile_seq(dtss, dts->seq) {
				AddSortableSpriteToDraw(
					dtss->image.sprite, palette,
					ti->x + dtss->delta_x, ti->y + dtss->delta_y,
					dtss->size_x, dtss->size_y,
					dtss->size_z, ti->z + dtss->delta_z,
					IsTransparencySet(TO_STRUCTURES)
				);
			}
		}
	} else {
		DrawNewObjectTile(ti, spec, building_z_offset);
	}

	DrawBridgeMiddle(ti);
}

static int GetSlopePixelZ_Object(TileIndex tile, uint x, uint y, bool)
{
	if (IsObjectType(tile, OBJECT_OWNED_LAND)) {
		auto [tileh, z] = GetTilePixelSlope(tile);

		return z + GetPartialPixelZ(x & 0xF, y & 0xF, tileh);
	} else {
		return GetTileMaxPixelZ(tile);
	}
}

Foundation GetFoundation_Object(TileIndex tile, Slope tileh)
{
	if (tileh == SLOPE_FLAT) return FOUNDATION_NONE;
	switch (GetObjectEffectiveFoundationType(tile)) {
		case OEFT_NONE:
			return FOUNDATION_NONE;

		case OEFT_FLAT:
			return FOUNDATION_LEVELED;

		case OEFT_INCLINE_X:
			return FOUNDATION_INCLINED_X;

		case OEFT_INCLINE_Y:
			return FOUNDATION_INCLINED_Y;

		default:
			NOT_REACHED();
	}
}

/**
 * Perform the actual removal of the object from the map.
 * @param o The object to really clear.
 */
static void ReallyClearObjectTile(Object *o)
{
	Object::DecTypeCount(o->type);
	for (TileIndex tile_cur : o->location) {
		DeleteNewGRFInspectWindow(GSF_OBJECTS, tile_cur.base());

		MakeWaterKeepingClass(tile_cur, GetTileOwner(tile_cur));
	}
	delete o;
}

std::vector<ClearedObjectArea> _cleared_object_areas;

/**
 * Find the entry in _cleared_object_areas which occupies a certain tile.
 * @param tile Tile of interest
 * @return Occupying entry, or nullptr if none
 */
ClearedObjectArea *FindClearedObject(TileIndex tile)
{
	TileArea ta = TileArea(tile, 1, 1);

	for (ClearedObjectArea &coa : _cleared_object_areas) {
		if (coa.area.Intersects(ta)) return &coa;
	}

	return nullptr;
}

static CommandCost ClearTile_Object(TileIndex tile, DoCommandFlags flags)
{
	/* Get to the northern most tile. */
	Object *o = Object::GetByTile(tile);
	TileArea ta = o->location;

	ObjectType type = o->type;
	const ObjectSpec *spec = ObjectSpec::Get(type);

	CommandCost cost(EXPENSES_CONSTRUCTION, spec->GetClearCost() * ta.w * ta.h / 5);
	if (spec->flags.Test(ObjectFlag::ClearIncome)) cost.MultiplyCost(-1); // They get an income!

	/* Towns can't remove any objects. */
	if (_current_company == OWNER_TOWN) return CMD_ERROR;

	/* Water can remove everything! */
	if (_current_company != OWNER_WATER) {
		if (flags.Test(DoCommandFlag::NoWater) && IsTileOnWater(tile)) {
			/* There is water under the object, treat it as water tile. */
			return CommandCost(STR_ERROR_CAN_T_BUILD_ON_WATER);
		} else if (!spec->flags.Test(ObjectFlag::Autoremove) && flags.Test(DoCommandFlag::Auto)) {
			/* No automatic removal by overbuilding stuff. */
			return CommandCost(type == OBJECT_HQ ? STR_ERROR_COMPANY_HEADQUARTERS_IN : STR_ERROR_OBJECT_IN_THE_WAY);
		} else if (_game_mode == GM_EDITOR) {
			/* No further limitations for the editor. */
		} else if (GetTileOwner(tile) == OWNER_NONE) {
			/* Owned by nobody and unremovable, so we can only remove it with brute force! */
			if (!_cheats.magic_bulldozer.value && spec->flags.Test(ObjectFlag::CannotRemove)) return CMD_ERROR;
		} else if (CheckTileOwnership(tile).Failed()) {
			/* We don't own it!. */
			return CommandCost(STR_ERROR_OWNED_BY);
		} else if (spec->flags.All({ObjectFlag::CannotRemove, ObjectFlag::Autoremove})) {
			/* In the game editor or with cheats we can remove, otherwise we can't. */
			if (!_cheats.magic_bulldozer.value) {
				if (type == OBJECT_HQ) return CommandCost(STR_ERROR_COMPANY_HEADQUARTERS_IN);
				return CMD_ERROR;
			}

			/* Removing with the cheat costs more in TTDPatch / the specs. */
			cost.MultiplyCost(25);
		}
	} else if (spec->flags.Any({ObjectFlag::BuiltOnWater, ObjectFlag::NotOnLand}) || spec->ctrl_flags.Test(ObjectCtrlFlag::FloodResistant)) {
		/* Water can't remove objects that are buildable on water. */
		return CMD_ERROR;
	}

	switch (type) {
		case OBJECT_HQ: {
			Company *c = Company::Get(GetTileOwner(tile));
			if (flags.Test(DoCommandFlag::Execute)) {
				c->location_of_HQ = INVALID_TILE; // reset HQ position
				SetWindowDirty(WC_COMPANY, c->index);
				CargoPacket::InvalidateAllFrom({c->index, SourceType::Headquarters});
			}

			/* cost of relocating company is 1% of company value */
			cost = CommandCost(EXPENSES_CONSTRUCTION, CalculateCompanyValue(c) / 100);
			break;
		}

		case OBJECT_STATUE:
			if (flags.Test(DoCommandFlag::Execute)) {
				Town *town = o->town;
				town->statues.Reset(GetTileOwner(tile));
				SetWindowDirty(WC_TOWN_AUTHORITY, town->index);
			}
			break;

		default:
			break;
	}

	_cleared_object_areas.push_back({tile, ta});

	if (flags.Test(DoCommandFlag::Execute)) ReallyClearObjectTile(o);

	return cost;
}

static void AddAcceptedCargo_Object(TileIndex tile, CargoArray &acceptance, CargoTypes &always_accepted)
{
	if (!IsObjectType(tile, OBJECT_HQ)) return;

	/* HQ accepts passenger and mail; but we have to divide the values
	 * between 4 tiles it occupies! */

	/* HQ level (depends on company performance) in the range 1..5. */
	uint level = GetCompanyHQSize(tile) + 1;

	/* Top town building generates 10, so to make HQ interesting, the top
	 * type makes 20. */
	CargoType pass = GetCargoTypeByLabel(CT_PASSENGERS);
	if (IsValidCargoType(pass)) {
		acceptance[pass] += std::max(1U, level);
		SetBit(always_accepted, pass);
	}

	/* Top town building generates 4, HQ can make up to 8. The
	 * proportion passengers:mail is different because such a huge
	 * commercial building generates unusually high amount of mail
	 * correspondence per physical visitor. */
	CargoType mail = GetCargoTypeByLabel(CT_MAIL);
	if (IsValidCargoType(mail)) {
		acceptance[mail] += std::max(1U, level / 2);
		SetBit(always_accepted, mail);
	}
}

static void AddProducedCargo_Object(TileIndex tile, CargoArray &produced)
{
	if (!IsObjectType(tile, OBJECT_HQ)) return;

	CargoType pass = GetCargoTypeByLabel(CT_PASSENGERS);
	if (IsValidCargoType(pass)) produced[pass]++;
	CargoType mail = GetCargoTypeByLabel(CT_MAIL);
	if (IsValidCargoType(mail)) produced[mail]++;
}


static void GetTileDesc_Object(TileIndex tile, TileDesc *td)
{
	const ObjectSpec *spec = ObjectSpec::GetByTile(tile);
	td->str = spec->name;
	td->owner[0] = GetTileOwner(tile);
	td->build_date = Object::GetByTile(tile)->build_date;

	if (spec->grf_prop.HasGrfFile()) {
		td->grf = GetGRFConfig(spec->grf_prop.grfid)->GetName();
	}
}

/** Convert to or from snowy tiles. */
static void TileLoopObjectGroundAlps(TileIndex tile)
{
	int k;
	if ((int)TileHeight(tile) < GetSnowLine() - 1) {
		/* Fast path to avoid needing to check all 4 corners */
		k = -1;
	} else {
		k = GetTileZ(tile) - GetSnowLine() + 1;
	}

	if (k < 0) {
		/* Below the snow line, do nothing if no snow. */
		if (GetObjectGroundType(tile) != OBJECT_GROUND_SNOW_DESERT) return;
	} else {
		/* At or above the snow line, make snow tile if needed. */
		if (GetObjectGroundType(tile) != OBJECT_GROUND_SNOW_DESERT) {
			SetObjectGroundTypeDensity(tile, OBJECT_GROUND_SNOW_DESERT, 0);
			MarkTileDirtyByTile(tile);
			return;
		}
	}
	/* Update snow density. */
	uint current_density = GetObjectGroundDensity(tile);
	uint req_density = (k < 0) ? 0u : std::min<uint>(k, 3u);

	if (current_density < req_density) {
		SetObjectGroundDensity(tile, current_density + 1);
	} else if (current_density > req_density) {
		SetObjectGroundDensity(tile, current_density - 1);
	} else {
		/* Density at the required level. */
		if (k >= 0) return;
		SetObjectGroundTypeDensity(tile, OBJECT_GROUND_GRASS, 3);
	}
	MarkTileDirtyByTile(tile);
}

/**
 * Tests if at least one surrounding tile is non-desert
 * @param tile tile to check
 * @return does this tile have at least one non-desert tile around?
 */
static inline bool NeighbourIsNormal(TileIndex tile)
{
	for (DiagDirection dir = DIAGDIR_BEGIN; dir < DIAGDIR_END; dir++) {
		TileIndex t = tile + TileOffsByDiagDir(dir);
		if (!IsValidTile(t)) continue;
		if (GetTropicZone(t) != TROPICZONE_DESERT) return true;
		if (HasTileWaterClass(t) && GetWaterClass(t) == WATER_CLASS_SEA) return true;
	}
	return false;
}

static void TileLoopObjectGroundDesert(TileIndex tile)
{
	/* Current desert level - 0 if it is not desert */
	uint current = 0;
	if (GetObjectGroundType(tile) == OBJECT_GROUND_SNOW_DESERT) current = GetObjectGroundDensity(tile);

	/* Expected desert level - 0 if it shouldn't be desert */
	uint expected = 0;
	if (GetTropicZone(tile) == TROPICZONE_DESERT) {
		expected = NeighbourIsNormal(tile) ? 1 : 3;
	}

	if (current == expected) return;

	if (expected == 0) {
		SetObjectGroundTypeDensity(tile, OBJECT_GROUND_GRASS, 3);
	} else {
		/* Transition from clear to desert is not smooth (after clearing desert tile) */
		SetObjectGroundTypeDensity(tile, OBJECT_GROUND_SNOW_DESERT, expected);
	}

	MarkTileDirtyByTile(tile);
}

static void TileLoop_Object(TileIndex tile)
{
	const ObjectSpec *spec = ObjectSpec::GetByTile(tile);
	if (spec->flags.Test(ObjectFlag::Animation)) {
		Object *o = Object::GetByTile(tile);
		TriggerObjectTileAnimation(o, tile, OAT_TILELOOP, spec);
		if (o->location.tile == tile) TriggerObjectAnimation(o, OAT_256_TICKS, spec);
	}

	if (IsTileOnWater(tile)) {
		TileLoop_Water(tile);
	} else if (spec->ctrl_flags.Test(ObjectCtrlFlag::UseLandGround)) {
		if (GetObjectGroundType(tile) == OBJECT_GROUND_SHORE) {
			TileLoop_Water(tile);
		} else {
			switch (_settings_game.game_creation.landscape) {
				case LandscapeType::Tropic: TileLoopObjectGroundDesert(tile); break;
				case LandscapeType::Arctic: TileLoopObjectGroundAlps(tile);   break;
				default: break;
			}
		}

		if (GetObjectGroundType(tile) == OBJECT_GROUND_GRASS && GetObjectGroundDensity(tile) != 3) {
			if (_game_mode != GM_EDITOR) {
				if (GetObjectGroundCounter(tile) < 7) {
					AddObjectGroundCounter(tile, 1);
				} else {
					SetObjectGroundCounter(tile, 0);
					SetObjectGroundDensity(tile, GetObjectGroundDensity(tile) + 1);
					MarkTileDirtyByTile(tile, spec->vport_map_type != OVMT_CLEAR ? VMDF_NOT_MAP_MODE : VMDF_NONE);
				}
			} else {
				SetObjectGroundTypeDensity(tile, OBJECT_GROUND_GRASS, 3);
				MarkTileDirtyByTile(tile, spec->vport_map_type != OVMT_CLEAR ? VMDF_NOT_MAP_MODE : VMDF_NONE);
			}
		}
	}

	if (!IsObjectType(tile, OBJECT_HQ)) return;

	/* HQ accepts passenger and mail; but we have to divide the values
	 * between 4 tiles it occupies! */

	/* HQ level (depends on company performance) in the range 1..5. */
	uint level = GetCompanyHQSize(tile) + 1;
	assert(level < 6);

	StationFinder stations(TileArea(tile, 2, 2));

	uint r = Random();
	/* Top town buildings generate 250, so the top HQ type makes 256. */
	CargoType pass = GetCargoTypeByLabel(CT_PASSENGERS);
	if (IsValidCargoType(pass) && GB(r, 0, 8) < (256 / 4 / (6 - level))) {
		uint amt = GB(r, 0, 8) / 8 / 4 + 1;
		if (EconomyIsInRecession()) amt = (amt + 1) >> 1;

		/* Scale by cargo scale setting. */
		amt = _town_cargo_scaler.ScaleAllowTrunc(amt);
		if (amt != 0) {
			MoveGoodsToStation(pass, amt, {GetTileOwner(tile), SourceType::Headquarters}, stations.GetStations());
		}
	}

	/* Top town building generates 90, HQ can make up to 196. The
	 * proportion passengers:mail is about the same as in the acceptance
	 * equations. */
	CargoType mail = GetCargoTypeByLabel(CT_MAIL);
	if (IsValidCargoType(mail) && GB(r, 8, 8) < (196 / 4 / (6 - level))) {
		uint amt = GB(r, 8, 8) / 8 / 4 + 1;
		if (EconomyIsInRecession()) amt = (amt + 1) >> 1;

		/* Scale by cargo scale setting. */
		amt = _town_cargo_scaler.ScaleAllowTrunc(amt);
		if (amt != 0) {
			MoveGoodsToStation(mail, amt, {GetTileOwner(tile), SourceType::Headquarters}, stations.GetStations());
		}
	}
}


static TrackStatus GetTileTrackStatus_Object(TileIndex, TransportType, uint, DiagDirection)
{
	return 0;
}

static bool ClickTile_Object(TileIndex tile)
{
	if (!IsObjectType(tile, OBJECT_HQ)) return false;

	ShowCompany(GetTileOwner(tile));
	return true;
}

void AnimateTile_Object(TileIndex tile)
{
	AnimateNewObjectTile(tile);
}

/**
 * Helper function for \c CircularTileSearch.
 * @param tile The tile to check.
 * @return True iff the tile has a radio tower.
 */
static bool HasTransmitter(TileIndex tile, void *)
{
	return IsObjectTypeTile(tile, OBJECT_TRANSMITTER);
}

/**
 * Try to build a lighthouse.
 * @return True iff building a lighthouse succeeded.
 */
static bool TryBuildLightHouse()
{
	uint maxx = Map::MaxX();
	uint maxy = Map::MaxY();
	uint r = Random();

	/* Scatter the lighthouses more evenly around the perimeter */
	int perimeter = (GB(r, 16, 16) % (2 * (maxx + maxy))) - maxy;
	DiagDirection dir;
	for (dir = DIAGDIR_NE; perimeter > 0; dir++) {
		perimeter -= (DiagDirToAxis(dir) == AXIS_X) ? maxx : maxy;
	}

	TileIndex tile;
	switch (dir) {
		default:
		case DIAGDIR_NE: tile = TileXY(maxx - 1, r % maxy); break;
		case DIAGDIR_SE: tile = TileXY(r % maxx, 1); break;
		case DIAGDIR_SW: tile = TileXY(1,        r % maxy); break;
		case DIAGDIR_NW: tile = TileXY(r % maxx, maxy - 1); break;
	}

	/* Only build lighthouses at tiles where the border is sea. */
	if (!IsTileType(tile, MP_WATER)) return false;

	for (int j = 0; j < 19; j++) {
		int h;
		if (IsTileType(tile, MP_CLEAR) && IsTileFlat(tile, &h) && h <= 2 && !IsBridgeAbove(tile)) {
			BuildObject(OBJECT_LIGHTHOUSE, tile);
			assert(tile < Map::Size());
			return true;
		}
		tile += TileOffsByDiagDir(dir);
		if (!IsValidTile(tile)) return false;
	}
	return false;
}

/**
 * Try to build a transmitter.
 * @return True iff a transmitter was built.
 */
static bool TryBuildTransmitter()
{
	TileIndex tile = RandomTile();
	int h;
	if (IsTileType(tile, MP_CLEAR) && IsTileFlat(tile, &h) && h >= 4 && !IsBridgeAbove(tile)) {
		TileIndex t = tile;
		if (CircularTileSearch(&t, 9, HasTransmitter, nullptr)) return false;

		BuildObject(OBJECT_TRANSMITTER, tile);
		return true;
	}
	return false;
}

void GenerateObjects()
{
	/* Set a guestimate on how much we progress */
	SetGeneratingWorldProgress(GWP_OBJECT, (uint)ObjectSpec::Count());

	/* Determine number of water tiles at map border needed for freeform_edges */
	uint num_water_tiles = 0;
	if (_settings_game.construction.freeform_edges) {
		for (uint x = 0; x < Map::MaxX(); x++) {
			if (IsTileType(TileXY(x, 1), MP_WATER)) num_water_tiles++;
			if (IsTileType(TileXY(x, Map::MaxY() - 1), MP_WATER)) num_water_tiles++;
		}
		for (uint y = 1; y < Map::MaxY() - 1; y++) {
			if (IsTileType(TileXY(1, y), MP_WATER)) num_water_tiles++;
			if (IsTileType(TileXY(Map::MaxX() - 1, y), MP_WATER)) num_water_tiles++;
		}
	}

	/* Iterate over all possible object types */
	for (const auto &spec : ObjectSpec::Specs()) {

		/* Continue, if the object was never available till now or shall not be placed */
		if (!spec.WasEverAvailable() || spec.generate_amount == 0) continue;

		uint16_t amount = spec.generate_amount;

		/* Scale by map size */
		if (spec.flags.Test(ObjectFlag::ScaleByWater) && _settings_game.construction.freeform_edges) {
			/* Scale the amount of lighthouses with the amount of land at the borders.
			 * The -6 is because the top borders are MP_VOID (-2) and all corners
			 * are counted twice (-4). */
			amount = Map::ScaleBySize1D(amount * num_water_tiles) / (2 * Map::MaxY() + 2 * Map::MaxX() - 6);
		} else if (spec.flags.Test(ObjectFlag::ScaleByWater)) {
			amount = Map::ScaleBySize1D(amount);
		} else {
			amount = Map::ScaleBySize(amount);
		}

		/* Now try to place the requested amount of this object */
		for (uint j = Map::ScaleBySize(1000); j != 0 && amount != 0 && Object::CanAllocateItem(); j--) {
			switch (spec.Index()) {
				case OBJECT_TRANSMITTER:
					if (TryBuildTransmitter()) amount--;
					break;

				case OBJECT_LIGHTHOUSE:
					if (TryBuildLightHouse()) amount--;
					break;

				default:
					uint8_t view = RandomRange(spec.views);
					if (CmdBuildObject({DoCommandFlag::Execute, DoCommandFlag::Auto, DoCommandFlag::NoTestTownRating, DoCommandFlag::NoModifyTownRating}, RandomTile(), spec.Index(), view).Succeeded()) amount--;
					break;
			}
		}
		IncreaseGeneratingWorldProgress(GWP_OBJECT);
	}
}

static void ChangeTileOwner_Object(TileIndex tile, Owner old_owner, Owner new_owner)
{
	if (!IsTileOwner(tile, old_owner)) return;

	bool do_clear = false;

	ObjectType type = GetObjectType(tile);
	if ((type == OBJECT_OWNED_LAND || type >= NEW_OBJECT_OFFSET) && new_owner != INVALID_OWNER) {
		SetTileOwner(tile, new_owner);
		if (GetWaterClass(tile) == WATER_CLASS_CANAL) {
			Company::Get(old_owner)->infrastructure.water--;
			Company::Get(new_owner)->infrastructure.water++;
		}
	} else if (type == OBJECT_STATUE) {
		Town *t = Object::GetByTile(tile)->town;
		t->statues.Reset(old_owner);
		if (new_owner != INVALID_OWNER && !t->statues.Test(new_owner)) {
			/* Transfer ownership to the new company */
			t->statues.Set(new_owner);
			SetTileOwner(tile, new_owner);
		} else {
			do_clear = true;
		}

		SetWindowDirty(WC_TOWN_AUTHORITY, t->index);
	} else {
		do_clear = true;
	}

	if (do_clear) {
		ReallyClearObjectTile(Object::GetByTile(tile));
		/* When clearing objects, they may turn into canal, which may require transferring ownership. */
		ChangeTileOwner(tile, old_owner, new_owner);
	}
}

<<<<<<< HEAD
static int GetObjectEffectiveZ(TileIndex tile, const ObjectSpec *spec, int z, Slope tileh)
{
	if (spec->ctrl_flags.Test(ObjectCtrlFlag::EdgeFoundation) && !spec->flags.Test(ObjectFlag::HasNoFoundation)) {
		uint8_t flags = spec->edge_foundation[Object::GetByTile(tile)->view];
		DiagDirection edge = (DiagDirection)GB(flags, 0, 2);
		if (!(flags & OBJECT_EF_FLAG_FOUNDATION_LOWER) && !(tileh & InclinedSlope(edge))) return z;
	}
	return z + GetSlopeMaxZ(tileh);
}

static CommandCost TerraformTile_Object(TileIndex tile, DoCommandFlag flags, int z_new, Slope tileh_new)
=======
static CommandCost TerraformTile_Object(TileIndex tile, DoCommandFlags flags, int z_new, Slope tileh_new)
>>>>>>> c3d5e6d2
{
	ObjectType type = GetObjectType(tile);

	auto update_water_class = [&]() {
		if (GetWaterClass(tile) == WATER_CLASS_CANAL) {
			Company *c = Company::GetIfValid(GetTileOwner(tile));
			if (c != nullptr) {
				c->infrastructure.water--;
				DirtyCompanyInfrastructureWindows(c->index);
			}
		}
		SetWaterClass(tile, WATER_CLASS_INVALID);
	};

	if (type == OBJECT_OWNED_LAND) {
		/* Owned land remains unsold */
		CommandCost ret = CheckTileOwnership(tile);
		if (ret.Succeeded()) {
			if (flags & DC_EXEC) {
				SetObjectGroundTypeDensity(tile, OBJECT_GROUND_GRASS, 0);
				update_water_class();
			}
			return CommandCost();
		}
	} else if (AutoslopeEnabled() && type != OBJECT_TRANSMITTER && type != OBJECT_LIGHTHOUSE) {
		const ObjectSpec *spec = ObjectSpec::Get(type);

		auto pre_success_checks = [&]() {
			if (flags & DC_EXEC) {
				SetObjectFoundationType(tile, tileh_new, type, spec);
				if (spec->ctrl_flags.Test(ObjectCtrlFlag::UseLandGround)) SetObjectGroundTypeDensity(tile, OBJECT_GROUND_GRASS, 0);
				update_water_class();
			}
		};

		/* Behaviour:
		 *  - Both new and old slope must not be steep.
		 *  - TileMaxZ must not be changed.
		 *  - Allow autoslope by default.
		 *  - Disallow autoslope if callback succeeds and returns non-zero.
		 */
		Slope tileh_old;
		int z_old;
		std::tie(tileh_old, z_old) = GetTileSlopeZ(tile);

		/* Object height must not be changed. Slopes must not be steep. */
		if (!IsSteepSlope(tileh_old) && !IsSteepSlope(tileh_new) && (GetObjectEffectiveZ(tile, spec, z_old, tileh_old) == GetObjectEffectiveZ(tile, spec, z_new, tileh_new))) {

			/* Call callback 'disable autosloping for objects'. */
			if (spec->callback_mask.Test(ObjectCallbackMask::Autoslope)) {
				/* If the callback fails, allow autoslope. */
				uint16_t res = GetObjectCallback(CBID_OBJECT_AUTOSLOPE, 0, 0, spec, Object::GetByTile(tile), tile);
				if (res == CALLBACK_FAILED || !ConvertBooleanCallback(spec->grf_prop.grffile, CBID_OBJECT_AUTOSLOPE, res)) {
					pre_success_checks();
					return CommandCost(EXPENSES_CONSTRUCTION, _price[PR_BUILD_FOUNDATION]);
				}
			} else if (spec->IsEnabled()) {
				/* allow autoslope */
				pre_success_checks();
				return CommandCost(EXPENSES_CONSTRUCTION, _price[PR_BUILD_FOUNDATION]);
			}
		}
	}

	return Command<CMD_LANDSCAPE_CLEAR>::Do(flags, tile);
}

extern const TileTypeProcs _tile_type_object_procs = {
	DrawTile_Object,             // draw_tile_proc
	GetSlopePixelZ_Object,       // get_slope_z_proc
	ClearTile_Object,            // clear_tile_proc
	AddAcceptedCargo_Object,     // add_accepted_cargo_proc
	GetTileDesc_Object,          // get_tile_desc_proc
	GetTileTrackStatus_Object,   // get_tile_track_status_proc
	ClickTile_Object,            // click_tile_proc
	AnimateTile_Object,          // animate_tile_proc
	TileLoop_Object,             // tile_loop_proc
	ChangeTileOwner_Object,      // change_tile_owner_proc
	AddProducedCargo_Object,     // add_produced_cargo_proc
	nullptr,                        // vehicle_enter_tile_proc
	GetFoundation_Object,        // get_foundation_proc
	TerraformTile_Object,        // terraform_tile_proc
};

TileIndex FindMissingObjectTile()
{
	for (TileIndex t(0); t < Map::Size(); t++) {
		if (IsTileType(t, MP_OBJECT)) {
			const Object *obj = Object::GetByTile(t);
			const ObjectSpec *spec = ObjectSpec::Get(obj->type);
			if (!spec->IsEnabled()) return t;
		}
	}

	return INVALID_TILE;
}<|MERGE_RESOLUTION|>--- conflicted
+++ resolved
@@ -459,7 +459,7 @@
  * @param diagonal Whether to use the Orthogonal (0) or Diagonal (1) iterator.
  * @return the cost of this operation or an error
  */
-CommandCost CmdPurchaseLandArea(DoCommandFlag flags, TileIndex tile, TileIndex start_tile, bool diagonal)
+CommandCost CmdPurchaseLandArea(DoCommandFlags flags, TileIndex tile, TileIndex start_tile, bool diagonal)
 {
 	if (start_tile >= Map::Size()) return CMD_ERROR;
 	if (_settings_game.construction.purchase_land_permitted == 0) return CommandCost(STR_PURCHASE_LAND_NOT_PERMITTED);
@@ -476,7 +476,7 @@
 	OrthogonalOrDiagonalTileIterator iter(tile, start_tile, diagonal);
 	for (; *iter != INVALID_TILE; ++iter) {
 		TileIndex t = *iter;
-		CommandCost ret = Command<CMD_BUILD_OBJECT>::Do(flags & ~DC_EXEC, t, OBJECT_OWNED_LAND, 0);
+		CommandCost ret = Command<CMD_BUILD_OBJECT>::Do(DoCommandFlags{flags}.Reset(DoCommandFlag::Execute), t, OBJECT_OWNED_LAND, 0);
 		if (ret.Failed()) {
 			last_error = ret;
 
@@ -486,7 +486,7 @@
 		}
 
 		had_success = true;
-		if (flags & DC_EXEC) {
+		if (flags.Test(DoCommandFlag::Execute)) {
 			money -= ret.GetCost();
 			if (ret.GetCost() > 0 && money < 0) {
 				cost.SetAdditionalCashRequired(ret.GetCost());
@@ -535,15 +535,7 @@
 	OrthogonalOrDiagonalTileIterator iter(tile, start_tile, diagonal);
 	for (; *iter != INVALID_TILE; ++iter) {
 		TileIndex t = *iter;
-<<<<<<< HEAD
-		CommandCost ret = Command<CMD_BUILD_OBJECT>::Do(flags & ~DC_EXEC, t, type, view);
-=======
 		CommandCost ret = Command<CMD_BUILD_OBJECT>::Do(DoCommandFlags{flags}.Reset(DoCommandFlag::Execute), t, type, view);
-
-		/* If we've reached the limit, stop building (or testing). */
-		if (c != nullptr && limit-- <= 0) break;
-
->>>>>>> c3d5e6d2
 		if (ret.Failed()) {
 			last_error = ret;
 
@@ -1202,7 +1194,6 @@
 	}
 }
 
-<<<<<<< HEAD
 static int GetObjectEffectiveZ(TileIndex tile, const ObjectSpec *spec, int z, Slope tileh)
 {
 	if (spec->ctrl_flags.Test(ObjectCtrlFlag::EdgeFoundation) && !spec->flags.Test(ObjectFlag::HasNoFoundation)) {
@@ -1213,10 +1204,7 @@
 	return z + GetSlopeMaxZ(tileh);
 }
 
-static CommandCost TerraformTile_Object(TileIndex tile, DoCommandFlag flags, int z_new, Slope tileh_new)
-=======
 static CommandCost TerraformTile_Object(TileIndex tile, DoCommandFlags flags, int z_new, Slope tileh_new)
->>>>>>> c3d5e6d2
 {
 	ObjectType type = GetObjectType(tile);
 
@@ -1235,7 +1223,7 @@
 		/* Owned land remains unsold */
 		CommandCost ret = CheckTileOwnership(tile);
 		if (ret.Succeeded()) {
-			if (flags & DC_EXEC) {
+			if (flags.Test(DoCommandFlag::Execute)) {
 				SetObjectGroundTypeDensity(tile, OBJECT_GROUND_GRASS, 0);
 				update_water_class();
 			}
@@ -1245,7 +1233,7 @@
 		const ObjectSpec *spec = ObjectSpec::Get(type);
 
 		auto pre_success_checks = [&]() {
-			if (flags & DC_EXEC) {
+			if (flags.Test(DoCommandFlag::Execute)) {
 				SetObjectFoundationType(tile, tileh_new, type, spec);
 				if (spec->ctrl_flags.Test(ObjectCtrlFlag::UseLandGround)) SetObjectGroundTypeDensity(tile, OBJECT_GROUND_GRASS, 0);
 				update_water_class();
