--- conflicted
+++ resolved
@@ -142,16 +142,7 @@
 	const ObjectSpec *spec = ObjectSpec::Get(type);
 
 	TileArea ta(tile, GB(spec->size, HasBit(view, 0) ? 4 : 0, 4), GB(spec->size, HasBit(view, 0) ? 0 : 4, 4));
-<<<<<<< HEAD
-	Object *o = new Object();
-	o->type          = type;
-	o->location      = ta;
-	o->town          = town == nullptr ? CalcClosestTownFromTile(tile) : town;
-	o->build_date    = CalTime::CurDate();
-	o->view          = view;
-=======
-	Object *o = new Object(type, town == nullptr ? CalcClosestTownFromTile(tile) : town, ta, TimerGameCalendar::date, view);
->>>>>>> 0428f8c6
+	Object *o = new Object(type, town == nullptr ? CalcClosestTownFromTile(tile) : town, ta, CalTime::CurDate(), view);
 
 	/* If nothing owns the object, the colour will be random. Otherwise
 	 * get the colour from the company's livery settings. */
