--- conflicted
+++ resolved
@@ -12,19 +12,12 @@
 
 #include "core/pool_type.hpp"
 
-<<<<<<< HEAD
-static const GroupID NEW_GROUP     = 0xFFFC; ///< Sentinel for a to-be-created group.
-static const GroupID ALL_GROUP     = 0xFFFD; ///< All vehicles are in this group.
-static const GroupID DEFAULT_GROUP = 0xFFFE; ///< Ungrouped vehicles are in this group.
-static const GroupID INVALID_GROUP = 0xFFFF; ///< Sentinel for invalid groups.
-static const uint32_t GROUP_NAME_HIERARCHY = 0x80000000; ///< String constant to display the group name with its full hierarchy
-=======
 using GroupID = PoolID<uint16_t, struct GroupIDTag, 64000, 0xFFFF>;
 static constexpr GroupID NEW_GROUP{0xFFFC}; ///< Sentinel for a to-be-created group.
 static constexpr GroupID ALL_GROUP{0xFFFD}; ///< All vehicles are in this group.
 static constexpr GroupID DEFAULT_GROUP{0xFFFE}; ///< Ungrouped vehicles are in this group.
 static constexpr GroupID INVALID_GROUP = GroupID::Invalid(); ///< Sentinel for invalid groups.
->>>>>>> e972033e
+static const uint32_t GROUP_NAME_HIERARCHY = 0x80000000; ///< String constant to display the group name with its full hierarchy
 
 static const uint MAX_LENGTH_GROUP_NAME_CHARS = 128; ///< The maximum length of a group name in characters including '\0'
 
