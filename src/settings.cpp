--- conflicted
+++ resolved
@@ -2747,16 +2747,10 @@
 	IniGroup &group = ini.GetOrCreateGroup(grpname);
 	group.Clear();
 
-<<<<<<< HEAD
-	for (const GRFConfig *c = list; c != nullptr; c = c->next) {
+	for (const auto &c : list) {
 		/* Hex grfid (4 bytes in nibbles), "|", hex md5sum (16 bytes in nibbles), "|", file system path. */
 		format_buffer key;
 		key.format("{:08X}|{}|{}", std::byteswap(c->ident.grfid), c->ident.md5sum, c->filename);
-=======
-	for (const auto &c : list) {
-		std::string key = fmt::format("{:08X}|{}|{}", std::byteswap(c->ident.grfid),
-				FormatArrayAsHex(c->ident.md5sum), c->filename);
->>>>>>> 2c7b3bb5
 		group.GetOrCreateItem(key).SetValue(GRFBuildParamList(*c));
 	}
 }
