--- conflicted
+++ resolved
@@ -635,14 +635,9 @@
 	for (auto &sd : settings_table) {
 		/* If the setting is not saved to the configuration
 		 * file, just continue with the next setting */
-<<<<<<< HEAD
 		if (!SlIsObjectCurrentlyValid(sd->save.version_from, sd->save.version_to, sd->save.ext_feature_test)) continue;
-		if (sd->save.conv & SLF_NOT_IN_CONFIG) continue;
+		if (sd->flags & SF_NOT_IN_CONFIG) continue;
 		if (sd->flags & SF_NO_NEWGAME) continue;
-=======
-		if (!SlIsObjectCurrentlyValid(sd->save.version_from, sd->save.version_to)) continue;
-		if (sd->flags & SF_NOT_IN_CONFIG) continue;
->>>>>>> ed3946e2
 
 		/* XXX - wtf is this?? (group override?) */
 		std::string s{ sd->name };
@@ -792,11 +787,7 @@
  */
 bool SettingDesc::IsEditable(bool do_command) const
 {
-<<<<<<< HEAD
-	if (!do_command && !(this->save.conv & SLF_NO_NETWORK_SYNC) && _networking && !(_network_server || _network_settings_access) && !(this->flags & SF_PER_COMPANY)) return false;
-=======
-	if (!do_command && !(this->flags & SF_NO_NETWORK_SYNC) && _networking && !_network_server && !(this->flags & SF_PER_COMPANY)) return false;
->>>>>>> ed3946e2
+	if (!do_command && !(this->flags & SF_NO_NETWORK_SYNC) && _networking && !(_network_server || _network_settings_access) && !(this->flags & SF_PER_COMPANY)) return false;
 	if ((this->flags & SF_NETWORK_ONLY) && !_networking && _game_mode != GM_MENU) return false;
 	if ((this->flags & SF_NO_NETWORK) && _networking) return false;
 	if ((this->flags & SF_NEWGAME_ONLY) &&
@@ -2338,15 +2329,10 @@
 	 * (if any) to change. Also *hack*hack* we update the _newgame version
 	 * of settings because changing a company-based setting in a game also
 	 * changes its defaults. At least that is the convention we have chosen */
-<<<<<<< HEAD
 	bool no_newgame = setting->flags & SF_NO_NEWGAME;
 	if (no_newgame && _game_mode == GM_MENU) return false;
-	if (setting->save.conv & SLF_NO_NETWORK_SYNC) {
+	if (setting->flags & SF_NO_NETWORK_SYNC) {
 		if (_game_mode != GM_MENU && !no_newgame) {
-=======
-	if (setting->flags & SF_NO_NETWORK_SYNC) {
-		if (_game_mode != GM_MENU) {
->>>>>>> ed3946e2
 			setting->ChangeValue(&_settings_newgame, value);
 		}
 		setting->ChangeValue(&GetGameSettings(), value);
@@ -2564,7 +2550,6 @@
 }
 
 /**
-<<<<<<< HEAD
  * Load handler for settings, which don't go in the PATX chunk, and which are a cross-reference to another setting
  * @param osd SettingDesc struct containing all information
  * @param object can be either nullptr in which case we load global variables or
@@ -2580,78 +2565,38 @@
 	sld.version_from     = osd->save.version_from;
 	sld.version_to       = osd->save.version_to;
 	sld.ext_feature_test = osd->save.ext_feature_test;
-	void *ptr = GetVariableAddress(object, sld);
-
-	if (!SlObjectMember(ptr, sld)) return;
-	int64 val = ReadValue(ptr, sld.conv);
-	if (osd->xref.conv != nullptr) val = osd->xref.conv(val);
+
+	if (!SlObjectMember(object, sld)) return;
 	if (setting_xref->IsIntSetting()) {
 		const IntSettingDesc *int_setting = setting_xref->AsIntSetting();
-		int_setting->MakeValueValidAndWrite(object, int_setting->Read(object));
+		int64 val = int_setting->Read(object);
+		if (osd->xref.conv != nullptr) val = osd->xref.conv(val);
+		int_setting->MakeValueValidAndWrite(object, val);
 	}
 }
 
 /**
  * Save and load handler for settings, except for those which go in the PATX chunk
-=======
- * Get the SaveLoad description for the SettingTable.
- * @param settings SettingDesc struct containing all information.
- * @param is_loading True iff the SaveLoad table is for loading.
- * @return Vector with SaveLoad entries for the SettingTable.
- */
-static std::vector<SaveLoad> GetSettingsDesc(const SettingTable &settings, bool is_loading)
-{
-	std::vector<SaveLoad> saveloads;
-	for (auto &sd : settings) {
-		if (sd->flags & SF_NOT_IN_SAVE) continue;
-
-		if (is_loading && (sd->flags & SF_NO_NETWORK_SYNC) && _networking && !_network_server) {
-			/* We don't want to read this setting, so we do need to skip over it. */
-			saveloads.push_back({sd->save.cmd, GetVarFileType(sd->save.conv) | SLE_VAR_NULL, sd->save.length, sd->save.version_from, sd->save.version_to, 0, nullptr, 0});
-			continue;
-		}
-
-		saveloads.push_back(sd->save);
-	}
-
-	return saveloads;
-}
-
-
-/**
- * Save and load handler for settings
->>>>>>> ed3946e2
  * @param settings SettingDesc struct containing all information
  * @param object can be either nullptr in which case we load global variables or
  * a pointer to a struct which is getting saved
  */
 static void LoadSettings(const SettingTable &settings, void *object)
 {
-<<<<<<< HEAD
 	extern SaveLoadVersion _sl_version;
 
 	for (auto &osd : settings) {
+		if (osd->flags & SF_NOT_IN_SAVE) continue;
 		if (osd->patx_name != nullptr) continue;
 		const SaveLoad &sld = osd->save;
 		if (osd->xref.target != nullptr) {
 			if (sld.ext_feature_test.IsFeaturePresent(_sl_version, sld.version_from, sld.version_to)) LoadSettingsXref(osd.get(), object);
 			continue;
 		}
-		void *ptr = GetVariableAddress(object, sld);
-=======
-	const std::vector<SaveLoad> slt = GetSettingsDesc(settings, true);
-
-	SlObject(object, slt);
-
-	/* Ensure all IntSettings are valid (min/max could have changed between versions etc). */
-	for (auto &sd : settings) {
-		if (sd->flags & SF_NOT_IN_SAVE) continue;
-		if ((sd->flags & SF_NO_NETWORK_SYNC) && _networking && !_network_server) continue;
-		if (!SlIsObjectCurrentlyValid(sd->save.version_from, sd->save.version_to)) continue;
->>>>>>> ed3946e2
-
-		if (sd->IsIntSetting()) {
-			const IntSettingDesc *int_setting = sd->AsIntSetting();
+
+		if (!SlObjectMember(object, osd->save)) continue;
+		if (osd->IsIntSetting()) {
+			const IntSettingDesc *int_setting = osd->AsIntSetting();
 			int_setting->MakeValueValidAndWrite(object, int_setting->Read(object));
 		}
 	}
@@ -2665,11 +2610,11 @@
  */
 static void SaveSettings(const SettingTable &settings, void *object)
 {
-<<<<<<< HEAD
 	/* We need to write the CH_RIFF header, but unfortunately can't call
 	 * SlCalcLength() because we have a different format. So do this manually */
 	size_t length = 0;
 	for (auto &sd : settings) {
+		if (sd->flags & SF_NOT_IN_SAVE) continue;
 		if (sd->patx_name != nullptr) continue;
 		if (sd->xref.target != nullptr) continue;
 		length += SlCalcObjMemberLength(object, sd->save);
@@ -2677,15 +2622,11 @@
 	SlSetLength(length);
 
 	for (auto &sd : settings) {
+		if (sd->flags & SF_NOT_IN_SAVE) continue;
 		if (sd->patx_name != nullptr) continue;
-		void *ptr = GetVariableAddress(object, sd->save);
-		SlObjectMember(ptr, sd->save);
-	}
-=======
-	const std::vector<SaveLoad> slt = GetSettingsDesc(settings, false);
-
-	SlObject(object, slt);
->>>>>>> ed3946e2
+		if (sd->xref.target != nullptr) continue;
+		SlObjectMember(object, sd->save);
+	}
 }
 
 /** @file
@@ -2798,8 +2739,7 @@
 			const SettingDesc *setting = (*iter);
 			const SaveLoad &sld = setting->save;
 			size_t read = SlGetBytesRead();
-			void *ptr = GetVariableAddress(object, sld);
-			SlObjectMember(ptr, sld);
+			SlObjectMember(object, sld);
 			if (SlGetBytesRead() != read + current_setting.setting_length) {
 				SlErrorCorruptFmt("PATX chunk: setting read length mismatch for setting: '%s'", current_setting.name);
 			}
@@ -2859,8 +2799,7 @@
 		current_setting.name = desc->patx_name;
 		current_setting.setting_length = settings_to_add[i].setting_length;
 		SlObject(&current_setting, _settings_ext_save_desc);
-		void *ptr = GetVariableAddress(object, desc->save);
-		SlObjectMember(ptr, desc->save);
+		SlObjectMember(object, desc->save);
 	}
 }
 
@@ -2939,8 +2878,7 @@
 				// found setting
 				const SaveLoad &sld = setting->save;
 				size_t read = SlGetBytesRead();
-				void *ptr = GetVariableAddress(&(c->settings), sld);
-				SlObjectMember(ptr, sld);
+				SlObjectMember(const_cast<CompanySettings *>(&(c->settings)), sld);
 				if (SlGetBytesRead() != read + current_setting.setting_length) {
 					SlErrorCorruptFmt("PLYX chunk: setting read length mismatch for setting: '%s'", current_setting.name);
 				}
@@ -3018,8 +2956,7 @@
 			current_setting.name = sd->patx_name;
 			current_setting.setting_length = setting_length;
 			SlObject(&current_setting, _settings_plyx_desc);
-			void *ptr = GetVariableAddress(&(c->settings), sd->save);
-			SlObjectMember(ptr, sd->save);
+			SlObjectMember(&(c->settings), sd->save);
 		}
 	}
 }
