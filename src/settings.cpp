/*
 * This file is part of OpenTTD.
 * OpenTTD is free software; you can redistribute it and/or modify it under the terms of the GNU General Public License as published by the Free Software Foundation, version 2.
 * OpenTTD is distributed in the hope that it will be useful, but WITHOUT ANY WARRANTY; without even the implied warranty of MERCHANTABILITY or FITNESS FOR A PARTICULAR PURPOSE.
 * See the GNU General Public License for more details. You should have received a copy of the GNU General Public License along with OpenTTD. If not, see <http://www.gnu.org/licenses/>.
 */

/**
 * @file settings.cpp
 * All actions handling saving and loading of the settings/configuration goes on in this file.
 * The file consists of three parts:
 * <ol>
 * <li>Parsing the configuration file (openttd.cfg). This is achieved with the ini_ functions which
 *     handle various types, such as normal 'key = value' pairs, lists and value combinations of
 *     lists, strings, integers, 'bit'-masks and element selections.
 * <li>Handle reading and writing to the setting-structures from inside the game either from
 *     the console for example or through the gui with CMD_ functions.
 * <li>Handle saving/loading of the PATS chunk inside the savegame.
 * </ol>
 * @see SettingDesc
 * @see SaveLoad
 */

#include "stdafx.h"
#include <array>
#include <limits>
#include "currency.h"
#include "screenshot.h"
#include "network/network.h"
#include "network/network_func.h"
#include "network/core/config.h"
#include "settings_internal.h"
#include "command_func.h"
#include "console_func.h"
#include "pathfinder/pathfinder_type.h"
#include "genworld.h"
<<<<<<< HEAD
#include "train.h"
#include "news_func.h"
=======
#include "string_func.h"
>>>>>>> 97bea563
#include "window_func.h"
#include "sound_func.h"
#include "company_func.h"
#include "rev.h"
#if defined(WITH_FREETYPE) || defined(_WIN32) || defined(WITH_COCOA)
#include "fontcache.h"
#endif
#include "textbuf_gui.h"
#include "rail_gui.h"
#include "elrail_func.h"
#include "error.h"
#include "town.h"
#include "video/video_driver.hpp"
#include "sound/sound_driver.hpp"
#include "music/music_driver.hpp"
#include "blitter/factory.hpp"
#include "base_media_base.h"
#include "gamelog.h"
#include "settings_func.h"
#include "ini_type.h"
#include "ai/ai_config.hpp"
#include "ai/ai.hpp"
#include "game/game_config.hpp"
#include "game/game.hpp"
#include "ai/ai_instance.hpp"
#include "game/game_instance.hpp"
#include "ship.h"
#include "smallmap_gui.h"
#include "roadveh.h"
#include "newgrf_config.h"
#include "fios.h"
#include "load_check.h"
#include "strings_func.h"
#include "string_func.h"
#include "debug.h"
#include "zoning.h"
#include "vehicle_func.h"
#include "scope_info.h"
#include "viewport_func.h"
#include "gui.h"
#include "statusbar_gui.h"
#include "graph_gui.h"
#include "string_func_extra.h"

#include "void_map.h"
#include "station_base.h"
#include "infrastructure_func.h"

#if defined(WITH_FREETYPE) || defined(_WIN32) || defined(WITH_COCOA)
#define HAS_TRUETYPE_FONT
#endif

#include "sl/saveload.h"

#include "table/strings.h"
#include "table/settings.h"
#include "table/settings_compat.h"

#include <algorithm>
#include <vector>

#include "safeguards.h"

ClientSettings _settings_client;
GameSettings _settings_game;     ///< Game settings of a running game or the scenario editor.
GameSettings _settings_newgame;  ///< Game settings for new games (updated from the intro screen).
TimeSettings _settings_time; ///< The effective settings that are used for time display.
VehicleDefaultSettings _old_vds; ///< Used for loading default vehicles settings from old savegames.
std::string _config_file; ///< Configuration file of OpenTTD.
std::string _config_file_text;
std::string _private_file; ///< Private configuration file of OpenTTD.
std::string _secrets_file; ///< Secrets configuration file of OpenTTD.

static ErrorList _settings_error_list; ///< Errors while loading minimal settings.

static bool _fallback_gui_zoom_max = false;


/**
 * List of all the generic setting tables.
 *
 * There are a few tables that are special and not processed like the rest:
 * - _currency_settings
 * - _misc_settings
 * - _company_settings
 * - _win32_settings
 * As such, they are not part of this list.
 */
static const SettingTable _generic_setting_tables[] = {
	_difficulty_settings,
	_economy_settings,
	_game_settings,
	_gui_settings,
	_linkgraph_settings,
	_locale_settings,
	_multimedia_settings,
	_network_settings,
	_news_display_settings,
	_pathfinding_settings,
	_script_settings,
	_world_settings,
	_scenario_settings,
};

/**
 * List of all the save/load (PATS/PATX) setting tables.
 */
static const std::initializer_list<SettingTable> _saveload_setting_tables{
	_difficulty_settings,
	_economy_settings,
	_game_settings,
	_linkgraph_settings,
	_locale_settings,
	_pathfinding_settings,
	_script_settings,
	_world_settings,
};

void IterateSettingsTables(std::function<void(const SettingTable &, void *)> handler)
{
	handler(_misc_settings, nullptr);
#if defined(_WIN32) && !defined(DEDICATED)
	handler(_win32_settings, nullptr);
#endif
	for (auto &table : _generic_setting_tables) {
		handler(table, &_settings_game);
	}
	handler(_currency_settings, &GetCustomCurrency());
	handler(_company_settings, &_settings_client.company);
}

/**
 * List of all the private setting tables.
 */
static const SettingTable _private_setting_tables[] = {
	_network_private_settings,
};

/**
 * List of all the secrets setting tables.
 */
static const SettingTable _secrets_setting_tables[] = {
	_network_secrets_settings,
};

typedef void SettingDescProc(IniFile &ini, const SettingTable &desc, const char *grpname, void *object, bool only_startup);
typedef void SettingDescProcList(IniFile &ini, const char *grpname, StringList &list);

static bool IsSignedVarMemType(VarType vt);


/**
 * IniFile to store a configuration.
 */
class ConfigIniFile : public IniFile {
private:
	inline static const IniGroupNameList list_group_names = {
		"bans",
		"newgrf",
		"servers",
		"server_bind_addresses",
		"server_authorized_keys",
		"rcon_authorized_keys",
		"settings_authorized_keys",
	};

public:
	ConfigIniFile(const std::string &filename, std::string *save = nullptr) : IniFile(list_group_names)
	{
		this->LoadFromDisk(filename, NO_DIRECTORY, save);
	}
};

/**
 * Ini-file versions.
 *
 * Sometimes we move settings between different ini-files, as we need to know
 * when we have to load/remove it from the old versus reading it from the new
 * location. These versions assist with situations like that.
 */
enum IniFileVersion : uint32_t {
	IFV_0,                                                 ///< 0  All versions prior to introduction.
	IFV_PRIVATE_SECRETS,                                   ///< 1  PR#9298  Moving of settings from openttd.cfg to private.cfg / secrets.cfg.
	IFV_GAME_TYPE,                                         ///< 2  PR#9515  Convert server_advertise to server_game_type.
	IFV_LINKGRAPH_SECONDS,                                 ///< 3  PR#10610 Store linkgraph update intervals in seconds instead of days.
	IFV_NETWORK_PRIVATE_SETTINGS,                          ///< 4  PR#10762 Move use_relay_service to private settings.

	IFV_AUTOSAVE_RENAME,                                   ///< 5  PR#11143 Renamed values of autosave to be in minutes.
	IFV_RIGHT_CLICK_CLOSE,                                 ///< 6  PR#10204 Add alternative right click to close windows setting.
	IFV_REMOVE_GENERATION_SEED,                            ///< 7  PR#11927 Remove "generation_seed" from configuration.

	IFV_MAX_VERSION,       ///< Highest possible ini-file version.
};

const uint16_t INIFILE_VERSION = (IniFileVersion)(IFV_MAX_VERSION - 1); ///< Current ini-file version of OpenTTD.

/**
 * Find the index value of a ONEofMANY type in a string separated by |
 * @param str the current value of the setting for which a value needs found
 * @param len length of the string
 * @param many full domain of values the ONEofMANY setting can have
 * @return the integer index of the full-list, or -1 if not found
 */
size_t OneOfManySettingDesc::ParseSingleValue(const char *str, size_t len, const std::vector<std::string> &many)
{
	/* check if it's an integer */
	if (isdigit(*str)) return std::strtoul(str, nullptr, 0);

	size_t idx = 0;
	for (auto one : many) {
		if (one.size() == len && strncmp(one.c_str(), str, len) == 0) return idx;
		idx++;
	}

	return (size_t)-1;
}

/**
 * Find whether a string was a boolean true or a boolean false.
 *
 * @param str the current value of the setting for which a value needs found.
 * @return Either true/false, or nullopt if no boolean value found.
 */
std::optional<bool> BoolSettingDesc::ParseSingleValue(const char *str)
{
	if (strcmp(str, "true") == 0 || strcmp(str, "on") == 0 || strcmp(str, "1") == 0) return true;
	if (strcmp(str, "false") == 0 || strcmp(str, "off") == 0 || strcmp(str, "0") == 0) return false;

	return std::nullopt;
}

/**
 * Find the set-integer value MANYofMANY type in a string
 * @param many full domain of values the MANYofMANY setting can have
 * @param str the current string value of the setting, each individual
 * of separated by a whitespace,tab or | character
 * @return the 'fully' set integer, or -1 if a set is not found
 */
static size_t LookupManyOfMany(const std::vector<std::string> &many, const char *str)
{
	const char *s;
	size_t r;
	size_t res = 0;

	for (;;) {
		/* skip "whitespace" */
		while (*str == ' ' || *str == '\t' || *str == '|') str++;
		if (*str == 0) break;

		s = str;
		while (*s != 0 && *s != ' ' && *s != '\t' && *s != '|') s++;

		r = OneOfManySettingDesc::ParseSingleValue(str, s - str, many);
		if (r == (size_t)-1) return r;

		SetBit(res, (uint8_t)r); // value found, set it
		if (*s == 0) break;
		str = s + 1;
	}
	return res;
}

/**
 * Parse an integerlist string and set each found value
 * @param p the string to be parsed. Each element in the list is separated by a
 * comma or a space character
 * @param items pointer to the integerlist-array that will be filled with values
 * @param maxitems the maximum number of elements the integerlist-array has
 * @return returns the number of items found, or -1 on an error
 */
template<typename T>
static int ParseIntList(const char *p, T *items, size_t maxitems)
{
	size_t n = 0; // number of items read so far
	bool comma = false; // do we accept comma?

	while (*p != '\0') {
		switch (*p) {
			case ',':
				/* Do not accept multiple commas between numbers */
				if (!comma) return -1;
				comma = false;
				[[fallthrough]];

			case ' ':
				p++;
				break;

			default: {
				if (n == maxitems) return -1; // we don't accept that many numbers
				char *end;
				unsigned long v = std::strtoul(p, &end, 0);
				if (p == end) return -1; // invalid character (not a number)
				if (sizeof(T) < sizeof(v)) v = Clamp<unsigned long>(v, std::numeric_limits<T>::min(), std::numeric_limits<T>::max());
				items[n++] = v;
				p = end; // first non-number
				comma = true; // we accept comma now
				break;
			}
		}
	}

	/* If we have read comma but no number after it, fail.
	 * We have read comma when (n != 0) and comma is not allowed */
	if (n != 0 && !comma) return -1;

	return ClampTo<int>(n);
}

/**
 * Load parsed string-values into an integer-array (intlist)
 * @param str the string that contains the values (and will be parsed)
 * @param array pointer to the integer-arrays that will be filled
 * @param nelems the number of elements the array holds. Maximum is 64 elements
 * @param type the type of elements the array holds (eg INT8, UINT16, etc.)
 * @return return true on success and false on error
 */
static bool LoadIntList(const char *str, void *array, int nelems, VarType type)
{
	unsigned long items[64];
	int i, nitems;

	if (str == nullptr) {
		memset(items, 0, sizeof(items));
		nitems = nelems;
	} else {
		nitems = ParseIntList(str, items, lengthof(items));
		if (nitems != nelems) return false;
	}

	switch (type) {
		case SLE_VAR_BL:
		case SLE_VAR_I8:
		case SLE_VAR_U8:
			for (i = 0; i != nitems; i++) ((uint8_t*)array)[i] = items[i];
			break;

		case SLE_VAR_I16:
		case SLE_VAR_U16:
			for (i = 0; i != nitems; i++) ((uint16_t*)array)[i] = items[i];
			break;

		case SLE_VAR_I32:
		case SLE_VAR_U32:
			for (i = 0; i != nitems; i++) ((uint32_t*)array)[i] = items[i];
			break;

		default: NOT_REACHED();
	}

	return true;
}

/**
 * Convert an integer-array (intlist) to a string representation. Each value
 * is separated by a comma or a space character
 * @param buf output buffer where the string-representation will be stored
 * @param last last item to write to in the output buffer
 * @param array pointer to the integer-arrays that is read from
 * @param nelems the number of elements the array holds.
 * @param type the type of elements the array holds (eg INT8, UINT16, etc.)
 * @return The pointer to the terminating null-character in the destination buffer
 */
char *ListSettingDesc::FormatValue(char *buf, const char *last, const void *object) const
{
	const uint8_t *p = static_cast<const uint8_t *>(GetVariableAddress(object, this->save));
	int i, v = 0;

	for (i = 0; i != this->save.length; i++) {
		switch (GetVarMemType(this->save.conv)) {
			case SLE_VAR_BL:
			case SLE_VAR_I8:  v = *(const   int8_t *)p; p += 1; break;
			case SLE_VAR_U8:  v = *(const  uint8_t *)p; p += 1; break;
			case SLE_VAR_I16: v = *(const  int16_t *)p; p += 2; break;
			case SLE_VAR_U16: v = *(const uint16_t *)p; p += 2; break;
			case SLE_VAR_I32: v = *(const  int32_t *)p; p += 4; break;
			case SLE_VAR_U32: v = *(const uint32_t *)p; p += 4; break;
			default: NOT_REACHED();
		}
		if (IsSignedVarMemType(this->save.conv)) {
			buf += seprintf(buf, last, (i == 0) ? "%d" : ",%d", v);
		} else {
			buf += seprintf(buf, last, (i == 0) ? "%u" : ",%u", v);
		}
	}
	return buf;
}

char *OneOfManySettingDesc::FormatSingleValue(char *buf, const char *last, uint id) const
{
	if (id >= this->many.size()) {
		return buf + seprintf(buf, last, "%d", id);
	}
	return strecpy(buf, this->many[id].c_str(), last);
}

char *OneOfManySettingDesc::FormatIntValue(char *buf, const char *last, uint32_t value) const
{
	return this->FormatSingleValue(buf, last, value);
}

char *ManyOfManySettingDesc::FormatIntValue(char *buf, const char *last, uint32_t value) const
{
	uint bitmask = (uint)value;
	if (bitmask == 0) {
		buf[0] = '\0';
		return buf;
	}
	bool first = true;
	for (uint id : SetBitIterator(bitmask)) {
		if (!first) buf = strecpy(buf, "|", last);
		buf = this->FormatSingleValue(buf, last, id);
		first = false;
	}
	return buf;
}

/**
 * Convert a string representation (external) of an integer-like setting to an integer.
 * @param str Input string that will be parsed based on the type of desc.
 * @return The value from the parse string, or the default value of the setting.
 */
size_t IntSettingDesc::ParseValue(const char *str) const
{
	char *end;
	size_t val = std::strtoul(str, &end, 0);
	if (end == str) {
		if (this->flags & SF_CONVERT_BOOL_TO_INT) {
			if (strcmp(str, "true") == 0 || strcmp(str, "on") == 0) return 1;
			if (strcmp(str, "false") == 0 || strcmp(str, "off") == 0) return 0;
		}
		ErrorMessageData msg(STR_CONFIG_ERROR, STR_CONFIG_ERROR_INVALID_VALUE);
		msg.SetDParamStr(0, str);
		msg.SetDParamStr(1, this->name);
		_settings_error_list.push_back(msg);
		return this->def;
	}
	if (*end != '\0') {
		ErrorMessageData msg(STR_CONFIG_ERROR, STR_CONFIG_ERROR_TRAILING_CHARACTERS);
		msg.SetDParamStr(0, this->name);
		_settings_error_list.push_back(msg);
	}
	return val;
}

size_t OneOfManySettingDesc::ParseValue(const char *str) const
{
	size_t r = OneOfManySettingDesc::ParseSingleValue(str, strlen(str), this->many);
	/* if the first attempt of conversion from string to the appropriate value fails,
	 * look if we have defined a converter from old value to new value. */
	if (r == (size_t)-1 && this->many_cnvt != nullptr) r = this->many_cnvt(str);
	if (r != (size_t)-1) return r; // and here goes converted value

	ErrorMessageData msg(STR_CONFIG_ERROR, STR_CONFIG_ERROR_INVALID_VALUE);
	msg.SetDParamStr(0, str);
	msg.SetDParamStr(1, this->name);
	_settings_error_list.push_back(msg);
	return this->def;
}

size_t ManyOfManySettingDesc::ParseValue(const char *str) const
{
	size_t r = LookupManyOfMany(this->many, str);
	if (r != (size_t)-1) return r;
	ErrorMessageData msg(STR_CONFIG_ERROR, STR_CONFIG_ERROR_INVALID_VALUE);
	msg.SetDParamStr(0, str);
	msg.SetDParamStr(1, this->name);
	_settings_error_list.push_back(msg);
	return this->def;
}

size_t BoolSettingDesc::ParseValue(const char *str) const
{
	auto r = BoolSettingDesc::ParseSingleValue(str);
	if (r.has_value()) return *r;

	ErrorMessageData msg(STR_CONFIG_ERROR, STR_CONFIG_ERROR_INVALID_VALUE);
	msg.SetDParamStr(0, str);
	msg.SetDParamStr(1, this->name);
	_settings_error_list.push_back(msg);
	return this->def;
}

static bool ValidateEnumSetting(const IntSettingDesc *sdb, int32_t &val)
{
	if (sdb->flags & SF_ENUM_PRE_CB_VALIDATE && sdb->pre_check != nullptr && !sdb->pre_check(val)) return false;
	for (const SettingDescEnumEntry *enumlist = sdb->enumlist; enumlist != nullptr && enumlist->str != STR_NULL; enumlist++) {
		if (enumlist->val == val) {
			return true;
		}
	}
	return false;
}

/**
 * Get the title of the setting.
 * The string should include a {STRING2} to show the current value.
 * @return The title string.
 */
StringID IntSettingDesc::GetTitle() const
{
	return this->get_title_cb != nullptr ? this->get_title_cb(*this) : this->str;
}

/**
 * Get the help text of the setting.
 * @return The requested help text.
 */
StringID IntSettingDesc::GetHelp() const
{
	StringID str = this->get_help_cb != nullptr ? this->get_help_cb(*this) : this->str_help;
	if (this->guiproc != nullptr) {
		SettingOnGuiCtrlData data;
		data.type = SOGCT_DESCRIPTION_TEXT;
		data.text = str;
		if (this->guiproc(data)) {
			str = data.text;
		}
	}
	return str;
}

/**
 * Set the DParams for drawing the value of the setting.
 * @param first_param First DParam to use
 * @param value Setting value to set params for.
 */
void IntSettingDesc::SetValueDParams(uint first_param, int32_t value) const
{
	const uint initial_first_param = first_param;
	if (this->set_value_dparams_cb != nullptr) {
		this->set_value_dparams_cb(*this, first_param, value);
	} else if (this->IsBoolSetting()) {
		SetDParam(first_param++, value != 0 ? STR_CONFIG_SETTING_ON : STR_CONFIG_SETTING_OFF);
	} else {
		if ((this->flags & SF_ENUM) != 0) {
			StringID str = STR_UNDEFINED;
			for (const SettingDescEnumEntry *enumlist = this->enumlist; enumlist != nullptr && enumlist->str != STR_NULL; enumlist++) {
				if (enumlist->val == value) {
					str = enumlist->str;
					break;
				}
			}
			SetDParam(first_param++, str);
		} else if ((this->flags & SF_GUI_DROPDOWN) != 0) {
			SetDParam(first_param++, this->str_val - this->min + value);
		} else {
			SetDParam(first_param++, this->str_val + ((value == 0 && (this->flags & SF_GUI_0_IS_SPECIAL) != 0) ? 1 : 0));
		}
		SetDParam(first_param++, value);
	}
	if (this->guiproc != nullptr) {
		SettingOnGuiCtrlData data;
		data.type = SOGCT_VALUE_DPARAMS;
		data.offset = initial_first_param;
		data.val = value;
		this->guiproc(data);
	}
}

/**
 * Make the value valid and then write it to the setting.
 * See #MakeValidValid and #Write for more details.
 * @param object The object the setting is to be saved in.
 * @param val Signed version of the new value.
 */
void IntSettingDesc::MakeValueValidAndWrite(const void *object, int32_t val) const
{
	this->MakeValueValid(val);
	this->Write(object, val);
}

/**
 * Make the value valid given the limitations of this setting.
 *
 * In the case of int settings this is ensuring the value is between the minimum and
 * maximum value, with a special case for 0 if SF_GUI_0_IS_SPECIAL is set.
 * This is generally done by clamping the value so it is within the allowed value range.
 * However, for SF_GUI_DROPDOWN the default is used when the value is not valid.
 * @param val The value to make valid.
 */
void IntSettingDesc::MakeValueValid(int32_t &val) const
{
	/* We need to take special care of the uint32_t type as we receive from the function
	 * a signed integer. While here also bail out on 64-bit settings as those are not
	 * supported. Unsigned 8 and 16-bit variables are safe since they fit into a signed
	 * 32-bit variable
	 * TODO: Support 64-bit settings/variables; requires 64 bit over command protocol! */
	switch (GetVarMemType(this->save.conv)) {
		case SLE_VAR_NULL: return;
		case SLE_VAR_BL:
		case SLE_VAR_I8:
		case SLE_VAR_U8:
		case SLE_VAR_I16:
		case SLE_VAR_U16:
		case SLE_VAR_I32: {
			/* Override the minimum value. No value below this->min, except special value 0 */
			if (!(this->flags & SF_GUI_0_IS_SPECIAL) || val != 0) {
				if (this->flags & SF_ENUM) {
					if (!ValidateEnumSetting(this, val)) val = (int32_t)(size_t)this->def;
				} else if (!(this->flags & SF_GUI_DROPDOWN)) {
					/* Clamp value-type setting to its valid range */
					val = Clamp(val, this->min, this->max);
				} else if (val < this->min || val > (int32_t)this->max) {
					/* Reset invalid discrete setting (where different values change gameplay) to its default value */
					val = this->def;
				}
			}
			break;
		}
		case SLE_VAR_U32: {
			/* Override the minimum value. No value below this->min, except special value 0 */
			uint32_t uval = (uint32_t)val;
			if (!(this->flags & SF_GUI_0_IS_SPECIAL) || uval != 0) {
				if (this->flags & SF_ENUM) {
					if (!ValidateEnumSetting(this, val)) {
						uval = (uint32_t)(size_t)this->def;
					} else {
						uval = (uint32_t)val;
					}
				} else if (!(this->flags & SF_GUI_DROPDOWN)) {
					/* Clamp value-type setting to its valid range */
					uval = ClampU(uval, this->min, this->max);
				} else if (uval < (uint)this->min || uval > this->max) {
					/* Reset invalid discrete setting to its default value */
					uval = (uint32_t)this->def;
				}
			}
			val = (int32_t)uval;
			return;
		}
		case SLE_VAR_I64:
		case SLE_VAR_U64:
		default: NOT_REACHED();
	}
}

/**
 * Set the value of a setting.
 * @param object The object the setting is to be saved in.
 * @param val Signed version of the new value.
 */
void IntSettingDesc::Write(const void *object, int32_t val) const
{
	void *ptr = GetVariableAddress(object, this->save);
	WriteValue(ptr, this->save.conv, (int64_t)val);
}

/**
 * Read the integer from the the actual setting.
 * @param object The object the setting is to be saved in.
 * @return The value of the saved integer.
 */
int32_t IntSettingDesc::Read(const void *object) const
{
	void *ptr = GetVariableAddress(object, this->save);
	return (int32_t)ReadValue(ptr, this->save.conv);
}

/**
 * Make the value valid given the limitations of this setting.
 *
 * In the case of string settings this is ensuring the string contains only accepted
 * Utf8 characters and is at most the maximum length defined in this setting.
 * @param str The string to make valid.
 */
void StringSettingDesc::MakeValueValid(std::string &str) const
{
	if (this->max_length == 0 || str.size() < this->max_length) return;

	/* In case a maximum length is imposed by the setting, the length
	 * includes the '\0' termination for network transfer purposes.
	 * Also ensure the string is valid after chopping of some bytes. */
	std::string stdstr(str, this->max_length - 1);
	str.assign(StrMakeValid(stdstr, SVS_NONE));
}

/**
 * Write a string to the actual setting.
 * @param object The object the setting is to be saved in.
 * @param str The string to save.
 */
void StringSettingDesc::Write(const void *object, const std::string &str) const
{
	reinterpret_cast<std::string *>(GetVariableAddress(object, this->save))->assign(str);
}

/**
 * Read the string from the the actual setting.
 * @param object The object the setting is to be saved in.
 * @return The value of the saved string.
 */
const std::string &StringSettingDesc::Read(const void *object) const
{
	return *reinterpret_cast<std::string *>(GetVariableAddress(object, this->save));
}

static const char *GetSettingConfigName(const SettingDesc &sd)
{
	const char *name = sd.name;
	if (sd.guiproc != nullptr) {
		SettingOnGuiCtrlData data;
		data.type = SOGCT_CFG_NAME;
		data.str = name;
		if (sd.guiproc(data)) {
			name = data.str;
		}
	}
	return name;
}

/**
 * Load values from a group of an IniFile structure into the internal representation
 * @param ini pointer to IniFile structure that holds administrative information
 * @param settings_table table with SettingDesc structures whose internally pointed variables will
 *        be given values
 * @param grpname the group of the IniFile to search in for the new values
 * @param object pointer to the object been loaded
 * @param only_startup load only the startup settings set
 */
static void IniLoadSettings(IniFile &ini, const SettingTable &settings_table, const char *grpname, void *object, bool only_startup)
{
	const IniGroup *group;
	const IniGroup *group_def = ini.GetGroup(grpname);

	for (auto &sd : settings_table) {
		if (!SlIsObjectCurrentlyValid(sd->save.version_from, sd->save.version_to, sd->save.ext_feature_test)) continue;
		if (sd->startup != only_startup) continue;
		const IniItem *item = nullptr;
		if (!(sd->flags & SF_NO_NEWGAME)) {
			/* For settings.xx.yy load the settings from [xx] yy = ? */
			std::string s{ GetSettingConfigName(*sd) };
			auto sc = s.find('.');
			if (sc != std::string::npos) {
				group = ini.GetGroup(s.substr(0, sc));
				s = s.substr(sc + 1);
			} else {
				group = group_def;
			}

			if (group != nullptr) item = group->GetItem(s);
			if (item == nullptr && group != group_def && group_def != nullptr) {
				/* For settings.xx.yy load the settings from [settings] yy = ? in case the previous
				 * did not exist (e.g. loading old config files with a [settings] section */
				item = group_def->GetItem(s);
			}
			if (item == nullptr) {
				/* For settings.xx.zz.yy load the settings from [zz] yy = ? in case the previous
				 * did not exist (e.g. loading old config files with a [yapf] section */
				sc = s.find('.');
				if (sc != std::string::npos) {
					if (group = ini.GetGroup(s.substr(0, sc)); group != nullptr) item = group->GetItem(s.substr(sc + 1));
				}
			}
			if (group != nullptr && item == nullptr && sd->guiproc != nullptr) {
				SettingOnGuiCtrlData data;
				data.type = SOGCT_CFG_FALLBACK_NAME;
				if (sd->guiproc(data)) {
					item = group->GetItem(data.str);
				}
			}
		}

		sd->ParseValue(item, object);
	}
}

void IntSettingDesc::ParseValue(const IniItem *item, void *object) const
{
	size_t val = (item == nullptr) ? this->def : this->ParseValue(item->value.has_value() ? item->value->c_str() : "");
	this->MakeValueValidAndWrite(object, (int32_t)val);
}

void StringSettingDesc::ParseValue(const IniItem *item, void *object) const
{
	std::string str = (item == nullptr) ? this->def : item->value.value_or("");
	this->MakeValueValid(str);
	if (this->flags & SF_RUN_CALLBACKS_ON_PARSE) {
		if (this->pre_check != nullptr && !this->pre_check(str)) str = this->def;
		if (this->post_callback != nullptr) this->post_callback(str);
	}
	this->Write(object, str);
}

void ListSettingDesc::ParseValue(const IniItem *item, void *object) const
{
	const char *str = (item == nullptr) ? this->def : item->value.has_value() ? item->value->c_str() : nullptr;
	void *ptr = GetVariableAddress(object, this->save);
	if (!LoadIntList(str, ptr, this->save.length, GetVarMemType(this->save.conv))) {
		ErrorMessageData msg(STR_CONFIG_ERROR, STR_CONFIG_ERROR_ARRAY);
		msg.SetDParamStr(0, this->name);
		_settings_error_list.push_back(msg);

		/* Use default */
		LoadIntList(this->def, ptr, this->save.length, GetVarMemType(this->save.conv));
	}
}

/**
 * Save the values of settings to the inifile.
 * @param ini pointer to IniFile structure
 * @param sd read-only SettingDesc structure which contains the unmodified,
 *        loaded values of the configuration file and various information about it
 * @param grpname holds the name of the group (eg. [network]) where these will be saved
 * @param object pointer to the object been saved
 * The function works as follows: for each item in the SettingDesc structure we
 * have a look if the value has changed since we started the game (the original
 * values are reloaded when saving). If settings indeed have changed, we get
 * these and save them.
 */
static void IniSaveSettings(IniFile &ini, const SettingTable &settings_table, const char *grpname, void *object, bool)
{
	IniGroup *group_def = nullptr, *group;

	for (auto &sd : settings_table) {
		/* If the setting is not saved to the configuration
		 * file, just continue with the next setting */
		if (!SlIsObjectCurrentlyValid(sd->save.version_from, sd->save.version_to, sd->save.ext_feature_test)) continue;
		if (sd->flags & SF_NOT_IN_CONFIG) continue;
		if (sd->flags & SF_NO_NEWGAME) continue;

		/* XXX - wtf is this?? (group override?) */
		std::string s{ GetSettingConfigName(*sd) };
		auto sc = s.find('.');
		if (sc != std::string::npos) {
			group = &ini.GetOrCreateGroup(s.substr(0, sc));
			s = s.substr(sc + 1);
		} else {
			if (group_def == nullptr) group_def = &ini.GetOrCreateGroup(grpname);
			group = group_def;
		}

		IniItem &item = group->GetOrCreateItem(s);

		if (!item.value.has_value() || !sd->IsSameValue(&item, object)) {
			/* Value has changed, get the new value and put it into a buffer */
			char buf[512];
			sd->FormatValue(buf, lastof(buf), object);

			/* The value is different, that means we have to write it to the ini */
			item.value.emplace(buf);
		}
	}
}

char *IntSettingDesc::FormatValue(char *buf, const char *last, const void *object) const
{
	uint32_t i = (uint32_t)this->Read(object);
	return this->FormatIntValue(buf, last, i);
}

char *IntSettingDesc::FormatIntValue(char *buf, const char *last, uint32_t value) const
{
	return buf + seprintf(buf, last, IsSignedVarMemType(this->save.conv) ? "%d" : "%u", value);
}

char *BoolSettingDesc::FormatIntValue(char *buf, const char *last, uint32_t value) const
{
	return strecpy(buf, (value != 0) ? "true" : "false", last);
}

bool IntSettingDesc::IsSameValue(const IniItem *item, void *object) const
{
	int32_t item_value = (int32_t)this->ParseValue(item->value->c_str());
	int32_t object_value = this->Read(object);
	return item_value == object_value;
}

bool IntSettingDesc::IsDefaultValue(void *object) const
{
	int32_t object_value = this->Read(object);
	return this->def == object_value;
}

void IntSettingDesc::ResetToDefault(void *object) const
{
	this->Write(object, this->def);
}

char *StringSettingDesc::FormatValue(char *buf, const char *last, const void *object) const
{
	const std::string &str = this->Read(object);
	switch (GetVarMemType(this->save.conv)) {
		case SLE_VAR_STR: strecpy(buf, str.c_str(), last); break;

		case SLE_VAR_STRQ:
			if (str.empty()) {
				buf[0] = '\0';
			} else {
				buf += seprintf(buf, last, "\"%s\"", str.c_str());
			}
			break;

		default: NOT_REACHED();
	}
	return buf;
}

bool StringSettingDesc::IsSameValue(const IniItem *item, void *object) const
{
	/* The ini parsing removes the quotes, which are needed to retain the spaces in STRQs,
	 * so those values are always different in the parsed ini item than they should be. */
	if (GetVarMemType(this->save.conv) == SLE_VAR_STRQ) return false;

	const std::string &str = this->Read(object);
	return item->value->compare(str) == 0;
}

bool StringSettingDesc::IsDefaultValue(void *object) const
{
	const std::string &str = this->Read(object);
	return this->def == str;
}

void StringSettingDesc::ResetToDefault(void *object) const
{
	this->Write(object, this->def);
}

bool ListSettingDesc::IsSameValue(const IniItem *item, void *object) const
{
	/* Checking for equality is way more expensive than just writing the value. */
	return false;
}

bool ListSettingDesc::IsDefaultValue(void *) const
{
	/* Defaults of lists are often complicated, and hard to compare. */
	return false;
}

void ListSettingDesc::ResetToDefault(void *) const
{
	/* Resetting a list to default is not supported. */
	NOT_REACHED();
}

/**
 * Loads all items from a 'grpname' section into a list
 * The list parameter can be a nullptr pointer, in this case nothing will be
 * saved and a callback function should be defined that will take over the
 * list-handling and store the data itself somewhere.
 * @param ini IniFile handle to the ini file with the source data
 * @param grpname character string identifying the section-header of the ini file that will be parsed
 * @param list new list with entries of the given section
 */
static void IniLoadSettingList(IniFile &ini, const char *grpname, StringList &list)
{
	const IniGroup *group = ini.GetGroup(grpname);

	if (group == nullptr) return;

	list.clear();

	for (const IniItem &item : group->items) {
		if (!item.name.empty()) list.push_back(item.name);
	}
}

/**
 * Saves all items from a list into the 'grpname' section
 * The list parameter can be a nullptr pointer, in this case a callback function
 * should be defined that will provide the source data to be saved.
 * @param ini IniFile handle to the ini file where the destination data is saved
 * @param grpname character string identifying the section-header of the ini file
 * @param list pointer to an string(pointer) array that will be used as the
 *             source to be saved into the relevant ini section
 */
static void IniSaveSettingList(IniFile &ini, const char *grpname, StringList &list)
{
	IniGroup &group = ini.GetOrCreateGroup(grpname);
	group.Clear();

	for (const auto &iter : list) {
		group.GetOrCreateItem(iter).SetValue("");
	}
}

/**
 * Load a WindowDesc from config.
 * @param ini IniFile handle to the ini file with the source data
 * @param grpname character string identifying the section-header of the ini file that will be parsed
 * @param desc Destination WindowDescPreferences
 */
void IniLoadWindowSettings(IniFile &ini, const char *grpname, void *desc)
{
	IniLoadSettings(ini, _window_settings, grpname, desc, false);
}

/**
 * Save a WindowDesc to config.
 * @param ini IniFile handle to the ini file where the destination data is saved
 * @param grpname character string identifying the section-header of the ini file
 * @param desc Source WindowDescPreferences
 */
void IniSaveWindowSettings(IniFile &ini, const char *grpname, void *desc)
{
	IniSaveSettings(ini, _window_settings, grpname, desc, false);
}

/**
 * Check whether the setting is editable in the current gamemode.
 * @param do_command true if this is about checking a command from the server.
 * @return true if editable.
 */
bool SettingDesc::IsEditable(bool do_command) const
{
	if (!do_command && !(this->flags & SF_NO_NETWORK_SYNC) && IsNonAdminNetworkClient() && !(this->flags & SF_PER_COMPANY)) return false;
	if (do_command && (this->flags & SF_NO_NETWORK_SYNC)) return false;
	if ((this->flags & SF_NETWORK_ONLY) && !_networking && _game_mode != GM_MENU) return false;
	if ((this->flags & SF_NO_NETWORK) && _networking) return false;
	if ((this->flags & SF_NEWGAME_ONLY) &&
			(_game_mode == GM_NORMAL ||
			(_game_mode == GM_EDITOR && !(this->flags & SF_SCENEDIT_TOO)))) return false;
	if ((this->flags & SF_SCENEDIT_ONLY) && _game_mode != GM_EDITOR) return false;
	return true;
}

/**
 * Return the type of the setting.
 * @return type of setting
 */
SettingType SettingDesc::GetType() const
{
	if (this->flags & SF_PER_COMPANY) return ST_COMPANY;
	return (this->flags & SF_NOT_IN_SAVE) ? ST_CLIENT : ST_GAME;
}

/**
 * Get the setting description of this setting as an integer setting.
 * @return The integer setting description.
 */
const IntSettingDesc *SettingDesc::AsIntSetting() const
{
	assert_msg(this->IsIntSetting(), "name: %s", this->name);
	return static_cast<const IntSettingDesc *>(this);
}

/**
 * Get the setting description of this setting as a string setting.
 * @return The string setting description.
 */
const StringSettingDesc *SettingDesc::AsStringSetting() const
{
	assert_msg(this->IsStringSetting(), "name: %s", this->name);
	return static_cast<const StringSettingDesc *>(this);
}

/* Begin - Callback Functions for the various settings. */

/** Switch setting title depending on wallclock setting */
static StringID SettingTitleWallclock(const IntSettingDesc &sd)
{
	return EconTime::UsingWallclockUnits(_game_mode == GM_MENU) ? sd.str + 1 : sd.str;
}

/** Switch setting help depending on wallclock setting */
static StringID SettingHelpWallclock(const IntSettingDesc &sd)
{
	return EconTime::UsingWallclockUnits(_game_mode == GM_MENU) ? sd.str_help + 1 : sd.str_help;
}

/** Switch setting help depending on wallclock setting */
static StringID SettingHelpWallclockTriple(const IntSettingDesc &sd)
{
	return EconTime::UsingWallclockUnits(_game_mode == GM_MENU) ? sd.str_help + ((GetGameSettings().economy.day_length_factor > 1) ? 2 : 1) : sd.str_help;
}

/** Setting values for velocity unit localisation */
static void SettingsValueVelocityUnit(const IntSettingDesc &, uint first_param, int32_t value)
{
	StringID val;
	switch (value) {
		case 0: val = STR_CONFIG_SETTING_LOCALISATION_UNITS_VELOCITY_IMPERIAL; break;
		case 1: val = STR_CONFIG_SETTING_LOCALISATION_UNITS_VELOCITY_METRIC; break;
		case 2: val = STR_CONFIG_SETTING_LOCALISATION_UNITS_VELOCITY_SI; break;
		case 3: val = EconTime::UsingWallclockUnits(_game_mode == GM_MENU) ? STR_CONFIG_SETTING_LOCALISATION_UNITS_VELOCITY_GAMEUNITS_SECS : STR_CONFIG_SETTING_LOCALISATION_UNITS_VELOCITY_GAMEUNITS_DAYS; break;
		case 4: val = STR_CONFIG_SETTING_LOCALISATION_UNITS_VELOCITY_KNOTS; break;
		default: NOT_REACHED();
	}
	SetDParam(first_param, val);
}

/** A negative value has another string (the one after "strval"). */
static void SettingsValueAbsolute(const IntSettingDesc &sd, uint first_param, int32_t value)
{
	SetDParam(first_param, sd.str_val + ((value >= 0) ? 1 : 0));
	SetDParam(first_param + 1, abs(value));
}

/** Reposition the main toolbar as the setting changed. */
static void v_PositionMainToolbar(int32_t new_value)
{
	if (_game_mode != GM_MENU) PositionMainToolbar(nullptr);
}

/** Reposition the statusbar as the setting changed. */
static void v_PositionStatusbar(int32_t new_value)
{
	if (_game_mode != GM_MENU) {
		PositionStatusbar(nullptr);
		PositionNewsMessage(nullptr);
		PositionNetworkChatWindow(nullptr);
	}
}

/**
 * Redraw the smallmap after a colour scheme change.
 * @param p1 Callback parameter.
 */
static void RedrawSmallmap(int32_t new_value)
{
	BuildLandLegend();
	BuildOwnerLegend();
	SetWindowClassesDirty(WC_SMALLMAP);

	extern void MarkAllViewportMapLandscapesDirty();
	MarkAllViewportMapLandscapesDirty();
}

static void StationSpreadChanged(int32_t new_value)
{
	InvalidateWindowData(WC_SELECT_STATION, 0);
	InvalidateWindowData(WC_BUILD_STATION, 0);
	InvalidateWindowData(WC_BUS_STATION, 0);
	InvalidateWindowData(WC_TRUCK_STATION, 0);
}

static void UpdateConsists(int32_t new_value)
{
	for (Train *t : Train::IterateFrontOnly()) {
		/* Update the consist of all trains so the maximum speed is set correctly. */
		if (t->IsFrontEngine() || t->IsFreeWagon()) {
			t->ConsistChanged(CCF_TRACK);
			if (t->lookahead != nullptr) SetBit(t->lookahead->flags, TRLF_APPLY_ADVISORY);
		}
	}

	extern void AfterLoadTemplateVehiclesUpdateProperties();
	AfterLoadTemplateVehiclesUpdateProperties();

	InvalidateWindowClassesData(WC_BUILD_VEHICLE, 0);
	InvalidateWindowClassesData(WC_BUILD_VIRTUAL_TRAIN, 0);
	SetWindowClassesDirty(WC_TEMPLATEGUI_MAIN);
	SetWindowClassesDirty(WC_CREATE_TEMPLATE);
}

/**
 * Check and update if needed all vehicle service intervals.
 * @param new_value Contains 0 if service intervals are in days, otherwise intervals use percents.
 */
static void UpdateAllServiceInterval(int32_t new_value)
{
	bool update_vehicles;
	VehicleDefaultSettings *vds;
	if (_game_mode == GM_MENU || !Company::IsValidID(_current_company)) {
		vds = &_settings_client.company.vehicle;
		update_vehicles = false;
	} else {
		vds = &Company::Get(_current_company)->settings.vehicle;
		update_vehicles = true;
	}

	if (new_value != 0) {
		/* Service intervals are in percents. */
		vds->servint_trains   = DEF_SERVINT_PERCENT;
		vds->servint_roadveh  = DEF_SERVINT_PERCENT;
		vds->servint_aircraft = DEF_SERVINT_PERCENT;
		vds->servint_ships    = DEF_SERVINT_PERCENT;
	} else if (EconTime::UsingWallclockUnits(_game_mode == GM_MENU)) {
		/* Service intervals are in minutes. */
		vds->servint_trains   = DEF_SERVINT_MINUTES_TRAINS;
		vds->servint_roadveh  = DEF_SERVINT_MINUTES_ROADVEH;
		vds->servint_aircraft = DEF_SERVINT_MINUTES_AIRCRAFT;
		vds->servint_ships    = DEF_SERVINT_MINUTES_SHIPS;
	} else {
		/* Service intervals are in days. */
		vds->servint_trains   = DEF_SERVINT_DAYS_TRAINS;
		vds->servint_roadveh  = DEF_SERVINT_DAYS_ROADVEH;
		vds->servint_aircraft = DEF_SERVINT_DAYS_AIRCRAFT;
		vds->servint_ships    = DEF_SERVINT_DAYS_SHIPS;
	}

	if (update_vehicles) {
		const Company *c = Company::Get(_current_company);
		for (Vehicle *v : Vehicle::IterateFrontOnly()) {
			if (v->owner == _current_company && v->IsPrimaryVehicle() && !v->ServiceIntervalIsCustom()) {
				v->SetServiceInterval(CompanyServiceInterval(c, v->type));
				v->SetServiceIntervalIsPercent(new_value != 0);
			}
		}
	}

	SetWindowClassesDirty(WC_VEHICLE_DETAILS);
}

static bool CanUpdateServiceInterval(VehicleType type, int32_t &new_value)
{
	VehicleDefaultSettings *vds;
	if (_game_mode == GM_MENU || !Company::IsValidID(_current_company)) {
		vds = &_settings_client.company.vehicle;
	} else {
		vds = &Company::Get(_current_company)->settings.vehicle;
	}

	/* Test if the interval is valid */
	int32_t interval = GetServiceIntervalClamped(new_value, vds->servint_ispercent);
	return interval == new_value;
}

static void UpdateServiceInterval(VehicleType type, int32_t new_value)
{
	if (_game_mode != GM_MENU && Company::IsValidID(_current_company)) {
		for (Vehicle *v : Vehicle::IterateTypeFrontOnly(type)) {
			if (v->owner == _current_company && v->IsPrimaryVehicle() && !v->ServiceIntervalIsCustom()) {
				v->SetServiceInterval(new_value);
			}
		}
	}

	SetWindowClassesDirty(WC_VEHICLE_DETAILS);
}

/**
 * Callback for when the player changes the timekeeping units.
 * @param Unused.
 */
static void ChangeTimekeepingUnits(int32_t)
{
	/* If service intervals are in time units (calendar days or real-world minutes), reset them to the correct defaults. */
	if (!_settings_client.company.vehicle.servint_ispercent) {
		UpdateAllServiceInterval(0);
	}

	/* If we are using calendar timekeeping, "minutes per year" must be default. */
	if (_game_mode == GM_MENU && !EconTime::UsingWallclockUnits(true)) {
		_settings_newgame.economy.minutes_per_calendar_year = CalTime::DEF_MINUTES_PER_YEAR;
	}

	InvalidateWindowClassesData(WC_GAME_OPTIONS, 0);

	/* It is possible to change these units in-game. We must set the economy date appropriately. */
	if (_game_mode != GM_MENU) {
		/* Update effective day length before setting dates, so that the state ticks offset is calculated correctly */
		UpdateEffectiveDayLengthFactor();

		EconTime::Date new_economy_date;
		EconTime::DateFract new_economy_date_fract;

		if (EconTime::UsingWallclockUnits()) {
			/* If the new mode is wallclock units, adjust the economy date to account for different month/year lengths. */
			new_economy_date = EconTime::ConvertYMDToDate(EconTime::CurYear(), EconTime::CurMonth(), Clamp<EconTime::Day>(EconTime::CurDay(), 1, EconTime::DAYS_IN_ECONOMY_WALLCLOCK_MONTH));
			new_economy_date_fract = EconTime::CurDateFract();
		} else {
			/* If the new mode is calendar units, sync the economy date with the calendar date. */
			new_economy_date = CalTime::CurDate().base();
			new_economy_date_fract = CalTime::CurDateFract();
			EconTime::Detail::period_display_offset -= (CalTime::CurYear().base() - EconTime::CurYear().base());
		}

		/* Update link graphs and vehicles, as these include stored economy dates. */
		LinkGraphSchedule::instance.ShiftDates(new_economy_date - EconTime::CurDate());
		ShiftVehicleDates(new_economy_date - EconTime::CurDate());

		/* Only change the date after changing cached values above. */
		EconTime::Detail::SetDate(new_economy_date, new_economy_date_fract);

		UpdateOrderUIOnDateChange();
		SetupTickRate();
	}

	UpdateTimeSettings(0);
	CloseWindowByClass(WC_PAYMENT_RATES);
	CloseWindowByClass(WC_COMPANY_VALUE);
	CloseWindowByClass(WC_PERFORMANCE_HISTORY);
	CloseWindowByClass(WC_DELIVERED_CARGO);
	CloseWindowByClass(WC_OPERATING_PROFIT);
	CloseWindowByClass(WC_INCOME_GRAPH);
	CloseWindowByClass(WC_STATION_CARGO);
}

/**
 * Callback after the player changes the minutes per year.
 * @param new_value The intended new value of the setting, used for clamping.
 */
static void ChangeMinutesPerYear(int32_t new_value)
{
	/* We don't allow setting Minutes Per Year below default, unless it's to 0 for frozen calendar time. */
	if (new_value < CalTime::DEF_MINUTES_PER_YEAR) {
		int clamped;

		/* If the new value is 1, we're probably at 0 and trying to increase the value, so we should jump up to default. */
		if (new_value == 1) {
			clamped = CalTime::DEF_MINUTES_PER_YEAR;
		} else {
			clamped = CalTime::FROZEN_MINUTES_PER_YEAR;
		}

		/* Override the setting with the clamped value. */
		if (_game_mode == GM_MENU) {
			_settings_newgame.economy.minutes_per_calendar_year = clamped;
		} else {
			_settings_game.economy.minutes_per_calendar_year = clamped;
		}
	}

	UpdateEffectiveDayLengthFactor();

	/* If the setting value is not the default, force the game to use wallclock timekeeping units.
	 * This can only happen in the menu, since the pre_cb ensures this setting can only be changed there, or if we're already using wallclock units.
	 */
	if (_game_mode == GM_MENU && (_settings_newgame.economy.minutes_per_calendar_year != CalTime::DEF_MINUTES_PER_YEAR)) {
		_settings_newgame.economy.timekeeping_units = TKU_WALLCLOCK;
		InvalidateWindowClassesData(WC_GAME_OPTIONS, 0);
	}
}

static void TrainAccelerationModelChanged(int32_t new_value)
{
	for (Train *t : Train::IterateFrontOnly()) {
		if (t->IsFrontEngine()) {
			t->tcache.cached_max_curve_speed = t->GetCurveSpeedLimit();
			t->UpdateAcceleration();
			if (t->lookahead != nullptr) SetBit(t->lookahead->flags, TRLF_APPLY_ADVISORY);
		}
	}

	extern void AfterLoadTemplateVehiclesUpdateProperties();
	AfterLoadTemplateVehiclesUpdateProperties();

	/* These windows show acceleration values only when realistic acceleration is on. They must be redrawn after a setting change. */
	SetWindowClassesDirty(WC_ENGINE_PREVIEW);
	InvalidateWindowClassesData(WC_BUILD_VEHICLE, 0);
	InvalidateWindowClassesData(WC_BUILD_VIRTUAL_TRAIN, 0);
	SetWindowClassesDirty(WC_VEHICLE_DETAILS);
	SetWindowClassesDirty(WC_TEMPLATEGUI_MAIN);
	SetWindowClassesDirty(WC_CREATE_TEMPLATE);
}

static bool CheckTrainBrakingModelChange(int32_t &new_value)
{
	if (new_value == TBM_REALISTIC && (_game_mode == GM_NORMAL || _game_mode == GM_EDITOR)) {
		for (TileIndex t = 0; t < MapSize(); t++) {
			if (IsTileType(t, MP_RAILWAY) && GetRailTileType(t) == RAIL_TILE_SIGNALS) {
				uint signals = GetPresentSignals(t);
				if ((signals & 0x3) & ((signals & 0x3) - 1) || (signals & 0xC) & ((signals & 0xC) - 1)) {
					/* Signals in both directions */
					ShowErrorMessage(STR_CONFIG_SETTING_REALISTIC_BRAKING_SIGNALS_NOT_ALLOWED, INVALID_STRING_ID, WL_ERROR);
					ShowExtraViewportWindow(t);
					SetRedErrorSquare(t);
					return false;
				}
				if (((signals & 0x3) && IsSignalTypeUnsuitableForRealisticBraking(GetSignalType(t, TRACK_LOWER))) ||
						((signals & 0xC) && IsSignalTypeUnsuitableForRealisticBraking(GetSignalType(t, TRACK_UPPER)))) {
					/* Banned signal types present */
					ShowErrorMessage(STR_CONFIG_SETTING_REALISTIC_BRAKING_SIGNALS_NOT_ALLOWED, INVALID_STRING_ID, WL_ERROR);
					ShowExtraViewportWindow(t);
					SetRedErrorSquare(t);
					return false;
				}
			}
		}
	}

	return true;
}

static void TrainBrakingModelChanged(int32_t new_value)
{
	for (Train *t : Train::Iterate()) {
		if (!(t->vehstatus & VS_CRASHED)) {
			t->crash_anim_pos = 0;
		}
		if (t->IsFrontEngine()) {
			t->UpdateAcceleration();
		}
	}
	if (new_value == TBM_REALISTIC && (_game_mode == GM_NORMAL || _game_mode == GM_EDITOR)) {
		for (TileIndex t = 0; t < MapSize(); t++) {
			if (IsTileType(t, MP_RAILWAY) && GetRailTileType(t) == RAIL_TILE_SIGNALS) {
				TrackBits bits = GetTrackBits(t);
				do {
					Track track = RemoveFirstTrack(&bits);
					if (HasSignalOnTrack(t, track) && GetSignalType(t, track) == SIGTYPE_BLOCK && HasBit(GetRailReservationTrackBits(t), track)) {
						if (EnsureNoTrainOnTrackBits(t, TrackToTrackBits(track)).Succeeded()) {
							UnreserveTrack(t, track);
						}
					}
				} while (bits != TRACK_BIT_NONE);
			}
		}
		Train *v_cur = nullptr;
		SCOPE_INFO_FMT([&v_cur], "TrainBrakingModelChanged: %s", scope_dumper().VehicleInfo(v_cur));
		extern bool _long_reserve_disabled;
		_long_reserve_disabled = true;
		for (Train *v : Train::IterateFrontOnly()) {
			v_cur = v;
			if (!v->IsPrimaryVehicle() || (v->vehstatus & VS_CRASHED) != 0 || HasBit(v->subtype, GVSF_VIRTUAL) || v->track == TRACK_BIT_DEPOT) continue;
			TryPathReserve(v, true, HasStationTileRail(v->tile));
		}
		_long_reserve_disabled = false;
		for (Train *v : Train::IterateFrontOnly()) {
			v_cur = v;
			if (!v->IsPrimaryVehicle() || (v->vehstatus & VS_CRASHED) != 0 || HasBit(v->subtype, GVSF_VIRTUAL) || v->track == TRACK_BIT_DEPOT) continue;
			TryPathReserve(v, true, HasStationTileRail(v->tile));
			if (v->lookahead != nullptr) SetBit(v->lookahead->flags, TRLF_APPLY_ADVISORY);
		}
	} else if (new_value == TBM_ORIGINAL && (_game_mode == GM_NORMAL || _game_mode == GM_EDITOR)) {
		Train *v_cur = nullptr;
		SCOPE_INFO_FMT([&v_cur], "TrainBrakingModelChanged: %s", scope_dumper().VehicleInfo(v_cur));
		for (Train *v : Train::IterateFrontOnly()) {
			v_cur = v;
			if (!v->IsPrimaryVehicle() || (v->vehstatus & VS_CRASHED) != 0 || HasBit(v->subtype, GVSF_VIRTUAL) || v->track == TRACK_BIT_DEPOT) {
				v->lookahead.reset();
				continue;
			}
			if (!HasBit(v->flags, VRF_TRAIN_STUCK)) {
				_settings_game.vehicle.train_braking_model = TBM_REALISTIC;
				FreeTrainTrackReservation(v);
				_settings_game.vehicle.train_braking_model = new_value;
				TryPathReserve(v, true, HasStationTileRail(v->tile));
			} else {
				v->lookahead.reset();
			}
		}
	}

	UpdateExtraAspectsVariable();
	UpdateAllBlockSignals();

	InvalidateWindowData(WC_BUILD_SIGNAL, 0);
	InvalidateWindowClassesData(WC_GAME_OPTIONS);
}

/**
 * This function updates the train acceleration cache after a steepness change.
 * @param new_value Unused new value of setting.
 */
static void TrainSlopeSteepnessChanged(int32_t new_value)
{
	for (Train *t : Train::IterateFrontOnly()) {
		if (t->IsFrontEngine()) {
			t->CargoChanged();
			if (t->lookahead != nullptr) SetBit(t->lookahead->flags, TRLF_APPLY_ADVISORY);
		}
	}
}

/**
 * This function updates realistic acceleration caches when the setting "Road vehicle acceleration model" is set.
 * @param new_value Unused new value of setting.
 */
static void RoadVehAccelerationModelChanged(int32_t new_value)
{
	if (_settings_game.vehicle.roadveh_acceleration_model != AM_ORIGINAL) {
		for (RoadVehicle *rv : RoadVehicle::IterateFrontOnly()) {
			rv->CargoChanged();
		}
	}
	if (_settings_game.vehicle.roadveh_acceleration_model == AM_ORIGINAL || !_settings_game.vehicle.improved_breakdowns) {
		for (RoadVehicle *rv : RoadVehicle::IterateFrontOnly()) {
			rv->breakdown_chance_factor = 128;
		}
	}

	/* These windows show acceleration values only when realistic acceleration is on. They must be redrawn after a setting change. */
	SetWindowClassesDirty(WC_ENGINE_PREVIEW);
	InvalidateWindowClassesData(WC_BUILD_VEHICLE, 0);
	InvalidateWindowClassesData(WC_BUILD_VIRTUAL_TRAIN, 0);
	SetWindowClassesDirty(WC_VEHICLE_DETAILS);
}

/**
 * This function updates the road vehicle acceleration cache after a steepness change.
 * @param new_value Unused new value of setting.
 */
static void RoadVehSlopeSteepnessChanged(int32_t new_value)
{
	for (RoadVehicle *rv : RoadVehicle::IterateFrontOnly()) {
		rv->CargoChanged();
	}
}

static void ProgrammableSignalsShownChanged(int32_t new_value)
{
	InvalidateWindowData(WC_BUILD_SIGNAL, 0);
}

static void TownFoundingChanged(int32_t new_value)
{
	if (_game_mode != GM_EDITOR && _settings_game.economy.found_town == TF_FORBIDDEN) {
		CloseWindowById(WC_FOUND_TOWN, 0);
	} else {
		InvalidateWindowData(WC_FOUND_TOWN, 0);
	}
}

static void InvalidateVehTimetableWindow(int32_t new_value)
{
	InvalidateWindowClassesData(WC_VEHICLE_TIMETABLE, VIWD_MODIFY_ORDERS);
	InvalidateWindowClassesData(WC_SCHDISPATCH_SLOTS, VIWD_MODIFY_ORDERS);
}

static void ChangeTimetableInTicksMode(int32_t new_value)
{
	SetWindowClassesDirty(WC_VEHICLE_ORDERS);
	InvalidateVehTimetableWindow(new_value);
}

static void UpdateTimeSettings(int32_t new_value)
{
	SetupTimeSettings();
	InvalidateVehTimetableWindow(new_value);
	InvalidateWindowData(WC_STATUS_BAR, 0, SBI_REINIT);
	InvalidateWindowClassesData(WC_GAME_OPTIONS);
	InvalidateWindowClassesData(WC_DEPARTURES_BOARD, 1);
	InvalidateWindowClassesData(WC_PAYMENT_RATES);
	MarkWholeScreenDirty();
}

static void ChangeTimeOverrideMode(int32_t new_value)
{
	InvalidateWindowClassesData(WC_GAME_OPTIONS);
	UpdateTimeSettings(new_value);
}

static void ZoomMinMaxChanged(int32_t new_value)
{
	extern void ConstrainAllViewportsZoom();
	extern void UpdateFontHeightCache();
	ConstrainAllViewportsZoom();
	GfxClearSpriteCache();
	InvalidateWindowClassesData(WC_SPRITE_ALIGNER);
	if (AdjustGUIZoom(AGZM_MANUAL)) {
		ReInitAllWindows(false);
	}
}

static void SpriteZoomMinChanged(int32_t new_value)
{
	GfxClearSpriteCache();
	/* Force all sprites to redraw at the new chosen zoom level */
	MarkWholeScreenDirty();
}

static void DeveloperModeChanged(int32_t new_value)
{
	DebugReconsiderSendRemoteMessages();
}

/**
 * Update any possible saveload window and delete any newgrf dialogue as
 * its widget parts might change. Reinit all windows as it allows access to the
 * newgrf debug button.
 * @param new_value unused.
 */
static void InvalidateNewGRFChangeWindows(int32_t new_value)
{
	InvalidateWindowClassesData(WC_SAVELOAD);
	CloseWindowByClass(WC_GAME_OPTIONS);
	ReInitAllWindows(false);
}

static void InvalidateCompanyLiveryWindow(int32_t new_value)
{
	InvalidateWindowClassesData(WC_COMPANY_COLOUR, -1);
	ResetVehicleColourMap();
	MarkWholeScreenDirty();
}

static void ScriptMaxOpsChange(int32_t new_value)
{
	if (_networking && !_network_server) return;

	GameInstance *g = Game::GetGameInstance();
	if (g != nullptr && !g->IsDead()) {
		g->LimitOpsTillSuspend(new_value);
	}

	for (const Company *c : Company::Iterate()) {
		if (c->is_ai && c->ai_instance != nullptr && !c->ai_instance->IsDead()) {
			c->ai_instance->LimitOpsTillSuspend(new_value);
		}
	}
}

static bool CheckScriptMaxMemoryChange(int32_t &new_value)
{
	if (_networking && !_network_server) return true;

	size_t limit = static_cast<size_t>(new_value) << 20;

	GameInstance *g = Game::GetGameInstance();
	if (g != nullptr && !g->IsDead()) {
		if (g->GetAllocatedMemory() > limit) return false;
	}

	for (const Company *c : Company::Iterate()) {
		if (c->is_ai && c->ai_instance != nullptr && !c->ai_instance->IsDead()) {
			if (c->ai_instance->GetAllocatedMemory() > limit) return false;
		}
	}

	return true;
}

static void ScriptMaxMemoryChange(int32_t new_value)
{
	if (_networking && !_network_server) return;

	size_t limit = static_cast<size_t>(new_value) << 20;

	GameInstance *g = Game::GetGameInstance();
	if (g != nullptr && !g->IsDead()) {
		g->SetMemoryAllocationLimit(limit);
	}

	for (const Company *c : Company::Iterate()) {
		if (c->is_ai && c->ai_instance != nullptr && !c->ai_instance->IsDead()) {
			c->ai_instance->SetMemoryAllocationLimit(limit);
		}
	}
}

/**
 * Invalidate the company details window after the shares setting changed.
 * @param p1 Unused.
 * @return Always true.
 */
static void InvalidateCompanyWindow(int32_t new_value)
{
	InvalidateWindowClassesData(WC_COMPANY);
	InvalidateWindowClassesData(WC_GAME_OPTIONS);
}

static void EnableSingleVehSharedOrderGuiChanged(int32_t new_value)
{
	for (VehicleType type = VEH_BEGIN; type < VEH_COMPANY_END; type++) {
		InvalidateWindowClassesData(GetWindowClassForVehicleType(type), 0);
	}
	SetWindowClassesDirty(WC_VEHICLE_TIMETABLE);
	InvalidateWindowClassesData(WC_VEHICLE_ORDERS, 0);
}

static void CheckYapfRailSignalPenalties(int32_t new_value)
{
	extern void YapfCheckRailSignalPenalties();
	YapfCheckRailSignalPenalties();
}

static void ViewportMapShowTunnelModeChanged(int32_t new_value)
{
	extern void ViewportMapBuildTunnelCache();
	ViewportMapBuildTunnelCache();

	extern void MarkAllViewportMapLandscapesDirty();
	MarkAllViewportMapLandscapesDirty();
}

static void ViewportMapLandscapeModeChanged(int32_t new_value)
{
	extern void MarkAllViewportMapLandscapesDirty();
	MarkAllViewportMapLandscapesDirty();
}

static void MarkAllViewportsDirty(int32_t new_value)
{
	extern void MarkAllViewportMapLandscapesDirty();
	MarkAllViewportMapLandscapesDirty();

	extern void MarkWholeNonMapViewportsDirty();
	MarkWholeNonMapViewportsDirty();
}

static void UpdateLinkgraphColours(int32_t new_value)
{
	BuildLinkStatsLegend();
	MarkWholeScreenDirty();
}

static void ClimateThresholdModeChanged(int32_t new_value)
{
	InvalidateWindowClassesData(WC_GENERATE_LANDSCAPE);
	InvalidateWindowClassesData(WC_GAME_OPTIONS);
}

static void VelocityUnitsChanged(int32_t new_value) {
	InvalidateWindowClassesData(WC_PAYMENT_RATES);
	InvalidateWindowClassesData(WC_TRACE_RESTRICT);
	MarkWholeScreenDirty();
}

static void ChangeTrackTypeSortMode(int32_t new_value) {
	extern void SortRailTypes();
	SortRailTypes();
	MarkWholeScreenDirty();
}

static void PublicRoadsSettingChange(int32_t new_value) {
	InvalidateWindowClassesData(WC_SCEN_LAND_GEN);
}

static void TrainSpeedAdaptationChanged(int32_t new_value) {
	extern void ClearAllSignalSpeedRestrictions();
	ClearAllSignalSpeedRestrictions();
	for (Train *t : Train::Iterate()) {
		t->signal_speed_restriction = 0;
	}
}

static void AutosaveModeChanged(int32_t new_value) {
	extern void ChangeAutosaveFrequency(bool reset);
	ChangeAutosaveFrequency(false);
	InvalidateWindowClassesData(WC_GAME_OPTIONS);
}

/** Checks if any settings are set to incorrect values, and sets them to correct values in that case. */
static void ValidateSettings()
{
	/* Do not allow a custom sea level with the original land generator. */
	if (_settings_newgame.game_creation.land_generator == LG_ORIGINAL &&
			_settings_newgame.difficulty.quantity_sea_lakes == CUSTOM_SEA_LEVEL_NUMBER_DIFFICULTY) {
		_settings_newgame.difficulty.quantity_sea_lakes = CUSTOM_SEA_LEVEL_MIN_PERCENTAGE;
	}
}

static bool TownCouncilToleranceAdjust(int32_t &new_value)
{
	if (new_value == 255) new_value = TOWN_COUNCIL_PERMISSIVE;
	return true;
}

static void DifficultyNoiseChange(int32_t new_value)
{
	if (_game_mode == GM_NORMAL) {
		UpdateAirportsNoise();
		if (_settings_game.economy.station_noise_level) {
			InvalidateWindowClassesData(WC_TOWN_VIEW, 0);
		}
	}
}

static void DifficultyMoneyCheatMultiplayerChange(int32_t new_value)
{
	CloseWindowById(WC_CHEATS, 0);
}

static void DifficultyRenameTownsMultiplayerChange(int32_t new_value)
{
	SetWindowClassesDirty(WC_TOWN_VIEW);
}

static void DifficultyOverrideTownSettingsMultiplayerChange(int32_t new_value)
{
	SetWindowClassesDirty(WC_TOWN_AUTHORITY);
}

static void MaxNoAIsChange(int32_t new_value)
{
	if (GetGameSettings().difficulty.max_no_competitors != 0 &&
			AI::GetInfoList()->size() == 0 &&
			!IsNonAdminNetworkClient()) {
		ShowErrorMessage(STR_WARNING_NO_SUITABLE_AI, INVALID_STRING_ID, WL_CRITICAL);
	}

	InvalidateWindowClassesData(WC_GAME_OPTIONS, 0);
}

/**
 * Check whether the road side may be changed.
 * @param new_value unused
 * @return true if the road side may be changed.
 */
static bool CheckRoadSide(int32_t &new_value)
{
	extern bool RoadVehiclesExistOutsideDepots();
	return (_game_mode == GM_MENU || !RoadVehiclesExistOutsideDepots());
}

static void RoadSideChanged(int32_t new_value)
{
	extern void RecalculateRoadCachedOneWayStates();
	RecalculateRoadCachedOneWayStates();
}

/**
 * Conversion callback for _gameopt_settings_game.landscape
 * It converts (or try) between old values and the new ones,
 * without losing initial setting of the user
 * @param value that was read from config file
 * @return the "hopefully" converted value
 */
static size_t ConvertLandscape(const char *value)
{
	/* try with the old values */
	static std::vector<std::string> _old_landscape_values{"normal", "hilly", "desert", "candy"};
	return OneOfManySettingDesc::ParseSingleValue(value, strlen(value), _old_landscape_values);
}

static bool CheckFreeformEdges(int32_t &new_value)
{
	if (_game_mode == GM_MENU) return true;
	if (new_value != 0) {
		for (Ship *s : Ship::Iterate()) {
			/* Check if there is a ship on the northern border. */
			if (TileX(s->tile) == 0 || TileY(s->tile) == 0) {
				ShowErrorMessage(STR_CONFIG_SETTING_EDGES_NOT_EMPTY, INVALID_STRING_ID, WL_ERROR);
				return false;
			}
		}
		for (const BaseStation *st : BaseStation::Iterate()) {
			/* Check if there is a non-deleted buoy on the northern border. */
			if (st->IsInUse() && (TileX(st->xy) == 0 || TileY(st->xy) == 0)) {
				ShowErrorMessage(STR_CONFIG_SETTING_EDGES_NOT_EMPTY, INVALID_STRING_ID, WL_ERROR);
				return false;
			}
		}
	} else {
		for (uint i = 0; i < MapMaxX(); i++) {
			if (TileHeight(TileXY(i, 1)) != 0) {
				ShowErrorMessage(STR_CONFIG_SETTING_EDGES_NOT_WATER, INVALID_STRING_ID, WL_ERROR);
				return false;
			}
		}
		for (uint i = 1; i < MapMaxX(); i++) {
			if (!IsTileType(TileXY(i, MapMaxY() - 1), MP_WATER) || TileHeight(TileXY(1, MapMaxY())) != 0) {
				ShowErrorMessage(STR_CONFIG_SETTING_EDGES_NOT_WATER, INVALID_STRING_ID, WL_ERROR);
				return false;
			}
		}
		for (uint i = 0; i < MapMaxY(); i++) {
			if (TileHeight(TileXY(1, i)) != 0) {
				ShowErrorMessage(STR_CONFIG_SETTING_EDGES_NOT_WATER, INVALID_STRING_ID, WL_ERROR);
				return false;
			}
		}
		for (uint i = 1; i < MapMaxY(); i++) {
			if (!IsTileType(TileXY(MapMaxX() - 1, i), MP_WATER) || TileHeight(TileXY(MapMaxX(), i)) != 0) {
				ShowErrorMessage(STR_CONFIG_SETTING_EDGES_NOT_WATER, INVALID_STRING_ID, WL_ERROR);
				return false;
			}
		}
	}
	return true;
}

static void UpdateFreeformEdges(int32_t new_value)
{
	if (_game_mode == GM_MENU) return;

	if (new_value != 0) {
		for (uint x = 0; x < MapSizeX(); x++) MakeVoid(TileXY(x, 0));
		for (uint y = 0; y < MapSizeY(); y++) MakeVoid(TileXY(0, y));
	} else {
		/* Make tiles at the border water again. */
		for (uint i = 0; i < MapMaxX(); i++) {
			SetTileHeight(TileXY(i, 0), 0);
			MakeSea(TileXY(i, 0));
		}
		for (uint i = 0; i < MapMaxY(); i++) {
			SetTileHeight(TileXY(0, i), 0);
			MakeSea(TileXY(0, i));
		}
	}
	for (Vehicle *v : Vehicle::Iterate()) {
		if (v->tile == 0) v->UpdatePosition();
	}
	MarkWholeScreenDirty();
}

bool CheckMapEdgesAreWater(bool allow_non_flat_void)
{
	auto check_tile = [&](uint x, uint y, Slope inner_edge) -> bool {
		int h = 0;
		Slope slope;
		std::tie(slope, h) = GetTilePixelSlopeOutsideMap(x, y);
		if (slope == SLOPE_FLAT && h == 0) return true;
		if (allow_non_flat_void && h == 0 && (slope & inner_edge) == 0 && IsTileType(TileXY(x, y), MP_VOID)) return true;
		return false;
	};
	check_tile(        0,         0, SLOPE_S);
	check_tile(        0, MapMaxY(), SLOPE_W);
	check_tile(MapMaxX(),         0, SLOPE_E);
	check_tile(MapMaxX(), MapMaxY(), SLOPE_N);

	for (uint x = 1; x < MapMaxX(); x++) {
		if (!check_tile(x, 0, SLOPE_SE)) return false;
		if (!check_tile(x, MapMaxY(), SLOPE_NW)) return false;
	}
	for (uint y = 1; y < MapMaxY(); y++) {
		if (!check_tile(0, y, SLOPE_SW)) return false;
		if (!check_tile(MapMaxX(), y, SLOPE_NE)) return false;
	}

	return true;
}

static bool CheckMapEdgeMode(int32_t &new_value)
{
	if (_game_mode == GM_MENU || !_settings_game.construction.freeform_edges || new_value == 0) return true;

	if (!CheckMapEdgesAreWater(true)) {
		ShowErrorMessage(STR_CONFIG_SETTING_EDGES_NOT_WATER, INVALID_STRING_ID, WL_ERROR);
		return false;
	}

	return true;
}

static void MapEdgeModeChanged(int32_t new_value)
{
	MarkAllViewportsDirty(new_value);

	if (_game_mode == GM_MENU || !_settings_game.construction.freeform_edges || new_value == 0) return;

	for (uint x = 0; x <= MapMaxX(); x++) {
		SetTileHeight(TileXY(x, 0), 0);
		SetTileHeight(TileXY(x, MapMaxY()), 0);
	}
	for (uint y = 1; y < MapMaxY(); y++) {
		SetTileHeight(TileXY(0, y), 0);
		SetTileHeight(TileXY(MapMaxX(), y), 0);
	}
}

/**
 * Changing the setting "allow multiple NewGRF sets" is not allowed
 * if there are vehicles.
 */
static bool CheckDynamicEngines(int32_t &new_value)
{
	if (_game_mode == GM_MENU) return true;

	if (!EngineOverrideManager::ResetToCurrentNewGRFConfig()) {
		ShowErrorMessage(STR_CONFIG_SETTING_DYNAMIC_ENGINES_EXISTING_VEHICLES, INVALID_STRING_ID, WL_ERROR);
		return false;
	}

	return true;
}

static bool CheckMaxHeightLevel(int32_t &new_value)
{
	if (_game_mode == GM_NORMAL) return false;
	if (_game_mode != GM_EDITOR) return true;

	/* Check if at least one mountain on the map is higher than the new value.
	 * If yes, disallow the change. */
	for (TileIndex t = 0; t < MapSize(); t++) {
		if ((int32_t)TileHeight(t) > new_value) {
			ShowErrorMessage(STR_CONFIG_SETTING_TOO_HIGH_MOUNTAIN, INVALID_STRING_ID, WL_ERROR);
			/* Return old, unchanged value */
			return false;
		}
	}

	return true;
}

static void StationCatchmentChanged(int32_t new_value)
{
	Station::RecomputeCatchmentForAll();
	for (Station *st : Station::Iterate()) UpdateStationAcceptance(st, true);
	MarkWholeScreenDirty();
}

static bool CheckSharingRail(int32_t &new_value)
{
	return CheckSharingChangePossible(VEH_TRAIN, new_value);
}

static void SharingRailChanged(int32_t new_value)
{
	UpdateAllBlockSignals();
}

static bool CheckSharingRoad(int32_t &new_value)
{
	return CheckSharingChangePossible(VEH_ROAD, new_value);
}

static bool CheckSharingWater(int32_t &new_value)
{
	return CheckSharingChangePossible(VEH_SHIP, new_value);
}

static bool CheckSharingAir(int32_t &new_value)
{
	return CheckSharingChangePossible(VEH_AIRCRAFT, new_value);
}

static void MaxVehiclesChanged(int32_t new_value)
{
	InvalidateWindowClassesData(WC_BUILD_TOOLBAR);
	MarkWholeScreenDirty();
}

static void InvalidateShipPathCache(int32_t new_value)
{
	for (Ship *s : Ship::Iterate()) {
		s->cached_path.clear();
	}
}

static void ImprovedBreakdownsSettingChanged(int32_t new_value)
{
	if (!_settings_game.vehicle.improved_breakdowns) return;

	for (Vehicle *v : Vehicle::IterateFrontOnly()) {
		switch (v->type) {
			case VEH_TRAIN:
				if (v->IsFrontEngine()) {
					v->breakdown_chance_factor = 128;
					Train::From(v)->UpdateAcceleration();
				}
				break;

			case VEH_ROAD:
				if (v->IsFrontEngine()) {
					v->breakdown_chance_factor = 128;
				}
				break;

			default:
				break;
		}
	}
}

static void DayLengthChanged(int32_t new_value)
{
	UpdateEffectiveDayLengthFactor();
	RecalculateStateTicksOffset();

	MarkWholeScreenDirty();
}

static void TownZoneModeChanged(int32_t new_value)
{
	InvalidateWindowClassesData(WC_GAME_OPTIONS);
	UpdateTownRadii();
}

static void TownZoneCustomValueChanged(int32_t new_value)
{
	if (_settings_game.economy.town_zone_calc_mode) UpdateTownRadii();
}

static bool CheckTTDPatchSettingFlag(uint flag)
{
	extern bool HasTTDPatchFlagBeenObserved(uint flag);
	if (_networking && HasTTDPatchFlagBeenObserved(flag)) {
		ShowErrorMessage(STR_CONFIG_SETTING_NETWORK_CHANGE_NOT_ALLOWED, STR_CONFIG_SETTING_NETWORK_CHANGE_NOT_ALLOWED_NEWGRF, WL_ERROR);
		return false;
	}

	return true;
}

/**
 * Replace a passwords that are a literal asterisk with an empty string.
 * @param newval The new string value for this password field.
 * @return Always true.
 */
static bool ReplaceAsteriskWithEmptyPassword(std::string &newval)
{
	if (newval.compare("*") == 0) newval.clear();
	return true;
}

static bool IsValidHexKeyString(const std::string &newval)
{
	for (const char c : newval) {
		if (!IsValidChar(c, CS_HEXADECIMAL)) return false;
	}
	return true;
}

static bool IsValidHex128BitKeyString(std::string &newval)
{
	return newval.size() == 32 && IsValidHexKeyString(newval);
}

static bool IsValidHex256BitKeyString(std::string &newval)
{
	return newval.size() == 64 && IsValidHexKeyString(newval);
}

static void ParseCompanyPasswordStorageToken(const std::string &value)
{
	extern std::array<uint8_t, 16> _network_company_password_storage_token;
	if (value.size() != 32) return;
	ConvertHexToBytes(value, _network_company_password_storage_token);
}

static void ParseCompanyPasswordStorageSecret(const std::string &value)
{
	extern std::array<uint8_t, 32> _network_company_password_storage_key;
	if (value.size() != 64) return;
	ConvertHexToBytes(value, _network_company_password_storage_key);
}

/** Update the game info, and send it to the clients when we are running as a server. */
static void UpdateClientConfigValues()
{
	NetworkServerUpdateGameInfo();
	if (_network_server) {
		NetworkServerSendConfigUpdate();
		SetWindowClassesDirty(WC_CLIENT_LIST);
	}
}

/* End - Callback Functions */

/* Begin - xref conversion callbacks */

static int64_t LinkGraphDistModeXrefChillPP(int64_t val)
{
	return val ^ 2;
}

/* End - xref conversion callbacks */

/* Begin - GUI callbacks */

static bool OrderTownGrowthRate(SettingOnGuiCtrlData &data)
{
	switch (data.type) {
		case SOGCT_GUI_DROPDOWN_ORDER: {
			int in = data.val;
			int out;
			if (in == 0) {
				out = 0;
			} else if (in <= 2) {
				out = in - 3;
			} else {
				out = in - 2;
			}
			data.val = out;
			return true;
		}

		default:
			return false;
	}
}

static bool LinkGraphDistributionSettingGUI(SettingOnGuiCtrlData &data)
{
	switch (data.type) {
		case SOGCT_DESCRIPTION_TEXT:
			SetDParam(0, data.text);
			data.text = STR_CONFIG_SETTING_DISTRIBUTION_HELPTEXT_EXTRA;
			return true;

		default:
			return false;
	}
}

static bool AllowRoadStopsUnderBridgesSettingGUI(SettingOnGuiCtrlData &data)
{
	switch (data.type) {
		case SOGCT_DESCRIPTION_TEXT:
			SetDParam(0, data.text);
			data.text = STR_CONFIG_SETTING_ALLOW_ROAD_STATIONS_UNDER_BRIDGES_HELPTEXT_EXTRA;
			return true;

		default:
			return false;
	}
}

static bool ZoomMaxCfgName(SettingOnGuiCtrlData &data)
{
	switch (data.type) {
		case SOGCT_CFG_NAME:
			data.str = "gui.zoom_max_extra";
			_fallback_gui_zoom_max = false;
			return true;

		case SOGCT_CFG_FALLBACK_NAME:
			data.str = "zoom_max";
			_fallback_gui_zoom_max = true;
			return true;

		default:
			return false;
	}
}

static bool TreePlacerSettingGUI(SettingOnGuiCtrlData &data)
{
	switch (data.type) {
		case SOGCT_DESCRIPTION_TEXT:
			SetDParam(0, data.text);
			data.text = STR_CONFIG_SETTING_TREE_PLACER_HELPTEXT_EXTRA;
			return true;

		default:
			return false;
	}
}

static bool DefaultSignalsSettingGUI(SettingOnGuiCtrlData &data)
{
	switch (data.type) {
		case SOGCT_DESCRIPTION_TEXT:
			SetDParam(0, data.text);
			data.text = STR_CONFIG_SETTING_SHOW_ALL_SIG_DEF_HELPTEXT_EXTRA;
			return true;

		default:
			return false;
	}
}

static bool ChunnelSettingGUI(SettingOnGuiCtrlData &data)
{
	switch (data.type) {
		case SOGCT_DESCRIPTION_TEXT:
			SetDParam(0, 3);
			SetDParam(1, 8);
			return true;

		default:
			return false;
	}
}

static bool TrainPathfinderSettingGUI(SettingOnGuiCtrlData &data)
{
	switch (data.type) {
		case SOGCT_DESCRIPTION_TEXT:
			SetDParam(0, data.text);
			data.text = STR_CONFIG_SETTING_PATHFINDER_FOR_TRAINS_HELPTEXT_EXTRA;
			return true;

		case SOGCT_GUI_SPRITE:
			if (data.val != VPF_YAPF) {
				data.output = SPR_WARNING_SIGN;
				return true;
			}
			return false;

		case SOGCT_GUI_WARNING_TEXT:
			if (data.val != VPF_YAPF) {
				data.text = STR_CONFIG_SETTING_ADVISED_LEAVE_DEFAULT;
				return true;
			}
			return false;

		default:
			return false;
	}
}

static bool TownCargoScaleGUI(SettingOnGuiCtrlData &data)
{
	switch (data.type) {
		case SOGCT_VALUE_DPARAMS:
			if (GetGameSettings().economy.day_length_factor > 1) {
				if (GetGameSettings().economy.town_cargo_scale_mode == CSM_DAYLENGTH) {
					SetDParam(data.offset, STR_CONFIG_SETTING_CARGO_SCALE_VALUE_REAL_TIME);
				} else {
					SetDParam(data.offset, EconTime::UsingWallclockUnits(_game_mode == GM_MENU) ? STR_CONFIG_SETTING_CARGO_SCALE_VALUE_PER_PRODUCTION_INTERVAL : STR_CONFIG_SETTING_CARGO_SCALE_VALUE_MONTHLY);
				}
			}
			return true;

		default:
			return false;
	}
}

static bool IndustryCargoScaleGUI(SettingOnGuiCtrlData &data)
{
	switch (data.type) {
		case SOGCT_DESCRIPTION_TEXT:
			SetDParam(0, data.text);
			data.text = STR_CONFIG_SETTING_INDUSTRY_CARGO_SCALE_HELPTEXT_EXTRA;
			return true;

		case SOGCT_VALUE_DPARAMS:
			if (GetGameSettings().economy.day_length_factor > 1) {
				if (GetGameSettings().economy.industry_cargo_scale_mode == CSM_DAYLENGTH) {
					SetDParam(data.offset, STR_CONFIG_SETTING_CARGO_SCALE_VALUE_REAL_TIME);
				} else {
					SetDParam(data.offset, EconTime::UsingWallclockUnits(_game_mode == GM_MENU) ? STR_CONFIG_SETTING_CARGO_SCALE_VALUE_PER_PRODUCTION_INTERVAL : STR_CONFIG_SETTING_CARGO_SCALE_VALUE_MONTHLY);
				}
			}
			return true;

		default:
			return false;
	}
}

static bool TownCargoScaleModeGUI(SettingOnGuiCtrlData &data)
{
	switch (data.type) {
		case SOGCT_VALUE_DPARAMS:
			if (data.text == STR_CONFIG_SETTING_CARGO_SCALE_MODE_MONTHLY && EconTime::UsingWallclockUnits(_game_mode == GM_MENU)) {
				data.text = STR_CONFIG_SETTING_CARGO_SCALE_MODE_PER_PRODUCTION_INTERVAL;
			}
			return true;

		default:
			return false;
	}
}

static bool IndustryCargoScaleModeGUI(SettingOnGuiCtrlData &data)
{
	switch (data.type) {
		case SOGCT_DESCRIPTION_TEXT:
			SetDParam(0, data.text);
			data.text = STR_CONFIG_SETTING_INDUSTRY_CARGO_SCALE_MODE_HELPTEXT_EXTRA;
			return true;

		default:
			return TownCargoScaleModeGUI(data);
	}
}

static bool CalendarModeDisabledGUI(SettingOnGuiCtrlData &data)
{
	switch (data.type) {
		case SOGCT_VALUE_DPARAMS:
			if (!EconTime::UsingWallclockUnits(_game_mode == GM_MENU)) SetDParam(data.offset, STR_CONFIG_SETTING_DISABLED_TIMEKEEPING_MODE_CALENDAR);
			return true;

		case SOGCT_GUI_DISABLE:
			if (!EconTime::UsingWallclockUnits(_game_mode == GM_MENU)) data.val = 1;
			return true;

		default:
			return false;
	}
}

static bool WallclockModeDisabledGUI(SettingOnGuiCtrlData &data)
{
	switch (data.type) {
		case SOGCT_VALUE_DPARAMS:
			if (EconTime::UsingWallclockUnits(_game_mode == GM_MENU)) SetDParam(data.offset, STR_CONFIG_SETTING_DISABLED_TIMEKEEPING_MODE_WALLCLOCK);
			return true;

		case SOGCT_GUI_DISABLE:
			if (EconTime::UsingWallclockUnits(_game_mode == GM_MENU)) data.val = 1;
			return true;

		default:
			return false;
	}
}

/* End - GUI callbacks */

/**
 * Prepare for reading and old diff_custom by zero-ing the memory.
 */
static void PrepareOldDiffCustom()
{
	memset(_old_diff_custom, 0, sizeof(_old_diff_custom));
}

/**
 * Reading of the old diff_custom array and transforming it to the new format.
 * @param savegame is it read from the config or savegame. In the latter case
 *                 we are sure there is an array; in the former case we have
 *                 to check that.
 */
static void HandleOldDiffCustom(bool savegame)
{
	/* Savegames before v4 didn't have "town_council_tolerance" in savegame yet. */
	bool has_no_town_council_tolerance = savegame && IsSavegameVersionBefore(SLV_4);
	uint options_to_load = GAME_DIFFICULTY_NUM - (has_no_town_council_tolerance ? 1 : 0);

	if (!savegame) {
		/* If we did read to old_diff_custom, then at least one value must be non 0. */
		bool old_diff_custom_used = false;
		for (uint i = 0; i < options_to_load && !old_diff_custom_used; i++) {
			old_diff_custom_used = (_old_diff_custom[i] != 0);
		}

		if (!old_diff_custom_used) return;
	}

	/* Iterate over all the old difficulty settings, and convert the list-value to the new setting. */
	uint i = 0;
	for (const auto &name : _old_diff_settings) {
		if (has_no_town_council_tolerance && name == "town_council_tolerance") continue;

		std::string fullname = "difficulty." + name;
		const SettingDesc *sd = GetSettingFromName(fullname.c_str());

		/* Some settings are no longer in use; skip reading those. */
		if (sd == nullptr) {
			i++;
			continue;
		}

		int32_t value = (int32_t)((name == "max_loan" ? 1000 : 1) * _old_diff_custom[i++]);
		sd->AsIntSetting()->MakeValueValidAndWrite(savegame ? &_settings_game : &_settings_newgame, value);
	}
}

static void AILoadConfig(const IniFile &ini, const char *grpname)
{
	const IniGroup *group = ini.GetGroup(grpname);

	/* Clean any configured AI */
	for (CompanyID c = COMPANY_FIRST; c < MAX_COMPANIES; c++) {
		AIConfig::GetConfig(c, AIConfig::SSS_FORCE_NEWGAME)->Change(std::nullopt);
	}

	/* If no group exists, return */
	if (group == nullptr) return;

	CompanyID c = COMPANY_FIRST;
	for (const IniItem &item : group->items) {
		AIConfig *config = AIConfig::GetConfig(c, AIConfig::SSS_FORCE_NEWGAME);

		config->Change(item.name);
		if (!config->HasScript()) {
			if (item.name != "none") {
				DEBUG(script, 0, "The AI by the name '%s' was no longer found, and removed from the list.", item.name.c_str());
				continue;
			}
		}
		if (item.value.has_value()) config->StringToSettings(*item.value);
		c++;
		if (c >= MAX_COMPANIES) break;
	}
}

static void GameLoadConfig(const IniFile &ini, const char *grpname)
{
	const IniGroup *group = ini.GetGroup(grpname);

	/* Clean any configured GameScript */
	GameConfig::GetConfig(GameConfig::SSS_FORCE_NEWGAME)->Change(std::nullopt);

	/* If no group exists, return */
	if (group == nullptr || group->items.empty()) return;

	const IniItem &item = group->items.front();

	GameConfig *config = GameConfig::GetConfig(AIConfig::SSS_FORCE_NEWGAME);

	config->Change(item.name);
	if (!config->HasScript()) {
		if (item.name != "none") {
			DEBUG(script, 0, "The GameScript by the name '%s' was no longer found, and removed from the list.", item.name.c_str());
			return;
		}
	}
	if (item.value.has_value()) config->StringToSettings(*item.value);
}

/**
 * Load BaseGraphics set selection and configuration.
 */
static void GraphicsSetLoadConfig(IniFile &ini)
{
	if (const IniGroup *group = ini.GetGroup("misc"); group != nullptr) {
		/* Load old setting first. */
		if (const IniItem *item = group->GetItem("graphicsset"); item != nullptr && item->value) BaseGraphics::ini_data.name = *item->value;
	}

	if (const IniGroup *group = ini.GetGroup("graphicsset"); group != nullptr) {
		/* Load new settings. */
		if (const IniItem *item = group->GetItem("name"); item != nullptr && item->value) BaseGraphics::ini_data.name = *item->value;

		if (const IniItem *item = group->GetItem("shortname"); item != nullptr && item->value && item->value->size() == 8) {
			BaseGraphics::ini_data.shortname = BSWAP32(std::strtoul(item->value->c_str(), nullptr, 16));
		}

		if (const IniItem *item = group->GetItem("extra_version"); item != nullptr && item->value) BaseGraphics::ini_data.extra_version = std::strtoul(item->value->c_str(), nullptr, 10);

		if (const IniItem *item = group->GetItem("extra_params"); item != nullptr && item->value) {
			auto &extra_params = BaseGraphics::ini_data.extra_params;
			extra_params.resize(0x80); // TODO: make ParseIntList work nicely with C++ containers
			int count = ParseIntList(item->value->c_str(), &extra_params.front(), extra_params.size());
			if (count < 0) {
				SetDParamStr(0, BaseGraphics::ini_data.name);
				ShowErrorMessage(STR_CONFIG_ERROR, STR_CONFIG_ERROR_ARRAY, WL_CRITICAL);
				count = 0;
			}
			extra_params.resize(count);
		}
	}
}

/**
 * Load a GRF configuration
 * @param ini       The configuration to read from.
 * @param grpname   Group name containing the configuration of the GRF.
 * @param is_static GRF is static.
 */
static GRFConfig *GRFLoadConfig(const IniFile &ini, const char *grpname, bool is_static)
{
	const IniGroup *group = ini.GetGroup(grpname);
	GRFConfig *first = nullptr;
	GRFConfig **curr = &first;

	if (group == nullptr) return nullptr;

	uint num_grfs = 0;
	for (const IniItem &item : group->items) {
		GRFConfig *c = nullptr;

		std::array<uint8_t, 4> grfid_buf;
		MD5Hash md5sum;
		std::string_view item_name = item.name;
		bool has_md5sum = false;

		/* Try reading "<grfid>|" and on success, "<md5sum>|". */
		auto grfid_pos = item_name.find("|");
		if (grfid_pos != std::string_view::npos) {
			std::string_view grfid_str = item_name.substr(0, grfid_pos);

			if (ConvertHexToBytes(grfid_str, grfid_buf)) {
				item_name = item_name.substr(grfid_pos + 1);

				auto md5sum_pos = item_name.find("|");
				if (md5sum_pos != std::string_view::npos) {
					std::string_view md5sum_str = item_name.substr(0, md5sum_pos);

					has_md5sum = ConvertHexToBytes(md5sum_str, md5sum);
					if (has_md5sum) item_name = item_name.substr(md5sum_pos + 1);
				}

				uint32_t grfid = grfid_buf[0] | (grfid_buf[1] << 8) | (grfid_buf[2] << 16) | (grfid_buf[3] << 24);
				if (has_md5sum) {
					const GRFConfig *s = FindGRFConfig(grfid, FGCM_EXACT, &md5sum);
					if (s != nullptr) c = new GRFConfig(*s);
				}
				if (c == nullptr && !FioCheckFileExists(std::string(item_name), NEWGRF_DIR)) {
					const GRFConfig *s = FindGRFConfig(grfid, FGCM_NEWEST_VALID);
					if (s != nullptr) c = new GRFConfig(*s);
				}
			}
		}
		std::string filename = std::string(item_name);

		if (c == nullptr) c = new GRFConfig(filename);

		/* Parse parameters */
		if (item.value.has_value() && !item.value->empty()) {
			int count = ParseIntList(item.value->c_str(), c->param.data(), c->param.size());
			if (count < 0) {
				SetDParamStr(0, filename);
				ShowErrorMessage(STR_CONFIG_ERROR, STR_CONFIG_ERROR_ARRAY, WL_CRITICAL);
				count = 0;
			}
			c->num_params = count;
		}

		/* Check if item is valid */
		if (!FillGRFDetails(c, is_static) || HasBit(c->flags, GCF_INVALID)) {
			if (c->status == GCS_NOT_FOUND) {
				SetDParam(1, STR_CONFIG_ERROR_INVALID_GRF_NOT_FOUND);
			} else if (HasBit(c->flags, GCF_UNSAFE)) {
				SetDParam(1, STR_CONFIG_ERROR_INVALID_GRF_UNSAFE);
			} else if (HasBit(c->flags, GCF_SYSTEM)) {
				SetDParam(1, STR_CONFIG_ERROR_INVALID_GRF_SYSTEM);
			} else if (HasBit(c->flags, GCF_INVALID)) {
				SetDParam(1, STR_CONFIG_ERROR_INVALID_GRF_INCOMPATIBLE);
			} else {
				SetDParam(1, STR_CONFIG_ERROR_INVALID_GRF_UNKNOWN);
			}

			SetDParamStr(0, filename.empty() ? item.name.c_str() : filename);
			ShowErrorMessage(STR_CONFIG_ERROR, STR_CONFIG_ERROR_INVALID_GRF, WL_CRITICAL);
			delete c;
			continue;
		}

		/* Check for duplicate GRFID (will also check for duplicate filenames) */
		bool duplicate = false;
		for (const GRFConfig *gc = first; gc != nullptr; gc = gc->next) {
			if (gc->ident.grfid == c->ident.grfid) {
				SetDParamStr(0, c->filename);
				SetDParamStr(1, gc->filename);
				ShowErrorMessage(STR_CONFIG_ERROR, STR_CONFIG_ERROR_DUPLICATE_GRFID, WL_CRITICAL);
				duplicate = true;
				break;
			}
		}
		if (duplicate) {
			delete c;
			continue;
		}

		if (is_static) {
			/* Mark file as static to avoid saving in savegame. */
			SetBit(c->flags, GCF_STATIC);
		} else if (++num_grfs > NETWORK_MAX_GRF_COUNT) {
			/* Check we will not load more non-static NewGRFs than allowed. This could trigger issues for game servers. */
			ShowErrorMessage(STR_CONFIG_ERROR, STR_NEWGRF_ERROR_TOO_MANY_NEWGRFS_LOADED, WL_CRITICAL);
			break;
		}

		/* Add item to list */
		*curr = c;
		curr = &c->next;
	}

	return first;
}

static IniFileVersion LoadVersionFromConfig(const IniFile &ini)
{
	const IniGroup *group = ini.GetGroup("version");
	if (group == nullptr) return IFV_0;

	auto version_number = group->GetItem("ini_version");
	/* Older ini-file versions don't have this key yet. */
	if (version_number == nullptr || !version_number->value.has_value()) return IFV_0;

	uint32_t version = 0;
	IntFromChars(version_number->value->data(), version_number->value->data() + version_number->value->size(), version);

	return static_cast<IniFileVersion>(version);
}

static void AISaveConfig(IniFile &ini, const char *grpname)
{
	IniGroup &group = ini.GetOrCreateGroup(grpname);
	group.Clear();

	for (CompanyID c = COMPANY_FIRST; c < MAX_COMPANIES; c++) {
		AIConfig *config = AIConfig::GetConfig(c, AIConfig::SSS_FORCE_NEWGAME);
		std::string name;
		std::string value = config->SettingsToString();

		if (config->HasScript()) {
			name = config->GetName();
		} else {
			name = "none";
		}

		group.CreateItem(name).SetValue(value);
	}
}

static void GameSaveConfig(IniFile &ini, const char *grpname)
{
	IniGroup &group = ini.GetOrCreateGroup(grpname);
	group.Clear();

	GameConfig *config = GameConfig::GetConfig(AIConfig::SSS_FORCE_NEWGAME);
	std::string name;
	std::string value = config->SettingsToString();

	if (config->HasScript()) {
		name = config->GetName();
	} else {
		name = "none";
	}

	group.CreateItem(name).SetValue(value);
}

/**
 * Save the version of OpenTTD to the ini file.
 * @param ini the ini to write to
 */
static void SaveVersionInConfig(IniFile &ini)
{
	IniGroup &group = ini.GetOrCreateGroup("version");
	group.GetOrCreateItem("version_string").SetValue(_openttd_revision);
	group.GetOrCreateItem("version_number").SetValue(stdstr_fmt("%08X", _openttd_newgrf_version));
	group.GetOrCreateItem("ini_version").SetValue(std::to_string(INIFILE_VERSION));
}

/**
 * Save BaseGraphics set selection and configuration.
 */
static void GraphicsSetSaveConfig(IniFile &ini)
{
	const GraphicsSet *used_set = BaseGraphics::GetUsedSet();
	if (used_set == nullptr) return;

	IniGroup &group = ini.GetOrCreateGroup("graphicsset");
	group.Clear();

	group.GetOrCreateItem("name").SetValue(used_set->name);
	group.GetOrCreateItem("shortname").SetValue(stdstr_fmt("%08X", BSWAP32(used_set->shortname)));

	const GRFConfig *extra_cfg = used_set->GetExtraConfig();
	if (extra_cfg != nullptr && extra_cfg->num_params > 0) {
		group.GetOrCreateItem("extra_version").SetValue(stdstr_fmt("%u", extra_cfg->version));
		group.GetOrCreateItem("extra_params").SetValue(GRFBuildParamList(extra_cfg));
	}
}

/* Save a GRF configuration to the given group name */
static void GRFSaveConfig(IniFile &ini, const char *grpname, const GRFConfig *list)
{
	IniGroup &group = ini.GetOrCreateGroup(grpname);
	group.Clear();
	const GRFConfig *c;

	for (c = list; c != nullptr; c = c->next) {
		/* Hex grfid (4 bytes in nibbles), "|", hex md5sum (16 bytes in nibbles), "|", file system path. */
		char key[4 * 2 + 1 + 16 * 2 + 1 + MAX_PATH];
		char *pos = key + seprintf(key, lastof(key), "%08X|", BSWAP32(c->ident.grfid));
		pos = md5sumToString(pos, lastof(key), c->ident.md5sum);
		seprintf(pos, lastof(key), "|%s", c->filename.c_str());
		group.GetOrCreateItem(key).SetValue(GRFBuildParamList(c));
	}
}

/* Common handler for saving/loading variables to the configuration file */
static void HandleSettingDescs(IniFile &generic_ini, SettingDescProc *proc, SettingDescProcList *proc_list, bool only_startup = false)
{
	proc(generic_ini, _misc_settings, "misc", nullptr, only_startup);
#if defined(_WIN32) && !defined(DEDICATED)
	proc(generic_ini, _win32_settings, "win32", nullptr, only_startup);
#endif /* _WIN32 */

	/* The name "patches" is a fallback, as every setting should sets its own group. */

	for (auto &table : _generic_setting_tables) {
		proc(generic_ini, table, "patches", &_settings_newgame, only_startup);
	}

	proc(generic_ini, _currency_settings, "currency", &GetCustomCurrency(), only_startup);
	proc(generic_ini, _company_settings, "company", &_settings_client.company, only_startup);

}

static void HandlePrivateSettingDescs(IniFile &private_ini, SettingDescProc *proc, SettingDescProcList *proc_list, bool only_startup = false)
{
	for (auto &table : _private_setting_tables) {
		proc(private_ini, table, "patches", &_settings_newgame, only_startup);
	}

	if (!only_startup) {
		proc_list(private_ini, "server_bind_addresses", _network_bind_list);
		proc_list(private_ini, "servers", _network_host_list);
		proc_list(private_ini, "bans", _network_ban_list);
		proc_list(private_ini, "server_authorized_keys", _settings_client.network.server_authorized_keys);
		proc_list(private_ini, "rcon_authorized_keys", _settings_client.network.rcon_authorized_keys);
		proc_list(private_ini, "settings_authorized_keys", _settings_client.network.settings_authorized_keys);
	}
}

static void HandleSecretsSettingDescs(IniFile &secrets_ini, SettingDescProc *proc, SettingDescProcList *proc_list, bool only_startup = false)
{
	for (auto &table : _secrets_setting_tables) {
		proc(secrets_ini, table, "patches", &_settings_newgame, only_startup);
	}
}

/**
 * Remove all entries from a settings table from an ini-file.
 *
 * This is only useful if those entries are moved to another file, and you
 * want to clean up what is left behind.
 *
 * @param ini The ini file to remove the entries from.
 * @param table The table to look for entries to remove.
 */
static void RemoveEntriesFromIni(IniFile &ini, const SettingTable &table)
{
	for (auto &sd : table) {
		/* For settings.xx.yy load the settings from [xx] yy = ? */
		std::string s{ GetSettingConfigName(*sd) };
		auto sc = s.find('.');
		if (sc == std::string::npos) continue;

		IniGroup *group = ini.GetGroup(s.substr(0, sc));
		if (group == nullptr) continue;
		s = s.substr(sc + 1);

		group->RemoveItem(s);
	}
}

/**
 * Check whether a conversion should be done, and based on what old setting information.
 *
 * To prevent errors when switching back and forth between older and newer
 * version of OpenTTD, the type of a setting is never changed. Instead, the
 * setting is renamed, and this function is used to check whether a conversion
 * between the old and new setting is required.
 *
 * This checks if the new setting doesn't exist, and if the old does.
 *
 * Doing it this way means that if you switch to an older client, the old
 * setting is used, and only on the first time starting a new client, the
 * old setting is converted to the new. After that, they are independent
 * of each other. And you can safely, without errors on either, switch
 * between old and new client.
 *
 * @param ini The ini-file to use.
 * @param group The group the setting is in.
 * @param old_var The old name of the setting.
 * @param new_var The new name of the setting.
 * @param[out] old_item The old item to base upgrading on.
 * @return Whether upgrading should happen; if false, old_item is a nullptr.
 */
bool IsConversionNeeded(const ConfigIniFile &ini, const std::string &group, const std::string &old_var, const std::string &new_var, const IniItem **old_item)
{
	*old_item = nullptr;

	const IniGroup *igroup = ini.GetGroup(group);
	/* If the group doesn't exist, there is nothing to convert. */
	if (igroup == nullptr) return false;

	const IniItem *tmp_old_item = igroup->GetItem(old_var);
	const IniItem *new_item = igroup->GetItem(new_var);

	/* If the old item doesn't exist, there is nothing to convert. */
	if (tmp_old_item == nullptr) return false;

	/* If the new item exists, it means conversion was already done. We only
	 * do the conversion the first time, and after that these settings are
	 * independent. This allows users to freely change between older and
	 * newer clients without breaking anything. */
	if (new_item != nullptr) return false;

	*old_item = tmp_old_item;
	return true;
}

/**
 * Load the values from the configuration files
 * @param startup Load the minimal amount of the configuration to "bootstrap" the blitter and such.
 */
void LoadFromConfig(bool startup)
{
	PreTransparencyOptionSave();

	ConfigIniFile generic_ini(_config_file, &_config_file_text);
	ConfigIniFile private_ini(_private_file);
	ConfigIniFile secrets_ini(_secrets_file);

	if (!startup) ResetCurrencies(false); // Initialize the array of currencies, without preserving the custom one

	IniFileVersion generic_version = LoadVersionFromConfig(generic_ini);

	if (startup) {
		GraphicsSetLoadConfig(generic_ini);
	}

	HandleSettingDescs(generic_ini, IniLoadSettings, IniLoadSettingList, startup);

	/* Before the split of private/secrets, we have to look in the generic for these settings. */
	if (generic_version < IFV_PRIVATE_SECRETS) {
		HandlePrivateSettingDescs(generic_ini, IniLoadSettings, IniLoadSettingList, startup);
		HandleSecretsSettingDescs(generic_ini, IniLoadSettings, IniLoadSettingList, startup);
	} else {
		HandlePrivateSettingDescs(private_ini, IniLoadSettings, IniLoadSettingList, startup);
		HandleSecretsSettingDescs(secrets_ini, IniLoadSettings, IniLoadSettingList, startup);
	}

	/* Load basic settings only during bootstrap, load other settings not during bootstrap */
	if (!startup) {
		if (generic_version < IFV_LINKGRAPH_SECONDS) {
			_settings_newgame.linkgraph.recalc_interval *= SECONDS_PER_DAY;
			_settings_newgame.linkgraph.recalc_time     *= SECONDS_PER_DAY;
		}

		/* Move use_relay_service from generic_ini to private_ini. */
		if (generic_version < IFV_NETWORK_PRIVATE_SETTINGS) {
			const IniGroup *network = generic_ini.GetGroup("network");
			if (network != nullptr) {
				const IniItem *use_relay_service = network->GetItem("use_relay_service");
				if (use_relay_service != nullptr) {
					if (use_relay_service->value == "never") {
						_settings_client.network.use_relay_service = UseRelayService::URS_NEVER;
					} else if (use_relay_service->value == "ask") {
						_settings_client.network.use_relay_service = UseRelayService::URS_ASK;
					} else if (use_relay_service->value == "allow") {
						_settings_client.network.use_relay_service = UseRelayService::URS_ALLOW;
					}
				}
			}
		}

		const IniItem *old_item;

		if (generic_version < IFV_GAME_TYPE && IsConversionNeeded(generic_ini, "network", "server_advertise", "server_game_type", &old_item)) {
			auto old_value = BoolSettingDesc::ParseSingleValue(old_item->value->c_str());
			_settings_client.network.server_game_type = old_value.value_or(false) ? SERVER_GAME_TYPE_PUBLIC : SERVER_GAME_TYPE_LOCAL;
		}

		if (generic_version < IFV_AUTOSAVE_RENAME && IsConversionNeeded(generic_ini, "gui", "autosave", "autosave_interval", &old_item)) {
			static std::vector<std::string> _old_autosave_interval{"off", "monthly", "quarterly", "half year", "yearly", "custom_days", "custom_realtime_minutes"};
			auto old_value = OneOfManySettingDesc::ParseSingleValue(old_item->value->c_str(), old_item->value->size(), _old_autosave_interval);

			switch (old_value) {
				case 0: _settings_client.gui.autosave_interval = 0; break;
				case 1: _settings_client.gui.autosave_interval = 10; break;
				case 2: _settings_client.gui.autosave_interval = 30; break;
				case 3: _settings_client.gui.autosave_interval = 60; break;
				case 4: _settings_client.gui.autosave_interval = 120; break;
				case 5: {
					const IniItem *old_autosave_custom_days;
					if (IsConversionNeeded(generic_ini, "gui", "autosave_custom_days", "autosave_interval", &old_autosave_custom_days)) {
						_settings_client.gui.autosave_interval = (std::strtoul(old_autosave_custom_days->value->c_str(), nullptr, 10) + 2) / 3;
					}
					break;
				}
				case 6: {
					const IniItem *old_autosave_custom_minutes;
					if (IsConversionNeeded(generic_ini, "gui", "autosave_custom_minutes", "autosave_interval", &old_autosave_custom_minutes)) {
						_settings_client.gui.autosave_interval = std::strtoul(old_autosave_custom_minutes->value->c_str(), nullptr, 10);
					}
					break;
				}
				default: break;
			}
		}

		/* Persist the right click close option from older versions. */
		if (generic_version < IFV_RIGHT_CLICK_CLOSE && IsConversionNeeded(generic_ini, "gui", "right_mouse_wnd_close", "right_click_wnd_close", &old_item)) {
			auto old_value = BoolSettingDesc::ParseSingleValue(old_item->value->c_str());
			_settings_client.gui.right_click_wnd_close = old_value.value_or(false) ? RCC_YES : RCC_NO;
		}

		_grfconfig_newgame = GRFLoadConfig(generic_ini, "newgrf", false);
		_grfconfig_static  = GRFLoadConfig(generic_ini, "newgrf-static", true);
		AILoadConfig(generic_ini, "ai_players");
		GameLoadConfig(generic_ini, "game_scripts");

		PrepareOldDiffCustom();
		IniLoadSettings(generic_ini, _old_gameopt_settings, "gameopt", &_settings_newgame, false);
		HandleOldDiffCustom(false);

		ValidateSettings();
		DebugReconsiderSendRemoteMessages();

		PostZoningModeChange();

		/* Display scheduled errors */
		ScheduleErrorMessage(_settings_error_list);
		if (FindWindowById(WC_ERRMSG, 0) == nullptr) ShowFirstError();
	} else {
		PostTransparencyOptionLoad();
		if (_fallback_gui_zoom_max && _settings_client.gui.zoom_max <= ZOOM_LVL_OUT_32X) {
			_settings_client.gui.zoom_max = ZOOM_LVL_MAX;
		}
	}
}

/** Save the values to the configuration file */
void SaveToConfig(SaveToConfigFlags flags)
{
	if (flags & STCF_PRIVATE) {
		ConfigIniFile private_ini(_private_file);

		/* If we newly create the private/secrets file, add a dummy group on top
		 * just so we can add a comment before it (that is how IniFile works).
		 * This to explain what the file is about. After doing it once, never touch
		 * it again, as otherwise we might be reverting user changes. */
		if (IniGroup *group = private_ini.GetGroup("private"); group != nullptr) group->comment = "; This file possibly contains private information which can identify you as person.\n";

		HandlePrivateSettingDescs(private_ini, IniSaveSettings, IniSaveSettingList);
		SaveVersionInConfig(private_ini);
		private_ini.SaveToDisk(_private_file);
	}

	if (flags & STCF_SECRETS) {
		ConfigIniFile secrets_ini(_secrets_file);

		/* If we newly create the private/secrets file, add a dummy group on top
		 * just so we can add a comment before it (that is how IniFile works).
		 * This to explain what the file is about. After doing it once, never touch
		 * it again, as otherwise we might be reverting user changes. */
		if (IniGroup *group = secrets_ini.GetGroup("secrets"); group != nullptr) group->comment = "; Do not share this file with others, not even if they claim to be technical support.\n; This file contains saved passwords and other secrets that should remain private to you!\n";

		HandleSecretsSettingDescs(secrets_ini, IniSaveSettings, IniSaveSettingList);
		SaveVersionInConfig(secrets_ini);
		secrets_ini.SaveToDisk(_secrets_file);
	}

	if ((flags & STCF_GENERIC) == 0) return;

	PreTransparencyOptionSave();

	ConfigIniFile generic_ini(_config_file);

	IniFileVersion generic_version = LoadVersionFromConfig(generic_ini);

	if (generic_version == IFV_0) {
		/* Remove some obsolete groups. These have all been loaded into other groups. */
		generic_ini.RemoveGroup("patches");
		generic_ini.RemoveGroup("yapf");
		generic_ini.RemoveGroup("gameopt");

		/* Remove all settings from the generic ini that are now in the private ini. */
		generic_ini.RemoveGroup("server_bind_addresses");
		generic_ini.RemoveGroup("servers");
		generic_ini.RemoveGroup("bans");
		for (auto &table : _private_setting_tables) {
			RemoveEntriesFromIni(generic_ini, table);
		}

		/* Remove all settings from the generic ini that are now in the secrets ini. */
		for (auto &table : _secrets_setting_tables) {
			RemoveEntriesFromIni(generic_ini, table);
		}
	}

	if (generic_version < IFV_REMOVE_GENERATION_SEED) {
		IniGroup *game_creation = generic_ini.GetGroup("game_creation");
		if (game_creation != nullptr) {
			game_creation->RemoveItem("generation_seed");
		}
	}

	/* These variables are migrated from generic ini to private ini now. */
	if (generic_version < IFV_NETWORK_PRIVATE_SETTINGS) {
		IniGroup *network = generic_ini.GetGroup("network");
		if (network != nullptr) {
			network->RemoveItem("use_relay_service");
		}
	}

	HandleSettingDescs(generic_ini, IniSaveSettings, IniSaveSettingList);
	GraphicsSetSaveConfig(generic_ini);
	GRFSaveConfig(generic_ini, "newgrf", _grfconfig_newgame);
	GRFSaveConfig(generic_ini, "newgrf-static", _grfconfig_static);
	AISaveConfig(generic_ini, "ai_players");
	GameSaveConfig(generic_ini, "game_scripts");

	SaveVersionInConfig(generic_ini);
	generic_ini.SaveToDisk(_config_file);
}

/**
 * Get the list of known NewGrf presets.
 * @returns List of preset names.
 */
StringList GetGRFPresetList()
{
	StringList list;

	ConfigIniFile ini(_config_file);
	for (const IniGroup &group : ini.groups) {
		if (group.name.compare(0, 7, "preset-") == 0) {
			list.push_back(group.name.substr(7));
		}
	}

	return list;
}

/**
 * Load a NewGRF configuration by preset-name.
 * @param config_name Name of the preset.
 * @return NewGRF configuration.
 * @see GetGRFPresetList
 */
GRFConfig *LoadGRFPresetFromConfig(const char *config_name)
{
	size_t len = strlen(config_name) + 8;
	char *section = (char*)alloca(len);
	seprintf(section, section + len - 1, "preset-%s", config_name);

	ConfigIniFile ini(_config_file);
	GRFConfig *config = GRFLoadConfig(ini, section, false);

	return config;
}

/**
 * Save a NewGRF configuration with a preset name.
 * @param config_name Name of the preset.
 * @param config      NewGRF configuration to save.
 * @see GetGRFPresetList
 */
void SaveGRFPresetToConfig(const char *config_name, GRFConfig *config)
{
	size_t len = strlen(config_name) + 8;
	char *section = (char*)alloca(len);
	seprintf(section, section + len - 1, "preset-%s", config_name);

	ConfigIniFile ini(_config_file);
	GRFSaveConfig(ini, section, config);
	ini.SaveToDisk(_config_file);
}

/**
 * Delete a NewGRF configuration by preset name.
 * @param config_name Name of the preset.
 */
void DeleteGRFPresetFromConfig(const char *config_name)
{
	size_t len = strlen(config_name) + 8;
	char *section = (char*)alloca(len);
	seprintf(section, section + len - 1, "preset-%s", config_name);

	ConfigIniFile ini(_config_file);
	ini.RemoveGroup(section);
	ini.SaveToDisk(_config_file);
}

/**
 * Handle changing a value. This performs validation of the input value and
 * calls the appropriate callbacks, and saves it when the value is changed.
 * @param object The object the setting is in.
 * @param newval The new value for the setting.
 */
void IntSettingDesc::ChangeValue(const void *object, int32_t newval, SaveToConfigFlags ini_save_flags) const
{
	int32_t oldval = this->Read(object);
	this->MakeValueValid(newval);
	if (this->pre_check != nullptr && !this->pre_check(newval)) return;
	if (oldval == newval) return;

	this->Write(object, newval);
	if (this->post_callback != nullptr) this->post_callback(newval);

	if (this->flags & SF_NO_NETWORK) {
		GamelogStartAction(GLAT_SETTING);
		GamelogSetting(this->name, oldval, newval);
		GamelogStopAction();
	}

	SetWindowClassesDirty(WC_GAME_OPTIONS);

	if (_save_config) SaveToConfig(ini_save_flags);
}

/**
 * Given a name of setting, return a setting description from the table.
 * @param name Name of the setting to return a setting description of.
 * @param settings Table to look in for the setting.
 * @return Pointer to the setting description of setting \a name if it can be found,
 *         \c nullptr indicates failure to obtain the description.
 */
static const SettingDesc *GetSettingFromName(const char *name, const SettingTable &settings)
{
	/* First check all full names */
	for (auto &sd : settings) {
		if (!SlIsObjectCurrentlyValid(sd->save.version_from, sd->save.version_to, sd->save.ext_feature_test)) continue;
		if (strcmp(sd->name, name) == 0) return sd.get();
	}

	/* Then check the shortcut variant of the name. */
	for (auto &sd : settings) {
		if (!SlIsObjectCurrentlyValid(sd->save.version_from, sd->save.version_to, sd->save.ext_feature_test)) continue;
		const char *short_name = strchr(sd->name, '.');
		if (short_name != nullptr) {
			short_name++;
			if (strcmp(short_name, name) == 0) return sd.get();
		}
	}

	return nullptr;
}

/**
 * Given a name of setting, return a company setting description of it.
 * @param name  Name of the company setting to return a setting description of.
 * @return Pointer to the setting description of setting \a name if it can be found,
 *         \c nullptr indicates failure to obtain the description.
 */
static const SettingDesc *GetCompanySettingFromName(const char *name)
{
	if (strncmp(name, "company.", 8) == 0) name += 8;
	return GetSettingFromName(name, _company_settings);
}

/**
 * Given a name of any setting, return any setting description of it.
 * @param name  Name of the setting to return a setting description of.
 * @return Pointer to the setting description of setting \a name if it can be found,
 *         \c nullptr indicates failure to obtain the description.
 */
const SettingDesc *GetSettingFromName(const char *name)
{
	for (auto &table : _generic_setting_tables) {
		auto sd = GetSettingFromName(name, table);
		if (sd != nullptr) return sd;
	}
	for (auto &table : _private_setting_tables) {
		auto sd = GetSettingFromName(name, table);
		if (sd != nullptr) return sd;
	}
	for (auto &table : _secrets_setting_tables) {
		auto sd = GetSettingFromName(name, table);
		if (sd != nullptr) return sd;
	}

	return GetCompanySettingFromName(name);
}

SaveToConfigFlags ConfigSaveFlagsFor(const SettingDesc *sd)
{
	if (sd->flags & SF_PRIVATE) return STCF_PRIVATE;
	if (sd->flags & SF_SECRET) return STCF_SECRETS;
	return STCF_GENERIC;
}

SaveToConfigFlags ConfigSaveFlagsUsingGameSettingsFor(const SettingDesc *sd)
{
	SaveToConfigFlags flags = ConfigSaveFlagsFor(sd);
	if (_game_mode != GM_MENU && !sd->save.global) flags &= ~STCF_GENERIC;
	return flags;
}

/**
 * Network-safe changing of settings (server-only).
 * @param tile unused
 * @param flags operation to perform
 * @param p1 unused
 * @param p2 the new value for the setting
 * The new value is properly clamped to its minimum/maximum when setting
 * @param text the name of the setting to change
 * @return the cost of this operation or an error
 * @see _settings
 */
CommandCost CmdChangeSetting(TileIndex tile, DoCommandFlag flags, uint32_t p1, uint32_t p2, const char *text)
{
	if (StrEmpty(text)) return CMD_ERROR;
	const SettingDesc *sd = GetSettingFromName(text);

	if (sd == nullptr) return CMD_ERROR;
	if (!SlIsObjectCurrentlyValid(sd->save.version_from, sd->save.version_to, sd->save.ext_feature_test)) return CMD_ERROR;
	if (!sd->IsIntSetting()) return CMD_ERROR;

	if (!sd->IsEditable(true)) return CMD_ERROR;

	if (flags & DC_EXEC) {
		SCOPE_INFO_FMT([=], "CmdChangeSetting: %s -> %d", sd->name, p2);

		sd->AsIntSetting()->ChangeValue(&GetGameSettings(), p2, ConfigSaveFlagsUsingGameSettingsFor(sd));
	}

	return CommandCost();
}

/**
 * Change one of the per-company settings.
 * @param tile unused
 * @param flags operation to perform
 * @param p1 unused
 * @param p2 the new value for the setting
 * The new value is properly clamped to its minimum/maximum when setting
 * @param text the name of the company setting to change
 * @return the cost of this operation or an error
 */
CommandCost CmdChangeCompanySetting(TileIndex tile, DoCommandFlag flags, uint32_t p1, uint32_t p2, const char *text)
{
	if (StrEmpty(text)) return CMD_ERROR;
	const SettingDesc *sd = GetCompanySettingFromName(text);

	if (sd == nullptr) return CMD_ERROR;
	if (!sd->IsIntSetting()) return CMD_ERROR;

	if (flags & DC_EXEC) {
		SCOPE_INFO_FMT([=], "CmdChangeCompanySetting: %s -> %d", sd->name, p2);

		sd->AsIntSetting()->ChangeValue(&Company::Get(_current_company)->settings, p2, STCF_NONE);
	}

	return CommandCost();
}

const char *GetCompanySettingNameByIndex(uint32_t idx)
{
	if (idx >= _company_settings.size()) return nullptr;

	return _company_settings.begin()[idx]->name;
}

/**
 * Top function to save the new value of an element of the Settings struct
 * @param index offset in the SettingDesc array of the Settings struct which
 * identifies the setting member we want to change
 * @param value new value of the setting
 * @param force_newgame force the newgame settings
 */
bool SetSettingValue(const IntSettingDesc *sd, int32_t value, bool force_newgame)
{
	const IntSettingDesc *setting = sd->AsIntSetting();
	if ((setting->flags & SF_PER_COMPANY) != 0) {
		if (Company::IsValidID(_local_company) && _game_mode != GM_MENU) {
			return DoCommandP(0, 0, value, CMD_CHANGE_COMPANY_SETTING, nullptr, setting->name);
		} else if (setting->flags & SF_NO_NEWGAME) {
			return false;
		}

		setting->ChangeValue(&_settings_client.company, value, ConfigSaveFlagsFor(setting));
		return true;
	}

	/* If an item is company-based, we do not send it over the network
	 * (if any) to change. Also *hack*hack* we update the _newgame version
	 * of settings because changing a company-based setting in a game also
	 * changes its defaults. At least that is the convention we have chosen */
	bool no_newgame = setting->flags & SF_NO_NEWGAME;
	if (no_newgame && _game_mode == GM_MENU) return false;
	if (setting->flags & SF_NO_NETWORK_SYNC) {
		if (_game_mode != GM_MENU && !no_newgame) {
			setting->ChangeValue(&_settings_newgame, value, ConfigSaveFlagsFor(setting));
		}
		setting->ChangeValue(&GetGameSettings(), value, ConfigSaveFlagsUsingGameSettingsFor(setting));
		return true;
	}

	if (force_newgame && !no_newgame) {
		setting->ChangeValue(&_settings_newgame, value, ConfigSaveFlagsFor(setting));
		return true;
	}

	/* send non-company-based settings over the network */
	if (!IsNonAdminNetworkClient()) {
		return DoCommandP(0, 0, value, CMD_CHANGE_SETTING, nullptr, setting->name);
	}
	return false;
}

/**
 * Set the company settings for a new company to their default values.
 */
void SetDefaultCompanySettings(CompanyID cid)
{
	Company *c = Company::Get(cid);
	for (auto &sd : _company_settings) {
		if (sd->IsIntSetting()) {
			const IntSettingDesc *int_setting = sd->AsIntSetting();
			int_setting->MakeValueValidAndWrite(&c->settings, int_setting->def);
		}
	}
}

/**
 * Sync all company settings in a multiplayer game.
 */
void SyncCompanySettings()
{
	const void *old_object = &Company::Get(_current_company)->settings;
	const void *new_object = &_settings_client.company;
	for (auto &sd : _company_settings) {
		if (!sd->IsIntSetting()) continue;
		if (!SlIsObjectCurrentlyValid(sd->save.version_from, sd->save.version_to, sd->save.ext_feature_test)) continue;
		uint32_t old_value = (uint32_t)sd->AsIntSetting()->Read(old_object);
		uint32_t new_value = (uint32_t)sd->AsIntSetting()->Read(new_object);
		if (old_value != new_value) NetworkSendCommand(0, 0, new_value, 0, CMD_CHANGE_COMPANY_SETTING, nullptr, sd->name, _local_company, nullptr);
	}
}

/**
 * Set a setting value with a string.
 * @param sd the setting to change.
 * @param value the value to write
 * @param force_newgame force the newgame settings
 * @note Strings WILL NOT be synced over the network
 */
bool SetSettingValue(const StringSettingDesc *sd, std::string value, bool force_newgame)
{
	assert(sd->flags & SF_NO_NETWORK_SYNC);

	if (GetVarMemType(sd->save.conv) == SLE_VAR_STRQ && value.compare("(null)") == 0) {
		value.clear();
	}

	const void *object = (_game_mode == GM_MENU || force_newgame) ? &_settings_newgame : &_settings_game;
	sd->AsStringSetting()->ChangeValue(object, value, object == &_settings_newgame ? ConfigSaveFlagsFor(sd) : STCF_NONE);
	return true;
}

/**
 * Handle changing a string value. This performs validation of the input value
 * and calls the appropriate callbacks, and saves it when the value is changed.
 * @param object The object the setting is in.
 * @param newval The new value for the setting.
 */
void StringSettingDesc::ChangeValue(const void *object, std::string &newval, SaveToConfigFlags ini_save_flags) const
{
	this->MakeValueValid(newval);
	if (this->pre_check != nullptr && !this->pre_check(newval)) return;

	this->Write(object, newval);
	if (this->post_callback != nullptr) this->post_callback(newval);

	if (_save_config) SaveToConfig(ini_save_flags);
}

uint GetSettingIndexByFullName(const SettingTable &table, const char *name)
{
	uint index = 0;
	for (auto &sd : table) {
		if (sd->name != nullptr && strcmp(sd->name, name) == 0) return index;
		index++;
	}
	return UINT32_MAX;
}

/* Those 2 functions need to be here, else we have to make some stuff non-static
 * and besides, it is also better to keep stuff like this at the same place */
void IConsoleSetSetting(const char *name, const char *value, bool force_newgame)
{
	const SettingDesc *sd = GetSettingFromName(name);

	if (sd == nullptr || ((sd->flags & SF_NO_NEWGAME) && (_game_mode == GM_MENU || force_newgame))) {
		IConsolePrintF(CC_WARNING, "'%s' is an unknown setting.", name);
		return;
	}

	const auto old_game_mode = _game_mode;
	if (force_newgame) _game_mode = GM_MENU;
	auto guard = scope_guard([force_newgame, old_game_mode]() {
		if (force_newgame) _game_mode = old_game_mode;
	});

	bool success = true;
	if (sd->IsStringSetting()) {
		success = SetSettingValue(sd->AsStringSetting(), value, force_newgame);
	} else if (sd->IsIntSetting()) {
		const IntSettingDesc *isd = sd->AsIntSetting();
		size_t val = isd->ParseValue(value);
		if (!_settings_error_list.empty()) {
			IConsolePrint(CC_ERROR, "'{}' is not a valid value for this setting.", value);
			_settings_error_list.clear();
			return;
		}
		success = SetSettingValue(isd, (int32_t)val, force_newgame);
	}

	if (!success) {
		if (IsNetworkSettingsAdmin()) {
			IConsolePrint(CC_ERROR, "This command/variable is not available during network games.");
		} else {
			IConsolePrint(CC_ERROR, "This command/variable is only available to a network server.");
		}
	}
}

void IConsoleSetSetting(const char *name, int value)
{
	const SettingDesc *sd = GetSettingFromName(name);
	assert(sd != nullptr);
	SetSettingValue(sd->AsIntSetting(), value);
}

/**
 * Output value of a specific setting to the console
 * @param name  Name of the setting to output its value
 * @param force_newgame force the newgame settings
 */
void IConsoleGetSetting(const char *name, bool force_newgame)
{
	const SettingDesc *sd = GetSettingFromName(name);

	if (sd == nullptr || ((sd->flags & SF_NO_NEWGAME) && (_game_mode == GM_MENU || force_newgame))) {
		IConsolePrintF(CC_WARNING, "'%s' is an unknown setting.", name);
		return;
	}

	const void *object = (_game_mode == GM_MENU || force_newgame) ? &_settings_newgame : &_settings_game;

	if (sd->IsStringSetting()) {
		IConsolePrintF(CC_WARNING, "Current value for '%s' is: '%s'", name, sd->AsStringSetting()->Read(object).c_str());
	} else if (sd->IsIntSetting()) {
		const IntSettingDesc *int_setting = sd->AsIntSetting();

		bool show_min_max = true;
		int64_t min_value = int_setting->min;
		int64_t max_value = int_setting->max;
		if (sd->flags & SF_ENUM) {
			min_value = INT64_MAX;
			max_value = INT64_MIN;
			int count = 0;
			for (const SettingDescEnumEntry *enumlist = int_setting->enumlist; enumlist != nullptr && enumlist->str != STR_NULL; enumlist++) {
				if (enumlist->val < min_value) min_value = enumlist->val;
				if (enumlist->val > max_value) max_value = enumlist->val;
				count++;
			}
			if (max_value - min_value != (int64_t)(count - 1)) {
				/* Discontinuous range */
				show_min_max = false;
			}
		}

		char value[20];
		sd->FormatValue(value, lastof(value), object);

		if (show_min_max) {
			IConsolePrintF(CC_WARNING, "Current value for '%s' is: '%s' (min: %s" OTTD_PRINTF64 ", max: " OTTD_PRINTF64 ")",
				name, value, (sd->flags & SF_GUI_0_IS_SPECIAL) ? "(0) " : "", min_value, max_value);
		} else {
			IConsolePrintF(CC_WARNING, "Current value for '%s' is: '%s'",
				name, value);
		}
	}
}

static void IConsoleListSettingsTable(const SettingTable &table, const char *prefilter, bool show_defaults)
{
	for (auto &sd : table) {
		if (!SlIsObjectCurrentlyValid(sd->save.version_from, sd->save.version_to, sd->save.ext_feature_test)) continue;
		if (prefilter != nullptr && strstr(sd->name, prefilter) == nullptr) continue;
		if ((sd->flags & SF_NO_NEWGAME) && _game_mode == GM_MENU) continue;
		char value[80];
		sd->FormatValue(value, lastof(value), &GetGameSettings());
		if (show_defaults && sd->IsIntSetting()) {
			const IntSettingDesc *int_setting = sd->AsIntSetting();
			char defvalue[80];
			int_setting->FormatIntValue(defvalue, lastof(defvalue), int_setting->def);
			TextColour colour = (int_setting->Read(&GetGameSettings()) != int_setting->def) ? CC_WARNING : CC_DEFAULT;
			IConsolePrintF(colour, "%s = %s (default: %s)", sd->name, value, defvalue);
		} else {
			IConsolePrintF(CC_DEFAULT, "%s = %s", sd->name, value);
		}
	}
}

/**
 * List all settings and their value to the console
 *
 * @param prefilter  If not \c nullptr, only list settings with names that begin with \a prefilter prefix
 */
void IConsoleListSettings(const char *prefilter, bool show_defaults)
{
	IConsolePrintF(CC_WARNING, "All settings with their current %s:", show_defaults ? "and default values" : "value");

	for (auto &table : _generic_setting_tables) {
		IConsoleListSettingsTable(table, prefilter, show_defaults);
	}
	for (auto &table : _private_setting_tables) {
		IConsoleListSettingsTable(table, prefilter, show_defaults);
	}
	for (auto &table : _secrets_setting_tables) {
		IConsoleListSettingsTable(table, prefilter, show_defaults);
	}

	IConsolePrintF(CC_WARNING, "Use 'setting' command to change a value");
}

struct LoadSettingsItem {
	SettingsCompat compat;
	const SettingDesc *setting;
};
std::vector<LoadSettingsItem> _gameopt_compat_items;
std::vector<LoadSettingsItem> _settings_compat_items;

/**
 * Load handler for settings from old-style non-table OPTS and PATS chunks
 * @param settings SettingDesc struct containing all information
 * @param compat Compatibility table
 * @param items Load items (filled in on first run)
 * @param object can be either nullptr in which case we load global variables or
 * a pointer to a struct which is getting saved
 */
static void LoadSettings(std::initializer_list<SettingTable> settings, std::initializer_list<SettingsCompat> compat, std::vector<LoadSettingsItem> &items, void *object)
{
	if (items.empty()) {
		/* Populate setting references */

		btree::btree_multimap<std::string_view, const SettingDesc *> names;
		for (auto &osd : IterateSettingTables(settings)) {
			if (osd->flags & SF_NOT_IN_SAVE) continue;
			if (osd->name == nullptr) continue;
			names.insert({osd->name, osd.get()});
		}

		for (const SettingsCompat &c : compat) {
			if (c.type == SettingsCompatType::Setting || c.type == SettingsCompatType::Xref) {
				auto iters = names.equal_range(c.name);
				assert_msg(iters.first != iters.second, "Setting: %s", c.name.c_str());
				for (auto it = iters.first; it != iters.second; ++it) {
					items.push_back({ c, it->second });
				}
			} else {
				items.push_back({ c, nullptr });
			}
		}
	}

	extern SaveLoadVersion _sl_version;

	for (LoadSettingsItem &item : items) {
		switch (item.compat.type) {
			case SettingsCompatType::Null:
				if (item.compat.ext_feature_test.IsFeaturePresent(_sl_version, item.compat.version_from, item.compat.version_to)) SlSkipBytes(item.compat.length);
				break;
			case SettingsCompatType::Setting:
				if (!SlObjectMember(object, item.setting->save)) continue;
				if (item.setting->IsIntSetting()) {
					const IntSettingDesc *int_setting = item.setting->AsIntSetting();
					int_setting->MakeValueValidAndWrite(object, int_setting->Read(object));
				}
				break;
			case SettingsCompatType::Xref:
				if (item.compat.ext_feature_test.IsFeaturePresent(_sl_version, item.compat.version_from, item.compat.version_to)) {
					DEBUG(sl, 3, "PATS chunk: Loading xref setting: '%s'", item.compat.name.c_str());

					/* Generate a new SaveLoad from the xref target using the version params from the source */
					SaveLoad sld = item.setting->save;
					sld.version_from     = item.compat.version_from;
					sld.version_to       = item.compat.version_to;
					sld.ext_feature_test = item.compat.ext_feature_test;

					if (!SlObjectMember(object, sld)) continue;
					if (item.setting->IsIntSetting()) {
						const IntSettingDesc *int_setting = item.setting->AsIntSetting();
						int64_t val = int_setting->Read(object);
						if (item.compat.xrefconv != nullptr) val = item.compat.xrefconv(val);
						int_setting->MakeValueValidAndWrite(object, val);
					}
				}
				break;
		}
	}
}

/** @file
 *
 * The PATX chunk stores additional settings in an unordered format
 * which is tolerant of extra, missing or reordered settings.
 * Additional settings generally means those that aren't in trunk.
 *
 * The PATX chunk contents has the following format:
 *
 * uint32_t                             chunk flags (unused)
 * uint32_t                             number of settings
 *     For each of N settings:
 *     uint32_t                         setting flags (unused)
 *     SLE_STR                          setting name
 *     uint32_t                         length of setting field
 *         N bytes                      setting field
 */

/**
 * Prepare a sorted list of settings to be potentially be loaded out of the PATX chunk
 * This is to enable efficient lookup of settings by name
 */
static std::vector<const SettingDesc *> MakeSettingsPatxList(std::initializer_list<SettingTable> settings)
{
	std::vector<const SettingDesc *> sorted_patx_settings;

	for (auto &sd : IterateSettingTables(settings)) {
		if (sd->patx_name == nullptr) continue;
		sorted_patx_settings.push_back(sd.get());
	}

	std::sort(sorted_patx_settings.begin(), sorted_patx_settings.end(), [](const SettingDesc *a, const SettingDesc *b) {
		return strcmp(a->patx_name, b->patx_name) < 0;
	});

	return sorted_patx_settings;
}

/**
 * Internal structure used in LoadSettingsPatx() and LoadSettingsPlyx()
 */
struct SettingsExtLoad {
	uint32_t flags;
	char name[256];
	uint32_t setting_length;
};

static const SaveLoad _settings_ext_load_desc[] = {
	SLE_VAR(SettingsExtLoad, flags,          SLE_UINT32),
	SLE_STR(SettingsExtLoad, name,           SLE_STRB, 256),
	SLE_VAR(SettingsExtLoad, setting_length, SLE_UINT32),
};

/**
 * Internal structure used in SaveSettingsPlyx()
 */
struct SettingsExtSave {
	uint32_t flags;
	const char *name;
	uint32_t setting_length;
};

static const SaveLoad _settings_ext_save_desc[] = {
	SLE_VAR(SettingsExtSave, flags,          SLE_UINT32),
	SLE_STR(SettingsExtSave, name,           SLE_STR, 0),
	SLE_VAR(SettingsExtSave, setting_length, SLE_UINT32),
};

/**
 * Load handler for settings which go in the PATX chunk
 * @param object can be either nullptr in which case we load global variables or
 * a pointer to a struct which is getting saved
 */
static void LoadSettingsPatx(void *object)
{
	static std::vector<const SettingDesc *> sorted_patx_settings;
	if (sorted_patx_settings.empty()) {
		sorted_patx_settings = MakeSettingsPatxList(_saveload_setting_tables);
	}

	SettingsExtLoad current_setting;

	uint32_t flags = SlReadUint32();
	// flags are not in use yet, reserve for future expansion
	if (flags != 0) SlErrorCorruptFmt("PATX chunk: unknown chunk header flags: 0x%X", flags);

	uint32_t settings_count = SlReadUint32();
	for (uint32_t i = 0; i < settings_count; i++) {
		SlObject(&current_setting, _settings_ext_load_desc);

		// flags are not in use yet, reserve for future expansion
		if (current_setting.flags != 0) SlErrorCorruptFmt("PATX chunk: unknown setting header flags: 0x%X", current_setting.flags);

		// now try to find corresponding setting
		bool exact_match = false;
		auto iter = std::lower_bound(sorted_patx_settings.begin(), sorted_patx_settings.end(), current_setting.name, [&](const SettingDesc *a, const char *b) {
			int result = strcmp(a->patx_name, b);
			if (result == 0) exact_match = true;
			return result < 0;
		});

		if (exact_match) {
			assert(iter != sorted_patx_settings.end());
			// found setting
			const SettingDesc *setting = (*iter);
			const SaveLoad &sld = setting->save;
			size_t read = SlGetBytesRead();
			SlObjectMember(object, sld);
			if (SlGetBytesRead() != read + current_setting.setting_length) {
				SlErrorCorruptFmt("PATX chunk: setting read length mismatch for setting: '%s'", current_setting.name);
			}
			if (setting->IsIntSetting()) {
				const IntSettingDesc *int_setting = setting->AsIntSetting();
				int_setting->MakeValueValidAndWrite(object, int_setting->Read(object));
			}
		} else {
			DEBUG(sl, 1, "PATX chunk: Could not find setting: '%s', ignoring", current_setting.name);
			SlSkipBytes(current_setting.setting_length);
		}
	}
}

/** @file
 *
 * The PLYX chunk stores additional company settings in an unordered
 * format which is tolerant of extra, missing or reordered settings.
 * The format is similar to the PATX chunk.
 * Additional settings generally means those that aren't in trunk.
 *
 * The PLYX chunk contents has the following format:
 *
 * uint32_t                             chunk flags (unused)
 * uint32_t                             number of companies
 *     For each of N companies:
 *     uint32_t                         company ID
 *     uint32_t                         company flags (unused)
 *     uint32_t                         number of settings
 *         For each of N settings:
 *         uint32_t                     setting flags (unused)
 *         SLE_STR                      setting name
 *         uint32_t                     length of setting field
 *             N bytes                  setting field
 */

/**
 * Load handler for company settings which go in the PLYX chunk
 * @param check_mode Whether to skip over settings without reading
 */
void LoadSettingsPlyx(bool skip)
{
	SettingsExtLoad current_setting;

	uint32_t chunk_flags = SlReadUint32();
	// flags are not in use yet, reserve for future expansion
	if (chunk_flags != 0) SlErrorCorruptFmt("PLYX chunk: unknown chunk header flags: 0x%X", chunk_flags);

	uint32_t company_count = SlReadUint32();
	for (uint32_t i = 0; i < company_count; i++) {
		uint32_t company_id = SlReadUint32();
		if (company_id >= MAX_COMPANIES) SlErrorCorruptFmt("PLYX chunk: invalid company ID: %u", company_id);

		const Company *c = nullptr;
		if (!skip) {
			c = Company::GetIfValid(company_id);
			if (c == nullptr) SlErrorCorruptFmt("PLYX chunk: non-existant company ID: %u", company_id);
		}

		uint32_t company_flags = SlReadUint32();
		// flags are not in use yet, reserve for future expansion
		if (company_flags != 0) SlErrorCorruptFmt("PLYX chunk: unknown company flags: 0x%X", company_flags);

		uint32_t settings_count = SlReadUint32();
		for (uint32_t j = 0; j < settings_count; j++) {
			SlObject(&current_setting, _settings_ext_load_desc);

			// flags are not in use yet, reserve for future expansion
			if (current_setting.flags != 0) SlErrorCorruptFmt("PLYX chunk: unknown setting header flags: 0x%X", current_setting.flags);

			if (skip) {
				SlSkipBytes(current_setting.setting_length);
				continue;
			}

			const SettingDesc *setting = nullptr;

			// not many company settings, so perform a linear scan
			for (auto &sd : _company_settings) {
				if (sd->patx_name != nullptr && strcmp(sd->patx_name, current_setting.name) == 0) {
					setting = sd.get();
					break;
				}
			}

			if (setting != nullptr) {
				// found setting
				const SaveLoad &sld = setting->save;
				size_t read = SlGetBytesRead();
				SlObjectMember(const_cast<CompanySettings *>(&(c->settings)), sld);
				if (SlGetBytesRead() != read + current_setting.setting_length) {
					SlErrorCorruptFmt("PLYX chunk: setting read length mismatch for setting: '%s'", current_setting.name);
				}
				if (setting->IsIntSetting()) {
					const IntSettingDesc *int_setting = setting->AsIntSetting();
					int_setting->MakeValueValidAndWrite(&(c->settings), int_setting->Read(&(c->settings)));
				}
			} else {
				DEBUG(sl, 1, "PLYX chunk: Could not find company setting: '%s', ignoring", current_setting.name);
				SlSkipBytes(current_setting.setting_length);
			}
		}
	}
}

/**
 * Save handler for settings which go in the PLYX chunk
 */
void SaveSettingsPlyx()
{
	SettingsExtSave current_setting;

	std::vector<uint32_t> company_setting_counts;

	size_t length = 8;
	uint32_t companies_count = 0;

	for (Company *c : Company::Iterate()) {
		length += 12;
		companies_count++;
		uint32_t setting_count = 0;
		for (auto &sd : _company_settings) {
			if (sd->patx_name == nullptr) continue;
			uint32_t setting_length = (uint32_t)SlCalcObjMemberLength(&(c->settings), sd->save);
			if (!setting_length) continue;

			current_setting.name = sd->patx_name;

			// add length of setting header
			length += SlCalcObjLength(&current_setting, _settings_ext_save_desc);

			// add length of actual setting
			length += setting_length;

			setting_count++;
		}
		company_setting_counts.push_back(setting_count);
	}
	SlSetLength(length);

	SlWriteUint32(0);                          // flags
	SlWriteUint32(companies_count);            // companies count

	size_t index = 0;
	for (Company *c : Company::Iterate()) {
		length += 12;
		companies_count++;
		SlWriteUint32(c->index);               // company ID
		SlWriteUint32(0);                      // flags
		SlWriteUint32(company_setting_counts[index]); // setting count
		index++;

		for (auto &sd : _company_settings) {
			if (sd->patx_name == nullptr) continue;
			uint32_t setting_length = (uint32_t)SlCalcObjMemberLength(&(c->settings), sd->save);
			if (!setting_length) continue;

			current_setting.flags = 0;
			current_setting.name = sd->patx_name;
			current_setting.setting_length = setting_length;
			SlObject(&current_setting, _settings_ext_save_desc);
			SlObjectMember(&(c->settings), sd->save);
		}
	}
}

static void Load_OPTS()
{
	/* Copy over default setting since some might not get loaded in
	 * a networking environment. This ensures for example that the local
	 * autosave-frequency stays when joining a network-server */
	PrepareOldDiffCustom();
	LoadSettings({ _old_gameopt_settings }, _gameopt_compat, _gameopt_compat_items, &_settings_game);
	HandleOldDiffCustom(true);
}

static void Load_PATS()
{
	/* Copy over default setting since some might not get loaded in
	 * a networking environment. This ensures for example that the local
	 * currency setting stays when joining a network-server */
	LoadSettings(_saveload_setting_tables, _settings_compat, _settings_compat_items, &_settings_game);
}

static void Check_PATS()
{
	LoadSettings(_saveload_setting_tables, _settings_compat, _settings_compat_items, &_load_check_data.settings);
}

static void Load_PATX()
{
	LoadSettingsPatx(&_settings_game);
}

static void Check_PATX()
{
	LoadSettingsPatx(&_load_check_data.settings);
}

static const ChunkHandler setting_chunk_handlers[] = {
	{ 'OPTS', nullptr,   Load_OPTS, nullptr, nullptr,    CH_RIFF },
	MakeSaveUpstreamFeatureConditionalLoadUpstreamChunkHandler<'PATS', XSLFI_TABLE_PATS>(Load_PATS, nullptr, Check_PATS),
	{ 'PATX', nullptr,   Load_PATX, nullptr, Check_PATX, CH_RIFF },
};

extern const ChunkHandlerTable _setting_chunk_handlers(setting_chunk_handlers);

static bool IsSignedVarMemType(VarType vt)
{
	switch (GetVarMemType(vt)) {
		case SLE_VAR_I8:
		case SLE_VAR_I16:
		case SLE_VAR_I32:
		case SLE_VAR_I64:
			return true;
	}
	return false;
}

void SetupTimeSettings()
{
	_settings_time = (_game_mode == GM_MENU || _settings_client.gui.override_time_settings) ? _settings_client.gui : _settings_game.game_time;
}

std::initializer_list<SettingTable> GetSaveLoadSettingsTables()
{
	return _saveload_setting_tables;
}

const SettingTable &GetLinkGraphSettingTable()
{
	return _linkgraph_settings;
}

void ResetSettingsToDefaultForLoad()
{
	for (auto &sd : IterateSettingTables(GetSaveLoadSettingsTables())) {
		if (sd->flags & SF_NOT_IN_SAVE) continue;
		if ((sd->flags & SF_NO_NETWORK_SYNC) && _networking && !_network_server) continue;

		sd->ResetToDefault(&_settings_game);
	}
}<|MERGE_RESOLUTION|>--- conflicted
+++ resolved
@@ -34,12 +34,8 @@
 #include "console_func.h"
 #include "pathfinder/pathfinder_type.h"
 #include "genworld.h"
-<<<<<<< HEAD
 #include "train.h"
 #include "news_func.h"
-=======
-#include "string_func.h"
->>>>>>> 97bea563
 #include "window_func.h"
 #include "sound_func.h"
 #include "company_func.h"
@@ -2985,7 +2981,7 @@
 		if (FindWindowById(WC_ERRMSG, 0) == nullptr) ShowFirstError();
 	} else {
 		PostTransparencyOptionLoad();
-		if (_fallback_gui_zoom_max && _settings_client.gui.zoom_max <= ZOOM_LVL_OUT_32X) {
+		if (_fallback_gui_zoom_max && _settings_client.gui.zoom_max <= ZOOM_LVL_OUT_8X) {
 			_settings_client.gui.zoom_max = ZOOM_LVL_MAX;
 		}
 	}
