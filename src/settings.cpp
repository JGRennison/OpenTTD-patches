/*
 * This file is part of OpenTTD.
 * OpenTTD is free software; you can redistribute it and/or modify it under the terms of the GNU General Public License as published by the Free Software Foundation, version 2.
 * OpenTTD is distributed in the hope that it will be useful, but WITHOUT ANY WARRANTY; without even the implied warranty of MERCHANTABILITY or FITNESS FOR A PARTICULAR PURPOSE.
 * See the GNU General Public License for more details. You should have received a copy of the GNU General Public License along with OpenTTD. If not, see <http://www.gnu.org/licenses/>.
 */

/**
 * @file settings.cpp
 * All actions handling saving and loading of the settings/configuration goes on in this file.
 * The file consists of three parts:
 * <ol>
 * <li>Parsing the configuration file (openttd.cfg). This is achieved with the ini_ functions which
 *     handle various types, such as normal 'key = value' pairs, lists and value combinations of
 *     lists, strings, integers, 'bit'-masks and element selections.
 * <li>Handle reading and writing to the setting-structures from inside the game either from
 *     the console for example or through the gui with CMD_ functions.
 * <li>Handle saving/loading of the PATS chunk inside the savegame.
 * </ol>
 * @see SettingDesc
 * @see SaveLoad
 */

#include "stdafx.h"
#include <array>
#include <limits>
#include "currency.h"
#include "screenshot.h"
#include "network/network.h"
#include "network/network_func.h"
#include "network/core/config.h"
#include "settings_internal.h"
#include "command_func.h"
#include "console_func.h"
#include "pathfinder/pathfinder_type.h"
#include "genworld.h"
#include "train.h"
#include "news_func.h"
#include "window_func.h"
#include "sound_func.h"
#include "company_func.h"
#include "rev.h"
#if defined(WITH_FREETYPE) || defined(_WIN32) || defined(WITH_COCOA)
#include "fontcache.h"
#endif
#include "textbuf_gui.h"
#include "rail_gui.h"
#include "elrail_func.h"
#include "error.h"
#include "town.h"
#include "video/video_driver.hpp"
#include "sound/sound_driver.hpp"
#include "music/music_driver.hpp"
#include "blitter/factory.hpp"
#include "base_media_base.h"
#include "gamelog.h"
#include "settings_func.h"
#include "ini_type.h"
#include "ai/ai_config.hpp"
#include "ai/ai.hpp"
#include "game/game_config.hpp"
#include "game/game.hpp"
#include "ai/ai_instance.hpp"
#include "game/game_instance.hpp"
#include "ship.h"
#include "smallmap_gui.h"
#include "roadveh.h"
#include "newgrf_config.h"
#include "fios.h"
#include "load_check.h"
#include "strings_func.h"
#include "string_func.h"
#include "debug.h"
#include "zoning.h"
#include "vehicle_func.h"
#include "scope_info.h"
#include "viewport_func.h"
#include "gui.h"
#include "statusbar_gui.h"
#include "graph_gui.h"
#include "string_func_extra.h"

#include "void_map.h"
#include "station_base.h"
#include "infrastructure_func.h"

#if defined(WITH_FREETYPE) || defined(_WIN32) || defined(WITH_COCOA)
#define HAS_TRUETYPE_FONT
#endif

#include "sl/saveload.h"

#include "table/strings.h"
#include "table/settings.h"
#include "table/settings_compat.h"

#include <algorithm>
#include <vector>

#include "safeguards.h"

ClientSettings _settings_client;
GameSettings _settings_game;     ///< Game settings of a running game or the scenario editor.
GameSettings _settings_newgame;  ///< Game settings for new games (updated from the intro screen).
TimeSettings _settings_time; ///< The effective settings that are used for time display.
VehicleDefaultSettings _old_vds; ///< Used for loading default vehicles settings from old savegames.
std::string _config_file; ///< Configuration file of OpenTTD.
std::string _config_file_text;
std::string _private_file; ///< Private configuration file of OpenTTD.
std::string _secrets_file; ///< Secrets configuration file of OpenTTD.

static ErrorList _settings_error_list; ///< Errors while loading minimal settings.

static bool _fallback_gui_zoom_max = false;


/**
 * List of all the generic setting tables.
 *
 * There are a few tables that are special and not processed like the rest:
 * - _currency_settings
 * - _misc_settings
 * - _company_settings
 * - _win32_settings
 * As such, they are not part of this list.
 */
static const SettingTable _generic_setting_tables[] = {
	_difficulty_settings,
	_economy_settings,
	_game_settings,
	_gui_settings,
	_linkgraph_settings,
	_locale_settings,
	_multimedia_settings,
	_network_settings,
	_news_display_settings,
	_pathfinding_settings,
	_script_settings,
	_world_settings,
	_scenario_settings,
};

/**
 * List of all the save/load (PATS/PATX) setting tables.
 */
static const std::initializer_list<SettingTable> _saveload_setting_tables{
	_difficulty_settings,
	_economy_settings,
	_game_settings,
	_linkgraph_settings,
	_locale_settings,
	_pathfinding_settings,
	_script_settings,
	_world_settings,
};

void IterateSettingsTables(std::function<void(const SettingTable &, void *)> handler)
{
	handler(_misc_settings, nullptr);
#if defined(_WIN32) && !defined(DEDICATED)
	handler(_win32_settings, nullptr);
#endif
	for (auto &table : _generic_setting_tables) {
		handler(table, &_settings_game);
	}
	handler(_currency_settings, &_custom_currency);
	handler(_company_settings, &_settings_client.company);
}

/**
 * List of all the private setting tables.
 */
static const SettingTable _private_setting_tables[] = {
	_network_private_settings,
};

/**
 * List of all the secrets setting tables.
 */
static const SettingTable _secrets_setting_tables[] = {
	_network_secrets_settings,
};

typedef void SettingDescProc(IniFile &ini, const SettingTable &desc, const char *grpname, void *object, bool only_startup);
typedef void SettingDescProcList(IniFile &ini, const char *grpname, StringList &list);

static bool IsSignedVarMemType(VarType vt);


/**
 * IniFile to store a configuration.
 */
class ConfigIniFile : public IniFile {
private:
	inline static const IniGroupNameList list_group_names = {
		"bans",
		"newgrf",
		"servers",
		"server_bind_addresses",
	};

public:
	ConfigIniFile(const std::string &filename, std::string *save = nullptr) : IniFile(list_group_names)
	{
		this->LoadFromDisk(filename, NO_DIRECTORY, save);
	}
};

/**
 * Ini-file versions.
 *
 * Sometimes we move settings between different ini-files, as we need to know
 * when we have to load/remove it from the old versus reading it from the new
 * location. These versions assist with situations like that.
 */
enum IniFileVersion : uint32_t {
	IFV_0,                                                 ///< 0  All versions prior to introduction.
	IFV_PRIVATE_SECRETS,                                   ///< 1  PR#9298  Moving of settings from openttd.cfg to private.cfg / secrets.cfg.
	IFV_GAME_TYPE,                                         ///< 2  PR#9515  Convert server_advertise to server_game_type.
	IFV_LINKGRAPH_SECONDS,                                 ///< 3  PR#10610 Store linkgraph update intervals in seconds instead of days.
	IFV_NETWORK_PRIVATE_SETTINGS,                          ///< 4  PR#10762 Move use_relay_service to private settings.

	IFV_AUTOSAVE_RENAME,                                   ///< 5  PR#11143 Renamed values of autosave to be in minutes.
	IFV_RIGHT_CLICK_CLOSE,                                 ///< 6  PR#10204 Add alternative right click to close windows setting.
	IFV_REMOVE_GENERATION_SEED,                            ///< 7  PR#11927 Remove "generation_seed" from configuration.

	IFV_MAX_VERSION,       ///< Highest possible ini-file version.
};

const uint16_t INIFILE_VERSION = (IniFileVersion)(IFV_MAX_VERSION - 1); ///< Current ini-file version of OpenTTD.

/**
 * Find the index value of a ONEofMANY type in a string separated by |
 * @param str the current value of the setting for which a value needs found
 * @param len length of the string
 * @param many full domain of values the ONEofMANY setting can have
 * @return the integer index of the full-list, or -1 if not found
 */
size_t OneOfManySettingDesc::ParseSingleValue(const char *str, size_t len, const std::vector<std::string> &many)
{
	/* check if it's an integer */
	if (isdigit(*str)) return std::strtoul(str, nullptr, 0);

	size_t idx = 0;
	for (auto one : many) {
		if (one.size() == len && strncmp(one.c_str(), str, len) == 0) return idx;
		idx++;
	}

	return (size_t)-1;
}

/**
 * Find whether a string was a boolean true or a boolean false.
 *
 * @param str the current value of the setting for which a value needs found.
 * @return Either true/false, or nullopt if no boolean value found.
 */
std::optional<bool> BoolSettingDesc::ParseSingleValue(const char *str)
{
	if (strcmp(str, "true") == 0 || strcmp(str, "on") == 0 || strcmp(str, "1") == 0) return true;
	if (strcmp(str, "false") == 0 || strcmp(str, "off") == 0 || strcmp(str, "0") == 0) return false;

	return std::nullopt;
}

/**
 * Find the set-integer value MANYofMANY type in a string
 * @param many full domain of values the MANYofMANY setting can have
 * @param str the current string value of the setting, each individual
 * of separated by a whitespace,tab or | character
 * @return the 'fully' set integer, or -1 if a set is not found
 */
static size_t LookupManyOfMany(const std::vector<std::string> &many, const char *str)
{
	const char *s;
	size_t r;
	size_t res = 0;

	for (;;) {
		/* skip "whitespace" */
		while (*str == ' ' || *str == '\t' || *str == '|') str++;
		if (*str == 0) break;

		s = str;
		while (*s != 0 && *s != ' ' && *s != '\t' && *s != '|') s++;

		r = OneOfManySettingDesc::ParseSingleValue(str, s - str, many);
		if (r == (size_t)-1) return r;

		SetBit(res, (uint8_t)r); // value found, set it
		if (*s == 0) break;
		str = s + 1;
	}
	return res;
}

/**
 * Parse an integerlist string and set each found value
 * @param p the string to be parsed. Each element in the list is separated by a
 * comma or a space character
 * @param items pointer to the integerlist-array that will be filled with values
 * @param maxitems the maximum number of elements the integerlist-array has
 * @return returns the number of items found, or -1 on an error
 */
template<typename T>
static int ParseIntList(const char *p, T *items, size_t maxitems)
{
	size_t n = 0; // number of items read so far
	bool comma = false; // do we accept comma?

	while (*p != '\0') {
		switch (*p) {
			case ',':
				/* Do not accept multiple commas between numbers */
				if (!comma) return -1;
				comma = false;
				[[fallthrough]];

			case ' ':
				p++;
				break;

			default: {
				if (n == maxitems) return -1; // we don't accept that many numbers
				char *end;
				unsigned long v = std::strtoul(p, &end, 0);
				if (p == end) return -1; // invalid character (not a number)
				if (sizeof(T) < sizeof(v)) v = Clamp<unsigned long>(v, std::numeric_limits<T>::min(), std::numeric_limits<T>::max());
				items[n++] = v;
				p = end; // first non-number
				comma = true; // we accept comma now
				break;
			}
		}
	}

	/* If we have read comma but no number after it, fail.
	 * We have read comma when (n != 0) and comma is not allowed */
	if (n != 0 && !comma) return -1;

	return ClampTo<int>(n);
}

/**
 * Load parsed string-values into an integer-array (intlist)
 * @param str the string that contains the values (and will be parsed)
 * @param array pointer to the integer-arrays that will be filled
 * @param nelems the number of elements the array holds. Maximum is 64 elements
 * @param type the type of elements the array holds (eg INT8, UINT16, etc.)
 * @return return true on success and false on error
 */
static bool LoadIntList(const char *str, void *array, int nelems, VarType type)
{
	unsigned long items[64];
	int i, nitems;

	if (str == nullptr) {
		memset(items, 0, sizeof(items));
		nitems = nelems;
	} else {
		nitems = ParseIntList(str, items, lengthof(items));
		if (nitems != nelems) return false;
	}

	switch (type) {
		case SLE_VAR_BL:
		case SLE_VAR_I8:
		case SLE_VAR_U8:
			for (i = 0; i != nitems; i++) ((byte*)array)[i] = items[i];
			break;

		case SLE_VAR_I16:
		case SLE_VAR_U16:
			for (i = 0; i != nitems; i++) ((uint16_t*)array)[i] = items[i];
			break;

		case SLE_VAR_I32:
		case SLE_VAR_U32:
			for (i = 0; i != nitems; i++) ((uint32_t*)array)[i] = items[i];
			break;

		default: NOT_REACHED();
	}

	return true;
}

/**
 * Convert an integer-array (intlist) to a string representation. Each value
 * is separated by a comma or a space character
 * @param buf output buffer where the string-representation will be stored
 * @param last last item to write to in the output buffer
 * @param array pointer to the integer-arrays that is read from
 * @param nelems the number of elements the array holds.
 * @param type the type of elements the array holds (eg INT8, UINT16, etc.)
 * @return The pointer to the terminating null-character in the destination buffer
 */
char *ListSettingDesc::FormatValue(char *buf, const char *last, const void *object) const
{
	const byte *p = static_cast<const byte *>(GetVariableAddress(object, this->save));
	int i, v = 0;

	for (i = 0; i != this->save.length; i++) {
		switch (GetVarMemType(this->save.conv)) {
			case SLE_VAR_BL:
			case SLE_VAR_I8:  v = *(const   int8_t *)p; p += 1; break;
			case SLE_VAR_U8:  v = *(const  uint8_t *)p; p += 1; break;
			case SLE_VAR_I16: v = *(const  int16_t *)p; p += 2; break;
			case SLE_VAR_U16: v = *(const uint16_t *)p; p += 2; break;
			case SLE_VAR_I32: v = *(const  int32_t *)p; p += 4; break;
			case SLE_VAR_U32: v = *(const uint32_t *)p; p += 4; break;
			default: NOT_REACHED();
		}
		if (IsSignedVarMemType(this->save.conv)) {
			buf += seprintf(buf, last, (i == 0) ? "%d" : ",%d", v);
		} else {
			buf += seprintf(buf, last, (i == 0) ? "%u" : ",%u", v);
		}
	}
	return buf;
}

char *OneOfManySettingDesc::FormatSingleValue(char *buf, const char *last, uint id) const
{
	if (id >= this->many.size()) {
		return buf + seprintf(buf, last, "%d", id);
	}
	return strecpy(buf, this->many[id].c_str(), last);
}

char *OneOfManySettingDesc::FormatIntValue(char *buf, const char *last, uint32_t value) const
{
	return this->FormatSingleValue(buf, last, value);
}

char *ManyOfManySettingDesc::FormatIntValue(char *buf, const char *last, uint32_t value) const
{
	uint bitmask = (uint)value;
	if (bitmask == 0) {
		buf[0] = '\0';
		return buf;
	}
	bool first = true;
	for (uint id : SetBitIterator(bitmask)) {
		if (!first) buf = strecpy(buf, "|", last);
		buf = this->FormatSingleValue(buf, last, id);
		first = false;
	}
	return buf;
}

/**
 * Convert a string representation (external) of an integer-like setting to an integer.
 * @param str Input string that will be parsed based on the type of desc.
 * @return The value from the parse string, or the default value of the setting.
 */
size_t IntSettingDesc::ParseValue(const char *str) const
{
	char *end;
	size_t val = std::strtoul(str, &end, 0);
	if (end == str) {
		if (this->flags & SF_CONVERT_BOOL_TO_INT) {
			if (strcmp(str, "true") == 0 || strcmp(str, "on") == 0) return 1;
			if (strcmp(str, "false") == 0 || strcmp(str, "off") == 0) return 0;
		}
		ErrorMessageData msg(STR_CONFIG_ERROR, STR_CONFIG_ERROR_INVALID_VALUE);
		msg.SetDParamStr(0, str);
		msg.SetDParamStr(1, this->name);
		_settings_error_list.push_back(msg);
		return this->def;
	}
	if (*end != '\0') {
		ErrorMessageData msg(STR_CONFIG_ERROR, STR_CONFIG_ERROR_TRAILING_CHARACTERS);
		msg.SetDParamStr(0, this->name);
		_settings_error_list.push_back(msg);
	}
	return val;
}

size_t OneOfManySettingDesc::ParseValue(const char *str) const
{
	size_t r = OneOfManySettingDesc::ParseSingleValue(str, strlen(str), this->many);
	/* if the first attempt of conversion from string to the appropriate value fails,
	 * look if we have defined a converter from old value to new value. */
	if (r == (size_t)-1 && this->many_cnvt != nullptr) r = this->many_cnvt(str);
	if (r != (size_t)-1) return r; // and here goes converted value

	ErrorMessageData msg(STR_CONFIG_ERROR, STR_CONFIG_ERROR_INVALID_VALUE);
	msg.SetDParamStr(0, str);
	msg.SetDParamStr(1, this->name);
	_settings_error_list.push_back(msg);
	return this->def;
}

size_t ManyOfManySettingDesc::ParseValue(const char *str) const
{
	size_t r = LookupManyOfMany(this->many, str);
	if (r != (size_t)-1) return r;
	ErrorMessageData msg(STR_CONFIG_ERROR, STR_CONFIG_ERROR_INVALID_VALUE);
	msg.SetDParamStr(0, str);
	msg.SetDParamStr(1, this->name);
	_settings_error_list.push_back(msg);
	return this->def;
}

size_t BoolSettingDesc::ParseValue(const char *str) const
{
	auto r = BoolSettingDesc::ParseSingleValue(str);
	if (r.has_value()) return *r;

	ErrorMessageData msg(STR_CONFIG_ERROR, STR_CONFIG_ERROR_INVALID_VALUE);
	msg.SetDParamStr(0, str);
	msg.SetDParamStr(1, this->name);
	_settings_error_list.push_back(msg);
	return this->def;
}

static bool ValidateEnumSetting(const IntSettingDesc *sdb, int32_t &val)
{
	if (sdb->flags & SF_ENUM_PRE_CB_VALIDATE && sdb->pre_check != nullptr && !sdb->pre_check(val)) return false;
	for (const SettingDescEnumEntry *enumlist = sdb->enumlist; enumlist != nullptr && enumlist->str != STR_NULL; enumlist++) {
		if (enumlist->val == val) {
			return true;
		}
	}
	return false;
}

/**
 * Get the title of the setting.
 * The string should include a {STRING2} to show the current value.
 * @return The title string.
 */
StringID IntSettingDesc::GetTitle() const
{
	return this->get_title_cb != nullptr ? this->get_title_cb(*this) : this->str;
}

/**
 * Get the help text of the setting.
 * @return The requested help text.
 */
StringID IntSettingDesc::GetHelp() const
{
	StringID str = this->get_help_cb != nullptr ? this->get_help_cb(*this) : this->str_help;
	if (this->guiproc != nullptr) {
		SettingOnGuiCtrlData data;
		data.type = SOGCT_DESCRIPTION_TEXT;
		data.text = str;
		if (this->guiproc(data)) {
			str = data.text;
		}
	}
	return str;
}

/**
 * Set the DParams for drawing the value of the setting.
 * @param first_param First DParam to use
 * @param value Setting value to set params for.
 */
void IntSettingDesc::SetValueDParams(uint first_param, int32_t value) const
{
	const uint initial_first_param = first_param;
	if (this->set_value_dparams_cb != nullptr) {
		this->set_value_dparams_cb(*this, first_param, value);
	} else if (this->IsBoolSetting()) {
		SetDParam(first_param++, value != 0 ? STR_CONFIG_SETTING_ON : STR_CONFIG_SETTING_OFF);
	} else {
		if ((this->flags & SF_ENUM) != 0) {
			StringID str = STR_UNDEFINED;
			for (const SettingDescEnumEntry *enumlist = this->enumlist; enumlist != nullptr && enumlist->str != STR_NULL; enumlist++) {
				if (enumlist->val == value) {
					str = enumlist->str;
					break;
				}
			}
			SetDParam(first_param++, str);
		} else if ((this->flags & SF_GUI_DROPDOWN) != 0) {
			SetDParam(first_param++, this->str_val - this->min + value);
		} else {
			SetDParam(first_param++, this->str_val + ((value == 0 && (this->flags & SF_GUI_0_IS_SPECIAL) != 0) ? 1 : 0));
		}
		SetDParam(first_param++, value);
	}
	if (this->guiproc != nullptr) {
		SettingOnGuiCtrlData data;
		data.type = SOGCT_VALUE_DPARAMS;
		data.offset = initial_first_param;
		data.val = value;
		this->guiproc(data);
	}
}

/**
 * Make the value valid and then write it to the setting.
 * See #MakeValidValid and #Write for more details.
 * @param object The object the setting is to be saved in.
 * @param val Signed version of the new value.
 */
void IntSettingDesc::MakeValueValidAndWrite(const void *object, int32_t val) const
{
	this->MakeValueValid(val);
	this->Write(object, val);
}

/**
 * Make the value valid given the limitations of this setting.
 *
 * In the case of int settings this is ensuring the value is between the minimum and
 * maximum value, with a special case for 0 if SF_GUI_0_IS_SPECIAL is set.
 * This is generally done by clamping the value so it is within the allowed value range.
 * However, for SF_GUI_DROPDOWN the default is used when the value is not valid.
 * @param val The value to make valid.
 */
void IntSettingDesc::MakeValueValid(int32_t &val) const
{
	/* We need to take special care of the uint32_t type as we receive from the function
	 * a signed integer. While here also bail out on 64-bit settings as those are not
	 * supported. Unsigned 8 and 16-bit variables are safe since they fit into a signed
	 * 32-bit variable
	 * TODO: Support 64-bit settings/variables; requires 64 bit over command protocol! */
	switch (GetVarMemType(this->save.conv)) {
		case SLE_VAR_NULL: return;
		case SLE_VAR_BL:
		case SLE_VAR_I8:
		case SLE_VAR_U8:
		case SLE_VAR_I16:
		case SLE_VAR_U16:
		case SLE_VAR_I32: {
			/* Override the minimum value. No value below this->min, except special value 0 */
			if (!(this->flags & SF_GUI_0_IS_SPECIAL) || val != 0) {
				if (this->flags & SF_ENUM) {
					if (!ValidateEnumSetting(this, val)) val = (int32_t)(size_t)this->def;
				} else if (!(this->flags & SF_GUI_DROPDOWN)) {
					/* Clamp value-type setting to its valid range */
					val = Clamp(val, this->min, this->max);
				} else if (val < this->min || val > (int32_t)this->max) {
					/* Reset invalid discrete setting (where different values change gameplay) to its default value */
					val = this->def;
				}
			}
			break;
		}
		case SLE_VAR_U32: {
			/* Override the minimum value. No value below this->min, except special value 0 */
			uint32_t uval = (uint32_t)val;
			if (!(this->flags & SF_GUI_0_IS_SPECIAL) || uval != 0) {
				if (this->flags & SF_ENUM) {
					if (!ValidateEnumSetting(this, val)) {
						uval = (uint32_t)(size_t)this->def;
					} else {
						uval = (uint32_t)val;
					}
				} else if (!(this->flags & SF_GUI_DROPDOWN)) {
					/* Clamp value-type setting to its valid range */
					uval = ClampU(uval, this->min, this->max);
				} else if (uval < (uint)this->min || uval > this->max) {
					/* Reset invalid discrete setting to its default value */
					uval = (uint32_t)this->def;
				}
			}
			val = (int32_t)uval;
			return;
		}
		case SLE_VAR_I64:
		case SLE_VAR_U64:
		default: NOT_REACHED();
	}
}

/**
 * Set the value of a setting.
 * @param object The object the setting is to be saved in.
 * @param val Signed version of the new value.
 */
void IntSettingDesc::Write(const void *object, int32_t val) const
{
	void *ptr = GetVariableAddress(object, this->save);
	WriteValue(ptr, this->save.conv, (int64_t)val);
}

/**
 * Read the integer from the the actual setting.
 * @param object The object the setting is to be saved in.
 * @return The value of the saved integer.
 */
int32_t IntSettingDesc::Read(const void *object) const
{
	void *ptr = GetVariableAddress(object, this->save);
	return (int32_t)ReadValue(ptr, this->save.conv);
}

/**
 * Make the value valid given the limitations of this setting.
 *
 * In the case of string settings this is ensuring the string contains only accepted
 * Utf8 characters and is at most the maximum length defined in this setting.
 * @param str The string to make valid.
 */
void StringSettingDesc::MakeValueValid(std::string &str) const
{
	if (this->max_length == 0 || str.size() < this->max_length) return;

	/* In case a maximum length is imposed by the setting, the length
	 * includes the '\0' termination for network transfer purposes.
	 * Also ensure the string is valid after chopping of some bytes. */
	std::string stdstr(str, this->max_length - 1);
	str.assign(StrMakeValid(stdstr, SVS_NONE));
}

/**
 * Write a string to the actual setting.
 * @param object The object the setting is to be saved in.
 * @param str The string to save.
 */
void StringSettingDesc::Write(const void *object, const std::string &str) const
{
	reinterpret_cast<std::string *>(GetVariableAddress(object, this->save))->assign(str);
}

/**
 * Read the string from the the actual setting.
 * @param object The object the setting is to be saved in.
 * @return The value of the saved string.
 */
const std::string &StringSettingDesc::Read(const void *object) const
{
	return *reinterpret_cast<std::string *>(GetVariableAddress(object, this->save));
}

static const char *GetSettingConfigName(const SettingDesc &sd)
{
	const char *name = sd.name;
	if (sd.guiproc != nullptr) {
		SettingOnGuiCtrlData data;
		data.type = SOGCT_CFG_NAME;
		data.str = name;
		if (sd.guiproc(data)) {
			name = data.str;
		}
	}
	return name;
}

/**
 * Load values from a group of an IniFile structure into the internal representation
 * @param ini pointer to IniFile structure that holds administrative information
 * @param settings_table table with SettingDesc structures whose internally pointed variables will
 *        be given values
 * @param grpname the group of the IniFile to search in for the new values
 * @param object pointer to the object been loaded
 * @param only_startup load only the startup settings set
 */
static void IniLoadSettings(IniFile &ini, const SettingTable &settings_table, const char *grpname, void *object, bool only_startup)
{
	const IniGroup *group;
	const IniGroup *group_def = ini.GetGroup(grpname);

	for (auto &sd : settings_table) {
		if (!SlIsObjectCurrentlyValid(sd->save.version_from, sd->save.version_to, sd->save.ext_feature_test)) continue;
		if (sd->startup != only_startup) continue;
		const IniItem *item = nullptr;
		if (!(sd->flags & SF_NO_NEWGAME)) {
			/* For settings.xx.yy load the settings from [xx] yy = ? */
			std::string s{ GetSettingConfigName(*sd) };
			auto sc = s.find('.');
			if (sc != std::string::npos) {
				group = ini.GetGroup(s.substr(0, sc));
				s = s.substr(sc + 1);
			} else {
				group = group_def;
			}

			if (group != nullptr) item = group->GetItem(s);
			if (item == nullptr && group != group_def && group_def != nullptr) {
				/* For settings.xx.yy load the settings from [settings] yy = ? in case the previous
				 * did not exist (e.g. loading old config files with a [settings] section */
				item = group_def->GetItem(s);
			}
			if (item == nullptr) {
				/* For settings.xx.zz.yy load the settings from [zz] yy = ? in case the previous
				 * did not exist (e.g. loading old config files with a [yapf] section */
				sc = s.find('.');
				if (sc != std::string::npos) {
					if (group = ini.GetGroup(s.substr(0, sc)); group != nullptr) item = group->GetItem(s.substr(sc + 1));
				}
			}
			if (group != nullptr && item == nullptr && sd->guiproc != nullptr) {
				SettingOnGuiCtrlData data;
				data.type = SOGCT_CFG_FALLBACK_NAME;
				if (sd->guiproc(data)) {
					item = group->GetItem(data.str);
				}
			}
		}

		sd->ParseValue(item, object);
	}
}

void IntSettingDesc::ParseValue(const IniItem *item, void *object) const
{
	size_t val = (item == nullptr) ? this->def : this->ParseValue(item->value.has_value() ? item->value->c_str() : "");
	this->MakeValueValidAndWrite(object, (int32_t)val);
}

void StringSettingDesc::ParseValue(const IniItem *item, void *object) const
{
	std::string str = (item == nullptr) ? this->def : item->value.value_or("");
	this->MakeValueValid(str);
	if (this->flags & SF_RUN_CALLBACKS_ON_PARSE) {
		if (this->pre_check != nullptr && !this->pre_check(str)) str = this->def;
		if (this->post_callback != nullptr) this->post_callback(str);
	}
	this->Write(object, str);
}

void ListSettingDesc::ParseValue(const IniItem *item, void *object) const
{
	const char *str = (item == nullptr) ? this->def : item->value.has_value() ? item->value->c_str() : nullptr;
	void *ptr = GetVariableAddress(object, this->save);
	if (!LoadIntList(str, ptr, this->save.length, GetVarMemType(this->save.conv))) {
		ErrorMessageData msg(STR_CONFIG_ERROR, STR_CONFIG_ERROR_ARRAY);
		msg.SetDParamStr(0, this->name);
		_settings_error_list.push_back(msg);

		/* Use default */
		LoadIntList(this->def, ptr, this->save.length, GetVarMemType(this->save.conv));
	}
}

/**
 * Save the values of settings to the inifile.
 * @param ini pointer to IniFile structure
 * @param sd read-only SettingDesc structure which contains the unmodified,
 *        loaded values of the configuration file and various information about it
 * @param grpname holds the name of the group (eg. [network]) where these will be saved
 * @param object pointer to the object been saved
 * The function works as follows: for each item in the SettingDesc structure we
 * have a look if the value has changed since we started the game (the original
 * values are reloaded when saving). If settings indeed have changed, we get
 * these and save them.
 */
static void IniSaveSettings(IniFile &ini, const SettingTable &settings_table, const char *grpname, void *object, bool)
{
	IniGroup *group_def = nullptr, *group;

	for (auto &sd : settings_table) {
		/* If the setting is not saved to the configuration
		 * file, just continue with the next setting */
		if (!SlIsObjectCurrentlyValid(sd->save.version_from, sd->save.version_to, sd->save.ext_feature_test)) continue;
		if (sd->flags & SF_NOT_IN_CONFIG) continue;
		if (sd->flags & SF_NO_NEWGAME) continue;

		/* XXX - wtf is this?? (group override?) */
		std::string s{ GetSettingConfigName(*sd) };
		auto sc = s.find('.');
		if (sc != std::string::npos) {
			group = &ini.GetOrCreateGroup(s.substr(0, sc));
			s = s.substr(sc + 1);
		} else {
			if (group_def == nullptr) group_def = &ini.GetOrCreateGroup(grpname);
			group = group_def;
		}

		IniItem &item = group->GetOrCreateItem(s);

		if (!item.value.has_value() || !sd->IsSameValue(&item, object)) {
			/* Value has changed, get the new value and put it into a buffer */
			char buf[512];
			sd->FormatValue(buf, lastof(buf), object);

			/* The value is different, that means we have to write it to the ini */
			item.value.emplace(buf);
		}
	}
}

char *IntSettingDesc::FormatValue(char *buf, const char *last, const void *object) const
{
	uint32_t i = (uint32_t)this->Read(object);
	return this->FormatIntValue(buf, last, i);
}

char *IntSettingDesc::FormatIntValue(char *buf, const char *last, uint32_t value) const
{
	return buf + seprintf(buf, last, IsSignedVarMemType(this->save.conv) ? "%d" : "%u", value);
}

char *BoolSettingDesc::FormatIntValue(char *buf, const char *last, uint32_t value) const
{
	return strecpy(buf, (value != 0) ? "true" : "false", last);
}

bool IntSettingDesc::IsSameValue(const IniItem *item, void *object) const
{
	int32_t item_value = (int32_t)this->ParseValue(item->value->c_str());
	int32_t object_value = this->Read(object);
	return item_value == object_value;
}

bool IntSettingDesc::IsDefaultValue(void *object) const
{
	int32_t object_value = this->Read(object);
	return this->def == object_value;
}

<<<<<<< HEAD
char *StringSettingDesc::FormatValue(char *buf, const char *last, const void *object) const
=======
void IntSettingDesc::ResetToDefault(void *object) const
{
	this->Write(object, this->def);
}

std::string StringSettingDesc::FormatValue(const void *object) const
>>>>>>> 0fd576bf
{
	const std::string &str = this->Read(object);
	switch (GetVarMemType(this->save.conv)) {
		case SLE_VAR_STR: strecpy(buf, str.c_str(), last); break;

		case SLE_VAR_STRQ:
			if (str.empty()) {
				buf[0] = '\0';
			} else {
				buf += seprintf(buf, last, "\"%s\"", str.c_str());
			}
			break;

		default: NOT_REACHED();
	}
	return buf;
}

bool StringSettingDesc::IsSameValue(const IniItem *item, void *object) const
{
	/* The ini parsing removes the quotes, which are needed to retain the spaces in STRQs,
	 * so those values are always different in the parsed ini item than they should be. */
	if (GetVarMemType(this->save.conv) == SLE_VAR_STRQ) return false;

	const std::string &str = this->Read(object);
	return item->value->compare(str) == 0;
}

bool StringSettingDesc::IsDefaultValue(void *object) const
{
	const std::string &str = this->Read(object);
	return this->def == str;
}

<<<<<<< HEAD
bool ListSettingDesc::IsSameValue(const IniItem *item, void *object) const
=======
void StringSettingDesc::ResetToDefault(void *object) const
{
	this->Write(object, this->def);
}

bool ListSettingDesc::IsSameValue(const IniItem *, void *) const
>>>>>>> 0fd576bf
{
	/* Checking for equality is way more expensive than just writing the value. */
	return false;
}

bool ListSettingDesc::IsDefaultValue(void *) const
{
	/* Defaults of lists are often complicated, and hard to compare. */
	return false;
}

void ListSettingDesc::ResetToDefault(void *) const
{
	/* Resetting a list to default is not supported. */
	NOT_REACHED();
}

/**
 * Loads all items from a 'grpname' section into a list
 * The list parameter can be a nullptr pointer, in this case nothing will be
 * saved and a callback function should be defined that will take over the
 * list-handling and store the data itself somewhere.
 * @param ini IniFile handle to the ini file with the source data
 * @param grpname character string identifying the section-header of the ini file that will be parsed
 * @param list new list with entries of the given section
 */
static void IniLoadSettingList(IniFile &ini, const char *grpname, StringList &list)
{
	const IniGroup *group = ini.GetGroup(grpname);

	if (group == nullptr) return;

	list.clear();

	for (const IniItem &item : group->items) {
		if (!item.name.empty()) list.push_back(item.name);
	}
}

/**
 * Saves all items from a list into the 'grpname' section
 * The list parameter can be a nullptr pointer, in this case a callback function
 * should be defined that will provide the source data to be saved.
 * @param ini IniFile handle to the ini file where the destination data is saved
 * @param grpname character string identifying the section-header of the ini file
 * @param list pointer to an string(pointer) array that will be used as the
 *             source to be saved into the relevant ini section
 */
static void IniSaveSettingList(IniFile &ini, const char *grpname, StringList &list)
{
	IniGroup &group = ini.GetOrCreateGroup(grpname);
	group.Clear();

	for (const auto &iter : list) {
		group.GetOrCreateItem(iter).SetValue("");
	}
}

/**
 * Load a WindowDesc from config.
 * @param ini IniFile handle to the ini file with the source data
 * @param grpname character string identifying the section-header of the ini file that will be parsed
 * @param desc Destination WindowDescPreferences
 */
void IniLoadWindowSettings(IniFile &ini, const char *grpname, void *desc)
{
	IniLoadSettings(ini, _window_settings, grpname, desc, false);
}

/**
 * Save a WindowDesc to config.
 * @param ini IniFile handle to the ini file where the destination data is saved
 * @param grpname character string identifying the section-header of the ini file
 * @param desc Source WindowDescPreferences
 */
void IniSaveWindowSettings(IniFile &ini, const char *grpname, void *desc)
{
	IniSaveSettings(ini, _window_settings, grpname, desc, false);
}

/**
 * Check whether the setting is editable in the current gamemode.
 * @param do_command true if this is about checking a command from the server.
 * @return true if editable.
 */
bool SettingDesc::IsEditable(bool do_command) const
{
	if (!do_command && !(this->flags & SF_NO_NETWORK_SYNC) && IsNonAdminNetworkClient() && !(this->flags & SF_PER_COMPANY)) return false;
	if (do_command && (this->flags & SF_NO_NETWORK_SYNC)) return false;
	if ((this->flags & SF_NETWORK_ONLY) && !_networking && _game_mode != GM_MENU) return false;
	if ((this->flags & SF_NO_NETWORK) && _networking) return false;
	if ((this->flags & SF_NEWGAME_ONLY) &&
			(_game_mode == GM_NORMAL ||
			(_game_mode == GM_EDITOR && !(this->flags & SF_SCENEDIT_TOO)))) return false;
	if ((this->flags & SF_SCENEDIT_ONLY) && _game_mode != GM_EDITOR) return false;
	return true;
}

/**
 * Return the type of the setting.
 * @return type of setting
 */
SettingType SettingDesc::GetType() const
{
	if (this->flags & SF_PER_COMPANY) return ST_COMPANY;
	return (this->flags & SF_NOT_IN_SAVE) ? ST_CLIENT : ST_GAME;
}

/**
 * Get the setting description of this setting as an integer setting.
 * @return The integer setting description.
 */
const IntSettingDesc *SettingDesc::AsIntSetting() const
{
	assert_msg(this->IsIntSetting(), "name: %s", this->name);
	return static_cast<const IntSettingDesc *>(this);
}

/**
 * Get the setting description of this setting as a string setting.
 * @return The string setting description.
 */
const StringSettingDesc *SettingDesc::AsStringSetting() const
{
	assert_msg(this->IsStringSetting(), "name: %s", this->name);
	return static_cast<const StringSettingDesc *>(this);
}

/* Begin - Callback Functions for the various settings. */

/** Switch setting title depending on wallclock setting */
static StringID SettingTitleWallclock(const IntSettingDesc &sd)
{
	return EconTime::UsingWallclockUnits(_game_mode == GM_MENU) ? sd.str + 1 : sd.str;
}

/** Switch setting help depending on wallclock setting */
static StringID SettingHelpWallclock(const IntSettingDesc &sd)
{
	return EconTime::UsingWallclockUnits(_game_mode == GM_MENU) ? sd.str_help + 1 : sd.str_help;
}

/** Setting values for velocity unit localisation */
static void SettingsValueVelocityUnit(const IntSettingDesc &, uint first_param, int32_t value)
{
	StringID val;
	switch (value) {
		case 0: val = STR_CONFIG_SETTING_LOCALISATION_UNITS_VELOCITY_IMPERIAL; break;
		case 1: val = STR_CONFIG_SETTING_LOCALISATION_UNITS_VELOCITY_METRIC; break;
		case 2: val = STR_CONFIG_SETTING_LOCALISATION_UNITS_VELOCITY_SI; break;
		case 3: val = EconTime::UsingWallclockUnits(_game_mode == GM_MENU) ? STR_CONFIG_SETTING_LOCALISATION_UNITS_VELOCITY_GAMEUNITS_SECS : STR_CONFIG_SETTING_LOCALISATION_UNITS_VELOCITY_GAMEUNITS_DAYS; break;
		case 4: val = STR_CONFIG_SETTING_LOCALISATION_UNITS_VELOCITY_KNOTS; break;
		default: NOT_REACHED();
	}
	SetDParam(first_param, val);
}

/** A negative value has another string (the one after "strval"). */
static void SettingsValueAbsolute(const IntSettingDesc &sd, uint first_param, int32_t value)
{
	SetDParam(first_param, sd.str_val + ((value >= 0) ? 1 : 0));
	SetDParam(first_param + 1, abs(value));
}

/** Reposition the main toolbar as the setting changed. */
static void v_PositionMainToolbar(int32_t new_value)
{
	if (_game_mode != GM_MENU) PositionMainToolbar(nullptr);
}

/** Reposition the statusbar as the setting changed. */
static void v_PositionStatusbar(int32_t new_value)
{
	if (_game_mode != GM_MENU) {
		PositionStatusbar(nullptr);
		PositionNewsMessage(nullptr);
		PositionNetworkChatWindow(nullptr);
	}
}

/**
 * Redraw the smallmap after a colour scheme change.
 * @param p1 Callback parameter.
 */
static void RedrawSmallmap(int32_t new_value)
{
	BuildLandLegend();
	BuildOwnerLegend();
	SetWindowClassesDirty(WC_SMALLMAP);

	extern void MarkAllViewportMapLandscapesDirty();
	MarkAllViewportMapLandscapesDirty();
}

static void StationSpreadChanged(int32_t new_value)
{
	InvalidateWindowData(WC_SELECT_STATION, 0);
	InvalidateWindowData(WC_BUILD_STATION, 0);
	InvalidateWindowData(WC_BUS_STATION, 0);
	InvalidateWindowData(WC_TRUCK_STATION, 0);
}

static void UpdateConsists(int32_t new_value)
{
	for (Train *t : Train::IterateFrontOnly()) {
		/* Update the consist of all trains so the maximum speed is set correctly. */
		if (t->IsFrontEngine() || t->IsFreeWagon()) {
			t->ConsistChanged(CCF_TRACK);
			if (t->lookahead != nullptr) SetBit(t->lookahead->flags, TRLF_APPLY_ADVISORY);
		}
	}

	extern void AfterLoadTemplateVehiclesUpdateProperties();
	AfterLoadTemplateVehiclesUpdateProperties();

	InvalidateWindowClassesData(WC_BUILD_VEHICLE, 0);
	InvalidateWindowClassesData(WC_BUILD_VIRTUAL_TRAIN, 0);
	SetWindowClassesDirty(WC_TEMPLATEGUI_MAIN);
	SetWindowClassesDirty(WC_CREATE_TEMPLATE);
}

/**
 * Check and update if needed all vehicle service intervals.
 * @param new_value Contains 0 if service intervals are in days, otherwise intervals use percents.
 */
static void UpdateAllServiceInterval(int32_t new_value)
{
	bool update_vehicles;
	VehicleDefaultSettings *vds;
	if (_game_mode == GM_MENU || !Company::IsValidID(_current_company)) {
		vds = &_settings_client.company.vehicle;
		update_vehicles = false;
	} else {
		vds = &Company::Get(_current_company)->settings.vehicle;
		update_vehicles = true;
	}

	if (new_value != 0) {
		/* Service intervals are in percents. */
		vds->servint_trains   = DEF_SERVINT_PERCENT;
		vds->servint_roadveh  = DEF_SERVINT_PERCENT;
		vds->servint_aircraft = DEF_SERVINT_PERCENT;
		vds->servint_ships    = DEF_SERVINT_PERCENT;
	} else if (EconTime::UsingWallclockUnits(_game_mode == GM_MENU)) {
		/* Service intervals are in minutes. */
		vds->servint_trains   = DEF_SERVINT_MINUTES_TRAINS;
		vds->servint_roadveh  = DEF_SERVINT_MINUTES_ROADVEH;
		vds->servint_aircraft = DEF_SERVINT_MINUTES_AIRCRAFT;
		vds->servint_ships    = DEF_SERVINT_MINUTES_SHIPS;
	} else {
		/* Service intervals are in days. */
		vds->servint_trains   = DEF_SERVINT_DAYS_TRAINS;
		vds->servint_roadveh  = DEF_SERVINT_DAYS_ROADVEH;
		vds->servint_aircraft = DEF_SERVINT_DAYS_AIRCRAFT;
		vds->servint_ships    = DEF_SERVINT_DAYS_SHIPS;
	}

	if (update_vehicles) {
		const Company *c = Company::Get(_current_company);
		for (Vehicle *v : Vehicle::IterateFrontOnly()) {
			if (v->owner == _current_company && v->IsPrimaryVehicle() && !v->ServiceIntervalIsCustom()) {
				v->SetServiceInterval(CompanyServiceInterval(c, v->type));
				v->SetServiceIntervalIsPercent(new_value != 0);
			}
		}
	}

	SetWindowClassesDirty(WC_VEHICLE_DETAILS);
}

static bool CanUpdateServiceInterval(VehicleType type, int32_t &new_value)
{
	VehicleDefaultSettings *vds;
	if (_game_mode == GM_MENU || !Company::IsValidID(_current_company)) {
		vds = &_settings_client.company.vehicle;
	} else {
		vds = &Company::Get(_current_company)->settings.vehicle;
	}

	/* Test if the interval is valid */
	int32_t interval = GetServiceIntervalClamped(new_value, vds->servint_ispercent);
	return interval == new_value;
}

static void UpdateServiceInterval(VehicleType type, int32_t new_value)
{
	if (_game_mode != GM_MENU && Company::IsValidID(_current_company)) {
		for (Vehicle *v : Vehicle::IterateTypeFrontOnly(type)) {
			if (v->owner == _current_company && v->IsPrimaryVehicle() && !v->ServiceIntervalIsCustom()) {
				v->SetServiceInterval(new_value);
			}
		}
	}

	SetWindowClassesDirty(WC_VEHICLE_DETAILS);
}

/**
 * Callback for when the player changes the timekeeping units.
 * @param Unused.
 */
static void ChangeTimekeepingUnits(int32_t)
{
	/* If service intervals are in time units (calendar days or real-world minutes), reset them to the correct defaults. */
	if (!_settings_client.company.vehicle.servint_ispercent) {
		UpdateAllServiceInterval(0);
	}

	/* If we are using calendar timekeeping, "minutes per year" must be default. */
	if (_game_mode == GM_MENU && !EconTime::UsingWallclockUnits(true)) {
		_settings_newgame.economy.minutes_per_calendar_year = CalTime::DEF_MINUTES_PER_YEAR;
	}

	InvalidateWindowClassesData(WC_GAME_OPTIONS, 0);

	/* It is possible to change these units in-game. We must set the economy date appropriately. */
	if (_game_mode != GM_MENU) {
		/* Update effective day length before setting dates, so that the state ticks offset is calculated correctly */
		UpdateEffectiveDayLengthFactor();

		EconTime::Date new_economy_date;
		EconTime::DateFract new_economy_date_fract;

		if (EconTime::UsingWallclockUnits()) {
			/* If the new mode is wallclock units, adjust the economy date to account for different month/year lengths. */
			new_economy_date = EconTime::ConvertYMDToDate(EconTime::CurYear(), EconTime::CurMonth(), Clamp<EconTime::Day>(EconTime::CurDay(), 1, EconTime::DAYS_IN_ECONOMY_WALLCLOCK_MONTH));
			new_economy_date_fract = EconTime::CurDateFract();
		} else {
			/* If the new mode is calendar units, sync the economy date with the calendar date. */
			new_economy_date = CalTime::CurDate().base();
			new_economy_date_fract = CalTime::CurDateFract();
			EconTime::Detail::period_display_offset -= (CalTime::CurYear().base() - EconTime::CurYear().base());
		}

		/* Update link graphs and vehicles, as these include stored economy dates. */
		LinkGraphSchedule::instance.ShiftDates(new_economy_date - EconTime::CurDate());
		ShiftVehicleDates(new_economy_date - EconTime::CurDate());

		/* Only change the date after changing cached values above. */
		EconTime::Detail::SetDate(new_economy_date, new_economy_date_fract);

		UpdateOrderUIOnDateChange();
		SetupTickRate();
	}

	UpdateTimeSettings(0);
	CloseWindowByClass(WC_PAYMENT_RATES);
	CloseWindowByClass(WC_COMPANY_VALUE);
	CloseWindowByClass(WC_PERFORMANCE_HISTORY);
	CloseWindowByClass(WC_DELIVERED_CARGO);
	CloseWindowByClass(WC_OPERATING_PROFIT);
	CloseWindowByClass(WC_INCOME_GRAPH);
	CloseWindowByClass(WC_STATION_CARGO);
}

/**
 * Callback after the player changes the minutes per year.
 * @param new_value The intended new value of the setting, used for clamping.
 */
static void ChangeMinutesPerYear(int32_t new_value)
{
	/* We don't allow setting Minutes Per Year below default, unless it's to 0 for frozen calendar time. */
	if (new_value < CalTime::DEF_MINUTES_PER_YEAR) {
		int clamped;

		/* If the new value is 1, we're probably at 0 and trying to increase the value, so we should jump up to default. */
		if (new_value == 1) {
			clamped = CalTime::DEF_MINUTES_PER_YEAR;
		} else {
			clamped = CalTime::FROZEN_MINUTES_PER_YEAR;
		}

		/* Override the setting with the clamped value. */
		if (_game_mode == GM_MENU) {
			_settings_newgame.economy.minutes_per_calendar_year = clamped;
		} else {
			_settings_game.economy.minutes_per_calendar_year = clamped;
		}
	}

	UpdateEffectiveDayLengthFactor();

	/* If the setting value is not the default, force the game to use wallclock timekeeping units.
	 * This can only happen in the menu, since the pre_cb ensures this setting can only be changed there, or if we're already using wallclock units.
	 */
	if (_game_mode == GM_MENU && (_settings_newgame.economy.minutes_per_calendar_year != CalTime::DEF_MINUTES_PER_YEAR)) {
		_settings_newgame.economy.timekeeping_units = TKU_WALLCLOCK;
		InvalidateWindowClassesData(WC_GAME_OPTIONS, 0);
	}
}

static void TrainAccelerationModelChanged(int32_t new_value)
{
	for (Train *t : Train::IterateFrontOnly()) {
		if (t->IsFrontEngine()) {
			t->tcache.cached_max_curve_speed = t->GetCurveSpeedLimit();
			t->UpdateAcceleration();
			if (t->lookahead != nullptr) SetBit(t->lookahead->flags, TRLF_APPLY_ADVISORY);
		}
	}

	extern void AfterLoadTemplateVehiclesUpdateProperties();
	AfterLoadTemplateVehiclesUpdateProperties();

	/* These windows show acceleration values only when realistic acceleration is on. They must be redrawn after a setting change. */
	SetWindowClassesDirty(WC_ENGINE_PREVIEW);
	InvalidateWindowClassesData(WC_BUILD_VEHICLE, 0);
	InvalidateWindowClassesData(WC_BUILD_VIRTUAL_TRAIN, 0);
	SetWindowClassesDirty(WC_VEHICLE_DETAILS);
	SetWindowClassesDirty(WC_TEMPLATEGUI_MAIN);
	SetWindowClassesDirty(WC_CREATE_TEMPLATE);
}

static bool CheckTrainBrakingModelChange(int32_t &new_value)
{
	if (new_value == TBM_REALISTIC && (_game_mode == GM_NORMAL || _game_mode == GM_EDITOR)) {
		for (TileIndex t = 0; t < MapSize(); t++) {
			if (IsTileType(t, MP_RAILWAY) && GetRailTileType(t) == RAIL_TILE_SIGNALS) {
				uint signals = GetPresentSignals(t);
				if ((signals & 0x3) & ((signals & 0x3) - 1) || (signals & 0xC) & ((signals & 0xC) - 1)) {
					/* Signals in both directions */
					ShowErrorMessage(STR_CONFIG_SETTING_REALISTIC_BRAKING_SIGNALS_NOT_ALLOWED, INVALID_STRING_ID, WL_ERROR);
					ShowExtraViewportWindow(t);
					SetRedErrorSquare(t);
					return false;
				}
				if (((signals & 0x3) && IsSignalTypeUnsuitableForRealisticBraking(GetSignalType(t, TRACK_LOWER))) ||
						((signals & 0xC) && IsSignalTypeUnsuitableForRealisticBraking(GetSignalType(t, TRACK_UPPER)))) {
					/* Banned signal types present */
					ShowErrorMessage(STR_CONFIG_SETTING_REALISTIC_BRAKING_SIGNALS_NOT_ALLOWED, INVALID_STRING_ID, WL_ERROR);
					ShowExtraViewportWindow(t);
					SetRedErrorSquare(t);
					return false;
				}
			}
		}
	}

	return true;
}

static void TrainBrakingModelChanged(int32_t new_value)
{
	for (Train *t : Train::Iterate()) {
		if (!(t->vehstatus & VS_CRASHED)) {
			t->crash_anim_pos = 0;
		}
		if (t->IsFrontEngine()) {
			t->UpdateAcceleration();
		}
	}
	if (new_value == TBM_REALISTIC && (_game_mode == GM_NORMAL || _game_mode == GM_EDITOR)) {
		for (TileIndex t = 0; t < MapSize(); t++) {
			if (IsTileType(t, MP_RAILWAY) && GetRailTileType(t) == RAIL_TILE_SIGNALS) {
				TrackBits bits = GetTrackBits(t);
				do {
					Track track = RemoveFirstTrack(&bits);
					if (HasSignalOnTrack(t, track) && GetSignalType(t, track) == SIGTYPE_BLOCK && HasBit(GetRailReservationTrackBits(t), track)) {
						if (EnsureNoTrainOnTrackBits(t, TrackToTrackBits(track)).Succeeded()) {
							UnreserveTrack(t, track);
						}
					}
				} while (bits != TRACK_BIT_NONE);
			}
		}
		Train *v_cur = nullptr;
		SCOPE_INFO_FMT([&v_cur], "TrainBrakingModelChanged: %s", scope_dumper().VehicleInfo(v_cur));
		extern bool _long_reserve_disabled;
		_long_reserve_disabled = true;
		for (Train *v : Train::IterateFrontOnly()) {
			v_cur = v;
			if (!v->IsPrimaryVehicle() || (v->vehstatus & VS_CRASHED) != 0 || HasBit(v->subtype, GVSF_VIRTUAL) || v->track == TRACK_BIT_DEPOT) continue;
			TryPathReserve(v, true, HasStationTileRail(v->tile));
		}
		_long_reserve_disabled = false;
		for (Train *v : Train::IterateFrontOnly()) {
			v_cur = v;
			if (!v->IsPrimaryVehicle() || (v->vehstatus & VS_CRASHED) != 0 || HasBit(v->subtype, GVSF_VIRTUAL) || v->track == TRACK_BIT_DEPOT) continue;
			TryPathReserve(v, true, HasStationTileRail(v->tile));
			if (v->lookahead != nullptr) SetBit(v->lookahead->flags, TRLF_APPLY_ADVISORY);
		}
	} else if (new_value == TBM_ORIGINAL && (_game_mode == GM_NORMAL || _game_mode == GM_EDITOR)) {
		Train *v_cur = nullptr;
		SCOPE_INFO_FMT([&v_cur], "TrainBrakingModelChanged: %s", scope_dumper().VehicleInfo(v_cur));
		for (Train *v : Train::IterateFrontOnly()) {
			v_cur = v;
			if (!v->IsPrimaryVehicle() || (v->vehstatus & VS_CRASHED) != 0 || HasBit(v->subtype, GVSF_VIRTUAL) || v->track == TRACK_BIT_DEPOT) {
				v->lookahead.reset();
				continue;
			}
			if (!HasBit(v->flags, VRF_TRAIN_STUCK)) {
				_settings_game.vehicle.train_braking_model = TBM_REALISTIC;
				FreeTrainTrackReservation(v);
				_settings_game.vehicle.train_braking_model = new_value;
				TryPathReserve(v, true, HasStationTileRail(v->tile));
			} else {
				v->lookahead.reset();
			}
		}
	}

	UpdateExtraAspectsVariable();
	UpdateAllBlockSignals();

	InvalidateWindowData(WC_BUILD_SIGNAL, 0);
	InvalidateWindowClassesData(WC_GAME_OPTIONS);
}

/**
 * This function updates the train acceleration cache after a steepness change.
 * @param new_value Unused new value of setting.
 */
static void TrainSlopeSteepnessChanged(int32_t new_value)
{
	for (Train *t : Train::IterateFrontOnly()) {
		if (t->IsFrontEngine()) {
			t->CargoChanged();
			if (t->lookahead != nullptr) SetBit(t->lookahead->flags, TRLF_APPLY_ADVISORY);
		}
	}
}

/**
 * This function updates realistic acceleration caches when the setting "Road vehicle acceleration model" is set.
 * @param new_value Unused new value of setting.
 */
static void RoadVehAccelerationModelChanged(int32_t new_value)
{
	if (_settings_game.vehicle.roadveh_acceleration_model != AM_ORIGINAL) {
		for (RoadVehicle *rv : RoadVehicle::IterateFrontOnly()) {
			rv->CargoChanged();
		}
	}
	if (_settings_game.vehicle.roadveh_acceleration_model == AM_ORIGINAL || !_settings_game.vehicle.improved_breakdowns) {
		for (RoadVehicle *rv : RoadVehicle::IterateFrontOnly()) {
			rv->breakdown_chance_factor = 128;
		}
	}

	/* These windows show acceleration values only when realistic acceleration is on. They must be redrawn after a setting change. */
	SetWindowClassesDirty(WC_ENGINE_PREVIEW);
	InvalidateWindowClassesData(WC_BUILD_VEHICLE, 0);
	InvalidateWindowClassesData(WC_BUILD_VIRTUAL_TRAIN, 0);
	SetWindowClassesDirty(WC_VEHICLE_DETAILS);
}

/**
 * This function updates the road vehicle acceleration cache after a steepness change.
 * @param new_value Unused new value of setting.
 */
static void RoadVehSlopeSteepnessChanged(int32_t new_value)
{
	for (RoadVehicle *rv : RoadVehicle::IterateFrontOnly()) {
		rv->CargoChanged();
	}
}

static void ProgrammableSignalsShownChanged(int32_t new_value)
{
	InvalidateWindowData(WC_BUILD_SIGNAL, 0);
}

static void TownFoundingChanged(int32_t new_value)
{
	if (_game_mode != GM_EDITOR && _settings_game.economy.found_town == TF_FORBIDDEN) {
		CloseWindowById(WC_FOUND_TOWN, 0);
	} else {
		InvalidateWindowData(WC_FOUND_TOWN, 0);
	}
}

static void InvalidateVehTimetableWindow(int32_t new_value)
{
	InvalidateWindowClassesData(WC_VEHICLE_TIMETABLE, VIWD_MODIFY_ORDERS);
	InvalidateWindowClassesData(WC_SCHDISPATCH_SLOTS, VIWD_MODIFY_ORDERS);
}

static void ChangeTimetableInTicksMode(int32_t new_value)
{
	SetWindowClassesDirty(WC_VEHICLE_ORDERS);
	InvalidateVehTimetableWindow(new_value);
}

static void UpdateTimeSettings(int32_t new_value)
{
	SetupTimeSettings();
	InvalidateVehTimetableWindow(new_value);
	InvalidateWindowData(WC_STATUS_BAR, 0, SBI_REINIT);
	InvalidateWindowClassesData(WC_GAME_OPTIONS);
	InvalidateWindowClassesData(WC_DEPARTURES_BOARD, 1);
	InvalidateWindowClassesData(WC_PAYMENT_RATES);
	MarkWholeScreenDirty();
}

static void ChangeTimeOverrideMode(int32_t new_value)
{
	InvalidateWindowClassesData(WC_GAME_OPTIONS);
	UpdateTimeSettings(new_value);
}

static void ZoomMinMaxChanged(int32_t new_value)
{
	extern void ConstrainAllViewportsZoom();
	extern void UpdateFontHeightCache();
	ConstrainAllViewportsZoom();
	GfxClearSpriteCache();
	InvalidateWindowClassesData(WC_SPRITE_ALIGNER);
	if (AdjustGUIZoom(AGZM_MANUAL)) {
		ReInitAllWindows(false);
	}
}

static void SpriteZoomMinChanged(int32_t new_value)
{
	GfxClearSpriteCache();
	/* Force all sprites to redraw at the new chosen zoom level */
	MarkWholeScreenDirty();
}

static void DeveloperModeChanged(int32_t new_value)
{
	DebugReconsiderSendRemoteMessages();
}

/**
 * Update any possible saveload window and delete any newgrf dialogue as
 * its widget parts might change. Reinit all windows as it allows access to the
 * newgrf debug button.
 * @param new_value unused.
 */
static void InvalidateNewGRFChangeWindows(int32_t new_value)
{
	InvalidateWindowClassesData(WC_SAVELOAD);
	CloseWindowByClass(WC_GAME_OPTIONS);
	ReInitAllWindows(false);
}

static void InvalidateCompanyLiveryWindow(int32_t new_value)
{
	InvalidateWindowClassesData(WC_COMPANY_COLOUR, -1);
	ResetVehicleColourMap();
	MarkWholeScreenDirty();
}

static void ScriptMaxOpsChange(int32_t new_value)
{
	if (_networking && !_network_server) return;

	GameInstance *g = Game::GetGameInstance();
	if (g != nullptr && !g->IsDead()) {
		g->LimitOpsTillSuspend(new_value);
	}

	for (const Company *c : Company::Iterate()) {
		if (c->is_ai && c->ai_instance != nullptr && !c->ai_instance->IsDead()) {
			c->ai_instance->LimitOpsTillSuspend(new_value);
		}
	}
}

static bool CheckScriptMaxMemoryChange(int32_t &new_value)
{
	if (_networking && !_network_server) return true;

	size_t limit = static_cast<size_t>(new_value) << 20;

	GameInstance *g = Game::GetGameInstance();
	if (g != nullptr && !g->IsDead()) {
		if (g->GetAllocatedMemory() > limit) return false;
	}

	for (const Company *c : Company::Iterate()) {
		if (c->is_ai && c->ai_instance != nullptr && !c->ai_instance->IsDead()) {
			if (c->ai_instance->GetAllocatedMemory() > limit) return false;
		}
	}

	return true;
}

static void ScriptMaxMemoryChange(int32_t new_value)
{
	if (_networking && !_network_server) return;

	size_t limit = static_cast<size_t>(new_value) << 20;

	GameInstance *g = Game::GetGameInstance();
	if (g != nullptr && !g->IsDead()) {
		g->SetMemoryAllocationLimit(limit);
	}

	for (const Company *c : Company::Iterate()) {
		if (c->is_ai && c->ai_instance != nullptr && !c->ai_instance->IsDead()) {
			c->ai_instance->SetMemoryAllocationLimit(limit);
		}
	}
}

/**
 * Invalidate the company details window after the shares setting changed.
 * @param p1 Unused.
 * @return Always true.
 */
static void InvalidateCompanyWindow(int32_t new_value)
{
	InvalidateWindowClassesData(WC_COMPANY);
	InvalidateWindowClassesData(WC_GAME_OPTIONS);
}

static void EnableSingleVehSharedOrderGuiChanged(int32_t new_value)
{
	for (VehicleType type = VEH_BEGIN; type < VEH_COMPANY_END; type++) {
		InvalidateWindowClassesData(GetWindowClassForVehicleType(type), 0);
	}
	SetWindowClassesDirty(WC_VEHICLE_TIMETABLE);
	InvalidateWindowClassesData(WC_VEHICLE_ORDERS, 0);
}

static void CheckYapfRailSignalPenalties(int32_t new_value)
{
	extern void YapfCheckRailSignalPenalties();
	YapfCheckRailSignalPenalties();
}

static void ViewportMapShowTunnelModeChanged(int32_t new_value)
{
	extern void ViewportMapBuildTunnelCache();
	ViewportMapBuildTunnelCache();

	extern void MarkAllViewportMapLandscapesDirty();
	MarkAllViewportMapLandscapesDirty();
}

static void ViewportMapLandscapeModeChanged(int32_t new_value)
{
	extern void MarkAllViewportMapLandscapesDirty();
	MarkAllViewportMapLandscapesDirty();
}

static void MarkAllViewportsDirty(int32_t new_value)
{
	extern void MarkAllViewportMapLandscapesDirty();
	MarkAllViewportMapLandscapesDirty();

	extern void MarkWholeNonMapViewportsDirty();
	MarkWholeNonMapViewportsDirty();
}

static void UpdateLinkgraphColours(int32_t new_value)
{
	BuildLinkStatsLegend();
	MarkWholeScreenDirty();
}

static void ClimateThresholdModeChanged(int32_t new_value)
{
	InvalidateWindowClassesData(WC_GENERATE_LANDSCAPE);
	InvalidateWindowClassesData(WC_GAME_OPTIONS);
}

static void VelocityUnitsChanged(int32_t new_value) {
	InvalidateWindowClassesData(WC_PAYMENT_RATES);
	InvalidateWindowClassesData(WC_TRACE_RESTRICT);
	MarkWholeScreenDirty();
}

static void ChangeTrackTypeSortMode(int32_t new_value) {
	extern void SortRailTypes();
	SortRailTypes();
	MarkWholeScreenDirty();
}

static void PublicRoadsSettingChange(int32_t new_value) {
	InvalidateWindowClassesData(WC_SCEN_LAND_GEN);
}

static void TrainSpeedAdaptationChanged(int32_t new_value) {
	extern void ClearAllSignalSpeedRestrictions();
	ClearAllSignalSpeedRestrictions();
	for (Train *t : Train::Iterate()) {
		t->signal_speed_restriction = 0;
	}
}

static void AutosaveModeChanged(int32_t new_value) {
	extern void ChangeAutosaveFrequency(bool reset);
	ChangeAutosaveFrequency(false);
	InvalidateWindowClassesData(WC_GAME_OPTIONS);
}

/** Checks if any settings are set to incorrect values, and sets them to correct values in that case. */
static void ValidateSettings()
{
	/* Do not allow a custom sea level with the original land generator. */
	if (_settings_newgame.game_creation.land_generator == LG_ORIGINAL &&
			_settings_newgame.difficulty.quantity_sea_lakes == CUSTOM_SEA_LEVEL_NUMBER_DIFFICULTY) {
		_settings_newgame.difficulty.quantity_sea_lakes = CUSTOM_SEA_LEVEL_MIN_PERCENTAGE;
	}
}

static bool TownCouncilToleranceAdjust(int32_t &new_value)
{
	if (new_value == 255) new_value = TOWN_COUNCIL_PERMISSIVE;
	return true;
}

static void DifficultyNoiseChange(int32_t new_value)
{
	if (_game_mode == GM_NORMAL) {
		UpdateAirportsNoise();
		if (_settings_game.economy.station_noise_level) {
			InvalidateWindowClassesData(WC_TOWN_VIEW, 0);
		}
	}
}

static void DifficultyMoneyCheatMultiplayerChange(int32_t new_value)
{
	CloseWindowById(WC_CHEATS, 0);
}

static void DifficultyRenameTownsMultiplayerChange(int32_t new_value)
{
	SetWindowClassesDirty(WC_TOWN_VIEW);
}

static void DifficultyOverrideTownSettingsMultiplayerChange(int32_t new_value)
{
	SetWindowClassesDirty(WC_TOWN_AUTHORITY);
}

static void MaxNoAIsChange(int32_t new_value)
{
	if (GetGameSettings().difficulty.max_no_competitors != 0 &&
			AI::GetInfoList()->size() == 0 &&
			!IsNonAdminNetworkClient()) {
		ShowErrorMessage(STR_WARNING_NO_SUITABLE_AI, INVALID_STRING_ID, WL_CRITICAL);
	}

	InvalidateWindowClassesData(WC_GAME_OPTIONS, 0);
}

/**
 * Check whether the road side may be changed.
 * @param new_value unused
 * @return true if the road side may be changed.
 */
static bool CheckRoadSide(int32_t &new_value)
{
	extern bool RoadVehiclesExistOutsideDepots();
	return (_game_mode == GM_MENU || !RoadVehiclesExistOutsideDepots());
}

static void RoadSideChanged(int32_t new_value)
{
	extern void RecalculateRoadCachedOneWayStates();
	RecalculateRoadCachedOneWayStates();
}

/**
 * Conversion callback for _gameopt_settings_game.landscape
 * It converts (or try) between old values and the new ones,
 * without losing initial setting of the user
 * @param value that was read from config file
 * @return the "hopefully" converted value
 */
static size_t ConvertLandscape(const char *value)
{
	/* try with the old values */
	static std::vector<std::string> _old_landscape_values{"normal", "hilly", "desert", "candy"};
	return OneOfManySettingDesc::ParseSingleValue(value, strlen(value), _old_landscape_values);
}

static bool CheckFreeformEdges(int32_t &new_value)
{
	if (_game_mode == GM_MENU) return true;
	if (new_value != 0) {
		for (Ship *s : Ship::Iterate()) {
			/* Check if there is a ship on the northern border. */
			if (TileX(s->tile) == 0 || TileY(s->tile) == 0) {
				ShowErrorMessage(STR_CONFIG_SETTING_EDGES_NOT_EMPTY, INVALID_STRING_ID, WL_ERROR);
				return false;
			}
		}
		for (const BaseStation *st : BaseStation::Iterate()) {
			/* Check if there is a non-deleted buoy on the northern border. */
			if (st->IsInUse() && (TileX(st->xy) == 0 || TileY(st->xy) == 0)) {
				ShowErrorMessage(STR_CONFIG_SETTING_EDGES_NOT_EMPTY, INVALID_STRING_ID, WL_ERROR);
				return false;
			}
		}
	} else {
		for (uint i = 0; i < MapMaxX(); i++) {
			if (TileHeight(TileXY(i, 1)) != 0) {
				ShowErrorMessage(STR_CONFIG_SETTING_EDGES_NOT_WATER, INVALID_STRING_ID, WL_ERROR);
				return false;
			}
		}
		for (uint i = 1; i < MapMaxX(); i++) {
			if (!IsTileType(TileXY(i, MapMaxY() - 1), MP_WATER) || TileHeight(TileXY(1, MapMaxY())) != 0) {
				ShowErrorMessage(STR_CONFIG_SETTING_EDGES_NOT_WATER, INVALID_STRING_ID, WL_ERROR);
				return false;
			}
		}
		for (uint i = 0; i < MapMaxY(); i++) {
			if (TileHeight(TileXY(1, i)) != 0) {
				ShowErrorMessage(STR_CONFIG_SETTING_EDGES_NOT_WATER, INVALID_STRING_ID, WL_ERROR);
				return false;
			}
		}
		for (uint i = 1; i < MapMaxY(); i++) {
			if (!IsTileType(TileXY(MapMaxX() - 1, i), MP_WATER) || TileHeight(TileXY(MapMaxX(), i)) != 0) {
				ShowErrorMessage(STR_CONFIG_SETTING_EDGES_NOT_WATER, INVALID_STRING_ID, WL_ERROR);
				return false;
			}
		}
	}
	return true;
}

static void UpdateFreeformEdges(int32_t new_value)
{
	if (_game_mode == GM_MENU) return;

	if (new_value != 0) {
		for (uint x = 0; x < MapSizeX(); x++) MakeVoid(TileXY(x, 0));
		for (uint y = 0; y < MapSizeY(); y++) MakeVoid(TileXY(0, y));
	} else {
		/* Make tiles at the border water again. */
		for (uint i = 0; i < MapMaxX(); i++) {
			SetTileHeight(TileXY(i, 0), 0);
			MakeSea(TileXY(i, 0));
		}
		for (uint i = 0; i < MapMaxY(); i++) {
			SetTileHeight(TileXY(0, i), 0);
			MakeSea(TileXY(0, i));
		}
	}
	for (Vehicle *v : Vehicle::Iterate()) {
		if (v->tile == 0) v->UpdatePosition();
	}
	MarkWholeScreenDirty();
}

bool CheckMapEdgesAreWater(bool allow_non_flat_void)
{
	auto check_tile = [&](uint x, uint y, Slope inner_edge) -> bool {
		int h = 0;
		Slope slope = GetTilePixelSlopeOutsideMap(x, y, &h);
		if (slope == SLOPE_FLAT && h == 0) return true;
		if (allow_non_flat_void && h == 0 && (slope & inner_edge) == 0 && IsTileType(TileXY(x, y), MP_VOID)) return true;
		return false;
	};
	check_tile(        0,         0, SLOPE_S);
	check_tile(        0, MapMaxY(), SLOPE_W);
	check_tile(MapMaxX(),         0, SLOPE_E);
	check_tile(MapMaxX(), MapMaxY(), SLOPE_N);

	for (uint x = 1; x < MapMaxX(); x++) {
		if (!check_tile(x, 0, SLOPE_SE)) return false;
		if (!check_tile(x, MapMaxY(), SLOPE_NW)) return false;
	}
	for (uint y = 1; y < MapMaxY(); y++) {
		if (!check_tile(0, y, SLOPE_SW)) return false;
		if (!check_tile(MapMaxX(), y, SLOPE_NE)) return false;
	}

	return true;
}

static bool CheckMapEdgeMode(int32_t &new_value)
{
	if (_game_mode == GM_MENU || !_settings_game.construction.freeform_edges || new_value == 0) return true;

	if (!CheckMapEdgesAreWater(true)) {
		ShowErrorMessage(STR_CONFIG_SETTING_EDGES_NOT_WATER, INVALID_STRING_ID, WL_ERROR);
		return false;
	}

	return true;
}

static void MapEdgeModeChanged(int32_t new_value)
{
	MarkAllViewportsDirty(new_value);

	if (_game_mode == GM_MENU || !_settings_game.construction.freeform_edges || new_value == 0) return;

	for (uint x = 0; x <= MapMaxX(); x++) {
		SetTileHeight(TileXY(x, 0), 0);
		SetTileHeight(TileXY(x, MapMaxY()), 0);
	}
	for (uint y = 1; y < MapMaxY(); y++) {
		SetTileHeight(TileXY(0, y), 0);
		SetTileHeight(TileXY(MapMaxX(), y), 0);
	}
}

/**
 * Changing the setting "allow multiple NewGRF sets" is not allowed
 * if there are vehicles.
 */
static bool CheckDynamicEngines(int32_t &new_value)
{
	if (_game_mode == GM_MENU) return true;

	if (!EngineOverrideManager::ResetToCurrentNewGRFConfig()) {
		ShowErrorMessage(STR_CONFIG_SETTING_DYNAMIC_ENGINES_EXISTING_VEHICLES, INVALID_STRING_ID, WL_ERROR);
		return false;
	}

	return true;
}

static bool CheckMaxHeightLevel(int32_t &new_value)
{
	if (_game_mode == GM_NORMAL) return false;
	if (_game_mode != GM_EDITOR) return true;

	/* Check if at least one mountain on the map is higher than the new value.
	 * If yes, disallow the change. */
	for (TileIndex t = 0; t < MapSize(); t++) {
		if ((int32_t)TileHeight(t) > new_value) {
			ShowErrorMessage(STR_CONFIG_SETTING_TOO_HIGH_MOUNTAIN, INVALID_STRING_ID, WL_ERROR);
			/* Return old, unchanged value */
			return false;
		}
	}

	return true;
}

static void StationCatchmentChanged(int32_t new_value)
{
	Station::RecomputeCatchmentForAll();
	for (Station *st : Station::Iterate()) UpdateStationAcceptance(st, true);
	MarkWholeScreenDirty();
}

static bool CheckSharingRail(int32_t &new_value)
{
	return CheckSharingChangePossible(VEH_TRAIN, new_value);
}

static void SharingRailChanged(int32_t new_value)
{
	UpdateAllBlockSignals();
}

static bool CheckSharingRoad(int32_t &new_value)
{
	return CheckSharingChangePossible(VEH_ROAD, new_value);
}

static bool CheckSharingWater(int32_t &new_value)
{
	return CheckSharingChangePossible(VEH_SHIP, new_value);
}

static bool CheckSharingAir(int32_t &new_value)
{
	return CheckSharingChangePossible(VEH_AIRCRAFT, new_value);
}

static void MaxVehiclesChanged(int32_t new_value)
{
	InvalidateWindowClassesData(WC_BUILD_TOOLBAR);
	MarkWholeScreenDirty();
}

static void InvalidateShipPathCache(int32_t new_value)
{
	for (Ship *s : Ship::Iterate()) {
		s->cached_path.clear();
	}
}

static void ImprovedBreakdownsSettingChanged(int32_t new_value)
{
	if (!_settings_game.vehicle.improved_breakdowns) return;

	for (Vehicle *v : Vehicle::IterateFrontOnly()) {
		switch (v->type) {
			case VEH_TRAIN:
				if (v->IsFrontEngine()) {
					v->breakdown_chance_factor = 128;
					Train::From(v)->UpdateAcceleration();
				}
				break;

			case VEH_ROAD:
				if (v->IsFrontEngine()) {
					v->breakdown_chance_factor = 128;
				}
				break;

			default:
				break;
		}
	}
}

static void DayLengthChanged(int32_t new_value)
{
	UpdateEffectiveDayLengthFactor();
	RecalculateStateTicksOffset();

	MarkWholeScreenDirty();
}

static void TownZoneModeChanged(int32_t new_value)
{
	InvalidateWindowClassesData(WC_GAME_OPTIONS);
	UpdateTownRadii();
}

static void TownZoneCustomValueChanged(int32_t new_value)
{
	if (_settings_game.economy.town_zone_calc_mode) UpdateTownRadii();
}

static bool CheckTTDPatchSettingFlag(uint flag)
{
	extern bool HasTTDPatchFlagBeenObserved(uint flag);
	if (_networking && HasTTDPatchFlagBeenObserved(flag)) {
		ShowErrorMessage(STR_CONFIG_SETTING_NETWORK_CHANGE_NOT_ALLOWED, STR_CONFIG_SETTING_NETWORK_CHANGE_NOT_ALLOWED_NEWGRF, WL_ERROR);
		return false;
	}

	return true;
}

/**
 * Replace a passwords that are a literal asterisk with an empty string.
 * @param newval The new string value for this password field.
 * @return Always true.
 */
static bool ReplaceAsteriskWithEmptyPassword(std::string &newval)
{
	if (newval.compare("*") == 0) newval.clear();
	return true;
}

static bool IsValidHexKeyString(const std::string &newval)
{
	for (const char c : newval) {
		if (!IsValidChar(c, CS_HEXADECIMAL)) return false;
	}
	return true;
}

static bool IsValidHex128BitKeyString(std::string &newval)
{
	return newval.size() == 32 && IsValidHexKeyString(newval);
}

static bool IsValidHex256BitKeyString(std::string &newval)
{
	return newval.size() == 64 && IsValidHexKeyString(newval);
}

static void ParseCompanyPasswordStorageToken(const std::string &value)
{
	extern std::array<uint8_t, 16> _network_company_password_storage_token;
	if (value.size() != 32) return;
	ConvertHexToBytes(value, _network_company_password_storage_token);
}

static void ParseCompanyPasswordStorageSecret(const std::string &value)
{
	extern std::array<uint8_t, 32> _network_company_password_storage_key;
	if (value.size() != 64) return;
	ConvertHexToBytes(value, _network_company_password_storage_key);
}

/** Update the game info, and send it to the clients when we are running as a server. */
static void UpdateClientConfigValues()
{
	NetworkServerUpdateGameInfo();
	if (_network_server) {
		NetworkServerSendConfigUpdate();
		SetWindowClassesDirty(WC_CLIENT_LIST);
	}
}

/* End - Callback Functions */

/* Begin - xref conversion callbacks */

static int64_t LinkGraphDistModeXrefChillPP(int64_t val)
{
	return val ^ 2;
}

/* End - xref conversion callbacks */

/* Begin - GUI callbacks */

static bool OrderTownGrowthRate(SettingOnGuiCtrlData &data)
{
	switch (data.type) {
		case SOGCT_GUI_DROPDOWN_ORDER: {
			int in = data.val;
			int out;
			if (in == 0) {
				out = 0;
			} else if (in <= 2) {
				out = in - 3;
			} else {
				out = in - 2;
			}
			data.val = out;
			return true;
		}

		default:
			return false;
	}
}

static bool LinkGraphDistributionSettingGUI(SettingOnGuiCtrlData &data)
{
	switch (data.type) {
		case SOGCT_DESCRIPTION_TEXT:
			SetDParam(0, data.text);
			data.text = STR_CONFIG_SETTING_DISTRIBUTION_HELPTEXT_EXTRA;
			return true;

		default:
			return false;
	}
}

static bool AllowRoadStopsUnderBridgesSettingGUI(SettingOnGuiCtrlData &data)
{
	switch (data.type) {
		case SOGCT_DESCRIPTION_TEXT:
			SetDParam(0, data.text);
			data.text = STR_CONFIG_SETTING_ALLOW_ROAD_STATIONS_UNDER_BRIDGES_HELPTEXT_EXTRA;
			return true;

		default:
			return false;
	}
}

static bool ZoomMaxCfgName(SettingOnGuiCtrlData &data)
{
	switch (data.type) {
		case SOGCT_CFG_NAME:
			data.str = "gui.zoom_max_extra";
			_fallback_gui_zoom_max = false;
			return true;

		case SOGCT_CFG_FALLBACK_NAME:
			data.str = "zoom_max";
			_fallback_gui_zoom_max = true;
			return true;

		default:
			return false;
	}
}

static bool TreePlacerSettingGUI(SettingOnGuiCtrlData &data)
{
	switch (data.type) {
		case SOGCT_DESCRIPTION_TEXT:
			SetDParam(0, data.text);
			data.text = STR_CONFIG_SETTING_TREE_PLACER_HELPTEXT_EXTRA;
			return true;

		default:
			return false;
	}
}

static bool DefaultSignalsSettingGUI(SettingOnGuiCtrlData &data)
{
	switch (data.type) {
		case SOGCT_DESCRIPTION_TEXT:
			SetDParam(0, data.text);
			data.text = STR_CONFIG_SETTING_SHOW_ALL_SIG_DEF_HELPTEXT_EXTRA;
			return true;

		default:
			return false;
	}
}

static bool ChunnelSettingGUI(SettingOnGuiCtrlData &data)
{
	switch (data.type) {
		case SOGCT_DESCRIPTION_TEXT:
			SetDParam(0, 3);
			SetDParam(1, 8);
			return true;

		default:
			return false;
	}
}

static bool TrainPathfinderSettingGUI(SettingOnGuiCtrlData &data)
{
	switch (data.type) {
		case SOGCT_DESCRIPTION_TEXT:
			SetDParam(0, data.text);
			data.text = STR_CONFIG_SETTING_PATHFINDER_FOR_TRAINS_HELPTEXT_EXTRA;
			return true;

		case SOGCT_GUI_SPRITE:
			if (data.val != VPF_YAPF) {
				data.output = SPR_WARNING_SIGN;
				return true;
			}
			return false;

		case SOGCT_GUI_WARNING_TEXT:
			if (data.val != VPF_YAPF) {
				data.text = STR_CONFIG_SETTING_ADVISED_LEAVE_DEFAULT;
				return true;
			}
			return false;

		default:
			return false;
	}
}

static bool TownCargoScaleGUI(SettingOnGuiCtrlData &data)
{
	switch (data.type) {
		case SOGCT_VALUE_DPARAMS:
			if (!EconTime::UsingWallclockUnits(_game_mode == GM_MENU)) SetDParam(data.offset, STR_CONFIG_SETTING_CARGO_SCALE_VALUE_MONTHLY + GetGameSettings().economy.town_cargo_scale_mode);
			return true;

		default:
			return false;
	}
}

static bool IndustryCargoScaleGUI(SettingOnGuiCtrlData &data)
{
	switch (data.type) {
		case SOGCT_DESCRIPTION_TEXT:
			SetDParam(0, data.text);
			data.text = STR_CONFIG_SETTING_INDUSTRY_CARGO_SCALE_HELPTEXT_EXTRA;
			return true;

		case SOGCT_VALUE_DPARAMS:
			if (!EconTime::UsingWallclockUnits(_game_mode == GM_MENU)) SetDParam(data.offset, STR_CONFIG_SETTING_CARGO_SCALE_VALUE_MONTHLY + GetGameSettings().economy.industry_cargo_scale_mode);
			return true;

		default:
			return false;
	}
}

static bool IndustryCargoScaleModeGUI(SettingOnGuiCtrlData &data)
{
	switch (data.type) {
		case SOGCT_DESCRIPTION_TEXT:
			SetDParam(0, data.text);
			data.text = STR_CONFIG_SETTING_INDUSTRY_CARGO_SCALE_MODE_HELPTEXT_EXTRA;
			return true;

		default:
			return WallclockModeDisabledGUI(data);
	}
}

static bool CalendarModeDisabledGUI(SettingOnGuiCtrlData &data)
{
	switch (data.type) {
		case SOGCT_VALUE_DPARAMS:
			if (!EconTime::UsingWallclockUnits(_game_mode == GM_MENU)) SetDParam(data.offset, STR_CONFIG_SETTING_DISABLED_TIMEKEEPING_MODE_CALENDAR);
			return true;

		case SOGCT_GUI_DISABLE:
			if (!EconTime::UsingWallclockUnits(_game_mode == GM_MENU)) data.val = 1;
			return true;

		default:
			return false;
	}
}

static bool WallclockModeDisabledGUI(SettingOnGuiCtrlData &data)
{
	switch (data.type) {
		case SOGCT_VALUE_DPARAMS:
			if (EconTime::UsingWallclockUnits(_game_mode == GM_MENU)) SetDParam(data.offset, STR_CONFIG_SETTING_DISABLED_TIMEKEEPING_MODE_WALLCLOCK);
			return true;

		case SOGCT_GUI_DISABLE:
			if (EconTime::UsingWallclockUnits(_game_mode == GM_MENU)) data.val = 1;
			return true;

		default:
			return false;
	}
}

/* End - GUI callbacks */

/**
 * Prepare for reading and old diff_custom by zero-ing the memory.
 */
static void PrepareOldDiffCustom()
{
	memset(_old_diff_custom, 0, sizeof(_old_diff_custom));
}

/**
 * Reading of the old diff_custom array and transforming it to the new format.
 * @param savegame is it read from the config or savegame. In the latter case
 *                 we are sure there is an array; in the former case we have
 *                 to check that.
 */
static void HandleOldDiffCustom(bool savegame)
{
	/* Savegames before v4 didn't have "town_council_tolerance" in savegame yet. */
	bool has_no_town_council_tolerance = savegame && IsSavegameVersionBefore(SLV_4);
	uint options_to_load = GAME_DIFFICULTY_NUM - (has_no_town_council_tolerance ? 1 : 0);

	if (!savegame) {
		/* If we did read to old_diff_custom, then at least one value must be non 0. */
		bool old_diff_custom_used = false;
		for (uint i = 0; i < options_to_load && !old_diff_custom_used; i++) {
			old_diff_custom_used = (_old_diff_custom[i] != 0);
		}

		if (!old_diff_custom_used) return;
	}

	/* Iterate over all the old difficulty settings, and convert the list-value to the new setting. */
	uint i = 0;
	for (const auto &name : _old_diff_settings) {
		if (has_no_town_council_tolerance && name == "town_council_tolerance") continue;

		std::string fullname = "difficulty." + name;
		const SettingDesc *sd = GetSettingFromName(fullname.c_str());

		/* Some settings are no longer in use; skip reading those. */
		if (sd == nullptr) {
			i++;
			continue;
		}

		int32_t value = (int32_t)((name == "max_loan" ? 1000 : 1) * _old_diff_custom[i++]);
		sd->AsIntSetting()->MakeValueValidAndWrite(savegame ? &_settings_game : &_settings_newgame, value);
	}
}

static void AILoadConfig(const IniFile &ini, const char *grpname)
{
	const IniGroup *group = ini.GetGroup(grpname);

	/* Clean any configured AI */
	for (CompanyID c = COMPANY_FIRST; c < MAX_COMPANIES; c++) {
		AIConfig::GetConfig(c, AIConfig::SSS_FORCE_NEWGAME)->Change(std::nullopt);
	}

	/* If no group exists, return */
	if (group == nullptr) return;

	CompanyID c = COMPANY_FIRST;
	for (const IniItem &item : group->items) {
		AIConfig *config = AIConfig::GetConfig(c, AIConfig::SSS_FORCE_NEWGAME);

		config->Change(item.name);
		if (!config->HasScript()) {
			if (item.name != "none") {
				DEBUG(script, 0, "The AI by the name '%s' was no longer found, and removed from the list.", item.name.c_str());
				continue;
			}
		}
		if (item.value.has_value()) config->StringToSettings(*item.value);
		c++;
		if (c >= MAX_COMPANIES) break;
	}
}

static void GameLoadConfig(const IniFile &ini, const char *grpname)
{
	const IniGroup *group = ini.GetGroup(grpname);

	/* Clean any configured GameScript */
	GameConfig::GetConfig(GameConfig::SSS_FORCE_NEWGAME)->Change(std::nullopt);

	/* If no group exists, return */
	if (group == nullptr || group->items.empty()) return;

	const IniItem &item = group->items.front();

	GameConfig *config = GameConfig::GetConfig(AIConfig::SSS_FORCE_NEWGAME);

	config->Change(item.name);
	if (!config->HasScript()) {
		if (item.name != "none") {
			DEBUG(script, 0, "The GameScript by the name '%s' was no longer found, and removed from the list.", item.name.c_str());
			return;
		}
	}
	if (item.value.has_value()) config->StringToSettings(*item.value);
}

/**
 * Load BaseGraphics set selection and configuration.
 */
static void GraphicsSetLoadConfig(IniFile &ini)
{
	if (const IniGroup *group = ini.GetGroup("misc"); group != nullptr) {
		/* Load old setting first. */
		if (const IniItem *item = group->GetItem("graphicsset"); item != nullptr && item->value) BaseGraphics::ini_data.name = *item->value;
	}

	if (const IniGroup *group = ini.GetGroup("graphicsset"); group != nullptr) {
		/* Load new settings. */
		if (const IniItem *item = group->GetItem("name"); item != nullptr && item->value) BaseGraphics::ini_data.name = *item->value;

		if (const IniItem *item = group->GetItem("shortname"); item != nullptr && item->value && item->value->size() == 8) {
			BaseGraphics::ini_data.shortname = BSWAP32(std::strtoul(item->value->c_str(), nullptr, 16));
		}

		if (const IniItem *item = group->GetItem("extra_version"); item != nullptr && item->value) BaseGraphics::ini_data.extra_version = std::strtoul(item->value->c_str(), nullptr, 10);

		if (const IniItem *item = group->GetItem("extra_params"); item != nullptr && item->value) {
			auto &extra_params = BaseGraphics::ini_data.extra_params;
			extra_params.resize(lengthof(GRFConfig::param));
			int count = ParseIntList(item->value->c_str(), &extra_params.front(), extra_params.size());
			if (count < 0) {
				SetDParamStr(0, BaseGraphics::ini_data.name);
				ShowErrorMessage(STR_CONFIG_ERROR, STR_CONFIG_ERROR_ARRAY, WL_CRITICAL);
				count = 0;
			}
			extra_params.resize(count);
		}
	}
}

/**
 * Load a GRF configuration
 * @param ini       The configuration to read from.
 * @param grpname   Group name containing the configuration of the GRF.
 * @param is_static GRF is static.
 */
static GRFConfig *GRFLoadConfig(const IniFile &ini, const char *grpname, bool is_static)
{
	const IniGroup *group = ini.GetGroup(grpname);
	GRFConfig *first = nullptr;
	GRFConfig **curr = &first;

	if (group == nullptr) return nullptr;

	uint num_grfs = 0;
	for (const IniItem &item : group->items) {
		GRFConfig *c = nullptr;

		std::array<uint8_t, 4> grfid_buf;
		MD5Hash md5sum;
		std::string_view item_name = item.name;
		bool has_md5sum = false;

		/* Try reading "<grfid>|" and on success, "<md5sum>|". */
		auto grfid_pos = item_name.find("|");
		if (grfid_pos != std::string_view::npos) {
			std::string_view grfid_str = item_name.substr(0, grfid_pos);

			if (ConvertHexToBytes(grfid_str, grfid_buf)) {
				item_name = item_name.substr(grfid_pos + 1);

				auto md5sum_pos = item_name.find("|");
				if (md5sum_pos != std::string_view::npos) {
					std::string_view md5sum_str = item_name.substr(0, md5sum_pos);

					has_md5sum = ConvertHexToBytes(md5sum_str, md5sum);
					if (has_md5sum) item_name = item_name.substr(md5sum_pos + 1);
				}

				uint32_t grfid = grfid_buf[0] | (grfid_buf[1] << 8) | (grfid_buf[2] << 16) | (grfid_buf[3] << 24);
				if (has_md5sum) {
					const GRFConfig *s = FindGRFConfig(grfid, FGCM_EXACT, &md5sum);
					if (s != nullptr) c = new GRFConfig(*s);
				}
				if (c == nullptr && !FioCheckFileExists(std::string(item_name), NEWGRF_DIR)) {
					const GRFConfig *s = FindGRFConfig(grfid, FGCM_NEWEST_VALID);
					if (s != nullptr) c = new GRFConfig(*s);
				}
			}
		}
		std::string filename = std::string(item_name);

		if (c == nullptr) c = new GRFConfig(filename);

		/* Parse parameters */
		if (item.value.has_value() && !item.value->empty()) {
			int count = ParseIntList(item.value->c_str(), c->param.data(), c->param.size());
			if (count < 0) {
				SetDParamStr(0, filename);
				ShowErrorMessage(STR_CONFIG_ERROR, STR_CONFIG_ERROR_ARRAY, WL_CRITICAL);
				count = 0;
			}
			c->num_params = count;
		}

		/* Check if item is valid */
		if (!FillGRFDetails(c, is_static) || HasBit(c->flags, GCF_INVALID)) {
			if (c->status == GCS_NOT_FOUND) {
				SetDParam(1, STR_CONFIG_ERROR_INVALID_GRF_NOT_FOUND);
			} else if (HasBit(c->flags, GCF_UNSAFE)) {
				SetDParam(1, STR_CONFIG_ERROR_INVALID_GRF_UNSAFE);
			} else if (HasBit(c->flags, GCF_SYSTEM)) {
				SetDParam(1, STR_CONFIG_ERROR_INVALID_GRF_SYSTEM);
			} else if (HasBit(c->flags, GCF_INVALID)) {
				SetDParam(1, STR_CONFIG_ERROR_INVALID_GRF_INCOMPATIBLE);
			} else {
				SetDParam(1, STR_CONFIG_ERROR_INVALID_GRF_UNKNOWN);
			}

			SetDParamStr(0, filename.empty() ? item.name.c_str() : filename);
			ShowErrorMessage(STR_CONFIG_ERROR, STR_CONFIG_ERROR_INVALID_GRF, WL_CRITICAL);
			delete c;
			continue;
		}

		/* Check for duplicate GRFID (will also check for duplicate filenames) */
		bool duplicate = false;
		for (const GRFConfig *gc = first; gc != nullptr; gc = gc->next) {
			if (gc->ident.grfid == c->ident.grfid) {
				SetDParamStr(0, c->filename);
				SetDParamStr(1, gc->filename);
				ShowErrorMessage(STR_CONFIG_ERROR, STR_CONFIG_ERROR_DUPLICATE_GRFID, WL_CRITICAL);
				duplicate = true;
				break;
			}
		}
		if (duplicate) {
			delete c;
			continue;
		}

		if (is_static) {
			/* Mark file as static to avoid saving in savegame. */
			SetBit(c->flags, GCF_STATIC);
		} else if (++num_grfs > NETWORK_MAX_GRF_COUNT) {
			/* Check we will not load more non-static NewGRFs than allowed. This could trigger issues for game servers. */
			ShowErrorMessage(STR_CONFIG_ERROR, STR_NEWGRF_ERROR_TOO_MANY_NEWGRFS_LOADED, WL_CRITICAL);
			break;
		}

		/* Add item to list */
		*curr = c;
		curr = &c->next;
	}

	return first;
}

static IniFileVersion LoadVersionFromConfig(const IniFile &ini)
{
	const IniGroup *group = ini.GetGroup("version");
	if (group == nullptr) return IFV_0;

	auto version_number = group->GetItem("ini_version");
	/* Older ini-file versions don't have this key yet. */
	if (version_number == nullptr || !version_number->value.has_value()) return IFV_0;

	uint32_t version = 0;
	IntFromChars(version_number->value->data(), version_number->value->data() + version_number->value->size(), version);

	return static_cast<IniFileVersion>(version);
}

static void AISaveConfig(IniFile &ini, const char *grpname)
{
	IniGroup &group = ini.GetOrCreateGroup(grpname);
	group.Clear();

	for (CompanyID c = COMPANY_FIRST; c < MAX_COMPANIES; c++) {
		AIConfig *config = AIConfig::GetConfig(c, AIConfig::SSS_FORCE_NEWGAME);
		std::string name;
		std::string value = config->SettingsToString();

		if (config->HasScript()) {
			name = config->GetName();
		} else {
			name = "none";
		}

		group.CreateItem(name).SetValue(value);
	}
}

static void GameSaveConfig(IniFile &ini, const char *grpname)
{
	IniGroup &group = ini.GetOrCreateGroup(grpname);
	group.Clear();

	GameConfig *config = GameConfig::GetConfig(AIConfig::SSS_FORCE_NEWGAME);
	std::string name;
	std::string value = config->SettingsToString();

	if (config->HasScript()) {
		name = config->GetName();
	} else {
		name = "none";
	}

	group.CreateItem(name).SetValue(value);
}

/**
 * Save the version of OpenTTD to the ini file.
 * @param ini the ini to write to
 */
static void SaveVersionInConfig(IniFile &ini)
{
	IniGroup &group = ini.GetOrCreateGroup("version");
	group.GetOrCreateItem("version_string").SetValue(_openttd_revision);
	group.GetOrCreateItem("version_number").SetValue(stdstr_fmt("%08X", _openttd_newgrf_version));
	group.GetOrCreateItem("ini_version").SetValue(std::to_string(INIFILE_VERSION));
}

/**
 * Save BaseGraphics set selection and configuration.
 */
static void GraphicsSetSaveConfig(IniFile &ini)
{
	const GraphicsSet *used_set = BaseGraphics::GetUsedSet();
	if (used_set == nullptr) return;

	IniGroup &group = ini.GetOrCreateGroup("graphicsset");
	group.Clear();

	group.GetOrCreateItem("name").SetValue(used_set->name);
	group.GetOrCreateItem("shortname").SetValue(stdstr_fmt("%08X", BSWAP32(used_set->shortname)));

	const GRFConfig *extra_cfg = used_set->GetExtraConfig();
	if (extra_cfg != nullptr && extra_cfg->num_params > 0) {
		group.GetOrCreateItem("extra_version").SetValue(stdstr_fmt("%u", extra_cfg->version));
		group.GetOrCreateItem("extra_params").SetValue(GRFBuildParamList(extra_cfg));
	}
}

/* Save a GRF configuration to the given group name */
static void GRFSaveConfig(IniFile &ini, const char *grpname, const GRFConfig *list)
{
	IniGroup &group = ini.GetOrCreateGroup(grpname);
	group.Clear();
	const GRFConfig *c;

	for (c = list; c != nullptr; c = c->next) {
		/* Hex grfid (4 bytes in nibbles), "|", hex md5sum (16 bytes in nibbles), "|", file system path. */
		char key[4 * 2 + 1 + 16 * 2 + 1 + MAX_PATH];
		char *pos = key + seprintf(key, lastof(key), "%08X|", BSWAP32(c->ident.grfid));
		pos = md5sumToString(pos, lastof(key), c->ident.md5sum);
		seprintf(pos, lastof(key), "|%s", c->filename.c_str());
		group.GetOrCreateItem(key).SetValue(GRFBuildParamList(c));
	}
}

/* Common handler for saving/loading variables to the configuration file */
static void HandleSettingDescs(IniFile &generic_ini, SettingDescProc *proc, SettingDescProcList *proc_list, bool only_startup = false)
{
	proc(generic_ini, _misc_settings, "misc", nullptr, only_startup);
#if defined(_WIN32) && !defined(DEDICATED)
	proc(generic_ini, _win32_settings, "win32", nullptr, only_startup);
#endif /* _WIN32 */

	/* The name "patches" is a fallback, as every setting should sets its own group. */

	for (auto &table : _generic_setting_tables) {
		proc(generic_ini, table, "patches", &_settings_newgame, only_startup);
	}

	proc(generic_ini, _currency_settings, "currency", &_custom_currency, only_startup);
	proc(generic_ini, _company_settings, "company", &_settings_client.company, only_startup);

}

static void HandlePrivateSettingDescs(IniFile &private_ini, SettingDescProc *proc, SettingDescProcList *proc_list, bool only_startup = false)
{
	for (auto &table : _private_setting_tables) {
		proc(private_ini, table, "patches", &_settings_newgame, only_startup);
	}

	if (!only_startup) {
		proc_list(private_ini, "server_bind_addresses", _network_bind_list);
		proc_list(private_ini, "servers", _network_host_list);
		proc_list(private_ini, "bans", _network_ban_list);
	}
}

static void HandleSecretsSettingDescs(IniFile &secrets_ini, SettingDescProc *proc, SettingDescProcList *proc_list, bool only_startup = false)
{
	for (auto &table : _secrets_setting_tables) {
		proc(secrets_ini, table, "patches", &_settings_newgame, only_startup);
	}
}

/**
 * Remove all entries from a settings table from an ini-file.
 *
 * This is only useful if those entries are moved to another file, and you
 * want to clean up what is left behind.
 *
 * @param ini The ini file to remove the entries from.
 * @param table The table to look for entries to remove.
 */
static void RemoveEntriesFromIni(IniFile &ini, const SettingTable &table)
{
	for (auto &sd : table) {
		/* For settings.xx.yy load the settings from [xx] yy = ? */
		std::string s{ GetSettingConfigName(*sd) };
		auto sc = s.find('.');
		if (sc == std::string::npos) continue;

		IniGroup *group = ini.GetGroup(s.substr(0, sc));
		if (group == nullptr) continue;
		s = s.substr(sc + 1);

		group->RemoveItem(s);
	}
}

/**
 * Check whether a conversion should be done, and based on what old setting information.
 *
 * To prevent errors when switching back and forth between older and newer
 * version of OpenTTD, the type of a setting is never changed. Instead, the
 * setting is renamed, and this function is used to check whether a conversion
 * between the old and new setting is required.
 *
 * This checks if the new setting doesn't exist, and if the old does.
 *
 * Doing it this way means that if you switch to an older client, the old
 * setting is used, and only on the first time starting a new client, the
 * old setting is converted to the new. After that, they are independent
 * of each other. And you can safely, without errors on either, switch
 * between old and new client.
 *
 * @param ini The ini-file to use.
 * @param group The group the setting is in.
 * @param old_var The old name of the setting.
 * @param new_var The new name of the setting.
 * @param[out] old_item The old item to base upgrading on.
 * @return Whether upgrading should happen; if false, old_item is a nullptr.
 */
bool IsConversionNeeded(const ConfigIniFile &ini, const std::string &group, const std::string &old_var, const std::string &new_var, const IniItem **old_item)
{
	*old_item = nullptr;

	const IniGroup *igroup = ini.GetGroup(group);
	/* If the group doesn't exist, there is nothing to convert. */
	if (igroup == nullptr) return false;

	const IniItem *tmp_old_item = igroup->GetItem(old_var);
	const IniItem *new_item = igroup->GetItem(new_var);

	/* If the old item doesn't exist, there is nothing to convert. */
	if (tmp_old_item == nullptr) return false;

	/* If the new item exists, it means conversion was already done. We only
	 * do the conversion the first time, and after that these settings are
	 * independent. This allows users to freely change between older and
	 * newer clients without breaking anything. */
	if (new_item != nullptr) return false;

	*old_item = tmp_old_item;
	return true;
}

/**
 * Load the values from the configuration files
 * @param startup Load the minimal amount of the configuration to "bootstrap" the blitter and such.
 */
void LoadFromConfig(bool startup)
{
	PreTransparencyOptionSave();

	ConfigIniFile generic_ini(_config_file, &_config_file_text);
	ConfigIniFile private_ini(_private_file);
	ConfigIniFile secrets_ini(_secrets_file);

	if (!startup) ResetCurrencies(false); // Initialize the array of currencies, without preserving the custom one

	IniFileVersion generic_version = LoadVersionFromConfig(generic_ini);

	if (startup) {
		GraphicsSetLoadConfig(generic_ini);
	}

	HandleSettingDescs(generic_ini, IniLoadSettings, IniLoadSettingList, startup);

	/* Before the split of private/secrets, we have to look in the generic for these settings. */
	if (generic_version < IFV_PRIVATE_SECRETS) {
		HandlePrivateSettingDescs(generic_ini, IniLoadSettings, IniLoadSettingList, startup);
		HandleSecretsSettingDescs(generic_ini, IniLoadSettings, IniLoadSettingList, startup);
	} else {
		HandlePrivateSettingDescs(private_ini, IniLoadSettings, IniLoadSettingList, startup);
		HandleSecretsSettingDescs(secrets_ini, IniLoadSettings, IniLoadSettingList, startup);
	}

	/* Load basic settings only during bootstrap, load other settings not during bootstrap */
	if (!startup) {
		if (generic_version < IFV_LINKGRAPH_SECONDS) {
			_settings_newgame.linkgraph.recalc_interval *= SECONDS_PER_DAY;
			_settings_newgame.linkgraph.recalc_time     *= SECONDS_PER_DAY;
		}

		/* Move use_relay_service from generic_ini to private_ini. */
		if (generic_version < IFV_NETWORK_PRIVATE_SETTINGS) {
			const IniGroup *network = generic_ini.GetGroup("network");
			if (network != nullptr) {
				const IniItem *use_relay_service = network->GetItem("use_relay_service");
				if (use_relay_service != nullptr) {
					if (use_relay_service->value == "never") {
						_settings_client.network.use_relay_service = UseRelayService::URS_NEVER;
					} else if (use_relay_service->value == "ask") {
						_settings_client.network.use_relay_service = UseRelayService::URS_ASK;
					} else if (use_relay_service->value == "allow") {
						_settings_client.network.use_relay_service = UseRelayService::URS_ALLOW;
					}
				}
			}
		}

		const IniItem *old_item;

		if (generic_version < IFV_GAME_TYPE && IsConversionNeeded(generic_ini, "network", "server_advertise", "server_game_type", &old_item)) {
			auto old_value = BoolSettingDesc::ParseSingleValue(old_item->value->c_str());
			_settings_client.network.server_game_type = old_value.value_or(false) ? SERVER_GAME_TYPE_PUBLIC : SERVER_GAME_TYPE_LOCAL;
		}

		if (generic_version < IFV_AUTOSAVE_RENAME && IsConversionNeeded(generic_ini, "gui", "autosave", "autosave_interval", &old_item)) {
			static std::vector<std::string> _old_autosave_interval{"off", "monthly", "quarterly", "half year", "yearly", "custom_days", "custom_realtime_minutes"};
			auto old_value = OneOfManySettingDesc::ParseSingleValue(old_item->value->c_str(), old_item->value->size(), _old_autosave_interval);

			switch (old_value) {
				case 0: _settings_client.gui.autosave_interval = 0; break;
				case 1: _settings_client.gui.autosave_interval = 10; break;
				case 2: _settings_client.gui.autosave_interval = 30; break;
				case 3: _settings_client.gui.autosave_interval = 60; break;
				case 4: _settings_client.gui.autosave_interval = 120; break;
				case 5: {
					const IniItem *old_autosave_custom_days;
					if (IsConversionNeeded(generic_ini, "gui", "autosave_custom_days", "autosave_interval", &old_autosave_custom_days)) {
						_settings_client.gui.autosave_interval = (std::strtoul(old_autosave_custom_days->value->c_str(), nullptr, 10) + 2) / 3;
					}
					break;
				}
				case 6: {
					const IniItem *old_autosave_custom_minutes;
					if (IsConversionNeeded(generic_ini, "gui", "autosave_custom_minutes", "autosave_interval", &old_autosave_custom_minutes)) {
						_settings_client.gui.autosave_interval = std::strtoul(old_autosave_custom_minutes->value->c_str(), nullptr, 10);
					}
					break;
				}
				default: break;
			}
		}

		/* Persist the right click close option from older versions. */
		if (generic_version < IFV_RIGHT_CLICK_CLOSE && IsConversionNeeded(generic_ini, "gui", "right_mouse_wnd_close", "right_click_wnd_close", &old_item)) {
			auto old_value = BoolSettingDesc::ParseSingleValue(old_item->value->c_str());
			_settings_client.gui.right_click_wnd_close = old_value.value_or(false) ? RCC_YES : RCC_NO;
		}

		_grfconfig_newgame = GRFLoadConfig(generic_ini, "newgrf", false);
		_grfconfig_static  = GRFLoadConfig(generic_ini, "newgrf-static", true);
		AILoadConfig(generic_ini, "ai_players");
		GameLoadConfig(generic_ini, "game_scripts");

		PrepareOldDiffCustom();
		IniLoadSettings(generic_ini, _old_gameopt_settings, "gameopt", &_settings_newgame, false);
		HandleOldDiffCustom(false);

		ValidateSettings();
		DebugReconsiderSendRemoteMessages();

		PostZoningModeChange();

		/* Display scheduled errors */
		ScheduleErrorMessage(_settings_error_list);
		if (FindWindowById(WC_ERRMSG, 0) == nullptr) ShowFirstError();
	} else {
		PostTransparencyOptionLoad();
		if (_fallback_gui_zoom_max && _settings_client.gui.zoom_max <= ZOOM_LVL_OUT_32X) {
			_settings_client.gui.zoom_max = ZOOM_LVL_MAX;
		}
	}
}

/** Save the values to the configuration file */
void SaveToConfig(SaveToConfigFlags flags)
{
	if (flags & STCF_PRIVATE) {
		ConfigIniFile private_ini(_private_file);

		/* If we newly create the private/secrets file, add a dummy group on top
		 * just so we can add a comment before it (that is how IniFile works).
		 * This to explain what the file is about. After doing it once, never touch
		 * it again, as otherwise we might be reverting user changes. */
		if (IniGroup *group = private_ini.GetGroup("private"); group != nullptr) group->comment = "; This file possibly contains private information which can identify you as person.\n";

		HandlePrivateSettingDescs(private_ini, IniSaveSettings, IniSaveSettingList);
		SaveVersionInConfig(private_ini);
		private_ini.SaveToDisk(_private_file);
	}

	if (flags & STCF_SECRETS) {
		ConfigIniFile secrets_ini(_secrets_file);

		/* If we newly create the private/secrets file, add a dummy group on top
		 * just so we can add a comment before it (that is how IniFile works).
		 * This to explain what the file is about. After doing it once, never touch
		 * it again, as otherwise we might be reverting user changes. */
		if (IniGroup *group = secrets_ini.GetGroup("secrets"); group != nullptr) group->comment = "; Do not share this file with others, not even if they claim to be technical support.\n; This file contains saved passwords and other secrets that should remain private to you!\n";

		HandleSecretsSettingDescs(secrets_ini, IniSaveSettings, IniSaveSettingList);
		SaveVersionInConfig(secrets_ini);
		secrets_ini.SaveToDisk(_secrets_file);
	}

	if ((flags & STCF_GENERIC) == 0) return;

	PreTransparencyOptionSave();

	ConfigIniFile generic_ini(_config_file);

	IniFileVersion generic_version = LoadVersionFromConfig(generic_ini);

	if (generic_version == IFV_0) {
		/* Remove some obsolete groups. These have all been loaded into other groups. */
		generic_ini.RemoveGroup("patches");
		generic_ini.RemoveGroup("yapf");
		generic_ini.RemoveGroup("gameopt");

		/* Remove all settings from the generic ini that are now in the private ini. */
		generic_ini.RemoveGroup("server_bind_addresses");
		generic_ini.RemoveGroup("servers");
		generic_ini.RemoveGroup("bans");
		for (auto &table : _private_setting_tables) {
			RemoveEntriesFromIni(generic_ini, table);
		}

		/* Remove all settings from the generic ini that are now in the secrets ini. */
		for (auto &table : _secrets_setting_tables) {
			RemoveEntriesFromIni(generic_ini, table);
		}
	}

	if (generic_version < IFV_REMOVE_GENERATION_SEED) {
		IniGroup *game_creation = generic_ini.GetGroup("game_creation");
		if (game_creation != nullptr) {
			game_creation->RemoveItem("generation_seed");
		}
	}

	/* These variables are migrated from generic ini to private ini now. */
	if (generic_version < IFV_NETWORK_PRIVATE_SETTINGS) {
		IniGroup *network = generic_ini.GetGroup("network");
		if (network != nullptr) {
			network->RemoveItem("use_relay_service");
		}
	}

	HandleSettingDescs(generic_ini, IniSaveSettings, IniSaveSettingList);
	GraphicsSetSaveConfig(generic_ini);
	GRFSaveConfig(generic_ini, "newgrf", _grfconfig_newgame);
	GRFSaveConfig(generic_ini, "newgrf-static", _grfconfig_static);
	AISaveConfig(generic_ini, "ai_players");
	GameSaveConfig(generic_ini, "game_scripts");

	SaveVersionInConfig(generic_ini);
	generic_ini.SaveToDisk(_config_file);
}

/**
 * Get the list of known NewGrf presets.
 * @returns List of preset names.
 */
StringList GetGRFPresetList()
{
	StringList list;

	ConfigIniFile ini(_config_file);
	for (const IniGroup &group : ini.groups) {
		if (group.name.compare(0, 7, "preset-") == 0) {
			list.push_back(group.name.substr(7));
		}
	}

	return list;
}

/**
 * Load a NewGRF configuration by preset-name.
 * @param config_name Name of the preset.
 * @return NewGRF configuration.
 * @see GetGRFPresetList
 */
GRFConfig *LoadGRFPresetFromConfig(const char *config_name)
{
	size_t len = strlen(config_name) + 8;
	char *section = (char*)alloca(len);
	seprintf(section, section + len - 1, "preset-%s", config_name);

	ConfigIniFile ini(_config_file);
	GRFConfig *config = GRFLoadConfig(ini, section, false);

	return config;
}

/**
 * Save a NewGRF configuration with a preset name.
 * @param config_name Name of the preset.
 * @param config      NewGRF configuration to save.
 * @see GetGRFPresetList
 */
void SaveGRFPresetToConfig(const char *config_name, GRFConfig *config)
{
	size_t len = strlen(config_name) + 8;
	char *section = (char*)alloca(len);
	seprintf(section, section + len - 1, "preset-%s", config_name);

	ConfigIniFile ini(_config_file);
	GRFSaveConfig(ini, section, config);
	ini.SaveToDisk(_config_file);
}

/**
 * Delete a NewGRF configuration by preset name.
 * @param config_name Name of the preset.
 */
void DeleteGRFPresetFromConfig(const char *config_name)
{
	size_t len = strlen(config_name) + 8;
	char *section = (char*)alloca(len);
	seprintf(section, section + len - 1, "preset-%s", config_name);

	ConfigIniFile ini(_config_file);
	ini.RemoveGroup(section);
	ini.SaveToDisk(_config_file);
}

/**
 * Handle changing a value. This performs validation of the input value and
 * calls the appropriate callbacks, and saves it when the value is changed.
 * @param object The object the setting is in.
 * @param newval The new value for the setting.
 */
void IntSettingDesc::ChangeValue(const void *object, int32_t newval, SaveToConfigFlags ini_save_flags) const
{
	int32_t oldval = this->Read(object);
	this->MakeValueValid(newval);
	if (this->pre_check != nullptr && !this->pre_check(newval)) return;
	if (oldval == newval) return;

	this->Write(object, newval);
	if (this->post_callback != nullptr) this->post_callback(newval);

	if (this->flags & SF_NO_NETWORK) {
		GamelogStartAction(GLAT_SETTING);
		GamelogSetting(this->name, oldval, newval);
		GamelogStopAction();
	}

	SetWindowClassesDirty(WC_GAME_OPTIONS);

	if (_save_config) SaveToConfig(ini_save_flags);
}

/**
 * Given a name of setting, return a setting description from the table.
 * @param name Name of the setting to return a setting description of.
 * @param settings Table to look in for the setting.
 * @return Pointer to the setting description of setting \a name if it can be found,
 *         \c nullptr indicates failure to obtain the description.
 */
static const SettingDesc *GetSettingFromName(const char *name, const SettingTable &settings)
{
	/* First check all full names */
	for (auto &sd : settings) {
		if (!SlIsObjectCurrentlyValid(sd->save.version_from, sd->save.version_to, sd->save.ext_feature_test)) continue;
		if (strcmp(sd->name, name) == 0) return sd.get();
	}

	/* Then check the shortcut variant of the name. */
	for (auto &sd : settings) {
		if (!SlIsObjectCurrentlyValid(sd->save.version_from, sd->save.version_to, sd->save.ext_feature_test)) continue;
		const char *short_name = strchr(sd->name, '.');
		if (short_name != nullptr) {
			short_name++;
			if (strcmp(short_name, name) == 0) return sd.get();
		}
	}

	return nullptr;
}

/**
 * Given a name of setting, return a company setting description of it.
 * @param name  Name of the company setting to return a setting description of.
 * @return Pointer to the setting description of setting \a name if it can be found,
 *         \c nullptr indicates failure to obtain the description.
 */
static const SettingDesc *GetCompanySettingFromName(const char *name)
{
	if (strncmp(name, "company.", 8) == 0) name += 8;
	return GetSettingFromName(name, _company_settings);
}

/**
 * Given a name of any setting, return any setting description of it.
 * @param name  Name of the setting to return a setting description of.
 * @return Pointer to the setting description of setting \a name if it can be found,
 *         \c nullptr indicates failure to obtain the description.
 */
const SettingDesc *GetSettingFromName(const char *name)
{
	for (auto &table : _generic_setting_tables) {
		auto sd = GetSettingFromName(name, table);
		if (sd != nullptr) return sd;
	}
	for (auto &table : _private_setting_tables) {
		auto sd = GetSettingFromName(name, table);
		if (sd != nullptr) return sd;
	}
	for (auto &table : _secrets_setting_tables) {
		auto sd = GetSettingFromName(name, table);
		if (sd != nullptr) return sd;
	}

	return GetCompanySettingFromName(name);
}

SaveToConfigFlags ConfigSaveFlagsFor(const SettingDesc *sd)
{
	if (sd->flags & SF_PRIVATE) return STCF_PRIVATE;
	if (sd->flags & SF_SECRET) return STCF_SECRETS;
	return STCF_GENERIC;
}

SaveToConfigFlags ConfigSaveFlagsUsingGameSettingsFor(const SettingDesc *sd)
{
	SaveToConfigFlags flags = ConfigSaveFlagsFor(sd);
	if (_game_mode != GM_MENU && !sd->save.global) flags &= ~STCF_GENERIC;
	return flags;
}

/**
 * Network-safe changing of settings (server-only).
 * @param tile unused
 * @param flags operation to perform
 * @param p1 unused
 * @param p2 the new value for the setting
 * The new value is properly clamped to its minimum/maximum when setting
 * @param text the name of the setting to change
 * @return the cost of this operation or an error
 * @see _settings
 */
CommandCost CmdChangeSetting(TileIndex tile, DoCommandFlag flags, uint32_t p1, uint32_t p2, const char *text)
{
	if (StrEmpty(text)) return CMD_ERROR;
	const SettingDesc *sd = GetSettingFromName(text);

	if (sd == nullptr) return CMD_ERROR;
	if (!SlIsObjectCurrentlyValid(sd->save.version_from, sd->save.version_to, sd->save.ext_feature_test)) return CMD_ERROR;
	if (!sd->IsIntSetting()) return CMD_ERROR;

	if (!sd->IsEditable(true)) return CMD_ERROR;

	if (flags & DC_EXEC) {
		SCOPE_INFO_FMT([=], "CmdChangeSetting: %s -> %d", sd->name, p2);

		sd->AsIntSetting()->ChangeValue(&GetGameSettings(), p2, ConfigSaveFlagsUsingGameSettingsFor(sd));
	}

	return CommandCost();
}

/**
 * Change one of the per-company settings.
 * @param tile unused
 * @param flags operation to perform
 * @param p1 unused
 * @param p2 the new value for the setting
 * The new value is properly clamped to its minimum/maximum when setting
 * @param text the name of the company setting to change
 * @return the cost of this operation or an error
 */
CommandCost CmdChangeCompanySetting(TileIndex tile, DoCommandFlag flags, uint32_t p1, uint32_t p2, const char *text)
{
	if (StrEmpty(text)) return CMD_ERROR;
	const SettingDesc *sd = GetCompanySettingFromName(text);

	if (sd == nullptr) return CMD_ERROR;
	if (!sd->IsIntSetting()) return CMD_ERROR;

	if (flags & DC_EXEC) {
		SCOPE_INFO_FMT([=], "CmdChangeCompanySetting: %s -> %d", sd->name, p2);

		sd->AsIntSetting()->ChangeValue(&Company::Get(_current_company)->settings, p2, STCF_NONE);
	}

	return CommandCost();
}

const char *GetCompanySettingNameByIndex(uint32_t idx)
{
	if (idx >= _company_settings.size()) return nullptr;

	return _company_settings.begin()[idx]->name;
}

/**
 * Top function to save the new value of an element of the Settings struct
 * @param index offset in the SettingDesc array of the Settings struct which
 * identifies the setting member we want to change
 * @param value new value of the setting
 * @param force_newgame force the newgame settings
 */
bool SetSettingValue(const IntSettingDesc *sd, int32_t value, bool force_newgame)
{
	const IntSettingDesc *setting = sd->AsIntSetting();
	if ((setting->flags & SF_PER_COMPANY) != 0) {
		if (Company::IsValidID(_local_company) && _game_mode != GM_MENU) {
			return DoCommandP(0, 0, value, CMD_CHANGE_COMPANY_SETTING, nullptr, setting->name);
		} else if (setting->flags & SF_NO_NEWGAME) {
			return false;
		}

		setting->ChangeValue(&_settings_client.company, value, ConfigSaveFlagsFor(setting));
		return true;
	}

	/* If an item is company-based, we do not send it over the network
	 * (if any) to change. Also *hack*hack* we update the _newgame version
	 * of settings because changing a company-based setting in a game also
	 * changes its defaults. At least that is the convention we have chosen */
	bool no_newgame = setting->flags & SF_NO_NEWGAME;
	if (no_newgame && _game_mode == GM_MENU) return false;
	if (setting->flags & SF_NO_NETWORK_SYNC) {
		if (_game_mode != GM_MENU && !no_newgame) {
			setting->ChangeValue(&_settings_newgame, value, ConfigSaveFlagsFor(setting));
		}
		setting->ChangeValue(&GetGameSettings(), value, ConfigSaveFlagsUsingGameSettingsFor(setting));
		return true;
	}

	if (force_newgame && !no_newgame) {
		setting->ChangeValue(&_settings_newgame, value, ConfigSaveFlagsFor(setting));
		return true;
	}

	/* send non-company-based settings over the network */
	if (!IsNonAdminNetworkClient()) {
		return DoCommandP(0, 0, value, CMD_CHANGE_SETTING, nullptr, setting->name);
	}
	return false;
}

/**
 * Set the company settings for a new company to their default values.
 */
void SetDefaultCompanySettings(CompanyID cid)
{
	Company *c = Company::Get(cid);
	for (auto &sd : _company_settings) {
		if (sd->IsIntSetting()) {
			const IntSettingDesc *int_setting = sd->AsIntSetting();
			int_setting->MakeValueValidAndWrite(&c->settings, int_setting->def);
		}
	}
}

/**
 * Sync all company settings in a multiplayer game.
 */
void SyncCompanySettings()
{
	const void *old_object = &Company::Get(_current_company)->settings;
	const void *new_object = &_settings_client.company;
	for (auto &sd : _company_settings) {
		if (!sd->IsIntSetting()) continue;
		if (!SlIsObjectCurrentlyValid(sd->save.version_from, sd->save.version_to, sd->save.ext_feature_test)) continue;
		uint32_t old_value = (uint32_t)sd->AsIntSetting()->Read(old_object);
		uint32_t new_value = (uint32_t)sd->AsIntSetting()->Read(new_object);
		if (old_value != new_value) NetworkSendCommand(0, 0, new_value, 0, CMD_CHANGE_COMPANY_SETTING, nullptr, sd->name, _local_company, nullptr);
	}
}

/**
 * Set a setting value with a string.
 * @param sd the setting to change.
 * @param value the value to write
 * @param force_newgame force the newgame settings
 * @note Strings WILL NOT be synced over the network
 */
bool SetSettingValue(const StringSettingDesc *sd, std::string value, bool force_newgame)
{
	assert(sd->flags & SF_NO_NETWORK_SYNC);

	if (GetVarMemType(sd->save.conv) == SLE_VAR_STRQ && value.compare("(null)") == 0) {
		value.clear();
	}

	const void *object = (_game_mode == GM_MENU || force_newgame) ? &_settings_newgame : &_settings_game;
	sd->AsStringSetting()->ChangeValue(object, value, object == &_settings_newgame ? ConfigSaveFlagsFor(sd) : STCF_NONE);
	return true;
}

/**
 * Handle changing a string value. This performs validation of the input value
 * and calls the appropriate callbacks, and saves it when the value is changed.
 * @param object The object the setting is in.
 * @param newval The new value for the setting.
 */
void StringSettingDesc::ChangeValue(const void *object, std::string &newval, SaveToConfigFlags ini_save_flags) const
{
	this->MakeValueValid(newval);
	if (this->pre_check != nullptr && !this->pre_check(newval)) return;

	this->Write(object, newval);
	if (this->post_callback != nullptr) this->post_callback(newval);

	if (_save_config) SaveToConfig(ini_save_flags);
}

uint GetSettingIndexByFullName(const SettingTable &table, const char *name)
{
	uint index = 0;
	for (auto &sd : table) {
		if (sd->name != nullptr && strcmp(sd->name, name) == 0) return index;
		index++;
	}
	return UINT32_MAX;
}

/* Those 2 functions need to be here, else we have to make some stuff non-static
 * and besides, it is also better to keep stuff like this at the same place */
void IConsoleSetSetting(const char *name, const char *value, bool force_newgame)
{
	const SettingDesc *sd = GetSettingFromName(name);

	if (sd == nullptr || ((sd->flags & SF_NO_NEWGAME) && (_game_mode == GM_MENU || force_newgame))) {
		IConsolePrintF(CC_WARNING, "'%s' is an unknown setting.", name);
		return;
	}

	const auto old_game_mode = _game_mode;
	if (force_newgame) _game_mode = GM_MENU;
	auto guard = scope_guard([force_newgame, old_game_mode]() {
		if (force_newgame) _game_mode = old_game_mode;
	});

	bool success = true;
	if (sd->IsStringSetting()) {
		success = SetSettingValue(sd->AsStringSetting(), value, force_newgame);
	} else if (sd->IsIntSetting()) {
		const IntSettingDesc *isd = sd->AsIntSetting();
		size_t val = isd->ParseValue(value);
		if (!_settings_error_list.empty()) {
			IConsolePrintF(CC_ERROR, "'%s' is not a valid value for this setting.", value);
			_settings_error_list.clear();
			return;
		}
		success = SetSettingValue(isd, (int32_t)val, force_newgame);
	}

	if (!success) {
		if (IsNetworkSettingsAdmin()) {
			IConsoleError("This command/variable is not available during network games.");
		} else {
			IConsoleError("This command/variable is only available to a network server.");
		}
	}
}

void IConsoleSetSetting(const char *name, int value)
{
	const SettingDesc *sd = GetSettingFromName(name);
	assert(sd != nullptr);
	SetSettingValue(sd->AsIntSetting(), value);
}

/**
 * Output value of a specific setting to the console
 * @param name  Name of the setting to output its value
 * @param force_newgame force the newgame settings
 */
void IConsoleGetSetting(const char *name, bool force_newgame)
{
	const SettingDesc *sd = GetSettingFromName(name);

	if (sd == nullptr || ((sd->flags & SF_NO_NEWGAME) && (_game_mode == GM_MENU || force_newgame))) {
		IConsolePrintF(CC_WARNING, "'%s' is an unknown setting.", name);
		return;
	}

	const void *object = (_game_mode == GM_MENU || force_newgame) ? &_settings_newgame : &_settings_game;

	if (sd->IsStringSetting()) {
		IConsolePrintF(CC_WARNING, "Current value for '%s' is: '%s'", name, sd->AsStringSetting()->Read(object).c_str());
	} else if (sd->IsIntSetting()) {
		const IntSettingDesc *int_setting = sd->AsIntSetting();

		bool show_min_max = true;
		int64_t min_value = int_setting->min;
		int64_t max_value = int_setting->max;
		if (sd->flags & SF_ENUM) {
			min_value = INT64_MAX;
			max_value = INT64_MIN;
			int count = 0;
			for (const SettingDescEnumEntry *enumlist = int_setting->enumlist; enumlist != nullptr && enumlist->str != STR_NULL; enumlist++) {
				if (enumlist->val < min_value) min_value = enumlist->val;
				if (enumlist->val > max_value) max_value = enumlist->val;
				count++;
			}
			if (max_value - min_value != (int64_t)(count - 1)) {
				/* Discontinuous range */
				show_min_max = false;
			}
		}

		char value[20];
		sd->FormatValue(value, lastof(value), object);

		if (show_min_max) {
			IConsolePrintF(CC_WARNING, "Current value for '%s' is: '%s' (min: %s" OTTD_PRINTF64 ", max: " OTTD_PRINTF64 ")",
				name, value, (sd->flags & SF_GUI_0_IS_SPECIAL) ? "(0) " : "", min_value, max_value);
		} else {
			IConsolePrintF(CC_WARNING, "Current value for '%s' is: '%s'",
				name, value);
		}
	}
}

static void IConsoleListSettingsTable(const SettingTable &table, const char *prefilter, bool show_defaults)
{
	for (auto &sd : table) {
		if (!SlIsObjectCurrentlyValid(sd->save.version_from, sd->save.version_to, sd->save.ext_feature_test)) continue;
		if (prefilter != nullptr && strstr(sd->name, prefilter) == nullptr) continue;
		if ((sd->flags & SF_NO_NEWGAME) && _game_mode == GM_MENU) continue;
		char value[80];
		sd->FormatValue(value, lastof(value), &GetGameSettings());
		if (show_defaults && sd->IsIntSetting()) {
			const IntSettingDesc *int_setting = sd->AsIntSetting();
			char defvalue[80];
			int_setting->FormatIntValue(defvalue, lastof(defvalue), int_setting->def);
			TextColour colour = (int_setting->Read(&GetGameSettings()) != int_setting->def) ? CC_WARNING : CC_DEFAULT;
			IConsolePrintF(colour, "%s = %s (default: %s)", sd->name, value, defvalue);
		} else {
			IConsolePrintF(CC_DEFAULT, "%s = %s", sd->name, value);
		}
	}
}

/**
 * List all settings and their value to the console
 *
 * @param prefilter  If not \c nullptr, only list settings with names that begin with \a prefilter prefix
 */
void IConsoleListSettings(const char *prefilter, bool show_defaults)
{
	IConsolePrintF(CC_WARNING, "All settings with their current %s:", show_defaults ? "and default values" : "value");

	for (auto &table : _generic_setting_tables) {
		IConsoleListSettingsTable(table, prefilter, show_defaults);
	}
	for (auto &table : _private_setting_tables) {
		IConsoleListSettingsTable(table, prefilter, show_defaults);
	}
	for (auto &table : _secrets_setting_tables) {
		IConsoleListSettingsTable(table, prefilter, show_defaults);
	}

	IConsolePrintF(CC_WARNING, "Use 'setting' command to change a value");
}

struct LoadSettingsItem {
	SettingsCompat compat;
	const SettingDesc *setting;
};
std::vector<LoadSettingsItem> _gameopt_compat_items;
std::vector<LoadSettingsItem> _settings_compat_items;

/**
 * Load handler for settings from old-style non-table OPTS and PATS chunks
 * @param settings SettingDesc struct containing all information
 * @param compat Compatibility table
 * @param items Load items (filled in on first run)
 * @param object can be either nullptr in which case we load global variables or
 * a pointer to a struct which is getting saved
 */
static void LoadSettings(std::initializer_list<SettingTable> settings, std::initializer_list<SettingsCompat> compat, std::vector<LoadSettingsItem> &items, void *object)
{
	if (items.empty()) {
		/* Populate setting references */

		btree::btree_multimap<std::string_view, const SettingDesc *> names;
		for (auto &osd : IterateSettingTables(settings)) {
			if (osd->flags & SF_NOT_IN_SAVE) continue;
			if (osd->name == nullptr) continue;
			names.insert({osd->name, osd.get()});
		}

		for (const SettingsCompat &c : compat) {
			if (c.type == SettingsCompatType::Setting || c.type == SettingsCompatType::Xref) {
				auto iters = names.equal_range(c.name);
				assert_msg(iters.first != iters.second, "Setting: %s", c.name.c_str());
				for (auto it = iters.first; it != iters.second; ++it) {
					items.push_back({ c, it->second });
				}
			} else {
				items.push_back({ c, nullptr });
			}
		}
	}

	extern SaveLoadVersion _sl_version;

	for (LoadSettingsItem &item : items) {
		switch (item.compat.type) {
			case SettingsCompatType::Null:
				if (item.compat.ext_feature_test.IsFeaturePresent(_sl_version, item.compat.version_from, item.compat.version_to)) SlSkipBytes(item.compat.length);
				break;
			case SettingsCompatType::Setting:
				if (!SlObjectMember(object, item.setting->save)) continue;
				if (item.setting->IsIntSetting()) {
					const IntSettingDesc *int_setting = item.setting->AsIntSetting();
					int_setting->MakeValueValidAndWrite(object, int_setting->Read(object));
				}
				break;
			case SettingsCompatType::Xref:
				if (item.compat.ext_feature_test.IsFeaturePresent(_sl_version, item.compat.version_from, item.compat.version_to)) {
					DEBUG(sl, 3, "PATS chunk: Loading xref setting: '%s'", item.compat.name.c_str());

					/* Generate a new SaveLoad from the xref target using the version params from the source */
					SaveLoad sld = item.setting->save;
					sld.version_from     = item.compat.version_from;
					sld.version_to       = item.compat.version_to;
					sld.ext_feature_test = item.compat.ext_feature_test;

					if (!SlObjectMember(object, sld)) continue;
					if (item.setting->IsIntSetting()) {
						const IntSettingDesc *int_setting = item.setting->AsIntSetting();
						int64_t val = int_setting->Read(object);
						if (item.compat.xrefconv != nullptr) val = item.compat.xrefconv(val);
						int_setting->MakeValueValidAndWrite(object, val);
					}
				}
				break;
		}
	}
}

/** @file
 *
 * The PATX chunk stores additional settings in an unordered format
 * which is tolerant of extra, missing or reordered settings.
 * Additional settings generally means those that aren't in trunk.
 *
 * The PATX chunk contents has the following format:
 *
 * uint32_t                             chunk flags (unused)
 * uint32_t                             number of settings
 *     For each of N settings:
 *     uint32_t                         setting flags (unused)
 *     SLE_STR                          setting name
 *     uint32_t                         length of setting field
 *         N bytes                      setting field
 */

/**
 * Prepare a sorted list of settings to be potentially be loaded out of the PATX chunk
 * This is to enable efficient lookup of settings by name
 */
static std::vector<const SettingDesc *> MakeSettingsPatxList(std::initializer_list<SettingTable> settings)
{
	std::vector<const SettingDesc *> sorted_patx_settings;

	for (auto &sd : IterateSettingTables(settings)) {
		if (sd->patx_name == nullptr) continue;
		sorted_patx_settings.push_back(sd.get());
	}

	std::sort(sorted_patx_settings.begin(), sorted_patx_settings.end(), [](const SettingDesc *a, const SettingDesc *b) {
		return strcmp(a->patx_name, b->patx_name) < 0;
	});

	return sorted_patx_settings;
}

/**
 * Internal structure used in LoadSettingsPatx() and LoadSettingsPlyx()
 */
struct SettingsExtLoad {
	uint32_t flags;
	char name[256];
	uint32_t setting_length;
};

static const SaveLoad _settings_ext_load_desc[] = {
	SLE_VAR(SettingsExtLoad, flags,          SLE_UINT32),
	SLE_STR(SettingsExtLoad, name,           SLE_STRB, 256),
	SLE_VAR(SettingsExtLoad, setting_length, SLE_UINT32),
};

/**
 * Internal structure used in SaveSettingsPlyx()
 */
struct SettingsExtSave {
	uint32_t flags;
	const char *name;
	uint32_t setting_length;
};

static const SaveLoad _settings_ext_save_desc[] = {
	SLE_VAR(SettingsExtSave, flags,          SLE_UINT32),
	SLE_STR(SettingsExtSave, name,           SLE_STR, 0),
	SLE_VAR(SettingsExtSave, setting_length, SLE_UINT32),
};

/**
 * Load handler for settings which go in the PATX chunk
 * @param object can be either nullptr in which case we load global variables or
 * a pointer to a struct which is getting saved
 */
static void LoadSettingsPatx(void *object)
{
	static std::vector<const SettingDesc *> sorted_patx_settings;
	if (sorted_patx_settings.empty()) {
		sorted_patx_settings = MakeSettingsPatxList(_saveload_setting_tables);
	}

	SettingsExtLoad current_setting;

	uint32_t flags = SlReadUint32();
	// flags are not in use yet, reserve for future expansion
	if (flags != 0) SlErrorCorruptFmt("PATX chunk: unknown chunk header flags: 0x%X", flags);

	uint32_t settings_count = SlReadUint32();
	for (uint32_t i = 0; i < settings_count; i++) {
		SlObject(&current_setting, _settings_ext_load_desc);

		// flags are not in use yet, reserve for future expansion
		if (current_setting.flags != 0) SlErrorCorruptFmt("PATX chunk: unknown setting header flags: 0x%X", current_setting.flags);

		// now try to find corresponding setting
		bool exact_match = false;
		auto iter = std::lower_bound(sorted_patx_settings.begin(), sorted_patx_settings.end(), current_setting.name, [&](const SettingDesc *a, const char *b) {
			int result = strcmp(a->patx_name, b);
			if (result == 0) exact_match = true;
			return result < 0;
		});

		if (exact_match) {
			assert(iter != sorted_patx_settings.end());
			// found setting
			const SettingDesc *setting = (*iter);
			const SaveLoad &sld = setting->save;
			size_t read = SlGetBytesRead();
			SlObjectMember(object, sld);
			if (SlGetBytesRead() != read + current_setting.setting_length) {
				SlErrorCorruptFmt("PATX chunk: setting read length mismatch for setting: '%s'", current_setting.name);
			}
			if (setting->IsIntSetting()) {
				const IntSettingDesc *int_setting = setting->AsIntSetting();
				int_setting->MakeValueValidAndWrite(object, int_setting->Read(object));
			}
		} else {
			DEBUG(sl, 1, "PATX chunk: Could not find setting: '%s', ignoring", current_setting.name);
			SlSkipBytes(current_setting.setting_length);
		}
	}
}

/** @file
 *
 * The PLYX chunk stores additional company settings in an unordered
 * format which is tolerant of extra, missing or reordered settings.
 * The format is similar to the PATX chunk.
 * Additional settings generally means those that aren't in trunk.
 *
 * The PLYX chunk contents has the following format:
 *
 * uint32_t                             chunk flags (unused)
 * uint32_t                             number of companies
 *     For each of N companies:
 *     uint32_t                         company ID
 *     uint32_t                         company flags (unused)
 *     uint32_t                         number of settings
 *         For each of N settings:
 *         uint32_t                     setting flags (unused)
 *         SLE_STR                      setting name
 *         uint32_t                     length of setting field
 *             N bytes                  setting field
 */

/**
 * Load handler for company settings which go in the PLYX chunk
 * @param check_mode Whether to skip over settings without reading
 */
void LoadSettingsPlyx(bool skip)
{
	SettingsExtLoad current_setting;

	uint32_t chunk_flags = SlReadUint32();
	// flags are not in use yet, reserve for future expansion
	if (chunk_flags != 0) SlErrorCorruptFmt("PLYX chunk: unknown chunk header flags: 0x%X", chunk_flags);

	uint32_t company_count = SlReadUint32();
	for (uint32_t i = 0; i < company_count; i++) {
		uint32_t company_id = SlReadUint32();
		if (company_id >= MAX_COMPANIES) SlErrorCorruptFmt("PLYX chunk: invalid company ID: %u", company_id);

		const Company *c = nullptr;
		if (!skip) {
			c = Company::GetIfValid(company_id);
			if (c == nullptr) SlErrorCorruptFmt("PLYX chunk: non-existant company ID: %u", company_id);
		}

		uint32_t company_flags = SlReadUint32();
		// flags are not in use yet, reserve for future expansion
		if (company_flags != 0) SlErrorCorruptFmt("PLYX chunk: unknown company flags: 0x%X", company_flags);

		uint32_t settings_count = SlReadUint32();
		for (uint32_t j = 0; j < settings_count; j++) {
			SlObject(&current_setting, _settings_ext_load_desc);

			// flags are not in use yet, reserve for future expansion
			if (current_setting.flags != 0) SlErrorCorruptFmt("PLYX chunk: unknown setting header flags: 0x%X", current_setting.flags);

			if (skip) {
				SlSkipBytes(current_setting.setting_length);
				continue;
			}

			const SettingDesc *setting = nullptr;

			// not many company settings, so perform a linear scan
			for (auto &sd : _company_settings) {
				if (sd->patx_name != nullptr && strcmp(sd->patx_name, current_setting.name) == 0) {
					setting = sd.get();
					break;
				}
			}

			if (setting != nullptr) {
				// found setting
				const SaveLoad &sld = setting->save;
				size_t read = SlGetBytesRead();
				SlObjectMember(const_cast<CompanySettings *>(&(c->settings)), sld);
				if (SlGetBytesRead() != read + current_setting.setting_length) {
					SlErrorCorruptFmt("PLYX chunk: setting read length mismatch for setting: '%s'", current_setting.name);
				}
				if (setting->IsIntSetting()) {
					const IntSettingDesc *int_setting = setting->AsIntSetting();
					int_setting->MakeValueValidAndWrite(&(c->settings), int_setting->Read(&(c->settings)));
				}
			} else {
				DEBUG(sl, 1, "PLYX chunk: Could not find company setting: '%s', ignoring", current_setting.name);
				SlSkipBytes(current_setting.setting_length);
			}
		}
	}
}

/**
 * Save handler for settings which go in the PLYX chunk
 */
void SaveSettingsPlyx()
{
	SettingsExtSave current_setting;

	std::vector<uint32_t> company_setting_counts;

	size_t length = 8;
	uint32_t companies_count = 0;

	for (Company *c : Company::Iterate()) {
		length += 12;
		companies_count++;
		uint32_t setting_count = 0;
		for (auto &sd : _company_settings) {
			if (sd->patx_name == nullptr) continue;
			uint32_t setting_length = (uint32_t)SlCalcObjMemberLength(&(c->settings), sd->save);
			if (!setting_length) continue;

			current_setting.name = sd->patx_name;

			// add length of setting header
			length += SlCalcObjLength(&current_setting, _settings_ext_save_desc);

			// add length of actual setting
			length += setting_length;

			setting_count++;
		}
		company_setting_counts.push_back(setting_count);
	}
	SlSetLength(length);

	SlWriteUint32(0);                          // flags
	SlWriteUint32(companies_count);            // companies count

	size_t index = 0;
	for (Company *c : Company::Iterate()) {
		length += 12;
		companies_count++;
		SlWriteUint32(c->index);               // company ID
		SlWriteUint32(0);                      // flags
		SlWriteUint32(company_setting_counts[index]); // setting count
		index++;

		for (auto &sd : _company_settings) {
			if (sd->patx_name == nullptr) continue;
			uint32_t setting_length = (uint32_t)SlCalcObjMemberLength(&(c->settings), sd->save);
			if (!setting_length) continue;

			current_setting.flags = 0;
			current_setting.name = sd->patx_name;
			current_setting.setting_length = setting_length;
			SlObject(&current_setting, _settings_ext_save_desc);
			SlObjectMember(&(c->settings), sd->save);
		}
	}
}

static void Load_OPTS()
{
	/* Copy over default setting since some might not get loaded in
	 * a networking environment. This ensures for example that the local
	 * autosave-frequency stays when joining a network-server */
	PrepareOldDiffCustom();
	LoadSettings({ _old_gameopt_settings }, _gameopt_compat, _gameopt_compat_items, &_settings_game);
	HandleOldDiffCustom(true);
}

static void Load_PATS()
{
	/* Copy over default setting since some might not get loaded in
	 * a networking environment. This ensures for example that the local
	 * currency setting stays when joining a network-server */
	LoadSettings(_saveload_setting_tables, _settings_compat, _settings_compat_items, &_settings_game);
}

static void Check_PATS()
{
	LoadSettings(_saveload_setting_tables, _settings_compat, _settings_compat_items, &_load_check_data.settings);
}

static void Load_PATX()
{
	LoadSettingsPatx(&_settings_game);
}

static void Check_PATX()
{
	LoadSettingsPatx(&_load_check_data.settings);
}

static const ChunkHandler setting_chunk_handlers[] = {
	{ 'OPTS', nullptr,   Load_OPTS, nullptr, nullptr,    CH_RIFF },
	MakeSaveUpstreamFeatureConditionalLoadUpstreamChunkHandler<'PATS', XSLFI_TABLE_PATS>(Load_PATS, nullptr, Check_PATS),
	{ 'PATX', nullptr,   Load_PATX, nullptr, Check_PATX, CH_RIFF },
};

extern const ChunkHandlerTable _setting_chunk_handlers(setting_chunk_handlers);

static bool IsSignedVarMemType(VarType vt)
{
	switch (GetVarMemType(vt)) {
		case SLE_VAR_I8:
		case SLE_VAR_I16:
		case SLE_VAR_I32:
		case SLE_VAR_I64:
			return true;
	}
	return false;
}

void SetupTimeSettings()
{
	_settings_time = (_game_mode == GM_MENU || _settings_client.gui.override_time_settings) ? _settings_client.gui : _settings_game.game_time;
}

std::initializer_list<SettingTable> GetSaveLoadSettingsTables()
{
	return _saveload_setting_tables;
}

const SettingTable &GetLinkGraphSettingTable()
{
	return _linkgraph_settings;
}<|MERGE_RESOLUTION|>--- conflicted
+++ resolved
@@ -907,16 +907,12 @@
 	return this->def == object_value;
 }
 
-<<<<<<< HEAD
+void IntSettingDesc::ResetToDefault(void *object) const
+{
+	this->Write(object, this->def);
+}
+
 char *StringSettingDesc::FormatValue(char *buf, const char *last, const void *object) const
-=======
-void IntSettingDesc::ResetToDefault(void *object) const
-{
-	this->Write(object, this->def);
-}
-
-std::string StringSettingDesc::FormatValue(const void *object) const
->>>>>>> 0fd576bf
 {
 	const std::string &str = this->Read(object);
 	switch (GetVarMemType(this->save.conv)) {
@@ -951,16 +947,12 @@
 	return this->def == str;
 }
 
-<<<<<<< HEAD
+void StringSettingDesc::ResetToDefault(void *object) const
+{
+	this->Write(object, this->def);
+}
+
 bool ListSettingDesc::IsSameValue(const IniItem *item, void *object) const
-=======
-void StringSettingDesc::ResetToDefault(void *object) const
-{
-	this->Write(object, this->def);
-}
-
-bool ListSettingDesc::IsSameValue(const IniItem *, void *) const
->>>>>>> 0fd576bf
 {
 	/* Checking for equality is way more expensive than just writing the value. */
 	return false;
@@ -3960,4 +3952,14 @@
 const SettingTable &GetLinkGraphSettingTable()
 {
 	return _linkgraph_settings;
+}
+
+void ResetSettingsToDefaultForLoad()
+{
+	for (auto &sd : IterateSettingTables(GetSaveLoadSettingsTables())) {
+		if (sd->flags & SF_NOT_IN_SAVE) continue;
+		if ((sd->flags & SF_NO_NETWORK_SYNC) && _networking && !_network_server) continue;
+
+		sd->ResetToDefault(&_settings_game);
+	}
 }