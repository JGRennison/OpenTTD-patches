/*
 * This file is part of OpenTTD.
 * OpenTTD is free software; you can redistribute it and/or modify it under the terms of the GNU General Public License as published by the Free Software Foundation, version 2.
 * OpenTTD is distributed in the hope that it will be useful, but WITHOUT ANY WARRANTY; without even the implied warranty of MERCHANTABILITY or FITNESS FOR A PARTICULAR PURPOSE.
 * See the GNU General Public License for more details. You should have received a copy of the GNU General Public License along with OpenTTD. If not, see <http://www.gnu.org/licenses/>.
 */

/**
 * @file settings.cpp
 * All actions handling saving and loading of the settings/configuration goes on in this file.
 * The file consists of three parts:
 * <ol>
 * <li>Parsing the configuration file (openttd.cfg). This is achieved with the ini_ functions which
 *     handle various types, such as normal 'key = value' pairs, lists and value combinations of
 *     lists, strings, integers, 'bit'-masks and element selections.
 * <li>Handle reading and writing to the setting-structures from inside the game either from
 *     the console for example or through the gui with CMD_ functions.
 * <li>Handle saving/loading of the PATS chunk inside the savegame.
 * </ol>
 * @see SettingDesc
 * @see SaveLoad
 */

#include "stdafx.h"
#include <array>
#include <limits>
#include "currency.h"
#include "screenshot.h"
#include "network/network.h"
#include "network/network_func.h"
#include "network/core/config.h"
#include "settings_internal.h"
#include "command_func.h"
#include "console_func.h"
#include "pathfinder/pathfinder_type.h"
#include "genworld.h"
#include "train.h"
#include "news_func.h"
#include "window_func.h"
#include "sound_func.h"
#include "company_func.h"
#include "rev.h"
#if defined(WITH_FREETYPE) || defined(_WIN32) || defined(WITH_COCOA)
#include "fontcache.h"
#endif
#include "textbuf_gui.h"
#include "rail_gui.h"
#include "elrail_func.h"
#include "error.h"
#include "town.h"
#include "video/video_driver.hpp"
#include "sound/sound_driver.hpp"
#include "music/music_driver.hpp"
#include "blitter/factory.hpp"
#include "base_media_base.h"
#include "gamelog.h"
#include "settings_func.h"
#include "ini_type.h"
#include "ai/ai_config.hpp"
#include "ai/ai.hpp"
#include "game/game_config.hpp"
#include "game/game.hpp"
#include "ai/ai_instance.hpp"
#include "game/game_instance.hpp"
#include "ship.h"
#include "smallmap_gui.h"
#include "roadveh.h"
#include "newgrf_config.h"
#include "fios.h"
#include "load_check.h"
#include "strings_func.h"
#include "string_func.h"
#include "debug.h"
#include "zoning.h"
#include "vehicle_func.h"
#include "scope_info.h"
#include "viewport_func.h"
#include "gui.h"
#include "statusbar_gui.h"
#include "graph_gui.h"
#include "string_func_extra.h"

#include "void_map.h"
#include "station_base.h"
#include "infrastructure_func.h"

#if defined(WITH_FREETYPE) || defined(_WIN32) || defined(WITH_COCOA)
#define HAS_TRUETYPE_FONT
#endif

#include "sl/saveload.h"

#include "table/strings.h"
#include "table/settings.h"
#include "table/settings_compat.h"

#include <algorithm>
#include <vector>

#include "safeguards.h"

ClientSettings _settings_client;
GameSettings _settings_game;     ///< Game settings of a running game or the scenario editor.
GameSettings _settings_newgame;  ///< Game settings for new games (updated from the intro screen).
TimeSettings _settings_time; ///< The effective settings that are used for time display.
VehicleDefaultSettings _old_vds; ///< Used for loading default vehicles settings from old savegames.
std::string _config_file; ///< Configuration file of OpenTTD.
std::string _config_file_text;
std::string _private_file; ///< Private configuration file of OpenTTD.
std::string _secrets_file; ///< Secrets configuration file of OpenTTD.

static ErrorList _settings_error_list; ///< Errors while loading minimal settings.

static bool _fallback_gui_zoom_max = false;


/**
 * List of all the generic setting tables.
 *
 * There are a few tables that are special and not processed like the rest:
 * - _currency_settings
 * - _misc_settings
 * - _company_settings
 * - _win32_settings
 * As such, they are not part of this list.
 */
static const SettingTable _generic_setting_tables[] = {
	_difficulty_settings,
	_economy_settings,
	_game_settings,
	_gui_settings,
	_linkgraph_settings,
	_locale_settings,
	_multimedia_settings,
	_network_settings,
	_news_display_settings,
	_pathfinding_settings,
	_script_settings,
	_world_settings,
	_scenario_settings,
};

/**
 * List of all the save/load (PATS/PATX) setting tables.
 */
static const std::initializer_list<SettingTable> _saveload_setting_tables{
	_difficulty_settings,
	_economy_settings,
	_game_settings,
	_linkgraph_settings,
	_locale_settings,
	_pathfinding_settings,
	_script_settings,
	_world_settings,
};

void IterateSettingsTables(std::function<void(const SettingTable &, void *)> handler)
{
	handler(_misc_settings, nullptr);
#if defined(_WIN32) && !defined(DEDICATED)
	handler(_win32_settings, nullptr);
#endif
	for (auto &table : _generic_setting_tables) {
		handler(table, &_settings_game);
	}
	handler(_currency_settings, &_custom_currency);
	handler(_company_settings, &_settings_client.company);
}

/**
 * List of all the private setting tables.
 */
static const SettingTable _private_setting_tables[] = {
	_network_private_settings,
};

/**
 * List of all the secrets setting tables.
 */
static const SettingTable _secrets_setting_tables[] = {
	_network_secrets_settings,
};

typedef void SettingDescProc(IniFile &ini, const SettingTable &desc, const char *grpname, void *object, bool only_startup);
typedef void SettingDescProcList(IniFile &ini, const char *grpname, StringList &list);

static bool IsSignedVarMemType(VarType vt);


/**
 * IniFile to store a configuration.
 */
class ConfigIniFile : public IniFile {
private:
	inline static const IniGroupNameList list_group_names = {
		"bans",
		"newgrf",
		"servers",
		"server_bind_addresses",
	};

public:
	ConfigIniFile(const std::string &filename, std::string *save = nullptr) : IniFile(list_group_names)
	{
		this->LoadFromDisk(filename, NO_DIRECTORY, save);
	}
};

/**
 * Ini-file versions.
 *
 * Sometimes we move settings between different ini-files, as we need to know
 * when we have to load/remove it from the old versus reading it from the new
 * location. These versions assist with situations like that.
 */
enum IniFileVersion : uint32_t {
	IFV_0,                                                 ///< 0  All versions prior to introduction.
	IFV_PRIVATE_SECRETS,                                   ///< 1  PR#9298  Moving of settings from openttd.cfg to private.cfg / secrets.cfg.
	IFV_GAME_TYPE,                                         ///< 2  PR#9515  Convert server_advertise to server_game_type.
	IFV_LINKGRAPH_SECONDS,                                 ///< 3  PR#10610 Store linkgraph update intervals in seconds instead of days.
	IFV_NETWORK_PRIVATE_SETTINGS,                          ///< 4  PR#10762 Move use_relay_service to private settings.

	IFV_AUTOSAVE_RENAME,                                   ///< 5  PR#11143 Renamed values of autosave to be in minutes.
	IFV_RIGHT_CLICK_CLOSE,                                 ///< 6  PR#10204 Add alternative right click to close windows setting.
	IFV_REMOVE_GENERATION_SEED,                            ///< 7  PR#11927 Remove "generation_seed" from configuration.

	IFV_MAX_VERSION,       ///< Highest possible ini-file version.
};

const uint16_t INIFILE_VERSION = (IniFileVersion)(IFV_MAX_VERSION - 1); ///< Current ini-file version of OpenTTD.

/**
 * Find the index value of a ONEofMANY type in a string separated by |
 * @param str the current value of the setting for which a value needs found
 * @param len length of the string
 * @param many full domain of values the ONEofMANY setting can have
 * @return the integer index of the full-list, or -1 if not found
 */
size_t OneOfManySettingDesc::ParseSingleValue(const char *str, size_t len, const std::vector<std::string> &many)
{
	/* check if it's an integer */
	if (isdigit(*str)) return std::strtoul(str, nullptr, 0);

	size_t idx = 0;
	for (auto one : many) {
		if (one.size() == len && strncmp(one.c_str(), str, len) == 0) return idx;
		idx++;
	}

	return (size_t)-1;
}

/**
 * Find whether a string was a boolean true or a boolean false.
 *
 * @param str the current value of the setting for which a value needs found.
 * @return Either true/false, or nullopt if no boolean value found.
 */
std::optional<bool> BoolSettingDesc::ParseSingleValue(const char *str)
{
	if (strcmp(str, "true") == 0 || strcmp(str, "on") == 0 || strcmp(str, "1") == 0) return true;
	if (strcmp(str, "false") == 0 || strcmp(str, "off") == 0 || strcmp(str, "0") == 0) return false;

	return std::nullopt;
}

/**
 * Find the set-integer value MANYofMANY type in a string
 * @param many full domain of values the MANYofMANY setting can have
 * @param str the current string value of the setting, each individual
 * of separated by a whitespace,tab or | character
 * @return the 'fully' set integer, or -1 if a set is not found
 */
static size_t LookupManyOfMany(const std::vector<std::string> &many, const char *str)
{
	const char *s;
	size_t r;
	size_t res = 0;

	for (;;) {
		/* skip "whitespace" */
		while (*str == ' ' || *str == '\t' || *str == '|') str++;
		if (*str == 0) break;

		s = str;
		while (*s != 0 && *s != ' ' && *s != '\t' && *s != '|') s++;

		r = OneOfManySettingDesc::ParseSingleValue(str, s - str, many);
		if (r == (size_t)-1) return r;

		SetBit(res, (uint8_t)r); // value found, set it
		if (*s == 0) break;
		str = s + 1;
	}
	return res;
}

/**
 * Parse an integerlist string and set each found value
 * @param p the string to be parsed. Each element in the list is separated by a
 * comma or a space character
 * @param items pointer to the integerlist-array that will be filled with values
 * @param maxitems the maximum number of elements the integerlist-array has
 * @return returns the number of items found, or -1 on an error
 */
template<typename T>
static int ParseIntList(const char *p, T *items, size_t maxitems)
{
	size_t n = 0; // number of items read so far
	bool comma = false; // do we accept comma?

	while (*p != '\0') {
		switch (*p) {
			case ',':
				/* Do not accept multiple commas between numbers */
				if (!comma) return -1;
				comma = false;
				[[fallthrough]];

			case ' ':
				p++;
				break;

			default: {
				if (n == maxitems) return -1; // we don't accept that many numbers
				char *end;
				unsigned long v = std::strtoul(p, &end, 0);
				if (p == end) return -1; // invalid character (not a number)
				if (sizeof(T) < sizeof(v)) v = Clamp<unsigned long>(v, std::numeric_limits<T>::min(), std::numeric_limits<T>::max());
				items[n++] = v;
				p = end; // first non-number
				comma = true; // we accept comma now
				break;
			}
		}
	}

	/* If we have read comma but no number after it, fail.
	 * We have read comma when (n != 0) and comma is not allowed */
	if (n != 0 && !comma) return -1;

	return ClampTo<int>(n);
}

/**
 * Load parsed string-values into an integer-array (intlist)
 * @param str the string that contains the values (and will be parsed)
 * @param array pointer to the integer-arrays that will be filled
 * @param nelems the number of elements the array holds. Maximum is 64 elements
 * @param type the type of elements the array holds (eg INT8, UINT16, etc.)
 * @return return true on success and false on error
 */
static bool LoadIntList(const char *str, void *array, int nelems, VarType type)
{
	unsigned long items[64];
	int i, nitems;

	if (str == nullptr) {
		memset(items, 0, sizeof(items));
		nitems = nelems;
	} else {
		nitems = ParseIntList(str, items, lengthof(items));
		if (nitems != nelems) return false;
	}

	switch (type) {
		case SLE_VAR_BL:
		case SLE_VAR_I8:
		case SLE_VAR_U8:
			for (i = 0; i != nitems; i++) ((uint8_t*)array)[i] = items[i];
			break;

		case SLE_VAR_I16:
		case SLE_VAR_U16:
			for (i = 0; i != nitems; i++) ((uint16_t*)array)[i] = items[i];
			break;

		case SLE_VAR_I32:
		case SLE_VAR_U32:
			for (i = 0; i != nitems; i++) ((uint32_t*)array)[i] = items[i];
			break;

		default: NOT_REACHED();
	}

	return true;
}

/**
 * Convert an integer-array (intlist) to a string representation. Each value
 * is separated by a comma or a space character
 * @param buf output buffer where the string-representation will be stored
 * @param last last item to write to in the output buffer
 * @param array pointer to the integer-arrays that is read from
 * @param nelems the number of elements the array holds.
 * @param type the type of elements the array holds (eg INT8, UINT16, etc.)
 * @return The pointer to the terminating null-character in the destination buffer
 */
char *ListSettingDesc::FormatValue(char *buf, const char *last, const void *object) const
{
<<<<<<< HEAD
	const byte *p = static_cast<const byte *>(GetVariableAddress(object, this->save));
	int i, v = 0;
=======
	const uint8_t *p = static_cast<const uint8_t *>(GetVariableAddress(object, this->save));
>>>>>>> 6c5a8f55

	for (i = 0; i != this->save.length; i++) {
		switch (GetVarMemType(this->save.conv)) {
			case SLE_VAR_BL:
			case SLE_VAR_I8:  v = *(const   int8_t *)p; p += 1; break;
			case SLE_VAR_U8:  v = *(const  uint8_t *)p; p += 1; break;
			case SLE_VAR_I16: v = *(const  int16_t *)p; p += 2; break;
			case SLE_VAR_U16: v = *(const uint16_t *)p; p += 2; break;
			case SLE_VAR_I32: v = *(const  int32_t *)p; p += 4; break;
			case SLE_VAR_U32: v = *(const uint32_t *)p; p += 4; break;
			default: NOT_REACHED();
		}
		if (IsSignedVarMemType(this->save.conv)) {
			buf += seprintf(buf, last, (i == 0) ? "%d" : ",%d", v);
		} else {
			buf += seprintf(buf, last, (i == 0) ? "%u" : ",%u", v);
		}
	}
	return buf;
}

char *OneOfManySettingDesc::FormatSingleValue(char *buf, const char *last, uint id) const
{
	if (id >= this->many.size()) {
		return buf + seprintf(buf, last, "%d", id);
	}
	return strecpy(buf, this->many[id].c_str(), last);
}

char *OneOfManySettingDesc::FormatIntValue(char *buf, const char *last, uint32_t value) const
{
	return this->FormatSingleValue(buf, last, value);
}

char *ManyOfManySettingDesc::FormatIntValue(char *buf, const char *last, uint32_t value) const
{
	uint bitmask = (uint)value;
	if (bitmask == 0) {
		buf[0] = '\0';
		return buf;
	}
	bool first = true;
	for (uint id : SetBitIterator(bitmask)) {
		if (!first) buf = strecpy(buf, "|", last);
		buf = this->FormatSingleValue(buf, last, id);
		first = false;
	}
	return buf;
}

/**
 * Convert a string representation (external) of an integer-like setting to an integer.
 * @param str Input string that will be parsed based on the type of desc.
 * @return The value from the parse string, or the default value of the setting.
 */
size_t IntSettingDesc::ParseValue(const char *str) const
{
	char *end;
	size_t val = std::strtoul(str, &end, 0);
	if (end == str) {
		if (this->flags & SF_CONVERT_BOOL_TO_INT) {
			if (strcmp(str, "true") == 0 || strcmp(str, "on") == 0) return 1;
			if (strcmp(str, "false") == 0 || strcmp(str, "off") == 0) return 0;
		}
		ErrorMessageData msg(STR_CONFIG_ERROR, STR_CONFIG_ERROR_INVALID_VALUE);
		msg.SetDParamStr(0, str);
		msg.SetDParamStr(1, this->name);
		_settings_error_list.push_back(msg);
		return this->def;
	}
	if (*end != '\0') {
		ErrorMessageData msg(STR_CONFIG_ERROR, STR_CONFIG_ERROR_TRAILING_CHARACTERS);
		msg.SetDParamStr(0, this->name);
		_settings_error_list.push_back(msg);
	}
	return val;
}

size_t OneOfManySettingDesc::ParseValue(const char *str) const
{
	size_t r = OneOfManySettingDesc::ParseSingleValue(str, strlen(str), this->many);
	/* if the first attempt of conversion from string to the appropriate value fails,
	 * look if we have defined a converter from old value to new value. */
	if (r == (size_t)-1 && this->many_cnvt != nullptr) r = this->many_cnvt(str);
	if (r != (size_t)-1) return r; // and here goes converted value

	ErrorMessageData msg(STR_CONFIG_ERROR, STR_CONFIG_ERROR_INVALID_VALUE);
	msg.SetDParamStr(0, str);
	msg.SetDParamStr(1, this->name);
	_settings_error_list.push_back(msg);
	return this->def;
}

size_t ManyOfManySettingDesc::ParseValue(const char *str) const
{
	size_t r = LookupManyOfMany(this->many, str);
	if (r != (size_t)-1) return r;
	ErrorMessageData msg(STR_CONFIG_ERROR, STR_CONFIG_ERROR_INVALID_VALUE);
	msg.SetDParamStr(0, str);
	msg.SetDParamStr(1, this->name);
	_settings_error_list.push_back(msg);
	return this->def;
}

size_t BoolSettingDesc::ParseValue(const char *str) const
{
	auto r = BoolSettingDesc::ParseSingleValue(str);
	if (r.has_value()) return *r;

	ErrorMessageData msg(STR_CONFIG_ERROR, STR_CONFIG_ERROR_INVALID_VALUE);
	msg.SetDParamStr(0, str);
	msg.SetDParamStr(1, this->name);
	_settings_error_list.push_back(msg);
	return this->def;
}

static bool ValidateEnumSetting(const IntSettingDesc *sdb, int32_t &val)
{
	if (sdb->flags & SF_ENUM_PRE_CB_VALIDATE && sdb->pre_check != nullptr && !sdb->pre_check(val)) return false;
	for (const SettingDescEnumEntry *enumlist = sdb->enumlist; enumlist != nullptr && enumlist->str != STR_NULL; enumlist++) {
		if (enumlist->val == val) {
			return true;
		}
	}
	return false;
}

/**
 * Get the title of the setting.
 * The string should include a {STRING2} to show the current value.
 * @return The title string.
 */
StringID IntSettingDesc::GetTitle() const
{
	return this->get_title_cb != nullptr ? this->get_title_cb(*this) : this->str;
}

/**
 * Get the help text of the setting.
 * @return The requested help text.
 */
StringID IntSettingDesc::GetHelp() const
{
	StringID str = this->get_help_cb != nullptr ? this->get_help_cb(*this) : this->str_help;
	if (this->guiproc != nullptr) {
		SettingOnGuiCtrlData data;
		data.type = SOGCT_DESCRIPTION_TEXT;
		data.text = str;
		if (this->guiproc(data)) {
			str = data.text;
		}
	}
	return str;
}

/**
 * Set the DParams for drawing the value of the setting.
 * @param first_param First DParam to use
 * @param value Setting value to set params for.
 */
void IntSettingDesc::SetValueDParams(uint first_param, int32_t value) const
{
	const uint initial_first_param = first_param;
	if (this->set_value_dparams_cb != nullptr) {
		this->set_value_dparams_cb(*this, first_param, value);
	} else if (this->IsBoolSetting()) {
		SetDParam(first_param++, value != 0 ? STR_CONFIG_SETTING_ON : STR_CONFIG_SETTING_OFF);
	} else {
		if ((this->flags & SF_ENUM) != 0) {
			StringID str = STR_UNDEFINED;
			for (const SettingDescEnumEntry *enumlist = this->enumlist; enumlist != nullptr && enumlist->str != STR_NULL; enumlist++) {
				if (enumlist->val == value) {
					str = enumlist->str;
					break;
				}
			}
			SetDParam(first_param++, str);
		} else if ((this->flags & SF_GUI_DROPDOWN) != 0) {
			SetDParam(first_param++, this->str_val - this->min + value);
		} else {
			SetDParam(first_param++, this->str_val + ((value == 0 && (this->flags & SF_GUI_0_IS_SPECIAL) != 0) ? 1 : 0));
		}
		SetDParam(first_param++, value);
	}
	if (this->guiproc != nullptr) {
		SettingOnGuiCtrlData data;
		data.type = SOGCT_VALUE_DPARAMS;
		data.offset = initial_first_param;
		data.val = value;
		this->guiproc(data);
	}
}

/**
 * Make the value valid and then write it to the setting.
 * See #MakeValidValid and #Write for more details.
 * @param object The object the setting is to be saved in.
 * @param val Signed version of the new value.
 */
void IntSettingDesc::MakeValueValidAndWrite(const void *object, int32_t val) const
{
	this->MakeValueValid(val);
	this->Write(object, val);
}

/**
 * Make the value valid given the limitations of this setting.
 *
 * In the case of int settings this is ensuring the value is between the minimum and
 * maximum value, with a special case for 0 if SF_GUI_0_IS_SPECIAL is set.
 * This is generally done by clamping the value so it is within the allowed value range.
 * However, for SF_GUI_DROPDOWN the default is used when the value is not valid.
 * @param val The value to make valid.
 */
void IntSettingDesc::MakeValueValid(int32_t &val) const
{
	/* We need to take special care of the uint32_t type as we receive from the function
	 * a signed integer. While here also bail out on 64-bit settings as those are not
	 * supported. Unsigned 8 and 16-bit variables are safe since they fit into a signed
	 * 32-bit variable
	 * TODO: Support 64-bit settings/variables; requires 64 bit over command protocol! */
	switch (GetVarMemType(this->save.conv)) {
		case SLE_VAR_NULL: return;
		case SLE_VAR_BL:
		case SLE_VAR_I8:
		case SLE_VAR_U8:
		case SLE_VAR_I16:
		case SLE_VAR_U16:
		case SLE_VAR_I32: {
			/* Override the minimum value. No value below this->min, except special value 0 */
			if (!(this->flags & SF_GUI_0_IS_SPECIAL) || val != 0) {
				if (this->flags & SF_ENUM) {
					if (!ValidateEnumSetting(this, val)) val = (int32_t)(size_t)this->def;
				} else if (!(this->flags & SF_GUI_DROPDOWN)) {
					/* Clamp value-type setting to its valid range */
					val = Clamp(val, this->min, this->max);
				} else if (val < this->min || val > (int32_t)this->max) {
					/* Reset invalid discrete setting (where different values change gameplay) to its default value */
					val = this->def;
				}
			}
			break;
		}
		case SLE_VAR_U32: {
			/* Override the minimum value. No value below this->min, except special value 0 */
			uint32_t uval = (uint32_t)val;
			if (!(this->flags & SF_GUI_0_IS_SPECIAL) || uval != 0) {
				if (this->flags & SF_ENUM) {
					if (!ValidateEnumSetting(this, val)) {
						uval = (uint32_t)(size_t)this->def;
					} else {
						uval = (uint32_t)val;
					}
				} else if (!(this->flags & SF_GUI_DROPDOWN)) {
					/* Clamp value-type setting to its valid range */
					uval = ClampU(uval, this->min, this->max);
				} else if (uval < (uint)this->min || uval > this->max) {
					/* Reset invalid discrete setting to its default value */
					uval = (uint32_t)this->def;
				}
			}
			val = (int32_t)uval;
			return;
		}
		case SLE_VAR_I64:
		case SLE_VAR_U64:
		default: NOT_REACHED();
	}
}

/**
 * Set the value of a setting.
 * @param object The object the setting is to be saved in.
 * @param val Signed version of the new value.
 */
void IntSettingDesc::Write(const void *object, int32_t val) const
{
	void *ptr = GetVariableAddress(object, this->save);
	WriteValue(ptr, this->save.conv, (int64_t)val);
}

/**
 * Read the integer from the the actual setting.
 * @param object The object the setting is to be saved in.
 * @return The value of the saved integer.
 */
int32_t IntSettingDesc::Read(const void *object) const
{
	void *ptr = GetVariableAddress(object, this->save);
	return (int32_t)ReadValue(ptr, this->save.conv);
}

/**
 * Make the value valid given the limitations of this setting.
 *
 * In the case of string settings this is ensuring the string contains only accepted
 * Utf8 characters and is at most the maximum length defined in this setting.
 * @param str The string to make valid.
 */
void StringSettingDesc::MakeValueValid(std::string &str) const
{
	if (this->max_length == 0 || str.size() < this->max_length) return;

	/* In case a maximum length is imposed by the setting, the length
	 * includes the '\0' termination for network transfer purposes.
	 * Also ensure the string is valid after chopping of some bytes. */
	std::string stdstr(str, this->max_length - 1);
	str.assign(StrMakeValid(stdstr, SVS_NONE));
}

/**
 * Write a string to the actual setting.
 * @param object The object the setting is to be saved in.
 * @param str The string to save.
 */
void StringSettingDesc::Write(const void *object, const std::string &str) const
{
	reinterpret_cast<std::string *>(GetVariableAddress(object, this->save))->assign(str);
}

/**
 * Read the string from the the actual setting.
 * @param object The object the setting is to be saved in.
 * @return The value of the saved string.
 */
const std::string &StringSettingDesc::Read(const void *object) const
{
	return *reinterpret_cast<std::string *>(GetVariableAddress(object, this->save));
}

static const char *GetSettingConfigName(const SettingDesc &sd)
{
	const char *name = sd.name;
	if (sd.guiproc != nullptr) {
		SettingOnGuiCtrlData data;
		data.type = SOGCT_CFG_NAME;
		data.str = name;
		if (sd.guiproc(data)) {
			name = data.str;
		}
	}
	return name;
}

/**
 * Load values from a group of an IniFile structure into the internal representation
 * @param ini pointer to IniFile structure that holds administrative information
 * @param settings_table table with SettingDesc structures whose internally pointed variables will
 *        be given values
 * @param grpname the group of the IniFile to search in for the new values
 * @param object pointer to the object been loaded
 * @param only_startup load only the startup settings set
 */
static void IniLoadSettings(IniFile &ini, const SettingTable &settings_table, const char *grpname, void *object, bool only_startup)
{
	const IniGroup *group;
	const IniGroup *group_def = ini.GetGroup(grpname);

	for (auto &sd : settings_table) {
		if (!SlIsObjectCurrentlyValid(sd->save.version_from, sd->save.version_to, sd->save.ext_feature_test)) continue;
		if (sd->startup != only_startup) continue;
		const IniItem *item = nullptr;
		if (!(sd->flags & SF_NO_NEWGAME)) {
			/* For settings.xx.yy load the settings from [xx] yy = ? */
			std::string s{ GetSettingConfigName(*sd) };
			auto sc = s.find('.');
			if (sc != std::string::npos) {
				group = ini.GetGroup(s.substr(0, sc));
				s = s.substr(sc + 1);
			} else {
				group = group_def;
			}

			if (group != nullptr) item = group->GetItem(s);
			if (item == nullptr && group != group_def && group_def != nullptr) {
				/* For settings.xx.yy load the settings from [settings] yy = ? in case the previous
				 * did not exist (e.g. loading old config files with a [settings] section */
				item = group_def->GetItem(s);
			}
			if (item == nullptr) {
				/* For settings.xx.zz.yy load the settings from [zz] yy = ? in case the previous
				 * did not exist (e.g. loading old config files with a [yapf] section */
				sc = s.find('.');
				if (sc != std::string::npos) {
					if (group = ini.GetGroup(s.substr(0, sc)); group != nullptr) item = group->GetItem(s.substr(sc + 1));
				}
			}
			if (group != nullptr && item == nullptr && sd->guiproc != nullptr) {
				SettingOnGuiCtrlData data;
				data.type = SOGCT_CFG_FALLBACK_NAME;
				if (sd->guiproc(data)) {
					item = group->GetItem(data.str);
				}
			}
		}

		sd->ParseValue(item, object);
	}
}

void IntSettingDesc::ParseValue(const IniItem *item, void *object) const
{
	size_t val = (item == nullptr) ? this->def : this->ParseValue(item->value.has_value() ? item->value->c_str() : "");
	this->MakeValueValidAndWrite(object, (int32_t)val);
}

void StringSettingDesc::ParseValue(const IniItem *item, void *object) const
{
	std::string str = (item == nullptr) ? this->def : item->value.value_or("");
	this->MakeValueValid(str);
	if (this->flags & SF_RUN_CALLBACKS_ON_PARSE) {
		if (this->pre_check != nullptr && !this->pre_check(str)) str = this->def;
		if (this->post_callback != nullptr) this->post_callback(str);
	}
	this->Write(object, str);
}

void ListSettingDesc::ParseValue(const IniItem *item, void *object) const
{
	const char *str = (item == nullptr) ? this->def : item->value.has_value() ? item->value->c_str() : nullptr;
	void *ptr = GetVariableAddress(object, this->save);
	if (!LoadIntList(str, ptr, this->save.length, GetVarMemType(this->save.conv))) {
		ErrorMessageData msg(STR_CONFIG_ERROR, STR_CONFIG_ERROR_ARRAY);
		msg.SetDParamStr(0, this->name);
		_settings_error_list.push_back(msg);

		/* Use default */
		LoadIntList(this->def, ptr, this->save.length, GetVarMemType(this->save.conv));
	}
}

/**
 * Save the values of settings to the inifile.
 * @param ini pointer to IniFile structure
 * @param sd read-only SettingDesc structure which contains the unmodified,
 *        loaded values of the configuration file and various information about it
 * @param grpname holds the name of the group (eg. [network]) where these will be saved
 * @param object pointer to the object been saved
 * The function works as follows: for each item in the SettingDesc structure we
 * have a look if the value has changed since we started the game (the original
 * values are reloaded when saving). If settings indeed have changed, we get
 * these and save them.
 */
static void IniSaveSettings(IniFile &ini, const SettingTable &settings_table, const char *grpname, void *object, bool)
{
	IniGroup *group_def = nullptr, *group;

	for (auto &sd : settings_table) {
		/* If the setting is not saved to the configuration
		 * file, just continue with the next setting */
		if (!SlIsObjectCurrentlyValid(sd->save.version_from, sd->save.version_to, sd->save.ext_feature_test)) continue;
		if (sd->flags & SF_NOT_IN_CONFIG) continue;
		if (sd->flags & SF_NO_NEWGAME) continue;

		/* XXX - wtf is this?? (group override?) */
		std::string s{ GetSettingConfigName(*sd) };
		auto sc = s.find('.');
		if (sc != std::string::npos) {
			group = &ini.GetOrCreateGroup(s.substr(0, sc));
			s = s.substr(sc + 1);
		} else {
			if (group_def == nullptr) group_def = &ini.GetOrCreateGroup(grpname);
			group = group_def;
		}

		IniItem &item = group->GetOrCreateItem(s);

		if (!item.value.has_value() || !sd->IsSameValue(&item, object)) {
			/* Value has changed, get the new value and put it into a buffer */
			char buf[512];
			sd->FormatValue(buf, lastof(buf), object);

			/* The value is different, that means we have to write it to the ini */
			item.value.emplace(buf);
		}
	}
}

char *IntSettingDesc::FormatValue(char *buf, const char *last, const void *object) const
{
	uint32_t i = (uint32_t)this->Read(object);
	return this->FormatIntValue(buf, last, i);
}

char *IntSettingDesc::FormatIntValue(char *buf, const char *last, uint32_t value) const
{
	return buf + seprintf(buf, last, IsSignedVarMemType(this->save.conv) ? "%d" : "%u", value);
}

char *BoolSettingDesc::FormatIntValue(char *buf, const char *last, uint32_t value) const
{
	return strecpy(buf, (value != 0) ? "true" : "false", last);
}

bool IntSettingDesc::IsSameValue(const IniItem *item, void *object) const
{
	int32_t item_value = (int32_t)this->ParseValue(item->value->c_str());
	int32_t object_value = this->Read(object);
	return item_value == object_value;
}

bool IntSettingDesc::IsDefaultValue(void *object) const
{
	int32_t object_value = this->Read(object);
	return this->def == object_value;
}

void IntSettingDesc::ResetToDefault(void *object) const
{
	this->Write(object, this->def);
}

char *StringSettingDesc::FormatValue(char *buf, const char *last, const void *object) const
{
	const std::string &str = this->Read(object);
	switch (GetVarMemType(this->save.conv)) {
		case SLE_VAR_STR: strecpy(buf, str.c_str(), last); break;

		case SLE_VAR_STRQ:
			if (str.empty()) {
				buf[0] = '\0';
			} else {
				buf += seprintf(buf, last, "\"%s\"", str.c_str());
			}
			break;

		default: NOT_REACHED();
	}
	return buf;
}

bool StringSettingDesc::IsSameValue(const IniItem *item, void *object) const
{
	/* The ini parsing removes the quotes, which are needed to retain the spaces in STRQs,
	 * so those values are always different in the parsed ini item than they should be. */
	if (GetVarMemType(this->save.conv) == SLE_VAR_STRQ) return false;

	const std::string &str = this->Read(object);
	return item->value->compare(str) == 0;
}

bool StringSettingDesc::IsDefaultValue(void *object) const
{
	const std::string &str = this->Read(object);
	return this->def == str;
}

void StringSettingDesc::ResetToDefault(void *object) const
{
	this->Write(object, this->def);
}

bool ListSettingDesc::IsSameValue(const IniItem *item, void *object) const
{
	/* Checking for equality is way more expensive than just writing the value. */
	return false;
}

bool ListSettingDesc::IsDefaultValue(void *) const
{
	/* Defaults of lists are often complicated, and hard to compare. */
	return false;
}

void ListSettingDesc::ResetToDefault(void *) const
{
	/* Resetting a list to default is not supported. */
	NOT_REACHED();
}

/**
 * Loads all items from a 'grpname' section into a list
 * The list parameter can be a nullptr pointer, in this case nothing will be
 * saved and a callback function should be defined that will take over the
 * list-handling and store the data itself somewhere.
 * @param ini IniFile handle to the ini file with the source data
 * @param grpname character string identifying the section-header of the ini file that will be parsed
 * @param list new list with entries of the given section
 */
static void IniLoadSettingList(IniFile &ini, const char *grpname, StringList &list)
{
	const IniGroup *group = ini.GetGroup(grpname);

	if (group == nullptr) return;

	list.clear();

	for (const IniItem &item : group->items) {
		if (!item.name.empty()) list.push_back(item.name);
	}
}

/**
 * Saves all items from a list into the 'grpname' section
 * The list parameter can be a nullptr pointer, in this case a callback function
 * should be defined that will provide the source data to be saved.
 * @param ini IniFile handle to the ini file where the destination data is saved
 * @param grpname character string identifying the section-header of the ini file
 * @param list pointer to an string(pointer) array that will be used as the
 *             source to be saved into the relevant ini section
 */
static void IniSaveSettingList(IniFile &ini, const char *grpname, StringList &list)
{
	IniGroup &group = ini.GetOrCreateGroup(grpname);
	group.Clear();

	for (const auto &iter : list) {
		group.GetOrCreateItem(iter).SetValue("");
	}
}

/**
 * Load a WindowDesc from config.
 * @param ini IniFile handle to the ini file with the source data
 * @param grpname character string identifying the section-header of the ini file that will be parsed
 * @param desc Destination WindowDescPreferences
 */
void IniLoadWindowSettings(IniFile &ini, const char *grpname, void *desc)
{
	IniLoadSettings(ini, _window_settings, grpname, desc, false);
}

/**
 * Save a WindowDesc to config.
 * @param ini IniFile handle to the ini file where the destination data is saved
 * @param grpname character string identifying the section-header of the ini file
 * @param desc Source WindowDescPreferences
 */
void IniSaveWindowSettings(IniFile &ini, const char *grpname, void *desc)
{
	IniSaveSettings(ini, _window_settings, grpname, desc, false);
}

/**
 * Check whether the setting is editable in the current gamemode.
 * @param do_command true if this is about checking a command from the server.
 * @return true if editable.
 */
bool SettingDesc::IsEditable(bool do_command) const
{
	if (!do_command && !(this->flags & SF_NO_NETWORK_SYNC) && IsNonAdminNetworkClient() && !(this->flags & SF_PER_COMPANY)) return false;
	if (do_command && (this->flags & SF_NO_NETWORK_SYNC)) return false;
	if ((this->flags & SF_NETWORK_ONLY) && !_networking && _game_mode != GM_MENU) return false;
	if ((this->flags & SF_NO_NETWORK) && _networking) return false;
	if ((this->flags & SF_NEWGAME_ONLY) &&
			(_game_mode == GM_NORMAL ||
			(_game_mode == GM_EDITOR && !(this->flags & SF_SCENEDIT_TOO)))) return false;
	if ((this->flags & SF_SCENEDIT_ONLY) && _game_mode != GM_EDITOR) return false;
	return true;
}

/**
 * Return the type of the setting.
 * @return type of setting
 */
SettingType SettingDesc::GetType() const
{
	if (this->flags & SF_PER_COMPANY) return ST_COMPANY;
	return (this->flags & SF_NOT_IN_SAVE) ? ST_CLIENT : ST_GAME;
}

/**
 * Get the setting description of this setting as an integer setting.
 * @return The integer setting description.
 */
const IntSettingDesc *SettingDesc::AsIntSetting() const
{
	assert_msg(this->IsIntSetting(), "name: %s", this->name);
	return static_cast<const IntSettingDesc *>(this);
}

/**
 * Get the setting description of this setting as a string setting.
 * @return The string setting description.
 */
const StringSettingDesc *SettingDesc::AsStringSetting() const
{
	assert_msg(this->IsStringSetting(), "name: %s", this->name);
	return static_cast<const StringSettingDesc *>(this);
}

/* Begin - Callback Functions for the various settings. */

/** Switch setting title depending on wallclock setting */
static StringID SettingTitleWallclock(const IntSettingDesc &sd)
{
	return EconTime::UsingWallclockUnits(_game_mode == GM_MENU) ? sd.str + 1 : sd.str;
}

/** Switch setting help depending on wallclock setting */
static StringID SettingHelpWallclock(const IntSettingDesc &sd)
{
	return EconTime::UsingWallclockUnits(_game_mode == GM_MENU) ? sd.str_help + 1 : sd.str_help;
}

/** Switch setting help depending on wallclock setting */
static StringID SettingHelpWallclockTriple(const IntSettingDesc &sd)
{
	return EconTime::UsingWallclockUnits(_game_mode == GM_MENU) ? sd.str_help + ((GetGameSettings().economy.day_length_factor > 1) ? 2 : 1) : sd.str_help;
}

/** Setting values for velocity unit localisation */
static void SettingsValueVelocityUnit(const IntSettingDesc &, uint first_param, int32_t value)
{
	StringID val;
	switch (value) {
		case 0: val = STR_CONFIG_SETTING_LOCALISATION_UNITS_VELOCITY_IMPERIAL; break;
		case 1: val = STR_CONFIG_SETTING_LOCALISATION_UNITS_VELOCITY_METRIC; break;
		case 2: val = STR_CONFIG_SETTING_LOCALISATION_UNITS_VELOCITY_SI; break;
		case 3: val = EconTime::UsingWallclockUnits(_game_mode == GM_MENU) ? STR_CONFIG_SETTING_LOCALISATION_UNITS_VELOCITY_GAMEUNITS_SECS : STR_CONFIG_SETTING_LOCALISATION_UNITS_VELOCITY_GAMEUNITS_DAYS; break;
		case 4: val = STR_CONFIG_SETTING_LOCALISATION_UNITS_VELOCITY_KNOTS; break;
		default: NOT_REACHED();
	}
	SetDParam(first_param, val);
}

/** A negative value has another string (the one after "strval"). */
static void SettingsValueAbsolute(const IntSettingDesc &sd, uint first_param, int32_t value)
{
	SetDParam(first_param, sd.str_val + ((value >= 0) ? 1 : 0));
	SetDParam(first_param + 1, abs(value));
}

/** Reposition the main toolbar as the setting changed. */
static void v_PositionMainToolbar(int32_t new_value)
{
	if (_game_mode != GM_MENU) PositionMainToolbar(nullptr);
}

/** Reposition the statusbar as the setting changed. */
static void v_PositionStatusbar(int32_t new_value)
{
	if (_game_mode != GM_MENU) {
		PositionStatusbar(nullptr);
		PositionNewsMessage(nullptr);
		PositionNetworkChatWindow(nullptr);
	}
}

/**
 * Redraw the smallmap after a colour scheme change.
 * @param p1 Callback parameter.
 */
static void RedrawSmallmap(int32_t new_value)
{
	BuildLandLegend();
	BuildOwnerLegend();
	SetWindowClassesDirty(WC_SMALLMAP);

	extern void MarkAllViewportMapLandscapesDirty();
	MarkAllViewportMapLandscapesDirty();
}

static void StationSpreadChanged(int32_t new_value)
{
	InvalidateWindowData(WC_SELECT_STATION, 0);
	InvalidateWindowData(WC_BUILD_STATION, 0);
	InvalidateWindowData(WC_BUS_STATION, 0);
	InvalidateWindowData(WC_TRUCK_STATION, 0);
}

static void UpdateConsists(int32_t new_value)
{
	for (Train *t : Train::IterateFrontOnly()) {
		/* Update the consist of all trains so the maximum speed is set correctly. */
		if (t->IsFrontEngine() || t->IsFreeWagon()) {
			t->ConsistChanged(CCF_TRACK);
			if (t->lookahead != nullptr) SetBit(t->lookahead->flags, TRLF_APPLY_ADVISORY);
		}
	}

	extern void AfterLoadTemplateVehiclesUpdateProperties();
	AfterLoadTemplateVehiclesUpdateProperties();

	InvalidateWindowClassesData(WC_BUILD_VEHICLE, 0);
	InvalidateWindowClassesData(WC_BUILD_VIRTUAL_TRAIN, 0);
	SetWindowClassesDirty(WC_TEMPLATEGUI_MAIN);
	SetWindowClassesDirty(WC_CREATE_TEMPLATE);
}

/**
 * Check and update if needed all vehicle service intervals.
 * @param new_value Contains 0 if service intervals are in days, otherwise intervals use percents.
 */
static void UpdateAllServiceInterval(int32_t new_value)
{
	bool update_vehicles;
	VehicleDefaultSettings *vds;
	if (_game_mode == GM_MENU || !Company::IsValidID(_current_company)) {
		vds = &_settings_client.company.vehicle;
		update_vehicles = false;
	} else {
		vds = &Company::Get(_current_company)->settings.vehicle;
		update_vehicles = true;
	}

	if (new_value != 0) {
		/* Service intervals are in percents. */
		vds->servint_trains   = DEF_SERVINT_PERCENT;
		vds->servint_roadveh  = DEF_SERVINT_PERCENT;
		vds->servint_aircraft = DEF_SERVINT_PERCENT;
		vds->servint_ships    = DEF_SERVINT_PERCENT;
	} else if (EconTime::UsingWallclockUnits(_game_mode == GM_MENU)) {
		/* Service intervals are in minutes. */
		vds->servint_trains   = DEF_SERVINT_MINUTES_TRAINS;
		vds->servint_roadveh  = DEF_SERVINT_MINUTES_ROADVEH;
		vds->servint_aircraft = DEF_SERVINT_MINUTES_AIRCRAFT;
		vds->servint_ships    = DEF_SERVINT_MINUTES_SHIPS;
	} else {
		/* Service intervals are in days. */
		vds->servint_trains   = DEF_SERVINT_DAYS_TRAINS;
		vds->servint_roadveh  = DEF_SERVINT_DAYS_ROADVEH;
		vds->servint_aircraft = DEF_SERVINT_DAYS_AIRCRAFT;
		vds->servint_ships    = DEF_SERVINT_DAYS_SHIPS;
	}

	if (update_vehicles) {
		const Company *c = Company::Get(_current_company);
		for (Vehicle *v : Vehicle::IterateFrontOnly()) {
			if (v->owner == _current_company && v->IsPrimaryVehicle() && !v->ServiceIntervalIsCustom()) {
				v->SetServiceInterval(CompanyServiceInterval(c, v->type));
				v->SetServiceIntervalIsPercent(new_value != 0);
			}
		}
	}

	SetWindowClassesDirty(WC_VEHICLE_DETAILS);
}

static bool CanUpdateServiceInterval(VehicleType type, int32_t &new_value)
{
	VehicleDefaultSettings *vds;
	if (_game_mode == GM_MENU || !Company::IsValidID(_current_company)) {
		vds = &_settings_client.company.vehicle;
	} else {
		vds = &Company::Get(_current_company)->settings.vehicle;
	}

	/* Test if the interval is valid */
	int32_t interval = GetServiceIntervalClamped(new_value, vds->servint_ispercent);
	return interval == new_value;
}

static void UpdateServiceInterval(VehicleType type, int32_t new_value)
{
	if (_game_mode != GM_MENU && Company::IsValidID(_current_company)) {
		for (Vehicle *v : Vehicle::IterateTypeFrontOnly(type)) {
			if (v->owner == _current_company && v->IsPrimaryVehicle() && !v->ServiceIntervalIsCustom()) {
				v->SetServiceInterval(new_value);
			}
		}
	}

	SetWindowClassesDirty(WC_VEHICLE_DETAILS);
}

/**
 * Callback for when the player changes the timekeeping units.
 * @param Unused.
 */
static void ChangeTimekeepingUnits(int32_t)
{
	/* If service intervals are in time units (calendar days or real-world minutes), reset them to the correct defaults. */
	if (!_settings_client.company.vehicle.servint_ispercent) {
		UpdateAllServiceInterval(0);
	}

	/* If we are using calendar timekeeping, "minutes per year" must be default. */
	if (_game_mode == GM_MENU && !EconTime::UsingWallclockUnits(true)) {
		_settings_newgame.economy.minutes_per_calendar_year = CalTime::DEF_MINUTES_PER_YEAR;
	}

	InvalidateWindowClassesData(WC_GAME_OPTIONS, 0);

	/* It is possible to change these units in-game. We must set the economy date appropriately. */
	if (_game_mode != GM_MENU) {
		/* Update effective day length before setting dates, so that the state ticks offset is calculated correctly */
		UpdateEffectiveDayLengthFactor();

		EconTime::Date new_economy_date;
		EconTime::DateFract new_economy_date_fract;

		if (EconTime::UsingWallclockUnits()) {
			/* If the new mode is wallclock units, adjust the economy date to account for different month/year lengths. */
			new_economy_date = EconTime::ConvertYMDToDate(EconTime::CurYear(), EconTime::CurMonth(), Clamp<EconTime::Day>(EconTime::CurDay(), 1, EconTime::DAYS_IN_ECONOMY_WALLCLOCK_MONTH));
			new_economy_date_fract = EconTime::CurDateFract();
		} else {
			/* If the new mode is calendar units, sync the economy date with the calendar date. */
			new_economy_date = CalTime::CurDate().base();
			new_economy_date_fract = CalTime::CurDateFract();
			EconTime::Detail::period_display_offset -= (CalTime::CurYear().base() - EconTime::CurYear().base());
		}

		/* Update link graphs and vehicles, as these include stored economy dates. */
		LinkGraphSchedule::instance.ShiftDates(new_economy_date - EconTime::CurDate());
		ShiftVehicleDates(new_economy_date - EconTime::CurDate());

		/* Only change the date after changing cached values above. */
		EconTime::Detail::SetDate(new_economy_date, new_economy_date_fract);

		UpdateOrderUIOnDateChange();
		SetupTickRate();
	}

	UpdateTimeSettings(0);
	CloseWindowByClass(WC_PAYMENT_RATES);
	CloseWindowByClass(WC_COMPANY_VALUE);
	CloseWindowByClass(WC_PERFORMANCE_HISTORY);
	CloseWindowByClass(WC_DELIVERED_CARGO);
	CloseWindowByClass(WC_OPERATING_PROFIT);
	CloseWindowByClass(WC_INCOME_GRAPH);
	CloseWindowByClass(WC_STATION_CARGO);
}

/**
 * Callback after the player changes the minutes per year.
 * @param new_value The intended new value of the setting, used for clamping.
 */
static void ChangeMinutesPerYear(int32_t new_value)
{
	/* We don't allow setting Minutes Per Year below default, unless it's to 0 for frozen calendar time. */
	if (new_value < CalTime::DEF_MINUTES_PER_YEAR) {
		int clamped;

		/* If the new value is 1, we're probably at 0 and trying to increase the value, so we should jump up to default. */
		if (new_value == 1) {
			clamped = CalTime::DEF_MINUTES_PER_YEAR;
		} else {
			clamped = CalTime::FROZEN_MINUTES_PER_YEAR;
		}

		/* Override the setting with the clamped value. */
		if (_game_mode == GM_MENU) {
			_settings_newgame.economy.minutes_per_calendar_year = clamped;
		} else {
			_settings_game.economy.minutes_per_calendar_year = clamped;
		}
	}

	UpdateEffectiveDayLengthFactor();

	/* If the setting value is not the default, force the game to use wallclock timekeeping units.
	 * This can only happen in the menu, since the pre_cb ensures this setting can only be changed there, or if we're already using wallclock units.
	 */
	if (_game_mode == GM_MENU && (_settings_newgame.economy.minutes_per_calendar_year != CalTime::DEF_MINUTES_PER_YEAR)) {
		_settings_newgame.economy.timekeeping_units = TKU_WALLCLOCK;
		InvalidateWindowClassesData(WC_GAME_OPTIONS, 0);
	}
}

static void TrainAccelerationModelChanged(int32_t new_value)
{
	for (Train *t : Train::IterateFrontOnly()) {
		if (t->IsFrontEngine()) {
			t->tcache.cached_max_curve_speed = t->GetCurveSpeedLimit();
			t->UpdateAcceleration();
			if (t->lookahead != nullptr) SetBit(t->lookahead->flags, TRLF_APPLY_ADVISORY);
		}
	}

	extern void AfterLoadTemplateVehiclesUpdateProperties();
	AfterLoadTemplateVehiclesUpdateProperties();

	/* These windows show acceleration values only when realistic acceleration is on. They must be redrawn after a setting change. */
	SetWindowClassesDirty(WC_ENGINE_PREVIEW);
	InvalidateWindowClassesData(WC_BUILD_VEHICLE, 0);
	InvalidateWindowClassesData(WC_BUILD_VIRTUAL_TRAIN, 0);
	SetWindowClassesDirty(WC_VEHICLE_DETAILS);
	SetWindowClassesDirty(WC_TEMPLATEGUI_MAIN);
	SetWindowClassesDirty(WC_CREATE_TEMPLATE);
}

static bool CheckTrainBrakingModelChange(int32_t &new_value)
{
	if (new_value == TBM_REALISTIC && (_game_mode == GM_NORMAL || _game_mode == GM_EDITOR)) {
		for (TileIndex t = 0; t < MapSize(); t++) {
			if (IsTileType(t, MP_RAILWAY) && GetRailTileType(t) == RAIL_TILE_SIGNALS) {
				uint signals = GetPresentSignals(t);
				if ((signals & 0x3) & ((signals & 0x3) - 1) || (signals & 0xC) & ((signals & 0xC) - 1)) {
					/* Signals in both directions */
					ShowErrorMessage(STR_CONFIG_SETTING_REALISTIC_BRAKING_SIGNALS_NOT_ALLOWED, INVALID_STRING_ID, WL_ERROR);
					ShowExtraViewportWindow(t);
					SetRedErrorSquare(t);
					return false;
				}
				if (((signals & 0x3) && IsSignalTypeUnsuitableForRealisticBraking(GetSignalType(t, TRACK_LOWER))) ||
						((signals & 0xC) && IsSignalTypeUnsuitableForRealisticBraking(GetSignalType(t, TRACK_UPPER)))) {
					/* Banned signal types present */
					ShowErrorMessage(STR_CONFIG_SETTING_REALISTIC_BRAKING_SIGNALS_NOT_ALLOWED, INVALID_STRING_ID, WL_ERROR);
					ShowExtraViewportWindow(t);
					SetRedErrorSquare(t);
					return false;
				}
			}
		}
	}

	return true;
}

static void TrainBrakingModelChanged(int32_t new_value)
{
	for (Train *t : Train::Iterate()) {
		if (!(t->vehstatus & VS_CRASHED)) {
			t->crash_anim_pos = 0;
		}
		if (t->IsFrontEngine()) {
			t->UpdateAcceleration();
		}
	}
	if (new_value == TBM_REALISTIC && (_game_mode == GM_NORMAL || _game_mode == GM_EDITOR)) {
		for (TileIndex t = 0; t < MapSize(); t++) {
			if (IsTileType(t, MP_RAILWAY) && GetRailTileType(t) == RAIL_TILE_SIGNALS) {
				TrackBits bits = GetTrackBits(t);
				do {
					Track track = RemoveFirstTrack(&bits);
					if (HasSignalOnTrack(t, track) && GetSignalType(t, track) == SIGTYPE_BLOCK && HasBit(GetRailReservationTrackBits(t), track)) {
						if (EnsureNoTrainOnTrackBits(t, TrackToTrackBits(track)).Succeeded()) {
							UnreserveTrack(t, track);
						}
					}
				} while (bits != TRACK_BIT_NONE);
			}
		}
		Train *v_cur = nullptr;
		SCOPE_INFO_FMT([&v_cur], "TrainBrakingModelChanged: %s", scope_dumper().VehicleInfo(v_cur));
		extern bool _long_reserve_disabled;
		_long_reserve_disabled = true;
		for (Train *v : Train::IterateFrontOnly()) {
			v_cur = v;
			if (!v->IsPrimaryVehicle() || (v->vehstatus & VS_CRASHED) != 0 || HasBit(v->subtype, GVSF_VIRTUAL) || v->track == TRACK_BIT_DEPOT) continue;
			TryPathReserve(v, true, HasStationTileRail(v->tile));
		}
		_long_reserve_disabled = false;
		for (Train *v : Train::IterateFrontOnly()) {
			v_cur = v;
			if (!v->IsPrimaryVehicle() || (v->vehstatus & VS_CRASHED) != 0 || HasBit(v->subtype, GVSF_VIRTUAL) || v->track == TRACK_BIT_DEPOT) continue;
			TryPathReserve(v, true, HasStationTileRail(v->tile));
			if (v->lookahead != nullptr) SetBit(v->lookahead->flags, TRLF_APPLY_ADVISORY);
		}
	} else if (new_value == TBM_ORIGINAL && (_game_mode == GM_NORMAL || _game_mode == GM_EDITOR)) {
		Train *v_cur = nullptr;
		SCOPE_INFO_FMT([&v_cur], "TrainBrakingModelChanged: %s", scope_dumper().VehicleInfo(v_cur));
		for (Train *v : Train::IterateFrontOnly()) {
			v_cur = v;
			if (!v->IsPrimaryVehicle() || (v->vehstatus & VS_CRASHED) != 0 || HasBit(v->subtype, GVSF_VIRTUAL) || v->track == TRACK_BIT_DEPOT) {
				v->lookahead.reset();
				continue;
			}
			if (!HasBit(v->flags, VRF_TRAIN_STUCK)) {
				_settings_game.vehicle.train_braking_model = TBM_REALISTIC;
				FreeTrainTrackReservation(v);
				_settings_game.vehicle.train_braking_model = new_value;
				TryPathReserve(v, true, HasStationTileRail(v->tile));
			} else {
				v->lookahead.reset();
			}
		}
	}

	UpdateExtraAspectsVariable();
	UpdateAllBlockSignals();

	InvalidateWindowData(WC_BUILD_SIGNAL, 0);
	InvalidateWindowClassesData(WC_GAME_OPTIONS);
}

/**
 * This function updates the train acceleration cache after a steepness change.
 * @param new_value Unused new value of setting.
 */
static void TrainSlopeSteepnessChanged(int32_t new_value)
{
	for (Train *t : Train::IterateFrontOnly()) {
		if (t->IsFrontEngine()) {
			t->CargoChanged();
			if (t->lookahead != nullptr) SetBit(t->lookahead->flags, TRLF_APPLY_ADVISORY);
		}
	}
}

/**
 * This function updates realistic acceleration caches when the setting "Road vehicle acceleration model" is set.
 * @param new_value Unused new value of setting.
 */
static void RoadVehAccelerationModelChanged(int32_t new_value)
{
	if (_settings_game.vehicle.roadveh_acceleration_model != AM_ORIGINAL) {
		for (RoadVehicle *rv : RoadVehicle::IterateFrontOnly()) {
			rv->CargoChanged();
		}
	}
	if (_settings_game.vehicle.roadveh_acceleration_model == AM_ORIGINAL || !_settings_game.vehicle.improved_breakdowns) {
		for (RoadVehicle *rv : RoadVehicle::IterateFrontOnly()) {
			rv->breakdown_chance_factor = 128;
		}
	}

	/* These windows show acceleration values only when realistic acceleration is on. They must be redrawn after a setting change. */
	SetWindowClassesDirty(WC_ENGINE_PREVIEW);
	InvalidateWindowClassesData(WC_BUILD_VEHICLE, 0);
	InvalidateWindowClassesData(WC_BUILD_VIRTUAL_TRAIN, 0);
	SetWindowClassesDirty(WC_VEHICLE_DETAILS);
}

/**
 * This function updates the road vehicle acceleration cache after a steepness change.
 * @param new_value Unused new value of setting.
 */
static void RoadVehSlopeSteepnessChanged(int32_t new_value)
{
	for (RoadVehicle *rv : RoadVehicle::IterateFrontOnly()) {
		rv->CargoChanged();
	}
}

static void ProgrammableSignalsShownChanged(int32_t new_value)
{
	InvalidateWindowData(WC_BUILD_SIGNAL, 0);
}

static void TownFoundingChanged(int32_t new_value)
{
	if (_game_mode != GM_EDITOR && _settings_game.economy.found_town == TF_FORBIDDEN) {
		CloseWindowById(WC_FOUND_TOWN, 0);
	} else {
		InvalidateWindowData(WC_FOUND_TOWN, 0);
	}
}

static void InvalidateVehTimetableWindow(int32_t new_value)
{
	InvalidateWindowClassesData(WC_VEHICLE_TIMETABLE, VIWD_MODIFY_ORDERS);
	InvalidateWindowClassesData(WC_SCHDISPATCH_SLOTS, VIWD_MODIFY_ORDERS);
}

static void ChangeTimetableInTicksMode(int32_t new_value)
{
	SetWindowClassesDirty(WC_VEHICLE_ORDERS);
	InvalidateVehTimetableWindow(new_value);
}

static void UpdateTimeSettings(int32_t new_value)
{
	SetupTimeSettings();
	InvalidateVehTimetableWindow(new_value);
	InvalidateWindowData(WC_STATUS_BAR, 0, SBI_REINIT);
	InvalidateWindowClassesData(WC_GAME_OPTIONS);
	InvalidateWindowClassesData(WC_DEPARTURES_BOARD, 1);
	InvalidateWindowClassesData(WC_PAYMENT_RATES);
	MarkWholeScreenDirty();
}

static void ChangeTimeOverrideMode(int32_t new_value)
{
	InvalidateWindowClassesData(WC_GAME_OPTIONS);
	UpdateTimeSettings(new_value);
}

static void ZoomMinMaxChanged(int32_t new_value)
{
	extern void ConstrainAllViewportsZoom();
	extern void UpdateFontHeightCache();
	ConstrainAllViewportsZoom();
	GfxClearSpriteCache();
	InvalidateWindowClassesData(WC_SPRITE_ALIGNER);
	if (AdjustGUIZoom(AGZM_MANUAL)) {
		ReInitAllWindows(false);
	}
}

static void SpriteZoomMinChanged(int32_t new_value)
{
	GfxClearSpriteCache();
	/* Force all sprites to redraw at the new chosen zoom level */
	MarkWholeScreenDirty();
}

static void DeveloperModeChanged(int32_t new_value)
{
	DebugReconsiderSendRemoteMessages();
}

/**
 * Update any possible saveload window and delete any newgrf dialogue as
 * its widget parts might change. Reinit all windows as it allows access to the
 * newgrf debug button.
 * @param new_value unused.
 */
static void InvalidateNewGRFChangeWindows(int32_t new_value)
{
	InvalidateWindowClassesData(WC_SAVELOAD);
	CloseWindowByClass(WC_GAME_OPTIONS);
	ReInitAllWindows(false);
}

static void InvalidateCompanyLiveryWindow(int32_t new_value)
{
	InvalidateWindowClassesData(WC_COMPANY_COLOUR, -1);
	ResetVehicleColourMap();
	MarkWholeScreenDirty();
}

static void ScriptMaxOpsChange(int32_t new_value)
{
	if (_networking && !_network_server) return;

	GameInstance *g = Game::GetGameInstance();
	if (g != nullptr && !g->IsDead()) {
		g->LimitOpsTillSuspend(new_value);
	}

	for (const Company *c : Company::Iterate()) {
		if (c->is_ai && c->ai_instance != nullptr && !c->ai_instance->IsDead()) {
			c->ai_instance->LimitOpsTillSuspend(new_value);
		}
	}
}

static bool CheckScriptMaxMemoryChange(int32_t &new_value)
{
	if (_networking && !_network_server) return true;

	size_t limit = static_cast<size_t>(new_value) << 20;

	GameInstance *g = Game::GetGameInstance();
	if (g != nullptr && !g->IsDead()) {
		if (g->GetAllocatedMemory() > limit) return false;
	}

	for (const Company *c : Company::Iterate()) {
		if (c->is_ai && c->ai_instance != nullptr && !c->ai_instance->IsDead()) {
			if (c->ai_instance->GetAllocatedMemory() > limit) return false;
		}
	}

	return true;
}

static void ScriptMaxMemoryChange(int32_t new_value)
{
	if (_networking && !_network_server) return;

	size_t limit = static_cast<size_t>(new_value) << 20;

	GameInstance *g = Game::GetGameInstance();
	if (g != nullptr && !g->IsDead()) {
		g->SetMemoryAllocationLimit(limit);
	}

	for (const Company *c : Company::Iterate()) {
		if (c->is_ai && c->ai_instance != nullptr && !c->ai_instance->IsDead()) {
			c->ai_instance->SetMemoryAllocationLimit(limit);
		}
	}
}

/**
 * Invalidate the company details window after the shares setting changed.
 * @param p1 Unused.
 * @return Always true.
 */
static void InvalidateCompanyWindow(int32_t new_value)
{
	InvalidateWindowClassesData(WC_COMPANY);
	InvalidateWindowClassesData(WC_GAME_OPTIONS);
}

static void EnableSingleVehSharedOrderGuiChanged(int32_t new_value)
{
	for (VehicleType type = VEH_BEGIN; type < VEH_COMPANY_END; type++) {
		InvalidateWindowClassesData(GetWindowClassForVehicleType(type), 0);
	}
	SetWindowClassesDirty(WC_VEHICLE_TIMETABLE);
	InvalidateWindowClassesData(WC_VEHICLE_ORDERS, 0);
}

static void CheckYapfRailSignalPenalties(int32_t new_value)
{
	extern void YapfCheckRailSignalPenalties();
	YapfCheckRailSignalPenalties();
}

static void ViewportMapShowTunnelModeChanged(int32_t new_value)
{
	extern void ViewportMapBuildTunnelCache();
	ViewportMapBuildTunnelCache();

	extern void MarkAllViewportMapLandscapesDirty();
	MarkAllViewportMapLandscapesDirty();
}

static void ViewportMapLandscapeModeChanged(int32_t new_value)
{
	extern void MarkAllViewportMapLandscapesDirty();
	MarkAllViewportMapLandscapesDirty();
}

static void MarkAllViewportsDirty(int32_t new_value)
{
	extern void MarkAllViewportMapLandscapesDirty();
	MarkAllViewportMapLandscapesDirty();

	extern void MarkWholeNonMapViewportsDirty();
	MarkWholeNonMapViewportsDirty();
}

static void UpdateLinkgraphColours(int32_t new_value)
{
	BuildLinkStatsLegend();
	MarkWholeScreenDirty();
}

static void ClimateThresholdModeChanged(int32_t new_value)
{
	InvalidateWindowClassesData(WC_GENERATE_LANDSCAPE);
	InvalidateWindowClassesData(WC_GAME_OPTIONS);
}

static void VelocityUnitsChanged(int32_t new_value) {
	InvalidateWindowClassesData(WC_PAYMENT_RATES);
	InvalidateWindowClassesData(WC_TRACE_RESTRICT);
	MarkWholeScreenDirty();
}

static void ChangeTrackTypeSortMode(int32_t new_value) {
	extern void SortRailTypes();
	SortRailTypes();
	MarkWholeScreenDirty();
}

static void PublicRoadsSettingChange(int32_t new_value) {
	InvalidateWindowClassesData(WC_SCEN_LAND_GEN);
}

static void TrainSpeedAdaptationChanged(int32_t new_value) {
	extern void ClearAllSignalSpeedRestrictions();
	ClearAllSignalSpeedRestrictions();
	for (Train *t : Train::Iterate()) {
		t->signal_speed_restriction = 0;
	}
}

static void AutosaveModeChanged(int32_t new_value) {
	extern void ChangeAutosaveFrequency(bool reset);
	ChangeAutosaveFrequency(false);
	InvalidateWindowClassesData(WC_GAME_OPTIONS);
}

/** Checks if any settings are set to incorrect values, and sets them to correct values in that case. */
static void ValidateSettings()
{
	/* Do not allow a custom sea level with the original land generator. */
	if (_settings_newgame.game_creation.land_generator == LG_ORIGINAL &&
			_settings_newgame.difficulty.quantity_sea_lakes == CUSTOM_SEA_LEVEL_NUMBER_DIFFICULTY) {
		_settings_newgame.difficulty.quantity_sea_lakes = CUSTOM_SEA_LEVEL_MIN_PERCENTAGE;
	}
}

static bool TownCouncilToleranceAdjust(int32_t &new_value)
{
	if (new_value == 255) new_value = TOWN_COUNCIL_PERMISSIVE;
	return true;
}

static void DifficultyNoiseChange(int32_t new_value)
{
	if (_game_mode == GM_NORMAL) {
		UpdateAirportsNoise();
		if (_settings_game.economy.station_noise_level) {
			InvalidateWindowClassesData(WC_TOWN_VIEW, 0);
		}
	}
}

static void DifficultyMoneyCheatMultiplayerChange(int32_t new_value)
{
	CloseWindowById(WC_CHEATS, 0);
}

static void DifficultyRenameTownsMultiplayerChange(int32_t new_value)
{
	SetWindowClassesDirty(WC_TOWN_VIEW);
}

static void DifficultyOverrideTownSettingsMultiplayerChange(int32_t new_value)
{
	SetWindowClassesDirty(WC_TOWN_AUTHORITY);
}

static void MaxNoAIsChange(int32_t new_value)
{
	if (GetGameSettings().difficulty.max_no_competitors != 0 &&
			AI::GetInfoList()->size() == 0 &&
			!IsNonAdminNetworkClient()) {
		ShowErrorMessage(STR_WARNING_NO_SUITABLE_AI, INVALID_STRING_ID, WL_CRITICAL);
	}

	InvalidateWindowClassesData(WC_GAME_OPTIONS, 0);
}

/**
 * Check whether the road side may be changed.
 * @param new_value unused
 * @return true if the road side may be changed.
 */
static bool CheckRoadSide(int32_t &new_value)
{
	extern bool RoadVehiclesExistOutsideDepots();
	return (_game_mode == GM_MENU || !RoadVehiclesExistOutsideDepots());
}

static void RoadSideChanged(int32_t new_value)
{
	extern void RecalculateRoadCachedOneWayStates();
	RecalculateRoadCachedOneWayStates();
}

/**
 * Conversion callback for _gameopt_settings_game.landscape
 * It converts (or try) between old values and the new ones,
 * without losing initial setting of the user
 * @param value that was read from config file
 * @return the "hopefully" converted value
 */
static size_t ConvertLandscape(const char *value)
{
	/* try with the old values */
	static std::vector<std::string> _old_landscape_values{"normal", "hilly", "desert", "candy"};
	return OneOfManySettingDesc::ParseSingleValue(value, strlen(value), _old_landscape_values);
}

static bool CheckFreeformEdges(int32_t &new_value)
{
	if (_game_mode == GM_MENU) return true;
	if (new_value != 0) {
		for (Ship *s : Ship::Iterate()) {
			/* Check if there is a ship on the northern border. */
			if (TileX(s->tile) == 0 || TileY(s->tile) == 0) {
				ShowErrorMessage(STR_CONFIG_SETTING_EDGES_NOT_EMPTY, INVALID_STRING_ID, WL_ERROR);
				return false;
			}
		}
		for (const BaseStation *st : BaseStation::Iterate()) {
			/* Check if there is a non-deleted buoy on the northern border. */
			if (st->IsInUse() && (TileX(st->xy) == 0 || TileY(st->xy) == 0)) {
				ShowErrorMessage(STR_CONFIG_SETTING_EDGES_NOT_EMPTY, INVALID_STRING_ID, WL_ERROR);
				return false;
			}
		}
	} else {
		for (uint i = 0; i < MapMaxX(); i++) {
			if (TileHeight(TileXY(i, 1)) != 0) {
				ShowErrorMessage(STR_CONFIG_SETTING_EDGES_NOT_WATER, INVALID_STRING_ID, WL_ERROR);
				return false;
			}
		}
		for (uint i = 1; i < MapMaxX(); i++) {
			if (!IsTileType(TileXY(i, MapMaxY() - 1), MP_WATER) || TileHeight(TileXY(1, MapMaxY())) != 0) {
				ShowErrorMessage(STR_CONFIG_SETTING_EDGES_NOT_WATER, INVALID_STRING_ID, WL_ERROR);
				return false;
			}
		}
		for (uint i = 0; i < MapMaxY(); i++) {
			if (TileHeight(TileXY(1, i)) != 0) {
				ShowErrorMessage(STR_CONFIG_SETTING_EDGES_NOT_WATER, INVALID_STRING_ID, WL_ERROR);
				return false;
			}
		}
		for (uint i = 1; i < MapMaxY(); i++) {
			if (!IsTileType(TileXY(MapMaxX() - 1, i), MP_WATER) || TileHeight(TileXY(MapMaxX(), i)) != 0) {
				ShowErrorMessage(STR_CONFIG_SETTING_EDGES_NOT_WATER, INVALID_STRING_ID, WL_ERROR);
				return false;
			}
		}
	}
	return true;
}

static void UpdateFreeformEdges(int32_t new_value)
{
	if (_game_mode == GM_MENU) return;

	if (new_value != 0) {
		for (uint x = 0; x < MapSizeX(); x++) MakeVoid(TileXY(x, 0));
		for (uint y = 0; y < MapSizeY(); y++) MakeVoid(TileXY(0, y));
	} else {
		/* Make tiles at the border water again. */
		for (uint i = 0; i < MapMaxX(); i++) {
			SetTileHeight(TileXY(i, 0), 0);
			MakeSea(TileXY(i, 0));
		}
		for (uint i = 0; i < MapMaxY(); i++) {
			SetTileHeight(TileXY(0, i), 0);
			MakeSea(TileXY(0, i));
		}
	}
	for (Vehicle *v : Vehicle::Iterate()) {
		if (v->tile == 0) v->UpdatePosition();
	}
	MarkWholeScreenDirty();
}

bool CheckMapEdgesAreWater(bool allow_non_flat_void)
{
	auto check_tile = [&](uint x, uint y, Slope inner_edge) -> bool {
		int h = 0;
		Slope slope;
		std::tie(slope, h) = GetTilePixelSlopeOutsideMap(x, y);
		if (slope == SLOPE_FLAT && h == 0) return true;
		if (allow_non_flat_void && h == 0 && (slope & inner_edge) == 0 && IsTileType(TileXY(x, y), MP_VOID)) return true;
		return false;
	};
	check_tile(        0,         0, SLOPE_S);
	check_tile(        0, MapMaxY(), SLOPE_W);
	check_tile(MapMaxX(),         0, SLOPE_E);
	check_tile(MapMaxX(), MapMaxY(), SLOPE_N);

	for (uint x = 1; x < MapMaxX(); x++) {
		if (!check_tile(x, 0, SLOPE_SE)) return false;
		if (!check_tile(x, MapMaxY(), SLOPE_NW)) return false;
	}
	for (uint y = 1; y < MapMaxY(); y++) {
		if (!check_tile(0, y, SLOPE_SW)) return false;
		if (!check_tile(MapMaxX(), y, SLOPE_NE)) return false;
	}

	return true;
}

static bool CheckMapEdgeMode(int32_t &new_value)
{
	if (_game_mode == GM_MENU || !_settings_game.construction.freeform_edges || new_value == 0) return true;

	if (!CheckMapEdgesAreWater(true)) {
		ShowErrorMessage(STR_CONFIG_SETTING_EDGES_NOT_WATER, INVALID_STRING_ID, WL_ERROR);
		return false;
	}

	return true;
}

static void MapEdgeModeChanged(int32_t new_value)
{
	MarkAllViewportsDirty(new_value);

	if (_game_mode == GM_MENU || !_settings_game.construction.freeform_edges || new_value == 0) return;

	for (uint x = 0; x <= MapMaxX(); x++) {
		SetTileHeight(TileXY(x, 0), 0);
		SetTileHeight(TileXY(x, MapMaxY()), 0);
	}
	for (uint y = 1; y < MapMaxY(); y++) {
		SetTileHeight(TileXY(0, y), 0);
		SetTileHeight(TileXY(MapMaxX(), y), 0);
	}
}

/**
 * Changing the setting "allow multiple NewGRF sets" is not allowed
 * if there are vehicles.
 */
static bool CheckDynamicEngines(int32_t &new_value)
{
	if (_game_mode == GM_MENU) return true;

	if (!EngineOverrideManager::ResetToCurrentNewGRFConfig()) {
		ShowErrorMessage(STR_CONFIG_SETTING_DYNAMIC_ENGINES_EXISTING_VEHICLES, INVALID_STRING_ID, WL_ERROR);
		return false;
	}

	return true;
}

static bool CheckMaxHeightLevel(int32_t &new_value)
{
	if (_game_mode == GM_NORMAL) return false;
	if (_game_mode != GM_EDITOR) return true;

	/* Check if at least one mountain on the map is higher than the new value.
	 * If yes, disallow the change. */
	for (TileIndex t = 0; t < MapSize(); t++) {
		if ((int32_t)TileHeight(t) > new_value) {
			ShowErrorMessage(STR_CONFIG_SETTING_TOO_HIGH_MOUNTAIN, INVALID_STRING_ID, WL_ERROR);
			/* Return old, unchanged value */
			return false;
		}
	}

	return true;
}

static void StationCatchmentChanged(int32_t new_value)
{
	Station::RecomputeCatchmentForAll();
	for (Station *st : Station::Iterate()) UpdateStationAcceptance(st, true);
	MarkWholeScreenDirty();
}

static bool CheckSharingRail(int32_t &new_value)
{
	return CheckSharingChangePossible(VEH_TRAIN, new_value);
}

static void SharingRailChanged(int32_t new_value)
{
	UpdateAllBlockSignals();
}

static bool CheckSharingRoad(int32_t &new_value)
{
	return CheckSharingChangePossible(VEH_ROAD, new_value);
}

static bool CheckSharingWater(int32_t &new_value)
{
	return CheckSharingChangePossible(VEH_SHIP, new_value);
}

static bool CheckSharingAir(int32_t &new_value)
{
	return CheckSharingChangePossible(VEH_AIRCRAFT, new_value);
}

static void MaxVehiclesChanged(int32_t new_value)
{
	InvalidateWindowClassesData(WC_BUILD_TOOLBAR);
	MarkWholeScreenDirty();
}

static void InvalidateShipPathCache(int32_t new_value)
{
	for (Ship *s : Ship::Iterate()) {
		s->cached_path.clear();
	}
}

static void ImprovedBreakdownsSettingChanged(int32_t new_value)
{
	if (!_settings_game.vehicle.improved_breakdowns) return;

	for (Vehicle *v : Vehicle::IterateFrontOnly()) {
		switch (v->type) {
			case VEH_TRAIN:
				if (v->IsFrontEngine()) {
					v->breakdown_chance_factor = 128;
					Train::From(v)->UpdateAcceleration();
				}
				break;

			case VEH_ROAD:
				if (v->IsFrontEngine()) {
					v->breakdown_chance_factor = 128;
				}
				break;

			default:
				break;
		}
	}
}

static void DayLengthChanged(int32_t new_value)
{
	UpdateEffectiveDayLengthFactor();
	RecalculateStateTicksOffset();

	MarkWholeScreenDirty();
}

static void TownZoneModeChanged(int32_t new_value)
{
	InvalidateWindowClassesData(WC_GAME_OPTIONS);
	UpdateTownRadii();
}

static void TownZoneCustomValueChanged(int32_t new_value)
{
	if (_settings_game.economy.town_zone_calc_mode) UpdateTownRadii();
}

static bool CheckTTDPatchSettingFlag(uint flag)
{
	extern bool HasTTDPatchFlagBeenObserved(uint flag);
	if (_networking && HasTTDPatchFlagBeenObserved(flag)) {
		ShowErrorMessage(STR_CONFIG_SETTING_NETWORK_CHANGE_NOT_ALLOWED, STR_CONFIG_SETTING_NETWORK_CHANGE_NOT_ALLOWED_NEWGRF, WL_ERROR);
		return false;
	}

	return true;
}

/**
 * Replace a passwords that are a literal asterisk with an empty string.
 * @param newval The new string value for this password field.
 * @return Always true.
 */
static bool ReplaceAsteriskWithEmptyPassword(std::string &newval)
{
	if (newval.compare("*") == 0) newval.clear();
	return true;
}

static bool IsValidHexKeyString(const std::string &newval)
{
	for (const char c : newval) {
		if (!IsValidChar(c, CS_HEXADECIMAL)) return false;
	}
	return true;
}

static bool IsValidHex128BitKeyString(std::string &newval)
{
	return newval.size() == 32 && IsValidHexKeyString(newval);
}

static bool IsValidHex256BitKeyString(std::string &newval)
{
	return newval.size() == 64 && IsValidHexKeyString(newval);
}

static void ParseCompanyPasswordStorageToken(const std::string &value)
{
	extern std::array<uint8_t, 16> _network_company_password_storage_token;
	if (value.size() != 32) return;
	ConvertHexToBytes(value, _network_company_password_storage_token);
}

static void ParseCompanyPasswordStorageSecret(const std::string &value)
{
	extern std::array<uint8_t, 32> _network_company_password_storage_key;
	if (value.size() != 64) return;
	ConvertHexToBytes(value, _network_company_password_storage_key);
}

/** Update the game info, and send it to the clients when we are running as a server. */
static void UpdateClientConfigValues()
{
	NetworkServerUpdateGameInfo();
	if (_network_server) {
		NetworkServerSendConfigUpdate();
		SetWindowClassesDirty(WC_CLIENT_LIST);
	}
}

/* End - Callback Functions */

/* Begin - xref conversion callbacks */

static int64_t LinkGraphDistModeXrefChillPP(int64_t val)
{
	return val ^ 2;
}

/* End - xref conversion callbacks */

/* Begin - GUI callbacks */

static bool OrderTownGrowthRate(SettingOnGuiCtrlData &data)
{
	switch (data.type) {
		case SOGCT_GUI_DROPDOWN_ORDER: {
			int in = data.val;
			int out;
			if (in == 0) {
				out = 0;
			} else if (in <= 2) {
				out = in - 3;
			} else {
				out = in - 2;
			}
			data.val = out;
			return true;
		}

		default:
			return false;
	}
}

static bool LinkGraphDistributionSettingGUI(SettingOnGuiCtrlData &data)
{
	switch (data.type) {
		case SOGCT_DESCRIPTION_TEXT:
			SetDParam(0, data.text);
			data.text = STR_CONFIG_SETTING_DISTRIBUTION_HELPTEXT_EXTRA;
			return true;

		default:
			return false;
	}
}

static bool AllowRoadStopsUnderBridgesSettingGUI(SettingOnGuiCtrlData &data)
{
	switch (data.type) {
		case SOGCT_DESCRIPTION_TEXT:
			SetDParam(0, data.text);
			data.text = STR_CONFIG_SETTING_ALLOW_ROAD_STATIONS_UNDER_BRIDGES_HELPTEXT_EXTRA;
			return true;

		default:
			return false;
	}
}

static bool ZoomMaxCfgName(SettingOnGuiCtrlData &data)
{
	switch (data.type) {
		case SOGCT_CFG_NAME:
			data.str = "gui.zoom_max_extra";
			_fallback_gui_zoom_max = false;
			return true;

		case SOGCT_CFG_FALLBACK_NAME:
			data.str = "zoom_max";
			_fallback_gui_zoom_max = true;
			return true;

		default:
			return false;
	}
}

static bool TreePlacerSettingGUI(SettingOnGuiCtrlData &data)
{
	switch (data.type) {
		case SOGCT_DESCRIPTION_TEXT:
			SetDParam(0, data.text);
			data.text = STR_CONFIG_SETTING_TREE_PLACER_HELPTEXT_EXTRA;
			return true;

		default:
			return false;
	}
}

static bool DefaultSignalsSettingGUI(SettingOnGuiCtrlData &data)
{
	switch (data.type) {
		case SOGCT_DESCRIPTION_TEXT:
			SetDParam(0, data.text);
			data.text = STR_CONFIG_SETTING_SHOW_ALL_SIG_DEF_HELPTEXT_EXTRA;
			return true;

		default:
			return false;
	}
}

static bool ChunnelSettingGUI(SettingOnGuiCtrlData &data)
{
	switch (data.type) {
		case SOGCT_DESCRIPTION_TEXT:
			SetDParam(0, 3);
			SetDParam(1, 8);
			return true;

		default:
			return false;
	}
}

static bool TrainPathfinderSettingGUI(SettingOnGuiCtrlData &data)
{
	switch (data.type) {
		case SOGCT_DESCRIPTION_TEXT:
			SetDParam(0, data.text);
			data.text = STR_CONFIG_SETTING_PATHFINDER_FOR_TRAINS_HELPTEXT_EXTRA;
			return true;

		case SOGCT_GUI_SPRITE:
			if (data.val != VPF_YAPF) {
				data.output = SPR_WARNING_SIGN;
				return true;
			}
			return false;

		case SOGCT_GUI_WARNING_TEXT:
			if (data.val != VPF_YAPF) {
				data.text = STR_CONFIG_SETTING_ADVISED_LEAVE_DEFAULT;
				return true;
			}
			return false;

		default:
			return false;
	}
}

static bool TownCargoScaleGUI(SettingOnGuiCtrlData &data)
{
	switch (data.type) {
		case SOGCT_VALUE_DPARAMS:
			if (GetGameSettings().economy.day_length_factor > 1) {
				if (GetGameSettings().economy.town_cargo_scale_mode) {
					SetDParam(data.offset, STR_CONFIG_SETTING_CARGO_SCALE_VALUE_REAL_TIME);
				} else {
					SetDParam(data.offset, EconTime::UsingWallclockUnits(_game_mode == GM_MENU) ? STR_CONFIG_SETTING_CARGO_SCALE_VALUE_PER_PRODUCTION_INTERVAL : STR_CONFIG_SETTING_CARGO_SCALE_VALUE_MONTHLY);
				}
			}
			return true;

		default:
			return false;
	}
}

static bool IndustryCargoScaleGUI(SettingOnGuiCtrlData &data)
{
	switch (data.type) {
		case SOGCT_DESCRIPTION_TEXT:
			SetDParam(0, data.text);
			data.text = STR_CONFIG_SETTING_INDUSTRY_CARGO_SCALE_HELPTEXT_EXTRA;
			return true;

		case SOGCT_VALUE_DPARAMS:
			if (GetGameSettings().economy.day_length_factor > 1) {
				if (GetGameSettings().economy.town_cargo_scale_mode) {
					SetDParam(data.offset, STR_CONFIG_SETTING_CARGO_SCALE_VALUE_REAL_TIME);
				} else {
					SetDParam(data.offset, EconTime::UsingWallclockUnits(_game_mode == GM_MENU) ? STR_CONFIG_SETTING_CARGO_SCALE_VALUE_PER_PRODUCTION_INTERVAL : STR_CONFIG_SETTING_CARGO_SCALE_VALUE_MONTHLY);
				}
			}
			return true;

		default:
			return false;
	}
}

static bool TownCargoScaleModeGUI(SettingOnGuiCtrlData &data)
{
	switch (data.type) {
		case SOGCT_VALUE_DPARAMS:
			if (data.text == STR_CONFIG_SETTING_CARGO_SCALE_MODE_MONTHLY && EconTime::UsingWallclockUnits(_game_mode == GM_MENU)) {
				data.text = STR_CONFIG_SETTING_CARGO_SCALE_MODE_PER_PRODUCTION_INTERVAL;
			}
			return true;

		default:
			return false;
	}
}

static bool IndustryCargoScaleModeGUI(SettingOnGuiCtrlData &data)
{
	switch (data.type) {
		case SOGCT_DESCRIPTION_TEXT:
			SetDParam(0, data.text);
			data.text = STR_CONFIG_SETTING_INDUSTRY_CARGO_SCALE_MODE_HELPTEXT_EXTRA;
			return true;

		default:
			return TownCargoScaleModeGUI(data);
	}
}

static bool CalendarModeDisabledGUI(SettingOnGuiCtrlData &data)
{
	switch (data.type) {
		case SOGCT_VALUE_DPARAMS:
			if (!EconTime::UsingWallclockUnits(_game_mode == GM_MENU)) SetDParam(data.offset, STR_CONFIG_SETTING_DISABLED_TIMEKEEPING_MODE_CALENDAR);
			return true;

		case SOGCT_GUI_DISABLE:
			if (!EconTime::UsingWallclockUnits(_game_mode == GM_MENU)) data.val = 1;
			return true;

		default:
			return false;
	}
}

static bool WallclockModeDisabledGUI(SettingOnGuiCtrlData &data)
{
	switch (data.type) {
		case SOGCT_VALUE_DPARAMS:
			if (EconTime::UsingWallclockUnits(_game_mode == GM_MENU)) SetDParam(data.offset, STR_CONFIG_SETTING_DISABLED_TIMEKEEPING_MODE_WALLCLOCK);
			return true;

		case SOGCT_GUI_DISABLE:
			if (EconTime::UsingWallclockUnits(_game_mode == GM_MENU)) data.val = 1;
			return true;

		default:
			return false;
	}
}

/* End - GUI callbacks */

/**
 * Prepare for reading and old diff_custom by zero-ing the memory.
 */
static void PrepareOldDiffCustom()
{
	memset(_old_diff_custom, 0, sizeof(_old_diff_custom));
}

/**
 * Reading of the old diff_custom array and transforming it to the new format.
 * @param savegame is it read from the config or savegame. In the latter case
 *                 we are sure there is an array; in the former case we have
 *                 to check that.
 */
static void HandleOldDiffCustom(bool savegame)
{
	/* Savegames before v4 didn't have "town_council_tolerance" in savegame yet. */
	bool has_no_town_council_tolerance = savegame && IsSavegameVersionBefore(SLV_4);
	uint options_to_load = GAME_DIFFICULTY_NUM - (has_no_town_council_tolerance ? 1 : 0);

	if (!savegame) {
		/* If we did read to old_diff_custom, then at least one value must be non 0. */
		bool old_diff_custom_used = false;
		for (uint i = 0; i < options_to_load && !old_diff_custom_used; i++) {
			old_diff_custom_used = (_old_diff_custom[i] != 0);
		}

		if (!old_diff_custom_used) return;
	}

	/* Iterate over all the old difficulty settings, and convert the list-value to the new setting. */
	uint i = 0;
	for (const auto &name : _old_diff_settings) {
		if (has_no_town_council_tolerance && name == "town_council_tolerance") continue;

		std::string fullname = "difficulty." + name;
		const SettingDesc *sd = GetSettingFromName(fullname.c_str());

		/* Some settings are no longer in use; skip reading those. */
		if (sd == nullptr) {
			i++;
			continue;
		}

		int32_t value = (int32_t)((name == "max_loan" ? 1000 : 1) * _old_diff_custom[i++]);
		sd->AsIntSetting()->MakeValueValidAndWrite(savegame ? &_settings_game : &_settings_newgame, value);
	}
}

static void AILoadConfig(const IniFile &ini, const char *grpname)
{
	const IniGroup *group = ini.GetGroup(grpname);

	/* Clean any configured AI */
	for (CompanyID c = COMPANY_FIRST; c < MAX_COMPANIES; c++) {
		AIConfig::GetConfig(c, AIConfig::SSS_FORCE_NEWGAME)->Change(std::nullopt);
	}

	/* If no group exists, return */
	if (group == nullptr) return;

	CompanyID c = COMPANY_FIRST;
	for (const IniItem &item : group->items) {
		AIConfig *config = AIConfig::GetConfig(c, AIConfig::SSS_FORCE_NEWGAME);

		config->Change(item.name);
		if (!config->HasScript()) {
			if (item.name != "none") {
				DEBUG(script, 0, "The AI by the name '%s' was no longer found, and removed from the list.", item.name.c_str());
				continue;
			}
		}
		if (item.value.has_value()) config->StringToSettings(*item.value);
		c++;
		if (c >= MAX_COMPANIES) break;
	}
}

static void GameLoadConfig(const IniFile &ini, const char *grpname)
{
	const IniGroup *group = ini.GetGroup(grpname);

	/* Clean any configured GameScript */
	GameConfig::GetConfig(GameConfig::SSS_FORCE_NEWGAME)->Change(std::nullopt);

	/* If no group exists, return */
	if (group == nullptr || group->items.empty()) return;

	const IniItem &item = group->items.front();

	GameConfig *config = GameConfig::GetConfig(AIConfig::SSS_FORCE_NEWGAME);

	config->Change(item.name);
	if (!config->HasScript()) {
		if (item.name != "none") {
			DEBUG(script, 0, "The GameScript by the name '%s' was no longer found, and removed from the list.", item.name.c_str());
			return;
		}
	}
	if (item.value.has_value()) config->StringToSettings(*item.value);
}

/**
 * Load BaseGraphics set selection and configuration.
 */
static void GraphicsSetLoadConfig(IniFile &ini)
{
	if (const IniGroup *group = ini.GetGroup("misc"); group != nullptr) {
		/* Load old setting first. */
		if (const IniItem *item = group->GetItem("graphicsset"); item != nullptr && item->value) BaseGraphics::ini_data.name = *item->value;
	}

	if (const IniGroup *group = ini.GetGroup("graphicsset"); group != nullptr) {
		/* Load new settings. */
		if (const IniItem *item = group->GetItem("name"); item != nullptr && item->value) BaseGraphics::ini_data.name = *item->value;

		if (const IniItem *item = group->GetItem("shortname"); item != nullptr && item->value && item->value->size() == 8) {
			BaseGraphics::ini_data.shortname = BSWAP32(std::strtoul(item->value->c_str(), nullptr, 16));
		}

		if (const IniItem *item = group->GetItem("extra_version"); item != nullptr && item->value) BaseGraphics::ini_data.extra_version = std::strtoul(item->value->c_str(), nullptr, 10);

		if (const IniItem *item = group->GetItem("extra_params"); item != nullptr && item->value) {
			auto &extra_params = BaseGraphics::ini_data.extra_params;
			extra_params.resize(0x80); // TODO: make ParseIntList work nicely with C++ containers
			int count = ParseIntList(item->value->c_str(), &extra_params.front(), extra_params.size());
			if (count < 0) {
				SetDParamStr(0, BaseGraphics::ini_data.name);
				ShowErrorMessage(STR_CONFIG_ERROR, STR_CONFIG_ERROR_ARRAY, WL_CRITICAL);
				count = 0;
			}
			extra_params.resize(count);
		}
	}
}

/**
 * Load a GRF configuration
 * @param ini       The configuration to read from.
 * @param grpname   Group name containing the configuration of the GRF.
 * @param is_static GRF is static.
 */
static GRFConfig *GRFLoadConfig(const IniFile &ini, const char *grpname, bool is_static)
{
	const IniGroup *group = ini.GetGroup(grpname);
	GRFConfig *first = nullptr;
	GRFConfig **curr = &first;

	if (group == nullptr) return nullptr;

	uint num_grfs = 0;
	for (const IniItem &item : group->items) {
		GRFConfig *c = nullptr;

		std::array<uint8_t, 4> grfid_buf;
		MD5Hash md5sum;
		std::string_view item_name = item.name;
		bool has_md5sum = false;

		/* Try reading "<grfid>|" and on success, "<md5sum>|". */
		auto grfid_pos = item_name.find("|");
		if (grfid_pos != std::string_view::npos) {
			std::string_view grfid_str = item_name.substr(0, grfid_pos);

			if (ConvertHexToBytes(grfid_str, grfid_buf)) {
				item_name = item_name.substr(grfid_pos + 1);

				auto md5sum_pos = item_name.find("|");
				if (md5sum_pos != std::string_view::npos) {
					std::string_view md5sum_str = item_name.substr(0, md5sum_pos);

					has_md5sum = ConvertHexToBytes(md5sum_str, md5sum);
					if (has_md5sum) item_name = item_name.substr(md5sum_pos + 1);
				}

				uint32_t grfid = grfid_buf[0] | (grfid_buf[1] << 8) | (grfid_buf[2] << 16) | (grfid_buf[3] << 24);
				if (has_md5sum) {
					const GRFConfig *s = FindGRFConfig(grfid, FGCM_EXACT, &md5sum);
					if (s != nullptr) c = new GRFConfig(*s);
				}
				if (c == nullptr && !FioCheckFileExists(std::string(item_name), NEWGRF_DIR)) {
					const GRFConfig *s = FindGRFConfig(grfid, FGCM_NEWEST_VALID);
					if (s != nullptr) c = new GRFConfig(*s);
				}
			}
		}
		std::string filename = std::string(item_name);

		if (c == nullptr) c = new GRFConfig(filename);

		/* Parse parameters */
		if (item.value.has_value() && !item.value->empty()) {
			int count = ParseIntList(item.value->c_str(), c->param.data(), c->param.size());
			if (count < 0) {
				SetDParamStr(0, filename);
				ShowErrorMessage(STR_CONFIG_ERROR, STR_CONFIG_ERROR_ARRAY, WL_CRITICAL);
				count = 0;
			}
			c->num_params = count;
		}

		/* Check if item is valid */
		if (!FillGRFDetails(c, is_static) || HasBit(c->flags, GCF_INVALID)) {
			if (c->status == GCS_NOT_FOUND) {
				SetDParam(1, STR_CONFIG_ERROR_INVALID_GRF_NOT_FOUND);
			} else if (HasBit(c->flags, GCF_UNSAFE)) {
				SetDParam(1, STR_CONFIG_ERROR_INVALID_GRF_UNSAFE);
			} else if (HasBit(c->flags, GCF_SYSTEM)) {
				SetDParam(1, STR_CONFIG_ERROR_INVALID_GRF_SYSTEM);
			} else if (HasBit(c->flags, GCF_INVALID)) {
				SetDParam(1, STR_CONFIG_ERROR_INVALID_GRF_INCOMPATIBLE);
			} else {
				SetDParam(1, STR_CONFIG_ERROR_INVALID_GRF_UNKNOWN);
			}

			SetDParamStr(0, filename.empty() ? item.name.c_str() : filename);
			ShowErrorMessage(STR_CONFIG_ERROR, STR_CONFIG_ERROR_INVALID_GRF, WL_CRITICAL);
			delete c;
			continue;
		}

		/* Check for duplicate GRFID (will also check for duplicate filenames) */
		bool duplicate = false;
		for (const GRFConfig *gc = first; gc != nullptr; gc = gc->next) {
			if (gc->ident.grfid == c->ident.grfid) {
				SetDParamStr(0, c->filename);
				SetDParamStr(1, gc->filename);
				ShowErrorMessage(STR_CONFIG_ERROR, STR_CONFIG_ERROR_DUPLICATE_GRFID, WL_CRITICAL);
				duplicate = true;
				break;
			}
		}
		if (duplicate) {
			delete c;
			continue;
		}

		if (is_static) {
			/* Mark file as static to avoid saving in savegame. */
			SetBit(c->flags, GCF_STATIC);
		} else if (++num_grfs > NETWORK_MAX_GRF_COUNT) {
			/* Check we will not load more non-static NewGRFs than allowed. This could trigger issues for game servers. */
			ShowErrorMessage(STR_CONFIG_ERROR, STR_NEWGRF_ERROR_TOO_MANY_NEWGRFS_LOADED, WL_CRITICAL);
			break;
		}

		/* Add item to list */
		*curr = c;
		curr = &c->next;
	}

	return first;
}

static IniFileVersion LoadVersionFromConfig(const IniFile &ini)
{
	const IniGroup *group = ini.GetGroup("version");
	if (group == nullptr) return IFV_0;

	auto version_number = group->GetItem("ini_version");
	/* Older ini-file versions don't have this key yet. */
	if (version_number == nullptr || !version_number->value.has_value()) return IFV_0;

	uint32_t version = 0;
	IntFromChars(version_number->value->data(), version_number->value->data() + version_number->value->size(), version);

	return static_cast<IniFileVersion>(version);
}

static void AISaveConfig(IniFile &ini, const char *grpname)
{
	IniGroup &group = ini.GetOrCreateGroup(grpname);
	group.Clear();

	for (CompanyID c = COMPANY_FIRST; c < MAX_COMPANIES; c++) {
		AIConfig *config = AIConfig::GetConfig(c, AIConfig::SSS_FORCE_NEWGAME);
		std::string name;
		std::string value = config->SettingsToString();

		if (config->HasScript()) {
			name = config->GetName();
		} else {
			name = "none";
		}

		group.CreateItem(name).SetValue(value);
	}
}

static void GameSaveConfig(IniFile &ini, const char *grpname)
{
	IniGroup &group = ini.GetOrCreateGroup(grpname);
	group.Clear();

	GameConfig *config = GameConfig::GetConfig(AIConfig::SSS_FORCE_NEWGAME);
	std::string name;
	std::string value = config->SettingsToString();

	if (config->HasScript()) {
		name = config->GetName();
	} else {
		name = "none";
	}

	group.CreateItem(name).SetValue(value);
}

/**
 * Save the version of OpenTTD to the ini file.
 * @param ini the ini to write to
 */
static void SaveVersionInConfig(IniFile &ini)
{
	IniGroup &group = ini.GetOrCreateGroup("version");
	group.GetOrCreateItem("version_string").SetValue(_openttd_revision);
	group.GetOrCreateItem("version_number").SetValue(stdstr_fmt("%08X", _openttd_newgrf_version));
	group.GetOrCreateItem("ini_version").SetValue(std::to_string(INIFILE_VERSION));
}

/**
 * Save BaseGraphics set selection and configuration.
 */
static void GraphicsSetSaveConfig(IniFile &ini)
{
	const GraphicsSet *used_set = BaseGraphics::GetUsedSet();
	if (used_set == nullptr) return;

	IniGroup &group = ini.GetOrCreateGroup("graphicsset");
	group.Clear();

	group.GetOrCreateItem("name").SetValue(used_set->name);
	group.GetOrCreateItem("shortname").SetValue(stdstr_fmt("%08X", BSWAP32(used_set->shortname)));

	const GRFConfig *extra_cfg = used_set->GetExtraConfig();
	if (extra_cfg != nullptr && extra_cfg->num_params > 0) {
		group.GetOrCreateItem("extra_version").SetValue(stdstr_fmt("%u", extra_cfg->version));
		group.GetOrCreateItem("extra_params").SetValue(GRFBuildParamList(extra_cfg));
	}
}

/* Save a GRF configuration to the given group name */
static void GRFSaveConfig(IniFile &ini, const char *grpname, const GRFConfig *list)
{
	IniGroup &group = ini.GetOrCreateGroup(grpname);
	group.Clear();
	const GRFConfig *c;

	for (c = list; c != nullptr; c = c->next) {
		/* Hex grfid (4 bytes in nibbles), "|", hex md5sum (16 bytes in nibbles), "|", file system path. */
		char key[4 * 2 + 1 + 16 * 2 + 1 + MAX_PATH];
		char *pos = key + seprintf(key, lastof(key), "%08X|", BSWAP32(c->ident.grfid));
		pos = md5sumToString(pos, lastof(key), c->ident.md5sum);
		seprintf(pos, lastof(key), "|%s", c->filename.c_str());
		group.GetOrCreateItem(key).SetValue(GRFBuildParamList(c));
	}
}

/* Common handler for saving/loading variables to the configuration file */
static void HandleSettingDescs(IniFile &generic_ini, SettingDescProc *proc, SettingDescProcList *proc_list, bool only_startup = false)
{
	proc(generic_ini, _misc_settings, "misc", nullptr, only_startup);
#if defined(_WIN32) && !defined(DEDICATED)
	proc(generic_ini, _win32_settings, "win32", nullptr, only_startup);
#endif /* _WIN32 */

	/* The name "patches" is a fallback, as every setting should sets its own group. */

	for (auto &table : _generic_setting_tables) {
		proc(generic_ini, table, "patches", &_settings_newgame, only_startup);
	}

	proc(generic_ini, _currency_settings, "currency", &_custom_currency, only_startup);
	proc(generic_ini, _company_settings, "company", &_settings_client.company, only_startup);

}

static void HandlePrivateSettingDescs(IniFile &private_ini, SettingDescProc *proc, SettingDescProcList *proc_list, bool only_startup = false)
{
	for (auto &table : _private_setting_tables) {
		proc(private_ini, table, "patches", &_settings_newgame, only_startup);
	}

	if (!only_startup) {
		proc_list(private_ini, "server_bind_addresses", _network_bind_list);
		proc_list(private_ini, "servers", _network_host_list);
		proc_list(private_ini, "bans", _network_ban_list);
	}
}

static void HandleSecretsSettingDescs(IniFile &secrets_ini, SettingDescProc *proc, SettingDescProcList *proc_list, bool only_startup = false)
{
	for (auto &table : _secrets_setting_tables) {
		proc(secrets_ini, table, "patches", &_settings_newgame, only_startup);
	}
}

/**
 * Remove all entries from a settings table from an ini-file.
 *
 * This is only useful if those entries are moved to another file, and you
 * want to clean up what is left behind.
 *
 * @param ini The ini file to remove the entries from.
 * @param table The table to look for entries to remove.
 */
static void RemoveEntriesFromIni(IniFile &ini, const SettingTable &table)
{
	for (auto &sd : table) {
		/* For settings.xx.yy load the settings from [xx] yy = ? */
		std::string s{ GetSettingConfigName(*sd) };
		auto sc = s.find('.');
		if (sc == std::string::npos) continue;

		IniGroup *group = ini.GetGroup(s.substr(0, sc));
		if (group == nullptr) continue;
		s = s.substr(sc + 1);

		group->RemoveItem(s);
	}
}

/**
 * Check whether a conversion should be done, and based on what old setting information.
 *
 * To prevent errors when switching back and forth between older and newer
 * version of OpenTTD, the type of a setting is never changed. Instead, the
 * setting is renamed, and this function is used to check whether a conversion
 * between the old and new setting is required.
 *
 * This checks if the new setting doesn't exist, and if the old does.
 *
 * Doing it this way means that if you switch to an older client, the old
 * setting is used, and only on the first time starting a new client, the
 * old setting is converted to the new. After that, they are independent
 * of each other. And you can safely, without errors on either, switch
 * between old and new client.
 *
 * @param ini The ini-file to use.
 * @param group The group the setting is in.
 * @param old_var The old name of the setting.
 * @param new_var The new name of the setting.
 * @param[out] old_item The old item to base upgrading on.
 * @return Whether upgrading should happen; if false, old_item is a nullptr.
 */
bool IsConversionNeeded(const ConfigIniFile &ini, const std::string &group, const std::string &old_var, const std::string &new_var, const IniItem **old_item)
{
	*old_item = nullptr;

	const IniGroup *igroup = ini.GetGroup(group);
	/* If the group doesn't exist, there is nothing to convert. */
	if (igroup == nullptr) return false;

	const IniItem *tmp_old_item = igroup->GetItem(old_var);
	const IniItem *new_item = igroup->GetItem(new_var);

	/* If the old item doesn't exist, there is nothing to convert. */
	if (tmp_old_item == nullptr) return false;

	/* If the new item exists, it means conversion was already done. We only
	 * do the conversion the first time, and after that these settings are
	 * independent. This allows users to freely change between older and
	 * newer clients without breaking anything. */
	if (new_item != nullptr) return false;

	*old_item = tmp_old_item;
	return true;
}

/**
 * Load the values from the configuration files
 * @param startup Load the minimal amount of the configuration to "bootstrap" the blitter and such.
 */
void LoadFromConfig(bool startup)
{
	PreTransparencyOptionSave();

	ConfigIniFile generic_ini(_config_file, &_config_file_text);
	ConfigIniFile private_ini(_private_file);
	ConfigIniFile secrets_ini(_secrets_file);

	if (!startup) ResetCurrencies(false); // Initialize the array of currencies, without preserving the custom one

	IniFileVersion generic_version = LoadVersionFromConfig(generic_ini);

	if (startup) {
		GraphicsSetLoadConfig(generic_ini);
	}

	HandleSettingDescs(generic_ini, IniLoadSettings, IniLoadSettingList, startup);

	/* Before the split of private/secrets, we have to look in the generic for these settings. */
	if (generic_version < IFV_PRIVATE_SECRETS) {
		HandlePrivateSettingDescs(generic_ini, IniLoadSettings, IniLoadSettingList, startup);
		HandleSecretsSettingDescs(generic_ini, IniLoadSettings, IniLoadSettingList, startup);
	} else {
		HandlePrivateSettingDescs(private_ini, IniLoadSettings, IniLoadSettingList, startup);
		HandleSecretsSettingDescs(secrets_ini, IniLoadSettings, IniLoadSettingList, startup);
	}

	/* Load basic settings only during bootstrap, load other settings not during bootstrap */
	if (!startup) {
		if (generic_version < IFV_LINKGRAPH_SECONDS) {
			_settings_newgame.linkgraph.recalc_interval *= SECONDS_PER_DAY;
			_settings_newgame.linkgraph.recalc_time     *= SECONDS_PER_DAY;
		}

		/* Move use_relay_service from generic_ini to private_ini. */
		if (generic_version < IFV_NETWORK_PRIVATE_SETTINGS) {
			const IniGroup *network = generic_ini.GetGroup("network");
			if (network != nullptr) {
				const IniItem *use_relay_service = network->GetItem("use_relay_service");
				if (use_relay_service != nullptr) {
					if (use_relay_service->value == "never") {
						_settings_client.network.use_relay_service = UseRelayService::URS_NEVER;
					} else if (use_relay_service->value == "ask") {
						_settings_client.network.use_relay_service = UseRelayService::URS_ASK;
					} else if (use_relay_service->value == "allow") {
						_settings_client.network.use_relay_service = UseRelayService::URS_ALLOW;
					}
				}
			}
		}

		const IniItem *old_item;

		if (generic_version < IFV_GAME_TYPE && IsConversionNeeded(generic_ini, "network", "server_advertise", "server_game_type", &old_item)) {
			auto old_value = BoolSettingDesc::ParseSingleValue(old_item->value->c_str());
			_settings_client.network.server_game_type = old_value.value_or(false) ? SERVER_GAME_TYPE_PUBLIC : SERVER_GAME_TYPE_LOCAL;
		}

		if (generic_version < IFV_AUTOSAVE_RENAME && IsConversionNeeded(generic_ini, "gui", "autosave", "autosave_interval", &old_item)) {
			static std::vector<std::string> _old_autosave_interval{"off", "monthly", "quarterly", "half year", "yearly", "custom_days", "custom_realtime_minutes"};
			auto old_value = OneOfManySettingDesc::ParseSingleValue(old_item->value->c_str(), old_item->value->size(), _old_autosave_interval);

			switch (old_value) {
				case 0: _settings_client.gui.autosave_interval = 0; break;
				case 1: _settings_client.gui.autosave_interval = 10; break;
				case 2: _settings_client.gui.autosave_interval = 30; break;
				case 3: _settings_client.gui.autosave_interval = 60; break;
				case 4: _settings_client.gui.autosave_interval = 120; break;
				case 5: {
					const IniItem *old_autosave_custom_days;
					if (IsConversionNeeded(generic_ini, "gui", "autosave_custom_days", "autosave_interval", &old_autosave_custom_days)) {
						_settings_client.gui.autosave_interval = (std::strtoul(old_autosave_custom_days->value->c_str(), nullptr, 10) + 2) / 3;
					}
					break;
				}
				case 6: {
					const IniItem *old_autosave_custom_minutes;
					if (IsConversionNeeded(generic_ini, "gui", "autosave_custom_minutes", "autosave_interval", &old_autosave_custom_minutes)) {
						_settings_client.gui.autosave_interval = std::strtoul(old_autosave_custom_minutes->value->c_str(), nullptr, 10);
					}
					break;
				}
				default: break;
			}
		}

		/* Persist the right click close option from older versions. */
		if (generic_version < IFV_RIGHT_CLICK_CLOSE && IsConversionNeeded(generic_ini, "gui", "right_mouse_wnd_close", "right_click_wnd_close", &old_item)) {
			auto old_value = BoolSettingDesc::ParseSingleValue(old_item->value->c_str());
			_settings_client.gui.right_click_wnd_close = old_value.value_or(false) ? RCC_YES : RCC_NO;
		}

		_grfconfig_newgame = GRFLoadConfig(generic_ini, "newgrf", false);
		_grfconfig_static  = GRFLoadConfig(generic_ini, "newgrf-static", true);
		AILoadConfig(generic_ini, "ai_players");
		GameLoadConfig(generic_ini, "game_scripts");

		PrepareOldDiffCustom();
		IniLoadSettings(generic_ini, _old_gameopt_settings, "gameopt", &_settings_newgame, false);
		HandleOldDiffCustom(false);

		ValidateSettings();
		DebugReconsiderSendRemoteMessages();

		PostZoningModeChange();

		/* Display scheduled errors */
		ScheduleErrorMessage(_settings_error_list);
		if (FindWindowById(WC_ERRMSG, 0) == nullptr) ShowFirstError();
	} else {
		PostTransparencyOptionLoad();
		if (_fallback_gui_zoom_max && _settings_client.gui.zoom_max <= ZOOM_LVL_OUT_32X) {
			_settings_client.gui.zoom_max = ZOOM_LVL_MAX;
		}
	}
}

/** Save the values to the configuration file */
void SaveToConfig(SaveToConfigFlags flags)
{
	if (flags & STCF_PRIVATE) {
		ConfigIniFile private_ini(_private_file);

		/* If we newly create the private/secrets file, add a dummy group on top
		 * just so we can add a comment before it (that is how IniFile works).
		 * This to explain what the file is about. After doing it once, never touch
		 * it again, as otherwise we might be reverting user changes. */
		if (IniGroup *group = private_ini.GetGroup("private"); group != nullptr) group->comment = "; This file possibly contains private information which can identify you as person.\n";

		HandlePrivateSettingDescs(private_ini, IniSaveSettings, IniSaveSettingList);
		SaveVersionInConfig(private_ini);
		private_ini.SaveToDisk(_private_file);
	}

	if (flags & STCF_SECRETS) {
		ConfigIniFile secrets_ini(_secrets_file);

		/* If we newly create the private/secrets file, add a dummy group on top
		 * just so we can add a comment before it (that is how IniFile works).
		 * This to explain what the file is about. After doing it once, never touch
		 * it again, as otherwise we might be reverting user changes. */
		if (IniGroup *group = secrets_ini.GetGroup("secrets"); group != nullptr) group->comment = "; Do not share this file with others, not even if they claim to be technical support.\n; This file contains saved passwords and other secrets that should remain private to you!\n";

		HandleSecretsSettingDescs(secrets_ini, IniSaveSettings, IniSaveSettingList);
		SaveVersionInConfig(secrets_ini);
		secrets_ini.SaveToDisk(_secrets_file);
	}

	if ((flags & STCF_GENERIC) == 0) return;

	PreTransparencyOptionSave();

	ConfigIniFile generic_ini(_config_file);

	IniFileVersion generic_version = LoadVersionFromConfig(generic_ini);

	if (generic_version == IFV_0) {
		/* Remove some obsolete groups. These have all been loaded into other groups. */
		generic_ini.RemoveGroup("patches");
		generic_ini.RemoveGroup("yapf");
		generic_ini.RemoveGroup("gameopt");

		/* Remove all settings from the generic ini that are now in the private ini. */
		generic_ini.RemoveGroup("server_bind_addresses");
		generic_ini.RemoveGroup("servers");
		generic_ini.RemoveGroup("bans");
		for (auto &table : _private_setting_tables) {
			RemoveEntriesFromIni(generic_ini, table);
		}

		/* Remove all settings from the generic ini that are now in the secrets ini. */
		for (auto &table : _secrets_setting_tables) {
			RemoveEntriesFromIni(generic_ini, table);
		}
	}

	if (generic_version < IFV_REMOVE_GENERATION_SEED) {
		IniGroup *game_creation = generic_ini.GetGroup("game_creation");
		if (game_creation != nullptr) {
			game_creation->RemoveItem("generation_seed");
		}
	}

	/* These variables are migrated from generic ini to private ini now. */
	if (generic_version < IFV_NETWORK_PRIVATE_SETTINGS) {
		IniGroup *network = generic_ini.GetGroup("network");
		if (network != nullptr) {
			network->RemoveItem("use_relay_service");
		}
	}

	HandleSettingDescs(generic_ini, IniSaveSettings, IniSaveSettingList);
	GraphicsSetSaveConfig(generic_ini);
	GRFSaveConfig(generic_ini, "newgrf", _grfconfig_newgame);
	GRFSaveConfig(generic_ini, "newgrf-static", _grfconfig_static);
	AISaveConfig(generic_ini, "ai_players");
	GameSaveConfig(generic_ini, "game_scripts");

	SaveVersionInConfig(generic_ini);
	generic_ini.SaveToDisk(_config_file);
}

/**
 * Get the list of known NewGrf presets.
 * @returns List of preset names.
 */
StringList GetGRFPresetList()
{
	StringList list;

	ConfigIniFile ini(_config_file);
	for (const IniGroup &group : ini.groups) {
		if (group.name.compare(0, 7, "preset-") == 0) {
			list.push_back(group.name.substr(7));
		}
	}

	return list;
}

/**
 * Load a NewGRF configuration by preset-name.
 * @param config_name Name of the preset.
 * @return NewGRF configuration.
 * @see GetGRFPresetList
 */
GRFConfig *LoadGRFPresetFromConfig(const char *config_name)
{
	size_t len = strlen(config_name) + 8;
	char *section = (char*)alloca(len);
	seprintf(section, section + len - 1, "preset-%s", config_name);

	ConfigIniFile ini(_config_file);
	GRFConfig *config = GRFLoadConfig(ini, section, false);

	return config;
}

/**
 * Save a NewGRF configuration with a preset name.
 * @param config_name Name of the preset.
 * @param config      NewGRF configuration to save.
 * @see GetGRFPresetList
 */
void SaveGRFPresetToConfig(const char *config_name, GRFConfig *config)
{
	size_t len = strlen(config_name) + 8;
	char *section = (char*)alloca(len);
	seprintf(section, section + len - 1, "preset-%s", config_name);

	ConfigIniFile ini(_config_file);
	GRFSaveConfig(ini, section, config);
	ini.SaveToDisk(_config_file);
}

/**
 * Delete a NewGRF configuration by preset name.
 * @param config_name Name of the preset.
 */
void DeleteGRFPresetFromConfig(const char *config_name)
{
	size_t len = strlen(config_name) + 8;
	char *section = (char*)alloca(len);
	seprintf(section, section + len - 1, "preset-%s", config_name);

	ConfigIniFile ini(_config_file);
	ini.RemoveGroup(section);
	ini.SaveToDisk(_config_file);
}

/**
 * Handle changing a value. This performs validation of the input value and
 * calls the appropriate callbacks, and saves it when the value is changed.
 * @param object The object the setting is in.
 * @param newval The new value for the setting.
 */
void IntSettingDesc::ChangeValue(const void *object, int32_t newval, SaveToConfigFlags ini_save_flags) const
{
	int32_t oldval = this->Read(object);
	this->MakeValueValid(newval);
	if (this->pre_check != nullptr && !this->pre_check(newval)) return;
	if (oldval == newval) return;

	this->Write(object, newval);
	if (this->post_callback != nullptr) this->post_callback(newval);

	if (this->flags & SF_NO_NETWORK) {
		GamelogStartAction(GLAT_SETTING);
		GamelogSetting(this->name, oldval, newval);
		GamelogStopAction();
	}

	SetWindowClassesDirty(WC_GAME_OPTIONS);

	if (_save_config) SaveToConfig(ini_save_flags);
}

/**
 * Given a name of setting, return a setting description from the table.
 * @param name Name of the setting to return a setting description of.
 * @param settings Table to look in for the setting.
 * @return Pointer to the setting description of setting \a name if it can be found,
 *         \c nullptr indicates failure to obtain the description.
 */
static const SettingDesc *GetSettingFromName(const char *name, const SettingTable &settings)
{
	/* First check all full names */
	for (auto &sd : settings) {
		if (!SlIsObjectCurrentlyValid(sd->save.version_from, sd->save.version_to, sd->save.ext_feature_test)) continue;
		if (strcmp(sd->name, name) == 0) return sd.get();
	}

	/* Then check the shortcut variant of the name. */
	for (auto &sd : settings) {
		if (!SlIsObjectCurrentlyValid(sd->save.version_from, sd->save.version_to, sd->save.ext_feature_test)) continue;
		const char *short_name = strchr(sd->name, '.');
		if (short_name != nullptr) {
			short_name++;
			if (strcmp(short_name, name) == 0) return sd.get();
		}
	}

	return nullptr;
}

/**
 * Given a name of setting, return a company setting description of it.
 * @param name  Name of the company setting to return a setting description of.
 * @return Pointer to the setting description of setting \a name if it can be found,
 *         \c nullptr indicates failure to obtain the description.
 */
static const SettingDesc *GetCompanySettingFromName(const char *name)
{
	if (strncmp(name, "company.", 8) == 0) name += 8;
	return GetSettingFromName(name, _company_settings);
}

/**
 * Given a name of any setting, return any setting description of it.
 * @param name  Name of the setting to return a setting description of.
 * @return Pointer to the setting description of setting \a name if it can be found,
 *         \c nullptr indicates failure to obtain the description.
 */
const SettingDesc *GetSettingFromName(const char *name)
{
	for (auto &table : _generic_setting_tables) {
		auto sd = GetSettingFromName(name, table);
		if (sd != nullptr) return sd;
	}
	for (auto &table : _private_setting_tables) {
		auto sd = GetSettingFromName(name, table);
		if (sd != nullptr) return sd;
	}
	for (auto &table : _secrets_setting_tables) {
		auto sd = GetSettingFromName(name, table);
		if (sd != nullptr) return sd;
	}

	return GetCompanySettingFromName(name);
}

SaveToConfigFlags ConfigSaveFlagsFor(const SettingDesc *sd)
{
	if (sd->flags & SF_PRIVATE) return STCF_PRIVATE;
	if (sd->flags & SF_SECRET) return STCF_SECRETS;
	return STCF_GENERIC;
}

SaveToConfigFlags ConfigSaveFlagsUsingGameSettingsFor(const SettingDesc *sd)
{
	SaveToConfigFlags flags = ConfigSaveFlagsFor(sd);
	if (_game_mode != GM_MENU && !sd->save.global) flags &= ~STCF_GENERIC;
	return flags;
}

/**
 * Network-safe changing of settings (server-only).
 * @param tile unused
 * @param flags operation to perform
 * @param p1 unused
 * @param p2 the new value for the setting
 * The new value is properly clamped to its minimum/maximum when setting
 * @param text the name of the setting to change
 * @return the cost of this operation or an error
 * @see _settings
 */
CommandCost CmdChangeSetting(TileIndex tile, DoCommandFlag flags, uint32_t p1, uint32_t p2, const char *text)
{
	if (StrEmpty(text)) return CMD_ERROR;
	const SettingDesc *sd = GetSettingFromName(text);

	if (sd == nullptr) return CMD_ERROR;
	if (!SlIsObjectCurrentlyValid(sd->save.version_from, sd->save.version_to, sd->save.ext_feature_test)) return CMD_ERROR;
	if (!sd->IsIntSetting()) return CMD_ERROR;

	if (!sd->IsEditable(true)) return CMD_ERROR;

	if (flags & DC_EXEC) {
		SCOPE_INFO_FMT([=], "CmdChangeSetting: %s -> %d", sd->name, p2);

		sd->AsIntSetting()->ChangeValue(&GetGameSettings(), p2, ConfigSaveFlagsUsingGameSettingsFor(sd));
	}

	return CommandCost();
}

/**
 * Change one of the per-company settings.
 * @param tile unused
 * @param flags operation to perform
 * @param p1 unused
 * @param p2 the new value for the setting
 * The new value is properly clamped to its minimum/maximum when setting
 * @param text the name of the company setting to change
 * @return the cost of this operation or an error
 */
CommandCost CmdChangeCompanySetting(TileIndex tile, DoCommandFlag flags, uint32_t p1, uint32_t p2, const char *text)
{
	if (StrEmpty(text)) return CMD_ERROR;
	const SettingDesc *sd = GetCompanySettingFromName(text);

	if (sd == nullptr) return CMD_ERROR;
	if (!sd->IsIntSetting()) return CMD_ERROR;

	if (flags & DC_EXEC) {
		SCOPE_INFO_FMT([=], "CmdChangeCompanySetting: %s -> %d", sd->name, p2);

		sd->AsIntSetting()->ChangeValue(&Company::Get(_current_company)->settings, p2, STCF_NONE);
	}

	return CommandCost();
}

const char *GetCompanySettingNameByIndex(uint32_t idx)
{
	if (idx >= _company_settings.size()) return nullptr;

	return _company_settings.begin()[idx]->name;
}

/**
 * Top function to save the new value of an element of the Settings struct
 * @param index offset in the SettingDesc array of the Settings struct which
 * identifies the setting member we want to change
 * @param value new value of the setting
 * @param force_newgame force the newgame settings
 */
bool SetSettingValue(const IntSettingDesc *sd, int32_t value, bool force_newgame)
{
	const IntSettingDesc *setting = sd->AsIntSetting();
	if ((setting->flags & SF_PER_COMPANY) != 0) {
		if (Company::IsValidID(_local_company) && _game_mode != GM_MENU) {
			return DoCommandP(0, 0, value, CMD_CHANGE_COMPANY_SETTING, nullptr, setting->name);
		} else if (setting->flags & SF_NO_NEWGAME) {
			return false;
		}

		setting->ChangeValue(&_settings_client.company, value, ConfigSaveFlagsFor(setting));
		return true;
	}

	/* If an item is company-based, we do not send it over the network
	 * (if any) to change. Also *hack*hack* we update the _newgame version
	 * of settings because changing a company-based setting in a game also
	 * changes its defaults. At least that is the convention we have chosen */
	bool no_newgame = setting->flags & SF_NO_NEWGAME;
	if (no_newgame && _game_mode == GM_MENU) return false;
	if (setting->flags & SF_NO_NETWORK_SYNC) {
		if (_game_mode != GM_MENU && !no_newgame) {
			setting->ChangeValue(&_settings_newgame, value, ConfigSaveFlagsFor(setting));
		}
		setting->ChangeValue(&GetGameSettings(), value, ConfigSaveFlagsUsingGameSettingsFor(setting));
		return true;
	}

	if (force_newgame && !no_newgame) {
		setting->ChangeValue(&_settings_newgame, value, ConfigSaveFlagsFor(setting));
		return true;
	}

	/* send non-company-based settings over the network */
	if (!IsNonAdminNetworkClient()) {
		return DoCommandP(0, 0, value, CMD_CHANGE_SETTING, nullptr, setting->name);
	}
	return false;
}

/**
 * Set the company settings for a new company to their default values.
 */
void SetDefaultCompanySettings(CompanyID cid)
{
	Company *c = Company::Get(cid);
	for (auto &sd : _company_settings) {
		if (sd->IsIntSetting()) {
			const IntSettingDesc *int_setting = sd->AsIntSetting();
			int_setting->MakeValueValidAndWrite(&c->settings, int_setting->def);
		}
	}
}

/**
 * Sync all company settings in a multiplayer game.
 */
void SyncCompanySettings()
{
	const void *old_object = &Company::Get(_current_company)->settings;
	const void *new_object = &_settings_client.company;
	for (auto &sd : _company_settings) {
		if (!sd->IsIntSetting()) continue;
		if (!SlIsObjectCurrentlyValid(sd->save.version_from, sd->save.version_to, sd->save.ext_feature_test)) continue;
		uint32_t old_value = (uint32_t)sd->AsIntSetting()->Read(old_object);
		uint32_t new_value = (uint32_t)sd->AsIntSetting()->Read(new_object);
		if (old_value != new_value) NetworkSendCommand(0, 0, new_value, 0, CMD_CHANGE_COMPANY_SETTING, nullptr, sd->name, _local_company, nullptr);
	}
}

/**
 * Set a setting value with a string.
 * @param sd the setting to change.
 * @param value the value to write
 * @param force_newgame force the newgame settings
 * @note Strings WILL NOT be synced over the network
 */
bool SetSettingValue(const StringSettingDesc *sd, std::string value, bool force_newgame)
{
	assert(sd->flags & SF_NO_NETWORK_SYNC);

	if (GetVarMemType(sd->save.conv) == SLE_VAR_STRQ && value.compare("(null)") == 0) {
		value.clear();
	}

	const void *object = (_game_mode == GM_MENU || force_newgame) ? &_settings_newgame : &_settings_game;
	sd->AsStringSetting()->ChangeValue(object, value, object == &_settings_newgame ? ConfigSaveFlagsFor(sd) : STCF_NONE);
	return true;
}

/**
 * Handle changing a string value. This performs validation of the input value
 * and calls the appropriate callbacks, and saves it when the value is changed.
 * @param object The object the setting is in.
 * @param newval The new value for the setting.
 */
void StringSettingDesc::ChangeValue(const void *object, std::string &newval, SaveToConfigFlags ini_save_flags) const
{
	this->MakeValueValid(newval);
	if (this->pre_check != nullptr && !this->pre_check(newval)) return;

	this->Write(object, newval);
	if (this->post_callback != nullptr) this->post_callback(newval);

	if (_save_config) SaveToConfig(ini_save_flags);
}

uint GetSettingIndexByFullName(const SettingTable &table, const char *name)
{
	uint index = 0;
	for (auto &sd : table) {
		if (sd->name != nullptr && strcmp(sd->name, name) == 0) return index;
		index++;
	}
	return UINT32_MAX;
}

/* Those 2 functions need to be here, else we have to make some stuff non-static
 * and besides, it is also better to keep stuff like this at the same place */
void IConsoleSetSetting(const char *name, const char *value, bool force_newgame)
{
	const SettingDesc *sd = GetSettingFromName(name);

	if (sd == nullptr || ((sd->flags & SF_NO_NEWGAME) && (_game_mode == GM_MENU || force_newgame))) {
		IConsolePrintF(CC_WARNING, "'%s' is an unknown setting.", name);
		return;
	}

	const auto old_game_mode = _game_mode;
	if (force_newgame) _game_mode = GM_MENU;
	auto guard = scope_guard([force_newgame, old_game_mode]() {
		if (force_newgame) _game_mode = old_game_mode;
	});

	bool success = true;
	if (sd->IsStringSetting()) {
		success = SetSettingValue(sd->AsStringSetting(), value, force_newgame);
	} else if (sd->IsIntSetting()) {
		const IntSettingDesc *isd = sd->AsIntSetting();
		size_t val = isd->ParseValue(value);
		if (!_settings_error_list.empty()) {
			IConsolePrintF(CC_ERROR, "'%s' is not a valid value for this setting.", value);
			_settings_error_list.clear();
			return;
		}
		success = SetSettingValue(isd, (int32_t)val, force_newgame);
	}

	if (!success) {
		if (IsNetworkSettingsAdmin()) {
			IConsoleError("This command/variable is not available during network games.");
		} else {
			IConsoleError("This command/variable is only available to a network server.");
		}
	}
}

void IConsoleSetSetting(const char *name, int value)
{
	const SettingDesc *sd = GetSettingFromName(name);
	assert(sd != nullptr);
	SetSettingValue(sd->AsIntSetting(), value);
}

/**
 * Output value of a specific setting to the console
 * @param name  Name of the setting to output its value
 * @param force_newgame force the newgame settings
 */
void IConsoleGetSetting(const char *name, bool force_newgame)
{
	const SettingDesc *sd = GetSettingFromName(name);

	if (sd == nullptr || ((sd->flags & SF_NO_NEWGAME) && (_game_mode == GM_MENU || force_newgame))) {
		IConsolePrintF(CC_WARNING, "'%s' is an unknown setting.", name);
		return;
	}

	const void *object = (_game_mode == GM_MENU || force_newgame) ? &_settings_newgame : &_settings_game;

	if (sd->IsStringSetting()) {
		IConsolePrintF(CC_WARNING, "Current value for '%s' is: '%s'", name, sd->AsStringSetting()->Read(object).c_str());
	} else if (sd->IsIntSetting()) {
		const IntSettingDesc *int_setting = sd->AsIntSetting();

		bool show_min_max = true;
		int64_t min_value = int_setting->min;
		int64_t max_value = int_setting->max;
		if (sd->flags & SF_ENUM) {
			min_value = INT64_MAX;
			max_value = INT64_MIN;
			int count = 0;
			for (const SettingDescEnumEntry *enumlist = int_setting->enumlist; enumlist != nullptr && enumlist->str != STR_NULL; enumlist++) {
				if (enumlist->val < min_value) min_value = enumlist->val;
				if (enumlist->val > max_value) max_value = enumlist->val;
				count++;
			}
			if (max_value - min_value != (int64_t)(count - 1)) {
				/* Discontinuous range */
				show_min_max = false;
			}
		}

		char value[20];
		sd->FormatValue(value, lastof(value), object);

		if (show_min_max) {
			IConsolePrintF(CC_WARNING, "Current value for '%s' is: '%s' (min: %s" OTTD_PRINTF64 ", max: " OTTD_PRINTF64 ")",
				name, value, (sd->flags & SF_GUI_0_IS_SPECIAL) ? "(0) " : "", min_value, max_value);
		} else {
			IConsolePrintF(CC_WARNING, "Current value for '%s' is: '%s'",
				name, value);
		}
	}
}

static void IConsoleListSettingsTable(const SettingTable &table, const char *prefilter, bool show_defaults)
{
	for (auto &sd : table) {
		if (!SlIsObjectCurrentlyValid(sd->save.version_from, sd->save.version_to, sd->save.ext_feature_test)) continue;
		if (prefilter != nullptr && strstr(sd->name, prefilter) == nullptr) continue;
		if ((sd->flags & SF_NO_NEWGAME) && _game_mode == GM_MENU) continue;
		char value[80];
		sd->FormatValue(value, lastof(value), &GetGameSettings());
		if (show_defaults && sd->IsIntSetting()) {
			const IntSettingDesc *int_setting = sd->AsIntSetting();
			char defvalue[80];
			int_setting->FormatIntValue(defvalue, lastof(defvalue), int_setting->def);
			TextColour colour = (int_setting->Read(&GetGameSettings()) != int_setting->def) ? CC_WARNING : CC_DEFAULT;
			IConsolePrintF(colour, "%s = %s (default: %s)", sd->name, value, defvalue);
		} else {
			IConsolePrintF(CC_DEFAULT, "%s = %s", sd->name, value);
		}
	}
}

/**
 * List all settings and their value to the console
 *
 * @param prefilter  If not \c nullptr, only list settings with names that begin with \a prefilter prefix
 */
void IConsoleListSettings(const char *prefilter, bool show_defaults)
{
	IConsolePrintF(CC_WARNING, "All settings with their current %s:", show_defaults ? "and default values" : "value");

	for (auto &table : _generic_setting_tables) {
		IConsoleListSettingsTable(table, prefilter, show_defaults);
	}
	for (auto &table : _private_setting_tables) {
		IConsoleListSettingsTable(table, prefilter, show_defaults);
	}
	for (auto &table : _secrets_setting_tables) {
		IConsoleListSettingsTable(table, prefilter, show_defaults);
	}

	IConsolePrintF(CC_WARNING, "Use 'setting' command to change a value");
}

struct LoadSettingsItem {
	SettingsCompat compat;
	const SettingDesc *setting;
};
std::vector<LoadSettingsItem> _gameopt_compat_items;
std::vector<LoadSettingsItem> _settings_compat_items;

/**
 * Load handler for settings from old-style non-table OPTS and PATS chunks
 * @param settings SettingDesc struct containing all information
 * @param compat Compatibility table
 * @param items Load items (filled in on first run)
 * @param object can be either nullptr in which case we load global variables or
 * a pointer to a struct which is getting saved
 */
static void LoadSettings(std::initializer_list<SettingTable> settings, std::initializer_list<SettingsCompat> compat, std::vector<LoadSettingsItem> &items, void *object)
{
	if (items.empty()) {
		/* Populate setting references */

		btree::btree_multimap<std::string_view, const SettingDesc *> names;
		for (auto &osd : IterateSettingTables(settings)) {
			if (osd->flags & SF_NOT_IN_SAVE) continue;
			if (osd->name == nullptr) continue;
			names.insert({osd->name, osd.get()});
		}

		for (const SettingsCompat &c : compat) {
			if (c.type == SettingsCompatType::Setting || c.type == SettingsCompatType::Xref) {
				auto iters = names.equal_range(c.name);
				assert_msg(iters.first != iters.second, "Setting: %s", c.name.c_str());
				for (auto it = iters.first; it != iters.second; ++it) {
					items.push_back({ c, it->second });
				}
			} else {
				items.push_back({ c, nullptr });
			}
		}
	}

	extern SaveLoadVersion _sl_version;

	for (LoadSettingsItem &item : items) {
		switch (item.compat.type) {
			case SettingsCompatType::Null:
				if (item.compat.ext_feature_test.IsFeaturePresent(_sl_version, item.compat.version_from, item.compat.version_to)) SlSkipBytes(item.compat.length);
				break;
			case SettingsCompatType::Setting:
				if (!SlObjectMember(object, item.setting->save)) continue;
				if (item.setting->IsIntSetting()) {
					const IntSettingDesc *int_setting = item.setting->AsIntSetting();
					int_setting->MakeValueValidAndWrite(object, int_setting->Read(object));
				}
				break;
			case SettingsCompatType::Xref:
				if (item.compat.ext_feature_test.IsFeaturePresent(_sl_version, item.compat.version_from, item.compat.version_to)) {
					DEBUG(sl, 3, "PATS chunk: Loading xref setting: '%s'", item.compat.name.c_str());

					/* Generate a new SaveLoad from the xref target using the version params from the source */
					SaveLoad sld = item.setting->save;
					sld.version_from     = item.compat.version_from;
					sld.version_to       = item.compat.version_to;
					sld.ext_feature_test = item.compat.ext_feature_test;

					if (!SlObjectMember(object, sld)) continue;
					if (item.setting->IsIntSetting()) {
						const IntSettingDesc *int_setting = item.setting->AsIntSetting();
						int64_t val = int_setting->Read(object);
						if (item.compat.xrefconv != nullptr) val = item.compat.xrefconv(val);
						int_setting->MakeValueValidAndWrite(object, val);
					}
				}
				break;
		}
	}
}

/** @file
 *
 * The PATX chunk stores additional settings in an unordered format
 * which is tolerant of extra, missing or reordered settings.
 * Additional settings generally means those that aren't in trunk.
 *
 * The PATX chunk contents has the following format:
 *
 * uint32_t                             chunk flags (unused)
 * uint32_t                             number of settings
 *     For each of N settings:
 *     uint32_t                         setting flags (unused)
 *     SLE_STR                          setting name
 *     uint32_t                         length of setting field
 *         N bytes                      setting field
 */

/**
 * Prepare a sorted list of settings to be potentially be loaded out of the PATX chunk
 * This is to enable efficient lookup of settings by name
 */
static std::vector<const SettingDesc *> MakeSettingsPatxList(std::initializer_list<SettingTable> settings)
{
	std::vector<const SettingDesc *> sorted_patx_settings;

	for (auto &sd : IterateSettingTables(settings)) {
		if (sd->patx_name == nullptr) continue;
		sorted_patx_settings.push_back(sd.get());
	}

	std::sort(sorted_patx_settings.begin(), sorted_patx_settings.end(), [](const SettingDesc *a, const SettingDesc *b) {
		return strcmp(a->patx_name, b->patx_name) < 0;
	});

	return sorted_patx_settings;
}

/**
 * Internal structure used in LoadSettingsPatx() and LoadSettingsPlyx()
 */
struct SettingsExtLoad {
	uint32_t flags;
	char name[256];
	uint32_t setting_length;
};

static const SaveLoad _settings_ext_load_desc[] = {
	SLE_VAR(SettingsExtLoad, flags,          SLE_UINT32),
	SLE_STR(SettingsExtLoad, name,           SLE_STRB, 256),
	SLE_VAR(SettingsExtLoad, setting_length, SLE_UINT32),
};

/**
 * Internal structure used in SaveSettingsPlyx()
 */
struct SettingsExtSave {
	uint32_t flags;
	const char *name;
	uint32_t setting_length;
};

static const SaveLoad _settings_ext_save_desc[] = {
	SLE_VAR(SettingsExtSave, flags,          SLE_UINT32),
	SLE_STR(SettingsExtSave, name,           SLE_STR, 0),
	SLE_VAR(SettingsExtSave, setting_length, SLE_UINT32),
};

/**
 * Load handler for settings which go in the PATX chunk
 * @param object can be either nullptr in which case we load global variables or
 * a pointer to a struct which is getting saved
 */
static void LoadSettingsPatx(void *object)
{
	static std::vector<const SettingDesc *> sorted_patx_settings;
	if (sorted_patx_settings.empty()) {
		sorted_patx_settings = MakeSettingsPatxList(_saveload_setting_tables);
	}

	SettingsExtLoad current_setting;

	uint32_t flags = SlReadUint32();
	// flags are not in use yet, reserve for future expansion
	if (flags != 0) SlErrorCorruptFmt("PATX chunk: unknown chunk header flags: 0x%X", flags);

	uint32_t settings_count = SlReadUint32();
	for (uint32_t i = 0; i < settings_count; i++) {
		SlObject(&current_setting, _settings_ext_load_desc);

		// flags are not in use yet, reserve for future expansion
		if (current_setting.flags != 0) SlErrorCorruptFmt("PATX chunk: unknown setting header flags: 0x%X", current_setting.flags);

		// now try to find corresponding setting
		bool exact_match = false;
		auto iter = std::lower_bound(sorted_patx_settings.begin(), sorted_patx_settings.end(), current_setting.name, [&](const SettingDesc *a, const char *b) {
			int result = strcmp(a->patx_name, b);
			if (result == 0) exact_match = true;
			return result < 0;
		});

		if (exact_match) {
			assert(iter != sorted_patx_settings.end());
			// found setting
			const SettingDesc *setting = (*iter);
			const SaveLoad &sld = setting->save;
			size_t read = SlGetBytesRead();
			SlObjectMember(object, sld);
			if (SlGetBytesRead() != read + current_setting.setting_length) {
				SlErrorCorruptFmt("PATX chunk: setting read length mismatch for setting: '%s'", current_setting.name);
			}
			if (setting->IsIntSetting()) {
				const IntSettingDesc *int_setting = setting->AsIntSetting();
				int_setting->MakeValueValidAndWrite(object, int_setting->Read(object));
			}
		} else {
			DEBUG(sl, 1, "PATX chunk: Could not find setting: '%s', ignoring", current_setting.name);
			SlSkipBytes(current_setting.setting_length);
		}
	}
}

/** @file
 *
 * The PLYX chunk stores additional company settings in an unordered
 * format which is tolerant of extra, missing or reordered settings.
 * The format is similar to the PATX chunk.
 * Additional settings generally means those that aren't in trunk.
 *
 * The PLYX chunk contents has the following format:
 *
 * uint32_t                             chunk flags (unused)
 * uint32_t                             number of companies
 *     For each of N companies:
 *     uint32_t                         company ID
 *     uint32_t                         company flags (unused)
 *     uint32_t                         number of settings
 *         For each of N settings:
 *         uint32_t                     setting flags (unused)
 *         SLE_STR                      setting name
 *         uint32_t                     length of setting field
 *             N bytes                  setting field
 */

/**
 * Load handler for company settings which go in the PLYX chunk
 * @param check_mode Whether to skip over settings without reading
 */
void LoadSettingsPlyx(bool skip)
{
	SettingsExtLoad current_setting;

	uint32_t chunk_flags = SlReadUint32();
	// flags are not in use yet, reserve for future expansion
	if (chunk_flags != 0) SlErrorCorruptFmt("PLYX chunk: unknown chunk header flags: 0x%X", chunk_flags);

	uint32_t company_count = SlReadUint32();
	for (uint32_t i = 0; i < company_count; i++) {
		uint32_t company_id = SlReadUint32();
		if (company_id >= MAX_COMPANIES) SlErrorCorruptFmt("PLYX chunk: invalid company ID: %u", company_id);

		const Company *c = nullptr;
		if (!skip) {
			c = Company::GetIfValid(company_id);
			if (c == nullptr) SlErrorCorruptFmt("PLYX chunk: non-existant company ID: %u", company_id);
		}

		uint32_t company_flags = SlReadUint32();
		// flags are not in use yet, reserve for future expansion
		if (company_flags != 0) SlErrorCorruptFmt("PLYX chunk: unknown company flags: 0x%X", company_flags);

		uint32_t settings_count = SlReadUint32();
		for (uint32_t j = 0; j < settings_count; j++) {
			SlObject(&current_setting, _settings_ext_load_desc);

			// flags are not in use yet, reserve for future expansion
			if (current_setting.flags != 0) SlErrorCorruptFmt("PLYX chunk: unknown setting header flags: 0x%X", current_setting.flags);

			if (skip) {
				SlSkipBytes(current_setting.setting_length);
				continue;
			}

			const SettingDesc *setting = nullptr;

			// not many company settings, so perform a linear scan
			for (auto &sd : _company_settings) {
				if (sd->patx_name != nullptr && strcmp(sd->patx_name, current_setting.name) == 0) {
					setting = sd.get();
					break;
				}
			}

			if (setting != nullptr) {
				// found setting
				const SaveLoad &sld = setting->save;
				size_t read = SlGetBytesRead();
				SlObjectMember(const_cast<CompanySettings *>(&(c->settings)), sld);
				if (SlGetBytesRead() != read + current_setting.setting_length) {
					SlErrorCorruptFmt("PLYX chunk: setting read length mismatch for setting: '%s'", current_setting.name);
				}
				if (setting->IsIntSetting()) {
					const IntSettingDesc *int_setting = setting->AsIntSetting();
					int_setting->MakeValueValidAndWrite(&(c->settings), int_setting->Read(&(c->settings)));
				}
			} else {
				DEBUG(sl, 1, "PLYX chunk: Could not find company setting: '%s', ignoring", current_setting.name);
				SlSkipBytes(current_setting.setting_length);
			}
		}
	}
}

/**
 * Save handler for settings which go in the PLYX chunk
 */
void SaveSettingsPlyx()
{
	SettingsExtSave current_setting;

	std::vector<uint32_t> company_setting_counts;

	size_t length = 8;
	uint32_t companies_count = 0;

	for (Company *c : Company::Iterate()) {
		length += 12;
		companies_count++;
		uint32_t setting_count = 0;
		for (auto &sd : _company_settings) {
			if (sd->patx_name == nullptr) continue;
			uint32_t setting_length = (uint32_t)SlCalcObjMemberLength(&(c->settings), sd->save);
			if (!setting_length) continue;

			current_setting.name = sd->patx_name;

			// add length of setting header
			length += SlCalcObjLength(&current_setting, _settings_ext_save_desc);

			// add length of actual setting
			length += setting_length;

			setting_count++;
		}
		company_setting_counts.push_back(setting_count);
	}
	SlSetLength(length);

	SlWriteUint32(0);                          // flags
	SlWriteUint32(companies_count);            // companies count

	size_t index = 0;
	for (Company *c : Company::Iterate()) {
		length += 12;
		companies_count++;
		SlWriteUint32(c->index);               // company ID
		SlWriteUint32(0);                      // flags
		SlWriteUint32(company_setting_counts[index]); // setting count
		index++;

		for (auto &sd : _company_settings) {
			if (sd->patx_name == nullptr) continue;
			uint32_t setting_length = (uint32_t)SlCalcObjMemberLength(&(c->settings), sd->save);
			if (!setting_length) continue;

			current_setting.flags = 0;
			current_setting.name = sd->patx_name;
			current_setting.setting_length = setting_length;
			SlObject(&current_setting, _settings_ext_save_desc);
			SlObjectMember(&(c->settings), sd->save);
		}
	}
}

static void Load_OPTS()
{
	/* Copy over default setting since some might not get loaded in
	 * a networking environment. This ensures for example that the local
	 * autosave-frequency stays when joining a network-server */
	PrepareOldDiffCustom();
	LoadSettings({ _old_gameopt_settings }, _gameopt_compat, _gameopt_compat_items, &_settings_game);
	HandleOldDiffCustom(true);
}

static void Load_PATS()
{
	/* Copy over default setting since some might not get loaded in
	 * a networking environment. This ensures for example that the local
	 * currency setting stays when joining a network-server */
	LoadSettings(_saveload_setting_tables, _settings_compat, _settings_compat_items, &_settings_game);
}

static void Check_PATS()
{
	LoadSettings(_saveload_setting_tables, _settings_compat, _settings_compat_items, &_load_check_data.settings);
}

static void Load_PATX()
{
	LoadSettingsPatx(&_settings_game);
}

static void Check_PATX()
{
	LoadSettingsPatx(&_load_check_data.settings);
}

static const ChunkHandler setting_chunk_handlers[] = {
	{ 'OPTS', nullptr,   Load_OPTS, nullptr, nullptr,    CH_RIFF },
	MakeSaveUpstreamFeatureConditionalLoadUpstreamChunkHandler<'PATS', XSLFI_TABLE_PATS>(Load_PATS, nullptr, Check_PATS),
	{ 'PATX', nullptr,   Load_PATX, nullptr, Check_PATX, CH_RIFF },
};

extern const ChunkHandlerTable _setting_chunk_handlers(setting_chunk_handlers);

static bool IsSignedVarMemType(VarType vt)
{
	switch (GetVarMemType(vt)) {
		case SLE_VAR_I8:
		case SLE_VAR_I16:
		case SLE_VAR_I32:
		case SLE_VAR_I64:
			return true;
	}
	return false;
}

void SetupTimeSettings()
{
	_settings_time = (_game_mode == GM_MENU || _settings_client.gui.override_time_settings) ? _settings_client.gui : _settings_game.game_time;
}

std::initializer_list<SettingTable> GetSaveLoadSettingsTables()
{
	return _saveload_setting_tables;
}

const SettingTable &GetLinkGraphSettingTable()
{
	return _linkgraph_settings;
}

void ResetSettingsToDefaultForLoad()
{
	for (auto &sd : IterateSettingTables(GetSaveLoadSettingsTables())) {
		if (sd->flags & SF_NOT_IN_SAVE) continue;
		if ((sd->flags & SF_NO_NETWORK_SYNC) && _networking && !_network_server) continue;

		sd->ResetToDefault(&_settings_game);
	}
}<|MERGE_RESOLUTION|>--- conflicted
+++ resolved
@@ -398,12 +398,8 @@
  */
 char *ListSettingDesc::FormatValue(char *buf, const char *last, const void *object) const
 {
-<<<<<<< HEAD
-	const byte *p = static_cast<const byte *>(GetVariableAddress(object, this->save));
+	const uint8_t *p = static_cast<const uint8_t *>(GetVariableAddress(object, this->save));
 	int i, v = 0;
-=======
-	const uint8_t *p = static_cast<const uint8_t *>(GetVariableAddress(object, this->save));
->>>>>>> 6c5a8f55
 
 	for (i = 0; i != this->save.length; i++) {
 		switch (GetVarMemType(this->save.conv)) {
