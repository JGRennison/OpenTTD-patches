--- conflicted
+++ resolved
@@ -1678,7 +1678,7 @@
 {
 	if (_networking && !_network_server) return;
 
-	GameInstance *g = Game::GetGameInstance();
+	GameInstance *g = Game::GetInstance();
 	if (g != nullptr && !g->IsDead()) {
 		g->LimitOpsTillSuspend(new_value);
 	}
@@ -1696,7 +1696,7 @@
 
 	size_t limit = static_cast<size_t>(new_value) << 20;
 
-	GameInstance *g = Game::GetGameInstance();
+	GameInstance *g = Game::GetInstance();
 	if (g != nullptr && !g->IsDead()) {
 		if (g->GetAllocatedMemory() > limit) return false;
 	}
@@ -1716,7 +1716,7 @@
 
 	size_t limit = static_cast<size_t>(new_value) << 20;
 
-	GameInstance *g = Game::GetGameInstance();
+	GameInstance *g = Game::GetInstance();
 	if (g != nullptr && !g->IsDead()) {
 		g->SetMemoryAllocationLimit(limit);
 	}
@@ -3967,11 +3967,8 @@
 		if (sd->flags.Test(SettingFlag::NotInSave)) continue;
 		if (sd->flags.Test(SettingFlag::NoNetworkSync) && _networking && !_network_server) continue;
 
-<<<<<<< HEAD
 		sd->ResetToDefault(&_settings_game);
 	}
-=======
-	IConsolePrint(CC_HELP, "Use 'setting' command to change a value.");
 }
 
 ScriptConfigSettings::ScriptConfigSettings()
@@ -4000,5 +3997,4 @@
 		this->game = std::make_unique<GameConfig>(*other.game);
 	}
 	return *this;
->>>>>>> 9feaa6b7
 }