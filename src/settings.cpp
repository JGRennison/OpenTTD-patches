--- conflicted
+++ resolved
@@ -690,21 +690,8 @@
 	for (auto &sd : settings_table) {
 		if (!SlIsObjectCurrentlyValid(sd->save.version_from, sd->save.version_to, sd->save.ext_feature_test)) continue;
 		if (sd->startup != only_startup) continue;
-<<<<<<< HEAD
-		IniItem *item;
-		if (sd->flags & SF_NO_NEWGAME) {
-			item = nullptr;
-=======
-
-		/* For settings.xx.yy load the settings from [xx] yy = ? */
-		std::string s{ sd->GetName() };
-		auto sc = s.find('.');
-		if (sc != std::string::npos) {
-			group = ini.GetGroup(s.substr(0, sc));
-			if (group == nullptr) group = group_def;
-			s = s.substr(sc + 1);
->>>>>>> 37f84b73
-		} else {
+		const IniItem *item = nullptr;
+		if (!(sd->flags & SF_NO_NEWGAME)) {
 			/* For settings.xx.yy load the settings from [xx] yy = ? */
 			std::string s{ GetSettingConfigName(*sd) };
 			auto sc = s.find('.');
@@ -715,9 +702,8 @@
 				group = group_def;
 			}
 
-<<<<<<< HEAD
-			item = group->GetItem(s);
-			if (item == nullptr && group != group_def) {
+			if (group != nullptr) item = group->GetItem(s);
+			if (item == nullptr && group != group_def && group_def != nullptr) {
 				/* For settings.xx.yy load the settings from [settings] yy = ? in case the previous
 				 * did not exist (e.g. loading old config files with a [settings] section */
 				item = group_def->GetItem(s);
@@ -734,21 +720,6 @@
 				if (sd->guiproc(data)) {
 					item = group->GetItem(data.str);
 				}
-=======
-		const IniItem *item = nullptr;
-		if (group != nullptr) item = group->GetItem(s);
-		if (item == nullptr && group != group_def && group_def != nullptr) {
-			/* For settings.xx.yy load the settings from [settings] yy = ? in case the previous
-			 * did not exist (e.g. loading old config files with a [settings] section */
-			item = group_def->GetItem(s);
-		}
-		if (item == nullptr) {
-			/* For settings.xx.zz.yy load the settings from [zz] yy = ? in case the previous
-			 * did not exist (e.g. loading old config files with a [yapf] section */
-			sc = s.find('.');
-			if (sc != std::string::npos) {
-				if (group = ini.GetGroup(s.substr(0, sc)); group != nullptr) item = group->GetItem(s.substr(sc + 1));
->>>>>>> 37f84b73
 			}
 		}
 
@@ -928,11 +899,7 @@
 	group.Clear();
 
 	for (const auto &iter : list) {
-<<<<<<< HEAD
-		group->GetOrCreateItem(iter.c_str()).SetValue("");
-=======
 		group.GetOrCreateItem(iter).SetValue("");
->>>>>>> 37f84b73
 	}
 }
 
@@ -2059,23 +2026,12 @@
 
 		config->Change(item.name);
 		if (!config->HasScript()) {
-<<<<<<< HEAD
-			if (item->name != "none") {
-				DEBUG(script, 0, "The AI by the name '%s' was no longer found, and removed from the list.", item->name.c_str());
+			if (item.name != "none") {
+				DEBUG(script, 0, "The AI by the name '%s' was no longer found, and removed from the list.", item.name.c_str());
 				continue;
 			}
 		}
-		if (item->value.has_value()) config->StringToSettings(item->value->c_str());
-=======
-			if (item.name != "none") {
-				Debug(script, 0, "The AI by the name '{}' was no longer found, and removed from the list.", item.name);
-				continue;
-			}
-		}
 		if (item.value.has_value()) config->StringToSettings(*item.value);
-		c++;
-		if (c >= MAX_COMPANIES) break;
->>>>>>> 37f84b73
 	}
 }
 
@@ -2095,21 +2051,12 @@
 
 	config->Change(item.name);
 	if (!config->HasScript()) {
-<<<<<<< HEAD
-		if (item->name != "none") {
-			DEBUG(script, 0, "The GameScript by the name '%s' was no longer found, and removed from the list.", item->name.c_str());
+		if (item.name != "none") {
+			DEBUG(script, 0, "The GameScript by the name '%s' was no longer found, and removed from the list.", item.name.c_str());
 			return;
 		}
 	}
-	if (item->value.has_value()) config->StringToSettings(item->value->c_str());
-=======
-		if (item.name != "none") {
-			Debug(script, 0, "The GameScript by the name '{}' was no longer found, and removed from the list.", item.name);
-			return;
-		}
-	}
 	if (item.value.has_value()) config->StringToSettings(*item.value);
->>>>>>> 37f84b73
 }
 
 /**
@@ -2312,17 +2259,10 @@
  */
 static void SaveVersionInConfig(IniFile &ini)
 {
-<<<<<<< HEAD
-	IniGroup *group = ini.GetGroup("version");
-	group->GetOrCreateItem("version_string").SetValue(_openttd_revision);
-	group->GetOrCreateItem("version_number").SetValue(stdstr_fmt("%08X", _openttd_newgrf_version));
-	group->GetOrCreateItem("ini_version").SetValue(std::to_string(INIFILE_VERSION));
-=======
 	IniGroup &group = ini.GetOrCreateGroup("version");
 	group.GetOrCreateItem("version_string").SetValue(_openttd_revision);
-	group.GetOrCreateItem("version_number").SetValue(fmt::format("{:08X}", _openttd_newgrf_version));
+	group.GetOrCreateItem("version_number").SetValue(stdstr_fmt("%08X", _openttd_newgrf_version));
 	group.GetOrCreateItem("ini_version").SetValue(std::to_string(INIFILE_VERSION));
->>>>>>> 37f84b73
 }
 
 /* Save a GRF configuration to the given group name */
@@ -2333,18 +2273,12 @@
 	const GRFConfig *c;
 
 	for (c = list; c != nullptr; c = c->next) {
-<<<<<<< HEAD
 		/* Hex grfid (4 bytes in nibbles), "|", hex md5sum (16 bytes in nibbles), "|", file system path. */
 		char key[4 * 2 + 1 + 16 * 2 + 1 + MAX_PATH];
 		char *pos = key + seprintf(key, lastof(key), "%08X|", BSWAP32(c->ident.grfid));
 		pos = md5sumToString(pos, lastof(key), c->ident.md5sum);
 		seprintf(pos, lastof(key), "|%s", c->filename.c_str());
-		group->GetOrCreateItem(key).SetValue(GRFBuildParamList(c));
-=======
-		std::string key = fmt::format("{:08X}|{}|{}", BSWAP32(c->ident.grfid),
-				FormatArrayAsHex(c->ident.md5sum), c->filename);
 		group.GetOrCreateItem(key).SetValue(GRFBuildParamList(c));
->>>>>>> 37f84b73
 	}
 }
 
@@ -2537,14 +2471,14 @@
 				case 3: _settings_client.gui.autosave_interval = 60; break;
 				case 4: _settings_client.gui.autosave_interval = 120; break;
 				case 5: {
-					IniItem *old_autosave_custom_days;
+					const IniItem *old_autosave_custom_days;
 					if (IsConversionNeeded(generic_ini, "gui", "autosave_custom_days", "autosave_interval", &old_autosave_custom_days)) {
 						_settings_client.gui.autosave_interval = (std::strtoul(old_autosave_custom_days->value->c_str(), nullptr, 10) + 2) / 3;
 					}
 					break;
 				}
 				case 6: {
-					IniItem *old_autosave_custom_minutes;
+					const IniItem *old_autosave_custom_minutes;
 					if (IsConversionNeeded(generic_ini, "gui", "autosave_custom_minutes", "autosave_interval", &old_autosave_custom_minutes)) {
 						_settings_client.gui.autosave_interval = std::strtoul(old_autosave_custom_minutes->value->c_str(), nullptr, 10);
 					}
@@ -2595,7 +2529,7 @@
 		 * just so we can add a comment before it (that is how IniFile works).
 		 * This to explain what the file is about. After doing it once, never touch
 		 * it again, as otherwise we might be reverting user changes. */
-		if (!private_ini.GetGroup("private", false)) private_ini.GetGroup("private")->comment = "; This file possibly contains private information which can identify you as person.\n";
+		if (IniGroup *group = private_ini.GetGroup("private"); group != nullptr) group->comment = "; This file possibly contains private information which can identify you as person.\n";
 
 		HandlePrivateSettingDescs(private_ini, IniSaveSettings, IniSaveSettingList);
 		SaveVersionInConfig(private_ini);
@@ -2609,7 +2543,7 @@
 		 * just so we can add a comment before it (that is how IniFile works).
 		 * This to explain what the file is about. After doing it once, never touch
 		 * it again, as otherwise we might be reverting user changes. */
-		if (!secrets_ini.GetGroup("secrets", false)) secrets_ini.GetGroup("secrets")->comment = "; Do not share this file with others, not even if they claim to be technical support.\n; This file contains saved passwords and other secrets that should remain private to you!\n";
+		if (IniGroup *group = secrets_ini.GetGroup("secrets"); group != nullptr) group->comment = "; Do not share this file with others, not even if they claim to be technical support.\n; This file contains saved passwords and other secrets that should remain private to you!\n";
 
 		HandleSecretsSettingDescs(secrets_ini, IniSaveSettings, IniSaveSettingList);
 		SaveVersionInConfig(secrets_ini);
@@ -2624,16 +2558,6 @@
 
 	IniFileVersion generic_version = LoadVersionFromConfig(generic_ini);
 
-<<<<<<< HEAD
-=======
-	/* If we newly create the private/secrets file, add a dummy group on top
-	 * just so we can add a comment before it (that is how IniFile works).
-	 * This to explain what the file is about. After doing it once, never touch
-	 * it again, as otherwise we might be reverting user changes. */
-	if (IniGroup *group = private_ini.GetGroup("private"); group != nullptr) group->comment = "; This file possibly contains private information which can identify you as person.\n";
-	if (IniGroup *group = secrets_ini.GetGroup("secrets"); group != nullptr) group->comment = "; Do not share this file with others, not even if they claim to be technical support.\n; This file contains saved passwords and other secrets that should remain private to you!\n";
-
->>>>>>> 37f84b73
 	if (generic_version == IFV_0) {
 		/* Remove some obsolete groups. These have all been loaded into other groups. */
 		generic_ini.RemoveGroup("patches");
