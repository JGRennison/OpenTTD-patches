/*
 * This file is part of OpenTTD.
 * OpenTTD is free software; you can redistribute it and/or modify it under the terms of the GNU General Public License as published by the Free Software Foundation, version 2.
 * OpenTTD is distributed in the hope that it will be useful, but WITHOUT ANY WARRANTY; without even the implied warranty of MERCHANTABILITY or FITNESS FOR A PARTICULAR PURPOSE.
 * See the GNU General Public License for more details. You should have received a copy of the GNU General Public License along with OpenTTD. If not, see <http://www.gnu.org/licenses/>.
 */

/**
 * @file settings.cpp
 * All actions handling saving and loading of the settings/configuration goes on in this file.
 * The file consists of three parts:
 * <ol>
 * <li>Parsing the configuration file (openttd.cfg). This is achieved with the ini_ functions which
 *     handle various types, such as normal 'key = value' pairs, lists and value combinations of
 *     lists, strings, integers, 'bit'-masks and element selections.
 * <li>Handle reading and writing to the setting-structures from inside the game either from
 *     the console for example or through the gui with CMD_ functions.
 * <li>Handle saving/loading of the PATS chunk inside the savegame.
 * </ol>
 * @see SettingDesc
 * @see SaveLoad
 */

#include "stdafx.h"
#include <array>
#include <limits>
#include "currency.h"
#include "screenshot.h"
#include "network/network.h"
#include "network/network_func.h"
#include "network/core/config.h"
#include "settings_internal.h"
#include "command_func.h"
#include "console_func.h"
#include "pathfinder/pathfinder_type.h"
#include "genworld.h"
#include "train.h"
#include "news_func.h"
#include "window_func.h"
#include "sound_func.h"
#include "company_func.h"
#include "rev.h"
#if defined(WITH_FREETYPE) || defined(_WIN32) || defined(WITH_COCOA)
#include "fontcache.h"
#endif
#include "textbuf_gui.h"
#include "rail_gui.h"
#include "elrail_func.h"
#include "error.h"
#include "town.h"
#include "video/video_driver.hpp"
#include "sound/sound_driver.hpp"
#include "music/music_driver.hpp"
#include "blitter/factory.hpp"
#include "base_media_base.h"
#include "gamelog.h"
#include "settings_func.h"
#include "ini_type.h"
#include "ai/ai_config.hpp"
#include "ai/ai.hpp"
#include "game/game_config.hpp"
#include "game/game.hpp"
#include "ai/ai_instance.hpp"
#include "game/game_instance.hpp"
#include "ship.h"
#include "smallmap_gui.h"
#include "roadveh.h"
#include "newgrf_config.h"
#include "fios.h"
#include "load_check.h"
#include "strings_func.h"
#include "string_func.h"
#include "debug.h"
#include "zoning.h"
#include "vehicle_func.h"
#include "scope_info.h"
#include "viewport_func.h"
#include "gui.h"
#include "statusbar_gui.h"
#include "graph_gui.h"
#include "string_func_extra.h"

#include "void_map.h"
#include "station_base.h"
#include "infrastructure_func.h"

#if defined(WITH_FREETYPE) || defined(_WIN32) || defined(WITH_COCOA)
#define HAS_TRUETYPE_FONT
#endif

#include "sl/saveload.h"

#include "table/strings.h"
#include "table/settings.h"
#include "table/settings_compat.h"

#include <algorithm>
#include <vector>

#include "safeguards.h"

ClientSettings _settings_client;
GameSettings _settings_game;     ///< Game settings of a running game or the scenario editor.
GameSettings _settings_newgame;  ///< Game settings for new games (updated from the intro screen).
TimeSettings _settings_time; ///< The effective settings that are used for time display.
VehicleDefaultSettings _old_vds; ///< Used for loading default vehicles settings from old savegames.
std::string _config_file; ///< Configuration file of OpenTTD.
std::string _config_file_text;
std::string _private_file; ///< Private configuration file of OpenTTD.
std::string _secrets_file; ///< Secrets configuration file of OpenTTD.

static ErrorList _settings_error_list; ///< Errors while loading minimal settings.

static bool _fallback_gui_zoom_max = false;


/**
 * List of all the generic setting tables.
 *
 * There are a few tables that are special and not processed like the rest:
 * - _currency_settings
 * - _misc_settings
 * - _company_settings
 * - _win32_settings
 * As such, they are not part of this list.
 */
static const SettingTable _generic_setting_tables[] = {
	_difficulty_settings,
	_economy_settings,
	_game_settings,
	_gui_settings,
	_linkgraph_settings,
	_locale_settings,
	_multimedia_settings,
	_network_settings,
	_news_display_settings,
	_pathfinding_settings,
	_script_settings,
	_world_settings,
	_scenario_settings,
};

/**
 * List of all the save/load (PATS/PATX) setting tables.
 */
static const std::initializer_list<SettingTable> _saveload_setting_tables{
	_difficulty_settings,
	_economy_settings,
	_game_settings,
	_linkgraph_settings,
	_locale_settings,
	_pathfinding_settings,
	_script_settings,
	_world_settings,
};

void IterateSettingsTables(std::function<void(const SettingTable &, void *)> handler)
{
	handler(_misc_settings, nullptr);
#if defined(_WIN32) && !defined(DEDICATED)
	handler(_win32_settings, nullptr);
#endif
	for (auto &table : _generic_setting_tables) {
		handler(table, &_settings_game);
	}
	handler(_currency_settings, &_custom_currency);
	handler(_company_settings, &_settings_client.company);
}

/**
 * List of all the private setting tables.
 */
static const SettingTable _private_setting_tables[] = {
	_network_private_settings,
};

/**
 * List of all the secrets setting tables.
 */
static const SettingTable _secrets_setting_tables[] = {
	_network_secrets_settings,
};

typedef void SettingDescProc(IniFile &ini, const SettingTable &desc, const char *grpname, void *object, bool only_startup);
typedef void SettingDescProcList(IniFile &ini, const char *grpname, StringList &list);

static bool IsSignedVarMemType(VarType vt);
static bool DecodeHexText(const char *pos, uint8 *dest, size_t dest_size);


/**
 * IniFile to store a configuration.
 */
class ConfigIniFile : public IniFile {
private:
	inline static const IniGroupNameList list_group_names = {
		"bans",
		"newgrf",
		"servers",
		"server_bind_addresses",
	};

public:
	ConfigIniFile(const std::string &filename, std::string *save = nullptr) : IniFile(list_group_names)
	{
		this->LoadFromDisk(filename, NO_DIRECTORY, save);
	}
};

/**
 * Ini-file versions.
 *
 * Sometimes we move settings between different ini-files, as we need to know
 * when we have to load/remove it from the old versus reading it from the new
 * location. These versions assist with situations like that.
 */
enum IniFileVersion : uint32 {
	IFV_0,                                                 ///< 0  All versions prior to introduction.
	IFV_PRIVATE_SECRETS,                                   ///< 1  PR#9298  Moving of settings from openttd.cfg to private.cfg / secrets.cfg.
	IFV_GAME_TYPE,                                         ///< 2  PR#9515  Convert server_advertise to server_game_type.
	IFV_LINKGRAPH_SECONDS,                                 ///< 3  PR#10610 Store linkgraph update intervals in seconds instead of days.
	IFV_NETWORK_PRIVATE_SETTINGS,                          ///< 4  PR#10762 Move no_http_content_downloads / use_relay_service to private settings.
	IFV_AUTOSAVE_RENAME,                                   ///< 5  PR#11143 Renamed values of autosave to be in minutes.
	IFV_RIGHT_CLICK_CLOSE,                                 ///< 6  PR#10204 Add alternative right click to close windows setting.

	IFV_MAX_VERSION,       ///< Highest possible ini-file version.
};

const uint16 INIFILE_VERSION = (IniFileVersion)(IFV_MAX_VERSION - 1); ///< Current ini-file version of OpenTTD.

/**
 * Find the index value of a ONEofMANY type in a string separated by |
 * @param str the current value of the setting for which a value needs found
 * @param len length of the string
 * @param many full domain of values the ONEofMANY setting can have
 * @return the integer index of the full-list, or -1 if not found
 */
size_t OneOfManySettingDesc::ParseSingleValue(const char *str, size_t len, const std::vector<std::string> &many)
{
	/* check if it's an integer */
	if (isdigit(*str)) return std::strtoul(str, nullptr, 0);

	size_t idx = 0;
	for (auto one : many) {
		if (one.size() == len && strncmp(one.c_str(), str, len) == 0) return idx;
		idx++;
	}

	return (size_t)-1;
}

/**
 * Find whether a string was a boolean true or a boolean false.
 *
 * @param str the current value of the setting for which a value needs found.
 * @return Either true/false, or nullopt if no boolean value found.
 */
std::optional<bool> BoolSettingDesc::ParseSingleValue(const char *str)
{
	if (strcmp(str, "true") == 0 || strcmp(str, "on") == 0 || strcmp(str, "1") == 0) return true;
	if (strcmp(str, "false") == 0 || strcmp(str, "off") == 0 || strcmp(str, "0") == 0) return false;

	return std::nullopt;
}

/**
 * Find the set-integer value MANYofMANY type in a string
 * @param many full domain of values the MANYofMANY setting can have
 * @param str the current string value of the setting, each individual
 * of separated by a whitespace,tab or | character
 * @return the 'fully' set integer, or -1 if a set is not found
 */
static size_t LookupManyOfMany(const std::vector<std::string> &many, const char *str)
{
	const char *s;
	size_t r;
	size_t res = 0;

	for (;;) {
		/* skip "whitespace" */
		while (*str == ' ' || *str == '\t' || *str == '|') str++;
		if (*str == 0) break;

		s = str;
		while (*s != 0 && *s != ' ' && *s != '\t' && *s != '|') s++;

		r = OneOfManySettingDesc::ParseSingleValue(str, s - str, many);
		if (r == (size_t)-1) return r;

		SetBit(res, (uint8)r); // value found, set it
		if (*s == 0) break;
		str = s + 1;
	}
	return res;
}

/**
 * Parse an integerlist string and set each found value
 * @param p the string to be parsed. Each element in the list is separated by a
 * comma or a space character
 * @param items pointer to the integerlist-array that will be filled with values
 * @param maxitems the maximum number of elements the integerlist-array has
 * @return returns the number of items found, or -1 on an error
 */
template<typename T>
static int ParseIntList(const char *p, T *items, size_t maxitems)
{
	size_t n = 0; // number of items read so far
	bool comma = false; // do we accept comma?

	while (*p != '\0') {
		switch (*p) {
			case ',':
				/* Do not accept multiple commas between numbers */
				if (!comma) return -1;
				comma = false;
				FALLTHROUGH;

			case ' ':
				p++;
				break;

			default: {
				if (n == maxitems) return -1; // we don't accept that many numbers
				char *end;
				unsigned long v = std::strtoul(p, &end, 0);
				if (p == end) return -1; // invalid character (not a number)
				if (sizeof(T) < sizeof(v)) v = Clamp<unsigned long>(v, std::numeric_limits<T>::min(), std::numeric_limits<T>::max());
				items[n++] = v;
				p = end; // first non-number
				comma = true; // we accept comma now
				break;
			}
		}
	}

	/* If we have read comma but no number after it, fail.
	 * We have read comma when (n != 0) and comma is not allowed */
	if (n != 0 && !comma) return -1;

	return ClampTo<int>(n);
}

/**
 * Load parsed string-values into an integer-array (intlist)
 * @param str the string that contains the values (and will be parsed)
 * @param array pointer to the integer-arrays that will be filled
 * @param nelems the number of elements the array holds. Maximum is 64 elements
 * @param type the type of elements the array holds (eg INT8, UINT16, etc.)
 * @return return true on success and false on error
 */
static bool LoadIntList(const char *str, void *array, int nelems, VarType type)
{
	unsigned long items[64];
	int i, nitems;

	if (str == nullptr) {
		memset(items, 0, sizeof(items));
		nitems = nelems;
	} else {
		nitems = ParseIntList(str, items, lengthof(items));
		if (nitems != nelems) return false;
	}

	switch (type) {
		case SLE_VAR_BL:
		case SLE_VAR_I8:
		case SLE_VAR_U8:
			for (i = 0; i != nitems; i++) ((byte*)array)[i] = items[i];
			break;

		case SLE_VAR_I16:
		case SLE_VAR_U16:
			for (i = 0; i != nitems; i++) ((uint16*)array)[i] = items[i];
			break;

		case SLE_VAR_I32:
		case SLE_VAR_U32:
			for (i = 0; i != nitems; i++) ((uint32*)array)[i] = items[i];
			break;

		default: NOT_REACHED();
	}

	return true;
}

/**
 * Convert an integer-array (intlist) to a string representation. Each value
 * is separated by a comma or a space character
 * @param buf output buffer where the string-representation will be stored
 * @param last last item to write to in the output buffer
 * @param array pointer to the integer-arrays that is read from
 * @param nelems the number of elements the array holds.
 * @param type the type of elements the array holds (eg INT8, UINT16, etc.)
 */
void ListSettingDesc::FormatValue(char *buf, const char *last, const void *object) const
{
	const byte *p = static_cast<const byte *>(GetVariableAddress(object, this->save));
	int i, v = 0;

	for (i = 0; i != this->save.length; i++) {
		switch (GetVarMemType(this->save.conv)) {
			case SLE_VAR_BL:
			case SLE_VAR_I8:  v = *(const   int8 *)p; p += 1; break;
			case SLE_VAR_U8:  v = *(const  uint8 *)p; p += 1; break;
			case SLE_VAR_I16: v = *(const  int16 *)p; p += 2; break;
			case SLE_VAR_U16: v = *(const uint16 *)p; p += 2; break;
			case SLE_VAR_I32: v = *(const  int32 *)p; p += 4; break;
			case SLE_VAR_U32: v = *(const uint32 *)p; p += 4; break;
			default: NOT_REACHED();
		}
		if (IsSignedVarMemType(this->save.conv)) {
			buf += seprintf(buf, last, (i == 0) ? "%d" : ",%d", v);
		} else {
			buf += seprintf(buf, last, (i == 0) ? "%u" : ",%u", v);
		}
	}
}

char *OneOfManySettingDesc::FormatSingleValue(char *buf, const char *last, uint id) const
{
	if (id >= this->many.size()) {
		return buf + seprintf(buf, last, "%d", id);
	}
	return strecpy(buf, this->many[id].c_str(), last);
}

void OneOfManySettingDesc::FormatIntValue(char *buf, const char *last, uint32 value) const
{
	this->FormatSingleValue(buf, last, value);
}

void ManyOfManySettingDesc::FormatIntValue(char *buf, const char *last, uint32 value) const
{
	uint bitmask = (uint)value;
	if (bitmask == 0) {
		buf[0] = '\0';
		return;
	}
	bool first = true;
	for (uint id : SetBitIterator(bitmask)) {
		if (!first) buf = strecpy(buf, "|", last);
		buf = this->FormatSingleValue(buf, last, id);
		first = false;
	}
}

/**
 * Convert a string representation (external) of an integer-like setting to an integer.
 * @param str Input string that will be parsed based on the type of desc.
 * @return The value from the parse string, or the default value of the setting.
 */
size_t IntSettingDesc::ParseValue(const char *str) const
{
	char *end;
	size_t val = std::strtoul(str, &end, 0);
	if (end == str) {
		if (this->flags & SF_CONVERT_BOOL_TO_INT) {
			if (strcmp(str, "true") == 0 || strcmp(str, "on") == 0) return 1;
			if (strcmp(str, "false") == 0 || strcmp(str, "off") == 0) return 0;
		}
		ErrorMessageData msg(STR_CONFIG_ERROR, STR_CONFIG_ERROR_INVALID_VALUE);
		msg.SetDParamStr(0, str);
		msg.SetDParamStr(1, this->name);
		_settings_error_list.push_back(msg);
		return this->def;
	}
	if (*end != '\0') {
		ErrorMessageData msg(STR_CONFIG_ERROR, STR_CONFIG_ERROR_TRAILING_CHARACTERS);
		msg.SetDParamStr(0, this->name);
		_settings_error_list.push_back(msg);
	}
	return val;
}

size_t OneOfManySettingDesc::ParseValue(const char *str) const
{
	size_t r = OneOfManySettingDesc::ParseSingleValue(str, strlen(str), this->many);
	/* if the first attempt of conversion from string to the appropriate value fails,
	 * look if we have defined a converter from old value to new value. */
	if (r == (size_t)-1 && this->many_cnvt != nullptr) r = this->many_cnvt(str);
	if (r != (size_t)-1) return r; // and here goes converted value

	ErrorMessageData msg(STR_CONFIG_ERROR, STR_CONFIG_ERROR_INVALID_VALUE);
	msg.SetDParamStr(0, str);
	msg.SetDParamStr(1, this->name);
	_settings_error_list.push_back(msg);
	return this->def;
}

size_t ManyOfManySettingDesc::ParseValue(const char *str) const
{
	size_t r = LookupManyOfMany(this->many, str);
	if (r != (size_t)-1) return r;
	ErrorMessageData msg(STR_CONFIG_ERROR, STR_CONFIG_ERROR_INVALID_VALUE);
	msg.SetDParamStr(0, str);
	msg.SetDParamStr(1, this->name);
	_settings_error_list.push_back(msg);
	return this->def;
}

size_t BoolSettingDesc::ParseValue(const char *str) const
{
	auto r = BoolSettingDesc::ParseSingleValue(str);
	if (r.has_value()) return *r;

	ErrorMessageData msg(STR_CONFIG_ERROR, STR_CONFIG_ERROR_INVALID_VALUE);
	msg.SetDParamStr(0, str);
	msg.SetDParamStr(1, this->name);
	_settings_error_list.push_back(msg);
	return this->def;
}

static bool ValidateEnumSetting(const IntSettingDesc *sdb, int32 &val)
{
	if (sdb->flags & SF_ENUM_PRE_CB_VALIDATE && sdb->pre_check != nullptr && !sdb->pre_check(val)) return false;
	for (const SettingDescEnumEntry *enumlist = sdb->enumlist; enumlist != nullptr && enumlist->str != STR_NULL; enumlist++) {
		if (enumlist->val == val) {
			return true;
		}
	}
	return false;
}

/**
 * Make the value valid and then write it to the setting.
 * See #MakeValidValid and #Write for more details.
 * @param object The object the setting is to be saved in.
 * @param val Signed version of the new value.
 */
void IntSettingDesc::MakeValueValidAndWrite(const void *object, int32 val) const
{
	this->MakeValueValid(val);
	this->Write(object, val);
}

/**
 * Make the value valid given the limitations of this setting.
 *
 * In the case of int settings this is ensuring the value is between the minimum and
 * maximum value, with a special case for 0 if SF_GUI_0_IS_SPECIAL is set.
 * This is generally done by clamping the value so it is within the allowed value range.
 * However, for SF_GUI_DROPDOWN the default is used when the value is not valid.
 * @param val The value to make valid.
 */
void IntSettingDesc::MakeValueValid(int32 &val) const
{
	/* We need to take special care of the uint32 type as we receive from the function
	 * a signed integer. While here also bail out on 64-bit settings as those are not
	 * supported. Unsigned 8 and 16-bit variables are safe since they fit into a signed
	 * 32-bit variable
	 * TODO: Support 64-bit settings/variables; requires 64 bit over command protocol! */
	switch (GetVarMemType(this->save.conv)) {
		case SLE_VAR_NULL: return;
		case SLE_VAR_BL:
		case SLE_VAR_I8:
		case SLE_VAR_U8:
		case SLE_VAR_I16:
		case SLE_VAR_U16:
		case SLE_VAR_I32: {
			/* Override the minimum value. No value below this->min, except special value 0 */
			if (!(this->flags & SF_GUI_0_IS_SPECIAL) || val != 0) {
				if (this->flags & SF_ENUM) {
					if (!ValidateEnumSetting(this, val)) val = (int32)(size_t)this->def;
				} else if (!(this->flags & SF_GUI_DROPDOWN)) {
					/* Clamp value-type setting to its valid range */
					val = Clamp(val, this->min, this->max);
				} else if (val < this->min || val > (int32)this->max) {
					/* Reset invalid discrete setting (where different values change gameplay) to its default value */
					val = this->def;
				}
			}
			break;
		}
		case SLE_VAR_U32: {
			/* Override the minimum value. No value below this->min, except special value 0 */
			uint32 uval = (uint32)val;
			if (!(this->flags & SF_GUI_0_IS_SPECIAL) || uval != 0) {
				if (this->flags & SF_ENUM) {
					if (!ValidateEnumSetting(this, val)) {
						uval = (uint32)(size_t)this->def;
					} else {
						uval = (uint32)val;
					}
				} else if (!(this->flags & SF_GUI_DROPDOWN)) {
					/* Clamp value-type setting to its valid range */
					uval = ClampU(uval, this->min, this->max);
				} else if (uval < (uint)this->min || uval > this->max) {
					/* Reset invalid discrete setting to its default value */
					uval = (uint32)this->def;
				}
			}
			val = (int32)uval;
			return;
		}
		case SLE_VAR_I64:
		case SLE_VAR_U64:
		default: NOT_REACHED();
	}
}

/**
 * Set the value of a setting.
 * @param object The object the setting is to be saved in.
 * @param val Signed version of the new value.
 */
void IntSettingDesc::Write(const void *object, int32 val) const
{
	void *ptr = GetVariableAddress(object, this->save);
	WriteValue(ptr, this->save.conv, (int64)val);
}

/**
 * Read the integer from the the actual setting.
 * @param object The object the setting is to be saved in.
 * @return The value of the saved integer.
 */
int32 IntSettingDesc::Read(const void *object) const
{
	void *ptr = GetVariableAddress(object, this->save);
	return (int32)ReadValue(ptr, this->save.conv);
}

/**
 * Make the value valid given the limitations of this setting.
 *
 * In the case of string settings this is ensuring the string contains only accepted
 * Utf8 characters and is at most the maximum length defined in this setting.
 * @param str The string to make valid.
 */
void StringSettingDesc::MakeValueValid(std::string &str) const
{
	if (this->max_length == 0 || str.size() < this->max_length) return;

	/* In case a maximum length is imposed by the setting, the length
	 * includes the '\0' termination for network transfer purposes.
	 * Also ensure the string is valid after chopping of some bytes. */
	std::string stdstr(str, this->max_length - 1);
	str.assign(StrMakeValid(stdstr, SVS_NONE));
}

/**
 * Write a string to the actual setting.
 * @param object The object the setting is to be saved in.
 * @param str The string to save.
 */
void StringSettingDesc::Write(const void *object, const std::string &str) const
{
	reinterpret_cast<std::string *>(GetVariableAddress(object, this->save))->assign(str);
}

/**
 * Read the string from the the actual setting.
 * @param object The object the setting is to be saved in.
 * @return The value of the saved string.
 */
const std::string &StringSettingDesc::Read(const void *object) const
{
	return *reinterpret_cast<std::string *>(GetVariableAddress(object, this->save));
}

static const char *GetSettingConfigName(const SettingDesc &sd)
{
	const char *name = sd.name;
	if (sd.guiproc != nullptr) {
		SettingOnGuiCtrlData data;
		data.type = SOGCT_CFG_NAME;
		data.str = name;
		if (sd.guiproc(data)) {
			name = data.str;
		}
	}
	return name;
}

/**
 * Load values from a group of an IniFile structure into the internal representation
 * @param ini pointer to IniFile structure that holds administrative information
 * @param settings_table table with SettingDesc structures whose internally pointed variables will
 *        be given values
 * @param grpname the group of the IniFile to search in for the new values
 * @param object pointer to the object been loaded
 * @param only_startup load only the startup settings set
 */
static void IniLoadSettings(IniFile &ini, const SettingTable &settings_table, const char *grpname, void *object, bool only_startup)
{
	const IniGroup *group;
	const IniGroup *group_def = ini.GetGroup(grpname);

	for (auto &sd : settings_table) {
		if (!SlIsObjectCurrentlyValid(sd->save.version_from, sd->save.version_to, sd->save.ext_feature_test)) continue;
		if (sd->startup != only_startup) continue;
		const IniItem *item = nullptr;
		if (!(sd->flags & SF_NO_NEWGAME)) {
			/* For settings.xx.yy load the settings from [xx] yy = ? */
			std::string s{ GetSettingConfigName(*sd) };
			auto sc = s.find('.');
			if (sc != std::string::npos) {
				group = ini.GetGroup(s.substr(0, sc));
				s = s.substr(sc + 1);
			} else {
				group = group_def;
			}

			if (group != nullptr) item = group->GetItem(s);
			if (item == nullptr && group != group_def && group_def != nullptr) {
				/* For settings.xx.yy load the settings from [settings] yy = ? in case the previous
				 * did not exist (e.g. loading old config files with a [settings] section */
				item = group_def->GetItem(s);
			}
			if (item == nullptr) {
				/* For settings.xx.zz.yy load the settings from [zz] yy = ? in case the previous
				 * did not exist (e.g. loading old config files with a [yapf] section */
				sc = s.find('.');
				if (sc != std::string::npos) {
					if (group = ini.GetGroup(s.substr(0, sc)); group != nullptr) item = group->GetItem(s.substr(sc + 1));
				}
			}
			if (group != nullptr && item == nullptr && sd->guiproc != nullptr) {
				SettingOnGuiCtrlData data;
				data.type = SOGCT_CFG_FALLBACK_NAME;
				if (sd->guiproc(data)) {
					item = group->GetItem(data.str);
				}
			}
		}

		sd->ParseValue(item, object);
	}
}

void IntSettingDesc::ParseValue(const IniItem *item, void *object) const
{
	size_t val = (item == nullptr) ? this->def : this->ParseValue(item->value.has_value() ? item->value->c_str() : "");
	this->MakeValueValidAndWrite(object, (int32)val);
}

void StringSettingDesc::ParseValue(const IniItem *item, void *object) const
{
	std::string str = (item == nullptr) ? this->def : item->value.value_or("");
	this->MakeValueValid(str);
	if (this->flags & SF_RUN_CALLBACKS_ON_PARSE) {
		if (this->pre_check != nullptr && !this->pre_check(str)) str = this->def;
		if (this->post_callback != nullptr) this->post_callback(str);
	}
	this->Write(object, str);
}

void ListSettingDesc::ParseValue(const IniItem *item, void *object) const
{
	const char *str = (item == nullptr) ? this->def : item->value.has_value() ? item->value->c_str() : nullptr;
	void *ptr = GetVariableAddress(object, this->save);
	if (!LoadIntList(str, ptr, this->save.length, GetVarMemType(this->save.conv))) {
		ErrorMessageData msg(STR_CONFIG_ERROR, STR_CONFIG_ERROR_ARRAY);
		msg.SetDParamStr(0, this->name);
		_settings_error_list.push_back(msg);

		/* Use default */
		LoadIntList(this->def, ptr, this->save.length, GetVarMemType(this->save.conv));
	}
}

/**
 * Save the values of settings to the inifile.
 * @param ini pointer to IniFile structure
 * @param sd read-only SettingDesc structure which contains the unmodified,
 *        loaded values of the configuration file and various information about it
 * @param grpname holds the name of the group (eg. [network]) where these will be saved
 * @param object pointer to the object been saved
 * The function works as follows: for each item in the SettingDesc structure we
 * have a look if the value has changed since we started the game (the original
 * values are reloaded when saving). If settings indeed have changed, we get
 * these and save them.
 */
static void IniSaveSettings(IniFile &ini, const SettingTable &settings_table, const char *grpname, void *object, bool)
{
	IniGroup *group_def = nullptr, *group;

	for (auto &sd : settings_table) {
		/* If the setting is not saved to the configuration
		 * file, just continue with the next setting */
		if (!SlIsObjectCurrentlyValid(sd->save.version_from, sd->save.version_to, sd->save.ext_feature_test)) continue;
		if (sd->flags & SF_NOT_IN_CONFIG) continue;
		if (sd->flags & SF_NO_NEWGAME) continue;

		/* XXX - wtf is this?? (group override?) */
		std::string s{ GetSettingConfigName(*sd) };
		auto sc = s.find('.');
		if (sc != std::string::npos) {
			group = &ini.GetOrCreateGroup(s.substr(0, sc));
			s = s.substr(sc + 1);
		} else {
			if (group_def == nullptr) group_def = &ini.GetOrCreateGroup(grpname);
			group = group_def;
		}

		IniItem &item = group->GetOrCreateItem(s);

		if (!item.value.has_value() || !sd->IsSameValue(&item, object)) {
			/* Value has changed, get the new value and put it into a buffer */
			char buf[512];
			sd->FormatValue(buf, lastof(buf), object);

			/* The value is different, that means we have to write it to the ini */
			item.value.emplace(buf);
		}
	}
}

void IntSettingDesc::FormatValue(char *buf, const char *last, const void *object) const
{
	uint32 i = (uint32)this->Read(object);
	this->FormatIntValue(buf, last, i);
}

void IntSettingDesc::FormatIntValue(char *buf, const char *last, uint32 value) const
{
	seprintf(buf, last, IsSignedVarMemType(this->save.conv) ? "%d" : "%u", value);
}

void BoolSettingDesc::FormatIntValue(char *buf, const char *last, uint32 value) const
{
	strecpy(buf, (value != 0) ? "true" : "false", last);
}

bool IntSettingDesc::IsSameValue(const IniItem *item, void *object) const
{
	int32 item_value = (int32)this->ParseValue(item->value->c_str());
	int32 object_value = this->Read(object);
	return item_value == object_value;
}

void StringSettingDesc::FormatValue(char *buf, const char *last, const void *object) const
{
	const std::string &str = this->Read(object);
	switch (GetVarMemType(this->save.conv)) {
		case SLE_VAR_STR: strecpy(buf, str.c_str(), last); break;

		case SLE_VAR_STRQ:
			if (str.empty()) {
				buf[0] = '\0';
			} else {
				seprintf(buf, last, "\"%s\"", str.c_str());
			}
			break;

		default: NOT_REACHED();
	}
}

bool StringSettingDesc::IsSameValue(const IniItem *item, void *object) const
{
	/* The ini parsing removes the quotes, which are needed to retain the spaces in STRQs,
	 * so those values are always different in the parsed ini item than they should be. */
	if (GetVarMemType(this->save.conv) == SLE_VAR_STRQ) return false;

	const std::string &str = this->Read(object);
	return item->value->compare(str) == 0;
}

bool ListSettingDesc::IsSameValue(const IniItem *item, void *object) const
{
	/* Checking for equality is way more expensive than just writing the value. */
	return false;
}

/**
 * Loads all items from a 'grpname' section into a list
 * The list parameter can be a nullptr pointer, in this case nothing will be
 * saved and a callback function should be defined that will take over the
 * list-handling and store the data itself somewhere.
 * @param ini IniFile handle to the ini file with the source data
 * @param grpname character string identifying the section-header of the ini file that will be parsed
 * @param list new list with entries of the given section
 */
static void IniLoadSettingList(IniFile &ini, const char *grpname, StringList &list)
{
	const IniGroup *group = ini.GetGroup(grpname);

	if (group == nullptr) return;

	list.clear();

	for (const IniItem &item : group->items) {
		if (!item.name.empty()) list.push_back(item.name);
	}
}

/**
 * Saves all items from a list into the 'grpname' section
 * The list parameter can be a nullptr pointer, in this case a callback function
 * should be defined that will provide the source data to be saved.
 * @param ini IniFile handle to the ini file where the destination data is saved
 * @param grpname character string identifying the section-header of the ini file
 * @param list pointer to an string(pointer) array that will be used as the
 *             source to be saved into the relevant ini section
 */
static void IniSaveSettingList(IniFile &ini, const char *grpname, StringList &list)
{
	IniGroup &group = ini.GetOrCreateGroup(grpname);
	group.Clear();

	for (const auto &iter : list) {
		group.GetOrCreateItem(iter).SetValue("");
	}
}

/**
 * Load a WindowDesc from config.
 * @param ini IniFile handle to the ini file with the source data
 * @param grpname character string identifying the section-header of the ini file that will be parsed
 * @param desc Destination WindowDescPreferences
 */
void IniLoadWindowSettings(IniFile &ini, const char *grpname, void *desc)
{
	IniLoadSettings(ini, _window_settings, grpname, desc, false);
}

/**
 * Save a WindowDesc to config.
 * @param ini IniFile handle to the ini file where the destination data is saved
 * @param grpname character string identifying the section-header of the ini file
 * @param desc Source WindowDescPreferences
 */
void IniSaveWindowSettings(IniFile &ini, const char *grpname, void *desc)
{
	IniSaveSettings(ini, _window_settings, grpname, desc, false);
}

/**
 * Check whether the setting is editable in the current gamemode.
 * @param do_command true if this is about checking a command from the server.
 * @return true if editable.
 */
bool SettingDesc::IsEditable(bool do_command) const
{
	if (!do_command && !(this->flags & SF_NO_NETWORK_SYNC) && _networking && !(_network_server || _network_settings_access) && !(this->flags & SF_PER_COMPANY)) return false;
	if (do_command && (this->flags & SF_NO_NETWORK_SYNC)) return false;
	if ((this->flags & SF_NETWORK_ONLY) && !_networking && _game_mode != GM_MENU) return false;
	if ((this->flags & SF_NO_NETWORK) && _networking) return false;
	if ((this->flags & SF_NEWGAME_ONLY) &&
			(_game_mode == GM_NORMAL ||
			(_game_mode == GM_EDITOR && !(this->flags & SF_SCENEDIT_TOO)))) return false;
	if ((this->flags & SF_SCENEDIT_ONLY) && _game_mode != GM_EDITOR) return false;
	return true;
}

/**
 * Return the type of the setting.
 * @return type of setting
 */
SettingType SettingDesc::GetType() const
{
	if (this->flags & SF_PER_COMPANY) return ST_COMPANY;
	return (this->flags & SF_NOT_IN_SAVE) ? ST_CLIENT : ST_GAME;
}

/**
 * Get the setting description of this setting as an integer setting.
 * @return The integer setting description.
 */
const IntSettingDesc *SettingDesc::AsIntSetting() const
{
	assert_msg(this->IsIntSetting(), "name: %s", this->name);
	return static_cast<const IntSettingDesc *>(this);
}

/**
 * Get the setting description of this setting as a string setting.
 * @return The string setting description.
 */
const StringSettingDesc *SettingDesc::AsStringSetting() const
{
	assert_msg(this->IsStringSetting(), "name: %s", this->name);
	return static_cast<const StringSettingDesc *>(this);
}

/* Begin - Callback Functions for the various settings. */

/** Reposition the main toolbar as the setting changed. */
static void v_PositionMainToolbar(int32 new_value)
{
	if (_game_mode != GM_MENU) PositionMainToolbar(nullptr);
}

/** Reposition the statusbar as the setting changed. */
static void v_PositionStatusbar(int32 new_value)
{
	if (_game_mode != GM_MENU) {
		PositionStatusbar(nullptr);
		PositionNewsMessage(nullptr);
		PositionNetworkChatWindow(nullptr);
	}
}

/**
 * Redraw the smallmap after a colour scheme change.
 * @param p1 Callback parameter.
 */
static void RedrawSmallmap(int32 new_value)
{
	BuildLandLegend();
	BuildOwnerLegend();
	SetWindowClassesDirty(WC_SMALLMAP);

	extern void MarkAllViewportMapLandscapesDirty();
	MarkAllViewportMapLandscapesDirty();
}

static void StationSpreadChanged(int32 new_value)
{
	InvalidateWindowData(WC_SELECT_STATION, 0);
	InvalidateWindowData(WC_BUILD_STATION, 0);
	InvalidateWindowData(WC_BUS_STATION, 0);
	InvalidateWindowData(WC_TRUCK_STATION, 0);
}

static void UpdateConsists(int32 new_value)
{
	for (Train *t : Train::Iterate()) {
		/* Update the consist of all trains so the maximum speed is set correctly. */
		if (t->IsFrontEngine() || t->IsFreeWagon()) {
			t->ConsistChanged(CCF_TRACK);
			if (t->lookahead != nullptr) SetBit(t->lookahead->flags, TRLF_APPLY_ADVISORY);
		}
	}

	extern void AfterLoadTemplateVehiclesUpdateProperties();
	AfterLoadTemplateVehiclesUpdateProperties();

	InvalidateWindowClassesData(WC_BUILD_VEHICLE, 0);
	InvalidateWindowClassesData(WC_BUILD_VIRTUAL_TRAIN, 0);
	SetWindowClassesDirty(WC_TEMPLATEGUI_MAIN);
	SetWindowClassesDirty(WC_CREATE_TEMPLATE);
}

/**
 * Check and update if needed all vehicle service intervals.
 * @param new_value Contains 0 if service intervals are in days, otherwise intervals use percents.
 */
static void UpdateAllServiceInterval(int32 new_value)
{
	bool update_vehicles;
	VehicleDefaultSettings *vds;
	if (_game_mode == GM_MENU || !Company::IsValidID(_current_company)) {
		vds = &_settings_client.company.vehicle;
		update_vehicles = false;
	} else {
		vds = &Company::Get(_current_company)->settings.vehicle;
		update_vehicles = true;
	}

	if (new_value != 0) {
		/* Service intervals are in percents. */
		vds->servint_trains   = DEF_SERVINT_PERCENT;
		vds->servint_roadveh  = DEF_SERVINT_PERCENT;
		vds->servint_aircraft = DEF_SERVINT_PERCENT;
		vds->servint_ships    = DEF_SERVINT_PERCENT;
	} else {
		/* Service intervals are in days. */
		vds->servint_trains   = DEF_SERVINT_DAYS_TRAINS;
		vds->servint_roadveh  = DEF_SERVINT_DAYS_ROADVEH;
		vds->servint_aircraft = DEF_SERVINT_DAYS_AIRCRAFT;
		vds->servint_ships    = DEF_SERVINT_DAYS_SHIPS;
	}

	if (update_vehicles) {
		const Company *c = Company::Get(_current_company);
		for (Vehicle *v : Vehicle::Iterate()) {
			if (v->owner == _current_company && v->IsPrimaryVehicle() && !v->ServiceIntervalIsCustom()) {
				v->SetServiceInterval(CompanyServiceInterval(c, v->type));
				v->SetServiceIntervalIsPercent(new_value != 0);
			}
		}
	}

	SetWindowClassesDirty(WC_VEHICLE_DETAILS);
}

static bool CanUpdateServiceInterval(VehicleType type, int32 &new_value)
{
	VehicleDefaultSettings *vds;
	if (_game_mode == GM_MENU || !Company::IsValidID(_current_company)) {
		vds = &_settings_client.company.vehicle;
	} else {
		vds = &Company::Get(_current_company)->settings.vehicle;
	}

	/* Test if the interval is valid */
	int32 interval = GetServiceIntervalClamped(new_value, vds->servint_ispercent);
	return interval == new_value;
}

static void UpdateServiceInterval(VehicleType type, int32 new_value)
{
	if (_game_mode != GM_MENU && Company::IsValidID(_current_company)) {
		for (Vehicle *v : Vehicle::Iterate()) {
			if (v->owner == _current_company && v->type == type && v->IsPrimaryVehicle() && !v->ServiceIntervalIsCustom()) {
				v->SetServiceInterval(new_value);
			}
		}
	}

	SetWindowClassesDirty(WC_VEHICLE_DETAILS);
}

static void TrainAccelerationModelChanged(int32 new_value)
{
	for (Train *t : Train::Iterate()) {
		if (t->IsFrontEngine()) {
			t->tcache.cached_max_curve_speed = t->GetCurveSpeedLimit();
			t->UpdateAcceleration();
			if (t->lookahead != nullptr) SetBit(t->lookahead->flags, TRLF_APPLY_ADVISORY);
		}
	}

	extern void AfterLoadTemplateVehiclesUpdateProperties();
	AfterLoadTemplateVehiclesUpdateProperties();

	/* These windows show acceleration values only when realistic acceleration is on. They must be redrawn after a setting change. */
	SetWindowClassesDirty(WC_ENGINE_PREVIEW);
	InvalidateWindowClassesData(WC_BUILD_VEHICLE, 0);
	InvalidateWindowClassesData(WC_BUILD_VIRTUAL_TRAIN, 0);
	SetWindowClassesDirty(WC_VEHICLE_DETAILS);
	SetWindowClassesDirty(WC_TEMPLATEGUI_MAIN);
	SetWindowClassesDirty(WC_CREATE_TEMPLATE);
}

static bool CheckTrainBrakingModelChange(int32 &new_value)
{
	if (new_value == TBM_REALISTIC && (_game_mode == GM_NORMAL || _game_mode == GM_EDITOR)) {
		for (TileIndex t = 0; t < MapSize(); t++) {
			if (IsTileType(t, MP_RAILWAY) && GetRailTileType(t) == RAIL_TILE_SIGNALS) {
				uint signals = GetPresentSignals(t);
				if ((signals & 0x3) & ((signals & 0x3) - 1) || (signals & 0xC) & ((signals & 0xC) - 1)) {
					/* Signals in both directions */
					ShowErrorMessage(STR_CONFIG_SETTING_REALISTIC_BRAKING_SIGNALS_NOT_ALLOWED, INVALID_STRING_ID, WL_ERROR);
					ShowExtraViewportWindow(t);
					SetRedErrorSquare(t);
					return false;
				}
				if (((signals & 0x3) && IsSignalTypeUnsuitableForRealisticBraking(GetSignalType(t, TRACK_LOWER))) ||
						((signals & 0xC) && IsSignalTypeUnsuitableForRealisticBraking(GetSignalType(t, TRACK_UPPER)))) {
					/* Banned signal types present */
					ShowErrorMessage(STR_CONFIG_SETTING_REALISTIC_BRAKING_SIGNALS_NOT_ALLOWED, INVALID_STRING_ID, WL_ERROR);
					ShowExtraViewportWindow(t);
					SetRedErrorSquare(t);
					return false;
				}
			}
		}
	}

	return true;
}

static void TrainBrakingModelChanged(int32 new_value)
{
	for (Train *t : Train::Iterate()) {
		if (!(t->vehstatus & VS_CRASHED)) {
			t->crash_anim_pos = 0;
		}
		if (t->IsFrontEngine()) {
			t->UpdateAcceleration();
		}
	}
	if (new_value == TBM_REALISTIC && (_game_mode == GM_NORMAL || _game_mode == GM_EDITOR)) {
		for (TileIndex t = 0; t < MapSize(); t++) {
			if (IsTileType(t, MP_RAILWAY) && GetRailTileType(t) == RAIL_TILE_SIGNALS) {
				TrackBits bits = GetTrackBits(t);
				do {
					Track track = RemoveFirstTrack(&bits);
					if (HasSignalOnTrack(t, track) && GetSignalType(t, track) == SIGTYPE_NORMAL && HasBit(GetRailReservationTrackBits(t), track)) {
						if (EnsureNoTrainOnTrackBits(t, TrackToTrackBits(track)).Succeeded()) {
							UnreserveTrack(t, track);
						}
					}
				} while (bits != TRACK_BIT_NONE);
			}
		}
		Train *v_cur = nullptr;
		SCOPE_INFO_FMT([&v_cur], "TrainBrakingModelChanged: %s", scope_dumper().VehicleInfo(v_cur));
		extern bool _long_reserve_disabled;
		_long_reserve_disabled = true;
		for (Train *v : Train::Iterate()) {
			v_cur = v;
			if (!v->IsPrimaryVehicle() || (v->vehstatus & VS_CRASHED) != 0 || HasBit(v->subtype, GVSF_VIRTUAL) || v->track == TRACK_BIT_DEPOT) continue;
			TryPathReserve(v, true, HasStationTileRail(v->tile));
		}
		_long_reserve_disabled = false;
		for (Train *v : Train::Iterate()) {
			v_cur = v;
			if (!v->IsPrimaryVehicle() || (v->vehstatus & VS_CRASHED) != 0 || HasBit(v->subtype, GVSF_VIRTUAL) || v->track == TRACK_BIT_DEPOT) continue;
			TryPathReserve(v, true, HasStationTileRail(v->tile));
			if (v->lookahead != nullptr) SetBit(v->lookahead->flags, TRLF_APPLY_ADVISORY);
		}
	} else if (new_value == TBM_ORIGINAL && (_game_mode == GM_NORMAL || _game_mode == GM_EDITOR)) {
		Train *v_cur = nullptr;
		SCOPE_INFO_FMT([&v_cur], "TrainBrakingModelChanged: %s", scope_dumper().VehicleInfo(v_cur));
		for (Train *v : Train::Iterate()) {
			v_cur = v;
			if (!v->IsPrimaryVehicle() || (v->vehstatus & VS_CRASHED) != 0 || HasBit(v->subtype, GVSF_VIRTUAL) || v->track == TRACK_BIT_DEPOT) {
				v->lookahead.reset();
				continue;
			}
			if (!HasBit(v->flags, VRF_TRAIN_STUCK)) {
				_settings_game.vehicle.train_braking_model = TBM_REALISTIC;
				FreeTrainTrackReservation(v);
				_settings_game.vehicle.train_braking_model = new_value;
				TryPathReserve(v, true, HasStationTileRail(v->tile));
			} else {
				v->lookahead.reset();
			}
		}
	}

	UpdateExtraAspectsVariable();
	UpdateAllBlockSignals();

	InvalidateWindowData(WC_BUILD_SIGNAL, 0);
	InvalidateWindowClassesData(WC_GAME_OPTIONS);
}

/**
 * This function updates the train acceleration cache after a steepness change.
 * @param new_value Unused new value of setting.
 */
static void TrainSlopeSteepnessChanged(int32 new_value)
{
	for (Train *t : Train::Iterate()) {
		if (t->IsFrontEngine()) {
			t->CargoChanged();
			if (t->lookahead != nullptr) SetBit(t->lookahead->flags, TRLF_APPLY_ADVISORY);
		}
	}
}

/**
 * This function updates realistic acceleration caches when the setting "Road vehicle acceleration model" is set.
 * @param new_value Unused new value of setting.
 */
static void RoadVehAccelerationModelChanged(int32 new_value)
{
	if (_settings_game.vehicle.roadveh_acceleration_model != AM_ORIGINAL) {
		for (RoadVehicle *rv : RoadVehicle::Iterate()) {
			if (rv->IsFrontEngine()) {
				rv->CargoChanged();
			}
		}
	}
	if (_settings_game.vehicle.roadveh_acceleration_model == AM_ORIGINAL || !_settings_game.vehicle.improved_breakdowns) {
		for (RoadVehicle *rv : RoadVehicle::Iterate()) {
			if (rv->IsFrontEngine()) {
				rv->breakdown_chance_factor = 128;
			}
		}
	}

	/* These windows show acceleration values only when realistic acceleration is on. They must be redrawn after a setting change. */
	SetWindowClassesDirty(WC_ENGINE_PREVIEW);
	InvalidateWindowClassesData(WC_BUILD_VEHICLE, 0);
	InvalidateWindowClassesData(WC_BUILD_VIRTUAL_TRAIN, 0);
	SetWindowClassesDirty(WC_VEHICLE_DETAILS);
}

/**
 * This function updates the road vehicle acceleration cache after a steepness change.
 * @param new_value Unused new value of setting.
 */
static void RoadVehSlopeSteepnessChanged(int32 new_value)
{
	for (RoadVehicle *rv : RoadVehicle::Iterate()) {
		if (rv->IsFrontEngine()) rv->CargoChanged();
	}
}

static void ProgrammableSignalsShownChanged(int32 new_value)
{
	InvalidateWindowData(WC_BUILD_SIGNAL, 0);
}

static void TownFoundingChanged(int32 new_value)
{
	if (_game_mode != GM_EDITOR && _settings_game.economy.found_town == TF_FORBIDDEN) {
		CloseWindowById(WC_FOUND_TOWN, 0);
	} else {
		InvalidateWindowData(WC_FOUND_TOWN, 0);
	}
}

static void InvalidateVehTimetableWindow(int32 new_value)
{
	InvalidateWindowClassesData(WC_VEHICLE_TIMETABLE, VIWD_MODIFY_ORDERS);
	InvalidateWindowClassesData(WC_SCHDISPATCH_SLOTS, VIWD_MODIFY_ORDERS);
}

static void ChangeTimetableInTicksMode(int32 new_value)
{
	SetWindowClassesDirty(WC_VEHICLE_ORDERS);
	InvalidateVehTimetableWindow(new_value);
}

static void UpdateTimeSettings(int32 new_value)
{
	SetupTimeSettings();
	InvalidateVehTimetableWindow(new_value);
	InvalidateWindowData(WC_STATUS_BAR, 0, SBI_REINIT);
	InvalidateWindowClassesData(WC_GAME_OPTIONS);
	InvalidateWindowClassesData(WC_DEPARTURES_BOARD, 1);
	InvalidateWindowClassesData(WC_PAYMENT_RATES);
	MarkWholeScreenDirty();
}

static void ChangeTimeOverrideMode(int32 new_value)
{
	InvalidateWindowClassesData(WC_GAME_OPTIONS);
	UpdateTimeSettings(new_value);
}

static void ZoomMinMaxChanged(int32 new_value)
{
	extern void ConstrainAllViewportsZoom();
	extern void UpdateFontHeightCache();
	ConstrainAllViewportsZoom();
	GfxClearSpriteCache();
	if (_settings_client.gui.zoom_min > _gui_zoom) {
		/* Restrict GUI zoom if it is no longer available. */
		_gui_zoom = _settings_client.gui.zoom_min;
		UpdateCursorSize();
		UpdateRouteStepSpriteSize();
		UpdateFontHeightCache();
		LoadStringWidthTable();
		ReInitAllWindows(false);
	}
}

static void SpriteZoomMinChanged(int32 new_value)
{
	GfxClearSpriteCache();
	/* Force all sprites to redraw at the new chosen zoom level */
	MarkWholeScreenDirty();
}

static void DeveloperModeChanged(int32 new_value)
{
	DebugReconsiderSendRemoteMessages();
}

/**
 * Update any possible saveload window and delete any newgrf dialogue as
 * its widget parts might change. Reinit all windows as it allows access to the
 * newgrf debug button.
 * @param new_value unused.
 */
static void InvalidateNewGRFChangeWindows(int32 new_value)
{
	InvalidateWindowClassesData(WC_SAVELOAD);
	CloseWindowByClass(WC_GAME_OPTIONS);
	ReInitAllWindows(false);
}

static void InvalidateCompanyLiveryWindow(int32 new_value)
{
	InvalidateWindowClassesData(WC_COMPANY_COLOUR, -1);
	ResetVehicleColourMap();
	MarkWholeScreenDirty();
}

static void ScriptMaxOpsChange(int32 new_value)
{
	if (_networking && !_network_server) return;

	GameInstance *g = Game::GetGameInstance();
	if (g != nullptr && !g->IsDead()) {
		g->LimitOpsTillSuspend(new_value);
	}

	for (const Company *c : Company::Iterate()) {
		if (c->is_ai && c->ai_instance != nullptr && !c->ai_instance->IsDead()) {
			c->ai_instance->LimitOpsTillSuspend(new_value);
		}
	}
}

static bool CheckScriptMaxMemoryChange(int32 &new_value)
{
	if (_networking && !_network_server) return true;

	size_t limit = static_cast<size_t>(new_value) << 20;

	GameInstance *g = Game::GetGameInstance();
	if (g != nullptr && !g->IsDead()) {
		if (g->GetAllocatedMemory() > limit) return false;
	}

	for (const Company *c : Company::Iterate()) {
		if (c->is_ai && c->ai_instance != nullptr && !c->ai_instance->IsDead()) {
			if (c->ai_instance->GetAllocatedMemory() > limit) return false;
		}
	}

	return true;
}

static void ScriptMaxMemoryChange(int32 new_value)
{
	if (_networking && !_network_server) return;

	size_t limit = static_cast<size_t>(new_value) << 20;

	GameInstance *g = Game::GetGameInstance();
	if (g != nullptr && !g->IsDead()) {
		g->SetMemoryAllocationLimit(limit);
	}

	for (const Company *c : Company::Iterate()) {
		if (c->is_ai && c->ai_instance != nullptr && !c->ai_instance->IsDead()) {
			c->ai_instance->SetMemoryAllocationLimit(limit);
		}
	}
}

/**
 * Invalidate the company details window after the shares setting changed.
 * @param p1 Unused.
 * @return Always true.
 */
static void InvalidateCompanyWindow(int32 new_value)
{
	InvalidateWindowClassesData(WC_COMPANY);
	InvalidateWindowClassesData(WC_GAME_OPTIONS);
}

static void EnableSingleVehSharedOrderGuiChanged(int32 new_value)
{
	for (VehicleType type = VEH_BEGIN; type < VEH_COMPANY_END; type++) {
		InvalidateWindowClassesData(GetWindowClassForVehicleType(type), 0);
	}
	SetWindowClassesDirty(WC_VEHICLE_TIMETABLE);
	InvalidateWindowClassesData(WC_VEHICLE_ORDERS, 0);
}

static void CheckYapfRailSignalPenalties(int32 new_value)
{
	extern void YapfCheckRailSignalPenalties();
	YapfCheckRailSignalPenalties();
}

static void ViewportMapShowTunnelModeChanged(int32 new_value)
{
	extern void ViewportMapBuildTunnelCache();
	ViewportMapBuildTunnelCache();

	extern void MarkAllViewportMapLandscapesDirty();
	MarkAllViewportMapLandscapesDirty();
}

static void ViewportMapLandscapeModeChanged(int32 new_value)
{
	extern void MarkAllViewportMapLandscapesDirty();
	MarkAllViewportMapLandscapesDirty();
}

static void MarkAllViewportsDirty(int32 new_value)
{
	extern void MarkAllViewportMapLandscapesDirty();
	MarkAllViewportMapLandscapesDirty();

	extern void MarkWholeNonMapViewportsDirty();
	MarkWholeNonMapViewportsDirty();
}

static void UpdateLinkgraphColours(int32 new_value)
{
	BuildLinkStatsLegend();
	MarkWholeScreenDirty();
}

static void ClimateThresholdModeChanged(int32 new_value)
{
	InvalidateWindowClassesData(WC_GENERATE_LANDSCAPE);
	InvalidateWindowClassesData(WC_GAME_OPTIONS);
}

static void VelocityUnitsChanged(int32 new_value) {
	InvalidateWindowClassesData(WC_PAYMENT_RATES);
	InvalidateWindowClassesData(WC_TRACE_RESTRICT);
	MarkWholeScreenDirty();
}

static void ChangeTrackTypeSortMode(int32 new_value) {
	extern void SortRailTypes();
	SortRailTypes();
	MarkWholeScreenDirty();
}

static void PublicRoadsSettingChange(int32 new_value) {
	InvalidateWindowClassesData(WC_SCEN_LAND_GEN);
}

static void TrainSpeedAdaptationChanged(int32 new_value) {
	extern void ClearAllSignalSpeedRestrictions();
	ClearAllSignalSpeedRestrictions();
	for (Train *t : Train::Iterate()) {
		t->signal_speed_restriction = 0;
	}
}

static void AutosaveModeChanged(int32 new_value) {
	extern void ChangeAutosaveFrequency(bool reset);
	ChangeAutosaveFrequency(false);
	InvalidateWindowClassesData(WC_GAME_OPTIONS);
}

/** Checks if any settings are set to incorrect values, and sets them to correct values in that case. */
static void ValidateSettings()
{
	/* Do not allow a custom sea level with the original land generator. */
	if (_settings_newgame.game_creation.land_generator == LG_ORIGINAL &&
			_settings_newgame.difficulty.quantity_sea_lakes == CUSTOM_SEA_LEVEL_NUMBER_DIFFICULTY) {
		_settings_newgame.difficulty.quantity_sea_lakes = CUSTOM_SEA_LEVEL_MIN_PERCENTAGE;
	}
}

static bool TownCouncilToleranceAdjust(int32 &new_value)
{
	if (new_value == 255) new_value = TOWN_COUNCIL_PERMISSIVE;
	return true;
}

static void DifficultyNoiseChange(int32 new_value)
{
	if (_game_mode == GM_NORMAL) {
		UpdateAirportsNoise();
		if (_settings_game.economy.station_noise_level) {
			InvalidateWindowClassesData(WC_TOWN_VIEW, 0);
		}
	}
}

static void DifficultyMoneyCheatMultiplayerChange(int32 new_value)
{
	CloseWindowById(WC_CHEATS, 0);
}

static void DifficultyRenameTownsMultiplayerChange(int32 new_value)
{
	SetWindowClassesDirty(WC_TOWN_VIEW);
}

static void DifficultyOverrideTownSettingsMultiplayerChange(int32 new_value)
{
	SetWindowClassesDirty(WC_TOWN_AUTHORITY);
}

static void MaxNoAIsChange(int32 new_value)
{
	if (GetGameSettings().difficulty.max_no_competitors != 0 &&
			AI::GetInfoList()->size() == 0 &&
			(!_networking || (_network_server || _network_settings_access))) {
		ShowErrorMessage(STR_WARNING_NO_SUITABLE_AI, INVALID_STRING_ID, WL_CRITICAL);
	}

	InvalidateWindowClassesData(WC_GAME_OPTIONS, 0);
}

/**
 * Check whether the road side may be changed.
 * @param new_value unused
 * @return true if the road side may be changed.
 */
static bool CheckRoadSide(int32 &new_value)
{
	extern bool RoadVehiclesExistOutsideDepots();
	return (_game_mode == GM_MENU || !RoadVehiclesExistOutsideDepots());
}

static void RoadSideChanged(int32 new_value)
{
	extern void RecalculateRoadCachedOneWayStates();
	RecalculateRoadCachedOneWayStates();
}

/**
 * Conversion callback for _gameopt_settings_game.landscape
 * It converts (or try) between old values and the new ones,
 * without losing initial setting of the user
 * @param value that was read from config file
 * @return the "hopefully" converted value
 */
static size_t ConvertLandscape(const char *value)
{
	/* try with the old values */
	static std::vector<std::string> _old_landscape_values{"normal", "hilly", "desert", "candy"};
	return OneOfManySettingDesc::ParseSingleValue(value, strlen(value), _old_landscape_values);
}

static bool CheckFreeformEdges(int32 &new_value)
{
	if (_game_mode == GM_MENU) return true;
	if (new_value != 0) {
		for (Ship *s : Ship::Iterate()) {
			/* Check if there is a ship on the northern border. */
			if (TileX(s->tile) == 0 || TileY(s->tile) == 0) {
				ShowErrorMessage(STR_CONFIG_SETTING_EDGES_NOT_EMPTY, INVALID_STRING_ID, WL_ERROR);
				return false;
			}
		}
		for (const BaseStation *st : BaseStation::Iterate()) {
			/* Check if there is a non-deleted buoy on the northern border. */
			if (st->IsInUse() && (TileX(st->xy) == 0 || TileY(st->xy) == 0)) {
				ShowErrorMessage(STR_CONFIG_SETTING_EDGES_NOT_EMPTY, INVALID_STRING_ID, WL_ERROR);
				return false;
			}
		}
	} else {
		for (uint i = 0; i < MapMaxX(); i++) {
			if (TileHeight(TileXY(i, 1)) != 0) {
				ShowErrorMessage(STR_CONFIG_SETTING_EDGES_NOT_WATER, INVALID_STRING_ID, WL_ERROR);
				return false;
			}
		}
		for (uint i = 1; i < MapMaxX(); i++) {
			if (!IsTileType(TileXY(i, MapMaxY() - 1), MP_WATER) || TileHeight(TileXY(1, MapMaxY())) != 0) {
				ShowErrorMessage(STR_CONFIG_SETTING_EDGES_NOT_WATER, INVALID_STRING_ID, WL_ERROR);
				return false;
			}
		}
		for (uint i = 0; i < MapMaxY(); i++) {
			if (TileHeight(TileXY(1, i)) != 0) {
				ShowErrorMessage(STR_CONFIG_SETTING_EDGES_NOT_WATER, INVALID_STRING_ID, WL_ERROR);
				return false;
			}
		}
		for (uint i = 1; i < MapMaxY(); i++) {
			if (!IsTileType(TileXY(MapMaxX() - 1, i), MP_WATER) || TileHeight(TileXY(MapMaxX(), i)) != 0) {
				ShowErrorMessage(STR_CONFIG_SETTING_EDGES_NOT_WATER, INVALID_STRING_ID, WL_ERROR);
				return false;
			}
		}
	}
	return true;
}

static void UpdateFreeformEdges(int32 new_value)
{
	if (_game_mode == GM_MENU) return;

	if (new_value != 0) {
		for (uint x = 0; x < MapSizeX(); x++) MakeVoid(TileXY(x, 0));
		for (uint y = 0; y < MapSizeY(); y++) MakeVoid(TileXY(0, y));
	} else {
		/* Make tiles at the border water again. */
		for (uint i = 0; i < MapMaxX(); i++) {
			SetTileHeight(TileXY(i, 0), 0);
			MakeSea(TileXY(i, 0));
		}
		for (uint i = 0; i < MapMaxY(); i++) {
			SetTileHeight(TileXY(0, i), 0);
			MakeSea(TileXY(0, i));
		}
	}
	MarkWholeScreenDirty();
}

bool CheckMapEdgesAreWater()
{
	auto check_tile = [&](uint x, uint y) -> bool {
		int h = 0;
		Slope slope = GetTilePixelSlopeOutsideMap(x, y, &h);
		return slope == SLOPE_FLAT && h == 0;
	};
	for (uint x = 0; x <= MapMaxX(); x++) {
		if (!check_tile(x, 0) || !check_tile(x, MapMaxY())) return false;
	}
	for (uint y = 1; y < MapMaxY(); y++) {
		if (!check_tile(0, y) || !check_tile(MapMaxX(), y)) return false;
	}

	return true;
}

static bool CheckMapEdgeMode(int32 &new_value)
{
	if (_game_mode == GM_MENU || !_settings_game.construction.freeform_edges || new_value == 0) return true;

	if (!CheckMapEdgesAreWater()) {
		ShowErrorMessage(STR_CONFIG_SETTING_EDGES_NOT_WATER, INVALID_STRING_ID, WL_ERROR);
		return false;
	}

	return true;
}

/**
 * Changing the setting "allow multiple NewGRF sets" is not allowed
 * if there are vehicles.
 */
static bool CheckDynamicEngines(int32 &new_value)
{
	if (_game_mode == GM_MENU) return true;

	if (!EngineOverrideManager::ResetToCurrentNewGRFConfig()) {
		ShowErrorMessage(STR_CONFIG_SETTING_DYNAMIC_ENGINES_EXISTING_VEHICLES, INVALID_STRING_ID, WL_ERROR);
		return false;
	}

	return true;
}

static bool CheckMaxHeightLevel(int32 &new_value)
{
	if (_game_mode == GM_NORMAL) return false;
	if (_game_mode != GM_EDITOR) return true;

	/* Check if at least one mountain on the map is higher than the new value.
	 * If yes, disallow the change. */
	for (TileIndex t = 0; t < MapSize(); t++) {
		if ((int32)TileHeight(t) > new_value) {
			ShowErrorMessage(STR_CONFIG_SETTING_TOO_HIGH_MOUNTAIN, INVALID_STRING_ID, WL_ERROR);
			/* Return old, unchanged value */
			return false;
		}
	}

	return true;
}

static void StationCatchmentChanged(int32 new_value)
{
	Station::RecomputeCatchmentForAll();
	for (Station *st : Station::Iterate()) UpdateStationAcceptance(st, true);
	MarkWholeScreenDirty();
}

static bool CheckSharingRail(int32 &new_value)
{
	return CheckSharingChangePossible(VEH_TRAIN, new_value);
}

static void SharingRailChanged(int32 new_value)
{
	UpdateAllBlockSignals();
}

static bool CheckSharingRoad(int32 &new_value)
{
	return CheckSharingChangePossible(VEH_ROAD, new_value);
}

static bool CheckSharingWater(int32 &new_value)
{
	return CheckSharingChangePossible(VEH_SHIP, new_value);
}

static bool CheckSharingAir(int32 &new_value)
{
	return CheckSharingChangePossible(VEH_AIRCRAFT, new_value);
}

static void MaxVehiclesChanged(int32 new_value)
{
	InvalidateWindowClassesData(WC_BUILD_TOOLBAR);
	MarkWholeScreenDirty();
}

static void InvalidateShipPathCache(int32 new_value)
{
	for (Ship *s : Ship::Iterate()) {
		s->cached_path.reset();
	}
}

static void ImprovedBreakdownsSettingChanged(int32 new_value)
{
	if (!_settings_game.vehicle.improved_breakdowns) return;

	for (Vehicle *v : Vehicle::Iterate()) {
		switch(v->type) {
			case VEH_TRAIN:
				if (v->IsFrontEngine()) {
					v->breakdown_chance_factor = 128;
					Train::From(v)->UpdateAcceleration();
				}
				break;

			case VEH_ROAD:
				if (v->IsFrontEngine()) {
					v->breakdown_chance_factor = 128;
				}
				break;

			default:
				break;
		}
	}
}

static uint8 _pre_change_day_length_factor;

static bool DayLengthPreChange(int32 &new_value)
{
	_pre_change_day_length_factor = _settings_game.economy.day_length_factor;

	return true;
}

static void DayLengthChanged(int32 new_value)
{
	extern void RebaseScaledDateTicksBase();
	RebaseScaledDateTicksBase();

	SetupTileLoopCounts();

	MarkWholeScreenDirty();
}

static void TownZoneModeChanged(int32 new_value)
{
	InvalidateWindowClassesData(WC_GAME_OPTIONS);
	UpdateTownRadii();
}

static void TownZoneCustomValueChanged(int32 new_value)
{
	if (_settings_game.economy.town_zone_calc_mode) UpdateTownRadii();
}

static bool CheckTTDPatchSettingFlag(uint flag)
{
	extern bool HasTTDPatchFlagBeenObserved(uint flag);
	if (_networking && HasTTDPatchFlagBeenObserved(flag)) {
		ShowErrorMessage(STR_CONFIG_SETTING_NETWORK_CHANGE_NOT_ALLOWED, STR_CONFIG_SETTING_NETWORK_CHANGE_NOT_ALLOWED_NEWGRF, WL_ERROR);
		return false;
	}

	return true;
}

/**
 * Replace a passwords that are a literal asterisk with an empty string.
 * @param newval The new string value for this password field.
 * @return Always true.
 */
static bool ReplaceAsteriskWithEmptyPassword(std::string &newval)
{
	if (newval.compare("*") == 0) newval.clear();
	return true;
}

static bool IsValidHexKeyString(const std::string &newval)
{
	for (const char c : newval) {
		if (!IsValidChar(c, CS_HEXADECIMAL)) return false;
	}
	return true;
}

static bool IsValidHex128BitKeyString(std::string &newval)
{
	return newval.size() == 32 && IsValidHexKeyString(newval);
}

static bool IsValidHex256BitKeyString(std::string &newval)
{
	return newval.size() == 64 && IsValidHexKeyString(newval);
}

static void ParseCompanyPasswordStorageToken(const std::string &value)
{
	extern uint8 _network_company_password_storage_token[16];
	if (value.size() != 32) return;
	DecodeHexText(value.c_str(), _network_company_password_storage_token, 16);
}

static void ParseCompanyPasswordStorageSecret(const std::string &value)
{
	extern uint8 _network_company_password_storage_key[32];
	if (value.size() != 64) return;
	DecodeHexText(value.c_str(), _network_company_password_storage_key, 32);
}

/** Update the game info, and send it to the clients when we are running as a server. */
static void UpdateClientConfigValues()
{
	NetworkServerUpdateGameInfo();
	if (_network_server) {
		NetworkServerSendConfigUpdate();
		SetWindowClassesDirty(WC_CLIENT_LIST);
	}
}

/* End - Callback Functions */

/* Begin - xref conversion callbacks */

static int64 LinkGraphDistModeXrefChillPP(int64 val)
{
	return val ^ 2;
}

/* End - xref conversion callbacks */

/* Begin - GUI callbacks */

static bool OrderTownGrowthRate(SettingOnGuiCtrlData &data)
{
	switch (data.type) {
		case SOGCT_GUI_DROPDOWN_ORDER: {
			int in = data.val;
			int out;
			if (in == 0) {
				out = 0;
			} else if (in <= 2) {
				out = in - 3;
			} else {
				out = in - 2;
			}
			data.val = out;
			return true;
		}

		default:
			return false;
	}
}

static bool LinkGraphDistributionSettingGUI(SettingOnGuiCtrlData &data)
{
	switch (data.type) {
		case SOGCT_DESCRIPTION_TEXT:
			SetDParam(0, data.text);
			data.text = STR_CONFIG_SETTING_DISTRIBUTION_HELPTEXT_EXTRA;
			return true;

		default:
			return false;
	}
}

static bool AllowRoadStopsUnderBridgesSettingGUI(SettingOnGuiCtrlData &data)
{
	switch (data.type) {
		case SOGCT_DESCRIPTION_TEXT:
			SetDParam(0, data.text);
			data.text = STR_CONFIG_SETTING_ALLOW_ROAD_STATIONS_UNDER_BRIDGES_HELPTEXT_EXTRA;
			return true;

		default:
			return false;
	}
}

static bool ZoomMaxCfgName(SettingOnGuiCtrlData &data)
{
	switch (data.type) {
		case SOGCT_CFG_NAME:
			data.str = "gui.zoom_max_extra";
			_fallback_gui_zoom_max = false;
			return true;

		case SOGCT_CFG_FALLBACK_NAME:
			data.str = "zoom_max";
			_fallback_gui_zoom_max = true;
			return true;

		default:
			return false;
	}
}

static bool TreePlacerSettingGUI(SettingOnGuiCtrlData &data)
{
	switch (data.type) {
		case SOGCT_DESCRIPTION_TEXT:
			SetDParam(0, data.text);
			data.text = STR_CONFIG_SETTING_TREE_PLACER_HELPTEXT_EXTRA;
			return true;

		default:
			return false;
	}
}

static bool DefaultSignalsSettingGUI(SettingOnGuiCtrlData &data)
{
	switch (data.type) {
		case SOGCT_DESCRIPTION_TEXT:
			SetDParam(0, data.text);
			data.text = STR_CONFIG_SETTING_SHOW_ALL_SIG_DEF_HELPTEXT_EXTRA;
			return true;

		default:
			return false;
	}
}

/* End - GUI callbacks */

/**
 * Prepare for reading and old diff_custom by zero-ing the memory.
 */
static void PrepareOldDiffCustom()
{
	memset(_old_diff_custom, 0, sizeof(_old_diff_custom));
}

/**
 * Reading of the old diff_custom array and transforming it to the new format.
 * @param savegame is it read from the config or savegame. In the latter case
 *                 we are sure there is an array; in the former case we have
 *                 to check that.
 */
static void HandleOldDiffCustom(bool savegame)
{
	/* Savegames before v4 didn't have "town_council_tolerance" in savegame yet. */
	bool has_no_town_council_tolerance = savegame && IsSavegameVersionBefore(SLV_4);
	uint options_to_load = GAME_DIFFICULTY_NUM - (has_no_town_council_tolerance ? 1 : 0);

	if (!savegame) {
		/* If we did read to old_diff_custom, then at least one value must be non 0. */
		bool old_diff_custom_used = false;
		for (uint i = 0; i < options_to_load && !old_diff_custom_used; i++) {
			old_diff_custom_used = (_old_diff_custom[i] != 0);
		}

		if (!old_diff_custom_used) return;
	}

	/* Iterate over all the old difficulty settings, and convert the list-value to the new setting. */
	uint i = 0;
	for (const auto &name : _old_diff_settings) {
		if (has_no_town_council_tolerance && name == "town_council_tolerance") continue;

		std::string fullname = "difficulty." + name;
		const SettingDesc *sd = GetSettingFromName(fullname.c_str());

		/* Some settings are no longer in use; skip reading those. */
		if (sd == nullptr) {
			i++;
			continue;
		}

		int32 value = (int32)((name == "max_loan" ? 1000 : 1) * _old_diff_custom[i++]);
		sd->AsIntSetting()->MakeValueValidAndWrite(savegame ? &_settings_game : &_settings_newgame, value);
	}
}

static void AILoadConfig(const IniFile &ini, const char *grpname)
{
	const IniGroup *group = ini.GetGroup(grpname);

	/* Clean any configured AI */
	for (CompanyID c = COMPANY_FIRST; c < MAX_COMPANIES; c++) {
		AIConfig::GetConfig(c, AIConfig::SSS_FORCE_NEWGAME)->Change(std::nullopt);
	}

	/* If no group exists, return */
	if (group == nullptr) return;

	CompanyID c = COMPANY_FIRST;
	for (const IniItem &item : group->items) {
		AIConfig *config = AIConfig::GetConfig(c, AIConfig::SSS_FORCE_NEWGAME);

		config->Change(item.name);
		if (!config->HasScript()) {
			if (item.name != "none") {
				DEBUG(script, 0, "The AI by the name '%s' was no longer found, and removed from the list.", item.name.c_str());
				continue;
			}
		}
		if (item.value.has_value()) config->StringToSettings(*item.value);
	}
}

static void GameLoadConfig(const IniFile &ini, const char *grpname)
{
	const IniGroup *group = ini.GetGroup(grpname);

	/* Clean any configured GameScript */
	GameConfig::GetConfig(GameConfig::SSS_FORCE_NEWGAME)->Change(std::nullopt);

	/* If no group exists, return */
	if (group == nullptr || group->items.empty()) return;

	const IniItem &item = group->items.front();

	GameConfig *config = GameConfig::GetConfig(AIConfig::SSS_FORCE_NEWGAME);

	config->Change(item.name);
	if (!config->HasScript()) {
		if (item.name != "none") {
			DEBUG(script, 0, "The GameScript by the name '%s' was no longer found, and removed from the list.", item.name.c_str());
			return;
		}
	}
	if (item.value.has_value()) config->StringToSettings(*item.value);
}

/**
 * Convert a character to a hex nibble value, or \c -1 otherwise.
 * @param c Character to convert.
 * @return Hex value of the character, or \c -1 if not a hex digit.
 */
static int DecodeHexNibble(char c)
{
	if (c >= '0' && c <= '9') return c - '0';
	if (c >= 'A' && c <= 'F') return c + 10 - 'A';
	if (c >= 'a' && c <= 'f') return c + 10 - 'a';
	return -1;
}

/**
 * Parse a sequence of characters (supposedly hex digits) into a sequence of bytes.
 * After the hex number should be a \c '|' character.
 * @param pos First character to convert.
 * @param[out] dest Output byte array to write the bytes.
 * @param dest_size Number of bytes in \a dest.
 * @return Whether reading was successful.
 */
static bool DecodeHexText(const char *pos, uint8 *dest, size_t dest_size)
{
	while (dest_size > 0) {
		int hi = DecodeHexNibble(pos[0]);
		int lo = (hi >= 0) ? DecodeHexNibble(pos[1]) : -1;
		if (lo < 0) return false;
		*dest++ = (hi << 4) | lo;
		pos += 2;
		dest_size--;
	}
	return *pos == '|';
}

/**
 * Load BaseGraphics set selection and configuration.
 */
static void GraphicsSetLoadConfig(IniFile &ini)
{
	if (const IniGroup *group = ini.GetGroup("misc"); group != nullptr) {
		/* Load old setting first. */
		if (const IniItem *item = group->GetItem("graphicsset"); item != nullptr && item->value) BaseGraphics::ini_data.name = *item->value;
	}

	if (const IniGroup *group = ini.GetGroup("graphicsset"); group != nullptr) {
		/* Load new settings. */
		if (const IniItem *item = group->GetItem("name"); item != nullptr && item->value) BaseGraphics::ini_data.name = *item->value;

		if (const IniItem *item = group->GetItem("shortname"); item != nullptr && item->value && item->value->size() == 8) {
			BaseGraphics::ini_data.shortname = BSWAP32(std::strtoul(item->value->c_str(), nullptr, 16));
		}

		if (const IniItem *item = group->GetItem("extra_version"); item != nullptr && item->value) BaseGraphics::ini_data.extra_version = std::strtoul(item->value->c_str(), nullptr, 10);

		if (const IniItem *item = group->GetItem("extra_params"); item != nullptr && item->value) {
			auto &extra_params = BaseGraphics::ini_data.extra_params;
			extra_params.resize(lengthof(GRFConfig::param));
			int count = ParseIntList(item->value->c_str(), &extra_params.front(), extra_params.size());
			if (count < 0) {
				SetDParamStr(0, BaseGraphics::ini_data.name);
				ShowErrorMessage(STR_CONFIG_ERROR, STR_CONFIG_ERROR_ARRAY, WL_CRITICAL);
				count = 0;
			}
			extra_params.resize(count);
		}
	}
}

/**
 * Load a GRF configuration
 * @param ini       The configuration to read from.
 * @param grpname   Group name containing the configuration of the GRF.
 * @param is_static GRF is static.
 */
static GRFConfig *GRFLoadConfig(const IniFile &ini, const char *grpname, bool is_static)
{
	const IniGroup *group = ini.GetGroup(grpname);
	GRFConfig *first = nullptr;
	GRFConfig **curr = &first;

	if (group == nullptr) return nullptr;

	uint num_grfs = 0;
	for (const IniItem &item : group->items) {
		GRFConfig *c = nullptr;

		uint8 grfid_buf[4];
		MD5Hash md5sum;
		const char *filename = item.name.c_str();
		bool has_grfid = false;
		bool has_md5sum = false;

		/* Try reading "<grfid>|" and on success, "<md5sum>|". */
		has_grfid = DecodeHexText(filename, grfid_buf, lengthof(grfid_buf));
		if (has_grfid) {
			filename += 1 + 2 * lengthof(grfid_buf);
			has_md5sum = DecodeHexText(filename, md5sum.data(), md5sum.size());
			if (has_md5sum) filename += 1 + 2 * md5sum.size();

			uint32 grfid = grfid_buf[0] | (grfid_buf[1] << 8) | (grfid_buf[2] << 16) | (grfid_buf[3] << 24);
			if (has_md5sum) {
				const GRFConfig *s = FindGRFConfig(grfid, FGCM_EXACT, &md5sum);
				if (s != nullptr) c = new GRFConfig(*s);
			}
			if (c == nullptr && !FioCheckFileExists(filename, NEWGRF_DIR)) {
				const GRFConfig *s = FindGRFConfig(grfid, FGCM_NEWEST_VALID);
				if (s != nullptr) c = new GRFConfig(*s);
			}
		}
		if (c == nullptr) c = new GRFConfig(filename);

		/* Parse parameters */
		if (item.value.has_value() && !item.value->empty()) {
			int count = ParseIntList(item.value->c_str(), c->param.data(), c->param.size());
			if (count < 0) {
				SetDParamStr(0, filename);
				ShowErrorMessage(STR_CONFIG_ERROR, STR_CONFIG_ERROR_ARRAY, WL_CRITICAL);
				count = 0;
			}
			c->num_params = count;
		}

		/* Check if item is valid */
		if (!FillGRFDetails(c, is_static) || HasBit(c->flags, GCF_INVALID)) {
			if (c->status == GCS_NOT_FOUND) {
				SetDParam(1, STR_CONFIG_ERROR_INVALID_GRF_NOT_FOUND);
			} else if (HasBit(c->flags, GCF_UNSAFE)) {
				SetDParam(1, STR_CONFIG_ERROR_INVALID_GRF_UNSAFE);
			} else if (HasBit(c->flags, GCF_SYSTEM)) {
				SetDParam(1, STR_CONFIG_ERROR_INVALID_GRF_SYSTEM);
			} else if (HasBit(c->flags, GCF_INVALID)) {
				SetDParam(1, STR_CONFIG_ERROR_INVALID_GRF_INCOMPATIBLE);
			} else {
				SetDParam(1, STR_CONFIG_ERROR_INVALID_GRF_UNKNOWN);
			}

			SetDParamStr(0, StrEmpty(filename) ? item.name.c_str() : filename);
			ShowErrorMessage(STR_CONFIG_ERROR, STR_CONFIG_ERROR_INVALID_GRF, WL_CRITICAL);
			delete c;
			continue;
		}

		/* Check for duplicate GRFID (will also check for duplicate filenames) */
		bool duplicate = false;
		for (const GRFConfig *gc = first; gc != nullptr; gc = gc->next) {
			if (gc->ident.grfid == c->ident.grfid) {
				SetDParamStr(0, c->filename);
				SetDParamStr(1, gc->filename);
				ShowErrorMessage(STR_CONFIG_ERROR, STR_CONFIG_ERROR_DUPLICATE_GRFID, WL_CRITICAL);
				duplicate = true;
				break;
			}
		}
		if (duplicate) {
			delete c;
			continue;
		}

		if (is_static) {
			/* Mark file as static to avoid saving in savegame. */
			SetBit(c->flags, GCF_STATIC);
		} else if (++num_grfs > NETWORK_MAX_GRF_COUNT) {
			/* Check we will not load more non-static NewGRFs than allowed. This could trigger issues for game servers. */
			ShowErrorMessage(STR_CONFIG_ERROR, STR_NEWGRF_ERROR_TOO_MANY_NEWGRFS_LOADED, WL_CRITICAL);
			break;
		}

		/* Add item to list */
		*curr = c;
		curr = &c->next;
	}

	return first;
}

static IniFileVersion LoadVersionFromConfig(const IniFile &ini)
{
	const IniGroup *group = ini.GetGroup("version");
	if (group == nullptr) return IFV_0;

	auto version_number = group->GetItem("ini_version");
	/* Older ini-file versions don't have this key yet. */
	if (version_number == nullptr || !version_number->value.has_value()) return IFV_0;

	uint32 version = 0;
	IntFromChars(version_number->value->data(), version_number->value->data() + version_number->value->size(), version);

	return static_cast<IniFileVersion>(version);
}

static void AISaveConfig(IniFile &ini, const char *grpname)
{
	IniGroup &group = ini.GetOrCreateGroup(grpname);
	group.Clear();

	for (CompanyID c = COMPANY_FIRST; c < MAX_COMPANIES; c++) {
		AIConfig *config = AIConfig::GetConfig(c, AIConfig::SSS_FORCE_NEWGAME);
		std::string name;
		std::string value = config->SettingsToString();

		if (config->HasScript()) {
			name = config->GetName();
		} else {
			name = "none";
		}

		group.CreateItem(name).SetValue(value);
	}
}

static void GameSaveConfig(IniFile &ini, const char *grpname)
{
	IniGroup &group = ini.GetOrCreateGroup(grpname);
	group.Clear();

	GameConfig *config = GameConfig::GetConfig(AIConfig::SSS_FORCE_NEWGAME);
	std::string name;
	std::string value = config->SettingsToString();

	if (config->HasScript()) {
		name = config->GetName();
	} else {
		name = "none";
	}

	group.CreateItem(name).SetValue(value);
}

/**
 * Save the version of OpenTTD to the ini file.
 * @param ini the ini to write to
 */
static void SaveVersionInConfig(IniFile &ini)
{
	IniGroup &group = ini.GetOrCreateGroup("version");
	group.GetOrCreateItem("version_string").SetValue(_openttd_revision);
	group.GetOrCreateItem("version_number").SetValue(stdstr_fmt("%08X", _openttd_newgrf_version));
	group.GetOrCreateItem("ini_version").SetValue(std::to_string(INIFILE_VERSION));
}

/**
 * Save BaseGraphics set selection and configuration.
 */
static void GraphicsSetSaveConfig(IniFile &ini)
{
	const GraphicsSet *used_set = BaseGraphics::GetUsedSet();
	if (used_set == nullptr) return;

	IniGroup &group = ini.GetOrCreateGroup("graphicsset");
	group.Clear();

	group.GetOrCreateItem("name").SetValue(used_set->name);
	group.GetOrCreateItem("shortname").SetValue(stdstr_fmt("%08X", BSWAP32(used_set->shortname)));

	const GRFConfig *extra_cfg = used_set->GetExtraConfig();
	if (extra_cfg != nullptr && extra_cfg->num_params > 0) {
		group.GetOrCreateItem("extra_version").SetValue(stdstr_fmt("%u", extra_cfg->version));
		group.GetOrCreateItem("extra_params").SetValue(GRFBuildParamList(extra_cfg));
	}
}

/* Save a GRF configuration to the given group name */
static void GRFSaveConfig(IniFile &ini, const char *grpname, const GRFConfig *list)
{
	IniGroup &group = ini.GetOrCreateGroup(grpname);
	group.Clear();
	const GRFConfig *c;

	for (c = list; c != nullptr; c = c->next) {
		/* Hex grfid (4 bytes in nibbles), "|", hex md5sum (16 bytes in nibbles), "|", file system path. */
		char key[4 * 2 + 1 + 16 * 2 + 1 + MAX_PATH];
		char *pos = key + seprintf(key, lastof(key), "%08X|", BSWAP32(c->ident.grfid));
		pos = md5sumToString(pos, lastof(key), c->ident.md5sum);
		seprintf(pos, lastof(key), "|%s", c->filename.c_str());
		group.GetOrCreateItem(key).SetValue(GRFBuildParamList(c));
	}
}

/* Common handler for saving/loading variables to the configuration file */
static void HandleSettingDescs(IniFile &generic_ini, SettingDescProc *proc, SettingDescProcList *proc_list, bool only_startup = false)
{
	proc(generic_ini, _misc_settings, "misc", nullptr, only_startup);
#if defined(_WIN32) && !defined(DEDICATED)
	proc(generic_ini, _win32_settings, "win32", nullptr, only_startup);
#endif /* _WIN32 */

	/* The name "patches" is a fallback, as every setting should sets its own group. */

	for (auto &table : _generic_setting_tables) {
		proc(generic_ini, table, "patches", &_settings_newgame, only_startup);
	}

	proc(generic_ini, _currency_settings, "currency", &_custom_currency, only_startup);
	proc(generic_ini, _company_settings, "company", &_settings_client.company, only_startup);

}

static void HandlePrivateSettingDescs(IniFile &private_ini, SettingDescProc *proc, SettingDescProcList *proc_list, bool only_startup = false)
{
	for (auto &table : _private_setting_tables) {
		proc(private_ini, table, "patches", &_settings_newgame, only_startup);
	}

	if (!only_startup) {
		proc_list(private_ini, "server_bind_addresses", _network_bind_list);
		proc_list(private_ini, "servers", _network_host_list);
		proc_list(private_ini, "bans", _network_ban_list);
	}
}

static void HandleSecretsSettingDescs(IniFile &secrets_ini, SettingDescProc *proc, SettingDescProcList *proc_list, bool only_startup = false)
{
	for (auto &table : _secrets_setting_tables) {
		proc(secrets_ini, table, "patches", &_settings_newgame, only_startup);
	}
}

/**
 * Remove all entries from a settings table from an ini-file.
 *
 * This is only useful if those entries are moved to another file, and you
 * want to clean up what is left behind.
 *
 * @param ini The ini file to remove the entries from.
 * @param table The table to look for entries to remove.
 */
static void RemoveEntriesFromIni(IniFile &ini, const SettingTable &table)
{
	for (auto &sd : table) {
		/* For settings.xx.yy load the settings from [xx] yy = ? */
		std::string s{ GetSettingConfigName(*sd) };
		auto sc = s.find('.');
		if (sc == std::string::npos) continue;

		IniGroup *group = ini.GetGroup(s.substr(0, sc));
		if (group == nullptr) continue;
		s = s.substr(sc + 1);

		group->RemoveItem(s);
	}
}

/**
 * Check whether a conversion should be done, and based on what old setting information.
 *
 * To prevent errors when switching back and forth between older and newer
 * version of OpenTTD, the type of a setting is never changed. Instead, the
 * setting is renamed, and this function is used to check whether a conversion
 * between the old and new setting is required.
 *
 * This checks if the new setting doesn't exist, and if the old does.
 *
 * Doing it this way means that if you switch to an older client, the old
 * setting is used, and only on the first time starting a new client, the
 * old setting is converted to the new. After that, they are independent
 * of each other. And you can safely, without errors on either, switch
 * between old and new client.
 *
 * @param ini The ini-file to use.
 * @param group The group the setting is in.
 * @param old_var The old name of the setting.
 * @param new_var The new name of the setting.
 * @param[out] old_item The old item to base upgrading on.
 * @return Whether upgrading should happen; if false, old_item is a nullptr.
 */
bool IsConversionNeeded(const ConfigIniFile &ini, const std::string &group, const std::string &old_var, const std::string &new_var, const IniItem **old_item)
{
	*old_item = nullptr;

	const IniGroup *igroup = ini.GetGroup(group);
	/* If the group doesn't exist, there is nothing to convert. */
	if (igroup == nullptr) return false;

	const IniItem *tmp_old_item = igroup->GetItem(old_var);
	const IniItem *new_item = igroup->GetItem(new_var);

	/* If the old item doesn't exist, there is nothing to convert. */
	if (tmp_old_item == nullptr) return false;

	/* If the new item exists, it means conversion was already done. We only
	 * do the conversion the first time, and after that these settings are
	 * independent. This allows users to freely change between older and
	 * newer clients without breaking anything. */
	if (new_item != nullptr) return false;

	*old_item = tmp_old_item;
	return true;
}

/**
 * Load the values from the configuration files
 * @param startup Load the minimal amount of the configuration to "bootstrap" the blitter and such.
 */
void LoadFromConfig(bool startup)
{
	PreTransparencyOptionSave();

	ConfigIniFile generic_ini(_config_file, &_config_file_text);
	ConfigIniFile private_ini(_private_file);
	ConfigIniFile secrets_ini(_secrets_file);

	if (!startup) ResetCurrencies(false); // Initialize the array of currencies, without preserving the custom one

	IniFileVersion generic_version = LoadVersionFromConfig(generic_ini);

	if (startup) {
		GraphicsSetLoadConfig(generic_ini);
	}

	HandleSettingDescs(generic_ini, IniLoadSettings, IniLoadSettingList, startup);

	/* Before the split of private/secrets, we have to look in the generic for these settings. */
	if (generic_version < IFV_PRIVATE_SECRETS) {
		HandlePrivateSettingDescs(generic_ini, IniLoadSettings, IniLoadSettingList, startup);
		HandleSecretsSettingDescs(generic_ini, IniLoadSettings, IniLoadSettingList, startup);
	} else {
		HandlePrivateSettingDescs(private_ini, IniLoadSettings, IniLoadSettingList, startup);
		HandleSecretsSettingDescs(secrets_ini, IniLoadSettings, IniLoadSettingList, startup);
	}

	/* Load basic settings only during bootstrap, load other settings not during bootstrap */
	if (!startup) {
		if (generic_version < IFV_LINKGRAPH_SECONDS) {
			_settings_newgame.linkgraph.recalc_interval *= SECONDS_PER_DAY;
			_settings_newgame.linkgraph.recalc_time     *= SECONDS_PER_DAY;
		}

		/* Move no_http_content_downloads and use_relay_service from generic_ini to private_ini. */
		if (generic_version < IFV_NETWORK_PRIVATE_SETTINGS) {
			const IniGroup *network = generic_ini.GetGroup("network");
			if (network != nullptr) {
				const IniItem *no_http_content_downloads = network->GetItem("no_http_content_downloads");
				if (no_http_content_downloads != nullptr) {
					if (no_http_content_downloads->value == "true") {
						_settings_client.network.no_http_content_downloads = true;
					} else if (no_http_content_downloads->value == "false") {
						_settings_client.network.no_http_content_downloads = false;
					}
				}

				const IniItem *use_relay_service = network->GetItem("use_relay_service");
				if (use_relay_service != nullptr) {
					if (use_relay_service->value == "never") {
						_settings_client.network.use_relay_service = UseRelayService::URS_NEVER;
					} else if (use_relay_service->value == "ask") {
						_settings_client.network.use_relay_service = UseRelayService::URS_ASK;
					} else if (use_relay_service->value == "allow") {
						_settings_client.network.use_relay_service = UseRelayService::URS_ALLOW;
					}
				}
			}
		}

		const IniItem *old_item;

		if (generic_version < IFV_GAME_TYPE && IsConversionNeeded(generic_ini, "network", "server_advertise", "server_game_type", &old_item)) {
			auto old_value = BoolSettingDesc::ParseSingleValue(old_item->value->c_str());
			_settings_client.network.server_game_type = old_value.value_or(false) ? SERVER_GAME_TYPE_PUBLIC : SERVER_GAME_TYPE_LOCAL;
		}

		if (generic_version < IFV_AUTOSAVE_RENAME && IsConversionNeeded(generic_ini, "gui", "autosave", "autosave_interval", &old_item)) {
			static std::vector<std::string> _old_autosave_interval{"off", "monthly", "quarterly", "half year", "yearly", "custom_days", "custom_realtime_minutes"};
			auto old_value = OneOfManySettingDesc::ParseSingleValue(old_item->value->c_str(), old_item->value->size(), _old_autosave_interval);

			switch (old_value) {
				case 0: _settings_client.gui.autosave_interval = 0; break;
				case 1: _settings_client.gui.autosave_interval = 10; break;
				case 2: _settings_client.gui.autosave_interval = 30; break;
				case 3: _settings_client.gui.autosave_interval = 60; break;
				case 4: _settings_client.gui.autosave_interval = 120; break;
<<<<<<< HEAD
				case 5: {
					const IniItem *old_autosave_custom_days;
					if (IsConversionNeeded(generic_ini, "gui", "autosave_custom_days", "autosave_interval", &old_autosave_custom_days)) {
						_settings_client.gui.autosave_interval = (std::strtoul(old_autosave_custom_days->value->c_str(), nullptr, 10) + 2) / 3;
					}
					break;
				}
				case 6: {
					const IniItem *old_autosave_custom_minutes;
					if (IsConversionNeeded(generic_ini, "gui", "autosave_custom_minutes", "autosave_interval", &old_autosave_custom_minutes)) {
						_settings_client.gui.autosave_interval = std::strtoul(old_autosave_custom_minutes->value->c_str(), nullptr, 10);
					}
					break;
				}
=======
>>>>>>> 5cb7a16e
				default: break;
			}
		}

		/* Persist the right click close option from older versions. */
		if (generic_version < IFV_RIGHT_CLICK_CLOSE && IsConversionNeeded(generic_ini, "gui", "right_mouse_wnd_close", "right_click_wnd_close", &old_item)) {
			auto old_value = BoolSettingDesc::ParseSingleValue(old_item->value->c_str());
			_settings_client.gui.right_click_wnd_close = old_value.value_or(false) ? RCC_YES : RCC_NO;
		}

		_grfconfig_newgame = GRFLoadConfig(generic_ini, "newgrf", false);
		_grfconfig_static  = GRFLoadConfig(generic_ini, "newgrf-static", true);
		AILoadConfig(generic_ini, "ai_players");
		GameLoadConfig(generic_ini, "game_scripts");

		PrepareOldDiffCustom();
		IniLoadSettings(generic_ini, _old_gameopt_settings, "gameopt", &_settings_newgame, false);
		HandleOldDiffCustom(false);

		ValidateSettings();
		DebugReconsiderSendRemoteMessages();

		PostZoningModeChange();

		/* Display scheduled errors */
		ScheduleErrorMessage(_settings_error_list);
		if (FindWindowById(WC_ERRMSG, 0) == nullptr) ShowFirstError();
	} else {
		PostTransparencyOptionLoad();
		if (_fallback_gui_zoom_max && _settings_client.gui.zoom_max <= ZOOM_LVL_OUT_32X) {
			_settings_client.gui.zoom_max = ZOOM_LVL_MAX;
		}
	}
}

/** Save the values to the configuration file */
void SaveToConfig(SaveToConfigFlags flags)
{
	if (flags & STCF_PRIVATE) {
		ConfigIniFile private_ini(_private_file);

		/* If we newly create the private/secrets file, add a dummy group on top
		 * just so we can add a comment before it (that is how IniFile works).
		 * This to explain what the file is about. After doing it once, never touch
		 * it again, as otherwise we might be reverting user changes. */
		if (IniGroup *group = private_ini.GetGroup("private"); group != nullptr) group->comment = "; This file possibly contains private information which can identify you as person.\n";

		HandlePrivateSettingDescs(private_ini, IniSaveSettings, IniSaveSettingList);
		SaveVersionInConfig(private_ini);
		private_ini.SaveToDisk(_private_file);
	}

	if (flags & STCF_SECRETS) {
		ConfigIniFile secrets_ini(_secrets_file);

		/* If we newly create the private/secrets file, add a dummy group on top
		 * just so we can add a comment before it (that is how IniFile works).
		 * This to explain what the file is about. After doing it once, never touch
		 * it again, as otherwise we might be reverting user changes. */
		if (IniGroup *group = secrets_ini.GetGroup("secrets"); group != nullptr) group->comment = "; Do not share this file with others, not even if they claim to be technical support.\n; This file contains saved passwords and other secrets that should remain private to you!\n";

		HandleSecretsSettingDescs(secrets_ini, IniSaveSettings, IniSaveSettingList);
		SaveVersionInConfig(secrets_ini);
		secrets_ini.SaveToDisk(_secrets_file);
	}

	if ((flags & STCF_GENERIC) == 0) return;

	PreTransparencyOptionSave();

	ConfigIniFile generic_ini(_config_file);

	IniFileVersion generic_version = LoadVersionFromConfig(generic_ini);

	if (generic_version == IFV_0) {
		/* Remove some obsolete groups. These have all been loaded into other groups. */
		generic_ini.RemoveGroup("patches");
		generic_ini.RemoveGroup("yapf");
		generic_ini.RemoveGroup("gameopt");

		/* Remove all settings from the generic ini that are now in the private ini. */
		generic_ini.RemoveGroup("server_bind_addresses");
		generic_ini.RemoveGroup("servers");
		generic_ini.RemoveGroup("bans");
		for (auto &table : _private_setting_tables) {
			RemoveEntriesFromIni(generic_ini, table);
		}

		/* Remove all settings from the generic ini that are now in the secrets ini. */
		for (auto &table : _secrets_setting_tables) {
			RemoveEntriesFromIni(generic_ini, table);
		}
	}

	/* These variables are migrated from generic ini to private ini now. */
	if (generic_version < IFV_NETWORK_PRIVATE_SETTINGS) {
		IniGroup *network = generic_ini.GetGroup("network");
		if (network != nullptr) {
			network->RemoveItem("no_http_content_downloads");
			network->RemoveItem("use_relay_service");
		}
	}

	HandleSettingDescs(generic_ini, IniSaveSettings, IniSaveSettingList);
	GraphicsSetSaveConfig(generic_ini);
	GRFSaveConfig(generic_ini, "newgrf", _grfconfig_newgame);
	GRFSaveConfig(generic_ini, "newgrf-static", _grfconfig_static);
	AISaveConfig(generic_ini, "ai_players");
	GameSaveConfig(generic_ini, "game_scripts");

	SaveVersionInConfig(generic_ini);
	generic_ini.SaveToDisk(_config_file);
}

/**
 * Get the list of known NewGrf presets.
 * @returns List of preset names.
 */
StringList GetGRFPresetList()
{
	StringList list;

	ConfigIniFile ini(_config_file);
	for (const IniGroup &group : ini.groups) {
		if (group.name.compare(0, 7, "preset-") == 0) {
			list.push_back(group.name.substr(7));
		}
	}

	return list;
}

/**
 * Load a NewGRF configuration by preset-name.
 * @param config_name Name of the preset.
 * @return NewGRF configuration.
 * @see GetGRFPresetList
 */
GRFConfig *LoadGRFPresetFromConfig(const char *config_name)
{
	size_t len = strlen(config_name) + 8;
	char *section = (char*)alloca(len);
	seprintf(section, section + len - 1, "preset-%s", config_name);

	ConfigIniFile ini(_config_file);
	GRFConfig *config = GRFLoadConfig(ini, section, false);

	return config;
}

/**
 * Save a NewGRF configuration with a preset name.
 * @param config_name Name of the preset.
 * @param config      NewGRF configuration to save.
 * @see GetGRFPresetList
 */
void SaveGRFPresetToConfig(const char *config_name, GRFConfig *config)
{
	size_t len = strlen(config_name) + 8;
	char *section = (char*)alloca(len);
	seprintf(section, section + len - 1, "preset-%s", config_name);

	ConfigIniFile ini(_config_file);
	GRFSaveConfig(ini, section, config);
	ini.SaveToDisk(_config_file);
}

/**
 * Delete a NewGRF configuration by preset name.
 * @param config_name Name of the preset.
 */
void DeleteGRFPresetFromConfig(const char *config_name)
{
	size_t len = strlen(config_name) + 8;
	char *section = (char*)alloca(len);
	seprintf(section, section + len - 1, "preset-%s", config_name);

	ConfigIniFile ini(_config_file);
	ini.RemoveGroup(section);
	ini.SaveToDisk(_config_file);
}

/**
 * Handle changing a value. This performs validation of the input value and
 * calls the appropriate callbacks, and saves it when the value is changed.
 * @param object The object the setting is in.
 * @param newval The new value for the setting.
 */
void IntSettingDesc::ChangeValue(const void *object, int32 newval, SaveToConfigFlags ini_save_flags) const
{
	int32 oldval = this->Read(object);
	this->MakeValueValid(newval);
	if (this->pre_check != nullptr && !this->pre_check(newval)) return;
	if (oldval == newval) return;

	this->Write(object, newval);
	if (this->post_callback != nullptr) this->post_callback(newval);

	if (this->flags & SF_NO_NETWORK) {
		GamelogStartAction(GLAT_SETTING);
		GamelogSetting(this->name, oldval, newval);
		GamelogStopAction();
	}

	SetWindowClassesDirty(WC_GAME_OPTIONS);

	if (_save_config) SaveToConfig(ini_save_flags);
}

/**
 * Given a name of setting, return a setting description from the table.
 * @param name Name of the setting to return a setting description of.
 * @param settings Table to look in for the setting.
 * @return Pointer to the setting description of setting \a name if it can be found,
 *         \c nullptr indicates failure to obtain the description.
 */
static const SettingDesc *GetSettingFromName(const char *name, const SettingTable &settings)
{
	/* First check all full names */
	for (auto &sd : settings) {
		if (!SlIsObjectCurrentlyValid(sd->save.version_from, sd->save.version_to, sd->save.ext_feature_test)) continue;
		if (strcmp(sd->name, name) == 0) return sd.get();
	}

	/* Then check the shortcut variant of the name. */
	for (auto &sd : settings) {
		if (!SlIsObjectCurrentlyValid(sd->save.version_from, sd->save.version_to, sd->save.ext_feature_test)) continue;
		const char *short_name = strchr(sd->name, '.');
		if (short_name != nullptr) {
			short_name++;
			if (strcmp(short_name, name) == 0) return sd.get();
		}
	}

	return nullptr;
}

/**
 * Given a name of setting, return a company setting description of it.
 * @param name  Name of the company setting to return a setting description of.
 * @return Pointer to the setting description of setting \a name if it can be found,
 *         \c nullptr indicates failure to obtain the description.
 */
static const SettingDesc *GetCompanySettingFromName(const char *name)
{
	if (strncmp(name, "company.", 8) == 0) name += 8;
	return GetSettingFromName(name, _company_settings);
}

/**
 * Given a name of any setting, return any setting description of it.
 * @param name  Name of the setting to return a setting description of.
 * @return Pointer to the setting description of setting \a name if it can be found,
 *         \c nullptr indicates failure to obtain the description.
 */
const SettingDesc *GetSettingFromName(const char *name)
{
	for (auto &table : _generic_setting_tables) {
		auto sd = GetSettingFromName(name, table);
		if (sd != nullptr) return sd;
	}
	for (auto &table : _private_setting_tables) {
		auto sd = GetSettingFromName(name, table);
		if (sd != nullptr) return sd;
	}
	for (auto &table : _secrets_setting_tables) {
		auto sd = GetSettingFromName(name, table);
		if (sd != nullptr) return sd;
	}

	return GetCompanySettingFromName(name);
}

SaveToConfigFlags ConfigSaveFlagsFor(const SettingDesc *sd)
{
	if (sd->flags & SF_PRIVATE) return STCF_PRIVATE;
	if (sd->flags & SF_SECRET) return STCF_SECRETS;
	return STCF_GENERIC;
}

SaveToConfigFlags ConfigSaveFlagsUsingGameSettingsFor(const SettingDesc *sd)
{
	SaveToConfigFlags flags = ConfigSaveFlagsFor(sd);
	if (_game_mode != GM_MENU && !sd->save.global) flags &= ~STCF_GENERIC;
	return flags;
}

/**
 * Network-safe changing of settings (server-only).
 * @param tile unused
 * @param flags operation to perform
 * @param p1 unused
 * @param p2 the new value for the setting
 * The new value is properly clamped to its minimum/maximum when setting
 * @param text the name of the setting to change
 * @return the cost of this operation or an error
 * @see _settings
 */
CommandCost CmdChangeSetting(TileIndex tile, DoCommandFlag flags, uint32 p1, uint32 p2, const char *text)
{
	if (StrEmpty(text)) return CMD_ERROR;
	const SettingDesc *sd = GetSettingFromName(text);

	if (sd == nullptr) return CMD_ERROR;
	if (!SlIsObjectCurrentlyValid(sd->save.version_from, sd->save.version_to, sd->save.ext_feature_test)) return CMD_ERROR;
	if (!sd->IsIntSetting()) return CMD_ERROR;

	if (!sd->IsEditable(true)) return CMD_ERROR;

	if (flags & DC_EXEC) {
		SCOPE_INFO_FMT([=], "CmdChangeSetting: %s -> %d", sd->name, p2);

		sd->AsIntSetting()->ChangeValue(&GetGameSettings(), p2, ConfigSaveFlagsUsingGameSettingsFor(sd));
	}

	return CommandCost();
}

/**
 * Change one of the per-company settings.
 * @param tile unused
 * @param flags operation to perform
 * @param p1 unused
 * @param p2 the new value for the setting
 * The new value is properly clamped to its minimum/maximum when setting
 * @param text the name of the company setting to change
 * @return the cost of this operation or an error
 */
CommandCost CmdChangeCompanySetting(TileIndex tile, DoCommandFlag flags, uint32 p1, uint32 p2, const char *text)
{
	if (StrEmpty(text)) return CMD_ERROR;
	const SettingDesc *sd = GetCompanySettingFromName(text);

	if (sd == nullptr) return CMD_ERROR;
	if (!sd->IsIntSetting()) return CMD_ERROR;

	if (flags & DC_EXEC) {
		SCOPE_INFO_FMT([=], "CmdChangeCompanySetting: %s -> %d", sd->name, p2);

		sd->AsIntSetting()->ChangeValue(&Company::Get(_current_company)->settings, p2, STCF_NONE);
	}

	return CommandCost();
}

const char *GetCompanySettingNameByIndex(uint32 idx)
{
	if (idx >= _company_settings.size()) return nullptr;

	return _company_settings.begin()[idx]->name;
}

/**
 * Top function to save the new value of an element of the Settings struct
 * @param index offset in the SettingDesc array of the Settings struct which
 * identifies the setting member we want to change
 * @param value new value of the setting
 * @param force_newgame force the newgame settings
 */
bool SetSettingValue(const IntSettingDesc *sd, int32 value, bool force_newgame)
{
	const IntSettingDesc *setting = sd->AsIntSetting();
	if ((setting->flags & SF_PER_COMPANY) != 0) {
		if (Company::IsValidID(_local_company) && _game_mode != GM_MENU) {
			return DoCommandP(0, 0, value, CMD_CHANGE_COMPANY_SETTING, nullptr, setting->name);
		} else if (setting->flags & SF_NO_NEWGAME) {
			return false;
		}

		setting->ChangeValue(&_settings_client.company, value, ConfigSaveFlagsFor(setting));
		return true;
	}

	/* If an item is company-based, we do not send it over the network
	 * (if any) to change. Also *hack*hack* we update the _newgame version
	 * of settings because changing a company-based setting in a game also
	 * changes its defaults. At least that is the convention we have chosen */
	bool no_newgame = setting->flags & SF_NO_NEWGAME;
	if (no_newgame && _game_mode == GM_MENU) return false;
	if (setting->flags & SF_NO_NETWORK_SYNC) {
		if (_game_mode != GM_MENU && !no_newgame) {
			setting->ChangeValue(&_settings_newgame, value, ConfigSaveFlagsFor(setting));
		}
		setting->ChangeValue(&GetGameSettings(), value, ConfigSaveFlagsUsingGameSettingsFor(setting));
		return true;
	}

	if (force_newgame && !no_newgame) {
		setting->ChangeValue(&_settings_newgame, value, ConfigSaveFlagsFor(setting));
		return true;
	}

	/* send non-company-based settings over the network */
	if (!_networking || (_networking && (_network_server || _network_settings_access))) {
		return DoCommandP(0, 0, value, CMD_CHANGE_SETTING, nullptr, setting->name);
	}
	return false;
}

/**
 * Set the company settings for a new company to their default values.
 */
void SetDefaultCompanySettings(CompanyID cid)
{
	Company *c = Company::Get(cid);
	for (auto &sd : _company_settings) {
		if (sd->IsIntSetting()) {
			const IntSettingDesc *int_setting = sd->AsIntSetting();
			int_setting->MakeValueValidAndWrite(&c->settings, int_setting->def);
		}
	}
}

/**
 * Sync all company settings in a multiplayer game.
 */
void SyncCompanySettings()
{
	const void *old_object = &Company::Get(_current_company)->settings;
	const void *new_object = &_settings_client.company;
	for (auto &sd : _company_settings) {
		if (!sd->IsIntSetting()) continue;
		if (!SlIsObjectCurrentlyValid(sd->save.version_from, sd->save.version_to, sd->save.ext_feature_test)) continue;
		uint32 old_value = (uint32)sd->AsIntSetting()->Read(old_object);
		uint32 new_value = (uint32)sd->AsIntSetting()->Read(new_object);
		if (old_value != new_value) NetworkSendCommand(0, 0, new_value, 0, CMD_CHANGE_COMPANY_SETTING, nullptr, sd->name, _local_company, nullptr);
	}
}

/**
 * Set a setting value with a string.
 * @param sd the setting to change.
 * @param value the value to write
 * @param force_newgame force the newgame settings
 * @note Strings WILL NOT be synced over the network
 */
bool SetSettingValue(const StringSettingDesc *sd, std::string value, bool force_newgame)
{
	assert(sd->flags & SF_NO_NETWORK_SYNC);

	if (GetVarMemType(sd->save.conv) == SLE_VAR_STRQ && value.compare("(null)") == 0) {
		value.clear();
	}

	const void *object = (_game_mode == GM_MENU || force_newgame) ? &_settings_newgame : &_settings_game;
	sd->AsStringSetting()->ChangeValue(object, value, object == &_settings_newgame ? ConfigSaveFlagsFor(sd) : STCF_NONE);
	return true;
}

/**
 * Handle changing a string value. This performs validation of the input value
 * and calls the appropriate callbacks, and saves it when the value is changed.
 * @param object The object the setting is in.
 * @param newval The new value for the setting.
 */
void StringSettingDesc::ChangeValue(const void *object, std::string &newval, SaveToConfigFlags ini_save_flags) const
{
	this->MakeValueValid(newval);
	if (this->pre_check != nullptr && !this->pre_check(newval)) return;

	this->Write(object, newval);
	if (this->post_callback != nullptr) this->post_callback(newval);

	if (_save_config) SaveToConfig(ini_save_flags);
}

uint GetSettingIndexByFullName(const SettingTable &table, const char *name)
{
	uint index = 0;
	for (auto &sd : table) {
		if (sd->name != nullptr && strcmp(sd->name, name) == 0) return index;
		index++;
	}
	return UINT32_MAX;
}

/* Those 2 functions need to be here, else we have to make some stuff non-static
 * and besides, it is also better to keep stuff like this at the same place */
void IConsoleSetSetting(const char *name, const char *value, bool force_newgame)
{
	const SettingDesc *sd = GetSettingFromName(name);

	if (sd == nullptr || ((sd->flags & SF_NO_NEWGAME) && (_game_mode == GM_MENU || force_newgame))) {
		IConsolePrintF(CC_WARNING, "'%s' is an unknown setting.", name);
		return;
	}

	bool success = true;
	if (sd->IsStringSetting()) {
		success = SetSettingValue(sd->AsStringSetting(), value, force_newgame);
	} else if (sd->IsIntSetting()) {
		const IntSettingDesc *isd = sd->AsIntSetting();
		size_t val = isd->ParseValue(value);
		if (!_settings_error_list.empty()) {
			IConsolePrintF(CC_ERROR, "'%s' is not a valid value for this setting.", value);
			_settings_error_list.clear();
			return;
		}
		success = SetSettingValue(isd, (int32)val, force_newgame);
	}

	if (!success) {
		if ((_network_server || _network_settings_access)) {
			IConsoleError("This command/variable is not available during network games.");
		} else {
			IConsoleError("This command/variable is only available to a network server.");
		}
	}
}

void IConsoleSetSetting(const char *name, int value)
{
	const SettingDesc *sd = GetSettingFromName(name);
	assert(sd != nullptr);
	SetSettingValue(sd->AsIntSetting(), value);
}

/**
 * Output value of a specific setting to the console
 * @param name  Name of the setting to output its value
 * @param force_newgame force the newgame settings
 */
void IConsoleGetSetting(const char *name, bool force_newgame)
{
	const SettingDesc *sd = GetSettingFromName(name);

	if (sd == nullptr || ((sd->flags & SF_NO_NEWGAME) && (_game_mode == GM_MENU || force_newgame))) {
		IConsolePrintF(CC_WARNING, "'%s' is an unknown setting.", name);
		return;
	}

	const void *object = (_game_mode == GM_MENU || force_newgame) ? &_settings_newgame : &_settings_game;

	if (sd->IsStringSetting()) {
		IConsolePrintF(CC_WARNING, "Current value for '%s' is: '%s'", name, sd->AsStringSetting()->Read(object).c_str());
	} else if (sd->IsIntSetting()) {
		const IntSettingDesc *int_setting = sd->AsIntSetting();

		bool show_min_max = true;
		int64 min_value = int_setting->min;
		int64 max_value = int_setting->max;
		if (sd->flags & SF_ENUM) {
			min_value = INT64_MAX;
			max_value = INT64_MIN;
			int count = 0;
			for (const SettingDescEnumEntry *enumlist = int_setting->enumlist; enumlist != nullptr && enumlist->str != STR_NULL; enumlist++) {
				if (enumlist->val < min_value) min_value = enumlist->val;
				if (enumlist->val > max_value) max_value = enumlist->val;
				count++;
			}
			if (max_value - min_value != (int64)(count - 1)) {
				/* Discontinuous range */
				show_min_max = false;
			}
		}

		char value[20];
		sd->FormatValue(value, lastof(value), object);

		if (show_min_max) {
			IConsolePrintF(CC_WARNING, "Current value for '%s' is: '%s' (min: %s" OTTD_PRINTF64 ", max: " OTTD_PRINTF64 ")",
				name, value, (sd->flags & SF_GUI_0_IS_SPECIAL) ? "(0) " : "", min_value, max_value);
		} else {
			IConsolePrintF(CC_WARNING, "Current value for '%s' is: '%s'",
				name, value);
		}
	}
}

static void IConsoleListSettingsTable(const SettingTable &table, const char *prefilter, bool show_defaults)
{
	for (auto &sd : table) {
		if (!SlIsObjectCurrentlyValid(sd->save.version_from, sd->save.version_to, sd->save.ext_feature_test)) continue;
		if (prefilter != nullptr && strstr(sd->name, prefilter) == nullptr) continue;
		if ((sd->flags & SF_NO_NEWGAME) && _game_mode == GM_MENU) continue;
		char value[80];
		sd->FormatValue(value, lastof(value), &GetGameSettings());
		if (show_defaults && sd->IsIntSetting()) {
			const IntSettingDesc *int_setting = sd->AsIntSetting();
			char defvalue[80];
			int_setting->FormatIntValue(defvalue, lastof(defvalue), int_setting->def);
			TextColour colour = (int_setting->Read(&GetGameSettings()) != int_setting->def) ? CC_WARNING : CC_DEFAULT;
			IConsolePrintF(colour, "%s = %s (default: %s)", sd->name, value, defvalue);
		} else {
			IConsolePrintF(CC_DEFAULT, "%s = %s", sd->name, value);
		}
	}
}

/**
 * List all settings and their value to the console
 *
 * @param prefilter  If not \c nullptr, only list settings with names that begin with \a prefilter prefix
 */
void IConsoleListSettings(const char *prefilter, bool show_defaults)
{
	IConsolePrintF(CC_WARNING, "All settings with their current %s:", show_defaults ? "and default values" : "value");

	for (auto &table : _generic_setting_tables) {
		IConsoleListSettingsTable(table, prefilter, show_defaults);
	}
	for (auto &table : _private_setting_tables) {
		IConsoleListSettingsTable(table, prefilter, show_defaults);
	}
	for (auto &table : _secrets_setting_tables) {
		IConsoleListSettingsTable(table, prefilter, show_defaults);
	}

	IConsolePrintF(CC_WARNING, "Use 'setting' command to change a value");
}

struct LoadSettingsItem {
	SettingsCompat compat;
	const SettingDesc *setting;
};
std::vector<LoadSettingsItem> _gameopt_compat_items;
std::vector<LoadSettingsItem> _settings_compat_items;

/**
 * Load handler for settings from old-style non-table OPTS and PATS chunks
 * @param settings SettingDesc struct containing all information
 * @param compat Compatibility table
 * @param items Load items (filled in on first run)
 * @param object can be either nullptr in which case we load global variables or
 * a pointer to a struct which is getting saved
 */
static void LoadSettings(std::initializer_list<SettingTable> settings, std::initializer_list<SettingsCompat> compat, std::vector<LoadSettingsItem> &items, void *object)
{
	if (items.empty()) {
		/* Populate setting references */

		btree::btree_multimap<std::string_view, const SettingDesc *> names;
		for (auto &osd : IterateSettingTables(settings)) {
			if (osd->flags & SF_NOT_IN_SAVE) continue;
			if (osd->name == nullptr) continue;
			names.insert({osd->name, osd.get()});
		}

		for (const SettingsCompat &c : compat) {
			if (c.type == SettingsCompatType::Setting || c.type == SettingsCompatType::Xref) {
				auto iters = names.equal_range(c.name);
				assert_msg(iters.first != iters.second, "Setting: %s", c.name.c_str());
				for (auto it = iters.first; it != iters.second; ++it) {
					items.push_back({ c, it->second });
				}
			} else {
				items.push_back({ c, nullptr });
			}
		}
	}

	extern SaveLoadVersion _sl_version;

	for (LoadSettingsItem &item : items) {
		switch (item.compat.type) {
			case SettingsCompatType::Null:
				if (item.compat.ext_feature_test.IsFeaturePresent(_sl_version, item.compat.version_from, item.compat.version_to)) SlSkipBytes(item.compat.length);
				break;
			case SettingsCompatType::Setting:
				if (!SlObjectMember(object, item.setting->save)) continue;
				if (item.setting->IsIntSetting()) {
					const IntSettingDesc *int_setting = item.setting->AsIntSetting();
					int_setting->MakeValueValidAndWrite(object, int_setting->Read(object));
				}
				break;
			case SettingsCompatType::Xref:
				if (item.compat.ext_feature_test.IsFeaturePresent(_sl_version, item.compat.version_from, item.compat.version_to)) {
					DEBUG(sl, 3, "PATS chunk: Loading xref setting: '%s'", item.compat.name.c_str());

					/* Generate a new SaveLoad from the xref target using the version params from the source */
					SaveLoad sld = item.setting->save;
					sld.version_from     = item.compat.version_from;
					sld.version_to       = item.compat.version_to;
					sld.ext_feature_test = item.compat.ext_feature_test;

					if (!SlObjectMember(object, sld)) continue;
					if (item.setting->IsIntSetting()) {
						const IntSettingDesc *int_setting = item.setting->AsIntSetting();
						int64 val = int_setting->Read(object);
						if (item.compat.xrefconv != nullptr) val = item.compat.xrefconv(val);
						int_setting->MakeValueValidAndWrite(object, val);
					}
				}
				break;
		}
	}
}

/** @file
 *
 * The PATX chunk stores additional settings in an unordered format
 * which is tolerant of extra, missing or reordered settings.
 * Additional settings generally means those that aren't in trunk.
 *
 * The PATX chunk contents has the following format:
 *
 * uint32                               chunk flags (unused)
 * uint32                               number of settings
 *     For each of N settings:
 *     uint32                           setting flags (unused)
 *     SLE_STR                          setting name
 *     uint32                           length of setting field
 *         N bytes                      setting field
 */

/**
 * Prepare a sorted list of settings to be potentially be loaded out of the PATX chunk
 * This is to enable efficient lookup of settings by name
 */
static std::vector<const SettingDesc *> MakeSettingsPatxList(std::initializer_list<SettingTable> settings)
{
	std::vector<const SettingDesc *> sorted_patx_settings;

	for (auto &sd : IterateSettingTables(settings)) {
		if (sd->patx_name == nullptr) continue;
		sorted_patx_settings.push_back(sd.get());
	}

	std::sort(sorted_patx_settings.begin(), sorted_patx_settings.end(), [](const SettingDesc *a, const SettingDesc *b) {
		return strcmp(a->patx_name, b->patx_name) < 0;
	});

	return sorted_patx_settings;
}

/**
 * Internal structure used in LoadSettingsPatx() and LoadSettingsPlyx()
 */
struct SettingsExtLoad {
	uint32 flags;
	char name[256];
	uint32 setting_length;
};

static const SaveLoad _settings_ext_load_desc[] = {
	SLE_VAR(SettingsExtLoad, flags,          SLE_UINT32),
	SLE_STR(SettingsExtLoad, name,           SLE_STRB, 256),
	SLE_VAR(SettingsExtLoad, setting_length, SLE_UINT32),
};

/**
 * Internal structure used in SaveSettingsPlyx()
 */
struct SettingsExtSave {
	uint32 flags;
	const char *name;
	uint32 setting_length;
};

static const SaveLoad _settings_ext_save_desc[] = {
	SLE_VAR(SettingsExtSave, flags,          SLE_UINT32),
	SLE_STR(SettingsExtSave, name,           SLE_STR, 0),
	SLE_VAR(SettingsExtSave, setting_length, SLE_UINT32),
};

/**
 * Load handler for settings which go in the PATX chunk
 * @param object can be either nullptr in which case we load global variables or
 * a pointer to a struct which is getting saved
 */
static void LoadSettingsPatx(void *object)
{
	static std::vector<const SettingDesc *> sorted_patx_settings;
	if (sorted_patx_settings.empty()) {
		sorted_patx_settings = MakeSettingsPatxList(_saveload_setting_tables);
	}

	SettingsExtLoad current_setting;

	uint32 flags = SlReadUint32();
	// flags are not in use yet, reserve for future expansion
	if (flags != 0) SlErrorCorruptFmt("PATX chunk: unknown chunk header flags: 0x%X", flags);

	uint32 settings_count = SlReadUint32();
	for (uint32 i = 0; i < settings_count; i++) {
		SlObject(&current_setting, _settings_ext_load_desc);

		// flags are not in use yet, reserve for future expansion
		if (current_setting.flags != 0) SlErrorCorruptFmt("PATX chunk: unknown setting header flags: 0x%X", current_setting.flags);

		// now try to find corresponding setting
		bool exact_match = false;
		auto iter = std::lower_bound(sorted_patx_settings.begin(), sorted_patx_settings.end(), current_setting.name, [&](const SettingDesc *a, const char *b) {
			int result = strcmp(a->patx_name, b);
			if (result == 0) exact_match = true;
			return result < 0;
		});

		if (exact_match) {
			assert(iter != sorted_patx_settings.end());
			// found setting
			const SettingDesc *setting = (*iter);
			const SaveLoad &sld = setting->save;
			size_t read = SlGetBytesRead();
			SlObjectMember(object, sld);
			if (SlGetBytesRead() != read + current_setting.setting_length) {
				SlErrorCorruptFmt("PATX chunk: setting read length mismatch for setting: '%s'", current_setting.name);
			}
			if (setting->IsIntSetting()) {
				const IntSettingDesc *int_setting = setting->AsIntSetting();
				int_setting->MakeValueValidAndWrite(object, int_setting->Read(object));
			}
		} else {
			DEBUG(sl, 1, "PATX chunk: Could not find setting: '%s', ignoring", current_setting.name);
			SlSkipBytes(current_setting.setting_length);
		}
	}
}

/** @file
 *
 * The PLYX chunk stores additional company settings in an unordered
 * format which is tolerant of extra, missing or reordered settings.
 * The format is similar to the PATX chunk.
 * Additional settings generally means those that aren't in trunk.
 *
 * The PLYX chunk contents has the following format:
 *
 * uint32                               chunk flags (unused)
 * uint32                               number of companies
 *     For each of N companies:
 *     uint32                           company ID
 *     uint32                           company flags (unused)
 *     uint32                           number of settings
 *         For each of N settings:
 *         uint32                       setting flags (unused)
 *         SLE_STR                      setting name
 *         uint32                       length of setting field
 *             N bytes                  setting field
 */

/**
 * Load handler for company settings which go in the PLYX chunk
 * @param check_mode Whether to skip over settings without reading
 */
void LoadSettingsPlyx(bool skip)
{
	SettingsExtLoad current_setting;

	uint32 chunk_flags = SlReadUint32();
	// flags are not in use yet, reserve for future expansion
	if (chunk_flags != 0) SlErrorCorruptFmt("PLYX chunk: unknown chunk header flags: 0x%X", chunk_flags);

	uint32 company_count = SlReadUint32();
	for (uint32 i = 0; i < company_count; i++) {
		uint32 company_id = SlReadUint32();
		if (company_id >= MAX_COMPANIES) SlErrorCorruptFmt("PLYX chunk: invalid company ID: %u", company_id);

		const Company *c = nullptr;
		if (!skip) {
			c = Company::GetIfValid(company_id);
			if (c == nullptr) SlErrorCorruptFmt("PLYX chunk: non-existant company ID: %u", company_id);
		}

		uint32 company_flags = SlReadUint32();
		// flags are not in use yet, reserve for future expansion
		if (company_flags != 0) SlErrorCorruptFmt("PLYX chunk: unknown company flags: 0x%X", company_flags);

		uint32 settings_count = SlReadUint32();
		for (uint32 j = 0; j < settings_count; j++) {
			SlObject(&current_setting, _settings_ext_load_desc);

			// flags are not in use yet, reserve for future expansion
			if (current_setting.flags != 0) SlErrorCorruptFmt("PLYX chunk: unknown setting header flags: 0x%X", current_setting.flags);

			if (skip) {
				SlSkipBytes(current_setting.setting_length);
				continue;
			}

			const SettingDesc *setting = nullptr;

			// not many company settings, so perform a linear scan
			for (auto &sd : _company_settings) {
				if (sd->patx_name != nullptr && strcmp(sd->patx_name, current_setting.name) == 0) {
					setting = sd.get();
					break;
				}
			}

			if (setting != nullptr) {
				// found setting
				const SaveLoad &sld = setting->save;
				size_t read = SlGetBytesRead();
				SlObjectMember(const_cast<CompanySettings *>(&(c->settings)), sld);
				if (SlGetBytesRead() != read + current_setting.setting_length) {
					SlErrorCorruptFmt("PLYX chunk: setting read length mismatch for setting: '%s'", current_setting.name);
				}
				if (setting->IsIntSetting()) {
					const IntSettingDesc *int_setting = setting->AsIntSetting();
					int_setting->MakeValueValidAndWrite(&(c->settings), int_setting->Read(&(c->settings)));
				}
			} else {
				DEBUG(sl, 1, "PLYX chunk: Could not find company setting: '%s', ignoring", current_setting.name);
				SlSkipBytes(current_setting.setting_length);
			}
		}
	}
}

/**
 * Save handler for settings which go in the PLYX chunk
 */
void SaveSettingsPlyx()
{
	SettingsExtSave current_setting;

	static const SaveLoad _settings_plyx_desc[] = {
		SLE_VAR(SettingsExtSave, flags,          SLE_UINT32),
		SLE_STR(SettingsExtSave, name,           SLE_STR, 0),
		SLE_VAR(SettingsExtSave, setting_length, SLE_UINT32),
	};

	std::vector<uint32> company_setting_counts;

	size_t length = 8;
	uint32 companies_count = 0;

	for (Company *c : Company::Iterate()) {
		length += 12;
		companies_count++;
		uint32 setting_count = 0;
		for (auto &sd : _company_settings) {
			if (sd->patx_name == nullptr) continue;
			uint32 setting_length = (uint32)SlCalcObjMemberLength(&(c->settings), sd->save);
			if (!setting_length) continue;

			current_setting.name = sd->patx_name;

			// add length of setting header
			length += SlCalcObjLength(&current_setting, _settings_ext_save_desc);

			// add length of actual setting
			length += setting_length;

			setting_count++;
		}
		company_setting_counts.push_back(setting_count);
	}
	SlSetLength(length);

	SlWriteUint32(0);                          // flags
	SlWriteUint32(companies_count);            // companies count

	size_t index = 0;
	for (Company *c : Company::Iterate()) {
		length += 12;
		companies_count++;
		SlWriteUint32(c->index);               // company ID
		SlWriteUint32(0);                      // flags
		SlWriteUint32(company_setting_counts[index]); // setting count
		index++;

		for (auto &sd : _company_settings) {
			if (sd->patx_name == nullptr) continue;
			uint32 setting_length = (uint32)SlCalcObjMemberLength(&(c->settings), sd->save);
			if (!setting_length) continue;

			current_setting.flags = 0;
			current_setting.name = sd->patx_name;
			current_setting.setting_length = setting_length;
			SlObject(&current_setting, _settings_plyx_desc);
			SlObjectMember(&(c->settings), sd->save);
		}
	}
}

static void Load_OPTS()
{
	/* Copy over default setting since some might not get loaded in
	 * a networking environment. This ensures for example that the local
	 * autosave-frequency stays when joining a network-server */
	PrepareOldDiffCustom();
	LoadSettings({ _old_gameopt_settings }, _gameopt_compat, _gameopt_compat_items, &_settings_game);
	HandleOldDiffCustom(true);
}

static void Load_PATS()
{
	/* Copy over default setting since some might not get loaded in
	 * a networking environment. This ensures for example that the local
	 * currency setting stays when joining a network-server */
	LoadSettings(_saveload_setting_tables, _settings_compat, _settings_compat_items, &_settings_game);
}

static void Check_PATS()
{
	LoadSettings(_saveload_setting_tables, _settings_compat, _settings_compat_items, &_load_check_data.settings);
}

static void Load_PATX()
{
	LoadSettingsPatx(&_settings_game);
}

static void Check_PATX()
{
	LoadSettingsPatx(&_load_check_data.settings);
}

struct PATSChunkInfo
{
	static SaveLoadVersion GetLoadVersion()
	{
		extern SaveLoadVersion _sl_xv_upstream_version;
		return _sl_xv_upstream_version;
	}

	static bool SaveUpstream()
	{
		return true;
	}

	static bool LoadUpstream()
	{
		return SlXvIsFeaturePresent(XSLFI_TABLE_PATS);
	}
};

static const ChunkHandler setting_chunk_handlers[] = {
	{ 'OPTS', nullptr,   Load_OPTS, nullptr, nullptr,    CH_RIFF },
	MakeConditionallyUpstreamChunkHandler<'PATS', PATSChunkInfo>(nullptr, Load_PATS, nullptr, Check_PATS, CH_RIFF),
	{ 'PATX', nullptr,   Load_PATX, nullptr, Check_PATX, CH_RIFF },
};

extern const ChunkHandlerTable _setting_chunk_handlers(setting_chunk_handlers);

static bool IsSignedVarMemType(VarType vt)
{
	switch (GetVarMemType(vt)) {
		case SLE_VAR_I8:
		case SLE_VAR_I16:
		case SLE_VAR_I32:
		case SLE_VAR_I64:
			return true;
	}
	return false;
}

void SetupTimeSettings()
{
	_settings_time = (_game_mode == GM_MENU || _settings_client.gui.override_time_settings) ? _settings_client.gui : _settings_game.game_time;
}

std::initializer_list<SettingTable> GetSaveLoadSettingsTables()
{
	return _saveload_setting_tables;
}

const SettingTable &GetLinkGraphSettingTable()
{
	return _linkgraph_settings;
}<|MERGE_RESOLUTION|>--- conflicted
+++ resolved
@@ -1324,13 +1324,8 @@
 	extern void UpdateFontHeightCache();
 	ConstrainAllViewportsZoom();
 	GfxClearSpriteCache();
-	if (_settings_client.gui.zoom_min > _gui_zoom) {
-		/* Restrict GUI zoom if it is no longer available. */
-		_gui_zoom = _settings_client.gui.zoom_min;
-		UpdateCursorSize();
-		UpdateRouteStepSpriteSize();
-		UpdateFontHeightCache();
-		LoadStringWidthTable();
+	InvalidateWindowClassesData(WC_SPRITE_ALIGNER);
+	if (AdjustGUIZoom(AGZM_MANUAL)) {
 		ReInitAllWindows(false);
 	}
 }
@@ -2568,7 +2563,6 @@
 				case 2: _settings_client.gui.autosave_interval = 30; break;
 				case 3: _settings_client.gui.autosave_interval = 60; break;
 				case 4: _settings_client.gui.autosave_interval = 120; break;
-<<<<<<< HEAD
 				case 5: {
 					const IniItem *old_autosave_custom_days;
 					if (IsConversionNeeded(generic_ini, "gui", "autosave_custom_days", "autosave_interval", &old_autosave_custom_days)) {
@@ -2583,8 +2577,6 @@
 					}
 					break;
 				}
-=======
->>>>>>> 5cb7a16e
 				default: break;
 			}
 		}
