--- conflicted
+++ resolved
@@ -110,6 +110,17 @@
 static bool IsSignedVarMemType(VarType vt);
 
 /**
+ * Get the setting at the given index into the settings table.
+ * @param index The index to look for.
+ * @return The setting at the given index, or nullptr when the index is invalid.
+ */
+const SettingDesc *GetSettingDescription(uint index)
+{
+	if (index >= _settings.size()) return nullptr;
+	return _settings.begin()[index].get();
+}
+
+/**
  * Groups in openttd.cfg that are actually lists.
  */
 static const char * const _list_group_names[] = {
@@ -859,7 +870,7 @@
 static void CloseSignalGUI(int32 new_value)
 {
 	if (new_value == 0) {
-		CloseWindowByClass(WC_BUILD_SIGNAL);
+		DeleteWindowByClass(WC_BUILD_SIGNAL);
 	}
 }
 
@@ -1130,7 +1141,7 @@
 static void TownFoundingChanged(int32 new_value)
 {
 	if (_game_mode != GM_EDITOR && _settings_game.economy.found_town == TF_FORBIDDEN) {
-		CloseWindowById(WC_FOUND_TOWN, 0);
+		DeleteWindowById(WC_FOUND_TOWN, 0);
 	} else {
 		InvalidateWindowData(WC_FOUND_TOWN, 0);
 	}
@@ -1203,7 +1214,7 @@
 static void InvalidateNewGRFChangeWindows(int32 new_value)
 {
 	InvalidateWindowClassesData(WC_SAVELOAD);
-	CloseWindowByClass(WC_GAME_OPTIONS);
+	DeleteWindowByClass(WC_GAME_OPTIONS);
 	ReInitAllWindows(_gui_zoom_cfg);
 }
 
@@ -1696,13 +1707,6 @@
 		if (!old_diff_custom_used) return;
 	}
 
-<<<<<<< HEAD
-	for (uint i = 0; i < options_to_load; i++) {
-		const SettingDesc *sd = GetSettingDescription(i);
-		/* Skip deprecated options */
-		if (!SlIsObjectCurrentlyValid(sd->save.version_from, sd->save.version_to, sd->save.ext_feature_test)) continue;
-		int32 value = (int32)((i == 4 ? 1000 : 1) * _old_diff_custom[i]);
-=======
 	/* Iterate over all the old difficulty settings, and convert the list-value to the new setting. */
 	uint i = 0;
 	for (const auto &name : _old_diff_settings) {
@@ -1718,7 +1722,6 @@
 		}
 
 		int32 value = (int32)((name == "max_loan" ? 1000 : 1) * _old_diff_custom[i++]);
->>>>>>> f8dd5dd0
 		sd->AsIntSetting()->MakeValueValidAndWrite(savegame ? &_settings_game : &_settings_newgame, value);
 	}
 }
@@ -2187,13 +2190,13 @@
 {
 	/* First check all full names */
 	for (auto &sd : settings) {
-		if (!SlIsObjectCurrentlyValid(sd->save.version_from, sd->save.version_to)) continue;
+		if (!SlIsObjectCurrentlyValid(sd->save.version_from, sd->save.version_to, sd->save.ext_feature_test)) continue;
 		if (strcmp(sd->name, name) == 0) return sd.get();
 	}
 
 	/* Then check the shortcut variant of the name. */
 	for (auto &sd : settings) {
-		if (!SlIsObjectCurrentlyValid(sd->save.version_from, sd->save.version_to)) continue;
+		if (!SlIsObjectCurrentlyValid(sd->save.version_from, sd->save.version_to, sd->save.ext_feature_test)) continue;
 		const char *short_name = strchr(sd->name, '.');
 		if (short_name != nullptr) {
 			short_name++;
@@ -2202,21 +2205,6 @@
 	}
 
 	return nullptr;
-}
-
-/**
- * Get the SaveLoad from all settings matching the prefix.
- * @param prefix The prefix to look for.
- * @param saveloads A vector to store the result in.
- */
-void GetSettingSaveLoadByPrefix(const char *prefix, std::vector<SaveLoad> &saveloads)
-{
-	size_t prefixlen = strlen(prefix);
-
-	for (auto &sd : _settings) {
-		if (!SlIsObjectCurrentlyValid(sd->save.version_from, sd->save.version_to)) continue;
-		if (strncmp(sd->name, prefix, prefixlen) == 0) saveloads.push_back(sd->save);
-	}
 }
 
 /**
@@ -2256,10 +2244,10 @@
  * @return the cost of this operation or an error
  * @see _settings
  */
-CommandCost CmdChangeSetting(TileIndex tile, DoCommandFlag flags, uint32 p1, uint32 p2, const std::string &text)
-{
-	if (text.empty()) return CMD_ERROR;
-	const SettingDesc *sd = GetSettingFromName(text.c_str());
+CommandCost CmdChangeSetting(TileIndex tile, DoCommandFlag flags, uint32 p1, uint32 p2, const char *text)
+{
+	if (StrEmpty(text)) return CMD_ERROR;
+	const SettingDesc *sd = GetSettingFromName(text);
 
 	if (sd == nullptr) return CMD_ERROR;
 	if (!SlIsObjectCurrentlyValid(sd->save.version_from, sd->save.version_to, sd->save.ext_feature_test)) return CMD_ERROR;
@@ -2294,10 +2282,10 @@
  * @param text the name of the company setting to change
  * @return the cost of this operation or an error
  */
-CommandCost CmdChangeCompanySetting(TileIndex tile, DoCommandFlag flags, uint32 p1, uint32 p2, const std::string &text)
-{
-	if (text.empty()) return CMD_ERROR;
-	const SettingDesc *sd = GetCompanySettingFromName(text.c_str());
+CommandCost CmdChangeCompanySetting(TileIndex tile, DoCommandFlag flags, uint32 p1, uint32 p2, const char *text)
+{
+	if (StrEmpty(text)) return CMD_ERROR;
+	const SettingDesc *sd = GetCompanySettingFromName(text);
 
 	if (sd == nullptr) return CMD_ERROR;
 	if (!sd->IsIntSetting()) return CMD_ERROR;
@@ -2315,7 +2303,7 @@
 {
 	if (idx >= _company_settings.size()) return nullptr;
 
-	return GetCompanySettingDescription(idx)->name;
+	return _company_settings.begin()[idx]->name;
 }
 
 /**
@@ -2330,13 +2318,9 @@
 	const IntSettingDesc *setting = sd->AsIntSetting();
 	if ((setting->flags & SGF_PER_COMPANY) != 0) {
 		if (Company::IsValidID(_local_company) && _game_mode != GM_MENU) {
-<<<<<<< HEAD
-			return DoCommandP(0, GetCompanySettingIndex(setting), value, CMD_CHANGE_COMPANY_SETTING);
+			return DoCommandP(0, 0, value, CMD_CHANGE_COMPANY_SETTING, nullptr, setting->name);
 		} else if (setting->flags & SGF_NO_NEWGAME) {
 			return false;
-=======
-			return DoCommandP(0, 0, value, CMD_CHANGE_COMPANY_SETTING, nullptr, setting->name);
->>>>>>> f8dd5dd0
 		}
 
 		setting->ChangeValue(&_settings_client.company, value);
@@ -2363,13 +2347,8 @@
 	}
 
 	/* send non-company-based settings over the network */
-<<<<<<< HEAD
 	if (!_networking || (_networking && (_network_server || _network_settings_access))) {
-		return DoCommandP(0, GetSettingIndex(setting), value, CMD_CHANGE_SETTING);
-=======
-	if (!_networking || (_networking && _network_server)) {
 		return DoCommandP(0, 0, value, CMD_CHANGE_SETTING, nullptr, setting->name);
->>>>>>> f8dd5dd0
 	}
 	return false;
 }
@@ -2398,12 +2377,7 @@
 	for (auto &sd : _company_settings) {
 		uint32 old_value = (uint32)sd->AsIntSetting()->Read(new_object);
 		uint32 new_value = (uint32)sd->AsIntSetting()->Read(old_object);
-<<<<<<< HEAD
-		if (old_value != new_value) NetworkSendCommand(0, i, new_value, 0, CMD_CHANGE_COMPANY_SETTING, nullptr, nullptr, _local_company, 0);
-		i++;
-=======
-		if (old_value != new_value) NetworkSendCommand(0, 0, new_value, CMD_CHANGE_COMPANY_SETTING, nullptr, sd->name, _local_company);
->>>>>>> f8dd5dd0
+		if (old_value != new_value) NetworkSendCommand(0, 0, new_value, 0, CMD_CHANGE_COMPANY_SETTING, nullptr, sd->name, _local_company, 0);
 	}
 }
 
@@ -2444,7 +2418,6 @@
 	if (_save_config) SaveToConfig();
 }
 
-<<<<<<< HEAD
 uint GetSettingIndexByFullName(const char *name)
 {
 	uint index = 0;
@@ -2455,58 +2428,21 @@
 	return UINT32_MAX;
 }
 
-/**
- * Given a name of setting, return a setting description of it.
- * @param name             Name of the setting to return a setting description of
- * @param i                Pointer to an integer that will contain the index of the setting after the call, if it is successful.
- * @param ignore_version   Return a setting even if it not valid for the current savegame version
- * @return Pointer to the setting description of setting \a name if it can be found,
- *         \c nullptr indicates failure to obtain the description
- */
-const SettingDesc *GetSettingFromName(const char *name, bool ignore_version)
-{
-	/* First check all full names */
+const SettingDesc *GetSettingFromFullName(const char *name)
+{
 	for (auto &sd : _settings) {
-		if (sd->name == nullptr) continue;
-		if (!ignore_version && !SlIsObjectCurrentlyValid(sd->save.version_from, sd->save.version_to, sd->save.ext_feature_test)) continue;
-		if (strcmp(sd->name, name) == 0) return sd.get();
-	}
-
-	/* Then check the shortcut variant of the name. */
-	for (auto &sd : _settings) {
-		if (sd->name == nullptr) continue;
-		if (!ignore_version && !SlIsObjectCurrentlyValid(sd->save.version_from, sd->save.version_to, sd->save.ext_feature_test)) continue;
-		const char *short_name = strchr(sd->name, '.');
-		if (short_name != nullptr) {
-			short_name++;
-			if (strcmp(short_name, name) == 0) return sd.get();
-		}
-	}
-
-	if (strncmp(name, "company.", 8) == 0) name += 8;
-	/* And finally the company-based settings */
-	for (auto &sd : _company_settings) {
-		if (sd->name == nullptr) continue;
-		if (!ignore_version && !SlIsObjectCurrentlyValid(sd->save.version_from, sd->save.version_to, sd->save.ext_feature_test)) continue;
-		if (strcmp(sd->name, name) == 0) return sd.get();
-	}
-
+		if (sd->name != nullptr && strcmp(sd->name, name) == 0) return sd.get();
+	}
 	return nullptr;
 }
 
-=======
->>>>>>> f8dd5dd0
 /* Those 2 functions need to be here, else we have to make some stuff non-static
  * and besides, it is also better to keep stuff like this at the same place */
 void IConsoleSetSetting(const char *name, const char *value, bool force_newgame)
 {
 	const SettingDesc *sd = GetSettingFromName(name);
-<<<<<<< HEAD
 
 	if (sd == nullptr || ((sd->flags & SGF_NO_NEWGAME) && (_game_mode == GM_MENU || force_newgame))) {
-=======
-	if (sd == nullptr) {
->>>>>>> f8dd5dd0
 		IConsolePrintF(CC_WARNING, "'%s' is an unknown setting.", name);
 		return;
 	}
@@ -2623,7 +2559,7 @@
  */
 static void LoadSettingsXref(const SettingDesc *osd, void *object) {
 	DEBUG(sl, 3, "PATS chunk: Loading xref setting: '%s'", osd->xref.target);
-	const SettingDesc *setting_xref = GetSettingFromName(osd->xref.target, true);
+	const SettingDesc *setting_xref = GetSettingFromFullName(osd->xref.target);
 	assert(setting_xref != nullptr);
 
 	// Generate a new SaveLoad from the xref target using the version params from the source
@@ -2631,9 +2567,9 @@
 	sld.version_from     = osd->save.version_from;
 	sld.version_to       = osd->save.version_to;
 	sld.ext_feature_test = osd->save.ext_feature_test;
-	void *ptr = GetVariableAddress(object, &sld);
-
-	if (!SlObjectMember(ptr, &sld)) return;
+	void *ptr = GetVariableAddress(object, sld);
+
+	if (!SlObjectMember(ptr, sld)) return;
 	int64 val = ReadValue(ptr, sld.conv);
 	if (osd->xref.conv != nullptr) val = osd->xref.conv(val);
 	if (setting_xref->IsIntSetting()) {
@@ -2653,17 +2589,13 @@
 	extern SaveLoadVersion _sl_version;
 
 	for (auto &osd : settings) {
-<<<<<<< HEAD
 		if (osd->patx_name != nullptr) continue;
-		const SaveLoad *sld = &osd->save;
+		const SaveLoad &sld = osd->save;
 		if (osd->xref.target != nullptr) {
-			if (sld->ext_feature_test.IsFeaturePresent(_sl_version, sld->version_from, sld->version_to)) LoadSettingsXref(osd.get(), object);
+			if (sld.ext_feature_test.IsFeaturePresent(_sl_version, sld.version_from, sld.version_to)) LoadSettingsXref(osd.get(), object);
 			continue;
 		}
 		void *ptr = GetVariableAddress(object, sld);
-=======
-		void *ptr = GetVariableAddress(object, osd->save);
->>>>>>> f8dd5dd0
 
 		if (!SlObjectMember(ptr, osd->save)) continue;
 		if (osd->IsIntSetting()) {
@@ -2685,25 +2617,16 @@
 	 * SlCalcLength() because we have a different format. So do this manually */
 	size_t length = 0;
 	for (auto &sd : settings) {
-<<<<<<< HEAD
 		if (sd->patx_name != nullptr) continue;
 		if (sd->xref.target != nullptr) continue;
-		length += SlCalcObjMemberLength(object, &sd->save);
-=======
 		length += SlCalcObjMemberLength(object, sd->save);
->>>>>>> f8dd5dd0
 	}
 	SlSetLength(length);
 
 	for (auto &sd : settings) {
-<<<<<<< HEAD
 		if (sd->patx_name != nullptr) continue;
-		void *ptr = GetVariableAddress(object, &sd->save);
-		SlObjectMember(ptr, &sd->save);
-=======
 		void *ptr = GetVariableAddress(object, sd->save);
 		SlObjectMember(ptr, sd->save);
->>>>>>> f8dd5dd0
 	}
 }
 
@@ -2763,7 +2686,6 @@
 	SLE_VAR(SettingsExtLoad, flags,          SLE_UINT32),
 	SLE_STR(SettingsExtLoad, name,           SLE_STRB, 256),
 	SLE_VAR(SettingsExtLoad, setting_length, SLE_UINT32),
-	SLE_END()
 };
 
 /**
@@ -2779,7 +2701,6 @@
 	SLE_VAR(SettingsExtSave, flags,          SLE_UINT32),
 	SLE_STR(SettingsExtSave, name,           SLE_STR, 0),
 	SLE_VAR(SettingsExtSave, setting_length, SLE_UINT32),
-	SLE_END()
 };
 
 /**
@@ -2817,7 +2738,7 @@
 			assert(iter != _sorted_patx_settings.end());
 			// found setting
 			const SettingDesc *setting = (*iter);
-			const SaveLoad *sld = &(setting->save);
+			const SaveLoad &sld = setting->save;
 			size_t read = SlGetBytesRead();
 			void *ptr = GetVariableAddress(object, sld);
 			SlObjectMember(ptr, sld);
@@ -2854,7 +2775,7 @@
 	size_t length = 8;
 	for (auto &sd : settings) {
 		if (sd->patx_name == nullptr) continue;
-		uint32 setting_length = (uint32)SlCalcObjMemberLength(object, &sd->save);
+		uint32 setting_length = (uint32)SlCalcObjMemberLength(object, sd->save);
 		if (!setting_length) continue;
 
 		current_setting.name = sd->patx_name;
@@ -2880,8 +2801,8 @@
 		current_setting.name = desc->patx_name;
 		current_setting.setting_length = settings_to_add[i].setting_length;
 		SlObject(&current_setting, _settings_ext_save_desc);
-		void *ptr = GetVariableAddress(object, &desc->save);
-		SlObjectMember(ptr, &desc->save);
+		void *ptr = GetVariableAddress(object, desc->save);
+		SlObjectMember(ptr, desc->save);
 	}
 }
 
@@ -2958,7 +2879,7 @@
 
 			if (setting != nullptr) {
 				// found setting
-				const SaveLoad *sld = &(setting->save);
+				const SaveLoad &sld = setting->save;
 				size_t read = SlGetBytesRead();
 				void *ptr = GetVariableAddress(&(c->settings), sld);
 				SlObjectMember(ptr, sld);
@@ -2988,7 +2909,6 @@
 		SLE_VAR(SettingsExtSave, flags,          SLE_UINT32),
 		SLE_STR(SettingsExtSave, name,           SLE_STR, 0),
 		SLE_VAR(SettingsExtSave, setting_length, SLE_UINT32),
-		SLE_END()
 	};
 
 	std::vector<uint32> company_setting_counts;
@@ -3002,7 +2922,7 @@
 		uint32 setting_count = 0;
 		for (auto &sd : _company_settings) {
 			if (sd->patx_name == nullptr) continue;
-			uint32 setting_length = (uint32)SlCalcObjMemberLength(&(c->settings), &sd->save);
+			uint32 setting_length = (uint32)SlCalcObjMemberLength(&(c->settings), sd->save);
 			if (!setting_length) continue;
 
 			current_setting.name = sd->patx_name;
@@ -3033,15 +2953,15 @@
 
 		for (auto &sd : _company_settings) {
 			if (sd->patx_name == nullptr) continue;
-			uint32 setting_length = (uint32)SlCalcObjMemberLength(&(c->settings), &sd->save);
+			uint32 setting_length = (uint32)SlCalcObjMemberLength(&(c->settings), sd->save);
 			if (!setting_length) continue;
 
 			current_setting.flags = 0;
 			current_setting.name = sd->patx_name;
 			current_setting.setting_length = setting_length;
 			SlObject(&current_setting, _settings_plyx_desc);
-			void *ptr = GetVariableAddress(&(c->settings), &sd->save);
-			SlObjectMember(ptr, &sd->save);
+			void *ptr = GetVariableAddress(&(c->settings), sd->save);
+			SlObjectMember(ptr, sd->save);
 		}
 	}
 }
