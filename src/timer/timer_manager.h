--- conflicted
+++ resolved
@@ -11,12 +11,8 @@
 #ifndef TIMER_MANAGER_H
 #define TIMER_MANAGER_H
 
-<<<<<<< HEAD
-#include "stdafx.h"
+#include "../stdafx.h"
 #include <set>
-=======
-#include "../stdafx.h"
->>>>>>> 37f84b73
 
 template <typename TTimerType>
 class BaseTimer;
