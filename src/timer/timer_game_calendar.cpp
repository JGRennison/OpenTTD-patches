/*
 * This file is part of OpenTTD.
 * OpenTTD is free software; you can redistribute it and/or modify it under the terms of the GNU General Public License as published by the Free Software Foundation, version 2.
 * OpenTTD is distributed in the hope that it will be useful, but WITHOUT ANY WARRANTY; without even the implied warranty of MERCHANTABILITY or FITNESS FOR A PARTICULAR PURPOSE.
 * See the GNU General Public License for more details. You should have received a copy of the GNU General Public License along with OpenTTD. If not, see <http://www.gnu.org/licenses/>.
 */

/**
 * @file timer_game_calendar.cpp
 * This file implements the timer logic for the game-calendar-timer.
 */

/**
 * Calendar time is used for technology and time-of-year changes, including:
 * - Vehicle, airport, station, object introduction and obsolescence
 * - Vehicle and engine age
 * - NewGRF variables for visual styles or behavior based on year or time of year (e.g. variable snow line)
 * - Inflation, since it is tied to original game years. One interpretation of inflation is that it compensates for faster and higher capacity vehicles,
 *   another is that it compensates for more established companies. Each of these point to a different choice of calendar versus economy time, but we have to pick one
 *   so we follow a previous decision to tie inflation to original TTD game years.
 */

#include "../stdafx.h"
#include "timer.h"
#include "timer_game_calendar.h"
#include "../core/bitmath_func.hpp"

#include "../safeguards.h"

<<<<<<< HEAD
template<>
void IntervalTimer<TimerGameCalendar>::Elapsed(TimerGameCalendar::TElapsed triggers)
=======
TimerGameCalendar::Year TimerGameCalendar::year = {};
TimerGameCalendar::Month TimerGameCalendar::month = {};
TimerGameCalendar::Date TimerGameCalendar::date = {};
TimerGameCalendar::DateFract TimerGameCalendar::date_fract = {};
uint16_t TimerGameCalendar::sub_date_fract = {};

/**
 * Converts a Date to a Year, Month & Day.
 * @param date the date to convert from
 * @returns YearMonthDay representation of the Date.
 */
/* static */ TimerGameCalendar::YearMonthDay TimerGameCalendar::ConvertDateToYMD(TimerGameCalendar::Date date)
{
	/* This wrapper function only exists because economy time sometimes does things differently, when using wallclock units. */
	return CalendarConvertDateToYMD(date);
}

/**
 * Converts a tuple of Year, Month and Day to a Date.
 * @param year  is a number between 0..MAX_YEAR
 * @param month is a number between 0..11
 * @param day   is a number between 1..31
 * @returns The equivalent date.
 */
/* static */ TimerGameCalendar::Date TimerGameCalendar::ConvertYMDToDate(TimerGameCalendar::Year year, TimerGameCalendar::Month month, TimerGameCalendar::Day day)
{
	/* This wrapper function only exists because economy time sometimes does things differently, when using wallclock units. */
	return CalendarConvertYMDToDate(year, month, day);
}

/**
 * Set the date.
 * @param date  New date
 * @param fract The number of ticks that have passed on this date.
 */
/* static */ void TimerGameCalendar::SetDate(TimerGameCalendar::Date date, TimerGameCalendar::DateFract fract)
{
	assert(fract < Ticks::DAY_TICKS);

	TimerGameCalendar::date = date;
	TimerGameCalendar::date_fract = fract;
	TimerGameCalendar::YearMonthDay ymd = TimerGameCalendar::ConvertDateToYMD(date);
	TimerGameCalendar::year = TimerGameCalendar::Year{ymd.year};
	TimerGameCalendar::month = ymd.month;
}

template <>
void IntervalTimer<TimerGameCalendar>::Elapsed(TimerGameCalendar::TElapsed trigger)
>>>>>>> b653f875
{
	if (HasBit(triggers, this->period.trigger)) {
		this->callback(1);
	}
}

<<<<<<< HEAD
template<>
void TimeoutTimer<TimerGameCalendar>::Elapsed(TimerGameCalendar::TElapsed triggers)
=======
template <>
void TimeoutTimer<TimerGameCalendar>::Elapsed(TimerGameCalendar::TElapsed trigger)
>>>>>>> b653f875
{
	if (this->fired) return;

	if (HasBit(triggers, this->period.trigger)) {
		this->callback();
		this->fired = true;
	}
}

<<<<<<< HEAD
template<>
void TimerManager<TimerGameCalendar>::Elapsed(TimerGameCalendar::TElapsed triggers)
=======
template <>
bool TimerManager<TimerGameCalendar>::Elapsed([[maybe_unused]] TimerGameCalendar::TElapsed delta)
>>>>>>> b653f875
{
	for (auto timer : TimerManager<TimerGameCalendar>::GetTimerVector()) {
		timer->Elapsed(triggers);
	}
}

#ifdef WITH_ASSERT
template <>
void TimerManager<TimerGameCalendar>::Validate(TimerGameCalendar::TPeriod period)
{
	if (period.priority == TimerGameCalendar::Priority::NONE) return;

	/* Validate we didn't make a developer error and scheduled more than one
	 * entry on the same priority/trigger. There can only be one timer on
	 * a specific trigger/priority, to ensure we are deterministic. */
	for (const auto &timer : TimerManager<TimerGameCalendar>::GetTimers()) {
		if (timer->period.trigger != period.trigger) continue;

		assert(timer->period.priority != period.priority);
	}
}
#endif /* WITH_ASSERT */<|MERGE_RESOLUTION|>--- conflicted
+++ resolved
@@ -27,72 +27,16 @@
 
 #include "../safeguards.h"
 
-<<<<<<< HEAD
-template<>
+template <>
 void IntervalTimer<TimerGameCalendar>::Elapsed(TimerGameCalendar::TElapsed triggers)
-=======
-TimerGameCalendar::Year TimerGameCalendar::year = {};
-TimerGameCalendar::Month TimerGameCalendar::month = {};
-TimerGameCalendar::Date TimerGameCalendar::date = {};
-TimerGameCalendar::DateFract TimerGameCalendar::date_fract = {};
-uint16_t TimerGameCalendar::sub_date_fract = {};
-
-/**
- * Converts a Date to a Year, Month & Day.
- * @param date the date to convert from
- * @returns YearMonthDay representation of the Date.
- */
-/* static */ TimerGameCalendar::YearMonthDay TimerGameCalendar::ConvertDateToYMD(TimerGameCalendar::Date date)
-{
-	/* This wrapper function only exists because economy time sometimes does things differently, when using wallclock units. */
-	return CalendarConvertDateToYMD(date);
-}
-
-/**
- * Converts a tuple of Year, Month and Day to a Date.
- * @param year  is a number between 0..MAX_YEAR
- * @param month is a number between 0..11
- * @param day   is a number between 1..31
- * @returns The equivalent date.
- */
-/* static */ TimerGameCalendar::Date TimerGameCalendar::ConvertYMDToDate(TimerGameCalendar::Year year, TimerGameCalendar::Month month, TimerGameCalendar::Day day)
-{
-	/* This wrapper function only exists because economy time sometimes does things differently, when using wallclock units. */
-	return CalendarConvertYMDToDate(year, month, day);
-}
-
-/**
- * Set the date.
- * @param date  New date
- * @param fract The number of ticks that have passed on this date.
- */
-/* static */ void TimerGameCalendar::SetDate(TimerGameCalendar::Date date, TimerGameCalendar::DateFract fract)
-{
-	assert(fract < Ticks::DAY_TICKS);
-
-	TimerGameCalendar::date = date;
-	TimerGameCalendar::date_fract = fract;
-	TimerGameCalendar::YearMonthDay ymd = TimerGameCalendar::ConvertDateToYMD(date);
-	TimerGameCalendar::year = TimerGameCalendar::Year{ymd.year};
-	TimerGameCalendar::month = ymd.month;
-}
-
-template <>
-void IntervalTimer<TimerGameCalendar>::Elapsed(TimerGameCalendar::TElapsed trigger)
->>>>>>> b653f875
 {
 	if (HasBit(triggers, this->period.trigger)) {
 		this->callback(1);
 	}
 }
 
-<<<<<<< HEAD
-template<>
+template <>
 void TimeoutTimer<TimerGameCalendar>::Elapsed(TimerGameCalendar::TElapsed triggers)
-=======
-template <>
-void TimeoutTimer<TimerGameCalendar>::Elapsed(TimerGameCalendar::TElapsed trigger)
->>>>>>> b653f875
 {
 	if (this->fired) return;
 
@@ -102,13 +46,8 @@
 	}
 }
 
-<<<<<<< HEAD
-template<>
+template <>
 void TimerManager<TimerGameCalendar>::Elapsed(TimerGameCalendar::TElapsed triggers)
-=======
-template <>
-bool TimerManager<TimerGameCalendar>::Elapsed([[maybe_unused]] TimerGameCalendar::TElapsed delta)
->>>>>>> b653f875
 {
 	for (auto timer : TimerManager<TimerGameCalendar>::GetTimerVector()) {
 		timer->Elapsed(triggers);
