--- conflicted
+++ resolved
@@ -28,75 +28,7 @@
 template <class T>
 class TimerGame {
 public:
-<<<<<<< HEAD
-	enum Trigger {
-=======
-	/** The type to store our dates in. */
-	template <class ST> struct DateTag;
-	using Date = StrongType::Typedef<int32_t, DateTag<T>, StrongType::Compare, StrongType::Integer>;
-
-	/** The fraction of a date we're in, i.e. the number of ticks since the last date changeover. */
-	using DateFract = uint16_t;
-
-	/** Type for the year, note: 0 based, i.e. starts at the year 0. */
-	template <class ST> struct YearTag;
-	using Year = StrongType::Typedef<int32_t, struct YearTag<T>, StrongType::Compare, StrongType::Integer>;
-	/** Type for the month, note: 0 based, i.e. 0 = January, 11 = December. */
-	using Month = uint8_t;
-	/** Type for the day of the month, note: 1 based, first day of a month is 1. */
-	using Day = uint8_t;
-
-	/**
-	 * Data structure to convert between Date and triplet (year, month, and day).
-	 * @see ConvertDateToYMD(), ConvertYMDToDate()
-	 */
-	struct YearMonthDay {
-		Year  year;   ///< Year (0...)
-		Month month;  ///< Month (0..11)
-		Day   day;    ///< Day (1..31)
-	};
-
-	/**
-	 * Checks whether the given year is a leap year or not.
-	 * @param year The year to check.
-	 * @return True if \c year is a leap year, otherwise false.
-	 */
-	static constexpr bool IsLeapYear(Year year)
-	{
-		int32_t year_as_int = year.base();
-		return year_as_int % 4 == 0 && (year_as_int % 100 != 0 || year_as_int % 400 == 0);
-	}
-
-	static YearMonthDay CalendarConvertDateToYMD(Date date);
-	static Date CalendarConvertYMDToDate(Year year, Month month, Day day);
-
-	/**
-	 * Calculate the year of a given date.
-	 * @param date The date to consider.
-	 * @return the year.
-	 */
-	static constexpr Year DateToYear(Date date)
-	{
-		/* Hardcode the number of days in a year because we can't access CalendarTime from here. */
-		return Year{date.base() / 366};
-	}
-
-	/**
-	 * Calculate the date of the first day of a given year.
-	 * @param year the year to get the first day of.
-	 * @return the date.
-	 */
-	static constexpr Date DateAtStartOfYear(Year year)
-	{
-		int32_t year_as_int = year.base();
-		int32_t number_of_leap_years = (year == 0) ? 0 : ((year_as_int - 1) / 4 - (year_as_int - 1) / 100 + (year_as_int - 1) / 400 + 1);
-
-		/* Hardcode the number of days in a year because we can't access CalendarTime from here. */
-		return Date{(365 * year_as_int) + number_of_leap_years};
-	}
-
-	enum Trigger : uint8_t {
->>>>>>> 6d1f56ce
+	enum Trigger  : uint8_t {
 		DAY,
 		WEEK,
 		MONTH,
