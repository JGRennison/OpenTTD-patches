/*
 * This file is part of OpenTTD.
 * OpenTTD is free software; you can redistribute it and/or modify it under the terms of the GNU General Public License as published by the Free Software Foundation, version 2.
 * OpenTTD is distributed in the hope that it will be useful, but WITHOUT ANY WARRANTY; without even the implied warranty of MERCHANTABILITY or FITNESS FOR A PARTICULAR PURPOSE.
 * See the GNU General Public License for more details. You should have received a copy of the GNU General Public License along with OpenTTD. If not, see <http://www.gnu.org/licenses/>.
 */

/** @file news_type.h Types related to news. */

#ifndef NEWS_TYPE_H
#define NEWS_TYPE_H

#include "core/enum_type.hpp"
#include "date_type.h"
#include "gfx_type.h"
#include "strings_type.h"
#include "sound_type.h"
#include <vector>

/**
 * Type of news.
 */
enum NewsType : uint8_t {
	NT_ARRIVAL_COMPANY, ///< First vehicle arrived for company
	NT_ARRIVAL_OTHER,   ///< First vehicle arrived for competitor
	NT_ACCIDENT,        ///< An accident or disaster has occurred
	NT_ACCIDENT_OTHER,  ///< An accident or disaster has occurred
	NT_COMPANY_INFO,    ///< Company info (new companies, bankruptcy messages)
	NT_INDUSTRY_OPEN,   ///< Opening of industries
	NT_INDUSTRY_CLOSE,  ///< Closing of industries
	NT_ECONOMY,         ///< Economic changes (recession, industry up/dowm)
	NT_INDUSTRY_COMPANY,///< Production changes of industry serviced by local company
	NT_INDUSTRY_OTHER,  ///< Production changes of industry serviced by competitor(s)
	NT_INDUSTRY_NOBODY, ///< Other industry production changes
	NT_ADVICE,          ///< Bits of news about vehicles of the company
	NT_NEW_VEHICLES,    ///< New vehicle has become available
	NT_ACCEPTANCE,      ///< A type of cargo is (no longer) accepted
	NT_SUBSIDIES,       ///< News about subsidies (announcements, expirations, acceptance)
	NT_GENERAL,         ///< General news (from towns)
	NT_END,             ///< end-of-array marker
};

/**
 * References to objects in news.
 *
 * @warning
 * Be careful!
 * Vehicles are a special case, as news are kept when vehicles are autoreplaced/renewed.
 * You have to make sure, #ChangeVehicleNews catches the DParams of your message.
 * This is NOT ensured by the references.
 */
enum NewsReferenceType : uint8_t {
	NR_NONE,      ///< Empty reference
	NR_TILE,      ///< Reference tile.     Scroll to tile when clicking on the news.
	NR_VEHICLE,   ///< Reference vehicle.  Scroll to vehicle when clicking on the news. Delete news when vehicle is deleted.
	NR_STATION,   ///< Reference station.  Scroll to station when clicking on the news. Delete news when station is deleted.
	NR_INDUSTRY,  ///< Reference industry. Scroll to industry when clicking on the news. Delete news when industry is deleted.
	NR_TOWN,      ///< Reference town.     Scroll to town when clicking on the news.
	NR_ENGINE,    ///< Reference engine.
};

/**
 * Various OR-able news-item flags.
 * @note #NF_INCOLOUR is set automatically if needed.
 */
enum NewsFlag {
	NFB_INCOLOUR       = 0,                      ///< News item is shown in colour (otherwise it is shown in black & white).
	NFB_NO_TRANSPARENT = 1,                      ///< News item disables transparency in the viewport.
	NFB_SHADE          = 2,                      ///< News item uses shaded colours.
	NFB_WINDOW_LAYOUT  = 3,                      ///< First bit for window layout.
	NFB_WINDOW_LAYOUT_COUNT = 3,                 ///< Number of bits for window layout.
	NFB_VEHICLE_PARAM0 = 6,                      ///< String param 0 contains a vehicle ID. (special autoreplace behaviour)

	NF_INCOLOUR       = 1 << NFB_INCOLOUR,       ///< Bit value for coloured news.
	NF_NO_TRANSPARENT = 1 << NFB_NO_TRANSPARENT, ///< Bit value for disabling transparency.
	NF_SHADE          = 1 << NFB_SHADE,          ///< Bit value for enabling shading.
	NF_VEHICLE_PARAM0 = 1 << NFB_VEHICLE_PARAM0, ///< Bit value for specifying that string param 0 contains a vehicle ID. (special autoreplace behaviour)

	NF_THIN           = 0 << NFB_WINDOW_LAYOUT,  ///< Thin news item. (Newspaper with headline and viewport)
	NF_SMALL          = 1 << NFB_WINDOW_LAYOUT,  ///< Small news item. (Information window with text and viewport)
	NF_NORMAL         = 2 << NFB_WINDOW_LAYOUT,  ///< Normal news item. (Newspaper with text only)
	NF_VEHICLE        = 3 << NFB_WINDOW_LAYOUT,  ///< Vehicle news item. (new engine available)
	NF_COMPANY        = 4 << NFB_WINDOW_LAYOUT,  ///< Company news item. (Newspaper with face)
};
DECLARE_ENUM_AS_BIT_SET(NewsFlag)


/**
 * News display options
 */
enum NewsDisplay {
	ND_OFF,        ///< Only show a reminder in the status bar
	ND_SUMMARY,    ///< Show ticker
	ND_FULL,       ///< Show newspaper
};

/**
 * Per-NewsType data
 */
struct NewsTypeData {
	const char * const name;    ///< Name
	const uint8_t age;          ///< Maximum age of news items (in days)
	const SoundFx sound;        ///< Sound

	/**
	 * Construct this entry.
	 * @param name The name of the type.
	 * @param age The maximum age for these messages.
	 * @param sound The sound to play.
	 */
	NewsTypeData(const char *name, uint8_t age, SoundFx sound) :
		name(name),
		age(age),
		sound(sound)
	{
	}

	NewsDisplay GetDisplay() const;
};

/** Container for any custom data that must be deleted after the news item has reached end-of-life. */
struct NewsAllocatedData {
	virtual ~NewsAllocatedData() = default;
};


/** Information about a single item of news. */
struct NewsItem {
<<<<<<< HEAD
	NewsItem *prev;              ///< Previous news item
	NewsItem *next;              ///< Next news item
	StringID string_id;          ///< Message text
	CalTime::Date date;          ///< Date of the news
	uint64_t creation_tick;      ///< Tick when news was created
	NewsType type;               ///< Type of the news
	NewsFlag flags;              ///< NewsFlags bits @see NewsFlag

	NewsReferenceType reftype1;  ///< Type of ref1
	NewsReferenceType reftype2;  ///< Type of ref2
	uint32_t ref1;               ///< Reference 1 to some object: Used for a possible viewport, scrolling after clicking on the news, and for deleting the news when the object is deleted.
	uint32_t ref2;               ///< Reference 2 to some object: Used for scrolling after clicking on the news, and for deleting the news when the object is deleted.
=======
	StringID string_id;           ///< Message text
	TimerGameCalendar::Date date; ///< Calendar date to show for the news
	TimerGameEconomy::Date economy_date; ///< Economy date of the news item, never shown but used to calculate age
	NewsType type;                ///< Type of the news
	NewsFlag flags;               ///< NewsFlags bits @see NewsFlag

	NewsReferenceType reftype1;   ///< Type of ref1
	NewsReferenceType reftype2;   ///< Type of ref2
	uint32_t ref1;                  ///< Reference 1 to some object: Used for a possible viewport, scrolling after clicking on the news, and for deleting the news when the object is deleted.
	uint32_t ref2;                  ///< Reference 2 to some object: Used for scrolling after clicking on the news, and for deleting the news when the object is deleted.
>>>>>>> 97bea563

	std::unique_ptr<const NewsAllocatedData> data; ///< Custom data for the news item that will be deallocated (deleted) when the news item has reached its end.

	std::vector<StringParameterBackup> params; ///< Parameters for string resolving.

	NewsItem(StringID string_id, NewsType type, NewsFlag flags, NewsReferenceType reftype1, uint32_t ref1, NewsReferenceType reftype2, uint32_t ref2, const NewsAllocatedData *data);
};

/** Container for a single string to be passed as NewsAllocatedData. */
struct NewsStringData : NewsAllocatedData {
	std::string string; ///< The string to retain.
	NewsStringData(const std::string &str) : string(str) {}
};

/**
 * Data that needs to be stored for company news messages.
 * The problem with company news messages are the custom name
 * of the companies and the fact that the company data is reset,
 * resulting in wrong names and such.
 */
struct CompanyNewsInformation : NewsAllocatedData {
	std::string company_name;       ///< The name of the company
	std::string president_name;     ///< The name of the president
	std::string other_company_name; ///< The name of the company taking over this one

	uint32_t face;                  ///< The face of the president
	Colours colour;                 ///< The colour related to the company

	CompanyNewsInformation(const struct Company *c, const struct Company *other = nullptr);
};

using NewsContainer = std::list<NewsItem>; ///< Container type for storing news items.
using NewsIterator = NewsContainer::const_iterator; ///< Iterator type for news items.

#endif /* NEWS_TYPE_H */<|MERGE_RESOLUTION|>--- conflicted
+++ resolved
@@ -15,6 +15,7 @@
 #include "gfx_type.h"
 #include "strings_type.h"
 #include "sound_type.h"
+#include <list>
 #include <vector>
 
 /**
@@ -126,9 +127,6 @@
 
 /** Information about a single item of news. */
 struct NewsItem {
-<<<<<<< HEAD
-	NewsItem *prev;              ///< Previous news item
-	NewsItem *next;              ///< Next news item
 	StringID string_id;          ///< Message text
 	CalTime::Date date;          ///< Date of the news
 	uint64_t creation_tick;      ///< Tick when news was created
@@ -139,18 +137,6 @@
 	NewsReferenceType reftype2;  ///< Type of ref2
 	uint32_t ref1;               ///< Reference 1 to some object: Used for a possible viewport, scrolling after clicking on the news, and for deleting the news when the object is deleted.
 	uint32_t ref2;               ///< Reference 2 to some object: Used for scrolling after clicking on the news, and for deleting the news when the object is deleted.
-=======
-	StringID string_id;           ///< Message text
-	TimerGameCalendar::Date date; ///< Calendar date to show for the news
-	TimerGameEconomy::Date economy_date; ///< Economy date of the news item, never shown but used to calculate age
-	NewsType type;                ///< Type of the news
-	NewsFlag flags;               ///< NewsFlags bits @see NewsFlag
-
-	NewsReferenceType reftype1;   ///< Type of ref1
-	NewsReferenceType reftype2;   ///< Type of ref2
-	uint32_t ref1;                  ///< Reference 1 to some object: Used for a possible viewport, scrolling after clicking on the news, and for deleting the news when the object is deleted.
-	uint32_t ref2;                  ///< Reference 2 to some object: Used for scrolling after clicking on the news, and for deleting the news when the object is deleted.
->>>>>>> 97bea563
 
 	std::unique_ptr<const NewsAllocatedData> data; ///< Custom data for the news item that will be deallocated (deleted) when the news item has reached its end.
 
