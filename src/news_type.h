--- conflicted
+++ resolved
@@ -11,25 +11,18 @@
 #define NEWS_TYPE_H
 
 #include "core/enum_type.hpp"
-<<<<<<< HEAD
 #include "date_type.h"
-#include "gfx_type.h"
-#include "strings_type.h"
-#include "sound_type.h"
-#include <list>
-#include <vector>
-=======
 #include "engine_type.h"
 #include "industry_type.h"
 #include "gfx_type.h"
 #include "sound_type.h"
 #include "station_type.h"
 #include "strings_type.h"
-#include "timer/timer_game_calendar.h"
-#include "timer/timer_game_economy.h"
 #include "town_type.h"
 #include "vehicle_type.h"
->>>>>>> 70c9f396
+#include <list>
+#include <variant>
+#include <vector>
 
 /**
  * Type of news.
@@ -143,7 +136,6 @@
 
 /** Information about a single item of news. */
 struct NewsItem {
-<<<<<<< HEAD
 	StringID string_id;          ///< Message text
 	CalTime::Date date;          ///< Date of the news
 	uint64_t creation_tick;      ///< Tick when news was created
@@ -152,32 +144,14 @@
 	NewsStyle style;             ///< Window style for the news.
 	NewsFlags flags;             ///< NewsFlags bits @see NewsFlag
 
-	NewsReferenceType reftype1;  ///< Type of ref1
-	NewsReferenceType reftype2;  ///< Type of ref2
-	uint32_t ref1;               ///< Reference 1 to some object: Used for a possible viewport, scrolling after clicking on the news, and for deleting the news when the object is deleted.
-	uint32_t ref2;               ///< Reference 2 to some object: Used for scrolling after clicking on the news, and for deleting the news when the object is deleted.
-=======
-	StringID string_id;           ///< Message text
-	TimerGameCalendar::Date date; ///< Calendar date to show for the news
-	TimerGameEconomy::Date economy_date; ///< Economy date of the news item, never shown but used to calculate age
-	NewsType type;                ///< Type of the news
-	AdviceType advice_type; ///< The type of advice, to be able to remove specific advices later on.
-	NewsStyle style; /// Window style for the news.
-	NewsFlags flags;               ///< NewsFlags bits @see NewsFlag
-
 	NewsReference ref1; ///< Reference 1 to some object: Used for a possible viewport, scrolling after clicking on the news, and for deleting the news when the object is deleted.
 	NewsReference ref2; ///< Reference 2 to some object: Used for scrolling after clicking on the news, and for deleting the news when the object is deleted.
->>>>>>> 70c9f396
 
 	std::unique_ptr<NewsAllocatedData> data; ///< Custom data for the news item that will be deallocated (deleted) when the news item has reached its end.
 
 	std::vector<StringParameterData> params; ///< Parameters for string resolving.
 
-<<<<<<< HEAD
-	NewsItem(StringID string_id, NewsType type, NewsStyle style, NewsFlags flags, NewsReferenceType reftype1, uint32_t ref1, NewsReferenceType reftype2, uint32_t ref2, std::unique_ptr<NewsAllocatedData> data, AdviceType advice_type);
-=======
 	NewsItem(StringID string_id, NewsType type, NewsStyle style, NewsFlags flags, NewsReference ref1, NewsReference ref2, std::unique_ptr<NewsAllocatedData> &&data, AdviceType advice_type);
->>>>>>> 70c9f396
 };
 
 /**
