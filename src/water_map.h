--- conflicted
+++ resolved
@@ -450,17 +450,10 @@
 	SetTileOwner(t, o);
 	SetWaterClass(t, original_water_class);
 	SetDockingTile(t, false);
-<<<<<<< HEAD
-	_m[t].m2 = did;
+	_m[t].m2 = did.base();
 	_m[t].m3 = 0;
 	_m[t].m4 = 0;
 	_m[t].m5 = part << WBL_DEPOT_PART | a << WBL_DEPOT_AXIS;
-=======
-	t.m2() = did.base();
-	t.m3() = 0;
-	t.m4() = 0;
-	t.m5() = part << WBL_DEPOT_PART | a << WBL_DEPOT_AXIS;
->>>>>>> e972033e
 	SetWaterTileType(t, WATER_TILE_DEPOT);
 	SB(_me[t].m6, 2, 4, 0);
 	_me[t].m7 = 0;
