/*
 * This file is part of OpenTTD.
 * OpenTTD is free software; you can redistribute it and/or modify it under the terms of the GNU General Public License as published by the Free Software Foundation, version 2.
 * OpenTTD is distributed in the hope that it will be useful, but WITHOUT ANY WARRANTY; without even the implied warranty of MERCHANTABILITY or FITNESS FOR A PARTICULAR PURPOSE.
 * See the GNU General Public License for more details. You should have received a copy of the GNU General Public License along with OpenTTD. If not, see <http://www.gnu.org/licenses/>.
 */

/** @file water_map.h Map accessors for water tiles. */

#ifndef WATER_MAP_H
#define WATER_MAP_H

#include "depot_type.h"
#include "tile_map.h"

/**
 * Bit field layout of m5 for water tiles.
 */
static constexpr uint8_t WBL_TYPE_BEGIN = 4; ///< Start of the 'type' bitfield.
static constexpr uint8_t WBL_TYPE_COUNT = 4; ///< Length of the 'type' bitfield.

static constexpr uint8_t WBL_LOCK_ORIENT_BEGIN = 0; ///< Start of lock orientation bitfield.
static constexpr uint8_t WBL_LOCK_ORIENT_COUNT = 2; ///< Length of lock orientation bitfield.
static constexpr uint8_t WBL_LOCK_PART_BEGIN = 2; ///< Start of lock part bitfield.
static constexpr uint8_t WBL_LOCK_PART_COUNT = 2; ///< Length of lock part bitfield.

static constexpr uint8_t WBL_DEPOT_PART = 0; ///< Depot part flag.
static constexpr uint8_t WBL_DEPOT_AXIS = 1; ///< Depot axis flag.

/** Available water tile types. */
enum WaterTileType {
	WATER_TILE_CLEAR, ///< Plain water.
	WATER_TILE_COAST, ///< Coast.
	WATER_TILE_LOCK,  ///< Water lock.
	WATER_TILE_DEPOT, ///< Water Depot.
};

/** classes of water (for #WATER_TILE_CLEAR water tile type). */
enum WaterClass : uint8_t {
	WATER_CLASS_SEA,     ///< Sea.
	WATER_CLASS_CANAL,   ///< Canal.
	WATER_CLASS_RIVER,   ///< River.
	WATER_CLASS_INVALID, ///< Used for industry tiles on land (also for oilrig if newgrf says so).
};
/** Helper information for extract tool. */
template <> struct EnumPropsT<WaterClass> : MakeEnumPropsT<WaterClass, uint8_t, WATER_CLASS_SEA, WATER_CLASS_INVALID, WATER_CLASS_INVALID, 2> {};

/** Sections of the water depot. */
enum DepotPart {
	DEPOT_PART_NORTH = 0, ///< Northern part of a depot.
	DEPOT_PART_SOUTH = 1, ///< Southern part of a depot.
	DEPOT_PART_END
};

/** Sections of the water lock. */
enum LockPart {
	LOCK_PART_MIDDLE = 0, ///< Middle part of a lock.
	LOCK_PART_LOWER  = 1, ///< Lower part of a lock.
	LOCK_PART_UPPER  = 2, ///< Upper part of a lock.
};

bool IsPossibleDockingTile(TileIndex t);

/**
 * Get the water tile type of a tile.
 * @param t Water tile to query.
 * @return Water tile type at the tile.
 */
inline WaterTileType GetWaterTileType(TileIndex t)
{
<<<<<<< HEAD
	dbg_assert_tile(IsTileType(t, MP_WATER), t);

	switch (GB(_m[t].m5, WBL_TYPE_BEGIN, WBL_TYPE_COUNT)) {
		case WBL_TYPE_NORMAL: return HasBit(_m[t].m5, WBL_COAST_FLAG) ? WATER_TILE_COAST : WATER_TILE_CLEAR;
		case WBL_TYPE_LOCK:   return WATER_TILE_LOCK;
		case WBL_TYPE_DEPOT:  return WATER_TILE_DEPOT;
		default: NOT_REACHED();
	}
=======
	assert(IsTileType(t, MP_WATER));
	return static_cast<WaterTileType>(GB(t.m5(), WBL_TYPE_BEGIN, WBL_TYPE_COUNT));
}

/**
 * Set the water tile type of a tile.
 * @param t Water tile to set.
 * @param type Water tile type of the tile.
 */
inline void SetWaterTileType(Tile t, WaterTileType type)
{
	assert(IsTileType(t, MP_WATER));
	SB(t.m5(), WBL_TYPE_BEGIN, WBL_TYPE_COUNT, to_underlying(type));
>>>>>>> 9dae6262
}

/**
 * Checks whether the tile has an waterclass associated.
 * You can then subsequently call GetWaterClass().
 * @param t Tile to query.
 * @return True if the tiletype has a waterclass.
 */
inline bool HasTileWaterClass(TileIndex t)
{
	return IsTileType(t, MP_WATER) || IsTileType(t, MP_STATION) || IsTileType(t, MP_INDUSTRY) || IsTileType(t, MP_OBJECT) || IsTileType(t, MP_TREES);
}

/**
 * Get the water class at a tile.
 * @param t Water tile to query.
 * @pre IsTileType(t, MP_WATER) || IsTileType(t, MP_STATION) || IsTileType(t, MP_INDUSTRY) || IsTileType(t, MP_OBJECT)
 * @return Water class at the tile.
 */
inline WaterClass GetWaterClass(TileIndex t)
{
	dbg_assert_tile(HasTileWaterClass(t), t);
	return (WaterClass)GB(_m[t].m1, 5, 2);
}

/**
 * Set the water class at a tile.
 * @param t  Water tile to change.
 * @param wc New water class.
 * @pre IsTileType(t, MP_WATER) || IsTileType(t, MP_STATION) || IsTileType(t, MP_INDUSTRY) || IsTileType(t, MP_OBJECT)
 */
inline void SetWaterClass(TileIndex t, WaterClass wc)
{
	dbg_assert_tile(HasTileWaterClass(t), t);
	SB(_m[t].m1, 5, 2, wc);
}

/**
 * Tests if the tile was built on water.
 * @param t the tile to check
 * @pre IsTileType(t, MP_WATER) || IsTileType(t, MP_STATION) || IsTileType(t, MP_INDUSTRY) || IsTileType(t, MP_OBJECT)
 * @return true iff on water
 */
inline bool IsTileOnWater(TileIndex t)
{
	return (GetWaterClass(t) != WATER_CLASS_INVALID);
}

/**
 * Is it a plain water tile?
 * @param t Water tile to query.
 * @return \c true if any type of clear water like ocean, river, or canal.
 * @pre IsTileType(t, MP_WATER)
 */
inline bool IsWater(TileIndex t)
{
	return GetWaterTileType(t) == WATER_TILE_CLEAR;
}

/**
 * Is it a sea water tile?
 * @param t Water tile to query.
 * @return \c true if it is a sea water tile.
 * @pre IsTileType(t, MP_WATER)
 */
inline bool IsSea(TileIndex t)
{
	return IsWater(t) && GetWaterClass(t) == WATER_CLASS_SEA;
}

/**
 * Is it a canal tile?
 * @param t Water tile to query.
 * @return \c true if it is a canal tile.
 * @pre IsTileType(t, MP_WATER)
 */
inline bool IsCanal(TileIndex t)
{
	return IsWater(t) && GetWaterClass(t) == WATER_CLASS_CANAL;
}

/**
 * Is it a river water tile?
 * @param t Water tile to query.
 * @return \c true if it is a river water tile.
 * @pre IsTileType(t, MP_WATER)
 */
inline bool IsRiver(TileIndex t)
{
	return IsWater(t) && GetWaterClass(t) == WATER_CLASS_RIVER;
}

/**
 * Is it a water tile with plain water?
 * @param t Tile to query.
 * @return \c true if it is a plain water tile.
 */
inline bool IsWaterTile(TileIndex t)
{
	return IsTileType(t, MP_WATER) && IsWater(t);
}

/**
 * Is it a coast tile?
 * @param t Water tile to query.
 * @return \c true if it is a sea water tile.
 * @pre IsTileType(t, MP_WATER)
 */
inline bool IsCoast(TileIndex t)
{
	return GetWaterTileType(t) == WATER_TILE_COAST;
}

/**
 * Is it a coast tile
 * @param t Tile to query.
 * @return \c true if it is a coast.
 */
inline bool IsCoastTile(TileIndex t)
{
	return (IsTileType(t, MP_WATER) && IsCoast(t)) || (IsTileType(t, MP_TREES) && GetWaterClass(t) != WATER_CLASS_INVALID);
}

/**
 * Is it a water tile with a ship depot on it?
 * @param t Water tile to query.
 * @return \c true if it is a ship depot tile.
 * @pre IsTileType(t, MP_WATER)
 */
inline bool IsShipDepot(TileIndex t)
{
	return GetWaterTileType(t) == WATER_TILE_DEPOT;
}

/**
 * Is it a ship depot tile?
 * @param t Tile to query.
 * @return \c true if it is a ship depot tile.
 */
inline bool IsShipDepotTile(TileIndex t)
{
	return IsTileType(t, MP_WATER) && IsShipDepot(t);
}

/**
 * Get the axis of the ship depot.
 * @param t Water tile to query.
 * @return Axis of the depot.
 * @pre IsShipDepotTile(t)
 */
inline Axis GetShipDepotAxis(TileIndex t)
{
	dbg_assert_tile(IsShipDepotTile(t), t);
	return (Axis)GB(_m[t].m5, WBL_DEPOT_AXIS, 1);
}

/**
 * Get the part of a ship depot.
 * @param t Water tile to query.
 * @return Part of the depot.
 * @pre IsShipDepotTile(t)
 */
inline DepotPart GetShipDepotPart(TileIndex t)
{
	dbg_assert_tile(IsShipDepotTile(t), t);
	return (DepotPart)GB(_m[t].m5, WBL_DEPOT_PART, 1);
}

/**
 * Get the direction of the ship depot.
 * @param t Water tile to query.
 * @return Direction of the depot.
 * @pre IsShipDepotTile(t)
 */
inline DiagDirection GetShipDepotDirection(TileIndex t)
{
	return XYNSToDiagDir(GetShipDepotAxis(t), GetShipDepotPart(t));
}

/**
 * Get the other tile of the ship depot.
 * @param t Tile to query, containing one section of a ship depot.
 * @return Tile containing the other section of the depot.
 * @pre IsShipDepotTile(t)
 */
inline TileIndex GetOtherShipDepotTile(TileIndex t)
{
	return t + (GetShipDepotPart(t) != DEPOT_PART_NORTH ? -1 : 1) * TileOffsByAxis(GetShipDepotAxis(t));
}

/**
 * Get the most northern tile of a ship depot.
 * @param t One of the tiles of the ship depot.
 * @return The northern tile of the depot.
 * @pre IsShipDepotTile(t)
 */
inline TileIndex GetShipDepotNorthTile(TileIndex t)
{
	dbg_assert_tile(IsShipDepot(t), t);
	TileIndex tile2 = GetOtherShipDepotTile(t);

	return t < tile2 ? t : tile2;
}

/**
 * Is there a lock on a given water tile?
 * @param t Water tile to query.
 * @return \c true if it is a water lock tile.
 * @pre IsTileType(t, MP_WATER)
 */
inline bool IsLock(TileIndex t)
{
	return GetWaterTileType(t) == WATER_TILE_LOCK;
}

/**
 * Get the direction of the water lock.
 * @param t Water tile to query.
 * @return Direction of the lock.
 * @pre IsTileType(t, MP_WATER) && IsLock(t)
 */
inline DiagDirection GetLockDirection(TileIndex t)
{
	dbg_assert_tile(IsLock(t), t);
	return (DiagDirection)GB(_m[t].m5, WBL_LOCK_ORIENT_BEGIN, WBL_LOCK_ORIENT_COUNT);
}

/**
 * Get the part of a lock.
 * @param t Water tile to query.
 * @return The part.
 * @pre IsTileType(t, MP_WATER) && IsLock(t)
 */
inline uint8_t GetLockPart(TileIndex t)
{
	dbg_assert_tile(IsLock(t), t);
	return GB(_m[t].m5, WBL_LOCK_PART_BEGIN, WBL_LOCK_PART_COUNT);
}

/**
 * Get the random bits of the water tile.
 * @param t Water tile to query.
 * @return Random bits of the tile.
 * @pre IsTileType(t, MP_WATER)
 */
inline uint8_t GetWaterTileRandomBits(TileIndex t)
{
	dbg_assert_tile(IsTileType(t, MP_WATER), t);
	return _m[t].m4;
}

/**
 * Checks whether the tile has water at the ground.
 * That is, it is either some plain water tile, or a object/industry/station/... with water under it.
 * @return true iff the tile has water at the ground.
 * @note Coast tiles are not considered waterish, even if there is water on a halftile.
 */
inline bool HasTileWaterGround(TileIndex t)
{
	return HasTileWaterClass(t) && IsTileOnWater(t) && !IsCoastTile(t);
}

/**
 * Set the docking tile state of a tile. This is used by pathfinders to reach their destination.
 * As well as water tiles, half-rail tiles, buoys and aqueduct ends can also be docking tiles.
 * @param t the tile
 * @param b the docking tile state
 */
inline void SetDockingTile(TileIndex t, bool b)
{
	dbg_assert(IsTileType(t, MP_WATER) || IsTileType(t, MP_RAILWAY) || IsTileType(t, MP_STATION) || IsTileType(t, MP_TUNNELBRIDGE));
	AssignBit(_m[t].m1, 7, b);
}

/**
 * Checks whether the tile is marked as a dockling tile.
 * @return true iff the tile is marked as a docking tile.
 */
inline bool IsDockingTile(TileIndex t)
{
	return (IsTileType(t, MP_WATER) || IsTileType(t, MP_RAILWAY) || IsTileType(t, MP_STATION) || IsTileType(t, MP_TUNNELBRIDGE)) && HasBit(_m[t].m1, 7);
}


/**
 * Helper function to make a coast tile.
 * @param t The tile to change into water
 */
inline void MakeShore(TileIndex t)
{
	SetTileType(t, MP_WATER);
	SetTileOwner(t, OWNER_WATER);
	SetWaterClass(t, WATER_CLASS_SEA);
	SetDockingTile(t, false);
<<<<<<< HEAD
	_m[t].m2 = 0;
	_m[t].m3 = 0;
	_m[t].m4 = 0;
	_m[t].m5 = WBL_TYPE_NORMAL << WBL_TYPE_BEGIN | 1 << WBL_COAST_FLAG;
	SB(_me[t].m6, 2, 4, 0);
	_me[t].m7 = 0;
=======
	t.m2() = 0;
	t.m3() = 0;
	t.m4() = 0;
	t.m5() = 0;
	SetWaterTileType(t, WATER_TILE_COAST);
	SB(t.m6(), 2, 4, 0);
	t.m7() = 0;
>>>>>>> 9dae6262
}

/**
 * Helper function for making a watery tile.
 * @param t The tile to change into water
 * @param o The owner of the water
 * @param wc The class of water the tile has to be
 * @param random_bits Eventual random bits to be set for this tile
 */
inline void MakeWater(TileIndex t, Owner o, WaterClass wc, uint8_t random_bits)
{
	SetTileType(t, MP_WATER);
	SetTileOwner(t, o);
	SetWaterClass(t, wc);
	SetDockingTile(t, false);
<<<<<<< HEAD
	_m[t].m2 = 0;
	_m[t].m3 = 0;
	_m[t].m4 = random_bits;
	_m[t].m5 = WBL_TYPE_NORMAL << WBL_TYPE_BEGIN;
	SB(_me[t].m6, 2, 4, 0);
	_me[t].m7 = 0;
=======
	t.m2() = 0;
	t.m3() = 0;
	t.m4() = random_bits;
	t.m5() = 0;
	SetWaterTileType(t, WATER_TILE_CLEAR);
	SB(t.m6(), 2, 4, 0);
	t.m7() = 0;
>>>>>>> 9dae6262
}

/**
 * Make a sea tile.
 * @param t The tile to change into sea
 */
inline void MakeSea(TileIndex t)
{
	MakeWater(t, OWNER_WATER, WATER_CLASS_SEA, 0);
}

/**
 * Make a river tile
 * @param t The tile to change into river
 * @param random_bits Random bits to be set for this tile
 */
inline void MakeRiver(TileIndex t, uint8_t random_bits)
{
	MakeWater(t, OWNER_WATER, WATER_CLASS_RIVER, random_bits);
}

/**
 * Make a canal tile
 * @param t The tile to change into canal
 * @param o The owner of the canal
 * @param random_bits Random bits to be set for this tile
 */
inline void MakeCanal(TileIndex t, Owner o, uint8_t random_bits)
{
	dbg_assert(o != OWNER_WATER);
	MakeWater(t, o, WATER_CLASS_CANAL, random_bits);
}

/**
 * Make a ship depot section.
 * @param t    Tile to place the ship depot section.
 * @param o    Owner of the depot.
 * @param did  Depot ID.
 * @param part Depot part (either #DEPOT_PART_NORTH or #DEPOT_PART_SOUTH).
 * @param a    Axis of the depot.
 * @param original_water_class Original water class.
 */
inline void MakeShipDepot(TileIndex t, Owner o, DepotID did, DepotPart part, Axis a, WaterClass original_water_class)
{
	SetTileType(t, MP_WATER);
	SetTileOwner(t, o);
	SetWaterClass(t, original_water_class);
	SetDockingTile(t, false);
<<<<<<< HEAD
	_m[t].m2 = did;
	_m[t].m3 = 0;
	_m[t].m4 = 0;
	_m[t].m5 = WBL_TYPE_DEPOT << WBL_TYPE_BEGIN | part << WBL_DEPOT_PART | a << WBL_DEPOT_AXIS;
	SB(_me[t].m6, 2, 4, 0);
	_me[t].m7 = 0;
=======
	t.m2() = did;
	t.m3() = 0;
	t.m4() = 0;
	t.m5() = part << WBL_DEPOT_PART | a << WBL_DEPOT_AXIS;
	SetWaterTileType(t, WATER_TILE_DEPOT);
	SB(t.m6(), 2, 4, 0);
	t.m7() = 0;
>>>>>>> 9dae6262
}

/**
 * Make a lock section.
 * @param t Tile to place the water lock section.
 * @param o Owner of the lock.
 * @param part Part to place.
 * @param dir Lock orientation
 * @param original_water_class Original water class.
 * @see MakeLock
 */
inline void MakeLockTile(TileIndex t, Owner o, LockPart part, DiagDirection dir, WaterClass original_water_class)
{
	SetTileType(t, MP_WATER);
	SetTileOwner(t, o);
	SetWaterClass(t, original_water_class);
	SetDockingTile(t, false);
<<<<<<< HEAD
	_m[t].m2 = 0;
	_m[t].m3 = 0;
	_m[t].m4 = 0;
	_m[t].m5 = WBL_TYPE_LOCK << WBL_TYPE_BEGIN | part << WBL_LOCK_PART_BEGIN | dir << WBL_LOCK_ORIENT_BEGIN;
	SB(_me[t].m6, 2, 4, 0);
	_me[t].m7 = 0;
=======
	t.m2() = 0;
	t.m3() = 0;
	t.m4() = 0;
	t.m5() = part << WBL_LOCK_PART_BEGIN | dir << WBL_LOCK_ORIENT_BEGIN;
	SetWaterTileType(t, WATER_TILE_LOCK);
	SB(t.m6(), 2, 4, 0);
	t.m7() = 0;
>>>>>>> 9dae6262
}

/**
 * Make a water lock.
 * @param t Tile to place the water lock section.
 * @param o Owner of the lock.
 * @param d Direction of the water lock.
 * @param wc_lower Original water class of the lower part.
 * @param wc_upper Original water class of the upper part.
 * @param wc_middle Original water class of the middle part.
 */
inline void MakeLock(TileIndex t, Owner o, DiagDirection d, WaterClass wc_lower, WaterClass wc_upper, WaterClass wc_middle)
{
	TileIndexDiff delta = TileOffsByDiagDir(d);

	/* Keep the current waterclass and owner for the tiles.
	 * It allows to restore them after the lock is deleted */
	MakeLockTile(t, o, LOCK_PART_MIDDLE, d, wc_middle);
	MakeLockTile(t - delta, IsWaterTile(t - delta) ? GetTileOwner(t - delta) : o, LOCK_PART_LOWER, d, wc_lower);
	MakeLockTile(t + delta, IsWaterTile(t + delta) ? GetTileOwner(t + delta) : o, LOCK_PART_UPPER, d, wc_upper);
}


/**
 * Set the non-flooding water tile state of a tile.
 * @param t the tile
 * @param b the non-flooding water tile state
 */
inline void SetNonFloodingWaterTile(TileIndex t, bool b)
{
	dbg_assert(IsTileType(t, MP_WATER));
	AssignBit(_m[t].m3, 0, b);
}
/**
 * Checks whether the tile is marked as a non-flooding water tile.
 * @return true iff the tile is marked as a non-flooding water tile.
 */
inline bool IsNonFloodingWaterTile(TileIndex t)
{
	return IsTileType(t, MP_WATER) && HasBit(_m[t].m3, 0);
}

/**
 * Checks whether the tile type could have flooding behaviour
 * @return true iff the tile type is one where GetFloodingBehaviour could return a value other than FLOOD_NONE.
 */
inline bool IsFloodingTypeTile(TileIndex t)
{
	static const uint16_t mask = (1 << MP_WATER) | (1 << MP_STATION) | (1 << MP_INDUSTRY) | (1 << MP_RAILWAY) | (1 << MP_TREES) | (1 << MP_OBJECT) | (1 << MP_VOID);
	return HasBit(mask, GetTileType(t));
}

#endif /* WATER_MAP_H */<|MERGE_RESOLUTION|>--- conflicted
+++ resolved
@@ -68,18 +68,8 @@
  */
 inline WaterTileType GetWaterTileType(TileIndex t)
 {
-<<<<<<< HEAD
 	dbg_assert_tile(IsTileType(t, MP_WATER), t);
-
-	switch (GB(_m[t].m5, WBL_TYPE_BEGIN, WBL_TYPE_COUNT)) {
-		case WBL_TYPE_NORMAL: return HasBit(_m[t].m5, WBL_COAST_FLAG) ? WATER_TILE_COAST : WATER_TILE_CLEAR;
-		case WBL_TYPE_LOCK:   return WATER_TILE_LOCK;
-		case WBL_TYPE_DEPOT:  return WATER_TILE_DEPOT;
-		default: NOT_REACHED();
-	}
-=======
-	assert(IsTileType(t, MP_WATER));
-	return static_cast<WaterTileType>(GB(t.m5(), WBL_TYPE_BEGIN, WBL_TYPE_COUNT));
+	return static_cast<WaterTileType>(GB(_m[t].m5, WBL_TYPE_BEGIN, WBL_TYPE_COUNT));
 }
 
 /**
@@ -87,11 +77,10 @@
  * @param t Water tile to set.
  * @param type Water tile type of the tile.
  */
-inline void SetWaterTileType(Tile t, WaterTileType type)
-{
-	assert(IsTileType(t, MP_WATER));
-	SB(t.m5(), WBL_TYPE_BEGIN, WBL_TYPE_COUNT, to_underlying(type));
->>>>>>> 9dae6262
+inline void SetWaterTileType(TileIndex t, WaterTileType type)
+{
+	dbg_assert_tile(IsTileType(t, MP_WATER), t);
+	SB(_m[t].m5, WBL_TYPE_BEGIN, WBL_TYPE_COUNT, to_underlying(type));
 }
 
 /**
@@ -386,22 +375,13 @@
 	SetTileOwner(t, OWNER_WATER);
 	SetWaterClass(t, WATER_CLASS_SEA);
 	SetDockingTile(t, false);
-<<<<<<< HEAD
 	_m[t].m2 = 0;
 	_m[t].m3 = 0;
 	_m[t].m4 = 0;
-	_m[t].m5 = WBL_TYPE_NORMAL << WBL_TYPE_BEGIN | 1 << WBL_COAST_FLAG;
+	_m[t].m5 = 0;
+	SetWaterTileType(t, WATER_TILE_COAST);
 	SB(_me[t].m6, 2, 4, 0);
 	_me[t].m7 = 0;
-=======
-	t.m2() = 0;
-	t.m3() = 0;
-	t.m4() = 0;
-	t.m5() = 0;
-	SetWaterTileType(t, WATER_TILE_COAST);
-	SB(t.m6(), 2, 4, 0);
-	t.m7() = 0;
->>>>>>> 9dae6262
 }
 
 /**
@@ -417,22 +397,13 @@
 	SetTileOwner(t, o);
 	SetWaterClass(t, wc);
 	SetDockingTile(t, false);
-<<<<<<< HEAD
 	_m[t].m2 = 0;
 	_m[t].m3 = 0;
 	_m[t].m4 = random_bits;
-	_m[t].m5 = WBL_TYPE_NORMAL << WBL_TYPE_BEGIN;
+	_m[t].m5 = 0;
+	SetWaterTileType(t, WATER_TILE_CLEAR);
 	SB(_me[t].m6, 2, 4, 0);
 	_me[t].m7 = 0;
-=======
-	t.m2() = 0;
-	t.m3() = 0;
-	t.m4() = random_bits;
-	t.m5() = 0;
-	SetWaterTileType(t, WATER_TILE_CLEAR);
-	SB(t.m6(), 2, 4, 0);
-	t.m7() = 0;
->>>>>>> 9dae6262
 }
 
 /**
@@ -481,22 +452,13 @@
 	SetTileOwner(t, o);
 	SetWaterClass(t, original_water_class);
 	SetDockingTile(t, false);
-<<<<<<< HEAD
 	_m[t].m2 = did;
 	_m[t].m3 = 0;
 	_m[t].m4 = 0;
-	_m[t].m5 = WBL_TYPE_DEPOT << WBL_TYPE_BEGIN | part << WBL_DEPOT_PART | a << WBL_DEPOT_AXIS;
+	_m[t].m5 = part << WBL_DEPOT_PART | a << WBL_DEPOT_AXIS;
+	SetWaterTileType(t, WATER_TILE_DEPOT);
 	SB(_me[t].m6, 2, 4, 0);
 	_me[t].m7 = 0;
-=======
-	t.m2() = did;
-	t.m3() = 0;
-	t.m4() = 0;
-	t.m5() = part << WBL_DEPOT_PART | a << WBL_DEPOT_AXIS;
-	SetWaterTileType(t, WATER_TILE_DEPOT);
-	SB(t.m6(), 2, 4, 0);
-	t.m7() = 0;
->>>>>>> 9dae6262
 }
 
 /**
@@ -514,22 +476,13 @@
 	SetTileOwner(t, o);
 	SetWaterClass(t, original_water_class);
 	SetDockingTile(t, false);
-<<<<<<< HEAD
 	_m[t].m2 = 0;
 	_m[t].m3 = 0;
 	_m[t].m4 = 0;
-	_m[t].m5 = WBL_TYPE_LOCK << WBL_TYPE_BEGIN | part << WBL_LOCK_PART_BEGIN | dir << WBL_LOCK_ORIENT_BEGIN;
+	_m[t].m5 = part << WBL_LOCK_PART_BEGIN | dir << WBL_LOCK_ORIENT_BEGIN;
+	SetWaterTileType(t, WATER_TILE_LOCK);
 	SB(_me[t].m6, 2, 4, 0);
 	_me[t].m7 = 0;
-=======
-	t.m2() = 0;
-	t.m3() = 0;
-	t.m4() = 0;
-	t.m5() = part << WBL_LOCK_PART_BEGIN | dir << WBL_LOCK_ORIENT_BEGIN;
-	SetWaterTileType(t, WATER_TILE_LOCK);
-	SB(t.m6(), 2, 4, 0);
-	t.m7() = 0;
->>>>>>> 9dae6262
 }
 
 /**
