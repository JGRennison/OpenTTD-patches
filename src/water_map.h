--- conflicted
+++ resolved
@@ -14,7 +14,6 @@
 
 #include "depot_type.h"
 #include "tile_map.h"
-#include "tree_map.h"
 
 /**
  * Bit field layout of m5 for water tiles.
@@ -205,11 +204,7 @@
  */
 static inline bool IsCoastTile(TileIndex t)
 {
-<<<<<<< HEAD
-	return (IsTileType(t, MP_WATER) && IsCoast(t)) || (IsTileType(t, MP_TREES) && GetTreeGround(t) == TREE_GROUND_SHORE);
-=======
 	return (IsTileType(t, MP_WATER) && IsCoast(t)) || (IsTileType(t, MP_TREES) && GetWaterClass(t) != WATER_CLASS_INVALID);
->>>>>>> ebc3934e
 }
 
 /**
