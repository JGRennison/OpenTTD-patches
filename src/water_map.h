/*
 * This file is part of OpenTTD.
 * OpenTTD is free software; you can redistribute it and/or modify it under the terms of the GNU General Public License as published by the Free Software Foundation, version 2.
 * OpenTTD is distributed in the hope that it will be useful, but WITHOUT ANY WARRANTY; without even the implied warranty of MERCHANTABILITY or FITNESS FOR A PARTICULAR PURPOSE.
 * See the GNU General Public License for more details. You should have received a copy of the GNU General Public License along with OpenTTD. If not, see <http://www.gnu.org/licenses/>.
 */

/** @file water_map.h Map accessors for water tiles. */

#ifndef WATER_MAP_H
#define WATER_MAP_H

#include "depot_type.h"
#include "tile_map.h"

/**
 * Bit field layout of m5 for water tiles.
 */
enum WaterTileTypeBitLayout {
	WBL_TYPE_BEGIN        = 4,   ///< Start of the 'type' bitfield.
	WBL_TYPE_COUNT        = 4,   ///< Length of the 'type' bitfield.

	WBL_TYPE_NORMAL       = 0x0, ///< Clear water or coast ('type' bitfield).
	WBL_TYPE_LOCK         = 0x1, ///< Lock ('type' bitfield).
	WBL_TYPE_DEPOT        = 0x8, ///< Depot ('type' bitfield).

	WBL_COAST_FLAG        = 0,   ///< Flag for coast.

	WBL_LOCK_ORIENT_BEGIN = 0,   ///< Start of lock orientation bitfield.
	WBL_LOCK_ORIENT_COUNT = 2,   ///< Length of lock orientation bitfield.
	WBL_LOCK_PART_BEGIN   = 2,   ///< Start of lock part bitfield.
	WBL_LOCK_PART_COUNT   = 2,   ///< Length of lock part bitfield.

	WBL_DEPOT_PART        = 0,   ///< Depot part flag.
	WBL_DEPOT_AXIS        = 1,   ///< Depot axis flag.
};

/** Available water tile types. */
enum WaterTileType {
	WATER_TILE_CLEAR, ///< Plain water.
	WATER_TILE_COAST, ///< Coast.
	WATER_TILE_LOCK,  ///< Water lock.
	WATER_TILE_DEPOT, ///< Water Depot.
};

/** classes of water (for #WATER_TILE_CLEAR water tile type). */
<<<<<<< HEAD
enum WaterClass {
=======
enum WaterClass : uint8_t {
>>>>>>> 6c5a8f55
	WATER_CLASS_SEA,     ///< Sea.
	WATER_CLASS_CANAL,   ///< Canal.
	WATER_CLASS_RIVER,   ///< River.
	WATER_CLASS_INVALID, ///< Used for industry tiles on land (also for oilrig if newgrf says so).
};
/** Helper information for extract tool. */
template <> struct EnumPropsT<WaterClass> : MakeEnumPropsT<WaterClass, byte, WATER_CLASS_SEA, WATER_CLASS_INVALID, WATER_CLASS_INVALID, 2> {};

/** Sections of the water depot. */
enum DepotPart {
	DEPOT_PART_NORTH = 0, ///< Northern part of a depot.
	DEPOT_PART_SOUTH = 1, ///< Southern part of a depot.
	DEPOT_PART_END
};

/** Sections of the water lock. */
enum LockPart {
	LOCK_PART_MIDDLE = 0, ///< Middle part of a lock.
	LOCK_PART_LOWER  = 1, ///< Lower part of a lock.
	LOCK_PART_UPPER  = 2, ///< Upper part of a lock.
};

bool IsPossibleDockingTile(TileIndex t);

/**
 * Get the water tile type at a tile.
 * @param t Water tile to query.
 * @return Water tile type at the tile.
 */
inline WaterTileType GetWaterTileType(TileIndex t)
{
	dbg_assert_tile(IsTileType(t, MP_WATER), t);

	switch (GB(_m[t].m5, WBL_TYPE_BEGIN, WBL_TYPE_COUNT)) {
		case WBL_TYPE_NORMAL: return HasBit(_m[t].m5, WBL_COAST_FLAG) ? WATER_TILE_COAST : WATER_TILE_CLEAR;
		case WBL_TYPE_LOCK:   return WATER_TILE_LOCK;
		case WBL_TYPE_DEPOT:  return WATER_TILE_DEPOT;
		default: NOT_REACHED();
	}
}

/**
 * Checks whether the tile has an waterclass associated.
 * You can then subsequently call GetWaterClass().
 * @param t Tile to query.
 * @return True if the tiletype has a waterclass.
 */
inline bool HasTileWaterClass(TileIndex t)
{
	return IsTileType(t, MP_WATER) || IsTileType(t, MP_STATION) || IsTileType(t, MP_INDUSTRY) || IsTileType(t, MP_OBJECT) || IsTileType(t, MP_TREES);
}

/**
 * Get the water class at a tile.
 * @param t Water tile to query.
 * @pre IsTileType(t, MP_WATER) || IsTileType(t, MP_STATION) || IsTileType(t, MP_INDUSTRY) || IsTileType(t, MP_OBJECT)
 * @return Water class at the tile.
 */
inline WaterClass GetWaterClass(TileIndex t)
{
	dbg_assert_tile(HasTileWaterClass(t), t);
	return (WaterClass)GB(_m[t].m1, 5, 2);
}

/**
 * Set the water class at a tile.
 * @param t  Water tile to change.
 * @param wc New water class.
 * @pre IsTileType(t, MP_WATER) || IsTileType(t, MP_STATION) || IsTileType(t, MP_INDUSTRY) || IsTileType(t, MP_OBJECT)
 */
inline void SetWaterClass(TileIndex t, WaterClass wc)
{
	dbg_assert_tile(HasTileWaterClass(t), t);
	SB(_m[t].m1, 5, 2, wc);
}

/**
 * Tests if the tile was built on water.
 * @param t the tile to check
 * @pre IsTileType(t, MP_WATER) || IsTileType(t, MP_STATION) || IsTileType(t, MP_INDUSTRY) || IsTileType(t, MP_OBJECT)
 * @return true iff on water
 */
inline bool IsTileOnWater(TileIndex t)
{
	return (GetWaterClass(t) != WATER_CLASS_INVALID);
}

/**
 * Is it a plain water tile?
 * @param t Water tile to query.
 * @return \c true if any type of clear water like ocean, river, or canal.
 * @pre IsTileType(t, MP_WATER)
 */
inline bool IsWater(TileIndex t)
{
	return GetWaterTileType(t) == WATER_TILE_CLEAR;
}

/**
 * Is it a sea water tile?
 * @param t Water tile to query.
 * @return \c true if it is a sea water tile.
 * @pre IsTileType(t, MP_WATER)
 */
inline bool IsSea(TileIndex t)
{
	return IsWater(t) && GetWaterClass(t) == WATER_CLASS_SEA;
}

/**
 * Is it a canal tile?
 * @param t Water tile to query.
 * @return \c true if it is a canal tile.
 * @pre IsTileType(t, MP_WATER)
 */
inline bool IsCanal(TileIndex t)
{
	return IsWater(t) && GetWaterClass(t) == WATER_CLASS_CANAL;
}

/**
 * Is it a river water tile?
 * @param t Water tile to query.
 * @return \c true if it is a river water tile.
 * @pre IsTileType(t, MP_WATER)
 */
inline bool IsRiver(TileIndex t)
{
	return IsWater(t) && GetWaterClass(t) == WATER_CLASS_RIVER;
}

/**
 * Is it a water tile with plain water?
 * @param t Tile to query.
 * @return \c true if it is a plain water tile.
 */
inline bool IsWaterTile(TileIndex t)
{
	return IsTileType(t, MP_WATER) && IsWater(t);
}

/**
 * Is it a coast tile?
 * @param t Water tile to query.
 * @return \c true if it is a sea water tile.
 * @pre IsTileType(t, MP_WATER)
 */
inline bool IsCoast(TileIndex t)
{
	return GetWaterTileType(t) == WATER_TILE_COAST;
}

/**
 * Is it a coast tile
 * @param t Tile to query.
 * @return \c true if it is a coast.
 */
inline bool IsCoastTile(TileIndex t)
{
	return (IsTileType(t, MP_WATER) && IsCoast(t)) || (IsTileType(t, MP_TREES) && GetWaterClass(t) != WATER_CLASS_INVALID);
}

/**
 * Is it a water tile with a ship depot on it?
 * @param t Water tile to query.
 * @return \c true if it is a ship depot tile.
 * @pre IsTileType(t, MP_WATER)
 */
inline bool IsShipDepot(TileIndex t)
{
	return GetWaterTileType(t) == WATER_TILE_DEPOT;
}

/**
 * Is it a ship depot tile?
 * @param t Tile to query.
 * @return \c true if it is a ship depot tile.
 */
inline bool IsShipDepotTile(TileIndex t)
{
	return IsTileType(t, MP_WATER) && IsShipDepot(t);
}

/**
 * Get the axis of the ship depot.
 * @param t Water tile to query.
 * @return Axis of the depot.
 * @pre IsShipDepotTile(t)
 */
inline Axis GetShipDepotAxis(TileIndex t)
{
	dbg_assert_tile(IsShipDepotTile(t), t);
	return (Axis)GB(_m[t].m5, WBL_DEPOT_AXIS, 1);
}

/**
 * Get the part of a ship depot.
 * @param t Water tile to query.
 * @return Part of the depot.
 * @pre IsShipDepotTile(t)
 */
inline DepotPart GetShipDepotPart(TileIndex t)
{
	dbg_assert_tile(IsShipDepotTile(t), t);
	return (DepotPart)GB(_m[t].m5, WBL_DEPOT_PART, 1);
}

/**
 * Get the direction of the ship depot.
 * @param t Water tile to query.
 * @return Direction of the depot.
 * @pre IsShipDepotTile(t)
 */
inline DiagDirection GetShipDepotDirection(TileIndex t)
{
	return XYNSToDiagDir(GetShipDepotAxis(t), GetShipDepotPart(t));
}

/**
 * Get the other tile of the ship depot.
 * @param t Tile to query, containing one section of a ship depot.
 * @return Tile containing the other section of the depot.
 * @pre IsShipDepotTile(t)
 */
inline TileIndex GetOtherShipDepotTile(TileIndex t)
{
	return t + (GetShipDepotPart(t) != DEPOT_PART_NORTH ? -1 : 1) * (GetShipDepotAxis(t) != AXIS_X ? TileDiffXY(0, 1) : TileDiffXY(1, 0));
}

/**
 * Get the most northern tile of a ship depot.
 * @param t One of the tiles of the ship depot.
 * @return The northern tile of the depot.
 * @pre IsShipDepotTile(t)
 */
inline TileIndex GetShipDepotNorthTile(TileIndex t)
{
	dbg_assert_tile(IsShipDepot(t), t);
	TileIndex tile2 = GetOtherShipDepotTile(t);

	return t < tile2 ? t : tile2;
}

/**
 * Is there a lock on a given water tile?
 * @param t Water tile to query.
 * @return \c true if it is a water lock tile.
 * @pre IsTileType(t, MP_WATER)
 */
inline bool IsLock(TileIndex t)
{
	return GetWaterTileType(t) == WATER_TILE_LOCK;
}

/**
 * Get the direction of the water lock.
 * @param t Water tile to query.
 * @return Direction of the lock.
 * @pre IsTileType(t, MP_WATER) && IsLock(t)
 */
inline DiagDirection GetLockDirection(TileIndex t)
{
	dbg_assert_tile(IsLock(t), t);
	return (DiagDirection)GB(_m[t].m5, WBL_LOCK_ORIENT_BEGIN, WBL_LOCK_ORIENT_COUNT);
}

/**
 * Get the part of a lock.
 * @param t Water tile to query.
 * @return The part.
 * @pre IsTileType(t, MP_WATER) && IsLock(t)
 */
<<<<<<< HEAD
inline byte GetLockPart(TileIndex t)
=======
inline uint8_t GetLockPart(Tile t)
>>>>>>> 6c5a8f55
{
	dbg_assert_tile(IsLock(t), t);
	return GB(_m[t].m5, WBL_LOCK_PART_BEGIN, WBL_LOCK_PART_COUNT);
}

/**
 * Get the random bits of the water tile.
 * @param t Water tile to query.
 * @return Random bits of the tile.
 * @pre IsTileType(t, MP_WATER)
 */
<<<<<<< HEAD
inline byte GetWaterTileRandomBits(TileIndex t)
=======
inline uint8_t GetWaterTileRandomBits(Tile t)
>>>>>>> 6c5a8f55
{
	dbg_assert_tile(IsTileType(t, MP_WATER), t);
	return _m[t].m4;
}

/**
 * Checks whether the tile has water at the ground.
 * That is, it is either some plain water tile, or a object/industry/station/... with water under it.
 * @return true iff the tile has water at the ground.
 * @note Coast tiles are not considered waterish, even if there is water on a halftile.
 */
inline bool HasTileWaterGround(TileIndex t)
{
	return HasTileWaterClass(t) && IsTileOnWater(t) && !IsCoastTile(t);
}

/**
 * Set the docking tile state of a tile. This is used by pathfinders to reach their destination.
 * As well as water tiles, half-rail tiles, buoys and aqueduct ends can also be docking tiles.
 * @param t the tile
 * @param b the docking tile state
 */
inline void SetDockingTile(TileIndex t, bool b)
{
	dbg_assert(IsTileType(t, MP_WATER) || IsTileType(t, MP_RAILWAY) || IsTileType(t, MP_STATION) || IsTileType(t, MP_TUNNELBRIDGE));
	SB(_m[t].m1, 7, 1, b ? 1 : 0);
}

/**
 * Checks whether the tile is marked as a dockling tile.
 * @return true iff the tile is marked as a docking tile.
 */
inline bool IsDockingTile(TileIndex t)
{
	return (IsTileType(t, MP_WATER) || IsTileType(t, MP_RAILWAY) || IsTileType(t, MP_STATION) || IsTileType(t, MP_TUNNELBRIDGE)) && HasBit(_m[t].m1, 7);
}


/**
 * Helper function to make a coast tile.
 * @param t The tile to change into water
 */
inline void MakeShore(TileIndex t)
{
	SetTileType(t, MP_WATER);
	SetTileOwner(t, OWNER_WATER);
	SetWaterClass(t, WATER_CLASS_SEA);
	SetDockingTile(t, false);
	_m[t].m2 = 0;
	_m[t].m3 = 0;
	_m[t].m4 = 0;
	_m[t].m5 = WBL_TYPE_NORMAL << WBL_TYPE_BEGIN | 1 << WBL_COAST_FLAG;
	SB(_me[t].m6, 2, 4, 0);
	_me[t].m7 = 0;
}

/**
 * Helper function for making a watery tile.
 * @param t The tile to change into water
 * @param o The owner of the water
 * @param wc The class of water the tile has to be
 * @param random_bits Eventual random bits to be set for this tile
 */
inline void MakeWater(TileIndex t, Owner o, WaterClass wc, uint8_t random_bits)
{
	SetTileType(t, MP_WATER);
	SetTileOwner(t, o);
	SetWaterClass(t, wc);
	SetDockingTile(t, false);
	_m[t].m2 = 0;
	_m[t].m3 = 0;
	_m[t].m4 = random_bits;
	_m[t].m5 = WBL_TYPE_NORMAL << WBL_TYPE_BEGIN;
	SB(_me[t].m6, 2, 4, 0);
	_me[t].m7 = 0;
}

/**
 * Make a sea tile.
 * @param t The tile to change into sea
 */
inline void MakeSea(TileIndex t)
{
	MakeWater(t, OWNER_WATER, WATER_CLASS_SEA, 0);
}

/**
 * Make a river tile
 * @param t The tile to change into river
 * @param random_bits Random bits to be set for this tile
 */
inline void MakeRiver(TileIndex t, uint8_t random_bits)
{
	MakeWater(t, OWNER_WATER, WATER_CLASS_RIVER, random_bits);
}

/**
 * Make a canal tile
 * @param t The tile to change into canal
 * @param o The owner of the canal
 * @param random_bits Random bits to be set for this tile
 */
inline void MakeCanal(TileIndex t, Owner o, uint8_t random_bits)
{
	dbg_assert(o != OWNER_WATER);
	MakeWater(t, o, WATER_CLASS_CANAL, random_bits);
}

/**
 * Make a ship depot section.
 * @param t    Tile to place the ship depot section.
 * @param o    Owner of the depot.
 * @param did  Depot ID.
 * @param part Depot part (either #DEPOT_PART_NORTH or #DEPOT_PART_SOUTH).
 * @param a    Axis of the depot.
 * @param original_water_class Original water class.
 */
inline void MakeShipDepot(TileIndex t, Owner o, DepotID did, DepotPart part, Axis a, WaterClass original_water_class)
{
	SetTileType(t, MP_WATER);
	SetTileOwner(t, o);
	SetWaterClass(t, original_water_class);
	SetDockingTile(t, false);
	_m[t].m2 = did;
	_m[t].m3 = 0;
	_m[t].m4 = 0;
	_m[t].m5 = WBL_TYPE_DEPOT << WBL_TYPE_BEGIN | part << WBL_DEPOT_PART | a << WBL_DEPOT_AXIS;
	SB(_me[t].m6, 2, 4, 0);
	_me[t].m7 = 0;
}

/**
 * Make a lock section.
 * @param t Tile to place the water lock section.
 * @param o Owner of the lock.
 * @param part Part to place.
 * @param dir Lock orientation
 * @param original_water_class Original water class.
 * @see MakeLock
 */
inline void MakeLockTile(TileIndex t, Owner o, LockPart part, DiagDirection dir, WaterClass original_water_class)
{
	SetTileType(t, MP_WATER);
	SetTileOwner(t, o);
	SetWaterClass(t, original_water_class);
	SetDockingTile(t, false);
	_m[t].m2 = 0;
	_m[t].m3 = 0;
	_m[t].m4 = 0;
	_m[t].m5 = WBL_TYPE_LOCK << WBL_TYPE_BEGIN | part << WBL_LOCK_PART_BEGIN | dir << WBL_LOCK_ORIENT_BEGIN;
	SB(_me[t].m6, 2, 4, 0);
	_me[t].m7 = 0;
}

/**
 * Make a water lock.
 * @param t Tile to place the water lock section.
 * @param o Owner of the lock.
 * @param d Direction of the water lock.
 * @param wc_lower Original water class of the lower part.
 * @param wc_upper Original water class of the upper part.
 * @param wc_middle Original water class of the middle part.
 */
inline void MakeLock(TileIndex t, Owner o, DiagDirection d, WaterClass wc_lower, WaterClass wc_upper, WaterClass wc_middle)
{
	TileIndexDiff delta = TileOffsByDiagDir(d);

	/* Keep the current waterclass and owner for the tiles.
	 * It allows to restore them after the lock is deleted */
	MakeLockTile(t, o, LOCK_PART_MIDDLE, d, wc_middle);
	MakeLockTile(t - delta, IsWaterTile(t - delta) ? GetTileOwner(t - delta) : o, LOCK_PART_LOWER, d, wc_lower);
	MakeLockTile(t + delta, IsWaterTile(t + delta) ? GetTileOwner(t + delta) : o, LOCK_PART_UPPER, d, wc_upper);
}


/**
 * Set the non-flooding water tile state of a tile.
 * @param t the tile
 * @param b the non-flooding water tile state
 */
inline void SetNonFloodingWaterTile(TileIndex t, bool b)
{
	dbg_assert(IsTileType(t, MP_WATER));
	SB(_m[t].m3, 0, 1, b ? 1 : 0);
}
/**
 * Checks whether the tile is marked as a non-flooding water tile.
 * @return true iff the tile is marked as a non-flooding water tile.
 */
inline bool IsNonFloodingWaterTile(TileIndex t)
{
	return IsTileType(t, MP_WATER) && HasBit(_m[t].m3, 0);
}

/**
 * Checks whether the tile type could have flooding behaviour
 * @return true iff the tile type is one where GetFloodingBehaviour could return a value other than FLOOD_NONE.
 */
inline bool IsFloodingTypeTile(TileIndex t)
{
	static const uint16_t mask = (1 << MP_WATER) | (1 << MP_STATION) | (1 << MP_INDUSTRY) | (1 << MP_RAILWAY) | (1 << MP_TREES) | (1 << MP_OBJECT) | (1 << MP_VOID);
	return HasBit(mask, GetTileType(t));
}

#endif /* WATER_MAP_H */<|MERGE_RESOLUTION|>--- conflicted
+++ resolved
@@ -44,18 +44,14 @@
 };
 
 /** classes of water (for #WATER_TILE_CLEAR water tile type). */
-<<<<<<< HEAD
-enum WaterClass {
-=======
 enum WaterClass : uint8_t {
->>>>>>> 6c5a8f55
 	WATER_CLASS_SEA,     ///< Sea.
 	WATER_CLASS_CANAL,   ///< Canal.
 	WATER_CLASS_RIVER,   ///< River.
 	WATER_CLASS_INVALID, ///< Used for industry tiles on land (also for oilrig if newgrf says so).
 };
 /** Helper information for extract tool. */
-template <> struct EnumPropsT<WaterClass> : MakeEnumPropsT<WaterClass, byte, WATER_CLASS_SEA, WATER_CLASS_INVALID, WATER_CLASS_INVALID, 2> {};
+template <> struct EnumPropsT<WaterClass> : MakeEnumPropsT<WaterClass, uint8_t, WATER_CLASS_SEA, WATER_CLASS_INVALID, WATER_CLASS_INVALID, 2> {};
 
 /** Sections of the water depot. */
 enum DepotPart {
@@ -321,11 +317,7 @@
  * @return The part.
  * @pre IsTileType(t, MP_WATER) && IsLock(t)
  */
-<<<<<<< HEAD
-inline byte GetLockPart(TileIndex t)
-=======
-inline uint8_t GetLockPart(Tile t)
->>>>>>> 6c5a8f55
+inline uint8_t GetLockPart(TileIndex t)
 {
 	dbg_assert_tile(IsLock(t), t);
 	return GB(_m[t].m5, WBL_LOCK_PART_BEGIN, WBL_LOCK_PART_COUNT);
@@ -337,11 +329,7 @@
  * @return Random bits of the tile.
  * @pre IsTileType(t, MP_WATER)
  */
-<<<<<<< HEAD
-inline byte GetWaterTileRandomBits(TileIndex t)
-=======
-inline uint8_t GetWaterTileRandomBits(Tile t)
->>>>>>> 6c5a8f55
+inline uint8_t GetWaterTileRandomBits(TileIndex t)
 {
 	dbg_assert_tile(IsTileType(t, MP_WATER), t);
 	return _m[t].m4;
