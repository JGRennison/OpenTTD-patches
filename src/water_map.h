/*
 * This file is part of OpenTTD.
 * OpenTTD is free software; you can redistribute it and/or modify it under the terms of the GNU General Public License as published by the Free Software Foundation, version 2.
 * OpenTTD is distributed in the hope that it will be useful, but WITHOUT ANY WARRANTY; without even the implied warranty of MERCHANTABILITY or FITNESS FOR A PARTICULAR PURPOSE.
 * See the GNU General Public License for more details. You should have received a copy of the GNU General Public License along with OpenTTD. If not, see <http://www.gnu.org/licenses/>.
 */

/** @file water_map.h Map accessors for water tiles. */

#ifndef WATER_MAP_H
#define WATER_MAP_H

#include "depot_type.h"
#include "tile_map.h"

/**
 * Bit field layout of m5 for water tiles.
 */
enum WaterTileTypeBitLayout {
	WBL_TYPE_BEGIN        = 4,   ///< Start of the 'type' bitfield.
	WBL_TYPE_COUNT        = 4,   ///< Length of the 'type' bitfield.

	WBL_TYPE_NORMAL       = 0x0, ///< Clear water or coast ('type' bitfield).
	WBL_TYPE_LOCK         = 0x1, ///< Lock ('type' bitfield).
	WBL_TYPE_DEPOT        = 0x8, ///< Depot ('type' bitfield).

	WBL_COAST_FLAG        = 0,   ///< Flag for coast.

	WBL_LOCK_ORIENT_BEGIN = 0,   ///< Start of lock orientation bitfield.
	WBL_LOCK_ORIENT_COUNT = 2,   ///< Length of lock orientation bitfield.
	WBL_LOCK_PART_BEGIN   = 2,   ///< Start of lock part bitfield.
	WBL_LOCK_PART_COUNT   = 2,   ///< Length of lock part bitfield.

	WBL_DEPOT_PART        = 0,   ///< Depot part flag.
	WBL_DEPOT_AXIS        = 1,   ///< Depot axis flag.
};

/** Available water tile types. */
enum WaterTileType {
	WATER_TILE_CLEAR, ///< Plain water.
	WATER_TILE_COAST, ///< Coast.
	WATER_TILE_LOCK,  ///< Water lock.
	WATER_TILE_DEPOT, ///< Water Depot.
};

/** classes of water (for #WATER_TILE_CLEAR water tile type). */
enum WaterClass : uint8_t {
	WATER_CLASS_SEA,     ///< Sea.
	WATER_CLASS_CANAL,   ///< Canal.
	WATER_CLASS_RIVER,   ///< River.
	WATER_CLASS_INVALID, ///< Used for industry tiles on land (also for oilrig if newgrf says so).
};
/** Helper information for extract tool. */
template <> struct EnumPropsT<WaterClass> : MakeEnumPropsT<WaterClass, uint8_t, WATER_CLASS_SEA, WATER_CLASS_INVALID, WATER_CLASS_INVALID, 2> {};

/** Sections of the water depot. */
enum DepotPart {
	DEPOT_PART_NORTH = 0, ///< Northern part of a depot.
	DEPOT_PART_SOUTH = 1, ///< Southern part of a depot.
	DEPOT_PART_END
};

/** Sections of the water lock. */
enum LockPart {
	LOCK_PART_MIDDLE = 0, ///< Middle part of a lock.
	LOCK_PART_LOWER  = 1, ///< Lower part of a lock.
	LOCK_PART_UPPER  = 2, ///< Upper part of a lock.
};

bool IsPossibleDockingTile(TileIndex t);

/**
 * Get the water tile type at a tile.
 * @param t Water tile to query.
 * @return Water tile type at the tile.
 */
inline WaterTileType GetWaterTileType(TileIndex t)
{
	dbg_assert_tile(IsTileType(t, MP_WATER), t);

	switch (GB(_m[t].m5, WBL_TYPE_BEGIN, WBL_TYPE_COUNT)) {
		case WBL_TYPE_NORMAL: return HasBit(_m[t].m5, WBL_COAST_FLAG) ? WATER_TILE_COAST : WATER_TILE_CLEAR;
		case WBL_TYPE_LOCK:   return WATER_TILE_LOCK;
		case WBL_TYPE_DEPOT:  return WATER_TILE_DEPOT;
		default: NOT_REACHED();
	}
}

/**
 * Checks whether the tile has an waterclass associated.
 * You can then subsequently call GetWaterClass().
 * @param t Tile to query.
 * @return True if the tiletype has a waterclass.
 */
inline bool HasTileWaterClass(TileIndex t)
{
	return IsTileType(t, MP_WATER) || IsTileType(t, MP_STATION) || IsTileType(t, MP_INDUSTRY) || IsTileType(t, MP_OBJECT) || IsTileType(t, MP_TREES);
}

/**
 * Get the water class at a tile.
 * @param t Water tile to query.
 * @pre IsTileType(t, MP_WATER) || IsTileType(t, MP_STATION) || IsTileType(t, MP_INDUSTRY) || IsTileType(t, MP_OBJECT)
 * @return Water class at the tile.
 */
inline WaterClass GetWaterClass(TileIndex t)
{
	dbg_assert_tile(HasTileWaterClass(t), t);
	return (WaterClass)GB(_m[t].m1, 5, 2);
}

/**
 * Set the water class at a tile.
 * @param t  Water tile to change.
 * @param wc New water class.
 * @pre IsTileType(t, MP_WATER) || IsTileType(t, MP_STATION) || IsTileType(t, MP_INDUSTRY) || IsTileType(t, MP_OBJECT)
 */
inline void SetWaterClass(TileIndex t, WaterClass wc)
{
	dbg_assert_tile(HasTileWaterClass(t), t);
	SB(_m[t].m1, 5, 2, wc);
}

/**
 * Tests if the tile was built on water.
 * @param t the tile to check
 * @pre IsTileType(t, MP_WATER) || IsTileType(t, MP_STATION) || IsTileType(t, MP_INDUSTRY) || IsTileType(t, MP_OBJECT)
 * @return true iff on water
 */
inline bool IsTileOnWater(TileIndex t)
{
	return (GetWaterClass(t) != WATER_CLASS_INVALID);
}

/**
 * Is it a plain water tile?
 * @param t Water tile to query.
 * @return \c true if any type of clear water like ocean, river, or canal.
 * @pre IsTileType(t, MP_WATER)
 */
inline bool IsWater(TileIndex t)
{
	return GetWaterTileType(t) == WATER_TILE_CLEAR;
}

/**
 * Is it a sea water tile?
 * @param t Water tile to query.
 * @return \c true if it is a sea water tile.
 * @pre IsTileType(t, MP_WATER)
 */
inline bool IsSea(TileIndex t)
{
	return IsWater(t) && GetWaterClass(t) == WATER_CLASS_SEA;
}

/**
 * Is it a canal tile?
 * @param t Water tile to query.
 * @return \c true if it is a canal tile.
 * @pre IsTileType(t, MP_WATER)
 */
inline bool IsCanal(TileIndex t)
{
	return IsWater(t) && GetWaterClass(t) == WATER_CLASS_CANAL;
}

/**
 * Is it a river water tile?
 * @param t Water tile to query.
 * @return \c true if it is a river water tile.
 * @pre IsTileType(t, MP_WATER)
 */
inline bool IsRiver(TileIndex t)
{
	return IsWater(t) && GetWaterClass(t) == WATER_CLASS_RIVER;
}

/**
 * Is it a water tile with plain water?
 * @param t Tile to query.
 * @return \c true if it is a plain water tile.
 */
inline bool IsWaterTile(TileIndex t)
{
	return IsTileType(t, MP_WATER) && IsWater(t);
}

/**
 * Is it a coast tile?
 * @param t Water tile to query.
 * @return \c true if it is a sea water tile.
 * @pre IsTileType(t, MP_WATER)
 */
inline bool IsCoast(TileIndex t)
{
	return GetWaterTileType(t) == WATER_TILE_COAST;
}

/**
 * Is it a coast tile
 * @param t Tile to query.
 * @return \c true if it is a coast.
 */
inline bool IsCoastTile(TileIndex t)
{
	return (IsTileType(t, MP_WATER) && IsCoast(t)) || (IsTileType(t, MP_TREES) && GetWaterClass(t) != WATER_CLASS_INVALID);
}

/**
 * Is it a water tile with a ship depot on it?
 * @param t Water tile to query.
 * @return \c true if it is a ship depot tile.
 * @pre IsTileType(t, MP_WATER)
 */
inline bool IsShipDepot(TileIndex t)
{
	return GetWaterTileType(t) == WATER_TILE_DEPOT;
}

/**
 * Is it a ship depot tile?
 * @param t Tile to query.
 * @return \c true if it is a ship depot tile.
 */
inline bool IsShipDepotTile(TileIndex t)
{
	return IsTileType(t, MP_WATER) && IsShipDepot(t);
}

/**
 * Get the axis of the ship depot.
 * @param t Water tile to query.
 * @return Axis of the depot.
 * @pre IsShipDepotTile(t)
 */
inline Axis GetShipDepotAxis(TileIndex t)
{
	dbg_assert_tile(IsShipDepotTile(t), t);
	return (Axis)GB(_m[t].m5, WBL_DEPOT_AXIS, 1);
}

/**
 * Get the part of a ship depot.
 * @param t Water tile to query.
 * @return Part of the depot.
 * @pre IsShipDepotTile(t)
 */
inline DepotPart GetShipDepotPart(TileIndex t)
{
	dbg_assert_tile(IsShipDepotTile(t), t);
	return (DepotPart)GB(_m[t].m5, WBL_DEPOT_PART, 1);
}

/**
 * Get the direction of the ship depot.
 * @param t Water tile to query.
 * @return Direction of the depot.
 * @pre IsShipDepotTile(t)
 */
inline DiagDirection GetShipDepotDirection(TileIndex t)
{
	return XYNSToDiagDir(GetShipDepotAxis(t), GetShipDepotPart(t));
}

/**
 * Get the other tile of the ship depot.
 * @param t Tile to query, containing one section of a ship depot.
 * @return Tile containing the other section of the depot.
 * @pre IsShipDepotTile(t)
 */
inline TileIndex GetOtherShipDepotTile(TileIndex t)
{
<<<<<<< HEAD
	return t + (GetShipDepotPart(t) != DEPOT_PART_NORTH ? -1 : 1) * (GetShipDepotAxis(t) != AXIS_X ? TileDiffXY(0, 1) : TileDiffXY(1, 0));
=======
	return TileIndex(t) + (GetShipDepotPart(t) != DEPOT_PART_NORTH ? -1 : 1) * TileOffsByAxis(GetShipDepotAxis(t));
>>>>>>> e50c1774
}

/**
 * Get the most northern tile of a ship depot.
 * @param t One of the tiles of the ship depot.
 * @return The northern tile of the depot.
 * @pre IsShipDepotTile(t)
 */
inline TileIndex GetShipDepotNorthTile(TileIndex t)
{
	dbg_assert_tile(IsShipDepot(t), t);
	TileIndex tile2 = GetOtherShipDepotTile(t);

	return t < tile2 ? t : tile2;
}

/**
 * Is there a lock on a given water tile?
 * @param t Water tile to query.
 * @return \c true if it is a water lock tile.
 * @pre IsTileType(t, MP_WATER)
 */
inline bool IsLock(TileIndex t)
{
	return GetWaterTileType(t) == WATER_TILE_LOCK;
}

/**
 * Get the direction of the water lock.
 * @param t Water tile to query.
 * @return Direction of the lock.
 * @pre IsTileType(t, MP_WATER) && IsLock(t)
 */
inline DiagDirection GetLockDirection(TileIndex t)
{
	dbg_assert_tile(IsLock(t), t);
	return (DiagDirection)GB(_m[t].m5, WBL_LOCK_ORIENT_BEGIN, WBL_LOCK_ORIENT_COUNT);
}

/**
 * Get the part of a lock.
 * @param t Water tile to query.
 * @return The part.
 * @pre IsTileType(t, MP_WATER) && IsLock(t)
 */
inline uint8_t GetLockPart(TileIndex t)
{
	dbg_assert_tile(IsLock(t), t);
	return GB(_m[t].m5, WBL_LOCK_PART_BEGIN, WBL_LOCK_PART_COUNT);
}

/**
 * Get the random bits of the water tile.
 * @param t Water tile to query.
 * @return Random bits of the tile.
 * @pre IsTileType(t, MP_WATER)
 */
inline uint8_t GetWaterTileRandomBits(TileIndex t)
{
	dbg_assert_tile(IsTileType(t, MP_WATER), t);
	return _m[t].m4;
}

/**
 * Checks whether the tile has water at the ground.
 * That is, it is either some plain water tile, or a object/industry/station/... with water under it.
 * @return true iff the tile has water at the ground.
 * @note Coast tiles are not considered waterish, even if there is water on a halftile.
 */
inline bool HasTileWaterGround(TileIndex t)
{
	return HasTileWaterClass(t) && IsTileOnWater(t) && !IsCoastTile(t);
}

/**
 * Set the docking tile state of a tile. This is used by pathfinders to reach their destination.
 * As well as water tiles, half-rail tiles, buoys and aqueduct ends can also be docking tiles.
 * @param t the tile
 * @param b the docking tile state
 */
inline void SetDockingTile(TileIndex t, bool b)
{
	dbg_assert(IsTileType(t, MP_WATER) || IsTileType(t, MP_RAILWAY) || IsTileType(t, MP_STATION) || IsTileType(t, MP_TUNNELBRIDGE));
	AssignBit(_m[t].m1, 7, b);
}

/**
 * Checks whether the tile is marked as a dockling tile.
 * @return true iff the tile is marked as a docking tile.
 */
inline bool IsDockingTile(TileIndex t)
{
	return (IsTileType(t, MP_WATER) || IsTileType(t, MP_RAILWAY) || IsTileType(t, MP_STATION) || IsTileType(t, MP_TUNNELBRIDGE)) && HasBit(_m[t].m1, 7);
}


/**
 * Helper function to make a coast tile.
 * @param t The tile to change into water
 */
inline void MakeShore(TileIndex t)
{
	SetTileType(t, MP_WATER);
	SetTileOwner(t, OWNER_WATER);
	SetWaterClass(t, WATER_CLASS_SEA);
	SetDockingTile(t, false);
	_m[t].m2 = 0;
	_m[t].m3 = 0;
	_m[t].m4 = 0;
	_m[t].m5 = WBL_TYPE_NORMAL << WBL_TYPE_BEGIN | 1 << WBL_COAST_FLAG;
	SB(_me[t].m6, 2, 4, 0);
	_me[t].m7 = 0;
}

/**
 * Helper function for making a watery tile.
 * @param t The tile to change into water
 * @param o The owner of the water
 * @param wc The class of water the tile has to be
 * @param random_bits Eventual random bits to be set for this tile
 */
inline void MakeWater(TileIndex t, Owner o, WaterClass wc, uint8_t random_bits)
{
	SetTileType(t, MP_WATER);
	SetTileOwner(t, o);
	SetWaterClass(t, wc);
	SetDockingTile(t, false);
	_m[t].m2 = 0;
	_m[t].m3 = 0;
	_m[t].m4 = random_bits;
	_m[t].m5 = WBL_TYPE_NORMAL << WBL_TYPE_BEGIN;
	SB(_me[t].m6, 2, 4, 0);
	_me[t].m7 = 0;
}

/**
 * Make a sea tile.
 * @param t The tile to change into sea
 */
inline void MakeSea(TileIndex t)
{
	MakeWater(t, OWNER_WATER, WATER_CLASS_SEA, 0);
}

/**
 * Make a river tile
 * @param t The tile to change into river
 * @param random_bits Random bits to be set for this tile
 */
inline void MakeRiver(TileIndex t, uint8_t random_bits)
{
	MakeWater(t, OWNER_WATER, WATER_CLASS_RIVER, random_bits);
}

/**
 * Make a canal tile
 * @param t The tile to change into canal
 * @param o The owner of the canal
 * @param random_bits Random bits to be set for this tile
 */
inline void MakeCanal(TileIndex t, Owner o, uint8_t random_bits)
{
	dbg_assert(o != OWNER_WATER);
	MakeWater(t, o, WATER_CLASS_CANAL, random_bits);
}

/**
 * Make a ship depot section.
 * @param t    Tile to place the ship depot section.
 * @param o    Owner of the depot.
 * @param did  Depot ID.
 * @param part Depot part (either #DEPOT_PART_NORTH or #DEPOT_PART_SOUTH).
 * @param a    Axis of the depot.
 * @param original_water_class Original water class.
 */
inline void MakeShipDepot(TileIndex t, Owner o, DepotID did, DepotPart part, Axis a, WaterClass original_water_class)
{
	SetTileType(t, MP_WATER);
	SetTileOwner(t, o);
	SetWaterClass(t, original_water_class);
	SetDockingTile(t, false);
	_m[t].m2 = did;
	_m[t].m3 = 0;
	_m[t].m4 = 0;
	_m[t].m5 = WBL_TYPE_DEPOT << WBL_TYPE_BEGIN | part << WBL_DEPOT_PART | a << WBL_DEPOT_AXIS;
	SB(_me[t].m6, 2, 4, 0);
	_me[t].m7 = 0;
}

/**
 * Make a lock section.
 * @param t Tile to place the water lock section.
 * @param o Owner of the lock.
 * @param part Part to place.
 * @param dir Lock orientation
 * @param original_water_class Original water class.
 * @see MakeLock
 */
inline void MakeLockTile(TileIndex t, Owner o, LockPart part, DiagDirection dir, WaterClass original_water_class)
{
	SetTileType(t, MP_WATER);
	SetTileOwner(t, o);
	SetWaterClass(t, original_water_class);
	SetDockingTile(t, false);
	_m[t].m2 = 0;
	_m[t].m3 = 0;
	_m[t].m4 = 0;
	_m[t].m5 = WBL_TYPE_LOCK << WBL_TYPE_BEGIN | part << WBL_LOCK_PART_BEGIN | dir << WBL_LOCK_ORIENT_BEGIN;
	SB(_me[t].m6, 2, 4, 0);
	_me[t].m7 = 0;
}

/**
 * Make a water lock.
 * @param t Tile to place the water lock section.
 * @param o Owner of the lock.
 * @param d Direction of the water lock.
 * @param wc_lower Original water class of the lower part.
 * @param wc_upper Original water class of the upper part.
 * @param wc_middle Original water class of the middle part.
 */
inline void MakeLock(TileIndex t, Owner o, DiagDirection d, WaterClass wc_lower, WaterClass wc_upper, WaterClass wc_middle)
{
	TileIndexDiff delta = TileOffsByDiagDir(d);

	/* Keep the current waterclass and owner for the tiles.
	 * It allows to restore them after the lock is deleted */
	MakeLockTile(t, o, LOCK_PART_MIDDLE, d, wc_middle);
	MakeLockTile(t - delta, IsWaterTile(t - delta) ? GetTileOwner(t - delta) : o, LOCK_PART_LOWER, d, wc_lower);
	MakeLockTile(t + delta, IsWaterTile(t + delta) ? GetTileOwner(t + delta) : o, LOCK_PART_UPPER, d, wc_upper);
}


/**
 * Set the non-flooding water tile state of a tile.
 * @param t the tile
 * @param b the non-flooding water tile state
 */
inline void SetNonFloodingWaterTile(TileIndex t, bool b)
{
	dbg_assert(IsTileType(t, MP_WATER));
	AssignBit(_m[t].m3, 0, b);
}
/**
 * Checks whether the tile is marked as a non-flooding water tile.
 * @return true iff the tile is marked as a non-flooding water tile.
 */
inline bool IsNonFloodingWaterTile(TileIndex t)
{
	return IsTileType(t, MP_WATER) && HasBit(_m[t].m3, 0);
}

/**
 * Checks whether the tile type could have flooding behaviour
 * @return true iff the tile type is one where GetFloodingBehaviour could return a value other than FLOOD_NONE.
 */
inline bool IsFloodingTypeTile(TileIndex t)
{
	static const uint16_t mask = (1 << MP_WATER) | (1 << MP_STATION) | (1 << MP_INDUSTRY) | (1 << MP_RAILWAY) | (1 << MP_TREES) | (1 << MP_OBJECT) | (1 << MP_VOID);
	return HasBit(mask, GetTileType(t));
}

#endif /* WATER_MAP_H */<|MERGE_RESOLUTION|>--- conflicted
+++ resolved
@@ -271,11 +271,7 @@
  */
 inline TileIndex GetOtherShipDepotTile(TileIndex t)
 {
-<<<<<<< HEAD
-	return t + (GetShipDepotPart(t) != DEPOT_PART_NORTH ? -1 : 1) * (GetShipDepotAxis(t) != AXIS_X ? TileDiffXY(0, 1) : TileDiffXY(1, 0));
-=======
-	return TileIndex(t) + (GetShipDepotPart(t) != DEPOT_PART_NORTH ? -1 : 1) * TileOffsByAxis(GetShipDepotAxis(t));
->>>>>>> e50c1774
+	return t + (GetShipDepotPart(t) != DEPOT_PART_NORTH ? -1 : 1) * TileOffsByAxis(GetShipDepotAxis(t));
 }
 
 /**
