/*
 * This file is part of OpenTTD.
 * OpenTTD is free software; you can redistribute it and/or modify it under the terms of the GNU General Public License as published by the Free Software Foundation, version 2.
 * OpenTTD is distributed in the hope that it will be useful, but WITHOUT ANY WARRANTY; without even the implied warranty of MERCHANTABILITY or FITNESS FOR A PARTICULAR PURPOSE.
 * See the GNU General Public License for more details. You should have received a copy of the GNU General Public License along with OpenTTD. If not, see <http://www.gnu.org/licenses/>.
 */

/** @file spritecache.cpp Caching of sprites. */

#include "stdafx.h"
#include "random_access_file_type.h"
#include "spriteloader/grf.hpp"
#include "gfx_func.h"
#include "error.h"
#include "zoom_func.h"
#include "settings_type.h"
#include "blitter/factory.hpp"
#include "core/alloc_func.hpp"
#include "core/math_func.hpp"
#include "core/mem_func.hpp"
#include "video/video_driver.hpp"
#include "scope_info.h"
#include "spritecache.h"
#include "spritecache_internal.h"

#include "table/sprites.h"
#include "table/strings.h"
#include "table/palette_convert.h"

#include "3rdparty/cpp-btree/btree_map.h"

#include <vector>
#include <algorithm>

#include "safeguards.h"

/* Default of 4MB spritecache */
uint _sprite_cache_size = 4;

size_t _spritecache_bytes_used = 0;
static uint32_t _sprite_lru_counter;
static uint32_t _spritecache_prune_events = 0;
static size_t _spritecache_prune_entries = 0;
static size_t _spritecache_prune_total = 0;

static std::vector<SpriteCache> _spritecache;
static SpriteDataBuffer _last_sprite_allocation;
static std::vector<std::unique_ptr<SpriteFile>> _sprite_files;

static inline SpriteCache *GetSpriteCache(uint index)
{
	return &_spritecache[index];
}

SpriteCache *AllocateSpriteCache(uint index)
{
	if (index >= _spritecache.size()) {
		_spritecache.resize(index + 1);
	}

	return GetSpriteCache(index);
}

/**
 * Get the cached SpriteFile given the name of the file.
 * @param filename The name of the file at the disk.
 * @return The SpriteFile or \c null.
 */
static SpriteFile *GetCachedSpriteFileByName(const std::string &filename)
{
	for (auto &f : _sprite_files) {
		if (f->GetFilename() == filename) {
			return f.get();
		}
	}
	return nullptr;
}

/**
 * Open/get the SpriteFile that is cached for use in the sprite cache.
 * @param filename      Name of the file at the disk.
 * @param subdir        The sub directory to search this file in.
 * @param palette_remap Whether a palette remap needs to be performed for this file.
 * @return The reference to the SpriteCache.
 */
SpriteFile &OpenCachedSpriteFile(const std::string &filename, Subdirectory subdir, bool palette_remap)
{
	SpriteFile *file = GetCachedSpriteFileByName(filename);
	if (file == nullptr) {
		file = _sprite_files.insert(std::end(_sprite_files), std::make_unique<SpriteFile>(filename, subdir, palette_remap))->get();
	} else {
		file->SeekToBegin();
	}
	return *file;
}

static void *AllocSprite(size_t mem_req);

/**
 * Skip the given amount of sprite graphics data.
 * @param type the type of sprite (compressed etc)
 * @param num the amount of sprites to skip
 * @return true if the data could be correctly skipped.
 */
bool SkipSpriteData(SpriteFile &file, uint8_t type, uint16_t num)
{
	if (type & 2) {
		file.SkipBytes(num);
	} else {
		while (num > 0) {
			int8_t i = file.ReadByte();
			if (i >= 0) {
				int size = (i == 0) ? 0x80 : i;
				if (size > num) return false;
				num -= size;
				file.SkipBytes(size);
			} else {
				i = -(i >> 3);
				num -= i;
				file.ReadByte();
			}
		}
	}
	return true;
}

/* Check if the given Sprite ID exists */
bool SpriteExists(SpriteID id)
{
	if (id >= _spritecache.size()) return false;

	/* Special case for Sprite ID zero -- its position is also 0... */
	if (id == 0) return true;
	return !(GetSpriteCache(id)->file_pos == 0 && GetSpriteCache(id)->file == nullptr);
}

/**
 * Get the sprite type of a given sprite.
 * @param sprite The sprite to look at.
 * @return the type of sprite.
 */
SpriteType GetSpriteType(SpriteID sprite)
{
	if (!SpriteExists(sprite)) return SpriteType::Invalid;
	return GetSpriteCache(sprite)->GetType();
}

/**
 * Get the SpriteFile of a given sprite.
 * @param sprite The sprite to look at.
 * @return The SpriteFile.
 */
SpriteFile *GetOriginFile(SpriteID sprite)
{
	if (!SpriteExists(sprite)) return nullptr;
	return GetSpriteCache(sprite)->file;
}

/**
 * Get the GRF-local sprite id of a given sprite.
 * @param sprite The sprite to look at.
 * @return The GRF-local sprite id.
 */
uint32_t GetSpriteLocalID(SpriteID sprite)
{
	if (!SpriteExists(sprite)) return 0;
	return GetSpriteCache(sprite)->id;
}

/**
 * Count the sprites which originate from a specific file in a range of SpriteIDs.
 * @param file The loaded SpriteFile.
 * @param begin First sprite in range.
 * @param end First sprite not in range.
 * @return Number of sprites.
 */
uint GetSpriteCountForFile(const std::string &filename, SpriteID begin, SpriteID end)
{
	SpriteFile *file = GetCachedSpriteFileByName(filename);
	if (file == nullptr) return 0;

	uint count = 0;
	for (SpriteID i = begin; i != end; i++) {
		if (SpriteExists(i)) {
			SpriteCache *sc = GetSpriteCache(i);
			if (sc->file == file) {
				count++;
				DEBUG(sprite, 4, "Sprite: %u", i);
			}
		}
	}
	return count;
}

/**
 * Get a reasonable (upper bound) estimate of the maximum
 * SpriteID used in OpenTTD; there will be no sprites with
 * a higher SpriteID.
 * @note It's actually the number of spritecache items.
 * @return maximum SpriteID
 */
uint GetMaxSpriteID()
{
	return (uint)_spritecache.size();
}

static bool ResizeSpriteIn(SpriteLoader::SpriteCollection &sprite, ZoomLevel src, ZoomLevel tgt, bool dry_run)
{
	uint8_t scaled_1 = ScaleByZoom(1, (ZoomLevel)(src - tgt));

	/* Check for possible memory overflow. */
	if (sprite[src].width * scaled_1 > UINT16_MAX || sprite[src].height * scaled_1 > UINT16_MAX) return false;

	sprite[tgt].width  = sprite[src].width  * scaled_1;
	sprite[tgt].height = sprite[src].height * scaled_1;
	sprite[tgt].x_offs = sprite[src].x_offs * scaled_1;
	sprite[tgt].y_offs = sprite[src].y_offs * scaled_1;
	sprite[tgt].colours = sprite[src].colours;

	if (dry_run) {
		sprite[tgt].data = nullptr;
		return true;
	}

	sprite[tgt].AllocateData(tgt, static_cast<size_t>(sprite[tgt].width) * sprite[tgt].height);

	SpriteLoader::CommonPixel *dst = sprite[tgt].data;
	for (int y = 0; y < sprite[tgt].height; y++) {
		const SpriteLoader::CommonPixel *src_ln = &sprite[src].data[y / scaled_1 * sprite[src].width];
		for (int x = 0; x < sprite[tgt].width; x++) {
			*dst = src_ln[x / scaled_1];
			dst++;
		}
	}

	return true;
}

static void ResizeSpriteOut(SpriteLoader::SpriteCollection &sprite, ZoomLevel zoom, bool dry_run)
{
	/* Algorithm based on 32bpp_Optimized::ResizeSprite() */
	sprite[zoom].width  = UnScaleByZoom(sprite[ZOOM_LVL_MIN].width,  zoom);
	sprite[zoom].height = UnScaleByZoom(sprite[ZOOM_LVL_MIN].height, zoom);
	sprite[zoom].x_offs = UnScaleByZoom(sprite[ZOOM_LVL_MIN].x_offs, zoom);
	sprite[zoom].y_offs = UnScaleByZoom(sprite[ZOOM_LVL_MIN].y_offs, zoom);
	sprite[zoom].colours = sprite[ZOOM_LVL_MIN].colours;

	if (dry_run) {
		sprite[zoom].data = nullptr;
		return;
	}

	sprite[zoom].AllocateData(zoom, static_cast<size_t>(sprite[zoom].height) * sprite[zoom].width);

	SpriteLoader::CommonPixel *dst = sprite[zoom].data;
	const SpriteLoader::CommonPixel *src = sprite[zoom - 1].data;
	[[maybe_unused]] const SpriteLoader::CommonPixel *src_end = src + sprite[zoom - 1].height * sprite[zoom - 1].width;

	for (uint y = 0; y < sprite[zoom].height; y++) {
		const SpriteLoader::CommonPixel *src_ln = src + sprite[zoom - 1].width;
		assert(src_ln <= src_end);
		for (uint x = 0; x < sprite[zoom].width; x++) {
			assert(src < src_ln);
			if (src + 1 != src_ln && (src + 1)->a != 0) {
				*dst = *(src + 1);
			} else {
				*dst = *src;
			}
			dst++;
			src += 2;
		}
		src = src_ln + sprite[zoom - 1].width;
	}
}

static bool PadSingleSprite(SpriteLoader::Sprite *sprite, ZoomLevel zoom, uint pad_left, uint pad_top, uint pad_right, uint pad_bottom)
{
	uint width  = sprite->width + pad_left + pad_right;
	uint height = sprite->height + pad_top + pad_bottom;

	if (width > UINT16_MAX || height > UINT16_MAX) return false;

	if (sprite->data != nullptr) {
		/* Copy source data and reallocate sprite memory. */
		size_t sprite_size = static_cast<size_t>(sprite->width) * sprite->height;
		SpriteLoader::CommonPixel *src_data = MallocT<SpriteLoader::CommonPixel>(sprite_size);
		MemCpyT(src_data, sprite->data, sprite_size);
		sprite->AllocateData(zoom, static_cast<size_t>(width) * height);

		/* Copy with padding to destination. */
		SpriteLoader::CommonPixel *src = src_data;
		SpriteLoader::CommonPixel *data = sprite->data;
		for (uint y = 0; y < height; y++) {
			if (y < pad_top || pad_bottom + y >= height) {
				/* Top/bottom padding. */
				MemSetT(data, 0, width);
				data += width;
			} else {
				if (pad_left > 0) {
					/* Pad left. */
					MemSetT(data, 0, pad_left);
					data += pad_left;
				}

				/* Copy pixels. */
				MemCpyT(data, src, sprite->width);
				src += sprite->width;
				data += sprite->width;

				if (pad_right > 0) {
					/* Pad right. */
					MemSetT(data, 0, pad_right);
					data += pad_right;
				}
			}
		}
		free(src_data);
	}

	/* Update sprite size. */
	sprite->width   = width;
	sprite->height  = height;
	sprite->x_offs -= pad_left;
	sprite->y_offs -= pad_top;

	return true;
}

static bool PadSprites(SpriteLoader::SpriteCollection &sprite, unsigned int sprite_avail, SpriteEncoder *encoder)
{
	/* Get minimum top left corner coordinates. */
	int min_xoffs = INT32_MAX;
	int min_yoffs = INT32_MAX;
	for (ZoomLevel zoom = ZOOM_LVL_BEGIN; zoom != ZOOM_LVL_SPR_END; zoom++) {
		if (HasBit(sprite_avail, zoom)) {
			min_xoffs = std::min(min_xoffs, ScaleByZoom(sprite[zoom].x_offs, zoom));
			min_yoffs = std::min(min_yoffs, ScaleByZoom(sprite[zoom].y_offs, zoom));
		}
	}

	/* Get maximum dimensions taking necessary padding at the top left into account. */
	int max_width  = INT32_MIN;
	int max_height = INT32_MIN;
	for (ZoomLevel zoom = ZOOM_LVL_BEGIN; zoom != ZOOM_LVL_SPR_END; zoom++) {
		if (HasBit(sprite_avail, zoom)) {
			max_width  = std::max(max_width, ScaleByZoom(sprite[zoom].width + sprite[zoom].x_offs - UnScaleByZoom(min_xoffs, zoom), zoom));
			max_height = std::max(max_height, ScaleByZoom(sprite[zoom].height + sprite[zoom].y_offs - UnScaleByZoom(min_yoffs, zoom), zoom));
		}
	}

	/* Align height and width if required to match the needs of the sprite encoder. */
	uint align = encoder->GetSpriteAlignment();
	if (align != 0) {
		max_width  = Align(max_width,  align);
		max_height = Align(max_height, align);
	}

	/* Pad sprites where needed. */
	for (ZoomLevel zoom = ZOOM_LVL_BEGIN; zoom != ZOOM_LVL_SPR_END; zoom++) {
		if (HasBit(sprite_avail, zoom)) {
			/* Scaling the sprite dimensions in the blitter is done with rounding up,
			 * so a negative padding here is not an error. */
			int pad_left   = std::max(0, sprite[zoom].x_offs - UnScaleByZoom(min_xoffs, zoom));
			int pad_top    = std::max(0, sprite[zoom].y_offs - UnScaleByZoom(min_yoffs, zoom));
			int pad_right  = std::max(0, UnScaleByZoom(max_width, zoom) - sprite[zoom].width - pad_left);
			int pad_bottom = std::max(0, UnScaleByZoom(max_height, zoom) - sprite[zoom].height - pad_top);

			if (pad_left > 0 || pad_right > 0 || pad_top > 0 || pad_bottom > 0) {
				if (!PadSingleSprite(&sprite[zoom], zoom, pad_left, pad_top, pad_right, pad_bottom)) return false;
			}
		}
	}

	return true;
}

static bool ResizeSprites(SpriteLoader::SpriteCollection &sprite, unsigned int sprite_avail, SpriteEncoder *encoder, uint8_t zoom_levels)
{
	ZoomLevel first_avail = static_cast<ZoomLevel>(FindFirstBit(sprite_avail));
<<<<<<< HEAD
	ZoomLevel first_needed = static_cast<ZoomLevel>(FindFirstBit(zoom_levels));

	/* Upscale to desired sprite_min_zoom if provided sprite only had zoomed in versions. */
	if (first_avail < _settings_client.gui.sprite_zoom_min) {
		const unsigned int below_min_zoom_mask = (1 << _settings_client.gui.sprite_zoom_min) - 1;
		if ((zoom_levels & below_min_zoom_mask) != 0 && !HasBit(sprite_avail, _settings_client.gui.sprite_zoom_min)) {
			if (!HasBit(sprite_avail, ZOOM_LVL_OUT_2X)) ResizeSpriteOut(sprite, ZOOM_LVL_OUT_2X, false);
			if (_settings_client.gui.sprite_zoom_min == ZOOM_LVL_OUT_4X) {
				if (first_avail != ZOOM_LVL_NORMAL) {
					/* Ensure dimensions of ZOOM_LVL_NORMAL are set if the first available sprite level was ZOOM_LVL_OUT_2X */
					if (!ResizeSpriteIn(sprite, first_avail, ZOOM_LVL_NORMAL, true)) return false;
				}
				ResizeSpriteOut(sprite, ZOOM_LVL_OUT_4X, false);
			}
			sprite_avail &= ~below_min_zoom_mask;
			SetBit(sprite_avail, _settings_client.gui.sprite_zoom_min);
			first_avail = _settings_client.gui.sprite_zoom_min;
		}
	}

	ZoomLevel start = std::min(first_avail, first_needed);

	bool needed = false;
	for (ZoomLevel zoom = ZOOM_LVL_SPR_END; zoom-- > start; ) {
		if (HasBit(sprite_avail, zoom) && sprite[zoom].data != nullptr) {
			needed = false;
		} else if (HasBit(zoom_levels, zoom)) {
			needed = true;
		} else if (needed) {
			SetBit(zoom_levels, zoom);
		}
	}

	/* Create a fully zoomed image if it does not exist */
	if (first_avail != ZOOM_LVL_NORMAL) {
		if (!ResizeSpriteIn(sprite, first_avail, ZOOM_LVL_NORMAL, !HasBit(zoom_levels, ZOOM_LVL_NORMAL))) return false;
		SetBit(sprite_avail, ZOOM_LVL_NORMAL);
=======
	if (first_avail != ZOOM_LVL_MIN) {
		if (!ResizeSpriteIn(sprite, first_avail, ZOOM_LVL_MIN)) return false;
		SetBit(sprite_avail, ZOOM_LVL_MIN);
>>>>>>> 97bea563
	}

	/* Create a zoomed image of the first required zoom if there any no sources which are equally or more zoomed in */
	if (zoom_levels != 0 && start > ZOOM_LVL_NORMAL && start < first_avail && HasBit(zoom_levels, start)) {
		if (!ResizeSpriteIn(sprite, first_avail, start, false)) return false;
		SetBit(sprite_avail, start);
	}

	/* Pad sprites to make sizes match. */
	if (!PadSprites(sprite, sprite_avail, encoder)) return false;

	/* Create other missing zoom levels */
<<<<<<< HEAD
	for (ZoomLevel zoom = ZOOM_LVL_OUT_2X; zoom != ZOOM_LVL_SPR_END; zoom++) {
=======
	for (ZoomLevel zoom = ZOOM_LVL_BEGIN; zoom != ZOOM_LVL_END; zoom++) {
		if (zoom == ZOOM_LVL_MIN) continue;

>>>>>>> 97bea563
		if (HasBit(sprite_avail, zoom)) {
			/* Check that size and offsets match the fully zoomed image. */
			assert(sprite[zoom].width  == UnScaleByZoom(sprite[ZOOM_LVL_MIN].width,  zoom));
			assert(sprite[zoom].height == UnScaleByZoom(sprite[ZOOM_LVL_MIN].height, zoom));
			assert(sprite[zoom].x_offs == UnScaleByZoom(sprite[ZOOM_LVL_MIN].x_offs, zoom));
			assert(sprite[zoom].y_offs == UnScaleByZoom(sprite[ZOOM_LVL_MIN].y_offs, zoom));
		}

		/* Zoom level is not available, or unusable, so create it */
		if (!HasBit(sprite_avail, zoom)) ResizeSpriteOut(sprite, zoom, !HasBit(zoom_levels, zoom));
	}

<<<<<<< HEAD
	return true;
=======
	/* Upscale to desired sprite_min_zoom if provided sprite only had zoomed in versions. */
	if (first_avail < _settings_client.gui.sprite_zoom_min) {
		if (_settings_client.gui.sprite_zoom_min >= ZOOM_LVL_NORMAL) ResizeSpriteIn(sprite, ZOOM_LVL_NORMAL, ZOOM_LVL_IN_2X);
		if (_settings_client.gui.sprite_zoom_min >= ZOOM_LVL_IN_2X) ResizeSpriteIn(sprite, ZOOM_LVL_IN_2X, ZOOM_LVL_IN_4X);
	}

	return  true;
>>>>>>> 97bea563
}

/**
 * Load a recolour sprite into memory.
 * @param file GRF we're reading from.
 * @param num Size of the sprite in the GRF.
 * @return Sprite data.
 */
static void *ReadRecolourSprite(SpriteFile &file, uint num)
{
	/* "Normal" recolour sprites are ALWAYS 257 bytes. Then there is a small
	 * number of recolour sprites that are 17 bytes that only exist in DOS
	 * GRFs which are the same as 257 byte recolour sprites, but with the last
	 * 240 bytes zeroed.  */
	uint8_t *dest = (uint8_t *)AllocSprite(RECOLOUR_SPRITE_SIZE);

	auto read_data = [&](uint8_t *targ) {
		file.ReadBlock(targ, std::min(num, RECOLOUR_SPRITE_SIZE));
		if (num > RECOLOUR_SPRITE_SIZE) {
			file.SkipBytes(num - RECOLOUR_SPRITE_SIZE);
		}
	};

	if (file.NeedsPaletteRemap()) {
		uint8_t *dest_tmp = AllocaM(uint8_t, RECOLOUR_SPRITE_SIZE);

		/* Only a few recolour sprites are less than 257 bytes */
		if (num < RECOLOUR_SPRITE_SIZE) memset(dest_tmp, 0, RECOLOUR_SPRITE_SIZE);
		read_data(dest_tmp);

		/* The data of index 0 is never used; "literal 00" according to the (New)GRF specs. */
		for (uint i = 1; i < RECOLOUR_SPRITE_SIZE; i++) {
			dest[i] = _palmap_w2d[dest_tmp[_palmap_d2w[i - 1] + 1]];
		}
	} else {
		read_data(dest);
	}

	return dest;
}

static const char *GetSpriteTypeName(SpriteType type)
{
	static const char * const sprite_types[] = {
		"normal",        // SpriteType::Normal
		"map generator", // SpriteType::MapGen
		"character",     // SpriteType::Font
		"recolour",      // SpriteType::Recolour
	};

	return sprite_types[static_cast<uint8_t>(type)];
}

/**
 * Read a sprite from disk.
 * @param sc          Location of sprite.
 * @param id          Sprite number.
 * @param sprite_type Type of sprite.
 * @param allocator   Allocator function to use.
 * @param encoder     Sprite encoder to use.
 * @return Read sprite data.
 */
static void *ReadSprite(const SpriteCache *sc, SpriteID id, SpriteType sprite_type, AllocatorProc *allocator, SpriteEncoder *encoder, uint8_t zoom_levels)
{
	/* Use current blitter if no other sprite encoder is given. */
	if (encoder == nullptr) {
		encoder = BlitterFactory::GetCurrentBlitter();
		if (!encoder->SupportsMissingZoomLevels()) zoom_levels = UINT8_MAX;
	} else {
		zoom_levels = UINT8_MAX;
	}
	if (encoder->NoSpriteDataRequired()) zoom_levels = 0;

	SpriteFile &file = *sc->file;
	size_t file_pos = sc->file_pos;

	SCOPE_INFO_FMT([&], "ReadSprite: pos: " PRINTF_SIZE ", id: %u, file: (%s), type: %s", file_pos, id, file.GetSimplifiedFilename().c_str(), GetSpriteTypeName(sprite_type));

	assert(sprite_type != SpriteType::Recolour);
	assert(IsMapgenSpriteID(id) == (sprite_type == SpriteType::MapGen));
	assert(sc->GetType() == sprite_type);

	DEBUG(sprite, 9, "Load sprite %d", id);

	SpriteLoader::SpriteCollection sprite;
	uint8_t sprite_avail = 0;
	sprite[ZOOM_LVL_MIN].type = sprite_type;

	SpriteLoaderGrf sprite_loader(file.GetContainerVersion());
	if (sprite_type != SpriteType::MapGen && sc->GetHasNonPalette() && encoder->Is32BppSupported()) {
		/* Try for 32bpp sprites first. */
		sprite_avail = sprite_loader.LoadSprite(sprite, file, file_pos, sprite_type, true, sc->count, sc->flags, zoom_levels);
	}
	if (sprite_avail == 0) {
		sprite_avail = sprite_loader.LoadSprite(sprite, file, file_pos, sprite_type, false, sc->count, sc->flags, zoom_levels);
	}

	if (sprite_avail == 0) {
		if (sprite_type == SpriteType::MapGen) return nullptr;
		if (id == SPR_IMG_QUERY) usererror("Okay... something went horribly wrong. I couldn't load the fallback sprite. What should I do?");
		return (void*)GetRawSprite(SPR_IMG_QUERY, SpriteType::Normal, UINT8_MAX, allocator, encoder);
	}

	if (sprite_type == SpriteType::MapGen) {
		/* Ugly hack to work around the problem that the old landscape
		 *  generator assumes that those sprites are stored uncompressed in
		 *  the memory, and they are only read directly by the code, never
		 *  send to the blitter. So do not send it to the blitter (which will
		 *  result in a data array in the format the blitter likes most), but
		 *  extract the data directly and store that as sprite.
		 * Ugly: yes. Other solution: no. Blame the original author or
		 *  something ;) The image should really have been a data-stream
		 *  (so type = 0xFF basically). */
		uint num = sprite[ZOOM_LVL_MIN].width * sprite[ZOOM_LVL_MIN].height;

		Sprite *s = (Sprite *)allocator(sizeof(*s) + num);
<<<<<<< HEAD
		s->width  = sprite[ZOOM_LVL_NORMAL].width;
		s->height = sprite[ZOOM_LVL_NORMAL].height;
		s->x_offs = sprite[ZOOM_LVL_NORMAL].x_offs;
		s->y_offs = sprite[ZOOM_LVL_NORMAL].y_offs;
		s->next = nullptr;
		s->missing_zoom_levels = 0;
=======
		s->width  = sprite[ZOOM_LVL_MIN].width;
		s->height = sprite[ZOOM_LVL_MIN].height;
		s->x_offs = sprite[ZOOM_LVL_MIN].x_offs;
		s->y_offs = sprite[ZOOM_LVL_MIN].y_offs;
>>>>>>> 97bea563

		SpriteLoader::CommonPixel *src = sprite[ZOOM_LVL_MIN].data;
		uint8_t *dest = s->data;
		while (num-- > 0) {
			*dest++ = src->m;
			src++;
		}

		return s;
	}

	if (!ResizeSprites(sprite, sprite_avail, encoder, zoom_levels)) {
		if (id == SPR_IMG_QUERY) usererror("Okay... something went horribly wrong. I couldn't resize the fallback sprite. What should I do?");
		return (void*)GetRawSprite(SPR_IMG_QUERY, SpriteType::Normal, UINT8_MAX, allocator, encoder);
	}

	if (sprite[ZOOM_LVL_MIN].type == SpriteType::Font && _font_zoom != ZOOM_LVL_MIN) {
		/* Make ZOOM_LVL_MIN be ZOOM_LVL_GUI */
		sprite[ZOOM_LVL_MIN].width  = sprite[_font_zoom].width;
		sprite[ZOOM_LVL_MIN].height = sprite[_font_zoom].height;
		sprite[ZOOM_LVL_MIN].x_offs = sprite[_font_zoom].x_offs;
		sprite[ZOOM_LVL_MIN].y_offs = sprite[_font_zoom].y_offs;
		sprite[ZOOM_LVL_MIN].data   = sprite[_font_zoom].data;
		sprite[ZOOM_LVL_MIN].colours = sprite[_font_zoom].colours;
	}

	if (sprite[ZOOM_LVL_NORMAL].type == SpriteType::Normal) {
		/* Remove unwanted zoom levels before encoding */
		for (ZoomLevel zoom = ZOOM_LVL_BEGIN; zoom != ZOOM_LVL_SPR_END; zoom++) {
			if (!HasBit(zoom_levels, zoom)) sprite[zoom].data = nullptr;
		}
	}

	return encoder->Encode(sprite, allocator);
}

struct GrfSpriteOffset {
	size_t file_pos;
	uint count;
	uint16_t control_flags;
};

/** Map from sprite numbers to position in the GRF file. */
static btree::btree_map<uint32_t, GrfSpriteOffset> _grf_sprite_offsets;

/**
 * Get the file offset for a specific sprite in the sprite section of a GRF.
 * @param id ID of the sprite to look up.
 * @return Position of the sprite in the sprite section or SIZE_MAX if no such sprite is present.
 */
size_t GetGRFSpriteOffset(uint32_t id)
{
	auto iter = _grf_sprite_offsets.find(id);
	return iter != _grf_sprite_offsets.end() ? iter->second.file_pos : SIZE_MAX;
}

/**
 * Parse the sprite section of GRFs.
 * @param container_version Container version of the GRF we're currently processing.
 */
void ReadGRFSpriteOffsets(SpriteFile &file)
{
	_grf_sprite_offsets.clear();

	if (file.GetContainerVersion() >= 2) {
		/* Seek to sprite section of the GRF. */
		size_t data_offset = file.ReadDword();
		size_t old_pos = file.GetPos();
		file.SeekTo(data_offset, SEEK_CUR);

		GrfSpriteOffset offset = { 0, 0, 0 };

		/* Loop over all sprite section entries and store the file
		 * offset for each newly encountered ID. */
		uint32_t id, prev_id = 0;
		while ((id = file.ReadDword()) != 0) {
			if (id != prev_id) {
				_grf_sprite_offsets[prev_id] = offset;
				offset.file_pos = file.GetPos() - 4;
				offset.count = 0;
				offset.control_flags = 0;
			}
			offset.count++;
			prev_id = id;
			uint length = file.ReadDword();
			if (length > 0) {
				uint8_t colour = file.ReadByte() & SCC_MASK;
				length--;
				if (length > 0) {
					uint8_t zoom = file.ReadByte();
					length--;
<<<<<<< HEAD
					if (colour != 0) {
						static const ZoomLevel zoom_lvl_map[6] = {ZOOM_LVL_OUT_4X, ZOOM_LVL_NORMAL, ZOOM_LVL_OUT_2X, ZOOM_LVL_OUT_8X, ZOOM_LVL_OUT_16X, ZOOM_LVL_OUT_32X};
						if (zoom < 6) SetBit(offset.control_flags, static_cast<uint>(zoom_lvl_map[zoom]) + static_cast<uint>((colour != SCC_PAL) ? SCC_32BPP_ZOOM_START : SCC_PAL_ZOOM_START));
=======
					if (colour != 0 && zoom == 0) { // ZOOM_LVL_NORMAL (normal zoom)
						SetBit(offset.control_flags, (colour != SCC_PAL) ? SCCF_ALLOW_ZOOM_MIN_1X_32BPP : SCCF_ALLOW_ZOOM_MIN_1X_PAL);
						SetBit(offset.control_flags, (colour != SCC_PAL) ? SCCF_ALLOW_ZOOM_MIN_2X_32BPP : SCCF_ALLOW_ZOOM_MIN_2X_PAL);
					}
					if (colour != 0 && zoom == 2) { // ZOOM_LVL_IN_2X (2x zoomed in)
						SetBit(offset.control_flags, (colour != SCC_PAL) ? SCCF_ALLOW_ZOOM_MIN_2X_32BPP : SCCF_ALLOW_ZOOM_MIN_2X_PAL);
>>>>>>> 97bea563
					}
				}
			}
			file.SkipBytes(length);
		}
		if (prev_id != 0) _grf_sprite_offsets[prev_id] = offset;

		/* Continue processing the data section. */
		file.SeekTo(old_pos, SEEK_SET);
	}
}


/**
 * Load a real or recolour sprite.
 * @param load_index Global sprite index.
 * @param file GRF to load from.
 * @param file_sprite_id Sprite number in the GRF.
 * @param container_version Container version of the GRF.
 * @return True if a valid sprite was loaded, false on any error.
 */
bool LoadNextSprite(int load_index, SpriteFile &file, uint file_sprite_id)
{
	size_t file_pos = file.GetPos();

	SCOPE_INFO_FMT([&], "LoadNextSprite: pos: " PRINTF_SIZE ", file: %s, load_index: %d, file_sprite_id: %u, container_ver: %u", file_pos, file.GetSimplifiedFilename().c_str(), load_index, file_sprite_id, file.GetContainerVersion());

	/* Read sprite header. */
	uint32_t num = file.GetContainerVersion() >= 2 ? file.ReadDword() : file.ReadWord();
	if (num == 0) return false;
	uint8_t grf_type = file.ReadByte();

	SpriteType type;
	void *data = nullptr;
	uint count = 0;
	uint16_t control_flags = 0;
	if (grf_type == 0xFF) {
		/* Some NewGRF files have "empty" pseudo-sprites which are 1
		 * byte long. Catch these so the sprites won't be displayed. */
		if (num == 1) {
			file.ReadByte();
			return false;
		}
		type = SpriteType::Recolour;
		data = ReadRecolourSprite(file, num);
	} else if (file.GetContainerVersion() >= 2 && grf_type == 0xFD) {
		if (num != 4) {
			/* Invalid sprite section include, ignore. */
			file.SkipBytes(num);
			return false;
		}
		/* It is not an error if no sprite with the provided ID is found in the sprite section. */
		auto iter = _grf_sprite_offsets.find(file.ReadDword());
		if (iter != _grf_sprite_offsets.end()) {
			file_pos = iter->second.file_pos;
			count = iter->second.count;
			control_flags = iter->second.control_flags;
		} else {
			file_pos = SIZE_MAX;
		}
		type = SpriteType::Normal;
	} else {
		file.SkipBytes(7);
		type = SkipSpriteData(file, grf_type, num - 8) ? SpriteType::Normal : SpriteType::Invalid;
		/* Inline sprites are not supported for container version >= 2. */
		if (file.GetContainerVersion() >= 2) return false;
	}

	if (type == SpriteType::Invalid) return false;

	if (load_index == -1) {
		if (data != nullptr) _last_sprite_allocation.Clear();
		return false;
	}

	if (load_index >= MAX_SPRITES) {
		usererror("Tried to load too many sprites (#%d; max %d)", load_index, MAX_SPRITES);
	}

	bool is_mapgen = IsMapgenSpriteID(load_index);

	if (is_mapgen) {
		if (type != SpriteType::Normal) usererror("Uhm, would you be so kind not to load a NewGRF that changes the type of the map generator sprites?");
		type = SpriteType::MapGen;
	}

	SpriteCache *sc = AllocateSpriteCache(load_index);
	sc->file = &file;
	sc->file_pos = file_pos;
	sc->SetType(type);
	if (data != nullptr) {
		assert(data == _last_sprite_allocation.GetPtr());
		sc->Assign(std::move(_last_sprite_allocation));
	} else {
		sc->Clear();
	}
	sc->id = file_sprite_id;
	sc->count = count;
	sc->flags = control_flags;

	return true;
}


void DupSprite(SpriteID old_spr, SpriteID new_spr)
{
	SpriteCache *scnew = AllocateSpriteCache(new_spr); // may reallocate: so put it first
	SpriteCache *scold = GetSpriteCache(old_spr);

	scnew->file = scold->file;
	scnew->file_pos = scold->file_pos;
	scnew->id = scold->id;
	scnew->SetType(scold->GetType());
	scnew->flags = scold->flags;
	scnew->SetWarned(false);
}

static size_t GetSpriteCacheUsage()
{
	return _spritecache_bytes_used;
}

/**
 * Delete a single entry from the sprite cache.
 * @param item Entry to delete.
 */
static void DeleteEntryFromSpriteCache(uint item)
{
	GetSpriteCache(item)->Clear();
}

static void DeleteEntriesFromSpriteCache(size_t target)
{
	const size_t initial_in_use = GetSpriteCacheUsage();

	struct SpriteInfo {
		uint32_t lru;
		SpriteID id;
		uint32_t size;
		uint8_t missing_zoom_levels;

		bool operator<(const SpriteInfo &other) const
		{
			return this->lru < other.lru;
		}
	};
	std::vector<SpriteInfo> candidates;
	size_t candidate_bytes = 0;

	auto push = [&](SpriteInfo info) {
		candidates.push_back(info);
		std::push_heap(candidates.begin(), candidates.end());
		candidate_bytes += info.size;
	};

	auto pop = [&]() {
		candidate_bytes -= candidates.front().size;
		std::pop_heap(candidates.begin(), candidates.end());
		candidates.pop_back();
	};

	size_t total_candidates = 0;
	SpriteID i = 0;
	for (; i != _spritecache.size() && candidate_bytes < target; i++) {
		SpriteCache *sc = GetSpriteCache(i);
		if (sc->GetType() != SpriteType::Recolour) {
			Sprite *sp = (Sprite *)sc->GetPtr();
			while (sp != nullptr) {
				push({ sp->lru, i, sp->size, sp->missing_zoom_levels });
				total_candidates++;
				sp = sp->next;
			}
			if (candidate_bytes >= target) break;
		}
	}
	for (; i != _spritecache.size(); i++) {
		SpriteCache *sc = GetSpriteCache(i);
		if (sc->GetType() != SpriteType::Recolour) {
			Sprite *sp = (Sprite *)sc->GetPtr();
			while (sp != nullptr) {
				total_candidates++;

				/* Only add to candidates if LRU <= current highest */
				if (sp->lru <= candidates.front().lru) {
					push({ sp->lru, i, sp->size, sp->missing_zoom_levels });
					while (!candidates.empty() && candidate_bytes - candidates.front().size >= target) {
						pop();
					}
				}
				sp = sp->next;
			}
		}
	}

	for (auto &it : candidates) {
		GetSpriteCache(it.id)->RemoveByMissingZoomLevels(it.missing_zoom_levels);
	}

	DEBUG(sprite, 3, "DeleteEntriesFromSpriteCache, deleted: " PRINTF_SIZE " of " PRINTF_SIZE ", freed: " PRINTF_SIZE ", in use: " PRINTF_SIZE " --> " PRINTF_SIZE ", delta: " PRINTF_SIZE ", requested: " PRINTF_SIZE,
			candidates.size(), total_candidates, candidate_bytes, initial_in_use, GetSpriteCacheUsage(), initial_in_use - GetSpriteCacheUsage(), target);

	_spritecache_prune_events++;
	_spritecache_prune_entries += candidates.size();
	_spritecache_prune_total += (initial_in_use - GetSpriteCacheUsage());
}

uint GetTargetSpriteSize()
{
	int bpp = BlitterFactory::GetCurrentBlitter()->GetScreenDepth();
	return (bpp > 0 ? _sprite_cache_size * bpp / 8 : 1) * 1024 * 1024;
}

void IncreaseSpriteLRU()
{
	uint target_size = GetTargetSpriteSize();
	if (_spritecache_bytes_used > target_size) {
		DeleteEntriesFromSpriteCache(_spritecache_bytes_used - target_size + 512 * 1024);
	}

	/* Adjust all LRU values */
	if (_sprite_lru_counter >= 0xC0000000) {
		DEBUG(sprite, 5, "Fixing lru %u, inuse=" PRINTF_SIZE, _sprite_lru_counter, GetSpriteCacheUsage());

		for (SpriteID i = 0; i != _spritecache.size(); i++) {
			SpriteCache *sc = GetSpriteCache(i);
			if (sc->GetType() != SpriteType::Recolour) {
				Sprite *sp = (Sprite *)sc->GetPtr();
				while (sp != nullptr) {
					if (sp->lru > 0x80000000) {
						sp->lru -= 0x80000000;
					} else {
						sp->lru = 0;
					}
					sp = sp->next;
				}
			}
		}
		_sprite_lru_counter -= 0x80000000;
	}
}

static void *AllocSprite(size_t mem_req)
{
	assert(_last_sprite_allocation.GetPtr() == nullptr);
	_last_sprite_allocation.Allocate((uint32_t)mem_req);
	return _last_sprite_allocation.GetPtr();
}

/**
 * Sprite allocator simply using malloc.
 */
void *SimpleSpriteAlloc(size_t size)
{
	return MallocT<uint8_t>(size);
}

/**
 * Handles the case when a sprite of different type is requested than is present in the SpriteCache.
 * For SpriteType::Font sprites, it is normal. In other cases, default sprite is loaded instead.
 * @param sprite ID of loaded sprite
 * @param requested requested sprite type
 * @param sc the currently known sprite cache for the requested sprite
 * @return fallback sprite
 * @note this function will do usererror() in the case the fallback sprite isn't available
 */
static void *HandleInvalidSpriteRequest(SpriteID sprite, SpriteType requested, SpriteCache *sc, AllocatorProc *allocator)
{
	SpriteType available = sc->GetType();
	if (requested == SpriteType::Font && available == SpriteType::Normal) {
		if (sc->GetPtr() == nullptr) sc->SetType(SpriteType::Font);
		return GetRawSprite(sprite, sc->GetType(), UINT8_MAX, allocator);
	}

	uint8_t warning_level = sc->GetWarned() ? 6 : 0;
	sc->SetWarned(true);
	DEBUG(sprite, warning_level, "Tried to load %s sprite #%d as a %s sprite. Probable cause: NewGRF interference", GetSpriteTypeName(available), sprite, GetSpriteTypeName(requested));

	switch (requested) {
		case SpriteType::Normal:
			if (sprite == SPR_IMG_QUERY) usererror("Uhm, would you be so kind not to load a NewGRF that makes the 'query' sprite a non-normal sprite?");
			[[fallthrough]];
		case SpriteType::Font:
			return GetRawSprite(SPR_IMG_QUERY, SpriteType::Normal, UINT8_MAX, allocator);
		case SpriteType::Recolour:
			if (sprite == PALETTE_TO_DARK_BLUE) usererror("Uhm, would you be so kind not to load a NewGRF that makes the 'PALETTE_TO_DARK_BLUE' sprite a non-remap sprite?");
			return GetRawSprite(PALETTE_TO_DARK_BLUE, SpriteType::Recolour, UINT8_MAX, allocator);
		case SpriteType::MapGen:
			/* this shouldn't happen, overriding of SpriteType::MapGen sprites is checked in LoadNextSprite()
			 * (the only case the check fails is when these sprites weren't even loaded...) */
		default:
			NOT_REACHED();
	}
}

/**
 * Reads a sprite (from disk or sprite cache).
 * If the sprite is not available or of wrong type, a fallback sprite is returned.
 * @param sprite Sprite to read.
 * @param type Expected sprite type.
 * @param allocator Allocator function to use. Set to nullptr to use the usual sprite cache.
 * @param encoder Sprite encoder to use. Set to nullptr to use the currently active blitter.
 * @return Sprite raw data
 */
void *GetRawSprite(SpriteID sprite, SpriteType type, uint8_t zoom_levels, AllocatorProc *allocator, SpriteEncoder *encoder)
{
	assert(type != SpriteType::MapGen || IsMapgenSpriteID(sprite));
	assert(type < SpriteType::Invalid);

	if (!SpriteExists(sprite)) {
		DEBUG(sprite, 1, "Tried to load non-existing sprite #%d. Probable cause: Wrong/missing NewGRFs", sprite);

		/* SPR_IMG_QUERY is a BIG FAT RED ? */
		sprite = SPR_IMG_QUERY;
	}

	SpriteCache *sc = GetSpriteCache(sprite);

	if (sc->GetType() != type) return HandleInvalidSpriteRequest(sprite, type, sc, allocator);

	if (allocator == nullptr && encoder == nullptr) {
		/* Load sprite into/from spritecache */

		if (type != SpriteType::Normal) zoom_levels = UINT8_MAX;

		/* Load the sprite, if it is not loaded, yet */
		if (sc->GetPtr() == nullptr) {
			[[maybe_unused]] void *ptr = ReadSprite(sc, sprite, type, AllocSprite, nullptr, zoom_levels);
			assert(ptr == _last_sprite_allocation.GetPtr());
			sc->Assign(std::move(_last_sprite_allocation));
		} else if ((sc->total_missing_zoom_levels & zoom_levels) != 0) {
			[[maybe_unused]] void *ptr = ReadSprite(sc, sprite, type, AllocSprite, nullptr, sc->total_missing_zoom_levels & zoom_levels);
			assert(ptr == _last_sprite_allocation.GetPtr());
			sc->Append(std::move(_last_sprite_allocation));
		}

		if (type != SpriteType::Recolour) {
			uint8_t lvls = zoom_levels;
			Sprite *sp = (Sprite *)sc->GetPtr();
			while (lvls != 0 && sp != nullptr) {
				uint8_t usable = ~sp->missing_zoom_levels;
				if (usable & lvls) {
					/* Update LRU */
					sp->lru = ++_sprite_lru_counter;
					lvls &= ~usable;
				}
				sp = sp->next;
			}
		}

		return sc->GetPtr();
	} else {
		/* Do not use the spritecache, but a different allocator. */
		return ReadSprite(sc, sprite, type, allocator, encoder, UINT8_MAX);
	}
}

/**
 * Reads a sprite and finds its most representative colour.
 * @param sprite Sprite to read.
 * @param palette_id Palette for remapping colours.
 * @return if blitter supports 32bpp, average Colour.data else a palette index.
 */
uint32_t GetSpriteMainColour(SpriteID sprite_id, PaletteID palette_id)
{
	if (!SpriteExists(sprite_id)) return 0;

	SpriteCache *sc = GetSpriteCache(sprite_id);
	if (sc->GetType() != SpriteType::Normal) return 0;

	const uint8_t * const remap = (palette_id == PAL_NONE ? nullptr : GetNonSprite(GB(palette_id, 0, PALETTE_WIDTH), SpriteType::Recolour) + 1);

	SpriteFile &file = *sc->file;
	size_t file_pos = sc->file_pos;

	SpriteLoader::SpriteCollection sprites;
	sprites[ZOOM_LVL_NORMAL].type = SpriteType::Normal;
	SpriteLoaderGrf sprite_loader(file.GetContainerVersion());
	uint8_t sprite_avail;
	const uint8_t screen_depth = BlitterFactory::GetCurrentBlitter()->GetScreenDepth();

	auto zoom_mask = [&](bool is32bpp) -> uint8_t {
		return 1 << FindFirstBit(GB(sc->flags, is32bpp ? SCC_32BPP_ZOOM_START : SCC_PAL_ZOOM_START, 6));
	};

	/* Try to read the 32bpp sprite first. */
	if (screen_depth == 32 && sc->GetHasNonPalette()) {
		sprite_avail = sprite_loader.LoadSprite(sprites, file, file_pos, SpriteType::Normal, true, sc->count, sc->flags, zoom_mask(true));
		if (sprite_avail != 0) {
			SpriteLoader::Sprite *sprite = &sprites[FindFirstBit(sprite_avail)];
			/* Return the average colour. */
			uint32_t r = 0, g = 0, b = 0, cnt = 0;
			SpriteLoader::CommonPixel *pixel = sprite->data;
			for (uint x = sprite->width * sprite->height; x != 0; x--) {
				if (pixel->a) {
					if (remap && pixel->m) {
						const Colour c = _cur_palette.palette[remap[pixel->m]];
						if (c.a) {
							r += c.r;
							g += c.g;
							b += c.b;
							cnt++;
						}
					} else {
						r += pixel->r;
						g += pixel->g;
						b += pixel->b;
						cnt++;
					}
				}
				pixel++;
			}
			return cnt ? Colour(r / cnt, g / cnt, b / cnt).data : 0;
		}
	}

	/* No 32bpp, try 8bpp. */
	sprite_avail = sprite_loader.LoadSprite(sprites, file, file_pos, SpriteType::Normal, false, sc->count, sc->flags, zoom_mask(false));
	if (sprite_avail != 0) {
		SpriteLoader::Sprite *sprite = &sprites[FindFirstBit(sprite_avail)];
		SpriteLoader::CommonPixel *pixel = sprite->data;
		if (screen_depth == 32) {
			/* Return the average colour. */
			uint32_t r = 0, g = 0, b = 0, cnt = 0;
			for (uint x = sprite->width * sprite->height; x != 0; x--) {
				if (pixel->a) {
					const uint col_index = remap ? remap[pixel->m] : pixel->m;
					const Colour c = _cur_palette.palette[col_index];
					r += c.r;
					g += c.g;
					b += c.b;
					cnt++;
				}
				pixel++;
			}
			return cnt ? Colour(r / cnt, g / cnt, b / cnt).data : 0;
		} else {
			/* Return the most used indexed colour. */
			int cnt[256];
			memset(cnt, 0, sizeof(cnt));
			for (uint x = sprite->width * sprite->height; x != 0; x--) {
				cnt[remap ? remap[pixel->m] : pixel->m]++;
				pixel++;
			}
			int cnt_max = -1;
			uint32_t rk = 0;
			for (uint x = 1; x < lengthof(cnt); x++) {
				if (cnt[x] > cnt_max) {
					rk = x;
					cnt_max = cnt[x];
				}
			}
			return rk;
		}
	}

	return 0;
}

void GfxInitSpriteMem()
{
	/* Reset the spritecache 'pool' */
	_spritecache.clear();
	_sprite_files.clear();
	assert(_spritecache_bytes_used == 0);
	_spritecache_prune_events = 0;
	_spritecache_prune_entries = 0;
	_spritecache_prune_total = 0;
}

/**
 * Remove all encoded sprites from the sprite cache without
 * discarding sprite location information.
 */
void GfxClearSpriteCache()
{
	/* Clear sprite ptr for all cached items */
	for (uint i = 0; i != _spritecache.size(); i++) {
		SpriteCache *sc = GetSpriteCache(i);
		if (sc->GetType() != SpriteType::Recolour && sc->GetPtr() != nullptr) DeleteEntryFromSpriteCache(i);
	}

	VideoDriver::GetInstance()->ClearSystemSprites();
}

/**
 * Remove all encoded font sprites from the sprite cache without
 * discarding sprite location information.
 */
void GfxClearFontSpriteCache()
{
	/* Clear sprite ptr for all cached font items */
	for (uint i = 0; i != _spritecache.size(); i++) {
		SpriteCache *sc = GetSpriteCache(i);
		if (sc->GetType() == SpriteType::Font && sc->GetPtr() != nullptr) DeleteEntryFromSpriteCache(i);
	}
}

void DumpSpriteCacheStats(char *buffer, const char *last)
{
	uint target_size = GetTargetSpriteSize();
	buffer += seprintf(buffer, last, "Sprite cache: entries: %u, size: %u, target: %u, percent used: %.1f%%\n",
			(uint)_spritecache.size(), (uint)_spritecache_bytes_used, target_size, (100.0f * _spritecache_bytes_used) / target_size);

	uint types[(uint)SpriteType::Invalid] = {};
	uint have_data = 0;
	uint have_warned = 0;
	uint have_8bpp = 0;
	uint have_32bpp = 0;

	uint depths[16] = {};
	uint have_partial_zoom = 0;
	for (const SpriteCache &entry : _spritecache) {
		if ((uint)entry.GetType() >= (uint)SpriteType::Invalid) continue;
		types[(uint)entry.GetType()]++;
		if (entry.GetPtr() != nullptr) have_data++;
		if (entry.GetHasPalette()) have_8bpp++;
		if (entry.GetHasNonPalette()) have_32bpp++;

		if (entry.GetType() == SpriteType::Normal) {
			if (entry.total_missing_zoom_levels != 0) have_partial_zoom++;
			uint depth = 0;
			const Sprite *p = (const Sprite *)entry.GetPtr();
			while (p != nullptr) {
				depth++;
				p = p->next;
			}
			if (depth < lengthof(depths)) depths[depth]++;
		}
	}
	buffer += seprintf(buffer, last, "  Normal: %u, MapGen: %u, Font: %u, Recolour: %u\n",
			types[(uint)SpriteType::Normal], types[(uint)SpriteType::MapGen], types[(uint)SpriteType::Font], types[(uint)SpriteType::Recolour]);
	buffer += seprintf(buffer, last, "  Data loaded: %u, Warned: %u, 8bpp: %u, 32bpp: %u\n",
			have_data, have_warned, have_8bpp, have_32bpp);
	buffer += seprintf(buffer, last, "  Cache prune events: %u, pruned entry total: " PRINTF_SIZE ", pruned data total: " PRINTF_SIZE "\n",
			_spritecache_prune_events, _spritecache_prune_entries, _spritecache_prune_total);
	buffer += seprintf(buffer, last, "  Normal:\n");
	buffer += seprintf(buffer, last, "    Partial zoom: %u\n", have_partial_zoom);
	for (uint i = 0; i < lengthof(depths); i++) {
		if (depths[i] > 0) buffer += seprintf(buffer, last, "    Data depth %u: %u\n", i, depths[i]);
	}
}

/* static */ ReusableBuffer<SpriteLoader::CommonPixel> SpriteLoader::Sprite::buffer[ZOOM_LVL_SPR_COUNT];<|MERGE_RESOLUTION|>--- conflicted
+++ resolved
@@ -377,20 +377,19 @@
 static bool ResizeSprites(SpriteLoader::SpriteCollection &sprite, unsigned int sprite_avail, SpriteEncoder *encoder, uint8_t zoom_levels)
 {
 	ZoomLevel first_avail = static_cast<ZoomLevel>(FindFirstBit(sprite_avail));
-<<<<<<< HEAD
 	ZoomLevel first_needed = static_cast<ZoomLevel>(FindFirstBit(zoom_levels));
 
 	/* Upscale to desired sprite_min_zoom if provided sprite only had zoomed in versions. */
 	if (first_avail < _settings_client.gui.sprite_zoom_min) {
 		const unsigned int below_min_zoom_mask = (1 << _settings_client.gui.sprite_zoom_min) - 1;
 		if ((zoom_levels & below_min_zoom_mask) != 0 && !HasBit(sprite_avail, _settings_client.gui.sprite_zoom_min)) {
-			if (!HasBit(sprite_avail, ZOOM_LVL_OUT_2X)) ResizeSpriteOut(sprite, ZOOM_LVL_OUT_2X, false);
-			if (_settings_client.gui.sprite_zoom_min == ZOOM_LVL_OUT_4X) {
-				if (first_avail != ZOOM_LVL_NORMAL) {
-					/* Ensure dimensions of ZOOM_LVL_NORMAL are set if the first available sprite level was ZOOM_LVL_OUT_2X */
-					if (!ResizeSpriteIn(sprite, first_avail, ZOOM_LVL_NORMAL, true)) return false;
+			if (!HasBit(sprite_avail, ZOOM_LVL_IN_2X)) ResizeSpriteOut(sprite, ZOOM_LVL_IN_2X, false);
+			if (_settings_client.gui.sprite_zoom_min == ZOOM_LVL_NORMAL) {
+				if (first_avail != ZOOM_LVL_MIN) {
+					/* Ensure dimensions of ZOOM_LVL_MIN are set if the first available sprite level was ZOOM_LVL_IN_2X */
+					if (!ResizeSpriteIn(sprite, first_avail, ZOOM_LVL_MIN, true)) return false;
 				}
-				ResizeSpriteOut(sprite, ZOOM_LVL_OUT_4X, false);
+				ResizeSpriteOut(sprite, ZOOM_LVL_NORMAL, false);
 			}
 			sprite_avail &= ~below_min_zoom_mask;
 			SetBit(sprite_avail, _settings_client.gui.sprite_zoom_min);
@@ -412,18 +411,13 @@
 	}
 
 	/* Create a fully zoomed image if it does not exist */
-	if (first_avail != ZOOM_LVL_NORMAL) {
-		if (!ResizeSpriteIn(sprite, first_avail, ZOOM_LVL_NORMAL, !HasBit(zoom_levels, ZOOM_LVL_NORMAL))) return false;
-		SetBit(sprite_avail, ZOOM_LVL_NORMAL);
-=======
 	if (first_avail != ZOOM_LVL_MIN) {
-		if (!ResizeSpriteIn(sprite, first_avail, ZOOM_LVL_MIN)) return false;
+		if (!ResizeSpriteIn(sprite, first_avail, ZOOM_LVL_MIN, !HasBit(zoom_levels, ZOOM_LVL_MIN))) return false;
 		SetBit(sprite_avail, ZOOM_LVL_MIN);
->>>>>>> 97bea563
 	}
 
 	/* Create a zoomed image of the first required zoom if there any no sources which are equally or more zoomed in */
-	if (zoom_levels != 0 && start > ZOOM_LVL_NORMAL && start < first_avail && HasBit(zoom_levels, start)) {
+	if (zoom_levels != 0 && start > ZOOM_LVL_MIN && start < first_avail && HasBit(zoom_levels, start)) {
 		if (!ResizeSpriteIn(sprite, first_avail, start, false)) return false;
 		SetBit(sprite_avail, start);
 	}
@@ -432,13 +426,7 @@
 	if (!PadSprites(sprite, sprite_avail, encoder)) return false;
 
 	/* Create other missing zoom levels */
-<<<<<<< HEAD
-	for (ZoomLevel zoom = ZOOM_LVL_OUT_2X; zoom != ZOOM_LVL_SPR_END; zoom++) {
-=======
-	for (ZoomLevel zoom = ZOOM_LVL_BEGIN; zoom != ZOOM_LVL_END; zoom++) {
-		if (zoom == ZOOM_LVL_MIN) continue;
-
->>>>>>> 97bea563
+	for (ZoomLevel zoom = ZOOM_LVL_IN_2X; zoom != ZOOM_LVL_SPR_END; zoom++) {
 		if (HasBit(sprite_avail, zoom)) {
 			/* Check that size and offsets match the fully zoomed image. */
 			assert(sprite[zoom].width  == UnScaleByZoom(sprite[ZOOM_LVL_MIN].width,  zoom));
@@ -451,17 +439,7 @@
 		if (!HasBit(sprite_avail, zoom)) ResizeSpriteOut(sprite, zoom, !HasBit(zoom_levels, zoom));
 	}
 
-<<<<<<< HEAD
 	return true;
-=======
-	/* Upscale to desired sprite_min_zoom if provided sprite only had zoomed in versions. */
-	if (first_avail < _settings_client.gui.sprite_zoom_min) {
-		if (_settings_client.gui.sprite_zoom_min >= ZOOM_LVL_NORMAL) ResizeSpriteIn(sprite, ZOOM_LVL_NORMAL, ZOOM_LVL_IN_2X);
-		if (_settings_client.gui.sprite_zoom_min >= ZOOM_LVL_IN_2X) ResizeSpriteIn(sprite, ZOOM_LVL_IN_2X, ZOOM_LVL_IN_4X);
-	}
-
-	return  true;
->>>>>>> 97bea563
 }
 
 /**
@@ -578,19 +556,12 @@
 		uint num = sprite[ZOOM_LVL_MIN].width * sprite[ZOOM_LVL_MIN].height;
 
 		Sprite *s = (Sprite *)allocator(sizeof(*s) + num);
-<<<<<<< HEAD
-		s->width  = sprite[ZOOM_LVL_NORMAL].width;
-		s->height = sprite[ZOOM_LVL_NORMAL].height;
-		s->x_offs = sprite[ZOOM_LVL_NORMAL].x_offs;
-		s->y_offs = sprite[ZOOM_LVL_NORMAL].y_offs;
-		s->next = nullptr;
-		s->missing_zoom_levels = 0;
-=======
 		s->width  = sprite[ZOOM_LVL_MIN].width;
 		s->height = sprite[ZOOM_LVL_MIN].height;
 		s->x_offs = sprite[ZOOM_LVL_MIN].x_offs;
 		s->y_offs = sprite[ZOOM_LVL_MIN].y_offs;
->>>>>>> 97bea563
+		s->next = nullptr;
+		s->missing_zoom_levels = 0;
 
 		SpriteLoader::CommonPixel *src = sprite[ZOOM_LVL_MIN].data;
 		uint8_t *dest = s->data;
@@ -617,7 +588,7 @@
 		sprite[ZOOM_LVL_MIN].colours = sprite[_font_zoom].colours;
 	}
 
-	if (sprite[ZOOM_LVL_NORMAL].type == SpriteType::Normal) {
+	if (sprite[ZOOM_LVL_MIN].type == SpriteType::Normal) {
 		/* Remove unwanted zoom levels before encoding */
 		for (ZoomLevel zoom = ZOOM_LVL_BEGIN; zoom != ZOOM_LVL_SPR_END; zoom++) {
 			if (!HasBit(zoom_levels, zoom)) sprite[zoom].data = nullptr;
@@ -682,18 +653,9 @@
 				if (length > 0) {
 					uint8_t zoom = file.ReadByte();
 					length--;
-<<<<<<< HEAD
 					if (colour != 0) {
-						static const ZoomLevel zoom_lvl_map[6] = {ZOOM_LVL_OUT_4X, ZOOM_LVL_NORMAL, ZOOM_LVL_OUT_2X, ZOOM_LVL_OUT_8X, ZOOM_LVL_OUT_16X, ZOOM_LVL_OUT_32X};
+						static const ZoomLevel zoom_lvl_map[6] = {ZOOM_LVL_NORMAL, ZOOM_LVL_IN_4X, ZOOM_LVL_IN_2X, ZOOM_LVL_OUT_2X, ZOOM_LVL_OUT_4X, ZOOM_LVL_OUT_8X};
 						if (zoom < 6) SetBit(offset.control_flags, static_cast<uint>(zoom_lvl_map[zoom]) + static_cast<uint>((colour != SCC_PAL) ? SCC_32BPP_ZOOM_START : SCC_PAL_ZOOM_START));
-=======
-					if (colour != 0 && zoom == 0) { // ZOOM_LVL_NORMAL (normal zoom)
-						SetBit(offset.control_flags, (colour != SCC_PAL) ? SCCF_ALLOW_ZOOM_MIN_1X_32BPP : SCCF_ALLOW_ZOOM_MIN_1X_PAL);
-						SetBit(offset.control_flags, (colour != SCC_PAL) ? SCCF_ALLOW_ZOOM_MIN_2X_32BPP : SCCF_ALLOW_ZOOM_MIN_2X_PAL);
-					}
-					if (colour != 0 && zoom == 2) { // ZOOM_LVL_IN_2X (2x zoomed in)
-						SetBit(offset.control_flags, (colour != SCC_PAL) ? SCCF_ALLOW_ZOOM_MIN_2X_32BPP : SCCF_ALLOW_ZOOM_MIN_2X_PAL);
->>>>>>> 97bea563
 					}
 				}
 			}
@@ -1069,7 +1031,7 @@
 	size_t file_pos = sc->file_pos;
 
 	SpriteLoader::SpriteCollection sprites;
-	sprites[ZOOM_LVL_NORMAL].type = SpriteType::Normal;
+	sprites[ZOOM_LVL_MIN].type = SpriteType::Normal;
 	SpriteLoaderGrf sprite_loader(file.GetContainerVersion());
 	uint8_t sprite_avail;
 	const uint8_t screen_depth = BlitterFactory::GetCurrentBlitter()->GetScreenDepth();
