--- conflicted
+++ resolved
@@ -94,21 +94,7 @@
 	return *file;
 }
 
-<<<<<<< HEAD
 static void *AllocSprite(size_t mem_req);
-=======
-struct MemBlock {
-	size_t size;
-	uint8_t data[];
-};
-
-static uint _sprite_lru_counter;
-static MemBlock *_spritecache_ptr;
-static uint _allocated_sprite_cache_size = 0;
-static int _compact_cache_counter;
-
-static void CompactSpriteCache();
->>>>>>> 6c5a8f55
 
 /**
  * Skip the given amount of sprite graphics data.
@@ -468,10 +454,9 @@
 	 * number of recolour sprites that are 17 bytes that only exist in DOS
 	 * GRFs which are the same as 257 byte recolour sprites, but with the last
 	 * 240 bytes zeroed.  */
-<<<<<<< HEAD
-	byte *dest = (byte *)AllocSprite(RECOLOUR_SPRITE_SIZE);
-
-	auto read_data = [&](byte *targ) {
+	uint8_t *dest = (uint8_t *)AllocSprite(RECOLOUR_SPRITE_SIZE);
+
+	auto read_data = [&](uint8_t *targ) {
 		file.ReadBlock(targ, std::min(num, RECOLOUR_SPRITE_SIZE));
 		if (num > RECOLOUR_SPRITE_SIZE) {
 			file.SkipBytes(num - RECOLOUR_SPRITE_SIZE);
@@ -479,14 +464,7 @@
 	};
 
 	if (file.NeedsPaletteRemap()) {
-		byte *dest_tmp = AllocaM(byte, RECOLOUR_SPRITE_SIZE);
-=======
-	static const uint RECOLOUR_SPRITE_SIZE = 257;
-	uint8_t *dest = (uint8_t *)AllocSprite(std::max(RECOLOUR_SPRITE_SIZE, num));
-
-	if (file.NeedsPaletteRemap()) {
-		uint8_t *dest_tmp = new uint8_t[std::max(RECOLOUR_SPRITE_SIZE, num)];
->>>>>>> 6c5a8f55
+		uint8_t *dest_tmp = AllocaM(uint8_t, RECOLOUR_SPRITE_SIZE);
 
 		/* Only a few recolour sprites are less than 257 bytes */
 		if (num < RECOLOUR_SPRITE_SIZE) memset(dest_tmp, 0, RECOLOUR_SPRITE_SIZE);
@@ -512,7 +490,7 @@
 		"recolour",      // SpriteType::Recolour
 	};
 
-	return sprite_types[static_cast<byte>(type)];
+	return sprite_types[static_cast<uint8_t>(type)];
 }
 
 /**
@@ -622,12 +600,8 @@
 
 struct GrfSpriteOffset {
 	size_t file_pos;
-<<<<<<< HEAD
 	uint count;
 	uint16_t control_flags;
-=======
-	uint8_t control_flags;
->>>>>>> 6c5a8f55
 };
 
 /** Map from sprite numbers to position in the GRF file. */
@@ -716,12 +690,8 @@
 
 	SpriteType type;
 	void *data = nullptr;
-<<<<<<< HEAD
 	uint count = 0;
 	uint16_t control_flags = 0;
-=======
-	uint8_t control_flags = 0;
->>>>>>> 6c5a8f55
 	if (grf_type == 0xFF) {
 		/* Some NewGRF files have "empty" pseudo-sprites which are 1
 		 * byte long. Catch these so the sprites won't be displayed. */
@@ -798,32 +768,9 @@
 	scnew->file = scold->file;
 	scnew->file_pos = scold->file_pos;
 	scnew->id = scold->id;
-<<<<<<< HEAD
 	scnew->SetType(scold->GetType());
 	scnew->flags = scold->flags;
 	scnew->SetWarned(false);
-=======
-	scnew->type = scold->type;
-	scnew->warned = false;
-}
-
-/**
- * S_FREE_MASK is used to mask-out lower bits of MemBlock::size
- * If they are non-zero, the block is free.
- * S_FREE_MASK has to ensure MemBlock is correctly aligned -
- * it means 8B (S_FREE_MASK == 7) on 64bit systems!
- */
-static const size_t S_FREE_MASK = sizeof(size_t) - 1;
-
-/* to make sure nobody adds things to MemBlock without checking S_FREE_MASK first */
-static_assert(sizeof(MemBlock) == sizeof(size_t));
-/* make sure it's a power of two */
-static_assert((sizeof(size_t) & (sizeof(size_t) - 1)) == 0);
-
-static inline MemBlock *NextBlock(MemBlock *block)
-{
-	return (MemBlock*)((uint8_t*)block + (block->size & ~S_FREE_MASK));
->>>>>>> 6c5a8f55
 }
 
 static size_t GetSpriteCacheUsage()
@@ -982,15 +929,9 @@
 		return GetRawSprite(sprite, sc->GetType(), UINT8_MAX, allocator);
 	}
 
-<<<<<<< HEAD
-	byte warning_level = sc->GetWarned() ? 6 : 0;
+	uint8_t warning_level = sc->GetWarned() ? 6 : 0;
 	sc->SetWarned(true);
 	DEBUG(sprite, warning_level, "Tried to load %s sprite #%d as a %s sprite. Probable cause: NewGRF interference", GetSpriteTypeName(available), sprite, GetSpriteTypeName(requested));
-=======
-	uint8_t warning_level = sc->warned ? 6 : 0;
-	sc->warned = true;
-	Debug(sprite, warning_level, "Tried to load {} sprite #{} as a {} sprite. Probable cause: NewGRF interference", sprite_types[static_cast<uint8_t>(available)], sprite, sprite_types[static_cast<uint8_t>(requested)]);
->>>>>>> 6c5a8f55
 
 	switch (requested) {
 		case SpriteType::Normal:
@@ -1084,17 +1025,11 @@
 	SpriteCache *sc = GetSpriteCache(sprite_id);
 	if (sc->GetType() != SpriteType::Normal) return 0;
 
-<<<<<<< HEAD
-	const byte * const remap = (palette_id == PAL_NONE ? nullptr : GetNonSprite(GB(palette_id, 0, PALETTE_WIDTH), SpriteType::Recolour) + 1);
-=======
-	if (_spritecache_ptr == nullptr || (_allocated_sprite_cache_size != target_size && target_size != last_alloc_attempt)) {
-		delete[] reinterpret_cast<uint8_t *>(_spritecache_ptr);
->>>>>>> 6c5a8f55
+	const uint8_t * const remap = (palette_id == PAL_NONE ? nullptr : GetNonSprite(GB(palette_id, 0, PALETTE_WIDTH), SpriteType::Recolour) + 1);
 
 	SpriteFile &file = *sc->file;
 	size_t file_pos = sc->file_pos;
 
-<<<<<<< HEAD
 	SpriteLoader::SpriteCollection sprites;
 	sprites[ZOOM_LVL_NORMAL].type = SpriteType::Normal;
 	SpriteLoaderGrf sprite_loader(file.GetContainerVersion());
@@ -1104,23 +1039,6 @@
 	auto zoom_mask = [&](bool is32bpp) -> uint8_t {
 		return 1 << FindFirstBit(GB(sc->flags, is32bpp ? SCC_32BPP_ZOOM_START : SCC_PAL_ZOOM_START, 6));
 	};
-=======
-		do {
-			/* Try to allocate 50% more to make sure we do not allocate almost all available. */
-			_spritecache_ptr = reinterpret_cast<MemBlock *>(new(std::nothrow) uint8_t[_allocated_sprite_cache_size + _allocated_sprite_cache_size / 2]);
-
-			if (_spritecache_ptr != nullptr) {
-				/* Allocation succeeded, but we wanted less. */
-				delete[] reinterpret_cast<uint8_t *>(_spritecache_ptr);
-				_spritecache_ptr = reinterpret_cast<MemBlock *>(new uint8_t[_allocated_sprite_cache_size]);
-			} else if (_allocated_sprite_cache_size < 2 * 1024 * 1024) {
-				UserError("Cannot allocate spritecache");
-			} else {
-				/* Try again to allocate half. */
-				_allocated_sprite_cache_size >>= 1;
-			}
-		} while (_spritecache_ptr == nullptr);
->>>>>>> 6c5a8f55
 
 	/* Try to read the 32bpp sprite first. */
 	if (screen_depth == 32 && sc->GetHasNonPalette()) {
