--- conflicted
+++ resolved
@@ -291,7 +291,6 @@
 
 	if (width > UINT16_MAX || height > UINT16_MAX) return false;
 
-<<<<<<< HEAD
 	if (sprite->data != nullptr) {
 		/* Copy source data and reallocate sprite memory. */
 		size_t sprite_size = static_cast<size_t>(sprite->width) * sprite->height;
@@ -305,56 +304,25 @@
 		for (uint y = 0; y < height; y++) {
 			if (y < pad_top || pad_bottom + y >= height) {
 				/* Top/bottom padding. */
-				MemSetT(data, 0, width);
+				std::fill_n(data, width, SpriteLoader::CommonPixel{});
 				data += width;
 			} else {
 				if (pad_left > 0) {
 					/* Pad left. */
-					MemSetT(data, 0, pad_left);
+					std::fill_n(data, pad_left, SpriteLoader::CommonPixel{});
 					data += pad_left;
 				}
 
 				/* Copy pixels. */
-				MemCpyT(data, src, sprite->width);
+				std::copy_n(src, sprite->width, data);
 				src += sprite->width;
 				data += sprite->width;
 
 				if (pad_right > 0) {
 					/* Pad right. */
-					MemSetT(data, 0, pad_right);
+					std::fill_n(data, pad_right, SpriteLoader::CommonPixel{});
 					data += pad_right;
 				}
-=======
-	/* Copy source data and reallocate sprite memory. */
-	size_t sprite_size = static_cast<size_t>(sprite->width) * sprite->height;
-	std::vector<SpriteLoader::CommonPixel> src_data(sprite->data, sprite->data + sprite_size);
-	sprite->AllocateData(zoom, static_cast<size_t>(width) * height);
-
-	/* Copy with padding to destination. */
-	SpriteLoader::CommonPixel *src = src_data.data();
-	SpriteLoader::CommonPixel *data = sprite->data;
-	for (uint y = 0; y < height; y++) {
-		if (y < pad_top || pad_bottom + y >= height) {
-			/* Top/bottom padding. */
-			std::fill_n(data, width, SpriteLoader::CommonPixel{});
-			data += width;
-		} else {
-			if (pad_left > 0) {
-				/* Pad left. */
-				std::fill_n(data, pad_left, SpriteLoader::CommonPixel{});
-				data += pad_left;
-			}
-
-			/* Copy pixels. */
-			std::copy_n(src, sprite->width, data);
-			src += sprite->width;
-			data += sprite->width;
-
-			if (pad_right > 0) {
-				/* Pad right. */
-				std::fill_n(data, pad_right, SpriteLoader::CommonPixel{});
-				data += pad_right;
->>>>>>> 576a96c6
 			}
 		}
 	}
