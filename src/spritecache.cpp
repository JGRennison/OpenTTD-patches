/*
 * This file is part of OpenTTD.
 * OpenTTD is free software; you can redistribute it and/or modify it under the terms of the GNU General Public License as published by the Free Software Foundation, version 2.
 * OpenTTD is distributed in the hope that it will be useful, but WITHOUT ANY WARRANTY; without even the implied warranty of MERCHANTABILITY or FITNESS FOR A PARTICULAR PURPOSE.
 * See the GNU General Public License for more details. You should have received a copy of the GNU General Public License along with OpenTTD. If not, see <http://www.gnu.org/licenses/>.
 */

/** @file spritecache.cpp Caching of sprites. */

#include "stdafx.h"
#include "random_access_file_type.h"
#include "spriteloader/grf.hpp"
#include "spriteloader/makeindexed.h"
#include "gfx_func.h"
#include "error.h"
#include "error_func.h"
#include "zoom_func.h"
#include "settings_type.h"
#include "blitter/factory.hpp"
#include "core/alloc_func.hpp"
#include "core/math_func.hpp"
#include "core/mem_func.hpp"
#include "video/video_driver.hpp"
#include "scope_info.h"
#include "spritecache.h"
#include "spritecache_internal.h"
#include "blitter/32bpp_base.hpp"

#include "table/sprites.h"
#include "table/strings.h"
#include "table/palette_convert.h"

#include "3rdparty/cpp-btree/btree_map.h"

#include <vector>
#include <algorithm>

#include "safeguards.h"

/* Default of 4MB spritecache */
uint _sprite_cache_size = 4;

size_t _spritecache_bytes_used = 0;
static uint32_t _sprite_lru_counter;
static uint32_t _spritecache_prune_events = 0;
static size_t _spritecache_prune_entries = 0;
static size_t _spritecache_prune_total = 0;

static std::vector<SpriteCache> _spritecache;
static std::vector<std::unique_ptr<SpriteFile>> _sprite_files;
static RecolourSpriteCache _recolour_cache;

static inline SpriteCache *GetSpriteCache(uint index)
{
	return &_spritecache[index];
}

SpriteCache *AllocateSpriteCache(uint index)
{
	if (index >= _spritecache.size()) {
<<<<<<< HEAD
		_spritecache.resize(index + 1);
=======
		/* Add another 1024 items to the 'pool' */
		uint items = Align(index + 1, 1024);

		Debug(sprite, 4, "Increasing sprite cache to {} items ({} bytes)", items, items * sizeof(SpriteCache));

		_spritecache.resize(items);
>>>>>>> d05cc2ef
	}

	return GetSpriteCache(index);
}

/**
 * Get the cached SpriteFile given the name of the file.
 * @param filename The name of the file at the disk.
 * @return The SpriteFile or \c null.
 */
static SpriteFile *GetCachedSpriteFileByName(const std::string &filename)
{
	for (auto &f : _sprite_files) {
		if (f->GetFilename() == filename) {
			return f.get();
		}
	}
	return nullptr;
}

/**
 * Get the list of cached SpriteFiles.
 * @return Read-only list of cache SpriteFiles.
 */
std::span<const std::unique_ptr<SpriteFile>> GetCachedSpriteFiles()
{
	return _sprite_files;
}

/**
 * Open/get the SpriteFile that is cached for use in the sprite cache.
 * @param filename      Name of the file at the disk.
 * @param subdir        The sub directory to search this file in.
 * @param palette_remap Whether a palette remap needs to be performed for this file.
 * @return The reference to the SpriteCache.
 */
SpriteFile &OpenCachedSpriteFile(const std::string &filename, Subdirectory subdir, bool palette_remap)
{
	SpriteFile *file = GetCachedSpriteFileByName(filename);
	if (file == nullptr) {
		file = _sprite_files.insert(std::end(_sprite_files), std::make_unique<SpriteFile>(filename, subdir, palette_remap))->get();
	} else {
		file->SeekToBegin();
	}
	return *file;
}

/**
 * Skip the given amount of sprite graphics data.
 * @param type the type of sprite (compressed etc)
 * @param num the amount of sprites to skip
 * @return true if the data could be correctly skipped.
 */
bool SkipSpriteData(SpriteFile &file, uint8_t type, uint16_t num)
{
	if (type & 2) {
		file.SkipBytes(num);
	} else {
		while (num > 0) {
			int8_t i = file.ReadByte();
			if (i >= 0) {
				int size = (i == 0) ? 0x80 : i;
				if (size > num) return false;
				num -= size;
				file.SkipBytes(size);
			} else {
				i = -(i >> 3);
				num -= i;
				file.ReadByte();
			}
		}
	}
	return true;
}

/* Check if the given Sprite ID exists */
bool SpriteExists(SpriteID id)
{
	if (id >= _spritecache.size()) return false;

	/* Special case for Sprite ID zero -- its position is also 0... */
	if (id == 0) return true;
	return !(GetSpriteCache(id)->file_pos == 0 && GetSpriteCache(id)->file == nullptr);
}

/**
 * Get the sprite type of a given sprite.
 * @param sprite The sprite to look at.
 * @return the type of sprite.
 */
SpriteType GetSpriteType(SpriteID sprite)
{
	if (!SpriteExists(sprite)) return SpriteType::Invalid;
	return GetSpriteCache(sprite)->GetType();
}

/**
 * Get the SpriteFile of a given sprite.
 * @param sprite The sprite to look at.
 * @return The SpriteFile.
 */
SpriteFile *GetOriginFile(SpriteID sprite)
{
	if (!SpriteExists(sprite)) return nullptr;
	return GetSpriteCache(sprite)->file;
}

/**
 * Get the GRF-local sprite id of a given sprite.
 * @param sprite The sprite to look at.
 * @return The GRF-local sprite id.
 */
uint32_t GetSpriteLocalID(SpriteID sprite)
{
	if (!SpriteExists(sprite)) return 0;
	return GetSpriteCache(sprite)->id;
}

/**
 * Count the sprites which originate from a specific file in a range of SpriteIDs.
 * @param file The loaded SpriteFile.
 * @param begin First sprite in range.
 * @param end First sprite not in range.
 * @return Number of sprites.
 */
uint GetSpriteCountForFile(const std::string &filename, SpriteID begin, SpriteID end)
{
	SpriteFile *file = GetCachedSpriteFileByName(filename);
	if (file == nullptr) return 0;

	uint count = 0;
	for (SpriteID i = begin; i != end; i++) {
		if (SpriteExists(i)) {
			SpriteCache *sc = GetSpriteCache(i);
			if (sc->file == file) {
				count++;
				Debug(sprite, 4, "Sprite: {}", i);
			}
		}
	}
	return count;
}

/**
 * Get a reasonable (upper bound) estimate of the maximum
 * SpriteID used in OpenTTD; there will be no sprites with
 * a higher SpriteID.
 * @note It's actually the number of spritecache items.
 * @return maximum SpriteID
 */
SpriteID GetMaxSpriteID()
{
<<<<<<< HEAD
	return (uint)_spritecache.size();
=======
	return static_cast<SpriteID>(_spritecache.size());
>>>>>>> d05cc2ef
}

static bool ResizeSpriteIn(SpriteLoader::SpriteCollection &sprite, ZoomLevel src, ZoomLevel tgt, bool dry_run)
{
	uint8_t scaled_1 = ScaleByZoom(1, (ZoomLevel)(src - tgt));

	/* Check for possible memory overflow. */
	if (sprite[src].width * scaled_1 > UINT16_MAX || sprite[src].height * scaled_1 > UINT16_MAX) return false;

	sprite[tgt].width  = sprite[src].width  * scaled_1;
	sprite[tgt].height = sprite[src].height * scaled_1;
	sprite[tgt].x_offs = sprite[src].x_offs * scaled_1;
	sprite[tgt].y_offs = sprite[src].y_offs * scaled_1;
	sprite[tgt].colours = sprite[src].colours;

	if (dry_run) {
		sprite[tgt].data = nullptr;
		return true;
	}

	sprite[tgt].AllocateData(tgt, static_cast<size_t>(sprite[tgt].width) * sprite[tgt].height);

	SpriteLoader::CommonPixel *dst = sprite[tgt].data;
	for (int y = 0; y < sprite[tgt].height; y++) {
		const SpriteLoader::CommonPixel *src_ln = &sprite[src].data[y / scaled_1 * sprite[src].width];
		for (int x = 0; x < sprite[tgt].width; x++) {
			*dst = src_ln[x / scaled_1];
			dst++;
		}
	}

	return true;
}

static void ResizeSpriteOut(SpriteLoader::SpriteCollection &sprite, ZoomLevel zoom, bool dry_run)
{
	/* Algorithm based on 32bpp_Optimized::ResizeSprite() */
	sprite[zoom].width  = UnScaleByZoom(sprite[ZOOM_LVL_MIN].width,  zoom);
	sprite[zoom].height = UnScaleByZoom(sprite[ZOOM_LVL_MIN].height, zoom);
	sprite[zoom].x_offs = UnScaleByZoom(sprite[ZOOM_LVL_MIN].x_offs, zoom);
	sprite[zoom].y_offs = UnScaleByZoom(sprite[ZOOM_LVL_MIN].y_offs, zoom);
	sprite[zoom].colours = sprite[ZOOM_LVL_MIN].colours;

	if (dry_run) {
		sprite[zoom].data = nullptr;
		return;
	}

	sprite[zoom].AllocateData(zoom, static_cast<size_t>(sprite[zoom].height) * sprite[zoom].width);

	SpriteLoader::CommonPixel *dst = sprite[zoom].data;
	const SpriteLoader::CommonPixel *src = sprite[zoom - 1].data;
	[[maybe_unused]] const SpriteLoader::CommonPixel *src_end = src + sprite[zoom - 1].height * sprite[zoom - 1].width;

	for (uint y = 0; y < sprite[zoom].height; y++) {
		const SpriteLoader::CommonPixel *src_ln = src + sprite[zoom - 1].width;
		assert(src_ln <= src_end);
		for (uint x = 0; x < sprite[zoom].width; x++) {
			assert(src < src_ln);
			if (src + 1 != src_ln && (src + 1)->a != 0) {
				*dst = *(src + 1);
			} else {
				*dst = *src;
			}
			dst++;
			src += 2;
		}
		src = src_ln + sprite[zoom - 1].width;
	}
}

static bool PadSingleSprite(SpriteLoader::Sprite *sprite, ZoomLevel zoom, uint pad_left, uint pad_top, uint pad_right, uint pad_bottom)
{
	uint width  = sprite->width + pad_left + pad_right;
	uint height = sprite->height + pad_top + pad_bottom;

	if (width > UINT16_MAX || height > UINT16_MAX) return false;

	if (sprite->data != nullptr) {
		/* Copy source data and reallocate sprite memory. */
		size_t sprite_size = static_cast<size_t>(sprite->width) * sprite->height;
		std::unique_ptr<SpriteLoader::CommonPixel[]> src_data(new SpriteLoader::CommonPixel[sprite_size]);
		MemCpyT(src_data.get(), sprite->data, sprite_size);
		sprite->AllocateData(zoom, static_cast<size_t>(width) * height);

		/* Copy with padding to destination. */
		SpriteLoader::CommonPixel *src = src_data.get();
		SpriteLoader::CommonPixel *data = sprite->data;
		for (uint y = 0; y < height; y++) {
			if (y < pad_top || pad_bottom + y >= height) {
				/* Top/bottom padding. */
				MemSetT(data, 0, width);
				data += width;
			} else {
				if (pad_left > 0) {
					/* Pad left. */
					MemSetT(data, 0, pad_left);
					data += pad_left;
				}

				/* Copy pixels. */
				MemCpyT(data, src, sprite->width);
				src += sprite->width;
				data += sprite->width;

				if (pad_right > 0) {
					/* Pad right. */
					MemSetT(data, 0, pad_right);
					data += pad_right;
				}
			}
		}
	}

	/* Update sprite size. */
	sprite->width   = width;
	sprite->height  = height;
	sprite->x_offs -= pad_left;
	sprite->y_offs -= pad_top;

	return true;
}

static bool PadSprites(SpriteLoader::SpriteCollection &sprite, unsigned int sprite_avail, SpriteEncoder *encoder)
{
	/* Get minimum top left corner coordinates. */
	int min_xoffs = INT32_MAX;
	int min_yoffs = INT32_MAX;
	for (ZoomLevel zoom = ZOOM_LVL_BEGIN; zoom != ZOOM_LVL_SPR_END; zoom++) {
		if (HasBit(sprite_avail, zoom)) {
			min_xoffs = std::min(min_xoffs, ScaleByZoom(sprite[zoom].x_offs, zoom));
			min_yoffs = std::min(min_yoffs, ScaleByZoom(sprite[zoom].y_offs, zoom));
		}
	}

	/* Get maximum dimensions taking necessary padding at the top left into account. */
	int max_width  = INT32_MIN;
	int max_height = INT32_MIN;
	for (ZoomLevel zoom = ZOOM_LVL_BEGIN; zoom != ZOOM_LVL_SPR_END; zoom++) {
		if (HasBit(sprite_avail, zoom)) {
			max_width  = std::max(max_width, ScaleByZoom(sprite[zoom].width + sprite[zoom].x_offs - UnScaleByZoom(min_xoffs, zoom), zoom));
			max_height = std::max(max_height, ScaleByZoom(sprite[zoom].height + sprite[zoom].y_offs - UnScaleByZoom(min_yoffs, zoom), zoom));
		}
	}

	/* Align height and width if required to match the needs of the sprite encoder. */
	uint align = encoder->GetSpriteAlignment();
	if (align != 0) {
		max_width  = Align(max_width,  align);
		max_height = Align(max_height, align);
	}

	/* Pad sprites where needed. */
	for (ZoomLevel zoom = ZOOM_LVL_BEGIN; zoom != ZOOM_LVL_SPR_END; zoom++) {
		if (HasBit(sprite_avail, zoom)) {
			/* Scaling the sprite dimensions in the blitter is done with rounding up,
			 * so a negative padding here is not an error. */
			int pad_left   = std::max(0, sprite[zoom].x_offs - UnScaleByZoom(min_xoffs, zoom));
			int pad_top    = std::max(0, sprite[zoom].y_offs - UnScaleByZoom(min_yoffs, zoom));
			int pad_right  = std::max(0, UnScaleByZoom(max_width, zoom) - sprite[zoom].width - pad_left);
			int pad_bottom = std::max(0, UnScaleByZoom(max_height, zoom) - sprite[zoom].height - pad_top);

			if (pad_left > 0 || pad_right > 0 || pad_top > 0 || pad_bottom > 0) {
				if (!PadSingleSprite(&sprite[zoom], zoom, pad_left, pad_top, pad_right, pad_bottom)) return false;
			}
		}
	}

	return true;
}

static bool ResizeSprites(SpriteLoader::SpriteCollection &sprite, unsigned int sprite_avail, SpriteEncoder *encoder, uint8_t zoom_levels)
{
	ZoomLevel first_avail = static_cast<ZoomLevel>(FindFirstBit(sprite_avail));
	ZoomLevel first_needed = static_cast<ZoomLevel>(FindFirstBit(zoom_levels));

	/* Upscale to desired sprite_min_zoom if provided sprite only had zoomed in versions. */
	if (first_avail < _settings_client.gui.sprite_zoom_min) {
		const unsigned int below_min_zoom_mask = (1 << _settings_client.gui.sprite_zoom_min) - 1;
		if ((zoom_levels & below_min_zoom_mask) != 0 && !HasBit(sprite_avail, _settings_client.gui.sprite_zoom_min)) {
			if (!HasBit(sprite_avail, ZOOM_LVL_IN_2X)) ResizeSpriteOut(sprite, ZOOM_LVL_IN_2X, false);
			if (_settings_client.gui.sprite_zoom_min == ZOOM_LVL_NORMAL) {
				if (first_avail != ZOOM_LVL_MIN) {
					/* Ensure dimensions of ZOOM_LVL_MIN are set if the first available sprite level was ZOOM_LVL_IN_2X */
					if (!ResizeSpriteIn(sprite, first_avail, ZOOM_LVL_MIN, true)) return false;
				}
				ResizeSpriteOut(sprite, ZOOM_LVL_NORMAL, false);
			}
			sprite_avail &= ~below_min_zoom_mask;
			SetBit(sprite_avail, _settings_client.gui.sprite_zoom_min);
			first_avail = _settings_client.gui.sprite_zoom_min;
		}
	}

	ZoomLevel start = std::min(first_avail, first_needed);

	bool needed = false;
	for (ZoomLevel zoom = ZOOM_LVL_SPR_END; zoom-- > start; ) {
		if (HasBit(sprite_avail, zoom) && sprite[zoom].data != nullptr) {
			needed = false;
		} else if (HasBit(zoom_levels, zoom)) {
			needed = true;
		} else if (needed) {
			SetBit(zoom_levels, zoom);
		}
	}

	/* Create a fully zoomed image if it does not exist */
	if (first_avail != ZOOM_LVL_MIN) {
		if (!ResizeSpriteIn(sprite, first_avail, ZOOM_LVL_MIN, !HasBit(zoom_levels, ZOOM_LVL_MIN))) return false;
		SetBit(sprite_avail, ZOOM_LVL_MIN);
	}

	/* Create a zoomed image of the first required zoom if there any no sources which are equally or more zoomed in */
	if (zoom_levels != 0 && start > ZOOM_LVL_MIN && start < first_avail && HasBit(zoom_levels, start)) {
		if (!ResizeSpriteIn(sprite, first_avail, start, false)) return false;
		SetBit(sprite_avail, start);
	}

	/* Pad sprites to make sizes match. */
	if (!PadSprites(sprite, sprite_avail, encoder)) return false;

	/* Create other missing zoom levels */
	for (ZoomLevel zoom = ZOOM_LVL_IN_2X; zoom != ZOOM_LVL_SPR_END; zoom++) {
		if (HasBit(sprite_avail, zoom)) {
			/* Check that size and offsets match the fully zoomed image. */
			assert(sprite[zoom].width  == UnScaleByZoom(sprite[ZOOM_LVL_MIN].width,  zoom));
			assert(sprite[zoom].height == UnScaleByZoom(sprite[ZOOM_LVL_MIN].height, zoom));
			assert(sprite[zoom].x_offs == UnScaleByZoom(sprite[ZOOM_LVL_MIN].x_offs, zoom));
			assert(sprite[zoom].y_offs == UnScaleByZoom(sprite[ZOOM_LVL_MIN].y_offs, zoom));
		}

		/* Zoom level is not available, or unusable, so create it */
		if (!HasBit(sprite_avail, zoom)) ResizeSpriteOut(sprite, zoom, !HasBit(zoom_levels, zoom));
	}

	return true;
}

/**
 * Load a recolour sprite into memory.
 * @param file GRF we're reading from.
 * @param num Size of the sprite in the GRF, must be >= 1.
 * @param buffer Output buffer to write data to.
 * @return Sprite data.
 */
static void ReadRecolourSprite(SpriteFile &file, uint num, std::span<uint8_t, RECOLOUR_SPRITE_SIZE> buffer)
{
	/* "Normal" recolour sprites are ALWAYS 257 bytes. Then there is a small
	 * number of recolour sprites that are 17 bytes that only exist in DOS
	 * GRFs which are the same as 257 byte recolour sprites, but with the last
	 * 240 bytes zeroed.  */
	uint8_t *dest = buffer.data();

	/* The first byte of the recolour sprite is never used, so just skip it */
	file.ReadByte();
	num--;

	auto read_data = [&](uint8_t *targ) {
		file.ReadBlock(targ, std::min(num, RECOLOUR_SPRITE_SIZE));
		if (num > RECOLOUR_SPRITE_SIZE) {
			file.SkipBytes(num - RECOLOUR_SPRITE_SIZE);
		} else if (num < RECOLOUR_SPRITE_SIZE) {
			/* Only a few recolour sprites are less than 257 bytes */
			memset(targ + num, 0, RECOLOUR_SPRITE_SIZE - num);
		}
	};

	if (file.NeedsPaletteRemap()) {
		uint8_t dest_tmp[RECOLOUR_SPRITE_SIZE];
		read_data(dest_tmp);

		for (uint i = 0; i < RECOLOUR_SPRITE_SIZE; i++) {
			dest[i] = _palmap_w2d[dest_tmp[_palmap_d2w[i]]];
		}
	} else {
		read_data(dest);
	}
}

static const char *GetSpriteTypeName(SpriteType type)
{
	static const char * const sprite_types[] = {
		"normal",        // SpriteType::Normal
		"map generator", // SpriteType::MapGen
		"character",     // SpriteType::Font
		"recolour",      // SpriteType::Recolour
	};

	return sprite_types[static_cast<uint8_t>(type)];
}

/**
 * Read a sprite from disk.
 * @param sc          Location of sprite.
 * @param id          Sprite number.
 * @param sprite_type Type of sprite.
 * @param allocator   Allocator function to use.
 * @param encoder     Sprite encoder to use.
 * @return Read sprite data.
 */
static void *ReadSprite(const SpriteCache *sc, SpriteID id, SpriteType sprite_type, SpriteAllocator &allocator, SpriteEncoder *encoder, uint8_t zoom_levels)
{
	/* Use current blitter if no other sprite encoder is given. */
	if (encoder == nullptr) {
		encoder = BlitterFactory::GetCurrentBlitter();
		if (!encoder->SupportsMissingZoomLevels()) zoom_levels = UINT8_MAX;
	} else {
		zoom_levels = UINT8_MAX;
	}
	if (encoder->NoSpriteDataRequired()) zoom_levels = 0;

	SpriteFile &file = *sc->file;
	size_t file_pos = sc->file_pos;

	SCOPE_INFO_FMT([&], "ReadSprite: pos: {}, id: {}, file: ({}), type: {}", file_pos, id, file.GetSimplifiedFilename(), GetSpriteTypeName(sprite_type));

	assert(sprite_type != SpriteType::Recolour);
	assert(IsMapgenSpriteID(id) == (sprite_type == SpriteType::MapGen));
	assert(sc->GetType() == sprite_type);

	Debug(sprite, 9, "Load sprite {}", id);

	SpriteLoader::SpriteCollection sprite;
	uint8_t sprite_avail = 0;
	uint8_t avail_8bpp = 0;
	uint8_t avail_32bpp = 0;
	sprite[ZOOM_LVL_MIN].type = sprite_type;

	SpriteLoaderGrf sprite_loader(file.GetContainerVersion());
	if (sprite_type != SpriteType::MapGen && sc->GetHasNonPalette() && encoder->Is32BppSupported()) {
		/* Try for 32bpp sprites first. */
<<<<<<< HEAD
		sprite_avail = sprite_loader.LoadSprite(sprite, file, file_pos, sprite_type, true, sc->count, sc->flags, zoom_levels);
	}
	if (sprite_avail == 0) {
		sprite_avail = sprite_loader.LoadSprite(sprite, file, file_pos, sprite_type, false, sc->count, sc->flags, zoom_levels);
=======
		sprite_avail = sprite_loader.LoadSprite(sprite, file, file_pos, sprite_type, true, sc->control_flags, avail_8bpp, avail_32bpp);
	}
	if (sprite_avail == 0) {
		sprite_avail = sprite_loader.LoadSprite(sprite, file, file_pos, sprite_type, false, sc->control_flags, avail_8bpp, avail_32bpp);
		if (sprite_type == SpriteType::Normal && avail_32bpp != 0 && !encoder->Is32BppSupported() && sprite_avail == 0) {
			/* No 8bpp available, try converting from 32bpp. */
			SpriteLoaderMakeIndexed make_indexed(sprite_loader);
			sprite_avail = make_indexed.LoadSprite(sprite, file, file_pos, sprite_type, true, sc->control_flags, sprite_avail, avail_32bpp);
		}
>>>>>>> d05cc2ef
	}

	if (sprite_avail == 0) {
		if (sprite_type == SpriteType::MapGen) return nullptr;
		if (id == SPR_IMG_QUERY) UserError("Okay... something went horribly wrong. I couldn't load the fallback sprite. What should I do?");
		return (void*)GetRawSprite(SPR_IMG_QUERY, SpriteType::Normal, UINT8_MAX, &allocator, encoder);
	}

	if (sprite_type == SpriteType::MapGen) {
		/* Ugly hack to work around the problem that the old landscape
		 *  generator assumes that those sprites are stored uncompressed in
		 *  the memory, and they are only read directly by the code, never
		 *  send to the blitter. So do not send it to the blitter (which will
		 *  result in a data array in the format the blitter likes most), but
		 *  extract the data directly and store that as sprite.
		 * Ugly: yes. Other solution: no. Blame the original author or
		 *  something ;) The image should really have been a data-stream
		 *  (so type = 0xFF basically). */
		uint num = sprite[ZOOM_LVL_MIN].width * sprite[ZOOM_LVL_MIN].height;

		Sprite *s = allocator.Allocate<Sprite>(sizeof(*s) + num);
		s->width  = sprite[ZOOM_LVL_MIN].width;
		s->height = sprite[ZOOM_LVL_MIN].height;
		s->x_offs = sprite[ZOOM_LVL_MIN].x_offs;
		s->y_offs = sprite[ZOOM_LVL_MIN].y_offs;
		s->next = nullptr;
		s->missing_zoom_levels = 0;

		SpriteLoader::CommonPixel *src = sprite[ZOOM_LVL_MIN].data;
		uint8_t *dest = s->data;
		while (num-- > 0) {
			*dest++ = src->m;
			src++;
		}

		return s;
	}

	if (!ResizeSprites(sprite, sprite_avail, encoder, zoom_levels)) {
		if (id == SPR_IMG_QUERY) UserError("Okay... something went horribly wrong. I couldn't resize the fallback sprite. What should I do?");
		return (void*)GetRawSprite(SPR_IMG_QUERY, SpriteType::Normal, UINT8_MAX, &allocator, encoder);
	}

	if (sprite[ZOOM_LVL_MIN].type == SpriteType::Font && _font_zoom != ZOOM_LVL_MIN) {
		/* Make ZOOM_LVL_MIN be ZOOM_LVL_GUI */
		sprite[ZOOM_LVL_MIN].width  = sprite[_font_zoom].width;
		sprite[ZOOM_LVL_MIN].height = sprite[_font_zoom].height;
		sprite[ZOOM_LVL_MIN].x_offs = sprite[_font_zoom].x_offs;
		sprite[ZOOM_LVL_MIN].y_offs = sprite[_font_zoom].y_offs;
		sprite[ZOOM_LVL_MIN].data   = sprite[_font_zoom].data;
		sprite[ZOOM_LVL_MIN].colours = sprite[_font_zoom].colours;
	}

	if (sprite[ZOOM_LVL_MIN].type == SpriteType::Normal) {
		/* Remove unwanted zoom levels before encoding */
		for (ZoomLevel zoom = ZOOM_LVL_BEGIN; zoom != ZOOM_LVL_SPR_END; zoom++) {
			if (!HasBit(zoom_levels, zoom)) sprite[zoom].data = nullptr;
		}
	}

	return encoder->Encode(sprite, allocator);
}

struct GrfSpriteOffset {
	size_t file_pos;
	uint count;
	uint16_t control_flags;
};

/** Map from sprite numbers to position in the GRF file. */
static robin_hood::unordered_flat_map<uint32_t, GrfSpriteOffset> _grf_sprite_offsets;

/**
 * Get the file offset for a specific sprite in the sprite section of a GRF.
 * @param id ID of the sprite to look up.
 * @return Position of the sprite in the sprite section or SIZE_MAX if no such sprite is present.
 */
size_t GetGRFSpriteOffset(uint32_t id)
{
	auto iter = _grf_sprite_offsets.find(id);
	return iter != _grf_sprite_offsets.end() ? iter->second.file_pos : SIZE_MAX;
}

/**
 * Parse the sprite section of GRFs.
 * @param container_version Container version of the GRF we're currently processing.
 */
void ReadGRFSpriteOffsets(SpriteFile &file)
{
	_grf_sprite_offsets.clear();

	if (file.GetContainerVersion() >= 2) {
		/* Seek to sprite section of the GRF. */
		size_t data_offset = file.ReadDword();
		size_t old_pos = file.GetPos();
		file.SeekTo(data_offset, SEEK_CUR);

		GrfSpriteOffset offset = { 0, 0, 0 };

		/* Loop over all sprite section entries and store the file
		 * offset for each newly encountered ID. */
		SpriteID id, prev_id = 0;
		while ((id = file.ReadDword()) != 0) {
			if (id != prev_id) {
				_grf_sprite_offsets[prev_id] = offset;
				offset.file_pos = file.GetPos() - 4;
				offset.count = 0;
				offset.control_flags = 0;
			}
			offset.count++;
			prev_id = id;
			uint length = file.ReadDword();
			if (length > 0) {
				uint8_t colour = file.ReadByte() & SCC_MASK;
				length--;
				if (length > 0) {
					uint8_t zoom = file.ReadByte();
					length--;
					if (colour != 0) {
						static const ZoomLevel zoom_lvl_map[6] = {ZOOM_LVL_NORMAL, ZOOM_LVL_IN_4X, ZOOM_LVL_IN_2X, ZOOM_LVL_OUT_2X, ZOOM_LVL_OUT_4X, ZOOM_LVL_OUT_8X};
						if (zoom < 6) SetBit(offset.control_flags, static_cast<uint>(zoom_lvl_map[zoom]) + static_cast<uint>((colour != SCC_PAL) ? SCC_32BPP_ZOOM_START : SCC_PAL_ZOOM_START));
					}
				}
			}
			file.SkipBytes(length);
		}
		if (prev_id != 0) _grf_sprite_offsets[prev_id] = offset;

		/* Continue processing the data section. */
		file.SeekTo(old_pos, SEEK_SET);
	}
}


/**
 * Load a real or recolour sprite.
 * @param load_index Global sprite index.
 * @param file GRF to load from.
 * @param file_sprite_id Sprite number in the GRF.
 * @param container_version Container version of the GRF.
 * @return True if a valid sprite was loaded, false on any error.
 */
bool LoadNextSprite(SpriteID load_index, SpriteFile &file, uint file_sprite_id)
{
	size_t file_pos = file.GetPos();

	SCOPE_INFO_FMT([&], "LoadNextSprite: pos: {}, file: {}, load_index: {}, file_sprite_id: {}, container_ver: {}", file_pos, file.GetSimplifiedFilename(), load_index, file_sprite_id, file.GetContainerVersion());

	/* Read sprite header. */
	uint32_t num = file.GetContainerVersion() >= 2 ? file.ReadDword() : file.ReadWord();
	if (num == 0) return false;
	uint8_t grf_type = file.ReadByte();

	CacheSpriteAllocator allocator;

	SpriteType type;
	void *data = nullptr;
	uint count = 0;
	uint16_t control_flags = 0;
	if (grf_type == 0xFF) {
		/* Some NewGRF files have "empty" pseudo-sprites which are 1
		 * byte long. Catch these so the sprites won't be displayed. */
		if (num == 1) {
			file.ReadByte();
			return false;
		}
		type = SpriteType::Recolour;
		auto &buffer = _recolour_cache.GetBuffer();
		ReadRecolourSprite(file, num, buffer);
		data = _recolour_cache.GetCachePtr();
	} else if (file.GetContainerVersion() >= 2 && grf_type == 0xFD) {
		if (num != 4) {
			/* Invalid sprite section include, ignore. */
			file.SkipBytes(num);
			return false;
		}
		/* It is not an error if no sprite with the provided ID is found in the sprite section. */
		auto iter = _grf_sprite_offsets.find(file.ReadDword());
		if (iter != _grf_sprite_offsets.end()) {
			file_pos = iter->second.file_pos;
			count = iter->second.count;
			control_flags = iter->second.control_flags;
		} else {
			file_pos = SIZE_MAX;
		}
		type = SpriteType::Normal;
	} else {
		file.SkipBytes(7);
		type = SkipSpriteData(file, grf_type, num - 8) ? SpriteType::Normal : SpriteType::Invalid;
		/* Inline sprites are not supported for container version >= 2. */
		if (file.GetContainerVersion() >= 2) return false;
	}

	if (type == SpriteType::Invalid) return false;

	if (load_index == INVALID_SPRITE_ID) {
		return false;
	}

	if (load_index >= MAX_SPRITES) {
		UserError("Tried to load too many sprites (#{}; max {})", load_index, MAX_SPRITES);
	}

	bool is_mapgen = IsMapgenSpriteID(load_index);

	if (is_mapgen) {
		if (type != SpriteType::Normal) UserError("Uhm, would you be so kind not to load a NewGRF that changes the type of the map generator sprites?");
		type = SpriteType::MapGen;
	}

	SpriteCache *sc = AllocateSpriteCache(load_index);
	sc->Clear(); // Clear existing entry before changing type field
	sc->file = &file;
	sc->file_pos = file_pos;
	sc->SetType(type);
	if (data != nullptr) {
		if (type == SpriteType::Recolour) {
			sc->AssignRecolourSpriteData(data);
		} else {
			assert(data == allocator.last_sprite_allocation.GetPtr());
			sc->Assign(std::move(allocator.last_sprite_allocation));
		}
	}
	sc->id = file_sprite_id;
	sc->count = count;
	sc->flags = control_flags;

	return true;
}


void DupSprite(SpriteID old_spr, SpriteID new_spr)
{
	SpriteCache *scnew = AllocateSpriteCache(new_spr); // may reallocate: so put it first
	SpriteCache *scold = GetSpriteCache(old_spr);

	scnew->file = scold->file;
	scnew->file_pos = scold->file_pos;
	scnew->id = scold->id;
	scnew->SetType(scold->GetType());
	scnew->flags = scold->flags;
	scnew->SetWarned(false);
}

static size_t GetSpriteCacheUsage()
{
<<<<<<< HEAD
	return _spritecache_bytes_used;
=======
	size_t tot_size = 0;
	MemBlock *s;

	for (s = _spritecache_ptr; s->size != 0; s = NextBlock(s)) {
		if (!(s->size & S_FREE_MASK)) tot_size += s->size;
	}

	return tot_size;
}


void IncreaseSpriteLRU()
{
	/* Increase all LRU values */
	if (_sprite_lru_counter > 16384) {
		Debug(sprite, 5, "Fixing lru {}, inuse={}", _sprite_lru_counter, GetSpriteCacheUsage());

		for (SpriteCache &sc : _spritecache) {
			if (sc.ptr != nullptr) {
				if (sc.lru >= 0) {
					sc.lru = -1;
				} else if (sc.lru != -32768) {
					sc.lru--;
				}
			}
		}
		_sprite_lru_counter = 0;
	}

	/* Compact sprite cache every now and then. */
	if (++_compact_cache_counter >= 740) {
		CompactSpriteCache();
		_compact_cache_counter = 0;
	}
>>>>>>> d05cc2ef
}

/**
 * Delete a single entry from the sprite cache.
 * @param item Entry to delete.
 */
static void DeleteEntryFromSpriteCache(uint item)
{
	GetSpriteCache(item)->Clear();
}

static void DeleteEntriesFromSpriteCache(size_t target)
{
	const size_t initial_in_use = GetSpriteCacheUsage();

	struct SpriteInfo {
		uint32_t lru;
		SpriteID id;
		uint32_t size;
		uint8_t missing_zoom_levels;

		bool operator<(const SpriteInfo &other) const
		{
			return this->lru < other.lru;
		}
	};
	std::vector<SpriteInfo> candidates;
	size_t candidate_bytes = 0;

<<<<<<< HEAD
	auto push = [&](SpriteInfo info) {
		candidates.push_back(info);
		std::push_heap(candidates.begin(), candidates.end());
		candidate_bytes += info.size;
	};
=======
			/* Locate the sprite belonging to the next pointer. */
			for (i = 0; GetSpriteCache(i)->ptr != next->data; i++) {
				assert(i != _spritecache.size());
			}
>>>>>>> d05cc2ef

	auto pop = [&]() {
		candidate_bytes -= candidates.front().size;
		std::pop_heap(candidates.begin(), candidates.end());
		candidates.pop_back();
	};

	size_t total_candidates = 0;
	SpriteID i = 0;
	for (; i != _spritecache.size() && candidate_bytes < target; i++) {
		SpriteCache *sc = GetSpriteCache(i);
		if (sc->GetType() != SpriteType::Recolour) {
			Sprite *sp = (Sprite *)sc->GetPtr();
			while (sp != nullptr) {
				push({ sp->lru, i, sp->size, sp->missing_zoom_levels });
				total_candidates++;
				sp = sp->next;
			}
			if (candidate_bytes >= target) break;
		}
	}
<<<<<<< HEAD
	for (; i != _spritecache.size(); i++) {
		SpriteCache *sc = GetSpriteCache(i);
		if (sc->GetType() != SpriteType::Recolour) {
			Sprite *sp = (Sprite *)sc->GetPtr();
			while (sp != nullptr) {
				total_candidates++;

				/* Only add to candidates if LRU <= current highest */
				if (sp->lru <= candidates.front().lru) {
					push({ sp->lru, i, sp->size, sp->missing_zoom_levels });
					while (!candidates.empty() && candidate_bytes - candidates.front().size >= target) {
						pop();
					}
				}
				sp = sp->next;
			}
		}
	}

	for (auto &it : candidates) {
		GetSpriteCache(it.id)->RemoveByMissingZoomLevels(it.missing_zoom_levels);
	}

	Debug(sprite, 3, "DeleteEntriesFromSpriteCache, deleted: {} of {}, freed: {}, in use: {} --> {}, delta: {}, requested: {}",
			candidates.size(), total_candidates, candidate_bytes, initial_in_use, GetSpriteCacheUsage(), initial_in_use - GetSpriteCacheUsage(), target);
=======
}

/**
 * Delete a single entry from the sprite cache.
 * @param item Entry to delete.
 */
static void DeleteEntryFromSpriteCache(SpriteCache *item)
{
	/* Mark the block as free (the block must be in use) */
	MemBlock *s = static_cast<MemBlock *>(item->ptr) - 1;
	assert(!(s->size & S_FREE_MASK));
	s->size |= S_FREE_MASK;
	item->ptr = nullptr;

	/* And coalesce adjacent free blocks */
	for (s = _spritecache_ptr; s->size != 0; s = NextBlock(s)) {
		if (s->size & S_FREE_MASK) {
			while (NextBlock(s)->size & S_FREE_MASK) {
				s->size += NextBlock(s)->size & ~S_FREE_MASK;
			}
		}
	}
}

static void DeleteEntryFromSpriteCache()
{
	Debug(sprite, 3, "DeleteEntryFromSpriteCache, inuse={}", GetSpriteCacheUsage());

	SpriteCache *best = nullptr;
	int cur_lru = 0xffff;
	for (SpriteCache &sc : _spritecache) {
		if (sc.ptr != nullptr && sc.lru < cur_lru) {
			cur_lru = sc.lru;
			best = &sc;
		}
	}

	/* Display an error message and die, in case we found no sprite at all.
	 * This shouldn't really happen, unless all sprites are locked. */
	if (best == nullptr) FatalError("Out of sprite memory");
>>>>>>> d05cc2ef

	_spritecache_prune_events++;
	_spritecache_prune_entries += candidates.size();
	_spritecache_prune_total += (initial_in_use - GetSpriteCacheUsage());
}

uint GetTargetSpriteSize()
{
	int bpp = BlitterFactory::GetCurrentBlitter()->GetScreenDepth();
	return (bpp > 0 ? _sprite_cache_size * bpp / 8 : 1) * 1024 * 1024;
}

void IncreaseSpriteLRU()
{
	uint target_size = GetTargetSpriteSize();
	if (_spritecache_bytes_used > target_size) {
		DeleteEntriesFromSpriteCache(_spritecache_bytes_used - target_size + 512 * 1024);
	}

	/* Adjust all LRU values */
	if (_sprite_lru_counter >= 0xC0000000) {
		Debug(sprite, 5, "Fixing lru {}, inuse={}", _sprite_lru_counter, GetSpriteCacheUsage());

		for (SpriteID i = 0; i != _spritecache.size(); i++) {
			SpriteCache *sc = GetSpriteCache(i);
			if (sc->GetType() != SpriteType::Recolour) {
				Sprite *sp = (Sprite *)sc->GetPtr();
				while (sp != nullptr) {
					if (sp->lru > 0x80000000) {
						sp->lru -= 0x80000000;
					} else {
						sp->lru = 0;
					}
					sp = sp->next;
				}
			}
		}
		_sprite_lru_counter -= 0x80000000;
	}
}

void *CacheSpriteAllocator::AllocatePtr(size_t mem_req)
{
	assert(this->last_sprite_allocation.GetPtr() == nullptr);
	this->last_sprite_allocation.Allocate((uint32_t)mem_req);
	return this->last_sprite_allocation.GetPtr();
}

/**
 * Sprite allocator simply using malloc.
 */
void *SimpleSpriteAllocator::AllocatePtr(size_t size)
{
	return MallocT<uint8_t>(size);
}

void *UniquePtrSpriteAllocator::AllocatePtr(size_t size)
{
	this->data = std::make_unique<uint8_t[]>(size);
	return this->data.get();
}

/**
 * Handles the case when a sprite of different type is requested than is present in the SpriteCache.
 * For SpriteType::Font sprites, it is normal. In other cases, default sprite is loaded instead.
 * @param sprite ID of loaded sprite
 * @param requested requested sprite type
 * @param sc the currently known sprite cache for the requested sprite
 * @return fallback sprite
 * @note this function will do UserError() in the case the fallback sprite isn't available
 */
static void *HandleInvalidSpriteRequest(SpriteID sprite, SpriteType requested, SpriteCache *sc, SpriteAllocator *allocator)
{
	SpriteType available = sc->GetType();
	if (requested == SpriteType::Font && available == SpriteType::Normal) {
		if (sc->GetPtr() == nullptr) sc->SetType(SpriteType::Font);
		return GetRawSprite(sprite, sc->GetType(), UINT8_MAX, allocator);
	}

	uint8_t warning_level = sc->GetWarned() ? 6 : 0;
	sc->SetWarned(true);
	Debug(sprite, warning_level, "Tried to load {} sprite #{} as a {} sprite. Probable cause: NewGRF interference", GetSpriteTypeName(available), sprite, GetSpriteTypeName(requested));

	switch (requested) {
		case SpriteType::Normal:
			if (sprite == SPR_IMG_QUERY) UserError("Uhm, would you be so kind not to load a NewGRF that makes the 'query' sprite a non-normal sprite?");
			[[fallthrough]];
		case SpriteType::Font:
			return GetRawSprite(SPR_IMG_QUERY, SpriteType::Normal, UINT8_MAX, allocator);
		case SpriteType::Recolour:
			if (sprite == PALETTE_TO_DARK_BLUE) UserError("Uhm, would you be so kind not to load a NewGRF that makes the 'PALETTE_TO_DARK_BLUE' sprite a non-remap sprite?");
			return GetRawSprite(PALETTE_TO_DARK_BLUE, SpriteType::Recolour, UINT8_MAX, allocator);
		case SpriteType::MapGen:
			/* this shouldn't happen, overriding of SpriteType::MapGen sprites is checked in LoadNextSprite()
			 * (the only case the check fails is when these sprites weren't even loaded...) */
		default:
			NOT_REACHED();
	}
}

/**
 * Reads a sprite (from disk or sprite cache).
 * If the sprite is not available or of wrong type, a fallback sprite is returned.
 * @param sprite Sprite to read.
 * @param type Expected sprite type.
 * @param allocator Allocator function to use. Set to nullptr to use the usual sprite cache.
 * @param encoder Sprite encoder to use. Set to nullptr to use the currently active blitter.
 * @return Sprite raw data
 */
void *GetRawSprite(SpriteID sprite, SpriteType type, uint8_t zoom_levels, SpriteAllocator *allocator, SpriteEncoder *encoder)
{
	assert(type != SpriteType::MapGen || IsMapgenSpriteID(sprite));
	assert(type < SpriteType::Invalid);

	if (!SpriteExists(sprite)) {
		Debug(sprite, 1, "Tried to load non-existing sprite #{}. Probable cause: Wrong/missing NewGRFs", sprite);

		/* SPR_IMG_QUERY is a BIG FAT RED ? */
		sprite = SPR_IMG_QUERY;
	}

	SpriteCache *sc = GetSpriteCache(sprite);

	if (sc->GetType() != type) return HandleInvalidSpriteRequest(sprite, type, sc, allocator);

	if (allocator == nullptr && encoder == nullptr) {
		/* Load sprite into/from spritecache */
		CacheSpriteAllocator cache_allocator;

		if (type != SpriteType::Normal) zoom_levels = UINT8_MAX;

		/* Load the sprite, if it is not loaded, yet */
		if (sc->GetPtr() == nullptr) {
			[[maybe_unused]] void *ptr = ReadSprite(sc, sprite, type, cache_allocator, nullptr, zoom_levels);
			assert(ptr == cache_allocator.last_sprite_allocation.GetPtr());
			sc->Assign(std::move(cache_allocator.last_sprite_allocation));
		} else if ((sc->total_missing_zoom_levels & zoom_levels) != 0) {
			[[maybe_unused]] void *ptr = ReadSprite(sc, sprite, type, cache_allocator, nullptr, sc->total_missing_zoom_levels & zoom_levels);
			assert(ptr == cache_allocator.last_sprite_allocation.GetPtr());
			sc->Append(std::move(cache_allocator.last_sprite_allocation));
		}

		if (type != SpriteType::Recolour) {
			uint8_t lvls = zoom_levels;
			Sprite *sp = (Sprite *)sc->GetPtr();
			while (lvls != 0 && sp != nullptr) {
				uint8_t usable = ~sp->missing_zoom_levels;
				if (usable & lvls) {
					/* Update LRU */
					sp->lru = ++_sprite_lru_counter;
					lvls &= ~usable;
				}
				sp = sp->next;
			}
		}

		return sc->GetPtr();
	} else {
		/* Do not use the spritecache, but a different allocator. */
		return ReadSprite(sc, sprite, type, *allocator, encoder, UINT8_MAX);
	}
}

#if !defined(DEDICATED)
/**
 * Reads a sprite and finds its most representative colour.
 * @param sprite Sprite to read.
 * @param palette_id Palette for remapping colours.
 * @return if blitter supports 32bpp, average Colour.data else a palette index.
 */
uint32_t GetSpriteMainColour(SpriteID sprite_id, PaletteID palette_id)
{
	if (!SpriteExists(sprite_id)) return 0;

	SpriteCache *sc = GetSpriteCache(sprite_id);
	if (sc->GetType() != SpriteType::Normal) return 0;

	const uint8_t * const remap = (palette_id == PAL_NONE ? nullptr : GetNonSprite(GB(palette_id, 0, PALETTE_WIDTH), SpriteType::Recolour));

	SpriteFile &file = *sc->file;
	size_t file_pos = sc->file_pos;

	SpriteLoader::SpriteCollection sprites;
	sprites[ZOOM_LVL_MIN].type = SpriteType::Normal;
	SpriteLoaderGrf sprite_loader(file.GetContainerVersion());
	uint8_t sprite_avail;
	const uint8_t screen_depth = BlitterFactory::GetCurrentBlitter()->GetScreenDepth();

	auto zoom_mask = [&](bool is32bpp) -> uint8_t {
		return 1 << FindFirstBit(GB(sc->flags, is32bpp ? SCC_32BPP_ZOOM_START : SCC_PAL_ZOOM_START, 6));
	};

	/* Try to read the 32bpp sprite first. */
	if (screen_depth == 32 && sc->GetHasNonPalette()) {
		sprite_avail = sprite_loader.LoadSprite(sprites, file, file_pos, SpriteType::Normal, true, sc->count, sc->flags, zoom_mask(true));
		if (sprite_avail != 0) {
			SpriteLoader::Sprite *sprite = &sprites[FindFirstBit(sprite_avail)];
			/* Return the average colour. */
			uint32_t r = 0, g = 0, b = 0, cnt = 0;
			SpriteLoader::CommonPixel *pixel = sprite->data;
			for (uint x = sprite->width * sprite->height; x != 0; x--) {
				if (pixel->a != 0) {
					if (pixel->m != 0) {
						uint8_t m = pixel->m;
						if (remap != nullptr) m = remap[m];

						/* Get brightest value */
						uint8_t rgb_max = std::max({pixel->r, pixel->g, pixel->b});

						/* Black pixel (8bpp or old 32bpp image), so use default value */
						if (rgb_max == 0) rgb_max = Blitter_32bppBase::DEFAULT_BRIGHTNESS;

						/* Convert the mapping channel to a RGB value */
						const Colour c = Blitter_32bppBase::AdjustBrightness(_cur_palette.palette[m], rgb_max);

						if (c.a != 0) {
							r += c.r;
							g += c.g;
							b += c.b;
							cnt++;
						}
					} else {
						r += pixel->r;
						g += pixel->g;
						b += pixel->b;
						cnt++;
					}
				}
				pixel++;
			}
			return cnt ? Colour(r / cnt, g / cnt, b / cnt).data : 0;
		}
	}

	/* No 32bpp, try 8bpp. */
	sprite_avail = sprite_loader.LoadSprite(sprites, file, file_pos, SpriteType::Normal, false, sc->count, sc->flags, zoom_mask(false));
	if (sprite_avail != 0) {
		SpriteLoader::Sprite *sprite = &sprites[FindFirstBit(sprite_avail)];
		SpriteLoader::CommonPixel *pixel = sprite->data;
		if (screen_depth == 32) {
			/* Return the average colour. */
			uint32_t r = 0, g = 0, b = 0, cnt = 0;
			for (uint x = sprite->width * sprite->height; x != 0; x--) {
				if (pixel->a != 0) {
					const uint col_index = remap != nullptr ? remap[pixel->m] : pixel->m;
					const Colour c = _cur_palette.palette[col_index];
					r += c.r;
					g += c.g;
					b += c.b;
					cnt++;
				}
				pixel++;
			}
			return cnt ? Colour(r / cnt, g / cnt, b / cnt).data : 0;
		} else {
			/* Return the most used indexed colour. */
			std::array<uint, 256> counts{};
			for (uint x = sprite->width * sprite->height; x != 0; x--) {
				if (pixel->a != 0) {
					counts[remap != nullptr ? remap[pixel->m] : pixel->m]++;
				}
				pixel++;
			}
			return std::max_element(counts.begin(), counts.end()) - counts.begin();
		}
	}

	return 0;
}
#endif /* !DEDICATED */

void GfxInitSpriteMem()
{
	/* Reset the spritecache 'pool' */
	_spritecache.clear();
<<<<<<< HEAD
=======
	_spritecache.shrink_to_fit();

	_compact_cache_counter = 0;
>>>>>>> d05cc2ef
	_sprite_files.clear();
	_recolour_cache.Clear();
	assert(_spritecache_bytes_used == 0);
	_spritecache_prune_events = 0;
	_spritecache_prune_entries = 0;
	_spritecache_prune_total = 0;
}

/**
 * Remove all encoded sprites from the sprite cache without
 * discarding sprite location information.
 */
void GfxClearSpriteCache()
{
	/* Clear sprite ptr for all cached items */
<<<<<<< HEAD
	for (uint i = 0; i != _spritecache.size(); i++) {
		SpriteCache *sc = GetSpriteCache(i);
		if (sc->GetType() != SpriteType::Recolour && sc->GetPtr() != nullptr) DeleteEntryFromSpriteCache(i);
=======
	for (SpriteCache &sc : _spritecache) {
		if (sc.ptr != nullptr) DeleteEntryFromSpriteCache(&sc);
>>>>>>> d05cc2ef
	}

	VideoDriver::GetInstance()->ClearSystemSprites();
}

void GfxClearSpriteCacheLoadIndex()
{
	_recolour_cache.ClearIndex();
}

/**
 * Remove all encoded font sprites from the sprite cache without
 * discarding sprite location information.
 */
void GfxClearFontSpriteCache()
{
	/* Clear sprite ptr for all cached font items */
<<<<<<< HEAD
	for (uint i = 0; i != _spritecache.size(); i++) {
		SpriteCache *sc = GetSpriteCache(i);
		if (sc->GetType() == SpriteType::Font && sc->GetPtr() != nullptr) DeleteEntryFromSpriteCache(i);
	}
}

void DumpSpriteCacheStats(format_target &buffer)
{
	uint target_size = GetTargetSpriteSize();
	buffer.format("Sprite cache: entries: {}, size: {}, target: {}, percent used: {:.1f}%\n",
			_spritecache.size(), _spritecache_bytes_used, target_size, (100.0f * _spritecache_bytes_used) / target_size);

	uint types[(uint)SpriteType::Invalid] = {};
	uint have_data = 0;
	uint have_warned = 0;
	uint have_8bpp = 0;
	uint have_32bpp = 0;

	uint depths[16] = {};
	uint have_partial_zoom = 0;
	for (const SpriteCache &entry : _spritecache) {
		if ((uint)entry.GetType() >= (uint)SpriteType::Invalid) continue;
		types[(uint)entry.GetType()]++;

		if (entry.GetType() == SpriteType::Recolour) continue;

		if (entry.GetPtr() != nullptr) have_data++;
		if (entry.GetHasPalette()) have_8bpp++;
		if (entry.GetHasNonPalette()) have_32bpp++;

		if (entry.GetType() == SpriteType::Normal) {
			if (entry.total_missing_zoom_levels != 0) have_partial_zoom++;
			uint depth = 0;
			const Sprite *p = (const Sprite *)entry.GetPtr();
			while (p != nullptr) {
				depth++;
				p = p->next;
			}
			if (depth < lengthof(depths)) depths[depth]++;
		}
	}
	buffer.format("  Normal: {}, MapGen: {}, Font: {}, Recolour: {}\n",
			types[(uint)SpriteType::Normal], types[(uint)SpriteType::MapGen], types[(uint)SpriteType::Font], types[(uint)SpriteType::Recolour]);
	buffer.format("  Data loaded: {}, Recolour loaded: {}, Warned: {}, 8bpp: {}, 32bpp: {}\n",
			have_data, _recolour_cache.GetAllocationCount(), have_warned, have_8bpp, have_32bpp);
	buffer.format("  Cache prune events: {}, pruned entry total: {}, pruned data total: {}\n",
			_spritecache_prune_events, _spritecache_prune_entries, _spritecache_prune_total);
	buffer.append("  Normal:\n");
	buffer.format("    Partial zoom: {}\n", have_partial_zoom);
	for (uint i = 0; i < lengthof(depths); i++) {
		if (depths[i] > 0) buffer.format("    Data depth {}: {}\n", i, depths[i]);
=======
	for (SpriteCache &sc : _spritecache) {
		if (sc.type == SpriteType::Font && sc.ptr != nullptr) DeleteEntryFromSpriteCache(&sc);
>>>>>>> d05cc2ef
	}
}

/* static */ ReusableBuffer<SpriteLoader::CommonPixel> SpriteLoader::Sprite::buffer[ZOOM_LVL_SPR_COUNT];<|MERGE_RESOLUTION|>--- conflicted
+++ resolved
@@ -58,16 +58,7 @@
 SpriteCache *AllocateSpriteCache(uint index)
 {
 	if (index >= _spritecache.size()) {
-<<<<<<< HEAD
 		_spritecache.resize(index + 1);
-=======
-		/* Add another 1024 items to the 'pool' */
-		uint items = Align(index + 1, 1024);
-
-		Debug(sprite, 4, "Increasing sprite cache to {} items ({} bytes)", items, items * sizeof(SpriteCache));
-
-		_spritecache.resize(items);
->>>>>>> d05cc2ef
 	}
 
 	return GetSpriteCache(index);
@@ -218,13 +209,9 @@
  * @note It's actually the number of spritecache items.
  * @return maximum SpriteID
  */
-SpriteID GetMaxSpriteID()
-{
-<<<<<<< HEAD
+uint GetMaxSpriteID()
+{
 	return (uint)_spritecache.size();
-=======
-	return static_cast<SpriteID>(_spritecache.size());
->>>>>>> d05cc2ef
 }
 
 static bool ResizeSpriteIn(SpriteLoader::SpriteCollection &sprite, ZoomLevel src, ZoomLevel tgt, bool dry_run)
@@ -549,33 +536,24 @@
 	Debug(sprite, 9, "Load sprite {}", id);
 
 	SpriteLoader::SpriteCollection sprite;
-	uint8_t sprite_avail = 0;
-	uint8_t avail_8bpp = 0;
-	uint8_t avail_32bpp = 0;
+	SpriteLoaderResult load_result{};
 	sprite[ZOOM_LVL_MIN].type = sprite_type;
 
 	SpriteLoaderGrf sprite_loader(file.GetContainerVersion());
 	if (sprite_type != SpriteType::MapGen && sc->GetHasNonPalette() && encoder->Is32BppSupported()) {
 		/* Try for 32bpp sprites first. */
-<<<<<<< HEAD
-		sprite_avail = sprite_loader.LoadSprite(sprite, file, file_pos, sprite_type, true, sc->count, sc->flags, zoom_levels);
-	}
-	if (sprite_avail == 0) {
-		sprite_avail = sprite_loader.LoadSprite(sprite, file, file_pos, sprite_type, false, sc->count, sc->flags, zoom_levels);
-=======
-		sprite_avail = sprite_loader.LoadSprite(sprite, file, file_pos, sprite_type, true, sc->control_flags, avail_8bpp, avail_32bpp);
-	}
-	if (sprite_avail == 0) {
-		sprite_avail = sprite_loader.LoadSprite(sprite, file, file_pos, sprite_type, false, sc->control_flags, avail_8bpp, avail_32bpp);
-		if (sprite_type == SpriteType::Normal && avail_32bpp != 0 && !encoder->Is32BppSupported() && sprite_avail == 0) {
+		load_result = sprite_loader.LoadSprite(sprite, file, file_pos, sprite_type, true, sc->count, sc->flags, zoom_levels);
+	}
+	if (load_result.loaded_sprites == 0) {
+		load_result.Apply(sprite_loader.LoadSprite(sprite, file, file_pos, sprite_type, false, sc->count, sc->flags, zoom_levels));
+		if (sprite_type == SpriteType::Normal && load_result.avail_32bpp != 0 && !encoder->Is32BppSupported() && load_result.loaded_sprites == 0) {
 			/* No 8bpp available, try converting from 32bpp. */
 			SpriteLoaderMakeIndexed make_indexed(sprite_loader);
-			sprite_avail = make_indexed.LoadSprite(sprite, file, file_pos, sprite_type, true, sc->control_flags, sprite_avail, avail_32bpp);
-		}
->>>>>>> d05cc2ef
-	}
-
-	if (sprite_avail == 0) {
+			load_result = make_indexed.LoadSprite(sprite, file, file_pos, sprite_type, true, sc->count, sc->flags, zoom_levels);
+		}
+	}
+
+	if (load_result.loaded_sprites == 0) {
 		if (sprite_type == SpriteType::MapGen) return nullptr;
 		if (id == SPR_IMG_QUERY) UserError("Okay... something went horribly wrong. I couldn't load the fallback sprite. What should I do?");
 		return (void*)GetRawSprite(SPR_IMG_QUERY, SpriteType::Normal, UINT8_MAX, &allocator, encoder);
@@ -611,7 +589,7 @@
 		return s;
 	}
 
-	if (!ResizeSprites(sprite, sprite_avail, encoder, zoom_levels)) {
+	if (!ResizeSprites(sprite, load_result.loaded_sprites, encoder, zoom_levels)) {
 		if (id == SPR_IMG_QUERY) UserError("Okay... something went horribly wrong. I couldn't resize the fallback sprite. What should I do?");
 		return (void*)GetRawSprite(SPR_IMG_QUERY, SpriteType::Normal, UINT8_MAX, &allocator, encoder);
 	}
@@ -819,44 +797,7 @@
 
 static size_t GetSpriteCacheUsage()
 {
-<<<<<<< HEAD
 	return _spritecache_bytes_used;
-=======
-	size_t tot_size = 0;
-	MemBlock *s;
-
-	for (s = _spritecache_ptr; s->size != 0; s = NextBlock(s)) {
-		if (!(s->size & S_FREE_MASK)) tot_size += s->size;
-	}
-
-	return tot_size;
-}
-
-
-void IncreaseSpriteLRU()
-{
-	/* Increase all LRU values */
-	if (_sprite_lru_counter > 16384) {
-		Debug(sprite, 5, "Fixing lru {}, inuse={}", _sprite_lru_counter, GetSpriteCacheUsage());
-
-		for (SpriteCache &sc : _spritecache) {
-			if (sc.ptr != nullptr) {
-				if (sc.lru >= 0) {
-					sc.lru = -1;
-				} else if (sc.lru != -32768) {
-					sc.lru--;
-				}
-			}
-		}
-		_sprite_lru_counter = 0;
-	}
-
-	/* Compact sprite cache every now and then. */
-	if (++_compact_cache_counter >= 740) {
-		CompactSpriteCache();
-		_compact_cache_counter = 0;
-	}
->>>>>>> d05cc2ef
 }
 
 /**
@@ -886,18 +827,11 @@
 	std::vector<SpriteInfo> candidates;
 	size_t candidate_bytes = 0;
 
-<<<<<<< HEAD
 	auto push = [&](SpriteInfo info) {
 		candidates.push_back(info);
 		std::push_heap(candidates.begin(), candidates.end());
 		candidate_bytes += info.size;
 	};
-=======
-			/* Locate the sprite belonging to the next pointer. */
-			for (i = 0; GetSpriteCache(i)->ptr != next->data; i++) {
-				assert(i != _spritecache.size());
-			}
->>>>>>> d05cc2ef
 
 	auto pop = [&]() {
 		candidate_bytes -= candidates.front().size;
@@ -919,7 +853,6 @@
 			if (candidate_bytes >= target) break;
 		}
 	}
-<<<<<<< HEAD
 	for (; i != _spritecache.size(); i++) {
 		SpriteCache *sc = GetSpriteCache(i);
 		if (sc->GetType() != SpriteType::Recolour) {
@@ -945,48 +878,6 @@
 
 	Debug(sprite, 3, "DeleteEntriesFromSpriteCache, deleted: {} of {}, freed: {}, in use: {} --> {}, delta: {}, requested: {}",
 			candidates.size(), total_candidates, candidate_bytes, initial_in_use, GetSpriteCacheUsage(), initial_in_use - GetSpriteCacheUsage(), target);
-=======
-}
-
-/**
- * Delete a single entry from the sprite cache.
- * @param item Entry to delete.
- */
-static void DeleteEntryFromSpriteCache(SpriteCache *item)
-{
-	/* Mark the block as free (the block must be in use) */
-	MemBlock *s = static_cast<MemBlock *>(item->ptr) - 1;
-	assert(!(s->size & S_FREE_MASK));
-	s->size |= S_FREE_MASK;
-	item->ptr = nullptr;
-
-	/* And coalesce adjacent free blocks */
-	for (s = _spritecache_ptr; s->size != 0; s = NextBlock(s)) {
-		if (s->size & S_FREE_MASK) {
-			while (NextBlock(s)->size & S_FREE_MASK) {
-				s->size += NextBlock(s)->size & ~S_FREE_MASK;
-			}
-		}
-	}
-}
-
-static void DeleteEntryFromSpriteCache()
-{
-	Debug(sprite, 3, "DeleteEntryFromSpriteCache, inuse={}", GetSpriteCacheUsage());
-
-	SpriteCache *best = nullptr;
-	int cur_lru = 0xffff;
-	for (SpriteCache &sc : _spritecache) {
-		if (sc.ptr != nullptr && sc.lru < cur_lru) {
-			cur_lru = sc.lru;
-			best = &sc;
-		}
-	}
-
-	/* Display an error message and die, in case we found no sprite at all.
-	 * This shouldn't really happen, unless all sprites are locked. */
-	if (best == nullptr) FatalError("Out of sprite memory");
->>>>>>> d05cc2ef
 
 	_spritecache_prune_events++;
 	_spritecache_prune_entries += candidates.size();
@@ -1181,7 +1072,7 @@
 
 	/* Try to read the 32bpp sprite first. */
 	if (screen_depth == 32 && sc->GetHasNonPalette()) {
-		sprite_avail = sprite_loader.LoadSprite(sprites, file, file_pos, SpriteType::Normal, true, sc->count, sc->flags, zoom_mask(true));
+		sprite_avail = sprite_loader.LoadSprite(sprites, file, file_pos, SpriteType::Normal, true, sc->count, sc->flags, zoom_mask(true)).loaded_sprites;
 		if (sprite_avail != 0) {
 			SpriteLoader::Sprite *sprite = &sprites[FindFirstBit(sprite_avail)];
 			/* Return the average colour. */
@@ -1197,10 +1088,10 @@
 						uint8_t rgb_max = std::max({pixel->r, pixel->g, pixel->b});
 
 						/* Black pixel (8bpp or old 32bpp image), so use default value */
-						if (rgb_max == 0) rgb_max = Blitter_32bppBase::DEFAULT_BRIGHTNESS;
+						if (rgb_max == 0) rgb_max = DEFAULT_BRIGHTNESS;
 
 						/* Convert the mapping channel to a RGB value */
-						const Colour c = Blitter_32bppBase::AdjustBrightness(_cur_palette.palette[m], rgb_max);
+						const Colour c = AdjustBrightness(_cur_palette.palette[m], rgb_max);
 
 						if (c.a != 0) {
 							r += c.r;
@@ -1222,7 +1113,7 @@
 	}
 
 	/* No 32bpp, try 8bpp. */
-	sprite_avail = sprite_loader.LoadSprite(sprites, file, file_pos, SpriteType::Normal, false, sc->count, sc->flags, zoom_mask(false));
+	sprite_avail = sprite_loader.LoadSprite(sprites, file, file_pos, SpriteType::Normal, false, sc->count, sc->flags, zoom_mask(false)).loaded_sprites;
 	if (sprite_avail != 0) {
 		SpriteLoader::Sprite *sprite = &sprites[FindFirstBit(sprite_avail)];
 		SpriteLoader::CommonPixel *pixel = sprite->data;
@@ -1262,12 +1153,6 @@
 {
 	/* Reset the spritecache 'pool' */
 	_spritecache.clear();
-<<<<<<< HEAD
-=======
-	_spritecache.shrink_to_fit();
-
-	_compact_cache_counter = 0;
->>>>>>> d05cc2ef
 	_sprite_files.clear();
 	_recolour_cache.Clear();
 	assert(_spritecache_bytes_used == 0);
@@ -1283,14 +1168,9 @@
 void GfxClearSpriteCache()
 {
 	/* Clear sprite ptr for all cached items */
-<<<<<<< HEAD
 	for (uint i = 0; i != _spritecache.size(); i++) {
 		SpriteCache *sc = GetSpriteCache(i);
 		if (sc->GetType() != SpriteType::Recolour && sc->GetPtr() != nullptr) DeleteEntryFromSpriteCache(i);
-=======
-	for (SpriteCache &sc : _spritecache) {
-		if (sc.ptr != nullptr) DeleteEntryFromSpriteCache(&sc);
->>>>>>> d05cc2ef
 	}
 
 	VideoDriver::GetInstance()->ClearSystemSprites();
@@ -1308,7 +1188,6 @@
 void GfxClearFontSpriteCache()
 {
 	/* Clear sprite ptr for all cached font items */
-<<<<<<< HEAD
 	for (uint i = 0; i != _spritecache.size(); i++) {
 		SpriteCache *sc = GetSpriteCache(i);
 		if (sc->GetType() == SpriteType::Font && sc->GetPtr() != nullptr) DeleteEntryFromSpriteCache(i);
@@ -1360,10 +1239,6 @@
 	buffer.format("    Partial zoom: {}\n", have_partial_zoom);
 	for (uint i = 0; i < lengthof(depths); i++) {
 		if (depths[i] > 0) buffer.format("    Data depth {}: {}\n", i, depths[i]);
-=======
-	for (SpriteCache &sc : _spritecache) {
-		if (sc.type == SpriteType::Font && sc.ptr != nullptr) DeleteEntryFromSpriteCache(&sc);
->>>>>>> d05cc2ef
 	}
 }
 
