--- conflicted
+++ resolved
@@ -929,13 +929,8 @@
 
 	switch (requested) {
 		case SpriteType::Normal:
-<<<<<<< HEAD
 			if (sprite == SPR_IMG_QUERY) usererror("Uhm, would you be so kind not to load a NewGRF that makes the 'query' sprite a non-normal sprite?");
-			FALLTHROUGH;
-=======
-			if (sprite == SPR_IMG_QUERY) UserError("Uhm, would you be so kind not to load a NewGRF that makes the 'query' sprite a non-normal sprite?");
 			[[fallthrough]];
->>>>>>> 22eed961
 		case SpriteType::Font:
 			return GetRawSprite(SPR_IMG_QUERY, SpriteType::Normal, UINT8_MAX, allocator);
 		case SpriteType::Recolour:
