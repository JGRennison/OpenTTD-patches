--- conflicted
+++ resolved
@@ -27,13 +27,8 @@
 class SpriteFile : public RandomAccessFile {
 	size_t content_begin;   ///< The begin of the content of the sprite file, i.e. after the container metadata.
 	bool palette_remap;     ///< Whether or not a remap of the palette is required for this file.
-<<<<<<< HEAD
-	byte container_version; ///< Container format of the sprite file.
+	uint8_t container_version; ///< Container format of the sprite file.
 
-=======
-	uint8_t container_version; ///< Container format of the sprite file.
-	size_t content_begin;   ///< The begin of the content of the sprite file, i.e. after the container metadata.
->>>>>>> 6c5a8f55
 public:
 	SpriteFileFlags flags = SFF_NONE;
 
