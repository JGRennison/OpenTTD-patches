/*
 * This file is part of OpenTTD.
 * OpenTTD is free software; you can redistribute it and/or modify it under the terms of the GNU General Public License as published by the Free Software Foundation, version 2.
 * OpenTTD is distributed in the hope that it will be useful, but WITHOUT ANY WARRANTY; without even the implied warranty of MERCHANTABILITY or FITNESS FOR A PARTICULAR PURPOSE.
 * See the GNU General Public License for more details. You should have received a copy of the GNU General Public License along with OpenTTD. If not, see <http://www.gnu.org/licenses/>.
 */

/** @file grf.cpp Reading graphics data from (New)GRF files. */

#include "../stdafx.h"
#include "../gfx_func.h"
#include "../debug.h"
#include "../settings_type.h"
#include "../strings_func.h"
#include "table/strings.h"
#include "../error.h"
#include "../core/math_func.hpp"
#include "../core/alloc_type.hpp"
#include "../core/bitmath_func.hpp"
#include "../spritecache.h"
#include "grf.hpp"

#include "../safeguards.h"

extern const uint8_t _palmap_w2d[];

/**
 * We found a corrupted sprite. This means that the sprite itself
 * contains invalid data or is too small for the given dimensions.
 * @param file_slot the file the errored sprite is in
 * @param file_pos the location in the file of the errored sprite
 * @param line the line where the error occurs.
 * @return always false (to tell loading the sprite failed)
 */
static bool WarnCorruptSprite(const SpriteFile &file, size_t file_pos, int line)
{
	static uint8_t warning_level = 0;
	if (warning_level == 0) {
		SetDParamStr(0, file.GetSimplifiedFilename());
		ShowErrorMessage(STR_NEWGRF_ERROR_CORRUPT_SPRITE, INVALID_STRING_ID, WL_ERROR);
	}
	Debug(sprite, warning_level, "[{}] Loading corrupted sprite from {} at position {}", line, file.GetSimplifiedFilename(), file_pos);
	warning_level = 6;
	return false;
}

/**
 * Decode the image data of a single sprite.
 * @param[in,out] sprite Filled with the sprite image data.
 * @param file The file with the sprite data.
 * @param file_pos File position.
 * @param sprite_type Type of the sprite we're decoding.
 * @param num Size of the decompressed sprite.
 * @param type Type of the encoded sprite.
 * @param zoom_lvl Requested zoom level.
 * @param colour_fmt Colour format of the sprite.
 * @param container_format Container format of the GRF this sprite is in.
 * @return True if the sprite was successfully loaded.
 */
bool DecodeSingleSprite(SpriteLoader::Sprite *sprite, SpriteFile &file, size_t file_pos, SpriteType sprite_type, int64_t num, uint8_t type, ZoomLevel zoom_lvl, SpriteComponents colour_fmt, uint8_t container_format)
{
	/*
	 * Original sprite height was max 255 pixels, with 4x extra zoom => 1020 pixels.
	 * Original maximum width for sprites was 640 pixels, with 4x extra zoom => 2560 pixels.
	 * Now up to 5 bytes per pixel => 1020 * 2560 * 5 => ~ 12.5 MiB.
	 *
	 * So, any sprite data more than 64 MiB is way larger that we would even expect; prevent allocating more memory!
	 */
	if (num < 0 || num > 64 * 1024 * 1024) return WarnCorruptSprite(file, file_pos, __LINE__);

	std::unique_ptr<uint8_t[]> dest_orig = std::make_unique<uint8_t[]>(num);
	uint8_t *dest = dest_orig.get();
	const int64_t dest_size = num;

	/* Read the file, which has some kind of compression */
	while (num > 0) {
		int8_t code = file.ReadByte();

		if (code >= 0) {
			/* Plain bytes to read */
			int size = (code == 0) ? 0x80 : code;
			num -= size;
			if (num < 0) return WarnCorruptSprite(file, file_pos, __LINE__);
			for (; size > 0; size--) {
				*dest = file.ReadByte();
				dest++;
			}
		} else {
			/* Copy bytes from earlier in the sprite */
			const uint data_offset = ((code & 7) << 8) | file.ReadByte();
			if (dest - data_offset < dest_orig.get()) return WarnCorruptSprite(file, file_pos, __LINE__);
			int size = -(code >> 3);
			num -= size;
			if (num < 0) return WarnCorruptSprite(file, file_pos, __LINE__);
			for (; size > 0; size--) {
				*dest = *(dest - data_offset);
				dest++;
			}
		}
	}

	if (num != 0) return WarnCorruptSprite(file, file_pos, __LINE__);

	sprite->AllocateData(zoom_lvl, static_cast<size_t>(sprite->width) * sprite->height);

	/* Convert colour depth to pixel size. */
	int bpp = 0;
	if (colour_fmt.Test(SpriteComponent::RGB))     bpp += 3; // Has RGB data.
	if (colour_fmt.Test(SpriteComponent::Alpha))   bpp++;    // Has alpha data.
	if (colour_fmt.Test(SpriteComponent::Palette)) bpp++;    // Has palette data.

	/* When there are transparency pixels, this format has another trick.. decode it */
	if (type & 0x08) {
		for (int y = 0; y < sprite->height; y++) {
			bool last_item = false;
			/* Look up in the header-table where the real data is stored for this row */
			int offset;
			if (container_format >= 2 && dest_size > UINT16_MAX) {
				offset = (dest_orig[y * 4 + 3] << 24) | (dest_orig[y * 4 + 2] << 16) | (dest_orig[y * 4 + 1] << 8) | dest_orig[y * 4];
			} else {
				offset = (dest_orig[y * 2 + 1] << 8) | dest_orig[y * 2];
			}

			/* Go to that row */
			dest = dest_orig.get() + offset;

			do {
				if (dest + (container_format >= 2 && sprite->width > 256 ? 4 : 2) > dest_orig.get() + dest_size) {
					return WarnCorruptSprite(file, file_pos, __LINE__);
				}

				SpriteLoader::CommonPixel *data;
				/* Read the header. */
				int length, skip;
				if (container_format >= 2 && sprite->width > 256) {
					/*  0 .. 14  - length
					 *  15       - last_item
					 *  16 .. 31 - transparency bytes */
					last_item = (dest[1] & 0x80) != 0;
					length    = ((dest[1] & 0x7F) << 8) | dest[0];
					skip      = (dest[3] << 8) | dest[2];
					dest += 4;
				} else {
					/*  0 .. 6  - length
					 *  7       - last_item
					 *  8 .. 15 - transparency bytes */
					last_item  = ((*dest) & 0x80) != 0;
					length =  (*dest++) & 0x7F;
					skip   =   *dest++;
				}

				data = &sprite->data[y * sprite->width + skip];

				if (skip + length > sprite->width || dest + length * bpp > dest_orig.get() + dest_size) {
					return WarnCorruptSprite(file, file_pos, __LINE__);
				}

				for (int x = 0; x < length; x++) {
					if (colour_fmt.Test(SpriteComponent::RGB)) {
						data->r = *dest++;
						data->g = *dest++;
						data->b = *dest++;
					}
					data->a = colour_fmt.Test(SpriteComponent::Alpha) ? *dest++ : 0xFF;
					if (colour_fmt.Test(SpriteComponent::Palette)) {
						switch (sprite_type) {
							case SpriteType::Normal: data->m = file.NeedsPaletteRemap() ? _palmap_w2d[*dest] : *dest; break;
							case SpriteType::Font:   data->m = std::min<uint8_t>(*dest, 2u); break;
							default:        data->m = *dest; break;
						}
						/* Magic blue. */
						if (colour_fmt == SpriteComponent::Palette && *dest == 0) data->a = 0x00;
						dest++;
					}
					data++;
				}
			} while (!last_item);
		}
	} else {
		int64_t sprite_size = static_cast<int64_t>(sprite->width) * sprite->height * bpp;
		if (dest_size < sprite_size) {
			return WarnCorruptSprite(file, file_pos, __LINE__);
		}

		if (dest_size > sprite_size) {
			static uint8_t warning_level = 0;
			Debug(sprite, warning_level, "Ignoring {} unused extra bytes from the sprite from {} at position {}", dest_size - sprite_size, file.GetSimplifiedFilename(), file_pos);
			warning_level = 6;
		}

		dest = dest_orig.get();

		for (int i = 0; i < sprite->width * sprite->height; i++) {
			uint8_t *pixel = &dest[i * bpp];

			if (colour_fmt.Test(SpriteComponent::RGB)) {
				sprite->data[i].r = *pixel++;
				sprite->data[i].g = *pixel++;
				sprite->data[i].b = *pixel++;
			}
			sprite->data[i].a = colour_fmt.Test(SpriteComponent::Alpha) ? *pixel++ : 0xFF;
			if (colour_fmt.Test(SpriteComponent::Palette)) {
				switch (sprite_type) {
					case SpriteType::Normal: sprite->data[i].m = file.NeedsPaletteRemap() ? _palmap_w2d[*pixel] : *pixel; break;
					case SpriteType::Font:   sprite->data[i].m = std::min<uint8_t>(*pixel, 2u); break;
					default:        sprite->data[i].m = *pixel; break;
				}
				/* Magic blue. */
				if (colour_fmt == SpriteComponent::Palette && *pixel == 0) sprite->data[i].a = 0x00;
				pixel++;
			}
		}
	}

	return true;
}

uint8_t LoadSpriteV1(SpriteLoader::SpriteCollection &sprite, SpriteFile &file, size_t file_pos, SpriteType sprite_type, bool load_32bpp, uint8_t &avail_8bpp)
{
	/* Check the requested colour depth. */
	if (load_32bpp) return 0;

	/* Open the right file and go to the correct position */
	file.SeekTo(file_pos, SEEK_SET);

	/* Read the size and type */
	int num = file.ReadWord();
	uint8_t type = file.ReadByte();

	/* Type 0xFF indicates either a colourmap or some other non-sprite info; we do not handle them here */
	if (type == 0xFF) return 0;

	ZoomLevel zoom_lvl = (sprite_type != SpriteType::MapGen) ? ZOOM_LVL_NORMAL : ZOOM_LVL_MIN;

	sprite[zoom_lvl].height = file.ReadByte();
	sprite[zoom_lvl].width  = file.ReadWord();
	sprite[zoom_lvl].x_offs = file.ReadWord();
	sprite[zoom_lvl].y_offs = file.ReadWord();
	sprite[zoom_lvl].colours = SpriteComponent::Palette;

	if (sprite[zoom_lvl].width > INT16_MAX) {
		WarnCorruptSprite(file, file_pos, __LINE__);
		return 0;
	}

	/* 0x02 indicates it is a compressed sprite, so we can't rely on 'num' to be valid.
	 * In case it is uncompressed, the size is 'num' - 8 (header-size). */
	num = (type & 0x02) ? sprite[zoom_lvl].width * sprite[zoom_lvl].height : num - 8;
	if (num < 0) {
		WarnCorruptSprite(file, file_pos, __LINE__);
		return 0;
	}

	if (DecodeSingleSprite(&sprite[zoom_lvl], file, file_pos, sprite_type, num, type, zoom_lvl, SpriteComponent::Palette, 1)) {
		SetBit(avail_8bpp, zoom_lvl);
		return avail_8bpp;
	}

	return 0;
}

SpriteLoaderResult LoadSpriteV2(SpriteLoader::SpriteCollection &sprite, SpriteFile &file, size_t file_pos, SpriteType sprite_type, bool load_32bpp, uint count, uint16_t control_flags, uint8_t zoom_levels)
{
	static const ZoomLevel zoom_lvl_map[6] = {ZOOM_LVL_NORMAL, ZOOM_LVL_IN_4X, ZOOM_LVL_IN_2X, ZOOM_LVL_OUT_2X, ZOOM_LVL_OUT_4X, ZOOM_LVL_OUT_8X};

	/* Is the sprite not present/stripped in the GRF? */
	if (file_pos == SIZE_MAX) return {};

	/* clamp to first 6 zoom levels, as in zoom_lvl_map */
	zoom_levels &= 0x3F;

	uint8_t available_levels = GB(control_flags, load_32bpp ? SCC_32BPP_ZOOM_START : SCC_PAL_ZOOM_START, 6);
	uint8_t skip_levels = 0;
	ZoomLevel zoom_min = sprite_type == SpriteType::Font ? ZOOM_LVL_MIN : _settings_client.gui.sprite_zoom_min;

	if (unlikely(sprite_type == SpriteType::MapGen)) {
		available_levels = UINT8_MAX;
		zoom_levels = 0x3F;
	} else if (available_levels != 0) {
		if (zoom_min >= ZOOM_LVL_IN_2X && (HasBit(available_levels, ZOOM_LVL_IN_2X) || HasBit(available_levels, ZOOM_LVL_NORMAL))) {
			ClrBit(available_levels, ZOOM_LVL_IN_4X);
		}
		if (zoom_min >= ZOOM_LVL_NORMAL && HasBit(available_levels, ZOOM_LVL_NORMAL)) {
			ClrBit(available_levels, ZOOM_LVL_IN_4X);
			ClrBit(available_levels, ZOOM_LVL_IN_2X);
		}
		if (zoom_levels == 0) {
			skip_levels = available_levels;
		} else if (zoom_levels != 0x3F) {
			uint8_t keep_levels = 0;
			for (uint8_t bit : SetBitIterator(zoom_levels)) {
				if (HasBit(available_levels, bit)) {
					SetBit(keep_levels, bit);
					continue;
				}

				uint8_t below = ((1 << bit) - 1) & available_levels;
				if (below != 0) {
					SetBit(keep_levels, FindLastBit(below));
				} else {
					SetBit(keep_levels, FindFirstBit<uint8_t>((~below) & available_levels));
				}
			}
			skip_levels = available_levels & (~keep_levels);
		}
	}

	/* Open the right file and go to the correct position */
	file.SeekTo(file_pos, SEEK_SET);

	SpriteLoaderResult result{};

	uint32_t id = file.ReadDword();

	uint8_t loaded_sprites = 0;
	do {
		int64_t num = file.ReadDword();
		size_t start_pos = file.GetPos();
		uint8_t type = file.ReadByte();

		/* Type 0xFF indicates either a colourmap or some other non-sprite info; we do not handle them here. */
		if (type == 0xFF) return {};

		SpriteComponents colour{type};
		/* Mask out colour component information from type. */
		type &= ~SpriteComponents::MASK;

		uint8_t zoom = file.ReadByte();

		bool is_wanted_colour_depth = (colour != SpriteComponents{} && (load_32bpp ? colour != SpriteComponent::Palette : colour == SpriteComponent::Palette));
		bool is_wanted_zoom_lvl;

		if (sprite_type != SpriteType::MapGen) {
			if (zoom < lengthof(zoom_lvl_map)) {
<<<<<<< HEAD
				is_wanted_zoom_lvl = HasBit(available_levels, zoom_lvl_map[zoom]);

				if (colour == SCC_PAL) SetBit(result.avail_8bpp, zoom_lvl_map[zoom]);
				if (colour != SCC_PAL) SetBit(result.avail_32bpp, zoom_lvl_map[zoom]);
=======
				if (colour == SpriteComponent::Palette) SetBit(avail_8bpp, zoom_lvl_map[zoom]);
				if (colour != SpriteComponent::Palette) SetBit(avail_32bpp, zoom_lvl_map[zoom]);

				is_wanted_zoom_lvl = true;
				ZoomLevel zoom_min = sprite_type == SpriteType::Font ? ZOOM_LVL_MIN : _settings_client.gui.sprite_zoom_min;
				if (zoom_min >= ZOOM_LVL_IN_2X &&
						HasBit(control_flags, load_32bpp ? SCCF_ALLOW_ZOOM_MIN_2X_32BPP : SCCF_ALLOW_ZOOM_MIN_2X_PAL) && zoom_lvl_map[zoom] < ZOOM_LVL_IN_2X) {
					is_wanted_zoom_lvl = false;
				}
				if (zoom_min >= ZOOM_LVL_NORMAL &&
						HasBit(control_flags, load_32bpp ? SCCF_ALLOW_ZOOM_MIN_1X_32BPP : SCCF_ALLOW_ZOOM_MIN_1X_PAL) && zoom_lvl_map[zoom] < ZOOM_LVL_NORMAL) {
					is_wanted_zoom_lvl = false;
				}
>>>>>>> 1f21e9dc
			} else {
				is_wanted_zoom_lvl = false;
			}
		} else {
			is_wanted_zoom_lvl = (zoom == 0);
		}

		if (is_wanted_colour_depth && is_wanted_zoom_lvl) {
			ZoomLevel zoom_lvl = (sprite_type != SpriteType::MapGen) ? zoom_lvl_map[zoom] : ZOOM_LVL_MIN;

			if (HasBit(loaded_sprites, zoom_lvl)) {
				/* We already have this zoom level, skip sprite. */
				Debug(sprite, 1, "Ignoring duplicate zoom level sprite {} from {}", id, file.GetSimplifiedFilename());
				file.SkipBytes(num - 2);
				continue;
			}

			sprite[zoom_lvl].height = file.ReadWord();
			sprite[zoom_lvl].width  = file.ReadWord();
			sprite[zoom_lvl].x_offs = file.ReadWord();
			sprite[zoom_lvl].y_offs = file.ReadWord();
			sprite[zoom_lvl].colours = (SpriteColourComponent)colour;

			if (sprite[zoom_lvl].width > INT16_MAX || sprite[zoom_lvl].height > INT16_MAX) {
				WarnCorruptSprite(file, file_pos, __LINE__);
				return {};
			}

			ClrBit(available_levels, zoom_lvl);

			if (HasBit(skip_levels, zoom_lvl)) {
				sprite[zoom_lvl].data = nullptr;
				SetBit(result.loaded_sprites, zoom_lvl);

				if (available_levels == 0) {
					/* nothing more to do */
					break;
				}

				file.SkipBytes(num - 2 - 8);
				continue;
			}

			/* Convert colour components to pixel size. */
			int bpp = 0;
			if (colour.Test(SpriteComponent::RGB)) bpp += 3;
			if (colour.Test(SpriteComponent::Alpha)) bpp++;
			if (colour.Test(SpriteComponent::Palette)) bpp++;

<<<<<<< HEAD
=======
			sprite[zoom_lvl].colours = colour;

>>>>>>> 1f21e9dc
			/* For chunked encoding we store the decompressed size in the file,
			 * otherwise we can calculate it from the image dimensions. */
			uint decomp_size = (type & 0x08) ? file.ReadDword() : sprite[zoom_lvl].width * sprite[zoom_lvl].height * bpp;

			bool valid = DecodeSingleSprite(&sprite[zoom_lvl], file, file_pos, sprite_type, decomp_size, type, zoom_lvl, colour, 2);
			if (file.GetPos() != start_pos + num) {
				WarnCorruptSprite(file, file_pos, __LINE__);
				return {};
			}

			if (valid) SetBit(result.loaded_sprites, zoom_lvl);
			if (--count == 0) break;
			if (available_levels == 0) {
				/* nothing more to do */
				break;
			}
		} else {
			if (--count == 0) break;
			/* Not the wanted zoom level or colour depth, continue searching. */
			file.SkipBytes(num - 2);
		}

	} while (file.ReadDword() == id);

	return result;
}

SpriteLoaderResult SpriteLoaderGrf::LoadSprite(SpriteLoader::SpriteCollection &sprite, SpriteFile &file, size_t file_pos, SpriteType sprite_type, bool load_32bpp, uint count, uint16_t control_flags, uint8_t zoom_levels)
{
	SpriteLoaderResult result{};
	if (this->container_ver >= 2) {
		result = LoadSpriteV2(sprite, file, file_pos, sprite_type, load_32bpp, count, control_flags, zoom_levels);
	} else {
		result.loaded_sprites = LoadSpriteV1(sprite, file, file_pos, sprite_type, load_32bpp, result.avail_8bpp);
	}
	return result;
}<|MERGE_RESOLUTION|>--- conflicted
+++ resolved
@@ -332,26 +332,10 @@
 
 		if (sprite_type != SpriteType::MapGen) {
 			if (zoom < lengthof(zoom_lvl_map)) {
-<<<<<<< HEAD
 				is_wanted_zoom_lvl = HasBit(available_levels, zoom_lvl_map[zoom]);
 
-				if (colour == SCC_PAL) SetBit(result.avail_8bpp, zoom_lvl_map[zoom]);
-				if (colour != SCC_PAL) SetBit(result.avail_32bpp, zoom_lvl_map[zoom]);
-=======
-				if (colour == SpriteComponent::Palette) SetBit(avail_8bpp, zoom_lvl_map[zoom]);
-				if (colour != SpriteComponent::Palette) SetBit(avail_32bpp, zoom_lvl_map[zoom]);
-
-				is_wanted_zoom_lvl = true;
-				ZoomLevel zoom_min = sprite_type == SpriteType::Font ? ZOOM_LVL_MIN : _settings_client.gui.sprite_zoom_min;
-				if (zoom_min >= ZOOM_LVL_IN_2X &&
-						HasBit(control_flags, load_32bpp ? SCCF_ALLOW_ZOOM_MIN_2X_32BPP : SCCF_ALLOW_ZOOM_MIN_2X_PAL) && zoom_lvl_map[zoom] < ZOOM_LVL_IN_2X) {
-					is_wanted_zoom_lvl = false;
-				}
-				if (zoom_min >= ZOOM_LVL_NORMAL &&
-						HasBit(control_flags, load_32bpp ? SCCF_ALLOW_ZOOM_MIN_1X_32BPP : SCCF_ALLOW_ZOOM_MIN_1X_PAL) && zoom_lvl_map[zoom] < ZOOM_LVL_NORMAL) {
-					is_wanted_zoom_lvl = false;
-				}
->>>>>>> 1f21e9dc
+				if (colour == SpriteComponent::Palette) SetBit(result.avail_8bpp, zoom_lvl_map[zoom]);
+				if (colour != SpriteComponent::Palette) SetBit(result.avail_32bpp, zoom_lvl_map[zoom]);
 			} else {
 				is_wanted_zoom_lvl = false;
 			}
@@ -373,7 +357,7 @@
 			sprite[zoom_lvl].width  = file.ReadWord();
 			sprite[zoom_lvl].x_offs = file.ReadWord();
 			sprite[zoom_lvl].y_offs = file.ReadWord();
-			sprite[zoom_lvl].colours = (SpriteColourComponent)colour;
+			sprite[zoom_lvl].colours = colour;
 
 			if (sprite[zoom_lvl].width > INT16_MAX || sprite[zoom_lvl].height > INT16_MAX) {
 				WarnCorruptSprite(file, file_pos, __LINE__);
@@ -401,11 +385,6 @@
 			if (colour.Test(SpriteComponent::Alpha)) bpp++;
 			if (colour.Test(SpriteComponent::Palette)) bpp++;
 
-<<<<<<< HEAD
-=======
-			sprite[zoom_lvl].colours = colour;
-
->>>>>>> 1f21e9dc
 			/* For chunked encoding we store the decompressed size in the file,
 			 * otherwise we can calculate it from the image dimensions. */
 			uint decomp_size = (type & 0x08) ? file.ReadDword() : sprite[zoom_lvl].width * sprite[zoom_lvl].height * bpp;
