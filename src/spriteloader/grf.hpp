/*
 * This file is part of OpenTTD.
 * OpenTTD is free software; you can redistribute it and/or modify it under the terms of the GNU General Public License as published by the Free Software Foundation, version 2.
 * OpenTTD is distributed in the hope that it will be useful, but WITHOUT ANY WARRANTY; without even the implied warranty of MERCHANTABILITY or FITNESS FOR A PARTICULAR PURPOSE.
 * See the GNU General Public License for more details. You should have received a copy of the GNU General Public License along with OpenTTD. If not, see <http://www.gnu.org/licenses/>.
 */

/** @file grf.hpp Base for reading sprites from (New)GRFs. */

#ifndef SPRITELOADER_GRF_HPP
#define SPRITELOADER_GRF_HPP

#include "spriteloader.hpp"

/** Sprite loader for graphics coming from a (New)GRF. */
<<<<<<< HEAD
class SpriteLoaderGrf final : public SpriteLoader {
	byte container_ver;
public:
	SpriteLoaderGrf(byte container_ver) : container_ver(container_ver) {}
	uint8_t LoadSprite(SpriteLoader::SpriteCollection &sprite, SpriteFile &file, size_t file_pos, SpriteType sprite_type, bool load_32bpp, uint count, uint16_t control_flags, uint8_t zoom_levels) override;
=======
class SpriteLoaderGrf : public SpriteLoader {
	uint8_t container_ver;
public:
	SpriteLoaderGrf(uint8_t container_ver) : container_ver(container_ver) {}
	uint8_t LoadSprite(SpriteLoader::SpriteCollection &sprite, SpriteFile &file, size_t file_pos, SpriteType sprite_type, bool load_32bpp, uint8_t control_flags) override;
>>>>>>> 6c5a8f55
};

#endif /* SPRITELOADER_GRF_HPP */<|MERGE_RESOLUTION|>--- conflicted
+++ resolved
@@ -13,19 +13,11 @@
 #include "spriteloader.hpp"
 
 /** Sprite loader for graphics coming from a (New)GRF. */
-<<<<<<< HEAD
 class SpriteLoaderGrf final : public SpriteLoader {
-	byte container_ver;
-public:
-	SpriteLoaderGrf(byte container_ver) : container_ver(container_ver) {}
-	uint8_t LoadSprite(SpriteLoader::SpriteCollection &sprite, SpriteFile &file, size_t file_pos, SpriteType sprite_type, bool load_32bpp, uint count, uint16_t control_flags, uint8_t zoom_levels) override;
-=======
-class SpriteLoaderGrf : public SpriteLoader {
 	uint8_t container_ver;
 public:
 	SpriteLoaderGrf(uint8_t container_ver) : container_ver(container_ver) {}
-	uint8_t LoadSprite(SpriteLoader::SpriteCollection &sprite, SpriteFile &file, size_t file_pos, SpriteType sprite_type, bool load_32bpp, uint8_t control_flags) override;
->>>>>>> 6c5a8f55
+	uint8_t LoadSprite(SpriteLoader::SpriteCollection &sprite, SpriteFile &file, size_t file_pos, SpriteType sprite_type, bool load_32bpp, uint count, uint16_t control_flags, uint8_t zoom_levels) override;
 };
 
 #endif /* SPRITELOADER_GRF_HPP */