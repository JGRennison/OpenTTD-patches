--- conflicted
+++ resolved
@@ -20,13 +20,8 @@
 
 /** Struct about subsidies, offered and awarded */
 struct Subsidy : SubsidyPool::PoolItem<&_subsidy_pool> {
-<<<<<<< HEAD
-	CargoID cargo_type;  ///< Cargo type involved in this subsidy, CT_INVALID for invalid subsidy
+	CargoID cargo_type;  ///< Cargo type involved in this subsidy, INVALID_CARGO for invalid subsidy
 	uint16_t remaining;  ///< Remaining months when this subsidy is valid
-=======
-	CargoID cargo_type;  ///< Cargo type involved in this subsidy, INVALID_CARGO for invalid subsidy
-	uint16_t remaining;    ///< Remaining months when this subsidy is valid
->>>>>>> f7bd70ba
 	CompanyID awarded;   ///< Subsidy is awarded to this company; INVALID_COMPANY if it's not awarded to anyone
 	SourceType src_type; ///< Source of subsidised path (SourceType::Industry or SourceType::Town)
 	SourceType dst_type; ///< Destination of subsidised path (SourceType::Industry or SourceType::Town)
