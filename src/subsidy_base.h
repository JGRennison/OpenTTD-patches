/*
 * This file is part of OpenTTD.
 * OpenTTD is free software; you can redistribute it and/or modify it under the terms of the GNU General Public License as published by the Free Software Foundation, version 2.
 * OpenTTD is distributed in the hope that it will be useful, but WITHOUT ANY WARRANTY; without even the implied warranty of MERCHANTABILITY or FITNESS FOR A PARTICULAR PURPOSE.
 * See the GNU General Public License for more details. You should have received a copy of the GNU General Public License along with OpenTTD. If not, see <http://www.gnu.org/licenses/>.
 */

/** @file subsidy_base.h %Subsidy base class. */

#ifndef SUBSIDY_BASE_H
#define SUBSIDY_BASE_H

#include "cargo_type.h"
#include "company_type.h"
#include "source_type.h"
#include "subsidy_type.h"
#include "core/pool_type.hpp"

using SubsidyPool = Pool<Subsidy, SubsidyID, 1>;
extern SubsidyPool _subsidy_pool;

/** Struct about subsidies, offered and awarded */
struct Subsidy : SubsidyPool::PoolItem<&_subsidy_pool> {
<<<<<<< HEAD
	CargoType cargo_type;///< Cargo type involved in this subsidy, INVALID_CARGO for invalid subsidy
	uint16_t remaining;  ///< Remaining months when this subsidy is valid
	CompanyID awarded;   ///< Subsidy is awarded to this company; INVALID_COMPANY if it's not awarded to anyone
=======
	CargoType cargo_type;  ///< Cargo type involved in this subsidy, INVALID_CARGO for invalid subsidy
	uint16_t remaining;    ///< Remaining months when this subsidy is valid
	CompanyID awarded;   ///< Subsidy is awarded to this company; CompanyID::Invalid() if it's not awarded to anyone
>>>>>>> 53dd1258
	Source src; ///< Source of subsidised path
	Source dst; ///< Destination of subsidised path

	/**
	 * We need an (empty) constructor so struct isn't zeroed (as C++ standard states)
	 */
	inline Subsidy() { }

	/**
	 * (Empty) destructor has to be defined else operator delete might be called with nullptr parameter
	 */
	inline ~Subsidy() { }

	/**
	 * Tests whether this subsidy has been awarded to someone
	 * @return is this subsidy awarded?
	 */
	inline bool IsAwarded() const
	{
		return this->awarded != CompanyID::Invalid();
	}

	void AwardTo(CompanyID company);
};

/** Constants related to subsidies */
static const uint SUBSIDY_OFFER_MONTHS         =  12; ///< Duration of subsidy offer
static const uint SUBSIDY_PAX_MIN_POPULATION   = 400; ///< Min. population of towns for subsidised pax route
static const uint SUBSIDY_CARGO_MIN_POPULATION = 900; ///< Min. population of destination town for cargo route
static const uint SUBSIDY_MAX_PCT_TRANSPORTED  =  42; ///< Subsidy will be created only for towns/industries with less % transported
static const uint SUBSIDY_MAX_DISTANCE         =  70; ///< Max. length of subsidised route (DistanceManhattan)
static const uint SUBSIDY_TOWN_CARGO_RADIUS    =   6; ///< Extent of a tile area around town center when scanning for town cargo acceptance and production (6 ~= min catchmement + min station / 2)

/** Types of subsidy news messages, which determine how the date is printed and whether to use singular or plural cargo names */
enum class SubsidyDecodeParamType : uint8_t {
	NewsOffered   = 0, ///< News item for an offered subsidy
	NewsAwarded   = 1, ///< News item for an awarded subsidy
	NewsWithdrawn = 2, ///< News item for a subsidy offer withdrawn, or expired subsidy
	Gui           = 3, ///< Subsidies listed in the Subsidy GUI
};

#endif /* SUBSIDY_BASE_H */<|MERGE_RESOLUTION|>--- conflicted
+++ resolved
@@ -21,15 +21,9 @@
 
 /** Struct about subsidies, offered and awarded */
 struct Subsidy : SubsidyPool::PoolItem<&_subsidy_pool> {
-<<<<<<< HEAD
 	CargoType cargo_type;///< Cargo type involved in this subsidy, INVALID_CARGO for invalid subsidy
 	uint16_t remaining;  ///< Remaining months when this subsidy is valid
-	CompanyID awarded;   ///< Subsidy is awarded to this company; INVALID_COMPANY if it's not awarded to anyone
-=======
-	CargoType cargo_type;  ///< Cargo type involved in this subsidy, INVALID_CARGO for invalid subsidy
-	uint16_t remaining;    ///< Remaining months when this subsidy is valid
 	CompanyID awarded;   ///< Subsidy is awarded to this company; CompanyID::Invalid() if it's not awarded to anyone
->>>>>>> 53dd1258
 	Source src; ///< Source of subsidised path
 	Source dst; ///< Destination of subsidised path
 
