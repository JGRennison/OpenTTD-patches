/*
 * This file is part of OpenTTD.
 * OpenTTD is free software; you can redistribute it and/or modify it under the terms of the GNU General Public License as published by the Free Software Foundation, version 2.
 * OpenTTD is distributed in the hope that it will be useful, but WITHOUT ANY WARRANTY; without even the implied warranty of MERCHANTABILITY or FITNESS FOR A PARTICULAR PURPOSE.
 * See the GNU General Public License for more details. You should have received a copy of the GNU General Public License along with OpenTTD. If not, see <http://www.gnu.org/licenses/>.
 */

/** @file subsidy_base.h %Subsidy base class. */

#ifndef SUBSIDY_BASE_H
#define SUBSIDY_BASE_H

#include "cargo_type.h"
#include "company_type.h"
#include "source_type.h"
#include "subsidy_type.h"
#include "core/pool_type.hpp"

using SubsidyPool = Pool<Subsidy, SubsidyID, 1>;
extern SubsidyPool _subsidy_pool;

/** Struct about subsidies, offered and awarded */
struct Subsidy : SubsidyPool::PoolItem<&_subsidy_pool> {
<<<<<<< HEAD
	CargoType cargo_type;///< Cargo type involved in this subsidy, INVALID_CARGO for invalid subsidy
	uint16_t remaining;  ///< Remaining months when this subsidy is valid
	CompanyID awarded;   ///< Subsidy is awarded to this company; CompanyID::Invalid() if it's not awarded to anyone
	Source src; ///< Source of subsidised path
	Source dst; ///< Destination of subsidised path
=======
	CargoType cargo_type = INVALID_CARGO;  ///< Cargo type involved in this subsidy, INVALID_CARGO for invalid subsidy
	uint16_t remaining = 0;    ///< Remaining months when this subsidy is valid
	CompanyID awarded = CompanyID::Invalid();   ///< Subsidy is awarded to this company; CompanyID::Invalid() if it's not awarded to anyone
	Source src{}; ///< Source of subsidised path
	Source dst{}; ///< Destination of subsidised path
>>>>>>> 0428f8c6

	/**
	 * We need an (empty) constructor so struct isn't zeroed (as C++ standard states)
	 */
	Subsidy() { }
	Subsidy(CargoType cargo_type, Source src, Source dst, uint16_t remaining) : cargo_type(cargo_type), remaining(remaining), src(src), dst(dst) {}

	/**
	 * (Empty) destructor has to be defined else operator delete might be called with nullptr parameter
	 */
	~Subsidy() { }

	/**
	 * Tests whether this subsidy has been awarded to someone
	 * @return is this subsidy awarded?
	 */
	inline bool IsAwarded() const
	{
		return this->awarded != CompanyID::Invalid();
	}

	void AwardTo(CompanyID company);
};

/** Constants related to subsidies */
static const uint SUBSIDY_OFFER_MONTHS         =  12; ///< Duration of subsidy offer
static const uint SUBSIDY_PAX_MIN_POPULATION   = 400; ///< Min. population of towns for subsidised pax route
static const uint SUBSIDY_CARGO_MIN_POPULATION = 900; ///< Min. population of destination town for cargo route
static const uint SUBSIDY_MAX_PCT_TRANSPORTED  =  42; ///< Subsidy will be created only for towns/industries with less % transported
static const uint SUBSIDY_MAX_DISTANCE         =  70; ///< Max. length of subsidised route (DistanceManhattan)
static const uint SUBSIDY_TOWN_CARGO_RADIUS    =   6; ///< Extent of a tile area around town center when scanning for town cargo acceptance and production (6 ~= min catchmement + min station / 2)

/** Types of subsidy news messages, which determine how the date is printed and whether to use singular or plural cargo names */
enum class SubsidyDecodeParamType : uint8_t {
	NewsOffered   = 0, ///< News item for an offered subsidy
	NewsAwarded   = 1, ///< News item for an awarded subsidy
	NewsWithdrawn = 2, ///< News item for a subsidy offer withdrawn, or expired subsidy
	Gui           = 3, ///< Subsidies listed in the Subsidy GUI
};

#endif /* SUBSIDY_BASE_H */<|MERGE_RESOLUTION|>--- conflicted
+++ resolved
@@ -21,30 +21,22 @@
 
 /** Struct about subsidies, offered and awarded */
 struct Subsidy : SubsidyPool::PoolItem<&_subsidy_pool> {
-<<<<<<< HEAD
-	CargoType cargo_type;///< Cargo type involved in this subsidy, INVALID_CARGO for invalid subsidy
-	uint16_t remaining;  ///< Remaining months when this subsidy is valid
-	CompanyID awarded;   ///< Subsidy is awarded to this company; CompanyID::Invalid() if it's not awarded to anyone
-	Source src; ///< Source of subsidised path
-	Source dst; ///< Destination of subsidised path
-=======
-	CargoType cargo_type = INVALID_CARGO;  ///< Cargo type involved in this subsidy, INVALID_CARGO for invalid subsidy
-	uint16_t remaining = 0;    ///< Remaining months when this subsidy is valid
-	CompanyID awarded = CompanyID::Invalid();   ///< Subsidy is awarded to this company; CompanyID::Invalid() if it's not awarded to anyone
-	Source src{}; ///< Source of subsidised path
-	Source dst{}; ///< Destination of subsidised path
->>>>>>> 0428f8c6
+	CargoType cargo_type = INVALID_CARGO;     ///< Cargo type involved in this subsidy, INVALID_CARGO for invalid subsidy
+	uint16_t remaining = 0;                   ///< Remaining months when this subsidy is valid
+	CompanyID awarded = CompanyID::Invalid(); ///< Subsidy is awarded to this company; CompanyID::Invalid() if it's not awarded to anyone
+	Source src{};                             ///< Source of subsidised path
+	Source dst{};                             ///< Destination of subsidised path
 
 	/**
 	 * We need an (empty) constructor so struct isn't zeroed (as C++ standard states)
 	 */
-	Subsidy() { }
+	Subsidy() {}
 	Subsidy(CargoType cargo_type, Source src, Source dst, uint16_t remaining) : cargo_type(cargo_type), remaining(remaining), src(src), dst(dst) {}
 
 	/**
 	 * (Empty) destructor has to be defined else operator delete might be called with nullptr parameter
 	 */
-	~Subsidy() { }
+	~Subsidy() {}
 
 	/**
 	 * Tests whether this subsidy has been awarded to someone
