--- conflicted
+++ resolved
@@ -32,15 +32,9 @@
  * so we have a generalised access to the virtual methods.
  */
 struct BasePersistentStorageArray {
-<<<<<<< HEAD
-	uint32_t grfid;  ///< GRFID associated to this persistent storage. A value of zero means "default".
-	uint8_t feature; ///< NOSAVE: Used to identify in the owner of the array in debug output.
-	TileIndex tile;  ///< NOSAVE: Used to identify in the owner of the array in debug output.
-=======
-	uint32_t grfid = 0; ///< GRFID associated to this persistent storage. A value of zero means "default".
-	uint8_t feature = 0; ///< NOSAVE: Used to identify in the owner of the array in debug output.
+	uint32_t grfid = 0;            ///< GRFID associated to this persistent storage. A value of zero means "default".
+	uint8_t feature = 0;           ///< NOSAVE: Used to identify in the owner of the array in debug output.
 	TileIndex tile = INVALID_TILE; ///< NOSAVE: Used to identify in the owner of the array in debug output.
->>>>>>> 23ba18ad
 
 	virtual ~BasePersistentStorageArray();
 
