/*
 * This file is part of OpenTTD.
 * OpenTTD is free software; you can redistribute it and/or modify it under the terms of the GNU General Public License as published by the Free Software Foundation, version 2.
 * OpenTTD is distributed in the hope that it will be useful, but WITHOUT ANY WARRANTY; without even the implied warranty of MERCHANTABILITY or FITNESS FOR A PARTICULAR PURPOSE.
 * See the GNU General Public License for more details. You should have received a copy of the GNU General Public License along with OpenTTD. If not, see <http://www.gnu.org/licenses/>.
 */

/** @file industry_cmd.cpp Handling of industry tiles. */

#include "stdafx.h"
#include "clear_map.h"
#include "industry.h"
#include "station_base.h"
#include "landscape.h"
#include "viewport_func.h"
#include "command_func.h"
#include "town.h"
#include "news_func.h"
#include "cheat_type.h"
#include "genworld.h"
#include "tree_map.h"
#include "tunnel_map.h"
#include "newgrf_cargo.h"
#include "newgrf_debug.h"
#include "newgrf_industrytiles.h"
#include "autoslope.h"
#include "water.h"
#include "strings_func.h"
#include "window_func.h"
#include "date_func.h"
#include "vehicle_func.h"
#include "sound_func.h"
#include "animated_tile_func.h"
#include "effectvehicle_func.h"
#include "effectvehicle_base.h"
#include "ai/ai.hpp"
#include "core/pool_func.hpp"
#include "subsidy_func.h"
#include "core/backup_type.hpp"
#include "object_base.h"
#include "game/game.hpp"
#include "error.h"

#include "table/strings.h"
#include "table/industry_land.h"
#include "table/build_industry.h"

#include "safeguards.h"

IndustryPool _industry_pool("Industry");
INSTANTIATE_POOL_METHODS(Industry)

void ShowIndustryViewWindow(int industry);
void BuildOilRig(TileIndex tile);

static byte _industry_sound_ctr;
static TileIndex _industry_sound_tile;

uint16 Industry::counts[NUM_INDUSTRYTYPES];

IndustrySpec _industry_specs[NUM_INDUSTRYTYPES];
IndustryTileSpec _industry_tile_specs[NUM_INDUSTRYTILES];
IndustryBuildData _industry_builder; ///< In-game manager of industries.

/**
 * This function initialize the spec arrays of both
 * industry and industry tiles.
 * It adjusts the enabling of the industry too, based on climate availability.
 * This will allow for clearer testings
 */
void ResetIndustries()
{
	for (IndustryType i = 0; i < NUM_INDUSTRYTYPES; i++) {
		/* Reset the spec to default */
		if (i < lengthof(_origin_industry_specs)) {
			_industry_specs[i] = _origin_industry_specs[i];
		} else {
			_industry_specs[i] = IndustrySpec{};
		}

		/* Enable only the current climate industries */
		_industry_specs[i].enabled = i < NEW_INDUSTRYOFFSET &&
				HasBit(_origin_industry_specs[i].climate_availability, _settings_game.game_creation.landscape);
	}

	memset(&_industry_tile_specs, 0, sizeof(_industry_tile_specs));
	memcpy(&_industry_tile_specs, &_origin_industry_tile_specs, sizeof(_origin_industry_tile_specs));

	/* Reset any overrides that have been set. */
	_industile_mngr.ResetOverride();
	_industry_mngr.ResetOverride();
}

/**
 * Retrieve the type for this industry.  Although it is accessed by a tile,
 * it will return the general type of industry, and not the sprite index
 * as would do GetIndustryGfx.
 * @param tile that is queried
 * @pre IsTileType(tile, MP_INDUSTRY)
 * @return general type for this industry, as defined in industry.h
 */
IndustryType GetIndustryType(TileIndex tile)
{
	assert_tile(IsTileType(tile, MP_INDUSTRY), tile);

	const Industry *ind = Industry::GetByTile(tile);
	assert(ind != nullptr);
	return ind->type;
}

/**
 * Accessor for array _industry_specs.
 * This will ensure at once : proper access and
 * not allowing modifications of it.
 * @param thistype of industry (which is the index in _industry_specs)
 * @pre thistype < NUM_INDUSTRYTYPES
 * @return a pointer to the corresponding industry spec
 */
const IndustrySpec *GetIndustrySpec(IndustryType thistype)
{
	assert(thistype < NUM_INDUSTRYTYPES);
	return &_industry_specs[thistype];
}

/**
 * Accessor for array _industry_tile_specs.
 * This will ensure at once : proper access and
 * not allowing modifications of it.
 * @param gfx of industrytile (which is the index in _industry_tile_specs)
 * @pre gfx < INVALID_INDUSTRYTILE
 * @return a pointer to the corresponding industrytile spec
 */
const IndustryTileSpec *GetIndustryTileSpec(IndustryGfx gfx)
{
	assert(gfx < INVALID_INDUSTRYTILE);
	return &_industry_tile_specs[gfx];
}

Industry::~Industry()
{
	if (CleaningPool()) return;

	/* Industry can also be destroyed when not fully initialized.
	 * This means that we do not have to clear tiles either.
	 * Also we must not decrement industry counts in that case. */
	if (this->location.w == 0) return;

	const bool has_neutral_station = this->neutral_station != nullptr;

	TILE_AREA_LOOP(tile_cur, this->location) {
		if (IsTileType(tile_cur, MP_INDUSTRY)) {
			if (GetIndustryIndex(tile_cur) == this->index) {
				DeleteNewGRFInspectWindow(GSF_INDUSTRYTILES, tile_cur);

				/* MakeWaterKeepingClass() can also handle 'land' */
				MakeWaterKeepingClass(tile_cur, OWNER_NONE);
			}
		} else if (IsTileType(tile_cur, MP_STATION) && IsOilRig(tile_cur)) {
			DeleteOilRig(tile_cur);
		}
	}

	if (has_neutral_station) {
		/* Remove possible docking tiles */
		TILE_AREA_LOOP(tile_cur, this->location) {
			ClearDockingTilesCheckingNeighbours(tile_cur);
		}
	}

	if (GetIndustrySpec(this->type)->behaviour & INDUSTRYBEH_PLANT_FIELDS) {
		TileArea ta = TileArea(this->location.tile, 0, 0).Expand(21);

		/* Remove the farmland and convert it to regular tiles over time. */
		TILE_AREA_LOOP(tile_cur, ta) {
			if (IsTileType(tile_cur, MP_CLEAR) && IsClearGround(tile_cur, CLEAR_FIELDS) &&
					GetIndustryIndexOfField(tile_cur) == this->index) {
				SetIndustryIndexOfField(tile_cur, INVALID_INDUSTRY);
			}
		}
	}

	/* don't let any disaster vehicle target invalid industry */
	ReleaseDisastersTargetingIndustry(this->index);

	/* Clear the persistent storage. */
	delete this->psa;

	DecIndustryTypeCount(this->type);

	DeleteIndustryNews(this->index);
	DeleteWindowById(WC_INDUSTRY_VIEW, this->index);
	DeleteNewGRFInspectWindow(GSF_INDUSTRIES, this->index);

	DeleteSubsidyWith(ST_INDUSTRY, this->index);
	CargoPacket::InvalidateAllFrom(ST_INDUSTRY, this->index);

	for (Station *st : this->stations_near) {
		st->industries_near.erase(this);
	}

	if (_game_mode == GM_NORMAL) RegisterGameEvents(GEF_INDUSTRY_DELETE);
}

/**
 * Invalidating some stuff after removing item from the pool.
 * @param index index of deleted item
 */
void Industry::PostDestructor(size_t index)
{
	InvalidateWindowData(WC_INDUSTRY_DIRECTORY, 0, IDIWD_FORCE_REBUILD);
}


/**
 * Return a random valid industry.
 * @return random industry, nullptr if there are no industries
 */
/* static */ Industry *Industry::GetRandom()
{
	if (Industry::GetNumItems() == 0) return nullptr;
	int num = RandomRange((uint16)Industry::GetNumItems());
	size_t index = MAX_UVALUE(size_t);

	while (num >= 0) {
		num--;
		index++;

		/* Make sure we have a valid industry */
		while (!Industry::IsValidID(index)) {
			index++;
			assert(index < Industry::GetPoolSize());
		}
	}

	return Industry::Get(index);
}


static void IndustryDrawSugarMine(const TileInfo *ti)
{
	if (!IsIndustryCompleted(ti->tile)) return;

	const DrawIndustryAnimationStruct *d = &_draw_industry_spec1[GetAnimationFrame(ti->tile)];

	AddChildSpriteScreen(SPR_IT_SUGAR_MINE_SIEVE + d->image_1, PAL_NONE, d->x, 0);

	if (d->image_2 != 0) {
		AddChildSpriteScreen(SPR_IT_SUGAR_MINE_CLOUDS + d->image_2 - 1, PAL_NONE, 8, 41);
	}

	if (d->image_3 != 0) {
		AddChildSpriteScreen(SPR_IT_SUGAR_MINE_PILE + d->image_3 - 1, PAL_NONE,
			_drawtile_proc1[d->image_3 - 1].x, _drawtile_proc1[d->image_3 - 1].y);
	}
}

static void IndustryDrawToffeeQuarry(const TileInfo *ti)
{
	uint8 x = 0;

	if (IsIndustryCompleted(ti->tile)) {
		x = _industry_anim_offs_toffee[GetAnimationFrame(ti->tile)];
		if (x == 0xFF) {
			x = 0;
		}
	}

	AddChildSpriteScreen(SPR_IT_TOFFEE_QUARRY_SHOVEL, PAL_NONE, 22 - x, 24 + x);
	AddChildSpriteScreen(SPR_IT_TOFFEE_QUARRY_TOFFEE, PAL_NONE, 6, 14);
}

static void IndustryDrawBubbleGenerator( const TileInfo *ti)
{
	if (IsIndustryCompleted(ti->tile)) {
		AddChildSpriteScreen(SPR_IT_BUBBLE_GENERATOR_BUBBLE, PAL_NONE, 5, _industry_anim_offs_bubbles[GetAnimationFrame(ti->tile)]);
	}
	AddChildSpriteScreen(SPR_IT_BUBBLE_GENERATOR_SPRING, PAL_NONE, 3, 67);
}

static void IndustryDrawToyFactory(const TileInfo *ti)
{
	const DrawIndustryAnimationStruct *d = &_industry_anim_offs_toys[GetAnimationFrame(ti->tile)];

	if (d->image_1 != 0xFF) {
		AddChildSpriteScreen(SPR_IT_TOY_FACTORY_CLAY, PAL_NONE, d->x, 96 + d->image_1);
	}

	if (d->image_2 != 0xFF) {
		AddChildSpriteScreen(SPR_IT_TOY_FACTORY_ROBOT, PAL_NONE, 16 - d->image_2 * 2, 100 + d->image_2);
	}

	AddChildSpriteScreen(SPR_IT_TOY_FACTORY_STAMP, PAL_NONE, 7, d->image_3);
	AddChildSpriteScreen(SPR_IT_TOY_FACTORY_STAMP_HOLDER, PAL_NONE, 0, 42);
}

static void IndustryDrawCoalPlantSparks(const TileInfo *ti)
{
	if (IsIndustryCompleted(ti->tile)) {
		uint8 image = GetAnimationFrame(ti->tile);

		if (image != 0 && image < 7) {
			AddChildSpriteScreen(image + SPR_IT_POWER_PLANT_TRANSFORMERS,
				PAL_NONE,
				_coal_plant_sparks[image - 1].x,
				_coal_plant_sparks[image - 1].y
			);
		}
	}
}

typedef void IndustryDrawTileProc(const TileInfo *ti);
static IndustryDrawTileProc * const _industry_draw_tile_procs[5] = {
	IndustryDrawSugarMine,
	IndustryDrawToffeeQuarry,
	IndustryDrawBubbleGenerator,
	IndustryDrawToyFactory,
	IndustryDrawCoalPlantSparks,
};

static void DrawTile_Industry(TileInfo *ti)
{
	IndustryGfx gfx = GetIndustryGfx(ti->tile);
	Industry *ind = Industry::GetByTile(ti->tile);
	const IndustryTileSpec *indts = GetIndustryTileSpec(gfx);

	/* Retrieve pointer to the draw industry tile struct */
	if (gfx >= NEW_INDUSTRYTILEOFFSET) {
		/* Draw the tile using the specialized method of newgrf industrytile.
		 * DrawNewIndustry will return false if ever the resolver could not
		 * find any sprite to display.  So in this case, we will jump on the
		 * substitute gfx instead. */
		if (indts->grf_prop.spritegroup[0] != nullptr && DrawNewIndustryTile(ti, ind, gfx, indts)) {
			return;
		} else {
			/* No sprite group (or no valid one) found, meaning no graphics associated.
			 * Use the substitute one instead */
			if (indts->grf_prop.subst_id != INVALID_INDUSTRYTILE) {
				gfx = indts->grf_prop.subst_id;
				/* And point the industrytile spec accordingly */
				indts = GetIndustryTileSpec(gfx);
			}
		}
	}

	const DrawBuildingsTileStruct *dits = &_industry_draw_tile_data[gfx << 2 | (indts->anim_state ?
			GetAnimationFrame(ti->tile) & INDUSTRY_COMPLETED :
			GetIndustryConstructionStage(ti->tile))];

	SpriteID image = dits->ground.sprite;

	/* DrawFoundation() modifies ti->z and ti->tileh */
	if (ti->tileh != SLOPE_FLAT) DrawFoundation(ti, FOUNDATION_LEVELED);

	/* If the ground sprite is the default flat water sprite, draw also canal/river borders.
	 * Do not do this if the tile's WaterClass is 'land'. */
	if (image == SPR_FLAT_WATER_TILE && IsTileOnWater(ti->tile)) {
		DrawWaterClassGround(ti);
	} else {
		DrawGroundSprite(image, GroundSpritePaletteTransform(image, dits->ground.pal, GENERAL_SPRITE_COLOUR(ind->random_colour)));
	}

	/* If industries are transparent and invisible, do not draw the upper part */
	if (IsInvisibilitySet(TO_INDUSTRIES)) return;

	/* Add industry on top of the ground? */
	image = dits->building.sprite;
	if (image != 0) {
		AddSortableSpriteToDraw(image, SpriteLayoutPaletteTransform(image, dits->building.pal, GENERAL_SPRITE_COLOUR(ind->random_colour)),
			ti->x + dits->subtile_x,
			ti->y + dits->subtile_y,
			dits->width,
			dits->height,
			dits->dz,
			ti->z,
			IsTransparencySet(TO_INDUSTRIES));

		if (IsTransparencySet(TO_INDUSTRIES)) return;
	}

	{
		int proc = dits->draw_proc - 1;
		if (proc >= 0) _industry_draw_tile_procs[proc](ti);
	}
}

static int GetSlopePixelZ_Industry(TileIndex tile, uint x, uint y)
{
	return GetTileMaxPixelZ(tile);
}

static Foundation GetFoundation_Industry(TileIndex tile, Slope tileh)
{
	IndustryGfx gfx = GetIndustryGfx(tile);

	/* For NewGRF industry tiles we might not be drawing a foundation. We need to
	 * account for this, as other structures should
	 * draw the wall of the foundation in this case.
	 */
	if (gfx >= NEW_INDUSTRYTILEOFFSET) {
		const IndustryTileSpec *indts = GetIndustryTileSpec(gfx);
		if (indts->grf_prop.spritegroup[0] != nullptr && HasBit(indts->callback_mask, CBM_INDT_DRAW_FOUNDATIONS)) {
			uint32 callback_res = GetIndustryTileCallback(CBID_INDTILE_DRAW_FOUNDATIONS, 0, 0, gfx, Industry::GetByTile(tile), tile);
			if (callback_res != CALLBACK_FAILED && !ConvertBooleanCallback(indts->grf_prop.grffile, CBID_INDTILE_DRAW_FOUNDATIONS, callback_res)) return FOUNDATION_NONE;
		}
	}
	return FlatteningFoundation(tileh);
}

static void AddAcceptedCargo_Industry(TileIndex tile, CargoArray &acceptance, CargoTypes *always_accepted)
{
	IndustryGfx gfx = GetIndustryGfx(tile);
	const IndustryTileSpec *itspec = GetIndustryTileSpec(gfx);
	const Industry *ind = Industry::GetByTile(tile);

	/* Starting point for acceptance */
	CargoID accepts_cargo[lengthof(itspec->accepts_cargo)];
	int8 cargo_acceptance[lengthof(itspec->acceptance)];
	MemCpyT(accepts_cargo, itspec->accepts_cargo, lengthof(accepts_cargo));
	MemCpyT(cargo_acceptance, itspec->acceptance, lengthof(cargo_acceptance));

	if (itspec->special_flags & INDTILE_SPECIAL_ACCEPTS_ALL_CARGO) {
		/* Copy all accepted cargoes from industry itself */
		for (uint i = 0; i < lengthof(ind->accepts_cargo); i++) {
			CargoID *pos = std::find(accepts_cargo, endof(accepts_cargo), ind->accepts_cargo[i]);
			if (pos == endof(accepts_cargo)) {
				/* Not found, insert */
				pos = std::find(accepts_cargo, endof(accepts_cargo), CT_INVALID);
				if (pos == endof(accepts_cargo)) continue; // nowhere to place, give up on this one
				*pos = ind->accepts_cargo[i];
			}
			cargo_acceptance[pos - accepts_cargo] += 8;
		}
	}

	if (HasBit(itspec->callback_mask, CBM_INDT_ACCEPT_CARGO)) {
		/* Try callback for accepts list, if success override all existing accepts */
		uint16 res = GetIndustryTileCallback(CBID_INDTILE_ACCEPT_CARGO, 0, 0, gfx, Industry::GetByTile(tile), tile);
		if (res != CALLBACK_FAILED) {
			MemSetT(accepts_cargo, CT_INVALID, lengthof(accepts_cargo));
			for (uint i = 0; i < 3; i++) accepts_cargo[i] = GetCargoTranslation(GB(res, i * 5, 5), itspec->grf_prop.grffile);
		}
	}

	if (HasBit(itspec->callback_mask, CBM_INDT_CARGO_ACCEPTANCE)) {
		/* Try callback for acceptance list, if success override all existing acceptance */
		uint16 res = GetIndustryTileCallback(CBID_INDTILE_CARGO_ACCEPTANCE, 0, 0, gfx, Industry::GetByTile(tile), tile);
		if (res != CALLBACK_FAILED) {
			MemSetT(cargo_acceptance, 0, lengthof(cargo_acceptance));
			for (uint i = 0; i < 3; i++) cargo_acceptance[i] = GB(res, i * 4, 4);
		}
	}

	for (byte i = 0; i < lengthof(itspec->accepts_cargo); i++) {
		CargoID a = accepts_cargo[i];
		if (a == CT_INVALID || cargo_acceptance[i] <= 0) continue; // work only with valid cargoes

		/* Add accepted cargo */
		acceptance[a] += cargo_acceptance[i];

		/* Maybe set 'always accepted' bit (if it's not set already) */
		if (HasBit(*always_accepted, a)) continue;

		bool accepts = false;
		for (uint cargo_index = 0; cargo_index < lengthof(ind->accepts_cargo); cargo_index++) {
			/* Test whether the industry itself accepts the cargo type */
			if (ind->accepts_cargo[cargo_index] == a) {
				accepts = true;
				break;
			}
		}

		if (accepts) continue;

		/* If the industry itself doesn't accept this cargo, set 'always accepted' bit */
		SetBit(*always_accepted, a);
	}
}

static void GetTileDesc_Industry(TileIndex tile, TileDesc *td)
{
	const Industry *i = Industry::GetByTile(tile);
	const IndustrySpec *is = GetIndustrySpec(i->type);

	td->owner[0] = i->owner;
	td->str = is->name;
	if (!IsIndustryCompleted(tile)) {
		SetDParamX(td->dparam, 0, td->str);
		td->str = STR_LAI_TOWN_INDUSTRY_DESCRIPTION_UNDER_CONSTRUCTION;
	}

	if (is->grf_prop.grffile != nullptr) {
		td->grf = GetGRFConfig(is->grf_prop.grffile->grfid)->GetName();
	}
}

static CommandCost ClearTile_Industry(TileIndex tile, DoCommandFlag flags)
{
	Industry *i = Industry::GetByTile(tile);
	const IndustrySpec *indspec = GetIndustrySpec(i->type);

	/* water can destroy industries
	 * in editor you can bulldoze industries
	 * with magic_bulldozer cheat you can destroy industries
	 * (area around OILRIG is water, so water shouldn't flood it
	 */
	if ((_current_company != OWNER_WATER && _game_mode != GM_EDITOR &&
			!_cheats.magic_bulldozer.value) ||
			((flags & DC_AUTO) != 0) ||
			(_current_company == OWNER_WATER &&
				((indspec->behaviour & INDUSTRYBEH_BUILT_ONWATER) ||
				HasBit(GetIndustryTileSpec(GetIndustryGfx(tile))->slopes_refused, 5)))) {
		SetDParam(1, indspec->name);
		return_cmd_error(flags & DC_AUTO ? STR_ERROR_GENERIC_OBJECT_IN_THE_WAY : INVALID_STRING_ID);
	}

	if (flags & DC_EXEC) {
		AI::BroadcastNewEvent(new ScriptEventIndustryClose(i->index));
		Game::NewEvent(new ScriptEventIndustryClose(i->index));
		delete i;
	}
	return CommandCost(EXPENSES_CONSTRUCTION, indspec->GetRemovalCost());
}

/**
 * Move produced cargo from industry to nearby stations.
 * @param tile Industry tile
 * @return true if any cargo was moved.
 */
static bool TransportIndustryGoods(TileIndex tile)
{
	Industry *i = Industry::GetByTile(tile);
	const IndustrySpec *indspec = GetIndustrySpec(i->type);
	bool moved_cargo = false;

	for (uint j = 0; j < lengthof(i->produced_cargo_waiting); j++) {
		uint cw = min(i->produced_cargo_waiting[j], 255);
		if (cw > indspec->minimal_cargo && i->produced_cargo[j] != CT_INVALID) {
			i->produced_cargo_waiting[j] -= cw;

			/* fluctuating economy? */
			if (EconomyIsInRecession()) cw = (cw + 1) / 2;

			i->this_month_production[j] += cw;

			uint am = MoveGoodsToStation(i->produced_cargo[j], cw, ST_INDUSTRY, i->index, &i->stations_near);
			i->this_month_transported[j] += am;

			moved_cargo |= (am != 0);
		}
	}

	return moved_cargo;
}


void AnimateTile_Industry(TileIndex tile)
{
	IndustryGfx gfx = GetIndustryGfx(tile);

	if (GetIndustryTileSpec(gfx)->animation.status != ANIM_STATUS_NO_ANIMATION) {
		AnimateNewIndustryTile(tile);
		return;
	}

	switch (gfx) {
	case GFX_SUGAR_MINE_SIEVE:
		if ((_scaled_tick_counter & 1) == 0) {
			byte m = GetAnimationFrame(tile) + 1;

			if (_settings_client.sound.ambient) {
				switch (m & 7) {
					case 2: SndPlayTileFx(SND_2D_RIP_2, tile); break;
					case 6: SndPlayTileFx(SND_29_RIP, tile); break;
				}
			}

			if (m >= 96) {
				m = 0;
				DeleteAnimatedTile(tile);
			}
			SetAnimationFrame(tile, m);

			MarkTileDirtyByTile(tile, ZOOM_LVL_DRAW_MAP);
		}
		break;

	case GFX_TOFFEE_QUARY:
		if ((_scaled_tick_counter & 3) == 0) {
			byte m = GetAnimationFrame(tile);

			if (_industry_anim_offs_toffee[m] == 0xFF && _settings_client.sound.ambient) {
				SndPlayTileFx(SND_30_CARTOON_SOUND, tile);
			}

			if (++m >= 70) {
				m = 0;
				DeleteAnimatedTile(tile);
			}
			SetAnimationFrame(tile, m);

			MarkTileDirtyByTile(tile, ZOOM_LVL_DRAW_MAP);
		}
		break;

	case GFX_BUBBLE_CATCHER:
		if ((_scaled_tick_counter & 1) == 0) {
			byte m = GetAnimationFrame(tile);

			if (++m >= 40) {
				m = 0;
				DeleteAnimatedTile(tile);
			}
			SetAnimationFrame(tile, m);

			MarkTileDirtyByTile(tile, ZOOM_LVL_DRAW_MAP);
		}
		break;

	/* Sparks on a coal plant */
	case GFX_POWERPLANT_SPARKS:
		if ((_scaled_tick_counter & 3) == 0) {
			byte m = GetAnimationFrame(tile);
			if (m == 6) {
				SetAnimationFrame(tile, 0);
				DeleteAnimatedTile(tile);
			} else {
				SetAnimationFrame(tile, m + 1);
				MarkTileDirtyByTile(tile, ZOOM_LVL_DRAW_MAP);
			}
		}
		break;

	case GFX_TOY_FACTORY:
		if ((_scaled_tick_counter & 1) == 0) {
			byte m = GetAnimationFrame(tile) + 1;

			switch (m) {
				case  1: if (_settings_client.sound.ambient) SndPlayTileFx(SND_2C_MACHINERY, tile); break;
				case 23: if (_settings_client.sound.ambient) SndPlayTileFx(SND_2B_COMEDY_HIT, tile); break;
				case 28: if (_settings_client.sound.ambient) SndPlayTileFx(SND_2A_EXTRACT_AND_POP, tile); break;
				default:
					if (m >= 50) {
						int n = GetIndustryAnimationLoop(tile) + 1;
						m = 0;
						if (n >= 8) {
							n = 0;
							DeleteAnimatedTile(tile);
						}
						SetIndustryAnimationLoop(tile, n);
					}
			}

			SetAnimationFrame(tile, m);
			MarkTileDirtyByTile(tile, ZOOM_LVL_DRAW_MAP);
		}
		break;

	case GFX_PLASTIC_FOUNTAIN_ANIMATED_1: case GFX_PLASTIC_FOUNTAIN_ANIMATED_2:
	case GFX_PLASTIC_FOUNTAIN_ANIMATED_3: case GFX_PLASTIC_FOUNTAIN_ANIMATED_4:
	case GFX_PLASTIC_FOUNTAIN_ANIMATED_5: case GFX_PLASTIC_FOUNTAIN_ANIMATED_6:
	case GFX_PLASTIC_FOUNTAIN_ANIMATED_7: case GFX_PLASTIC_FOUNTAIN_ANIMATED_8:
		if ((_scaled_tick_counter & 3) == 0) {
			IndustryGfx gfx = GetIndustryGfx(tile);

			gfx = (gfx < 155) ? gfx + 1 : 148;
			SetIndustryGfx(tile, gfx);
			MarkTileDirtyByTile(tile, ZOOM_LVL_DRAW_MAP);
		}
		break;

	case GFX_OILWELL_ANIMATED_1:
	case GFX_OILWELL_ANIMATED_2:
	case GFX_OILWELL_ANIMATED_3:
		if ((_scaled_tick_counter & 7) == 0) {
			bool b = Chance16(1, 7);
			IndustryGfx gfx = GetIndustryGfx(tile);

			byte m = GetAnimationFrame(tile) + 1;
			if (m == 4 && (m = 0, ++gfx) == GFX_OILWELL_ANIMATED_3 + 1 && (gfx = GFX_OILWELL_ANIMATED_1, b)) {
				SetIndustryGfx(tile, GFX_OILWELL_NOT_ANIMATED);
				SetIndustryConstructionStage(tile, 3);
				DeleteAnimatedTile(tile);
			} else {
				SetAnimationFrame(tile, m);
				SetIndustryGfx(tile, gfx);
				MarkTileDirtyByTile(tile, ZOOM_LVL_DRAW_MAP);
			}
		}
		break;

	case GFX_COAL_MINE_TOWER_ANIMATED:
	case GFX_COPPER_MINE_TOWER_ANIMATED:
	case GFX_GOLD_MINE_TOWER_ANIMATED: {
			int state = _scaled_tick_counter & 0x7FF;

			if ((state -= 0x400) < 0) return;

			if (state < 0x1A0) {
				if (state < 0x20 || state >= 0x180) {
					byte m = GetAnimationFrame(tile);
					if (!(m & 0x40)) {
						SetAnimationFrame(tile, m | 0x40);
						if (_settings_client.sound.ambient) SndPlayTileFx(SND_0B_MINING_MACHINERY, tile);
					}
					if (state & 7) return;
				} else {
					if (state & 3) return;
				}
				byte m = (GetAnimationFrame(tile) + 1) | 0x40;
				if (m > 0xC2) m = 0xC0;
				SetAnimationFrame(tile, m);
				MarkTileDirtyByTile(tile, ZOOM_LVL_DRAW_MAP);
			} else if (state >= 0x200 && state < 0x3A0) {
				int i = (state < 0x220 || state >= 0x380) ? 7 : 3;
				if (state & i) return;

				byte m = (GetAnimationFrame(tile) & 0xBF) - 1;
				if (m < 0x80) m = 0x82;
				SetAnimationFrame(tile, m);
				MarkTileDirtyByTile(tile, ZOOM_LVL_DRAW_MAP);
			}
			break;
		}
	}
}

static void CreateChimneySmoke(TileIndex tile)
{
	uint x = TileX(tile) * TILE_SIZE;
	uint y = TileY(tile) * TILE_SIZE;
	int z = GetTileMaxPixelZ(tile);

	CreateEffectVehicle(x + 15, y + 14, z + 59, EV_CHIMNEY_SMOKE);
}

static void MakeIndustryTileBigger(TileIndex tile)
{
	byte cnt = GetIndustryConstructionCounter(tile) + 1;
	if (cnt != 4) {
		SetIndustryConstructionCounter(tile, cnt);
		return;
	}

	byte stage = GetIndustryConstructionStage(tile) + 1;
	SetIndustryConstructionCounter(tile, 0);
	SetIndustryConstructionStage(tile, stage);
	StartStopIndustryTileAnimation(tile, IAT_CONSTRUCTION_STATE_CHANGE);
	if (stage == INDUSTRY_COMPLETED) SetIndustryCompleted(tile);

	MarkTileDirtyByTile(tile, ZOOM_LVL_DRAW_MAP);

	if (!IsIndustryCompleted(tile)) return;

	IndustryGfx gfx = GetIndustryGfx(tile);
	if (gfx >= NEW_INDUSTRYTILEOFFSET) {
		/* New industries are already animated on construction. */
		return;
	}

	switch (gfx) {
	case GFX_POWERPLANT_CHIMNEY:
		CreateChimneySmoke(tile);
		break;

	case GFX_OILRIG_1: {
		/* Do not require an industry tile to be after the first two GFX_OILRIG_1
		 * tiles (like the default oil rig). Do a proper check to ensure the
		 * tiles belong to the same industry and based on that build the oil rig's
		 * station. */
		TileIndex other = tile + TileDiffXY(0, 1);

		if (IsTileType(other, MP_INDUSTRY) &&
				GetIndustryGfx(other) == GFX_OILRIG_1 &&
				GetIndustryIndex(tile) == GetIndustryIndex(other)) {
			BuildOilRig(tile);
		}
		break;
	}

	case GFX_TOY_FACTORY:
	case GFX_BUBBLE_CATCHER:
	case GFX_TOFFEE_QUARY:
		SetAnimationFrame(tile, 0);
		SetIndustryAnimationLoop(tile, 0);
		break;

	case GFX_PLASTIC_FOUNTAIN_ANIMATED_1: case GFX_PLASTIC_FOUNTAIN_ANIMATED_2:
	case GFX_PLASTIC_FOUNTAIN_ANIMATED_3: case GFX_PLASTIC_FOUNTAIN_ANIMATED_4:
	case GFX_PLASTIC_FOUNTAIN_ANIMATED_5: case GFX_PLASTIC_FOUNTAIN_ANIMATED_6:
	case GFX_PLASTIC_FOUNTAIN_ANIMATED_7: case GFX_PLASTIC_FOUNTAIN_ANIMATED_8:
		AddAnimatedTile(tile);
		break;
	}
}

static void TileLoopIndustry_BubbleGenerator(TileIndex tile)
{
	static const int8 _bubble_spawn_location[3][4] = {
		{ 11,   0, -4, -14 },
		{ -4, -10, -4,   1 },
		{ 49,  59, 60,  65 },
	};

	if (_settings_client.sound.ambient) SndPlayTileFx(SND_2E_EXTRACT_AND_POP, tile);

	int dir = Random() & 3;

	EffectVehicle *v = CreateEffectVehicleAbove(
		TileX(tile) * TILE_SIZE + _bubble_spawn_location[0][dir],
		TileY(tile) * TILE_SIZE + _bubble_spawn_location[1][dir],
		_bubble_spawn_location[2][dir],
		EV_BUBBLE
	);

	if (v != nullptr) v->animation_substate = dir;
}

static void TileLoop_Industry(TileIndex tile)
{
	if (IsTileOnWater(tile)) TileLoop_Water(tile);

	/* Normally this doesn't happen, but if an industry NewGRF is removed
	 * an industry that was previously build on water can now be flooded.
	 * If this happens the tile is no longer an industry tile after
	 * returning from TileLoop_Water. */
	if (!IsTileType(tile, MP_INDUSTRY)) return;

	TriggerIndustryTile(tile, INDTILE_TRIGGER_TILE_LOOP);

	if (!IsIndustryCompleted(tile)) {
		MakeIndustryTileBigger(tile);
		return;
	}

	if (_game_mode == GM_EDITOR) return;

	if (TransportIndustryGoods(tile) && !StartStopIndustryTileAnimation(Industry::GetByTile(tile), IAT_INDUSTRY_DISTRIBUTES_CARGO)) {
		uint newgfx = GetIndustryTileSpec(GetIndustryGfx(tile))->anim_production;

		if (newgfx != INDUSTRYTILE_NOANIM) {
			ResetIndustryConstructionStage(tile);
			SetIndustryCompleted(tile);
			SetIndustryGfx(tile, newgfx);
			MarkTileDirtyByTile(tile, ZOOM_LVL_DRAW_MAP);
			return;
		}
	}

	if (StartStopIndustryTileAnimation(tile, IAT_TILELOOP)) return;

	IndustryGfx newgfx = GetIndustryTileSpec(GetIndustryGfx(tile))->anim_next;
	if (newgfx != INDUSTRYTILE_NOANIM) {
		ResetIndustryConstructionStage(tile);
		SetIndustryGfx(tile, newgfx);
		MarkTileDirtyByTile(tile, ZOOM_LVL_DRAW_MAP);
		return;
	}

	IndustryGfx gfx = GetIndustryGfx(tile);
	switch (gfx) {
	case GFX_COAL_MINE_TOWER_NOT_ANIMATED:
	case GFX_COPPER_MINE_TOWER_NOT_ANIMATED:
	case GFX_GOLD_MINE_TOWER_NOT_ANIMATED:
		if (!(_scaled_tick_counter & 0x400) && Chance16(1, 2)) {
			switch (gfx) {
				case GFX_COAL_MINE_TOWER_NOT_ANIMATED:   gfx = GFX_COAL_MINE_TOWER_ANIMATED;   break;
				case GFX_COPPER_MINE_TOWER_NOT_ANIMATED: gfx = GFX_COPPER_MINE_TOWER_ANIMATED; break;
				case GFX_GOLD_MINE_TOWER_NOT_ANIMATED:   gfx = GFX_GOLD_MINE_TOWER_ANIMATED;   break;
			}
			SetIndustryGfx(tile, gfx);
			SetAnimationFrame(tile, 0x80);
			AddAnimatedTile(tile);
		}
		break;

	case GFX_OILWELL_NOT_ANIMATED:
		if (Chance16(1, 6)) {
			SetIndustryGfx(tile, GFX_OILWELL_ANIMATED_1);
			SetAnimationFrame(tile, 0);
			AddAnimatedTile(tile);
		}
		break;

	case GFX_COAL_MINE_TOWER_ANIMATED:
	case GFX_COPPER_MINE_TOWER_ANIMATED:
	case GFX_GOLD_MINE_TOWER_ANIMATED:
		if (!(_scaled_tick_counter & 0x400)) {
			switch (gfx) {
				case GFX_COAL_MINE_TOWER_ANIMATED:   gfx = GFX_COAL_MINE_TOWER_NOT_ANIMATED;   break;
				case GFX_COPPER_MINE_TOWER_ANIMATED: gfx = GFX_COPPER_MINE_TOWER_NOT_ANIMATED; break;
				case GFX_GOLD_MINE_TOWER_ANIMATED:   gfx = GFX_GOLD_MINE_TOWER_NOT_ANIMATED;   break;
			}
			SetIndustryGfx(tile, gfx);
			SetIndustryCompleted(tile);
			SetIndustryConstructionStage(tile, 3);
			DeleteAnimatedTile(tile);
		}
		break;

	case GFX_POWERPLANT_SPARKS:
		if (Chance16(1, 3)) {
			if (_settings_client.sound.ambient) SndPlayTileFx(SND_0C_ELECTRIC_SPARK, tile);
			AddAnimatedTile(tile);
		}
		break;

	case GFX_COPPER_MINE_CHIMNEY:
		CreateEffectVehicleAbove(TileX(tile) * TILE_SIZE + 6, TileY(tile) * TILE_SIZE + 6, 43, EV_COPPER_MINE_SMOKE);
		break;


	case GFX_TOY_FACTORY: {
			Industry *i = Industry::GetByTile(tile);
			if (i->was_cargo_delivered) {
				i->was_cargo_delivered = false;
				SetIndustryAnimationLoop(tile, 0);
				AddAnimatedTile(tile);
			}
		}
		break;

	case GFX_BUBBLE_GENERATOR:
		TileLoopIndustry_BubbleGenerator(tile);
		break;

	case GFX_TOFFEE_QUARY:
		AddAnimatedTile(tile);
		break;

	case GFX_SUGAR_MINE_SIEVE:
		if (Chance16(1, 3)) AddAnimatedTile(tile);
		break;
	}
}

static bool ClickTile_Industry(TileIndex tile)
{
	ShowIndustryViewWindow(GetIndustryIndex(tile));
	return true;
}

static TrackStatus GetTileTrackStatus_Industry(TileIndex tile, TransportType mode, uint sub_mode, DiagDirection side)
{
	return 0;
}

static void ChangeTileOwner_Industry(TileIndex tile, Owner old_owner, Owner new_owner)
{
	/* If the founder merges, the industry was created by the merged company */
	Industry *i = Industry::GetByTile(tile);
	if (i->founder == old_owner) i->founder = (new_owner == INVALID_OWNER) ? OWNER_NONE : new_owner;
}

/**
 * Check whether the tile is a forest.
 * @param tile the tile to investigate.
 * @return true if and only if the tile is a forest
 */
bool IsTileForestIndustry(TileIndex tile)
{
	/* Check for industry tile */
	if (!IsTileType(tile, MP_INDUSTRY)) return false;

	const Industry *ind = Industry::GetByTile(tile);

	/* Check for organic industry (i.e. not processing or extractive) */
	if ((GetIndustrySpec(ind->type)->life_type & INDUSTRYLIFE_ORGANIC) == 0) return false;

	/* Check for wood production */
	for (uint i = 0; i < lengthof(ind->produced_cargo); i++) {
		/* The industry produces wood. */
		if (ind->produced_cargo[i] != CT_INVALID && CargoSpec::Get(ind->produced_cargo[i])->label == 'WOOD') return true;
	}

	return false;
}

static const byte _plantfarmfield_type[] = {1, 1, 1, 1, 1, 3, 3, 4, 4, 4, 5, 5, 5, 6, 6, 6};

/**
 * Check whether the tile can be replaced by a farm field.
 * @param tile the tile to investigate.
 * @param allow_fields if true, the method will return true even if
 * the tile is a farm tile, otherwise the tile may not be a farm tile
 * @return true if the tile can become a farm field
 */
static bool IsSuitableForFarmField(TileIndex tile, bool allow_fields)
{
	switch (GetTileType(tile)) {
		case MP_CLEAR: return !IsClearGround(tile, CLEAR_SNOW) && !IsClearGround(tile, CLEAR_DESERT) && (allow_fields || !IsClearGround(tile, CLEAR_FIELDS));
		case MP_TREES: return GetTreeGround(tile) != TREE_GROUND_SHORE;
		default:       return false;
	}
}

/**
 * Build farm field fence
 * @param tile the tile to position the fence on
 * @param size the size of the field being planted in tiles
 * @param type type of fence to set
 * @param side the side of the tile to attempt placement
 */
static void SetupFarmFieldFence(TileIndex tile, int size, byte type, DiagDirection side)
{
	TileIndexDiff diff = (DiagDirToAxis(side) == AXIS_Y ? TileDiffXY(1, 0) : TileDiffXY(0, 1));

	do {
		tile = TILE_MASK(tile);

		if (IsTileType(tile, MP_CLEAR) && IsClearGround(tile, CLEAR_FIELDS)) {
			byte or_ = type;

			if (or_ == 1 && Chance16(1, 7)) or_ = 2;

			SetFence(tile, side, or_);
		}

		tile += diff;
	} while (--size);
}

static void PlantFarmField(TileIndex tile, IndustryID industry)
{
	if (_settings_game.game_creation.landscape == LT_ARCTIC) {
		if (GetTileZ(tile) + 2 >= GetSnowLine()) return;
	}

	/* determine field size */
	uint32 r = (Random() & 0x303) + 0x404;
	if (_settings_game.game_creation.landscape == LT_ARCTIC) r += 0x404;
	uint size_x = GB(r, 0, 8);
	uint size_y = GB(r, 8, 8);

	TileArea ta(tile - TileDiffXY(min(TileX(tile), size_x / 2), min(TileY(tile), size_y / 2)), size_x, size_y);
	ta.ClampToMap();

	if (ta.w == 0 || ta.h == 0) return;

	/* check the amount of bad tiles */
	int count = 0;
	TILE_AREA_LOOP(cur_tile, ta) {
		assert(cur_tile < MapSize());
		count += IsSuitableForFarmField(cur_tile, false);
	}
	if (count * 2 < ta.w * ta.h) return;

	/* determine type of field */
	r = Random();
	uint counter = GB(r, 5, 3);
	uint field_type = GB(r, 8, 8) * 9 >> 8;

	/* make field */
	TILE_AREA_LOOP(cur_tile, ta) {
		assert(cur_tile < MapSize());
		if (IsSuitableForFarmField(cur_tile, true)) {
			MakeField(cur_tile, field_type, industry);
			SetClearCounter(cur_tile, counter);
			MarkTileDirtyByTile(cur_tile, ZOOM_LVL_DRAW_MAP);
		}
	}

	int type = 3;
	if (_settings_game.game_creation.landscape != LT_ARCTIC && _settings_game.game_creation.landscape != LT_TROPIC) {
		type = _plantfarmfield_type[Random() & 0xF];
	}

	SetupFarmFieldFence(ta.tile, ta.h, type, DIAGDIR_NE);
	SetupFarmFieldFence(ta.tile, ta.w, type, DIAGDIR_NW);
	SetupFarmFieldFence(ta.tile + TileDiffXY(ta.w - 1, 0), ta.h, type, DIAGDIR_SW);
	SetupFarmFieldFence(ta.tile + TileDiffXY(0, ta.h - 1), ta.w, type, DIAGDIR_SE);
}

void PlantRandomFarmField(const Industry *i)
{
	int x = i->location.w / 2 + Random() % 31 - 16;
	int y = i->location.h / 2 + Random() % 31 - 16;

	TileIndex tile = TileAddWrap(i->location.tile, x, y);

	if (tile != INVALID_TILE) PlantFarmField(tile, i->index);
}

/**
 * Search callback function for ChopLumberMillTrees
 * @param tile to test
 * @param user_data that is passed by the caller.  In this case, nothing
 * @return the result of the test
 */
static bool SearchLumberMillTrees(TileIndex tile, void *user_data)
{
	if (IsTileType(tile, MP_TREES) && GetTreeGrowth(tile) > 2) { ///< 3 and up means all fully grown trees
		/* found a tree */

		Backup<CompanyID> cur_company(_current_company, OWNER_NONE, FILE_LINE);

		_industry_sound_ctr = 1;
		_industry_sound_tile = tile;
		if (_settings_client.sound.ambient) SndPlayTileFx(SND_38_CHAINSAW, tile);

		DoCommand(tile, 0, 0, DC_EXEC, CMD_LANDSCAPE_CLEAR);

		cur_company.Restore();
		return true;
	}
	return false;
}

/**
 * Perform a circular search around the Lumber Mill in order to find trees to cut
 * @param i industry
 */
static void ChopLumberMillTrees(Industry *i)
{
	/* We only want to cut trees if all tiles are completed. */
	TILE_AREA_LOOP(tile_cur, i->location) {
		if (i->TileBelongsToIndustry(tile_cur)) {
			if (!IsIndustryCompleted(tile_cur)) return;
		}
	}

	TileIndex tile = i->location.tile;
	if (CircularTileSearch(&tile, 40, SearchLumberMillTrees, nullptr)) { // 40x40 tiles  to search.
		i->produced_cargo_waiting[0] = min(0xffff, i->produced_cargo_waiting[0] + 45); // Found a tree, add according value to waiting cargo.
	}
}

static void ProduceIndustryGoods(Industry *i)
{
	const IndustrySpec *indsp = GetIndustrySpec(i->type);

	/* play a sound? */
	if ((i->counter & 0x3F) == 0) {
		uint32 r;
		if (Chance16R(1, 14, r) && indsp->number_of_sounds != 0 && _settings_client.sound.ambient) {
			for (size_t j = 0; j < lengthof(i->last_month_production); j++) {
				if (i->last_month_production[j] > 0) {
					/* Play sound since last month had production */
					SndPlayTileFx(
						(SoundFx)(indsp->random_sounds[((r >> 16) * indsp->number_of_sounds) >> 16]),
						i->location.tile);
					break;
				}
			}
		}
	}

	i->counter--;

	/* produce some cargo */
	if ((i->counter % INDUSTRY_PRODUCE_TICKS) == 0) {
		if (HasBit(indsp->callback_mask, CBM_IND_PRODUCTION_256_TICKS)) IndustryProductionCallback(i, 1);

		IndustryBehaviour indbehav = indsp->behaviour;
		for (size_t j = 0; j < lengthof(i->produced_cargo_waiting); j++) {
			i->produced_cargo_waiting[j] = min(0xffff, i->produced_cargo_waiting[j] + i->production_rate[j]);
		}

		if ((indbehav & INDUSTRYBEH_PLANT_FIELDS) != 0) {
			uint16 cb_res = CALLBACK_FAILED;
			if (HasBit(indsp->callback_mask, CBM_IND_SPECIAL_EFFECT)) {
				cb_res = GetIndustryCallback(CBID_INDUSTRY_SPECIAL_EFFECT, Random(), 0, i, i->type, i->location.tile);
			}

			bool plant;
			if (cb_res != CALLBACK_FAILED) {
				plant = ConvertBooleanCallback(indsp->grf_prop.grffile, CBID_INDUSTRY_SPECIAL_EFFECT, cb_res);
			} else {
				plant = Chance16(1, 8);
			}

			if (plant) PlantRandomFarmField(i);
		}
		if ((indbehav & INDUSTRYBEH_CUT_TREES) != 0) {
			uint16 cb_res = CALLBACK_FAILED;
			if (HasBit(indsp->callback_mask, CBM_IND_SPECIAL_EFFECT)) {
				cb_res = GetIndustryCallback(CBID_INDUSTRY_SPECIAL_EFFECT, Random(), 1, i, i->type, i->location.tile);
			}

			bool cut;
			if (cb_res != CALLBACK_FAILED) {
				cut = ConvertBooleanCallback(indsp->grf_prop.grffile, CBID_INDUSTRY_SPECIAL_EFFECT, cb_res);
			} else {
				cut = ((i->counter % INDUSTRY_CUT_TREE_TICKS) == 0);
			}

			if (cut) ChopLumberMillTrees(i);
		}

		TriggerIndustry(i, INDUSTRY_TRIGGER_INDUSTRY_TICK);
		StartStopIndustryTileAnimation(i, IAT_INDUSTRY_TICK);
	}
}

void OnTick_Industry()
{
	if (_industry_sound_ctr != 0) {
		_industry_sound_ctr++;

		if (_industry_sound_ctr == 75) {
			if (_settings_client.sound.ambient) SndPlayTileFx(SND_37_BALLOON_SQUEAK, _industry_sound_tile);
		} else if (_industry_sound_ctr == 160) {
			_industry_sound_ctr = 0;
			if (_settings_client.sound.ambient) SndPlayTileFx(SND_36_CARTOON_CRASH, _industry_sound_tile);
		}
	}

	if (_game_mode == GM_EDITOR) return;

	for (Industry *i : Industry::Iterate()) {
		ProduceIndustryGoods(i);
	}
}

/**
 * Check the conditions of #CHECK_NOTHING (Always succeeds).
 * @param tile %Tile to perform the checking.
 * @return Succeeded or failed command.
 */
static CommandCost CheckNewIndustry_NULL(TileIndex tile)
{
	return CommandCost();
}

/**
 * Check the conditions of #CHECK_FOREST (Industry should be build above snow-line in arctic climate).
 * @param tile %Tile to perform the checking.
 * @return Succeeded or failed command.
 */
static CommandCost CheckNewIndustry_Forest(TileIndex tile)
{
	if (_settings_game.game_creation.landscape == LT_ARCTIC) {
		if (GetTileZ(tile) < HighestSnowLine() + 2) {
			return_cmd_error(STR_ERROR_FOREST_CAN_ONLY_BE_PLANTED);
		}
	}
	return CommandCost();
}

/**
 * Check if a tile is within a distance from map edges, scaled by map dimensions independently.
 * Each dimension is checked independently, and dimensions smaller than 256 are not scaled.
 * @param tile Which tile to check distance of.
 * @param maxdist Normal distance on a 256x256 map.
 * @return True if the tile is near the map edge.
 */
static bool CheckScaledDistanceFromEdge(TileIndex tile, uint maxdist)
{
	uint maxdist_x = maxdist;
	uint maxdist_y = maxdist;

	if (MapSizeX() > 256) maxdist_x *= MapSizeX() / 256;
	if (MapSizeY() > 256) maxdist_y *= MapSizeY() / 256;

	if (DistanceFromEdgeDir(tile, DIAGDIR_NE) < maxdist_x) return true;
	if (DistanceFromEdgeDir(tile, DIAGDIR_NW) < maxdist_y) return true;
	if (DistanceFromEdgeDir(tile, DIAGDIR_SW) < maxdist_x) return true;
	if (DistanceFromEdgeDir(tile, DIAGDIR_SE) < maxdist_y) return true;

	return false;
}

/**
 * Check the conditions of #CHECK_REFINERY (Industry should be positioned near edge of the map).
 * @param tile %Tile to perform the checking.
 * @return Succeeded or failed command.
 */
static CommandCost CheckNewIndustry_OilRefinery(TileIndex tile)
{
	if (_game_mode == GM_EDITOR) return CommandCost();

	if (CheckScaledDistanceFromEdge(TILE_ADDXY(tile, 1, 1), _settings_game.game_creation.oil_refinery_limit)) return CommandCost();

	return_cmd_error(STR_ERROR_CAN_ONLY_BE_POSITIONED);
}

extern bool _ignore_restrictions;

/**
 * Check the conditions of #CHECK_OIL_RIG (Industries at sea should be positioned near edge of the map).
 * @param tile %Tile to perform the checking.
 * @return Succeeded or failed command.
 */
static CommandCost CheckNewIndustry_OilRig(TileIndex tile)
{
	if (_game_mode == GM_EDITOR && _ignore_restrictions) return CommandCost();

	if (TileHeight(tile) == 0 &&
			CheckScaledDistanceFromEdge(TILE_ADDXY(tile, 1, 1), _settings_game.game_creation.oil_refinery_limit)) return CommandCost();

	return_cmd_error(STR_ERROR_CAN_ONLY_BE_POSITIONED);
}

/**
 * Check the conditions of #CHECK_FARM (Industry should be below snow-line in arctic).
 * @param tile %Tile to perform the checking.
 * @return Succeeded or failed command.
 */
static CommandCost CheckNewIndustry_Farm(TileIndex tile)
{
	if (_settings_game.game_creation.landscape == LT_ARCTIC) {
		if (GetTileZ(tile) + 2 >= HighestSnowLine()) {
			return_cmd_error(STR_ERROR_SITE_UNSUITABLE);
		}
	}
	return CommandCost();
}

/**
 * Check the conditions of #CHECK_PLANTATION (Industry should NOT be in the desert).
 * @param tile %Tile to perform the checking.
 * @return Succeeded or failed command.
 */
static CommandCost CheckNewIndustry_Plantation(TileIndex tile)
{
	if (GetTropicZone(tile) == TROPICZONE_DESERT) {
		return_cmd_error(STR_ERROR_SITE_UNSUITABLE);
	}
	return CommandCost();
}

/**
 * Check the conditions of #CHECK_WATER (Industry should be in the desert).
 * @param tile %Tile to perform the checking.
 * @return Succeeded or failed command.
 */
static CommandCost CheckNewIndustry_Water(TileIndex tile)
{
	if (GetTropicZone(tile) != TROPICZONE_DESERT) {
		return_cmd_error(STR_ERROR_CAN_ONLY_BE_BUILT_IN_DESERT);
	}
	return CommandCost();
}

/**
 * Check the conditions of #CHECK_LUMBERMILL (Industry should be in the rain forest).
 * @param tile %Tile to perform the checking.
 * @return Succeeded or failed command.
 */
static CommandCost CheckNewIndustry_Lumbermill(TileIndex tile)
{
	if (GetTropicZone(tile) != TROPICZONE_RAINFOREST) {
		return_cmd_error(STR_ERROR_CAN_ONLY_BE_BUILT_IN_RAINFOREST);
	}
	return CommandCost();
}

/**
 * Check the conditions of #CHECK_BUBBLEGEN (Industry should be in low land).
 * @param tile %Tile to perform the checking.
 * @return Succeeded or failed command.
 */
static CommandCost CheckNewIndustry_BubbleGen(TileIndex tile)
{
	if (GetTileZ(tile) > 4) {
		return_cmd_error(STR_ERROR_CAN_ONLY_BE_BUILT_IN_LOW_AREAS);
	}
	return CommandCost();
}

/**
 * Industrytype check function signature.
 * @param tile %Tile to check.
 * @return Succeeded or failed command.
 */
typedef CommandCost CheckNewIndustryProc(TileIndex tile);

/** Check functions for different types of industry. */
static CheckNewIndustryProc * const _check_new_industry_procs[CHECK_END] = {
	CheckNewIndustry_NULL,        ///< CHECK_NOTHING
	CheckNewIndustry_Forest,      ///< CHECK_FOREST
	CheckNewIndustry_OilRefinery, ///< CHECK_REFINERY
	CheckNewIndustry_Farm,        ///< CHECK_FARM
	CheckNewIndustry_Plantation,  ///< CHECK_PLANTATION
	CheckNewIndustry_Water,       ///< CHECK_WATER
	CheckNewIndustry_Lumbermill,  ///< CHECK_LUMBERMILL
	CheckNewIndustry_BubbleGen,   ///< CHECK_BUBBLEGEN
	CheckNewIndustry_OilRig,      ///< CHECK_OIL_RIG
};

/**
 * Find a town for the industry, while checking for multiple industries in the same town.
 * @param tile Position of the industry to build.
 * @param type Industry type.
 * @param[out] t Pointer to return town for the new industry, \c nullptr is written if no good town can be found.
 * @return Succeeded or failed command.
 *
 * @pre \c *t != nullptr
 * @post \c *t points to a town on success, and \c nullptr on failure.
 */
static CommandCost FindTownForIndustry(TileIndex tile, int type, Town **t)
{
	*t = ClosestTownFromTile(tile, UINT_MAX);

	if (_settings_game.economy.multiple_industry_per_town) return CommandCost();

	for (const Industry *i : Industry::Iterate()) {
		if (i->type == (byte)type && i->town == *t) {
			*t = nullptr;
			return_cmd_error(STR_ERROR_ONLY_ONE_ALLOWED_PER_TOWN);
		}
	}

	return CommandCost();
}

bool IsSlopeRefused(Slope current, Slope refused)
{
	if (IsSteepSlope(current)) return true;
	if (current != SLOPE_FLAT) {
		if (IsSteepSlope(refused)) return true;

		Slope t = ComplementSlope(current);

		if ((refused & SLOPE_W) && (t & SLOPE_NW)) return true;
		if ((refused & SLOPE_S) && (t & SLOPE_NE)) return true;
		if ((refused & SLOPE_E) && (t & SLOPE_SW)) return true;
		if ((refused & SLOPE_N) && (t & SLOPE_SE)) return true;
	}

	return false;
}

/**
 * Are the tiles of the industry free?
 * @param tile                    Position to check.
 * @param layout                  Industry tiles table.
 * @param layout_index            The index of the layout to build/fund
 * @param type                    Type of the industry.
 * @param initial_random_bits     The random bits the industry is going to have after construction.
 * @param founder                 Industry founder
 * @param creation_type           The circumstances the industry is created under.
 * @param[out] custom_shape_check Perform custom check for the site.
 * @return Failed or succeeded command.
 */
static CommandCost CheckIfIndustryTilesAreFree(TileIndex tile, const IndustryTileLayout &layout, size_t layout_index, int type, uint16 initial_random_bits, Owner founder, IndustryAvailabilityCallType creation_type, bool *custom_shape_check = nullptr)
{
	bool refused_slope = false;
	bool custom_shape = false;

	for (const IndustryTileLayoutTile &it : layout) {
		IndustryGfx gfx = GetTranslatedIndustryTileID(it.gfx);
		TileIndex cur_tile = TileAddWrap(tile, it.ti.x, it.ti.y);

		if (!IsValidTile(cur_tile)) {
			return_cmd_error(STR_ERROR_SITE_UNSUITABLE);
		}

		if (gfx == GFX_WATERTILE_SPECIALCHECK) {
			if (!IsWaterTile(cur_tile) ||
					!IsTileFlat(cur_tile)) {
				return_cmd_error(STR_ERROR_SITE_UNSUITABLE);
			}
		} else {
			CommandCost ret = EnsureNoVehicleOnGround(cur_tile);
			if (ret.Failed()) return ret;
			if (IsBridgeAbove(cur_tile)) return_cmd_error(STR_ERROR_SITE_UNSUITABLE);

			const IndustryTileSpec *its = GetIndustryTileSpec(gfx);

			IndustryBehaviour ind_behav = GetIndustrySpec(type)->behaviour;

			/* Perform land/water check if not disabled */
			if (!HasBit(its->slopes_refused, 5) && ((HasTileWaterClass(cur_tile) && IsTileOnWater(cur_tile)) == !(ind_behav & INDUSTRYBEH_BUILT_ONWATER))) return_cmd_error(STR_ERROR_SITE_UNSUITABLE);

			if (HasBit(its->callback_mask, CBM_INDT_SHAPE_CHECK)) {
				custom_shape = true;
				CommandCost ret = PerformIndustryTileSlopeCheck(tile, cur_tile, its, type, gfx, layout_index, initial_random_bits, founder, creation_type);
				if (ret.Failed()) return ret;
			} else {
				Slope tileh = GetTileSlope(cur_tile);
				refused_slope |= IsSlopeRefused(tileh, its->slopes_refused);
			}

			if ((ind_behav & (INDUSTRYBEH_ONLY_INTOWN | INDUSTRYBEH_TOWN1200_MORE)) || // Tile must be a house
					((ind_behav & INDUSTRYBEH_ONLY_NEARTOWN) && IsTileType(cur_tile, MP_HOUSE))) { // Tile is allowed to be a house (and it is a house)
				if (!IsTileType(cur_tile, MP_HOUSE)) {
					return_cmd_error(STR_ERROR_CAN_ONLY_BE_BUILT_IN_TOWNS);
				}

				/* Clear the tiles as OWNER_TOWN to not affect town rating, and to not clear protected buildings */
				Backup<CompanyID> cur_company(_current_company, OWNER_TOWN, FILE_LINE);
				CommandCost ret = DoCommand(cur_tile, 0, 0, DC_NONE, CMD_LANDSCAPE_CLEAR);
				cur_company.Restore();

				if (ret.Failed()) return ret;
			} else {
				/* Clear the tiles, but do not affect town ratings */
				DoCommandFlag flags = DC_AUTO | DC_NO_TEST_TOWN_RATING | DC_NO_MODIFY_TOWN_RATING;
				if ((ind_behav & INDUSTRYBEH_BUILT_ONWATER) && IsWaterTile(cur_tile)) flags |= DC_ALLOW_REMOVE_WATER;
				CommandCost ret = DoCommand(cur_tile, 0, 0, flags, CMD_LANDSCAPE_CLEAR);

				if (ret.Failed()) return ret;
			}
		}
	}

	if (custom_shape_check != nullptr) *custom_shape_check = custom_shape;

	/* It is almost impossible to have a fully flat land in TG, so what we
	 *  do is that we check if we can make the land flat later on. See
	 *  CheckIfCanLevelIndustryPlatform(). */
	if (!refused_slope || (_settings_game.game_creation.land_generator == LG_TERRAGENESIS && _generating_world && !custom_shape && !_ignore_restrictions)) {
		return CommandCost();
	}
	return_cmd_error(STR_ERROR_SITE_UNSUITABLE);
}

/**
 * Is the industry allowed to be built at this place for the town?
 * @param tile Tile to construct the industry.
 * @param type Type of the industry.
 * @param t    Town authority that the industry belongs to.
 * @return Succeeded or failed command.
 */
static CommandCost CheckIfIndustryIsAllowed(TileIndex tile, int type, const Town *t)
{
	if ((GetIndustrySpec(type)->behaviour & INDUSTRYBEH_TOWN1200_MORE) && t->cache.population < 1200) {
		return_cmd_error(STR_ERROR_CAN_ONLY_BE_BUILT_IN_TOWNS_WITH_POPULATION_OF_1200);
	}

	if ((GetIndustrySpec(type)->behaviour & INDUSTRYBEH_ONLY_NEARTOWN) && DistanceMax(t->xy, tile) > 9) {
		return_cmd_error(STR_ERROR_CAN_ONLY_BE_BUILT_NEAR_TOWN_CENTER);
	}

	if (type == IT_OIL_RIG &&
			(IsTunnelInWay(tile, 0) ||
			IsTunnelInWay(tile + TileDiffXY(0, 1), 0) ||
			IsTunnelInWay(tile + TileDiffXY(1, 2), 0))) return_cmd_error(STR_ERROR_NO_DRILLING_ABOVE_CHUNNEL);

	return CommandCost();
}

static bool CheckCanTerraformSurroundingTiles(TileIndex tile, uint height, int internal)
{
	/* Check if we don't leave the map */
	if (TileX(tile) == 0 || TileY(tile) == 0 || GetTileType(tile) == MP_VOID) return false;

	TileArea ta(tile - TileDiffXY(1, 1), 2, 2);
	TILE_AREA_LOOP(tile_walk, ta) {
		uint curh = TileHeight(tile_walk);
		/* Is the tile clear? */
		if ((GetTileType(tile_walk) != MP_CLEAR) && (GetTileType(tile_walk) != MP_TREES)) return false;

		/* Don't allow too big of a change if this is the sub-tile check */
		if (internal != 0 && Delta(curh, height) > 1) return false;

		/* Different height, so the surrounding tiles of this tile
		 *  has to be correct too (in level, or almost in level)
		 *  else you get a chain-reaction of terraforming. */
		if (internal == 0 && curh != height) {
			if (TileX(tile_walk) == 0 || TileY(tile_walk) == 0 || !CheckCanTerraformSurroundingTiles(tile_walk + TileDiffXY(-1, -1), height, internal + 1)) {
				return false;
			}
		}
	}

	return true;
}

/**
 * This function tries to flatten out the land below an industry, without
 *  damaging the surroundings too much.
 */
static bool CheckIfCanLevelIndustryPlatform(TileIndex tile, DoCommandFlag flags, const IndustryTileLayout &layout, int type)
{
	int max_x = 0;
	int max_y = 0;

	/* Finds dimensions of largest variant of this industry */
	for (const IndustryTileLayoutTile &it : layout) {
		if (it.gfx == GFX_WATERTILE_SPECIALCHECK) continue; // watercheck tiles don't count for footprint size
		if (it.ti.x > max_x) max_x = it.ti.x;
		if (it.ti.y > max_y) max_y = it.ti.y;
	}

	/* Remember level height */
	uint h = TileHeight(tile);

	if (TileX(tile) <= _settings_game.construction.industry_platform + 1U || TileY(tile) <= _settings_game.construction.industry_platform + 1U) return false;
	/* Check that all tiles in area and surrounding are clear
	 * this determines that there are no obstructing items */

	/* TileArea::Expand is not used here as we need to abort
	 * instead of clamping if the bounds cannot expanded. */
	TileArea ta(tile + TileDiffXY(-_settings_game.construction.industry_platform, -_settings_game.construction.industry_platform),
			max_x + 2 + 2 * _settings_game.construction.industry_platform, max_y + 2 + 2 * _settings_game.construction.industry_platform);

	if (TileX(ta.tile) + ta.w >= MapMaxX() || TileY(ta.tile) + ta.h >= MapMaxY()) return false;

	/* _current_company is OWNER_NONE for randomly generated industries and in editor, or the company who funded or prospected the industry.
	 * Perform terraforming as OWNER_TOWN to disable autoslope and town ratings. */
	Backup<CompanyID> cur_company(_current_company, OWNER_TOWN, FILE_LINE);

	TILE_AREA_LOOP(tile_walk, ta) {
		uint curh = TileHeight(tile_walk);
		if (curh != h) {
			/* This tile needs terraforming. Check if we can do that without
			 *  damaging the surroundings too much. */
			if (!CheckCanTerraformSurroundingTiles(tile_walk, h, 0)) {
				cur_company.Restore();
				return false;
			}
			/* This is not 100% correct check, but the best we can do without modifying the map.
			 *  What is missing, is if the difference in height is more than 1.. */
			if (DoCommand(tile_walk, SLOPE_N, (curh > h) ? 0 : 1, flags & ~DC_EXEC, CMD_TERRAFORM_LAND).Failed()) {
				cur_company.Restore();
				return false;
			}
		}
	}

	if (flags & DC_EXEC) {
		/* Terraform the land under the industry */
		TILE_AREA_LOOP(tile_walk, ta) {
			uint curh = TileHeight(tile_walk);
			while (curh != h) {
				/* We give the terraforming for free here, because we can't calculate
				 *  exact cost in the test-round, and as we all know, that will cause
				 *  a nice assert if they don't match ;) */
				DoCommand(tile_walk, SLOPE_N, (curh > h) ? 0 : 1, flags, CMD_TERRAFORM_LAND);
				curh += (curh > h) ? -1 : 1;
			}
		}
	}

	cur_company.Restore();
	return true;
}


/**
 * Check that the new industry is far enough from conflicting industries.
 * @param tile Tile to construct the industry.
 * @param type Type of the new industry.
 * @return Succeeded or failed command.
 */
static CommandCost CheckIfFarEnoughFromConflictingIndustry(TileIndex tile, int type)
{
	const IndustrySpec *indspec = GetIndustrySpec(type);

	/* On a large map with many industries, it may be faster to check an area. */
	static const int dmax = 14;
	if (Industry::GetNumItems() > (size_t) (dmax * dmax * 2)) {
		const Industry* i = nullptr;
		TileArea tile_area = TileArea(tile, 1, 1).Expand(dmax);
		TILE_AREA_LOOP(atile, tile_area) {
			if (GetTileType(atile) == MP_INDUSTRY) {
				const Industry *i2 = Industry::GetByTile(atile);
				if (i == i2) continue;
				i = i2;
				if (DistanceMax(tile, i->location.tile) > (uint)dmax) continue;
				if (i->type == indspec->conflicting[0] ||
						i->type == indspec->conflicting[1] ||
						i->type == indspec->conflicting[2]) {
					return_cmd_error(STR_ERROR_INDUSTRY_TOO_CLOSE);
				}
			}
		}
		return CommandCost();
	}

	for (const Industry *i : Industry::Iterate()) {
		/* Within 14 tiles from another industry is considered close */
		if (DistanceMax(tile, i->location.tile) > 14) continue;

		/* check if there are any conflicting industry types around */
		if (i->type == indspec->conflicting[0] ||
				i->type == indspec->conflicting[1] ||
				i->type == indspec->conflicting[2]) {
			return_cmd_error(STR_ERROR_INDUSTRY_TOO_CLOSE);
		}
	}
	return CommandCost();
}

/**
 * Advertise about a new industry opening.
 * @param ind Industry being opened.
 */
static void AdvertiseIndustryOpening(const Industry *ind)
{
	const IndustrySpec *ind_spc = GetIndustrySpec(ind->type);
	SetDParam(0, ind_spc->name);
	if (ind_spc->new_industry_text > STR_LAST_STRINGID) {
		SetDParam(1, STR_TOWN_NAME);
		SetDParam(2, ind->town->index);
	} else {
		SetDParam(1, ind->town->index);
	}
	AddIndustryNewsItem(ind_spc->new_industry_text, NT_INDUSTRY_OPEN, ind->index);
	AI::BroadcastNewEvent(new ScriptEventIndustryOpen(ind->index));
	Game::NewEvent(new ScriptEventIndustryOpen(ind->index));
}

/**
 * Populate an industry's list of nearby stations, and if it accepts any cargo, also
 * add the industry to each station's nearby industry list.
 * @param ind Industry
 */
static void PopulateStationsNearby(Industry *ind)
{
	if (ind->neutral_station != nullptr && !_settings_game.station.serve_neutral_industries) {
		/* Industry has a neutral station. Use it and ignore any other nearby stations. */
		ind->stations_near.insert(ind->neutral_station);
		ind->neutral_station->industries_near.clear();
		ind->neutral_station->industries_near.insert(ind);
		return;
	}

	/* Get our list of nearby stations. */
	FindStationsAroundTiles(ind->location, &ind->stations_near, false, ind->index);

	/* Test if industry can accept cargo */
	uint cargo_index;
	for (cargo_index = 0; cargo_index < lengthof(ind->accepts_cargo); cargo_index++) {
		if (ind->accepts_cargo[cargo_index] != CT_INVALID) break;
	}
	if (cargo_index >= lengthof(ind->accepts_cargo)) return;

	/* Cargo is accepted, add industry to nearby stations nearby industry list. */
	for (Station *st : ind->stations_near) {
		st->industries_near.insert(ind);
	}
}

/**
 * Put an industry on the map.
 * @param i                   Just allocated poolitem, mostly empty.
 * @param tile                North tile of the industry.
 * @param type                Type of the industry.
 * @param layout              Industrylayout to build.
 * @param layout_index        Number of the industry layout.
 * @param t                   Nearest town.
 * @param founder             Founder of the industry; OWNER_NONE in case of random construction.
 * @param initial_random_bits Random bits for the industry.
 */
static void DoCreateNewIndustry(Industry *i, TileIndex tile, IndustryType type, const IndustryTileLayout &layout, size_t layout_index, Town *t, Owner founder, uint16 initial_random_bits)
{
	const IndustrySpec *indspec = GetIndustrySpec(type);

	i->location = TileArea(tile, 1, 1);
	i->type = type;
	Industry::IncIndustryTypeCount(type);

	MemCpyT(i->produced_cargo,  indspec->produced_cargo,  lengthof(i->produced_cargo));
	MemCpyT(i->production_rate, indspec->production_rate, lengthof(i->production_rate));
	MemCpyT(i->accepts_cargo,   indspec->accepts_cargo,   lengthof(i->accepts_cargo));

	MemSetT(i->produced_cargo_waiting,     0, lengthof(i->produced_cargo_waiting));
	MemSetT(i->this_month_production,      0, lengthof(i->this_month_production));
	MemSetT(i->this_month_transported,     0, lengthof(i->this_month_transported));
	MemSetT(i->last_month_pct_transported, 0, lengthof(i->last_month_pct_transported));
	MemSetT(i->last_month_transported,     0, lengthof(i->last_month_transported));
	MemSetT(i->incoming_cargo_waiting,     0, lengthof(i->incoming_cargo_waiting));
	MemSetT(i->last_cargo_accepted_at,     0, lengthof(i->last_cargo_accepted_at));

	/* don't use smooth economy for industries using production related callbacks */
	if (indspec->UsesSmoothEconomy()) {
		for (size_t ci = 0; ci < lengthof(i->production_rate); ci++) {
			i->production_rate[ci] = min((RandomRange(256) + 128) * i->production_rate[ci] >> 8, 255);
		}
	}

	i->town = t;
	i->owner = OWNER_NONE;

	uint16 r = Random();
	i->random_colour = GB(r, 0, 4);
	i->counter = GB(r, 4, 12);
	i->random = initial_random_bits;
	i->was_cargo_delivered = false;
	i->last_prod_year = _cur_year;
	i->founder = founder;

	i->construction_date = _date;
	i->construction_type = (_game_mode == GM_EDITOR) ? ICT_SCENARIO_EDITOR :
			(_generating_world ? ICT_MAP_GENERATION : ICT_NORMAL_GAMEPLAY);

	/* Adding 1 here makes it conform to specs of var44 of varaction2 for industries
	 * 0 = created prior of newindustries
	 * else, chosen layout + 1 */
	i->selected_layout = (byte)(layout_index + 1);

	i->prod_level = PRODLEVEL_DEFAULT;

	/* Call callbacks after the regular fields got initialised. */

	if (HasBit(indspec->callback_mask, CBM_IND_PROD_CHANGE_BUILD)) {
		uint16 res = GetIndustryCallback(CBID_INDUSTRY_PROD_CHANGE_BUILD, 0, Random(), i, type, INVALID_TILE);
		if (res != CALLBACK_FAILED) {
			if (res < PRODLEVEL_MINIMUM || res > PRODLEVEL_MAXIMUM) {
				ErrorUnknownCallbackResult(indspec->grf_prop.grffile->grfid, CBID_INDUSTRY_PROD_CHANGE_BUILD, res);
			} else {
				i->prod_level = res;
				i->RecomputeProductionMultipliers();
			}
		}
	}

	if (_generating_world) {
		if (HasBit(indspec->callback_mask, CBM_IND_PRODUCTION_256_TICKS)) {
			IndustryProductionCallback(i, 1);
			for (size_t ci = 0; ci < lengthof(i->last_month_production); ci++) {
				i->last_month_production[ci] = i->produced_cargo_waiting[ci] * 8;
				i->produced_cargo_waiting[ci] = 0;
			}
		}

		for (size_t ci = 0; ci < lengthof(i->last_month_production); ci++) {
			i->last_month_production[ci] += i->production_rate[ci] * 8;
		}
	}

	if (HasBit(indspec->callback_mask, CBM_IND_DECIDE_COLOUR)) {
		uint16 res = GetIndustryCallback(CBID_INDUSTRY_DECIDE_COLOUR, 0, 0, i, type, INVALID_TILE);
		if (res != CALLBACK_FAILED) {
			if (GB(res, 4, 11) != 0) ErrorUnknownCallbackResult(indspec->grf_prop.grffile->grfid, CBID_INDUSTRY_DECIDE_COLOUR, res);
			i->random_colour = GB(res, 0, 4);
		}
	}

	if (HasBit(indspec->callback_mask, CBM_IND_INPUT_CARGO_TYPES)) {
		/* Clear all input cargo types */
		for (uint j = 0; j < lengthof(i->accepts_cargo); j++) i->accepts_cargo[j] = CT_INVALID;
		/* Query actual types */
		uint maxcargoes = (indspec->behaviour & INDUSTRYBEH_CARGOTYPES_UNLIMITED) ? lengthof(i->accepts_cargo) : 3;
		for (uint j = 0; j < maxcargoes; j++) {
			uint16 res = GetIndustryCallback(CBID_INDUSTRY_INPUT_CARGO_TYPES, j, 0, i, type, INVALID_TILE);
			if (res == CALLBACK_FAILED || GB(res, 0, 8) == CT_INVALID) break;
			if (indspec->grf_prop.grffile->grf_version >= 8 && res >= 0x100) {
				ErrorUnknownCallbackResult(indspec->grf_prop.grffile->grfid, CBID_INDUSTRY_INPUT_CARGO_TYPES, res);
				break;
			}
			CargoID cargo = GetCargoTranslation(GB(res, 0, 8), indspec->grf_prop.grffile);
			/* Industries without "unlimited" cargo types support depend on the specific order/slots of cargo types.
			 * They need to be able to blank out specific slots without aborting the callback sequence,
			 * and solve this by returning undefined cargo indexes. Skip these. */
			if (cargo == CT_INVALID && !(indspec->behaviour & INDUSTRYBEH_CARGOTYPES_UNLIMITED)) continue;
			/* Verify valid cargo */
			if (std::find(indspec->accepts_cargo, endof(indspec->accepts_cargo), cargo) == endof(indspec->accepts_cargo)) {
				/* Cargo not in spec, error in NewGRF */
				ErrorUnknownCallbackResult(indspec->grf_prop.grffile->grfid, CBID_INDUSTRY_INPUT_CARGO_TYPES, res);
				break;
			}
			if (std::find(i->accepts_cargo, i->accepts_cargo + j, cargo) != i->accepts_cargo + j) {
				/* Duplicate cargo */
				ErrorUnknownCallbackResult(indspec->grf_prop.grffile->grfid, CBID_INDUSTRY_INPUT_CARGO_TYPES, res);
				break;
			}
			i->accepts_cargo[j] = cargo;
		}
	}

	if (HasBit(indspec->callback_mask, CBM_IND_OUTPUT_CARGO_TYPES)) {
		/* Clear all output cargo types */
		for (uint j = 0; j < lengthof(i->produced_cargo); j++) i->produced_cargo[j] = CT_INVALID;
		/* Query actual types */
		uint maxcargoes = (indspec->behaviour & INDUSTRYBEH_CARGOTYPES_UNLIMITED) ? lengthof(i->produced_cargo) : 2;
		for (uint j = 0; j < maxcargoes; j++) {
			uint16 res = GetIndustryCallback(CBID_INDUSTRY_OUTPUT_CARGO_TYPES, j, 0, i, type, INVALID_TILE);
			if (res == CALLBACK_FAILED || GB(res, 0, 8) == CT_INVALID) break;
			if (indspec->grf_prop.grffile->grf_version >= 8 && res >= 0x100) {
				ErrorUnknownCallbackResult(indspec->grf_prop.grffile->grfid, CBID_INDUSTRY_OUTPUT_CARGO_TYPES, res);
				break;
			}
			CargoID cargo = GetCargoTranslation(GB(res, 0, 8), indspec->grf_prop.grffile);
			/* Allow older GRFs to skip slots. */
			if (cargo == CT_INVALID && !(indspec->behaviour & INDUSTRYBEH_CARGOTYPES_UNLIMITED)) continue;
			/* Verify valid cargo */
			if (std::find(indspec->produced_cargo, endof(indspec->produced_cargo), cargo) == endof(indspec->produced_cargo)) {
				/* Cargo not in spec, error in NewGRF */
				ErrorUnknownCallbackResult(indspec->grf_prop.grffile->grfid, CBID_INDUSTRY_OUTPUT_CARGO_TYPES, res);
				break;
			}
			if (std::find(i->produced_cargo, i->produced_cargo + j, cargo) != i->produced_cargo + j) {
				/* Duplicate cargo */
				ErrorUnknownCallbackResult(indspec->grf_prop.grffile->grfid, CBID_INDUSTRY_OUTPUT_CARGO_TYPES, res);
				break;
			}
			i->produced_cargo[j] = cargo;
		}
	}

	/* Plant the tiles */

	for (const IndustryTileLayoutTile &it : layout) {
		TileIndex cur_tile = tile + ToTileIndexDiff(it.ti);

		if (it.gfx != GFX_WATERTILE_SPECIALCHECK) {
			i->location.Add(cur_tile);

			WaterClass wc = (IsWaterTile(cur_tile) ? GetWaterClass(cur_tile) : WATER_CLASS_INVALID);

			DoCommand(cur_tile, 0, 0, DC_EXEC | DC_NO_TEST_TOWN_RATING | DC_NO_MODIFY_TOWN_RATING, CMD_LANDSCAPE_CLEAR);

			MakeIndustry(cur_tile, i->index, it.gfx, Random(), wc);

			if (_generating_world) {
				SetIndustryConstructionCounter(cur_tile, 3);
				SetIndustryConstructionStage(cur_tile, 2);
			}

			/* it->gfx is stored in the map. But the translated ID cur_gfx is the interesting one */
			IndustryGfx cur_gfx = GetTranslatedIndustryTileID(it.gfx);
			const IndustryTileSpec *its = GetIndustryTileSpec(cur_gfx);
			if (its->animation.status != ANIM_STATUS_NO_ANIMATION) AddAnimatedTile(cur_tile);
		}
	}

	if (GetIndustrySpec(i->type)->behaviour & INDUSTRYBEH_PLANT_ON_BUILT) {
		for (uint j = 0; j != 50; j++) PlantRandomFarmField(i);
	}
	InvalidateWindowData(WC_INDUSTRY_DIRECTORY, 0, IDIWD_FORCE_REBUILD);

	if (!_generating_world) PopulateStationsNearby(i);
	if (_game_mode == GM_NORMAL) RegisterGameEvents(GEF_INDUSTRY_CREATE);
}

/**
 * Helper function for Build/Fund an industry
 * @param tile tile where industry is built
 * @param type of industry to build
 * @param flags of operations to conduct
 * @param indspec pointer to industry specifications
 * @param layout_index the index of the itsepc to build/fund
 * @param random_var8f random seed (possibly) used by industries
 * @param random_initial_bits The random bits the industry is going to have after construction.
 * @param founder Founder of the industry
 * @param creation_type The circumstances the industry is created under.
 * @param[out] ip Pointer to store newly created industry.
 * @return Succeeded or failed command.
 *
 * @post \c *ip contains the newly created industry if all checks are successful and the \a flags request actual creation, else it contains \c nullptr afterwards.
 */
static CommandCost CreateNewIndustryHelper(TileIndex tile, IndustryType type, DoCommandFlag flags, const IndustrySpec *indspec, size_t layout_index, uint32 random_var8f, uint16 random_initial_bits, Owner founder, IndustryAvailabilityCallType creation_type, Industry **ip)
{
	assert(layout_index < indspec->layouts.size());
	const IndustryTileLayout &layout = indspec->layouts[layout_index];
	bool custom_shape_check = false;

	*ip = nullptr;

	std::vector<ClearedObjectArea> object_areas(_cleared_object_areas);
	CommandCost ret = CheckIfIndustryTilesAreFree(tile, layout, layout_index, type, random_initial_bits, founder, creation_type, &custom_shape_check);
	_cleared_object_areas = object_areas;
	if (ret.Failed()) return ret;

	if (HasBit(GetIndustrySpec(type)->callback_mask, CBM_IND_LOCATION)) {
		ret = CheckIfCallBackAllowsCreation(tile, type, layout_index, random_var8f, random_initial_bits, founder, creation_type);
	} else {
		ret = _check_new_industry_procs[indspec->check_proc](tile);
	}
	if (ret.Failed()) return ret;

	if (!custom_shape_check && _settings_game.game_creation.land_generator == LG_TERRAGENESIS && _generating_world &&
			!_ignore_restrictions && !CheckIfCanLevelIndustryPlatform(tile, DC_NO_WATER, layout, type)) {
		return_cmd_error(STR_ERROR_SITE_UNSUITABLE);
	}

	ret = CheckIfFarEnoughFromConflictingIndustry(tile, type);
	if (ret.Failed()) return ret;

	Town *t = nullptr;
	ret = FindTownForIndustry(tile, type, &t);
	if (ret.Failed()) return ret;
	assert(t != nullptr);

	ret = CheckIfIndustryIsAllowed(tile, type, t);
	if (ret.Failed()) return ret;

	if (!Industry::CanAllocateItem()) return_cmd_error(STR_ERROR_TOO_MANY_INDUSTRIES);

	if (flags & DC_EXEC) {
		*ip = new Industry(tile);
		if (!custom_shape_check) CheckIfCanLevelIndustryPlatform(tile, DC_NO_WATER | DC_EXEC, layout, type);
		DoCreateNewIndustry(*ip, tile, type, layout, layout_index, t, founder, random_initial_bits);
	}

	return CommandCost();
}

/**
 * Build/Fund an industry
 * @param tile tile where industry is built
 * @param flags of operations to conduct
 * @param p1 various bitstuffed elements
 * - p1 = (bit  0 -  7) - industry type see build_industry.h and see industry.h
 * - p1 = (bit  8 - 15) - first layout to try
 * - p1 = (bit 16     ) - 0 = prospect, 1 = fund (only valid if current company is DEITY)
 * @param p2 seed to use for desyncfree randomisations
 * @param text unused
 * @return the cost of this operation or an error
 */
CommandCost CmdBuildIndustry(TileIndex tile, DoCommandFlag flags, uint32 p1, uint32 p2, const char *text)
{
	IndustryType it = GB(p1, 0, 8);
	if (it >= NUM_INDUSTRYTYPES) return CMD_ERROR;

	const IndustrySpec *indspec = GetIndustrySpec(it);

	/* Check if the to-be built/founded industry is available for this climate. */
	if (!indspec->enabled || indspec->layouts.empty()) return CMD_ERROR;

	/* If the setting for raw-material industries is not on, you cannot build raw-material industries.
	 * Raw material industries are industries that do not accept cargo (at least for now) */
	if (_game_mode != GM_EDITOR && _current_company != OWNER_DEITY && _settings_game.construction.raw_industry_construction == 0 && indspec->IsRawIndustry()) {
		return CMD_ERROR;
	}

	if (_game_mode != GM_EDITOR && GetIndustryProbabilityCallback(it, _current_company == OWNER_DEITY ? IACT_RANDOMCREATION : IACT_USERCREATION, 1) == 0) {
		return CMD_ERROR;
	}

	Randomizer randomizer;
	randomizer.SetSeed(p2);
	uint16 random_initial_bits = GB(p2, 0, 16);
	uint32 random_var8f = randomizer.Next();
	size_t num_layouts = indspec->layouts.size();
	CommandCost ret = CommandCost(STR_ERROR_SITE_UNSUITABLE);
	const bool deity_prospect = _current_company == OWNER_DEITY && !HasBit(p1, 16);

	Industry *ind = nullptr;
	if (deity_prospect || (_game_mode != GM_EDITOR && _current_company != OWNER_DEITY && _settings_game.construction.raw_industry_construction == 2 && indspec->IsRawIndustry())) {
		if (flags & DC_EXEC) {
			/* Prospected industries are build as OWNER_TOWN to not e.g. be build on owned land of the founder */
			Backup<CompanyID> cur_company(_current_company, OWNER_TOWN, FILE_LINE);
			/* Prospecting has a chance to fail, however we cannot guarantee that something can
			 * be built on the map, so the chance gets lower when the map is fuller, but there
			 * is nothing we can really do about that. */
			if (deity_prospect || Random() <= indspec->prospecting_chance) {
				for (int i = 0; i < 5000; i++) {
					/* We should not have more than one Random() in a function call
					 * because parameter evaluation order is not guaranteed in the c++ standard
					 */
					tile = RandomTile();
					/* Start with a random layout */
					size_t layout = RandomRange((uint32)num_layouts);
					/* Check now each layout, starting with the random one */
					for (size_t j = 0; j < num_layouts; j++) {
						layout = (layout + 1) % num_layouts;
						ret = CreateNewIndustryHelper(tile, it, flags, indspec, layout, random_var8f, random_initial_bits, cur_company.GetOriginalValue(), _current_company == OWNER_DEITY ? IACT_RANDOMCREATION : IACT_PROSPECTCREATION, &ind);
						if (ret.Succeeded()) break;
					}
					if (ret.Succeeded()) break;
				}
			}
			cur_company.Restore();
		}
	} else {
		size_t layout = GB(p1, 8, 8);
		if (layout >= num_layouts) return CMD_ERROR;

		/* Check subsequently each layout, starting with the given layout in p1 */
		for (size_t i = 0; i < num_layouts; i++) {
			layout = (layout + 1) % num_layouts;
			ret = CreateNewIndustryHelper(tile, it, flags, indspec, layout, random_var8f, random_initial_bits, _current_company, _current_company == OWNER_DEITY ? IACT_RANDOMCREATION : IACT_USERCREATION, &ind);
			if (ret.Succeeded()) break;
		}

		/* If it still failed, there's no suitable layout to build here, return the error */
		if (ret.Failed()) return ret;
	}

	if ((flags & DC_EXEC) && ind != nullptr && _game_mode != GM_EDITOR) {
		AdvertiseIndustryOpening(ind);
	}

	return CommandCost(EXPENSES_OTHER, indspec->GetConstructionCost());
}


/**
 * Create a new industry of random layout.
 * @param tile The location to build the industry.
 * @param type The industry type to build.
 * @param creation_type The circumstances the industry is created under.
 * @return the created industry or nullptr if it failed.
 */
static Industry *CreateNewIndustry(TileIndex tile, IndustryType type, IndustryAvailabilityCallType creation_type)
{
	const IndustrySpec *indspec = GetIndustrySpec(type);

	uint32 seed = Random();
	uint32 seed2 = Random();
	Industry *i = nullptr;
	size_t layout_index = RandomRange((uint32)indspec->layouts.size());
	CommandCost ret = CreateNewIndustryHelper(tile, type, DC_EXEC, indspec, layout_index, seed, GB(seed2, 0, 16), OWNER_NONE, creation_type, &i);
	assert(i != nullptr || ret.Failed());
	return i;
}

/**
 * Compute the appearance probability for an industry during map creation.
 * @param it Industry type to compute.
 * @param[out] force_at_least_one Returns whether at least one instance should be forced on map creation.
 * @return Relative probability for the industry to appear.
 */
static uint32 GetScaledIndustryGenerationProbability(IndustryType it, bool *force_at_least_one)
{
	const IndustrySpec *ind_spc = GetIndustrySpec(it);
	uint32 chance = ind_spc->appear_creation[_settings_game.game_creation.landscape] * 16; // * 16 to increase precision
	if (!ind_spc->enabled || ind_spc->layouts.empty() ||
			(_game_mode != GM_EDITOR && _settings_game.difficulty.industry_density == ID_FUND_ONLY) ||
			(chance = GetIndustryProbabilityCallback(it, IACT_MAPGENERATION, chance)) == 0) {
		*force_at_least_one = false;
		return 0;
	} else {
		/* We want industries appearing at coast to appear less often on bigger maps, as length of coast increases slower than map area.
		 * For simplicity we scale in both cases, though scaling the probabilities of all industries has no effect. */
		chance = (ind_spc->check_proc == CHECK_REFINERY || ind_spc->check_proc == CHECK_OIL_RIG) ? ScaleByMapSize1D(chance) : ScaleByMapSize(chance);

		*force_at_least_one = (chance > 0) && !(ind_spc->behaviour & INDUSTRYBEH_NOBUILT_MAPCREATION) && (_game_mode != GM_EDITOR);
		return chance;
	}
}

/**
 * Compute the probability for constructing a new industry during game play.
 * @param it Industry type to compute.
 * @param[out] min_number Minimal number of industries that should exist at the map.
 * @return Relative probability for the industry to appear.
 */
static uint16 GetIndustryGamePlayProbability(IndustryType it, byte *min_number)
{
	if (_settings_game.difficulty.industry_density == ID_FUND_ONLY) {
		*min_number = 0;
		return 0;
	}

	const IndustrySpec *ind_spc = GetIndustrySpec(it);
	byte chance = ind_spc->appear_ingame[_settings_game.game_creation.landscape];
	if (!ind_spc->enabled || ind_spc->layouts.empty() ||
			((ind_spc->behaviour & INDUSTRYBEH_BEFORE_1950) && _cur_year > 1950) ||
			((ind_spc->behaviour & INDUSTRYBEH_AFTER_1960) && _cur_year < 1960) ||
			(chance = GetIndustryProbabilityCallback(it, IACT_RANDOMCREATION, chance)) == 0) {
		*min_number = 0;
		return 0;
	}
	*min_number = (ind_spc->behaviour & INDUSTRYBEH_CANCLOSE_LASTINSTANCE) ? 1 : 0;
	return chance;
}

/**
 * Get wanted number of industries on the map.
 * @return Wanted number of industries at the map.
 */
static uint GetNumberOfIndustries()
{
	/* Number of industries on a 256x256 map. */
	static const uint16 numof_industry_table[] = {
		0,    // none
		0,    // minimal
		10,   // very low
		25,   // low
		55,   // normal
		80,   // high
	};

	assert(lengthof(numof_industry_table) == ID_END);
	uint difficulty = (_game_mode != GM_EDITOR) ? _settings_game.difficulty.industry_density : (uint)ID_VERY_LOW;
	return min(IndustryPool::MAX_SIZE, ScaleByMapSize(numof_industry_table[difficulty]));
}

/**
 * Try to place the industry in the game.
 * Since there is no feedback why placement fails, there is no other option
 * than to try a few times before concluding it does not work.
 * @param type     Industry type of the desired industry.
 * @param try_hard Try very hard to find a place. (Used to place at least one industry per type.)
 * @return Pointer to created industry, or \c nullptr if creation failed.
 */
static Industry *PlaceIndustry(IndustryType type, IndustryAvailabilityCallType creation_type, bool try_hard)
{
	uint tries = try_hard ? 10000u : 2000u;
	for (; tries > 0; tries--) {
		Industry *ind = CreateNewIndustry(RandomTile(), type, creation_type);
		if (ind != nullptr) return ind;
	}
	return nullptr;
}

/**
 * Try to build a industry on the map.
 * @param type IndustryType of the desired industry
 * @param try_hard Try very hard to find a place. (Used to place at least one industry per type)
 */
static void PlaceInitialIndustry(IndustryType type, bool try_hard)
{
	Backup<CompanyID> cur_company(_current_company, OWNER_NONE, FILE_LINE);

	IncreaseGeneratingWorldProgress(GWP_INDUSTRY);
	PlaceIndustry(type, IACT_MAPGENERATION, try_hard);

	cur_company.Restore();
}

/**
 * Get total number of industries existing in the game.
 * @return Number of industries currently in the game.
 */
static uint GetCurrentTotalNumberOfIndustries()
{
	int total = 0;
	for (IndustryType it = 0; it < NUM_INDUSTRYTYPES; it++) total += Industry::GetIndustryTypeCount(it);
	return total;
}


/** Reset the entry. */
void IndustryTypeBuildData::Reset()
{
	this->probability  = 0;
	this->min_number   = 0;
	this->target_count = 0;
	this->max_wait     = 1;
	this->wait_count   = 0;
}

/** Completely reset the industry build data. */
void IndustryBuildData::Reset()
{
	this->wanted_inds = GetCurrentTotalNumberOfIndustries() << 16;

	for (IndustryType it = 0; it < NUM_INDUSTRYTYPES; it++) {
		this->builddata[it].Reset();
	}
}

/** Monthly update of industry build data. */
void IndustryBuildData::MonthlyLoop()
{
	static const int NEWINDS_PER_MONTH = 0x38000 / (10 * 12); // lower 16 bits is a float fraction, 3.5 industries per decade, divided by 10 * 12 months.
	if (_settings_game.difficulty.industry_density == ID_FUND_ONLY) return; // 'no industries' setting.

	/* To prevent running out of unused industries for the player to connect,
	 * add a fraction of new industries each month, but only if the manager can keep up. */
	uint max_behind = 1 + min(99u, ScaleByMapSize(3)); // At most 2 industries for small maps, and 100 at the biggest map (about 6 months industry build attempts).
	if (GetCurrentTotalNumberOfIndustries() + max_behind >= (this->wanted_inds >> 16)) {
		this->wanted_inds += ScaleByMapSize(NEWINDS_PER_MONTH);
	}
}

/**
 * This function will create random industries during game creation.
 * It will scale the amount of industries by mapsize and difficulty level.
 */
void GenerateIndustries()
{
	if (_game_mode != GM_EDITOR && _settings_game.difficulty.industry_density == ID_FUND_ONLY) return; // No industries in the game.

	uint32 industry_probs[NUM_INDUSTRYTYPES];
	bool force_at_least_one[NUM_INDUSTRYTYPES];
	uint32 total_prob = 0;
	uint num_forced = 0;

	for (IndustryType it = 0; it < NUM_INDUSTRYTYPES; it++) {
		industry_probs[it] = GetScaledIndustryGenerationProbability(it, force_at_least_one + it);
		total_prob += industry_probs[it];
		if (force_at_least_one[it]) num_forced++;
	}

	uint total_amount = GetNumberOfIndustries();
	if (total_prob == 0 || total_amount < num_forced) {
		/* Only place the forced ones */
		total_amount = num_forced;
	}

	SetGeneratingWorldProgress(GWP_INDUSTRY, total_amount);

	/* Try to build one industry per type independent of any probabilities */
	for (IndustryType it = 0; it < NUM_INDUSTRYTYPES; it++) {
		if (force_at_least_one[it]) {
			assert(total_amount > 0);
			total_amount--;
			PlaceInitialIndustry(it, true);
		}
	}

	/* Add the remaining industries according to their probabilities */
	for (uint i = 0; i < total_amount; i++) {
		uint32 r = RandomRange(total_prob);
		IndustryType it = 0;
		while (r >= industry_probs[it]) {
			r -= industry_probs[it];
			it++;
			assert(it < NUM_INDUSTRYTYPES);
		}
		assert(industry_probs[it] > 0);
		PlaceInitialIndustry(it, false);
	}
	_industry_builder.Reset();
}

/**
 * Monthly update of industry statistics.
 * @param i Industry to update.
 */
static void UpdateIndustryStatistics(Industry *i)
{
	for (byte j = 0; j < lengthof(i->produced_cargo); j++) {
		if (i->produced_cargo[j] != CT_INVALID) {
			byte pct = 0;
			if (i->this_month_production[j] != 0) {
				i->last_prod_year = _cur_year;
				pct = min(i->this_month_transported[j] * 256 / i->this_month_production[j], 255);
			}
			i->last_month_pct_transported[j] = pct;

			i->last_month_production[j] = i->this_month_production[j];
			i->this_month_production[j] = 0;

			i->last_month_transported[j] = i->this_month_transported[j];
			i->this_month_transported[j] = 0;
		}
	}
}

/**
 * Recompute #production_rate for current #prod_level.
 * This function is only valid when not using smooth economy.
 */
void Industry::RecomputeProductionMultipliers()
{
	const IndustrySpec *indspec = GetIndustrySpec(this->type);
	assert(!indspec->UsesSmoothEconomy());

	/* Rates are rounded up, so e.g. oilrig always produces some passengers */
	for (size_t i = 0; i < lengthof(this->production_rate); i++) {
		this->production_rate[i] = min(CeilDiv(indspec->production_rate[i] * this->prod_level, PRODLEVEL_DEFAULT), 0xFF);
	}
}

<<<<<<< HEAD
void Industry::FillCachedName()
=======
void Industry::FillCachedName() const
>>>>>>> 9d5dd893
{
	char buf[256];
	int64 args_array[] = { this->index };
	StringParameters tmp_params(args_array);
	char *end = GetStringWithArgs(buf, STR_INDUSTRY_NAME, &tmp_params, lastof(buf));
<<<<<<< HEAD
	char *alloced = MallocT<char>(end - buf + 1);
	memcpy(alloced, buf, end - buf + 1);
	this->cached_name.reset(alloced);
=======
	this->cached_name.assign(buf, end);
>>>>>>> 9d5dd893
}

void ClearAllIndustryCachedNames()
{
	for (Industry *ind : Industry::Iterate()) {
<<<<<<< HEAD
		ind->cached_name.reset();
=======
		ind->cached_name.clear();
>>>>>>> 9d5dd893
	}
}

/**
 * Set the #probability and #min_number fields for the industry type \a it for a running game.
 * @param it Industry type.
 * @return At least one of the fields has changed value.
 */
bool IndustryTypeBuildData::GetIndustryTypeData(IndustryType it)
{
	byte min_number;
	uint32 probability = GetIndustryGamePlayProbability(it, &min_number);
	bool changed = min_number != this->min_number || probability != this->probability;
	this->min_number = min_number;
	this->probability = probability;
	return changed;
}

/** Decide how many industries of each type are needed. */
void IndustryBuildData::SetupTargetCount()
{
	bool changed = false;
	uint num_planned = 0; // Number of industries planned in the industry build data.
	for (IndustryType it = 0; it < NUM_INDUSTRYTYPES; it++) {
		changed |= this->builddata[it].GetIndustryTypeData(it);
		num_planned += this->builddata[it].target_count;
	}
	uint total_amount = this->wanted_inds >> 16; // Desired total number of industries.
	changed |= num_planned != total_amount;
	if (!changed) return; // All industries are still the same, no need to re-randomize.

	/* Initialize the target counts. */
	uint force_build = 0;  // Number of industries that should always be available.
	uint32 total_prob = 0; // Sum of probabilities.
	for (IndustryType it = 0; it < NUM_INDUSTRYTYPES; it++) {
		IndustryTypeBuildData *ibd = this->builddata + it;
		force_build += ibd->min_number;
		ibd->target_count = ibd->min_number;
		total_prob += ibd->probability;
	}

	if (total_prob == 0) return; // No buildable industries.

	/* Subtract forced industries from the number of industries available for construction. */
	total_amount = (total_amount <= force_build) ? 0 : total_amount - force_build;

	/* Assign number of industries that should be aimed for, by using the probability as a weight. */
	while (total_amount > 0) {
		uint32 r = RandomRange(total_prob);
		IndustryType it = 0;
		while (r >= this->builddata[it].probability) {
			r -= this->builddata[it].probability;
			it++;
			assert(it < NUM_INDUSTRYTYPES);
		}
		assert(this->builddata[it].probability > 0);
		this->builddata[it].target_count++;
		total_amount--;
	}
}

/**
 * Try to create a random industry, during gameplay
 */
void IndustryBuildData::TryBuildNewIndustry()
{
	this->SetupTargetCount();

	int missing = 0;       // Number of industries that need to be build.
	uint count = 0;        // Number of industry types eligible for build.
	uint32 total_prob = 0; // Sum of probabilities.
	IndustryType forced_build = NUM_INDUSTRYTYPES; // Industry type that should be forcibly build.
	for (IndustryType it = 0; it < NUM_INDUSTRYTYPES; it++) {
		int difference = this->builddata[it].target_count - Industry::GetIndustryTypeCount(it);
		missing += difference;
		if (this->builddata[it].wait_count > 0) continue; // This type may not be built now.
		if (difference > 0) {
			if (Industry::GetIndustryTypeCount(it) == 0 && this->builddata[it].min_number > 0) {
				/* An industry that should exist at least once, is not available. Force it, trying the most needed one first. */
				if (forced_build == NUM_INDUSTRYTYPES ||
						difference > this->builddata[forced_build].target_count - Industry::GetIndustryTypeCount(forced_build)) {
					forced_build = it;
				}
			}
			total_prob += difference;
			count++;
		}
	}

	if (EconomyIsInRecession() || (forced_build == NUM_INDUSTRYTYPES && (missing <= 0 || total_prob == 0))) count = 0; // Skip creation of an industry.

	if (count >= 1) {
		/* If not forced, pick a weighted random industry to build.
		 * For the case that count == 1, there is no need to draw a random number. */
		IndustryType it;
		if (forced_build != NUM_INDUSTRYTYPES) {
			it = forced_build;
		} else {
			/* Non-forced, select an industry type to build (weighted random). */
			uint32 r = 0; // Initialized to silence the compiler.
			if (count > 1) r = RandomRange(total_prob);
			for (it = 0; it < NUM_INDUSTRYTYPES; it++) {
				if (this->builddata[it].wait_count > 0) continue; // Type may not be built now.
				int difference = this->builddata[it].target_count - Industry::GetIndustryTypeCount(it);
				if (difference <= 0) continue; // Too many of this kind.
				if (count == 1) break;
				if (r < (uint)difference) break;
				r -= difference;
			}
			assert(it < NUM_INDUSTRYTYPES && this->builddata[it].target_count > Industry::GetIndustryTypeCount(it));
		}

		/* Try to create the industry. */
		const Industry *ind = PlaceIndustry(it, IACT_RANDOMCREATION, false);
		if (ind == nullptr) {
			this->builddata[it].wait_count = this->builddata[it].max_wait + 1; // Compensate for decrementing below.
			this->builddata[it].max_wait = min(1000, this->builddata[it].max_wait + 2);
		} else {
			AdvertiseIndustryOpening(ind);
			this->builddata[it].max_wait = max(this->builddata[it].max_wait / 2, 1); // Reduce waiting time of the industry type.
		}
	}

	/* Decrement wait counters. */
	for (IndustryType it = 0; it < NUM_INDUSTRYTYPES; it++) {
		if (this->builddata[it].wait_count > 0) this->builddata[it].wait_count--;
	}
}

/**
 * Protects an industry from closure if the appropriate flags and conditions are met
 * INDUSTRYBEH_CANCLOSE_LASTINSTANCE must be set (which, by default, it is not) and the
 * count of industries of this type must one (or lower) in order to be protected
 * against closure.
 * @param type IndustryType been queried
 * @result true if protection is on, false otherwise (except for oil wells)
 */
static bool CheckIndustryCloseDownProtection(IndustryType type)
{
	const IndustrySpec *indspec = GetIndustrySpec(type);

	/* oil wells (or the industries with that flag set) are always allowed to closedown */
	if ((indspec->behaviour & INDUSTRYBEH_DONT_INCR_PROD) && _settings_game.game_creation.landscape == LT_TEMPERATE) return false;
	return (indspec->behaviour & INDUSTRYBEH_CANCLOSE_LASTINSTANCE) == 0 && Industry::GetIndustryTypeCount(type) <= 1;
}

/**
 * Can given cargo type be accepted or produced by the industry?
 * @param cargo: Cargo type
 * @param ind: Industry
 * @param *c_accepts: Pointer to boolean for acceptance of cargo
 * @param *c_produces: Pointer to boolean for production of cargo
 * @return: \c *c_accepts is set when industry accepts the cargo type,
 *          \c *c_produces is set when the industry produces the cargo type
 */
static void CanCargoServiceIndustry(CargoID cargo, Industry *ind, bool *c_accepts, bool *c_produces)
{
	if (cargo == CT_INVALID) return;

	/* Check for acceptance of cargo */
	for (byte j = 0; j < lengthof(ind->accepts_cargo); j++) {
		if (cargo == ind->accepts_cargo[j] && !IndustryTemporarilyRefusesCargo(ind, cargo)) {
			*c_accepts = true;
			break;
		}
	}

	/* Check for produced cargo */
	for (byte j = 0; j < lengthof(ind->produced_cargo); j++) {
		if (cargo == ind->produced_cargo[j]) {
			*c_produces = true;
			break;
		}
	}
}

/**
 * Compute who can service the industry.
 *
 * Here, 'can service' means that he/she has trains and stations close enough
 * to the industry with the right cargo type and the right orders (ie has the
 * technical means).
 *
 * @param ind: Industry being investigated.
 *
 * @return: 0 if nobody can service the industry, 2 if the local company can
 * service the industry, and 1 otherwise (only competitors can service the
 * industry)
 */
static int WhoCanServiceIndustry(Industry *ind)
{
	if (ind->stations_near.size() == 0) return 0; // No stations found at all => nobody services

	int result = 0;
	for (const Vehicle *v : Vehicle::Iterate()) {
		/* Is it worthwhile to try this vehicle? */
		if (v->owner != _local_company && result != 0) continue;

		/* Check whether it accepts the right kind of cargo */
		bool c_accepts = false;
		bool c_produces = false;
		if (v->type == VEH_TRAIN && v->IsFrontEngine() && !HasBit(v->subtype, GVSF_VIRTUAL)) {
			for (const Vehicle *u = v; u != nullptr; u = u->Next()) {
				CanCargoServiceIndustry(u->cargo_type, ind, &c_accepts, &c_produces);
			}
		} else if (v->type == VEH_ROAD || v->type == VEH_SHIP || v->type == VEH_AIRCRAFT) {
			CanCargoServiceIndustry(v->cargo_type, ind, &c_accepts, &c_produces);
		} else {
			continue;
		}
		if (!c_accepts && !c_produces) continue; // Wrong cargo

		/* Check orders of the vehicle.
		 * We cannot check the first of shared orders only, since the first vehicle in such a chain
		 * may have a different cargo type.
		 */
		const Order *o;
		FOR_VEHICLE_ORDERS(v, o) {
			if (o->IsType(OT_GOTO_STATION) && !(o->GetUnloadType() & OUFB_TRANSFER)) {
				/* Vehicle visits a station to load or unload */
				Station *st = Station::Get(o->GetDestination());
				assert(st != nullptr);

				/* Same cargo produced by industry is dropped here => not serviced by vehicle v */
				if ((o->GetUnloadType() & OUFB_UNLOAD) && !c_accepts) break;

				if (ind->stations_near.find(st) != ind->stations_near.end()) {
					if (v->owner == _local_company) return 2; // Company services industry
					result = 1; // Competitor services industry
				}
			}
		}
	}
	return result;
}

/**
 * Report news that industry production has changed significantly
 *
 * @param ind: Industry with changed production
 * @param type: Cargo type that has changed
 * @param percent: Percentage of change (>0 means increase, <0 means decrease)
 */
static void ReportNewsProductionChangeIndustry(Industry *ind, CargoID type, int percent)
{
	NewsType nt;

	switch (WhoCanServiceIndustry(ind)) {
		case 0: nt = NT_INDUSTRY_NOBODY;  break;
		case 1: nt = NT_INDUSTRY_OTHER;   break;
		case 2: nt = NT_INDUSTRY_COMPANY; break;
		default: NOT_REACHED();
	}
	SetDParam(2, abs(percent));
	SetDParam(0, CargoSpec::Get(type)->name);
	SetDParam(1, ind->index);
	AddIndustryNewsItem(
		percent >= 0 ? STR_NEWS_INDUSTRY_PRODUCTION_INCREASE_SMOOTH : STR_NEWS_INDUSTRY_PRODUCTION_DECREASE_SMOOTH,
		nt,
		ind->index
	);
}

static const uint PERCENT_TRANSPORTED_60 = 153;
static const uint PERCENT_TRANSPORTED_80 = 204;

/**
 * Change industry production or do closure
 * @param i Industry for which changes are performed
 * @param monthly true if it's the monthly call, false if it's the random call
 */
static void ChangeIndustryProduction(Industry *i, bool monthly)
{
	StringID str = STR_NULL;
	bool closeit = false;
	const IndustrySpec *indspec = GetIndustrySpec(i->type);
	bool standard = false;
	bool suppress_message = false;
	bool recalculate_multipliers = false; ///< reinitialize production_rate to match prod_level
	/* don't use smooth economy for industries using production related callbacks */
	bool smooth_economy = indspec->UsesSmoothEconomy();
	byte div = 0;
	byte mul = 0;
	int8 increment = 0;

	bool callback_enabled = HasBit(indspec->callback_mask, monthly ? CBM_IND_MONTHLYPROD_CHANGE : CBM_IND_PRODUCTION_CHANGE);
	if (callback_enabled) {
		uint16 res = GetIndustryCallback(monthly ? CBID_INDUSTRY_MONTHLYPROD_CHANGE : CBID_INDUSTRY_PRODUCTION_CHANGE, 0, Random(), i, i->type, i->location.tile);
		if (res != CALLBACK_FAILED) { // failed callback means "do nothing"
			suppress_message = HasBit(res, 7);
			/* Get the custom message if any */
			if (HasBit(res, 8)) str = MapGRFStringID(indspec->grf_prop.grffile->grfid, GB(GetRegister(0x100), 0, 16));
			res = GB(res, 0, 4);
			switch (res) {
				default: NOT_REACHED();
				case 0x0: break;                  // Do nothing, but show the custom message if any
				case 0x1: div = 1; break;         // Halve industry production. If production reaches the quarter of the default, the industry is closed instead.
				case 0x2: mul = 1; break;         // Double industry production if it hasn't reached eight times of the original yet.
				case 0x3: closeit = true; break;  // The industry announces imminent closure, and is physically removed from the map next month.
				case 0x4: standard = true; break; // Do the standard random production change as if this industry was a primary one.
				case 0x5: case 0x6: case 0x7:     // Divide production by 4, 8, 16
				case 0x8: div = res - 0x3; break; // Divide production by 32
				case 0x9: case 0xA: case 0xB:     // Multiply production by 4, 8, 16
				case 0xC: mul = res - 0x7; break; // Multiply production by 32
				case 0xD:                         // decrement production
				case 0xE:                         // increment production
					increment = res == 0x0D ? -1 : 1;
					break;
				case 0xF:                         // Set production to third byte of register 0x100
					i->prod_level = Clamp(GB(GetRegister(0x100), 16, 8), PRODLEVEL_MINIMUM, PRODLEVEL_MAXIMUM);
					recalculate_multipliers = true;
					break;
			}
		}
	} else {
		if (monthly != smooth_economy) return;
		if (indspec->life_type == INDUSTRYLIFE_BLACK_HOLE) return;
	}

	if (standard || (!callback_enabled && (indspec->life_type & (INDUSTRYLIFE_ORGANIC | INDUSTRYLIFE_EXTRACTIVE)) != 0)) {
		/* decrease or increase */
		bool only_decrease = (indspec->behaviour & INDUSTRYBEH_DONT_INCR_PROD) && _settings_game.game_creation.landscape == LT_TEMPERATE;

		if (smooth_economy) {
			closeit = true;
			for (byte j = 0; j < lengthof(i->produced_cargo); j++) {
				if (i->produced_cargo[j] == CT_INVALID) continue;
				uint32 r = Random();
				int old_prod, new_prod, percent;
				/* If over 60% is transported, mult is 1, else mult is -1. */
				int mult = (i->last_month_pct_transported[j] > PERCENT_TRANSPORTED_60) ? 1 : -1;

				new_prod = old_prod = i->production_rate[j];

				/* For industries with only_decrease flags (temperate terrain Oil Wells),
				 * the multiplier will always be -1 so they will only decrease. */
				if (only_decrease) {
					mult = -1;
				/* For normal industries, if over 60% is transported, 33% chance for decrease.
				 * Bonus for very high station ratings (over 80%): 16% chance for decrease. */
				} else if (Chance16I(1, ((i->last_month_pct_transported[j] > PERCENT_TRANSPORTED_80) ? 6 : 3), r)) {
					mult *= -1;
				}

				/* 4.5% chance for 3-23% (or 1 unit for very low productions) production change,
				 * determined by mult value. If mult = 1 prod. increases, else (-1) it decreases. */
				if (Chance16I(1, 22, r >> 16)) {
					new_prod += mult * (max(((RandomRange(50) + 10) * old_prod) >> 8, 1U));
				}

				/* Prevent production to overflow or Oil Rig passengers to be over-"produced" */
				new_prod = Clamp(new_prod, 1, 255);

				if (((indspec->behaviour & INDUSTRYBEH_BUILT_ONWATER) != 0) && j == 1) {
					new_prod = Clamp(new_prod, 0, 16);
				}

				/* Do not stop closing the industry when it has the lowest possible production rate */
				if (new_prod == old_prod && old_prod > 1) {
					closeit = false;
					continue;
				}

				percent = (old_prod == 0) ? 100 : (new_prod * 100 / old_prod - 100);
				i->production_rate[j] = new_prod;

				/* Close the industry when it has the lowest possible production rate */
				if (new_prod > 1) closeit = false;

				if (abs(percent) >= 10) {
					ReportNewsProductionChangeIndustry(i, i->produced_cargo[j], percent);
				}
			}
		} else {
			if (only_decrease || Chance16(1, 3)) {
				/* If more than 60% transported, 66% chance of increase, else 33% chance of increase */
				if (!only_decrease && (i->last_month_pct_transported[0] > PERCENT_TRANSPORTED_60) != Chance16(1, 3)) {
					mul = 1; // Increase production
				} else {
					div = 1; // Decrease production
				}
			}
		}
	}

	if (!callback_enabled && (indspec->life_type & INDUSTRYLIFE_PROCESSING)) {
		if ( (byte)(_cur_year - i->last_prod_year) >= 5 && Chance16(1, smooth_economy ? 180 : 2)) {
			closeit = true;
		}
	}

	/* Increase if needed */
	while (mul-- != 0 && i->prod_level < PRODLEVEL_MAXIMUM) {
		i->prod_level = min(i->prod_level * 2, PRODLEVEL_MAXIMUM);
		recalculate_multipliers = true;
		if (str == STR_NULL) str = indspec->production_up_text;
	}

	/* Decrease if needed */
	while (div-- != 0 && !closeit) {
		if (i->prod_level == PRODLEVEL_MINIMUM) {
			closeit = true;
		} else {
			i->prod_level = max(i->prod_level / 2, (int)PRODLEVEL_MINIMUM); // typecast to int required to please MSVC
			recalculate_multipliers = true;
			if (str == STR_NULL) str = indspec->production_down_text;
		}
	}

	/* Increase or Decreasing the production level if needed */
	if (increment != 0) {
		if (increment < 0 && i->prod_level == PRODLEVEL_MINIMUM) {
			closeit = true;
		} else {
			i->prod_level = ClampU(i->prod_level + increment, PRODLEVEL_MINIMUM, PRODLEVEL_MAXIMUM);
			recalculate_multipliers = true;
		}
	}

	/* Recalculate production_rate
	 * For non-smooth economy these should always be synchronized with prod_level */
	if (recalculate_multipliers) i->RecomputeProductionMultipliers();

	/* Close if needed and allowed */
	if (closeit && !CheckIndustryCloseDownProtection(i->type)) {
		i->prod_level = PRODLEVEL_CLOSURE;
		SetWindowDirty(WC_INDUSTRY_VIEW, i->index);
		str = indspec->closure_text;
	}

	if (!suppress_message && str != STR_NULL) {
		NewsType nt;
		/* Compute news category */
		if (closeit) {
			nt = NT_INDUSTRY_CLOSE;
			AI::BroadcastNewEvent(new ScriptEventIndustryClose(i->index));
			Game::NewEvent(new ScriptEventIndustryClose(i->index));
		} else {
			switch (WhoCanServiceIndustry(i)) {
				case 0: nt = NT_INDUSTRY_NOBODY;  break;
				case 1: nt = NT_INDUSTRY_OTHER;   break;
				case 2: nt = NT_INDUSTRY_COMPANY; break;
				default: NOT_REACHED();
			}
		}
		/* Set parameters of news string */
		if (str > STR_LAST_STRINGID) {
			SetDParam(0, STR_TOWN_NAME);
			SetDParam(1, i->town->index);
			SetDParam(2, indspec->name);
		} else if (closeit) {
			SetDParam(0, STR_FORMAT_INDUSTRY_NAME);
			SetDParam(1, i->town->index);
			SetDParam(2, indspec->name);
		} else {
			SetDParam(0, i->index);
		}
		/* and report the news to the user */
		if (closeit) {
			AddTileNewsItem(str, nt, i->location.tile + TileDiffXY(1, 1));
		} else {
			AddIndustryNewsItem(str, nt, i->index);
		}
	}
}

/**
 * Daily handler for the industry changes
 * Taking the original map size of 256*256, the number of random changes was always of just one unit.
 * But it cannot be the same on smaller or bigger maps. That number has to be scaled up or down.
 * For small maps, it implies that less than one change per month is required, while on bigger maps,
 * it would be way more. The daily loop handles those changes.
 */
void IndustryDailyLoop()
{
	_economy.industry_daily_change_counter += _economy.industry_daily_increment;

	/* Bits 16-31 of industry_construction_counter contain the number of industries to change/create today,
	 * the lower 16 bit are a fractional part that might accumulate over several days until it
	 * is sufficient for an industry. */
	uint16 change_loop = _economy.industry_daily_change_counter >> 16;

	/* Reset the active part of the counter, just keeping the "fractional part" */
	_economy.industry_daily_change_counter &= 0xFFFF;

	if (change_loop == 0) {
		return;  // Nothing to do? get out
	}

	Backup<CompanyID> cur_company(_current_company, OWNER_NONE, FILE_LINE);

	/* perform the required industry changes for the day */

	uint perc = 3; // Between 3% and 9% chance of creating a new industry.
	if ((_industry_builder.wanted_inds >> 16) > GetCurrentTotalNumberOfIndustries()) {
		perc = min(9u, perc + (_industry_builder.wanted_inds >> 16) - GetCurrentTotalNumberOfIndustries());
	}
	for (uint16 j = 0; j < change_loop; j++) {
		if (Chance16(perc, 100)) {
			_industry_builder.TryBuildNewIndustry();
		} else {
			Industry *i = Industry::GetRandom();
			if (i != nullptr) {
				ChangeIndustryProduction(i, false);
				SetWindowDirty(WC_INDUSTRY_VIEW, i->index);
			}
		}
	}

	cur_company.Restore();

	/* production-change */
	InvalidateWindowData(WC_INDUSTRY_DIRECTORY, 0, IDIWD_PRODUCTION_CHANGE);
}

void IndustryMonthlyLoop()
{
	Backup<CompanyID> cur_company(_current_company, OWNER_NONE, FILE_LINE);

	_industry_builder.MonthlyLoop();

	for (Industry *i : Industry::Iterate()) {
		UpdateIndustryStatistics(i);
		if (i->prod_level == PRODLEVEL_CLOSURE) {
			delete i;
		} else {
			ChangeIndustryProduction(i, true);
			SetWindowDirty(WC_INDUSTRY_VIEW, i->index);
		}
	}

	cur_company.Restore();

	/* production-change */
	InvalidateWindowData(WC_INDUSTRY_DIRECTORY, 0, IDIWD_PRODUCTION_CHANGE);
}


void InitializeIndustries()
{
	Industry::ResetIndustryCounts();
	_industry_sound_tile = 0;

	_industry_builder.Reset();
}

/** Verify whether the generated industries are complete, and warn the user if not. */
void CheckIndustries()
{
	int count = 0;
	for (IndustryType it = 0; it < NUM_INDUSTRYTYPES; it++) {
		if (Industry::GetIndustryTypeCount(it) > 0) continue; // Types of existing industries can be skipped.

		bool force_at_least_one;
		uint32 chance = GetScaledIndustryGenerationProbability(it, &force_at_least_one);
		if (chance == 0 || !force_at_least_one) continue; // Types that are not available can be skipped.

		const IndustrySpec *is = GetIndustrySpec(it);
		SetDParam(0, is->name);
		ShowErrorMessage(STR_ERROR_NO_SUITABLE_PLACES_FOR_INDUSTRIES, STR_ERROR_NO_SUITABLE_PLACES_FOR_INDUSTRIES_EXPLANATION, WL_WARNING);

		count++;
		if (count >= 3) break; // Don't swamp the user with errors.
	}
}

/**
 * Is an industry with the spec a raw industry?
 * @return true if it should be handled as a raw industry
 */
bool IndustrySpec::IsRawIndustry() const
{
	return (this->life_type & (INDUSTRYLIFE_EXTRACTIVE | INDUSTRYLIFE_ORGANIC)) != 0;
}

/**
 * Is an industry with the spec a processing industry?
 * @return true if it should be handled as a processing industry
 */
bool IndustrySpec::IsProcessingIndustry() const
{
	/* Lumber mills are neither raw nor processing */
	return (this->life_type & INDUSTRYLIFE_PROCESSING) != 0 &&
			(this->behaviour & INDUSTRYBEH_CUT_TREES) == 0;
}

/**
 * Get the cost for constructing this industry
 * @return the cost (inflation corrected etc)
 */
Money IndustrySpec::GetConstructionCost() const
{
	/* Building raw industries like secondary uses different price base */
	return (_price[(_settings_game.construction.raw_industry_construction == 1 && this->IsRawIndustry()) ?
			PR_BUILD_INDUSTRY_RAW : PR_BUILD_INDUSTRY] * this->cost_multiplier) >> 8;
}

/**
 * Get the cost for removing this industry
 * Take note that the cost will always be zero for non-grf industries.
 * Only if the grf author did specified a cost will it be applicable.
 * @return the cost (inflation corrected etc)
 */
Money IndustrySpec::GetRemovalCost() const
{
	return (_price[PR_CLEAR_INDUSTRY] * this->removal_cost_multiplier) >> 8;
}

/**
 * Determines whether this industrytype uses smooth economy or whether it uses standard/newgrf production changes.
 * @return true if smooth economy is used.
 */
bool IndustrySpec::UsesSmoothEconomy() const
{
	return _settings_game.economy.smooth_economy &&
		!(HasBit(this->callback_mask, CBM_IND_PRODUCTION_256_TICKS) || HasBit(this->callback_mask, CBM_IND_PRODUCTION_CARGO_ARRIVAL)) && // production callbacks
		!(HasBit(this->callback_mask, CBM_IND_MONTHLYPROD_CHANGE) || HasBit(this->callback_mask, CBM_IND_PRODUCTION_CHANGE) || HasBit(this->callback_mask, CBM_IND_PROD_CHANGE_BUILD)); // production change callbacks
}

IndustrySpec::~IndustrySpec()
{
	if (HasBit(this->cleanup_flag, CLEAN_RANDOMSOUNDS)) {
		free(this->random_sounds);
	}
}

static CommandCost TerraformTile_Industry(TileIndex tile, DoCommandFlag flags, int z_new, Slope tileh_new)
{
	if (AutoslopeEnabled()) {
		/* We imitate here TTDP's behaviour:
		 *  - Both new and old slope must not be steep.
		 *  - TileMaxZ must not be changed.
		 *  - Allow autoslope by default.
		 *  - Disallow autoslope if callback succeeds and returns non-zero.
		 */
		Slope tileh_old = GetTileSlope(tile);
		/* TileMaxZ must not be changed. Slopes must not be steep. */
		if (!IsSteepSlope(tileh_old) && !IsSteepSlope(tileh_new) && (GetTileMaxZ(tile) == z_new + GetSlopeMaxZ(tileh_new))) {
			const IndustryGfx gfx = GetIndustryGfx(tile);
			const IndustryTileSpec *itspec = GetIndustryTileSpec(gfx);

			/* Call callback 3C 'disable autosloping for industry tiles'. */
			if (HasBit(itspec->callback_mask, CBM_INDT_AUTOSLOPE)) {
				/* If the callback fails, allow autoslope. */
				uint16 res = GetIndustryTileCallback(CBID_INDTILE_AUTOSLOPE, 0, 0, gfx, Industry::GetByTile(tile), tile);
				if (res == CALLBACK_FAILED || !ConvertBooleanCallback(itspec->grf_prop.grffile, CBID_INDTILE_AUTOSLOPE, res)) return CommandCost(EXPENSES_CONSTRUCTION, _price[PR_BUILD_FOUNDATION]);
			} else {
				/* allow autoslope */
				return CommandCost(EXPENSES_CONSTRUCTION, _price[PR_BUILD_FOUNDATION]);
			}
		}
	}
	return DoCommand(tile, 0, 0, flags, CMD_LANDSCAPE_CLEAR);
}

extern const TileTypeProcs _tile_type_industry_procs = {
	DrawTile_Industry,           // draw_tile_proc
	GetSlopePixelZ_Industry,     // get_slope_z_proc
	ClearTile_Industry,          // clear_tile_proc
	AddAcceptedCargo_Industry,   // add_accepted_cargo_proc
	GetTileDesc_Industry,        // get_tile_desc_proc
	GetTileTrackStatus_Industry, // get_tile_track_status_proc
	ClickTile_Industry,          // click_tile_proc
	AnimateTile_Industry,        // animate_tile_proc
	TileLoop_Industry,           // tile_loop_proc
	ChangeTileOwner_Industry,    // change_tile_owner_proc
	nullptr,                        // add_produced_cargo_proc
	nullptr,                        // vehicle_enter_tile_proc
	GetFoundation_Industry,      // get_foundation_proc
	TerraformTile_Industry,      // terraform_tile_proc
};

bool IndustryCompare::operator() (const Industry *lhs, const Industry *rhs) const
{
	return lhs->index < rhs->index;
}<|MERGE_RESOLUTION|>--- conflicted
+++ resolved
@@ -2330,33 +2330,19 @@
 	}
 }
 
-<<<<<<< HEAD
-void Industry::FillCachedName()
-=======
 void Industry::FillCachedName() const
->>>>>>> 9d5dd893
 {
 	char buf[256];
 	int64 args_array[] = { this->index };
 	StringParameters tmp_params(args_array);
 	char *end = GetStringWithArgs(buf, STR_INDUSTRY_NAME, &tmp_params, lastof(buf));
-<<<<<<< HEAD
-	char *alloced = MallocT<char>(end - buf + 1);
-	memcpy(alloced, buf, end - buf + 1);
-	this->cached_name.reset(alloced);
-=======
 	this->cached_name.assign(buf, end);
->>>>>>> 9d5dd893
 }
 
 void ClearAllIndustryCachedNames()
 {
 	for (Industry *ind : Industry::Iterate()) {
-<<<<<<< HEAD
-		ind->cached_name.reset();
-=======
 		ind->cached_name.clear();
->>>>>>> 9d5dd893
 	}
 }
 
