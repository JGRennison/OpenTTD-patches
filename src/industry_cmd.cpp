/*
 * This file is part of OpenTTD.
 * OpenTTD is free software; you can redistribute it and/or modify it under the terms of the GNU General Public License as published by the Free Software Foundation, version 2.
 * OpenTTD is distributed in the hope that it will be useful, but WITHOUT ANY WARRANTY; without even the implied warranty of MERCHANTABILITY or FITNESS FOR A PARTICULAR PURPOSE.
 * See the GNU General Public License for more details. You should have received a copy of the GNU General Public License along with OpenTTD. If not, see <http://www.gnu.org/licenses/>.
 */

/** @file industry_cmd.cpp Handling of industry tiles. */

#include "stdafx.h"
#include "clear_map.h"
#include "industry.h"
#include "station_base.h"
#include "landscape.h"
#include "viewport_func.h"
#include "command_func.h"
#include "town.h"
#include "news_func.h"
#include "cheat_type.h"
#include "company_base.h"
#include "genworld.h"
#include "tree_map.h"
#include "tunnel_map.h"
#include "newgrf_cargo.h"
#include "newgrf_debug.h"
#include "newgrf_industrytiles.h"
#include "autoslope.h"
#include "water.h"
#include "strings_func.h"
#include "window_func.h"
#include "date_func.h"
#include "vehicle_func.h"
#include "sound_func.h"
#include "animated_tile_func.h"
#include "effectvehicle_func.h"
#include "effectvehicle_base.h"
#include "ai/ai.hpp"
#include "core/pool_func.hpp"
#include "subsidy_func.h"
#include "core/backup_type.hpp"
#include "object_base.h"
#include "game/game.hpp"
#include "error.h"
#include "cmd_helper.h"
#include "string_func.h"
#include "event_logs.h"

#include "table/strings.h"
#include "table/industry_land.h"
#include "table/build_industry.h"

#include "safeguards.h"

IndustryPool _industry_pool("Industry");
INSTANTIATE_POOL_METHODS(Industry)

void ShowIndustryViewWindow(int industry);
void BuildOilRig(TileIndex tile);

static uint8_t _industry_sound_ctr;
static TileIndex _industry_sound_tile;

uint16_t Industry::counts[NUM_INDUSTRYTYPES];

IndustrySpec _industry_specs[NUM_INDUSTRYTYPES];
IndustryTileSpec _industry_tile_specs[NUM_INDUSTRYTILES];
IndustryBuildData _industry_builder; ///< In-game manager of industries.

static int WhoCanServiceIndustry(Industry *ind);

/**
 * This function initialize the spec arrays of both
 * industry and industry tiles.
 * It adjusts the enabling of the industry too, based on climate availability.
 * This will allow for clearer testings
 */
void ResetIndustries()
{
	auto industry_insert = std::copy(std::begin(_origin_industry_specs), std::end(_origin_industry_specs), std::begin(_industry_specs));
	std::fill(industry_insert, std::end(_industry_specs), IndustrySpec{});

	for (IndustryType i = 0; i < lengthof(_origin_industry_specs); i++) {
		/* Enable only the current climate industries */
		_industry_specs[i].enabled = HasBit(_industry_specs[i].climate_availability, _settings_game.game_creation.landscape);
	}

	auto industry_tile_insert = std::copy(std::begin(_origin_industry_tile_specs), std::end(_origin_industry_tile_specs), std::begin(_industry_tile_specs));
	std::fill(industry_tile_insert, std::end(_industry_tile_specs), IndustryTileSpec{});

	/* Reset any overrides that have been set. */
	_industile_mngr.ResetOverride();
	_industry_mngr.ResetOverride();
}

/**
 * Retrieve the type for this industry.  Although it is accessed by a tile,
 * it will return the general type of industry, and not the sprite index
 * as would do GetIndustryGfx.
 * @param tile that is queried
 * @pre IsTileType(tile, MP_INDUSTRY)
 * @return general type for this industry, as defined in industry.h
 */
IndustryType GetIndustryType(TileIndex tile)
{
	assert_tile(IsTileType(tile, MP_INDUSTRY), tile);

	const Industry *ind = Industry::GetByTile(tile);
	assert(ind != nullptr);
	return ind->type;
}

/**
 * Accessor for array _industry_specs.
 * This will ensure at once : proper access and
 * not allowing modifications of it.
 * @param thistype of industry (which is the index in _industry_specs)
 * @pre thistype < NUM_INDUSTRYTYPES
 * @return a pointer to the corresponding industry spec
 */
const IndustrySpec *GetIndustrySpec(IndustryType thistype)
{
	assert(thistype < NUM_INDUSTRYTYPES);
	return &_industry_specs[thistype];
}

/**
 * Accessor for array _industry_tile_specs.
 * This will ensure at once : proper access and
 * not allowing modifications of it.
 * @param gfx of industrytile (which is the index in _industry_tile_specs)
 * @pre gfx < INVALID_INDUSTRYTILE
 * @return a pointer to the corresponding industrytile spec
 */
const IndustryTileSpec *GetIndustryTileSpec(IndustryGfx gfx)
{
	assert(gfx < INVALID_INDUSTRYTILE);
	return &_industry_tile_specs[gfx];
}

Industry::~Industry()
{
	if (CleaningPool()) return;

	/* Industry can also be destroyed when not fully initialized.
	 * This means that we do not have to clear tiles either.
	 * Also we must not decrement industry counts in that case. */
	if (this->location.w == 0) return;

	const bool has_neutral_station = this->neutral_station != nullptr;

	for (TileIndex tile_cur : this->location) {
		if (IsTileType(tile_cur, MP_INDUSTRY)) {
			if (GetIndustryIndex(tile_cur) == this->index) {
				DeleteNewGRFInspectWindow(GSF_INDUSTRYTILES, tile_cur);

				/* MakeWaterKeepingClass() can also handle 'land' */
				MakeWaterKeepingClass(tile_cur, OWNER_NONE);
			}
		} else if (IsTileType(tile_cur, MP_STATION) && IsOilRig(tile_cur)) {
			DeleteOilRig(tile_cur);
		}
	}

	if (has_neutral_station) {
		/* Remove possible docking tiles */
		for (TileIndex tile_cur : this->location) {
			ClearDockingTilesCheckingNeighbours(tile_cur);
		}
	}

	if (GetIndustrySpec(this->type)->behaviour & INDUSTRYBEH_PLANT_FIELDS) {
		TileArea ta = TileArea(this->location.tile, 0, 0).Expand(21);

		/* Remove the farmland and convert it to regular tiles over time. */
		for (TileIndex tile_cur : ta) {
			if (IsTileType(tile_cur, MP_CLEAR) && IsClearGround(tile_cur, CLEAR_FIELDS) &&
					GetIndustryIndexOfField(tile_cur) == this->index) {
				SetIndustryIndexOfField(tile_cur, INVALID_INDUSTRY);
			}
		}
	}

	/* don't let any disaster vehicle target invalid industry */
	ReleaseDisastersTargetingIndustry(this->index);

	/* Clear the persistent storage. */
	delete this->psa;

	DecIndustryTypeCount(this->type);

	DeleteIndustryNews(this->index);
	CloseWindowById(WC_INDUSTRY_VIEW, this->index);
	DeleteNewGRFInspectWindow(GSF_INDUSTRIES, this->index);

	DeleteSubsidyWith(SourceType::Industry, this->index);
	CargoPacket::InvalidateAllFrom(SourceType::Industry, this->index);

	for (Station *st : this->stations_near) {
		st->RemoveIndustryToDeliver(this);
	}

	if (_game_mode == GM_NORMAL) RegisterGameEvents(GEF_INDUSTRY_DELETE);
}

/**
 * Invalidating some stuff after removing item from the pool.
 * @param index index of deleted item
 */
void Industry::PostDestructor(size_t)
{
	InvalidateWindowData(WC_INDUSTRY_DIRECTORY, 0, IDIWD_FORCE_REBUILD);
	SetWindowDirty(WC_BUILD_INDUSTRY, 0);
}


/**
 * Return a random valid industry.
 * @return random industry, nullptr if there are no industries
 */
/* static */ Industry *Industry::GetRandom()
{
	if (Industry::GetNumItems() == 0) return nullptr;
	int num = RandomRange((uint16_t)Industry::GetNumItems());
	size_t index = MAX_UVALUE(size_t);

	while (num >= 0) {
		num--;
		index++;

		/* Make sure we have a valid industry */
		while (!Industry::IsValidID(index)) {
			index++;
			assert(index < Industry::GetPoolSize());
		}
	}

	return Industry::Get(index);
}


static void IndustryDrawSugarMine(const TileInfo *ti)
{
	if (!IsIndustryCompleted(ti->tile)) return;

	const DrawIndustryAnimationStruct *d = &_draw_industry_spec1[GetAnimationFrame(ti->tile)];

	AddChildSpriteScreen(SPR_IT_SUGAR_MINE_SIEVE + d->image_1, PAL_NONE, d->x, 0);

	if (d->image_2 != 0) {
		AddChildSpriteScreen(SPR_IT_SUGAR_MINE_CLOUDS + d->image_2 - 1, PAL_NONE, 8, 41);
	}

	if (d->image_3 != 0) {
		AddChildSpriteScreen(SPR_IT_SUGAR_MINE_PILE + d->image_3 - 1, PAL_NONE,
			_drawtile_proc1[d->image_3 - 1].x, _drawtile_proc1[d->image_3 - 1].y);
	}
}

static void IndustryDrawToffeeQuarry(const TileInfo *ti)
{
	uint8_t x = 0;

	if (IsIndustryCompleted(ti->tile)) {
		x = _industry_anim_offs_toffee[GetAnimationFrame(ti->tile)];
		if (x == 0xFF) {
			x = 0;
		}
	}

	AddChildSpriteScreen(SPR_IT_TOFFEE_QUARRY_SHOVEL, PAL_NONE, 22 - x, 24 + x);
	AddChildSpriteScreen(SPR_IT_TOFFEE_QUARRY_TOFFEE, PAL_NONE, 6, 14);
}

static void IndustryDrawBubbleGenerator( const TileInfo *ti)
{
	if (IsIndustryCompleted(ti->tile)) {
		AddChildSpriteScreen(SPR_IT_BUBBLE_GENERATOR_BUBBLE, PAL_NONE, 5, _industry_anim_offs_bubbles[GetAnimationFrame(ti->tile)]);
	}
	AddChildSpriteScreen(SPR_IT_BUBBLE_GENERATOR_SPRING, PAL_NONE, 3, 67);
}

static void IndustryDrawToyFactory(const TileInfo *ti)
{
	const DrawIndustryAnimationStruct *d = &_industry_anim_offs_toys[GetAnimationFrame(ti->tile)];

	if (d->image_1 != 0xFF) {
		AddChildSpriteScreen(SPR_IT_TOY_FACTORY_CLAY, PAL_NONE, d->x, 96 + d->image_1);
	}

	if (d->image_2 != 0xFF) {
		AddChildSpriteScreen(SPR_IT_TOY_FACTORY_ROBOT, PAL_NONE, 16 - d->image_2 * 2, 100 + d->image_2);
	}

	AddChildSpriteScreen(SPR_IT_TOY_FACTORY_STAMP, PAL_NONE, 7, d->image_3);
	AddChildSpriteScreen(SPR_IT_TOY_FACTORY_STAMP_HOLDER, PAL_NONE, 0, 42);
}

static void IndustryDrawCoalPlantSparks(const TileInfo *ti)
{
	if (IsIndustryCompleted(ti->tile)) {
		uint8_t image = GetAnimationFrame(ti->tile);

		if (image != 0 && image < 7) {
			AddChildSpriteScreen(image + SPR_IT_POWER_PLANT_TRANSFORMERS,
				PAL_NONE,
				_coal_plant_sparks[image - 1].x,
				_coal_plant_sparks[image - 1].y
			);
		}
	}
}

typedef void IndustryDrawTileProc(const TileInfo *ti);
static IndustryDrawTileProc * const _industry_draw_tile_procs[5] = {
	IndustryDrawSugarMine,
	IndustryDrawToffeeQuarry,
	IndustryDrawBubbleGenerator,
	IndustryDrawToyFactory,
	IndustryDrawCoalPlantSparks,
};

static void DrawTile_Industry(TileInfo *ti, DrawTileProcParams params)
{
	IndustryGfx gfx = GetIndustryGfx(ti->tile);
	Industry *ind = Industry::GetByTile(ti->tile);
	const IndustryTileSpec *indts = GetIndustryTileSpec(gfx);

	/* Retrieve pointer to the draw industry tile struct */
	if (gfx >= NEW_INDUSTRYTILEOFFSET) {
		/* Draw the tile using the specialized method of newgrf industrytile.
		 * DrawNewIndustry will return false if ever the resolver could not
		 * find any sprite to display.  So in this case, we will jump on the
		 * substitute gfx instead. */
		if (indts->grf_prop.spritegroup[0] != nullptr && DrawNewIndustryTile(ti, ind, gfx, indts)) {
			return;
		} else {
			/* No sprite group (or no valid one) found, meaning no graphics associated.
			 * Use the substitute one instead */
			if (indts->grf_prop.subst_id != INVALID_INDUSTRYTILE) {
				gfx = indts->grf_prop.subst_id;
				/* And point the industrytile spec accordingly */
				indts = GetIndustryTileSpec(gfx);
			}
		}
	}

	const DrawBuildingsTileStruct *dits = &_industry_draw_tile_data[gfx << 2 | (indts->anim_state ?
			GetAnimationFrame(ti->tile) & INDUSTRY_COMPLETED :
			GetIndustryConstructionStage(ti->tile))];

	SpriteID image = dits->ground.sprite;

	/* DrawFoundation() modifies ti->z and ti->tileh */
	if (ti->tileh != SLOPE_FLAT) DrawFoundation(ti, FOUNDATION_LEVELED);

	/* If the ground sprite is the default flat water sprite, draw also canal/river borders.
	 * Do not do this if the tile's WaterClass is 'land'. */
	if (image == SPR_FLAT_WATER_TILE && IsTileOnWater(ti->tile)) {
		DrawWaterClassGround(ti);
	} else {
		DrawGroundSprite(image, GroundSpritePaletteTransform(image, dits->ground.pal, GENERAL_SPRITE_COLOUR(ind->random_colour)));
	}

	/* If industries are transparent and invisible, do not draw the upper part */
	if (IsInvisibilitySet(TO_INDUSTRIES)) return;

	/* Add industry on top of the ground? */
	image = dits->building.sprite;
	if (image != 0) {
		AddSortableSpriteToDraw(image, SpriteLayoutPaletteTransform(image, dits->building.pal, GENERAL_SPRITE_COLOUR(ind->random_colour)),
			ti->x + dits->subtile_x,
			ti->y + dits->subtile_y,
			dits->width,
			dits->height,
			dits->dz,
			ti->z,
			IsTransparencySet(TO_INDUSTRIES));

		if (IsTransparencySet(TO_INDUSTRIES)) return;
	}

	{
		int proc = dits->draw_proc - 1;
		if (proc >= 0) _industry_draw_tile_procs[proc](ti);
	}
}

static int GetSlopePixelZ_Industry(TileIndex tile, uint, uint, bool)
{
	return GetTileMaxPixelZ(tile);
}

static Foundation GetFoundation_Industry(TileIndex tile, Slope tileh)
{
	IndustryGfx gfx = GetIndustryGfx(tile);

	/* For NewGRF industry tiles we might not be drawing a foundation. We need to
	 * account for this, as other structures should
	 * draw the wall of the foundation in this case.
	 */
	if (gfx >= NEW_INDUSTRYTILEOFFSET) {
		const IndustryTileSpec *indts = GetIndustryTileSpec(gfx);
		if (indts->grf_prop.spritegroup[0] != nullptr && HasBit(indts->callback_mask, CBM_INDT_DRAW_FOUNDATIONS)) {
			uint32_t callback_res = GetIndustryTileCallback(CBID_INDTILE_DRAW_FOUNDATIONS, 0, 0, gfx, Industry::GetByTile(tile), tile);
			if (callback_res != CALLBACK_FAILED && !ConvertBooleanCallback(indts->grf_prop.grffile, CBID_INDTILE_DRAW_FOUNDATIONS, callback_res)) return FOUNDATION_NONE;
		}
	}
	return FlatteningFoundation(tileh);
}

static void AddAcceptedCargo_Industry(TileIndex tile, CargoArray &acceptance, CargoTypes *always_accepted)
{
	IndustryGfx gfx = GetIndustryGfx(tile);
	const IndustryTileSpec *itspec = GetIndustryTileSpec(gfx);
	const Industry *ind = Industry::GetByTile(tile);

	/* Starting point for acceptance */
	auto accepts_cargo = itspec->accepts_cargo;
	auto cargo_acceptance = itspec->acceptance;

	if (itspec->special_flags & INDTILE_SPECIAL_ACCEPTS_ALL_CARGO) {
		/* Copy all accepted cargoes from industry itself */
		for (size_t i = 0; i < ind->accepts_cargo.size(); i++) {
			auto pos = std::find(std::begin(accepts_cargo), std::end(accepts_cargo), ind->accepts_cargo[i]);
			if (pos == std::end(accepts_cargo)) {
				/* Not found, insert */
				pos = std::find(std::begin(accepts_cargo), std::end(accepts_cargo), INVALID_CARGO);
				if (pos == std::end(accepts_cargo)) continue; // nowhere to place, give up on this one
				*pos = ind->accepts_cargo[i];
			}
			cargo_acceptance[std::distance(std::begin(accepts_cargo), pos)] += 8;
		}
	}

	if (HasBit(itspec->callback_mask, CBM_INDT_ACCEPT_CARGO)) {
		/* Try callback for accepts list, if success override all existing accepts */
		uint16_t res = GetIndustryTileCallback(CBID_INDTILE_ACCEPT_CARGO, 0, 0, gfx, Industry::GetByTile(tile), tile);
		if (res != CALLBACK_FAILED) {
			accepts_cargo.fill(INVALID_CARGO);
			for (uint i = 0; i < 3; i++) accepts_cargo[i] = GetCargoTranslation(GB(res, i * 5, 5), itspec->grf_prop.grffile);
		}
	}

	if (HasBit(itspec->callback_mask, CBM_INDT_CARGO_ACCEPTANCE)) {
		/* Try callback for acceptance list, if success override all existing acceptance */
		uint16_t res = GetIndustryTileCallback(CBID_INDTILE_CARGO_ACCEPTANCE, 0, 0, gfx, Industry::GetByTile(tile), tile);
		if (res != CALLBACK_FAILED) {
			cargo_acceptance.fill(0);
			for (uint i = 0; i < 3; i++) cargo_acceptance[i] = GB(res, i * 4, 4);
		}
	}

	for (uint8_t i = 0; i < std::size(itspec->accepts_cargo); i++) {
		CargoID a = accepts_cargo[i];
		if (a == INVALID_CARGO || cargo_acceptance[i] <= 0) continue; // work only with valid cargoes

		/* Add accepted cargo */
		acceptance[a] += cargo_acceptance[i];

		/* Maybe set 'always accepted' bit (if it's not set already) */
		if (HasBit(*always_accepted, a)) continue;

		/* Test whether the industry itself accepts the cargo type */
		if (ind->IsCargoAccepted(a)) continue;

		/* If the industry itself doesn't accept this cargo, set 'always accepted' bit */
		SetBit(*always_accepted, a);
	}
}

static void GetTileDesc_Industry(TileIndex tile, TileDesc *td)
{
	const Industry *i = Industry::GetByTile(tile);
	const IndustrySpec *is = GetIndustrySpec(i->type);

	td->owner[0] = i->owner;
	td->str = is->name;
	if (!IsIndustryCompleted(tile)) {
		td->dparam[0] = td->str;
		td->str = STR_LAI_TOWN_INDUSTRY_DESCRIPTION_UNDER_CONSTRUCTION;
	}

	if (is->grf_prop.grffile != nullptr) {
		td->grf = GetGRFConfig(is->grf_prop.grffile->grfid)->GetName();
	}
}

static CommandCost ClearTile_Industry(TileIndex tile, DoCommandFlag flags)
{
	Industry *i = Industry::GetByTile(tile);
	const IndustrySpec *indspec = GetIndustrySpec(i->type);

	/* water can destroy industries
	 * in editor you can bulldoze industries
	 * with magic_bulldozer cheat you can destroy industries
	 * (area around OILRIG is water, so water shouldn't flood it
	 */
	if ((_current_company != OWNER_WATER && _game_mode != GM_EDITOR &&
			!_cheats.magic_bulldozer.value) ||
			((flags & DC_AUTO) != 0) ||
			(_current_company == OWNER_WATER &&
				((indspec->behaviour & INDUSTRYBEH_BUILT_ONWATER) ||
				HasBit(GetIndustryTileSpec(GetIndustryGfx(tile))->slopes_refused, 5)))) {
		SetDParam(1, indspec->name);
		return_cmd_error(flags & DC_AUTO ? STR_ERROR_GENERIC_OBJECT_IN_THE_WAY : INVALID_STRING_ID);
	}

	if (flags & DC_EXEC) {
		AI::BroadcastNewEvent(new ScriptEventIndustryClose(i->index));
		Game::NewEvent(new ScriptEventIndustryClose(i->index));
		delete i;
	}
	return CommandCost(EXPENSES_CONSTRUCTION, indspec->GetRemovalCost());
}

/**
 * Move produced cargo from industry to nearby stations.
 * @param tile Industry tile
 * @return true if any cargo was moved.
 */
static bool TransportIndustryGoods(TileIndex tile)
{
	Industry *i = Industry::GetByTile(tile);
	const IndustrySpec *indspec = GetIndustrySpec(i->type);
	bool moved_cargo = false;

	const uint step_limit = _industry_cargo_scaler.Scale(255);
	for (size_t j = 0; j < std::size(i->produced_cargo_waiting); j++) {
		uint cw = std::min<uint>(i->produced_cargo_waiting[j], step_limit);
		if (cw > indspec->minimal_cargo && i->produced_cargo[j] != INVALID_CARGO) {
			i->produced_cargo_waiting[j] -= cw;

			/* fluctuating economy? */
			if (EconomyIsInRecession()) cw = (cw + 1) / 2;

			i->this_month_production[j] = SaturatingAdd<uint32_t>(i->this_month_production[j], cw);

			uint am = MoveGoodsToStation(i->produced_cargo[j], cw, SourceType::Industry, i->index, &i->stations_near, i->exclusive_consumer);
			i->this_month_transported[j] = SaturatingAdd<uint32_t>(i->this_month_transported[j], am);

			moved_cargo |= (am != 0);
		}
	}

	return moved_cargo;
}

static void AnimateSugarSieve(TileIndex tile)
{
	uint8_t m = GetAnimationFrame(tile) + 1;

	if (_settings_client.sound.ambient) {
		switch (m & 7) {
			case 2: SndPlayTileFx(SND_2D_SUGAR_MINE_1, tile); break;
			case 6: SndPlayTileFx(SND_29_SUGAR_MINE_2, tile); break;
		}
	}

	if (m >= 96) {
		m = 0;
		DeleteAnimatedTile(tile);
	}
	SetAnimationFrame(tile, m);

	MarkTileDirtyByTile(tile, VMDF_NOT_MAP_MODE);
}

static void AnimateToffeeQuarry(TileIndex tile)
{
	uint8_t m = GetAnimationFrame(tile);

	if (_industry_anim_offs_toffee[m] == 0xFF && _settings_client.sound.ambient) {
		SndPlayTileFx(SND_30_TOFFEE_QUARRY, tile);
	}

	if (++m >= 70) {
		m = 0;
		DeleteAnimatedTile(tile);
	}
	SetAnimationFrame(tile, m);

	MarkTileDirtyByTile(tile, VMDF_NOT_MAP_MODE);
}

static void AnimateBubbleCatcher(TileIndex tile)
{
	uint8_t m = GetAnimationFrame(tile);

	if (++m >= 40) {
		m = 0;
		DeleteAnimatedTile(tile);
	}
	SetAnimationFrame(tile, m);

	MarkTileDirtyByTile(tile, VMDF_NOT_MAP_MODE);
}

static void AnimatePowerPlantSparks(TileIndex tile)
{
	uint8_t m = GetAnimationFrame(tile);
	if (m == 6) {
		SetAnimationFrame(tile, 0);
		DeleteAnimatedTile(tile);
	} else {
		SetAnimationFrame(tile, m + 1);
		MarkTileDirtyByTile(tile, VMDF_NOT_MAP_MODE);
	}
}

static void AnimateToyFactory(TileIndex tile)
{
	uint8_t m = GetAnimationFrame(tile) + 1;

	switch (m) {
		case  1: if (_settings_client.sound.ambient) SndPlayTileFx(SND_2C_TOY_FACTORY_1, tile); break;
		case 23: if (_settings_client.sound.ambient) SndPlayTileFx(SND_2B_TOY_FACTORY_2, tile); break;
		case 28: if (_settings_client.sound.ambient) SndPlayTileFx(SND_2A_TOY_FACTORY_3, tile); break;
		default:
			if (m >= 50) {
				int n = GetIndustryAnimationLoop(tile) + 1;
				m = 0;
				if (n >= 8) {
					n = 0;
					DeleteAnimatedTile(tile);
				}
				SetIndustryAnimationLoop(tile, n);
			}
	}

	SetAnimationFrame(tile, m);
	MarkTileDirtyByTile(tile, VMDF_NOT_MAP_MODE);
}

static void AnimatePlasticFountain(TileIndex tile, IndustryGfx gfx)
{
	gfx = (gfx < GFX_PLASTIC_FOUNTAIN_ANIMATED_8) ? gfx + 1 : GFX_PLASTIC_FOUNTAIN_ANIMATED_1;
	SetIndustryGfx(tile, gfx);
	MarkTileDirtyByTile(tile, VMDF_NOT_MAP_MODE);
}

static void AnimateOilWell(TileIndex tile, IndustryGfx gfx)
{
	bool b = Chance16(1, 7);
	uint8_t m = GetAnimationFrame(tile) + 1;
	if (m == 4 && (m = 0, ++gfx) == GFX_OILWELL_ANIMATED_3 + 1 && (gfx = GFX_OILWELL_ANIMATED_1, b)) {
		SetIndustryGfx(tile, GFX_OILWELL_NOT_ANIMATED);
		SetIndustryConstructionStage(tile, 3);
		DeleteAnimatedTile(tile);
	} else {
		SetAnimationFrame(tile, m);
		SetIndustryGfx(tile, gfx);
		MarkTileDirtyByTile(tile, VMDF_NOT_MAP_MODE);
	}
}

static void AnimateMineTower(TileIndex tile)
{
	int state = _scaled_tick_counter & 0x7FF;

	if ((state -= 0x400) < 0) return;

	if (state < 0x1A0) {
		if (state < 0x20 || state >= 0x180) {
			uint8_t m = GetAnimationFrame(tile);
			if (!(m & 0x40)) {
				SetAnimationFrame(tile, m | 0x40);
				if (_settings_client.sound.ambient) SndPlayTileFx(SND_0B_MINE, tile);
			}
			if (state & 7) return;
		} else {
			if (state & 3) return;
		}
		uint8_t m = (GetAnimationFrame(tile) + 1) | 0x40;
		if (m > 0xC2) m = 0xC0;
		SetAnimationFrame(tile, m);
		MarkTileDirtyByTile(tile, VMDF_NOT_MAP_MODE);
	} else if (state >= 0x200 && state < 0x3A0) {
		int i = (state < 0x220 || state >= 0x380) ? 7 : 3;
		if (state & i) return;

		uint8_t m = (GetAnimationFrame(tile) & 0xBF) - 1;
		if (m < 0x80) m = 0x82;
		SetAnimationFrame(tile, m);
		MarkTileDirtyByTile(tile, VMDF_NOT_MAP_MODE);
	}
}

void AnimateTile_Industry(TileIndex tile)
{
	IndustryGfx gfx = GetIndustryGfx(tile);

	if (GetIndustryTileSpec(gfx)->animation.status != ANIM_STATUS_NO_ANIMATION) {
		AnimateNewIndustryTile(tile);
		return;
	}

	switch (gfx) {
	case GFX_SUGAR_MINE_SIEVE:
		if ((_scaled_tick_counter & 1) == 0) AnimateSugarSieve(tile);
		break;

	case GFX_TOFFEE_QUARY:
		if ((_scaled_tick_counter & 3) == 0) AnimateToffeeQuarry(tile);
		break;

	case GFX_BUBBLE_CATCHER:
		if ((_scaled_tick_counter & 1) == 0) AnimateBubbleCatcher(tile);
		break;

	case GFX_POWERPLANT_SPARKS:
		if ((_scaled_tick_counter & 3) == 0) AnimatePowerPlantSparks(tile);
		break;

	case GFX_TOY_FACTORY:
		if ((_scaled_tick_counter & 1) == 0) AnimateToyFactory(tile);
		break;

	case GFX_PLASTIC_FOUNTAIN_ANIMATED_1: case GFX_PLASTIC_FOUNTAIN_ANIMATED_2:
	case GFX_PLASTIC_FOUNTAIN_ANIMATED_3: case GFX_PLASTIC_FOUNTAIN_ANIMATED_4:
	case GFX_PLASTIC_FOUNTAIN_ANIMATED_5: case GFX_PLASTIC_FOUNTAIN_ANIMATED_6:
	case GFX_PLASTIC_FOUNTAIN_ANIMATED_7: case GFX_PLASTIC_FOUNTAIN_ANIMATED_8:
		if ((_scaled_tick_counter & 3) == 0) AnimatePlasticFountain(tile, gfx);
		break;

	case GFX_OILWELL_ANIMATED_1:
	case GFX_OILWELL_ANIMATED_2:
	case GFX_OILWELL_ANIMATED_3:
		if ((_scaled_tick_counter & 7) == 0) AnimateOilWell(tile, gfx);
		break;

	case GFX_COAL_MINE_TOWER_ANIMATED:
	case GFX_COPPER_MINE_TOWER_ANIMATED:
	case GFX_GOLD_MINE_TOWER_ANIMATED:
		AnimateMineTower(tile);
		break;
	}
}


uint8_t GetAnimatedTileSpeed_Industry(TileIndex tile)
{
	IndustryGfx gfx = GetIndustryGfx(tile);

	if (GetIndustryTileSpec(gfx)->animation.status != ANIM_STATUS_NO_ANIMATION) {
		return GetNewIndustryTileAnimationSpeed(tile);
	}

	switch (gfx) {
	case GFX_SUGAR_MINE_SIEVE:
		return 1;

	case GFX_TOFFEE_QUARY:
		return 2;

	case GFX_BUBBLE_CATCHER:
		return 1;

	case GFX_POWERPLANT_SPARKS:
		return 2;

	case GFX_TOY_FACTORY:
		return 1;

	case GFX_PLASTIC_FOUNTAIN_ANIMATED_1: case GFX_PLASTIC_FOUNTAIN_ANIMATED_2:
	case GFX_PLASTIC_FOUNTAIN_ANIMATED_3: case GFX_PLASTIC_FOUNTAIN_ANIMATED_4:
	case GFX_PLASTIC_FOUNTAIN_ANIMATED_5: case GFX_PLASTIC_FOUNTAIN_ANIMATED_6:
	case GFX_PLASTIC_FOUNTAIN_ANIMATED_7: case GFX_PLASTIC_FOUNTAIN_ANIMATED_8:
		return 2;

	case GFX_OILWELL_ANIMATED_1:
	case GFX_OILWELL_ANIMATED_2:
	case GFX_OILWELL_ANIMATED_3:
		return 3;

	default:
		return 0;
	}
}

static void CreateChimneySmoke(TileIndex tile)
{
	uint x = TileX(tile) * TILE_SIZE;
	uint y = TileY(tile) * TILE_SIZE;
	int z = GetTileMaxPixelZ(tile);

	CreateEffectVehicle(x + 15, y + 14, z + 59, EV_CHIMNEY_SMOKE);
}

static void MakeIndustryTileBigger(TileIndex tile)
{
	uint8_t cnt = GetIndustryConstructionCounter(tile) + 1;
	if (cnt != 4) {
		SetIndustryConstructionCounter(tile, cnt);
		return;
	}

	uint8_t stage = GetIndustryConstructionStage(tile) + 1;
	SetIndustryConstructionCounter(tile, 0);
	SetIndustryConstructionStage(tile, stage);
	StartStopIndustryTileAnimation(tile, IAT_CONSTRUCTION_STATE_CHANGE);
	if (stage == INDUSTRY_COMPLETED) SetIndustryCompleted(tile);

	MarkTileDirtyByTile(tile, VMDF_NOT_MAP_MODE);

	if (!IsIndustryCompleted(tile)) return;

	IndustryGfx gfx = GetIndustryGfx(tile);
	if (gfx >= NEW_INDUSTRYTILEOFFSET) {
		/* New industries are already animated on construction. */
		return;
	}

	switch (gfx) {
	case GFX_POWERPLANT_CHIMNEY:
		CreateChimneySmoke(tile);
		break;

	case GFX_OILRIG_1: {
		/* Do not require an industry tile to be after the first two GFX_OILRIG_1
		 * tiles (like the default oil rig). Do a proper check to ensure the
		 * tiles belong to the same industry and based on that build the oil rig's
		 * station. */
		TileIndex other = tile + TileDiffXY(0, 1);

		if (IsTileType(other, MP_INDUSTRY) &&
				GetIndustryGfx(other) == GFX_OILRIG_1 &&
				GetIndustryIndex(tile) == GetIndustryIndex(other)) {
			BuildOilRig(tile);
		}
		break;
	}

	case GFX_TOY_FACTORY:
	case GFX_BUBBLE_CATCHER:
	case GFX_TOFFEE_QUARY:
		SetAnimationFrame(tile, 0);
		SetIndustryAnimationLoop(tile, 0);
		break;

	case GFX_PLASTIC_FOUNTAIN_ANIMATED_1: case GFX_PLASTIC_FOUNTAIN_ANIMATED_2:
	case GFX_PLASTIC_FOUNTAIN_ANIMATED_3: case GFX_PLASTIC_FOUNTAIN_ANIMATED_4:
	case GFX_PLASTIC_FOUNTAIN_ANIMATED_5: case GFX_PLASTIC_FOUNTAIN_ANIMATED_6:
	case GFX_PLASTIC_FOUNTAIN_ANIMATED_7: case GFX_PLASTIC_FOUNTAIN_ANIMATED_8:
		AddAnimatedTile(tile);
		break;
	}
}

static void TileLoopIndustry_BubbleGenerator(TileIndex tile)
{
	static const int8_t _bubble_spawn_location[3][4] = {
		{ 11,   0, -4, -14 },
		{ -4, -10, -4,   1 },
		{ 49,  59, 60,  65 },
	};

	if (_settings_client.sound.ambient) SndPlayTileFx(SND_2E_BUBBLE_GENERATOR, tile);

	int dir = Random() & 3;

	EffectVehicle *v = CreateEffectVehicleAbove(
		TileX(tile) * TILE_SIZE + _bubble_spawn_location[0][dir],
		TileY(tile) * TILE_SIZE + _bubble_spawn_location[1][dir],
		_bubble_spawn_location[2][dir],
		EV_BUBBLE
	);

	if (v != nullptr) v->animation_substate = dir;
}

static void TileLoop_Industry(TileIndex tile)
{
	if (IsTileOnWater(tile)) TileLoop_Water(tile);

	/* Normally this doesn't happen, but if an industry NewGRF is removed
	 * an industry that was previously build on water can now be flooded.
	 * If this happens the tile is no longer an industry tile after
	 * returning from TileLoop_Water. */
	if (!IsTileType(tile, MP_INDUSTRY)) return;

	TriggerIndustryTile(tile, INDTILE_TRIGGER_TILE_LOOP);

	if (!IsIndustryCompleted(tile)) {
		MakeIndustryTileBigger(tile);
		return;
	}

	if (_game_mode == GM_EDITOR) return;

	if (TransportIndustryGoods(tile) && !StartStopIndustryTileAnimation(Industry::GetByTile(tile), IAT_INDUSTRY_DISTRIBUTES_CARGO)) {
		uint newgfx = GetIndustryTileSpec(GetIndustryGfx(tile))->anim_production;

		if (newgfx != INDUSTRYTILE_NOANIM) {
			ResetIndustryConstructionStage(tile);
			SetIndustryCompleted(tile);
			SetIndustryGfx(tile, newgfx);
			MarkTileDirtyByTile(tile, VMDF_NOT_MAP_MODE);
			return;
		}
	}

	if (StartStopIndustryTileAnimation(tile, IAT_TILELOOP)) return;

	IndustryGfx newgfx = GetIndustryTileSpec(GetIndustryGfx(tile))->anim_next;
	if (newgfx != INDUSTRYTILE_NOANIM) {
		ResetIndustryConstructionStage(tile);
		SetIndustryGfx(tile, newgfx);
		MarkTileDirtyByTile(tile, VMDF_NOT_MAP_MODE);
		return;
	}

	IndustryGfx gfx = GetIndustryGfx(tile);
	switch (gfx) {
	case GFX_COAL_MINE_TOWER_NOT_ANIMATED:
	case GFX_COPPER_MINE_TOWER_NOT_ANIMATED:
	case GFX_GOLD_MINE_TOWER_NOT_ANIMATED:
		if (!(_scaled_tick_counter & 0x400) && Chance16(1, 2)) {
			switch (gfx) {
				case GFX_COAL_MINE_TOWER_NOT_ANIMATED:   gfx = GFX_COAL_MINE_TOWER_ANIMATED;   break;
				case GFX_COPPER_MINE_TOWER_NOT_ANIMATED: gfx = GFX_COPPER_MINE_TOWER_ANIMATED; break;
				case GFX_GOLD_MINE_TOWER_NOT_ANIMATED:   gfx = GFX_GOLD_MINE_TOWER_ANIMATED;   break;
			}
			SetIndustryGfx(tile, gfx);
			SetAnimationFrame(tile, 0x80);
			AddAnimatedTile(tile);
		}
		break;

	case GFX_OILWELL_NOT_ANIMATED:
		if (Chance16(1, 6)) {
			SetIndustryGfx(tile, GFX_OILWELL_ANIMATED_1);
			SetAnimationFrame(tile, 0);
			AddAnimatedTile(tile);
		}
		break;

	case GFX_COAL_MINE_TOWER_ANIMATED:
	case GFX_COPPER_MINE_TOWER_ANIMATED:
	case GFX_GOLD_MINE_TOWER_ANIMATED:
		if (!(_scaled_tick_counter & 0x400)) {
			switch (gfx) {
				case GFX_COAL_MINE_TOWER_ANIMATED:   gfx = GFX_COAL_MINE_TOWER_NOT_ANIMATED;   break;
				case GFX_COPPER_MINE_TOWER_ANIMATED: gfx = GFX_COPPER_MINE_TOWER_NOT_ANIMATED; break;
				case GFX_GOLD_MINE_TOWER_ANIMATED:   gfx = GFX_GOLD_MINE_TOWER_NOT_ANIMATED;   break;
			}
			SetIndustryGfx(tile, gfx);
			SetIndustryCompleted(tile);
			SetIndustryConstructionStage(tile, 3);
			DeleteAnimatedTile(tile);
		}
		break;

	case GFX_POWERPLANT_SPARKS:
		if (Chance16(1, 3)) {
			if (_settings_client.sound.ambient) SndPlayTileFx(SND_0C_POWER_STATION, tile);
			AddAnimatedTile(tile);
		}
		break;

	case GFX_COPPER_MINE_CHIMNEY:
		CreateEffectVehicleAbove(TileX(tile) * TILE_SIZE + 6, TileY(tile) * TILE_SIZE + 6, 43, EV_COPPER_MINE_SMOKE);
		break;


	case GFX_TOY_FACTORY: {
			Industry *i = Industry::GetByTile(tile);
			if (i->was_cargo_delivered) {
				i->was_cargo_delivered = false;
				SetIndustryAnimationLoop(tile, 0);
				AddAnimatedTile(tile);
			}
		}
		break;

	case GFX_BUBBLE_GENERATOR:
		TileLoopIndustry_BubbleGenerator(tile);
		break;

	case GFX_TOFFEE_QUARY:
		AddAnimatedTile(tile);
		break;

	case GFX_SUGAR_MINE_SIEVE:
		if (Chance16(1, 3)) AddAnimatedTile(tile);
		break;
	}
}

static bool ClickTile_Industry(TileIndex tile)
{
	ShowIndustryViewWindow(GetIndustryIndex(tile));
	return true;
}

static TrackStatus GetTileTrackStatus_Industry(TileIndex, TransportType, uint, DiagDirection)
{
	return 0;
}

static void ChangeTileOwner_Industry(TileIndex tile, Owner old_owner, Owner new_owner)
{
	/* If the founder merges, the industry was created by the merged company */
	Industry *i = Industry::GetByTile(tile);
	if (i->founder == old_owner) i->founder = (new_owner == INVALID_OWNER) ? OWNER_NONE : new_owner;

	if (i->exclusive_supplier == old_owner) i->exclusive_supplier = new_owner;
	if (i->exclusive_consumer == old_owner) i->exclusive_consumer = new_owner;
}

/**
 * Check whether the tile is a forest.
 * @param tile the tile to investigate.
 * @return true if and only if the tile is a forest
 */
bool IsTileForestIndustry(TileIndex tile)
{
	/* Check for industry tile */
	if (!IsTileType(tile, MP_INDUSTRY)) return false;

	const Industry *ind = Industry::GetByTile(tile);

	/* Check for organic industry (i.e. not processing or extractive) */
	if ((GetIndustrySpec(ind->type)->life_type & INDUSTRYLIFE_ORGANIC) == 0) return false;

	/* Check for wood production */
	for (size_t i = 0; i < std::size(ind->produced_cargo); i++) {
		/* The industry produces wood. */
		if (ind->produced_cargo[i] != INVALID_CARGO && CargoSpec::Get(ind->produced_cargo[i])->label == CT_WOOD) return true;
	}

	return false;
}

static const uint8_t _plantfarmfield_type[] = {1, 1, 1, 1, 1, 3, 3, 4, 4, 4, 5, 5, 5, 6, 6, 6};

/**
 * Check whether the tile can be replaced by a farm field.
 * @param tile the tile to investigate.
 * @param allow_fields if true, the method will return true even if
 * the tile is a farm tile, otherwise the tile may not be a farm tile
 * @return true if the tile can become a farm field
 */
static bool IsSuitableForFarmField(TileIndex tile, bool allow_fields)
{
	switch (GetTileType(tile)) {
		case MP_CLEAR: return !IsClearGround(tile, CLEAR_SNOW) && !IsClearGround(tile, CLEAR_DESERT) && (allow_fields || !IsClearGround(tile, CLEAR_FIELDS));
		case MP_TREES: return GetTreeGround(tile) != TREE_GROUND_SHORE;
		default:       return false;
	}
}

/**
 * Build farm field fence
 * @param tile the tile to position the fence on
 * @param size the size of the field being planted in tiles
 * @param type type of fence to set
 * @param side the side of the tile to attempt placement
 */
static void SetupFarmFieldFence(TileIndex tile, int size, uint8_t type, DiagDirection side)
{
	TileIndexDiff diff = (DiagDirToAxis(side) == AXIS_Y ? TileDiffXY(1, 0) : TileDiffXY(0, 1));
	TileIndexDiff neighbour_diff = TileOffsByDiagDir(side);

	do {
		tile = TILE_MASK(tile);

		if (IsTileType(tile, MP_CLEAR) && IsClearGround(tile, CLEAR_FIELDS)) {
			TileIndex neighbour = tile + neighbour_diff;
			if (!IsTileType(neighbour, MP_CLEAR) || !IsClearGround(neighbour, CLEAR_FIELDS) || GetFence(neighbour, ReverseDiagDir(side)) == 0) {
				/* Add fence as long as neighbouring tile does not already have a fence in the same position. */
				uint8_t or_ = type;

				if (or_ == 1 && Chance16(1, 7)) or_ = 2;

				SetFence(tile, side, or_);
			}
		}

		tile += diff;
	} while (--size);
}

static void PlantFarmField(TileIndex tile, IndustryID industry)
{
	if (_settings_game.game_creation.landscape == LT_ARCTIC) {
		if (GetTileZ(tile) + 2 >= GetSnowLine()) return;
	}

	/* determine field size */
	uint32_t r = (Random() & 0x303) + 0x404;
	if (_settings_game.game_creation.landscape == LT_ARCTIC) r += 0x404;
	uint size_x = GB(r, 0, 8);
	uint size_y = GB(r, 8, 8);

	TileArea ta(tile - TileDiffXY(std::min(TileX(tile), size_x / 2), std::min(TileY(tile), size_y / 2)), size_x, size_y);
	ta.ClampToMap();

	if (ta.w == 0 || ta.h == 0) return;

	/* check the amount of bad tiles */
	int count = 0;
	for (TileIndex cur_tile : ta) {
		assert(cur_tile < MapSize());
		count += IsSuitableForFarmField(cur_tile, false);
	}
	if (count * 2 < ta.w * ta.h) return;

	/* determine type of field */
	r = Random();
	uint counter = GB(r, 5, 3);
	uint field_type = GB(r, 8, 8) * 9 >> 8;

	/* make field */
	for (TileIndex cur_tile : ta) {
		assert(cur_tile < MapSize());
		if (IsSuitableForFarmField(cur_tile, true)) {
			MakeField(cur_tile, field_type, industry);
			SetClearCounter(cur_tile, counter);
			MarkTileDirtyByTile(cur_tile, VMDF_NOT_MAP_MODE);
		}
	}

	int type = 3;
	if (_settings_game.game_creation.landscape != LT_ARCTIC && _settings_game.game_creation.landscape != LT_TROPIC) {
		type = _plantfarmfield_type[Random() & 0xF];
	}

	SetupFarmFieldFence(ta.tile, ta.h, type, DIAGDIR_NE);
	SetupFarmFieldFence(ta.tile, ta.w, type, DIAGDIR_NW);
	SetupFarmFieldFence(ta.tile + TileDiffXY(ta.w - 1, 0), ta.h, type, DIAGDIR_SW);
	SetupFarmFieldFence(ta.tile + TileDiffXY(0, ta.h - 1), ta.w, type, DIAGDIR_SE);
}

void PlantRandomFarmField(const Industry *i)
{
	int x = i->location.w / 2 + Random() % 31 - 16;
	int y = i->location.h / 2 + Random() % 31 - 16;

	TileIndex tile = TileAddWrap(i->location.tile, x, y);

	if (tile != INVALID_TILE) PlantFarmField(tile, i->index);
}

/**
 * Search callback function for ChopLumberMillTrees
 * @param tile to test
 * @return the result of the test
 */
static bool SearchLumberMillTrees(TileIndex tile, void *)
{
	if (IsTileType(tile, MP_TREES) && GetTreeGrowth(tile) > 2) { ///< 3 and up means all fully grown trees
		/* found a tree */

		Backup<CompanyID> cur_company(_current_company, OWNER_NONE, FILE_LINE);

		_industry_sound_ctr = 1;
		_industry_sound_tile = tile;
		if (_settings_client.sound.ambient) SndPlayTileFx(SND_38_LUMBER_MILL_1, tile);

		DoCommand(tile, 0, 0, DC_EXEC, CMD_LANDSCAPE_CLEAR);

		cur_company.Restore();
		return true;
	}
	return false;
}

/**
 * Perform a circular search around the Lumber Mill in order to find trees to cut
 * @param i industry
 */
static void ChopLumberMillTrees(Industry *i)
{
	/* Skip production if cargo slot is invalid. */
	if (i->produced_cargo[0] == INVALID_CARGO) return;

	/* We only want to cut trees if all tiles are completed. */
	for (TileIndex tile_cur : i->location) {
		if (i->TileBelongsToIndustry(tile_cur)) {
			if (!IsIndustryCompleted(tile_cur)) return;
		}
	}

	TileIndex tile = i->location.tile;
	if (CircularTileSearch(&tile, 40, SearchLumberMillTrees, nullptr)) { // 40x40 tiles  to search.
		i->produced_cargo_waiting[0] = ClampTo<uint16_t>(i->produced_cargo_waiting[0] + 45); // Found a tree, add according value to waiting cargo.
	}
}

static void ProduceIndustryGoodsFromRate(Industry *i, bool scale)
{
	for (size_t j = 0; j < std::size(i->produced_cargo_waiting); j++) {
		if (i->produced_cargo[j] == INVALID_CARGO) continue;
		uint amount = i->production_rate[j];
		if (amount != 0 && scale) {
			amount = _industry_cargo_scaler.Scale(amount);
		}
		i->produced_cargo_waiting[j] = ClampTo<uint16_t>(i->produced_cargo_waiting[j] + amount);
	}
}

static uint _scaled_production_ticks;

static void ProduceIndustryGoods(Industry *i)
{
	const IndustrySpec *indsp = GetIndustrySpec(i->type);

	/* play a sound? */
	if ((i->counter & 0x3F) == 0) {
		uint32_t r;
		if (Chance16R(1, 14, r) && indsp->number_of_sounds != 0 && _settings_client.sound.ambient) {
			for (size_t j = 0; j < std::size(i->last_month_production); j++) {
				if (i->last_month_production[j] > 0) {
					/* Play sound since last month had production */
					SndPlayTileFx(
						(SoundFx)(indsp->random_sounds[((r >> 16) * indsp->number_of_sounds) >> 16]),
						i->location.tile);
					break;
				}
			}
		}
	}

	i->counter--;

	const bool scale_ticks = _industry_cargo_scaler.HasScaling() && HasBit(indsp->callback_mask, CBM_IND_PRODUCTION_256_TICKS);
	if (scale_ticks) {
		if ((i->counter % _scaled_production_ticks) == 0) {
			if (HasBit(indsp->callback_mask, CBM_IND_PRODUCTION_256_TICKS)) IndustryProductionCallback(i, 1);
			ProduceIndustryGoodsFromRate(i, false);
		}
	}

	/* produce some cargo */
	if ((i->counter % INDUSTRY_PRODUCE_TICKS) == 0) {
		if (!scale_ticks) {
			if (HasBit(indsp->callback_mask, CBM_IND_PRODUCTION_256_TICKS)) IndustryProductionCallback(i, 1);
			ProduceIndustryGoodsFromRate(i, true);
		}

		IndustryBehaviour indbehav = indsp->behaviour;
		if ((indbehav & INDUSTRYBEH_PLANT_FIELDS) != 0) {
			uint16_t cb_res = CALLBACK_FAILED;
			if (HasBit(indsp->callback_mask, CBM_IND_SPECIAL_EFFECT)) {
				cb_res = GetIndustryCallback(CBID_INDUSTRY_SPECIAL_EFFECT, Random(), 0, i, i->type, i->location.tile);
			}

			bool plant;
			if (cb_res != CALLBACK_FAILED) {
				plant = ConvertBooleanCallback(indsp->grf_prop.grffile, CBID_INDUSTRY_SPECIAL_EFFECT, cb_res);
			} else {
				plant = Chance16(1, 8);
			}

			if (plant) PlantRandomFarmField(i);
		}
		if ((indbehav & INDUSTRYBEH_CUT_TREES) != 0) {
			uint16_t cb_res = CALLBACK_FAILED;
			if (HasBit(indsp->callback_mask, CBM_IND_SPECIAL_EFFECT)) {
				cb_res = GetIndustryCallback(CBID_INDUSTRY_SPECIAL_EFFECT, Random(), 1, i, i->type, i->location.tile);
			}

			bool cut;
			if (cb_res != CALLBACK_FAILED) {
				cut = ConvertBooleanCallback(indsp->grf_prop.grffile, CBID_INDUSTRY_SPECIAL_EFFECT, cb_res);
			} else {
				cut = ((i->counter % INDUSTRY_CUT_TREE_TICKS) == 0);
			}

			if (cut) ChopLumberMillTrees(i);
		}

		TriggerIndustry(i, INDUSTRY_TRIGGER_INDUSTRY_TICK);
		StartStopIndustryTileAnimation(i, IAT_INDUSTRY_TICK);
	}
}

void OnTick_Industry()
{
	if (_industry_sound_ctr != 0) {
		_industry_sound_ctr++;

		if (_industry_sound_ctr == 75) {
			if (_settings_client.sound.ambient) SndPlayTileFx(SND_37_LUMBER_MILL_2, _industry_sound_tile);
		} else if (_industry_sound_ctr == 160) {
			_industry_sound_ctr = 0;
			if (_settings_client.sound.ambient) SndPlayTileFx(SND_36_LUMBER_MILL_3, _industry_sound_tile);
		}
	}

	if (_game_mode == GM_EDITOR) return;

	_scaled_production_ticks = _industry_inverse_cargo_scaler.Scale(INDUSTRY_PRODUCE_TICKS);
	for (Industry *i : Industry::Iterate()) {
		ProduceIndustryGoods(i);
	}
}

/**
 * Check the conditions of #CHECK_NOTHING (Always succeeds).
 * @return Succeeded or failed command.
 */
static CommandCost CheckNewIndustry_NULL(TileIndex)
{
	return CommandCost();
}

/**
 * Check the conditions of #CHECK_FOREST (Industry should be build above snow-line in arctic climate).
 * @param tile %Tile to perform the checking.
 * @return Succeeded or failed command.
 */
static CommandCost CheckNewIndustry_Forest(TileIndex tile)
{
	if (_settings_game.game_creation.landscape == LT_ARCTIC) {
		if (GetTileZ(tile) < HighestSnowLine() + 2) {
			return_cmd_error(STR_ERROR_FOREST_CAN_ONLY_BE_PLANTED);
		}
	}
	return CommandCost();
}

/**
 * Check if a tile is within a distance from map edges, scaled by map dimensions independently.
 * Each dimension is checked independently, and dimensions smaller than 256 are not scaled.
 * @param tile Which tile to check distance of.
 * @param maxdist Normal distance on a 256x256 map.
 * @return True if the tile is near the map edge.
 */
static bool CheckScaledDistanceFromEdge(TileIndex tile, uint maxdist)
{
	uint maxdist_x = maxdist;
	uint maxdist_y = maxdist;

	if (MapSizeX() > 256) maxdist_x *= MapSizeX() / 256;
	if (MapSizeY() > 256) maxdist_y *= MapSizeY() / 256;

	if (DistanceFromEdgeDir(tile, DIAGDIR_NE) < maxdist_x) return true;
	if (DistanceFromEdgeDir(tile, DIAGDIR_NW) < maxdist_y) return true;
	if (DistanceFromEdgeDir(tile, DIAGDIR_SW) < maxdist_x) return true;
	if (DistanceFromEdgeDir(tile, DIAGDIR_SE) < maxdist_y) return true;

	return false;
}

/**
 * Check the conditions of #CHECK_REFINERY (Industry should be positioned near edge of the map).
 * @param tile %Tile to perform the checking.
 * @return Succeeded or failed command.
 */
static CommandCost CheckNewIndustry_OilRefinery(TileIndex tile)
{
	if (_game_mode == GM_EDITOR) return CommandCost();

	if (CheckScaledDistanceFromEdge(TileAddXY(tile, 1, 1), _settings_game.game_creation.oil_refinery_limit)) return CommandCost();

	return_cmd_error(STR_ERROR_CAN_ONLY_BE_POSITIONED);
}

extern bool _ignore_restrictions;

/**
 * Check the conditions of #CHECK_OIL_RIG (Industries at sea should be positioned near edge of the map).
 * @param tile %Tile to perform the checking.
 * @return Succeeded or failed command.
 */
static CommandCost CheckNewIndustry_OilRig(TileIndex tile)
{
	if (_game_mode == GM_EDITOR && _ignore_restrictions) return CommandCost();

	if (TileHeight(tile) == 0 &&
			CheckScaledDistanceFromEdge(TileAddXY(tile, 1, 1), _settings_game.game_creation.oil_refinery_limit)) return CommandCost();

	return_cmd_error(STR_ERROR_CAN_ONLY_BE_POSITIONED);
}

/**
 * Check the conditions of #CHECK_FARM (Industry should be below snow-line in arctic).
 * @param tile %Tile to perform the checking.
 * @return Succeeded or failed command.
 */
static CommandCost CheckNewIndustry_Farm(TileIndex tile)
{
	if (_settings_game.game_creation.landscape == LT_ARCTIC) {
		if (GetTileZ(tile) + 2 >= HighestSnowLine()) {
			return_cmd_error(STR_ERROR_SITE_UNSUITABLE);
		}
	}
	return CommandCost();
}

/**
 * Check the conditions of #CHECK_PLANTATION (Industry should NOT be in the desert).
 * @param tile %Tile to perform the checking.
 * @return Succeeded or failed command.
 */
static CommandCost CheckNewIndustry_Plantation(TileIndex tile)
{
	if (GetTropicZone(tile) == TROPICZONE_DESERT) {
		return_cmd_error(STR_ERROR_SITE_UNSUITABLE);
	}
	return CommandCost();
}

/**
 * Check the conditions of #CHECK_WATER (Industry should be in the desert).
 * @param tile %Tile to perform the checking.
 * @return Succeeded or failed command.
 */
static CommandCost CheckNewIndustry_Water(TileIndex tile)
{
	if (GetTropicZone(tile) != TROPICZONE_DESERT) {
		return_cmd_error(STR_ERROR_CAN_ONLY_BE_BUILT_IN_DESERT);
	}
	return CommandCost();
}

/**
 * Check the conditions of #CHECK_LUMBERMILL (Industry should be in the rain forest).
 * @param tile %Tile to perform the checking.
 * @return Succeeded or failed command.
 */
static CommandCost CheckNewIndustry_Lumbermill(TileIndex tile)
{
	if (GetTropicZone(tile) != TROPICZONE_RAINFOREST) {
		return_cmd_error(STR_ERROR_CAN_ONLY_BE_BUILT_IN_RAINFOREST);
	}
	return CommandCost();
}

/**
 * Check the conditions of #CHECK_BUBBLEGEN (Industry should be in low land).
 * @param tile %Tile to perform the checking.
 * @return Succeeded or failed command.
 */
static CommandCost CheckNewIndustry_BubbleGen(TileIndex tile)
{
	if (GetTileZ(tile) > 4) {
		return_cmd_error(STR_ERROR_CAN_ONLY_BE_BUILT_IN_LOW_AREAS);
	}
	return CommandCost();
}

/**
 * Industrytype check function signature.
 * @param tile %Tile to check.
 * @return Succeeded or failed command.
 */
typedef CommandCost CheckNewIndustryProc(TileIndex tile);

/** Check functions for different types of industry. */
static CheckNewIndustryProc * const _check_new_industry_procs[CHECK_END] = {
	CheckNewIndustry_NULL,        ///< CHECK_NOTHING
	CheckNewIndustry_Forest,      ///< CHECK_FOREST
	CheckNewIndustry_OilRefinery, ///< CHECK_REFINERY
	CheckNewIndustry_Farm,        ///< CHECK_FARM
	CheckNewIndustry_Plantation,  ///< CHECK_PLANTATION
	CheckNewIndustry_Water,       ///< CHECK_WATER
	CheckNewIndustry_Lumbermill,  ///< CHECK_LUMBERMILL
	CheckNewIndustry_BubbleGen,   ///< CHECK_BUBBLEGEN
	CheckNewIndustry_OilRig,      ///< CHECK_OIL_RIG
};

/**
 * Find a town for the industry, while checking for multiple industries in the same town.
 * @param tile Position of the industry to build.
 * @param type Industry type.
 * @param[out] t Pointer to return town for the new industry, \c nullptr is written if no good town can be found.
 * @return Succeeded or failed command.
 *
 * @pre \c *t != nullptr
 * @post \c *t points to a town on success, and \c nullptr on failure.
 */
static CommandCost FindTownForIndustry(TileIndex tile, int type, Town **t)
{
	*t = ClosestTownFromTile(tile, UINT_MAX);

	if (_settings_game.economy.multiple_industry_per_town) return CommandCost();

	for (const Industry *i : Industry::Iterate()) {
		if (i->type == (uint8_t)type && i->town == *t) {
			*t = nullptr;
			return_cmd_error(STR_ERROR_ONLY_ONE_ALLOWED_PER_TOWN);
		}
	}

	return CommandCost();
}

bool IsSlopeRefused(Slope current, Slope refused)
{
	if (IsSteepSlope(current)) return true;
	if (current != SLOPE_FLAT) {
		if (IsSteepSlope(refused)) return true;

		Slope t = ComplementSlope(current);

		if ((refused & SLOPE_W) && (t & SLOPE_NW)) return true;
		if ((refused & SLOPE_S) && (t & SLOPE_NE)) return true;
		if ((refused & SLOPE_E) && (t & SLOPE_SW)) return true;
		if ((refused & SLOPE_N) && (t & SLOPE_SE)) return true;
	}

	return false;
}

/**
 * Are the tiles of the industry free?
 * @param tile                    Position to check.
 * @param layout                  Industry tiles table.
 * @param type                    Type of the industry.
 * @return Failed or succeeded command.
 */
static CommandCost CheckIfIndustryTilesAreFree(TileIndex tile, const IndustryTileLayout &layout, IndustryType type)
{
	IndustryBehaviour ind_behav = GetIndustrySpec(type)->behaviour;

	for (const IndustryTileLayoutTile &it : layout) {
		IndustryGfx gfx = GetTranslatedIndustryTileID(it.gfx);
		TileIndex cur_tile = TileAddWrap(tile, it.ti.x, it.ti.y);

		if (!IsValidTile(cur_tile)) {
			return_cmd_error(STR_ERROR_SITE_UNSUITABLE);
		}

		if (gfx == GFX_WATERTILE_SPECIALCHECK) {
			if (!IsWaterTile(cur_tile) ||
					!IsTileFlat(cur_tile)) {
				return_cmd_error(STR_ERROR_SITE_UNSUITABLE);
			}
		} else {
			CommandCost ret = EnsureNoVehicleOnGround(cur_tile);
			if (ret.Failed()) return ret;
			if (IsBridgeAbove(cur_tile)) return_cmd_error(STR_ERROR_SITE_UNSUITABLE);

			const IndustryTileSpec *its = GetIndustryTileSpec(gfx);

			/* Perform land/water check if not disabled */
			if (!HasBit(its->slopes_refused, 5) && ((HasTileWaterClass(cur_tile) && IsTileOnWater(cur_tile)) == !(ind_behav & INDUSTRYBEH_BUILT_ONWATER))) return_cmd_error(STR_ERROR_SITE_UNSUITABLE);

			if ((ind_behav & (INDUSTRYBEH_ONLY_INTOWN | INDUSTRYBEH_TOWN1200_MORE)) || // Tile must be a house
					((ind_behav & INDUSTRYBEH_ONLY_NEARTOWN) && IsTileType(cur_tile, MP_HOUSE))) { // Tile is allowed to be a house (and it is a house)
				if (!IsTileType(cur_tile, MP_HOUSE)) {
					return_cmd_error(STR_ERROR_CAN_ONLY_BE_BUILT_IN_TOWNS);
				}

				/* Clear the tiles as OWNER_TOWN to not affect town rating, and to not clear protected buildings */
				Backup<CompanyID> cur_company(_current_company, OWNER_TOWN, FILE_LINE);
				CommandCost ret = DoCommand(cur_tile, 0, 0, DC_NONE, CMD_LANDSCAPE_CLEAR);
				cur_company.Restore();

				if (ret.Failed()) return ret;
			} else {
				/* Clear the tiles, but do not affect town ratings */
				DoCommandFlag flags = DC_AUTO | DC_NO_TEST_TOWN_RATING | DC_NO_MODIFY_TOWN_RATING;
				if ((ind_behav & INDUSTRYBEH_BUILT_ONWATER) && IsWaterTile(cur_tile)) flags |= DC_ALLOW_REMOVE_WATER;
				CommandCost ret = DoCommand(cur_tile, 0, 0, flags, CMD_LANDSCAPE_CLEAR);
				if (ret.Failed()) return ret;
			}
		}
	}

	return CommandCost();
}

/**
 * Check slope requirements for industry tiles.
 * @param tile                    Position to check.
 * @param layout                  Industry tiles table.
 * @param layout_index            The index of the layout to build/fund
 * @param type                    Type of the industry.
 * @param initial_random_bits     The random bits the industry is going to have after construction.
 * @param founder                 Industry founder
 * @param creation_type           The circumstances the industry is created under.
 * @param[out] custom_shape_check Perform custom check for the site.
 * @return Failed or succeeded command.
 */
static CommandCost CheckIfIndustryTileSlopes(TileIndex tile, const IndustryTileLayout &layout, size_t layout_index, int type, uint16_t initial_random_bits, Owner founder, IndustryAvailabilityCallType creation_type, bool *custom_shape_check = nullptr)
{
	bool refused_slope = false;
	bool custom_shape = false;

	for (const IndustryTileLayoutTile &it : layout) {
		IndustryGfx gfx = GetTranslatedIndustryTileID(it.gfx);
		TileIndex cur_tile = TileAddWrap(tile, it.ti.x, it.ti.y);
		assert(IsValidTile(cur_tile)); // checked before in CheckIfIndustryTilesAreFree

		if (gfx != GFX_WATERTILE_SPECIALCHECK) {
			const IndustryTileSpec *its = GetIndustryTileSpec(gfx);

			if (HasBit(its->callback_mask, CBM_INDT_SHAPE_CHECK)) {
				custom_shape = true;
				CommandCost ret = PerformIndustryTileSlopeCheck(tile, cur_tile, its, type, gfx, layout_index, initial_random_bits, founder, creation_type);
				if (ret.Failed()) return ret;
			} else {
				Slope tileh = GetTileSlope(cur_tile);
				refused_slope |= IsSlopeRefused(tileh, its->slopes_refused);
			}
		}
	}

	if (custom_shape_check != nullptr) *custom_shape_check = custom_shape;

	/* It is almost impossible to have a fully flat land in TG, so what we
	 *  do is that we check if we can make the land flat later on. See
	 *  CheckIfCanLevelIndustryPlatform(). */
	if (!refused_slope || (_settings_game.game_creation.land_generator == LG_TERRAGENESIS && _generating_world && !custom_shape && !_ignore_restrictions)) {
		return CommandCost();
	}
	return_cmd_error(STR_ERROR_SITE_UNSUITABLE);
}

/**
 * Is the industry allowed to be built at this place for the town?
 * @param tile Tile to construct the industry.
 * @param type Type of the industry.
 * @param t    Town authority that the industry belongs to.
 * @return Succeeded or failed command.
 */
static CommandCost CheckIfIndustryIsAllowed(TileIndex tile, int type, const Town *t)
{
	if ((GetIndustrySpec(type)->behaviour & INDUSTRYBEH_TOWN1200_MORE) && t->cache.population < 1200) {
		return_cmd_error(STR_ERROR_CAN_ONLY_BE_BUILT_IN_TOWNS_WITH_POPULATION_OF_1200);
	}

	if ((GetIndustrySpec(type)->behaviour & INDUSTRYBEH_ONLY_NEARTOWN) && DistanceMax(t->xy, tile) > 9) {
		return_cmd_error(STR_ERROR_CAN_ONLY_BE_BUILT_NEAR_TOWN_CENTER);
	}

	if (type == IT_OIL_RIG &&
			(IsTunnelInWay(tile, 0) ||
			IsTunnelInWay(tile + TileDiffXY(0, 1), 0) ||
			IsTunnelInWay(tile + TileDiffXY(1, 2), 0))) return_cmd_error(STR_ERROR_NO_DRILLING_ABOVE_CHUNNEL);

	return CommandCost();
}

static bool CheckCanTerraformSurroundingTiles(TileIndex tile, uint height, int internal)
{
	/* Check if we don't leave the map */
	if (TileX(tile) == 0 || TileY(tile) == 0 || GetTileType(tile) == MP_VOID) return false;

	TileArea ta(tile - TileDiffXY(1, 1), 2, 2);
	for (TileIndex tile_walk : ta) {
		uint curh = TileHeight(tile_walk);
		/* Is the tile clear? */
		if ((GetTileType(tile_walk) != MP_CLEAR) && (GetTileType(tile_walk) != MP_TREES)) return false;

		/* Don't allow too big of a change if this is the sub-tile check */
		if (internal != 0 && Delta(curh, height) > 1) return false;

		/* Different height, so the surrounding tiles of this tile
		 *  has to be correct too (in level, or almost in level)
		 *  else you get a chain-reaction of terraforming. */
		if (internal == 0 && curh != height) {
			if (TileX(tile_walk) == 0 || TileY(tile_walk) == 0 || !CheckCanTerraformSurroundingTiles(tile_walk + TileDiffXY(-1, -1), height, internal + 1)) {
				return false;
			}
		}
	}

	return true;
}

/**
 * This function tries to flatten out the land below an industry, without
 *  damaging the surroundings too much.
 */
static bool CheckIfCanLevelIndustryPlatform(TileIndex tile, DoCommandFlag flags, const IndustryTileLayout &layout)
{
	int max_x = 0;
	int max_y = 0;

	/* Finds dimensions of largest variant of this industry */
	for (const IndustryTileLayoutTile &it : layout) {
		if (it.gfx == GFX_WATERTILE_SPECIALCHECK) continue; // watercheck tiles don't count for footprint size
		if (it.ti.x > max_x) max_x = it.ti.x;
		if (it.ti.y > max_y) max_y = it.ti.y;
	}

	/* Remember level height */
	uint h = TileHeight(tile);

	if (TileX(tile) <= _settings_game.construction.industry_platform + 1U || TileY(tile) <= _settings_game.construction.industry_platform + 1U) return false;
	/* Check that all tiles in area and surrounding are clear
	 * this determines that there are no obstructing items */

	/* TileArea::Expand is not used here as we need to abort
	 * instead of clamping if the bounds cannot expanded. */
	TileArea ta(tile + TileDiffXY(-_settings_game.construction.industry_platform, -_settings_game.construction.industry_platform),
			max_x + 2 + 2 * _settings_game.construction.industry_platform, max_y + 2 + 2 * _settings_game.construction.industry_platform);

	if (TileX(ta.tile) + ta.w >= MapMaxX() || TileY(ta.tile) + ta.h >= MapMaxY()) return false;

	/* _current_company is OWNER_NONE for randomly generated industries and in editor, or the company who funded or prospected the industry.
	 * Perform terraforming as OWNER_TOWN to disable autoslope and town ratings. */
	Backup<CompanyID> cur_company(_current_company, OWNER_TOWN, FILE_LINE);

	for (TileIndex tile_walk : ta) {
		uint curh = TileHeight(tile_walk);
		if (curh != h) {
			/* This tile needs terraforming. Check if we can do that without
			 *  damaging the surroundings too much. */
			if (!CheckCanTerraformSurroundingTiles(tile_walk, h, 0)) {
				cur_company.Restore();
				return false;
			}
			/* This is not 100% correct check, but the best we can do without modifying the map.
			 *  What is missing, is if the difference in height is more than 1.. */
			if (DoCommand(tile_walk, SLOPE_N, (curh > h) ? 0 : 1, flags & ~DC_EXEC, CMD_TERRAFORM_LAND).Failed()) {
				cur_company.Restore();
				return false;
			}
		}
	}

	if (flags & DC_EXEC) {
		/* Terraform the land under the industry */
		for (TileIndex tile_walk : ta) {
			uint curh = TileHeight(tile_walk);
			while (curh != h) {
				/* We give the terraforming for free here, because we can't calculate
				 *  exact cost in the test-round, and as we all know, that will cause
				 *  a nice assert if they don't match ;) */
				DoCommand(tile_walk, SLOPE_N, (curh > h) ? 0 : 1, flags, CMD_TERRAFORM_LAND);
				curh += (curh > h) ? -1 : 1;
			}
		}
	}

	cur_company.Restore();
	return true;
}


/**
 * Check that the new industry is far enough from conflicting industries.
 * @param tile Tile to construct the industry.
 * @param type Type of the new industry.
 * @return Succeeded or failed command.
 */
static CommandCost CheckIfFarEnoughFromConflictingIndustry(TileIndex tile, int type)
{
	const IndustrySpec *indspec = GetIndustrySpec(type);

	/* On a large map with many industries, it may be faster to check an area. */
	static const int dmax = 14;
	if (Industry::GetNumItems() > (size_t) (dmax * dmax * 2)) {
		const Industry *i = nullptr;
		TileArea tile_area = TileArea(tile, 1, 1).Expand(dmax);
		for (TileIndex atile : tile_area) {
			if (GetTileType(atile) == MP_INDUSTRY) {
				const Industry *i2 = Industry::GetByTile(atile);
				if (i == i2) continue;
				i = i2;
				if (DistanceMax(tile, i->location.tile) > (uint)dmax) continue;
				if (i->type == indspec->conflicting[0] ||
						i->type == indspec->conflicting[1] ||
						i->type == indspec->conflicting[2]) {
					return_cmd_error(STR_ERROR_INDUSTRY_TOO_CLOSE);
				}
			}
		}
		return CommandCost();
	}

	for (const Industry *i : Industry::Iterate()) {
		/* Within 14 tiles from another industry is considered close */
		if (DistanceMax(tile, i->location.tile) > 14) continue;

		/* check if there are any conflicting industry types around */
		if (i->type == indspec->conflicting[0] ||
				i->type == indspec->conflicting[1] ||
				i->type == indspec->conflicting[2]) {
			return_cmd_error(STR_ERROR_INDUSTRY_TOO_CLOSE);
		}
	}
	return CommandCost();
}

/**
 * Advertise about a new industry opening.
 * @param ind Industry being opened.
 */
static void AdvertiseIndustryOpening(const Industry *ind)
{
	const IndustrySpec *ind_spc = GetIndustrySpec(ind->type);
	SetDParam(0, ind_spc->name);
	if (ind_spc->new_industry_text > STR_LAST_STRINGID) {
		SetDParam(1, STR_TOWN_NAME);
		SetDParam(2, ind->town->index);
	} else {
		SetDParam(1, ind->town->index);
	}
	AddIndustryNewsItem(ind_spc->new_industry_text, NT_INDUSTRY_OPEN, ind->index);
	AI::BroadcastNewEvent(new ScriptEventIndustryOpen(ind->index));
	Game::NewEvent(new ScriptEventIndustryOpen(ind->index));
}

/**
 * Populate an industry's list of nearby stations, and if it accepts any cargo, also
 * add the industry to each station's nearby industry list.
 * @param ind Industry
 */
static void PopulateStationsNearby(Industry *ind)
{
	if (ind->neutral_station != nullptr && !_settings_game.station.serve_neutral_industries) {
		/* Industry has a neutral station. Use it and ignore any other nearby stations. */
		ind->stations_near.insert(ind->neutral_station);
		ind->neutral_station->industries_near.clear();
		ind->neutral_station->industries_near.insert(IndustryListEntry{0, ind});
		return;
	}

	ForAllStationsAroundTiles(ind->location, [ind](Station *st, TileIndex tile) {
		if (!IsTileType(tile, MP_INDUSTRY) || GetIndustryIndex(tile) != ind->index) return false;
		ind->stations_near.insert(st);
		st->AddIndustryToDeliver(ind, tile);
		return false;
	});
}

/**
 * Put an industry on the map.
 * @param i                   Just allocated poolitem, mostly empty.
 * @param tile                North tile of the industry.
 * @param type                Type of the industry.
 * @param layout              Industrylayout to build.
 * @param layout_index        Number of the industry layout.
 * @param t                   Nearest town.
 * @param founder             Founder of the industry; OWNER_NONE in case of random construction.
 * @param initial_random_bits Random bits for the industry.
 */
static void DoCreateNewIndustry(Industry *i, TileIndex tile, IndustryType type, const IndustryTileLayout &layout, size_t layout_index, Town *t, Owner founder, uint16_t initial_random_bits)
{
	const IndustrySpec *indspec = GetIndustrySpec(type);

	i->location = TileArea(tile, 1, 1);
	i->type = type;
	Industry::IncIndustryTypeCount(type);

	i->produced_cargo = indspec->produced_cargo;
	i->production_rate = indspec->production_rate;
	i->accepts_cargo = indspec->accepts_cargo;

	/* Randomize inital production if non-original economy is used and there are no production related callbacks. */
	if (!indspec->UsesOriginalEconomy()) {
		for (size_t ci = 0; ci < std::size(i->production_rate); ci++) {
			i->production_rate[ci] = ClampTo<uint8_t>((RandomRange(256) + 128) * i->production_rate[ci] >> 8);
		}
	}

	i->town = t;
	i->owner = OWNER_NONE;

	uint16_t r = Random();
	i->random_colour = static_cast<Colours>(GB(r, 0, 4));
	i->counter = GB(r, 4, 12);
	i->random = initial_random_bits;
	i->was_cargo_delivered = false;
	i->last_prod_year = EconTime::CurYear();
	i->founder = founder;
	i->ctlflags = INDCTL_NONE;

	i->construction_date = CalTime::CurDate();
	i->construction_type = (_game_mode == GM_EDITOR) ? ICT_SCENARIO_EDITOR :
			(_generating_world ? ICT_MAP_GENERATION : ICT_NORMAL_GAMEPLAY);

	/* Adding 1 here makes it conform to specs of var44 of varaction2 for industries
	 * 0 = created prior of newindustries
	 * else, chosen layout + 1 */
	i->selected_layout = (uint8_t)(layout_index + 1);

	i->exclusive_supplier = INVALID_OWNER;
	i->exclusive_consumer = INVALID_OWNER;

	i->prod_level = PRODLEVEL_DEFAULT;

	/* Call callbacks after the regular fields got initialised. */

	if (HasBit(indspec->callback_mask, CBM_IND_PROD_CHANGE_BUILD)) {
		uint16_t res = GetIndustryCallback(CBID_INDUSTRY_PROD_CHANGE_BUILD, 0, Random(), i, type, INVALID_TILE);
		if (res != CALLBACK_FAILED) {
			if (res < PRODLEVEL_MINIMUM || res > PRODLEVEL_MAXIMUM) {
				ErrorUnknownCallbackResult(indspec->grf_prop.grffile->grfid, CBID_INDUSTRY_PROD_CHANGE_BUILD, res);
			} else {
				i->prod_level = res;
				i->RecomputeProductionMultipliers();
			}
		}
	}

	if (_generating_world) {
		if (HasBit(indspec->callback_mask, CBM_IND_PRODUCTION_256_TICKS)) {
			IndustryProductionCallback(i, 1);
			for (size_t ci = 0; ci < std::size(i->last_month_production); ci++) {
				i->last_month_production[ci] = i->produced_cargo_waiting[ci] * 8;
				i->produced_cargo_waiting[ci] = 0;
			}
		}

		for (size_t ci = 0; ci < std::size(i->last_month_production); ci++) {
			i->last_month_production[ci] += i->production_rate[ci] * 8;
		}
	}

	if (HasBit(indspec->callback_mask, CBM_IND_DECIDE_COLOUR)) {
		uint16_t res = GetIndustryCallback(CBID_INDUSTRY_DECIDE_COLOUR, 0, 0, i, type, INVALID_TILE);
		if (res != CALLBACK_FAILED) {
			if (GB(res, 4, 11) != 0) ErrorUnknownCallbackResult(indspec->grf_prop.grffile->grfid, CBID_INDUSTRY_DECIDE_COLOUR, res);
			i->random_colour = static_cast<Colours>(GB(res, 0, 4));
		}
	}

	if (HasBit(indspec->callback_mask, CBM_IND_INPUT_CARGO_TYPES)) {
		/* Clear all input cargo types */
		for (size_t j = 0; j < i->accepts_cargo.size(); j++) i->accepts_cargo[j] = INVALID_CARGO;
		/* Query actual types */
<<<<<<< HEAD
		uint maxcargoes = (indspec->behaviour & INDUSTRYBEH_CARGOTYPES_UNLIMITED) ? (uint)std::size(i->accepts_cargo) : 3;
=======
		uint maxcargoes = (indspec->behaviour & INDUSTRYBEH_CARGOTYPES_UNLIMITED) ? INDUSTRY_NUM_INPUTS : 3;
>>>>>>> a1b03ee6
		for (uint j = 0; j < maxcargoes; j++) {
			uint16_t res = GetIndustryCallback(CBID_INDUSTRY_INPUT_CARGO_TYPES, j, 0, i, type, INVALID_TILE);
			if (res == CALLBACK_FAILED || GB(res, 0, 8) == UINT8_MAX) break;
			if (indspec->grf_prop.grffile->grf_version >= 8 && res >= 0x100) {
				ErrorUnknownCallbackResult(indspec->grf_prop.grffile->grfid, CBID_INDUSTRY_INPUT_CARGO_TYPES, res);
				break;
			}
			CargoID cargo = GetCargoTranslation(GB(res, 0, 8), indspec->grf_prop.grffile);
			/* Industries without "unlimited" cargo types support depend on the specific order/slots of cargo types.
			 * They need to be able to blank out specific slots without aborting the callback sequence,
			 * and solve this by returning undefined cargo indexes. Skip these. */
			if (cargo == INVALID_CARGO && !(indspec->behaviour & INDUSTRYBEH_CARGOTYPES_UNLIMITED)) continue;
			/* Verify valid cargo */
			if (std::find(indspec->accepts_cargo.begin(), indspec->accepts_cargo.end(), cargo) == indspec->accepts_cargo.end()) {
				/* Cargo not in spec, error in NewGRF */
				ErrorUnknownCallbackResult(indspec->grf_prop.grffile->grfid, CBID_INDUSTRY_INPUT_CARGO_TYPES, res);
				break;
			}
			if (std::find(i->accepts_cargo.begin(), i->accepts_cargo.begin() + j, cargo) != i->accepts_cargo.begin() + j) {
				/* Duplicate cargo */
				ErrorUnknownCallbackResult(indspec->grf_prop.grffile->grfid, CBID_INDUSTRY_INPUT_CARGO_TYPES, res);
				break;
			}
			i->accepts_cargo[j] = cargo;
		}
	}

	if (HasBit(indspec->callback_mask, CBM_IND_OUTPUT_CARGO_TYPES)) {
		/* Clear all output cargo types */
		for (size_t j = 0; j < i->produced_cargo.size(); j++) i->produced_cargo[j] = INVALID_CARGO;
		/* Query actual types */
<<<<<<< HEAD
		uint maxcargoes = (indspec->behaviour & INDUSTRYBEH_CARGOTYPES_UNLIMITED) ? (uint)std::size(i->produced_cargo) : 2;
=======
		uint maxcargoes = (indspec->behaviour & INDUSTRYBEH_CARGOTYPES_UNLIMITED) ? INDUSTRY_NUM_OUTPUTS : 2;
>>>>>>> a1b03ee6
		for (uint j = 0; j < maxcargoes; j++) {
			uint16_t res = GetIndustryCallback(CBID_INDUSTRY_OUTPUT_CARGO_TYPES, j, 0, i, type, INVALID_TILE);
			if (res == CALLBACK_FAILED || GB(res, 0, 8) == UINT8_MAX) break;
			if (indspec->grf_prop.grffile->grf_version >= 8 && res >= 0x100) {
				ErrorUnknownCallbackResult(indspec->grf_prop.grffile->grfid, CBID_INDUSTRY_OUTPUT_CARGO_TYPES, res);
				break;
			}
			CargoID cargo = GetCargoTranslation(GB(res, 0, 8), indspec->grf_prop.grffile);
			/* Allow older GRFs to skip slots. */
			if (cargo == INVALID_CARGO && !(indspec->behaviour & INDUSTRYBEH_CARGOTYPES_UNLIMITED)) continue;
			/* Verify valid cargo */
			if (std::find(indspec->produced_cargo.begin(), indspec->produced_cargo.end(), cargo) == indspec->produced_cargo.end()) {
				/* Cargo not in spec, error in NewGRF */
				ErrorUnknownCallbackResult(indspec->grf_prop.grffile->grfid, CBID_INDUSTRY_OUTPUT_CARGO_TYPES, res);
				break;
			}
			if (std::find(i->produced_cargo.begin(), i->produced_cargo.begin() + j, cargo) != i->produced_cargo.begin() + j) {
				/* Duplicate cargo */
				ErrorUnknownCallbackResult(indspec->grf_prop.grffile->grfid, CBID_INDUSTRY_OUTPUT_CARGO_TYPES, res);
				break;
			}
			i->produced_cargo[j] = cargo;
		}
	}

	/* Plant the tiles */

	uint64_t anim_inhibit_mask = indspec->layout_anim_masks[layout_index];

	uint gfx_idx = 0;
	for (const IndustryTileLayoutTile &it : layout) {
		TileIndex cur_tile = tile + ToTileIndexDiff(it.ti);

		if (it.gfx != GFX_WATERTILE_SPECIALCHECK) {
			i->location.Add(cur_tile);

			WaterClass wc = (IsWaterTile(cur_tile) ? GetWaterClass(cur_tile) : WATER_CLASS_INVALID);

			DoCommand(cur_tile, 0, 0, DC_EXEC | DC_NO_TEST_TOWN_RATING | DC_NO_MODIFY_TOWN_RATING, CMD_LANDSCAPE_CLEAR);

			MakeIndustry(cur_tile, i->index, it.gfx, Random(), wc);

			if (_generating_world) {
				SetIndustryConstructionCounter(cur_tile, 3);
				SetIndustryConstructionStage(cur_tile, 2);
			}

			/* it->gfx is stored in the map. But the translated ID cur_gfx is the interesting one */
			IndustryGfx cur_gfx = GetTranslatedIndustryTileID(it.gfx);
			const IndustryTileSpec *its = GetIndustryTileSpec(cur_gfx);
			if (its->animation.status != ANIM_STATUS_NO_ANIMATION) {
				if (gfx_idx >= 64 || !HasBit(anim_inhibit_mask, gfx_idx)) AddAnimatedTile(cur_tile);
			}

			gfx_idx++;
		}
	}

	if (GetIndustrySpec(i->type)->behaviour & INDUSTRYBEH_PLANT_ON_BUILT) {
		for (uint j = 0; j != 50; j++) PlantRandomFarmField(i);
	}
	InvalidateWindowData(WC_INDUSTRY_DIRECTORY, 0, IDIWD_FORCE_REBUILD);
	SetWindowDirty(WC_BUILD_INDUSTRY, 0);

	if (!_generating_world) PopulateStationsNearby(i);
	if (_game_mode == GM_NORMAL) RegisterGameEvents(GEF_INDUSTRY_CREATE);
}

/**
 * Helper function for Build/Fund an industry
 * @param tile tile where industry is built
 * @param type of industry to build
 * @param flags of operations to conduct
 * @param indspec pointer to industry specifications
 * @param layout_index the index of the itsepc to build/fund
 * @param random_var8f random seed (possibly) used by industries
 * @param random_initial_bits The random bits the industry is going to have after construction.
 * @param founder Founder of the industry
 * @param creation_type The circumstances the industry is created under.
 * @param[out] ip Pointer to store newly created industry.
 * @return Succeeded or failed command.
 *
 * @post \c *ip contains the newly created industry if all checks are successful and the \a flags request actual creation, else it contains \c nullptr afterwards.
 */
static CommandCost CreateNewIndustryHelper(TileIndex tile, IndustryType type, DoCommandFlag flags, const IndustrySpec *indspec, size_t layout_index, uint32_t random_var8f, uint16_t random_initial_bits, Owner founder, IndustryAvailabilityCallType creation_type, Industry **ip)
{
	assert(layout_index < indspec->layouts.size());
	const IndustryTileLayout &layout = indspec->layouts[layout_index];

	*ip = nullptr;

	/* 1. Cheap: Built-in checks on industry level. */
	CommandCost ret = CheckIfFarEnoughFromConflictingIndustry(tile, type);
	if (ret.Failed()) return ret;

	Town *t = nullptr;
	ret = FindTownForIndustry(tile, type, &t);
	if (ret.Failed()) return ret;
	assert(t != nullptr);

	ret = CheckIfIndustryIsAllowed(tile, type, t);
	if (ret.Failed()) return ret;

	/* 2. Built-in checks on industry tiles. */
	std::vector<ClearedObjectArea> object_areas(_cleared_object_areas);
	ret = CheckIfIndustryTilesAreFree(tile, layout, type);
	_cleared_object_areas = object_areas;
	if (ret.Failed()) return ret;

	/* 3. NewGRF-defined checks on industry level. */
	if (HasBit(GetIndustrySpec(type)->callback_mask, CBM_IND_LOCATION)) {
		ret = CheckIfCallBackAllowsCreation(tile, type, layout_index, random_var8f, random_initial_bits, founder, creation_type);
	} else {
		ret = _check_new_industry_procs[indspec->check_proc](tile);
	}
	if (ret.Failed()) return ret;

	/* 4. Expensive: NewGRF-defined checks on industry tiles. */
	bool custom_shape_check = false;
	ret = CheckIfIndustryTileSlopes(tile, layout, layout_index, type, random_initial_bits, founder, creation_type, &custom_shape_check);
	if (ret.Failed()) return ret;

	if (!custom_shape_check && _settings_game.game_creation.land_generator == LG_TERRAGENESIS && _generating_world &&
			!_ignore_restrictions && !CheckIfCanLevelIndustryPlatform(tile, DC_NO_WATER, layout)) {
		return_cmd_error(STR_ERROR_SITE_UNSUITABLE);
	}

	if (!Industry::CanAllocateItem()) return_cmd_error(STR_ERROR_TOO_MANY_INDUSTRIES);

	if (flags & DC_EXEC) {
		*ip = new Industry(tile);
		if (!custom_shape_check) CheckIfCanLevelIndustryPlatform(tile, DC_NO_WATER | DC_EXEC, layout);
		DoCreateNewIndustry(*ip, tile, type, layout, layout_index, t, founder, random_initial_bits);
	}

	return CommandCost();
}

/**
 * Build/Fund an industry
 * @param tile tile where industry is built
 * @param flags of operations to conduct
 * @param p1 various bitstuffed elements
 * - p1 = (bit  0 -  7) - industry type see build_industry.h and see industry.h
 * - p1 = (bit  8 - 15) - first layout to try
 * - p1 = (bit 16     ) - 0 = prospect, 1 = fund (only valid if current company is DEITY)
 * @param p2 seed to use for desyncfree randomisations
 * @param text unused
 * @return the cost of this operation or an error
 */
CommandCost CmdBuildIndustry(TileIndex tile, DoCommandFlag flags, uint32_t p1, uint32_t p2, const char *text)
{
	IndustryType it = GB(p1, 0, 8);
	if (it >= NUM_INDUSTRYTYPES) return CMD_ERROR;

	const IndustrySpec *indspec = GetIndustrySpec(it);

	/* Check if the to-be built/founded industry is available for this climate. */
	if (!indspec->enabled || indspec->layouts.empty()) return CMD_ERROR;

	/* If the setting for raw-material industries is not on, you cannot build raw-material industries.
	 * Raw material industries are industries that do not accept cargo (at least for now) */
	if (_game_mode != GM_EDITOR && _current_company != OWNER_DEITY && _settings_game.construction.raw_industry_construction == 0 && indspec->IsRawIndustry()) {
		return CMD_ERROR;
	}

	if (_game_mode != GM_EDITOR && GetIndustryProbabilityCallback(it, _current_company == OWNER_DEITY ? IACT_RANDOMCREATION : IACT_USERCREATION, 1) == 0) {
		return CMD_ERROR;
	}

	Randomizer randomizer;
	randomizer.SetSeed(p2);
	uint16_t random_initial_bits = GB(p2, 0, 16);
	uint32_t random_var8f = randomizer.Next();
	size_t num_layouts = indspec->layouts.size();
	CommandCost ret = CommandCost(STR_ERROR_SITE_UNSUITABLE);
	const bool deity_prospect = _current_company == OWNER_DEITY && !HasBit(p1, 16);

	Industry *ind = nullptr;
	if (deity_prospect || (_game_mode != GM_EDITOR && _current_company != OWNER_DEITY && _settings_game.construction.raw_industry_construction == 2 && indspec->IsRawIndustry())) {
		if (flags & DC_EXEC) {
			/* Prospecting has a chance to fail, however we cannot guarantee that something can
			 * be built on the map, so the chance gets lower when the map is fuller, but there
			 * is nothing we can really do about that. */
			bool prospect_success = deity_prospect || Random() <= indspec->prospecting_chance;
			if (prospect_success) {
				/* Prospected industries are build as OWNER_TOWN to not e.g. be build on owned land of the founder */
				IndustryAvailabilityCallType calltype = _current_company == OWNER_DEITY ? IACT_RANDOMCREATION : IACT_PROSPECTCREATION;
				Backup<CompanyID> cur_company(_current_company, OWNER_TOWN, FILE_LINE);
				for (int i = 0; i < 5000; i++) {
					/* We should not have more than one Random() in a function call
					 * because parameter evaluation order is not guaranteed in the c++ standard
					 */
					tile = RandomTile();
					/* Start with a random layout */
					size_t layout = RandomRange((uint32_t)num_layouts);
					/* Check now each layout, starting with the random one */
					for (size_t j = 0; j < num_layouts; j++) {
						layout = (layout + 1) % num_layouts;
						ret = CreateNewIndustryHelper(tile, it, flags, indspec, layout, random_var8f, random_initial_bits, cur_company.GetOriginalValue(), calltype, &ind);
						if (ret.Succeeded()) break;
					}
					if (ret.Succeeded()) break;
				}
				cur_company.Restore();
			}
			if (ret.Failed() && IsLocalCompany()) {
				if (prospect_success) {
					ShowErrorMessage(STR_ERROR_CAN_T_PROSPECT_INDUSTRY, STR_ERROR_NO_SUITABLE_PLACES_FOR_PROSPECTING, WL_INFO);
				} else {
					ShowErrorMessage(STR_ERROR_CAN_T_PROSPECT_INDUSTRY, STR_ERROR_PROSPECTING_WAS_UNLUCKY, WL_INFO);
				}
			}
		}
	} else {
		size_t layout = GB(p1, 8, 8);
		if (layout >= num_layouts) return CMD_ERROR;

		/* Check subsequently each layout, starting with the given layout in p1 */
		for (size_t i = 0; i < num_layouts; i++) {
			layout = (layout + 1) % num_layouts;
			ret = CreateNewIndustryHelper(tile, it, flags, indspec, layout, random_var8f, random_initial_bits, _current_company, _current_company == OWNER_DEITY ? IACT_RANDOMCREATION : IACT_USERCREATION, &ind);
			if (ret.Succeeded()) break;
		}

		/* If it still failed, there's no suitable layout to build here, return the error */
		if (ret.Failed()) return ret;
	}

	if ((flags & DC_EXEC) && ind != nullptr && _game_mode != GM_EDITOR) {
		AdvertiseIndustryOpening(ind);
	}

	return CommandCost(EXPENSES_OTHER, indspec->GetConstructionCost());
}

/**
 * Set industry control flags.
 * @param flags Type of operation.
 * @param p1 IndustryID
 * @param p2 IndustryControlFlags
 * @return Empty cost or an error.
 */
CommandCost CmdIndustrySetFlags(TileIndex tile, DoCommandFlag flags, uint32_t p1, uint32_t p2, const char *text)
{
	if (_current_company != OWNER_DEITY) return CMD_ERROR;

	Industry *ind = Industry::GetIfValid(p1);
	if (ind == nullptr) return CMD_ERROR;

	if (flags & DC_EXEC) ind->ctlflags = ((IndustryControlFlags)p2) & INDCTL_MASK;

	return CommandCost();
}

/**
 * Set industry production.
 * @param flags Type of operation.
 * @param ind_id IndustryID
 * @param prod_level Production level.
 * @param show_news Show a news message on production change.
 * @param custom_news Custom news message text.
 * @return Empty cost or an error.
 */
CommandCost CmdIndustrySetProduction(DoCommandFlag flags, IndustryID ind_id, uint8_t prod_level, bool show_news, const std::string &custom_news)
{
	if (_current_company != OWNER_DEITY) return CMD_ERROR;
	if (prod_level < PRODLEVEL_MINIMUM || prod_level > PRODLEVEL_MAXIMUM) return CMD_ERROR;

	Industry *ind = Industry::GetIfValid(ind_id);
	if (ind == nullptr) return CMD_ERROR;

	if (flags & DC_EXEC) {
		StringID str = STR_NULL;
		if (prod_level > ind->prod_level) {
			str = GetIndustrySpec(ind->type)->production_up_text;
		} else if (prod_level < ind->prod_level) {
			str = GetIndustrySpec(ind->type)->production_down_text;
		}
		if (prod_level != ind->prod_level && !custom_news.empty()) str = STR_NEWS_CUSTOM_ITEM;

		ind->ctlflags |= INDCTL_EXTERNAL_PROD_LEVEL;
		ind->prod_level = prod_level;
		ind->RecomputeProductionMultipliers();

		/* Show news message if requested. */
		if (show_news && str != STR_NULL) {
			NewsType nt;
			switch (WhoCanServiceIndustry(ind)) {
				case 0: nt = NT_INDUSTRY_NOBODY;  break;
				case 1: nt = NT_INDUSTRY_OTHER;   break;
				case 2: nt = NT_INDUSTRY_COMPANY; break;
				default: NOT_REACHED();
			}

			/* Set parameters of news string */
			NewsAllocatedData *data = nullptr;
			if (str == STR_NEWS_CUSTOM_ITEM) {
				NewsStringData *news = new NewsStringData(custom_news);
				SetDParamStr(0, news->string);
			} else if (str > STR_LAST_STRINGID) {
				SetDParam(0, STR_TOWN_NAME);
				SetDParam(1, ind->town->index);
				SetDParam(2, GetIndustrySpec(ind->type)->name);
			} else {
				SetDParam(0, ind->index);
			}
			AddIndustryNewsItem(str, nt, ind->index, data);
		}
	}

	return CommandCost();
}

/**
 * Set industry production.
 * @param tile unused.
 * @param flags type of operation
 * @param p1 IndustryID.
 * @param p2 various bitstuffed elements
 * - p2 = (bit  0 -  7) - production level
 * - p2 = (bit  8)      - whether to show news
 * @param text custom news message.
 * @return the cost of this operation or an error
 */
CommandCost CmdIndustrySetProduction(TileIndex tile, DoCommandFlag flags, uint32_t p1, uint32_t p2, const char *text)
{
	return CmdIndustrySetProduction(flags, (IndustryID)p1, GB(p2, 0, 8), HasBit(p2, 8), text != nullptr ? std::string{ text } : std::string{});
}

/**
 * Change exclusive consumer or supplier for the industry.
 * @param flags Type of operation.
 * @param p1 IndustryID
 * @param p2 various bitstuffed elements
 * - p2 = (bit 0 - 7) - CompanyID to set or INVALID_OWNER (available to everyone) or
 *                      OWNER_NONE (neutral stations only) or OWNER_DEITY (no one)
 * - p2 = (bit 8)     - Set exclusive consumer if true, supplier if false.
 * @return Empty cost or an error.
 */
CommandCost CmdIndustrySetExclusivity(TileIndex tile, DoCommandFlag flags, uint32_t p1, uint32_t p2, const char *text)
{
	if (_current_company != OWNER_DEITY) return CMD_ERROR;

	Industry *ind = Industry::GetIfValid(p1);
	if (ind == nullptr) return CMD_ERROR;

	Owner company_id = (Owner)GB(p2, 0, 8);
	bool consumer = HasBit(p2, 8);

	if (company_id != OWNER_NONE && company_id != INVALID_OWNER && company_id != OWNER_DEITY
		&& !Company::IsValidID(company_id)) return CMD_ERROR;

	if (flags & DC_EXEC) {
		if (consumer) {
			ind->exclusive_consumer = company_id;
		} else {
			ind->exclusive_supplier = company_id;
		}
	}

	return CommandCost();
}

/**
 * Change additional industry text.
 * @param flags Type of operation.
 * @param p1 IndustryID
 * @param text - Additional industry text.
 * @return Empty cost or an error.
 */
CommandCost CmdIndustrySetText(TileIndex tile, DoCommandFlag flags, uint32_t p1, uint32_t p2, const char *text)
{
	if (_current_company != OWNER_DEITY) return CMD_ERROR;

	Industry *ind = Industry::GetIfValid(p1);
	if (ind == nullptr) return CMD_ERROR;

	if (flags & DC_EXEC) {
		ind->text.clear();
		if (!StrEmpty(text)) ind->text = text;
		InvalidateWindowData(WC_INDUSTRY_VIEW, ind->index);
	}

	return CommandCost();
}

/**
 * Create a new industry of random layout.
 * @param tile The location to build the industry.
 * @param type The industry type to build.
 * @param creation_type The circumstances the industry is created under.
 * @return the created industry or nullptr if it failed.
 */
static Industry *CreateNewIndustry(TileIndex tile, IndustryType type, IndustryAvailabilityCallType creation_type)
{
	const IndustrySpec *indspec = GetIndustrySpec(type);

	uint32_t seed = Random();
	uint32_t seed2 = Random();
	Industry *i = nullptr;
	size_t layout_index = RandomRange((uint32_t)indspec->layouts.size());
	[[maybe_unused]] CommandCost ret = CreateNewIndustryHelper(tile, type, DC_EXEC, indspec, layout_index, seed, GB(seed2, 0, 16), OWNER_NONE, creation_type, &i);
	assert(i != nullptr || ret.Failed());
	return i;
}

/**
 * Compute the appearance probability for an industry during map creation.
 * @param it Industry type to compute.
 * @param[out] force_at_least_one Returns whether at least one instance should be forced on map creation.
 * @return Relative probability for the industry to appear.
 */
static uint32_t GetScaledIndustryGenerationProbability(IndustryType it, bool *force_at_least_one)
{
	const IndustrySpec *ind_spc = GetIndustrySpec(it);
	uint32_t chance = ind_spc->appear_creation[_settings_game.game_creation.landscape];
	if (!ind_spc->enabled || ind_spc->layouts.empty() ||
			(_game_mode != GM_EDITOR && _settings_game.difficulty.industry_density == ID_FUND_ONLY) ||
			(_settings_game.economy.spawn_primary_industry_only && !ind_spc->IsRawIndustry()) ||
			(chance = GetIndustryProbabilityCallback(it, IACT_MAPGENERATION, chance)) == 0) {
		*force_at_least_one = false;
		return 0;
	} else {
		chance *= 16; // to increase precision
		/* We want industries appearing at coast to appear less often on bigger maps, as length of coast increases slower than map area.
		 * For simplicity we scale in both cases, though scaling the probabilities of all industries has no effect. */
		chance = (ind_spc->check_proc == CHECK_REFINERY || ind_spc->check_proc == CHECK_OIL_RIG) ? ScaleByMapSize1D(chance) : ScaleByMapSize(chance);

		*force_at_least_one = (chance > 0) && !(ind_spc->behaviour & INDUSTRYBEH_NOBUILT_MAPCREATION) && (_game_mode != GM_EDITOR);
		return chance;
	}
}

/**
 * Compute the probability for constructing a new industry during game play.
 * @param it Industry type to compute.
 * @param[out] min_number Minimal number of industries that should exist at the map.
 * @return Relative probability for the industry to appear.
 */
static uint16_t GetIndustryGamePlayProbability(IndustryType it, uint8_t *min_number)
{
	if (_settings_game.difficulty.industry_density == ID_FUND_ONLY) {
		*min_number = 0;
		return 0;
	}

	const IndustrySpec *ind_spc = GetIndustrySpec(it);
	if (_settings_game.economy.spawn_primary_industry_only && !ind_spc->IsRawIndustry()) {
		*min_number = 0;
		return 0;
	}

	uint8_t chance = ind_spc->appear_ingame[_settings_game.game_creation.landscape];
	if (!ind_spc->enabled || ind_spc->layouts.empty() ||
			((ind_spc->behaviour & INDUSTRYBEH_BEFORE_1950) && CalTime::CurYear() > 1950) ||
			((ind_spc->behaviour & INDUSTRYBEH_AFTER_1960) && CalTime::CurYear() < 1960) ||
			(chance = GetIndustryProbabilityCallback(it, IACT_RANDOMCREATION, chance)) == 0) {
		*min_number = 0;
		return 0;
	}
	*min_number = (ind_spc->behaviour & INDUSTRYBEH_CANCLOSE_LASTINSTANCE) ? 1 : 0;
	return chance;
}

/**
 * Get wanted number of industries on the map.
 * @return Wanted number of industries at the map.
 */
static uint GetNumberOfIndustries()
{
	/* Number of industries on a 256x256 map. */
	static const uint16_t numof_industry_table[] = {
		0,    // none
		0,    // minimal
		10,   // very low
		25,   // low
		55,   // normal
		80,   // high
		0,    // custom
	};

	assert(lengthof(numof_industry_table) == ID_END);
	uint difficulty = (_game_mode != GM_EDITOR) ? _settings_game.difficulty.industry_density : (uint)ID_VERY_LOW;
	if (difficulty == ID_CUSTOM) return std::min<uint>(IndustryPool::MAX_SIZE, _settings_game.game_creation.custom_industry_number);
	return std::min<uint>(IndustryPool::MAX_SIZE, ScaleByMapSize(numof_industry_table[difficulty]));
}

/**
 * Try to place the industry in the game.
 * Since there is no feedback why placement fails, there is no other option
 * than to try a few times before concluding it does not work.
 * @param type     Industry type of the desired industry.
 * @param try_hard Try very hard to find a place. (Used to place at least one industry per type.)
 * @return Pointer to created industry, or \c nullptr if creation failed.
 */
static Industry *PlaceIndustry(IndustryType type, IndustryAvailabilityCallType creation_type, bool try_hard)
{
	uint tries = try_hard ? 10000u : 2000u;
	for (; tries > 0; tries--) {
		Industry *ind = CreateNewIndustry(RandomTile(), type, creation_type);
		if (ind != nullptr) return ind;
	}
	return nullptr;
}

/**
 * Try to build a industry on the map.
 * @param type IndustryType of the desired industry
 * @param try_hard Try very hard to find a place. (Used to place at least one industry per type)
 */
static void PlaceInitialIndustry(IndustryType type, bool try_hard)
{
	Backup<CompanyID> cur_company(_current_company, OWNER_NONE, FILE_LINE);

	IncreaseGeneratingWorldProgress(GWP_INDUSTRY);
	PlaceIndustry(type, IACT_MAPGENERATION, try_hard);

	cur_company.Restore();
}

/**
 * Get total number of industries existing in the game.
 * @return Number of industries currently in the game.
 */
static uint GetCurrentTotalNumberOfIndustries()
{
	int total = 0;
	for (IndustryType it = 0; it < NUM_INDUSTRYTYPES; it++) total += Industry::GetIndustryTypeCount(it);
	return total;
}


/** Reset the entry. */
void IndustryTypeBuildData::Reset()
{
	this->probability  = 0;
	this->min_number   = 0;
	this->target_count = 0;
	this->max_wait     = 1;
	this->wait_count   = 0;
}

/** Completely reset the industry build data. */
void IndustryBuildData::Reset()
{
	this->wanted_inds = GetCurrentTotalNumberOfIndustries() << 16;

	for (IndustryType it = 0; it < NUM_INDUSTRYTYPES; it++) {
		this->builddata[it].Reset();
	}
}

/** Monthly update of industry build data. */
void IndustryBuildData::MonthlyLoop()
{
	static const int NEWINDS_PER_MONTH = 0x38000 / (10 * 12); // lower 16 bits is a float fraction, 3.5 industries per decade, divided by 10 * 12 months.
	if (_settings_game.difficulty.industry_density == ID_FUND_ONLY) return; // 'no industries' setting.

	/* To prevent running out of unused industries for the player to connect,
	 * add a fraction of new industries each month, but only if the manager can keep up. */
	uint max_behind = 1 + std::min(99u, ScaleByMapSize(3)); // At most 2 industries for small maps, and 100 at the biggest map (about 6 months industry build attempts).
	if (GetCurrentTotalNumberOfIndustries() + max_behind >= (this->wanted_inds >> 16)) {
		this->wanted_inds += ScaleByMapSize(NEWINDS_PER_MONTH);
	}
}

/**
 * This function will create random industries during game creation.
 * It will scale the amount of industries by mapsize and difficulty level.
 */
void GenerateIndustries()
{
	if (_game_mode != GM_EDITOR && _settings_game.difficulty.industry_density == ID_FUND_ONLY) return; // No industries in the game.

	uint32_t industry_probs[NUM_INDUSTRYTYPES];
	bool force_at_least_one[NUM_INDUSTRYTYPES];
	uint32_t total_prob = 0;
	uint num_forced = 0;

	for (IndustryType it = 0; it < NUM_INDUSTRYTYPES; it++) {
		industry_probs[it] = GetScaledIndustryGenerationProbability(it, force_at_least_one + it);
		total_prob += industry_probs[it];
		if (force_at_least_one[it]) num_forced++;
	}

	uint total_amount = GetNumberOfIndustries();
	if (total_prob == 0 || total_amount < num_forced) {
		/* Only place the forced ones */
		total_amount = num_forced;
	}

	SetGeneratingWorldProgress(GWP_INDUSTRY, total_amount);

	/* Try to build one industry per type independent of any probabilities */
	for (IndustryType it = 0; it < NUM_INDUSTRYTYPES; it++) {
		if (force_at_least_one[it]) {
			assert(total_amount > 0);
			total_amount--;
			PlaceInitialIndustry(it, true);
		}
	}

	/* Add the remaining industries according to their probabilities */
	for (uint i = 0; i < total_amount; i++) {
		uint32_t r = RandomRange(total_prob);
		IndustryType it = 0;
		while (r >= industry_probs[it]) {
			r -= industry_probs[it];
			it++;
			assert(it < NUM_INDUSTRYTYPES);
		}
		assert(industry_probs[it] > 0);
		PlaceInitialIndustry(it, false);
	}
	_industry_builder.Reset();
}

/**
 * Monthly update of industry statistics.
 * @param i Industry to update.
 */
static void UpdateIndustryStatistics(Industry *i)
{
	for (size_t j = 0; j < std::size(i->produced_cargo); j++) {
		if (i->produced_cargo[j] != INVALID_CARGO) {
			uint8_t pct = 0;
			if (i->this_month_production[j] != 0) {
				i->last_prod_year = EconTime::CurYear();
				pct = ClampTo<uint8_t>(((uint64_t)i->this_month_transported[j]) * 256 / i->this_month_production[j]);
			}
			i->last_month_pct_transported[j] = pct;

			i->last_month_production[j] = i->this_month_production[j];
			i->this_month_production[j] = 0;

			i->last_month_transported[j] = i->this_month_transported[j];
			i->this_month_transported[j] = 0;
		}
	}
}

/**
 * Recompute #production_rate for current #prod_level.
 * This function is only valid when not using smooth economy.
 */
void Industry::RecomputeProductionMultipliers()
{
	const IndustrySpec *indspec = GetIndustrySpec(this->type);
	assert(indspec->UsesOriginalEconomy());

	/* Rates are rounded up, so e.g. oilrig always produces some passengers */
	for (size_t i = 0; i < std::size(this->production_rate); i++) {
		this->production_rate[i] = ClampTo<uint8_t>(CeilDiv(indspec->production_rate[i] * this->prod_level, PRODLEVEL_DEFAULT));
	}
}

void Industry::FillCachedName() const
{
	auto tmp_params = MakeParameters(this->index);
	this->cached_name = GetStringWithArgs(STR_INDUSTRY_NAME, tmp_params);
}

void ClearAllIndustryCachedNames()
{
	for (Industry *ind : Industry::Iterate()) {
		ind->cached_name.clear();
	}
}

/**
 * Set the #probability and #min_number fields for the industry type \a it for a running game.
 * @param it Industry type.
 * @return At least one of the fields has changed value.
 */
bool IndustryTypeBuildData::GetIndustryTypeData(IndustryType it)
{
	uint8_t min_number;
	uint32_t probability = GetIndustryGamePlayProbability(it, &min_number);
	bool changed = min_number != this->min_number || probability != this->probability;
	this->min_number = min_number;
	this->probability = probability;
	return changed;
}

/** Decide how many industries of each type are needed. */
void IndustryBuildData::SetupTargetCount()
{
	bool changed = false;
	uint num_planned = 0; // Number of industries planned in the industry build data.
	for (IndustryType it = 0; it < NUM_INDUSTRYTYPES; it++) {
		changed |= this->builddata[it].GetIndustryTypeData(it);
		num_planned += this->builddata[it].target_count;
	}
	uint total_amount = this->wanted_inds >> 16; // Desired total number of industries.
	changed |= num_planned != total_amount;
	if (!changed) return; // All industries are still the same, no need to re-randomize.

	/* Initialize the target counts. */
	uint force_build = 0;  // Number of industries that should always be available.
	uint32_t total_prob = 0; // Sum of probabilities.
	for (IndustryType it = 0; it < NUM_INDUSTRYTYPES; it++) {
		IndustryTypeBuildData *ibd = this->builddata + it;
		force_build += ibd->min_number;
		ibd->target_count = ibd->min_number;
		total_prob += ibd->probability;
	}

	if (total_prob == 0) return; // No buildable industries.

	/* Subtract forced industries from the number of industries available for construction. */
	total_amount = (total_amount <= force_build) ? 0 : total_amount - force_build;

	/* Assign number of industries that should be aimed for, by using the probability as a weight. */
	while (total_amount > 0) {
		uint32_t r = RandomRange(total_prob);
		IndustryType it = 0;
		while (r >= this->builddata[it].probability) {
			r -= this->builddata[it].probability;
			it++;
			assert(it < NUM_INDUSTRYTYPES);
		}
		assert(this->builddata[it].probability > 0);
		this->builddata[it].target_count++;
		total_amount--;
	}
}

/**
 * Try to create a random industry, during gameplay
 */
void IndustryBuildData::TryBuildNewIndustry()
{
	this->SetupTargetCount();

	int missing = 0;       // Number of industries that need to be build.
	uint count = 0;        // Number of industry types eligible for build.
	uint32_t total_prob = 0; // Sum of probabilities.
	IndustryType forced_build = NUM_INDUSTRYTYPES; // Industry type that should be forcibly build.
	for (IndustryType it = 0; it < NUM_INDUSTRYTYPES; it++) {
		int difference = this->builddata[it].target_count - Industry::GetIndustryTypeCount(it);
		missing += difference;
		if (this->builddata[it].wait_count > 0) continue; // This type may not be built now.
		if (difference > 0) {
			if (Industry::GetIndustryTypeCount(it) == 0 && this->builddata[it].min_number > 0) {
				/* An industry that should exist at least once, is not available. Force it, trying the most needed one first. */
				if (forced_build == NUM_INDUSTRYTYPES ||
						difference > this->builddata[forced_build].target_count - Industry::GetIndustryTypeCount(forced_build)) {
					forced_build = it;
				}
			}
			total_prob += difference;
			count++;
		}
	}

	if (EconomyIsInRecession() || (forced_build == NUM_INDUSTRYTYPES && (missing <= 0 || total_prob == 0))) count = 0; // Skip creation of an industry.

	if (count >= 1) {
		/* If not forced, pick a weighted random industry to build.
		 * For the case that count == 1, there is no need to draw a random number. */
		IndustryType it;
		if (forced_build != NUM_INDUSTRYTYPES) {
			it = forced_build;
		} else {
			/* Non-forced, select an industry type to build (weighted random). */
			uint32_t r = 0; // Initialized to silence the compiler.
			if (count > 1) r = RandomRange(total_prob);
			for (it = 0; it < NUM_INDUSTRYTYPES; it++) {
				if (this->builddata[it].wait_count > 0) continue; // Type may not be built now.
				int difference = this->builddata[it].target_count - Industry::GetIndustryTypeCount(it);
				if (difference <= 0) continue; // Too many of this kind.
				if (count == 1) break;
				if (r < (uint)difference) break;
				r -= difference;
			}
			assert(it < NUM_INDUSTRYTYPES && this->builddata[it].target_count > Industry::GetIndustryTypeCount(it));
		}

		/* Try to create the industry. */
		const Industry *ind = PlaceIndustry(it, IACT_RANDOMCREATION, false);
		if (ind == nullptr) {
			this->builddata[it].wait_count = this->builddata[it].max_wait + 1; // Compensate for decrementing below.
			this->builddata[it].max_wait = std::min(1000, this->builddata[it].max_wait + 2);
		} else {
			AdvertiseIndustryOpening(ind);
			this->builddata[it].max_wait = std::max(this->builddata[it].max_wait / 2, 1); // Reduce waiting time of the industry type.
		}
	}

	/* Decrement wait counters. */
	for (IndustryType it = 0; it < NUM_INDUSTRYTYPES; it++) {
		if (this->builddata[it].wait_count > 0) this->builddata[it].wait_count--;
	}
}

/**
 * Protects an industry from closure if the appropriate flags and conditions are met
 * INDUSTRYBEH_CANCLOSE_LASTINSTANCE must be set (which, by default, it is not) and the
 * count of industries of this type must one (or lower) in order to be protected
 * against closure.
 * @param type IndustryType been queried
 * @result true if protection is on, false otherwise (except for oil wells)
 */
static bool CheckIndustryCloseDownProtection(IndustryType type)
{
	const IndustrySpec *indspec = GetIndustrySpec(type);

	/* oil wells (or the industries with that flag set) are always allowed to closedown */
	if ((indspec->behaviour & INDUSTRYBEH_DONT_INCR_PROD) && _settings_game.game_creation.landscape == LT_TEMPERATE) return false;
	return (indspec->behaviour & INDUSTRYBEH_CANCLOSE_LASTINSTANCE) == 0 && Industry::GetIndustryTypeCount(type) <= 1;
}

/**
 * Can given cargo type be accepted or produced by the industry?
 * @param cargo: Cargo type
 * @param ind: Industry
 * @param *c_accepts: Pointer to boolean for acceptance of cargo
 * @param *c_produces: Pointer to boolean for production of cargo
 * @return: \c *c_accepts is set when industry accepts the cargo type,
 *          \c *c_produces is set when the industry produces the cargo type
 */
static void CanCargoServiceIndustry(CargoID cargo, Industry *ind, bool *c_accepts, bool *c_produces)
{
	if (cargo == INVALID_CARGO) return;

	/* Check for acceptance of cargo */
	if (ind->IsCargoAccepted(cargo) && !IndustryTemporarilyRefusesCargo(ind, cargo)) *c_accepts = true;

	/* Check for produced cargo */
	if (ind->IsCargoProduced(cargo)) *c_produces = true;
}

/**
 * Compute who can service the industry.
 *
 * Here, 'can service' means that they have trains and stations close enough
 * to the industry with the right cargo type and the right orders (ie has the
 * technical means).
 *
 * @param ind: Industry being investigated.
 *
 * @return: 0 if nobody can service the industry, 2 if the local company can
 * service the industry, and 1 otherwise (only competitors can service the
 * industry)
 */
int WhoCanServiceIndustry(Industry *ind)
{
	if (ind->stations_near.empty()) return 0; // No stations found at all => nobody services

	int result = 0;
	for (const Vehicle *v : Vehicle::Iterate()) {
		/* Is it worthwhile to try this vehicle? */
		if (v->owner != _local_company && result != 0) continue;

		/* Check whether it accepts the right kind of cargo */
		bool c_accepts = false;
		bool c_produces = false;
		if (v->type == VEH_TRAIN && v->IsFrontEngine() && !HasBit(v->subtype, GVSF_VIRTUAL)) {
			for (const Vehicle *u = v; u != nullptr; u = u->Next()) {
				CanCargoServiceIndustry(u->cargo_type, ind, &c_accepts, &c_produces);
			}
		} else if (v->type == VEH_ROAD || v->type == VEH_SHIP || v->type == VEH_AIRCRAFT) {
			CanCargoServiceIndustry(v->cargo_type, ind, &c_accepts, &c_produces);
		} else {
			continue;
		}
		if (!c_accepts && !c_produces) continue; // Wrong cargo

		/* Check orders of the vehicle.
		 * We cannot check the first of shared orders only, since the first vehicle in such a chain
		 * may have a different cargo type.
		 */
		for (const Order *o : v->Orders()) {
			if (o->IsType(OT_GOTO_STATION) && !(o->GetUnloadType() & OUFB_TRANSFER)) {
				/* Vehicle visits a station to load or unload */
				Station *st = Station::Get(o->GetDestination());
				assert(st != nullptr);

				/* Same cargo produced by industry is dropped here => not serviced by vehicle v */
				if ((o->GetUnloadType() & OUFB_UNLOAD) && !c_accepts) break;

				if (ind->stations_near.find(st) != ind->stations_near.end()) {
					if (v->owner == _local_company) return 2; // Company services industry
					result = 1; // Competitor services industry
				}
			}
		}
	}
	return result;
}

/**
 * Report news that industry production has changed significantly
 *
 * @param ind: Industry with changed production
 * @param type: Cargo type that has changed
 * @param percent: Percentage of change (>0 means increase, <0 means decrease)
 */
static void ReportNewsProductionChangeIndustry(Industry *ind, CargoID type, int percent)
{
	NewsType nt;

	switch (WhoCanServiceIndustry(ind)) {
		case 0: nt = NT_INDUSTRY_NOBODY;  break;
		case 1: nt = NT_INDUSTRY_OTHER;   break;
		case 2: nt = NT_INDUSTRY_COMPANY; break;
		default: NOT_REACHED();
	}
	SetDParam(2, abs(percent));
	SetDParam(0, CargoSpec::Get(type)->name);
	SetDParam(1, ind->index);
	AddIndustryNewsItem(
		percent >= 0 ? STR_NEWS_INDUSTRY_PRODUCTION_INCREASE_SMOOTH : STR_NEWS_INDUSTRY_PRODUCTION_DECREASE_SMOOTH,
		nt,
		ind->index
	);
}

static const uint PERCENT_TRANSPORTED_60 = 153;
static const uint PERCENT_TRANSPORTED_80 = 204;

/**
 * Change industry production or do closure
 * @param i Industry for which changes are performed
 * @param monthly true if it's the monthly call, false if it's the random call
 */
static void ChangeIndustryProduction(Industry *i, bool monthly)
{
	StringID str = STR_NULL;
	bool closeit = false;
	const IndustrySpec *indspec = GetIndustrySpec(i->type);
	bool standard = false;
	bool suppress_message = false;
	bool recalculate_multipliers = false; ///< reinitialize production_rate to match prod_level
	/* use original economy for industries using production related callbacks */
	bool original_economy = indspec->UsesOriginalEconomy();
	uint8_t div = 0;
	uint8_t mul = 0;
	int8_t increment = 0;

	bool callback_enabled = HasBit(indspec->callback_mask, monthly ? CBM_IND_MONTHLYPROD_CHANGE : CBM_IND_PRODUCTION_CHANGE);
	if (callback_enabled) {
		uint16_t res = GetIndustryCallback(monthly ? CBID_INDUSTRY_MONTHLYPROD_CHANGE : CBID_INDUSTRY_PRODUCTION_CHANGE, 0, Random(), i, i->type, i->location.tile);
		if (res != CALLBACK_FAILED) { // failed callback means "do nothing"
			suppress_message = HasBit(res, 7);
			/* Get the custom message if any */
			if (HasBit(res, 8)) str = MapGRFStringID(indspec->grf_prop.grffile->grfid, GB(GetRegister(0x100), 0, 16));
			res = GB(res, 0, 4);
			switch (res) {
				default: NOT_REACHED();
				case 0x0: break;                  // Do nothing, but show the custom message if any
				case 0x1: div = 1; break;         // Halve industry production. If production reaches the quarter of the default, the industry is closed instead.
				case 0x2: mul = 1; break;         // Double industry production if it hasn't reached eight times of the original yet.
				case 0x3: closeit = true; break;  // The industry announces imminent closure, and is physically removed from the map next month.
				case 0x4: standard = true; break; // Do the standard random production change as if this industry was a primary one.
				case 0x5: case 0x6: case 0x7:     // Divide production by 4, 8, 16
				case 0x8: div = res - 0x3; break; // Divide production by 32
				case 0x9: case 0xA: case 0xB:     // Multiply production by 4, 8, 16
				case 0xC: mul = res - 0x7; break; // Multiply production by 32
				case 0xD:                         // decrement production
				case 0xE:                         // increment production
					increment = res == 0x0D ? -1 : 1;
					break;
				case 0xF:                         // Set production to third byte of register 0x100
					i->prod_level = Clamp(GB(GetRegister(0x100), 16, 8), PRODLEVEL_MINIMUM, PRODLEVEL_MAXIMUM);
					recalculate_multipliers = true;
					break;
			}
		}
	} else {
		if (monthly == original_economy) return;
		if (!original_economy && _settings_game.economy.type == ET_FROZEN) return;
		if (indspec->life_type == INDUSTRYLIFE_BLACK_HOLE) return;
	}

	if (standard || (!callback_enabled && (indspec->life_type & (INDUSTRYLIFE_ORGANIC | INDUSTRYLIFE_EXTRACTIVE)) != 0)) {
		/* decrease or increase */
		bool only_decrease = (indspec->behaviour & INDUSTRYBEH_DONT_INCR_PROD) && _settings_game.game_creation.landscape == LT_TEMPERATE;

		if (original_economy) {
			if (only_decrease || Chance16(1, 3)) {
				/* If more than 60% transported, 66% chance of increase, else 33% chance of increase */
				if (!only_decrease && (i->last_month_pct_transported[0] > PERCENT_TRANSPORTED_60) != Chance16(1, 3)) {
					mul = 1; // Increase production
				} else {
					div = 1; // Decrease production
				}
			}
		} else if (_settings_game.economy.type == ET_SMOOTH) {
			closeit = !(i->ctlflags & (INDCTL_NO_CLOSURE | INDCTL_NO_PRODUCTION_DECREASE));
			for (size_t j = 0; j < std::size(i->produced_cargo); j++) {
				if (i->produced_cargo[j] == INVALID_CARGO) continue;
				uint32_t r = Random();
				int old_prod, new_prod, percent;
				/* If over 60% is transported, mult is 1, else mult is -1. */
				int mult = (i->last_month_pct_transported[j] > PERCENT_TRANSPORTED_60) ? 1 : -1;

				new_prod = old_prod = i->production_rate[j];

				/* For industries with only_decrease flags (temperate terrain Oil Wells),
				 * the multiplier will always be -1 so they will only decrease. */
				if (only_decrease) {
					mult = -1;
				/* For normal industries, if over 60% is transported, 33% chance for decrease.
				 * Bonus for very high station ratings (over 80%): 16% chance for decrease. */
				} else if (Chance16I(1, ((i->last_month_pct_transported[j] > PERCENT_TRANSPORTED_80) ? 6 : 3), r)) {
					mult *= -1;
				}

				/* 4.5% chance for 3-23% (or 1 unit for very low productions) production change,
				 * determined by mult value. If mult = 1 prod. increases, else (-1) it decreases. */
				if (Chance16I(1, 22, r >> 16)) {
					new_prod += mult * (std::max(((RandomRange(50) + 10) * old_prod) >> 8, 1U));
				}

				/* Prevent production to overflow or Oil Rig passengers to be over-"produced" */
				new_prod = Clamp(new_prod, 1, 255);
				if (IsValidCargoID(i->produced_cargo[j]) && i->produced_cargo[j] == GetCargoIDByLabel(CT_PASSENGERS) && !(indspec->behaviour & INDUSTRYBEH_NO_PAX_PROD_CLAMP)) {
					new_prod = Clamp(new_prod, 0, 16);
				}

				/* If override flags are set, prevent actually changing production if any was decided on */
				if ((i->ctlflags & INDCTL_NO_PRODUCTION_DECREASE) && new_prod < old_prod) continue;
				if ((i->ctlflags & INDCTL_NO_PRODUCTION_INCREASE) && new_prod > old_prod) continue;

				/* Do not stop closing the industry when it has the lowest possible production rate */
				if (new_prod == old_prod && old_prod > 1) {
					closeit = false;
					continue;
				}

				percent = (old_prod == 0) ? 100 : (new_prod * 100 / old_prod - 100);
				i->production_rate[j] = new_prod;

				/* Close the industry when it has the lowest possible production rate */
				if (new_prod > 1) closeit = false;

				if (abs(percent) >= 10) {
					ReportNewsProductionChangeIndustry(i, i->produced_cargo[j], percent);
				}
			}
		}
	}

	/* If override flags are set, prevent actually changing production if any was decided on */
	if ((i->ctlflags & INDCTL_NO_PRODUCTION_DECREASE) && (div > 0 || increment < 0)) return;
	if ((i->ctlflags & INDCTL_NO_PRODUCTION_INCREASE) && (mul > 0 || increment > 0)) return;
	if (i->ctlflags & INDCTL_EXTERNAL_PROD_LEVEL) {
		div = 0;
		mul = 0;
		increment = 0;
	}

	if (!callback_enabled && (indspec->life_type & INDUSTRYLIFE_PROCESSING)) {
		if ((EconTime::CurYear() - i->last_prod_year) >= PROCESSING_INDUSTRY_ABANDONMENT_YEARS && Chance16(1, original_economy ? 2 : 180)) {
			closeit = true;
		}
	}

	/* Increase if needed */
	while (mul-- != 0 && i->prod_level < PRODLEVEL_MAXIMUM) {
		i->prod_level = std::min<int>(i->prod_level * 2, PRODLEVEL_MAXIMUM);
		recalculate_multipliers = true;
		if (str == STR_NULL) str = indspec->production_up_text;
	}

	/* Decrease if needed */
	while (div-- != 0 && !closeit) {
		if (i->prod_level == PRODLEVEL_MINIMUM) {
			closeit = true;
			break;
		} else {
			i->prod_level = std::max<int>(i->prod_level / 2, PRODLEVEL_MINIMUM);
			recalculate_multipliers = true;
			if (str == STR_NULL) str = indspec->production_down_text;
		}
	}

	/* Increase or Decreasing the production level if needed */
	if (increment != 0) {
		if (increment < 0 && i->prod_level == PRODLEVEL_MINIMUM) {
			closeit = true;
		} else {
			i->prod_level = ClampU(i->prod_level + increment, PRODLEVEL_MINIMUM, PRODLEVEL_MAXIMUM);
			recalculate_multipliers = true;
		}
	}

	/* Recalculate production_rate
	 * For non-smooth economy these should always be synchronized with prod_level */
	if (recalculate_multipliers) i->RecomputeProductionMultipliers();

	/* Close if needed and allowed */
	if (closeit && !CheckIndustryCloseDownProtection(i->type) && !(i->ctlflags & INDCTL_NO_CLOSURE)) {
		i->prod_level = PRODLEVEL_CLOSURE;
		SetWindowDirty(WC_INDUSTRY_VIEW, i->index);
		str = indspec->closure_text;
	}

	if (!suppress_message && str != STR_NULL) {
		NewsType nt;
		/* Compute news category */
		if (closeit) {
			nt = NT_INDUSTRY_CLOSE;
			AI::BroadcastNewEvent(new ScriptEventIndustryClose(i->index));
			Game::NewEvent(new ScriptEventIndustryClose(i->index));
		} else {
			switch (WhoCanServiceIndustry(i)) {
				case 0: nt = NT_INDUSTRY_NOBODY;  break;
				case 1: nt = NT_INDUSTRY_OTHER;   break;
				case 2: nt = NT_INDUSTRY_COMPANY; break;
				default: NOT_REACHED();
			}
		}
		/* Set parameters of news string */
		if (str > STR_LAST_STRINGID) {
			SetDParam(0, STR_TOWN_NAME);
			SetDParam(1, i->town->index);
			SetDParam(2, indspec->name);
		} else if (closeit) {
			SetDParam(0, STR_FORMAT_INDUSTRY_NAME);
			SetDParam(1, i->town->index);
			SetDParam(2, indspec->name);
		} else {
			SetDParam(0, i->index);
		}
		/* and report the news to the user */
		if (closeit) {
			AddTileNewsItem(str, nt, i->location.tile + TileDiffXY(1, 1));
		} else {
			AddIndustryNewsItem(str, nt, i->index);
		}
	}
}

/**
 * Daily handler for the industry changes
 * Taking the original map size of 256*256, the number of random changes was always of just one unit.
 * But it cannot be the same on smaller or bigger maps. That number has to be scaled up or down.
 * For small maps, it implies that less than one change per month is required, while on bigger maps,
 * it would be way more. The daily loop handles those changes.
 */
void IndustryDailyLoop()
{
	_economy.industry_daily_change_counter += _economy.industry_daily_increment;

	/* Bits 16-31 of industry_construction_counter contain the number of industries to change/create today,
	 * the lower 16 bit are a fractional part that might accumulate over several days until it
	 * is sufficient for an industry. */
	uint16_t change_loop = _economy.industry_daily_change_counter >> 16;

	/* Reset the active part of the counter, just keeping the "fractional part" */
	_economy.industry_daily_change_counter &= 0xFFFF;

	if (change_loop == 0) {
		return;  // Nothing to do? get out
	}

	Backup<CompanyID> cur_company(_current_company, OWNER_NONE, FILE_LINE);

	/* perform the required industry changes for the day */

	uint perc = 3; // Between 3% and 9% chance of creating a new industry.
	if ((_industry_builder.wanted_inds >> 16) > GetCurrentTotalNumberOfIndustries()) {
		perc = std::min(9u, perc + (_industry_builder.wanted_inds >> 16) - GetCurrentTotalNumberOfIndustries());
	}
	for (uint16_t j = 0; j < change_loop; j++) {
		if (Chance16(perc, 100)) {
			_industry_builder.TryBuildNewIndustry();
		} else {
			Industry *i = Industry::GetRandom();
			if (i != nullptr) {
				ChangeIndustryProduction(i, false);
				SetWindowDirty(WC_INDUSTRY_VIEW, i->index);
			}
		}
	}

	cur_company.Restore();

	/* production-change */
	InvalidateWindowData(WC_INDUSTRY_DIRECTORY, 0, IDIWD_PRODUCTION_CHANGE);
}

void IndustryMonthlyLoop()
{
	Backup<CompanyID> cur_company(_current_company, OWNER_NONE, FILE_LINE);

	_industry_builder.MonthlyLoop();

	for (Industry *i : Industry::Iterate()) {
		UpdateIndustryStatistics(i);
		if (i->prod_level == PRODLEVEL_CLOSURE) {
			delete i;
		} else {
			ChangeIndustryProduction(i, true);
			SetWindowDirty(WC_INDUSTRY_VIEW, i->index);
		}
	}

	cur_company.Restore();

	/* production-change */
	InvalidateWindowData(WC_INDUSTRY_DIRECTORY, 0, IDIWD_PRODUCTION_CHANGE);
}


void InitializeIndustries()
{
	Industry::ResetIndustryCounts();
	_industry_sound_tile = 0;

	_industry_builder.Reset();
}

/** Verify whether the generated industries are complete, and warn the user if not. */
void CheckIndustries()
{
	int count = 0;
	for (IndustryType it = 0; it < NUM_INDUSTRYTYPES; it++) {
		if (Industry::GetIndustryTypeCount(it) > 0) continue; // Types of existing industries can be skipped.

		bool force_at_least_one;
		uint32_t chance = GetScaledIndustryGenerationProbability(it, &force_at_least_one);
		if (chance == 0 || !force_at_least_one) continue; // Types that are not available can be skipped.

		const IndustrySpec *is = GetIndustrySpec(it);
		SetDParam(0, is->name);
		ShowErrorMessage(STR_ERROR_NO_SUITABLE_PLACES_FOR_INDUSTRIES, STR_ERROR_NO_SUITABLE_PLACES_FOR_INDUSTRIES_EXPLANATION, WL_WARNING);

		count++;
		if (count >= 3) break; // Don't swamp the user with errors.
	}
}

/**
 * Is an industry with the spec a raw industry?
 * @return true if it should be handled as a raw industry
 */
bool IndustrySpec::IsRawIndustry() const
{
	return (this->life_type & (INDUSTRYLIFE_EXTRACTIVE | INDUSTRYLIFE_ORGANIC)) != 0;
}

/**
 * Is an industry with the spec a processing industry?
 * @return true if it should be handled as a processing industry
 */
bool IndustrySpec::IsProcessingIndustry() const
{
	/* Lumber mills are neither raw nor processing */
	return (this->life_type & INDUSTRYLIFE_PROCESSING) != 0 &&
			(this->behaviour & INDUSTRYBEH_CUT_TREES) == 0;
}

/**
 * Get the cost for constructing this industry
 * @return the cost (inflation corrected etc)
 */
Money IndustrySpec::GetConstructionCost() const
{
	/* Building raw industries like secondary uses different price base */
	return (_price[(_settings_game.construction.raw_industry_construction == 1 && this->IsRawIndustry()) ?
			PR_BUILD_INDUSTRY_RAW : PR_BUILD_INDUSTRY] * this->cost_multiplier) >> 8;
}

/**
 * Get the cost for removing this industry
 * Take note that the cost will always be zero for non-grf industries.
 * Only if the grf author did specified a cost will it be applicable.
 * @return the cost (inflation corrected etc)
 */
Money IndustrySpec::GetRemovalCost() const
{
	return (_price[PR_CLEAR_INDUSTRY] * this->removal_cost_multiplier) >> 8;
}

/**
 * Determines whether this industrytype uses standard/newgrf production changes.
 * @return true if original economy is used.
 */
bool IndustrySpec::UsesOriginalEconomy() const
{
	return _settings_game.economy.type == ET_ORIGINAL ||
		HasBit(this->callback_mask, CBM_IND_PRODUCTION_256_TICKS) || HasBit(this->callback_mask, CBM_IND_PRODUCTION_CARGO_ARRIVAL) || // production callbacks
		HasBit(this->callback_mask, CBM_IND_MONTHLYPROD_CHANGE) || HasBit(this->callback_mask, CBM_IND_PRODUCTION_CHANGE) || HasBit(this->callback_mask, CBM_IND_PROD_CHANGE_BUILD); // production change callbacks
}

IndustrySpec::~IndustrySpec()
{
	if (HasBit(this->cleanup_flag, CLEAN_RANDOMSOUNDS)) {
		free(this->random_sounds);
	}
}

static CommandCost TerraformTile_Industry(TileIndex tile, DoCommandFlag flags, int z_new, Slope tileh_new)
{
	if (AutoslopeEnabled()) {
		/* We imitate here TTDP's behaviour:
		 *  - Both new and old slope must not be steep.
		 *  - TileMaxZ must not be changed.
		 *  - Allow autoslope by default.
		 *  - Disallow autoslope if callback succeeds and returns non-zero.
		 */
		Slope tileh_old = GetTileSlope(tile);
		/* TileMaxZ must not be changed. Slopes must not be steep. */
		if (!IsSteepSlope(tileh_old) && !IsSteepSlope(tileh_new) && (GetTileMaxZ(tile) == z_new + GetSlopeMaxZ(tileh_new))) {
			const IndustryGfx gfx = GetIndustryGfx(tile);
			const IndustryTileSpec *itspec = GetIndustryTileSpec(gfx);

			/* Call callback 3C 'disable autosloping for industry tiles'. */
			if (HasBit(itspec->callback_mask, CBM_INDT_AUTOSLOPE)) {
				/* If the callback fails, allow autoslope. */
				uint16_t res = GetIndustryTileCallback(CBID_INDTILE_AUTOSLOPE, 0, 0, gfx, Industry::GetByTile(tile), tile);
				if (res == CALLBACK_FAILED || !ConvertBooleanCallback(itspec->grf_prop.grffile, CBID_INDTILE_AUTOSLOPE, res)) return CommandCost(EXPENSES_CONSTRUCTION, _price[PR_BUILD_FOUNDATION]);
			} else {
				/* allow autoslope */
				return CommandCost(EXPENSES_CONSTRUCTION, _price[PR_BUILD_FOUNDATION]);
			}
		}
	}
	return DoCommand(tile, 0, 0, flags, CMD_LANDSCAPE_CLEAR);
}

extern const TileTypeProcs _tile_type_industry_procs = {
	DrawTile_Industry,           // draw_tile_proc
	GetSlopePixelZ_Industry,     // get_slope_z_proc
	ClearTile_Industry,          // clear_tile_proc
	AddAcceptedCargo_Industry,   // add_accepted_cargo_proc
	GetTileDesc_Industry,        // get_tile_desc_proc
	GetTileTrackStatus_Industry, // get_tile_track_status_proc
	ClickTile_Industry,          // click_tile_proc
	AnimateTile_Industry,        // animate_tile_proc
	TileLoop_Industry,           // tile_loop_proc
	ChangeTileOwner_Industry,    // change_tile_owner_proc
	nullptr,                        // add_produced_cargo_proc
	nullptr,                        // vehicle_enter_tile_proc
	GetFoundation_Industry,      // get_foundation_proc
	TerraformTile_Industry,      // terraform_tile_proc
};

bool IndustryCompare::operator() (const IndustryListEntry &lhs, const IndustryListEntry &rhs) const
{
	/* Compare by distance first and use index as a tiebreaker. */
	return std::tie(lhs.distance, lhs.industry->index) < std::tie(rhs.distance, rhs.industry->index);
}<|MERGE_RESOLUTION|>--- conflicted
+++ resolved
@@ -1916,11 +1916,7 @@
 		/* Clear all input cargo types */
 		for (size_t j = 0; j < i->accepts_cargo.size(); j++) i->accepts_cargo[j] = INVALID_CARGO;
 		/* Query actual types */
-<<<<<<< HEAD
-		uint maxcargoes = (indspec->behaviour & INDUSTRYBEH_CARGOTYPES_UNLIMITED) ? (uint)std::size(i->accepts_cargo) : 3;
-=======
 		uint maxcargoes = (indspec->behaviour & INDUSTRYBEH_CARGOTYPES_UNLIMITED) ? INDUSTRY_NUM_INPUTS : 3;
->>>>>>> a1b03ee6
 		for (uint j = 0; j < maxcargoes; j++) {
 			uint16_t res = GetIndustryCallback(CBID_INDUSTRY_INPUT_CARGO_TYPES, j, 0, i, type, INVALID_TILE);
 			if (res == CALLBACK_FAILED || GB(res, 0, 8) == UINT8_MAX) break;
@@ -1952,11 +1948,7 @@
 		/* Clear all output cargo types */
 		for (size_t j = 0; j < i->produced_cargo.size(); j++) i->produced_cargo[j] = INVALID_CARGO;
 		/* Query actual types */
-<<<<<<< HEAD
-		uint maxcargoes = (indspec->behaviour & INDUSTRYBEH_CARGOTYPES_UNLIMITED) ? (uint)std::size(i->produced_cargo) : 2;
-=======
 		uint maxcargoes = (indspec->behaviour & INDUSTRYBEH_CARGOTYPES_UNLIMITED) ? INDUSTRY_NUM_OUTPUTS : 2;
->>>>>>> a1b03ee6
 		for (uint j = 0; j < maxcargoes; j++) {
 			uint16_t res = GetIndustryCallback(CBID_INDUSTRY_OUTPUT_CARGO_TYPES, j, 0, i, type, INVALID_TILE);
 			if (res == CALLBACK_FAILED || GB(res, 0, 8) == UINT8_MAX) break;
