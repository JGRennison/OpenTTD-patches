--- conflicted
+++ resolved
@@ -480,13 +480,8 @@
 	td.owner[0] = i->owner;
 	td.str = is->name;
 	if (!IsIndustryCompleted(tile)) {
-<<<<<<< HEAD
-		td->dparam[0] = td->str;
-		td->str = STR_LAI_TOWN_INDUSTRY_DESCRIPTION_UNDER_CONSTRUCTION;
-=======
-		td.dparam = td.str;
+		td.dparam[0] = td.str;
 		td.str = STR_LAI_TOWN_INDUSTRY_DESCRIPTION_UNDER_CONSTRUCTION;
->>>>>>> dddad0dc
 	}
 
 	if (is->grf_prop.HasGrfFile()) {
