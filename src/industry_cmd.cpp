/*
 * This file is part of OpenTTD.
 * OpenTTD is free software; you can redistribute it and/or modify it under the terms of the GNU General Public License as published by the Free Software Foundation, version 2.
 * OpenTTD is distributed in the hope that it will be useful, but WITHOUT ANY WARRANTY; without even the implied warranty of MERCHANTABILITY or FITNESS FOR A PARTICULAR PURPOSE.
 * See the GNU General Public License for more details. You should have received a copy of the GNU General Public License along with OpenTTD. If not, see <http://www.gnu.org/licenses/>.
 */

/** @file industry_cmd.cpp Handling of industry tiles. */

#include "stdafx.h"
#include "clear_map.h"
#include "industry.h"
#include "station_base.h"
#include "landscape.h"
#include "viewport_func.h"
#include "command_func.h"
#include "town.h"
#include "news_func.h"
#include "cheat_type.h"
#include "company_base.h"
#include "genworld.h"
#include "tree_map.h"
#include "tunnel_map.h"
#include "newgrf_cargo.h"
#include "newgrf_debug.h"
#include "newgrf_industrytiles.h"
#include "autoslope.h"
#include "water.h"
#include "strings_func.h"
#include "window_func.h"
#include "date_func.h"
#include "vehicle_func.h"
#include "sound_func.h"
#include "animated_tile_func.h"
#include "effectvehicle_func.h"
#include "effectvehicle_base.h"
#include "ai/ai.hpp"
#include "core/pool_func.hpp"
#include "subsidy_func.h"
#include "core/backup_type.hpp"
#include "object_base.h"
#include "game/game.hpp"
#include "error.h"
#include "cmd_helper.h"
#include "string_func.h"
#include "event_logs.h"

#include "table/strings.h"
#include "table/industry_land.h"
#include "table/build_industry.h"

#include "safeguards.h"

IndustryPool _industry_pool("Industry");
INSTANTIATE_POOL_METHODS(Industry)

void ShowIndustryViewWindow(int industry);
void BuildOilRig(TileIndex tile);

static uint8_t _industry_sound_ctr;
static TileIndex _industry_sound_tile;

uint16_t Industry::counts[NUM_INDUSTRYTYPES];

IndustrySpec _industry_specs[NUM_INDUSTRYTYPES];
IndustryTileSpec _industry_tile_specs[NUM_INDUSTRYTILES];
IndustryBuildData _industry_builder; ///< In-game manager of industries.

static int WhoCanServiceIndustry(Industry *ind);

/**
 * This function initialize the spec arrays of both
 * industry and industry tiles.
 * It adjusts the enabling of the industry too, based on climate availability.
 * This will allow for clearer testings
 */
void ResetIndustries()
{
	auto industry_insert = std::copy(std::begin(_origin_industry_specs), std::end(_origin_industry_specs), std::begin(_industry_specs));
	std::fill(industry_insert, std::end(_industry_specs), IndustrySpec{});

	for (IndustryType i = 0; i < lengthof(_origin_industry_specs); i++) {
		/* Enable only the current climate industries */
		_industry_specs[i].enabled = HasBit(_industry_specs[i].climate_availability, _settings_game.game_creation.landscape);
	}

	auto industry_tile_insert = std::copy(std::begin(_origin_industry_tile_specs), std::end(_origin_industry_tile_specs), std::begin(_industry_tile_specs));
	std::fill(industry_tile_insert, std::end(_industry_tile_specs), IndustryTileSpec{});

	/* Reset any overrides that have been set. */
	_industile_mngr.ResetOverride();
	_industry_mngr.ResetOverride();
}

/**
 * Retrieve the type for this industry.  Although it is accessed by a tile,
 * it will return the general type of industry, and not the sprite index
 * as would do GetIndustryGfx.
 * @param tile that is queried
 * @pre IsTileType(tile, MP_INDUSTRY)
 * @return general type for this industry, as defined in industry.h
 */
IndustryType GetIndustryType(TileIndex tile)
{
	assert_tile(IsTileType(tile, MP_INDUSTRY), tile);

	const Industry *ind = Industry::GetByTile(tile);
	assert(ind != nullptr);
	return ind->type;
}

/**
 * Accessor for array _industry_specs.
 * This will ensure at once : proper access and
 * not allowing modifications of it.
 * @param thistype of industry (which is the index in _industry_specs)
 * @pre thistype < NUM_INDUSTRYTYPES
 * @return a pointer to the corresponding industry spec
 */
const IndustrySpec *GetIndustrySpec(IndustryType thistype)
{
	assert(thistype < NUM_INDUSTRYTYPES);
	return &_industry_specs[thistype];
}

/**
 * Accessor for array _industry_tile_specs.
 * This will ensure at once : proper access and
 * not allowing modifications of it.
 * @param gfx of industrytile (which is the index in _industry_tile_specs)
 * @pre gfx < INVALID_INDUSTRYTILE
 * @return a pointer to the corresponding industrytile spec
 */
const IndustryTileSpec *GetIndustryTileSpec(IndustryGfx gfx)
{
	assert(gfx < INVALID_INDUSTRYTILE);
	return &_industry_tile_specs[gfx];
}

Industry::~Industry()
{
	if (CleaningPool()) return;

	/* Industry can also be destroyed when not fully initialized.
	 * This means that we do not have to clear tiles either.
	 * Also we must not decrement industry counts in that case. */
	if (this->location.w == 0) return;

	const bool has_neutral_station = this->neutral_station != nullptr;

	for (TileIndex tile_cur : this->location) {
		if (IsTileType(tile_cur, MP_INDUSTRY)) {
			if (GetIndustryIndex(tile_cur) == this->index) {
				DeleteNewGRFInspectWindow(GSF_INDUSTRYTILES, tile_cur);

				/* MakeWaterKeepingClass() can also handle 'land' */
				MakeWaterKeepingClass(tile_cur, OWNER_NONE);
			}
		} else if (IsTileType(tile_cur, MP_STATION) && IsOilRig(tile_cur)) {
			DeleteOilRig(tile_cur);
		}
	}

	if (has_neutral_station) {
		/* Remove possible docking tiles */
		for (TileIndex tile_cur : this->location) {
			ClearDockingTilesCheckingNeighbours(tile_cur);
		}
	}

	if (GetIndustrySpec(this->type)->behaviour & INDUSTRYBEH_PLANT_FIELDS) {
		TileArea ta = TileArea(this->location.tile, 0, 0).Expand(21);

		/* Remove the farmland and convert it to regular tiles over time. */
		for (TileIndex tile_cur : ta) {
			if (IsTileType(tile_cur, MP_CLEAR) && IsClearGround(tile_cur, CLEAR_FIELDS) &&
					GetIndustryIndexOfField(tile_cur) == this->index) {
				SetIndustryIndexOfField(tile_cur, INVALID_INDUSTRY);
			}
		}
	}

	/* don't let any disaster vehicle target invalid industry */
	ReleaseDisastersTargetingIndustry(this->index);

	/* Clear the persistent storage. */
	delete this->psa;

	DecIndustryTypeCount(this->type);

	DeleteIndustryNews(this->index);
	CloseWindowById(WC_INDUSTRY_VIEW, this->index);
	DeleteNewGRFInspectWindow(GSF_INDUSTRIES, this->index);

	DeleteSubsidyWith(SourceType::Industry, this->index);
	CargoPacket::InvalidateAllFrom(SourceType::Industry, this->index);

	for (Station *st : this->stations_near) {
		st->RemoveIndustryToDeliver(this);
	}

	if (_game_mode == GM_NORMAL) RegisterGameEvents(GEF_INDUSTRY_DELETE);
}

/**
 * Invalidating some stuff after removing item from the pool.
 * @param index index of deleted item
 */
void Industry::PostDestructor(size_t)
{
	InvalidateWindowData(WC_INDUSTRY_DIRECTORY, 0, IDIWD_FORCE_REBUILD);
	SetWindowDirty(WC_BUILD_INDUSTRY, 0);
}


/**
 * Return a random valid industry.
 * @return random industry, nullptr if there are no industries
 */
/* static */ Industry *Industry::GetRandom()
{
	if (Industry::GetNumItems() == 0) return nullptr;
	int num = RandomRange((uint16_t)Industry::GetNumItems());
	size_t index = MAX_UVALUE(size_t);

	while (num >= 0) {
		num--;
		index++;

		/* Make sure we have a valid industry */
		while (!Industry::IsValidID(index)) {
			index++;
			assert(index < Industry::GetPoolSize());
		}
	}

	return Industry::Get(index);
}


static void IndustryDrawSugarMine(const TileInfo *ti)
{
	if (!IsIndustryCompleted(ti->tile)) return;

	const DrawIndustryAnimationStruct *d = &_draw_industry_spec1[GetAnimationFrame(ti->tile)];

	AddChildSpriteScreen(SPR_IT_SUGAR_MINE_SIEVE + d->image_1, PAL_NONE, d->x, 0);

	if (d->image_2 != 0) {
		AddChildSpriteScreen(SPR_IT_SUGAR_MINE_CLOUDS + d->image_2 - 1, PAL_NONE, 8, 41);
	}

	if (d->image_3 != 0) {
		AddChildSpriteScreen(SPR_IT_SUGAR_MINE_PILE + d->image_3 - 1, PAL_NONE,
			_drawtile_proc1[d->image_3 - 1].x, _drawtile_proc1[d->image_3 - 1].y);
	}
}

static void IndustryDrawToffeeQuarry(const TileInfo *ti)
{
	uint8_t x = 0;

	if (IsIndustryCompleted(ti->tile)) {
		x = _industry_anim_offs_toffee[GetAnimationFrame(ti->tile)];
		if (x == 0xFF) {
			x = 0;
		}
	}

	AddChildSpriteScreen(SPR_IT_TOFFEE_QUARRY_SHOVEL, PAL_NONE, 22 - x, 24 + x);
	AddChildSpriteScreen(SPR_IT_TOFFEE_QUARRY_TOFFEE, PAL_NONE, 6, 14);
}

static void IndustryDrawBubbleGenerator( const TileInfo *ti)
{
	if (IsIndustryCompleted(ti->tile)) {
		AddChildSpriteScreen(SPR_IT_BUBBLE_GENERATOR_BUBBLE, PAL_NONE, 5, _industry_anim_offs_bubbles[GetAnimationFrame(ti->tile)]);
	}
	AddChildSpriteScreen(SPR_IT_BUBBLE_GENERATOR_SPRING, PAL_NONE, 3, 67);
}

static void IndustryDrawToyFactory(const TileInfo *ti)
{
	const DrawIndustryAnimationStruct *d = &_industry_anim_offs_toys[GetAnimationFrame(ti->tile)];

	if (d->image_1 != 0xFF) {
		AddChildSpriteScreen(SPR_IT_TOY_FACTORY_CLAY, PAL_NONE, d->x, 96 + d->image_1);
	}

	if (d->image_2 != 0xFF) {
		AddChildSpriteScreen(SPR_IT_TOY_FACTORY_ROBOT, PAL_NONE, 16 - d->image_2 * 2, 100 + d->image_2);
	}

	AddChildSpriteScreen(SPR_IT_TOY_FACTORY_STAMP, PAL_NONE, 7, d->image_3);
	AddChildSpriteScreen(SPR_IT_TOY_FACTORY_STAMP_HOLDER, PAL_NONE, 0, 42);
}

static void IndustryDrawCoalPlantSparks(const TileInfo *ti)
{
	if (IsIndustryCompleted(ti->tile)) {
		uint8_t image = GetAnimationFrame(ti->tile);

		if (image != 0 && image < 7) {
			AddChildSpriteScreen(image + SPR_IT_POWER_PLANT_TRANSFORMERS,
				PAL_NONE,
				_coal_plant_sparks[image - 1].x,
				_coal_plant_sparks[image - 1].y
			);
		}
	}
}

typedef void IndustryDrawTileProc(const TileInfo *ti);
static IndustryDrawTileProc * const _industry_draw_tile_procs[5] = {
	IndustryDrawSugarMine,
	IndustryDrawToffeeQuarry,
	IndustryDrawBubbleGenerator,
	IndustryDrawToyFactory,
	IndustryDrawCoalPlantSparks,
};

static void DrawTile_Industry(TileInfo *ti, DrawTileProcParams params)
{
	IndustryGfx gfx = GetIndustryGfx(ti->tile);
	Industry *ind = Industry::GetByTile(ti->tile);
	const IndustryTileSpec *indts = GetIndustryTileSpec(gfx);

	/* Retrieve pointer to the draw industry tile struct */
	if (gfx >= NEW_INDUSTRYTILEOFFSET) {
		/* Draw the tile using the specialized method of newgrf industrytile.
		 * DrawNewIndustry will return false if ever the resolver could not
		 * find any sprite to display.  So in this case, we will jump on the
		 * substitute gfx instead. */
		if (indts->grf_prop.spritegroup[0] != nullptr && DrawNewIndustryTile(ti, ind, gfx, indts)) {
			return;
		} else {
			/* No sprite group (or no valid one) found, meaning no graphics associated.
			 * Use the substitute one instead */
			if (indts->grf_prop.subst_id != INVALID_INDUSTRYTILE) {
				gfx = indts->grf_prop.subst_id;
				/* And point the industrytile spec accordingly */
				indts = GetIndustryTileSpec(gfx);
			}
		}
	}

	const DrawBuildingsTileStruct *dits = &_industry_draw_tile_data[gfx << 2 | (indts->anim_state ?
			GetAnimationFrame(ti->tile) & INDUSTRY_COMPLETED :
			GetIndustryConstructionStage(ti->tile))];

	SpriteID image = dits->ground.sprite;

	/* DrawFoundation() modifies ti->z and ti->tileh */
	if (ti->tileh != SLOPE_FLAT) DrawFoundation(ti, FOUNDATION_LEVELED);

	/* If the ground sprite is the default flat water sprite, draw also canal/river borders.
	 * Do not do this if the tile's WaterClass is 'land'. */
	if (image == SPR_FLAT_WATER_TILE && IsTileOnWater(ti->tile)) {
		DrawWaterClassGround(ti);
	} else {
		DrawGroundSprite(image, GroundSpritePaletteTransform(image, dits->ground.pal, GENERAL_SPRITE_COLOUR(ind->random_colour)));
	}

	/* If industries are transparent and invisible, do not draw the upper part */
	if (IsInvisibilitySet(TO_INDUSTRIES)) return;

	/* Add industry on top of the ground? */
	image = dits->building.sprite;
	if (image != 0) {
		AddSortableSpriteToDraw(image, SpriteLayoutPaletteTransform(image, dits->building.pal, GENERAL_SPRITE_COLOUR(ind->random_colour)),
			ti->x + dits->subtile_x,
			ti->y + dits->subtile_y,
			dits->width,
			dits->height,
			dits->dz,
			ti->z,
			IsTransparencySet(TO_INDUSTRIES));

		if (IsTransparencySet(TO_INDUSTRIES)) return;
	}

	{
		int proc = dits->draw_proc - 1;
		if (proc >= 0) _industry_draw_tile_procs[proc](ti);
	}
}

static int GetSlopePixelZ_Industry(TileIndex tile, uint, uint, bool)
{
	return GetTileMaxPixelZ(tile);
}

static Foundation GetFoundation_Industry(TileIndex tile, Slope tileh)
{
	IndustryGfx gfx = GetIndustryGfx(tile);

	/* For NewGRF industry tiles we might not be drawing a foundation. We need to
	 * account for this, as other structures should
	 * draw the wall of the foundation in this case.
	 */
	if (gfx >= NEW_INDUSTRYTILEOFFSET) {
		const IndustryTileSpec *indts = GetIndustryTileSpec(gfx);
		if (indts->grf_prop.spritegroup[0] != nullptr && HasBit(indts->callback_mask, CBM_INDT_DRAW_FOUNDATIONS)) {
			uint32_t callback_res = GetIndustryTileCallback(CBID_INDTILE_DRAW_FOUNDATIONS, 0, 0, gfx, Industry::GetByTile(tile), tile);
			if (callback_res != CALLBACK_FAILED && !ConvertBooleanCallback(indts->grf_prop.grffile, CBID_INDTILE_DRAW_FOUNDATIONS, callback_res)) return FOUNDATION_NONE;
		}
	}
	return FlatteningFoundation(tileh);
}

static void AddAcceptedCargo_Industry(TileIndex tile, CargoArray &acceptance, CargoTypes *always_accepted)
{
	IndustryGfx gfx = GetIndustryGfx(tile);
	const IndustryTileSpec *itspec = GetIndustryTileSpec(gfx);
	const Industry *ind = Industry::GetByTile(tile);

	/* Starting point for acceptance */
	auto accepts_cargo = itspec->accepts_cargo;
	auto cargo_acceptance = itspec->acceptance;

	if (itspec->special_flags & INDTILE_SPECIAL_ACCEPTS_ALL_CARGO) {
		/* Copy all accepted cargoes from industry itself */
		for (size_t i = 0; i < ind->accepts_cargo.size(); i++) {
			auto pos = std::find(std::begin(accepts_cargo), std::end(accepts_cargo), ind->accepts_cargo[i]);
			if (pos == std::end(accepts_cargo)) {
				/* Not found, insert */
				pos = std::find(std::begin(accepts_cargo), std::end(accepts_cargo), INVALID_CARGO);
				if (pos == std::end(accepts_cargo)) continue; // nowhere to place, give up on this one
				*pos = ind->accepts_cargo[i];
			}
			cargo_acceptance[std::distance(std::begin(accepts_cargo), pos)] += 8;
		}
	}

	if (HasBit(itspec->callback_mask, CBM_INDT_ACCEPT_CARGO)) {
		/* Try callback for accepts list, if success override all existing accepts */
		uint16_t res = GetIndustryTileCallback(CBID_INDTILE_ACCEPT_CARGO, 0, 0, gfx, Industry::GetByTile(tile), tile);
		if (res != CALLBACK_FAILED) {
			accepts_cargo.fill(INVALID_CARGO);
			for (uint i = 0; i < INDUSTRY_ORIGINAL_NUM_INPUTS; i++) accepts_cargo[i] = GetCargoTranslation(GB(res, i * 5, 5), itspec->grf_prop.grffile);
		}
	}

	if (HasBit(itspec->callback_mask, CBM_INDT_CARGO_ACCEPTANCE)) {
		/* Try callback for acceptance list, if success override all existing acceptance */
		uint16_t res = GetIndustryTileCallback(CBID_INDTILE_CARGO_ACCEPTANCE, 0, 0, gfx, Industry::GetByTile(tile), tile);
		if (res != CALLBACK_FAILED) {
			cargo_acceptance.fill(0);
			for (uint i = 0; i < INDUSTRY_ORIGINAL_NUM_INPUTS; i++) cargo_acceptance[i] = GB(res, i * 4, 4);
		}
	}

	for (uint8_t i = 0; i < std::size(itspec->accepts_cargo); i++) {
		CargoID a = accepts_cargo[i];
		if (a == INVALID_CARGO || cargo_acceptance[i] <= 0) continue; // work only with valid cargoes

		/* Add accepted cargo */
		acceptance[a] += cargo_acceptance[i];

		/* Maybe set 'always accepted' bit (if it's not set already) */
		if (HasBit(*always_accepted, a)) continue;

		/* Test whether the industry itself accepts the cargo type */
		if (ind->IsCargoAccepted(a)) continue;

		/* If the industry itself doesn't accept this cargo, set 'always accepted' bit */
		SetBit(*always_accepted, a);
	}
}

static void GetTileDesc_Industry(TileIndex tile, TileDesc *td)
{
	const Industry *i = Industry::GetByTile(tile);
	const IndustrySpec *is = GetIndustrySpec(i->type);

	td->owner[0] = i->owner;
	td->str = is->name;
	if (!IsIndustryCompleted(tile)) {
		td->dparam[0] = td->str;
		td->str = STR_LAI_TOWN_INDUSTRY_DESCRIPTION_UNDER_CONSTRUCTION;
	}

	if (is->grf_prop.grffile != nullptr) {
		td->grf = GetGRFConfig(is->grf_prop.grffile->grfid)->GetName();
	}
}

static CommandCost ClearTile_Industry(TileIndex tile, DoCommandFlag flags)
{
	Industry *i = Industry::GetByTile(tile);
	const IndustrySpec *indspec = GetIndustrySpec(i->type);

	/* water can destroy industries
	 * in editor you can bulldoze industries
	 * with magic_bulldozer cheat you can destroy industries
	 * (area around OILRIG is water, so water shouldn't flood it
	 */
	if ((_current_company != OWNER_WATER && _game_mode != GM_EDITOR &&
			!_cheats.magic_bulldozer.value) ||
			((flags & DC_AUTO) != 0) ||
			(_current_company == OWNER_WATER &&
				((indspec->behaviour & INDUSTRYBEH_BUILT_ONWATER) ||
				HasBit(GetIndustryTileSpec(GetIndustryGfx(tile))->slopes_refused, 5)))) {
		SetDParam(1, indspec->name);
		return_cmd_error(flags & DC_AUTO ? STR_ERROR_GENERIC_OBJECT_IN_THE_WAY : INVALID_STRING_ID);
	}

	if (flags & DC_EXEC) {
		AI::BroadcastNewEvent(new ScriptEventIndustryClose(i->index));
		Game::NewEvent(new ScriptEventIndustryClose(i->index));
		delete i;
	}
	return CommandCost(EXPENSES_CONSTRUCTION, indspec->GetRemovalCost());
}

/**
 * Move produced cargo from industry to nearby stations.
 * @param tile Industry tile
 * @return true if any cargo was moved.
 */
static bool TransportIndustryGoods(TileIndex tile)
{
	Industry *i = Industry::GetByTile(tile);
	const IndustrySpec *indspec = GetIndustrySpec(i->type);
	bool moved_cargo = false;

	const uint step_limit = _industry_cargo_scaler.Scale(255);
	for (size_t j = 0; j < std::size(i->produced_cargo_waiting); j++) {
		uint cw = std::min<uint>(i->produced_cargo_waiting[j], step_limit);
		if (cw > indspec->minimal_cargo && i->produced_cargo[j] != INVALID_CARGO) {
			i->produced_cargo_waiting[j] -= cw;

			/* fluctuating economy? */
			if (EconomyIsInRecession()) cw = (cw + 1) / 2;

			i->this_month_production[j] = SaturatingAdd<uint32_t>(i->this_month_production[j], cw);

			uint am = MoveGoodsToStation(i->produced_cargo[j], cw, SourceType::Industry, i->index, &i->stations_near, i->exclusive_consumer);
			i->this_month_transported[j] = SaturatingAdd<uint32_t>(i->this_month_transported[j], am);

			moved_cargo |= (am != 0);
		}
	}

	return moved_cargo;
}

static void AnimateSugarSieve(TileIndex tile)
{
	uint8_t m = GetAnimationFrame(tile) + 1;

	if (_settings_client.sound.ambient) {
		switch (m & 7) {
			case 2: SndPlayTileFx(SND_2D_SUGAR_MINE_1, tile); break;
			case 6: SndPlayTileFx(SND_29_SUGAR_MINE_2, tile); break;
		}
	}

	if (m >= 96) {
		m = 0;
		DeleteAnimatedTile(tile);
	}
	SetAnimationFrame(tile, m);

	MarkTileDirtyByTile(tile, VMDF_NOT_MAP_MODE);
}

static void AnimateToffeeQuarry(TileIndex tile)
{
	uint8_t m = GetAnimationFrame(tile);

	if (_industry_anim_offs_toffee[m] == 0xFF && _settings_client.sound.ambient) {
		SndPlayTileFx(SND_30_TOFFEE_QUARRY, tile);
	}

	if (++m >= 70) {
		m = 0;
		DeleteAnimatedTile(tile);
	}
	SetAnimationFrame(tile, m);

	MarkTileDirtyByTile(tile, VMDF_NOT_MAP_MODE);
}

static void AnimateBubbleCatcher(TileIndex tile)
{
	uint8_t m = GetAnimationFrame(tile);

	if (++m >= 40) {
		m = 0;
		DeleteAnimatedTile(tile);
	}
	SetAnimationFrame(tile, m);

	MarkTileDirtyByTile(tile, VMDF_NOT_MAP_MODE);
}

static void AnimatePowerPlantSparks(TileIndex tile)
{
	uint8_t m = GetAnimationFrame(tile);
	if (m == 6) {
		SetAnimationFrame(tile, 0);
		DeleteAnimatedTile(tile);
	} else {
		SetAnimationFrame(tile, m + 1);
		MarkTileDirtyByTile(tile, VMDF_NOT_MAP_MODE);
	}
}

static void AnimateToyFactory(TileIndex tile)
{
	uint8_t m = GetAnimationFrame(tile) + 1;

	switch (m) {
		case  1: if (_settings_client.sound.ambient) SndPlayTileFx(SND_2C_TOY_FACTORY_1, tile); break;
		case 23: if (_settings_client.sound.ambient) SndPlayTileFx(SND_2B_TOY_FACTORY_2, tile); break;
		case 28: if (_settings_client.sound.ambient) SndPlayTileFx(SND_2A_TOY_FACTORY_3, tile); break;
		default:
			if (m >= 50) {
				int n = GetIndustryAnimationLoop(tile) + 1;
				m = 0;
				if (n >= 8) {
					n = 0;
					DeleteAnimatedTile(tile);
				}
				SetIndustryAnimationLoop(tile, n);
			}
	}

	SetAnimationFrame(tile, m);
	MarkTileDirtyByTile(tile, VMDF_NOT_MAP_MODE);
}

static void AnimatePlasticFountain(TileIndex tile, IndustryGfx gfx)
{
	gfx = (gfx < GFX_PLASTIC_FOUNTAIN_ANIMATED_8) ? gfx + 1 : GFX_PLASTIC_FOUNTAIN_ANIMATED_1;
	SetIndustryGfx(tile, gfx);
	MarkTileDirtyByTile(tile, VMDF_NOT_MAP_MODE);
}

static void AnimateOilWell(TileIndex tile, IndustryGfx gfx)
{
	bool b = Chance16(1, 7);
	uint8_t m = GetAnimationFrame(tile) + 1;
	if (m == 4 && (m = 0, ++gfx) == GFX_OILWELL_ANIMATED_3 + 1 && (gfx = GFX_OILWELL_ANIMATED_1, b)) {
		SetIndustryGfx(tile, GFX_OILWELL_NOT_ANIMATED);
		SetIndustryConstructionStage(tile, 3);
		DeleteAnimatedTile(tile);
	} else {
		SetAnimationFrame(tile, m);
		SetIndustryGfx(tile, gfx);
		MarkTileDirtyByTile(tile, VMDF_NOT_MAP_MODE);
	}
}

static void AnimateMineTower(TileIndex tile)
{
	int state = _scaled_tick_counter & 0x7FF;

	if ((state -= 0x400) < 0) return;

	if (state < 0x1A0) {
		if (state < 0x20 || state >= 0x180) {
			uint8_t m = GetAnimationFrame(tile);
			if (!(m & 0x40)) {
				SetAnimationFrame(tile, m | 0x40);
				if (_settings_client.sound.ambient) SndPlayTileFx(SND_0B_MINE, tile);
			}
			if (state & 7) return;
		} else {
			if (state & 3) return;
		}
		uint8_t m = (GetAnimationFrame(tile) + 1) | 0x40;
		if (m > 0xC2) m = 0xC0;
		SetAnimationFrame(tile, m);
		MarkTileDirtyByTile(tile, VMDF_NOT_MAP_MODE);
	} else if (state >= 0x200 && state < 0x3A0) {
		int i = (state < 0x220 || state >= 0x380) ? 7 : 3;
		if (state & i) return;

		uint8_t m = (GetAnimationFrame(tile) & 0xBF) - 1;
		if (m < 0x80) m = 0x82;
		SetAnimationFrame(tile, m);
		MarkTileDirtyByTile(tile, VMDF_NOT_MAP_MODE);
	}
}

void AnimateTile_Industry(TileIndex tile)
{
	IndustryGfx gfx = GetIndustryGfx(tile);

	if (GetIndustryTileSpec(gfx)->animation.status != ANIM_STATUS_NO_ANIMATION) {
		AnimateNewIndustryTile(tile);
		return;
	}

	switch (gfx) {
	case GFX_SUGAR_MINE_SIEVE:
		if ((_scaled_tick_counter & 1) == 0) AnimateSugarSieve(tile);
		break;

	case GFX_TOFFEE_QUARY:
		if ((_scaled_tick_counter & 3) == 0) AnimateToffeeQuarry(tile);
		break;

	case GFX_BUBBLE_CATCHER:
		if ((_scaled_tick_counter & 1) == 0) AnimateBubbleCatcher(tile);
		break;

	case GFX_POWERPLANT_SPARKS:
		if ((_scaled_tick_counter & 3) == 0) AnimatePowerPlantSparks(tile);
		break;

	case GFX_TOY_FACTORY:
		if ((_scaled_tick_counter & 1) == 0) AnimateToyFactory(tile);
		break;

	case GFX_PLASTIC_FOUNTAIN_ANIMATED_1: case GFX_PLASTIC_FOUNTAIN_ANIMATED_2:
	case GFX_PLASTIC_FOUNTAIN_ANIMATED_3: case GFX_PLASTIC_FOUNTAIN_ANIMATED_4:
	case GFX_PLASTIC_FOUNTAIN_ANIMATED_5: case GFX_PLASTIC_FOUNTAIN_ANIMATED_6:
	case GFX_PLASTIC_FOUNTAIN_ANIMATED_7: case GFX_PLASTIC_FOUNTAIN_ANIMATED_8:
		if ((_scaled_tick_counter & 3) == 0) AnimatePlasticFountain(tile, gfx);
		break;

	case GFX_OILWELL_ANIMATED_1:
	case GFX_OILWELL_ANIMATED_2:
	case GFX_OILWELL_ANIMATED_3:
		if ((_scaled_tick_counter & 7) == 0) AnimateOilWell(tile, gfx);
		break;

	case GFX_COAL_MINE_TOWER_ANIMATED:
	case GFX_COPPER_MINE_TOWER_ANIMATED:
	case GFX_GOLD_MINE_TOWER_ANIMATED:
		AnimateMineTower(tile);
		break;
	}
}


uint8_t GetAnimatedTileSpeed_Industry(TileIndex tile)
{
	IndustryGfx gfx = GetIndustryGfx(tile);

	if (GetIndustryTileSpec(gfx)->animation.status != ANIM_STATUS_NO_ANIMATION) {
		return GetNewIndustryTileAnimationSpeed(tile);
	}

	switch (gfx) {
	case GFX_SUGAR_MINE_SIEVE:
		return 1;

	case GFX_TOFFEE_QUARY:
		return 2;

	case GFX_BUBBLE_CATCHER:
		return 1;

	case GFX_POWERPLANT_SPARKS:
		return 2;

	case GFX_TOY_FACTORY:
		return 1;

	case GFX_PLASTIC_FOUNTAIN_ANIMATED_1: case GFX_PLASTIC_FOUNTAIN_ANIMATED_2:
	case GFX_PLASTIC_FOUNTAIN_ANIMATED_3: case GFX_PLASTIC_FOUNTAIN_ANIMATED_4:
	case GFX_PLASTIC_FOUNTAIN_ANIMATED_5: case GFX_PLASTIC_FOUNTAIN_ANIMATED_6:
	case GFX_PLASTIC_FOUNTAIN_ANIMATED_7: case GFX_PLASTIC_FOUNTAIN_ANIMATED_8:
		return 2;

	case GFX_OILWELL_ANIMATED_1:
	case GFX_OILWELL_ANIMATED_2:
	case GFX_OILWELL_ANIMATED_3:
		return 3;

	default:
		return 0;
	}
}

static void CreateChimneySmoke(TileIndex tile)
{
	uint x = TileX(tile) * TILE_SIZE;
	uint y = TileY(tile) * TILE_SIZE;
	int z = GetTileMaxPixelZ(tile);

	CreateEffectVehicle(x + 15, y + 14, z + 59, EV_CHIMNEY_SMOKE);
}

static void MakeIndustryTileBigger(TileIndex tile)
{
	uint8_t cnt = GetIndustryConstructionCounter(tile) + 1;
	if (cnt != 4) {
		SetIndustryConstructionCounter(tile, cnt);
		return;
	}

	uint8_t stage = GetIndustryConstructionStage(tile) + 1;
	SetIndustryConstructionCounter(tile, 0);
	SetIndustryConstructionStage(tile, stage);
	StartStopIndustryTileAnimation(tile, IAT_CONSTRUCTION_STATE_CHANGE);
	if (stage == INDUSTRY_COMPLETED) SetIndustryCompleted(tile);

	MarkTileDirtyByTile(tile, VMDF_NOT_MAP_MODE);

	if (!IsIndustryCompleted(tile)) return;

	IndustryGfx gfx = GetIndustryGfx(tile);
	if (gfx >= NEW_INDUSTRYTILEOFFSET) {
		/* New industries are already animated on construction. */
		return;
	}

	switch (gfx) {
	case GFX_POWERPLANT_CHIMNEY:
		CreateChimneySmoke(tile);
		break;

	case GFX_OILRIG_1: {
		/* Do not require an industry tile to be after the first two GFX_OILRIG_1
		 * tiles (like the default oil rig). Do a proper check to ensure the
		 * tiles belong to the same industry and based on that build the oil rig's
		 * station. */
		TileIndex other = tile + TileDiffXY(0, 1);

		if (IsTileType(other, MP_INDUSTRY) &&
				GetIndustryGfx(other) == GFX_OILRIG_1 &&
				GetIndustryIndex(tile) == GetIndustryIndex(other)) {
			BuildOilRig(tile);
		}
		break;
	}

	case GFX_TOY_FACTORY:
	case GFX_BUBBLE_CATCHER:
	case GFX_TOFFEE_QUARY:
		SetAnimationFrame(tile, 0);
		SetIndustryAnimationLoop(tile, 0);
		break;

	case GFX_PLASTIC_FOUNTAIN_ANIMATED_1: case GFX_PLASTIC_FOUNTAIN_ANIMATED_2:
	case GFX_PLASTIC_FOUNTAIN_ANIMATED_3: case GFX_PLASTIC_FOUNTAIN_ANIMATED_4:
	case GFX_PLASTIC_FOUNTAIN_ANIMATED_5: case GFX_PLASTIC_FOUNTAIN_ANIMATED_6:
	case GFX_PLASTIC_FOUNTAIN_ANIMATED_7: case GFX_PLASTIC_FOUNTAIN_ANIMATED_8:
		AddAnimatedTile(tile);
		break;
	}
}

static void TileLoopIndustry_BubbleGenerator(TileIndex tile)
{
	static const int8_t _bubble_spawn_location[3][4] = {
		{ 11,   0, -4, -14 },
		{ -4, -10, -4,   1 },
		{ 49,  59, 60,  65 },
	};

	if (_settings_client.sound.ambient) SndPlayTileFx(SND_2E_BUBBLE_GENERATOR, tile);

	int dir = Random() & 3;

	EffectVehicle *v = CreateEffectVehicleAbove(
		TileX(tile) * TILE_SIZE + _bubble_spawn_location[0][dir],
		TileY(tile) * TILE_SIZE + _bubble_spawn_location[1][dir],
		_bubble_spawn_location[2][dir],
		EV_BUBBLE
	);

	if (v != nullptr) v->animation_substate = dir;
}

static void TileLoop_Industry(TileIndex tile)
{
	if (IsTileOnWater(tile)) TileLoop_Water(tile);

	/* Normally this doesn't happen, but if an industry NewGRF is removed
	 * an industry that was previously build on water can now be flooded.
	 * If this happens the tile is no longer an industry tile after
	 * returning from TileLoop_Water. */
	if (!IsTileType(tile, MP_INDUSTRY)) return;

	TriggerIndustryTile(tile, INDTILE_TRIGGER_TILE_LOOP);

	if (!IsIndustryCompleted(tile)) {
		MakeIndustryTileBigger(tile);
		return;
	}

	if (_game_mode == GM_EDITOR) return;

	if (TransportIndustryGoods(tile) && !StartStopIndustryTileAnimation(Industry::GetByTile(tile), IAT_INDUSTRY_DISTRIBUTES_CARGO)) {
		uint newgfx = GetIndustryTileSpec(GetIndustryGfx(tile))->anim_production;

		if (newgfx != INDUSTRYTILE_NOANIM) {
			ResetIndustryConstructionStage(tile);
			SetIndustryCompleted(tile);
			SetIndustryGfx(tile, newgfx);
			MarkTileDirtyByTile(tile, VMDF_NOT_MAP_MODE);
			return;
		}
	}

	if (StartStopIndustryTileAnimation(tile, IAT_TILELOOP)) return;

	IndustryGfx newgfx = GetIndustryTileSpec(GetIndustryGfx(tile))->anim_next;
	if (newgfx != INDUSTRYTILE_NOANIM) {
		ResetIndustryConstructionStage(tile);
		SetIndustryGfx(tile, newgfx);
		MarkTileDirtyByTile(tile, VMDF_NOT_MAP_MODE);
		return;
	}

	IndustryGfx gfx = GetIndustryGfx(tile);
	switch (gfx) {
	case GFX_COAL_MINE_TOWER_NOT_ANIMATED:
	case GFX_COPPER_MINE_TOWER_NOT_ANIMATED:
	case GFX_GOLD_MINE_TOWER_NOT_ANIMATED:
		if (!(_scaled_tick_counter & 0x400) && Chance16(1, 2)) {
			switch (gfx) {
				case GFX_COAL_MINE_TOWER_NOT_ANIMATED:   gfx = GFX_COAL_MINE_TOWER_ANIMATED;   break;
				case GFX_COPPER_MINE_TOWER_NOT_ANIMATED: gfx = GFX_COPPER_MINE_TOWER_ANIMATED; break;
				case GFX_GOLD_MINE_TOWER_NOT_ANIMATED:   gfx = GFX_GOLD_MINE_TOWER_ANIMATED;   break;
			}
			SetIndustryGfx(tile, gfx);
			SetAnimationFrame(tile, 0x80);
			AddAnimatedTile(tile);
		}
		break;

	case GFX_OILWELL_NOT_ANIMATED:
		if (Chance16(1, 6)) {
			SetIndustryGfx(tile, GFX_OILWELL_ANIMATED_1);
			SetAnimationFrame(tile, 0);
			AddAnimatedTile(tile);
		}
		break;

	case GFX_COAL_MINE_TOWER_ANIMATED:
	case GFX_COPPER_MINE_TOWER_ANIMATED:
	case GFX_GOLD_MINE_TOWER_ANIMATED:
		if (!(_scaled_tick_counter & 0x400)) {
			switch (gfx) {
				case GFX_COAL_MINE_TOWER_ANIMATED:   gfx = GFX_COAL_MINE_TOWER_NOT_ANIMATED;   break;
				case GFX_COPPER_MINE_TOWER_ANIMATED: gfx = GFX_COPPER_MINE_TOWER_NOT_ANIMATED; break;
				case GFX_GOLD_MINE_TOWER_ANIMATED:   gfx = GFX_GOLD_MINE_TOWER_NOT_ANIMATED;   break;
			}
			SetIndustryGfx(tile, gfx);
			SetIndustryCompleted(tile);
			SetIndustryConstructionStage(tile, 3);
			DeleteAnimatedTile(tile);
		}
		break;

	case GFX_POWERPLANT_SPARKS:
		if (Chance16(1, 3)) {
			if (_settings_client.sound.ambient) SndPlayTileFx(SND_0C_POWER_STATION, tile);
			AddAnimatedTile(tile);
		}
		break;

	case GFX_COPPER_MINE_CHIMNEY:
		CreateEffectVehicleAbove(TileX(tile) * TILE_SIZE + 6, TileY(tile) * TILE_SIZE + 6, 43, EV_COPPER_MINE_SMOKE);
		break;


	case GFX_TOY_FACTORY: {
			Industry *i = Industry::GetByTile(tile);
			if (i->was_cargo_delivered) {
				i->was_cargo_delivered = false;
				SetIndustryAnimationLoop(tile, 0);
				AddAnimatedTile(tile);
			}
		}
		break;

	case GFX_BUBBLE_GENERATOR:
		TileLoopIndustry_BubbleGenerator(tile);
		break;

	case GFX_TOFFEE_QUARY:
		AddAnimatedTile(tile);
		break;

	case GFX_SUGAR_MINE_SIEVE:
		if (Chance16(1, 3)) AddAnimatedTile(tile);
		break;
	}
}

static bool ClickTile_Industry(TileIndex tile)
{
	ShowIndustryViewWindow(GetIndustryIndex(tile));
	return true;
}

static TrackStatus GetTileTrackStatus_Industry(TileIndex, TransportType, uint, DiagDirection)
{
	return 0;
}

static void ChangeTileOwner_Industry(TileIndex tile, Owner old_owner, Owner new_owner)
{
	/* If the founder merges, the industry was created by the merged company */
	Industry *i = Industry::GetByTile(tile);
	if (i->founder == old_owner) i->founder = (new_owner == INVALID_OWNER) ? OWNER_NONE : new_owner;

	if (i->exclusive_supplier == old_owner) i->exclusive_supplier = new_owner;
	if (i->exclusive_consumer == old_owner) i->exclusive_consumer = new_owner;
}

/**
 * Check whether the tile is a forest.
 * @param tile the tile to investigate.
 * @return true if and only if the tile is a forest
 */
bool IsTileForestIndustry(TileIndex tile)
{
	/* Check for industry tile */
	if (!IsTileType(tile, MP_INDUSTRY)) return false;

	const Industry *ind = Industry::GetByTile(tile);

	/* Check for organic industry (i.e. not processing or extractive) */
	if ((GetIndustrySpec(ind->type)->life_type & INDUSTRYLIFE_ORGANIC) == 0) return false;

	/* Check for wood production */
	for (size_t i = 0; i < std::size(ind->produced_cargo); i++) {
		/* The industry produces wood. */
		if (ind->produced_cargo[i] != INVALID_CARGO && CargoSpec::Get(ind->produced_cargo[i])->label == CT_WOOD) return true;
	}

	return false;
}

static const uint8_t _plantfarmfield_type[] = {1, 1, 1, 1, 1, 3, 3, 4, 4, 4, 5, 5, 5, 6, 6, 6};

/**
 * Check whether the tile can be replaced by a farm field.
 * @param tile the tile to investigate.
 * @param allow_fields if true, the method will return true even if
 * the tile is a farm tile, otherwise the tile may not be a farm tile
 * @return true if the tile can become a farm field
 */
static bool IsSuitableForFarmField(TileIndex tile, bool allow_fields)
{
	switch (GetTileType(tile)) {
		case MP_CLEAR: return !IsClearGround(tile, CLEAR_SNOW) && !IsClearGround(tile, CLEAR_DESERT) && (allow_fields || !IsClearGround(tile, CLEAR_FIELDS));
		case MP_TREES: return GetTreeGround(tile) != TREE_GROUND_SHORE;
		default:       return false;
	}
}

/**
 * Build farm field fence
 * @param tile the tile to position the fence on
 * @param size the size of the field being planted in tiles
 * @param type type of fence to set
 * @param side the side of the tile to attempt placement
 */
static void SetupFarmFieldFence(TileIndex tile, int size, uint8_t type, DiagDirection side)
{
	TileIndexDiff diff = (DiagDirToAxis(side) == AXIS_Y ? TileDiffXY(1, 0) : TileDiffXY(0, 1));
	TileIndexDiff neighbour_diff = TileOffsByDiagDir(side);

	do {
		tile = TILE_MASK(tile);

		if (IsTileType(tile, MP_CLEAR) && IsClearGround(tile, CLEAR_FIELDS)) {
			TileIndex neighbour = tile + neighbour_diff;
			if (!IsTileType(neighbour, MP_CLEAR) || !IsClearGround(neighbour, CLEAR_FIELDS) || GetFence(neighbour, ReverseDiagDir(side)) == 0) {
				/* Add fence as long as neighbouring tile does not already have a fence in the same position. */
				uint8_t or_ = type;

				if (or_ == 1 && Chance16(1, 7)) or_ = 2;

				SetFence(tile, side, or_);
			}
		}

		tile += diff;
	} while (--size);
}

static void PlantFarmField(TileIndex tile, IndustryID industry)
{
	if (_settings_game.game_creation.landscape == LT_ARCTIC) {
		if (GetTileZ(tile) + 2 >= GetSnowLine()) return;
	}

	/* determine field size */
	uint32_t r = (Random() & 0x303) + 0x404;
	if (_settings_game.game_creation.landscape == LT_ARCTIC) r += 0x404;
	uint size_x = GB(r, 0, 8);
	uint size_y = GB(r, 8, 8);

	TileArea ta(tile - TileDiffXY(std::min(TileX(tile), size_x / 2), std::min(TileY(tile), size_y / 2)), size_x, size_y);
	ta.ClampToMap();

	if (ta.w == 0 || ta.h == 0) return;

	/* check the amount of bad tiles */
	int count = 0;
	for (TileIndex cur_tile : ta) {
		assert(cur_tile < MapSize());
		count += IsSuitableForFarmField(cur_tile, false);
	}
	if (count * 2 < ta.w * ta.h) return;

	/* determine type of field */
	r = Random();
	uint counter = GB(r, 5, 3);
	uint field_type = GB(r, 8, 8) * 9 >> 8;

	/* make field */
	for (TileIndex cur_tile : ta) {
		assert(cur_tile < MapSize());
		if (IsSuitableForFarmField(cur_tile, true)) {
			MakeField(cur_tile, field_type, industry);
			SetClearCounter(cur_tile, counter);
			MarkTileDirtyByTile(cur_tile, VMDF_NOT_MAP_MODE);
		}
	}

	int type = 3;
	if (_settings_game.game_creation.landscape != LT_ARCTIC && _settings_game.game_creation.landscape != LT_TROPIC) {
		type = _plantfarmfield_type[Random() & 0xF];
	}

	SetupFarmFieldFence(ta.tile, ta.h, type, DIAGDIR_NE);
	SetupFarmFieldFence(ta.tile, ta.w, type, DIAGDIR_NW);
	SetupFarmFieldFence(ta.tile + TileDiffXY(ta.w - 1, 0), ta.h, type, DIAGDIR_SW);
	SetupFarmFieldFence(ta.tile + TileDiffXY(0, ta.h - 1), ta.w, type, DIAGDIR_SE);
}

void PlantRandomFarmField(const Industry *i)
{
	int x = i->location.w / 2 + Random() % 31 - 16;
	int y = i->location.h / 2 + Random() % 31 - 16;

	TileIndex tile = TileAddWrap(i->location.tile, x, y);

	if (tile != INVALID_TILE) PlantFarmField(tile, i->index);
}

/**
 * Search callback function for ChopLumberMillTrees
 * @param tile to test
 * @return the result of the test
 */
static bool SearchLumberMillTrees(TileIndex tile, void *)
{
	if (IsTileType(tile, MP_TREES) && GetTreeGrowth(tile) > 2) { ///< 3 and up means all fully grown trees
		/* found a tree */

		Backup<CompanyID> cur_company(_current_company, OWNER_NONE, FILE_LINE);

		_industry_sound_ctr = 1;
		_industry_sound_tile = tile;
		if (_settings_client.sound.ambient) SndPlayTileFx(SND_38_LUMBER_MILL_1, tile);

		DoCommand(tile, 0, 0, DC_EXEC, CMD_LANDSCAPE_CLEAR);

		cur_company.Restore();
		return true;
	}
	return false;
}

/**
 * Perform a circular search around the Lumber Mill in order to find trees to cut
 * @param i industry
 */
static void ChopLumberMillTrees(Industry *i)
{
	/* Skip production if cargo slot is invalid. */
	if (i->produced_cargo[0] == INVALID_CARGO) return;

	/* We only want to cut trees if all tiles are completed. */
	for (TileIndex tile_cur : i->location) {
		if (i->TileBelongsToIndustry(tile_cur)) {
			if (!IsIndustryCompleted(tile_cur)) return;
		}
	}

	TileIndex tile = i->location.tile;
	if (CircularTileSearch(&tile, 40, SearchLumberMillTrees, nullptr)) { // 40x40 tiles  to search.
		i->produced_cargo_waiting[0] = ClampTo<uint16_t>(i->produced_cargo_waiting[0] + 45); // Found a tree, add according value to waiting cargo.
	}
}

static void ProduceIndustryGoodsFromRate(Industry *i, bool scale)
{
	for (size_t j = 0; j < std::size(i->produced_cargo_waiting); j++) {
		if (i->produced_cargo[j] == INVALID_CARGO) continue;
		uint amount = i->production_rate[j];
		if (amount != 0 && scale) {
			amount = _industry_cargo_scaler.Scale(amount);
		}
		i->produced_cargo_waiting[j] = ClampTo<uint16_t>(i->produced_cargo_waiting[j] + amount);
	}
}

static uint _scaled_production_ticks;

static void ProduceIndustryGoods(Industry *i)
{
	const IndustrySpec *indsp = GetIndustrySpec(i->type);

	/* play a sound? */
	if ((i->counter & 0x3F) == 0) {
		uint32_t r;
		if (Chance16R(1, 14, r) && indsp->number_of_sounds != 0 && _settings_client.sound.ambient) {
			for (size_t j = 0; j < std::size(i->last_month_production); j++) {
				if (i->last_month_production[j] > 0) {
					/* Play sound since last month had production */
					SndPlayTileFx(
						(SoundFx)(indsp->random_sounds[((r >> 16) * indsp->number_of_sounds) >> 16]),
						i->location.tile);
					break;
				}
			}
		}
	}

	i->counter--;

	const bool scale_ticks = _industry_cargo_scaler.HasScaling() && HasBit(indsp->callback_mask, CBM_IND_PRODUCTION_256_TICKS);
	if (scale_ticks) {
		if ((i->counter % _scaled_production_ticks) == 0) {
			if (HasBit(indsp->callback_mask, CBM_IND_PRODUCTION_256_TICKS)) IndustryProductionCallback(i, 1);
			ProduceIndustryGoodsFromRate(i, false);
		}
	}

	/* produce some cargo */
	if ((i->counter % INDUSTRY_PRODUCE_TICKS) == 0) {
		if (!scale_ticks) {
			if (HasBit(indsp->callback_mask, CBM_IND_PRODUCTION_256_TICKS)) IndustryProductionCallback(i, 1);
			ProduceIndustryGoodsFromRate(i, true);
		}

		IndustryBehaviour indbehav = indsp->behaviour;
		if ((indbehav & INDUSTRYBEH_PLANT_FIELDS) != 0) {
			uint16_t cb_res = CALLBACK_FAILED;
			if (HasBit(indsp->callback_mask, CBM_IND_SPECIAL_EFFECT)) {
				cb_res = GetIndustryCallback(CBID_INDUSTRY_SPECIAL_EFFECT, Random(), 0, i, i->type, i->location.tile);
			}

			bool plant;
			if (cb_res != CALLBACK_FAILED) {
				plant = ConvertBooleanCallback(indsp->grf_prop.grffile, CBID_INDUSTRY_SPECIAL_EFFECT, cb_res);
			} else {
				plant = Chance16(1, 8);
			}

			if (plant) PlantRandomFarmField(i);
		}
		if ((indbehav & INDUSTRYBEH_CUT_TREES) != 0) {
			uint16_t cb_res = CALLBACK_FAILED;
			if (HasBit(indsp->callback_mask, CBM_IND_SPECIAL_EFFECT)) {
				cb_res = GetIndustryCallback(CBID_INDUSTRY_SPECIAL_EFFECT, Random(), 1, i, i->type, i->location.tile);
			}

			bool cut;
			if (cb_res != CALLBACK_FAILED) {
				cut = ConvertBooleanCallback(indsp->grf_prop.grffile, CBID_INDUSTRY_SPECIAL_EFFECT, cb_res);
			} else {
				cut = ((i->counter % INDUSTRY_CUT_TREE_TICKS) == 0);
			}

			if (cut) ChopLumberMillTrees(i);
		}

		TriggerIndustry(i, INDUSTRY_TRIGGER_INDUSTRY_TICK);
		StartStopIndustryTileAnimation(i, IAT_INDUSTRY_TICK);
	}
}

void OnTick_Industry()
{
	if (_industry_sound_ctr != 0) {
		_industry_sound_ctr++;

		if (_industry_sound_ctr == 75) {
			if (_settings_client.sound.ambient) SndPlayTileFx(SND_37_LUMBER_MILL_2, _industry_sound_tile);
		} else if (_industry_sound_ctr == 160) {
			_industry_sound_ctr = 0;
			if (_settings_client.sound.ambient) SndPlayTileFx(SND_36_LUMBER_MILL_3, _industry_sound_tile);
		}
	}

	if (_game_mode == GM_EDITOR) return;

	_scaled_production_ticks = _industry_inverse_cargo_scaler.Scale(INDUSTRY_PRODUCE_TICKS);
	for (Industry *i : Industry::Iterate()) {
		ProduceIndustryGoods(i);
	}
}

/**
 * Check the conditions of #CHECK_NOTHING (Always succeeds).
 * @return Succeeded or failed command.
 */
static CommandCost CheckNewIndustry_NULL(TileIndex)
{
	return CommandCost();
}

/**
 * Check the conditions of #CHECK_FOREST (Industry should be build above snow-line in arctic climate).
 * @param tile %Tile to perform the checking.
 * @return Succeeded or failed command.
 */
static CommandCost CheckNewIndustry_Forest(TileIndex tile)
{
	if (_settings_game.game_creation.landscape == LT_ARCTIC) {
		if (GetTileZ(tile) < HighestSnowLine() + 2) {
			return_cmd_error(STR_ERROR_FOREST_CAN_ONLY_BE_PLANTED);
		}
	}
	return CommandCost();
}

/**
 * Check if a tile is within a distance from map edges, scaled by map dimensions independently.
 * Each dimension is checked independently, and dimensions smaller than 256 are not scaled.
 * @param tile Which tile to check distance of.
 * @param maxdist Normal distance on a 256x256 map.
 * @return True if the tile is near the map edge.
 */
static bool CheckScaledDistanceFromEdge(TileIndex tile, uint maxdist)
{
	uint maxdist_x = maxdist;
	uint maxdist_y = maxdist;

	if (MapSizeX() > 256) maxdist_x *= MapSizeX() / 256;
	if (MapSizeY() > 256) maxdist_y *= MapSizeY() / 256;

	if (DistanceFromEdgeDir(tile, DIAGDIR_NE) < maxdist_x) return true;
	if (DistanceFromEdgeDir(tile, DIAGDIR_NW) < maxdist_y) return true;
	if (DistanceFromEdgeDir(tile, DIAGDIR_SW) < maxdist_x) return true;
	if (DistanceFromEdgeDir(tile, DIAGDIR_SE) < maxdist_y) return true;

	return false;
}

/**
 * Check the conditions of #CHECK_REFINERY (Industry should be positioned near edge of the map).
 * @param tile %Tile to perform the checking.
 * @return Succeeded or failed command.
 */
static CommandCost CheckNewIndustry_OilRefinery(TileIndex tile)
{
	if (_game_mode == GM_EDITOR) return CommandCost();

	if (CheckScaledDistanceFromEdge(TileAddXY(tile, 1, 1), _settings_game.game_creation.oil_refinery_limit)) return CommandCost();

	return_cmd_error(STR_ERROR_CAN_ONLY_BE_POSITIONED);
}

extern bool _ignore_restrictions;

/**
 * Check the conditions of #CHECK_OIL_RIG (Industries at sea should be positioned near edge of the map).
 * @param tile %Tile to perform the checking.
 * @return Succeeded or failed command.
 */
static CommandCost CheckNewIndustry_OilRig(TileIndex tile)
{
	if (_game_mode == GM_EDITOR && _ignore_restrictions) return CommandCost();

	if (TileHeight(tile) == 0 &&
			CheckScaledDistanceFromEdge(TileAddXY(tile, 1, 1), _settings_game.game_creation.oil_refinery_limit)) return CommandCost();

	return_cmd_error(STR_ERROR_CAN_ONLY_BE_POSITIONED);
}

/**
 * Check the conditions of #CHECK_FARM (Industry should be below snow-line in arctic).
 * @param tile %Tile to perform the checking.
 * @return Succeeded or failed command.
 */
static CommandCost CheckNewIndustry_Farm(TileIndex tile)
{
	if (_settings_game.game_creation.landscape == LT_ARCTIC) {
		if (GetTileZ(tile) + 2 >= HighestSnowLine()) {
			return_cmd_error(STR_ERROR_SITE_UNSUITABLE);
		}
	}
	return CommandCost();
}

/**
 * Check the conditions of #CHECK_PLANTATION (Industry should NOT be in the desert).
 * @param tile %Tile to perform the checking.
 * @return Succeeded or failed command.
 */
static CommandCost CheckNewIndustry_Plantation(TileIndex tile)
{
	if (GetTropicZone(tile) == TROPICZONE_DESERT) {
		return_cmd_error(STR_ERROR_SITE_UNSUITABLE);
	}
	return CommandCost();
}

/**
 * Check the conditions of #CHECK_WATER (Industry should be in the desert).
 * @param tile %Tile to perform the checking.
 * @return Succeeded or failed command.
 */
static CommandCost CheckNewIndustry_Water(TileIndex tile)
{
	if (GetTropicZone(tile) != TROPICZONE_DESERT) {
		return_cmd_error(STR_ERROR_CAN_ONLY_BE_BUILT_IN_DESERT);
	}
	return CommandCost();
}

/**
 * Check the conditions of #CHECK_LUMBERMILL (Industry should be in the rain forest).
 * @param tile %Tile to perform the checking.
 * @return Succeeded or failed command.
 */
static CommandCost CheckNewIndustry_Lumbermill(TileIndex tile)
{
	if (GetTropicZone(tile) != TROPICZONE_RAINFOREST) {
		return_cmd_error(STR_ERROR_CAN_ONLY_BE_BUILT_IN_RAINFOREST);
	}
	return CommandCost();
}

/**
 * Check the conditions of #CHECK_BUBBLEGEN (Industry should be in low land).
 * @param tile %Tile to perform the checking.
 * @return Succeeded or failed command.
 */
static CommandCost CheckNewIndustry_BubbleGen(TileIndex tile)
{
	if (GetTileZ(tile) > 4) {
		return_cmd_error(STR_ERROR_CAN_ONLY_BE_BUILT_IN_LOW_AREAS);
	}
	return CommandCost();
}

/**
 * Industrytype check function signature.
 * @param tile %Tile to check.
 * @return Succeeded or failed command.
 */
typedef CommandCost CheckNewIndustryProc(TileIndex tile);

/** Check functions for different types of industry. */
static CheckNewIndustryProc * const _check_new_industry_procs[CHECK_END] = {
	CheckNewIndustry_NULL,        ///< CHECK_NOTHING
	CheckNewIndustry_Forest,      ///< CHECK_FOREST
	CheckNewIndustry_OilRefinery, ///< CHECK_REFINERY
	CheckNewIndustry_Farm,        ///< CHECK_FARM
	CheckNewIndustry_Plantation,  ///< CHECK_PLANTATION
	CheckNewIndustry_Water,       ///< CHECK_WATER
	CheckNewIndustry_Lumbermill,  ///< CHECK_LUMBERMILL
	CheckNewIndustry_BubbleGen,   ///< CHECK_BUBBLEGEN
	CheckNewIndustry_OilRig,      ///< CHECK_OIL_RIG
};

/**
 * Find a town for the industry, while checking for multiple industries in the same town.
 * @param tile Position of the industry to build.
 * @param type Industry type.
 * @param[out] t Pointer to return town for the new industry, \c nullptr is written if no good town can be found.
 * @return Succeeded or failed command.
 *
 * @pre \c *t != nullptr
 * @post \c *t points to a town on success, and \c nullptr on failure.
 */
static CommandCost FindTownForIndustry(TileIndex tile, int type, Town **t)
{
	*t = ClosestTownFromTile(tile, UINT_MAX);

	if (_settings_game.economy.multiple_industry_per_town) return CommandCost();

	for (const Industry *i : Industry::Iterate()) {
		if (i->type == (uint8_t)type && i->town == *t) {
			*t = nullptr;
			return_cmd_error(STR_ERROR_ONLY_ONE_ALLOWED_PER_TOWN);
		}
	}

	return CommandCost();
}

bool IsSlopeRefused(Slope current, Slope refused)
{
	if (IsSteepSlope(current)) return true;
	if (current != SLOPE_FLAT) {
		if (IsSteepSlope(refused)) return true;

		Slope t = ComplementSlope(current);

		if ((refused & SLOPE_W) && (t & SLOPE_NW)) return true;
		if ((refused & SLOPE_S) && (t & SLOPE_NE)) return true;
		if ((refused & SLOPE_E) && (t & SLOPE_SW)) return true;
		if ((refused & SLOPE_N) && (t & SLOPE_SE)) return true;
	}

	return false;
}

/**
 * Are the tiles of the industry free?
 * @param tile                    Position to check.
 * @param layout                  Industry tiles table.
 * @param type                    Type of the industry.
 * @return Failed or succeeded command.
 */
static CommandCost CheckIfIndustryTilesAreFree(TileIndex tile, const IndustryTileLayout &layout, IndustryType type)
{
	IndustryBehaviour ind_behav = GetIndustrySpec(type)->behaviour;

	for (const IndustryTileLayoutTile &it : layout) {
		IndustryGfx gfx = GetTranslatedIndustryTileID(it.gfx);
		TileIndex cur_tile = TileAddWrap(tile, it.ti.x, it.ti.y);

		if (!IsValidTile(cur_tile)) {
			return_cmd_error(STR_ERROR_SITE_UNSUITABLE);
		}

		if (gfx == GFX_WATERTILE_SPECIALCHECK) {
			if (!IsWaterTile(cur_tile) ||
					!IsTileFlat(cur_tile)) {
				return_cmd_error(STR_ERROR_SITE_UNSUITABLE);
			}
		} else {
			CommandCost ret = EnsureNoVehicleOnGround(cur_tile);
			if (ret.Failed()) return ret;
			if (IsBridgeAbove(cur_tile)) return_cmd_error(STR_ERROR_SITE_UNSUITABLE);

			const IndustryTileSpec *its = GetIndustryTileSpec(gfx);

			/* Perform land/water check if not disabled */
			if (!HasBit(its->slopes_refused, 5) && ((HasTileWaterClass(cur_tile) && IsTileOnWater(cur_tile)) == !(ind_behav & INDUSTRYBEH_BUILT_ONWATER))) return_cmd_error(STR_ERROR_SITE_UNSUITABLE);

			if ((ind_behav & (INDUSTRYBEH_ONLY_INTOWN | INDUSTRYBEH_TOWN1200_MORE)) || // Tile must be a house
					((ind_behav & INDUSTRYBEH_ONLY_NEARTOWN) && IsTileType(cur_tile, MP_HOUSE))) { // Tile is allowed to be a house (and it is a house)
				if (!IsTileType(cur_tile, MP_HOUSE)) {
					return_cmd_error(STR_ERROR_CAN_ONLY_BE_BUILT_IN_TOWNS);
				}

				/* Clear the tiles as OWNER_TOWN to not affect town rating, and to not clear protected buildings */
				Backup<CompanyID> cur_company(_current_company, OWNER_TOWN, FILE_LINE);
				CommandCost ret = DoCommand(cur_tile, 0, 0, DC_NONE, CMD_LANDSCAPE_CLEAR);
				cur_company.Restore();

				if (ret.Failed()) return ret;
			} else {
				/* Clear the tiles, but do not affect town ratings */
				DoCommandFlag flags = DC_AUTO | DC_NO_TEST_TOWN_RATING | DC_NO_MODIFY_TOWN_RATING;
				if ((ind_behav & INDUSTRYBEH_BUILT_ONWATER) && IsWaterTile(cur_tile)) flags |= DC_ALLOW_REMOVE_WATER;
				CommandCost ret = DoCommand(cur_tile, 0, 0, flags, CMD_LANDSCAPE_CLEAR);
				if (ret.Failed()) return ret;
			}
		}
	}

	return CommandCost();
}

/**
 * Check slope requirements for industry tiles.
 * @param tile                    Position to check.
 * @param layout                  Industry tiles table.
 * @param layout_index            The index of the layout to build/fund
 * @param type                    Type of the industry.
 * @param initial_random_bits     The random bits the industry is going to have after construction.
 * @param founder                 Industry founder
 * @param creation_type           The circumstances the industry is created under.
 * @param[out] custom_shape_check Perform custom check for the site.
 * @return Failed or succeeded command.
 */
static CommandCost CheckIfIndustryTileSlopes(TileIndex tile, const IndustryTileLayout &layout, size_t layout_index, int type, uint16_t initial_random_bits, Owner founder, IndustryAvailabilityCallType creation_type, bool *custom_shape_check = nullptr)
{
	bool refused_slope = false;
	bool custom_shape = false;

	for (const IndustryTileLayoutTile &it : layout) {
		IndustryGfx gfx = GetTranslatedIndustryTileID(it.gfx);
		TileIndex cur_tile = TileAddWrap(tile, it.ti.x, it.ti.y);
		assert(IsValidTile(cur_tile)); // checked before in CheckIfIndustryTilesAreFree

		if (gfx != GFX_WATERTILE_SPECIALCHECK) {
			const IndustryTileSpec *its = GetIndustryTileSpec(gfx);

			if (HasBit(its->callback_mask, CBM_INDT_SHAPE_CHECK)) {
				custom_shape = true;
				CommandCost ret = PerformIndustryTileSlopeCheck(tile, cur_tile, its, type, gfx, layout_index, initial_random_bits, founder, creation_type);
				if (ret.Failed()) return ret;
			} else {
				Slope tileh = GetTileSlope(cur_tile);
				refused_slope |= IsSlopeRefused(tileh, its->slopes_refused);
			}
		}
	}

	if (custom_shape_check != nullptr) *custom_shape_check = custom_shape;

	/* It is almost impossible to have a fully flat land in TG, so what we
	 *  do is that we check if we can make the land flat later on. See
	 *  CheckIfCanLevelIndustryPlatform(). */
	if (!refused_slope || (_settings_game.game_creation.land_generator == LG_TERRAGENESIS && _generating_world && !custom_shape && !_ignore_restrictions)) {
		return CommandCost();
	}
	return_cmd_error(STR_ERROR_SITE_UNSUITABLE);
}

/**
 * Is the industry allowed to be built at this place for the town?
 * @param tile Tile to construct the industry.
 * @param type Type of the industry.
 * @param t    Town authority that the industry belongs to.
 * @return Succeeded or failed command.
 */
static CommandCost CheckIfIndustryIsAllowed(TileIndex tile, int type, const Town *t)
{
	if ((GetIndustrySpec(type)->behaviour & INDUSTRYBEH_TOWN1200_MORE) && t->cache.population < 1200) {
		return_cmd_error(STR_ERROR_CAN_ONLY_BE_BUILT_IN_TOWNS_WITH_POPULATION_OF_1200);
	}

	if ((GetIndustrySpec(type)->behaviour & INDUSTRYBEH_ONLY_NEARTOWN) && DistanceMax(t->xy, tile) > 9) {
		return_cmd_error(STR_ERROR_CAN_ONLY_BE_BUILT_NEAR_TOWN_CENTER);
	}

	if (type == IT_OIL_RIG &&
			(IsTunnelInWay(tile, 0) ||
			IsTunnelInWay(tile + TileDiffXY(0, 1), 0) ||
			IsTunnelInWay(tile + TileDiffXY(1, 2), 0))) return_cmd_error(STR_ERROR_NO_DRILLING_ABOVE_CHUNNEL);

	return CommandCost();
}

static bool CheckCanTerraformSurroundingTiles(TileIndex tile, uint height, int internal)
{
	/* Check if we don't leave the map */
	if (TileX(tile) == 0 || TileY(tile) == 0 || GetTileType(tile) == MP_VOID) return false;

	TileArea ta(tile - TileDiffXY(1, 1), 2, 2);
	for (TileIndex tile_walk : ta) {
		uint curh = TileHeight(tile_walk);
		/* Is the tile clear? */
		if ((GetTileType(tile_walk) != MP_CLEAR) && (GetTileType(tile_walk) != MP_TREES)) return false;

		/* Don't allow too big of a change if this is the sub-tile check */
		if (internal != 0 && Delta(curh, height) > 1) return false;

		/* Different height, so the surrounding tiles of this tile
		 *  has to be correct too (in level, or almost in level)
		 *  else you get a chain-reaction of terraforming. */
		if (internal == 0 && curh != height) {
			if (TileX(tile_walk) == 0 || TileY(tile_walk) == 0 || !CheckCanTerraformSurroundingTiles(tile_walk + TileDiffXY(-1, -1), height, internal + 1)) {
				return false;
			}
		}
	}

	return true;
}

/**
 * This function tries to flatten out the land below an industry, without
 *  damaging the surroundings too much.
 */
static bool CheckIfCanLevelIndustryPlatform(TileIndex tile, DoCommandFlag flags, const IndustryTileLayout &layout)
{
	int max_x = 0;
	int max_y = 0;

	/* Finds dimensions of largest variant of this industry */
	for (const IndustryTileLayoutTile &it : layout) {
		if (it.gfx == GFX_WATERTILE_SPECIALCHECK) continue; // watercheck tiles don't count for footprint size
		if (it.ti.x > max_x) max_x = it.ti.x;
		if (it.ti.y > max_y) max_y = it.ti.y;
	}

	/* Remember level height */
	uint h = TileHeight(tile);

	if (TileX(tile) <= _settings_game.construction.industry_platform + 1U || TileY(tile) <= _settings_game.construction.industry_platform + 1U) return false;
	/* Check that all tiles in area and surrounding are clear
	 * this determines that there are no obstructing items */

	/* TileArea::Expand is not used here as we need to abort
	 * instead of clamping if the bounds cannot expanded. */
	TileArea ta(tile + TileDiffXY(-_settings_game.construction.industry_platform, -_settings_game.construction.industry_platform),
			max_x + 2 + 2 * _settings_game.construction.industry_platform, max_y + 2 + 2 * _settings_game.construction.industry_platform);

	if (TileX(ta.tile) + ta.w >= MapMaxX() || TileY(ta.tile) + ta.h >= MapMaxY()) return false;

	/* _current_company is OWNER_NONE for randomly generated industries and in editor, or the company who funded or prospected the industry.
	 * Perform terraforming as OWNER_TOWN to disable autoslope and town ratings. */
	Backup<CompanyID> cur_company(_current_company, OWNER_TOWN, FILE_LINE);

	for (TileIndex tile_walk : ta) {
		uint curh = TileHeight(tile_walk);
		if (curh != h) {
			/* This tile needs terraforming. Check if we can do that without
			 *  damaging the surroundings too much. */
			if (!CheckCanTerraformSurroundingTiles(tile_walk, h, 0)) {
				cur_company.Restore();
				return false;
			}
			/* This is not 100% correct check, but the best we can do without modifying the map.
			 *  What is missing, is if the difference in height is more than 1.. */
			if (DoCommand(tile_walk, SLOPE_N, (curh > h) ? 0 : 1, flags & ~DC_EXEC, CMD_TERRAFORM_LAND).Failed()) {
				cur_company.Restore();
				return false;
			}
		}
	}

	if (flags & DC_EXEC) {
		/* Terraform the land under the industry */
		for (TileIndex tile_walk : ta) {
			uint curh = TileHeight(tile_walk);
			while (curh != h) {
				/* We give the terraforming for free here, because we can't calculate
				 *  exact cost in the test-round, and as we all know, that will cause
				 *  a nice assert if they don't match ;) */
				DoCommand(tile_walk, SLOPE_N, (curh > h) ? 0 : 1, flags, CMD_TERRAFORM_LAND);
				curh += (curh > h) ? -1 : 1;
			}
		}
	}

	cur_company.Restore();
	return true;
}


/**
 * Check that the new industry is far enough from conflicting industries.
 * @param tile Tile to construct the industry.
 * @param type Type of the new industry.
 * @return Succeeded or failed command.
 */
static CommandCost CheckIfFarEnoughFromConflictingIndustry(TileIndex tile, int type)
{
	const IndustrySpec *indspec = GetIndustrySpec(type);

	/* On a large map with many industries, it may be faster to check an area. */
	static const int dmax = 14;
	if (Industry::GetNumItems() > static_cast<size_t>(dmax * dmax * 2)) {
		const Industry *i = nullptr;
		TileArea tile_area = TileArea(tile, 1, 1).Expand(dmax);
		for (TileIndex atile : tile_area) {
			if (GetTileType(atile) == MP_INDUSTRY) {
				const Industry *i2 = Industry::GetByTile(atile);
				if (i == i2) continue;
				i = i2;
				if (DistanceMax(tile, i->location.tile) > (uint)dmax) continue;
				if (i->type == indspec->conflicting[0] ||
						i->type == indspec->conflicting[1] ||
						i->type == indspec->conflicting[2]) {
					return_cmd_error(STR_ERROR_INDUSTRY_TOO_CLOSE);
				}
			}
		}
		return CommandCost();
	}

	for (const Industry *i : Industry::Iterate()) {
		/* Within 14 tiles from another industry is considered close */
		if (DistanceMax(tile, i->location.tile) > 14) continue;

		/* check if there are any conflicting industry types around */
		if (i->type == indspec->conflicting[0] ||
				i->type == indspec->conflicting[1] ||
				i->type == indspec->conflicting[2]) {
			return_cmd_error(STR_ERROR_INDUSTRY_TOO_CLOSE);
		}
	}
	return CommandCost();
}

/**
 * Advertise about a new industry opening.
 * @param ind Industry being opened.
 */
static void AdvertiseIndustryOpening(const Industry *ind)
{
	const IndustrySpec *ind_spc = GetIndustrySpec(ind->type);
	SetDParam(0, ind_spc->name);
	if (ind_spc->new_industry_text > STR_LAST_STRINGID) {
		SetDParam(1, STR_TOWN_NAME);
		SetDParam(2, ind->town->index);
	} else {
		SetDParam(1, ind->town->index);
	}
	AddIndustryNewsItem(ind_spc->new_industry_text, NT_INDUSTRY_OPEN, ind->index);
	AI::BroadcastNewEvent(new ScriptEventIndustryOpen(ind->index));
	Game::NewEvent(new ScriptEventIndustryOpen(ind->index));
}

/**
 * Populate an industry's list of nearby stations, and if it accepts any cargo, also
 * add the industry to each station's nearby industry list.
 * @param ind Industry
 */
static void PopulateStationsNearby(Industry *ind)
{
	if (ind->neutral_station != nullptr && !_settings_game.station.serve_neutral_industries) {
		/* Industry has a neutral station. Use it and ignore any other nearby stations. */
		ind->stations_near.insert(ind->neutral_station);
		ind->neutral_station->industries_near.clear();
		ind->neutral_station->industries_near.insert(IndustryListEntry{0, ind});
		return;
	}

	ForAllStationsAroundTiles(ind->location, [ind](Station *st, TileIndex tile) {
		if (!IsTileType(tile, MP_INDUSTRY) || GetIndustryIndex(tile) != ind->index) return false;
		ind->stations_near.insert(st);
		st->AddIndustryToDeliver(ind, tile);
		return false;
	});
}

/**
 * Put an industry on the map.
 * @param i                   Just allocated poolitem, mostly empty.
 * @param tile                North tile of the industry.
 * @param type                Type of the industry.
 * @param layout              Industrylayout to build.
 * @param layout_index        Number of the industry layout.
 * @param t                   Nearest town.
 * @param founder             Founder of the industry; OWNER_NONE in case of random construction.
 * @param initial_random_bits Random bits for the industry.
 */
static void DoCreateNewIndustry(Industry *i, TileIndex tile, IndustryType type, const IndustryTileLayout &layout, size_t layout_index, Town *t, Owner founder, uint16_t initial_random_bits)
{
	const IndustrySpec *indspec = GetIndustrySpec(type);

	i->location = TileArea(tile, 1, 1);
	i->type = type;
	Industry::IncIndustryTypeCount(type);

<<<<<<< HEAD
	i->produced_cargo = indspec->produced_cargo;
	i->production_rate = indspec->production_rate;
	i->accepts_cargo = indspec->accepts_cargo;
=======
	for (size_t index = 0; index < std::size(indspec->produced_cargo); ++index) {
		if (!IsValidCargoID(indspec->produced_cargo[index])) break;

		Industry::ProducedCargo &p = i->produced.emplace_back();
		p.cargo = indspec->produced_cargo[index];
		p.rate = indspec->production_rate[index];
	}

	for (size_t index = 0; index < std::size(indspec->accepts_cargo); ++index) {
		if (!IsValidCargoID(indspec->accepts_cargo[index])) break;

		Industry::AcceptedCargo &a = i->accepted.emplace_back();
		a.cargo = indspec->accepts_cargo[index];
	}
>>>>>>> 91217705

	/* Randomize inital production if non-original economy is used and there are no production related callbacks. */
	if (!indspec->UsesOriginalEconomy()) {
		for (size_t ci = 0; ci < std::size(i->production_rate); ci++) {
			i->production_rate[ci] = ClampTo<uint8_t>((RandomRange(256) + 128) * i->production_rate[ci] >> 8);
		}
	}

	i->town = t;
	i->owner = OWNER_NONE;

	uint16_t r = Random();
	i->random_colour = static_cast<Colours>(GB(r, 0, 4));
	i->counter = GB(r, 4, 12);
	i->random = initial_random_bits;
	i->was_cargo_delivered = false;
	i->last_prod_year = EconTime::CurYear();
	i->founder = founder;
	i->ctlflags = INDCTL_NONE;

	i->construction_date = CalTime::CurDate();
	i->construction_type = (_game_mode == GM_EDITOR) ? ICT_SCENARIO_EDITOR :
			(_generating_world ? ICT_MAP_GENERATION : ICT_NORMAL_GAMEPLAY);

	/* Adding 1 here makes it conform to specs of var44 of varaction2 for industries
	 * 0 = created prior of newindustries
	 * else, chosen layout + 1 */
	i->selected_layout = (uint8_t)(layout_index + 1);

	i->exclusive_supplier = INVALID_OWNER;
	i->exclusive_consumer = INVALID_OWNER;

	i->prod_level = PRODLEVEL_DEFAULT;

	/* Call callbacks after the regular fields got initialised. */

	if (HasBit(indspec->callback_mask, CBM_IND_PROD_CHANGE_BUILD)) {
		uint16_t res = GetIndustryCallback(CBID_INDUSTRY_PROD_CHANGE_BUILD, 0, Random(), i, type, INVALID_TILE);
		if (res != CALLBACK_FAILED) {
			if (res < PRODLEVEL_MINIMUM || res > PRODLEVEL_MAXIMUM) {
				ErrorUnknownCallbackResult(indspec->grf_prop.grffile->grfid, CBID_INDUSTRY_PROD_CHANGE_BUILD, res);
			} else {
				i->prod_level = res;
				i->RecomputeProductionMultipliers();
			}
		}
	}

	if (_generating_world) {
		if (HasBit(indspec->callback_mask, CBM_IND_PRODUCTION_256_TICKS)) {
			IndustryProductionCallback(i, 1);
			for (size_t ci = 0; ci < std::size(i->last_month_production); ci++) {
				i->last_month_production[ci] = i->produced_cargo_waiting[ci] * 8;
				i->produced_cargo_waiting[ci] = 0;
			}
		}

		for (size_t ci = 0; ci < std::size(i->last_month_production); ci++) {
			i->last_month_production[ci] += i->production_rate[ci] * 8;
		}
	}

	if (HasBit(indspec->callback_mask, CBM_IND_DECIDE_COLOUR)) {
		uint16_t res = GetIndustryCallback(CBID_INDUSTRY_DECIDE_COLOUR, 0, 0, i, type, INVALID_TILE);
		if (res != CALLBACK_FAILED) {
			if (GB(res, 4, 11) != 0) ErrorUnknownCallbackResult(indspec->grf_prop.grffile->grfid, CBID_INDUSTRY_DECIDE_COLOUR, res);
			i->random_colour = static_cast<Colours>(GB(res, 0, 4));
		}
	}

	if (HasBit(indspec->callback_mask, CBM_IND_INPUT_CARGO_TYPES)) {
		/* Clear all input cargo types */
		for (size_t j = 0; j < i->accepts_cargo.size(); j++) i->accepts_cargo[j] = INVALID_CARGO;
		/* Query actual types */
		uint maxcargoes = (indspec->behaviour & INDUSTRYBEH_CARGOTYPES_UNLIMITED) ? INDUSTRY_NUM_INPUTS : 3;
		for (uint j = 0; j < maxcargoes; j++) {
			uint16_t res = GetIndustryCallback(CBID_INDUSTRY_INPUT_CARGO_TYPES, j, 0, i, type, INVALID_TILE);
			if (res == CALLBACK_FAILED || GB(res, 0, 8) == UINT8_MAX) break;
			if (indspec->grf_prop.grffile->grf_version >= 8 && res >= 0x100) {
				ErrorUnknownCallbackResult(indspec->grf_prop.grffile->grfid, CBID_INDUSTRY_INPUT_CARGO_TYPES, res);
				break;
			}
			CargoID cargo = GetCargoTranslation(GB(res, 0, 8), indspec->grf_prop.grffile);
			/* Industries without "unlimited" cargo types support depend on the specific order/slots of cargo types.
			 * They need to be able to blank out specific slots without aborting the callback sequence,
			 * and solve this by returning undefined cargo indexes. Skip these. */
			if (cargo == INVALID_CARGO && !(indspec->behaviour & INDUSTRYBEH_CARGOTYPES_UNLIMITED)) continue;
			/* Verify valid cargo */
			if (std::find(indspec->accepts_cargo.begin(), indspec->accepts_cargo.end(), cargo) == indspec->accepts_cargo.end()) {
				/* Cargo not in spec, error in NewGRF */
				ErrorUnknownCallbackResult(indspec->grf_prop.grffile->grfid, CBID_INDUSTRY_INPUT_CARGO_TYPES, res);
				break;
			}
			if (std::find(i->accepts_cargo.begin(), i->accepts_cargo.begin() + j, cargo) != i->accepts_cargo.begin() + j) {
				/* Duplicate cargo */
				ErrorUnknownCallbackResult(indspec->grf_prop.grffile->grfid, CBID_INDUSTRY_INPUT_CARGO_TYPES, res);
				break;
			}
			i->accepts_cargo[j] = cargo;
		}
	}

	if (HasBit(indspec->callback_mask, CBM_IND_OUTPUT_CARGO_TYPES)) {
		/* Clear all output cargo types */
		for (size_t j = 0; j < i->produced_cargo.size(); j++) i->produced_cargo[j] = INVALID_CARGO;
		/* Query actual types */
		uint maxcargoes = (indspec->behaviour & INDUSTRYBEH_CARGOTYPES_UNLIMITED) ? INDUSTRY_NUM_OUTPUTS : 2;
		for (uint j = 0; j < maxcargoes; j++) {
			uint16_t res = GetIndustryCallback(CBID_INDUSTRY_OUTPUT_CARGO_TYPES, j, 0, i, type, INVALID_TILE);
			if (res == CALLBACK_FAILED || GB(res, 0, 8) == UINT8_MAX) break;
			if (indspec->grf_prop.grffile->grf_version >= 8 && res >= 0x100) {
				ErrorUnknownCallbackResult(indspec->grf_prop.grffile->grfid, CBID_INDUSTRY_OUTPUT_CARGO_TYPES, res);
				break;
			}
			CargoID cargo = GetCargoTranslation(GB(res, 0, 8), indspec->grf_prop.grffile);
			/* Allow older GRFs to skip slots. */
			if (cargo == INVALID_CARGO && !(indspec->behaviour & INDUSTRYBEH_CARGOTYPES_UNLIMITED)) continue;
			/* Verify valid cargo */
			if (std::find(indspec->produced_cargo.begin(), indspec->produced_cargo.end(), cargo) == indspec->produced_cargo.end()) {
				/* Cargo not in spec, error in NewGRF */
				ErrorUnknownCallbackResult(indspec->grf_prop.grffile->grfid, CBID_INDUSTRY_OUTPUT_CARGO_TYPES, res);
				break;
			}
			if (std::find(i->produced_cargo.begin(), i->produced_cargo.begin() + j, cargo) != i->produced_cargo.begin() + j) {
				/* Duplicate cargo */
				ErrorUnknownCallbackResult(indspec->grf_prop.grffile->grfid, CBID_INDUSTRY_OUTPUT_CARGO_TYPES, res);
				break;
			}
			i->produced_cargo[j] = cargo;
		}
	}

	/* Plant the tiles */

	uint64_t anim_inhibit_mask = indspec->layout_anim_masks[layout_index];

	uint gfx_idx = 0;
	for (const IndustryTileLayoutTile &it : layout) {
		TileIndex cur_tile = tile + ToTileIndexDiff(it.ti);

		if (it.gfx != GFX_WATERTILE_SPECIALCHECK) {
			i->location.Add(cur_tile);

			WaterClass wc = (IsWaterTile(cur_tile) ? GetWaterClass(cur_tile) : WATER_CLASS_INVALID);

			DoCommand(cur_tile, 0, 0, DC_EXEC | DC_NO_TEST_TOWN_RATING | DC_NO_MODIFY_TOWN_RATING, CMD_LANDSCAPE_CLEAR);

			MakeIndustry(cur_tile, i->index, it.gfx, Random(), wc);

			if (_generating_world) {
				SetIndustryConstructionCounter(cur_tile, 3);
				SetIndustryConstructionStage(cur_tile, 2);
			}

			/* it->gfx is stored in the map. But the translated ID cur_gfx is the interesting one */
			IndustryGfx cur_gfx = GetTranslatedIndustryTileID(it.gfx);
			const IndustryTileSpec *its = GetIndustryTileSpec(cur_gfx);
			if (its->animation.status != ANIM_STATUS_NO_ANIMATION) {
				if (gfx_idx >= 64 || !HasBit(anim_inhibit_mask, gfx_idx)) AddAnimatedTile(cur_tile);
			}

			gfx_idx++;
		}
	}

	if (GetIndustrySpec(i->type)->behaviour & INDUSTRYBEH_PLANT_ON_BUILT) {
		for (uint j = 0; j != 50; j++) PlantRandomFarmField(i);
	}
	InvalidateWindowData(WC_INDUSTRY_DIRECTORY, 0, IDIWD_FORCE_REBUILD);
	SetWindowDirty(WC_BUILD_INDUSTRY, 0);

	if (!_generating_world) PopulateStationsNearby(i);
	if (_game_mode == GM_NORMAL) RegisterGameEvents(GEF_INDUSTRY_CREATE);
}

/**
 * Helper function for Build/Fund an industry
 * @param tile tile where industry is built
 * @param type of industry to build
 * @param flags of operations to conduct
 * @param indspec pointer to industry specifications
 * @param layout_index the index of the itsepc to build/fund
 * @param random_var8f random seed (possibly) used by industries
 * @param random_initial_bits The random bits the industry is going to have after construction.
 * @param founder Founder of the industry
 * @param creation_type The circumstances the industry is created under.
 * @param[out] ip Pointer to store newly created industry.
 * @return Succeeded or failed command.
 *
 * @post \c *ip contains the newly created industry if all checks are successful and the \a flags request actual creation, else it contains \c nullptr afterwards.
 */
static CommandCost CreateNewIndustryHelper(TileIndex tile, IndustryType type, DoCommandFlag flags, const IndustrySpec *indspec, size_t layout_index, uint32_t random_var8f, uint16_t random_initial_bits, Owner founder, IndustryAvailabilityCallType creation_type, Industry **ip)
{
	assert(layout_index < indspec->layouts.size());
	const IndustryTileLayout &layout = indspec->layouts[layout_index];

	*ip = nullptr;

	/* 1. Cheap: Built-in checks on industry level. */
	CommandCost ret = CheckIfFarEnoughFromConflictingIndustry(tile, type);
	if (ret.Failed()) return ret;

	Town *t = nullptr;
	ret = FindTownForIndustry(tile, type, &t);
	if (ret.Failed()) return ret;
	assert(t != nullptr);

	ret = CheckIfIndustryIsAllowed(tile, type, t);
	if (ret.Failed()) return ret;

	/* 2. Built-in checks on industry tiles. */
	std::vector<ClearedObjectArea> object_areas(_cleared_object_areas);
	ret = CheckIfIndustryTilesAreFree(tile, layout, type);
	_cleared_object_areas = object_areas;
	if (ret.Failed()) return ret;

	/* 3. NewGRF-defined checks on industry level. */
	if (HasBit(GetIndustrySpec(type)->callback_mask, CBM_IND_LOCATION)) {
		ret = CheckIfCallBackAllowsCreation(tile, type, layout_index, random_var8f, random_initial_bits, founder, creation_type);
	} else {
		ret = _check_new_industry_procs[indspec->check_proc](tile);
	}
	if (ret.Failed()) return ret;

	/* 4. Expensive: NewGRF-defined checks on industry tiles. */
	bool custom_shape_check = false;
	ret = CheckIfIndustryTileSlopes(tile, layout, layout_index, type, random_initial_bits, founder, creation_type, &custom_shape_check);
	if (ret.Failed()) return ret;

	if (!custom_shape_check && _settings_game.game_creation.land_generator == LG_TERRAGENESIS && _generating_world &&
			!_ignore_restrictions && !CheckIfCanLevelIndustryPlatform(tile, DC_NO_WATER, layout)) {
		return_cmd_error(STR_ERROR_SITE_UNSUITABLE);
	}

	if (!Industry::CanAllocateItem()) return_cmd_error(STR_ERROR_TOO_MANY_INDUSTRIES);

	if (flags & DC_EXEC) {
		*ip = new Industry(tile);
		if (!custom_shape_check) CheckIfCanLevelIndustryPlatform(tile, DC_NO_WATER | DC_EXEC, layout);
		DoCreateNewIndustry(*ip, tile, type, layout, layout_index, t, founder, random_initial_bits);
	}

	return CommandCost();
}

/**
 * Build/Fund an industry
 * @param tile tile where industry is built
 * @param flags of operations to conduct
 * @param p1 various bitstuffed elements
 * - p1 = (bit  0 -  7) - industry type see build_industry.h and see industry.h
 * - p1 = (bit  8 - 15) - first layout to try
 * - p1 = (bit 16     ) - 0 = prospect, 1 = fund (only valid if current company is DEITY)
 * @param p2 seed to use for desyncfree randomisations
 * @param text unused
 * @return the cost of this operation or an error
 */
CommandCost CmdBuildIndustry(TileIndex tile, DoCommandFlag flags, uint32_t p1, uint32_t p2, const char *text)
{
	IndustryType it = GB(p1, 0, 8);
	if (it >= NUM_INDUSTRYTYPES) return CMD_ERROR;

	const IndustrySpec *indspec = GetIndustrySpec(it);

	/* Check if the to-be built/founded industry is available for this climate. */
	if (!indspec->enabled || indspec->layouts.empty()) return CMD_ERROR;

	/* If the setting for raw-material industries is not on, you cannot build raw-material industries.
	 * Raw material industries are industries that do not accept cargo (at least for now) */
	if (_game_mode != GM_EDITOR && _current_company != OWNER_DEITY && _settings_game.construction.raw_industry_construction == 0 && indspec->IsRawIndustry()) {
		return CMD_ERROR;
	}

	if (_game_mode != GM_EDITOR && GetIndustryProbabilityCallback(it, _current_company == OWNER_DEITY ? IACT_RANDOMCREATION : IACT_USERCREATION, 1) == 0) {
		return CMD_ERROR;
	}

	Randomizer randomizer;
	randomizer.SetSeed(p2);
	uint16_t random_initial_bits = GB(p2, 0, 16);
	uint32_t random_var8f = randomizer.Next();
	size_t num_layouts = indspec->layouts.size();
	CommandCost ret = CommandCost(STR_ERROR_SITE_UNSUITABLE);
	const bool deity_prospect = _current_company == OWNER_DEITY && !HasBit(p1, 16);

	Industry *ind = nullptr;
	if (deity_prospect || (_game_mode != GM_EDITOR && _current_company != OWNER_DEITY && _settings_game.construction.raw_industry_construction == 2 && indspec->IsRawIndustry())) {
		if (flags & DC_EXEC) {
			/* Prospecting has a chance to fail, however we cannot guarantee that something can
			 * be built on the map, so the chance gets lower when the map is fuller, but there
			 * is nothing we can really do about that. */
			bool prospect_success = deity_prospect || Random() <= indspec->prospecting_chance;
			if (prospect_success) {
				/* Prospected industries are build as OWNER_TOWN to not e.g. be build on owned land of the founder */
				IndustryAvailabilityCallType calltype = _current_company == OWNER_DEITY ? IACT_RANDOMCREATION : IACT_PROSPECTCREATION;
				Backup<CompanyID> cur_company(_current_company, OWNER_TOWN, FILE_LINE);
				for (int i = 0; i < 5000; i++) {
					/* We should not have more than one Random() in a function call
					 * because parameter evaluation order is not guaranteed in the c++ standard
					 */
					tile = RandomTile();
					/* Start with a random layout */
					size_t layout = RandomRange((uint32_t)num_layouts);
					/* Check now each layout, starting with the random one */
					for (size_t j = 0; j < num_layouts; j++) {
						layout = (layout + 1) % num_layouts;
						ret = CreateNewIndustryHelper(tile, it, flags, indspec, layout, random_var8f, random_initial_bits, cur_company.GetOriginalValue(), calltype, &ind);
						if (ret.Succeeded()) break;
					}
					if (ret.Succeeded()) break;
				}
				cur_company.Restore();
			}
			if (ret.Failed() && IsLocalCompany()) {
				if (prospect_success) {
					ShowErrorMessage(STR_ERROR_CAN_T_PROSPECT_INDUSTRY, STR_ERROR_NO_SUITABLE_PLACES_FOR_PROSPECTING, WL_INFO);
				} else {
					ShowErrorMessage(STR_ERROR_CAN_T_PROSPECT_INDUSTRY, STR_ERROR_PROSPECTING_WAS_UNLUCKY, WL_INFO);
				}
			}
		}
	} else {
		size_t layout = GB(p1, 8, 8);
		if (layout >= num_layouts) return CMD_ERROR;

		/* Check subsequently each layout, starting with the given layout in p1 */
		for (size_t i = 0; i < num_layouts; i++) {
			layout = (layout + 1) % num_layouts;
			ret = CreateNewIndustryHelper(tile, it, flags, indspec, layout, random_var8f, random_initial_bits, _current_company, _current_company == OWNER_DEITY ? IACT_RANDOMCREATION : IACT_USERCREATION, &ind);
			if (ret.Succeeded()) break;
		}

		/* If it still failed, there's no suitable layout to build here, return the error */
		if (ret.Failed()) return ret;
	}

	if ((flags & DC_EXEC) && ind != nullptr && _game_mode != GM_EDITOR) {
		AdvertiseIndustryOpening(ind);
	}

	return CommandCost(EXPENSES_OTHER, indspec->GetConstructionCost());
}

/**
 * Set industry control flags.
 * @param flags Type of operation.
 * @param p1 IndustryID
 * @param p2 IndustryControlFlags
 * @return Empty cost or an error.
 */
CommandCost CmdIndustrySetFlags(TileIndex tile, DoCommandFlag flags, uint32_t p1, uint32_t p2, const char *text)
{
	if (_current_company != OWNER_DEITY) return CMD_ERROR;

	Industry *ind = Industry::GetIfValid(p1);
	if (ind == nullptr) return CMD_ERROR;

	if (flags & DC_EXEC) ind->ctlflags = ((IndustryControlFlags)p2) & INDCTL_MASK;

	return CommandCost();
}

/**
 * Set industry production.
 * @param flags Type of operation.
 * @param ind_id IndustryID
 * @param prod_level Production level.
 * @param show_news Show a news message on production change.
 * @param custom_news Custom news message text.
 * @return Empty cost or an error.
 */
CommandCost CmdIndustrySetProduction(DoCommandFlag flags, IndustryID ind_id, uint8_t prod_level, bool show_news, const std::string &custom_news)
{
	if (_current_company != OWNER_DEITY) return CMD_ERROR;
	if (prod_level < PRODLEVEL_MINIMUM || prod_level > PRODLEVEL_MAXIMUM) return CMD_ERROR;

	Industry *ind = Industry::GetIfValid(ind_id);
	if (ind == nullptr) return CMD_ERROR;

	if (flags & DC_EXEC) {
		StringID str = STR_NULL;
		if (prod_level > ind->prod_level) {
			str = GetIndustrySpec(ind->type)->production_up_text;
		} else if (prod_level < ind->prod_level) {
			str = GetIndustrySpec(ind->type)->production_down_text;
		}
		if (prod_level != ind->prod_level && !custom_news.empty()) str = STR_NEWS_CUSTOM_ITEM;

		ind->ctlflags |= INDCTL_EXTERNAL_PROD_LEVEL;
		ind->prod_level = prod_level;
		ind->RecomputeProductionMultipliers();

		/* Show news message if requested. */
		if (show_news && str != STR_NULL) {
			NewsType nt;
			switch (WhoCanServiceIndustry(ind)) {
				case 0: nt = NT_INDUSTRY_NOBODY;  break;
				case 1: nt = NT_INDUSTRY_OTHER;   break;
				case 2: nt = NT_INDUSTRY_COMPANY; break;
				default: NOT_REACHED();
			}

			/* Set parameters of news string */
			NewsAllocatedData *data = nullptr;
			if (str == STR_NEWS_CUSTOM_ITEM) {
				NewsStringData *news = new NewsStringData(custom_news);
				SetDParamStr(0, news->string);
			} else if (str > STR_LAST_STRINGID) {
				SetDParam(0, STR_TOWN_NAME);
				SetDParam(1, ind->town->index);
				SetDParam(2, GetIndustrySpec(ind->type)->name);
			} else {
				SetDParam(0, ind->index);
			}
			AddIndustryNewsItem(str, nt, ind->index, data);
		}
	}

	return CommandCost();
}

/**
 * Set industry production.
 * @param tile unused.
 * @param flags type of operation
 * @param p1 IndustryID.
 * @param p2 various bitstuffed elements
 * - p2 = (bit  0 -  7) - production level
 * - p2 = (bit  8)      - whether to show news
 * @param text custom news message.
 * @return the cost of this operation or an error
 */
CommandCost CmdIndustrySetProduction(TileIndex tile, DoCommandFlag flags, uint32_t p1, uint32_t p2, const char *text)
{
	return CmdIndustrySetProduction(flags, (IndustryID)p1, GB(p2, 0, 8), HasBit(p2, 8), text != nullptr ? std::string{ text } : std::string{});
}

/**
 * Change exclusive consumer or supplier for the industry.
 * @param flags Type of operation.
 * @param p1 IndustryID
 * @param p2 various bitstuffed elements
 * - p2 = (bit 0 - 7) - CompanyID to set or INVALID_OWNER (available to everyone) or
 *                      OWNER_NONE (neutral stations only) or OWNER_DEITY (no one)
 * - p2 = (bit 8)     - Set exclusive consumer if true, supplier if false.
 * @return Empty cost or an error.
 */
CommandCost CmdIndustrySetExclusivity(TileIndex tile, DoCommandFlag flags, uint32_t p1, uint32_t p2, const char *text)
{
	if (_current_company != OWNER_DEITY) return CMD_ERROR;

	Industry *ind = Industry::GetIfValid(p1);
	if (ind == nullptr) return CMD_ERROR;

	Owner company_id = (Owner)GB(p2, 0, 8);
	bool consumer = HasBit(p2, 8);

	if (company_id != OWNER_NONE && company_id != INVALID_OWNER && company_id != OWNER_DEITY
		&& !Company::IsValidID(company_id)) return CMD_ERROR;

	if (flags & DC_EXEC) {
		if (consumer) {
			ind->exclusive_consumer = company_id;
		} else {
			ind->exclusive_supplier = company_id;
		}
	}

	return CommandCost();
}

/**
 * Change additional industry text.
 * @param flags Type of operation.
 * @param p1 IndustryID
 * @param text - Additional industry text.
 * @return Empty cost or an error.
 */
CommandCost CmdIndustrySetText(TileIndex tile, DoCommandFlag flags, uint32_t p1, uint32_t p2, const char *text)
{
	if (_current_company != OWNER_DEITY) return CMD_ERROR;

	Industry *ind = Industry::GetIfValid(p1);
	if (ind == nullptr) return CMD_ERROR;

	if (flags & DC_EXEC) {
		ind->text.clear();
		if (!StrEmpty(text)) ind->text = text;
		InvalidateWindowData(WC_INDUSTRY_VIEW, ind->index);
	}

	return CommandCost();
}

/**
 * Create a new industry of random layout.
 * @param tile The location to build the industry.
 * @param type The industry type to build.
 * @param creation_type The circumstances the industry is created under.
 * @return the created industry or nullptr if it failed.
 */
static Industry *CreateNewIndustry(TileIndex tile, IndustryType type, IndustryAvailabilityCallType creation_type)
{
	const IndustrySpec *indspec = GetIndustrySpec(type);

	uint32_t seed = Random();
	uint32_t seed2 = Random();
	Industry *i = nullptr;
	size_t layout_index = RandomRange((uint32_t)indspec->layouts.size());
	[[maybe_unused]] CommandCost ret = CreateNewIndustryHelper(tile, type, DC_EXEC, indspec, layout_index, seed, GB(seed2, 0, 16), OWNER_NONE, creation_type, &i);
	assert(i != nullptr || ret.Failed());
	return i;
}

/**
 * Compute the appearance probability for an industry during map creation.
 * @param it Industry type to compute.
 * @param[out] force_at_least_one Returns whether at least one instance should be forced on map creation.
 * @return Relative probability for the industry to appear.
 */
static uint32_t GetScaledIndustryGenerationProbability(IndustryType it, bool *force_at_least_one)
{
	const IndustrySpec *ind_spc = GetIndustrySpec(it);
	uint32_t chance = ind_spc->appear_creation[_settings_game.game_creation.landscape];
	if (!ind_spc->enabled || ind_spc->layouts.empty() ||
			(_game_mode != GM_EDITOR && _settings_game.difficulty.industry_density == ID_FUND_ONLY) ||
			(_settings_game.economy.spawn_primary_industry_only && !ind_spc->IsRawIndustry()) ||
			(chance = GetIndustryProbabilityCallback(it, IACT_MAPGENERATION, chance)) == 0) {
		*force_at_least_one = false;
		return 0;
	} else {
		chance *= 16; // to increase precision
		/* We want industries appearing at coast to appear less often on bigger maps, as length of coast increases slower than map area.
		 * For simplicity we scale in both cases, though scaling the probabilities of all industries has no effect. */
		chance = (ind_spc->check_proc == CHECK_REFINERY || ind_spc->check_proc == CHECK_OIL_RIG) ? ScaleByMapSize1D(chance) : ScaleByMapSize(chance);

		*force_at_least_one = (chance > 0) && !(ind_spc->behaviour & INDUSTRYBEH_NOBUILT_MAPCREATION) && (_game_mode != GM_EDITOR);
		return chance;
	}
}

/**
 * Compute the probability for constructing a new industry during game play.
 * @param it Industry type to compute.
 * @param[out] min_number Minimal number of industries that should exist at the map.
 * @return Relative probability for the industry to appear.
 */
static uint16_t GetIndustryGamePlayProbability(IndustryType it, uint8_t *min_number)
{
	if (_settings_game.difficulty.industry_density == ID_FUND_ONLY) {
		*min_number = 0;
		return 0;
	}

	const IndustrySpec *ind_spc = GetIndustrySpec(it);
	if (_settings_game.economy.spawn_primary_industry_only && !ind_spc->IsRawIndustry()) {
		*min_number = 0;
		return 0;
	}

	uint8_t chance = ind_spc->appear_ingame[_settings_game.game_creation.landscape];
	if (!ind_spc->enabled || ind_spc->layouts.empty() ||
			((ind_spc->behaviour & INDUSTRYBEH_BEFORE_1950) && CalTime::CurYear() > 1950) ||
			((ind_spc->behaviour & INDUSTRYBEH_AFTER_1960) && CalTime::CurYear() < 1960) ||
			(chance = GetIndustryProbabilityCallback(it, IACT_RANDOMCREATION, chance)) == 0) {
		*min_number = 0;
		return 0;
	}
	*min_number = (ind_spc->behaviour & INDUSTRYBEH_CANCLOSE_LASTINSTANCE) ? 1 : 0;
	return chance;
}

/**
 * Get wanted number of industries on the map.
 * @return Wanted number of industries at the map.
 */
static uint GetNumberOfIndustries()
{
	/* Number of industries on a 256x256 map. */
	static const uint16_t numof_industry_table[] = {
		0,    // none
		0,    // minimal
		10,   // very low
		25,   // low
		55,   // normal
		80,   // high
		0,    // custom
	};

	assert(lengthof(numof_industry_table) == ID_END);
	uint difficulty = (_game_mode != GM_EDITOR) ? _settings_game.difficulty.industry_density : (uint)ID_VERY_LOW;
	if (difficulty == ID_CUSTOM) return std::min<uint>(IndustryPool::MAX_SIZE, _settings_game.game_creation.custom_industry_number);
	return std::min<uint>(IndustryPool::MAX_SIZE, ScaleByMapSize(numof_industry_table[difficulty]));
}

/**
 * Try to place the industry in the game.
 * Since there is no feedback why placement fails, there is no other option
 * than to try a few times before concluding it does not work.
 * @param type     Industry type of the desired industry.
 * @param try_hard Try very hard to find a place. (Used to place at least one industry per type.)
 * @return Pointer to created industry, or \c nullptr if creation failed.
 */
static Industry *PlaceIndustry(IndustryType type, IndustryAvailabilityCallType creation_type, bool try_hard)
{
	uint tries = try_hard ? 10000u : 2000u;
	for (; tries > 0; tries--) {
		Industry *ind = CreateNewIndustry(RandomTile(), type, creation_type);
		if (ind != nullptr) return ind;
	}
	return nullptr;
}

/**
 * Try to build a industry on the map.
 * @param type IndustryType of the desired industry
 * @param try_hard Try very hard to find a place. (Used to place at least one industry per type)
 */
static void PlaceInitialIndustry(IndustryType type, bool try_hard)
{
	Backup<CompanyID> cur_company(_current_company, OWNER_NONE, FILE_LINE);

	IncreaseGeneratingWorldProgress(GWP_INDUSTRY);
	PlaceIndustry(type, IACT_MAPGENERATION, try_hard);

	cur_company.Restore();
}

/**
 * Get total number of industries existing in the game.
 * @return Number of industries currently in the game.
 */
static uint GetCurrentTotalNumberOfIndustries()
{
	int total = 0;
	for (IndustryType it = 0; it < NUM_INDUSTRYTYPES; it++) total += Industry::GetIndustryTypeCount(it);
	return total;
}


/** Reset the entry. */
void IndustryTypeBuildData::Reset()
{
	this->probability  = 0;
	this->min_number   = 0;
	this->target_count = 0;
	this->max_wait     = 1;
	this->wait_count   = 0;
}

/** Completely reset the industry build data. */
void IndustryBuildData::Reset()
{
	this->wanted_inds = GetCurrentTotalNumberOfIndustries() << 16;

	for (IndustryType it = 0; it < NUM_INDUSTRYTYPES; it++) {
		this->builddata[it].Reset();
	}
}

/** Monthly update of industry build data. */
void IndustryBuildData::MonthlyLoop()
{
	static const int NEWINDS_PER_MONTH = 0x38000 / (10 * 12); // lower 16 bits is a float fraction, 3.5 industries per decade, divided by 10 * 12 months.
	if (_settings_game.difficulty.industry_density == ID_FUND_ONLY) return; // 'no industries' setting.

	/* To prevent running out of unused industries for the player to connect,
	 * add a fraction of new industries each month, but only if the manager can keep up. */
	uint max_behind = 1 + std::min(99u, ScaleByMapSize(3)); // At most 2 industries for small maps, and 100 at the biggest map (about 6 months industry build attempts).
	if (GetCurrentTotalNumberOfIndustries() + max_behind >= (this->wanted_inds >> 16)) {
		this->wanted_inds += ScaleByMapSize(NEWINDS_PER_MONTH);
	}
}

/**
 * This function will create random industries during game creation.
 * It will scale the amount of industries by mapsize and difficulty level.
 */
void GenerateIndustries()
{
	if (_game_mode != GM_EDITOR && _settings_game.difficulty.industry_density == ID_FUND_ONLY) return; // No industries in the game.

	uint32_t industry_probs[NUM_INDUSTRYTYPES];
	bool force_at_least_one[NUM_INDUSTRYTYPES];
	uint32_t total_prob = 0;
	uint num_forced = 0;

	for (IndustryType it = 0; it < NUM_INDUSTRYTYPES; it++) {
		industry_probs[it] = GetScaledIndustryGenerationProbability(it, force_at_least_one + it);
		total_prob += industry_probs[it];
		if (force_at_least_one[it]) num_forced++;
	}

	uint total_amount = GetNumberOfIndustries();
	if (total_prob == 0 || total_amount < num_forced) {
		/* Only place the forced ones */
		total_amount = num_forced;
	}

	SetGeneratingWorldProgress(GWP_INDUSTRY, total_amount);

	/* Try to build one industry per type independent of any probabilities */
	for (IndustryType it = 0; it < NUM_INDUSTRYTYPES; it++) {
		if (force_at_least_one[it]) {
			assert(total_amount > 0);
			total_amount--;
			PlaceInitialIndustry(it, true);
		}
	}

	/* Add the remaining industries according to their probabilities */
	for (uint i = 0; i < total_amount; i++) {
		uint32_t r = RandomRange(total_prob);
		IndustryType it = 0;
		while (r >= industry_probs[it]) {
			r -= industry_probs[it];
			it++;
			assert(it < NUM_INDUSTRYTYPES);
		}
		assert(industry_probs[it] > 0);
		PlaceInitialIndustry(it, false);
	}
	_industry_builder.Reset();
}

/**
 * Monthly update of industry statistics.
 * @param i Industry to update.
 */
static void UpdateIndustryStatistics(Industry *i)
{
	for (size_t j = 0; j < std::size(i->produced_cargo); j++) {
		if (i->produced_cargo[j] != INVALID_CARGO) {
			uint8_t pct = 0;
			if (i->this_month_production[j] != 0) {
				i->last_prod_year = EconTime::CurYear();
				pct = ClampTo<uint8_t>(((uint64_t)i->this_month_transported[j]) * 256 / i->this_month_production[j]);
			}
			i->last_month_pct_transported[j] = pct;

			i->last_month_production[j] = i->this_month_production[j];
			i->this_month_production[j] = 0;

			i->last_month_transported[j] = i->this_month_transported[j];
			i->this_month_transported[j] = 0;
		}
	}
}

/**
 * Recompute #production_rate for current #prod_level.
 * This function is only valid when not using smooth economy.
 */
void Industry::RecomputeProductionMultipliers()
{
	const IndustrySpec *indspec = GetIndustrySpec(this->type);
	assert(indspec->UsesOriginalEconomy());

	/* Rates are rounded up, so e.g. oilrig always produces some passengers */
	for (size_t i = 0; i < std::size(this->production_rate); i++) {
		this->production_rate[i] = ClampTo<uint8_t>(CeilDiv(indspec->production_rate[i] * this->prod_level, PRODLEVEL_DEFAULT));
	}
}

void Industry::FillCachedName() const
{
	auto tmp_params = MakeParameters(this->index);
	this->cached_name = GetStringWithArgs(STR_INDUSTRY_NAME, tmp_params);
}

void ClearAllIndustryCachedNames()
{
	for (Industry *ind : Industry::Iterate()) {
		ind->cached_name.clear();
	}
}

/**
 * Set the #probability and #min_number fields for the industry type \a it for a running game.
 * @param it Industry type.
 * @return At least one of the fields has changed value.
 */
bool IndustryTypeBuildData::GetIndustryTypeData(IndustryType it)
{
	uint8_t min_number;
	uint32_t probability = GetIndustryGamePlayProbability(it, &min_number);
	bool changed = min_number != this->min_number || probability != this->probability;
	this->min_number = min_number;
	this->probability = probability;
	return changed;
}

/** Decide how many industries of each type are needed. */
void IndustryBuildData::SetupTargetCount()
{
	bool changed = false;
	uint num_planned = 0; // Number of industries planned in the industry build data.
	for (IndustryType it = 0; it < NUM_INDUSTRYTYPES; it++) {
		changed |= this->builddata[it].GetIndustryTypeData(it);
		num_planned += this->builddata[it].target_count;
	}
	uint total_amount = this->wanted_inds >> 16; // Desired total number of industries.
	changed |= num_planned != total_amount;
	if (!changed) return; // All industries are still the same, no need to re-randomize.

	/* Initialize the target counts. */
	uint force_build = 0;  // Number of industries that should always be available.
	uint32_t total_prob = 0; // Sum of probabilities.
	for (IndustryType it = 0; it < NUM_INDUSTRYTYPES; it++) {
		IndustryTypeBuildData *ibd = this->builddata + it;
		force_build += ibd->min_number;
		ibd->target_count = ibd->min_number;
		total_prob += ibd->probability;
	}

	if (total_prob == 0) return; // No buildable industries.

	/* Subtract forced industries from the number of industries available for construction. */
	total_amount = (total_amount <= force_build) ? 0 : total_amount - force_build;

	/* Assign number of industries that should be aimed for, by using the probability as a weight. */
	while (total_amount > 0) {
		uint32_t r = RandomRange(total_prob);
		IndustryType it = 0;
		while (r >= this->builddata[it].probability) {
			r -= this->builddata[it].probability;
			it++;
			assert(it < NUM_INDUSTRYTYPES);
		}
		assert(this->builddata[it].probability > 0);
		this->builddata[it].target_count++;
		total_amount--;
	}
}

/**
 * Try to create a random industry, during gameplay
 */
void IndustryBuildData::TryBuildNewIndustry()
{
	this->SetupTargetCount();

	int missing = 0;       // Number of industries that need to be build.
	uint count = 0;        // Number of industry types eligible for build.
	uint32_t total_prob = 0; // Sum of probabilities.
	IndustryType forced_build = NUM_INDUSTRYTYPES; // Industry type that should be forcibly build.
	for (IndustryType it = 0; it < NUM_INDUSTRYTYPES; it++) {
		int difference = this->builddata[it].target_count - Industry::GetIndustryTypeCount(it);
		missing += difference;
		if (this->builddata[it].wait_count > 0) continue; // This type may not be built now.
		if (difference > 0) {
			if (Industry::GetIndustryTypeCount(it) == 0 && this->builddata[it].min_number > 0) {
				/* An industry that should exist at least once, is not available. Force it, trying the most needed one first. */
				if (forced_build == NUM_INDUSTRYTYPES ||
						difference > this->builddata[forced_build].target_count - Industry::GetIndustryTypeCount(forced_build)) {
					forced_build = it;
				}
			}
			total_prob += difference;
			count++;
		}
	}

	if (EconomyIsInRecession() || (forced_build == NUM_INDUSTRYTYPES && (missing <= 0 || total_prob == 0))) count = 0; // Skip creation of an industry.

	if (count >= 1) {
		/* If not forced, pick a weighted random industry to build.
		 * For the case that count == 1, there is no need to draw a random number. */
		IndustryType it;
		if (forced_build != NUM_INDUSTRYTYPES) {
			it = forced_build;
		} else {
			/* Non-forced, select an industry type to build (weighted random). */
			uint32_t r = 0; // Initialized to silence the compiler.
			if (count > 1) r = RandomRange(total_prob);
			for (it = 0; it < NUM_INDUSTRYTYPES; it++) {
				if (this->builddata[it].wait_count > 0) continue; // Type may not be built now.
				int difference = this->builddata[it].target_count - Industry::GetIndustryTypeCount(it);
				if (difference <= 0) continue; // Too many of this kind.
				if (count == 1) break;
				if (r < (uint)difference) break;
				r -= difference;
			}
			assert(it < NUM_INDUSTRYTYPES && this->builddata[it].target_count > Industry::GetIndustryTypeCount(it));
		}

		/* Try to create the industry. */
		const Industry *ind = PlaceIndustry(it, IACT_RANDOMCREATION, false);
		if (ind == nullptr) {
			this->builddata[it].wait_count = this->builddata[it].max_wait + 1; // Compensate for decrementing below.
			this->builddata[it].max_wait = std::min(1000, this->builddata[it].max_wait + 2);
		} else {
			AdvertiseIndustryOpening(ind);
			this->builddata[it].max_wait = std::max(this->builddata[it].max_wait / 2, 1); // Reduce waiting time of the industry type.
		}
	}

	/* Decrement wait counters. */
	for (IndustryType it = 0; it < NUM_INDUSTRYTYPES; it++) {
		if (this->builddata[it].wait_count > 0) this->builddata[it].wait_count--;
	}
}

/**
 * Protects an industry from closure if the appropriate flags and conditions are met
 * INDUSTRYBEH_CANCLOSE_LASTINSTANCE must be set (which, by default, it is not) and the
 * count of industries of this type must one (or lower) in order to be protected
 * against closure.
 * @param type IndustryType been queried
 * @result true if protection is on, false otherwise (except for oil wells)
 */
static bool CheckIndustryCloseDownProtection(IndustryType type)
{
	const IndustrySpec *indspec = GetIndustrySpec(type);

	/* oil wells (or the industries with that flag set) are always allowed to closedown */
	if ((indspec->behaviour & INDUSTRYBEH_DONT_INCR_PROD) && _settings_game.game_creation.landscape == LT_TEMPERATE) return false;
	return (indspec->behaviour & INDUSTRYBEH_CANCLOSE_LASTINSTANCE) == 0 && Industry::GetIndustryTypeCount(type) <= 1;
}

/**
 * Can given cargo type be accepted or produced by the industry?
 * @param cargo: Cargo type
 * @param ind: Industry
 * @param *c_accepts: Pointer to boolean for acceptance of cargo
 * @param *c_produces: Pointer to boolean for production of cargo
 * @return: \c *c_accepts is set when industry accepts the cargo type,
 *          \c *c_produces is set when the industry produces the cargo type
 */
static void CanCargoServiceIndustry(CargoID cargo, Industry *ind, bool *c_accepts, bool *c_produces)
{
	if (cargo == INVALID_CARGO) return;

	/* Check for acceptance of cargo */
	if (ind->IsCargoAccepted(cargo) && !IndustryTemporarilyRefusesCargo(ind, cargo)) *c_accepts = true;

	/* Check for produced cargo */
	if (ind->IsCargoProduced(cargo)) *c_produces = true;
}

/**
 * Compute who can service the industry.
 *
 * Here, 'can service' means that they have trains and stations close enough
 * to the industry with the right cargo type and the right orders (ie has the
 * technical means).
 *
 * @param ind: Industry being investigated.
 *
 * @return: 0 if nobody can service the industry, 2 if the local company can
 * service the industry, and 1 otherwise (only competitors can service the
 * industry)
 */
int WhoCanServiceIndustry(Industry *ind)
{
	if (ind->stations_near.empty()) return 0; // No stations found at all => nobody services

	int result = 0;
	for (const Vehicle *v : Vehicle::Iterate()) {
		/* Is it worthwhile to try this vehicle? */
		if (v->owner != _local_company && result != 0) continue;

		/* Check whether it accepts the right kind of cargo */
		bool c_accepts = false;
		bool c_produces = false;
		if (v->type == VEH_TRAIN && v->IsFrontEngine() && !HasBit(v->subtype, GVSF_VIRTUAL)) {
			for (const Vehicle *u = v; u != nullptr; u = u->Next()) {
				CanCargoServiceIndustry(u->cargo_type, ind, &c_accepts, &c_produces);
			}
		} else if (v->type == VEH_ROAD || v->type == VEH_SHIP || v->type == VEH_AIRCRAFT) {
			CanCargoServiceIndustry(v->cargo_type, ind, &c_accepts, &c_produces);
		} else {
			continue;
		}
		if (!c_accepts && !c_produces) continue; // Wrong cargo

		/* Check orders of the vehicle.
		 * We cannot check the first of shared orders only, since the first vehicle in such a chain
		 * may have a different cargo type.
		 */
		for (const Order *o : v->Orders()) {
			if (o->IsType(OT_GOTO_STATION) && !(o->GetUnloadType() & OUFB_TRANSFER)) {
				/* Vehicle visits a station to load or unload */
				Station *st = Station::Get(o->GetDestination());
				assert(st != nullptr);

				/* Same cargo produced by industry is dropped here => not serviced by vehicle v */
				if ((o->GetUnloadType() & OUFB_UNLOAD) && !c_accepts) break;

				if (ind->stations_near.find(st) != ind->stations_near.end()) {
					if (v->owner == _local_company) return 2; // Company services industry
					result = 1; // Competitor services industry
				}
			}
		}
	}
	return result;
}

/**
 * Report news that industry production has changed significantly
 *
 * @param ind: Industry with changed production
 * @param type: Cargo type that has changed
 * @param percent: Percentage of change (>0 means increase, <0 means decrease)
 */
static void ReportNewsProductionChangeIndustry(Industry *ind, CargoID type, int percent)
{
	NewsType nt;

	switch (WhoCanServiceIndustry(ind)) {
		case 0: nt = NT_INDUSTRY_NOBODY;  break;
		case 1: nt = NT_INDUSTRY_OTHER;   break;
		case 2: nt = NT_INDUSTRY_COMPANY; break;
		default: NOT_REACHED();
	}
	SetDParam(2, abs(percent));
	SetDParam(0, CargoSpec::Get(type)->name);
	SetDParam(1, ind->index);
	AddIndustryNewsItem(
		percent >= 0 ? STR_NEWS_INDUSTRY_PRODUCTION_INCREASE_SMOOTH : STR_NEWS_INDUSTRY_PRODUCTION_DECREASE_SMOOTH,
		nt,
		ind->index
	);
}

static const uint PERCENT_TRANSPORTED_60 = 153;
static const uint PERCENT_TRANSPORTED_80 = 204;

/**
 * Change industry production or do closure
 * @param i Industry for which changes are performed
 * @param monthly true if it's the monthly call, false if it's the random call
 */
static void ChangeIndustryProduction(Industry *i, bool monthly)
{
	StringID str = STR_NULL;
	bool closeit = false;
	const IndustrySpec *indspec = GetIndustrySpec(i->type);
	bool standard = false;
	bool suppress_message = false;
	bool recalculate_multipliers = false; ///< reinitialize production_rate to match prod_level
	/* use original economy for industries using production related callbacks */
	bool original_economy = indspec->UsesOriginalEconomy();
	uint8_t div = 0;
	uint8_t mul = 0;
	int8_t increment = 0;

	bool callback_enabled = HasBit(indspec->callback_mask, monthly ? CBM_IND_MONTHLYPROD_CHANGE : CBM_IND_PRODUCTION_CHANGE);
	if (callback_enabled) {
		uint16_t res = GetIndustryCallback(monthly ? CBID_INDUSTRY_MONTHLYPROD_CHANGE : CBID_INDUSTRY_PRODUCTION_CHANGE, 0, Random(), i, i->type, i->location.tile);
		if (res != CALLBACK_FAILED) { // failed callback means "do nothing"
			suppress_message = HasBit(res, 7);
			/* Get the custom message if any */
			if (HasBit(res, 8)) str = MapGRFStringID(indspec->grf_prop.grffile->grfid, GB(GetRegister(0x100), 0, 16));
			res = GB(res, 0, 4);
			switch (res) {
				default: NOT_REACHED();
				case 0x0: break;                  // Do nothing, but show the custom message if any
				case 0x1: div = 1; break;         // Halve industry production. If production reaches the quarter of the default, the industry is closed instead.
				case 0x2: mul = 1; break;         // Double industry production if it hasn't reached eight times of the original yet.
				case 0x3: closeit = true; break;  // The industry announces imminent closure, and is physically removed from the map next month.
				case 0x4: standard = true; break; // Do the standard random production change as if this industry was a primary one.
				case 0x5: case 0x6: case 0x7:     // Divide production by 4, 8, 16
				case 0x8: div = res - 0x3; break; // Divide production by 32
				case 0x9: case 0xA: case 0xB:     // Multiply production by 4, 8, 16
				case 0xC: mul = res - 0x7; break; // Multiply production by 32
				case 0xD:                         // decrement production
				case 0xE:                         // increment production
					increment = res == 0x0D ? -1 : 1;
					break;
				case 0xF:                         // Set production to third byte of register 0x100
					i->prod_level = Clamp(GB(GetRegister(0x100), 16, 8), PRODLEVEL_MINIMUM, PRODLEVEL_MAXIMUM);
					recalculate_multipliers = true;
					break;
			}
		}
	} else {
		if (monthly == original_economy) return;
		if (!original_economy && _settings_game.economy.type == ET_FROZEN) return;
		if (indspec->life_type == INDUSTRYLIFE_BLACK_HOLE) return;
	}

	if (standard || (!callback_enabled && (indspec->life_type & (INDUSTRYLIFE_ORGANIC | INDUSTRYLIFE_EXTRACTIVE)) != 0)) {
		/* decrease or increase */
		bool only_decrease = (indspec->behaviour & INDUSTRYBEH_DONT_INCR_PROD) && _settings_game.game_creation.landscape == LT_TEMPERATE;

		if (original_economy) {
			if (only_decrease || Chance16(1, 3)) {
				/* If more than 60% transported, 66% chance of increase, else 33% chance of increase */
				if (!only_decrease && (i->last_month_pct_transported[0] > PERCENT_TRANSPORTED_60) != Chance16(1, 3)) {
					mul = 1; // Increase production
				} else {
					div = 1; // Decrease production
				}
			}
		} else if (_settings_game.economy.type == ET_SMOOTH) {
			closeit = !(i->ctlflags & (INDCTL_NO_CLOSURE | INDCTL_NO_PRODUCTION_DECREASE));
			for (size_t j = 0; j < std::size(i->produced_cargo); j++) {
				if (i->produced_cargo[j] == INVALID_CARGO) continue;
				uint32_t r = Random();
				int old_prod, new_prod, percent;
				/* If over 60% is transported, mult is 1, else mult is -1. */
				int mult = (i->last_month_pct_transported[j] > PERCENT_TRANSPORTED_60) ? 1 : -1;

				new_prod = old_prod = i->production_rate[j];

				/* For industries with only_decrease flags (temperate terrain Oil Wells),
				 * the multiplier will always be -1 so they will only decrease. */
				if (only_decrease) {
					mult = -1;
				/* For normal industries, if over 60% is transported, 33% chance for decrease.
				 * Bonus for very high station ratings (over 80%): 16% chance for decrease. */
				} else if (Chance16I(1, ((i->last_month_pct_transported[j] > PERCENT_TRANSPORTED_80) ? 6 : 3), r)) {
					mult *= -1;
				}

				/* 4.5% chance for 3-23% (or 1 unit for very low productions) production change,
				 * determined by mult value. If mult = 1 prod. increases, else (-1) it decreases. */
				if (Chance16I(1, 22, r >> 16)) {
					new_prod += mult * (std::max(((RandomRange(50) + 10) * old_prod) >> 8, 1U));
				}

				/* Prevent production to overflow or Oil Rig passengers to be over-"produced" */
				new_prod = Clamp(new_prod, 1, 255);
				if (IsValidCargoID(i->produced_cargo[j]) && i->produced_cargo[j] == GetCargoIDByLabel(CT_PASSENGERS) && !(indspec->behaviour & INDUSTRYBEH_NO_PAX_PROD_CLAMP)) {
					new_prod = Clamp(new_prod, 0, 16);
				}

				/* If override flags are set, prevent actually changing production if any was decided on */
				if ((i->ctlflags & INDCTL_NO_PRODUCTION_DECREASE) && new_prod < old_prod) continue;
				if ((i->ctlflags & INDCTL_NO_PRODUCTION_INCREASE) && new_prod > old_prod) continue;

				/* Do not stop closing the industry when it has the lowest possible production rate */
				if (new_prod == old_prod && old_prod > 1) {
					closeit = false;
					continue;
				}

				percent = (old_prod == 0) ? 100 : (new_prod * 100 / old_prod - 100);
				i->production_rate[j] = new_prod;

				/* Close the industry when it has the lowest possible production rate */
				if (new_prod > 1) closeit = false;

				if (abs(percent) >= 10) {
					ReportNewsProductionChangeIndustry(i, i->produced_cargo[j], percent);
				}
			}
		}
	}

	/* If override flags are set, prevent actually changing production if any was decided on */
	if ((i->ctlflags & INDCTL_NO_PRODUCTION_DECREASE) && (div > 0 || increment < 0)) return;
	if ((i->ctlflags & INDCTL_NO_PRODUCTION_INCREASE) && (mul > 0 || increment > 0)) return;
	if (i->ctlflags & INDCTL_EXTERNAL_PROD_LEVEL) {
		div = 0;
		mul = 0;
		increment = 0;
	}

	if (!callback_enabled && (indspec->life_type & INDUSTRYLIFE_PROCESSING)) {
		if ((EconTime::CurYear() - i->last_prod_year) >= PROCESSING_INDUSTRY_ABANDONMENT_YEARS && Chance16(1, original_economy ? 2 : 180)) {
			closeit = true;
		}
	}

	/* Increase if needed */
	while (mul-- != 0 && i->prod_level < PRODLEVEL_MAXIMUM) {
		i->prod_level = std::min<int>(i->prod_level * 2, PRODLEVEL_MAXIMUM);
		recalculate_multipliers = true;
		if (str == STR_NULL) str = indspec->production_up_text;
	}

	/* Decrease if needed */
	while (div-- != 0 && !closeit) {
		if (i->prod_level == PRODLEVEL_MINIMUM) {
			closeit = true;
			break;
		} else {
			i->prod_level = std::max<int>(i->prod_level / 2, PRODLEVEL_MINIMUM);
			recalculate_multipliers = true;
			if (str == STR_NULL) str = indspec->production_down_text;
		}
	}

	/* Increase or Decreasing the production level if needed */
	if (increment != 0) {
		if (increment < 0 && i->prod_level == PRODLEVEL_MINIMUM) {
			closeit = true;
		} else {
			i->prod_level = ClampU(i->prod_level + increment, PRODLEVEL_MINIMUM, PRODLEVEL_MAXIMUM);
			recalculate_multipliers = true;
		}
	}

	/* Recalculate production_rate
	 * For non-smooth economy these should always be synchronized with prod_level */
	if (recalculate_multipliers) i->RecomputeProductionMultipliers();

	/* Close if needed and allowed */
	if (closeit && !CheckIndustryCloseDownProtection(i->type) && !(i->ctlflags & INDCTL_NO_CLOSURE)) {
		i->prod_level = PRODLEVEL_CLOSURE;
		SetWindowDirty(WC_INDUSTRY_VIEW, i->index);
		str = indspec->closure_text;
	}

	if (!suppress_message && str != STR_NULL) {
		NewsType nt;
		/* Compute news category */
		if (closeit) {
			nt = NT_INDUSTRY_CLOSE;
			AI::BroadcastNewEvent(new ScriptEventIndustryClose(i->index));
			Game::NewEvent(new ScriptEventIndustryClose(i->index));
		} else {
			switch (WhoCanServiceIndustry(i)) {
				case 0: nt = NT_INDUSTRY_NOBODY;  break;
				case 1: nt = NT_INDUSTRY_OTHER;   break;
				case 2: nt = NT_INDUSTRY_COMPANY; break;
				default: NOT_REACHED();
			}
		}
		/* Set parameters of news string */
		if (str > STR_LAST_STRINGID) {
			SetDParam(0, STR_TOWN_NAME);
			SetDParam(1, i->town->index);
			SetDParam(2, indspec->name);
		} else if (closeit) {
			SetDParam(0, STR_FORMAT_INDUSTRY_NAME);
			SetDParam(1, i->town->index);
			SetDParam(2, indspec->name);
		} else {
			SetDParam(0, i->index);
		}
		/* and report the news to the user */
		if (closeit) {
			AddTileNewsItem(str, nt, i->location.tile + TileDiffXY(1, 1));
		} else {
			AddIndustryNewsItem(str, nt, i->index);
		}
	}
}

/**
 * Daily handler for the industry changes
 * Taking the original map size of 256*256, the number of random changes was always of just one unit.
 * But it cannot be the same on smaller or bigger maps. That number has to be scaled up or down.
 * For small maps, it implies that less than one change per month is required, while on bigger maps,
 * it would be way more. The daily loop handles those changes.
 */
void IndustryDailyLoop()
{
	_economy.industry_daily_change_counter += _economy.industry_daily_increment;

	/* Bits 16-31 of industry_construction_counter contain the number of industries to change/create today,
	 * the lower 16 bit are a fractional part that might accumulate over several days until it
	 * is sufficient for an industry. */
	uint16_t change_loop = _economy.industry_daily_change_counter >> 16;

	/* Reset the active part of the counter, just keeping the "fractional part" */
	_economy.industry_daily_change_counter &= 0xFFFF;

	if (change_loop == 0) {
		return;  // Nothing to do? get out
	}

	Backup<CompanyID> cur_company(_current_company, OWNER_NONE, FILE_LINE);

	/* perform the required industry changes for the day */

	uint perc = 3; // Between 3% and 9% chance of creating a new industry.
	if ((_industry_builder.wanted_inds >> 16) > GetCurrentTotalNumberOfIndustries()) {
		perc = std::min(9u, perc + (_industry_builder.wanted_inds >> 16) - GetCurrentTotalNumberOfIndustries());
	}
	for (uint16_t j = 0; j < change_loop; j++) {
		if (Chance16(perc, 100)) {
			_industry_builder.TryBuildNewIndustry();
		} else {
			Industry *i = Industry::GetRandom();
			if (i != nullptr) {
				ChangeIndustryProduction(i, false);
				SetWindowDirty(WC_INDUSTRY_VIEW, i->index);
			}
		}
	}

	cur_company.Restore();

	/* production-change */
	InvalidateWindowData(WC_INDUSTRY_DIRECTORY, 0, IDIWD_PRODUCTION_CHANGE);
}

void IndustryMonthlyLoop()
{
	Backup<CompanyID> cur_company(_current_company, OWNER_NONE, FILE_LINE);

	_industry_builder.MonthlyLoop();

	for (Industry *i : Industry::Iterate()) {
		UpdateIndustryStatistics(i);
		if (i->prod_level == PRODLEVEL_CLOSURE) {
			delete i;
		} else {
			ChangeIndustryProduction(i, true);
			SetWindowDirty(WC_INDUSTRY_VIEW, i->index);
		}
	}

	cur_company.Restore();

	/* production-change */
	InvalidateWindowData(WC_INDUSTRY_DIRECTORY, 0, IDIWD_PRODUCTION_CHANGE);
}


void InitializeIndustries()
{
	Industry::ResetIndustryCounts();
	_industry_sound_tile = 0;

	_industry_builder.Reset();
}

/** Verify whether the generated industries are complete, and warn the user if not. */
void CheckIndustries()
{
	int count = 0;
	for (IndustryType it = 0; it < NUM_INDUSTRYTYPES; it++) {
		if (Industry::GetIndustryTypeCount(it) > 0) continue; // Types of existing industries can be skipped.

		bool force_at_least_one;
		uint32_t chance = GetScaledIndustryGenerationProbability(it, &force_at_least_one);
		if (chance == 0 || !force_at_least_one) continue; // Types that are not available can be skipped.

		const IndustrySpec *is = GetIndustrySpec(it);
		SetDParam(0, is->name);
		ShowErrorMessage(STR_ERROR_NO_SUITABLE_PLACES_FOR_INDUSTRIES, STR_ERROR_NO_SUITABLE_PLACES_FOR_INDUSTRIES_EXPLANATION, WL_WARNING);

		count++;
		if (count >= 3) break; // Don't swamp the user with errors.
	}
}

/**
 * Is an industry with the spec a raw industry?
 * @return true if it should be handled as a raw industry
 */
bool IndustrySpec::IsRawIndustry() const
{
	return (this->life_type & (INDUSTRYLIFE_EXTRACTIVE | INDUSTRYLIFE_ORGANIC)) != 0;
}

/**
 * Is an industry with the spec a processing industry?
 * @return true if it should be handled as a processing industry
 */
bool IndustrySpec::IsProcessingIndustry() const
{
	/* Lumber mills are neither raw nor processing */
	return (this->life_type & INDUSTRYLIFE_PROCESSING) != 0 &&
			(this->behaviour & INDUSTRYBEH_CUT_TREES) == 0;
}

/**
 * Get the cost for constructing this industry
 * @return the cost (inflation corrected etc)
 */
Money IndustrySpec::GetConstructionCost() const
{
	/* Building raw industries like secondary uses different price base */
	return (_price[(_settings_game.construction.raw_industry_construction == 1 && this->IsRawIndustry()) ?
			PR_BUILD_INDUSTRY_RAW : PR_BUILD_INDUSTRY] * this->cost_multiplier) >> 8;
}

/**
 * Get the cost for removing this industry
 * Take note that the cost will always be zero for non-grf industries.
 * Only if the grf author did specified a cost will it be applicable.
 * @return the cost (inflation corrected etc)
 */
Money IndustrySpec::GetRemovalCost() const
{
	return (_price[PR_CLEAR_INDUSTRY] * this->removal_cost_multiplier) >> 8;
}

/**
 * Determines whether this industrytype uses standard/newgrf production changes.
 * @return true if original economy is used.
 */
bool IndustrySpec::UsesOriginalEconomy() const
{
	return _settings_game.economy.type == ET_ORIGINAL ||
		HasBit(this->callback_mask, CBM_IND_PRODUCTION_256_TICKS) || HasBit(this->callback_mask, CBM_IND_PRODUCTION_CARGO_ARRIVAL) || // production callbacks
		HasBit(this->callback_mask, CBM_IND_MONTHLYPROD_CHANGE) || HasBit(this->callback_mask, CBM_IND_PRODUCTION_CHANGE) || HasBit(this->callback_mask, CBM_IND_PROD_CHANGE_BUILD); // production change callbacks
}

IndustrySpec::~IndustrySpec()
{
	if (HasBit(this->cleanup_flag, CLEAN_RANDOMSOUNDS)) {
		free(this->random_sounds);
	}
}

static CommandCost TerraformTile_Industry(TileIndex tile, DoCommandFlag flags, int z_new, Slope tileh_new)
{
	if (AutoslopeEnabled()) {
		/* We imitate here TTDP's behaviour:
		 *  - Both new and old slope must not be steep.
		 *  - TileMaxZ must not be changed.
		 *  - Allow autoslope by default.
		 *  - Disallow autoslope if callback succeeds and returns non-zero.
		 */
		Slope tileh_old = GetTileSlope(tile);
		/* TileMaxZ must not be changed. Slopes must not be steep. */
		if (!IsSteepSlope(tileh_old) && !IsSteepSlope(tileh_new) && (GetTileMaxZ(tile) == z_new + GetSlopeMaxZ(tileh_new))) {
			const IndustryGfx gfx = GetIndustryGfx(tile);
			const IndustryTileSpec *itspec = GetIndustryTileSpec(gfx);

			/* Call callback 3C 'disable autosloping for industry tiles'. */
			if (HasBit(itspec->callback_mask, CBM_INDT_AUTOSLOPE)) {
				/* If the callback fails, allow autoslope. */
				uint16_t res = GetIndustryTileCallback(CBID_INDTILE_AUTOSLOPE, 0, 0, gfx, Industry::GetByTile(tile), tile);
				if (res == CALLBACK_FAILED || !ConvertBooleanCallback(itspec->grf_prop.grffile, CBID_INDTILE_AUTOSLOPE, res)) return CommandCost(EXPENSES_CONSTRUCTION, _price[PR_BUILD_FOUNDATION]);
			} else {
				/* allow autoslope */
				return CommandCost(EXPENSES_CONSTRUCTION, _price[PR_BUILD_FOUNDATION]);
			}
		}
	}
	return DoCommand(tile, 0, 0, flags, CMD_LANDSCAPE_CLEAR);
}

extern const TileTypeProcs _tile_type_industry_procs = {
	DrawTile_Industry,           // draw_tile_proc
	GetSlopePixelZ_Industry,     // get_slope_z_proc
	ClearTile_Industry,          // clear_tile_proc
	AddAcceptedCargo_Industry,   // add_accepted_cargo_proc
	GetTileDesc_Industry,        // get_tile_desc_proc
	GetTileTrackStatus_Industry, // get_tile_track_status_proc
	ClickTile_Industry,          // click_tile_proc
	AnimateTile_Industry,        // animate_tile_proc
	TileLoop_Industry,           // tile_loop_proc
	ChangeTileOwner_Industry,    // change_tile_owner_proc
	nullptr,                        // add_produced_cargo_proc
	nullptr,                        // vehicle_enter_tile_proc
	GetFoundation_Industry,      // get_foundation_proc
	TerraformTile_Industry,      // terraform_tile_proc
};

bool IndustryCompare::operator() (const IndustryListEntry &lhs, const IndustryListEntry &rhs) const
{
	/* Compare by distance first and use index as a tiebreaker. */
	return std::tie(lhs.distance, lhs.industry->index) < std::tie(rhs.distance, rhs.industry->index);
}<|MERGE_RESOLUTION|>--- conflicted
+++ resolved
@@ -1839,26 +1839,9 @@
 	i->type = type;
 	Industry::IncIndustryTypeCount(type);
 
-<<<<<<< HEAD
 	i->produced_cargo = indspec->produced_cargo;
 	i->production_rate = indspec->production_rate;
 	i->accepts_cargo = indspec->accepts_cargo;
-=======
-	for (size_t index = 0; index < std::size(indspec->produced_cargo); ++index) {
-		if (!IsValidCargoID(indspec->produced_cargo[index])) break;
-
-		Industry::ProducedCargo &p = i->produced.emplace_back();
-		p.cargo = indspec->produced_cargo[index];
-		p.rate = indspec->production_rate[index];
-	}
-
-	for (size_t index = 0; index < std::size(indspec->accepts_cargo); ++index) {
-		if (!IsValidCargoID(indspec->accepts_cargo[index])) break;
-
-		Industry::AcceptedCargo &a = i->accepted.emplace_back();
-		a.cargo = indspec->accepts_cargo[index];
-	}
->>>>>>> 91217705
 
 	/* Randomize inital production if non-original economy is used and there are no production related callbacks. */
 	if (!indspec->UsesOriginalEconomy()) {
