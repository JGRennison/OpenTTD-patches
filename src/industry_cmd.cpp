/*
 * This file is part of OpenTTD.
 * OpenTTD is free software; you can redistribute it and/or modify it under the terms of the GNU General Public License as published by the Free Software Foundation, version 2.
 * OpenTTD is distributed in the hope that it will be useful, but WITHOUT ANY WARRANTY; without even the implied warranty of MERCHANTABILITY or FITNESS FOR A PARTICULAR PURPOSE.
 * See the GNU General Public License for more details. You should have received a copy of the GNU General Public License along with OpenTTD. If not, see <http://www.gnu.org/licenses/>.
 */

/** @file industry_cmd.cpp Handling of industry tiles. */

#include "stdafx.h"
#include "clear_map.h"
#include "industry.h"
#include "station_base.h"
#include "landscape.h"
#include "viewport_func.h"
#include "command_func.h"
#include "town.h"
#include "news_func.h"
#include "cheat_type.h"
#include "company_base.h"
#include "genworld.h"
#include "tree_map.h"
#include "tunnel_map.h"
#include "newgrf_cargo.h"
#include "newgrf_debug.h"
#include "newgrf_industrytiles.h"
#include "autoslope.h"
#include "water.h"
#include "strings_func.h"
#include "window_func.h"
#include "date_func.h"
#include "vehicle_func.h"
#include "sound_func.h"
#include "animated_tile_func.h"
#include "effectvehicle_func.h"
#include "effectvehicle_base.h"
#include "ai/ai.hpp"
#include "core/pool_func.hpp"
#include "subsidy_func.h"
#include "core/backup_type.hpp"
#include "object_base.h"
#include "game/game.hpp"
#include "error.h"
#include "cmd_helper.h"
#include "string_func.h"
#include "event_logs.h"

#include "table/strings.h"
#include "table/industry_land.h"
#include "table/build_industry.h"

#include "safeguards.h"

IndustryPool _industry_pool("Industry");
INSTANTIATE_POOL_METHODS(Industry)

void ShowIndustryViewWindow(int industry);
void BuildOilRig(TileIndex tile);

static byte _industry_sound_ctr;
static TileIndex _industry_sound_tile;

uint16_t Industry::counts[NUM_INDUSTRYTYPES];

IndustrySpec _industry_specs[NUM_INDUSTRYTYPES];
IndustryTileSpec _industry_tile_specs[NUM_INDUSTRYTILES];
IndustryBuildData _industry_builder; ///< In-game manager of industries.

static int WhoCanServiceIndustry(Industry *ind);

/**
 * This function initialize the spec arrays of both
 * industry and industry tiles.
 * It adjusts the enabling of the industry too, based on climate availability.
 * This will allow for clearer testings
 */
void ResetIndustries()
{
	auto industry_insert = std::copy(std::begin(_origin_industry_specs), std::end(_origin_industry_specs), std::begin(_industry_specs));
	std::fill(industry_insert, std::end(_industry_specs), IndustrySpec{});

	for (IndustryType i = 0; i < lengthof(_origin_industry_specs); i++) {
		/* Enable only the current climate industries */
		_industry_specs[i].enabled = HasBit(_industry_specs[i].climate_availability, _settings_game.game_creation.landscape);
	}

	auto industry_tile_insert = std::copy(std::begin(_origin_industry_tile_specs), std::end(_origin_industry_tile_specs), std::begin(_industry_tile_specs));
	std::fill(industry_tile_insert, std::end(_industry_tile_specs), IndustryTileSpec{});

	/* Reset any overrides that have been set. */
	_industile_mngr.ResetOverride();
	_industry_mngr.ResetOverride();
}

/**
 * Retrieve the type for this industry.  Although it is accessed by a tile,
 * it will return the general type of industry, and not the sprite index
 * as would do GetIndustryGfx.
 * @param tile that is queried
 * @pre IsTileType(tile, MP_INDUSTRY)
 * @return general type for this industry, as defined in industry.h
 */
IndustryType GetIndustryType(TileIndex tile)
{
	assert_tile(IsTileType(tile, MP_INDUSTRY), tile);

	const Industry *ind = Industry::GetByTile(tile);
	assert(ind != nullptr);
	return ind->type;
}

/**
 * Accessor for array _industry_specs.
 * This will ensure at once : proper access and
 * not allowing modifications of it.
 * @param thistype of industry (which is the index in _industry_specs)
 * @pre thistype < NUM_INDUSTRYTYPES
 * @return a pointer to the corresponding industry spec
 */
const IndustrySpec *GetIndustrySpec(IndustryType thistype)
{
	assert(thistype < NUM_INDUSTRYTYPES);
	return &_industry_specs[thistype];
}

/**
 * Accessor for array _industry_tile_specs.
 * This will ensure at once : proper access and
 * not allowing modifications of it.
 * @param gfx of industrytile (which is the index in _industry_tile_specs)
 * @pre gfx < INVALID_INDUSTRYTILE
 * @return a pointer to the corresponding industrytile spec
 */
const IndustryTileSpec *GetIndustryTileSpec(IndustryGfx gfx)
{
	assert(gfx < INVALID_INDUSTRYTILE);
	return &_industry_tile_specs[gfx];
}

Industry::~Industry()
{
	if (CleaningPool()) return;

	/* Industry can also be destroyed when not fully initialized.
	 * This means that we do not have to clear tiles either.
	 * Also we must not decrement industry counts in that case. */
	if (this->location.w == 0) return;

	const bool has_neutral_station = this->neutral_station != nullptr;

	for (TileIndex tile_cur : this->location) {
		if (IsTileType(tile_cur, MP_INDUSTRY)) {
			if (GetIndustryIndex(tile_cur) == this->index) {
				DeleteNewGRFInspectWindow(GSF_INDUSTRYTILES, tile_cur);

				/* MakeWaterKeepingClass() can also handle 'land' */
				MakeWaterKeepingClass(tile_cur, OWNER_NONE);
			}
		} else if (IsTileType(tile_cur, MP_STATION) && IsOilRig(tile_cur)) {
			DeleteOilRig(tile_cur);
		}
	}

	if (has_neutral_station) {
		/* Remove possible docking tiles */
		for (TileIndex tile_cur : this->location) {
			ClearDockingTilesCheckingNeighbours(tile_cur);
		}
	}

	if (GetIndustrySpec(this->type)->behaviour & INDUSTRYBEH_PLANT_FIELDS) {
		TileArea ta = TileArea(this->location.tile, 0, 0).Expand(21);

		/* Remove the farmland and convert it to regular tiles over time. */
		for (TileIndex tile_cur : ta) {
			if (IsTileType(tile_cur, MP_CLEAR) && IsClearGround(tile_cur, CLEAR_FIELDS) &&
					GetIndustryIndexOfField(tile_cur) == this->index) {
				SetIndustryIndexOfField(tile_cur, INVALID_INDUSTRY);
			}
		}
	}

	/* don't let any disaster vehicle target invalid industry */
	ReleaseDisastersTargetingIndustry(this->index);

	/* Clear the persistent storage. */
	delete this->psa;

	DecIndustryTypeCount(this->type);

	DeleteIndustryNews(this->index);
	CloseWindowById(WC_INDUSTRY_VIEW, this->index);
	DeleteNewGRFInspectWindow(GSF_INDUSTRIES, this->index);

	DeleteSubsidyWith(SourceType::Industry, this->index);
	CargoPacket::InvalidateAllFrom(SourceType::Industry, this->index);

	for (Station *st : this->stations_near) {
		st->RemoveIndustryToDeliver(this);
	}

	if (_game_mode == GM_NORMAL) RegisterGameEvents(GEF_INDUSTRY_DELETE);
}

/**
 * Invalidating some stuff after removing item from the pool.
 * @param index index of deleted item
 */
void Industry::PostDestructor(size_t)
{
	InvalidateWindowData(WC_INDUSTRY_DIRECTORY, 0, IDIWD_FORCE_REBUILD);
	SetWindowDirty(WC_BUILD_INDUSTRY, 0);
}


/**
 * Return a random valid industry.
 * @return random industry, nullptr if there are no industries
 */
/* static */ Industry *Industry::GetRandom()
{
	if (Industry::GetNumItems() == 0) return nullptr;
	int num = RandomRange((uint16_t)Industry::GetNumItems());
	size_t index = MAX_UVALUE(size_t);

	while (num >= 0) {
		num--;
		index++;

		/* Make sure we have a valid industry */
		while (!Industry::IsValidID(index)) {
			index++;
			assert(index < Industry::GetPoolSize());
		}
	}

	return Industry::Get(index);
}


static void IndustryDrawSugarMine(const TileInfo *ti)
{
	if (!IsIndustryCompleted(ti->tile)) return;

	const DrawIndustryAnimationStruct *d = &_draw_industry_spec1[GetAnimationFrame(ti->tile)];

	AddChildSpriteScreen(SPR_IT_SUGAR_MINE_SIEVE + d->image_1, PAL_NONE, d->x, 0);

	if (d->image_2 != 0) {
		AddChildSpriteScreen(SPR_IT_SUGAR_MINE_CLOUDS + d->image_2 - 1, PAL_NONE, 8, 41);
	}

	if (d->image_3 != 0) {
		AddChildSpriteScreen(SPR_IT_SUGAR_MINE_PILE + d->image_3 - 1, PAL_NONE,
			_drawtile_proc1[d->image_3 - 1].x, _drawtile_proc1[d->image_3 - 1].y);
	}
}

static void IndustryDrawToffeeQuarry(const TileInfo *ti)
{
	uint8_t x = 0;

	if (IsIndustryCompleted(ti->tile)) {
		x = _industry_anim_offs_toffee[GetAnimationFrame(ti->tile)];
		if (x == 0xFF) {
			x = 0;
		}
	}

	AddChildSpriteScreen(SPR_IT_TOFFEE_QUARRY_SHOVEL, PAL_NONE, 22 - x, 24 + x);
	AddChildSpriteScreen(SPR_IT_TOFFEE_QUARRY_TOFFEE, PAL_NONE, 6, 14);
}

static void IndustryDrawBubbleGenerator( const TileInfo *ti)
{
	if (IsIndustryCompleted(ti->tile)) {
		AddChildSpriteScreen(SPR_IT_BUBBLE_GENERATOR_BUBBLE, PAL_NONE, 5, _industry_anim_offs_bubbles[GetAnimationFrame(ti->tile)]);
	}
	AddChildSpriteScreen(SPR_IT_BUBBLE_GENERATOR_SPRING, PAL_NONE, 3, 67);
}

static void IndustryDrawToyFactory(const TileInfo *ti)
{
	const DrawIndustryAnimationStruct *d = &_industry_anim_offs_toys[GetAnimationFrame(ti->tile)];

	if (d->image_1 != 0xFF) {
		AddChildSpriteScreen(SPR_IT_TOY_FACTORY_CLAY, PAL_NONE, d->x, 96 + d->image_1);
	}

	if (d->image_2 != 0xFF) {
		AddChildSpriteScreen(SPR_IT_TOY_FACTORY_ROBOT, PAL_NONE, 16 - d->image_2 * 2, 100 + d->image_2);
	}

	AddChildSpriteScreen(SPR_IT_TOY_FACTORY_STAMP, PAL_NONE, 7, d->image_3);
	AddChildSpriteScreen(SPR_IT_TOY_FACTORY_STAMP_HOLDER, PAL_NONE, 0, 42);
}

static void IndustryDrawCoalPlantSparks(const TileInfo *ti)
{
	if (IsIndustryCompleted(ti->tile)) {
		uint8_t image = GetAnimationFrame(ti->tile);

		if (image != 0 && image < 7) {
			AddChildSpriteScreen(image + SPR_IT_POWER_PLANT_TRANSFORMERS,
				PAL_NONE,
				_coal_plant_sparks[image - 1].x,
				_coal_plant_sparks[image - 1].y
			);
		}
	}
}

typedef void IndustryDrawTileProc(const TileInfo *ti);
static IndustryDrawTileProc * const _industry_draw_tile_procs[5] = {
	IndustryDrawSugarMine,
	IndustryDrawToffeeQuarry,
	IndustryDrawBubbleGenerator,
	IndustryDrawToyFactory,
	IndustryDrawCoalPlantSparks,
};

static void DrawTile_Industry(TileInfo *ti, DrawTileProcParams params)
{
	IndustryGfx gfx = GetIndustryGfx(ti->tile);
	Industry *ind = Industry::GetByTile(ti->tile);
	const IndustryTileSpec *indts = GetIndustryTileSpec(gfx);

	/* Retrieve pointer to the draw industry tile struct */
	if (gfx >= NEW_INDUSTRYTILEOFFSET) {
		/* Draw the tile using the specialized method of newgrf industrytile.
		 * DrawNewIndustry will return false if ever the resolver could not
		 * find any sprite to display.  So in this case, we will jump on the
		 * substitute gfx instead. */
		if (indts->grf_prop.spritegroup[0] != nullptr && DrawNewIndustryTile(ti, ind, gfx, indts)) {
			return;
		} else {
			/* No sprite group (or no valid one) found, meaning no graphics associated.
			 * Use the substitute one instead */
			if (indts->grf_prop.subst_id != INVALID_INDUSTRYTILE) {
				gfx = indts->grf_prop.subst_id;
				/* And point the industrytile spec accordingly */
				indts = GetIndustryTileSpec(gfx);
			}
		}
	}

	const DrawBuildingsTileStruct *dits = &_industry_draw_tile_data[gfx << 2 | (indts->anim_state ?
			GetAnimationFrame(ti->tile) & INDUSTRY_COMPLETED :
			GetIndustryConstructionStage(ti->tile))];

	SpriteID image = dits->ground.sprite;

	/* DrawFoundation() modifies ti->z and ti->tileh */
	if (ti->tileh != SLOPE_FLAT) DrawFoundation(ti, FOUNDATION_LEVELED);

	/* If the ground sprite is the default flat water sprite, draw also canal/river borders.
	 * Do not do this if the tile's WaterClass is 'land'. */
	if (image == SPR_FLAT_WATER_TILE && IsTileOnWater(ti->tile)) {
		DrawWaterClassGround(ti);
	} else {
		DrawGroundSprite(image, GroundSpritePaletteTransform(image, dits->ground.pal, GENERAL_SPRITE_COLOUR(ind->random_colour)));
	}

	/* If industries are transparent and invisible, do not draw the upper part */
	if (IsInvisibilitySet(TO_INDUSTRIES)) return;

	/* Add industry on top of the ground? */
	image = dits->building.sprite;
	if (image != 0) {
		AddSortableSpriteToDraw(image, SpriteLayoutPaletteTransform(image, dits->building.pal, GENERAL_SPRITE_COLOUR(ind->random_colour)),
			ti->x + dits->subtile_x,
			ti->y + dits->subtile_y,
			dits->width,
			dits->height,
			dits->dz,
			ti->z,
			IsTransparencySet(TO_INDUSTRIES));

		if (IsTransparencySet(TO_INDUSTRIES)) return;
	}

	{
		int proc = dits->draw_proc - 1;
		if (proc >= 0) _industry_draw_tile_procs[proc](ti);
	}
}

static int GetSlopePixelZ_Industry(TileIndex tile, uint, uint, bool)
{
	return GetTileMaxPixelZ(tile);
}

static Foundation GetFoundation_Industry(TileIndex tile, Slope tileh)
{
	IndustryGfx gfx = GetIndustryGfx(tile);

	/* For NewGRF industry tiles we might not be drawing a foundation. We need to
	 * account for this, as other structures should
	 * draw the wall of the foundation in this case.
	 */
	if (gfx >= NEW_INDUSTRYTILEOFFSET) {
		const IndustryTileSpec *indts = GetIndustryTileSpec(gfx);
		if (indts->grf_prop.spritegroup[0] != nullptr && HasBit(indts->callback_mask, CBM_INDT_DRAW_FOUNDATIONS)) {
			uint32_t callback_res = GetIndustryTileCallback(CBID_INDTILE_DRAW_FOUNDATIONS, 0, 0, gfx, Industry::GetByTile(tile), tile);
			if (callback_res != CALLBACK_FAILED && !ConvertBooleanCallback(indts->grf_prop.grffile, CBID_INDTILE_DRAW_FOUNDATIONS, callback_res)) return FOUNDATION_NONE;
		}
	}
	return FlatteningFoundation(tileh);
}

static void AddAcceptedCargo_Industry(TileIndex tile, CargoArray &acceptance, CargoTypes *always_accepted)
{
	IndustryGfx gfx = GetIndustryGfx(tile);
	const IndustryTileSpec *itspec = GetIndustryTileSpec(gfx);
	const Industry *ind = Industry::GetByTile(tile);

	/* Starting point for acceptance */
	auto accepts_cargo = itspec->accepts_cargo;
	auto cargo_acceptance = itspec->acceptance;

	if (itspec->special_flags & INDTILE_SPECIAL_ACCEPTS_ALL_CARGO) {
		/* Copy all accepted cargoes from industry itself */
		for (size_t i = 0; i < ind->accepts_cargo.size(); i++) {
			auto pos = std::find(std::begin(accepts_cargo), std::end(accepts_cargo), ind->accepts_cargo[i]);
			if (pos == std::end(accepts_cargo)) {
				/* Not found, insert */
				pos = std::find(std::begin(accepts_cargo), std::end(accepts_cargo), INVALID_CARGO);
				if (pos == std::end(accepts_cargo)) continue; // nowhere to place, give up on this one
				*pos = ind->accepts_cargo[i];
			}
			cargo_acceptance[std::distance(std::begin(accepts_cargo), pos)] += 8;
		}
	}

	if (HasBit(itspec->callback_mask, CBM_INDT_ACCEPT_CARGO)) {
		/* Try callback for accepts list, if success override all existing accepts */
		uint16_t res = GetIndustryTileCallback(CBID_INDTILE_ACCEPT_CARGO, 0, 0, gfx, Industry::GetByTile(tile), tile);
		if (res != CALLBACK_FAILED) {
			accepts_cargo.fill(INVALID_CARGO);
			for (uint i = 0; i < 3; i++) accepts_cargo[i] = GetCargoTranslation(GB(res, i * 5, 5), itspec->grf_prop.grffile);
		}
	}

	if (HasBit(itspec->callback_mask, CBM_INDT_CARGO_ACCEPTANCE)) {
		/* Try callback for acceptance list, if success override all existing acceptance */
		uint16_t res = GetIndustryTileCallback(CBID_INDTILE_CARGO_ACCEPTANCE, 0, 0, gfx, Industry::GetByTile(tile), tile);
		if (res != CALLBACK_FAILED) {
			cargo_acceptance.fill(0);
			for (uint i = 0; i < 3; i++) cargo_acceptance[i] = GB(res, i * 4, 4);
		}
	}

	for (byte i = 0; i < std::size(itspec->accepts_cargo); i++) {
		CargoID a = accepts_cargo[i];
		if (a == INVALID_CARGO || cargo_acceptance[i] <= 0) continue; // work only with valid cargoes

		/* Add accepted cargo */
		acceptance[a] += cargo_acceptance[i];

		/* Maybe set 'always accepted' bit (if it's not set already) */
		if (HasBit(*always_accepted, a)) continue;

		/* Test whether the industry itself accepts the cargo type */
		if (ind->IsCargoAccepted(a)) continue;

		/* If the industry itself doesn't accept this cargo, set 'always accepted' bit */
		SetBit(*always_accepted, a);
	}
}

static void GetTileDesc_Industry(TileIndex tile, TileDesc *td)
{
	const Industry *i = Industry::GetByTile(tile);
	const IndustrySpec *is = GetIndustrySpec(i->type);

	td->owner[0] = i->owner;
	td->str = is->name;
	if (!IsIndustryCompleted(tile)) {
		td->dparam[0] = td->str;
		td->str = STR_LAI_TOWN_INDUSTRY_DESCRIPTION_UNDER_CONSTRUCTION;
	}

	if (is->grf_prop.grffile != nullptr) {
		td->grf = GetGRFConfig(is->grf_prop.grffile->grfid)->GetName();
	}
}

static CommandCost ClearTile_Industry(TileIndex tile, DoCommandFlag flags)
{
	Industry *i = Industry::GetByTile(tile);
	const IndustrySpec *indspec = GetIndustrySpec(i->type);

	/* water can destroy industries
	 * in editor you can bulldoze industries
	 * with magic_bulldozer cheat you can destroy industries
	 * (area around OILRIG is water, so water shouldn't flood it
	 */
	if ((_current_company != OWNER_WATER && _game_mode != GM_EDITOR &&
			!_cheats.magic_bulldozer.value) ||
			((flags & DC_AUTO) != 0) ||
			(_current_company == OWNER_WATER &&
				((indspec->behaviour & INDUSTRYBEH_BUILT_ONWATER) ||
				HasBit(GetIndustryTileSpec(GetIndustryGfx(tile))->slopes_refused, 5)))) {
		SetDParam(1, indspec->name);
		return_cmd_error(flags & DC_AUTO ? STR_ERROR_GENERIC_OBJECT_IN_THE_WAY : INVALID_STRING_ID);
	}

	if (flags & DC_EXEC) {
		AI::BroadcastNewEvent(new ScriptEventIndustryClose(i->index));
		Game::NewEvent(new ScriptEventIndustryClose(i->index));
		delete i;
	}
	return CommandCost(EXPENSES_CONSTRUCTION, indspec->GetRemovalCost());
}

/**
 * Move produced cargo from industry to nearby stations.
 * @param tile Industry tile
 * @return true if any cargo was moved.
 */
static bool TransportIndustryGoods(TileIndex tile)
{
	Industry *i = Industry::GetByTile(tile);
	const IndustrySpec *indspec = GetIndustrySpec(i->type);
	bool moved_cargo = false;

	const uint step_limit = _industry_cargo_scaler.Scale(255);
	for (uint j = 0; j < lengthof(i->produced_cargo_waiting); j++) {
		uint cw = std::min<uint>(i->produced_cargo_waiting[j], step_limit);
		if (cw > indspec->minimal_cargo && i->produced_cargo[j] != INVALID_CARGO) {
			i->produced_cargo_waiting[j] -= cw;

			/* fluctuating economy? */
			if (EconomyIsInRecession()) cw = (cw + 1) / 2;

			i->this_month_production[j] = std::min<uint>(i->this_month_production[j] + cw, 0xFFFF);

			uint am = MoveGoodsToStation(i->produced_cargo[j], cw, SourceType::Industry, i->index, &i->stations_near, i->exclusive_consumer);
			i->this_month_transported[j] += am;

			moved_cargo |= (am != 0);
		}
	}

	return moved_cargo;
}

static void AnimateSugarSieve(TileIndex tile)
{
	byte m = GetAnimationFrame(tile) + 1;

	if (_settings_client.sound.ambient) {
		switch (m & 7) {
			case 2: SndPlayTileFx(SND_2D_SUGAR_MINE_1, tile); break;
			case 6: SndPlayTileFx(SND_29_SUGAR_MINE_2, tile); break;
		}
	}

	if (m >= 96) {
		m = 0;
		DeleteAnimatedTile(tile);
	}
	SetAnimationFrame(tile, m);

	MarkTileDirtyByTile(tile, VMDF_NOT_MAP_MODE);
}

static void AnimateToffeeQuarry(TileIndex tile)
{
	byte m = GetAnimationFrame(tile);

	if (_industry_anim_offs_toffee[m] == 0xFF && _settings_client.sound.ambient) {
		SndPlayTileFx(SND_30_TOFFEE_QUARRY, tile);
	}

	if (++m >= 70) {
		m = 0;
		DeleteAnimatedTile(tile);
	}
	SetAnimationFrame(tile, m);

	MarkTileDirtyByTile(tile, VMDF_NOT_MAP_MODE);
}

static void AnimateBubbleCatcher(TileIndex tile)
{
	byte m = GetAnimationFrame(tile);

	if (++m >= 40) {
		m = 0;
		DeleteAnimatedTile(tile);
	}
	SetAnimationFrame(tile, m);

	MarkTileDirtyByTile(tile, VMDF_NOT_MAP_MODE);
}

static void AnimatePowerPlantSparks(TileIndex tile)
{
	byte m = GetAnimationFrame(tile);
	if (m == 6) {
		SetAnimationFrame(tile, 0);
		DeleteAnimatedTile(tile);
	} else {
		SetAnimationFrame(tile, m + 1);
		MarkTileDirtyByTile(tile, VMDF_NOT_MAP_MODE);
	}
}

static void AnimateToyFactory(TileIndex tile)
{
	byte m = GetAnimationFrame(tile) + 1;

	switch (m) {
		case  1: if (_settings_client.sound.ambient) SndPlayTileFx(SND_2C_TOY_FACTORY_1, tile); break;
		case 23: if (_settings_client.sound.ambient) SndPlayTileFx(SND_2B_TOY_FACTORY_2, tile); break;
		case 28: if (_settings_client.sound.ambient) SndPlayTileFx(SND_2A_TOY_FACTORY_3, tile); break;
		default:
			if (m >= 50) {
				int n = GetIndustryAnimationLoop(tile) + 1;
				m = 0;
				if (n >= 8) {
					n = 0;
					DeleteAnimatedTile(tile);
				}
				SetIndustryAnimationLoop(tile, n);
			}
	}

	SetAnimationFrame(tile, m);
	MarkTileDirtyByTile(tile, VMDF_NOT_MAP_MODE);
}

static void AnimatePlasticFountain(TileIndex tile, IndustryGfx gfx)
{
	gfx = (gfx < GFX_PLASTIC_FOUNTAIN_ANIMATED_8) ? gfx + 1 : GFX_PLASTIC_FOUNTAIN_ANIMATED_1;
	SetIndustryGfx(tile, gfx);
	MarkTileDirtyByTile(tile, VMDF_NOT_MAP_MODE);
}

static void AnimateOilWell(TileIndex tile, IndustryGfx gfx)
{
	bool b = Chance16(1, 7);
	byte m = GetAnimationFrame(tile) + 1;
	if (m == 4 && (m = 0, ++gfx) == GFX_OILWELL_ANIMATED_3 + 1 && (gfx = GFX_OILWELL_ANIMATED_1, b)) {
		SetIndustryGfx(tile, GFX_OILWELL_NOT_ANIMATED);
		SetIndustryConstructionStage(tile, 3);
		DeleteAnimatedTile(tile);
	} else {
		SetAnimationFrame(tile, m);
		SetIndustryGfx(tile, gfx);
		MarkTileDirtyByTile(tile, VMDF_NOT_MAP_MODE);
	}
}

static void AnimateMineTower(TileIndex tile)
{
	int state = _scaled_tick_counter & 0x7FF;

	if ((state -= 0x400) < 0) return;

	if (state < 0x1A0) {
		if (state < 0x20 || state >= 0x180) {
			byte m = GetAnimationFrame(tile);
			if (!(m & 0x40)) {
				SetAnimationFrame(tile, m | 0x40);
				if (_settings_client.sound.ambient) SndPlayTileFx(SND_0B_MINE, tile);
			}
			if (state & 7) return;
		} else {
			if (state & 3) return;
		}
		byte m = (GetAnimationFrame(tile) + 1) | 0x40;
		if (m > 0xC2) m = 0xC0;
		SetAnimationFrame(tile, m);
		MarkTileDirtyByTile(tile, VMDF_NOT_MAP_MODE);
	} else if (state >= 0x200 && state < 0x3A0) {
		int i = (state < 0x220 || state >= 0x380) ? 7 : 3;
		if (state & i) return;

		byte m = (GetAnimationFrame(tile) & 0xBF) - 1;
		if (m < 0x80) m = 0x82;
		SetAnimationFrame(tile, m);
		MarkTileDirtyByTile(tile, VMDF_NOT_MAP_MODE);
	}
}

void AnimateTile_Industry(TileIndex tile)
{
	IndustryGfx gfx = GetIndustryGfx(tile);

	if (GetIndustryTileSpec(gfx)->animation.status != ANIM_STATUS_NO_ANIMATION) {
		AnimateNewIndustryTile(tile);
		return;
	}

	switch (gfx) {
	case GFX_SUGAR_MINE_SIEVE:
		if ((_scaled_tick_counter & 1) == 0) AnimateSugarSieve(tile);
		break;

	case GFX_TOFFEE_QUARY:
		if ((_scaled_tick_counter & 3) == 0) AnimateToffeeQuarry(tile);
		break;

	case GFX_BUBBLE_CATCHER:
		if ((_scaled_tick_counter & 1) == 0) AnimateBubbleCatcher(tile);
		break;

	case GFX_POWERPLANT_SPARKS:
		if ((_scaled_tick_counter & 3) == 0) AnimatePowerPlantSparks(tile);
		break;

	case GFX_TOY_FACTORY:
		if ((_scaled_tick_counter & 1) == 0) AnimateToyFactory(tile);
		break;

	case GFX_PLASTIC_FOUNTAIN_ANIMATED_1: case GFX_PLASTIC_FOUNTAIN_ANIMATED_2:
	case GFX_PLASTIC_FOUNTAIN_ANIMATED_3: case GFX_PLASTIC_FOUNTAIN_ANIMATED_4:
	case GFX_PLASTIC_FOUNTAIN_ANIMATED_5: case GFX_PLASTIC_FOUNTAIN_ANIMATED_6:
	case GFX_PLASTIC_FOUNTAIN_ANIMATED_7: case GFX_PLASTIC_FOUNTAIN_ANIMATED_8:
		if ((_scaled_tick_counter & 3) == 0) AnimatePlasticFountain(tile, gfx);
		break;

	case GFX_OILWELL_ANIMATED_1:
	case GFX_OILWELL_ANIMATED_2:
	case GFX_OILWELL_ANIMATED_3:
		if ((_scaled_tick_counter & 7) == 0) AnimateOilWell(tile, gfx);
		break;

	case GFX_COAL_MINE_TOWER_ANIMATED:
	case GFX_COPPER_MINE_TOWER_ANIMATED:
	case GFX_GOLD_MINE_TOWER_ANIMATED:
		AnimateMineTower(tile);
		break;
	}
}


uint8_t GetAnimatedTileSpeed_Industry(TileIndex tile)
{
	IndustryGfx gfx = GetIndustryGfx(tile);

	if (GetIndustryTileSpec(gfx)->animation.status != ANIM_STATUS_NO_ANIMATION) {
		return GetNewIndustryTileAnimationSpeed(tile);
	}

	switch (gfx) {
	case GFX_SUGAR_MINE_SIEVE:
		return 1;

	case GFX_TOFFEE_QUARY:
		return 2;

	case GFX_BUBBLE_CATCHER:
		return 1;

	case GFX_POWERPLANT_SPARKS:
		return 2;

	case GFX_TOY_FACTORY:
		return 1;

	case GFX_PLASTIC_FOUNTAIN_ANIMATED_1: case GFX_PLASTIC_FOUNTAIN_ANIMATED_2:
	case GFX_PLASTIC_FOUNTAIN_ANIMATED_3: case GFX_PLASTIC_FOUNTAIN_ANIMATED_4:
	case GFX_PLASTIC_FOUNTAIN_ANIMATED_5: case GFX_PLASTIC_FOUNTAIN_ANIMATED_6:
	case GFX_PLASTIC_FOUNTAIN_ANIMATED_7: case GFX_PLASTIC_FOUNTAIN_ANIMATED_8:
		return 2;

	case GFX_OILWELL_ANIMATED_1:
	case GFX_OILWELL_ANIMATED_2:
	case GFX_OILWELL_ANIMATED_3:
		return 3;

	default:
		return 0;
	}
}

static void CreateChimneySmoke(TileIndex tile)
{
	uint x = TileX(tile) * TILE_SIZE;
	uint y = TileY(tile) * TILE_SIZE;
	int z = GetTileMaxPixelZ(tile);

	CreateEffectVehicle(x + 15, y + 14, z + 59, EV_CHIMNEY_SMOKE);
}

static void MakeIndustryTileBigger(TileIndex tile)
{
	byte cnt = GetIndustryConstructionCounter(tile) + 1;
	if (cnt != 4) {
		SetIndustryConstructionCounter(tile, cnt);
		return;
	}

	byte stage = GetIndustryConstructionStage(tile) + 1;
	SetIndustryConstructionCounter(tile, 0);
	SetIndustryConstructionStage(tile, stage);
	StartStopIndustryTileAnimation(tile, IAT_CONSTRUCTION_STATE_CHANGE);
	if (stage == INDUSTRY_COMPLETED) SetIndustryCompleted(tile);

	MarkTileDirtyByTile(tile, VMDF_NOT_MAP_MODE);

	if (!IsIndustryCompleted(tile)) return;

	IndustryGfx gfx = GetIndustryGfx(tile);
	if (gfx >= NEW_INDUSTRYTILEOFFSET) {
		/* New industries are already animated on construction. */
		return;
	}

	switch (gfx) {
	case GFX_POWERPLANT_CHIMNEY:
		CreateChimneySmoke(tile);
		break;

	case GFX_OILRIG_1: {
		/* Do not require an industry tile to be after the first two GFX_OILRIG_1
		 * tiles (like the default oil rig). Do a proper check to ensure the
		 * tiles belong to the same industry and based on that build the oil rig's
		 * station. */
		TileIndex other = tile + TileDiffXY(0, 1);

		if (IsTileType(other, MP_INDUSTRY) &&
				GetIndustryGfx(other) == GFX_OILRIG_1 &&
				GetIndustryIndex(tile) == GetIndustryIndex(other)) {
			BuildOilRig(tile);
		}
		break;
	}

	case GFX_TOY_FACTORY:
	case GFX_BUBBLE_CATCHER:
	case GFX_TOFFEE_QUARY:
		SetAnimationFrame(tile, 0);
		SetIndustryAnimationLoop(tile, 0);
		break;

	case GFX_PLASTIC_FOUNTAIN_ANIMATED_1: case GFX_PLASTIC_FOUNTAIN_ANIMATED_2:
	case GFX_PLASTIC_FOUNTAIN_ANIMATED_3: case GFX_PLASTIC_FOUNTAIN_ANIMATED_4:
	case GFX_PLASTIC_FOUNTAIN_ANIMATED_5: case GFX_PLASTIC_FOUNTAIN_ANIMATED_6:
	case GFX_PLASTIC_FOUNTAIN_ANIMATED_7: case GFX_PLASTIC_FOUNTAIN_ANIMATED_8:
		AddAnimatedTile(tile);
		break;
	}
}

static void TileLoopIndustry_BubbleGenerator(TileIndex tile)
{
	static const int8_t _bubble_spawn_location[3][4] = {
		{ 11,   0, -4, -14 },
		{ -4, -10, -4,   1 },
		{ 49,  59, 60,  65 },
	};

	if (_settings_client.sound.ambient) SndPlayTileFx(SND_2E_BUBBLE_GENERATOR, tile);

	int dir = Random() & 3;

	EffectVehicle *v = CreateEffectVehicleAbove(
		TileX(tile) * TILE_SIZE + _bubble_spawn_location[0][dir],
		TileY(tile) * TILE_SIZE + _bubble_spawn_location[1][dir],
		_bubble_spawn_location[2][dir],
		EV_BUBBLE
	);

	if (v != nullptr) v->animation_substate = dir;
}

static void TileLoop_Industry(TileIndex tile)
{
	if (IsTileOnWater(tile)) TileLoop_Water(tile);

	/* Normally this doesn't happen, but if an industry NewGRF is removed
	 * an industry that was previously build on water can now be flooded.
	 * If this happens the tile is no longer an industry tile after
	 * returning from TileLoop_Water. */
	if (!IsTileType(tile, MP_INDUSTRY)) return;

	TriggerIndustryTile(tile, INDTILE_TRIGGER_TILE_LOOP);

	if (!IsIndustryCompleted(tile)) {
		MakeIndustryTileBigger(tile);
		return;
	}

	if (_game_mode == GM_EDITOR) return;

	if (TransportIndustryGoods(tile) && !StartStopIndustryTileAnimation(Industry::GetByTile(tile), IAT_INDUSTRY_DISTRIBUTES_CARGO)) {
		uint newgfx = GetIndustryTileSpec(GetIndustryGfx(tile))->anim_production;

		if (newgfx != INDUSTRYTILE_NOANIM) {
			ResetIndustryConstructionStage(tile);
			SetIndustryCompleted(tile);
			SetIndustryGfx(tile, newgfx);
			MarkTileDirtyByTile(tile, VMDF_NOT_MAP_MODE);
			return;
		}
	}

	if (StartStopIndustryTileAnimation(tile, IAT_TILELOOP)) return;

	IndustryGfx newgfx = GetIndustryTileSpec(GetIndustryGfx(tile))->anim_next;
	if (newgfx != INDUSTRYTILE_NOANIM) {
		ResetIndustryConstructionStage(tile);
		SetIndustryGfx(tile, newgfx);
		MarkTileDirtyByTile(tile, VMDF_NOT_MAP_MODE);
		return;
	}

	IndustryGfx gfx = GetIndustryGfx(tile);
	switch (gfx) {
	case GFX_COAL_MINE_TOWER_NOT_ANIMATED:
	case GFX_COPPER_MINE_TOWER_NOT_ANIMATED:
	case GFX_GOLD_MINE_TOWER_NOT_ANIMATED:
		if (!(_scaled_tick_counter & 0x400) && Chance16(1, 2)) {
			switch (gfx) {
				case GFX_COAL_MINE_TOWER_NOT_ANIMATED:   gfx = GFX_COAL_MINE_TOWER_ANIMATED;   break;
				case GFX_COPPER_MINE_TOWER_NOT_ANIMATED: gfx = GFX_COPPER_MINE_TOWER_ANIMATED; break;
				case GFX_GOLD_MINE_TOWER_NOT_ANIMATED:   gfx = GFX_GOLD_MINE_TOWER_ANIMATED;   break;
			}
			SetIndustryGfx(tile, gfx);
			SetAnimationFrame(tile, 0x80);
			AddAnimatedTile(tile);
		}
		break;

	case GFX_OILWELL_NOT_ANIMATED:
		if (Chance16(1, 6)) {
			SetIndustryGfx(tile, GFX_OILWELL_ANIMATED_1);
			SetAnimationFrame(tile, 0);
			AddAnimatedTile(tile);
		}
		break;

	case GFX_COAL_MINE_TOWER_ANIMATED:
	case GFX_COPPER_MINE_TOWER_ANIMATED:
	case GFX_GOLD_MINE_TOWER_ANIMATED:
		if (!(_scaled_tick_counter & 0x400)) {
			switch (gfx) {
				case GFX_COAL_MINE_TOWER_ANIMATED:   gfx = GFX_COAL_MINE_TOWER_NOT_ANIMATED;   break;
				case GFX_COPPER_MINE_TOWER_ANIMATED: gfx = GFX_COPPER_MINE_TOWER_NOT_ANIMATED; break;
				case GFX_GOLD_MINE_TOWER_ANIMATED:   gfx = GFX_GOLD_MINE_TOWER_NOT_ANIMATED;   break;
			}
			SetIndustryGfx(tile, gfx);
			SetIndustryCompleted(tile);
			SetIndustryConstructionStage(tile, 3);
			DeleteAnimatedTile(tile);
		}
		break;

	case GFX_POWERPLANT_SPARKS:
		if (Chance16(1, 3)) {
			if (_settings_client.sound.ambient) SndPlayTileFx(SND_0C_POWER_STATION, tile);
			AddAnimatedTile(tile);
		}
		break;

	case GFX_COPPER_MINE_CHIMNEY:
		CreateEffectVehicleAbove(TileX(tile) * TILE_SIZE + 6, TileY(tile) * TILE_SIZE + 6, 43, EV_COPPER_MINE_SMOKE);
		break;


	case GFX_TOY_FACTORY: {
			Industry *i = Industry::GetByTile(tile);
			if (i->was_cargo_delivered) {
				i->was_cargo_delivered = false;
				SetIndustryAnimationLoop(tile, 0);
				AddAnimatedTile(tile);
			}
		}
		break;

	case GFX_BUBBLE_GENERATOR:
		TileLoopIndustry_BubbleGenerator(tile);
		break;

	case GFX_TOFFEE_QUARY:
		AddAnimatedTile(tile);
		break;

	case GFX_SUGAR_MINE_SIEVE:
		if (Chance16(1, 3)) AddAnimatedTile(tile);
		break;
	}
}

static bool ClickTile_Industry(TileIndex tile)
{
	ShowIndustryViewWindow(GetIndustryIndex(tile));
	return true;
}

static TrackStatus GetTileTrackStatus_Industry(TileIndex, TransportType, uint, DiagDirection)
{
	return 0;
}

static void ChangeTileOwner_Industry(TileIndex tile, Owner old_owner, Owner new_owner)
{
	/* If the founder merges, the industry was created by the merged company */
	Industry *i = Industry::GetByTile(tile);
	if (i->founder == old_owner) i->founder = (new_owner == INVALID_OWNER) ? OWNER_NONE : new_owner;

	if (i->exclusive_supplier == old_owner) i->exclusive_supplier = new_owner;
	if (i->exclusive_consumer == old_owner) i->exclusive_consumer = new_owner;
}

/**
 * Check whether the tile is a forest.
 * @param tile the tile to investigate.
 * @return true if and only if the tile is a forest
 */
bool IsTileForestIndustry(TileIndex tile)
{
	/* Check for industry tile */
	if (!IsTileType(tile, MP_INDUSTRY)) return false;

	const Industry *ind = Industry::GetByTile(tile);

	/* Check for organic industry (i.e. not processing or extractive) */
	if ((GetIndustrySpec(ind->type)->life_type & INDUSTRYLIFE_ORGANIC) == 0) return false;

	/* Check for wood production */
	for (uint i = 0; i < lengthof(ind->produced_cargo); i++) {
		/* The industry produces wood. */
		if (ind->produced_cargo[i] != INVALID_CARGO && CargoSpec::Get(ind->produced_cargo[i])->label == CT_WOOD) return true;
	}

	return false;
}

static const byte _plantfarmfield_type[] = {1, 1, 1, 1, 1, 3, 3, 4, 4, 4, 5, 5, 5, 6, 6, 6};

/**
 * Check whether the tile can be replaced by a farm field.
 * @param tile the tile to investigate.
 * @param allow_fields if true, the method will return true even if
 * the tile is a farm tile, otherwise the tile may not be a farm tile
 * @return true if the tile can become a farm field
 */
static bool IsSuitableForFarmField(TileIndex tile, bool allow_fields)
{
	switch (GetTileType(tile)) {
		case MP_CLEAR: return !IsClearGround(tile, CLEAR_SNOW) && !IsClearGround(tile, CLEAR_DESERT) && (allow_fields || !IsClearGround(tile, CLEAR_FIELDS));
		case MP_TREES: return GetTreeGround(tile) != TREE_GROUND_SHORE;
		default:       return false;
	}
}

/**
 * Build farm field fence
 * @param tile the tile to position the fence on
 * @param size the size of the field being planted in tiles
 * @param type type of fence to set
 * @param side the side of the tile to attempt placement
 */
static void SetupFarmFieldFence(TileIndex tile, int size, byte type, DiagDirection side)
{
	TileIndexDiff diff = (DiagDirToAxis(side) == AXIS_Y ? TileDiffXY(1, 0) : TileDiffXY(0, 1));
	TileIndexDiff neighbour_diff = TileOffsByDiagDir(side);

	do {
		tile = TILE_MASK(tile);

		if (IsTileType(tile, MP_CLEAR) && IsClearGround(tile, CLEAR_FIELDS)) {
			TileIndex neighbour = tile + neighbour_diff;
			if (!IsTileType(neighbour, MP_CLEAR) || !IsClearGround(neighbour, CLEAR_FIELDS) || GetFence(neighbour, ReverseDiagDir(side)) == 0) {
				/* Add fence as long as neighbouring tile does not already have a fence in the same position. */
				byte or_ = type;

				if (or_ == 1 && Chance16(1, 7)) or_ = 2;

				SetFence(tile, side, or_);
			}
		}

		tile += diff;
	} while (--size);
}

static void PlantFarmField(TileIndex tile, IndustryID industry)
{
	if (_settings_game.game_creation.landscape == LT_ARCTIC) {
		if (GetTileZ(tile) + 2 >= GetSnowLine()) return;
	}

	/* determine field size */
	uint32_t r = (Random() & 0x303) + 0x404;
	if (_settings_game.game_creation.landscape == LT_ARCTIC) r += 0x404;
	uint size_x = GB(r, 0, 8);
	uint size_y = GB(r, 8, 8);

	TileArea ta(tile - TileDiffXY(std::min(TileX(tile), size_x / 2), std::min(TileY(tile), size_y / 2)), size_x, size_y);
	ta.ClampToMap();

	if (ta.w == 0 || ta.h == 0) return;

	/* check the amount of bad tiles */
	int count = 0;
	for (TileIndex cur_tile : ta) {
		assert(cur_tile < MapSize());
		count += IsSuitableForFarmField(cur_tile, false);
	}
	if (count * 2 < ta.w * ta.h) return;

	/* determine type of field */
	r = Random();
	uint counter = GB(r, 5, 3);
	uint field_type = GB(r, 8, 8) * 9 >> 8;

	/* make field */
	for (TileIndex cur_tile : ta) {
		assert(cur_tile < MapSize());
		if (IsSuitableForFarmField(cur_tile, true)) {
			MakeField(cur_tile, field_type, industry);
			SetClearCounter(cur_tile, counter);
			MarkTileDirtyByTile(cur_tile, VMDF_NOT_MAP_MODE);
		}
	}

	int type = 3;
	if (_settings_game.game_creation.landscape != LT_ARCTIC && _settings_game.game_creation.landscape != LT_TROPIC) {
		type = _plantfarmfield_type[Random() & 0xF];
	}

	SetupFarmFieldFence(ta.tile, ta.h, type, DIAGDIR_NE);
	SetupFarmFieldFence(ta.tile, ta.w, type, DIAGDIR_NW);
	SetupFarmFieldFence(ta.tile + TileDiffXY(ta.w - 1, 0), ta.h, type, DIAGDIR_SW);
	SetupFarmFieldFence(ta.tile + TileDiffXY(0, ta.h - 1), ta.w, type, DIAGDIR_SE);
}

void PlantRandomFarmField(const Industry *i)
{
	int x = i->location.w / 2 + Random() % 31 - 16;
	int y = i->location.h / 2 + Random() % 31 - 16;

	TileIndex tile = TileAddWrap(i->location.tile, x, y);

	if (tile != INVALID_TILE) PlantFarmField(tile, i->index);
}

/**
 * Search callback function for ChopLumberMillTrees
 * @param tile to test
 * @return the result of the test
 */
static bool SearchLumberMillTrees(TileIndex tile, void *)
{
	if (IsTileType(tile, MP_TREES) && GetTreeGrowth(tile) > 2) { ///< 3 and up means all fully grown trees
		/* found a tree */

		Backup<CompanyID> cur_company(_current_company, OWNER_NONE);

		_industry_sound_ctr = 1;
		_industry_sound_tile = tile;
		if (_settings_client.sound.ambient) SndPlayTileFx(SND_38_LUMBER_MILL_1, tile);

		DoCommand(tile, 0, 0, DC_EXEC, CMD_LANDSCAPE_CLEAR);

		cur_company.Restore();
		return true;
	}
	return false;
}

/**
 * Perform a circular search around the Lumber Mill in order to find trees to cut
 * @param i industry
 */
static void ChopLumberMillTrees(Industry *i)
{
	/* Skip production if cargo slot is invalid. */
	if (i->produced_cargo[0] == INVALID_CARGO) return;

	/* We only want to cut trees if all tiles are completed. */
	for (TileIndex tile_cur : i->location) {
		if (i->TileBelongsToIndustry(tile_cur)) {
			if (!IsIndustryCompleted(tile_cur)) return;
		}
	}

	TileIndex tile = i->location.tile;
	if (CircularTileSearch(&tile, 40, SearchLumberMillTrees, nullptr)) { // 40x40 tiles  to search.
		i->produced_cargo_waiting[0] = ClampTo<uint16_t>(i->produced_cargo_waiting[0] + 45); // Found a tree, add according value to waiting cargo.
	}
}

static void ProduceIndustryGoodsFromRate(Industry *i, bool scale)
{
	for (size_t j = 0; j < lengthof(i->produced_cargo_waiting); j++) {
		if (i->produced_cargo[j] == INVALID_CARGO) continue;
		uint amount = i->production_rate[j];
		if (amount != 0 && scale) {
			amount = _industry_cargo_scaler.Scale(amount);
		}
		i->produced_cargo_waiting[j] = ClampTo<uint16_t>(i->produced_cargo_waiting[j] + amount);
	}
}

static uint _scaled_production_ticks;

static void ProduceIndustryGoods(Industry *i)
{
	const IndustrySpec *indsp = GetIndustrySpec(i->type);

	/* play a sound? */
	if ((i->counter & 0x3F) == 0) {
		uint32_t r;
		if (Chance16R(1, 14, r) && indsp->number_of_sounds != 0 && _settings_client.sound.ambient) {
			for (size_t j = 0; j < lengthof(i->last_month_production); j++) {
				if (i->last_month_production[j] > 0) {
					/* Play sound since last month had production */
					SndPlayTileFx(
						(SoundFx)(indsp->random_sounds[((r >> 16) * indsp->number_of_sounds) >> 16]),
						i->location.tile);
					break;
				}
			}
		}
	}

	i->counter--;

	const bool scale_ticks = _industry_cargo_scaler.HasScaling() && HasBit(indsp->callback_mask, CBM_IND_PRODUCTION_256_TICKS);
	if (scale_ticks) {
		if ((i->counter % _scaled_production_ticks) == 0) {
			if (HasBit(indsp->callback_mask, CBM_IND_PRODUCTION_256_TICKS)) IndustryProductionCallback(i, 1);
			ProduceIndustryGoodsFromRate(i, false);
		}
	}

	/* produce some cargo */
	if ((i->counter % INDUSTRY_PRODUCE_TICKS) == 0) {
		if (!scale_ticks) {
			if (HasBit(indsp->callback_mask, CBM_IND_PRODUCTION_256_TICKS)) IndustryProductionCallback(i, 1);
			ProduceIndustryGoodsFromRate(i, true);
		}

		IndustryBehaviour indbehav = indsp->behaviour;
		if ((indbehav & INDUSTRYBEH_PLANT_FIELDS) != 0) {
			uint16_t cb_res = CALLBACK_FAILED;
			if (HasBit(indsp->callback_mask, CBM_IND_SPECIAL_EFFECT)) {
				cb_res = GetIndustryCallback(CBID_INDUSTRY_SPECIAL_EFFECT, Random(), 0, i, i->type, i->location.tile);
			}

			bool plant;
			if (cb_res != CALLBACK_FAILED) {
				plant = ConvertBooleanCallback(indsp->grf_prop.grffile, CBID_INDUSTRY_SPECIAL_EFFECT, cb_res);
			} else {
				plant = Chance16(1, 8);
			}

			if (plant) PlantRandomFarmField(i);
		}
		if ((indbehav & INDUSTRYBEH_CUT_TREES) != 0) {
			uint16_t cb_res = CALLBACK_FAILED;
			if (HasBit(indsp->callback_mask, CBM_IND_SPECIAL_EFFECT)) {
				cb_res = GetIndustryCallback(CBID_INDUSTRY_SPECIAL_EFFECT, Random(), 1, i, i->type, i->location.tile);
			}

			bool cut;
			if (cb_res != CALLBACK_FAILED) {
				cut = ConvertBooleanCallback(indsp->grf_prop.grffile, CBID_INDUSTRY_SPECIAL_EFFECT, cb_res);
			} else {
				cut = ((i->counter % INDUSTRY_CUT_TREE_TICKS) == 0);
			}

			if (cut) ChopLumberMillTrees(i);
		}

		TriggerIndustry(i, INDUSTRY_TRIGGER_INDUSTRY_TICK);
		StartStopIndustryTileAnimation(i, IAT_INDUSTRY_TICK);
	}
}

void OnTick_Industry()
{
	if (_industry_sound_ctr != 0) {
		_industry_sound_ctr++;

		if (_industry_sound_ctr == 75) {
			if (_settings_client.sound.ambient) SndPlayTileFx(SND_37_LUMBER_MILL_2, _industry_sound_tile);
		} else if (_industry_sound_ctr == 160) {
			_industry_sound_ctr = 0;
			if (_settings_client.sound.ambient) SndPlayTileFx(SND_36_LUMBER_MILL_3, _industry_sound_tile);
		}
	}

	if (_game_mode == GM_EDITOR) return;

	_scaled_production_ticks = _industry_inverse_cargo_scaler.Scale(INDUSTRY_PRODUCE_TICKS);
	for (Industry *i : Industry::Iterate()) {
		ProduceIndustryGoods(i);
	}
}

/**
 * Check the conditions of #CHECK_NOTHING (Always succeeds).
 * @return Succeeded or failed command.
 */
static CommandCost CheckNewIndustry_NULL(TileIndex)
{
	return CommandCost();
}

/**
 * Check the conditions of #CHECK_FOREST (Industry should be build above snow-line in arctic climate).
 * @param tile %Tile to perform the checking.
 * @return Succeeded or failed command.
 */
static CommandCost CheckNewIndustry_Forest(TileIndex tile)
{
	if (_settings_game.game_creation.landscape == LT_ARCTIC) {
		if (GetTileZ(tile) < HighestSnowLine() + 2) {
			return_cmd_error(STR_ERROR_FOREST_CAN_ONLY_BE_PLANTED);
		}
	}
	return CommandCost();
}

/**
 * Check if a tile is within a distance from map edges, scaled by map dimensions independently.
 * Each dimension is checked independently, and dimensions smaller than 256 are not scaled.
 * @param tile Which tile to check distance of.
 * @param maxdist Normal distance on a 256x256 map.
 * @return True if the tile is near the map edge.
 */
static bool CheckScaledDistanceFromEdge(TileIndex tile, uint maxdist)
{
	uint maxdist_x = maxdist;
	uint maxdist_y = maxdist;

	if (MapSizeX() > 256) maxdist_x *= MapSizeX() / 256;
	if (MapSizeY() > 256) maxdist_y *= MapSizeY() / 256;

	if (DistanceFromEdgeDir(tile, DIAGDIR_NE) < maxdist_x) return true;
	if (DistanceFromEdgeDir(tile, DIAGDIR_NW) < maxdist_y) return true;
	if (DistanceFromEdgeDir(tile, DIAGDIR_SW) < maxdist_x) return true;
	if (DistanceFromEdgeDir(tile, DIAGDIR_SE) < maxdist_y) return true;

	return false;
}

/**
 * Check the conditions of #CHECK_REFINERY (Industry should be positioned near edge of the map).
 * @param tile %Tile to perform the checking.
 * @return Succeeded or failed command.
 */
static CommandCost CheckNewIndustry_OilRefinery(TileIndex tile)
{
	if (_game_mode == GM_EDITOR) return CommandCost();

	if (CheckScaledDistanceFromEdge(TileAddXY(tile, 1, 1), _settings_game.game_creation.oil_refinery_limit)) return CommandCost();

	return_cmd_error(STR_ERROR_CAN_ONLY_BE_POSITIONED);
}

extern bool _ignore_restrictions;

/**
 * Check the conditions of #CHECK_OIL_RIG (Industries at sea should be positioned near edge of the map).
 * @param tile %Tile to perform the checking.
 * @return Succeeded or failed command.
 */
static CommandCost CheckNewIndustry_OilRig(TileIndex tile)
{
	if (_game_mode == GM_EDITOR && _ignore_restrictions) return CommandCost();

	if (TileHeight(tile) == 0 &&
			CheckScaledDistanceFromEdge(TileAddXY(tile, 1, 1), _settings_game.game_creation.oil_refinery_limit)) return CommandCost();

	return_cmd_error(STR_ERROR_CAN_ONLY_BE_POSITIONED);
}

/**
 * Check the conditions of #CHECK_FARM (Industry should be below snow-line in arctic).
 * @param tile %Tile to perform the checking.
 * @return Succeeded or failed command.
 */
static CommandCost CheckNewIndustry_Farm(TileIndex tile)
{
	if (_settings_game.game_creation.landscape == LT_ARCTIC) {
		if (GetTileZ(tile) + 2 >= HighestSnowLine()) {
			return_cmd_error(STR_ERROR_SITE_UNSUITABLE);
		}
	}
	return CommandCost();
}

/**
 * Check the conditions of #CHECK_PLANTATION (Industry should NOT be in the desert).
 * @param tile %Tile to perform the checking.
 * @return Succeeded or failed command.
 */
static CommandCost CheckNewIndustry_Plantation(TileIndex tile)
{
	if (GetTropicZone(tile) == TROPICZONE_DESERT) {
		return_cmd_error(STR_ERROR_SITE_UNSUITABLE);
	}
	return CommandCost();
}

/**
 * Check the conditions of #CHECK_WATER (Industry should be in the desert).
 * @param tile %Tile to perform the checking.
 * @return Succeeded or failed command.
 */
static CommandCost CheckNewIndustry_Water(TileIndex tile)
{
	if (GetTropicZone(tile) != TROPICZONE_DESERT) {
		return_cmd_error(STR_ERROR_CAN_ONLY_BE_BUILT_IN_DESERT);
	}
	return CommandCost();
}

/**
 * Check the conditions of #CHECK_LUMBERMILL (Industry should be in the rain forest).
 * @param tile %Tile to perform the checking.
 * @return Succeeded or failed command.
 */
static CommandCost CheckNewIndustry_Lumbermill(TileIndex tile)
{
	if (GetTropicZone(tile) != TROPICZONE_RAINFOREST) {
		return_cmd_error(STR_ERROR_CAN_ONLY_BE_BUILT_IN_RAINFOREST);
	}
	return CommandCost();
}

/**
 * Check the conditions of #CHECK_BUBBLEGEN (Industry should be in low land).
 * @param tile %Tile to perform the checking.
 * @return Succeeded or failed command.
 */
static CommandCost CheckNewIndustry_BubbleGen(TileIndex tile)
{
	if (GetTileZ(tile) > 4) {
		return_cmd_error(STR_ERROR_CAN_ONLY_BE_BUILT_IN_LOW_AREAS);
	}
	return CommandCost();
}

/**
 * Industrytype check function signature.
 * @param tile %Tile to check.
 * @return Succeeded or failed command.
 */
typedef CommandCost CheckNewIndustryProc(TileIndex tile);

/** Check functions for different types of industry. */
static CheckNewIndustryProc * const _check_new_industry_procs[CHECK_END] = {
	CheckNewIndustry_NULL,        ///< CHECK_NOTHING
	CheckNewIndustry_Forest,      ///< CHECK_FOREST
	CheckNewIndustry_OilRefinery, ///< CHECK_REFINERY
	CheckNewIndustry_Farm,        ///< CHECK_FARM
	CheckNewIndustry_Plantation,  ///< CHECK_PLANTATION
	CheckNewIndustry_Water,       ///< CHECK_WATER
	CheckNewIndustry_Lumbermill,  ///< CHECK_LUMBERMILL
	CheckNewIndustry_BubbleGen,   ///< CHECK_BUBBLEGEN
	CheckNewIndustry_OilRig,      ///< CHECK_OIL_RIG
};

/**
 * Find a town for the industry, while checking for multiple industries in the same town.
 * @param tile Position of the industry to build.
 * @param type Industry type.
 * @param[out] t Pointer to return town for the new industry, \c nullptr is written if no good town can be found.
 * @return Succeeded or failed command.
 *
 * @pre \c *t != nullptr
 * @post \c *t points to a town on success, and \c nullptr on failure.
 */
static CommandCost FindTownForIndustry(TileIndex tile, int type, Town **t)
{
	*t = ClosestTownFromTile(tile, UINT_MAX);

	if (_settings_game.economy.multiple_industry_per_town) return CommandCost();

	for (const Industry *i : Industry::Iterate()) {
		if (i->type == (byte)type && i->town == *t) {
			*t = nullptr;
			return_cmd_error(STR_ERROR_ONLY_ONE_ALLOWED_PER_TOWN);
		}
	}

	return CommandCost();
}

bool IsSlopeRefused(Slope current, Slope refused)
{
	if (IsSteepSlope(current)) return true;
	if (current != SLOPE_FLAT) {
		if (IsSteepSlope(refused)) return true;

		Slope t = ComplementSlope(current);

		if ((refused & SLOPE_W) && (t & SLOPE_NW)) return true;
		if ((refused & SLOPE_S) && (t & SLOPE_NE)) return true;
		if ((refused & SLOPE_E) && (t & SLOPE_SW)) return true;
		if ((refused & SLOPE_N) && (t & SLOPE_SE)) return true;
	}

	return false;
}

/**
 * Are the tiles of the industry free?
 * @param tile                    Position to check.
 * @param layout                  Industry tiles table.
 * @param type                    Type of the industry.
 * @return Failed or succeeded command.
 */
static CommandCost CheckIfIndustryTilesAreFree(TileIndex tile, const IndustryTileLayout &layout, IndustryType type)
{
	IndustryBehaviour ind_behav = GetIndustrySpec(type)->behaviour;

	for (const IndustryTileLayoutTile &it : layout) {
		IndustryGfx gfx = GetTranslatedIndustryTileID(it.gfx);
		TileIndex cur_tile = TileAddWrap(tile, it.ti.x, it.ti.y);

		if (!IsValidTile(cur_tile)) {
			return_cmd_error(STR_ERROR_SITE_UNSUITABLE);
		}

		if (gfx == GFX_WATERTILE_SPECIALCHECK) {
			if (!IsWaterTile(cur_tile) ||
					!IsTileFlat(cur_tile)) {
				return_cmd_error(STR_ERROR_SITE_UNSUITABLE);
			}
		} else {
			CommandCost ret = EnsureNoVehicleOnGround(cur_tile);
			if (ret.Failed()) return ret;
			if (IsBridgeAbove(cur_tile)) return_cmd_error(STR_ERROR_SITE_UNSUITABLE);

			const IndustryTileSpec *its = GetIndustryTileSpec(gfx);

			/* Perform land/water check if not disabled */
			if (!HasBit(its->slopes_refused, 5) && ((HasTileWaterClass(cur_tile) && IsTileOnWater(cur_tile)) == !(ind_behav & INDUSTRYBEH_BUILT_ONWATER))) return_cmd_error(STR_ERROR_SITE_UNSUITABLE);

			if ((ind_behav & (INDUSTRYBEH_ONLY_INTOWN | INDUSTRYBEH_TOWN1200_MORE)) || // Tile must be a house
					((ind_behav & INDUSTRYBEH_ONLY_NEARTOWN) && IsTileType(cur_tile, MP_HOUSE))) { // Tile is allowed to be a house (and it is a house)
				if (!IsTileType(cur_tile, MP_HOUSE)) {
					return_cmd_error(STR_ERROR_CAN_ONLY_BE_BUILT_IN_TOWNS);
				}

				/* Clear the tiles as OWNER_TOWN to not affect town rating, and to not clear protected buildings */
<<<<<<< HEAD
				Backup<CompanyID> cur_company(_current_company, OWNER_TOWN, FILE_LINE);
				CommandCost ret = DoCommand(cur_tile, 0, 0, DC_NONE, CMD_LANDSCAPE_CLEAR);
=======
				Backup<CompanyID> cur_company(_current_company, OWNER_TOWN);
				ret = Command<CMD_LANDSCAPE_CLEAR>::Do(DC_NONE, cur_tile);
>>>>>>> 1addeddc
				cur_company.Restore();

				if (ret.Failed()) return ret;
			} else {
				/* Clear the tiles, but do not affect town ratings */
				DoCommandFlag flags = DC_AUTO | DC_NO_TEST_TOWN_RATING | DC_NO_MODIFY_TOWN_RATING;
				if ((ind_behav & INDUSTRYBEH_BUILT_ONWATER) && IsWaterTile(cur_tile)) flags |= DC_ALLOW_REMOVE_WATER;
				CommandCost ret = DoCommand(cur_tile, 0, 0, flags, CMD_LANDSCAPE_CLEAR);
				if (ret.Failed()) return ret;
			}
		}
	}

	return CommandCost();
}

/**
 * Check slope requirements for industry tiles.
 * @param tile                    Position to check.
 * @param layout                  Industry tiles table.
 * @param layout_index            The index of the layout to build/fund
 * @param type                    Type of the industry.
 * @param initial_random_bits     The random bits the industry is going to have after construction.
 * @param founder                 Industry founder
 * @param creation_type           The circumstances the industry is created under.
 * @param[out] custom_shape_check Perform custom check for the site.
 * @return Failed or succeeded command.
 */
static CommandCost CheckIfIndustryTileSlopes(TileIndex tile, const IndustryTileLayout &layout, size_t layout_index, int type, uint16_t initial_random_bits, Owner founder, IndustryAvailabilityCallType creation_type, bool *custom_shape_check = nullptr)
{
	bool refused_slope = false;
	bool custom_shape = false;

	for (const IndustryTileLayoutTile &it : layout) {
		IndustryGfx gfx = GetTranslatedIndustryTileID(it.gfx);
		TileIndex cur_tile = TileAddWrap(tile, it.ti.x, it.ti.y);
		assert(IsValidTile(cur_tile)); // checked before in CheckIfIndustryTilesAreFree

		if (gfx != GFX_WATERTILE_SPECIALCHECK) {
			const IndustryTileSpec *its = GetIndustryTileSpec(gfx);

			if (HasBit(its->callback_mask, CBM_INDT_SHAPE_CHECK)) {
				custom_shape = true;
				CommandCost ret = PerformIndustryTileSlopeCheck(tile, cur_tile, its, type, gfx, layout_index, initial_random_bits, founder, creation_type);
				if (ret.Failed()) return ret;
			} else {
				Slope tileh = GetTileSlope(cur_tile);
				refused_slope |= IsSlopeRefused(tileh, its->slopes_refused);
			}
		}
	}

	if (custom_shape_check != nullptr) *custom_shape_check = custom_shape;

	/* It is almost impossible to have a fully flat land in TG, so what we
	 *  do is that we check if we can make the land flat later on. See
	 *  CheckIfCanLevelIndustryPlatform(). */
	if (!refused_slope || (_settings_game.game_creation.land_generator == LG_TERRAGENESIS && _generating_world && !custom_shape && !_ignore_restrictions)) {
		return CommandCost();
	}
	return_cmd_error(STR_ERROR_SITE_UNSUITABLE);
}

/**
 * Is the industry allowed to be built at this place for the town?
 * @param tile Tile to construct the industry.
 * @param type Type of the industry.
 * @param t    Town authority that the industry belongs to.
 * @return Succeeded or failed command.
 */
static CommandCost CheckIfIndustryIsAllowed(TileIndex tile, int type, const Town *t)
{
	if ((GetIndustrySpec(type)->behaviour & INDUSTRYBEH_TOWN1200_MORE) && t->cache.population < 1200) {
		return_cmd_error(STR_ERROR_CAN_ONLY_BE_BUILT_IN_TOWNS_WITH_POPULATION_OF_1200);
	}

	if ((GetIndustrySpec(type)->behaviour & INDUSTRYBEH_ONLY_NEARTOWN) && DistanceMax(t->xy, tile) > 9) {
		return_cmd_error(STR_ERROR_CAN_ONLY_BE_BUILT_NEAR_TOWN_CENTER);
	}

	if (type == IT_OIL_RIG &&
			(IsTunnelInWay(tile, 0) ||
			IsTunnelInWay(tile + TileDiffXY(0, 1), 0) ||
			IsTunnelInWay(tile + TileDiffXY(1, 2), 0))) return_cmd_error(STR_ERROR_NO_DRILLING_ABOVE_CHUNNEL);

	return CommandCost();
}

static bool CheckCanTerraformSurroundingTiles(TileIndex tile, uint height, int internal)
{
	/* Check if we don't leave the map */
	if (TileX(tile) == 0 || TileY(tile) == 0 || GetTileType(tile) == MP_VOID) return false;

	TileArea ta(tile - TileDiffXY(1, 1), 2, 2);
	for (TileIndex tile_walk : ta) {
		uint curh = TileHeight(tile_walk);
		/* Is the tile clear? */
		if ((GetTileType(tile_walk) != MP_CLEAR) && (GetTileType(tile_walk) != MP_TREES)) return false;

		/* Don't allow too big of a change if this is the sub-tile check */
		if (internal != 0 && Delta(curh, height) > 1) return false;

		/* Different height, so the surrounding tiles of this tile
		 *  has to be correct too (in level, or almost in level)
		 *  else you get a chain-reaction of terraforming. */
		if (internal == 0 && curh != height) {
			if (TileX(tile_walk) == 0 || TileY(tile_walk) == 0 || !CheckCanTerraformSurroundingTiles(tile_walk + TileDiffXY(-1, -1), height, internal + 1)) {
				return false;
			}
		}
	}

	return true;
}

/**
 * This function tries to flatten out the land below an industry, without
 *  damaging the surroundings too much.
 */
static bool CheckIfCanLevelIndustryPlatform(TileIndex tile, DoCommandFlag flags, const IndustryTileLayout &layout)
{
	int max_x = 0;
	int max_y = 0;

	/* Finds dimensions of largest variant of this industry */
	for (const IndustryTileLayoutTile &it : layout) {
		if (it.gfx == GFX_WATERTILE_SPECIALCHECK) continue; // watercheck tiles don't count for footprint size
		if (it.ti.x > max_x) max_x = it.ti.x;
		if (it.ti.y > max_y) max_y = it.ti.y;
	}

	/* Remember level height */
	uint h = TileHeight(tile);

	if (TileX(tile) <= _settings_game.construction.industry_platform + 1U || TileY(tile) <= _settings_game.construction.industry_platform + 1U) return false;
	/* Check that all tiles in area and surrounding are clear
	 * this determines that there are no obstructing items */

	/* TileArea::Expand is not used here as we need to abort
	 * instead of clamping if the bounds cannot expanded. */
	TileArea ta(tile + TileDiffXY(-_settings_game.construction.industry_platform, -_settings_game.construction.industry_platform),
			max_x + 2 + 2 * _settings_game.construction.industry_platform, max_y + 2 + 2 * _settings_game.construction.industry_platform);

	if (TileX(ta.tile) + ta.w >= MapMaxX() || TileY(ta.tile) + ta.h >= MapMaxY()) return false;

	/* _current_company is OWNER_NONE for randomly generated industries and in editor, or the company who funded or prospected the industry.
	 * Perform terraforming as OWNER_TOWN to disable autoslope and town ratings. */
	Backup<CompanyID> cur_company(_current_company, OWNER_TOWN);

	for (TileIndex tile_walk : ta) {
		uint curh = TileHeight(tile_walk);
		if (curh != h) {
			/* This tile needs terraforming. Check if we can do that without
			 *  damaging the surroundings too much. */
			if (!CheckCanTerraformSurroundingTiles(tile_walk, h, 0)) {
				cur_company.Restore();
				return false;
			}
			/* This is not 100% correct check, but the best we can do without modifying the map.
			 *  What is missing, is if the difference in height is more than 1.. */
			if (DoCommand(tile_walk, SLOPE_N, (curh > h) ? 0 : 1, flags & ~DC_EXEC, CMD_TERRAFORM_LAND).Failed()) {
				cur_company.Restore();
				return false;
			}
		}
	}

	if (flags & DC_EXEC) {
		/* Terraform the land under the industry */
		for (TileIndex tile_walk : ta) {
			uint curh = TileHeight(tile_walk);
			while (curh != h) {
				/* We give the terraforming for free here, because we can't calculate
				 *  exact cost in the test-round, and as we all know, that will cause
				 *  a nice assert if they don't match ;) */
				DoCommand(tile_walk, SLOPE_N, (curh > h) ? 0 : 1, flags, CMD_TERRAFORM_LAND);
				curh += (curh > h) ? -1 : 1;
			}
		}
	}

	cur_company.Restore();
	return true;
}


/**
 * Check that the new industry is far enough from conflicting industries.
 * @param tile Tile to construct the industry.
 * @param type Type of the new industry.
 * @return Succeeded or failed command.
 */
static CommandCost CheckIfFarEnoughFromConflictingIndustry(TileIndex tile, int type)
{
	const IndustrySpec *indspec = GetIndustrySpec(type);

	/* On a large map with many industries, it may be faster to check an area. */
	static const int dmax = 14;
	if (Industry::GetNumItems() > (size_t) (dmax * dmax * 2)) {
		const Industry *i = nullptr;
		TileArea tile_area = TileArea(tile, 1, 1).Expand(dmax);
		for (TileIndex atile : tile_area) {
			if (GetTileType(atile) == MP_INDUSTRY) {
				const Industry *i2 = Industry::GetByTile(atile);
				if (i == i2) continue;
				i = i2;
				if (DistanceMax(tile, i->location.tile) > (uint)dmax) continue;
				if (i->type == indspec->conflicting[0] ||
						i->type == indspec->conflicting[1] ||
						i->type == indspec->conflicting[2]) {
					return_cmd_error(STR_ERROR_INDUSTRY_TOO_CLOSE);
				}
			}
		}
		return CommandCost();
	}

	for (const Industry *i : Industry::Iterate()) {
		/* Within 14 tiles from another industry is considered close */
		if (DistanceMax(tile, i->location.tile) > 14) continue;

		/* check if there are any conflicting industry types around */
		if (i->type == indspec->conflicting[0] ||
				i->type == indspec->conflicting[1] ||
				i->type == indspec->conflicting[2]) {
			return_cmd_error(STR_ERROR_INDUSTRY_TOO_CLOSE);
		}
	}
	return CommandCost();
}

/**
 * Advertise about a new industry opening.
 * @param ind Industry being opened.
 */
static void AdvertiseIndustryOpening(const Industry *ind)
{
	const IndustrySpec *ind_spc = GetIndustrySpec(ind->type);
	SetDParam(0, ind_spc->name);
	if (ind_spc->new_industry_text > STR_LAST_STRINGID) {
		SetDParam(1, STR_TOWN_NAME);
		SetDParam(2, ind->town->index);
	} else {
		SetDParam(1, ind->town->index);
	}
	AddIndustryNewsItem(ind_spc->new_industry_text, NT_INDUSTRY_OPEN, ind->index);
	AI::BroadcastNewEvent(new ScriptEventIndustryOpen(ind->index));
	Game::NewEvent(new ScriptEventIndustryOpen(ind->index));
}

/**
 * Populate an industry's list of nearby stations, and if it accepts any cargo, also
 * add the industry to each station's nearby industry list.
 * @param ind Industry
 */
static void PopulateStationsNearby(Industry *ind)
{
	if (ind->neutral_station != nullptr && !_settings_game.station.serve_neutral_industries) {
		/* Industry has a neutral station. Use it and ignore any other nearby stations. */
		ind->stations_near.insert(ind->neutral_station);
		ind->neutral_station->industries_near.clear();
		ind->neutral_station->industries_near.insert(IndustryListEntry{0, ind});
		return;
	}

	ForAllStationsAroundTiles(ind->location, [ind](Station *st, TileIndex tile) {
		if (!IsTileType(tile, MP_INDUSTRY) || GetIndustryIndex(tile) != ind->index) return false;
		ind->stations_near.insert(st);
		st->AddIndustryToDeliver(ind, tile);
		return false;
	});
}

/**
 * Put an industry on the map.
 * @param i                   Just allocated poolitem, mostly empty.
 * @param tile                North tile of the industry.
 * @param type                Type of the industry.
 * @param layout              Industrylayout to build.
 * @param layout_index        Number of the industry layout.
 * @param t                   Nearest town.
 * @param founder             Founder of the industry; OWNER_NONE in case of random construction.
 * @param initial_random_bits Random bits for the industry.
 */
static void DoCreateNewIndustry(Industry *i, TileIndex tile, IndustryType type, const IndustryTileLayout &layout, size_t layout_index, Town *t, Owner founder, uint16_t initial_random_bits)
{
	const IndustrySpec *indspec = GetIndustrySpec(type);

	i->location = TileArea(tile, 1, 1);
	i->type = type;
	Industry::IncIndustryTypeCount(type);

	i->produced_cargo = indspec->produced_cargo;
	i->production_rate = indspec->production_rate;
	i->accepts_cargo = indspec->accepts_cargo;

	/* Randomize inital production if non-original economy is used and there are no production related callbacks. */
	if (!indspec->UsesOriginalEconomy()) {
		for (size_t ci = 0; ci < lengthof(i->production_rate); ci++) {
			i->production_rate[ci] = ClampTo<byte>((RandomRange(256) + 128) * i->production_rate[ci] >> 8);
		}
	}

	i->town = t;
	i->owner = OWNER_NONE;

	uint16_t r = Random();
	i->random_colour = static_cast<Colours>(GB(r, 0, 4));
	i->counter = GB(r, 4, 12);
	i->random = initial_random_bits;
	i->was_cargo_delivered = false;
	i->last_prod_year = EconTime::CurYear();
	i->founder = founder;
	i->ctlflags = INDCTL_NONE;

	i->construction_date = CalTime::CurDate();
	i->construction_type = (_game_mode == GM_EDITOR) ? ICT_SCENARIO_EDITOR :
			(_generating_world ? ICT_MAP_GENERATION : ICT_NORMAL_GAMEPLAY);

	/* Adding 1 here makes it conform to specs of var44 of varaction2 for industries
	 * 0 = created prior of newindustries
	 * else, chosen layout + 1 */
	i->selected_layout = (byte)(layout_index + 1);

	i->exclusive_supplier = INVALID_OWNER;
	i->exclusive_consumer = INVALID_OWNER;

	i->prod_level = PRODLEVEL_DEFAULT;

	/* Call callbacks after the regular fields got initialised. */

	if (HasBit(indspec->callback_mask, CBM_IND_PROD_CHANGE_BUILD)) {
		uint16_t res = GetIndustryCallback(CBID_INDUSTRY_PROD_CHANGE_BUILD, 0, Random(), i, type, INVALID_TILE);
		if (res != CALLBACK_FAILED) {
			if (res < PRODLEVEL_MINIMUM || res > PRODLEVEL_MAXIMUM) {
				ErrorUnknownCallbackResult(indspec->grf_prop.grffile->grfid, CBID_INDUSTRY_PROD_CHANGE_BUILD, res);
			} else {
				i->prod_level = res;
				i->RecomputeProductionMultipliers();
			}
		}
	}

	if (_generating_world) {
		if (HasBit(indspec->callback_mask, CBM_IND_PRODUCTION_256_TICKS)) {
			IndustryProductionCallback(i, 1);
			for (size_t ci = 0; ci < lengthof(i->last_month_production); ci++) {
				i->last_month_production[ci] = i->produced_cargo_waiting[ci] * 8;
				i->produced_cargo_waiting[ci] = 0;
			}
		}

		for (size_t ci = 0; ci < lengthof(i->last_month_production); ci++) {
			i->last_month_production[ci] += i->production_rate[ci] * 8;
		}
	}

	if (HasBit(indspec->callback_mask, CBM_IND_DECIDE_COLOUR)) {
		uint16_t res = GetIndustryCallback(CBID_INDUSTRY_DECIDE_COLOUR, 0, 0, i, type, INVALID_TILE);
		if (res != CALLBACK_FAILED) {
			if (GB(res, 4, 11) != 0) ErrorUnknownCallbackResult(indspec->grf_prop.grffile->grfid, CBID_INDUSTRY_DECIDE_COLOUR, res);
			i->random_colour = static_cast<Colours>(GB(res, 0, 4));
		}
	}

	if (HasBit(indspec->callback_mask, CBM_IND_INPUT_CARGO_TYPES)) {
		/* Clear all input cargo types */
		for (size_t j = 0; j < i->accepts_cargo.size(); j++) i->accepts_cargo[j] = INVALID_CARGO;
		/* Query actual types */
		uint maxcargoes = (indspec->behaviour & INDUSTRYBEH_CARGOTYPES_UNLIMITED) ? lengthof(i->accepts_cargo) : 3;
		for (uint j = 0; j < maxcargoes; j++) {
			uint16_t res = GetIndustryCallback(CBID_INDUSTRY_INPUT_CARGO_TYPES, j, 0, i, type, INVALID_TILE);
			if (res == CALLBACK_FAILED || GB(res, 0, 8) == UINT8_MAX) break;
			if (indspec->grf_prop.grffile->grf_version >= 8 && res >= 0x100) {
				ErrorUnknownCallbackResult(indspec->grf_prop.grffile->grfid, CBID_INDUSTRY_INPUT_CARGO_TYPES, res);
				break;
			}
			CargoID cargo = GetCargoTranslation(GB(res, 0, 8), indspec->grf_prop.grffile);
			/* Industries without "unlimited" cargo types support depend on the specific order/slots of cargo types.
			 * They need to be able to blank out specific slots without aborting the callback sequence,
			 * and solve this by returning undefined cargo indexes. Skip these. */
			if (cargo == INVALID_CARGO && !(indspec->behaviour & INDUSTRYBEH_CARGOTYPES_UNLIMITED)) continue;
			/* Verify valid cargo */
			if (std::find(indspec->accepts_cargo.begin(), indspec->accepts_cargo.end(), cargo) == indspec->accepts_cargo.end()) {
				/* Cargo not in spec, error in NewGRF */
				ErrorUnknownCallbackResult(indspec->grf_prop.grffile->grfid, CBID_INDUSTRY_INPUT_CARGO_TYPES, res);
				break;
			}
			if (std::find(i->accepts_cargo.begin(), i->accepts_cargo.begin() + j, cargo) != i->accepts_cargo.begin() + j) {
				/* Duplicate cargo */
				ErrorUnknownCallbackResult(indspec->grf_prop.grffile->grfid, CBID_INDUSTRY_INPUT_CARGO_TYPES, res);
				break;
			}
			i->accepts_cargo[j] = cargo;
		}
	}

	if (HasBit(indspec->callback_mask, CBM_IND_OUTPUT_CARGO_TYPES)) {
		/* Clear all output cargo types */
		for (size_t j = 0; j < i->produced_cargo.size(); j++) i->produced_cargo[j] = INVALID_CARGO;
		/* Query actual types */
		uint maxcargoes = (indspec->behaviour & INDUSTRYBEH_CARGOTYPES_UNLIMITED) ? lengthof(i->produced_cargo) : 2;
		for (uint j = 0; j < maxcargoes; j++) {
			uint16_t res = GetIndustryCallback(CBID_INDUSTRY_OUTPUT_CARGO_TYPES, j, 0, i, type, INVALID_TILE);
			if (res == CALLBACK_FAILED || GB(res, 0, 8) == UINT8_MAX) break;
			if (indspec->grf_prop.grffile->grf_version >= 8 && res >= 0x100) {
				ErrorUnknownCallbackResult(indspec->grf_prop.grffile->grfid, CBID_INDUSTRY_OUTPUT_CARGO_TYPES, res);
				break;
			}
			CargoID cargo = GetCargoTranslation(GB(res, 0, 8), indspec->grf_prop.grffile);
			/* Allow older GRFs to skip slots. */
			if (cargo == INVALID_CARGO && !(indspec->behaviour & INDUSTRYBEH_CARGOTYPES_UNLIMITED)) continue;
			/* Verify valid cargo */
			if (std::find(indspec->produced_cargo.begin(), indspec->produced_cargo.end(), cargo) == indspec->produced_cargo.end()) {
				/* Cargo not in spec, error in NewGRF */
				ErrorUnknownCallbackResult(indspec->grf_prop.grffile->grfid, CBID_INDUSTRY_OUTPUT_CARGO_TYPES, res);
				break;
			}
			if (std::find(i->produced_cargo.begin(), i->produced_cargo.begin() + j, cargo) != i->produced_cargo.begin() + j) {
				/* Duplicate cargo */
				ErrorUnknownCallbackResult(indspec->grf_prop.grffile->grfid, CBID_INDUSTRY_OUTPUT_CARGO_TYPES, res);
				break;
			}
			i->produced_cargo[j] = cargo;
		}
	}

	/* Plant the tiles */

	uint64_t anim_inhibit_mask = indspec->layout_anim_masks[layout_index];

	uint gfx_idx = 0;
	for (const IndustryTileLayoutTile &it : layout) {
		TileIndex cur_tile = tile + ToTileIndexDiff(it.ti);

		if (it.gfx != GFX_WATERTILE_SPECIALCHECK) {
			i->location.Add(cur_tile);

			WaterClass wc = (IsWaterTile(cur_tile) ? GetWaterClass(cur_tile) : WATER_CLASS_INVALID);

			DoCommand(cur_tile, 0, 0, DC_EXEC | DC_NO_TEST_TOWN_RATING | DC_NO_MODIFY_TOWN_RATING, CMD_LANDSCAPE_CLEAR);

			MakeIndustry(cur_tile, i->index, it.gfx, Random(), wc);

			if (_generating_world) {
				SetIndustryConstructionCounter(cur_tile, 3);
				SetIndustryConstructionStage(cur_tile, 2);
			}

			/* it->gfx is stored in the map. But the translated ID cur_gfx is the interesting one */
			IndustryGfx cur_gfx = GetTranslatedIndustryTileID(it.gfx);
			const IndustryTileSpec *its = GetIndustryTileSpec(cur_gfx);
			if (its->animation.status != ANIM_STATUS_NO_ANIMATION) {
				if (gfx_idx >= 64 || !HasBit(anim_inhibit_mask, gfx_idx)) AddAnimatedTile(cur_tile);
			}

			gfx_idx++;
		}
	}

	if (GetIndustrySpec(i->type)->behaviour & INDUSTRYBEH_PLANT_ON_BUILT) {
		for (uint j = 0; j != 50; j++) PlantRandomFarmField(i);
	}
	InvalidateWindowData(WC_INDUSTRY_DIRECTORY, 0, IDIWD_FORCE_REBUILD);
	SetWindowDirty(WC_BUILD_INDUSTRY, 0);

	if (!_generating_world) PopulateStationsNearby(i);
	if (_game_mode == GM_NORMAL) RegisterGameEvents(GEF_INDUSTRY_CREATE);
}

/**
 * Helper function for Build/Fund an industry
 * @param tile tile where industry is built
 * @param type of industry to build
 * @param flags of operations to conduct
 * @param indspec pointer to industry specifications
 * @param layout_index the index of the itsepc to build/fund
 * @param random_var8f random seed (possibly) used by industries
 * @param random_initial_bits The random bits the industry is going to have after construction.
 * @param founder Founder of the industry
 * @param creation_type The circumstances the industry is created under.
 * @param[out] ip Pointer to store newly created industry.
 * @return Succeeded or failed command.
 *
 * @post \c *ip contains the newly created industry if all checks are successful and the \a flags request actual creation, else it contains \c nullptr afterwards.
 */
static CommandCost CreateNewIndustryHelper(TileIndex tile, IndustryType type, DoCommandFlag flags, const IndustrySpec *indspec, size_t layout_index, uint32_t random_var8f, uint16_t random_initial_bits, Owner founder, IndustryAvailabilityCallType creation_type, Industry **ip)
{
	assert(layout_index < indspec->layouts.size());
	const IndustryTileLayout &layout = indspec->layouts[layout_index];

	*ip = nullptr;

	/* 1. Cheap: Built-in checks on industry level. */
	CommandCost ret = CheckIfFarEnoughFromConflictingIndustry(tile, type);
	if (ret.Failed()) return ret;

	Town *t = nullptr;
	ret = FindTownForIndustry(tile, type, &t);
	if (ret.Failed()) return ret;
	assert(t != nullptr);

	ret = CheckIfIndustryIsAllowed(tile, type, t);
	if (ret.Failed()) return ret;

	/* 2. Built-in checks on industry tiles. */
	std::vector<ClearedObjectArea> object_areas(_cleared_object_areas);
	ret = CheckIfIndustryTilesAreFree(tile, layout, type);
	_cleared_object_areas = object_areas;
	if (ret.Failed()) return ret;

	/* 3. NewGRF-defined checks on industry level. */
	if (HasBit(GetIndustrySpec(type)->callback_mask, CBM_IND_LOCATION)) {
		ret = CheckIfCallBackAllowsCreation(tile, type, layout_index, random_var8f, random_initial_bits, founder, creation_type);
	} else {
		ret = _check_new_industry_procs[indspec->check_proc](tile);
	}
	if (ret.Failed()) return ret;

	/* 4. Expensive: NewGRF-defined checks on industry tiles. */
	bool custom_shape_check = false;
	ret = CheckIfIndustryTileSlopes(tile, layout, layout_index, type, random_initial_bits, founder, creation_type, &custom_shape_check);
	if (ret.Failed()) return ret;

	if (!custom_shape_check && _settings_game.game_creation.land_generator == LG_TERRAGENESIS && _generating_world &&
			!_ignore_restrictions && !CheckIfCanLevelIndustryPlatform(tile, DC_NO_WATER, layout)) {
		return_cmd_error(STR_ERROR_SITE_UNSUITABLE);
	}

	if (!Industry::CanAllocateItem()) return_cmd_error(STR_ERROR_TOO_MANY_INDUSTRIES);

	if (flags & DC_EXEC) {
		*ip = new Industry(tile);
		if (!custom_shape_check) CheckIfCanLevelIndustryPlatform(tile, DC_NO_WATER | DC_EXEC, layout);
		DoCreateNewIndustry(*ip, tile, type, layout, layout_index, t, founder, random_initial_bits);
	}

	return CommandCost();
}

/**
 * Build/Fund an industry
 * @param tile tile where industry is built
 * @param flags of operations to conduct
 * @param p1 various bitstuffed elements
 * - p1 = (bit  0 -  7) - industry type see build_industry.h and see industry.h
 * - p1 = (bit  8 - 15) - first layout to try
 * - p1 = (bit 16     ) - 0 = prospect, 1 = fund (only valid if current company is DEITY)
 * @param p2 seed to use for desyncfree randomisations
 * @param text unused
 * @return the cost of this operation or an error
 */
CommandCost CmdBuildIndustry(TileIndex tile, DoCommandFlag flags, uint32_t p1, uint32_t p2, const char *text)
{
	IndustryType it = GB(p1, 0, 8);
	if (it >= NUM_INDUSTRYTYPES) return CMD_ERROR;

	const IndustrySpec *indspec = GetIndustrySpec(it);

	/* Check if the to-be built/founded industry is available for this climate. */
	if (!indspec->enabled || indspec->layouts.empty()) return CMD_ERROR;

	/* If the setting for raw-material industries is not on, you cannot build raw-material industries.
	 * Raw material industries are industries that do not accept cargo (at least for now) */
	if (_game_mode != GM_EDITOR && _current_company != OWNER_DEITY && _settings_game.construction.raw_industry_construction == 0 && indspec->IsRawIndustry()) {
		return CMD_ERROR;
	}

	if (_game_mode != GM_EDITOR && GetIndustryProbabilityCallback(it, _current_company == OWNER_DEITY ? IACT_RANDOMCREATION : IACT_USERCREATION, 1) == 0) {
		return CMD_ERROR;
	}

	Randomizer randomizer;
	randomizer.SetSeed(p2);
	uint16_t random_initial_bits = GB(p2, 0, 16);
	uint32_t random_var8f = randomizer.Next();
	size_t num_layouts = indspec->layouts.size();
	CommandCost ret = CommandCost(STR_ERROR_SITE_UNSUITABLE);
	const bool deity_prospect = _current_company == OWNER_DEITY && !HasBit(p1, 16);

	Industry *ind = nullptr;
	if (deity_prospect || (_game_mode != GM_EDITOR && _current_company != OWNER_DEITY && _settings_game.construction.raw_industry_construction == 2 && indspec->IsRawIndustry())) {
		if (flags & DC_EXEC) {
			/* Prospecting has a chance to fail, however we cannot guarantee that something can
			 * be built on the map, so the chance gets lower when the map is fuller, but there
			 * is nothing we can really do about that. */
			bool prospect_success = deity_prospect || Random() <= indspec->prospecting_chance;
			if (prospect_success) {
				/* Prospected industries are build as OWNER_TOWN to not e.g. be build on owned land of the founder */
				IndustryAvailabilityCallType calltype = _current_company == OWNER_DEITY ? IACT_RANDOMCREATION : IACT_PROSPECTCREATION;
				Backup<CompanyID> cur_company(_current_company, OWNER_TOWN);
				for (int i = 0; i < 5000; i++) {
					/* We should not have more than one Random() in a function call
					 * because parameter evaluation order is not guaranteed in the c++ standard
					 */
					tile = RandomTile();
					/* Start with a random layout */
					size_t layout = RandomRange((uint32_t)num_layouts);
					/* Check now each layout, starting with the random one */
					for (size_t j = 0; j < num_layouts; j++) {
						layout = (layout + 1) % num_layouts;
						ret = CreateNewIndustryHelper(tile, it, flags, indspec, layout, random_var8f, random_initial_bits, cur_company.GetOriginalValue(), calltype, &ind);
						if (ret.Succeeded()) break;
					}
					if (ret.Succeeded()) break;
				}
				cur_company.Restore();
			}
			if (ret.Failed() && IsLocalCompany()) {
				if (prospect_success) {
					ShowErrorMessage(STR_ERROR_CAN_T_PROSPECT_INDUSTRY, STR_ERROR_NO_SUITABLE_PLACES_FOR_PROSPECTING, WL_INFO);
				} else {
					ShowErrorMessage(STR_ERROR_CAN_T_PROSPECT_INDUSTRY, STR_ERROR_PROSPECTING_WAS_UNLUCKY, WL_INFO);
				}
			}
		}
	} else {
		size_t layout = GB(p1, 8, 8);
		if (layout >= num_layouts) return CMD_ERROR;

		/* Check subsequently each layout, starting with the given layout in p1 */
		for (size_t i = 0; i < num_layouts; i++) {
			layout = (layout + 1) % num_layouts;
			ret = CreateNewIndustryHelper(tile, it, flags, indspec, layout, random_var8f, random_initial_bits, _current_company, _current_company == OWNER_DEITY ? IACT_RANDOMCREATION : IACT_USERCREATION, &ind);
			if (ret.Succeeded()) break;
		}

		/* If it still failed, there's no suitable layout to build here, return the error */
		if (ret.Failed()) return ret;
	}

	if ((flags & DC_EXEC) && ind != nullptr && _game_mode != GM_EDITOR) {
		AdvertiseIndustryOpening(ind);
	}

	return CommandCost(EXPENSES_OTHER, indspec->GetConstructionCost());
}

/**
 * Set industry control flags.
 * @param flags Type of operation.
 * @param p1 IndustryID
 * @param p2 IndustryControlFlags
 * @return Empty cost or an error.
 */
CommandCost CmdIndustrySetFlags(TileIndex tile, DoCommandFlag flags, uint32_t p1, uint32_t p2, const char *text)
{
	if (_current_company != OWNER_DEITY) return CMD_ERROR;

	Industry *ind = Industry::GetIfValid(p1);
	if (ind == nullptr) return CMD_ERROR;

	if (flags & DC_EXEC) ind->ctlflags = ((IndustryControlFlags)p2) & INDCTL_MASK;

	return CommandCost();
}

/**
 * Set industry production.
 * @param flags Type of operation.
 * @param ind_id IndustryID
 * @param prod_level Production level.
 * @param show_news Show a news message on production change.
 * @param custom_news Custom news message text.
 * @return Empty cost or an error.
 */
CommandCost CmdIndustrySetProduction(DoCommandFlag flags, IndustryID ind_id, byte prod_level, bool show_news, const std::string &custom_news)
{
	if (_current_company != OWNER_DEITY) return CMD_ERROR;
	if (prod_level < PRODLEVEL_MINIMUM || prod_level > PRODLEVEL_MAXIMUM) return CMD_ERROR;

	Industry *ind = Industry::GetIfValid(ind_id);
	if (ind == nullptr) return CMD_ERROR;

	if (flags & DC_EXEC) {
		StringID str = STR_NULL;
		if (prod_level > ind->prod_level) {
			str = GetIndustrySpec(ind->type)->production_up_text;
		} else if (prod_level < ind->prod_level) {
			str = GetIndustrySpec(ind->type)->production_down_text;
		}
		if (prod_level != ind->prod_level && !custom_news.empty()) str = STR_NEWS_CUSTOM_ITEM;

		ind->ctlflags |= INDCTL_EXTERNAL_PROD_LEVEL;
		ind->prod_level = prod_level;
		ind->RecomputeProductionMultipliers();

		/* Show news message if requested. */
		if (show_news && str != STR_NULL) {
			NewsType nt;
			switch (WhoCanServiceIndustry(ind)) {
				case 0: nt = NT_INDUSTRY_NOBODY;  break;
				case 1: nt = NT_INDUSTRY_OTHER;   break;
				case 2: nt = NT_INDUSTRY_COMPANY; break;
				default: NOT_REACHED();
			}

			/* Set parameters of news string */
			NewsAllocatedData *data = nullptr;
			if (str == STR_NEWS_CUSTOM_ITEM) {
				NewsStringData *news = new NewsStringData(custom_news);
				SetDParamStr(0, news->string);
			} else if (str > STR_LAST_STRINGID) {
				SetDParam(0, STR_TOWN_NAME);
				SetDParam(1, ind->town->index);
				SetDParam(2, GetIndustrySpec(ind->type)->name);
			} else {
				SetDParam(0, ind->index);
			}
			AddIndustryNewsItem(str, nt, ind->index, data);
		}
	}

	return CommandCost();
}

/**
 * Set industry production.
 * @param tile unused.
 * @param flags type of operation
 * @param p1 IndustryID.
 * @param p2 various bitstuffed elements
 * - p2 = (bit  0 -  7) - production level
 * - p2 = (bit  8)      - whether to show news
 * @param text custom news message.
 * @return the cost of this operation or an error
 */
CommandCost CmdIndustrySetProduction(TileIndex tile, DoCommandFlag flags, uint32_t p1, uint32_t p2, const char *text)
{
	return CmdIndustrySetProduction(flags, (IndustryID)p1, GB(p2, 0, 8), HasBit(p2, 8), text != nullptr ? std::string{ text } : std::string{});
}

/**
 * Change exclusive consumer or supplier for the industry.
 * @param flags Type of operation.
 * @param p1 IndustryID
 * @param p2 various bitstuffed elements
 * - p2 = (bit 0 - 7) - CompanyID to set or INVALID_OWNER (available to everyone) or
 *                      OWNER_NONE (neutral stations only) or OWNER_DEITY (no one)
 * - p2 = (bit 8)     - Set exclusive consumer if true, supplier if false.
 * @return Empty cost or an error.
 */
CommandCost CmdIndustrySetExclusivity(TileIndex tile, DoCommandFlag flags, uint32_t p1, uint32_t p2, const char *text)
{
	if (_current_company != OWNER_DEITY) return CMD_ERROR;

	Industry *ind = Industry::GetIfValid(p1);
	if (ind == nullptr) return CMD_ERROR;

	Owner company_id = (Owner)GB(p2, 0, 8);
	bool consumer = HasBit(p2, 8);

	if (company_id != OWNER_NONE && company_id != INVALID_OWNER && company_id != OWNER_DEITY
		&& !Company::IsValidID(company_id)) return CMD_ERROR;

	if (flags & DC_EXEC) {
		if (consumer) {
			ind->exclusive_consumer = company_id;
		} else {
			ind->exclusive_supplier = company_id;
		}
	}

	return CommandCost();
}

/**
 * Change additional industry text.
 * @param flags Type of operation.
 * @param p1 IndustryID
 * @param text - Additional industry text.
 * @return Empty cost or an error.
 */
CommandCost CmdIndustrySetText(TileIndex tile, DoCommandFlag flags, uint32_t p1, uint32_t p2, const char *text)
{
	if (_current_company != OWNER_DEITY) return CMD_ERROR;

	Industry *ind = Industry::GetIfValid(p1);
	if (ind == nullptr) return CMD_ERROR;

	if (flags & DC_EXEC) {
		ind->text.clear();
		if (!StrEmpty(text)) ind->text = text;
		InvalidateWindowData(WC_INDUSTRY_VIEW, ind->index);
	}

	return CommandCost();
}

/**
 * Create a new industry of random layout.
 * @param tile The location to build the industry.
 * @param type The industry type to build.
 * @param creation_type The circumstances the industry is created under.
 * @return the created industry or nullptr if it failed.
 */
static Industry *CreateNewIndustry(TileIndex tile, IndustryType type, IndustryAvailabilityCallType creation_type)
{
	const IndustrySpec *indspec = GetIndustrySpec(type);

	uint32_t seed = Random();
	uint32_t seed2 = Random();
	Industry *i = nullptr;
	size_t layout_index = RandomRange((uint32_t)indspec->layouts.size());
	[[maybe_unused]] CommandCost ret = CreateNewIndustryHelper(tile, type, DC_EXEC, indspec, layout_index, seed, GB(seed2, 0, 16), OWNER_NONE, creation_type, &i);
	assert(i != nullptr || ret.Failed());
	return i;
}

/**
 * Compute the appearance probability for an industry during map creation.
 * @param it Industry type to compute.
 * @param[out] force_at_least_one Returns whether at least one instance should be forced on map creation.
 * @return Relative probability for the industry to appear.
 */
static uint32_t GetScaledIndustryGenerationProbability(IndustryType it, bool *force_at_least_one)
{
	const IndustrySpec *ind_spc = GetIndustrySpec(it);
	uint32_t chance = ind_spc->appear_creation[_settings_game.game_creation.landscape];
	if (!ind_spc->enabled || ind_spc->layouts.empty() ||
			(_game_mode != GM_EDITOR && _settings_game.difficulty.industry_density == ID_FUND_ONLY) ||
			(_settings_game.economy.spawn_primary_industry_only && !ind_spc->IsRawIndustry()) ||
			(chance = GetIndustryProbabilityCallback(it, IACT_MAPGENERATION, chance)) == 0) {
		*force_at_least_one = false;
		return 0;
	} else {
		chance *= 16; // to increase precision
		/* We want industries appearing at coast to appear less often on bigger maps, as length of coast increases slower than map area.
		 * For simplicity we scale in both cases, though scaling the probabilities of all industries has no effect. */
		chance = (ind_spc->check_proc == CHECK_REFINERY || ind_spc->check_proc == CHECK_OIL_RIG) ? ScaleByMapSize1D(chance) : ScaleByMapSize(chance);

		*force_at_least_one = (chance > 0) && !(ind_spc->behaviour & INDUSTRYBEH_NOBUILT_MAPCREATION) && (_game_mode != GM_EDITOR);
		return chance;
	}
}

/**
 * Compute the probability for constructing a new industry during game play.
 * @param it Industry type to compute.
 * @param[out] min_number Minimal number of industries that should exist at the map.
 * @return Relative probability for the industry to appear.
 */
static uint16_t GetIndustryGamePlayProbability(IndustryType it, byte *min_number)
{
	if (_settings_game.difficulty.industry_density == ID_FUND_ONLY) {
		*min_number = 0;
		return 0;
	}

	const IndustrySpec *ind_spc = GetIndustrySpec(it);
	if (_settings_game.economy.spawn_primary_industry_only && !ind_spc->IsRawIndustry()) {
		*min_number = 0;
		return 0;
	}

	byte chance = ind_spc->appear_ingame[_settings_game.game_creation.landscape];
	if (!ind_spc->enabled || ind_spc->layouts.empty() ||
			((ind_spc->behaviour & INDUSTRYBEH_BEFORE_1950) && CalTime::CurYear() > 1950) ||
			((ind_spc->behaviour & INDUSTRYBEH_AFTER_1960) && CalTime::CurYear() < 1960) ||
			(chance = GetIndustryProbabilityCallback(it, IACT_RANDOMCREATION, chance)) == 0) {
		*min_number = 0;
		return 0;
	}
	*min_number = (ind_spc->behaviour & INDUSTRYBEH_CANCLOSE_LASTINSTANCE) ? 1 : 0;
	return chance;
}

/**
 * Get wanted number of industries on the map.
 * @return Wanted number of industries at the map.
 */
static uint GetNumberOfIndustries()
{
	/* Number of industries on a 256x256 map. */
	static const uint16_t numof_industry_table[] = {
		0,    // none
		0,    // minimal
		10,   // very low
		25,   // low
		55,   // normal
		80,   // high
		0,    // custom
	};

	assert(lengthof(numof_industry_table) == ID_END);
	uint difficulty = (_game_mode != GM_EDITOR) ? _settings_game.difficulty.industry_density : (uint)ID_VERY_LOW;
	if (difficulty == ID_CUSTOM) return std::min<uint>(IndustryPool::MAX_SIZE, _settings_game.game_creation.custom_industry_number);
	return std::min<uint>(IndustryPool::MAX_SIZE, ScaleByMapSize(numof_industry_table[difficulty]));
}

/**
 * Try to place the industry in the game.
 * Since there is no feedback why placement fails, there is no other option
 * than to try a few times before concluding it does not work.
 * @param type     Industry type of the desired industry.
 * @param try_hard Try very hard to find a place. (Used to place at least one industry per type.)
 * @return Pointer to created industry, or \c nullptr if creation failed.
 */
static Industry *PlaceIndustry(IndustryType type, IndustryAvailabilityCallType creation_type, bool try_hard)
{
	uint tries = try_hard ? 10000u : 2000u;
	for (; tries > 0; tries--) {
		Industry *ind = CreateNewIndustry(RandomTile(), type, creation_type);
		if (ind != nullptr) return ind;
	}
	return nullptr;
}

/**
 * Try to build a industry on the map.
 * @param type IndustryType of the desired industry
 * @param try_hard Try very hard to find a place. (Used to place at least one industry per type)
 */
static void PlaceInitialIndustry(IndustryType type, bool try_hard)
{
	Backup<CompanyID> cur_company(_current_company, OWNER_NONE);

	IncreaseGeneratingWorldProgress(GWP_INDUSTRY);
	PlaceIndustry(type, IACT_MAPGENERATION, try_hard);

	cur_company.Restore();
}

/**
 * Get total number of industries existing in the game.
 * @return Number of industries currently in the game.
 */
static uint GetCurrentTotalNumberOfIndustries()
{
	int total = 0;
	for (IndustryType it = 0; it < NUM_INDUSTRYTYPES; it++) total += Industry::GetIndustryTypeCount(it);
	return total;
}


/** Reset the entry. */
void IndustryTypeBuildData::Reset()
{
	this->probability  = 0;
	this->min_number   = 0;
	this->target_count = 0;
	this->max_wait     = 1;
	this->wait_count   = 0;
}

/** Completely reset the industry build data. */
void IndustryBuildData::Reset()
{
	this->wanted_inds = GetCurrentTotalNumberOfIndustries() << 16;

	for (IndustryType it = 0; it < NUM_INDUSTRYTYPES; it++) {
		this->builddata[it].Reset();
	}
}

/** Monthly update of industry build data. */
void IndustryBuildData::MonthlyLoop()
{
	static const int NEWINDS_PER_MONTH = 0x38000 / (10 * 12); // lower 16 bits is a float fraction, 3.5 industries per decade, divided by 10 * 12 months.
	if (_settings_game.difficulty.industry_density == ID_FUND_ONLY) return; // 'no industries' setting.

	/* To prevent running out of unused industries for the player to connect,
	 * add a fraction of new industries each month, but only if the manager can keep up. */
	uint max_behind = 1 + std::min(99u, ScaleByMapSize(3)); // At most 2 industries for small maps, and 100 at the biggest map (about 6 months industry build attempts).
	if (GetCurrentTotalNumberOfIndustries() + max_behind >= (this->wanted_inds >> 16)) {
		this->wanted_inds += ScaleByMapSize(NEWINDS_PER_MONTH);
	}
}

/**
 * This function will create random industries during game creation.
 * It will scale the amount of industries by mapsize and difficulty level.
 */
void GenerateIndustries()
{
	if (_game_mode != GM_EDITOR && _settings_game.difficulty.industry_density == ID_FUND_ONLY) return; // No industries in the game.

	uint32_t industry_probs[NUM_INDUSTRYTYPES];
	bool force_at_least_one[NUM_INDUSTRYTYPES];
	uint32_t total_prob = 0;
	uint num_forced = 0;

	for (IndustryType it = 0; it < NUM_INDUSTRYTYPES; it++) {
		industry_probs[it] = GetScaledIndustryGenerationProbability(it, force_at_least_one + it);
		total_prob += industry_probs[it];
		if (force_at_least_one[it]) num_forced++;
	}

	uint total_amount = GetNumberOfIndustries();
	if (total_prob == 0 || total_amount < num_forced) {
		/* Only place the forced ones */
		total_amount = num_forced;
	}

	SetGeneratingWorldProgress(GWP_INDUSTRY, total_amount);

	/* Try to build one industry per type independent of any probabilities */
	for (IndustryType it = 0; it < NUM_INDUSTRYTYPES; it++) {
		if (force_at_least_one[it]) {
			assert(total_amount > 0);
			total_amount--;
			PlaceInitialIndustry(it, true);
		}
	}

	/* Add the remaining industries according to their probabilities */
	for (uint i = 0; i < total_amount; i++) {
		uint32_t r = RandomRange(total_prob);
		IndustryType it = 0;
		while (r >= industry_probs[it]) {
			r -= industry_probs[it];
			it++;
			assert(it < NUM_INDUSTRYTYPES);
		}
		assert(industry_probs[it] > 0);
		PlaceInitialIndustry(it, false);
	}
	_industry_builder.Reset();
}

/**
 * Monthly update of industry statistics.
 * @param i Industry to update.
 */
static void UpdateIndustryStatistics(Industry *i)
{
	for (byte j = 0; j < lengthof(i->produced_cargo); j++) {
		if (i->produced_cargo[j] != INVALID_CARGO) {
			byte pct = 0;
			if (i->this_month_production[j] != 0) {
				i->last_prod_year = EconTime::CurYear();
				pct = ClampTo<byte>(i->this_month_transported[j] * 256 / i->this_month_production[j]);
			}
			i->last_month_pct_transported[j] = pct;

			i->last_month_production[j] = i->this_month_production[j];
			i->this_month_production[j] = 0;

			i->last_month_transported[j] = i->this_month_transported[j];
			i->this_month_transported[j] = 0;
		}
	}
}

/**
 * Recompute #production_rate for current #prod_level.
 * This function is only valid when not using smooth economy.
 */
void Industry::RecomputeProductionMultipliers()
{
	const IndustrySpec *indspec = GetIndustrySpec(this->type);
	assert(indspec->UsesOriginalEconomy());

	/* Rates are rounded up, so e.g. oilrig always produces some passengers */
	for (size_t i = 0; i < lengthof(this->production_rate); i++) {
		this->production_rate[i] = ClampTo<byte>(CeilDiv(indspec->production_rate[i] * this->prod_level, PRODLEVEL_DEFAULT));
	}
}

void Industry::FillCachedName() const
{
	auto tmp_params = MakeParameters(this->index);
	this->cached_name = GetStringWithArgs(STR_INDUSTRY_NAME, tmp_params);
}

void ClearAllIndustryCachedNames()
{
	for (Industry *ind : Industry::Iterate()) {
		ind->cached_name.clear();
	}
}

/**
 * Set the #probability and #min_number fields for the industry type \a it for a running game.
 * @param it Industry type.
 * @return At least one of the fields has changed value.
 */
bool IndustryTypeBuildData::GetIndustryTypeData(IndustryType it)
{
	byte min_number;
	uint32_t probability = GetIndustryGamePlayProbability(it, &min_number);
	bool changed = min_number != this->min_number || probability != this->probability;
	this->min_number = min_number;
	this->probability = probability;
	return changed;
}

/** Decide how many industries of each type are needed. */
void IndustryBuildData::SetupTargetCount()
{
	bool changed = false;
	uint num_planned = 0; // Number of industries planned in the industry build data.
	for (IndustryType it = 0; it < NUM_INDUSTRYTYPES; it++) {
		changed |= this->builddata[it].GetIndustryTypeData(it);
		num_planned += this->builddata[it].target_count;
	}
	uint total_amount = this->wanted_inds >> 16; // Desired total number of industries.
	changed |= num_planned != total_amount;
	if (!changed) return; // All industries are still the same, no need to re-randomize.

	/* Initialize the target counts. */
	uint force_build = 0;  // Number of industries that should always be available.
	uint32_t total_prob = 0; // Sum of probabilities.
	for (IndustryType it = 0; it < NUM_INDUSTRYTYPES; it++) {
		IndustryTypeBuildData *ibd = this->builddata + it;
		force_build += ibd->min_number;
		ibd->target_count = ibd->min_number;
		total_prob += ibd->probability;
	}

	if (total_prob == 0) return; // No buildable industries.

	/* Subtract forced industries from the number of industries available for construction. */
	total_amount = (total_amount <= force_build) ? 0 : total_amount - force_build;

	/* Assign number of industries that should be aimed for, by using the probability as a weight. */
	while (total_amount > 0) {
		uint32_t r = RandomRange(total_prob);
		IndustryType it = 0;
		while (r >= this->builddata[it].probability) {
			r -= this->builddata[it].probability;
			it++;
			assert(it < NUM_INDUSTRYTYPES);
		}
		assert(this->builddata[it].probability > 0);
		this->builddata[it].target_count++;
		total_amount--;
	}
}

/**
 * Try to create a random industry, during gameplay
 */
void IndustryBuildData::TryBuildNewIndustry()
{
	this->SetupTargetCount();

	int missing = 0;       // Number of industries that need to be build.
	uint count = 0;        // Number of industry types eligible for build.
	uint32_t total_prob = 0; // Sum of probabilities.
	IndustryType forced_build = NUM_INDUSTRYTYPES; // Industry type that should be forcibly build.
	for (IndustryType it = 0; it < NUM_INDUSTRYTYPES; it++) {
		int difference = this->builddata[it].target_count - Industry::GetIndustryTypeCount(it);
		missing += difference;
		if (this->builddata[it].wait_count > 0) continue; // This type may not be built now.
		if (difference > 0) {
			if (Industry::GetIndustryTypeCount(it) == 0 && this->builddata[it].min_number > 0) {
				/* An industry that should exist at least once, is not available. Force it, trying the most needed one first. */
				if (forced_build == NUM_INDUSTRYTYPES ||
						difference > this->builddata[forced_build].target_count - Industry::GetIndustryTypeCount(forced_build)) {
					forced_build = it;
				}
			}
			total_prob += difference;
			count++;
		}
	}

	if (EconomyIsInRecession() || (forced_build == NUM_INDUSTRYTYPES && (missing <= 0 || total_prob == 0))) count = 0; // Skip creation of an industry.

	if (count >= 1) {
		/* If not forced, pick a weighted random industry to build.
		 * For the case that count == 1, there is no need to draw a random number. */
		IndustryType it;
		if (forced_build != NUM_INDUSTRYTYPES) {
			it = forced_build;
		} else {
			/* Non-forced, select an industry type to build (weighted random). */
			uint32_t r = 0; // Initialized to silence the compiler.
			if (count > 1) r = RandomRange(total_prob);
			for (it = 0; it < NUM_INDUSTRYTYPES; it++) {
				if (this->builddata[it].wait_count > 0) continue; // Type may not be built now.
				int difference = this->builddata[it].target_count - Industry::GetIndustryTypeCount(it);
				if (difference <= 0) continue; // Too many of this kind.
				if (count == 1) break;
				if (r < (uint)difference) break;
				r -= difference;
			}
			assert(it < NUM_INDUSTRYTYPES && this->builddata[it].target_count > Industry::GetIndustryTypeCount(it));
		}

		/* Try to create the industry. */
		const Industry *ind = PlaceIndustry(it, IACT_RANDOMCREATION, false);
		if (ind == nullptr) {
			this->builddata[it].wait_count = this->builddata[it].max_wait + 1; // Compensate for decrementing below.
			this->builddata[it].max_wait = std::min(1000, this->builddata[it].max_wait + 2);
		} else {
			AdvertiseIndustryOpening(ind);
			this->builddata[it].max_wait = std::max(this->builddata[it].max_wait / 2, 1); // Reduce waiting time of the industry type.
		}
	}

	/* Decrement wait counters. */
	for (IndustryType it = 0; it < NUM_INDUSTRYTYPES; it++) {
		if (this->builddata[it].wait_count > 0) this->builddata[it].wait_count--;
	}
}

/**
 * Protects an industry from closure if the appropriate flags and conditions are met
 * INDUSTRYBEH_CANCLOSE_LASTINSTANCE must be set (which, by default, it is not) and the
 * count of industries of this type must one (or lower) in order to be protected
 * against closure.
 * @param type IndustryType been queried
 * @result true if protection is on, false otherwise (except for oil wells)
 */
static bool CheckIndustryCloseDownProtection(IndustryType type)
{
	const IndustrySpec *indspec = GetIndustrySpec(type);

	/* oil wells (or the industries with that flag set) are always allowed to closedown */
	if ((indspec->behaviour & INDUSTRYBEH_DONT_INCR_PROD) && _settings_game.game_creation.landscape == LT_TEMPERATE) return false;
	return (indspec->behaviour & INDUSTRYBEH_CANCLOSE_LASTINSTANCE) == 0 && Industry::GetIndustryTypeCount(type) <= 1;
}

/**
 * Can given cargo type be accepted or produced by the industry?
 * @param cargo: Cargo type
 * @param ind: Industry
 * @param *c_accepts: Pointer to boolean for acceptance of cargo
 * @param *c_produces: Pointer to boolean for production of cargo
 * @return: \c *c_accepts is set when industry accepts the cargo type,
 *          \c *c_produces is set when the industry produces the cargo type
 */
static void CanCargoServiceIndustry(CargoID cargo, Industry *ind, bool *c_accepts, bool *c_produces)
{
	if (cargo == INVALID_CARGO) return;

	/* Check for acceptance of cargo */
	if (ind->IsCargoAccepted(cargo) && !IndustryTemporarilyRefusesCargo(ind, cargo)) *c_accepts = true;

	/* Check for produced cargo */
	if (ind->IsCargoProduced(cargo)) *c_produces = true;
}

/**
 * Compute who can service the industry.
 *
 * Here, 'can service' means that they have trains and stations close enough
 * to the industry with the right cargo type and the right orders (ie has the
 * technical means).
 *
 * @param ind: Industry being investigated.
 *
 * @return: 0 if nobody can service the industry, 2 if the local company can
 * service the industry, and 1 otherwise (only competitors can service the
 * industry)
 */
int WhoCanServiceIndustry(Industry *ind)
{
	if (ind->stations_near.empty()) return 0; // No stations found at all => nobody services

	int result = 0;
	for (const Vehicle *v : Vehicle::Iterate()) {
		/* Is it worthwhile to try this vehicle? */
		if (v->owner != _local_company && result != 0) continue;

		/* Check whether it accepts the right kind of cargo */
		bool c_accepts = false;
		bool c_produces = false;
		if (v->type == VEH_TRAIN && v->IsFrontEngine() && !HasBit(v->subtype, GVSF_VIRTUAL)) {
			for (const Vehicle *u = v; u != nullptr; u = u->Next()) {
				CanCargoServiceIndustry(u->cargo_type, ind, &c_accepts, &c_produces);
			}
		} else if (v->type == VEH_ROAD || v->type == VEH_SHIP || v->type == VEH_AIRCRAFT) {
			CanCargoServiceIndustry(v->cargo_type, ind, &c_accepts, &c_produces);
		} else {
			continue;
		}
		if (!c_accepts && !c_produces) continue; // Wrong cargo

		/* Check orders of the vehicle.
		 * We cannot check the first of shared orders only, since the first vehicle in such a chain
		 * may have a different cargo type.
		 */
		for (const Order *o : v->Orders()) {
			if (o->IsType(OT_GOTO_STATION) && !(o->GetUnloadType() & OUFB_TRANSFER)) {
				/* Vehicle visits a station to load or unload */
				Station *st = Station::Get(o->GetDestination());
				assert(st != nullptr);

				/* Same cargo produced by industry is dropped here => not serviced by vehicle v */
				if ((o->GetUnloadType() & OUFB_UNLOAD) && !c_accepts) break;

				if (ind->stations_near.find(st) != ind->stations_near.end()) {
					if (v->owner == _local_company) return 2; // Company services industry
					result = 1; // Competitor services industry
				}
			}
		}
	}
	return result;
}

/**
 * Report news that industry production has changed significantly
 *
 * @param ind: Industry with changed production
 * @param type: Cargo type that has changed
 * @param percent: Percentage of change (>0 means increase, <0 means decrease)
 */
static void ReportNewsProductionChangeIndustry(Industry *ind, CargoID type, int percent)
{
	NewsType nt;

	switch (WhoCanServiceIndustry(ind)) {
		case 0: nt = NT_INDUSTRY_NOBODY;  break;
		case 1: nt = NT_INDUSTRY_OTHER;   break;
		case 2: nt = NT_INDUSTRY_COMPANY; break;
		default: NOT_REACHED();
	}
	SetDParam(2, abs(percent));
	SetDParam(0, CargoSpec::Get(type)->name);
	SetDParam(1, ind->index);
	AddIndustryNewsItem(
		percent >= 0 ? STR_NEWS_INDUSTRY_PRODUCTION_INCREASE_SMOOTH : STR_NEWS_INDUSTRY_PRODUCTION_DECREASE_SMOOTH,
		nt,
		ind->index
	);
}

static const uint PERCENT_TRANSPORTED_60 = 153;
static const uint PERCENT_TRANSPORTED_80 = 204;

/**
 * Change industry production or do closure
 * @param i Industry for which changes are performed
 * @param monthly true if it's the monthly call, false if it's the random call
 */
static void ChangeIndustryProduction(Industry *i, bool monthly)
{
	StringID str = STR_NULL;
	bool closeit = false;
	const IndustrySpec *indspec = GetIndustrySpec(i->type);
	bool standard = false;
	bool suppress_message = false;
	bool recalculate_multipliers = false; ///< reinitialize production_rate to match prod_level
	/* use original economy for industries using production related callbacks */
	bool original_economy = indspec->UsesOriginalEconomy();
	byte div = 0;
	byte mul = 0;
	int8_t increment = 0;

	bool callback_enabled = HasBit(indspec->callback_mask, monthly ? CBM_IND_MONTHLYPROD_CHANGE : CBM_IND_PRODUCTION_CHANGE);
	if (callback_enabled) {
		uint16_t res = GetIndustryCallback(monthly ? CBID_INDUSTRY_MONTHLYPROD_CHANGE : CBID_INDUSTRY_PRODUCTION_CHANGE, 0, Random(), i, i->type, i->location.tile);
		if (res != CALLBACK_FAILED) { // failed callback means "do nothing"
			suppress_message = HasBit(res, 7);
			/* Get the custom message if any */
			if (HasBit(res, 8)) str = MapGRFStringID(indspec->grf_prop.grffile->grfid, GB(GetRegister(0x100), 0, 16));
			res = GB(res, 0, 4);
			switch (res) {
				default: NOT_REACHED();
				case 0x0: break;                  // Do nothing, but show the custom message if any
				case 0x1: div = 1; break;         // Halve industry production. If production reaches the quarter of the default, the industry is closed instead.
				case 0x2: mul = 1; break;         // Double industry production if it hasn't reached eight times of the original yet.
				case 0x3: closeit = true; break;  // The industry announces imminent closure, and is physically removed from the map next month.
				case 0x4: standard = true; break; // Do the standard random production change as if this industry was a primary one.
				case 0x5: case 0x6: case 0x7:     // Divide production by 4, 8, 16
				case 0x8: div = res - 0x3; break; // Divide production by 32
				case 0x9: case 0xA: case 0xB:     // Multiply production by 4, 8, 16
				case 0xC: mul = res - 0x7; break; // Multiply production by 32
				case 0xD:                         // decrement production
				case 0xE:                         // increment production
					increment = res == 0x0D ? -1 : 1;
					break;
				case 0xF:                         // Set production to third byte of register 0x100
					i->prod_level = Clamp(GB(GetRegister(0x100), 16, 8), PRODLEVEL_MINIMUM, PRODLEVEL_MAXIMUM);
					recalculate_multipliers = true;
					break;
			}
		}
	} else {
		if (monthly == original_economy) return;
		if (!original_economy && _settings_game.economy.type == ET_FROZEN) return;
		if (indspec->life_type == INDUSTRYLIFE_BLACK_HOLE) return;
	}

	if (standard || (!callback_enabled && (indspec->life_type & (INDUSTRYLIFE_ORGANIC | INDUSTRYLIFE_EXTRACTIVE)) != 0)) {
		/* decrease or increase */
		bool only_decrease = (indspec->behaviour & INDUSTRYBEH_DONT_INCR_PROD) && _settings_game.game_creation.landscape == LT_TEMPERATE;

		if (original_economy) {
			if (only_decrease || Chance16(1, 3)) {
				/* If more than 60% transported, 66% chance of increase, else 33% chance of increase */
				if (!only_decrease && (i->last_month_pct_transported[0] > PERCENT_TRANSPORTED_60) != Chance16(1, 3)) {
					mul = 1; // Increase production
				} else {
					div = 1; // Decrease production
				}
			}
		} else if (_settings_game.economy.type == ET_SMOOTH) {
			closeit = !(i->ctlflags & (INDCTL_NO_CLOSURE | INDCTL_NO_PRODUCTION_DECREASE));
			for (byte j = 0; j < lengthof(i->produced_cargo); j++) {
				if (i->produced_cargo[j] == INVALID_CARGO) continue;
				uint32_t r = Random();
				int old_prod, new_prod, percent;
				/* If over 60% is transported, mult is 1, else mult is -1. */
				int mult = (i->last_month_pct_transported[j] > PERCENT_TRANSPORTED_60) ? 1 : -1;

				new_prod = old_prod = i->production_rate[j];

				/* For industries with only_decrease flags (temperate terrain Oil Wells),
				 * the multiplier will always be -1 so they will only decrease. */
				if (only_decrease) {
					mult = -1;
				/* For normal industries, if over 60% is transported, 33% chance for decrease.
				 * Bonus for very high station ratings (over 80%): 16% chance for decrease. */
				} else if (Chance16I(1, ((i->last_month_pct_transported[j] > PERCENT_TRANSPORTED_80) ? 6 : 3), r)) {
					mult *= -1;
				}

				/* 4.5% chance for 3-23% (or 1 unit for very low productions) production change,
				 * determined by mult value. If mult = 1 prod. increases, else (-1) it decreases. */
				if (Chance16I(1, 22, r >> 16)) {
					new_prod += mult * (std::max(((RandomRange(50) + 10) * old_prod) >> 8, 1U));
				}

				/* Prevent production to overflow or Oil Rig passengers to be over-"produced" */
				new_prod = Clamp(new_prod, 1, 255);
				if (IsValidCargoID(i->produced_cargo[j]) && i->produced_cargo[j] == GetCargoIDByLabel(CT_PASSENGERS) && !(indspec->behaviour & INDUSTRYBEH_NO_PAX_PROD_CLAMP)) {
					new_prod = Clamp(new_prod, 0, 16);
				}

				/* If override flags are set, prevent actually changing production if any was decided on */
				if ((i->ctlflags & INDCTL_NO_PRODUCTION_DECREASE) && new_prod < old_prod) continue;
				if ((i->ctlflags & INDCTL_NO_PRODUCTION_INCREASE) && new_prod > old_prod) continue;

				/* Do not stop closing the industry when it has the lowest possible production rate */
				if (new_prod == old_prod && old_prod > 1) {
					closeit = false;
					continue;
				}

				percent = (old_prod == 0) ? 100 : (new_prod * 100 / old_prod - 100);
				i->production_rate[j] = new_prod;

				/* Close the industry when it has the lowest possible production rate */
				if (new_prod > 1) closeit = false;

				if (abs(percent) >= 10) {
					ReportNewsProductionChangeIndustry(i, i->produced_cargo[j], percent);
				}
			}
		}
	}

	/* If override flags are set, prevent actually changing production if any was decided on */
	if ((i->ctlflags & INDCTL_NO_PRODUCTION_DECREASE) && (div > 0 || increment < 0)) return;
	if ((i->ctlflags & INDCTL_NO_PRODUCTION_INCREASE) && (mul > 0 || increment > 0)) return;
	if (i->ctlflags & INDCTL_EXTERNAL_PROD_LEVEL) {
		div = 0;
		mul = 0;
		increment = 0;
	}

	if (!callback_enabled && (indspec->life_type & INDUSTRYLIFE_PROCESSING)) {
		if ((EconTime::CurYear() - i->last_prod_year) >= PROCESSING_INDUSTRY_ABANDONMENT_YEARS && Chance16(1, original_economy ? 2 : 180)) {
			closeit = true;
		}
	}

	/* Increase if needed */
	while (mul-- != 0 && i->prod_level < PRODLEVEL_MAXIMUM) {
		i->prod_level = std::min<int>(i->prod_level * 2, PRODLEVEL_MAXIMUM);
		recalculate_multipliers = true;
		if (str == STR_NULL) str = indspec->production_up_text;
	}

	/* Decrease if needed */
	while (div-- != 0 && !closeit) {
		if (i->prod_level == PRODLEVEL_MINIMUM) {
			closeit = true;
			break;
		} else {
			i->prod_level = std::max<int>(i->prod_level / 2, PRODLEVEL_MINIMUM);
			recalculate_multipliers = true;
			if (str == STR_NULL) str = indspec->production_down_text;
		}
	}

	/* Increase or Decreasing the production level if needed */
	if (increment != 0) {
		if (increment < 0 && i->prod_level == PRODLEVEL_MINIMUM) {
			closeit = true;
		} else {
			i->prod_level = ClampU(i->prod_level + increment, PRODLEVEL_MINIMUM, PRODLEVEL_MAXIMUM);
			recalculate_multipliers = true;
		}
	}

	/* Recalculate production_rate
	 * For non-smooth economy these should always be synchronized with prod_level */
	if (recalculate_multipliers) i->RecomputeProductionMultipliers();

	/* Close if needed and allowed */
	if (closeit && !CheckIndustryCloseDownProtection(i->type) && !(i->ctlflags & INDCTL_NO_CLOSURE)) {
		i->prod_level = PRODLEVEL_CLOSURE;
		SetWindowDirty(WC_INDUSTRY_VIEW, i->index);
		str = indspec->closure_text;
	}

	if (!suppress_message && str != STR_NULL) {
		NewsType nt;
		/* Compute news category */
		if (closeit) {
			nt = NT_INDUSTRY_CLOSE;
			AI::BroadcastNewEvent(new ScriptEventIndustryClose(i->index));
			Game::NewEvent(new ScriptEventIndustryClose(i->index));
		} else {
			switch (WhoCanServiceIndustry(i)) {
				case 0: nt = NT_INDUSTRY_NOBODY;  break;
				case 1: nt = NT_INDUSTRY_OTHER;   break;
				case 2: nt = NT_INDUSTRY_COMPANY; break;
				default: NOT_REACHED();
			}
		}
		/* Set parameters of news string */
		if (str > STR_LAST_STRINGID) {
			SetDParam(0, STR_TOWN_NAME);
			SetDParam(1, i->town->index);
			SetDParam(2, indspec->name);
		} else if (closeit) {
			SetDParam(0, STR_FORMAT_INDUSTRY_NAME);
			SetDParam(1, i->town->index);
			SetDParam(2, indspec->name);
		} else {
			SetDParam(0, i->index);
		}
		/* and report the news to the user */
		if (closeit) {
			AddTileNewsItem(str, nt, i->location.tile + TileDiffXY(1, 1));
		} else {
			AddIndustryNewsItem(str, nt, i->index);
		}
	}
}

/**
 * Daily handler for the industry changes
 * Taking the original map size of 256*256, the number of random changes was always of just one unit.
 * But it cannot be the same on smaller or bigger maps. That number has to be scaled up or down.
 * For small maps, it implies that less than one change per month is required, while on bigger maps,
 * it would be way more. The daily loop handles those changes.
 */
void IndustryDailyLoop()
{
	_economy.industry_daily_change_counter += _economy.industry_daily_increment;

	/* Bits 16-31 of industry_construction_counter contain the number of industries to change/create today,
	 * the lower 16 bit are a fractional part that might accumulate over several days until it
	 * is sufficient for an industry. */
	uint16_t change_loop = _economy.industry_daily_change_counter >> 16;

	/* Reset the active part of the counter, just keeping the "fractional part" */
	_economy.industry_daily_change_counter &= 0xFFFF;

	if (change_loop == 0) {
		return;  // Nothing to do? get out
	}

	Backup<CompanyID> cur_company(_current_company, OWNER_NONE);

	/* perform the required industry changes for the day */

	uint perc = 3; // Between 3% and 9% chance of creating a new industry.
	if ((_industry_builder.wanted_inds >> 16) > GetCurrentTotalNumberOfIndustries()) {
		perc = std::min(9u, perc + (_industry_builder.wanted_inds >> 16) - GetCurrentTotalNumberOfIndustries());
	}
	for (uint16_t j = 0; j < change_loop; j++) {
		if (Chance16(perc, 100)) {
			_industry_builder.TryBuildNewIndustry();
		} else {
			Industry *i = Industry::GetRandom();
			if (i != nullptr) {
				ChangeIndustryProduction(i, false);
				SetWindowDirty(WC_INDUSTRY_VIEW, i->index);
			}
		}
	}

	cur_company.Restore();

	/* production-change */
	InvalidateWindowData(WC_INDUSTRY_DIRECTORY, 0, IDIWD_PRODUCTION_CHANGE);
}

void IndustryMonthlyLoop()
{
	Backup<CompanyID> cur_company(_current_company, OWNER_NONE);

	_industry_builder.MonthlyLoop();

	for (Industry *i : Industry::Iterate()) {
		UpdateIndustryStatistics(i);
		if (i->prod_level == PRODLEVEL_CLOSURE) {
			delete i;
		} else {
			ChangeIndustryProduction(i, true);
			SetWindowDirty(WC_INDUSTRY_VIEW, i->index);
		}
	}

	cur_company.Restore();

	/* production-change */
	InvalidateWindowData(WC_INDUSTRY_DIRECTORY, 0, IDIWD_PRODUCTION_CHANGE);
}


void InitializeIndustries()
{
	Industry::ResetIndustryCounts();
	_industry_sound_tile = 0;

	_industry_builder.Reset();
}

/** Verify whether the generated industries are complete, and warn the user if not. */
void CheckIndustries()
{
	int count = 0;
	for (IndustryType it = 0; it < NUM_INDUSTRYTYPES; it++) {
		if (Industry::GetIndustryTypeCount(it) > 0) continue; // Types of existing industries can be skipped.

		bool force_at_least_one;
		uint32_t chance = GetScaledIndustryGenerationProbability(it, &force_at_least_one);
		if (chance == 0 || !force_at_least_one) continue; // Types that are not available can be skipped.

		const IndustrySpec *is = GetIndustrySpec(it);
		SetDParam(0, is->name);
		ShowErrorMessage(STR_ERROR_NO_SUITABLE_PLACES_FOR_INDUSTRIES, STR_ERROR_NO_SUITABLE_PLACES_FOR_INDUSTRIES_EXPLANATION, WL_WARNING);

		count++;
		if (count >= 3) break; // Don't swamp the user with errors.
	}
}

/**
 * Is an industry with the spec a raw industry?
 * @return true if it should be handled as a raw industry
 */
bool IndustrySpec::IsRawIndustry() const
{
	return (this->life_type & (INDUSTRYLIFE_EXTRACTIVE | INDUSTRYLIFE_ORGANIC)) != 0;
}

/**
 * Is an industry with the spec a processing industry?
 * @return true if it should be handled as a processing industry
 */
bool IndustrySpec::IsProcessingIndustry() const
{
	/* Lumber mills are neither raw nor processing */
	return (this->life_type & INDUSTRYLIFE_PROCESSING) != 0 &&
			(this->behaviour & INDUSTRYBEH_CUT_TREES) == 0;
}

/**
 * Get the cost for constructing this industry
 * @return the cost (inflation corrected etc)
 */
Money IndustrySpec::GetConstructionCost() const
{
	/* Building raw industries like secondary uses different price base */
	return (_price[(_settings_game.construction.raw_industry_construction == 1 && this->IsRawIndustry()) ?
			PR_BUILD_INDUSTRY_RAW : PR_BUILD_INDUSTRY] * this->cost_multiplier) >> 8;
}

/**
 * Get the cost for removing this industry
 * Take note that the cost will always be zero for non-grf industries.
 * Only if the grf author did specified a cost will it be applicable.
 * @return the cost (inflation corrected etc)
 */
Money IndustrySpec::GetRemovalCost() const
{
	return (_price[PR_CLEAR_INDUSTRY] * this->removal_cost_multiplier) >> 8;
}

/**
 * Determines whether this industrytype uses standard/newgrf production changes.
 * @return true if original economy is used.
 */
bool IndustrySpec::UsesOriginalEconomy() const
{
	return _settings_game.economy.type == ET_ORIGINAL ||
		HasBit(this->callback_mask, CBM_IND_PRODUCTION_256_TICKS) || HasBit(this->callback_mask, CBM_IND_PRODUCTION_CARGO_ARRIVAL) || // production callbacks
		HasBit(this->callback_mask, CBM_IND_MONTHLYPROD_CHANGE) || HasBit(this->callback_mask, CBM_IND_PRODUCTION_CHANGE) || HasBit(this->callback_mask, CBM_IND_PROD_CHANGE_BUILD); // production change callbacks
}

IndustrySpec::~IndustrySpec()
{
	if (HasBit(this->cleanup_flag, CLEAN_RANDOMSOUNDS)) {
		free(this->random_sounds);
	}
}

static CommandCost TerraformTile_Industry(TileIndex tile, DoCommandFlag flags, int z_new, Slope tileh_new)
{
	if (AutoslopeEnabled()) {
		/* We imitate here TTDP's behaviour:
		 *  - Both new and old slope must not be steep.
		 *  - TileMaxZ must not be changed.
		 *  - Allow autoslope by default.
		 *  - Disallow autoslope if callback succeeds and returns non-zero.
		 */
		Slope tileh_old = GetTileSlope(tile);
		/* TileMaxZ must not be changed. Slopes must not be steep. */
		if (!IsSteepSlope(tileh_old) && !IsSteepSlope(tileh_new) && (GetTileMaxZ(tile) == z_new + GetSlopeMaxZ(tileh_new))) {
			const IndustryGfx gfx = GetIndustryGfx(tile);
			const IndustryTileSpec *itspec = GetIndustryTileSpec(gfx);

			/* Call callback 3C 'disable autosloping for industry tiles'. */
			if (HasBit(itspec->callback_mask, CBM_INDT_AUTOSLOPE)) {
				/* If the callback fails, allow autoslope. */
				uint16_t res = GetIndustryTileCallback(CBID_INDTILE_AUTOSLOPE, 0, 0, gfx, Industry::GetByTile(tile), tile);
				if (res == CALLBACK_FAILED || !ConvertBooleanCallback(itspec->grf_prop.grffile, CBID_INDTILE_AUTOSLOPE, res)) return CommandCost(EXPENSES_CONSTRUCTION, _price[PR_BUILD_FOUNDATION]);
			} else {
				/* allow autoslope */
				return CommandCost(EXPENSES_CONSTRUCTION, _price[PR_BUILD_FOUNDATION]);
			}
		}
	}
	return DoCommand(tile, 0, 0, flags, CMD_LANDSCAPE_CLEAR);
}

extern const TileTypeProcs _tile_type_industry_procs = {
	DrawTile_Industry,           // draw_tile_proc
	GetSlopePixelZ_Industry,     // get_slope_z_proc
	ClearTile_Industry,          // clear_tile_proc
	AddAcceptedCargo_Industry,   // add_accepted_cargo_proc
	GetTileDesc_Industry,        // get_tile_desc_proc
	GetTileTrackStatus_Industry, // get_tile_track_status_proc
	ClickTile_Industry,          // click_tile_proc
	AnimateTile_Industry,        // animate_tile_proc
	TileLoop_Industry,           // tile_loop_proc
	ChangeTileOwner_Industry,    // change_tile_owner_proc
	nullptr,                        // add_produced_cargo_proc
	nullptr,                        // vehicle_enter_tile_proc
	GetFoundation_Industry,      // get_foundation_proc
	TerraformTile_Industry,      // terraform_tile_proc
};

bool IndustryCompare::operator() (const IndustryListEntry &lhs, const IndustryListEntry &rhs) const
{
	/* Compare by distance first and use index as a tiebreaker. */
	return std::tie(lhs.distance, lhs.industry->index) < std::tie(rhs.distance, rhs.industry->index);
}<|MERGE_RESOLUTION|>--- conflicted
+++ resolved
@@ -1151,7 +1151,7 @@
 	if (IsTileType(tile, MP_TREES) && GetTreeGrowth(tile) > 2) { ///< 3 and up means all fully grown trees
 		/* found a tree */
 
-		Backup<CompanyID> cur_company(_current_company, OWNER_NONE);
+		Backup<CompanyID> cur_company(_current_company, OWNER_NONE, FILE_LINE);
 
 		_industry_sound_ctr = 1;
 		_industry_sound_tile = tile;
@@ -1545,13 +1545,8 @@
 				}
 
 				/* Clear the tiles as OWNER_TOWN to not affect town rating, and to not clear protected buildings */
-<<<<<<< HEAD
 				Backup<CompanyID> cur_company(_current_company, OWNER_TOWN, FILE_LINE);
 				CommandCost ret = DoCommand(cur_tile, 0, 0, DC_NONE, CMD_LANDSCAPE_CLEAR);
-=======
-				Backup<CompanyID> cur_company(_current_company, OWNER_TOWN);
-				ret = Command<CMD_LANDSCAPE_CLEAR>::Do(DC_NONE, cur_tile);
->>>>>>> 1addeddc
 				cur_company.Restore();
 
 				if (ret.Failed()) return ret;
@@ -1699,7 +1694,7 @@
 
 	/* _current_company is OWNER_NONE for randomly generated industries and in editor, or the company who funded or prospected the industry.
 	 * Perform terraforming as OWNER_TOWN to disable autoslope and town ratings. */
-	Backup<CompanyID> cur_company(_current_company, OWNER_TOWN);
+	Backup<CompanyID> cur_company(_current_company, OWNER_TOWN, FILE_LINE);
 
 	for (TileIndex tile_walk : ta) {
 		uint curh = TileHeight(tile_walk);
@@ -2142,7 +2137,7 @@
 			if (prospect_success) {
 				/* Prospected industries are build as OWNER_TOWN to not e.g. be build on owned land of the founder */
 				IndustryAvailabilityCallType calltype = _current_company == OWNER_DEITY ? IACT_RANDOMCREATION : IACT_PROSPECTCREATION;
-				Backup<CompanyID> cur_company(_current_company, OWNER_TOWN);
+				Backup<CompanyID> cur_company(_current_company, OWNER_TOWN, FILE_LINE);
 				for (int i = 0; i < 5000; i++) {
 					/* We should not have more than one Random() in a function call
 					 * because parameter evaluation order is not guaranteed in the c++ standard
@@ -2467,7 +2462,7 @@
  */
 static void PlaceInitialIndustry(IndustryType type, bool try_hard)
 {
-	Backup<CompanyID> cur_company(_current_company, OWNER_NONE);
+	Backup<CompanyID> cur_company(_current_company, OWNER_NONE, FILE_LINE);
 
 	IncreaseGeneratingWorldProgress(GWP_INDUSTRY);
 	PlaceIndustry(type, IACT_MAPGENERATION, try_hard);
@@ -3113,7 +3108,7 @@
 		return;  // Nothing to do? get out
 	}
 
-	Backup<CompanyID> cur_company(_current_company, OWNER_NONE);
+	Backup<CompanyID> cur_company(_current_company, OWNER_NONE, FILE_LINE);
 
 	/* perform the required industry changes for the day */
 
@@ -3141,7 +3136,7 @@
 
 void IndustryMonthlyLoop()
 {
-	Backup<CompanyID> cur_company(_current_company, OWNER_NONE);
+	Backup<CompanyID> cur_company(_current_company, OWNER_NONE, FILE_LINE);
 
 	_industry_builder.MonthlyLoop();
 
