/*
 * This file is part of OpenTTD.
 * OpenTTD is free software; you can redistribute it and/or modify it under the terms of the GNU General Public License as published by the Free Software Foundation, version 2.
 * OpenTTD is distributed in the hope that it will be useful, but WITHOUT ANY WARRANTY; without even the implied warranty of MERCHANTABILITY or FITNESS FOR A PARTICULAR PURPOSE.
 * See the GNU General Public License for more details. You should have received a copy of the GNU General Public License along with OpenTTD. If not, see <http://www.gnu.org/licenses/>.
 */

/** @file industry_cmd.cpp Handling of industry tiles. */

#include "stdafx.h"
#include "clear_map.h"
#include "industry.h"
#include "station_base.h"
#include "landscape.h"
#include "viewport_func.h"
#include "command_func.h"
#include "town.h"
#include "news_func.h"
#include "cheat_type.h"
#include "company_base.h"
#include "genworld.h"
#include "tree_map.h"
#include "tunnel_map.h"
#include "newgrf_cargo.h"
#include "newgrf_debug.h"
#include "newgrf_industrytiles.h"
#include "autoslope.h"
#include "water.h"
#include "strings_func.h"
#include "window_func.h"
#include "date_func.h"
#include "vehicle_func.h"
#include "sound_func.h"
#include "animated_tile_func.h"
#include "effectvehicle_func.h"
#include "effectvehicle_base.h"
#include "ai/ai.hpp"
#include "core/pool_func.hpp"
#include "subsidy_func.h"
#include "core/backup_type.hpp"
#include "object_base.h"
#include "game/game.hpp"
#include "error.h"
#include "cmd_helper.h"
#include "string_func.h"
#include "event_logs.h"

#include "table/strings.h"
#include "table/industry_land.h"
#include "table/build_industry.h"

#include "safeguards.h"

IndustryPool _industry_pool("Industry");
INSTANTIATE_POOL_METHODS(Industry)

void ShowIndustryViewWindow(int industry);
void BuildOilRig(TileIndex tile);

static byte _industry_sound_ctr;
static TileIndex _industry_sound_tile;

uint16_t Industry::counts[NUM_INDUSTRYTYPES];

IndustrySpec _industry_specs[NUM_INDUSTRYTYPES];
IndustryTileSpec _industry_tile_specs[NUM_INDUSTRYTILES];
IndustryBuildData _industry_builder; ///< In-game manager of industries.

static int WhoCanServiceIndustry(Industry *ind);

/**
 * This function initialize the spec arrays of both
 * industry and industry tiles.
 * It adjusts the enabling of the industry too, based on climate availability.
 * This will allow for clearer testings
 */
void ResetIndustries()
{
	auto industry_insert = std::copy(std::begin(_origin_industry_specs), std::end(_origin_industry_specs), std::begin(_industry_specs));
	std::fill(industry_insert, std::end(_industry_specs), IndustrySpec{});

	for (IndustryType i = 0; i < lengthof(_origin_industry_specs); i++) {
		/* Enable only the current climate industries */
		_industry_specs[i].enabled = HasBit(_industry_specs[i].climate_availability, _settings_game.game_creation.landscape);
	}

	auto industry_tile_insert = std::copy(std::begin(_origin_industry_tile_specs), std::end(_origin_industry_tile_specs), std::begin(_industry_tile_specs));
	std::fill(industry_tile_insert, std::end(_industry_tile_specs), IndustryTileSpec{});

	/* Reset any overrides that have been set. */
	_industile_mngr.ResetOverride();
	_industry_mngr.ResetOverride();
}

/**
 * Retrieve the type for this industry.  Although it is accessed by a tile,
 * it will return the general type of industry, and not the sprite index
 * as would do GetIndustryGfx.
 * @param tile that is queried
 * @pre IsTileType(tile, MP_INDUSTRY)
 * @return general type for this industry, as defined in industry.h
 */
IndustryType GetIndustryType(TileIndex tile)
{
	assert_tile(IsTileType(tile, MP_INDUSTRY), tile);

	const Industry *ind = Industry::GetByTile(tile);
	assert(ind != nullptr);
	return ind->type;
}

/**
 * Accessor for array _industry_specs.
 * This will ensure at once : proper access and
 * not allowing modifications of it.
 * @param thistype of industry (which is the index in _industry_specs)
 * @pre thistype < NUM_INDUSTRYTYPES
 * @return a pointer to the corresponding industry spec
 */
const IndustrySpec *GetIndustrySpec(IndustryType thistype)
{
	assert(thistype < NUM_INDUSTRYTYPES);
	return &_industry_specs[thistype];
}

/**
 * Accessor for array _industry_tile_specs.
 * This will ensure at once : proper access and
 * not allowing modifications of it.
 * @param gfx of industrytile (which is the index in _industry_tile_specs)
 * @pre gfx < INVALID_INDUSTRYTILE
 * @return a pointer to the corresponding industrytile spec
 */
const IndustryTileSpec *GetIndustryTileSpec(IndustryGfx gfx)
{
	assert(gfx < INVALID_INDUSTRYTILE);
	return &_industry_tile_specs[gfx];
}

Industry::~Industry()
{
	if (CleaningPool()) return;

	/* Industry can also be destroyed when not fully initialized.
	 * This means that we do not have to clear tiles either.
	 * Also we must not decrement industry counts in that case. */
	if (this->location.w == 0) return;

	const bool has_neutral_station = this->neutral_station != nullptr;

	for (TileIndex tile_cur : this->location) {
		if (IsTileType(tile_cur, MP_INDUSTRY)) {
			if (GetIndustryIndex(tile_cur) == this->index) {
				DeleteNewGRFInspectWindow(GSF_INDUSTRYTILES, tile_cur);

				/* MakeWaterKeepingClass() can also handle 'land' */
				MakeWaterKeepingClass(tile_cur, OWNER_NONE);
			}
		} else if (IsTileType(tile_cur, MP_STATION) && IsOilRig(tile_cur)) {
			DeleteOilRig(tile_cur);
		}
	}

	if (has_neutral_station) {
		/* Remove possible docking tiles */
		for (TileIndex tile_cur : this->location) {
			ClearDockingTilesCheckingNeighbours(tile_cur);
		}
	}

	if (GetIndustrySpec(this->type)->behaviour & INDUSTRYBEH_PLANT_FIELDS) {
		TileArea ta = TileArea(this->location.tile, 0, 0).Expand(21);

		/* Remove the farmland and convert it to regular tiles over time. */
		for (TileIndex tile_cur : ta) {
			if (IsTileType(tile_cur, MP_CLEAR) && IsClearGround(tile_cur, CLEAR_FIELDS) &&
					GetIndustryIndexOfField(tile_cur) == this->index) {
				SetIndustryIndexOfField(tile_cur, INVALID_INDUSTRY);
			}
		}
	}

	/* don't let any disaster vehicle target invalid industry */
	ReleaseDisastersTargetingIndustry(this->index);

	/* Clear the persistent storage. */
	delete this->psa;

	DecIndustryTypeCount(this->type);

	DeleteIndustryNews(this->index);
	CloseWindowById(WC_INDUSTRY_VIEW, this->index);
	DeleteNewGRFInspectWindow(GSF_INDUSTRIES, this->index);

	DeleteSubsidyWith(SourceType::Industry, this->index);
	CargoPacket::InvalidateAllFrom(SourceType::Industry, this->index);

	for (Station *st : this->stations_near) {
		st->RemoveIndustryToDeliver(this);
	}

	if (_game_mode == GM_NORMAL) RegisterGameEvents(GEF_INDUSTRY_DELETE);
}

/**
 * Invalidating some stuff after removing item from the pool.
 * @param index index of deleted item
 */
void Industry::PostDestructor(size_t)
{
	InvalidateWindowData(WC_INDUSTRY_DIRECTORY, 0, IDIWD_FORCE_REBUILD);
	SetWindowDirty(WC_BUILD_INDUSTRY, 0);
}


/**
 * Return a random valid industry.
 * @return random industry, nullptr if there are no industries
 */
/* static */ Industry *Industry::GetRandom()
{
	if (Industry::GetNumItems() == 0) return nullptr;
	int num = RandomRange((uint16_t)Industry::GetNumItems());
	size_t index = MAX_UVALUE(size_t);

	while (num >= 0) {
		num--;
		index++;

		/* Make sure we have a valid industry */
		while (!Industry::IsValidID(index)) {
			index++;
			assert(index < Industry::GetPoolSize());
		}
	}

	return Industry::Get(index);
}


static void IndustryDrawSugarMine(const TileInfo *ti)
{
	if (!IsIndustryCompleted(ti->tile)) return;

	const DrawIndustryAnimationStruct *d = &_draw_industry_spec1[GetAnimationFrame(ti->tile)];

	AddChildSpriteScreen(SPR_IT_SUGAR_MINE_SIEVE + d->image_1, PAL_NONE, d->x, 0);

	if (d->image_2 != 0) {
		AddChildSpriteScreen(SPR_IT_SUGAR_MINE_CLOUDS + d->image_2 - 1, PAL_NONE, 8, 41);
	}

	if (d->image_3 != 0) {
		AddChildSpriteScreen(SPR_IT_SUGAR_MINE_PILE + d->image_3 - 1, PAL_NONE,
			_drawtile_proc1[d->image_3 - 1].x, _drawtile_proc1[d->image_3 - 1].y);
	}
}

static void IndustryDrawToffeeQuarry(const TileInfo *ti)
{
	uint8_t x = 0;

	if (IsIndustryCompleted(ti->tile)) {
		x = _industry_anim_offs_toffee[GetAnimationFrame(ti->tile)];
		if (x == 0xFF) {
			x = 0;
		}
	}

	AddChildSpriteScreen(SPR_IT_TOFFEE_QUARRY_SHOVEL, PAL_NONE, 22 - x, 24 + x);
	AddChildSpriteScreen(SPR_IT_TOFFEE_QUARRY_TOFFEE, PAL_NONE, 6, 14);
}

static void IndustryDrawBubbleGenerator( const TileInfo *ti)
{
	if (IsIndustryCompleted(ti->tile)) {
		AddChildSpriteScreen(SPR_IT_BUBBLE_GENERATOR_BUBBLE, PAL_NONE, 5, _industry_anim_offs_bubbles[GetAnimationFrame(ti->tile)]);
	}
	AddChildSpriteScreen(SPR_IT_BUBBLE_GENERATOR_SPRING, PAL_NONE, 3, 67);
}

static void IndustryDrawToyFactory(const TileInfo *ti)
{
	const DrawIndustryAnimationStruct *d = &_industry_anim_offs_toys[GetAnimationFrame(ti->tile)];

	if (d->image_1 != 0xFF) {
		AddChildSpriteScreen(SPR_IT_TOY_FACTORY_CLAY, PAL_NONE, d->x, 96 + d->image_1);
	}

	if (d->image_2 != 0xFF) {
		AddChildSpriteScreen(SPR_IT_TOY_FACTORY_ROBOT, PAL_NONE, 16 - d->image_2 * 2, 100 + d->image_2);
	}

	AddChildSpriteScreen(SPR_IT_TOY_FACTORY_STAMP, PAL_NONE, 7, d->image_3);
	AddChildSpriteScreen(SPR_IT_TOY_FACTORY_STAMP_HOLDER, PAL_NONE, 0, 42);
}

static void IndustryDrawCoalPlantSparks(const TileInfo *ti)
{
	if (IsIndustryCompleted(ti->tile)) {
		uint8_t image = GetAnimationFrame(ti->tile);

		if (image != 0 && image < 7) {
			AddChildSpriteScreen(image + SPR_IT_POWER_PLANT_TRANSFORMERS,
				PAL_NONE,
				_coal_plant_sparks[image - 1].x,
				_coal_plant_sparks[image - 1].y
			);
		}
	}
}

typedef void IndustryDrawTileProc(const TileInfo *ti);
static IndustryDrawTileProc * const _industry_draw_tile_procs[5] = {
	IndustryDrawSugarMine,
	IndustryDrawToffeeQuarry,
	IndustryDrawBubbleGenerator,
	IndustryDrawToyFactory,
	IndustryDrawCoalPlantSparks,
};

static void DrawTile_Industry(TileInfo *ti, DrawTileProcParams params)
{
	IndustryGfx gfx = GetIndustryGfx(ti->tile);
	Industry *ind = Industry::GetByTile(ti->tile);
	const IndustryTileSpec *indts = GetIndustryTileSpec(gfx);

	/* Retrieve pointer to the draw industry tile struct */
	if (gfx >= NEW_INDUSTRYTILEOFFSET) {
		/* Draw the tile using the specialized method of newgrf industrytile.
		 * DrawNewIndustry will return false if ever the resolver could not
		 * find any sprite to display.  So in this case, we will jump on the
		 * substitute gfx instead. */
		if (indts->grf_prop.spritegroup[0] != nullptr && DrawNewIndustryTile(ti, ind, gfx, indts)) {
			return;
		} else {
			/* No sprite group (or no valid one) found, meaning no graphics associated.
			 * Use the substitute one instead */
			if (indts->grf_prop.subst_id != INVALID_INDUSTRYTILE) {
				gfx = indts->grf_prop.subst_id;
				/* And point the industrytile spec accordingly */
				indts = GetIndustryTileSpec(gfx);
			}
		}
	}

	const DrawBuildingsTileStruct *dits = &_industry_draw_tile_data[gfx << 2 | (indts->anim_state ?
			GetAnimationFrame(ti->tile) & INDUSTRY_COMPLETED :
			GetIndustryConstructionStage(ti->tile))];

	SpriteID image = dits->ground.sprite;

	/* DrawFoundation() modifies ti->z and ti->tileh */
	if (ti->tileh != SLOPE_FLAT) DrawFoundation(ti, FOUNDATION_LEVELED);

	/* If the ground sprite is the default flat water sprite, draw also canal/river borders.
	 * Do not do this if the tile's WaterClass is 'land'. */
	if (image == SPR_FLAT_WATER_TILE && IsTileOnWater(ti->tile)) {
		DrawWaterClassGround(ti);
	} else {
		DrawGroundSprite(image, GroundSpritePaletteTransform(image, dits->ground.pal, GENERAL_SPRITE_COLOUR(ind->random_colour)));
	}

	/* If industries are transparent and invisible, do not draw the upper part */
	if (IsInvisibilitySet(TO_INDUSTRIES)) return;

	/* Add industry on top of the ground? */
	image = dits->building.sprite;
	if (image != 0) {
		AddSortableSpriteToDraw(image, SpriteLayoutPaletteTransform(image, dits->building.pal, GENERAL_SPRITE_COLOUR(ind->random_colour)),
			ti->x + dits->subtile_x,
			ti->y + dits->subtile_y,
			dits->width,
			dits->height,
			dits->dz,
			ti->z,
			IsTransparencySet(TO_INDUSTRIES));

		if (IsTransparencySet(TO_INDUSTRIES)) return;
	}

	{
		int proc = dits->draw_proc - 1;
		if (proc >= 0) _industry_draw_tile_procs[proc](ti);
	}
}

static int GetSlopePixelZ_Industry(TileIndex tile, uint, uint, bool)
{
	return GetTileMaxPixelZ(tile);
}

static Foundation GetFoundation_Industry(TileIndex tile, Slope tileh)
{
	IndustryGfx gfx = GetIndustryGfx(tile);

	/* For NewGRF industry tiles we might not be drawing a foundation. We need to
	 * account for this, as other structures should
	 * draw the wall of the foundation in this case.
	 */
	if (gfx >= NEW_INDUSTRYTILEOFFSET) {
		const IndustryTileSpec *indts = GetIndustryTileSpec(gfx);
		if (indts->grf_prop.spritegroup[0] != nullptr && HasBit(indts->callback_mask, CBM_INDT_DRAW_FOUNDATIONS)) {
			uint32_t callback_res = GetIndustryTileCallback(CBID_INDTILE_DRAW_FOUNDATIONS, 0, 0, gfx, Industry::GetByTile(tile), tile);
			if (callback_res != CALLBACK_FAILED && !ConvertBooleanCallback(indts->grf_prop.grffile, CBID_INDTILE_DRAW_FOUNDATIONS, callback_res)) return FOUNDATION_NONE;
		}
	}
	return FlatteningFoundation(tileh);
}

static void AddAcceptedCargo_Industry(TileIndex tile, CargoArray &acceptance, CargoTypes *always_accepted)
{
	IndustryGfx gfx = GetIndustryGfx(tile);
	const IndustryTileSpec *itspec = GetIndustryTileSpec(gfx);
	const Industry *ind = Industry::GetByTile(tile);

	/* Starting point for acceptance */
	auto accepts_cargo = itspec->accepts_cargo;
	auto cargo_acceptance = itspec->acceptance;

	if (itspec->special_flags & INDTILE_SPECIAL_ACCEPTS_ALL_CARGO) {
		/* Copy all accepted cargoes from industry itself */
		for (size_t i = 0; i < ind->accepts_cargo.size(); i++) {
			auto pos = std::find(std::begin(accepts_cargo), std::end(accepts_cargo), ind->accepts_cargo[i]);
			if (pos == std::end(accepts_cargo)) {
				/* Not found, insert */
				pos = std::find(std::begin(accepts_cargo), std::end(accepts_cargo), INVALID_CARGO);
				if (pos == std::end(accepts_cargo)) continue; // nowhere to place, give up on this one
				*pos = ind->accepts_cargo[i];
			}
			cargo_acceptance[std::distance(std::begin(accepts_cargo), pos)] += 8;
		}
	}

	if (HasBit(itspec->callback_mask, CBM_INDT_ACCEPT_CARGO)) {
		/* Try callback for accepts list, if success override all existing accepts */
		uint16_t res = GetIndustryTileCallback(CBID_INDTILE_ACCEPT_CARGO, 0, 0, gfx, Industry::GetByTile(tile), tile);
		if (res != CALLBACK_FAILED) {
			accepts_cargo.fill(INVALID_CARGO);
			for (uint i = 0; i < 3; i++) accepts_cargo[i] = GetCargoTranslation(GB(res, i * 5, 5), itspec->grf_prop.grffile);
		}
	}

	if (HasBit(itspec->callback_mask, CBM_INDT_CARGO_ACCEPTANCE)) {
		/* Try callback for acceptance list, if success override all existing acceptance */
		uint16_t res = GetIndustryTileCallback(CBID_INDTILE_CARGO_ACCEPTANCE, 0, 0, gfx, Industry::GetByTile(tile), tile);
		if (res != CALLBACK_FAILED) {
			cargo_acceptance.fill(0);
			for (uint i = 0; i < 3; i++) cargo_acceptance[i] = GB(res, i * 4, 4);
		}
	}

	for (byte i = 0; i < std::size(itspec->accepts_cargo); i++) {
		CargoID a = accepts_cargo[i];
		if (a == INVALID_CARGO || cargo_acceptance[i] <= 0) continue; // work only with valid cargoes

		/* Add accepted cargo */
		acceptance[a] += cargo_acceptance[i];

		/* Maybe set 'always accepted' bit (if it's not set already) */
		if (HasBit(*always_accepted, a)) continue;

		/* Test whether the industry itself accepts the cargo type */
		if (ind->IsCargoAccepted(a)) continue;

		/* If the industry itself doesn't accept this cargo, set 'always accepted' bit */
		SetBit(*always_accepted, a);
	}
}

static void GetTileDesc_Industry(TileIndex tile, TileDesc *td)
{
	const Industry *i = Industry::GetByTile(tile);
	const IndustrySpec *is = GetIndustrySpec(i->type);

	td->owner[0] = i->owner;
	td->str = is->name;
	if (!IsIndustryCompleted(tile)) {
		td->dparam[0] = td->str;
		td->str = STR_LAI_TOWN_INDUSTRY_DESCRIPTION_UNDER_CONSTRUCTION;
	}

	if (is->grf_prop.grffile != nullptr) {
		td->grf = GetGRFConfig(is->grf_prop.grffile->grfid)->GetName();
	}
}

static CommandCost ClearTile_Industry(TileIndex tile, DoCommandFlag flags)
{
	Industry *i = Industry::GetByTile(tile);
	const IndustrySpec *indspec = GetIndustrySpec(i->type);

	/* water can destroy industries
	 * in editor you can bulldoze industries
	 * with magic_bulldozer cheat you can destroy industries
	 * (area around OILRIG is water, so water shouldn't flood it
	 */
	if ((_current_company != OWNER_WATER && _game_mode != GM_EDITOR &&
			!_cheats.magic_bulldozer.value) ||
			((flags & DC_AUTO) != 0) ||
			(_current_company == OWNER_WATER &&
				((indspec->behaviour & INDUSTRYBEH_BUILT_ONWATER) ||
				HasBit(GetIndustryTileSpec(GetIndustryGfx(tile))->slopes_refused, 5)))) {
		SetDParam(1, indspec->name);
		return_cmd_error(flags & DC_AUTO ? STR_ERROR_GENERIC_OBJECT_IN_THE_WAY : INVALID_STRING_ID);
	}

	if (flags & DC_EXEC) {
		AI::BroadcastNewEvent(new ScriptEventIndustryClose(i->index));
		Game::NewEvent(new ScriptEventIndustryClose(i->index));
		delete i;
	}
	return CommandCost(EXPENSES_CONSTRUCTION, indspec->GetRemovalCost());
}

/**
 * Move produced cargo from industry to nearby stations.
 * @param tile Industry tile
 * @return true if any cargo was moved.
 */
static bool TransportIndustryGoods(TileIndex tile)
{
	Industry *i = Industry::GetByTile(tile);
	const IndustrySpec *indspec = GetIndustrySpec(i->type);
	bool moved_cargo = false;

	const uint step_limit = _industry_cargo_scaler.Scale(255);
	for (uint j = 0; j < lengthof(i->produced_cargo_waiting); j++) {
		uint cw = std::min<uint>(i->produced_cargo_waiting[j], step_limit);
		if (cw > indspec->minimal_cargo && i->produced_cargo[j] != INVALID_CARGO) {
			i->produced_cargo_waiting[j] -= cw;

			/* fluctuating economy? */
			if (EconomyIsInRecession()) cw = (cw + 1) / 2;

			i->this_month_production[j] = std::min<uint>(i->this_month_production[j] + cw, 0xFFFF);

			uint am = MoveGoodsToStation(i->produced_cargo[j], cw, SourceType::Industry, i->index, &i->stations_near, i->exclusive_consumer);
			i->this_month_transported[j] += am;

			moved_cargo |= (am != 0);
		}
	}

	return moved_cargo;
}

static void AnimateSugarSieve(TileIndex tile)
{
	byte m = GetAnimationFrame(tile) + 1;

	if (_settings_client.sound.ambient) {
		switch (m & 7) {
			case 2: SndPlayTileFx(SND_2D_SUGAR_MINE_1, tile); break;
			case 6: SndPlayTileFx(SND_29_SUGAR_MINE_2, tile); break;
		}
	}

	if (m >= 96) {
		m = 0;
		DeleteAnimatedTile(tile);
	}
	SetAnimationFrame(tile, m);

	MarkTileDirtyByTile(tile, VMDF_NOT_MAP_MODE);
}

static void AnimateToffeeQuarry(TileIndex tile)
{
	byte m = GetAnimationFrame(tile);

	if (_industry_anim_offs_toffee[m] == 0xFF && _settings_client.sound.ambient) {
		SndPlayTileFx(SND_30_TOFFEE_QUARRY, tile);
	}

	if (++m >= 70) {
		m = 0;
		DeleteAnimatedTile(tile);
	}
	SetAnimationFrame(tile, m);

	MarkTileDirtyByTile(tile, VMDF_NOT_MAP_MODE);
}

static void AnimateBubbleCatcher(TileIndex tile)
{
	byte m = GetAnimationFrame(tile);

	if (++m >= 40) {
		m = 0;
		DeleteAnimatedTile(tile);
	}
	SetAnimationFrame(tile, m);

	MarkTileDirtyByTile(tile, VMDF_NOT_MAP_MODE);
}

static void AnimatePowerPlantSparks(TileIndex tile)
{
	byte m = GetAnimationFrame(tile);
	if (m == 6) {
		SetAnimationFrame(tile, 0);
		DeleteAnimatedTile(tile);
	} else {
		SetAnimationFrame(tile, m + 1);
		MarkTileDirtyByTile(tile, VMDF_NOT_MAP_MODE);
	}
}

static void AnimateToyFactory(TileIndex tile)
{
	byte m = GetAnimationFrame(tile) + 1;

	switch (m) {
		case  1: if (_settings_client.sound.ambient) SndPlayTileFx(SND_2C_TOY_FACTORY_1, tile); break;
		case 23: if (_settings_client.sound.ambient) SndPlayTileFx(SND_2B_TOY_FACTORY_2, tile); break;
		case 28: if (_settings_client.sound.ambient) SndPlayTileFx(SND_2A_TOY_FACTORY_3, tile); break;
		default:
			if (m >= 50) {
				int n = GetIndustryAnimationLoop(tile) + 1;
				m = 0;
				if (n >= 8) {
					n = 0;
					DeleteAnimatedTile(tile);
				}
				SetIndustryAnimationLoop(tile, n);
			}
	}

	SetAnimationFrame(tile, m);
	MarkTileDirtyByTile(tile, VMDF_NOT_MAP_MODE);
}

static void AnimatePlasticFountain(TileIndex tile, IndustryGfx gfx)
{
	gfx = (gfx < GFX_PLASTIC_FOUNTAIN_ANIMATED_8) ? gfx + 1 : GFX_PLASTIC_FOUNTAIN_ANIMATED_1;
	SetIndustryGfx(tile, gfx);
	MarkTileDirtyByTile(tile, VMDF_NOT_MAP_MODE);
}

static void AnimateOilWell(TileIndex tile, IndustryGfx gfx)
{
	bool b = Chance16(1, 7);
	byte m = GetAnimationFrame(tile) + 1;
	if (m == 4 && (m = 0, ++gfx) == GFX_OILWELL_ANIMATED_3 + 1 && (gfx = GFX_OILWELL_ANIMATED_1, b)) {
		SetIndustryGfx(tile, GFX_OILWELL_NOT_ANIMATED);
		SetIndustryConstructionStage(tile, 3);
		DeleteAnimatedTile(tile);
	} else {
		SetAnimationFrame(tile, m);
		SetIndustryGfx(tile, gfx);
		MarkTileDirtyByTile(tile, VMDF_NOT_MAP_MODE);
	}
}

static void AnimateMineTower(TileIndex tile)
{
	int state = _scaled_tick_counter & 0x7FF;

	if ((state -= 0x400) < 0) return;

	if (state < 0x1A0) {
		if (state < 0x20 || state >= 0x180) {
			byte m = GetAnimationFrame(tile);
			if (!(m & 0x40)) {
				SetAnimationFrame(tile, m | 0x40);
				if (_settings_client.sound.ambient) SndPlayTileFx(SND_0B_MINE, tile);
			}
			if (state & 7) return;
		} else {
			if (state & 3) return;
		}
		byte m = (GetAnimationFrame(tile) + 1) | 0x40;
		if (m > 0xC2) m = 0xC0;
		SetAnimationFrame(tile, m);
		MarkTileDirtyByTile(tile, VMDF_NOT_MAP_MODE);
	} else if (state >= 0x200 && state < 0x3A0) {
		int i = (state < 0x220 || state >= 0x380) ? 7 : 3;
		if (state & i) return;

		byte m = (GetAnimationFrame(tile) & 0xBF) - 1;
		if (m < 0x80) m = 0x82;
		SetAnimationFrame(tile, m);
		MarkTileDirtyByTile(tile, VMDF_NOT_MAP_MODE);
	}
}

void AnimateTile_Industry(TileIndex tile)
{
	IndustryGfx gfx = GetIndustryGfx(tile);

	if (GetIndustryTileSpec(gfx)->animation.status != ANIM_STATUS_NO_ANIMATION) {
		AnimateNewIndustryTile(tile);
		return;
	}

	switch (gfx) {
	case GFX_SUGAR_MINE_SIEVE:
		if ((_scaled_tick_counter & 1) == 0) AnimateSugarSieve(tile);
		break;

	case GFX_TOFFEE_QUARY:
		if ((_scaled_tick_counter & 3) == 0) AnimateToffeeQuarry(tile);
		break;

	case GFX_BUBBLE_CATCHER:
		if ((_scaled_tick_counter & 1) == 0) AnimateBubbleCatcher(tile);
		break;

	case GFX_POWERPLANT_SPARKS:
		if ((_scaled_tick_counter & 3) == 0) AnimatePowerPlantSparks(tile);
		break;

	case GFX_TOY_FACTORY:
		if ((_scaled_tick_counter & 1) == 0) AnimateToyFactory(tile);
		break;

	case GFX_PLASTIC_FOUNTAIN_ANIMATED_1: case GFX_PLASTIC_FOUNTAIN_ANIMATED_2:
	case GFX_PLASTIC_FOUNTAIN_ANIMATED_3: case GFX_PLASTIC_FOUNTAIN_ANIMATED_4:
	case GFX_PLASTIC_FOUNTAIN_ANIMATED_5: case GFX_PLASTIC_FOUNTAIN_ANIMATED_6:
	case GFX_PLASTIC_FOUNTAIN_ANIMATED_7: case GFX_PLASTIC_FOUNTAIN_ANIMATED_8:
		if ((_scaled_tick_counter & 3) == 0) AnimatePlasticFountain(tile, gfx);
		break;

	case GFX_OILWELL_ANIMATED_1:
	case GFX_OILWELL_ANIMATED_2:
	case GFX_OILWELL_ANIMATED_3:
		if ((_scaled_tick_counter & 7) == 0) AnimateOilWell(tile, gfx);
		break;

	case GFX_COAL_MINE_TOWER_ANIMATED:
	case GFX_COPPER_MINE_TOWER_ANIMATED:
	case GFX_GOLD_MINE_TOWER_ANIMATED:
		AnimateMineTower(tile);
		break;
	}
}


uint8_t GetAnimatedTileSpeed_Industry(TileIndex tile)
{
	IndustryGfx gfx = GetIndustryGfx(tile);

	if (GetIndustryTileSpec(gfx)->animation.status != ANIM_STATUS_NO_ANIMATION) {
		return GetNewIndustryTileAnimationSpeed(tile);
	}

	switch (gfx) {
	case GFX_SUGAR_MINE_SIEVE:
		return 1;

	case GFX_TOFFEE_QUARY:
		return 2;

	case GFX_BUBBLE_CATCHER:
		return 1;

	case GFX_POWERPLANT_SPARKS:
		return 2;

	case GFX_TOY_FACTORY:
		return 1;

	case GFX_PLASTIC_FOUNTAIN_ANIMATED_1: case GFX_PLASTIC_FOUNTAIN_ANIMATED_2:
	case GFX_PLASTIC_FOUNTAIN_ANIMATED_3: case GFX_PLASTIC_FOUNTAIN_ANIMATED_4:
	case GFX_PLASTIC_FOUNTAIN_ANIMATED_5: case GFX_PLASTIC_FOUNTAIN_ANIMATED_6:
	case GFX_PLASTIC_FOUNTAIN_ANIMATED_7: case GFX_PLASTIC_FOUNTAIN_ANIMATED_8:
		return 2;

	case GFX_OILWELL_ANIMATED_1:
	case GFX_OILWELL_ANIMATED_2:
	case GFX_OILWELL_ANIMATED_3:
		return 3;

	default:
		return 0;
	}
}

static void CreateChimneySmoke(TileIndex tile)
{
	uint x = TileX(tile) * TILE_SIZE;
	uint y = TileY(tile) * TILE_SIZE;
	int z = GetTileMaxPixelZ(tile);

	CreateEffectVehicle(x + 15, y + 14, z + 59, EV_CHIMNEY_SMOKE);
}

static void MakeIndustryTileBigger(TileIndex tile)
{
	byte cnt = GetIndustryConstructionCounter(tile) + 1;
	if (cnt != 4) {
		SetIndustryConstructionCounter(tile, cnt);
		return;
	}

	byte stage = GetIndustryConstructionStage(tile) + 1;
	SetIndustryConstructionCounter(tile, 0);
	SetIndustryConstructionStage(tile, stage);
	StartStopIndustryTileAnimation(tile, IAT_CONSTRUCTION_STATE_CHANGE);
	if (stage == INDUSTRY_COMPLETED) SetIndustryCompleted(tile);

	MarkTileDirtyByTile(tile, VMDF_NOT_MAP_MODE);

	if (!IsIndustryCompleted(tile)) return;

	IndustryGfx gfx = GetIndustryGfx(tile);
	if (gfx >= NEW_INDUSTRYTILEOFFSET) {
		/* New industries are already animated on construction. */
		return;
	}

	switch (gfx) {
	case GFX_POWERPLANT_CHIMNEY:
		CreateChimneySmoke(tile);
		break;

	case GFX_OILRIG_1: {
		/* Do not require an industry tile to be after the first two GFX_OILRIG_1
		 * tiles (like the default oil rig). Do a proper check to ensure the
		 * tiles belong to the same industry and based on that build the oil rig's
		 * station. */
		TileIndex other = tile + TileDiffXY(0, 1);

		if (IsTileType(other, MP_INDUSTRY) &&
				GetIndustryGfx(other) == GFX_OILRIG_1 &&
				GetIndustryIndex(tile) == GetIndustryIndex(other)) {
			BuildOilRig(tile);
		}
		break;
	}

	case GFX_TOY_FACTORY:
	case GFX_BUBBLE_CATCHER:
	case GFX_TOFFEE_QUARY:
		SetAnimationFrame(tile, 0);
		SetIndustryAnimationLoop(tile, 0);
		break;

	case GFX_PLASTIC_FOUNTAIN_ANIMATED_1: case GFX_PLASTIC_FOUNTAIN_ANIMATED_2:
	case GFX_PLASTIC_FOUNTAIN_ANIMATED_3: case GFX_PLASTIC_FOUNTAIN_ANIMATED_4:
	case GFX_PLASTIC_FOUNTAIN_ANIMATED_5: case GFX_PLASTIC_FOUNTAIN_ANIMATED_6:
	case GFX_PLASTIC_FOUNTAIN_ANIMATED_7: case GFX_PLASTIC_FOUNTAIN_ANIMATED_8:
		AddAnimatedTile(tile);
		break;
	}
}

static void TileLoopIndustry_BubbleGenerator(TileIndex tile)
{
	static const int8_t _bubble_spawn_location[3][4] = {
		{ 11,   0, -4, -14 },
		{ -4, -10, -4,   1 },
		{ 49,  59, 60,  65 },
	};

	if (_settings_client.sound.ambient) SndPlayTileFx(SND_2E_BUBBLE_GENERATOR, tile);

	int dir = Random() & 3;

	EffectVehicle *v = CreateEffectVehicleAbove(
		TileX(tile) * TILE_SIZE + _bubble_spawn_location[0][dir],
		TileY(tile) * TILE_SIZE + _bubble_spawn_location[1][dir],
		_bubble_spawn_location[2][dir],
		EV_BUBBLE
	);

	if (v != nullptr) v->animation_substate = dir;
}

static void TileLoop_Industry(TileIndex tile)
{
	if (IsTileOnWater(tile)) TileLoop_Water(tile);

	/* Normally this doesn't happen, but if an industry NewGRF is removed
	 * an industry that was previously build on water can now be flooded.
	 * If this happens the tile is no longer an industry tile after
	 * returning from TileLoop_Water. */
	if (!IsTileType(tile, MP_INDUSTRY)) return;

	TriggerIndustryTile(tile, INDTILE_TRIGGER_TILE_LOOP);

	if (!IsIndustryCompleted(tile)) {
		MakeIndustryTileBigger(tile);
		return;
	}

	if (_game_mode == GM_EDITOR) return;

	if (TransportIndustryGoods(tile) && !StartStopIndustryTileAnimation(Industry::GetByTile(tile), IAT_INDUSTRY_DISTRIBUTES_CARGO)) {
		uint newgfx = GetIndustryTileSpec(GetIndustryGfx(tile))->anim_production;

		if (newgfx != INDUSTRYTILE_NOANIM) {
			ResetIndustryConstructionStage(tile);
			SetIndustryCompleted(tile);
			SetIndustryGfx(tile, newgfx);
			MarkTileDirtyByTile(tile, VMDF_NOT_MAP_MODE);
			return;
		}
	}

	if (StartStopIndustryTileAnimation(tile, IAT_TILELOOP)) return;

	IndustryGfx newgfx = GetIndustryTileSpec(GetIndustryGfx(tile))->anim_next;
	if (newgfx != INDUSTRYTILE_NOANIM) {
		ResetIndustryConstructionStage(tile);
		SetIndustryGfx(tile, newgfx);
		MarkTileDirtyByTile(tile, VMDF_NOT_MAP_MODE);
		return;
	}

	IndustryGfx gfx = GetIndustryGfx(tile);
	switch (gfx) {
	case GFX_COAL_MINE_TOWER_NOT_ANIMATED:
	case GFX_COPPER_MINE_TOWER_NOT_ANIMATED:
	case GFX_GOLD_MINE_TOWER_NOT_ANIMATED:
		if (!(_scaled_tick_counter & 0x400) && Chance16(1, 2)) {
			switch (gfx) {
				case GFX_COAL_MINE_TOWER_NOT_ANIMATED:   gfx = GFX_COAL_MINE_TOWER_ANIMATED;   break;
				case GFX_COPPER_MINE_TOWER_NOT_ANIMATED: gfx = GFX_COPPER_MINE_TOWER_ANIMATED; break;
				case GFX_GOLD_MINE_TOWER_NOT_ANIMATED:   gfx = GFX_GOLD_MINE_TOWER_ANIMATED;   break;
			}
			SetIndustryGfx(tile, gfx);
			SetAnimationFrame(tile, 0x80);
			AddAnimatedTile(tile);
		}
		break;

	case GFX_OILWELL_NOT_ANIMATED:
		if (Chance16(1, 6)) {
			SetIndustryGfx(tile, GFX_OILWELL_ANIMATED_1);
			SetAnimationFrame(tile, 0);
			AddAnimatedTile(tile);
		}
		break;

	case GFX_COAL_MINE_TOWER_ANIMATED:
	case GFX_COPPER_MINE_TOWER_ANIMATED:
	case GFX_GOLD_MINE_TOWER_ANIMATED:
		if (!(_scaled_tick_counter & 0x400)) {
			switch (gfx) {
				case GFX_COAL_MINE_TOWER_ANIMATED:   gfx = GFX_COAL_MINE_TOWER_NOT_ANIMATED;   break;
				case GFX_COPPER_MINE_TOWER_ANIMATED: gfx = GFX_COPPER_MINE_TOWER_NOT_ANIMATED; break;
				case GFX_GOLD_MINE_TOWER_ANIMATED:   gfx = GFX_GOLD_MINE_TOWER_NOT_ANIMATED;   break;
			}
			SetIndustryGfx(tile, gfx);
			SetIndustryCompleted(tile);
			SetIndustryConstructionStage(tile, 3);
			DeleteAnimatedTile(tile);
		}
		break;

	case GFX_POWERPLANT_SPARKS:
		if (Chance16(1, 3)) {
			if (_settings_client.sound.ambient) SndPlayTileFx(SND_0C_POWER_STATION, tile);
			AddAnimatedTile(tile);
		}
		break;

	case GFX_COPPER_MINE_CHIMNEY:
		CreateEffectVehicleAbove(TileX(tile) * TILE_SIZE + 6, TileY(tile) * TILE_SIZE + 6, 43, EV_COPPER_MINE_SMOKE);
		break;


	case GFX_TOY_FACTORY: {
			Industry *i = Industry::GetByTile(tile);
			if (i->was_cargo_delivered) {
				i->was_cargo_delivered = false;
				SetIndustryAnimationLoop(tile, 0);
				AddAnimatedTile(tile);
			}
		}
		break;

	case GFX_BUBBLE_GENERATOR:
		TileLoopIndustry_BubbleGenerator(tile);
		break;

	case GFX_TOFFEE_QUARY:
		AddAnimatedTile(tile);
		break;

	case GFX_SUGAR_MINE_SIEVE:
		if (Chance16(1, 3)) AddAnimatedTile(tile);
		break;
	}
}

static bool ClickTile_Industry(TileIndex tile)
{
	ShowIndustryViewWindow(GetIndustryIndex(tile));
	return true;
}

static TrackStatus GetTileTrackStatus_Industry(TileIndex, TransportType, uint, DiagDirection)
{
	return 0;
}

static void ChangeTileOwner_Industry(TileIndex tile, Owner old_owner, Owner new_owner)
{
	/* If the founder merges, the industry was created by the merged company */
	Industry *i = Industry::GetByTile(tile);
	if (i->founder == old_owner) i->founder = (new_owner == INVALID_OWNER) ? OWNER_NONE : new_owner;

	if (i->exclusive_supplier == old_owner) i->exclusive_supplier = new_owner;
	if (i->exclusive_consumer == old_owner) i->exclusive_consumer = new_owner;
}

/**
 * Check whether the tile is a forest.
 * @param tile the tile to investigate.
 * @return true if and only if the tile is a forest
 */
bool IsTileForestIndustry(TileIndex tile)
{
	/* Check for industry tile */
	if (!IsTileType(tile, MP_INDUSTRY)) return false;

	const Industry *ind = Industry::GetByTile(tile);

	/* Check for organic industry (i.e. not processing or extractive) */
	if ((GetIndustrySpec(ind->type)->life_type & INDUSTRYLIFE_ORGANIC) == 0) return false;

	/* Check for wood production */
<<<<<<< HEAD
	for (uint i = 0; i < lengthof(ind->produced_cargo); i++) {
		/* The industry produces wood. */
		if (ind->produced_cargo[i] != INVALID_CARGO && CargoSpec::Get(ind->produced_cargo[i])->label == 'WOOD') return true;
	}

	return false;
=======
	return std::any_of(std::begin(ind->produced), std::end(ind->produced), [](const auto &p) { return IsValidCargoID(p.cargo) && CargoSpec::Get(p.cargo)->label == CT_WOOD; });
>>>>>>> 60b6c6c7
}

static const byte _plantfarmfield_type[] = {1, 1, 1, 1, 1, 3, 3, 4, 4, 4, 5, 5, 5, 6, 6, 6};

/**
 * Check whether the tile can be replaced by a farm field.
 * @param tile the tile to investigate.
 * @param allow_fields if true, the method will return true even if
 * the tile is a farm tile, otherwise the tile may not be a farm tile
 * @return true if the tile can become a farm field
 */
static bool IsSuitableForFarmField(TileIndex tile, bool allow_fields)
{
	switch (GetTileType(tile)) {
		case MP_CLEAR: return !IsClearGround(tile, CLEAR_SNOW) && !IsClearGround(tile, CLEAR_DESERT) && (allow_fields || !IsClearGround(tile, CLEAR_FIELDS));
		case MP_TREES: return GetTreeGround(tile) != TREE_GROUND_SHORE;
		default:       return false;
	}
}

/**
 * Build farm field fence
 * @param tile the tile to position the fence on
 * @param size the size of the field being planted in tiles
 * @param type type of fence to set
 * @param side the side of the tile to attempt placement
 */
static void SetupFarmFieldFence(TileIndex tile, int size, byte type, DiagDirection side)
{
	TileIndexDiff diff = (DiagDirToAxis(side) == AXIS_Y ? TileDiffXY(1, 0) : TileDiffXY(0, 1));

	do {
		tile = TILE_MASK(tile);

		if (IsTileType(tile, MP_CLEAR) && IsClearGround(tile, CLEAR_FIELDS)) {
			byte or_ = type;

			if (or_ == 1 && Chance16(1, 7)) or_ = 2;

			SetFence(tile, side, or_);
		}

		tile += diff;
	} while (--size);
}

static void PlantFarmField(TileIndex tile, IndustryID industry)
{
	if (_settings_game.game_creation.landscape == LT_ARCTIC) {
		if (GetTileZ(tile) + 2 >= GetSnowLine()) return;
	}

	/* determine field size */
	uint32_t r = (Random() & 0x303) + 0x404;
	if (_settings_game.game_creation.landscape == LT_ARCTIC) r += 0x404;
	uint size_x = GB(r, 0, 8);
	uint size_y = GB(r, 8, 8);

	TileArea ta(tile - TileDiffXY(std::min(TileX(tile), size_x / 2), std::min(TileY(tile), size_y / 2)), size_x, size_y);
	ta.ClampToMap();

	if (ta.w == 0 || ta.h == 0) return;

	/* check the amount of bad tiles */
	int count = 0;
	for (TileIndex cur_tile : ta) {
		assert(cur_tile < MapSize());
		count += IsSuitableForFarmField(cur_tile, false);
	}
	if (count * 2 < ta.w * ta.h) return;

	/* determine type of field */
	r = Random();
	uint counter = GB(r, 5, 3);
	uint field_type = GB(r, 8, 8) * 9 >> 8;

	/* make field */
	for (TileIndex cur_tile : ta) {
		assert(cur_tile < MapSize());
		if (IsSuitableForFarmField(cur_tile, true)) {
			MakeField(cur_tile, field_type, industry);
			SetClearCounter(cur_tile, counter);
			MarkTileDirtyByTile(cur_tile, VMDF_NOT_MAP_MODE);
		}
	}

	int type = 3;
	if (_settings_game.game_creation.landscape != LT_ARCTIC && _settings_game.game_creation.landscape != LT_TROPIC) {
		type = _plantfarmfield_type[Random() & 0xF];
	}

	SetupFarmFieldFence(ta.tile, ta.h, type, DIAGDIR_NE);
	SetupFarmFieldFence(ta.tile, ta.w, type, DIAGDIR_NW);
	SetupFarmFieldFence(ta.tile + TileDiffXY(ta.w - 1, 0), ta.h, type, DIAGDIR_SW);
	SetupFarmFieldFence(ta.tile + TileDiffXY(0, ta.h - 1), ta.w, type, DIAGDIR_SE);
}

void PlantRandomFarmField(const Industry *i)
{
	int x = i->location.w / 2 + Random() % 31 - 16;
	int y = i->location.h / 2 + Random() % 31 - 16;

	TileIndex tile = TileAddWrap(i->location.tile, x, y);

	if (tile != INVALID_TILE) PlantFarmField(tile, i->index);
}

/**
 * Search callback function for ChopLumberMillTrees
 * @param tile to test
 * @return the result of the test
 */
static bool SearchLumberMillTrees(TileIndex tile, void *)
{
	if (IsTileType(tile, MP_TREES) && GetTreeGrowth(tile) > 2) { ///< 3 and up means all fully grown trees
		/* found a tree */

		Backup<CompanyID> cur_company(_current_company, OWNER_NONE, FILE_LINE);

		_industry_sound_ctr = 1;
		_industry_sound_tile = tile;
		if (_settings_client.sound.ambient) SndPlayTileFx(SND_38_LUMBER_MILL_1, tile);

		DoCommand(tile, 0, 0, DC_EXEC, CMD_LANDSCAPE_CLEAR);

		cur_company.Restore();
		return true;
	}
	return false;
}

/**
 * Perform a circular search around the Lumber Mill in order to find trees to cut
 * @param i industry
 */
static void ChopLumberMillTrees(Industry *i)
{
	/* Skip production if cargo slot is invalid. */
	if (i->produced_cargo[0] == INVALID_CARGO) return;

	/* We only want to cut trees if all tiles are completed. */
	for (TileIndex tile_cur : i->location) {
		if (i->TileBelongsToIndustry(tile_cur)) {
			if (!IsIndustryCompleted(tile_cur)) return;
		}
	}

	TileIndex tile = i->location.tile;
	if (CircularTileSearch(&tile, 40, SearchLumberMillTrees, nullptr)) { // 40x40 tiles  to search.
		i->produced_cargo_waiting[0] = ClampTo<uint16_t>(i->produced_cargo_waiting[0] + 45); // Found a tree, add according value to waiting cargo.
	}
}

static void ProduceIndustryGoodsFromRate(Industry *i, bool scale)
{
	for (size_t j = 0; j < lengthof(i->produced_cargo_waiting); j++) {
		if (i->produced_cargo[j] == INVALID_CARGO) continue;
		uint amount = i->production_rate[j];
		if (amount != 0 && scale) {
			amount = _industry_cargo_scaler.Scale(amount);
		}
		i->produced_cargo_waiting[j] = ClampTo<uint16_t>(i->produced_cargo_waiting[j] + amount);
	}
}

static uint _scaled_production_ticks;

static void ProduceIndustryGoods(Industry *i)
{
	const IndustrySpec *indsp = GetIndustrySpec(i->type);

	/* play a sound? */
	if ((i->counter & 0x3F) == 0) {
		uint32_t r;
		if (Chance16R(1, 14, r) && indsp->number_of_sounds != 0 && _settings_client.sound.ambient) {
			for (size_t j = 0; j < lengthof(i->last_month_production); j++) {
				if (i->last_month_production[j] > 0) {
					/* Play sound since last month had production */
					SndPlayTileFx(
						(SoundFx)(indsp->random_sounds[((r >> 16) * indsp->number_of_sounds) >> 16]),
						i->location.tile);
					break;
				}
			}
		}
	}

	i->counter--;

	const bool scale_ticks = _industry_cargo_scaler.HasScaling() && HasBit(indsp->callback_mask, CBM_IND_PRODUCTION_256_TICKS);
	if (scale_ticks) {
		if ((i->counter % _scaled_production_ticks) == 0) {
			if (HasBit(indsp->callback_mask, CBM_IND_PRODUCTION_256_TICKS)) IndustryProductionCallback(i, 1);
			ProduceIndustryGoodsFromRate(i, false);
		}
	}

	/* produce some cargo */
	if ((i->counter % INDUSTRY_PRODUCE_TICKS) == 0) {
		if (!scale_ticks) {
			if (HasBit(indsp->callback_mask, CBM_IND_PRODUCTION_256_TICKS)) IndustryProductionCallback(i, 1);
			ProduceIndustryGoodsFromRate(i, true);
		}

		IndustryBehaviour indbehav = indsp->behaviour;
		if ((indbehav & INDUSTRYBEH_PLANT_FIELDS) != 0) {
			uint16_t cb_res = CALLBACK_FAILED;
			if (HasBit(indsp->callback_mask, CBM_IND_SPECIAL_EFFECT)) {
				cb_res = GetIndustryCallback(CBID_INDUSTRY_SPECIAL_EFFECT, Random(), 0, i, i->type, i->location.tile);
			}

			bool plant;
			if (cb_res != CALLBACK_FAILED) {
				plant = ConvertBooleanCallback(indsp->grf_prop.grffile, CBID_INDUSTRY_SPECIAL_EFFECT, cb_res);
			} else {
				plant = Chance16(1, 8);
			}

			if (plant) PlantRandomFarmField(i);
		}
		if ((indbehav & INDUSTRYBEH_CUT_TREES) != 0) {
			uint16_t cb_res = CALLBACK_FAILED;
			if (HasBit(indsp->callback_mask, CBM_IND_SPECIAL_EFFECT)) {
				cb_res = GetIndustryCallback(CBID_INDUSTRY_SPECIAL_EFFECT, Random(), 1, i, i->type, i->location.tile);
			}

			bool cut;
			if (cb_res != CALLBACK_FAILED) {
				cut = ConvertBooleanCallback(indsp->grf_prop.grffile, CBID_INDUSTRY_SPECIAL_EFFECT, cb_res);
			} else {
				cut = ((i->counter % INDUSTRY_CUT_TREE_TICKS) == 0);
			}

			if (cut) ChopLumberMillTrees(i);
		}

		TriggerIndustry(i, INDUSTRY_TRIGGER_INDUSTRY_TICK);
		StartStopIndustryTileAnimation(i, IAT_INDUSTRY_TICK);
	}
}

void OnTick_Industry()
{
	if (_industry_sound_ctr != 0) {
		_industry_sound_ctr++;

		if (_industry_sound_ctr == 75) {
			if (_settings_client.sound.ambient) SndPlayTileFx(SND_37_LUMBER_MILL_2, _industry_sound_tile);
		} else if (_industry_sound_ctr == 160) {
			_industry_sound_ctr = 0;
			if (_settings_client.sound.ambient) SndPlayTileFx(SND_36_LUMBER_MILL_3, _industry_sound_tile);
		}
	}

	if (_game_mode == GM_EDITOR) return;

	_scaled_production_ticks = _industry_inverse_cargo_scaler.Scale(INDUSTRY_PRODUCE_TICKS);
	for (Industry *i : Industry::Iterate()) {
		ProduceIndustryGoods(i);
	}
}

/**
 * Check the conditions of #CHECK_NOTHING (Always succeeds).
 * @return Succeeded or failed command.
 */
static CommandCost CheckNewIndustry_NULL(TileIndex)
{
	return CommandCost();
}

/**
 * Check the conditions of #CHECK_FOREST (Industry should be build above snow-line in arctic climate).
 * @param tile %Tile to perform the checking.
 * @return Succeeded or failed command.
 */
static CommandCost CheckNewIndustry_Forest(TileIndex tile)
{
	if (_settings_game.game_creation.landscape == LT_ARCTIC) {
		if (GetTileZ(tile) < HighestSnowLine() + 2) {
			return_cmd_error(STR_ERROR_FOREST_CAN_ONLY_BE_PLANTED);
		}
	}
	return CommandCost();
}

/**
 * Check if a tile is within a distance from map edges, scaled by map dimensions independently.
 * Each dimension is checked independently, and dimensions smaller than 256 are not scaled.
 * @param tile Which tile to check distance of.
 * @param maxdist Normal distance on a 256x256 map.
 * @return True if the tile is near the map edge.
 */
static bool CheckScaledDistanceFromEdge(TileIndex tile, uint maxdist)
{
	uint maxdist_x = maxdist;
	uint maxdist_y = maxdist;

	if (MapSizeX() > 256) maxdist_x *= MapSizeX() / 256;
	if (MapSizeY() > 256) maxdist_y *= MapSizeY() / 256;

	if (DistanceFromEdgeDir(tile, DIAGDIR_NE) < maxdist_x) return true;
	if (DistanceFromEdgeDir(tile, DIAGDIR_NW) < maxdist_y) return true;
	if (DistanceFromEdgeDir(tile, DIAGDIR_SW) < maxdist_x) return true;
	if (DistanceFromEdgeDir(tile, DIAGDIR_SE) < maxdist_y) return true;

	return false;
}

/**
 * Check the conditions of #CHECK_REFINERY (Industry should be positioned near edge of the map).
 * @param tile %Tile to perform the checking.
 * @return Succeeded or failed command.
 */
static CommandCost CheckNewIndustry_OilRefinery(TileIndex tile)
{
	if (_game_mode == GM_EDITOR) return CommandCost();

	if (CheckScaledDistanceFromEdge(TILE_ADDXY(tile, 1, 1), _settings_game.game_creation.oil_refinery_limit)) return CommandCost();

	return_cmd_error(STR_ERROR_CAN_ONLY_BE_POSITIONED);
}

extern bool _ignore_restrictions;

/**
 * Check the conditions of #CHECK_OIL_RIG (Industries at sea should be positioned near edge of the map).
 * @param tile %Tile to perform the checking.
 * @return Succeeded or failed command.
 */
static CommandCost CheckNewIndustry_OilRig(TileIndex tile)
{
	if (_game_mode == GM_EDITOR && _ignore_restrictions) return CommandCost();

	if (TileHeight(tile) == 0 &&
			CheckScaledDistanceFromEdge(TILE_ADDXY(tile, 1, 1), _settings_game.game_creation.oil_refinery_limit)) return CommandCost();

	return_cmd_error(STR_ERROR_CAN_ONLY_BE_POSITIONED);
}

/**
 * Check the conditions of #CHECK_FARM (Industry should be below snow-line in arctic).
 * @param tile %Tile to perform the checking.
 * @return Succeeded or failed command.
 */
static CommandCost CheckNewIndustry_Farm(TileIndex tile)
{
	if (_settings_game.game_creation.landscape == LT_ARCTIC) {
		if (GetTileZ(tile) + 2 >= HighestSnowLine()) {
			return_cmd_error(STR_ERROR_SITE_UNSUITABLE);
		}
	}
	return CommandCost();
}

/**
 * Check the conditions of #CHECK_PLANTATION (Industry should NOT be in the desert).
 * @param tile %Tile to perform the checking.
 * @return Succeeded or failed command.
 */
static CommandCost CheckNewIndustry_Plantation(TileIndex tile)
{
	if (GetTropicZone(tile) == TROPICZONE_DESERT) {
		return_cmd_error(STR_ERROR_SITE_UNSUITABLE);
	}
	return CommandCost();
}

/**
 * Check the conditions of #CHECK_WATER (Industry should be in the desert).
 * @param tile %Tile to perform the checking.
 * @return Succeeded or failed command.
 */
static CommandCost CheckNewIndustry_Water(TileIndex tile)
{
	if (GetTropicZone(tile) != TROPICZONE_DESERT) {
		return_cmd_error(STR_ERROR_CAN_ONLY_BE_BUILT_IN_DESERT);
	}
	return CommandCost();
}

/**
 * Check the conditions of #CHECK_LUMBERMILL (Industry should be in the rain forest).
 * @param tile %Tile to perform the checking.
 * @return Succeeded or failed command.
 */
static CommandCost CheckNewIndustry_Lumbermill(TileIndex tile)
{
	if (GetTropicZone(tile) != TROPICZONE_RAINFOREST) {
		return_cmd_error(STR_ERROR_CAN_ONLY_BE_BUILT_IN_RAINFOREST);
	}
	return CommandCost();
}

/**
 * Check the conditions of #CHECK_BUBBLEGEN (Industry should be in low land).
 * @param tile %Tile to perform the checking.
 * @return Succeeded or failed command.
 */
static CommandCost CheckNewIndustry_BubbleGen(TileIndex tile)
{
	if (GetTileZ(tile) > 4) {
		return_cmd_error(STR_ERROR_CAN_ONLY_BE_BUILT_IN_LOW_AREAS);
	}
	return CommandCost();
}

/**
 * Industrytype check function signature.
 * @param tile %Tile to check.
 * @return Succeeded or failed command.
 */
typedef CommandCost CheckNewIndustryProc(TileIndex tile);

/** Check functions for different types of industry. */
static CheckNewIndustryProc * const _check_new_industry_procs[CHECK_END] = {
	CheckNewIndustry_NULL,        ///< CHECK_NOTHING
	CheckNewIndustry_Forest,      ///< CHECK_FOREST
	CheckNewIndustry_OilRefinery, ///< CHECK_REFINERY
	CheckNewIndustry_Farm,        ///< CHECK_FARM
	CheckNewIndustry_Plantation,  ///< CHECK_PLANTATION
	CheckNewIndustry_Water,       ///< CHECK_WATER
	CheckNewIndustry_Lumbermill,  ///< CHECK_LUMBERMILL
	CheckNewIndustry_BubbleGen,   ///< CHECK_BUBBLEGEN
	CheckNewIndustry_OilRig,      ///< CHECK_OIL_RIG
};

/**
 * Find a town for the industry, while checking for multiple industries in the same town.
 * @param tile Position of the industry to build.
 * @param type Industry type.
 * @param[out] t Pointer to return town for the new industry, \c nullptr is written if no good town can be found.
 * @return Succeeded or failed command.
 *
 * @pre \c *t != nullptr
 * @post \c *t points to a town on success, and \c nullptr on failure.
 */
static CommandCost FindTownForIndustry(TileIndex tile, int type, Town **t)
{
	*t = ClosestTownFromTile(tile, UINT_MAX);

	if (_settings_game.economy.multiple_industry_per_town) return CommandCost();

	for (const Industry *i : Industry::Iterate()) {
		if (i->type == (byte)type && i->town == *t) {
			*t = nullptr;
			return_cmd_error(STR_ERROR_ONLY_ONE_ALLOWED_PER_TOWN);
		}
	}

	return CommandCost();
}

bool IsSlopeRefused(Slope current, Slope refused)
{
	if (IsSteepSlope(current)) return true;
	if (current != SLOPE_FLAT) {
		if (IsSteepSlope(refused)) return true;

		Slope t = ComplementSlope(current);

		if ((refused & SLOPE_W) && (t & SLOPE_NW)) return true;
		if ((refused & SLOPE_S) && (t & SLOPE_NE)) return true;
		if ((refused & SLOPE_E) && (t & SLOPE_SW)) return true;
		if ((refused & SLOPE_N) && (t & SLOPE_SE)) return true;
	}

	return false;
}

/**
 * Are the tiles of the industry free?
 * @param tile                    Position to check.
 * @param layout                  Industry tiles table.
 * @param type                    Type of the industry.
 * @return Failed or succeeded command.
 */
static CommandCost CheckIfIndustryTilesAreFree(TileIndex tile, const IndustryTileLayout &layout, IndustryType type)
{
	IndustryBehaviour ind_behav = GetIndustrySpec(type)->behaviour;

	for (const IndustryTileLayoutTile &it : layout) {
		IndustryGfx gfx = GetTranslatedIndustryTileID(it.gfx);
		TileIndex cur_tile = TileAddWrap(tile, it.ti.x, it.ti.y);

		if (!IsValidTile(cur_tile)) {
			return_cmd_error(STR_ERROR_SITE_UNSUITABLE);
		}

		if (gfx == GFX_WATERTILE_SPECIALCHECK) {
			if (!IsWaterTile(cur_tile) ||
					!IsTileFlat(cur_tile)) {
				return_cmd_error(STR_ERROR_SITE_UNSUITABLE);
			}
		} else {
			CommandCost ret = EnsureNoVehicleOnGround(cur_tile);
			if (ret.Failed()) return ret;
			if (IsBridgeAbove(cur_tile)) return_cmd_error(STR_ERROR_SITE_UNSUITABLE);

			const IndustryTileSpec *its = GetIndustryTileSpec(gfx);

			/* Perform land/water check if not disabled */
			if (!HasBit(its->slopes_refused, 5) && ((HasTileWaterClass(cur_tile) && IsTileOnWater(cur_tile)) == !(ind_behav & INDUSTRYBEH_BUILT_ONWATER))) return_cmd_error(STR_ERROR_SITE_UNSUITABLE);

			if ((ind_behav & (INDUSTRYBEH_ONLY_INTOWN | INDUSTRYBEH_TOWN1200_MORE)) || // Tile must be a house
					((ind_behav & INDUSTRYBEH_ONLY_NEARTOWN) && IsTileType(cur_tile, MP_HOUSE))) { // Tile is allowed to be a house (and it is a house)
				if (!IsTileType(cur_tile, MP_HOUSE)) {
					return_cmd_error(STR_ERROR_CAN_ONLY_BE_BUILT_IN_TOWNS);
				}

				/* Clear the tiles as OWNER_TOWN to not affect town rating, and to not clear protected buildings */
				Backup<CompanyID> cur_company(_current_company, OWNER_TOWN, FILE_LINE);
				CommandCost ret = DoCommand(cur_tile, 0, 0, DC_NONE, CMD_LANDSCAPE_CLEAR);
				cur_company.Restore();

				if (ret.Failed()) return ret;
			} else {
				/* Clear the tiles, but do not affect town ratings */
				DoCommandFlag flags = DC_AUTO | DC_NO_TEST_TOWN_RATING | DC_NO_MODIFY_TOWN_RATING;
				if ((ind_behav & INDUSTRYBEH_BUILT_ONWATER) && IsWaterTile(cur_tile)) flags |= DC_ALLOW_REMOVE_WATER;
				CommandCost ret = DoCommand(cur_tile, 0, 0, flags, CMD_LANDSCAPE_CLEAR);
				if (ret.Failed()) return ret;
			}
		}
	}

	return CommandCost();
}

/**
 * Check slope requirements for industry tiles.
 * @param tile                    Position to check.
 * @param layout                  Industry tiles table.
 * @param layout_index            The index of the layout to build/fund
 * @param type                    Type of the industry.
 * @param initial_random_bits     The random bits the industry is going to have after construction.
 * @param founder                 Industry founder
 * @param creation_type           The circumstances the industry is created under.
 * @param[out] custom_shape_check Perform custom check for the site.
 * @return Failed or succeeded command.
 */
static CommandCost CheckIfIndustryTileSlopes(TileIndex tile, const IndustryTileLayout &layout, size_t layout_index, int type, uint16_t initial_random_bits, Owner founder, IndustryAvailabilityCallType creation_type, bool *custom_shape_check = nullptr)
{
	bool refused_slope = false;
	bool custom_shape = false;

	for (const IndustryTileLayoutTile &it : layout) {
		IndustryGfx gfx = GetTranslatedIndustryTileID(it.gfx);
		TileIndex cur_tile = TileAddWrap(tile, it.ti.x, it.ti.y);
		assert(IsValidTile(cur_tile)); // checked before in CheckIfIndustryTilesAreFree

		if (gfx != GFX_WATERTILE_SPECIALCHECK) {
			const IndustryTileSpec *its = GetIndustryTileSpec(gfx);

			if (HasBit(its->callback_mask, CBM_INDT_SHAPE_CHECK)) {
				custom_shape = true;
				CommandCost ret = PerformIndustryTileSlopeCheck(tile, cur_tile, its, type, gfx, layout_index, initial_random_bits, founder, creation_type);
				if (ret.Failed()) return ret;
			} else {
				Slope tileh = GetTileSlope(cur_tile);
				refused_slope |= IsSlopeRefused(tileh, its->slopes_refused);
			}
		}
	}

	if (custom_shape_check != nullptr) *custom_shape_check = custom_shape;

	/* It is almost impossible to have a fully flat land in TG, so what we
	 *  do is that we check if we can make the land flat later on. See
	 *  CheckIfCanLevelIndustryPlatform(). */
	if (!refused_slope || (_settings_game.game_creation.land_generator == LG_TERRAGENESIS && _generating_world && !custom_shape && !_ignore_restrictions)) {
		return CommandCost();
	}
	return_cmd_error(STR_ERROR_SITE_UNSUITABLE);
}

/**
 * Is the industry allowed to be built at this place for the town?
 * @param tile Tile to construct the industry.
 * @param type Type of the industry.
 * @param t    Town authority that the industry belongs to.
 * @return Succeeded or failed command.
 */
static CommandCost CheckIfIndustryIsAllowed(TileIndex tile, int type, const Town *t)
{
	if ((GetIndustrySpec(type)->behaviour & INDUSTRYBEH_TOWN1200_MORE) && t->cache.population < 1200) {
		return_cmd_error(STR_ERROR_CAN_ONLY_BE_BUILT_IN_TOWNS_WITH_POPULATION_OF_1200);
	}

	if ((GetIndustrySpec(type)->behaviour & INDUSTRYBEH_ONLY_NEARTOWN) && DistanceMax(t->xy, tile) > 9) {
		return_cmd_error(STR_ERROR_CAN_ONLY_BE_BUILT_NEAR_TOWN_CENTER);
	}

	if (type == IT_OIL_RIG &&
			(IsTunnelInWay(tile, 0) ||
			IsTunnelInWay(tile + TileDiffXY(0, 1), 0) ||
			IsTunnelInWay(tile + TileDiffXY(1, 2), 0))) return_cmd_error(STR_ERROR_NO_DRILLING_ABOVE_CHUNNEL);

	return CommandCost();
}

static bool CheckCanTerraformSurroundingTiles(TileIndex tile, uint height, int internal)
{
	/* Check if we don't leave the map */
	if (TileX(tile) == 0 || TileY(tile) == 0 || GetTileType(tile) == MP_VOID) return false;

	TileArea ta(tile - TileDiffXY(1, 1), 2, 2);
	for (TileIndex tile_walk : ta) {
		uint curh = TileHeight(tile_walk);
		/* Is the tile clear? */
		if ((GetTileType(tile_walk) != MP_CLEAR) && (GetTileType(tile_walk) != MP_TREES)) return false;

		/* Don't allow too big of a change if this is the sub-tile check */
		if (internal != 0 && Delta(curh, height) > 1) return false;

		/* Different height, so the surrounding tiles of this tile
		 *  has to be correct too (in level, or almost in level)
		 *  else you get a chain-reaction of terraforming. */
		if (internal == 0 && curh != height) {
			if (TileX(tile_walk) == 0 || TileY(tile_walk) == 0 || !CheckCanTerraformSurroundingTiles(tile_walk + TileDiffXY(-1, -1), height, internal + 1)) {
				return false;
			}
		}
	}

	return true;
}

/**
 * This function tries to flatten out the land below an industry, without
 *  damaging the surroundings too much.
 */
static bool CheckIfCanLevelIndustryPlatform(TileIndex tile, DoCommandFlag flags, const IndustryTileLayout &layout)
{
	int max_x = 0;
	int max_y = 0;

	/* Finds dimensions of largest variant of this industry */
	for (const IndustryTileLayoutTile &it : layout) {
		if (it.gfx == GFX_WATERTILE_SPECIALCHECK) continue; // watercheck tiles don't count for footprint size
		if (it.ti.x > max_x) max_x = it.ti.x;
		if (it.ti.y > max_y) max_y = it.ti.y;
	}

	/* Remember level height */
	uint h = TileHeight(tile);

	if (TileX(tile) <= _settings_game.construction.industry_platform + 1U || TileY(tile) <= _settings_game.construction.industry_platform + 1U) return false;
	/* Check that all tiles in area and surrounding are clear
	 * this determines that there are no obstructing items */

	/* TileArea::Expand is not used here as we need to abort
	 * instead of clamping if the bounds cannot expanded. */
	TileArea ta(tile + TileDiffXY(-_settings_game.construction.industry_platform, -_settings_game.construction.industry_platform),
			max_x + 2 + 2 * _settings_game.construction.industry_platform, max_y + 2 + 2 * _settings_game.construction.industry_platform);

	if (TileX(ta.tile) + ta.w >= MapMaxX() || TileY(ta.tile) + ta.h >= MapMaxY()) return false;

	/* _current_company is OWNER_NONE for randomly generated industries and in editor, or the company who funded or prospected the industry.
	 * Perform terraforming as OWNER_TOWN to disable autoslope and town ratings. */
	Backup<CompanyID> cur_company(_current_company, OWNER_TOWN, FILE_LINE);

	for (TileIndex tile_walk : ta) {
		uint curh = TileHeight(tile_walk);
		if (curh != h) {
			/* This tile needs terraforming. Check if we can do that without
			 *  damaging the surroundings too much. */
			if (!CheckCanTerraformSurroundingTiles(tile_walk, h, 0)) {
				cur_company.Restore();
				return false;
			}
			/* This is not 100% correct check, but the best we can do without modifying the map.
			 *  What is missing, is if the difference in height is more than 1.. */
			if (DoCommand(tile_walk, SLOPE_N, (curh > h) ? 0 : 1, flags & ~DC_EXEC, CMD_TERRAFORM_LAND).Failed()) {
				cur_company.Restore();
				return false;
			}
		}
	}

	if (flags & DC_EXEC) {
		/* Terraform the land under the industry */
		for (TileIndex tile_walk : ta) {
			uint curh = TileHeight(tile_walk);
			while (curh != h) {
				/* We give the terraforming for free here, because we can't calculate
				 *  exact cost in the test-round, and as we all know, that will cause
				 *  a nice assert if they don't match ;) */
				DoCommand(tile_walk, SLOPE_N, (curh > h) ? 0 : 1, flags, CMD_TERRAFORM_LAND);
				curh += (curh > h) ? -1 : 1;
			}
		}
	}

	cur_company.Restore();
	return true;
}


/**
 * Check that the new industry is far enough from conflicting industries.
 * @param tile Tile to construct the industry.
 * @param type Type of the new industry.
 * @return Succeeded or failed command.
 */
static CommandCost CheckIfFarEnoughFromConflictingIndustry(TileIndex tile, int type)
{
	const IndustrySpec *indspec = GetIndustrySpec(type);

	/* On a large map with many industries, it may be faster to check an area. */
	static const int dmax = 14;
	if (Industry::GetNumItems() > (size_t) (dmax * dmax * 2)) {
		const Industry *i = nullptr;
		TileArea tile_area = TileArea(tile, 1, 1).Expand(dmax);
		for (TileIndex atile : tile_area) {
			if (GetTileType(atile) == MP_INDUSTRY) {
				const Industry *i2 = Industry::GetByTile(atile);
				if (i == i2) continue;
				i = i2;
				if (DistanceMax(tile, i->location.tile) > (uint)dmax) continue;
				if (i->type == indspec->conflicting[0] ||
						i->type == indspec->conflicting[1] ||
						i->type == indspec->conflicting[2]) {
					return_cmd_error(STR_ERROR_INDUSTRY_TOO_CLOSE);
				}
			}
		}
		return CommandCost();
	}

	for (const Industry *i : Industry::Iterate()) {
		/* Within 14 tiles from another industry is considered close */
		if (DistanceMax(tile, i->location.tile) > 14) continue;

		/* check if there are any conflicting industry types around */
		if (i->type == indspec->conflicting[0] ||
				i->type == indspec->conflicting[1] ||
				i->type == indspec->conflicting[2]) {
			return_cmd_error(STR_ERROR_INDUSTRY_TOO_CLOSE);
		}
	}
	return CommandCost();
}

/**
 * Advertise about a new industry opening.
 * @param ind Industry being opened.
 */
static void AdvertiseIndustryOpening(const Industry *ind)
{
	const IndustrySpec *ind_spc = GetIndustrySpec(ind->type);
	SetDParam(0, ind_spc->name);
	if (ind_spc->new_industry_text > STR_LAST_STRINGID) {
		SetDParam(1, STR_TOWN_NAME);
		SetDParam(2, ind->town->index);
	} else {
		SetDParam(1, ind->town->index);
	}
	AddIndustryNewsItem(ind_spc->new_industry_text, NT_INDUSTRY_OPEN, ind->index);
	AI::BroadcastNewEvent(new ScriptEventIndustryOpen(ind->index));
	Game::NewEvent(new ScriptEventIndustryOpen(ind->index));
}

/**
 * Populate an industry's list of nearby stations, and if it accepts any cargo, also
 * add the industry to each station's nearby industry list.
 * @param ind Industry
 */
static void PopulateStationsNearby(Industry *ind)
{
	if (ind->neutral_station != nullptr && !_settings_game.station.serve_neutral_industries) {
		/* Industry has a neutral station. Use it and ignore any other nearby stations. */
		ind->stations_near.insert(ind->neutral_station);
		ind->neutral_station->industries_near.clear();
		ind->neutral_station->industries_near.insert(IndustryListEntry{0, ind});
		return;
	}

	ForAllStationsAroundTiles(ind->location, [ind](Station *st, TileIndex tile) {
		if (!IsTileType(tile, MP_INDUSTRY) || GetIndustryIndex(tile) != ind->index) return false;
		ind->stations_near.insert(st);
		st->AddIndustryToDeliver(ind, tile);
		return false;
	});
}

/**
 * Put an industry on the map.
 * @param i                   Just allocated poolitem, mostly empty.
 * @param tile                North tile of the industry.
 * @param type                Type of the industry.
 * @param layout              Industrylayout to build.
 * @param layout_index        Number of the industry layout.
 * @param t                   Nearest town.
 * @param founder             Founder of the industry; OWNER_NONE in case of random construction.
 * @param initial_random_bits Random bits for the industry.
 */
static void DoCreateNewIndustry(Industry *i, TileIndex tile, IndustryType type, const IndustryTileLayout &layout, size_t layout_index, Town *t, Owner founder, uint16_t initial_random_bits)
{
	const IndustrySpec *indspec = GetIndustrySpec(type);

	i->location = TileArea(tile, 1, 1);
	i->type = type;
	Industry::IncIndustryTypeCount(type);

	i->produced_cargo = indspec->produced_cargo;
	i->production_rate = indspec->production_rate;
	i->accepts_cargo = indspec->accepts_cargo;

	/* Randomize inital production if non-original economy is used and there are no production related callbacks. */
	if (!indspec->UsesOriginalEconomy()) {
		for (size_t ci = 0; ci < lengthof(i->production_rate); ci++) {
			i->production_rate[ci] = ClampTo<byte>((RandomRange(256) + 128) * i->production_rate[ci] >> 8);
		}
	}

	i->town = t;
	i->owner = OWNER_NONE;

	uint16_t r = Random();
	i->random_colour = static_cast<Colours>(GB(r, 0, 4));
	i->counter = GB(r, 4, 12);
	i->random = initial_random_bits;
	i->was_cargo_delivered = false;
	i->last_prod_year = EconTime::CurYear();
	i->founder = founder;
	i->ctlflags = INDCTL_NONE;

	i->construction_date = CalTime::CurDate();
	i->construction_type = (_game_mode == GM_EDITOR) ? ICT_SCENARIO_EDITOR :
			(_generating_world ? ICT_MAP_GENERATION : ICT_NORMAL_GAMEPLAY);

	/* Adding 1 here makes it conform to specs of var44 of varaction2 for industries
	 * 0 = created prior of newindustries
	 * else, chosen layout + 1 */
	i->selected_layout = (byte)(layout_index + 1);

	i->exclusive_supplier = INVALID_OWNER;
	i->exclusive_consumer = INVALID_OWNER;

	i->prod_level = PRODLEVEL_DEFAULT;

	/* Call callbacks after the regular fields got initialised. */

	if (HasBit(indspec->callback_mask, CBM_IND_PROD_CHANGE_BUILD)) {
		uint16_t res = GetIndustryCallback(CBID_INDUSTRY_PROD_CHANGE_BUILD, 0, Random(), i, type, INVALID_TILE);
		if (res != CALLBACK_FAILED) {
			if (res < PRODLEVEL_MINIMUM || res > PRODLEVEL_MAXIMUM) {
				ErrorUnknownCallbackResult(indspec->grf_prop.grffile->grfid, CBID_INDUSTRY_PROD_CHANGE_BUILD, res);
			} else {
				i->prod_level = res;
				i->RecomputeProductionMultipliers();
			}
		}
	}

	if (_generating_world) {
		if (HasBit(indspec->callback_mask, CBM_IND_PRODUCTION_256_TICKS)) {
			IndustryProductionCallback(i, 1);
			for (size_t ci = 0; ci < lengthof(i->last_month_production); ci++) {
				i->last_month_production[ci] = i->produced_cargo_waiting[ci] * 8;
				i->produced_cargo_waiting[ci] = 0;
			}
		}

		for (size_t ci = 0; ci < lengthof(i->last_month_production); ci++) {
			i->last_month_production[ci] += i->production_rate[ci] * 8;
		}
	}

	if (HasBit(indspec->callback_mask, CBM_IND_DECIDE_COLOUR)) {
		uint16_t res = GetIndustryCallback(CBID_INDUSTRY_DECIDE_COLOUR, 0, 0, i, type, INVALID_TILE);
		if (res != CALLBACK_FAILED) {
			if (GB(res, 4, 11) != 0) ErrorUnknownCallbackResult(indspec->grf_prop.grffile->grfid, CBID_INDUSTRY_DECIDE_COLOUR, res);
			i->random_colour = static_cast<Colours>(GB(res, 0, 4));
		}
	}

	if (HasBit(indspec->callback_mask, CBM_IND_INPUT_CARGO_TYPES)) {
		/* Clear all input cargo types */
		for (size_t j = 0; j < i->accepts_cargo.size(); j++) i->accepts_cargo[j] = INVALID_CARGO;
		/* Query actual types */
		uint maxcargoes = (indspec->behaviour & INDUSTRYBEH_CARGOTYPES_UNLIMITED) ? lengthof(i->accepts_cargo) : 3;
		for (uint j = 0; j < maxcargoes; j++) {
			uint16_t res = GetIndustryCallback(CBID_INDUSTRY_INPUT_CARGO_TYPES, j, 0, i, type, INVALID_TILE);
			if (res == CALLBACK_FAILED || GB(res, 0, 8) == UINT8_MAX) break;
			if (indspec->grf_prop.grffile->grf_version >= 8 && res >= 0x100) {
				ErrorUnknownCallbackResult(indspec->grf_prop.grffile->grfid, CBID_INDUSTRY_INPUT_CARGO_TYPES, res);
				break;
			}
			CargoID cargo = GetCargoTranslation(GB(res, 0, 8), indspec->grf_prop.grffile);
			/* Industries without "unlimited" cargo types support depend on the specific order/slots of cargo types.
			 * They need to be able to blank out specific slots without aborting the callback sequence,
			 * and solve this by returning undefined cargo indexes. Skip these. */
			if (cargo == INVALID_CARGO && !(indspec->behaviour & INDUSTRYBEH_CARGOTYPES_UNLIMITED)) continue;
			/* Verify valid cargo */
			if (std::find(indspec->accepts_cargo.begin(), indspec->accepts_cargo.end(), cargo) == indspec->accepts_cargo.end()) {
				/* Cargo not in spec, error in NewGRF */
				ErrorUnknownCallbackResult(indspec->grf_prop.grffile->grfid, CBID_INDUSTRY_INPUT_CARGO_TYPES, res);
				break;
			}
			if (std::find(i->accepts_cargo.begin(), i->accepts_cargo.begin() + j, cargo) != i->accepts_cargo.begin() + j) {
				/* Duplicate cargo */
				ErrorUnknownCallbackResult(indspec->grf_prop.grffile->grfid, CBID_INDUSTRY_INPUT_CARGO_TYPES, res);
				break;
			}
			i->accepts_cargo[j] = cargo;
		}
	}

	if (HasBit(indspec->callback_mask, CBM_IND_OUTPUT_CARGO_TYPES)) {
		/* Clear all output cargo types */
		for (size_t j = 0; j < i->produced_cargo.size(); j++) i->produced_cargo[j] = INVALID_CARGO;
		/* Query actual types */
		uint maxcargoes = (indspec->behaviour & INDUSTRYBEH_CARGOTYPES_UNLIMITED) ? lengthof(i->produced_cargo) : 2;
		for (uint j = 0; j < maxcargoes; j++) {
			uint16_t res = GetIndustryCallback(CBID_INDUSTRY_OUTPUT_CARGO_TYPES, j, 0, i, type, INVALID_TILE);
			if (res == CALLBACK_FAILED || GB(res, 0, 8) == UINT8_MAX) break;
			if (indspec->grf_prop.grffile->grf_version >= 8 && res >= 0x100) {
				ErrorUnknownCallbackResult(indspec->grf_prop.grffile->grfid, CBID_INDUSTRY_OUTPUT_CARGO_TYPES, res);
				break;
			}
			CargoID cargo = GetCargoTranslation(GB(res, 0, 8), indspec->grf_prop.grffile);
			/* Allow older GRFs to skip slots. */
			if (cargo == INVALID_CARGO && !(indspec->behaviour & INDUSTRYBEH_CARGOTYPES_UNLIMITED)) continue;
			/* Verify valid cargo */
			if (std::find(indspec->produced_cargo.begin(), indspec->produced_cargo.end(), cargo) == indspec->produced_cargo.end()) {
				/* Cargo not in spec, error in NewGRF */
				ErrorUnknownCallbackResult(indspec->grf_prop.grffile->grfid, CBID_INDUSTRY_OUTPUT_CARGO_TYPES, res);
				break;
			}
			if (std::find(i->produced_cargo.begin(), i->produced_cargo.begin() + j, cargo) != i->produced_cargo.begin() + j) {
				/* Duplicate cargo */
				ErrorUnknownCallbackResult(indspec->grf_prop.grffile->grfid, CBID_INDUSTRY_OUTPUT_CARGO_TYPES, res);
				break;
			}
			i->produced_cargo[j] = cargo;
		}
	}

	/* Plant the tiles */

	uint64_t anim_inhibit_mask = indspec->layout_anim_masks[layout_index];

	uint gfx_idx = 0;
	for (const IndustryTileLayoutTile &it : layout) {
		TileIndex cur_tile = tile + ToTileIndexDiff(it.ti);

		if (it.gfx != GFX_WATERTILE_SPECIALCHECK) {
			i->location.Add(cur_tile);

			WaterClass wc = (IsWaterTile(cur_tile) ? GetWaterClass(cur_tile) : WATER_CLASS_INVALID);

			DoCommand(cur_tile, 0, 0, DC_EXEC | DC_NO_TEST_TOWN_RATING | DC_NO_MODIFY_TOWN_RATING, CMD_LANDSCAPE_CLEAR);

			MakeIndustry(cur_tile, i->index, it.gfx, Random(), wc);

			if (_generating_world) {
				SetIndustryConstructionCounter(cur_tile, 3);
				SetIndustryConstructionStage(cur_tile, 2);
			}

			/* it->gfx is stored in the map. But the translated ID cur_gfx is the interesting one */
			IndustryGfx cur_gfx = GetTranslatedIndustryTileID(it.gfx);
			const IndustryTileSpec *its = GetIndustryTileSpec(cur_gfx);
			if (its->animation.status != ANIM_STATUS_NO_ANIMATION) {
				if (gfx_idx >= 64 || !HasBit(anim_inhibit_mask, gfx_idx)) AddAnimatedTile(cur_tile);
			}

			gfx_idx++;
		}
	}

	if (GetIndustrySpec(i->type)->behaviour & INDUSTRYBEH_PLANT_ON_BUILT) {
		for (uint j = 0; j != 50; j++) PlantRandomFarmField(i);
	}
	InvalidateWindowData(WC_INDUSTRY_DIRECTORY, 0, IDIWD_FORCE_REBUILD);
	SetWindowDirty(WC_BUILD_INDUSTRY, 0);

	if (!_generating_world) PopulateStationsNearby(i);
	if (_game_mode == GM_NORMAL) RegisterGameEvents(GEF_INDUSTRY_CREATE);
}

/**
 * Helper function for Build/Fund an industry
 * @param tile tile where industry is built
 * @param type of industry to build
 * @param flags of operations to conduct
 * @param indspec pointer to industry specifications
 * @param layout_index the index of the itsepc to build/fund
 * @param random_var8f random seed (possibly) used by industries
 * @param random_initial_bits The random bits the industry is going to have after construction.
 * @param founder Founder of the industry
 * @param creation_type The circumstances the industry is created under.
 * @param[out] ip Pointer to store newly created industry.
 * @return Succeeded or failed command.
 *
 * @post \c *ip contains the newly created industry if all checks are successful and the \a flags request actual creation, else it contains \c nullptr afterwards.
 */
static CommandCost CreateNewIndustryHelper(TileIndex tile, IndustryType type, DoCommandFlag flags, const IndustrySpec *indspec, size_t layout_index, uint32_t random_var8f, uint16_t random_initial_bits, Owner founder, IndustryAvailabilityCallType creation_type, Industry **ip)
{
	assert(layout_index < indspec->layouts.size());
	const IndustryTileLayout &layout = indspec->layouts[layout_index];

	*ip = nullptr;

	/* 1. Cheap: Built-in checks on industry level. */
	CommandCost ret = CheckIfFarEnoughFromConflictingIndustry(tile, type);
	if (ret.Failed()) return ret;

	Town *t = nullptr;
	ret = FindTownForIndustry(tile, type, &t);
	if (ret.Failed()) return ret;
	assert(t != nullptr);

	ret = CheckIfIndustryIsAllowed(tile, type, t);
	if (ret.Failed()) return ret;

	/* 2. Built-in checks on industry tiles. */
	std::vector<ClearedObjectArea> object_areas(_cleared_object_areas);
	ret = CheckIfIndustryTilesAreFree(tile, layout, type);
	_cleared_object_areas = object_areas;
	if (ret.Failed()) return ret;

	/* 3. NewGRF-defined checks on industry level. */
	if (HasBit(GetIndustrySpec(type)->callback_mask, CBM_IND_LOCATION)) {
		ret = CheckIfCallBackAllowsCreation(tile, type, layout_index, random_var8f, random_initial_bits, founder, creation_type);
	} else {
		ret = _check_new_industry_procs[indspec->check_proc](tile);
	}
	if (ret.Failed()) return ret;

	/* 4. Expensive: NewGRF-defined checks on industry tiles. */
	bool custom_shape_check = false;
	ret = CheckIfIndustryTileSlopes(tile, layout, layout_index, type, random_initial_bits, founder, creation_type, &custom_shape_check);
	if (ret.Failed()) return ret;

	if (!custom_shape_check && _settings_game.game_creation.land_generator == LG_TERRAGENESIS && _generating_world &&
			!_ignore_restrictions && !CheckIfCanLevelIndustryPlatform(tile, DC_NO_WATER, layout)) {
		return_cmd_error(STR_ERROR_SITE_UNSUITABLE);
	}

	if (!Industry::CanAllocateItem()) return_cmd_error(STR_ERROR_TOO_MANY_INDUSTRIES);

	if (flags & DC_EXEC) {
		*ip = new Industry(tile);
		if (!custom_shape_check) CheckIfCanLevelIndustryPlatform(tile, DC_NO_WATER | DC_EXEC, layout);
		DoCreateNewIndustry(*ip, tile, type, layout, layout_index, t, founder, random_initial_bits);
	}

	return CommandCost();
}

/**
 * Build/Fund an industry
 * @param tile tile where industry is built
 * @param flags of operations to conduct
 * @param p1 various bitstuffed elements
 * - p1 = (bit  0 -  7) - industry type see build_industry.h and see industry.h
 * - p1 = (bit  8 - 15) - first layout to try
 * - p1 = (bit 16     ) - 0 = prospect, 1 = fund (only valid if current company is DEITY)
 * @param p2 seed to use for desyncfree randomisations
 * @param text unused
 * @return the cost of this operation or an error
 */
CommandCost CmdBuildIndustry(TileIndex tile, DoCommandFlag flags, uint32_t p1, uint32_t p2, const char *text)
{
	IndustryType it = GB(p1, 0, 8);
	if (it >= NUM_INDUSTRYTYPES) return CMD_ERROR;

	const IndustrySpec *indspec = GetIndustrySpec(it);

	/* Check if the to-be built/founded industry is available for this climate. */
	if (!indspec->enabled || indspec->layouts.empty()) return CMD_ERROR;

	/* If the setting for raw-material industries is not on, you cannot build raw-material industries.
	 * Raw material industries are industries that do not accept cargo (at least for now) */
	if (_game_mode != GM_EDITOR && _current_company != OWNER_DEITY && _settings_game.construction.raw_industry_construction == 0 && indspec->IsRawIndustry()) {
		return CMD_ERROR;
	}

	if (_game_mode != GM_EDITOR && GetIndustryProbabilityCallback(it, _current_company == OWNER_DEITY ? IACT_RANDOMCREATION : IACT_USERCREATION, 1) == 0) {
		return CMD_ERROR;
	}

	Randomizer randomizer;
	randomizer.SetSeed(p2);
	uint16_t random_initial_bits = GB(p2, 0, 16);
	uint32_t random_var8f = randomizer.Next();
	size_t num_layouts = indspec->layouts.size();
	CommandCost ret = CommandCost(STR_ERROR_SITE_UNSUITABLE);
	const bool deity_prospect = _current_company == OWNER_DEITY && !HasBit(p1, 16);

	Industry *ind = nullptr;
	if (deity_prospect || (_game_mode != GM_EDITOR && _current_company != OWNER_DEITY && _settings_game.construction.raw_industry_construction == 2 && indspec->IsRawIndustry())) {
		if (flags & DC_EXEC) {
			/* Prospecting has a chance to fail, however we cannot guarantee that something can
			 * be built on the map, so the chance gets lower when the map is fuller, but there
			 * is nothing we can really do about that. */
			bool prospect_success = deity_prospect || Random() <= indspec->prospecting_chance;
			if (prospect_success) {
				/* Prospected industries are build as OWNER_TOWN to not e.g. be build on owned land of the founder */
				IndustryAvailabilityCallType calltype = _current_company == OWNER_DEITY ? IACT_RANDOMCREATION : IACT_PROSPECTCREATION;
				Backup<CompanyID> cur_company(_current_company, OWNER_TOWN, FILE_LINE);
				for (int i = 0; i < 5000; i++) {
					/* We should not have more than one Random() in a function call
					 * because parameter evaluation order is not guaranteed in the c++ standard
					 */
					tile = RandomTile();
					/* Start with a random layout */
					size_t layout = RandomRange((uint32_t)num_layouts);
					/* Check now each layout, starting with the random one */
					for (size_t j = 0; j < num_layouts; j++) {
						layout = (layout + 1) % num_layouts;
						ret = CreateNewIndustryHelper(tile, it, flags, indspec, layout, random_var8f, random_initial_bits, cur_company.GetOriginalValue(), calltype, &ind);
						if (ret.Succeeded()) break;
					}
					if (ret.Succeeded()) break;
				}
				cur_company.Restore();
			}
			if (ret.Failed() && IsLocalCompany()) {
				if (prospect_success) {
					ShowErrorMessage(STR_ERROR_CAN_T_PROSPECT_INDUSTRY, STR_ERROR_NO_SUITABLE_PLACES_FOR_PROSPECTING, WL_INFO);
				} else {
					ShowErrorMessage(STR_ERROR_CAN_T_PROSPECT_INDUSTRY, STR_ERROR_PROSPECTING_WAS_UNLUCKY, WL_INFO);
				}
			}
		}
	} else {
		size_t layout = GB(p1, 8, 8);
		if (layout >= num_layouts) return CMD_ERROR;

		/* Check subsequently each layout, starting with the given layout in p1 */
		for (size_t i = 0; i < num_layouts; i++) {
			layout = (layout + 1) % num_layouts;
			ret = CreateNewIndustryHelper(tile, it, flags, indspec, layout, random_var8f, random_initial_bits, _current_company, _current_company == OWNER_DEITY ? IACT_RANDOMCREATION : IACT_USERCREATION, &ind);
			if (ret.Succeeded()) break;
		}

		/* If it still failed, there's no suitable layout to build here, return the error */
		if (ret.Failed()) return ret;
	}

	if ((flags & DC_EXEC) && ind != nullptr && _game_mode != GM_EDITOR) {
		AdvertiseIndustryOpening(ind);
	}

	return CommandCost(EXPENSES_OTHER, indspec->GetConstructionCost());
}

/**
 * Set industry control flags.
 * @param flags Type of operation.
 * @param p1 IndustryID
 * @param p2 IndustryControlFlags
 * @return Empty cost or an error.
 */
CommandCost CmdIndustrySetFlags(TileIndex tile, DoCommandFlag flags, uint32_t p1, uint32_t p2, const char *text)
{
	if (_current_company != OWNER_DEITY) return CMD_ERROR;

	Industry *ind = Industry::GetIfValid(p1);
	if (ind == nullptr) return CMD_ERROR;

	if (flags & DC_EXEC) ind->ctlflags = ((IndustryControlFlags)p2) & INDCTL_MASK;

	return CommandCost();
}

/**
 * Set industry production.
 * @param flags Type of operation.
 * @param ind_id IndustryID
 * @param prod_level Production level.
 * @param show_news Show a news message on production change.
 * @param custom_news Custom news message text.
 * @return Empty cost or an error.
 */
CommandCost CmdIndustrySetProduction(DoCommandFlag flags, IndustryID ind_id, byte prod_level, bool show_news, const std::string &custom_news)
{
	if (_current_company != OWNER_DEITY) return CMD_ERROR;
	if (prod_level < PRODLEVEL_MINIMUM || prod_level > PRODLEVEL_MAXIMUM) return CMD_ERROR;

	Industry *ind = Industry::GetIfValid(ind_id);
	if (ind == nullptr) return CMD_ERROR;

	if (flags & DC_EXEC) {
		StringID str = STR_NULL;
		if (prod_level > ind->prod_level) {
			str = GetIndustrySpec(ind->type)->production_up_text;
		} else if (prod_level < ind->prod_level) {
			str = GetIndustrySpec(ind->type)->production_down_text;
		}
		if (prod_level != ind->prod_level && !custom_news.empty()) str = STR_NEWS_CUSTOM_ITEM;

		ind->ctlflags |= INDCTL_EXTERNAL_PROD_LEVEL;
		ind->prod_level = prod_level;
		ind->RecomputeProductionMultipliers();

		/* Show news message if requested. */
		if (show_news && str != STR_NULL) {
			NewsType nt;
			switch (WhoCanServiceIndustry(ind)) {
				case 0: nt = NT_INDUSTRY_NOBODY;  break;
				case 1: nt = NT_INDUSTRY_OTHER;   break;
				case 2: nt = NT_INDUSTRY_COMPANY; break;
				default: NOT_REACHED();
			}

			/* Set parameters of news string */
			NewsAllocatedData *data = nullptr;
			if (str == STR_NEWS_CUSTOM_ITEM) {
				NewsStringData *news = new NewsStringData(custom_news);
				SetDParamStr(0, news->string);
			} else if (str > STR_LAST_STRINGID) {
				SetDParam(0, STR_TOWN_NAME);
				SetDParam(1, ind->town->index);
				SetDParam(2, GetIndustrySpec(ind->type)->name);
			} else {
				SetDParam(0, ind->index);
			}
			AddIndustryNewsItem(str, nt, ind->index, data);
		}
	}

	return CommandCost();
}

/**
 * Set industry production.
 * @param tile unused.
 * @param flags type of operation
 * @param p1 IndustryID.
 * @param p2 various bitstuffed elements
 * - p2 = (bit  0 -  7) - production level
 * - p2 = (bit  8)      - whether to show news
 * @param text custom news message.
 * @return the cost of this operation or an error
 */
CommandCost CmdIndustrySetProduction(TileIndex tile, DoCommandFlag flags, uint32_t p1, uint32_t p2, const char *text)
{
	return CmdIndustrySetProduction(flags, (IndustryID)p1, GB(p2, 0, 8), HasBit(p2, 8), text != nullptr ? std::string{ text } : std::string{});
}

/**
 * Change exclusive consumer or supplier for the industry.
 * @param flags Type of operation.
 * @param p1 IndustryID
 * @param p2 various bitstuffed elements
 * - p2 = (bit 0 - 7) - CompanyID to set or INVALID_OWNER (available to everyone) or
 *                      OWNER_NONE (neutral stations only) or OWNER_DEITY (no one)
 * - p2 = (bit 8)     - Set exclusive consumer if true, supplier if false.
 * @return Empty cost or an error.
 */
CommandCost CmdIndustrySetExclusivity(TileIndex tile, DoCommandFlag flags, uint32_t p1, uint32_t p2, const char *text)
{
	if (_current_company != OWNER_DEITY) return CMD_ERROR;

	Industry *ind = Industry::GetIfValid(p1);
	if (ind == nullptr) return CMD_ERROR;

	Owner company_id = (Owner)GB(p2, 0, 8);
	bool consumer = HasBit(p2, 8);

	if (company_id != OWNER_NONE && company_id != INVALID_OWNER && company_id != OWNER_DEITY
		&& !Company::IsValidID(company_id)) return CMD_ERROR;

	if (flags & DC_EXEC) {
		if (consumer) {
			ind->exclusive_consumer = company_id;
		} else {
			ind->exclusive_supplier = company_id;
		}
	}

	return CommandCost();
}

/**
 * Change additional industry text.
 * @param flags Type of operation.
 * @param p1 IndustryID
 * @param text - Additional industry text.
 * @return Empty cost or an error.
 */
CommandCost CmdIndustrySetText(TileIndex tile, DoCommandFlag flags, uint32_t p1, uint32_t p2, const char *text)
{
	if (_current_company != OWNER_DEITY) return CMD_ERROR;

	Industry *ind = Industry::GetIfValid(p1);
	if (ind == nullptr) return CMD_ERROR;

	if (flags & DC_EXEC) {
		ind->text.clear();
		if (!StrEmpty(text)) ind->text = text;
		InvalidateWindowData(WC_INDUSTRY_VIEW, ind->index);
	}

	return CommandCost();
}

/**
 * Create a new industry of random layout.
 * @param tile The location to build the industry.
 * @param type The industry type to build.
 * @param creation_type The circumstances the industry is created under.
 * @return the created industry or nullptr if it failed.
 */
static Industry *CreateNewIndustry(TileIndex tile, IndustryType type, IndustryAvailabilityCallType creation_type)
{
	const IndustrySpec *indspec = GetIndustrySpec(type);

	uint32_t seed = Random();
	uint32_t seed2 = Random();
	Industry *i = nullptr;
	size_t layout_index = RandomRange((uint32_t)indspec->layouts.size());
	[[maybe_unused]] CommandCost ret = CreateNewIndustryHelper(tile, type, DC_EXEC, indspec, layout_index, seed, GB(seed2, 0, 16), OWNER_NONE, creation_type, &i);
	assert(i != nullptr || ret.Failed());
	return i;
}

/**
 * Compute the appearance probability for an industry during map creation.
 * @param it Industry type to compute.
 * @param[out] force_at_least_one Returns whether at least one instance should be forced on map creation.
 * @return Relative probability for the industry to appear.
 */
static uint32_t GetScaledIndustryGenerationProbability(IndustryType it, bool *force_at_least_one)
{
	const IndustrySpec *ind_spc = GetIndustrySpec(it);
	uint32_t chance = ind_spc->appear_creation[_settings_game.game_creation.landscape];
	if (!ind_spc->enabled || ind_spc->layouts.empty() ||
			(_game_mode != GM_EDITOR && _settings_game.difficulty.industry_density == ID_FUND_ONLY) ||
			(chance = GetIndustryProbabilityCallback(it, IACT_MAPGENERATION, chance)) == 0) {
		*force_at_least_one = false;
		return 0;
	} else {
		chance *= 16; // to increase precision
		/* We want industries appearing at coast to appear less often on bigger maps, as length of coast increases slower than map area.
		 * For simplicity we scale in both cases, though scaling the probabilities of all industries has no effect. */
		chance = (ind_spc->check_proc == CHECK_REFINERY || ind_spc->check_proc == CHECK_OIL_RIG) ? ScaleByMapSize1D(chance) : ScaleByMapSize(chance);

		*force_at_least_one = (chance > 0) && !(ind_spc->behaviour & INDUSTRYBEH_NOBUILT_MAPCREATION) && (_game_mode != GM_EDITOR);
		return chance;
	}
}

/**
 * Compute the probability for constructing a new industry during game play.
 * @param it Industry type to compute.
 * @param[out] min_number Minimal number of industries that should exist at the map.
 * @return Relative probability for the industry to appear.
 */
static uint16_t GetIndustryGamePlayProbability(IndustryType it, byte *min_number)
{
	if (_settings_game.difficulty.industry_density == ID_FUND_ONLY) {
		*min_number = 0;
		return 0;
	}

	const IndustrySpec *ind_spc = GetIndustrySpec(it);
	byte chance = ind_spc->appear_ingame[_settings_game.game_creation.landscape];
	if (!ind_spc->enabled || ind_spc->layouts.empty() ||
			((ind_spc->behaviour & INDUSTRYBEH_BEFORE_1950) && CalTime::CurYear() > 1950) ||
			((ind_spc->behaviour & INDUSTRYBEH_AFTER_1960) && CalTime::CurYear() < 1960) ||
			(chance = GetIndustryProbabilityCallback(it, IACT_RANDOMCREATION, chance)) == 0) {
		*min_number = 0;
		return 0;
	}
	*min_number = (ind_spc->behaviour & INDUSTRYBEH_CANCLOSE_LASTINSTANCE) ? 1 : 0;
	return chance;
}

/**
 * Get wanted number of industries on the map.
 * @return Wanted number of industries at the map.
 */
static uint GetNumberOfIndustries()
{
	/* Number of industries on a 256x256 map. */
	static const uint16_t numof_industry_table[] = {
		0,    // none
		0,    // minimal
		10,   // very low
		25,   // low
		55,   // normal
		80,   // high
		0,    // custom
	};

	assert(lengthof(numof_industry_table) == ID_END);
	uint difficulty = (_game_mode != GM_EDITOR) ? _settings_game.difficulty.industry_density : (uint)ID_VERY_LOW;
	if (difficulty == ID_CUSTOM) return std::min<uint>(IndustryPool::MAX_SIZE, _settings_game.game_creation.custom_industry_number);
	return std::min<uint>(IndustryPool::MAX_SIZE, ScaleByMapSize(numof_industry_table[difficulty]));
}

/**
 * Try to place the industry in the game.
 * Since there is no feedback why placement fails, there is no other option
 * than to try a few times before concluding it does not work.
 * @param type     Industry type of the desired industry.
 * @param try_hard Try very hard to find a place. (Used to place at least one industry per type.)
 * @return Pointer to created industry, or \c nullptr if creation failed.
 */
static Industry *PlaceIndustry(IndustryType type, IndustryAvailabilityCallType creation_type, bool try_hard)
{
	uint tries = try_hard ? 10000u : 2000u;
	for (; tries > 0; tries--) {
		Industry *ind = CreateNewIndustry(RandomTile(), type, creation_type);
		if (ind != nullptr) return ind;
	}
	return nullptr;
}

/**
 * Try to build a industry on the map.
 * @param type IndustryType of the desired industry
 * @param try_hard Try very hard to find a place. (Used to place at least one industry per type)
 */
static void PlaceInitialIndustry(IndustryType type, bool try_hard)
{
	Backup<CompanyID> cur_company(_current_company, OWNER_NONE, FILE_LINE);

	IncreaseGeneratingWorldProgress(GWP_INDUSTRY);
	PlaceIndustry(type, IACT_MAPGENERATION, try_hard);

	cur_company.Restore();
}

/**
 * Get total number of industries existing in the game.
 * @return Number of industries currently in the game.
 */
static uint GetCurrentTotalNumberOfIndustries()
{
	int total = 0;
	for (IndustryType it = 0; it < NUM_INDUSTRYTYPES; it++) total += Industry::GetIndustryTypeCount(it);
	return total;
}


/** Reset the entry. */
void IndustryTypeBuildData::Reset()
{
	this->probability  = 0;
	this->min_number   = 0;
	this->target_count = 0;
	this->max_wait     = 1;
	this->wait_count   = 0;
}

/** Completely reset the industry build data. */
void IndustryBuildData::Reset()
{
	this->wanted_inds = GetCurrentTotalNumberOfIndustries() << 16;

	for (IndustryType it = 0; it < NUM_INDUSTRYTYPES; it++) {
		this->builddata[it].Reset();
	}
}

/** Monthly update of industry build data. */
void IndustryBuildData::MonthlyLoop()
{
	static const int NEWINDS_PER_MONTH = 0x38000 / (10 * 12); // lower 16 bits is a float fraction, 3.5 industries per decade, divided by 10 * 12 months.
	if (_settings_game.difficulty.industry_density == ID_FUND_ONLY) return; // 'no industries' setting.

	/* To prevent running out of unused industries for the player to connect,
	 * add a fraction of new industries each month, but only if the manager can keep up. */
	uint max_behind = 1 + std::min(99u, ScaleByMapSize(3)); // At most 2 industries for small maps, and 100 at the biggest map (about 6 months industry build attempts).
	if (GetCurrentTotalNumberOfIndustries() + max_behind >= (this->wanted_inds >> 16)) {
		this->wanted_inds += ScaleByMapSize(NEWINDS_PER_MONTH);
	}
}

/**
 * This function will create random industries during game creation.
 * It will scale the amount of industries by mapsize and difficulty level.
 */
void GenerateIndustries()
{
	if (_game_mode != GM_EDITOR && _settings_game.difficulty.industry_density == ID_FUND_ONLY) return; // No industries in the game.

	uint32_t industry_probs[NUM_INDUSTRYTYPES];
	bool force_at_least_one[NUM_INDUSTRYTYPES];
	uint32_t total_prob = 0;
	uint num_forced = 0;

	for (IndustryType it = 0; it < NUM_INDUSTRYTYPES; it++) {
		industry_probs[it] = GetScaledIndustryGenerationProbability(it, force_at_least_one + it);
		total_prob += industry_probs[it];
		if (force_at_least_one[it]) num_forced++;
	}

	uint total_amount = GetNumberOfIndustries();
	if (total_prob == 0 || total_amount < num_forced) {
		/* Only place the forced ones */
		total_amount = num_forced;
	}

	SetGeneratingWorldProgress(GWP_INDUSTRY, total_amount);

	/* Try to build one industry per type independent of any probabilities */
	for (IndustryType it = 0; it < NUM_INDUSTRYTYPES; it++) {
		if (force_at_least_one[it]) {
			assert(total_amount > 0);
			total_amount--;
			PlaceInitialIndustry(it, true);
		}
	}

	/* Add the remaining industries according to their probabilities */
	for (uint i = 0; i < total_amount; i++) {
		uint32_t r = RandomRange(total_prob);
		IndustryType it = 0;
		while (r >= industry_probs[it]) {
			r -= industry_probs[it];
			it++;
			assert(it < NUM_INDUSTRYTYPES);
		}
		assert(industry_probs[it] > 0);
		PlaceInitialIndustry(it, false);
	}
	_industry_builder.Reset();
}

/**
 * Monthly update of industry statistics.
 * @param i Industry to update.
 */
static void UpdateIndustryStatistics(Industry *i)
{
	for (byte j = 0; j < lengthof(i->produced_cargo); j++) {
		if (i->produced_cargo[j] != INVALID_CARGO) {
			byte pct = 0;
			if (i->this_month_production[j] != 0) {
				i->last_prod_year = EconTime::CurYear();
				pct = ClampTo<byte>(i->this_month_transported[j] * 256 / i->this_month_production[j]);
			}
			i->last_month_pct_transported[j] = pct;

			i->last_month_production[j] = i->this_month_production[j];
			i->this_month_production[j] = 0;

			i->last_month_transported[j] = i->this_month_transported[j];
			i->this_month_transported[j] = 0;
		}
	}
}

/**
 * Recompute #production_rate for current #prod_level.
 * This function is only valid when not using smooth economy.
 */
void Industry::RecomputeProductionMultipliers()
{
	const IndustrySpec *indspec = GetIndustrySpec(this->type);
	assert(indspec->UsesOriginalEconomy());

	/* Rates are rounded up, so e.g. oilrig always produces some passengers */
	for (size_t i = 0; i < lengthof(this->production_rate); i++) {
		this->production_rate[i] = ClampTo<byte>(CeilDiv(indspec->production_rate[i] * this->prod_level, PRODLEVEL_DEFAULT));
	}
}

void Industry::FillCachedName() const
{
	auto tmp_params = MakeParameters(this->index);
	this->cached_name = GetStringWithArgs(STR_INDUSTRY_NAME, tmp_params);
}

void ClearAllIndustryCachedNames()
{
	for (Industry *ind : Industry::Iterate()) {
		ind->cached_name.clear();
	}
}

/**
 * Set the #probability and #min_number fields for the industry type \a it for a running game.
 * @param it Industry type.
 * @return At least one of the fields has changed value.
 */
bool IndustryTypeBuildData::GetIndustryTypeData(IndustryType it)
{
	byte min_number;
	uint32_t probability = GetIndustryGamePlayProbability(it, &min_number);
	bool changed = min_number != this->min_number || probability != this->probability;
	this->min_number = min_number;
	this->probability = probability;
	return changed;
}

/** Decide how many industries of each type are needed. */
void IndustryBuildData::SetupTargetCount()
{
	bool changed = false;
	uint num_planned = 0; // Number of industries planned in the industry build data.
	for (IndustryType it = 0; it < NUM_INDUSTRYTYPES; it++) {
		changed |= this->builddata[it].GetIndustryTypeData(it);
		num_planned += this->builddata[it].target_count;
	}
	uint total_amount = this->wanted_inds >> 16; // Desired total number of industries.
	changed |= num_planned != total_amount;
	if (!changed) return; // All industries are still the same, no need to re-randomize.

	/* Initialize the target counts. */
	uint force_build = 0;  // Number of industries that should always be available.
	uint32_t total_prob = 0; // Sum of probabilities.
	for (IndustryType it = 0; it < NUM_INDUSTRYTYPES; it++) {
		IndustryTypeBuildData *ibd = this->builddata + it;
		force_build += ibd->min_number;
		ibd->target_count = ibd->min_number;
		total_prob += ibd->probability;
	}

	if (total_prob == 0) return; // No buildable industries.

	/* Subtract forced industries from the number of industries available for construction. */
	total_amount = (total_amount <= force_build) ? 0 : total_amount - force_build;

	/* Assign number of industries that should be aimed for, by using the probability as a weight. */
	while (total_amount > 0) {
		uint32_t r = RandomRange(total_prob);
		IndustryType it = 0;
		while (r >= this->builddata[it].probability) {
			r -= this->builddata[it].probability;
			it++;
			assert(it < NUM_INDUSTRYTYPES);
		}
		assert(this->builddata[it].probability > 0);
		this->builddata[it].target_count++;
		total_amount--;
	}
}

/**
 * Try to create a random industry, during gameplay
 */
void IndustryBuildData::TryBuildNewIndustry()
{
	this->SetupTargetCount();

	int missing = 0;       // Number of industries that need to be build.
	uint count = 0;        // Number of industry types eligible for build.
	uint32_t total_prob = 0; // Sum of probabilities.
	IndustryType forced_build = NUM_INDUSTRYTYPES; // Industry type that should be forcibly build.
	for (IndustryType it = 0; it < NUM_INDUSTRYTYPES; it++) {
		int difference = this->builddata[it].target_count - Industry::GetIndustryTypeCount(it);
		missing += difference;
		if (this->builddata[it].wait_count > 0) continue; // This type may not be built now.
		if (difference > 0) {
			if (Industry::GetIndustryTypeCount(it) == 0 && this->builddata[it].min_number > 0) {
				/* An industry that should exist at least once, is not available. Force it, trying the most needed one first. */
				if (forced_build == NUM_INDUSTRYTYPES ||
						difference > this->builddata[forced_build].target_count - Industry::GetIndustryTypeCount(forced_build)) {
					forced_build = it;
				}
			}
			total_prob += difference;
			count++;
		}
	}

	if (EconomyIsInRecession() || (forced_build == NUM_INDUSTRYTYPES && (missing <= 0 || total_prob == 0))) count = 0; // Skip creation of an industry.

	if (count >= 1) {
		/* If not forced, pick a weighted random industry to build.
		 * For the case that count == 1, there is no need to draw a random number. */
		IndustryType it;
		if (forced_build != NUM_INDUSTRYTYPES) {
			it = forced_build;
		} else {
			/* Non-forced, select an industry type to build (weighted random). */
			uint32_t r = 0; // Initialized to silence the compiler.
			if (count > 1) r = RandomRange(total_prob);
			for (it = 0; it < NUM_INDUSTRYTYPES; it++) {
				if (this->builddata[it].wait_count > 0) continue; // Type may not be built now.
				int difference = this->builddata[it].target_count - Industry::GetIndustryTypeCount(it);
				if (difference <= 0) continue; // Too many of this kind.
				if (count == 1) break;
				if (r < (uint)difference) break;
				r -= difference;
			}
			assert(it < NUM_INDUSTRYTYPES && this->builddata[it].target_count > Industry::GetIndustryTypeCount(it));
		}

		/* Try to create the industry. */
		const Industry *ind = PlaceIndustry(it, IACT_RANDOMCREATION, false);
		if (ind == nullptr) {
			this->builddata[it].wait_count = this->builddata[it].max_wait + 1; // Compensate for decrementing below.
			this->builddata[it].max_wait = std::min(1000, this->builddata[it].max_wait + 2);
		} else {
			AdvertiseIndustryOpening(ind);
			this->builddata[it].max_wait = std::max(this->builddata[it].max_wait / 2, 1); // Reduce waiting time of the industry type.
		}
	}

	/* Decrement wait counters. */
	for (IndustryType it = 0; it < NUM_INDUSTRYTYPES; it++) {
		if (this->builddata[it].wait_count > 0) this->builddata[it].wait_count--;
	}
}

/**
 * Protects an industry from closure if the appropriate flags and conditions are met
 * INDUSTRYBEH_CANCLOSE_LASTINSTANCE must be set (which, by default, it is not) and the
 * count of industries of this type must one (or lower) in order to be protected
 * against closure.
 * @param type IndustryType been queried
 * @result true if protection is on, false otherwise (except for oil wells)
 */
static bool CheckIndustryCloseDownProtection(IndustryType type)
{
	const IndustrySpec *indspec = GetIndustrySpec(type);

	/* oil wells (or the industries with that flag set) are always allowed to closedown */
	if ((indspec->behaviour & INDUSTRYBEH_DONT_INCR_PROD) && _settings_game.game_creation.landscape == LT_TEMPERATE) return false;
	return (indspec->behaviour & INDUSTRYBEH_CANCLOSE_LASTINSTANCE) == 0 && Industry::GetIndustryTypeCount(type) <= 1;
}

/**
 * Can given cargo type be accepted or produced by the industry?
 * @param cargo: Cargo type
 * @param ind: Industry
 * @param *c_accepts: Pointer to boolean for acceptance of cargo
 * @param *c_produces: Pointer to boolean for production of cargo
 * @return: \c *c_accepts is set when industry accepts the cargo type,
 *          \c *c_produces is set when the industry produces the cargo type
 */
static void CanCargoServiceIndustry(CargoID cargo, Industry *ind, bool *c_accepts, bool *c_produces)
{
	if (cargo == INVALID_CARGO) return;

	/* Check for acceptance of cargo */
	if (ind->IsCargoAccepted(cargo) && !IndustryTemporarilyRefusesCargo(ind, cargo)) *c_accepts = true;

	/* Check for produced cargo */
	if (ind->IsCargoProduced(cargo)) *c_produces = true;
}

/**
 * Compute who can service the industry.
 *
 * Here, 'can service' means that they have trains and stations close enough
 * to the industry with the right cargo type and the right orders (ie has the
 * technical means).
 *
 * @param ind: Industry being investigated.
 *
 * @return: 0 if nobody can service the industry, 2 if the local company can
 * service the industry, and 1 otherwise (only competitors can service the
 * industry)
 */
int WhoCanServiceIndustry(Industry *ind)
{
	if (ind->stations_near.empty()) return 0; // No stations found at all => nobody services

	int result = 0;
	for (const Vehicle *v : Vehicle::Iterate()) {
		/* Is it worthwhile to try this vehicle? */
		if (v->owner != _local_company && result != 0) continue;

		/* Check whether it accepts the right kind of cargo */
		bool c_accepts = false;
		bool c_produces = false;
		if (v->type == VEH_TRAIN && v->IsFrontEngine() && !HasBit(v->subtype, GVSF_VIRTUAL)) {
			for (const Vehicle *u = v; u != nullptr; u = u->Next()) {
				CanCargoServiceIndustry(u->cargo_type, ind, &c_accepts, &c_produces);
			}
		} else if (v->type == VEH_ROAD || v->type == VEH_SHIP || v->type == VEH_AIRCRAFT) {
			CanCargoServiceIndustry(v->cargo_type, ind, &c_accepts, &c_produces);
		} else {
			continue;
		}
		if (!c_accepts && !c_produces) continue; // Wrong cargo

		/* Check orders of the vehicle.
		 * We cannot check the first of shared orders only, since the first vehicle in such a chain
		 * may have a different cargo type.
		 */
		for (const Order *o : v->Orders()) {
			if (o->IsType(OT_GOTO_STATION) && !(o->GetUnloadType() & OUFB_TRANSFER)) {
				/* Vehicle visits a station to load or unload */
				Station *st = Station::Get(o->GetDestination());
				assert(st != nullptr);

				/* Same cargo produced by industry is dropped here => not serviced by vehicle v */
				if ((o->GetUnloadType() & OUFB_UNLOAD) && !c_accepts) break;

				if (ind->stations_near.find(st) != ind->stations_near.end()) {
					if (v->owner == _local_company) return 2; // Company services industry
					result = 1; // Competitor services industry
				}
			}
		}
	}
	return result;
}

/**
 * Report news that industry production has changed significantly
 *
 * @param ind: Industry with changed production
 * @param type: Cargo type that has changed
 * @param percent: Percentage of change (>0 means increase, <0 means decrease)
 */
static void ReportNewsProductionChangeIndustry(Industry *ind, CargoID type, int percent)
{
	NewsType nt;

	switch (WhoCanServiceIndustry(ind)) {
		case 0: nt = NT_INDUSTRY_NOBODY;  break;
		case 1: nt = NT_INDUSTRY_OTHER;   break;
		case 2: nt = NT_INDUSTRY_COMPANY; break;
		default: NOT_REACHED();
	}
	SetDParam(2, abs(percent));
	SetDParam(0, CargoSpec::Get(type)->name);
	SetDParam(1, ind->index);
	AddIndustryNewsItem(
		percent >= 0 ? STR_NEWS_INDUSTRY_PRODUCTION_INCREASE_SMOOTH : STR_NEWS_INDUSTRY_PRODUCTION_DECREASE_SMOOTH,
		nt,
		ind->index
	);
}

static const uint PERCENT_TRANSPORTED_60 = 153;
static const uint PERCENT_TRANSPORTED_80 = 204;

/**
 * Change industry production or do closure
 * @param i Industry for which changes are performed
 * @param monthly true if it's the monthly call, false if it's the random call
 */
static void ChangeIndustryProduction(Industry *i, bool monthly)
{
	StringID str = STR_NULL;
	bool closeit = false;
	const IndustrySpec *indspec = GetIndustrySpec(i->type);
	bool standard = false;
	bool suppress_message = false;
	bool recalculate_multipliers = false; ///< reinitialize production_rate to match prod_level
	/* use original economy for industries using production related callbacks */
	bool original_economy = indspec->UsesOriginalEconomy();
	byte div = 0;
	byte mul = 0;
	int8_t increment = 0;

	bool callback_enabled = HasBit(indspec->callback_mask, monthly ? CBM_IND_MONTHLYPROD_CHANGE : CBM_IND_PRODUCTION_CHANGE);
	if (callback_enabled) {
		uint16_t res = GetIndustryCallback(monthly ? CBID_INDUSTRY_MONTHLYPROD_CHANGE : CBID_INDUSTRY_PRODUCTION_CHANGE, 0, Random(), i, i->type, i->location.tile);
		if (res != CALLBACK_FAILED) { // failed callback means "do nothing"
			suppress_message = HasBit(res, 7);
			/* Get the custom message if any */
			if (HasBit(res, 8)) str = MapGRFStringID(indspec->grf_prop.grffile->grfid, GB(GetRegister(0x100), 0, 16));
			res = GB(res, 0, 4);
			switch (res) {
				default: NOT_REACHED();
				case 0x0: break;                  // Do nothing, but show the custom message if any
				case 0x1: div = 1; break;         // Halve industry production. If production reaches the quarter of the default, the industry is closed instead.
				case 0x2: mul = 1; break;         // Double industry production if it hasn't reached eight times of the original yet.
				case 0x3: closeit = true; break;  // The industry announces imminent closure, and is physically removed from the map next month.
				case 0x4: standard = true; break; // Do the standard random production change as if this industry was a primary one.
				case 0x5: case 0x6: case 0x7:     // Divide production by 4, 8, 16
				case 0x8: div = res - 0x3; break; // Divide production by 32
				case 0x9: case 0xA: case 0xB:     // Multiply production by 4, 8, 16
				case 0xC: mul = res - 0x7; break; // Multiply production by 32
				case 0xD:                         // decrement production
				case 0xE:                         // increment production
					increment = res == 0x0D ? -1 : 1;
					break;
				case 0xF:                         // Set production to third byte of register 0x100
					i->prod_level = Clamp(GB(GetRegister(0x100), 16, 8), PRODLEVEL_MINIMUM, PRODLEVEL_MAXIMUM);
					recalculate_multipliers = true;
					break;
			}
		}
	} else {
		if (monthly == original_economy) return;
		if (!original_economy && _settings_game.economy.type == ET_FROZEN) return;
		if (indspec->life_type == INDUSTRYLIFE_BLACK_HOLE) return;
	}

	if (standard || (!callback_enabled && (indspec->life_type & (INDUSTRYLIFE_ORGANIC | INDUSTRYLIFE_EXTRACTIVE)) != 0)) {
		/* decrease or increase */
		bool only_decrease = (indspec->behaviour & INDUSTRYBEH_DONT_INCR_PROD) && _settings_game.game_creation.landscape == LT_TEMPERATE;

		if (original_economy) {
			if (only_decrease || Chance16(1, 3)) {
				/* If more than 60% transported, 66% chance of increase, else 33% chance of increase */
				if (!only_decrease && (i->last_month_pct_transported[0] > PERCENT_TRANSPORTED_60) != Chance16(1, 3)) {
					mul = 1; // Increase production
				} else {
					div = 1; // Decrease production
				}
			}
		} else if (_settings_game.economy.type == ET_SMOOTH) {
			closeit = !(i->ctlflags & (INDCTL_NO_CLOSURE | INDCTL_NO_PRODUCTION_DECREASE));
			for (byte j = 0; j < lengthof(i->produced_cargo); j++) {
				if (i->produced_cargo[j] == INVALID_CARGO) continue;
				uint32_t r = Random();
				int old_prod, new_prod, percent;
				/* If over 60% is transported, mult is 1, else mult is -1. */
				int mult = (i->last_month_pct_transported[j] > PERCENT_TRANSPORTED_60) ? 1 : -1;

				new_prod = old_prod = i->production_rate[j];

				/* For industries with only_decrease flags (temperate terrain Oil Wells),
				 * the multiplier will always be -1 so they will only decrease. */
				if (only_decrease) {
					mult = -1;
				/* For normal industries, if over 60% is transported, 33% chance for decrease.
				 * Bonus for very high station ratings (over 80%): 16% chance for decrease. */
				} else if (Chance16I(1, ((i->last_month_pct_transported[j] > PERCENT_TRANSPORTED_80) ? 6 : 3), r)) {
					mult *= -1;
				}

				/* 4.5% chance for 3-23% (or 1 unit for very low productions) production change,
				 * determined by mult value. If mult = 1 prod. increases, else (-1) it decreases. */
				if (Chance16I(1, 22, r >> 16)) {
					new_prod += mult * (std::max(((RandomRange(50) + 10) * old_prod) >> 8, 1U));
				}

				/* Prevent production to overflow or Oil Rig passengers to be over-"produced" */
				new_prod = Clamp(new_prod, 1, 255);
<<<<<<< HEAD
				if (i->produced_cargo[j] == CT_PASSENGERS && !(indspec->behaviour & INDUSTRYBEH_NO_PAX_PROD_CLAMP)) {
=======
				if (IsValidCargoID(p.cargo) && p.cargo == GetCargoIDByLabel(CT_PASSENGERS) && !(indspec->behaviour & INDUSTRYBEH_NO_PAX_PROD_CLAMP)) {
>>>>>>> 60b6c6c7
					new_prod = Clamp(new_prod, 0, 16);
				}

				/* If override flags are set, prevent actually changing production if any was decided on */
				if ((i->ctlflags & INDCTL_NO_PRODUCTION_DECREASE) && new_prod < old_prod) continue;
				if ((i->ctlflags & INDCTL_NO_PRODUCTION_INCREASE) && new_prod > old_prod) continue;

				/* Do not stop closing the industry when it has the lowest possible production rate */
				if (new_prod == old_prod && old_prod > 1) {
					closeit = false;
					continue;
				}

				percent = (old_prod == 0) ? 100 : (new_prod * 100 / old_prod - 100);
				i->production_rate[j] = new_prod;

				/* Close the industry when it has the lowest possible production rate */
				if (new_prod > 1) closeit = false;

				if (abs(percent) >= 10) {
					ReportNewsProductionChangeIndustry(i, i->produced_cargo[j], percent);
				}
			}
		}
	}

	/* If override flags are set, prevent actually changing production if any was decided on */
	if ((i->ctlflags & INDCTL_NO_PRODUCTION_DECREASE) && (div > 0 || increment < 0)) return;
	if ((i->ctlflags & INDCTL_NO_PRODUCTION_INCREASE) && (mul > 0 || increment > 0)) return;
	if (i->ctlflags & INDCTL_EXTERNAL_PROD_LEVEL) {
		div = 0;
		mul = 0;
		increment = 0;
	}

	if (!callback_enabled && (indspec->life_type & INDUSTRYLIFE_PROCESSING)) {
		if ((EconTime::CurYear() - i->last_prod_year) >= PROCESSING_INDUSTRY_ABANDONMENT_YEARS && Chance16(1, original_economy ? 2 : 180)) {
			closeit = true;
		}
	}

	/* Increase if needed */
	while (mul-- != 0 && i->prod_level < PRODLEVEL_MAXIMUM) {
		i->prod_level = std::min<int>(i->prod_level * 2, PRODLEVEL_MAXIMUM);
		recalculate_multipliers = true;
		if (str == STR_NULL) str = indspec->production_up_text;
	}

	/* Decrease if needed */
	while (div-- != 0 && !closeit) {
		if (i->prod_level == PRODLEVEL_MINIMUM) {
			closeit = true;
			break;
		} else {
			i->prod_level = std::max<int>(i->prod_level / 2, PRODLEVEL_MINIMUM);
			recalculate_multipliers = true;
			if (str == STR_NULL) str = indspec->production_down_text;
		}
	}

	/* Increase or Decreasing the production level if needed */
	if (increment != 0) {
		if (increment < 0 && i->prod_level == PRODLEVEL_MINIMUM) {
			closeit = true;
		} else {
			i->prod_level = ClampU(i->prod_level + increment, PRODLEVEL_MINIMUM, PRODLEVEL_MAXIMUM);
			recalculate_multipliers = true;
		}
	}

	/* Recalculate production_rate
	 * For non-smooth economy these should always be synchronized with prod_level */
	if (recalculate_multipliers) i->RecomputeProductionMultipliers();

	/* Close if needed and allowed */
	if (closeit && !CheckIndustryCloseDownProtection(i->type) && !(i->ctlflags & INDCTL_NO_CLOSURE)) {
		i->prod_level = PRODLEVEL_CLOSURE;
		SetWindowDirty(WC_INDUSTRY_VIEW, i->index);
		str = indspec->closure_text;
	}

	if (!suppress_message && str != STR_NULL) {
		NewsType nt;
		/* Compute news category */
		if (closeit) {
			nt = NT_INDUSTRY_CLOSE;
			AI::BroadcastNewEvent(new ScriptEventIndustryClose(i->index));
			Game::NewEvent(new ScriptEventIndustryClose(i->index));
		} else {
			switch (WhoCanServiceIndustry(i)) {
				case 0: nt = NT_INDUSTRY_NOBODY;  break;
				case 1: nt = NT_INDUSTRY_OTHER;   break;
				case 2: nt = NT_INDUSTRY_COMPANY; break;
				default: NOT_REACHED();
			}
		}
		/* Set parameters of news string */
		if (str > STR_LAST_STRINGID) {
			SetDParam(0, STR_TOWN_NAME);
			SetDParam(1, i->town->index);
			SetDParam(2, indspec->name);
		} else if (closeit) {
			SetDParam(0, STR_FORMAT_INDUSTRY_NAME);
			SetDParam(1, i->town->index);
			SetDParam(2, indspec->name);
		} else {
			SetDParam(0, i->index);
		}
		/* and report the news to the user */
		if (closeit) {
			AddTileNewsItem(str, nt, i->location.tile + TileDiffXY(1, 1));
		} else {
			AddIndustryNewsItem(str, nt, i->index);
		}
	}
}

/**
 * Daily handler for the industry changes
 * Taking the original map size of 256*256, the number of random changes was always of just one unit.
 * But it cannot be the same on smaller or bigger maps. That number has to be scaled up or down.
 * For small maps, it implies that less than one change per month is required, while on bigger maps,
 * it would be way more. The daily loop handles those changes.
 */
void IndustryDailyLoop()
{
	_economy.industry_daily_change_counter += _economy.industry_daily_increment;

	/* Bits 16-31 of industry_construction_counter contain the number of industries to change/create today,
	 * the lower 16 bit are a fractional part that might accumulate over several days until it
	 * is sufficient for an industry. */
	uint16_t change_loop = _economy.industry_daily_change_counter >> 16;

	/* Reset the active part of the counter, just keeping the "fractional part" */
	_economy.industry_daily_change_counter &= 0xFFFF;

	if (change_loop == 0) {
		return;  // Nothing to do? get out
	}

	Backup<CompanyID> cur_company(_current_company, OWNER_NONE, FILE_LINE);

	/* perform the required industry changes for the day */

	uint perc = 3; // Between 3% and 9% chance of creating a new industry.
	if ((_industry_builder.wanted_inds >> 16) > GetCurrentTotalNumberOfIndustries()) {
		perc = std::min(9u, perc + (_industry_builder.wanted_inds >> 16) - GetCurrentTotalNumberOfIndustries());
	}
	for (uint16_t j = 0; j < change_loop; j++) {
		if (Chance16(perc, 100)) {
			_industry_builder.TryBuildNewIndustry();
		} else {
			Industry *i = Industry::GetRandom();
			if (i != nullptr) {
				ChangeIndustryProduction(i, false);
				SetWindowDirty(WC_INDUSTRY_VIEW, i->index);
			}
		}
	}

	cur_company.Restore();

	/* production-change */
	InvalidateWindowData(WC_INDUSTRY_DIRECTORY, 0, IDIWD_PRODUCTION_CHANGE);
}

void IndustryMonthlyLoop()
{
	Backup<CompanyID> cur_company(_current_company, OWNER_NONE, FILE_LINE);

	_industry_builder.MonthlyLoop();

	for (Industry *i : Industry::Iterate()) {
		UpdateIndustryStatistics(i);
		if (i->prod_level == PRODLEVEL_CLOSURE) {
			delete i;
		} else {
			ChangeIndustryProduction(i, true);
			SetWindowDirty(WC_INDUSTRY_VIEW, i->index);
		}
	}

	cur_company.Restore();

	/* production-change */
	InvalidateWindowData(WC_INDUSTRY_DIRECTORY, 0, IDIWD_PRODUCTION_CHANGE);
}


void InitializeIndustries()
{
	Industry::ResetIndustryCounts();
	_industry_sound_tile = 0;

	_industry_builder.Reset();
}

/** Verify whether the generated industries are complete, and warn the user if not. */
void CheckIndustries()
{
	int count = 0;
	for (IndustryType it = 0; it < NUM_INDUSTRYTYPES; it++) {
		if (Industry::GetIndustryTypeCount(it) > 0) continue; // Types of existing industries can be skipped.

		bool force_at_least_one;
		uint32_t chance = GetScaledIndustryGenerationProbability(it, &force_at_least_one);
		if (chance == 0 || !force_at_least_one) continue; // Types that are not available can be skipped.

		const IndustrySpec *is = GetIndustrySpec(it);
		SetDParam(0, is->name);
		ShowErrorMessage(STR_ERROR_NO_SUITABLE_PLACES_FOR_INDUSTRIES, STR_ERROR_NO_SUITABLE_PLACES_FOR_INDUSTRIES_EXPLANATION, WL_WARNING);

		count++;
		if (count >= 3) break; // Don't swamp the user with errors.
	}
}

/**
 * Is an industry with the spec a raw industry?
 * @return true if it should be handled as a raw industry
 */
bool IndustrySpec::IsRawIndustry() const
{
	return (this->life_type & (INDUSTRYLIFE_EXTRACTIVE | INDUSTRYLIFE_ORGANIC)) != 0;
}

/**
 * Is an industry with the spec a processing industry?
 * @return true if it should be handled as a processing industry
 */
bool IndustrySpec::IsProcessingIndustry() const
{
	/* Lumber mills are neither raw nor processing */
	return (this->life_type & INDUSTRYLIFE_PROCESSING) != 0 &&
			(this->behaviour & INDUSTRYBEH_CUT_TREES) == 0;
}

/**
 * Get the cost for constructing this industry
 * @return the cost (inflation corrected etc)
 */
Money IndustrySpec::GetConstructionCost() const
{
	/* Building raw industries like secondary uses different price base */
	return (_price[(_settings_game.construction.raw_industry_construction == 1 && this->IsRawIndustry()) ?
			PR_BUILD_INDUSTRY_RAW : PR_BUILD_INDUSTRY] * this->cost_multiplier) >> 8;
}

/**
 * Get the cost for removing this industry
 * Take note that the cost will always be zero for non-grf industries.
 * Only if the grf author did specified a cost will it be applicable.
 * @return the cost (inflation corrected etc)
 */
Money IndustrySpec::GetRemovalCost() const
{
	return (_price[PR_CLEAR_INDUSTRY] * this->removal_cost_multiplier) >> 8;
}

/**
 * Determines whether this industrytype uses standard/newgrf production changes.
 * @return true if original economy is used.
 */
bool IndustrySpec::UsesOriginalEconomy() const
{
	return _settings_game.economy.type == ET_ORIGINAL ||
		HasBit(this->callback_mask, CBM_IND_PRODUCTION_256_TICKS) || HasBit(this->callback_mask, CBM_IND_PRODUCTION_CARGO_ARRIVAL) || // production callbacks
		HasBit(this->callback_mask, CBM_IND_MONTHLYPROD_CHANGE) || HasBit(this->callback_mask, CBM_IND_PRODUCTION_CHANGE) || HasBit(this->callback_mask, CBM_IND_PROD_CHANGE_BUILD); // production change callbacks
}

IndustrySpec::~IndustrySpec()
{
	if (HasBit(this->cleanup_flag, CLEAN_RANDOMSOUNDS)) {
		free(this->random_sounds);
	}
}

static CommandCost TerraformTile_Industry(TileIndex tile, DoCommandFlag flags, int z_new, Slope tileh_new)
{
	if (AutoslopeEnabled()) {
		/* We imitate here TTDP's behaviour:
		 *  - Both new and old slope must not be steep.
		 *  - TileMaxZ must not be changed.
		 *  - Allow autoslope by default.
		 *  - Disallow autoslope if callback succeeds and returns non-zero.
		 */
		Slope tileh_old = GetTileSlope(tile);
		/* TileMaxZ must not be changed. Slopes must not be steep. */
		if (!IsSteepSlope(tileh_old) && !IsSteepSlope(tileh_new) && (GetTileMaxZ(tile) == z_new + GetSlopeMaxZ(tileh_new))) {
			const IndustryGfx gfx = GetIndustryGfx(tile);
			const IndustryTileSpec *itspec = GetIndustryTileSpec(gfx);

			/* Call callback 3C 'disable autosloping for industry tiles'. */
			if (HasBit(itspec->callback_mask, CBM_INDT_AUTOSLOPE)) {
				/* If the callback fails, allow autoslope. */
				uint16_t res = GetIndustryTileCallback(CBID_INDTILE_AUTOSLOPE, 0, 0, gfx, Industry::GetByTile(tile), tile);
				if (res == CALLBACK_FAILED || !ConvertBooleanCallback(itspec->grf_prop.grffile, CBID_INDTILE_AUTOSLOPE, res)) return CommandCost(EXPENSES_CONSTRUCTION, _price[PR_BUILD_FOUNDATION]);
			} else {
				/* allow autoslope */
				return CommandCost(EXPENSES_CONSTRUCTION, _price[PR_BUILD_FOUNDATION]);
			}
		}
	}
	return DoCommand(tile, 0, 0, flags, CMD_LANDSCAPE_CLEAR);
}

extern const TileTypeProcs _tile_type_industry_procs = {
	DrawTile_Industry,           // draw_tile_proc
	GetSlopePixelZ_Industry,     // get_slope_z_proc
	ClearTile_Industry,          // clear_tile_proc
	AddAcceptedCargo_Industry,   // add_accepted_cargo_proc
	GetTileDesc_Industry,        // get_tile_desc_proc
	GetTileTrackStatus_Industry, // get_tile_track_status_proc
	ClickTile_Industry,          // click_tile_proc
	AnimateTile_Industry,        // animate_tile_proc
	TileLoop_Industry,           // tile_loop_proc
	ChangeTileOwner_Industry,    // change_tile_owner_proc
	nullptr,                        // add_produced_cargo_proc
	nullptr,                        // vehicle_enter_tile_proc
	GetFoundation_Industry,      // get_foundation_proc
	TerraformTile_Industry,      // terraform_tile_proc
};

bool IndustryCompare::operator() (const IndustryListEntry &lhs, const IndustryListEntry &rhs) const
{
	/* Compare by distance first and use index as a tiebreaker. */
	return std::tie(lhs.distance, lhs.industry->index) < std::tie(rhs.distance, rhs.industry->index);
}<|MERGE_RESOLUTION|>--- conflicted
+++ resolved
@@ -1023,16 +1023,12 @@
 	if ((GetIndustrySpec(ind->type)->life_type & INDUSTRYLIFE_ORGANIC) == 0) return false;
 
 	/* Check for wood production */
-<<<<<<< HEAD
 	for (uint i = 0; i < lengthof(ind->produced_cargo); i++) {
 		/* The industry produces wood. */
-		if (ind->produced_cargo[i] != INVALID_CARGO && CargoSpec::Get(ind->produced_cargo[i])->label == 'WOOD') return true;
+		if (ind->produced_cargo[i] != INVALID_CARGO && CargoSpec::Get(ind->produced_cargo[i])->label == CT_WOOD) return true;
 	}
 
 	return false;
-=======
-	return std::any_of(std::begin(ind->produced), std::end(ind->produced), [](const auto &p) { return IsValidCargoID(p.cargo) && CargoSpec::Get(p.cargo)->label == CT_WOOD; });
->>>>>>> 60b6c6c7
 }
 
 static const byte _plantfarmfield_type[] = {1, 1, 1, 1, 1, 3, 3, 4, 4, 4, 5, 5, 5, 6, 6, 6};
@@ -2960,11 +2956,7 @@
 
 				/* Prevent production to overflow or Oil Rig passengers to be over-"produced" */
 				new_prod = Clamp(new_prod, 1, 255);
-<<<<<<< HEAD
-				if (i->produced_cargo[j] == CT_PASSENGERS && !(indspec->behaviour & INDUSTRYBEH_NO_PAX_PROD_CLAMP)) {
-=======
-				if (IsValidCargoID(p.cargo) && p.cargo == GetCargoIDByLabel(CT_PASSENGERS) && !(indspec->behaviour & INDUSTRYBEH_NO_PAX_PROD_CLAMP)) {
->>>>>>> 60b6c6c7
+				if (IsValidCargoID(i->produced_cargo[j]) && i->produced_cargo[j] == GetCargoIDByLabel(CT_PASSENGERS) && !(indspec->behaviour & INDUSTRYBEH_NO_PAX_PROD_CLAMP)) {
 					new_prod = Clamp(new_prod, 0, 16);
 				}
 
