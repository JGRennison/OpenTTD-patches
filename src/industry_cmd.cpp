/*
 * This file is part of OpenTTD.
 * OpenTTD is free software; you can redistribute it and/or modify it under the terms of the GNU General Public License as published by the Free Software Foundation, version 2.
 * OpenTTD is distributed in the hope that it will be useful, but WITHOUT ANY WARRANTY; without even the implied warranty of MERCHANTABILITY or FITNESS FOR A PARTICULAR PURPOSE.
 * See the GNU General Public License for more details. You should have received a copy of the GNU General Public License along with OpenTTD. If not, see <http://www.gnu.org/licenses/>.
 */

/** @file industry_cmd.cpp Handling of industry tiles. */

#include "stdafx.h"
#include "clear_map.h"
#include "industry.h"
#include "station_base.h"
#include "landscape.h"
#include "landscape_cmd.h"
#include "viewport_func.h"
#include "command_func.h"
#include "town.h"
#include "news_func.h"
#include "cheat_type.h"
#include "company_base.h"
#include "genworld.h"
#include "tree_map.h"
#include "tunnel_map.h"
#include "newgrf_cargo.h"
#include "newgrf_debug.h"
#include "newgrf_industrytiles.h"
#include "autoslope.h"
#include "water.h"
#include "strings_func.h"
#include "window_func.h"
#include "date_func.h"
#include "vehicle_func.h"
#include "sound_func.h"
#include "animated_tile_func.h"
#include "effectvehicle_func.h"
#include "effectvehicle_base.h"
#include "ai/ai.hpp"
#include "core/pool_func.hpp"
#include "subsidy_func.h"
#include "core/backup_type.hpp"
#include "object_base.h"
#include "game/game.hpp"
#include "error.h"
#include "string_func.h"
#include "event_logs.h"
#include "core/container_func.hpp"
#include "terraform_cmd.h"

#include "table/strings.h"
#include "table/industry_land.h"
#include "table/build_industry.h"

#include "safeguards.h"

IndustryPool _industry_pool("Industry");
INSTANTIATE_POOL_METHODS(Industry)

void ShowIndustryViewWindow(int industry);
void BuildOilRig(TileIndex tile);

static uint8_t _industry_sound_ctr;
static TileIndex _industry_sound_tile;

std::array<std::vector<IndustryLocationCacheEntry>, NUM_INDUSTRYTYPES> Industry::industries;

IndustrySpec _industry_specs[NUM_INDUSTRYTYPES];
IndustryTileSpec _industry_tile_specs[NUM_INDUSTRYTILES];
IndustryBuildData _industry_builder; ///< In-game manager of industries.

static int WhoCanServiceIndustry(Industry *ind);

/**
 * This function initialize the spec arrays of both
 * industry and industry tiles.
 * It adjusts the enabling of the industry too, based on climate availability.
 * This will allow for clearer testings
 */
void ResetIndustries()
{
	auto industry_insert = std::copy(std::begin(_origin_industry_specs), std::end(_origin_industry_specs), std::begin(_industry_specs));
	std::fill(industry_insert, std::end(_industry_specs), IndustrySpec{});

	/* Enable only the current climate industries */
	for (auto it = std::begin(_industry_specs); it != industry_insert; ++it) {
		it->enabled = HasBit(it->climate_availability, _settings_game.game_creation.landscape);
	}

	auto industry_tile_insert = std::copy(std::begin(_origin_industry_tile_specs), std::end(_origin_industry_tile_specs), std::begin(_industry_tile_specs));
	std::fill(industry_tile_insert, std::end(_industry_tile_specs), IndustryTileSpec{});

	/* Reset any overrides that have been set. */
	_industile_mngr.ResetOverride();
	_industry_mngr.ResetOverride();
}

/**
 * Retrieve the type for this industry.  Although it is accessed by a tile,
 * it will return the general type of industry, and not the sprite index
 * as would do GetIndustryGfx.
 * @param tile that is queried
 * @pre IsTileType(tile, MP_INDUSTRY)
 * @return general type for this industry, as defined in industry.h
 */
IndustryType GetIndustryType(TileIndex tile)
{
	assert_tile(IsTileType(tile, MP_INDUSTRY), tile);

	const Industry *ind = Industry::GetByTile(tile);
	assert(ind != nullptr);
	return ind->type;
}

/**
 * Accessor for array _industry_specs.
 * This will ensure at once : proper access and
 * not allowing modifications of it.
 * @param thistype of industry (which is the index in _industry_specs)
 * @pre thistype < NUM_INDUSTRYTYPES
 * @return a pointer to the corresponding industry spec
 */
const IndustrySpec *GetIndustrySpec(IndustryType thistype)
{
	assert(thistype < NUM_INDUSTRYTYPES);
	return &_industry_specs[thistype];
}

/**
 * Accessor for array _industry_tile_specs.
 * This will ensure at once : proper access and
 * not allowing modifications of it.
 * @param gfx of industrytile (which is the index in _industry_tile_specs)
 * @pre gfx < INVALID_INDUSTRYTILE
 * @return a pointer to the corresponding industrytile spec
 */
const IndustryTileSpec *GetIndustryTileSpec(IndustryGfx gfx)
{
	assert(gfx < NUM_INDUSTRYTILES);
	return &_industry_tile_specs[gfx];
}

Industry::~Industry()
{
	if (CleaningPool()) return;

	/* Industry can also be destroyed when not fully initialized.
	 * This means that we do not have to clear tiles either.
	 * Also we must not decrement industry counts in that case. */
	if (this->location.w == 0) return;

	const bool has_neutral_station = this->neutral_station != nullptr;

	for (TileIndex tile_cur : this->location) {
		if (IsTileType(tile_cur, MP_INDUSTRY)) {
			if (GetIndustryIndex(tile_cur) == this->index) {
				DeleteNewGRFInspectWindow(GSF_INDUSTRYTILES, tile_cur.base());

				/* MakeWaterKeepingClass() can also handle 'land' */
				MakeWaterKeepingClass(tile_cur, OWNER_NONE);
			}
		} else if (IsTileType(tile_cur, MP_STATION) && IsOilRig(tile_cur)) {
			DeleteOilRig(tile_cur);
		}
	}

	if (has_neutral_station) {
		/* Remove possible docking tiles */
		for (TileIndex tile_cur : this->location) {
			ClearDockingTilesCheckingNeighbours(tile_cur);
		}
	}

	if (GetIndustrySpec(this->type)->behaviour & INDUSTRYBEH_PLANT_FIELDS) {
		TileArea ta = TileArea(this->location.tile, 0, 0).Expand(21);

		/* Remove the farmland and convert it to regular tiles over time. */
		for (TileIndex tile_cur : ta) {
			if (IsTileType(tile_cur, MP_CLEAR) && IsClearGround(tile_cur, CLEAR_FIELDS) &&
					GetIndustryIndexOfField(tile_cur) == this->index) {
				SetIndustryIndexOfField(tile_cur, INVALID_INDUSTRY);
			}
		}
	}

	/* don't let any disaster vehicle target invalid industry */
	ReleaseDisastersTargetingIndustry(this->index);

	/* Clear the persistent storage. */
	delete this->psa;

	this->RemoveFromLocationCache();

	DeleteIndustryNews(this->index);
	CloseWindowById(WC_INDUSTRY_VIEW, this->index);
	CloseWindowById(WC_INDUSTRY_PRODUCTION, this->index);
	DeleteNewGRFInspectWindow(GSF_INDUSTRIES, this->index);

	DeleteSubsidyWith(SourceType::Industry, this->index);
	CargoPacket::InvalidateAllFrom(SourceType::Industry, this->index);

	for (Station *st : this->stations_near) {
		st->RemoveIndustryToDeliver(this);
	}

	if (_game_mode == GM_NORMAL) RegisterGameEvents(GEF_INDUSTRY_DELETE);
}

/**
 * Invalidating some stuff after removing item from the pool.
 * @param index index of deleted item
 */
void Industry::PostDestructor(size_t)
{
	InvalidateWindowData(WC_INDUSTRY_DIRECTORY, 0, IDIWD_FORCE_REBUILD);
	SetWindowDirty(WC_BUILD_INDUSTRY, 0);
}


/**
 * Return a random valid industry.
 * @return random industry, nullptr if there are no industries
 */
/* static */ Industry *Industry::GetRandom()
{
	if (Industry::GetNumItems() == 0) return nullptr;
	int num = RandomRange((uint16_t)Industry::GetNumItems());
	size_t index = std::numeric_limits<size_t>::max();

	while (num >= 0) {
		num--;
		index++;

		/* Make sure we have a valid industry */
		while (!Industry::IsValidID(index)) {
			index++;
			assert(index < Industry::GetPoolSize());
		}
	}

	return Industry::Get(index);
}


static void IndustryDrawSugarMine(const TileInfo *ti)
{
	if (!IsIndustryCompleted(ti->tile)) return;

	const DrawIndustryAnimationStruct *d = &_draw_industry_spec1[GetAnimationFrame(ti->tile)];

	AddChildSpriteScreen(SPR_IT_SUGAR_MINE_SIEVE + d->image_1, PAL_NONE, d->x, 0);

	if (d->image_2 != 0) {
		AddChildSpriteScreen(SPR_IT_SUGAR_MINE_CLOUDS + d->image_2 - 1, PAL_NONE, 8, 41);
	}

	if (d->image_3 != 0) {
		AddChildSpriteScreen(SPR_IT_SUGAR_MINE_PILE + d->image_3 - 1, PAL_NONE,
			_drawtile_proc1[d->image_3 - 1].x, _drawtile_proc1[d->image_3 - 1].y);
	}
}

static void IndustryDrawToffeeQuarry(const TileInfo *ti)
{
	uint8_t x = 0;

	if (IsIndustryCompleted(ti->tile)) {
		x = _industry_anim_offs_toffee[GetAnimationFrame(ti->tile)];
		if (x == 0xFF) {
			x = 0;
		}
	}

	AddChildSpriteScreen(SPR_IT_TOFFEE_QUARRY_SHOVEL, PAL_NONE, 22 - x, 24 + x);
	AddChildSpriteScreen(SPR_IT_TOFFEE_QUARRY_TOFFEE, PAL_NONE, 6, 14);
}

static void IndustryDrawBubbleGenerator( const TileInfo *ti)
{
	if (IsIndustryCompleted(ti->tile)) {
		AddChildSpriteScreen(SPR_IT_BUBBLE_GENERATOR_BUBBLE, PAL_NONE, 5, _industry_anim_offs_bubbles[GetAnimationFrame(ti->tile)]);
	}
	AddChildSpriteScreen(SPR_IT_BUBBLE_GENERATOR_SPRING, PAL_NONE, 3, 67);
}

static void IndustryDrawToyFactory(const TileInfo *ti)
{
	const DrawIndustryAnimationStruct *d = &_industry_anim_offs_toys[GetAnimationFrame(ti->tile)];

	if (d->image_1 != 0xFF) {
		AddChildSpriteScreen(SPR_IT_TOY_FACTORY_CLAY, PAL_NONE, d->x, 96 + d->image_1);
	}

	if (d->image_2 != 0xFF) {
		AddChildSpriteScreen(SPR_IT_TOY_FACTORY_ROBOT, PAL_NONE, 16 - d->image_2 * 2, 100 + d->image_2);
	}

	AddChildSpriteScreen(SPR_IT_TOY_FACTORY_STAMP, PAL_NONE, 7, d->image_3);
	AddChildSpriteScreen(SPR_IT_TOY_FACTORY_STAMP_HOLDER, PAL_NONE, 0, 42);
}

static void IndustryDrawCoalPlantSparks(const TileInfo *ti)
{
	if (IsIndustryCompleted(ti->tile)) {
		uint8_t image = GetAnimationFrame(ti->tile);

		if (image != 0 && image < 7) {
			AddChildSpriteScreen(image + SPR_IT_POWER_PLANT_TRANSFORMERS,
				PAL_NONE,
				_coal_plant_sparks[image - 1].x,
				_coal_plant_sparks[image - 1].y
			);
		}
	}
}

typedef void IndustryDrawTileProc(const TileInfo *ti);
static IndustryDrawTileProc * const _industry_draw_tile_procs[5] = {
	IndustryDrawSugarMine,
	IndustryDrawToffeeQuarry,
	IndustryDrawBubbleGenerator,
	IndustryDrawToyFactory,
	IndustryDrawCoalPlantSparks,
};

static void DrawTile_Industry(TileInfo *ti, DrawTileProcParams params)
{
	IndustryGfx gfx = GetIndustryGfx(ti->tile);
	Industry *ind = Industry::GetByTile(ti->tile);
	const IndustryTileSpec *indts = GetIndustryTileSpec(gfx);

	/* Retrieve pointer to the draw industry tile struct */
	if (gfx >= NEW_INDUSTRYTILEOFFSET) {
		/* Draw the tile using the specialized method of newgrf industrytile.
		 * DrawNewIndustry will return false if ever the resolver could not
		 * find any sprite to display.  So in this case, we will jump on the
		 * substitute gfx instead. */
		if (indts->grf_prop.GetSpriteGroup() != nullptr && DrawNewIndustryTile(ti, ind, gfx, indts)) {
			return;
		} else {
			/* No sprite group (or no valid one) found, meaning no graphics associated.
			 * Use the substitute one instead */
			if (indts->grf_prop.subst_id != INVALID_INDUSTRYTILE) {
				gfx = indts->grf_prop.subst_id;
				/* And point the industrytile spec accordingly */
				indts = GetIndustryTileSpec(gfx);
			}
		}
	}

	const DrawBuildingsTileStruct *dits = &_industry_draw_tile_data[gfx << 2 | (indts->anim_state ?
			GetAnimationFrame(ti->tile) & INDUSTRY_COMPLETED :
			GetIndustryConstructionStage(ti->tile))];

	SpriteID image = dits->ground.sprite;

	/* DrawFoundation() modifies ti->z and ti->tileh */
	if (ti->tileh != SLOPE_FLAT) DrawFoundation(ti, FOUNDATION_LEVELED);

	/* If the ground sprite is the default flat water sprite, draw also canal/river borders.
	 * Do not do this if the tile's WaterClass is 'land'. */
	if (image == SPR_FLAT_WATER_TILE && IsTileOnWater(ti->tile)) {
		DrawWaterClassGround(ti);
	} else {
		DrawGroundSprite(image, GroundSpritePaletteTransform(image, dits->ground.pal, GENERAL_SPRITE_COLOUR(ind->random_colour)));
	}

	/* If industries are transparent and invisible, do not draw the upper part */
	if (IsInvisibilitySet(TO_INDUSTRIES)) return;

	/* Add industry on top of the ground? */
	image = dits->building.sprite;
	if (image != 0) {
		AddSortableSpriteToDraw(image, SpriteLayoutPaletteTransform(image, dits->building.pal, GENERAL_SPRITE_COLOUR(ind->random_colour)),
			ti->x + dits->subtile_x,
			ti->y + dits->subtile_y,
			dits->width,
			dits->height,
			dits->dz,
			ti->z,
			IsTransparencySet(TO_INDUSTRIES));

		if (IsTransparencySet(TO_INDUSTRIES)) return;
	}

	{
		int proc = dits->draw_proc - 1;
		if (proc >= 0) _industry_draw_tile_procs[proc](ti);
	}
}

static int GetSlopePixelZ_Industry(TileIndex tile, uint, uint, bool)
{
	return GetTileMaxPixelZ(tile);
}

static Foundation GetFoundation_Industry(TileIndex tile, Slope tileh)
{
	IndustryGfx gfx = GetIndustryGfx(tile);

	/* For NewGRF industry tiles we might not be drawing a foundation. We need to
	 * account for this, as other structures should
	 * draw the wall of the foundation in this case.
	 */
	if (gfx >= NEW_INDUSTRYTILEOFFSET) {
		const IndustryTileSpec *indts = GetIndustryTileSpec(gfx);
<<<<<<< HEAD
		if (indts->grf_prop.GetSpriteGroup() != nullptr && HasBit(indts->callback_mask, CBM_INDT_DRAW_FOUNDATIONS)) {
=======
		if (indts->grf_prop.spritegroup[0] != nullptr && indts->callback_mask.Test(IndustryTileCallbackMask::DrawFoundations)) {
>>>>>>> 2c7b3bb5
			uint32_t callback_res = GetIndustryTileCallback(CBID_INDTILE_DRAW_FOUNDATIONS, 0, 0, gfx, Industry::GetByTile(tile), tile);
			if (callback_res != CALLBACK_FAILED && !ConvertBooleanCallback(indts->grf_prop.grffile, CBID_INDTILE_DRAW_FOUNDATIONS, callback_res)) return FOUNDATION_NONE;
		}
	}
	return FlatteningFoundation(tileh);
}

static void AddAcceptedCargo_Industry(TileIndex tile, CargoArray &acceptance, CargoTypes &always_accepted)
{
	IndustryGfx gfx = GetIndustryGfx(tile);
	const IndustryTileSpec *itspec = GetIndustryTileSpec(gfx);
	const Industry *ind = Industry::GetByTile(tile);

	/* Starting point for acceptance */
	auto accepts_cargo = itspec->accepts_cargo;
	auto cargo_acceptance = itspec->acceptance;

	if (itspec->special_flags & INDTILE_SPECIAL_ACCEPTS_ALL_CARGO) {
		/* Copy all accepted cargoes from industry itself */
		for (const auto &a : ind->Accepted()) {
			auto pos = std::ranges::find(accepts_cargo, a.cargo);
			if (pos == std::end(accepts_cargo)) {
				/* Not found, insert */
				pos = std::ranges::find(accepts_cargo, INVALID_CARGO);
				if (pos == std::end(accepts_cargo)) continue; // nowhere to place, give up on this one
				*pos = a.cargo;
			}
			cargo_acceptance[std::distance(std::begin(accepts_cargo), pos)] += 8;
		}
	}

	if (itspec->callback_mask.Test(IndustryTileCallbackMask::AcceptCargo)) {
		/* Try callback for accepts list, if success override all existing accepts */
		uint16_t res = GetIndustryTileCallback(CBID_INDTILE_ACCEPT_CARGO, 0, 0, gfx, Industry::GetByTile(tile), tile);
		if (res != CALLBACK_FAILED) {
			accepts_cargo.fill(INVALID_CARGO);
			for (uint i = 0; i < INDUSTRY_ORIGINAL_NUM_INPUTS; i++) accepts_cargo[i] = GetCargoTranslation(GB(res, i * 5, 5), itspec->grf_prop.grffile);
		}
	}

	if (itspec->callback_mask.Test(IndustryTileCallbackMask::CargoAcceptance)) {
		/* Try callback for acceptance list, if success override all existing acceptance */
		uint16_t res = GetIndustryTileCallback(CBID_INDTILE_CARGO_ACCEPTANCE, 0, 0, gfx, Industry::GetByTile(tile), tile);
		if (res != CALLBACK_FAILED) {
			cargo_acceptance.fill(0);
			for (uint i = 0; i < INDUSTRY_ORIGINAL_NUM_INPUTS; i++) cargo_acceptance[i] = GB(res, i * 4, 4);
		}
	}

	for (uint8_t i = 0; i < std::size(itspec->accepts_cargo); i++) {
		CargoType a = accepts_cargo[i];
		if (a == INVALID_CARGO || cargo_acceptance[i] <= 0) continue; // work only with valid cargoes

		/* Add accepted cargo */
		acceptance[a] += cargo_acceptance[i];

		/* Maybe set 'always accepted' bit (if it's not set already) */
		if (HasBit(always_accepted, a)) continue;

		/* Test whether the industry itself accepts the cargo type */
		if (ind->IsCargoAccepted(a)) continue;

		/* If the industry itself doesn't accept this cargo, set 'always accepted' bit */
		SetBit(always_accepted, a);
	}
}

static void GetTileDesc_Industry(TileIndex tile, TileDesc *td)
{
	const Industry *i = Industry::GetByTile(tile);
	const IndustrySpec *is = GetIndustrySpec(i->type);

	td->owner[0] = i->owner;
	td->str = is->name;
	if (!IsIndustryCompleted(tile)) {
		td->dparam[0] = td->str;
		td->str = STR_LAI_TOWN_INDUSTRY_DESCRIPTION_UNDER_CONSTRUCTION;
	}

	if (is->grf_prop.HasGrfFile()) {
		td->grf = GetGRFConfig(is->grf_prop.grfid)->GetName();
	}
}

static CommandCost ClearTile_Industry(TileIndex tile, DoCommandFlag flags)
{
	Industry *i = Industry::GetByTile(tile);
	const IndustrySpec *indspec = GetIndustrySpec(i->type);

	/* water can destroy industries
	 * in editor you can bulldoze industries
	 * with magic_bulldozer cheat you can destroy industries
	 * (area around OILRIG is water, so water shouldn't flood it
	 */
	if ((_current_company != OWNER_WATER && _game_mode != GM_EDITOR &&
			!_cheats.magic_bulldozer.value) ||
			((flags & DC_AUTO) != 0) ||
			(_current_company == OWNER_WATER &&
				((indspec->behaviour & INDUSTRYBEH_BUILT_ONWATER) ||
				HasBit(GetIndustryTileSpec(GetIndustryGfx(tile))->slopes_refused, 5)))) {
		SetDParam(1, indspec->name);
		return CommandCost(flags & DC_AUTO ? STR_ERROR_GENERIC_OBJECT_IN_THE_WAY : INVALID_STRING_ID);
	}

	if (flags & DC_EXEC) {
		AI::BroadcastNewEvent(new ScriptEventIndustryClose(i->index));
		Game::NewEvent(new ScriptEventIndustryClose(i->index));
		delete i;
	}
	return CommandCost(EXPENSES_CONSTRUCTION, indspec->GetRemovalCost());
}

/**
 * Move produced cargo from industry to nearby stations.
 * @param tile Industry tile
 * @return true if any cargo was moved.
 */
static bool TransportIndustryGoods(TileIndex tile)
{
	Industry *i = Industry::GetByTile(tile);
	const IndustrySpec *indspec = GetIndustrySpec(i->type);
	bool moved_cargo = false;

	const uint step_limit = _industry_cargo_scaler.Scale(255);
	for (auto &p : i->Produced()) {
		uint cw = std::min<uint>(p.waiting, step_limit);
		if (cw > indspec->minimal_cargo && p.cargo != INVALID_CARGO) {
			p.waiting -= cw;

			/* fluctuating economy? */
			if (EconomyIsInRecession()) cw = (cw + 1) / 2;

			p.history[THIS_MONTH].production = SaturatingAdd<uint32_t>(p.history[THIS_MONTH].production, cw);

			uint am = MoveGoodsToStation(p.cargo, cw, SourceType::Industry, i->index, i->stations_near, i->exclusive_consumer);
			p.history[THIS_MONTH].transported = SaturatingAdd<uint32_t>(p.history[THIS_MONTH].transported, am);

			moved_cargo |= (am != 0);
		}
	}

	return moved_cargo;
}

static void AnimateSugarSieve(TileIndex tile)
{
	uint8_t m = GetAnimationFrame(tile) + 1;

	if (_settings_client.sound.ambient) {
		switch (m & 7) {
			case 2: SndPlayTileFx(SND_2D_SUGAR_MINE_1, tile); break;
			case 6: SndPlayTileFx(SND_29_SUGAR_MINE_2, tile); break;
		}
	}

	if (m >= 96) {
		m = 0;
		DeleteAnimatedTile(tile);
	}
	SetAnimationFrame(tile, m);

	MarkTileDirtyByTile(tile, VMDF_NOT_MAP_MODE);
}

static void AnimateToffeeQuarry(TileIndex tile)
{
	uint8_t m = GetAnimationFrame(tile);

	if (_industry_anim_offs_toffee[m] == 0xFF && _settings_client.sound.ambient) {
		SndPlayTileFx(SND_30_TOFFEE_QUARRY, tile);
	}

	if (++m >= 70) {
		m = 0;
		DeleteAnimatedTile(tile);
	}
	SetAnimationFrame(tile, m);

	MarkTileDirtyByTile(tile, VMDF_NOT_MAP_MODE);
}

static void AnimateBubbleCatcher(TileIndex tile)
{
	uint8_t m = GetAnimationFrame(tile);

	if (++m >= 40) {
		m = 0;
		DeleteAnimatedTile(tile);
	}
	SetAnimationFrame(tile, m);

	MarkTileDirtyByTile(tile, VMDF_NOT_MAP_MODE);
}

static void AnimatePowerPlantSparks(TileIndex tile)
{
	uint8_t m = GetAnimationFrame(tile);
	if (m == 6) {
		SetAnimationFrame(tile, 0);
		DeleteAnimatedTile(tile);
	} else {
		SetAnimationFrame(tile, m + 1);
		MarkTileDirtyByTile(tile, VMDF_NOT_MAP_MODE);
	}
}

static void AnimateToyFactory(TileIndex tile)
{
	uint8_t m = GetAnimationFrame(tile) + 1;

	switch (m) {
		case  1: if (_settings_client.sound.ambient) SndPlayTileFx(SND_2C_TOY_FACTORY_1, tile); break;
		case 23: if (_settings_client.sound.ambient) SndPlayTileFx(SND_2B_TOY_FACTORY_2, tile); break;
		case 28: if (_settings_client.sound.ambient) SndPlayTileFx(SND_2A_TOY_FACTORY_3, tile); break;
		default:
			if (m >= 50) {
				int n = GetIndustryAnimationLoop(tile) + 1;
				m = 0;
				if (n >= 8) {
					n = 0;
					DeleteAnimatedTile(tile);
				}
				SetIndustryAnimationLoop(tile, n);
			}
	}

	SetAnimationFrame(tile, m);
	MarkTileDirtyByTile(tile, VMDF_NOT_MAP_MODE);
}

static void AnimatePlasticFountain(TileIndex tile, IndustryGfx gfx)
{
	gfx = (gfx < GFX_PLASTIC_FOUNTAIN_ANIMATED_8) ? gfx + 1 : GFX_PLASTIC_FOUNTAIN_ANIMATED_1;
	SetIndustryGfx(tile, gfx);
	MarkTileDirtyByTile(tile, VMDF_NOT_MAP_MODE);
}

static void AnimateOilWell(TileIndex tile, IndustryGfx gfx)
{
	bool b = Chance16(1, 7);
	uint8_t m = GetAnimationFrame(tile) + 1;
	if (m == 4 && (m = 0, ++gfx) == GFX_OILWELL_ANIMATED_3 + 1 && (gfx = GFX_OILWELL_ANIMATED_1, b)) {
		SetIndustryGfx(tile, GFX_OILWELL_NOT_ANIMATED);
		SetIndustryConstructionStage(tile, 3);
		DeleteAnimatedTile(tile);
	} else {
		SetAnimationFrame(tile, m);
		SetIndustryGfx(tile, gfx);
		MarkTileDirtyByTile(tile, VMDF_NOT_MAP_MODE);
	}
}

static void AnimateMineTower(TileIndex tile)
{
	int state = _scaled_tick_counter & 0x7FF;

	if ((state -= 0x400) < 0) return;

	if (state < 0x1A0) {
		if (state < 0x20 || state >= 0x180) {
			uint8_t m = GetAnimationFrame(tile);
			if (!(m & 0x40)) {
				SetAnimationFrame(tile, m | 0x40);
				if (_settings_client.sound.ambient) SndPlayTileFx(SND_0B_MINE, tile);
			}
			if (state & 7) return;
		} else {
			if (state & 3) return;
		}
		uint8_t m = (GetAnimationFrame(tile) + 1) | 0x40;
		if (m > 0xC2) m = 0xC0;
		SetAnimationFrame(tile, m);
		MarkTileDirtyByTile(tile, VMDF_NOT_MAP_MODE);
	} else if (state >= 0x200 && state < 0x3A0) {
		int i = (state < 0x220 || state >= 0x380) ? 7 : 3;
		if (state & i) return;

		uint8_t m = (GetAnimationFrame(tile) & 0xBF) - 1;
		if (m < 0x80) m = 0x82;
		SetAnimationFrame(tile, m);
		MarkTileDirtyByTile(tile, VMDF_NOT_MAP_MODE);
	}
}

void AnimateTile_Industry(TileIndex tile)
{
	IndustryGfx gfx = GetIndustryGfx(tile);

	if (GetIndustryTileSpec(gfx)->animation.status != ANIM_STATUS_NO_ANIMATION) {
		AnimateNewIndustryTile(tile);
		return;
	}

	switch (gfx) {
	case GFX_SUGAR_MINE_SIEVE:
		if ((_scaled_tick_counter & 1) == 0) AnimateSugarSieve(tile);
		break;

	case GFX_TOFFEE_QUARY:
		if ((_scaled_tick_counter & 3) == 0) AnimateToffeeQuarry(tile);
		break;

	case GFX_BUBBLE_CATCHER:
		if ((_scaled_tick_counter & 1) == 0) AnimateBubbleCatcher(tile);
		break;

	case GFX_POWERPLANT_SPARKS:
		if ((_scaled_tick_counter & 3) == 0) AnimatePowerPlantSparks(tile);
		break;

	case GFX_TOY_FACTORY:
		if ((_scaled_tick_counter & 1) == 0) AnimateToyFactory(tile);
		break;

	case GFX_PLASTIC_FOUNTAIN_ANIMATED_1: case GFX_PLASTIC_FOUNTAIN_ANIMATED_2:
	case GFX_PLASTIC_FOUNTAIN_ANIMATED_3: case GFX_PLASTIC_FOUNTAIN_ANIMATED_4:
	case GFX_PLASTIC_FOUNTAIN_ANIMATED_5: case GFX_PLASTIC_FOUNTAIN_ANIMATED_6:
	case GFX_PLASTIC_FOUNTAIN_ANIMATED_7: case GFX_PLASTIC_FOUNTAIN_ANIMATED_8:
		if ((_scaled_tick_counter & 3) == 0) AnimatePlasticFountain(tile, gfx);
		break;

	case GFX_OILWELL_ANIMATED_1:
	case GFX_OILWELL_ANIMATED_2:
	case GFX_OILWELL_ANIMATED_3:
		if ((_scaled_tick_counter & 7) == 0) AnimateOilWell(tile, gfx);
		break;

	case GFX_COAL_MINE_TOWER_ANIMATED:
	case GFX_COPPER_MINE_TOWER_ANIMATED:
	case GFX_GOLD_MINE_TOWER_ANIMATED:
		AnimateMineTower(tile);
		break;
	}
}


uint8_t GetAnimatedTileSpeed_Industry(TileIndex tile)
{
	IndustryGfx gfx = GetIndustryGfx(tile);

	if (GetIndustryTileSpec(gfx)->animation.status != ANIM_STATUS_NO_ANIMATION) {
		return GetNewIndustryTileAnimationSpeed(tile);
	}

	switch (gfx) {
	case GFX_SUGAR_MINE_SIEVE:
		return 1;

	case GFX_TOFFEE_QUARY:
		return 2;

	case GFX_BUBBLE_CATCHER:
		return 1;

	case GFX_POWERPLANT_SPARKS:
		return 2;

	case GFX_TOY_FACTORY:
		return 1;

	case GFX_PLASTIC_FOUNTAIN_ANIMATED_1: case GFX_PLASTIC_FOUNTAIN_ANIMATED_2:
	case GFX_PLASTIC_FOUNTAIN_ANIMATED_3: case GFX_PLASTIC_FOUNTAIN_ANIMATED_4:
	case GFX_PLASTIC_FOUNTAIN_ANIMATED_5: case GFX_PLASTIC_FOUNTAIN_ANIMATED_6:
	case GFX_PLASTIC_FOUNTAIN_ANIMATED_7: case GFX_PLASTIC_FOUNTAIN_ANIMATED_8:
		return 2;

	case GFX_OILWELL_ANIMATED_1:
	case GFX_OILWELL_ANIMATED_2:
	case GFX_OILWELL_ANIMATED_3:
		return 3;

	default:
		return 0;
	}
}

static void CreateChimneySmoke(TileIndex tile)
{
	uint x = TileX(tile) * TILE_SIZE;
	uint y = TileY(tile) * TILE_SIZE;
	int z = GetTileMaxPixelZ(tile);

	CreateEffectVehicle(x + 15, y + 14, z + 59, EV_CHIMNEY_SMOKE);
}

static void MakeIndustryTileBigger(TileIndex tile)
{
	uint8_t cnt = GetIndustryConstructionCounter(tile) + 1;
	if (cnt != 4) {
		SetIndustryConstructionCounter(tile, cnt);
		return;
	}

	uint8_t stage = GetIndustryConstructionStage(tile) + 1;
	SetIndustryConstructionCounter(tile, 0);
	SetIndustryConstructionStage(tile, stage);
	StartStopIndustryTileAnimation(tile, IAT_CONSTRUCTION_STATE_CHANGE);
	if (stage == INDUSTRY_COMPLETED) SetIndustryCompleted(tile);

	MarkTileDirtyByTile(tile, VMDF_NOT_MAP_MODE);

	if (!IsIndustryCompleted(tile)) return;

	IndustryGfx gfx = GetIndustryGfx(tile);
	if (gfx >= NEW_INDUSTRYTILEOFFSET) {
		/* New industries are already animated on construction. */
		return;
	}

	switch (gfx) {
	case GFX_POWERPLANT_CHIMNEY:
		CreateChimneySmoke(tile);
		break;

	case GFX_OILRIG_1: {
		/* Do not require an industry tile to be after the first two GFX_OILRIG_1
		 * tiles (like the default oil rig). Do a proper check to ensure the
		 * tiles belong to the same industry and based on that build the oil rig's
		 * station. */
		TileIndex other = tile + TileDiffXY(0, 1);

		if (IsTileType(other, MP_INDUSTRY) &&
				GetIndustryGfx(other) == GFX_OILRIG_1 &&
				GetIndustryIndex(tile) == GetIndustryIndex(other)) {
			BuildOilRig(tile);
		}
		break;
	}

	case GFX_TOY_FACTORY:
	case GFX_BUBBLE_CATCHER:
	case GFX_TOFFEE_QUARY:
		SetAnimationFrame(tile, 0);
		SetIndustryAnimationLoop(tile, 0);
		break;

	case GFX_PLASTIC_FOUNTAIN_ANIMATED_1: case GFX_PLASTIC_FOUNTAIN_ANIMATED_2:
	case GFX_PLASTIC_FOUNTAIN_ANIMATED_3: case GFX_PLASTIC_FOUNTAIN_ANIMATED_4:
	case GFX_PLASTIC_FOUNTAIN_ANIMATED_5: case GFX_PLASTIC_FOUNTAIN_ANIMATED_6:
	case GFX_PLASTIC_FOUNTAIN_ANIMATED_7: case GFX_PLASTIC_FOUNTAIN_ANIMATED_8:
		AddAnimatedTile(tile);
		break;
	}
}

static void TileLoopIndustry_BubbleGenerator(TileIndex tile)
{
	static const int8_t _bubble_spawn_location[3][4] = {
		{ 11,   0, -4, -14 },
		{ -4, -10, -4,   1 },
		{ 49,  59, 60,  65 },
	};

	if (_settings_client.sound.ambient) SndPlayTileFx(SND_2E_BUBBLE_GENERATOR, tile);

	int dir = Random() & 3;

	EffectVehicle *v = CreateEffectVehicleAbove(
		TileX(tile) * TILE_SIZE + _bubble_spawn_location[0][dir],
		TileY(tile) * TILE_SIZE + _bubble_spawn_location[1][dir],
		_bubble_spawn_location[2][dir],
		EV_BUBBLE
	);

	if (v != nullptr) v->animation_substate = dir;
}

static void TileLoop_Industry(TileIndex tile)
{
	if (IsTileOnWater(tile)) TileLoop_Water(tile);

	/* Normally this doesn't happen, but if an industry NewGRF is removed
	 * an industry that was previously build on water can now be flooded.
	 * If this happens the tile is no longer an industry tile after
	 * returning from TileLoop_Water. */
	if (!IsTileType(tile, MP_INDUSTRY)) return;

	TriggerIndustryTile(tile, INDTILE_TRIGGER_TILE_LOOP);

	if (!IsIndustryCompleted(tile)) {
		MakeIndustryTileBigger(tile);
		return;
	}

	if (_game_mode == GM_EDITOR) return;

	if (TransportIndustryGoods(tile) && !StartStopIndustryTileAnimation(Industry::GetByTile(tile), IAT_INDUSTRY_DISTRIBUTES_CARGO)) {
		uint newgfx = GetIndustryTileSpec(GetIndustryGfx(tile))->anim_production;

		if (newgfx != INDUSTRYTILE_NOANIM) {
			ResetIndustryConstructionStage(tile);
			SetIndustryCompleted(tile);
			SetIndustryGfx(tile, newgfx);
			MarkTileDirtyByTile(tile, VMDF_NOT_MAP_MODE);
			return;
		}
	}

	if (StartStopIndustryTileAnimation(tile, IAT_TILELOOP)) return;

	IndustryGfx newgfx = GetIndustryTileSpec(GetIndustryGfx(tile))->anim_next;
	if (newgfx != INDUSTRYTILE_NOANIM) {
		ResetIndustryConstructionStage(tile);
		SetIndustryGfx(tile, newgfx);
		MarkTileDirtyByTile(tile, VMDF_NOT_MAP_MODE);
		return;
	}

	IndustryGfx gfx = GetIndustryGfx(tile);
	switch (gfx) {
	case GFX_COAL_MINE_TOWER_NOT_ANIMATED:
	case GFX_COPPER_MINE_TOWER_NOT_ANIMATED:
	case GFX_GOLD_MINE_TOWER_NOT_ANIMATED:
		if (!(_scaled_tick_counter & 0x400) && Chance16(1, 2)) {
			switch (gfx) {
				case GFX_COAL_MINE_TOWER_NOT_ANIMATED:   gfx = GFX_COAL_MINE_TOWER_ANIMATED;   break;
				case GFX_COPPER_MINE_TOWER_NOT_ANIMATED: gfx = GFX_COPPER_MINE_TOWER_ANIMATED; break;
				case GFX_GOLD_MINE_TOWER_NOT_ANIMATED:   gfx = GFX_GOLD_MINE_TOWER_ANIMATED;   break;
			}
			SetIndustryGfx(tile, gfx);
			SetAnimationFrame(tile, 0x80);
			AddAnimatedTile(tile);
		}
		break;

	case GFX_OILWELL_NOT_ANIMATED:
		if (Chance16(1, 6)) {
			SetIndustryGfx(tile, GFX_OILWELL_ANIMATED_1);
			SetAnimationFrame(tile, 0);
			AddAnimatedTile(tile);
		}
		break;

	case GFX_COAL_MINE_TOWER_ANIMATED:
	case GFX_COPPER_MINE_TOWER_ANIMATED:
	case GFX_GOLD_MINE_TOWER_ANIMATED:
		if (!(_scaled_tick_counter & 0x400)) {
			switch (gfx) {
				case GFX_COAL_MINE_TOWER_ANIMATED:   gfx = GFX_COAL_MINE_TOWER_NOT_ANIMATED;   break;
				case GFX_COPPER_MINE_TOWER_ANIMATED: gfx = GFX_COPPER_MINE_TOWER_NOT_ANIMATED; break;
				case GFX_GOLD_MINE_TOWER_ANIMATED:   gfx = GFX_GOLD_MINE_TOWER_NOT_ANIMATED;   break;
			}
			SetIndustryGfx(tile, gfx);
			SetIndustryCompleted(tile);
			SetIndustryConstructionStage(tile, 3);
			DeleteAnimatedTile(tile);
		}
		break;

	case GFX_POWERPLANT_SPARKS:
		if (Chance16(1, 3)) {
			if (_settings_client.sound.ambient) SndPlayTileFx(SND_0C_POWER_STATION, tile);
			AddAnimatedTile(tile);
		}
		break;

	case GFX_COPPER_MINE_CHIMNEY:
		CreateEffectVehicleAbove(TileX(tile) * TILE_SIZE + 6, TileY(tile) * TILE_SIZE + 6, 43, EV_COPPER_MINE_SMOKE);
		break;


	case GFX_TOY_FACTORY: {
			Industry *i = Industry::GetByTile(tile);
			if (i->was_cargo_delivered) {
				i->was_cargo_delivered = false;
				SetIndustryAnimationLoop(tile, 0);
				AddAnimatedTile(tile);
			}
		}
		break;

	case GFX_BUBBLE_GENERATOR:
		TileLoopIndustry_BubbleGenerator(tile);
		break;

	case GFX_TOFFEE_QUARY:
		AddAnimatedTile(tile);
		break;

	case GFX_SUGAR_MINE_SIEVE:
		if (Chance16(1, 3)) AddAnimatedTile(tile);
		break;
	}
}

static bool ClickTile_Industry(TileIndex tile)
{
	ShowIndustryViewWindow(GetIndustryIndex(tile));
	return true;
}

static TrackStatus GetTileTrackStatus_Industry(TileIndex, TransportType, uint, DiagDirection)
{
	return 0;
}

static void ChangeTileOwner_Industry(TileIndex tile, Owner old_owner, Owner new_owner)
{
	/* If the founder merges, the industry was created by the merged company */
	Industry *i = Industry::GetByTile(tile);
	if (i->founder == old_owner) i->founder = (new_owner == INVALID_OWNER) ? OWNER_NONE : new_owner;

	if (i->exclusive_supplier == old_owner) i->exclusive_supplier = new_owner;
	if (i->exclusive_consumer == old_owner) i->exclusive_consumer = new_owner;
}

/**
 * Check whether the tile is a forest.
 * @param tile the tile to investigate.
 * @return true if and only if the tile is a forest
 */
bool IsTileForestIndustry(TileIndex tile)
{
	/* Check for industry tile */
	if (!IsTileType(tile, MP_INDUSTRY)) return false;

	const Industry *ind = Industry::GetByTile(tile);

	/* Check for organic industry (i.e. not processing or extractive) */
	if ((GetIndustrySpec(ind->type)->life_type & INDUSTRYLIFE_ORGANIC) == 0) return false;

	/* Check for wood production */
	for (auto &p : ind->Produced()) {
		/* The industry produces wood. */
		if (p.cargo != INVALID_CARGO && CargoSpec::Get(p.cargo)->label == CT_WOOD) return true;
	}

	return false;
}

static const uint8_t _plantfarmfield_type[] = {1, 1, 1, 1, 1, 3, 3, 4, 4, 4, 5, 5, 5, 6, 6, 6};

/**
 * Check whether the tile can be replaced by a farm field.
 * @param tile the tile to investigate.
 * @param allow_fields if true, the method will return true even if
 * the tile is a farm tile, otherwise the tile may not be a farm tile
 * @return true if the tile can become a farm field
 */
static bool IsSuitableForFarmField(TileIndex tile, bool allow_fields)
{
	switch (GetTileType(tile)) {
		case MP_CLEAR: return !IsClearGround(tile, CLEAR_SNOW) && !IsClearGround(tile, CLEAR_DESERT) && (allow_fields || !IsClearGround(tile, CLEAR_FIELDS));
		case MP_TREES: return GetTreeGround(tile) != TREE_GROUND_SHORE;
		default:       return false;
	}
}

/**
 * Build farm field fence
 * @param tile the tile to position the fence on
 * @param size the size of the field being planted in tiles
 * @param type type of fence to set
 * @param side the side of the tile to attempt placement
 */
static void SetupFarmFieldFence(TileIndex tile, int size, uint8_t type, DiagDirection side)
{
	TileIndexDiff diff = TileOffsByAxis(OtherAxis(DiagDirToAxis(side)));
	TileIndexDiff neighbour_diff = TileOffsByDiagDir(side);

	do {
		tile = Map::WrapToMap(tile);

		if (IsTileType(tile, MP_CLEAR) && IsClearGround(tile, CLEAR_FIELDS)) {
			TileIndex neighbour = tile + neighbour_diff;
			if (!IsTileType(neighbour, MP_CLEAR) || !IsClearGround(neighbour, CLEAR_FIELDS) || GetFence(neighbour, ReverseDiagDir(side)) == 0) {
				/* Add fence as long as neighbouring tile does not already have a fence in the same position. */
				uint8_t or_ = type;

				if (or_ == 1 && Chance16(1, 7)) or_ = 2;

				SetFence(tile, side, or_);
			}
		}

		tile += diff;
	} while (--size);
}

static void PlantFarmField(TileIndex tile, IndustryID industry)
{
	if (_settings_game.game_creation.landscape == LT_ARCTIC) {
		if (GetTileZ(tile) + 2 >= GetSnowLine()) return;
	}

	/* determine field size */
	uint32_t r = (Random() & 0x303) + 0x404;
	if (_settings_game.game_creation.landscape == LT_ARCTIC) r += 0x404;
	uint size_x = GB(r, 0, 8);
	uint size_y = GB(r, 8, 8);

	TileArea ta(tile - TileDiffXY(std::min(TileX(tile), size_x / 2), std::min(TileY(tile), size_y / 2)), size_x, size_y);
	ta.ClampToMap();

	if (ta.w == 0 || ta.h == 0) return;

	/* check the amount of bad tiles */
	int count = 0;
	for (TileIndex cur_tile : ta) {
		assert(cur_tile < Map::Size());
		count += IsSuitableForFarmField(cur_tile, false);
	}
	if (count * 2 < ta.w * ta.h) return;

	/* determine type of field */
	r = Random();
	uint counter = GB(r, 5, 3);
	uint field_type = GB(r, 8, 8) * 9 >> 8;

	/* make field */
	for (TileIndex cur_tile : ta) {
		assert(cur_tile < Map::Size());
		if (IsSuitableForFarmField(cur_tile, true)) {
			MakeField(cur_tile, field_type, industry);
			SetClearCounter(cur_tile, counter);
			MarkTileDirtyByTile(cur_tile, VMDF_NOT_MAP_MODE);
		}
	}

	int type = 3;
	if (_settings_game.game_creation.landscape != LT_ARCTIC && _settings_game.game_creation.landscape != LT_TROPIC) {
		type = _plantfarmfield_type[Random() & 0xF];
	}

	SetupFarmFieldFence(ta.tile, ta.h, type, DIAGDIR_NE);
	SetupFarmFieldFence(ta.tile, ta.w, type, DIAGDIR_NW);
	SetupFarmFieldFence(ta.tile + TileDiffXY(ta.w - 1, 0), ta.h, type, DIAGDIR_SW);
	SetupFarmFieldFence(ta.tile + TileDiffXY(0, ta.h - 1), ta.w, type, DIAGDIR_SE);
}

void PlantRandomFarmField(const Industry *i)
{
	int x = i->location.w / 2 + Random() % 31 - 16;
	int y = i->location.h / 2 + Random() % 31 - 16;

	TileIndex tile = TileAddWrap(i->location.tile, x, y);

	if (tile != INVALID_TILE) PlantFarmField(tile, i->index);
}

/**
 * Search callback function for ChopLumberMillTrees
 * @param tile to test
 * @return the result of the test
 */
static bool SearchLumberMillTrees(TileIndex tile, void *)
{
	if (IsTileType(tile, MP_TREES) && GetTreeGrowth(tile) >= TreeGrowthStage::Grown) {
		/* found a tree */

		Backup<CompanyID> cur_company(_current_company, OWNER_NONE, FILE_LINE);

		_industry_sound_ctr = 1;
		_industry_sound_tile = tile;
		if (_settings_client.sound.ambient) SndPlayTileFx(SND_38_LUMBER_MILL_1, tile);

		Command<CMD_LANDSCAPE_CLEAR>::Do(DC_EXEC, tile);

		cur_company.Restore();
		return true;
	}
	return false;
}

/**
 * Perform a circular search around the Lumber Mill in order to find trees to cut
 * @param i industry
 */
static void ChopLumberMillTrees(Industry *i)
{
	/* Skip production if cargo slot is invalid. */
	if (i->produced_cargo_count == 0 || i->produced[0].cargo == INVALID_CARGO) return;

	/* We only want to cut trees if all tiles are completed. */
	for (TileIndex tile_cur : i->location) {
		if (i->TileBelongsToIndustry(tile_cur)) {
			if (!IsIndustryCompleted(tile_cur)) return;
		}
	}

	TileIndex tile = i->location.tile;
	if (CircularTileSearch(&tile, 40, SearchLumberMillTrees, nullptr)) { // 40x40 tiles  to search.
		i->produced[0].waiting = ClampTo<uint16_t>(i->produced[0].waiting + 45); // Found a tree, add according value to waiting cargo.
	}
}

static void ProduceIndustryGoodsFromRate(Industry *i, bool scale)
{
	for (auto &p : i->Produced()) {
		if (p.cargo == INVALID_CARGO) continue;
		uint amount = p.rate;
		if (amount != 0 && scale) {
			amount = _industry_cargo_scaler.Scale(amount);
		}
		p.waiting = ClampTo<uint16_t>(p.waiting + amount);
	}
}

static uint _scaled_production_ticks;

static void ProduceIndustryGoods(Industry *i)
{
	const IndustrySpec *indsp = GetIndustrySpec(i->type);

	/* play a sound? */
	if ((i->counter & 0x3F) == 0) {
		uint32_t r;
		if (Chance16R(1, 14, r) && !indsp->random_sounds.empty()  && _settings_client.sound.ambient) {
			for (auto &p : i->Produced()) {
				if (p.history[LAST_MONTH].production > 0) {
					/* Play sound since last month had production */
					SndPlayTileFx(
						static_cast<SoundFx>(indsp->random_sounds[((r >> 16) * indsp->random_sounds.size()) >> 16]),
						i->location.tile);
					break;
				}
			}
		}
	}

	i->counter--;

<<<<<<< HEAD
	const bool scale_ticks = _industry_cargo_scaler.HasScaling() && HasBit(indsp->callback_mask, CBM_IND_PRODUCTION_256_TICKS);
	if (scale_ticks) {
		if ((i->counter % _scaled_production_ticks) == 0) {
			if (HasBit(indsp->callback_mask, CBM_IND_PRODUCTION_256_TICKS)) IndustryProductionCallback(i, 1);
			ProduceIndustryGoodsFromRate(i, false);
		}
	}

	/* produce some cargo */
	if ((i->counter % INDUSTRY_PRODUCE_TICKS) == 0) {
		if (!scale_ticks) {
			if (HasBit(indsp->callback_mask, CBM_IND_PRODUCTION_256_TICKS)) IndustryProductionCallback(i, 1);
			ProduceIndustryGoodsFromRate(i, true);
		}
=======
	/* If using an industry callback, scale the callback interval by cargo scale percentage. */
	if (indsp->callback_mask.Test(IndustryCallbackMask::Production256Ticks)) {
		if (i->counter % ScaleByInverseCargoScale(Ticks::INDUSTRY_PRODUCE_TICKS, false) == 0) {
			IndustryProductionCallback(i, 1);
			ProduceIndustryGoodsHelper(i, false);
		}
	}

	/*
	 * All other production and special effects happen every 256 ticks, and cargo production is just scaled by the cargo scale percentage.
	 * This keeps a slow trickle of production to avoid confusion at low scale factors when the industry seems to be doing nothing for a long period of time.
	 */
	if ((i->counter % Ticks::INDUSTRY_PRODUCE_TICKS) == 0) {
		/* Handle non-callback cargo production. */
		if (!indsp->callback_mask.Test(IndustryCallbackMask::Production256Ticks)) ProduceIndustryGoodsHelper(i, true);
>>>>>>> 2c7b3bb5

		IndustryBehaviour indbehav = indsp->behaviour;
		if ((indbehav & INDUSTRYBEH_PLANT_FIELDS) != 0) {
			uint16_t cb_res = CALLBACK_FAILED;
			if (indsp->callback_mask.Test(IndustryCallbackMask::SpecialEffect)) {
				cb_res = GetIndustryCallback(CBID_INDUSTRY_SPECIAL_EFFECT, Random(), 0, i, i->type, i->location.tile);
			}

			bool plant;
			if (cb_res != CALLBACK_FAILED) {
				plant = ConvertBooleanCallback(indsp->grf_prop.grffile, CBID_INDUSTRY_SPECIAL_EFFECT, cb_res);
			} else {
				plant = Chance16(1, 8);
			}

			if (plant) PlantRandomFarmField(i);
		}
		if ((indbehav & INDUSTRYBEH_CUT_TREES) != 0) {
			uint16_t cb_res = CALLBACK_FAILED;
			if (indsp->callback_mask.Test(IndustryCallbackMask::SpecialEffect)) {
				cb_res = GetIndustryCallback(CBID_INDUSTRY_SPECIAL_EFFECT, Random(), 1, i, i->type, i->location.tile);
			}

			bool cut;
			if (cb_res != CALLBACK_FAILED) {
				cut = ConvertBooleanCallback(indsp->grf_prop.grffile, CBID_INDUSTRY_SPECIAL_EFFECT, cb_res);
			} else {
				cut = ((i->counter % INDUSTRY_CUT_TREE_TICKS) == 0);
			}

			if (cut) ChopLumberMillTrees(i);
		}

		TriggerIndustry(i, INDUSTRY_TRIGGER_INDUSTRY_TICK);
		StartStopIndustryTileAnimation(i, IAT_INDUSTRY_TICK);
	}
}

void OnTick_Industry()
{
	if (_industry_sound_ctr != 0) {
		_industry_sound_ctr++;

		if (_industry_sound_ctr == 75) {
			if (_settings_client.sound.ambient) SndPlayTileFx(SND_37_LUMBER_MILL_2, _industry_sound_tile);
		} else if (_industry_sound_ctr == 160) {
			_industry_sound_ctr = 0;
			if (_settings_client.sound.ambient) SndPlayTileFx(SND_36_LUMBER_MILL_3, _industry_sound_tile);
		}
	}

	if (_game_mode == GM_EDITOR) return;

	_scaled_production_ticks = _industry_inverse_cargo_scaler.Scale(INDUSTRY_PRODUCE_TICKS);
	for (Industry *i : Industry::Iterate()) {
		ProduceIndustryGoods(i);
	}
}

/**
 * Check the conditions of #CHECK_NOTHING (Always succeeds).
 * @return Succeeded or failed command.
 */
static CommandCost CheckNewIndustry_NULL(TileIndex)
{
	return CommandCost();
}

/**
 * Check the conditions of #CHECK_FOREST (Industry should be build above snow-line in arctic climate).
 * @param tile %Tile to perform the checking.
 * @return Succeeded or failed command.
 */
static CommandCost CheckNewIndustry_Forest(TileIndex tile)
{
	if (_settings_game.game_creation.landscape == LT_ARCTIC) {
		if (GetTileZ(tile) < HighestSnowLine() + 2) {
			return CommandCost(STR_ERROR_FOREST_CAN_ONLY_BE_PLANTED);
		}
	}
	return CommandCost();
}

/**
 * Check if a tile is within a distance from map edges, scaled by map dimensions independently.
 * Each dimension is checked independently, and dimensions smaller than 256 are not scaled.
 * @param tile Which tile to check distance of.
 * @param maxdist Normal distance on a 256x256 map.
 * @return True if the tile is near the map edge.
 */
static bool CheckScaledDistanceFromEdge(TileIndex tile, uint maxdist)
{
	uint maxdist_x = maxdist;
	uint maxdist_y = maxdist;

	if (Map::SizeX() > 256) maxdist_x *= Map::SizeX() / 256;
	if (Map::SizeY() > 256) maxdist_y *= Map::SizeY() / 256;

	if (DistanceFromEdgeDir(tile, DIAGDIR_NE) < maxdist_x) return true;
	if (DistanceFromEdgeDir(tile, DIAGDIR_NW) < maxdist_y) return true;
	if (DistanceFromEdgeDir(tile, DIAGDIR_SW) < maxdist_x) return true;
	if (DistanceFromEdgeDir(tile, DIAGDIR_SE) < maxdist_y) return true;

	return false;
}

/**
 * Check the conditions of #CHECK_REFINERY (Industry should be positioned near edge of the map).
 * @param tile %Tile to perform the checking.
 * @return Succeeded or failed command.
 */
static CommandCost CheckNewIndustry_OilRefinery(TileIndex tile)
{
	if (_game_mode == GM_EDITOR) return CommandCost();

	if (CheckScaledDistanceFromEdge(TileAddXY(tile, 1, 1), _settings_game.game_creation.oil_refinery_limit)) return CommandCost();

	return CommandCost(STR_ERROR_CAN_ONLY_BE_POSITIONED);
}

extern bool _ignore_restrictions;

/**
 * Check the conditions of #CHECK_OIL_RIG (Industries at sea should be positioned near edge of the map).
 * @param tile %Tile to perform the checking.
 * @return Succeeded or failed command.
 */
static CommandCost CheckNewIndustry_OilRig(TileIndex tile)
{
	if (_game_mode == GM_EDITOR && _ignore_restrictions) return CommandCost();

	if (TileHeight(tile) == 0 &&
			CheckScaledDistanceFromEdge(TileAddXY(tile, 1, 1), _settings_game.game_creation.oil_refinery_limit)) return CommandCost();

	return CommandCost(STR_ERROR_CAN_ONLY_BE_POSITIONED);
}

/**
 * Check the conditions of #CHECK_FARM (Industry should be below snow-line in arctic).
 * @param tile %Tile to perform the checking.
 * @return Succeeded or failed command.
 */
static CommandCost CheckNewIndustry_Farm(TileIndex tile)
{
	if (_settings_game.game_creation.landscape == LT_ARCTIC) {
		if (GetTileZ(tile) + 2 >= HighestSnowLine()) {
			return CommandCost(STR_ERROR_SITE_UNSUITABLE);
		}
	}
	return CommandCost();
}

/**
 * Check the conditions of #CHECK_PLANTATION (Industry should NOT be in the desert).
 * @param tile %Tile to perform the checking.
 * @return Succeeded or failed command.
 */
static CommandCost CheckNewIndustry_Plantation(TileIndex tile)
{
	if (GetTropicZone(tile) == TROPICZONE_DESERT) {
		return CommandCost(STR_ERROR_SITE_UNSUITABLE);
	}
	return CommandCost();
}

/**
 * Check the conditions of #CHECK_WATER (Industry should be in the desert).
 * @param tile %Tile to perform the checking.
 * @return Succeeded or failed command.
 */
static CommandCost CheckNewIndustry_Water(TileIndex tile)
{
	if (GetTropicZone(tile) != TROPICZONE_DESERT) {
		return CommandCost(STR_ERROR_CAN_ONLY_BE_BUILT_IN_DESERT);
	}
	return CommandCost();
}

/**
 * Check the conditions of #CHECK_LUMBERMILL (Industry should be in the rainforest).
 * @param tile %Tile to perform the checking.
 * @return Succeeded or failed command.
 */
static CommandCost CheckNewIndustry_Lumbermill(TileIndex tile)
{
	if (GetTropicZone(tile) != TROPICZONE_RAINFOREST) {
		return CommandCost(STR_ERROR_CAN_ONLY_BE_BUILT_IN_RAINFOREST);
	}
	return CommandCost();
}

/**
 * Check the conditions of #CHECK_BUBBLEGEN (Industry should be in low land).
 * @param tile %Tile to perform the checking.
 * @return Succeeded or failed command.
 */
static CommandCost CheckNewIndustry_BubbleGen(TileIndex tile)
{
	if (GetTileZ(tile) > 4) {
		return CommandCost(STR_ERROR_CAN_ONLY_BE_BUILT_IN_LOW_AREAS);
	}
	return CommandCost();
}

/**
 * Industrytype check function signature.
 * @param tile %Tile to check.
 * @return Succeeded or failed command.
 */
typedef CommandCost CheckNewIndustryProc(TileIndex tile);

/** Check functions for different types of industry. */
static CheckNewIndustryProc * const _check_new_industry_procs[CHECK_END] = {
	CheckNewIndustry_NULL,        ///< CHECK_NOTHING
	CheckNewIndustry_Forest,      ///< CHECK_FOREST
	CheckNewIndustry_OilRefinery, ///< CHECK_REFINERY
	CheckNewIndustry_Farm,        ///< CHECK_FARM
	CheckNewIndustry_Plantation,  ///< CHECK_PLANTATION
	CheckNewIndustry_Water,       ///< CHECK_WATER
	CheckNewIndustry_Lumbermill,  ///< CHECK_LUMBERMILL
	CheckNewIndustry_BubbleGen,   ///< CHECK_BUBBLEGEN
	CheckNewIndustry_OilRig,      ///< CHECK_OIL_RIG
};

/**
 * Find a town for the industry, while checking for multiple industries in the same town.
 * @param tile Position of the industry to build.
 * @param type Industry type.
 * @param[out] t Pointer to return town for the new industry, \c nullptr is written if no good town can be found.
 * @return Succeeded or failed command.
 *
 * @pre \c *t != nullptr
 * @post \c *t points to a town on success, and \c nullptr on failure.
 */
static CommandCost FindTownForIndustry(TileIndex tile, IndustryType type, Town **t)
{
	*t = ClosestTownFromTile(tile, UINT_MAX);

	if (_settings_game.economy.multiple_industry_per_town) return CommandCost();

	for (const IndustryLocationCacheEntry &entry : (*t)->industry_cache) {
		if (entry.type == type) {
			*t = nullptr;
			return CommandCost(STR_ERROR_ONLY_ONE_ALLOWED_PER_TOWN);
		}
	}

	return CommandCost();
}

bool IsSlopeRefused(Slope current, Slope refused)
{
	if (IsSteepSlope(current)) return true;
	if (current != SLOPE_FLAT) {
		if (IsSteepSlope(refused)) return true;

		Slope t = ComplementSlope(current);

		if ((refused & SLOPE_W) && (t & SLOPE_NW)) return true;
		if ((refused & SLOPE_S) && (t & SLOPE_NE)) return true;
		if ((refused & SLOPE_E) && (t & SLOPE_SW)) return true;
		if ((refused & SLOPE_N) && (t & SLOPE_SE)) return true;
	}

	return false;
}

/**
 * Are the tiles of the industry free?
 * @param tile                    Position to check.
 * @param layout                  Industry tiles table.
 * @param type                    Type of the industry.
 * @return Failed or succeeded command.
 */
static CommandCost CheckIfIndustryTilesAreFree(TileIndex tile, const IndustryTileLayout &layout, IndustryType type)
{
	IndustryBehaviour ind_behav = GetIndustrySpec(type)->behaviour;

	for (const IndustryTileLayoutTile &it : layout) {
		IndustryGfx gfx = GetTranslatedIndustryTileID(it.gfx);
		TileIndex cur_tile = TileAddWrap(tile, it.ti.x, it.ti.y);

		if (!IsValidTile(cur_tile)) {
			return CommandCost(STR_ERROR_SITE_UNSUITABLE);
		}

		if (gfx == GFX_WATERTILE_SPECIALCHECK) {
			if (!IsWaterTile(cur_tile) ||
					!IsTileFlat(cur_tile)) {
				return CommandCost(STR_ERROR_SITE_UNSUITABLE);
			}
		} else {
			CommandCost ret = EnsureNoVehicleOnGround(cur_tile);
			if (ret.Failed()) return ret;
			if (IsBridgeAbove(cur_tile)) return CommandCost(STR_ERROR_SITE_UNSUITABLE);

			const IndustryTileSpec *its = GetIndustryTileSpec(gfx);

			/* Perform land/water check if not disabled */
			if (!HasBit(its->slopes_refused, 5) && ((HasTileWaterClass(cur_tile) && IsTileOnWater(cur_tile)) == !(ind_behav & INDUSTRYBEH_BUILT_ONWATER))) return CommandCost(STR_ERROR_SITE_UNSUITABLE);

			if ((ind_behav & (INDUSTRYBEH_ONLY_INTOWN | INDUSTRYBEH_TOWN1200_MORE)) || // Tile must be a house
					((ind_behav & INDUSTRYBEH_ONLY_NEARTOWN) && IsTileType(cur_tile, MP_HOUSE))) { // Tile is allowed to be a house (and it is a house)
				if (!IsTileType(cur_tile, MP_HOUSE)) {
					return CommandCost(STR_ERROR_CAN_ONLY_BE_BUILT_IN_TOWNS);
				}

				/* Clear the tiles as OWNER_TOWN to not affect town rating, and to not clear protected buildings */
				Backup<CompanyID> cur_company(_current_company, OWNER_TOWN, FILE_LINE);
				CommandCost ret = Command<CMD_LANDSCAPE_CLEAR>::Do(DC_NONE, cur_tile);
				cur_company.Restore();

				if (ret.Failed()) return ret;
			} else {
				/* Clear the tiles, but do not affect town ratings */
				DoCommandFlag flags = DC_AUTO | DC_NO_TEST_TOWN_RATING | DC_NO_MODIFY_TOWN_RATING;
				if ((ind_behav & INDUSTRYBEH_BUILT_ONWATER) && IsWaterTile(cur_tile)) flags |= DC_ALLOW_REMOVE_WATER;
				CommandCost ret = Command<CMD_LANDSCAPE_CLEAR>::Do(flags, cur_tile);
				if (ret.Failed()) return ret;
			}
		}
	}

	return CommandCost();
}

/**
 * Check slope requirements for industry tiles.
 * @param tile                    Position to check.
 * @param layout                  Industry tiles table.
 * @param layout_index            The index of the layout to build/fund
 * @param type                    Type of the industry.
 * @param initial_random_bits     The random bits the industry is going to have after construction.
 * @param founder                 Industry founder
 * @param creation_type           The circumstances the industry is created under.
 * @param[out] custom_shape_check Perform custom check for the site.
 * @return Failed or succeeded command.
 */
static CommandCost CheckIfIndustryTileSlopes(TileIndex tile, const IndustryTileLayout &layout, size_t layout_index, IndustryType type, uint16_t initial_random_bits, Owner founder, IndustryAvailabilityCallType creation_type, bool *custom_shape_check = nullptr)
{
	bool refused_slope = false;
	bool custom_shape = false;

	for (const IndustryTileLayoutTile &it : layout) {
		IndustryGfx gfx = GetTranslatedIndustryTileID(it.gfx);
		TileIndex cur_tile = TileAddWrap(tile, it.ti.x, it.ti.y);
		assert(IsValidTile(cur_tile)); // checked before in CheckIfIndustryTilesAreFree

		if (gfx != GFX_WATERTILE_SPECIALCHECK) {
			const IndustryTileSpec *its = GetIndustryTileSpec(gfx);

			if (its->callback_mask.Test(IndustryTileCallbackMask::ShapeCheck)) {
				custom_shape = true;
				CommandCost ret = PerformIndustryTileSlopeCheck(tile, cur_tile, its, type, gfx, layout_index, initial_random_bits, founder, creation_type);
				if (ret.Failed()) return ret;
			} else {
				Slope tileh = GetTileSlope(cur_tile);
				refused_slope |= IsSlopeRefused(tileh, its->slopes_refused);
			}
		}
	}

	if (custom_shape_check != nullptr) *custom_shape_check = custom_shape;

	/* It is almost impossible to have a fully flat land in TG, so what we
	 *  do is that we check if we can make the land flat later on. See
	 *  CheckIfCanLevelIndustryPlatform(). */
	if (!refused_slope || (_settings_game.game_creation.land_generator == LG_TERRAGENESIS && _generating_world && !custom_shape && !_ignore_restrictions)) {
		return CommandCost();
	}
	return CommandCost(STR_ERROR_SITE_UNSUITABLE);
}

/**
 * Is the industry allowed to be built at this place for the town?
 * @param tile Tile to construct the industry.
 * @param type Type of the industry.
 * @param t    Town authority that the industry belongs to.
 * @return Succeeded or failed command.
 */
static CommandCost CheckIfIndustryIsAllowed(TileIndex tile, IndustryType type, const Town *t)
{
	if ((GetIndustrySpec(type)->behaviour & INDUSTRYBEH_TOWN1200_MORE) && t->cache.population < 1200) {
		return CommandCost(STR_ERROR_CAN_ONLY_BE_BUILT_IN_TOWNS_WITH_POPULATION_OF_1200);
	}

	if ((GetIndustrySpec(type)->behaviour & INDUSTRYBEH_ONLY_NEARTOWN) && DistanceMax(t->xy, tile) > 9) {
		return CommandCost(STR_ERROR_CAN_ONLY_BE_BUILT_NEAR_TOWN_CENTER);
	}

	if (type == IT_OIL_RIG &&
			(IsTunnelInWay(tile, 0) ||
			IsTunnelInWay(tile + TileDiffXY(0, 1), 0) ||
			IsTunnelInWay(tile + TileDiffXY(1, 2), 0))) return CommandCost(STR_ERROR_NO_DRILLING_ABOVE_CHUNNEL);

	return CommandCost();
}

static bool CheckCanTerraformSurroundingTiles(TileIndex tile, uint height, int internal)
{
	/* Check if we don't leave the map */
	if (TileX(tile) == 0 || TileY(tile) == 0 || GetTileType(tile) == MP_VOID) return false;

	TileArea ta(tile - TileDiffXY(1, 1), 2, 2);
	for (TileIndex tile_walk : ta) {
		uint curh = TileHeight(tile_walk);
		/* Is the tile clear? */
		if ((GetTileType(tile_walk) != MP_CLEAR) && (GetTileType(tile_walk) != MP_TREES)) return false;

		/* Don't allow too big of a change if this is the sub-tile check */
		if (internal != 0 && Delta(curh, height) > 1) return false;

		/* Different height, so the surrounding tiles of this tile
		 *  has to be correct too (in level, or almost in level)
		 *  else you get a chain-reaction of terraforming. */
		if (internal == 0 && curh != height) {
			if (TileX(tile_walk) == 0 || TileY(tile_walk) == 0 || !CheckCanTerraformSurroundingTiles(tile_walk + TileDiffXY(-1, -1), height, internal + 1)) {
				return false;
			}
		}
	}

	return true;
}

/**
 * This function tries to flatten out the land below an industry, without
 *  damaging the surroundings too much.
 */
static bool CheckIfCanLevelIndustryPlatform(TileIndex tile, DoCommandFlag flags, const IndustryTileLayout &layout)
{
	int max_x = 0;
	int max_y = 0;

	/* Finds dimensions of largest variant of this industry */
	for (const IndustryTileLayoutTile &it : layout) {
		if (it.gfx == GFX_WATERTILE_SPECIALCHECK) continue; // watercheck tiles don't count for footprint size
		if (it.ti.x > max_x) max_x = it.ti.x;
		if (it.ti.y > max_y) max_y = it.ti.y;
	}

	/* Remember level height */
	uint h = TileHeight(tile);

	if (TileX(tile) <= _settings_game.construction.industry_platform + 1U || TileY(tile) <= _settings_game.construction.industry_platform + 1U) return false;
	/* Check that all tiles in area and surrounding are clear
	 * this determines that there are no obstructing items */

	/* TileArea::Expand is not used here as we need to abort
	 * instead of clamping if the bounds cannot expanded. */
	TileArea ta(tile + TileDiffXY(-_settings_game.construction.industry_platform, -_settings_game.construction.industry_platform),
			max_x + 2 + 2 * _settings_game.construction.industry_platform, max_y + 2 + 2 * _settings_game.construction.industry_platform);

	if (TileX(ta.tile) + ta.w >= Map::MaxX() || TileY(ta.tile) + ta.h >= Map::MaxY()) return false;

	/* _current_company is OWNER_NONE for randomly generated industries and in editor, or the company who funded or prospected the industry.
	 * Perform terraforming as OWNER_TOWN to disable autoslope and town ratings. */
	Backup<CompanyID> cur_company(_current_company, OWNER_TOWN, FILE_LINE);

	for (TileIndex tile_walk : ta) {
		uint curh = TileHeight(tile_walk);
		if (curh != h) {
			/* This tile needs terraforming. Check if we can do that without
			 *  damaging the surroundings too much. */
			if (!CheckCanTerraformSurroundingTiles(tile_walk, h, 0)) {
				cur_company.Restore();
				return false;
			}
			/* This is not 100% correct check, but the best we can do without modifying the map.
			 *  What is missing, is if the difference in height is more than 1.. */
			if (Command<CMD_TERRAFORM_LAND>::Do(flags & ~DC_EXEC, tile_walk, SLOPE_N, curh <= h).Failed()) {
				cur_company.Restore();
				return false;
			}
		}
	}

	if (flags & DC_EXEC) {
		/* Terraform the land under the industry */
		for (TileIndex tile_walk : ta) {
			uint curh = TileHeight(tile_walk);
			while (curh != h) {
				/* We give the terraforming for free here, because we can't calculate
				 *  exact cost in the test-round, and as we all know, that will cause
				 *  a nice assert if they don't match ;) */
				Command<CMD_TERRAFORM_LAND>::Do(flags, tile_walk, SLOPE_N, curh <= h);
				curh += (curh > h) ? -1 : 1;
			}
		}
	}

	cur_company.Restore();
	return true;
}


/**
 * Check that the new industry is far enough from conflicting industries.
 * @param tile Tile to construct the industry.
 * @param type Type of the new industry.
 * @return Succeeded or failed command.
 */
static CommandCost CheckIfFarEnoughFromConflictingIndustry(TileIndex tile, IndustryType type)
{
	const IndustrySpec *indspec = GetIndustrySpec(type);

	for (IndustryType conflicting_type : indspec->conflicting) {
		if (conflicting_type == IT_INVALID) continue;

		for (const IndustryLocationCacheEntry &entry : Industry::industries[conflicting_type]) {
			/* Within 14 tiles from another industry is considered close */
			if (DistanceMax(tile, entry.tile) > 14) continue;

			return CommandCost(STR_ERROR_INDUSTRY_TOO_CLOSE);
		}
	}
	return CommandCost();
}

/**
 * Advertise about a new industry opening.
 * @param ind Industry being opened.
 */
static void AdvertiseIndustryOpening(const Industry *ind)
{
	const IndustrySpec *ind_spc = GetIndustrySpec(ind->type);
	SetDParam(0, ind_spc->name);
	if (ind_spc->new_industry_text > STR_LAST_STRINGID) {
		SetDParam(1, STR_TOWN_NAME);
		SetDParam(2, ind->town->index);
	} else {
		SetDParam(1, ind->town->index);
	}
	AddIndustryNewsItem(ind_spc->new_industry_text, NT_INDUSTRY_OPEN, ind->index);
	AI::BroadcastNewEvent(new ScriptEventIndustryOpen(ind->index));
	Game::NewEvent(new ScriptEventIndustryOpen(ind->index));
}

/**
 * Populate an industry's list of nearby stations, and if it accepts any cargo, also
 * add the industry to each station's nearby industry list.
 * @param ind Industry
 */
static void PopulateStationsNearby(Industry *ind)
{
	if (ind->neutral_station != nullptr && !_settings_game.station.serve_neutral_industries) {
		/* Industry has a neutral station. Use it and ignore any other nearby stations. */
		ind->stations_near.insert(ind->neutral_station);
		ind->neutral_station->industries_near.clear();
		ind->neutral_station->industries_near.insert(IndustryListEntry{0, ind});
		return;
	}

	ForAllStationsAroundTiles(ind->location, [ind](Station *st, TileIndex tile) {
		if (!IsTileType(tile, MP_INDUSTRY) || GetIndustryIndex(tile) != ind->index) return false;
		ind->stations_near.insert(st);
		st->AddIndustryToDeliver(ind, tile);
		return false;
	});
}

/**
 * Put an industry on the map.
 * @param i                   Just allocated poolitem, mostly empty.
 * @param tile                North tile of the industry.
 * @param type                Type of the industry.
 * @param layout              Industrylayout to build.
 * @param layout_index        Number of the industry layout.
 * @param t                   Nearest town.
 * @param founder             Founder of the industry; OWNER_NONE in case of random construction.
 * @param initial_random_bits Random bits for the industry.
 */
static void DoCreateNewIndustry(Industry *i, TileIndex tile, IndustryType type, const IndustryTileLayout &layout, size_t layout_index, Town *t, Owner founder, uint16_t initial_random_bits)
{
	const IndustrySpec *indspec = GetIndustrySpec(type);

	i->location = TileArea(tile, 1, 1);
	i->type = type;

	i->produced_cargo_count = 0;
	for (size_t index = 0; index < std::size(indspec->produced_cargo); ++index) {
		if (!IsValidCargoType(indspec->produced_cargo[index])) break;
		i->produced_cargo_count++;
	}
	i->produced = std::make_unique<Industry::ProducedCargo[]>(i->produced_cargo_count);
	for (uint8_t index = 0; index < i->produced_cargo_count; ++index) {
		Industry::ProducedCargo &p = i->produced[index];
		p.cargo = indspec->produced_cargo[index];
		p.rate = indspec->production_rate[index];
	}

	i->accepted_cargo_count = 0;
	for (size_t index = 0; index < std::size(indspec->accepts_cargo); ++index) {
		if (!IsValidCargoType(indspec->accepts_cargo[index])) break;
		i->accepted_cargo_count++;
	}
	i->accepted = std::make_unique<Industry::AcceptedCargo[]>(i->accepted_cargo_count);
	for (uint8_t index = 0; index < i->accepted_cargo_count; ++index) {
		Industry::AcceptedCargo &a = i->accepted[index];
		a.cargo = indspec->accepts_cargo[index];
	}

	/* Randomize initial production if non-original economy is used and there are no production related callbacks. */
	if (!indspec->UsesOriginalEconomy()) {
		for (auto &p : i->Produced()) {
			p.rate = ClampTo<uint8_t>((RandomRange(256) + 128) * p.rate >> 8);
		}
	}

	i->town = t;
	i->owner = OWNER_NONE;

	uint16_t r = Random();
	i->random_colour = static_cast<Colours>(GB(r, 0, 4));
	i->counter = GB(r, 4, 12);
	i->random = initial_random_bits;
	i->was_cargo_delivered = false;
	i->last_prod_year = EconTime::CurYear();
	i->founder = founder;
	i->ctlflags = INDCTL_NONE;

	i->construction_date = CalTime::CurDate();
	i->construction_type = (_game_mode == GM_EDITOR) ? ICT_SCENARIO_EDITOR :
			(_generating_world ? ICT_MAP_GENERATION : ICT_NORMAL_GAMEPLAY);

	/* Adding 1 here makes it conform to specs of var44 of varaction2 for industries
	 * 0 = created prior of newindustries
	 * else, chosen layout + 1 */
	i->selected_layout = (uint8_t)(layout_index + 1);

	i->exclusive_supplier = INVALID_OWNER;
	i->exclusive_consumer = INVALID_OWNER;

	i->prod_level = PRODLEVEL_DEFAULT;

	/* Call callbacks after the regular fields got initialised. */

	if (indspec->callback_mask.Test(IndustryCallbackMask::ProdChangeBuild)) {
		uint16_t res = GetIndustryCallback(CBID_INDUSTRY_PROD_CHANGE_BUILD, 0, Random(), i, type, INVALID_TILE);
		if (res != CALLBACK_FAILED) {
			if (res < PRODLEVEL_MINIMUM || res > PRODLEVEL_MAXIMUM) {
				ErrorUnknownCallbackResult(indspec->grf_prop.grfid, CBID_INDUSTRY_PROD_CHANGE_BUILD, res);
			} else {
				i->prod_level = res;
				i->RecomputeProductionMultipliers();
			}
		}
	}

	if (_generating_world) {
		if (indspec->callback_mask.Test(IndustryCallbackMask::Production256Ticks)) {
			IndustryProductionCallback(i, 1);
			for (auto &p : i->Produced()) {
				p.history[LAST_MONTH].production = p.waiting * 8;
				p.waiting = 0;
			}
		}

		for (auto &p : i->Produced()) {
			p.history[LAST_MONTH].production += _industry_cargo_scaler.Scale(p.rate * 8);
		}
	}

	if (indspec->callback_mask.Test(IndustryCallbackMask::DecideColour)) {
		uint16_t res = GetIndustryCallback(CBID_INDUSTRY_DECIDE_COLOUR, 0, 0, i, type, INVALID_TILE);
		if (res != CALLBACK_FAILED) {
			if (GB(res, 4, 11) != 0) ErrorUnknownCallbackResult(indspec->grf_prop.grfid, CBID_INDUSTRY_DECIDE_COLOUR, res);
			i->random_colour = static_cast<Colours>(GB(res, 0, 4));
		}
	}

	if (indspec->callback_mask.Test(IndustryCallbackMask::InputCargoTypes)) {
		/* Clear all input cargo types */
		i->accepted_cargo_count = 0;
		i->accepted.reset();

		uint8_t cargo_count = 0;
		std::array<CargoType, INDUSTRY_NUM_INPUTS> accepts_cargo{};

		/* Query actual types */
		uint maxcargoes = (indspec->behaviour & INDUSTRYBEH_CARGOTYPES_UNLIMITED) ? INDUSTRY_NUM_INPUTS : 3;
		for (uint j = 0; j < maxcargoes; j++) {
			uint16_t res = GetIndustryCallback(CBID_INDUSTRY_INPUT_CARGO_TYPES, j, 0, i, type, INVALID_TILE);
			if (res == CALLBACK_FAILED || GB(res, 0, 8) == UINT8_MAX) break;
			if (indspec->grf_prop.grffile->grf_version >= 8 && res >= 0x100) {
				ErrorUnknownCallbackResult(indspec->grf_prop.grfid, CBID_INDUSTRY_INPUT_CARGO_TYPES, res);
				break;
			}
			CargoType cargo = GetCargoTranslation(GB(res, 0, 8), indspec->grf_prop.grffile);
			/* Industries without "unlimited" cargo types support depend on the specific order/slots of cargo types.
			 * They need to be able to blank out specific slots without aborting the callback sequence,
			 * and solve this by returning undefined cargo indexes. Skip these. */
			if (!IsValidCargoType(cargo) && !(indspec->behaviour & INDUSTRYBEH_CARGOTYPES_UNLIMITED)) {
				/* As slots are allocated as needed now, this means we do need to add a slot for the invalid cargo. */
				accepts_cargo[cargo_count] = INVALID_CARGO;
				cargo_count++;
				continue;
			}
			/* Verify valid cargo */
			if (std::ranges::find(indspec->accepts_cargo, cargo) == std::end(indspec->accepts_cargo)) {
				/* Cargo not in spec, error in NewGRF */
				ErrorUnknownCallbackResult(indspec->grf_prop.grfid, CBID_INDUSTRY_INPUT_CARGO_TYPES, res);
				break;
			}
			if (std::find(accepts_cargo.begin(), accepts_cargo.begin() + cargo_count, cargo) != accepts_cargo.begin() + cargo_count) {
				/* Duplicate cargo */
				ErrorUnknownCallbackResult(indspec->grf_prop.grfid, CBID_INDUSTRY_INPUT_CARGO_TYPES, res);
				break;
			}
			accepts_cargo[cargo_count] = cargo;
			cargo_count++;
		}

		i->accepted_cargo_count = cargo_count;
		i->accepted = std::make_unique<Industry::AcceptedCargo[]>(cargo_count);
		for (uint8_t index = 0; index < cargo_count; ++index) {
			Industry::AcceptedCargo &a = i->accepted[index];
			a.cargo = accepts_cargo[index];
		}
	}

	if (indspec->callback_mask.Test(IndustryCallbackMask::OutputCargoTypes)) {
		/* Clear all output cargo types */
		i->produced_cargo_count = 0;
		i->produced.reset();

		uint8_t cargo_count = 0;
		std::array<CargoType, INDUSTRY_NUM_INPUTS> produced_cargo{};

		/* Query actual types */
		uint maxcargoes = (indspec->behaviour & INDUSTRYBEH_CARGOTYPES_UNLIMITED) ? INDUSTRY_NUM_OUTPUTS : 2;
		for (uint j = 0; j < maxcargoes; j++) {
			uint16_t res = GetIndustryCallback(CBID_INDUSTRY_OUTPUT_CARGO_TYPES, j, 0, i, type, INVALID_TILE);
			if (res == CALLBACK_FAILED || GB(res, 0, 8) == UINT8_MAX) break;
			if (indspec->grf_prop.grffile->grf_version >= 8 && res >= 0x100) {
				ErrorUnknownCallbackResult(indspec->grf_prop.grfid, CBID_INDUSTRY_OUTPUT_CARGO_TYPES, res);
				break;
			}
			CargoType cargo = GetCargoTranslation(GB(res, 0, 8), indspec->grf_prop.grffile);
			/* Allow older GRFs to skip slots. */
			if (!IsValidCargoType(cargo) && !(indspec->behaviour & INDUSTRYBEH_CARGOTYPES_UNLIMITED)) {
				/* As slots are allocated as needed now, this means we do need to add a slot for the invalid cargo. */
				produced_cargo[cargo_count] = INVALID_CARGO;
				cargo_count++;
				continue;
			}
			/* Verify valid cargo */
			if (std::ranges::find(indspec->produced_cargo, cargo) == std::end(indspec->produced_cargo)) {
				/* Cargo not in spec, error in NewGRF */
				ErrorUnknownCallbackResult(indspec->grf_prop.grfid, CBID_INDUSTRY_OUTPUT_CARGO_TYPES, res);
				break;
			}
			if (std::find(produced_cargo.begin(), produced_cargo.begin() + cargo_count, cargo) != produced_cargo.begin() + cargo_count) {
				/* Duplicate cargo */
				ErrorUnknownCallbackResult(indspec->grf_prop.grfid, CBID_INDUSTRY_OUTPUT_CARGO_TYPES, res);
				break;
			}
			produced_cargo[cargo_count] = cargo;
			cargo_count++;
		}

		i->produced_cargo_count = cargo_count;
		i->produced = std::make_unique<Industry::ProducedCargo[]>(cargo_count);
		for (uint8_t index = 0; index < cargo_count; ++index) {
			Industry::ProducedCargo &p = i->produced[index];
			p.cargo = produced_cargo[index];
		}
	}

	/* Plant the tiles */

	uint64_t anim_inhibit_mask = indspec->layout_anim_masks[layout_index];

	uint gfx_idx = 0;
	for (const IndustryTileLayoutTile &it : layout) {
		TileIndex cur_tile = tile + ToTileIndexDiff(it.ti);

		if (it.gfx != GFX_WATERTILE_SPECIALCHECK) {
			i->location.Add(cur_tile);

			WaterClass wc = (IsWaterTile(cur_tile) ? GetWaterClass(cur_tile) : WATER_CLASS_INVALID);

			Command<CMD_LANDSCAPE_CLEAR>::Do(DC_EXEC | DC_NO_TEST_TOWN_RATING | DC_NO_MODIFY_TOWN_RATING, cur_tile);

			MakeIndustry(cur_tile, i->index, it.gfx, Random(), wc);

			if (_generating_world) {
				SetIndustryConstructionCounter(cur_tile, 3);
				SetIndustryConstructionStage(cur_tile, 2);
			}

			/* it->gfx is stored in the map. But the translated ID cur_gfx is the interesting one */
			IndustryGfx cur_gfx = GetTranslatedIndustryTileID(it.gfx);
			const IndustryTileSpec *its = GetIndustryTileSpec(cur_gfx);
			if (its->animation.status != ANIM_STATUS_NO_ANIMATION) {
				if (gfx_idx >= 64 || !HasBit(anim_inhibit_mask, gfx_idx)) AddAnimatedTile(cur_tile);
			}

			gfx_idx++;
		}
	}

	/* Needs to be done after layout and location are populated */
	i->AddToLocationCache();

	if (GetIndustrySpec(i->type)->behaviour & INDUSTRYBEH_PLANT_ON_BUILT) {
		for (uint j = 0; j != 50; j++) PlantRandomFarmField(i);
	}
	InvalidateWindowData(WC_INDUSTRY_DIRECTORY, 0, IDIWD_FORCE_REBUILD);
	SetWindowDirty(WC_BUILD_INDUSTRY, 0);

	if (!_generating_world) PopulateStationsNearby(i);
	if (_game_mode == GM_NORMAL) RegisterGameEvents(GEF_INDUSTRY_CREATE);
}

/**
 * Helper function for Build/Fund an industry
 * @param tile tile where industry is built
 * @param type of industry to build
 * @param flags of operations to conduct
 * @param indspec pointer to industry specifications
 * @param layout_index the index of the itsepc to build/fund
 * @param random_var8f random seed (possibly) used by industries
 * @param random_initial_bits The random bits the industry is going to have after construction.
 * @param founder Founder of the industry
 * @param creation_type The circumstances the industry is created under.
 * @param[out] ip Pointer to store newly created industry.
 * @return Succeeded or failed command.
 *
 * @post \c *ip contains the newly created industry if all checks are successful and the \a flags request actual creation, else it contains \c nullptr afterwards.
 */
static CommandCost CreateNewIndustryHelper(TileIndex tile, IndustryType type, DoCommandFlag flags, const IndustrySpec *indspec, size_t layout_index, uint32_t random_var8f, uint16_t random_initial_bits, Owner founder, IndustryAvailabilityCallType creation_type, Industry **ip)
{
	assert(layout_index < indspec->layouts.size());
	const IndustryTileLayout &layout = indspec->layouts[layout_index];

	*ip = nullptr;

	/* 1. Cheap: Built-in checks on industry level. */
	CommandCost ret = CheckIfFarEnoughFromConflictingIndustry(tile, type);
	if (ret.Failed()) return ret;

	Town *t = nullptr;
	ret = FindTownForIndustry(tile, type, &t);
	if (ret.Failed()) return ret;
	assert(t != nullptr);

	ret = CheckIfIndustryIsAllowed(tile, type, t);
	if (ret.Failed()) return ret;

	/* 2. Built-in checks on industry tiles. */
	std::vector<ClearedObjectArea> object_areas(_cleared_object_areas);
	ret = CheckIfIndustryTilesAreFree(tile, layout, type);
	_cleared_object_areas = object_areas;
	if (ret.Failed()) return ret;

	/* 3. NewGRF-defined checks on industry level. */
	if (GetIndustrySpec(type)->callback_mask.Test(IndustryCallbackMask::Location)) {
		ret = CheckIfCallBackAllowsCreation(tile, type, layout_index, random_var8f, random_initial_bits, founder, creation_type);
	} else {
		ret = _check_new_industry_procs[indspec->check_proc](tile);
	}
	if (ret.Failed()) return ret;

	/* 4. Expensive: NewGRF-defined checks on industry tiles. */
	bool custom_shape_check = false;
	ret = CheckIfIndustryTileSlopes(tile, layout, layout_index, type, random_initial_bits, founder, creation_type, &custom_shape_check);
	if (ret.Failed()) return ret;

	if (!custom_shape_check && _settings_game.game_creation.land_generator == LG_TERRAGENESIS && _generating_world &&
			!_ignore_restrictions && !CheckIfCanLevelIndustryPlatform(tile, DC_NO_WATER, layout)) {
		return CommandCost(STR_ERROR_SITE_UNSUITABLE);
	}

	if (!Industry::CanAllocateItem()) return CommandCost(STR_ERROR_TOO_MANY_INDUSTRIES);

	if (flags & DC_EXEC) {
		*ip = new Industry(tile);
		if (!custom_shape_check) CheckIfCanLevelIndustryPlatform(tile, DC_NO_WATER | DC_EXEC, layout);
		DoCreateNewIndustry(*ip, tile, type, layout, layout_index, t, founder, random_initial_bits);
	}

	return CommandCost();
}

/**
 * Build/Fund an industry
 * @param flags of operations to conduct
 * @param tile tile where industry is built
 * @param it industry type see build_industry.h and see industry.h
 * @param first_layout first layout to try
 * @param fund false = prospect, true = fund (only valid if current company is DEITY)
 * @param seed seed to use for desyncfree randomisations
 * @return the cost of this operation or an error
 */
CommandCost CmdBuildIndustry(DoCommandFlag flags, TileIndex tile, IndustryType it, uint32_t first_layout, bool fund, uint32_t seed)
{
	if (it >= NUM_INDUSTRYTYPES) return CMD_ERROR;

	const IndustrySpec *indspec = GetIndustrySpec(it);

	/* Check if the to-be built/founded industry is available for this climate. */
	if (!indspec->enabled || indspec->layouts.empty()) return CMD_ERROR;

	/* If the setting for raw-material industries is not on, you cannot build raw-material industries.
	 * Raw material industries are industries that do not accept cargo (at least for now) */
	if (_game_mode != GM_EDITOR && _current_company != OWNER_DEITY && _settings_game.construction.raw_industry_construction == 0 && indspec->IsRawIndustry()) {
		return CMD_ERROR;
	}

	if (_game_mode != GM_EDITOR && GetIndustryProbabilityCallback(it, _current_company == OWNER_DEITY ? IACT_RANDOMCREATION : IACT_USERCREATION, 1) == 0) {
		return CMD_ERROR;
	}

	Randomizer randomizer;
	randomizer.SetSeed(seed);
	uint16_t random_initial_bits = GB(seed, 0, 16);
	uint32_t random_var8f = randomizer.Next();
	size_t num_layouts = indspec->layouts.size();
	CommandCost ret = CommandCost(STR_ERROR_SITE_UNSUITABLE);
	const bool deity_prospect = _current_company == OWNER_DEITY && !fund;

	Industry *ind = nullptr;
	if (deity_prospect || (_game_mode != GM_EDITOR && _current_company != OWNER_DEITY && _settings_game.construction.raw_industry_construction == 2 && indspec->IsRawIndustry())) {
		if (flags & DC_EXEC) {
			/* Prospecting has a chance to fail, however we cannot guarantee that something can
			 * be built on the map, so the chance gets lower when the map is fuller, but there
			 * is nothing we can really do about that. */
			bool prospect_success = deity_prospect || Random() <= indspec->prospecting_chance;
			if (prospect_success) {
				/* Prospected industries are build as OWNER_TOWN to not e.g. be build on owned land of the founder */
				IndustryAvailabilityCallType calltype = _current_company == OWNER_DEITY ? IACT_RANDOMCREATION : IACT_PROSPECTCREATION;
				Backup<CompanyID> cur_company(_current_company, OWNER_TOWN, FILE_LINE);
				for (int i = 0; i < 5000; i++) {
					/* We should not have more than one Random() in a function call
					 * because parameter evaluation order is not guaranteed in the c++ standard
					 */
					tile = RandomTile();
					/* Start with a random layout */
					size_t layout = RandomRange((uint32_t)num_layouts);
					/* Check now each layout, starting with the random one */
					for (size_t j = 0; j < num_layouts; j++) {
						layout = (layout + 1) % num_layouts;
						ret = CreateNewIndustryHelper(tile, it, flags, indspec, layout, random_var8f, random_initial_bits, cur_company.GetOriginalValue(), calltype, &ind);
						if (ret.Succeeded()) break;
					}
					if (ret.Succeeded()) break;
				}
				cur_company.Restore();
			}
			if (ret.Failed() && IsLocalCompany()) {
				if (prospect_success) {
					ShowErrorMessage(STR_ERROR_CAN_T_PROSPECT_INDUSTRY, STR_ERROR_NO_SUITABLE_PLACES_FOR_PROSPECTING, WL_INFO);
				} else {
					ShowErrorMessage(STR_ERROR_CAN_T_PROSPECT_INDUSTRY, STR_ERROR_PROSPECTING_WAS_UNLUCKY, WL_INFO);
				}
			}
		}
	} else {
		size_t layout = first_layout;
		if (layout >= num_layouts) return CMD_ERROR;

		/* Check subsequently each layout, starting with the given layout in first_layout */
		for (size_t i = 0; i < num_layouts; i++) {
			layout = (layout + 1) % num_layouts;
			ret = CreateNewIndustryHelper(tile, it, flags, indspec, layout, random_var8f, random_initial_bits, _current_company, _current_company == OWNER_DEITY ? IACT_RANDOMCREATION : IACT_USERCREATION, &ind);
			if (ret.Succeeded()) break;
		}

		/* If it still failed, there's no suitable layout to build here, return the error */
		if (ret.Failed()) return ret;
	}

	if ((flags & DC_EXEC) && ind != nullptr && _game_mode != GM_EDITOR) {
		AdvertiseIndustryOpening(ind);
	}

	return CommandCost(EXPENSES_OTHER, indspec->GetConstructionCost());
}


/**
 * Set industry control flags.
 * @param flags Type of operation.
 * @param ind_id IndustryID
 * @param ctlflags IndustryControlFlags
 * @return Empty cost or an error.
 */
CommandCost CmdIndustrySetFlags(DoCommandFlag flags, IndustryID ind_id, IndustryControlFlags ctlflags)
{
	if (_current_company != OWNER_DEITY) return CMD_ERROR;

	Industry *ind = Industry::GetIfValid(ind_id);
	if (ind == nullptr) return CMD_ERROR;

	if (flags & DC_EXEC) ind->ctlflags = ctlflags & INDCTL_MASK;

	return CommandCost();
}

/**
 * Set industry production.
 * @param flags Type of operation.
 * @param ind_id IndustryID
 * @param prod_level Production level.
 * @param show_news Show a news message on production change.
 * @param custom_news Custom news message text.
 * @return Empty cost or an error.
 */
CommandCost CmdIndustrySetProduction(DoCommandFlag flags, IndustryID ind_id, uint8_t prod_level, bool show_news, const std::string &custom_news)
{
	if (_current_company != OWNER_DEITY) return CMD_ERROR;
	if (prod_level < PRODLEVEL_MINIMUM || prod_level > PRODLEVEL_MAXIMUM) return CMD_ERROR;

	Industry *ind = Industry::GetIfValid(ind_id);
	if (ind == nullptr) return CMD_ERROR;

	if (flags & DC_EXEC) {
		StringID str = STR_NULL;
		if (prod_level > ind->prod_level) {
			str = GetIndustrySpec(ind->type)->production_up_text;
		} else if (prod_level < ind->prod_level) {
			str = GetIndustrySpec(ind->type)->production_down_text;
		}
		if (prod_level != ind->prod_level && !custom_news.empty()) str = STR_NEWS_CUSTOM_ITEM;

		ind->ctlflags |= INDCTL_EXTERNAL_PROD_LEVEL;
		ind->prod_level = prod_level;
		ind->RecomputeProductionMultipliers();

		/* Show news message if requested. */
		if (show_news && str != STR_NULL) {
			NewsType nt;
			switch (WhoCanServiceIndustry(ind)) {
				case 0: nt = NT_INDUSTRY_NOBODY;  break;
				case 1: nt = NT_INDUSTRY_OTHER;   break;
				case 2: nt = NT_INDUSTRY_COMPANY; break;
				default: NOT_REACHED();
			}

			/* Set parameters of news string */
			if (str == STR_NEWS_CUSTOM_ITEM) {
				SetDParamStr(0, custom_news);
			} else if (str > STR_LAST_STRINGID) {
				SetDParam(0, STR_TOWN_NAME);
				SetDParam(1, ind->town->index);
				SetDParam(2, GetIndustrySpec(ind->type)->name);
			} else {
				SetDParam(0, ind->index);
			}
			AddIndustryNewsItem(str, nt, ind->index);
		}
	}

	return CommandCost();
}

/**
 * Change exclusive consumer or supplier for the industry.
 * @param flags Type of operation.
 * @param ind_id IndustryID
 * @param company_id CompanyID to set or INVALID_OWNER (available to everyone) or
 *                   OWNER_NONE (neutral stations only) or OWNER_DEITY (no one)
 * @param consumer Set exclusive consumer if true, supplier if false.
 * @return Empty cost or an error.
 */
CommandCost CmdIndustrySetExclusivity(DoCommandFlag flags, IndustryID ind_id, Owner company_id, bool consumer)
{
	if (_current_company != OWNER_DEITY) return CMD_ERROR;

	Industry *ind = Industry::GetIfValid(ind_id);
	if (ind == nullptr) return CMD_ERROR;

	if (company_id != OWNER_NONE && company_id != INVALID_OWNER && company_id != OWNER_DEITY
		&& !Company::IsValidID(company_id)) return CMD_ERROR;

	if (flags & DC_EXEC) {
		if (consumer) {
			ind->exclusive_consumer = company_id;
		} else {
			ind->exclusive_supplier = company_id;
		}
	}


	return CommandCost();
}

/**
 * Change additional industry text.
 * @param flags Type of operation.
 * @param ind_id IndustryID
 * @param text - Additional industry text.
 * @return Empty cost or an error.
 */
CommandCost CmdIndustrySetText(DoCommandFlag flags, IndustryID ind_id, const std::string &text)
{
	if (_current_company != OWNER_DEITY) return CMD_ERROR;

	Industry *ind = Industry::GetIfValid(ind_id);
	if (ind == nullptr) return CMD_ERROR;

	if (flags & DC_EXEC) {
		ind->text.clear();
		if (!text.empty()) ind->text = text;
		InvalidateWindowData(WC_INDUSTRY_VIEW, ind->index);
	}

	return CommandCost();
}

/**
 * Create a new industry of random layout.
 * @param tile The location to build the industry.
 * @param type The industry type to build.
 * @param creation_type The circumstances the industry is created under.
 * @return the created industry or nullptr if it failed.
 */
static Industry *CreateNewIndustry(TileIndex tile, IndustryType type, IndustryAvailabilityCallType creation_type)
{
	const IndustrySpec *indspec = GetIndustrySpec(type);

	uint32_t seed = Random();
	uint32_t seed2 = Random();
	Industry *i = nullptr;
	size_t layout_index = RandomRange((uint32_t)indspec->layouts.size());
	[[maybe_unused]] CommandCost ret = CreateNewIndustryHelper(tile, type, DC_EXEC, indspec, layout_index, seed, GB(seed2, 0, 16), OWNER_NONE, creation_type, &i);
	assert(i != nullptr || ret.Failed());
	return i;
}

/**
 * Compute the appearance probability for an industry during map creation.
 * @param it Industry type to compute.
 * @param[out] force_at_least_one Returns whether at least one instance should be forced on map creation.
 * @return Relative probability for the industry to appear.
 */
static uint32_t GetScaledIndustryGenerationProbability(IndustryType it, bool *force_at_least_one)
{
	const IndustrySpec *ind_spc = GetIndustrySpec(it);
	uint32_t chance = ind_spc->appear_creation[_settings_game.game_creation.landscape];
	if (!ind_spc->enabled || ind_spc->layouts.empty() ||
			(_game_mode != GM_EDITOR && _settings_game.difficulty.industry_density == ID_FUND_ONLY) ||
			(_settings_game.economy.spawn_primary_industry_only && !ind_spc->IsRawIndustry()) ||
			(chance = GetIndustryProbabilityCallback(it, IACT_MAPGENERATION, chance)) == 0) {
		*force_at_least_one = false;
		return 0;
	} else {
		chance *= 16; // to increase precision
		/* We want industries appearing at coast to appear less often on bigger maps, as length of coast increases slower than map area.
		 * For simplicity we scale in both cases, though scaling the probabilities of all industries has no effect. */
		chance = (ind_spc->check_proc == CHECK_REFINERY || ind_spc->check_proc == CHECK_OIL_RIG) ? Map::ScaleBySize1D(chance) : Map::ScaleBySize(chance);

		*force_at_least_one = (chance > 0) && !(ind_spc->behaviour & INDUSTRYBEH_NOBUILT_MAPCREATION) && (_game_mode != GM_EDITOR);
		return chance;
	}
}

/**
 * Compute the probability for constructing a new industry during game play.
 * @param it Industry type to compute.
 * @param[out] min_number Minimal number of industries that should exist at the map.
 * @return Relative probability for the industry to appear.
 */
static uint16_t GetIndustryGamePlayProbability(IndustryType it, uint8_t *min_number)
{
	if (_settings_game.difficulty.industry_density == ID_FUND_ONLY) {
		*min_number = 0;
		return 0;
	}

	const IndustrySpec *ind_spc = GetIndustrySpec(it);
	if (_settings_game.economy.spawn_primary_industry_only && !ind_spc->IsRawIndustry()) {
		*min_number = 0;
		return 0;
	}

	uint8_t chance = ind_spc->appear_ingame[_settings_game.game_creation.landscape];
	if (!ind_spc->enabled || ind_spc->layouts.empty() ||
			((ind_spc->behaviour & INDUSTRYBEH_BEFORE_1950) && CalTime::CurYear() > 1950) ||
			((ind_spc->behaviour & INDUSTRYBEH_AFTER_1960) && CalTime::CurYear() < 1960) ||
			(chance = GetIndustryProbabilityCallback(it, IACT_RANDOMCREATION, chance)) == 0) {
		*min_number = 0;
		return 0;
	}
	*min_number = (ind_spc->behaviour & INDUSTRYBEH_CANCLOSE_LASTINSTANCE) ? 1 : 0;
	return chance;
}

/**
 * Get wanted number of industries on the map.
 * @return Wanted number of industries at the map.
 */
static uint GetNumberOfIndustries()
{
	/* Number of industries on a 256x256 map. */
	static const uint16_t numof_industry_table[] = {
		0,    // none
		0,    // minimal
		10,   // very low
		25,   // low
		55,   // normal
		80,   // high
		0,    // custom
	};

	assert(lengthof(numof_industry_table) == ID_END);
	uint difficulty = (_game_mode != GM_EDITOR) ? _settings_game.difficulty.industry_density : (uint)ID_VERY_LOW;
	if (difficulty == ID_CUSTOM) return std::min<uint>(IndustryPool::MAX_SIZE, _settings_game.game_creation.custom_industry_number);
	return std::min<uint>(IndustryPool::MAX_SIZE, Map::ScaleBySize(numof_industry_table[difficulty]));
}

/**
 * Try to place the industry in the game.
 * Since there is no feedback why placement fails, there is no other option
 * than to try a few times before concluding it does not work.
 * @param type     Industry type of the desired industry.
 * @param try_hard Try very hard to find a place. (Used to place at least one industry per type.)
 * @return Pointer to created industry, or \c nullptr if creation failed.
 */
static Industry *PlaceIndustry(IndustryType type, IndustryAvailabilityCallType creation_type, bool try_hard)
{
	uint tries = try_hard ? 10000u : 2000u;
	for (; tries > 0; tries--) {
		Industry *ind = CreateNewIndustry(RandomTile(), type, creation_type);
		if (ind != nullptr) return ind;
	}
	return nullptr;
}

/**
 * Try to build a industry on the map.
 * @param type IndustryType of the desired industry
 * @param try_hard Try very hard to find a place. (Used to place at least one industry per type)
 */
static void PlaceInitialIndustry(IndustryType type, bool try_hard)
{
	IncreaseGeneratingWorldProgress(GWP_INDUSTRY);

	Backup<CompanyID> cur_company(_current_company, OWNER_NONE, FILE_LINE);

	PlaceIndustry(type, IACT_MAPGENERATION, try_hard);

	cur_company.Restore();
}

/**
 * Get total number of industries existing in the game.
 * @return Number of industries currently in the game.
 */
static uint GetCurrentTotalNumberOfIndustries()
{
	uint total = 0;
	for (const auto &industries : Industry::industries) {
		total += static_cast<uint16_t>(std::size(industries));
	}
	return total;
}


/** Reset the entry. */
void IndustryTypeBuildData::Reset()
{
	this->probability  = 0;
	this->min_number   = 0;
	this->target_count = 0;
	this->max_wait     = 1;
	this->wait_count   = 0;
}

/** Completely reset the industry build data. */
void IndustryBuildData::Reset()
{
	this->wanted_inds = GetCurrentTotalNumberOfIndustries() << 16;

	for (IndustryType it = 0; it < NUM_INDUSTRYTYPES; it++) {
		this->builddata[it].Reset();
	}
}

/** Monthly update of industry build data. */
void IndustryBuildData::MonthlyLoop()
{
	static const int NEWINDS_PER_MONTH = 0x38000 / (10 * 12); // lower 16 bits is a float fraction, 3.5 industries per decade, divided by 10 * 12 months.
	if (_settings_game.difficulty.industry_density == ID_FUND_ONLY) return; // 'no industries' setting.

	/* To prevent running out of unused industries for the player to connect,
	 * add a fraction of new industries each month, but only if the manager can keep up. */
	uint max_behind = 1 + std::min(99u, Map::ScaleBySize(3)); // At most 2 industries for small maps, and 100 at the biggest map (about 6 months industry build attempts).
	if (GetCurrentTotalNumberOfIndustries() + max_behind >= (this->wanted_inds >> 16)) {
		this->wanted_inds += Map::ScaleBySize(NEWINDS_PER_MONTH);
	}
}

/**
 * This function will create random industries during game creation.
 * It will scale the amount of industries by mapsize and difficulty level.
 */
void GenerateIndustries()
{
	if (_game_mode != GM_EDITOR && _settings_game.difficulty.industry_density == ID_FUND_ONLY) return; // No industries in the game.

	uint32_t industry_probs[NUM_INDUSTRYTYPES];
	bool force_at_least_one[NUM_INDUSTRYTYPES];
	uint32_t total_prob = 0;
	uint num_forced = 0;

	for (IndustryType it = 0; it < NUM_INDUSTRYTYPES; it++) {
		industry_probs[it] = GetScaledIndustryGenerationProbability(it, force_at_least_one + it);
		total_prob += industry_probs[it];
		if (force_at_least_one[it]) num_forced++;
	}

	uint total_amount = GetNumberOfIndustries();
	if (total_prob == 0 || total_amount < num_forced) {
		/* Only place the forced ones */
		total_amount = num_forced;
	}

	SetGeneratingWorldProgress(GWP_INDUSTRY, total_amount);

	/* Try to build one industry per type independent of any probabilities */
	for (IndustryType it = 0; it < NUM_INDUSTRYTYPES; it++) {
		if (force_at_least_one[it]) {
			assert(total_amount > 0);
			total_amount--;
			PlaceInitialIndustry(it, true);
		}
	}

	/* Add the remaining industries according to their probabilities */
	for (uint i = 0; i < total_amount; i++) {
		uint32_t r = RandomRange(total_prob);
		IndustryType it = 0;
		while (r >= industry_probs[it]) {
			r -= industry_probs[it];
			it++;
			assert(it < NUM_INDUSTRYTYPES);
		}
		assert(industry_probs[it] > 0);
		PlaceInitialIndustry(it, false);
	}
	_industry_builder.Reset();
}

/**
 * Monthly update of industry statistics.
 * @param i Industry to update.
 */
static void UpdateIndustryStatistics(Industry *i)
{
	for (auto &p : i->Produced()) {
		if (p.cargo != INVALID_CARGO) {
			if (p.history[THIS_MONTH].production != 0) i->last_prod_year = EconTime::CurYear();

			/* Move history from this month to last month. */
			std::copy_backward(p.history.begin(), p.history.end() - 1, p.history.end());
			p.history[THIS_MONTH].production = 0;
			p.history[THIS_MONTH].transported = 0;
		}
	}
}

/**
 * Recompute #production_rate for current #prod_level.
 * This function is only valid when not using smooth economy.
 */
void Industry::RecomputeProductionMultipliers()
{
	const IndustrySpec *indspec = GetIndustrySpec(this->type);
	assert(indspec->UsesOriginalEconomy());

	/* Rates are rounded up, so e.g. oilrig always produces some passengers */
	for (auto &p : this->Produced()) {
		p.rate = ClampTo<uint8_t>(CeilDiv(indspec->production_rate[&p - this->produced.get()] * this->prod_level, PRODLEVEL_DEFAULT));
	}
}

void Industry::AddToLocationCache()
{
	this->town->industry_cache.push_back({ this->index, this->type, this->selected_layout, this->location.tile });
	Industry::industries[this->type].push_back({ this->index, this->type, this->selected_layout, this->location.tile });
}

void Industry::RemoveFromLocationCache()
{
	container_unordered_remove_once_if(this->town->industry_cache, [&](const IndustryLocationCacheEntry &entry) {
		return entry.id == this->index;
	});

	container_unordered_remove_once_if(Industry::industries[this->type], [&](const IndustryLocationCacheEntry &entry) {
		return entry.id == this->index;
	});
}

void AddIndustriesToLocationCaches()
{
	for (Industry *ind : Industry::Iterate()) {
		ind->AddToLocationCache();
	}
}

void Industry::FillCachedName() const
{
	auto tmp_params = MakeParameters(this->index);
	this->cached_name = GetStringWithArgs(STR_INDUSTRY_NAME, tmp_params);
}

void ClearAllIndustryCachedNames()
{
	for (Industry *ind : Industry::Iterate()) {
		ind->cached_name.clear();
	}
}

/**
 * Set the #probability and #min_number fields for the industry type \a it for a running game.
 * @param it Industry type.
 * @return At least one of the fields has changed value.
 */
bool IndustryTypeBuildData::GetIndustryTypeData(IndustryType it)
{
	uint8_t min_number;
	uint32_t probability = GetIndustryGamePlayProbability(it, &min_number);
	bool changed = min_number != this->min_number || probability != this->probability;
	this->min_number = min_number;
	this->probability = probability;
	return changed;
}

/** Decide how many industries of each type are needed. */
void IndustryBuildData::SetupTargetCount()
{
	bool changed = false;
	uint num_planned = 0; // Number of industries planned in the industry build data.
	for (IndustryType it = 0; it < NUM_INDUSTRYTYPES; it++) {
		changed |= this->builddata[it].GetIndustryTypeData(it);
		num_planned += this->builddata[it].target_count;
	}
	uint total_amount = this->wanted_inds >> 16; // Desired total number of industries.
	changed |= num_planned != total_amount;
	if (!changed) return; // All industries are still the same, no need to re-randomize.

	/* Initialize the target counts. */
	uint force_build = 0;  // Number of industries that should always be available.
	uint32_t total_prob = 0; // Sum of probabilities.
	for (IndustryType it = 0; it < NUM_INDUSTRYTYPES; it++) {
		IndustryTypeBuildData *ibd = this->builddata + it;
		force_build += ibd->min_number;
		ibd->target_count = ibd->min_number;
		total_prob += ibd->probability;
	}

	if (total_prob == 0) return; // No buildable industries.

	/* Subtract forced industries from the number of industries available for construction. */
	total_amount = (total_amount <= force_build) ? 0 : total_amount - force_build;

	/* Assign number of industries that should be aimed for, by using the probability as a weight. */
	while (total_amount > 0) {
		uint32_t r = RandomRange(total_prob);
		IndustryType it = 0;
		while (r >= this->builddata[it].probability) {
			r -= this->builddata[it].probability;
			it++;
			assert(it < NUM_INDUSTRYTYPES);
		}
		assert(this->builddata[it].probability > 0);
		this->builddata[it].target_count++;
		total_amount--;
	}
}

/**
 * Try to create a random industry, during gameplay
 */
void IndustryBuildData::TryBuildNewIndustry()
{
	this->SetupTargetCount();

	int missing = 0;       // Number of industries that need to be build.
	uint count = 0;        // Number of industry types eligible for build.
	uint32_t total_prob = 0; // Sum of probabilities.
	IndustryType forced_build = NUM_INDUSTRYTYPES; // Industry type that should be forcibly build.
	for (IndustryType it = 0; it < NUM_INDUSTRYTYPES; it++) {
		int difference = this->builddata[it].target_count - Industry::GetIndustryTypeCount(it);
		missing += difference;
		if (this->builddata[it].wait_count > 0) continue; // This type may not be built now.
		if (difference > 0) {
			if (Industry::GetIndustryTypeCount(it) == 0 && this->builddata[it].min_number > 0) {
				/* An industry that should exist at least once, is not available. Force it, trying the most needed one first. */
				if (forced_build == NUM_INDUSTRYTYPES ||
						difference > this->builddata[forced_build].target_count - Industry::GetIndustryTypeCount(forced_build)) {
					forced_build = it;
				}
			}
			total_prob += difference;
			count++;
		}
	}

	if (EconomyIsInRecession() || (forced_build == NUM_INDUSTRYTYPES && (missing <= 0 || total_prob == 0))) count = 0; // Skip creation of an industry.

	if (count >= 1) {
		/* If not forced, pick a weighted random industry to build.
		 * For the case that count == 1, there is no need to draw a random number. */
		IndustryType it;
		if (forced_build != NUM_INDUSTRYTYPES) {
			it = forced_build;
		} else {
			/* Non-forced, select an industry type to build (weighted random). */
			uint32_t r = 0; // Initialized to silence the compiler.
			if (count > 1) r = RandomRange(total_prob);
			for (it = 0; it < NUM_INDUSTRYTYPES; it++) {
				if (this->builddata[it].wait_count > 0) continue; // Type may not be built now.
				int difference = this->builddata[it].target_count - Industry::GetIndustryTypeCount(it);
				if (difference <= 0) continue; // Too many of this kind.
				if (count == 1) break;
				if (r < (uint)difference) break;
				r -= difference;
			}
			assert(it < NUM_INDUSTRYTYPES && this->builddata[it].target_count > Industry::GetIndustryTypeCount(it));
		}

		/* Try to create the industry. */
		const Industry *ind = PlaceIndustry(it, IACT_RANDOMCREATION, false);
		if (ind == nullptr) {
			this->builddata[it].wait_count = this->builddata[it].max_wait + 1; // Compensate for decrementing below.
			this->builddata[it].max_wait = std::min(1000, this->builddata[it].max_wait + 2);
		} else {
			AdvertiseIndustryOpening(ind);
			this->builddata[it].max_wait = std::max(this->builddata[it].max_wait / 2, 1); // Reduce waiting time of the industry type.
		}
	}

	/* Decrement wait counters. */
	for (IndustryType it = 0; it < NUM_INDUSTRYTYPES; it++) {
		if (this->builddata[it].wait_count > 0) this->builddata[it].wait_count--;
	}
}

/**
 * Protects an industry from closure if the appropriate flags and conditions are met
 * INDUSTRYBEH_CANCLOSE_LASTINSTANCE must be set (which, by default, it is not) and the
 * count of industries of this type must one (or lower) in order to be protected
 * against closure.
 * @param type IndustryType been queried
 * @result true if protection is on, false otherwise (except for oil wells)
 */
static bool CheckIndustryCloseDownProtection(IndustryType type)
{
	const IndustrySpec *indspec = GetIndustrySpec(type);

	/* oil wells (or the industries with that flag set) are always allowed to closedown */
	if ((indspec->behaviour & INDUSTRYBEH_DONT_INCR_PROD) && _settings_game.game_creation.landscape == LT_TEMPERATE) return false;
	return (indspec->behaviour & INDUSTRYBEH_CANCLOSE_LASTINSTANCE) == 0 && Industry::GetIndustryTypeCount(type) <= 1;
}

/**
 * Can given cargo type be accepted or produced by the industry?
 * @param cargo: Cargo type
 * @param ind: Industry
 * @param *c_accepts: Pointer to boolean for acceptance of cargo
 * @param *c_produces: Pointer to boolean for production of cargo
 * @return: \c *c_accepts is set when industry accepts the cargo type,
 *          \c *c_produces is set when the industry produces the cargo type
 */
static void CanCargoServiceIndustry(CargoType cargo, Industry *ind, bool *c_accepts, bool *c_produces)
{
	if (cargo == INVALID_CARGO) return;

	/* Check for acceptance of cargo */
	if (ind->IsCargoAccepted(cargo) && !IndustryTemporarilyRefusesCargo(ind, cargo)) *c_accepts = true;

	/* Check for produced cargo */
	if (ind->IsCargoProduced(cargo)) *c_produces = true;
}

/**
 * Compute who can service the industry.
 *
 * Here, 'can service' means that they have trains and stations close enough
 * to the industry with the right cargo type and the right orders (ie has the
 * technical means).
 *
 * @param ind: Industry being investigated.
 *
 * @return: 0 if nobody can service the industry, 2 if the local company can
 * service the industry, and 1 otherwise (only competitors can service the
 * industry)
 */
int WhoCanServiceIndustry(Industry *ind)
{
	if (ind->stations_near.empty()) return 0; // No stations found at all => nobody services

	int result = 0;
	for (const Vehicle *v : Vehicle::Iterate()) {
		/* Is it worthwhile to try this vehicle? */
		if (v->owner != _local_company && result != 0) continue;

		/* Check whether it accepts the right kind of cargo */
		bool c_accepts = false;
		bool c_produces = false;
		if (v->type == VEH_TRAIN && v->IsFrontEngine() && !HasBit(v->subtype, GVSF_VIRTUAL)) {
			for (const Vehicle *u = v; u != nullptr; u = u->Next()) {
				CanCargoServiceIndustry(u->cargo_type, ind, &c_accepts, &c_produces);
			}
		} else if (v->type == VEH_ROAD || v->type == VEH_SHIP || v->type == VEH_AIRCRAFT) {
			CanCargoServiceIndustry(v->cargo_type, ind, &c_accepts, &c_produces);
		} else {
			continue;
		}
		if (!c_accepts && !c_produces) continue; // Wrong cargo

		/* Check orders of the vehicle.
		 * We cannot check the first of shared orders only, since the first vehicle in such a chain
		 * may have a different cargo type.
		 */
		for (const Order *o : v->Orders()) {
			if (o->IsType(OT_GOTO_STATION) && !(o->GetUnloadType() & OUFB_TRANSFER)) {
				/* Vehicle visits a station to load or unload */
				Station *st = Station::Get(o->GetDestination());
				assert(st != nullptr);

				/* Same cargo produced by industry is dropped here => not serviced by vehicle v */
				if ((o->GetUnloadType() & OUFB_UNLOAD) && !c_accepts) break;

				if (ind->stations_near.find(st) != ind->stations_near.end()) {
					if (v->owner == _local_company) return 2; // Company services industry
					result = 1; // Competitor services industry
				}
			}
		}
	}
	return result;
}

/**
 * Report news that industry production has changed significantly
 *
 * @param ind: Industry with changed production
 * @param type: Cargo type that has changed
 * @param percent: Percentage of change (>0 means increase, <0 means decrease)
 */
static void ReportNewsProductionChangeIndustry(Industry *ind, CargoType type, int percent)
{
	NewsType nt;

	switch (WhoCanServiceIndustry(ind)) {
		case 0: nt = NT_INDUSTRY_NOBODY;  break;
		case 1: nt = NT_INDUSTRY_OTHER;   break;
		case 2: nt = NT_INDUSTRY_COMPANY; break;
		default: NOT_REACHED();
	}
	SetDParam(2, abs(percent));
	SetDParam(0, CargoSpec::Get(type)->name);
	SetDParam(1, ind->index);
	AddIndustryNewsItem(
		percent >= 0 ? STR_NEWS_INDUSTRY_PRODUCTION_INCREASE_SMOOTH : STR_NEWS_INDUSTRY_PRODUCTION_DECREASE_SMOOTH,
		nt,
		ind->index
	);
}

static const uint PERCENT_TRANSPORTED_60 = 153;
static const uint PERCENT_TRANSPORTED_80 = 204;

/**
 * Change industry production or do closure
 * @param i Industry for which changes are performed
 * @param monthly true if it's the monthly call, false if it's the random call
 */
static void ChangeIndustryProduction(Industry *i, bool monthly)
{
	StringID str = STR_NULL;
	bool closeit = false;
	const IndustrySpec *indspec = GetIndustrySpec(i->type);
	bool standard = false;
	bool suppress_message = false;
	bool recalculate_multipliers = false; ///< reinitialize production_rate to match prod_level
	/* use original economy for industries using production related callbacks */
	bool original_economy = indspec->UsesOriginalEconomy();
	uint8_t div = 0;
	uint8_t mul = 0;
	int8_t increment = 0;

	bool callback_enabled = indspec->callback_mask.Test(monthly ? IndustryCallbackMask::MonthlyProdChange : IndustryCallbackMask::ProductionChange);
	if (callback_enabled) {
		uint16_t res = GetIndustryCallback(monthly ? CBID_INDUSTRY_MONTHLYPROD_CHANGE : CBID_INDUSTRY_PRODUCTION_CHANGE, 0, Random(), i, i->type, i->location.tile);
		if (res != CALLBACK_FAILED) { // failed callback means "do nothing"
			suppress_message = HasBit(res, 7);
			/* Get the custom message if any */
			if (HasBit(res, 8)) str = MapGRFStringID(indspec->grf_prop.grffile, GRFStringID(GB(GetRegister(0x100), 0, 16)));
			res = GB(res, 0, 4);
			switch (res) {
				default: NOT_REACHED();
				case 0x0: break;                  // Do nothing, but show the custom message if any
				case 0x1: div = 1; break;         // Halve industry production. If production reaches the quarter of the default, the industry is closed instead.
				case 0x2: mul = 1; break;         // Double industry production if it hasn't reached eight times of the original yet.
				case 0x3: closeit = true; break;  // The industry announces imminent closure, and is physically removed from the map next month.
				case 0x4: standard = true; break; // Do the standard random production change as if this industry was a primary one.
				case 0x5: case 0x6: case 0x7:     // Divide production by 4, 8, 16
				case 0x8: div = res - 0x3; break; // Divide production by 32
				case 0x9: case 0xA: case 0xB:     // Multiply production by 4, 8, 16
				case 0xC: mul = res - 0x7; break; // Multiply production by 32
				case 0xD:                         // decrement production
				case 0xE:                         // increment production
					increment = res == 0x0D ? -1 : 1;
					break;
				case 0xF:                         // Set production to third byte of register 0x100
					i->prod_level = Clamp(GB(GetRegister(0x100), 16, 8), PRODLEVEL_MINIMUM, PRODLEVEL_MAXIMUM);
					recalculate_multipliers = true;
					break;
			}
		}
	} else {
		if (monthly == original_economy) return;
		if (!original_economy && _settings_game.economy.type == ET_FROZEN) return;
		if (indspec->life_type == INDUSTRYLIFE_BLACK_HOLE) return;
	}

	if (standard || (!callback_enabled && (indspec->life_type & (INDUSTRYLIFE_ORGANIC | INDUSTRYLIFE_EXTRACTIVE)) != 0)) {
		/* decrease or increase */
		bool only_decrease = (indspec->behaviour & INDUSTRYBEH_DONT_INCR_PROD) && _settings_game.game_creation.landscape == LT_TEMPERATE;

		if (original_economy) {
			if (only_decrease || Chance16(1, 3)) {
				/* If more than 60% transported, 66% chance of increase, else 33% chance of increase */
				if (!only_decrease && (i->GetProduced(0).history[LAST_MONTH].PctTransported() > PERCENT_TRANSPORTED_60) != Chance16(1, 3)) {
					mul = 1; // Increase production
				} else {
					div = 1; // Decrease production
				}
			}
		} else if (_settings_game.economy.type == ET_SMOOTH) {
			closeit = !(i->ctlflags & (INDCTL_NO_CLOSURE | INDCTL_NO_PRODUCTION_DECREASE));
			for (auto &p : i->Produced()) {
				if (p.cargo == INVALID_CARGO) continue;
				uint32_t r = Random();
				int old_prod, new_prod, percent;
				/* If over 60% is transported, mult is 1, else mult is -1. */
				int mult = (p.history[LAST_MONTH].PctTransported() > PERCENT_TRANSPORTED_60) ? 1 : -1;

				new_prod = old_prod = p.rate;

				/* For industries with only_decrease flags (temperate terrain Oil Wells),
				 * the multiplier will always be -1 so they will only decrease. */
				if (only_decrease) {
					mult = -1;
				/* For normal industries, if over 60% is transported, 33% chance for decrease.
				 * Bonus for very high station ratings (over 80%): 16% chance for decrease. */
				} else if (Chance16I(1, ((p.history[LAST_MONTH].PctTransported() > PERCENT_TRANSPORTED_80) ? 6 : 3), r)) {
					mult *= -1;
				}

				/* 4.5% chance for 3-23% (or 1 unit for very low productions) production change,
				 * determined by mult value. If mult = 1 prod. increases, else (-1) it decreases. */
				if (Chance16I(1, 22, r >> 16)) {
					new_prod += mult * (std::max(((RandomRange(50) + 10) * old_prod) >> 8, 1U));
				}

				/* Prevent production to overflow or Oil Rig passengers to be over-"produced" */
				new_prod = Clamp(new_prod, 1, 255);
				if (IsValidCargoType(p.cargo) && p.cargo == GetCargoTypeByLabel(CT_PASSENGERS) && !(indspec->behaviour & INDUSTRYBEH_NO_PAX_PROD_CLAMP)) {
					new_prod = Clamp(new_prod, 0, 16);
				}

				/* If override flags are set, prevent actually changing production if any was decided on */
				if ((i->ctlflags & INDCTL_NO_PRODUCTION_DECREASE) && new_prod < old_prod) continue;
				if ((i->ctlflags & INDCTL_NO_PRODUCTION_INCREASE) && new_prod > old_prod) continue;

				/* Do not stop closing the industry when it has the lowest possible production rate */
				if (new_prod == old_prod && old_prod > 1) {
					closeit = false;
					continue;
				}

				percent = (old_prod == 0) ? 100 : (new_prod * 100 / old_prod - 100);
				p.rate = new_prod;

				/* Close the industry when it has the lowest possible production rate */
				if (new_prod > 1) closeit = false;

				if (abs(percent) >= 10) {
					ReportNewsProductionChangeIndustry(i, p.cargo, percent);
				}
			}
		}
	}

	/* If override flags are set, prevent actually changing production if any was decided on */
	if ((i->ctlflags & INDCTL_NO_PRODUCTION_DECREASE) && (div > 0 || increment < 0)) return;
	if ((i->ctlflags & INDCTL_NO_PRODUCTION_INCREASE) && (mul > 0 || increment > 0)) return;
	if (i->ctlflags & INDCTL_EXTERNAL_PROD_LEVEL) {
		div = 0;
		mul = 0;
		increment = 0;
	}

	if (!callback_enabled && (indspec->life_type & INDUSTRYLIFE_PROCESSING)) {
		if ((EconTime::CurYear() - i->last_prod_year) >= PROCESSING_INDUSTRY_ABANDONMENT_YEARS && Chance16(1, original_economy ? 2 : 180)) {
			closeit = true;
		}
	}

	/* Increase if needed */
	while (mul-- != 0 && i->prod_level < PRODLEVEL_MAXIMUM) {
		i->prod_level = std::min<int>(i->prod_level * 2, PRODLEVEL_MAXIMUM);
		recalculate_multipliers = true;
		if (str == STR_NULL) str = indspec->production_up_text;
	}

	/* Decrease if needed */
	while (div-- != 0 && !closeit) {
		if (i->prod_level == PRODLEVEL_MINIMUM) {
			closeit = true;
			break;
		} else {
			i->prod_level = std::max<int>(i->prod_level / 2, PRODLEVEL_MINIMUM);
			recalculate_multipliers = true;
			if (str == STR_NULL) str = indspec->production_down_text;
		}
	}

	/* Increase or Decreasing the production level if needed */
	if (increment != 0) {
		if (increment < 0 && i->prod_level == PRODLEVEL_MINIMUM) {
			closeit = true;
		} else {
			i->prod_level = ClampU(i->prod_level + increment, PRODLEVEL_MINIMUM, PRODLEVEL_MAXIMUM);
			recalculate_multipliers = true;
		}
	}

	/* Recalculate production_rate
	 * For non-smooth economy these should always be synchronized with prod_level */
	if (recalculate_multipliers) i->RecomputeProductionMultipliers();

	/* Close if needed and allowed */
	if (closeit && !CheckIndustryCloseDownProtection(i->type) && !(i->ctlflags & INDCTL_NO_CLOSURE)) {
		i->prod_level = PRODLEVEL_CLOSURE;
		SetWindowDirty(WC_INDUSTRY_VIEW, i->index);
		str = indspec->closure_text;
	}

	if (!suppress_message && str != STR_NULL) {
		NewsType nt;
		/* Compute news category */
		if (closeit) {
			nt = NT_INDUSTRY_CLOSE;
			AI::BroadcastNewEvent(new ScriptEventIndustryClose(i->index));
			Game::NewEvent(new ScriptEventIndustryClose(i->index));
		} else {
			switch (WhoCanServiceIndustry(i)) {
				case 0: nt = NT_INDUSTRY_NOBODY;  break;
				case 1: nt = NT_INDUSTRY_OTHER;   break;
				case 2: nt = NT_INDUSTRY_COMPANY; break;
				default: NOT_REACHED();
			}
		}
		/* Set parameters of news string */
		if (str > STR_LAST_STRINGID) {
			SetDParam(0, STR_TOWN_NAME);
			SetDParam(1, i->town->index);
			SetDParam(2, indspec->name);
		} else if (closeit) {
			SetDParam(0, STR_FORMAT_INDUSTRY_NAME);
			SetDParam(1, i->town->index);
			SetDParam(2, indspec->name);
		} else {
			SetDParam(0, i->index);
		}
		/* and report the news to the user */
		if (closeit) {
			AddTileNewsItem(str, nt, i->location.tile + TileDiffXY(1, 1));
		} else {
			AddIndustryNewsItem(str, nt, i->index);
		}
	}
}

/**
 * Daily handler for the industry changes
 * Taking the original map size of 256*256, the number of random changes was always of just one unit.
 * But it cannot be the same on smaller or bigger maps. That number has to be scaled up or down.
 * For small maps, it implies that less than one change per month is required, while on bigger maps,
 * it would be way more. The daily loop handles those changes.
 */
void IndustryDailyLoop()
{
	_economy.industry_daily_change_counter += _economy.industry_daily_increment;

	/* Bits 16-31 of industry_construction_counter contain the number of industries to change/create today,
	 * the lower 16 bit are a fractional part that might accumulate over several days until it
	 * is sufficient for an industry. */
	uint16_t change_loop = _economy.industry_daily_change_counter >> 16;

	/* Reset the active part of the counter, just keeping the "fractional part" */
	_economy.industry_daily_change_counter &= 0xFFFF;

	if (change_loop == 0) {
		return;  // Nothing to do? get out
	}

	Backup<CompanyID> cur_company(_current_company, OWNER_NONE, FILE_LINE);

	/* perform the required industry changes for the day */

	uint perc = 3; // Between 3% and 9% chance of creating a new industry.
	if ((_industry_builder.wanted_inds >> 16) > GetCurrentTotalNumberOfIndustries()) {
		perc = std::min(9u, perc + (_industry_builder.wanted_inds >> 16) - GetCurrentTotalNumberOfIndustries());
	}
	for (uint16_t j = 0; j < change_loop; j++) {
		if (Chance16(perc, 100)) {
			_industry_builder.TryBuildNewIndustry();
		} else {
			Industry *i = Industry::GetRandom();
			if (i != nullptr) {
				ChangeIndustryProduction(i, false);
				SetWindowDirty(WC_INDUSTRY_VIEW, i->index);
			}
		}
	}

	cur_company.Restore();

	/* production-change */
	InvalidateWindowData(WC_INDUSTRY_DIRECTORY, 0, IDIWD_PRODUCTION_CHANGE);
}

void IndustryMonthlyLoop()
{
	Backup<CompanyID> cur_company(_current_company, OWNER_NONE, FILE_LINE);

	_industry_builder.MonthlyLoop();

	for (Industry *i : Industry::Iterate()) {
		UpdateIndustryStatistics(i);
		if (i->prod_level == PRODLEVEL_CLOSURE) {
			delete i;
		} else {
			ChangeIndustryProduction(i, true);
			SetWindowDirty(WC_INDUSTRY_VIEW, i->index);
		}
	}

	cur_company.Restore();

	/* production-change */
	InvalidateWindowData(WC_INDUSTRY_DIRECTORY, 0, IDIWD_PRODUCTION_CHANGE);
}


void InitializeIndustries()
{
	Industry::industries.fill({});
	_industry_sound_tile = TileIndex{};

	_industry_builder.Reset();
}

/** Verify whether the generated industries are complete, and warn the user if not. */
void CheckIndustries()
{
	int count = 0;
	for (IndustryType it = 0; it < NUM_INDUSTRYTYPES; it++) {
		if (Industry::GetIndustryTypeCount(it) > 0) continue; // Types of existing industries can be skipped.

		bool force_at_least_one;
		uint32_t chance = GetScaledIndustryGenerationProbability(it, &force_at_least_one);
		if (chance == 0 || !force_at_least_one) continue; // Types that are not available can be skipped.

		const IndustrySpec *is = GetIndustrySpec(it);
		SetDParam(0, is->name);
		ShowErrorMessage(STR_ERROR_NO_SUITABLE_PLACES_FOR_INDUSTRIES, STR_ERROR_NO_SUITABLE_PLACES_FOR_INDUSTRIES_EXPLANATION, WL_WARNING);

		count++;
		if (count >= 3) break; // Don't swamp the user with errors.
	}
}

/**
 * Is an industry with the spec a raw industry?
 * @return true if it should be handled as a raw industry
 */
bool IndustrySpec::IsRawIndustry() const
{
	return (this->life_type & (INDUSTRYLIFE_EXTRACTIVE | INDUSTRYLIFE_ORGANIC)) != 0;
}

/**
 * Is an industry with the spec a processing industry?
 * @return true if it should be handled as a processing industry
 */
bool IndustrySpec::IsProcessingIndustry() const
{
	/* Lumber mills are neither raw nor processing */
	return (this->life_type & INDUSTRYLIFE_PROCESSING) != 0 &&
			(this->behaviour & INDUSTRYBEH_CUT_TREES) == 0;
}

/**
 * Get the cost for constructing this industry
 * @return the cost (inflation corrected etc)
 */
Money IndustrySpec::GetConstructionCost() const
{
	/* Building raw industries like secondary uses different price base */
	return (_price[(_settings_game.construction.raw_industry_construction == 1 && this->IsRawIndustry()) ?
			PR_BUILD_INDUSTRY_RAW : PR_BUILD_INDUSTRY] * this->cost_multiplier) >> 8;
}

/**
 * Get the cost for removing this industry
 * Take note that the cost will always be zero for non-grf industries.
 * Only if the grf author did specified a cost will it be applicable.
 * @return the cost (inflation corrected etc)
 */
Money IndustrySpec::GetRemovalCost() const
{
	return (_price[PR_CLEAR_INDUSTRY] * this->removal_cost_multiplier) >> 8;
}

/**
 * Determines whether this industrytype uses standard/newgrf production changes.
 * @return true if original economy is used.
 */
bool IndustrySpec::UsesOriginalEconomy() const
{
	return _settings_game.economy.type == ET_ORIGINAL ||
		this->callback_mask.Any({
			IndustryCallbackMask::Production256Ticks,
			IndustryCallbackMask::ProductionCargoArrival, // production callbacks
			IndustryCallbackMask::MonthlyProdChange,
			IndustryCallbackMask::ProductionChange,
			IndustryCallbackMask::ProdChangeBuild}); // production change callbacks
}

static CommandCost TerraformTile_Industry(TileIndex tile, DoCommandFlag flags, int z_new, Slope tileh_new)
{
	if (AutoslopeEnabled()) {
		/* We imitate here TTDP's behaviour:
		 *  - Both new and old slope must not be steep.
		 *  - TileMaxZ must not be changed.
		 *  - Allow autoslope by default.
		 *  - Disallow autoslope if callback succeeds and returns non-zero.
		 */
		Slope tileh_old = GetTileSlope(tile);
		/* TileMaxZ must not be changed. Slopes must not be steep. */
		if (!IsSteepSlope(tileh_old) && !IsSteepSlope(tileh_new) && (GetTileMaxZ(tile) == z_new + GetSlopeMaxZ(tileh_new))) {
			const IndustryGfx gfx = GetIndustryGfx(tile);
			const IndustryTileSpec *itspec = GetIndustryTileSpec(gfx);

			/* Call callback 3C 'disable autosloping for industry tiles'. */
			if (itspec->callback_mask.Test(IndustryTileCallbackMask::Autoslope)) {
				/* If the callback fails, allow autoslope. */
				uint16_t res = GetIndustryTileCallback(CBID_INDTILE_AUTOSLOPE, 0, 0, gfx, Industry::GetByTile(tile), tile);
				if (res == CALLBACK_FAILED || !ConvertBooleanCallback(itspec->grf_prop.grffile, CBID_INDTILE_AUTOSLOPE, res)) return CommandCost(EXPENSES_CONSTRUCTION, _price[PR_BUILD_FOUNDATION]);
			} else {
				/* allow autoslope */
				return CommandCost(EXPENSES_CONSTRUCTION, _price[PR_BUILD_FOUNDATION]);
			}
		}
	}
	return Command<CMD_LANDSCAPE_CLEAR>::Do(flags, tile);
}

extern const TileTypeProcs _tile_type_industry_procs = {
	DrawTile_Industry,           // draw_tile_proc
	GetSlopePixelZ_Industry,     // get_slope_z_proc
	ClearTile_Industry,          // clear_tile_proc
	AddAcceptedCargo_Industry,   // add_accepted_cargo_proc
	GetTileDesc_Industry,        // get_tile_desc_proc
	GetTileTrackStatus_Industry, // get_tile_track_status_proc
	ClickTile_Industry,          // click_tile_proc
	AnimateTile_Industry,        // animate_tile_proc
	TileLoop_Industry,           // tile_loop_proc
	ChangeTileOwner_Industry,    // change_tile_owner_proc
	nullptr,                        // add_produced_cargo_proc
	nullptr,                        // vehicle_enter_tile_proc
	GetFoundation_Industry,      // get_foundation_proc
	TerraformTile_Industry,      // terraform_tile_proc
};

bool IndustryCompare::operator() (const IndustryListEntry &lhs, const IndustryListEntry &rhs) const
{
	/* Compare by distance first and use index as a tiebreaker. */
	return std::tie(lhs.distance, lhs.industry->index) < std::tie(rhs.distance, rhs.industry->index);
}

/**
 * Remove unused industry accepted/produced slots -- entries after the last slot with valid cargo.
 * @param ind Industry to trim slots.
 */
void TrimIndustryAcceptedProduced(Industry *ind)
{
	uint8_t accepted_cargo_count = 0;
	for (uint8_t j = 0; j < ind->accepted_cargo_count; j++) {
		if (ind->accepted[j].cargo != INVALID_CARGO) accepted_cargo_count = j + 1;
	}
	ind->accepted_cargo_count = accepted_cargo_count;

	uint8_t produced_cargo_count = 0;
	for (uint8_t j = 0; j < ind->produced_cargo_count; j++) {
		if (ind->produced[j].cargo != INVALID_CARGO) produced_cargo_count = j + 1;
	}
	ind->produced_cargo_count = produced_cargo_count;
}<|MERGE_RESOLUTION|>--- conflicted
+++ resolved
@@ -403,11 +403,7 @@
 	 */
 	if (gfx >= NEW_INDUSTRYTILEOFFSET) {
 		const IndustryTileSpec *indts = GetIndustryTileSpec(gfx);
-<<<<<<< HEAD
-		if (indts->grf_prop.GetSpriteGroup() != nullptr && HasBit(indts->callback_mask, CBM_INDT_DRAW_FOUNDATIONS)) {
-=======
-		if (indts->grf_prop.spritegroup[0] != nullptr && indts->callback_mask.Test(IndustryTileCallbackMask::DrawFoundations)) {
->>>>>>> 2c7b3bb5
+		if (indts->grf_prop.GetSpriteGroup() != nullptr && indts->callback_mask.Test(IndustryTileCallbackMask::DrawFoundations)) {
 			uint32_t callback_res = GetIndustryTileCallback(CBID_INDTILE_DRAW_FOUNDATIONS, 0, 0, gfx, Industry::GetByTile(tile), tile);
 			if (callback_res != CALLBACK_FAILED && !ConvertBooleanCallback(indts->grf_prop.grffile, CBID_INDTILE_DRAW_FOUNDATIONS, callback_res)) return FOUNDATION_NONE;
 		}
@@ -1230,11 +1226,10 @@
 
 	i->counter--;
 
-<<<<<<< HEAD
-	const bool scale_ticks = _industry_cargo_scaler.HasScaling() && HasBit(indsp->callback_mask, CBM_IND_PRODUCTION_256_TICKS);
+	const bool scale_ticks = _industry_cargo_scaler.HasScaling() && indsp->callback_mask.Test(IndustryCallbackMask::Production256Ticks);
 	if (scale_ticks) {
 		if ((i->counter % _scaled_production_ticks) == 0) {
-			if (HasBit(indsp->callback_mask, CBM_IND_PRODUCTION_256_TICKS)) IndustryProductionCallback(i, 1);
+			if (indsp->callback_mask.Test(IndustryCallbackMask::Production256Ticks)) IndustryProductionCallback(i, 1);
 			ProduceIndustryGoodsFromRate(i, false);
 		}
 	}
@@ -1242,26 +1237,9 @@
 	/* produce some cargo */
 	if ((i->counter % INDUSTRY_PRODUCE_TICKS) == 0) {
 		if (!scale_ticks) {
-			if (HasBit(indsp->callback_mask, CBM_IND_PRODUCTION_256_TICKS)) IndustryProductionCallback(i, 1);
+			if (indsp->callback_mask.Test(IndustryCallbackMask::Production256Ticks)) IndustryProductionCallback(i, 1);
 			ProduceIndustryGoodsFromRate(i, true);
 		}
-=======
-	/* If using an industry callback, scale the callback interval by cargo scale percentage. */
-	if (indsp->callback_mask.Test(IndustryCallbackMask::Production256Ticks)) {
-		if (i->counter % ScaleByInverseCargoScale(Ticks::INDUSTRY_PRODUCE_TICKS, false) == 0) {
-			IndustryProductionCallback(i, 1);
-			ProduceIndustryGoodsHelper(i, false);
-		}
-	}
-
-	/*
-	 * All other production and special effects happen every 256 ticks, and cargo production is just scaled by the cargo scale percentage.
-	 * This keeps a slow trickle of production to avoid confusion at low scale factors when the industry seems to be doing nothing for a long period of time.
-	 */
-	if ((i->counter % Ticks::INDUSTRY_PRODUCE_TICKS) == 0) {
-		/* Handle non-callback cargo production. */
-		if (!indsp->callback_mask.Test(IndustryCallbackMask::Production256Ticks)) ProduceIndustryGoodsHelper(i, true);
->>>>>>> 2c7b3bb5
 
 		IndustryBehaviour indbehav = indsp->behaviour;
 		if ((indbehav & INDUSTRYBEH_PLANT_FIELDS) != 0) {
