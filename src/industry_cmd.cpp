/*
 * This file is part of OpenTTD.
 * OpenTTD is free software; you can redistribute it and/or modify it under the terms of the GNU General Public License as published by the Free Software Foundation, version 2.
 * OpenTTD is distributed in the hope that it will be useful, but WITHOUT ANY WARRANTY; without even the implied warranty of MERCHANTABILITY or FITNESS FOR A PARTICULAR PURPOSE.
 * See the GNU General Public License for more details. You should have received a copy of the GNU General Public License along with OpenTTD. If not, see <http://www.gnu.org/licenses/>.
 */

/** @file industry_cmd.cpp Handling of industry tiles. */

#include "stdafx.h"
#include "clear_map.h"
#include "industry.h"
#include "station_base.h"
#include "landscape.h"
#include "landscape_cmd.h"
#include "viewport_func.h"
#include "command_func.h"
#include "town.h"
#include "news_func.h"
#include "cheat_type.h"
#include "company_base.h"
#include "genworld.h"
#include "tree_map.h"
#include "tunnel_map.h"
#include "newgrf_cargo.h"
#include "newgrf_debug.h"
#include "newgrf_industrytiles.h"
#include "autoslope.h"
#include "water.h"
#include "strings_func.h"
#include "window_func.h"
#include "date_func.h"
#include "vehicle_func.h"
#include "sound_func.h"
#include "animated_tile_func.h"
#include "effectvehicle_func.h"
#include "effectvehicle_base.h"
#include "ai/ai.hpp"
#include "core/pool_func.hpp"
#include "subsidy_func.h"
#include "core/backup_type.hpp"
#include "object_base.h"
#include "game/game.hpp"
#include "error.h"
#include "string_func.h"
#include "event_logs.h"
#include "core/container_func.hpp"
#include "terraform_cmd.h"

#include "table/strings.h"
#include "table/industry_land.h"
#include "table/build_industry.h"

#include "safeguards.h"

IndustryPool _industry_pool("Industry");
INSTANTIATE_POOL_METHODS(Industry)

void ShowIndustryViewWindow(int industry);
void BuildOilRig(TileIndex tile);

static uint8_t _industry_sound_ctr;
static TileIndex _industry_sound_tile;

std::array<std::vector<IndustryLocationCacheEntry>, NUM_INDUSTRYTYPES> Industry::industries;

IndustrySpec _industry_specs[NUM_INDUSTRYTYPES];
IndustryTileSpec _industry_tile_specs[NUM_INDUSTRYTILES];
IndustryBuildData _industry_builder; ///< In-game manager of industries.

static int WhoCanServiceIndustry(Industry *ind);

/**
 * This function initialize the spec arrays of both
 * industry and industry tiles.
 * It adjusts the enabling of the industry too, based on climate availability.
 * This will allow for clearer testings
 */
void ResetIndustries()
{
	auto industry_insert = std::copy(std::begin(_origin_industry_specs), std::end(_origin_industry_specs), std::begin(_industry_specs));
	std::fill(industry_insert, std::end(_industry_specs), IndustrySpec{});

	/* Enable only the current climate industries */
	for (auto it = std::begin(_industry_specs); it != industry_insert; ++it) {
		it->enabled = it->climate_availability.Test(_settings_game.game_creation.landscape);
	}

	auto industry_tile_insert = std::copy(std::begin(_origin_industry_tile_specs), std::end(_origin_industry_tile_specs), std::begin(_industry_tile_specs));
	std::fill(industry_tile_insert, std::end(_industry_tile_specs), IndustryTileSpec{});

	/* Reset any overrides that have been set. */
	_industile_mngr.ResetOverride();
	_industry_mngr.ResetOverride();
}

/**
 * Retrieve the type for this industry.  Although it is accessed by a tile,
 * it will return the general type of industry, and not the sprite index
 * as would do GetIndustryGfx.
 * @param tile that is queried
 * @pre IsTileType(tile, MP_INDUSTRY)
 * @return general type for this industry, as defined in industry.h
 */
IndustryType GetIndustryType(TileIndex tile)
{
	assert_tile(IsTileType(tile, MP_INDUSTRY), tile);

	const Industry *ind = Industry::GetByTile(tile);
	assert(ind != nullptr);
	return ind->type;
}

/**
 * Accessor for array _industry_specs.
 * This will ensure at once : proper access and
 * not allowing modifications of it.
 * @param thistype of industry (which is the index in _industry_specs)
 * @pre thistype < NUM_INDUSTRYTYPES
 * @return a pointer to the corresponding industry spec
 */
const IndustrySpec *GetIndustrySpec(IndustryType thistype)
{
	assert(thistype < NUM_INDUSTRYTYPES);
	return &_industry_specs[thistype];
}

/**
 * Accessor for array _industry_tile_specs.
 * This will ensure at once : proper access and
 * not allowing modifications of it.
 * @param gfx of industrytile (which is the index in _industry_tile_specs)
 * @pre gfx < INVALID_INDUSTRYTILE
 * @return a pointer to the corresponding industrytile spec
 */
const IndustryTileSpec *GetIndustryTileSpec(IndustryGfx gfx)
{
	assert(gfx < NUM_INDUSTRYTILES);
	return &_industry_tile_specs[gfx];
}

Industry::~Industry()
{
	if (CleaningPool()) return;

	/* Industry can also be destroyed when not fully initialized.
	 * This means that we do not have to clear tiles either.
	 * Also we must not decrement industry counts in that case. */
	if (this->location.w == 0) return;

	const bool has_neutral_station = this->neutral_station != nullptr;

	for (TileIndex tile_cur : this->location) {
		if (IsTileType(tile_cur, MP_INDUSTRY)) {
			if (GetIndustryIndex(tile_cur) == this->index) {
				DeleteNewGRFInspectWindow(GSF_INDUSTRYTILES, tile_cur.base());

				/* MakeWaterKeepingClass() can also handle 'land' */
				MakeWaterKeepingClass(tile_cur, OWNER_NONE);
			}
		} else if (IsTileType(tile_cur, MP_STATION) && IsOilRig(tile_cur)) {
			DeleteOilRig(tile_cur);
		}
	}

	if (has_neutral_station) {
		/* Remove possible docking tiles */
		for (TileIndex tile_cur : this->location) {
			ClearDockingTilesCheckingNeighbours(tile_cur);
		}
	}

	if (GetIndustrySpec(this->type)->behaviour.Test(IndustryBehaviour::PlantFields)) {
		TileArea ta = TileArea(this->location.tile, 0, 0).Expand(21);

		/* Remove the farmland and convert it to regular tiles over time. */
		for (TileIndex tile_cur : ta) {
			if (IsTileType(tile_cur, MP_CLEAR) && IsClearGround(tile_cur, CLEAR_FIELDS) &&
					GetIndustryIndexOfField(tile_cur) == this->index) {
				SetIndustryIndexOfField(tile_cur, INVALID_INDUSTRY);
			}
		}
	}

	/* don't let any disaster vehicle target invalid industry */
	ReleaseDisastersTargetingIndustry(this->index);

	/* Clear the persistent storage. */
	delete this->psa;

	this->RemoveFromLocationCache();

	DeleteIndustryNews(this->index);
	CloseWindowById(WC_INDUSTRY_VIEW, this->index);
	CloseWindowById(WC_INDUSTRY_PRODUCTION, this->index);
	DeleteNewGRFInspectWindow(GSF_INDUSTRIES, this->index);

	DeleteSubsidyWith(SourceType::Industry, this->index);
	CargoPacket::InvalidateAllFrom(SourceType::Industry, this->index);

	for (Station *st : this->stations_near) {
		st->RemoveIndustryToDeliver(this);
	}

	if (_game_mode == GM_NORMAL) RegisterGameEvents(GEF_INDUSTRY_DELETE);
}

/**
 * Invalidating some stuff after removing item from the pool.
 * @param index index of deleted item
 */
void Industry::PostDestructor(size_t)
{
	InvalidateWindowData(WC_INDUSTRY_DIRECTORY, 0, IDIWD_FORCE_REBUILD);
	SetWindowDirty(WC_BUILD_INDUSTRY, 0);
}


/**
 * Return a random valid industry.
 * @return random industry, nullptr if there are no industries
 */
/* static */ Industry *Industry::GetRandom()
{
	if (Industry::GetNumItems() == 0) return nullptr;
	int num = RandomRange((uint16_t)Industry::GetNumItems());
	size_t index = std::numeric_limits<size_t>::max();

	while (num >= 0) {
		num--;
		index++;

		/* Make sure we have a valid industry */
		while (!Industry::IsValidID(index)) {
			index++;
			assert(index < Industry::GetPoolSize());
		}
	}

	return Industry::Get(index);
}


static void IndustryDrawSugarMine(const TileInfo *ti)
{
	if (!IsIndustryCompleted(ti->tile)) return;

	const DrawIndustryAnimationStruct *d = &_draw_industry_spec1[GetAnimationFrame(ti->tile)];

	AddChildSpriteScreen(SPR_IT_SUGAR_MINE_SIEVE + d->image_1, PAL_NONE, d->x, 0);

	if (d->image_2 != 0) {
		AddChildSpriteScreen(SPR_IT_SUGAR_MINE_CLOUDS + d->image_2 - 1, PAL_NONE, 8, 41);
	}

	if (d->image_3 != 0) {
		AddChildSpriteScreen(SPR_IT_SUGAR_MINE_PILE + d->image_3 - 1, PAL_NONE,
			_drawtile_proc1[d->image_3 - 1].x, _drawtile_proc1[d->image_3 - 1].y);
	}
}

static void IndustryDrawToffeeQuarry(const TileInfo *ti)
{
	uint8_t x = 0;

	if (IsIndustryCompleted(ti->tile)) {
		x = _industry_anim_offs_toffee[GetAnimationFrame(ti->tile)];
		if (x == 0xFF) {
			x = 0;
		}
	}

	AddChildSpriteScreen(SPR_IT_TOFFEE_QUARRY_SHOVEL, PAL_NONE, 22 - x, 24 + x);
	AddChildSpriteScreen(SPR_IT_TOFFEE_QUARRY_TOFFEE, PAL_NONE, 6, 14);
}

static void IndustryDrawBubbleGenerator( const TileInfo *ti)
{
	if (IsIndustryCompleted(ti->tile)) {
		AddChildSpriteScreen(SPR_IT_BUBBLE_GENERATOR_BUBBLE, PAL_NONE, 5, _industry_anim_offs_bubbles[GetAnimationFrame(ti->tile)]);
	}
	AddChildSpriteScreen(SPR_IT_BUBBLE_GENERATOR_SPRING, PAL_NONE, 3, 67);
}

static void IndustryDrawToyFactory(const TileInfo *ti)
{
	const DrawIndustryAnimationStruct *d = &_industry_anim_offs_toys[GetAnimationFrame(ti->tile)];

	if (d->image_1 != 0xFF) {
		AddChildSpriteScreen(SPR_IT_TOY_FACTORY_CLAY, PAL_NONE, d->x, 96 + d->image_1);
	}

	if (d->image_2 != 0xFF) {
		AddChildSpriteScreen(SPR_IT_TOY_FACTORY_ROBOT, PAL_NONE, 16 - d->image_2 * 2, 100 + d->image_2);
	}

	AddChildSpriteScreen(SPR_IT_TOY_FACTORY_STAMP, PAL_NONE, 7, d->image_3);
	AddChildSpriteScreen(SPR_IT_TOY_FACTORY_STAMP_HOLDER, PAL_NONE, 0, 42);
}

static void IndustryDrawCoalPlantSparks(const TileInfo *ti)
{
	if (IsIndustryCompleted(ti->tile)) {
		uint8_t image = GetAnimationFrame(ti->tile);

		if (image != 0 && image < 7) {
			AddChildSpriteScreen(image + SPR_IT_POWER_PLANT_TRANSFORMERS,
				PAL_NONE,
				_coal_plant_sparks[image - 1].x,
				_coal_plant_sparks[image - 1].y
			);
		}
	}
}

typedef void IndustryDrawTileProc(const TileInfo *ti);
static IndustryDrawTileProc * const _industry_draw_tile_procs[5] = {
	IndustryDrawSugarMine,
	IndustryDrawToffeeQuarry,
	IndustryDrawBubbleGenerator,
	IndustryDrawToyFactory,
	IndustryDrawCoalPlantSparks,
};

static void DrawTile_Industry(TileInfo *ti, DrawTileProcParams params)
{
	IndustryGfx gfx = GetIndustryGfx(ti->tile);
	Industry *ind = Industry::GetByTile(ti->tile);
	const IndustryTileSpec *indts = GetIndustryTileSpec(gfx);

	/* Retrieve pointer to the draw industry tile struct */
	if (gfx >= NEW_INDUSTRYTILEOFFSET) {
		/* Draw the tile using the specialized method of newgrf industrytile.
		 * DrawNewIndustry will return false if ever the resolver could not
		 * find any sprite to display.  So in this case, we will jump on the
		 * substitute gfx instead. */
		if (indts->grf_prop.GetSpriteGroup() != nullptr && DrawNewIndustryTile(ti, ind, gfx, indts)) {
			return;
		} else {
			/* No sprite group (or no valid one) found, meaning no graphics associated.
			 * Use the substitute one instead */
			if (indts->grf_prop.subst_id != INVALID_INDUSTRYTILE) {
				gfx = indts->grf_prop.subst_id;
				/* And point the industrytile spec accordingly */
				indts = GetIndustryTileSpec(gfx);
			}
		}
	}

	const DrawBuildingsTileStruct *dits = &_industry_draw_tile_data[gfx << 2 | (indts->anim_state ?
			GetAnimationFrame(ti->tile) & INDUSTRY_COMPLETED :
			GetIndustryConstructionStage(ti->tile))];

	SpriteID image = dits->ground.sprite;

	/* DrawFoundation() modifies ti->z and ti->tileh */
	if (ti->tileh != SLOPE_FLAT) DrawFoundation(ti, FOUNDATION_LEVELED);

	/* If the ground sprite is the default flat water sprite, draw also canal/river borders.
	 * Do not do this if the tile's WaterClass is 'land'. */
	if (image == SPR_FLAT_WATER_TILE && IsTileOnWater(ti->tile)) {
		DrawWaterClassGround(ti);
	} else {
		DrawGroundSprite(image, GroundSpritePaletteTransform(image, dits->ground.pal, GENERAL_SPRITE_COLOUR(ind->random_colour)));
	}

	/* If industries are transparent and invisible, do not draw the upper part */
	if (IsInvisibilitySet(TO_INDUSTRIES)) return;

	/* Add industry on top of the ground? */
	image = dits->building.sprite;
	if (image != 0) {
		AddSortableSpriteToDraw(image, SpriteLayoutPaletteTransform(image, dits->building.pal, GENERAL_SPRITE_COLOUR(ind->random_colour)),
			ti->x + dits->subtile_x,
			ti->y + dits->subtile_y,
			dits->width,
			dits->height,
			dits->dz,
			ti->z,
			IsTransparencySet(TO_INDUSTRIES));

		if (IsTransparencySet(TO_INDUSTRIES)) return;
	}

	{
		int proc = dits->draw_proc - 1;
		if (proc >= 0) _industry_draw_tile_procs[proc](ti);
	}
}

static int GetSlopePixelZ_Industry(TileIndex tile, uint, uint, bool)
{
	return GetTileMaxPixelZ(tile);
}

static Foundation GetFoundation_Industry(TileIndex tile, Slope tileh)
{
	IndustryGfx gfx = GetIndustryGfx(tile);

	/* For NewGRF industry tiles we might not be drawing a foundation. We need to
	 * account for this, as other structures should
	 * draw the wall of the foundation in this case.
	 */
	if (gfx >= NEW_INDUSTRYTILEOFFSET) {
		const IndustryTileSpec *indts = GetIndustryTileSpec(gfx);
		if (indts->grf_prop.GetSpriteGroup() != nullptr && indts->callback_mask.Test(IndustryTileCallbackMask::DrawFoundations)) {
			uint32_t callback_res = GetIndustryTileCallback(CBID_INDTILE_DRAW_FOUNDATIONS, 0, 0, gfx, Industry::GetByTile(tile), tile);
			if (callback_res != CALLBACK_FAILED && !ConvertBooleanCallback(indts->grf_prop.grffile, CBID_INDTILE_DRAW_FOUNDATIONS, callback_res)) return FOUNDATION_NONE;
		}
	}
	return FlatteningFoundation(tileh);
}

static void AddAcceptedCargo_Industry(TileIndex tile, CargoArray &acceptance, CargoTypes &always_accepted)
{
	IndustryGfx gfx = GetIndustryGfx(tile);
	const IndustryTileSpec *itspec = GetIndustryTileSpec(gfx);
	const Industry *ind = Industry::GetByTile(tile);

	/* Starting point for acceptance */
	auto accepts_cargo = itspec->accepts_cargo;
	auto cargo_acceptance = itspec->acceptance;

	if (itspec->special_flags.Test(IndustryTileSpecialFlag::AcceptsAllCargo)) {
		/* Copy all accepted cargoes from industry itself */
		for (const auto &a : ind->Accepted()) {
			auto pos = std::ranges::find(accepts_cargo, a.cargo);
			if (pos == std::end(accepts_cargo)) {
				/* Not found, insert */
				pos = std::ranges::find(accepts_cargo, INVALID_CARGO);
				if (pos == std::end(accepts_cargo)) continue; // nowhere to place, give up on this one
				*pos = a.cargo;
			}
			cargo_acceptance[std::distance(std::begin(accepts_cargo), pos)] += 8;
		}
	}

	if (itspec->callback_mask.Test(IndustryTileCallbackMask::AcceptCargo)) {
		/* Try callback for accepts list, if success override all existing accepts */
		uint16_t res = GetIndustryTileCallback(CBID_INDTILE_ACCEPT_CARGO, 0, 0, gfx, Industry::GetByTile(tile), tile);
		if (res != CALLBACK_FAILED) {
			accepts_cargo.fill(INVALID_CARGO);
			for (uint i = 0; i < INDUSTRY_ORIGINAL_NUM_INPUTS; i++) accepts_cargo[i] = GetCargoTranslation(GB(res, i * 5, 5), itspec->grf_prop.grffile);
		}
	}

	if (itspec->callback_mask.Test(IndustryTileCallbackMask::CargoAcceptance)) {
		/* Try callback for acceptance list, if success override all existing acceptance */
		uint16_t res = GetIndustryTileCallback(CBID_INDTILE_CARGO_ACCEPTANCE, 0, 0, gfx, Industry::GetByTile(tile), tile);
		if (res != CALLBACK_FAILED) {
			cargo_acceptance.fill(0);
			for (uint i = 0; i < INDUSTRY_ORIGINAL_NUM_INPUTS; i++) cargo_acceptance[i] = GB(res, i * 4, 4);
		}
	}

	for (uint8_t i = 0; i < std::size(itspec->accepts_cargo); i++) {
		CargoType a = accepts_cargo[i];
		if (a == INVALID_CARGO || cargo_acceptance[i] <= 0) continue; // work only with valid cargoes

		/* Add accepted cargo */
		acceptance[a] += cargo_acceptance[i];

		/* Maybe set 'always accepted' bit (if it's not set already) */
		if (HasBit(always_accepted, a)) continue;

		/* Test whether the industry itself accepts the cargo type */
		if (ind->IsCargoAccepted(a)) continue;

		/* If the industry itself doesn't accept this cargo, set 'always accepted' bit */
		SetBit(always_accepted, a);
	}
}

static void GetTileDesc_Industry(TileIndex tile, TileDesc *td)
{
	const Industry *i = Industry::GetByTile(tile);
	const IndustrySpec *is = GetIndustrySpec(i->type);

	td->owner[0] = i->owner;
	td->str = is->name;
	if (!IsIndustryCompleted(tile)) {
		td->dparam[0] = td->str;
		td->str = STR_LAI_TOWN_INDUSTRY_DESCRIPTION_UNDER_CONSTRUCTION;
	}

	if (is->grf_prop.HasGrfFile()) {
		td->grf = GetGRFConfig(is->grf_prop.grfid)->GetName();
	}
}

static CommandCost ClearTile_Industry(TileIndex tile, DoCommandFlag flags)
{
	Industry *i = Industry::GetByTile(tile);
	const IndustrySpec *indspec = GetIndustrySpec(i->type);

	/* water can destroy industries
	 * in editor you can bulldoze industries
	 * with magic_bulldozer cheat you can destroy industries
	 * (area around OILRIG is water, so water shouldn't flood it
	 */
	if ((_current_company != OWNER_WATER && _game_mode != GM_EDITOR &&
			!_cheats.magic_bulldozer.value) ||
			((flags & DC_AUTO) != 0) ||
			(_current_company == OWNER_WATER &&
				(indspec->behaviour.Test(IndustryBehaviour::BuiltOnWater) ||
				HasBit(GetIndustryTileSpec(GetIndustryGfx(tile))->slopes_refused, 5)))) {
		SetDParam(1, indspec->name);
		return CommandCost(flags & DC_AUTO ? STR_ERROR_GENERIC_OBJECT_IN_THE_WAY : INVALID_STRING_ID);
	}

	if (flags & DC_EXEC) {
		AI::BroadcastNewEvent(new ScriptEventIndustryClose(i->index));
		Game::NewEvent(new ScriptEventIndustryClose(i->index));
		delete i;
	}
	return CommandCost(EXPENSES_CONSTRUCTION, indspec->GetRemovalCost());
}

/**
 * Move produced cargo from industry to nearby stations.
 * @param tile Industry tile
 * @return true if any cargo was moved.
 */
static bool TransportIndustryGoods(TileIndex tile)
{
	Industry *i = Industry::GetByTile(tile);
	const IndustrySpec *indspec = GetIndustrySpec(i->type);
	bool moved_cargo = false;

	const uint step_limit = _industry_cargo_scaler.Scale(255);
	for (auto &p : i->Produced()) {
		uint cw = std::min<uint>(p.waiting, step_limit);
		if (cw > indspec->minimal_cargo && p.cargo != INVALID_CARGO) {
			p.waiting -= cw;

			/* fluctuating economy? */
			if (EconomyIsInRecession()) cw = (cw + 1) / 2;

			p.history[THIS_MONTH].production = SaturatingAdd<uint32_t>(p.history[THIS_MONTH].production, cw);

			uint am = MoveGoodsToStation(p.cargo, cw, SourceType::Industry, i->index, i->stations_near, i->exclusive_consumer);
			p.history[THIS_MONTH].transported = SaturatingAdd<uint32_t>(p.history[THIS_MONTH].transported, am);

			moved_cargo |= (am != 0);
		}
	}

	return moved_cargo;
}

static void AnimateSugarSieve(TileIndex tile)
{
	uint8_t m = GetAnimationFrame(tile) + 1;

	if (_settings_client.sound.ambient) {
		switch (m & 7) {
			case 2: SndPlayTileFx(SND_2D_SUGAR_MINE_1, tile); break;
			case 6: SndPlayTileFx(SND_29_SUGAR_MINE_2, tile); break;
		}
	}

	if (m >= 96) {
		m = 0;
		DeleteAnimatedTile(tile);
	}
	SetAnimationFrame(tile, m);

	MarkTileDirtyByTile(tile, VMDF_NOT_MAP_MODE);
}

static void AnimateToffeeQuarry(TileIndex tile)
{
	uint8_t m = GetAnimationFrame(tile);

	if (_industry_anim_offs_toffee[m] == 0xFF && _settings_client.sound.ambient) {
		SndPlayTileFx(SND_30_TOFFEE_QUARRY, tile);
	}

	if (++m >= 70) {
		m = 0;
		DeleteAnimatedTile(tile);
	}
	SetAnimationFrame(tile, m);

	MarkTileDirtyByTile(tile, VMDF_NOT_MAP_MODE);
}

static void AnimateBubbleCatcher(TileIndex tile)
{
	uint8_t m = GetAnimationFrame(tile);

	if (++m >= 40) {
		m = 0;
		DeleteAnimatedTile(tile);
	}
	SetAnimationFrame(tile, m);

	MarkTileDirtyByTile(tile, VMDF_NOT_MAP_MODE);
}

static void AnimatePowerPlantSparks(TileIndex tile)
{
	uint8_t m = GetAnimationFrame(tile);
	if (m == 6) {
		SetAnimationFrame(tile, 0);
		DeleteAnimatedTile(tile);
	} else {
		SetAnimationFrame(tile, m + 1);
		MarkTileDirtyByTile(tile, VMDF_NOT_MAP_MODE);
	}
}

static void AnimateToyFactory(TileIndex tile)
{
	uint8_t m = GetAnimationFrame(tile) + 1;

	switch (m) {
		case  1: if (_settings_client.sound.ambient) SndPlayTileFx(SND_2C_TOY_FACTORY_1, tile); break;
		case 23: if (_settings_client.sound.ambient) SndPlayTileFx(SND_2B_TOY_FACTORY_2, tile); break;
		case 28: if (_settings_client.sound.ambient) SndPlayTileFx(SND_2A_TOY_FACTORY_3, tile); break;
		default:
			if (m >= 50) {
				int n = GetIndustryAnimationLoop(tile) + 1;
				m = 0;
				if (n >= 8) {
					n = 0;
					DeleteAnimatedTile(tile);
				}
				SetIndustryAnimationLoop(tile, n);
			}
	}

	SetAnimationFrame(tile, m);
	MarkTileDirtyByTile(tile, VMDF_NOT_MAP_MODE);
}

static void AnimatePlasticFountain(TileIndex tile, IndustryGfx gfx)
{
	gfx = (gfx < GFX_PLASTIC_FOUNTAIN_ANIMATED_8) ? gfx + 1 : GFX_PLASTIC_FOUNTAIN_ANIMATED_1;
	SetIndustryGfx(tile, gfx);
	MarkTileDirtyByTile(tile, VMDF_NOT_MAP_MODE);
}

static void AnimateOilWell(TileIndex tile, IndustryGfx gfx)
{
	bool b = Chance16(1, 7);
	uint8_t m = GetAnimationFrame(tile) + 1;
	if (m == 4 && (m = 0, ++gfx) == GFX_OILWELL_ANIMATED_3 + 1 && (gfx = GFX_OILWELL_ANIMATED_1, b)) {
		SetIndustryGfx(tile, GFX_OILWELL_NOT_ANIMATED);
		SetIndustryConstructionStage(tile, 3);
		DeleteAnimatedTile(tile);
	} else {
		SetAnimationFrame(tile, m);
		SetIndustryGfx(tile, gfx);
		MarkTileDirtyByTile(tile, VMDF_NOT_MAP_MODE);
	}
}

static void AnimateMineTower(TileIndex tile)
{
	int state = _scaled_tick_counter & 0x7FF;

	if ((state -= 0x400) < 0) return;

	if (state < 0x1A0) {
		if (state < 0x20 || state >= 0x180) {
			uint8_t m = GetAnimationFrame(tile);
			if (!(m & 0x40)) {
				SetAnimationFrame(tile, m | 0x40);
				if (_settings_client.sound.ambient) SndPlayTileFx(SND_0B_MINE, tile);
			}
			if (state & 7) return;
		} else {
			if (state & 3) return;
		}
		uint8_t m = (GetAnimationFrame(tile) + 1) | 0x40;
		if (m > 0xC2) m = 0xC0;
		SetAnimationFrame(tile, m);
		MarkTileDirtyByTile(tile, VMDF_NOT_MAP_MODE);
	} else if (state >= 0x200 && state < 0x3A0) {
		int i = (state < 0x220 || state >= 0x380) ? 7 : 3;
		if (state & i) return;

		uint8_t m = (GetAnimationFrame(tile) & 0xBF) - 1;
		if (m < 0x80) m = 0x82;
		SetAnimationFrame(tile, m);
		MarkTileDirtyByTile(tile, VMDF_NOT_MAP_MODE);
	}
}

void AnimateTile_Industry(TileIndex tile)
{
	IndustryGfx gfx = GetIndustryGfx(tile);

	if (GetIndustryTileSpec(gfx)->animation.status != ANIM_STATUS_NO_ANIMATION) {
		AnimateNewIndustryTile(tile);
		return;
	}

	switch (gfx) {
	case GFX_SUGAR_MINE_SIEVE:
		if ((_scaled_tick_counter & 1) == 0) AnimateSugarSieve(tile);
		break;

	case GFX_TOFFEE_QUARY:
		if ((_scaled_tick_counter & 3) == 0) AnimateToffeeQuarry(tile);
		break;

	case GFX_BUBBLE_CATCHER:
		if ((_scaled_tick_counter & 1) == 0) AnimateBubbleCatcher(tile);
		break;

	case GFX_POWERPLANT_SPARKS:
		if ((_scaled_tick_counter & 3) == 0) AnimatePowerPlantSparks(tile);
		break;

	case GFX_TOY_FACTORY:
		if ((_scaled_tick_counter & 1) == 0) AnimateToyFactory(tile);
		break;

	case GFX_PLASTIC_FOUNTAIN_ANIMATED_1: case GFX_PLASTIC_FOUNTAIN_ANIMATED_2:
	case GFX_PLASTIC_FOUNTAIN_ANIMATED_3: case GFX_PLASTIC_FOUNTAIN_ANIMATED_4:
	case GFX_PLASTIC_FOUNTAIN_ANIMATED_5: case GFX_PLASTIC_FOUNTAIN_ANIMATED_6:
	case GFX_PLASTIC_FOUNTAIN_ANIMATED_7: case GFX_PLASTIC_FOUNTAIN_ANIMATED_8:
		if ((_scaled_tick_counter & 3) == 0) AnimatePlasticFountain(tile, gfx);
		break;

	case GFX_OILWELL_ANIMATED_1:
	case GFX_OILWELL_ANIMATED_2:
	case GFX_OILWELL_ANIMATED_3:
		if ((_scaled_tick_counter & 7) == 0) AnimateOilWell(tile, gfx);
		break;

	case GFX_COAL_MINE_TOWER_ANIMATED:
	case GFX_COPPER_MINE_TOWER_ANIMATED:
	case GFX_GOLD_MINE_TOWER_ANIMATED:
		AnimateMineTower(tile);
		break;
	}
}


uint8_t GetAnimatedTileSpeed_Industry(TileIndex tile)
{
	IndustryGfx gfx = GetIndustryGfx(tile);

	if (GetIndustryTileSpec(gfx)->animation.status != ANIM_STATUS_NO_ANIMATION) {
		return GetNewIndustryTileAnimationSpeed(tile);
	}

	switch (gfx) {
	case GFX_SUGAR_MINE_SIEVE:
		return 1;

	case GFX_TOFFEE_QUARY:
		return 2;

	case GFX_BUBBLE_CATCHER:
		return 1;

	case GFX_POWERPLANT_SPARKS:
		return 2;

	case GFX_TOY_FACTORY:
		return 1;

	case GFX_PLASTIC_FOUNTAIN_ANIMATED_1: case GFX_PLASTIC_FOUNTAIN_ANIMATED_2:
	case GFX_PLASTIC_FOUNTAIN_ANIMATED_3: case GFX_PLASTIC_FOUNTAIN_ANIMATED_4:
	case GFX_PLASTIC_FOUNTAIN_ANIMATED_5: case GFX_PLASTIC_FOUNTAIN_ANIMATED_6:
	case GFX_PLASTIC_FOUNTAIN_ANIMATED_7: case GFX_PLASTIC_FOUNTAIN_ANIMATED_8:
		return 2;

	case GFX_OILWELL_ANIMATED_1:
	case GFX_OILWELL_ANIMATED_2:
	case GFX_OILWELL_ANIMATED_3:
		return 3;

	default:
		return 0;
	}
}

static void CreateChimneySmoke(TileIndex tile)
{
	uint x = TileX(tile) * TILE_SIZE;
	uint y = TileY(tile) * TILE_SIZE;
	int z = GetTileMaxPixelZ(tile);

	CreateEffectVehicle(x + 15, y + 14, z + 59, EV_CHIMNEY_SMOKE);
}

static void MakeIndustryTileBigger(TileIndex tile)
{
	uint8_t cnt = GetIndustryConstructionCounter(tile) + 1;
	if (cnt != 4) {
		SetIndustryConstructionCounter(tile, cnt);
		return;
	}

	uint8_t stage = GetIndustryConstructionStage(tile) + 1;
	SetIndustryConstructionCounter(tile, 0);
	SetIndustryConstructionStage(tile, stage);
	StartStopIndustryTileAnimation(tile, IAT_CONSTRUCTION_STATE_CHANGE);
	if (stage == INDUSTRY_COMPLETED) SetIndustryCompleted(tile);

	MarkTileDirtyByTile(tile, VMDF_NOT_MAP_MODE);

	if (!IsIndustryCompleted(tile)) return;

	IndustryGfx gfx = GetIndustryGfx(tile);
	if (gfx >= NEW_INDUSTRYTILEOFFSET) {
		/* New industries are already animated on construction. */
		return;
	}

	switch (gfx) {
	case GFX_POWERPLANT_CHIMNEY:
		CreateChimneySmoke(tile);
		break;

	case GFX_OILRIG_1: {
		/* Do not require an industry tile to be after the first two GFX_OILRIG_1
		 * tiles (like the default oil rig). Do a proper check to ensure the
		 * tiles belong to the same industry and based on that build the oil rig's
		 * station. */
		TileIndex other = tile + TileDiffXY(0, 1);

		if (IsTileType(other, MP_INDUSTRY) &&
				GetIndustryGfx(other) == GFX_OILRIG_1 &&
				GetIndustryIndex(tile) == GetIndustryIndex(other)) {
			BuildOilRig(tile);
		}
		break;
	}

	case GFX_TOY_FACTORY:
	case GFX_BUBBLE_CATCHER:
	case GFX_TOFFEE_QUARY:
		SetAnimationFrame(tile, 0);
		SetIndustryAnimationLoop(tile, 0);
		break;

	case GFX_PLASTIC_FOUNTAIN_ANIMATED_1: case GFX_PLASTIC_FOUNTAIN_ANIMATED_2:
	case GFX_PLASTIC_FOUNTAIN_ANIMATED_3: case GFX_PLASTIC_FOUNTAIN_ANIMATED_4:
	case GFX_PLASTIC_FOUNTAIN_ANIMATED_5: case GFX_PLASTIC_FOUNTAIN_ANIMATED_6:
	case GFX_PLASTIC_FOUNTAIN_ANIMATED_7: case GFX_PLASTIC_FOUNTAIN_ANIMATED_8:
		AddAnimatedTile(tile);
		break;
	}
}

static void TileLoopIndustry_BubbleGenerator(TileIndex tile)
{
	static const int8_t _bubble_spawn_location[3][4] = {
		{ 11,   0, -4, -14 },
		{ -4, -10, -4,   1 },
		{ 49,  59, 60,  65 },
	};

	if (_settings_client.sound.ambient) SndPlayTileFx(SND_2E_BUBBLE_GENERATOR, tile);

	int dir = Random() & 3;

	EffectVehicle *v = CreateEffectVehicleAbove(
		TileX(tile) * TILE_SIZE + _bubble_spawn_location[0][dir],
		TileY(tile) * TILE_SIZE + _bubble_spawn_location[1][dir],
		_bubble_spawn_location[2][dir],
		EV_BUBBLE
	);

	if (v != nullptr) v->animation_substate = dir;
}

static void TileLoop_Industry(TileIndex tile)
{
	if (IsTileOnWater(tile)) TileLoop_Water(tile);

	/* Normally this doesn't happen, but if an industry NewGRF is removed
	 * an industry that was previously build on water can now be flooded.
	 * If this happens the tile is no longer an industry tile after
	 * returning from TileLoop_Water. */
	if (!IsTileType(tile, MP_INDUSTRY)) return;

	TriggerIndustryTile(tile, INDTILE_TRIGGER_TILE_LOOP);

	if (!IsIndustryCompleted(tile)) {
		MakeIndustryTileBigger(tile);
		return;
	}

	if (_game_mode == GM_EDITOR) return;

	if (TransportIndustryGoods(tile) && !StartStopIndustryTileAnimation(Industry::GetByTile(tile), IAT_INDUSTRY_DISTRIBUTES_CARGO)) {
		uint newgfx = GetIndustryTileSpec(GetIndustryGfx(tile))->anim_production;

		if (newgfx != INDUSTRYTILE_NOANIM) {
			ResetIndustryConstructionStage(tile);
			SetIndustryCompleted(tile);
			SetIndustryGfx(tile, newgfx);
			MarkTileDirtyByTile(tile, VMDF_NOT_MAP_MODE);
			return;
		}
	}

	if (StartStopIndustryTileAnimation(tile, IAT_TILELOOP)) return;

	IndustryGfx newgfx = GetIndustryTileSpec(GetIndustryGfx(tile))->anim_next;
	if (newgfx != INDUSTRYTILE_NOANIM) {
		ResetIndustryConstructionStage(tile);
		SetIndustryGfx(tile, newgfx);
		MarkTileDirtyByTile(tile, VMDF_NOT_MAP_MODE);
		return;
	}

	IndustryGfx gfx = GetIndustryGfx(tile);
	switch (gfx) {
	case GFX_COAL_MINE_TOWER_NOT_ANIMATED:
	case GFX_COPPER_MINE_TOWER_NOT_ANIMATED:
	case GFX_GOLD_MINE_TOWER_NOT_ANIMATED:
		if (!(_scaled_tick_counter & 0x400) && Chance16(1, 2)) {
			switch (gfx) {
				case GFX_COAL_MINE_TOWER_NOT_ANIMATED:   gfx = GFX_COAL_MINE_TOWER_ANIMATED;   break;
				case GFX_COPPER_MINE_TOWER_NOT_ANIMATED: gfx = GFX_COPPER_MINE_TOWER_ANIMATED; break;
				case GFX_GOLD_MINE_TOWER_NOT_ANIMATED:   gfx = GFX_GOLD_MINE_TOWER_ANIMATED;   break;
			}
			SetIndustryGfx(tile, gfx);
			SetAnimationFrame(tile, 0x80);
			AddAnimatedTile(tile);
		}
		break;

	case GFX_OILWELL_NOT_ANIMATED:
		if (Chance16(1, 6)) {
			SetIndustryGfx(tile, GFX_OILWELL_ANIMATED_1);
			SetAnimationFrame(tile, 0);
			AddAnimatedTile(tile);
		}
		break;

	case GFX_COAL_MINE_TOWER_ANIMATED:
	case GFX_COPPER_MINE_TOWER_ANIMATED:
	case GFX_GOLD_MINE_TOWER_ANIMATED:
		if (!(_scaled_tick_counter & 0x400)) {
			switch (gfx) {
				case GFX_COAL_MINE_TOWER_ANIMATED:   gfx = GFX_COAL_MINE_TOWER_NOT_ANIMATED;   break;
				case GFX_COPPER_MINE_TOWER_ANIMATED: gfx = GFX_COPPER_MINE_TOWER_NOT_ANIMATED; break;
				case GFX_GOLD_MINE_TOWER_ANIMATED:   gfx = GFX_GOLD_MINE_TOWER_NOT_ANIMATED;   break;
			}
			SetIndustryGfx(tile, gfx);
			SetIndustryCompleted(tile);
			SetIndustryConstructionStage(tile, 3);
			DeleteAnimatedTile(tile);
		}
		break;

	case GFX_POWERPLANT_SPARKS:
		if (Chance16(1, 3)) {
			if (_settings_client.sound.ambient) SndPlayTileFx(SND_0C_POWER_STATION, tile);
			AddAnimatedTile(tile);
		}
		break;

	case GFX_COPPER_MINE_CHIMNEY:
		CreateEffectVehicleAbove(TileX(tile) * TILE_SIZE + 6, TileY(tile) * TILE_SIZE + 6, 43, EV_COPPER_MINE_SMOKE);
		break;


	case GFX_TOY_FACTORY: {
			Industry *i = Industry::GetByTile(tile);
			if (i->was_cargo_delivered) {
				i->was_cargo_delivered = false;
				SetIndustryAnimationLoop(tile, 0);
				AddAnimatedTile(tile);
			}
		}
		break;

	case GFX_BUBBLE_GENERATOR:
		TileLoopIndustry_BubbleGenerator(tile);
		break;

	case GFX_TOFFEE_QUARY:
		AddAnimatedTile(tile);
		break;

	case GFX_SUGAR_MINE_SIEVE:
		if (Chance16(1, 3)) AddAnimatedTile(tile);
		break;
	}
}

static bool ClickTile_Industry(TileIndex tile)
{
	ShowIndustryViewWindow(GetIndustryIndex(tile));
	return true;
}

static TrackStatus GetTileTrackStatus_Industry(TileIndex, TransportType, uint, DiagDirection)
{
	return 0;
}

static void ChangeTileOwner_Industry(TileIndex tile, Owner old_owner, Owner new_owner)
{
	/* If the founder merges, the industry was created by the merged company */
	Industry *i = Industry::GetByTile(tile);
	if (i->founder == old_owner) i->founder = (new_owner == INVALID_OWNER) ? OWNER_NONE : new_owner;

	if (i->exclusive_supplier == old_owner) i->exclusive_supplier = new_owner;
	if (i->exclusive_consumer == old_owner) i->exclusive_consumer = new_owner;
}

/**
 * Check whether the tile is a forest.
 * @param tile the tile to investigate.
 * @return true if and only if the tile is a forest
 */
bool IsTileForestIndustry(TileIndex tile)
{
	/* Check for industry tile */
	if (!IsTileType(tile, MP_INDUSTRY)) return false;

	const Industry *ind = Industry::GetByTile(tile);

	/* Check for organic industry (i.e. not processing or extractive) */
	if (!GetIndustrySpec(ind->type)->life_type.Test(IndustryLifeType::Organic)) return false;

	/* Check for wood production */
	for (auto &p : ind->Produced()) {
		/* The industry produces wood. */
		if (p.cargo != INVALID_CARGO && CargoSpec::Get(p.cargo)->label == CT_WOOD) return true;
	}

	return false;
}

static const uint8_t _plantfarmfield_type[] = {1, 1, 1, 1, 1, 3, 3, 4, 4, 4, 5, 5, 5, 6, 6, 6};

/**
 * Check whether the tile can be replaced by a farm field.
 * @param tile the tile to investigate.
 * @param allow_fields if true, the method will return true even if
 * the tile is a farm tile, otherwise the tile may not be a farm tile
 * @return true if the tile can become a farm field
 */
static bool IsSuitableForFarmField(TileIndex tile, bool allow_fields)
{
	switch (GetTileType(tile)) {
		case MP_CLEAR: return !IsSnowTile(tile) && !IsClearGround(tile, CLEAR_DESERT) && (allow_fields || !IsClearGround(tile, CLEAR_FIELDS));
		case MP_TREES: return GetTreeGround(tile) != TREE_GROUND_SHORE;
		default:       return false;
	}
}

/**
 * Build farm field fence
 * @param tile the tile to position the fence on
 * @param size the size of the field being planted in tiles
 * @param type type of fence to set
 * @param side the side of the tile to attempt placement
 */
static void SetupFarmFieldFence(TileIndex tile, int size, uint8_t type, DiagDirection side)
{
	TileIndexDiff diff = TileOffsByAxis(OtherAxis(DiagDirToAxis(side)));
	TileIndexDiff neighbour_diff = TileOffsByDiagDir(side);

	do {
		tile = Map::WrapToMap(tile);

		if (IsTileType(tile, MP_CLEAR) && IsClearGround(tile, CLEAR_FIELDS)) {
			TileIndex neighbour = tile + neighbour_diff;
			if (!IsTileType(neighbour, MP_CLEAR) || !IsClearGround(neighbour, CLEAR_FIELDS) || GetFence(neighbour, ReverseDiagDir(side)) == 0) {
				/* Add fence as long as neighbouring tile does not already have a fence in the same position. */
				uint8_t or_ = type;

				if (or_ == 1 && Chance16(1, 7)) or_ = 2;

				SetFence(tile, side, or_);
			}
		}

		tile += diff;
	} while (--size);
}

static void PlantFarmField(TileIndex tile, IndustryID industry)
{
	if (_settings_game.game_creation.landscape == LandscapeType::Arctic) {
		if (GetTileZ(tile) + 2 >= GetSnowLine()) return;
	}

	/* determine field size */
	uint32_t r = (Random() & 0x303) + 0x404;
	if (_settings_game.game_creation.landscape == LandscapeType::Arctic) r += 0x404;
	uint size_x = GB(r, 0, 8);
	uint size_y = GB(r, 8, 8);

	TileArea ta(tile - TileDiffXY(std::min(TileX(tile), size_x / 2), std::min(TileY(tile), size_y / 2)), size_x, size_y);
	ta.ClampToMap();

	if (ta.w == 0 || ta.h == 0) return;

	/* check the amount of bad tiles */
	int count = 0;
	for (TileIndex cur_tile : ta) {
		assert(cur_tile < Map::Size());
		count += IsSuitableForFarmField(cur_tile, false);
	}
	if (count * 2 < ta.w * ta.h) return;

	/* determine type of field */
	r = Random();
	uint counter = GB(r, 5, 3);
	uint field_type = GB(r, 8, 8) * 9 >> 8;

	/* make field */
	for (TileIndex cur_tile : ta) {
		assert(cur_tile < Map::Size());
		if (IsSuitableForFarmField(cur_tile, true)) {
			MakeField(cur_tile, field_type, industry);
			SetClearCounter(cur_tile, counter);
			MarkTileDirtyByTile(cur_tile, VMDF_NOT_MAP_MODE);
		}
	}

	int type = 3;
	if (_settings_game.game_creation.landscape != LandscapeType::Arctic && _settings_game.game_creation.landscape != LandscapeType::Tropic) {
		type = _plantfarmfield_type[Random() & 0xF];
	}

	SetupFarmFieldFence(ta.tile, ta.h, type, DIAGDIR_NE);
	SetupFarmFieldFence(ta.tile, ta.w, type, DIAGDIR_NW);
	SetupFarmFieldFence(ta.tile + TileDiffXY(ta.w - 1, 0), ta.h, type, DIAGDIR_SW);
	SetupFarmFieldFence(ta.tile + TileDiffXY(0, ta.h - 1), ta.w, type, DIAGDIR_SE);
}

void PlantRandomFarmField(const Industry *i)
{
	int x = i->location.w / 2 + Random() % 31 - 16;
	int y = i->location.h / 2 + Random() % 31 - 16;

	TileIndex tile = TileAddWrap(i->location.tile, x, y);

	if (tile != INVALID_TILE) PlantFarmField(tile, i->index);
}

/**
 * Search callback function for ChopLumberMillTrees
 * @param tile to test
 * @return the result of the test
 */
static bool SearchLumberMillTrees(TileIndex tile, void *)
{
	if (IsTileType(tile, MP_TREES) && GetTreeGrowth(tile) >= TreeGrowthStage::Grown) {
		/* found a tree */

		Backup<CompanyID> cur_company(_current_company, OWNER_NONE, FILE_LINE);

		_industry_sound_ctr = 1;
		_industry_sound_tile = tile;
		if (_settings_client.sound.ambient) SndPlayTileFx(SND_38_LUMBER_MILL_1, tile);

		Command<CMD_LANDSCAPE_CLEAR>::Do(DC_EXEC, tile);

		cur_company.Restore();
		return true;
	}
	return false;
}

/**
 * Perform a circular search around the Lumber Mill in order to find trees to cut
 * @param i industry
 */
static void ChopLumberMillTrees(Industry *i)
{
	/* Skip production if cargo slot is invalid. */
	if (i->produced_cargo_count == 0 || i->produced[0].cargo == INVALID_CARGO) return;

	/* We only want to cut trees if all tiles are completed. */
	for (TileIndex tile_cur : i->location) {
		if (i->TileBelongsToIndustry(tile_cur)) {
			if (!IsIndustryCompleted(tile_cur)) return;
		}
	}

	TileIndex tile = i->location.tile;
	if (CircularTileSearch(&tile, 40, SearchLumberMillTrees, nullptr)) { // 40x40 tiles  to search.
		i->produced[0].waiting = ClampTo<uint16_t>(i->produced[0].waiting + 45); // Found a tree, add according value to waiting cargo.
	}
}

static void ProduceIndustryGoodsFromRate(Industry *i, bool scale)
{
	for (auto &p : i->Produced()) {
		if (p.cargo == INVALID_CARGO) continue;
		uint amount = p.rate;
		if (amount != 0 && scale) {
			amount = _industry_cargo_scaler.Scale(amount);
		}
		p.waiting = ClampTo<uint16_t>(p.waiting + amount);
	}
}

static uint _scaled_production_ticks;

static void ProduceIndustryGoods(Industry *i)
{
	const IndustrySpec *indsp = GetIndustrySpec(i->type);

	/* play a sound? */
	if ((i->counter & 0x3F) == 0) {
		uint32_t r;
		if (Chance16R(1, 14, r) && !indsp->random_sounds.empty()  && _settings_client.sound.ambient) {
			for (auto &p : i->Produced()) {
				if (p.history[LAST_MONTH].production > 0) {
					/* Play sound since last month had production */
					SndPlayTileFx(
						static_cast<SoundFx>(indsp->random_sounds[((r >> 16) * indsp->random_sounds.size()) >> 16]),
						i->location.tile);
					break;
				}
			}
		}
	}

	i->counter--;

	const bool scale_ticks = _industry_cargo_scaler.HasScaling() && indsp->callback_mask.Test(IndustryCallbackMask::Production256Ticks);
	if (scale_ticks) {
		if ((i->counter % _scaled_production_ticks) == 0) {
			if (indsp->callback_mask.Test(IndustryCallbackMask::Production256Ticks)) IndustryProductionCallback(i, 1);
			ProduceIndustryGoodsFromRate(i, false);
		}
	}

	/* produce some cargo */
	if ((i->counter % INDUSTRY_PRODUCE_TICKS) == 0) {
		if (!scale_ticks) {
			if (indsp->callback_mask.Test(IndustryCallbackMask::Production256Ticks)) IndustryProductionCallback(i, 1);
			ProduceIndustryGoodsFromRate(i, true);
		}

<<<<<<< HEAD
		IndustryBehaviour indbehav = indsp->behaviour;
		if ((indbehav & INDUSTRYBEH_PLANT_FIELDS) != 0) {
=======
		IndustryBehaviours indbehav = indsp->behaviour;

		if (indbehav.Test(IndustryBehaviour::PlantFields)) {
>>>>>>> fb70a7fe
			uint16_t cb_res = CALLBACK_FAILED;
			if (indsp->callback_mask.Test(IndustryCallbackMask::SpecialEffect)) {
				cb_res = GetIndustryCallback(CBID_INDUSTRY_SPECIAL_EFFECT, Random(), 0, i, i->type, i->location.tile);
			}

			bool plant;
			if (cb_res != CALLBACK_FAILED) {
				plant = ConvertBooleanCallback(indsp->grf_prop.grffile, CBID_INDUSTRY_SPECIAL_EFFECT, cb_res);
			} else {
				plant = Chance16(1, 8);
			}

			if (plant) PlantRandomFarmField(i);
		}
		if (indbehav.Test(IndustryBehaviour::CutTrees)) {
			uint16_t cb_res = CALLBACK_FAILED;
			if (indsp->callback_mask.Test(IndustryCallbackMask::SpecialEffect)) {
				cb_res = GetIndustryCallback(CBID_INDUSTRY_SPECIAL_EFFECT, Random(), 1, i, i->type, i->location.tile);
			}

			bool cut;
			if (cb_res != CALLBACK_FAILED) {
				cut = ConvertBooleanCallback(indsp->grf_prop.grffile, CBID_INDUSTRY_SPECIAL_EFFECT, cb_res);
			} else {
				cut = ((i->counter % INDUSTRY_CUT_TREE_TICKS) == 0);
			}

			if (cut) ChopLumberMillTrees(i);
		}

		TriggerIndustry(i, INDUSTRY_TRIGGER_INDUSTRY_TICK);
		StartStopIndustryTileAnimation(i, IAT_INDUSTRY_TICK);
	}
}

void OnTick_Industry()
{
	if (_industry_sound_ctr != 0) {
		_industry_sound_ctr++;

		if (_industry_sound_ctr == 75) {
			if (_settings_client.sound.ambient) SndPlayTileFx(SND_37_LUMBER_MILL_2, _industry_sound_tile);
		} else if (_industry_sound_ctr == 160) {
			_industry_sound_ctr = 0;
			if (_settings_client.sound.ambient) SndPlayTileFx(SND_36_LUMBER_MILL_3, _industry_sound_tile);
		}
	}

	if (_game_mode == GM_EDITOR) return;

	_scaled_production_ticks = _industry_inverse_cargo_scaler.Scale(INDUSTRY_PRODUCE_TICKS);
	for (Industry *i : Industry::Iterate()) {
		ProduceIndustryGoods(i);
	}
}

/**
 * Check the conditions of #CHECK_NOTHING (Always succeeds).
 * @return Succeeded or failed command.
 */
static CommandCost CheckNewIndustry_NULL(TileIndex)
{
	return CommandCost();
}

/**
 * Check the conditions of #CHECK_FOREST (Industry should be build above snow-line in arctic climate).
 * @param tile %Tile to perform the checking.
 * @return Succeeded or failed command.
 */
static CommandCost CheckNewIndustry_Forest(TileIndex tile)
{
	if (_settings_game.game_creation.landscape == LandscapeType::Arctic) {
		if (GetTileZ(tile) < HighestSnowLine() + 2) {
			return CommandCost(STR_ERROR_FOREST_CAN_ONLY_BE_PLANTED);
		}
	}
	return CommandCost();
}

/**
 * Check if a tile is within a distance from map edges, scaled by map dimensions independently.
 * Each dimension is checked independently, and dimensions smaller than 256 are not scaled.
 * @param tile Which tile to check distance of.
 * @param maxdist Normal distance on a 256x256 map.
 * @return True if the tile is near the map edge.
 */
static bool CheckScaledDistanceFromEdge(TileIndex tile, uint maxdist)
{
	uint maxdist_x = maxdist;
	uint maxdist_y = maxdist;

	if (Map::SizeX() > 256) maxdist_x *= Map::SizeX() / 256;
	if (Map::SizeY() > 256) maxdist_y *= Map::SizeY() / 256;

	if (DistanceFromEdgeDir(tile, DIAGDIR_NE) < maxdist_x) return true;
	if (DistanceFromEdgeDir(tile, DIAGDIR_NW) < maxdist_y) return true;
	if (DistanceFromEdgeDir(tile, DIAGDIR_SW) < maxdist_x) return true;
	if (DistanceFromEdgeDir(tile, DIAGDIR_SE) < maxdist_y) return true;

	return false;
}

/**
 * Check the conditions of #CHECK_REFINERY (Industry should be positioned near edge of the map).
 * @param tile %Tile to perform the checking.
 * @return Succeeded or failed command.
 */
static CommandCost CheckNewIndustry_OilRefinery(TileIndex tile)
{
	if (_game_mode == GM_EDITOR) return CommandCost();

	if (CheckScaledDistanceFromEdge(TileAddXY(tile, 1, 1), _settings_game.game_creation.oil_refinery_limit)) return CommandCost();

	return CommandCost(STR_ERROR_CAN_ONLY_BE_POSITIONED);
}

extern bool _ignore_restrictions;

/**
 * Check the conditions of #CHECK_OIL_RIG (Industries at sea should be positioned near edge of the map).
 * @param tile %Tile to perform the checking.
 * @return Succeeded or failed command.
 */
static CommandCost CheckNewIndustry_OilRig(TileIndex tile)
{
	if (_game_mode == GM_EDITOR && _ignore_restrictions) return CommandCost();

	if (TileHeight(tile) == 0 &&
			CheckScaledDistanceFromEdge(TileAddXY(tile, 1, 1), _settings_game.game_creation.oil_refinery_limit)) return CommandCost();

	return CommandCost(STR_ERROR_CAN_ONLY_BE_POSITIONED);
}

/**
 * Check the conditions of #CHECK_FARM (Industry should be below snow-line in arctic).
 * @param tile %Tile to perform the checking.
 * @return Succeeded or failed command.
 */
static CommandCost CheckNewIndustry_Farm(TileIndex tile)
{
	if (_settings_game.game_creation.landscape == LandscapeType::Arctic) {
		if (GetTileZ(tile) + 2 >= HighestSnowLine()) {
			return CommandCost(STR_ERROR_SITE_UNSUITABLE);
		}
	}
	return CommandCost();
}

/**
 * Check the conditions of #CHECK_PLANTATION (Industry should NOT be in the desert).
 * @param tile %Tile to perform the checking.
 * @return Succeeded or failed command.
 */
static CommandCost CheckNewIndustry_Plantation(TileIndex tile)
{
	if (GetTropicZone(tile) == TROPICZONE_DESERT) {
		return CommandCost(STR_ERROR_SITE_UNSUITABLE);
	}
	return CommandCost();
}

/**
 * Check the conditions of #CHECK_WATER (Industry should be in the desert).
 * @param tile %Tile to perform the checking.
 * @return Succeeded or failed command.
 */
static CommandCost CheckNewIndustry_Water(TileIndex tile)
{
	if (GetTropicZone(tile) != TROPICZONE_DESERT) {
		return CommandCost(STR_ERROR_CAN_ONLY_BE_BUILT_IN_DESERT);
	}
	return CommandCost();
}

/**
 * Check the conditions of #CHECK_LUMBERMILL (Industry should be in the rainforest).
 * @param tile %Tile to perform the checking.
 * @return Succeeded or failed command.
 */
static CommandCost CheckNewIndustry_Lumbermill(TileIndex tile)
{
	if (GetTropicZone(tile) != TROPICZONE_RAINFOREST) {
		return CommandCost(STR_ERROR_CAN_ONLY_BE_BUILT_IN_RAINFOREST);
	}
	return CommandCost();
}

/**
 * Check the conditions of #CHECK_BUBBLEGEN (Industry should be in low land).
 * @param tile %Tile to perform the checking.
 * @return Succeeded or failed command.
 */
static CommandCost CheckNewIndustry_BubbleGen(TileIndex tile)
{
	if (GetTileZ(tile) > 4) {
		return CommandCost(STR_ERROR_CAN_ONLY_BE_BUILT_IN_LOW_AREAS);
	}
	return CommandCost();
}

/**
 * Industrytype check function signature.
 * @param tile %Tile to check.
 * @return Succeeded or failed command.
 */
typedef CommandCost CheckNewIndustryProc(TileIndex tile);

/** Check functions for different types of industry. */
static CheckNewIndustryProc * const _check_new_industry_procs[CHECK_END] = {
	CheckNewIndustry_NULL,        ///< CHECK_NOTHING
	CheckNewIndustry_Forest,      ///< CHECK_FOREST
	CheckNewIndustry_OilRefinery, ///< CHECK_REFINERY
	CheckNewIndustry_Farm,        ///< CHECK_FARM
	CheckNewIndustry_Plantation,  ///< CHECK_PLANTATION
	CheckNewIndustry_Water,       ///< CHECK_WATER
	CheckNewIndustry_Lumbermill,  ///< CHECK_LUMBERMILL
	CheckNewIndustry_BubbleGen,   ///< CHECK_BUBBLEGEN
	CheckNewIndustry_OilRig,      ///< CHECK_OIL_RIG
};

/**
 * Find a town for the industry, while checking for multiple industries in the same town.
 * @param tile Position of the industry to build.
 * @param type Industry type.
 * @param[out] t Pointer to return town for the new industry, \c nullptr is written if no good town can be found.
 * @return Succeeded or failed command.
 *
 * @pre \c *t != nullptr
 * @post \c *t points to a town on success, and \c nullptr on failure.
 */
static CommandCost FindTownForIndustry(TileIndex tile, IndustryType type, Town **t)
{
	*t = ClosestTownFromTile(tile, UINT_MAX);

	if (_settings_game.economy.multiple_industry_per_town) return CommandCost();

	for (const IndustryLocationCacheEntry &entry : (*t)->industry_cache) {
		if (entry.type == type) {
			*t = nullptr;
			return CommandCost(STR_ERROR_ONLY_ONE_ALLOWED_PER_TOWN);
		}
	}

	return CommandCost();
}

bool IsSlopeRefused(Slope current, Slope refused)
{
	if (IsSteepSlope(current)) return true;
	if (current != SLOPE_FLAT) {
		if (IsSteepSlope(refused)) return true;

		Slope t = ComplementSlope(current);

		if ((refused & SLOPE_W) && (t & SLOPE_NW)) return true;
		if ((refused & SLOPE_S) && (t & SLOPE_NE)) return true;
		if ((refused & SLOPE_E) && (t & SLOPE_SW)) return true;
		if ((refused & SLOPE_N) && (t & SLOPE_SE)) return true;
	}

	return false;
}

/**
 * Are the tiles of the industry free?
 * @param tile                    Position to check.
 * @param layout                  Industry tiles table.
 * @param type                    Type of the industry.
 * @return Failed or succeeded command.
 */
static CommandCost CheckIfIndustryTilesAreFree(TileIndex tile, const IndustryTileLayout &layout, IndustryType type)
{
	IndustryBehaviours ind_behav = GetIndustrySpec(type)->behaviour;

	for (const IndustryTileLayoutTile &it : layout) {
		IndustryGfx gfx = GetTranslatedIndustryTileID(it.gfx);
		TileIndex cur_tile = TileAddWrap(tile, it.ti.x, it.ti.y);

		if (!IsValidTile(cur_tile)) {
			return CommandCost(STR_ERROR_SITE_UNSUITABLE);
		}

		if (gfx == GFX_WATERTILE_SPECIALCHECK) {
			if (!IsWaterTile(cur_tile) ||
					!IsTileFlat(cur_tile)) {
				return CommandCost(STR_ERROR_SITE_UNSUITABLE);
			}
		} else {
			CommandCost ret = EnsureNoVehicleOnGround(cur_tile);
			if (ret.Failed()) return ret;
			if (IsBridgeAbove(cur_tile)) return CommandCost(STR_ERROR_SITE_UNSUITABLE);

			const IndustryTileSpec *its = GetIndustryTileSpec(gfx);

			/* Perform land/water check if not disabled */
			if (!HasBit(its->slopes_refused, 5) && ((HasTileWaterClass(cur_tile) && IsTileOnWater(cur_tile)) != ind_behav.Test(IndustryBehaviour::BuiltOnWater))) return CommandCost(STR_ERROR_SITE_UNSUITABLE);

			if (ind_behav.Any({IndustryBehaviour::OnlyInTown, IndustryBehaviour::Town1200More}) || // Tile must be a house
					(ind_behav.Test(IndustryBehaviour::OnlyNearTown) && IsTileType(cur_tile, MP_HOUSE))) { // Tile is allowed to be a house (and it is a house)
				if (!IsTileType(cur_tile, MP_HOUSE)) {
					return CommandCost(STR_ERROR_CAN_ONLY_BE_BUILT_IN_TOWNS);
				}

				/* Clear the tiles as OWNER_TOWN to not affect town rating, and to not clear protected buildings */
				Backup<CompanyID> cur_company(_current_company, OWNER_TOWN, FILE_LINE);
				CommandCost ret = Command<CMD_LANDSCAPE_CLEAR>::Do(DC_NONE, cur_tile);
				cur_company.Restore();

				if (ret.Failed()) return ret;
			} else {
				/* Clear the tiles, but do not affect town ratings */
				DoCommandFlag flags = DC_AUTO | DC_NO_TEST_TOWN_RATING | DC_NO_MODIFY_TOWN_RATING;
				if ((ind_behav & INDUSTRYBEH_BUILT_ONWATER) && IsWaterTile(cur_tile)) flags |= DC_ALLOW_REMOVE_WATER;
				CommandCost ret = Command<CMD_LANDSCAPE_CLEAR>::Do(flags, cur_tile);
				if (ret.Failed()) return ret;
			}
		}
	}

	return CommandCost();
}

/**
 * Check slope requirements for industry tiles.
 * @param tile                    Position to check.
 * @param layout                  Industry tiles table.
 * @param layout_index            The index of the layout to build/fund
 * @param type                    Type of the industry.
 * @param initial_random_bits     The random bits the industry is going to have after construction.
 * @param founder                 Industry founder
 * @param creation_type           The circumstances the industry is created under.
 * @param[out] custom_shape_check Perform custom check for the site.
 * @return Failed or succeeded command.
 */
static CommandCost CheckIfIndustryTileSlopes(TileIndex tile, const IndustryTileLayout &layout, size_t layout_index, IndustryType type, uint16_t initial_random_bits, Owner founder, IndustryAvailabilityCallType creation_type, bool *custom_shape_check = nullptr)
{
	bool refused_slope = false;
	bool custom_shape = false;

	for (const IndustryTileLayoutTile &it : layout) {
		IndustryGfx gfx = GetTranslatedIndustryTileID(it.gfx);
		TileIndex cur_tile = TileAddWrap(tile, it.ti.x, it.ti.y);
		assert(IsValidTile(cur_tile)); // checked before in CheckIfIndustryTilesAreFree

		if (gfx != GFX_WATERTILE_SPECIALCHECK) {
			const IndustryTileSpec *its = GetIndustryTileSpec(gfx);

			if (its->callback_mask.Test(IndustryTileCallbackMask::ShapeCheck)) {
				custom_shape = true;
				CommandCost ret = PerformIndustryTileSlopeCheck(tile, cur_tile, its, type, gfx, layout_index, initial_random_bits, founder, creation_type);
				if (ret.Failed()) return ret;
			} else {
				Slope tileh = GetTileSlope(cur_tile);
				refused_slope |= IsSlopeRefused(tileh, its->slopes_refused);
			}
		}
	}

	if (custom_shape_check != nullptr) *custom_shape_check = custom_shape;

	/* It is almost impossible to have a fully flat land in TG, so what we
	 *  do is that we check if we can make the land flat later on. See
	 *  CheckIfCanLevelIndustryPlatform(). */
	if (!refused_slope || (_settings_game.game_creation.land_generator == LG_TERRAGENESIS && _generating_world && !custom_shape && !_ignore_restrictions)) {
		return CommandCost();
	}
	return CommandCost(STR_ERROR_SITE_UNSUITABLE);
}

/**
 * Is the industry allowed to be built at this place for the town?
 * @param tile Tile to construct the industry.
 * @param type Type of the industry.
 * @param t    Town authority that the industry belongs to.
 * @return Succeeded or failed command.
 */
static CommandCost CheckIfIndustryIsAllowed(TileIndex tile, IndustryType type, const Town *t)
{
	if (GetIndustrySpec(type)->behaviour.Test(IndustryBehaviour::Town1200More) && t->cache.population < 1200) {
		return CommandCost(STR_ERROR_CAN_ONLY_BE_BUILT_IN_TOWNS_WITH_POPULATION_OF_1200);
	}

	if (GetIndustrySpec(type)->behaviour.Test(IndustryBehaviour::OnlyNearTown) && DistanceMax(t->xy, tile) > 9) {
		return CommandCost(STR_ERROR_CAN_ONLY_BE_BUILT_NEAR_TOWN_CENTER);
	}

	if (type == IT_OIL_RIG &&
			(IsTunnelInWay(tile, 0) ||
			IsTunnelInWay(tile + TileDiffXY(0, 1), 0) ||
			IsTunnelInWay(tile + TileDiffXY(1, 2), 0))) return CommandCost(STR_ERROR_NO_DRILLING_ABOVE_CHUNNEL);

	return CommandCost();
}

static bool CheckCanTerraformSurroundingTiles(TileIndex tile, uint height, int internal)
{
	/* Check if we don't leave the map */
	if (TileX(tile) == 0 || TileY(tile) == 0 || GetTileType(tile) == MP_VOID) return false;

	TileArea ta(tile - TileDiffXY(1, 1), 2, 2);
	for (TileIndex tile_walk : ta) {
		uint curh = TileHeight(tile_walk);
		/* Is the tile clear? */
		if ((GetTileType(tile_walk) != MP_CLEAR) && (GetTileType(tile_walk) != MP_TREES)) return false;

		/* Don't allow too big of a change if this is the sub-tile check */
		if (internal != 0 && Delta(curh, height) > 1) return false;

		/* Different height, so the surrounding tiles of this tile
		 *  has to be correct too (in level, or almost in level)
		 *  else you get a chain-reaction of terraforming. */
		if (internal == 0 && curh != height) {
			if (TileX(tile_walk) == 0 || TileY(tile_walk) == 0 || !CheckCanTerraformSurroundingTiles(tile_walk + TileDiffXY(-1, -1), height, internal + 1)) {
				return false;
			}
		}
	}

	return true;
}

/**
 * This function tries to flatten out the land below an industry, without
 *  damaging the surroundings too much.
 */
static bool CheckIfCanLevelIndustryPlatform(TileIndex tile, DoCommandFlag flags, const IndustryTileLayout &layout)
{
	int max_x = 0;
	int max_y = 0;

	/* Finds dimensions of largest variant of this industry */
	for (const IndustryTileLayoutTile &it : layout) {
		if (it.gfx == GFX_WATERTILE_SPECIALCHECK) continue; // watercheck tiles don't count for footprint size
		if (it.ti.x > max_x) max_x = it.ti.x;
		if (it.ti.y > max_y) max_y = it.ti.y;
	}

	/* Remember level height */
	uint h = TileHeight(tile);

	if (TileX(tile) <= _settings_game.construction.industry_platform + 1U || TileY(tile) <= _settings_game.construction.industry_platform + 1U) return false;
	/* Check that all tiles in area and surrounding are clear
	 * this determines that there are no obstructing items */

	/* TileArea::Expand is not used here as we need to abort
	 * instead of clamping if the bounds cannot expanded. */
	TileArea ta(tile + TileDiffXY(-_settings_game.construction.industry_platform, -_settings_game.construction.industry_platform),
			max_x + 2 + 2 * _settings_game.construction.industry_platform, max_y + 2 + 2 * _settings_game.construction.industry_platform);

	if (TileX(ta.tile) + ta.w >= Map::MaxX() || TileY(ta.tile) + ta.h >= Map::MaxY()) return false;

	/* _current_company is OWNER_NONE for randomly generated industries and in editor, or the company who funded or prospected the industry.
	 * Perform terraforming as OWNER_TOWN to disable autoslope and town ratings. */
	Backup<CompanyID> cur_company(_current_company, OWNER_TOWN, FILE_LINE);

	for (TileIndex tile_walk : ta) {
		uint curh = TileHeight(tile_walk);
		if (curh != h) {
			/* This tile needs terraforming. Check if we can do that without
			 *  damaging the surroundings too much. */
			if (!CheckCanTerraformSurroundingTiles(tile_walk, h, 0)) {
				cur_company.Restore();
				return false;
			}
			/* This is not 100% correct check, but the best we can do without modifying the map.
			 *  What is missing, is if the difference in height is more than 1.. */
			if (Command<CMD_TERRAFORM_LAND>::Do(flags & ~DC_EXEC, tile_walk, SLOPE_N, curh <= h).Failed()) {
				cur_company.Restore();
				return false;
			}
		}
	}

	if (flags & DC_EXEC) {
		/* Terraform the land under the industry */
		for (TileIndex tile_walk : ta) {
			uint curh = TileHeight(tile_walk);
			while (curh != h) {
				/* We give the terraforming for free here, because we can't calculate
				 *  exact cost in the test-round, and as we all know, that will cause
				 *  a nice assert if they don't match ;) */
				Command<CMD_TERRAFORM_LAND>::Do(flags, tile_walk, SLOPE_N, curh <= h);
				curh += (curh > h) ? -1 : 1;
			}
		}
	}

	cur_company.Restore();
	return true;
}


/**
 * Check that the new industry is far enough from conflicting industries.
 * @param tile Tile to construct the industry.
 * @param type Type of the new industry.
 * @return Succeeded or failed command.
 */
static CommandCost CheckIfFarEnoughFromConflictingIndustry(TileIndex tile, IndustryType type)
{
	const IndustrySpec *indspec = GetIndustrySpec(type);

	for (IndustryType conflicting_type : indspec->conflicting) {
		if (conflicting_type == IT_INVALID) continue;

		for (const IndustryLocationCacheEntry &entry : Industry::industries[conflicting_type]) {
			/* Within 14 tiles from another industry is considered close */
			if (DistanceMax(tile, entry.tile) > 14) continue;

			return CommandCost(STR_ERROR_INDUSTRY_TOO_CLOSE);
		}
	}
	return CommandCost();
}

/**
 * Advertise about a new industry opening.
 * @param ind Industry being opened.
 */
static void AdvertiseIndustryOpening(const Industry *ind)
{
	const IndustrySpec *ind_spc = GetIndustrySpec(ind->type);
	SetDParam(0, ind_spc->name);
	if (ind_spc->new_industry_text > STR_LAST_STRINGID) {
		SetDParam(1, STR_TOWN_NAME);
		SetDParam(2, ind->town->index);
	} else {
		SetDParam(1, ind->town->index);
	}
	AddIndustryNewsItem(ind_spc->new_industry_text, NT_INDUSTRY_OPEN, ind->index);
	AI::BroadcastNewEvent(new ScriptEventIndustryOpen(ind->index));
	Game::NewEvent(new ScriptEventIndustryOpen(ind->index));
}

/**
 * Populate an industry's list of nearby stations, and if it accepts any cargo, also
 * add the industry to each station's nearby industry list.
 * @param ind Industry
 */
static void PopulateStationsNearby(Industry *ind)
{
	if (ind->neutral_station != nullptr && !_settings_game.station.serve_neutral_industries) {
		/* Industry has a neutral station. Use it and ignore any other nearby stations. */
		ind->stations_near.insert(ind->neutral_station);
		ind->neutral_station->industries_near.clear();
		ind->neutral_station->industries_near.insert(IndustryListEntry{0, ind});
		return;
	}

	ForAllStationsAroundTiles(ind->location, [ind](Station *st, TileIndex tile) {
		if (!IsTileType(tile, MP_INDUSTRY) || GetIndustryIndex(tile) != ind->index) return false;
		ind->stations_near.insert(st);
		st->AddIndustryToDeliver(ind, tile);
		return false;
	});
}

/**
 * Put an industry on the map.
 * @param i                   Just allocated poolitem, mostly empty.
 * @param tile                North tile of the industry.
 * @param type                Type of the industry.
 * @param layout              Industrylayout to build.
 * @param layout_index        Number of the industry layout.
 * @param t                   Nearest town.
 * @param founder             Founder of the industry; OWNER_NONE in case of random construction.
 * @param initial_random_bits Random bits for the industry.
 */
static void DoCreateNewIndustry(Industry *i, TileIndex tile, IndustryType type, const IndustryTileLayout &layout, size_t layout_index, Town *t, Owner founder, uint16_t initial_random_bits)
{
	const IndustrySpec *indspec = GetIndustrySpec(type);

	i->location = TileArea(tile, 1, 1);
	i->type = type;

	i->produced_cargo_count = 0;
	for (size_t index = 0; index < std::size(indspec->produced_cargo); ++index) {
		if (!IsValidCargoType(indspec->produced_cargo[index])) break;
		i->produced_cargo_count++;
	}
	i->produced = std::make_unique<Industry::ProducedCargo[]>(i->produced_cargo_count);
	for (uint8_t index = 0; index < i->produced_cargo_count; ++index) {
		Industry::ProducedCargo &p = i->produced[index];
		p.cargo = indspec->produced_cargo[index];
		p.rate = indspec->production_rate[index];
	}

	i->accepted_cargo_count = 0;
	for (size_t index = 0; index < std::size(indspec->accepts_cargo); ++index) {
		if (!IsValidCargoType(indspec->accepts_cargo[index])) break;
		i->accepted_cargo_count++;
	}
	i->accepted = std::make_unique<Industry::AcceptedCargo[]>(i->accepted_cargo_count);
	for (uint8_t index = 0; index < i->accepted_cargo_count; ++index) {
		Industry::AcceptedCargo &a = i->accepted[index];
		a.cargo = indspec->accepts_cargo[index];
	}

	/* Randomize initial production if non-original economy is used and there are no production related callbacks. */
	if (!indspec->UsesOriginalEconomy()) {
		for (auto &p : i->Produced()) {
			p.rate = ClampTo<uint8_t>((RandomRange(256) + 128) * p.rate >> 8);
		}
	}

	i->town = t;
	i->owner = OWNER_NONE;

	uint16_t r = Random();
	i->random_colour = static_cast<Colours>(GB(r, 0, 4));
	i->counter = GB(r, 4, 12);
	i->random = initial_random_bits;
	i->was_cargo_delivered = false;
	i->last_prod_year = EconTime::CurYear();
	i->founder = founder;
	i->ctlflags = INDCTL_NONE;

	i->construction_date = CalTime::CurDate();
	i->construction_type = (_game_mode == GM_EDITOR) ? ICT_SCENARIO_EDITOR :
			(_generating_world ? ICT_MAP_GENERATION : ICT_NORMAL_GAMEPLAY);

	/* Adding 1 here makes it conform to specs of var44 of varaction2 for industries
	 * 0 = created prior of newindustries
	 * else, chosen layout + 1 */
	i->selected_layout = (uint8_t)(layout_index + 1);

	i->exclusive_supplier = INVALID_OWNER;
	i->exclusive_consumer = INVALID_OWNER;

	i->prod_level = PRODLEVEL_DEFAULT;

	/* Call callbacks after the regular fields got initialised. */

	if (indspec->callback_mask.Test(IndustryCallbackMask::ProdChangeBuild)) {
		uint16_t res = GetIndustryCallback(CBID_INDUSTRY_PROD_CHANGE_BUILD, 0, Random(), i, type, INVALID_TILE);
		if (res != CALLBACK_FAILED) {
			if (res < PRODLEVEL_MINIMUM || res > PRODLEVEL_MAXIMUM) {
				ErrorUnknownCallbackResult(indspec->grf_prop.grfid, CBID_INDUSTRY_PROD_CHANGE_BUILD, res);
			} else {
				i->prod_level = res;
				i->RecomputeProductionMultipliers();
			}
		}
	}

	if (_generating_world) {
		if (indspec->callback_mask.Test(IndustryCallbackMask::Production256Ticks)) {
			IndustryProductionCallback(i, 1);
			for (auto &p : i->Produced()) {
				p.history[LAST_MONTH].production = _industry_cargo_scaler.Scale(p.waiting * 8);
				p.waiting = 0;
			}
		}

		for (auto &p : i->Produced()) {
			p.history[LAST_MONTH].production += _industry_cargo_scaler.Scale(p.rate * 8);
		}
	}

	if (indspec->callback_mask.Test(IndustryCallbackMask::DecideColour)) {
		uint16_t res = GetIndustryCallback(CBID_INDUSTRY_DECIDE_COLOUR, 0, 0, i, type, INVALID_TILE);
		if (res != CALLBACK_FAILED) {
			if (GB(res, 4, 11) != 0) ErrorUnknownCallbackResult(indspec->grf_prop.grfid, CBID_INDUSTRY_DECIDE_COLOUR, res);
			i->random_colour = static_cast<Colours>(GB(res, 0, 4));
		}
	}

	if (indspec->callback_mask.Test(IndustryCallbackMask::InputCargoTypes)) {
		/* Clear all input cargo types */
		i->accepted_cargo_count = 0;
		i->accepted.reset();

		uint8_t cargo_count = 0;
		std::array<CargoType, INDUSTRY_NUM_INPUTS> accepts_cargo{};

		/* Query actual types */
		uint maxcargoes = indspec->behaviour.Test(IndustryBehaviour::CargoTypesUnlimited) ? INDUSTRY_NUM_INPUTS : 3;
		for (uint j = 0; j < maxcargoes; j++) {
			uint16_t res = GetIndustryCallback(CBID_INDUSTRY_INPUT_CARGO_TYPES, j, 0, i, type, INVALID_TILE);
			if (res == CALLBACK_FAILED || GB(res, 0, 8) == UINT8_MAX) break;
			if (indspec->grf_prop.grffile->grf_version >= 8 && res >= 0x100) {
				ErrorUnknownCallbackResult(indspec->grf_prop.grfid, CBID_INDUSTRY_INPUT_CARGO_TYPES, res);
				break;
			}
			CargoType cargo = GetCargoTranslation(GB(res, 0, 8), indspec->grf_prop.grffile);
			/* Industries without "unlimited" cargo types support depend on the specific order/slots of cargo types.
			 * They need to be able to blank out specific slots without aborting the callback sequence,
			 * and solve this by returning undefined cargo indexes. Skip these. */
			if (!IsValidCargoType(cargo) && !indspec->behaviour.Test(IndustryBehaviour::CargoTypesUnlimited)) {
				/* As slots are allocated as needed now, this means we do need to add a slot for the invalid cargo. */
				accepts_cargo[cargo_count] = INVALID_CARGO;
				cargo_count++;
				continue;
			}
			/* Verify valid cargo */
			if (std::ranges::find(indspec->accepts_cargo, cargo) == std::end(indspec->accepts_cargo)) {
				/* Cargo not in spec, error in NewGRF */
				ErrorUnknownCallbackResult(indspec->grf_prop.grfid, CBID_INDUSTRY_INPUT_CARGO_TYPES, res);
				break;
			}
			if (std::find(accepts_cargo.begin(), accepts_cargo.begin() + cargo_count, cargo) != accepts_cargo.begin() + cargo_count) {
				/* Duplicate cargo */
				ErrorUnknownCallbackResult(indspec->grf_prop.grfid, CBID_INDUSTRY_INPUT_CARGO_TYPES, res);
				break;
			}
			accepts_cargo[cargo_count] = cargo;
			cargo_count++;
		}

		i->accepted_cargo_count = cargo_count;
		i->accepted = std::make_unique<Industry::AcceptedCargo[]>(cargo_count);
		for (uint8_t index = 0; index < cargo_count; ++index) {
			Industry::AcceptedCargo &a = i->accepted[index];
			a.cargo = accepts_cargo[index];
		}
	}

	if (indspec->callback_mask.Test(IndustryCallbackMask::OutputCargoTypes)) {
		/* Clear all output cargo types */
		i->produced_cargo_count = 0;
		i->produced.reset();

		uint8_t cargo_count = 0;
		std::array<CargoType, INDUSTRY_NUM_INPUTS> produced_cargo{};

		/* Query actual types */
		uint maxcargoes = indspec->behaviour.Test(IndustryBehaviour::CargoTypesUnlimited) ? INDUSTRY_NUM_OUTPUTS : 2;
		for (uint j = 0; j < maxcargoes; j++) {
			uint16_t res = GetIndustryCallback(CBID_INDUSTRY_OUTPUT_CARGO_TYPES, j, 0, i, type, INVALID_TILE);
			if (res == CALLBACK_FAILED || GB(res, 0, 8) == UINT8_MAX) break;
			if (indspec->grf_prop.grffile->grf_version >= 8 && res >= 0x100) {
				ErrorUnknownCallbackResult(indspec->grf_prop.grfid, CBID_INDUSTRY_OUTPUT_CARGO_TYPES, res);
				break;
			}
			CargoType cargo = GetCargoTranslation(GB(res, 0, 8), indspec->grf_prop.grffile);
			/* Allow older GRFs to skip slots. */
			if (!IsValidCargoType(cargo) && !indspec->behaviour.Test(IndustryBehaviour::CargoTypesUnlimited)) {
				/* As slots are allocated as needed now, this means we do need to add a slot for the invalid cargo. */
				produced_cargo[cargo_count] = INVALID_CARGO;
				cargo_count++;
				continue;
			}
			/* Verify valid cargo */
			if (std::ranges::find(indspec->produced_cargo, cargo) == std::end(indspec->produced_cargo)) {
				/* Cargo not in spec, error in NewGRF */
				ErrorUnknownCallbackResult(indspec->grf_prop.grfid, CBID_INDUSTRY_OUTPUT_CARGO_TYPES, res);
				break;
			}
			if (std::find(produced_cargo.begin(), produced_cargo.begin() + cargo_count, cargo) != produced_cargo.begin() + cargo_count) {
				/* Duplicate cargo */
				ErrorUnknownCallbackResult(indspec->grf_prop.grfid, CBID_INDUSTRY_OUTPUT_CARGO_TYPES, res);
				break;
			}
			produced_cargo[cargo_count] = cargo;
			cargo_count++;
		}

		i->produced_cargo_count = cargo_count;
		i->produced = std::make_unique<Industry::ProducedCargo[]>(cargo_count);
		for (uint8_t index = 0; index < cargo_count; ++index) {
			Industry::ProducedCargo &p = i->produced[index];
			p.cargo = produced_cargo[index];
		}
	}

	/* Plant the tiles */

	uint64_t anim_inhibit_mask = indspec->layout_anim_masks[layout_index];

	uint gfx_idx = 0;
	for (const IndustryTileLayoutTile &it : layout) {
		TileIndex cur_tile = tile + ToTileIndexDiff(it.ti);

		if (it.gfx != GFX_WATERTILE_SPECIALCHECK) {
			i->location.Add(cur_tile);

			WaterClass wc = (IsWaterTile(cur_tile) ? GetWaterClass(cur_tile) : WATER_CLASS_INVALID);

			Command<CMD_LANDSCAPE_CLEAR>::Do(DC_EXEC | DC_NO_TEST_TOWN_RATING | DC_NO_MODIFY_TOWN_RATING, cur_tile);

			MakeIndustry(cur_tile, i->index, it.gfx, Random(), wc);

			if (_generating_world) {
				SetIndustryConstructionCounter(cur_tile, 3);
				SetIndustryConstructionStage(cur_tile, 2);
			}

			/* it->gfx is stored in the map. But the translated ID cur_gfx is the interesting one */
			IndustryGfx cur_gfx = GetTranslatedIndustryTileID(it.gfx);
			const IndustryTileSpec *its = GetIndustryTileSpec(cur_gfx);
			if (its->animation.status != ANIM_STATUS_NO_ANIMATION) {
				if (gfx_idx >= 64 || !HasBit(anim_inhibit_mask, gfx_idx)) AddAnimatedTile(cur_tile);
			}

			gfx_idx++;
		}
	}

<<<<<<< HEAD
	/* Needs to be done after layout and location are populated */
	i->AddToLocationCache();

	if (GetIndustrySpec(i->type)->behaviour & INDUSTRYBEH_PLANT_ON_BUILT) {
=======
	if (GetIndustrySpec(i->type)->behaviour.Test(IndustryBehaviour::PlantOnBuild)) {
>>>>>>> fb70a7fe
		for (uint j = 0; j != 50; j++) PlantRandomFarmField(i);
	}
	InvalidateWindowData(WC_INDUSTRY_DIRECTORY, 0, IDIWD_FORCE_REBUILD);
	SetWindowDirty(WC_BUILD_INDUSTRY, 0);

	if (!_generating_world) PopulateStationsNearby(i);
	if (_game_mode == GM_NORMAL) RegisterGameEvents(GEF_INDUSTRY_CREATE);
}

/**
 * Helper function for Build/Fund an industry
 * @param tile tile where industry is built
 * @param type of industry to build
 * @param flags of operations to conduct
 * @param indspec pointer to industry specifications
 * @param layout_index the index of the itsepc to build/fund
 * @param random_var8f random seed (possibly) used by industries
 * @param random_initial_bits The random bits the industry is going to have after construction.
 * @param founder Founder of the industry
 * @param creation_type The circumstances the industry is created under.
 * @param[out] ip Pointer to store newly created industry.
 * @return Succeeded or failed command.
 *
 * @post \c *ip contains the newly created industry if all checks are successful and the \a flags request actual creation, else it contains \c nullptr afterwards.
 */
static CommandCost CreateNewIndustryHelper(TileIndex tile, IndustryType type, DoCommandFlag flags, const IndustrySpec *indspec, size_t layout_index, uint32_t random_var8f, uint16_t random_initial_bits, Owner founder, IndustryAvailabilityCallType creation_type, Industry **ip)
{
	assert(layout_index < indspec->layouts.size());
	const IndustryTileLayout &layout = indspec->layouts[layout_index];

	*ip = nullptr;

	/* 1. Cheap: Built-in checks on industry level. */
	CommandCost ret = CheckIfFarEnoughFromConflictingIndustry(tile, type);
	if (ret.Failed()) return ret;

	Town *t = nullptr;
	ret = FindTownForIndustry(tile, type, &t);
	if (ret.Failed()) return ret;
	assert(t != nullptr);

	ret = CheckIfIndustryIsAllowed(tile, type, t);
	if (ret.Failed()) return ret;

	/* 2. Built-in checks on industry tiles. */
	std::vector<ClearedObjectArea> object_areas(_cleared_object_areas);
	ret = CheckIfIndustryTilesAreFree(tile, layout, type);
	_cleared_object_areas = object_areas;
	if (ret.Failed()) return ret;

	/* 3. NewGRF-defined checks on industry level. */
	if (GetIndustrySpec(type)->callback_mask.Test(IndustryCallbackMask::Location)) {
		ret = CheckIfCallBackAllowsCreation(tile, type, layout_index, random_var8f, random_initial_bits, founder, creation_type);
	} else {
		ret = _check_new_industry_procs[indspec->check_proc](tile);
	}
	if (ret.Failed()) return ret;

	/* 4. Expensive: NewGRF-defined checks on industry tiles. */
	bool custom_shape_check = false;
	ret = CheckIfIndustryTileSlopes(tile, layout, layout_index, type, random_initial_bits, founder, creation_type, &custom_shape_check);
	if (ret.Failed()) return ret;

	if (!custom_shape_check && _settings_game.game_creation.land_generator == LG_TERRAGENESIS && _generating_world &&
			!_ignore_restrictions && !CheckIfCanLevelIndustryPlatform(tile, DC_NO_WATER, layout)) {
		return CommandCost(STR_ERROR_SITE_UNSUITABLE);
	}

	if (!Industry::CanAllocateItem()) return CommandCost(STR_ERROR_TOO_MANY_INDUSTRIES);

	if (flags & DC_EXEC) {
		*ip = new Industry(tile);
		if (!custom_shape_check) CheckIfCanLevelIndustryPlatform(tile, DC_NO_WATER | DC_EXEC, layout);
		DoCreateNewIndustry(*ip, tile, type, layout, layout_index, t, founder, random_initial_bits);
	}

	return CommandCost();
}

/**
 * Build/Fund an industry
 * @param flags of operations to conduct
 * @param tile tile where industry is built
 * @param it industry type see build_industry.h and see industry.h
 * @param first_layout first layout to try
 * @param fund false = prospect, true = fund (only valid if current company is DEITY)
 * @param seed seed to use for desyncfree randomisations
 * @return the cost of this operation or an error
 */
CommandCost CmdBuildIndustry(DoCommandFlag flags, TileIndex tile, IndustryType it, uint32_t first_layout, bool fund, uint32_t seed)
{
	if (it >= NUM_INDUSTRYTYPES) return CMD_ERROR;

	const IndustrySpec *indspec = GetIndustrySpec(it);

	/* Check if the to-be built/founded industry is available for this climate. */
	if (!indspec->enabled || indspec->layouts.empty()) return CMD_ERROR;

	/* If the setting for raw-material industries is not on, you cannot build raw-material industries.
	 * Raw material industries are industries that do not accept cargo (at least for now) */
	if (_game_mode != GM_EDITOR && _current_company != OWNER_DEITY && _settings_game.construction.raw_industry_construction == 0 && indspec->IsRawIndustry()) {
		return CMD_ERROR;
	}

	if (_game_mode != GM_EDITOR && GetIndustryProbabilityCallback(it, _current_company == OWNER_DEITY ? IACT_RANDOMCREATION : IACT_USERCREATION, 1) == 0) {
		return CMD_ERROR;
	}

	Randomizer randomizer;
	randomizer.SetSeed(seed);
	uint16_t random_initial_bits = GB(seed, 0, 16);
	uint32_t random_var8f = randomizer.Next();
	size_t num_layouts = indspec->layouts.size();
	CommandCost ret = CommandCost(STR_ERROR_SITE_UNSUITABLE);
	const bool deity_prospect = _current_company == OWNER_DEITY && !fund;

	Industry *ind = nullptr;
	if (deity_prospect || (_game_mode != GM_EDITOR && _current_company != OWNER_DEITY && _settings_game.construction.raw_industry_construction == 2 && indspec->IsRawIndustry())) {
		if (flags & DC_EXEC) {
			/* Prospecting has a chance to fail, however we cannot guarantee that something can
			 * be built on the map, so the chance gets lower when the map is fuller, but there
			 * is nothing we can really do about that. */
			bool prospect_success = deity_prospect || Random() <= indspec->prospecting_chance;
			if (prospect_success) {
				/* Prospected industries are build as OWNER_TOWN to not e.g. be build on owned land of the founder */
				IndustryAvailabilityCallType calltype = _current_company == OWNER_DEITY ? IACT_RANDOMCREATION : IACT_PROSPECTCREATION;
				Backup<CompanyID> cur_company(_current_company, OWNER_TOWN, FILE_LINE);
				for (int i = 0; i < 5000; i++) {
					/* We should not have more than one Random() in a function call
					 * because parameter evaluation order is not guaranteed in the c++ standard
					 */
					tile = RandomTile();
					/* Start with a random layout */
					size_t layout = RandomRange((uint32_t)num_layouts);
					/* Check now each layout, starting with the random one */
					for (size_t j = 0; j < num_layouts; j++) {
						layout = (layout + 1) % num_layouts;
						ret = CreateNewIndustryHelper(tile, it, flags, indspec, layout, random_var8f, random_initial_bits, cur_company.GetOriginalValue(), calltype, &ind);
						if (ret.Succeeded()) break;
					}
					if (ret.Succeeded()) break;
				}
				cur_company.Restore();
			}
			if (ret.Failed() && IsLocalCompany()) {
				if (prospect_success) {
					ShowErrorMessage(STR_ERROR_CAN_T_PROSPECT_INDUSTRY, STR_ERROR_NO_SUITABLE_PLACES_FOR_PROSPECTING, WL_INFO);
				} else {
					ShowErrorMessage(STR_ERROR_CAN_T_PROSPECT_INDUSTRY, STR_ERROR_PROSPECTING_WAS_UNLUCKY, WL_INFO);
				}
			}
		}
	} else {
		size_t layout = first_layout;
		if (layout >= num_layouts) return CMD_ERROR;

		/* Check subsequently each layout, starting with the given layout in first_layout */
		for (size_t i = 0; i < num_layouts; i++) {
			layout = (layout + 1) % num_layouts;
			ret = CreateNewIndustryHelper(tile, it, flags, indspec, layout, random_var8f, random_initial_bits, _current_company, _current_company == OWNER_DEITY ? IACT_RANDOMCREATION : IACT_USERCREATION, &ind);
			if (ret.Succeeded()) break;
		}

		/* If it still failed, there's no suitable layout to build here, return the error */
		if (ret.Failed()) return ret;
	}

	if ((flags & DC_EXEC) && ind != nullptr && _game_mode != GM_EDITOR) {
		AdvertiseIndustryOpening(ind);
	}

	return CommandCost(EXPENSES_OTHER, indspec->GetConstructionCost());
}


/**
 * Set industry control flags.
 * @param flags Type of operation.
 * @param ind_id IndustryID
 * @param ctlflags IndustryControlFlags
 * @return Empty cost or an error.
 */
CommandCost CmdIndustrySetFlags(DoCommandFlag flags, IndustryID ind_id, IndustryControlFlags ctlflags)
{
	if (_current_company != OWNER_DEITY) return CMD_ERROR;

	Industry *ind = Industry::GetIfValid(ind_id);
	if (ind == nullptr) return CMD_ERROR;

	if (flags & DC_EXEC) ind->ctlflags = ctlflags & INDCTL_MASK;

	return CommandCost();
}

/**
 * Set industry production.
 * @param flags Type of operation.
 * @param ind_id IndustryID
 * @param prod_level Production level.
 * @param show_news Show a news message on production change.
 * @param custom_news Custom news message text.
 * @return Empty cost or an error.
 */
CommandCost CmdIndustrySetProduction(DoCommandFlag flags, IndustryID ind_id, uint8_t prod_level, bool show_news, const std::string &custom_news)
{
	if (_current_company != OWNER_DEITY) return CMD_ERROR;
	if (prod_level < PRODLEVEL_MINIMUM || prod_level > PRODLEVEL_MAXIMUM) return CMD_ERROR;

	Industry *ind = Industry::GetIfValid(ind_id);
	if (ind == nullptr) return CMD_ERROR;

	if (flags & DC_EXEC) {
		StringID str = STR_NULL;
		if (prod_level > ind->prod_level) {
			str = GetIndustrySpec(ind->type)->production_up_text;
		} else if (prod_level < ind->prod_level) {
			str = GetIndustrySpec(ind->type)->production_down_text;
		}
		if (prod_level != ind->prod_level && !custom_news.empty()) str = STR_NEWS_CUSTOM_ITEM;

		ind->ctlflags |= INDCTL_EXTERNAL_PROD_LEVEL;
		ind->prod_level = prod_level;
		ind->RecomputeProductionMultipliers();

		/* Show news message if requested. */
		if (show_news && str != STR_NULL) {
			NewsType nt;
			switch (WhoCanServiceIndustry(ind)) {
				case 0: nt = NT_INDUSTRY_NOBODY;  break;
				case 1: nt = NT_INDUSTRY_OTHER;   break;
				case 2: nt = NT_INDUSTRY_COMPANY; break;
				default: NOT_REACHED();
			}

			/* Set parameters of news string */
			if (str == STR_NEWS_CUSTOM_ITEM) {
				SetDParamStr(0, custom_news);
			} else if (str > STR_LAST_STRINGID) {
				SetDParam(0, STR_TOWN_NAME);
				SetDParam(1, ind->town->index);
				SetDParam(2, GetIndustrySpec(ind->type)->name);
			} else {
				SetDParam(0, ind->index);
			}
			AddIndustryNewsItem(str, nt, ind->index);
		}
	}

	return CommandCost();
}

/**
 * Change exclusive consumer or supplier for the industry.
 * @param flags Type of operation.
 * @param ind_id IndustryID
 * @param company_id CompanyID to set or INVALID_OWNER (available to everyone) or
 *                   OWNER_NONE (neutral stations only) or OWNER_DEITY (no one)
 * @param consumer Set exclusive consumer if true, supplier if false.
 * @return Empty cost or an error.
 */
CommandCost CmdIndustrySetExclusivity(DoCommandFlag flags, IndustryID ind_id, Owner company_id, bool consumer)
{
	if (_current_company != OWNER_DEITY) return CMD_ERROR;

	Industry *ind = Industry::GetIfValid(ind_id);
	if (ind == nullptr) return CMD_ERROR;

	if (company_id != OWNER_NONE && company_id != INVALID_OWNER && company_id != OWNER_DEITY
		&& !Company::IsValidID(company_id)) return CMD_ERROR;

	if (flags & DC_EXEC) {
		if (consumer) {
			ind->exclusive_consumer = company_id;
		} else {
			ind->exclusive_supplier = company_id;
		}
	}


	return CommandCost();
}

/**
 * Change additional industry text.
 * @param flags Type of operation.
 * @param ind_id IndustryID
 * @param text - Additional industry text.
 * @return Empty cost or an error.
 */
CommandCost CmdIndustrySetText(DoCommandFlag flags, IndustryID ind_id, const std::string &text)
{
	if (_current_company != OWNER_DEITY) return CMD_ERROR;

	Industry *ind = Industry::GetIfValid(ind_id);
	if (ind == nullptr) return CMD_ERROR;

	if (flags & DC_EXEC) {
		ind->text.clear();
		if (!text.empty()) ind->text = text;
		InvalidateWindowData(WC_INDUSTRY_VIEW, ind->index);
	}

	return CommandCost();
}

/**
 * Create a new industry of random layout.
 * @param tile The location to build the industry.
 * @param type The industry type to build.
 * @param creation_type The circumstances the industry is created under.
 * @return the created industry or nullptr if it failed.
 */
static Industry *CreateNewIndustry(TileIndex tile, IndustryType type, IndustryAvailabilityCallType creation_type)
{
	const IndustrySpec *indspec = GetIndustrySpec(type);

	uint32_t seed = Random();
	uint32_t seed2 = Random();
	Industry *i = nullptr;
	size_t layout_index = RandomRange((uint32_t)indspec->layouts.size());
	[[maybe_unused]] CommandCost ret = CreateNewIndustryHelper(tile, type, DC_EXEC, indspec, layout_index, seed, GB(seed2, 0, 16), OWNER_NONE, creation_type, &i);
	assert(i != nullptr || ret.Failed());
	return i;
}

/**
 * Compute the appearance probability for an industry during map creation.
 * @param it Industry type to compute.
 * @param[out] force_at_least_one Returns whether at least one instance should be forced on map creation.
 * @return Relative probability for the industry to appear.
 */
static uint32_t GetScaledIndustryGenerationProbability(IndustryType it, bool *force_at_least_one)
{
	const IndustrySpec *ind_spc = GetIndustrySpec(it);
	uint32_t chance = ind_spc->appear_creation[to_underlying(_settings_game.game_creation.landscape)];
	if (!ind_spc->enabled || ind_spc->layouts.empty() ||
			(_game_mode != GM_EDITOR && _settings_game.difficulty.industry_density == ID_FUND_ONLY) ||
			(_settings_game.economy.spawn_primary_industry_only && !ind_spc->IsRawIndustry()) ||
			(chance = GetIndustryProbabilityCallback(it, IACT_MAPGENERATION, chance)) == 0) {
		*force_at_least_one = false;
		return 0;
	} else {
		chance *= 16; // to increase precision
		/* We want industries appearing at coast to appear less often on bigger maps, as length of coast increases slower than map area.
		 * For simplicity we scale in both cases, though scaling the probabilities of all industries has no effect. */
		chance = (ind_spc->check_proc == CHECK_REFINERY || ind_spc->check_proc == CHECK_OIL_RIG) ? Map::ScaleBySize1D(chance) : Map::ScaleBySize(chance);

		*force_at_least_one = (chance > 0) && !ind_spc->behaviour.Test(IndustryBehaviour::NoBuildMapCreation) && (_game_mode != GM_EDITOR);
		return chance;
	}
}

/**
 * Compute the probability for constructing a new industry during game play.
 * @param it Industry type to compute.
 * @param[out] min_number Minimal number of industries that should exist at the map.
 * @return Relative probability for the industry to appear.
 */
static uint16_t GetIndustryGamePlayProbability(IndustryType it, uint8_t *min_number)
{
	if (_settings_game.difficulty.industry_density == ID_FUND_ONLY) {
		*min_number = 0;
		return 0;
	}

	const IndustrySpec *ind_spc = GetIndustrySpec(it);
	if (_settings_game.economy.spawn_primary_industry_only && !ind_spc->IsRawIndustry()) {
		*min_number = 0;
		return 0;
	}

	uint8_t chance = ind_spc->appear_ingame[to_underlying(_settings_game.game_creation.landscape)];
	if (!ind_spc->enabled || ind_spc->layouts.empty() ||
<<<<<<< HEAD
			((ind_spc->behaviour & INDUSTRYBEH_BEFORE_1950) && CalTime::CurYear() > 1950) ||
			((ind_spc->behaviour & INDUSTRYBEH_AFTER_1960) && CalTime::CurYear() < 1960) ||
=======
			(ind_spc->behaviour.Test(IndustryBehaviour::Before1950) && TimerGameCalendar::year > 1950) ||
			(ind_spc->behaviour.Test(IndustryBehaviour::After1960) && TimerGameCalendar::year < 1960) ||
>>>>>>> fb70a7fe
			(chance = GetIndustryProbabilityCallback(it, IACT_RANDOMCREATION, chance)) == 0) {
		*min_number = 0;
		return 0;
	}
	*min_number = ind_spc->behaviour.Test(IndustryBehaviour::CanCloseLastInstance) ? 1 : 0;
	return chance;
}

/**
 * Get wanted number of industries on the map.
 * @return Wanted number of industries at the map.
 */
static uint GetNumberOfIndustries()
{
	/* Number of industries on a 256x256 map. */
	static const uint16_t numof_industry_table[] = {
		0,    // none
		0,    // minimal
		10,   // very low
		25,   // low
		55,   // normal
		80,   // high
		0,    // custom
	};

	assert(lengthof(numof_industry_table) == ID_END);
	uint difficulty = (_game_mode != GM_EDITOR) ? _settings_game.difficulty.industry_density : (uint)ID_VERY_LOW;
	if (difficulty == ID_CUSTOM) return std::min<uint>(IndustryPool::MAX_SIZE, _settings_game.game_creation.custom_industry_number);
	return std::min<uint>(IndustryPool::MAX_SIZE, Map::ScaleBySize(numof_industry_table[difficulty]));
}

/**
 * Try to place the industry in the game.
 * Since there is no feedback why placement fails, there is no other option
 * than to try a few times before concluding it does not work.
 * @param type     Industry type of the desired industry.
 * @param try_hard Try very hard to find a place. (Used to place at least one industry per type.)
 * @return Pointer to created industry, or \c nullptr if creation failed.
 */
static Industry *PlaceIndustry(IndustryType type, IndustryAvailabilityCallType creation_type, bool try_hard)
{
	uint tries = try_hard ? 10000u : 2000u;
	for (; tries > 0; tries--) {
		Industry *ind = CreateNewIndustry(RandomTile(), type, creation_type);
		if (ind != nullptr) return ind;
	}
	return nullptr;
}

/**
 * Try to build a industry on the map.
 * @param type IndustryType of the desired industry
 * @param try_hard Try very hard to find a place. (Used to place at least one industry per type)
 */
static void PlaceInitialIndustry(IndustryType type, bool try_hard)
{
	IncreaseGeneratingWorldProgress(GWP_INDUSTRY);

	Backup<CompanyID> cur_company(_current_company, OWNER_NONE, FILE_LINE);

	PlaceIndustry(type, IACT_MAPGENERATION, try_hard);

	cur_company.Restore();
}

/**
 * Get total number of industries existing in the game.
 * @return Number of industries currently in the game.
 */
static uint GetCurrentTotalNumberOfIndustries()
{
	uint total = 0;
	for (const auto &industries : Industry::industries) {
		total += static_cast<uint16_t>(std::size(industries));
	}
	return total;
}


/** Reset the entry. */
void IndustryTypeBuildData::Reset()
{
	this->probability  = 0;
	this->min_number   = 0;
	this->target_count = 0;
	this->max_wait     = 1;
	this->wait_count   = 0;
}

/** Completely reset the industry build data. */
void IndustryBuildData::Reset()
{
	this->wanted_inds = GetCurrentTotalNumberOfIndustries() << 16;

	for (IndustryType it = 0; it < NUM_INDUSTRYTYPES; it++) {
		this->builddata[it].Reset();
	}
}

/** Monthly update of industry build data. */
void IndustryBuildData::MonthlyLoop()
{
	static const int NEWINDS_PER_MONTH = 0x38000 / (10 * 12); // lower 16 bits is a float fraction, 3.5 industries per decade, divided by 10 * 12 months.
	if (_settings_game.difficulty.industry_density == ID_FUND_ONLY) return; // 'no industries' setting.

	/* To prevent running out of unused industries for the player to connect,
	 * add a fraction of new industries each month, but only if the manager can keep up. */
	uint max_behind = 1 + std::min(99u, Map::ScaleBySize(3)); // At most 2 industries for small maps, and 100 at the biggest map (about 6 months industry build attempts).
	if (GetCurrentTotalNumberOfIndustries() + max_behind >= (this->wanted_inds >> 16)) {
		this->wanted_inds += Map::ScaleBySize(NEWINDS_PER_MONTH);
	}
}

/**
 * This function will create random industries during game creation.
 * It will scale the amount of industries by mapsize and difficulty level.
 */
void GenerateIndustries()
{
	if (_game_mode != GM_EDITOR && _settings_game.difficulty.industry_density == ID_FUND_ONLY) return; // No industries in the game.

	uint32_t industry_probs[NUM_INDUSTRYTYPES];
	bool force_at_least_one[NUM_INDUSTRYTYPES];
	uint32_t total_prob = 0;
	uint num_forced = 0;

	for (IndustryType it = 0; it < NUM_INDUSTRYTYPES; it++) {
		industry_probs[it] = GetScaledIndustryGenerationProbability(it, force_at_least_one + it);
		total_prob += industry_probs[it];
		if (force_at_least_one[it]) num_forced++;
	}

	uint total_amount = GetNumberOfIndustries();
	if (total_prob == 0 || total_amount < num_forced) {
		/* Only place the forced ones */
		total_amount = num_forced;
	}

	SetGeneratingWorldProgress(GWP_INDUSTRY, total_amount);

	/* Try to build one industry per type independent of any probabilities */
	for (IndustryType it = 0; it < NUM_INDUSTRYTYPES; it++) {
		if (force_at_least_one[it]) {
			assert(total_amount > 0);
			total_amount--;
			PlaceInitialIndustry(it, true);
		}
	}

	/* Add the remaining industries according to their probabilities */
	for (uint i = 0; i < total_amount; i++) {
		uint32_t r = RandomRange(total_prob);
		IndustryType it = 0;
		while (r >= industry_probs[it]) {
			r -= industry_probs[it];
			it++;
			assert(it < NUM_INDUSTRYTYPES);
		}
		assert(industry_probs[it] > 0);
		PlaceInitialIndustry(it, false);
	}
	_industry_builder.Reset();
}

/**
 * Monthly update of industry statistics.
 * @param i Industry to update.
 */
static void UpdateIndustryStatistics(Industry *i)
{
	for (auto &p : i->Produced()) {
		if (p.cargo != INVALID_CARGO) {
			if (p.history[THIS_MONTH].production != 0) i->last_prod_year = EconTime::CurYear();

			/* Move history from this month to last month. */
			std::copy_backward(p.history.begin(), p.history.end() - 1, p.history.end());
			p.history[THIS_MONTH].production = 0;
			p.history[THIS_MONTH].transported = 0;
		}
	}
}

/**
 * Recompute #production_rate for current #prod_level.
 * This function is only valid when not using smooth economy.
 */
void Industry::RecomputeProductionMultipliers()
{
	const IndustrySpec *indspec = GetIndustrySpec(this->type);
	assert(indspec->UsesOriginalEconomy());

	/* Rates are rounded up, so e.g. oilrig always produces some passengers */
	for (auto &p : this->Produced()) {
		p.rate = ClampTo<uint8_t>(CeilDiv(indspec->production_rate[&p - this->produced.get()] * this->prod_level, PRODLEVEL_DEFAULT));
	}
}

void Industry::AddToLocationCache()
{
	this->town->industry_cache.push_back({ this->index, this->type, this->selected_layout, this->location.tile });
	Industry::industries[this->type].push_back({ this->index, this->type, this->selected_layout, this->location.tile });
}

void Industry::RemoveFromLocationCache()
{
	container_unordered_remove_once_if(this->town->industry_cache, [&](const IndustryLocationCacheEntry &entry) {
		return entry.id == this->index;
	});

	container_unordered_remove_once_if(Industry::industries[this->type], [&](const IndustryLocationCacheEntry &entry) {
		return entry.id == this->index;
	});
}

void AddIndustriesToLocationCaches()
{
	for (Industry *ind : Industry::Iterate()) {
		ind->AddToLocationCache();
	}
}

void Industry::FillCachedName() const
{
	auto tmp_params = MakeParameters(this->index);
	this->cached_name = GetStringWithArgs(STR_INDUSTRY_NAME, tmp_params);
}

void ClearAllIndustryCachedNames()
{
	for (Industry *ind : Industry::Iterate()) {
		ind->cached_name.clear();
	}
}

/**
 * Set the #probability and #min_number fields for the industry type \a it for a running game.
 * @param it Industry type.
 * @return At least one of the fields has changed value.
 */
bool IndustryTypeBuildData::GetIndustryTypeData(IndustryType it)
{
	uint8_t min_number;
	uint32_t probability = GetIndustryGamePlayProbability(it, &min_number);
	bool changed = min_number != this->min_number || probability != this->probability;
	this->min_number = min_number;
	this->probability = probability;
	return changed;
}

/** Decide how many industries of each type are needed. */
void IndustryBuildData::SetupTargetCount()
{
	bool changed = false;
	uint num_planned = 0; // Number of industries planned in the industry build data.
	for (IndustryType it = 0; it < NUM_INDUSTRYTYPES; it++) {
		changed |= this->builddata[it].GetIndustryTypeData(it);
		num_planned += this->builddata[it].target_count;
	}
	uint total_amount = this->wanted_inds >> 16; // Desired total number of industries.
	changed |= num_planned != total_amount;
	if (!changed) return; // All industries are still the same, no need to re-randomize.

	/* Initialize the target counts. */
	uint force_build = 0;  // Number of industries that should always be available.
	uint32_t total_prob = 0; // Sum of probabilities.
	for (IndustryType it = 0; it < NUM_INDUSTRYTYPES; it++) {
		IndustryTypeBuildData *ibd = this->builddata + it;
		force_build += ibd->min_number;
		ibd->target_count = ibd->min_number;
		total_prob += ibd->probability;
	}

	if (total_prob == 0) return; // No buildable industries.

	/* Subtract forced industries from the number of industries available for construction. */
	total_amount = (total_amount <= force_build) ? 0 : total_amount - force_build;

	/* Assign number of industries that should be aimed for, by using the probability as a weight. */
	while (total_amount > 0) {
		uint32_t r = RandomRange(total_prob);
		IndustryType it = 0;
		while (r >= this->builddata[it].probability) {
			r -= this->builddata[it].probability;
			it++;
			assert(it < NUM_INDUSTRYTYPES);
		}
		assert(this->builddata[it].probability > 0);
		this->builddata[it].target_count++;
		total_amount--;
	}
}

/**
 * Try to create a random industry, during gameplay
 */
void IndustryBuildData::TryBuildNewIndustry()
{
	this->SetupTargetCount();

	int missing = 0;       // Number of industries that need to be build.
	uint count = 0;        // Number of industry types eligible for build.
	uint32_t total_prob = 0; // Sum of probabilities.
	IndustryType forced_build = NUM_INDUSTRYTYPES; // Industry type that should be forcibly build.
	for (IndustryType it = 0; it < NUM_INDUSTRYTYPES; it++) {
		int difference = this->builddata[it].target_count - Industry::GetIndustryTypeCount(it);
		missing += difference;
		if (this->builddata[it].wait_count > 0) continue; // This type may not be built now.
		if (difference > 0) {
			if (Industry::GetIndustryTypeCount(it) == 0 && this->builddata[it].min_number > 0) {
				/* An industry that should exist at least once, is not available. Force it, trying the most needed one first. */
				if (forced_build == NUM_INDUSTRYTYPES ||
						difference > this->builddata[forced_build].target_count - Industry::GetIndustryTypeCount(forced_build)) {
					forced_build = it;
				}
			}
			total_prob += difference;
			count++;
		}
	}

	if (EconomyIsInRecession() || (forced_build == NUM_INDUSTRYTYPES && (missing <= 0 || total_prob == 0))) count = 0; // Skip creation of an industry.

	if (count >= 1) {
		/* If not forced, pick a weighted random industry to build.
		 * For the case that count == 1, there is no need to draw a random number. */
		IndustryType it;
		if (forced_build != NUM_INDUSTRYTYPES) {
			it = forced_build;
		} else {
			/* Non-forced, select an industry type to build (weighted random). */
			uint32_t r = 0; // Initialized to silence the compiler.
			if (count > 1) r = RandomRange(total_prob);
			for (it = 0; it < NUM_INDUSTRYTYPES; it++) {
				if (this->builddata[it].wait_count > 0) continue; // Type may not be built now.
				int difference = this->builddata[it].target_count - Industry::GetIndustryTypeCount(it);
				if (difference <= 0) continue; // Too many of this kind.
				if (count == 1) break;
				if (r < (uint)difference) break;
				r -= difference;
			}
			assert(it < NUM_INDUSTRYTYPES && this->builddata[it].target_count > Industry::GetIndustryTypeCount(it));
		}

		/* Try to create the industry. */
		const Industry *ind = PlaceIndustry(it, IACT_RANDOMCREATION, false);
		if (ind == nullptr) {
			this->builddata[it].wait_count = this->builddata[it].max_wait + 1; // Compensate for decrementing below.
			this->builddata[it].max_wait = std::min(1000, this->builddata[it].max_wait + 2);
		} else {
			AdvertiseIndustryOpening(ind);
			this->builddata[it].max_wait = std::max(this->builddata[it].max_wait / 2, 1); // Reduce waiting time of the industry type.
		}
	}

	/* Decrement wait counters. */
	for (IndustryType it = 0; it < NUM_INDUSTRYTYPES; it++) {
		if (this->builddata[it].wait_count > 0) this->builddata[it].wait_count--;
	}
}

/**
 * Protects an industry from closure if the appropriate flags and conditions are met
 * CanCloseLastInstance must be set (which, by default, it is not) and the
 * count of industries of this type must one (or lower) in order to be protected
 * against closure.
 * @param type IndustryType been queried
 * @result true if protection is on, false otherwise (except for oil wells)
 */
static bool CheckIndustryCloseDownProtection(IndustryType type)
{
	const IndustrySpec *indspec = GetIndustrySpec(type);

	/* oil wells (or the industries with that flag set) are always allowed to closedown */
	if (indspec->behaviour.Test(IndustryBehaviour::DontIncrProd) && _settings_game.game_creation.landscape == LandscapeType::Temperate) return false;
	return !indspec->behaviour.Test(IndustryBehaviour::CanCloseLastInstance) && Industry::GetIndustryTypeCount(type) <= 1;
}

/**
 * Can given cargo type be accepted or produced by the industry?
 * @param cargo: Cargo type
 * @param ind: Industry
 * @param *c_accepts: Pointer to boolean for acceptance of cargo
 * @param *c_produces: Pointer to boolean for production of cargo
 * @return: \c *c_accepts is set when industry accepts the cargo type,
 *          \c *c_produces is set when the industry produces the cargo type
 */
static void CanCargoServiceIndustry(CargoType cargo, Industry *ind, bool *c_accepts, bool *c_produces)
{
	if (cargo == INVALID_CARGO) return;

	/* Check for acceptance of cargo */
	if (ind->IsCargoAccepted(cargo) && !IndustryTemporarilyRefusesCargo(ind, cargo)) *c_accepts = true;

	/* Check for produced cargo */
	if (ind->IsCargoProduced(cargo)) *c_produces = true;
}

/**
 * Compute who can service the industry.
 *
 * Here, 'can service' means that they have trains and stations close enough
 * to the industry with the right cargo type and the right orders (ie has the
 * technical means).
 *
 * @param ind: Industry being investigated.
 *
 * @return: 0 if nobody can service the industry, 2 if the local company can
 * service the industry, and 1 otherwise (only competitors can service the
 * industry)
 */
int WhoCanServiceIndustry(Industry *ind)
{
	if (ind->stations_near.empty()) return 0; // No stations found at all => nobody services

	int result = 0;
	for (const Vehicle *v : Vehicle::Iterate()) {
		/* Is it worthwhile to try this vehicle? */
		if (v->owner != _local_company && result != 0) continue;

		/* Check whether it accepts the right kind of cargo */
		bool c_accepts = false;
		bool c_produces = false;
		if (v->type == VEH_TRAIN && v->IsFrontEngine() && !HasBit(v->subtype, GVSF_VIRTUAL)) {
			for (const Vehicle *u = v; u != nullptr; u = u->Next()) {
				CanCargoServiceIndustry(u->cargo_type, ind, &c_accepts, &c_produces);
			}
		} else if (v->type == VEH_ROAD || v->type == VEH_SHIP || v->type == VEH_AIRCRAFT) {
			CanCargoServiceIndustry(v->cargo_type, ind, &c_accepts, &c_produces);
		} else {
			continue;
		}
		if (!c_accepts && !c_produces) continue; // Wrong cargo

		/* Check orders of the vehicle.
		 * We cannot check the first of shared orders only, since the first vehicle in such a chain
		 * may have a different cargo type.
		 */
		for (const Order *o : v->Orders()) {
			if (o->IsType(OT_GOTO_STATION) && !(o->GetUnloadType() & OUFB_TRANSFER)) {
				/* Vehicle visits a station to load or unload */
				Station *st = Station::Get(o->GetDestination().ToStationID());
				assert(st != nullptr);

				/* Same cargo produced by industry is dropped here => not serviced by vehicle v */
				if ((o->GetUnloadType() & OUFB_UNLOAD) && !c_accepts) break;

				if (ind->stations_near.find(st) != ind->stations_near.end()) {
					if (v->owner == _local_company) return 2; // Company services industry
					result = 1; // Competitor services industry
				}
			}
		}
	}
	return result;
}

/**
 * Report news that industry production has changed significantly
 *
 * @param ind: Industry with changed production
 * @param type: Cargo type that has changed
 * @param percent: Percentage of change (>0 means increase, <0 means decrease)
 */
static void ReportNewsProductionChangeIndustry(Industry *ind, CargoType type, int percent)
{
	NewsType nt;

	switch (WhoCanServiceIndustry(ind)) {
		case 0: nt = NT_INDUSTRY_NOBODY;  break;
		case 1: nt = NT_INDUSTRY_OTHER;   break;
		case 2: nt = NT_INDUSTRY_COMPANY; break;
		default: NOT_REACHED();
	}
	SetDParam(2, abs(percent));
	SetDParam(0, CargoSpec::Get(type)->name);
	SetDParam(1, ind->index);
	AddIndustryNewsItem(
		percent >= 0 ? STR_NEWS_INDUSTRY_PRODUCTION_INCREASE_SMOOTH : STR_NEWS_INDUSTRY_PRODUCTION_DECREASE_SMOOTH,
		nt,
		ind->index
	);
}

static const uint PERCENT_TRANSPORTED_60 = 153;
static const uint PERCENT_TRANSPORTED_80 = 204;

/**
 * Change industry production or do closure
 * @param i Industry for which changes are performed
 * @param monthly true if it's the monthly call, false if it's the random call
 */
static void ChangeIndustryProduction(Industry *i, bool monthly)
{
	StringID str = STR_NULL;
	bool closeit = false;
	const IndustrySpec *indspec = GetIndustrySpec(i->type);
	bool standard = false;
	bool suppress_message = false;
	bool recalculate_multipliers = false; ///< reinitialize production_rate to match prod_level
	/* use original economy for industries using production related callbacks */
	bool original_economy = indspec->UsesOriginalEconomy();
	uint8_t div = 0;
	uint8_t mul = 0;
	int8_t increment = 0;

	bool callback_enabled = indspec->callback_mask.Test(monthly ? IndustryCallbackMask::MonthlyProdChange : IndustryCallbackMask::ProductionChange);
	if (callback_enabled) {
		uint16_t res = GetIndustryCallback(monthly ? CBID_INDUSTRY_MONTHLYPROD_CHANGE : CBID_INDUSTRY_PRODUCTION_CHANGE, 0, Random(), i, i->type, i->location.tile);
		if (res != CALLBACK_FAILED) { // failed callback means "do nothing"
			suppress_message = HasBit(res, 7);
			/* Get the custom message if any */
			if (HasBit(res, 8)) str = MapGRFStringID(indspec->grf_prop.grffile, GRFStringID(GB(GetRegister(0x100), 0, 16)));
			res = GB(res, 0, 4);
			switch (res) {
				default: NOT_REACHED();
				case 0x0: break;                  // Do nothing, but show the custom message if any
				case 0x1: div = 1; break;         // Halve industry production. If production reaches the quarter of the default, the industry is closed instead.
				case 0x2: mul = 1; break;         // Double industry production if it hasn't reached eight times of the original yet.
				case 0x3: closeit = true; break;  // The industry announces imminent closure, and is physically removed from the map next month.
				case 0x4: standard = true; break; // Do the standard random production change as if this industry was a primary one.
				case 0x5: case 0x6: case 0x7:     // Divide production by 4, 8, 16
				case 0x8: div = res - 0x3; break; // Divide production by 32
				case 0x9: case 0xA: case 0xB:     // Multiply production by 4, 8, 16
				case 0xC: mul = res - 0x7; break; // Multiply production by 32
				case 0xD:                         // decrement production
				case 0xE:                         // increment production
					increment = res == 0x0D ? -1 : 1;
					break;
				case 0xF:                         // Set production to third byte of register 0x100
					i->prod_level = Clamp(GB(GetRegister(0x100), 16, 8), PRODLEVEL_MINIMUM, PRODLEVEL_MAXIMUM);
					recalculate_multipliers = true;
					break;
			}
		}
	} else {
		if (monthly == original_economy) return;
		if (!original_economy && _settings_game.economy.type == ET_FROZEN) return;
		if (indspec->life_type == INDUSTRYLIFE_BLACK_HOLE) return;
	}

	if (standard || (!callback_enabled && indspec->life_type.Any({IndustryLifeType::Organic, IndustryLifeType::Extractive}))) {
		/* decrease or increase */
		bool only_decrease = indspec->behaviour.Test(IndustryBehaviour::DontIncrProd) && _settings_game.game_creation.landscape == LandscapeType::Temperate;

		if (original_economy) {
			if (only_decrease || Chance16(1, 3)) {
				/* If more than 60% transported, 66% chance of increase, else 33% chance of increase */
				if (!only_decrease && (i->GetProduced(0).history[LAST_MONTH].PctTransported() > PERCENT_TRANSPORTED_60) != Chance16(1, 3)) {
					mul = 1; // Increase production
				} else {
					div = 1; // Decrease production
				}
			}
		} else if (_settings_game.economy.type == ET_SMOOTH) {
			closeit = !(i->ctlflags & (INDCTL_NO_CLOSURE | INDCTL_NO_PRODUCTION_DECREASE));
			for (auto &p : i->Produced()) {
				if (p.cargo == INVALID_CARGO) continue;
				uint32_t r = Random();
				int old_prod, new_prod, percent;
				/* If over 60% is transported, mult is 1, else mult is -1. */
				int mult = (p.history[LAST_MONTH].PctTransported() > PERCENT_TRANSPORTED_60) ? 1 : -1;

				new_prod = old_prod = p.rate;

				/* For industries with only_decrease flags (temperate terrain Oil Wells),
				 * the multiplier will always be -1 so they will only decrease. */
				if (only_decrease) {
					mult = -1;
				/* For normal industries, if over 60% is transported, 33% chance for decrease.
				 * Bonus for very high station ratings (over 80%): 16% chance for decrease. */
				} else if (Chance16I(1, ((p.history[LAST_MONTH].PctTransported() > PERCENT_TRANSPORTED_80) ? 6 : 3), r)) {
					mult *= -1;
				}

				/* 4.5% chance for 3-23% (or 1 unit for very low productions) production change,
				 * determined by mult value. If mult = 1 prod. increases, else (-1) it decreases. */
				if (Chance16I(1, 22, r >> 16)) {
					new_prod += mult * (std::max(((RandomRange(50) + 10) * old_prod) >> 8, 1U));
				}

				/* Prevent production to overflow or Oil Rig passengers to be over-"produced" */
				new_prod = Clamp(new_prod, 1, 255);
				if (IsValidCargoType(p.cargo) && p.cargo == GetCargoTypeByLabel(CT_PASSENGERS) && !indspec->behaviour.Test(IndustryBehaviour::NoPaxProdClamp)) {
					new_prod = Clamp(new_prod, 0, 16);
				}

				/* If override flags are set, prevent actually changing production if any was decided on */
				if ((i->ctlflags & INDCTL_NO_PRODUCTION_DECREASE) && new_prod < old_prod) continue;
				if ((i->ctlflags & INDCTL_NO_PRODUCTION_INCREASE) && new_prod > old_prod) continue;

				/* Do not stop closing the industry when it has the lowest possible production rate */
				if (new_prod == old_prod && old_prod > 1) {
					closeit = false;
					continue;
				}

				percent = (old_prod == 0) ? 100 : (new_prod * 100 / old_prod - 100);
				p.rate = new_prod;

				/* Close the industry when it has the lowest possible production rate */
				if (new_prod > 1) closeit = false;

				if (abs(percent) >= 10) {
					ReportNewsProductionChangeIndustry(i, p.cargo, percent);
				}
			}
		}
	}

	/* If override flags are set, prevent actually changing production if any was decided on */
	if ((i->ctlflags & INDCTL_NO_PRODUCTION_DECREASE) && (div > 0 || increment < 0)) return;
	if ((i->ctlflags & INDCTL_NO_PRODUCTION_INCREASE) && (mul > 0 || increment > 0)) return;
	if (i->ctlflags & INDCTL_EXTERNAL_PROD_LEVEL) {
		div = 0;
		mul = 0;
		increment = 0;
	}

<<<<<<< HEAD
	if (!callback_enabled && (indspec->life_type & INDUSTRYLIFE_PROCESSING)) {
		if ((EconTime::CurYear() - i->last_prod_year) >= PROCESSING_INDUSTRY_ABANDONMENT_YEARS && Chance16(1, original_economy ? 2 : 180)) {
=======
	if (!callback_enabled && indspec->life_type.Test(IndustryLifeType::Processing)) {
		if (TimerGameEconomy::year - i->last_prod_year >= PROCESSING_INDUSTRY_ABANDONMENT_YEARS && Chance16(1, original_economy ? 2 : 180)) {
>>>>>>> fb70a7fe
			closeit = true;
		}
	}

	/* Increase if needed */
	while (mul-- != 0 && i->prod_level < PRODLEVEL_MAXIMUM) {
		i->prod_level = std::min<int>(i->prod_level * 2, PRODLEVEL_MAXIMUM);
		recalculate_multipliers = true;
		if (str == STR_NULL) str = indspec->production_up_text;
	}

	/* Decrease if needed */
	while (div-- != 0 && !closeit) {
		if (i->prod_level == PRODLEVEL_MINIMUM) {
			closeit = true;
			break;
		} else {
			i->prod_level = std::max<int>(i->prod_level / 2, PRODLEVEL_MINIMUM);
			recalculate_multipliers = true;
			if (str == STR_NULL) str = indspec->production_down_text;
		}
	}

	/* Increase or Decreasing the production level if needed */
	if (increment != 0) {
		if (increment < 0 && i->prod_level == PRODLEVEL_MINIMUM) {
			closeit = true;
		} else {
			i->prod_level = ClampU(i->prod_level + increment, PRODLEVEL_MINIMUM, PRODLEVEL_MAXIMUM);
			recalculate_multipliers = true;
		}
	}

	/* Recalculate production_rate
	 * For non-smooth economy these should always be synchronized with prod_level */
	if (recalculate_multipliers) i->RecomputeProductionMultipliers();

	/* Close if needed and allowed */
	if (closeit && !CheckIndustryCloseDownProtection(i->type) && !(i->ctlflags & INDCTL_NO_CLOSURE)) {
		i->prod_level = PRODLEVEL_CLOSURE;
		SetWindowDirty(WC_INDUSTRY_VIEW, i->index);
		str = indspec->closure_text;
	}

	if (!suppress_message && str != STR_NULL) {
		NewsType nt;
		/* Compute news category */
		if (closeit) {
			nt = NT_INDUSTRY_CLOSE;
			AI::BroadcastNewEvent(new ScriptEventIndustryClose(i->index));
			Game::NewEvent(new ScriptEventIndustryClose(i->index));
		} else {
			switch (WhoCanServiceIndustry(i)) {
				case 0: nt = NT_INDUSTRY_NOBODY;  break;
				case 1: nt = NT_INDUSTRY_OTHER;   break;
				case 2: nt = NT_INDUSTRY_COMPANY; break;
				default: NOT_REACHED();
			}
		}
		/* Set parameters of news string */
		if (str > STR_LAST_STRINGID) {
			SetDParam(0, STR_TOWN_NAME);
			SetDParam(1, i->town->index);
			SetDParam(2, indspec->name);
		} else if (closeit) {
			SetDParam(0, STR_FORMAT_INDUSTRY_NAME);
			SetDParam(1, i->town->index);
			SetDParam(2, indspec->name);
		} else {
			SetDParam(0, i->index);
		}
		/* and report the news to the user */
		if (closeit) {
			AddTileNewsItem(str, nt, i->location.tile + TileDiffXY(1, 1));
		} else {
			AddIndustryNewsItem(str, nt, i->index);
		}
	}
}

/**
 * Daily handler for the industry changes
 * Taking the original map size of 256*256, the number of random changes was always of just one unit.
 * But it cannot be the same on smaller or bigger maps. That number has to be scaled up or down.
 * For small maps, it implies that less than one change per month is required, while on bigger maps,
 * it would be way more. The daily loop handles those changes.
 */
void IndustryDailyLoop()
{
	_economy.industry_daily_change_counter += _economy.industry_daily_increment;

	/* Bits 16-31 of industry_construction_counter contain the number of industries to change/create today,
	 * the lower 16 bit are a fractional part that might accumulate over several days until it
	 * is sufficient for an industry. */
	uint16_t change_loop = _economy.industry_daily_change_counter >> 16;

	/* Reset the active part of the counter, just keeping the "fractional part" */
	_economy.industry_daily_change_counter &= 0xFFFF;

	if (change_loop == 0) {
		return;  // Nothing to do? get out
	}

	Backup<CompanyID> cur_company(_current_company, OWNER_NONE, FILE_LINE);

	/* perform the required industry changes for the day */

	uint perc = 3; // Between 3% and 9% chance of creating a new industry.
	if ((_industry_builder.wanted_inds >> 16) > GetCurrentTotalNumberOfIndustries()) {
		perc = std::min(9u, perc + (_industry_builder.wanted_inds >> 16) - GetCurrentTotalNumberOfIndustries());
	}
	for (uint16_t j = 0; j < change_loop; j++) {
		if (Chance16(perc, 100)) {
			_industry_builder.TryBuildNewIndustry();
		} else {
			Industry *i = Industry::GetRandom();
			if (i != nullptr) {
				ChangeIndustryProduction(i, false);
				SetWindowDirty(WC_INDUSTRY_VIEW, i->index);
			}
		}
	}

	cur_company.Restore();

	/* production-change */
	InvalidateWindowData(WC_INDUSTRY_DIRECTORY, 0, IDIWD_PRODUCTION_CHANGE);
}

void IndustryMonthlyLoop()
{
	Backup<CompanyID> cur_company(_current_company, OWNER_NONE, FILE_LINE);

	_industry_builder.MonthlyLoop();

	for (Industry *i : Industry::Iterate()) {
		UpdateIndustryStatistics(i);
		if (i->prod_level == PRODLEVEL_CLOSURE) {
			delete i;
		} else {
			ChangeIndustryProduction(i, true);
			SetWindowDirty(WC_INDUSTRY_VIEW, i->index);
		}
	}

	cur_company.Restore();

	/* production-change */
	InvalidateWindowData(WC_INDUSTRY_DIRECTORY, 0, IDIWD_PRODUCTION_CHANGE);
}


void InitializeIndustries()
{
	Industry::industries.fill({});
	_industry_sound_tile = TileIndex{};

	_industry_builder.Reset();
}

/** Verify whether the generated industries are complete, and warn the user if not. */
void CheckIndustries()
{
	int count = 0;
	for (IndustryType it = 0; it < NUM_INDUSTRYTYPES; it++) {
		if (Industry::GetIndustryTypeCount(it) > 0) continue; // Types of existing industries can be skipped.

		bool force_at_least_one;
		uint32_t chance = GetScaledIndustryGenerationProbability(it, &force_at_least_one);
		if (chance == 0 || !force_at_least_one) continue; // Types that are not available can be skipped.

		const IndustrySpec *is = GetIndustrySpec(it);
		SetDParam(0, is->name);
		ShowErrorMessage(STR_ERROR_NO_SUITABLE_PLACES_FOR_INDUSTRIES, STR_ERROR_NO_SUITABLE_PLACES_FOR_INDUSTRIES_EXPLANATION, WL_WARNING);

		count++;
		if (count >= 3) break; // Don't swamp the user with errors.
	}
}

/**
 * Is an industry with the spec a raw industry?
 * @return true if it should be handled as a raw industry
 */
bool IndustrySpec::IsRawIndustry() const
{
	return this->life_type.Any({IndustryLifeType::Extractive, IndustryLifeType::Organic});
}

/**
 * Is an industry with the spec a processing industry?
 * @return true if it should be handled as a processing industry
 */
bool IndustrySpec::IsProcessingIndustry() const
{
	/* Lumber mills are neither raw nor processing */
	return this->life_type.Test(IndustryLifeType::Processing) &&
			!this->behaviour.Test(IndustryBehaviour::CutTrees);
}

/**
 * Get the cost for constructing this industry
 * @return the cost (inflation corrected etc)
 */
Money IndustrySpec::GetConstructionCost() const
{
	/* Building raw industries like secondary uses different price base */
	return (_price[(_settings_game.construction.raw_industry_construction == 1 && this->IsRawIndustry()) ?
			PR_BUILD_INDUSTRY_RAW : PR_BUILD_INDUSTRY] * this->cost_multiplier) >> 8;
}

/**
 * Get the cost for removing this industry
 * Take note that the cost will always be zero for non-grf industries.
 * Only if the grf author did specified a cost will it be applicable.
 * @return the cost (inflation corrected etc)
 */
Money IndustrySpec::GetRemovalCost() const
{
	return (_price[PR_CLEAR_INDUSTRY] * this->removal_cost_multiplier) >> 8;
}

/**
 * Determines whether this industrytype uses standard/newgrf production changes.
 * @return true if original economy is used.
 */
bool IndustrySpec::UsesOriginalEconomy() const
{
	return _settings_game.economy.type == ET_ORIGINAL ||
		this->callback_mask.Any({
			IndustryCallbackMask::Production256Ticks,
			IndustryCallbackMask::ProductionCargoArrival, // production callbacks
			IndustryCallbackMask::MonthlyProdChange,
			IndustryCallbackMask::ProductionChange,
			IndustryCallbackMask::ProdChangeBuild}); // production change callbacks
}

static CommandCost TerraformTile_Industry(TileIndex tile, DoCommandFlag flags, int z_new, Slope tileh_new)
{
	if (AutoslopeEnabled()) {
		/* We imitate here TTDP's behaviour:
		 *  - Both new and old slope must not be steep.
		 *  - TileMaxZ must not be changed.
		 *  - Allow autoslope by default.
		 *  - Disallow autoslope if callback succeeds and returns non-zero.
		 */
		Slope tileh_old = GetTileSlope(tile);
		/* TileMaxZ must not be changed. Slopes must not be steep. */
		if (!IsSteepSlope(tileh_old) && !IsSteepSlope(tileh_new) && (GetTileMaxZ(tile) == z_new + GetSlopeMaxZ(tileh_new))) {
			const IndustryGfx gfx = GetIndustryGfx(tile);
			const IndustryTileSpec *itspec = GetIndustryTileSpec(gfx);

			/* Call callback 3C 'disable autosloping for industry tiles'. */
			if (itspec->callback_mask.Test(IndustryTileCallbackMask::Autoslope)) {
				/* If the callback fails, allow autoslope. */
				uint16_t res = GetIndustryTileCallback(CBID_INDTILE_AUTOSLOPE, 0, 0, gfx, Industry::GetByTile(tile), tile);
				if (res == CALLBACK_FAILED || !ConvertBooleanCallback(itspec->grf_prop.grffile, CBID_INDTILE_AUTOSLOPE, res)) return CommandCost(EXPENSES_CONSTRUCTION, _price[PR_BUILD_FOUNDATION]);
			} else {
				/* allow autoslope */
				return CommandCost(EXPENSES_CONSTRUCTION, _price[PR_BUILD_FOUNDATION]);
			}
		}
	}
	return Command<CMD_LANDSCAPE_CLEAR>::Do(flags, tile);
}

extern const TileTypeProcs _tile_type_industry_procs = {
	DrawTile_Industry,           // draw_tile_proc
	GetSlopePixelZ_Industry,     // get_slope_z_proc
	ClearTile_Industry,          // clear_tile_proc
	AddAcceptedCargo_Industry,   // add_accepted_cargo_proc
	GetTileDesc_Industry,        // get_tile_desc_proc
	GetTileTrackStatus_Industry, // get_tile_track_status_proc
	ClickTile_Industry,          // click_tile_proc
	AnimateTile_Industry,        // animate_tile_proc
	TileLoop_Industry,           // tile_loop_proc
	ChangeTileOwner_Industry,    // change_tile_owner_proc
	nullptr,                        // add_produced_cargo_proc
	nullptr,                        // vehicle_enter_tile_proc
	GetFoundation_Industry,      // get_foundation_proc
	TerraformTile_Industry,      // terraform_tile_proc
};

bool IndustryCompare::operator() (const IndustryListEntry &lhs, const IndustryListEntry &rhs) const
{
	/* Compare by distance first and use index as a tiebreaker. */
	return std::tie(lhs.distance, lhs.industry->index) < std::tie(rhs.distance, rhs.industry->index);
}

/**
 * Remove unused industry accepted/produced slots -- entries after the last slot with valid cargo.
 * @param ind Industry to trim slots.
 */
void TrimIndustryAcceptedProduced(Industry *ind)
{
	uint8_t accepted_cargo_count = 0;
	for (uint8_t j = 0; j < ind->accepted_cargo_count; j++) {
		if (ind->accepted[j].cargo != INVALID_CARGO) accepted_cargo_count = j + 1;
	}
	ind->accepted_cargo_count = accepted_cargo_count;

	uint8_t produced_cargo_count = 0;
	for (uint8_t j = 0; j < ind->produced_cargo_count; j++) {
		if (ind->produced[j].cargo != INVALID_CARGO) produced_cargo_count = j + 1;
	}
	ind->produced_cargo_count = produced_cargo_count;
}<|MERGE_RESOLUTION|>--- conflicted
+++ resolved
@@ -1241,14 +1241,9 @@
 			ProduceIndustryGoodsFromRate(i, true);
 		}
 
-<<<<<<< HEAD
-		IndustryBehaviour indbehav = indsp->behaviour;
-		if ((indbehav & INDUSTRYBEH_PLANT_FIELDS) != 0) {
-=======
 		IndustryBehaviours indbehav = indsp->behaviour;
 
 		if (indbehav.Test(IndustryBehaviour::PlantFields)) {
->>>>>>> fb70a7fe
 			uint16_t cb_res = CALLBACK_FAILED;
 			if (indsp->callback_mask.Test(IndustryCallbackMask::SpecialEffect)) {
 				cb_res = GetIndustryCallback(CBID_INDUSTRY_SPECIAL_EFFECT, Random(), 0, i, i->type, i->location.tile);
@@ -1562,7 +1557,7 @@
 			} else {
 				/* Clear the tiles, but do not affect town ratings */
 				DoCommandFlag flags = DC_AUTO | DC_NO_TEST_TOWN_RATING | DC_NO_MODIFY_TOWN_RATING;
-				if ((ind_behav & INDUSTRYBEH_BUILT_ONWATER) && IsWaterTile(cur_tile)) flags |= DC_ALLOW_REMOVE_WATER;
+				if (ind_behav.Test(IndustryBehaviour::BuiltOnWater) && IsWaterTile(cur_tile)) flags |= DC_ALLOW_REMOVE_WATER;
 				CommandCost ret = Command<CMD_LANDSCAPE_CLEAR>::Do(flags, cur_tile);
 				if (ret.Failed()) return ret;
 			}
@@ -2048,14 +2043,10 @@
 		}
 	}
 
-<<<<<<< HEAD
 	/* Needs to be done after layout and location are populated */
 	i->AddToLocationCache();
 
-	if (GetIndustrySpec(i->type)->behaviour & INDUSTRYBEH_PLANT_ON_BUILT) {
-=======
 	if (GetIndustrySpec(i->type)->behaviour.Test(IndustryBehaviour::PlantOnBuild)) {
->>>>>>> fb70a7fe
 		for (uint j = 0; j != 50; j++) PlantRandomFarmField(i);
 	}
 	InvalidateWindowData(WC_INDUSTRY_DIRECTORY, 0, IDIWD_FORCE_REBUILD);
@@ -2429,13 +2420,8 @@
 
 	uint8_t chance = ind_spc->appear_ingame[to_underlying(_settings_game.game_creation.landscape)];
 	if (!ind_spc->enabled || ind_spc->layouts.empty() ||
-<<<<<<< HEAD
-			((ind_spc->behaviour & INDUSTRYBEH_BEFORE_1950) && CalTime::CurYear() > 1950) ||
-			((ind_spc->behaviour & INDUSTRYBEH_AFTER_1960) && CalTime::CurYear() < 1960) ||
-=======
-			(ind_spc->behaviour.Test(IndustryBehaviour::Before1950) && TimerGameCalendar::year > 1950) ||
-			(ind_spc->behaviour.Test(IndustryBehaviour::After1960) && TimerGameCalendar::year < 1960) ||
->>>>>>> fb70a7fe
+			(ind_spc->behaviour.Test(IndustryBehaviour::Before1950) && CalTime::CurYear() > 1950) ||
+			(ind_spc->behaviour.Test(IndustryBehaviour::After1960) && CalTime::CurYear() < 1960) ||
 			(chance = GetIndustryProbabilityCallback(it, IACT_RANDOMCREATION, chance)) == 0) {
 		*min_number = 0;
 		return 0;
@@ -3054,13 +3040,8 @@
 		increment = 0;
 	}
 
-<<<<<<< HEAD
-	if (!callback_enabled && (indspec->life_type & INDUSTRYLIFE_PROCESSING)) {
+	if (!callback_enabled && indspec->life_type.Test(IndustryLifeType::Processing)) {
 		if ((EconTime::CurYear() - i->last_prod_year) >= PROCESSING_INDUSTRY_ABANDONMENT_YEARS && Chance16(1, original_economy ? 2 : 180)) {
-=======
-	if (!callback_enabled && indspec->life_type.Test(IndustryLifeType::Processing)) {
-		if (TimerGameEconomy::year - i->last_prod_year >= PROCESSING_INDUSTRY_ABANDONMENT_YEARS && Chance16(1, original_economy ? 2 : 180)) {
->>>>>>> fb70a7fe
 			closeit = true;
 		}
 	}
