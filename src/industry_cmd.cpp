/*
 * This file is part of OpenTTD.
 * OpenTTD is free software; you can redistribute it and/or modify it under the terms of the GNU General Public License as published by the Free Software Foundation, version 2.
 * OpenTTD is distributed in the hope that it will be useful, but WITHOUT ANY WARRANTY; without even the implied warranty of MERCHANTABILITY or FITNESS FOR A PARTICULAR PURPOSE.
 * See the GNU General Public License for more details. You should have received a copy of the GNU General Public License along with OpenTTD. If not, see <http://www.gnu.org/licenses/>.
 */

/** @file industry_cmd.cpp Handling of industry tiles. */

#include "stdafx.h"
#include "clear_map.h"
#include "industry.h"
#include "station_base.h"
#include "landscape.h"
#include "viewport_func.h"
#include "command_func.h"
#include "town.h"
#include "news_func.h"
#include "cheat_type.h"
#include "company_base.h"
#include "genworld.h"
#include "tree_map.h"
#include "tunnel_map.h"
#include "newgrf_cargo.h"
#include "newgrf_debug.h"
#include "newgrf_industrytiles.h"
#include "autoslope.h"
#include "water.h"
#include "strings_func.h"
#include "window_func.h"
#include "date_func.h"
#include "vehicle_func.h"
#include "sound_func.h"
#include "animated_tile_func.h"
#include "effectvehicle_func.h"
#include "effectvehicle_base.h"
#include "ai/ai.hpp"
#include "core/pool_func.hpp"
#include "subsidy_func.h"
#include "core/backup_type.hpp"
#include "object_base.h"
#include "game/game.hpp"
#include "error.h"
#include "cmd_helper.h"
#include "string_func.h"
#include "event_logs.h"

#include "table/strings.h"
#include "table/industry_land.h"
#include "table/build_industry.h"

#include "safeguards.h"

IndustryPool _industry_pool("Industry");
INSTANTIATE_POOL_METHODS(Industry)

void ShowIndustryViewWindow(int industry);
void BuildOilRig(TileIndex tile);

static uint8_t _industry_sound_ctr;
static TileIndex _industry_sound_tile;

uint16_t Industry::counts[NUM_INDUSTRYTYPES];

IndustrySpec _industry_specs[NUM_INDUSTRYTYPES];
IndustryTileSpec _industry_tile_specs[NUM_INDUSTRYTILES];
IndustryBuildData _industry_builder; ///< In-game manager of industries.

static int WhoCanServiceIndustry(Industry *ind);

/**
 * This function initialize the spec arrays of both
 * industry and industry tiles.
 * It adjusts the enabling of the industry too, based on climate availability.
 * This will allow for clearer testings
 */
void ResetIndustries()
{
	auto industry_insert = std::copy(std::begin(_origin_industry_specs), std::end(_origin_industry_specs), std::begin(_industry_specs));
	std::fill(industry_insert, std::end(_industry_specs), IndustrySpec{});

	/* Enable only the current climate industries */
	for (auto it = std::begin(_industry_specs); it != industry_insert; ++it) {
		it->enabled = HasBit(it->climate_availability, _settings_game.game_creation.landscape);
	}

	auto industry_tile_insert = std::copy(std::begin(_origin_industry_tile_specs), std::end(_origin_industry_tile_specs), std::begin(_industry_tile_specs));
	std::fill(industry_tile_insert, std::end(_industry_tile_specs), IndustryTileSpec{});

	/* Reset any overrides that have been set. */
	_industile_mngr.ResetOverride();
	_industry_mngr.ResetOverride();
}

/**
 * Retrieve the type for this industry.  Although it is accessed by a tile,
 * it will return the general type of industry, and not the sprite index
 * as would do GetIndustryGfx.
 * @param tile that is queried
 * @pre IsTileType(tile, MP_INDUSTRY)
 * @return general type for this industry, as defined in industry.h
 */
IndustryType GetIndustryType(TileIndex tile)
{
	assert_tile(IsTileType(tile, MP_INDUSTRY), tile);

	const Industry *ind = Industry::GetByTile(tile);
	assert(ind != nullptr);
	return ind->type;
}

/**
 * Accessor for array _industry_specs.
 * This will ensure at once : proper access and
 * not allowing modifications of it.
 * @param thistype of industry (which is the index in _industry_specs)
 * @pre thistype < NUM_INDUSTRYTYPES
 * @return a pointer to the corresponding industry spec
 */
const IndustrySpec *GetIndustrySpec(IndustryType thistype)
{
	assert(thistype < NUM_INDUSTRYTYPES);
	return &_industry_specs[thistype];
}

/**
 * Accessor for array _industry_tile_specs.
 * This will ensure at once : proper access and
 * not allowing modifications of it.
 * @param gfx of industrytile (which is the index in _industry_tile_specs)
 * @pre gfx < INVALID_INDUSTRYTILE
 * @return a pointer to the corresponding industrytile spec
 */
const IndustryTileSpec *GetIndustryTileSpec(IndustryGfx gfx)
{
	assert(gfx < INVALID_INDUSTRYTILE);
	return &_industry_tile_specs[gfx];
}

Industry::~Industry()
{
	if (CleaningPool()) return;

	/* Industry can also be destroyed when not fully initialized.
	 * This means that we do not have to clear tiles either.
	 * Also we must not decrement industry counts in that case. */
	if (this->location.w == 0) return;

	const bool has_neutral_station = this->neutral_station != nullptr;

	for (TileIndex tile_cur : this->location) {
		if (IsTileType(tile_cur, MP_INDUSTRY)) {
			if (GetIndustryIndex(tile_cur) == this->index) {
				DeleteNewGRFInspectWindow(GSF_INDUSTRYTILES, tile_cur);

				/* MakeWaterKeepingClass() can also handle 'land' */
				MakeWaterKeepingClass(tile_cur, OWNER_NONE);
			}
		} else if (IsTileType(tile_cur, MP_STATION) && IsOilRig(tile_cur)) {
			DeleteOilRig(tile_cur);
		}
	}

	if (has_neutral_station) {
		/* Remove possible docking tiles */
		for (TileIndex tile_cur : this->location) {
			ClearDockingTilesCheckingNeighbours(tile_cur);
		}
	}

	if (GetIndustrySpec(this->type)->behaviour & INDUSTRYBEH_PLANT_FIELDS) {
		TileArea ta = TileArea(this->location.tile, 0, 0).Expand(21);

		/* Remove the farmland and convert it to regular tiles over time. */
		for (TileIndex tile_cur : ta) {
			if (IsTileType(tile_cur, MP_CLEAR) && IsClearGround(tile_cur, CLEAR_FIELDS) &&
					GetIndustryIndexOfField(tile_cur) == this->index) {
				SetIndustryIndexOfField(tile_cur, INVALID_INDUSTRY);
			}
		}
	}

	/* don't let any disaster vehicle target invalid industry */
	ReleaseDisastersTargetingIndustry(this->index);

	/* Clear the persistent storage. */
	delete this->psa;

	DecIndustryTypeCount(this->type);

	DeleteIndustryNews(this->index);
	CloseWindowById(WC_INDUSTRY_VIEW, this->index);
	DeleteNewGRFInspectWindow(GSF_INDUSTRIES, this->index);

	DeleteSubsidyWith(SourceType::Industry, this->index);
	CargoPacket::InvalidateAllFrom(SourceType::Industry, this->index);

	for (Station *st : this->stations_near) {
		st->RemoveIndustryToDeliver(this);
	}

	if (_game_mode == GM_NORMAL) RegisterGameEvents(GEF_INDUSTRY_DELETE);
}

/**
 * Invalidating some stuff after removing item from the pool.
 * @param index index of deleted item
 */
void Industry::PostDestructor(size_t)
{
	InvalidateWindowData(WC_INDUSTRY_DIRECTORY, 0, IDIWD_FORCE_REBUILD);
	SetWindowDirty(WC_BUILD_INDUSTRY, 0);
}


/**
 * Return a random valid industry.
 * @return random industry, nullptr if there are no industries
 */
/* static */ Industry *Industry::GetRandom()
{
	if (Industry::GetNumItems() == 0) return nullptr;
	int num = RandomRange((uint16_t)Industry::GetNumItems());
	size_t index = MAX_UVALUE(size_t);

	while (num >= 0) {
		num--;
		index++;

		/* Make sure we have a valid industry */
		while (!Industry::IsValidID(index)) {
			index++;
			assert(index < Industry::GetPoolSize());
		}
	}

	return Industry::Get(index);
}


static void IndustryDrawSugarMine(const TileInfo *ti)
{
	if (!IsIndustryCompleted(ti->tile)) return;

	const DrawIndustryAnimationStruct *d = &_draw_industry_spec1[GetAnimationFrame(ti->tile)];

	AddChildSpriteScreen(SPR_IT_SUGAR_MINE_SIEVE + d->image_1, PAL_NONE, d->x, 0);

	if (d->image_2 != 0) {
		AddChildSpriteScreen(SPR_IT_SUGAR_MINE_CLOUDS + d->image_2 - 1, PAL_NONE, 8, 41);
	}

	if (d->image_3 != 0) {
		AddChildSpriteScreen(SPR_IT_SUGAR_MINE_PILE + d->image_3 - 1, PAL_NONE,
			_drawtile_proc1[d->image_3 - 1].x, _drawtile_proc1[d->image_3 - 1].y);
	}
}

static void IndustryDrawToffeeQuarry(const TileInfo *ti)
{
	uint8_t x = 0;

	if (IsIndustryCompleted(ti->tile)) {
		x = _industry_anim_offs_toffee[GetAnimationFrame(ti->tile)];
		if (x == 0xFF) {
			x = 0;
		}
	}

	AddChildSpriteScreen(SPR_IT_TOFFEE_QUARRY_SHOVEL, PAL_NONE, 22 - x, 24 + x);
	AddChildSpriteScreen(SPR_IT_TOFFEE_QUARRY_TOFFEE, PAL_NONE, 6, 14);
}

static void IndustryDrawBubbleGenerator( const TileInfo *ti)
{
	if (IsIndustryCompleted(ti->tile)) {
		AddChildSpriteScreen(SPR_IT_BUBBLE_GENERATOR_BUBBLE, PAL_NONE, 5, _industry_anim_offs_bubbles[GetAnimationFrame(ti->tile)]);
	}
	AddChildSpriteScreen(SPR_IT_BUBBLE_GENERATOR_SPRING, PAL_NONE, 3, 67);
}

static void IndustryDrawToyFactory(const TileInfo *ti)
{
	const DrawIndustryAnimationStruct *d = &_industry_anim_offs_toys[GetAnimationFrame(ti->tile)];

	if (d->image_1 != 0xFF) {
		AddChildSpriteScreen(SPR_IT_TOY_FACTORY_CLAY, PAL_NONE, d->x, 96 + d->image_1);
	}

	if (d->image_2 != 0xFF) {
		AddChildSpriteScreen(SPR_IT_TOY_FACTORY_ROBOT, PAL_NONE, 16 - d->image_2 * 2, 100 + d->image_2);
	}

	AddChildSpriteScreen(SPR_IT_TOY_FACTORY_STAMP, PAL_NONE, 7, d->image_3);
	AddChildSpriteScreen(SPR_IT_TOY_FACTORY_STAMP_HOLDER, PAL_NONE, 0, 42);
}

static void IndustryDrawCoalPlantSparks(const TileInfo *ti)
{
	if (IsIndustryCompleted(ti->tile)) {
		uint8_t image = GetAnimationFrame(ti->tile);

		if (image != 0 && image < 7) {
			AddChildSpriteScreen(image + SPR_IT_POWER_PLANT_TRANSFORMERS,
				PAL_NONE,
				_coal_plant_sparks[image - 1].x,
				_coal_plant_sparks[image - 1].y
			);
		}
	}
}

typedef void IndustryDrawTileProc(const TileInfo *ti);
static IndustryDrawTileProc * const _industry_draw_tile_procs[5] = {
	IndustryDrawSugarMine,
	IndustryDrawToffeeQuarry,
	IndustryDrawBubbleGenerator,
	IndustryDrawToyFactory,
	IndustryDrawCoalPlantSparks,
};

static void DrawTile_Industry(TileInfo *ti, DrawTileProcParams params)
{
	IndustryGfx gfx = GetIndustryGfx(ti->tile);
	Industry *ind = Industry::GetByTile(ti->tile);
	const IndustryTileSpec *indts = GetIndustryTileSpec(gfx);

	/* Retrieve pointer to the draw industry tile struct */
	if (gfx >= NEW_INDUSTRYTILEOFFSET) {
		/* Draw the tile using the specialized method of newgrf industrytile.
		 * DrawNewIndustry will return false if ever the resolver could not
		 * find any sprite to display.  So in this case, we will jump on the
		 * substitute gfx instead. */
		if (indts->grf_prop.spritegroup[0] != nullptr && DrawNewIndustryTile(ti, ind, gfx, indts)) {
			return;
		} else {
			/* No sprite group (or no valid one) found, meaning no graphics associated.
			 * Use the substitute one instead */
			if (indts->grf_prop.subst_id != INVALID_INDUSTRYTILE) {
				gfx = indts->grf_prop.subst_id;
				/* And point the industrytile spec accordingly */
				indts = GetIndustryTileSpec(gfx);
			}
		}
	}

	const DrawBuildingsTileStruct *dits = &_industry_draw_tile_data[gfx << 2 | (indts->anim_state ?
			GetAnimationFrame(ti->tile) & INDUSTRY_COMPLETED :
			GetIndustryConstructionStage(ti->tile))];

	SpriteID image = dits->ground.sprite;

	/* DrawFoundation() modifies ti->z and ti->tileh */
	if (ti->tileh != SLOPE_FLAT) DrawFoundation(ti, FOUNDATION_LEVELED);

	/* If the ground sprite is the default flat water sprite, draw also canal/river borders.
	 * Do not do this if the tile's WaterClass is 'land'. */
	if (image == SPR_FLAT_WATER_TILE && IsTileOnWater(ti->tile)) {
		DrawWaterClassGround(ti);
	} else {
		DrawGroundSprite(image, GroundSpritePaletteTransform(image, dits->ground.pal, GENERAL_SPRITE_COLOUR(ind->random_colour)));
	}

	/* If industries are transparent and invisible, do not draw the upper part */
	if (IsInvisibilitySet(TO_INDUSTRIES)) return;

	/* Add industry on top of the ground? */
	image = dits->building.sprite;
	if (image != 0) {
		AddSortableSpriteToDraw(image, SpriteLayoutPaletteTransform(image, dits->building.pal, GENERAL_SPRITE_COLOUR(ind->random_colour)),
			ti->x + dits->subtile_x,
			ti->y + dits->subtile_y,
			dits->width,
			dits->height,
			dits->dz,
			ti->z,
			IsTransparencySet(TO_INDUSTRIES));

		if (IsTransparencySet(TO_INDUSTRIES)) return;
	}

	{
		int proc = dits->draw_proc - 1;
		if (proc >= 0) _industry_draw_tile_procs[proc](ti);
	}
}

static int GetSlopePixelZ_Industry(TileIndex tile, uint, uint, bool)
{
	return GetTileMaxPixelZ(tile);
}

static Foundation GetFoundation_Industry(TileIndex tile, Slope tileh)
{
	IndustryGfx gfx = GetIndustryGfx(tile);

	/* For NewGRF industry tiles we might not be drawing a foundation. We need to
	 * account for this, as other structures should
	 * draw the wall of the foundation in this case.
	 */
	if (gfx >= NEW_INDUSTRYTILEOFFSET) {
		const IndustryTileSpec *indts = GetIndustryTileSpec(gfx);
		if (indts->grf_prop.spritegroup[0] != nullptr && HasBit(indts->callback_mask, CBM_INDT_DRAW_FOUNDATIONS)) {
			uint32_t callback_res = GetIndustryTileCallback(CBID_INDTILE_DRAW_FOUNDATIONS, 0, 0, gfx, Industry::GetByTile(tile), tile);
			if (callback_res != CALLBACK_FAILED && !ConvertBooleanCallback(indts->grf_prop.grffile, CBID_INDTILE_DRAW_FOUNDATIONS, callback_res)) return FOUNDATION_NONE;
		}
	}
	return FlatteningFoundation(tileh);
}

static void AddAcceptedCargo_Industry(TileIndex tile, CargoArray &acceptance, CargoTypes &always_accepted)
{
	IndustryGfx gfx = GetIndustryGfx(tile);
	const IndustryTileSpec *itspec = GetIndustryTileSpec(gfx);
	const Industry *ind = Industry::GetByTile(tile);

	/* Starting point for acceptance */
	auto accepts_cargo = itspec->accepts_cargo;
	auto cargo_acceptance = itspec->acceptance;

	if (itspec->special_flags & INDTILE_SPECIAL_ACCEPTS_ALL_CARGO) {
		/* Copy all accepted cargoes from industry itself */
		for (const auto &a : ind->Accepted()) {
			auto pos = std::find(std::begin(accepts_cargo), std::end(accepts_cargo), a.cargo);
			if (pos == std::end(accepts_cargo)) {
				/* Not found, insert */
				pos = std::find(std::begin(accepts_cargo), std::end(accepts_cargo), INVALID_CARGO);
				if (pos == std::end(accepts_cargo)) continue; // nowhere to place, give up on this one
				*pos = a.cargo;
			}
			cargo_acceptance[std::distance(std::begin(accepts_cargo), pos)] += 8;
		}
	}

	if (HasBit(itspec->callback_mask, CBM_INDT_ACCEPT_CARGO)) {
		/* Try callback for accepts list, if success override all existing accepts */
		uint16_t res = GetIndustryTileCallback(CBID_INDTILE_ACCEPT_CARGO, 0, 0, gfx, Industry::GetByTile(tile), tile);
		if (res != CALLBACK_FAILED) {
			accepts_cargo.fill(INVALID_CARGO);
			for (uint i = 0; i < INDUSTRY_ORIGINAL_NUM_INPUTS; i++) accepts_cargo[i] = GetCargoTranslation(GB(res, i * 5, 5), itspec->grf_prop.grffile);
		}
	}

	if (HasBit(itspec->callback_mask, CBM_INDT_CARGO_ACCEPTANCE)) {
		/* Try callback for acceptance list, if success override all existing acceptance */
		uint16_t res = GetIndustryTileCallback(CBID_INDTILE_CARGO_ACCEPTANCE, 0, 0, gfx, Industry::GetByTile(tile), tile);
		if (res != CALLBACK_FAILED) {
			cargo_acceptance.fill(0);
			for (uint i = 0; i < INDUSTRY_ORIGINAL_NUM_INPUTS; i++) cargo_acceptance[i] = GB(res, i * 4, 4);
		}
	}

	for (uint8_t i = 0; i < std::size(itspec->accepts_cargo); i++) {
		CargoID a = accepts_cargo[i];
		if (a == INVALID_CARGO || cargo_acceptance[i] <= 0) continue; // work only with valid cargoes

		/* Add accepted cargo */
		acceptance[a] += cargo_acceptance[i];

		/* Maybe set 'always accepted' bit (if it's not set already) */
		if (HasBit(always_accepted, a)) continue;

		/* Test whether the industry itself accepts the cargo type */
		if (ind->IsCargoAccepted(a)) continue;

		/* If the industry itself doesn't accept this cargo, set 'always accepted' bit */
		SetBit(always_accepted, a);
	}
}

static void GetTileDesc_Industry(TileIndex tile, TileDesc *td)
{
	const Industry *i = Industry::GetByTile(tile);
	const IndustrySpec *is = GetIndustrySpec(i->type);

	td->owner[0] = i->owner;
	td->str = is->name;
	if (!IsIndustryCompleted(tile)) {
		td->dparam[0] = td->str;
		td->str = STR_LAI_TOWN_INDUSTRY_DESCRIPTION_UNDER_CONSTRUCTION;
	}

	if (is->grf_prop.grffile != nullptr) {
		td->grf = GetGRFConfig(is->grf_prop.grffile->grfid)->GetName();
	}
}

static CommandCost ClearTile_Industry(TileIndex tile, DoCommandFlag flags)
{
	Industry *i = Industry::GetByTile(tile);
	const IndustrySpec *indspec = GetIndustrySpec(i->type);

	/* water can destroy industries
	 * in editor you can bulldoze industries
	 * with magic_bulldozer cheat you can destroy industries
	 * (area around OILRIG is water, so water shouldn't flood it
	 */
	if ((_current_company != OWNER_WATER && _game_mode != GM_EDITOR &&
			!_cheats.magic_bulldozer.value) ||
			((flags & DC_AUTO) != 0) ||
			(_current_company == OWNER_WATER &&
				((indspec->behaviour & INDUSTRYBEH_BUILT_ONWATER) ||
				HasBit(GetIndustryTileSpec(GetIndustryGfx(tile))->slopes_refused, 5)))) {
		SetDParam(1, indspec->name);
		return_cmd_error(flags & DC_AUTO ? STR_ERROR_GENERIC_OBJECT_IN_THE_WAY : INVALID_STRING_ID);
	}

	if (flags & DC_EXEC) {
		AI::BroadcastNewEvent(new ScriptEventIndustryClose(i->index));
		Game::NewEvent(new ScriptEventIndustryClose(i->index));
		delete i;
	}
	return CommandCost(EXPENSES_CONSTRUCTION, indspec->GetRemovalCost());
}

/**
 * Move produced cargo from industry to nearby stations.
 * @param tile Industry tile
 * @return true if any cargo was moved.
 */
static bool TransportIndustryGoods(TileIndex tile)
{
	Industry *i = Industry::GetByTile(tile);
	const IndustrySpec *indspec = GetIndustrySpec(i->type);
	bool moved_cargo = false;

	const uint step_limit = _industry_cargo_scaler.Scale(255);
	for (auto &p : i->Produced()) {
		uint cw = std::min<uint>(p.waiting, step_limit);
		if (cw > indspec->minimal_cargo && p.cargo != INVALID_CARGO) {
			p.waiting -= cw;

			/* fluctuating economy? */
			if (EconomyIsInRecession()) cw = (cw + 1) / 2;

			p.history[THIS_MONTH].production = SaturatingAdd<uint32_t>(p.history[THIS_MONTH].production, cw);

<<<<<<< HEAD
			uint am = MoveGoodsToStation(p.cargo, cw, SourceType::Industry, i->index, &i->stations_near, i->exclusive_consumer);
			p.history[THIS_MONTH].transported = SaturatingAdd<uint32_t>(p.history[THIS_MONTH].transported, am);
=======
			uint am = MoveGoodsToStation(p.cargo, cw, SourceType::Industry, i->index, i->stations_near, i->exclusive_consumer);
			p.history[THIS_MONTH].transported += am;
>>>>>>> 1b6a6f1c

			moved_cargo |= (am != 0);
		}
	}

	return moved_cargo;
}

static void AnimateSugarSieve(TileIndex tile)
{
	uint8_t m = GetAnimationFrame(tile) + 1;

	if (_settings_client.sound.ambient) {
		switch (m & 7) {
			case 2: SndPlayTileFx(SND_2D_SUGAR_MINE_1, tile); break;
			case 6: SndPlayTileFx(SND_29_SUGAR_MINE_2, tile); break;
		}
	}

	if (m >= 96) {
		m = 0;
		DeleteAnimatedTile(tile);
	}
	SetAnimationFrame(tile, m);

	MarkTileDirtyByTile(tile, VMDF_NOT_MAP_MODE);
}

static void AnimateToffeeQuarry(TileIndex tile)
{
	uint8_t m = GetAnimationFrame(tile);

	if (_industry_anim_offs_toffee[m] == 0xFF && _settings_client.sound.ambient) {
		SndPlayTileFx(SND_30_TOFFEE_QUARRY, tile);
	}

	if (++m >= 70) {
		m = 0;
		DeleteAnimatedTile(tile);
	}
	SetAnimationFrame(tile, m);

	MarkTileDirtyByTile(tile, VMDF_NOT_MAP_MODE);
}

static void AnimateBubbleCatcher(TileIndex tile)
{
	uint8_t m = GetAnimationFrame(tile);

	if (++m >= 40) {
		m = 0;
		DeleteAnimatedTile(tile);
	}
	SetAnimationFrame(tile, m);

	MarkTileDirtyByTile(tile, VMDF_NOT_MAP_MODE);
}

static void AnimatePowerPlantSparks(TileIndex tile)
{
	uint8_t m = GetAnimationFrame(tile);
	if (m == 6) {
		SetAnimationFrame(tile, 0);
		DeleteAnimatedTile(tile);
	} else {
		SetAnimationFrame(tile, m + 1);
		MarkTileDirtyByTile(tile, VMDF_NOT_MAP_MODE);
	}
}

static void AnimateToyFactory(TileIndex tile)
{
	uint8_t m = GetAnimationFrame(tile) + 1;

	switch (m) {
		case  1: if (_settings_client.sound.ambient) SndPlayTileFx(SND_2C_TOY_FACTORY_1, tile); break;
		case 23: if (_settings_client.sound.ambient) SndPlayTileFx(SND_2B_TOY_FACTORY_2, tile); break;
		case 28: if (_settings_client.sound.ambient) SndPlayTileFx(SND_2A_TOY_FACTORY_3, tile); break;
		default:
			if (m >= 50) {
				int n = GetIndustryAnimationLoop(tile) + 1;
				m = 0;
				if (n >= 8) {
					n = 0;
					DeleteAnimatedTile(tile);
				}
				SetIndustryAnimationLoop(tile, n);
			}
	}

	SetAnimationFrame(tile, m);
	MarkTileDirtyByTile(tile, VMDF_NOT_MAP_MODE);
}

static void AnimatePlasticFountain(TileIndex tile, IndustryGfx gfx)
{
	gfx = (gfx < GFX_PLASTIC_FOUNTAIN_ANIMATED_8) ? gfx + 1 : GFX_PLASTIC_FOUNTAIN_ANIMATED_1;
	SetIndustryGfx(tile, gfx);
	MarkTileDirtyByTile(tile, VMDF_NOT_MAP_MODE);
}

static void AnimateOilWell(TileIndex tile, IndustryGfx gfx)
{
	bool b = Chance16(1, 7);
	uint8_t m = GetAnimationFrame(tile) + 1;
	if (m == 4 && (m = 0, ++gfx) == GFX_OILWELL_ANIMATED_3 + 1 && (gfx = GFX_OILWELL_ANIMATED_1, b)) {
		SetIndustryGfx(tile, GFX_OILWELL_NOT_ANIMATED);
		SetIndustryConstructionStage(tile, 3);
		DeleteAnimatedTile(tile);
	} else {
		SetAnimationFrame(tile, m);
		SetIndustryGfx(tile, gfx);
		MarkTileDirtyByTile(tile, VMDF_NOT_MAP_MODE);
	}
}

static void AnimateMineTower(TileIndex tile)
{
	int state = _scaled_tick_counter & 0x7FF;

	if ((state -= 0x400) < 0) return;

	if (state < 0x1A0) {
		if (state < 0x20 || state >= 0x180) {
			uint8_t m = GetAnimationFrame(tile);
			if (!(m & 0x40)) {
				SetAnimationFrame(tile, m | 0x40);
				if (_settings_client.sound.ambient) SndPlayTileFx(SND_0B_MINE, tile);
			}
			if (state & 7) return;
		} else {
			if (state & 3) return;
		}
		uint8_t m = (GetAnimationFrame(tile) + 1) | 0x40;
		if (m > 0xC2) m = 0xC0;
		SetAnimationFrame(tile, m);
		MarkTileDirtyByTile(tile, VMDF_NOT_MAP_MODE);
	} else if (state >= 0x200 && state < 0x3A0) {
		int i = (state < 0x220 || state >= 0x380) ? 7 : 3;
		if (state & i) return;

		uint8_t m = (GetAnimationFrame(tile) & 0xBF) - 1;
		if (m < 0x80) m = 0x82;
		SetAnimationFrame(tile, m);
		MarkTileDirtyByTile(tile, VMDF_NOT_MAP_MODE);
	}
}

void AnimateTile_Industry(TileIndex tile)
{
	IndustryGfx gfx = GetIndustryGfx(tile);

	if (GetIndustryTileSpec(gfx)->animation.status != ANIM_STATUS_NO_ANIMATION) {
		AnimateNewIndustryTile(tile);
		return;
	}

	switch (gfx) {
	case GFX_SUGAR_MINE_SIEVE:
		if ((_scaled_tick_counter & 1) == 0) AnimateSugarSieve(tile);
		break;

	case GFX_TOFFEE_QUARY:
		if ((_scaled_tick_counter & 3) == 0) AnimateToffeeQuarry(tile);
		break;

	case GFX_BUBBLE_CATCHER:
		if ((_scaled_tick_counter & 1) == 0) AnimateBubbleCatcher(tile);
		break;

	case GFX_POWERPLANT_SPARKS:
		if ((_scaled_tick_counter & 3) == 0) AnimatePowerPlantSparks(tile);
		break;

	case GFX_TOY_FACTORY:
		if ((_scaled_tick_counter & 1) == 0) AnimateToyFactory(tile);
		break;

	case GFX_PLASTIC_FOUNTAIN_ANIMATED_1: case GFX_PLASTIC_FOUNTAIN_ANIMATED_2:
	case GFX_PLASTIC_FOUNTAIN_ANIMATED_3: case GFX_PLASTIC_FOUNTAIN_ANIMATED_4:
	case GFX_PLASTIC_FOUNTAIN_ANIMATED_5: case GFX_PLASTIC_FOUNTAIN_ANIMATED_6:
	case GFX_PLASTIC_FOUNTAIN_ANIMATED_7: case GFX_PLASTIC_FOUNTAIN_ANIMATED_8:
		if ((_scaled_tick_counter & 3) == 0) AnimatePlasticFountain(tile, gfx);
		break;

	case GFX_OILWELL_ANIMATED_1:
	case GFX_OILWELL_ANIMATED_2:
	case GFX_OILWELL_ANIMATED_3:
		if ((_scaled_tick_counter & 7) == 0) AnimateOilWell(tile, gfx);
		break;

	case GFX_COAL_MINE_TOWER_ANIMATED:
	case GFX_COPPER_MINE_TOWER_ANIMATED:
	case GFX_GOLD_MINE_TOWER_ANIMATED:
		AnimateMineTower(tile);
		break;
	}
}


uint8_t GetAnimatedTileSpeed_Industry(TileIndex tile)
{
	IndustryGfx gfx = GetIndustryGfx(tile);

	if (GetIndustryTileSpec(gfx)->animation.status != ANIM_STATUS_NO_ANIMATION) {
		return GetNewIndustryTileAnimationSpeed(tile);
	}

	switch (gfx) {
	case GFX_SUGAR_MINE_SIEVE:
		return 1;

	case GFX_TOFFEE_QUARY:
		return 2;

	case GFX_BUBBLE_CATCHER:
		return 1;

	case GFX_POWERPLANT_SPARKS:
		return 2;

	case GFX_TOY_FACTORY:
		return 1;

	case GFX_PLASTIC_FOUNTAIN_ANIMATED_1: case GFX_PLASTIC_FOUNTAIN_ANIMATED_2:
	case GFX_PLASTIC_FOUNTAIN_ANIMATED_3: case GFX_PLASTIC_FOUNTAIN_ANIMATED_4:
	case GFX_PLASTIC_FOUNTAIN_ANIMATED_5: case GFX_PLASTIC_FOUNTAIN_ANIMATED_6:
	case GFX_PLASTIC_FOUNTAIN_ANIMATED_7: case GFX_PLASTIC_FOUNTAIN_ANIMATED_8:
		return 2;

	case GFX_OILWELL_ANIMATED_1:
	case GFX_OILWELL_ANIMATED_2:
	case GFX_OILWELL_ANIMATED_3:
		return 3;

	default:
		return 0;
	}
}

static void CreateChimneySmoke(TileIndex tile)
{
	uint x = TileX(tile) * TILE_SIZE;
	uint y = TileY(tile) * TILE_SIZE;
	int z = GetTileMaxPixelZ(tile);

	CreateEffectVehicle(x + 15, y + 14, z + 59, EV_CHIMNEY_SMOKE);
}

static void MakeIndustryTileBigger(TileIndex tile)
{
	uint8_t cnt = GetIndustryConstructionCounter(tile) + 1;
	if (cnt != 4) {
		SetIndustryConstructionCounter(tile, cnt);
		return;
	}

	uint8_t stage = GetIndustryConstructionStage(tile) + 1;
	SetIndustryConstructionCounter(tile, 0);
	SetIndustryConstructionStage(tile, stage);
	StartStopIndustryTileAnimation(tile, IAT_CONSTRUCTION_STATE_CHANGE);
	if (stage == INDUSTRY_COMPLETED) SetIndustryCompleted(tile);

	MarkTileDirtyByTile(tile, VMDF_NOT_MAP_MODE);

	if (!IsIndustryCompleted(tile)) return;

	IndustryGfx gfx = GetIndustryGfx(tile);
	if (gfx >= NEW_INDUSTRYTILEOFFSET) {
		/* New industries are already animated on construction. */
		return;
	}

	switch (gfx) {
	case GFX_POWERPLANT_CHIMNEY:
		CreateChimneySmoke(tile);
		break;

	case GFX_OILRIG_1: {
		/* Do not require an industry tile to be after the first two GFX_OILRIG_1
		 * tiles (like the default oil rig). Do a proper check to ensure the
		 * tiles belong to the same industry and based on that build the oil rig's
		 * station. */
		TileIndex other = tile + TileDiffXY(0, 1);

		if (IsTileType(other, MP_INDUSTRY) &&
				GetIndustryGfx(other) == GFX_OILRIG_1 &&
				GetIndustryIndex(tile) == GetIndustryIndex(other)) {
			BuildOilRig(tile);
		}
		break;
	}

	case GFX_TOY_FACTORY:
	case GFX_BUBBLE_CATCHER:
	case GFX_TOFFEE_QUARY:
		SetAnimationFrame(tile, 0);
		SetIndustryAnimationLoop(tile, 0);
		break;

	case GFX_PLASTIC_FOUNTAIN_ANIMATED_1: case GFX_PLASTIC_FOUNTAIN_ANIMATED_2:
	case GFX_PLASTIC_FOUNTAIN_ANIMATED_3: case GFX_PLASTIC_FOUNTAIN_ANIMATED_4:
	case GFX_PLASTIC_FOUNTAIN_ANIMATED_5: case GFX_PLASTIC_FOUNTAIN_ANIMATED_6:
	case GFX_PLASTIC_FOUNTAIN_ANIMATED_7: case GFX_PLASTIC_FOUNTAIN_ANIMATED_8:
		AddAnimatedTile(tile);
		break;
	}
}

static void TileLoopIndustry_BubbleGenerator(TileIndex tile)
{
	static const int8_t _bubble_spawn_location[3][4] = {
		{ 11,   0, -4, -14 },
		{ -4, -10, -4,   1 },
		{ 49,  59, 60,  65 },
	};

	if (_settings_client.sound.ambient) SndPlayTileFx(SND_2E_BUBBLE_GENERATOR, tile);

	int dir = Random() & 3;

	EffectVehicle *v = CreateEffectVehicleAbove(
		TileX(tile) * TILE_SIZE + _bubble_spawn_location[0][dir],
		TileY(tile) * TILE_SIZE + _bubble_spawn_location[1][dir],
		_bubble_spawn_location[2][dir],
		EV_BUBBLE
	);

	if (v != nullptr) v->animation_substate = dir;
}

static void TileLoop_Industry(TileIndex tile)
{
	if (IsTileOnWater(tile)) TileLoop_Water(tile);

	/* Normally this doesn't happen, but if an industry NewGRF is removed
	 * an industry that was previously build on water can now be flooded.
	 * If this happens the tile is no longer an industry tile after
	 * returning from TileLoop_Water. */
	if (!IsTileType(tile, MP_INDUSTRY)) return;

	TriggerIndustryTile(tile, INDTILE_TRIGGER_TILE_LOOP);

	if (!IsIndustryCompleted(tile)) {
		MakeIndustryTileBigger(tile);
		return;
	}

	if (_game_mode == GM_EDITOR) return;

	if (TransportIndustryGoods(tile) && !StartStopIndustryTileAnimation(Industry::GetByTile(tile), IAT_INDUSTRY_DISTRIBUTES_CARGO)) {
		uint newgfx = GetIndustryTileSpec(GetIndustryGfx(tile))->anim_production;

		if (newgfx != INDUSTRYTILE_NOANIM) {
			ResetIndustryConstructionStage(tile);
			SetIndustryCompleted(tile);
			SetIndustryGfx(tile, newgfx);
			MarkTileDirtyByTile(tile, VMDF_NOT_MAP_MODE);
			return;
		}
	}

	if (StartStopIndustryTileAnimation(tile, IAT_TILELOOP)) return;

	IndustryGfx newgfx = GetIndustryTileSpec(GetIndustryGfx(tile))->anim_next;
	if (newgfx != INDUSTRYTILE_NOANIM) {
		ResetIndustryConstructionStage(tile);
		SetIndustryGfx(tile, newgfx);
		MarkTileDirtyByTile(tile, VMDF_NOT_MAP_MODE);
		return;
	}

	IndustryGfx gfx = GetIndustryGfx(tile);
	switch (gfx) {
	case GFX_COAL_MINE_TOWER_NOT_ANIMATED:
	case GFX_COPPER_MINE_TOWER_NOT_ANIMATED:
	case GFX_GOLD_MINE_TOWER_NOT_ANIMATED:
		if (!(_scaled_tick_counter & 0x400) && Chance16(1, 2)) {
			switch (gfx) {
				case GFX_COAL_MINE_TOWER_NOT_ANIMATED:   gfx = GFX_COAL_MINE_TOWER_ANIMATED;   break;
				case GFX_COPPER_MINE_TOWER_NOT_ANIMATED: gfx = GFX_COPPER_MINE_TOWER_ANIMATED; break;
				case GFX_GOLD_MINE_TOWER_NOT_ANIMATED:   gfx = GFX_GOLD_MINE_TOWER_ANIMATED;   break;
			}
			SetIndustryGfx(tile, gfx);
			SetAnimationFrame(tile, 0x80);
			AddAnimatedTile(tile);
		}
		break;

	case GFX_OILWELL_NOT_ANIMATED:
		if (Chance16(1, 6)) {
			SetIndustryGfx(tile, GFX_OILWELL_ANIMATED_1);
			SetAnimationFrame(tile, 0);
			AddAnimatedTile(tile);
		}
		break;

	case GFX_COAL_MINE_TOWER_ANIMATED:
	case GFX_COPPER_MINE_TOWER_ANIMATED:
	case GFX_GOLD_MINE_TOWER_ANIMATED:
		if (!(_scaled_tick_counter & 0x400)) {
			switch (gfx) {
				case GFX_COAL_MINE_TOWER_ANIMATED:   gfx = GFX_COAL_MINE_TOWER_NOT_ANIMATED;   break;
				case GFX_COPPER_MINE_TOWER_ANIMATED: gfx = GFX_COPPER_MINE_TOWER_NOT_ANIMATED; break;
				case GFX_GOLD_MINE_TOWER_ANIMATED:   gfx = GFX_GOLD_MINE_TOWER_NOT_ANIMATED;   break;
			}
			SetIndustryGfx(tile, gfx);
			SetIndustryCompleted(tile);
			SetIndustryConstructionStage(tile, 3);
			DeleteAnimatedTile(tile);
		}
		break;

	case GFX_POWERPLANT_SPARKS:
		if (Chance16(1, 3)) {
			if (_settings_client.sound.ambient) SndPlayTileFx(SND_0C_POWER_STATION, tile);
			AddAnimatedTile(tile);
		}
		break;

	case GFX_COPPER_MINE_CHIMNEY:
		CreateEffectVehicleAbove(TileX(tile) * TILE_SIZE + 6, TileY(tile) * TILE_SIZE + 6, 43, EV_COPPER_MINE_SMOKE);
		break;


	case GFX_TOY_FACTORY: {
			Industry *i = Industry::GetByTile(tile);
			if (i->was_cargo_delivered) {
				i->was_cargo_delivered = false;
				SetIndustryAnimationLoop(tile, 0);
				AddAnimatedTile(tile);
			}
		}
		break;

	case GFX_BUBBLE_GENERATOR:
		TileLoopIndustry_BubbleGenerator(tile);
		break;

	case GFX_TOFFEE_QUARY:
		AddAnimatedTile(tile);
		break;

	case GFX_SUGAR_MINE_SIEVE:
		if (Chance16(1, 3)) AddAnimatedTile(tile);
		break;
	}
}

static bool ClickTile_Industry(TileIndex tile)
{
	ShowIndustryViewWindow(GetIndustryIndex(tile));
	return true;
}

static TrackStatus GetTileTrackStatus_Industry(TileIndex, TransportType, uint, DiagDirection)
{
	return 0;
}

static void ChangeTileOwner_Industry(TileIndex tile, Owner old_owner, Owner new_owner)
{
	/* If the founder merges, the industry was created by the merged company */
	Industry *i = Industry::GetByTile(tile);
	if (i->founder == old_owner) i->founder = (new_owner == INVALID_OWNER) ? OWNER_NONE : new_owner;

	if (i->exclusive_supplier == old_owner) i->exclusive_supplier = new_owner;
	if (i->exclusive_consumer == old_owner) i->exclusive_consumer = new_owner;
}

/**
 * Check whether the tile is a forest.
 * @param tile the tile to investigate.
 * @return true if and only if the tile is a forest
 */
bool IsTileForestIndustry(TileIndex tile)
{
	/* Check for industry tile */
	if (!IsTileType(tile, MP_INDUSTRY)) return false;

	const Industry *ind = Industry::GetByTile(tile);

	/* Check for organic industry (i.e. not processing or extractive) */
	if ((GetIndustrySpec(ind->type)->life_type & INDUSTRYLIFE_ORGANIC) == 0) return false;

	/* Check for wood production */
	for (auto &p : ind->Produced()) {
		/* The industry produces wood. */
		if (p.cargo != INVALID_CARGO && CargoSpec::Get(p.cargo)->label == CT_WOOD) return true;
	}

	return false;
}

static const uint8_t _plantfarmfield_type[] = {1, 1, 1, 1, 1, 3, 3, 4, 4, 4, 5, 5, 5, 6, 6, 6};

/**
 * Check whether the tile can be replaced by a farm field.
 * @param tile the tile to investigate.
 * @param allow_fields if true, the method will return true even if
 * the tile is a farm tile, otherwise the tile may not be a farm tile
 * @return true if the tile can become a farm field
 */
static bool IsSuitableForFarmField(TileIndex tile, bool allow_fields)
{
	switch (GetTileType(tile)) {
		case MP_CLEAR: return !IsClearGround(tile, CLEAR_SNOW) && !IsClearGround(tile, CLEAR_DESERT) && (allow_fields || !IsClearGround(tile, CLEAR_FIELDS));
		case MP_TREES: return GetTreeGround(tile) != TREE_GROUND_SHORE;
		default:       return false;
	}
}

/**
 * Build farm field fence
 * @param tile the tile to position the fence on
 * @param size the size of the field being planted in tiles
 * @param type type of fence to set
 * @param side the side of the tile to attempt placement
 */
static void SetupFarmFieldFence(TileIndex tile, int size, uint8_t type, DiagDirection side)
{
	TileIndexDiff diff = TileOffsByAxis(OtherAxis(DiagDirToAxis(side)));
	TileIndexDiff neighbour_diff = TileOffsByDiagDir(side);

	do {
		tile = TILE_MASK(tile);

		if (IsTileType(tile, MP_CLEAR) && IsClearGround(tile, CLEAR_FIELDS)) {
			TileIndex neighbour = tile + neighbour_diff;
			if (!IsTileType(neighbour, MP_CLEAR) || !IsClearGround(neighbour, CLEAR_FIELDS) || GetFence(neighbour, ReverseDiagDir(side)) == 0) {
				/* Add fence as long as neighbouring tile does not already have a fence in the same position. */
				uint8_t or_ = type;

				if (or_ == 1 && Chance16(1, 7)) or_ = 2;

				SetFence(tile, side, or_);
			}
		}

		tile += diff;
	} while (--size);
}

static void PlantFarmField(TileIndex tile, IndustryID industry)
{
	if (_settings_game.game_creation.landscape == LT_ARCTIC) {
		if (GetTileZ(tile) + 2 >= GetSnowLine()) return;
	}

	/* determine field size */
	uint32_t r = (Random() & 0x303) + 0x404;
	if (_settings_game.game_creation.landscape == LT_ARCTIC) r += 0x404;
	uint size_x = GB(r, 0, 8);
	uint size_y = GB(r, 8, 8);

	TileArea ta(tile - TileDiffXY(std::min(TileX(tile), size_x / 2), std::min(TileY(tile), size_y / 2)), size_x, size_y);
	ta.ClampToMap();

	if (ta.w == 0 || ta.h == 0) return;

	/* check the amount of bad tiles */
	int count = 0;
	for (TileIndex cur_tile : ta) {
		assert(cur_tile < MapSize());
		count += IsSuitableForFarmField(cur_tile, false);
	}
	if (count * 2 < ta.w * ta.h) return;

	/* determine type of field */
	r = Random();
	uint counter = GB(r, 5, 3);
	uint field_type = GB(r, 8, 8) * 9 >> 8;

	/* make field */
	for (TileIndex cur_tile : ta) {
		assert(cur_tile < MapSize());
		if (IsSuitableForFarmField(cur_tile, true)) {
			MakeField(cur_tile, field_type, industry);
			SetClearCounter(cur_tile, counter);
			MarkTileDirtyByTile(cur_tile, VMDF_NOT_MAP_MODE);
		}
	}

	int type = 3;
	if (_settings_game.game_creation.landscape != LT_ARCTIC && _settings_game.game_creation.landscape != LT_TROPIC) {
		type = _plantfarmfield_type[Random() & 0xF];
	}

	SetupFarmFieldFence(ta.tile, ta.h, type, DIAGDIR_NE);
	SetupFarmFieldFence(ta.tile, ta.w, type, DIAGDIR_NW);
	SetupFarmFieldFence(ta.tile + TileDiffXY(ta.w - 1, 0), ta.h, type, DIAGDIR_SW);
	SetupFarmFieldFence(ta.tile + TileDiffXY(0, ta.h - 1), ta.w, type, DIAGDIR_SE);
}

void PlantRandomFarmField(const Industry *i)
{
	int x = i->location.w / 2 + Random() % 31 - 16;
	int y = i->location.h / 2 + Random() % 31 - 16;

	TileIndex tile = TileAddWrap(i->location.tile, x, y);

	if (tile != INVALID_TILE) PlantFarmField(tile, i->index);
}

/**
 * Search callback function for ChopLumberMillTrees
 * @param tile to test
 * @return the result of the test
 */
static bool SearchLumberMillTrees(TileIndex tile, void *)
{
	if (IsTileType(tile, MP_TREES) && GetTreeGrowth(tile) >= TreeGrowthStage::Grown) {
		/* found a tree */

		Backup<CompanyID> cur_company(_current_company, OWNER_NONE, FILE_LINE);

		_industry_sound_ctr = 1;
		_industry_sound_tile = tile;
		if (_settings_client.sound.ambient) SndPlayTileFx(SND_38_LUMBER_MILL_1, tile);

		DoCommand(tile, 0, 0, DC_EXEC, CMD_LANDSCAPE_CLEAR);

		cur_company.Restore();
		return true;
	}
	return false;
}

/**
 * Perform a circular search around the Lumber Mill in order to find trees to cut
 * @param i industry
 */
static void ChopLumberMillTrees(Industry *i)
{
	/* Skip production if cargo slot is invalid. */
	if (i->produced_cargo_count == 0 || i->produced[0].cargo == INVALID_CARGO) return;

	/* We only want to cut trees if all tiles are completed. */
	for (TileIndex tile_cur : i->location) {
		if (i->TileBelongsToIndustry(tile_cur)) {
			if (!IsIndustryCompleted(tile_cur)) return;
		}
	}

	TileIndex tile = i->location.tile;
	if (CircularTileSearch(&tile, 40, SearchLumberMillTrees, nullptr)) { // 40x40 tiles  to search.
		i->produced[0].waiting = ClampTo<uint16_t>(i->produced[0].waiting + 45); // Found a tree, add according value to waiting cargo.
	}
}

static void ProduceIndustryGoodsFromRate(Industry *i, bool scale)
{
	for (auto &p : i->Produced()) {
		if (p.cargo == INVALID_CARGO) continue;
		uint amount = p.rate;
		if (amount != 0 && scale) {
			amount = _industry_cargo_scaler.Scale(amount);
		}
		p.waiting = ClampTo<uint16_t>(p.waiting + amount);
	}
}

static uint _scaled_production_ticks;

static void ProduceIndustryGoods(Industry *i)
{
	const IndustrySpec *indsp = GetIndustrySpec(i->type);

	/* play a sound? */
	if ((i->counter & 0x3F) == 0) {
		uint32_t r;
		if (Chance16R(1, 14, r) && !indsp->random_sounds.empty()  && _settings_client.sound.ambient) {
			for (auto &p : i->Produced()) {
				if (p.history[LAST_MONTH].production > 0) {
					/* Play sound since last month had production */
					SndPlayTileFx(
						static_cast<SoundFx>(indsp->random_sounds[((r >> 16) * indsp->random_sounds.size()) >> 16]),
						i->location.tile);
					break;
				}
			}
		}
	}

	i->counter--;

	const bool scale_ticks = _industry_cargo_scaler.HasScaling() && HasBit(indsp->callback_mask, CBM_IND_PRODUCTION_256_TICKS);
	if (scale_ticks) {
		if ((i->counter % _scaled_production_ticks) == 0) {
			if (HasBit(indsp->callback_mask, CBM_IND_PRODUCTION_256_TICKS)) IndustryProductionCallback(i, 1);
			ProduceIndustryGoodsFromRate(i, false);
		}
	}

	/* produce some cargo */
	if ((i->counter % INDUSTRY_PRODUCE_TICKS) == 0) {
		if (!scale_ticks) {
			if (HasBit(indsp->callback_mask, CBM_IND_PRODUCTION_256_TICKS)) IndustryProductionCallback(i, 1);
			ProduceIndustryGoodsFromRate(i, true);
		}

		IndustryBehaviour indbehav = indsp->behaviour;
		if ((indbehav & INDUSTRYBEH_PLANT_FIELDS) != 0) {
			uint16_t cb_res = CALLBACK_FAILED;
			if (HasBit(indsp->callback_mask, CBM_IND_SPECIAL_EFFECT)) {
				cb_res = GetIndustryCallback(CBID_INDUSTRY_SPECIAL_EFFECT, Random(), 0, i, i->type, i->location.tile);
			}

			bool plant;
			if (cb_res != CALLBACK_FAILED) {
				plant = ConvertBooleanCallback(indsp->grf_prop.grffile, CBID_INDUSTRY_SPECIAL_EFFECT, cb_res);
			} else {
				plant = Chance16(1, 8);
			}

			if (plant) PlantRandomFarmField(i);
		}
		if ((indbehav & INDUSTRYBEH_CUT_TREES) != 0) {
			uint16_t cb_res = CALLBACK_FAILED;
			if (HasBit(indsp->callback_mask, CBM_IND_SPECIAL_EFFECT)) {
				cb_res = GetIndustryCallback(CBID_INDUSTRY_SPECIAL_EFFECT, Random(), 1, i, i->type, i->location.tile);
			}

			bool cut;
			if (cb_res != CALLBACK_FAILED) {
				cut = ConvertBooleanCallback(indsp->grf_prop.grffile, CBID_INDUSTRY_SPECIAL_EFFECT, cb_res);
			} else {
				cut = ((i->counter % INDUSTRY_CUT_TREE_TICKS) == 0);
			}

			if (cut) ChopLumberMillTrees(i);
		}

		TriggerIndustry(i, INDUSTRY_TRIGGER_INDUSTRY_TICK);
		StartStopIndustryTileAnimation(i, IAT_INDUSTRY_TICK);
	}
}

void OnTick_Industry()
{
	if (_industry_sound_ctr != 0) {
		_industry_sound_ctr++;

		if (_industry_sound_ctr == 75) {
			if (_settings_client.sound.ambient) SndPlayTileFx(SND_37_LUMBER_MILL_2, _industry_sound_tile);
		} else if (_industry_sound_ctr == 160) {
			_industry_sound_ctr = 0;
			if (_settings_client.sound.ambient) SndPlayTileFx(SND_36_LUMBER_MILL_3, _industry_sound_tile);
		}
	}

	if (_game_mode == GM_EDITOR) return;

	_scaled_production_ticks = _industry_inverse_cargo_scaler.Scale(INDUSTRY_PRODUCE_TICKS);
	for (Industry *i : Industry::Iterate()) {
		ProduceIndustryGoods(i);
	}
}

/**
 * Check the conditions of #CHECK_NOTHING (Always succeeds).
 * @return Succeeded or failed command.
 */
static CommandCost CheckNewIndustry_NULL(TileIndex)
{
	return CommandCost();
}

/**
 * Check the conditions of #CHECK_FOREST (Industry should be build above snow-line in arctic climate).
 * @param tile %Tile to perform the checking.
 * @return Succeeded or failed command.
 */
static CommandCost CheckNewIndustry_Forest(TileIndex tile)
{
	if (_settings_game.game_creation.landscape == LT_ARCTIC) {
		if (GetTileZ(tile) < HighestSnowLine() + 2) {
			return_cmd_error(STR_ERROR_FOREST_CAN_ONLY_BE_PLANTED);
		}
	}
	return CommandCost();
}

/**
 * Check if a tile is within a distance from map edges, scaled by map dimensions independently.
 * Each dimension is checked independently, and dimensions smaller than 256 are not scaled.
 * @param tile Which tile to check distance of.
 * @param maxdist Normal distance on a 256x256 map.
 * @return True if the tile is near the map edge.
 */
static bool CheckScaledDistanceFromEdge(TileIndex tile, uint maxdist)
{
	uint maxdist_x = maxdist;
	uint maxdist_y = maxdist;

	if (MapSizeX() > 256) maxdist_x *= MapSizeX() / 256;
	if (MapSizeY() > 256) maxdist_y *= MapSizeY() / 256;

	if (DistanceFromEdgeDir(tile, DIAGDIR_NE) < maxdist_x) return true;
	if (DistanceFromEdgeDir(tile, DIAGDIR_NW) < maxdist_y) return true;
	if (DistanceFromEdgeDir(tile, DIAGDIR_SW) < maxdist_x) return true;
	if (DistanceFromEdgeDir(tile, DIAGDIR_SE) < maxdist_y) return true;

	return false;
}

/**
 * Check the conditions of #CHECK_REFINERY (Industry should be positioned near edge of the map).
 * @param tile %Tile to perform the checking.
 * @return Succeeded or failed command.
 */
static CommandCost CheckNewIndustry_OilRefinery(TileIndex tile)
{
	if (_game_mode == GM_EDITOR) return CommandCost();

	if (CheckScaledDistanceFromEdge(TileAddXY(tile, 1, 1), _settings_game.game_creation.oil_refinery_limit)) return CommandCost();

	return_cmd_error(STR_ERROR_CAN_ONLY_BE_POSITIONED);
}

extern bool _ignore_restrictions;

/**
 * Check the conditions of #CHECK_OIL_RIG (Industries at sea should be positioned near edge of the map).
 * @param tile %Tile to perform the checking.
 * @return Succeeded or failed command.
 */
static CommandCost CheckNewIndustry_OilRig(TileIndex tile)
{
	if (_game_mode == GM_EDITOR && _ignore_restrictions) return CommandCost();

	if (TileHeight(tile) == 0 &&
			CheckScaledDistanceFromEdge(TileAddXY(tile, 1, 1), _settings_game.game_creation.oil_refinery_limit)) return CommandCost();

	return_cmd_error(STR_ERROR_CAN_ONLY_BE_POSITIONED);
}

/**
 * Check the conditions of #CHECK_FARM (Industry should be below snow-line in arctic).
 * @param tile %Tile to perform the checking.
 * @return Succeeded or failed command.
 */
static CommandCost CheckNewIndustry_Farm(TileIndex tile)
{
	if (_settings_game.game_creation.landscape == LT_ARCTIC) {
		if (GetTileZ(tile) + 2 >= HighestSnowLine()) {
			return_cmd_error(STR_ERROR_SITE_UNSUITABLE);
		}
	}
	return CommandCost();
}

/**
 * Check the conditions of #CHECK_PLANTATION (Industry should NOT be in the desert).
 * @param tile %Tile to perform the checking.
 * @return Succeeded or failed command.
 */
static CommandCost CheckNewIndustry_Plantation(TileIndex tile)
{
	if (GetTropicZone(tile) == TROPICZONE_DESERT) {
		return_cmd_error(STR_ERROR_SITE_UNSUITABLE);
	}
	return CommandCost();
}

/**
 * Check the conditions of #CHECK_WATER (Industry should be in the desert).
 * @param tile %Tile to perform the checking.
 * @return Succeeded or failed command.
 */
static CommandCost CheckNewIndustry_Water(TileIndex tile)
{
	if (GetTropicZone(tile) != TROPICZONE_DESERT) {
		return_cmd_error(STR_ERROR_CAN_ONLY_BE_BUILT_IN_DESERT);
	}
	return CommandCost();
}

/**
 * Check the conditions of #CHECK_LUMBERMILL (Industry should be in the rain forest).
 * @param tile %Tile to perform the checking.
 * @return Succeeded or failed command.
 */
static CommandCost CheckNewIndustry_Lumbermill(TileIndex tile)
{
	if (GetTropicZone(tile) != TROPICZONE_RAINFOREST) {
		return_cmd_error(STR_ERROR_CAN_ONLY_BE_BUILT_IN_RAINFOREST);
	}
	return CommandCost();
}

/**
 * Check the conditions of #CHECK_BUBBLEGEN (Industry should be in low land).
 * @param tile %Tile to perform the checking.
 * @return Succeeded or failed command.
 */
static CommandCost CheckNewIndustry_BubbleGen(TileIndex tile)
{
	if (GetTileZ(tile) > 4) {
		return_cmd_error(STR_ERROR_CAN_ONLY_BE_BUILT_IN_LOW_AREAS);
	}
	return CommandCost();
}

/**
 * Industrytype check function signature.
 * @param tile %Tile to check.
 * @return Succeeded or failed command.
 */
typedef CommandCost CheckNewIndustryProc(TileIndex tile);

/** Check functions for different types of industry. */
static CheckNewIndustryProc * const _check_new_industry_procs[CHECK_END] = {
	CheckNewIndustry_NULL,        ///< CHECK_NOTHING
	CheckNewIndustry_Forest,      ///< CHECK_FOREST
	CheckNewIndustry_OilRefinery, ///< CHECK_REFINERY
	CheckNewIndustry_Farm,        ///< CHECK_FARM
	CheckNewIndustry_Plantation,  ///< CHECK_PLANTATION
	CheckNewIndustry_Water,       ///< CHECK_WATER
	CheckNewIndustry_Lumbermill,  ///< CHECK_LUMBERMILL
	CheckNewIndustry_BubbleGen,   ///< CHECK_BUBBLEGEN
	CheckNewIndustry_OilRig,      ///< CHECK_OIL_RIG
};

/**
 * Find a town for the industry, while checking for multiple industries in the same town.
 * @param tile Position of the industry to build.
 * @param type Industry type.
 * @param[out] t Pointer to return town for the new industry, \c nullptr is written if no good town can be found.
 * @return Succeeded or failed command.
 *
 * @pre \c *t != nullptr
 * @post \c *t points to a town on success, and \c nullptr on failure.
 */
static CommandCost FindTownForIndustry(TileIndex tile, IndustryType type, Town **t)
{
	*t = ClosestTownFromTile(tile, UINT_MAX);

	if (_settings_game.economy.multiple_industry_per_town) return CommandCost();

	for (const Industry *i : Industry::Iterate()) {
		if (i->type == type && i->town == *t) {
			*t = nullptr;
			return_cmd_error(STR_ERROR_ONLY_ONE_ALLOWED_PER_TOWN);
		}
	}

	return CommandCost();
}

bool IsSlopeRefused(Slope current, Slope refused)
{
	if (IsSteepSlope(current)) return true;
	if (current != SLOPE_FLAT) {
		if (IsSteepSlope(refused)) return true;

		Slope t = ComplementSlope(current);

		if ((refused & SLOPE_W) && (t & SLOPE_NW)) return true;
		if ((refused & SLOPE_S) && (t & SLOPE_NE)) return true;
		if ((refused & SLOPE_E) && (t & SLOPE_SW)) return true;
		if ((refused & SLOPE_N) && (t & SLOPE_SE)) return true;
	}

	return false;
}

/**
 * Are the tiles of the industry free?
 * @param tile                    Position to check.
 * @param layout                  Industry tiles table.
 * @param type                    Type of the industry.
 * @return Failed or succeeded command.
 */
static CommandCost CheckIfIndustryTilesAreFree(TileIndex tile, const IndustryTileLayout &layout, IndustryType type)
{
	IndustryBehaviour ind_behav = GetIndustrySpec(type)->behaviour;

	for (const IndustryTileLayoutTile &it : layout) {
		IndustryGfx gfx = GetTranslatedIndustryTileID(it.gfx);
		TileIndex cur_tile = TileAddWrap(tile, it.ti.x, it.ti.y);

		if (!IsValidTile(cur_tile)) {
			return_cmd_error(STR_ERROR_SITE_UNSUITABLE);
		}

		if (gfx == GFX_WATERTILE_SPECIALCHECK) {
			if (!IsWaterTile(cur_tile) ||
					!IsTileFlat(cur_tile)) {
				return_cmd_error(STR_ERROR_SITE_UNSUITABLE);
			}
		} else {
			CommandCost ret = EnsureNoVehicleOnGround(cur_tile);
			if (ret.Failed()) return ret;
			if (IsBridgeAbove(cur_tile)) return_cmd_error(STR_ERROR_SITE_UNSUITABLE);

			const IndustryTileSpec *its = GetIndustryTileSpec(gfx);

			/* Perform land/water check if not disabled */
			if (!HasBit(its->slopes_refused, 5) && ((HasTileWaterClass(cur_tile) && IsTileOnWater(cur_tile)) == !(ind_behav & INDUSTRYBEH_BUILT_ONWATER))) return_cmd_error(STR_ERROR_SITE_UNSUITABLE);

			if ((ind_behav & (INDUSTRYBEH_ONLY_INTOWN | INDUSTRYBEH_TOWN1200_MORE)) || // Tile must be a house
					((ind_behav & INDUSTRYBEH_ONLY_NEARTOWN) && IsTileType(cur_tile, MP_HOUSE))) { // Tile is allowed to be a house (and it is a house)
				if (!IsTileType(cur_tile, MP_HOUSE)) {
					return_cmd_error(STR_ERROR_CAN_ONLY_BE_BUILT_IN_TOWNS);
				}

				/* Clear the tiles as OWNER_TOWN to not affect town rating, and to not clear protected buildings */
				Backup<CompanyID> cur_company(_current_company, OWNER_TOWN, FILE_LINE);
				CommandCost ret = DoCommand(cur_tile, 0, 0, DC_NONE, CMD_LANDSCAPE_CLEAR);
				cur_company.Restore();

				if (ret.Failed()) return ret;
			} else {
				/* Clear the tiles, but do not affect town ratings */
				DoCommandFlag flags = DC_AUTO | DC_NO_TEST_TOWN_RATING | DC_NO_MODIFY_TOWN_RATING;
				if ((ind_behav & INDUSTRYBEH_BUILT_ONWATER) && IsWaterTile(cur_tile)) flags |= DC_ALLOW_REMOVE_WATER;
				CommandCost ret = DoCommand(cur_tile, 0, 0, flags, CMD_LANDSCAPE_CLEAR);
				if (ret.Failed()) return ret;
			}
		}
	}

	return CommandCost();
}

/**
 * Check slope requirements for industry tiles.
 * @param tile                    Position to check.
 * @param layout                  Industry tiles table.
 * @param layout_index            The index of the layout to build/fund
 * @param type                    Type of the industry.
 * @param initial_random_bits     The random bits the industry is going to have after construction.
 * @param founder                 Industry founder
 * @param creation_type           The circumstances the industry is created under.
 * @param[out] custom_shape_check Perform custom check for the site.
 * @return Failed or succeeded command.
 */
static CommandCost CheckIfIndustryTileSlopes(TileIndex tile, const IndustryTileLayout &layout, size_t layout_index, IndustryType type, uint16_t initial_random_bits, Owner founder, IndustryAvailabilityCallType creation_type, bool *custom_shape_check = nullptr)
{
	bool refused_slope = false;
	bool custom_shape = false;

	for (const IndustryTileLayoutTile &it : layout) {
		IndustryGfx gfx = GetTranslatedIndustryTileID(it.gfx);
		TileIndex cur_tile = TileAddWrap(tile, it.ti.x, it.ti.y);
		assert(IsValidTile(cur_tile)); // checked before in CheckIfIndustryTilesAreFree

		if (gfx != GFX_WATERTILE_SPECIALCHECK) {
			const IndustryTileSpec *its = GetIndustryTileSpec(gfx);

			if (HasBit(its->callback_mask, CBM_INDT_SHAPE_CHECK)) {
				custom_shape = true;
				CommandCost ret = PerformIndustryTileSlopeCheck(tile, cur_tile, its, type, gfx, layout_index, initial_random_bits, founder, creation_type);
				if (ret.Failed()) return ret;
			} else {
				Slope tileh = GetTileSlope(cur_tile);
				refused_slope |= IsSlopeRefused(tileh, its->slopes_refused);
			}
		}
	}

	if (custom_shape_check != nullptr) *custom_shape_check = custom_shape;

	/* It is almost impossible to have a fully flat land in TG, so what we
	 *  do is that we check if we can make the land flat later on. See
	 *  CheckIfCanLevelIndustryPlatform(). */
	if (!refused_slope || (_settings_game.game_creation.land_generator == LG_TERRAGENESIS && _generating_world && !custom_shape && !_ignore_restrictions)) {
		return CommandCost();
	}
	return_cmd_error(STR_ERROR_SITE_UNSUITABLE);
}

/**
 * Is the industry allowed to be built at this place for the town?
 * @param tile Tile to construct the industry.
 * @param type Type of the industry.
 * @param t    Town authority that the industry belongs to.
 * @return Succeeded or failed command.
 */
static CommandCost CheckIfIndustryIsAllowed(TileIndex tile, IndustryType type, const Town *t)
{
	if ((GetIndustrySpec(type)->behaviour & INDUSTRYBEH_TOWN1200_MORE) && t->cache.population < 1200) {
		return_cmd_error(STR_ERROR_CAN_ONLY_BE_BUILT_IN_TOWNS_WITH_POPULATION_OF_1200);
	}

	if ((GetIndustrySpec(type)->behaviour & INDUSTRYBEH_ONLY_NEARTOWN) && DistanceMax(t->xy, tile) > 9) {
		return_cmd_error(STR_ERROR_CAN_ONLY_BE_BUILT_NEAR_TOWN_CENTER);
	}

	if (type == IT_OIL_RIG &&
			(IsTunnelInWay(tile, 0) ||
			IsTunnelInWay(tile + TileDiffXY(0, 1), 0) ||
			IsTunnelInWay(tile + TileDiffXY(1, 2), 0))) return_cmd_error(STR_ERROR_NO_DRILLING_ABOVE_CHUNNEL);

	return CommandCost();
}

static bool CheckCanTerraformSurroundingTiles(TileIndex tile, uint height, int internal)
{
	/* Check if we don't leave the map */
	if (TileX(tile) == 0 || TileY(tile) == 0 || GetTileType(tile) == MP_VOID) return false;

	TileArea ta(tile - TileDiffXY(1, 1), 2, 2);
	for (TileIndex tile_walk : ta) {
		uint curh = TileHeight(tile_walk);
		/* Is the tile clear? */
		if ((GetTileType(tile_walk) != MP_CLEAR) && (GetTileType(tile_walk) != MP_TREES)) return false;

		/* Don't allow too big of a change if this is the sub-tile check */
		if (internal != 0 && Delta(curh, height) > 1) return false;

		/* Different height, so the surrounding tiles of this tile
		 *  has to be correct too (in level, or almost in level)
		 *  else you get a chain-reaction of terraforming. */
		if (internal == 0 && curh != height) {
			if (TileX(tile_walk) == 0 || TileY(tile_walk) == 0 || !CheckCanTerraformSurroundingTiles(tile_walk + TileDiffXY(-1, -1), height, internal + 1)) {
				return false;
			}
		}
	}

	return true;
}

/**
 * This function tries to flatten out the land below an industry, without
 *  damaging the surroundings too much.
 */
static bool CheckIfCanLevelIndustryPlatform(TileIndex tile, DoCommandFlag flags, const IndustryTileLayout &layout)
{
	int max_x = 0;
	int max_y = 0;

	/* Finds dimensions of largest variant of this industry */
	for (const IndustryTileLayoutTile &it : layout) {
		if (it.gfx == GFX_WATERTILE_SPECIALCHECK) continue; // watercheck tiles don't count for footprint size
		if (it.ti.x > max_x) max_x = it.ti.x;
		if (it.ti.y > max_y) max_y = it.ti.y;
	}

	/* Remember level height */
	uint h = TileHeight(tile);

	if (TileX(tile) <= _settings_game.construction.industry_platform + 1U || TileY(tile) <= _settings_game.construction.industry_platform + 1U) return false;
	/* Check that all tiles in area and surrounding are clear
	 * this determines that there are no obstructing items */

	/* TileArea::Expand is not used here as we need to abort
	 * instead of clamping if the bounds cannot expanded. */
	TileArea ta(tile + TileDiffXY(-_settings_game.construction.industry_platform, -_settings_game.construction.industry_platform),
			max_x + 2 + 2 * _settings_game.construction.industry_platform, max_y + 2 + 2 * _settings_game.construction.industry_platform);

	if (TileX(ta.tile) + ta.w >= MapMaxX() || TileY(ta.tile) + ta.h >= MapMaxY()) return false;

	/* _current_company is OWNER_NONE for randomly generated industries and in editor, or the company who funded or prospected the industry.
	 * Perform terraforming as OWNER_TOWN to disable autoslope and town ratings. */
	Backup<CompanyID> cur_company(_current_company, OWNER_TOWN, FILE_LINE);

	for (TileIndex tile_walk : ta) {
		uint curh = TileHeight(tile_walk);
		if (curh != h) {
			/* This tile needs terraforming. Check if we can do that without
			 *  damaging the surroundings too much. */
			if (!CheckCanTerraformSurroundingTiles(tile_walk, h, 0)) {
				cur_company.Restore();
				return false;
			}
			/* This is not 100% correct check, but the best we can do without modifying the map.
			 *  What is missing, is if the difference in height is more than 1.. */
			if (DoCommand(tile_walk, SLOPE_N, (curh > h) ? 0 : 1, flags & ~DC_EXEC, CMD_TERRAFORM_LAND).Failed()) {
				cur_company.Restore();
				return false;
			}
		}
	}

	if (flags & DC_EXEC) {
		/* Terraform the land under the industry */
		for (TileIndex tile_walk : ta) {
			uint curh = TileHeight(tile_walk);
			while (curh != h) {
				/* We give the terraforming for free here, because we can't calculate
				 *  exact cost in the test-round, and as we all know, that will cause
				 *  a nice assert if they don't match ;) */
				DoCommand(tile_walk, SLOPE_N, (curh > h) ? 0 : 1, flags, CMD_TERRAFORM_LAND);
				curh += (curh > h) ? -1 : 1;
			}
		}
	}

	cur_company.Restore();
	return true;
}


/**
 * Check that the new industry is far enough from conflicting industries.
 * @param tile Tile to construct the industry.
 * @param type Type of the new industry.
 * @return Succeeded or failed command.
 */
static CommandCost CheckIfFarEnoughFromConflictingIndustry(TileIndex tile, IndustryType type)
{
	const IndustrySpec *indspec = GetIndustrySpec(type);

	/* On a large map with many industries, it may be faster to check an area. */
	static const int dmax = 14;
	if (Industry::GetNumItems() > static_cast<size_t>(dmax * dmax * 2)) {
		const Industry *i = nullptr;
		TileArea tile_area = TileArea(tile, 1, 1).Expand(dmax);
		for (TileIndex atile : tile_area) {
			if (GetTileType(atile) == MP_INDUSTRY) {
				const Industry *i2 = Industry::GetByTile(atile);
				if (i == i2) continue;
				i = i2;
				if (DistanceMax(tile, i->location.tile) > (uint)dmax) continue;
				if (i->type == indspec->conflicting[0] ||
						i->type == indspec->conflicting[1] ||
						i->type == indspec->conflicting[2]) {
					return_cmd_error(STR_ERROR_INDUSTRY_TOO_CLOSE);
				}
			}
		}
		return CommandCost();
	}

	for (const Industry *i : Industry::Iterate()) {
		/* Within 14 tiles from another industry is considered close */
		if (DistanceMax(tile, i->location.tile) > 14) continue;

		/* check if there are any conflicting industry types around */
		if (i->type == indspec->conflicting[0] ||
				i->type == indspec->conflicting[1] ||
				i->type == indspec->conflicting[2]) {
			return_cmd_error(STR_ERROR_INDUSTRY_TOO_CLOSE);
		}
	}
	return CommandCost();
}

/**
 * Advertise about a new industry opening.
 * @param ind Industry being opened.
 */
static void AdvertiseIndustryOpening(const Industry *ind)
{
	const IndustrySpec *ind_spc = GetIndustrySpec(ind->type);
	SetDParam(0, ind_spc->name);
	if (ind_spc->new_industry_text > STR_LAST_STRINGID) {
		SetDParam(1, STR_TOWN_NAME);
		SetDParam(2, ind->town->index);
	} else {
		SetDParam(1, ind->town->index);
	}
	AddIndustryNewsItem(ind_spc->new_industry_text, NT_INDUSTRY_OPEN, ind->index);
	AI::BroadcastNewEvent(new ScriptEventIndustryOpen(ind->index));
	Game::NewEvent(new ScriptEventIndustryOpen(ind->index));
}

/**
 * Populate an industry's list of nearby stations, and if it accepts any cargo, also
 * add the industry to each station's nearby industry list.
 * @param ind Industry
 */
static void PopulateStationsNearby(Industry *ind)
{
	if (ind->neutral_station != nullptr && !_settings_game.station.serve_neutral_industries) {
		/* Industry has a neutral station. Use it and ignore any other nearby stations. */
		ind->stations_near.insert(ind->neutral_station);
		ind->neutral_station->industries_near.clear();
		ind->neutral_station->industries_near.insert(IndustryListEntry{0, ind});
		return;
	}

	ForAllStationsAroundTiles(ind->location, [ind](Station *st, TileIndex tile) {
		if (!IsTileType(tile, MP_INDUSTRY) || GetIndustryIndex(tile) != ind->index) return false;
		ind->stations_near.insert(st);
		st->AddIndustryToDeliver(ind, tile);
		return false;
	});
}

/**
 * Put an industry on the map.
 * @param i                   Just allocated poolitem, mostly empty.
 * @param tile                North tile of the industry.
 * @param type                Type of the industry.
 * @param layout              Industrylayout to build.
 * @param layout_index        Number of the industry layout.
 * @param t                   Nearest town.
 * @param founder             Founder of the industry; OWNER_NONE in case of random construction.
 * @param initial_random_bits Random bits for the industry.
 */
static void DoCreateNewIndustry(Industry *i, TileIndex tile, IndustryType type, const IndustryTileLayout &layout, size_t layout_index, Town *t, Owner founder, uint16_t initial_random_bits)
{
	const IndustrySpec *indspec = GetIndustrySpec(type);

	i->location = TileArea(tile, 1, 1);
	i->type = type;
	Industry::IncIndustryTypeCount(type);

	i->produced_cargo_count = 0;
	for (size_t index = 0; index < std::size(indspec->produced_cargo); ++index) {
		if (!IsValidCargoID(indspec->produced_cargo[index])) break;
		i->produced_cargo_count++;
	}
	i->produced = std::make_unique<Industry::ProducedCargo[]>(i->produced_cargo_count);
	for (uint8_t index = 0; index < i->produced_cargo_count; ++index) {
		Industry::ProducedCargo &p = i->produced[index];
		p.cargo = indspec->produced_cargo[index];
		p.rate = indspec->production_rate[index];
	}

	i->accepted_cargo_count = 0;
	for (size_t index = 0; index < std::size(indspec->accepts_cargo); ++index) {
		if (!IsValidCargoID(indspec->accepts_cargo[index])) break;
		i->accepted_cargo_count++;
	}
	i->accepted = std::make_unique<Industry::AcceptedCargo[]>(i->accepted_cargo_count);
	for (uint8_t index = 0; index < i->accepted_cargo_count; ++index) {
		Industry::AcceptedCargo &a = i->accepted[index];
		a.cargo = indspec->accepts_cargo[index];
	}

	/* Randomize inital production if non-original economy is used and there are no production related callbacks. */
	if (!indspec->UsesOriginalEconomy()) {
		for (auto &p : i->Produced()) {
			p.rate = ClampTo<uint8_t>((RandomRange(256) + 128) * p.rate >> 8);
		}
	}

	i->town = t;
	i->owner = OWNER_NONE;

	uint16_t r = Random();
	i->random_colour = static_cast<Colours>(GB(r, 0, 4));
	i->counter = GB(r, 4, 12);
	i->random = initial_random_bits;
	i->was_cargo_delivered = false;
	i->last_prod_year = EconTime::CurYear();
	i->founder = founder;
	i->ctlflags = INDCTL_NONE;

	i->construction_date = CalTime::CurDate();
	i->construction_type = (_game_mode == GM_EDITOR) ? ICT_SCENARIO_EDITOR :
			(_generating_world ? ICT_MAP_GENERATION : ICT_NORMAL_GAMEPLAY);

	/* Adding 1 here makes it conform to specs of var44 of varaction2 for industries
	 * 0 = created prior of newindustries
	 * else, chosen layout + 1 */
	i->selected_layout = (uint8_t)(layout_index + 1);

	i->exclusive_supplier = INVALID_OWNER;
	i->exclusive_consumer = INVALID_OWNER;

	i->prod_level = PRODLEVEL_DEFAULT;

	/* Call callbacks after the regular fields got initialised. */

	if (HasBit(indspec->callback_mask, CBM_IND_PROD_CHANGE_BUILD)) {
		uint16_t res = GetIndustryCallback(CBID_INDUSTRY_PROD_CHANGE_BUILD, 0, Random(), i, type, INVALID_TILE);
		if (res != CALLBACK_FAILED) {
			if (res < PRODLEVEL_MINIMUM || res > PRODLEVEL_MAXIMUM) {
				ErrorUnknownCallbackResult(indspec->grf_prop.grffile->grfid, CBID_INDUSTRY_PROD_CHANGE_BUILD, res);
			} else {
				i->prod_level = res;
				i->RecomputeProductionMultipliers();
			}
		}
	}

	if (_generating_world) {
		if (HasBit(indspec->callback_mask, CBM_IND_PRODUCTION_256_TICKS)) {
			IndustryProductionCallback(i, 1);
			for (auto &p : i->Produced()) {
				p.history[LAST_MONTH].production = p.waiting * 8;
				p.waiting = 0;
			}
		}

		for (auto &p : i->Produced()) {
			p.history[LAST_MONTH].production += _industry_cargo_scaler.Scale(p.rate * 8);
		}
	}

	if (HasBit(indspec->callback_mask, CBM_IND_DECIDE_COLOUR)) {
		uint16_t res = GetIndustryCallback(CBID_INDUSTRY_DECIDE_COLOUR, 0, 0, i, type, INVALID_TILE);
		if (res != CALLBACK_FAILED) {
			if (GB(res, 4, 11) != 0) ErrorUnknownCallbackResult(indspec->grf_prop.grffile->grfid, CBID_INDUSTRY_DECIDE_COLOUR, res);
			i->random_colour = static_cast<Colours>(GB(res, 0, 4));
		}
	}

	if (HasBit(indspec->callback_mask, CBM_IND_INPUT_CARGO_TYPES)) {
		/* Clear all input cargo types */
		i->accepted_cargo_count = 0;
		i->accepted.reset();

		uint8_t cargo_count = 0;
		std::array<CargoID, INDUSTRY_NUM_INPUTS> accepts_cargo{};

		/* Query actual types */
		uint maxcargoes = (indspec->behaviour & INDUSTRYBEH_CARGOTYPES_UNLIMITED) ? INDUSTRY_NUM_INPUTS : 3;
		for (uint j = 0; j < maxcargoes; j++) {
			uint16_t res = GetIndustryCallback(CBID_INDUSTRY_INPUT_CARGO_TYPES, j, 0, i, type, INVALID_TILE);
			if (res == CALLBACK_FAILED || GB(res, 0, 8) == UINT8_MAX) break;
			if (indspec->grf_prop.grffile->grf_version >= 8 && res >= 0x100) {
				ErrorUnknownCallbackResult(indspec->grf_prop.grffile->grfid, CBID_INDUSTRY_INPUT_CARGO_TYPES, res);
				break;
			}
			CargoID cargo = GetCargoTranslation(GB(res, 0, 8), indspec->grf_prop.grffile);
			/* Industries without "unlimited" cargo types support depend on the specific order/slots of cargo types.
			 * They need to be able to blank out specific slots without aborting the callback sequence,
			 * and solve this by returning undefined cargo indexes. Skip these. */
			if (!IsValidCargoID(cargo) && !(indspec->behaviour & INDUSTRYBEH_CARGOTYPES_UNLIMITED)) {
				/* As slots are allocated as needed now, this means we do need to add a slot for the invalid cargo. */
				accepts_cargo[cargo_count] = INVALID_CARGO;
				cargo_count++;
				continue;
			}
			/* Verify valid cargo */
			if (std::find(indspec->accepts_cargo.begin(), indspec->accepts_cargo.end(), cargo) == indspec->accepts_cargo.end()) {
				/* Cargo not in spec, error in NewGRF */
				ErrorUnknownCallbackResult(indspec->grf_prop.grffile->grfid, CBID_INDUSTRY_INPUT_CARGO_TYPES, res);
				break;
			}
			if (std::find(accepts_cargo.begin(), accepts_cargo.begin() + cargo_count, cargo) != accepts_cargo.begin() + cargo_count) {
				/* Duplicate cargo */
				ErrorUnknownCallbackResult(indspec->grf_prop.grffile->grfid, CBID_INDUSTRY_INPUT_CARGO_TYPES, res);
				break;
			}
			accepts_cargo[cargo_count] = cargo;
			cargo_count++;
		}

		i->accepted_cargo_count = cargo_count;
		i->accepted = std::make_unique<Industry::AcceptedCargo[]>(cargo_count);
		for (uint8_t index = 0; index < cargo_count; ++index) {
			Industry::AcceptedCargo &a = i->accepted[index];
			a.cargo = accepts_cargo[index];
		}
	}

	if (HasBit(indspec->callback_mask, CBM_IND_OUTPUT_CARGO_TYPES)) {
		/* Clear all output cargo types */
		i->produced_cargo_count = 0;
		i->produced.reset();

		uint8_t cargo_count = 0;
		std::array<CargoID, INDUSTRY_NUM_INPUTS> produced_cargo{};

		/* Query actual types */
		uint maxcargoes = (indspec->behaviour & INDUSTRYBEH_CARGOTYPES_UNLIMITED) ? INDUSTRY_NUM_OUTPUTS : 2;
		for (uint j = 0; j < maxcargoes; j++) {
			uint16_t res = GetIndustryCallback(CBID_INDUSTRY_OUTPUT_CARGO_TYPES, j, 0, i, type, INVALID_TILE);
			if (res == CALLBACK_FAILED || GB(res, 0, 8) == UINT8_MAX) break;
			if (indspec->grf_prop.grffile->grf_version >= 8 && res >= 0x100) {
				ErrorUnknownCallbackResult(indspec->grf_prop.grffile->grfid, CBID_INDUSTRY_OUTPUT_CARGO_TYPES, res);
				break;
			}
			CargoID cargo = GetCargoTranslation(GB(res, 0, 8), indspec->grf_prop.grffile);
			/* Allow older GRFs to skip slots. */
			if (!IsValidCargoID(cargo) && !(indspec->behaviour & INDUSTRYBEH_CARGOTYPES_UNLIMITED)) {
				/* As slots are allocated as needed now, this means we do need to add a slot for the invalid cargo. */
				produced_cargo[cargo_count] = INVALID_CARGO;
				cargo_count++;
				continue;
			}
			/* Verify valid cargo */
			if (std::find(indspec->produced_cargo.begin(), indspec->produced_cargo.end(), cargo) == indspec->produced_cargo.end()) {
				/* Cargo not in spec, error in NewGRF */
				ErrorUnknownCallbackResult(indspec->grf_prop.grffile->grfid, CBID_INDUSTRY_OUTPUT_CARGO_TYPES, res);
				break;
			}
			if (std::find(produced_cargo.begin(), produced_cargo.begin() + cargo_count, cargo) != produced_cargo.begin() + cargo_count) {
				/* Duplicate cargo */
				ErrorUnknownCallbackResult(indspec->grf_prop.grffile->grfid, CBID_INDUSTRY_OUTPUT_CARGO_TYPES, res);
				break;
			}
			produced_cargo[cargo_count] = cargo;
			cargo_count++;
		}

		i->produced_cargo_count = cargo_count;
		i->produced = std::make_unique<Industry::ProducedCargo[]>(cargo_count);
		for (uint8_t index = 0; index < cargo_count; ++index) {
			Industry::ProducedCargo &p = i->produced[index];
			p.cargo = produced_cargo[index];
		}
	}

	/* Plant the tiles */

	uint64_t anim_inhibit_mask = indspec->layout_anim_masks[layout_index];

	uint gfx_idx = 0;
	for (const IndustryTileLayoutTile &it : layout) {
		TileIndex cur_tile = tile + ToTileIndexDiff(it.ti);

		if (it.gfx != GFX_WATERTILE_SPECIALCHECK) {
			i->location.Add(cur_tile);

			WaterClass wc = (IsWaterTile(cur_tile) ? GetWaterClass(cur_tile) : WATER_CLASS_INVALID);

			DoCommand(cur_tile, 0, 0, DC_EXEC | DC_NO_TEST_TOWN_RATING | DC_NO_MODIFY_TOWN_RATING, CMD_LANDSCAPE_CLEAR);

			MakeIndustry(cur_tile, i->index, it.gfx, Random(), wc);

			if (_generating_world) {
				SetIndustryConstructionCounter(cur_tile, 3);
				SetIndustryConstructionStage(cur_tile, 2);
			}

			/* it->gfx is stored in the map. But the translated ID cur_gfx is the interesting one */
			IndustryGfx cur_gfx = GetTranslatedIndustryTileID(it.gfx);
			const IndustryTileSpec *its = GetIndustryTileSpec(cur_gfx);
			if (its->animation.status != ANIM_STATUS_NO_ANIMATION) {
				if (gfx_idx >= 64 || !HasBit(anim_inhibit_mask, gfx_idx)) AddAnimatedTile(cur_tile);
			}

			gfx_idx++;
		}
	}

	if (GetIndustrySpec(i->type)->behaviour & INDUSTRYBEH_PLANT_ON_BUILT) {
		for (uint j = 0; j != 50; j++) PlantRandomFarmField(i);
	}
	InvalidateWindowData(WC_INDUSTRY_DIRECTORY, 0, IDIWD_FORCE_REBUILD);
	SetWindowDirty(WC_BUILD_INDUSTRY, 0);

	if (!_generating_world) PopulateStationsNearby(i);
	if (_game_mode == GM_NORMAL) RegisterGameEvents(GEF_INDUSTRY_CREATE);
}

/**
 * Helper function for Build/Fund an industry
 * @param tile tile where industry is built
 * @param type of industry to build
 * @param flags of operations to conduct
 * @param indspec pointer to industry specifications
 * @param layout_index the index of the itsepc to build/fund
 * @param random_var8f random seed (possibly) used by industries
 * @param random_initial_bits The random bits the industry is going to have after construction.
 * @param founder Founder of the industry
 * @param creation_type The circumstances the industry is created under.
 * @param[out] ip Pointer to store newly created industry.
 * @return Succeeded or failed command.
 *
 * @post \c *ip contains the newly created industry if all checks are successful and the \a flags request actual creation, else it contains \c nullptr afterwards.
 */
static CommandCost CreateNewIndustryHelper(TileIndex tile, IndustryType type, DoCommandFlag flags, const IndustrySpec *indspec, size_t layout_index, uint32_t random_var8f, uint16_t random_initial_bits, Owner founder, IndustryAvailabilityCallType creation_type, Industry **ip)
{
	assert(layout_index < indspec->layouts.size());
	const IndustryTileLayout &layout = indspec->layouts[layout_index];

	*ip = nullptr;

	/* 1. Cheap: Built-in checks on industry level. */
	CommandCost ret = CheckIfFarEnoughFromConflictingIndustry(tile, type);
	if (ret.Failed()) return ret;

	Town *t = nullptr;
	ret = FindTownForIndustry(tile, type, &t);
	if (ret.Failed()) return ret;
	assert(t != nullptr);

	ret = CheckIfIndustryIsAllowed(tile, type, t);
	if (ret.Failed()) return ret;

	/* 2. Built-in checks on industry tiles. */
	std::vector<ClearedObjectArea> object_areas(_cleared_object_areas);
	ret = CheckIfIndustryTilesAreFree(tile, layout, type);
	_cleared_object_areas = object_areas;
	if (ret.Failed()) return ret;

	/* 3. NewGRF-defined checks on industry level. */
	if (HasBit(GetIndustrySpec(type)->callback_mask, CBM_IND_LOCATION)) {
		ret = CheckIfCallBackAllowsCreation(tile, type, layout_index, random_var8f, random_initial_bits, founder, creation_type);
	} else {
		ret = _check_new_industry_procs[indspec->check_proc](tile);
	}
	if (ret.Failed()) return ret;

	/* 4. Expensive: NewGRF-defined checks on industry tiles. */
	bool custom_shape_check = false;
	ret = CheckIfIndustryTileSlopes(tile, layout, layout_index, type, random_initial_bits, founder, creation_type, &custom_shape_check);
	if (ret.Failed()) return ret;

	if (!custom_shape_check && _settings_game.game_creation.land_generator == LG_TERRAGENESIS && _generating_world &&
			!_ignore_restrictions && !CheckIfCanLevelIndustryPlatform(tile, DC_NO_WATER, layout)) {
		return_cmd_error(STR_ERROR_SITE_UNSUITABLE);
	}

	if (!Industry::CanAllocateItem()) return_cmd_error(STR_ERROR_TOO_MANY_INDUSTRIES);

	if (flags & DC_EXEC) {
		*ip = new Industry(tile);
		if (!custom_shape_check) CheckIfCanLevelIndustryPlatform(tile, DC_NO_WATER | DC_EXEC, layout);
		DoCreateNewIndustry(*ip, tile, type, layout, layout_index, t, founder, random_initial_bits);
	}

	return CommandCost();
}

/**
 * Build/Fund an industry
 * @param tile tile where industry is built
 * @param flags of operations to conduct
 * @param p1 various bitstuffed elements
 * - p1 = (bit  0 -  7) - industry type see build_industry.h and see industry.h
 * - p1 = (bit  8 - 15) - first layout to try
 * - p1 = (bit 16     ) - 0 = prospect, 1 = fund (only valid if current company is DEITY)
 * @param p2 seed to use for desyncfree randomisations
 * @param text unused
 * @return the cost of this operation or an error
 */
CommandCost CmdBuildIndustry(TileIndex tile, DoCommandFlag flags, uint32_t p1, uint32_t p2, const char *text)
{
	IndustryType it = GB(p1, 0, 8);
	if (it >= NUM_INDUSTRYTYPES) return CMD_ERROR;

	const IndustrySpec *indspec = GetIndustrySpec(it);

	/* Check if the to-be built/founded industry is available for this climate. */
	if (!indspec->enabled || indspec->layouts.empty()) return CMD_ERROR;

	/* If the setting for raw-material industries is not on, you cannot build raw-material industries.
	 * Raw material industries are industries that do not accept cargo (at least for now) */
	if (_game_mode != GM_EDITOR && _current_company != OWNER_DEITY && _settings_game.construction.raw_industry_construction == 0 && indspec->IsRawIndustry()) {
		return CMD_ERROR;
	}

	if (_game_mode != GM_EDITOR && GetIndustryProbabilityCallback(it, _current_company == OWNER_DEITY ? IACT_RANDOMCREATION : IACT_USERCREATION, 1) == 0) {
		return CMD_ERROR;
	}

	Randomizer randomizer;
	randomizer.SetSeed(p2);
	uint16_t random_initial_bits = GB(p2, 0, 16);
	uint32_t random_var8f = randomizer.Next();
	size_t num_layouts = indspec->layouts.size();
	CommandCost ret = CommandCost(STR_ERROR_SITE_UNSUITABLE);
	const bool deity_prospect = _current_company == OWNER_DEITY && !HasBit(p1, 16);

	Industry *ind = nullptr;
	if (deity_prospect || (_game_mode != GM_EDITOR && _current_company != OWNER_DEITY && _settings_game.construction.raw_industry_construction == 2 && indspec->IsRawIndustry())) {
		if (flags & DC_EXEC) {
			/* Prospecting has a chance to fail, however we cannot guarantee that something can
			 * be built on the map, so the chance gets lower when the map is fuller, but there
			 * is nothing we can really do about that. */
			bool prospect_success = deity_prospect || Random() <= indspec->prospecting_chance;
			if (prospect_success) {
				/* Prospected industries are build as OWNER_TOWN to not e.g. be build on owned land of the founder */
				IndustryAvailabilityCallType calltype = _current_company == OWNER_DEITY ? IACT_RANDOMCREATION : IACT_PROSPECTCREATION;
				Backup<CompanyID> cur_company(_current_company, OWNER_TOWN, FILE_LINE);
				for (int i = 0; i < 5000; i++) {
					/* We should not have more than one Random() in a function call
					 * because parameter evaluation order is not guaranteed in the c++ standard
					 */
					tile = RandomTile();
					/* Start with a random layout */
					size_t layout = RandomRange((uint32_t)num_layouts);
					/* Check now each layout, starting with the random one */
					for (size_t j = 0; j < num_layouts; j++) {
						layout = (layout + 1) % num_layouts;
						ret = CreateNewIndustryHelper(tile, it, flags, indspec, layout, random_var8f, random_initial_bits, cur_company.GetOriginalValue(), calltype, &ind);
						if (ret.Succeeded()) break;
					}
					if (ret.Succeeded()) break;
				}
				cur_company.Restore();
			}
			if (ret.Failed() && IsLocalCompany()) {
				if (prospect_success) {
					ShowErrorMessage(STR_ERROR_CAN_T_PROSPECT_INDUSTRY, STR_ERROR_NO_SUITABLE_PLACES_FOR_PROSPECTING, WL_INFO);
				} else {
					ShowErrorMessage(STR_ERROR_CAN_T_PROSPECT_INDUSTRY, STR_ERROR_PROSPECTING_WAS_UNLUCKY, WL_INFO);
				}
			}
		}
	} else {
		size_t layout = GB(p1, 8, 8);
		if (layout >= num_layouts) return CMD_ERROR;

		/* Check subsequently each layout, starting with the given layout in p1 */
		for (size_t i = 0; i < num_layouts; i++) {
			layout = (layout + 1) % num_layouts;
			ret = CreateNewIndustryHelper(tile, it, flags, indspec, layout, random_var8f, random_initial_bits, _current_company, _current_company == OWNER_DEITY ? IACT_RANDOMCREATION : IACT_USERCREATION, &ind);
			if (ret.Succeeded()) break;
		}

		/* If it still failed, there's no suitable layout to build here, return the error */
		if (ret.Failed()) return ret;
	}

	if ((flags & DC_EXEC) && ind != nullptr && _game_mode != GM_EDITOR) {
		AdvertiseIndustryOpening(ind);
	}

	return CommandCost(EXPENSES_OTHER, indspec->GetConstructionCost());
}

/**
 * Set industry control flags.
 * @param flags Type of operation.
 * @param p1 IndustryID
 * @param p2 IndustryControlFlags
 * @return Empty cost or an error.
 */
CommandCost CmdIndustrySetFlags(TileIndex tile, DoCommandFlag flags, uint32_t p1, uint32_t p2, const char *text)
{
	if (_current_company != OWNER_DEITY) return CMD_ERROR;

	Industry *ind = Industry::GetIfValid(p1);
	if (ind == nullptr) return CMD_ERROR;

	if (flags & DC_EXEC) ind->ctlflags = ((IndustryControlFlags)p2) & INDCTL_MASK;

	return CommandCost();
}

/**
 * Set industry production.
 * @param flags Type of operation.
 * @param ind_id IndustryID
 * @param prod_level Production level.
 * @param show_news Show a news message on production change.
 * @param custom_news Custom news message text.
 * @return Empty cost or an error.
 */
CommandCost CmdIndustrySetProduction(DoCommandFlag flags, IndustryID ind_id, uint8_t prod_level, bool show_news, const std::string &custom_news)
{
	if (_current_company != OWNER_DEITY) return CMD_ERROR;
	if (prod_level < PRODLEVEL_MINIMUM || prod_level > PRODLEVEL_MAXIMUM) return CMD_ERROR;

	Industry *ind = Industry::GetIfValid(ind_id);
	if (ind == nullptr) return CMD_ERROR;

	if (flags & DC_EXEC) {
		StringID str = STR_NULL;
		if (prod_level > ind->prod_level) {
			str = GetIndustrySpec(ind->type)->production_up_text;
		} else if (prod_level < ind->prod_level) {
			str = GetIndustrySpec(ind->type)->production_down_text;
		}
		if (prod_level != ind->prod_level && !custom_news.empty()) str = STR_NEWS_CUSTOM_ITEM;

		ind->ctlflags |= INDCTL_EXTERNAL_PROD_LEVEL;
		ind->prod_level = prod_level;
		ind->RecomputeProductionMultipliers();

		/* Show news message if requested. */
		if (show_news && str != STR_NULL) {
			NewsType nt;
			switch (WhoCanServiceIndustry(ind)) {
				case 0: nt = NT_INDUSTRY_NOBODY;  break;
				case 1: nt = NT_INDUSTRY_OTHER;   break;
				case 2: nt = NT_INDUSTRY_COMPANY; break;
				default: NOT_REACHED();
			}

			/* Set parameters of news string */
			if (str == STR_NEWS_CUSTOM_ITEM) {
				SetDParamStr(0, custom_news);
			} else if (str > STR_LAST_STRINGID) {
				SetDParam(0, STR_TOWN_NAME);
				SetDParam(1, ind->town->index);
				SetDParam(2, GetIndustrySpec(ind->type)->name);
			} else {
				SetDParam(0, ind->index);
			}
			AddIndustryNewsItem(str, nt, ind->index);
		}
	}

	return CommandCost();
}

/**
 * Set industry production.
 * @param tile unused.
 * @param flags type of operation
 * @param p1 IndustryID.
 * @param p2 various bitstuffed elements
 * - p2 = (bit  0 -  7) - production level
 * - p2 = (bit  8)      - whether to show news
 * @param text custom news message.
 * @return the cost of this operation or an error
 */
CommandCost CmdIndustrySetProduction(TileIndex tile, DoCommandFlag flags, uint32_t p1, uint32_t p2, const char *text)
{
	return CmdIndustrySetProduction(flags, (IndustryID)p1, GB(p2, 0, 8), HasBit(p2, 8), text != nullptr ? std::string{ text } : std::string{});
}

/**
 * Change exclusive consumer or supplier for the industry.
 * @param flags Type of operation.
 * @param p1 IndustryID
 * @param p2 various bitstuffed elements
 * - p2 = (bit 0 - 7) - CompanyID to set or INVALID_OWNER (available to everyone) or
 *                      OWNER_NONE (neutral stations only) or OWNER_DEITY (no one)
 * - p2 = (bit 8)     - Set exclusive consumer if true, supplier if false.
 * @return Empty cost or an error.
 */
CommandCost CmdIndustrySetExclusivity(TileIndex tile, DoCommandFlag flags, uint32_t p1, uint32_t p2, const char *text)
{
	if (_current_company != OWNER_DEITY) return CMD_ERROR;

	Industry *ind = Industry::GetIfValid(p1);
	if (ind == nullptr) return CMD_ERROR;

	Owner company_id = (Owner)GB(p2, 0, 8);
	bool consumer = HasBit(p2, 8);

	if (company_id != OWNER_NONE && company_id != INVALID_OWNER && company_id != OWNER_DEITY
		&& !Company::IsValidID(company_id)) return CMD_ERROR;

	if (flags & DC_EXEC) {
		if (consumer) {
			ind->exclusive_consumer = company_id;
		} else {
			ind->exclusive_supplier = company_id;
		}
	}

	return CommandCost();
}

/**
 * Change additional industry text.
 * @param flags Type of operation.
 * @param p1 IndustryID
 * @param text - Additional industry text.
 * @return Empty cost or an error.
 */
CommandCost CmdIndustrySetText(TileIndex tile, DoCommandFlag flags, uint32_t p1, uint32_t p2, const char *text)
{
	if (_current_company != OWNER_DEITY) return CMD_ERROR;

	Industry *ind = Industry::GetIfValid(p1);
	if (ind == nullptr) return CMD_ERROR;

	if (flags & DC_EXEC) {
		ind->text.clear();
		if (!StrEmpty(text)) ind->text = text;
		InvalidateWindowData(WC_INDUSTRY_VIEW, ind->index);
	}

	return CommandCost();
}

/**
 * Create a new industry of random layout.
 * @param tile The location to build the industry.
 * @param type The industry type to build.
 * @param creation_type The circumstances the industry is created under.
 * @return the created industry or nullptr if it failed.
 */
static Industry *CreateNewIndustry(TileIndex tile, IndustryType type, IndustryAvailabilityCallType creation_type)
{
	const IndustrySpec *indspec = GetIndustrySpec(type);

	uint32_t seed = Random();
	uint32_t seed2 = Random();
	Industry *i = nullptr;
	size_t layout_index = RandomRange((uint32_t)indspec->layouts.size());
	[[maybe_unused]] CommandCost ret = CreateNewIndustryHelper(tile, type, DC_EXEC, indspec, layout_index, seed, GB(seed2, 0, 16), OWNER_NONE, creation_type, &i);
	assert(i != nullptr || ret.Failed());
	return i;
}

/**
 * Compute the appearance probability for an industry during map creation.
 * @param it Industry type to compute.
 * @param[out] force_at_least_one Returns whether at least one instance should be forced on map creation.
 * @return Relative probability for the industry to appear.
 */
static uint32_t GetScaledIndustryGenerationProbability(IndustryType it, bool *force_at_least_one)
{
	const IndustrySpec *ind_spc = GetIndustrySpec(it);
	uint32_t chance = ind_spc->appear_creation[_settings_game.game_creation.landscape];
	if (!ind_spc->enabled || ind_spc->layouts.empty() ||
			(_game_mode != GM_EDITOR && _settings_game.difficulty.industry_density == ID_FUND_ONLY) ||
			(_settings_game.economy.spawn_primary_industry_only && !ind_spc->IsRawIndustry()) ||
			(chance = GetIndustryProbabilityCallback(it, IACT_MAPGENERATION, chance)) == 0) {
		*force_at_least_one = false;
		return 0;
	} else {
		chance *= 16; // to increase precision
		/* We want industries appearing at coast to appear less often on bigger maps, as length of coast increases slower than map area.
		 * For simplicity we scale in both cases, though scaling the probabilities of all industries has no effect. */
		chance = (ind_spc->check_proc == CHECK_REFINERY || ind_spc->check_proc == CHECK_OIL_RIG) ? ScaleByMapSize1D(chance) : ScaleByMapSize(chance);

		*force_at_least_one = (chance > 0) && !(ind_spc->behaviour & INDUSTRYBEH_NOBUILT_MAPCREATION) && (_game_mode != GM_EDITOR);
		return chance;
	}
}

/**
 * Compute the probability for constructing a new industry during game play.
 * @param it Industry type to compute.
 * @param[out] min_number Minimal number of industries that should exist at the map.
 * @return Relative probability for the industry to appear.
 */
static uint16_t GetIndustryGamePlayProbability(IndustryType it, uint8_t *min_number)
{
	if (_settings_game.difficulty.industry_density == ID_FUND_ONLY) {
		*min_number = 0;
		return 0;
	}

	const IndustrySpec *ind_spc = GetIndustrySpec(it);
	if (_settings_game.economy.spawn_primary_industry_only && !ind_spc->IsRawIndustry()) {
		*min_number = 0;
		return 0;
	}

	uint8_t chance = ind_spc->appear_ingame[_settings_game.game_creation.landscape];
	if (!ind_spc->enabled || ind_spc->layouts.empty() ||
			((ind_spc->behaviour & INDUSTRYBEH_BEFORE_1950) && CalTime::CurYear() > 1950) ||
			((ind_spc->behaviour & INDUSTRYBEH_AFTER_1960) && CalTime::CurYear() < 1960) ||
			(chance = GetIndustryProbabilityCallback(it, IACT_RANDOMCREATION, chance)) == 0) {
		*min_number = 0;
		return 0;
	}
	*min_number = (ind_spc->behaviour & INDUSTRYBEH_CANCLOSE_LASTINSTANCE) ? 1 : 0;
	return chance;
}

/**
 * Get wanted number of industries on the map.
 * @return Wanted number of industries at the map.
 */
static uint GetNumberOfIndustries()
{
	/* Number of industries on a 256x256 map. */
	static const uint16_t numof_industry_table[] = {
		0,    // none
		0,    // minimal
		10,   // very low
		25,   // low
		55,   // normal
		80,   // high
		0,    // custom
	};

	assert(lengthof(numof_industry_table) == ID_END);
	uint difficulty = (_game_mode != GM_EDITOR) ? _settings_game.difficulty.industry_density : (uint)ID_VERY_LOW;
	if (difficulty == ID_CUSTOM) return std::min<uint>(IndustryPool::MAX_SIZE, _settings_game.game_creation.custom_industry_number);
	return std::min<uint>(IndustryPool::MAX_SIZE, ScaleByMapSize(numof_industry_table[difficulty]));
}

/**
 * Try to place the industry in the game.
 * Since there is no feedback why placement fails, there is no other option
 * than to try a few times before concluding it does not work.
 * @param type     Industry type of the desired industry.
 * @param try_hard Try very hard to find a place. (Used to place at least one industry per type.)
 * @return Pointer to created industry, or \c nullptr if creation failed.
 */
static Industry *PlaceIndustry(IndustryType type, IndustryAvailabilityCallType creation_type, bool try_hard)
{
	uint tries = try_hard ? 10000u : 2000u;
	for (; tries > 0; tries--) {
		Industry *ind = CreateNewIndustry(RandomTile(), type, creation_type);
		if (ind != nullptr) return ind;
	}
	return nullptr;
}

/**
 * Try to build a industry on the map.
 * @param type IndustryType of the desired industry
 * @param try_hard Try very hard to find a place. (Used to place at least one industry per type)
 */
static void PlaceInitialIndustry(IndustryType type, bool try_hard)
{
	Backup<CompanyID> cur_company(_current_company, OWNER_NONE, FILE_LINE);

	IncreaseGeneratingWorldProgress(GWP_INDUSTRY);
	PlaceIndustry(type, IACT_MAPGENERATION, try_hard);

	cur_company.Restore();
}

/**
 * Get total number of industries existing in the game.
 * @return Number of industries currently in the game.
 */
static uint GetCurrentTotalNumberOfIndustries()
{
	int total = 0;
	for (IndustryType it = 0; it < NUM_INDUSTRYTYPES; it++) total += Industry::GetIndustryTypeCount(it);
	return total;
}


/** Reset the entry. */
void IndustryTypeBuildData::Reset()
{
	this->probability  = 0;
	this->min_number   = 0;
	this->target_count = 0;
	this->max_wait     = 1;
	this->wait_count   = 0;
}

/** Completely reset the industry build data. */
void IndustryBuildData::Reset()
{
	this->wanted_inds = GetCurrentTotalNumberOfIndustries() << 16;

	for (IndustryType it = 0; it < NUM_INDUSTRYTYPES; it++) {
		this->builddata[it].Reset();
	}
}

/** Monthly update of industry build data. */
void IndustryBuildData::MonthlyLoop()
{
	static const int NEWINDS_PER_MONTH = 0x38000 / (10 * 12); // lower 16 bits is a float fraction, 3.5 industries per decade, divided by 10 * 12 months.
	if (_settings_game.difficulty.industry_density == ID_FUND_ONLY) return; // 'no industries' setting.

	/* To prevent running out of unused industries for the player to connect,
	 * add a fraction of new industries each month, but only if the manager can keep up. */
	uint max_behind = 1 + std::min(99u, ScaleByMapSize(3)); // At most 2 industries for small maps, and 100 at the biggest map (about 6 months industry build attempts).
	if (GetCurrentTotalNumberOfIndustries() + max_behind >= (this->wanted_inds >> 16)) {
		this->wanted_inds += ScaleByMapSize(NEWINDS_PER_MONTH);
	}
}

/**
 * This function will create random industries during game creation.
 * It will scale the amount of industries by mapsize and difficulty level.
 */
void GenerateIndustries()
{
	if (_game_mode != GM_EDITOR && _settings_game.difficulty.industry_density == ID_FUND_ONLY) return; // No industries in the game.

	uint32_t industry_probs[NUM_INDUSTRYTYPES];
	bool force_at_least_one[NUM_INDUSTRYTYPES];
	uint32_t total_prob = 0;
	uint num_forced = 0;

	for (IndustryType it = 0; it < NUM_INDUSTRYTYPES; it++) {
		industry_probs[it] = GetScaledIndustryGenerationProbability(it, force_at_least_one + it);
		total_prob += industry_probs[it];
		if (force_at_least_one[it]) num_forced++;
	}

	uint total_amount = GetNumberOfIndustries();
	if (total_prob == 0 || total_amount < num_forced) {
		/* Only place the forced ones */
		total_amount = num_forced;
	}

	SetGeneratingWorldProgress(GWP_INDUSTRY, total_amount);

	/* Try to build one industry per type independent of any probabilities */
	for (IndustryType it = 0; it < NUM_INDUSTRYTYPES; it++) {
		if (force_at_least_one[it]) {
			assert(total_amount > 0);
			total_amount--;
			PlaceInitialIndustry(it, true);
		}
	}

	/* Add the remaining industries according to their probabilities */
	for (uint i = 0; i < total_amount; i++) {
		uint32_t r = RandomRange(total_prob);
		IndustryType it = 0;
		while (r >= industry_probs[it]) {
			r -= industry_probs[it];
			it++;
			assert(it < NUM_INDUSTRYTYPES);
		}
		assert(industry_probs[it] > 0);
		PlaceInitialIndustry(it, false);
	}
	_industry_builder.Reset();
}

/**
 * Monthly update of industry statistics.
 * @param i Industry to update.
 */
static void UpdateIndustryStatistics(Industry *i)
{
	for (auto &p : i->Produced()) {
		if (p.cargo != INVALID_CARGO) {
			if (p.history[THIS_MONTH].production != 0) i->last_prod_year = EconTime::CurYear();

			/* Move history from this month to last month. */
			std::copy_backward(p.history.begin(), p.history.end() - 1, p.history.end());
			p.history[THIS_MONTH].production = 0;
			p.history[THIS_MONTH].transported = 0;
		}
	}
}

/**
 * Recompute #production_rate for current #prod_level.
 * This function is only valid when not using smooth economy.
 */
void Industry::RecomputeProductionMultipliers()
{
	const IndustrySpec *indspec = GetIndustrySpec(this->type);
	assert(indspec->UsesOriginalEconomy());

	/* Rates are rounded up, so e.g. oilrig always produces some passengers */
	for (auto &p : this->Produced()) {
		p.rate = ClampTo<uint8_t>(CeilDiv(indspec->production_rate[&p - this->produced.get()] * this->prod_level, PRODLEVEL_DEFAULT));
	}
}

void Industry::FillCachedName() const
{
	auto tmp_params = MakeParameters(this->index);
	this->cached_name = GetStringWithArgs(STR_INDUSTRY_NAME, tmp_params);
}

void ClearAllIndustryCachedNames()
{
	for (Industry *ind : Industry::Iterate()) {
		ind->cached_name.clear();
	}
}

/**
 * Set the #probability and #min_number fields for the industry type \a it for a running game.
 * @param it Industry type.
 * @return At least one of the fields has changed value.
 */
bool IndustryTypeBuildData::GetIndustryTypeData(IndustryType it)
{
	uint8_t min_number;
	uint32_t probability = GetIndustryGamePlayProbability(it, &min_number);
	bool changed = min_number != this->min_number || probability != this->probability;
	this->min_number = min_number;
	this->probability = probability;
	return changed;
}

/** Decide how many industries of each type are needed. */
void IndustryBuildData::SetupTargetCount()
{
	bool changed = false;
	uint num_planned = 0; // Number of industries planned in the industry build data.
	for (IndustryType it = 0; it < NUM_INDUSTRYTYPES; it++) {
		changed |= this->builddata[it].GetIndustryTypeData(it);
		num_planned += this->builddata[it].target_count;
	}
	uint total_amount = this->wanted_inds >> 16; // Desired total number of industries.
	changed |= num_planned != total_amount;
	if (!changed) return; // All industries are still the same, no need to re-randomize.

	/* Initialize the target counts. */
	uint force_build = 0;  // Number of industries that should always be available.
	uint32_t total_prob = 0; // Sum of probabilities.
	for (IndustryType it = 0; it < NUM_INDUSTRYTYPES; it++) {
		IndustryTypeBuildData *ibd = this->builddata + it;
		force_build += ibd->min_number;
		ibd->target_count = ibd->min_number;
		total_prob += ibd->probability;
	}

	if (total_prob == 0) return; // No buildable industries.

	/* Subtract forced industries from the number of industries available for construction. */
	total_amount = (total_amount <= force_build) ? 0 : total_amount - force_build;

	/* Assign number of industries that should be aimed for, by using the probability as a weight. */
	while (total_amount > 0) {
		uint32_t r = RandomRange(total_prob);
		IndustryType it = 0;
		while (r >= this->builddata[it].probability) {
			r -= this->builddata[it].probability;
			it++;
			assert(it < NUM_INDUSTRYTYPES);
		}
		assert(this->builddata[it].probability > 0);
		this->builddata[it].target_count++;
		total_amount--;
	}
}

/**
 * Try to create a random industry, during gameplay
 */
void IndustryBuildData::TryBuildNewIndustry()
{
	this->SetupTargetCount();

	int missing = 0;       // Number of industries that need to be build.
	uint count = 0;        // Number of industry types eligible for build.
	uint32_t total_prob = 0; // Sum of probabilities.
	IndustryType forced_build = NUM_INDUSTRYTYPES; // Industry type that should be forcibly build.
	for (IndustryType it = 0; it < NUM_INDUSTRYTYPES; it++) {
		int difference = this->builddata[it].target_count - Industry::GetIndustryTypeCount(it);
		missing += difference;
		if (this->builddata[it].wait_count > 0) continue; // This type may not be built now.
		if (difference > 0) {
			if (Industry::GetIndustryTypeCount(it) == 0 && this->builddata[it].min_number > 0) {
				/* An industry that should exist at least once, is not available. Force it, trying the most needed one first. */
				if (forced_build == NUM_INDUSTRYTYPES ||
						difference > this->builddata[forced_build].target_count - Industry::GetIndustryTypeCount(forced_build)) {
					forced_build = it;
				}
			}
			total_prob += difference;
			count++;
		}
	}

	if (EconomyIsInRecession() || (forced_build == NUM_INDUSTRYTYPES && (missing <= 0 || total_prob == 0))) count = 0; // Skip creation of an industry.

	if (count >= 1) {
		/* If not forced, pick a weighted random industry to build.
		 * For the case that count == 1, there is no need to draw a random number. */
		IndustryType it;
		if (forced_build != NUM_INDUSTRYTYPES) {
			it = forced_build;
		} else {
			/* Non-forced, select an industry type to build (weighted random). */
			uint32_t r = 0; // Initialized to silence the compiler.
			if (count > 1) r = RandomRange(total_prob);
			for (it = 0; it < NUM_INDUSTRYTYPES; it++) {
				if (this->builddata[it].wait_count > 0) continue; // Type may not be built now.
				int difference = this->builddata[it].target_count - Industry::GetIndustryTypeCount(it);
				if (difference <= 0) continue; // Too many of this kind.
				if (count == 1) break;
				if (r < (uint)difference) break;
				r -= difference;
			}
			assert(it < NUM_INDUSTRYTYPES && this->builddata[it].target_count > Industry::GetIndustryTypeCount(it));
		}

		/* Try to create the industry. */
		const Industry *ind = PlaceIndustry(it, IACT_RANDOMCREATION, false);
		if (ind == nullptr) {
			this->builddata[it].wait_count = this->builddata[it].max_wait + 1; // Compensate for decrementing below.
			this->builddata[it].max_wait = std::min(1000, this->builddata[it].max_wait + 2);
		} else {
			AdvertiseIndustryOpening(ind);
			this->builddata[it].max_wait = std::max(this->builddata[it].max_wait / 2, 1); // Reduce waiting time of the industry type.
		}
	}

	/* Decrement wait counters. */
	for (IndustryType it = 0; it < NUM_INDUSTRYTYPES; it++) {
		if (this->builddata[it].wait_count > 0) this->builddata[it].wait_count--;
	}
}

/**
 * Protects an industry from closure if the appropriate flags and conditions are met
 * INDUSTRYBEH_CANCLOSE_LASTINSTANCE must be set (which, by default, it is not) and the
 * count of industries of this type must one (or lower) in order to be protected
 * against closure.
 * @param type IndustryType been queried
 * @result true if protection is on, false otherwise (except for oil wells)
 */
static bool CheckIndustryCloseDownProtection(IndustryType type)
{
	const IndustrySpec *indspec = GetIndustrySpec(type);

	/* oil wells (or the industries with that flag set) are always allowed to closedown */
	if ((indspec->behaviour & INDUSTRYBEH_DONT_INCR_PROD) && _settings_game.game_creation.landscape == LT_TEMPERATE) return false;
	return (indspec->behaviour & INDUSTRYBEH_CANCLOSE_LASTINSTANCE) == 0 && Industry::GetIndustryTypeCount(type) <= 1;
}

/**
 * Can given cargo type be accepted or produced by the industry?
 * @param cargo: Cargo type
 * @param ind: Industry
 * @param *c_accepts: Pointer to boolean for acceptance of cargo
 * @param *c_produces: Pointer to boolean for production of cargo
 * @return: \c *c_accepts is set when industry accepts the cargo type,
 *          \c *c_produces is set when the industry produces the cargo type
 */
static void CanCargoServiceIndustry(CargoID cargo, Industry *ind, bool *c_accepts, bool *c_produces)
{
	if (cargo == INVALID_CARGO) return;

	/* Check for acceptance of cargo */
	if (ind->IsCargoAccepted(cargo) && !IndustryTemporarilyRefusesCargo(ind, cargo)) *c_accepts = true;

	/* Check for produced cargo */
	if (ind->IsCargoProduced(cargo)) *c_produces = true;
}

/**
 * Compute who can service the industry.
 *
 * Here, 'can service' means that they have trains and stations close enough
 * to the industry with the right cargo type and the right orders (ie has the
 * technical means).
 *
 * @param ind: Industry being investigated.
 *
 * @return: 0 if nobody can service the industry, 2 if the local company can
 * service the industry, and 1 otherwise (only competitors can service the
 * industry)
 */
int WhoCanServiceIndustry(Industry *ind)
{
	if (ind->stations_near.empty()) return 0; // No stations found at all => nobody services

	int result = 0;
	for (const Vehicle *v : Vehicle::Iterate()) {
		/* Is it worthwhile to try this vehicle? */
		if (v->owner != _local_company && result != 0) continue;

		/* Check whether it accepts the right kind of cargo */
		bool c_accepts = false;
		bool c_produces = false;
		if (v->type == VEH_TRAIN && v->IsFrontEngine() && !HasBit(v->subtype, GVSF_VIRTUAL)) {
			for (const Vehicle *u = v; u != nullptr; u = u->Next()) {
				CanCargoServiceIndustry(u->cargo_type, ind, &c_accepts, &c_produces);
			}
		} else if (v->type == VEH_ROAD || v->type == VEH_SHIP || v->type == VEH_AIRCRAFT) {
			CanCargoServiceIndustry(v->cargo_type, ind, &c_accepts, &c_produces);
		} else {
			continue;
		}
		if (!c_accepts && !c_produces) continue; // Wrong cargo

		/* Check orders of the vehicle.
		 * We cannot check the first of shared orders only, since the first vehicle in such a chain
		 * may have a different cargo type.
		 */
		for (const Order *o : v->Orders()) {
			if (o->IsType(OT_GOTO_STATION) && !(o->GetUnloadType() & OUFB_TRANSFER)) {
				/* Vehicle visits a station to load or unload */
				Station *st = Station::Get(o->GetDestination());
				assert(st != nullptr);

				/* Same cargo produced by industry is dropped here => not serviced by vehicle v */
				if ((o->GetUnloadType() & OUFB_UNLOAD) && !c_accepts) break;

				if (ind->stations_near.find(st) != ind->stations_near.end()) {
					if (v->owner == _local_company) return 2; // Company services industry
					result = 1; // Competitor services industry
				}
			}
		}
	}
	return result;
}

/**
 * Report news that industry production has changed significantly
 *
 * @param ind: Industry with changed production
 * @param type: Cargo type that has changed
 * @param percent: Percentage of change (>0 means increase, <0 means decrease)
 */
static void ReportNewsProductionChangeIndustry(Industry *ind, CargoID type, int percent)
{
	NewsType nt;

	switch (WhoCanServiceIndustry(ind)) {
		case 0: nt = NT_INDUSTRY_NOBODY;  break;
		case 1: nt = NT_INDUSTRY_OTHER;   break;
		case 2: nt = NT_INDUSTRY_COMPANY; break;
		default: NOT_REACHED();
	}
	SetDParam(2, abs(percent));
	SetDParam(0, CargoSpec::Get(type)->name);
	SetDParam(1, ind->index);
	AddIndustryNewsItem(
		percent >= 0 ? STR_NEWS_INDUSTRY_PRODUCTION_INCREASE_SMOOTH : STR_NEWS_INDUSTRY_PRODUCTION_DECREASE_SMOOTH,
		nt,
		ind->index
	);
}

static const uint PERCENT_TRANSPORTED_60 = 153;
static const uint PERCENT_TRANSPORTED_80 = 204;

/**
 * Change industry production or do closure
 * @param i Industry for which changes are performed
 * @param monthly true if it's the monthly call, false if it's the random call
 */
static void ChangeIndustryProduction(Industry *i, bool monthly)
{
	StringID str = STR_NULL;
	bool closeit = false;
	const IndustrySpec *indspec = GetIndustrySpec(i->type);
	bool standard = false;
	bool suppress_message = false;
	bool recalculate_multipliers = false; ///< reinitialize production_rate to match prod_level
	/* use original economy for industries using production related callbacks */
	bool original_economy = indspec->UsesOriginalEconomy();
	uint8_t div = 0;
	uint8_t mul = 0;
	int8_t increment = 0;

	bool callback_enabled = HasBit(indspec->callback_mask, monthly ? CBM_IND_MONTHLYPROD_CHANGE : CBM_IND_PRODUCTION_CHANGE);
	if (callback_enabled) {
		uint16_t res = GetIndustryCallback(monthly ? CBID_INDUSTRY_MONTHLYPROD_CHANGE : CBID_INDUSTRY_PRODUCTION_CHANGE, 0, Random(), i, i->type, i->location.tile);
		if (res != CALLBACK_FAILED) { // failed callback means "do nothing"
			suppress_message = HasBit(res, 7);
			/* Get the custom message if any */
			if (HasBit(res, 8)) str = MapGRFStringID(indspec->grf_prop.grffile, GB(GetRegister(0x100), 0, 16));
			res = GB(res, 0, 4);
			switch (res) {
				default: NOT_REACHED();
				case 0x0: break;                  // Do nothing, but show the custom message if any
				case 0x1: div = 1; break;         // Halve industry production. If production reaches the quarter of the default, the industry is closed instead.
				case 0x2: mul = 1; break;         // Double industry production if it hasn't reached eight times of the original yet.
				case 0x3: closeit = true; break;  // The industry announces imminent closure, and is physically removed from the map next month.
				case 0x4: standard = true; break; // Do the standard random production change as if this industry was a primary one.
				case 0x5: case 0x6: case 0x7:     // Divide production by 4, 8, 16
				case 0x8: div = res - 0x3; break; // Divide production by 32
				case 0x9: case 0xA: case 0xB:     // Multiply production by 4, 8, 16
				case 0xC: mul = res - 0x7; break; // Multiply production by 32
				case 0xD:                         // decrement production
				case 0xE:                         // increment production
					increment = res == 0x0D ? -1 : 1;
					break;
				case 0xF:                         // Set production to third byte of register 0x100
					i->prod_level = Clamp(GB(GetRegister(0x100), 16, 8), PRODLEVEL_MINIMUM, PRODLEVEL_MAXIMUM);
					recalculate_multipliers = true;
					break;
			}
		}
	} else {
		if (monthly == original_economy) return;
		if (!original_economy && _settings_game.economy.type == ET_FROZEN) return;
		if (indspec->life_type == INDUSTRYLIFE_BLACK_HOLE) return;
	}

	if (standard || (!callback_enabled && (indspec->life_type & (INDUSTRYLIFE_ORGANIC | INDUSTRYLIFE_EXTRACTIVE)) != 0)) {
		/* decrease or increase */
		bool only_decrease = (indspec->behaviour & INDUSTRYBEH_DONT_INCR_PROD) && _settings_game.game_creation.landscape == LT_TEMPERATE;

		if (original_economy) {
			if (only_decrease || Chance16(1, 3)) {
				/* If more than 60% transported, 66% chance of increase, else 33% chance of increase */
				if (!only_decrease && (i->GetProduced(0).history[LAST_MONTH].PctTransported() > PERCENT_TRANSPORTED_60) != Chance16(1, 3)) {
					mul = 1; // Increase production
				} else {
					div = 1; // Decrease production
				}
			}
		} else if (_settings_game.economy.type == ET_SMOOTH) {
			closeit = !(i->ctlflags & (INDCTL_NO_CLOSURE | INDCTL_NO_PRODUCTION_DECREASE));
			for (auto &p : i->Produced()) {
				if (p.cargo == INVALID_CARGO) continue;
				uint32_t r = Random();
				int old_prod, new_prod, percent;
				/* If over 60% is transported, mult is 1, else mult is -1. */
				int mult = (p.history[LAST_MONTH].PctTransported() > PERCENT_TRANSPORTED_60) ? 1 : -1;

				new_prod = old_prod = p.rate;

				/* For industries with only_decrease flags (temperate terrain Oil Wells),
				 * the multiplier will always be -1 so they will only decrease. */
				if (only_decrease) {
					mult = -1;
				/* For normal industries, if over 60% is transported, 33% chance for decrease.
				 * Bonus for very high station ratings (over 80%): 16% chance for decrease. */
				} else if (Chance16I(1, ((p.history[LAST_MONTH].PctTransported() > PERCENT_TRANSPORTED_80) ? 6 : 3), r)) {
					mult *= -1;
				}

				/* 4.5% chance for 3-23% (or 1 unit for very low productions) production change,
				 * determined by mult value. If mult = 1 prod. increases, else (-1) it decreases. */
				if (Chance16I(1, 22, r >> 16)) {
					new_prod += mult * (std::max(((RandomRange(50) + 10) * old_prod) >> 8, 1U));
				}

				/* Prevent production to overflow or Oil Rig passengers to be over-"produced" */
				new_prod = Clamp(new_prod, 1, 255);
				if (IsValidCargoID(p.cargo) && p.cargo == GetCargoIDByLabel(CT_PASSENGERS) && !(indspec->behaviour & INDUSTRYBEH_NO_PAX_PROD_CLAMP)) {
					new_prod = Clamp(new_prod, 0, 16);
				}

				/* If override flags are set, prevent actually changing production if any was decided on */
				if ((i->ctlflags & INDCTL_NO_PRODUCTION_DECREASE) && new_prod < old_prod) continue;
				if ((i->ctlflags & INDCTL_NO_PRODUCTION_INCREASE) && new_prod > old_prod) continue;

				/* Do not stop closing the industry when it has the lowest possible production rate */
				if (new_prod == old_prod && old_prod > 1) {
					closeit = false;
					continue;
				}

				percent = (old_prod == 0) ? 100 : (new_prod * 100 / old_prod - 100);
				p.rate = new_prod;

				/* Close the industry when it has the lowest possible production rate */
				if (new_prod > 1) closeit = false;

				if (abs(percent) >= 10) {
					ReportNewsProductionChangeIndustry(i, p.cargo, percent);
				}
			}
		}
	}

	/* If override flags are set, prevent actually changing production if any was decided on */
	if ((i->ctlflags & INDCTL_NO_PRODUCTION_DECREASE) && (div > 0 || increment < 0)) return;
	if ((i->ctlflags & INDCTL_NO_PRODUCTION_INCREASE) && (mul > 0 || increment > 0)) return;
	if (i->ctlflags & INDCTL_EXTERNAL_PROD_LEVEL) {
		div = 0;
		mul = 0;
		increment = 0;
	}

	if (!callback_enabled && (indspec->life_type & INDUSTRYLIFE_PROCESSING)) {
		if ((EconTime::CurYear() - i->last_prod_year) >= PROCESSING_INDUSTRY_ABANDONMENT_YEARS && Chance16(1, original_economy ? 2 : 180)) {
			closeit = true;
		}
	}

	/* Increase if needed */
	while (mul-- != 0 && i->prod_level < PRODLEVEL_MAXIMUM) {
		i->prod_level = std::min<int>(i->prod_level * 2, PRODLEVEL_MAXIMUM);
		recalculate_multipliers = true;
		if (str == STR_NULL) str = indspec->production_up_text;
	}

	/* Decrease if needed */
	while (div-- != 0 && !closeit) {
		if (i->prod_level == PRODLEVEL_MINIMUM) {
			closeit = true;
			break;
		} else {
			i->prod_level = std::max<int>(i->prod_level / 2, PRODLEVEL_MINIMUM);
			recalculate_multipliers = true;
			if (str == STR_NULL) str = indspec->production_down_text;
		}
	}

	/* Increase or Decreasing the production level if needed */
	if (increment != 0) {
		if (increment < 0 && i->prod_level == PRODLEVEL_MINIMUM) {
			closeit = true;
		} else {
			i->prod_level = ClampU(i->prod_level + increment, PRODLEVEL_MINIMUM, PRODLEVEL_MAXIMUM);
			recalculate_multipliers = true;
		}
	}

	/* Recalculate production_rate
	 * For non-smooth economy these should always be synchronized with prod_level */
	if (recalculate_multipliers) i->RecomputeProductionMultipliers();

	/* Close if needed and allowed */
	if (closeit && !CheckIndustryCloseDownProtection(i->type) && !(i->ctlflags & INDCTL_NO_CLOSURE)) {
		i->prod_level = PRODLEVEL_CLOSURE;
		SetWindowDirty(WC_INDUSTRY_VIEW, i->index);
		str = indspec->closure_text;
	}

	if (!suppress_message && str != STR_NULL) {
		NewsType nt;
		/* Compute news category */
		if (closeit) {
			nt = NT_INDUSTRY_CLOSE;
			AI::BroadcastNewEvent(new ScriptEventIndustryClose(i->index));
			Game::NewEvent(new ScriptEventIndustryClose(i->index));
		} else {
			switch (WhoCanServiceIndustry(i)) {
				case 0: nt = NT_INDUSTRY_NOBODY;  break;
				case 1: nt = NT_INDUSTRY_OTHER;   break;
				case 2: nt = NT_INDUSTRY_COMPANY; break;
				default: NOT_REACHED();
			}
		}
		/* Set parameters of news string */
		if (str > STR_LAST_STRINGID) {
			SetDParam(0, STR_TOWN_NAME);
			SetDParam(1, i->town->index);
			SetDParam(2, indspec->name);
		} else if (closeit) {
			SetDParam(0, STR_FORMAT_INDUSTRY_NAME);
			SetDParam(1, i->town->index);
			SetDParam(2, indspec->name);
		} else {
			SetDParam(0, i->index);
		}
		/* and report the news to the user */
		if (closeit) {
			AddTileNewsItem(str, nt, i->location.tile + TileDiffXY(1, 1));
		} else {
			AddIndustryNewsItem(str, nt, i->index);
		}
	}
}

/**
 * Daily handler for the industry changes
 * Taking the original map size of 256*256, the number of random changes was always of just one unit.
 * But it cannot be the same on smaller or bigger maps. That number has to be scaled up or down.
 * For small maps, it implies that less than one change per month is required, while on bigger maps,
 * it would be way more. The daily loop handles those changes.
 */
void IndustryDailyLoop()
{
	_economy.industry_daily_change_counter += _economy.industry_daily_increment;

	/* Bits 16-31 of industry_construction_counter contain the number of industries to change/create today,
	 * the lower 16 bit are a fractional part that might accumulate over several days until it
	 * is sufficient for an industry. */
	uint16_t change_loop = _economy.industry_daily_change_counter >> 16;

	/* Reset the active part of the counter, just keeping the "fractional part" */
	_economy.industry_daily_change_counter &= 0xFFFF;

	if (change_loop == 0) {
		return;  // Nothing to do? get out
	}

	Backup<CompanyID> cur_company(_current_company, OWNER_NONE, FILE_LINE);

	/* perform the required industry changes for the day */

	uint perc = 3; // Between 3% and 9% chance of creating a new industry.
	if ((_industry_builder.wanted_inds >> 16) > GetCurrentTotalNumberOfIndustries()) {
		perc = std::min(9u, perc + (_industry_builder.wanted_inds >> 16) - GetCurrentTotalNumberOfIndustries());
	}
	for (uint16_t j = 0; j < change_loop; j++) {
		if (Chance16(perc, 100)) {
			_industry_builder.TryBuildNewIndustry();
		} else {
			Industry *i = Industry::GetRandom();
			if (i != nullptr) {
				ChangeIndustryProduction(i, false);
				SetWindowDirty(WC_INDUSTRY_VIEW, i->index);
			}
		}
	}

	cur_company.Restore();

	/* production-change */
	InvalidateWindowData(WC_INDUSTRY_DIRECTORY, 0, IDIWD_PRODUCTION_CHANGE);
}

void IndustryMonthlyLoop()
{
	Backup<CompanyID> cur_company(_current_company, OWNER_NONE, FILE_LINE);

	_industry_builder.MonthlyLoop();

	for (Industry *i : Industry::Iterate()) {
		UpdateIndustryStatistics(i);
		if (i->prod_level == PRODLEVEL_CLOSURE) {
			delete i;
		} else {
			ChangeIndustryProduction(i, true);
			SetWindowDirty(WC_INDUSTRY_VIEW, i->index);
		}
	}

	cur_company.Restore();

	/* production-change */
	InvalidateWindowData(WC_INDUSTRY_DIRECTORY, 0, IDIWD_PRODUCTION_CHANGE);
}


void InitializeIndustries()
{
	Industry::ResetIndustryCounts();
	_industry_sound_tile = 0;

	_industry_builder.Reset();
}

/** Verify whether the generated industries are complete, and warn the user if not. */
void CheckIndustries()
{
	int count = 0;
	for (IndustryType it = 0; it < NUM_INDUSTRYTYPES; it++) {
		if (Industry::GetIndustryTypeCount(it) > 0) continue; // Types of existing industries can be skipped.

		bool force_at_least_one;
		uint32_t chance = GetScaledIndustryGenerationProbability(it, &force_at_least_one);
		if (chance == 0 || !force_at_least_one) continue; // Types that are not available can be skipped.

		const IndustrySpec *is = GetIndustrySpec(it);
		SetDParam(0, is->name);
		ShowErrorMessage(STR_ERROR_NO_SUITABLE_PLACES_FOR_INDUSTRIES, STR_ERROR_NO_SUITABLE_PLACES_FOR_INDUSTRIES_EXPLANATION, WL_WARNING);

		count++;
		if (count >= 3) break; // Don't swamp the user with errors.
	}
}

/**
 * Is an industry with the spec a raw industry?
 * @return true if it should be handled as a raw industry
 */
bool IndustrySpec::IsRawIndustry() const
{
	return (this->life_type & (INDUSTRYLIFE_EXTRACTIVE | INDUSTRYLIFE_ORGANIC)) != 0;
}

/**
 * Is an industry with the spec a processing industry?
 * @return true if it should be handled as a processing industry
 */
bool IndustrySpec::IsProcessingIndustry() const
{
	/* Lumber mills are neither raw nor processing */
	return (this->life_type & INDUSTRYLIFE_PROCESSING) != 0 &&
			(this->behaviour & INDUSTRYBEH_CUT_TREES) == 0;
}

/**
 * Get the cost for constructing this industry
 * @return the cost (inflation corrected etc)
 */
Money IndustrySpec::GetConstructionCost() const
{
	/* Building raw industries like secondary uses different price base */
	return (_price[(_settings_game.construction.raw_industry_construction == 1 && this->IsRawIndustry()) ?
			PR_BUILD_INDUSTRY_RAW : PR_BUILD_INDUSTRY] * this->cost_multiplier) >> 8;
}

/**
 * Get the cost for removing this industry
 * Take note that the cost will always be zero for non-grf industries.
 * Only if the grf author did specified a cost will it be applicable.
 * @return the cost (inflation corrected etc)
 */
Money IndustrySpec::GetRemovalCost() const
{
	return (_price[PR_CLEAR_INDUSTRY] * this->removal_cost_multiplier) >> 8;
}

/**
 * Determines whether this industrytype uses standard/newgrf production changes.
 * @return true if original economy is used.
 */
bool IndustrySpec::UsesOriginalEconomy() const
{
	return _settings_game.economy.type == ET_ORIGINAL ||
		HasBit(this->callback_mask, CBM_IND_PRODUCTION_256_TICKS) || HasBit(this->callback_mask, CBM_IND_PRODUCTION_CARGO_ARRIVAL) || // production callbacks
		HasBit(this->callback_mask, CBM_IND_MONTHLYPROD_CHANGE) || HasBit(this->callback_mask, CBM_IND_PRODUCTION_CHANGE) || HasBit(this->callback_mask, CBM_IND_PROD_CHANGE_BUILD); // production change callbacks
}

static CommandCost TerraformTile_Industry(TileIndex tile, DoCommandFlag flags, int z_new, Slope tileh_new)
{
	if (AutoslopeEnabled()) {
		/* We imitate here TTDP's behaviour:
		 *  - Both new and old slope must not be steep.
		 *  - TileMaxZ must not be changed.
		 *  - Allow autoslope by default.
		 *  - Disallow autoslope if callback succeeds and returns non-zero.
		 */
		Slope tileh_old = GetTileSlope(tile);
		/* TileMaxZ must not be changed. Slopes must not be steep. */
		if (!IsSteepSlope(tileh_old) && !IsSteepSlope(tileh_new) && (GetTileMaxZ(tile) == z_new + GetSlopeMaxZ(tileh_new))) {
			const IndustryGfx gfx = GetIndustryGfx(tile);
			const IndustryTileSpec *itspec = GetIndustryTileSpec(gfx);

			/* Call callback 3C 'disable autosloping for industry tiles'. */
			if (HasBit(itspec->callback_mask, CBM_INDT_AUTOSLOPE)) {
				/* If the callback fails, allow autoslope. */
				uint16_t res = GetIndustryTileCallback(CBID_INDTILE_AUTOSLOPE, 0, 0, gfx, Industry::GetByTile(tile), tile);
				if (res == CALLBACK_FAILED || !ConvertBooleanCallback(itspec->grf_prop.grffile, CBID_INDTILE_AUTOSLOPE, res)) return CommandCost(EXPENSES_CONSTRUCTION, _price[PR_BUILD_FOUNDATION]);
			} else {
				/* allow autoslope */
				return CommandCost(EXPENSES_CONSTRUCTION, _price[PR_BUILD_FOUNDATION]);
			}
		}
	}
	return DoCommand(tile, 0, 0, flags, CMD_LANDSCAPE_CLEAR);
}

extern const TileTypeProcs _tile_type_industry_procs = {
	DrawTile_Industry,           // draw_tile_proc
	GetSlopePixelZ_Industry,     // get_slope_z_proc
	ClearTile_Industry,          // clear_tile_proc
	AddAcceptedCargo_Industry,   // add_accepted_cargo_proc
	GetTileDesc_Industry,        // get_tile_desc_proc
	GetTileTrackStatus_Industry, // get_tile_track_status_proc
	ClickTile_Industry,          // click_tile_proc
	AnimateTile_Industry,        // animate_tile_proc
	TileLoop_Industry,           // tile_loop_proc
	ChangeTileOwner_Industry,    // change_tile_owner_proc
	nullptr,                        // add_produced_cargo_proc
	nullptr,                        // vehicle_enter_tile_proc
	GetFoundation_Industry,      // get_foundation_proc
	TerraformTile_Industry,      // terraform_tile_proc
};

bool IndustryCompare::operator() (const IndustryListEntry &lhs, const IndustryListEntry &rhs) const
{
	/* Compare by distance first and use index as a tiebreaker. */
	return std::tie(lhs.distance, lhs.industry->index) < std::tie(rhs.distance, rhs.industry->index);
}

/**
 * Remove unused industry accepted/produced slots -- entries after the last slot with valid cargo.
 * @param ind Industry to trim slots.
 */
void TrimIndustryAcceptedProduced(Industry *ind)
{
	uint8_t accepted_cargo_count = 0;
	for (uint8_t j = 0; j < ind->accepted_cargo_count; j++) {
		if (ind->accepted[j].cargo != INVALID_CARGO) accepted_cargo_count = j + 1;
	}
	ind->accepted_cargo_count = accepted_cargo_count;

	uint8_t produced_cargo_count = 0;
	for (uint8_t j = 0; j < ind->produced_cargo_count; j++) {
		if (ind->produced[j].cargo != INVALID_CARGO) produced_cargo_count = j + 1;
	}
	ind->produced_cargo_count = produced_cargo_count;
}<|MERGE_RESOLUTION|>--- conflicted
+++ resolved
@@ -535,13 +535,8 @@
 
 			p.history[THIS_MONTH].production = SaturatingAdd<uint32_t>(p.history[THIS_MONTH].production, cw);
 
-<<<<<<< HEAD
-			uint am = MoveGoodsToStation(p.cargo, cw, SourceType::Industry, i->index, &i->stations_near, i->exclusive_consumer);
+			uint am = MoveGoodsToStation(p.cargo, cw, SourceType::Industry, i->index, i->stations_near, i->exclusive_consumer);
 			p.history[THIS_MONTH].transported = SaturatingAdd<uint32_t>(p.history[THIS_MONTH].transported, am);
-=======
-			uint am = MoveGoodsToStation(p.cargo, cw, SourceType::Industry, i->index, i->stations_near, i->exclusive_consumer);
-			p.history[THIS_MONTH].transported += am;
->>>>>>> 1b6a6f1c
 
 			moved_cargo |= (am != 0);
 		}
