/*
 * This file is part of OpenTTD.
 * OpenTTD is free software; you can redistribute it and/or modify it under the terms of the GNU General Public License as published by the Free Software Foundation, version 2.
 * OpenTTD is distributed in the hope that it will be useful, but WITHOUT ANY WARRANTY; without even the implied warranty of MERCHANTABILITY or FITNESS FOR A PARTICULAR PURPOSE.
 * See the GNU General Public License for more details. You should have received a copy of the GNU General Public License along with OpenTTD. If not, see <http://www.gnu.org/licenses/>.
 */

/** @file industry_cmd.cpp Handling of industry tiles. */

#include "stdafx.h"
#include "clear_map.h"
#include "industry.h"
#include "station_base.h"
#include "landscape.h"
#include "viewport_func.h"
#include "command_func.h"
#include "town.h"
#include "news_func.h"
#include "cheat_type.h"
#include "company_base.h"
#include "genworld.h"
#include "tree_map.h"
#include "tunnel_map.h"
#include "newgrf_cargo.h"
#include "newgrf_debug.h"
#include "newgrf_industrytiles.h"
#include "autoslope.h"
#include "water.h"
#include "strings_func.h"
#include "window_func.h"
#include "date_func.h"
#include "vehicle_func.h"
#include "sound_func.h"
#include "animated_tile_func.h"
#include "effectvehicle_func.h"
#include "effectvehicle_base.h"
#include "ai/ai.hpp"
#include "core/pool_func.hpp"
#include "subsidy_func.h"
#include "core/backup_type.hpp"
#include "object_base.h"
#include "game/game.hpp"
#include "error.h"
#include "cmd_helper.h"
#include "string_func.h"
#include "event_logs.h"
#include "core/container_func.hpp"

#include "table/strings.h"
#include "table/industry_land.h"
#include "table/build_industry.h"

#include "safeguards.h"

IndustryPool _industry_pool("Industry");
INSTANTIATE_POOL_METHODS(Industry)

void ShowIndustryViewWindow(int industry);
void BuildOilRig(TileIndex tile);

static uint8_t _industry_sound_ctr;
static TileIndex _industry_sound_tile;

std::array<std::vector<IndustryID>, NUM_INDUSTRYTYPES> Industry::industries;

IndustrySpec _industry_specs[NUM_INDUSTRYTYPES];
IndustryTileSpec _industry_tile_specs[NUM_INDUSTRYTILES];
IndustryBuildData _industry_builder; ///< In-game manager of industries.

static int WhoCanServiceIndustry(Industry *ind);

/**
 * This function initialize the spec arrays of both
 * industry and industry tiles.
 * It adjusts the enabling of the industry too, based on climate availability.
 * This will allow for clearer testings
 */
void ResetIndustries()
{
	auto industry_insert = std::copy(std::begin(_origin_industry_specs), std::end(_origin_industry_specs), std::begin(_industry_specs));
	std::fill(industry_insert, std::end(_industry_specs), IndustrySpec{});

	/* Enable only the current climate industries */
	for (auto it = std::begin(_industry_specs); it != industry_insert; ++it) {
		it->enabled = HasBit(it->climate_availability, _settings_game.game_creation.landscape);
	}

	auto industry_tile_insert = std::copy(std::begin(_origin_industry_tile_specs), std::end(_origin_industry_tile_specs), std::begin(_industry_tile_specs));
	std::fill(industry_tile_insert, std::end(_industry_tile_specs), IndustryTileSpec{});

	/* Reset any overrides that have been set. */
	_industile_mngr.ResetOverride();
	_industry_mngr.ResetOverride();
}

/**
 * Retrieve the type for this industry.  Although it is accessed by a tile,
 * it will return the general type of industry, and not the sprite index
 * as would do GetIndustryGfx.
 * @param tile that is queried
 * @pre IsTileType(tile, MP_INDUSTRY)
 * @return general type for this industry, as defined in industry.h
 */
IndustryType GetIndustryType(TileIndex tile)
{
	assert_tile(IsTileType(tile, MP_INDUSTRY), tile);

	const Industry *ind = Industry::GetByTile(tile);
	assert(ind != nullptr);
	return ind->type;
}

/**
 * Accessor for array _industry_specs.
 * This will ensure at once : proper access and
 * not allowing modifications of it.
 * @param thistype of industry (which is the index in _industry_specs)
 * @pre thistype < NUM_INDUSTRYTYPES
 * @return a pointer to the corresponding industry spec
 */
const IndustrySpec *GetIndustrySpec(IndustryType thistype)
{
	assert(thistype < NUM_INDUSTRYTYPES);
	return &_industry_specs[thistype];
}

/**
 * Accessor for array _industry_tile_specs.
 * This will ensure at once : proper access and
 * not allowing modifications of it.
 * @param gfx of industrytile (which is the index in _industry_tile_specs)
 * @pre gfx < INVALID_INDUSTRYTILE
 * @return a pointer to the corresponding industrytile spec
 */
const IndustryTileSpec *GetIndustryTileSpec(IndustryGfx gfx)
{
	assert(gfx < INVALID_INDUSTRYTILE);
	return &_industry_tile_specs[gfx];
}

Industry::~Industry()
{
	if (CleaningPool()) return;

	/* Industry can also be destroyed when not fully initialized.
	 * This means that we do not have to clear tiles either.
	 * Also we must not decrement industry counts in that case. */
	if (this->location.w == 0) return;

	const bool has_neutral_station = this->neutral_station != nullptr;

	for (TileIndex tile_cur : this->location) {
		if (IsTileType(tile_cur, MP_INDUSTRY)) {
			if (GetIndustryIndex(tile_cur) == this->index) {
				DeleteNewGRFInspectWindow(GSF_INDUSTRYTILES, tile_cur);

				/* MakeWaterKeepingClass() can also handle 'land' */
				MakeWaterKeepingClass(tile_cur, OWNER_NONE);
			}
		} else if (IsTileType(tile_cur, MP_STATION) && IsOilRig(tile_cur)) {
			DeleteOilRig(tile_cur);
		}
	}

	if (has_neutral_station) {
		/* Remove possible docking tiles */
		for (TileIndex tile_cur : this->location) {
			ClearDockingTilesCheckingNeighbours(tile_cur);
		}
	}

	if (GetIndustrySpec(this->type)->behaviour & INDUSTRYBEH_PLANT_FIELDS) {
		TileArea ta = TileArea(this->location.tile, 0, 0).Expand(21);

		/* Remove the farmland and convert it to regular tiles over time. */
		for (TileIndex tile_cur : ta) {
			if (IsTileType(tile_cur, MP_CLEAR) && IsClearGround(tile_cur, CLEAR_FIELDS) &&
					GetIndustryIndexOfField(tile_cur) == this->index) {
				SetIndustryIndexOfField(tile_cur, INVALID_INDUSTRY);
			}
		}
	}

	/* don't let any disaster vehicle target invalid industry */
	ReleaseDisastersTargetingIndustry(this->index);

	/* Clear the persistent storage. */
	delete this->psa;

<<<<<<< HEAD
	DecIndustryTypeCount(this->type);
	this->RemoveFromLocationCache();
=======
	auto &industries = Industry::industries[type];
	auto it = std::ranges::lower_bound(industries, this->index);
	industries.erase(it);
>>>>>>> 00ae20fa

	DeleteIndustryNews(this->index);
	CloseWindowById(WC_INDUSTRY_VIEW, this->index);
	DeleteNewGRFInspectWindow(GSF_INDUSTRIES, this->index);

	DeleteSubsidyWith(SourceType::Industry, this->index);
	CargoPacket::InvalidateAllFrom(SourceType::Industry, this->index);

	for (Station *st : this->stations_near) {
		st->RemoveIndustryToDeliver(this);
	}

	if (_game_mode == GM_NORMAL) RegisterGameEvents(GEF_INDUSTRY_DELETE);
}

/**
 * Invalidating some stuff after removing item from the pool.
 * @param index index of deleted item
 */
void Industry::PostDestructor(size_t)
{
	InvalidateWindowData(WC_INDUSTRY_DIRECTORY, 0, IDIWD_FORCE_REBUILD);
	SetWindowDirty(WC_BUILD_INDUSTRY, 0);
}


/**
 * Return a random valid industry.
 * @return random industry, nullptr if there are no industries
 */
/* static */ Industry *Industry::GetRandom()
{
	if (Industry::GetNumItems() == 0) return nullptr;
	int num = RandomRange((uint16_t)Industry::GetNumItems());
	size_t index = MAX_UVALUE(size_t);

	while (num >= 0) {
		num--;
		index++;

		/* Make sure we have a valid industry */
		while (!Industry::IsValidID(index)) {
			index++;
			assert(index < Industry::GetPoolSize());
		}
	}

	return Industry::Get(index);
}


static void IndustryDrawSugarMine(const TileInfo *ti)
{
	if (!IsIndustryCompleted(ti->tile)) return;

	const DrawIndustryAnimationStruct *d = &_draw_industry_spec1[GetAnimationFrame(ti->tile)];

	AddChildSpriteScreen(SPR_IT_SUGAR_MINE_SIEVE + d->image_1, PAL_NONE, d->x, 0);

	if (d->image_2 != 0) {
		AddChildSpriteScreen(SPR_IT_SUGAR_MINE_CLOUDS + d->image_2 - 1, PAL_NONE, 8, 41);
	}

	if (d->image_3 != 0) {
		AddChildSpriteScreen(SPR_IT_SUGAR_MINE_PILE + d->image_3 - 1, PAL_NONE,
			_drawtile_proc1[d->image_3 - 1].x, _drawtile_proc1[d->image_3 - 1].y);
	}
}

static void IndustryDrawToffeeQuarry(const TileInfo *ti)
{
	uint8_t x = 0;

	if (IsIndustryCompleted(ti->tile)) {
		x = _industry_anim_offs_toffee[GetAnimationFrame(ti->tile)];
		if (x == 0xFF) {
			x = 0;
		}
	}

	AddChildSpriteScreen(SPR_IT_TOFFEE_QUARRY_SHOVEL, PAL_NONE, 22 - x, 24 + x);
	AddChildSpriteScreen(SPR_IT_TOFFEE_QUARRY_TOFFEE, PAL_NONE, 6, 14);
}

static void IndustryDrawBubbleGenerator( const TileInfo *ti)
{
	if (IsIndustryCompleted(ti->tile)) {
		AddChildSpriteScreen(SPR_IT_BUBBLE_GENERATOR_BUBBLE, PAL_NONE, 5, _industry_anim_offs_bubbles[GetAnimationFrame(ti->tile)]);
	}
	AddChildSpriteScreen(SPR_IT_BUBBLE_GENERATOR_SPRING, PAL_NONE, 3, 67);
}

static void IndustryDrawToyFactory(const TileInfo *ti)
{
	const DrawIndustryAnimationStruct *d = &_industry_anim_offs_toys[GetAnimationFrame(ti->tile)];

	if (d->image_1 != 0xFF) {
		AddChildSpriteScreen(SPR_IT_TOY_FACTORY_CLAY, PAL_NONE, d->x, 96 + d->image_1);
	}

	if (d->image_2 != 0xFF) {
		AddChildSpriteScreen(SPR_IT_TOY_FACTORY_ROBOT, PAL_NONE, 16 - d->image_2 * 2, 100 + d->image_2);
	}

	AddChildSpriteScreen(SPR_IT_TOY_FACTORY_STAMP, PAL_NONE, 7, d->image_3);
	AddChildSpriteScreen(SPR_IT_TOY_FACTORY_STAMP_HOLDER, PAL_NONE, 0, 42);
}

static void IndustryDrawCoalPlantSparks(const TileInfo *ti)
{
	if (IsIndustryCompleted(ti->tile)) {
		uint8_t image = GetAnimationFrame(ti->tile);

		if (image != 0 && image < 7) {
			AddChildSpriteScreen(image + SPR_IT_POWER_PLANT_TRANSFORMERS,
				PAL_NONE,
				_coal_plant_sparks[image - 1].x,
				_coal_plant_sparks[image - 1].y
			);
		}
	}
}

typedef void IndustryDrawTileProc(const TileInfo *ti);
static IndustryDrawTileProc * const _industry_draw_tile_procs[5] = {
	IndustryDrawSugarMine,
	IndustryDrawToffeeQuarry,
	IndustryDrawBubbleGenerator,
	IndustryDrawToyFactory,
	IndustryDrawCoalPlantSparks,
};

static void DrawTile_Industry(TileInfo *ti, DrawTileProcParams params)
{
	IndustryGfx gfx = GetIndustryGfx(ti->tile);
	Industry *ind = Industry::GetByTile(ti->tile);
	const IndustryTileSpec *indts = GetIndustryTileSpec(gfx);

	/* Retrieve pointer to the draw industry tile struct */
	if (gfx >= NEW_INDUSTRYTILEOFFSET) {
		/* Draw the tile using the specialized method of newgrf industrytile.
		 * DrawNewIndustry will return false if ever the resolver could not
		 * find any sprite to display.  So in this case, we will jump on the
		 * substitute gfx instead. */
		if (indts->grf_prop.spritegroup[0] != nullptr && DrawNewIndustryTile(ti, ind, gfx, indts)) {
			return;
		} else {
			/* No sprite group (or no valid one) found, meaning no graphics associated.
			 * Use the substitute one instead */
			if (indts->grf_prop.subst_id != INVALID_INDUSTRYTILE) {
				gfx = indts->grf_prop.subst_id;
				/* And point the industrytile spec accordingly */
				indts = GetIndustryTileSpec(gfx);
			}
		}
	}

	const DrawBuildingsTileStruct *dits = &_industry_draw_tile_data[gfx << 2 | (indts->anim_state ?
			GetAnimationFrame(ti->tile) & INDUSTRY_COMPLETED :
			GetIndustryConstructionStage(ti->tile))];

	SpriteID image = dits->ground.sprite;

	/* DrawFoundation() modifies ti->z and ti->tileh */
	if (ti->tileh != SLOPE_FLAT) DrawFoundation(ti, FOUNDATION_LEVELED);

	/* If the ground sprite is the default flat water sprite, draw also canal/river borders.
	 * Do not do this if the tile's WaterClass is 'land'. */
	if (image == SPR_FLAT_WATER_TILE && IsTileOnWater(ti->tile)) {
		DrawWaterClassGround(ti);
	} else {
		DrawGroundSprite(image, GroundSpritePaletteTransform(image, dits->ground.pal, GENERAL_SPRITE_COLOUR(ind->random_colour)));
	}

	/* If industries are transparent and invisible, do not draw the upper part */
	if (IsInvisibilitySet(TO_INDUSTRIES)) return;

	/* Add industry on top of the ground? */
	image = dits->building.sprite;
	if (image != 0) {
		AddSortableSpriteToDraw(image, SpriteLayoutPaletteTransform(image, dits->building.pal, GENERAL_SPRITE_COLOUR(ind->random_colour)),
			ti->x + dits->subtile_x,
			ti->y + dits->subtile_y,
			dits->width,
			dits->height,
			dits->dz,
			ti->z,
			IsTransparencySet(TO_INDUSTRIES));

		if (IsTransparencySet(TO_INDUSTRIES)) return;
	}

	{
		int proc = dits->draw_proc - 1;
		if (proc >= 0) _industry_draw_tile_procs[proc](ti);
	}
}

static int GetSlopePixelZ_Industry(TileIndex tile, uint, uint, bool)
{
	return GetTileMaxPixelZ(tile);
}

static Foundation GetFoundation_Industry(TileIndex tile, Slope tileh)
{
	IndustryGfx gfx = GetIndustryGfx(tile);

	/* For NewGRF industry tiles we might not be drawing a foundation. We need to
	 * account for this, as other structures should
	 * draw the wall of the foundation in this case.
	 */
	if (gfx >= NEW_INDUSTRYTILEOFFSET) {
		const IndustryTileSpec *indts = GetIndustryTileSpec(gfx);
		if (indts->grf_prop.spritegroup[0] != nullptr && HasBit(indts->callback_mask, CBM_INDT_DRAW_FOUNDATIONS)) {
			uint32_t callback_res = GetIndustryTileCallback(CBID_INDTILE_DRAW_FOUNDATIONS, 0, 0, gfx, Industry::GetByTile(tile), tile);
			if (callback_res != CALLBACK_FAILED && !ConvertBooleanCallback(indts->grf_prop.grffile, CBID_INDTILE_DRAW_FOUNDATIONS, callback_res)) return FOUNDATION_NONE;
		}
	}
	return FlatteningFoundation(tileh);
}

static void AddAcceptedCargo_Industry(TileIndex tile, CargoArray &acceptance, CargoTypes &always_accepted)
{
	IndustryGfx gfx = GetIndustryGfx(tile);
	const IndustryTileSpec *itspec = GetIndustryTileSpec(gfx);
	const Industry *ind = Industry::GetByTile(tile);

	/* Starting point for acceptance */
	auto accepts_cargo = itspec->accepts_cargo;
	auto cargo_acceptance = itspec->acceptance;

	if (itspec->special_flags & INDTILE_SPECIAL_ACCEPTS_ALL_CARGO) {
		/* Copy all accepted cargoes from industry itself */
		for (const auto &a : ind->Accepted()) {
			auto pos = std::find(std::begin(accepts_cargo), std::end(accepts_cargo), a.cargo);
			if (pos == std::end(accepts_cargo)) {
				/* Not found, insert */
				pos = std::find(std::begin(accepts_cargo), std::end(accepts_cargo), INVALID_CARGO);
				if (pos == std::end(accepts_cargo)) continue; // nowhere to place, give up on this one
				*pos = a.cargo;
			}
			cargo_acceptance[std::distance(std::begin(accepts_cargo), pos)] += 8;
		}
	}

	if (HasBit(itspec->callback_mask, CBM_INDT_ACCEPT_CARGO)) {
		/* Try callback for accepts list, if success override all existing accepts */
		uint16_t res = GetIndustryTileCallback(CBID_INDTILE_ACCEPT_CARGO, 0, 0, gfx, Industry::GetByTile(tile), tile);
		if (res != CALLBACK_FAILED) {
			accepts_cargo.fill(INVALID_CARGO);
			for (uint i = 0; i < INDUSTRY_ORIGINAL_NUM_INPUTS; i++) accepts_cargo[i] = GetCargoTranslation(GB(res, i * 5, 5), itspec->grf_prop.grffile);
		}
	}

	if (HasBit(itspec->callback_mask, CBM_INDT_CARGO_ACCEPTANCE)) {
		/* Try callback for acceptance list, if success override all existing acceptance */
		uint16_t res = GetIndustryTileCallback(CBID_INDTILE_CARGO_ACCEPTANCE, 0, 0, gfx, Industry::GetByTile(tile), tile);
		if (res != CALLBACK_FAILED) {
			cargo_acceptance.fill(0);
			for (uint i = 0; i < INDUSTRY_ORIGINAL_NUM_INPUTS; i++) cargo_acceptance[i] = GB(res, i * 4, 4);
		}
	}

	for (uint8_t i = 0; i < std::size(itspec->accepts_cargo); i++) {
		CargoID a = accepts_cargo[i];
		if (a == INVALID_CARGO || cargo_acceptance[i] <= 0) continue; // work only with valid cargoes

		/* Add accepted cargo */
		acceptance[a] += cargo_acceptance[i];

		/* Maybe set 'always accepted' bit (if it's not set already) */
		if (HasBit(always_accepted, a)) continue;

		/* Test whether the industry itself accepts the cargo type */
		if (ind->IsCargoAccepted(a)) continue;

		/* If the industry itself doesn't accept this cargo, set 'always accepted' bit */
		SetBit(always_accepted, a);
	}
}

static void GetTileDesc_Industry(TileIndex tile, TileDesc *td)
{
	const Industry *i = Industry::GetByTile(tile);
	const IndustrySpec *is = GetIndustrySpec(i->type);

	td->owner[0] = i->owner;
	td->str = is->name;
	if (!IsIndustryCompleted(tile)) {
		td->dparam[0] = td->str;
		td->str = STR_LAI_TOWN_INDUSTRY_DESCRIPTION_UNDER_CONSTRUCTION;
	}

	if (is->grf_prop.grffile != nullptr) {
		td->grf = GetGRFConfig(is->grf_prop.grffile->grfid)->GetName();
	}
}

static CommandCost ClearTile_Industry(TileIndex tile, DoCommandFlag flags)
{
	Industry *i = Industry::GetByTile(tile);
	const IndustrySpec *indspec = GetIndustrySpec(i->type);

	/* water can destroy industries
	 * in editor you can bulldoze industries
	 * with magic_bulldozer cheat you can destroy industries
	 * (area around OILRIG is water, so water shouldn't flood it
	 */
	if ((_current_company != OWNER_WATER && _game_mode != GM_EDITOR &&
			!_cheats.magic_bulldozer.value) ||
			((flags & DC_AUTO) != 0) ||
			(_current_company == OWNER_WATER &&
				((indspec->behaviour & INDUSTRYBEH_BUILT_ONWATER) ||
				HasBit(GetIndustryTileSpec(GetIndustryGfx(tile))->slopes_refused, 5)))) {
		SetDParam(1, indspec->name);
		return_cmd_error(flags & DC_AUTO ? STR_ERROR_GENERIC_OBJECT_IN_THE_WAY : INVALID_STRING_ID);
	}

	if (flags & DC_EXEC) {
		AI::BroadcastNewEvent(new ScriptEventIndustryClose(i->index));
		Game::NewEvent(new ScriptEventIndustryClose(i->index));
		delete i;
	}
	return CommandCost(EXPENSES_CONSTRUCTION, indspec->GetRemovalCost());
}

/**
 * Move produced cargo from industry to nearby stations.
 * @param tile Industry tile
 * @return true if any cargo was moved.
 */
static bool TransportIndustryGoods(TileIndex tile)
{
	Industry *i = Industry::GetByTile(tile);
	const IndustrySpec *indspec = GetIndustrySpec(i->type);
	bool moved_cargo = false;

	const uint step_limit = _industry_cargo_scaler.Scale(255);
	for (auto &p : i->Produced()) {
		uint cw = std::min<uint>(p.waiting, step_limit);
		if (cw > indspec->minimal_cargo && p.cargo != INVALID_CARGO) {
			p.waiting -= cw;

			/* fluctuating economy? */
			if (EconomyIsInRecession()) cw = (cw + 1) / 2;

			p.history[THIS_MONTH].production = SaturatingAdd<uint32_t>(p.history[THIS_MONTH].production, cw);

			uint am = MoveGoodsToStation(p.cargo, cw, SourceType::Industry, i->index, i->stations_near, i->exclusive_consumer);
			p.history[THIS_MONTH].transported = SaturatingAdd<uint32_t>(p.history[THIS_MONTH].transported, am);

			moved_cargo |= (am != 0);
		}
	}

	return moved_cargo;
}

static void AnimateSugarSieve(TileIndex tile)
{
	uint8_t m = GetAnimationFrame(tile) + 1;

	if (_settings_client.sound.ambient) {
		switch (m & 7) {
			case 2: SndPlayTileFx(SND_2D_SUGAR_MINE_1, tile); break;
			case 6: SndPlayTileFx(SND_29_SUGAR_MINE_2, tile); break;
		}
	}

	if (m >= 96) {
		m = 0;
		DeleteAnimatedTile(tile);
	}
	SetAnimationFrame(tile, m);

	MarkTileDirtyByTile(tile, VMDF_NOT_MAP_MODE);
}

static void AnimateToffeeQuarry(TileIndex tile)
{
	uint8_t m = GetAnimationFrame(tile);

	if (_industry_anim_offs_toffee[m] == 0xFF && _settings_client.sound.ambient) {
		SndPlayTileFx(SND_30_TOFFEE_QUARRY, tile);
	}

	if (++m >= 70) {
		m = 0;
		DeleteAnimatedTile(tile);
	}
	SetAnimationFrame(tile, m);

	MarkTileDirtyByTile(tile, VMDF_NOT_MAP_MODE);
}

static void AnimateBubbleCatcher(TileIndex tile)
{
	uint8_t m = GetAnimationFrame(tile);

	if (++m >= 40) {
		m = 0;
		DeleteAnimatedTile(tile);
	}
	SetAnimationFrame(tile, m);

	MarkTileDirtyByTile(tile, VMDF_NOT_MAP_MODE);
}

static void AnimatePowerPlantSparks(TileIndex tile)
{
	uint8_t m = GetAnimationFrame(tile);
	if (m == 6) {
		SetAnimationFrame(tile, 0);
		DeleteAnimatedTile(tile);
	} else {
		SetAnimationFrame(tile, m + 1);
		MarkTileDirtyByTile(tile, VMDF_NOT_MAP_MODE);
	}
}

static void AnimateToyFactory(TileIndex tile)
{
	uint8_t m = GetAnimationFrame(tile) + 1;

	switch (m) {
		case  1: if (_settings_client.sound.ambient) SndPlayTileFx(SND_2C_TOY_FACTORY_1, tile); break;
		case 23: if (_settings_client.sound.ambient) SndPlayTileFx(SND_2B_TOY_FACTORY_2, tile); break;
		case 28: if (_settings_client.sound.ambient) SndPlayTileFx(SND_2A_TOY_FACTORY_3, tile); break;
		default:
			if (m >= 50) {
				int n = GetIndustryAnimationLoop(tile) + 1;
				m = 0;
				if (n >= 8) {
					n = 0;
					DeleteAnimatedTile(tile);
				}
				SetIndustryAnimationLoop(tile, n);
			}
	}

	SetAnimationFrame(tile, m);
	MarkTileDirtyByTile(tile, VMDF_NOT_MAP_MODE);
}

static void AnimatePlasticFountain(TileIndex tile, IndustryGfx gfx)
{
	gfx = (gfx < GFX_PLASTIC_FOUNTAIN_ANIMATED_8) ? gfx + 1 : GFX_PLASTIC_FOUNTAIN_ANIMATED_1;
	SetIndustryGfx(tile, gfx);
	MarkTileDirtyByTile(tile, VMDF_NOT_MAP_MODE);
}

static void AnimateOilWell(TileIndex tile, IndustryGfx gfx)
{
	bool b = Chance16(1, 7);
	uint8_t m = GetAnimationFrame(tile) + 1;
	if (m == 4 && (m = 0, ++gfx) == GFX_OILWELL_ANIMATED_3 + 1 && (gfx = GFX_OILWELL_ANIMATED_1, b)) {
		SetIndustryGfx(tile, GFX_OILWELL_NOT_ANIMATED);
		SetIndustryConstructionStage(tile, 3);
		DeleteAnimatedTile(tile);
	} else {
		SetAnimationFrame(tile, m);
		SetIndustryGfx(tile, gfx);
		MarkTileDirtyByTile(tile, VMDF_NOT_MAP_MODE);
	}
}

static void AnimateMineTower(TileIndex tile)
{
	int state = _scaled_tick_counter & 0x7FF;

	if ((state -= 0x400) < 0) return;

	if (state < 0x1A0) {
		if (state < 0x20 || state >= 0x180) {
			uint8_t m = GetAnimationFrame(tile);
			if (!(m & 0x40)) {
				SetAnimationFrame(tile, m | 0x40);
				if (_settings_client.sound.ambient) SndPlayTileFx(SND_0B_MINE, tile);
			}
			if (state & 7) return;
		} else {
			if (state & 3) return;
		}
		uint8_t m = (GetAnimationFrame(tile) + 1) | 0x40;
		if (m > 0xC2) m = 0xC0;
		SetAnimationFrame(tile, m);
		MarkTileDirtyByTile(tile, VMDF_NOT_MAP_MODE);
	} else if (state >= 0x200 && state < 0x3A0) {
		int i = (state < 0x220 || state >= 0x380) ? 7 : 3;
		if (state & i) return;

		uint8_t m = (GetAnimationFrame(tile) & 0xBF) - 1;
		if (m < 0x80) m = 0x82;
		SetAnimationFrame(tile, m);
		MarkTileDirtyByTile(tile, VMDF_NOT_MAP_MODE);
	}
}

void AnimateTile_Industry(TileIndex tile)
{
	IndustryGfx gfx = GetIndustryGfx(tile);

	if (GetIndustryTileSpec(gfx)->animation.status != ANIM_STATUS_NO_ANIMATION) {
		AnimateNewIndustryTile(tile);
		return;
	}

	switch (gfx) {
	case GFX_SUGAR_MINE_SIEVE:
		if ((_scaled_tick_counter & 1) == 0) AnimateSugarSieve(tile);
		break;

	case GFX_TOFFEE_QUARY:
		if ((_scaled_tick_counter & 3) == 0) AnimateToffeeQuarry(tile);
		break;

	case GFX_BUBBLE_CATCHER:
		if ((_scaled_tick_counter & 1) == 0) AnimateBubbleCatcher(tile);
		break;

	case GFX_POWERPLANT_SPARKS:
		if ((_scaled_tick_counter & 3) == 0) AnimatePowerPlantSparks(tile);
		break;

	case GFX_TOY_FACTORY:
		if ((_scaled_tick_counter & 1) == 0) AnimateToyFactory(tile);
		break;

	case GFX_PLASTIC_FOUNTAIN_ANIMATED_1: case GFX_PLASTIC_FOUNTAIN_ANIMATED_2:
	case GFX_PLASTIC_FOUNTAIN_ANIMATED_3: case GFX_PLASTIC_FOUNTAIN_ANIMATED_4:
	case GFX_PLASTIC_FOUNTAIN_ANIMATED_5: case GFX_PLASTIC_FOUNTAIN_ANIMATED_6:
	case GFX_PLASTIC_FOUNTAIN_ANIMATED_7: case GFX_PLASTIC_FOUNTAIN_ANIMATED_8:
		if ((_scaled_tick_counter & 3) == 0) AnimatePlasticFountain(tile, gfx);
		break;

	case GFX_OILWELL_ANIMATED_1:
	case GFX_OILWELL_ANIMATED_2:
	case GFX_OILWELL_ANIMATED_3:
		if ((_scaled_tick_counter & 7) == 0) AnimateOilWell(tile, gfx);
		break;

	case GFX_COAL_MINE_TOWER_ANIMATED:
	case GFX_COPPER_MINE_TOWER_ANIMATED:
	case GFX_GOLD_MINE_TOWER_ANIMATED:
		AnimateMineTower(tile);
		break;
	}
}


uint8_t GetAnimatedTileSpeed_Industry(TileIndex tile)
{
	IndustryGfx gfx = GetIndustryGfx(tile);

	if (GetIndustryTileSpec(gfx)->animation.status != ANIM_STATUS_NO_ANIMATION) {
		return GetNewIndustryTileAnimationSpeed(tile);
	}

	switch (gfx) {
	case GFX_SUGAR_MINE_SIEVE:
		return 1;

	case GFX_TOFFEE_QUARY:
		return 2;

	case GFX_BUBBLE_CATCHER:
		return 1;

	case GFX_POWERPLANT_SPARKS:
		return 2;

	case GFX_TOY_FACTORY:
		return 1;

	case GFX_PLASTIC_FOUNTAIN_ANIMATED_1: case GFX_PLASTIC_FOUNTAIN_ANIMATED_2:
	case GFX_PLASTIC_FOUNTAIN_ANIMATED_3: case GFX_PLASTIC_FOUNTAIN_ANIMATED_4:
	case GFX_PLASTIC_FOUNTAIN_ANIMATED_5: case GFX_PLASTIC_FOUNTAIN_ANIMATED_6:
	case GFX_PLASTIC_FOUNTAIN_ANIMATED_7: case GFX_PLASTIC_FOUNTAIN_ANIMATED_8:
		return 2;

	case GFX_OILWELL_ANIMATED_1:
	case GFX_OILWELL_ANIMATED_2:
	case GFX_OILWELL_ANIMATED_3:
		return 3;

	default:
		return 0;
	}
}

static void CreateChimneySmoke(TileIndex tile)
{
	uint x = TileX(tile) * TILE_SIZE;
	uint y = TileY(tile) * TILE_SIZE;
	int z = GetTileMaxPixelZ(tile);

	CreateEffectVehicle(x + 15, y + 14, z + 59, EV_CHIMNEY_SMOKE);
}

static void MakeIndustryTileBigger(TileIndex tile)
{
	uint8_t cnt = GetIndustryConstructionCounter(tile) + 1;
	if (cnt != 4) {
		SetIndustryConstructionCounter(tile, cnt);
		return;
	}

	uint8_t stage = GetIndustryConstructionStage(tile) + 1;
	SetIndustryConstructionCounter(tile, 0);
	SetIndustryConstructionStage(tile, stage);
	StartStopIndustryTileAnimation(tile, IAT_CONSTRUCTION_STATE_CHANGE);
	if (stage == INDUSTRY_COMPLETED) SetIndustryCompleted(tile);

	MarkTileDirtyByTile(tile, VMDF_NOT_MAP_MODE);

	if (!IsIndustryCompleted(tile)) return;

	IndustryGfx gfx = GetIndustryGfx(tile);
	if (gfx >= NEW_INDUSTRYTILEOFFSET) {
		/* New industries are already animated on construction. */
		return;
	}

	switch (gfx) {
	case GFX_POWERPLANT_CHIMNEY:
		CreateChimneySmoke(tile);
		break;

	case GFX_OILRIG_1: {
		/* Do not require an industry tile to be after the first two GFX_OILRIG_1
		 * tiles (like the default oil rig). Do a proper check to ensure the
		 * tiles belong to the same industry and based on that build the oil rig's
		 * station. */
		TileIndex other = tile + TileDiffXY(0, 1);

		if (IsTileType(other, MP_INDUSTRY) &&
				GetIndustryGfx(other) == GFX_OILRIG_1 &&
				GetIndustryIndex(tile) == GetIndustryIndex(other)) {
			BuildOilRig(tile);
		}
		break;
	}

	case GFX_TOY_FACTORY:
	case GFX_BUBBLE_CATCHER:
	case GFX_TOFFEE_QUARY:
		SetAnimationFrame(tile, 0);
		SetIndustryAnimationLoop(tile, 0);
		break;

	case GFX_PLASTIC_FOUNTAIN_ANIMATED_1: case GFX_PLASTIC_FOUNTAIN_ANIMATED_2:
	case GFX_PLASTIC_FOUNTAIN_ANIMATED_3: case GFX_PLASTIC_FOUNTAIN_ANIMATED_4:
	case GFX_PLASTIC_FOUNTAIN_ANIMATED_5: case GFX_PLASTIC_FOUNTAIN_ANIMATED_6:
	case GFX_PLASTIC_FOUNTAIN_ANIMATED_7: case GFX_PLASTIC_FOUNTAIN_ANIMATED_8:
		AddAnimatedTile(tile);
		break;
	}
}

static void TileLoopIndustry_BubbleGenerator(TileIndex tile)
{
	static const int8_t _bubble_spawn_location[3][4] = {
		{ 11,   0, -4, -14 },
		{ -4, -10, -4,   1 },
		{ 49,  59, 60,  65 },
	};

	if (_settings_client.sound.ambient) SndPlayTileFx(SND_2E_BUBBLE_GENERATOR, tile);

	int dir = Random() & 3;

	EffectVehicle *v = CreateEffectVehicleAbove(
		TileX(tile) * TILE_SIZE + _bubble_spawn_location[0][dir],
		TileY(tile) * TILE_SIZE + _bubble_spawn_location[1][dir],
		_bubble_spawn_location[2][dir],
		EV_BUBBLE
	);

	if (v != nullptr) v->animation_substate = dir;
}

static void TileLoop_Industry(TileIndex tile)
{
	if (IsTileOnWater(tile)) TileLoop_Water(tile);

	/* Normally this doesn't happen, but if an industry NewGRF is removed
	 * an industry that was previously build on water can now be flooded.
	 * If this happens the tile is no longer an industry tile after
	 * returning from TileLoop_Water. */
	if (!IsTileType(tile, MP_INDUSTRY)) return;

	TriggerIndustryTile(tile, INDTILE_TRIGGER_TILE_LOOP);

	if (!IsIndustryCompleted(tile)) {
		MakeIndustryTileBigger(tile);
		return;
	}

	if (_game_mode == GM_EDITOR) return;

	if (TransportIndustryGoods(tile) && !StartStopIndustryTileAnimation(Industry::GetByTile(tile), IAT_INDUSTRY_DISTRIBUTES_CARGO)) {
		uint newgfx = GetIndustryTileSpec(GetIndustryGfx(tile))->anim_production;

		if (newgfx != INDUSTRYTILE_NOANIM) {
			ResetIndustryConstructionStage(tile);
			SetIndustryCompleted(tile);
			SetIndustryGfx(tile, newgfx);
			MarkTileDirtyByTile(tile, VMDF_NOT_MAP_MODE);
			return;
		}
	}

	if (StartStopIndustryTileAnimation(tile, IAT_TILELOOP)) return;

	IndustryGfx newgfx = GetIndustryTileSpec(GetIndustryGfx(tile))->anim_next;
	if (newgfx != INDUSTRYTILE_NOANIM) {
		ResetIndustryConstructionStage(tile);
		SetIndustryGfx(tile, newgfx);
		MarkTileDirtyByTile(tile, VMDF_NOT_MAP_MODE);
		return;
	}

	IndustryGfx gfx = GetIndustryGfx(tile);
	switch (gfx) {
	case GFX_COAL_MINE_TOWER_NOT_ANIMATED:
	case GFX_COPPER_MINE_TOWER_NOT_ANIMATED:
	case GFX_GOLD_MINE_TOWER_NOT_ANIMATED:
		if (!(_scaled_tick_counter & 0x400) && Chance16(1, 2)) {
			switch (gfx) {
				case GFX_COAL_MINE_TOWER_NOT_ANIMATED:   gfx = GFX_COAL_MINE_TOWER_ANIMATED;   break;
				case GFX_COPPER_MINE_TOWER_NOT_ANIMATED: gfx = GFX_COPPER_MINE_TOWER_ANIMATED; break;
				case GFX_GOLD_MINE_TOWER_NOT_ANIMATED:   gfx = GFX_GOLD_MINE_TOWER_ANIMATED;   break;
			}
			SetIndustryGfx(tile, gfx);
			SetAnimationFrame(tile, 0x80);
			AddAnimatedTile(tile);
		}
		break;

	case GFX_OILWELL_NOT_ANIMATED:
		if (Chance16(1, 6)) {
			SetIndustryGfx(tile, GFX_OILWELL_ANIMATED_1);
			SetAnimationFrame(tile, 0);
			AddAnimatedTile(tile);
		}
		break;

	case GFX_COAL_MINE_TOWER_ANIMATED:
	case GFX_COPPER_MINE_TOWER_ANIMATED:
	case GFX_GOLD_MINE_TOWER_ANIMATED:
		if (!(_scaled_tick_counter & 0x400)) {
			switch (gfx) {
				case GFX_COAL_MINE_TOWER_ANIMATED:   gfx = GFX_COAL_MINE_TOWER_NOT_ANIMATED;   break;
				case GFX_COPPER_MINE_TOWER_ANIMATED: gfx = GFX_COPPER_MINE_TOWER_NOT_ANIMATED; break;
				case GFX_GOLD_MINE_TOWER_ANIMATED:   gfx = GFX_GOLD_MINE_TOWER_NOT_ANIMATED;   break;
			}
			SetIndustryGfx(tile, gfx);
			SetIndustryCompleted(tile);
			SetIndustryConstructionStage(tile, 3);
			DeleteAnimatedTile(tile);
		}
		break;

	case GFX_POWERPLANT_SPARKS:
		if (Chance16(1, 3)) {
			if (_settings_client.sound.ambient) SndPlayTileFx(SND_0C_POWER_STATION, tile);
			AddAnimatedTile(tile);
		}
		break;

	case GFX_COPPER_MINE_CHIMNEY:
		CreateEffectVehicleAbove(TileX(tile) * TILE_SIZE + 6, TileY(tile) * TILE_SIZE + 6, 43, EV_COPPER_MINE_SMOKE);
		break;


	case GFX_TOY_FACTORY: {
			Industry *i = Industry::GetByTile(tile);
			if (i->was_cargo_delivered) {
				i->was_cargo_delivered = false;
				SetIndustryAnimationLoop(tile, 0);
				AddAnimatedTile(tile);
			}
		}
		break;

	case GFX_BUBBLE_GENERATOR:
		TileLoopIndustry_BubbleGenerator(tile);
		break;

	case GFX_TOFFEE_QUARY:
		AddAnimatedTile(tile);
		break;

	case GFX_SUGAR_MINE_SIEVE:
		if (Chance16(1, 3)) AddAnimatedTile(tile);
		break;
	}
}

static bool ClickTile_Industry(TileIndex tile)
{
	ShowIndustryViewWindow(GetIndustryIndex(tile));
	return true;
}

static TrackStatus GetTileTrackStatus_Industry(TileIndex, TransportType, uint, DiagDirection)
{
	return 0;
}

static void ChangeTileOwner_Industry(TileIndex tile, Owner old_owner, Owner new_owner)
{
	/* If the founder merges, the industry was created by the merged company */
	Industry *i = Industry::GetByTile(tile);
	if (i->founder == old_owner) i->founder = (new_owner == INVALID_OWNER) ? OWNER_NONE : new_owner;

	if (i->exclusive_supplier == old_owner) i->exclusive_supplier = new_owner;
	if (i->exclusive_consumer == old_owner) i->exclusive_consumer = new_owner;
}

/**
 * Check whether the tile is a forest.
 * @param tile the tile to investigate.
 * @return true if and only if the tile is a forest
 */
bool IsTileForestIndustry(TileIndex tile)
{
	/* Check for industry tile */
	if (!IsTileType(tile, MP_INDUSTRY)) return false;

	const Industry *ind = Industry::GetByTile(tile);

	/* Check for organic industry (i.e. not processing or extractive) */
	if ((GetIndustrySpec(ind->type)->life_type & INDUSTRYLIFE_ORGANIC) == 0) return false;

	/* Check for wood production */
	for (auto &p : ind->Produced()) {
		/* The industry produces wood. */
		if (p.cargo != INVALID_CARGO && CargoSpec::Get(p.cargo)->label == CT_WOOD) return true;
	}

	return false;
}

static const uint8_t _plantfarmfield_type[] = {1, 1, 1, 1, 1, 3, 3, 4, 4, 4, 5, 5, 5, 6, 6, 6};

/**
 * Check whether the tile can be replaced by a farm field.
 * @param tile the tile to investigate.
 * @param allow_fields if true, the method will return true even if
 * the tile is a farm tile, otherwise the tile may not be a farm tile
 * @return true if the tile can become a farm field
 */
static bool IsSuitableForFarmField(TileIndex tile, bool allow_fields)
{
	switch (GetTileType(tile)) {
		case MP_CLEAR: return !IsClearGround(tile, CLEAR_SNOW) && !IsClearGround(tile, CLEAR_DESERT) && (allow_fields || !IsClearGround(tile, CLEAR_FIELDS));
		case MP_TREES: return GetTreeGround(tile) != TREE_GROUND_SHORE;
		default:       return false;
	}
}

/**
 * Build farm field fence
 * @param tile the tile to position the fence on
 * @param size the size of the field being planted in tiles
 * @param type type of fence to set
 * @param side the side of the tile to attempt placement
 */
static void SetupFarmFieldFence(TileIndex tile, int size, uint8_t type, DiagDirection side)
{
	TileIndexDiff diff = TileOffsByAxis(OtherAxis(DiagDirToAxis(side)));
	TileIndexDiff neighbour_diff = TileOffsByDiagDir(side);

	do {
		tile = TILE_MASK(tile);

		if (IsTileType(tile, MP_CLEAR) && IsClearGround(tile, CLEAR_FIELDS)) {
			TileIndex neighbour = tile + neighbour_diff;
			if (!IsTileType(neighbour, MP_CLEAR) || !IsClearGround(neighbour, CLEAR_FIELDS) || GetFence(neighbour, ReverseDiagDir(side)) == 0) {
				/* Add fence as long as neighbouring tile does not already have a fence in the same position. */
				uint8_t or_ = type;

				if (or_ == 1 && Chance16(1, 7)) or_ = 2;

				SetFence(tile, side, or_);
			}
		}

		tile += diff;
	} while (--size);
}

static void PlantFarmField(TileIndex tile, IndustryID industry)
{
	if (_settings_game.game_creation.landscape == LT_ARCTIC) {
		if (GetTileZ(tile) + 2 >= GetSnowLine()) return;
	}

	/* determine field size */
	uint32_t r = (Random() & 0x303) + 0x404;
	if (_settings_game.game_creation.landscape == LT_ARCTIC) r += 0x404;
	uint size_x = GB(r, 0, 8);
	uint size_y = GB(r, 8, 8);

	TileArea ta(tile - TileDiffXY(std::min(TileX(tile), size_x / 2), std::min(TileY(tile), size_y / 2)), size_x, size_y);
	ta.ClampToMap();

	if (ta.w == 0 || ta.h == 0) return;

	/* check the amount of bad tiles */
	int count = 0;
	for (TileIndex cur_tile : ta) {
		assert(cur_tile < MapSize());
		count += IsSuitableForFarmField(cur_tile, false);
	}
	if (count * 2 < ta.w * ta.h) return;

	/* determine type of field */
	r = Random();
	uint counter = GB(r, 5, 3);
	uint field_type = GB(r, 8, 8) * 9 >> 8;

	/* make field */
	for (TileIndex cur_tile : ta) {
		assert(cur_tile < MapSize());
		if (IsSuitableForFarmField(cur_tile, true)) {
			MakeField(cur_tile, field_type, industry);
			SetClearCounter(cur_tile, counter);
			MarkTileDirtyByTile(cur_tile, VMDF_NOT_MAP_MODE);
		}
	}

	int type = 3;
	if (_settings_game.game_creation.landscape != LT_ARCTIC && _settings_game.game_creation.landscape != LT_TROPIC) {
		type = _plantfarmfield_type[Random() & 0xF];
	}

	SetupFarmFieldFence(ta.tile, ta.h, type, DIAGDIR_NE);
	SetupFarmFieldFence(ta.tile, ta.w, type, DIAGDIR_NW);
	SetupFarmFieldFence(ta.tile + TileDiffXY(ta.w - 1, 0), ta.h, type, DIAGDIR_SW);
	SetupFarmFieldFence(ta.tile + TileDiffXY(0, ta.h - 1), ta.w, type, DIAGDIR_SE);
}

void PlantRandomFarmField(const Industry *i)
{
	int x = i->location.w / 2 + Random() % 31 - 16;
	int y = i->location.h / 2 + Random() % 31 - 16;

	TileIndex tile = TileAddWrap(i->location.tile, x, y);

	if (tile != INVALID_TILE) PlantFarmField(tile, i->index);
}

/**
 * Search callback function for ChopLumberMillTrees
 * @param tile to test
 * @return the result of the test
 */
static bool SearchLumberMillTrees(TileIndex tile, void *)
{
	if (IsTileType(tile, MP_TREES) && GetTreeGrowth(tile) >= TreeGrowthStage::Grown) {
		/* found a tree */

		Backup<CompanyID> cur_company(_current_company, OWNER_NONE, FILE_LINE);

		_industry_sound_ctr = 1;
		_industry_sound_tile = tile;
		if (_settings_client.sound.ambient) SndPlayTileFx(SND_38_LUMBER_MILL_1, tile);

		DoCommand(tile, 0, 0, DC_EXEC, CMD_LANDSCAPE_CLEAR);

		cur_company.Restore();
		return true;
	}
	return false;
}

/**
 * Perform a circular search around the Lumber Mill in order to find trees to cut
 * @param i industry
 */
static void ChopLumberMillTrees(Industry *i)
{
	/* Skip production if cargo slot is invalid. */
	if (i->produced_cargo_count == 0 || i->produced[0].cargo == INVALID_CARGO) return;

	/* We only want to cut trees if all tiles are completed. */
	for (TileIndex tile_cur : i->location) {
		if (i->TileBelongsToIndustry(tile_cur)) {
			if (!IsIndustryCompleted(tile_cur)) return;
		}
	}

	TileIndex tile = i->location.tile;
	if (CircularTileSearch(&tile, 40, SearchLumberMillTrees, nullptr)) { // 40x40 tiles  to search.
		i->produced[0].waiting = ClampTo<uint16_t>(i->produced[0].waiting + 45); // Found a tree, add according value to waiting cargo.
	}
}

static void ProduceIndustryGoodsFromRate(Industry *i, bool scale)
{
	for (auto &p : i->Produced()) {
		if (p.cargo == INVALID_CARGO) continue;
		uint amount = p.rate;
		if (amount != 0 && scale) {
			amount = _industry_cargo_scaler.Scale(amount);
		}
		p.waiting = ClampTo<uint16_t>(p.waiting + amount);
	}
}

static uint _scaled_production_ticks;

static void ProduceIndustryGoods(Industry *i)
{
	const IndustrySpec *indsp = GetIndustrySpec(i->type);

	/* play a sound? */
	if ((i->counter & 0x3F) == 0) {
		uint32_t r;
		if (Chance16R(1, 14, r) && !indsp->random_sounds.empty()  && _settings_client.sound.ambient) {
			for (auto &p : i->Produced()) {
				if (p.history[LAST_MONTH].production > 0) {
					/* Play sound since last month had production */
					SndPlayTileFx(
						static_cast<SoundFx>(indsp->random_sounds[((r >> 16) * indsp->random_sounds.size()) >> 16]),
						i->location.tile);
					break;
				}
			}
		}
	}

	i->counter--;

	const bool scale_ticks = _industry_cargo_scaler.HasScaling() && HasBit(indsp->callback_mask, CBM_IND_PRODUCTION_256_TICKS);
	if (scale_ticks) {
		if ((i->counter % _scaled_production_ticks) == 0) {
			if (HasBit(indsp->callback_mask, CBM_IND_PRODUCTION_256_TICKS)) IndustryProductionCallback(i, 1);
			ProduceIndustryGoodsFromRate(i, false);
		}
	}

	/* produce some cargo */
	if ((i->counter % INDUSTRY_PRODUCE_TICKS) == 0) {
		if (!scale_ticks) {
			if (HasBit(indsp->callback_mask, CBM_IND_PRODUCTION_256_TICKS)) IndustryProductionCallback(i, 1);
			ProduceIndustryGoodsFromRate(i, true);
		}

		IndustryBehaviour indbehav = indsp->behaviour;
		if ((indbehav & INDUSTRYBEH_PLANT_FIELDS) != 0) {
			uint16_t cb_res = CALLBACK_FAILED;
			if (HasBit(indsp->callback_mask, CBM_IND_SPECIAL_EFFECT)) {
				cb_res = GetIndustryCallback(CBID_INDUSTRY_SPECIAL_EFFECT, Random(), 0, i, i->type, i->location.tile);
			}

			bool plant;
			if (cb_res != CALLBACK_FAILED) {
				plant = ConvertBooleanCallback(indsp->grf_prop.grffile, CBID_INDUSTRY_SPECIAL_EFFECT, cb_res);
			} else {
				plant = Chance16(1, 8);
			}

			if (plant) PlantRandomFarmField(i);
		}
		if ((indbehav & INDUSTRYBEH_CUT_TREES) != 0) {
			uint16_t cb_res = CALLBACK_FAILED;
			if (HasBit(indsp->callback_mask, CBM_IND_SPECIAL_EFFECT)) {
				cb_res = GetIndustryCallback(CBID_INDUSTRY_SPECIAL_EFFECT, Random(), 1, i, i->type, i->location.tile);
			}

			bool cut;
			if (cb_res != CALLBACK_FAILED) {
				cut = ConvertBooleanCallback(indsp->grf_prop.grffile, CBID_INDUSTRY_SPECIAL_EFFECT, cb_res);
			} else {
				cut = ((i->counter % INDUSTRY_CUT_TREE_TICKS) == 0);
			}

			if (cut) ChopLumberMillTrees(i);
		}

		TriggerIndustry(i, INDUSTRY_TRIGGER_INDUSTRY_TICK);
		StartStopIndustryTileAnimation(i, IAT_INDUSTRY_TICK);
	}
}

void OnTick_Industry()
{
	if (_industry_sound_ctr != 0) {
		_industry_sound_ctr++;

		if (_industry_sound_ctr == 75) {
			if (_settings_client.sound.ambient) SndPlayTileFx(SND_37_LUMBER_MILL_2, _industry_sound_tile);
		} else if (_industry_sound_ctr == 160) {
			_industry_sound_ctr = 0;
			if (_settings_client.sound.ambient) SndPlayTileFx(SND_36_LUMBER_MILL_3, _industry_sound_tile);
		}
	}

	if (_game_mode == GM_EDITOR) return;

	_scaled_production_ticks = _industry_inverse_cargo_scaler.Scale(INDUSTRY_PRODUCE_TICKS);
	for (Industry *i : Industry::Iterate()) {
		ProduceIndustryGoods(i);
	}
}

/**
 * Check the conditions of #CHECK_NOTHING (Always succeeds).
 * @return Succeeded or failed command.
 */
static CommandCost CheckNewIndustry_NULL(TileIndex)
{
	return CommandCost();
}

/**
 * Check the conditions of #CHECK_FOREST (Industry should be build above snow-line in arctic climate).
 * @param tile %Tile to perform the checking.
 * @return Succeeded or failed command.
 */
static CommandCost CheckNewIndustry_Forest(TileIndex tile)
{
	if (_settings_game.game_creation.landscape == LT_ARCTIC) {
		if (GetTileZ(tile) < HighestSnowLine() + 2) {
			return_cmd_error(STR_ERROR_FOREST_CAN_ONLY_BE_PLANTED);
		}
	}
	return CommandCost();
}

/**
 * Check if a tile is within a distance from map edges, scaled by map dimensions independently.
 * Each dimension is checked independently, and dimensions smaller than 256 are not scaled.
 * @param tile Which tile to check distance of.
 * @param maxdist Normal distance on a 256x256 map.
 * @return True if the tile is near the map edge.
 */
static bool CheckScaledDistanceFromEdge(TileIndex tile, uint maxdist)
{
	uint maxdist_x = maxdist;
	uint maxdist_y = maxdist;

	if (MapSizeX() > 256) maxdist_x *= MapSizeX() / 256;
	if (MapSizeY() > 256) maxdist_y *= MapSizeY() / 256;

	if (DistanceFromEdgeDir(tile, DIAGDIR_NE) < maxdist_x) return true;
	if (DistanceFromEdgeDir(tile, DIAGDIR_NW) < maxdist_y) return true;
	if (DistanceFromEdgeDir(tile, DIAGDIR_SW) < maxdist_x) return true;
	if (DistanceFromEdgeDir(tile, DIAGDIR_SE) < maxdist_y) return true;

	return false;
}

/**
 * Check the conditions of #CHECK_REFINERY (Industry should be positioned near edge of the map).
 * @param tile %Tile to perform the checking.
 * @return Succeeded or failed command.
 */
static CommandCost CheckNewIndustry_OilRefinery(TileIndex tile)
{
	if (_game_mode == GM_EDITOR) return CommandCost();

	if (CheckScaledDistanceFromEdge(TileAddXY(tile, 1, 1), _settings_game.game_creation.oil_refinery_limit)) return CommandCost();

	return_cmd_error(STR_ERROR_CAN_ONLY_BE_POSITIONED);
}

extern bool _ignore_restrictions;

/**
 * Check the conditions of #CHECK_OIL_RIG (Industries at sea should be positioned near edge of the map).
 * @param tile %Tile to perform the checking.
 * @return Succeeded or failed command.
 */
static CommandCost CheckNewIndustry_OilRig(TileIndex tile)
{
	if (_game_mode == GM_EDITOR && _ignore_restrictions) return CommandCost();

	if (TileHeight(tile) == 0 &&
			CheckScaledDistanceFromEdge(TileAddXY(tile, 1, 1), _settings_game.game_creation.oil_refinery_limit)) return CommandCost();

	return_cmd_error(STR_ERROR_CAN_ONLY_BE_POSITIONED);
}

/**
 * Check the conditions of #CHECK_FARM (Industry should be below snow-line in arctic).
 * @param tile %Tile to perform the checking.
 * @return Succeeded or failed command.
 */
static CommandCost CheckNewIndustry_Farm(TileIndex tile)
{
	if (_settings_game.game_creation.landscape == LT_ARCTIC) {
		if (GetTileZ(tile) + 2 >= HighestSnowLine()) {
			return_cmd_error(STR_ERROR_SITE_UNSUITABLE);
		}
	}
	return CommandCost();
}

/**
 * Check the conditions of #CHECK_PLANTATION (Industry should NOT be in the desert).
 * @param tile %Tile to perform the checking.
 * @return Succeeded or failed command.
 */
static CommandCost CheckNewIndustry_Plantation(TileIndex tile)
{
	if (GetTropicZone(tile) == TROPICZONE_DESERT) {
		return_cmd_error(STR_ERROR_SITE_UNSUITABLE);
	}
	return CommandCost();
}

/**
 * Check the conditions of #CHECK_WATER (Industry should be in the desert).
 * @param tile %Tile to perform the checking.
 * @return Succeeded or failed command.
 */
static CommandCost CheckNewIndustry_Water(TileIndex tile)
{
	if (GetTropicZone(tile) != TROPICZONE_DESERT) {
		return_cmd_error(STR_ERROR_CAN_ONLY_BE_BUILT_IN_DESERT);
	}
	return CommandCost();
}

/**
 * Check the conditions of #CHECK_LUMBERMILL (Industry should be in the rain forest).
 * @param tile %Tile to perform the checking.
 * @return Succeeded or failed command.
 */
static CommandCost CheckNewIndustry_Lumbermill(TileIndex tile)
{
	if (GetTropicZone(tile) != TROPICZONE_RAINFOREST) {
		return_cmd_error(STR_ERROR_CAN_ONLY_BE_BUILT_IN_RAINFOREST);
	}
	return CommandCost();
}

/**
 * Check the conditions of #CHECK_BUBBLEGEN (Industry should be in low land).
 * @param tile %Tile to perform the checking.
 * @return Succeeded or failed command.
 */
static CommandCost CheckNewIndustry_BubbleGen(TileIndex tile)
{
	if (GetTileZ(tile) > 4) {
		return_cmd_error(STR_ERROR_CAN_ONLY_BE_BUILT_IN_LOW_AREAS);
	}
	return CommandCost();
}

/**
 * Industrytype check function signature.
 * @param tile %Tile to check.
 * @return Succeeded or failed command.
 */
typedef CommandCost CheckNewIndustryProc(TileIndex tile);

/** Check functions for different types of industry. */
static CheckNewIndustryProc * const _check_new_industry_procs[CHECK_END] = {
	CheckNewIndustry_NULL,        ///< CHECK_NOTHING
	CheckNewIndustry_Forest,      ///< CHECK_FOREST
	CheckNewIndustry_OilRefinery, ///< CHECK_REFINERY
	CheckNewIndustry_Farm,        ///< CHECK_FARM
	CheckNewIndustry_Plantation,  ///< CHECK_PLANTATION
	CheckNewIndustry_Water,       ///< CHECK_WATER
	CheckNewIndustry_Lumbermill,  ///< CHECK_LUMBERMILL
	CheckNewIndustry_BubbleGen,   ///< CHECK_BUBBLEGEN
	CheckNewIndustry_OilRig,      ///< CHECK_OIL_RIG
};

/**
 * Find a town for the industry, while checking for multiple industries in the same town.
 * @param tile Position of the industry to build.
 * @param type Industry type.
 * @param[out] t Pointer to return town for the new industry, \c nullptr is written if no good town can be found.
 * @return Succeeded or failed command.
 *
 * @pre \c *t != nullptr
 * @post \c *t points to a town on success, and \c nullptr on failure.
 */
static CommandCost FindTownForIndustry(TileIndex tile, IndustryType type, Town **t)
{
	*t = ClosestTownFromTile(tile, UINT_MAX);

	if (_settings_game.economy.multiple_industry_per_town) return CommandCost();

<<<<<<< HEAD
	for (const IndustryLocationCacheEntry &entry : (*t)->industry_cache) {
		if (entry.type == type) {
=======
	for (const IndustryID &industry : Industry::industries[type]) {
		if (Industry::Get(industry)->town == *t) {
>>>>>>> 00ae20fa
			*t = nullptr;
			return_cmd_error(STR_ERROR_ONLY_ONE_ALLOWED_PER_TOWN);
		}
	}

	return CommandCost();
}

bool IsSlopeRefused(Slope current, Slope refused)
{
	if (IsSteepSlope(current)) return true;
	if (current != SLOPE_FLAT) {
		if (IsSteepSlope(refused)) return true;

		Slope t = ComplementSlope(current);

		if ((refused & SLOPE_W) && (t & SLOPE_NW)) return true;
		if ((refused & SLOPE_S) && (t & SLOPE_NE)) return true;
		if ((refused & SLOPE_E) && (t & SLOPE_SW)) return true;
		if ((refused & SLOPE_N) && (t & SLOPE_SE)) return true;
	}

	return false;
}

/**
 * Are the tiles of the industry free?
 * @param tile                    Position to check.
 * @param layout                  Industry tiles table.
 * @param type                    Type of the industry.
 * @return Failed or succeeded command.
 */
static CommandCost CheckIfIndustryTilesAreFree(TileIndex tile, const IndustryTileLayout &layout, IndustryType type)
{
	IndustryBehaviour ind_behav = GetIndustrySpec(type)->behaviour;

	for (const IndustryTileLayoutTile &it : layout) {
		IndustryGfx gfx = GetTranslatedIndustryTileID(it.gfx);
		TileIndex cur_tile = TileAddWrap(tile, it.ti.x, it.ti.y);

		if (!IsValidTile(cur_tile)) {
			return_cmd_error(STR_ERROR_SITE_UNSUITABLE);
		}

		if (gfx == GFX_WATERTILE_SPECIALCHECK) {
			if (!IsWaterTile(cur_tile) ||
					!IsTileFlat(cur_tile)) {
				return_cmd_error(STR_ERROR_SITE_UNSUITABLE);
			}
		} else {
			CommandCost ret = EnsureNoVehicleOnGround(cur_tile);
			if (ret.Failed()) return ret;
			if (IsBridgeAbove(cur_tile)) return_cmd_error(STR_ERROR_SITE_UNSUITABLE);

			const IndustryTileSpec *its = GetIndustryTileSpec(gfx);

			/* Perform land/water check if not disabled */
			if (!HasBit(its->slopes_refused, 5) && ((HasTileWaterClass(cur_tile) && IsTileOnWater(cur_tile)) == !(ind_behav & INDUSTRYBEH_BUILT_ONWATER))) return_cmd_error(STR_ERROR_SITE_UNSUITABLE);

			if ((ind_behav & (INDUSTRYBEH_ONLY_INTOWN | INDUSTRYBEH_TOWN1200_MORE)) || // Tile must be a house
					((ind_behav & INDUSTRYBEH_ONLY_NEARTOWN) && IsTileType(cur_tile, MP_HOUSE))) { // Tile is allowed to be a house (and it is a house)
				if (!IsTileType(cur_tile, MP_HOUSE)) {
					return_cmd_error(STR_ERROR_CAN_ONLY_BE_BUILT_IN_TOWNS);
				}

				/* Clear the tiles as OWNER_TOWN to not affect town rating, and to not clear protected buildings */
				Backup<CompanyID> cur_company(_current_company, OWNER_TOWN, FILE_LINE);
				CommandCost ret = DoCommand(cur_tile, 0, 0, DC_NONE, CMD_LANDSCAPE_CLEAR);
				cur_company.Restore();

				if (ret.Failed()) return ret;
			} else {
				/* Clear the tiles, but do not affect town ratings */
				DoCommandFlag flags = DC_AUTO | DC_NO_TEST_TOWN_RATING | DC_NO_MODIFY_TOWN_RATING;
				if ((ind_behav & INDUSTRYBEH_BUILT_ONWATER) && IsWaterTile(cur_tile)) flags |= DC_ALLOW_REMOVE_WATER;
				CommandCost ret = DoCommand(cur_tile, 0, 0, flags, CMD_LANDSCAPE_CLEAR);
				if (ret.Failed()) return ret;
			}
		}
	}

	return CommandCost();
}

/**
 * Check slope requirements for industry tiles.
 * @param tile                    Position to check.
 * @param layout                  Industry tiles table.
 * @param layout_index            The index of the layout to build/fund
 * @param type                    Type of the industry.
 * @param initial_random_bits     The random bits the industry is going to have after construction.
 * @param founder                 Industry founder
 * @param creation_type           The circumstances the industry is created under.
 * @param[out] custom_shape_check Perform custom check for the site.
 * @return Failed or succeeded command.
 */
static CommandCost CheckIfIndustryTileSlopes(TileIndex tile, const IndustryTileLayout &layout, size_t layout_index, IndustryType type, uint16_t initial_random_bits, Owner founder, IndustryAvailabilityCallType creation_type, bool *custom_shape_check = nullptr)
{
	bool refused_slope = false;
	bool custom_shape = false;

	for (const IndustryTileLayoutTile &it : layout) {
		IndustryGfx gfx = GetTranslatedIndustryTileID(it.gfx);
		TileIndex cur_tile = TileAddWrap(tile, it.ti.x, it.ti.y);
		assert(IsValidTile(cur_tile)); // checked before in CheckIfIndustryTilesAreFree

		if (gfx != GFX_WATERTILE_SPECIALCHECK) {
			const IndustryTileSpec *its = GetIndustryTileSpec(gfx);

			if (HasBit(its->callback_mask, CBM_INDT_SHAPE_CHECK)) {
				custom_shape = true;
				CommandCost ret = PerformIndustryTileSlopeCheck(tile, cur_tile, its, type, gfx, layout_index, initial_random_bits, founder, creation_type);
				if (ret.Failed()) return ret;
			} else {
				Slope tileh = GetTileSlope(cur_tile);
				refused_slope |= IsSlopeRefused(tileh, its->slopes_refused);
			}
		}
	}

	if (custom_shape_check != nullptr) *custom_shape_check = custom_shape;

	/* It is almost impossible to have a fully flat land in TG, so what we
	 *  do is that we check if we can make the land flat later on. See
	 *  CheckIfCanLevelIndustryPlatform(). */
	if (!refused_slope || (_settings_game.game_creation.land_generator == LG_TERRAGENESIS && _generating_world && !custom_shape && !_ignore_restrictions)) {
		return CommandCost();
	}
	return_cmd_error(STR_ERROR_SITE_UNSUITABLE);
}

/**
 * Is the industry allowed to be built at this place for the town?
 * @param tile Tile to construct the industry.
 * @param type Type of the industry.
 * @param t    Town authority that the industry belongs to.
 * @return Succeeded or failed command.
 */
static CommandCost CheckIfIndustryIsAllowed(TileIndex tile, IndustryType type, const Town *t)
{
	if ((GetIndustrySpec(type)->behaviour & INDUSTRYBEH_TOWN1200_MORE) && t->cache.population < 1200) {
		return_cmd_error(STR_ERROR_CAN_ONLY_BE_BUILT_IN_TOWNS_WITH_POPULATION_OF_1200);
	}

	if ((GetIndustrySpec(type)->behaviour & INDUSTRYBEH_ONLY_NEARTOWN) && DistanceMax(t->xy, tile) > 9) {
		return_cmd_error(STR_ERROR_CAN_ONLY_BE_BUILT_NEAR_TOWN_CENTER);
	}

	if (type == IT_OIL_RIG &&
			(IsTunnelInWay(tile, 0) ||
			IsTunnelInWay(tile + TileDiffXY(0, 1), 0) ||
			IsTunnelInWay(tile + TileDiffXY(1, 2), 0))) return_cmd_error(STR_ERROR_NO_DRILLING_ABOVE_CHUNNEL);

	return CommandCost();
}

static bool CheckCanTerraformSurroundingTiles(TileIndex tile, uint height, int internal)
{
	/* Check if we don't leave the map */
	if (TileX(tile) == 0 || TileY(tile) == 0 || GetTileType(tile) == MP_VOID) return false;

	TileArea ta(tile - TileDiffXY(1, 1), 2, 2);
	for (TileIndex tile_walk : ta) {
		uint curh = TileHeight(tile_walk);
		/* Is the tile clear? */
		if ((GetTileType(tile_walk) != MP_CLEAR) && (GetTileType(tile_walk) != MP_TREES)) return false;

		/* Don't allow too big of a change if this is the sub-tile check */
		if (internal != 0 && Delta(curh, height) > 1) return false;

		/* Different height, so the surrounding tiles of this tile
		 *  has to be correct too (in level, or almost in level)
		 *  else you get a chain-reaction of terraforming. */
		if (internal == 0 && curh != height) {
			if (TileX(tile_walk) == 0 || TileY(tile_walk) == 0 || !CheckCanTerraformSurroundingTiles(tile_walk + TileDiffXY(-1, -1), height, internal + 1)) {
				return false;
			}
		}
	}

	return true;
}

/**
 * This function tries to flatten out the land below an industry, without
 *  damaging the surroundings too much.
 */
static bool CheckIfCanLevelIndustryPlatform(TileIndex tile, DoCommandFlag flags, const IndustryTileLayout &layout)
{
	int max_x = 0;
	int max_y = 0;

	/* Finds dimensions of largest variant of this industry */
	for (const IndustryTileLayoutTile &it : layout) {
		if (it.gfx == GFX_WATERTILE_SPECIALCHECK) continue; // watercheck tiles don't count for footprint size
		if (it.ti.x > max_x) max_x = it.ti.x;
		if (it.ti.y > max_y) max_y = it.ti.y;
	}

	/* Remember level height */
	uint h = TileHeight(tile);

	if (TileX(tile) <= _settings_game.construction.industry_platform + 1U || TileY(tile) <= _settings_game.construction.industry_platform + 1U) return false;
	/* Check that all tiles in area and surrounding are clear
	 * this determines that there are no obstructing items */

	/* TileArea::Expand is not used here as we need to abort
	 * instead of clamping if the bounds cannot expanded. */
	TileArea ta(tile + TileDiffXY(-_settings_game.construction.industry_platform, -_settings_game.construction.industry_platform),
			max_x + 2 + 2 * _settings_game.construction.industry_platform, max_y + 2 + 2 * _settings_game.construction.industry_platform);

	if (TileX(ta.tile) + ta.w >= MapMaxX() || TileY(ta.tile) + ta.h >= MapMaxY()) return false;

	/* _current_company is OWNER_NONE for randomly generated industries and in editor, or the company who funded or prospected the industry.
	 * Perform terraforming as OWNER_TOWN to disable autoslope and town ratings. */
	Backup<CompanyID> cur_company(_current_company, OWNER_TOWN, FILE_LINE);

	for (TileIndex tile_walk : ta) {
		uint curh = TileHeight(tile_walk);
		if (curh != h) {
			/* This tile needs terraforming. Check if we can do that without
			 *  damaging the surroundings too much. */
			if (!CheckCanTerraformSurroundingTiles(tile_walk, h, 0)) {
				cur_company.Restore();
				return false;
			}
			/* This is not 100% correct check, but the best we can do without modifying the map.
			 *  What is missing, is if the difference in height is more than 1.. */
			if (DoCommand(tile_walk, SLOPE_N, (curh > h) ? 0 : 1, flags & ~DC_EXEC, CMD_TERRAFORM_LAND).Failed()) {
				cur_company.Restore();
				return false;
			}
		}
	}

	if (flags & DC_EXEC) {
		/* Terraform the land under the industry */
		for (TileIndex tile_walk : ta) {
			uint curh = TileHeight(tile_walk);
			while (curh != h) {
				/* We give the terraforming for free here, because we can't calculate
				 *  exact cost in the test-round, and as we all know, that will cause
				 *  a nice assert if they don't match ;) */
				DoCommand(tile_walk, SLOPE_N, (curh > h) ? 0 : 1, flags, CMD_TERRAFORM_LAND);
				curh += (curh > h) ? -1 : 1;
			}
		}
	}

	cur_company.Restore();
	return true;
}


/**
 * Check that the new industry is far enough from conflicting industries.
 * @param tile Tile to construct the industry.
 * @param type Type of the new industry.
 * @return Succeeded or failed command.
 */
static CommandCost CheckIfFarEnoughFromConflictingIndustry(TileIndex tile, IndustryType type)
{
	const IndustrySpec *indspec = GetIndustrySpec(type);

	for (IndustryType conflicting_type : indspec->conflicting) {
		if (conflicting_type == IT_INVALID) continue;

		for (const IndustryID &industry : Industry::industries[conflicting_type]) {
			/* Within 14 tiles from another industry is considered close */
			if (DistanceMax(tile, Industry::Get(industry)->location.tile) > 14) continue;

			return_cmd_error(STR_ERROR_INDUSTRY_TOO_CLOSE);
		}
	}
	return CommandCost();
}

/**
 * Advertise about a new industry opening.
 * @param ind Industry being opened.
 */
static void AdvertiseIndustryOpening(const Industry *ind)
{
	const IndustrySpec *ind_spc = GetIndustrySpec(ind->type);
	SetDParam(0, ind_spc->name);
	if (ind_spc->new_industry_text > STR_LAST_STRINGID) {
		SetDParam(1, STR_TOWN_NAME);
		SetDParam(2, ind->town->index);
	} else {
		SetDParam(1, ind->town->index);
	}
	AddIndustryNewsItem(ind_spc->new_industry_text, NT_INDUSTRY_OPEN, ind->index);
	AI::BroadcastNewEvent(new ScriptEventIndustryOpen(ind->index));
	Game::NewEvent(new ScriptEventIndustryOpen(ind->index));
}

/**
 * Populate an industry's list of nearby stations, and if it accepts any cargo, also
 * add the industry to each station's nearby industry list.
 * @param ind Industry
 */
static void PopulateStationsNearby(Industry *ind)
{
	if (ind->neutral_station != nullptr && !_settings_game.station.serve_neutral_industries) {
		/* Industry has a neutral station. Use it and ignore any other nearby stations. */
		ind->stations_near.insert(ind->neutral_station);
		ind->neutral_station->industries_near.clear();
		ind->neutral_station->industries_near.insert(IndustryListEntry{0, ind});
		return;
	}

	ForAllStationsAroundTiles(ind->location, [ind](Station *st, TileIndex tile) {
		if (!IsTileType(tile, MP_INDUSTRY) || GetIndustryIndex(tile) != ind->index) return false;
		ind->stations_near.insert(st);
		st->AddIndustryToDeliver(ind, tile);
		return false;
	});
}

/**
 * Put an industry on the map.
 * @param i                   Just allocated poolitem, mostly empty.
 * @param tile                North tile of the industry.
 * @param type                Type of the industry.
 * @param layout              Industrylayout to build.
 * @param layout_index        Number of the industry layout.
 * @param t                   Nearest town.
 * @param founder             Founder of the industry; OWNER_NONE in case of random construction.
 * @param initial_random_bits Random bits for the industry.
 */
static void DoCreateNewIndustry(Industry *i, TileIndex tile, IndustryType type, const IndustryTileLayout &layout, size_t layout_index, Town *t, Owner founder, uint16_t initial_random_bits)
{
	const IndustrySpec *indspec = GetIndustrySpec(type);

	i->location = TileArea(tile, 1, 1);
	i->type = type;

	auto &industries = Industry::industries[type];
	auto it = std::ranges::lower_bound(industries, i->index);
	it = industries.emplace(it, i->index);

	i->produced_cargo_count = 0;
	for (size_t index = 0; index < std::size(indspec->produced_cargo); ++index) {
		if (!IsValidCargoID(indspec->produced_cargo[index])) break;
		i->produced_cargo_count++;
	}
	i->produced = std::make_unique<Industry::ProducedCargo[]>(i->produced_cargo_count);
	for (uint8_t index = 0; index < i->produced_cargo_count; ++index) {
		Industry::ProducedCargo &p = i->produced[index];
		p.cargo = indspec->produced_cargo[index];
		p.rate = indspec->production_rate[index];
	}

	i->accepted_cargo_count = 0;
	for (size_t index = 0; index < std::size(indspec->accepts_cargo); ++index) {
		if (!IsValidCargoID(indspec->accepts_cargo[index])) break;
		i->accepted_cargo_count++;
	}
	i->accepted = std::make_unique<Industry::AcceptedCargo[]>(i->accepted_cargo_count);
	for (uint8_t index = 0; index < i->accepted_cargo_count; ++index) {
		Industry::AcceptedCargo &a = i->accepted[index];
		a.cargo = indspec->accepts_cargo[index];
	}

	/* Randomize inital production if non-original economy is used and there are no production related callbacks. */
	if (!indspec->UsesOriginalEconomy()) {
		for (auto &p : i->Produced()) {
			p.rate = ClampTo<uint8_t>((RandomRange(256) + 128) * p.rate >> 8);
		}
	}

	i->town = t;
	i->owner = OWNER_NONE;

	uint16_t r = Random();
	i->random_colour = static_cast<Colours>(GB(r, 0, 4));
	i->counter = GB(r, 4, 12);
	i->random = initial_random_bits;
	i->was_cargo_delivered = false;
	i->last_prod_year = EconTime::CurYear();
	i->founder = founder;
	i->ctlflags = INDCTL_NONE;

	i->construction_date = CalTime::CurDate();
	i->construction_type = (_game_mode == GM_EDITOR) ? ICT_SCENARIO_EDITOR :
			(_generating_world ? ICT_MAP_GENERATION : ICT_NORMAL_GAMEPLAY);

	/* Adding 1 here makes it conform to specs of var44 of varaction2 for industries
	 * 0 = created prior of newindustries
	 * else, chosen layout + 1 */
	i->selected_layout = (uint8_t)(layout_index + 1);

	i->exclusive_supplier = INVALID_OWNER;
	i->exclusive_consumer = INVALID_OWNER;

	i->prod_level = PRODLEVEL_DEFAULT;

	/* Call callbacks after the regular fields got initialised. */

	if (HasBit(indspec->callback_mask, CBM_IND_PROD_CHANGE_BUILD)) {
		uint16_t res = GetIndustryCallback(CBID_INDUSTRY_PROD_CHANGE_BUILD, 0, Random(), i, type, INVALID_TILE);
		if (res != CALLBACK_FAILED) {
			if (res < PRODLEVEL_MINIMUM || res > PRODLEVEL_MAXIMUM) {
				ErrorUnknownCallbackResult(indspec->grf_prop.grffile->grfid, CBID_INDUSTRY_PROD_CHANGE_BUILD, res);
			} else {
				i->prod_level = res;
				i->RecomputeProductionMultipliers();
			}
		}
	}

	if (_generating_world) {
		if (HasBit(indspec->callback_mask, CBM_IND_PRODUCTION_256_TICKS)) {
			IndustryProductionCallback(i, 1);
			for (auto &p : i->Produced()) {
				p.history[LAST_MONTH].production = p.waiting * 8;
				p.waiting = 0;
			}
		}

		for (auto &p : i->Produced()) {
			p.history[LAST_MONTH].production += _industry_cargo_scaler.Scale(p.rate * 8);
		}
	}

	if (HasBit(indspec->callback_mask, CBM_IND_DECIDE_COLOUR)) {
		uint16_t res = GetIndustryCallback(CBID_INDUSTRY_DECIDE_COLOUR, 0, 0, i, type, INVALID_TILE);
		if (res != CALLBACK_FAILED) {
			if (GB(res, 4, 11) != 0) ErrorUnknownCallbackResult(indspec->grf_prop.grffile->grfid, CBID_INDUSTRY_DECIDE_COLOUR, res);
			i->random_colour = static_cast<Colours>(GB(res, 0, 4));
		}
	}

	if (HasBit(indspec->callback_mask, CBM_IND_INPUT_CARGO_TYPES)) {
		/* Clear all input cargo types */
		i->accepted_cargo_count = 0;
		i->accepted.reset();

		uint8_t cargo_count = 0;
		std::array<CargoID, INDUSTRY_NUM_INPUTS> accepts_cargo{};

		/* Query actual types */
		uint maxcargoes = (indspec->behaviour & INDUSTRYBEH_CARGOTYPES_UNLIMITED) ? INDUSTRY_NUM_INPUTS : 3;
		for (uint j = 0; j < maxcargoes; j++) {
			uint16_t res = GetIndustryCallback(CBID_INDUSTRY_INPUT_CARGO_TYPES, j, 0, i, type, INVALID_TILE);
			if (res == CALLBACK_FAILED || GB(res, 0, 8) == UINT8_MAX) break;
			if (indspec->grf_prop.grffile->grf_version >= 8 && res >= 0x100) {
				ErrorUnknownCallbackResult(indspec->grf_prop.grffile->grfid, CBID_INDUSTRY_INPUT_CARGO_TYPES, res);
				break;
			}
			CargoID cargo = GetCargoTranslation(GB(res, 0, 8), indspec->grf_prop.grffile);
			/* Industries without "unlimited" cargo types support depend on the specific order/slots of cargo types.
			 * They need to be able to blank out specific slots without aborting the callback sequence,
			 * and solve this by returning undefined cargo indexes. Skip these. */
			if (!IsValidCargoID(cargo) && !(indspec->behaviour & INDUSTRYBEH_CARGOTYPES_UNLIMITED)) {
				/* As slots are allocated as needed now, this means we do need to add a slot for the invalid cargo. */
				accepts_cargo[cargo_count] = INVALID_CARGO;
				cargo_count++;
				continue;
			}
			/* Verify valid cargo */
			if (std::find(indspec->accepts_cargo.begin(), indspec->accepts_cargo.end(), cargo) == indspec->accepts_cargo.end()) {
				/* Cargo not in spec, error in NewGRF */
				ErrorUnknownCallbackResult(indspec->grf_prop.grffile->grfid, CBID_INDUSTRY_INPUT_CARGO_TYPES, res);
				break;
			}
			if (std::find(accepts_cargo.begin(), accepts_cargo.begin() + cargo_count, cargo) != accepts_cargo.begin() + cargo_count) {
				/* Duplicate cargo */
				ErrorUnknownCallbackResult(indspec->grf_prop.grffile->grfid, CBID_INDUSTRY_INPUT_CARGO_TYPES, res);
				break;
			}
			accepts_cargo[cargo_count] = cargo;
			cargo_count++;
		}

		i->accepted_cargo_count = cargo_count;
		i->accepted = std::make_unique<Industry::AcceptedCargo[]>(cargo_count);
		for (uint8_t index = 0; index < cargo_count; ++index) {
			Industry::AcceptedCargo &a = i->accepted[index];
			a.cargo = accepts_cargo[index];
		}
	}

	if (HasBit(indspec->callback_mask, CBM_IND_OUTPUT_CARGO_TYPES)) {
		/* Clear all output cargo types */
		i->produced_cargo_count = 0;
		i->produced.reset();

		uint8_t cargo_count = 0;
		std::array<CargoID, INDUSTRY_NUM_INPUTS> produced_cargo{};

		/* Query actual types */
		uint maxcargoes = (indspec->behaviour & INDUSTRYBEH_CARGOTYPES_UNLIMITED) ? INDUSTRY_NUM_OUTPUTS : 2;
		for (uint j = 0; j < maxcargoes; j++) {
			uint16_t res = GetIndustryCallback(CBID_INDUSTRY_OUTPUT_CARGO_TYPES, j, 0, i, type, INVALID_TILE);
			if (res == CALLBACK_FAILED || GB(res, 0, 8) == UINT8_MAX) break;
			if (indspec->grf_prop.grffile->grf_version >= 8 && res >= 0x100) {
				ErrorUnknownCallbackResult(indspec->grf_prop.grffile->grfid, CBID_INDUSTRY_OUTPUT_CARGO_TYPES, res);
				break;
			}
			CargoID cargo = GetCargoTranslation(GB(res, 0, 8), indspec->grf_prop.grffile);
			/* Allow older GRFs to skip slots. */
			if (!IsValidCargoID(cargo) && !(indspec->behaviour & INDUSTRYBEH_CARGOTYPES_UNLIMITED)) {
				/* As slots are allocated as needed now, this means we do need to add a slot for the invalid cargo. */
				produced_cargo[cargo_count] = INVALID_CARGO;
				cargo_count++;
				continue;
			}
			/* Verify valid cargo */
			if (std::find(indspec->produced_cargo.begin(), indspec->produced_cargo.end(), cargo) == indspec->produced_cargo.end()) {
				/* Cargo not in spec, error in NewGRF */
				ErrorUnknownCallbackResult(indspec->grf_prop.grffile->grfid, CBID_INDUSTRY_OUTPUT_CARGO_TYPES, res);
				break;
			}
			if (std::find(produced_cargo.begin(), produced_cargo.begin() + cargo_count, cargo) != produced_cargo.begin() + cargo_count) {
				/* Duplicate cargo */
				ErrorUnknownCallbackResult(indspec->grf_prop.grffile->grfid, CBID_INDUSTRY_OUTPUT_CARGO_TYPES, res);
				break;
			}
			produced_cargo[cargo_count] = cargo;
			cargo_count++;
		}

		i->produced_cargo_count = cargo_count;
		i->produced = std::make_unique<Industry::ProducedCargo[]>(cargo_count);
		for (uint8_t index = 0; index < cargo_count; ++index) {
			Industry::ProducedCargo &p = i->produced[index];
			p.cargo = produced_cargo[index];
		}
	}

	/* Plant the tiles */

	uint64_t anim_inhibit_mask = indspec->layout_anim_masks[layout_index];

	uint gfx_idx = 0;
	for (const IndustryTileLayoutTile &it : layout) {
		TileIndex cur_tile = tile + ToTileIndexDiff(it.ti);

		if (it.gfx != GFX_WATERTILE_SPECIALCHECK) {
			i->location.Add(cur_tile);

			WaterClass wc = (IsWaterTile(cur_tile) ? GetWaterClass(cur_tile) : WATER_CLASS_INVALID);

			DoCommand(cur_tile, 0, 0, DC_EXEC | DC_NO_TEST_TOWN_RATING | DC_NO_MODIFY_TOWN_RATING, CMD_LANDSCAPE_CLEAR);

			MakeIndustry(cur_tile, i->index, it.gfx, Random(), wc);

			if (_generating_world) {
				SetIndustryConstructionCounter(cur_tile, 3);
				SetIndustryConstructionStage(cur_tile, 2);
			}

			/* it->gfx is stored in the map. But the translated ID cur_gfx is the interesting one */
			IndustryGfx cur_gfx = GetTranslatedIndustryTileID(it.gfx);
			const IndustryTileSpec *its = GetIndustryTileSpec(cur_gfx);
			if (its->animation.status != ANIM_STATUS_NO_ANIMATION) {
				if (gfx_idx >= 64 || !HasBit(anim_inhibit_mask, gfx_idx)) AddAnimatedTile(cur_tile);
			}

			gfx_idx++;
		}
	}

	/* Needs to be done after layout and location are populated */
	i->AddToLocationCache();

	if (GetIndustrySpec(i->type)->behaviour & INDUSTRYBEH_PLANT_ON_BUILT) {
		for (uint j = 0; j != 50; j++) PlantRandomFarmField(i);
	}
	InvalidateWindowData(WC_INDUSTRY_DIRECTORY, 0, IDIWD_FORCE_REBUILD);
	SetWindowDirty(WC_BUILD_INDUSTRY, 0);

	if (!_generating_world) PopulateStationsNearby(i);
	if (_game_mode == GM_NORMAL) RegisterGameEvents(GEF_INDUSTRY_CREATE);
}

/**
 * Helper function for Build/Fund an industry
 * @param tile tile where industry is built
 * @param type of industry to build
 * @param flags of operations to conduct
 * @param indspec pointer to industry specifications
 * @param layout_index the index of the itsepc to build/fund
 * @param random_var8f random seed (possibly) used by industries
 * @param random_initial_bits The random bits the industry is going to have after construction.
 * @param founder Founder of the industry
 * @param creation_type The circumstances the industry is created under.
 * @param[out] ip Pointer to store newly created industry.
 * @return Succeeded or failed command.
 *
 * @post \c *ip contains the newly created industry if all checks are successful and the \a flags request actual creation, else it contains \c nullptr afterwards.
 */
static CommandCost CreateNewIndustryHelper(TileIndex tile, IndustryType type, DoCommandFlag flags, const IndustrySpec *indspec, size_t layout_index, uint32_t random_var8f, uint16_t random_initial_bits, Owner founder, IndustryAvailabilityCallType creation_type, Industry **ip)
{
	assert(layout_index < indspec->layouts.size());
	const IndustryTileLayout &layout = indspec->layouts[layout_index];

	*ip = nullptr;

	/* 1. Cheap: Built-in checks on industry level. */
	CommandCost ret = CheckIfFarEnoughFromConflictingIndustry(tile, type);
	if (ret.Failed()) return ret;

	Town *t = nullptr;
	ret = FindTownForIndustry(tile, type, &t);
	if (ret.Failed()) return ret;
	assert(t != nullptr);

	ret = CheckIfIndustryIsAllowed(tile, type, t);
	if (ret.Failed()) return ret;

	/* 2. Built-in checks on industry tiles. */
	std::vector<ClearedObjectArea> object_areas(_cleared_object_areas);
	ret = CheckIfIndustryTilesAreFree(tile, layout, type);
	_cleared_object_areas = object_areas;
	if (ret.Failed()) return ret;

	/* 3. NewGRF-defined checks on industry level. */
	if (HasBit(GetIndustrySpec(type)->callback_mask, CBM_IND_LOCATION)) {
		ret = CheckIfCallBackAllowsCreation(tile, type, layout_index, random_var8f, random_initial_bits, founder, creation_type);
	} else {
		ret = _check_new_industry_procs[indspec->check_proc](tile);
	}
	if (ret.Failed()) return ret;

	/* 4. Expensive: NewGRF-defined checks on industry tiles. */
	bool custom_shape_check = false;
	ret = CheckIfIndustryTileSlopes(tile, layout, layout_index, type, random_initial_bits, founder, creation_type, &custom_shape_check);
	if (ret.Failed()) return ret;

	if (!custom_shape_check && _settings_game.game_creation.land_generator == LG_TERRAGENESIS && _generating_world &&
			!_ignore_restrictions && !CheckIfCanLevelIndustryPlatform(tile, DC_NO_WATER, layout)) {
		return_cmd_error(STR_ERROR_SITE_UNSUITABLE);
	}

	if (!Industry::CanAllocateItem()) return_cmd_error(STR_ERROR_TOO_MANY_INDUSTRIES);

	if (flags & DC_EXEC) {
		*ip = new Industry(tile);
		if (!custom_shape_check) CheckIfCanLevelIndustryPlatform(tile, DC_NO_WATER | DC_EXEC, layout);
		DoCreateNewIndustry(*ip, tile, type, layout, layout_index, t, founder, random_initial_bits);
	}

	return CommandCost();
}

/**
 * Build/Fund an industry
 * @param tile tile where industry is built
 * @param flags of operations to conduct
 * @param p1 various bitstuffed elements
 * - p1 = (bit  0 -  7) - industry type see build_industry.h and see industry.h
 * - p1 = (bit  8 - 15) - first layout to try
 * - p1 = (bit 16     ) - 0 = prospect, 1 = fund (only valid if current company is DEITY)
 * @param p2 seed to use for desyncfree randomisations
 * @param text unused
 * @return the cost of this operation or an error
 */
CommandCost CmdBuildIndustry(TileIndex tile, DoCommandFlag flags, uint32_t p1, uint32_t p2, const char *text)
{
	IndustryType it = GB(p1, 0, 8);
	if (it >= NUM_INDUSTRYTYPES) return CMD_ERROR;

	const IndustrySpec *indspec = GetIndustrySpec(it);

	/* Check if the to-be built/founded industry is available for this climate. */
	if (!indspec->enabled || indspec->layouts.empty()) return CMD_ERROR;

	/* If the setting for raw-material industries is not on, you cannot build raw-material industries.
	 * Raw material industries are industries that do not accept cargo (at least for now) */
	if (_game_mode != GM_EDITOR && _current_company != OWNER_DEITY && _settings_game.construction.raw_industry_construction == 0 && indspec->IsRawIndustry()) {
		return CMD_ERROR;
	}

	if (_game_mode != GM_EDITOR && GetIndustryProbabilityCallback(it, _current_company == OWNER_DEITY ? IACT_RANDOMCREATION : IACT_USERCREATION, 1) == 0) {
		return CMD_ERROR;
	}

	Randomizer randomizer;
	randomizer.SetSeed(p2);
	uint16_t random_initial_bits = GB(p2, 0, 16);
	uint32_t random_var8f = randomizer.Next();
	size_t num_layouts = indspec->layouts.size();
	CommandCost ret = CommandCost(STR_ERROR_SITE_UNSUITABLE);
	const bool deity_prospect = _current_company == OWNER_DEITY && !HasBit(p1, 16);

	Industry *ind = nullptr;
	if (deity_prospect || (_game_mode != GM_EDITOR && _current_company != OWNER_DEITY && _settings_game.construction.raw_industry_construction == 2 && indspec->IsRawIndustry())) {
		if (flags & DC_EXEC) {
			/* Prospecting has a chance to fail, however we cannot guarantee that something can
			 * be built on the map, so the chance gets lower when the map is fuller, but there
			 * is nothing we can really do about that. */
			bool prospect_success = deity_prospect || Random() <= indspec->prospecting_chance;
			if (prospect_success) {
				/* Prospected industries are build as OWNER_TOWN to not e.g. be build on owned land of the founder */
				IndustryAvailabilityCallType calltype = _current_company == OWNER_DEITY ? IACT_RANDOMCREATION : IACT_PROSPECTCREATION;
				Backup<CompanyID> cur_company(_current_company, OWNER_TOWN, FILE_LINE);
				for (int i = 0; i < 5000; i++) {
					/* We should not have more than one Random() in a function call
					 * because parameter evaluation order is not guaranteed in the c++ standard
					 */
					tile = RandomTile();
					/* Start with a random layout */
					size_t layout = RandomRange((uint32_t)num_layouts);
					/* Check now each layout, starting with the random one */
					for (size_t j = 0; j < num_layouts; j++) {
						layout = (layout + 1) % num_layouts;
						ret = CreateNewIndustryHelper(tile, it, flags, indspec, layout, random_var8f, random_initial_bits, cur_company.GetOriginalValue(), calltype, &ind);
						if (ret.Succeeded()) break;
					}
					if (ret.Succeeded()) break;
				}
				cur_company.Restore();
			}
			if (ret.Failed() && IsLocalCompany()) {
				if (prospect_success) {
					ShowErrorMessage(STR_ERROR_CAN_T_PROSPECT_INDUSTRY, STR_ERROR_NO_SUITABLE_PLACES_FOR_PROSPECTING, WL_INFO);
				} else {
					ShowErrorMessage(STR_ERROR_CAN_T_PROSPECT_INDUSTRY, STR_ERROR_PROSPECTING_WAS_UNLUCKY, WL_INFO);
				}
			}
		}
	} else {
		size_t layout = GB(p1, 8, 8);
		if (layout >= num_layouts) return CMD_ERROR;

		/* Check subsequently each layout, starting with the given layout in p1 */
		for (size_t i = 0; i < num_layouts; i++) {
			layout = (layout + 1) % num_layouts;
			ret = CreateNewIndustryHelper(tile, it, flags, indspec, layout, random_var8f, random_initial_bits, _current_company, _current_company == OWNER_DEITY ? IACT_RANDOMCREATION : IACT_USERCREATION, &ind);
			if (ret.Succeeded()) break;
		}

		/* If it still failed, there's no suitable layout to build here, return the error */
		if (ret.Failed()) return ret;
	}

	if ((flags & DC_EXEC) && ind != nullptr && _game_mode != GM_EDITOR) {
		AdvertiseIndustryOpening(ind);
	}

	return CommandCost(EXPENSES_OTHER, indspec->GetConstructionCost());
}

/**
 * Set industry control flags.
 * @param flags Type of operation.
 * @param p1 IndustryID
 * @param p2 IndustryControlFlags
 * @return Empty cost or an error.
 */
CommandCost CmdIndustrySetFlags(TileIndex tile, DoCommandFlag flags, uint32_t p1, uint32_t p2, const char *text)
{
	if (_current_company != OWNER_DEITY) return CMD_ERROR;

	Industry *ind = Industry::GetIfValid(p1);
	if (ind == nullptr) return CMD_ERROR;

	if (flags & DC_EXEC) ind->ctlflags = ((IndustryControlFlags)p2) & INDCTL_MASK;

	return CommandCost();
}

/**
 * Set industry production.
 * @param flags Type of operation.
 * @param ind_id IndustryID
 * @param prod_level Production level.
 * @param show_news Show a news message on production change.
 * @param custom_news Custom news message text.
 * @return Empty cost or an error.
 */
CommandCost CmdIndustrySetProduction(DoCommandFlag flags, IndustryID ind_id, uint8_t prod_level, bool show_news, const std::string &custom_news)
{
	if (_current_company != OWNER_DEITY) return CMD_ERROR;
	if (prod_level < PRODLEVEL_MINIMUM || prod_level > PRODLEVEL_MAXIMUM) return CMD_ERROR;

	Industry *ind = Industry::GetIfValid(ind_id);
	if (ind == nullptr) return CMD_ERROR;

	if (flags & DC_EXEC) {
		StringID str = STR_NULL;
		if (prod_level > ind->prod_level) {
			str = GetIndustrySpec(ind->type)->production_up_text;
		} else if (prod_level < ind->prod_level) {
			str = GetIndustrySpec(ind->type)->production_down_text;
		}
		if (prod_level != ind->prod_level && !custom_news.empty()) str = STR_NEWS_CUSTOM_ITEM;

		ind->ctlflags |= INDCTL_EXTERNAL_PROD_LEVEL;
		ind->prod_level = prod_level;
		ind->RecomputeProductionMultipliers();

		/* Show news message if requested. */
		if (show_news && str != STR_NULL) {
			NewsType nt;
			switch (WhoCanServiceIndustry(ind)) {
				case 0: nt = NT_INDUSTRY_NOBODY;  break;
				case 1: nt = NT_INDUSTRY_OTHER;   break;
				case 2: nt = NT_INDUSTRY_COMPANY; break;
				default: NOT_REACHED();
			}

			/* Set parameters of news string */
			if (str == STR_NEWS_CUSTOM_ITEM) {
				SetDParamStr(0, custom_news);
			} else if (str > STR_LAST_STRINGID) {
				SetDParam(0, STR_TOWN_NAME);
				SetDParam(1, ind->town->index);
				SetDParam(2, GetIndustrySpec(ind->type)->name);
			} else {
				SetDParam(0, ind->index);
			}
			AddIndustryNewsItem(str, nt, ind->index);
		}
	}

	return CommandCost();
}

/**
 * Set industry production.
 * @param tile unused.
 * @param flags type of operation
 * @param p1 IndustryID.
 * @param p2 various bitstuffed elements
 * - p2 = (bit  0 -  7) - production level
 * - p2 = (bit  8)      - whether to show news
 * @param text custom news message.
 * @return the cost of this operation or an error
 */
CommandCost CmdIndustrySetProduction(TileIndex tile, DoCommandFlag flags, uint32_t p1, uint32_t p2, const char *text)
{
	return CmdIndustrySetProduction(flags, (IndustryID)p1, GB(p2, 0, 8), HasBit(p2, 8), text != nullptr ? std::string{ text } : std::string{});
}

/**
 * Change exclusive consumer or supplier for the industry.
 * @param flags Type of operation.
 * @param p1 IndustryID
 * @param p2 various bitstuffed elements
 * - p2 = (bit 0 - 7) - CompanyID to set or INVALID_OWNER (available to everyone) or
 *                      OWNER_NONE (neutral stations only) or OWNER_DEITY (no one)
 * - p2 = (bit 8)     - Set exclusive consumer if true, supplier if false.
 * @return Empty cost or an error.
 */
CommandCost CmdIndustrySetExclusivity(TileIndex tile, DoCommandFlag flags, uint32_t p1, uint32_t p2, const char *text)
{
	if (_current_company != OWNER_DEITY) return CMD_ERROR;

	Industry *ind = Industry::GetIfValid(p1);
	if (ind == nullptr) return CMD_ERROR;

	Owner company_id = (Owner)GB(p2, 0, 8);
	bool consumer = HasBit(p2, 8);

	if (company_id != OWNER_NONE && company_id != INVALID_OWNER && company_id != OWNER_DEITY
		&& !Company::IsValidID(company_id)) return CMD_ERROR;

	if (flags & DC_EXEC) {
		if (consumer) {
			ind->exclusive_consumer = company_id;
		} else {
			ind->exclusive_supplier = company_id;
		}
	}

	return CommandCost();
}

/**
 * Change additional industry text.
 * @param flags Type of operation.
 * @param p1 IndustryID
 * @param text - Additional industry text.
 * @return Empty cost or an error.
 */
CommandCost CmdIndustrySetText(TileIndex tile, DoCommandFlag flags, uint32_t p1, uint32_t p2, const char *text)
{
	if (_current_company != OWNER_DEITY) return CMD_ERROR;

	Industry *ind = Industry::GetIfValid(p1);
	if (ind == nullptr) return CMD_ERROR;

	if (flags & DC_EXEC) {
		ind->text.clear();
		if (!StrEmpty(text)) ind->text = text;
		InvalidateWindowData(WC_INDUSTRY_VIEW, ind->index);
	}

	return CommandCost();
}

/**
 * Create a new industry of random layout.
 * @param tile The location to build the industry.
 * @param type The industry type to build.
 * @param creation_type The circumstances the industry is created under.
 * @return the created industry or nullptr if it failed.
 */
static Industry *CreateNewIndustry(TileIndex tile, IndustryType type, IndustryAvailabilityCallType creation_type)
{
	const IndustrySpec *indspec = GetIndustrySpec(type);

	uint32_t seed = Random();
	uint32_t seed2 = Random();
	Industry *i = nullptr;
	size_t layout_index = RandomRange((uint32_t)indspec->layouts.size());
	[[maybe_unused]] CommandCost ret = CreateNewIndustryHelper(tile, type, DC_EXEC, indspec, layout_index, seed, GB(seed2, 0, 16), OWNER_NONE, creation_type, &i);
	assert(i != nullptr || ret.Failed());
	return i;
}

/**
 * Compute the appearance probability for an industry during map creation.
 * @param it Industry type to compute.
 * @param[out] force_at_least_one Returns whether at least one instance should be forced on map creation.
 * @return Relative probability for the industry to appear.
 */
static uint32_t GetScaledIndustryGenerationProbability(IndustryType it, bool *force_at_least_one)
{
	const IndustrySpec *ind_spc = GetIndustrySpec(it);
	uint32_t chance = ind_spc->appear_creation[_settings_game.game_creation.landscape];
	if (!ind_spc->enabled || ind_spc->layouts.empty() ||
			(_game_mode != GM_EDITOR && _settings_game.difficulty.industry_density == ID_FUND_ONLY) ||
			(_settings_game.economy.spawn_primary_industry_only && !ind_spc->IsRawIndustry()) ||
			(chance = GetIndustryProbabilityCallback(it, IACT_MAPGENERATION, chance)) == 0) {
		*force_at_least_one = false;
		return 0;
	} else {
		chance *= 16; // to increase precision
		/* We want industries appearing at coast to appear less often on bigger maps, as length of coast increases slower than map area.
		 * For simplicity we scale in both cases, though scaling the probabilities of all industries has no effect. */
		chance = (ind_spc->check_proc == CHECK_REFINERY || ind_spc->check_proc == CHECK_OIL_RIG) ? ScaleByMapSize1D(chance) : ScaleByMapSize(chance);

		*force_at_least_one = (chance > 0) && !(ind_spc->behaviour & INDUSTRYBEH_NOBUILT_MAPCREATION) && (_game_mode != GM_EDITOR);
		return chance;
	}
}

/**
 * Compute the probability for constructing a new industry during game play.
 * @param it Industry type to compute.
 * @param[out] min_number Minimal number of industries that should exist at the map.
 * @return Relative probability for the industry to appear.
 */
static uint16_t GetIndustryGamePlayProbability(IndustryType it, uint8_t *min_number)
{
	if (_settings_game.difficulty.industry_density == ID_FUND_ONLY) {
		*min_number = 0;
		return 0;
	}

	const IndustrySpec *ind_spc = GetIndustrySpec(it);
	if (_settings_game.economy.spawn_primary_industry_only && !ind_spc->IsRawIndustry()) {
		*min_number = 0;
		return 0;
	}

	uint8_t chance = ind_spc->appear_ingame[_settings_game.game_creation.landscape];
	if (!ind_spc->enabled || ind_spc->layouts.empty() ||
			((ind_spc->behaviour & INDUSTRYBEH_BEFORE_1950) && CalTime::CurYear() > 1950) ||
			((ind_spc->behaviour & INDUSTRYBEH_AFTER_1960) && CalTime::CurYear() < 1960) ||
			(chance = GetIndustryProbabilityCallback(it, IACT_RANDOMCREATION, chance)) == 0) {
		*min_number = 0;
		return 0;
	}
	*min_number = (ind_spc->behaviour & INDUSTRYBEH_CANCLOSE_LASTINSTANCE) ? 1 : 0;
	return chance;
}

/**
 * Get wanted number of industries on the map.
 * @return Wanted number of industries at the map.
 */
static uint GetNumberOfIndustries()
{
	/* Number of industries on a 256x256 map. */
	static const uint16_t numof_industry_table[] = {
		0,    // none
		0,    // minimal
		10,   // very low
		25,   // low
		55,   // normal
		80,   // high
		0,    // custom
	};

	assert(lengthof(numof_industry_table) == ID_END);
	uint difficulty = (_game_mode != GM_EDITOR) ? _settings_game.difficulty.industry_density : (uint)ID_VERY_LOW;
	if (difficulty == ID_CUSTOM) return std::min<uint>(IndustryPool::MAX_SIZE, _settings_game.game_creation.custom_industry_number);
	return std::min<uint>(IndustryPool::MAX_SIZE, ScaleByMapSize(numof_industry_table[difficulty]));
}

/**
 * Try to place the industry in the game.
 * Since there is no feedback why placement fails, there is no other option
 * than to try a few times before concluding it does not work.
 * @param type     Industry type of the desired industry.
 * @param try_hard Try very hard to find a place. (Used to place at least one industry per type.)
 * @return Pointer to created industry, or \c nullptr if creation failed.
 */
static Industry *PlaceIndustry(IndustryType type, IndustryAvailabilityCallType creation_type, bool try_hard)
{
	uint tries = try_hard ? 10000u : 2000u;
	for (; tries > 0; tries--) {
		Industry *ind = CreateNewIndustry(RandomTile(), type, creation_type);
		if (ind != nullptr) return ind;
	}
	return nullptr;
}

/**
 * Try to build a industry on the map.
 * @param type IndustryType of the desired industry
 * @param try_hard Try very hard to find a place. (Used to place at least one industry per type)
 */
static void PlaceInitialIndustry(IndustryType type, bool try_hard)
{
	IncreaseGeneratingWorldProgress(GWP_INDUSTRY);

	Backup<CompanyID> cur_company(_current_company, OWNER_NONE, FILE_LINE);

	PlaceIndustry(type, IACT_MAPGENERATION, try_hard);

	cur_company.Restore();
}

/**
 * Get total number of industries existing in the game.
 * @return Number of industries currently in the game.
 */
static uint GetCurrentTotalNumberOfIndustries()
{
	uint total = 0;
	for (const auto &industries : Industry::industries) {
		total += static_cast<uint16_t>(std::size(industries));
	}
	return total;
}


/** Reset the entry. */
void IndustryTypeBuildData::Reset()
{
	this->probability  = 0;
	this->min_number   = 0;
	this->target_count = 0;
	this->max_wait     = 1;
	this->wait_count   = 0;
}

/** Completely reset the industry build data. */
void IndustryBuildData::Reset()
{
	this->wanted_inds = GetCurrentTotalNumberOfIndustries() << 16;

	for (IndustryType it = 0; it < NUM_INDUSTRYTYPES; it++) {
		this->builddata[it].Reset();
	}
}

/** Monthly update of industry build data. */
void IndustryBuildData::MonthlyLoop()
{
	static const int NEWINDS_PER_MONTH = 0x38000 / (10 * 12); // lower 16 bits is a float fraction, 3.5 industries per decade, divided by 10 * 12 months.
	if (_settings_game.difficulty.industry_density == ID_FUND_ONLY) return; // 'no industries' setting.

	/* To prevent running out of unused industries for the player to connect,
	 * add a fraction of new industries each month, but only if the manager can keep up. */
	uint max_behind = 1 + std::min(99u, ScaleByMapSize(3)); // At most 2 industries for small maps, and 100 at the biggest map (about 6 months industry build attempts).
	if (GetCurrentTotalNumberOfIndustries() + max_behind >= (this->wanted_inds >> 16)) {
		this->wanted_inds += ScaleByMapSize(NEWINDS_PER_MONTH);
	}
}

/**
 * This function will create random industries during game creation.
 * It will scale the amount of industries by mapsize and difficulty level.
 */
void GenerateIndustries()
{
	if (_game_mode != GM_EDITOR && _settings_game.difficulty.industry_density == ID_FUND_ONLY) return; // No industries in the game.

	uint32_t industry_probs[NUM_INDUSTRYTYPES];
	bool force_at_least_one[NUM_INDUSTRYTYPES];
	uint32_t total_prob = 0;
	uint num_forced = 0;

	for (IndustryType it = 0; it < NUM_INDUSTRYTYPES; it++) {
		industry_probs[it] = GetScaledIndustryGenerationProbability(it, force_at_least_one + it);
		total_prob += industry_probs[it];
		if (force_at_least_one[it]) num_forced++;
	}

	uint total_amount = GetNumberOfIndustries();
	if (total_prob == 0 || total_amount < num_forced) {
		/* Only place the forced ones */
		total_amount = num_forced;
	}

	SetGeneratingWorldProgress(GWP_INDUSTRY, total_amount);

	/* Try to build one industry per type independent of any probabilities */
	for (IndustryType it = 0; it < NUM_INDUSTRYTYPES; it++) {
		if (force_at_least_one[it]) {
			assert(total_amount > 0);
			total_amount--;
			PlaceInitialIndustry(it, true);
		}
	}

	/* Add the remaining industries according to their probabilities */
	for (uint i = 0; i < total_amount; i++) {
		uint32_t r = RandomRange(total_prob);
		IndustryType it = 0;
		while (r >= industry_probs[it]) {
			r -= industry_probs[it];
			it++;
			assert(it < NUM_INDUSTRYTYPES);
		}
		assert(industry_probs[it] > 0);
		PlaceInitialIndustry(it, false);
	}
	_industry_builder.Reset();
}

/**
 * Monthly update of industry statistics.
 * @param i Industry to update.
 */
static void UpdateIndustryStatistics(Industry *i)
{
	for (auto &p : i->Produced()) {
		if (p.cargo != INVALID_CARGO) {
			if (p.history[THIS_MONTH].production != 0) i->last_prod_year = EconTime::CurYear();

			/* Move history from this month to last month. */
			std::copy_backward(p.history.begin(), p.history.end() - 1, p.history.end());
			p.history[THIS_MONTH].production = 0;
			p.history[THIS_MONTH].transported = 0;
		}
	}
}

/**
 * Recompute #production_rate for current #prod_level.
 * This function is only valid when not using smooth economy.
 */
void Industry::RecomputeProductionMultipliers()
{
	const IndustrySpec *indspec = GetIndustrySpec(this->type);
	assert(indspec->UsesOriginalEconomy());

	/* Rates are rounded up, so e.g. oilrig always produces some passengers */
	for (auto &p : this->Produced()) {
		p.rate = ClampTo<uint8_t>(CeilDiv(indspec->production_rate[&p - this->produced.get()] * this->prod_level, PRODLEVEL_DEFAULT));
	}
}

void Industry::AddToLocationCache()
{
	this->town->industry_cache.push_back({ this->index, this->type, this->selected_layout, this->location.tile });
}

void Industry::RemoveFromLocationCache()
{
	container_unordered_remove_once_if(this->town->industry_cache, [&](const IndustryLocationCacheEntry &entry) {
		return entry.id == this->index;
	});
}

void AddIndustriesToLocationCaches()
{
	for (Industry *ind : Industry::Iterate()) {
		ind->AddToLocationCache();
	}
}

void Industry::FillCachedName() const
{
	auto tmp_params = MakeParameters(this->index);
	this->cached_name = GetStringWithArgs(STR_INDUSTRY_NAME, tmp_params);
}

void ClearAllIndustryCachedNames()
{
	for (Industry *ind : Industry::Iterate()) {
		ind->cached_name.clear();
	}
}

/**
 * Set the #probability and #min_number fields for the industry type \a it for a running game.
 * @param it Industry type.
 * @return At least one of the fields has changed value.
 */
bool IndustryTypeBuildData::GetIndustryTypeData(IndustryType it)
{
	uint8_t min_number;
	uint32_t probability = GetIndustryGamePlayProbability(it, &min_number);
	bool changed = min_number != this->min_number || probability != this->probability;
	this->min_number = min_number;
	this->probability = probability;
	return changed;
}

/** Decide how many industries of each type are needed. */
void IndustryBuildData::SetupTargetCount()
{
	bool changed = false;
	uint num_planned = 0; // Number of industries planned in the industry build data.
	for (IndustryType it = 0; it < NUM_INDUSTRYTYPES; it++) {
		changed |= this->builddata[it].GetIndustryTypeData(it);
		num_planned += this->builddata[it].target_count;
	}
	uint total_amount = this->wanted_inds >> 16; // Desired total number of industries.
	changed |= num_planned != total_amount;
	if (!changed) return; // All industries are still the same, no need to re-randomize.

	/* Initialize the target counts. */
	uint force_build = 0;  // Number of industries that should always be available.
	uint32_t total_prob = 0; // Sum of probabilities.
	for (IndustryType it = 0; it < NUM_INDUSTRYTYPES; it++) {
		IndustryTypeBuildData *ibd = this->builddata + it;
		force_build += ibd->min_number;
		ibd->target_count = ibd->min_number;
		total_prob += ibd->probability;
	}

	if (total_prob == 0) return; // No buildable industries.

	/* Subtract forced industries from the number of industries available for construction. */
	total_amount = (total_amount <= force_build) ? 0 : total_amount - force_build;

	/* Assign number of industries that should be aimed for, by using the probability as a weight. */
	while (total_amount > 0) {
		uint32_t r = RandomRange(total_prob);
		IndustryType it = 0;
		while (r >= this->builddata[it].probability) {
			r -= this->builddata[it].probability;
			it++;
			assert(it < NUM_INDUSTRYTYPES);
		}
		assert(this->builddata[it].probability > 0);
		this->builddata[it].target_count++;
		total_amount--;
	}
}

/**
 * Try to create a random industry, during gameplay
 */
void IndustryBuildData::TryBuildNewIndustry()
{
	this->SetupTargetCount();

	int missing = 0;       // Number of industries that need to be build.
	uint count = 0;        // Number of industry types eligible for build.
	uint32_t total_prob = 0; // Sum of probabilities.
	IndustryType forced_build = NUM_INDUSTRYTYPES; // Industry type that should be forcibly build.
	for (IndustryType it = 0; it < NUM_INDUSTRYTYPES; it++) {
		int difference = this->builddata[it].target_count - Industry::GetIndustryTypeCount(it);
		missing += difference;
		if (this->builddata[it].wait_count > 0) continue; // This type may not be built now.
		if (difference > 0) {
			if (Industry::GetIndustryTypeCount(it) == 0 && this->builddata[it].min_number > 0) {
				/* An industry that should exist at least once, is not available. Force it, trying the most needed one first. */
				if (forced_build == NUM_INDUSTRYTYPES ||
						difference > this->builddata[forced_build].target_count - Industry::GetIndustryTypeCount(forced_build)) {
					forced_build = it;
				}
			}
			total_prob += difference;
			count++;
		}
	}

	if (EconomyIsInRecession() || (forced_build == NUM_INDUSTRYTYPES && (missing <= 0 || total_prob == 0))) count = 0; // Skip creation of an industry.

	if (count >= 1) {
		/* If not forced, pick a weighted random industry to build.
		 * For the case that count == 1, there is no need to draw a random number. */
		IndustryType it;
		if (forced_build != NUM_INDUSTRYTYPES) {
			it = forced_build;
		} else {
			/* Non-forced, select an industry type to build (weighted random). */
			uint32_t r = 0; // Initialized to silence the compiler.
			if (count > 1) r = RandomRange(total_prob);
			for (it = 0; it < NUM_INDUSTRYTYPES; it++) {
				if (this->builddata[it].wait_count > 0) continue; // Type may not be built now.
				int difference = this->builddata[it].target_count - Industry::GetIndustryTypeCount(it);
				if (difference <= 0) continue; // Too many of this kind.
				if (count == 1) break;
				if (r < (uint)difference) break;
				r -= difference;
			}
			assert(it < NUM_INDUSTRYTYPES && this->builddata[it].target_count > Industry::GetIndustryTypeCount(it));
		}

		/* Try to create the industry. */
		const Industry *ind = PlaceIndustry(it, IACT_RANDOMCREATION, false);
		if (ind == nullptr) {
			this->builddata[it].wait_count = this->builddata[it].max_wait + 1; // Compensate for decrementing below.
			this->builddata[it].max_wait = std::min(1000, this->builddata[it].max_wait + 2);
		} else {
			AdvertiseIndustryOpening(ind);
			this->builddata[it].max_wait = std::max(this->builddata[it].max_wait / 2, 1); // Reduce waiting time of the industry type.
		}
	}

	/* Decrement wait counters. */
	for (IndustryType it = 0; it < NUM_INDUSTRYTYPES; it++) {
		if (this->builddata[it].wait_count > 0) this->builddata[it].wait_count--;
	}
}

/**
 * Protects an industry from closure if the appropriate flags and conditions are met
 * INDUSTRYBEH_CANCLOSE_LASTINSTANCE must be set (which, by default, it is not) and the
 * count of industries of this type must one (or lower) in order to be protected
 * against closure.
 * @param type IndustryType been queried
 * @result true if protection is on, false otherwise (except for oil wells)
 */
static bool CheckIndustryCloseDownProtection(IndustryType type)
{
	const IndustrySpec *indspec = GetIndustrySpec(type);

	/* oil wells (or the industries with that flag set) are always allowed to closedown */
	if ((indspec->behaviour & INDUSTRYBEH_DONT_INCR_PROD) && _settings_game.game_creation.landscape == LT_TEMPERATE) return false;
	return (indspec->behaviour & INDUSTRYBEH_CANCLOSE_LASTINSTANCE) == 0 && Industry::GetIndustryTypeCount(type) <= 1;
}

/**
 * Can given cargo type be accepted or produced by the industry?
 * @param cargo: Cargo type
 * @param ind: Industry
 * @param *c_accepts: Pointer to boolean for acceptance of cargo
 * @param *c_produces: Pointer to boolean for production of cargo
 * @return: \c *c_accepts is set when industry accepts the cargo type,
 *          \c *c_produces is set when the industry produces the cargo type
 */
static void CanCargoServiceIndustry(CargoID cargo, Industry *ind, bool *c_accepts, bool *c_produces)
{
	if (cargo == INVALID_CARGO) return;

	/* Check for acceptance of cargo */
	if (ind->IsCargoAccepted(cargo) && !IndustryTemporarilyRefusesCargo(ind, cargo)) *c_accepts = true;

	/* Check for produced cargo */
	if (ind->IsCargoProduced(cargo)) *c_produces = true;
}

/**
 * Compute who can service the industry.
 *
 * Here, 'can service' means that they have trains and stations close enough
 * to the industry with the right cargo type and the right orders (ie has the
 * technical means).
 *
 * @param ind: Industry being investigated.
 *
 * @return: 0 if nobody can service the industry, 2 if the local company can
 * service the industry, and 1 otherwise (only competitors can service the
 * industry)
 */
int WhoCanServiceIndustry(Industry *ind)
{
	if (ind->stations_near.empty()) return 0; // No stations found at all => nobody services

	int result = 0;
	for (const Vehicle *v : Vehicle::Iterate()) {
		/* Is it worthwhile to try this vehicle? */
		if (v->owner != _local_company && result != 0) continue;

		/* Check whether it accepts the right kind of cargo */
		bool c_accepts = false;
		bool c_produces = false;
		if (v->type == VEH_TRAIN && v->IsFrontEngine() && !HasBit(v->subtype, GVSF_VIRTUAL)) {
			for (const Vehicle *u = v; u != nullptr; u = u->Next()) {
				CanCargoServiceIndustry(u->cargo_type, ind, &c_accepts, &c_produces);
			}
		} else if (v->type == VEH_ROAD || v->type == VEH_SHIP || v->type == VEH_AIRCRAFT) {
			CanCargoServiceIndustry(v->cargo_type, ind, &c_accepts, &c_produces);
		} else {
			continue;
		}
		if (!c_accepts && !c_produces) continue; // Wrong cargo

		/* Check orders of the vehicle.
		 * We cannot check the first of shared orders only, since the first vehicle in such a chain
		 * may have a different cargo type.
		 */
		for (const Order *o : v->Orders()) {
			if (o->IsType(OT_GOTO_STATION) && !(o->GetUnloadType() & OUFB_TRANSFER)) {
				/* Vehicle visits a station to load or unload */
				Station *st = Station::Get(o->GetDestination());
				assert(st != nullptr);

				/* Same cargo produced by industry is dropped here => not serviced by vehicle v */
				if ((o->GetUnloadType() & OUFB_UNLOAD) && !c_accepts) break;

				if (ind->stations_near.find(st) != ind->stations_near.end()) {
					if (v->owner == _local_company) return 2; // Company services industry
					result = 1; // Competitor services industry
				}
			}
		}
	}
	return result;
}

/**
 * Report news that industry production has changed significantly
 *
 * @param ind: Industry with changed production
 * @param type: Cargo type that has changed
 * @param percent: Percentage of change (>0 means increase, <0 means decrease)
 */
static void ReportNewsProductionChangeIndustry(Industry *ind, CargoID type, int percent)
{
	NewsType nt;

	switch (WhoCanServiceIndustry(ind)) {
		case 0: nt = NT_INDUSTRY_NOBODY;  break;
		case 1: nt = NT_INDUSTRY_OTHER;   break;
		case 2: nt = NT_INDUSTRY_COMPANY; break;
		default: NOT_REACHED();
	}
	SetDParam(2, abs(percent));
	SetDParam(0, CargoSpec::Get(type)->name);
	SetDParam(1, ind->index);
	AddIndustryNewsItem(
		percent >= 0 ? STR_NEWS_INDUSTRY_PRODUCTION_INCREASE_SMOOTH : STR_NEWS_INDUSTRY_PRODUCTION_DECREASE_SMOOTH,
		nt,
		ind->index
	);
}

static const uint PERCENT_TRANSPORTED_60 = 153;
static const uint PERCENT_TRANSPORTED_80 = 204;

/**
 * Change industry production or do closure
 * @param i Industry for which changes are performed
 * @param monthly true if it's the monthly call, false if it's the random call
 */
static void ChangeIndustryProduction(Industry *i, bool monthly)
{
	StringID str = STR_NULL;
	bool closeit = false;
	const IndustrySpec *indspec = GetIndustrySpec(i->type);
	bool standard = false;
	bool suppress_message = false;
	bool recalculate_multipliers = false; ///< reinitialize production_rate to match prod_level
	/* use original economy for industries using production related callbacks */
	bool original_economy = indspec->UsesOriginalEconomy();
	uint8_t div = 0;
	uint8_t mul = 0;
	int8_t increment = 0;

	bool callback_enabled = HasBit(indspec->callback_mask, monthly ? CBM_IND_MONTHLYPROD_CHANGE : CBM_IND_PRODUCTION_CHANGE);
	if (callback_enabled) {
		uint16_t res = GetIndustryCallback(monthly ? CBID_INDUSTRY_MONTHLYPROD_CHANGE : CBID_INDUSTRY_PRODUCTION_CHANGE, 0, Random(), i, i->type, i->location.tile);
		if (res != CALLBACK_FAILED) { // failed callback means "do nothing"
			suppress_message = HasBit(res, 7);
			/* Get the custom message if any */
			if (HasBit(res, 8)) str = MapGRFStringID(indspec->grf_prop.grffile, GB(GetRegister(0x100), 0, 16));
			res = GB(res, 0, 4);
			switch (res) {
				default: NOT_REACHED();
				case 0x0: break;                  // Do nothing, but show the custom message if any
				case 0x1: div = 1; break;         // Halve industry production. If production reaches the quarter of the default, the industry is closed instead.
				case 0x2: mul = 1; break;         // Double industry production if it hasn't reached eight times of the original yet.
				case 0x3: closeit = true; break;  // The industry announces imminent closure, and is physically removed from the map next month.
				case 0x4: standard = true; break; // Do the standard random production change as if this industry was a primary one.
				case 0x5: case 0x6: case 0x7:     // Divide production by 4, 8, 16
				case 0x8: div = res - 0x3; break; // Divide production by 32
				case 0x9: case 0xA: case 0xB:     // Multiply production by 4, 8, 16
				case 0xC: mul = res - 0x7; break; // Multiply production by 32
				case 0xD:                         // decrement production
				case 0xE:                         // increment production
					increment = res == 0x0D ? -1 : 1;
					break;
				case 0xF:                         // Set production to third byte of register 0x100
					i->prod_level = Clamp(GB(GetRegister(0x100), 16, 8), PRODLEVEL_MINIMUM, PRODLEVEL_MAXIMUM);
					recalculate_multipliers = true;
					break;
			}
		}
	} else {
		if (monthly == original_economy) return;
		if (!original_economy && _settings_game.economy.type == ET_FROZEN) return;
		if (indspec->life_type == INDUSTRYLIFE_BLACK_HOLE) return;
	}

	if (standard || (!callback_enabled && (indspec->life_type & (INDUSTRYLIFE_ORGANIC | INDUSTRYLIFE_EXTRACTIVE)) != 0)) {
		/* decrease or increase */
		bool only_decrease = (indspec->behaviour & INDUSTRYBEH_DONT_INCR_PROD) && _settings_game.game_creation.landscape == LT_TEMPERATE;

		if (original_economy) {
			if (only_decrease || Chance16(1, 3)) {
				/* If more than 60% transported, 66% chance of increase, else 33% chance of increase */
				if (!only_decrease && (i->GetProduced(0).history[LAST_MONTH].PctTransported() > PERCENT_TRANSPORTED_60) != Chance16(1, 3)) {
					mul = 1; // Increase production
				} else {
					div = 1; // Decrease production
				}
			}
		} else if (_settings_game.economy.type == ET_SMOOTH) {
			closeit = !(i->ctlflags & (INDCTL_NO_CLOSURE | INDCTL_NO_PRODUCTION_DECREASE));
			for (auto &p : i->Produced()) {
				if (p.cargo == INVALID_CARGO) continue;
				uint32_t r = Random();
				int old_prod, new_prod, percent;
				/* If over 60% is transported, mult is 1, else mult is -1. */
				int mult = (p.history[LAST_MONTH].PctTransported() > PERCENT_TRANSPORTED_60) ? 1 : -1;

				new_prod = old_prod = p.rate;

				/* For industries with only_decrease flags (temperate terrain Oil Wells),
				 * the multiplier will always be -1 so they will only decrease. */
				if (only_decrease) {
					mult = -1;
				/* For normal industries, if over 60% is transported, 33% chance for decrease.
				 * Bonus for very high station ratings (over 80%): 16% chance for decrease. */
				} else if (Chance16I(1, ((p.history[LAST_MONTH].PctTransported() > PERCENT_TRANSPORTED_80) ? 6 : 3), r)) {
					mult *= -1;
				}

				/* 4.5% chance for 3-23% (or 1 unit for very low productions) production change,
				 * determined by mult value. If mult = 1 prod. increases, else (-1) it decreases. */
				if (Chance16I(1, 22, r >> 16)) {
					new_prod += mult * (std::max(((RandomRange(50) + 10) * old_prod) >> 8, 1U));
				}

				/* Prevent production to overflow or Oil Rig passengers to be over-"produced" */
				new_prod = Clamp(new_prod, 1, 255);
				if (IsValidCargoID(p.cargo) && p.cargo == GetCargoIDByLabel(CT_PASSENGERS) && !(indspec->behaviour & INDUSTRYBEH_NO_PAX_PROD_CLAMP)) {
					new_prod = Clamp(new_prod, 0, 16);
				}

				/* If override flags are set, prevent actually changing production if any was decided on */
				if ((i->ctlflags & INDCTL_NO_PRODUCTION_DECREASE) && new_prod < old_prod) continue;
				if ((i->ctlflags & INDCTL_NO_PRODUCTION_INCREASE) && new_prod > old_prod) continue;

				/* Do not stop closing the industry when it has the lowest possible production rate */
				if (new_prod == old_prod && old_prod > 1) {
					closeit = false;
					continue;
				}

				percent = (old_prod == 0) ? 100 : (new_prod * 100 / old_prod - 100);
				p.rate = new_prod;

				/* Close the industry when it has the lowest possible production rate */
				if (new_prod > 1) closeit = false;

				if (abs(percent) >= 10) {
					ReportNewsProductionChangeIndustry(i, p.cargo, percent);
				}
			}
		}
	}

	/* If override flags are set, prevent actually changing production if any was decided on */
	if ((i->ctlflags & INDCTL_NO_PRODUCTION_DECREASE) && (div > 0 || increment < 0)) return;
	if ((i->ctlflags & INDCTL_NO_PRODUCTION_INCREASE) && (mul > 0 || increment > 0)) return;
	if (i->ctlflags & INDCTL_EXTERNAL_PROD_LEVEL) {
		div = 0;
		mul = 0;
		increment = 0;
	}

	if (!callback_enabled && (indspec->life_type & INDUSTRYLIFE_PROCESSING)) {
		if ((EconTime::CurYear() - i->last_prod_year) >= PROCESSING_INDUSTRY_ABANDONMENT_YEARS && Chance16(1, original_economy ? 2 : 180)) {
			closeit = true;
		}
	}

	/* Increase if needed */
	while (mul-- != 0 && i->prod_level < PRODLEVEL_MAXIMUM) {
		i->prod_level = std::min<int>(i->prod_level * 2, PRODLEVEL_MAXIMUM);
		recalculate_multipliers = true;
		if (str == STR_NULL) str = indspec->production_up_text;
	}

	/* Decrease if needed */
	while (div-- != 0 && !closeit) {
		if (i->prod_level == PRODLEVEL_MINIMUM) {
			closeit = true;
			break;
		} else {
			i->prod_level = std::max<int>(i->prod_level / 2, PRODLEVEL_MINIMUM);
			recalculate_multipliers = true;
			if (str == STR_NULL) str = indspec->production_down_text;
		}
	}

	/* Increase or Decreasing the production level if needed */
	if (increment != 0) {
		if (increment < 0 && i->prod_level == PRODLEVEL_MINIMUM) {
			closeit = true;
		} else {
			i->prod_level = ClampU(i->prod_level + increment, PRODLEVEL_MINIMUM, PRODLEVEL_MAXIMUM);
			recalculate_multipliers = true;
		}
	}

	/* Recalculate production_rate
	 * For non-smooth economy these should always be synchronized with prod_level */
	if (recalculate_multipliers) i->RecomputeProductionMultipliers();

	/* Close if needed and allowed */
	if (closeit && !CheckIndustryCloseDownProtection(i->type) && !(i->ctlflags & INDCTL_NO_CLOSURE)) {
		i->prod_level = PRODLEVEL_CLOSURE;
		SetWindowDirty(WC_INDUSTRY_VIEW, i->index);
		str = indspec->closure_text;
	}

	if (!suppress_message && str != STR_NULL) {
		NewsType nt;
		/* Compute news category */
		if (closeit) {
			nt = NT_INDUSTRY_CLOSE;
			AI::BroadcastNewEvent(new ScriptEventIndustryClose(i->index));
			Game::NewEvent(new ScriptEventIndustryClose(i->index));
		} else {
			switch (WhoCanServiceIndustry(i)) {
				case 0: nt = NT_INDUSTRY_NOBODY;  break;
				case 1: nt = NT_INDUSTRY_OTHER;   break;
				case 2: nt = NT_INDUSTRY_COMPANY; break;
				default: NOT_REACHED();
			}
		}
		/* Set parameters of news string */
		if (str > STR_LAST_STRINGID) {
			SetDParam(0, STR_TOWN_NAME);
			SetDParam(1, i->town->index);
			SetDParam(2, indspec->name);
		} else if (closeit) {
			SetDParam(0, STR_FORMAT_INDUSTRY_NAME);
			SetDParam(1, i->town->index);
			SetDParam(2, indspec->name);
		} else {
			SetDParam(0, i->index);
		}
		/* and report the news to the user */
		if (closeit) {
			AddTileNewsItem(str, nt, i->location.tile + TileDiffXY(1, 1));
		} else {
			AddIndustryNewsItem(str, nt, i->index);
		}
	}
}

/**
 * Daily handler for the industry changes
 * Taking the original map size of 256*256, the number of random changes was always of just one unit.
 * But it cannot be the same on smaller or bigger maps. That number has to be scaled up or down.
 * For small maps, it implies that less than one change per month is required, while on bigger maps,
 * it would be way more. The daily loop handles those changes.
 */
void IndustryDailyLoop()
{
	_economy.industry_daily_change_counter += _economy.industry_daily_increment;

	/* Bits 16-31 of industry_construction_counter contain the number of industries to change/create today,
	 * the lower 16 bit are a fractional part that might accumulate over several days until it
	 * is sufficient for an industry. */
	uint16_t change_loop = _economy.industry_daily_change_counter >> 16;

	/* Reset the active part of the counter, just keeping the "fractional part" */
	_economy.industry_daily_change_counter &= 0xFFFF;

	if (change_loop == 0) {
		return;  // Nothing to do? get out
	}

	Backup<CompanyID> cur_company(_current_company, OWNER_NONE, FILE_LINE);

	/* perform the required industry changes for the day */

	uint perc = 3; // Between 3% and 9% chance of creating a new industry.
	if ((_industry_builder.wanted_inds >> 16) > GetCurrentTotalNumberOfIndustries()) {
		perc = std::min(9u, perc + (_industry_builder.wanted_inds >> 16) - GetCurrentTotalNumberOfIndustries());
	}
	for (uint16_t j = 0; j < change_loop; j++) {
		if (Chance16(perc, 100)) {
			_industry_builder.TryBuildNewIndustry();
		} else {
			Industry *i = Industry::GetRandom();
			if (i != nullptr) {
				ChangeIndustryProduction(i, false);
				SetWindowDirty(WC_INDUSTRY_VIEW, i->index);
			}
		}
	}

	cur_company.Restore();

	/* production-change */
	InvalidateWindowData(WC_INDUSTRY_DIRECTORY, 0, IDIWD_PRODUCTION_CHANGE);
}

void IndustryMonthlyLoop()
{
	Backup<CompanyID> cur_company(_current_company, OWNER_NONE, FILE_LINE);

	_industry_builder.MonthlyLoop();

	for (Industry *i : Industry::Iterate()) {
		UpdateIndustryStatistics(i);
		if (i->prod_level == PRODLEVEL_CLOSURE) {
			delete i;
		} else {
			ChangeIndustryProduction(i, true);
			SetWindowDirty(WC_INDUSTRY_VIEW, i->index);
		}
	}

	cur_company.Restore();

	/* production-change */
	InvalidateWindowData(WC_INDUSTRY_DIRECTORY, 0, IDIWD_PRODUCTION_CHANGE);
}


void InitializeIndustries()
{
	Industry::industries = {};
	_industry_sound_tile = 0;

	_industry_builder.Reset();
}

/** Verify whether the generated industries are complete, and warn the user if not. */
void CheckIndustries()
{
	int count = 0;
	for (IndustryType it = 0; it < NUM_INDUSTRYTYPES; it++) {
		if (Industry::GetIndustryTypeCount(it) > 0) continue; // Types of existing industries can be skipped.

		bool force_at_least_one;
		uint32_t chance = GetScaledIndustryGenerationProbability(it, &force_at_least_one);
		if (chance == 0 || !force_at_least_one) continue; // Types that are not available can be skipped.

		const IndustrySpec *is = GetIndustrySpec(it);
		SetDParam(0, is->name);
		ShowErrorMessage(STR_ERROR_NO_SUITABLE_PLACES_FOR_INDUSTRIES, STR_ERROR_NO_SUITABLE_PLACES_FOR_INDUSTRIES_EXPLANATION, WL_WARNING);

		count++;
		if (count >= 3) break; // Don't swamp the user with errors.
	}
}

/**
 * Is an industry with the spec a raw industry?
 * @return true if it should be handled as a raw industry
 */
bool IndustrySpec::IsRawIndustry() const
{
	return (this->life_type & (INDUSTRYLIFE_EXTRACTIVE | INDUSTRYLIFE_ORGANIC)) != 0;
}

/**
 * Is an industry with the spec a processing industry?
 * @return true if it should be handled as a processing industry
 */
bool IndustrySpec::IsProcessingIndustry() const
{
	/* Lumber mills are neither raw nor processing */
	return (this->life_type & INDUSTRYLIFE_PROCESSING) != 0 &&
			(this->behaviour & INDUSTRYBEH_CUT_TREES) == 0;
}

/**
 * Get the cost for constructing this industry
 * @return the cost (inflation corrected etc)
 */
Money IndustrySpec::GetConstructionCost() const
{
	/* Building raw industries like secondary uses different price base */
	return (_price[(_settings_game.construction.raw_industry_construction == 1 && this->IsRawIndustry()) ?
			PR_BUILD_INDUSTRY_RAW : PR_BUILD_INDUSTRY] * this->cost_multiplier) >> 8;
}

/**
 * Get the cost for removing this industry
 * Take note that the cost will always be zero for non-grf industries.
 * Only if the grf author did specified a cost will it be applicable.
 * @return the cost (inflation corrected etc)
 */
Money IndustrySpec::GetRemovalCost() const
{
	return (_price[PR_CLEAR_INDUSTRY] * this->removal_cost_multiplier) >> 8;
}

/**
 * Determines whether this industrytype uses standard/newgrf production changes.
 * @return true if original economy is used.
 */
bool IndustrySpec::UsesOriginalEconomy() const
{
	return _settings_game.economy.type == ET_ORIGINAL ||
		HasBit(this->callback_mask, CBM_IND_PRODUCTION_256_TICKS) || HasBit(this->callback_mask, CBM_IND_PRODUCTION_CARGO_ARRIVAL) || // production callbacks
		HasBit(this->callback_mask, CBM_IND_MONTHLYPROD_CHANGE) || HasBit(this->callback_mask, CBM_IND_PRODUCTION_CHANGE) || HasBit(this->callback_mask, CBM_IND_PROD_CHANGE_BUILD); // production change callbacks
}

static CommandCost TerraformTile_Industry(TileIndex tile, DoCommandFlag flags, int z_new, Slope tileh_new)
{
	if (AutoslopeEnabled()) {
		/* We imitate here TTDP's behaviour:
		 *  - Both new and old slope must not be steep.
		 *  - TileMaxZ must not be changed.
		 *  - Allow autoslope by default.
		 *  - Disallow autoslope if callback succeeds and returns non-zero.
		 */
		Slope tileh_old = GetTileSlope(tile);
		/* TileMaxZ must not be changed. Slopes must not be steep. */
		if (!IsSteepSlope(tileh_old) && !IsSteepSlope(tileh_new) && (GetTileMaxZ(tile) == z_new + GetSlopeMaxZ(tileh_new))) {
			const IndustryGfx gfx = GetIndustryGfx(tile);
			const IndustryTileSpec *itspec = GetIndustryTileSpec(gfx);

			/* Call callback 3C 'disable autosloping for industry tiles'. */
			if (HasBit(itspec->callback_mask, CBM_INDT_AUTOSLOPE)) {
				/* If the callback fails, allow autoslope. */
				uint16_t res = GetIndustryTileCallback(CBID_INDTILE_AUTOSLOPE, 0, 0, gfx, Industry::GetByTile(tile), tile);
				if (res == CALLBACK_FAILED || !ConvertBooleanCallback(itspec->grf_prop.grffile, CBID_INDTILE_AUTOSLOPE, res)) return CommandCost(EXPENSES_CONSTRUCTION, _price[PR_BUILD_FOUNDATION]);
			} else {
				/* allow autoslope */
				return CommandCost(EXPENSES_CONSTRUCTION, _price[PR_BUILD_FOUNDATION]);
			}
		}
	}
	return DoCommand(tile, 0, 0, flags, CMD_LANDSCAPE_CLEAR);
}

extern const TileTypeProcs _tile_type_industry_procs = {
	DrawTile_Industry,           // draw_tile_proc
	GetSlopePixelZ_Industry,     // get_slope_z_proc
	ClearTile_Industry,          // clear_tile_proc
	AddAcceptedCargo_Industry,   // add_accepted_cargo_proc
	GetTileDesc_Industry,        // get_tile_desc_proc
	GetTileTrackStatus_Industry, // get_tile_track_status_proc
	ClickTile_Industry,          // click_tile_proc
	AnimateTile_Industry,        // animate_tile_proc
	TileLoop_Industry,           // tile_loop_proc
	ChangeTileOwner_Industry,    // change_tile_owner_proc
	nullptr,                        // add_produced_cargo_proc
	nullptr,                        // vehicle_enter_tile_proc
	GetFoundation_Industry,      // get_foundation_proc
	TerraformTile_Industry,      // terraform_tile_proc
};

bool IndustryCompare::operator() (const IndustryListEntry &lhs, const IndustryListEntry &rhs) const
{
	/* Compare by distance first and use index as a tiebreaker. */
	return std::tie(lhs.distance, lhs.industry->index) < std::tie(rhs.distance, rhs.industry->index);
}

/**
 * Remove unused industry accepted/produced slots -- entries after the last slot with valid cargo.
 * @param ind Industry to trim slots.
 */
void TrimIndustryAcceptedProduced(Industry *ind)
{
	uint8_t accepted_cargo_count = 0;
	for (uint8_t j = 0; j < ind->accepted_cargo_count; j++) {
		if (ind->accepted[j].cargo != INVALID_CARGO) accepted_cargo_count = j + 1;
	}
	ind->accepted_cargo_count = accepted_cargo_count;

	uint8_t produced_cargo_count = 0;
	for (uint8_t j = 0; j < ind->produced_cargo_count; j++) {
		if (ind->produced[j].cargo != INVALID_CARGO) produced_cargo_count = j + 1;
	}
	ind->produced_cargo_count = produced_cargo_count;
}<|MERGE_RESOLUTION|>--- conflicted
+++ resolved
@@ -61,7 +61,7 @@
 static uint8_t _industry_sound_ctr;
 static TileIndex _industry_sound_tile;
 
-std::array<std::vector<IndustryID>, NUM_INDUSTRYTYPES> Industry::industries;
+std::array<std::vector<IndustryLocationCacheEntry>, NUM_INDUSTRYTYPES> Industry::industries;
 
 IndustrySpec _industry_specs[NUM_INDUSTRYTYPES];
 IndustryTileSpec _industry_tile_specs[NUM_INDUSTRYTILES];
@@ -187,14 +187,7 @@
 	/* Clear the persistent storage. */
 	delete this->psa;
 
-<<<<<<< HEAD
-	DecIndustryTypeCount(this->type);
 	this->RemoveFromLocationCache();
-=======
-	auto &industries = Industry::industries[type];
-	auto it = std::ranges::lower_bound(industries, this->index);
-	industries.erase(it);
->>>>>>> 00ae20fa
 
 	DeleteIndustryNews(this->index);
 	CloseWindowById(WC_INDUSTRY_VIEW, this->index);
@@ -1485,13 +1478,8 @@
 
 	if (_settings_game.economy.multiple_industry_per_town) return CommandCost();
 
-<<<<<<< HEAD
 	for (const IndustryLocationCacheEntry &entry : (*t)->industry_cache) {
 		if (entry.type == type) {
-=======
-	for (const IndustryID &industry : Industry::industries[type]) {
-		if (Industry::Get(industry)->town == *t) {
->>>>>>> 00ae20fa
 			*t = nullptr;
 			return_cmd_error(STR_ERROR_ONLY_ONE_ALLOWED_PER_TOWN);
 		}
@@ -1759,9 +1747,9 @@
 	for (IndustryType conflicting_type : indspec->conflicting) {
 		if (conflicting_type == IT_INVALID) continue;
 
-		for (const IndustryID &industry : Industry::industries[conflicting_type]) {
+		for (const IndustryLocationCacheEntry &entry : Industry::industries[conflicting_type]) {
 			/* Within 14 tiles from another industry is considered close */
-			if (DistanceMax(tile, Industry::Get(industry)->location.tile) > 14) continue;
+			if (DistanceMax(tile, entry.tile) > 14) continue;
 
 			return_cmd_error(STR_ERROR_INDUSTRY_TOO_CLOSE);
 		}
@@ -1828,10 +1816,6 @@
 
 	i->location = TileArea(tile, 1, 1);
 	i->type = type;
-
-	auto &industries = Industry::industries[type];
-	auto it = std::ranges::lower_bound(industries, i->index);
-	it = industries.emplace(it, i->index);
 
 	i->produced_cargo_count = 0;
 	for (size_t index = 0; index < std::size(indspec->produced_cargo); ++index) {
@@ -2656,11 +2640,16 @@
 void Industry::AddToLocationCache()
 {
 	this->town->industry_cache.push_back({ this->index, this->type, this->selected_layout, this->location.tile });
+	Industry::industries[this->type].push_back({ this->index, this->type, this->selected_layout, this->location.tile });
 }
 
 void Industry::RemoveFromLocationCache()
 {
 	container_unordered_remove_once_if(this->town->industry_cache, [&](const IndustryLocationCacheEntry &entry) {
+		return entry.id == this->index;
+	});
+
+	container_unordered_remove_once_if(Industry::industries[this->type], [&](const IndustryLocationCacheEntry &entry) {
 		return entry.id == this->index;
 	});
 }
