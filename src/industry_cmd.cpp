/*
 * This file is part of OpenTTD.
 * OpenTTD is free software; you can redistribute it and/or modify it under the terms of the GNU General Public License as published by the Free Software Foundation, version 2.
 * OpenTTD is distributed in the hope that it will be useful, but WITHOUT ANY WARRANTY; without even the implied warranty of MERCHANTABILITY or FITNESS FOR A PARTICULAR PURPOSE.
 * See the GNU General Public License for more details. You should have received a copy of the GNU General Public License along with OpenTTD. If not, see <http://www.gnu.org/licenses/>.
 */

/** @file industry_cmd.cpp Handling of industry tiles. */

#include "stdafx.h"
#include "clear_map.h"
#include "industry.h"
#include "station_base.h"
#include "landscape.h"
#include "landscape_cmd.h"
#include "viewport_func.h"
#include "command_func.h"
#include "town.h"
#include "news_func.h"
#include "cheat_type.h"
#include "company_base.h"
#include "genworld.h"
#include "tree_map.h"
#include "tunnel_map.h"
#include "newgrf_cargo.h"
#include "newgrf_debug.h"
#include "newgrf_industrytiles.h"
#include "autoslope.h"
#include "water.h"
#include "strings_func.h"
#include "window_func.h"
#include "date_func.h"
#include "vehicle_func.h"
#include "sound_func.h"
#include "animated_tile_func.h"
#include "effectvehicle_func.h"
#include "effectvehicle_base.h"
#include "ai/ai.hpp"
#include "core/pool_func.hpp"
#include "subsidy_func.h"
#include "core/backup_type.hpp"
#include "object_base.h"
#include "game/game.hpp"
#include "error.h"
#include "string_func.h"
#include "event_logs.h"
#include "core/container_func.hpp"
#include "terraform_cmd.h"

#include "table/strings.h"
#include "table/industry_land.h"
#include "table/build_industry.h"

#include "safeguards.h"

IndustryPool _industry_pool("Industry");
INSTANTIATE_POOL_METHODS(Industry)

void ShowIndustryViewWindow(IndustryID industry);
void BuildOilRig(TileIndex tile);

static uint8_t _industry_sound_ctr;
static TileIndex _industry_sound_tile;

std::array<std::vector<IndustryLocationCacheEntry>, NUM_INDUSTRYTYPES> Industry::industries;

IndustrySpec _industry_specs[NUM_INDUSTRYTYPES];
IndustryTileSpec _industry_tile_specs[NUM_INDUSTRYTILES];
IndustryBuildData _industry_builder; ///< In-game manager of industries.

static int WhoCanServiceIndustry(Industry *ind);

/**
 * This function initialize the spec arrays of both
 * industry and industry tiles.
 * It adjusts the enabling of the industry too, based on climate availability.
 * This will allow for clearer testings
 */
void ResetIndustries()
{
	auto industry_insert = std::copy(std::begin(_origin_industry_specs), std::end(_origin_industry_specs), std::begin(_industry_specs));
	std::fill(industry_insert, std::end(_industry_specs), IndustrySpec{});

	/* Enable only the current climate industries */
	for (auto it = std::begin(_industry_specs); it != industry_insert; ++it) {
		it->enabled = it->climate_availability.Test(_settings_game.game_creation.landscape);
	}

	auto industry_tile_insert = std::copy(std::begin(_origin_industry_tile_specs), std::end(_origin_industry_tile_specs), std::begin(_industry_tile_specs));
	std::fill(industry_tile_insert, std::end(_industry_tile_specs), IndustryTileSpec{});

	/* Reset any overrides that have been set. */
	_industile_mngr.ResetOverride();
	_industry_mngr.ResetOverride();
}

/**
 * Retrieve the type for this industry.  Although it is accessed by a tile,
 * it will return the general type of industry, and not the sprite index
 * as would do GetIndustryGfx.
 * @param tile that is queried
 * @pre IsTileType(tile, MP_INDUSTRY)
 * @return general type for this industry, as defined in industry.h
 */
IndustryType GetIndustryType(TileIndex tile)
{
	assert_tile(IsTileType(tile, MP_INDUSTRY), tile);

	const Industry *ind = Industry::GetByTile(tile);
	assert(ind != nullptr);
	return ind->type;
}

/**
 * Accessor for array _industry_specs.
 * This will ensure at once : proper access and
 * not allowing modifications of it.
 * @param thistype of industry (which is the index in _industry_specs)
 * @pre thistype < NUM_INDUSTRYTYPES
 * @return a pointer to the corresponding industry spec
 */
const IndustrySpec *GetIndustrySpec(IndustryType thistype)
{
	assert(thistype < NUM_INDUSTRYTYPES);
	return &_industry_specs[thistype];
}

/**
 * Accessor for array _industry_tile_specs.
 * This will ensure at once : proper access and
 * not allowing modifications of it.
 * @param gfx of industrytile (which is the index in _industry_tile_specs)
 * @pre gfx < INVALID_INDUSTRYTILE
 * @return a pointer to the corresponding industrytile spec
 */
const IndustryTileSpec *GetIndustryTileSpec(IndustryGfx gfx)
{
	assert(gfx < NUM_INDUSTRYTILES);
	return &_industry_tile_specs[gfx];
}

Industry::~Industry()
{
	if (CleaningPool()) return;

	/* Industry can also be destroyed when not fully initialized.
	 * This means that we do not have to clear tiles either.
	 * Also we must not decrement industry counts in that case. */
	if (this->location.w == 0) return;

	const bool has_neutral_station = this->neutral_station != nullptr;

	for (TileIndex tile_cur : this->location) {
		if (IsTileType(tile_cur, MP_INDUSTRY)) {
			if (GetIndustryIndex(tile_cur) == this->index) {
				DeleteNewGRFInspectWindow(GSF_INDUSTRYTILES, tile_cur.base());

				/* MakeWaterKeepingClass() can also handle 'land' */
				MakeWaterKeepingClass(tile_cur, OWNER_NONE);
			}
		} else if (IsTileType(tile_cur, MP_STATION) && IsOilRig(tile_cur)) {
			DeleteOilRig(tile_cur);
		}
	}

	if (has_neutral_station) {
		/* Remove possible docking tiles */
		for (TileIndex tile_cur : this->location) {
			ClearDockingTilesCheckingNeighbours(tile_cur);
		}
	}

	if (GetIndustrySpec(this->type)->behaviour.Test(IndustryBehaviour::PlantFields)) {
		TileArea ta = TileArea(this->location.tile, 0, 0).Expand(21);

		/* Remove the farmland and convert it to regular tiles over time. */
		for (TileIndex tile_cur : ta) {
			if (IsTileType(tile_cur, MP_CLEAR) && IsClearGround(tile_cur, CLEAR_FIELDS) &&
					GetIndustryIndexOfField(tile_cur) == this->index) {
				SetIndustryIndexOfField(tile_cur, INVALID_INDUSTRY);
			}
		}
	}

	/* don't let any disaster vehicle target invalid industry */
	ReleaseDisastersTargetingIndustry(this->index);

	/* Clear the persistent storage. */
	delete this->psa;

	this->RemoveFromLocationCache();

	DeleteIndustryNews(this->index);
	CloseWindowById(WC_INDUSTRY_VIEW, this->index);
	CloseWindowById(WC_INDUSTRY_PRODUCTION, this->index);
	DeleteNewGRFInspectWindow(GSF_INDUSTRIES, this->index);

	Source src{this->index, SourceType::Industry};
	DeleteSubsidyWith(src);
	CargoPacket::InvalidateAllFrom(src);

	for (Station *st : this->stations_near) {
		st->RemoveIndustryToDeliver(this);
	}

	if (_game_mode == GM_NORMAL) RegisterGameEvents(GEF_INDUSTRY_DELETE);
}

/**
 * Invalidating some stuff after removing item from the pool.
 * @param index index of deleted item
 */
void Industry::PostDestructor(size_t)
{
	InvalidateWindowData(WC_INDUSTRY_DIRECTORY, 0, IDIWD_FORCE_REBUILD);
	SetWindowDirty(WC_BUILD_INDUSTRY, 0);
}


/**
 * Return a random valid industry.
 * @return random industry, nullptr if there are no industries
 */
/* static */ Industry *Industry::GetRandom()
{
	if (Industry::GetNumItems() == 0) return nullptr;
	int num = RandomRange((uint16_t)Industry::GetNumItems());
	size_t index = std::numeric_limits<size_t>::max();

	while (num >= 0) {
		num--;
		index++;

		/* Make sure we have a valid industry */
		while (!Industry::IsValidID(index)) {
			index++;
			assert(index < Industry::GetPoolSize());
		}
	}

	return Industry::Get(index);
}


static void IndustryDrawSugarMine(const TileInfo *ti)
{
	if (!IsIndustryCompleted(ti->tile)) return;

	const DrawIndustryAnimationStruct *d = &_draw_industry_spec1[GetAnimationFrame(ti->tile)];

	AddChildSpriteScreen(SPR_IT_SUGAR_MINE_SIEVE + d->image_1, PAL_NONE, d->x, 0);

	if (d->image_2 != 0) {
		AddChildSpriteScreen(SPR_IT_SUGAR_MINE_CLOUDS + d->image_2 - 1, PAL_NONE, 8, 41);
	}

	if (d->image_3 != 0) {
		AddChildSpriteScreen(SPR_IT_SUGAR_MINE_PILE + d->image_3 - 1, PAL_NONE,
			_drawtile_proc1[d->image_3 - 1].x, _drawtile_proc1[d->image_3 - 1].y);
	}
}

static void IndustryDrawToffeeQuarry(const TileInfo *ti)
{
	uint8_t x = 0;

	if (IsIndustryCompleted(ti->tile)) {
		x = _industry_anim_offs_toffee[GetAnimationFrame(ti->tile)];
		if (x == 0xFF) {
			x = 0;
		}
	}

	AddChildSpriteScreen(SPR_IT_TOFFEE_QUARRY_SHOVEL, PAL_NONE, 22 - x, 24 + x);
	AddChildSpriteScreen(SPR_IT_TOFFEE_QUARRY_TOFFEE, PAL_NONE, 6, 14);
}

static void IndustryDrawBubbleGenerator( const TileInfo *ti)
{
	if (IsIndustryCompleted(ti->tile)) {
		AddChildSpriteScreen(SPR_IT_BUBBLE_GENERATOR_BUBBLE, PAL_NONE, 5, _industry_anim_offs_bubbles[GetAnimationFrame(ti->tile)]);
	}
	AddChildSpriteScreen(SPR_IT_BUBBLE_GENERATOR_SPRING, PAL_NONE, 3, 67);
}

static void IndustryDrawToyFactory(const TileInfo *ti)
{
	const DrawIndustryAnimationStruct *d = &_industry_anim_offs_toys[GetAnimationFrame(ti->tile)];

	if (d->image_1 != 0xFF) {
		AddChildSpriteScreen(SPR_IT_TOY_FACTORY_CLAY, PAL_NONE, d->x, 96 + d->image_1);
	}

	if (d->image_2 != 0xFF) {
		AddChildSpriteScreen(SPR_IT_TOY_FACTORY_ROBOT, PAL_NONE, 16 - d->image_2 * 2, 100 + d->image_2);
	}

	AddChildSpriteScreen(SPR_IT_TOY_FACTORY_STAMP, PAL_NONE, 7, d->image_3);
	AddChildSpriteScreen(SPR_IT_TOY_FACTORY_STAMP_HOLDER, PAL_NONE, 0, 42);
}

static void IndustryDrawCoalPlantSparks(const TileInfo *ti)
{
	if (IsIndustryCompleted(ti->tile)) {
		uint8_t image = GetAnimationFrame(ti->tile);

		if (image != 0 && image < 7) {
			AddChildSpriteScreen(image + SPR_IT_POWER_PLANT_TRANSFORMERS,
				PAL_NONE,
				_coal_plant_sparks[image - 1].x,
				_coal_plant_sparks[image - 1].y
			);
		}
	}
}

typedef void IndustryDrawTileProc(const TileInfo *ti);
static IndustryDrawTileProc * const _industry_draw_tile_procs[5] = {
	IndustryDrawSugarMine,
	IndustryDrawToffeeQuarry,
	IndustryDrawBubbleGenerator,
	IndustryDrawToyFactory,
	IndustryDrawCoalPlantSparks,
};

static void DrawTile_Industry(TileInfo *ti, DrawTileProcParams params)
{
	IndustryGfx gfx = GetIndustryGfx(ti->tile);
	Industry *ind = Industry::GetByTile(ti->tile);
	const IndustryTileSpec *indts = GetIndustryTileSpec(gfx);

	/* Retrieve pointer to the draw industry tile struct */
	if (gfx >= NEW_INDUSTRYTILEOFFSET) {
		/* Draw the tile using the specialized method of newgrf industrytile.
		 * DrawNewIndustry will return false if ever the resolver could not
		 * find any sprite to display.  So in this case, we will jump on the
		 * substitute gfx instead. */
		if (indts->grf_prop.GetSpriteGroup() != nullptr && DrawNewIndustryTile(ti, ind, gfx, indts)) {
			return;
		} else {
			/* No sprite group (or no valid one) found, meaning no graphics associated.
			 * Use the substitute one instead */
			if (indts->grf_prop.subst_id != INVALID_INDUSTRYTILE) {
				gfx = indts->grf_prop.subst_id;
				/* And point the industrytile spec accordingly */
				indts = GetIndustryTileSpec(gfx);
			}
		}
	}

	const DrawBuildingsTileStruct *dits = &_industry_draw_tile_data[gfx << 2 | (indts->anim_state ?
			GetAnimationFrame(ti->tile) & INDUSTRY_COMPLETED :
			GetIndustryConstructionStage(ti->tile))];

	SpriteID image = dits->ground.sprite;

	/* DrawFoundation() modifies ti->z and ti->tileh */
	if (ti->tileh != SLOPE_FLAT) DrawFoundation(ti, FOUNDATION_LEVELED);

	/* If the ground sprite is the default flat water sprite, draw also canal/river borders.
	 * Do not do this if the tile's WaterClass is 'land'. */
	if (image == SPR_FLAT_WATER_TILE && IsTileOnWater(ti->tile)) {
		DrawWaterClassGround(ti);
	} else {
		DrawGroundSprite(image, GroundSpritePaletteTransform(image, dits->ground.pal, GENERAL_SPRITE_COLOUR(ind->random_colour)));
	}

	/* If industries are transparent and invisible, do not draw the upper part */
	if (IsInvisibilitySet(TO_INDUSTRIES)) return;

	/* Add industry on top of the ground? */
	image = dits->building.sprite;
	if (image != 0) {
		AddSortableSpriteToDraw(image, SpriteLayoutPaletteTransform(image, dits->building.pal, GENERAL_SPRITE_COLOUR(ind->random_colour)),
			ti->x + dits->subtile_x,
			ti->y + dits->subtile_y,
			dits->width,
			dits->height,
			dits->dz,
			ti->z,
			IsTransparencySet(TO_INDUSTRIES));

		if (IsTransparencySet(TO_INDUSTRIES)) return;
	}

	{
		int proc = dits->draw_proc - 1;
		if (proc >= 0) _industry_draw_tile_procs[proc](ti);
	}
}

static int GetSlopePixelZ_Industry(TileIndex tile, uint, uint, bool)
{
	return GetTileMaxPixelZ(tile);
}

static Foundation GetFoundation_Industry(TileIndex tile, Slope tileh)
{
	IndustryGfx gfx = GetIndustryGfx(tile);

	/* For NewGRF industry tiles we might not be drawing a foundation. We need to
	 * account for this, as other structures should
	 * draw the wall of the foundation in this case.
	 */
	if (gfx >= NEW_INDUSTRYTILEOFFSET) {
		const IndustryTileSpec *indts = GetIndustryTileSpec(gfx);
		if (indts->grf_prop.GetSpriteGroup() != nullptr && indts->callback_mask.Test(IndustryTileCallbackMask::DrawFoundations)) {
			uint32_t callback_res = GetIndustryTileCallback(CBID_INDTILE_DRAW_FOUNDATIONS, 0, 0, gfx, Industry::GetByTile(tile), tile);
			if (callback_res != CALLBACK_FAILED && !ConvertBooleanCallback(indts->grf_prop.grffile, CBID_INDTILE_DRAW_FOUNDATIONS, callback_res)) return FOUNDATION_NONE;
		}
	}
	return FlatteningFoundation(tileh);
}

static void AddAcceptedCargo_Industry(TileIndex tile, CargoArray &acceptance, CargoTypes &always_accepted)
{
	IndustryGfx gfx = GetIndustryGfx(tile);
	const IndustryTileSpec *itspec = GetIndustryTileSpec(gfx);
	const Industry *ind = Industry::GetByTile(tile);

	/* Starting point for acceptance */
	auto accepts_cargo = itspec->accepts_cargo;
	auto cargo_acceptance = itspec->acceptance;

	if (itspec->special_flags.Test(IndustryTileSpecialFlag::AcceptsAllCargo)) {
		/* Copy all accepted cargoes from industry itself */
		for (const auto &a : ind->Accepted()) {
			auto pos = std::ranges::find(accepts_cargo, a.cargo);
			if (pos == std::end(accepts_cargo)) {
				/* Not found, insert */
				pos = std::ranges::find(accepts_cargo, INVALID_CARGO);
				if (pos == std::end(accepts_cargo)) continue; // nowhere to place, give up on this one
				*pos = a.cargo;
			}
			cargo_acceptance[std::distance(std::begin(accepts_cargo), pos)] += 8;
		}
	}

	if (itspec->callback_mask.Test(IndustryTileCallbackMask::AcceptCargo)) {
		/* Try callback for accepts list, if success override all existing accepts */
		uint16_t res = GetIndustryTileCallback(CBID_INDTILE_ACCEPT_CARGO, 0, 0, gfx, Industry::GetByTile(tile), tile);
		if (res != CALLBACK_FAILED) {
			accepts_cargo.fill(INVALID_CARGO);
			for (uint i = 0; i < INDUSTRY_ORIGINAL_NUM_INPUTS; i++) accepts_cargo[i] = GetCargoTranslation(GB(res, i * 5, 5), itspec->grf_prop.grffile);
		}
	}

	if (itspec->callback_mask.Test(IndustryTileCallbackMask::CargoAcceptance)) {
		/* Try callback for acceptance list, if success override all existing acceptance */
		uint16_t res = GetIndustryTileCallback(CBID_INDTILE_CARGO_ACCEPTANCE, 0, 0, gfx, Industry::GetByTile(tile), tile);
		if (res != CALLBACK_FAILED) {
			cargo_acceptance.fill(0);
			for (uint i = 0; i < INDUSTRY_ORIGINAL_NUM_INPUTS; i++) cargo_acceptance[i] = GB(res, i * 4, 4);
		}
	}

	for (uint8_t i = 0; i < std::size(itspec->accepts_cargo); i++) {
		CargoType a = accepts_cargo[i];
		if (a == INVALID_CARGO || cargo_acceptance[i] <= 0) continue; // work only with valid cargoes

		/* Add accepted cargo */
		acceptance[a] += cargo_acceptance[i];

		/* Maybe set 'always accepted' bit (if it's not set already) */
		if (HasBit(always_accepted, a)) continue;

		/* Test whether the industry itself accepts the cargo type */
		if (ind->IsCargoAccepted(a)) continue;

		/* If the industry itself doesn't accept this cargo, set 'always accepted' bit */
		SetBit(always_accepted, a);
	}
}

static void GetTileDesc_Industry(TileIndex tile, TileDesc *td)
{
	const Industry *i = Industry::GetByTile(tile);
	const IndustrySpec *is = GetIndustrySpec(i->type);

	td->owner[0] = i->owner;
	td->str = is->name;
	if (!IsIndustryCompleted(tile)) {
		td->dparam[0] = td->str;
		td->str = STR_LAI_TOWN_INDUSTRY_DESCRIPTION_UNDER_CONSTRUCTION;
	}

	if (is->grf_prop.HasGrfFile()) {
		td->grf = GetGRFConfig(is->grf_prop.grfid)->GetName();
	}
}

static CommandCost ClearTile_Industry(TileIndex tile, DoCommandFlags flags)
{
	Industry *i = Industry::GetByTile(tile);
	const IndustrySpec *indspec = GetIndustrySpec(i->type);

	/* water can destroy industries
	 * in editor you can bulldoze industries
	 * with magic_bulldozer cheat you can destroy industries
	 * (area around OILRIG is water, so water shouldn't flood it
	 */
	if ((_current_company != OWNER_WATER && _game_mode != GM_EDITOR &&
			!_cheats.magic_bulldozer.value) ||
			flags.Test(DoCommandFlag::Auto) ||
			(_current_company == OWNER_WATER &&
				(indspec->behaviour.Test(IndustryBehaviour::BuiltOnWater) ||
				HasBit(GetIndustryTileSpec(GetIndustryGfx(tile))->slopes_refused, 5)))) {
		SetDParam(1, indspec->name);
		return CommandCost(flags.Test(DoCommandFlag::Auto) ? STR_ERROR_GENERIC_OBJECT_IN_THE_WAY : INVALID_STRING_ID);
	}

	if (flags.Test(DoCommandFlag::Execute)) {
		AI::BroadcastNewEvent(new ScriptEventIndustryClose(i->index));
		Game::NewEvent(new ScriptEventIndustryClose(i->index));
		delete i;
	}
	return CommandCost(EXPENSES_CONSTRUCTION, indspec->GetRemovalCost());
}

/**
 * Move produced cargo from industry to nearby stations.
 * @param tile Industry tile
 * @return true if any cargo was moved.
 */
static bool TransportIndustryGoods(TileIndex tile)
{
	Industry *i = Industry::GetByTile(tile);
	const IndustrySpec *indspec = GetIndustrySpec(i->type);
	bool moved_cargo = false;

	const uint step_limit = _industry_cargo_scaler.Scale(255);
	for (auto &p : i->Produced()) {
		uint cw = std::min<uint>(p.waiting, step_limit);
		if (cw > indspec->minimal_cargo && p.cargo != INVALID_CARGO) {
			p.waiting -= cw;

			/* fluctuating economy? */
			if (EconomyIsInRecession()) cw = (cw + 1) / 2;

			p.history[THIS_MONTH].production = SaturatingAdd<uint32_t>(p.history[THIS_MONTH].production, cw);

			uint am = MoveGoodsToStation(p.cargo, cw, {i->index, SourceType::Industry}, i->stations_near, i->exclusive_consumer);
			p.history[THIS_MONTH].transported = SaturatingAdd<uint32_t>(p.history[THIS_MONTH].transported, am);

			moved_cargo |= (am != 0);
		}
	}

	return moved_cargo;
}

static void AnimateSugarSieve(TileIndex tile)
{
	uint8_t m = GetAnimationFrame(tile) + 1;

	if (_settings_client.sound.ambient) {
		switch (m & 7) {
			case 2: SndPlayTileFx(SND_2D_SUGAR_MINE_1, tile); break;
			case 6: SndPlayTileFx(SND_29_SUGAR_MINE_2, tile); break;
		}
	}

	if (m >= 96) {
		m = 0;
		DeleteAnimatedTile(tile);
	}
	SetAnimationFrame(tile, m);

	MarkTileDirtyByTile(tile, VMDF_NOT_MAP_MODE);
}

static void AnimateToffeeQuarry(TileIndex tile)
{
	uint8_t m = GetAnimationFrame(tile);

	if (_industry_anim_offs_toffee[m] == 0xFF && _settings_client.sound.ambient) {
		SndPlayTileFx(SND_30_TOFFEE_QUARRY, tile);
	}

	if (++m >= 70) {
		m = 0;
		DeleteAnimatedTile(tile);
	}
	SetAnimationFrame(tile, m);

	MarkTileDirtyByTile(tile, VMDF_NOT_MAP_MODE);
}

static void AnimateBubbleCatcher(TileIndex tile)
{
	uint8_t m = GetAnimationFrame(tile);

	if (++m >= 40) {
		m = 0;
		DeleteAnimatedTile(tile);
	}
	SetAnimationFrame(tile, m);

	MarkTileDirtyByTile(tile, VMDF_NOT_MAP_MODE);
}

static void AnimatePowerPlantSparks(TileIndex tile)
{
	uint8_t m = GetAnimationFrame(tile);
	if (m == 6) {
		SetAnimationFrame(tile, 0);
		DeleteAnimatedTile(tile);
	} else {
		SetAnimationFrame(tile, m + 1);
		MarkTileDirtyByTile(tile, VMDF_NOT_MAP_MODE);
	}
}

static void AnimateToyFactory(TileIndex tile)
{
	uint8_t m = GetAnimationFrame(tile) + 1;

	switch (m) {
		case  1: if (_settings_client.sound.ambient) SndPlayTileFx(SND_2C_TOY_FACTORY_1, tile); break;
		case 23: if (_settings_client.sound.ambient) SndPlayTileFx(SND_2B_TOY_FACTORY_2, tile); break;
		case 28: if (_settings_client.sound.ambient) SndPlayTileFx(SND_2A_TOY_FACTORY_3, tile); break;
		default:
			if (m >= 50) {
				int n = GetIndustryAnimationLoop(tile) + 1;
				m = 0;
				if (n >= 8) {
					n = 0;
					DeleteAnimatedTile(tile);
				}
				SetIndustryAnimationLoop(tile, n);
			}
	}

	SetAnimationFrame(tile, m);
	MarkTileDirtyByTile(tile, VMDF_NOT_MAP_MODE);
}

static void AnimatePlasticFountain(TileIndex tile, IndustryGfx gfx)
{
	gfx = (gfx < GFX_PLASTIC_FOUNTAIN_ANIMATED_8) ? gfx + 1 : GFX_PLASTIC_FOUNTAIN_ANIMATED_1;
	SetIndustryGfx(tile, gfx);
	MarkTileDirtyByTile(tile, VMDF_NOT_MAP_MODE);
}

static void AnimateOilWell(TileIndex tile, IndustryGfx gfx)
{
	bool b = Chance16(1, 7);
	uint8_t m = GetAnimationFrame(tile) + 1;
	if (m == 4 && (m = 0, ++gfx) == GFX_OILWELL_ANIMATED_3 + 1 && (gfx = GFX_OILWELL_ANIMATED_1, b)) {
		SetIndustryGfx(tile, GFX_OILWELL_NOT_ANIMATED);
		SetIndustryConstructionStage(tile, 3);
		DeleteAnimatedTile(tile);
	} else {
		SetAnimationFrame(tile, m);
		SetIndustryGfx(tile, gfx);
		MarkTileDirtyByTile(tile, VMDF_NOT_MAP_MODE);
	}
}

static void AnimateMineTower(TileIndex tile)
{
	int state = _scaled_tick_counter & 0x7FF;

	if ((state -= 0x400) < 0) return;

	if (state < 0x1A0) {
		if (state < 0x20 || state >= 0x180) {
			uint8_t m = GetAnimationFrame(tile);
			if (!(m & 0x40)) {
				SetAnimationFrame(tile, m | 0x40);
				if (_settings_client.sound.ambient) SndPlayTileFx(SND_0B_MINE, tile);
			}
			if (state & 7) return;
		} else {
			if (state & 3) return;
		}
		uint8_t m = (GetAnimationFrame(tile) + 1) | 0x40;
		if (m > 0xC2) m = 0xC0;
		SetAnimationFrame(tile, m);
		MarkTileDirtyByTile(tile, VMDF_NOT_MAP_MODE);
	} else if (state >= 0x200 && state < 0x3A0) {
		int i = (state < 0x220 || state >= 0x380) ? 7 : 3;
		if (state & i) return;

		uint8_t m = (GetAnimationFrame(tile) & 0xBF) - 1;
		if (m < 0x80) m = 0x82;
		SetAnimationFrame(tile, m);
		MarkTileDirtyByTile(tile, VMDF_NOT_MAP_MODE);
	}
}

void AnimateTile_Industry(TileIndex tile)
{
	IndustryGfx gfx = GetIndustryGfx(tile);

	if (GetIndustryTileSpec(gfx)->animation.status != ANIM_STATUS_NO_ANIMATION) {
		AnimateNewIndustryTile(tile);
		return;
	}

	switch (gfx) {
	case GFX_SUGAR_MINE_SIEVE:
		if ((_scaled_tick_counter & 1) == 0) AnimateSugarSieve(tile);
		break;

	case GFX_TOFFEE_QUARY:
		if ((_scaled_tick_counter & 3) == 0) AnimateToffeeQuarry(tile);
		break;

	case GFX_BUBBLE_CATCHER:
		if ((_scaled_tick_counter & 1) == 0) AnimateBubbleCatcher(tile);
		break;

	case GFX_POWERPLANT_SPARKS:
		if ((_scaled_tick_counter & 3) == 0) AnimatePowerPlantSparks(tile);
		break;

	case GFX_TOY_FACTORY:
		if ((_scaled_tick_counter & 1) == 0) AnimateToyFactory(tile);
		break;

	case GFX_PLASTIC_FOUNTAIN_ANIMATED_1: case GFX_PLASTIC_FOUNTAIN_ANIMATED_2:
	case GFX_PLASTIC_FOUNTAIN_ANIMATED_3: case GFX_PLASTIC_FOUNTAIN_ANIMATED_4:
	case GFX_PLASTIC_FOUNTAIN_ANIMATED_5: case GFX_PLASTIC_FOUNTAIN_ANIMATED_6:
	case GFX_PLASTIC_FOUNTAIN_ANIMATED_7: case GFX_PLASTIC_FOUNTAIN_ANIMATED_8:
		if ((_scaled_tick_counter & 3) == 0) AnimatePlasticFountain(tile, gfx);
		break;

	case GFX_OILWELL_ANIMATED_1:
	case GFX_OILWELL_ANIMATED_2:
	case GFX_OILWELL_ANIMATED_3:
		if ((_scaled_tick_counter & 7) == 0) AnimateOilWell(tile, gfx);
		break;

	case GFX_COAL_MINE_TOWER_ANIMATED:
	case GFX_COPPER_MINE_TOWER_ANIMATED:
	case GFX_GOLD_MINE_TOWER_ANIMATED:
		AnimateMineTower(tile);
		break;
	}
}


uint8_t GetAnimatedTileSpeed_Industry(TileIndex tile)
{
	IndustryGfx gfx = GetIndustryGfx(tile);

	if (GetIndustryTileSpec(gfx)->animation.status != ANIM_STATUS_NO_ANIMATION) {
		return GetNewIndustryTileAnimationSpeed(tile);
	}

	switch (gfx) {
	case GFX_SUGAR_MINE_SIEVE:
		return 1;

	case GFX_TOFFEE_QUARY:
		return 2;

	case GFX_BUBBLE_CATCHER:
		return 1;

	case GFX_POWERPLANT_SPARKS:
		return 2;

	case GFX_TOY_FACTORY:
		return 1;

	case GFX_PLASTIC_FOUNTAIN_ANIMATED_1: case GFX_PLASTIC_FOUNTAIN_ANIMATED_2:
	case GFX_PLASTIC_FOUNTAIN_ANIMATED_3: case GFX_PLASTIC_FOUNTAIN_ANIMATED_4:
	case GFX_PLASTIC_FOUNTAIN_ANIMATED_5: case GFX_PLASTIC_FOUNTAIN_ANIMATED_6:
	case GFX_PLASTIC_FOUNTAIN_ANIMATED_7: case GFX_PLASTIC_FOUNTAIN_ANIMATED_8:
		return 2;

	case GFX_OILWELL_ANIMATED_1:
	case GFX_OILWELL_ANIMATED_2:
	case GFX_OILWELL_ANIMATED_3:
		return 3;

	default:
		return 0;
	}
}

static void CreateChimneySmoke(TileIndex tile)
{
	uint x = TileX(tile) * TILE_SIZE;
	uint y = TileY(tile) * TILE_SIZE;
	int z = GetTileMaxPixelZ(tile);

	CreateEffectVehicle(x + 15, y + 14, z + 59, EV_CHIMNEY_SMOKE);
}

static void MakeIndustryTileBigger(TileIndex tile)
{
	uint8_t cnt = GetIndustryConstructionCounter(tile) + 1;
	if (cnt != 4) {
		SetIndustryConstructionCounter(tile, cnt);
		return;
	}

	uint8_t stage = GetIndustryConstructionStage(tile) + 1;
	SetIndustryConstructionCounter(tile, 0);
	SetIndustryConstructionStage(tile, stage);
	StartStopIndustryTileAnimation(tile, IAT_CONSTRUCTION_STATE_CHANGE);
	if (stage == INDUSTRY_COMPLETED) SetIndustryCompleted(tile);

	MarkTileDirtyByTile(tile, VMDF_NOT_MAP_MODE);

	if (!IsIndustryCompleted(tile)) return;

	IndustryGfx gfx = GetIndustryGfx(tile);
	if (gfx >= NEW_INDUSTRYTILEOFFSET) {
		/* New industries are already animated on construction. */
		return;
	}

	switch (gfx) {
	case GFX_POWERPLANT_CHIMNEY:
		CreateChimneySmoke(tile);
		break;

	case GFX_OILRIG_1: {
		/* Do not require an industry tile to be after the first two GFX_OILRIG_1
		 * tiles (like the default oil rig). Do a proper check to ensure the
		 * tiles belong to the same industry and based on that build the oil rig's
		 * station. */
		TileIndex other = tile + TileDiffXY(0, 1);

		if (IsTileType(other, MP_INDUSTRY) &&
				GetIndustryGfx(other) == GFX_OILRIG_1 &&
				GetIndustryIndex(tile) == GetIndustryIndex(other)) {
			BuildOilRig(tile);
		}
		break;
	}

	case GFX_TOY_FACTORY:
	case GFX_BUBBLE_CATCHER:
	case GFX_TOFFEE_QUARY:
		SetAnimationFrame(tile, 0);
		SetIndustryAnimationLoop(tile, 0);
		break;

	case GFX_PLASTIC_FOUNTAIN_ANIMATED_1: case GFX_PLASTIC_FOUNTAIN_ANIMATED_2:
	case GFX_PLASTIC_FOUNTAIN_ANIMATED_3: case GFX_PLASTIC_FOUNTAIN_ANIMATED_4:
	case GFX_PLASTIC_FOUNTAIN_ANIMATED_5: case GFX_PLASTIC_FOUNTAIN_ANIMATED_6:
	case GFX_PLASTIC_FOUNTAIN_ANIMATED_7: case GFX_PLASTIC_FOUNTAIN_ANIMATED_8:
		AddAnimatedTile(tile);
		break;
	}
}

static void TileLoopIndustry_BubbleGenerator(TileIndex tile)
{
	static const int8_t _bubble_spawn_location[3][4] = {
		{ 11,   0, -4, -14 },
		{ -4, -10, -4,   1 },
		{ 49,  59, 60,  65 },
	};

	if (_settings_client.sound.ambient) SndPlayTileFx(SND_2E_BUBBLE_GENERATOR, tile);

	int dir = Random() & 3;

	EffectVehicle *v = CreateEffectVehicleAbove(
		TileX(tile) * TILE_SIZE + _bubble_spawn_location[0][dir],
		TileY(tile) * TILE_SIZE + _bubble_spawn_location[1][dir],
		_bubble_spawn_location[2][dir],
		EV_BUBBLE
	);

	if (v != nullptr) v->animation_substate = dir;
}

static void TileLoop_Industry(TileIndex tile)
{
	if (IsTileOnWater(tile)) TileLoop_Water(tile);

	/* Normally this doesn't happen, but if an industry NewGRF is removed
	 * an industry that was previously build on water can now be flooded.
	 * If this happens the tile is no longer an industry tile after
	 * returning from TileLoop_Water. */
	if (!IsTileType(tile, MP_INDUSTRY)) return;

	TriggerIndustryTile(tile, INDTILE_TRIGGER_TILE_LOOP);

	if (!IsIndustryCompleted(tile)) {
		MakeIndustryTileBigger(tile);
		return;
	}

	if (_game_mode == GM_EDITOR) return;

	if (TransportIndustryGoods(tile) && !StartStopIndustryTileAnimation(Industry::GetByTile(tile), IAT_INDUSTRY_DISTRIBUTES_CARGO)) {
		uint newgfx = GetIndustryTileSpec(GetIndustryGfx(tile))->anim_production;

		if (newgfx != INDUSTRYTILE_NOANIM) {
			ResetIndustryConstructionStage(tile);
			SetIndustryCompleted(tile);
			SetIndustryGfx(tile, newgfx);
			MarkTileDirtyByTile(tile, VMDF_NOT_MAP_MODE);
			return;
		}
	}

	if (StartStopIndustryTileAnimation(tile, IAT_TILELOOP)) return;

	IndustryGfx newgfx = GetIndustryTileSpec(GetIndustryGfx(tile))->anim_next;
	if (newgfx != INDUSTRYTILE_NOANIM) {
		ResetIndustryConstructionStage(tile);
		SetIndustryGfx(tile, newgfx);
		MarkTileDirtyByTile(tile, VMDF_NOT_MAP_MODE);
		return;
	}

	IndustryGfx gfx = GetIndustryGfx(tile);
	switch (gfx) {
	case GFX_COAL_MINE_TOWER_NOT_ANIMATED:
	case GFX_COPPER_MINE_TOWER_NOT_ANIMATED:
	case GFX_GOLD_MINE_TOWER_NOT_ANIMATED:
		if (!(_scaled_tick_counter & 0x400) && Chance16(1, 2)) {
			switch (gfx) {
				case GFX_COAL_MINE_TOWER_NOT_ANIMATED:   gfx = GFX_COAL_MINE_TOWER_ANIMATED;   break;
				case GFX_COPPER_MINE_TOWER_NOT_ANIMATED: gfx = GFX_COPPER_MINE_TOWER_ANIMATED; break;
				case GFX_GOLD_MINE_TOWER_NOT_ANIMATED:   gfx = GFX_GOLD_MINE_TOWER_ANIMATED;   break;
			}
			SetIndustryGfx(tile, gfx);
			SetAnimationFrame(tile, 0x80);
			AddAnimatedTile(tile);
		}
		break;

	case GFX_OILWELL_NOT_ANIMATED:
		if (Chance16(1, 6)) {
			SetIndustryGfx(tile, GFX_OILWELL_ANIMATED_1);
			SetAnimationFrame(tile, 0);
			AddAnimatedTile(tile);
		}
		break;

	case GFX_COAL_MINE_TOWER_ANIMATED:
	case GFX_COPPER_MINE_TOWER_ANIMATED:
	case GFX_GOLD_MINE_TOWER_ANIMATED:
		if (!(_scaled_tick_counter & 0x400)) {
			switch (gfx) {
				case GFX_COAL_MINE_TOWER_ANIMATED:   gfx = GFX_COAL_MINE_TOWER_NOT_ANIMATED;   break;
				case GFX_COPPER_MINE_TOWER_ANIMATED: gfx = GFX_COPPER_MINE_TOWER_NOT_ANIMATED; break;
				case GFX_GOLD_MINE_TOWER_ANIMATED:   gfx = GFX_GOLD_MINE_TOWER_NOT_ANIMATED;   break;
			}
			SetIndustryGfx(tile, gfx);
			SetIndustryCompleted(tile);
			SetIndustryConstructionStage(tile, 3);
			DeleteAnimatedTile(tile);
		}
		break;

	case GFX_POWERPLANT_SPARKS:
		if (Chance16(1, 3)) {
			if (_settings_client.sound.ambient) SndPlayTileFx(SND_0C_POWER_STATION, tile);
			AddAnimatedTile(tile);
		}
		break;

	case GFX_COPPER_MINE_CHIMNEY:
		CreateEffectVehicleAbove(TileX(tile) * TILE_SIZE + 6, TileY(tile) * TILE_SIZE + 6, 43, EV_COPPER_MINE_SMOKE);
		break;


	case GFX_TOY_FACTORY: {
			Industry *i = Industry::GetByTile(tile);
			if (i->was_cargo_delivered) {
				i->was_cargo_delivered = false;
				SetIndustryAnimationLoop(tile, 0);
				AddAnimatedTile(tile);
			}
		}
		break;

	case GFX_BUBBLE_GENERATOR:
		TileLoopIndustry_BubbleGenerator(tile);
		break;

	case GFX_TOFFEE_QUARY:
		AddAnimatedTile(tile);
		break;

	case GFX_SUGAR_MINE_SIEVE:
		if (Chance16(1, 3)) AddAnimatedTile(tile);
		break;
	}
}

static bool ClickTile_Industry(TileIndex tile)
{
	ShowIndustryViewWindow(GetIndustryIndex(tile));
	return true;
}

static TrackStatus GetTileTrackStatus_Industry(TileIndex, TransportType, uint, DiagDirection)
{
	return 0;
}

static void ChangeTileOwner_Industry(TileIndex tile, Owner old_owner, Owner new_owner)
{
	/* If the founder merges, the industry was created by the merged company */
	Industry *i = Industry::GetByTile(tile);
	if (i->founder == old_owner) i->founder = (new_owner == INVALID_OWNER) ? OWNER_NONE : new_owner;

	if (i->exclusive_supplier == old_owner) i->exclusive_supplier = new_owner;
	if (i->exclusive_consumer == old_owner) i->exclusive_consumer = new_owner;
}

/**
 * Check whether the tile is a forest.
 * @param tile the tile to investigate.
 * @return true if and only if the tile is a forest
 */
bool IsTileForestIndustry(TileIndex tile)
{
	/* Check for industry tile */
	if (!IsTileType(tile, MP_INDUSTRY)) return false;

	const Industry *ind = Industry::GetByTile(tile);

	/* Check for organic industry (i.e. not processing or extractive) */
	if (!GetIndustrySpec(ind->type)->life_type.Test(IndustryLifeType::Organic)) return false;

	/* Check for wood production */
	for (auto &p : ind->Produced()) {
		/* The industry produces wood. */
		if (p.cargo != INVALID_CARGO && CargoSpec::Get(p.cargo)->label == CT_WOOD) return true;
	}

	return false;
}

static const uint8_t _plantfarmfield_type[] = {1, 1, 1, 1, 1, 3, 3, 4, 4, 4, 5, 5, 5, 6, 6, 6};

/**
 * Check whether the tile can be replaced by a farm field.
 * @param tile the tile to investigate.
 * @param allow_fields if true, the method will return true even if
 * the tile is a farm tile, otherwise the tile may not be a farm tile
 * @return true if the tile can become a farm field
 */
static bool IsSuitableForFarmField(TileIndex tile, bool allow_fields)
{
	switch (GetTileType(tile)) {
		case MP_CLEAR: return !IsSnowTile(tile) && !IsClearGround(tile, CLEAR_DESERT) && (allow_fields || !IsClearGround(tile, CLEAR_FIELDS));
		case MP_TREES: return GetTreeGround(tile) != TREE_GROUND_SHORE;
		default:       return false;
	}
}

/**
 * Build farm field fence
 * @param tile the tile to position the fence on
 * @param size the size of the field being planted in tiles
 * @param type type of fence to set
 * @param side the side of the tile to attempt placement
 */
static void SetupFarmFieldFence(TileIndex tile, int size, uint8_t type, DiagDirection side)
{
	TileIndexDiff diff = TileOffsByAxis(OtherAxis(DiagDirToAxis(side)));
	TileIndexDiff neighbour_diff = TileOffsByDiagDir(side);

	do {
		tile = Map::WrapToMap(tile);

		if (IsTileType(tile, MP_CLEAR) && IsClearGround(tile, CLEAR_FIELDS)) {
			TileIndex neighbour = tile + neighbour_diff;
			if (!IsTileType(neighbour, MP_CLEAR) || !IsClearGround(neighbour, CLEAR_FIELDS) || GetFence(neighbour, ReverseDiagDir(side)) == 0) {
				/* Add fence as long as neighbouring tile does not already have a fence in the same position. */
				uint8_t or_ = type;

				if (or_ == 1 && Chance16(1, 7)) or_ = 2;

				SetFence(tile, side, or_);
			}
		}

		tile += diff;
	} while (--size);
}

static void PlantFarmField(TileIndex tile, IndustryID industry)
{
	if (_settings_game.game_creation.landscape == LandscapeType::Arctic) {
		if (GetTileZ(tile) + 2 >= GetSnowLine()) return;
	}

	/* determine field size */
	uint32_t r = (Random() & 0x303) + 0x404;
	if (_settings_game.game_creation.landscape == LandscapeType::Arctic) r += 0x404;
	uint size_x = GB(r, 0, 8);
	uint size_y = GB(r, 8, 8);

	TileArea ta(tile - TileDiffXY(std::min(TileX(tile), size_x / 2), std::min(TileY(tile), size_y / 2)), size_x, size_y);
	ta.ClampToMap();

	if (ta.w == 0 || ta.h == 0) return;

	/* check the amount of bad tiles */
	int count = 0;
	for (TileIndex cur_tile : ta) {
		assert(cur_tile < Map::Size());
		count += IsSuitableForFarmField(cur_tile, false);
	}
	if (count * 2 < ta.w * ta.h) return;

	/* determine type of field */
	r = Random();
	uint counter = GB(r, 5, 3);
	uint field_type = GB(r, 8, 8) * 9 >> 8;

	/* make field */
	for (TileIndex cur_tile : ta) {
		assert(cur_tile < Map::Size());
		if (IsSuitableForFarmField(cur_tile, true)) {
			MakeField(cur_tile, field_type, industry);
			SetClearCounter(cur_tile, counter);
			MarkTileDirtyByTile(cur_tile, VMDF_NOT_MAP_MODE);
		}
	}

	int type = 3;
	if (_settings_game.game_creation.landscape != LandscapeType::Arctic && _settings_game.game_creation.landscape != LandscapeType::Tropic) {
		type = _plantfarmfield_type[Random() & 0xF];
	}

	SetupFarmFieldFence(ta.tile, ta.h, type, DIAGDIR_NE);
	SetupFarmFieldFence(ta.tile, ta.w, type, DIAGDIR_NW);
	SetupFarmFieldFence(ta.tile + TileDiffXY(ta.w - 1, 0), ta.h, type, DIAGDIR_SW);
	SetupFarmFieldFence(ta.tile + TileDiffXY(0, ta.h - 1), ta.w, type, DIAGDIR_SE);
}

void PlantRandomFarmField(const Industry *i)
{
	int x = i->location.w / 2 + Random() % 31 - 16;
	int y = i->location.h / 2 + Random() % 31 - 16;

	TileIndex tile = TileAddWrap(i->location.tile, x, y);

	if (tile != INVALID_TILE) PlantFarmField(tile, i->index);
}

/**
 * Search callback function for ChopLumberMillTrees
 * @param tile to test
 * @return the result of the test
 */
static bool SearchLumberMillTrees(TileIndex tile, void *)
{
	if (IsTileType(tile, MP_TREES) && GetTreeGrowth(tile) >= TreeGrowthStage::Grown) {
		/* found a tree */

		Backup<CompanyID> cur_company(_current_company, OWNER_NONE, FILE_LINE);

		_industry_sound_ctr = 1;
		_industry_sound_tile = tile;
		if (_settings_client.sound.ambient) SndPlayTileFx(SND_38_LUMBER_MILL_1, tile);

		Command<CMD_LANDSCAPE_CLEAR>::Do(DoCommandFlag::Execute, tile);

		cur_company.Restore();
		return true;
	}
	return false;
}

/**
 * Perform a circular search around the Lumber Mill in order to find trees to cut
 * @param i industry
 */
static void ChopLumberMillTrees(Industry *i)
{
	/* Skip production if cargo slot is invalid. */
	if (i->produced_cargo_count == 0 || i->produced[0].cargo == INVALID_CARGO) return;

	/* We only want to cut trees if all tiles are completed. */
	for (TileIndex tile_cur : i->location) {
		if (i->TileBelongsToIndustry(tile_cur)) {
			if (!IsIndustryCompleted(tile_cur)) return;
		}
	}

	TileIndex tile = i->location.tile;
	if (CircularTileSearch(&tile, 40, SearchLumberMillTrees, nullptr)) { // 40x40 tiles  to search.
		i->produced[0].waiting = ClampTo<uint16_t>(i->produced[0].waiting + 45); // Found a tree, add according value to waiting cargo.
	}
}

static void ProduceIndustryGoodsFromRate(Industry *i, bool scale)
{
	for (auto &p : i->Produced()) {
		if (p.cargo == INVALID_CARGO) continue;
		uint amount = p.rate;
		if (amount != 0 && scale) {
			amount = _industry_cargo_scaler.Scale(amount);
		}
		p.waiting = ClampTo<uint16_t>(p.waiting + amount);
	}
}

static uint _scaled_production_ticks;

static void ProduceIndustryGoods(Industry *i)
{
	const IndustrySpec *indsp = GetIndustrySpec(i->type);

	/* play a sound? */
	if ((i->counter & 0x3F) == 0) {
		uint32_t r;
		if (Chance16R(1, 14, r) && !indsp->random_sounds.empty()  && _settings_client.sound.ambient) {
			for (auto &p : i->Produced()) {
				if (p.history[LAST_MONTH].production > 0) {
					/* Play sound since last month had production */
					SndPlayTileFx(
						static_cast<SoundFx>(indsp->random_sounds[((r >> 16) * indsp->random_sounds.size()) >> 16]),
						i->location.tile);
					break;
				}
			}
		}
	}

	i->counter--;

	const bool scale_ticks = _industry_cargo_scaler.HasScaling() && indsp->callback_mask.Test(IndustryCallbackMask::Production256Ticks);
	if (scale_ticks) {
		if ((i->counter % _scaled_production_ticks) == 0) {
			if (indsp->callback_mask.Test(IndustryCallbackMask::Production256Ticks)) IndustryProductionCallback(i, 1);
			ProduceIndustryGoodsFromRate(i, false);
		}
	}

	/* produce some cargo */
	if ((i->counter % INDUSTRY_PRODUCE_TICKS) == 0) {
		if (!scale_ticks) {
			if (indsp->callback_mask.Test(IndustryCallbackMask::Production256Ticks)) IndustryProductionCallback(i, 1);
			ProduceIndustryGoodsFromRate(i, true);
		}

		IndustryBehaviours indbehav = indsp->behaviour;

		if (indbehav.Test(IndustryBehaviour::PlantFields)) {
			uint16_t cb_res = CALLBACK_FAILED;
			if (indsp->callback_mask.Test(IndustryCallbackMask::SpecialEffect)) {
				cb_res = GetIndustryCallback(CBID_INDUSTRY_SPECIAL_EFFECT, Random(), 0, i, i->type, i->location.tile);
			}

			bool plant;
			if (cb_res != CALLBACK_FAILED) {
				plant = ConvertBooleanCallback(indsp->grf_prop.grffile, CBID_INDUSTRY_SPECIAL_EFFECT, cb_res);
			} else {
				plant = Chance16(1, 8);
			}

			if (plant) PlantRandomFarmField(i);
		}
		if (indbehav.Test(IndustryBehaviour::CutTrees)) {
			uint16_t cb_res = CALLBACK_FAILED;
			if (indsp->callback_mask.Test(IndustryCallbackMask::SpecialEffect)) {
				cb_res = GetIndustryCallback(CBID_INDUSTRY_SPECIAL_EFFECT, Random(), 1, i, i->type, i->location.tile);
			}

			bool cut;
			if (cb_res != CALLBACK_FAILED) {
				cut = ConvertBooleanCallback(indsp->grf_prop.grffile, CBID_INDUSTRY_SPECIAL_EFFECT, cb_res);
			} else {
				cut = ((i->counter % INDUSTRY_CUT_TREE_TICKS) == 0);
			}

			if (cut) ChopLumberMillTrees(i);
		}

		TriggerIndustry(i, INDUSTRY_TRIGGER_INDUSTRY_TICK);
		StartStopIndustryTileAnimation(i, IAT_INDUSTRY_TICK);
	}
}

void OnTick_Industry()
{
	if (_industry_sound_ctr != 0) {
		_industry_sound_ctr++;

		if (_industry_sound_ctr == 75) {
			if (_settings_client.sound.ambient) SndPlayTileFx(SND_37_LUMBER_MILL_2, _industry_sound_tile);
		} else if (_industry_sound_ctr == 160) {
			_industry_sound_ctr = 0;
			if (_settings_client.sound.ambient) SndPlayTileFx(SND_36_LUMBER_MILL_3, _industry_sound_tile);
		}
	}

	if (_game_mode == GM_EDITOR) return;

	_scaled_production_ticks = _industry_inverse_cargo_scaler.Scale(INDUSTRY_PRODUCE_TICKS);
	for (Industry *i : Industry::Iterate()) {
		ProduceIndustryGoods(i);
	}
}

/**
 * Check the conditions of #CHECK_NOTHING (Always succeeds).
 * @return Succeeded or failed command.
 */
static CommandCost CheckNewIndustry_NULL(TileIndex)
{
	return CommandCost();
}

/**
 * Check the conditions of #CHECK_FOREST (Industry should be build above snow-line in arctic climate).
 * @param tile %Tile to perform the checking.
 * @return Succeeded or failed command.
 */
static CommandCost CheckNewIndustry_Forest(TileIndex tile)
{
	if (_settings_game.game_creation.landscape == LandscapeType::Arctic) {
		if (GetTileZ(tile) < HighestSnowLine() + 2) {
			return CommandCost(STR_ERROR_FOREST_CAN_ONLY_BE_PLANTED);
		}
	}
	return CommandCost();
}

/**
 * Check if a tile is within a distance from map edges, scaled by map dimensions independently.
 * Each dimension is checked independently, and dimensions smaller than 256 are not scaled.
 * @param tile Which tile to check distance of.
 * @param maxdist Normal distance on a 256x256 map.
 * @return True if the tile is near the map edge.
 */
static bool CheckScaledDistanceFromEdge(TileIndex tile, uint maxdist)
{
	uint maxdist_x = maxdist;
	uint maxdist_y = maxdist;

	if (Map::SizeX() > 256) maxdist_x *= Map::SizeX() / 256;
	if (Map::SizeY() > 256) maxdist_y *= Map::SizeY() / 256;

	if (DistanceFromEdgeDir(tile, DIAGDIR_NE) < maxdist_x) return true;
	if (DistanceFromEdgeDir(tile, DIAGDIR_NW) < maxdist_y) return true;
	if (DistanceFromEdgeDir(tile, DIAGDIR_SW) < maxdist_x) return true;
	if (DistanceFromEdgeDir(tile, DIAGDIR_SE) < maxdist_y) return true;

	return false;
}

/**
 * Check the conditions of #CHECK_REFINERY (Industry should be positioned near edge of the map).
 * @param tile %Tile to perform the checking.
 * @return Succeeded or failed command.
 */
static CommandCost CheckNewIndustry_OilRefinery(TileIndex tile)
{
	if (_game_mode == GM_EDITOR) return CommandCost();

	if (CheckScaledDistanceFromEdge(TileAddXY(tile, 1, 1), _settings_game.game_creation.oil_refinery_limit)) return CommandCost();

	return CommandCost(STR_ERROR_CAN_ONLY_BE_POSITIONED);
}

extern bool _ignore_restrictions;

/**
 * Check the conditions of #CHECK_OIL_RIG (Industries at sea should be positioned near edge of the map).
 * @param tile %Tile to perform the checking.
 * @return Succeeded or failed command.
 */
static CommandCost CheckNewIndustry_OilRig(TileIndex tile)
{
	if (_game_mode == GM_EDITOR && _ignore_restrictions) return CommandCost();

	if (TileHeight(tile) == 0 &&
			CheckScaledDistanceFromEdge(TileAddXY(tile, 1, 1), _settings_game.game_creation.oil_refinery_limit)) return CommandCost();

	return CommandCost(STR_ERROR_CAN_ONLY_BE_POSITIONED);
}

/**
 * Check the conditions of #CHECK_FARM (Industry should be below snow-line in arctic).
 * @param tile %Tile to perform the checking.
 * @return Succeeded or failed command.
 */
static CommandCost CheckNewIndustry_Farm(TileIndex tile)
{
	if (_settings_game.game_creation.landscape == LandscapeType::Arctic) {
		if (GetTileZ(tile) + 2 >= HighestSnowLine()) {
			return CommandCost(STR_ERROR_SITE_UNSUITABLE);
		}
	}
	return CommandCost();
}

/**
 * Check the conditions of #CHECK_PLANTATION (Industry should NOT be in the desert).
 * @param tile %Tile to perform the checking.
 * @return Succeeded or failed command.
 */
static CommandCost CheckNewIndustry_Plantation(TileIndex tile)
{
	if (GetTropicZone(tile) == TROPICZONE_DESERT) {
		return CommandCost(STR_ERROR_SITE_UNSUITABLE);
	}
	return CommandCost();
}

/**
 * Check the conditions of #CHECK_WATER (Industry should be in the desert).
 * @param tile %Tile to perform the checking.
 * @return Succeeded or failed command.
 */
static CommandCost CheckNewIndustry_Water(TileIndex tile)
{
	if (GetTropicZone(tile) != TROPICZONE_DESERT) {
		return CommandCost(STR_ERROR_CAN_ONLY_BE_BUILT_IN_DESERT);
	}
	return CommandCost();
}

/**
 * Check the conditions of #CHECK_LUMBERMILL (Industry should be in the rainforest).
 * @param tile %Tile to perform the checking.
 * @return Succeeded or failed command.
 */
static CommandCost CheckNewIndustry_Lumbermill(TileIndex tile)
{
	if (GetTropicZone(tile) != TROPICZONE_RAINFOREST) {
		return CommandCost(STR_ERROR_CAN_ONLY_BE_BUILT_IN_RAINFOREST);
	}
	return CommandCost();
}

/**
 * Check the conditions of #CHECK_BUBBLEGEN (Industry should be in low land).
 * @param tile %Tile to perform the checking.
 * @return Succeeded or failed command.
 */
static CommandCost CheckNewIndustry_BubbleGen(TileIndex tile)
{
	if (GetTileZ(tile) > 4) {
		return CommandCost(STR_ERROR_CAN_ONLY_BE_BUILT_IN_LOW_AREAS);
	}
	return CommandCost();
}

/**
 * Industrytype check function signature.
 * @param tile %Tile to check.
 * @return Succeeded or failed command.
 */
typedef CommandCost CheckNewIndustryProc(TileIndex tile);

/** Check functions for different types of industry. */
static CheckNewIndustryProc * const _check_new_industry_procs[CHECK_END] = {
	CheckNewIndustry_NULL,        ///< CHECK_NOTHING
	CheckNewIndustry_Forest,      ///< CHECK_FOREST
	CheckNewIndustry_OilRefinery, ///< CHECK_REFINERY
	CheckNewIndustry_Farm,        ///< CHECK_FARM
	CheckNewIndustry_Plantation,  ///< CHECK_PLANTATION
	CheckNewIndustry_Water,       ///< CHECK_WATER
	CheckNewIndustry_Lumbermill,  ///< CHECK_LUMBERMILL
	CheckNewIndustry_BubbleGen,   ///< CHECK_BUBBLEGEN
	CheckNewIndustry_OilRig,      ///< CHECK_OIL_RIG
};

/**
 * Find a town for the industry, while checking for multiple industries in the same town.
 * @param tile Position of the industry to build.
 * @param type Industry type.
 * @param[out] t Pointer to return town for the new industry, \c nullptr is written if no good town can be found.
 * @return Succeeded or failed command.
 *
 * @pre \c *t != nullptr
 * @post \c *t points to a town on success, and \c nullptr on failure.
 */
static CommandCost FindTownForIndustry(TileIndex tile, IndustryType type, Town **t)
{
	*t = ClosestTownFromTile(tile, UINT_MAX);

	if (_settings_game.economy.multiple_industry_per_town) return CommandCost();

	for (const IndustryLocationCacheEntry &entry : (*t)->industry_cache) {
		if (entry.type == type) {
			*t = nullptr;
			return CommandCost(STR_ERROR_ONLY_ONE_ALLOWED_PER_TOWN);
		}
	}

	return CommandCost();
}

bool IsSlopeRefused(Slope current, Slope refused)
{
	if (IsSteepSlope(current)) return true;
	if (current != SLOPE_FLAT) {
		if (IsSteepSlope(refused)) return true;

		Slope t = ComplementSlope(current);

		if ((refused & SLOPE_W) && (t & SLOPE_NW)) return true;
		if ((refused & SLOPE_S) && (t & SLOPE_NE)) return true;
		if ((refused & SLOPE_E) && (t & SLOPE_SW)) return true;
		if ((refused & SLOPE_N) && (t & SLOPE_SE)) return true;
	}

	return false;
}

/**
 * Are the tiles of the industry free?
 * @param tile                    Position to check.
 * @param layout                  Industry tiles table.
 * @param type                    Type of the industry.
 * @return Failed or succeeded command.
 */
static CommandCost CheckIfIndustryTilesAreFree(TileIndex tile, const IndustryTileLayout &layout, IndustryType type)
{
	IndustryBehaviours ind_behav = GetIndustrySpec(type)->behaviour;

	for (const IndustryTileLayoutTile &it : layout) {
		IndustryGfx gfx = GetTranslatedIndustryTileID(it.gfx);
		TileIndex cur_tile = TileAddWrap(tile, it.ti.x, it.ti.y);

		if (!IsValidTile(cur_tile)) {
			return CommandCost(STR_ERROR_SITE_UNSUITABLE);
		}

		if (gfx == GFX_WATERTILE_SPECIALCHECK) {
			if (!IsWaterTile(cur_tile) ||
					!IsTileFlat(cur_tile)) {
				return CommandCost(STR_ERROR_SITE_UNSUITABLE);
			}
		} else {
			CommandCost ret = EnsureNoVehicleOnGround(cur_tile);
			if (ret.Failed()) return ret;
			if (IsBridgeAbove(cur_tile)) return CommandCost(STR_ERROR_SITE_UNSUITABLE);

			const IndustryTileSpec *its = GetIndustryTileSpec(gfx);

			/* Perform land/water check if not disabled */
			if (!HasBit(its->slopes_refused, 5) && ((HasTileWaterClass(cur_tile) && IsTileOnWater(cur_tile)) != ind_behav.Test(IndustryBehaviour::BuiltOnWater))) return CommandCost(STR_ERROR_SITE_UNSUITABLE);

			if (ind_behav.Any({IndustryBehaviour::OnlyInTown, IndustryBehaviour::Town1200More}) || // Tile must be a house
					(ind_behav.Test(IndustryBehaviour::OnlyNearTown) && IsTileType(cur_tile, MP_HOUSE))) { // Tile is allowed to be a house (and it is a house)
				if (!IsTileType(cur_tile, MP_HOUSE)) {
					return CommandCost(STR_ERROR_CAN_ONLY_BE_BUILT_IN_TOWNS);
				}

				/* Clear the tiles as OWNER_TOWN to not affect town rating, and to not clear protected buildings */
<<<<<<< HEAD
				Backup<CompanyID> cur_company(_current_company, OWNER_TOWN, FILE_LINE);
				CommandCost ret = Command<CMD_LANDSCAPE_CLEAR>::Do(DC_NONE, cur_tile);
=======
				Backup<CompanyID> cur_company(_current_company, OWNER_TOWN);
				ret = Command<CMD_LANDSCAPE_CLEAR>::Do({}, cur_tile);
>>>>>>> c3d5e6d2
				cur_company.Restore();

				if (ret.Failed()) return ret;
			} else {
				/* Clear the tiles, but do not affect town ratings */
<<<<<<< HEAD
				DoCommandFlag flags = DC_AUTO | DC_NO_TEST_TOWN_RATING | DC_NO_MODIFY_TOWN_RATING;
				if (ind_behav.Test(IndustryBehaviour::BuiltOnWater) && IsWaterTile(cur_tile)) flags |= DC_ALLOW_REMOVE_WATER;
				CommandCost ret = Command<CMD_LANDSCAPE_CLEAR>::Do(flags, cur_tile);
=======
				ret = Command<CMD_LANDSCAPE_CLEAR>::Do({DoCommandFlag::Auto, DoCommandFlag::NoTestTownRating, DoCommandFlag::NoModifyTownRating}, cur_tile);
>>>>>>> c3d5e6d2
				if (ret.Failed()) return ret;
			}
		}
	}

	return CommandCost();
}

/**
 * Check slope requirements for industry tiles.
 * @param tile                    Position to check.
 * @param layout                  Industry tiles table.
 * @param layout_index            The index of the layout to build/fund
 * @param type                    Type of the industry.
 * @param initial_random_bits     The random bits the industry is going to have after construction.
 * @param founder                 Industry founder
 * @param creation_type           The circumstances the industry is created under.
 * @param[out] custom_shape_check Perform custom check for the site.
 * @return Failed or succeeded command.
 */
static CommandCost CheckIfIndustryTileSlopes(TileIndex tile, const IndustryTileLayout &layout, size_t layout_index, IndustryType type, uint16_t initial_random_bits, Owner founder, IndustryAvailabilityCallType creation_type, bool *custom_shape_check = nullptr)
{
	bool refused_slope = false;
	bool custom_shape = false;

	for (const IndustryTileLayoutTile &it : layout) {
		IndustryGfx gfx = GetTranslatedIndustryTileID(it.gfx);
		TileIndex cur_tile = TileAddWrap(tile, it.ti.x, it.ti.y);
		assert(IsValidTile(cur_tile)); // checked before in CheckIfIndustryTilesAreFree

		if (gfx != GFX_WATERTILE_SPECIALCHECK) {
			const IndustryTileSpec *its = GetIndustryTileSpec(gfx);

			if (its->callback_mask.Test(IndustryTileCallbackMask::ShapeCheck)) {
				custom_shape = true;
				CommandCost ret = PerformIndustryTileSlopeCheck(tile, cur_tile, its, type, gfx, layout_index, initial_random_bits, founder, creation_type);
				if (ret.Failed()) return ret;
			} else {
				Slope tileh = GetTileSlope(cur_tile);
				refused_slope |= IsSlopeRefused(tileh, its->slopes_refused);
			}
		}
	}

	if (custom_shape_check != nullptr) *custom_shape_check = custom_shape;

	/* It is almost impossible to have a fully flat land in TG, so what we
	 *  do is that we check if we can make the land flat later on. See
	 *  CheckIfCanLevelIndustryPlatform(). */
	if (!refused_slope || (_settings_game.game_creation.land_generator == LG_TERRAGENESIS && _generating_world && !custom_shape && !_ignore_restrictions)) {
		return CommandCost();
	}
	return CommandCost(STR_ERROR_SITE_UNSUITABLE);
}

/**
 * Is the industry allowed to be built at this place for the town?
 * @param tile Tile to construct the industry.
 * @param type Type of the industry.
 * @param t    Town authority that the industry belongs to.
 * @return Succeeded or failed command.
 */
static CommandCost CheckIfIndustryIsAllowed(TileIndex tile, IndustryType type, const Town *t)
{
	if (GetIndustrySpec(type)->behaviour.Test(IndustryBehaviour::Town1200More) && t->cache.population < 1200) {
		return CommandCost(STR_ERROR_CAN_ONLY_BE_BUILT_IN_TOWNS_WITH_POPULATION_OF_1200);
	}

	if (GetIndustrySpec(type)->behaviour.Test(IndustryBehaviour::OnlyNearTown) && DistanceMax(t->xy, tile) > 9) {
		return CommandCost(STR_ERROR_CAN_ONLY_BE_BUILT_NEAR_TOWN_CENTER);
	}

	if (type == IT_OIL_RIG &&
			(IsTunnelInWay(tile, 0) ||
			IsTunnelInWay(tile + TileDiffXY(0, 1), 0) ||
			IsTunnelInWay(tile + TileDiffXY(1, 2), 0))) return CommandCost(STR_ERROR_NO_DRILLING_ABOVE_CHUNNEL);

	return CommandCost();
}

static bool CheckCanTerraformSurroundingTiles(TileIndex tile, uint height, int internal)
{
	/* Check if we don't leave the map */
	if (TileX(tile) == 0 || TileY(tile) == 0 || GetTileType(tile) == MP_VOID) return false;

	TileArea ta(tile - TileDiffXY(1, 1), 2, 2);
	for (TileIndex tile_walk : ta) {
		uint curh = TileHeight(tile_walk);
		/* Is the tile clear? */
		if ((GetTileType(tile_walk) != MP_CLEAR) && (GetTileType(tile_walk) != MP_TREES)) return false;

		/* Don't allow too big of a change if this is the sub-tile check */
		if (internal != 0 && Delta(curh, height) > 1) return false;

		/* Different height, so the surrounding tiles of this tile
		 *  has to be correct too (in level, or almost in level)
		 *  else you get a chain-reaction of terraforming. */
		if (internal == 0 && curh != height) {
			if (TileX(tile_walk) == 0 || TileY(tile_walk) == 0 || !CheckCanTerraformSurroundingTiles(tile_walk + TileDiffXY(-1, -1), height, internal + 1)) {
				return false;
			}
		}
	}

	return true;
}

/**
 * This function tries to flatten out the land below an industry, without
 *  damaging the surroundings too much.
 */
static bool CheckIfCanLevelIndustryPlatform(TileIndex tile, DoCommandFlags flags, const IndustryTileLayout &layout)
{
	int max_x = 0;
	int max_y = 0;

	/* Finds dimensions of largest variant of this industry */
	for (const IndustryTileLayoutTile &it : layout) {
		if (it.gfx == GFX_WATERTILE_SPECIALCHECK) continue; // watercheck tiles don't count for footprint size
		if (it.ti.x > max_x) max_x = it.ti.x;
		if (it.ti.y > max_y) max_y = it.ti.y;
	}

	/* Remember level height */
	uint h = TileHeight(tile);

	if (TileX(tile) <= _settings_game.construction.industry_platform + 1U || TileY(tile) <= _settings_game.construction.industry_platform + 1U) return false;
	/* Check that all tiles in area and surrounding are clear
	 * this determines that there are no obstructing items */

	/* TileArea::Expand is not used here as we need to abort
	 * instead of clamping if the bounds cannot expanded. */
	TileArea ta(tile + TileDiffXY(-_settings_game.construction.industry_platform, -_settings_game.construction.industry_platform),
			max_x + 2 + 2 * _settings_game.construction.industry_platform, max_y + 2 + 2 * _settings_game.construction.industry_platform);

	if (TileX(ta.tile) + ta.w >= Map::MaxX() || TileY(ta.tile) + ta.h >= Map::MaxY()) return false;

	/* _current_company is OWNER_NONE for randomly generated industries and in editor, or the company who funded or prospected the industry.
	 * Perform terraforming as OWNER_TOWN to disable autoslope and town ratings. */
	Backup<CompanyID> cur_company(_current_company, OWNER_TOWN, FILE_LINE);

	for (TileIndex tile_walk : ta) {
		uint curh = TileHeight(tile_walk);
		if (curh != h) {
			/* This tile needs terraforming. Check if we can do that without
			 *  damaging the surroundings too much. */
			if (!CheckCanTerraformSurroundingTiles(tile_walk, h, 0)) {
				cur_company.Restore();
				return false;
			}
			/* This is not 100% correct check, but the best we can do without modifying the map.
			 *  What is missing, is if the difference in height is more than 1.. */
<<<<<<< HEAD
			if (Command<CMD_TERRAFORM_LAND>::Do(flags & ~DC_EXEC, tile_walk, SLOPE_N, curh <= h).Failed()) {
=======
			if (std::get<0>(Command<CMD_TERRAFORM_LAND>::Do(DoCommandFlags{flags}.Reset(DoCommandFlag::Execute), tile_walk, SLOPE_N, curh <= h)).Failed()) {
>>>>>>> c3d5e6d2
				cur_company.Restore();
				return false;
			}
		}
	}

	if (flags.Test(DoCommandFlag::Execute)) {
		/* Terraform the land under the industry */
		for (TileIndex tile_walk : ta) {
			uint curh = TileHeight(tile_walk);
			while (curh != h) {
				/* We give the terraforming for free here, because we can't calculate
				 *  exact cost in the test-round, and as we all know, that will cause
				 *  a nice assert if they don't match ;) */
				Command<CMD_TERRAFORM_LAND>::Do(flags, tile_walk, SLOPE_N, curh <= h);
				curh += (curh > h) ? -1 : 1;
			}
		}
	}

	cur_company.Restore();
	return true;
}


/**
 * Check that the new industry is far enough from conflicting industries.
 * @param tile Tile to construct the industry.
 * @param type Type of the new industry.
 * @return Succeeded or failed command.
 */
static CommandCost CheckIfFarEnoughFromConflictingIndustry(TileIndex tile, IndustryType type)
{
	const IndustrySpec *indspec = GetIndustrySpec(type);

	for (IndustryType conflicting_type : indspec->conflicting) {
		if (conflicting_type == IT_INVALID) continue;

		for (const IndustryLocationCacheEntry &entry : Industry::industries[conflicting_type]) {
			/* Within 14 tiles from another industry is considered close */
			if (DistanceMax(tile, entry.tile) > 14) continue;

			return CommandCost(STR_ERROR_INDUSTRY_TOO_CLOSE);
		}
	}
	return CommandCost();
}

/**
 * Advertise about a new industry opening.
 * @param ind Industry being opened.
 */
static void AdvertiseIndustryOpening(const Industry *ind)
{
	const IndustrySpec *ind_spc = GetIndustrySpec(ind->type);
	SetDParam(0, ind_spc->name);
	if (ind_spc->new_industry_text > STR_LAST_STRINGID) {
		SetDParam(1, STR_TOWN_NAME);
		SetDParam(2, ind->town->index);
	} else {
		SetDParam(1, ind->town->index);
	}
	AddIndustryNewsItem(ind_spc->new_industry_text, NewsType::IndustryOpen, ind->index);
	AI::BroadcastNewEvent(new ScriptEventIndustryOpen(ind->index));
	Game::NewEvent(new ScriptEventIndustryOpen(ind->index));
}

/**
 * Populate an industry's list of nearby stations, and if it accepts any cargo, also
 * add the industry to each station's nearby industry list.
 * @param ind Industry
 */
static void PopulateStationsNearby(Industry *ind)
{
	if (ind->neutral_station != nullptr && !_settings_game.station.serve_neutral_industries) {
		/* Industry has a neutral station. Use it and ignore any other nearby stations. */
		ind->stations_near.insert(ind->neutral_station);
		ind->neutral_station->industries_near.clear();
		ind->neutral_station->industries_near.insert(IndustryListEntry{0, ind});
		return;
	}

	ForAllStationsAroundTiles(ind->location, [ind](Station *st, TileIndex tile) {
		if (!IsTileType(tile, MP_INDUSTRY) || GetIndustryIndex(tile) != ind->index) return false;
		ind->stations_near.insert(st);
		st->AddIndustryToDeliver(ind, tile);
		return false;
	});
}

/**
 * Put an industry on the map.
 * @param i                   Just allocated poolitem, mostly empty.
 * @param tile                North tile of the industry.
 * @param type                Type of the industry.
 * @param layout              Industrylayout to build.
 * @param layout_index        Number of the industry layout.
 * @param t                   Nearest town.
 * @param founder             Founder of the industry; OWNER_NONE in case of random construction.
 * @param initial_random_bits Random bits for the industry.
 */
static void DoCreateNewIndustry(Industry *i, TileIndex tile, IndustryType type, const IndustryTileLayout &layout, size_t layout_index, Town *t, Owner founder, uint16_t initial_random_bits)
{
	const IndustrySpec *indspec = GetIndustrySpec(type);

	i->location = TileArea(tile, 1, 1);
	i->type = type;

	i->produced_cargo_count = 0;
	for (size_t index = 0; index < std::size(indspec->produced_cargo); ++index) {
		if (!IsValidCargoType(indspec->produced_cargo[index])) break;
		i->produced_cargo_count++;
	}
	i->produced = std::make_unique<Industry::ProducedCargo[]>(i->produced_cargo_count);
	for (uint8_t index = 0; index < i->produced_cargo_count; ++index) {
		Industry::ProducedCargo &p = i->produced[index];
		p.cargo = indspec->produced_cargo[index];
		p.rate = indspec->production_rate[index];
	}

	i->accepted_cargo_count = 0;
	for (size_t index = 0; index < std::size(indspec->accepts_cargo); ++index) {
		if (!IsValidCargoType(indspec->accepts_cargo[index])) break;
		i->accepted_cargo_count++;
	}
	i->accepted = std::make_unique<Industry::AcceptedCargo[]>(i->accepted_cargo_count);
	for (uint8_t index = 0; index < i->accepted_cargo_count; ++index) {
		Industry::AcceptedCargo &a = i->accepted[index];
		a.cargo = indspec->accepts_cargo[index];
	}

	/* Randomize initial production if non-original economy is used and there are no production related callbacks. */
	if (!indspec->UsesOriginalEconomy()) {
		for (auto &p : i->Produced()) {
			p.rate = ClampTo<uint8_t>((RandomRange(256) + 128) * p.rate >> 8);
		}
	}

	i->town = t;
	i->owner = OWNER_NONE;

	uint16_t r = Random();
	i->random_colour = static_cast<Colours>(GB(r, 0, 4));
	i->counter = GB(r, 4, 12);
	i->random = initial_random_bits;
	i->was_cargo_delivered = false;
	i->last_prod_year = EconTime::CurYear();
	i->founder = founder;
	i->ctlflags = {};

	i->construction_date = CalTime::CurDate();
	i->construction_type = (_game_mode == GM_EDITOR) ? ICT_SCENARIO_EDITOR :
			(_generating_world ? ICT_MAP_GENERATION : ICT_NORMAL_GAMEPLAY);

	/* Adding 1 here makes it conform to specs of var44 of varaction2 for industries
	 * 0 = created prior of newindustries
	 * else, chosen layout + 1 */
	i->selected_layout = (uint8_t)(layout_index + 1);

	i->exclusive_supplier = INVALID_OWNER;
	i->exclusive_consumer = INVALID_OWNER;

	i->prod_level = PRODLEVEL_DEFAULT;

	/* Call callbacks after the regular fields got initialised. */

	if (indspec->callback_mask.Test(IndustryCallbackMask::ProdChangeBuild)) {
		uint16_t res = GetIndustryCallback(CBID_INDUSTRY_PROD_CHANGE_BUILD, 0, Random(), i, type, INVALID_TILE);
		if (res != CALLBACK_FAILED) {
			if (res < PRODLEVEL_MINIMUM || res > PRODLEVEL_MAXIMUM) {
				ErrorUnknownCallbackResult(indspec->grf_prop.grfid, CBID_INDUSTRY_PROD_CHANGE_BUILD, res);
			} else {
				i->prod_level = res;
				i->RecomputeProductionMultipliers();
			}
		}
	}

	if (_generating_world) {
		if (indspec->callback_mask.Test(IndustryCallbackMask::Production256Ticks)) {
			IndustryProductionCallback(i, 1);
			for (auto &p : i->Produced()) {
				p.history[LAST_MONTH].production = _industry_cargo_scaler.Scale(p.waiting * 8);
				p.waiting = 0;
			}
		}

		for (auto &p : i->Produced()) {
			p.history[LAST_MONTH].production += _industry_cargo_scaler.Scale(p.rate * 8);
		}
	}

	if (indspec->callback_mask.Test(IndustryCallbackMask::DecideColour)) {
		uint16_t res = GetIndustryCallback(CBID_INDUSTRY_DECIDE_COLOUR, 0, 0, i, type, INVALID_TILE);
		if (res != CALLBACK_FAILED) {
			if (GB(res, 4, 11) != 0) ErrorUnknownCallbackResult(indspec->grf_prop.grfid, CBID_INDUSTRY_DECIDE_COLOUR, res);
			i->random_colour = static_cast<Colours>(GB(res, 0, 4));
		}
	}

	if (indspec->callback_mask.Test(IndustryCallbackMask::InputCargoTypes)) {
		/* Clear all input cargo types */
		i->accepted_cargo_count = 0;
		i->accepted.reset();

		uint8_t cargo_count = 0;
		std::array<CargoType, INDUSTRY_NUM_INPUTS> accepts_cargo{};

		/* Query actual types */
		uint maxcargoes = indspec->behaviour.Test(IndustryBehaviour::CargoTypesUnlimited) ? INDUSTRY_NUM_INPUTS : 3;
		for (uint j = 0; j < maxcargoes; j++) {
			uint16_t res = GetIndustryCallback(CBID_INDUSTRY_INPUT_CARGO_TYPES, j, 0, i, type, INVALID_TILE);
			if (res == CALLBACK_FAILED || GB(res, 0, 8) == UINT8_MAX) break;
			if (indspec->grf_prop.grffile->grf_version >= 8 && res >= 0x100) {
				ErrorUnknownCallbackResult(indspec->grf_prop.grfid, CBID_INDUSTRY_INPUT_CARGO_TYPES, res);
				break;
			}
			CargoType cargo = GetCargoTranslation(GB(res, 0, 8), indspec->grf_prop.grffile);
			/* Industries without "unlimited" cargo types support depend on the specific order/slots of cargo types.
			 * They need to be able to blank out specific slots without aborting the callback sequence,
			 * and solve this by returning undefined cargo indexes. Skip these. */
			if (!IsValidCargoType(cargo) && !indspec->behaviour.Test(IndustryBehaviour::CargoTypesUnlimited)) {
				/* As slots are allocated as needed now, this means we do need to add a slot for the invalid cargo. */
				accepts_cargo[cargo_count] = INVALID_CARGO;
				cargo_count++;
				continue;
			}
			/* Verify valid cargo */
			if (std::ranges::find(indspec->accepts_cargo, cargo) == std::end(indspec->accepts_cargo)) {
				/* Cargo not in spec, error in NewGRF */
				ErrorUnknownCallbackResult(indspec->grf_prop.grfid, CBID_INDUSTRY_INPUT_CARGO_TYPES, res);
				break;
			}
			if (std::find(accepts_cargo.begin(), accepts_cargo.begin() + cargo_count, cargo) != accepts_cargo.begin() + cargo_count) {
				/* Duplicate cargo */
				ErrorUnknownCallbackResult(indspec->grf_prop.grfid, CBID_INDUSTRY_INPUT_CARGO_TYPES, res);
				break;
			}
			accepts_cargo[cargo_count] = cargo;
			cargo_count++;
		}

		i->accepted_cargo_count = cargo_count;
		i->accepted = std::make_unique<Industry::AcceptedCargo[]>(cargo_count);
		for (uint8_t index = 0; index < cargo_count; ++index) {
			Industry::AcceptedCargo &a = i->accepted[index];
			a.cargo = accepts_cargo[index];
		}
	}

	if (indspec->callback_mask.Test(IndustryCallbackMask::OutputCargoTypes)) {
		/* Clear all output cargo types */
		i->produced_cargo_count = 0;
		i->produced.reset();

		uint8_t cargo_count = 0;
		std::array<CargoType, INDUSTRY_NUM_INPUTS> produced_cargo{};

		/* Query actual types */
		uint maxcargoes = indspec->behaviour.Test(IndustryBehaviour::CargoTypesUnlimited) ? INDUSTRY_NUM_OUTPUTS : 2;
		for (uint j = 0; j < maxcargoes; j++) {
			uint16_t res = GetIndustryCallback(CBID_INDUSTRY_OUTPUT_CARGO_TYPES, j, 0, i, type, INVALID_TILE);
			if (res == CALLBACK_FAILED || GB(res, 0, 8) == UINT8_MAX) break;
			if (indspec->grf_prop.grffile->grf_version >= 8 && res >= 0x100) {
				ErrorUnknownCallbackResult(indspec->grf_prop.grfid, CBID_INDUSTRY_OUTPUT_CARGO_TYPES, res);
				break;
			}
			CargoType cargo = GetCargoTranslation(GB(res, 0, 8), indspec->grf_prop.grffile);
			/* Allow older GRFs to skip slots. */
			if (!IsValidCargoType(cargo) && !indspec->behaviour.Test(IndustryBehaviour::CargoTypesUnlimited)) {
				/* As slots are allocated as needed now, this means we do need to add a slot for the invalid cargo. */
				produced_cargo[cargo_count] = INVALID_CARGO;
				cargo_count++;
				continue;
			}
			/* Verify valid cargo */
			if (std::ranges::find(indspec->produced_cargo, cargo) == std::end(indspec->produced_cargo)) {
				/* Cargo not in spec, error in NewGRF */
				ErrorUnknownCallbackResult(indspec->grf_prop.grfid, CBID_INDUSTRY_OUTPUT_CARGO_TYPES, res);
				break;
			}
			if (std::find(produced_cargo.begin(), produced_cargo.begin() + cargo_count, cargo) != produced_cargo.begin() + cargo_count) {
				/* Duplicate cargo */
				ErrorUnknownCallbackResult(indspec->grf_prop.grfid, CBID_INDUSTRY_OUTPUT_CARGO_TYPES, res);
				break;
			}
			produced_cargo[cargo_count] = cargo;
			cargo_count++;
		}

		i->produced_cargo_count = cargo_count;
		i->produced = std::make_unique<Industry::ProducedCargo[]>(cargo_count);
		for (uint8_t index = 0; index < cargo_count; ++index) {
			Industry::ProducedCargo &p = i->produced[index];
			p.cargo = produced_cargo[index];
		}
	}

	/* Plant the tiles */

	uint64_t anim_inhibit_mask = indspec->layout_anim_masks[layout_index];

	uint gfx_idx = 0;
	for (const IndustryTileLayoutTile &it : layout) {
		TileIndex cur_tile = tile + ToTileIndexDiff(it.ti);

		if (it.gfx != GFX_WATERTILE_SPECIALCHECK) {
			i->location.Add(cur_tile);

			WaterClass wc = (IsWaterTile(cur_tile) ? GetWaterClass(cur_tile) : WATER_CLASS_INVALID);

			Command<CMD_LANDSCAPE_CLEAR>::Do({DoCommandFlag::Execute, DoCommandFlag::NoTestTownRating, DoCommandFlag::NoModifyTownRating}, cur_tile);

			MakeIndustry(cur_tile, i->index, it.gfx, Random(), wc);

			if (_generating_world) {
				SetIndustryConstructionCounter(cur_tile, 3);
				SetIndustryConstructionStage(cur_tile, 2);
			}

			/* it->gfx is stored in the map. But the translated ID cur_gfx is the interesting one */
			IndustryGfx cur_gfx = GetTranslatedIndustryTileID(it.gfx);
			const IndustryTileSpec *its = GetIndustryTileSpec(cur_gfx);
			if (its->animation.status != ANIM_STATUS_NO_ANIMATION) {
				if (gfx_idx >= 64 || !HasBit(anim_inhibit_mask, gfx_idx)) AddAnimatedTile(cur_tile);
			}

			gfx_idx++;
		}
	}

	/* Needs to be done after layout and location are populated */
	i->AddToLocationCache();

	if (GetIndustrySpec(i->type)->behaviour.Test(IndustryBehaviour::PlantOnBuild)) {
		for (uint j = 0; j != 50; j++) PlantRandomFarmField(i);
	}
	InvalidateWindowData(WC_INDUSTRY_DIRECTORY, 0, IDIWD_FORCE_REBUILD);
	SetWindowDirty(WC_BUILD_INDUSTRY, 0);

	if (!_generating_world) PopulateStationsNearby(i);
	if (_game_mode == GM_NORMAL) RegisterGameEvents(GEF_INDUSTRY_CREATE);
}

/**
 * Helper function for Build/Fund an industry
 * @param tile tile where industry is built
 * @param type of industry to build
 * @param flags of operations to conduct
 * @param indspec pointer to industry specifications
 * @param layout_index the index of the itsepc to build/fund
 * @param random_var8f random seed (possibly) used by industries
 * @param random_initial_bits The random bits the industry is going to have after construction.
 * @param founder Founder of the industry
 * @param creation_type The circumstances the industry is created under.
 * @param[out] ip Pointer to store newly created industry.
 * @return Succeeded or failed command.
 *
 * @post \c *ip contains the newly created industry if all checks are successful and the \a flags request actual creation, else it contains \c nullptr afterwards.
 */
static CommandCost CreateNewIndustryHelper(TileIndex tile, IndustryType type, DoCommandFlags flags, const IndustrySpec *indspec, size_t layout_index, uint32_t random_var8f, uint16_t random_initial_bits, Owner founder, IndustryAvailabilityCallType creation_type, Industry **ip)
{
	assert(layout_index < indspec->layouts.size());
	const IndustryTileLayout &layout = indspec->layouts[layout_index];

	*ip = nullptr;

	/* 1. Cheap: Built-in checks on industry level. */
	CommandCost ret = CheckIfFarEnoughFromConflictingIndustry(tile, type);
	if (ret.Failed()) return ret;

	Town *t = nullptr;
	ret = FindTownForIndustry(tile, type, &t);
	if (ret.Failed()) return ret;
	assert(t != nullptr);

	ret = CheckIfIndustryIsAllowed(tile, type, t);
	if (ret.Failed()) return ret;

	/* 2. Built-in checks on industry tiles. */
	std::vector<ClearedObjectArea> object_areas(_cleared_object_areas);
	ret = CheckIfIndustryTilesAreFree(tile, layout, type);
	_cleared_object_areas = object_areas;
	if (ret.Failed()) return ret;

	/* 3. NewGRF-defined checks on industry level. */
	if (GetIndustrySpec(type)->callback_mask.Test(IndustryCallbackMask::Location)) {
		ret = CheckIfCallBackAllowsCreation(tile, type, layout_index, random_var8f, random_initial_bits, founder, creation_type);
	} else {
		ret = _check_new_industry_procs[indspec->check_proc](tile);
	}
	if (ret.Failed()) return ret;

	/* 4. Expensive: NewGRF-defined checks on industry tiles. */
	bool custom_shape_check = false;
	ret = CheckIfIndustryTileSlopes(tile, layout, layout_index, type, random_initial_bits, founder, creation_type, &custom_shape_check);
	if (ret.Failed()) return ret;

	if (!custom_shape_check && _settings_game.game_creation.land_generator == LG_TERRAGENESIS && _generating_world &&
			!_ignore_restrictions && !CheckIfCanLevelIndustryPlatform(tile, DoCommandFlag::NoWater, layout)) {
		return CommandCost(STR_ERROR_SITE_UNSUITABLE);
	}

	if (!Industry::CanAllocateItem()) return CommandCost(STR_ERROR_TOO_MANY_INDUSTRIES);

	if (flags.Test(DoCommandFlag::Execute)) {
		*ip = new Industry(tile);
		if (!custom_shape_check) CheckIfCanLevelIndustryPlatform(tile, {DoCommandFlag::NoWater, DoCommandFlag::Execute}, layout);
		DoCreateNewIndustry(*ip, tile, type, layout, layout_index, t, founder, random_initial_bits);
	}

	return CommandCost();
}

/**
 * Build/Fund an industry
 * @param flags of operations to conduct
 * @param tile tile where industry is built
 * @param it industry type see build_industry.h and see industry.h
 * @param first_layout first layout to try
 * @param fund false = prospect, true = fund (only valid if current company is DEITY)
 * @param seed seed to use for desyncfree randomisations
 * @return the cost of this operation or an error
 */
CommandCost CmdBuildIndustry(DoCommandFlags flags, TileIndex tile, IndustryType it, uint32_t first_layout, bool fund, uint32_t seed)
{
	if (it >= NUM_INDUSTRYTYPES) return CMD_ERROR;

	const IndustrySpec *indspec = GetIndustrySpec(it);

	/* Check if the to-be built/founded industry is available for this climate. */
	if (!indspec->enabled || indspec->layouts.empty()) return CMD_ERROR;

	/* If the setting for raw-material industries is not on, you cannot build raw-material industries.
	 * Raw material industries are industries that do not accept cargo (at least for now) */
	if (_game_mode != GM_EDITOR && _current_company != OWNER_DEITY && _settings_game.construction.raw_industry_construction == 0 && indspec->IsRawIndustry()) {
		return CMD_ERROR;
	}

	if (_game_mode != GM_EDITOR && GetIndustryProbabilityCallback(it, _current_company == OWNER_DEITY ? IACT_RANDOMCREATION : IACT_USERCREATION, 1) == 0) {
		return CMD_ERROR;
	}

	Randomizer randomizer;
	randomizer.SetSeed(seed);
	uint16_t random_initial_bits = GB(seed, 0, 16);
	uint32_t random_var8f = randomizer.Next();
	size_t num_layouts = indspec->layouts.size();
	CommandCost ret = CommandCost(STR_ERROR_SITE_UNSUITABLE);
	const bool deity_prospect = _current_company == OWNER_DEITY && !fund;

	Industry *ind = nullptr;
	if (deity_prospect || (_game_mode != GM_EDITOR && _current_company != OWNER_DEITY && _settings_game.construction.raw_industry_construction == 2 && indspec->IsRawIndustry())) {
		if (flags.Test(DoCommandFlag::Execute)) {
			/* Prospecting has a chance to fail, however we cannot guarantee that something can
			 * be built on the map, so the chance gets lower when the map is fuller, but there
			 * is nothing we can really do about that. */
			bool prospect_success = deity_prospect || Random() <= indspec->prospecting_chance;
			if (prospect_success) {
				/* Prospected industries are build as OWNER_TOWN to not e.g. be build on owned land of the founder */
				IndustryAvailabilityCallType calltype = _current_company == OWNER_DEITY ? IACT_RANDOMCREATION : IACT_PROSPECTCREATION;
				Backup<CompanyID> cur_company(_current_company, OWNER_TOWN, FILE_LINE);
				for (int i = 0; i < 5000; i++) {
					/* We should not have more than one Random() in a function call
					 * because parameter evaluation order is not guaranteed in the c++ standard
					 */
					tile = RandomTile();
					/* Start with a random layout */
					size_t layout = RandomRange((uint32_t)num_layouts);
					/* Check now each layout, starting with the random one */
					for (size_t j = 0; j < num_layouts; j++) {
						layout = (layout + 1) % num_layouts;
						ret = CreateNewIndustryHelper(tile, it, flags, indspec, layout, random_var8f, random_initial_bits, cur_company.GetOriginalValue(), calltype, &ind);
						if (ret.Succeeded()) break;
					}
					if (ret.Succeeded()) break;
				}
				cur_company.Restore();
			}
			if (ret.Failed() && IsLocalCompany()) {
				if (prospect_success) {
					ShowErrorMessage(STR_ERROR_CAN_T_PROSPECT_INDUSTRY, STR_ERROR_NO_SUITABLE_PLACES_FOR_PROSPECTING, WL_INFO);
				} else {
					ShowErrorMessage(STR_ERROR_CAN_T_PROSPECT_INDUSTRY, STR_ERROR_PROSPECTING_WAS_UNLUCKY, WL_INFO);
				}
			}
		}
	} else {
		size_t layout = first_layout;
		if (layout >= num_layouts) return CMD_ERROR;

		/* Check subsequently each layout, starting with the given layout in first_layout */
		for (size_t i = 0; i < num_layouts; i++) {
			layout = (layout + 1) % num_layouts;
			ret = CreateNewIndustryHelper(tile, it, flags, indspec, layout, random_var8f, random_initial_bits, _current_company, _current_company == OWNER_DEITY ? IACT_RANDOMCREATION : IACT_USERCREATION, &ind);
			if (ret.Succeeded()) break;
		}

		/* If it still failed, there's no suitable layout to build here, return the error */
		if (ret.Failed()) return ret;
	}

	if (flags.Test(DoCommandFlag::Execute) && ind != nullptr && _game_mode != GM_EDITOR) {
		AdvertiseIndustryOpening(ind);
	}

	return CommandCost(EXPENSES_OTHER, indspec->GetConstructionCost());
}


/**
 * Set industry control flags.
 * @param flags Type of operation.
 * @param ind_id IndustryID
 * @param ctlflags IndustryControlFlags
 * @return Empty cost or an error.
 */
CommandCost CmdIndustrySetFlags(DoCommandFlags flags, IndustryID ind_id, IndustryControlFlags ctlflags)
{
	if (_current_company != OWNER_DEITY) return CMD_ERROR;

	Industry *ind = Industry::GetIfValid(ind_id);
	if (ind == nullptr) return CMD_ERROR;
	if (!ctlflags.IsValid()) return CMD_ERROR;

	if (flags.Test(DoCommandFlag::Execute)) ind->ctlflags = ctlflags;

	return CommandCost();
}

/**
 * Set industry production.
 * @param flags Type of operation.
 * @param ind_id IndustryID
 * @param prod_level Production level.
 * @param show_news Show a news message on production change.
 * @param custom_news Custom news message text.
 * @return Empty cost or an error.
 */
CommandCost CmdIndustrySetProduction(DoCommandFlags flags, IndustryID ind_id, uint8_t prod_level, bool show_news, const std::string &custom_news)
{
	if (_current_company != OWNER_DEITY) return CMD_ERROR;
	if (prod_level < PRODLEVEL_MINIMUM || prod_level > PRODLEVEL_MAXIMUM) return CMD_ERROR;

	Industry *ind = Industry::GetIfValid(ind_id);
	if (ind == nullptr) return CMD_ERROR;

	if (flags.Test(DoCommandFlag::Execute)) {
		StringID str = STR_NULL;
		if (prod_level > ind->prod_level) {
			str = GetIndustrySpec(ind->type)->production_up_text;
		} else if (prod_level < ind->prod_level) {
			str = GetIndustrySpec(ind->type)->production_down_text;
		}
		if (prod_level != ind->prod_level && !custom_news.empty()) str = STR_NEWS_CUSTOM_ITEM;

		ind->ctlflags.Set(IndustryControlFlag::ExternalProdLevel);
		ind->prod_level = prod_level;
		ind->RecomputeProductionMultipliers();

		/* Show news message if requested. */
		if (show_news && str != STR_NULL) {
			NewsType nt;
			switch (WhoCanServiceIndustry(ind)) {
				case 0: nt = NewsType::IndustryNobody;  break;
				case 1: nt = NewsType::IndustryOther;   break;
				case 2: nt = NewsType::IndustryCompany; break;
				default: NOT_REACHED();
			}

			/* Set parameters of news string */
			if (str == STR_NEWS_CUSTOM_ITEM) {
				SetDParamStr(0, custom_news);
			} else if (str > STR_LAST_STRINGID) {
				SetDParam(0, STR_TOWN_NAME);
				SetDParam(1, ind->town->index);
				SetDParam(2, GetIndustrySpec(ind->type)->name);
			} else {
				SetDParam(0, ind->index);
			}
			AddIndustryNewsItem(str, nt, ind->index);
		}
	}

	return CommandCost();
}

/**
 * Change exclusive consumer or supplier for the industry.
 * @param flags Type of operation.
 * @param ind_id IndustryID
 * @param company_id CompanyID to set or INVALID_OWNER (available to everyone) or
 *                   OWNER_NONE (neutral stations only) or OWNER_DEITY (no one)
 * @param consumer Set exclusive consumer if true, supplier if false.
 * @return Empty cost or an error.
 */
CommandCost CmdIndustrySetExclusivity(DoCommandFlags flags, IndustryID ind_id, Owner company_id, bool consumer)
{
	if (_current_company != OWNER_DEITY) return CMD_ERROR;

	Industry *ind = Industry::GetIfValid(ind_id);
	if (ind == nullptr) return CMD_ERROR;

	if (company_id != OWNER_NONE && company_id != INVALID_OWNER && company_id != OWNER_DEITY
		&& !Company::IsValidID(company_id)) return CMD_ERROR;

	if (flags.Test(DoCommandFlag::Execute)) {
		if (consumer) {
			ind->exclusive_consumer = company_id;
		} else {
			ind->exclusive_supplier = company_id;
		}
	}


	return CommandCost();
}

/**
 * Change additional industry text.
 * @param flags Type of operation.
 * @param ind_id IndustryID
 * @param text - Additional industry text.
 * @return Empty cost or an error.
 */
CommandCost CmdIndustrySetText(DoCommandFlags flags, IndustryID ind_id, const std::string &text)
{
	if (_current_company != OWNER_DEITY) return CMD_ERROR;

	Industry *ind = Industry::GetIfValid(ind_id);
	if (ind == nullptr) return CMD_ERROR;

	if (flags.Test(DoCommandFlag::Execute)) {
		ind->text.clear();
		if (!text.empty()) ind->text = text;
		InvalidateWindowData(WC_INDUSTRY_VIEW, ind->index);
	}

	return CommandCost();
}

/**
 * Create a new industry of random layout.
 * @param tile The location to build the industry.
 * @param type The industry type to build.
 * @param creation_type The circumstances the industry is created under.
 * @return the created industry or nullptr if it failed.
 */
static Industry *CreateNewIndustry(TileIndex tile, IndustryType type, IndustryAvailabilityCallType creation_type)
{
	const IndustrySpec *indspec = GetIndustrySpec(type);

	uint32_t seed = Random();
	uint32_t seed2 = Random();
	Industry *i = nullptr;
	size_t layout_index = RandomRange((uint32_t)indspec->layouts.size());
	[[maybe_unused]] CommandCost ret = CreateNewIndustryHelper(tile, type, DoCommandFlag::Execute, indspec, layout_index, seed, GB(seed2, 0, 16), OWNER_NONE, creation_type, &i);
	assert(i != nullptr || ret.Failed());
	return i;
}

/**
 * Compute the appearance probability for an industry during map creation.
 * @param it Industry type to compute.
 * @param[out] force_at_least_one Returns whether at least one instance should be forced on map creation.
 * @return Relative probability for the industry to appear.
 */
static uint32_t GetScaledIndustryGenerationProbability(IndustryType it, bool *force_at_least_one)
{
	const IndustrySpec *ind_spc = GetIndustrySpec(it);
	uint32_t chance = ind_spc->appear_creation[to_underlying(_settings_game.game_creation.landscape)];
	if (!ind_spc->enabled || ind_spc->layouts.empty() ||
			(_game_mode != GM_EDITOR && _settings_game.difficulty.industry_density == ID_FUND_ONLY) ||
			(_settings_game.economy.spawn_primary_industry_only && !ind_spc->IsRawIndustry()) ||
			(chance = GetIndustryProbabilityCallback(it, IACT_MAPGENERATION, chance)) == 0) {
		*force_at_least_one = false;
		return 0;
	} else {
		chance *= 16; // to increase precision
		/* We want industries appearing at coast to appear less often on bigger maps, as length of coast increases slower than map area.
		 * For simplicity we scale in both cases, though scaling the probabilities of all industries has no effect. */
		chance = (ind_spc->check_proc == CHECK_REFINERY || ind_spc->check_proc == CHECK_OIL_RIG) ? Map::ScaleBySize1D(chance) : Map::ScaleBySize(chance);

		*force_at_least_one = (chance > 0) && !ind_spc->behaviour.Test(IndustryBehaviour::NoBuildMapCreation) && (_game_mode != GM_EDITOR);
		return chance;
	}
}

/**
 * Compute the probability for constructing a new industry during game play.
 * @param it Industry type to compute.
 * @param[out] min_number Minimal number of industries that should exist at the map.
 * @return Relative probability for the industry to appear.
 */
static uint16_t GetIndustryGamePlayProbability(IndustryType it, uint8_t *min_number)
{
	if (_settings_game.difficulty.industry_density == ID_FUND_ONLY) {
		*min_number = 0;
		return 0;
	}

	const IndustrySpec *ind_spc = GetIndustrySpec(it);
	if (_settings_game.economy.spawn_primary_industry_only && !ind_spc->IsRawIndustry()) {
		*min_number = 0;
		return 0;
	}

	uint8_t chance = ind_spc->appear_ingame[to_underlying(_settings_game.game_creation.landscape)];
	if (!ind_spc->enabled || ind_spc->layouts.empty() ||
			(ind_spc->behaviour.Test(IndustryBehaviour::Before1950) && CalTime::CurYear() > 1950) ||
			(ind_spc->behaviour.Test(IndustryBehaviour::After1960) && CalTime::CurYear() < 1960) ||
			(chance = GetIndustryProbabilityCallback(it, IACT_RANDOMCREATION, chance)) == 0) {
		*min_number = 0;
		return 0;
	}
	*min_number = ind_spc->behaviour.Test(IndustryBehaviour::CanCloseLastInstance) ? 1 : 0;
	return chance;
}

/**
 * Get wanted number of industries on the map.
 * @return Wanted number of industries at the map.
 */
static uint GetNumberOfIndustries()
{
	/* Number of industries on a 256x256 map. */
	static const uint16_t numof_industry_table[] = {
		0,    // none
		0,    // minimal
		10,   // very low
		25,   // low
		55,   // normal
		80,   // high
		0,    // custom
	};

	assert(lengthof(numof_industry_table) == ID_END);
	uint difficulty = (_game_mode != GM_EDITOR) ? _settings_game.difficulty.industry_density : (uint)ID_VERY_LOW;
	if (difficulty == ID_CUSTOM) return std::min<uint>(IndustryPool::MAX_SIZE, _settings_game.game_creation.custom_industry_number);
	return std::min<uint>(IndustryPool::MAX_SIZE, Map::ScaleBySize(numof_industry_table[difficulty]));
}

/**
 * Try to place the industry in the game.
 * Since there is no feedback why placement fails, there is no other option
 * than to try a few times before concluding it does not work.
 * @param type     Industry type of the desired industry.
 * @param try_hard Try very hard to find a place. (Used to place at least one industry per type.)
 * @return Pointer to created industry, or \c nullptr if creation failed.
 */
static Industry *PlaceIndustry(IndustryType type, IndustryAvailabilityCallType creation_type, bool try_hard)
{
	uint tries = try_hard ? 10000u : 2000u;
	for (; tries > 0; tries--) {
		Industry *ind = CreateNewIndustry(RandomTile(), type, creation_type);
		if (ind != nullptr) return ind;
	}
	return nullptr;
}

/**
 * Try to build a industry on the map.
 * @param type IndustryType of the desired industry
 * @param try_hard Try very hard to find a place. (Used to place at least one industry per type)
 */
static void PlaceInitialIndustry(IndustryType type, bool try_hard)
{
	IncreaseGeneratingWorldProgress(GWP_INDUSTRY);

	Backup<CompanyID> cur_company(_current_company, OWNER_NONE, FILE_LINE);

	PlaceIndustry(type, IACT_MAPGENERATION, try_hard);

	cur_company.Restore();
}

/**
 * Get total number of industries existing in the game.
 * @return Number of industries currently in the game.
 */
static uint GetCurrentTotalNumberOfIndustries()
{
	uint total = 0;
	for (const auto &industries : Industry::industries) {
		total += static_cast<uint16_t>(std::size(industries));
	}
	return total;
}


/** Reset the entry. */
void IndustryTypeBuildData::Reset()
{
	this->probability  = 0;
	this->min_number   = 0;
	this->target_count = 0;
	this->max_wait     = 1;
	this->wait_count   = 0;
}

/** Completely reset the industry build data. */
void IndustryBuildData::Reset()
{
	this->wanted_inds = GetCurrentTotalNumberOfIndustries() << 16;

	for (IndustryType it = 0; it < NUM_INDUSTRYTYPES; it++) {
		this->builddata[it].Reset();
	}
}

/** Monthly update of industry build data. */
void IndustryBuildData::MonthlyLoop()
{
	static const int NEWINDS_PER_MONTH = 0x38000 / (10 * 12); // lower 16 bits is a float fraction, 3.5 industries per decade, divided by 10 * 12 months.
	if (_settings_game.difficulty.industry_density == ID_FUND_ONLY) return; // 'no industries' setting.

	/* To prevent running out of unused industries for the player to connect,
	 * add a fraction of new industries each month, but only if the manager can keep up. */
	uint max_behind = 1 + std::min(99u, Map::ScaleBySize(3)); // At most 2 industries for small maps, and 100 at the biggest map (about 6 months industry build attempts).
	if (GetCurrentTotalNumberOfIndustries() + max_behind >= (this->wanted_inds >> 16)) {
		this->wanted_inds += Map::ScaleBySize(NEWINDS_PER_MONTH);
	}
}

/**
 * This function will create random industries during game creation.
 * It will scale the amount of industries by mapsize and difficulty level.
 */
void GenerateIndustries()
{
	if (_game_mode != GM_EDITOR && _settings_game.difficulty.industry_density == ID_FUND_ONLY) return; // No industries in the game.

	uint32_t industry_probs[NUM_INDUSTRYTYPES];
	bool force_at_least_one[NUM_INDUSTRYTYPES];
	uint32_t total_prob = 0;
	uint num_forced = 0;

	for (IndustryType it = 0; it < NUM_INDUSTRYTYPES; it++) {
		industry_probs[it] = GetScaledIndustryGenerationProbability(it, force_at_least_one + it);
		total_prob += industry_probs[it];
		if (force_at_least_one[it]) num_forced++;
	}

	uint total_amount = GetNumberOfIndustries();
	if (total_prob == 0 || total_amount < num_forced) {
		/* Only place the forced ones */
		total_amount = num_forced;
	}

	SetGeneratingWorldProgress(GWP_INDUSTRY, total_amount);

	/* Try to build one industry per type independent of any probabilities */
	for (IndustryType it = 0; it < NUM_INDUSTRYTYPES; it++) {
		if (force_at_least_one[it]) {
			assert(total_amount > 0);
			total_amount--;
			PlaceInitialIndustry(it, true);
		}
	}

	/* Add the remaining industries according to their probabilities */
	for (uint i = 0; i < total_amount; i++) {
		uint32_t r = RandomRange(total_prob);
		IndustryType it = 0;
		while (r >= industry_probs[it]) {
			r -= industry_probs[it];
			it++;
			assert(it < NUM_INDUSTRYTYPES);
		}
		assert(industry_probs[it] > 0);
		PlaceInitialIndustry(it, false);
	}
	_industry_builder.Reset();
}

/**
 * Monthly update of industry statistics.
 * @param i Industry to update.
 */
static void UpdateIndustryStatistics(Industry *i)
{
	for (auto &p : i->Produced()) {
		if (p.cargo != INVALID_CARGO) {
			if (p.history[THIS_MONTH].production != 0) i->last_prod_year = EconTime::CurYear();

			/* Move history from this month to last month. */
			std::copy_backward(p.history.begin(), p.history.end() - 1, p.history.end());
			p.history[THIS_MONTH].production = 0;
			p.history[THIS_MONTH].transported = 0;
		}
	}
}

/**
 * Recompute #production_rate for current #prod_level.
 * This function is only valid when not using smooth economy.
 */
void Industry::RecomputeProductionMultipliers()
{
	const IndustrySpec *indspec = GetIndustrySpec(this->type);
	assert(indspec->UsesOriginalEconomy());

	/* Rates are rounded up, so e.g. oilrig always produces some passengers */
	for (auto &p : this->Produced()) {
		p.rate = ClampTo<uint8_t>(CeilDiv(indspec->production_rate[&p - this->produced.get()] * this->prod_level, PRODLEVEL_DEFAULT));
	}
}

void Industry::AddToLocationCache()
{
	this->town->industry_cache.push_back({ this->index, this->type, this->selected_layout, this->location.tile });
	Industry::industries[this->type].push_back({ this->index, this->type, this->selected_layout, this->location.tile });
}

void Industry::RemoveFromLocationCache()
{
	container_unordered_remove_once_if(this->town->industry_cache, [&](const IndustryLocationCacheEntry &entry) {
		return entry.id == this->index;
	});

	container_unordered_remove_once_if(Industry::industries[this->type], [&](const IndustryLocationCacheEntry &entry) {
		return entry.id == this->index;
	});
}

void AddIndustriesToLocationCaches()
{
	for (Industry *ind : Industry::Iterate()) {
		ind->AddToLocationCache();
	}
}

void Industry::FillCachedName() const
{
	auto tmp_params = MakeParameters(this->index);
	this->cached_name = GetStringWithArgs(STR_INDUSTRY_NAME, tmp_params);
}

void ClearAllIndustryCachedNames()
{
	for (Industry *ind : Industry::Iterate()) {
		ind->cached_name.clear();
	}
}

/**
 * Set the #probability and #min_number fields for the industry type \a it for a running game.
 * @param it Industry type.
 * @return At least one of the fields has changed value.
 */
bool IndustryTypeBuildData::GetIndustryTypeData(IndustryType it)
{
	uint8_t min_number;
	uint32_t probability = GetIndustryGamePlayProbability(it, &min_number);
	bool changed = min_number != this->min_number || probability != this->probability;
	this->min_number = min_number;
	this->probability = probability;
	return changed;
}

/** Decide how many industries of each type are needed. */
void IndustryBuildData::SetupTargetCount()
{
	bool changed = false;
	uint num_planned = 0; // Number of industries planned in the industry build data.
	for (IndustryType it = 0; it < NUM_INDUSTRYTYPES; it++) {
		changed |= this->builddata[it].GetIndustryTypeData(it);
		num_planned += this->builddata[it].target_count;
	}
	uint total_amount = this->wanted_inds >> 16; // Desired total number of industries.
	changed |= num_planned != total_amount;
	if (!changed) return; // All industries are still the same, no need to re-randomize.

	/* Initialize the target counts. */
	uint force_build = 0;  // Number of industries that should always be available.
	uint32_t total_prob = 0; // Sum of probabilities.
	for (IndustryType it = 0; it < NUM_INDUSTRYTYPES; it++) {
		IndustryTypeBuildData *ibd = this->builddata + it;
		force_build += ibd->min_number;
		ibd->target_count = ibd->min_number;
		total_prob += ibd->probability;
	}

	if (total_prob == 0) return; // No buildable industries.

	/* Subtract forced industries from the number of industries available for construction. */
	total_amount = (total_amount <= force_build) ? 0 : total_amount - force_build;

	/* Assign number of industries that should be aimed for, by using the probability as a weight. */
	while (total_amount > 0) {
		uint32_t r = RandomRange(total_prob);
		IndustryType it = 0;
		while (r >= this->builddata[it].probability) {
			r -= this->builddata[it].probability;
			it++;
			assert(it < NUM_INDUSTRYTYPES);
		}
		assert(this->builddata[it].probability > 0);
		this->builddata[it].target_count++;
		total_amount--;
	}
}

/**
 * Try to create a random industry, during gameplay
 */
void IndustryBuildData::TryBuildNewIndustry()
{
	this->SetupTargetCount();

	int missing = 0;       // Number of industries that need to be build.
	uint count = 0;        // Number of industry types eligible for build.
	uint32_t total_prob = 0; // Sum of probabilities.
	IndustryType forced_build = NUM_INDUSTRYTYPES; // Industry type that should be forcibly build.
	for (IndustryType it = 0; it < NUM_INDUSTRYTYPES; it++) {
		int difference = this->builddata[it].target_count - Industry::GetIndustryTypeCount(it);
		missing += difference;
		if (this->builddata[it].wait_count > 0) continue; // This type may not be built now.
		if (difference > 0) {
			if (Industry::GetIndustryTypeCount(it) == 0 && this->builddata[it].min_number > 0) {
				/* An industry that should exist at least once, is not available. Force it, trying the most needed one first. */
				if (forced_build == NUM_INDUSTRYTYPES ||
						difference > this->builddata[forced_build].target_count - Industry::GetIndustryTypeCount(forced_build)) {
					forced_build = it;
				}
			}
			total_prob += difference;
			count++;
		}
	}

	if (EconomyIsInRecession() || (forced_build == NUM_INDUSTRYTYPES && (missing <= 0 || total_prob == 0))) count = 0; // Skip creation of an industry.

	if (count >= 1) {
		/* If not forced, pick a weighted random industry to build.
		 * For the case that count == 1, there is no need to draw a random number. */
		IndustryType it;
		if (forced_build != NUM_INDUSTRYTYPES) {
			it = forced_build;
		} else {
			/* Non-forced, select an industry type to build (weighted random). */
			uint32_t r = 0; // Initialized to silence the compiler.
			if (count > 1) r = RandomRange(total_prob);
			for (it = 0; it < NUM_INDUSTRYTYPES; it++) {
				if (this->builddata[it].wait_count > 0) continue; // Type may not be built now.
				int difference = this->builddata[it].target_count - Industry::GetIndustryTypeCount(it);
				if (difference <= 0) continue; // Too many of this kind.
				if (count == 1) break;
				if (r < (uint)difference) break;
				r -= difference;
			}
			assert(it < NUM_INDUSTRYTYPES && this->builddata[it].target_count > Industry::GetIndustryTypeCount(it));
		}

		/* Try to create the industry. */
		const Industry *ind = PlaceIndustry(it, IACT_RANDOMCREATION, false);
		if (ind == nullptr) {
			this->builddata[it].wait_count = this->builddata[it].max_wait + 1; // Compensate for decrementing below.
			this->builddata[it].max_wait = std::min(1000, this->builddata[it].max_wait + 2);
		} else {
			AdvertiseIndustryOpening(ind);
			this->builddata[it].max_wait = std::max(this->builddata[it].max_wait / 2, 1); // Reduce waiting time of the industry type.
		}
	}

	/* Decrement wait counters. */
	for (IndustryType it = 0; it < NUM_INDUSTRYTYPES; it++) {
		if (this->builddata[it].wait_count > 0) this->builddata[it].wait_count--;
	}
}

/**
 * Protects an industry from closure if the appropriate flags and conditions are met
 * CanCloseLastInstance must be set (which, by default, it is not) and the
 * count of industries of this type must one (or lower) in order to be protected
 * against closure.
 * @param type IndustryType been queried
 * @result true if protection is on, false otherwise (except for oil wells)
 */
static bool CheckIndustryCloseDownProtection(IndustryType type)
{
	const IndustrySpec *indspec = GetIndustrySpec(type);

	/* oil wells (or the industries with that flag set) are always allowed to closedown */
	if (indspec->behaviour.Test(IndustryBehaviour::DontIncrProd) && _settings_game.game_creation.landscape == LandscapeType::Temperate) return false;
	return !indspec->behaviour.Test(IndustryBehaviour::CanCloseLastInstance) && Industry::GetIndustryTypeCount(type) <= 1;
}

/**
 * Can given cargo type be accepted or produced by the industry?
 * @param cargo: Cargo type
 * @param ind: Industry
 * @param *c_accepts: Pointer to boolean for acceptance of cargo
 * @param *c_produces: Pointer to boolean for production of cargo
 * @return: \c *c_accepts is set when industry accepts the cargo type,
 *          \c *c_produces is set when the industry produces the cargo type
 */
static void CanCargoServiceIndustry(CargoType cargo, Industry *ind, bool *c_accepts, bool *c_produces)
{
	if (cargo == INVALID_CARGO) return;

	/* Check for acceptance of cargo */
	if (ind->IsCargoAccepted(cargo) && !IndustryTemporarilyRefusesCargo(ind, cargo)) *c_accepts = true;

	/* Check for produced cargo */
	if (ind->IsCargoProduced(cargo)) *c_produces = true;
}

/**
 * Compute who can service the industry.
 *
 * Here, 'can service' means that they have trains and stations close enough
 * to the industry with the right cargo type and the right orders (ie has the
 * technical means).
 *
 * @param ind: Industry being investigated.
 *
 * @return: 0 if nobody can service the industry, 2 if the local company can
 * service the industry, and 1 otherwise (only competitors can service the
 * industry)
 */
int WhoCanServiceIndustry(Industry *ind)
{
	if (ind->stations_near.empty()) return 0; // No stations found at all => nobody services

	int result = 0;
	for (const Vehicle *v : Vehicle::Iterate()) {
		/* Is it worthwhile to try this vehicle? */
		if (v->owner != _local_company && result != 0) continue;

		/* Check whether it accepts the right kind of cargo */
		bool c_accepts = false;
		bool c_produces = false;
		if (v->type == VEH_TRAIN && v->IsFrontEngine() && !HasBit(v->subtype, GVSF_VIRTUAL)) {
			for (const Vehicle *u = v; u != nullptr; u = u->Next()) {
				CanCargoServiceIndustry(u->cargo_type, ind, &c_accepts, &c_produces);
			}
		} else if (v->type == VEH_ROAD || v->type == VEH_SHIP || v->type == VEH_AIRCRAFT) {
			CanCargoServiceIndustry(v->cargo_type, ind, &c_accepts, &c_produces);
		} else {
			continue;
		}
		if (!c_accepts && !c_produces) continue; // Wrong cargo

		/* Check orders of the vehicle.
		 * We cannot check the first of shared orders only, since the first vehicle in such a chain
		 * may have a different cargo type.
		 */
		for (const Order *o : v->Orders()) {
			if (o->IsType(OT_GOTO_STATION) && !(o->GetUnloadType() & OUFB_TRANSFER)) {
				/* Vehicle visits a station to load or unload */
				Station *st = Station::Get(o->GetDestination().ToStationID());
				assert(st != nullptr);

				/* Same cargo produced by industry is dropped here => not serviced by vehicle v */
				if ((o->GetUnloadType() & OUFB_UNLOAD) && !c_accepts) break;

				if (ind->stations_near.find(st) != ind->stations_near.end()) {
					if (v->owner == _local_company) return 2; // Company services industry
					result = 1; // Competitor services industry
				}
			}
		}
	}
	return result;
}

/**
 * Report news that industry production has changed significantly
 *
 * @param ind: Industry with changed production
 * @param type: Cargo type that has changed
 * @param percent: Percentage of change (>0 means increase, <0 means decrease)
 */
static void ReportNewsProductionChangeIndustry(Industry *ind, CargoType type, int percent)
{
	NewsType nt;

	switch (WhoCanServiceIndustry(ind)) {
		case 0: nt = NewsType::IndustryNobody;  break;
		case 1: nt = NewsType::IndustryOther;   break;
		case 2: nt = NewsType::IndustryCompany; break;
		default: NOT_REACHED();
	}
	SetDParam(2, abs(percent));
	SetDParam(0, CargoSpec::Get(type)->name);
	SetDParam(1, ind->index);
	AddIndustryNewsItem(
		percent >= 0 ? STR_NEWS_INDUSTRY_PRODUCTION_INCREASE_SMOOTH : STR_NEWS_INDUSTRY_PRODUCTION_DECREASE_SMOOTH,
		nt,
		ind->index
	);
}

static const uint PERCENT_TRANSPORTED_60 = 153;
static const uint PERCENT_TRANSPORTED_80 = 204;

/**
 * Change industry production or do closure
 * @param i Industry for which changes are performed
 * @param monthly true if it's the monthly call, false if it's the random call
 */
static void ChangeIndustryProduction(Industry *i, bool monthly)
{
	StringID str = STR_NULL;
	bool closeit = false;
	const IndustrySpec *indspec = GetIndustrySpec(i->type);
	bool standard = false;
	bool suppress_message = false;
	bool recalculate_multipliers = false; ///< reinitialize production_rate to match prod_level
	/* use original economy for industries using production related callbacks */
	bool original_economy = indspec->UsesOriginalEconomy();
	uint8_t div = 0;
	uint8_t mul = 0;
	int8_t increment = 0;

	bool callback_enabled = indspec->callback_mask.Test(monthly ? IndustryCallbackMask::MonthlyProdChange : IndustryCallbackMask::ProductionChange);
	if (callback_enabled) {
		uint16_t res = GetIndustryCallback(monthly ? CBID_INDUSTRY_MONTHLYPROD_CHANGE : CBID_INDUSTRY_PRODUCTION_CHANGE, 0, Random(), i, i->type, i->location.tile);
		if (res != CALLBACK_FAILED) { // failed callback means "do nothing"
			suppress_message = HasBit(res, 7);
			/* Get the custom message if any */
			if (HasBit(res, 8)) str = MapGRFStringID(indspec->grf_prop.grffile, GRFStringID(GB(GetRegister(0x100), 0, 16)));
			res = GB(res, 0, 4);
			switch (res) {
				default: NOT_REACHED();
				case 0x0: break;                  // Do nothing, but show the custom message if any
				case 0x1: div = 1; break;         // Halve industry production. If production reaches the quarter of the default, the industry is closed instead.
				case 0x2: mul = 1; break;         // Double industry production if it hasn't reached eight times of the original yet.
				case 0x3: closeit = true; break;  // The industry announces imminent closure, and is physically removed from the map next month.
				case 0x4: standard = true; break; // Do the standard random production change as if this industry was a primary one.
				case 0x5: case 0x6: case 0x7:     // Divide production by 4, 8, 16
				case 0x8: div = res - 0x3; break; // Divide production by 32
				case 0x9: case 0xA: case 0xB:     // Multiply production by 4, 8, 16
				case 0xC: mul = res - 0x7; break; // Multiply production by 32
				case 0xD:                         // decrement production
				case 0xE:                         // increment production
					increment = res == 0x0D ? -1 : 1;
					break;
				case 0xF:                         // Set production to third byte of register 0x100
					i->prod_level = Clamp(GB(GetRegister(0x100), 16, 8), PRODLEVEL_MINIMUM, PRODLEVEL_MAXIMUM);
					recalculate_multipliers = true;
					break;
			}
		}
	} else {
		if (monthly == original_economy) return;
		if (!original_economy && _settings_game.economy.type == ET_FROZEN) return;
		if (indspec->life_type == INDUSTRYLIFE_BLACK_HOLE) return;
	}

	if (standard || (!callback_enabled && indspec->life_type.Any({IndustryLifeType::Organic, IndustryLifeType::Extractive}))) {
		/* decrease or increase */
		bool only_decrease = indspec->behaviour.Test(IndustryBehaviour::DontIncrProd) && _settings_game.game_creation.landscape == LandscapeType::Temperate;

		if (original_economy) {
			if (only_decrease || Chance16(1, 3)) {
				/* If more than 60% transported, 66% chance of increase, else 33% chance of increase */
				if (!only_decrease && (i->GetProduced(0).history[LAST_MONTH].PctTransported() > PERCENT_TRANSPORTED_60) != Chance16(1, 3)) {
					mul = 1; // Increase production
				} else {
					div = 1; // Decrease production
				}
			}
		} else if (_settings_game.economy.type == ET_SMOOTH) {
			closeit = !i->ctlflags.Any({IndustryControlFlag::NoClosure, IndustryControlFlag::NoProductionDecrease});
			for (auto &p : i->Produced()) {
				if (!IsValidCargoType(p.cargo)) continue;
				uint32_t r = Random();
				int old_prod, new_prod, percent;
				/* If over 60% is transported, mult is 1, else mult is -1. */
				int mult = (p.history[LAST_MONTH].PctTransported() > PERCENT_TRANSPORTED_60) ? 1 : -1;

				new_prod = old_prod = p.rate;

				/* For industries with only_decrease flags (temperate terrain Oil Wells),
				 * the multiplier will always be -1 so they will only decrease. */
				if (only_decrease) {
					mult = -1;
				/* For normal industries, if over 60% is transported, 33% chance for decrease.
				 * Bonus for very high station ratings (over 80%): 16% chance for decrease. */
				} else if (Chance16I(1, ((p.history[LAST_MONTH].PctTransported() > PERCENT_TRANSPORTED_80) ? 6 : 3), r)) {
					mult *= -1;
				}

				/* 4.5% chance for 3-23% (or 1 unit for very low productions) production change,
				 * determined by mult value. If mult = 1 prod. increases, else (-1) it decreases. */
				if (Chance16I(1, 22, r >> 16)) {
					new_prod += mult * (std::max(((RandomRange(50) + 10) * old_prod) >> 8, 1U));
				}

				/* Prevent production to overflow or Oil Rig passengers to be over-"produced" */
				new_prod = Clamp(new_prod, 1, 255);
				if (IsValidCargoType(p.cargo) && p.cargo == GetCargoTypeByLabel(CT_PASSENGERS) && !indspec->behaviour.Test(IndustryBehaviour::NoPaxProdClamp)) {
					new_prod = Clamp(new_prod, 0, 16);
				}

				/* If override flags are set, prevent actually changing production if any was decided on */
				if (i->ctlflags.Test(IndustryControlFlag::NoProductionDecrease) && new_prod < old_prod) continue;
				if (i->ctlflags.Test(IndustryControlFlag::NoProductionIncrease) && new_prod > old_prod) continue;

				/* Do not stop closing the industry when it has the lowest possible production rate */
				if (new_prod == old_prod && old_prod > 1) {
					closeit = false;
					continue;
				}

				percent = (old_prod == 0) ? 100 : (new_prod * 100 / old_prod - 100);
				p.rate = new_prod;

				/* Close the industry when it has the lowest possible production rate */
				if (new_prod > 1) closeit = false;

				if (abs(percent) >= 10) {
					ReportNewsProductionChangeIndustry(i, p.cargo, percent);
				}
			}
		}
	}

	/* If override flags are set, prevent actually changing production if any was decided on */
	if (i->ctlflags.Test(IndustryControlFlag::NoProductionDecrease) && (div > 0 || increment < 0)) return;
	if (i->ctlflags.Test(IndustryControlFlag::NoProductionIncrease) && (mul > 0 || increment > 0)) return;
	if (i->ctlflags.Test(IndustryControlFlag::ExternalProdLevel)) {
		div = 0;
		mul = 0;
		increment = 0;
	}

	if (!callback_enabled && indspec->life_type.Test(IndustryLifeType::Processing)) {
		if ((EconTime::CurYear() - i->last_prod_year) >= PROCESSING_INDUSTRY_ABANDONMENT_YEARS && Chance16(1, original_economy ? 2 : 180)) {
			closeit = true;
		}
	}

	/* Increase if needed */
	while (mul-- != 0 && i->prod_level < PRODLEVEL_MAXIMUM) {
		i->prod_level = std::min<int>(i->prod_level * 2, PRODLEVEL_MAXIMUM);
		recalculate_multipliers = true;
		if (str == STR_NULL) str = indspec->production_up_text;
	}

	/* Decrease if needed */
	while (div-- != 0 && !closeit) {
		if (i->prod_level == PRODLEVEL_MINIMUM) {
			closeit = true;
			break;
		} else {
			i->prod_level = std::max<int>(i->prod_level / 2, PRODLEVEL_MINIMUM);
			recalculate_multipliers = true;
			if (str == STR_NULL) str = indspec->production_down_text;
		}
	}

	/* Increase or Decreasing the production level if needed */
	if (increment != 0) {
		if (increment < 0 && i->prod_level == PRODLEVEL_MINIMUM) {
			closeit = true;
		} else {
			i->prod_level = ClampU(i->prod_level + increment, PRODLEVEL_MINIMUM, PRODLEVEL_MAXIMUM);
			recalculate_multipliers = true;
		}
	}

	/* Recalculate production_rate
	 * For non-smooth economy these should always be synchronized with prod_level */
	if (recalculate_multipliers) i->RecomputeProductionMultipliers();

	/* Close if needed and allowed */
	if (closeit && !CheckIndustryCloseDownProtection(i->type) && !i->ctlflags.Test(IndustryControlFlag::NoClosure)) {
		i->prod_level = PRODLEVEL_CLOSURE;
		SetWindowDirty(WC_INDUSTRY_VIEW, i->index);
		str = indspec->closure_text;
	}

	if (!suppress_message && str != STR_NULL) {
		NewsType nt;
		/* Compute news category */
		if (closeit) {
			nt = NewsType::IndustryClose;
			AI::BroadcastNewEvent(new ScriptEventIndustryClose(i->index));
			Game::NewEvent(new ScriptEventIndustryClose(i->index));
		} else {
			switch (WhoCanServiceIndustry(i)) {
				case 0: nt = NewsType::IndustryNobody;  break;
				case 1: nt = NewsType::IndustryOther;   break;
				case 2: nt = NewsType::IndustryCompany; break;
				default: NOT_REACHED();
			}
		}
		/* Set parameters of news string */
		if (str > STR_LAST_STRINGID) {
			SetDParam(0, STR_TOWN_NAME);
			SetDParam(1, i->town->index);
			SetDParam(2, indspec->name);
		} else if (closeit) {
			SetDParam(0, STR_FORMAT_INDUSTRY_NAME);
			SetDParam(1, i->town->index);
			SetDParam(2, indspec->name);
		} else {
			SetDParam(0, i->index);
		}
		/* and report the news to the user */
		if (closeit) {
			AddTileNewsItem(str, nt, i->location.tile + TileDiffXY(1, 1));
		} else {
			AddIndustryNewsItem(str, nt, i->index);
		}
	}
}

/**
 * Daily handler for the industry changes
 * Taking the original map size of 256*256, the number of random changes was always of just one unit.
 * But it cannot be the same on smaller or bigger maps. That number has to be scaled up or down.
 * For small maps, it implies that less than one change per month is required, while on bigger maps,
 * it would be way more. The daily loop handles those changes.
 */
void IndustryDailyLoop()
{
	_economy.industry_daily_change_counter += _economy.industry_daily_increment;

	/* Bits 16-31 of industry_construction_counter contain the number of industries to change/create today,
	 * the lower 16 bit are a fractional part that might accumulate over several days until it
	 * is sufficient for an industry. */
	uint16_t change_loop = _economy.industry_daily_change_counter >> 16;

	/* Reset the active part of the counter, just keeping the "fractional part" */
	_economy.industry_daily_change_counter &= 0xFFFF;

	if (change_loop == 0) {
		return;  // Nothing to do? get out
	}

	Backup<CompanyID> cur_company(_current_company, OWNER_NONE, FILE_LINE);

	/* perform the required industry changes for the day */

	uint perc = 3; // Between 3% and 9% chance of creating a new industry.
	if ((_industry_builder.wanted_inds >> 16) > GetCurrentTotalNumberOfIndustries()) {
		perc = std::min(9u, perc + (_industry_builder.wanted_inds >> 16) - GetCurrentTotalNumberOfIndustries());
	}
	for (uint16_t j = 0; j < change_loop; j++) {
		if (Chance16(perc, 100)) {
			_industry_builder.TryBuildNewIndustry();
		} else {
			Industry *i = Industry::GetRandom();
			if (i != nullptr) {
				ChangeIndustryProduction(i, false);
				SetWindowDirty(WC_INDUSTRY_VIEW, i->index);
			}
		}
	}

	cur_company.Restore();

	/* production-change */
	InvalidateWindowData(WC_INDUSTRY_DIRECTORY, 0, IDIWD_PRODUCTION_CHANGE);
}

void IndustryMonthlyLoop()
{
	Backup<CompanyID> cur_company(_current_company, OWNER_NONE, FILE_LINE);

	_industry_builder.MonthlyLoop();

	for (Industry *i : Industry::Iterate()) {
		UpdateIndustryStatistics(i);
		if (i->prod_level == PRODLEVEL_CLOSURE) {
			delete i;
		} else {
			ChangeIndustryProduction(i, true);
			SetWindowDirty(WC_INDUSTRY_VIEW, i->index);
		}
	}

	cur_company.Restore();

	/* production-change */
	InvalidateWindowData(WC_INDUSTRY_DIRECTORY, 0, IDIWD_PRODUCTION_CHANGE);
}


void InitializeIndustries()
{
	Industry::industries.fill({});
	_industry_sound_tile = TileIndex{};

	_industry_builder.Reset();
}

/** Verify whether the generated industries are complete, and warn the user if not. */
void CheckIndustries()
{
	int count = 0;
	for (IndustryType it = 0; it < NUM_INDUSTRYTYPES; it++) {
		if (Industry::GetIndustryTypeCount(it) > 0) continue; // Types of existing industries can be skipped.

		bool force_at_least_one;
		uint32_t chance = GetScaledIndustryGenerationProbability(it, &force_at_least_one);
		if (chance == 0 || !force_at_least_one) continue; // Types that are not available can be skipped.

		const IndustrySpec *is = GetIndustrySpec(it);
		SetDParam(0, is->name);
		ShowErrorMessage(STR_ERROR_NO_SUITABLE_PLACES_FOR_INDUSTRIES, STR_ERROR_NO_SUITABLE_PLACES_FOR_INDUSTRIES_EXPLANATION, WL_WARNING);

		count++;
		if (count >= 3) break; // Don't swamp the user with errors.
	}
}

/**
 * Is an industry with the spec a raw industry?
 * @return true if it should be handled as a raw industry
 */
bool IndustrySpec::IsRawIndustry() const
{
	return this->life_type.Any({IndustryLifeType::Extractive, IndustryLifeType::Organic});
}

/**
 * Is an industry with the spec a processing industry?
 * @return true if it should be handled as a processing industry
 */
bool IndustrySpec::IsProcessingIndustry() const
{
	/* Lumber mills are neither raw nor processing */
	return this->life_type.Test(IndustryLifeType::Processing) &&
			!this->behaviour.Test(IndustryBehaviour::CutTrees);
}

/**
 * Get the cost for constructing this industry
 * @return the cost (inflation corrected etc)
 */
Money IndustrySpec::GetConstructionCost() const
{
	/* Building raw industries like secondary uses different price base */
	return (_price[(_settings_game.construction.raw_industry_construction == 1 && this->IsRawIndustry()) ?
			PR_BUILD_INDUSTRY_RAW : PR_BUILD_INDUSTRY] * this->cost_multiplier) >> 8;
}

/**
 * Get the cost for removing this industry
 * Take note that the cost will always be zero for non-grf industries.
 * Only if the grf author did specified a cost will it be applicable.
 * @return the cost (inflation corrected etc)
 */
Money IndustrySpec::GetRemovalCost() const
{
	return (_price[PR_CLEAR_INDUSTRY] * this->removal_cost_multiplier) >> 8;
}

/**
 * Determines whether this industrytype uses standard/newgrf production changes.
 * @return true if original economy is used.
 */
bool IndustrySpec::UsesOriginalEconomy() const
{
	return _settings_game.economy.type == ET_ORIGINAL ||
		this->callback_mask.Any({
			IndustryCallbackMask::Production256Ticks,
			IndustryCallbackMask::ProductionCargoArrival, // production callbacks
			IndustryCallbackMask::MonthlyProdChange,
			IndustryCallbackMask::ProductionChange,
			IndustryCallbackMask::ProdChangeBuild}); // production change callbacks
}

static CommandCost TerraformTile_Industry(TileIndex tile, DoCommandFlags flags, int z_new, Slope tileh_new)
{
	if (AutoslopeEnabled()) {
		/* We imitate here TTDP's behaviour:
		 *  - Both new and old slope must not be steep.
		 *  - TileMaxZ must not be changed.
		 *  - Allow autoslope by default.
		 *  - Disallow autoslope if callback succeeds and returns non-zero.
		 */
		Slope tileh_old = GetTileSlope(tile);
		/* TileMaxZ must not be changed. Slopes must not be steep. */
		if (!IsSteepSlope(tileh_old) && !IsSteepSlope(tileh_new) && (GetTileMaxZ(tile) == z_new + GetSlopeMaxZ(tileh_new))) {
			const IndustryGfx gfx = GetIndustryGfx(tile);
			const IndustryTileSpec *itspec = GetIndustryTileSpec(gfx);

			/* Call callback 3C 'disable autosloping for industry tiles'. */
			if (itspec->callback_mask.Test(IndustryTileCallbackMask::Autoslope)) {
				/* If the callback fails, allow autoslope. */
				uint16_t res = GetIndustryTileCallback(CBID_INDTILE_AUTOSLOPE, 0, 0, gfx, Industry::GetByTile(tile), tile);
				if (res == CALLBACK_FAILED || !ConvertBooleanCallback(itspec->grf_prop.grffile, CBID_INDTILE_AUTOSLOPE, res)) return CommandCost(EXPENSES_CONSTRUCTION, _price[PR_BUILD_FOUNDATION]);
			} else {
				/* allow autoslope */
				return CommandCost(EXPENSES_CONSTRUCTION, _price[PR_BUILD_FOUNDATION]);
			}
		}
	}
	return Command<CMD_LANDSCAPE_CLEAR>::Do(flags, tile);
}

extern const TileTypeProcs _tile_type_industry_procs = {
	DrawTile_Industry,           // draw_tile_proc
	GetSlopePixelZ_Industry,     // get_slope_z_proc
	ClearTile_Industry,          // clear_tile_proc
	AddAcceptedCargo_Industry,   // add_accepted_cargo_proc
	GetTileDesc_Industry,        // get_tile_desc_proc
	GetTileTrackStatus_Industry, // get_tile_track_status_proc
	ClickTile_Industry,          // click_tile_proc
	AnimateTile_Industry,        // animate_tile_proc
	TileLoop_Industry,           // tile_loop_proc
	ChangeTileOwner_Industry,    // change_tile_owner_proc
	nullptr,                        // add_produced_cargo_proc
	nullptr,                        // vehicle_enter_tile_proc
	GetFoundation_Industry,      // get_foundation_proc
	TerraformTile_Industry,      // terraform_tile_proc
};

bool IndustryCompare::operator() (const IndustryListEntry &lhs, const IndustryListEntry &rhs) const
{
	/* Compare by distance first and use index as a tiebreaker. */
	return std::tie(lhs.distance, lhs.industry->index) < std::tie(rhs.distance, rhs.industry->index);
}

/**
 * Remove unused industry accepted/produced slots -- entries after the last slot with valid cargo.
 * @param ind Industry to trim slots.
 */
void TrimIndustryAcceptedProduced(Industry *ind)
{
	uint8_t accepted_cargo_count = 0;
	for (uint8_t j = 0; j < ind->accepted_cargo_count; j++) {
		if (ind->accepted[j].cargo != INVALID_CARGO) accepted_cargo_count = j + 1;
	}
	ind->accepted_cargo_count = accepted_cargo_count;

	uint8_t produced_cargo_count = 0;
	for (uint8_t j = 0; j < ind->produced_cargo_count; j++) {
		if (ind->produced[j].cargo != INVALID_CARGO) produced_cargo_count = j + 1;
	}
	ind->produced_cargo_count = produced_cargo_count;
}<|MERGE_RESOLUTION|>--- conflicted
+++ resolved
@@ -1550,25 +1550,16 @@
 				}
 
 				/* Clear the tiles as OWNER_TOWN to not affect town rating, and to not clear protected buildings */
-<<<<<<< HEAD
 				Backup<CompanyID> cur_company(_current_company, OWNER_TOWN, FILE_LINE);
-				CommandCost ret = Command<CMD_LANDSCAPE_CLEAR>::Do(DC_NONE, cur_tile);
-=======
-				Backup<CompanyID> cur_company(_current_company, OWNER_TOWN);
-				ret = Command<CMD_LANDSCAPE_CLEAR>::Do({}, cur_tile);
->>>>>>> c3d5e6d2
+				CommandCost ret = Command<CMD_LANDSCAPE_CLEAR>::Do({}, cur_tile);
 				cur_company.Restore();
 
 				if (ret.Failed()) return ret;
 			} else {
 				/* Clear the tiles, but do not affect town ratings */
-<<<<<<< HEAD
-				DoCommandFlag flags = DC_AUTO | DC_NO_TEST_TOWN_RATING | DC_NO_MODIFY_TOWN_RATING;
-				if (ind_behav.Test(IndustryBehaviour::BuiltOnWater) && IsWaterTile(cur_tile)) flags |= DC_ALLOW_REMOVE_WATER;
+				DoCommandFlags flags{DoCommandFlag::Auto, DoCommandFlag::NoTestTownRating, DoCommandFlag::NoModifyTownRating};
+				if (ind_behav.Test(IndustryBehaviour::BuiltOnWater) && IsWaterTile(cur_tile)) flags.Set(DoCommandFlag::AllowRemoveWater);
 				CommandCost ret = Command<CMD_LANDSCAPE_CLEAR>::Do(flags, cur_tile);
-=======
-				ret = Command<CMD_LANDSCAPE_CLEAR>::Do({DoCommandFlag::Auto, DoCommandFlag::NoTestTownRating, DoCommandFlag::NoModifyTownRating}, cur_tile);
->>>>>>> c3d5e6d2
 				if (ret.Failed()) return ret;
 			}
 		}
@@ -1721,11 +1712,7 @@
 			}
 			/* This is not 100% correct check, but the best we can do without modifying the map.
 			 *  What is missing, is if the difference in height is more than 1.. */
-<<<<<<< HEAD
-			if (Command<CMD_TERRAFORM_LAND>::Do(flags & ~DC_EXEC, tile_walk, SLOPE_N, curh <= h).Failed()) {
-=======
-			if (std::get<0>(Command<CMD_TERRAFORM_LAND>::Do(DoCommandFlags{flags}.Reset(DoCommandFlag::Execute), tile_walk, SLOPE_N, curh <= h)).Failed()) {
->>>>>>> c3d5e6d2
+			if (Command<CMD_TERRAFORM_LAND>::Do(DoCommandFlags{flags}.Reset(DoCommandFlag::Execute), tile_walk, SLOPE_N, curh <= h).Failed()) {
 				cur_company.Restore();
 				return false;
 			}
