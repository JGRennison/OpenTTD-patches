--- conflicted
+++ resolved
@@ -43,16 +43,7 @@
 #include "error.h"
 #include "cmd_helper.h"
 #include "string_func.h"
-<<<<<<< HEAD
 #include "event_logs.h"
-=======
-#include "industry_cmd.h"
-#include "landscape_cmd.h"
-#include "terraform_cmd.h"
-#include "timer/timer.h"
-#include "timer/timer_game_calendar.h"
-#include "timer/timer_game_tick.h"
->>>>>>> 1697dff7
 
 #include "table/strings.h"
 #include "table/industry_land.h"
@@ -670,11 +661,7 @@
 
 static void AnimateMineTower(TileIndex tile)
 {
-<<<<<<< HEAD
 	int state = _scaled_tick_counter & 0x7FF;
-=======
-	int state = TimerGameTick::counter & 0x7FF;
->>>>>>> 1697dff7
 
 	if ((state -= 0x400) < 0) return;
 
@@ -715,7 +702,6 @@
 
 	switch (gfx) {
 	case GFX_SUGAR_MINE_SIEVE:
-<<<<<<< HEAD
 		if ((_scaled_tick_counter & 1) == 0) AnimateSugarSieve(tile);
 		break;
 
@@ -733,46 +719,19 @@
 
 	case GFX_TOY_FACTORY:
 		if ((_scaled_tick_counter & 1) == 0) AnimateToyFactory(tile);
-=======
-		if ((TimerGameTick::counter & 1) == 0) AnimateSugarSieve(tile);
-		break;
-
-	case GFX_TOFFEE_QUARY:
-		if ((TimerGameTick::counter & 3) == 0) AnimateToffeeQuarry(tile);
-		break;
-
-	case GFX_BUBBLE_CATCHER:
-		if ((TimerGameTick::counter & 1) == 0) AnimateBubbleCatcher(tile);
-		break;
-
-	case GFX_POWERPLANT_SPARKS:
-		if ((TimerGameTick::counter & 3) == 0) AnimatePowerPlantSparks(tile);
-		break;
-
-	case GFX_TOY_FACTORY:
-		if ((TimerGameTick::counter & 1) == 0) AnimateToyFactory(tile);
->>>>>>> 1697dff7
 		break;
 
 	case GFX_PLASTIC_FOUNTAIN_ANIMATED_1: case GFX_PLASTIC_FOUNTAIN_ANIMATED_2:
 	case GFX_PLASTIC_FOUNTAIN_ANIMATED_3: case GFX_PLASTIC_FOUNTAIN_ANIMATED_4:
 	case GFX_PLASTIC_FOUNTAIN_ANIMATED_5: case GFX_PLASTIC_FOUNTAIN_ANIMATED_6:
 	case GFX_PLASTIC_FOUNTAIN_ANIMATED_7: case GFX_PLASTIC_FOUNTAIN_ANIMATED_8:
-<<<<<<< HEAD
 		if ((_scaled_tick_counter & 3) == 0) AnimatePlasticFountain(tile, gfx);
-=======
-		if ((TimerGameTick::counter & 3) == 0) AnimatePlasticFountain(tile, gfx);
->>>>>>> 1697dff7
 		break;
 
 	case GFX_OILWELL_ANIMATED_1:
 	case GFX_OILWELL_ANIMATED_2:
 	case GFX_OILWELL_ANIMATED_3:
-<<<<<<< HEAD
 		if ((_scaled_tick_counter & 7) == 0) AnimateOilWell(tile, gfx);
-=======
-		if ((TimerGameTick::counter & 7) == 0) AnimateOilWell(tile, gfx);
->>>>>>> 1697dff7
 		break;
 
 	case GFX_COAL_MINE_TOWER_ANIMATED:
@@ -961,11 +920,7 @@
 	case GFX_COAL_MINE_TOWER_NOT_ANIMATED:
 	case GFX_COPPER_MINE_TOWER_NOT_ANIMATED:
 	case GFX_GOLD_MINE_TOWER_NOT_ANIMATED:
-<<<<<<< HEAD
 		if (!(_scaled_tick_counter & 0x400) && Chance16(1, 2)) {
-=======
-		if (!(TimerGameTick::counter & 0x400) && Chance16(1, 2)) {
->>>>>>> 1697dff7
 			switch (gfx) {
 				case GFX_COAL_MINE_TOWER_NOT_ANIMATED:   gfx = GFX_COAL_MINE_TOWER_ANIMATED;   break;
 				case GFX_COPPER_MINE_TOWER_NOT_ANIMATED: gfx = GFX_COPPER_MINE_TOWER_ANIMATED; break;
@@ -988,11 +943,7 @@
 	case GFX_COAL_MINE_TOWER_ANIMATED:
 	case GFX_COPPER_MINE_TOWER_ANIMATED:
 	case GFX_GOLD_MINE_TOWER_ANIMATED:
-<<<<<<< HEAD
 		if (!(_scaled_tick_counter & 0x400)) {
-=======
-		if (!(TimerGameTick::counter & 0x400)) {
->>>>>>> 1697dff7
 			switch (gfx) {
 				case GFX_COAL_MINE_TOWER_ANIMATED:   gfx = GFX_COAL_MINE_TOWER_NOT_ANIMATED;   break;
 				case GFX_COPPER_MINE_TOWER_ANIMATED: gfx = GFX_COPPER_MINE_TOWER_NOT_ANIMATED; break;
@@ -1914,11 +1865,11 @@
 	i->counter = GB(r, 4, 12);
 	i->random = initial_random_bits;
 	i->was_cargo_delivered = false;
-	i->last_prod_year = TimerGameCalendar::year;
+	i->last_prod_year = _cur_year;
 	i->founder = founder;
 	i->ctlflags = INDCTL_NONE;
 
-	i->construction_date = TimerGameCalendar::date;
+	i->construction_date = _date;
 	i->construction_type = (_game_mode == GM_EDITOR) ? ICT_SCENARIO_EDITOR :
 			(_generating_world ? ICT_MAP_GENERATION : ICT_NORMAL_GAMEPLAY);
 
@@ -2378,8 +2329,8 @@
 	const IndustrySpec *ind_spc = GetIndustrySpec(it);
 	byte chance = ind_spc->appear_ingame[_settings_game.game_creation.landscape];
 	if (!ind_spc->enabled || ind_spc->layouts.empty() ||
-			((ind_spc->behaviour & INDUSTRYBEH_BEFORE_1950) && TimerGameCalendar::year > 1950) ||
-			((ind_spc->behaviour & INDUSTRYBEH_AFTER_1960) && TimerGameCalendar::year < 1960) ||
+			((ind_spc->behaviour & INDUSTRYBEH_BEFORE_1950) && _cur_year > 1950) ||
+			((ind_spc->behaviour & INDUSTRYBEH_AFTER_1960) && _cur_year < 1960) ||
 			(chance = GetIndustryProbabilityCallback(it, IACT_RANDOMCREATION, chance)) == 0) {
 		*min_number = 0;
 		return 0;
@@ -2551,7 +2502,7 @@
 		if (i->produced_cargo[j] != CT_INVALID) {
 			byte pct = 0;
 			if (i->this_month_production[j] != 0) {
-				i->last_prod_year = TimerGameCalendar::year;
+				i->last_prod_year = _cur_year;
 				pct = std::min(i->this_month_transported[j] * 256 / i->this_month_production[j], 255);
 			}
 			i->last_month_pct_transported[j] = pct;
@@ -2986,7 +2937,7 @@
 	if ((i->ctlflags & INDCTL_NO_PRODUCTION_INCREASE) && (mul > 0 || increment > 0)) return;
 
 	if (!callback_enabled && (indspec->life_type & INDUSTRYLIFE_PROCESSING)) {
-		if (TimerGameCalendar::year - i->last_prod_year >= PROCESSING_INDUSTRY_ABANDONMENT_YEARS && Chance16(1, original_economy ? 2 : 180)) {
+		if ((_cur_year - i->last_prod_year) >= PROCESSING_INDUSTRY_ABANDONMENT_YEARS && Chance16(1, original_economy ? 2 : 180)) {
 			closeit = true;
 		}
 	}
