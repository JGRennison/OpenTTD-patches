--- conflicted
+++ resolved
@@ -421,13 +421,8 @@
 
 	if (itspec->special_flags & INDTILE_SPECIAL_ACCEPTS_ALL_CARGO) {
 		/* Copy all accepted cargoes from industry itself */
-<<<<<<< HEAD
 		for (const auto &a : ind->Accepted()) {
-			auto pos = std::find(std::begin(accepts_cargo), std::end(accepts_cargo), a.cargo);
-=======
-		for (const auto &a : ind->accepted) {
 			auto pos = std::ranges::find(accepts_cargo, a.cargo);
->>>>>>> 0c04966d
 			if (pos == std::end(accepts_cargo)) {
 				/* Not found, insert */
 				pos = std::ranges::find(accepts_cargo, INVALID_CARGO);
@@ -1942,11 +1937,7 @@
 				continue;
 			}
 			/* Verify valid cargo */
-<<<<<<< HEAD
-			if (std::find(indspec->accepts_cargo.begin(), indspec->accepts_cargo.end(), cargo) == indspec->accepts_cargo.end()) {
-=======
 			if (std::ranges::find(indspec->accepts_cargo, cargo) == std::end(indspec->accepts_cargo)) {
->>>>>>> 0c04966d
 				/* Cargo not in spec, error in NewGRF */
 				ErrorUnknownCallbackResult(indspec->grf_prop.grffile->grfid, CBID_INDUSTRY_INPUT_CARGO_TYPES, res);
 				break;
@@ -1994,11 +1985,7 @@
 				continue;
 			}
 			/* Verify valid cargo */
-<<<<<<< HEAD
-			if (std::find(indspec->produced_cargo.begin(), indspec->produced_cargo.end(), cargo) == indspec->produced_cargo.end()) {
-=======
 			if (std::ranges::find(indspec->produced_cargo, cargo) == std::end(indspec->produced_cargo)) {
->>>>>>> 0c04966d
 				/* Cargo not in spec, error in NewGRF */
 				ErrorUnknownCallbackResult(indspec->grf_prop.grffile->grfid, CBID_INDUSTRY_OUTPUT_CARGO_TYPES, res);
 				break;
