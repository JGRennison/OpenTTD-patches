/*
 * This file is part of OpenTTD.
 * OpenTTD is free software; you can redistribute it and/or modify it under the terms of the GNU General Public License as published by the Free Software Foundation, version 2.
 * OpenTTD is distributed in the hope that it will be useful, but WITHOUT ANY WARRANTY; without even the implied warranty of MERCHANTABILITY or FITNESS FOR A PARTICULAR PURPOSE.
 * See the GNU General Public License for more details. You should have received a copy of the GNU General Public License along with OpenTTD. If not, see <http://www.gnu.org/licenses/>.
 */

/** @file industry_cmd.cpp Handling of industry tiles. */

#include "stdafx.h"
#include "clear_map.h"
#include "industry.h"
#include "station_base.h"
#include "landscape.h"
#include "viewport_func.h"
#include "command_func.h"
#include "town.h"
#include "news_func.h"
#include "cheat_type.h"
#include "company_base.h"
#include "genworld.h"
#include "tree_map.h"
#include "tunnel_map.h"
#include "newgrf_cargo.h"
#include "newgrf_debug.h"
#include "newgrf_industrytiles.h"
#include "autoslope.h"
#include "water.h"
#include "strings_func.h"
#include "window_func.h"
#include "date_func.h"
#include "vehicle_func.h"
#include "sound_func.h"
#include "animated_tile_func.h"
#include "effectvehicle_func.h"
#include "effectvehicle_base.h"
#include "ai/ai.hpp"
#include "core/pool_func.hpp"
#include "subsidy_func.h"
#include "core/backup_type.hpp"
#include "object_base.h"
#include "game/game.hpp"
#include "error.h"
#include "cmd_helper.h"
#include "string_func.h"
#include "event_logs.h"

#include "table/strings.h"
#include "table/industry_land.h"
#include "table/build_industry.h"

#include "safeguards.h"

IndustryPool _industry_pool("Industry");
INSTANTIATE_POOL_METHODS(Industry)

void ShowIndustryViewWindow(int industry);
void BuildOilRig(TileIndex tile);

static uint8_t _industry_sound_ctr;
static TileIndex _industry_sound_tile;

uint16_t Industry::counts[NUM_INDUSTRYTYPES];

IndustrySpec _industry_specs[NUM_INDUSTRYTYPES];
IndustryTileSpec _industry_tile_specs[NUM_INDUSTRYTILES];
IndustryBuildData _industry_builder; ///< In-game manager of industries.

static int WhoCanServiceIndustry(Industry *ind);

/**
 * This function initialize the spec arrays of both
 * industry and industry tiles.
 * It adjusts the enabling of the industry too, based on climate availability.
 * This will allow for clearer testings
 */
void ResetIndustries()
{
	auto industry_insert = std::copy(std::begin(_origin_industry_specs), std::end(_origin_industry_specs), std::begin(_industry_specs));
	std::fill(industry_insert, std::end(_industry_specs), IndustrySpec{});

	/* Enable only the current climate industries */
	for (auto it = std::begin(_industry_specs); it != industry_insert; ++it) {
		it->enabled = HasBit(it->climate_availability, _settings_game.game_creation.landscape);
	}

	auto industry_tile_insert = std::copy(std::begin(_origin_industry_tile_specs), std::end(_origin_industry_tile_specs), std::begin(_industry_tile_specs));
	std::fill(industry_tile_insert, std::end(_industry_tile_specs), IndustryTileSpec{});

	/* Reset any overrides that have been set. */
	_industile_mngr.ResetOverride();
	_industry_mngr.ResetOverride();
}

/**
 * Retrieve the type for this industry.  Although it is accessed by a tile,
 * it will return the general type of industry, and not the sprite index
 * as would do GetIndustryGfx.
 * @param tile that is queried
 * @pre IsTileType(tile, MP_INDUSTRY)
 * @return general type for this industry, as defined in industry.h
 */
IndustryType GetIndustryType(TileIndex tile)
{
	assert_tile(IsTileType(tile, MP_INDUSTRY), tile);

	const Industry *ind = Industry::GetByTile(tile);
	assert(ind != nullptr);
	return ind->type;
}

/**
 * Accessor for array _industry_specs.
 * This will ensure at once : proper access and
 * not allowing modifications of it.
 * @param thistype of industry (which is the index in _industry_specs)
 * @pre thistype < NUM_INDUSTRYTYPES
 * @return a pointer to the corresponding industry spec
 */
const IndustrySpec *GetIndustrySpec(IndustryType thistype)
{
	assert(thistype < NUM_INDUSTRYTYPES);
	return &_industry_specs[thistype];
}

/**
 * Accessor for array _industry_tile_specs.
 * This will ensure at once : proper access and
 * not allowing modifications of it.
 * @param gfx of industrytile (which is the index in _industry_tile_specs)
 * @pre gfx < INVALID_INDUSTRYTILE
 * @return a pointer to the corresponding industrytile spec
 */
const IndustryTileSpec *GetIndustryTileSpec(IndustryGfx gfx)
{
	assert(gfx < INVALID_INDUSTRYTILE);
	return &_industry_tile_specs[gfx];
}

Industry::~Industry()
{
	if (CleaningPool()) return;

	/* Industry can also be destroyed when not fully initialized.
	 * This means that we do not have to clear tiles either.
	 * Also we must not decrement industry counts in that case. */
	if (this->location.w == 0) return;

	const bool has_neutral_station = this->neutral_station != nullptr;

	for (TileIndex tile_cur : this->location) {
		if (IsTileType(tile_cur, MP_INDUSTRY)) {
			if (GetIndustryIndex(tile_cur) == this->index) {
				DeleteNewGRFInspectWindow(GSF_INDUSTRYTILES, tile_cur);

				/* MakeWaterKeepingClass() can also handle 'land' */
				MakeWaterKeepingClass(tile_cur, OWNER_NONE);
			}
		} else if (IsTileType(tile_cur, MP_STATION) && IsOilRig(tile_cur)) {
			DeleteOilRig(tile_cur);
		}
	}

	if (has_neutral_station) {
		/* Remove possible docking tiles */
		for (TileIndex tile_cur : this->location) {
			ClearDockingTilesCheckingNeighbours(tile_cur);
		}
	}

	if (GetIndustrySpec(this->type)->behaviour & INDUSTRYBEH_PLANT_FIELDS) {
		TileArea ta = TileArea(this->location.tile, 0, 0).Expand(21);

		/* Remove the farmland and convert it to regular tiles over time. */
		for (TileIndex tile_cur : ta) {
			if (IsTileType(tile_cur, MP_CLEAR) && IsClearGround(tile_cur, CLEAR_FIELDS) &&
					GetIndustryIndexOfField(tile_cur) == this->index) {
				SetIndustryIndexOfField(tile_cur, INVALID_INDUSTRY);
			}
		}
	}

	/* don't let any disaster vehicle target invalid industry */
	ReleaseDisastersTargetingIndustry(this->index);

	/* Clear the persistent storage. */
	delete this->psa;

	DecIndustryTypeCount(this->type);

	DeleteIndustryNews(this->index);
	CloseWindowById(WC_INDUSTRY_VIEW, this->index);
	DeleteNewGRFInspectWindow(GSF_INDUSTRIES, this->index);

	DeleteSubsidyWith(SourceType::Industry, this->index);
	CargoPacket::InvalidateAllFrom(SourceType::Industry, this->index);

	for (Station *st : this->stations_near) {
		st->RemoveIndustryToDeliver(this);
	}

	if (_game_mode == GM_NORMAL) RegisterGameEvents(GEF_INDUSTRY_DELETE);
}

/**
 * Invalidating some stuff after removing item from the pool.
 * @param index index of deleted item
 */
void Industry::PostDestructor(size_t)
{
	InvalidateWindowData(WC_INDUSTRY_DIRECTORY, 0, IDIWD_FORCE_REBUILD);
	SetWindowDirty(WC_BUILD_INDUSTRY, 0);
}


/**
 * Return a random valid industry.
 * @return random industry, nullptr if there are no industries
 */
/* static */ Industry *Industry::GetRandom()
{
	if (Industry::GetNumItems() == 0) return nullptr;
	int num = RandomRange((uint16_t)Industry::GetNumItems());
	size_t index = MAX_UVALUE(size_t);

	while (num >= 0) {
		num--;
		index++;

		/* Make sure we have a valid industry */
		while (!Industry::IsValidID(index)) {
			index++;
			assert(index < Industry::GetPoolSize());
		}
	}

	return Industry::Get(index);
}


static void IndustryDrawSugarMine(const TileInfo *ti)
{
	if (!IsIndustryCompleted(ti->tile)) return;

	const DrawIndustryAnimationStruct *d = &_draw_industry_spec1[GetAnimationFrame(ti->tile)];

	AddChildSpriteScreen(SPR_IT_SUGAR_MINE_SIEVE + d->image_1, PAL_NONE, d->x, 0);

	if (d->image_2 != 0) {
		AddChildSpriteScreen(SPR_IT_SUGAR_MINE_CLOUDS + d->image_2 - 1, PAL_NONE, 8, 41);
	}

	if (d->image_3 != 0) {
		AddChildSpriteScreen(SPR_IT_SUGAR_MINE_PILE + d->image_3 - 1, PAL_NONE,
			_drawtile_proc1[d->image_3 - 1].x, _drawtile_proc1[d->image_3 - 1].y);
	}
}

static void IndustryDrawToffeeQuarry(const TileInfo *ti)
{
	uint8_t x = 0;

	if (IsIndustryCompleted(ti->tile)) {
		x = _industry_anim_offs_toffee[GetAnimationFrame(ti->tile)];
		if (x == 0xFF) {
			x = 0;
		}
	}

	AddChildSpriteScreen(SPR_IT_TOFFEE_QUARRY_SHOVEL, PAL_NONE, 22 - x, 24 + x);
	AddChildSpriteScreen(SPR_IT_TOFFEE_QUARRY_TOFFEE, PAL_NONE, 6, 14);
}

static void IndustryDrawBubbleGenerator( const TileInfo *ti)
{
	if (IsIndustryCompleted(ti->tile)) {
		AddChildSpriteScreen(SPR_IT_BUBBLE_GENERATOR_BUBBLE, PAL_NONE, 5, _industry_anim_offs_bubbles[GetAnimationFrame(ti->tile)]);
	}
	AddChildSpriteScreen(SPR_IT_BUBBLE_GENERATOR_SPRING, PAL_NONE, 3, 67);
}

static void IndustryDrawToyFactory(const TileInfo *ti)
{
	const DrawIndustryAnimationStruct *d = &_industry_anim_offs_toys[GetAnimationFrame(ti->tile)];

	if (d->image_1 != 0xFF) {
		AddChildSpriteScreen(SPR_IT_TOY_FACTORY_CLAY, PAL_NONE, d->x, 96 + d->image_1);
	}

	if (d->image_2 != 0xFF) {
		AddChildSpriteScreen(SPR_IT_TOY_FACTORY_ROBOT, PAL_NONE, 16 - d->image_2 * 2, 100 + d->image_2);
	}

	AddChildSpriteScreen(SPR_IT_TOY_FACTORY_STAMP, PAL_NONE, 7, d->image_3);
	AddChildSpriteScreen(SPR_IT_TOY_FACTORY_STAMP_HOLDER, PAL_NONE, 0, 42);
}

static void IndustryDrawCoalPlantSparks(const TileInfo *ti)
{
	if (IsIndustryCompleted(ti->tile)) {
		uint8_t image = GetAnimationFrame(ti->tile);

		if (image != 0 && image < 7) {
			AddChildSpriteScreen(image + SPR_IT_POWER_PLANT_TRANSFORMERS,
				PAL_NONE,
				_coal_plant_sparks[image - 1].x,
				_coal_plant_sparks[image - 1].y
			);
		}
	}
}

typedef void IndustryDrawTileProc(const TileInfo *ti);
static IndustryDrawTileProc * const _industry_draw_tile_procs[5] = {
	IndustryDrawSugarMine,
	IndustryDrawToffeeQuarry,
	IndustryDrawBubbleGenerator,
	IndustryDrawToyFactory,
	IndustryDrawCoalPlantSparks,
};

static void DrawTile_Industry(TileInfo *ti, DrawTileProcParams params)
{
	IndustryGfx gfx = GetIndustryGfx(ti->tile);
	Industry *ind = Industry::GetByTile(ti->tile);
	const IndustryTileSpec *indts = GetIndustryTileSpec(gfx);

	/* Retrieve pointer to the draw industry tile struct */
	if (gfx >= NEW_INDUSTRYTILEOFFSET) {
		/* Draw the tile using the specialized method of newgrf industrytile.
		 * DrawNewIndustry will return false if ever the resolver could not
		 * find any sprite to display.  So in this case, we will jump on the
		 * substitute gfx instead. */
		if (indts->grf_prop.spritegroup[0] != nullptr && DrawNewIndustryTile(ti, ind, gfx, indts)) {
			return;
		} else {
			/* No sprite group (or no valid one) found, meaning no graphics associated.
			 * Use the substitute one instead */
			if (indts->grf_prop.subst_id != INVALID_INDUSTRYTILE) {
				gfx = indts->grf_prop.subst_id;
				/* And point the industrytile spec accordingly */
				indts = GetIndustryTileSpec(gfx);
			}
		}
	}

	const DrawBuildingsTileStruct *dits = &_industry_draw_tile_data[gfx << 2 | (indts->anim_state ?
			GetAnimationFrame(ti->tile) & INDUSTRY_COMPLETED :
			GetIndustryConstructionStage(ti->tile))];

	SpriteID image = dits->ground.sprite;

	/* DrawFoundation() modifies ti->z and ti->tileh */
	if (ti->tileh != SLOPE_FLAT) DrawFoundation(ti, FOUNDATION_LEVELED);

	/* If the ground sprite is the default flat water sprite, draw also canal/river borders.
	 * Do not do this if the tile's WaterClass is 'land'. */
	if (image == SPR_FLAT_WATER_TILE && IsTileOnWater(ti->tile)) {
		DrawWaterClassGround(ti);
	} else {
		DrawGroundSprite(image, GroundSpritePaletteTransform(image, dits->ground.pal, GENERAL_SPRITE_COLOUR(ind->random_colour)));
	}

	/* If industries are transparent and invisible, do not draw the upper part */
	if (IsInvisibilitySet(TO_INDUSTRIES)) return;

	/* Add industry on top of the ground? */
	image = dits->building.sprite;
	if (image != 0) {
		AddSortableSpriteToDraw(image, SpriteLayoutPaletteTransform(image, dits->building.pal, GENERAL_SPRITE_COLOUR(ind->random_colour)),
			ti->x + dits->subtile_x,
			ti->y + dits->subtile_y,
			dits->width,
			dits->height,
			dits->dz,
			ti->z,
			IsTransparencySet(TO_INDUSTRIES));

		if (IsTransparencySet(TO_INDUSTRIES)) return;
	}

	{
		int proc = dits->draw_proc - 1;
		if (proc >= 0) _industry_draw_tile_procs[proc](ti);
	}
}

static int GetSlopePixelZ_Industry(TileIndex tile, uint, uint, bool)
{
	return GetTileMaxPixelZ(tile);
}

static Foundation GetFoundation_Industry(TileIndex tile, Slope tileh)
{
	IndustryGfx gfx = GetIndustryGfx(tile);

	/* For NewGRF industry tiles we might not be drawing a foundation. We need to
	 * account for this, as other structures should
	 * draw the wall of the foundation in this case.
	 */
	if (gfx >= NEW_INDUSTRYTILEOFFSET) {
		const IndustryTileSpec *indts = GetIndustryTileSpec(gfx);
		if (indts->grf_prop.spritegroup[0] != nullptr && HasBit(indts->callback_mask, CBM_INDT_DRAW_FOUNDATIONS)) {
			uint32_t callback_res = GetIndustryTileCallback(CBID_INDTILE_DRAW_FOUNDATIONS, 0, 0, gfx, Industry::GetByTile(tile), tile);
			if (callback_res != CALLBACK_FAILED && !ConvertBooleanCallback(indts->grf_prop.grffile, CBID_INDTILE_DRAW_FOUNDATIONS, callback_res)) return FOUNDATION_NONE;
		}
	}
	return FlatteningFoundation(tileh);
}

static void AddAcceptedCargo_Industry(TileIndex tile, CargoArray &acceptance, CargoTypes *always_accepted)
{
	IndustryGfx gfx = GetIndustryGfx(tile);
	const IndustryTileSpec *itspec = GetIndustryTileSpec(gfx);
	const Industry *ind = Industry::GetByTile(tile);

	/* Starting point for acceptance */
	auto accepts_cargo = itspec->accepts_cargo;
	auto cargo_acceptance = itspec->acceptance;

	if (itspec->special_flags & INDTILE_SPECIAL_ACCEPTS_ALL_CARGO) {
		/* Copy all accepted cargoes from industry itself */
		for (size_t i = 0; i < ind->accepts_cargo.size(); i++) {
			auto pos = std::find(std::begin(accepts_cargo), std::end(accepts_cargo), ind->accepts_cargo[i]);
			if (pos == std::end(accepts_cargo)) {
				/* Not found, insert */
				pos = std::find(std::begin(accepts_cargo), std::end(accepts_cargo), INVALID_CARGO);
				if (pos == std::end(accepts_cargo)) continue; // nowhere to place, give up on this one
				*pos = ind->accepts_cargo[i];
			}
			cargo_acceptance[std::distance(std::begin(accepts_cargo), pos)] += 8;
		}
	}

	if (HasBit(itspec->callback_mask, CBM_INDT_ACCEPT_CARGO)) {
		/* Try callback for accepts list, if success override all existing accepts */
		uint16_t res = GetIndustryTileCallback(CBID_INDTILE_ACCEPT_CARGO, 0, 0, gfx, Industry::GetByTile(tile), tile);
		if (res != CALLBACK_FAILED) {
			accepts_cargo.fill(INVALID_CARGO);
			for (uint i = 0; i < INDUSTRY_ORIGINAL_NUM_INPUTS; i++) accepts_cargo[i] = GetCargoTranslation(GB(res, i * 5, 5), itspec->grf_prop.grffile);
		}
	}

	if (HasBit(itspec->callback_mask, CBM_INDT_CARGO_ACCEPTANCE)) {
		/* Try callback for acceptance list, if success override all existing acceptance */
		uint16_t res = GetIndustryTileCallback(CBID_INDTILE_CARGO_ACCEPTANCE, 0, 0, gfx, Industry::GetByTile(tile), tile);
		if (res != CALLBACK_FAILED) {
			cargo_acceptance.fill(0);
			for (uint i = 0; i < INDUSTRY_ORIGINAL_NUM_INPUTS; i++) cargo_acceptance[i] = GB(res, i * 4, 4);
		}
	}

	for (uint8_t i = 0; i < std::size(itspec->accepts_cargo); i++) {
		CargoID a = accepts_cargo[i];
		if (a == INVALID_CARGO || cargo_acceptance[i] <= 0) continue; // work only with valid cargoes

		/* Add accepted cargo */
		acceptance[a] += cargo_acceptance[i];

		/* Maybe set 'always accepted' bit (if it's not set already) */
		if (HasBit(*always_accepted, a)) continue;

		/* Test whether the industry itself accepts the cargo type */
		if (ind->IsCargoAccepted(a)) continue;

		/* If the industry itself doesn't accept this cargo, set 'always accepted' bit */
		SetBit(*always_accepted, a);
	}
}

static void GetTileDesc_Industry(TileIndex tile, TileDesc *td)
{
	const Industry *i = Industry::GetByTile(tile);
	const IndustrySpec *is = GetIndustrySpec(i->type);

	td->owner[0] = i->owner;
	td->str = is->name;
	if (!IsIndustryCompleted(tile)) {
		td->dparam[0] = td->str;
		td->str = STR_LAI_TOWN_INDUSTRY_DESCRIPTION_UNDER_CONSTRUCTION;
	}

	if (is->grf_prop.grffile != nullptr) {
		td->grf = GetGRFConfig(is->grf_prop.grffile->grfid)->GetName();
	}
}

static CommandCost ClearTile_Industry(TileIndex tile, DoCommandFlag flags)
{
	Industry *i = Industry::GetByTile(tile);
	const IndustrySpec *indspec = GetIndustrySpec(i->type);

	/* water can destroy industries
	 * in editor you can bulldoze industries
	 * with magic_bulldozer cheat you can destroy industries
	 * (area around OILRIG is water, so water shouldn't flood it
	 */
	if ((_current_company != OWNER_WATER && _game_mode != GM_EDITOR &&
			!_cheats.magic_bulldozer.value) ||
			((flags & DC_AUTO) != 0) ||
			(_current_company == OWNER_WATER &&
				((indspec->behaviour & INDUSTRYBEH_BUILT_ONWATER) ||
				HasBit(GetIndustryTileSpec(GetIndustryGfx(tile))->slopes_refused, 5)))) {
		SetDParam(1, indspec->name);
		return_cmd_error(flags & DC_AUTO ? STR_ERROR_GENERIC_OBJECT_IN_THE_WAY : INVALID_STRING_ID);
	}

	if (flags & DC_EXEC) {
		AI::BroadcastNewEvent(new ScriptEventIndustryClose(i->index));
		Game::NewEvent(new ScriptEventIndustryClose(i->index));
		delete i;
	}
	return CommandCost(EXPENSES_CONSTRUCTION, indspec->GetRemovalCost());
}

/**
 * Move produced cargo from industry to nearby stations.
 * @param tile Industry tile
 * @return true if any cargo was moved.
 */
static bool TransportIndustryGoods(TileIndex tile)
{
	Industry *i = Industry::GetByTile(tile);
	const IndustrySpec *indspec = GetIndustrySpec(i->type);
	bool moved_cargo = false;

	const uint step_limit = _industry_cargo_scaler.Scale(255);
	for (size_t j = 0; j < std::size(i->produced_cargo_waiting); j++) {
		uint cw = std::min<uint>(i->produced_cargo_waiting[j], step_limit);
		if (cw > indspec->minimal_cargo && i->produced_cargo[j] != INVALID_CARGO) {
			i->produced_cargo_waiting[j] -= cw;

			/* fluctuating economy? */
			if (EconomyIsInRecession()) cw = (cw + 1) / 2;

			i->this_month_production[j] = SaturatingAdd<uint32_t>(i->this_month_production[j], cw);

			uint am = MoveGoodsToStation(i->produced_cargo[j], cw, SourceType::Industry, i->index, &i->stations_near, i->exclusive_consumer);
			i->this_month_transported[j] = SaturatingAdd<uint32_t>(i->this_month_transported[j], am);

			moved_cargo |= (am != 0);
		}
	}

	return moved_cargo;
}

static void AnimateSugarSieve(TileIndex tile)
{
	uint8_t m = GetAnimationFrame(tile) + 1;

	if (_settings_client.sound.ambient) {
		switch (m & 7) {
			case 2: SndPlayTileFx(SND_2D_SUGAR_MINE_1, tile); break;
			case 6: SndPlayTileFx(SND_29_SUGAR_MINE_2, tile); break;
		}
	}

	if (m >= 96) {
		m = 0;
		DeleteAnimatedTile(tile);
	}
	SetAnimationFrame(tile, m);

	MarkTileDirtyByTile(tile, VMDF_NOT_MAP_MODE);
}

static void AnimateToffeeQuarry(TileIndex tile)
{
	uint8_t m = GetAnimationFrame(tile);

	if (_industry_anim_offs_toffee[m] == 0xFF && _settings_client.sound.ambient) {
		SndPlayTileFx(SND_30_TOFFEE_QUARRY, tile);
	}

	if (++m >= 70) {
		m = 0;
		DeleteAnimatedTile(tile);
	}
	SetAnimationFrame(tile, m);

	MarkTileDirtyByTile(tile, VMDF_NOT_MAP_MODE);
}

static void AnimateBubbleCatcher(TileIndex tile)
{
	uint8_t m = GetAnimationFrame(tile);

	if (++m >= 40) {
		m = 0;
		DeleteAnimatedTile(tile);
	}
	SetAnimationFrame(tile, m);

	MarkTileDirtyByTile(tile, VMDF_NOT_MAP_MODE);
}

static void AnimatePowerPlantSparks(TileIndex tile)
{
	uint8_t m = GetAnimationFrame(tile);
	if (m == 6) {
		SetAnimationFrame(tile, 0);
		DeleteAnimatedTile(tile);
	} else {
		SetAnimationFrame(tile, m + 1);
		MarkTileDirtyByTile(tile, VMDF_NOT_MAP_MODE);
	}
}

static void AnimateToyFactory(TileIndex tile)
{
	uint8_t m = GetAnimationFrame(tile) + 1;

	switch (m) {
		case  1: if (_settings_client.sound.ambient) SndPlayTileFx(SND_2C_TOY_FACTORY_1, tile); break;
		case 23: if (_settings_client.sound.ambient) SndPlayTileFx(SND_2B_TOY_FACTORY_2, tile); break;
		case 28: if (_settings_client.sound.ambient) SndPlayTileFx(SND_2A_TOY_FACTORY_3, tile); break;
		default:
			if (m >= 50) {
				int n = GetIndustryAnimationLoop(tile) + 1;
				m = 0;
				if (n >= 8) {
					n = 0;
					DeleteAnimatedTile(tile);
				}
				SetIndustryAnimationLoop(tile, n);
			}
	}

	SetAnimationFrame(tile, m);
	MarkTileDirtyByTile(tile, VMDF_NOT_MAP_MODE);
}

static void AnimatePlasticFountain(TileIndex tile, IndustryGfx gfx)
{
	gfx = (gfx < GFX_PLASTIC_FOUNTAIN_ANIMATED_8) ? gfx + 1 : GFX_PLASTIC_FOUNTAIN_ANIMATED_1;
	SetIndustryGfx(tile, gfx);
	MarkTileDirtyByTile(tile, VMDF_NOT_MAP_MODE);
}

static void AnimateOilWell(TileIndex tile, IndustryGfx gfx)
{
	bool b = Chance16(1, 7);
	uint8_t m = GetAnimationFrame(tile) + 1;
	if (m == 4 && (m = 0, ++gfx) == GFX_OILWELL_ANIMATED_3 + 1 && (gfx = GFX_OILWELL_ANIMATED_1, b)) {
		SetIndustryGfx(tile, GFX_OILWELL_NOT_ANIMATED);
		SetIndustryConstructionStage(tile, 3);
		DeleteAnimatedTile(tile);
	} else {
		SetAnimationFrame(tile, m);
		SetIndustryGfx(tile, gfx);
		MarkTileDirtyByTile(tile, VMDF_NOT_MAP_MODE);
	}
}

static void AnimateMineTower(TileIndex tile)
{
	int state = _scaled_tick_counter & 0x7FF;

	if ((state -= 0x400) < 0) return;

	if (state < 0x1A0) {
		if (state < 0x20 || state >= 0x180) {
			uint8_t m = GetAnimationFrame(tile);
			if (!(m & 0x40)) {
				SetAnimationFrame(tile, m | 0x40);
				if (_settings_client.sound.ambient) SndPlayTileFx(SND_0B_MINE, tile);
			}
			if (state & 7) return;
		} else {
			if (state & 3) return;
		}
		uint8_t m = (GetAnimationFrame(tile) + 1) | 0x40;
		if (m > 0xC2) m = 0xC0;
		SetAnimationFrame(tile, m);
		MarkTileDirtyByTile(tile, VMDF_NOT_MAP_MODE);
	} else if (state >= 0x200 && state < 0x3A0) {
		int i = (state < 0x220 || state >= 0x380) ? 7 : 3;
		if (state & i) return;

		uint8_t m = (GetAnimationFrame(tile) & 0xBF) - 1;
		if (m < 0x80) m = 0x82;
		SetAnimationFrame(tile, m);
		MarkTileDirtyByTile(tile, VMDF_NOT_MAP_MODE);
	}
}

void AnimateTile_Industry(TileIndex tile)
{
	IndustryGfx gfx = GetIndustryGfx(tile);

	if (GetIndustryTileSpec(gfx)->animation.status != ANIM_STATUS_NO_ANIMATION) {
		AnimateNewIndustryTile(tile);
		return;
	}

	switch (gfx) {
	case GFX_SUGAR_MINE_SIEVE:
		if ((_scaled_tick_counter & 1) == 0) AnimateSugarSieve(tile);
		break;

	case GFX_TOFFEE_QUARY:
		if ((_scaled_tick_counter & 3) == 0) AnimateToffeeQuarry(tile);
		break;

	case GFX_BUBBLE_CATCHER:
		if ((_scaled_tick_counter & 1) == 0) AnimateBubbleCatcher(tile);
		break;

	case GFX_POWERPLANT_SPARKS:
		if ((_scaled_tick_counter & 3) == 0) AnimatePowerPlantSparks(tile);
		break;

	case GFX_TOY_FACTORY:
		if ((_scaled_tick_counter & 1) == 0) AnimateToyFactory(tile);
		break;

	case GFX_PLASTIC_FOUNTAIN_ANIMATED_1: case GFX_PLASTIC_FOUNTAIN_ANIMATED_2:
	case GFX_PLASTIC_FOUNTAIN_ANIMATED_3: case GFX_PLASTIC_FOUNTAIN_ANIMATED_4:
	case GFX_PLASTIC_FOUNTAIN_ANIMATED_5: case GFX_PLASTIC_FOUNTAIN_ANIMATED_6:
	case GFX_PLASTIC_FOUNTAIN_ANIMATED_7: case GFX_PLASTIC_FOUNTAIN_ANIMATED_8:
		if ((_scaled_tick_counter & 3) == 0) AnimatePlasticFountain(tile, gfx);
		break;

	case GFX_OILWELL_ANIMATED_1:
	case GFX_OILWELL_ANIMATED_2:
	case GFX_OILWELL_ANIMATED_3:
		if ((_scaled_tick_counter & 7) == 0) AnimateOilWell(tile, gfx);
		break;

	case GFX_COAL_MINE_TOWER_ANIMATED:
	case GFX_COPPER_MINE_TOWER_ANIMATED:
	case GFX_GOLD_MINE_TOWER_ANIMATED:
		AnimateMineTower(tile);
		break;
	}
}


uint8_t GetAnimatedTileSpeed_Industry(TileIndex tile)
{
	IndustryGfx gfx = GetIndustryGfx(tile);

	if (GetIndustryTileSpec(gfx)->animation.status != ANIM_STATUS_NO_ANIMATION) {
		return GetNewIndustryTileAnimationSpeed(tile);
	}

	switch (gfx) {
	case GFX_SUGAR_MINE_SIEVE:
		return 1;

	case GFX_TOFFEE_QUARY:
		return 2;

	case GFX_BUBBLE_CATCHER:
		return 1;

	case GFX_POWERPLANT_SPARKS:
		return 2;

	case GFX_TOY_FACTORY:
		return 1;

	case GFX_PLASTIC_FOUNTAIN_ANIMATED_1: case GFX_PLASTIC_FOUNTAIN_ANIMATED_2:
	case GFX_PLASTIC_FOUNTAIN_ANIMATED_3: case GFX_PLASTIC_FOUNTAIN_ANIMATED_4:
	case GFX_PLASTIC_FOUNTAIN_ANIMATED_5: case GFX_PLASTIC_FOUNTAIN_ANIMATED_6:
	case GFX_PLASTIC_FOUNTAIN_ANIMATED_7: case GFX_PLASTIC_FOUNTAIN_ANIMATED_8:
		return 2;

	case GFX_OILWELL_ANIMATED_1:
	case GFX_OILWELL_ANIMATED_2:
	case GFX_OILWELL_ANIMATED_3:
		return 3;

	default:
		return 0;
	}
}

static void CreateChimneySmoke(TileIndex tile)
{
	uint x = TileX(tile) * TILE_SIZE;
	uint y = TileY(tile) * TILE_SIZE;
	int z = GetTileMaxPixelZ(tile);

	CreateEffectVehicle(x + 15, y + 14, z + 59, EV_CHIMNEY_SMOKE);
}

static void MakeIndustryTileBigger(TileIndex tile)
{
	uint8_t cnt = GetIndustryConstructionCounter(tile) + 1;
	if (cnt != 4) {
		SetIndustryConstructionCounter(tile, cnt);
		return;
	}

	uint8_t stage = GetIndustryConstructionStage(tile) + 1;
	SetIndustryConstructionCounter(tile, 0);
	SetIndustryConstructionStage(tile, stage);
	StartStopIndustryTileAnimation(tile, IAT_CONSTRUCTION_STATE_CHANGE);
	if (stage == INDUSTRY_COMPLETED) SetIndustryCompleted(tile);

	MarkTileDirtyByTile(tile, VMDF_NOT_MAP_MODE);

	if (!IsIndustryCompleted(tile)) return;

	IndustryGfx gfx = GetIndustryGfx(tile);
	if (gfx >= NEW_INDUSTRYTILEOFFSET) {
		/* New industries are already animated on construction. */
		return;
	}

	switch (gfx) {
	case GFX_POWERPLANT_CHIMNEY:
		CreateChimneySmoke(tile);
		break;

	case GFX_OILRIG_1: {
		/* Do not require an industry tile to be after the first two GFX_OILRIG_1
		 * tiles (like the default oil rig). Do a proper check to ensure the
		 * tiles belong to the same industry and based on that build the oil rig's
		 * station. */
		TileIndex other = tile + TileDiffXY(0, 1);

		if (IsTileType(other, MP_INDUSTRY) &&
				GetIndustryGfx(other) == GFX_OILRIG_1 &&
				GetIndustryIndex(tile) == GetIndustryIndex(other)) {
			BuildOilRig(tile);
		}
		break;
	}

	case GFX_TOY_FACTORY:
	case GFX_BUBBLE_CATCHER:
	case GFX_TOFFEE_QUARY:
		SetAnimationFrame(tile, 0);
		SetIndustryAnimationLoop(tile, 0);
		break;

	case GFX_PLASTIC_FOUNTAIN_ANIMATED_1: case GFX_PLASTIC_FOUNTAIN_ANIMATED_2:
	case GFX_PLASTIC_FOUNTAIN_ANIMATED_3: case GFX_PLASTIC_FOUNTAIN_ANIMATED_4:
	case GFX_PLASTIC_FOUNTAIN_ANIMATED_5: case GFX_PLASTIC_FOUNTAIN_ANIMATED_6:
	case GFX_PLASTIC_FOUNTAIN_ANIMATED_7: case GFX_PLASTIC_FOUNTAIN_ANIMATED_8:
		AddAnimatedTile(tile);
		break;
	}
}

static void TileLoopIndustry_BubbleGenerator(TileIndex tile)
{
	static const int8_t _bubble_spawn_location[3][4] = {
		{ 11,   0, -4, -14 },
		{ -4, -10, -4,   1 },
		{ 49,  59, 60,  65 },
	};

	if (_settings_client.sound.ambient) SndPlayTileFx(SND_2E_BUBBLE_GENERATOR, tile);

	int dir = Random() & 3;

	EffectVehicle *v = CreateEffectVehicleAbove(
		TileX(tile) * TILE_SIZE + _bubble_spawn_location[0][dir],
		TileY(tile) * TILE_SIZE + _bubble_spawn_location[1][dir],
		_bubble_spawn_location[2][dir],
		EV_BUBBLE
	);

	if (v != nullptr) v->animation_substate = dir;
}

static void TileLoop_Industry(TileIndex tile)
{
	if (IsTileOnWater(tile)) TileLoop_Water(tile);

	/* Normally this doesn't happen, but if an industry NewGRF is removed
	 * an industry that was previously build on water can now be flooded.
	 * If this happens the tile is no longer an industry tile after
	 * returning from TileLoop_Water. */
	if (!IsTileType(tile, MP_INDUSTRY)) return;

	TriggerIndustryTile(tile, INDTILE_TRIGGER_TILE_LOOP);

	if (!IsIndustryCompleted(tile)) {
		MakeIndustryTileBigger(tile);
		return;
	}

	if (_game_mode == GM_EDITOR) return;

	if (TransportIndustryGoods(tile) && !StartStopIndustryTileAnimation(Industry::GetByTile(tile), IAT_INDUSTRY_DISTRIBUTES_CARGO)) {
		uint newgfx = GetIndustryTileSpec(GetIndustryGfx(tile))->anim_production;

		if (newgfx != INDUSTRYTILE_NOANIM) {
			ResetIndustryConstructionStage(tile);
			SetIndustryCompleted(tile);
			SetIndustryGfx(tile, newgfx);
			MarkTileDirtyByTile(tile, VMDF_NOT_MAP_MODE);
			return;
		}
	}

	if (StartStopIndustryTileAnimation(tile, IAT_TILELOOP)) return;

	IndustryGfx newgfx = GetIndustryTileSpec(GetIndustryGfx(tile))->anim_next;
	if (newgfx != INDUSTRYTILE_NOANIM) {
		ResetIndustryConstructionStage(tile);
		SetIndustryGfx(tile, newgfx);
		MarkTileDirtyByTile(tile, VMDF_NOT_MAP_MODE);
		return;
	}

	IndustryGfx gfx = GetIndustryGfx(tile);
	switch (gfx) {
	case GFX_COAL_MINE_TOWER_NOT_ANIMATED:
	case GFX_COPPER_MINE_TOWER_NOT_ANIMATED:
	case GFX_GOLD_MINE_TOWER_NOT_ANIMATED:
		if (!(_scaled_tick_counter & 0x400) && Chance16(1, 2)) {
			switch (gfx) {
				case GFX_COAL_MINE_TOWER_NOT_ANIMATED:   gfx = GFX_COAL_MINE_TOWER_ANIMATED;   break;
				case GFX_COPPER_MINE_TOWER_NOT_ANIMATED: gfx = GFX_COPPER_MINE_TOWER_ANIMATED; break;
				case GFX_GOLD_MINE_TOWER_NOT_ANIMATED:   gfx = GFX_GOLD_MINE_TOWER_ANIMATED;   break;
			}
			SetIndustryGfx(tile, gfx);
			SetAnimationFrame(tile, 0x80);
			AddAnimatedTile(tile);
		}
		break;

	case GFX_OILWELL_NOT_ANIMATED:
		if (Chance16(1, 6)) {
			SetIndustryGfx(tile, GFX_OILWELL_ANIMATED_1);
			SetAnimationFrame(tile, 0);
			AddAnimatedTile(tile);
		}
		break;

	case GFX_COAL_MINE_TOWER_ANIMATED:
	case GFX_COPPER_MINE_TOWER_ANIMATED:
	case GFX_GOLD_MINE_TOWER_ANIMATED:
		if (!(_scaled_tick_counter & 0x400)) {
			switch (gfx) {
				case GFX_COAL_MINE_TOWER_ANIMATED:   gfx = GFX_COAL_MINE_TOWER_NOT_ANIMATED;   break;
				case GFX_COPPER_MINE_TOWER_ANIMATED: gfx = GFX_COPPER_MINE_TOWER_NOT_ANIMATED; break;
				case GFX_GOLD_MINE_TOWER_ANIMATED:   gfx = GFX_GOLD_MINE_TOWER_NOT_ANIMATED;   break;
			}
			SetIndustryGfx(tile, gfx);
			SetIndustryCompleted(tile);
			SetIndustryConstructionStage(tile, 3);
			DeleteAnimatedTile(tile);
		}
		break;

	case GFX_POWERPLANT_SPARKS:
		if (Chance16(1, 3)) {
			if (_settings_client.sound.ambient) SndPlayTileFx(SND_0C_POWER_STATION, tile);
			AddAnimatedTile(tile);
		}
		break;

	case GFX_COPPER_MINE_CHIMNEY:
		CreateEffectVehicleAbove(TileX(tile) * TILE_SIZE + 6, TileY(tile) * TILE_SIZE + 6, 43, EV_COPPER_MINE_SMOKE);
		break;


	case GFX_TOY_FACTORY: {
			Industry *i = Industry::GetByTile(tile);
			if (i->was_cargo_delivered) {
				i->was_cargo_delivered = false;
				SetIndustryAnimationLoop(tile, 0);
				AddAnimatedTile(tile);
			}
		}
		break;

	case GFX_BUBBLE_GENERATOR:
		TileLoopIndustry_BubbleGenerator(tile);
		break;

	case GFX_TOFFEE_QUARY:
		AddAnimatedTile(tile);
		break;

	case GFX_SUGAR_MINE_SIEVE:
		if (Chance16(1, 3)) AddAnimatedTile(tile);
		break;
	}
}

static bool ClickTile_Industry(TileIndex tile)
{
	ShowIndustryViewWindow(GetIndustryIndex(tile));
	return true;
}

static TrackStatus GetTileTrackStatus_Industry(TileIndex, TransportType, uint, DiagDirection)
{
	return 0;
}

static void ChangeTileOwner_Industry(TileIndex tile, Owner old_owner, Owner new_owner)
{
	/* If the founder merges, the industry was created by the merged company */
	Industry *i = Industry::GetByTile(tile);
	if (i->founder == old_owner) i->founder = (new_owner == INVALID_OWNER) ? OWNER_NONE : new_owner;

	if (i->exclusive_supplier == old_owner) i->exclusive_supplier = new_owner;
	if (i->exclusive_consumer == old_owner) i->exclusive_consumer = new_owner;
}

/**
 * Check whether the tile is a forest.
 * @param tile the tile to investigate.
 * @return true if and only if the tile is a forest
 */
bool IsTileForestIndustry(TileIndex tile)
{
	/* Check for industry tile */
	if (!IsTileType(tile, MP_INDUSTRY)) return false;

	const Industry *ind = Industry::GetByTile(tile);

	/* Check for organic industry (i.e. not processing or extractive) */
	if ((GetIndustrySpec(ind->type)->life_type & INDUSTRYLIFE_ORGANIC) == 0) return false;

	/* Check for wood production */
	for (size_t i = 0; i < std::size(ind->produced_cargo); i++) {
		/* The industry produces wood. */
		if (ind->produced_cargo[i] != INVALID_CARGO && CargoSpec::Get(ind->produced_cargo[i])->label == CT_WOOD) return true;
	}

	return false;
}

static const uint8_t _plantfarmfield_type[] = {1, 1, 1, 1, 1, 3, 3, 4, 4, 4, 5, 5, 5, 6, 6, 6};

/**
 * Check whether the tile can be replaced by a farm field.
 * @param tile the tile to investigate.
 * @param allow_fields if true, the method will return true even if
 * the tile is a farm tile, otherwise the tile may not be a farm tile
 * @return true if the tile can become a farm field
 */
static bool IsSuitableForFarmField(TileIndex tile, bool allow_fields)
{
	switch (GetTileType(tile)) {
		case MP_CLEAR: return !IsClearGround(tile, CLEAR_SNOW) && !IsClearGround(tile, CLEAR_DESERT) && (allow_fields || !IsClearGround(tile, CLEAR_FIELDS));
		case MP_TREES: return GetTreeGround(tile) != TREE_GROUND_SHORE;
		default:       return false;
	}
}

/**
 * Build farm field fence
 * @param tile the tile to position the fence on
 * @param size the size of the field being planted in tiles
 * @param type type of fence to set
 * @param side the side of the tile to attempt placement
 */
static void SetupFarmFieldFence(TileIndex tile, int size, uint8_t type, DiagDirection side)
{
	TileIndexDiff diff = (DiagDirToAxis(side) == AXIS_Y ? TileDiffXY(1, 0) : TileDiffXY(0, 1));
	TileIndexDiff neighbour_diff = TileOffsByDiagDir(side);

	do {
		tile = TILE_MASK(tile);

		if (IsTileType(tile, MP_CLEAR) && IsClearGround(tile, CLEAR_FIELDS)) {
			TileIndex neighbour = tile + neighbour_diff;
			if (!IsTileType(neighbour, MP_CLEAR) || !IsClearGround(neighbour, CLEAR_FIELDS) || GetFence(neighbour, ReverseDiagDir(side)) == 0) {
				/* Add fence as long as neighbouring tile does not already have a fence in the same position. */
				uint8_t or_ = type;

				if (or_ == 1 && Chance16(1, 7)) or_ = 2;

				SetFence(tile, side, or_);
			}
		}

		tile += diff;
	} while (--size);
}

static void PlantFarmField(TileIndex tile, IndustryID industry)
{
	if (_settings_game.game_creation.landscape == LT_ARCTIC) {
		if (GetTileZ(tile) + 2 >= GetSnowLine()) return;
	}

	/* determine field size */
	uint32_t r = (Random() & 0x303) + 0x404;
	if (_settings_game.game_creation.landscape == LT_ARCTIC) r += 0x404;
	uint size_x = GB(r, 0, 8);
	uint size_y = GB(r, 8, 8);

	TileArea ta(tile - TileDiffXY(std::min(TileX(tile), size_x / 2), std::min(TileY(tile), size_y / 2)), size_x, size_y);
	ta.ClampToMap();

	if (ta.w == 0 || ta.h == 0) return;

	/* check the amount of bad tiles */
	int count = 0;
	for (TileIndex cur_tile : ta) {
		assert(cur_tile < MapSize());
		count += IsSuitableForFarmField(cur_tile, false);
	}
	if (count * 2 < ta.w * ta.h) return;

	/* determine type of field */
	r = Random();
	uint counter = GB(r, 5, 3);
	uint field_type = GB(r, 8, 8) * 9 >> 8;

	/* make field */
	for (TileIndex cur_tile : ta) {
		assert(cur_tile < MapSize());
		if (IsSuitableForFarmField(cur_tile, true)) {
			MakeField(cur_tile, field_type, industry);
			SetClearCounter(cur_tile, counter);
			MarkTileDirtyByTile(cur_tile, VMDF_NOT_MAP_MODE);
		}
	}

	int type = 3;
	if (_settings_game.game_creation.landscape != LT_ARCTIC && _settings_game.game_creation.landscape != LT_TROPIC) {
		type = _plantfarmfield_type[Random() & 0xF];
	}

	SetupFarmFieldFence(ta.tile, ta.h, type, DIAGDIR_NE);
	SetupFarmFieldFence(ta.tile, ta.w, type, DIAGDIR_NW);
	SetupFarmFieldFence(ta.tile + TileDiffXY(ta.w - 1, 0), ta.h, type, DIAGDIR_SW);
	SetupFarmFieldFence(ta.tile + TileDiffXY(0, ta.h - 1), ta.w, type, DIAGDIR_SE);
}

void PlantRandomFarmField(const Industry *i)
{
	int x = i->location.w / 2 + Random() % 31 - 16;
	int y = i->location.h / 2 + Random() % 31 - 16;

	TileIndex tile = TileAddWrap(i->location.tile, x, y);

	if (tile != INVALID_TILE) PlantFarmField(tile, i->index);
}

/**
 * Search callback function for ChopLumberMillTrees
 * @param tile to test
 * @return the result of the test
 */
static bool SearchLumberMillTrees(TileIndex tile, void *)
{
	if (IsTileType(tile, MP_TREES) && GetTreeGrowth(tile) > 2) { ///< 3 and up means all fully grown trees
		/* found a tree */

		Backup<CompanyID> cur_company(_current_company, OWNER_NONE, FILE_LINE);

		_industry_sound_ctr = 1;
		_industry_sound_tile = tile;
		if (_settings_client.sound.ambient) SndPlayTileFx(SND_38_LUMBER_MILL_1, tile);

		DoCommand(tile, 0, 0, DC_EXEC, CMD_LANDSCAPE_CLEAR);

		cur_company.Restore();
		return true;
	}
	return false;
}

/**
 * Perform a circular search around the Lumber Mill in order to find trees to cut
 * @param i industry
 */
static void ChopLumberMillTrees(Industry *i)
{
	/* Skip production if cargo slot is invalid. */
	if (i->produced_cargo[0] == INVALID_CARGO) return;

	/* We only want to cut trees if all tiles are completed. */
	for (TileIndex tile_cur : i->location) {
		if (i->TileBelongsToIndustry(tile_cur)) {
			if (!IsIndustryCompleted(tile_cur)) return;
		}
	}

	TileIndex tile = i->location.tile;
	if (CircularTileSearch(&tile, 40, SearchLumberMillTrees, nullptr)) { // 40x40 tiles  to search.
		i->produced_cargo_waiting[0] = ClampTo<uint16_t>(i->produced_cargo_waiting[0] + 45); // Found a tree, add according value to waiting cargo.
	}
}

static void ProduceIndustryGoodsFromRate(Industry *i, bool scale)
{
	for (size_t j = 0; j < std::size(i->produced_cargo_waiting); j++) {
		if (i->produced_cargo[j] == INVALID_CARGO) continue;
		uint amount = i->production_rate[j];
		if (amount != 0 && scale) {
			amount = _industry_cargo_scaler.Scale(amount);
		}
		i->produced_cargo_waiting[j] = ClampTo<uint16_t>(i->produced_cargo_waiting[j] + amount);
	}
}

static uint _scaled_production_ticks;

static void ProduceIndustryGoods(Industry *i)
{
	const IndustrySpec *indsp = GetIndustrySpec(i->type);

	/* play a sound? */
	if ((i->counter & 0x3F) == 0) {
		uint32_t r;
<<<<<<< HEAD
		if (Chance16R(1, 14, r) && indsp->number_of_sounds != 0 && _settings_client.sound.ambient) {
			for (size_t j = 0; j < std::size(i->last_month_production); j++) {
				if (i->last_month_production[j] > 0) {
					/* Play sound since last month had production */
					SndPlayTileFx(
						(SoundFx)(indsp->random_sounds[((r >> 16) * indsp->number_of_sounds) >> 16]),
						i->location.tile);
					break;
				}
=======
		if (Chance16R(1, 14, r) && !indsp->random_sounds.empty() && _settings_client.sound.ambient) {
			if (std::any_of(std::begin(i->produced), std::end(i->produced), [](const auto &p) { return p.history[LAST_MONTH].production > 0; })) {
				/* Play sound since last month had production */
				SndPlayTileFx(
					static_cast<SoundFx>(indsp->random_sounds[((r >> 16) * indsp->random_sounds.size()) >> 16]),
					i->location.tile);
>>>>>>> 115ac262
			}
		}
	}

	i->counter--;

	const bool scale_ticks = _industry_cargo_scaler.HasScaling() && HasBit(indsp->callback_mask, CBM_IND_PRODUCTION_256_TICKS);
	if (scale_ticks) {
		if ((i->counter % _scaled_production_ticks) == 0) {
			if (HasBit(indsp->callback_mask, CBM_IND_PRODUCTION_256_TICKS)) IndustryProductionCallback(i, 1);
			ProduceIndustryGoodsFromRate(i, false);
		}
	}

	/* produce some cargo */
	if ((i->counter % INDUSTRY_PRODUCE_TICKS) == 0) {
		if (!scale_ticks) {
			if (HasBit(indsp->callback_mask, CBM_IND_PRODUCTION_256_TICKS)) IndustryProductionCallback(i, 1);
			ProduceIndustryGoodsFromRate(i, true);
		}

		IndustryBehaviour indbehav = indsp->behaviour;
		if ((indbehav & INDUSTRYBEH_PLANT_FIELDS) != 0) {
			uint16_t cb_res = CALLBACK_FAILED;
			if (HasBit(indsp->callback_mask, CBM_IND_SPECIAL_EFFECT)) {
				cb_res = GetIndustryCallback(CBID_INDUSTRY_SPECIAL_EFFECT, Random(), 0, i, i->type, i->location.tile);
			}

			bool plant;
			if (cb_res != CALLBACK_FAILED) {
				plant = ConvertBooleanCallback(indsp->grf_prop.grffile, CBID_INDUSTRY_SPECIAL_EFFECT, cb_res);
			} else {
				plant = Chance16(1, 8);
			}

			if (plant) PlantRandomFarmField(i);
		}
		if ((indbehav & INDUSTRYBEH_CUT_TREES) != 0) {
			uint16_t cb_res = CALLBACK_FAILED;
			if (HasBit(indsp->callback_mask, CBM_IND_SPECIAL_EFFECT)) {
				cb_res = GetIndustryCallback(CBID_INDUSTRY_SPECIAL_EFFECT, Random(), 1, i, i->type, i->location.tile);
			}

			bool cut;
			if (cb_res != CALLBACK_FAILED) {
				cut = ConvertBooleanCallback(indsp->grf_prop.grffile, CBID_INDUSTRY_SPECIAL_EFFECT, cb_res);
			} else {
				cut = ((i->counter % INDUSTRY_CUT_TREE_TICKS) == 0);
			}

			if (cut) ChopLumberMillTrees(i);
		}

		TriggerIndustry(i, INDUSTRY_TRIGGER_INDUSTRY_TICK);
		StartStopIndustryTileAnimation(i, IAT_INDUSTRY_TICK);
	}
}

void OnTick_Industry()
{
	if (_industry_sound_ctr != 0) {
		_industry_sound_ctr++;

		if (_industry_sound_ctr == 75) {
			if (_settings_client.sound.ambient) SndPlayTileFx(SND_37_LUMBER_MILL_2, _industry_sound_tile);
		} else if (_industry_sound_ctr == 160) {
			_industry_sound_ctr = 0;
			if (_settings_client.sound.ambient) SndPlayTileFx(SND_36_LUMBER_MILL_3, _industry_sound_tile);
		}
	}

	if (_game_mode == GM_EDITOR) return;

	_scaled_production_ticks = _industry_inverse_cargo_scaler.Scale(INDUSTRY_PRODUCE_TICKS);
	for (Industry *i : Industry::Iterate()) {
		ProduceIndustryGoods(i);
	}
}

/**
 * Check the conditions of #CHECK_NOTHING (Always succeeds).
 * @return Succeeded or failed command.
 */
static CommandCost CheckNewIndustry_NULL(TileIndex)
{
	return CommandCost();
}

/**
 * Check the conditions of #CHECK_FOREST (Industry should be build above snow-line in arctic climate).
 * @param tile %Tile to perform the checking.
 * @return Succeeded or failed command.
 */
static CommandCost CheckNewIndustry_Forest(TileIndex tile)
{
	if (_settings_game.game_creation.landscape == LT_ARCTIC) {
		if (GetTileZ(tile) < HighestSnowLine() + 2) {
			return_cmd_error(STR_ERROR_FOREST_CAN_ONLY_BE_PLANTED);
		}
	}
	return CommandCost();
}

/**
 * Check if a tile is within a distance from map edges, scaled by map dimensions independently.
 * Each dimension is checked independently, and dimensions smaller than 256 are not scaled.
 * @param tile Which tile to check distance of.
 * @param maxdist Normal distance on a 256x256 map.
 * @return True if the tile is near the map edge.
 */
static bool CheckScaledDistanceFromEdge(TileIndex tile, uint maxdist)
{
	uint maxdist_x = maxdist;
	uint maxdist_y = maxdist;

	if (MapSizeX() > 256) maxdist_x *= MapSizeX() / 256;
	if (MapSizeY() > 256) maxdist_y *= MapSizeY() / 256;

	if (DistanceFromEdgeDir(tile, DIAGDIR_NE) < maxdist_x) return true;
	if (DistanceFromEdgeDir(tile, DIAGDIR_NW) < maxdist_y) return true;
	if (DistanceFromEdgeDir(tile, DIAGDIR_SW) < maxdist_x) return true;
	if (DistanceFromEdgeDir(tile, DIAGDIR_SE) < maxdist_y) return true;

	return false;
}

/**
 * Check the conditions of #CHECK_REFINERY (Industry should be positioned near edge of the map).
 * @param tile %Tile to perform the checking.
 * @return Succeeded or failed command.
 */
static CommandCost CheckNewIndustry_OilRefinery(TileIndex tile)
{
	if (_game_mode == GM_EDITOR) return CommandCost();

	if (CheckScaledDistanceFromEdge(TileAddXY(tile, 1, 1), _settings_game.game_creation.oil_refinery_limit)) return CommandCost();

	return_cmd_error(STR_ERROR_CAN_ONLY_BE_POSITIONED);
}

extern bool _ignore_restrictions;

/**
 * Check the conditions of #CHECK_OIL_RIG (Industries at sea should be positioned near edge of the map).
 * @param tile %Tile to perform the checking.
 * @return Succeeded or failed command.
 */
static CommandCost CheckNewIndustry_OilRig(TileIndex tile)
{
	if (_game_mode == GM_EDITOR && _ignore_restrictions) return CommandCost();

	if (TileHeight(tile) == 0 &&
			CheckScaledDistanceFromEdge(TileAddXY(tile, 1, 1), _settings_game.game_creation.oil_refinery_limit)) return CommandCost();

	return_cmd_error(STR_ERROR_CAN_ONLY_BE_POSITIONED);
}

/**
 * Check the conditions of #CHECK_FARM (Industry should be below snow-line in arctic).
 * @param tile %Tile to perform the checking.
 * @return Succeeded or failed command.
 */
static CommandCost CheckNewIndustry_Farm(TileIndex tile)
{
	if (_settings_game.game_creation.landscape == LT_ARCTIC) {
		if (GetTileZ(tile) + 2 >= HighestSnowLine()) {
			return_cmd_error(STR_ERROR_SITE_UNSUITABLE);
		}
	}
	return CommandCost();
}

/**
 * Check the conditions of #CHECK_PLANTATION (Industry should NOT be in the desert).
 * @param tile %Tile to perform the checking.
 * @return Succeeded or failed command.
 */
static CommandCost CheckNewIndustry_Plantation(TileIndex tile)
{
	if (GetTropicZone(tile) == TROPICZONE_DESERT) {
		return_cmd_error(STR_ERROR_SITE_UNSUITABLE);
	}
	return CommandCost();
}

/**
 * Check the conditions of #CHECK_WATER (Industry should be in the desert).
 * @param tile %Tile to perform the checking.
 * @return Succeeded or failed command.
 */
static CommandCost CheckNewIndustry_Water(TileIndex tile)
{
	if (GetTropicZone(tile) != TROPICZONE_DESERT) {
		return_cmd_error(STR_ERROR_CAN_ONLY_BE_BUILT_IN_DESERT);
	}
	return CommandCost();
}

/**
 * Check the conditions of #CHECK_LUMBERMILL (Industry should be in the rain forest).
 * @param tile %Tile to perform the checking.
 * @return Succeeded or failed command.
 */
static CommandCost CheckNewIndustry_Lumbermill(TileIndex tile)
{
	if (GetTropicZone(tile) != TROPICZONE_RAINFOREST) {
		return_cmd_error(STR_ERROR_CAN_ONLY_BE_BUILT_IN_RAINFOREST);
	}
	return CommandCost();
}

/**
 * Check the conditions of #CHECK_BUBBLEGEN (Industry should be in low land).
 * @param tile %Tile to perform the checking.
 * @return Succeeded or failed command.
 */
static CommandCost CheckNewIndustry_BubbleGen(TileIndex tile)
{
	if (GetTileZ(tile) > 4) {
		return_cmd_error(STR_ERROR_CAN_ONLY_BE_BUILT_IN_LOW_AREAS);
	}
	return CommandCost();
}

/**
 * Industrytype check function signature.
 * @param tile %Tile to check.
 * @return Succeeded or failed command.
 */
typedef CommandCost CheckNewIndustryProc(TileIndex tile);

/** Check functions for different types of industry. */
static CheckNewIndustryProc * const _check_new_industry_procs[CHECK_END] = {
	CheckNewIndustry_NULL,        ///< CHECK_NOTHING
	CheckNewIndustry_Forest,      ///< CHECK_FOREST
	CheckNewIndustry_OilRefinery, ///< CHECK_REFINERY
	CheckNewIndustry_Farm,        ///< CHECK_FARM
	CheckNewIndustry_Plantation,  ///< CHECK_PLANTATION
	CheckNewIndustry_Water,       ///< CHECK_WATER
	CheckNewIndustry_Lumbermill,  ///< CHECK_LUMBERMILL
	CheckNewIndustry_BubbleGen,   ///< CHECK_BUBBLEGEN
	CheckNewIndustry_OilRig,      ///< CHECK_OIL_RIG
};

/**
 * Find a town for the industry, while checking for multiple industries in the same town.
 * @param tile Position of the industry to build.
 * @param type Industry type.
 * @param[out] t Pointer to return town for the new industry, \c nullptr is written if no good town can be found.
 * @return Succeeded or failed command.
 *
 * @pre \c *t != nullptr
 * @post \c *t points to a town on success, and \c nullptr on failure.
 */
static CommandCost FindTownForIndustry(TileIndex tile, int type, Town **t)
{
	*t = ClosestTownFromTile(tile, UINT_MAX);

	if (_settings_game.economy.multiple_industry_per_town) return CommandCost();

	for (const Industry *i : Industry::Iterate()) {
		if (i->type == (uint8_t)type && i->town == *t) {
			*t = nullptr;
			return_cmd_error(STR_ERROR_ONLY_ONE_ALLOWED_PER_TOWN);
		}
	}

	return CommandCost();
}

bool IsSlopeRefused(Slope current, Slope refused)
{
	if (IsSteepSlope(current)) return true;
	if (current != SLOPE_FLAT) {
		if (IsSteepSlope(refused)) return true;

		Slope t = ComplementSlope(current);

		if ((refused & SLOPE_W) && (t & SLOPE_NW)) return true;
		if ((refused & SLOPE_S) && (t & SLOPE_NE)) return true;
		if ((refused & SLOPE_E) && (t & SLOPE_SW)) return true;
		if ((refused & SLOPE_N) && (t & SLOPE_SE)) return true;
	}

	return false;
}

/**
 * Are the tiles of the industry free?
 * @param tile                    Position to check.
 * @param layout                  Industry tiles table.
 * @param type                    Type of the industry.
 * @return Failed or succeeded command.
 */
static CommandCost CheckIfIndustryTilesAreFree(TileIndex tile, const IndustryTileLayout &layout, IndustryType type)
{
	IndustryBehaviour ind_behav = GetIndustrySpec(type)->behaviour;

	for (const IndustryTileLayoutTile &it : layout) {
		IndustryGfx gfx = GetTranslatedIndustryTileID(it.gfx);
		TileIndex cur_tile = TileAddWrap(tile, it.ti.x, it.ti.y);

		if (!IsValidTile(cur_tile)) {
			return_cmd_error(STR_ERROR_SITE_UNSUITABLE);
		}

		if (gfx == GFX_WATERTILE_SPECIALCHECK) {
			if (!IsWaterTile(cur_tile) ||
					!IsTileFlat(cur_tile)) {
				return_cmd_error(STR_ERROR_SITE_UNSUITABLE);
			}
		} else {
			CommandCost ret = EnsureNoVehicleOnGround(cur_tile);
			if (ret.Failed()) return ret;
			if (IsBridgeAbove(cur_tile)) return_cmd_error(STR_ERROR_SITE_UNSUITABLE);

			const IndustryTileSpec *its = GetIndustryTileSpec(gfx);

			/* Perform land/water check if not disabled */
			if (!HasBit(its->slopes_refused, 5) && ((HasTileWaterClass(cur_tile) && IsTileOnWater(cur_tile)) == !(ind_behav & INDUSTRYBEH_BUILT_ONWATER))) return_cmd_error(STR_ERROR_SITE_UNSUITABLE);

			if ((ind_behav & (INDUSTRYBEH_ONLY_INTOWN | INDUSTRYBEH_TOWN1200_MORE)) || // Tile must be a house
					((ind_behav & INDUSTRYBEH_ONLY_NEARTOWN) && IsTileType(cur_tile, MP_HOUSE))) { // Tile is allowed to be a house (and it is a house)
				if (!IsTileType(cur_tile, MP_HOUSE)) {
					return_cmd_error(STR_ERROR_CAN_ONLY_BE_BUILT_IN_TOWNS);
				}

				/* Clear the tiles as OWNER_TOWN to not affect town rating, and to not clear protected buildings */
				Backup<CompanyID> cur_company(_current_company, OWNER_TOWN, FILE_LINE);
				CommandCost ret = DoCommand(cur_tile, 0, 0, DC_NONE, CMD_LANDSCAPE_CLEAR);
				cur_company.Restore();

				if (ret.Failed()) return ret;
			} else {
				/* Clear the tiles, but do not affect town ratings */
				DoCommandFlag flags = DC_AUTO | DC_NO_TEST_TOWN_RATING | DC_NO_MODIFY_TOWN_RATING;
				if ((ind_behav & INDUSTRYBEH_BUILT_ONWATER) && IsWaterTile(cur_tile)) flags |= DC_ALLOW_REMOVE_WATER;
				CommandCost ret = DoCommand(cur_tile, 0, 0, flags, CMD_LANDSCAPE_CLEAR);
				if (ret.Failed()) return ret;
			}
		}
	}

	return CommandCost();
}

/**
 * Check slope requirements for industry tiles.
 * @param tile                    Position to check.
 * @param layout                  Industry tiles table.
 * @param layout_index            The index of the layout to build/fund
 * @param type                    Type of the industry.
 * @param initial_random_bits     The random bits the industry is going to have after construction.
 * @param founder                 Industry founder
 * @param creation_type           The circumstances the industry is created under.
 * @param[out] custom_shape_check Perform custom check for the site.
 * @return Failed or succeeded command.
 */
static CommandCost CheckIfIndustryTileSlopes(TileIndex tile, const IndustryTileLayout &layout, size_t layout_index, int type, uint16_t initial_random_bits, Owner founder, IndustryAvailabilityCallType creation_type, bool *custom_shape_check = nullptr)
{
	bool refused_slope = false;
	bool custom_shape = false;

	for (const IndustryTileLayoutTile &it : layout) {
		IndustryGfx gfx = GetTranslatedIndustryTileID(it.gfx);
		TileIndex cur_tile = TileAddWrap(tile, it.ti.x, it.ti.y);
		assert(IsValidTile(cur_tile)); // checked before in CheckIfIndustryTilesAreFree

		if (gfx != GFX_WATERTILE_SPECIALCHECK) {
			const IndustryTileSpec *its = GetIndustryTileSpec(gfx);

			if (HasBit(its->callback_mask, CBM_INDT_SHAPE_CHECK)) {
				custom_shape = true;
				CommandCost ret = PerformIndustryTileSlopeCheck(tile, cur_tile, its, type, gfx, layout_index, initial_random_bits, founder, creation_type);
				if (ret.Failed()) return ret;
			} else {
				Slope tileh = GetTileSlope(cur_tile);
				refused_slope |= IsSlopeRefused(tileh, its->slopes_refused);
			}
		}
	}

	if (custom_shape_check != nullptr) *custom_shape_check = custom_shape;

	/* It is almost impossible to have a fully flat land in TG, so what we
	 *  do is that we check if we can make the land flat later on. See
	 *  CheckIfCanLevelIndustryPlatform(). */
	if (!refused_slope || (_settings_game.game_creation.land_generator == LG_TERRAGENESIS && _generating_world && !custom_shape && !_ignore_restrictions)) {
		return CommandCost();
	}
	return_cmd_error(STR_ERROR_SITE_UNSUITABLE);
}

/**
 * Is the industry allowed to be built at this place for the town?
 * @param tile Tile to construct the industry.
 * @param type Type of the industry.
 * @param t    Town authority that the industry belongs to.
 * @return Succeeded or failed command.
 */
static CommandCost CheckIfIndustryIsAllowed(TileIndex tile, int type, const Town *t)
{
	if ((GetIndustrySpec(type)->behaviour & INDUSTRYBEH_TOWN1200_MORE) && t->cache.population < 1200) {
		return_cmd_error(STR_ERROR_CAN_ONLY_BE_BUILT_IN_TOWNS_WITH_POPULATION_OF_1200);
	}

	if ((GetIndustrySpec(type)->behaviour & INDUSTRYBEH_ONLY_NEARTOWN) && DistanceMax(t->xy, tile) > 9) {
		return_cmd_error(STR_ERROR_CAN_ONLY_BE_BUILT_NEAR_TOWN_CENTER);
	}

	if (type == IT_OIL_RIG &&
			(IsTunnelInWay(tile, 0) ||
			IsTunnelInWay(tile + TileDiffXY(0, 1), 0) ||
			IsTunnelInWay(tile + TileDiffXY(1, 2), 0))) return_cmd_error(STR_ERROR_NO_DRILLING_ABOVE_CHUNNEL);

	return CommandCost();
}

static bool CheckCanTerraformSurroundingTiles(TileIndex tile, uint height, int internal)
{
	/* Check if we don't leave the map */
	if (TileX(tile) == 0 || TileY(tile) == 0 || GetTileType(tile) == MP_VOID) return false;

	TileArea ta(tile - TileDiffXY(1, 1), 2, 2);
	for (TileIndex tile_walk : ta) {
		uint curh = TileHeight(tile_walk);
		/* Is the tile clear? */
		if ((GetTileType(tile_walk) != MP_CLEAR) && (GetTileType(tile_walk) != MP_TREES)) return false;

		/* Don't allow too big of a change if this is the sub-tile check */
		if (internal != 0 && Delta(curh, height) > 1) return false;

		/* Different height, so the surrounding tiles of this tile
		 *  has to be correct too (in level, or almost in level)
		 *  else you get a chain-reaction of terraforming. */
		if (internal == 0 && curh != height) {
			if (TileX(tile_walk) == 0 || TileY(tile_walk) == 0 || !CheckCanTerraformSurroundingTiles(tile_walk + TileDiffXY(-1, -1), height, internal + 1)) {
				return false;
			}
		}
	}

	return true;
}

/**
 * This function tries to flatten out the land below an industry, without
 *  damaging the surroundings too much.
 */
static bool CheckIfCanLevelIndustryPlatform(TileIndex tile, DoCommandFlag flags, const IndustryTileLayout &layout)
{
	int max_x = 0;
	int max_y = 0;

	/* Finds dimensions of largest variant of this industry */
	for (const IndustryTileLayoutTile &it : layout) {
		if (it.gfx == GFX_WATERTILE_SPECIALCHECK) continue; // watercheck tiles don't count for footprint size
		if (it.ti.x > max_x) max_x = it.ti.x;
		if (it.ti.y > max_y) max_y = it.ti.y;
	}

	/* Remember level height */
	uint h = TileHeight(tile);

	if (TileX(tile) <= _settings_game.construction.industry_platform + 1U || TileY(tile) <= _settings_game.construction.industry_platform + 1U) return false;
	/* Check that all tiles in area and surrounding are clear
	 * this determines that there are no obstructing items */

	/* TileArea::Expand is not used here as we need to abort
	 * instead of clamping if the bounds cannot expanded. */
	TileArea ta(tile + TileDiffXY(-_settings_game.construction.industry_platform, -_settings_game.construction.industry_platform),
			max_x + 2 + 2 * _settings_game.construction.industry_platform, max_y + 2 + 2 * _settings_game.construction.industry_platform);

	if (TileX(ta.tile) + ta.w >= MapMaxX() || TileY(ta.tile) + ta.h >= MapMaxY()) return false;

	/* _current_company is OWNER_NONE for randomly generated industries and in editor, or the company who funded or prospected the industry.
	 * Perform terraforming as OWNER_TOWN to disable autoslope and town ratings. */
	Backup<CompanyID> cur_company(_current_company, OWNER_TOWN, FILE_LINE);

	for (TileIndex tile_walk : ta) {
		uint curh = TileHeight(tile_walk);
		if (curh != h) {
			/* This tile needs terraforming. Check if we can do that without
			 *  damaging the surroundings too much. */
			if (!CheckCanTerraformSurroundingTiles(tile_walk, h, 0)) {
				cur_company.Restore();
				return false;
			}
			/* This is not 100% correct check, but the best we can do without modifying the map.
			 *  What is missing, is if the difference in height is more than 1.. */
			if (DoCommand(tile_walk, SLOPE_N, (curh > h) ? 0 : 1, flags & ~DC_EXEC, CMD_TERRAFORM_LAND).Failed()) {
				cur_company.Restore();
				return false;
			}
		}
	}

	if (flags & DC_EXEC) {
		/* Terraform the land under the industry */
		for (TileIndex tile_walk : ta) {
			uint curh = TileHeight(tile_walk);
			while (curh != h) {
				/* We give the terraforming for free here, because we can't calculate
				 *  exact cost in the test-round, and as we all know, that will cause
				 *  a nice assert if they don't match ;) */
				DoCommand(tile_walk, SLOPE_N, (curh > h) ? 0 : 1, flags, CMD_TERRAFORM_LAND);
				curh += (curh > h) ? -1 : 1;
			}
		}
	}

	cur_company.Restore();
	return true;
}


/**
 * Check that the new industry is far enough from conflicting industries.
 * @param tile Tile to construct the industry.
 * @param type Type of the new industry.
 * @return Succeeded or failed command.
 */
static CommandCost CheckIfFarEnoughFromConflictingIndustry(TileIndex tile, int type)
{
	const IndustrySpec *indspec = GetIndustrySpec(type);

	/* On a large map with many industries, it may be faster to check an area. */
	static const int dmax = 14;
	if (Industry::GetNumItems() > static_cast<size_t>(dmax * dmax * 2)) {
		const Industry *i = nullptr;
		TileArea tile_area = TileArea(tile, 1, 1).Expand(dmax);
		for (TileIndex atile : tile_area) {
			if (GetTileType(atile) == MP_INDUSTRY) {
				const Industry *i2 = Industry::GetByTile(atile);
				if (i == i2) continue;
				i = i2;
				if (DistanceMax(tile, i->location.tile) > (uint)dmax) continue;
				if (i->type == indspec->conflicting[0] ||
						i->type == indspec->conflicting[1] ||
						i->type == indspec->conflicting[2]) {
					return_cmd_error(STR_ERROR_INDUSTRY_TOO_CLOSE);
				}
			}
		}
		return CommandCost();
	}

	for (const Industry *i : Industry::Iterate()) {
		/* Within 14 tiles from another industry is considered close */
		if (DistanceMax(tile, i->location.tile) > 14) continue;

		/* check if there are any conflicting industry types around */
		if (i->type == indspec->conflicting[0] ||
				i->type == indspec->conflicting[1] ||
				i->type == indspec->conflicting[2]) {
			return_cmd_error(STR_ERROR_INDUSTRY_TOO_CLOSE);
		}
	}
	return CommandCost();
}

/**
 * Advertise about a new industry opening.
 * @param ind Industry being opened.
 */
static void AdvertiseIndustryOpening(const Industry *ind)
{
	const IndustrySpec *ind_spc = GetIndustrySpec(ind->type);
	SetDParam(0, ind_spc->name);
	if (ind_spc->new_industry_text > STR_LAST_STRINGID) {
		SetDParam(1, STR_TOWN_NAME);
		SetDParam(2, ind->town->index);
	} else {
		SetDParam(1, ind->town->index);
	}
	AddIndustryNewsItem(ind_spc->new_industry_text, NT_INDUSTRY_OPEN, ind->index);
	AI::BroadcastNewEvent(new ScriptEventIndustryOpen(ind->index));
	Game::NewEvent(new ScriptEventIndustryOpen(ind->index));
}

/**
 * Populate an industry's list of nearby stations, and if it accepts any cargo, also
 * add the industry to each station's nearby industry list.
 * @param ind Industry
 */
static void PopulateStationsNearby(Industry *ind)
{
	if (ind->neutral_station != nullptr && !_settings_game.station.serve_neutral_industries) {
		/* Industry has a neutral station. Use it and ignore any other nearby stations. */
		ind->stations_near.insert(ind->neutral_station);
		ind->neutral_station->industries_near.clear();
		ind->neutral_station->industries_near.insert(IndustryListEntry{0, ind});
		return;
	}

	ForAllStationsAroundTiles(ind->location, [ind](Station *st, TileIndex tile) {
		if (!IsTileType(tile, MP_INDUSTRY) || GetIndustryIndex(tile) != ind->index) return false;
		ind->stations_near.insert(st);
		st->AddIndustryToDeliver(ind, tile);
		return false;
	});
}

/**
 * Put an industry on the map.
 * @param i                   Just allocated poolitem, mostly empty.
 * @param tile                North tile of the industry.
 * @param type                Type of the industry.
 * @param layout              Industrylayout to build.
 * @param layout_index        Number of the industry layout.
 * @param t                   Nearest town.
 * @param founder             Founder of the industry; OWNER_NONE in case of random construction.
 * @param initial_random_bits Random bits for the industry.
 */
static void DoCreateNewIndustry(Industry *i, TileIndex tile, IndustryType type, const IndustryTileLayout &layout, size_t layout_index, Town *t, Owner founder, uint16_t initial_random_bits)
{
	const IndustrySpec *indspec = GetIndustrySpec(type);

	i->location = TileArea(tile, 1, 1);
	i->type = type;
	Industry::IncIndustryTypeCount(type);

	i->produced_cargo = indspec->produced_cargo;
	i->production_rate = indspec->production_rate;
	i->accepts_cargo = indspec->accepts_cargo;

	/* Randomize inital production if non-original economy is used and there are no production related callbacks. */
	if (!indspec->UsesOriginalEconomy()) {
		for (size_t ci = 0; ci < std::size(i->production_rate); ci++) {
			i->production_rate[ci] = ClampTo<uint8_t>((RandomRange(256) + 128) * i->production_rate[ci] >> 8);
		}
	}

	i->town = t;
	i->owner = OWNER_NONE;

	uint16_t r = Random();
	i->random_colour = static_cast<Colours>(GB(r, 0, 4));
	i->counter = GB(r, 4, 12);
	i->random = initial_random_bits;
	i->was_cargo_delivered = false;
	i->last_prod_year = EconTime::CurYear();
	i->founder = founder;
	i->ctlflags = INDCTL_NONE;

	i->construction_date = CalTime::CurDate();
	i->construction_type = (_game_mode == GM_EDITOR) ? ICT_SCENARIO_EDITOR :
			(_generating_world ? ICT_MAP_GENERATION : ICT_NORMAL_GAMEPLAY);

	/* Adding 1 here makes it conform to specs of var44 of varaction2 for industries
	 * 0 = created prior of newindustries
	 * else, chosen layout + 1 */
	i->selected_layout = (uint8_t)(layout_index + 1);

	i->exclusive_supplier = INVALID_OWNER;
	i->exclusive_consumer = INVALID_OWNER;

	i->prod_level = PRODLEVEL_DEFAULT;

	/* Call callbacks after the regular fields got initialised. */

	if (HasBit(indspec->callback_mask, CBM_IND_PROD_CHANGE_BUILD)) {
		uint16_t res = GetIndustryCallback(CBID_INDUSTRY_PROD_CHANGE_BUILD, 0, Random(), i, type, INVALID_TILE);
		if (res != CALLBACK_FAILED) {
			if (res < PRODLEVEL_MINIMUM || res > PRODLEVEL_MAXIMUM) {
				ErrorUnknownCallbackResult(indspec->grf_prop.grffile->grfid, CBID_INDUSTRY_PROD_CHANGE_BUILD, res);
			} else {
				i->prod_level = res;
				i->RecomputeProductionMultipliers();
			}
		}
	}

	if (_generating_world) {
		if (HasBit(indspec->callback_mask, CBM_IND_PRODUCTION_256_TICKS)) {
			IndustryProductionCallback(i, 1);
			for (size_t ci = 0; ci < std::size(i->last_month_production); ci++) {
				i->last_month_production[ci] = i->produced_cargo_waiting[ci] * 8;
				i->produced_cargo_waiting[ci] = 0;
			}
		}

		for (size_t ci = 0; ci < std::size(i->last_month_production); ci++) {
			i->last_month_production[ci] += i->production_rate[ci] * 8;
		}
	}

	if (HasBit(indspec->callback_mask, CBM_IND_DECIDE_COLOUR)) {
		uint16_t res = GetIndustryCallback(CBID_INDUSTRY_DECIDE_COLOUR, 0, 0, i, type, INVALID_TILE);
		if (res != CALLBACK_FAILED) {
			if (GB(res, 4, 11) != 0) ErrorUnknownCallbackResult(indspec->grf_prop.grffile->grfid, CBID_INDUSTRY_DECIDE_COLOUR, res);
			i->random_colour = static_cast<Colours>(GB(res, 0, 4));
		}
	}

	if (HasBit(indspec->callback_mask, CBM_IND_INPUT_CARGO_TYPES)) {
		/* Clear all input cargo types */
		for (size_t j = 0; j < i->accepts_cargo.size(); j++) i->accepts_cargo[j] = INVALID_CARGO;
		/* Query actual types */
		uint maxcargoes = (indspec->behaviour & INDUSTRYBEH_CARGOTYPES_UNLIMITED) ? INDUSTRY_NUM_INPUTS : 3;
		for (uint j = 0; j < maxcargoes; j++) {
			uint16_t res = GetIndustryCallback(CBID_INDUSTRY_INPUT_CARGO_TYPES, j, 0, i, type, INVALID_TILE);
			if (res == CALLBACK_FAILED || GB(res, 0, 8) == UINT8_MAX) break;
			if (indspec->grf_prop.grffile->grf_version >= 8 && res >= 0x100) {
				ErrorUnknownCallbackResult(indspec->grf_prop.grffile->grfid, CBID_INDUSTRY_INPUT_CARGO_TYPES, res);
				break;
			}
			CargoID cargo = GetCargoTranslation(GB(res, 0, 8), indspec->grf_prop.grffile);
			/* Industries without "unlimited" cargo types support depend on the specific order/slots of cargo types.
			 * They need to be able to blank out specific slots without aborting the callback sequence,
			 * and solve this by returning undefined cargo indexes. Skip these. */
			if (cargo == INVALID_CARGO && !(indspec->behaviour & INDUSTRYBEH_CARGOTYPES_UNLIMITED)) continue;
			/* Verify valid cargo */
			if (std::find(indspec->accepts_cargo.begin(), indspec->accepts_cargo.end(), cargo) == indspec->accepts_cargo.end()) {
				/* Cargo not in spec, error in NewGRF */
				ErrorUnknownCallbackResult(indspec->grf_prop.grffile->grfid, CBID_INDUSTRY_INPUT_CARGO_TYPES, res);
				break;
			}
			if (std::find(i->accepts_cargo.begin(), i->accepts_cargo.begin() + j, cargo) != i->accepts_cargo.begin() + j) {
				/* Duplicate cargo */
				ErrorUnknownCallbackResult(indspec->grf_prop.grffile->grfid, CBID_INDUSTRY_INPUT_CARGO_TYPES, res);
				break;
			}
			i->accepts_cargo[j] = cargo;
		}
	}

	if (HasBit(indspec->callback_mask, CBM_IND_OUTPUT_CARGO_TYPES)) {
		/* Clear all output cargo types */
		for (size_t j = 0; j < i->produced_cargo.size(); j++) i->produced_cargo[j] = INVALID_CARGO;
		/* Query actual types */
		uint maxcargoes = (indspec->behaviour & INDUSTRYBEH_CARGOTYPES_UNLIMITED) ? INDUSTRY_NUM_OUTPUTS : 2;
		for (uint j = 0; j < maxcargoes; j++) {
			uint16_t res = GetIndustryCallback(CBID_INDUSTRY_OUTPUT_CARGO_TYPES, j, 0, i, type, INVALID_TILE);
			if (res == CALLBACK_FAILED || GB(res, 0, 8) == UINT8_MAX) break;
			if (indspec->grf_prop.grffile->grf_version >= 8 && res >= 0x100) {
				ErrorUnknownCallbackResult(indspec->grf_prop.grffile->grfid, CBID_INDUSTRY_OUTPUT_CARGO_TYPES, res);
				break;
			}
			CargoID cargo = GetCargoTranslation(GB(res, 0, 8), indspec->grf_prop.grffile);
			/* Allow older GRFs to skip slots. */
			if (cargo == INVALID_CARGO && !(indspec->behaviour & INDUSTRYBEH_CARGOTYPES_UNLIMITED)) continue;
			/* Verify valid cargo */
			if (std::find(indspec->produced_cargo.begin(), indspec->produced_cargo.end(), cargo) == indspec->produced_cargo.end()) {
				/* Cargo not in spec, error in NewGRF */
				ErrorUnknownCallbackResult(indspec->grf_prop.grffile->grfid, CBID_INDUSTRY_OUTPUT_CARGO_TYPES, res);
				break;
			}
			if (std::find(i->produced_cargo.begin(), i->produced_cargo.begin() + j, cargo) != i->produced_cargo.begin() + j) {
				/* Duplicate cargo */
				ErrorUnknownCallbackResult(indspec->grf_prop.grffile->grfid, CBID_INDUSTRY_OUTPUT_CARGO_TYPES, res);
				break;
			}
			i->produced_cargo[j] = cargo;
		}
	}

	/* Plant the tiles */

	uint64_t anim_inhibit_mask = indspec->layout_anim_masks[layout_index];

	uint gfx_idx = 0;
	for (const IndustryTileLayoutTile &it : layout) {
		TileIndex cur_tile = tile + ToTileIndexDiff(it.ti);

		if (it.gfx != GFX_WATERTILE_SPECIALCHECK) {
			i->location.Add(cur_tile);

			WaterClass wc = (IsWaterTile(cur_tile) ? GetWaterClass(cur_tile) : WATER_CLASS_INVALID);

			DoCommand(cur_tile, 0, 0, DC_EXEC | DC_NO_TEST_TOWN_RATING | DC_NO_MODIFY_TOWN_RATING, CMD_LANDSCAPE_CLEAR);

			MakeIndustry(cur_tile, i->index, it.gfx, Random(), wc);

			if (_generating_world) {
				SetIndustryConstructionCounter(cur_tile, 3);
				SetIndustryConstructionStage(cur_tile, 2);
			}

			/* it->gfx is stored in the map. But the translated ID cur_gfx is the interesting one */
			IndustryGfx cur_gfx = GetTranslatedIndustryTileID(it.gfx);
			const IndustryTileSpec *its = GetIndustryTileSpec(cur_gfx);
			if (its->animation.status != ANIM_STATUS_NO_ANIMATION) {
				if (gfx_idx >= 64 || !HasBit(anim_inhibit_mask, gfx_idx)) AddAnimatedTile(cur_tile);
			}

			gfx_idx++;
		}
	}

	if (GetIndustrySpec(i->type)->behaviour & INDUSTRYBEH_PLANT_ON_BUILT) {
		for (uint j = 0; j != 50; j++) PlantRandomFarmField(i);
	}
	InvalidateWindowData(WC_INDUSTRY_DIRECTORY, 0, IDIWD_FORCE_REBUILD);
	SetWindowDirty(WC_BUILD_INDUSTRY, 0);

	if (!_generating_world) PopulateStationsNearby(i);
	if (_game_mode == GM_NORMAL) RegisterGameEvents(GEF_INDUSTRY_CREATE);
}

/**
 * Helper function for Build/Fund an industry
 * @param tile tile where industry is built
 * @param type of industry to build
 * @param flags of operations to conduct
 * @param indspec pointer to industry specifications
 * @param layout_index the index of the itsepc to build/fund
 * @param random_var8f random seed (possibly) used by industries
 * @param random_initial_bits The random bits the industry is going to have after construction.
 * @param founder Founder of the industry
 * @param creation_type The circumstances the industry is created under.
 * @param[out] ip Pointer to store newly created industry.
 * @return Succeeded or failed command.
 *
 * @post \c *ip contains the newly created industry if all checks are successful and the \a flags request actual creation, else it contains \c nullptr afterwards.
 */
static CommandCost CreateNewIndustryHelper(TileIndex tile, IndustryType type, DoCommandFlag flags, const IndustrySpec *indspec, size_t layout_index, uint32_t random_var8f, uint16_t random_initial_bits, Owner founder, IndustryAvailabilityCallType creation_type, Industry **ip)
{
	assert(layout_index < indspec->layouts.size());
	const IndustryTileLayout &layout = indspec->layouts[layout_index];

	*ip = nullptr;

	/* 1. Cheap: Built-in checks on industry level. */
	CommandCost ret = CheckIfFarEnoughFromConflictingIndustry(tile, type);
	if (ret.Failed()) return ret;

	Town *t = nullptr;
	ret = FindTownForIndustry(tile, type, &t);
	if (ret.Failed()) return ret;
	assert(t != nullptr);

	ret = CheckIfIndustryIsAllowed(tile, type, t);
	if (ret.Failed()) return ret;

	/* 2. Built-in checks on industry tiles. */
	std::vector<ClearedObjectArea> object_areas(_cleared_object_areas);
	ret = CheckIfIndustryTilesAreFree(tile, layout, type);
	_cleared_object_areas = object_areas;
	if (ret.Failed()) return ret;

	/* 3. NewGRF-defined checks on industry level. */
	if (HasBit(GetIndustrySpec(type)->callback_mask, CBM_IND_LOCATION)) {
		ret = CheckIfCallBackAllowsCreation(tile, type, layout_index, random_var8f, random_initial_bits, founder, creation_type);
	} else {
		ret = _check_new_industry_procs[indspec->check_proc](tile);
	}
	if (ret.Failed()) return ret;

	/* 4. Expensive: NewGRF-defined checks on industry tiles. */
	bool custom_shape_check = false;
	ret = CheckIfIndustryTileSlopes(tile, layout, layout_index, type, random_initial_bits, founder, creation_type, &custom_shape_check);
	if (ret.Failed()) return ret;

	if (!custom_shape_check && _settings_game.game_creation.land_generator == LG_TERRAGENESIS && _generating_world &&
			!_ignore_restrictions && !CheckIfCanLevelIndustryPlatform(tile, DC_NO_WATER, layout)) {
		return_cmd_error(STR_ERROR_SITE_UNSUITABLE);
	}

	if (!Industry::CanAllocateItem()) return_cmd_error(STR_ERROR_TOO_MANY_INDUSTRIES);

	if (flags & DC_EXEC) {
		*ip = new Industry(tile);
		if (!custom_shape_check) CheckIfCanLevelIndustryPlatform(tile, DC_NO_WATER | DC_EXEC, layout);
		DoCreateNewIndustry(*ip, tile, type, layout, layout_index, t, founder, random_initial_bits);
	}

	return CommandCost();
}

/**
 * Build/Fund an industry
 * @param tile tile where industry is built
 * @param flags of operations to conduct
 * @param p1 various bitstuffed elements
 * - p1 = (bit  0 -  7) - industry type see build_industry.h and see industry.h
 * - p1 = (bit  8 - 15) - first layout to try
 * - p1 = (bit 16     ) - 0 = prospect, 1 = fund (only valid if current company is DEITY)
 * @param p2 seed to use for desyncfree randomisations
 * @param text unused
 * @return the cost of this operation or an error
 */
CommandCost CmdBuildIndustry(TileIndex tile, DoCommandFlag flags, uint32_t p1, uint32_t p2, const char *text)
{
	IndustryType it = GB(p1, 0, 8);
	if (it >= NUM_INDUSTRYTYPES) return CMD_ERROR;

	const IndustrySpec *indspec = GetIndustrySpec(it);

	/* Check if the to-be built/founded industry is available for this climate. */
	if (!indspec->enabled || indspec->layouts.empty()) return CMD_ERROR;

	/* If the setting for raw-material industries is not on, you cannot build raw-material industries.
	 * Raw material industries are industries that do not accept cargo (at least for now) */
	if (_game_mode != GM_EDITOR && _current_company != OWNER_DEITY && _settings_game.construction.raw_industry_construction == 0 && indspec->IsRawIndustry()) {
		return CMD_ERROR;
	}

	if (_game_mode != GM_EDITOR && GetIndustryProbabilityCallback(it, _current_company == OWNER_DEITY ? IACT_RANDOMCREATION : IACT_USERCREATION, 1) == 0) {
		return CMD_ERROR;
	}

	Randomizer randomizer;
	randomizer.SetSeed(p2);
	uint16_t random_initial_bits = GB(p2, 0, 16);
	uint32_t random_var8f = randomizer.Next();
	size_t num_layouts = indspec->layouts.size();
	CommandCost ret = CommandCost(STR_ERROR_SITE_UNSUITABLE);
	const bool deity_prospect = _current_company == OWNER_DEITY && !HasBit(p1, 16);

	Industry *ind = nullptr;
	if (deity_prospect || (_game_mode != GM_EDITOR && _current_company != OWNER_DEITY && _settings_game.construction.raw_industry_construction == 2 && indspec->IsRawIndustry())) {
		if (flags & DC_EXEC) {
			/* Prospecting has a chance to fail, however we cannot guarantee that something can
			 * be built on the map, so the chance gets lower when the map is fuller, but there
			 * is nothing we can really do about that. */
			bool prospect_success = deity_prospect || Random() <= indspec->prospecting_chance;
			if (prospect_success) {
				/* Prospected industries are build as OWNER_TOWN to not e.g. be build on owned land of the founder */
				IndustryAvailabilityCallType calltype = _current_company == OWNER_DEITY ? IACT_RANDOMCREATION : IACT_PROSPECTCREATION;
				Backup<CompanyID> cur_company(_current_company, OWNER_TOWN, FILE_LINE);
				for (int i = 0; i < 5000; i++) {
					/* We should not have more than one Random() in a function call
					 * because parameter evaluation order is not guaranteed in the c++ standard
					 */
					tile = RandomTile();
					/* Start with a random layout */
					size_t layout = RandomRange((uint32_t)num_layouts);
					/* Check now each layout, starting with the random one */
					for (size_t j = 0; j < num_layouts; j++) {
						layout = (layout + 1) % num_layouts;
						ret = CreateNewIndustryHelper(tile, it, flags, indspec, layout, random_var8f, random_initial_bits, cur_company.GetOriginalValue(), calltype, &ind);
						if (ret.Succeeded()) break;
					}
					if (ret.Succeeded()) break;
				}
				cur_company.Restore();
			}
			if (ret.Failed() && IsLocalCompany()) {
				if (prospect_success) {
					ShowErrorMessage(STR_ERROR_CAN_T_PROSPECT_INDUSTRY, STR_ERROR_NO_SUITABLE_PLACES_FOR_PROSPECTING, WL_INFO);
				} else {
					ShowErrorMessage(STR_ERROR_CAN_T_PROSPECT_INDUSTRY, STR_ERROR_PROSPECTING_WAS_UNLUCKY, WL_INFO);
				}
			}
		}
	} else {
		size_t layout = GB(p1, 8, 8);
		if (layout >= num_layouts) return CMD_ERROR;

		/* Check subsequently each layout, starting with the given layout in p1 */
		for (size_t i = 0; i < num_layouts; i++) {
			layout = (layout + 1) % num_layouts;
			ret = CreateNewIndustryHelper(tile, it, flags, indspec, layout, random_var8f, random_initial_bits, _current_company, _current_company == OWNER_DEITY ? IACT_RANDOMCREATION : IACT_USERCREATION, &ind);
			if (ret.Succeeded()) break;
		}

		/* If it still failed, there's no suitable layout to build here, return the error */
		if (ret.Failed()) return ret;
	}

	if ((flags & DC_EXEC) && ind != nullptr && _game_mode != GM_EDITOR) {
		AdvertiseIndustryOpening(ind);
	}

	return CommandCost(EXPENSES_OTHER, indspec->GetConstructionCost());
}

/**
 * Set industry control flags.
 * @param flags Type of operation.
 * @param p1 IndustryID
 * @param p2 IndustryControlFlags
 * @return Empty cost or an error.
 */
CommandCost CmdIndustrySetFlags(TileIndex tile, DoCommandFlag flags, uint32_t p1, uint32_t p2, const char *text)
{
	if (_current_company != OWNER_DEITY) return CMD_ERROR;

	Industry *ind = Industry::GetIfValid(p1);
	if (ind == nullptr) return CMD_ERROR;

	if (flags & DC_EXEC) ind->ctlflags = ((IndustryControlFlags)p2) & INDCTL_MASK;

	return CommandCost();
}

/**
 * Set industry production.
 * @param flags Type of operation.
 * @param ind_id IndustryID
 * @param prod_level Production level.
 * @param show_news Show a news message on production change.
 * @param custom_news Custom news message text.
 * @return Empty cost or an error.
 */
CommandCost CmdIndustrySetProduction(DoCommandFlag flags, IndustryID ind_id, uint8_t prod_level, bool show_news, const std::string &custom_news)
{
	if (_current_company != OWNER_DEITY) return CMD_ERROR;
	if (prod_level < PRODLEVEL_MINIMUM || prod_level > PRODLEVEL_MAXIMUM) return CMD_ERROR;

	Industry *ind = Industry::GetIfValid(ind_id);
	if (ind == nullptr) return CMD_ERROR;

	if (flags & DC_EXEC) {
		StringID str = STR_NULL;
		if (prod_level > ind->prod_level) {
			str = GetIndustrySpec(ind->type)->production_up_text;
		} else if (prod_level < ind->prod_level) {
			str = GetIndustrySpec(ind->type)->production_down_text;
		}
		if (prod_level != ind->prod_level && !custom_news.empty()) str = STR_NEWS_CUSTOM_ITEM;

		ind->ctlflags |= INDCTL_EXTERNAL_PROD_LEVEL;
		ind->prod_level = prod_level;
		ind->RecomputeProductionMultipliers();

		/* Show news message if requested. */
		if (show_news && str != STR_NULL) {
			NewsType nt;
			switch (WhoCanServiceIndustry(ind)) {
				case 0: nt = NT_INDUSTRY_NOBODY;  break;
				case 1: nt = NT_INDUSTRY_OTHER;   break;
				case 2: nt = NT_INDUSTRY_COMPANY; break;
				default: NOT_REACHED();
			}

			/* Set parameters of news string */
			NewsAllocatedData *data = nullptr;
			if (str == STR_NEWS_CUSTOM_ITEM) {
				NewsStringData *news = new NewsStringData(custom_news);
				SetDParamStr(0, news->string);
			} else if (str > STR_LAST_STRINGID) {
				SetDParam(0, STR_TOWN_NAME);
				SetDParam(1, ind->town->index);
				SetDParam(2, GetIndustrySpec(ind->type)->name);
			} else {
				SetDParam(0, ind->index);
			}
			AddIndustryNewsItem(str, nt, ind->index, data);
		}
	}

	return CommandCost();
}

/**
 * Set industry production.
 * @param tile unused.
 * @param flags type of operation
 * @param p1 IndustryID.
 * @param p2 various bitstuffed elements
 * - p2 = (bit  0 -  7) - production level
 * - p2 = (bit  8)      - whether to show news
 * @param text custom news message.
 * @return the cost of this operation or an error
 */
CommandCost CmdIndustrySetProduction(TileIndex tile, DoCommandFlag flags, uint32_t p1, uint32_t p2, const char *text)
{
	return CmdIndustrySetProduction(flags, (IndustryID)p1, GB(p2, 0, 8), HasBit(p2, 8), text != nullptr ? std::string{ text } : std::string{});
}

/**
 * Change exclusive consumer or supplier for the industry.
 * @param flags Type of operation.
 * @param p1 IndustryID
 * @param p2 various bitstuffed elements
 * - p2 = (bit 0 - 7) - CompanyID to set or INVALID_OWNER (available to everyone) or
 *                      OWNER_NONE (neutral stations only) or OWNER_DEITY (no one)
 * - p2 = (bit 8)     - Set exclusive consumer if true, supplier if false.
 * @return Empty cost or an error.
 */
CommandCost CmdIndustrySetExclusivity(TileIndex tile, DoCommandFlag flags, uint32_t p1, uint32_t p2, const char *text)
{
	if (_current_company != OWNER_DEITY) return CMD_ERROR;

	Industry *ind = Industry::GetIfValid(p1);
	if (ind == nullptr) return CMD_ERROR;

	Owner company_id = (Owner)GB(p2, 0, 8);
	bool consumer = HasBit(p2, 8);

	if (company_id != OWNER_NONE && company_id != INVALID_OWNER && company_id != OWNER_DEITY
		&& !Company::IsValidID(company_id)) return CMD_ERROR;

	if (flags & DC_EXEC) {
		if (consumer) {
			ind->exclusive_consumer = company_id;
		} else {
			ind->exclusive_supplier = company_id;
		}
	}

	return CommandCost();
}

/**
 * Change additional industry text.
 * @param flags Type of operation.
 * @param p1 IndustryID
 * @param text - Additional industry text.
 * @return Empty cost or an error.
 */
CommandCost CmdIndustrySetText(TileIndex tile, DoCommandFlag flags, uint32_t p1, uint32_t p2, const char *text)
{
	if (_current_company != OWNER_DEITY) return CMD_ERROR;

	Industry *ind = Industry::GetIfValid(p1);
	if (ind == nullptr) return CMD_ERROR;

	if (flags & DC_EXEC) {
		ind->text.clear();
		if (!StrEmpty(text)) ind->text = text;
		InvalidateWindowData(WC_INDUSTRY_VIEW, ind->index);
	}

	return CommandCost();
}

/**
 * Create a new industry of random layout.
 * @param tile The location to build the industry.
 * @param type The industry type to build.
 * @param creation_type The circumstances the industry is created under.
 * @return the created industry or nullptr if it failed.
 */
static Industry *CreateNewIndustry(TileIndex tile, IndustryType type, IndustryAvailabilityCallType creation_type)
{
	const IndustrySpec *indspec = GetIndustrySpec(type);

	uint32_t seed = Random();
	uint32_t seed2 = Random();
	Industry *i = nullptr;
	size_t layout_index = RandomRange((uint32_t)indspec->layouts.size());
	[[maybe_unused]] CommandCost ret = CreateNewIndustryHelper(tile, type, DC_EXEC, indspec, layout_index, seed, GB(seed2, 0, 16), OWNER_NONE, creation_type, &i);
	assert(i != nullptr || ret.Failed());
	return i;
}

/**
 * Compute the appearance probability for an industry during map creation.
 * @param it Industry type to compute.
 * @param[out] force_at_least_one Returns whether at least one instance should be forced on map creation.
 * @return Relative probability for the industry to appear.
 */
static uint32_t GetScaledIndustryGenerationProbability(IndustryType it, bool *force_at_least_one)
{
	const IndustrySpec *ind_spc = GetIndustrySpec(it);
	uint32_t chance = ind_spc->appear_creation[_settings_game.game_creation.landscape];
	if (!ind_spc->enabled || ind_spc->layouts.empty() ||
			(_game_mode != GM_EDITOR && _settings_game.difficulty.industry_density == ID_FUND_ONLY) ||
			(_settings_game.economy.spawn_primary_industry_only && !ind_spc->IsRawIndustry()) ||
			(chance = GetIndustryProbabilityCallback(it, IACT_MAPGENERATION, chance)) == 0) {
		*force_at_least_one = false;
		return 0;
	} else {
		chance *= 16; // to increase precision
		/* We want industries appearing at coast to appear less often on bigger maps, as length of coast increases slower than map area.
		 * For simplicity we scale in both cases, though scaling the probabilities of all industries has no effect. */
		chance = (ind_spc->check_proc == CHECK_REFINERY || ind_spc->check_proc == CHECK_OIL_RIG) ? ScaleByMapSize1D(chance) : ScaleByMapSize(chance);

		*force_at_least_one = (chance > 0) && !(ind_spc->behaviour & INDUSTRYBEH_NOBUILT_MAPCREATION) && (_game_mode != GM_EDITOR);
		return chance;
	}
}

/**
 * Compute the probability for constructing a new industry during game play.
 * @param it Industry type to compute.
 * @param[out] min_number Minimal number of industries that should exist at the map.
 * @return Relative probability for the industry to appear.
 */
static uint16_t GetIndustryGamePlayProbability(IndustryType it, uint8_t *min_number)
{
	if (_settings_game.difficulty.industry_density == ID_FUND_ONLY) {
		*min_number = 0;
		return 0;
	}

	const IndustrySpec *ind_spc = GetIndustrySpec(it);
	if (_settings_game.economy.spawn_primary_industry_only && !ind_spc->IsRawIndustry()) {
		*min_number = 0;
		return 0;
	}

	uint8_t chance = ind_spc->appear_ingame[_settings_game.game_creation.landscape];
	if (!ind_spc->enabled || ind_spc->layouts.empty() ||
			((ind_spc->behaviour & INDUSTRYBEH_BEFORE_1950) && CalTime::CurYear() > 1950) ||
			((ind_spc->behaviour & INDUSTRYBEH_AFTER_1960) && CalTime::CurYear() < 1960) ||
			(chance = GetIndustryProbabilityCallback(it, IACT_RANDOMCREATION, chance)) == 0) {
		*min_number = 0;
		return 0;
	}
	*min_number = (ind_spc->behaviour & INDUSTRYBEH_CANCLOSE_LASTINSTANCE) ? 1 : 0;
	return chance;
}

/**
 * Get wanted number of industries on the map.
 * @return Wanted number of industries at the map.
 */
static uint GetNumberOfIndustries()
{
	/* Number of industries on a 256x256 map. */
	static const uint16_t numof_industry_table[] = {
		0,    // none
		0,    // minimal
		10,   // very low
		25,   // low
		55,   // normal
		80,   // high
		0,    // custom
	};

	assert(lengthof(numof_industry_table) == ID_END);
	uint difficulty = (_game_mode != GM_EDITOR) ? _settings_game.difficulty.industry_density : (uint)ID_VERY_LOW;
	if (difficulty == ID_CUSTOM) return std::min<uint>(IndustryPool::MAX_SIZE, _settings_game.game_creation.custom_industry_number);
	return std::min<uint>(IndustryPool::MAX_SIZE, ScaleByMapSize(numof_industry_table[difficulty]));
}

/**
 * Try to place the industry in the game.
 * Since there is no feedback why placement fails, there is no other option
 * than to try a few times before concluding it does not work.
 * @param type     Industry type of the desired industry.
 * @param try_hard Try very hard to find a place. (Used to place at least one industry per type.)
 * @return Pointer to created industry, or \c nullptr if creation failed.
 */
static Industry *PlaceIndustry(IndustryType type, IndustryAvailabilityCallType creation_type, bool try_hard)
{
	uint tries = try_hard ? 10000u : 2000u;
	for (; tries > 0; tries--) {
		Industry *ind = CreateNewIndustry(RandomTile(), type, creation_type);
		if (ind != nullptr) return ind;
	}
	return nullptr;
}

/**
 * Try to build a industry on the map.
 * @param type IndustryType of the desired industry
 * @param try_hard Try very hard to find a place. (Used to place at least one industry per type)
 */
static void PlaceInitialIndustry(IndustryType type, bool try_hard)
{
	Backup<CompanyID> cur_company(_current_company, OWNER_NONE, FILE_LINE);

	IncreaseGeneratingWorldProgress(GWP_INDUSTRY);
	PlaceIndustry(type, IACT_MAPGENERATION, try_hard);

	cur_company.Restore();
}

/**
 * Get total number of industries existing in the game.
 * @return Number of industries currently in the game.
 */
static uint GetCurrentTotalNumberOfIndustries()
{
	int total = 0;
	for (IndustryType it = 0; it < NUM_INDUSTRYTYPES; it++) total += Industry::GetIndustryTypeCount(it);
	return total;
}


/** Reset the entry. */
void IndustryTypeBuildData::Reset()
{
	this->probability  = 0;
	this->min_number   = 0;
	this->target_count = 0;
	this->max_wait     = 1;
	this->wait_count   = 0;
}

/** Completely reset the industry build data. */
void IndustryBuildData::Reset()
{
	this->wanted_inds = GetCurrentTotalNumberOfIndustries() << 16;

	for (IndustryType it = 0; it < NUM_INDUSTRYTYPES; it++) {
		this->builddata[it].Reset();
	}
}

/** Monthly update of industry build data. */
void IndustryBuildData::MonthlyLoop()
{
	static const int NEWINDS_PER_MONTH = 0x38000 / (10 * 12); // lower 16 bits is a float fraction, 3.5 industries per decade, divided by 10 * 12 months.
	if (_settings_game.difficulty.industry_density == ID_FUND_ONLY) return; // 'no industries' setting.

	/* To prevent running out of unused industries for the player to connect,
	 * add a fraction of new industries each month, but only if the manager can keep up. */
	uint max_behind = 1 + std::min(99u, ScaleByMapSize(3)); // At most 2 industries for small maps, and 100 at the biggest map (about 6 months industry build attempts).
	if (GetCurrentTotalNumberOfIndustries() + max_behind >= (this->wanted_inds >> 16)) {
		this->wanted_inds += ScaleByMapSize(NEWINDS_PER_MONTH);
	}
}

/**
 * This function will create random industries during game creation.
 * It will scale the amount of industries by mapsize and difficulty level.
 */
void GenerateIndustries()
{
	if (_game_mode != GM_EDITOR && _settings_game.difficulty.industry_density == ID_FUND_ONLY) return; // No industries in the game.

	uint32_t industry_probs[NUM_INDUSTRYTYPES];
	bool force_at_least_one[NUM_INDUSTRYTYPES];
	uint32_t total_prob = 0;
	uint num_forced = 0;

	for (IndustryType it = 0; it < NUM_INDUSTRYTYPES; it++) {
		industry_probs[it] = GetScaledIndustryGenerationProbability(it, force_at_least_one + it);
		total_prob += industry_probs[it];
		if (force_at_least_one[it]) num_forced++;
	}

	uint total_amount = GetNumberOfIndustries();
	if (total_prob == 0 || total_amount < num_forced) {
		/* Only place the forced ones */
		total_amount = num_forced;
	}

	SetGeneratingWorldProgress(GWP_INDUSTRY, total_amount);

	/* Try to build one industry per type independent of any probabilities */
	for (IndustryType it = 0; it < NUM_INDUSTRYTYPES; it++) {
		if (force_at_least_one[it]) {
			assert(total_amount > 0);
			total_amount--;
			PlaceInitialIndustry(it, true);
		}
	}

	/* Add the remaining industries according to their probabilities */
	for (uint i = 0; i < total_amount; i++) {
		uint32_t r = RandomRange(total_prob);
		IndustryType it = 0;
		while (r >= industry_probs[it]) {
			r -= industry_probs[it];
			it++;
			assert(it < NUM_INDUSTRYTYPES);
		}
		assert(industry_probs[it] > 0);
		PlaceInitialIndustry(it, false);
	}
	_industry_builder.Reset();
}

/**
 * Monthly update of industry statistics.
 * @param i Industry to update.
 */
static void UpdateIndustryStatistics(Industry *i)
{
	for (size_t j = 0; j < std::size(i->produced_cargo); j++) {
		if (i->produced_cargo[j] != INVALID_CARGO) {
			uint8_t pct = 0;
			if (i->this_month_production[j] != 0) {
				i->last_prod_year = EconTime::CurYear();
				pct = ClampTo<uint8_t>(((uint64_t)i->this_month_transported[j]) * 256 / i->this_month_production[j]);
			}
			i->last_month_pct_transported[j] = pct;

			i->last_month_production[j] = i->this_month_production[j];
			i->this_month_production[j] = 0;

			i->last_month_transported[j] = i->this_month_transported[j];
			i->this_month_transported[j] = 0;
		}
	}
}

/**
 * Recompute #production_rate for current #prod_level.
 * This function is only valid when not using smooth economy.
 */
void Industry::RecomputeProductionMultipliers()
{
	const IndustrySpec *indspec = GetIndustrySpec(this->type);
	assert(indspec->UsesOriginalEconomy());

	/* Rates are rounded up, so e.g. oilrig always produces some passengers */
	for (size_t i = 0; i < std::size(this->production_rate); i++) {
		this->production_rate[i] = ClampTo<uint8_t>(CeilDiv(indspec->production_rate[i] * this->prod_level, PRODLEVEL_DEFAULT));
	}
}

void Industry::FillCachedName() const
{
	auto tmp_params = MakeParameters(this->index);
	this->cached_name = GetStringWithArgs(STR_INDUSTRY_NAME, tmp_params);
}

void ClearAllIndustryCachedNames()
{
	for (Industry *ind : Industry::Iterate()) {
		ind->cached_name.clear();
	}
}

/**
 * Set the #probability and #min_number fields for the industry type \a it for a running game.
 * @param it Industry type.
 * @return At least one of the fields has changed value.
 */
bool IndustryTypeBuildData::GetIndustryTypeData(IndustryType it)
{
	uint8_t min_number;
	uint32_t probability = GetIndustryGamePlayProbability(it, &min_number);
	bool changed = min_number != this->min_number || probability != this->probability;
	this->min_number = min_number;
	this->probability = probability;
	return changed;
}

/** Decide how many industries of each type are needed. */
void IndustryBuildData::SetupTargetCount()
{
	bool changed = false;
	uint num_planned = 0; // Number of industries planned in the industry build data.
	for (IndustryType it = 0; it < NUM_INDUSTRYTYPES; it++) {
		changed |= this->builddata[it].GetIndustryTypeData(it);
		num_planned += this->builddata[it].target_count;
	}
	uint total_amount = this->wanted_inds >> 16; // Desired total number of industries.
	changed |= num_planned != total_amount;
	if (!changed) return; // All industries are still the same, no need to re-randomize.

	/* Initialize the target counts. */
	uint force_build = 0;  // Number of industries that should always be available.
	uint32_t total_prob = 0; // Sum of probabilities.
	for (IndustryType it = 0; it < NUM_INDUSTRYTYPES; it++) {
		IndustryTypeBuildData *ibd = this->builddata + it;
		force_build += ibd->min_number;
		ibd->target_count = ibd->min_number;
		total_prob += ibd->probability;
	}

	if (total_prob == 0) return; // No buildable industries.

	/* Subtract forced industries from the number of industries available for construction. */
	total_amount = (total_amount <= force_build) ? 0 : total_amount - force_build;

	/* Assign number of industries that should be aimed for, by using the probability as a weight. */
	while (total_amount > 0) {
		uint32_t r = RandomRange(total_prob);
		IndustryType it = 0;
		while (r >= this->builddata[it].probability) {
			r -= this->builddata[it].probability;
			it++;
			assert(it < NUM_INDUSTRYTYPES);
		}
		assert(this->builddata[it].probability > 0);
		this->builddata[it].target_count++;
		total_amount--;
	}
}

/**
 * Try to create a random industry, during gameplay
 */
void IndustryBuildData::TryBuildNewIndustry()
{
	this->SetupTargetCount();

	int missing = 0;       // Number of industries that need to be build.
	uint count = 0;        // Number of industry types eligible for build.
	uint32_t total_prob = 0; // Sum of probabilities.
	IndustryType forced_build = NUM_INDUSTRYTYPES; // Industry type that should be forcibly build.
	for (IndustryType it = 0; it < NUM_INDUSTRYTYPES; it++) {
		int difference = this->builddata[it].target_count - Industry::GetIndustryTypeCount(it);
		missing += difference;
		if (this->builddata[it].wait_count > 0) continue; // This type may not be built now.
		if (difference > 0) {
			if (Industry::GetIndustryTypeCount(it) == 0 && this->builddata[it].min_number > 0) {
				/* An industry that should exist at least once, is not available. Force it, trying the most needed one first. */
				if (forced_build == NUM_INDUSTRYTYPES ||
						difference > this->builddata[forced_build].target_count - Industry::GetIndustryTypeCount(forced_build)) {
					forced_build = it;
				}
			}
			total_prob += difference;
			count++;
		}
	}

	if (EconomyIsInRecession() || (forced_build == NUM_INDUSTRYTYPES && (missing <= 0 || total_prob == 0))) count = 0; // Skip creation of an industry.

	if (count >= 1) {
		/* If not forced, pick a weighted random industry to build.
		 * For the case that count == 1, there is no need to draw a random number. */
		IndustryType it;
		if (forced_build != NUM_INDUSTRYTYPES) {
			it = forced_build;
		} else {
			/* Non-forced, select an industry type to build (weighted random). */
			uint32_t r = 0; // Initialized to silence the compiler.
			if (count > 1) r = RandomRange(total_prob);
			for (it = 0; it < NUM_INDUSTRYTYPES; it++) {
				if (this->builddata[it].wait_count > 0) continue; // Type may not be built now.
				int difference = this->builddata[it].target_count - Industry::GetIndustryTypeCount(it);
				if (difference <= 0) continue; // Too many of this kind.
				if (count == 1) break;
				if (r < (uint)difference) break;
				r -= difference;
			}
			assert(it < NUM_INDUSTRYTYPES && this->builddata[it].target_count > Industry::GetIndustryTypeCount(it));
		}

		/* Try to create the industry. */
		const Industry *ind = PlaceIndustry(it, IACT_RANDOMCREATION, false);
		if (ind == nullptr) {
			this->builddata[it].wait_count = this->builddata[it].max_wait + 1; // Compensate for decrementing below.
			this->builddata[it].max_wait = std::min(1000, this->builddata[it].max_wait + 2);
		} else {
			AdvertiseIndustryOpening(ind);
			this->builddata[it].max_wait = std::max(this->builddata[it].max_wait / 2, 1); // Reduce waiting time of the industry type.
		}
	}

	/* Decrement wait counters. */
	for (IndustryType it = 0; it < NUM_INDUSTRYTYPES; it++) {
		if (this->builddata[it].wait_count > 0) this->builddata[it].wait_count--;
	}
}

/**
 * Protects an industry from closure if the appropriate flags and conditions are met
 * INDUSTRYBEH_CANCLOSE_LASTINSTANCE must be set (which, by default, it is not) and the
 * count of industries of this type must one (or lower) in order to be protected
 * against closure.
 * @param type IndustryType been queried
 * @result true if protection is on, false otherwise (except for oil wells)
 */
static bool CheckIndustryCloseDownProtection(IndustryType type)
{
	const IndustrySpec *indspec = GetIndustrySpec(type);

	/* oil wells (or the industries with that flag set) are always allowed to closedown */
	if ((indspec->behaviour & INDUSTRYBEH_DONT_INCR_PROD) && _settings_game.game_creation.landscape == LT_TEMPERATE) return false;
	return (indspec->behaviour & INDUSTRYBEH_CANCLOSE_LASTINSTANCE) == 0 && Industry::GetIndustryTypeCount(type) <= 1;
}

/**
 * Can given cargo type be accepted or produced by the industry?
 * @param cargo: Cargo type
 * @param ind: Industry
 * @param *c_accepts: Pointer to boolean for acceptance of cargo
 * @param *c_produces: Pointer to boolean for production of cargo
 * @return: \c *c_accepts is set when industry accepts the cargo type,
 *          \c *c_produces is set when the industry produces the cargo type
 */
static void CanCargoServiceIndustry(CargoID cargo, Industry *ind, bool *c_accepts, bool *c_produces)
{
	if (cargo == INVALID_CARGO) return;

	/* Check for acceptance of cargo */
	if (ind->IsCargoAccepted(cargo) && !IndustryTemporarilyRefusesCargo(ind, cargo)) *c_accepts = true;

	/* Check for produced cargo */
	if (ind->IsCargoProduced(cargo)) *c_produces = true;
}

/**
 * Compute who can service the industry.
 *
 * Here, 'can service' means that they have trains and stations close enough
 * to the industry with the right cargo type and the right orders (ie has the
 * technical means).
 *
 * @param ind: Industry being investigated.
 *
 * @return: 0 if nobody can service the industry, 2 if the local company can
 * service the industry, and 1 otherwise (only competitors can service the
 * industry)
 */
int WhoCanServiceIndustry(Industry *ind)
{
	if (ind->stations_near.empty()) return 0; // No stations found at all => nobody services

	int result = 0;
	for (const Vehicle *v : Vehicle::Iterate()) {
		/* Is it worthwhile to try this vehicle? */
		if (v->owner != _local_company && result != 0) continue;

		/* Check whether it accepts the right kind of cargo */
		bool c_accepts = false;
		bool c_produces = false;
		if (v->type == VEH_TRAIN && v->IsFrontEngine() && !HasBit(v->subtype, GVSF_VIRTUAL)) {
			for (const Vehicle *u = v; u != nullptr; u = u->Next()) {
				CanCargoServiceIndustry(u->cargo_type, ind, &c_accepts, &c_produces);
			}
		} else if (v->type == VEH_ROAD || v->type == VEH_SHIP || v->type == VEH_AIRCRAFT) {
			CanCargoServiceIndustry(v->cargo_type, ind, &c_accepts, &c_produces);
		} else {
			continue;
		}
		if (!c_accepts && !c_produces) continue; // Wrong cargo

		/* Check orders of the vehicle.
		 * We cannot check the first of shared orders only, since the first vehicle in such a chain
		 * may have a different cargo type.
		 */
		for (const Order *o : v->Orders()) {
			if (o->IsType(OT_GOTO_STATION) && !(o->GetUnloadType() & OUFB_TRANSFER)) {
				/* Vehicle visits a station to load or unload */
				Station *st = Station::Get(o->GetDestination());
				assert(st != nullptr);

				/* Same cargo produced by industry is dropped here => not serviced by vehicle v */
				if ((o->GetUnloadType() & OUFB_UNLOAD) && !c_accepts) break;

				if (ind->stations_near.find(st) != ind->stations_near.end()) {
					if (v->owner == _local_company) return 2; // Company services industry
					result = 1; // Competitor services industry
				}
			}
		}
	}
	return result;
}

/**
 * Report news that industry production has changed significantly
 *
 * @param ind: Industry with changed production
 * @param type: Cargo type that has changed
 * @param percent: Percentage of change (>0 means increase, <0 means decrease)
 */
static void ReportNewsProductionChangeIndustry(Industry *ind, CargoID type, int percent)
{
	NewsType nt;

	switch (WhoCanServiceIndustry(ind)) {
		case 0: nt = NT_INDUSTRY_NOBODY;  break;
		case 1: nt = NT_INDUSTRY_OTHER;   break;
		case 2: nt = NT_INDUSTRY_COMPANY; break;
		default: NOT_REACHED();
	}
	SetDParam(2, abs(percent));
	SetDParam(0, CargoSpec::Get(type)->name);
	SetDParam(1, ind->index);
	AddIndustryNewsItem(
		percent >= 0 ? STR_NEWS_INDUSTRY_PRODUCTION_INCREASE_SMOOTH : STR_NEWS_INDUSTRY_PRODUCTION_DECREASE_SMOOTH,
		nt,
		ind->index
	);
}

static const uint PERCENT_TRANSPORTED_60 = 153;
static const uint PERCENT_TRANSPORTED_80 = 204;

/**
 * Change industry production or do closure
 * @param i Industry for which changes are performed
 * @param monthly true if it's the monthly call, false if it's the random call
 */
static void ChangeIndustryProduction(Industry *i, bool monthly)
{
	StringID str = STR_NULL;
	bool closeit = false;
	const IndustrySpec *indspec = GetIndustrySpec(i->type);
	bool standard = false;
	bool suppress_message = false;
	bool recalculate_multipliers = false; ///< reinitialize production_rate to match prod_level
	/* use original economy for industries using production related callbacks */
	bool original_economy = indspec->UsesOriginalEconomy();
	uint8_t div = 0;
	uint8_t mul = 0;
	int8_t increment = 0;

	bool callback_enabled = HasBit(indspec->callback_mask, monthly ? CBM_IND_MONTHLYPROD_CHANGE : CBM_IND_PRODUCTION_CHANGE);
	if (callback_enabled) {
		uint16_t res = GetIndustryCallback(monthly ? CBID_INDUSTRY_MONTHLYPROD_CHANGE : CBID_INDUSTRY_PRODUCTION_CHANGE, 0, Random(), i, i->type, i->location.tile);
		if (res != CALLBACK_FAILED) { // failed callback means "do nothing"
			suppress_message = HasBit(res, 7);
			/* Get the custom message if any */
			if (HasBit(res, 8)) str = MapGRFStringID(indspec->grf_prop.grffile->grfid, GB(GetRegister(0x100), 0, 16));
			res = GB(res, 0, 4);
			switch (res) {
				default: NOT_REACHED();
				case 0x0: break;                  // Do nothing, but show the custom message if any
				case 0x1: div = 1; break;         // Halve industry production. If production reaches the quarter of the default, the industry is closed instead.
				case 0x2: mul = 1; break;         // Double industry production if it hasn't reached eight times of the original yet.
				case 0x3: closeit = true; break;  // The industry announces imminent closure, and is physically removed from the map next month.
				case 0x4: standard = true; break; // Do the standard random production change as if this industry was a primary one.
				case 0x5: case 0x6: case 0x7:     // Divide production by 4, 8, 16
				case 0x8: div = res - 0x3; break; // Divide production by 32
				case 0x9: case 0xA: case 0xB:     // Multiply production by 4, 8, 16
				case 0xC: mul = res - 0x7; break; // Multiply production by 32
				case 0xD:                         // decrement production
				case 0xE:                         // increment production
					increment = res == 0x0D ? -1 : 1;
					break;
				case 0xF:                         // Set production to third byte of register 0x100
					i->prod_level = Clamp(GB(GetRegister(0x100), 16, 8), PRODLEVEL_MINIMUM, PRODLEVEL_MAXIMUM);
					recalculate_multipliers = true;
					break;
			}
		}
	} else {
		if (monthly == original_economy) return;
		if (!original_economy && _settings_game.economy.type == ET_FROZEN) return;
		if (indspec->life_type == INDUSTRYLIFE_BLACK_HOLE) return;
	}

	if (standard || (!callback_enabled && (indspec->life_type & (INDUSTRYLIFE_ORGANIC | INDUSTRYLIFE_EXTRACTIVE)) != 0)) {
		/* decrease or increase */
		bool only_decrease = (indspec->behaviour & INDUSTRYBEH_DONT_INCR_PROD) && _settings_game.game_creation.landscape == LT_TEMPERATE;

		if (original_economy) {
			if (only_decrease || Chance16(1, 3)) {
				/* If more than 60% transported, 66% chance of increase, else 33% chance of increase */
				if (!only_decrease && (i->last_month_pct_transported[0] > PERCENT_TRANSPORTED_60) != Chance16(1, 3)) {
					mul = 1; // Increase production
				} else {
					div = 1; // Decrease production
				}
			}
		} else if (_settings_game.economy.type == ET_SMOOTH) {
			closeit = !(i->ctlflags & (INDCTL_NO_CLOSURE | INDCTL_NO_PRODUCTION_DECREASE));
			for (size_t j = 0; j < std::size(i->produced_cargo); j++) {
				if (i->produced_cargo[j] == INVALID_CARGO) continue;
				uint32_t r = Random();
				int old_prod, new_prod, percent;
				/* If over 60% is transported, mult is 1, else mult is -1. */
				int mult = (i->last_month_pct_transported[j] > PERCENT_TRANSPORTED_60) ? 1 : -1;

				new_prod = old_prod = i->production_rate[j];

				/* For industries with only_decrease flags (temperate terrain Oil Wells),
				 * the multiplier will always be -1 so they will only decrease. */
				if (only_decrease) {
					mult = -1;
				/* For normal industries, if over 60% is transported, 33% chance for decrease.
				 * Bonus for very high station ratings (over 80%): 16% chance for decrease. */
				} else if (Chance16I(1, ((i->last_month_pct_transported[j] > PERCENT_TRANSPORTED_80) ? 6 : 3), r)) {
					mult *= -1;
				}

				/* 4.5% chance for 3-23% (or 1 unit for very low productions) production change,
				 * determined by mult value. If mult = 1 prod. increases, else (-1) it decreases. */
				if (Chance16I(1, 22, r >> 16)) {
					new_prod += mult * (std::max(((RandomRange(50) + 10) * old_prod) >> 8, 1U));
				}

				/* Prevent production to overflow or Oil Rig passengers to be over-"produced" */
				new_prod = Clamp(new_prod, 1, 255);
				if (IsValidCargoID(i->produced_cargo[j]) && i->produced_cargo[j] == GetCargoIDByLabel(CT_PASSENGERS) && !(indspec->behaviour & INDUSTRYBEH_NO_PAX_PROD_CLAMP)) {
					new_prod = Clamp(new_prod, 0, 16);
				}

				/* If override flags are set, prevent actually changing production if any was decided on */
				if ((i->ctlflags & INDCTL_NO_PRODUCTION_DECREASE) && new_prod < old_prod) continue;
				if ((i->ctlflags & INDCTL_NO_PRODUCTION_INCREASE) && new_prod > old_prod) continue;

				/* Do not stop closing the industry when it has the lowest possible production rate */
				if (new_prod == old_prod && old_prod > 1) {
					closeit = false;
					continue;
				}

				percent = (old_prod == 0) ? 100 : (new_prod * 100 / old_prod - 100);
				i->production_rate[j] = new_prod;

				/* Close the industry when it has the lowest possible production rate */
				if (new_prod > 1) closeit = false;

				if (abs(percent) >= 10) {
					ReportNewsProductionChangeIndustry(i, i->produced_cargo[j], percent);
				}
			}
		}
	}

	/* If override flags are set, prevent actually changing production if any was decided on */
	if ((i->ctlflags & INDCTL_NO_PRODUCTION_DECREASE) && (div > 0 || increment < 0)) return;
	if ((i->ctlflags & INDCTL_NO_PRODUCTION_INCREASE) && (mul > 0 || increment > 0)) return;
	if (i->ctlflags & INDCTL_EXTERNAL_PROD_LEVEL) {
		div = 0;
		mul = 0;
		increment = 0;
	}

	if (!callback_enabled && (indspec->life_type & INDUSTRYLIFE_PROCESSING)) {
		if ((EconTime::CurYear() - i->last_prod_year) >= PROCESSING_INDUSTRY_ABANDONMENT_YEARS && Chance16(1, original_economy ? 2 : 180)) {
			closeit = true;
		}
	}

	/* Increase if needed */
	while (mul-- != 0 && i->prod_level < PRODLEVEL_MAXIMUM) {
		i->prod_level = std::min<int>(i->prod_level * 2, PRODLEVEL_MAXIMUM);
		recalculate_multipliers = true;
		if (str == STR_NULL) str = indspec->production_up_text;
	}

	/* Decrease if needed */
	while (div-- != 0 && !closeit) {
		if (i->prod_level == PRODLEVEL_MINIMUM) {
			closeit = true;
			break;
		} else {
			i->prod_level = std::max<int>(i->prod_level / 2, PRODLEVEL_MINIMUM);
			recalculate_multipliers = true;
			if (str == STR_NULL) str = indspec->production_down_text;
		}
	}

	/* Increase or Decreasing the production level if needed */
	if (increment != 0) {
		if (increment < 0 && i->prod_level == PRODLEVEL_MINIMUM) {
			closeit = true;
		} else {
			i->prod_level = ClampU(i->prod_level + increment, PRODLEVEL_MINIMUM, PRODLEVEL_MAXIMUM);
			recalculate_multipliers = true;
		}
	}

	/* Recalculate production_rate
	 * For non-smooth economy these should always be synchronized with prod_level */
	if (recalculate_multipliers) i->RecomputeProductionMultipliers();

	/* Close if needed and allowed */
	if (closeit && !CheckIndustryCloseDownProtection(i->type) && !(i->ctlflags & INDCTL_NO_CLOSURE)) {
		i->prod_level = PRODLEVEL_CLOSURE;
		SetWindowDirty(WC_INDUSTRY_VIEW, i->index);
		str = indspec->closure_text;
	}

	if (!suppress_message && str != STR_NULL) {
		NewsType nt;
		/* Compute news category */
		if (closeit) {
			nt = NT_INDUSTRY_CLOSE;
			AI::BroadcastNewEvent(new ScriptEventIndustryClose(i->index));
			Game::NewEvent(new ScriptEventIndustryClose(i->index));
		} else {
			switch (WhoCanServiceIndustry(i)) {
				case 0: nt = NT_INDUSTRY_NOBODY;  break;
				case 1: nt = NT_INDUSTRY_OTHER;   break;
				case 2: nt = NT_INDUSTRY_COMPANY; break;
				default: NOT_REACHED();
			}
		}
		/* Set parameters of news string */
		if (str > STR_LAST_STRINGID) {
			SetDParam(0, STR_TOWN_NAME);
			SetDParam(1, i->town->index);
			SetDParam(2, indspec->name);
		} else if (closeit) {
			SetDParam(0, STR_FORMAT_INDUSTRY_NAME);
			SetDParam(1, i->town->index);
			SetDParam(2, indspec->name);
		} else {
			SetDParam(0, i->index);
		}
		/* and report the news to the user */
		if (closeit) {
			AddTileNewsItem(str, nt, i->location.tile + TileDiffXY(1, 1));
		} else {
			AddIndustryNewsItem(str, nt, i->index);
		}
	}
}

/**
 * Daily handler for the industry changes
 * Taking the original map size of 256*256, the number of random changes was always of just one unit.
 * But it cannot be the same on smaller or bigger maps. That number has to be scaled up or down.
 * For small maps, it implies that less than one change per month is required, while on bigger maps,
 * it would be way more. The daily loop handles those changes.
 */
void IndustryDailyLoop()
{
	_economy.industry_daily_change_counter += _economy.industry_daily_increment;

	/* Bits 16-31 of industry_construction_counter contain the number of industries to change/create today,
	 * the lower 16 bit are a fractional part that might accumulate over several days until it
	 * is sufficient for an industry. */
	uint16_t change_loop = _economy.industry_daily_change_counter >> 16;

	/* Reset the active part of the counter, just keeping the "fractional part" */
	_economy.industry_daily_change_counter &= 0xFFFF;

	if (change_loop == 0) {
		return;  // Nothing to do? get out
	}

	Backup<CompanyID> cur_company(_current_company, OWNER_NONE, FILE_LINE);

	/* perform the required industry changes for the day */

	uint perc = 3; // Between 3% and 9% chance of creating a new industry.
	if ((_industry_builder.wanted_inds >> 16) > GetCurrentTotalNumberOfIndustries()) {
		perc = std::min(9u, perc + (_industry_builder.wanted_inds >> 16) - GetCurrentTotalNumberOfIndustries());
	}
	for (uint16_t j = 0; j < change_loop; j++) {
		if (Chance16(perc, 100)) {
			_industry_builder.TryBuildNewIndustry();
		} else {
			Industry *i = Industry::GetRandom();
			if (i != nullptr) {
				ChangeIndustryProduction(i, false);
				SetWindowDirty(WC_INDUSTRY_VIEW, i->index);
			}
		}
	}

	cur_company.Restore();

	/* production-change */
	InvalidateWindowData(WC_INDUSTRY_DIRECTORY, 0, IDIWD_PRODUCTION_CHANGE);
}

void IndustryMonthlyLoop()
{
	Backup<CompanyID> cur_company(_current_company, OWNER_NONE, FILE_LINE);

	_industry_builder.MonthlyLoop();

	for (Industry *i : Industry::Iterate()) {
		UpdateIndustryStatistics(i);
		if (i->prod_level == PRODLEVEL_CLOSURE) {
			delete i;
		} else {
			ChangeIndustryProduction(i, true);
			SetWindowDirty(WC_INDUSTRY_VIEW, i->index);
		}
	}

	cur_company.Restore();

	/* production-change */
	InvalidateWindowData(WC_INDUSTRY_DIRECTORY, 0, IDIWD_PRODUCTION_CHANGE);
}


void InitializeIndustries()
{
	Industry::ResetIndustryCounts();
	_industry_sound_tile = 0;

	_industry_builder.Reset();
}

/** Verify whether the generated industries are complete, and warn the user if not. */
void CheckIndustries()
{
	int count = 0;
	for (IndustryType it = 0; it < NUM_INDUSTRYTYPES; it++) {
		if (Industry::GetIndustryTypeCount(it) > 0) continue; // Types of existing industries can be skipped.

		bool force_at_least_one;
		uint32_t chance = GetScaledIndustryGenerationProbability(it, &force_at_least_one);
		if (chance == 0 || !force_at_least_one) continue; // Types that are not available can be skipped.

		const IndustrySpec *is = GetIndustrySpec(it);
		SetDParam(0, is->name);
		ShowErrorMessage(STR_ERROR_NO_SUITABLE_PLACES_FOR_INDUSTRIES, STR_ERROR_NO_SUITABLE_PLACES_FOR_INDUSTRIES_EXPLANATION, WL_WARNING);

		count++;
		if (count >= 3) break; // Don't swamp the user with errors.
	}
}

/**
 * Is an industry with the spec a raw industry?
 * @return true if it should be handled as a raw industry
 */
bool IndustrySpec::IsRawIndustry() const
{
	return (this->life_type & (INDUSTRYLIFE_EXTRACTIVE | INDUSTRYLIFE_ORGANIC)) != 0;
}

/**
 * Is an industry with the spec a processing industry?
 * @return true if it should be handled as a processing industry
 */
bool IndustrySpec::IsProcessingIndustry() const
{
	/* Lumber mills are neither raw nor processing */
	return (this->life_type & INDUSTRYLIFE_PROCESSING) != 0 &&
			(this->behaviour & INDUSTRYBEH_CUT_TREES) == 0;
}

/**
 * Get the cost for constructing this industry
 * @return the cost (inflation corrected etc)
 */
Money IndustrySpec::GetConstructionCost() const
{
	/* Building raw industries like secondary uses different price base */
	return (_price[(_settings_game.construction.raw_industry_construction == 1 && this->IsRawIndustry()) ?
			PR_BUILD_INDUSTRY_RAW : PR_BUILD_INDUSTRY] * this->cost_multiplier) >> 8;
}

/**
 * Get the cost for removing this industry
 * Take note that the cost will always be zero for non-grf industries.
 * Only if the grf author did specified a cost will it be applicable.
 * @return the cost (inflation corrected etc)
 */
Money IndustrySpec::GetRemovalCost() const
{
	return (_price[PR_CLEAR_INDUSTRY] * this->removal_cost_multiplier) >> 8;
}

/**
 * Determines whether this industrytype uses standard/newgrf production changes.
 * @return true if original economy is used.
 */
bool IndustrySpec::UsesOriginalEconomy() const
{
	return _settings_game.economy.type == ET_ORIGINAL ||
		HasBit(this->callback_mask, CBM_IND_PRODUCTION_256_TICKS) || HasBit(this->callback_mask, CBM_IND_PRODUCTION_CARGO_ARRIVAL) || // production callbacks
		HasBit(this->callback_mask, CBM_IND_MONTHLYPROD_CHANGE) || HasBit(this->callback_mask, CBM_IND_PRODUCTION_CHANGE) || HasBit(this->callback_mask, CBM_IND_PROD_CHANGE_BUILD); // production change callbacks
}

static CommandCost TerraformTile_Industry(TileIndex tile, DoCommandFlag flags, int z_new, Slope tileh_new)
{
	if (AutoslopeEnabled()) {
		/* We imitate here TTDP's behaviour:
		 *  - Both new and old slope must not be steep.
		 *  - TileMaxZ must not be changed.
		 *  - Allow autoslope by default.
		 *  - Disallow autoslope if callback succeeds and returns non-zero.
		 */
		Slope tileh_old = GetTileSlope(tile);
		/* TileMaxZ must not be changed. Slopes must not be steep. */
		if (!IsSteepSlope(tileh_old) && !IsSteepSlope(tileh_new) && (GetTileMaxZ(tile) == z_new + GetSlopeMaxZ(tileh_new))) {
			const IndustryGfx gfx = GetIndustryGfx(tile);
			const IndustryTileSpec *itspec = GetIndustryTileSpec(gfx);

			/* Call callback 3C 'disable autosloping for industry tiles'. */
			if (HasBit(itspec->callback_mask, CBM_INDT_AUTOSLOPE)) {
				/* If the callback fails, allow autoslope. */
				uint16_t res = GetIndustryTileCallback(CBID_INDTILE_AUTOSLOPE, 0, 0, gfx, Industry::GetByTile(tile), tile);
				if (res == CALLBACK_FAILED || !ConvertBooleanCallback(itspec->grf_prop.grffile, CBID_INDTILE_AUTOSLOPE, res)) return CommandCost(EXPENSES_CONSTRUCTION, _price[PR_BUILD_FOUNDATION]);
			} else {
				/* allow autoslope */
				return CommandCost(EXPENSES_CONSTRUCTION, _price[PR_BUILD_FOUNDATION]);
			}
		}
	}
	return DoCommand(tile, 0, 0, flags, CMD_LANDSCAPE_CLEAR);
}

extern const TileTypeProcs _tile_type_industry_procs = {
	DrawTile_Industry,           // draw_tile_proc
	GetSlopePixelZ_Industry,     // get_slope_z_proc
	ClearTile_Industry,          // clear_tile_proc
	AddAcceptedCargo_Industry,   // add_accepted_cargo_proc
	GetTileDesc_Industry,        // get_tile_desc_proc
	GetTileTrackStatus_Industry, // get_tile_track_status_proc
	ClickTile_Industry,          // click_tile_proc
	AnimateTile_Industry,        // animate_tile_proc
	TileLoop_Industry,           // tile_loop_proc
	ChangeTileOwner_Industry,    // change_tile_owner_proc
	nullptr,                        // add_produced_cargo_proc
	nullptr,                        // vehicle_enter_tile_proc
	GetFoundation_Industry,      // get_foundation_proc
	TerraformTile_Industry,      // terraform_tile_proc
};

bool IndustryCompare::operator() (const IndustryListEntry &lhs, const IndustryListEntry &rhs) const
{
	/* Compare by distance first and use index as a tiebreaker. */
	return std::tie(lhs.distance, lhs.industry->index) < std::tie(rhs.distance, rhs.industry->index);
}<|MERGE_RESOLUTION|>--- conflicted
+++ resolved
@@ -1208,24 +1208,15 @@
 	/* play a sound? */
 	if ((i->counter & 0x3F) == 0) {
 		uint32_t r;
-<<<<<<< HEAD
-		if (Chance16R(1, 14, r) && indsp->number_of_sounds != 0 && _settings_client.sound.ambient) {
+		if (Chance16R(1, 14, r) && !indsp->random_sounds.empty()  && _settings_client.sound.ambient) {
 			for (size_t j = 0; j < std::size(i->last_month_production); j++) {
 				if (i->last_month_production[j] > 0) {
 					/* Play sound since last month had production */
 					SndPlayTileFx(
-						(SoundFx)(indsp->random_sounds[((r >> 16) * indsp->number_of_sounds) >> 16]),
+						static_cast<SoundFx>(indsp->random_sounds[((r >> 16) * indsp->random_sounds.size()) >> 16]),
 						i->location.tile);
 					break;
 				}
-=======
-		if (Chance16R(1, 14, r) && !indsp->random_sounds.empty() && _settings_client.sound.ambient) {
-			if (std::any_of(std::begin(i->produced), std::end(i->produced), [](const auto &p) { return p.history[LAST_MONTH].production > 0; })) {
-				/* Play sound since last month had production */
-				SndPlayTileFx(
-					static_cast<SoundFx>(indsp->random_sounds[((r >> 16) * indsp->random_sounds.size()) >> 16]),
-					i->location.tile);
->>>>>>> 115ac262
 			}
 		}
 	}
