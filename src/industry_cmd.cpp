--- conflicted
+++ resolved
@@ -748,7 +748,7 @@
 {
 	IndustryGfx gfx = GetIndustryGfx(tile);
 
-	if (GetIndustryTileSpec(gfx)->animation.status != ANIM_STATUS_NO_ANIMATION) {
+	if (GetIndustryTileSpec(gfx)->animation.status != AnimationStatus::NoAnimation) {
 		return GetNewIndustryTileAnimationSpeed(tile);
 	}
 
@@ -1149,33 +1149,6 @@
 }
 
 /**
-<<<<<<< HEAD
- * Search callback function for ChopLumberMillTrees
- * @param tile to test
- * @return the result of the test
- */
-static bool SearchLumberMillTrees(TileIndex tile, void *)
-{
-	if (IsTileType(tile, MP_TREES) && GetTreeGrowth(tile) >= TreeGrowthStage::Grown) {
-		/* found a tree */
-
-		Backup<CompanyID> cur_company(_current_company, OWNER_NONE, FILE_LINE);
-
-		_industry_sound_ctr = 1;
-		_industry_sound_tile = tile;
-		if (_settings_client.sound.ambient) SndPlayTileFx(SND_38_LUMBER_MILL_1, tile);
-
-		Command<CMD_LANDSCAPE_CLEAR>::Do(DoCommandFlag::Execute, tile);
-
-		cur_company.Restore();
-		return true;
-	}
-	return false;
-}
-
-/**
-=======
->>>>>>> 54de376c
  * Perform a circular search around the Lumber Mill in order to find trees to cut
  * @param i industry
  */
@@ -1191,12 +1164,7 @@
 		}
 	}
 
-<<<<<<< HEAD
-	TileIndex tile = i->location.tile;
-	if (CircularTileSearch(&tile, 40, SearchLumberMillTrees, nullptr)) { // 40x40 tiles  to search.
-		i->produced[0].waiting = ClampTo<uint16_t>(i->produced[0].waiting + 45); // Found a tree, add according value to waiting cargo.
-=======
-	for (auto tile : SpiralTileSequence(i->location.tile, 40)) { // 40x40 tiles  to search.
+	for (TileIndex tile : SpiralTileSequence(i->location.tile, 40)) { // 40x40 tiles to search.
 		if (!IsTileType(tile, MP_TREES) || GetTreeGrowth(tile) < TreeGrowthStage::Grown) continue;
 
 		/* found a tree */
@@ -1208,9 +1176,8 @@
 		Command<CMD_LANDSCAPE_CLEAR>::Do(DoCommandFlag::Execute, tile);
 
 		/* Add according value to waiting cargo. */
-		itp->waiting = ClampTo<uint16_t>(itp->waiting + ScaleByCargoScale(45, false));
+		i->produced[0].waiting = ClampTo<uint16_t>(i->produced[0].waiting + 45);
 		break;
->>>>>>> 54de376c
 	}
 }
 
@@ -2060,15 +2027,11 @@
 			/* it->gfx is stored in the map. But the translated ID cur_gfx is the interesting one */
 			IndustryGfx cur_gfx = GetTranslatedIndustryTileID(it.gfx);
 			const IndustryTileSpec *its = GetIndustryTileSpec(cur_gfx);
-<<<<<<< HEAD
-			if (its->animation.status != ANIM_STATUS_NO_ANIMATION) {
+			if (its->animation.status != AnimationStatus::NoAnimation) {
 				if (gfx_idx >= 64 || !HasBit(anim_inhibit_mask, gfx_idx)) AddAnimatedTile(cur_tile);
 			}
 
 			gfx_idx++;
-=======
-			if (its->animation.status != AnimationStatus::NoAnimation) AddAnimatedTile(cur_tile);
->>>>>>> 54de376c
 		}
 	}
 
