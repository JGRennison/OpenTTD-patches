/*
 * This file is part of OpenTTD.
 * OpenTTD is free software; you can redistribute it and/or modify it under the terms of the GNU General Public License as published by the Free Software Foundation, version 2.
 * OpenTTD is distributed in the hope that it will be useful, but WITHOUT ANY WARRANTY; without even the implied warranty of MERCHANTABILITY or FITNESS FOR A PARTICULAR PURPOSE.
 * See the GNU General Public License for more details. You should have received a copy of the GNU General Public License along with OpenTTD. If not, see <http://www.gnu.org/licenses/>.
 */

/** @file industry_cmd.cpp Handling of industry tiles. */

#include "stdafx.h"
#include "clear_map.h"
#include "industry.h"
#include "station_base.h"
#include "landscape.h"
#include "viewport_func.h"
#include "command_func.h"
#include "town.h"
#include "news_func.h"
#include "cheat_type.h"
#include "company_base.h"
#include "genworld.h"
#include "tree_map.h"
#include "tunnel_map.h"
#include "newgrf_cargo.h"
#include "newgrf_debug.h"
#include "newgrf_industrytiles.h"
#include "autoslope.h"
#include "water.h"
#include "strings_func.h"
#include "window_func.h"
#include "date_func.h"
#include "vehicle_func.h"
#include "sound_func.h"
#include "animated_tile_func.h"
#include "effectvehicle_func.h"
#include "effectvehicle_base.h"
#include "ai/ai.hpp"
#include "core/pool_func.hpp"
#include "subsidy_func.h"
#include "core/backup_type.hpp"
#include "object_base.h"
#include "game/game.hpp"
#include "error.h"
#include "cmd_helper.h"
#include "string_func.h"
#include "event_logs.h"

#include "table/strings.h"
#include "table/industry_land.h"
#include "table/build_industry.h"

#include "safeguards.h"

IndustryPool _industry_pool("Industry");
INSTANTIATE_POOL_METHODS(Industry)

void ShowIndustryViewWindow(int industry);
void BuildOilRig(TileIndex tile);

static byte _industry_sound_ctr;
static TileIndex _industry_sound_tile;

uint16 Industry::counts[NUM_INDUSTRYTYPES];

IndustrySpec _industry_specs[NUM_INDUSTRYTYPES];
IndustryTileSpec _industry_tile_specs[NUM_INDUSTRYTILES];
IndustryBuildData _industry_builder; ///< In-game manager of industries.

static int WhoCanServiceIndustry(Industry *ind);

/**
 * This function initialize the spec arrays of both
 * industry and industry tiles.
 * It adjusts the enabling of the industry too, based on climate availability.
 * This will allow for clearer testings
 */
void ResetIndustries()
{
	auto industry_insert = std::copy(std::begin(_origin_industry_specs), std::end(_origin_industry_specs), std::begin(_industry_specs));
	std::fill(industry_insert, std::end(_industry_specs), IndustrySpec{});

	for (IndustryType i = 0; i < lengthof(_origin_industry_specs); i++) {
		/* Enable only the current climate industries */
		_industry_specs[i].enabled = HasBit(_industry_specs[i].climate_availability, _settings_game.game_creation.landscape);
	}

	auto industry_tile_insert = std::copy(std::begin(_origin_industry_tile_specs), std::end(_origin_industry_tile_specs), std::begin(_industry_tile_specs));
	std::fill(industry_tile_insert, std::end(_industry_tile_specs), IndustryTileSpec{});

	/* Reset any overrides that have been set. */
	_industile_mngr.ResetOverride();
	_industry_mngr.ResetOverride();
}

/**
 * Retrieve the type for this industry.  Although it is accessed by a tile,
 * it will return the general type of industry, and not the sprite index
 * as would do GetIndustryGfx.
 * @param tile that is queried
 * @pre IsTileType(tile, MP_INDUSTRY)
 * @return general type for this industry, as defined in industry.h
 */
IndustryType GetIndustryType(TileIndex tile)
{
	assert_tile(IsTileType(tile, MP_INDUSTRY), tile);

	const Industry *ind = Industry::GetByTile(tile);
	assert(ind != nullptr);
	return ind->type;
}

/**
 * Accessor for array _industry_specs.
 * This will ensure at once : proper access and
 * not allowing modifications of it.
 * @param thistype of industry (which is the index in _industry_specs)
 * @pre thistype < NUM_INDUSTRYTYPES
 * @return a pointer to the corresponding industry spec
 */
const IndustrySpec *GetIndustrySpec(IndustryType thistype)
{
	assert(thistype < NUM_INDUSTRYTYPES);
	return &_industry_specs[thistype];
}

/**
 * Accessor for array _industry_tile_specs.
 * This will ensure at once : proper access and
 * not allowing modifications of it.
 * @param gfx of industrytile (which is the index in _industry_tile_specs)
 * @pre gfx < INVALID_INDUSTRYTILE
 * @return a pointer to the corresponding industrytile spec
 */
const IndustryTileSpec *GetIndustryTileSpec(IndustryGfx gfx)
{
	assert(gfx < INVALID_INDUSTRYTILE);
	return &_industry_tile_specs[gfx];
}

Industry::~Industry()
{
	if (CleaningPool()) return;

	/* Industry can also be destroyed when not fully initialized.
	 * This means that we do not have to clear tiles either.
	 * Also we must not decrement industry counts in that case. */
	if (this->location.w == 0) return;

	const bool has_neutral_station = this->neutral_station != nullptr;

	for (TileIndex tile_cur : this->location) {
		if (IsTileType(tile_cur, MP_INDUSTRY)) {
			if (GetIndustryIndex(tile_cur) == this->index) {
				DeleteNewGRFInspectWindow(GSF_INDUSTRYTILES, tile_cur);

				/* MakeWaterKeepingClass() can also handle 'land' */
				MakeWaterKeepingClass(tile_cur, OWNER_NONE);
			}
		} else if (IsTileType(tile_cur, MP_STATION) && IsOilRig(tile_cur)) {
			DeleteOilRig(tile_cur);
		}
	}

	if (has_neutral_station) {
		/* Remove possible docking tiles */
		for (TileIndex tile_cur : this->location) {
			ClearDockingTilesCheckingNeighbours(tile_cur);
		}
	}

	if (GetIndustrySpec(this->type)->behaviour & INDUSTRYBEH_PLANT_FIELDS) {
		TileArea ta = TileArea(this->location.tile, 0, 0).Expand(21);

		/* Remove the farmland and convert it to regular tiles over time. */
		for (TileIndex tile_cur : ta) {
			if (IsTileType(tile_cur, MP_CLEAR) && IsClearGround(tile_cur, CLEAR_FIELDS) &&
					GetIndustryIndexOfField(tile_cur) == this->index) {
				SetIndustryIndexOfField(tile_cur, INVALID_INDUSTRY);
			}
		}
	}

	/* don't let any disaster vehicle target invalid industry */
	ReleaseDisastersTargetingIndustry(this->index);

	/* Clear the persistent storage. */
	delete this->psa;

	DecIndustryTypeCount(this->type);

	DeleteIndustryNews(this->index);
	CloseWindowById(WC_INDUSTRY_VIEW, this->index);
	DeleteNewGRFInspectWindow(GSF_INDUSTRIES, this->index);

	DeleteSubsidyWith(SourceType::Industry, this->index);
	CargoPacket::InvalidateAllFrom(SourceType::Industry, this->index);

	for (Station *st : this->stations_near) {
		st->RemoveIndustryToDeliver(this);
	}

	if (_game_mode == GM_NORMAL) RegisterGameEvents(GEF_INDUSTRY_DELETE);
}

/**
 * Invalidating some stuff after removing item from the pool.
 * @param index index of deleted item
 */
void Industry::PostDestructor(size_t)
{
	InvalidateWindowData(WC_INDUSTRY_DIRECTORY, 0, IDIWD_FORCE_REBUILD);
	SetWindowDirty(WC_BUILD_INDUSTRY, 0);
}


/**
 * Return a random valid industry.
 * @return random industry, nullptr if there are no industries
 */
/* static */ Industry *Industry::GetRandom()
{
	if (Industry::GetNumItems() == 0) return nullptr;
	int num = RandomRange((uint16)Industry::GetNumItems());
	size_t index = MAX_UVALUE(size_t);

	while (num >= 0) {
		num--;
		index++;

		/* Make sure we have a valid industry */
		while (!Industry::IsValidID(index)) {
			index++;
			assert(index < Industry::GetPoolSize());
		}
	}

	return Industry::Get(index);
}


static void IndustryDrawSugarMine(const TileInfo *ti)
{
	if (!IsIndustryCompleted(ti->tile)) return;

	const DrawIndustryAnimationStruct *d = &_draw_industry_spec1[GetAnimationFrame(ti->tile)];

	AddChildSpriteScreen(SPR_IT_SUGAR_MINE_SIEVE + d->image_1, PAL_NONE, d->x, 0);

	if (d->image_2 != 0) {
		AddChildSpriteScreen(SPR_IT_SUGAR_MINE_CLOUDS + d->image_2 - 1, PAL_NONE, 8, 41);
	}

	if (d->image_3 != 0) {
		AddChildSpriteScreen(SPR_IT_SUGAR_MINE_PILE + d->image_3 - 1, PAL_NONE,
			_drawtile_proc1[d->image_3 - 1].x, _drawtile_proc1[d->image_3 - 1].y);
	}
}

static void IndustryDrawToffeeQuarry(const TileInfo *ti)
{
	uint8 x = 0;

	if (IsIndustryCompleted(ti->tile)) {
		x = _industry_anim_offs_toffee[GetAnimationFrame(ti->tile)];
		if (x == 0xFF) {
			x = 0;
		}
	}

	AddChildSpriteScreen(SPR_IT_TOFFEE_QUARRY_SHOVEL, PAL_NONE, 22 - x, 24 + x);
	AddChildSpriteScreen(SPR_IT_TOFFEE_QUARRY_TOFFEE, PAL_NONE, 6, 14);
}

static void IndustryDrawBubbleGenerator( const TileInfo *ti)
{
	if (IsIndustryCompleted(ti->tile)) {
		AddChildSpriteScreen(SPR_IT_BUBBLE_GENERATOR_BUBBLE, PAL_NONE, 5, _industry_anim_offs_bubbles[GetAnimationFrame(ti->tile)]);
	}
	AddChildSpriteScreen(SPR_IT_BUBBLE_GENERATOR_SPRING, PAL_NONE, 3, 67);
}

static void IndustryDrawToyFactory(const TileInfo *ti)
{
	const DrawIndustryAnimationStruct *d = &_industry_anim_offs_toys[GetAnimationFrame(ti->tile)];

	if (d->image_1 != 0xFF) {
		AddChildSpriteScreen(SPR_IT_TOY_FACTORY_CLAY, PAL_NONE, d->x, 96 + d->image_1);
	}

	if (d->image_2 != 0xFF) {
		AddChildSpriteScreen(SPR_IT_TOY_FACTORY_ROBOT, PAL_NONE, 16 - d->image_2 * 2, 100 + d->image_2);
	}

	AddChildSpriteScreen(SPR_IT_TOY_FACTORY_STAMP, PAL_NONE, 7, d->image_3);
	AddChildSpriteScreen(SPR_IT_TOY_FACTORY_STAMP_HOLDER, PAL_NONE, 0, 42);
}

static void IndustryDrawCoalPlantSparks(const TileInfo *ti)
{
	if (IsIndustryCompleted(ti->tile)) {
		uint8 image = GetAnimationFrame(ti->tile);

		if (image != 0 && image < 7) {
			AddChildSpriteScreen(image + SPR_IT_POWER_PLANT_TRANSFORMERS,
				PAL_NONE,
				_coal_plant_sparks[image - 1].x,
				_coal_plant_sparks[image - 1].y
			);
		}
	}
}

typedef void IndustryDrawTileProc(const TileInfo *ti);
static IndustryDrawTileProc * const _industry_draw_tile_procs[5] = {
	IndustryDrawSugarMine,
	IndustryDrawToffeeQuarry,
	IndustryDrawBubbleGenerator,
	IndustryDrawToyFactory,
	IndustryDrawCoalPlantSparks,
};

static void DrawTile_Industry(TileInfo *ti, DrawTileProcParams params)
{
	IndustryGfx gfx = GetIndustryGfx(ti->tile);
	Industry *ind = Industry::GetByTile(ti->tile);
	const IndustryTileSpec *indts = GetIndustryTileSpec(gfx);

	/* Retrieve pointer to the draw industry tile struct */
	if (gfx >= NEW_INDUSTRYTILEOFFSET) {
		/* Draw the tile using the specialized method of newgrf industrytile.
		 * DrawNewIndustry will return false if ever the resolver could not
		 * find any sprite to display.  So in this case, we will jump on the
		 * substitute gfx instead. */
		if (indts->grf_prop.spritegroup[0] != nullptr && DrawNewIndustryTile(ti, ind, gfx, indts)) {
			return;
		} else {
			/* No sprite group (or no valid one) found, meaning no graphics associated.
			 * Use the substitute one instead */
			if (indts->grf_prop.subst_id != INVALID_INDUSTRYTILE) {
				gfx = indts->grf_prop.subst_id;
				/* And point the industrytile spec accordingly */
				indts = GetIndustryTileSpec(gfx);
			}
		}
	}

	const DrawBuildingsTileStruct *dits = &_industry_draw_tile_data[gfx << 2 | (indts->anim_state ?
			GetAnimationFrame(ti->tile) & INDUSTRY_COMPLETED :
			GetIndustryConstructionStage(ti->tile))];

	SpriteID image = dits->ground.sprite;

	/* DrawFoundation() modifies ti->z and ti->tileh */
	if (ti->tileh != SLOPE_FLAT) DrawFoundation(ti, FOUNDATION_LEVELED);

	/* If the ground sprite is the default flat water sprite, draw also canal/river borders.
	 * Do not do this if the tile's WaterClass is 'land'. */
	if (image == SPR_FLAT_WATER_TILE && IsTileOnWater(ti->tile)) {
		DrawWaterClassGround(ti);
	} else {
		DrawGroundSprite(image, GroundSpritePaletteTransform(image, dits->ground.pal, GENERAL_SPRITE_COLOUR(ind->random_colour)));
	}

	/* If industries are transparent and invisible, do not draw the upper part */
	if (IsInvisibilitySet(TO_INDUSTRIES)) return;

	/* Add industry on top of the ground? */
	image = dits->building.sprite;
	if (image != 0) {
		AddSortableSpriteToDraw(image, SpriteLayoutPaletteTransform(image, dits->building.pal, GENERAL_SPRITE_COLOUR(ind->random_colour)),
			ti->x + dits->subtile_x,
			ti->y + dits->subtile_y,
			dits->width,
			dits->height,
			dits->dz,
			ti->z,
			IsTransparencySet(TO_INDUSTRIES));

		if (IsTransparencySet(TO_INDUSTRIES)) return;
	}

	{
		int proc = dits->draw_proc - 1;
		if (proc >= 0) _industry_draw_tile_procs[proc](ti);
	}
}

static int GetSlopePixelZ_Industry(TileIndex tile, uint, uint, bool)
{
	return GetTileMaxPixelZ(tile);
}

static Foundation GetFoundation_Industry(TileIndex tile, Slope tileh)
{
	IndustryGfx gfx = GetIndustryGfx(tile);

	/* For NewGRF industry tiles we might not be drawing a foundation. We need to
	 * account for this, as other structures should
	 * draw the wall of the foundation in this case.
	 */
	if (gfx >= NEW_INDUSTRYTILEOFFSET) {
		const IndustryTileSpec *indts = GetIndustryTileSpec(gfx);
		if (indts->grf_prop.spritegroup[0] != nullptr && HasBit(indts->callback_mask, CBM_INDT_DRAW_FOUNDATIONS)) {
			uint32 callback_res = GetIndustryTileCallback(CBID_INDTILE_DRAW_FOUNDATIONS, 0, 0, gfx, Industry::GetByTile(tile), tile);
			if (callback_res != CALLBACK_FAILED && !ConvertBooleanCallback(indts->grf_prop.grffile, CBID_INDTILE_DRAW_FOUNDATIONS, callback_res)) return FOUNDATION_NONE;
		}
	}
	return FlatteningFoundation(tileh);
}

static void AddAcceptedCargo_Industry(TileIndex tile, CargoArray &acceptance, CargoTypes *always_accepted)
{
	IndustryGfx gfx = GetIndustryGfx(tile);
	const IndustryTileSpec *itspec = GetIndustryTileSpec(gfx);
	const Industry *ind = Industry::GetByTile(tile);

	/* Starting point for acceptance */
	CargoID accepts_cargo[lengthof(itspec->accepts_cargo)];
	int8 cargo_acceptance[lengthof(itspec->acceptance)];
	MemCpyT(accepts_cargo, itspec->accepts_cargo, lengthof(accepts_cargo));
	MemCpyT(cargo_acceptance, itspec->acceptance, lengthof(cargo_acceptance));

	if (itspec->special_flags & INDTILE_SPECIAL_ACCEPTS_ALL_CARGO) {
		/* Copy all accepted cargoes from industry itself */
		for (uint i = 0; i < lengthof(ind->accepts_cargo); i++) {
			CargoID *pos = std::find(accepts_cargo, endof(accepts_cargo), ind->accepts_cargo[i]);
			if (pos == endof(accepts_cargo)) {
				/* Not found, insert */
				pos = std::find(accepts_cargo, endof(accepts_cargo), CT_INVALID);
				if (pos == endof(accepts_cargo)) continue; // nowhere to place, give up on this one
				*pos = ind->accepts_cargo[i];
			}
			cargo_acceptance[pos - accepts_cargo] += 8;
		}
	}

	if (HasBit(itspec->callback_mask, CBM_INDT_ACCEPT_CARGO)) {
		/* Try callback for accepts list, if success override all existing accepts */
		uint16 res = GetIndustryTileCallback(CBID_INDTILE_ACCEPT_CARGO, 0, 0, gfx, Industry::GetByTile(tile), tile);
		if (res != CALLBACK_FAILED) {
			MemSetT(accepts_cargo, CT_INVALID, lengthof(accepts_cargo));
			for (uint i = 0; i < 3; i++) accepts_cargo[i] = GetCargoTranslation(GB(res, i * 5, 5), itspec->grf_prop.grffile);
		}
	}

	if (HasBit(itspec->callback_mask, CBM_INDT_CARGO_ACCEPTANCE)) {
		/* Try callback for acceptance list, if success override all existing acceptance */
		uint16 res = GetIndustryTileCallback(CBID_INDTILE_CARGO_ACCEPTANCE, 0, 0, gfx, Industry::GetByTile(tile), tile);
		if (res != CALLBACK_FAILED) {
			MemSetT(cargo_acceptance, 0, lengthof(cargo_acceptance));
			for (uint i = 0; i < 3; i++) cargo_acceptance[i] = GB(res, i * 4, 4);
		}
	}

	for (byte i = 0; i < lengthof(itspec->accepts_cargo); i++) {
		CargoID a = accepts_cargo[i];
		if (a == CT_INVALID || cargo_acceptance[i] <= 0) continue; // work only with valid cargoes

		/* Add accepted cargo */
		acceptance[a] += cargo_acceptance[i];

		/* Maybe set 'always accepted' bit (if it's not set already) */
		if (HasBit(*always_accepted, a)) continue;

		/* Test whether the industry itself accepts the cargo type */
		if (ind->IsCargoAccepted(a)) continue;

		/* If the industry itself doesn't accept this cargo, set 'always accepted' bit */
		SetBit(*always_accepted, a);
	}
}

static void GetTileDesc_Industry(TileIndex tile, TileDesc *td)
{
	const Industry *i = Industry::GetByTile(tile);
	const IndustrySpec *is = GetIndustrySpec(i->type);

	td->owner[0] = i->owner;
	td->str = is->name;
	if (!IsIndustryCompleted(tile)) {
		td->dparam[0] = td->str;
		td->str = STR_LAI_TOWN_INDUSTRY_DESCRIPTION_UNDER_CONSTRUCTION;
	}

	if (is->grf_prop.grffile != nullptr) {
		td->grf = GetGRFConfig(is->grf_prop.grffile->grfid)->GetName();
	}
}

static CommandCost ClearTile_Industry(TileIndex tile, DoCommandFlag flags)
{
	Industry *i = Industry::GetByTile(tile);
	const IndustrySpec *indspec = GetIndustrySpec(i->type);

	/* water can destroy industries
	 * in editor you can bulldoze industries
	 * with magic_bulldozer cheat you can destroy industries
	 * (area around OILRIG is water, so water shouldn't flood it
	 */
	if ((_current_company != OWNER_WATER && _game_mode != GM_EDITOR &&
			!_cheats.magic_bulldozer.value) ||
			((flags & DC_AUTO) != 0) ||
			(_current_company == OWNER_WATER &&
				((indspec->behaviour & INDUSTRYBEH_BUILT_ONWATER) ||
				HasBit(GetIndustryTileSpec(GetIndustryGfx(tile))->slopes_refused, 5)))) {
		SetDParam(1, indspec->name);
		return_cmd_error(flags & DC_AUTO ? STR_ERROR_GENERIC_OBJECT_IN_THE_WAY : INVALID_STRING_ID);
	}

	if (flags & DC_EXEC) {
		AI::BroadcastNewEvent(new ScriptEventIndustryClose(i->index));
		Game::NewEvent(new ScriptEventIndustryClose(i->index));
		delete i;
	}
	return CommandCost(EXPENSES_CONSTRUCTION, indspec->GetRemovalCost());
}

/**
 * Move produced cargo from industry to nearby stations.
 * @param tile Industry tile
 * @return true if any cargo was moved.
 */
static bool TransportIndustryGoods(TileIndex tile)
{
	Industry *i = Industry::GetByTile(tile);
	const IndustrySpec *indspec = GetIndustrySpec(i->type);
	bool moved_cargo = false;

	for (uint j = 0; j < lengthof(i->produced_cargo_waiting); j++) {
		uint cw = std::min<uint>(i->produced_cargo_waiting[j], ScaleQuantity(255u, _settings_game.economy.industry_cargo_scale_factor));
		if (cw > indspec->minimal_cargo && i->produced_cargo[j] != CT_INVALID) {
			i->produced_cargo_waiting[j] -= cw;

			/* fluctuating economy? */
			if (EconomyIsInRecession()) cw = (cw + 1) / 2;

			i->this_month_production[j] = std::min<uint>(i->this_month_production[j] + cw, 0xFFFF);

			uint am = MoveGoodsToStation(i->produced_cargo[j], cw, SourceType::Industry, i->index, &i->stations_near, i->exclusive_consumer);
			i->this_month_transported[j] += am;

			moved_cargo |= (am != 0);
		}
	}

	return moved_cargo;
}

static void AnimateSugarSieve(TileIndex tile)
{
	byte m = GetAnimationFrame(tile) + 1;

	if (_settings_client.sound.ambient) {
		switch (m & 7) {
			case 2: SndPlayTileFx(SND_2D_SUGAR_MINE_1, tile); break;
			case 6: SndPlayTileFx(SND_29_SUGAR_MINE_2, tile); break;
		}
	}

	if (m >= 96) {
		m = 0;
		DeleteAnimatedTile(tile);
	}
	SetAnimationFrame(tile, m);

	MarkTileDirtyByTile(tile, VMDF_NOT_MAP_MODE);
}

static void AnimateToffeeQuarry(TileIndex tile)
{
	byte m = GetAnimationFrame(tile);

	if (_industry_anim_offs_toffee[m] == 0xFF && _settings_client.sound.ambient) {
		SndPlayTileFx(SND_30_TOFFEE_QUARRY, tile);
	}

	if (++m >= 70) {
		m = 0;
		DeleteAnimatedTile(tile);
	}
	SetAnimationFrame(tile, m);

	MarkTileDirtyByTile(tile, VMDF_NOT_MAP_MODE);
}

static void AnimateBubbleCatcher(TileIndex tile)
{
	byte m = GetAnimationFrame(tile);

	if (++m >= 40) {
		m = 0;
		DeleteAnimatedTile(tile);
	}
	SetAnimationFrame(tile, m);

	MarkTileDirtyByTile(tile, VMDF_NOT_MAP_MODE);
}

static void AnimatePowerPlantSparks(TileIndex tile)
{
	byte m = GetAnimationFrame(tile);
	if (m == 6) {
		SetAnimationFrame(tile, 0);
		DeleteAnimatedTile(tile);
	} else {
		SetAnimationFrame(tile, m + 1);
		MarkTileDirtyByTile(tile, VMDF_NOT_MAP_MODE);
	}
}

static void AnimateToyFactory(TileIndex tile)
{
	byte m = GetAnimationFrame(tile) + 1;

	switch (m) {
		case  1: if (_settings_client.sound.ambient) SndPlayTileFx(SND_2C_TOY_FACTORY_1, tile); break;
		case 23: if (_settings_client.sound.ambient) SndPlayTileFx(SND_2B_TOY_FACTORY_2, tile); break;
		case 28: if (_settings_client.sound.ambient) SndPlayTileFx(SND_2A_TOY_FACTORY_3, tile); break;
		default:
			if (m >= 50) {
				int n = GetIndustryAnimationLoop(tile) + 1;
				m = 0;
				if (n >= 8) {
					n = 0;
					DeleteAnimatedTile(tile);
				}
				SetIndustryAnimationLoop(tile, n);
			}
	}

	SetAnimationFrame(tile, m);
	MarkTileDirtyByTile(tile, VMDF_NOT_MAP_MODE);
}

static void AnimatePlasticFountain(TileIndex tile, IndustryGfx gfx)
{
	gfx = (gfx < GFX_PLASTIC_FOUNTAIN_ANIMATED_8) ? gfx + 1 : GFX_PLASTIC_FOUNTAIN_ANIMATED_1;
	SetIndustryGfx(tile, gfx);
	MarkTileDirtyByTile(tile, VMDF_NOT_MAP_MODE);
}

static void AnimateOilWell(TileIndex tile, IndustryGfx gfx)
{
	bool b = Chance16(1, 7);
	byte m = GetAnimationFrame(tile) + 1;
	if (m == 4 && (m = 0, ++gfx) == GFX_OILWELL_ANIMATED_3 + 1 && (gfx = GFX_OILWELL_ANIMATED_1, b)) {
		SetIndustryGfx(tile, GFX_OILWELL_NOT_ANIMATED);
		SetIndustryConstructionStage(tile, 3);
		DeleteAnimatedTile(tile);
	} else {
		SetAnimationFrame(tile, m);
		SetIndustryGfx(tile, gfx);
		MarkTileDirtyByTile(tile, VMDF_NOT_MAP_MODE);
	}
}

static void AnimateMineTower(TileIndex tile)
{
	int state = _scaled_tick_counter & 0x7FF;

	if ((state -= 0x400) < 0) return;

	if (state < 0x1A0) {
		if (state < 0x20 || state >= 0x180) {
			byte m = GetAnimationFrame(tile);
			if (!(m & 0x40)) {
				SetAnimationFrame(tile, m | 0x40);
				if (_settings_client.sound.ambient) SndPlayTileFx(SND_0B_MINE, tile);
			}
			if (state & 7) return;
		} else {
			if (state & 3) return;
		}
		byte m = (GetAnimationFrame(tile) + 1) | 0x40;
		if (m > 0xC2) m = 0xC0;
		SetAnimationFrame(tile, m);
		MarkTileDirtyByTile(tile, VMDF_NOT_MAP_MODE);
	} else if (state >= 0x200 && state < 0x3A0) {
		int i = (state < 0x220 || state >= 0x380) ? 7 : 3;
		if (state & i) return;

		byte m = (GetAnimationFrame(tile) & 0xBF) - 1;
		if (m < 0x80) m = 0x82;
		SetAnimationFrame(tile, m);
		MarkTileDirtyByTile(tile, VMDF_NOT_MAP_MODE);
	}
}

void AnimateTile_Industry(TileIndex tile)
{
	IndustryGfx gfx = GetIndustryGfx(tile);

	if (GetIndustryTileSpec(gfx)->animation.status != ANIM_STATUS_NO_ANIMATION) {
		AnimateNewIndustryTile(tile);
		return;
	}

	switch (gfx) {
	case GFX_SUGAR_MINE_SIEVE:
		if ((_scaled_tick_counter & 1) == 0) AnimateSugarSieve(tile);
		break;

	case GFX_TOFFEE_QUARY:
		if ((_scaled_tick_counter & 3) == 0) AnimateToffeeQuarry(tile);
		break;

	case GFX_BUBBLE_CATCHER:
		if ((_scaled_tick_counter & 1) == 0) AnimateBubbleCatcher(tile);
		break;

	case GFX_POWERPLANT_SPARKS:
		if ((_scaled_tick_counter & 3) == 0) AnimatePowerPlantSparks(tile);
		break;

	case GFX_TOY_FACTORY:
		if ((_scaled_tick_counter & 1) == 0) AnimateToyFactory(tile);
		break;

	case GFX_PLASTIC_FOUNTAIN_ANIMATED_1: case GFX_PLASTIC_FOUNTAIN_ANIMATED_2:
	case GFX_PLASTIC_FOUNTAIN_ANIMATED_3: case GFX_PLASTIC_FOUNTAIN_ANIMATED_4:
	case GFX_PLASTIC_FOUNTAIN_ANIMATED_5: case GFX_PLASTIC_FOUNTAIN_ANIMATED_6:
	case GFX_PLASTIC_FOUNTAIN_ANIMATED_7: case GFX_PLASTIC_FOUNTAIN_ANIMATED_8:
		if ((_scaled_tick_counter & 3) == 0) AnimatePlasticFountain(tile, gfx);
		break;

	case GFX_OILWELL_ANIMATED_1:
	case GFX_OILWELL_ANIMATED_2:
	case GFX_OILWELL_ANIMATED_3:
		if ((_scaled_tick_counter & 7) == 0) AnimateOilWell(tile, gfx);
		break;

	case GFX_COAL_MINE_TOWER_ANIMATED:
	case GFX_COPPER_MINE_TOWER_ANIMATED:
	case GFX_GOLD_MINE_TOWER_ANIMATED:
		AnimateMineTower(tile);
		break;
	}
}


uint8 GetAnimatedTileSpeed_Industry(TileIndex tile)
{
	IndustryGfx gfx = GetIndustryGfx(tile);

	if (GetIndustryTileSpec(gfx)->animation.status != ANIM_STATUS_NO_ANIMATION) {
		return GetNewIndustryTileAnimationSpeed(tile);
	}

	switch (gfx) {
	case GFX_SUGAR_MINE_SIEVE:
		return 1;

	case GFX_TOFFEE_QUARY:
		return 2;

	case GFX_BUBBLE_CATCHER:
		return 1;

	case GFX_POWERPLANT_SPARKS:
		return 2;

	case GFX_TOY_FACTORY:
		return 1;

	case GFX_PLASTIC_FOUNTAIN_ANIMATED_1: case GFX_PLASTIC_FOUNTAIN_ANIMATED_2:
	case GFX_PLASTIC_FOUNTAIN_ANIMATED_3: case GFX_PLASTIC_FOUNTAIN_ANIMATED_4:
	case GFX_PLASTIC_FOUNTAIN_ANIMATED_5: case GFX_PLASTIC_FOUNTAIN_ANIMATED_6:
	case GFX_PLASTIC_FOUNTAIN_ANIMATED_7: case GFX_PLASTIC_FOUNTAIN_ANIMATED_8:
		return 2;

	case GFX_OILWELL_ANIMATED_1:
	case GFX_OILWELL_ANIMATED_2:
	case GFX_OILWELL_ANIMATED_3:
		return 3;

	default:
		return 0;
	}
}

static void CreateChimneySmoke(TileIndex tile)
{
	uint x = TileX(tile) * TILE_SIZE;
	uint y = TileY(tile) * TILE_SIZE;
	int z = GetTileMaxPixelZ(tile);

	CreateEffectVehicle(x + 15, y + 14, z + 59, EV_CHIMNEY_SMOKE);
}

static void MakeIndustryTileBigger(TileIndex tile)
{
	byte cnt = GetIndustryConstructionCounter(tile) + 1;
	if (cnt != 4) {
		SetIndustryConstructionCounter(tile, cnt);
		return;
	}

	byte stage = GetIndustryConstructionStage(tile) + 1;
	SetIndustryConstructionCounter(tile, 0);
	SetIndustryConstructionStage(tile, stage);
	StartStopIndustryTileAnimation(tile, IAT_CONSTRUCTION_STATE_CHANGE);
	if (stage == INDUSTRY_COMPLETED) SetIndustryCompleted(tile);

	MarkTileDirtyByTile(tile, VMDF_NOT_MAP_MODE);

	if (!IsIndustryCompleted(tile)) return;

	IndustryGfx gfx = GetIndustryGfx(tile);
	if (gfx >= NEW_INDUSTRYTILEOFFSET) {
		/* New industries are already animated on construction. */
		return;
	}

	switch (gfx) {
	case GFX_POWERPLANT_CHIMNEY:
		CreateChimneySmoke(tile);
		break;

	case GFX_OILRIG_1: {
		/* Do not require an industry tile to be after the first two GFX_OILRIG_1
		 * tiles (like the default oil rig). Do a proper check to ensure the
		 * tiles belong to the same industry and based on that build the oil rig's
		 * station. */
		TileIndex other = tile + TileDiffXY(0, 1);

		if (IsTileType(other, MP_INDUSTRY) &&
				GetIndustryGfx(other) == GFX_OILRIG_1 &&
				GetIndustryIndex(tile) == GetIndustryIndex(other)) {
			BuildOilRig(tile);
		}
		break;
	}

	case GFX_TOY_FACTORY:
	case GFX_BUBBLE_CATCHER:
	case GFX_TOFFEE_QUARY:
		SetAnimationFrame(tile, 0);
		SetIndustryAnimationLoop(tile, 0);
		break;

	case GFX_PLASTIC_FOUNTAIN_ANIMATED_1: case GFX_PLASTIC_FOUNTAIN_ANIMATED_2:
	case GFX_PLASTIC_FOUNTAIN_ANIMATED_3: case GFX_PLASTIC_FOUNTAIN_ANIMATED_4:
	case GFX_PLASTIC_FOUNTAIN_ANIMATED_5: case GFX_PLASTIC_FOUNTAIN_ANIMATED_6:
	case GFX_PLASTIC_FOUNTAIN_ANIMATED_7: case GFX_PLASTIC_FOUNTAIN_ANIMATED_8:
		AddAnimatedTile(tile);
		break;
	}
}

static void TileLoopIndustry_BubbleGenerator(TileIndex tile)
{
	static const int8 _bubble_spawn_location[3][4] = {
		{ 11,   0, -4, -14 },
		{ -4, -10, -4,   1 },
		{ 49,  59, 60,  65 },
	};

	if (_settings_client.sound.ambient) SndPlayTileFx(SND_2E_BUBBLE_GENERATOR, tile);

	int dir = Random() & 3;

	EffectVehicle *v = CreateEffectVehicleAbove(
		TileX(tile) * TILE_SIZE + _bubble_spawn_location[0][dir],
		TileY(tile) * TILE_SIZE + _bubble_spawn_location[1][dir],
		_bubble_spawn_location[2][dir],
		EV_BUBBLE
	);

	if (v != nullptr) v->animation_substate = dir;
}

static void TileLoop_Industry(TileIndex tile)
{
	if (IsTileOnWater(tile)) TileLoop_Water(tile);

	/* Normally this doesn't happen, but if an industry NewGRF is removed
	 * an industry that was previously build on water can now be flooded.
	 * If this happens the tile is no longer an industry tile after
	 * returning from TileLoop_Water. */
	if (!IsTileType(tile, MP_INDUSTRY)) return;

	TriggerIndustryTile(tile, INDTILE_TRIGGER_TILE_LOOP);

	if (!IsIndustryCompleted(tile)) {
		MakeIndustryTileBigger(tile);
		return;
	}

	if (_game_mode == GM_EDITOR) return;

	if (TransportIndustryGoods(tile) && !StartStopIndustryTileAnimation(Industry::GetByTile(tile), IAT_INDUSTRY_DISTRIBUTES_CARGO)) {
		uint newgfx = GetIndustryTileSpec(GetIndustryGfx(tile))->anim_production;

		if (newgfx != INDUSTRYTILE_NOANIM) {
			ResetIndustryConstructionStage(tile);
			SetIndustryCompleted(tile);
			SetIndustryGfx(tile, newgfx);
			MarkTileDirtyByTile(tile, VMDF_NOT_MAP_MODE);
			return;
		}
	}

	if (StartStopIndustryTileAnimation(tile, IAT_TILELOOP)) return;

	IndustryGfx newgfx = GetIndustryTileSpec(GetIndustryGfx(tile))->anim_next;
	if (newgfx != INDUSTRYTILE_NOANIM) {
		ResetIndustryConstructionStage(tile);
		SetIndustryGfx(tile, newgfx);
		MarkTileDirtyByTile(tile, VMDF_NOT_MAP_MODE);
		return;
	}

	IndustryGfx gfx = GetIndustryGfx(tile);
	switch (gfx) {
	case GFX_COAL_MINE_TOWER_NOT_ANIMATED:
	case GFX_COPPER_MINE_TOWER_NOT_ANIMATED:
	case GFX_GOLD_MINE_TOWER_NOT_ANIMATED:
		if (!(_scaled_tick_counter & 0x400) && Chance16(1, 2)) {
			switch (gfx) {
				case GFX_COAL_MINE_TOWER_NOT_ANIMATED:   gfx = GFX_COAL_MINE_TOWER_ANIMATED;   break;
				case GFX_COPPER_MINE_TOWER_NOT_ANIMATED: gfx = GFX_COPPER_MINE_TOWER_ANIMATED; break;
				case GFX_GOLD_MINE_TOWER_NOT_ANIMATED:   gfx = GFX_GOLD_MINE_TOWER_ANIMATED;   break;
			}
			SetIndustryGfx(tile, gfx);
			SetAnimationFrame(tile, 0x80);
			AddAnimatedTile(tile);
		}
		break;

	case GFX_OILWELL_NOT_ANIMATED:
		if (Chance16(1, 6)) {
			SetIndustryGfx(tile, GFX_OILWELL_ANIMATED_1);
			SetAnimationFrame(tile, 0);
			AddAnimatedTile(tile);
		}
		break;

	case GFX_COAL_MINE_TOWER_ANIMATED:
	case GFX_COPPER_MINE_TOWER_ANIMATED:
	case GFX_GOLD_MINE_TOWER_ANIMATED:
		if (!(_scaled_tick_counter & 0x400)) {
			switch (gfx) {
				case GFX_COAL_MINE_TOWER_ANIMATED:   gfx = GFX_COAL_MINE_TOWER_NOT_ANIMATED;   break;
				case GFX_COPPER_MINE_TOWER_ANIMATED: gfx = GFX_COPPER_MINE_TOWER_NOT_ANIMATED; break;
				case GFX_GOLD_MINE_TOWER_ANIMATED:   gfx = GFX_GOLD_MINE_TOWER_NOT_ANIMATED;   break;
			}
			SetIndustryGfx(tile, gfx);
			SetIndustryCompleted(tile);
			SetIndustryConstructionStage(tile, 3);
			DeleteAnimatedTile(tile);
		}
		break;

	case GFX_POWERPLANT_SPARKS:
		if (Chance16(1, 3)) {
			if (_settings_client.sound.ambient) SndPlayTileFx(SND_0C_POWER_STATION, tile);
			AddAnimatedTile(tile);
		}
		break;

	case GFX_COPPER_MINE_CHIMNEY:
		CreateEffectVehicleAbove(TileX(tile) * TILE_SIZE + 6, TileY(tile) * TILE_SIZE + 6, 43, EV_COPPER_MINE_SMOKE);
		break;


	case GFX_TOY_FACTORY: {
			Industry *i = Industry::GetByTile(tile);
			if (i->was_cargo_delivered) {
				i->was_cargo_delivered = false;
				SetIndustryAnimationLoop(tile, 0);
				AddAnimatedTile(tile);
			}
		}
		break;

	case GFX_BUBBLE_GENERATOR:
		TileLoopIndustry_BubbleGenerator(tile);
		break;

	case GFX_TOFFEE_QUARY:
		AddAnimatedTile(tile);
		break;

	case GFX_SUGAR_MINE_SIEVE:
		if (Chance16(1, 3)) AddAnimatedTile(tile);
		break;
	}
}

static bool ClickTile_Industry(TileIndex tile)
{
	ShowIndustryViewWindow(GetIndustryIndex(tile));
	return true;
}

static TrackStatus GetTileTrackStatus_Industry(TileIndex, TransportType, uint, DiagDirection)
{
	return 0;
}

static void ChangeTileOwner_Industry(TileIndex tile, Owner old_owner, Owner new_owner)
{
	/* If the founder merges, the industry was created by the merged company */
	Industry *i = Industry::GetByTile(tile);
	if (i->founder == old_owner) i->founder = (new_owner == INVALID_OWNER) ? OWNER_NONE : new_owner;

	if (i->exclusive_supplier == old_owner) i->exclusive_supplier = new_owner;
	if (i->exclusive_consumer == old_owner) i->exclusive_consumer = new_owner;
}

/**
 * Check whether the tile is a forest.
 * @param tile the tile to investigate.
 * @return true if and only if the tile is a forest
 */
bool IsTileForestIndustry(TileIndex tile)
{
	/* Check for industry tile */
	if (!IsTileType(tile, MP_INDUSTRY)) return false;

	const Industry *ind = Industry::GetByTile(tile);

	/* Check for organic industry (i.e. not processing or extractive) */
	if ((GetIndustrySpec(ind->type)->life_type & INDUSTRYLIFE_ORGANIC) == 0) return false;

	/* Check for wood production */
	for (uint i = 0; i < lengthof(ind->produced_cargo); i++) {
		/* The industry produces wood. */
		if (ind->produced_cargo[i] != CT_INVALID && CargoSpec::Get(ind->produced_cargo[i])->label == 'WOOD') return true;
	}

	return false;
}

static const byte _plantfarmfield_type[] = {1, 1, 1, 1, 1, 3, 3, 4, 4, 4, 5, 5, 5, 6, 6, 6};

/**
 * Check whether the tile can be replaced by a farm field.
 * @param tile the tile to investigate.
 * @param allow_fields if true, the method will return true even if
 * the tile is a farm tile, otherwise the tile may not be a farm tile
 * @return true if the tile can become a farm field
 */
static bool IsSuitableForFarmField(TileIndex tile, bool allow_fields)
{
	switch (GetTileType(tile)) {
		case MP_CLEAR: return !IsClearGround(tile, CLEAR_SNOW) && !IsClearGround(tile, CLEAR_DESERT) && (allow_fields || !IsClearGround(tile, CLEAR_FIELDS));
		case MP_TREES: return GetTreeGround(tile) != TREE_GROUND_SHORE;
		default:       return false;
	}
}

/**
 * Build farm field fence
 * @param tile the tile to position the fence on
 * @param size the size of the field being planted in tiles
 * @param type type of fence to set
 * @param side the side of the tile to attempt placement
 */
static void SetupFarmFieldFence(TileIndex tile, int size, byte type, DiagDirection side)
{
	TileIndexDiff diff = (DiagDirToAxis(side) == AXIS_Y ? TileDiffXY(1, 0) : TileDiffXY(0, 1));

	do {
		tile = TILE_MASK(tile);

		if (IsTileType(tile, MP_CLEAR) && IsClearGround(tile, CLEAR_FIELDS)) {
			byte or_ = type;

			if (or_ == 1 && Chance16(1, 7)) or_ = 2;

			SetFence(tile, side, or_);
		}

		tile += diff;
	} while (--size);
}

static void PlantFarmField(TileIndex tile, IndustryID industry)
{
	if (_settings_game.game_creation.landscape == LT_ARCTIC) {
		if (GetTileZ(tile) + 2 >= GetSnowLine()) return;
	}

	/* determine field size */
	uint32 r = (Random() & 0x303) + 0x404;
	if (_settings_game.game_creation.landscape == LT_ARCTIC) r += 0x404;
	uint size_x = GB(r, 0, 8);
	uint size_y = GB(r, 8, 8);

	TileArea ta(tile - TileDiffXY(std::min(TileX(tile), size_x / 2), std::min(TileY(tile), size_y / 2)), size_x, size_y);
	ta.ClampToMap();

	if (ta.w == 0 || ta.h == 0) return;

	/* check the amount of bad tiles */
	int count = 0;
	for (TileIndex cur_tile : ta) {
		assert(cur_tile < MapSize());
		count += IsSuitableForFarmField(cur_tile, false);
	}
	if (count * 2 < ta.w * ta.h) return;

	/* determine type of field */
	r = Random();
	uint counter = GB(r, 5, 3);
	uint field_type = GB(r, 8, 8) * 9 >> 8;

	/* make field */
	for (TileIndex cur_tile : ta) {
		assert(cur_tile < MapSize());
		if (IsSuitableForFarmField(cur_tile, true)) {
			MakeField(cur_tile, field_type, industry);
			SetClearCounter(cur_tile, counter);
			MarkTileDirtyByTile(cur_tile, VMDF_NOT_MAP_MODE);
		}
	}

	int type = 3;
	if (_settings_game.game_creation.landscape != LT_ARCTIC && _settings_game.game_creation.landscape != LT_TROPIC) {
		type = _plantfarmfield_type[Random() & 0xF];
	}

	SetupFarmFieldFence(ta.tile, ta.h, type, DIAGDIR_NE);
	SetupFarmFieldFence(ta.tile, ta.w, type, DIAGDIR_NW);
	SetupFarmFieldFence(ta.tile + TileDiffXY(ta.w - 1, 0), ta.h, type, DIAGDIR_SW);
	SetupFarmFieldFence(ta.tile + TileDiffXY(0, ta.h - 1), ta.w, type, DIAGDIR_SE);
}

void PlantRandomFarmField(const Industry *i)
{
	int x = i->location.w / 2 + Random() % 31 - 16;
	int y = i->location.h / 2 + Random() % 31 - 16;

	TileIndex tile = TileAddWrap(i->location.tile, x, y);

	if (tile != INVALID_TILE) PlantFarmField(tile, i->index);
}

/**
 * Search callback function for ChopLumberMillTrees
 * @param tile to test
 * @return the result of the test
 */
static bool SearchLumberMillTrees(TileIndex tile, void *)
{
	if (IsTileType(tile, MP_TREES) && GetTreeGrowth(tile) > 2) { ///< 3 and up means all fully grown trees
		/* found a tree */

		Backup<CompanyID> cur_company(_current_company, OWNER_NONE, FILE_LINE);

		_industry_sound_ctr = 1;
		_industry_sound_tile = tile;
		if (_settings_client.sound.ambient) SndPlayTileFx(SND_38_LUMBER_MILL_1, tile);

		DoCommand(tile, 0, 0, DC_EXEC, CMD_LANDSCAPE_CLEAR);

		cur_company.Restore();
		return true;
	}
	return false;
}

/**
 * Perform a circular search around the Lumber Mill in order to find trees to cut
 * @param i industry
 */
static void ChopLumberMillTrees(Industry *i)
{
	/* Skip production if cargo slot is invalid. */
	if (!IsValidCargoID(i->produced[0].cargo)) return;

	/* We only want to cut trees if all tiles are completed. */
	for (TileIndex tile_cur : i->location) {
		if (i->TileBelongsToIndustry(tile_cur)) {
			if (!IsIndustryCompleted(tile_cur)) return;
		}
	}

	TileIndex tile = i->location.tile;
	if (CircularTileSearch(&tile, 40, SearchLumberMillTrees, nullptr)) { // 40x40 tiles  to search.
		i->produced_cargo_waiting[0] = ClampTo<uint16_t>(i->produced_cargo_waiting[0] + 45); // Found a tree, add according value to waiting cargo.
	}
}

static void ProduceIndustryGoodsFromRate(Industry *i, bool scale)
{
	for (size_t j = 0; j < lengthof(i->produced_cargo_waiting); j++) {
		uint amount = i->production_rate[j];
		if (amount != 0 && scale) {
			amount = ScaleQuantity(amount, _settings_game.economy.industry_cargo_scale_factor);
		}
		i->produced_cargo_waiting[j] = ClampTo<uint16>(i->produced_cargo_waiting[j] + amount);
	}
}

static uint _scaled_production_ticks;

static void ProduceIndustryGoods(Industry *i)
{
	const IndustrySpec *indsp = GetIndustrySpec(i->type);

	/* play a sound? */
	if ((i->counter & 0x3F) == 0) {
		uint32 r;
		if (Chance16R(1, 14, r) && indsp->number_of_sounds != 0 && _settings_client.sound.ambient) {
			for (size_t j = 0; j < lengthof(i->last_month_production); j++) {
				if (i->last_month_production[j] > 0) {
					/* Play sound since last month had production */
					SndPlayTileFx(
						(SoundFx)(indsp->random_sounds[((r >> 16) * indsp->number_of_sounds) >> 16]),
						i->location.tile);
					break;
				}
			}
		}
	}

	i->counter--;

	const bool scale_ticks = (_settings_game.economy.industry_cargo_scale_factor != 0) && HasBit(indsp->callback_mask, CBM_IND_PRODUCTION_256_TICKS);
	if (scale_ticks) {
		if ((i->counter % _scaled_production_ticks) == 0) {
			if (HasBit(indsp->callback_mask, CBM_IND_PRODUCTION_256_TICKS)) IndustryProductionCallback(i, 1);
			ProduceIndustryGoodsFromRate(i, false);
		}
	}

<<<<<<< HEAD
	/* produce some cargo */
	if ((i->counter % INDUSTRY_PRODUCE_TICKS) == 0) {
		if (!scale_ticks) {
			if (HasBit(indsp->callback_mask, CBM_IND_PRODUCTION_256_TICKS)) IndustryProductionCallback(i, 1);
			ProduceIndustryGoodsFromRate(i, true);
=======
		IndustryBehaviour indbehav = indsp->behaviour;
		for (auto &p : i->produced) {
			if (!IsValidCargoID(p.cargo)) continue;
			p.waiting = ClampTo<uint16_t>(p.waiting + p.rate);
>>>>>>> 077b08bb
		}

		IndustryBehaviour indbehav = indsp->behaviour;
		if ((indbehav & INDUSTRYBEH_PLANT_FIELDS) != 0) {
			uint16 cb_res = CALLBACK_FAILED;
			if (HasBit(indsp->callback_mask, CBM_IND_SPECIAL_EFFECT)) {
				cb_res = GetIndustryCallback(CBID_INDUSTRY_SPECIAL_EFFECT, Random(), 0, i, i->type, i->location.tile);
			}

			bool plant;
			if (cb_res != CALLBACK_FAILED) {
				plant = ConvertBooleanCallback(indsp->grf_prop.grffile, CBID_INDUSTRY_SPECIAL_EFFECT, cb_res);
			} else {
				plant = Chance16(1, 8);
			}

			if (plant) PlantRandomFarmField(i);
		}
		if ((indbehav & INDUSTRYBEH_CUT_TREES) != 0) {
			uint16 cb_res = CALLBACK_FAILED;
			if (HasBit(indsp->callback_mask, CBM_IND_SPECIAL_EFFECT)) {
				cb_res = GetIndustryCallback(CBID_INDUSTRY_SPECIAL_EFFECT, Random(), 1, i, i->type, i->location.tile);
			}

			bool cut;
			if (cb_res != CALLBACK_FAILED) {
				cut = ConvertBooleanCallback(indsp->grf_prop.grffile, CBID_INDUSTRY_SPECIAL_EFFECT, cb_res);
			} else {
				cut = ((i->counter % INDUSTRY_CUT_TREE_TICKS) == 0);
			}

			if (cut) ChopLumberMillTrees(i);
		}

		TriggerIndustry(i, INDUSTRY_TRIGGER_INDUSTRY_TICK);
		StartStopIndustryTileAnimation(i, IAT_INDUSTRY_TICK);
	}
}

void OnTick_Industry()
{
	if (_industry_sound_ctr != 0) {
		_industry_sound_ctr++;

		if (_industry_sound_ctr == 75) {
			if (_settings_client.sound.ambient) SndPlayTileFx(SND_37_LUMBER_MILL_2, _industry_sound_tile);
		} else if (_industry_sound_ctr == 160) {
			_industry_sound_ctr = 0;
			if (_settings_client.sound.ambient) SndPlayTileFx(SND_36_LUMBER_MILL_3, _industry_sound_tile);
		}
	}

	if (_game_mode == GM_EDITOR) return;

	_scaled_production_ticks = ScaleQuantity(INDUSTRY_PRODUCE_TICKS, -_settings_game.economy.industry_cargo_scale_factor);
	for (Industry *i : Industry::Iterate()) {
		ProduceIndustryGoods(i);
	}
}

/**
 * Check the conditions of #CHECK_NOTHING (Always succeeds).
 * @return Succeeded or failed command.
 */
static CommandCost CheckNewIndustry_NULL(TileIndex)
{
	return CommandCost();
}

/**
 * Check the conditions of #CHECK_FOREST (Industry should be build above snow-line in arctic climate).
 * @param tile %Tile to perform the checking.
 * @return Succeeded or failed command.
 */
static CommandCost CheckNewIndustry_Forest(TileIndex tile)
{
	if (_settings_game.game_creation.landscape == LT_ARCTIC) {
		if (GetTileZ(tile) < HighestSnowLine() + 2) {
			return_cmd_error(STR_ERROR_FOREST_CAN_ONLY_BE_PLANTED);
		}
	}
	return CommandCost();
}

/**
 * Check if a tile is within a distance from map edges, scaled by map dimensions independently.
 * Each dimension is checked independently, and dimensions smaller than 256 are not scaled.
 * @param tile Which tile to check distance of.
 * @param maxdist Normal distance on a 256x256 map.
 * @return True if the tile is near the map edge.
 */
static bool CheckScaledDistanceFromEdge(TileIndex tile, uint maxdist)
{
	uint maxdist_x = maxdist;
	uint maxdist_y = maxdist;

	if (MapSizeX() > 256) maxdist_x *= MapSizeX() / 256;
	if (MapSizeY() > 256) maxdist_y *= MapSizeY() / 256;

	if (DistanceFromEdgeDir(tile, DIAGDIR_NE) < maxdist_x) return true;
	if (DistanceFromEdgeDir(tile, DIAGDIR_NW) < maxdist_y) return true;
	if (DistanceFromEdgeDir(tile, DIAGDIR_SW) < maxdist_x) return true;
	if (DistanceFromEdgeDir(tile, DIAGDIR_SE) < maxdist_y) return true;

	return false;
}

/**
 * Check the conditions of #CHECK_REFINERY (Industry should be positioned near edge of the map).
 * @param tile %Tile to perform the checking.
 * @return Succeeded or failed command.
 */
static CommandCost CheckNewIndustry_OilRefinery(TileIndex tile)
{
	if (_game_mode == GM_EDITOR) return CommandCost();

	if (CheckScaledDistanceFromEdge(TILE_ADDXY(tile, 1, 1), _settings_game.game_creation.oil_refinery_limit)) return CommandCost();

	return_cmd_error(STR_ERROR_CAN_ONLY_BE_POSITIONED);
}

extern bool _ignore_restrictions;

/**
 * Check the conditions of #CHECK_OIL_RIG (Industries at sea should be positioned near edge of the map).
 * @param tile %Tile to perform the checking.
 * @return Succeeded or failed command.
 */
static CommandCost CheckNewIndustry_OilRig(TileIndex tile)
{
	if (_game_mode == GM_EDITOR && _ignore_restrictions) return CommandCost();

	if (TileHeight(tile) == 0 &&
			CheckScaledDistanceFromEdge(TILE_ADDXY(tile, 1, 1), _settings_game.game_creation.oil_refinery_limit)) return CommandCost();

	return_cmd_error(STR_ERROR_CAN_ONLY_BE_POSITIONED);
}

/**
 * Check the conditions of #CHECK_FARM (Industry should be below snow-line in arctic).
 * @param tile %Tile to perform the checking.
 * @return Succeeded or failed command.
 */
static CommandCost CheckNewIndustry_Farm(TileIndex tile)
{
	if (_settings_game.game_creation.landscape == LT_ARCTIC) {
		if (GetTileZ(tile) + 2 >= HighestSnowLine()) {
			return_cmd_error(STR_ERROR_SITE_UNSUITABLE);
		}
	}
	return CommandCost();
}

/**
 * Check the conditions of #CHECK_PLANTATION (Industry should NOT be in the desert).
 * @param tile %Tile to perform the checking.
 * @return Succeeded or failed command.
 */
static CommandCost CheckNewIndustry_Plantation(TileIndex tile)
{
	if (GetTropicZone(tile) == TROPICZONE_DESERT) {
		return_cmd_error(STR_ERROR_SITE_UNSUITABLE);
	}
	return CommandCost();
}

/**
 * Check the conditions of #CHECK_WATER (Industry should be in the desert).
 * @param tile %Tile to perform the checking.
 * @return Succeeded or failed command.
 */
static CommandCost CheckNewIndustry_Water(TileIndex tile)
{
	if (GetTropicZone(tile) != TROPICZONE_DESERT) {
		return_cmd_error(STR_ERROR_CAN_ONLY_BE_BUILT_IN_DESERT);
	}
	return CommandCost();
}

/**
 * Check the conditions of #CHECK_LUMBERMILL (Industry should be in the rain forest).
 * @param tile %Tile to perform the checking.
 * @return Succeeded or failed command.
 */
static CommandCost CheckNewIndustry_Lumbermill(TileIndex tile)
{
	if (GetTropicZone(tile) != TROPICZONE_RAINFOREST) {
		return_cmd_error(STR_ERROR_CAN_ONLY_BE_BUILT_IN_RAINFOREST);
	}
	return CommandCost();
}

/**
 * Check the conditions of #CHECK_BUBBLEGEN (Industry should be in low land).
 * @param tile %Tile to perform the checking.
 * @return Succeeded or failed command.
 */
static CommandCost CheckNewIndustry_BubbleGen(TileIndex tile)
{
	if (GetTileZ(tile) > 4) {
		return_cmd_error(STR_ERROR_CAN_ONLY_BE_BUILT_IN_LOW_AREAS);
	}
	return CommandCost();
}

/**
 * Industrytype check function signature.
 * @param tile %Tile to check.
 * @return Succeeded or failed command.
 */
typedef CommandCost CheckNewIndustryProc(TileIndex tile);

/** Check functions for different types of industry. */
static CheckNewIndustryProc * const _check_new_industry_procs[CHECK_END] = {
	CheckNewIndustry_NULL,        ///< CHECK_NOTHING
	CheckNewIndustry_Forest,      ///< CHECK_FOREST
	CheckNewIndustry_OilRefinery, ///< CHECK_REFINERY
	CheckNewIndustry_Farm,        ///< CHECK_FARM
	CheckNewIndustry_Plantation,  ///< CHECK_PLANTATION
	CheckNewIndustry_Water,       ///< CHECK_WATER
	CheckNewIndustry_Lumbermill,  ///< CHECK_LUMBERMILL
	CheckNewIndustry_BubbleGen,   ///< CHECK_BUBBLEGEN
	CheckNewIndustry_OilRig,      ///< CHECK_OIL_RIG
};

/**
 * Find a town for the industry, while checking for multiple industries in the same town.
 * @param tile Position of the industry to build.
 * @param type Industry type.
 * @param[out] t Pointer to return town for the new industry, \c nullptr is written if no good town can be found.
 * @return Succeeded or failed command.
 *
 * @pre \c *t != nullptr
 * @post \c *t points to a town on success, and \c nullptr on failure.
 */
static CommandCost FindTownForIndustry(TileIndex tile, int type, Town **t)
{
	*t = ClosestTownFromTile(tile, UINT_MAX);

	if (_settings_game.economy.multiple_industry_per_town) return CommandCost();

	for (const Industry *i : Industry::Iterate()) {
		if (i->type == (byte)type && i->town == *t) {
			*t = nullptr;
			return_cmd_error(STR_ERROR_ONLY_ONE_ALLOWED_PER_TOWN);
		}
	}

	return CommandCost();
}

bool IsSlopeRefused(Slope current, Slope refused)
{
	if (IsSteepSlope(current)) return true;
	if (current != SLOPE_FLAT) {
		if (IsSteepSlope(refused)) return true;

		Slope t = ComplementSlope(current);

		if ((refused & SLOPE_W) && (t & SLOPE_NW)) return true;
		if ((refused & SLOPE_S) && (t & SLOPE_NE)) return true;
		if ((refused & SLOPE_E) && (t & SLOPE_SW)) return true;
		if ((refused & SLOPE_N) && (t & SLOPE_SE)) return true;
	}

	return false;
}

/**
 * Are the tiles of the industry free?
 * @param tile                    Position to check.
 * @param layout                  Industry tiles table.
 * @param type                    Type of the industry.
 * @return Failed or succeeded command.
 */
static CommandCost CheckIfIndustryTilesAreFree(TileIndex tile, const IndustryTileLayout &layout, IndustryType type)
{
	IndustryBehaviour ind_behav = GetIndustrySpec(type)->behaviour;

	for (const IndustryTileLayoutTile &it : layout) {
		IndustryGfx gfx = GetTranslatedIndustryTileID(it.gfx);
		TileIndex cur_tile = TileAddWrap(tile, it.ti.x, it.ti.y);

		if (!IsValidTile(cur_tile)) {
			return_cmd_error(STR_ERROR_SITE_UNSUITABLE);
		}

		if (gfx == GFX_WATERTILE_SPECIALCHECK) {
			if (!IsWaterTile(cur_tile) ||
					!IsTileFlat(cur_tile)) {
				return_cmd_error(STR_ERROR_SITE_UNSUITABLE);
			}
		} else {
			CommandCost ret = EnsureNoVehicleOnGround(cur_tile);
			if (ret.Failed()) return ret;
			if (IsBridgeAbove(cur_tile)) return_cmd_error(STR_ERROR_SITE_UNSUITABLE);

			const IndustryTileSpec *its = GetIndustryTileSpec(gfx);

			/* Perform land/water check if not disabled */
			if (!HasBit(its->slopes_refused, 5) && ((HasTileWaterClass(cur_tile) && IsTileOnWater(cur_tile)) == !(ind_behav & INDUSTRYBEH_BUILT_ONWATER))) return_cmd_error(STR_ERROR_SITE_UNSUITABLE);

			if ((ind_behav & (INDUSTRYBEH_ONLY_INTOWN | INDUSTRYBEH_TOWN1200_MORE)) || // Tile must be a house
					((ind_behav & INDUSTRYBEH_ONLY_NEARTOWN) && IsTileType(cur_tile, MP_HOUSE))) { // Tile is allowed to be a house (and it is a house)
				if (!IsTileType(cur_tile, MP_HOUSE)) {
					return_cmd_error(STR_ERROR_CAN_ONLY_BE_BUILT_IN_TOWNS);
				}

				/* Clear the tiles as OWNER_TOWN to not affect town rating, and to not clear protected buildings */
				Backup<CompanyID> cur_company(_current_company, OWNER_TOWN, FILE_LINE);
				CommandCost ret = DoCommand(cur_tile, 0, 0, DC_NONE, CMD_LANDSCAPE_CLEAR);
				cur_company.Restore();

				if (ret.Failed()) return ret;
			} else {
				/* Clear the tiles, but do not affect town ratings */
				DoCommandFlag flags = DC_AUTO | DC_NO_TEST_TOWN_RATING | DC_NO_MODIFY_TOWN_RATING;
				if ((ind_behav & INDUSTRYBEH_BUILT_ONWATER) && IsWaterTile(cur_tile)) flags |= DC_ALLOW_REMOVE_WATER;
				CommandCost ret = DoCommand(cur_tile, 0, 0, flags, CMD_LANDSCAPE_CLEAR);
				if (ret.Failed()) return ret;
			}
		}
	}

	return CommandCost();
}

/**
 * Check slope requirements for industry tiles.
 * @param tile                    Position to check.
 * @param layout                  Industry tiles table.
 * @param layout_index            The index of the layout to build/fund
 * @param type                    Type of the industry.
 * @param initial_random_bits     The random bits the industry is going to have after construction.
 * @param founder                 Industry founder
 * @param creation_type           The circumstances the industry is created under.
 * @param[out] custom_shape_check Perform custom check for the site.
 * @return Failed or succeeded command.
 */
static CommandCost CheckIfIndustryTileSlopes(TileIndex tile, const IndustryTileLayout &layout, size_t layout_index, int type, uint16 initial_random_bits, Owner founder, IndustryAvailabilityCallType creation_type, bool *custom_shape_check = nullptr)
{
	bool refused_slope = false;
	bool custom_shape = false;

	for (const IndustryTileLayoutTile &it : layout) {
		IndustryGfx gfx = GetTranslatedIndustryTileID(it.gfx);
		TileIndex cur_tile = TileAddWrap(tile, it.ti.x, it.ti.y);
		assert(IsValidTile(cur_tile)); // checked before in CheckIfIndustryTilesAreFree

		if (gfx != GFX_WATERTILE_SPECIALCHECK) {
			const IndustryTileSpec *its = GetIndustryTileSpec(gfx);

			if (HasBit(its->callback_mask, CBM_INDT_SHAPE_CHECK)) {
				custom_shape = true;
				CommandCost ret = PerformIndustryTileSlopeCheck(tile, cur_tile, its, type, gfx, layout_index, initial_random_bits, founder, creation_type);
				if (ret.Failed()) return ret;
			} else {
				Slope tileh = GetTileSlope(cur_tile);
				refused_slope |= IsSlopeRefused(tileh, its->slopes_refused);
			}
		}
	}

	if (custom_shape_check != nullptr) *custom_shape_check = custom_shape;

	/* It is almost impossible to have a fully flat land in TG, so what we
	 *  do is that we check if we can make the land flat later on. See
	 *  CheckIfCanLevelIndustryPlatform(). */
	if (!refused_slope || (_settings_game.game_creation.land_generator == LG_TERRAGENESIS && _generating_world && !custom_shape && !_ignore_restrictions)) {
		return CommandCost();
	}
	return_cmd_error(STR_ERROR_SITE_UNSUITABLE);
}

/**
 * Is the industry allowed to be built at this place for the town?
 * @param tile Tile to construct the industry.
 * @param type Type of the industry.
 * @param t    Town authority that the industry belongs to.
 * @return Succeeded or failed command.
 */
static CommandCost CheckIfIndustryIsAllowed(TileIndex tile, int type, const Town *t)
{
	if ((GetIndustrySpec(type)->behaviour & INDUSTRYBEH_TOWN1200_MORE) && t->cache.population < 1200) {
		return_cmd_error(STR_ERROR_CAN_ONLY_BE_BUILT_IN_TOWNS_WITH_POPULATION_OF_1200);
	}

	if ((GetIndustrySpec(type)->behaviour & INDUSTRYBEH_ONLY_NEARTOWN) && DistanceMax(t->xy, tile) > 9) {
		return_cmd_error(STR_ERROR_CAN_ONLY_BE_BUILT_NEAR_TOWN_CENTER);
	}

	if (type == IT_OIL_RIG &&
			(IsTunnelInWay(tile, 0) ||
			IsTunnelInWay(tile + TileDiffXY(0, 1), 0) ||
			IsTunnelInWay(tile + TileDiffXY(1, 2), 0))) return_cmd_error(STR_ERROR_NO_DRILLING_ABOVE_CHUNNEL);

	return CommandCost();
}

static bool CheckCanTerraformSurroundingTiles(TileIndex tile, uint height, int internal)
{
	/* Check if we don't leave the map */
	if (TileX(tile) == 0 || TileY(tile) == 0 || GetTileType(tile) == MP_VOID) return false;

	TileArea ta(tile - TileDiffXY(1, 1), 2, 2);
	for (TileIndex tile_walk : ta) {
		uint curh = TileHeight(tile_walk);
		/* Is the tile clear? */
		if ((GetTileType(tile_walk) != MP_CLEAR) && (GetTileType(tile_walk) != MP_TREES)) return false;

		/* Don't allow too big of a change if this is the sub-tile check */
		if (internal != 0 && Delta(curh, height) > 1) return false;

		/* Different height, so the surrounding tiles of this tile
		 *  has to be correct too (in level, or almost in level)
		 *  else you get a chain-reaction of terraforming. */
		if (internal == 0 && curh != height) {
			if (TileX(tile_walk) == 0 || TileY(tile_walk) == 0 || !CheckCanTerraformSurroundingTiles(tile_walk + TileDiffXY(-1, -1), height, internal + 1)) {
				return false;
			}
		}
	}

	return true;
}

/**
 * This function tries to flatten out the land below an industry, without
 *  damaging the surroundings too much.
 */
static bool CheckIfCanLevelIndustryPlatform(TileIndex tile, DoCommandFlag flags, const IndustryTileLayout &layout)
{
	int max_x = 0;
	int max_y = 0;

	/* Finds dimensions of largest variant of this industry */
	for (const IndustryTileLayoutTile &it : layout) {
		if (it.gfx == GFX_WATERTILE_SPECIALCHECK) continue; // watercheck tiles don't count for footprint size
		if (it.ti.x > max_x) max_x = it.ti.x;
		if (it.ti.y > max_y) max_y = it.ti.y;
	}

	/* Remember level height */
	uint h = TileHeight(tile);

	if (TileX(tile) <= _settings_game.construction.industry_platform + 1U || TileY(tile) <= _settings_game.construction.industry_platform + 1U) return false;
	/* Check that all tiles in area and surrounding are clear
	 * this determines that there are no obstructing items */

	/* TileArea::Expand is not used here as we need to abort
	 * instead of clamping if the bounds cannot expanded. */
	TileArea ta(tile + TileDiffXY(-_settings_game.construction.industry_platform, -_settings_game.construction.industry_platform),
			max_x + 2 + 2 * _settings_game.construction.industry_platform, max_y + 2 + 2 * _settings_game.construction.industry_platform);

	if (TileX(ta.tile) + ta.w >= MapMaxX() || TileY(ta.tile) + ta.h >= MapMaxY()) return false;

	/* _current_company is OWNER_NONE for randomly generated industries and in editor, or the company who funded or prospected the industry.
	 * Perform terraforming as OWNER_TOWN to disable autoslope and town ratings. */
	Backup<CompanyID> cur_company(_current_company, OWNER_TOWN, FILE_LINE);

	for (TileIndex tile_walk : ta) {
		uint curh = TileHeight(tile_walk);
		if (curh != h) {
			/* This tile needs terraforming. Check if we can do that without
			 *  damaging the surroundings too much. */
			if (!CheckCanTerraformSurroundingTiles(tile_walk, h, 0)) {
				cur_company.Restore();
				return false;
			}
			/* This is not 100% correct check, but the best we can do without modifying the map.
			 *  What is missing, is if the difference in height is more than 1.. */
			if (DoCommand(tile_walk, SLOPE_N, (curh > h) ? 0 : 1, flags & ~DC_EXEC, CMD_TERRAFORM_LAND).Failed()) {
				cur_company.Restore();
				return false;
			}
		}
	}

	if (flags & DC_EXEC) {
		/* Terraform the land under the industry */
		for (TileIndex tile_walk : ta) {
			uint curh = TileHeight(tile_walk);
			while (curh != h) {
				/* We give the terraforming for free here, because we can't calculate
				 *  exact cost in the test-round, and as we all know, that will cause
				 *  a nice assert if they don't match ;) */
				DoCommand(tile_walk, SLOPE_N, (curh > h) ? 0 : 1, flags, CMD_TERRAFORM_LAND);
				curh += (curh > h) ? -1 : 1;
			}
		}
	}

	cur_company.Restore();
	return true;
}


/**
 * Check that the new industry is far enough from conflicting industries.
 * @param tile Tile to construct the industry.
 * @param type Type of the new industry.
 * @return Succeeded or failed command.
 */
static CommandCost CheckIfFarEnoughFromConflictingIndustry(TileIndex tile, int type)
{
	const IndustrySpec *indspec = GetIndustrySpec(type);

	/* On a large map with many industries, it may be faster to check an area. */
	static const int dmax = 14;
	if (Industry::GetNumItems() > (size_t) (dmax * dmax * 2)) {
		const Industry* i = nullptr;
		TileArea tile_area = TileArea(tile, 1, 1).Expand(dmax);
		for (TileIndex atile : tile_area) {
			if (GetTileType(atile) == MP_INDUSTRY) {
				const Industry *i2 = Industry::GetByTile(atile);
				if (i == i2) continue;
				i = i2;
				if (DistanceMax(tile, i->location.tile) > (uint)dmax) continue;
				if (i->type == indspec->conflicting[0] ||
						i->type == indspec->conflicting[1] ||
						i->type == indspec->conflicting[2]) {
					return_cmd_error(STR_ERROR_INDUSTRY_TOO_CLOSE);
				}
			}
		}
		return CommandCost();
	}

	for (const Industry *i : Industry::Iterate()) {
		/* Within 14 tiles from another industry is considered close */
		if (DistanceMax(tile, i->location.tile) > 14) continue;

		/* check if there are any conflicting industry types around */
		if (i->type == indspec->conflicting[0] ||
				i->type == indspec->conflicting[1] ||
				i->type == indspec->conflicting[2]) {
			return_cmd_error(STR_ERROR_INDUSTRY_TOO_CLOSE);
		}
	}
	return CommandCost();
}

/**
 * Advertise about a new industry opening.
 * @param ind Industry being opened.
 */
static void AdvertiseIndustryOpening(const Industry *ind)
{
	const IndustrySpec *ind_spc = GetIndustrySpec(ind->type);
	SetDParam(0, ind_spc->name);
	if (ind_spc->new_industry_text > STR_LAST_STRINGID) {
		SetDParam(1, STR_TOWN_NAME);
		SetDParam(2, ind->town->index);
	} else {
		SetDParam(1, ind->town->index);
	}
	AddIndustryNewsItem(ind_spc->new_industry_text, NT_INDUSTRY_OPEN, ind->index);
	AI::BroadcastNewEvent(new ScriptEventIndustryOpen(ind->index));
	Game::NewEvent(new ScriptEventIndustryOpen(ind->index));
}

/**
 * Populate an industry's list of nearby stations, and if it accepts any cargo, also
 * add the industry to each station's nearby industry list.
 * @param ind Industry
 */
static void PopulateStationsNearby(Industry *ind)
{
	if (ind->neutral_station != nullptr && !_settings_game.station.serve_neutral_industries) {
		/* Industry has a neutral station. Use it and ignore any other nearby stations. */
		ind->stations_near.insert(ind->neutral_station);
		ind->neutral_station->industries_near.clear();
		ind->neutral_station->industries_near.insert(IndustryListEntry{0, ind});
		return;
	}

	ForAllStationsAroundTiles(ind->location, [ind](Station *st, TileIndex tile) {
		if (!IsTileType(tile, MP_INDUSTRY) || GetIndustryIndex(tile) != ind->index) return false;
		ind->stations_near.insert(st);
		st->AddIndustryToDeliver(ind, tile);
		return false;
	});
}

/**
 * Put an industry on the map.
 * @param i                   Just allocated poolitem, mostly empty.
 * @param tile                North tile of the industry.
 * @param type                Type of the industry.
 * @param layout              Industrylayout to build.
 * @param layout_index        Number of the industry layout.
 * @param t                   Nearest town.
 * @param founder             Founder of the industry; OWNER_NONE in case of random construction.
 * @param initial_random_bits Random bits for the industry.
 */
static void DoCreateNewIndustry(Industry *i, TileIndex tile, IndustryType type, const IndustryTileLayout &layout, size_t layout_index, Town *t, Owner founder, uint16 initial_random_bits)
{
	const IndustrySpec *indspec = GetIndustrySpec(type);

	i->location = TileArea(tile, 1, 1);
	i->type = type;
	Industry::IncIndustryTypeCount(type);

	MemCpyT(i->produced_cargo,  indspec->produced_cargo,  lengthof(i->produced_cargo));
	MemCpyT(i->production_rate, indspec->production_rate, lengthof(i->production_rate));
	MemCpyT(i->accepts_cargo,   indspec->accepts_cargo,   lengthof(i->accepts_cargo));

	MemSetT(i->produced_cargo_waiting,     0, lengthof(i->produced_cargo_waiting));
	MemSetT(i->this_month_production,      0, lengthof(i->this_month_production));
	MemSetT(i->this_month_transported,     0, lengthof(i->this_month_transported));
	MemSetT(i->last_month_pct_transported, 0, lengthof(i->last_month_pct_transported));
	MemSetT(i->last_month_transported,     0, lengthof(i->last_month_transported));
	MemSetT(i->incoming_cargo_waiting,     0, lengthof(i->incoming_cargo_waiting));
	MemSetT(i->last_cargo_accepted_at,     0, lengthof(i->last_cargo_accepted_at));

	/* Randomize inital production if non-original economy is used and there are no production related callbacks. */
	if (!indspec->UsesOriginalEconomy()) {
		for (size_t ci = 0; ci < lengthof(i->production_rate); ci++) {
			i->production_rate[ci] = ClampTo<byte>((RandomRange(256) + 128) * i->production_rate[ci] >> 8);
		}
	}

	i->town = t;
	i->owner = OWNER_NONE;

	uint16 r = Random();
	i->random_colour = GB(r, 0, 4);
	i->counter = GB(r, 4, 12);
	i->random = initial_random_bits;
	i->was_cargo_delivered = false;
	i->last_prod_year = _cur_year;
	i->founder = founder;
	i->ctlflags = INDCTL_NONE;

	i->construction_date = _date;
	i->construction_type = (_game_mode == GM_EDITOR) ? ICT_SCENARIO_EDITOR :
			(_generating_world ? ICT_MAP_GENERATION : ICT_NORMAL_GAMEPLAY);

	/* Adding 1 here makes it conform to specs of var44 of varaction2 for industries
	 * 0 = created prior of newindustries
	 * else, chosen layout + 1 */
	i->selected_layout = (byte)(layout_index + 1);

	i->exclusive_supplier = INVALID_OWNER;
	i->exclusive_consumer = INVALID_OWNER;

	i->prod_level = PRODLEVEL_DEFAULT;

	/* Call callbacks after the regular fields got initialised. */

	if (HasBit(indspec->callback_mask, CBM_IND_PROD_CHANGE_BUILD)) {
		uint16 res = GetIndustryCallback(CBID_INDUSTRY_PROD_CHANGE_BUILD, 0, Random(), i, type, INVALID_TILE);
		if (res != CALLBACK_FAILED) {
			if (res < PRODLEVEL_MINIMUM || res > PRODLEVEL_MAXIMUM) {
				ErrorUnknownCallbackResult(indspec->grf_prop.grffile->grfid, CBID_INDUSTRY_PROD_CHANGE_BUILD, res);
			} else {
				i->prod_level = res;
				i->RecomputeProductionMultipliers();
			}
		}
	}

	if (_generating_world) {
		if (HasBit(indspec->callback_mask, CBM_IND_PRODUCTION_256_TICKS)) {
			IndustryProductionCallback(i, 1);
			for (size_t ci = 0; ci < lengthof(i->last_month_production); ci++) {
				i->last_month_production[ci] = i->produced_cargo_waiting[ci] * 8;
				i->produced_cargo_waiting[ci] = 0;
			}
		}

		for (size_t ci = 0; ci < lengthof(i->last_month_production); ci++) {
			i->last_month_production[ci] += i->production_rate[ci] * 8;
		}
	}

	if (HasBit(indspec->callback_mask, CBM_IND_DECIDE_COLOUR)) {
		uint16 res = GetIndustryCallback(CBID_INDUSTRY_DECIDE_COLOUR, 0, 0, i, type, INVALID_TILE);
		if (res != CALLBACK_FAILED) {
			if (GB(res, 4, 11) != 0) ErrorUnknownCallbackResult(indspec->grf_prop.grffile->grfid, CBID_INDUSTRY_DECIDE_COLOUR, res);
			i->random_colour = GB(res, 0, 4);
		}
	}

	if (HasBit(indspec->callback_mask, CBM_IND_INPUT_CARGO_TYPES)) {
		/* Clear all input cargo types */
		for (uint j = 0; j < lengthof(i->accepts_cargo); j++) i->accepts_cargo[j] = CT_INVALID;
		/* Query actual types */
		uint maxcargoes = (indspec->behaviour & INDUSTRYBEH_CARGOTYPES_UNLIMITED) ? lengthof(i->accepts_cargo) : 3;
		for (uint j = 0; j < maxcargoes; j++) {
			uint16 res = GetIndustryCallback(CBID_INDUSTRY_INPUT_CARGO_TYPES, j, 0, i, type, INVALID_TILE);
			if (res == CALLBACK_FAILED || GB(res, 0, 8) == CT_INVALID) break;
			if (indspec->grf_prop.grffile->grf_version >= 8 && res >= 0x100) {
				ErrorUnknownCallbackResult(indspec->grf_prop.grffile->grfid, CBID_INDUSTRY_INPUT_CARGO_TYPES, res);
				break;
			}
			CargoID cargo = GetCargoTranslation(GB(res, 0, 8), indspec->grf_prop.grffile);
			/* Industries without "unlimited" cargo types support depend on the specific order/slots of cargo types.
			 * They need to be able to blank out specific slots without aborting the callback sequence,
			 * and solve this by returning undefined cargo indexes. Skip these. */
			if (cargo == CT_INVALID && !(indspec->behaviour & INDUSTRYBEH_CARGOTYPES_UNLIMITED)) continue;
			/* Verify valid cargo */
			if (std::find(indspec->accepts_cargo, endof(indspec->accepts_cargo), cargo) == endof(indspec->accepts_cargo)) {
				/* Cargo not in spec, error in NewGRF */
				ErrorUnknownCallbackResult(indspec->grf_prop.grffile->grfid, CBID_INDUSTRY_INPUT_CARGO_TYPES, res);
				break;
			}
			if (std::find(i->accepts_cargo, i->accepts_cargo + j, cargo) != i->accepts_cargo + j) {
				/* Duplicate cargo */
				ErrorUnknownCallbackResult(indspec->grf_prop.grffile->grfid, CBID_INDUSTRY_INPUT_CARGO_TYPES, res);
				break;
			}
			i->accepts_cargo[j] = cargo;
		}
	}

	if (HasBit(indspec->callback_mask, CBM_IND_OUTPUT_CARGO_TYPES)) {
		/* Clear all output cargo types */
		for (uint j = 0; j < lengthof(i->produced_cargo); j++) i->produced_cargo[j] = CT_INVALID;
		/* Query actual types */
		uint maxcargoes = (indspec->behaviour & INDUSTRYBEH_CARGOTYPES_UNLIMITED) ? lengthof(i->produced_cargo) : 2;
		for (uint j = 0; j < maxcargoes; j++) {
			uint16 res = GetIndustryCallback(CBID_INDUSTRY_OUTPUT_CARGO_TYPES, j, 0, i, type, INVALID_TILE);
			if (res == CALLBACK_FAILED || GB(res, 0, 8) == CT_INVALID) break;
			if (indspec->grf_prop.grffile->grf_version >= 8 && res >= 0x100) {
				ErrorUnknownCallbackResult(indspec->grf_prop.grffile->grfid, CBID_INDUSTRY_OUTPUT_CARGO_TYPES, res);
				break;
			}
			CargoID cargo = GetCargoTranslation(GB(res, 0, 8), indspec->grf_prop.grffile);
			/* Allow older GRFs to skip slots. */
			if (cargo == CT_INVALID && !(indspec->behaviour & INDUSTRYBEH_CARGOTYPES_UNLIMITED)) continue;
			/* Verify valid cargo */
			if (std::find(indspec->produced_cargo, endof(indspec->produced_cargo), cargo) == endof(indspec->produced_cargo)) {
				/* Cargo not in spec, error in NewGRF */
				ErrorUnknownCallbackResult(indspec->grf_prop.grffile->grfid, CBID_INDUSTRY_OUTPUT_CARGO_TYPES, res);
				break;
			}
			if (std::find(i->produced_cargo, i->produced_cargo + j, cargo) != i->produced_cargo + j) {
				/* Duplicate cargo */
				ErrorUnknownCallbackResult(indspec->grf_prop.grffile->grfid, CBID_INDUSTRY_OUTPUT_CARGO_TYPES, res);
				break;
			}
			i->produced_cargo[j] = cargo;
		}
	}

	/* Plant the tiles */

	uint64 anim_inhibit_mask = indspec->layout_anim_masks[layout_index];

	uint gfx_idx = 0;
	for (const IndustryTileLayoutTile &it : layout) {
		TileIndex cur_tile = tile + ToTileIndexDiff(it.ti);

		if (it.gfx != GFX_WATERTILE_SPECIALCHECK) {
			i->location.Add(cur_tile);

			WaterClass wc = (IsWaterTile(cur_tile) ? GetWaterClass(cur_tile) : WATER_CLASS_INVALID);

			DoCommand(cur_tile, 0, 0, DC_EXEC | DC_NO_TEST_TOWN_RATING | DC_NO_MODIFY_TOWN_RATING, CMD_LANDSCAPE_CLEAR);

			MakeIndustry(cur_tile, i->index, it.gfx, Random(), wc);

			if (_generating_world) {
				SetIndustryConstructionCounter(cur_tile, 3);
				SetIndustryConstructionStage(cur_tile, 2);
			}

			/* it->gfx is stored in the map. But the translated ID cur_gfx is the interesting one */
			IndustryGfx cur_gfx = GetTranslatedIndustryTileID(it.gfx);
			const IndustryTileSpec *its = GetIndustryTileSpec(cur_gfx);
			if (its->animation.status != ANIM_STATUS_NO_ANIMATION) {
				if (gfx_idx >= 64 || !HasBit(anim_inhibit_mask, gfx_idx)) AddAnimatedTile(cur_tile);
			}

			gfx_idx++;
		}
	}

	if (GetIndustrySpec(i->type)->behaviour & INDUSTRYBEH_PLANT_ON_BUILT) {
		for (uint j = 0; j != 50; j++) PlantRandomFarmField(i);
	}
	InvalidateWindowData(WC_INDUSTRY_DIRECTORY, 0, IDIWD_FORCE_REBUILD);
	SetWindowDirty(WC_BUILD_INDUSTRY, 0);

	if (!_generating_world) PopulateStationsNearby(i);
	if (_game_mode == GM_NORMAL) RegisterGameEvents(GEF_INDUSTRY_CREATE);
}

/**
 * Helper function for Build/Fund an industry
 * @param tile tile where industry is built
 * @param type of industry to build
 * @param flags of operations to conduct
 * @param indspec pointer to industry specifications
 * @param layout_index the index of the itsepc to build/fund
 * @param random_var8f random seed (possibly) used by industries
 * @param random_initial_bits The random bits the industry is going to have after construction.
 * @param founder Founder of the industry
 * @param creation_type The circumstances the industry is created under.
 * @param[out] ip Pointer to store newly created industry.
 * @return Succeeded or failed command.
 *
 * @post \c *ip contains the newly created industry if all checks are successful and the \a flags request actual creation, else it contains \c nullptr afterwards.
 */
static CommandCost CreateNewIndustryHelper(TileIndex tile, IndustryType type, DoCommandFlag flags, const IndustrySpec *indspec, size_t layout_index, uint32 random_var8f, uint16 random_initial_bits, Owner founder, IndustryAvailabilityCallType creation_type, Industry **ip)
{
	assert(layout_index < indspec->layouts.size());
	const IndustryTileLayout &layout = indspec->layouts[layout_index];

	*ip = nullptr;

	/* 1. Cheap: Built-in checks on industry level. */
	CommandCost ret = CheckIfFarEnoughFromConflictingIndustry(tile, type);
	if (ret.Failed()) return ret;

	Town *t = nullptr;
	ret = FindTownForIndustry(tile, type, &t);
	if (ret.Failed()) return ret;
	assert(t != nullptr);

	ret = CheckIfIndustryIsAllowed(tile, type, t);
	if (ret.Failed()) return ret;

	/* 2. Built-in checks on industry tiles. */
	std::vector<ClearedObjectArea> object_areas(_cleared_object_areas);
	ret = CheckIfIndustryTilesAreFree(tile, layout, type);
	_cleared_object_areas = object_areas;
	if (ret.Failed()) return ret;

	/* 3. NewGRF-defined checks on industry level. */
	if (HasBit(GetIndustrySpec(type)->callback_mask, CBM_IND_LOCATION)) {
		ret = CheckIfCallBackAllowsCreation(tile, type, layout_index, random_var8f, random_initial_bits, founder, creation_type);
	} else {
		ret = _check_new_industry_procs[indspec->check_proc](tile);
	}
	if (ret.Failed()) return ret;

	/* 4. Expensive: NewGRF-defined checks on industry tiles. */
	bool custom_shape_check = false;
	ret = CheckIfIndustryTileSlopes(tile, layout, layout_index, type, random_initial_bits, founder, creation_type, &custom_shape_check);
	if (ret.Failed()) return ret;

	if (!custom_shape_check && _settings_game.game_creation.land_generator == LG_TERRAGENESIS && _generating_world &&
			!_ignore_restrictions && !CheckIfCanLevelIndustryPlatform(tile, DC_NO_WATER, layout)) {
		return_cmd_error(STR_ERROR_SITE_UNSUITABLE);
	}

	if (!Industry::CanAllocateItem()) return_cmd_error(STR_ERROR_TOO_MANY_INDUSTRIES);

	if (flags & DC_EXEC) {
		*ip = new Industry(tile);
		if (!custom_shape_check) CheckIfCanLevelIndustryPlatform(tile, DC_NO_WATER | DC_EXEC, layout);
		DoCreateNewIndustry(*ip, tile, type, layout, layout_index, t, founder, random_initial_bits);
	}

	return CommandCost();
}

/**
 * Build/Fund an industry
 * @param tile tile where industry is built
 * @param flags of operations to conduct
 * @param p1 various bitstuffed elements
 * - p1 = (bit  0 -  7) - industry type see build_industry.h and see industry.h
 * - p1 = (bit  8 - 15) - first layout to try
 * - p1 = (bit 16     ) - 0 = prospect, 1 = fund (only valid if current company is DEITY)
 * @param p2 seed to use for desyncfree randomisations
 * @param text unused
 * @return the cost of this operation or an error
 */
CommandCost CmdBuildIndustry(TileIndex tile, DoCommandFlag flags, uint32 p1, uint32 p2, const char *text)
{
	IndustryType it = GB(p1, 0, 8);
	if (it >= NUM_INDUSTRYTYPES) return CMD_ERROR;

	const IndustrySpec *indspec = GetIndustrySpec(it);

	/* Check if the to-be built/founded industry is available for this climate. */
	if (!indspec->enabled || indspec->layouts.empty()) return CMD_ERROR;

	/* If the setting for raw-material industries is not on, you cannot build raw-material industries.
	 * Raw material industries are industries that do not accept cargo (at least for now) */
	if (_game_mode != GM_EDITOR && _current_company != OWNER_DEITY && _settings_game.construction.raw_industry_construction == 0 && indspec->IsRawIndustry()) {
		return CMD_ERROR;
	}

	if (_game_mode != GM_EDITOR && GetIndustryProbabilityCallback(it, _current_company == OWNER_DEITY ? IACT_RANDOMCREATION : IACT_USERCREATION, 1) == 0) {
		return CMD_ERROR;
	}

	Randomizer randomizer;
	randomizer.SetSeed(p2);
	uint16 random_initial_bits = GB(p2, 0, 16);
	uint32 random_var8f = randomizer.Next();
	size_t num_layouts = indspec->layouts.size();
	CommandCost ret = CommandCost(STR_ERROR_SITE_UNSUITABLE);
	const bool deity_prospect = _current_company == OWNER_DEITY && !HasBit(p1, 16);

	Industry *ind = nullptr;
	if (deity_prospect || (_game_mode != GM_EDITOR && _current_company != OWNER_DEITY && _settings_game.construction.raw_industry_construction == 2 && indspec->IsRawIndustry())) {
		if (flags & DC_EXEC) {
			/* Prospecting has a chance to fail, however we cannot guarantee that something can
			 * be built on the map, so the chance gets lower when the map is fuller, but there
			 * is nothing we can really do about that. */
			bool prospect_success = deity_prospect || Random() <= indspec->prospecting_chance;
			if (prospect_success) {
				/* Prospected industries are build as OWNER_TOWN to not e.g. be build on owned land of the founder */
				IndustryAvailabilityCallType calltype = _current_company == OWNER_DEITY ? IACT_RANDOMCREATION : IACT_PROSPECTCREATION;
				Backup<CompanyID> cur_company(_current_company, OWNER_TOWN, FILE_LINE);
				for (int i = 0; i < 5000; i++) {
					/* We should not have more than one Random() in a function call
					 * because parameter evaluation order is not guaranteed in the c++ standard
					 */
					tile = RandomTile();
					/* Start with a random layout */
					size_t layout = RandomRange((uint32)num_layouts);
					/* Check now each layout, starting with the random one */
					for (size_t j = 0; j < num_layouts; j++) {
						layout = (layout + 1) % num_layouts;
						ret = CreateNewIndustryHelper(tile, it, flags, indspec, layout, random_var8f, random_initial_bits, cur_company.GetOriginalValue(), calltype, &ind);
						if (ret.Succeeded()) break;
					}
					if (ret.Succeeded()) break;
				}
				cur_company.Restore();
			}
			if (ret.Failed() && IsLocalCompany()) {
				if (prospect_success) {
					ShowErrorMessage(STR_ERROR_CAN_T_PROSPECT_INDUSTRY, STR_ERROR_NO_SUITABLE_PLACES_FOR_PROSPECTING, WL_INFO);
				} else {
					ShowErrorMessage(STR_ERROR_CAN_T_PROSPECT_INDUSTRY, STR_ERROR_PROSPECTING_WAS_UNLUCKY, WL_INFO);
				}
			}
		}
	} else {
		size_t layout = GB(p1, 8, 8);
		if (layout >= num_layouts) return CMD_ERROR;

		/* Check subsequently each layout, starting with the given layout in p1 */
		for (size_t i = 0; i < num_layouts; i++) {
			layout = (layout + 1) % num_layouts;
			ret = CreateNewIndustryHelper(tile, it, flags, indspec, layout, random_var8f, random_initial_bits, _current_company, _current_company == OWNER_DEITY ? IACT_RANDOMCREATION : IACT_USERCREATION, &ind);
			if (ret.Succeeded()) break;
		}

		/* If it still failed, there's no suitable layout to build here, return the error */
		if (ret.Failed()) return ret;
	}

	if ((flags & DC_EXEC) && ind != nullptr && _game_mode != GM_EDITOR) {
		AdvertiseIndustryOpening(ind);
	}

	return CommandCost(EXPENSES_OTHER, indspec->GetConstructionCost());
}

/**
 * Set industry control flags.
 * @param flags Type of operation.
 * @param p1 IndustryID
 * @param p2 IndustryControlFlags
 * @return Empty cost or an error.
 */
CommandCost CmdIndustrySetFlags(TileIndex tile, DoCommandFlag flags, uint32 p1, uint32 p2, const char *text)
{
	if (_current_company != OWNER_DEITY) return CMD_ERROR;

	Industry *ind = Industry::GetIfValid(p1);
	if (ind == nullptr) return CMD_ERROR;

	if (flags & DC_EXEC) ind->ctlflags = ((IndustryControlFlags)p2) & INDCTL_MASK;

	return CommandCost();
}

/**
 * Set industry production.
 * @param flags Type of operation.
 * @param ind_id IndustryID
 * @param prod_level Production level.
 * @param show_news Show a news message on production change.
 * @param custom_news Custom news message text.
 * @return Empty cost or an error.
 */
CommandCost CmdIndustrySetProduction(DoCommandFlag flags, IndustryID ind_id, byte prod_level, bool show_news, const std::string &custom_news)
{
	if (_current_company != OWNER_DEITY) return CMD_ERROR;
	if (prod_level < PRODLEVEL_MINIMUM || prod_level > PRODLEVEL_MAXIMUM) return CMD_ERROR;

	Industry *ind = Industry::GetIfValid(ind_id);
	if (ind == nullptr) return CMD_ERROR;

	if (flags & DC_EXEC) {
		StringID str = STR_NULL;
		if (prod_level > ind->prod_level) {
			str = GetIndustrySpec(ind->type)->production_up_text;
		} else if (prod_level < ind->prod_level) {
			str = GetIndustrySpec(ind->type)->production_down_text;
		}
		if (prod_level != ind->prod_level && !custom_news.empty()) str = STR_NEWS_CUSTOM_ITEM;

		ind->ctlflags |= INDCTL_EXTERNAL_PROD_LEVEL;
		ind->prod_level = prod_level;
		ind->RecomputeProductionMultipliers();

		/* Show news message if requested. */
		if (show_news && str != STR_NULL) {
			NewsType nt;
			switch (WhoCanServiceIndustry(ind)) {
				case 0: nt = NT_INDUSTRY_NOBODY;  break;
				case 1: nt = NT_INDUSTRY_OTHER;   break;
				case 2: nt = NT_INDUSTRY_COMPANY; break;
				default: NOT_REACHED();
			}

			/* Set parameters of news string */
			NewsAllocatedData *data = nullptr;
			if (str == STR_NEWS_CUSTOM_ITEM) {
				NewsStringData *news = new NewsStringData(custom_news);
				SetDParamStr(0, news->string);
			} else if (str > STR_LAST_STRINGID) {
				SetDParam(0, STR_TOWN_NAME);
				SetDParam(1, ind->town->index);
				SetDParam(2, GetIndustrySpec(ind->type)->name);
			} else {
				SetDParam(0, ind->index);
			}
			AddIndustryNewsItem(str, nt, ind->index, data);
		}
	}

	return CommandCost();
}

/**
 * Set industry production.
 * @param tile unused.
 * @param flags type of operation
 * @param p1 IndustryID.
 * @param p2 various bitstuffed elements
 * - p2 = (bit  0 -  7) - production level
 * - p2 = (bit  8)      - whether to show news
 * @param text custom news message.
 * @return the cost of this operation or an error
 */
CommandCost CmdIndustrySetProduction(TileIndex tile, DoCommandFlag flags, uint32 p1, uint32 p2, const char *text)
{
	return CmdIndustrySetProduction(flags, (IndustryID)p1, GB(p2, 0, 8), HasBit(p2, 8), text != nullptr ? std::string{ text } : std::string{});
}

/**
 * Change exclusive consumer or supplier for the industry.
 * @param flags Type of operation.
 * @param p1 IndustryID
 * @param p2 various bitstuffed elements
 * - p2 = (bit 0 - 7) - CompanyID to set or INVALID_OWNER (available to everyone) or
 *                      OWNER_NONE (neutral stations only) or OWNER_DEITY (no one)
 * - p2 = (bit 8)     - Set exclusive consumer if true, supplier if false.
 * @return Empty cost or an error.
 */
CommandCost CmdIndustrySetExclusivity(TileIndex tile, DoCommandFlag flags, uint32 p1, uint32 p2, const char *text)
{
	if (_current_company != OWNER_DEITY) return CMD_ERROR;

	Industry *ind = Industry::GetIfValid(p1);
	if (ind == nullptr) return CMD_ERROR;

	Owner company_id = (Owner)GB(p2, 0, 8);
	bool consumer = HasBit(p2, 8);

	if (company_id != OWNER_NONE && company_id != INVALID_OWNER && company_id != OWNER_DEITY
		&& !Company::IsValidID(company_id)) return CMD_ERROR;

	if (flags & DC_EXEC) {
		if (consumer) {
			ind->exclusive_consumer = company_id;
		} else {
			ind->exclusive_supplier = company_id;
		}
	}

	return CommandCost();
}

/**
 * Change additional industry text.
 * @param flags Type of operation.
 * @param p1 IndustryID
 * @param text - Additional industry text.
 * @return Empty cost or an error.
 */
CommandCost CmdIndustrySetText(TileIndex tile, DoCommandFlag flags, uint32 p1, uint32 p2, const char *text)
{
	if (_current_company != OWNER_DEITY) return CMD_ERROR;

	Industry *ind = Industry::GetIfValid(p1);
	if (ind == nullptr) return CMD_ERROR;

	if (flags & DC_EXEC) {
		ind->text.clear();
		if (!StrEmpty(text)) ind->text = text;
		InvalidateWindowData(WC_INDUSTRY_VIEW, ind->index);
	}

	return CommandCost();
}

/**
 * Create a new industry of random layout.
 * @param tile The location to build the industry.
 * @param type The industry type to build.
 * @param creation_type The circumstances the industry is created under.
 * @return the created industry or nullptr if it failed.
 */
static Industry *CreateNewIndustry(TileIndex tile, IndustryType type, IndustryAvailabilityCallType creation_type)
{
	const IndustrySpec *indspec = GetIndustrySpec(type);

	uint32 seed = Random();
	uint32 seed2 = Random();
	Industry *i = nullptr;
	size_t layout_index = RandomRange((uint32)indspec->layouts.size());
	[[maybe_unused]] CommandCost ret = CreateNewIndustryHelper(tile, type, DC_EXEC, indspec, layout_index, seed, GB(seed2, 0, 16), OWNER_NONE, creation_type, &i);
	assert(i != nullptr || ret.Failed());
	return i;
}

/**
 * Compute the appearance probability for an industry during map creation.
 * @param it Industry type to compute.
 * @param[out] force_at_least_one Returns whether at least one instance should be forced on map creation.
 * @return Relative probability for the industry to appear.
 */
static uint32 GetScaledIndustryGenerationProbability(IndustryType it, bool *force_at_least_one)
{
	const IndustrySpec *ind_spc = GetIndustrySpec(it);
	uint32 chance = ind_spc->appear_creation[_settings_game.game_creation.landscape];
	if (!ind_spc->enabled || ind_spc->layouts.empty() ||
			(_game_mode != GM_EDITOR && _settings_game.difficulty.industry_density == ID_FUND_ONLY) ||
			(chance = GetIndustryProbabilityCallback(it, IACT_MAPGENERATION, chance)) == 0) {
		*force_at_least_one = false;
		return 0;
	} else {
		chance *= 16; // to increase precision
		/* We want industries appearing at coast to appear less often on bigger maps, as length of coast increases slower than map area.
		 * For simplicity we scale in both cases, though scaling the probabilities of all industries has no effect. */
		chance = (ind_spc->check_proc == CHECK_REFINERY || ind_spc->check_proc == CHECK_OIL_RIG) ? ScaleByMapSize1D(chance) : ScaleByMapSize(chance);

		*force_at_least_one = (chance > 0) && !(ind_spc->behaviour & INDUSTRYBEH_NOBUILT_MAPCREATION) && (_game_mode != GM_EDITOR);
		return chance;
	}
}

/**
 * Compute the probability for constructing a new industry during game play.
 * @param it Industry type to compute.
 * @param[out] min_number Minimal number of industries that should exist at the map.
 * @return Relative probability for the industry to appear.
 */
static uint16 GetIndustryGamePlayProbability(IndustryType it, byte *min_number)
{
	if (_settings_game.difficulty.industry_density == ID_FUND_ONLY) {
		*min_number = 0;
		return 0;
	}

	const IndustrySpec *ind_spc = GetIndustrySpec(it);
	byte chance = ind_spc->appear_ingame[_settings_game.game_creation.landscape];
	if (!ind_spc->enabled || ind_spc->layouts.empty() ||
			((ind_spc->behaviour & INDUSTRYBEH_BEFORE_1950) && _cur_year > 1950) ||
			((ind_spc->behaviour & INDUSTRYBEH_AFTER_1960) && _cur_year < 1960) ||
			(chance = GetIndustryProbabilityCallback(it, IACT_RANDOMCREATION, chance)) == 0) {
		*min_number = 0;
		return 0;
	}
	*min_number = (ind_spc->behaviour & INDUSTRYBEH_CANCLOSE_LASTINSTANCE) ? 1 : 0;
	return chance;
}

/**
 * Get wanted number of industries on the map.
 * @return Wanted number of industries at the map.
 */
static uint GetNumberOfIndustries()
{
	/* Number of industries on a 256x256 map. */
	static const uint16 numof_industry_table[] = {
		0,    // none
		0,    // minimal
		10,   // very low
		25,   // low
		55,   // normal
		80,   // high
		0,    // custom
	};

	assert(lengthof(numof_industry_table) == ID_END);
	uint difficulty = (_game_mode != GM_EDITOR) ? _settings_game.difficulty.industry_density : (uint)ID_VERY_LOW;
	if (difficulty == ID_CUSTOM) return std::min<uint>(IndustryPool::MAX_SIZE, _settings_game.game_creation.custom_industry_number);
	return std::min<uint>(IndustryPool::MAX_SIZE, ScaleByMapSize(numof_industry_table[difficulty]));
}

/**
 * Try to place the industry in the game.
 * Since there is no feedback why placement fails, there is no other option
 * than to try a few times before concluding it does not work.
 * @param type     Industry type of the desired industry.
 * @param try_hard Try very hard to find a place. (Used to place at least one industry per type.)
 * @return Pointer to created industry, or \c nullptr if creation failed.
 */
static Industry *PlaceIndustry(IndustryType type, IndustryAvailabilityCallType creation_type, bool try_hard)
{
	uint tries = try_hard ? 10000u : 2000u;
	for (; tries > 0; tries--) {
		Industry *ind = CreateNewIndustry(RandomTile(), type, creation_type);
		if (ind != nullptr) return ind;
	}
	return nullptr;
}

/**
 * Try to build a industry on the map.
 * @param type IndustryType of the desired industry
 * @param try_hard Try very hard to find a place. (Used to place at least one industry per type)
 */
static void PlaceInitialIndustry(IndustryType type, bool try_hard)
{
	Backup<CompanyID> cur_company(_current_company, OWNER_NONE, FILE_LINE);

	IncreaseGeneratingWorldProgress(GWP_INDUSTRY);
	PlaceIndustry(type, IACT_MAPGENERATION, try_hard);

	cur_company.Restore();
}

/**
 * Get total number of industries existing in the game.
 * @return Number of industries currently in the game.
 */
static uint GetCurrentTotalNumberOfIndustries()
{
	int total = 0;
	for (IndustryType it = 0; it < NUM_INDUSTRYTYPES; it++) total += Industry::GetIndustryTypeCount(it);
	return total;
}


/** Reset the entry. */
void IndustryTypeBuildData::Reset()
{
	this->probability  = 0;
	this->min_number   = 0;
	this->target_count = 0;
	this->max_wait     = 1;
	this->wait_count   = 0;
}

/** Completely reset the industry build data. */
void IndustryBuildData::Reset()
{
	this->wanted_inds = GetCurrentTotalNumberOfIndustries() << 16;

	for (IndustryType it = 0; it < NUM_INDUSTRYTYPES; it++) {
		this->builddata[it].Reset();
	}
}

/** Monthly update of industry build data. */
void IndustryBuildData::MonthlyLoop()
{
	static const int NEWINDS_PER_MONTH = 0x38000 / (10 * 12); // lower 16 bits is a float fraction, 3.5 industries per decade, divided by 10 * 12 months.
	if (_settings_game.difficulty.industry_density == ID_FUND_ONLY) return; // 'no industries' setting.

	/* To prevent running out of unused industries for the player to connect,
	 * add a fraction of new industries each month, but only if the manager can keep up. */
	uint max_behind = 1 + std::min(99u, ScaleByMapSize(3)); // At most 2 industries for small maps, and 100 at the biggest map (about 6 months industry build attempts).
	if (GetCurrentTotalNumberOfIndustries() + max_behind >= (this->wanted_inds >> 16)) {
		this->wanted_inds += ScaleByMapSize(NEWINDS_PER_MONTH);
	}
}

/**
 * This function will create random industries during game creation.
 * It will scale the amount of industries by mapsize and difficulty level.
 */
void GenerateIndustries()
{
	if (_game_mode != GM_EDITOR && _settings_game.difficulty.industry_density == ID_FUND_ONLY) return; // No industries in the game.

	uint32 industry_probs[NUM_INDUSTRYTYPES];
	bool force_at_least_one[NUM_INDUSTRYTYPES];
	uint32 total_prob = 0;
	uint num_forced = 0;

	for (IndustryType it = 0; it < NUM_INDUSTRYTYPES; it++) {
		industry_probs[it] = GetScaledIndustryGenerationProbability(it, force_at_least_one + it);
		total_prob += industry_probs[it];
		if (force_at_least_one[it]) num_forced++;
	}

	uint total_amount = GetNumberOfIndustries();
	if (total_prob == 0 || total_amount < num_forced) {
		/* Only place the forced ones */
		total_amount = num_forced;
	}

	SetGeneratingWorldProgress(GWP_INDUSTRY, total_amount);

	/* Try to build one industry per type independent of any probabilities */
	for (IndustryType it = 0; it < NUM_INDUSTRYTYPES; it++) {
		if (force_at_least_one[it]) {
			assert(total_amount > 0);
			total_amount--;
			PlaceInitialIndustry(it, true);
		}
	}

	/* Add the remaining industries according to their probabilities */
	for (uint i = 0; i < total_amount; i++) {
		uint32 r = RandomRange(total_prob);
		IndustryType it = 0;
		while (r >= industry_probs[it]) {
			r -= industry_probs[it];
			it++;
			assert(it < NUM_INDUSTRYTYPES);
		}
		assert(industry_probs[it] > 0);
		PlaceInitialIndustry(it, false);
	}
	_industry_builder.Reset();
}

/**
 * Monthly update of industry statistics.
 * @param i Industry to update.
 */
static void UpdateIndustryStatistics(Industry *i)
{
	for (byte j = 0; j < lengthof(i->produced_cargo); j++) {
		if (i->produced_cargo[j] != CT_INVALID) {
			byte pct = 0;
			if (i->this_month_production[j] != 0) {
				i->last_prod_year = _cur_year;
				pct = ClampTo<byte>(i->this_month_transported[j] * 256 / i->this_month_production[j]);
			}
			i->last_month_pct_transported[j] = pct;

			i->last_month_production[j] = i->this_month_production[j];
			i->this_month_production[j] = 0;

			i->last_month_transported[j] = i->this_month_transported[j];
			i->this_month_transported[j] = 0;
		}
	}
}

/**
 * Recompute #production_rate for current #prod_level.
 * This function is only valid when not using smooth economy.
 */
void Industry::RecomputeProductionMultipliers()
{
	const IndustrySpec *indspec = GetIndustrySpec(this->type);
	assert(indspec->UsesOriginalEconomy());

	/* Rates are rounded up, so e.g. oilrig always produces some passengers */
	for (size_t i = 0; i < lengthof(this->production_rate); i++) {
		this->production_rate[i] = ClampTo<byte>(CeilDiv(indspec->production_rate[i] * this->prod_level, PRODLEVEL_DEFAULT));
	}
}

void Industry::FillCachedName() const
{
	char buf[256];
	auto tmp_params = MakeParameters(this->index);
	char *end = GetStringWithArgs(buf, STR_INDUSTRY_NAME, tmp_params, lastof(buf));
	this->cached_name.assign(buf, end);
}

void ClearAllIndustryCachedNames()
{
	for (Industry *ind : Industry::Iterate()) {
		ind->cached_name.clear();
	}
}

/**
 * Set the #probability and #min_number fields for the industry type \a it for a running game.
 * @param it Industry type.
 * @return At least one of the fields has changed value.
 */
bool IndustryTypeBuildData::GetIndustryTypeData(IndustryType it)
{
	byte min_number;
	uint32 probability = GetIndustryGamePlayProbability(it, &min_number);
	bool changed = min_number != this->min_number || probability != this->probability;
	this->min_number = min_number;
	this->probability = probability;
	return changed;
}

/** Decide how many industries of each type are needed. */
void IndustryBuildData::SetupTargetCount()
{
	bool changed = false;
	uint num_planned = 0; // Number of industries planned in the industry build data.
	for (IndustryType it = 0; it < NUM_INDUSTRYTYPES; it++) {
		changed |= this->builddata[it].GetIndustryTypeData(it);
		num_planned += this->builddata[it].target_count;
	}
	uint total_amount = this->wanted_inds >> 16; // Desired total number of industries.
	changed |= num_planned != total_amount;
	if (!changed) return; // All industries are still the same, no need to re-randomize.

	/* Initialize the target counts. */
	uint force_build = 0;  // Number of industries that should always be available.
	uint32 total_prob = 0; // Sum of probabilities.
	for (IndustryType it = 0; it < NUM_INDUSTRYTYPES; it++) {
		IndustryTypeBuildData *ibd = this->builddata + it;
		force_build += ibd->min_number;
		ibd->target_count = ibd->min_number;
		total_prob += ibd->probability;
	}

	if (total_prob == 0) return; // No buildable industries.

	/* Subtract forced industries from the number of industries available for construction. */
	total_amount = (total_amount <= force_build) ? 0 : total_amount - force_build;

	/* Assign number of industries that should be aimed for, by using the probability as a weight. */
	while (total_amount > 0) {
		uint32 r = RandomRange(total_prob);
		IndustryType it = 0;
		while (r >= this->builddata[it].probability) {
			r -= this->builddata[it].probability;
			it++;
			assert(it < NUM_INDUSTRYTYPES);
		}
		assert(this->builddata[it].probability > 0);
		this->builddata[it].target_count++;
		total_amount--;
	}
}

/**
 * Try to create a random industry, during gameplay
 */
void IndustryBuildData::TryBuildNewIndustry()
{
	this->SetupTargetCount();

	int missing = 0;       // Number of industries that need to be build.
	uint count = 0;        // Number of industry types eligible for build.
	uint32 total_prob = 0; // Sum of probabilities.
	IndustryType forced_build = NUM_INDUSTRYTYPES; // Industry type that should be forcibly build.
	for (IndustryType it = 0; it < NUM_INDUSTRYTYPES; it++) {
		int difference = this->builddata[it].target_count - Industry::GetIndustryTypeCount(it);
		missing += difference;
		if (this->builddata[it].wait_count > 0) continue; // This type may not be built now.
		if (difference > 0) {
			if (Industry::GetIndustryTypeCount(it) == 0 && this->builddata[it].min_number > 0) {
				/* An industry that should exist at least once, is not available. Force it, trying the most needed one first. */
				if (forced_build == NUM_INDUSTRYTYPES ||
						difference > this->builddata[forced_build].target_count - Industry::GetIndustryTypeCount(forced_build)) {
					forced_build = it;
				}
			}
			total_prob += difference;
			count++;
		}
	}

	if (EconomyIsInRecession() || (forced_build == NUM_INDUSTRYTYPES && (missing <= 0 || total_prob == 0))) count = 0; // Skip creation of an industry.

	if (count >= 1) {
		/* If not forced, pick a weighted random industry to build.
		 * For the case that count == 1, there is no need to draw a random number. */
		IndustryType it;
		if (forced_build != NUM_INDUSTRYTYPES) {
			it = forced_build;
		} else {
			/* Non-forced, select an industry type to build (weighted random). */
			uint32 r = 0; // Initialized to silence the compiler.
			if (count > 1) r = RandomRange(total_prob);
			for (it = 0; it < NUM_INDUSTRYTYPES; it++) {
				if (this->builddata[it].wait_count > 0) continue; // Type may not be built now.
				int difference = this->builddata[it].target_count - Industry::GetIndustryTypeCount(it);
				if (difference <= 0) continue; // Too many of this kind.
				if (count == 1) break;
				if (r < (uint)difference) break;
				r -= difference;
			}
			assert(it < NUM_INDUSTRYTYPES && this->builddata[it].target_count > Industry::GetIndustryTypeCount(it));
		}

		/* Try to create the industry. */
		const Industry *ind = PlaceIndustry(it, IACT_RANDOMCREATION, false);
		if (ind == nullptr) {
			this->builddata[it].wait_count = this->builddata[it].max_wait + 1; // Compensate for decrementing below.
			this->builddata[it].max_wait = std::min(1000, this->builddata[it].max_wait + 2);
		} else {
			AdvertiseIndustryOpening(ind);
			this->builddata[it].max_wait = std::max(this->builddata[it].max_wait / 2, 1); // Reduce waiting time of the industry type.
		}
	}

	/* Decrement wait counters. */
	for (IndustryType it = 0; it < NUM_INDUSTRYTYPES; it++) {
		if (this->builddata[it].wait_count > 0) this->builddata[it].wait_count--;
	}
}

/**
 * Protects an industry from closure if the appropriate flags and conditions are met
 * INDUSTRYBEH_CANCLOSE_LASTINSTANCE must be set (which, by default, it is not) and the
 * count of industries of this type must one (or lower) in order to be protected
 * against closure.
 * @param type IndustryType been queried
 * @result true if protection is on, false otherwise (except for oil wells)
 */
static bool CheckIndustryCloseDownProtection(IndustryType type)
{
	const IndustrySpec *indspec = GetIndustrySpec(type);

	/* oil wells (or the industries with that flag set) are always allowed to closedown */
	if ((indspec->behaviour & INDUSTRYBEH_DONT_INCR_PROD) && _settings_game.game_creation.landscape == LT_TEMPERATE) return false;
	return (indspec->behaviour & INDUSTRYBEH_CANCLOSE_LASTINSTANCE) == 0 && Industry::GetIndustryTypeCount(type) <= 1;
}

/**
 * Can given cargo type be accepted or produced by the industry?
 * @param cargo: Cargo type
 * @param ind: Industry
 * @param *c_accepts: Pointer to boolean for acceptance of cargo
 * @param *c_produces: Pointer to boolean for production of cargo
 * @return: \c *c_accepts is set when industry accepts the cargo type,
 *          \c *c_produces is set when the industry produces the cargo type
 */
static void CanCargoServiceIndustry(CargoID cargo, Industry *ind, bool *c_accepts, bool *c_produces)
{
	if (cargo == CT_INVALID) return;

	/* Check for acceptance of cargo */
	if (ind->IsCargoAccepted(cargo) && !IndustryTemporarilyRefusesCargo(ind, cargo)) *c_accepts = true;

	/* Check for produced cargo */
	if (ind->IsCargoProduced(cargo)) *c_produces = true;
}

/**
 * Compute who can service the industry.
 *
 * Here, 'can service' means that they have trains and stations close enough
 * to the industry with the right cargo type and the right orders (ie has the
 * technical means).
 *
 * @param ind: Industry being investigated.
 *
 * @return: 0 if nobody can service the industry, 2 if the local company can
 * service the industry, and 1 otherwise (only competitors can service the
 * industry)
 */
int WhoCanServiceIndustry(Industry *ind)
{
	if (ind->stations_near.size() == 0) return 0; // No stations found at all => nobody services

	int result = 0;
	for (const Vehicle *v : Vehicle::Iterate()) {
		/* Is it worthwhile to try this vehicle? */
		if (v->owner != _local_company && result != 0) continue;

		/* Check whether it accepts the right kind of cargo */
		bool c_accepts = false;
		bool c_produces = false;
		if (v->type == VEH_TRAIN && v->IsFrontEngine() && !HasBit(v->subtype, GVSF_VIRTUAL)) {
			for (const Vehicle *u = v; u != nullptr; u = u->Next()) {
				CanCargoServiceIndustry(u->cargo_type, ind, &c_accepts, &c_produces);
			}
		} else if (v->type == VEH_ROAD || v->type == VEH_SHIP || v->type == VEH_AIRCRAFT) {
			CanCargoServiceIndustry(v->cargo_type, ind, &c_accepts, &c_produces);
		} else {
			continue;
		}
		if (!c_accepts && !c_produces) continue; // Wrong cargo

		/* Check orders of the vehicle.
		 * We cannot check the first of shared orders only, since the first vehicle in such a chain
		 * may have a different cargo type.
		 */
		for (const Order *o : v->Orders()) {
			if (o->IsType(OT_GOTO_STATION) && !(o->GetUnloadType() & OUFB_TRANSFER)) {
				/* Vehicle visits a station to load or unload */
				Station *st = Station::Get(o->GetDestination());
				assert(st != nullptr);

				/* Same cargo produced by industry is dropped here => not serviced by vehicle v */
				if ((o->GetUnloadType() & OUFB_UNLOAD) && !c_accepts) break;

				if (ind->stations_near.find(st) != ind->stations_near.end()) {
					if (v->owner == _local_company) return 2; // Company services industry
					result = 1; // Competitor services industry
				}
			}
		}
	}
	return result;
}

/**
 * Report news that industry production has changed significantly
 *
 * @param ind: Industry with changed production
 * @param type: Cargo type that has changed
 * @param percent: Percentage of change (>0 means increase, <0 means decrease)
 */
static void ReportNewsProductionChangeIndustry(Industry *ind, CargoID type, int percent)
{
	NewsType nt;

	switch (WhoCanServiceIndustry(ind)) {
		case 0: nt = NT_INDUSTRY_NOBODY;  break;
		case 1: nt = NT_INDUSTRY_OTHER;   break;
		case 2: nt = NT_INDUSTRY_COMPANY; break;
		default: NOT_REACHED();
	}
	SetDParam(2, abs(percent));
	SetDParam(0, CargoSpec::Get(type)->name);
	SetDParam(1, ind->index);
	AddIndustryNewsItem(
		percent >= 0 ? STR_NEWS_INDUSTRY_PRODUCTION_INCREASE_SMOOTH : STR_NEWS_INDUSTRY_PRODUCTION_DECREASE_SMOOTH,
		nt,
		ind->index
	);
}

static const uint PERCENT_TRANSPORTED_60 = 153;
static const uint PERCENT_TRANSPORTED_80 = 204;

/**
 * Change industry production or do closure
 * @param i Industry for which changes are performed
 * @param monthly true if it's the monthly call, false if it's the random call
 */
static void ChangeIndustryProduction(Industry *i, bool monthly)
{
	StringID str = STR_NULL;
	bool closeit = false;
	const IndustrySpec *indspec = GetIndustrySpec(i->type);
	bool standard = false;
	bool suppress_message = false;
	bool recalculate_multipliers = false; ///< reinitialize production_rate to match prod_level
	/* use original economy for industries using production related callbacks */
	bool original_economy = indspec->UsesOriginalEconomy();
	byte div = 0;
	byte mul = 0;
	int8 increment = 0;

	bool callback_enabled = HasBit(indspec->callback_mask, monthly ? CBM_IND_MONTHLYPROD_CHANGE : CBM_IND_PRODUCTION_CHANGE);
	if (callback_enabled) {
		uint16 res = GetIndustryCallback(monthly ? CBID_INDUSTRY_MONTHLYPROD_CHANGE : CBID_INDUSTRY_PRODUCTION_CHANGE, 0, Random(), i, i->type, i->location.tile);
		if (res != CALLBACK_FAILED) { // failed callback means "do nothing"
			suppress_message = HasBit(res, 7);
			/* Get the custom message if any */
			if (HasBit(res, 8)) str = MapGRFStringID(indspec->grf_prop.grffile->grfid, GB(GetRegister(0x100), 0, 16));
			res = GB(res, 0, 4);
			switch (res) {
				default: NOT_REACHED();
				case 0x0: break;                  // Do nothing, but show the custom message if any
				case 0x1: div = 1; break;         // Halve industry production. If production reaches the quarter of the default, the industry is closed instead.
				case 0x2: mul = 1; break;         // Double industry production if it hasn't reached eight times of the original yet.
				case 0x3: closeit = true; break;  // The industry announces imminent closure, and is physically removed from the map next month.
				case 0x4: standard = true; break; // Do the standard random production change as if this industry was a primary one.
				case 0x5: case 0x6: case 0x7:     // Divide production by 4, 8, 16
				case 0x8: div = res - 0x3; break; // Divide production by 32
				case 0x9: case 0xA: case 0xB:     // Multiply production by 4, 8, 16
				case 0xC: mul = res - 0x7; break; // Multiply production by 32
				case 0xD:                         // decrement production
				case 0xE:                         // increment production
					increment = res == 0x0D ? -1 : 1;
					break;
				case 0xF:                         // Set production to third byte of register 0x100
					i->prod_level = Clamp(GB(GetRegister(0x100), 16, 8), PRODLEVEL_MINIMUM, PRODLEVEL_MAXIMUM);
					recalculate_multipliers = true;
					break;
			}
		}
	} else {
		if (monthly == original_economy) return;
		if (!original_economy && _settings_game.economy.type == ET_FROZEN) return;
		if (indspec->life_type == INDUSTRYLIFE_BLACK_HOLE) return;
	}

	if (standard || (!callback_enabled && (indspec->life_type & (INDUSTRYLIFE_ORGANIC | INDUSTRYLIFE_EXTRACTIVE)) != 0)) {
		/* decrease or increase */
		bool only_decrease = (indspec->behaviour & INDUSTRYBEH_DONT_INCR_PROD) && _settings_game.game_creation.landscape == LT_TEMPERATE;

		if (original_economy) {
			if (only_decrease || Chance16(1, 3)) {
				/* If more than 60% transported, 66% chance of increase, else 33% chance of increase */
				if (!only_decrease && (i->last_month_pct_transported[0] > PERCENT_TRANSPORTED_60) != Chance16(1, 3)) {
					mul = 1; // Increase production
				} else {
					div = 1; // Decrease production
				}
			}
		} else if (_settings_game.economy.type == ET_SMOOTH) {
			closeit = !(i->ctlflags & (INDCTL_NO_CLOSURE | INDCTL_NO_PRODUCTION_DECREASE));
			for (byte j = 0; j < lengthof(i->produced_cargo); j++) {
				if (i->produced_cargo[j] == CT_INVALID) continue;
				uint32 r = Random();
				int old_prod, new_prod, percent;
				/* If over 60% is transported, mult is 1, else mult is -1. */
				int mult = (i->last_month_pct_transported[j] > PERCENT_TRANSPORTED_60) ? 1 : -1;

				new_prod = old_prod = i->production_rate[j];

				/* For industries with only_decrease flags (temperate terrain Oil Wells),
				 * the multiplier will always be -1 so they will only decrease. */
				if (only_decrease) {
					mult = -1;
				/* For normal industries, if over 60% is transported, 33% chance for decrease.
				 * Bonus for very high station ratings (over 80%): 16% chance for decrease. */
				} else if (Chance16I(1, ((i->last_month_pct_transported[j] > PERCENT_TRANSPORTED_80) ? 6 : 3), r)) {
					mult *= -1;
				}

				/* 4.5% chance for 3-23% (or 1 unit for very low productions) production change,
				 * determined by mult value. If mult = 1 prod. increases, else (-1) it decreases. */
				if (Chance16I(1, 22, r >> 16)) {
					new_prod += mult * (std::max(((RandomRange(50) + 10) * old_prod) >> 8, 1U));
				}

				/* Prevent production to overflow or Oil Rig passengers to be over-"produced" */
				new_prod = Clamp(new_prod, 1, 255);
				if (i->produced_cargo[j] == CT_PASSENGERS && !(indspec->behaviour & INDUSTRYBEH_NO_PAX_PROD_CLAMP)) {
					new_prod = Clamp(new_prod, 0, 16);
				}

				/* If override flags are set, prevent actually changing production if any was decided on */
				if ((i->ctlflags & INDCTL_NO_PRODUCTION_DECREASE) && new_prod < old_prod) continue;
				if ((i->ctlflags & INDCTL_NO_PRODUCTION_INCREASE) && new_prod > old_prod) continue;

				/* Do not stop closing the industry when it has the lowest possible production rate */
				if (new_prod == old_prod && old_prod > 1) {
					closeit = false;
					continue;
				}

				percent = (old_prod == 0) ? 100 : (new_prod * 100 / old_prod - 100);
				i->production_rate[j] = new_prod;

				/* Close the industry when it has the lowest possible production rate */
				if (new_prod > 1) closeit = false;

				if (abs(percent) >= 10) {
					ReportNewsProductionChangeIndustry(i, i->produced_cargo[j], percent);
				}
			}
		}
	}

	/* If override flags are set, prevent actually changing production if any was decided on */
	if ((i->ctlflags & INDCTL_NO_PRODUCTION_DECREASE) && (div > 0 || increment < 0)) return;
	if ((i->ctlflags & INDCTL_NO_PRODUCTION_INCREASE) && (mul > 0 || increment > 0)) return;
	if (i->ctlflags & INDCTL_EXTERNAL_PROD_LEVEL) {
		div = 0;
		mul = 0;
		increment = 0;
	}

	if (!callback_enabled && (indspec->life_type & INDUSTRYLIFE_PROCESSING)) {
		if ((_cur_year - i->last_prod_year) >= PROCESSING_INDUSTRY_ABANDONMENT_YEARS && Chance16(1, original_economy ? 2 : 180)) {
			closeit = true;
		}
	}

	/* Increase if needed */
	while (mul-- != 0 && i->prod_level < PRODLEVEL_MAXIMUM) {
		i->prod_level = std::min<int>(i->prod_level * 2, PRODLEVEL_MAXIMUM);
		recalculate_multipliers = true;
		if (str == STR_NULL) str = indspec->production_up_text;
	}

	/* Decrease if needed */
	while (div-- != 0 && !closeit) {
		if (i->prod_level == PRODLEVEL_MINIMUM) {
			closeit = true;
			break;
		} else {
			i->prod_level = std::max<int>(i->prod_level / 2, PRODLEVEL_MINIMUM);
			recalculate_multipliers = true;
			if (str == STR_NULL) str = indspec->production_down_text;
		}
	}

	/* Increase or Decreasing the production level if needed */
	if (increment != 0) {
		if (increment < 0 && i->prod_level == PRODLEVEL_MINIMUM) {
			closeit = true;
		} else {
			i->prod_level = ClampU(i->prod_level + increment, PRODLEVEL_MINIMUM, PRODLEVEL_MAXIMUM);
			recalculate_multipliers = true;
		}
	}

	/* Recalculate production_rate
	 * For non-smooth economy these should always be synchronized with prod_level */
	if (recalculate_multipliers) i->RecomputeProductionMultipliers();

	/* Close if needed and allowed */
	if (closeit && !CheckIndustryCloseDownProtection(i->type) && !(i->ctlflags & INDCTL_NO_CLOSURE)) {
		i->prod_level = PRODLEVEL_CLOSURE;
		SetWindowDirty(WC_INDUSTRY_VIEW, i->index);
		str = indspec->closure_text;
	}

	if (!suppress_message && str != STR_NULL) {
		NewsType nt;
		/* Compute news category */
		if (closeit) {
			nt = NT_INDUSTRY_CLOSE;
			AI::BroadcastNewEvent(new ScriptEventIndustryClose(i->index));
			Game::NewEvent(new ScriptEventIndustryClose(i->index));
		} else {
			switch (WhoCanServiceIndustry(i)) {
				case 0: nt = NT_INDUSTRY_NOBODY;  break;
				case 1: nt = NT_INDUSTRY_OTHER;   break;
				case 2: nt = NT_INDUSTRY_COMPANY; break;
				default: NOT_REACHED();
			}
		}
		/* Set parameters of news string */
		if (str > STR_LAST_STRINGID) {
			SetDParam(0, STR_TOWN_NAME);
			SetDParam(1, i->town->index);
			SetDParam(2, indspec->name);
		} else if (closeit) {
			SetDParam(0, STR_FORMAT_INDUSTRY_NAME);
			SetDParam(1, i->town->index);
			SetDParam(2, indspec->name);
		} else {
			SetDParam(0, i->index);
		}
		/* and report the news to the user */
		if (closeit) {
			AddTileNewsItem(str, nt, i->location.tile + TileDiffXY(1, 1));
		} else {
			AddIndustryNewsItem(str, nt, i->index);
		}
	}
}

/**
 * Daily handler for the industry changes
 * Taking the original map size of 256*256, the number of random changes was always of just one unit.
 * But it cannot be the same on smaller or bigger maps. That number has to be scaled up or down.
 * For small maps, it implies that less than one change per month is required, while on bigger maps,
 * it would be way more. The daily loop handles those changes.
 */
void IndustryDailyLoop()
{
	_economy.industry_daily_change_counter += _economy.industry_daily_increment;

	/* Bits 16-31 of industry_construction_counter contain the number of industries to change/create today,
	 * the lower 16 bit are a fractional part that might accumulate over several days until it
	 * is sufficient for an industry. */
	uint16 change_loop = _economy.industry_daily_change_counter >> 16;

	/* Reset the active part of the counter, just keeping the "fractional part" */
	_economy.industry_daily_change_counter &= 0xFFFF;

	if (change_loop == 0) {
		return;  // Nothing to do? get out
	}

	Backup<CompanyID> cur_company(_current_company, OWNER_NONE, FILE_LINE);

	/* perform the required industry changes for the day */

	uint perc = 3; // Between 3% and 9% chance of creating a new industry.
	if ((_industry_builder.wanted_inds >> 16) > GetCurrentTotalNumberOfIndustries()) {
		perc = std::min(9u, perc + (_industry_builder.wanted_inds >> 16) - GetCurrentTotalNumberOfIndustries());
	}
	for (uint16 j = 0; j < change_loop; j++) {
		if (Chance16(perc, 100)) {
			_industry_builder.TryBuildNewIndustry();
		} else {
			Industry *i = Industry::GetRandom();
			if (i != nullptr) {
				ChangeIndustryProduction(i, false);
				SetWindowDirty(WC_INDUSTRY_VIEW, i->index);
			}
		}
	}

	cur_company.Restore();

	/* production-change */
	InvalidateWindowData(WC_INDUSTRY_DIRECTORY, 0, IDIWD_PRODUCTION_CHANGE);
}

void IndustryMonthlyLoop()
{
	Backup<CompanyID> cur_company(_current_company, OWNER_NONE, FILE_LINE);

	_industry_builder.MonthlyLoop();

	for (Industry *i : Industry::Iterate()) {
		UpdateIndustryStatistics(i);
		if (i->prod_level == PRODLEVEL_CLOSURE) {
			delete i;
		} else {
			ChangeIndustryProduction(i, true);
			SetWindowDirty(WC_INDUSTRY_VIEW, i->index);
		}
	}

	cur_company.Restore();

	/* production-change */
	InvalidateWindowData(WC_INDUSTRY_DIRECTORY, 0, IDIWD_PRODUCTION_CHANGE);
}


void InitializeIndustries()
{
	Industry::ResetIndustryCounts();
	_industry_sound_tile = 0;

	_industry_builder.Reset();
}

/** Verify whether the generated industries are complete, and warn the user if not. */
void CheckIndustries()
{
	int count = 0;
	for (IndustryType it = 0; it < NUM_INDUSTRYTYPES; it++) {
		if (Industry::GetIndustryTypeCount(it) > 0) continue; // Types of existing industries can be skipped.

		bool force_at_least_one;
		uint32 chance = GetScaledIndustryGenerationProbability(it, &force_at_least_one);
		if (chance == 0 || !force_at_least_one) continue; // Types that are not available can be skipped.

		const IndustrySpec *is = GetIndustrySpec(it);
		SetDParam(0, is->name);
		ShowErrorMessage(STR_ERROR_NO_SUITABLE_PLACES_FOR_INDUSTRIES, STR_ERROR_NO_SUITABLE_PLACES_FOR_INDUSTRIES_EXPLANATION, WL_WARNING);

		count++;
		if (count >= 3) break; // Don't swamp the user with errors.
	}
}

/**
 * Is an industry with the spec a raw industry?
 * @return true if it should be handled as a raw industry
 */
bool IndustrySpec::IsRawIndustry() const
{
	return (this->life_type & (INDUSTRYLIFE_EXTRACTIVE | INDUSTRYLIFE_ORGANIC)) != 0;
}

/**
 * Is an industry with the spec a processing industry?
 * @return true if it should be handled as a processing industry
 */
bool IndustrySpec::IsProcessingIndustry() const
{
	/* Lumber mills are neither raw nor processing */
	return (this->life_type & INDUSTRYLIFE_PROCESSING) != 0 &&
			(this->behaviour & INDUSTRYBEH_CUT_TREES) == 0;
}

/**
 * Get the cost for constructing this industry
 * @return the cost (inflation corrected etc)
 */
Money IndustrySpec::GetConstructionCost() const
{
	/* Building raw industries like secondary uses different price base */
	return (_price[(_settings_game.construction.raw_industry_construction == 1 && this->IsRawIndustry()) ?
			PR_BUILD_INDUSTRY_RAW : PR_BUILD_INDUSTRY] * this->cost_multiplier) >> 8;
}

/**
 * Get the cost for removing this industry
 * Take note that the cost will always be zero for non-grf industries.
 * Only if the grf author did specified a cost will it be applicable.
 * @return the cost (inflation corrected etc)
 */
Money IndustrySpec::GetRemovalCost() const
{
	return (_price[PR_CLEAR_INDUSTRY] * this->removal_cost_multiplier) >> 8;
}

/**
 * Determines whether this industrytype uses standard/newgrf production changes.
 * @return true if original economy is used.
 */
bool IndustrySpec::UsesOriginalEconomy() const
{
	return _settings_game.economy.type == ET_ORIGINAL ||
		HasBit(this->callback_mask, CBM_IND_PRODUCTION_256_TICKS) || HasBit(this->callback_mask, CBM_IND_PRODUCTION_CARGO_ARRIVAL) || // production callbacks
		HasBit(this->callback_mask, CBM_IND_MONTHLYPROD_CHANGE) || HasBit(this->callback_mask, CBM_IND_PRODUCTION_CHANGE) || HasBit(this->callback_mask, CBM_IND_PROD_CHANGE_BUILD); // production change callbacks
}

IndustrySpec::~IndustrySpec()
{
	if (HasBit(this->cleanup_flag, CLEAN_RANDOMSOUNDS)) {
		free(this->random_sounds);
	}
}

static CommandCost TerraformTile_Industry(TileIndex tile, DoCommandFlag flags, int z_new, Slope tileh_new)
{
	if (AutoslopeEnabled()) {
		/* We imitate here TTDP's behaviour:
		 *  - Both new and old slope must not be steep.
		 *  - TileMaxZ must not be changed.
		 *  - Allow autoslope by default.
		 *  - Disallow autoslope if callback succeeds and returns non-zero.
		 */
		Slope tileh_old = GetTileSlope(tile);
		/* TileMaxZ must not be changed. Slopes must not be steep. */
		if (!IsSteepSlope(tileh_old) && !IsSteepSlope(tileh_new) && (GetTileMaxZ(tile) == z_new + GetSlopeMaxZ(tileh_new))) {
			const IndustryGfx gfx = GetIndustryGfx(tile);
			const IndustryTileSpec *itspec = GetIndustryTileSpec(gfx);

			/* Call callback 3C 'disable autosloping for industry tiles'. */
			if (HasBit(itspec->callback_mask, CBM_INDT_AUTOSLOPE)) {
				/* If the callback fails, allow autoslope. */
				uint16 res = GetIndustryTileCallback(CBID_INDTILE_AUTOSLOPE, 0, 0, gfx, Industry::GetByTile(tile), tile);
				if (res == CALLBACK_FAILED || !ConvertBooleanCallback(itspec->grf_prop.grffile, CBID_INDTILE_AUTOSLOPE, res)) return CommandCost(EXPENSES_CONSTRUCTION, _price[PR_BUILD_FOUNDATION]);
			} else {
				/* allow autoslope */
				return CommandCost(EXPENSES_CONSTRUCTION, _price[PR_BUILD_FOUNDATION]);
			}
		}
	}
	return DoCommand(tile, 0, 0, flags, CMD_LANDSCAPE_CLEAR);
}

extern const TileTypeProcs _tile_type_industry_procs = {
	DrawTile_Industry,           // draw_tile_proc
	GetSlopePixelZ_Industry,     // get_slope_z_proc
	ClearTile_Industry,          // clear_tile_proc
	AddAcceptedCargo_Industry,   // add_accepted_cargo_proc
	GetTileDesc_Industry,        // get_tile_desc_proc
	GetTileTrackStatus_Industry, // get_tile_track_status_proc
	ClickTile_Industry,          // click_tile_proc
	AnimateTile_Industry,        // animate_tile_proc
	TileLoop_Industry,           // tile_loop_proc
	ChangeTileOwner_Industry,    // change_tile_owner_proc
	nullptr,                        // add_produced_cargo_proc
	nullptr,                        // vehicle_enter_tile_proc
	GetFoundation_Industry,      // get_foundation_proc
	TerraformTile_Industry,      // terraform_tile_proc
};

bool IndustryCompare::operator() (const IndustryListEntry &lhs, const IndustryListEntry &rhs) const
{
	/* Compare by distance first and use index as a tiebreaker. */
	return std::tie(lhs.distance, lhs.industry->index) < std::tie(rhs.distance, rhs.industry->index);
}<|MERGE_RESOLUTION|>--- conflicted
+++ resolved
@@ -1168,7 +1168,7 @@
 static void ChopLumberMillTrees(Industry *i)
 {
 	/* Skip production if cargo slot is invalid. */
-	if (!IsValidCargoID(i->produced[0].cargo)) return;
+	if (i->produced_cargo[0] == CT_INVALID) return;
 
 	/* We only want to cut trees if all tiles are completed. */
 	for (TileIndex tile_cur : i->location) {
@@ -1186,6 +1186,7 @@
 static void ProduceIndustryGoodsFromRate(Industry *i, bool scale)
 {
 	for (size_t j = 0; j < lengthof(i->produced_cargo_waiting); j++) {
+		if (i->produced_cargo[j] == CT_INVALID) continue;
 		uint amount = i->production_rate[j];
 		if (amount != 0 && scale) {
 			amount = ScaleQuantity(amount, _settings_game.economy.industry_cargo_scale_factor);
@@ -1226,18 +1227,11 @@
 		}
 	}
 
-<<<<<<< HEAD
 	/* produce some cargo */
 	if ((i->counter % INDUSTRY_PRODUCE_TICKS) == 0) {
 		if (!scale_ticks) {
 			if (HasBit(indsp->callback_mask, CBM_IND_PRODUCTION_256_TICKS)) IndustryProductionCallback(i, 1);
 			ProduceIndustryGoodsFromRate(i, true);
-=======
-		IndustryBehaviour indbehav = indsp->behaviour;
-		for (auto &p : i->produced) {
-			if (!IsValidCargoID(p.cargo)) continue;
-			p.waiting = ClampTo<uint16_t>(p.waiting + p.rate);
->>>>>>> 077b08bb
 		}
 
 		IndustryBehaviour indbehav = indsp->behaviour;
